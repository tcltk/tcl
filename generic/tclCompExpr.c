/*
 * tclCompExpr.c --
 *
 *	This file contains the code to parse and compile Tcl expressions and
 *	implementations of the Tcl commands corresponding to expression
 *	operators, such as the command ::tcl::mathop::+ .
 *
 * Contributions from Don Porter, NIST, 2006-2007. (not subject to US copyright)
 *
 * See the file "license.terms" for information on usage and redistribution of
 * this file, and for a DISCLAIMER OF ALL WARRANTIES.
 */

#include "tclInt.h"
#include "tclCompile.h"		/* CompileEnv */

/*
 * Expression parsing takes place in the routine ParseExpr(). It takes a
 * string as input, parses that string, and generates a representation of the
 * expression in the form of a tree of operators, a list of literals, a list
 * of function names, and an array of Tcl_Token's within a Tcl_Parse struct.
 * The tree is composed of OpNodes.
 */

typedef struct {
    int left;			/* "Pointer" to the left operand. */
    int right;			/* "Pointer" to the right operand. */
    union {
	int parent;		/* "Pointer" to the parent operand. */
	int prev;		/* "Pointer" joining incomplete tree stack */
    } p;
    unsigned char lexeme;	/* Code that identifies the operator. */
    unsigned char precedence;	/* Precedence of the operator */
    unsigned char mark;		/* Mark used to control traversal. */
    unsigned char constant;	/* Flag marking constant subexpressions. */
} OpNode;

/*
 * The storage for the tree is dynamically allocated array of OpNodes. The
 * array is grown as parsing needs dictate according to a scheme similar to
 * Tcl's string growth algorithm, so that the resizing costs are O(N) and so
 * that we use at least half the memory allocated as expressions get large.
 *
 * Each OpNode in the tree represents an operator in the expression, either
 * unary or binary. When parsing is completed successfully, a binary operator
 * OpNode will have its left and right fields filled with "pointers" to its
 * left and right operands. A unary operator OpNode will have its right field
 * filled with a pointer to its single operand. When an operand is a
 * subexpression the "pointer" takes the form of the index -- a non-negative
 * integer -- into the OpNode storage array where the root of that
 * subexpression parse tree is found.
 *
 * Non-operator elements of the expression do not get stored in the OpNode
 * tree. They are stored in the other structures according to their type.
 * Literal values get appended to the literal list. Elements that denote forms
 * of quoting or substitution known to the Tcl parser get stored as
 * Tcl_Tokens. These non-operator elements of the expression are the leaves of
 * the completed parse tree. When an operand of an OpNode is one of these leaf
 * elements, the following negative integer codes are used to indicate which
 * kind of elements it is.
 */

enum OperandTypes {
    OT_LITERAL = -3,	/* Operand is a literal in the literal list */
    OT_TOKENS = -2,	/* Operand is sequence of Tcl_Tokens */
    OT_EMPTY = -1	/* "Operand" is an empty string. This is a special
			 * case used only to represent the EMPTY lexeme. See
			 * below. */
};

/*
 * Readable macros to test whether a "pointer" value points to an operator.
 * They operate on the "non-negative integer -> operator; negative integer ->
 * a non-operator OperandType" distinction.
 */

#define IsOperator(l)	((l) >= 0)
#define NotOperator(l)	((l) < 0)

/*
 * Note that it is sufficient to store in the tree just the type of leaf
 * operand, without any explicit pointer to which leaf. This is true because
 * the traversals of the completed tree we perform are known to visit the
 * leaves in the same order as the original parse.
 *
 * In a completed parse tree, those OpNodes that are themselves (roots of
 * subexpression trees that are) operands of some operator store in their
 * p.parent field a "pointer" to the OpNode of that operator. The p.parent
 * field permits a traversal of the tree within a non-recursive routine
 * (ConvertTreeToTokens() and CompileExprTree()). This means that even
 * expression trees of great depth pose no risk of blowing the C stack.
 *
 * While the parse tree is being constructed, the same memory space is used to
 * hold the p.prev field which chains together a stack of incomplete trees
 * awaiting their right operands.
 *
 * The lexeme field is filled in with the lexeme of the operator that is
 * returned by the ParseLexeme() routine. Only lexemes for unary and binary
 * operators get stored in an OpNode. Other lexmes get different treatment.
 *
 * The precedence field provides a place to store the precedence of the
 * operator, so it need not be looked up again and again.
 *
 * The mark field is use to control the traversal of the tree, so that it can
 * be done non-recursively. The mark values are:
 */

enum Marks {
    MARK_LEFT,		/* Next step of traversal is to visit left subtree */
    MARK_RIGHT,		/* Next step of traversal is to visit right subtree */
    MARK_PARENT		/* Next step of traversal is to return to parent */
};

/*
 * The constant field is a boolean flag marking which subexpressions are
 * completely known at compile time, and are eligible for computing then
 * rather than waiting until run time.
 */

/*
 * The four category values are LEAF, UNARY, and BINARY, explained below, and
 * "uncategorized", which is used either temporarily, until context determines
 * which of the other three categories is correct, or for lexemes like
 * INVALID, which aren't really lexemes at all, but indicators of a parsing
 * error. Note that the codes must be distinct to distinguish categories, but
 * need not take the form of a bit array.
 */
enum LexemeTypes {
    /*
     * Each lexeme belongs to one of four categories, which determine its place
     * in the parse tree. We use the two high bits of the (unsigned char) value
     * to store a NODE_TYPE code.
     */
    NODE_TYPE = 0xC0,

    BINARY = 0x40,		/* This lexeme is a binary operator. An OpNode
				 * representing it should go into the parse
				 * tree, and two operands should be parsed for
				 * it in the expression. */
    UNARY = 0x80,		/* This lexeme is a unary operator. An OpNode
				 * representing it should go into the parse
				 * tree, and one operand should be parsed for
				 * it in the expression. */
    LEAF = 0xC0			/* This lexeme is a leaf operand in the parse
				 * tree. No OpNode will be placed in the tree
				 * for it. Either a literal value will be
				 * appended to the list of literals in this
				 * expression, or appropriate Tcl_Tokens will
				 * be appended in a Tcl_Parse struct to
				 * represent those leaves that require some
				 * form of substitution. */
};

enum LexemeCodes {
    /* Uncategorized lexemes */

    PLUS = 1,			/* Ambiguous. Resolves to UNARY_PLUS or
				 * BINARY_PLUS according to context. */
    MINUS = 2,			/* Ambiguous. Resolves to UNARY_MINUS or
				 * BINARY_MINUS according to context. */
    BAREWORD = 3,		/* Ambiguous. Resolves to BOOL_LIT or to
				 * FUNCTION or a parse error according to
				 * context and value. */
    INCOMPLETE = 4,		/* A parse error. Used only when the single
				 * "=" is encountered. */
    INVALID = 5,		/* A parse error. Used when any punctuation
				 * appears that's not a supported operator. */
    COMMENT = 6,		/* Comment. Lasts to end of line or end of
				 * expression, whichever comes first. */

    /* Leaf lexemes */

    NUMBER = LEAF | 1,		/* For literal numbers */
    SCRIPT = LEAF | 2,		/* Script substitution; [foo] */
    BOOL_LIT = LEAF | BAREWORD,	/* For literal booleans */
    BRACED = LEAF | 4,		/* Braced string; {foo bar} */
    VARIABLE = LEAF | 5,	/* Variable substitution; $x */
    QUOTED = LEAF | 6,		/* Quoted string; "foo $bar [soom]" */
    EMPTY = LEAF | 7,		/* Used only for an empty argument list to a
				 * function. Represents the empty string
				 * within parens in the expression: rand() */

    /* Unary operator lexemes */

    UNARY_PLUS = UNARY | PLUS,
    UNARY_MINUS = UNARY | MINUS,
    FUNCTION = UNARY | BAREWORD,
				/* This is a bit of "creative interpretation"
				 * on the part of the parser. A function call
				 * is parsed into the parse tree according to
				 * the perspective that the function name is a
				 * unary operator and its argument list,
				 * enclosed in parens, is its operand. The
				 * additional requirements not implied
				 * generally by treatment as a unary operator
				 * -- for example, the requirement that the
				 * operand be enclosed in parens -- are hard
				 * coded in the relevant portions of
				 * ParseExpr(). We trade off the need to
				 * include such exceptional handling in the
				 * code against the need we would otherwise
				 * have for more lexeme categories. */
    START = UNARY | 4,		/* This lexeme isn't parsed from the
				 * expression text at all. It represents the
				 * start of the expression and sits at the
				 * root of the parse tree where it serves as
				 * the start/end point of traversals. */
    OPEN_PAREN = UNARY | 5,	/* Another bit of creative interpretation,
				 * where we treat "(" as a unary operator with
				 * the sub-expression between it and its
				 * matching ")" as its operand. See
				 * CLOSE_PAREN below. */
    NOT = UNARY | 6,
    BIT_NOT = UNARY | 7,

    /* Binary operator lexemes */

    BINARY_PLUS = BINARY | PLUS,
    BINARY_MINUS = BINARY | MINUS,
    COMMA = BINARY | 3,		/* The "," operator is a low precedence binary
				 * operator that separates the arguments in a
				 * function call. The additional constraint
				 * that this operator can only legally appear
				 * at the right places within a function call
				 * argument list are hard coded within
				 * ParseExpr(). */
    MULT = BINARY | 4,
    DIVIDE = BINARY | 5,
    MOD = BINARY | 6,
    LESS = BINARY | 7,
    GREATER = BINARY | 8,
    BIT_AND = BINARY | 9,
    BIT_XOR = BINARY | 10,
    BIT_OR = BINARY | 11,
    QUESTION = BINARY | 12,	/* These two lexemes make up the */
    COLON = BINARY | 13,	/* ternary conditional operator, $x ? $y : $z.
				 * We treat them as two binary operators to
				 * avoid another lexeme category, and code the
				 * additional constraints directly in
				 * ParseExpr(). For instance, the right
				 * operand of a "?" operator must be a ":"
				 * operator. */
    LEFT_SHIFT = BINARY | 14,
    RIGHT_SHIFT = BINARY | 15,
    LEQ = BINARY | 16,
    GEQ = BINARY | 17,
    EQUAL = BINARY | 18,
    NEQ = BINARY | 19,
    AND = BINARY | 20,
    OR = BINARY | 21,
    STREQ = BINARY | 22,
    STRNEQ = BINARY | 23,
    EXPON = BINARY | 24,	/* Unlike the other binary operators, EXPON is
				 * right associative and this distinction is
				 * coded directly in ParseExpr(). */
    IN_LIST = BINARY | 25,
    NOT_IN_LIST = BINARY | 26,
    CLOSE_PAREN = BINARY | 27,	/* By categorizing the CLOSE_PAREN lexeme as a
				 * BINARY operator, the normal parsing rules
				 * for binary operators assure that a close
				 * paren will not directly follow another
				 * operator, and the machinery already in
				 * place to connect operands to operators
				 * according to precedence performs most of
				 * the work of matching open and close parens
				 * for us. In the end though, a close paren is
				 * not really a binary operator, and some
				 * special coding in ParseExpr() make sure we
				 * never put an actual CLOSE_PAREN node in the
				 * parse tree. The sub-expression between
				 * parens becomes the single argument of the
				 * matching OPEN_PAREN unary operator. */
    STR_LT = BINARY | 28,
    STR_GT = BINARY | 29,
    STR_LEQ = BINARY | 30,
    STR_GEQ = BINARY | 31,
    END = BINARY | 32		/* This lexeme represents the end of the
				 * string being parsed. Treating it as a
				 * binary operator follows the same logic as
				 * the CLOSE_PAREN lexeme and END pairs with
				 * START, in the same way that CLOSE_PAREN
				 * pairs with OPEN_PAREN. */
};

/*
 * When ParseExpr() builds the parse tree it must choose which operands to
 * connect to which operators.  This is done according to operator precedence.
 * The greater an operator's precedence the greater claim it has to link to an
 * available operand.  The Precedence enumeration lists the precedence values
 * used by Tcl expression operators, from lowest to highest claim.  Each
 * precedence level is commented with the operators that hold that precedence.
 */

enum Precedence {
    PREC_END = 1,	/* END */
    PREC_START,		/* START */
    PREC_CLOSE_PAREN,	/* ")" */
    PREC_OPEN_PAREN,	/* "(" */
    PREC_COMMA,		/* "," */
    PREC_CONDITIONAL,	/* "?", ":" */
    PREC_OR,		/* "||" */
    PREC_AND,		/* "&&" */
    PREC_BIT_OR,	/* "|" */
    PREC_BIT_XOR,	/* "^" */
    PREC_BIT_AND,	/* "&" */
    PREC_EQUAL,		/* "==", "!=", "eq", "ne", "in", "ni" */
    PREC_COMPARE,	/* "<", ">", "<=", ">=" */
    PREC_SHIFT,		/* "<<", ">>" */
    PREC_ADD,		/* "+", "-" */
    PREC_MULT,		/* "*", "/", "%" */
    PREC_EXPON,		/* "**" */
    PREC_UNARY		/* "+", "-", FUNCTION, "!", "~" */
};

/*
 * Here the same information contained in the comments above is stored in
 * inverted form, so that given a lexeme, one can quickly look up its
 * precedence value.
 */

static const unsigned char prec[] = {
    /* Non-operator lexemes */
    0,  0,  0,  0,  0,  0,  0,  0,  0,  0,  0,  0,  0,  0,  0,  0,
    0,  0,  0,  0,  0,  0,  0,  0,  0,  0,  0,  0,  0,  0,  0,  0,
    0,  0,  0,  0,  0,  0,  0,  0,  0,  0,  0,  0,  0,  0,  0,  0,
    0,  0,  0,  0,  0,  0,  0,  0,  0,  0,  0,  0,  0,  0,  0,  0,
    0,
    /* Binary operator lexemes */
    PREC_ADD,		/* BINARY_PLUS */
    PREC_ADD,		/* BINARY_MINUS */
    PREC_COMMA,		/* COMMA */
    PREC_MULT,		/* MULT */
    PREC_MULT,		/* DIVIDE */
    PREC_MULT,		/* MOD */
    PREC_COMPARE,	/* LESS */
    PREC_COMPARE,	/* GREATER */
    PREC_BIT_AND,	/* BIT_AND */
    PREC_BIT_XOR,	/* BIT_XOR */
    PREC_BIT_OR,	/* BIT_OR */
    PREC_CONDITIONAL,	/* QUESTION */
    PREC_CONDITIONAL,	/* COLON */
    PREC_SHIFT,		/* LEFT_SHIFT */
    PREC_SHIFT,		/* RIGHT_SHIFT */
    PREC_COMPARE,	/* LEQ */
    PREC_COMPARE,	/* GEQ */
    PREC_EQUAL,		/* EQUAL */
    PREC_EQUAL,		/* NEQ */
    PREC_AND,		/* AND */
    PREC_OR,		/* OR */
    PREC_EQUAL,		/* STREQ */
    PREC_EQUAL,		/* STRNEQ */
    PREC_EXPON,		/* EXPON */
    PREC_EQUAL,		/* IN_LIST */
    PREC_EQUAL,		/* NOT_IN_LIST */
    PREC_CLOSE_PAREN,	/* CLOSE_PAREN */
    PREC_COMPARE,	/* STR_LT */
    PREC_COMPARE,	/* STR_GT */
    PREC_COMPARE,	/* STR_LEQ */
    PREC_COMPARE,	/* STR_GEQ */
    PREC_END,		/* END */
    /* Expansion room for more binary operators */
    0,  0,  0,  0,  0,  0,  0,  0,  0,  0,  0,  0,  0,  0,  0,  0,
    0,  0,  0,  0,  0,  0,  0,  0,  0,  0,  0,  0,  0,  0,  0,  0,
    /* Unary operator lexemes */
    PREC_UNARY,		/* UNARY_PLUS */
    PREC_UNARY,		/* UNARY_MINUS */
    PREC_UNARY,		/* FUNCTION */
    PREC_START,		/* START */
    PREC_OPEN_PAREN,	/* OPEN_PAREN */
    PREC_UNARY,		/* NOT*/
    PREC_UNARY,		/* BIT_NOT*/
};

/*
 * A table mapping lexemes to bytecode instructions, used by CompileExprTree().
 */

static const unsigned char instruction[] = {
    /* Non-operator lexemes */
    0,  0,  0,  0,  0,  0,  0,  0,  0,  0,  0,  0,  0,  0,  0,  0,
    0,  0,  0,  0,  0,  0,  0,  0,  0,  0,  0,  0,  0,  0,  0,  0,
    0,  0,  0,  0,  0,  0,  0,  0,  0,  0,  0,  0,  0,  0,  0,  0,
    0,  0,  0,  0,  0,  0,  0,  0,  0,  0,  0,  0,  0,  0,  0,  0,
    0,
    /* Binary operator lexemes */
    INST_ADD,		/* BINARY_PLUS */
    INST_SUB,		/* BINARY_MINUS */
    0,			/* COMMA */
    INST_MULT,		/* MULT */
    INST_DIV,		/* DIVIDE */
    INST_MOD,		/* MOD */
    INST_LT,		/* LESS */
    INST_GT,		/* GREATER */
    INST_BITAND,	/* BIT_AND */
    INST_BITXOR,	/* BIT_XOR */
    INST_BITOR,		/* BIT_OR */
    0,			/* QUESTION */
    0,			/* COLON */
    INST_LSHIFT,	/* LEFT_SHIFT */
    INST_RSHIFT,	/* RIGHT_SHIFT */
    INST_LE,		/* LEQ */
    INST_GE,		/* GEQ */
    INST_EQ,		/* EQUAL */
    INST_NEQ,		/* NEQ */
    0,			/* AND */
    0,			/* OR */
    INST_STR_EQ,	/* STREQ */
    INST_STR_NEQ,	/* STRNEQ */
    INST_EXPON,		/* EXPON */
    INST_LIST_IN,	/* IN_LIST */
    INST_LIST_NOT_IN,	/* NOT_IN_LIST */
    0,			/* CLOSE_PAREN */
    INST_STR_LT,	/* STR_LT */
    INST_STR_GT,	/* STR_GT */
    INST_STR_LE,	/* STR_LEQ */
    INST_STR_GE,	/* STR_GEQ */
    0,			/* END */
    /* Expansion room for more binary operators */
    0,  0,  0,  0,  0,  0,  0,  0,  0,  0,  0,  0,  0,  0,  0,  0,
    0,  0,  0,  0,  0,  0,  0,  0,  0,  0,  0,  0,  0,  0,  0,  0,
    /* Unary operator lexemes */
    INST_UPLUS,		/* UNARY_PLUS */
    INST_UMINUS,	/* UNARY_MINUS */
    0,			/* FUNCTION */
    0,			/* START */
    0,			/* OPEN_PAREN */
    INST_LNOT,		/* NOT*/
    INST_BITNOT,	/* BIT_NOT*/
};

/*
 * A table mapping a byte value to the corresponding lexeme for use by
 * ParseLexeme().
 */

static const unsigned char Lexeme[] = {
	INVALID		/* NUL */,	INVALID		/* SOH */,
	INVALID		/* STX */,	INVALID		/* ETX */,
	INVALID		/* EOT */,	INVALID		/* ENQ */,
	INVALID		/* ACK */,	INVALID		/* BEL */,
	INVALID		/* BS */,	INVALID		/* HT */,
	INVALID		/* LF */,	INVALID		/* VT */,
	INVALID		/* FF */,	INVALID		/* CR */,
	INVALID		/* SO */,	INVALID		/* SI */,
	INVALID		/* DLE */,	INVALID		/* DC1 */,
	INVALID		/* DC2 */,	INVALID		/* DC3 */,
	INVALID		/* DC4 */,	INVALID		/* NAK */,
	INVALID		/* SYN */,	INVALID		/* ETB */,
	INVALID		/* CAN */,	INVALID		/* EM */,
	INVALID		/* SUB */,	INVALID		/* ESC */,
	INVALID		/* FS */,	INVALID		/* GS */,
	INVALID		/* RS */,	INVALID		/* US */,
	INVALID		/* SPACE */,	0		/* ! or != */,
	QUOTED		/* " */,	0		/* # */,
	VARIABLE	/* $ */,	MOD		/* % */,
	0		/* & or && */,	INVALID		/* ' */,
	OPEN_PAREN	/* ( */,	CLOSE_PAREN	/* ) */,
	0		/* * or ** */,	PLUS		/* + */,
	COMMA		/* , */,	MINUS		/* - */,
	0		/* . */,	DIVIDE		/* / */,
	0, 0, 0, 0, 0, 0, 0, 0, 0, 0,			/* 0-9 */
	COLON		/* : */,	INVALID		/* ; */,
	0		/* < or << or <= */,
	0		/* == or INVALID */,
	0		/* > or >> or >= */,
	QUESTION	/* ? */,	INVALID		/* @ */,
	0, 0, 0, 0, 0, 0, 0, 0, 0, 0, 0, 0, 0,		/* A-M */
	0, 0, 0, 0, 0, 0, 0, 0, 0, 0, 0, 0, 0,		/* N-Z */
	SCRIPT		/* [ */,	INVALID		/* \ */,
	INVALID		/* ] */,	BIT_XOR		/* ^ */,
	INVALID		/* _ */,	INVALID		/* ` */,
	0, 0, 0, 0, 0, 0, 0, 0, 0, 0, 0, 0, 0,		/* a-m */
	0, 0, 0, 0, 0, 0, 0, 0, 0, 0, 0, 0, 0,		/* n-z */
	BRACED		/* { */,	0		/* | or || */,
	INVALID		/* } */,	BIT_NOT		/* ~ */,
	INVALID		/* DEL */
};

/*
 * The JumpList struct is used to create a stack of data needed for the
 * TclEmitForwardJump() and TclFixupForwardJump() calls that are performed
 * when compiling the short-circuiting operators QUESTION/COLON, AND, and OR.
 * Keeping a stack permits the CompileExprTree() routine to be non-recursive.
 */

typedef struct JumpList {
    JumpFixup jump;		/* Pass this argument to matching calls of
				 * TclEmitForwardJump() and
				 * TclFixupForwardJump(). */
    struct JumpList *next;	/* Point to next item on the stack */
} JumpList;

/*
 * Declarations for local functions to this file:
 */

static void		CompileExprTree(Tcl_Interp *interp, OpNode *nodes,
			    int index, Tcl_Obj *const **litObjvPtr,
			    Tcl_Obj *const *funcObjv, Tcl_Token *tokenPtr,
			    CompileEnv *envPtr, int optimize);
static void		ConvertTreeToTokens(const char *start, Tcl_Size numBytes,
			    OpNode *nodes, Tcl_Token *tokenPtr,
			    Tcl_Parse *parsePtr);
static int		ExecConstantExprTree(Tcl_Interp *interp, OpNode *nodes,
			    int index, Tcl_Obj * const **litObjvPtr);
static int		ParseExpr(Tcl_Interp *interp, const char *start,
			    Tcl_Size numBytes, OpNode **opTreePtr,
			    Tcl_Obj *litList, Tcl_Obj *funcList,
			    Tcl_Parse *parsePtr, int parseOnly);
static Tcl_Size		ParseLexeme(const char *start, Tcl_Size numBytes,
			    unsigned char *lexemePtr, Tcl_Obj **literalPtr);

/*
 *----------------------------------------------------------------------
 *
 * ParseExpr --
 *
 *	Given a string, the numBytes bytes starting at start, this function
 *	parses it as a Tcl expression and constructs a tree representing the
 *	structure of the expression. The caller must pass in empty lists as
 *	the funcList and litList arguments. The elements of the parsed
 *	expression are returned to the caller as that tree, a list of literal
 *	values, a list of function names, and in Tcl_Tokens added to a
 *	Tcl_Parse struct passed in by the caller.
 *
 * Results:
 *	If the string is successfully parsed as a valid Tcl expression, TCL_OK
 *	is returned, and data about the expression structure is written to the
 *	last four arguments. If the string cannot be parsed as a valid Tcl
 *	expression, TCL_ERROR is returned, and if interp is non-NULL, an error
 *	message is written to interp.
 *
 * Side effects:
 *	Memory will be allocated. If TCL_OK is returned, the caller must clean
 *	up the returned data structures. The (OpNode *) value written to
 *	opTreePtr should be passed to Tcl_Free() and the parsePtr argument
 *	should be passed to Tcl_FreeParse(). The elements appended to the
 *	litList and funcList will automatically be freed whenever the refcount
 *	on those lists indicates they can be freed.
 *
 *----------------------------------------------------------------------
 */

static int
ParseExpr(
    Tcl_Interp *interp,		/* Used for error reporting. */
    const char *start,		/* Start of source string to parse. */
    Tcl_Size numBytes,		/* Number of bytes in string. */
    OpNode **opTreePtr,		/* Points to space where a pointer to the
				 * allocated OpNode tree should go. */
    Tcl_Obj *litList,		/* List to append literals to. */
    Tcl_Obj *funcList,		/* List to append function names to. */
    Tcl_Parse *parsePtr,	/* Structure to fill with tokens representing
				 * those operands that require run time
				 * substitutions. */
    int parseOnly)		/* A boolean indicating whether the caller's
				 * aim is just a parse, or whether it will go
				 * on to compile the expression. Different
				 * optimizations are appropriate for the two
				 * scenarios. */
{
    OpNode *nodes = NULL;	/* Pointer to the OpNode storage array where
				 * we build the parse tree. */
    unsigned int nodesAvailable = 64; /* Initial size of the storage array. This
				 * value establishes a minimum tree memory
				 * cost of only about 1 kilobyte, and is large
				 * enough for most expressions to parse with
				 * no need for array growth and
				 * reallocation. */
    unsigned int nodesUsed = 0;	/* Number of OpNodes filled. */
    Tcl_Size scanned = 0;	/* Capture number of byte scanned by parsing
				 * routines. */
    int lastParsed;		/* Stores info about what the lexeme parsed
				 * the previous pass through the parsing loop
				 * was. If it was an operator, lastParsed is
				 * the index of the OpNode for that operator.
				 * If it was not an operator, lastParsed holds
				 * an OperandTypes value encoding what we need
				 * to know about it. */
    int incomplete;		/* Index of the most recent incomplete tree in
				 * the OpNode array. Heads a stack of
				 * incomplete trees linked by p.prev. */
    int complete = OT_EMPTY;	/* "Index" of the complete tree (that is, a
				 * complete subexpression) determined at the
				 * moment. OT_EMPTY is a nonsense value used
				 * only to silence compiler warnings. During a
				 * parse, complete will always hold an index
				 * or an OperandTypes value pointing to an
				 * actual leaf at the time the complete tree
				 * is needed. */

    /*
     * These variables control generation of the error message.
     */

    Tcl_Obj *msg = NULL;	/* The error message. */
    Tcl_Obj *post = NULL;	/* In a few cases, an additional postscript
				 * for the error message, supplying more
				 * information after the error msg and
				 * location have been reported. */
    const char *errCode = NULL;	/* The detail word of the errorCode list, or
				 * NULL to indicate that no changes to the
				 * errorCode are to be done. */
    const char *subErrCode = NULL;
				/* Extra information for use in generating the
				 * errorCode. */
    const char *mark = "_@_";	/* In the portion of the complete error
				 * message where the error location is
				 * reported, this "mark" substring is inserted
				 * into the string being parsed to aid in
				 * pinpointing the location of the syntax
				 * error in the expression. */
    int insertMark = 0;		/* A boolean controlling whether the "mark"
				 * should be inserted. */
    const int limit = 25;	/* Portions of the error message are
				 * constructed out of substrings of the
				 * original expression. In order to keep the
				 * error message readable, we impose this
				 * limit on the substring size we extract. */

    TclParseInit(interp, start, numBytes, parsePtr);

    nodes = (OpNode *)Tcl_AttemptAlloc(nodesAvailable * sizeof(OpNode));
    if (nodes == NULL) {
	TclNewLiteralStringObj(msg, "not enough memory to parse expression");
	errCode = "NOMEM";
	goto error;
    }

    /*
     * Initialize the parse tree with the special "START" node.
     */

    nodes->lexeme = START;
    nodes->precedence = prec[START];
    nodes->mark = MARK_RIGHT;
    nodes->constant = 1;
    incomplete = lastParsed = nodesUsed;
    nodesUsed++;

    /*
     * Main parsing loop parses one lexeme per iteration. We exit the loop
     * only when there's a syntax error with a "goto error" which takes us to
     * the error handling code following the loop, or when we've successfully
     * completed the parse and we return to the caller.
     */

    while (1) {
	OpNode *nodePtr;	/* Points to the OpNode we may fill this pass
				 * through the loop. */
	unsigned char lexeme;	/* The lexeme we parse this iteration. */
	Tcl_Obj *literal;	/* Filled by the ParseLexeme() call when a
				 * literal is parsed that has a Tcl_Obj rep
				 * worth preserving. */

	/*
	 * Each pass through this loop adds up to one more OpNode. Allocate
	 * space for one if required.
	 */

	if (nodesUsed >= nodesAvailable) {
	    unsigned int size = nodesUsed * 2;
	    OpNode *newPtr = NULL;

	    do {
		if (size <= UINT_MAX/sizeof(OpNode)) {
		    newPtr = (OpNode *) Tcl_AttemptRealloc(nodes,
			    size * sizeof(OpNode));
		}
	    } while ((newPtr == NULL)
		    && ((size -= (size - nodesUsed) / 2) > nodesUsed));
	    if (newPtr == NULL) {
		TclNewLiteralStringObj(msg,
			"not enough memory to parse expression");
		errCode = "NOMEM";
		goto error;
	    }
	    nodesAvailable = size;
	    nodes = newPtr;
	}
	nodePtr = nodes + nodesUsed;

	/*
	 * Skip white space between lexemes.
	 */

	scanned = TclParseAllWhiteSpace(start, numBytes);
	start += scanned;
	numBytes -= scanned;

	scanned = ParseLexeme(start, numBytes, &lexeme, &literal);

	/*
	 * Use context to categorize the lexemes that are ambiguous.
	 */

	if ((NODE_TYPE & lexeme) == 0) {
	    int b;

	    switch (lexeme) {
	    case COMMENT:
		start += scanned;
		numBytes -= scanned;
		continue;
	    case INVALID:
		msg = Tcl_ObjPrintf("invalid character \"%.*s\"",
			(int)scanned, start);
		errCode = "BADCHAR";
		goto error;
	    case INCOMPLETE:
		msg = Tcl_ObjPrintf("incomplete operator \"%.*s\"",
			(int)scanned, start);
		errCode = "PARTOP";
		goto error;
	    case BAREWORD:

		/*
		 * Most barewords in an expression are a syntax error. The
		 * exceptions are that when a bareword is followed by an open
		 * paren, it might be a function call, and when the bareword
		 * is a legal literal boolean value, we accept that as well.
		 */

		if (start[scanned+TclParseAllWhiteSpace(
			start+scanned, numBytes-scanned)] == '(') {
		    lexeme = FUNCTION;

		    /*
		     * When we compile the expression we'll need the function
		     * name, and there's no place in the parse tree to store
		     * it, so we keep a separate list of all the function
		     * names we've parsed in the order we found them.
		     */

		    Tcl_ListObjAppendElement(NULL, funcList, literal);
		} else if (Tcl_GetBooleanFromObj(NULL,literal,&b) == TCL_OK) {
		    lexeme = BOOL_LIT;
		} else {
		    /*
		     * Tricky case: see test expr-62.10
		     */

		    Tcl_Size scanned2 = scanned;
		    do {
			scanned2 += TclParseAllWhiteSpace(
				start + scanned2, numBytes - scanned2);
			scanned2 += ParseLexeme(
				start + scanned2, numBytes - scanned2, &lexeme,
				NULL);
		    } while (lexeme == COMMENT);
		    if (lexeme == OPEN_PAREN) {
			/*
			 * Actually a function call, but with obscuring
			 * comments.  Skip to the start of the parentheses.
			 * Note that we assume that open parentheses are one
			 * byte long.
			 */

			lexeme = FUNCTION;
			Tcl_ListObjAppendElement(NULL, funcList, literal);
			scanned = scanned2 - 1;
			break;
		    }

		    Tcl_DecrRefCount(literal);
		    msg = Tcl_ObjPrintf("invalid bareword \"%.*s%s\"",
			    (int)((scanned < limit) ? scanned : limit - 3), start,
			    (scanned < limit) ? "" : "...");
		    post = Tcl_ObjPrintf(
			    "should be \"$%.*s%s\" or \"{%.*s%s}\"",
			    (int) ((scanned < limit) ? scanned : limit - 3),
			    start, (scanned < limit) ? "" : "...",
			    (int) ((scanned < limit) ? scanned : limit - 3),
			    start, (scanned < limit) ? "" : "...");
		    Tcl_AppendPrintfToObj(post, " or \"%.*s%s(...)\" or ...",
			    (int) ((scanned < limit) ? scanned : limit - 3),
			    start, (scanned < limit) ? "" : "...");
		    errCode = "BAREWORD";
		    if (start[0] == '0') {
			const char *stop;
			TclParseNumber(NULL, NULL, NULL, start, scanned,
				&stop, TCL_PARSE_NO_WHITESPACE);

			if (isdigit(UCHAR(*stop)) || (stop == start + 1)) {
			    switch (start[1]) {
			    case 'b':
				Tcl_AppendToObj(post,
					" (invalid binary number?)", -1);
				parsePtr->errorType = TCL_PARSE_BAD_NUMBER;
				errCode = "BADNUMBER";
				subErrCode = "BINARY";
				break;
			    case 'o':
				Tcl_AppendToObj(post,
					" (invalid octal number?)", -1);
				parsePtr->errorType = TCL_PARSE_BAD_NUMBER;
				errCode = "BADNUMBER";
				subErrCode = "OCTAL";
				break;
			    default:
				if (isdigit(UCHAR(start[1]))) {
				    Tcl_AppendToObj(post,
					    " (invalid octal number?)", -1);
				    parsePtr->errorType = TCL_PARSE_BAD_NUMBER;
				    errCode = "BADNUMBER";
				    subErrCode = "OCTAL";
				}
				break;
			    }
			}
		    }
		    goto error;
		}
		break;
	    case PLUS:
	    case MINUS:
		if (IsOperator(lastParsed)) {
		    /*
		     * A "+" or "-" coming just after another operator must be
		     * interpreted as a unary operator.
		     */

		    lexeme |= UNARY;
		} else {
		    lexeme |= BINARY;
		}
	    }
	}	/* Uncategorized lexemes */

	/*
	 * Handle lexeme based on its category.
	 */

	switch (NODE_TYPE & lexeme) {
	case LEAF: {
	    /*
	     * Each LEAF results in either a literal getting appended to the
	     * litList, or a sequence of Tcl_Tokens representing a Tcl word
	     * getting appended to the parsePtr->tokens. No OpNode is filled
	     * for this lexeme.
	     */

	    Tcl_Token *tokenPtr;
	    const char *end = start;
	    Tcl_Size wordIndex;
	    int code = TCL_OK;

	    /*
	     * A leaf operand appearing just after something that's not an
	     * operator is a syntax error.
	     */

	    if (NotOperator(lastParsed)) {
		msg = Tcl_ObjPrintf("missing operator at %s", mark);
		errCode = "MISSING";
		scanned = 0;
		insertMark = 1;

		/*
		 * Free any literal to avoid a memleak.
		 */

		if ((lexeme == NUMBER) || (lexeme == BOOL_LIT)) {
		    Tcl_DecrRefCount(literal);
		}
		goto error;
	    }

	    switch (lexeme) {
	    case NUMBER:
	    case BOOL_LIT:
		/*
		 * TODO: Consider using a dict or hash to collapse all
		 * duplicate literals into a single representative value.
		 * (Like what is done with [split $s {}]).
		 * Pro:	~75% memory saving on expressions like
		 *	{1+1+1+1+1+.....+1} (Convert "pointer + Tcl_Obj" cost
		 *	to "pointer" cost only)
		 * Con:	Cost of the dict store/retrieve on every literal in
		 *	every expression when expressions like the above tend
		 *	to be uncommon.
		 *	The memory savings is temporary; Compiling to bytecode
		 *	will collapse things as literals are registered
		 *	anyway, so the savings applies only to the time
		 *	between parsing and compiling. Possibly important due
		 *	to high-water mark nature of memory allocation.
		 */

		Tcl_ListObjAppendElement(NULL, litList, literal);
		complete = lastParsed = OT_LITERAL;
		start += scanned;
		numBytes -= scanned;
		continue;

	    default:
		break;
	    }

	    /*
	     * Remaining LEAF cases may involve filling Tcl_Tokens, so make
	     * room for at least 2 more tokens.
	     */

	    TclGrowParseTokenArray(parsePtr, 2);
	    wordIndex = parsePtr->numTokens;
	    tokenPtr = parsePtr->tokenPtr + wordIndex;
	    tokenPtr->type = TCL_TOKEN_WORD;
	    tokenPtr->start = start;
	    parsePtr->numTokens++;

	    switch (lexeme) {
	    case QUOTED:
		code = Tcl_ParseQuotedString(NULL, start, numBytes,
			parsePtr, 1, &end);
		scanned = end - start;
		break;

	    case BRACED:
		code = Tcl_ParseBraces(NULL, start, numBytes,
			parsePtr, 1, &end);
		scanned = end - start;
		break;

	    case VARIABLE:
		code = Tcl_ParseVarName(NULL, start, numBytes, parsePtr, 1);

		/*
		 * Handle the quirk that Tcl_ParseVarName reports a successful
		 * parse even when it gets only a "$" with no variable name.
		 */

		tokenPtr = parsePtr->tokenPtr + wordIndex + 1;
		if (code == TCL_OK && tokenPtr->type != TCL_TOKEN_VARIABLE) {
		    TclNewLiteralStringObj(msg, "invalid character \"$\"");
		    errCode = "BADCHAR";
		    goto error;
		}
		scanned = tokenPtr->size;
		break;

	    case SCRIPT: {
		Tcl_Parse *nestedPtr = (Tcl_Parse *)
			TclStackAlloc(interp, sizeof(Tcl_Parse));

		tokenPtr = parsePtr->tokenPtr + parsePtr->numTokens;
		tokenPtr->type = TCL_TOKEN_COMMAND;
		tokenPtr->start = start;
		tokenPtr->numComponents = 0;

		end = start + numBytes;
		start++;
		while (1) {
		    code = Tcl_ParseCommand(interp, start, end - start, 1,
			    nestedPtr);
		    if (code != TCL_OK) {
			parsePtr->term = nestedPtr->term;
			parsePtr->errorType = nestedPtr->errorType;
			parsePtr->incomplete = nestedPtr->incomplete;
			break;
		    }
		    start = nestedPtr->commandStart + nestedPtr->commandSize;
		    Tcl_FreeParse(nestedPtr);
		    if ((nestedPtr->term < end) && (nestedPtr->term[0] == ']')
			    && !nestedPtr->incomplete) {
			break;
		    }

		    if (start == end) {
			TclNewLiteralStringObj(msg, "missing close-bracket");
			parsePtr->term = tokenPtr->start;
			parsePtr->errorType = TCL_PARSE_MISSING_BRACKET;
			parsePtr->incomplete = 1;
			code = TCL_ERROR;
			errCode = "UNBALANCED";
			break;
		    }
		}
		TclStackFree(interp, nestedPtr);
		end = start;
		start = tokenPtr->start;
		scanned = end - start;
		tokenPtr->size = scanned;
		parsePtr->numTokens++;
		break;
	    }			/* SCRIPT case */
	    }
	    if (code != TCL_OK) {
		/*
		 * Here we handle all the syntax errors generated by the
		 * Tcl_Token generating parsing routines called in the switch
		 * just above. If the value of parsePtr->incomplete is 1, then
		 * the error was an unbalanced '[', '(', '{', or '"' and
		 * parsePtr->term is pointing to that unbalanced character. If
		 * the value of parsePtr->incomplete is 0, then the error is
		 * one of lacking whitespace following a quoted word, for
		 * example: expr {[an error {foo}bar]}, and parsePtr->term
		 * points to where the whitespace is missing. We reset our
		 * values of start and scanned so that when our error message
		 * is constructed, the location of the syntax error is sure to
		 * appear in it, even if the quoted expression is truncated.
		 */

		start = parsePtr->term;
		scanned = parsePtr->incomplete;
		if (parsePtr->incomplete) {
		    errCode = "UNBALANCED";
		}
		goto error;
	    }

	    tokenPtr = parsePtr->tokenPtr + wordIndex;
	    tokenPtr->size = scanned;
	    tokenPtr->numComponents = parsePtr->numTokens - wordIndex - 1;
	    if (!parseOnly && ((lexeme == QUOTED) || (lexeme == BRACED))) {
		/*
		 * When this expression is destined to be compiled, and a
		 * braced or quoted word within an expression is known at
		 * compile time (no runtime substitutions in it), we can store
		 * it as a literal rather than in its tokenized form. This is
		 * an advantage since the compiled bytecode is going to need
		 * the argument in Tcl_Obj form eventually, so it's just as
		 * well to get there now. Another advantage is that with this
		 * conversion, larger constant expressions might be grown and
		 * optimized.
		 *
		 * On the contrary, if the end goal of this parse is to fill a
		 * Tcl_Parse for a caller of Tcl_ParseExpr(), then it's
		 * wasteful to convert to a literal only to convert back again
		 * later.
		 */

		TclNewObj(literal);
		if (TclWordKnownAtCompileTime(tokenPtr, literal)) {
		    Tcl_ListObjAppendElement(NULL, litList, literal);
		    complete = lastParsed = OT_LITERAL;
		    parsePtr->numTokens = wordIndex;
		    break;
		}
		Tcl_DecrRefCount(literal);
	    }
	    complete = lastParsed = OT_TOKENS;
	    break;
	} /* case LEAF */

	case UNARY:

	    /*
	     * A unary operator appearing just after something that's not an
	     * operator is a syntax error -- something trying to be the left
	     * operand of an operator that doesn't take one.
	     */

	    if (NotOperator(lastParsed)) {
		msg = Tcl_ObjPrintf("missing operator at %s", mark);
		scanned = 0;
		insertMark = 1;
		errCode = "MISSING";
		goto error;
	    }

	    /*
	     * Create an OpNode for the unary operator.
	     */

	    nodePtr->lexeme = lexeme;
	    nodePtr->precedence = prec[lexeme];
	    nodePtr->mark = MARK_RIGHT;

	    /*
	     * A FUNCTION cannot be a constant expression, because Tcl allows
	     * functions to return variable results with the same arguments;
	     * for example, rand(). Other unary operators can root a constant
	     * expression, so long as the argument is a constant expression.
	     */

	    nodePtr->constant = (lexeme != FUNCTION);

	    /*
	     * This unary operator is a new incomplete tree, so push it onto
	     * our stack of incomplete trees. Also remember it as the last
	     * lexeme we parsed.
	     */

	    nodePtr->p.prev = incomplete;
	    incomplete = lastParsed = nodesUsed;
	    nodesUsed++;
	    break;

	case BINARY: {
	    OpNode *incompletePtr;
	    unsigned char precedence = prec[lexeme];

	    /*
	     * A binary operator appearing just after another operator is a
	     * syntax error -- one of the two operators is missing an operand.
	     */

	    if (IsOperator(lastParsed)) {
		if ((lexeme == CLOSE_PAREN)
			&& (nodePtr[-1].lexeme == OPEN_PAREN)) {
		    if (nodePtr[-2].lexeme == FUNCTION) {
			/*
			 * Normally, "()" is a syntax error, but as a special
			 * case accept it as an argument list for a function.
			 * Treat this as a special LEAF lexeme, and restart
			 * the parsing loop with zero characters scanned. We
			 * will parse the ")" again the next time through, but
			 * with the OT_EMPTY leaf as the subexpression between
			 * the parens.
			 */

			scanned = 0;
			complete = lastParsed = OT_EMPTY;
			break;
		    }
		    msg = Tcl_ObjPrintf("empty subexpression at %s", mark);
		    scanned = 0;
		    insertMark = 1;
		    errCode = "EMPTY";
		    goto error;
		}

		if (nodePtr[-1].precedence > precedence) {
		    if (nodePtr[-1].lexeme == OPEN_PAREN) {
			TclNewLiteralStringObj(msg, "unbalanced open paren");
			parsePtr->errorType = TCL_PARSE_MISSING_PAREN;
			errCode = "UNBALANCED";
		    } else if (nodePtr[-1].lexeme == COMMA) {
			msg = Tcl_ObjPrintf(
				"missing function argument at %s", mark);
			scanned = 0;
			insertMark = 1;
			errCode = "MISSING";
		    } else if (nodePtr[-1].lexeme == START) {
			TclNewLiteralStringObj(msg, "empty expression");
			errCode = "EMPTY";
		    }
		} else if (lexeme == CLOSE_PAREN) {
		    TclNewLiteralStringObj(msg, "unbalanced close paren");
		    errCode = "UNBALANCED";
		} else if ((lexeme == COMMA)
			&& (nodePtr[-1].lexeme == OPEN_PAREN)
			&& (nodePtr[-2].lexeme == FUNCTION)) {
		    msg = Tcl_ObjPrintf("missing function argument at %s",
			    mark);
		    scanned = 0;
		    insertMark = 1;
		    errCode = "UNBALANCED";
		}
		if (msg == NULL) {
		    msg = Tcl_ObjPrintf("missing operand at %s", mark);
		    scanned = 0;
		    insertMark = 1;
		    errCode = "MISSING";
		}
		goto error;
	    }

	    /*
	     * Here is where the tree comes together. At this point, we have a
	     * stack of incomplete trees corresponding to substrings that are
	     * incomplete expressions, followed by a complete tree
	     * corresponding to a substring that is itself a complete
	     * expression, followed by the binary operator we have just
	     * parsed. The incomplete trees can each be completed by adding a
	     * right operand.
	     *
	     * To illustrate with an example, when we parse the expression
	     * "1+2*3-4" and we reach this point having just parsed the "-"
	     * operator, we have these incomplete trees: START, "1+", and
	     * "2*". Next we have the complete subexpression "3". Last is the
	     * "-" we've just parsed.
	     *
	     * The next step is to join our complete tree to an operator. The
	     * choice is governed by the precedence and associativity of the
	     * competing operators. If we connect it as the right operand of
	     * our most recent incomplete tree, we get a new complete tree,
	     * and we can repeat the process. The while loop following repeats
	     * this until precedence indicates it is time to join the complete
	     * tree as the left operand of the just parsed binary operator.
	     *
	     * Continuing the example, the first pass through the loop will
	     * join "3" to "2*"; the next pass will join "2*3" to "1+". Then
	     * we'll exit the loop and join "1+2*3" to "-". When we return to
	     * parse another lexeme, our stack of incomplete trees is START
	     * and "1+2*3-".
	     */

	    while (1) {
		incompletePtr = nodes + incomplete;

		if (incompletePtr->precedence < precedence) {
		    break;
		}

		if (incompletePtr->precedence == precedence) {
		    /*
		     * Right association rules for exponentiation.
		     */

		    if (lexeme == EXPON) {
			break;
		    }

		    /*
		     * Special association rules for the conditional
		     * operators. The "?" and ":" operators have equal
		     * precedence, but must be linked up in sensible pairs.
		     */

		    if ((incompletePtr->lexeme == QUESTION)
			    && (NotOperator(complete)
			    || (nodes[complete].lexeme != COLON))) {
			break;
		    }
		    if ((incompletePtr->lexeme == COLON)
			    && (lexeme == QUESTION)) {
			break;
		    }
		}

		/*
		 * Some special syntax checks...
		 */

		/* Parens must balance */
		if ((incompletePtr->lexeme == OPEN_PAREN)
			&& (lexeme != CLOSE_PAREN)) {
		    TclNewLiteralStringObj(msg, "unbalanced open paren");
		    parsePtr->errorType = TCL_PARSE_MISSING_PAREN;
		    errCode = "UNBALANCED";
		    goto error;
		}

		/* Right operand of "?" must be ":" */
		if ((incompletePtr->lexeme == QUESTION)
			&& (NotOperator(complete)
			|| (nodes[complete].lexeme != COLON))) {
		    msg = Tcl_ObjPrintf("missing operator \":\" at %s", mark);
		    scanned = 0;
		    insertMark = 1;
		    errCode = "MISSING";
		    goto error;
		}

		/* Operator ":" may only be right operand of "?" */
		if (IsOperator(complete)
			&& (nodes[complete].lexeme == COLON)
			&& (incompletePtr->lexeme != QUESTION)) {
		    TclNewLiteralStringObj(msg,
			    "unexpected operator \":\" "
			    "without preceding \"?\"");
		    errCode = "SURPRISE";
		    goto error;
		}

		/*
		 * Attach complete tree as right operand of most recent
		 * incomplete tree.
		 */

		incompletePtr->right = complete;
		if (IsOperator(complete)) {
		    nodes[complete].p.parent = incomplete;
		    incompletePtr->constant = incompletePtr->constant
			    && nodes[complete].constant;
		} else {
		    incompletePtr->constant = incompletePtr->constant
			    && (complete == OT_LITERAL);
		}

		/*
		 * The QUESTION/COLON and FUNCTION/OPEN_PAREN combinations
		 * each make up a single operator. Force them to agree whether
		 * they have a constant expression.
		 */

		if ((incompletePtr->lexeme == QUESTION)
			|| (incompletePtr->lexeme == FUNCTION)) {
		    nodes[complete].constant = incompletePtr->constant;
		}

		if (incompletePtr->lexeme == START) {
		    /*
		     * Completing the START tree indicates we're done.
		     * Transfer the parse tree to the caller and return.
		     */

		    *opTreePtr = nodes;
		    return TCL_OK;
		}

		/*
		 * With a right operand attached, last incomplete tree has
		 * become the complete tree. Pop it from the incomplete tree
		 * stack.
		 */

		complete = incomplete;
		incomplete = incompletePtr->p.prev;

		/* CLOSE_PAREN can only close one OPEN_PAREN. */
		if (incompletePtr->lexeme == OPEN_PAREN) {
		    break;
		}
	    }

	    /*
	     * More syntax checks...
	     */

	    /* Parens must balance. */
	    if (lexeme == CLOSE_PAREN) {
		if (incompletePtr->lexeme != OPEN_PAREN) {
		    TclNewLiteralStringObj(msg, "unbalanced close paren");
		    errCode = "UNBALANCED";
		    goto error;
		}
	    }

	    /* Commas must appear only in function argument lists. */
	    if (lexeme == COMMA) {
		if  ((incompletePtr->lexeme != OPEN_PAREN)
			|| (incompletePtr[-1].lexeme != FUNCTION)) {
		    TclNewLiteralStringObj(msg,
			    "unexpected \",\" outside function argument list");
		    errCode = "SURPRISE";
		    goto error;
		}
	    }

	    /* Operator ":" may only be right operand of "?" */
	    if (IsOperator(complete) && (nodes[complete].lexeme == COLON)) {
		TclNewLiteralStringObj(msg,
			"unexpected operator \":\" without preceding \"?\"");
		errCode = "SURPRISE";
		goto error;
	    }

	    /*
	     * Create no node for a CLOSE_PAREN lexeme.
	     */

	    if (lexeme == CLOSE_PAREN) {
		break;
	    }

	    /*
	     * Link complete tree as left operand of new node.
	     */

	    nodePtr->lexeme = lexeme;
	    nodePtr->precedence = precedence;
	    nodePtr->mark = MARK_LEFT;
	    nodePtr->left = complete;

	    /*
	     * The COMMA operator cannot be optimized, since the function
	     * needs all of its arguments, and optimization would reduce the
	     * number. Other binary operators root constant expressions when
	     * both arguments are constant expressions.
	     */

	    nodePtr->constant = (lexeme != COMMA);

	    if (IsOperator(complete)) {
		nodes[complete].p.parent = nodesUsed;
		nodePtr->constant = nodePtr->constant
			&& nodes[complete].constant;
	    } else {
		nodePtr->constant = nodePtr->constant
			&& (complete == OT_LITERAL);
	    }

	    /*
	     * With a left operand attached and a right operand missing, the
	     * just-parsed binary operator is root of a new incomplete tree.
	     * Push it onto the stack of incomplete trees.
	     */

	    nodePtr->p.prev = incomplete;
	    incomplete = lastParsed = nodesUsed;
	    nodesUsed++;
	    break;
	}	/* case BINARY */
	}	/* lexeme handler */

	/* Advance past the just-parsed lexeme */
	start += scanned;
	numBytes -= scanned;
    }	/* main parsing loop */

    /*
     * We only get here if there's been an error. Any errors that didn't get a
     * suitable parsePtr->errorType, get recorded as syntax errors.
     */

  error:
    if (parsePtr->errorType == TCL_PARSE_SUCCESS) {
	parsePtr->errorType = TCL_PARSE_SYNTAX;
    }

    /*
     * Free any partial parse tree we've built.
     */

    if (nodes != NULL) {
	Tcl_Free(nodes);
    }

    if (interp == NULL) {
	/*
	 * Nowhere to report an error message, so just free it.
	 */

	if (msg) {
	    Tcl_DecrRefCount(msg);
	}
    } else {
	/*
	 * Construct the complete error message. Start with the simple error
	 * message, pulled from the interp result if necessary...
	 */

	if (msg == NULL) {
	    msg = Tcl_GetObjResult(interp);
	}

	/*
	 * Add a detailed quote from the bad expression, displaying and
	 * sometimes marking the precise location of the syntax error.
	 */

	Tcl_AppendPrintfToObj(msg, "\nin expression \"%s%.*s%.*s%s%s%.*s%s\"",
		((start - limit) < parsePtr->string) ? "" : "...",
		((start - limit) < parsePtr->string)
			? (int) (start - parsePtr->string) : (int)limit - 3,
		((start - limit) < parsePtr->string)
			? parsePtr->string : start - limit + 3,
		(scanned < limit) ? (int)scanned : (int)limit - 3, start,
		(scanned < limit) ? "" : "...", insertMark ? mark : "",
		(start + scanned + limit > parsePtr->end)
			? (int) (parsePtr->end - start) - (int)scanned : (int)limit-3,
		start + scanned,
		(start + scanned + limit > parsePtr->end) ? "" : "...");

	/*
	 * Next, append any postscript message.
	 */

	if (post != NULL) {
	    Tcl_AppendToObj(msg, ";\n", -1);
	    Tcl_AppendObjToObj(msg, post);
	    Tcl_DecrRefCount(post);
	}
	Tcl_SetObjResult(interp, msg);

	/*
	 * Finally, place context information in the errorInfo.
	 */

	numBytes = parsePtr->end - parsePtr->string;
	Tcl_AppendObjToErrorInfo(interp, Tcl_ObjPrintf(
		"\n    (parsing expression \"%.*s%s\")",
		(numBytes < limit) ? (int)numBytes : (int)limit - 3,
		parsePtr->string, (numBytes < limit) ? "" : "..."));
	if (errCode) {
	    Tcl_SetErrorCode(interp, "TCL", "PARSE", "EXPR", errCode,
		    subErrCode, (char *)NULL);
	}
    }

    return TCL_ERROR;
}

/*
 *----------------------------------------------------------------------
 *
 * ConvertTreeToTokens --
 *
 *	Given a string, the numBytes bytes starting at start, and an OpNode
 *	tree and Tcl_Token array created by passing that same string to
 *	ParseExpr(), this function writes into *parsePtr the sequence of
 *	Tcl_Tokens needed so to satisfy the historical interface provided by
 *	Tcl_ParseExpr(). Note that this routine exists only for the sake of
 *	the public Tcl_ParseExpr() routine. It is not used by Tcl itself at
 *	all.
 *
 * Results:
 *	None.
 *
 * Side effects:
 *	The Tcl_Parse *parsePtr is filled with Tcl_Tokens representing the
 *	parsed expression.
 *
 *----------------------------------------------------------------------
 */

static void
ConvertTreeToTokens(
    const char *start,
    Tcl_Size numBytes,
    OpNode *nodes,
    Tcl_Token *tokenPtr,
    Tcl_Parse *parsePtr)
{
    Tcl_Size subExprTokenIdx = 0;
    OpNode *nodePtr = nodes;
    int next = nodePtr->right;

    while (1) {
	Tcl_Token *subExprTokenPtr;
	Tcl_Size scanned, parentIdx;
	unsigned char lexeme;

	/*
	 * Advance the mark so the next exit from this node won't retrace
	 * steps over ground already covered.
	 */

	nodePtr->mark++;

	/*
	 * Handle next child node or leaf.
	 */

	switch (next) {
	case OT_EMPTY:

	    /* No tokens and no characters for the OT_EMPTY leaf. */
	    break;

	case OT_LITERAL:

	    /*
	     * Skip any white space that comes before the literal.
	     */

	    scanned = TclParseAllWhiteSpace(start, numBytes);
	    start += scanned;
	    numBytes -= scanned;

	    /*
	     * Reparse the literal to get pointers into source string.
	     */

	    scanned = ParseLexeme(start, numBytes, &lexeme, NULL);

	    TclGrowParseTokenArray(parsePtr, 2);
	    subExprTokenPtr = parsePtr->tokenPtr + parsePtr->numTokens;
	    subExprTokenPtr->type = TCL_TOKEN_SUB_EXPR;
	    subExprTokenPtr->start = start;
	    subExprTokenPtr->size = scanned;
	    subExprTokenPtr->numComponents = 1;
	    subExprTokenPtr[1].type = TCL_TOKEN_TEXT;
	    subExprTokenPtr[1].start = start;
	    subExprTokenPtr[1].size = scanned;
	    subExprTokenPtr[1].numComponents = 0;

	    parsePtr->numTokens += 2;
	    start += scanned;
	    numBytes -= scanned;
	    break;

	case OT_TOKENS: {
	    /*
	     * tokenPtr points to a token sequence that came from parsing a
	     * Tcl word. A Tcl word is made up of a sequence of one or more
	     * elements. When the word is only a single element, it's been the
	     * historical practice to replace the TCL_TOKEN_WORD token
	     * directly with a TCL_TOKEN_SUB_EXPR token. However, when the
	     * word has multiple elements, a TCL_TOKEN_WORD token is kept as a
	     * grouping device so that TCL_TOKEN_SUB_EXPR always has only one
	     * element. Wise or not, these are the rules the Tcl expr parser
	     * has followed, and for the sake of those few callers of
	     * Tcl_ParseExpr() we do not change them now. Internally, we can
	     * do better.
	     */

	    Tcl_Size toCopy = tokenPtr->numComponents + 1;

	    if (tokenPtr->numComponents == tokenPtr[1].numComponents + 1) {
		/*
		 * Single element word. Copy tokens and convert the leading
		 * token to TCL_TOKEN_SUB_EXPR.
		 */

		TclGrowParseTokenArray(parsePtr, toCopy);
		subExprTokenPtr = parsePtr->tokenPtr + parsePtr->numTokens;
		memcpy(subExprTokenPtr, tokenPtr,
			toCopy * sizeof(Tcl_Token));
		subExprTokenPtr->type = TCL_TOKEN_SUB_EXPR;
		parsePtr->numTokens += toCopy;
	    } else {
		/*
		 * Multiple element word. Create a TCL_TOKEN_SUB_EXPR token to
		 * lead, with fields initialized from the leading token, then
		 * copy entire set of word tokens.
		 */

		TclGrowParseTokenArray(parsePtr, toCopy+1);
		subExprTokenPtr = parsePtr->tokenPtr + parsePtr->numTokens;
		*subExprTokenPtr = *tokenPtr;
		subExprTokenPtr->type = TCL_TOKEN_SUB_EXPR;
		subExprTokenPtr->numComponents++;
		subExprTokenPtr++;
		memcpy(subExprTokenPtr, tokenPtr,
			toCopy * sizeof(Tcl_Token));
		parsePtr->numTokens += toCopy + 1;
	    }

	    scanned = tokenPtr->start + tokenPtr->size - start;
	    start += scanned;
	    numBytes -= scanned;
	    tokenPtr += toCopy;
	    break;
	}

	default:

	    /*
	     * Advance to the child node, which is an operator.
	     */

	    nodePtr = nodes + next;

	    /*
	     * Skip any white space that comes before the subexpression.
	     */

	    scanned = TclParseAllWhiteSpace(start, numBytes);
	    start += scanned;
	    numBytes -= scanned;

	    /*
	     * Generate tokens for the operator / subexpression...
	     */

	    switch (nodePtr->lexeme) {
	    case OPEN_PAREN:
	    case COMMA:
	    case COLON:

		/*
		 * Historical practice has been to have no Tcl_Tokens for
		 * these operators.
		 */

		break;

	    default: {

		/*
		 * Remember the index of the last subexpression we were
		 * working on -- that of our parent. We'll stack it later.
		 */

		parentIdx = subExprTokenIdx;

		/*
		 * Verify space for the two leading Tcl_Tokens representing
		 * the subexpression rooted by this operator. The first
		 * Tcl_Token will be of type TCL_TOKEN_SUB_EXPR; the second of
		 * type TCL_TOKEN_OPERATOR.
		 */

		TclGrowParseTokenArray(parsePtr, 2);
		subExprTokenIdx = parsePtr->numTokens;
		subExprTokenPtr = parsePtr->tokenPtr + subExprTokenIdx;
		parsePtr->numTokens += 2;
		subExprTokenPtr->type = TCL_TOKEN_SUB_EXPR;
		subExprTokenPtr[1].type = TCL_TOKEN_OPERATOR;

		/*
		 * Our current position scanning the string is the starting
		 * point for this subexpression.
		 */

		subExprTokenPtr->start = start;

		/*
		 * Eventually, we know that the numComponents field of the
		 * Tcl_Token of type TCL_TOKEN_OPERATOR will be 0. This means
		 * we can make other use of this field for now to track the
		 * stack of subexpressions we have pending.
		 */

		subExprTokenPtr[1].numComponents = parentIdx;
		break;
	    }
	    }
	    break;
	}

	/* Determine which way to exit the node on this pass. */
    router:
	switch (nodePtr->mark) {
	case MARK_LEFT:
	    next = nodePtr->left;
	    break;

	case MARK_RIGHT:
	    next = nodePtr->right;

	    /*
	     * Skip any white space that comes before the operator.
	     */

	    scanned = TclParseAllWhiteSpace(start, numBytes);
	    start += scanned;
	    numBytes -= scanned;

	    /*
	     * Here we scan from the string the operator corresponding to
	     * nodePtr->lexeme.
	     */

	    scanned = ParseLexeme(start, numBytes, &lexeme, NULL);

	    switch (nodePtr->lexeme) {
	    case OPEN_PAREN:
	    case COMMA:
	    case COLON:

		/*
		 * No tokens for these lexemes -> nothing to do.
		 */

		break;

	    default:

		/*
		 * Record in the TCL_TOKEN_OPERATOR token the pointers into
		 * the string marking where the operator is.
		 */

		subExprTokenPtr = parsePtr->tokenPtr + subExprTokenIdx;
		subExprTokenPtr[1].start = start;
		subExprTokenPtr[1].size = scanned;
		break;
	    }

	    start += scanned;
	    numBytes -= scanned;
	    break;

	case MARK_PARENT:
	    switch (nodePtr->lexeme) {
	    case START:

		/* When we get back to the START node, we're done. */
		return;

	    case COMMA:
	    case COLON:

		/* No tokens for these lexemes -> nothing to do. */
		break;

	    case OPEN_PAREN:

		/*
		 * Skip past matching close paren.
		 */

		scanned = TclParseAllWhiteSpace(start, numBytes);
		start += scanned;
		numBytes -= scanned;
		scanned = ParseLexeme(start, numBytes, &lexeme, NULL);
		start += scanned;
		numBytes -= scanned;
		break;

	    default:

		/*
		 * Before we leave this node/operator/subexpression for the
		 * last time, finish up its tokens....
		 *
		 * Our current position scanning the string is where the
		 * substring for the subexpression ends.
		 */

		subExprTokenPtr = parsePtr->tokenPtr + subExprTokenIdx;
		subExprTokenPtr->size = start - subExprTokenPtr->start;

		/*
		 * All the Tcl_Tokens allocated and filled belong to
		 * this subexpression. The first token is the leading
		 * TCL_TOKEN_SUB_EXPR token, and all the rest (one fewer)
		 * are its components.
		 */

		subExprTokenPtr->numComponents =
			((int)parsePtr->numTokens - subExprTokenIdx) - 1;

		/*
		 * Finally, as we return up the tree to our parent, pop the
		 * parent subexpression off our subexpression stack, and
		 * fill in the zero numComponents for the operator Tcl_Token.
		 */

		parentIdx = subExprTokenPtr[1].numComponents;
		subExprTokenPtr[1].numComponents = 0;
		subExprTokenIdx = parentIdx;
		break;
	    }

	    /*
	     * Since we're returning to parent, skip child handling code.
	     */

	    nodePtr = nodes + nodePtr->p.parent;
	    goto router;
	}
    }
}

/*
 *----------------------------------------------------------------------
 *
 * Tcl_ParseExpr --
 *
 *	Given a string, the numBytes bytes starting at start, this function
 *	parses it as a Tcl expression and stores information about the
 *	structure of the expression in the Tcl_Parse struct indicated by the
 *	caller.
 *
 * Results:
 *	If the string is successfully parsed as a valid Tcl expression, TCL_OK
 *	is returned, and data about the expression structure is written to
 *	*parsePtr. If the string cannot be parsed as a valid Tcl expression,
 *	TCL_ERROR is returned, and if interp is non-NULL, an error message is
 *	written to interp.
 *
 * Side effects:
 *	If there is insufficient space in parsePtr to hold all the information
 *	about the expression, then additional space is malloc-ed. If the
 *	function returns TCL_OK then the caller must eventually invoke
 *	Tcl_FreeParse to release any additional space that was allocated.
 *
 *----------------------------------------------------------------------
 */

int
Tcl_ParseExpr(
    Tcl_Interp *interp,		/* Used for error reporting. */
    const char *start,		/* Start of source string to parse. */
    Tcl_Size numBytes,		/* Number of bytes in string. If -1, the
				 * string consists of all bytes up to the
				 * first null character. */
    Tcl_Parse *parsePtr)	/* Structure to fill with information about
				 * the parsed expression; any previous
				 * information in the structure is ignored. */
{
    int code;
    OpNode *opTree = NULL;	/* Will point to the tree of operators. */
    Tcl_Obj *litList;	/* List to hold the literals. */
    Tcl_Obj *funcList;	/* List to hold the functon names. */
    Tcl_Parse *exprParsePtr = (Tcl_Parse *)TclStackAlloc(interp, sizeof(Tcl_Parse));
				/* Holds the Tcl_Tokens of substitutions. */

    TclNewObj(litList);
    TclNewObj(funcList);
    if (numBytes < 0) {
	numBytes = (start ? strlen(start) : 0);
    }

    code = ParseExpr(interp, start, numBytes, &opTree, litList, funcList,
	    exprParsePtr, 1 /* parseOnly */);
    Tcl_DecrRefCount(funcList);
    Tcl_DecrRefCount(litList);

    TclParseInit(interp, start, numBytes, parsePtr);
    if (code == TCL_OK) {
	ConvertTreeToTokens(start, numBytes,
		opTree, exprParsePtr->tokenPtr, parsePtr);
    } else {
	parsePtr->term = exprParsePtr->term;
	parsePtr->errorType = exprParsePtr->errorType;
    }

    Tcl_FreeParse(exprParsePtr);
    TclStackFree(interp, exprParsePtr);
    Tcl_Free(opTree);
    return code;
}

/*
 *----------------------------------------------------------------------
 *
 * ParseLexeme --
 *
 *	Parse a single lexeme from the start of a string, scanning no more
 *	than numBytes bytes.
 *
 * Results:
 *	Returns the number of bytes scanned to produce the lexeme.
 *
 * Side effects:
 *	Code identifying lexeme parsed is written to *lexemePtr.
 *
 *----------------------------------------------------------------------
 */

static Tcl_Size
ParseLexeme(
    const char *start,		/* Start of lexeme to parse. */
    Tcl_Size numBytes,		/* Number of bytes in string. */
    unsigned char *lexemePtr,	/* Write code of parsed lexeme to this
				 * storage. */
    Tcl_Obj **literalPtr)	/* Write corresponding literal value to this
				 * storage, if non-NULL. */
{
    const char *end;
    int ch;
    Tcl_Obj *literal = NULL;
    unsigned char byte;

    if (numBytes == 0) {
	*lexemePtr = END;
	return 0;
    }
    byte = UCHAR(*start);
    if (byte < sizeof(Lexeme) && Lexeme[byte] != 0) {
	*lexemePtr = Lexeme[byte];
	return 1;
    }
    switch (byte) {
    case '#': {
	/*
	 * Scan forward over the comment contents.
	 */
	Tcl_Size size;

	for (size = 0; byte != '\n' && byte != 0 && size < numBytes; size++) {
	    byte = UCHAR(start[size]);
	}
	*lexemePtr = COMMENT;
	return size - (byte == '\n');
    }

    case '*':
	if ((numBytes > 1) && (start[1] == '*')) {
	    *lexemePtr = EXPON;
	    return 2;
	}
	*lexemePtr = MULT;
	return 1;

    case '=':
	if ((numBytes > 1) && (start[1] == '=')) {
	    *lexemePtr = EQUAL;
	    return 2;
	}
	*lexemePtr = INCOMPLETE;
	return 1;

    case '!':
	if ((numBytes > 1) && (start[1] == '=')) {
	    *lexemePtr = NEQ;
	    return 2;
	}
	*lexemePtr = NOT;
	return 1;

    case '&':
	if ((numBytes > 1) && (start[1] == '&')) {
	    *lexemePtr = AND;
	    return 2;
	}
	*lexemePtr = BIT_AND;
	return 1;

    case '|':
	if ((numBytes > 1) && (start[1] == '|')) {
	    *lexemePtr = OR;
	    return 2;
	}
	*lexemePtr = BIT_OR;
	return 1;

    case '<':
	if (numBytes > 1) {
	    switch (start[1]) {
	    case '<':
		*lexemePtr = LEFT_SHIFT;
		return 2;
	    case '=':
		*lexemePtr = LEQ;
		return 2;
	    }
	}
	*lexemePtr = LESS;
	return 1;

    case '>':
	if (numBytes > 1) {
	    switch (start[1]) {
	    case '>':
		*lexemePtr = RIGHT_SHIFT;
		return 2;
	    case '=':
		*lexemePtr = GEQ;
		return 2;
	    }
	}
	*lexemePtr = GREATER;
	return 1;

    case 'i':
	if ((numBytes > 1) && (start[1] == 'n')
		&& ((numBytes == 2) || start[2] & 0x80 || !isalpha(UCHAR(start[2])))) {
	    /*
	     * Must make this check so we can tell the difference between the
	     * "in" operator and the "int" function name and the "infinity"
	     * numeric value.
	     */

	    *lexemePtr = IN_LIST;
	    return 2;
	}
	break;

    case 'e':
	if ((numBytes > 1) && (start[1] == 'q')
		&& ((numBytes == 2) || start[2] & 0x80 || !isalpha(UCHAR(start[2])))) {
	    *lexemePtr = STREQ;
	    return 2;
	}
	break;

    case 'n':
	if ((numBytes > 1)
		&& ((numBytes == 2) || start[2] & 0x80 || !isalpha(UCHAR(start[2])))) {
	    switch (start[1]) {
	    case 'e':
		*lexemePtr = STRNEQ;
		return 2;
	    case 'i':
		*lexemePtr = NOT_IN_LIST;
		return 2;
	    }
	}
	break;

    case 'l':
	if ((numBytes > 1)
		&& ((numBytes == 2) || start[2] & 0x80 || !isalpha(UCHAR(start[2])))) {
	    switch (start[1]) {
	    case 't':
		*lexemePtr = STR_LT;
		return 2;
	    case 'e':
		*lexemePtr = STR_LEQ;
		return 2;
	    }
	}
	break;

    case 'g':
	if ((numBytes > 1)
		&& ((numBytes == 2) || start[2] & 0x80 || !isalpha(UCHAR(start[2])))) {
	    switch (start[1]) {
	    case 't':
		*lexemePtr = STR_GT;
		return 2;
	    case 'e':
		*lexemePtr = STR_GEQ;
		return 2;
	    }
	}
	break;
    }

    TclNewObj(literal);
    if (TclParseNumber(NULL, literal, NULL, start, numBytes, &end,
	    TCL_PARSE_NO_WHITESPACE) == TCL_OK) {
	if (end < start + numBytes && !TclIsBareword(*end)) {

	number:
	    *lexemePtr = NUMBER;
	    if (literalPtr) {
		TclInitStringRep(literal, start, end-start);
		*literalPtr = literal;
	    } else {
		Tcl_DecrRefCount(literal);
	    }
	    return (end-start);
	} else {
	    unsigned char lexeme;

	    /*
	     * We have a number followed directly by bareword characters
	     * (alpha, digit, underscore).  Is this a number followed by
	     * bareword syntax error?  Or should we join into one bareword?
	     * Example: Inf + luence + () becomes a valid function call.
	     * [Bug 3401704]
	     */
	    if (TclHasInternalRep(literal, &tclDoubleType)) {
		const char *p = start;

		while (p < end) {
		    if (!TclIsBareword(*p++)) {
			/*
			 * The number has non-bareword characters, so we
			 * must treat it as a number.
			 */
			goto number;
		    }
		}
	    }
	    ParseLexeme(end, numBytes-(end-start), &lexeme, NULL);
	    if ((NODE_TYPE & lexeme) == BINARY) {
		/*
		 * The bareword characters following the number take the
		 * form of an operator (eq, ne, in, ni, ...) so we treat
		 * as number + operator.
		 */
		goto number;
	    }

	    /*
	     * Otherwise, fall through and parse the whole as a bareword.
	     */
	}
    }

    /*
     * We reject leading underscores in bareword.  No sensible reason why.
     * Might be inspired by reserved identifier rules in C, which of course
     * have no direct relevance here.
     */

    if (!TclIsBareword(*start) || *start == '_') {
	Tcl_Size scanned;
	if (Tcl_UtfCharComplete(start, numBytes)) {
	    scanned = TclUtfToUniChar(start, &ch);
	} else {
	    char utfBytes[8];

	    memcpy(utfBytes, start, numBytes);
	    utfBytes[numBytes] = '\0';
	    scanned = TclUtfToUniChar(utfBytes, &ch);
	}
	*lexemePtr = INVALID;
	Tcl_DecrRefCount(literal);
	return scanned;
    }
    end = start;
    while (numBytes && TclIsBareword(*end)) {
	end += 1;
	numBytes -= 1;
    }
    *lexemePtr = BAREWORD;
    if (literalPtr) {
	Tcl_SetStringObj(literal, start, end-start);
	*literalPtr = literal;
    } else {
	Tcl_DecrRefCount(literal);
    }
    return (end-start);
}

/*
 *----------------------------------------------------------------------
 *
 * TclCompileExpr --
 *
 *	This procedure compiles a string containing a Tcl expression into Tcl
 *	bytecodes.
 *
 * Results:
 *	None.
 *
 * Side effects:
 *	Adds instructions to envPtr to evaluate the expression at runtime.
 *
 *----------------------------------------------------------------------
 */

void
TclCompileExpr(
    Tcl_Interp *interp,		/* Used for error reporting. */
    const char *script,		/* The source script to compile. */
    Tcl_Size numBytes,		/* Number of bytes in script. */
    CompileEnv *envPtr,		/* Holds resulting instructions. */
    int optimize)		/* 0 for one-off expressions. */
{
    OpNode *opTree = NULL;	/* Will point to the tree of operators */
    Tcl_Obj *litList;		/* List to hold the literals */
    Tcl_Obj *funcList;		/* List to hold the functon names*/
    Tcl_Parse *parsePtr = (Tcl_Parse *)TclStackAlloc(interp, sizeof(Tcl_Parse));
				/* Holds the Tcl_Tokens of substitutions */
    int code;

    TclNewObj(litList);
    TclNewObj(funcList);
    code = ParseExpr(interp, script, numBytes, &opTree, litList,
	    funcList, parsePtr, 0 /* parseOnly */);

    if (code == TCL_OK) {
	/*
	 * Valid parse; compile the tree.
	 */

	Tcl_Size objc;
	Tcl_Obj *const *litObjv;
	Tcl_Obj **funcObjv;

	/* TIP #280 : Track Lines within the expression */
	TclAdvanceLines(&envPtr->line, script,
		script + TclParseAllWhiteSpace(script, numBytes));

	TclListObjGetElements(NULL, litList, &objc, (Tcl_Obj ***)&litObjv);
	TclListObjGetElements(NULL, funcList, &objc, &funcObjv);
	CompileExprTree(interp, opTree, 0, &litObjv, funcObjv,
		parsePtr->tokenPtr, envPtr, optimize);
    } else {
	TclCompileSyntaxError(interp, envPtr);
    }

    Tcl_FreeParse(parsePtr);
    TclStackFree(interp, parsePtr);
    Tcl_DecrRefCount(funcList);
    Tcl_DecrRefCount(litList);
    Tcl_Free(opTree);
}

/*
 *----------------------------------------------------------------------
 *
 * ExecConstantExprTree --
 *	Compiles and executes bytecode for the subexpression tree at index
 *	in the nodes array.  This subexpression must be constant, made up
 *	of only constant operators (not functions) and literals.
 *
 * Results:
 *	A standard Tcl return code and result left in interp.
 *
 * Side effects:
 *	Consumes subtree of nodes rooted at index.  Advances the pointer
 *	*litObjvPtr.
 *
 *----------------------------------------------------------------------
 */

static int
ExecConstantExprTree(
    Tcl_Interp *interp,
    OpNode *nodes,
    int index,
    Tcl_Obj *const **litObjvPtr)
{
    CompileEnv *envPtr;
    ByteCode *byteCodePtr;
    int code;
    NRE_callback *rootPtr = TOP_CB(interp);

    /*
     * Note we are compiling an expression with literal arguments. This means
     * there can be no [info frame] calls when we execute the resulting
     * bytecode, so there's no need to tend to TIP 280 issues.
     */

    envPtr = (CompileEnv *)TclStackAlloc(interp, sizeof(CompileEnv));
    TclInitCompileEnv(interp, envPtr, NULL, 0, NULL, 0);
    CompileExprTree(interp, nodes, index, litObjvPtr, NULL, NULL, envPtr,
	    0 /* optimize */);
    TclEmitOpcode(		INST_DONE,			envPtr);
    byteCodePtr = TclInitByteCode(envPtr);
    TclFreeCompileEnv(envPtr);
    TclStackFree(interp, envPtr);
    TclNRExecuteByteCode(interp, byteCodePtr);
    code = TclNRRunCallbacks(interp, TCL_OK, rootPtr);
    TclReleaseByteCode(byteCodePtr);
    return code;
}

/*
 *----------------------------------------------------------------------
 *
 * CompileExprTree --
 *
 *	Compiles and writes to envPtr instructions for the subexpression tree
 *	at index in the nodes array. (*litObjvPtr) must point to the proper
 *	location in a corresponding literals list. Likewise, when non-NULL,
 *	funcObjv and tokenPtr must point into matching arrays of function
 *	names and Tcl_Token's derived from earlier call to ParseExpr(). When
 *	optimize is true, any constant subexpressions will be precomputed.
 *
 * Results:
 *	None.
 *
 * Side effects:
 *	Adds instructions to envPtr to evaluate the expression at runtime.
 *	Consumes subtree of nodes rooted at index. Advances the pointer
 *	*litObjvPtr.
 *
 *----------------------------------------------------------------------
 */

static void
CompileExprTree(
    Tcl_Interp *interp,
    OpNode *nodes,
    int index,
    Tcl_Obj *const **litObjvPtr,
    Tcl_Obj *const *funcObjv,
    Tcl_Token *tokenPtr,
    CompileEnv *envPtr,
    int optimize)
{
    OpNode *nodePtr = nodes + index;
    OpNode *rootPtr = nodePtr;
    int numWords = 0;
    JumpList *jumpPtr = NULL;
    int convert = 1;

    while (1) {
	int next;
	JumpList *freePtr, *newJump;

	if (nodePtr->mark == MARK_LEFT) {
	    next = nodePtr->left;

	    if (nodePtr->lexeme == QUESTION) {
		convert = 1;
	    }
	} else if (nodePtr->mark == MARK_RIGHT) {
	    next = nodePtr->right;

	    switch (nodePtr->lexeme) {
	    case FUNCTION: {
		Tcl_DString cmdName;

		Tcl_DStringInit(&cmdName);
		TclDStringAppendLiteral(&cmdName, "tcl::mathfunc::");
		TclDStringAppendObj(&cmdName, *funcObjv);
		funcObjv++;
		TclEmitPush(TclRegisterLiteral(envPtr,
			Tcl_DStringValue(&cmdName),
			Tcl_DStringLength(&cmdName), LITERAL_CMD_NAME), envPtr);
		Tcl_DStringFree(&cmdName);

		/*
		 * Start a count of the number of words in this function
		 * command invocation. In case there's already a count in
		 * progress (nested functions), save it in our unused "left"
		 * field for restoring later.
		 */

		nodePtr->left = numWords;
		numWords = 2;	/* Command plus one argument */
		break;
	    }
	    case QUESTION:
		newJump = (JumpList *)TclStackAlloc(interp, sizeof(JumpList));
		newJump->next = jumpPtr;
		jumpPtr = newJump;
		TclEmitForwardJump(envPtr, TCL_FALSE_JUMP, &jumpPtr->jump);
		break;
	    case COLON:
		newJump = (JumpList *)TclStackAlloc(interp, sizeof(JumpList));
		newJump->next = jumpPtr;
		jumpPtr = newJump;
		TclEmitForwardJump(envPtr, TCL_UNCONDITIONAL_JUMP,
			&jumpPtr->jump);
		TclAdjustStackDepth(-1, envPtr);
		if (convert) {
		    jumpPtr->jump.jumpType = TCL_TRUE_JUMP;
		}
		convert = 1;
		break;
	    case AND:
	    case OR:
		newJump = (JumpList *)TclStackAlloc(interp, sizeof(JumpList));
		newJump->next = jumpPtr;
		jumpPtr = newJump;
		TclEmitForwardJump(envPtr, (nodePtr->lexeme == AND)
			?  TCL_FALSE_JUMP : TCL_TRUE_JUMP, &jumpPtr->jump);
		break;
	    }
	} else {
<<<<<<< HEAD
	    int target;
	    JumpFixup pc1, pc2;
=======
	    Tcl_Size pc1, pc2, target;
>>>>>>> 7e014242

	    switch (nodePtr->lexeme) {
	    case START:
	    case QUESTION:
		if (convert && (nodePtr == rootPtr)) {
		    TclEmitOpcode(INST_TRY_CVT_TO_NUMERIC,	envPtr);
		}
		break;
	    case OPEN_PAREN:

		/* do nothing */
		break;
	    case FUNCTION:
		/*
		 * Use the numWords count we've kept to invoke the function
		 * command with the correct number of arguments.
		 */

		TclEmitInvoke(envPtr, INST_INVOKE_STK, numWords);

		/*
		 * Restore any saved numWords value.
		 */

		numWords = nodePtr->left;
		convert = 1;
		break;
	    case COMMA:
		/*
		 * Each comma implies another function argument.
		 */

		numWords++;
		break;
	    case COLON:
		CLANG_ASSERT(jumpPtr);
		if (jumpPtr->jump.jumpType == TCL_TRUE_JUMP) {
		    jumpPtr->jump.jumpType = TCL_UNCONDITIONAL_JUMP;
		    convert = 1;
		}
		target = jumpPtr->jump.codeOffset + 5;
		TclFixupForwardJumpToHere(envPtr, &jumpPtr->jump);
		freePtr = jumpPtr;
		jumpPtr = jumpPtr->next;
		TclStackFree(interp, freePtr);
		TclFixupForwardJump(envPtr, &jumpPtr->jump,
			target - jumpPtr->jump.codeOffset);

		freePtr = jumpPtr;
		jumpPtr = jumpPtr->next;
		TclStackFree(interp, freePtr);
		break;
	    case AND:
	    case OR:
		CLANG_ASSERT(jumpPtr);
		TclEmitForwardJump(envPtr,
			(nodePtr->lexeme == AND) ? TCL_FALSE_JUMP
				: TCL_TRUE_JUMP, &pc1);
		TclEmitPush(TclRegisterLiteral(envPtr,
			(nodePtr->lexeme == AND) ? "1" : "0", 1, 0), envPtr);
		TclEmitForwardJump(envPtr, TCL_UNCONDITIONAL_JUMP, &pc2);
		TclAdjustStackDepth(-1, envPtr);
		TclFixupForwardJumpToHere(envPtr, &pc1);
		TclFixupForwardJumpToHere(envPtr, &jumpPtr->jump);
		TclEmitPush(TclRegisterLiteral(envPtr,
			(nodePtr->lexeme == AND) ? "0" : "1", 1, 0), envPtr);
		TclFixupForwardJumpToHere(envPtr, &pc2);
		convert = 0;
		freePtr = jumpPtr;
		jumpPtr = jumpPtr->next;
		TclStackFree(interp, freePtr);
		break;
	    default:
		TclEmitOpcode(instruction[nodePtr->lexeme], envPtr);
		convert = 0;
		break;
	    }
	    if (nodePtr == rootPtr) {
		/* We're done */

		return;
	    }
	    nodePtr = nodes + nodePtr->p.parent;
	    continue;
	}

	nodePtr->mark++;
	switch (next) {
	case OT_EMPTY:
	    numWords = 1;	/* No arguments, so just the command */
	    break;
	case OT_LITERAL: {
	    Tcl_Obj *const *litObjv = *litObjvPtr;
	    Tcl_Obj *literal = *litObjv;

	    if (optimize) {
		Tcl_Size length;
		const char *bytes = TclGetStringFromObj(literal, &length);
		int idx = TclRegisterLiteral(envPtr, bytes, length, 0);
		Tcl_Obj *objPtr = TclFetchLiteral(envPtr, idx);

		if ((objPtr->typePtr == NULL) && (literal->typePtr != NULL)) {
		    /*
		     * Would like to do this:
		     *
		     * lePtr->objPtr = literal;
		     * Tcl_IncrRefCount(literal);
		     * Tcl_DecrRefCount(objPtr);
		     *
		     * However, the design of the "global" and "local"
		     * LiteralTable does not permit the value of lePtr->objPtr
		     * to change. So rather than replace lePtr->objPtr, we do
		     * surgery to transfer our desired internalrep into it.
		     */

		    objPtr->typePtr = literal->typePtr;
		    objPtr->internalRep = literal->internalRep;
		    literal->typePtr = NULL;
		}
		TclEmitPush(idx, envPtr);
	    } else {
		/*
		 * When optimize==0, we know the expression is a one-off and
		 * there's nothing to be gained from sharing literals when
		 * they won't live long, and the copies we have already have
		 * an appropriate internalrep. In this case, skip literal
		 * registration that would enable sharing, and use the routine
		 * that preserves internalreps.
		 */

		TclEmitPush(TclAddLiteralObj(envPtr, literal, NULL), envPtr);
	    }
	    (*litObjvPtr)++;
	    break;
	}
	case OT_TOKENS:
	    CompileTokens(envPtr, tokenPtr, interp);
	    tokenPtr += tokenPtr->numComponents + 1;
	    break;
	default:
	    if (optimize && nodes[next].constant) {
		Tcl_InterpState save = Tcl_SaveInterpState(interp, TCL_OK);

		if (ExecConstantExprTree(interp, nodes, next, litObjvPtr)
			== TCL_OK) {
		    int idx;
		    Tcl_Obj *objPtr = Tcl_GetObjResult(interp);

		    /*
		     * Don't generate a string rep, but if we have one
		     * already, then use it to share via the literal table.
		     */

		    if (TclHasStringRep(objPtr)) {
			Tcl_Obj *tableValue;
			Tcl_Size numBytes;
			const char *bytes
				= TclGetStringFromObj(objPtr, &numBytes);

			idx = TclRegisterLiteral(envPtr, bytes, numBytes, 0);
			tableValue = TclFetchLiteral(envPtr, idx);
			if ((tableValue->typePtr == NULL) &&
				(objPtr->typePtr != NULL)) {
			    /*
			     * Same internalrep surgery as for OT_LITERAL.
			     */

			    tableValue->typePtr = objPtr->typePtr;
			    tableValue->internalRep = objPtr->internalRep;
			    objPtr->typePtr = NULL;
			}
		    } else {
			idx = TclAddLiteralObj(envPtr, objPtr, NULL);
		    }
		    TclEmitPush(idx, envPtr);
		} else {
		    TclCompileSyntaxError(interp, envPtr);
		}
		Tcl_RestoreInterpState(interp, save);
		convert = 0;
	    } else {
		nodePtr = nodes + next;
	    }
	}
    }
}

/*
 *----------------------------------------------------------------------
 *
 * TclSingleOpCmd --
 *
 *	Implements the commands: ~, !, <<, >>, %, !=, ne, in, ni
 *	in the ::tcl::mathop namespace.  These commands have no
 *	extension to arbitrary arguments; they accept only exactly one
 *	or exactly two arguments as suitable for the operator.
 *
 * Results:
 *	A standard Tcl return code and result left in interp.
 *
 * Side effects:
 *	None.
 *
 *----------------------------------------------------------------------
 */

int
TclSingleOpCmd(
    void *clientData,
    Tcl_Interp *interp,
    int objc,
    Tcl_Obj *const objv[])
{
    TclOpCmdClientData *occdPtr = (TclOpCmdClientData *)clientData;
    unsigned char lexeme;
    OpNode nodes[2];
    Tcl_Obj *const *litObjv = objv + 1;

    if (objc != 1 + occdPtr->i.numArgs) {
	Tcl_WrongNumArgs(interp, 1, objv, occdPtr->expected);
	return TCL_ERROR;
    }

    ParseLexeme(occdPtr->op, strlen(occdPtr->op), &lexeme, NULL);
    nodes[0].lexeme = START;
    nodes[0].mark = MARK_RIGHT;
    nodes[0].right = 1;
    nodes[1].lexeme = lexeme;
    if (objc == 2) {
	nodes[1].mark = MARK_RIGHT;
    } else {
	nodes[1].mark = MARK_LEFT;
	nodes[1].left = OT_LITERAL;
    }
    nodes[1].right = OT_LITERAL;
    nodes[1].p.parent = 0;

    return ExecConstantExprTree(interp, nodes, 0, &litObjv);
}

/*
 *----------------------------------------------------------------------
 *
 * TclSortingOpCmd --
 *	Implements the commands:
 *		<, <=, >, >=, ==, eq, lt, le, gt, ge
 *	in the ::tcl::mathop namespace. These commands are defined for
 *	arbitrary number of arguments by computing the AND of the base
 *	operator applied to all neighbor argument pairs.
 *
 * Results:
 *	A standard Tcl return code and result left in interp.
 *
 * Side effects:
 *	None.
 *
 *----------------------------------------------------------------------
 */

int
TclSortingOpCmd(
    void *clientData,
    Tcl_Interp *interp,
    int objc,
    Tcl_Obj *const objv[])
{
    int code = TCL_OK;

    if (objc < 3) {
	Tcl_SetObjResult(interp, Tcl_NewBooleanObj(1));
    } else {
	TclOpCmdClientData *occdPtr = (TclOpCmdClientData *)clientData;
	Tcl_Obj **litObjv = (Tcl_Obj **)TclStackAlloc(interp,
		2 * (objc-2) * sizeof(Tcl_Obj *));
	OpNode *nodes = (OpNode *)TclStackAlloc(interp, 2 * (objc-2) * sizeof(OpNode));
	unsigned char lexeme;
	int i, lastAnd = 1;
	Tcl_Obj *const *litObjPtrPtr = litObjv;

	ParseLexeme(occdPtr->op, strlen(occdPtr->op), &lexeme, NULL);

	litObjv[0] = objv[1];
	nodes[0].lexeme = START;
	nodes[0].mark = MARK_RIGHT;
	for (i=2; i<objc-1; i++) {
	    litObjv[2*(i-1)-1] = objv[i];
	    nodes[2*(i-1)-1].lexeme = lexeme;
	    nodes[2*(i-1)-1].mark = MARK_LEFT;
	    nodes[2*(i-1)-1].left = OT_LITERAL;
	    nodes[2*(i-1)-1].right = OT_LITERAL;

	    litObjv[2*(i-1)] = objv[i];
	    nodes[2*(i-1)].lexeme = AND;
	    nodes[2*(i-1)].mark = MARK_LEFT;
	    nodes[2*(i-1)].left = lastAnd;
	    nodes[lastAnd].p.parent = 2*(i-1);

	    nodes[2*(i-1)].right = 2*(i-1)+1;
	    nodes[2*(i-1)+1].p.parent= 2*(i-1);

	    lastAnd = 2*(i-1);
	}
	litObjv[2*(objc-2)-1] = objv[objc-1];

	nodes[2*(objc-2)-1].lexeme = lexeme;
	nodes[2*(objc-2)-1].mark = MARK_LEFT;
	nodes[2*(objc-2)-1].left = OT_LITERAL;
	nodes[2*(objc-2)-1].right = OT_LITERAL;

	nodes[0].right = lastAnd;
	nodes[lastAnd].p.parent = 0;

	code = ExecConstantExprTree(interp, nodes, 0, &litObjPtrPtr);

	TclStackFree(interp, nodes);
	TclStackFree(interp, litObjv);
    }
    return code;
}

/*
 *----------------------------------------------------------------------
 *
 * TclVariadicOpCmd --
 *	Implements the commands: +, *, &, |, ^, **
 *	in the ::tcl::mathop namespace. These commands are defined for
 *	arbitrary number of arguments by repeatedly applying the base
 *	operator with suitable associative rules. When fewer than two
 *	arguments are provided, suitable identity values are returned.
 *
 * Results:
 *	A standard Tcl return code and result left in interp.
 *
 * Side effects:
 *	None.
 *
 *----------------------------------------------------------------------
 */

int
TclVariadicOpCmd(
    void *clientData,
    Tcl_Interp *interp,
    int objc,
    Tcl_Obj *const objv[])
{
    TclOpCmdClientData *occdPtr = (TclOpCmdClientData *)clientData;
    unsigned char lexeme;
    int code;

    if (objc < 2) {
	Tcl_SetObjResult(interp, Tcl_NewWideIntObj(occdPtr->i.identity));
	return TCL_OK;
    }

    ParseLexeme(occdPtr->op, strlen(occdPtr->op), &lexeme, NULL);
    lexeme |= BINARY;

    if (objc == 2) {
	Tcl_Obj *litObjv[2];
	OpNode nodes[2];
	int decrMe = 0;
	Tcl_Obj *const *litObjPtrPtr = litObjv;

	if (lexeme == EXPON) {
	    TclNewIntObj(litObjv[1], occdPtr->i.identity);
	    Tcl_IncrRefCount(litObjv[1]);
	    decrMe = 1;
	    litObjv[0] = objv[1];
	    nodes[0].lexeme = START;
	    nodes[0].mark = MARK_RIGHT;
	    nodes[0].right = 1;
	    nodes[1].lexeme = lexeme;
	    nodes[1].mark = MARK_LEFT;
	    nodes[1].left = OT_LITERAL;
	    nodes[1].right = OT_LITERAL;
	    nodes[1].p.parent = 0;
	} else {
	    if (lexeme == DIVIDE) {
		TclNewDoubleObj(litObjv[0], 1.0);
	    } else {
		TclNewIntObj(litObjv[0], occdPtr->i.identity);
	    }
	    Tcl_IncrRefCount(litObjv[0]);
	    litObjv[1] = objv[1];
	    nodes[0].lexeme = START;
	    nodes[0].mark = MARK_RIGHT;
	    nodes[0].right = 1;
	    nodes[1].lexeme = lexeme;
	    nodes[1].mark = MARK_LEFT;
	    nodes[1].left = OT_LITERAL;
	    nodes[1].right = OT_LITERAL;
	    nodes[1].p.parent = 0;
	}

	code = ExecConstantExprTree(interp, nodes, 0, &litObjPtrPtr);

	Tcl_DecrRefCount(litObjv[decrMe]);
	return code;
    } else {
	Tcl_Obj *const *litObjv = objv + 1;
	OpNode *nodes = (OpNode *)TclStackAlloc(interp, (objc-1) * sizeof(OpNode));
	int i, lastOp = OT_LITERAL;

	nodes[0].lexeme = START;
	nodes[0].mark = MARK_RIGHT;
	if (lexeme == EXPON) {
	    for (i=objc-2; i>0; i--) {
		nodes[i].lexeme = lexeme;
		nodes[i].mark = MARK_LEFT;
		nodes[i].left = OT_LITERAL;
		nodes[i].right = lastOp;
		if (lastOp >= 0) {
		    nodes[lastOp].p.parent = i;
		}
		lastOp = i;
	    }
	} else {
	    for (i=1; i<objc-1; i++) {
		nodes[i].lexeme = lexeme;
		nodes[i].mark = MARK_LEFT;
		nodes[i].left = lastOp;
		if (lastOp >= 0) {
		    nodes[lastOp].p.parent = i;
		}
		nodes[i].right = OT_LITERAL;
		lastOp = i;
	    }
	}
	nodes[0].right = lastOp;
	nodes[lastOp].p.parent = 0;

	code = ExecConstantExprTree(interp, nodes, 0, &litObjv);

	TclStackFree(interp, nodes);
	return code;
    }
}

/*
 *----------------------------------------------------------------------
 *
 * TclNoIdentOpCmd --
 *	Implements the commands: -, /
 *	in the ::tcl::mathop namespace. These commands are defined for
 *	arbitrary non-zero number of arguments by repeatedly applying the base
 *	operator with suitable associative rules. When no arguments are
 *	provided, an error is raised.
 *
 * Results:
 *	A standard Tcl return code and result left in interp.
 *
 * Side effects:
 *	None.
 *
 *----------------------------------------------------------------------
 */

int
TclNoIdentOpCmd(
    void *clientData,
    Tcl_Interp *interp,
    int objc,
    Tcl_Obj *const objv[])
{
    TclOpCmdClientData *occdPtr = (TclOpCmdClientData *)clientData;

    if (objc < 2) {
	Tcl_WrongNumArgs(interp, 1, objv, occdPtr->expected);
	return TCL_ERROR;
    }
    return TclVariadicOpCmd(clientData, interp, objc, objv);
}
/*
 * Local Variables:
 * mode: c
 * c-basic-offset: 4
 * fill-column: 78
 * End:
 */<|MERGE_RESOLUTION|>--- conflicted
+++ resolved
@@ -2390,12 +2390,8 @@
 		break;
 	    }
 	} else {
-<<<<<<< HEAD
-	    int target;
+	    Tcl_Size target;
 	    JumpFixup pc1, pc2;
-=======
-	    Tcl_Size pc1, pc2, target;
->>>>>>> 7e014242
 
 	    switch (nodePtr->lexeme) {
 	    case START:
