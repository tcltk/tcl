--- conflicted
+++ resolved
@@ -1,14 +1,25 @@
+/*
+ * Contributions from Don Porter, NIST, 2006-2007. (not subject to US copyright)
+ *
+ * See the file "license.terms" for information on usage and redistribution of
+ * this file, and for a DISCLAIMER OF ALL WARRANTIES.
+ */
+
+/*
+ * You may distribute and/or modify this program under the terms of the GNU
+ * Affero General Public License as published by the Free Software Foundation,
+ * either version 3 of the License, or (at your option) any later version.
+
+ * See the file "COPYING" for information on usage and redistribution
+ * of this file, and for a DISCLAIMER OF ALL WARRANTIES.
+*/
+
 /*
  * tclCompExpr.c --
  *
  *	This file contains the code to parse and compile Tcl expressions and
  *	implementations of the Tcl commands corresponding to expression
  *	operators, such as the command ::tcl::mathop::+ .
- *
- * Contributions from Don Porter, NIST, 2006-2007. (not subject to US copyright)
- *
- * See the file "license.terms" for information on usage and redistribution of
- * this file, and for a DISCLAIMER OF ALL WARRANTIES.
  */
 
 #include "tclInt.h"
@@ -2115,11 +2126,7 @@
 	     * Example: Inf + luence + () becomes a valid function call.
 	     * [Bug 3401704]
 	     */
-<<<<<<< HEAD
 	    if (TclHasInternalRep(literal, tclDoubleType)) {
-=======
-	    if (TclHasInternalRep(literal, &tclDoubleType)) {
->>>>>>> 18581927
 		const char *p = start;
 
 		while (p < end) {
