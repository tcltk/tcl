/*
 * Copyright © 1995-1998 Sun Microsystems, Inc.
 * Copyright © 1999 Scriptics Corporation.
 * Copyright © 2005 Kevin B. Kenny.  All rights reserved.
 *
 * See the file "license.terms" for information on usage and redistribution of
 * this file, and for a DISCLAIMER OF ALL WARRANTIES.
 */

/*
 * You may distribute and/or modify this program under the terms of the GNU
 * Affero General Public License as published by the Free Software Foundation,
 * either version 3 of the License, or (at your option) any later version.

 * See the file "COPYING" for information on usage and redistribution
 * of this file, and for a DISCLAIMER OF ALL WARRANTIES.
*/

/*
 * tclTestObj.c --
 *
 *	This file contains procedures for the additional Tcl commands
 *	that are used for testing implementations of the Tcl_ObjType structs.
 *	These commands are built into a separate Tcl executable used to run the
 *	tests.
 */

#ifndef USE_TCL_STUBS
#   define USE_TCL_STUBS
#endif
#include "tclInt.h"
#ifdef TCL_WITH_EXTERNAL_TOMMATH
#   include "tommath.h"
#else
#   include "tclTomMath.h"
#endif
#include "tclStringRep.h"

#include <assert.h>

/*
 * Forward declarations for functions defined later in this file:
 */

static int		CheckIfVarUnset(Tcl_Interp *interp, Tcl_Obj **varPtr, Tcl_Size varIndex);
static int		GetVariableIndex(Tcl_Interp *interp,
			    Tcl_Obj *obj, Tcl_Size *indexPtr);
static void		SetVarToObj(Tcl_Obj **varPtr, Tcl_Size varIndex, Tcl_Obj *objPtr);
static Tcl_ObjCmdProc	TestbignumobjCmd;
static Tcl_ObjCmdProc	TestbooleanobjCmd;
static Tcl_ObjCmdProc	TestdoubleobjCmd;
static Tcl_ObjCmdProc	TestindexobjCmd;
static Tcl_ObjCmdProc	TestintobjCmd;
static Tcl_ObjCmdProc	TestlistobjCmd;
static Tcl_ObjCmdProc	TestobjCmd;
static Tcl_ObjCmdProc	TeststringobjCmd;
static Tcl_ObjCmdProc	TestbigdataCmd;

static int TestStringObjIsEmpty(tclObjTypeInterfaceArgsStringIsEmpty);
static int TestListObjLength(tclObjTypeInterfaceArgsListLength);
static void v2UpdateString(Tcl_Obj *objPtr);

static ObjectType v2TestListObjectType = {
    "testlist",		/* name */
    NULL,		/* freeIntRepProc */
    NULL,		/* dupIntRepProc */
    v2UpdateString,	/* updateStringProc */
    NULL,		/* setFromAnyProc */
    2,			/* This is a version  objType, which doesn't have an StringIsEmpty proc */
    NULL
};

Tcl_ObjType *v2TestListTypePtr = (Tcl_ObjType *)&v2TestListObjectType;

static ObjectType v3TestListObjectType = {
    "testlist2",	/* name */
    NULL,		/* freeIntRepProc */
    NULL,		/* dupIntRepProc */
    NULL,		/* updateStringProc */
    NULL,		/* setFromAnyProc */
    3,			/* This is a version  objType, which doesn't have an StringIsEmpty proc */
    NULL
};
Tcl_ObjType *v3TestListTypePtr = (Tcl_ObjType *)&v3TestListObjectType;




#define VARPTR_KEY "TCLOBJTEST_VARPTR"
#define NUMBER_OF_OBJECT_VARS 20

static void VarPtrDeleteProc(void *clientData, TCL_UNUSED(Tcl_Interp *))
{
    int i;
    Tcl_Obj **varPtr = (Tcl_Obj **) clientData;
    for (i = 0;  i < NUMBER_OF_OBJECT_VARS;  i++) {
	if (varPtr[i]) Tcl_DecrRefCount(varPtr[i]);
    }
    Tcl_Free(varPtr);
}

static Tcl_Obj **GetVarPtr(Tcl_Interp *interp)
{
    Tcl_InterpDeleteProc *proc;

    return (Tcl_Obj **) Tcl_GetAssocData(interp, VARPTR_KEY, &proc);
}

/*
 *----------------------------------------------------------------------
 *
 * TclObjTest_Init --
 *
 *	Creates additional commands that are used to test
 *	Tcl_Obj support.
 *
 * Results:
 *	Returns a standard Tcl completion code, and if an error occurs, leaves an
 *	error message in the interp result.
 *
 * Side effects:
 *	Creates new commands used by tests.
 *
 *----------------------------------------------------------------------
 */

int
TclObjTest_Init(
    Tcl_Interp *interp)
{
    int i;
    /*
     * An array of Tcl_Obj pointers used in the commands that operate on or get
     * the values of Tcl object-valued variables. varPtr[i] is the i-th variable's
     * Tcl_Obj *.
     */
    Tcl_Obj **varPtr;

    varPtr = (Tcl_Obj **) Tcl_Alloc(NUMBER_OF_OBJECT_VARS *sizeof(varPtr[0]));
    if (!varPtr) {
	return TCL_ERROR;
    }
    Tcl_SetAssocData(interp, VARPTR_KEY, VarPtrDeleteProc, varPtr);
    for (i = 0;  i < NUMBER_OF_OBJECT_VARS;  i++) {
	varPtr[i] = NULL;
    }


    Tcl_ObjInterface * oiPtr = Tcl_NewObjInterface();
    Tcl_ObjInterfaceSetVersion(oiPtr ,2);
    Tcl_ObjInterfaceSetFnListLength(oiPtr , TestListObjLength);
    Tcl_ObjTypeSetInterface(v2TestListTypePtr ,oiPtr);

    oiPtr = Tcl_NewObjInterface();
    Tcl_ObjInterfaceSetVersion(oiPtr ,3);
    Tcl_ObjInterfaceSetFnListLength(oiPtr , TestListObjLength);
    Tcl_ObjInterfaceSetFnStringIsEmpty(oiPtr , TestStringObjIsEmpty);
    Tcl_ObjTypeSetInterface(v3TestListTypePtr ,oiPtr);


    Tcl_CreateObjCommand(interp, "testbignumobj", TestbignumobjCmd,
	    NULL, NULL);
    Tcl_CreateObjCommand(interp, "testbooleanobj", TestbooleanobjCmd,
	    NULL, NULL);
    Tcl_CreateObjCommand(interp, "testdoubleobj", TestdoubleobjCmd,
	    NULL, NULL);
    Tcl_CreateObjCommand(interp, "testintobj", TestintobjCmd,
	    NULL, NULL);
    Tcl_CreateObjCommand(interp, "testindexobj", TestindexobjCmd,
	    NULL, NULL);
    Tcl_CreateObjCommand(interp, "testlistobj", TestlistobjCmd,
	    NULL, NULL);
    Tcl_CreateObjCommand(interp, "testobj", TestobjCmd, NULL, NULL);
    Tcl_CreateObjCommand(interp, "teststringobj", TeststringobjCmd,
	    NULL, NULL);
    if (sizeof(Tcl_Size) == sizeof(Tcl_WideInt)) {
	Tcl_CreateObjCommand(interp, "testbigdata", TestbigdataCmd,
		NULL, NULL);
    }
    return TCL_OK;
}

/*
 *----------------------------------------------------------------------
 *
 * TestbignumobjCmd --
 *
 *	This function implements the "testbignumobj" command.  It is used
 *	to exercise the bignum Tcl object type implementation.
 *
 * Results:
 *	Returns a standard Tcl object result.
 *
 * Side effects:
 *	Creates and frees bignum objects; converts objects to have bignum
 *	type.
 *
 *----------------------------------------------------------------------
 */

static int
TestbignumobjCmd(
    TCL_UNUSED(void *),
    Tcl_Interp *interp,		/* Tcl interpreter */
    int objc,			/* Argument count */
    Tcl_Obj *const objv[])	/* Argument vector */
{
    const char *const subcmds[] = {
	"set", "get", "mult10", "div10", "iseven", "radixsize", NULL
    };
    enum options {
	BIGNUM_SET, BIGNUM_GET, BIGNUM_MULT10, BIGNUM_DIV10, BIGNUM_ISEVEN,
	BIGNUM_RADIXSIZE
    } idx;
    int index;
    Tcl_Size varIndex;
    const char *string;
    mp_int bignumValue;
    Tcl_Obj **varPtr;

    if (objc < 3) {
	Tcl_WrongNumArgs(interp, 1, objv, "option ?arg ...?");
	return TCL_ERROR;
    }
    if (Tcl_GetIndexFromObj(interp, objv[1], subcmds, "option", 0,
	    &idx) != TCL_OK) {
	return TCL_ERROR;
    }
    if (GetVariableIndex(interp, objv[2], &varIndex) != TCL_OK) {
	return TCL_ERROR;
    }
    varPtr = GetVarPtr(interp);

    switch (idx) {
    case BIGNUM_SET:
	if (objc != 4) {
	    Tcl_WrongNumArgs(interp, 2, objv, "var value");
	    return TCL_ERROR;
	}
	string = Tcl_GetString(objv[3]);
	if (mp_init(&bignumValue) != MP_OKAY) {
	    Tcl_SetObjResult(interp,
		    Tcl_NewStringObj("error in mp_init", -1));
	    return TCL_ERROR;
	}
	if (mp_read_radix(&bignumValue, string, 10) != MP_OKAY) {
	    mp_clear(&bignumValue);
	    Tcl_SetObjResult(interp,
		    Tcl_NewStringObj("error in mp_read_radix", -1));
	    return TCL_ERROR;
	}

	/*
	 * If the object currently bound to the variable with index varIndex
	 * has ref count 1 (i.e. the object is unshared) we can modify that
	 * object directly.  Otherwise, if RC>1 (i.e. the object is shared),
	 * we must create a new object to modify/set and decrement the old
	 * formerly-shared object's ref count. This is "copy on write".
	 */

	if ((varPtr[varIndex] != NULL) && !Tcl_IsShared(varPtr[varIndex])) {
	    Tcl_SetBignumObj(varPtr[varIndex], &bignumValue);
	} else {
	    SetVarToObj(varPtr, varIndex, Tcl_NewBignumObj(&bignumValue));
	}
	break;

    case BIGNUM_GET:
	if (objc != 3) {
	    Tcl_WrongNumArgs(interp, 2, objv, "varIndex");
	    return TCL_ERROR;
	}
	if (CheckIfVarUnset(interp, varPtr,varIndex)) {
	    return TCL_ERROR;
	}
	break;

    case BIGNUM_MULT10:
	if (objc != 3) {
	    Tcl_WrongNumArgs(interp, 2, objv, "varIndex");
	    return TCL_ERROR;
	}
	if (CheckIfVarUnset(interp, varPtr,varIndex)) {
	    return TCL_ERROR;
	}
	if (Tcl_GetBignumFromObj(interp, varPtr[varIndex],
		&bignumValue) != TCL_OK) {
	    return TCL_ERROR;
	}
	if (mp_mul_d(&bignumValue, 10, &bignumValue) != MP_OKAY) {
	    mp_clear(&bignumValue);
	    Tcl_SetObjResult(interp,
		    Tcl_NewStringObj("error in mp_mul_d", -1));
	    return TCL_ERROR;
	}
	if (!Tcl_IsShared(varPtr[varIndex])) {
	    Tcl_SetBignumObj(varPtr[varIndex], &bignumValue);
	} else {
	    SetVarToObj(varPtr, varIndex, Tcl_NewBignumObj(&bignumValue));
	}
	break;

    case BIGNUM_DIV10:
	if (objc != 3) {
	    Tcl_WrongNumArgs(interp, 2, objv, "varIndex");
	    return TCL_ERROR;
	}
	if (CheckIfVarUnset(interp, varPtr,varIndex)) {
	    return TCL_ERROR;
	}
	if (Tcl_GetBignumFromObj(interp, varPtr[varIndex],
		&bignumValue) != TCL_OK) {
	    return TCL_ERROR;
	}
	if (mp_div_d(&bignumValue, 10, &bignumValue, NULL) != MP_OKAY) {
	    mp_clear(&bignumValue);
	    Tcl_SetObjResult(interp,
		    Tcl_NewStringObj("error in mp_div_d", -1));
	    return TCL_ERROR;
	}
	if (!Tcl_IsShared(varPtr[varIndex])) {
	    Tcl_SetBignumObj(varPtr[varIndex], &bignumValue);
	} else {
	    SetVarToObj(varPtr, varIndex, Tcl_NewBignumObj(&bignumValue));
	}
	break;

    case BIGNUM_ISEVEN:
	if (objc != 3) {
	    Tcl_WrongNumArgs(interp, 2, objv, "varIndex");
	    return TCL_ERROR;
	}
	if (CheckIfVarUnset(interp, varPtr,varIndex)) {
	    return TCL_ERROR;
	}
	if (Tcl_GetBignumFromObj(interp, varPtr[varIndex],
		&bignumValue) != TCL_OK) {
	    return TCL_ERROR;
	}
	if (mp_mod_2d(&bignumValue, 1, &bignumValue) != MP_OKAY) {
	    mp_clear(&bignumValue);
	    Tcl_SetObjResult(interp,
		    Tcl_NewStringObj("error in mp_mod_2d", -1));
	    return TCL_ERROR;
	}
	if (!Tcl_IsShared(varPtr[varIndex])) {
	    Tcl_SetBooleanObj(varPtr[varIndex], mp_iszero(&bignumValue));
	} else {
	    SetVarToObj(varPtr, varIndex, Tcl_NewBooleanObj(mp_iszero(&bignumValue)));
	}
	mp_clear(&bignumValue);
	break;

    case BIGNUM_RADIXSIZE:
	if (objc != 3) {
	    Tcl_WrongNumArgs(interp, 2, objv, "varIndex");
	    return TCL_ERROR;
	}
	if (CheckIfVarUnset(interp, varPtr,varIndex)) {
	    return TCL_ERROR;
	}
	if (Tcl_GetBignumFromObj(interp, varPtr[varIndex],
		&bignumValue) != TCL_OK) {
	    return TCL_ERROR;
	}
	if (mp_radix_size(&bignumValue, 10, &index) != MP_OKAY) {
	    return TCL_ERROR;
	}
	if (!Tcl_IsShared(varPtr[varIndex])) {
	    Tcl_SetWideIntObj(varPtr[varIndex], index);
	} else {
	    SetVarToObj(varPtr, varIndex, Tcl_NewWideIntObj(index));
	}
	mp_clear(&bignumValue);
	break;
    }

    Tcl_SetObjResult(interp, varPtr[varIndex]);
    return TCL_OK;
}

/*
 *----------------------------------------------------------------------
 *
 * TestbooleanobjCmd --
 *
 *	This function implements the "testbooleanobj" command.  It is used to
 *	test the boolean Tcl object type implementation.
 *
 * Results:
 *	A standard Tcl object result.
 *
 * Side effects:
 *	Creates and frees boolean objects, and also converts objects to
 *	have boolean type.
 *
 *----------------------------------------------------------------------
 */

static int
TestbooleanobjCmd(
    TCL_UNUSED(void *),
    Tcl_Interp *interp,		/* Current interpreter. */
    int objc,			/* Number of arguments. */
    Tcl_Obj *const objv[])	/* Argument objects. */
{
    Tcl_Size varIndex;
    int boolValue;
    const char *subCmd;
    Tcl_Obj **varPtr;

    if (objc < 3) {
	wrongNumArgs:
	Tcl_WrongNumArgs(interp, 1, objv, "option arg ?arg ...?");
	return TCL_ERROR;
    }

    if (GetVariableIndex(interp, objv[2], &varIndex) != TCL_OK) {
	return TCL_ERROR;
    }

    varPtr = GetVarPtr(interp);

    subCmd = Tcl_GetString(objv[1]);
    if (strcmp(subCmd, "set") == 0) {
	if (objc != 4) {
	    goto wrongNumArgs;
	}
	if (Tcl_GetBooleanFromObj(interp, objv[3], &boolValue) != TCL_OK) {
	    return TCL_ERROR;
	}

	/*
	 * If the object currently bound to the variable with index varIndex
	 * has ref count 1 (i.e. the object is unshared) we can modify that
	 * object directly. Otherwise, if RC>1 (i.e. the object is shared),
	 * we must create a new object to modify/set and decrement the old
	 * formerly-shared object's ref count. This is "copy on write".
	 */

	if ((varPtr[varIndex] != NULL) && !Tcl_IsShared(varPtr[varIndex])) {
	    Tcl_SetBooleanObj(varPtr[varIndex], boolValue);
	} else {
	    SetVarToObj(varPtr, varIndex, Tcl_NewBooleanObj(boolValue));
	}
	Tcl_SetObjResult(interp, varPtr[varIndex]);
    } else if (strcmp(subCmd, "get") == 0) {
	if (objc != 3) {
	    goto wrongNumArgs;
	}
	if (CheckIfVarUnset(interp, varPtr,varIndex)) {
	    return TCL_ERROR;
	}
	Tcl_SetObjResult(interp, varPtr[varIndex]);
    } else if (strcmp(subCmd, "not") == 0) {
	if (objc != 3) {
	    goto wrongNumArgs;
	}
	if (CheckIfVarUnset(interp, varPtr,varIndex)) {
	    return TCL_ERROR;
	}
	if (Tcl_GetBooleanFromObj(interp, varPtr[varIndex],
				  &boolValue) != TCL_OK) {
	    return TCL_ERROR;
	}
	if (!Tcl_IsShared(varPtr[varIndex])) {
	    Tcl_SetBooleanObj(varPtr[varIndex], !boolValue);
	} else {
	    SetVarToObj(varPtr, varIndex, Tcl_NewBooleanObj(!boolValue));
	}
	Tcl_SetObjResult(interp, varPtr[varIndex]);
    } else {
	Tcl_AppendStringsToObj(Tcl_GetObjResult(interp),
		"bad option \"", Tcl_GetString(objv[1]),
		"\": must be set, get, or not", NULL);
	return TCL_ERROR;
    }
    return TCL_OK;
}

/*
 *----------------------------------------------------------------------
 *
 * TestdoubleobjCmd --
 *
 *	This function implements the "testdoubleobj" command.  It is used to
 *	test the double-precision floating point Tcl object type
 *	implementation.
 *
 * Results:
 *	A standard Tcl object result.
 *
 * Side effects:
 *	Creates and frees double objects, and also converts objects to
 *	have double type.
 *
 *----------------------------------------------------------------------
 */

static int
TestdoubleobjCmd(
    TCL_UNUSED(void *),
    Tcl_Interp *interp,		/* Current interpreter. */
    int objc,			/* Number of arguments. */
    Tcl_Obj *const objv[])	/* Argument objects. */
{
    Tcl_Size varIndex;
    double doubleValue;
    const char *subCmd;
    Tcl_Obj **varPtr;

    if (objc < 3) {
	wrongNumArgs:
	Tcl_WrongNumArgs(interp, 1, objv, "option arg ?arg ...?");
	return TCL_ERROR;
    }

    varPtr = GetVarPtr(interp);

    if (GetVariableIndex(interp, objv[2], &varIndex) != TCL_OK) {
	return TCL_ERROR;
    }

    subCmd = Tcl_GetString(objv[1]);
    if (strcmp(subCmd, "set") == 0) {
	if (objc != 4) {
	    goto wrongNumArgs;
	}
	if (Tcl_GetDouble(interp, Tcl_GetString(objv[3]), &doubleValue) != TCL_OK) {
	    return TCL_ERROR;
	}

	/*
	 * If the object currently bound to the variable with index varIndex
	 * has ref count 1 (i.e. the object is unshared) we can modify that
	 * object directly. Otherwise, if RC>1 (i.e. the object is shared), we
	 * must create a new object to modify/set and decrement the old
	 * formerly-shared object's ref count. This is "copy on write".
	 */

	if ((varPtr[varIndex] != NULL) && !Tcl_IsShared(varPtr[varIndex])) {
	    Tcl_SetDoubleObj(varPtr[varIndex], doubleValue);
	} else {
	    SetVarToObj(varPtr, varIndex, Tcl_NewDoubleObj(doubleValue));
	}
	Tcl_SetObjResult(interp, varPtr[varIndex]);
    } else if (strcmp(subCmd, "get") == 0) {
	if (objc != 3) {
	    goto wrongNumArgs;
	}
	if (CheckIfVarUnset(interp, varPtr,varIndex)) {
	    return TCL_ERROR;
	}
	Tcl_SetObjResult(interp, varPtr[varIndex]);
    } else if (strcmp(subCmd, "mult10") == 0) {
	if (objc != 3) {
	    goto wrongNumArgs;
	}
	if (CheckIfVarUnset(interp, varPtr,varIndex)) {
	    return TCL_ERROR;
	}
	if (Tcl_GetDoubleFromObj(interp, varPtr[varIndex],
				 &doubleValue) != TCL_OK) {
	    return TCL_ERROR;
	}
	if (!Tcl_IsShared(varPtr[varIndex])) {
	    Tcl_SetDoubleObj(varPtr[varIndex], doubleValue * 10.0);
	} else {
	    SetVarToObj(varPtr, varIndex, Tcl_NewDoubleObj(doubleValue * 10.0));
	}
	Tcl_SetObjResult(interp, varPtr[varIndex]);
    } else if (strcmp(subCmd, "div10") == 0) {
	if (objc != 3) {
	    goto wrongNumArgs;
	}
	if (CheckIfVarUnset(interp, varPtr,varIndex)) {
	    return TCL_ERROR;
	}
	if (Tcl_GetDoubleFromObj(interp, varPtr[varIndex],
		&doubleValue) != TCL_OK) {
	    return TCL_ERROR;
	}
	if (!Tcl_IsShared(varPtr[varIndex])) {
	    Tcl_SetDoubleObj(varPtr[varIndex], doubleValue / 10.0);
	} else {
	    SetVarToObj(varPtr, varIndex, Tcl_NewDoubleObj(doubleValue / 10.0));
	}
	Tcl_SetObjResult(interp, varPtr[varIndex]);
    } else {
	Tcl_AppendStringsToObj(Tcl_GetObjResult(interp),
		"bad option \"", Tcl_GetString(objv[1]),
		"\": must be set, get, mult10, or div10", NULL);
	return TCL_ERROR;
    }
    return TCL_OK;
}

/*
 *----------------------------------------------------------------------
 *
 * TestindexobjCmd --
 *
 *	This function implements the "testindexobj" command. It is used to
 *	test the index Tcl object type implementation.
 *
 * Results:
 *	A standard Tcl object result.
 *
 * Side effects:
 *	Creates and frees int objects, and also converts objects to
 *	have int type.
 *
 *----------------------------------------------------------------------
 */

static int
TestindexobjCmd(
    TCL_UNUSED(void *),
    Tcl_Interp *interp,		/* Current interpreter. */
    int objc,			/* Number of arguments. */
    Tcl_Obj *const objv[])	/* Argument objects. */
{
    int allowAbbrev, index, setError, i, result;
    Tcl_Size index2;
    const char **argv;
    static const char *const tablePtr[] = {"a", "b", "check", NULL};

    /*
     * Keep this structure declaration in sync with tclIndexObj.c
     */
    struct IndexRep {
	void *tablePtr;		/* Pointer to the table of strings. */
	Tcl_Size offset;		/* Offset between table entries. */
	Tcl_Size index;		/* Selected index into table. */
    } *indexRep;

    if ((objc == 3) && (strcmp(Tcl_GetString(objv[1]),
	    "check") == 0)) {
	/*
	 * This code checks to be sure that the results of Tcl_GetIndexFromObj
	 * are properly cached in the object and returned on subsequent
	 * lookups.
	 */

	if (Tcl_GetIntForIndex(interp, objv[2], TCL_INDEX_NONE, &index2) != TCL_OK) {
	    return TCL_ERROR;
	}

	Tcl_GetIndexFromObj(NULL, objv[1], tablePtr, "token", 0, &index);
	indexRep = (struct IndexRep *)objv[1]->internalRep.twoPtrValue.ptr1;
	indexRep->index = index2;
	result = Tcl_GetIndexFromObj(NULL, objv[1],
		tablePtr, "token", 0, &index);
	if (result == TCL_OK) {
	    Tcl_SetWideIntObj(Tcl_GetObjResult(interp), index);
	}
	return result;
    }

    if (objc < 5) {
	Tcl_AppendToObj(Tcl_GetObjResult(interp), "wrong # args", -1);
	return TCL_ERROR;
    }

    if (Tcl_GetBooleanFromObj(interp, objv[1], &setError) != TCL_OK) {
	return TCL_ERROR;
    }
    if (Tcl_GetBooleanFromObj(interp, objv[2], &allowAbbrev) != TCL_OK) {
	return TCL_ERROR;
    }

    argv = (const char **)Tcl_Alloc((objc-3) * sizeof(char *));
    for (i = 4; i < objc; i++) {
	argv[i-4] = Tcl_GetString(objv[i]);
    }
    argv[objc-4] = NULL;

    result = Tcl_GetIndexFromObj((setError? interp : NULL), objv[3],
	    argv, "token", TCL_INDEX_TEMP_TABLE|(allowAbbrev? 0 : TCL_EXACT),
	    &index);
    Tcl_Free((void *)argv);
    if (result == TCL_OK) {
	Tcl_SetWideIntObj(Tcl_GetObjResult(interp), index);
    }
    return result;
}

/*
 *----------------------------------------------------------------------
 *
 * TestintobjCmd --
 *
 *	This function implements the "testintobj" command. It is used to
 *	test the int Tcl object type implementation.
 *
 * Results:
 *	A standard Tcl object result.
 *
 * Side effects:
 *	Creates and frees int objects, and also converts objects to
 *	have int type.
 *
 *----------------------------------------------------------------------
 */

static int
TestintobjCmd(
    TCL_UNUSED(void *),
    Tcl_Interp *interp,		/* Current interpreter. */
    int objc,			/* Number of arguments. */
    Tcl_Obj *const objv[])	/* Argument objects. */
{
    Tcl_Size varIndex;
#if (INT_MAX != LONG_MAX)   /* int is not the same size as long */
    int i;
#endif
    Tcl_WideInt wideValue;
    const char *subCmd;
    Tcl_Obj **varPtr;

    if (objc < 3) {
	wrongNumArgs:
	Tcl_WrongNumArgs(interp, 1, objv, "option arg ?arg ...?");
	return TCL_ERROR;
    }

    varPtr = GetVarPtr(interp);
    if (GetVariableIndex(interp, objv[2], &varIndex) != TCL_OK) {
	return TCL_ERROR;
    }

    subCmd = Tcl_GetString(objv[1]);
    if (strcmp(subCmd, "set") == 0) {
	if (objc != 4) {
	    goto wrongNumArgs;
	}
	if (Tcl_GetWideIntFromObj(interp, objv[3], &wideValue) != TCL_OK) {
	    return TCL_ERROR;
	}

	/*
	 * If the object currently bound to the variable with index varIndex
	 * has ref count 1 (i.e. the object is unshared) we can modify that
	 * object directly. Otherwise, if RC>1 (i.e. the object is shared), we
	 * must create a new object to modify/set and decrement the old
	 * formerly-shared object's ref count. This is "copy on write".
	 */

	if ((varPtr[varIndex] != NULL) && !Tcl_IsShared(varPtr[varIndex])) {
	    Tcl_SetWideIntObj(varPtr[varIndex], wideValue);
	} else {
	    SetVarToObj(varPtr, varIndex, Tcl_NewWideIntObj(wideValue));
	}
	Tcl_SetObjResult(interp, varPtr[varIndex]);
    } else if (strcmp(subCmd, "set2") == 0) { /* doesn't set result */
	if (objc != 4) {
	    goto wrongNumArgs;
	}
	if (Tcl_GetWideIntFromObj(interp, objv[3], &wideValue) != TCL_OK) {
	    return TCL_ERROR;
	}
	if ((varPtr[varIndex] != NULL) && !Tcl_IsShared(varPtr[varIndex])) {
	    Tcl_SetWideIntObj(varPtr[varIndex], wideValue);
	} else {
	    SetVarToObj(varPtr, varIndex, Tcl_NewWideIntObj(wideValue));
	}
    } else if (strcmp(subCmd, "setint") == 0) {
	if (objc != 4) {
	    goto wrongNumArgs;
	}
	if (Tcl_GetWideIntFromObj(interp, objv[3], &wideValue) != TCL_OK) {
	    return TCL_ERROR;
	}
	if ((varPtr[varIndex] != NULL) && !Tcl_IsShared(varPtr[varIndex])) {
	    Tcl_SetWideIntObj(varPtr[varIndex], wideValue);
	} else {
	    SetVarToObj(varPtr, varIndex, Tcl_NewWideIntObj(wideValue));
	}
	Tcl_SetObjResult(interp, varPtr[varIndex]);
    } else if (strcmp(subCmd, "setmax") == 0) {
	Tcl_WideInt maxWide = WIDE_MAX;
	if (objc != 3) {
	    goto wrongNumArgs;
	}
	if ((varPtr[varIndex] != NULL) && !Tcl_IsShared(varPtr[varIndex])) {
	    Tcl_SetWideIntObj(varPtr[varIndex], maxWide);
	} else {
	    SetVarToObj(varPtr, varIndex, Tcl_NewWideIntObj(maxWide));
	}
    } else if (strcmp(subCmd, "ismax") == 0) {
	if (objc != 3) {
	    goto wrongNumArgs;
	}
	if (CheckIfVarUnset(interp, varPtr,varIndex)) {
	    return TCL_ERROR;
	}
	if (Tcl_GetWideIntFromObj(interp, varPtr[varIndex], &wideValue) != TCL_OK) {
	    return TCL_ERROR;
	}
	Tcl_AppendToObj(Tcl_GetObjResult(interp),
		((wideValue == WIDE_MAX)? "1" : "0"), -1);
    } else if (strcmp(subCmd, "get") == 0) {
	if (objc != 3) {
	    goto wrongNumArgs;
	}
	if (CheckIfVarUnset(interp, varPtr,varIndex)) {
	    return TCL_ERROR;
	}
	Tcl_SetObjResult(interp, varPtr[varIndex]);
    } else if (strcmp(subCmd, "get2") == 0) {
	if (objc != 3) {
	    goto wrongNumArgs;
	}
	if (CheckIfVarUnset(interp, varPtr,varIndex)) {
	    return TCL_ERROR;
	}
	Tcl_AppendToObj(Tcl_GetObjResult(interp), Tcl_GetString(varPtr[varIndex]), -1);
    } else if (strcmp(subCmd, "inttoobigtest") == 0) {
	/*
	 * If long ints have more bits than ints on this platform, verify that
	 * Tcl_GetIntFromObj returns an error if the long int held in an
	 * integer object's internal representation is too large to fit in an
	 * int.
	 */

	if (objc != 3) {
	    goto wrongNumArgs;
	}
#if (INT_MAX == LONG_MAX)   /* int is same size as long int */
	Tcl_AppendToObj(Tcl_GetObjResult(interp), "1", -1);
#else
	if ((varPtr[varIndex] != NULL) && !Tcl_IsShared(varPtr[varIndex])) {
	    Tcl_SetWideIntObj(varPtr[varIndex], LONG_MAX);
	} else {
	    SetVarToObj(varPtr, varIndex, Tcl_NewWideIntObj(LONG_MAX));
	}
	if (Tcl_GetIntFromObj(interp, varPtr[varIndex], &i) != TCL_OK) {
	    Tcl_ResetResult(interp);
	    Tcl_AppendToObj(Tcl_GetObjResult(interp), "1", -1);
	    return TCL_OK;
	}
	Tcl_AppendToObj(Tcl_GetObjResult(interp), "0", -1);
#endif
    } else if (strcmp(subCmd, "mult10") == 0) {
	if (objc != 3) {
	    goto wrongNumArgs;
	}
	if (CheckIfVarUnset(interp, varPtr,varIndex)) {
	    return TCL_ERROR;
	}
	if (Tcl_GetWideIntFromObj(interp, varPtr[varIndex],
		&wideValue) != TCL_OK) {
	    return TCL_ERROR;
	}
	if (!Tcl_IsShared(varPtr[varIndex])) {
	    Tcl_SetWideIntObj(varPtr[varIndex], wideValue * 10);
	} else {
	    SetVarToObj(varPtr, varIndex, Tcl_NewWideIntObj(wideValue * 10));
	}
	Tcl_SetObjResult(interp, varPtr[varIndex]);
    } else if (strcmp(subCmd, "div10") == 0) {
	if (objc != 3) {
	    goto wrongNumArgs;
	}
	if (CheckIfVarUnset(interp, varPtr,varIndex)) {
	    return TCL_ERROR;
	}
	if (Tcl_GetWideIntFromObj(interp, varPtr[varIndex],
		&wideValue) != TCL_OK) {
	    return TCL_ERROR;
	}
	if (!Tcl_IsShared(varPtr[varIndex])) {
	    Tcl_SetWideIntObj(varPtr[varIndex], wideValue / 10);
	} else {
	    SetVarToObj(varPtr, varIndex, Tcl_NewWideIntObj(wideValue / 10));
	}
	Tcl_SetObjResult(interp, varPtr[varIndex]);
    } else {
	Tcl_AppendStringsToObj(Tcl_GetObjResult(interp),
		"bad option \"", Tcl_GetString(objv[1]),
		"\": must be set, get, get2, mult10, or div10", NULL);
	return TCL_ERROR;
    }
    return TCL_OK;
}

/*
 *-----------------------------------------------------------------------------
 *
 * TestlistobjCmd --
 *
 *	This function implements the 'testlistobj' command. It is used to
 *	test a few possible corner cases in list object manipulation from
 *	C code that cannot occur at the Tcl level.
 *
 *      Following new commands are added for 8.7 as regression tests for
 *      memory leaks and use-after-free. Unlike 8.6, 8.7 has multiple internal
 *      representations for lists.  It has to be ensured that corresponding
 *      implementations obey the invariants of the C list API. The script
 *      level tests do not suffice as Tcl list commands do not execute
 *      the same exact code path as the exported C API.
 *
 *      Note these new commands are only useful when Tcl is compiled with
 *      TCL_MEM_DEBUG defined.
 *
 *	indexmemcheck - loops calling Tcl_ListObjIndex on each element. This
 *	is to test that abstract lists returning elements do not depend
 *	on caller to free them. The test case should check allocated counts
 *      with the following sequence:
 *            set before <get memory counts>
 *            testobj set VARINDEX [list a b c] (or lseq etc.)
 *            testlistobj indexnoop VARINDEX
 *            testobj unset VARINDEX
 *            set after <get memory counts>
 *      after calling this command AND freeing the passed list. The targeted
 *      bug is if Tcl_LOI returns a ephemeral Tcl_Obj with no other reference
 *      resulting in a memory leak. Conversely, the command also checks
 *      that the Tcl_Obj returned by Tcl_LOI does not have a zero reference
 *      count since it is supposed to have at least one reference held
 *      by the list implementation. Returns a message in interp otherwise.
 *
 *      getelementsmemcheck - as above but for Tcl_ListObjGetElements

 *
 * Results:
 *	A standard Tcl object result.
 *
 * Side effects:
 *	Creates, manipulates and frees list objects.
 *
 *-----------------------------------------------------------------------------
 */

static int
TestlistobjCmd(
    TCL_UNUSED(void *),
    Tcl_Interp *interp,		/* Tcl interpreter */
    int objc,			/* Number of arguments */
    Tcl_Obj *const objv[])	/* Argument objects */
{
    /* Subcommands supported by this command */
    const char* const subcommands[] = {
	"set",
	"get",
	"replace",
	"indexmemcheck",
	"getelementsmemcheck",
	"index",
	NULL
    };
    enum listobjCmdIndex {
	LISTOBJ_SET,
	LISTOBJ_GET,
	LISTOBJ_REPLACE,
	LISTOBJ_INDEXMEMCHECK,
	LISTOBJ_GETELEMENTSMEMCHECK,
	LISTOBJ_INDEX,
    } cmdIndex;

    Tcl_Size varIndex;		/* Variable number converted to binary */
    Tcl_Size first;			/* First index in the list */
    Tcl_Size count;			/* Count of elements in a list */
    Tcl_Obj **varPtr;
    Tcl_Size i, len;

    if (objc < 3) {
	Tcl_WrongNumArgs(interp, 1, objv, "option arg ?arg...?");
	return TCL_ERROR;
    }
    varPtr = GetVarPtr(interp);
    if (GetVariableIndex(interp, objv[2], &varIndex) != TCL_OK) {
	return TCL_ERROR;
    }
    if (Tcl_GetIndexFromObj(interp, objv[1], subcommands, "command",
			    0, &cmdIndex) != TCL_OK) {
	return TCL_ERROR;
    }
    switch(cmdIndex) {
    case LISTOBJ_SET:
	if ((varPtr[varIndex] != NULL) && !Tcl_IsShared(varPtr[varIndex])) {
	    Tcl_SetListObj(varPtr[varIndex], objc-3, objv+3);
	} else {
	    SetVarToObj(varPtr, varIndex, Tcl_NewListObj(objc-3, objv+3));
	}
	Tcl_SetObjResult(interp, varPtr[varIndex]);
	break;

    case LISTOBJ_GET:
	if (objc != 3) {
	    Tcl_WrongNumArgs(interp, 2, objv, "varIndex");
	    return TCL_ERROR;
	}
	if (CheckIfVarUnset(interp, varPtr,varIndex)) {
	    return TCL_ERROR;
	}
	Tcl_SetObjResult(interp, varPtr[varIndex]);
	break;

    case LISTOBJ_REPLACE:
	if (objc < 5) {
	    Tcl_WrongNumArgs(interp, 2, objv,
			     "varIndex start count ?element...?");
	    return TCL_ERROR;
	}
	if (Tcl_GetIntForIndex(interp, objv[3], TCL_INDEX_NONE, &first) != TCL_OK
	    || Tcl_GetIntForIndex(interp, objv[4], TCL_INDEX_NONE, &count) != TCL_OK) {
	    return TCL_ERROR;
	}
	if (Tcl_IsShared(varPtr[varIndex])) {
	    SetVarToObj(varPtr, varIndex, Tcl_DuplicateObj(varPtr[varIndex]));
	}
	Tcl_ResetResult(interp);
	return Tcl_ListObjReplace(interp, varPtr[varIndex], first, count,
				  objc-5, objv+5);

    case LISTOBJ_INDEXMEMCHECK:
	if (objc != 3) {
	    Tcl_WrongNumArgs(interp, 2, objv, "varIndex");
	    return TCL_ERROR;
	}
	if (CheckIfVarUnset(interp, varPtr, varIndex)) {
	    return TCL_ERROR;
	}
	if (Tcl_ListObjLength(interp, varPtr[varIndex], &len) != TCL_OK) {
	    return TCL_ERROR;
	}
	for (i = 0; i < len; ++i) {
	    Tcl_Obj *objP;
	    if (Tcl_ListObjIndex(interp, varPtr[varIndex], i, &objP)
		!= TCL_OK) {
		return TCL_ERROR;
	    }
<<<<<<< HEAD
	    Tcl_IncrRefCount(objP);
	    Tcl_DecrRefCount(objP);
		if (objP->refCount < 0) {
		    Tcl_SetObjResult(interp, Tcl_NewStringObj(
			    "Tcl_ListObjIndex returned object with ref count < 0",
			    TCL_INDEX_NONE));
		    /* Keep looping since we are also looping for leaks */
		}
	    Tcl_BumpObj(objP);
=======
	    if (objP->refCount < 0) {
		Tcl_SetObjResult(interp, Tcl_NewStringObj(
			"Tcl_ListObjIndex returned object with ref count < 0",
			TCL_INDEX_NONE));
		/* Keep looping since we are also looping for leaks */
	    }
	    Tcl_BounceRefCount(objP);
>>>>>>> baa91f87
	}
	break;

    case LISTOBJ_GETELEMENTSMEMCHECK:
	if (objc != 3) {
	    Tcl_WrongNumArgs(interp, 2, objv, "varIndex");
	    return TCL_ERROR;
	}
	if (CheckIfVarUnset(interp, varPtr, varIndex)) {
	    return TCL_ERROR;
	} else {
	    Tcl_Obj **elems;
	    if (Tcl_ListObjGetElements(interp, varPtr[varIndex], &len, &elems)
		!= TCL_OK) {
		return TCL_ERROR;
	    }
	    for (i = 0; i < len; ++i) {
		if (elems[i]->refCount <= 0) {
		    Tcl_SetObjResult(interp, Tcl_NewStringObj(
			    "Tcl_ListObjGetElements element has ref count <= 0",
			    TCL_INDEX_NONE));
		    break;
		}
	    }
	}
	break;
    case LISTOBJ_INDEX:
	/*
	 * Tcl_ListObjIndex semantics differ from lindex for out of bounds.
	 * Hence this explicit test.
	 */
	if (objc != 4) {
	    Tcl_WrongNumArgs(interp, 2, objv,
			     "varIndex listIndex");
	    return TCL_ERROR;
	}
	if (Tcl_GetIntForIndex(interp, objv[3], TCL_INDEX_NONE, &first) != TCL_OK) {
	    return TCL_ERROR;
	} else {
	    Tcl_Obj *objP;
	    if (Tcl_ListObjIndex(interp, varPtr[varIndex], first, &objP) != TCL_OK) {
		return TCL_ERROR;
	    }
	    Tcl_SetObjResult(interp, objP ? objP : Tcl_NewStringObj("null", -1));
	}
	break;
    }
    return TCL_OK;
}

/*
 *----------------------------------------------------------------------
 *
 * TestobjCmd --
 *
 *	This function implements the "testobj" command. It is used to test
 *	the type-independent portions of the Tcl object type implementation.
 *
 * Results:
 *	A standard Tcl object result.
 *
 * Side effects:
 *	Creates and frees objects.
 *
 *----------------------------------------------------------------------
 */

void v2UpdateString(Tcl_Obj *objPtr) {
    char *val, *newval;
    Tcl_Size size;
    val = (char *)"hello";
    size = strlen(val) + 1;
    newval = (char *)Tcl_Alloc(size);
    strcpy(newval, val);
    newval[size] = 0;
    objPtr->bytes = newval;
    objPtr->length = size;
    return;
}

static int TestListObjLength(
	TCL_UNUSED(Tcl_Interp *)
	,TCL_UNUSED(Tcl_Obj *)
	,Tcl_Size *size 
) {
    *size = 100;
    return TCL_OK;
}

static int TestStringObjIsEmpty(
    TCL_UNUSED(Tcl_Interp *)
    ,TCL_UNUSED(Tcl_Obj*)
    ,int *res)
{
    *res = 1;
    return TCL_OK;
}

static int
TestobjCmd(
    TCL_UNUSED(void *),
    Tcl_Interp *interp,		/* Current interpreter. */
    int objc,			/* Number of arguments. */
    Tcl_Obj *const objv[])	/* Argument objects. */
{
    Tcl_Size varIndex, destIndex;
    int i;
    const Tcl_ObjType *targetType;
    Tcl_Obj **varPtr;
    const char *subcommands[] = {
	"freeallvars", "bug3598580", "buge58d7e19e9",
	"types", "objtype", "newobj", "set",
	"assign", "convert", "duplicate",
	"invalidateStringRep", "refcount", "type",
	NULL
    };
    enum testobjCmdIndex {
	TESTOBJ_FREEALLVARS, TESTOBJ_BUG3598580, TESTOBJ_BUGE58D7E19E9,
	TESTOBJ_TYPES, TESTOBJ_OBJTYPE, TESTOBJ_NEWOBJ, TESTOBJ_SET,
	TESTOBJ_ASSIGN, TESTOBJ_CONVERT, TESTOBJ_DUPLICATE,
	TESTOBJ_INVALIDATESTRINGREP, TESTOBJ_REFCOUNT, TESTOBJ_TYPE,
    } cmdIndex;

    if (objc < 2) {
	wrongNumArgs:
	Tcl_WrongNumArgs(interp, 1, objv, "option arg ?arg ...?");
	return TCL_ERROR;
    }

    varPtr = GetVarPtr(interp);
    if (Tcl_GetIndexFromObj(
	    interp, objv[1], subcommands, "command", 0, &cmdIndex)
	!= TCL_OK) {
	return TCL_ERROR;
    }
    switch (cmdIndex) {
    case TESTOBJ_FREEALLVARS:
	if (objc != 2) {
	    goto wrongNumArgs;
	}
	for (i = 0;  i < NUMBER_OF_OBJECT_VARS;  i++) {
	    if (varPtr[i] != NULL) {
		Tcl_DecrRefCount(varPtr[i]);
		varPtr[i] = NULL;
	    }
	}
	return TCL_OK;
    case TESTOBJ_BUG3598580:
	if (objc != 2) {
	    goto wrongNumArgs;
	} else {
	    Tcl_Obj *listObjPtr, *elemObjPtr;
	    elemObjPtr = Tcl_NewWideIntObj(123);
	    listObjPtr = Tcl_NewListObj(1, &elemObjPtr);
	    /* Replace the single list element through itself, nonsense but
	     * legal. */
	    Tcl_ListObjReplace(interp, listObjPtr, 0, 1, 1, &elemObjPtr);
	    Tcl_SetObjResult(interp, listObjPtr);
	}
	return TCL_OK;
    case TESTOBJ_BUGE58D7E19E9:
	if (objc != 3) {
	    goto wrongNumArgs;
	} else {
	    int v;
	    Tcl_GetIntFromObj(NULL, objv[2],&v);
	    Tcl_Obj *listObjPtr = Tcl_NewObj();
	    switch (v) {
		case 2:
		    listObjPtr->typePtr = v2TestListTypePtr;
		    break;
		case 3:
		    listObjPtr->typePtr = v3TestListTypePtr;
		    break;
		default:
		    return TCL_ERROR;
	    }
	    Tcl_InvalidateStringRep(listObjPtr);
	    Tcl_SetObjResult(interp, listObjPtr);
	}
	return TCL_OK;
    case TESTOBJ_TYPES:
	if (objc != 2) {
	    goto wrongNumArgs;
	} else {
	    Tcl_Obj *typesObj = Tcl_NewListObj(0, NULL);
	    Tcl_AppendAllObjTypes(interp, typesObj);
	    Tcl_SetObjResult(interp, typesObj);
	}
	return TCL_OK;
    case TESTOBJ_OBJTYPE:
	/*
	 * Return an object containing the name of the argument's type of
	 * internal rep. If none exists, return "none".
	 */

	if (objc != 3) {
	    goto wrongNumArgs;
	} else {
	    const char *typeName;

	    if (objv[2]->typePtr == NULL) {
		Tcl_SetObjResult(interp, Tcl_NewStringObj("none", -1));
	    } else {
		typeName = objv[2]->typePtr->name;
		if (!strcmp(typeName, "utf32string"))
		    typeName = "string";
#ifndef TCL_WIDE_INT_IS_LONG
	    else if (!strcmp(typeName, "wideInt")) typeName = "int";
#endif
	    Tcl_SetObjResult(interp, Tcl_NewStringObj(typeName, -1));
	    }
	}
	return TCL_OK;
    case TESTOBJ_NEWOBJ:
	if (objc != 3) {
	    goto wrongNumArgs;
	}
	if (GetVariableIndex(interp, objv[2], &varIndex) != TCL_OK) {
	    return TCL_ERROR;
	}
	SetVarToObj(varPtr, varIndex, Tcl_NewObj());
	Tcl_SetObjResult(interp, varPtr[varIndex]);
	return TCL_OK;
    case TESTOBJ_SET:
	if (objc != 4) {
	    goto wrongNumArgs;
	}
	if (GetVariableIndex(interp, objv[2], &varIndex) != TCL_OK) {
	    return TCL_ERROR;
	}
	SetVarToObj(varPtr, varIndex, objv[3]);
	return TCL_OK;

    default:
	break;
    }

    /* All further commands expect an occupied varindex argument */
    if (objc < 3) {
	goto wrongNumArgs;
    }

    if (GetVariableIndex(interp, objv[2], &varIndex) != TCL_OK) {
	return TCL_ERROR;
    }
    if (CheckIfVarUnset(interp, varPtr, varIndex)) {
	return TCL_ERROR;
    }

    switch (cmdIndex) {
    case TESTOBJ_ASSIGN:
	if (objc != 4) {
	    goto wrongNumArgs;
	}
	if (GetVariableIndex(interp, objv[3], &destIndex) != TCL_OK) {
	    return TCL_ERROR;
	}
	SetVarToObj(varPtr, destIndex, varPtr[varIndex]);
	Tcl_SetObjResult(interp, varPtr[destIndex]);
	break;
    case TESTOBJ_CONVERT:
	if (objc != 4) {
	    goto wrongNumArgs;
	}
	if ((targetType = Tcl_GetObjType(Tcl_GetString(objv[3]))) == NULL) {
	    Tcl_AppendStringsToObj(Tcl_GetObjResult(interp),
		    "no type ", Tcl_GetString(objv[3]), " found", NULL);
	    return TCL_ERROR;
	}
	if (Tcl_ConvertToType(interp, varPtr[varIndex], targetType)
		!= TCL_OK) {
	    return TCL_ERROR;
	}
	Tcl_SetObjResult(interp, varPtr[varIndex]);
	break;
    case TESTOBJ_DUPLICATE:
	if (objc != 4) {
	    goto wrongNumArgs;
	}
	if (GetVariableIndex(interp, objv[3], &destIndex) != TCL_OK) {
	    return TCL_ERROR;
	}
	SetVarToObj(varPtr, destIndex, Tcl_DuplicateObj(varPtr[varIndex]));
	Tcl_SetObjResult(interp, varPtr[destIndex]);
	break;
    case TESTOBJ_INVALIDATESTRINGREP:
	if (objc != 3) {
	    goto wrongNumArgs;
	}
	Tcl_InvalidateStringRep(varPtr[varIndex]);
	Tcl_SetObjResult(interp, varPtr[varIndex]);
	break;
    case TESTOBJ_REFCOUNT:
	if (objc != 3) {
	    goto wrongNumArgs;
	}
	Tcl_SetObjResult(interp, Tcl_NewWideIntObj(varPtr[varIndex]->refCount));
	break;
    case TESTOBJ_TYPE:
	if (objc != 3) {
	    goto wrongNumArgs;
	}
	if (varPtr[varIndex]->typePtr == NULL) { /* a string! */
	    Tcl_AppendToObj(Tcl_GetObjResult(interp), "string", -1);
#ifndef TCL_WIDE_INT_IS_LONG
	} else if (!strcmp(varPtr[varIndex]->typePtr->name, "wideInt")) {
	    Tcl_AppendToObj(Tcl_GetObjResult(interp),
		    "int", -1);
#endif
	} else {
	    Tcl_AppendToObj(Tcl_GetObjResult(interp),
		    varPtr[varIndex]->typePtr->name, -1);
	}
	break;
    default:
	break;
    }

    return TCL_OK;
}

/*
 *----------------------------------------------------------------------
 *
 * TeststringobjCmd --
 *
 *	This function implements the "teststringobj" command. It is used to
 *	test the string Tcl object type implementation.
 *
 * Results:
 *	A standard Tcl object result.
 *
 * Side effects:
 *	Creates and frees string objects, and also converts objects to
 *	have string type.
 *
 *----------------------------------------------------------------------
 */

static int
TeststringobjCmd(
    TCL_UNUSED(void *),
    Tcl_Interp *interp,		/* Current interpreter. */
    int objc,			/* Number of arguments. */
    Tcl_Obj *const objv[])	/* Argument objects. */
{
    Tcl_UniChar *unicode;
    Tcl_Size size, varIndex;
    int option, i;
    Tcl_Size length;
#define MAX_STRINGS 11
    const char *string, *strings[MAX_STRINGS+1];
    String *strPtr;
    Tcl_Obj **varPtr;
    static const char *const options[] = {
	"append", "appendstrings", "get", "get2", "length", "length2",
	"set", "set2", "setlength", "maxchars", "range", "appendself",
	"appendself2", "newunicode", NULL
    };

    if (objc < 3) {
	wrongNumArgs:
	Tcl_WrongNumArgs(interp, 1, objv, "option arg ?arg ...?");
	return TCL_ERROR;
    }

    varPtr = GetVarPtr(interp);
    if (GetVariableIndex(interp, objv[2], &varIndex) != TCL_OK) {
	return TCL_ERROR;
    }

    if (Tcl_GetIndexFromObj(interp, objv[1], options, "option", 0, &option)
	    != TCL_OK) {
	return TCL_ERROR;
    }
    switch (option) {
	case 0:				/* append */
	    if (objc != 5) {
		goto wrongNumArgs;
	    }
	    if (Tcl_GetIntForIndex(interp, objv[4], TCL_INDEX_NONE, &length) != TCL_OK) {
		return TCL_ERROR;
	    }
	    if (varPtr[varIndex] == NULL) {
		SetVarToObj(varPtr, varIndex, Tcl_NewObj());
	    }

	    /*
	     * If the object bound to variable "varIndex" is shared, we must
	     * "copy on write" and append to a copy of the object.
	     */

	    if (Tcl_IsShared(varPtr[varIndex])) {
		SetVarToObj(varPtr, varIndex, Tcl_DuplicateObj(varPtr[varIndex]));
	    }
	    Tcl_AppendToObj(varPtr[varIndex], Tcl_GetString(objv[3]), length);
	    Tcl_SetObjResult(interp, varPtr[varIndex]);
	    break;
	case 1:				/* appendstrings */
	    if (objc > (MAX_STRINGS+3)) {
		goto wrongNumArgs;
	    }
	    if (varPtr[varIndex] == NULL) {
		SetVarToObj(varPtr, varIndex, Tcl_NewObj());
	    }

	    /*
	     * If the object bound to variable "varIndex" is shared, we must
	     * "copy on write" and append to a copy of the object.
	     */

	    if (Tcl_IsShared(varPtr[varIndex])) {
		SetVarToObj(varPtr, varIndex, Tcl_DuplicateObj(varPtr[varIndex]));
	    }
	    for (i = 3;  i < objc;  i++) {
		strings[i-3] = Tcl_GetString(objv[i]);
	    }
	    for ( ; i < 12 + 3; i++) {
		strings[i - 3] = NULL;
	    }
	    Tcl_AppendStringsToObj(varPtr[varIndex], strings[0], strings[1],
		    strings[2], strings[3], strings[4], strings[5],
		    strings[6], strings[7], strings[8], strings[9],
		    strings[10], strings[11]);
	    Tcl_SetObjResult(interp, varPtr[varIndex]);
	    break;
	case 2:				/* get */
	    if (objc != 3) {
		goto wrongNumArgs;
	    }
	    if (CheckIfVarUnset(interp, varPtr,varIndex)) {
		return TCL_ERROR;
	    }
	    Tcl_SetObjResult(interp, varPtr[varIndex]);
	    break;
	case 3:				/* get2 */
	    if (objc != 3) {
		goto wrongNumArgs;
	    }
	    if (CheckIfVarUnset(interp, varPtr, varIndex)) {
		return TCL_ERROR;
	    }
	    Tcl_AppendToObj(Tcl_GetObjResult(interp), Tcl_GetString(varPtr[varIndex]), -1);
	    break;
	case 4:				/* length */
	    if (objc != 3) {
		goto wrongNumArgs;
	    }
	    Tcl_SetWideIntObj(Tcl_GetObjResult(interp), (varPtr[varIndex] != NULL)
		    ? (Tcl_WideInt)varPtr[varIndex]->length : (Tcl_WideInt)-1);
	    break;
	case 5:				/* length2 */
	    if (objc != 3) {
		goto wrongNumArgs;
	    }
	    if (varPtr[varIndex] != NULL) {
		Tcl_ConvertToType(NULL, varPtr[varIndex],
			Tcl_GetObjType("string"));
		strPtr = (String *)varPtr[varIndex]->internalRep.twoPtrValue.ptr1;
		length = strPtr->allocated;
	    } else {
		length = TCL_INDEX_NONE;
	    }
	    Tcl_SetWideIntObj(Tcl_GetObjResult(interp), (Tcl_WideInt)((Tcl_WideUInt)(length + 1U)) - 1);
	    break;
	case 6:				/* set */
	    if (objc != 4) {
		goto wrongNumArgs;
	    }

	    /*
	     * If the object currently bound to the variable with index
	     * varIndex has ref count 1 (i.e. the object is unshared) we can
	     * modify that object directly. Otherwise, if RC>1 (i.e. the
	     * object is shared), we must create a new object to modify/set
	     * and decrement the old formerly-shared object's ref count. This
	     * is "copy on write".
	     */

	    string = Tcl_GetStringFromObj(objv[3], &size);
	    if ((varPtr[varIndex] != NULL)
		    && !Tcl_IsShared(varPtr[varIndex])) {
		Tcl_SetStringObj(varPtr[varIndex], string, size);
	    } else {
		SetVarToObj(varPtr, varIndex, Tcl_NewStringObj(string, size));
	    }
	    Tcl_SetObjResult(interp, varPtr[varIndex]);
	    break;
	case 7:				/* set2 */
	    if (objc != 4) {
		goto wrongNumArgs;
	    }
	    SetVarToObj(varPtr, varIndex, objv[3]);
	    break;
	case 8:				/* setlength */
	    if (objc != 4) {
		goto wrongNumArgs;
	    }
	    if (Tcl_GetIntForIndex(interp, objv[3], TCL_INDEX_NONE, &length) != TCL_OK) {
		return TCL_ERROR;
	    }
	    if (varPtr[varIndex] != NULL) {
		Tcl_SetObjLength(varPtr[varIndex], length);
	    }
	    break;
	case 9:				/* maxchars */
	    if (objc != 3) {
		goto wrongNumArgs;
	    }
	    if (varPtr[varIndex] != NULL) {
		Tcl_ConvertToType(NULL, varPtr[varIndex],
			Tcl_GetObjType("string"));
		strPtr = (String *)varPtr[varIndex]->internalRep.twoPtrValue.ptr1;
		length = strPtr->maxChars;
	    } else {
		length = TCL_INDEX_NONE;
	    }
	    Tcl_SetWideIntObj(Tcl_GetObjResult(interp), length);
	    break;
	case 10: {				/* range */
	    Tcl_Size first, last;
	    if (objc != 5) {
		goto wrongNumArgs;
	    }
	    if ((Tcl_GetIntForIndex(interp, objv[3], TCL_INDEX_NONE, &first) != TCL_OK)
		    || (Tcl_GetIntForIndex(interp, objv[4], TCL_INDEX_NONE, &last) != TCL_OK)) {
		return TCL_ERROR;
	    }
	    Tcl_SetObjResult(interp, Tcl_GetRange(varPtr[varIndex], first, last));
	    break;
	}
	case 11:			/* appendself */
	    if (objc != 4) {
		goto wrongNumArgs;
	    }
	    if (varPtr[varIndex] == NULL) {
		SetVarToObj(varPtr, varIndex, Tcl_NewObj());
	    }

	    /*
	     * If the object bound to variable "varIndex" is shared, we must
	     * "copy on write" and append to a copy of the object.
	     */

	    if (Tcl_IsShared(varPtr[varIndex])) {
		SetVarToObj(varPtr, varIndex, Tcl_DuplicateObj(varPtr[varIndex]));
	    }

	    string = Tcl_GetStringFromObj(varPtr[varIndex], &size);

	    if (Tcl_GetIntForIndex(interp, objv[3], size-1, &length) != TCL_OK) {
		return TCL_ERROR;
	    }
	    if (length == TCL_INDEX_NONE) {
		Tcl_SetObjResult(interp, Tcl_NewStringObj(
			"index value out of range", -1));
		return TCL_ERROR;
	    }

	    Tcl_AppendToObj(varPtr[varIndex], string + length, size - length);
	    Tcl_SetObjResult(interp, varPtr[varIndex]);
	    break;
	case 12:			/* appendself2 */
	    if (objc != 4) {
		goto wrongNumArgs;
	    }
	    if (varPtr[varIndex] == NULL) {
		SetVarToObj(varPtr, varIndex, Tcl_NewObj());
	    }

	    /*
	     * If the object bound to variable "varIndex" is shared, we must
	     * "copy on write" and append to a copy of the object.
	     */

	    if (Tcl_IsShared(varPtr[varIndex])) {
		SetVarToObj(varPtr, varIndex, Tcl_DuplicateObj(varPtr[varIndex]));
	    }

	    unicode = Tcl_GetUnicodeFromObj(varPtr[varIndex], &size);

	    if (Tcl_GetIntForIndex(interp, objv[3], size-1, &length) != TCL_OK) {
		return TCL_ERROR;
	    }
	    if (length == TCL_INDEX_NONE) {
		Tcl_SetObjResult(interp, Tcl_NewStringObj(
			"index value out of range", -1));
		return TCL_ERROR;
	    }

	    Tcl_AppendUnicodeToObj(varPtr[varIndex], unicode + length, size - length);
	    Tcl_SetObjResult(interp, varPtr[varIndex]);
	    break;
	case 13: /* newunicode*/
	    unicode = (Tcl_UniChar *)Tcl_Alloc((objc - 3) * sizeof(Tcl_UniChar));
	    for (i = 0; i < (objc - 3); ++i) {
		int val;
		if (Tcl_GetIntFromObj(interp, objv[i + 3], &val) != TCL_OK) {
		    break;
		}
		unicode[i] = (Tcl_UniChar)val;
	    }
	    if (i < (objc-3)) {
		Tcl_Free(unicode);
		return TCL_ERROR;
	    }
	    SetVarToObj(varPtr, varIndex, Tcl_NewUnicodeObj(unicode, objc - 3));
	    Tcl_SetObjResult(interp, varPtr[varIndex]);
	    Tcl_Free(unicode);
	    break;
    }

    return TCL_OK;
}

/*
 *------------------------------------------------------------------------
 *
 * TestbigdataCmd --
 *
 *    Implements the Tcl command testbigdata
 *	testbigdata string ?LEN? ?SPLIT? - returns 01234567890123...
 *      testbigdata bytearray ?LEN? ?SPLIT? - returns {0 1 2 3 4 5 6 7 8 9 0 1 ...}
 *      testbigdata dict ?SIZE? - returns dict mapping integers to themselves
 *    If no arguments given, returns the pattern used to generate strings.
 *    If SPLIT is specified, the character at that position is set to "X".
 *
 * Results:
 *    TCL_OK    - Success.
 *    TCL_ERROR - Error.
 *
 * Side effects:
 *    Interpreter result holds result or error message.
 *
 *------------------------------------------------------------------------
 */
static int
TestbigdataCmd (
    TCL_UNUSED(void *),
    Tcl_Interp *interp,    /* Current interpreter. */
    int objc,              /* Number of arguments. */
    Tcl_Obj *const objv[]) /* Argument objects. */
{
    static const char *const subcmds[] = {
	   "string", "bytearray", "list", "dict", NULL
    };
    enum options {
	   BIGDATA_STRING, BIGDATA_BYTEARRAY, BIGDATA_LIST, BIGDATA_DICT
    } idx;
    char *s;
    unsigned char *p;
    Tcl_WideInt i, len, split;
    Tcl_DString ds;
    Tcl_Obj *objPtr;
#define PATTERN_LEN 10
    Tcl_Obj *patternObjs[PATTERN_LEN];

    if (objc < 2 || objc > 4) {
	Tcl_WrongNumArgs(interp, 1, objv, "command ?len? ?split?");
	return TCL_ERROR;
    }
    if (Tcl_GetIndexFromObj(interp, objv[1], subcmds, "option", 0,
	    &idx) != TCL_OK) {
	return TCL_ERROR;
    }
    split = -1;
    if (objc == 2) {
	len = PATTERN_LEN;
    } else {
	if (Tcl_GetWideIntFromObj(interp, objv[2], &len) != TCL_OK) {
	    return TCL_ERROR;
	}
	if (objc == 4) {
	    if (Tcl_GetWideIntFromObj(interp, objv[3], &split) != TCL_OK) {
		return TCL_ERROR;
	    }
	    if (split >= len) {
		split = len - 1; /* Last position */
	    }
	}
    }
    /* Need one byte for nul terminator */
    Tcl_WideInt limit =
	sizeof(Tcl_Size) == sizeof(Tcl_WideInt) ? WIDE_MAX-1 : INT_MAX-1;
    if (len < 0 || len > limit) {
	Tcl_SetObjResult(
	    interp,
	    Tcl_ObjPrintf(
		"%s is greater than max permitted length %" TCL_LL_MODIFIER "d",
		Tcl_GetString(objv[2]),
		limit));
	return TCL_ERROR;
    }

    switch (idx) {
    case BIGDATA_STRING:
	Tcl_DStringInit(&ds);
	Tcl_DStringSetLength(&ds, len);/* Also stores \0 at index len+1 */
	s = Tcl_DStringValue(&ds);
	for (i = 0; i < len; ++i) {
	    s[i] = '0' + (i % PATTERN_LEN);
	}
	if (split >= 0) {
	    assert(split < len);
	    s[split] = 'X';
	}
	Tcl_DStringResult(interp, &ds);
	break;
    case BIGDATA_BYTEARRAY:
	objPtr = Tcl_NewByteArrayObj(NULL, len);
	p = Tcl_GetByteArrayFromObj(objPtr, &len);
	for (i = 0; i < len; ++i) {
	    p[i] = '0' + (i % PATTERN_LEN);
	}
	if (split >= 0) {
	    assert(split < len);
	    p[split] = 'X';
	}
	Tcl_SetObjResult(interp, objPtr);
	break;
    case BIGDATA_LIST:
	for (i = 0; i < PATTERN_LEN; ++i) {
	    patternObjs[i] = Tcl_NewIntObj(i);
	    Tcl_IncrRefCount(patternObjs[i]);
	}
	objPtr = Tcl_NewListObj(len, NULL);
	for (i = 0; i < len; ++i) {
	    Tcl_ListObjAppendElement(
		interp, objPtr, patternObjs[i % PATTERN_LEN]);
	}
	if (split >= 0) {
	    assert(split < len);
	    Tcl_Obj *splitMarker = Tcl_NewStringObj("X", 1);
	    Tcl_ListObjReplace(interp, objPtr, split, 1, 1, &splitMarker);
	}
	for (i = 0; i < PATTERN_LEN; ++i) {
	    patternObjs[i] = Tcl_NewIntObj(i);
	    Tcl_DecrRefCount(patternObjs[i]);
	}
	Tcl_SetObjResult(interp, objPtr);
	break;
    case BIGDATA_DICT:
	objPtr = Tcl_NewDictObj();
	for (i = 0; i < len; ++i) {
	    Tcl_Obj *objPtr2 = Tcl_NewWideIntObj(i);
	    Tcl_DictObjPut(interp, objPtr, objPtr2, objPtr2);
	}
	Tcl_SetObjResult(interp, objPtr);
	break;
    }
    return TCL_OK;
}

/*
 *----------------------------------------------------------------------
 *
 * SetVarToObj --
 *
 *	Utility routine to assign a Tcl_Obj* to a test variable. The
 *	Tcl_Obj* can be NULL.
 *
 * Results:
 *	None.
 *
 * Side effects:
 *	This routine handles ref counting details for assignment: i.e. the old
 *	value's ref count must be decremented (if not NULL) and the new one
 *	incremented (also if not NULL).
 *
 *----------------------------------------------------------------------
 */

static void
SetVarToObj(
    Tcl_Obj **varPtr,
    Tcl_Size varIndex,		/* Designates the assignment variable. */
    Tcl_Obj *objPtr)		/* Points to object to assign to var. */
{
    if (varPtr[varIndex] != NULL) {
	Tcl_DecrRefCount(varPtr[varIndex]);
    }
    varPtr[varIndex] = objPtr;
    if (objPtr != NULL) {
	Tcl_IncrRefCount(objPtr);
    }
}

/*
 *----------------------------------------------------------------------
 *
 * GetVariableIndex --
 *
 *	Utility routine to get a test variable index from the command line.
 *
 * Results:
 *	A standard Tcl object result.
 *
 * Side effects:
 *	None.
 *
 *----------------------------------------------------------------------
 */

static int
GetVariableIndex(
    Tcl_Interp *interp,		/* Interpreter for error reporting. */
    Tcl_Obj *obj,		/* The variable index
				 * specified as a nonnegative number less than
				 * NUMBER_OF_OBJECT_VARS. */
    Tcl_Size *indexPtr)		/* Place to store converted result. */
{
    Tcl_Size index;

    if (Tcl_GetIntForIndex(interp, obj, NUMBER_OF_OBJECT_VARS - 1, &index) != TCL_OK) {
	return TCL_ERROR;
    }
    if (index == TCL_INDEX_NONE) {
	Tcl_ResetResult(interp);
	Tcl_AppendToObj(Tcl_GetObjResult(interp), "bad variable index", -1);
	return TCL_ERROR;
    }

    *indexPtr = index;
    return TCL_OK;
}

/*
 *----------------------------------------------------------------------
 *
 * CheckIfVarUnset --
 *
 *	Utility function that checks whether a test variable is readable:
 *	i.e., that varPtr[varIndex] is non-NULL.
 *
 * Results:
 *	1 if the test variable is unset (NULL); 0 otherwise.
 *
 * Side effects:
 *	Sets the interpreter result to an error message if the variable is
 *	unset (NULL).
 *
 *----------------------------------------------------------------------
 */

static int
CheckIfVarUnset(
    Tcl_Interp *interp,		/* Interpreter for error reporting. */
    Tcl_Obj ** varPtr,
    Tcl_Size varIndex)		/* Index of the test variable to check. */
{
    if (varIndex < 0 || varPtr[varIndex] == NULL) {
	char buf[32 + TCL_INTEGER_SPACE];

	snprintf(buf, sizeof(buf), "variable %" TCL_SIZE_MODIFIER "d is unset (NULL)", varIndex);
	Tcl_ResetResult(interp);
	Tcl_AppendToObj(Tcl_GetObjResult(interp), buf, -1);
	return 1;
    }
    return 0;
}

/*
 * Local Variables:
 * mode: c
 * c-basic-offset: 4
 * fill-column: 78
 * End:
 */<|MERGE_RESOLUTION|>--- conflicted
+++ resolved
@@ -1038,7 +1038,6 @@
 		!= TCL_OK) {
 		return TCL_ERROR;
 	    }
-<<<<<<< HEAD
 	    Tcl_IncrRefCount(objP);
 	    Tcl_DecrRefCount(objP);
 		if (objP->refCount < 0) {
@@ -1047,16 +1046,7 @@
 			    TCL_INDEX_NONE));
 		    /* Keep looping since we are also looping for leaks */
 		}
-	    Tcl_BumpObj(objP);
-=======
-	    if (objP->refCount < 0) {
-		Tcl_SetObjResult(interp, Tcl_NewStringObj(
-			"Tcl_ListObjIndex returned object with ref count < 0",
-			TCL_INDEX_NONE));
-		/* Keep looping since we are also looping for leaks */
-	    }
 	    Tcl_BounceRefCount(objP);
->>>>>>> baa91f87
 	}
 	break;
 
