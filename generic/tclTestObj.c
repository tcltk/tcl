/*
 * tclTestObj.c --
 *
 *	This file contains C command functions for the additional Tcl commands
 *	that are used for testing implementations of the Tcl object types.
 *	These commands are not normally included in Tcl applications; they're
 *	only used for testing.
 *
 * Copyright (c) 1995-1998 Sun Microsystems, Inc.
 * Copyright (c) 1999 by Scriptics Corporation.
 * Copyright (c) 2005 by Kevin B. Kenny.  All rights reserved.
 *
 * See the file "license.terms" for information on usage and redistribution of
 * this file, and for a DISCLAIMER OF ALL WARRANTIES.
 */

#ifndef USE_TCL_STUBS
#   define USE_TCL_STUBS
#endif
#include "tclInt.h"
#include "tommath.h"


/*
 * Forward declarations for functions defined later in this file:
 */

static int		CheckIfVarUnset(Tcl_Interp *interp, Tcl_Obj **varPtr, int varIndex);
static int		GetVariableIndex(Tcl_Interp *interp,
			    const char *string, int *indexPtr);
static void		SetVarToObj(Tcl_Obj **varPtr, int varIndex, Tcl_Obj *objPtr);
static int		TestbignumobjCmd(ClientData dummy, Tcl_Interp *interp,
			    int objc, Tcl_Obj *const objv[]);
static int		TestbooleanobjCmd(ClientData dummy,
			    Tcl_Interp *interp, int objc,
			    Tcl_Obj *const objv[]);
static int		TestdoubleobjCmd(ClientData dummy, Tcl_Interp *interp,
			    int objc, Tcl_Obj *const objv[]);
static int		TestindexobjCmd(ClientData dummy, Tcl_Interp *interp,
			    int objc, Tcl_Obj *const objv[]);
static int		TestintobjCmd(ClientData dummy, Tcl_Interp *interp,
			    int objc, Tcl_Obj *const objv[]);
static int 		TestlistobjCmd(ClientData dummy, Tcl_Interp *interp,
			    int objc, Tcl_Obj *const objv[]);
static int		TestobjCmd(ClientData dummy, Tcl_Interp *interp,
			    int objc, Tcl_Obj *const objv[]);
static int		TeststringobjCmd(ClientData dummy, Tcl_Interp *interp,
			    int objc, Tcl_Obj *const objv[]);

typedef struct TestString {
    int numChars;
    int allocated;
    int maxChars;
    Tcl_UniChar unicode[2];
} TestString;

#define VARPTR_KEY "TCLOBJTEST_VARPTR"
#define NUMBER_OF_OBJECT_VARS 20

static void VarPtrDeleteProc(ClientData clientData, Tcl_Interp *interp)
{
    register int i;
    Tcl_Obj **varPtr = (Tcl_Obj **) clientData;
    for (i = 0;  i < NUMBER_OF_OBJECT_VARS;  i++) {
	if (varPtr[i]) Tcl_DecrRefCount(varPtr[i]);
    }
    Tcl_DeleteAssocData(interp, VARPTR_KEY);
    ckfree(varPtr);
}

static Tcl_Obj **GetVarPtr(Tcl_Interp *interp)
{
    Tcl_InterpDeleteProc *proc;

    return (Tcl_Obj **) Tcl_GetAssocData(interp, VARPTR_KEY, &proc);
}

/*
 *----------------------------------------------------------------------
 *
 * TclObjTest_Init --
 *
 *	This function creates additional commands that are used to test the
 *	Tcl object support.
 *
 * Results:
 *	Returns a standard Tcl completion code, and leaves an error
 *	message in the interp's result if an error occurs.
 *
 * Side effects:
 *	Creates and registers several new testing commands.
 *
 *----------------------------------------------------------------------
 */

int
TclObjTest_Init(
    Tcl_Interp *interp)
{
    register int i;
    /*
     * An array of Tcl_Obj pointers used in the commands that operate on or get
     * the values of Tcl object-valued variables. varPtr[i] is the i-th variable's
     * Tcl_Obj *.
     */
    Tcl_Obj **varPtr;

    varPtr = (Tcl_Obj **) ckalloc(NUMBER_OF_OBJECT_VARS *sizeof(varPtr[0]));
    if (!varPtr) {
	return TCL_ERROR;
    }
    Tcl_SetAssocData(interp, VARPTR_KEY, VarPtrDeleteProc, varPtr);
    for (i = 0;  i < NUMBER_OF_OBJECT_VARS;  i++) {
	varPtr[i] = NULL;
    }

    Tcl_CreateObjCommand(interp, "testbignumobj", TestbignumobjCmd,
	    NULL, NULL);
    Tcl_CreateObjCommand(interp, "testbooleanobj", TestbooleanobjCmd,
	    NULL, NULL);
    Tcl_CreateObjCommand(interp, "testdoubleobj", TestdoubleobjCmd,
	    NULL, NULL);
    Tcl_CreateObjCommand(interp, "testintobj", TestintobjCmd,
	    NULL, NULL);
    Tcl_CreateObjCommand(interp, "testindexobj", TestindexobjCmd,
	    NULL, NULL);
    Tcl_CreateObjCommand(interp, "testlistobj", TestlistobjCmd,
	    NULL, NULL);
    Tcl_CreateObjCommand(interp, "testobj", TestobjCmd, NULL, NULL);
    Tcl_CreateObjCommand(interp, "teststringobj", TeststringobjCmd,
	    NULL, NULL);
    return TCL_OK;
}

/*
 *----------------------------------------------------------------------
 *
 * TestbignumobjCmd --
 *
 *	This function implmenets the "testbignumobj" command.  It is used
 *	to exercise the bignum Tcl object type implementation.
 *
 * Results:
 *	Returns a standard Tcl object result.
 *
 * Side effects:
 *	Creates and frees bignum objects; converts objects to have bignum
 *	type.
 *
 *----------------------------------------------------------------------
 */

static int
TestbignumobjCmd(
    ClientData clientData,	/* unused */
    Tcl_Interp *interp,		/* Tcl interpreter */
    int objc,			/* Argument count */
    Tcl_Obj *const objv[])	/* Argument vector */
{
    const char *const subcmds[] = {
	"set",	    "get",	"mult10",	"div10", NULL
    };
    enum options {
	BIGNUM_SET, BIGNUM_GET,	BIGNUM_MULT10,	BIGNUM_DIV10
    };
    int index, varIndex;
    const char *string;
    mp_int bignumValue, newValue;
    Tcl_Obj **varPtr;

    if (objc < 3) {
	Tcl_WrongNumArgs(interp, 1, objv, "option ?arg ...?");
	return TCL_ERROR;
    }
    if (Tcl_GetIndexFromObj(interp, objv[1], subcmds, "option", 0,
	    &index) != TCL_OK) {
	return TCL_ERROR;
    }
    string = Tcl_GetString(objv[2]);
    if (GetVariableIndex(interp, string, &varIndex) != TCL_OK) {
	return TCL_ERROR;
    }
    varPtr = GetVarPtr(interp);

    switch (index) {
    case BIGNUM_SET:
	if (objc != 4) {
	    Tcl_WrongNumArgs(interp, 2, objv, "var value");
	    return TCL_ERROR;
	}
	string = Tcl_GetString(objv[3]);
	if (mp_init(&bignumValue) != MP_OKAY) {
	    Tcl_SetObjResult(interp,
		    Tcl_NewStringObj("error in mp_init", -1));
	    return TCL_ERROR;
	}
	if (mp_read_radix(&bignumValue, string, 10) != MP_OKAY) {
	    mp_clear(&bignumValue);
	    Tcl_SetObjResult(interp,
		    Tcl_NewStringObj("error in mp_read_radix", -1));
	    return TCL_ERROR;
	}

	/*
	 * If the object currently bound to the variable with index varIndex
	 * has ref count 1 (i.e. the object is unshared) we can modify that
	 * object directly.  Otherwise, if RC>1 (i.e. the object is shared),
	 * we must create a new object to modify/set and decrement the old
	 * formerly-shared object's ref count. This is "copy on write".
	 */

	if ((varPtr[varIndex] != NULL) && !Tcl_IsShared(varPtr[varIndex])) {
	    Tcl_SetBignumObj(varPtr[varIndex], &bignumValue);
	} else {
	    SetVarToObj(varPtr, varIndex, Tcl_NewBignumObj(&bignumValue));
	}
	break;

    case BIGNUM_GET:
	if (objc != 3) {
	    Tcl_WrongNumArgs(interp, 2, objv, "varIndex");
	    return TCL_ERROR;
	}
	if (CheckIfVarUnset(interp, varPtr,varIndex)) {
	    return TCL_ERROR;
	}
	break;

    case BIGNUM_MULT10:
	if (objc != 3) {
	    Tcl_WrongNumArgs(interp, 2, objv, "varIndex");
	    return TCL_ERROR;
	}
	if (CheckIfVarUnset(interp, varPtr,varIndex)) {
	    return TCL_ERROR;
	}
	if (Tcl_GetBignumFromObj(interp, varPtr[varIndex],
		&bignumValue) != TCL_OK) {
	    return TCL_ERROR;
	}
	if (mp_init(&newValue) != MP_OKAY
		|| (mp_mul_d(&bignumValue, 10, &newValue) != MP_OKAY)) {
	    mp_clear(&bignumValue);
	    mp_clear(&newValue);
	    Tcl_SetObjResult(interp,
		    Tcl_NewStringObj("error in mp_mul_d", -1));
	    return TCL_ERROR;
	}
	mp_clear(&bignumValue);
	if (!Tcl_IsShared(varPtr[varIndex])) {
	    Tcl_SetBignumObj(varPtr[varIndex], &newValue);
	} else {
	    SetVarToObj(varPtr, varIndex, Tcl_NewBignumObj(&newValue));
	}
	break;

    case BIGNUM_DIV10:
	if (objc != 3) {
	    Tcl_WrongNumArgs(interp, 2, objv, "varIndex");
	    return TCL_ERROR;
	}
	if (CheckIfVarUnset(interp, varPtr,varIndex)) {
	    return TCL_ERROR;
	}
	if (Tcl_GetBignumFromObj(interp, varPtr[varIndex],
		&bignumValue) != TCL_OK) {
	    return TCL_ERROR;
	}
	if (mp_init(&newValue) != MP_OKAY
		|| (mp_div_d(&bignumValue, 10, &newValue, NULL) != MP_OKAY)) {
	    mp_clear(&bignumValue);
	    mp_clear(&newValue);
	    Tcl_SetObjResult(interp,
		    Tcl_NewStringObj("error in mp_div_d", -1));
	    return TCL_ERROR;
	}
	mp_clear(&bignumValue);
	if (!Tcl_IsShared(varPtr[varIndex])) {
	    Tcl_SetBignumObj(varPtr[varIndex], &newValue);
	} else {
	    SetVarToObj(varPtr, varIndex, Tcl_NewBignumObj(&newValue));
	}
    }

    Tcl_SetObjResult(interp, varPtr[varIndex]);
    return TCL_OK;
}

/*
 *----------------------------------------------------------------------
 *
 * TestbooleanobjCmd --
 *
 *	This function implements the "testbooleanobj" command.  It is used to
 *	test the boolean Tcl object type implementation.
 *
 * Results:
 *	A standard Tcl object result.
 *
 * Side effects:
 *	Creates and frees boolean objects, and also converts objects to
 *	have boolean type.
 *
 *----------------------------------------------------------------------
 */

static int
TestbooleanobjCmd(
    ClientData clientData,	/* Not used. */
    Tcl_Interp *interp,		/* Current interpreter. */
    int objc,			/* Number of arguments. */
    Tcl_Obj *const objv[])	/* Argument objects. */
{
    int varIndex, boolValue;
    const char *index, *subCmd;
    Tcl_Obj **varPtr;

    if (objc < 3) {
	wrongNumArgs:
	Tcl_WrongNumArgs(interp, 1, objv, "option arg ?arg ...?");
	return TCL_ERROR;
    }

    index = Tcl_GetString(objv[2]);
    if (GetVariableIndex(interp, index, &varIndex) != TCL_OK) {
	return TCL_ERROR;
    }

    varPtr = GetVarPtr(interp);

    subCmd = Tcl_GetString(objv[1]);
    if (strcmp(subCmd, "set") == 0) {
	if (objc != 4) {
	    goto wrongNumArgs;
	}
	if (Tcl_GetBooleanFromObj(interp, objv[3], &boolValue) != TCL_OK) {
	    return TCL_ERROR;
	}

	/*
	 * If the object currently bound to the variable with index varIndex
	 * has ref count 1 (i.e. the object is unshared) we can modify that
	 * object directly. Otherwise, if RC>1 (i.e. the object is shared),
	 * we must create a new object to modify/set and decrement the old
	 * formerly-shared object's ref count. This is "copy on write".
	 */

	if ((varPtr[varIndex] != NULL) && !Tcl_IsShared(varPtr[varIndex])) {
	    Tcl_SetBooleanObj(varPtr[varIndex], boolValue);
	} else {
	    SetVarToObj(varPtr, varIndex, Tcl_NewBooleanObj(boolValue));
	}
	Tcl_SetObjResult(interp, varPtr[varIndex]);
    } else if (strcmp(subCmd, "get") == 0) {
	if (objc != 3) {
	    goto wrongNumArgs;
	}
	if (CheckIfVarUnset(interp, varPtr,varIndex)) {
	    return TCL_ERROR;
	}
	Tcl_SetObjResult(interp, varPtr[varIndex]);
    } else if (strcmp(subCmd, "not") == 0) {
	if (objc != 3) {
	    goto wrongNumArgs;
	}
	if (CheckIfVarUnset(interp, varPtr,varIndex)) {
	    return TCL_ERROR;
	}
	if (Tcl_GetBooleanFromObj(interp, varPtr[varIndex],
				  &boolValue) != TCL_OK) {
	    return TCL_ERROR;
	}
	if (!Tcl_IsShared(varPtr[varIndex])) {
	    Tcl_SetBooleanObj(varPtr[varIndex], !boolValue);
	} else {
	    SetVarToObj(varPtr, varIndex, Tcl_NewBooleanObj(!boolValue));
	}
	Tcl_SetObjResult(interp, varPtr[varIndex]);
    } else {
	Tcl_AppendStringsToObj(Tcl_GetObjResult(interp),
		"bad option \"", Tcl_GetString(objv[1]),
		"\": must be set, get, or not", NULL);
	return TCL_ERROR;
    }
    return TCL_OK;
}

/*
 *----------------------------------------------------------------------
 *
 * TestdoubleobjCmd --
 *
 *	This function implements the "testdoubleobj" command.  It is used to
 *	test the double-precision floating point Tcl object type
 *	implementation.
 *
 * Results:
 *	A standard Tcl object result.
 *
 * Side effects:
 *	Creates and frees double objects, and also converts objects to
 *	have double type.
 *
 *----------------------------------------------------------------------
 */

static int
TestdoubleobjCmd(
    ClientData clientData,	/* Not used. */
    Tcl_Interp *interp,		/* Current interpreter. */
    int objc,			/* Number of arguments. */
    Tcl_Obj *const objv[])	/* Argument objects. */
{
    int varIndex;
    double doubleValue;
    const char *index, *subCmd, *string;
    Tcl_Obj **varPtr;

    if (objc < 3) {
	wrongNumArgs:
	Tcl_WrongNumArgs(interp, 1, objv, "option arg ?arg ...?");
	return TCL_ERROR;
    }

    varPtr = GetVarPtr(interp);

    index = Tcl_GetString(objv[2]);
    if (GetVariableIndex(interp, index, &varIndex) != TCL_OK) {
	return TCL_ERROR;
    }

    subCmd = Tcl_GetString(objv[1]);
    if (strcmp(subCmd, "set") == 0) {
	if (objc != 4) {
	    goto wrongNumArgs;
	}
	string = Tcl_GetString(objv[3]);
	if (Tcl_GetDouble(interp, string, &doubleValue) != TCL_OK) {
	    return TCL_ERROR;
	}

	/*
	 * If the object currently bound to the variable with index varIndex
	 * has ref count 1 (i.e. the object is unshared) we can modify that
	 * object directly. Otherwise, if RC>1 (i.e. the object is shared), we
	 * must create a new object to modify/set and decrement the old
	 * formerly-shared object's ref count. This is "copy on write".
	 */

	if ((varPtr[varIndex] != NULL) && !Tcl_IsShared(varPtr[varIndex])) {
	    Tcl_SetDoubleObj(varPtr[varIndex], doubleValue);
	} else {
	    SetVarToObj(varPtr, varIndex, Tcl_NewDoubleObj(doubleValue));
	}
	Tcl_SetObjResult(interp, varPtr[varIndex]);
    } else if (strcmp(subCmd, "get") == 0) {
	if (objc != 3) {
	    goto wrongNumArgs;
	}
	if (CheckIfVarUnset(interp, varPtr,varIndex)) {
	    return TCL_ERROR;
	}
	Tcl_SetObjResult(interp, varPtr[varIndex]);
    } else if (strcmp(subCmd, "mult10") == 0) {
	if (objc != 3) {
	    goto wrongNumArgs;
	}
	if (CheckIfVarUnset(interp, varPtr,varIndex)) {
	    return TCL_ERROR;
	}
	if (Tcl_GetDoubleFromObj(interp, varPtr[varIndex],
				 &doubleValue) != TCL_OK) {
	    return TCL_ERROR;
	}
	if (!Tcl_IsShared(varPtr[varIndex])) {
	    Tcl_SetDoubleObj(varPtr[varIndex], doubleValue * 10.0);
	} else {
	    SetVarToObj(varPtr, varIndex, Tcl_NewDoubleObj(doubleValue * 10.0));
	}
	Tcl_SetObjResult(interp, varPtr[varIndex]);
    } else if (strcmp(subCmd, "div10") == 0) {
	if (objc != 3) {
	    goto wrongNumArgs;
	}
	if (CheckIfVarUnset(interp, varPtr,varIndex)) {
	    return TCL_ERROR;
	}
	if (Tcl_GetDoubleFromObj(interp, varPtr[varIndex],
		&doubleValue) != TCL_OK) {
	    return TCL_ERROR;
	}
	if (!Tcl_IsShared(varPtr[varIndex])) {
	    Tcl_SetDoubleObj(varPtr[varIndex], doubleValue / 10.0);
	} else {
	    SetVarToObj(varPtr, varIndex, Tcl_NewDoubleObj(doubleValue / 10.0));
	}
	Tcl_SetObjResult(interp, varPtr[varIndex]);
    } else {
	Tcl_AppendStringsToObj(Tcl_GetObjResult(interp),
		"bad option \"", Tcl_GetString(objv[1]),
		"\": must be set, get, mult10, or div10", NULL);
	return TCL_ERROR;
    }
    return TCL_OK;
}

/*
 *----------------------------------------------------------------------
 *
 * TestindexobjCmd --
 *
 *	This function implements the "testindexobj" command. It is used to
 *	test the index Tcl object type implementation.
 *
 * Results:
 *	A standard Tcl object result.
 *
 * Side effects:
 *	Creates and frees int objects, and also converts objects to
 *	have int type.
 *
 *----------------------------------------------------------------------
 */

static int
TestindexobjCmd(
    ClientData clientData,	/* Not used. */
    Tcl_Interp *interp,		/* Current interpreter. */
    int objc,			/* Number of arguments. */
    Tcl_Obj *const objv[])	/* Argument objects. */
{
    int allowAbbrev, index, index2, setError, i, result;
    const char **argv;
    static const char *const tablePtr[] = {"a", "b", "check", NULL};
    /*
     * Keep this structure declaration in sync with tclIndexObj.c
     */
    struct IndexRep {
	void *tablePtr;		/* Pointer to the table of strings. */
	int offset;		/* Offset between table entries. */
	int index;		/* Selected index into table. */
    };
    struct IndexRep *indexRep;

    if ((objc == 3) && (strcmp(Tcl_GetString(objv[1]),
	    "check") == 0)) {
	/*
	 * This code checks to be sure that the results of Tcl_GetIndexFromObj
	 * are properly cached in the object and returned on subsequent
	 * lookups.
	 */

	if (Tcl_GetIntFromObj(interp, objv[2], &index2) != TCL_OK) {
	    return TCL_ERROR;
	}

	Tcl_GetIndexFromObj(NULL, objv[1], tablePtr, "token", 0, &index);
	indexRep = objv[1]->internalRep.otherValuePtr;
	indexRep->index = index2;
	result = Tcl_GetIndexFromObj(NULL, objv[1],
		tablePtr, "token", 0, &index);
	if (result == TCL_OK) {
	    Tcl_SetIntObj(Tcl_GetObjResult(interp), index);
	}
	return result;
    }

    if (objc < 5) {
	Tcl_AppendToObj(Tcl_GetObjResult(interp), "wrong # args", -1);
	return TCL_ERROR;
    }

    if (Tcl_GetBooleanFromObj(interp, objv[1], &setError) != TCL_OK) {
	return TCL_ERROR;
    }
    if (Tcl_GetBooleanFromObj(interp, objv[2], &allowAbbrev) != TCL_OK) {
	return TCL_ERROR;
    }

    argv = ckalloc((objc-3) * sizeof(char *));
    for (i = 4; i < objc; i++) {
	argv[i-4] = Tcl_GetString(objv[i]);
    }
    argv[objc-4] = NULL;

    /*
     * Tcl_GetIndexFromObj assumes that the table is statically-allocated so
     * that its address is different for each index object. If we accidently
     * allocate a table at the same address as that cached in the index
     * object, clear out the object's cached state.
     */

    if (objv[3]->typePtr != NULL
	    && !strcmp("index", objv[3]->typePtr->name)) {
	indexRep = objv[3]->internalRep.otherValuePtr;
	if (indexRep->tablePtr == (void *) argv) {
	    TclFreeIntRep(objv[3]);
	}
    }

    result = Tcl_GetIndexFromObj((setError? interp : NULL), objv[3],
	    argv, "token", (allowAbbrev? 0 : TCL_EXACT), &index);
    ckfree(argv);
    if (result == TCL_OK) {
	Tcl_SetIntObj(Tcl_GetObjResult(interp), index);
    }
    return result;
}

/*
 *----------------------------------------------------------------------
 *
 * TestintobjCmd --
 *
 *	This function implements the "testintobj" command. It is used to
 *	test the int Tcl object type implementation.
 *
 * Results:
 *	A standard Tcl object result.
 *
 * Side effects:
 *	Creates and frees int objects, and also converts objects to
 *	have int type.
 *
 *----------------------------------------------------------------------
 */

static int
TestintobjCmd(
    ClientData clientData,	/* Not used. */
    Tcl_Interp *interp,		/* Current interpreter. */
    int objc,			/* Number of arguments. */
    Tcl_Obj *const objv[])	/* Argument objects. */
{
    int intValue, varIndex, i;
    long longValue;
    const char *index, *subCmd, *string;
    Tcl_Obj **varPtr;

    if (objc < 3) {
	wrongNumArgs:
	Tcl_WrongNumArgs(interp, 1, objv, "option arg ?arg ...?");
	return TCL_ERROR;
    }

    varPtr = GetVarPtr(interp);
    index = Tcl_GetString(objv[2]);
    if (GetVariableIndex(interp, index, &varIndex) != TCL_OK) {
	return TCL_ERROR;
    }

    subCmd = Tcl_GetString(objv[1]);
    if (strcmp(subCmd, "set") == 0) {
	if (objc != 4) {
	    goto wrongNumArgs;
	}
	string = Tcl_GetString(objv[3]);
	if (Tcl_GetInt(interp, string, &i) != TCL_OK) {
	    return TCL_ERROR;
	}
	intValue = i;

	/*
	 * If the object currently bound to the variable with index varIndex
	 * has ref count 1 (i.e. the object is unshared) we can modify that
	 * object directly. Otherwise, if RC>1 (i.e. the object is shared), we
	 * must create a new object to modify/set and decrement the old
	 * formerly-shared object's ref count. This is "copy on write".
	 */

	if ((varPtr[varIndex] != NULL) && !Tcl_IsShared(varPtr[varIndex])) {
	    Tcl_SetIntObj(varPtr[varIndex], intValue);
	} else {
	    SetVarToObj(varPtr, varIndex, Tcl_NewIntObj(intValue));
	}
	Tcl_SetObjResult(interp, varPtr[varIndex]);
    } else if (strcmp(subCmd, "set2") == 0) { /* doesn't set result */
	if (objc != 4) {
	    goto wrongNumArgs;
	}
	string = Tcl_GetString(objv[3]);
	if (Tcl_GetInt(interp, string, &i) != TCL_OK) {
	    return TCL_ERROR;
	}
	intValue = i;
	if ((varPtr[varIndex] != NULL) && !Tcl_IsShared(varPtr[varIndex])) {
	    Tcl_SetIntObj(varPtr[varIndex], intValue);
	} else {
	    SetVarToObj(varPtr, varIndex, Tcl_NewIntObj(intValue));
	}
    } else if (strcmp(subCmd, "setlong") == 0) {
	if (objc != 4) {
	    goto wrongNumArgs;
	}
	string = Tcl_GetString(objv[3]);
	if (Tcl_GetInt(interp, string, &i) != TCL_OK) {
	    return TCL_ERROR;
	}
	intValue = i;
	if ((varPtr[varIndex] != NULL) && !Tcl_IsShared(varPtr[varIndex])) {
	    Tcl_SetLongObj(varPtr[varIndex], intValue);
	} else {
	    SetVarToObj(varPtr, varIndex, Tcl_NewLongObj(intValue));
	}
	Tcl_SetObjResult(interp, varPtr[varIndex]);
    } else if (strcmp(subCmd, "setmaxlong") == 0) {
	long maxLong = LONG_MAX;
	if (objc != 3) {
	    goto wrongNumArgs;
	}
	if ((varPtr[varIndex] != NULL) && !Tcl_IsShared(varPtr[varIndex])) {
	    Tcl_SetLongObj(varPtr[varIndex], maxLong);
	} else {
	    SetVarToObj(varPtr, varIndex, Tcl_NewLongObj(maxLong));
	}
    } else if (strcmp(subCmd, "ismaxlong") == 0) {
	if (objc != 3) {
	    goto wrongNumArgs;
	}
	if (CheckIfVarUnset(interp, varPtr,varIndex)) {
	    return TCL_ERROR;
	}
	if (Tcl_GetLongFromObj(interp, varPtr[varIndex], &longValue) != TCL_OK) {
	    return TCL_ERROR;
	}
	Tcl_AppendToObj(Tcl_GetObjResult(interp),
		((longValue == LONG_MAX)? "1" : "0"), -1);
    } else if (strcmp(subCmd, "get") == 0) {
	if (objc != 3) {
	    goto wrongNumArgs;
	}
	if (CheckIfVarUnset(interp, varPtr,varIndex)) {
	    return TCL_ERROR;
	}
	Tcl_SetObjResult(interp, varPtr[varIndex]);
    } else if (strcmp(subCmd, "get2") == 0) {
	if (objc != 3) {
	    goto wrongNumArgs;
	}
	if (CheckIfVarUnset(interp, varPtr,varIndex)) {
	    return TCL_ERROR;
	}
	string = Tcl_GetString(varPtr[varIndex]);
	Tcl_AppendToObj(Tcl_GetObjResult(interp), string, -1);
    } else if (strcmp(subCmd, "inttoobigtest") == 0) {
	/*
	 * If long ints have more bits than ints on this platform, verify that
	 * Tcl_GetIntFromObj returns an error if the long int held in an
	 * integer object's internal representation is too large to fit in an
	 * int.
	 */

	if (objc != 3) {
	    goto wrongNumArgs;
	}
#if (INT_MAX == LONG_MAX)   /* int is same size as long int */
	Tcl_AppendToObj(Tcl_GetObjResult(interp), "1", -1);
#else
	if ((varPtr[varIndex] != NULL) && !Tcl_IsShared(varPtr[varIndex])) {
	    Tcl_SetLongObj(varPtr[varIndex], LONG_MAX);
	} else {
	    SetVarToObj(varPtr, varIndex, Tcl_NewLongObj(LONG_MAX));
	}
	if (Tcl_GetIntFromObj(interp, varPtr[varIndex], &i) != TCL_OK) {
	    Tcl_ResetResult(interp);
	    Tcl_AppendToObj(Tcl_GetObjResult(interp), "1", -1);
	    return TCL_OK;
	}
	Tcl_AppendToObj(Tcl_GetObjResult(interp), "0", -1);
#endif
    } else if (strcmp(subCmd, "mult10") == 0) {
	if (objc != 3) {
	    goto wrongNumArgs;
	}
	if (CheckIfVarUnset(interp, varPtr,varIndex)) {
	    return TCL_ERROR;
	}
	if (Tcl_GetIntFromObj(interp, varPtr[varIndex],
		&intValue) != TCL_OK) {
	    return TCL_ERROR;
	}
	if (!Tcl_IsShared(varPtr[varIndex])) {
	    Tcl_SetIntObj(varPtr[varIndex], intValue * 10);
	} else {
	    SetVarToObj(varPtr, varIndex, Tcl_NewIntObj(intValue * 10));
	}
	Tcl_SetObjResult(interp, varPtr[varIndex]);
    } else if (strcmp(subCmd, "div10") == 0) {
	if (objc != 3) {
	    goto wrongNumArgs;
	}
	if (CheckIfVarUnset(interp, varPtr,varIndex)) {
	    return TCL_ERROR;
	}
	if (Tcl_GetIntFromObj(interp, varPtr[varIndex],
		&intValue) != TCL_OK) {
	    return TCL_ERROR;
	}
	if (!Tcl_IsShared(varPtr[varIndex])) {
	    Tcl_SetIntObj(varPtr[varIndex], intValue / 10);
	} else {
	    SetVarToObj(varPtr, varIndex, Tcl_NewIntObj(intValue / 10));
	}
	Tcl_SetObjResult(interp, varPtr[varIndex]);
    } else {
	Tcl_AppendStringsToObj(Tcl_GetObjResult(interp),
		"bad option \"", Tcl_GetString(objv[1]),
		"\": must be set, get, get2, mult10, or div10", NULL);
	return TCL_ERROR;
    }
    return TCL_OK;
}

/*
 *-----------------------------------------------------------------------------
 *
 * TestlistobjCmd --
 *
 *	This function implements the 'testlistobj' command. It is used to
 *	test a few possible corner cases in list object manipulation from
 *	C code that cannot occur at the Tcl level.
 *
 * Results:
 *	A standard Tcl object result.
 *
 * Side effects:
 *	Creates, manipulates and frees list objects.
 *
 *-----------------------------------------------------------------------------
 */

static int
TestlistobjCmd(
    ClientData clientData,	/* Not used */
    Tcl_Interp *interp,		/* Tcl interpreter */
    int objc,			/* Number of arguments */
    Tcl_Obj *const objv[])	/* Argument objects */
{
    /* Subcommands supported by this command */
    const char* subcommands[] = {
	"set",
	"get",
	"replace"
    };
    enum listobjCmdIndex {
	LISTOBJ_SET,
	LISTOBJ_GET,
	LISTOBJ_REPLACE
    };

    const char* index;		/* Argument giving the variable number */
    int varIndex;		/* Variable number converted to binary */
    int cmdIndex;		/* Ordinal number of the subcommand */
    int first;			/* First index in the list */
    int count;			/* Count of elements in a list */
    Tcl_Obj **varPtr;

    if (objc < 3) {
	Tcl_WrongNumArgs(interp, 1, objv, "option arg ?arg...?");
	return TCL_ERROR;
    }
    varPtr = GetVarPtr(interp);
    index = Tcl_GetString(objv[2]);
    if (GetVariableIndex(interp, index, &varIndex) != TCL_OK) {
	return TCL_ERROR;
    }
    if (Tcl_GetIndexFromObj(interp, objv[1], subcommands, "command",
			    0, &cmdIndex) != TCL_OK) {
	return TCL_ERROR;
    }
    switch(cmdIndex) {
    case LISTOBJ_SET:
	if ((varPtr[varIndex] != NULL) && !Tcl_IsShared(varPtr[varIndex])) {
	    Tcl_SetListObj(varPtr[varIndex], objc-3, objv+3);
	} else {
	    SetVarToObj(varPtr, varIndex, Tcl_NewListObj(objc-3, objv+3));
	}
	Tcl_SetObjResult(interp, varPtr[varIndex]);
	break;

    case LISTOBJ_GET:
	if (objc != 3) {
	    Tcl_WrongNumArgs(interp, 2, objv, "varIndex");
	    return TCL_ERROR;
	}
	if (CheckIfVarUnset(interp, varPtr,varIndex)) {
	    return TCL_ERROR;
	}
	Tcl_SetObjResult(interp, varPtr[varIndex]);
	break;

    case LISTOBJ_REPLACE:
	if (objc < 5) {
	    Tcl_WrongNumArgs(interp, 2, objv,
			     "varIndex start count ?element...?");
	    return TCL_ERROR;
	}
	if (Tcl_GetIntFromObj(interp, objv[3], &first) != TCL_OK
	    || Tcl_GetIntFromObj(interp, objv[4], &count) != TCL_OK) {
	    return TCL_ERROR;
	}
	if (Tcl_IsShared(varPtr[varIndex])) {
	    SetVarToObj(varPtr, varIndex, Tcl_DuplicateObj(varPtr[varIndex]));
	}
	Tcl_ResetResult(interp);
	return Tcl_ListObjReplace(interp, varPtr[varIndex], first, count,
				  objc-5, objv+5);
    }
    return TCL_OK;
}

/*
 *----------------------------------------------------------------------
 *
 * TestobjCmd --
 *
 *	This function implements the "testobj" command. It is used to test
 *	the type-independent portions of the Tcl object type implementation.
 *
 * Results:
 *	A standard Tcl object result.
 *
 * Side effects:
 *	Creates and frees objects.
 *
 *----------------------------------------------------------------------
 */

static int
TestobjCmd(
    ClientData clientData,	/* Not used. */
    Tcl_Interp *interp,		/* Current interpreter. */
    int objc,			/* Number of arguments. */
    Tcl_Obj *const objv[])	/* Argument objects. */
{
    int varIndex, destIndex, i;
    const char *index, *subCmd, *string;
    const Tcl_ObjType *targetType;
    Tcl_Obj **varPtr;

    if (objc < 2) {
	wrongNumArgs:
	Tcl_WrongNumArgs(interp, 1, objv, "option arg ?arg ...?");
	return TCL_ERROR;
    }

    varPtr = GetVarPtr(interp);
    subCmd = Tcl_GetString(objv[1]);
    if (strcmp(subCmd, "assign") == 0) {
	if (objc != 4) {
	    goto wrongNumArgs;
	}
	index = Tcl_GetString(objv[2]);
	if (GetVariableIndex(interp, index, &varIndex) != TCL_OK) {
	    return TCL_ERROR;
	}
	if (CheckIfVarUnset(interp, varPtr,varIndex)) {
	    return TCL_ERROR;
	}
	string = Tcl_GetString(objv[3]);
	if (GetVariableIndex(interp, string, &destIndex) != TCL_OK) {
	    return TCL_ERROR;
	}
	SetVarToObj(varPtr, destIndex, varPtr[varIndex]);
	Tcl_SetObjResult(interp, varPtr[destIndex]);
<<<<<<< HEAD
    } else if (strcmp(subCmd, "convert") == 0) {
	const char *typeName;

	if (objc != 4) {
	    goto wrongNumArgs;
	}
	index = Tcl_GetString(objv[2]);
	if (GetVariableIndex(interp, index, &varIndex) != TCL_OK) {
=======
    } else if (strcmp(subCmd, "bug3598580") == 0) {
	Tcl_Obj *listObjPtr, *elemObjPtr;
	if (objc != 2) {
	    goto wrongNumArgs;
	}
	elemObjPtr = Tcl_NewIntObj(123);
	listObjPtr = Tcl_NewListObj(1, &elemObjPtr);
	/* Replace the single list element through itself, nonsense but legal. */
	Tcl_ListObjReplace(interp, listObjPtr, 0, 1, 1, &elemObjPtr);
	Tcl_SetObjResult(interp, listObjPtr);
	return TCL_OK;
     } else if (strcmp(subCmd, "convert") == 0) {
        char *typeName;
        if (objc != 4) {
            goto wrongNumArgs;
        }
        index = Tcl_GetString(objv[2]);
        if (GetVariableIndex(interp, index, &varIndex) != TCL_OK) {
            return TCL_ERROR;
        }
        if (CheckIfVarUnset(interp, varIndex)) {
>>>>>>> a10d9c61
	    return TCL_ERROR;
	}
	if (CheckIfVarUnset(interp, varPtr,varIndex)) {
	    return TCL_ERROR;
	}
	typeName = Tcl_GetString(objv[3]);
	if ((targetType = Tcl_GetObjType(typeName)) == NULL) {
	    Tcl_AppendStringsToObj(Tcl_GetObjResult(interp),
		    "no type ", typeName, " found", NULL);
	    return TCL_ERROR;
	}
	if (Tcl_ConvertToType(interp, varPtr[varIndex], targetType)
		!= TCL_OK) {
	    return TCL_ERROR;
	}
	Tcl_SetObjResult(interp, varPtr[varIndex]);
    } else if (strcmp(subCmd, "duplicate") == 0) {
	if (objc != 4) {
	    goto wrongNumArgs;
	}
	index = Tcl_GetString(objv[2]);
	if (GetVariableIndex(interp, index, &varIndex) != TCL_OK) {
	    return TCL_ERROR;
	}
	if (CheckIfVarUnset(interp, varPtr,varIndex)) {
	    return TCL_ERROR;
	}
	string = Tcl_GetString(objv[3]);
	if (GetVariableIndex(interp, string, &destIndex) != TCL_OK) {
	    return TCL_ERROR;
	}
	SetVarToObj(varPtr, destIndex, Tcl_DuplicateObj(varPtr[varIndex]));
	Tcl_SetObjResult(interp, varPtr[destIndex]);
    } else if (strcmp(subCmd, "freeallvars") == 0) {
	if (objc != 2) {
	    goto wrongNumArgs;
	}
	for (i = 0;  i < NUMBER_OF_OBJECT_VARS;  i++) {
	    if (varPtr[i] != NULL) {
		Tcl_DecrRefCount(varPtr[i]);
		varPtr[i] = NULL;
	    }
	}
    } else if (strcmp(subCmd, "invalidateStringRep") == 0) {
	if (objc != 3) {
	    goto wrongNumArgs;
	}
	index = Tcl_GetString(objv[2]);
	if (GetVariableIndex(interp, index, &varIndex) != TCL_OK) {
	    return TCL_ERROR;
	}
	if (CheckIfVarUnset(interp, varPtr,varIndex)) {
	    return TCL_ERROR;
	}
	Tcl_InvalidateStringRep(varPtr[varIndex]);
	Tcl_SetObjResult(interp, varPtr[varIndex]);
    } else if (strcmp(subCmd, "newobj") == 0) {
	if (objc != 3) {
	    goto wrongNumArgs;
	}
	index = Tcl_GetString(objv[2]);
	if (GetVariableIndex(interp, index, &varIndex) != TCL_OK) {
	    return TCL_ERROR;
	}
	SetVarToObj(varPtr, varIndex, Tcl_NewObj());
	Tcl_SetObjResult(interp, varPtr[varIndex]);
    } else if (strcmp(subCmd, "objtype") == 0) {
	const char *typeName;

	/*
	 * Return an object containing the name of the argument's type of
	 * internal rep. If none exists, return "none".
	 */

	if (objc != 3) {
	    goto wrongNumArgs;
	}
	if (objv[2]->typePtr == NULL) {
	    Tcl_SetObjResult(interp, Tcl_NewStringObj("none", -1));
	} else {
	    typeName = objv[2]->typePtr->name;
	    Tcl_SetObjResult(interp, Tcl_NewStringObj(typeName, -1));
	}
    } else if (strcmp(subCmd, "refcount") == 0) {
	if (objc != 3) {
	    goto wrongNumArgs;
	}
	index = Tcl_GetString(objv[2]);
	if (GetVariableIndex(interp, index, &varIndex) != TCL_OK) {
	    return TCL_ERROR;
	}
	if (CheckIfVarUnset(interp, varPtr,varIndex)) {
	    return TCL_ERROR;
	}
	Tcl_SetObjResult(interp, Tcl_NewIntObj(varPtr[varIndex]->refCount));
    } else if (strcmp(subCmd, "type") == 0) {
	if (objc != 3) {
	    goto wrongNumArgs;
	}
	index = Tcl_GetString(objv[2]);
	if (GetVariableIndex(interp, index, &varIndex) != TCL_OK) {
	    return TCL_ERROR;
	}
	if (CheckIfVarUnset(interp, varPtr,varIndex)) {
	    return TCL_ERROR;
	}
	if (varPtr[varIndex]->typePtr == NULL) { /* a string! */
	    Tcl_AppendToObj(Tcl_GetObjResult(interp), "string", -1);
	} else {
	    Tcl_AppendToObj(Tcl_GetObjResult(interp),
		    varPtr[varIndex]->typePtr->name, -1);
	}
    } else if (strcmp(subCmd, "types") == 0) {
	if (objc != 2) {
	    goto wrongNumArgs;
	}
	if (Tcl_AppendAllObjTypes(interp,
		Tcl_GetObjResult(interp)) != TCL_OK) {
	    return TCL_ERROR;
	}
    } else {
	Tcl_AppendStringsToObj(Tcl_GetObjResult(interp),
		"bad option \"", Tcl_GetString(objv[1]),
		"\": must be assign, convert, duplicate, freeallvars, "
		"newobj, objcount, objtype, refcount, type, or types", NULL);
	return TCL_ERROR;
    }
    return TCL_OK;
}

/*
 *----------------------------------------------------------------------
 *
 * TeststringobjCmd --
 *
 *	This function implements the "teststringobj" command. It is used to
 *	test the string Tcl object type implementation.
 *
 * Results:
 *	A standard Tcl object result.
 *
 * Side effects:
 *	Creates and frees string objects, and also converts objects to
 *	have string type.
 *
 *----------------------------------------------------------------------
 */

static int
TeststringobjCmd(
    ClientData clientData,	/* Not used. */
    Tcl_Interp *interp,		/* Current interpreter. */
    int objc,			/* Number of arguments. */
    Tcl_Obj *const objv[])	/* Argument objects. */
{
    Tcl_UniChar *unicode;
    int varIndex, option, i, length;
#define MAX_STRINGS 11
    const char *index, *string, *strings[MAX_STRINGS+1];
    TestString *strPtr;
    Tcl_Obj **varPtr;
    static const char *const options[] = {
	"append", "appendstrings", "get", "get2", "length", "length2",
	"set", "set2", "setlength", "maxchars", "getunicode",
	"appendself", "appendself2", NULL
    };

    if (objc < 3) {
	wrongNumArgs:
	Tcl_WrongNumArgs(interp, 1, objv, "option arg ?arg ...?");
	return TCL_ERROR;
    }

    varPtr = GetVarPtr(interp);
    index = Tcl_GetString(objv[2]);
    if (GetVariableIndex(interp, index, &varIndex) != TCL_OK) {
	return TCL_ERROR;
    }

    if (Tcl_GetIndexFromObj(interp, objv[1], options, "option", 0, &option)
	    != TCL_OK) {
	return TCL_ERROR;
    }
    switch (option) {
	case 0:				/* append */
	    if (objc != 5) {
		goto wrongNumArgs;
	    }
	    if (Tcl_GetIntFromObj(interp, objv[4], &length) != TCL_OK) {
		return TCL_ERROR;
	    }
	    if (varPtr[varIndex] == NULL) {
		SetVarToObj(varPtr, varIndex, Tcl_NewObj());
	    }

	    /*
	     * If the object bound to variable "varIndex" is shared, we must
	     * "copy on write" and append to a copy of the object.
	     */

	    if (Tcl_IsShared(varPtr[varIndex])) {
		SetVarToObj(varPtr, varIndex, Tcl_DuplicateObj(varPtr[varIndex]));
	    }
	    string = Tcl_GetString(objv[3]);
	    Tcl_AppendToObj(varPtr[varIndex], string, length);
	    Tcl_SetObjResult(interp, varPtr[varIndex]);
	    break;
	case 1:				/* appendstrings */
	    if (objc > (MAX_STRINGS+3)) {
		goto wrongNumArgs;
	    }
	    if (varPtr[varIndex] == NULL) {
		SetVarToObj(varPtr, varIndex, Tcl_NewObj());
	    }

	    /*
	     * If the object bound to variable "varIndex" is shared, we must
	     * "copy on write" and append to a copy of the object.
	     */

	    if (Tcl_IsShared(varPtr[varIndex])) {
		SetVarToObj(varPtr, varIndex, Tcl_DuplicateObj(varPtr[varIndex]));
	    }
	    for (i = 3;  i < objc;  i++) {
		strings[i-3] = Tcl_GetString(objv[i]);
	    }
	    for ( ; i < 12 + 3; i++) {
		strings[i - 3] = NULL;
	    }
	    Tcl_AppendStringsToObj(varPtr[varIndex], strings[0], strings[1],
		    strings[2], strings[3], strings[4], strings[5],
		    strings[6], strings[7], strings[8], strings[9],
		    strings[10], strings[11]);
	    Tcl_SetObjResult(interp, varPtr[varIndex]);
	    break;
	case 2:				/* get */
	    if (objc != 3) {
		goto wrongNumArgs;
	    }
	    if (CheckIfVarUnset(interp, varPtr,varIndex)) {
		return TCL_ERROR;
	    }
	    Tcl_SetObjResult(interp, varPtr[varIndex]);
	    break;
	case 3:				/* get2 */
	    if (objc != 3) {
		goto wrongNumArgs;
	    }
	    if (CheckIfVarUnset(interp, varPtr, varIndex)) {
		return TCL_ERROR;
	    }
	    string = Tcl_GetString(varPtr[varIndex]);
	    Tcl_AppendToObj(Tcl_GetObjResult(interp), string, -1);
	    break;
	case 4:				/* length */
	    if (objc != 3) {
		goto wrongNumArgs;
	    }
	    Tcl_SetIntObj(Tcl_GetObjResult(interp), (varPtr[varIndex] != NULL)
		    ? varPtr[varIndex]->length : -1);
	    break;
	case 5:				/* length2 */
	    if (objc != 3) {
		goto wrongNumArgs;
	    }
	    if (varPtr[varIndex] != NULL) {
		Tcl_ConvertToType(NULL, varPtr[varIndex],
			Tcl_GetObjType("string"));
		strPtr = varPtr[varIndex]->internalRep.otherValuePtr;
		length = (int) strPtr->allocated;
	    } else {
		length = -1;
	    }
	    Tcl_SetIntObj(Tcl_GetObjResult(interp), length);
	    break;
	case 6:				/* set */
	    if (objc != 4) {
		goto wrongNumArgs;
	    }

	    /*
	     * If the object currently bound to the variable with index
	     * varIndex has ref count 1 (i.e. the object is unshared) we can
	     * modify that object directly. Otherwise, if RC>1 (i.e. the
	     * object is shared), we must create a new object to modify/set
	     * and decrement the old formerly-shared object's ref count. This
	     * is "copy on write".
	     */

	    string = Tcl_GetStringFromObj(objv[3], &length);
	    if ((varPtr[varIndex] != NULL)
		    && !Tcl_IsShared(varPtr[varIndex])) {
		Tcl_SetStringObj(varPtr[varIndex], string, length);
	    } else {
		SetVarToObj(varPtr, varIndex, Tcl_NewStringObj(string, length));
	    }
	    Tcl_SetObjResult(interp, varPtr[varIndex]);
	    break;
	case 7:				/* set2 */
	    if (objc != 4) {
		goto wrongNumArgs;
	    }
	    SetVarToObj(varPtr, varIndex, objv[3]);
	    break;
	case 8:				/* setlength */
	    if (objc != 4) {
		goto wrongNumArgs;
	    }
	    if (Tcl_GetIntFromObj(interp, objv[3], &length) != TCL_OK) {
		return TCL_ERROR;
	    }
	    if (varPtr[varIndex] != NULL) {
		Tcl_SetObjLength(varPtr[varIndex], length);
	    }
	    break;
	case 9:				/* maxchars */
	    if (objc != 3) {
		goto wrongNumArgs;
	    }
	    if (varPtr[varIndex] != NULL) {
		Tcl_ConvertToType(NULL, varPtr[varIndex],
			Tcl_GetObjType("string"));
		strPtr = varPtr[varIndex]->internalRep.otherValuePtr;
		length = strPtr->maxChars;
	    } else {
		length = -1;
	    }
	    Tcl_SetIntObj(Tcl_GetObjResult(interp), length);
	    break;
	case 10:			/* getunicode */
	    if (objc != 3) {
		goto wrongNumArgs;
	    }
	    Tcl_GetUnicodeFromObj(varPtr[varIndex], NULL);
	    break;
	case 11:			/* appendself */
	    if (objc != 4) {
		goto wrongNumArgs;
	    }
	    if (varPtr[varIndex] == NULL) {
		SetVarToObj(varPtr, varIndex, Tcl_NewObj());
	    }

	    /*
	     * If the object bound to variable "varIndex" is shared, we must
	     * "copy on write" and append to a copy of the object.
	     */

	    if (Tcl_IsShared(varPtr[varIndex])) {
		SetVarToObj(varPtr, varIndex, Tcl_DuplicateObj(varPtr[varIndex]));
	    }

	    string = Tcl_GetStringFromObj(varPtr[varIndex], &length);

	    if (Tcl_GetIntFromObj(interp, objv[3], &i) != TCL_OK) {
		return TCL_ERROR;
	    }
	    if ((i < 0) || (i > length)) {
		Tcl_SetObjResult(interp, Tcl_NewStringObj(
			"index value out of range", -1));
		return TCL_ERROR;
	    }

	    Tcl_AppendToObj(varPtr[varIndex], string + i, length - i);
	    Tcl_SetObjResult(interp, varPtr[varIndex]);
	    break;
	case 12:			/* appendself2 */
	    if (objc != 4) {
		goto wrongNumArgs;
	    }
	    if (varPtr[varIndex] == NULL) {
		SetVarToObj(varPtr, varIndex, Tcl_NewObj());
	    }

	    /*
	     * If the object bound to variable "varIndex" is shared, we must
	     * "copy on write" and append to a copy of the object.
	     */

	    if (Tcl_IsShared(varPtr[varIndex])) {
		SetVarToObj(varPtr, varIndex, Tcl_DuplicateObj(varPtr[varIndex]));
	    }

	    unicode = Tcl_GetUnicodeFromObj(varPtr[varIndex], &length);

	    if (Tcl_GetIntFromObj(interp, objv[3], &i) != TCL_OK) {
		return TCL_ERROR;
	    }
	    if ((i < 0) || (i > length)) {
		Tcl_SetObjResult(interp, Tcl_NewStringObj(
			"index value out of range", -1));
		return TCL_ERROR;
	    }

	    Tcl_AppendUnicodeToObj(varPtr[varIndex], unicode + i, length - i);
	    Tcl_SetObjResult(interp, varPtr[varIndex]);
	    break;
    }

    return TCL_OK;
}

/*
 *----------------------------------------------------------------------
 *
 * SetVarToObj --
 *
 *	Utility routine to assign a Tcl_Obj* to a test variable. The
 *	Tcl_Obj* can be NULL.
 *
 * Results:
 *	None.
 *
 * Side effects:
 *	This routine handles ref counting details for assignment: i.e. the old
 *	value's ref count must be decremented (if not NULL) and the new one
 *	incremented (also if not NULL).
 *
 *----------------------------------------------------------------------
 */

static void
SetVarToObj(
    Tcl_Obj **varPtr,
    int varIndex,		/* Designates the assignment variable. */
    Tcl_Obj *objPtr)		/* Points to object to assign to var. */
{
    if (varPtr[varIndex] != NULL) {
	Tcl_DecrRefCount(varPtr[varIndex]);
    }
    varPtr[varIndex] = objPtr;
    if (objPtr != NULL) {
	Tcl_IncrRefCount(objPtr);
    }
}

/*
 *----------------------------------------------------------------------
 *
 * GetVariableIndex --
 *
 *	Utility routine to get a test variable index from the command line.
 *
 * Results:
 *	A standard Tcl object result.
 *
 * Side effects:
 *	None.
 *
 *----------------------------------------------------------------------
 */

static int
GetVariableIndex(
    Tcl_Interp *interp,		/* Interpreter for error reporting. */
    const char *string,		/* String containing a variable index
				 * specified as a nonnegative number less than
				 * NUMBER_OF_OBJECT_VARS. */
    int *indexPtr)		/* Place to store converted result. */
{
    int index;

    if (Tcl_GetInt(interp, string, &index) != TCL_OK) {
	return TCL_ERROR;
    }
    if (index < 0 || index >= NUMBER_OF_OBJECT_VARS) {
	Tcl_ResetResult(interp);
	Tcl_AppendToObj(Tcl_GetObjResult(interp), "bad variable index", -1);
	return TCL_ERROR;
    }

    *indexPtr = index;
    return TCL_OK;
}

/*
 *----------------------------------------------------------------------
 *
 * CheckIfVarUnset --
 *
 *	Utility function that checks whether a test variable is readable:
 *	i.e., that varPtr[varIndex] is non-NULL.
 *
 * Results:
 *	1 if the test variable is unset (NULL); 0 otherwise.
 *
 * Side effects:
 *	Sets the interpreter result to an error message if the variable is
 *	unset (NULL).
 *
 *----------------------------------------------------------------------
 */

static int
CheckIfVarUnset(
    Tcl_Interp *interp,		/* Interpreter for error reporting. */
    Tcl_Obj ** varPtr,
    int varIndex)		/* Index of the test variable to check. */
{
    if (varPtr[varIndex] == NULL) {
	char buf[32 + TCL_INTEGER_SPACE];

	sprintf(buf, "variable %d is unset (NULL)", varIndex);
	Tcl_ResetResult(interp);
	Tcl_AppendToObj(Tcl_GetObjResult(interp), buf, -1);
	return 1;
    }
    return 0;
}

/*
 * Local Variables:
 * mode: c
 * c-basic-offset: 4
 * fill-column: 78
 * End:
 */<|MERGE_RESOLUTION|>--- conflicted
+++ resolved
@@ -972,16 +972,6 @@
 	}
 	SetVarToObj(varPtr, destIndex, varPtr[varIndex]);
 	Tcl_SetObjResult(interp, varPtr[destIndex]);
-<<<<<<< HEAD
-    } else if (strcmp(subCmd, "convert") == 0) {
-	const char *typeName;
-
-	if (objc != 4) {
-	    goto wrongNumArgs;
-	}
-	index = Tcl_GetString(objv[2]);
-	if (GetVariableIndex(interp, index, &varIndex) != TCL_OK) {
-=======
     } else if (strcmp(subCmd, "bug3598580") == 0) {
 	Tcl_Obj *listObjPtr, *elemObjPtr;
 	if (objc != 2) {
@@ -993,17 +983,14 @@
 	Tcl_ListObjReplace(interp, listObjPtr, 0, 1, 1, &elemObjPtr);
 	Tcl_SetObjResult(interp, listObjPtr);
 	return TCL_OK;
-     } else if (strcmp(subCmd, "convert") == 0) {
-        char *typeName;
-        if (objc != 4) {
-            goto wrongNumArgs;
-        }
-        index = Tcl_GetString(objv[2]);
-        if (GetVariableIndex(interp, index, &varIndex) != TCL_OK) {
-            return TCL_ERROR;
-        }
-        if (CheckIfVarUnset(interp, varIndex)) {
->>>>>>> a10d9c61
+    } else if (strcmp(subCmd, "convert") == 0) {
+	const char *typeName;
+
+	if (objc != 4) {
+	    goto wrongNumArgs;
+	}
+	index = Tcl_GetString(objv[2]);
+	if (GetVariableIndex(interp, index, &varIndex) != TCL_OK) {
 	    return TCL_ERROR;
 	}
 	if (CheckIfVarUnset(interp, varPtr,varIndex)) {
