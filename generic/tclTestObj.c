--- conflicted
+++ resolved
@@ -54,12 +54,7 @@
     for (i = 0;  i < NUMBER_OF_OBJECT_VARS;  i++) {
 	if (varPtr[i]) Tcl_DecrRefCount(varPtr[i]);
     }
-<<<<<<< HEAD
-    Tcl_DeleteAssocData(interp, VARPTR_KEY);
     Tcl_Free(varPtr);
-=======
-    ckfree(varPtr);
->>>>>>> 12502ae5
 }
 
 static Tcl_Obj **GetVarPtr(Tcl_Interp *interp)
