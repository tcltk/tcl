/*
 * tclTestObj.c --
 *
 *	This file contains C command functions for the additional Tcl commands
 *	that are used for testing implementations of the Tcl object types.
 *	These commands are not normally included in Tcl applications; they're
 *	only used for testing.
 *
 * Copyright © 1995-1998 Sun Microsystems, Inc.
 * Copyright © 1999 Scriptics Corporation.
 * Copyright © 2005 Kevin B. Kenny.  All rights reserved.
 *
 * See the file "license.terms" for information on usage and redistribution of
 * this file, and for a DISCLAIMER OF ALL WARRANTIES.
 */

#ifndef USE_TCL_STUBS
#   define USE_TCL_STUBS
#endif
#include "tclInt.h"
#ifdef TCL_WITH_EXTERNAL_TOMMATH
#   include "tommath.h"
#else
#   include "tclTomMath.h"
#endif
#include "tclStringRep.h"

#include <assert.h>

/*
 * Forward declarations for functions defined later in this file:
 */

static int		CheckIfVarUnset(Tcl_Interp *interp, Tcl_Obj **varPtr, Tcl_Size varIndex);
static int		GetVariableIndex(Tcl_Interp *interp,
			    Tcl_Obj *obj, Tcl_Size *indexPtr);
static void		SetVarToObj(Tcl_Obj **varPtr, Tcl_Size varIndex, Tcl_Obj *objPtr);
static Tcl_ObjCmdProc2	TestbignumobjCmd;
static Tcl_ObjCmdProc2	TestbooleanobjCmd;
static Tcl_ObjCmdProc2	TestdoubleobjCmd;
static Tcl_ObjCmdProc2	TestindexobjCmd;
static Tcl_ObjCmdProc2	TestintobjCmd;
static Tcl_ObjCmdProc2	TestlistobjCmd;
static Tcl_ObjCmdProc2	TestobjCmd;
static Tcl_ObjCmdProc2	TeststringobjCmd;
static Tcl_ObjCmdProc2	TestbigdataCmd;

#define VARPTR_KEY "TCLOBJTEST_VARPTR"
#define NUMBER_OF_OBJECT_VARS 20

static void VarPtrDeleteProc(void *clientData, TCL_UNUSED(Tcl_Interp *))
{
    int i;
    Tcl_Obj **varPtr = (Tcl_Obj **) clientData;
    for (i = 0;  i < NUMBER_OF_OBJECT_VARS;  i++) {
	if (varPtr[i]) Tcl_DecrRefCount(varPtr[i]);
    }
    Tcl_Free(varPtr);
}

static Tcl_Obj **GetVarPtr(Tcl_Interp *interp)
{
    Tcl_InterpDeleteProc *proc;

    return (Tcl_Obj **) Tcl_GetAssocData(interp, VARPTR_KEY, &proc);
}

/*
 *----------------------------------------------------------------------
 *
 * TclObjTest_Init --
 *
 *	This function creates additional commands that are used to test the
 *	Tcl object support.
 *
 * Results:
 *	Returns a standard Tcl completion code, and leaves an error
 *	message in the interp's result if an error occurs.
 *
 * Side effects:
 *	Creates and registers several new testing commands.
 *
 *----------------------------------------------------------------------
 */

int
TclObjTest_Init(
    Tcl_Interp *interp)
{
    int i;
    /*
     * An array of Tcl_Obj pointers used in the commands that operate on or get
     * the values of Tcl object-valued variables. varPtr[i] is the i-th variable's
     * Tcl_Obj *.
     */
    Tcl_Obj **varPtr;

    varPtr = (Tcl_Obj **) Tcl_Alloc(NUMBER_OF_OBJECT_VARS *sizeof(varPtr[0]));
    if (!varPtr) {
	return TCL_ERROR;
    }
    Tcl_SetAssocData(interp, VARPTR_KEY, VarPtrDeleteProc, varPtr);
    for (i = 0;  i < NUMBER_OF_OBJECT_VARS;  i++) {
	varPtr[i] = NULL;
    }

    Tcl_CreateObjCommand2(interp, "testbignumobj", TestbignumobjCmd,
	    NULL, NULL);
    Tcl_CreateObjCommand2(interp, "testbooleanobj", TestbooleanobjCmd,
	    NULL, NULL);
    Tcl_CreateObjCommand2(interp, "testdoubleobj", TestdoubleobjCmd,
	    NULL, NULL);
    Tcl_CreateObjCommand2(interp, "testintobj", TestintobjCmd,
	    NULL, NULL);
    Tcl_CreateObjCommand2(interp, "testindexobj", TestindexobjCmd,
	    NULL, NULL);
    Tcl_CreateObjCommand2(interp, "testlistobj", TestlistobjCmd,
	    NULL, NULL);
    Tcl_CreateObjCommand2(interp, "testobj", TestobjCmd, NULL, NULL);
    Tcl_CreateObjCommand2(interp, "teststringobj", TeststringobjCmd,
	    NULL, NULL);
<<<<<<< HEAD
    Tcl_CreateObjCommand2(interp, "testbigdata", TestbigdataCmd,
	    NULL, NULL);
=======
    if (sizeof(Tcl_Size) == sizeof(Tcl_WideInt)) {
	Tcl_CreateObjCommand(interp, "testbigdata", TestbigdataCmd,
		NULL, NULL);
    }
>>>>>>> 3d041341
    return TCL_OK;
}

/*
 *----------------------------------------------------------------------
 *
 * TestbignumobjCmd --
 *
 *	This function implements the "testbignumobj" command.  It is used
 *	to exercise the bignum Tcl object type implementation.
 *
 * Results:
 *	Returns a standard Tcl object result.
 *
 * Side effects:
 *	Creates and frees bignum objects; converts objects to have bignum
 *	type.
 *
 *----------------------------------------------------------------------
 */

static int
TestbignumobjCmd(
    TCL_UNUSED(void *),
    Tcl_Interp *interp,		/* Tcl interpreter */
    Tcl_Size objc,			/* Argument count */
    Tcl_Obj *const objv[])	/* Argument vector */
{
    const char *const subcmds[] = {
	"set", "get", "mult10", "div10", "iseven", "radixsize", NULL
    };
    enum options {
	BIGNUM_SET, BIGNUM_GET, BIGNUM_MULT10, BIGNUM_DIV10, BIGNUM_ISEVEN,
	BIGNUM_RADIXSIZE
    } idx;
    int index;
    Tcl_Size varIndex;
    const char *string;
    mp_int bignumValue;
    Tcl_Obj **varPtr;

    if (objc + 1 < 4) {
	Tcl_WrongNumArgs(interp, 1, objv, "option ?arg ...?");
	return TCL_ERROR;
    }
    if (Tcl_GetIndexFromObj(interp, objv[1], subcmds, "option", 0,
	    &idx) != TCL_OK) {
	return TCL_ERROR;
    }
    if (GetVariableIndex(interp, objv[2], &varIndex) != TCL_OK) {
	return TCL_ERROR;
    }
    varPtr = GetVarPtr(interp);

    switch (idx) {
    case BIGNUM_SET:
	if (objc != 4) {
	    Tcl_WrongNumArgs(interp, 2, objv, "var value");
	    return TCL_ERROR;
	}
	string = Tcl_GetString(objv[3]);
	if (mp_init(&bignumValue) != MP_OKAY) {
	    Tcl_SetObjResult(interp,
		    Tcl_NewStringObj("error in mp_init", -1));
	    return TCL_ERROR;
	}
	if (mp_read_radix(&bignumValue, string, 10) != MP_OKAY) {
	    mp_clear(&bignumValue);
	    Tcl_SetObjResult(interp,
		    Tcl_NewStringObj("error in mp_read_radix", -1));
	    return TCL_ERROR;
	}

	/*
	 * If the object currently bound to the variable with index varIndex
	 * has ref count 1 (i.e. the object is unshared) we can modify that
	 * object directly.  Otherwise, if RC>1 (i.e. the object is shared),
	 * we must create a new object to modify/set and decrement the old
	 * formerly-shared object's ref count. This is "copy on write".
	 */

	if ((varPtr[varIndex] != NULL) && !Tcl_IsShared(varPtr[varIndex])) {
	    Tcl_SetBignumObj(varPtr[varIndex], &bignumValue);
	} else {
	    SetVarToObj(varPtr, varIndex, Tcl_NewBignumObj(&bignumValue));
	}
	break;

    case BIGNUM_GET:
	if (objc != 3) {
	    Tcl_WrongNumArgs(interp, 2, objv, "varIndex");
	    return TCL_ERROR;
	}
	if (CheckIfVarUnset(interp, varPtr,varIndex)) {
	    return TCL_ERROR;
	}
	break;

    case BIGNUM_MULT10:
	if (objc != 3) {
	    Tcl_WrongNumArgs(interp, 2, objv, "varIndex");
	    return TCL_ERROR;
	}
	if (CheckIfVarUnset(interp, varPtr,varIndex)) {
	    return TCL_ERROR;
	}
	if (Tcl_GetBignumFromObj(interp, varPtr[varIndex],
		&bignumValue) != TCL_OK) {
	    return TCL_ERROR;
	}
	if (mp_mul_d(&bignumValue, 10, &bignumValue) != MP_OKAY) {
	    mp_clear(&bignumValue);
	    Tcl_SetObjResult(interp,
		    Tcl_NewStringObj("error in mp_mul_d", -1));
	    return TCL_ERROR;
	}
	if (!Tcl_IsShared(varPtr[varIndex])) {
	    Tcl_SetBignumObj(varPtr[varIndex], &bignumValue);
	} else {
	    SetVarToObj(varPtr, varIndex, Tcl_NewBignumObj(&bignumValue));
	}
	break;

    case BIGNUM_DIV10:
	if (objc != 3) {
	    Tcl_WrongNumArgs(interp, 2, objv, "varIndex");
	    return TCL_ERROR;
	}
	if (CheckIfVarUnset(interp, varPtr,varIndex)) {
	    return TCL_ERROR;
	}
	if (Tcl_GetBignumFromObj(interp, varPtr[varIndex],
		&bignumValue) != TCL_OK) {
	    return TCL_ERROR;
	}
	if (mp_div_d(&bignumValue, 10, &bignumValue, NULL) != MP_OKAY) {
	    mp_clear(&bignumValue);
	    Tcl_SetObjResult(interp,
		    Tcl_NewStringObj("error in mp_div_d", -1));
	    return TCL_ERROR;
	}
	if (!Tcl_IsShared(varPtr[varIndex])) {
	    Tcl_SetBignumObj(varPtr[varIndex], &bignumValue);
	} else {
	    SetVarToObj(varPtr, varIndex, Tcl_NewBignumObj(&bignumValue));
	}
	break;

    case BIGNUM_ISEVEN:
	if (objc != 3) {
	    Tcl_WrongNumArgs(interp, 2, objv, "varIndex");
	    return TCL_ERROR;
	}
	if (CheckIfVarUnset(interp, varPtr,varIndex)) {
	    return TCL_ERROR;
	}
	if (Tcl_GetBignumFromObj(interp, varPtr[varIndex],
		&bignumValue) != TCL_OK) {
	    return TCL_ERROR;
	}
	if (mp_mod_2d(&bignumValue, 1, &bignumValue) != MP_OKAY) {
	    mp_clear(&bignumValue);
	    Tcl_SetObjResult(interp,
		    Tcl_NewStringObj("error in mp_mod_2d", -1));
	    return TCL_ERROR;
	}
	if (!Tcl_IsShared(varPtr[varIndex])) {
	    Tcl_SetBooleanObj(varPtr[varIndex], mp_iszero(&bignumValue));
	} else {
	    SetVarToObj(varPtr, varIndex, Tcl_NewBooleanObj(mp_iszero(&bignumValue)));
	}
	mp_clear(&bignumValue);
	break;

    case BIGNUM_RADIXSIZE:
	if (objc != 3) {
	    Tcl_WrongNumArgs(interp, 2, objv, "varIndex");
	    return TCL_ERROR;
	}
	if (CheckIfVarUnset(interp, varPtr,varIndex)) {
	    return TCL_ERROR;
	}
	if (Tcl_GetBignumFromObj(interp, varPtr[varIndex],
		&bignumValue) != TCL_OK) {
	    return TCL_ERROR;
	}
	if (mp_radix_size(&bignumValue, 10, &index) != MP_OKAY) {
	    return TCL_ERROR;
	}
	if (!Tcl_IsShared(varPtr[varIndex])) {
	    Tcl_SetWideIntObj(varPtr[varIndex], index);
	} else {
	    SetVarToObj(varPtr, varIndex, Tcl_NewWideIntObj(index));
	}
	mp_clear(&bignumValue);
	break;
    }

    Tcl_SetObjResult(interp, varPtr[varIndex]);
    return TCL_OK;
}

/*
 *----------------------------------------------------------------------
 *
 * TestbooleanobjCmd --
 *
 *	This function implements the "testbooleanobj" command.  It is used to
 *	test the boolean Tcl object type implementation.
 *
 * Results:
 *	A standard Tcl object result.
 *
 * Side effects:
 *	Creates and frees boolean objects, and also converts objects to
 *	have boolean type.
 *
 *----------------------------------------------------------------------
 */

static int
TestbooleanobjCmd(
    TCL_UNUSED(void *),
    Tcl_Interp *interp,		/* Current interpreter. */
    Tcl_Size objc,			/* Number of arguments. */
    Tcl_Obj *const objv[])	/* Argument objects. */
{
    Tcl_Size varIndex;
    int boolValue;
    const char *subCmd;
    Tcl_Obj **varPtr;

    if (objc + 1 < 4) {
	wrongNumArgs:
	Tcl_WrongNumArgs(interp, 1, objv, "option arg ?arg ...?");
	return TCL_ERROR;
    }

    if (GetVariableIndex(interp, objv[2], &varIndex) != TCL_OK) {
	return TCL_ERROR;
    }

    varPtr = GetVarPtr(interp);

    subCmd = Tcl_GetString(objv[1]);
    if (strcmp(subCmd, "set") == 0) {
	if (objc != 4) {
	    goto wrongNumArgs;
	}
	if (Tcl_GetBooleanFromObj(interp, objv[3], &boolValue) != TCL_OK) {
	    return TCL_ERROR;
	}

	/*
	 * If the object currently bound to the variable with index varIndex
	 * has ref count 1 (i.e. the object is unshared) we can modify that
	 * object directly. Otherwise, if RC>1 (i.e. the object is shared),
	 * we must create a new object to modify/set and decrement the old
	 * formerly-shared object's ref count. This is "copy on write".
	 */

	if ((varPtr[varIndex] != NULL) && !Tcl_IsShared(varPtr[varIndex])) {
	    Tcl_SetBooleanObj(varPtr[varIndex], boolValue);
	} else {
	    SetVarToObj(varPtr, varIndex, Tcl_NewBooleanObj(boolValue));
	}
	Tcl_SetObjResult(interp, varPtr[varIndex]);
    } else if (strcmp(subCmd, "get") == 0) {
	if (objc != 3) {
	    goto wrongNumArgs;
	}
	if (CheckIfVarUnset(interp, varPtr,varIndex)) {
	    return TCL_ERROR;
	}
	Tcl_SetObjResult(interp, varPtr[varIndex]);
    } else if (strcmp(subCmd, "not") == 0) {
	if (objc != 3) {
	    goto wrongNumArgs;
	}
	if (CheckIfVarUnset(interp, varPtr,varIndex)) {
	    return TCL_ERROR;
	}
	if (Tcl_GetBooleanFromObj(interp, varPtr[varIndex],
				  &boolValue) != TCL_OK) {
	    return TCL_ERROR;
	}
	if (!Tcl_IsShared(varPtr[varIndex])) {
	    Tcl_SetBooleanObj(varPtr[varIndex], !boolValue);
	} else {
	    SetVarToObj(varPtr, varIndex, Tcl_NewBooleanObj(!boolValue));
	}
	Tcl_SetObjResult(interp, varPtr[varIndex]);
    } else {
	Tcl_AppendStringsToObj(Tcl_GetObjResult(interp),
		"bad option \"", Tcl_GetString(objv[1]),
		"\": must be set, get, or not", NULL);
	return TCL_ERROR;
    }
    return TCL_OK;
}

/*
 *----------------------------------------------------------------------
 *
 * TestdoubleobjCmd --
 *
 *	This function implements the "testdoubleobj" command.  It is used to
 *	test the double-precision floating point Tcl object type
 *	implementation.
 *
 * Results:
 *	A standard Tcl object result.
 *
 * Side effects:
 *	Creates and frees double objects, and also converts objects to
 *	have double type.
 *
 *----------------------------------------------------------------------
 */

static int
TestdoubleobjCmd(
    TCL_UNUSED(void *),
    Tcl_Interp *interp,		/* Current interpreter. */
    Tcl_Size objc,			/* Number of arguments. */
    Tcl_Obj *const objv[])	/* Argument objects. */
{
    Tcl_Size varIndex;
    double doubleValue;
    const char *subCmd;
    Tcl_Obj **varPtr;

    if (objc + 1 < 4) {
	wrongNumArgs:
	Tcl_WrongNumArgs(interp, 1, objv, "option arg ?arg ...?");
	return TCL_ERROR;
    }

    varPtr = GetVarPtr(interp);

    if (GetVariableIndex(interp, objv[2], &varIndex) != TCL_OK) {
	return TCL_ERROR;
    }

    subCmd = Tcl_GetString(objv[1]);
    if (strcmp(subCmd, "set") == 0) {
	if (objc != 4) {
	    goto wrongNumArgs;
	}
	if (Tcl_GetDouble(interp, Tcl_GetString(objv[3]), &doubleValue) != TCL_OK) {
	    return TCL_ERROR;
	}

	/*
	 * If the object currently bound to the variable with index varIndex
	 * has ref count 1 (i.e. the object is unshared) we can modify that
	 * object directly. Otherwise, if RC>1 (i.e. the object is shared), we
	 * must create a new object to modify/set and decrement the old
	 * formerly-shared object's ref count. This is "copy on write".
	 */

	if ((varPtr[varIndex] != NULL) && !Tcl_IsShared(varPtr[varIndex])) {
	    Tcl_SetDoubleObj(varPtr[varIndex], doubleValue);
	} else {
	    SetVarToObj(varPtr, varIndex, Tcl_NewDoubleObj(doubleValue));
	}
	Tcl_SetObjResult(interp, varPtr[varIndex]);
    } else if (strcmp(subCmd, "get") == 0) {
	if (objc != 3) {
	    goto wrongNumArgs;
	}
	if (CheckIfVarUnset(interp, varPtr,varIndex)) {
	    return TCL_ERROR;
	}
	Tcl_SetObjResult(interp, varPtr[varIndex]);
    } else if (strcmp(subCmd, "mult10") == 0) {
	if (objc != 3) {
	    goto wrongNumArgs;
	}
	if (CheckIfVarUnset(interp, varPtr,varIndex)) {
	    return TCL_ERROR;
	}
	if (Tcl_GetDoubleFromObj(interp, varPtr[varIndex],
				 &doubleValue) != TCL_OK) {
	    return TCL_ERROR;
	}
	if (!Tcl_IsShared(varPtr[varIndex])) {
	    Tcl_SetDoubleObj(varPtr[varIndex], doubleValue * 10.0);
	} else {
	    SetVarToObj(varPtr, varIndex, Tcl_NewDoubleObj(doubleValue * 10.0));
	}
	Tcl_SetObjResult(interp, varPtr[varIndex]);
    } else if (strcmp(subCmd, "div10") == 0) {
	if (objc != 3) {
	    goto wrongNumArgs;
	}
	if (CheckIfVarUnset(interp, varPtr,varIndex)) {
	    return TCL_ERROR;
	}
	if (Tcl_GetDoubleFromObj(interp, varPtr[varIndex],
		&doubleValue) != TCL_OK) {
	    return TCL_ERROR;
	}
	if (!Tcl_IsShared(varPtr[varIndex])) {
	    Tcl_SetDoubleObj(varPtr[varIndex], doubleValue / 10.0);
	} else {
	    SetVarToObj(varPtr, varIndex, Tcl_NewDoubleObj(doubleValue / 10.0));
	}
	Tcl_SetObjResult(interp, varPtr[varIndex]);
    } else {
	Tcl_AppendStringsToObj(Tcl_GetObjResult(interp),
		"bad option \"", Tcl_GetString(objv[1]),
		"\": must be set, get, mult10, or div10", NULL);
	return TCL_ERROR;
    }
    return TCL_OK;
}

/*
 *----------------------------------------------------------------------
 *
 * TestindexobjCmd --
 *
 *	This function implements the "testindexobj" command. It is used to
 *	test the index Tcl object type implementation.
 *
 * Results:
 *	A standard Tcl object result.
 *
 * Side effects:
 *	Creates and frees int objects, and also converts objects to
 *	have int type.
 *
 *----------------------------------------------------------------------
 */

static int
TestindexobjCmd(
    TCL_UNUSED(void *),
    Tcl_Interp *interp,		/* Current interpreter. */
    Tcl_Size objc,			/* Number of arguments. */
    Tcl_Obj *const objv[])	/* Argument objects. */
{
    int allowAbbrev, index, setError, result;
    Tcl_Size i;
    Tcl_Size index2;
    const char **argv;
    static const char *const tablePtr[] = {"a", "b", "check", NULL};

    /*
     * Keep this structure declaration in sync with tclIndexObj.c
     */
    struct IndexRep {
	void *tablePtr;		/* Pointer to the table of strings. */
	Tcl_Size offset;		/* Offset between table entries. */
	Tcl_Size index;		/* Selected index into table. */
    } *indexRep;

    if ((objc == 3) && (strcmp(Tcl_GetString(objv[1]),
	    "check") == 0)) {
	/*
	 * This code checks to be sure that the results of Tcl_GetIndexFromObj
	 * are properly cached in the object and returned on subsequent
	 * lookups.
	 */

	if (Tcl_GetIntForIndex(interp, objv[2], TCL_INDEX_NONE, &index2) != TCL_OK) {
	    return TCL_ERROR;
	}

	Tcl_GetIndexFromObj(NULL, objv[1], tablePtr, "token", 0, &index);
	indexRep = (struct IndexRep *)objv[1]->internalRep.twoPtrValue.ptr1;
	indexRep->index = index2;
	result = Tcl_GetIndexFromObj(NULL, objv[1],
		tablePtr, "token", 0, &index);
	if (result == TCL_OK) {
	    Tcl_SetWideIntObj(Tcl_GetObjResult(interp), index);
	}
	return result;
    }

    if (objc + 1 < 6) {
	Tcl_AppendToObj(Tcl_GetObjResult(interp), "wrong # args", -1);
	return TCL_ERROR;
    }

    if (Tcl_GetBooleanFromObj(interp, objv[1], &setError) != TCL_OK) {
	return TCL_ERROR;
    }
    if (Tcl_GetBooleanFromObj(interp, objv[2], &allowAbbrev) != TCL_OK) {
	return TCL_ERROR;
    }

    argv = (const char **)Tcl_Alloc((objc-3) * sizeof(char *));
    for (i = 4; i < objc; i++) {
	argv[i-4] = Tcl_GetString(objv[i]);
    }
    argv[objc-4] = NULL;

    result = Tcl_GetIndexFromObj((setError? interp : NULL), objv[3],
	    argv, "token", TCL_INDEX_TEMP_TABLE|(allowAbbrev? 0 : TCL_EXACT),
	    &index);
    Tcl_Free((void *)argv);
    if (result == TCL_OK) {
	Tcl_SetWideIntObj(Tcl_GetObjResult(interp), index);
    }
    return result;
}

/*
 *----------------------------------------------------------------------
 *
 * TestintobjCmd --
 *
 *	This function implements the "testintobj" command. It is used to
 *	test the int Tcl object type implementation.
 *
 * Results:
 *	A standard Tcl object result.
 *
 * Side effects:
 *	Creates and frees int objects, and also converts objects to
 *	have int type.
 *
 *----------------------------------------------------------------------
 */

static int
TestintobjCmd(
    TCL_UNUSED(void *),
    Tcl_Interp *interp,		/* Current interpreter. */
    Tcl_Size objc,			/* Number of arguments. */
    Tcl_Obj *const objv[])	/* Argument objects. */
{
    Tcl_Size varIndex;
#if (INT_MAX != LONG_MAX)   /* int is not the same size as long */
    int i;
#endif
    Tcl_WideInt wideValue;
    const char *subCmd;
    Tcl_Obj **varPtr;

    if (objc + 1 < 4) {
	wrongNumArgs:
	Tcl_WrongNumArgs(interp, 1, objv, "option arg ?arg ...?");
	return TCL_ERROR;
    }

    varPtr = GetVarPtr(interp);
    if (GetVariableIndex(interp, objv[2], &varIndex) != TCL_OK) {
	return TCL_ERROR;
    }

    subCmd = Tcl_GetString(objv[1]);
    if (strcmp(subCmd, "set") == 0) {
	if (objc != 4) {
	    goto wrongNumArgs;
	}
	if (Tcl_GetWideIntFromObj(interp, objv[3], &wideValue) != TCL_OK) {
	    return TCL_ERROR;
	}

	/*
	 * If the object currently bound to the variable with index varIndex
	 * has ref count 1 (i.e. the object is unshared) we can modify that
	 * object directly. Otherwise, if RC>1 (i.e. the object is shared), we
	 * must create a new object to modify/set and decrement the old
	 * formerly-shared object's ref count. This is "copy on write".
	 */

	if ((varPtr[varIndex] != NULL) && !Tcl_IsShared(varPtr[varIndex])) {
	    Tcl_SetWideIntObj(varPtr[varIndex], wideValue);
	} else {
	    SetVarToObj(varPtr, varIndex, Tcl_NewWideIntObj(wideValue));
	}
	Tcl_SetObjResult(interp, varPtr[varIndex]);
    } else if (strcmp(subCmd, "set2") == 0) { /* doesn't set result */
	if (objc != 4) {
	    goto wrongNumArgs;
	}
	if (Tcl_GetWideIntFromObj(interp, objv[3], &wideValue) != TCL_OK) {
	    return TCL_ERROR;
	}
	if ((varPtr[varIndex] != NULL) && !Tcl_IsShared(varPtr[varIndex])) {
	    Tcl_SetWideIntObj(varPtr[varIndex], wideValue);
	} else {
	    SetVarToObj(varPtr, varIndex, Tcl_NewWideIntObj(wideValue));
	}
    } else if (strcmp(subCmd, "setint") == 0) {
	if (objc != 4) {
	    goto wrongNumArgs;
	}
	if (Tcl_GetWideIntFromObj(interp, objv[3], &wideValue) != TCL_OK) {
	    return TCL_ERROR;
	}
	if ((varPtr[varIndex] != NULL) && !Tcl_IsShared(varPtr[varIndex])) {
	    Tcl_SetWideIntObj(varPtr[varIndex], wideValue);
	} else {
	    SetVarToObj(varPtr, varIndex, Tcl_NewWideIntObj(wideValue));
	}
	Tcl_SetObjResult(interp, varPtr[varIndex]);
    } else if (strcmp(subCmd, "setmax") == 0) {
	Tcl_WideInt maxWide = WIDE_MAX;
	if (objc != 3) {
	    goto wrongNumArgs;
	}
	if ((varPtr[varIndex] != NULL) && !Tcl_IsShared(varPtr[varIndex])) {
	    Tcl_SetWideIntObj(varPtr[varIndex], maxWide);
	} else {
	    SetVarToObj(varPtr, varIndex, Tcl_NewWideIntObj(maxWide));
	}
    } else if (strcmp(subCmd, "ismax") == 0) {
	if (objc != 3) {
	    goto wrongNumArgs;
	}
	if (CheckIfVarUnset(interp, varPtr,varIndex)) {
	    return TCL_ERROR;
	}
	if (Tcl_GetWideIntFromObj(interp, varPtr[varIndex], &wideValue) != TCL_OK) {
	    return TCL_ERROR;
	}
	Tcl_AppendToObj(Tcl_GetObjResult(interp),
		((wideValue == WIDE_MAX)? "1" : "0"), -1);
    } else if (strcmp(subCmd, "get") == 0) {
	if (objc != 3) {
	    goto wrongNumArgs;
	}
	if (CheckIfVarUnset(interp, varPtr,varIndex)) {
	    return TCL_ERROR;
	}
	Tcl_SetObjResult(interp, varPtr[varIndex]);
    } else if (strcmp(subCmd, "get2") == 0) {
	if (objc != 3) {
	    goto wrongNumArgs;
	}
	if (CheckIfVarUnset(interp, varPtr,varIndex)) {
	    return TCL_ERROR;
	}
	Tcl_AppendToObj(Tcl_GetObjResult(interp), Tcl_GetString(varPtr[varIndex]), -1);
    } else if (strcmp(subCmd, "inttoobigtest") == 0) {
	/*
	 * If long ints have more bits than ints on this platform, verify that
	 * Tcl_GetIntFromObj returns an error if the long int held in an
	 * integer object's internal representation is too large to fit in an
	 * int.
	 */

	if (objc != 3) {
	    goto wrongNumArgs;
	}
#if (INT_MAX == LONG_MAX)   /* int is same size as long int */
	Tcl_AppendToObj(Tcl_GetObjResult(interp), "1", -1);
#else
	if ((varPtr[varIndex] != NULL) && !Tcl_IsShared(varPtr[varIndex])) {
	    Tcl_SetWideIntObj(varPtr[varIndex], LONG_MAX);
	} else {
	    SetVarToObj(varPtr, varIndex, Tcl_NewWideIntObj(LONG_MAX));
	}
	if (Tcl_GetIntFromObj(interp, varPtr[varIndex], &i) != TCL_OK) {
	    Tcl_ResetResult(interp);
	    Tcl_AppendToObj(Tcl_GetObjResult(interp), "1", -1);
	    return TCL_OK;
	}
	Tcl_AppendToObj(Tcl_GetObjResult(interp), "0", -1);
#endif
    } else if (strcmp(subCmd, "mult10") == 0) {
	if (objc != 3) {
	    goto wrongNumArgs;
	}
	if (CheckIfVarUnset(interp, varPtr,varIndex)) {
	    return TCL_ERROR;
	}
	if (Tcl_GetWideIntFromObj(interp, varPtr[varIndex],
		&wideValue) != TCL_OK) {
	    return TCL_ERROR;
	}
	if (!Tcl_IsShared(varPtr[varIndex])) {
	    Tcl_SetWideIntObj(varPtr[varIndex], wideValue * 10);
	} else {
	    SetVarToObj(varPtr, varIndex, Tcl_NewWideIntObj(wideValue * 10));
	}
	Tcl_SetObjResult(interp, varPtr[varIndex]);
    } else if (strcmp(subCmd, "div10") == 0) {
	if (objc != 3) {
	    goto wrongNumArgs;
	}
	if (CheckIfVarUnset(interp, varPtr,varIndex)) {
	    return TCL_ERROR;
	}
	if (Tcl_GetWideIntFromObj(interp, varPtr[varIndex],
		&wideValue) != TCL_OK) {
	    return TCL_ERROR;
	}
	if (!Tcl_IsShared(varPtr[varIndex])) {
	    Tcl_SetWideIntObj(varPtr[varIndex], wideValue / 10);
	} else {
	    SetVarToObj(varPtr, varIndex, Tcl_NewWideIntObj(wideValue / 10));
	}
	Tcl_SetObjResult(interp, varPtr[varIndex]);
    } else {
	Tcl_AppendStringsToObj(Tcl_GetObjResult(interp),
		"bad option \"", Tcl_GetString(objv[1]),
		"\": must be set, get, get2, mult10, or div10", NULL);
	return TCL_ERROR;
    }
    return TCL_OK;
}

/*
 *-----------------------------------------------------------------------------
 *
 * TestlistobjCmd --
 *
 *	This function implements the 'testlistobj' command. It is used to
 *	test a few possible corner cases in list object manipulation from
 *	C code that cannot occur at the Tcl level.
 *
 *      Following new commands are added for 8.7 as regression tests for
 *      memory leaks and use-after-free. Unlike 8.6, 8.7 has multiple internal
 *      representations for lists.  It has to be ensured that corresponding
 *      implementations obey the invariants of the C list API. The script
 *      level tests do not suffice as Tcl list commands do not execute
 *      the same exact code path as the exported C API.
 *
 *      Note these new commands are only useful when Tcl is compiled with
 *      TCL_MEM_DEBUG defined.
 *
 *	indexmemcheck - loops calling Tcl_ListObjIndex on each element. This
 *	is to test that abstract lists returning elements do not depend
 *	on caller to free them. The test case should check allocated counts
 *      with the following sequence:
 *            set before <get memory counts>
 *            testobj set VARINDEX [list a b c] (or lseq etc.)
 *            testlistobj indexnoop VARINDEX
 *            testobj unset VARINDEX
 *            set after <get memory counts>
 *      after calling this command AND freeing the passed list. The targeted
 *      bug is if Tcl_LOI returns a ephemeral Tcl_Obj with no other reference
 *      resulting in a memory leak. Conversely, the command also checks
 *      that the Tcl_Obj returned by Tcl_LOI does not have a zero reference
 *      count since it is supposed to have at least one reference held
 *      by the list implementation. Returns a message in interp otherwise.
 *
 *      getelementsmemcheck - as above but for Tcl_ListObjGetElements

 *
 * Results:
 *	A standard Tcl object result.
 *
 * Side effects:
 *	Creates, manipulates and frees list objects.
 *
 *-----------------------------------------------------------------------------
 */

static int
TestlistobjCmd(
    TCL_UNUSED(void *),
    Tcl_Interp *interp,		/* Tcl interpreter */
    Tcl_Size objc,			/* Number of arguments */
    Tcl_Obj *const objv[])	/* Argument objects */
{
    /* Subcommands supported by this command */
    const char* const subcommands[] = {
	"set",
	"get",
	"replace",
	"indexmemcheck",
	"getelementsmemcheck",
	NULL
    };
    enum listobjCmdIndex {
	LISTOBJ_SET,
	LISTOBJ_GET,
	LISTOBJ_REPLACE,
	LISTOBJ_INDEXMEMCHECK,
	LISTOBJ_GETELEMENTSMEMCHECK,
    } cmdIndex;

    Tcl_Size varIndex;		/* Variable number converted to binary */
    Tcl_Size first;			/* First index in the list */
    Tcl_Size count;			/* Count of elements in a list */
    Tcl_Obj **varPtr;
    Tcl_Size i, len;

    if (objc + 1 < 4) {
	Tcl_WrongNumArgs(interp, 1, objv, "option arg ?arg...?");
	return TCL_ERROR;
    }
    varPtr = GetVarPtr(interp);
    if (GetVariableIndex(interp, objv[2], &varIndex) != TCL_OK) {
	return TCL_ERROR;
    }
    if (Tcl_GetIndexFromObj(interp, objv[1], subcommands, "command",
			    0, &cmdIndex) != TCL_OK) {
	return TCL_ERROR;
    }
    switch(cmdIndex) {
    case LISTOBJ_SET:
	if ((varPtr[varIndex] != NULL) && !Tcl_IsShared(varPtr[varIndex])) {
	    Tcl_SetListObj(varPtr[varIndex], objc-3, objv+3);
	} else {
	    SetVarToObj(varPtr, varIndex, Tcl_NewListObj(objc-3, objv+3));
	}
	Tcl_SetObjResult(interp, varPtr[varIndex]);
	break;

    case LISTOBJ_GET:
	if (objc != 3) {
	    Tcl_WrongNumArgs(interp, 2, objv, "varIndex");
	    return TCL_ERROR;
	}
	if (CheckIfVarUnset(interp, varPtr,varIndex)) {
	    return TCL_ERROR;
	}
	Tcl_SetObjResult(interp, varPtr[varIndex]);
	break;

    case LISTOBJ_REPLACE:
	if (objc < 5) {
	    Tcl_WrongNumArgs(interp, 2, objv,
			     "varIndex start count ?element...?");
	    return TCL_ERROR;
	}
	if (Tcl_GetIntForIndex(interp, objv[3], TCL_INDEX_NONE, &first) != TCL_OK
	    || Tcl_GetIntForIndex(interp, objv[4], TCL_INDEX_NONE, &count) != TCL_OK) {
	    return TCL_ERROR;
	}
	if (Tcl_IsShared(varPtr[varIndex])) {
	    SetVarToObj(varPtr, varIndex, Tcl_DuplicateObj(varPtr[varIndex]));
	}
	Tcl_ResetResult(interp);
	return Tcl_ListObjReplace(interp, varPtr[varIndex], first, count,
				  objc-5, objv+5);

    case LISTOBJ_INDEXMEMCHECK:
	if (objc != 3) {
	    Tcl_WrongNumArgs(interp, 2, objv, "varIndex");
	    return TCL_ERROR;
	}
	if (CheckIfVarUnset(interp, varPtr, varIndex)) {
	    return TCL_ERROR;
	}
	if (Tcl_ListObjLength(interp, varPtr[varIndex], &len) != TCL_OK) {
	    return TCL_ERROR;
	}
	for (i = 0; i < len; ++i) {
	    Tcl_Obj *objP;
	    if (Tcl_ListObjIndex(interp, varPtr[varIndex], i, &objP)
		!= TCL_OK) {
		return TCL_ERROR;
	    }
	    if (objP->refCount <= 0) {
		Tcl_SetObjResult(interp, Tcl_NewStringObj(
			"Tcl_ListObjIndex returned object with ref count <= 0",
			TCL_INDEX_NONE));
		/* Keep looping since we are also looping for leaks */
	    }
	}
	break;

    case LISTOBJ_GETELEMENTSMEMCHECK:
	if (objc != 3) {
	    Tcl_WrongNumArgs(interp, 2, objv, "varIndex");
	    return TCL_ERROR;
	}
	if (CheckIfVarUnset(interp, varPtr, varIndex)) {
	    return TCL_ERROR;
	} else {
	    Tcl_Obj **elems;
	    if (Tcl_ListObjGetElements(interp, varPtr[varIndex], &len, &elems)
		!= TCL_OK) {
		return TCL_ERROR;
	    }
	    for (i = 0; i < len; ++i) {
		if (elems[i]->refCount <= 0) {
		    Tcl_SetObjResult(interp, Tcl_NewStringObj(
			    "Tcl_ListObjGetElements element has ref count <= 0",
			    TCL_INDEX_NONE));
		    break;
		}
	    }
	}
	break;
    }
    return TCL_OK;
}

/*
 *----------------------------------------------------------------------
 *
 * TestobjCmd --
 *
 *	This function implements the "testobj" command. It is used to test
 *	the type-independent portions of the Tcl object type implementation.
 *
 * Results:
 *	A standard Tcl object result.
 *
 * Side effects:
 *	Creates and frees objects.
 *
 *----------------------------------------------------------------------
 */

static int
TestobjCmd(
    TCL_UNUSED(void *),
    Tcl_Interp *interp,		/* Current interpreter. */
    Tcl_Size objc,			/* Number of arguments. */
    Tcl_Obj *const objv[])	/* Argument objects. */
{
    Tcl_Size varIndex, destIndex;
    int i;
    const Tcl_ObjType *targetType;
    Tcl_Obj **varPtr;
    const char *subcommands[] = {
	"freeallvars", "bug3598580", "types",
	"objtype", "newobj", "set",
	"assign", "convert", "duplicate",
	"invalidateStringRep", "refcount", "type",
	NULL
    };
    enum testobjCmdIndex {
	TESTOBJ_FREEALLVARS, TESTOBJ_BUG3598580, TESTOBJ_TYPES,
	TESTOBJ_OBJTYPE, TESTOBJ_NEWOBJ, TESTOBJ_SET,
	TESTOBJ_ASSIGN, TESTOBJ_CONVERT, TESTOBJ_DUPLICATE,
	TESTOBJ_INVALIDATESTRINGREP, TESTOBJ_REFCOUNT, TESTOBJ_TYPE,
    } cmdIndex;

    if (objc + 1 < 3) {
	wrongNumArgs:
	Tcl_WrongNumArgs(interp, 1, objv, "option arg ?arg ...?");
	return TCL_ERROR;
    }

    varPtr = GetVarPtr(interp);
    if (Tcl_GetIndexFromObj(
	    interp, objv[1], subcommands, "command", 0, &cmdIndex)
	!= TCL_OK) {
	return TCL_ERROR;
    }
    switch (cmdIndex) {
    case TESTOBJ_FREEALLVARS:
	if (objc != 2) {
	    goto wrongNumArgs;
	}
	for (i = 0;  i < NUMBER_OF_OBJECT_VARS;  i++) {
	    if (varPtr[i] != NULL) {
		Tcl_DecrRefCount(varPtr[i]);
		varPtr[i] = NULL;
	    }
	}
	return TCL_OK;
    case TESTOBJ_BUG3598580:
	if (objc != 2) {
	    goto wrongNumArgs;
	} else {
	    Tcl_Obj *listObjPtr, *elemObjPtr;
	    elemObjPtr = Tcl_NewWideIntObj(123);
	    listObjPtr = Tcl_NewListObj(1, &elemObjPtr);
	    /* Replace the single list element through itself, nonsense but
	     * legal. */
	    Tcl_ListObjReplace(interp, listObjPtr, 0, 1, 1, &elemObjPtr);
	    Tcl_SetObjResult(interp, listObjPtr);
	}
	return TCL_OK;
    case TESTOBJ_TYPES:
	if (objc != 2) {
	    goto wrongNumArgs;
	} else {
	    Tcl_Obj *typesObj = Tcl_NewListObj(0, NULL);
	    Tcl_AppendAllObjTypes(interp, typesObj);
	    Tcl_SetObjResult(interp, typesObj);
	}
	return TCL_OK;
    case TESTOBJ_OBJTYPE:
	/*
	 * Return an object containing the name of the argument's type of
	 * internal rep. If none exists, return "none".
	 */

	if (objc != 3) {
	    goto wrongNumArgs;
	} else {
	    const char *typeName;

	    if (objv[2]->typePtr == NULL) {
		Tcl_SetObjResult(interp, Tcl_NewStringObj("none", -1));
	    } else {
		typeName = objv[2]->typePtr->name;
		if (!strcmp(typeName, "utf32string"))
		    typeName = "string";
#ifndef TCL_WIDE_INT_IS_LONG
	    else if (!strcmp(typeName, "wideInt")) typeName = "int";
#endif
	    Tcl_SetObjResult(interp, Tcl_NewStringObj(typeName, -1));
	    }
	}
	return TCL_OK;
    case TESTOBJ_NEWOBJ:
	if (objc != 3) {
	    goto wrongNumArgs;
	}
	if (GetVariableIndex(interp, objv[2], &varIndex) != TCL_OK) {
	    return TCL_ERROR;
	}
	SetVarToObj(varPtr, varIndex, Tcl_NewObj());
	Tcl_SetObjResult(interp, varPtr[varIndex]);
	return TCL_OK;
    case TESTOBJ_SET:
	if (objc != 4) {
	    goto wrongNumArgs;
	}
	if (GetVariableIndex(interp, objv[2], &varIndex) != TCL_OK) {
	    return TCL_ERROR;
	}
	SetVarToObj(varPtr, varIndex, objv[3]);
	return TCL_OK;

    default:
	break;
    }

    /* All further commands expect an occupied varindex argument */
    if (objc < 3) {
	goto wrongNumArgs;
    }

    if (GetVariableIndex(interp, objv[2], &varIndex) != TCL_OK) {
	return TCL_ERROR;
    }
    if (CheckIfVarUnset(interp, varPtr, varIndex)) {
	return TCL_ERROR;
    }

    switch (cmdIndex) {
    case TESTOBJ_ASSIGN:
	if (objc != 4) {
	    goto wrongNumArgs;
	}
	if (GetVariableIndex(interp, objv[3], &destIndex) != TCL_OK) {
	    return TCL_ERROR;
	}
	SetVarToObj(varPtr, destIndex, varPtr[varIndex]);
	Tcl_SetObjResult(interp, varPtr[destIndex]);
	break;
    case TESTOBJ_CONVERT:
	if (objc != 4) {
	    goto wrongNumArgs;
	}
	if ((targetType = Tcl_GetObjType(Tcl_GetString(objv[3]))) == NULL) {
	    Tcl_AppendStringsToObj(Tcl_GetObjResult(interp),
		    "no type ", Tcl_GetString(objv[3]), " found", NULL);
	    return TCL_ERROR;
	}
	if (Tcl_ConvertToType(interp, varPtr[varIndex], targetType)
		!= TCL_OK) {
	    return TCL_ERROR;
	}
	Tcl_SetObjResult(interp, varPtr[varIndex]);
	break;
    case TESTOBJ_DUPLICATE:
	if (objc != 4) {
	    goto wrongNumArgs;
	}
	if (GetVariableIndex(interp, objv[3], &destIndex) != TCL_OK) {
	    return TCL_ERROR;
	}
	SetVarToObj(varPtr, destIndex, Tcl_DuplicateObj(varPtr[varIndex]));
	Tcl_SetObjResult(interp, varPtr[destIndex]);
	break;
    case TESTOBJ_INVALIDATESTRINGREP:
	if (objc != 3) {
	    goto wrongNumArgs;
	}
	Tcl_InvalidateStringRep(varPtr[varIndex]);
	Tcl_SetObjResult(interp, varPtr[varIndex]);
	break;
    case TESTOBJ_REFCOUNT:
	if (objc != 3) {
	    goto wrongNumArgs;
	}
	Tcl_SetObjResult(interp, Tcl_NewWideIntObj(varPtr[varIndex]->refCount));
	break;
    case TESTOBJ_TYPE:
	if (objc != 3) {
	    goto wrongNumArgs;
	}
	if (varPtr[varIndex]->typePtr == NULL) { /* a string! */
	    Tcl_AppendToObj(Tcl_GetObjResult(interp), "string", -1);
#ifndef TCL_WIDE_INT_IS_LONG
	} else if (!strcmp(varPtr[varIndex]->typePtr->name, "wideInt")) {
	    Tcl_AppendToObj(Tcl_GetObjResult(interp),
		    "int", -1);
#endif
	} else {
	    Tcl_AppendToObj(Tcl_GetObjResult(interp),
		    varPtr[varIndex]->typePtr->name, -1);
	}
	break;
    default:
	break;
    }

    return TCL_OK;
}

/*
 *----------------------------------------------------------------------
 *
 * TeststringobjCmd --
 *
 *	This function implements the "teststringobj" command. It is used to
 *	test the string Tcl object type implementation.
 *
 * Results:
 *	A standard Tcl object result.
 *
 * Side effects:
 *	Creates and frees string objects, and also converts objects to
 *	have string type.
 *
 *----------------------------------------------------------------------
 */

static int
TeststringobjCmd(
    TCL_UNUSED(void *),
    Tcl_Interp *interp,		/* Current interpreter. */
    Tcl_Size objc,			/* Number of arguments. */
    Tcl_Obj *const objv[])	/* Argument objects. */
{
    Tcl_UniChar *unicode;
    Tcl_Size size, varIndex, i;
    int option;
    Tcl_Size length;
#define MAX_STRINGS 11
    const char *string, *strings[MAX_STRINGS+1];
    String *strPtr;
    Tcl_Obj **varPtr;
    static const char *const options[] = {
	"append", "appendstrings", "get", "get2", "length", "length2",
	"set", "set2", "setlength", "maxchars", "range", "appendself",
	"appendself2", "newunicode", NULL
    };

    if (objc + 1 < 4) {
	wrongNumArgs:
	Tcl_WrongNumArgs(interp, 1, objv, "option arg ?arg ...?");
	return TCL_ERROR;
    }

    varPtr = GetVarPtr(interp);
    if (GetVariableIndex(interp, objv[2], &varIndex) != TCL_OK) {
	return TCL_ERROR;
    }

    if (Tcl_GetIndexFromObj(interp, objv[1], options, "option", 0, &option)
	    != TCL_OK) {
	return TCL_ERROR;
    }
    switch (option) {
	case 0:				/* append */
	    if (objc != 5) {
		goto wrongNumArgs;
	    }
	    if (Tcl_GetIntForIndex(interp, objv[4], TCL_INDEX_NONE, &length) != TCL_OK) {
		return TCL_ERROR;
	    }
	    if (varPtr[varIndex] == NULL) {
		SetVarToObj(varPtr, varIndex, Tcl_NewObj());
	    }

	    /*
	     * If the object bound to variable "varIndex" is shared, we must
	     * "copy on write" and append to a copy of the object.
	     */

	    if (Tcl_IsShared(varPtr[varIndex])) {
		SetVarToObj(varPtr, varIndex, Tcl_DuplicateObj(varPtr[varIndex]));
	    }
	    Tcl_AppendToObj(varPtr[varIndex], Tcl_GetString(objv[3]), length);
	    Tcl_SetObjResult(interp, varPtr[varIndex]);
	    break;
	case 1:				/* appendstrings */
	    if (objc > (MAX_STRINGS+3)) {
		goto wrongNumArgs;
	    }
	    if (varPtr[varIndex] == NULL) {
		SetVarToObj(varPtr, varIndex, Tcl_NewObj());
	    }

	    /*
	     * If the object bound to variable "varIndex" is shared, we must
	     * "copy on write" and append to a copy of the object.
	     */

	    if (Tcl_IsShared(varPtr[varIndex])) {
		SetVarToObj(varPtr, varIndex, Tcl_DuplicateObj(varPtr[varIndex]));
	    }
	    for (i = 3;  i < objc;  i++) {
		strings[i-3] = Tcl_GetString(objv[i]);
	    }
	    for ( ; i < 12 + 3; i++) {
		strings[i - 3] = NULL;
	    }
	    Tcl_AppendStringsToObj(varPtr[varIndex], strings[0], strings[1],
		    strings[2], strings[3], strings[4], strings[5],
		    strings[6], strings[7], strings[8], strings[9],
		    strings[10], strings[11]);
	    Tcl_SetObjResult(interp, varPtr[varIndex]);
	    break;
	case 2:				/* get */
	    if (objc != 3) {
		goto wrongNumArgs;
	    }
	    if (CheckIfVarUnset(interp, varPtr,varIndex)) {
		return TCL_ERROR;
	    }
	    Tcl_SetObjResult(interp, varPtr[varIndex]);
	    break;
	case 3:				/* get2 */
	    if (objc != 3) {
		goto wrongNumArgs;
	    }
	    if (CheckIfVarUnset(interp, varPtr, varIndex)) {
		return TCL_ERROR;
	    }
	    Tcl_AppendToObj(Tcl_GetObjResult(interp), Tcl_GetString(varPtr[varIndex]), -1);
	    break;
	case 4:				/* length */
	    if (objc != 3) {
		goto wrongNumArgs;
	    }
	    Tcl_SetWideIntObj(Tcl_GetObjResult(interp), (varPtr[varIndex] != NULL)
		    ? (Tcl_WideInt)varPtr[varIndex]->length : (Tcl_WideInt)-1);
	    break;
	case 5:				/* length2 */
	    if (objc != 3) {
		goto wrongNumArgs;
	    }
	    if (varPtr[varIndex] != NULL) {
		Tcl_ConvertToType(NULL, varPtr[varIndex],
			Tcl_GetObjType("string"));
		strPtr = (String *)varPtr[varIndex]->internalRep.twoPtrValue.ptr1;
		length = strPtr->allocated;
	    } else {
		length = TCL_INDEX_NONE;
	    }
	    Tcl_SetWideIntObj(Tcl_GetObjResult(interp), (Tcl_WideInt)((Tcl_WideUInt)(length + 1U)) - 1);
	    break;
	case 6:				/* set */
	    if (objc != 4) {
		goto wrongNumArgs;
	    }

	    /*
	     * If the object currently bound to the variable with index
	     * varIndex has ref count 1 (i.e. the object is unshared) we can
	     * modify that object directly. Otherwise, if RC>1 (i.e. the
	     * object is shared), we must create a new object to modify/set
	     * and decrement the old formerly-shared object's ref count. This
	     * is "copy on write".
	     */

	    string = Tcl_GetStringFromObj(objv[3], &size);
	    if ((varPtr[varIndex] != NULL)
		    && !Tcl_IsShared(varPtr[varIndex])) {
		Tcl_SetStringObj(varPtr[varIndex], string, size);
	    } else {
		SetVarToObj(varPtr, varIndex, Tcl_NewStringObj(string, size));
	    }
	    Tcl_SetObjResult(interp, varPtr[varIndex]);
	    break;
	case 7:				/* set2 */
	    if (objc != 4) {
		goto wrongNumArgs;
	    }
	    SetVarToObj(varPtr, varIndex, objv[3]);
	    break;
	case 8:				/* setlength */
	    if (objc != 4) {
		goto wrongNumArgs;
	    }
	    if (Tcl_GetIntForIndex(interp, objv[3], TCL_INDEX_NONE, &length) != TCL_OK) {
		return TCL_ERROR;
	    }
	    if (varPtr[varIndex] != NULL) {
		Tcl_SetObjLength(varPtr[varIndex], length);
	    }
	    break;
	case 9:				/* maxchars */
	    if (objc != 3) {
		goto wrongNumArgs;
	    }
	    if (varPtr[varIndex] != NULL) {
		Tcl_ConvertToType(NULL, varPtr[varIndex],
			Tcl_GetObjType("string"));
		strPtr = (String *)varPtr[varIndex]->internalRep.twoPtrValue.ptr1;
		length = strPtr->maxChars;
	    } else {
		length = TCL_INDEX_NONE;
	    }
	    Tcl_SetWideIntObj(Tcl_GetObjResult(interp), length);
	    break;
	case 10: {				/* range */
	    Tcl_Size first, last;
	    if (objc != 5) {
		goto wrongNumArgs;
	    }
	    if ((Tcl_GetIntForIndex(interp, objv[3], TCL_INDEX_NONE, &first) != TCL_OK)
		    || (Tcl_GetIntForIndex(interp, objv[4], TCL_INDEX_NONE, &last) != TCL_OK)) {
		return TCL_ERROR;
	    }
	    Tcl_SetObjResult(interp, Tcl_GetRange(varPtr[varIndex], first, last));
	    break;
	}
	case 11:			/* appendself */
	    if (objc != 4) {
		goto wrongNumArgs;
	    }
	    if (varPtr[varIndex] == NULL) {
		SetVarToObj(varPtr, varIndex, Tcl_NewObj());
	    }

	    /*
	     * If the object bound to variable "varIndex" is shared, we must
	     * "copy on write" and append to a copy of the object.
	     */

	    if (Tcl_IsShared(varPtr[varIndex])) {
		SetVarToObj(varPtr, varIndex, Tcl_DuplicateObj(varPtr[varIndex]));
	    }

	    string = Tcl_GetStringFromObj(varPtr[varIndex], &size);

	    if (Tcl_GetIntForIndex(interp, objv[3], size-1, &length) != TCL_OK) {
		return TCL_ERROR;
	    }
	    if (length == TCL_INDEX_NONE) {
		Tcl_SetObjResult(interp, Tcl_NewStringObj(
			"index value out of range", -1));
		return TCL_ERROR;
	    }

	    Tcl_AppendToObj(varPtr[varIndex], string + length, size - length);
	    Tcl_SetObjResult(interp, varPtr[varIndex]);
	    break;
	case 12:			/* appendself2 */
	    if (objc != 4) {
		goto wrongNumArgs;
	    }
	    if (varPtr[varIndex] == NULL) {
		SetVarToObj(varPtr, varIndex, Tcl_NewObj());
	    }

	    /*
	     * If the object bound to variable "varIndex" is shared, we must
	     * "copy on write" and append to a copy of the object.
	     */

	    if (Tcl_IsShared(varPtr[varIndex])) {
		SetVarToObj(varPtr, varIndex, Tcl_DuplicateObj(varPtr[varIndex]));
	    }

	    unicode = Tcl_GetUnicodeFromObj(varPtr[varIndex], &size);

	    if (Tcl_GetIntForIndex(interp, objv[3], size-1, &length) != TCL_OK) {
		return TCL_ERROR;
	    }
	    if (length == TCL_INDEX_NONE) {
		Tcl_SetObjResult(interp, Tcl_NewStringObj(
			"index value out of range", -1));
		return TCL_ERROR;
	    }

	    Tcl_AppendUnicodeToObj(varPtr[varIndex], unicode + length, size - length);
	    Tcl_SetObjResult(interp, varPtr[varIndex]);
	    break;
	case 13: /* newunicode*/
	    unicode = (Tcl_UniChar *)Tcl_Alloc((objc - 3) * sizeof(Tcl_UniChar));
	    for (i = 0; i < (objc - 3); ++i) {
		int val;
		if (Tcl_GetIntFromObj(interp, objv[i + 3], &val) != TCL_OK) {
		    break;
		}
		unicode[i] = (Tcl_UniChar)val;
	    }
	    if (i < (objc-3)) {
		Tcl_Free(unicode);
		return TCL_ERROR;
	    }
	    SetVarToObj(varPtr, varIndex, Tcl_NewUnicodeObj(unicode, objc - 3));
	    Tcl_SetObjResult(interp, varPtr[varIndex]);
	    Tcl_Free(unicode);
	    break;
    }

    return TCL_OK;
}

/*
 *------------------------------------------------------------------------
 *
 * TestbigdataCmd --
 *
 *    Implements the Tcl command testbigdata
 *	testbigdata string ?LEN? ?SPLIT? - returns 01234567890123...
 *      testbigdata bytearray ?LEN? ?SPLIT? - returns {0 1 2 3 4 5 6 7 8 9 0 1 ...}
 *      testbigdata dict ?SIZE? - returns dict mapping integers to themselves
 *    If no arguments given, returns the pattern used to generate strings.
 *    If SPLIT is specified, the character at that position is set to "X".
 *
 * Results:
 *    TCL_OK    - Success.
 *    TCL_ERROR - Error.
 *
 * Side effects:
 *    Interpreter result holds result or error message.
 *
 *------------------------------------------------------------------------
 */
static int
TestbigdataCmd (
    TCL_UNUSED(void *),
    Tcl_Interp *interp,    /* Current interpreter. */
    Tcl_Size objc,              /* Number of arguments. */
    Tcl_Obj *const objv[]) /* Argument objects. */
{
    static const char *const subcmds[] = {
	   "string", "bytearray", "list", "dict", NULL
    };
    enum options {
	   BIGDATA_STRING, BIGDATA_BYTEARRAY, BIGDATA_LIST, BIGDATA_DICT
    } idx;
    char *s;
    unsigned char *p;
    Tcl_WideInt i, len, split;
    Tcl_DString ds;
    Tcl_Obj *objPtr;
#define PATTERN_LEN 10
    Tcl_Obj *patternObjs[PATTERN_LEN];

    if (objc < 2 || objc > 4) {
	Tcl_WrongNumArgs(interp, 1, objv, "command ?len? ?split?");
	return TCL_ERROR;
    }
    if (Tcl_GetIndexFromObj(interp, objv[1], subcmds, "option", 0,
	    &idx) != TCL_OK) {
	return TCL_ERROR;
    }
    split = -1;
    if (objc == 2) {
	len = PATTERN_LEN;
    } else {
	if (Tcl_GetWideIntFromObj(interp, objv[2], &len) != TCL_OK) {
	    return TCL_ERROR;
	}
	if (objc == 4) {
	    if (Tcl_GetWideIntFromObj(interp, objv[3], &split) != TCL_OK) {
		return TCL_ERROR;
	    }
	    if (split >= len) {
		split = len - 1; /* Last position */
	    }
	}
    }
    /* Need one byte for nul terminator */
    Tcl_WideInt limit =
	sizeof(Tcl_Size) == sizeof(Tcl_WideInt) ? WIDE_MAX-1 : INT_MAX-1;
    if (len < 0 || len > limit) {
	Tcl_SetObjResult(
	    interp,
	    Tcl_ObjPrintf(
		"%s is greater than max permitted length %" TCL_LL_MODIFIER "d",
		Tcl_GetString(objv[2]),
		limit));
	return TCL_ERROR;
    }

    switch (idx) {
    case BIGDATA_STRING:
	Tcl_DStringInit(&ds);
	Tcl_DStringSetLength(&ds, len);/* Also stores \0 at index len+1 */
	s = Tcl_DStringValue(&ds);
	for (i = 0; i < len; ++i) {
	    s[i] = '0' + (i % PATTERN_LEN);
	}
	if (split >= 0) {
	    assert(split < len);
	    s[split] = 'X';
	}
	Tcl_DStringResult(interp, &ds);
	break;
    case BIGDATA_BYTEARRAY:
	objPtr = Tcl_NewByteArrayObj(NULL, len);
	p = Tcl_GetByteArrayFromObj(objPtr, &len);
	for (i = 0; i < len; ++i) {
	    p[i] = '0' + (i % PATTERN_LEN);
	}
	if (split >= 0) {
	    assert(split < len);
	    p[split] = 'X';
	}
	Tcl_SetObjResult(interp, objPtr);
	break;
    case BIGDATA_LIST:
	for (i = 0; i < PATTERN_LEN; ++i) {
	    patternObjs[i] = Tcl_NewIntObj(i);
	    Tcl_IncrRefCount(patternObjs[i]);
	}
	objPtr = Tcl_NewListObj(len, NULL);
	for (i = 0; i < len; ++i) {
	    Tcl_ListObjAppendElement(
		interp, objPtr, patternObjs[i % PATTERN_LEN]);
	}
	if (split >= 0) {
	    assert(split < len);
	    Tcl_Obj *splitMarker = Tcl_NewStringObj("X", 1);
	    Tcl_ListObjReplace(interp, objPtr, split, 1, 1, &splitMarker);
	}
	for (i = 0; i < PATTERN_LEN; ++i) {
	    patternObjs[i] = Tcl_NewIntObj(i);
	    Tcl_DecrRefCount(patternObjs[i]);
	}
	Tcl_SetObjResult(interp, objPtr);
	break;
    case BIGDATA_DICT:
	objPtr = Tcl_NewDictObj();
	for (i = 0; i < len; ++i) {
	    Tcl_Obj *objPtr2 = Tcl_NewWideIntObj(i);
	    Tcl_DictObjPut(interp, objPtr, objPtr2, objPtr2);
	}
	Tcl_SetObjResult(interp, objPtr);
	break;
    }
    return TCL_OK;
}

/*
 *----------------------------------------------------------------------
 *
 * SetVarToObj --
 *
 *	Utility routine to assign a Tcl_Obj* to a test variable. The
 *	Tcl_Obj* can be NULL.
 *
 * Results:
 *	None.
 *
 * Side effects:
 *	This routine handles ref counting details for assignment: i.e. the old
 *	value's ref count must be decremented (if not NULL) and the new one
 *	incremented (also if not NULL).
 *
 *----------------------------------------------------------------------
 */

static void
SetVarToObj(
    Tcl_Obj **varPtr,
    Tcl_Size varIndex,		/* Designates the assignment variable. */
    Tcl_Obj *objPtr)		/* Points to object to assign to var. */
{
    if (varPtr[varIndex] != NULL) {
	Tcl_DecrRefCount(varPtr[varIndex]);
    }
    varPtr[varIndex] = objPtr;
    if (objPtr != NULL) {
	Tcl_IncrRefCount(objPtr);
    }
}

/*
 *----------------------------------------------------------------------
 *
 * GetVariableIndex --
 *
 *	Utility routine to get a test variable index from the command line.
 *
 * Results:
 *	A standard Tcl object result.
 *
 * Side effects:
 *	None.
 *
 *----------------------------------------------------------------------
 */

static int
GetVariableIndex(
    Tcl_Interp *interp,		/* Interpreter for error reporting. */
    Tcl_Obj *obj,		/* The variable index
				 * specified as a nonnegative number less than
				 * NUMBER_OF_OBJECT_VARS. */
    Tcl_Size *indexPtr)		/* Place to store converted result. */
{
    Tcl_Size index;

    if (Tcl_GetIntForIndex(interp, obj, NUMBER_OF_OBJECT_VARS - 1, &index) != TCL_OK) {
	return TCL_ERROR;
    }
    if (index == TCL_INDEX_NONE) {
	Tcl_ResetResult(interp);
	Tcl_AppendToObj(Tcl_GetObjResult(interp), "bad variable index", -1);
	return TCL_ERROR;
    }

    *indexPtr = index;
    return TCL_OK;
}

/*
 *----------------------------------------------------------------------
 *
 * CheckIfVarUnset --
 *
 *	Utility function that checks whether a test variable is readable:
 *	i.e., that varPtr[varIndex] is non-NULL.
 *
 * Results:
 *	1 if the test variable is unset (NULL); 0 otherwise.
 *
 * Side effects:
 *	Sets the interpreter result to an error message if the variable is
 *	unset (NULL).
 *
 *----------------------------------------------------------------------
 */

static int
CheckIfVarUnset(
    Tcl_Interp *interp,		/* Interpreter for error reporting. */
    Tcl_Obj ** varPtr,
    Tcl_Size varIndex)		/* Index of the test variable to check. */
{
    if (varIndex < 0 || varPtr[varIndex] == NULL) {
	char buf[32 + TCL_INTEGER_SPACE];

	snprintf(buf, sizeof(buf), "variable %" TCL_SIZE_MODIFIER "d is unset (NULL)", varIndex);
	Tcl_ResetResult(interp);
	Tcl_AppendToObj(Tcl_GetObjResult(interp), buf, -1);
	return 1;
    }
    return 0;
}

/*
 * Local Variables:
 * mode: c
 * c-basic-offset: 4
 * fill-column: 78
 * End:
 */<|MERGE_RESOLUTION|>--- conflicted
+++ resolved
@@ -121,15 +121,10 @@
     Tcl_CreateObjCommand2(interp, "testobj", TestobjCmd, NULL, NULL);
     Tcl_CreateObjCommand2(interp, "teststringobj", TeststringobjCmd,
 	    NULL, NULL);
-<<<<<<< HEAD
-    Tcl_CreateObjCommand2(interp, "testbigdata", TestbigdataCmd,
-	    NULL, NULL);
-=======
     if (sizeof(Tcl_Size) == sizeof(Tcl_WideInt)) {
-	Tcl_CreateObjCommand(interp, "testbigdata", TestbigdataCmd,
+	Tcl_CreateObjCommand2(interp, "testbigdata", TestbigdataCmd,
 		NULL, NULL);
     }
->>>>>>> 3d041341
     return TCL_OK;
 }
 