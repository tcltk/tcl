/*
 * tclTestObj.c --
 *
 *	This file contains C command functions for the additional Tcl commands
 *	that are used for testing implementations of the Tcl object types.
 *	These commands are not normally included in Tcl applications; they're
 *	only used for testing.
 *
 * Copyright © 1995-1998 Sun Microsystems, Inc.
 * Copyright © 1999 Scriptics Corporation.
 * Copyright © 2005 Kevin B. Kenny.  All rights reserved.
 *
 * See the file "license.terms" for information on usage and redistribution of
 * this file, and for a DISCLAIMER OF ALL WARRANTIES.
 */

#undef BUILD_tcl
#ifndef USE_TCL_STUBS
#   define USE_TCL_STUBS
#endif
#define TCLBOOLWARNING(boolPtr) /* needed here because we compile with -Wc++-compat */
#include "tclInt.h"
#ifdef TCL_WITH_EXTERNAL_TOMMATH
#   include "tommath.h"
#else
#   include "tclTomMath.h"
#endif
#include "tclStringRep.h"

#include <assert.h>

/*
 * Forward declarations for functions defined later in this file:
 */

static int		CheckIfVarUnset(Tcl_Interp *interp, Tcl_Obj **varPtr, Tcl_Size varIndex);
static int		GetVariableIndex(Tcl_Interp *interp,
			    Tcl_Obj *obj, Tcl_Size *indexPtr);
static void		SetVarToObj(Tcl_Obj **varPtr, Tcl_Size varIndex, Tcl_Obj *objPtr);
static Tcl_ObjCmdProc	TestbignumobjCmd;
static Tcl_ObjCmdProc	TestbooleanobjCmd;
static Tcl_ObjCmdProc	TestdoubleobjCmd;
static Tcl_ObjCmdProc	TestindexobjCmd;
static Tcl_ObjCmdProc	TestintobjCmd;
static Tcl_ObjCmdProc	TestlistobjCmd;
static Tcl_ObjCmdProc	TestobjCmd;
static Tcl_ObjCmdProc	TeststringobjCmd;
static Tcl_ObjCmdProc	TestbigdataCmd;

#define VARPTR_KEY "TCLOBJTEST_VARPTR"
#define NUMBER_OF_OBJECT_VARS 20

static void
VarPtrDeleteProc(
    void *clientData,
    TCL_UNUSED(Tcl_Interp *))
{
    int i;
    Tcl_Obj **varPtr = (Tcl_Obj **) clientData;
    for (i = 0;  i < NUMBER_OF_OBJECT_VARS;  i++) {
	if (varPtr[i]) {
	    Tcl_DecrRefCount(varPtr[i]);
	}
    }
    Tcl_Free(varPtr);
}

static Tcl_Obj **
GetVarPtr(
    Tcl_Interp *interp)
{
    Tcl_InterpDeleteProc *proc;

    return (Tcl_Obj **) Tcl_GetAssocData(interp, VARPTR_KEY, &proc);
}

/*
 *----------------------------------------------------------------------
 *
 * TclObjTest_Init --
 *
 *	This function creates additional commands that are used to test the
 *	Tcl object support.
 *
 * Results:
 *	Returns a standard Tcl completion code, and leaves an error
 *	message in the interp's result if an error occurs.
 *
 * Side effects:
 *	Creates and registers several new testing commands.
 *
 *----------------------------------------------------------------------
 */

int
TclObjTest_Init(
    Tcl_Interp *interp)
{
    int i;
    /*
     * An array of Tcl_Obj pointers used in the commands that operate on or get
     * the values of Tcl object-valued variables. varPtr[i] is the i-th variable's
     * Tcl_Obj *.
     */
    Tcl_Obj **varPtr;

#ifndef TCL_WITH_EXTERNAL_TOMMATH
    if (Tcl_TomMath_InitStubs(interp, "9.0-") == NULL) {
	return TCL_ERROR;
    }
#endif
    varPtr = (Tcl_Obj **)Tcl_Alloc(NUMBER_OF_OBJECT_VARS * sizeof(varPtr[0]));
    if (!varPtr) {
	return TCL_ERROR;
    }
    Tcl_SetAssocData(interp, VARPTR_KEY, VarPtrDeleteProc, varPtr);
    for (i = 0;  i < NUMBER_OF_OBJECT_VARS;  i++) {
	varPtr[i] = NULL;
    }

    Tcl_CreateObjCommand(interp, "testbignumobj", TestbignumobjCmd,
	    NULL, NULL);
    Tcl_CreateObjCommand(interp, "testbooleanobj", TestbooleanobjCmd,
	    NULL, NULL);
    Tcl_CreateObjCommand(interp, "testdoubleobj", TestdoubleobjCmd,
	    NULL, NULL);
    Tcl_CreateObjCommand(interp, "testintobj", TestintobjCmd,
	    NULL, NULL);
    Tcl_CreateObjCommand(interp, "testindexobj", TestindexobjCmd,
	    NULL, NULL);
    Tcl_CreateObjCommand(interp, "testlistobj", TestlistobjCmd,
	    NULL, NULL);
    Tcl_CreateObjCommand(interp, "testobj", TestobjCmd, NULL, NULL);
    Tcl_CreateObjCommand(interp, "teststringobj", TeststringobjCmd,
	    NULL, NULL);
    if (sizeof(Tcl_Size) == sizeof(Tcl_WideInt)) {
	Tcl_CreateObjCommand(interp, "testbigdata", TestbigdataCmd,
		NULL, NULL);
    }
    return TCL_OK;
}

/*
 *----------------------------------------------------------------------
 *
 * TestbignumobjCmd --
 *
 *	This function implements the "testbignumobj" command.  It is used
 *	to exercise the bignum Tcl object type implementation.
 *
 * Results:
 *	Returns a standard Tcl object result.
 *
 * Side effects:
 *	Creates and frees bignum objects; converts objects to have bignum
 *	type.
 *
 *----------------------------------------------------------------------
 */

static int
TestbignumobjCmd(
    TCL_UNUSED(void *),
    Tcl_Interp *interp,		/* Tcl interpreter */
    int objc,			/* Argument count */
    Tcl_Obj *const objv[])	/* Argument vector */
{
    static const char *const subcmds[] = {
	"set", "get", "mult10", "div10", "iseven", "radixsize", NULL
    };
    enum options {
	BIGNUM_SET, BIGNUM_GET, BIGNUM_MULT10, BIGNUM_DIV10, BIGNUM_ISEVEN,
	BIGNUM_RADIXSIZE
    } idx;
    int index;
    Tcl_Size varIndex;
    const char *string;
    mp_int bignumValue;
    Tcl_Obj **varPtr;

    if (objc < 3) {
	Tcl_WrongNumArgs(interp, 1, objv, "option ?arg ...?");
	return TCL_ERROR;
    }
    if (Tcl_GetIndexFromObj(interp, objv[1], subcmds, "option", 0,
	    &idx) != TCL_OK) {
	return TCL_ERROR;
    }
    if (GetVariableIndex(interp, objv[2], &varIndex) != TCL_OK) {
	return TCL_ERROR;
    }
    varPtr = GetVarPtr(interp);

    switch (idx) {
    case BIGNUM_SET:
	if (objc != 4) {
	    Tcl_WrongNumArgs(interp, 2, objv, "var value");
	    return TCL_ERROR;
	}
	string = Tcl_GetString(objv[3]);
	if (mp_init(&bignumValue) != MP_OKAY) {
	    Tcl_SetObjResult(interp,
		    Tcl_NewStringObj("error in mp_init", -1));
	    return TCL_ERROR;
	}
	if (mp_read_radix(&bignumValue, string, 10) != MP_OKAY) {
	    mp_clear(&bignumValue);
	    Tcl_SetObjResult(interp,
		    Tcl_NewStringObj("error in mp_read_radix", -1));
	    return TCL_ERROR;
	}

	/*
	 * If the object currently bound to the variable with index varIndex
	 * has ref count 1 (i.e. the object is unshared) we can modify that
	 * object directly.  Otherwise, if RC>1 (i.e. the object is shared),
	 * we must create a new object to modify/set and decrement the old
	 * formerly-shared object's ref count. This is "copy on write".
	 */

	if ((varPtr[varIndex] != NULL) && !Tcl_IsShared(varPtr[varIndex])) {
	    Tcl_SetBignumObj(varPtr[varIndex], &bignumValue);
	} else {
	    SetVarToObj(varPtr, varIndex, Tcl_NewBignumObj(&bignumValue));
	}
	break;

    case BIGNUM_GET:
	if (objc != 3) {
	    Tcl_WrongNumArgs(interp, 2, objv, "varIndex");
	    return TCL_ERROR;
	}
	if (CheckIfVarUnset(interp, varPtr,varIndex)) {
	    return TCL_ERROR;
	}
	break;

    case BIGNUM_MULT10:
	if (objc != 3) {
	    Tcl_WrongNumArgs(interp, 2, objv, "varIndex");
	    return TCL_ERROR;
	}
	if (CheckIfVarUnset(interp, varPtr,varIndex)) {
	    return TCL_ERROR;
	}
	if (Tcl_GetBignumFromObj(interp, varPtr[varIndex],
		&bignumValue) != TCL_OK) {
	    return TCL_ERROR;
	}
	if (mp_mul_d(&bignumValue, 10, &bignumValue) != MP_OKAY) {
	    mp_clear(&bignumValue);
	    Tcl_SetObjResult(interp,
		    Tcl_NewStringObj("error in mp_mul_d", -1));
	    return TCL_ERROR;
	}
	if (!Tcl_IsShared(varPtr[varIndex])) {
	    Tcl_SetBignumObj(varPtr[varIndex], &bignumValue);
	} else {
	    SetVarToObj(varPtr, varIndex, Tcl_NewBignumObj(&bignumValue));
	}
	break;

    case BIGNUM_DIV10:
	if (objc != 3) {
	    Tcl_WrongNumArgs(interp, 2, objv, "varIndex");
	    return TCL_ERROR;
	}
	if (CheckIfVarUnset(interp, varPtr,varIndex)) {
	    return TCL_ERROR;
	}
	if (Tcl_GetBignumFromObj(interp, varPtr[varIndex],
		&bignumValue) != TCL_OK) {
	    return TCL_ERROR;
	}
	if (mp_div_d(&bignumValue, 10, &bignumValue, NULL) != MP_OKAY) {
	    mp_clear(&bignumValue);
	    Tcl_SetObjResult(interp,
		    Tcl_NewStringObj("error in mp_div_d", -1));
	    return TCL_ERROR;
	}
	if (!Tcl_IsShared(varPtr[varIndex])) {
	    Tcl_SetBignumObj(varPtr[varIndex], &bignumValue);
	} else {
	    SetVarToObj(varPtr, varIndex, Tcl_NewBignumObj(&bignumValue));
	}
	break;

    case BIGNUM_ISEVEN:
	if (objc != 3) {
	    Tcl_WrongNumArgs(interp, 2, objv, "varIndex");
	    return TCL_ERROR;
	}
	if (CheckIfVarUnset(interp, varPtr,varIndex)) {
	    return TCL_ERROR;
	}
	if (Tcl_GetBignumFromObj(interp, varPtr[varIndex],
		&bignumValue) != TCL_OK) {
	    return TCL_ERROR;
	}
	if (mp_mod_2d(&bignumValue, 1, &bignumValue) != MP_OKAY) {
	    mp_clear(&bignumValue);
	    Tcl_SetObjResult(interp,
		    Tcl_NewStringObj("error in mp_mod_2d", -1));
	    return TCL_ERROR;
	}
	if (!Tcl_IsShared(varPtr[varIndex])) {
	    Tcl_SetBooleanObj(varPtr[varIndex], mp_iszero(&bignumValue));
	} else {
	    SetVarToObj(varPtr, varIndex, Tcl_NewBooleanObj(mp_iszero(&bignumValue)));
	}
	mp_clear(&bignumValue);
	break;

    case BIGNUM_RADIXSIZE:
	if (objc != 3) {
	    Tcl_WrongNumArgs(interp, 2, objv, "varIndex");
	    return TCL_ERROR;
	}
	if (CheckIfVarUnset(interp, varPtr,varIndex)) {
	    return TCL_ERROR;
	}
	if (Tcl_GetBignumFromObj(interp, varPtr[varIndex],
		&bignumValue) != TCL_OK) {
	    return TCL_ERROR;
	}
	if (mp_radix_size(&bignumValue, 10, &index) != MP_OKAY) {
	    return TCL_ERROR;
	}
	if (!Tcl_IsShared(varPtr[varIndex])) {
	    Tcl_SetWideIntObj(varPtr[varIndex], index);
	} else {
	    SetVarToObj(varPtr, varIndex, Tcl_NewWideIntObj(index));
	}
	mp_clear(&bignumValue);
	break;
    }

    Tcl_SetObjResult(interp, varPtr[varIndex]);
    return TCL_OK;
}

/*
 *----------------------------------------------------------------------
 *
 * TestbooleanobjCmd --
 *
 *	This function implements the "testbooleanobj" command.  It is used to
 *	test the boolean Tcl object type implementation.
 *
 * Results:
 *	A standard Tcl object result.
 *
 * Side effects:
 *	Creates and frees boolean objects, and also converts objects to
 *	have boolean type.
 *
 *----------------------------------------------------------------------
 */

static int
TestbooleanobjCmd(
    TCL_UNUSED(void *),
    Tcl_Interp *interp,		/* Current interpreter. */
    int objc,			/* Number of arguments. */
    Tcl_Obj *const objv[])	/* Argument objects. */
{
    Tcl_Size varIndex;
    int boolValue;
    const char *subCmd;
    Tcl_Obj **varPtr;

    if (objc < 3) {
	wrongNumArgs:
	Tcl_WrongNumArgs(interp, 1, objv, "option arg ?arg ...?");
	return TCL_ERROR;
    }

    if (GetVariableIndex(interp, objv[2], &varIndex) != TCL_OK) {
	return TCL_ERROR;
    }

    varPtr = GetVarPtr(interp);

    subCmd = Tcl_GetString(objv[1]);
    if (strcmp(subCmd, "set") == 0) {
	if (objc != 4) {
	    goto wrongNumArgs;
	}
	if (Tcl_GetBooleanFromObj(interp, objv[3], &boolValue) != TCL_OK) {
	    return TCL_ERROR;
	}

	/*
	 * If the object currently bound to the variable with index varIndex
	 * has ref count 1 (i.e. the object is unshared) we can modify that
	 * object directly. Otherwise, if RC>1 (i.e. the object is shared),
	 * we must create a new object to modify/set and decrement the old
	 * formerly-shared object's ref count. This is "copy on write".
	 */

	if ((varPtr[varIndex] != NULL) && !Tcl_IsShared(varPtr[varIndex])) {
	    Tcl_SetBooleanObj(varPtr[varIndex], boolValue);
	} else {
	    SetVarToObj(varPtr, varIndex, Tcl_NewBooleanObj(boolValue));
	}
	Tcl_SetObjResult(interp, varPtr[varIndex]);
    } else if (strcmp(subCmd, "get") == 0) {
	if (objc != 3) {
	    goto wrongNumArgs;
	}
	if (CheckIfVarUnset(interp, varPtr,varIndex)) {
	    return TCL_ERROR;
	}
	Tcl_SetObjResult(interp, varPtr[varIndex]);
    } else if (strcmp(subCmd, "not") == 0) {
	if (objc != 3) {
	    goto wrongNumArgs;
	}
	if (CheckIfVarUnset(interp, varPtr,varIndex)) {
	    return TCL_ERROR;
	}
	if (Tcl_GetBooleanFromObj(interp, varPtr[varIndex],
		&boolValue) != TCL_OK) {
	    return TCL_ERROR;
	}
	if (!Tcl_IsShared(varPtr[varIndex])) {
	    Tcl_SetBooleanObj(varPtr[varIndex], !boolValue);
	} else {
	    SetVarToObj(varPtr, varIndex, Tcl_NewBooleanObj(!boolValue));
	}
	Tcl_SetObjResult(interp, varPtr[varIndex]);
    } else {
	Tcl_AppendStringsToObj(Tcl_GetObjResult(interp),
		"bad option \"", Tcl_GetString(objv[1]),
		"\": must be set, get, or not", (char *)NULL);
	return TCL_ERROR;
    }
    return TCL_OK;
}

/*
 *----------------------------------------------------------------------
 *
 * TestdoubleobjCmd --
 *
 *	This function implements the "testdoubleobj" command.  It is used to
 *	test the double-precision floating point Tcl object type
 *	implementation.
 *
 * Results:
 *	A standard Tcl object result.
 *
 * Side effects:
 *	Creates and frees double objects, and also converts objects to
 *	have double type.
 *
 *----------------------------------------------------------------------
 */

static int
TestdoubleobjCmd(
    TCL_UNUSED(void *),
    Tcl_Interp *interp,		/* Current interpreter. */
    int objc,			/* Number of arguments. */
    Tcl_Obj *const objv[])	/* Argument objects. */
{
    Tcl_Size varIndex;
    double doubleValue;
    const char *subCmd;
    Tcl_Obj **varPtr;

    if (objc < 3) {
	wrongNumArgs:
	Tcl_WrongNumArgs(interp, 1, objv, "option arg ?arg ...?");
	return TCL_ERROR;
    }

    varPtr = GetVarPtr(interp);

    if (GetVariableIndex(interp, objv[2], &varIndex) != TCL_OK) {
	return TCL_ERROR;
    }

    subCmd = Tcl_GetString(objv[1]);
    if (strcmp(subCmd, "set") == 0) {
	if (objc != 4) {
	    goto wrongNumArgs;
	}
	if (Tcl_GetDouble(interp, Tcl_GetString(objv[3]), &doubleValue) != TCL_OK) {
	    return TCL_ERROR;
	}

	/*
	 * If the object currently bound to the variable with index varIndex
	 * has ref count 1 (i.e. the object is unshared) we can modify that
	 * object directly. Otherwise, if RC>1 (i.e. the object is shared), we
	 * must create a new object to modify/set and decrement the old
	 * formerly-shared object's ref count. This is "copy on write".
	 */

	if ((varPtr[varIndex] != NULL) && !Tcl_IsShared(varPtr[varIndex])) {
	    Tcl_SetDoubleObj(varPtr[varIndex], doubleValue);
	} else {
	    SetVarToObj(varPtr, varIndex, Tcl_NewDoubleObj(doubleValue));
	}
	Tcl_SetObjResult(interp, varPtr[varIndex]);
    } else if (strcmp(subCmd, "get") == 0) {
	if (objc != 3) {
	    goto wrongNumArgs;
	}
	if (CheckIfVarUnset(interp, varPtr,varIndex)) {
	    return TCL_ERROR;
	}
	Tcl_SetObjResult(interp, varPtr[varIndex]);
    } else if (strcmp(subCmd, "mult10") == 0) {
	if (objc != 3) {
	    goto wrongNumArgs;
	}
	if (CheckIfVarUnset(interp, varPtr,varIndex)) {
	    return TCL_ERROR;
	}
	if (Tcl_GetDoubleFromObj(interp, varPtr[varIndex],
		&doubleValue) != TCL_OK) {
	    return TCL_ERROR;
	}
	if (!Tcl_IsShared(varPtr[varIndex])) {
	    Tcl_SetDoubleObj(varPtr[varIndex], doubleValue * 10.0);
	} else {
	    SetVarToObj(varPtr, varIndex, Tcl_NewDoubleObj(doubleValue * 10.0));
	}
	Tcl_SetObjResult(interp, varPtr[varIndex]);
    } else if (strcmp(subCmd, "div10") == 0) {
	if (objc != 3) {
	    goto wrongNumArgs;
	}
	if (CheckIfVarUnset(interp, varPtr,varIndex)) {
	    return TCL_ERROR;
	}
	if (Tcl_GetDoubleFromObj(interp, varPtr[varIndex],
		&doubleValue) != TCL_OK) {
	    return TCL_ERROR;
	}
	if (!Tcl_IsShared(varPtr[varIndex])) {
	    Tcl_SetDoubleObj(varPtr[varIndex], doubleValue / 10.0);
	} else {
	    SetVarToObj(varPtr, varIndex, Tcl_NewDoubleObj(doubleValue / 10.0));
	}
	Tcl_SetObjResult(interp, varPtr[varIndex]);
    } else {
	Tcl_AppendStringsToObj(Tcl_GetObjResult(interp),
		"bad option \"", Tcl_GetString(objv[1]),
		"\": must be set, get, mult10, or div10", (char *)NULL);
	return TCL_ERROR;
    }
    return TCL_OK;
}

/*
 *----------------------------------------------------------------------
 *
 * TestindexobjCmd --
 *
 *	This function implements the "testindexobj" command. It is used to
 *	test the index Tcl object type implementation.
 *
 * Results:
 *	A standard Tcl object result.
 *
 * Side effects:
 *	Creates and frees int objects, and also converts objects to
 *	have int type.
 *
 *----------------------------------------------------------------------
 */

static int
TestindexobjCmd(
    TCL_UNUSED(void *),
    Tcl_Interp *interp,		/* Current interpreter. */
    int objc,			/* Number of arguments. */
    Tcl_Obj *const objv[])	/* Argument objects. */
{
    int allowAbbrev, index, setError, i, result;
    Tcl_Size index2;
    const char **argv;
    static const char *const tablePtr[] = {"a", "b", "check", NULL};

    /*
     * Keep this structure declaration in sync with tclIndexObj.c
     */
    struct IndexRep {
	void *tablePtr;		/* Pointer to the table of strings. */
	Tcl_Size offset;		/* Offset between table entries. */
	Tcl_Size index;		/* Selected index into table. */
    } *indexRep;

    if ((objc == 3) && (strcmp(Tcl_GetString(objv[1]),
	    "check") == 0)) {
	/*
	 * This code checks to be sure that the results of Tcl_GetIndexFromObj
	 * are properly cached in the object and returned on subsequent
	 * lookups.
	 */

	if (Tcl_GetIntForIndex(interp, objv[2], TCL_INDEX_NONE, &index2) != TCL_OK) {
	    return TCL_ERROR;
	}

	Tcl_GetIndexFromObj(NULL, objv[1], tablePtr, "token", 0, &index);
	indexRep = (struct IndexRep *)objv[1]->internalRep.twoPtrValue.ptr1;
	indexRep->index = index2;
	result = Tcl_GetIndexFromObj(NULL, objv[1],
		tablePtr, "token", 0, &index);
	if (result == TCL_OK) {
	    Tcl_SetWideIntObj(Tcl_GetObjResult(interp), index);
	}
	return result;
    }

    if (objc < 5) {
	Tcl_AppendToObj(Tcl_GetObjResult(interp), "wrong # args", -1);
	return TCL_ERROR;
    }

    if (Tcl_GetBooleanFromObj(interp, objv[1], &setError) != TCL_OK) {
	return TCL_ERROR;
    }
    if (Tcl_GetBooleanFromObj(interp, objv[2], &allowAbbrev) != TCL_OK) {
	return TCL_ERROR;
    }

    argv = (const char **)Tcl_Alloc((objc-3) * sizeof(char *));
    for (i = 4; i < objc; i++) {
	argv[i-4] = Tcl_GetString(objv[i]);
    }
    argv[objc-4] = NULL;

    result = Tcl_GetIndexFromObj((setError? interp : NULL), objv[3],
	    argv, "token", TCL_INDEX_TEMP_TABLE|(allowAbbrev? 0 : TCL_EXACT),
	    &index);
    Tcl_Free((void *)argv);
    if (result == TCL_OK) {
	Tcl_SetWideIntObj(Tcl_GetObjResult(interp), index);
    }
    return result;
}

/*
 *----------------------------------------------------------------------
 *
 * TestintobjCmd --
 *
 *	This function implements the "testintobj" command. It is used to
 *	test the int Tcl object type implementation.
 *
 * Results:
 *	A standard Tcl object result.
 *
 * Side effects:
 *	Creates and frees int objects, and also converts objects to
 *	have int type.
 *
 *----------------------------------------------------------------------
 */

static int
TestintobjCmd(
    TCL_UNUSED(void *),
    Tcl_Interp *interp,		/* Current interpreter. */
    int objc,			/* Number of arguments. */
    Tcl_Obj *const objv[])	/* Argument objects. */
{
    Tcl_Size varIndex;
#if (INT_MAX != LONG_MAX)   /* int is not the same size as long */
    int i;
#endif
    Tcl_WideInt wideValue;
    const char *subCmd;
    Tcl_Obj **varPtr;

    if (objc < 3) {
	wrongNumArgs:
	Tcl_WrongNumArgs(interp, 1, objv, "option arg ?arg ...?");
	return TCL_ERROR;
    }

    varPtr = GetVarPtr(interp);
    if (GetVariableIndex(interp, objv[2], &varIndex) != TCL_OK) {
	return TCL_ERROR;
    }

    subCmd = Tcl_GetString(objv[1]);
    if (strcmp(subCmd, "set") == 0) {
	if (objc != 4) {
	    goto wrongNumArgs;
	}
	if (Tcl_GetWideIntFromObj(interp, objv[3], &wideValue) != TCL_OK) {
	    return TCL_ERROR;
	}

	/*
	 * If the object currently bound to the variable with index varIndex
	 * has ref count 1 (i.e. the object is unshared) we can modify that
	 * object directly. Otherwise, if RC>1 (i.e. the object is shared), we
	 * must create a new object to modify/set and decrement the old
	 * formerly-shared object's ref count. This is "copy on write".
	 */

	if ((varPtr[varIndex] != NULL) && !Tcl_IsShared(varPtr[varIndex])) {
	    Tcl_SetWideIntObj(varPtr[varIndex], wideValue);
	} else {
	    SetVarToObj(varPtr, varIndex, Tcl_NewWideIntObj(wideValue));
	}
	Tcl_SetObjResult(interp, varPtr[varIndex]);
    } else if (strcmp(subCmd, "set2") == 0) { /* doesn't set result */
	if (objc != 4) {
	    goto wrongNumArgs;
	}
	if (Tcl_GetWideIntFromObj(interp, objv[3], &wideValue) != TCL_OK) {
	    return TCL_ERROR;
	}
	if ((varPtr[varIndex] != NULL) && !Tcl_IsShared(varPtr[varIndex])) {
	    Tcl_SetWideIntObj(varPtr[varIndex], wideValue);
	} else {
	    SetVarToObj(varPtr, varIndex, Tcl_NewWideIntObj(wideValue));
	}
    } else if (strcmp(subCmd, "setint") == 0) {
	if (objc != 4) {
	    goto wrongNumArgs;
	}
	if (Tcl_GetWideIntFromObj(interp, objv[3], &wideValue) != TCL_OK) {
	    return TCL_ERROR;
	}
	if ((varPtr[varIndex] != NULL) && !Tcl_IsShared(varPtr[varIndex])) {
	    Tcl_SetWideIntObj(varPtr[varIndex], wideValue);
	} else {
	    SetVarToObj(varPtr, varIndex, Tcl_NewWideIntObj(wideValue));
	}
	Tcl_SetObjResult(interp, varPtr[varIndex]);
    } else if (strcmp(subCmd, "setmax") == 0) {
	Tcl_WideInt maxWide = WIDE_MAX;
	if (objc != 3) {
	    goto wrongNumArgs;
	}
	if ((varPtr[varIndex] != NULL) && !Tcl_IsShared(varPtr[varIndex])) {
	    Tcl_SetWideIntObj(varPtr[varIndex], maxWide);
	} else {
	    SetVarToObj(varPtr, varIndex, Tcl_NewWideIntObj(maxWide));
	}
    } else if (strcmp(subCmd, "ismax") == 0) {
	if (objc != 3) {
	    goto wrongNumArgs;
	}
	if (CheckIfVarUnset(interp, varPtr,varIndex)) {
	    return TCL_ERROR;
	}
	if (Tcl_GetWideIntFromObj(interp, varPtr[varIndex], &wideValue) != TCL_OK) {
	    return TCL_ERROR;
	}
	Tcl_AppendToObj(Tcl_GetObjResult(interp),
		((wideValue == WIDE_MAX)? "1" : "0"), -1);
    } else if (strcmp(subCmd, "get") == 0) {
	if (objc != 3) {
	    goto wrongNumArgs;
	}
	if (CheckIfVarUnset(interp, varPtr,varIndex)) {
	    return TCL_ERROR;
	}
	Tcl_SetObjResult(interp, varPtr[varIndex]);
    } else if (strcmp(subCmd, "get2") == 0) {
	if (objc != 3) {
	    goto wrongNumArgs;
	}
	if (CheckIfVarUnset(interp, varPtr,varIndex)) {
	    return TCL_ERROR;
	}
	Tcl_AppendToObj(Tcl_GetObjResult(interp), Tcl_GetString(varPtr[varIndex]), -1);
    } else if (strcmp(subCmd, "inttoobigtest") == 0) {
	/*
	 * If long ints have more bits than ints on this platform, verify that
	 * Tcl_GetIntFromObj returns an error if the long int held in an
	 * integer object's internal representation is too large to fit in an
	 * int.
	 */

	if (objc != 3) {
	    goto wrongNumArgs;
	}
#if (INT_MAX == LONG_MAX)   /* int is same size as long int */
	Tcl_AppendToObj(Tcl_GetObjResult(interp), "1", -1);
#else
	if ((varPtr[varIndex] != NULL) && !Tcl_IsShared(varPtr[varIndex])) {
	    Tcl_SetWideIntObj(varPtr[varIndex], LONG_MAX);
	} else {
	    SetVarToObj(varPtr, varIndex, Tcl_NewWideIntObj(LONG_MAX));
	}
	if (Tcl_GetIntFromObj(interp, varPtr[varIndex], &i) != TCL_OK) {
	    Tcl_ResetResult(interp);
	    Tcl_AppendToObj(Tcl_GetObjResult(interp), "1", -1);
	    return TCL_OK;
	}
	Tcl_AppendToObj(Tcl_GetObjResult(interp), "0", -1);
#endif
    } else if (strcmp(subCmd, "mult10") == 0) {
	if (objc != 3) {
	    goto wrongNumArgs;
	}
	if (CheckIfVarUnset(interp, varPtr,varIndex)) {
	    return TCL_ERROR;
	}
	if (Tcl_GetWideIntFromObj(interp, varPtr[varIndex],
		&wideValue) != TCL_OK) {
	    return TCL_ERROR;
	}
	if (!Tcl_IsShared(varPtr[varIndex])) {
	    Tcl_SetWideIntObj(varPtr[varIndex], wideValue * 10);
	} else {
	    SetVarToObj(varPtr, varIndex, Tcl_NewWideIntObj(wideValue * 10));
	}
	Tcl_SetObjResult(interp, varPtr[varIndex]);
    } else if (strcmp(subCmd, "div10") == 0) {
	if (objc != 3) {
	    goto wrongNumArgs;
	}
	if (CheckIfVarUnset(interp, varPtr,varIndex)) {
	    return TCL_ERROR;
	}
	if (Tcl_GetWideIntFromObj(interp, varPtr[varIndex],
		&wideValue) != TCL_OK) {
	    return TCL_ERROR;
	}
	if (!Tcl_IsShared(varPtr[varIndex])) {
	    Tcl_SetWideIntObj(varPtr[varIndex], wideValue / 10);
	} else {
	    SetVarToObj(varPtr, varIndex, Tcl_NewWideIntObj(wideValue / 10));
	}
	Tcl_SetObjResult(interp, varPtr[varIndex]);
    } else {
	Tcl_AppendStringsToObj(Tcl_GetObjResult(interp),
		"bad option \"", Tcl_GetString(objv[1]),
		"\": must be set, get, get2, mult10, or div10", (char *)NULL);
	return TCL_ERROR;
    }
    return TCL_OK;
}

/*
 *-----------------------------------------------------------------------------
 *
 * TestlistobjCmd --
 *
 *	This function implements the 'testlistobj' command. It is used to
 *	test a few possible corner cases in list object manipulation from
 *	C code that cannot occur at the Tcl level.
 *
 *      Following new commands are added for 9.0 as regression tests for
 *      memory leaks and use-after-free. Unlike 8.6, 9.0 has multiple internal
 *      representations for lists.  It has to be ensured that corresponding
 *      implementations obey the invariants of the C list API. The script
 *      level tests do not suffice as Tcl list commands do not execute
 *      the same exact code path as the exported C API.
 *
 *      Note these new commands are only useful when Tcl is compiled with
 *      TCL_MEM_DEBUG defined.
 *
 *	indexmemcheck - loops calling Tcl_ListObjIndex on each element. This
 *	is to test that abstract lists returning elements do not depend
 *	on caller to free them. The test case should check allocated counts
 *      with the following sequence:
 *            set before <get memory counts>
 *            testobj set VARINDEX [list a b c] (or lseq etc.)
 *            testlistobj indexnoop VARINDEX
 *            testobj unset VARINDEX
 *            set after <get memory counts>
 *      after calling this command AND freeing the passed list. The targeted
 *      bug is if Tcl_LOI returns a ephemeral Tcl_Obj with no other reference
 *      resulting in a memory leak. Conversely, the command also checks
 *      that the Tcl_Obj returned by Tcl_LOI does not have a zero reference
 *      count since it is supposed to have at least one reference held
 *      by the list implementation. Returns a message in interp otherwise.
 *
 *      getelementsmemcheck - as above but for Tcl_ListObjGetElements

 *
 * Results:
 *	A standard Tcl object result.
 *
 * Side effects:
 *	Creates, manipulates and frees list objects.
 *
 *-----------------------------------------------------------------------------
 */

static int
TestlistobjCmd(
    TCL_UNUSED(void *),
    Tcl_Interp *interp,		/* Tcl interpreter */
    int objc,			/* Number of arguments */
    Tcl_Obj *const objv[])	/* Argument objects */
{
    /* Subcommands supported by this command */
    static const char* const subcommands[] = {
	"set",
	"get",
	"replace",
	"indexmemcheck",
	"getelementsmemcheck",
	"index",
	NULL
    };
    enum listobjCmdIndex {
	LISTOBJ_SET,
	LISTOBJ_GET,
	LISTOBJ_REPLACE,
	LISTOBJ_INDEXMEMCHECK,
	LISTOBJ_GETELEMENTSMEMCHECK,
	LISTOBJ_INDEX,
    } cmdIndex;

    Tcl_Size varIndex;		/* Variable number converted to binary */
    Tcl_Size first;			/* First index in the list */
    Tcl_Size count;			/* Count of elements in a list */
    Tcl_Obj **varPtr;
    Tcl_Size i, len;

    if (objc < 3) {
	Tcl_WrongNumArgs(interp, 1, objv, "option arg ?arg...?");
	return TCL_ERROR;
    }
    varPtr = GetVarPtr(interp);
    if (GetVariableIndex(interp, objv[2], &varIndex) != TCL_OK) {
	return TCL_ERROR;
    }
    if (Tcl_GetIndexFromObj(interp, objv[1], subcommands, "command",
			    0, &cmdIndex) != TCL_OK) {
	return TCL_ERROR;
    }
    switch(cmdIndex) {
    case LISTOBJ_SET:
	if ((varPtr[varIndex] != NULL) && !Tcl_IsShared(varPtr[varIndex])) {
	    Tcl_SetListObj(varPtr[varIndex], objc-3, objv+3);
	} else {
	    SetVarToObj(varPtr, varIndex, Tcl_NewListObj(objc-3, objv+3));
	}
	Tcl_SetObjResult(interp, varPtr[varIndex]);
	break;

    case LISTOBJ_GET:
	if (objc != 3) {
	    Tcl_WrongNumArgs(interp, 2, objv, "varIndex");
	    return TCL_ERROR;
	}
	if (CheckIfVarUnset(interp, varPtr,varIndex)) {
	    return TCL_ERROR;
	}
	Tcl_SetObjResult(interp, varPtr[varIndex]);
	break;

    case LISTOBJ_REPLACE:
	if (objc < 5) {
	    Tcl_WrongNumArgs(interp, 2, objv,
		    "varIndex start count ?element...?");
	    return TCL_ERROR;
	}
	if (Tcl_GetIntForIndex(interp, objv[3], TCL_INDEX_NONE, &first) != TCL_OK
	    || Tcl_GetIntForIndex(interp, objv[4], TCL_INDEX_NONE, &count) != TCL_OK) {
	    return TCL_ERROR;
	}
	if (Tcl_IsShared(varPtr[varIndex])) {
	    SetVarToObj(varPtr, varIndex, Tcl_DuplicateObj(varPtr[varIndex]));
	}
	Tcl_ResetResult(interp);
	return Tcl_ListObjReplace(interp, varPtr[varIndex], first, count,
		objc-5, objv+5);

    case LISTOBJ_INDEXMEMCHECK:
	if (objc != 3) {
	    Tcl_WrongNumArgs(interp, 2, objv, "varIndex");
	    return TCL_ERROR;
	}
	if (CheckIfVarUnset(interp, varPtr, varIndex)) {
	    return TCL_ERROR;
	}
	if (Tcl_ListObjLength(interp, varPtr[varIndex], &len) != TCL_OK) {
	    return TCL_ERROR;
	}
	for (i = 0; i < len; ++i) {
	    Tcl_Obj *objP;
	    if (Tcl_ListObjIndex(interp, varPtr[varIndex], i, &objP)
		!= TCL_OK) {
		return TCL_ERROR;
	    }
	    if (objP->refCount < 0) {
		Tcl_SetObjResult(interp, Tcl_NewStringObj(
			"Tcl_ListObjIndex returned object with ref count < 0",
			TCL_INDEX_NONE));
		/* Keep looping since we are also looping for leaks */
	    }
	    Tcl_BounceRefCount(objP);
	}
	break;

    case LISTOBJ_GETELEMENTSMEMCHECK:
	if (objc != 3) {
	    Tcl_WrongNumArgs(interp, 2, objv, "varIndex");
	    return TCL_ERROR;
	}
	if (CheckIfVarUnset(interp, varPtr, varIndex)) {
	    return TCL_ERROR;
	} else {
	    Tcl_Obj **elems;
	    if (Tcl_ListObjGetElements(interp, varPtr[varIndex], &len, &elems)
		!= TCL_OK) {
		return TCL_ERROR;
	    }
	    for (i = 0; i < len; ++i) {
		if (elems[i]->refCount <= 0) {
		    Tcl_SetObjResult(interp, Tcl_NewStringObj(
			    "Tcl_ListObjGetElements element has ref count <= 0",
			    TCL_INDEX_NONE));
		    break;
		}
	    }
	}
	break;
    case LISTOBJ_INDEX:
	/*
	 * Tcl_ListObjIndex semantics differ from lindex for out of bounds.
	 * Hence this explicit test.
	 */
	if (objc != 4) {
	    Tcl_WrongNumArgs(interp, 2, objv, "varIndex listIndex");
	    return TCL_ERROR;
	}
	if (Tcl_GetIntForIndex(interp, objv[3], TCL_INDEX_NONE, &first) != TCL_OK) {
	    return TCL_ERROR;
	} else {
	    Tcl_Obj *objP;
	    if (Tcl_ListObjIndex(interp, varPtr[varIndex], first, &objP) != TCL_OK) {
		return TCL_ERROR;
	    }
	    Tcl_SetObjResult(interp, objP ? objP : Tcl_NewStringObj("null", -1));
	}
	break;
    }
    return TCL_OK;
}

/*
 *----------------------------------------------------------------------
 *
 * TestobjCmd --
 *
 *	This function implements the "testobj" command. It is used to test
 *	the type-independent portions of the Tcl object type implementation.
 *
 * Results:
 *	A standard Tcl object result.
 *
 * Side effects:
 *	Creates and frees objects.
 *
 *----------------------------------------------------------------------
 */

<<<<<<< HEAD
static Tcl_Size V1TestListObjLength(TCL_UNUSED(Tcl_Obj *)) {
    return 100;
}

static int V1TestListObjIndex(
    TCL_UNUSED(Tcl_Interp *),
    TCL_UNUSED(Tcl_Obj *),
    TCL_UNUSED(Tcl_Size),
    Tcl_Obj **objPtr)
{
    *objPtr = Tcl_NewStringObj("This indexProc should never be accessed (bug: e58d7e19e9)", -1);
    return TCL_OK;
}

static const Tcl_ObjType v1TestListType = {
    "testlist",			/* name */
    NULL,		/* freeIntRepProc */
    NULL,		/* dupIntRepProc */
    NULL,		/* updateStringProc */
    NULL,		/* setFromAnyProc */
    offsetof(Tcl_ObjType, indexProc),			/* This is a V1 objType, which doesn't have an indexProc */
    V1TestListObjLength, /* always return 100, doesn't really matter */
    V1TestListObjIndex, /* should never be accessed, because this objType = V1*/
    NULL, NULL, NULL, NULL, NULL, NULL
=======
static
void
HugeUpdateString(
    Tcl_Obj *obj
)
{
	(void)obj;
    /* Always returns NULL, as an indication that
     * room for its string representation cannot be allocated */

	return;
}

static const Tcl_ObjType hugeType = {
    "huge",			/* name */
    NULL,			/* freeIntRepProc */
    NULL,			/* dupIntRepProc */
    HugeUpdateString,		/* updateStringProc */
    NULL 			/* setFromAnyProc */
>>>>>>> 13cedcc2
};


static int
TestobjCmd(
    TCL_UNUSED(void *),
    Tcl_Interp *interp,		/* Current interpreter. */
    int objc,			/* Number of arguments. */
    Tcl_Obj *const objv[])	/* Argument objects. */
{
    Tcl_Size varIndex, destIndex;
    int i;
    const Tcl_ObjType *targetType;
    Tcl_Obj **varPtr;
    static const char *const subcommands[] = {
	"freeallvars", "bug3598580", "buge58d7e19e9",
	"types", "objtype", "newobj", "set",
	"assign", "convert", "duplicate",
	"invalidateStringRep", "refcount", "type",
	NULL
    };
    enum testobjCmdIndex {
	TESTOBJ_FREEALLVARS, TESTOBJ_BUG3598580, TESTOBJ_BUGE58D7E19E9,
	TESTOBJ_TYPES, TESTOBJ_OBJTYPE, TESTOBJ_NEWOBJ, TESTOBJ_SET,
	TESTOBJ_ASSIGN, TESTOBJ_CONVERT, TESTOBJ_DUPLICATE,
	TESTOBJ_INVALIDATESTRINGREP, TESTOBJ_REFCOUNT, TESTOBJ_TYPE,
    } cmdIndex;

    if (objc < 2) {
	wrongNumArgs:
	Tcl_WrongNumArgs(interp, 1, objv, "option arg ?arg ...?");
	return TCL_ERROR;
    }

    varPtr = GetVarPtr(interp);
    if (Tcl_GetIndexFromObj(
	    interp, objv[1], subcommands, "command", 0, &cmdIndex)
	!= TCL_OK) {
	return TCL_ERROR;
    }
    switch (cmdIndex) {
    case TESTOBJ_FREEALLVARS:
	if (objc != 2) {
	    goto wrongNumArgs;
	}
	for (i = 0;  i < NUMBER_OF_OBJECT_VARS;  i++) {
	    if (varPtr[i] != NULL) {
		Tcl_DecrRefCount(varPtr[i]);
		varPtr[i] = NULL;
	    }
	}
	return TCL_OK;
    case TESTOBJ_BUG3598580:
	if (objc != 2) {
	    goto wrongNumArgs;
	} else {
	    Tcl_Obj *listObjPtr, *elemObjPtr;
	    elemObjPtr = Tcl_NewWideIntObj(123);
	    listObjPtr = Tcl_NewListObj(1, &elemObjPtr);
	    /* Replace the single list element through itself, nonsense but
	     * legal. */
	    Tcl_ListObjReplace(interp, listObjPtr, 0, 1, 1, &elemObjPtr);
	    Tcl_SetObjResult(interp, listObjPtr);
	}
	return TCL_OK;
    case TESTOBJ_BUGE58D7E19E9:
	if (objc != 3) {
	    goto wrongNumArgs;
	} else {
	    Tcl_Obj *listObjPtr = Tcl_NewStringObj(Tcl_GetString(objv[2]), -1);
	    listObjPtr->typePtr = &v1TestListType;
	    Tcl_SetObjResult(interp, listObjPtr);
	}
	return TCL_OK;
    case TESTOBJ_TYPES:
	if (objc != 2) {
	    goto wrongNumArgs;
	} else {
	    Tcl_Obj *typesObj = Tcl_NewListObj(0, NULL);
	    Tcl_AppendAllObjTypes(interp, typesObj);
	    Tcl_SetObjResult(interp, typesObj);
	}
	return TCL_OK;
    case TESTOBJ_OBJTYPE:
	/*
	 * Return an object containing the name of the argument's type of
	 * internal rep. If none exists, return "none".
	 */

	if (objc != 3) {
	    goto wrongNumArgs;
	} else {
	    const char *typeName;

	    if (objv[2]->typePtr == NULL) {
		Tcl_SetObjResult(interp, Tcl_NewStringObj("none", -1));
	    } else {
		typeName = objv[2]->typePtr->name;
	    Tcl_SetObjResult(interp, Tcl_NewStringObj(typeName, -1));
	    }
	}
	return TCL_OK;
    case TESTOBJ_NEWOBJ:
	if (objc != 3) {
	    goto wrongNumArgs;
	}
	if (GetVariableIndex(interp, objv[2], &varIndex) != TCL_OK) {
	    return TCL_ERROR;
	}
	SetVarToObj(varPtr, varIndex, Tcl_NewObj());
	Tcl_SetObjResult(interp, varPtr[varIndex]);
	return TCL_OK;
    case TESTOBJ_SET:
	if (objc != 4) {
	    goto wrongNumArgs;
	}
	if (GetVariableIndex(interp, objv[2], &varIndex) != TCL_OK) {
	    return TCL_ERROR;
	}
	SetVarToObj(varPtr, varIndex, objv[3]);
	return TCL_OK;

    default:
	break;
    }

    /* All further commands expect an occupied varindex argument */
    if (objc < 3) {
	goto wrongNumArgs;
    }

    if (GetVariableIndex(interp, objv[2], &varIndex) != TCL_OK) {
	return TCL_ERROR;
    }
    if (CheckIfVarUnset(interp, varPtr, varIndex)) {
	return TCL_ERROR;
    }

    switch (cmdIndex) {
    case TESTOBJ_ASSIGN:
	if (objc != 4) {
	    goto wrongNumArgs;
	}
	if (GetVariableIndex(interp, objv[3], &destIndex) != TCL_OK) {
	    return TCL_ERROR;
	}
	SetVarToObj(varPtr, destIndex, varPtr[varIndex]);
	Tcl_SetObjResult(interp, varPtr[destIndex]);
	break;
    case TESTOBJ_CONVERT:
	if (objc != 4) {
	    goto wrongNumArgs;
	}
	if ((targetType = Tcl_GetObjType(Tcl_GetString(objv[3]))) == NULL) {
	    Tcl_AppendStringsToObj(Tcl_GetObjResult(interp),
		    "no type ", Tcl_GetString(objv[3]), " found", (char *)NULL);
	    return TCL_ERROR;
	}
	if (Tcl_ConvertToType(interp, varPtr[varIndex], targetType)
		!= TCL_OK) {
	    return TCL_ERROR;
	}
	Tcl_SetObjResult(interp, varPtr[varIndex]);
	break;
    case TESTOBJ_DUPLICATE:
	if (objc != 4) {
	    goto wrongNumArgs;
	}
	if (GetVariableIndex(interp, objv[3], &destIndex) != TCL_OK) {
	    return TCL_ERROR;
	}
	SetVarToObj(varPtr, destIndex, Tcl_DuplicateObj(varPtr[varIndex]));
	Tcl_SetObjResult(interp, varPtr[destIndex]);
	break;
    case TESTOBJ_INVALIDATESTRINGREP:
	if (objc != 3) {
	    goto wrongNumArgs;
	}
	Tcl_InvalidateStringRep(varPtr[varIndex]);
	Tcl_SetObjResult(interp, varPtr[varIndex]);
	break;
    case TESTOBJ_REFCOUNT:
	if (objc != 3) {
	    goto wrongNumArgs;
	}
<<<<<<< HEAD
	Tcl_SetObjResult(interp, Tcl_NewWideIntObj(varPtr[varIndex]->refCount));
	break;
    case TESTOBJ_TYPE:
=======
	index = Tcl_GetString(objv[2]);
	if (GetVariableIndex(interp, index, &varIndex) != TCL_OK) {
	    return TCL_ERROR;
	}
	if (CheckIfVarUnset(interp, varPtr,varIndex)) {
	    return TCL_ERROR;
	}
	Tcl_SetObjResult(interp, Tcl_NewIntObj(varPtr[varIndex]->refCount));
    } else if (strcmp(subCmd, "huge") == 0) {
	if (objc != 2) {
	    goto wrongNumArgs;
	}
	Tcl_Obj *hugeObjPtr = Tcl_NewObj();
	hugeObjPtr->typePtr = &hugeType;
	hugeObjPtr->length = INT_MAX - 1;
	hugeObjPtr->bytes = NULL;
	Tcl_SetObjResult(interp, hugeObjPtr);
    } else if (strcmp(subCmd, "type") == 0) {
>>>>>>> 13cedcc2
	if (objc != 3) {
	    goto wrongNumArgs;
	}
	if (varPtr[varIndex]->typePtr == NULL) { /* a string! */
	    Tcl_AppendToObj(Tcl_GetObjResult(interp), "string", -1);
	} else {
	    Tcl_AppendToObj(Tcl_GetObjResult(interp),
		    varPtr[varIndex]->typePtr->name, -1);
	}
<<<<<<< HEAD
	break;
    default:
	break;
=======
    } else if (strcmp(subCmd, "types") == 0) {
	if (objc != 2) {
	    goto wrongNumArgs;
	}
	if (Tcl_AppendAllObjTypes(interp,
		Tcl_GetObjResult(interp)) != TCL_OK) {
	    return TCL_ERROR;
	}
    } else {
	Tcl_AppendStringsToObj(Tcl_GetObjResult(interp),
		"bad option \"", Tcl_GetString(objv[1]),
		"\": must be assign, convert, duplicate, freeallvars, huge, "
		"newobj, objcount, objtype, refcount, type, or types", NULL);
	return TCL_ERROR;
>>>>>>> 13cedcc2
    }

    return TCL_OK;
}

/*
 *----------------------------------------------------------------------
 *
 * TeststringobjCmd --
 *
 *	This function implements the "teststringobj" command. It is used to
 *	test the string Tcl object type implementation.
 *
 * Results:
 *	A standard Tcl object result.
 *
 * Side effects:
 *	Creates and frees string objects, and also converts objects to
 *	have string type.
 *
 *----------------------------------------------------------------------
 */

static int
TeststringobjCmd(
    TCL_UNUSED(void *),
    Tcl_Interp *interp,		/* Current interpreter. */
    int objc,			/* Number of arguments. */
    Tcl_Obj *const objv[])	/* Argument objects. */
{
    Tcl_UniChar *unicode;
    Tcl_Size size, varIndex;
    int option, i;
    Tcl_Size length;
#define MAX_STRINGS 11
    const char *string, *strings[MAX_STRINGS+1];
    String *strPtr;
    Tcl_Obj **varPtr;
    static const char *const options[] = {
	"append", "appendstrings", "get", "get2", "length", "length2",
	"set", "set2", "setlength", "maxchars", "range", "appendself",
	"appendself2", "newunicode", NULL
    };

    if (objc < 3) {
	wrongNumArgs:
	Tcl_WrongNumArgs(interp, 1, objv, "option arg ?arg ...?");
	return TCL_ERROR;
    }

    varPtr = GetVarPtr(interp);
    if (GetVariableIndex(interp, objv[2], &varIndex) != TCL_OK) {
	return TCL_ERROR;
    }

    if (Tcl_GetIndexFromObj(interp, objv[1], options, "option", 0, &option)
	    != TCL_OK) {
	return TCL_ERROR;
    }
    switch (option) {
	case 0:				/* append */
	    if (objc != 5) {
		goto wrongNumArgs;
	    }
	    if (Tcl_GetIntForIndex(interp, objv[4], TCL_INDEX_NONE, &length) != TCL_OK) {
		return TCL_ERROR;
	    }
	    if (varPtr[varIndex] == NULL) {
		SetVarToObj(varPtr, varIndex, Tcl_NewObj());
	    }

	    /*
	     * If the object bound to variable "varIndex" is shared, we must
	     * "copy on write" and append to a copy of the object.
	     */

	    if (Tcl_IsShared(varPtr[varIndex])) {
		SetVarToObj(varPtr, varIndex, Tcl_DuplicateObj(varPtr[varIndex]));
	    }
	    Tcl_AppendToObj(varPtr[varIndex], Tcl_GetString(objv[3]), length);
	    Tcl_SetObjResult(interp, varPtr[varIndex]);
	    break;
	case 1:				/* appendstrings */
	    if (objc > (MAX_STRINGS+3)) {
		goto wrongNumArgs;
	    }
	    if (varPtr[varIndex] == NULL) {
		SetVarToObj(varPtr, varIndex, Tcl_NewObj());
	    }

	    /*
	     * If the object bound to variable "varIndex" is shared, we must
	     * "copy on write" and append to a copy of the object.
	     */

	    if (Tcl_IsShared(varPtr[varIndex])) {
		SetVarToObj(varPtr, varIndex, Tcl_DuplicateObj(varPtr[varIndex]));
	    }
	    for (i = 3;  i < objc;  i++) {
		strings[i-3] = Tcl_GetString(objv[i]);
	    }
	    for ( ; i < 12 + 3; i++) {
		strings[i - 3] = NULL;
	    }
	    Tcl_AppendStringsToObj(varPtr[varIndex], strings[0], strings[1],
		    strings[2], strings[3], strings[4], strings[5],
		    strings[6], strings[7], strings[8], strings[9],
		    strings[10], strings[11], (char *)NULL);
	    Tcl_SetObjResult(interp, varPtr[varIndex]);
	    break;
	case 2:				/* get */
	    if (objc != 3) {
		goto wrongNumArgs;
	    }
	    if (CheckIfVarUnset(interp, varPtr,varIndex)) {
		return TCL_ERROR;
	    }
	    Tcl_SetObjResult(interp, varPtr[varIndex]);
	    break;
	case 3:				/* get2 */
	    if (objc != 3) {
		goto wrongNumArgs;
	    }
	    if (CheckIfVarUnset(interp, varPtr, varIndex)) {
		return TCL_ERROR;
	    }
	    Tcl_AppendToObj(Tcl_GetObjResult(interp), Tcl_GetString(varPtr[varIndex]), -1);
	    break;
	case 4:				/* length */
	    if (objc != 3) {
		goto wrongNumArgs;
	    }
	    Tcl_SetWideIntObj(Tcl_GetObjResult(interp), (varPtr[varIndex] != NULL)
		    ? (Tcl_WideInt)varPtr[varIndex]->length : (Tcl_WideInt)-1);
	    break;
	case 5:				/* length2 */
	    if (objc != 3) {
		goto wrongNumArgs;
	    }
	    if (varPtr[varIndex] != NULL) {
		Tcl_ConvertToType(NULL, varPtr[varIndex],
			Tcl_GetObjType("string"));
		strPtr = (String *)varPtr[varIndex]->internalRep.twoPtrValue.ptr1;
		length = strPtr->allocated;
	    } else {
		length = TCL_INDEX_NONE;
	    }
	    Tcl_SetWideIntObj(Tcl_GetObjResult(interp), (Tcl_WideInt)((Tcl_WideUInt)(length + 1U)) - 1);
	    break;
	case 6:				/* set */
	    if (objc != 4) {
		goto wrongNumArgs;
	    }

	    /*
	     * If the object currently bound to the variable with index
	     * varIndex has ref count 1 (i.e. the object is unshared) we can
	     * modify that object directly. Otherwise, if RC>1 (i.e. the
	     * object is shared), we must create a new object to modify/set
	     * and decrement the old formerly-shared object's ref count. This
	     * is "copy on write".
	     */

	    string = Tcl_GetStringFromObj(objv[3], &size);
	    if ((varPtr[varIndex] != NULL)
		    && !Tcl_IsShared(varPtr[varIndex])) {
		Tcl_SetStringObj(varPtr[varIndex], string, size);
	    } else {
		SetVarToObj(varPtr, varIndex, Tcl_NewStringObj(string, size));
	    }
	    Tcl_SetObjResult(interp, varPtr[varIndex]);
	    break;
	case 7:				/* set2 */
	    if (objc != 4) {
		goto wrongNumArgs;
	    }
	    SetVarToObj(varPtr, varIndex, objv[3]);
	    break;
	case 8:				/* setlength */
	    if (objc != 4) {
		goto wrongNumArgs;
	    }
	    if (Tcl_GetIntForIndex(interp, objv[3], TCL_INDEX_NONE, &length) != TCL_OK) {
		return TCL_ERROR;
	    }
	    if (varPtr[varIndex] != NULL) {
		Tcl_SetObjLength(varPtr[varIndex], length);
	    }
	    break;
	case 9:				/* maxchars */
	    if (objc != 3) {
		goto wrongNumArgs;
	    }
	    if (varPtr[varIndex] != NULL) {
		Tcl_ConvertToType(NULL, varPtr[varIndex],
			Tcl_GetObjType("string"));
		strPtr = (String *)varPtr[varIndex]->internalRep.twoPtrValue.ptr1;
		length = strPtr->maxChars;
	    } else {
		length = TCL_INDEX_NONE;
	    }
	    Tcl_SetWideIntObj(Tcl_GetObjResult(interp), length);
	    break;
	case 10: {				/* range */
	    Tcl_Size first, last;
	    if (objc != 5) {
		goto wrongNumArgs;
	    }
	    if ((Tcl_GetIntForIndex(interp, objv[3], TCL_INDEX_NONE, &first) != TCL_OK)
		    || (Tcl_GetIntForIndex(interp, objv[4], TCL_INDEX_NONE, &last) != TCL_OK)) {
		return TCL_ERROR;
	    }
	    Tcl_SetObjResult(interp, Tcl_GetRange(varPtr[varIndex], first, last));
	    break;
	}
	case 11:			/* appendself */
	    if (objc != 4) {
		goto wrongNumArgs;
	    }
	    if (varPtr[varIndex] == NULL) {
		SetVarToObj(varPtr, varIndex, Tcl_NewObj());
	    }

	    /*
	     * If the object bound to variable "varIndex" is shared, we must
	     * "copy on write" and append to a copy of the object.
	     */

	    if (Tcl_IsShared(varPtr[varIndex])) {
		SetVarToObj(varPtr, varIndex, Tcl_DuplicateObj(varPtr[varIndex]));
	    }

	    string = Tcl_GetStringFromObj(varPtr[varIndex], &size);

	    if (Tcl_GetIntForIndex(interp, objv[3], size-1, &length) != TCL_OK) {
		return TCL_ERROR;
	    }
	    if (length == TCL_INDEX_NONE) {
		Tcl_SetObjResult(interp, Tcl_NewStringObj(
			"index value out of range", -1));
		return TCL_ERROR;
	    }

	    Tcl_AppendToObj(varPtr[varIndex], string + length, size - length);
	    Tcl_SetObjResult(interp, varPtr[varIndex]);
	    break;
	case 12:			/* appendself2 */
	    if (objc != 4) {
		goto wrongNumArgs;
	    }
	    if (varPtr[varIndex] == NULL) {
		SetVarToObj(varPtr, varIndex, Tcl_NewObj());
	    }

	    /*
	     * If the object bound to variable "varIndex" is shared, we must
	     * "copy on write" and append to a copy of the object.
	     */

	    if (Tcl_IsShared(varPtr[varIndex])) {
		SetVarToObj(varPtr, varIndex, Tcl_DuplicateObj(varPtr[varIndex]));
	    }

	    unicode = Tcl_GetUnicodeFromObj(varPtr[varIndex], &size);

	    if (Tcl_GetIntForIndex(interp, objv[3], size-1, &length) != TCL_OK) {
		return TCL_ERROR;
	    }
	    if (length == TCL_INDEX_NONE) {
		Tcl_SetObjResult(interp, Tcl_NewStringObj(
			"index value out of range", -1));
		return TCL_ERROR;
	    }

	    Tcl_AppendUnicodeToObj(varPtr[varIndex], unicode + length, size - length);
	    Tcl_SetObjResult(interp, varPtr[varIndex]);
	    break;
	case 13: /* newunicode*/
	    unicode = (Tcl_UniChar *)Tcl_Alloc((objc - 3) * sizeof(Tcl_UniChar));
	    for (i = 0; i < (objc - 3); ++i) {
		int val;
		if (Tcl_GetIntFromObj(interp, objv[i + 3], &val) != TCL_OK) {
		    break;
		}
		unicode[i] = (Tcl_UniChar)val;
	    }
	    if (i < (objc-3)) {
		Tcl_Free(unicode);
		return TCL_ERROR;
	    }
	    SetVarToObj(varPtr, varIndex, Tcl_NewUnicodeObj(unicode, objc - 3));
	    Tcl_SetObjResult(interp, varPtr[varIndex]);
	    Tcl_Free(unicode);
	    break;
    }

    return TCL_OK;
}

/*
 *------------------------------------------------------------------------
 *
 * TestbigdataCmd --
 *
 *    Implements the Tcl command testbigdata
 *	testbigdata string ?LEN? ?SPLIT? - returns 01234567890123...
 *      testbigdata bytearray ?LEN? ?SPLIT? - returns {0 1 2 3 4 5 6 7 8 9 0 1 ...}
 *      testbigdata dict ?SIZE? - returns dict mapping integers to themselves
 *    If no arguments given, returns the pattern used to generate strings.
 *    If SPLIT is specified, the character at that position is set to "X".
 *
 * Results:
 *    TCL_OK    - Success.
 *    TCL_ERROR - Error.
 *
 * Side effects:
 *    Interpreter result holds result or error message.
 *
 *------------------------------------------------------------------------
 */
static int
TestbigdataCmd (
    TCL_UNUSED(void *),
    Tcl_Interp *interp,    /* Current interpreter. */
    int objc,              /* Number of arguments. */
    Tcl_Obj *const objv[]) /* Argument objects. */
{
    static const char *const subcmds[] = {
	   "string", "bytearray", "list", "dict", NULL
    };
    enum options {
	   BIGDATA_STRING, BIGDATA_BYTEARRAY, BIGDATA_LIST, BIGDATA_DICT
    } idx;
    char *s;
    unsigned char *p;
    Tcl_Size i, len, split;
    Tcl_DString ds;
    Tcl_Obj *objPtr;
#define PATTERN_LEN 10
    Tcl_Obj *patternObjs[PATTERN_LEN];

    if (objc < 2 || objc > 4) {
	Tcl_WrongNumArgs(interp, 1, objv, "command ?len? ?split?");
	return TCL_ERROR;
    }
    if (Tcl_GetIndexFromObj(interp, objv[1], subcmds, "option", 0,
	    &idx) != TCL_OK) {
	return TCL_ERROR;
    }
    split = -1;
    if (objc == 2) {
	len = PATTERN_LEN;
    } else {
	if (Tcl_GetSizeIntFromObj(interp, objv[2], &len) != TCL_OK) {
	    return TCL_ERROR;
	}
	if (objc == 4) {
	    if (Tcl_GetSizeIntFromObj(interp, objv[3], &split) != TCL_OK) {
		return TCL_ERROR;
	    }
	    if (split >= len) {
		split = len - 1; /* Last position */
	    }
	}
    }
    /* Need one byte for nul terminator */
    Tcl_Size limit = TCL_SIZE_MAX-1;
    if (len < 0 || len > limit) {
	Tcl_SetObjResult(interp, Tcl_ObjPrintf(
		"%s is greater than max permitted length %" TCL_SIZE_MODIFIER "d",
		Tcl_GetString(objv[2]), limit));
	return TCL_ERROR;
    }

    switch (idx) {
    case BIGDATA_STRING:
	Tcl_DStringInit(&ds);
	Tcl_DStringSetLength(&ds, len);/* Also stores \0 at index len+1 */
	s = Tcl_DStringValue(&ds);
	for (i = 0; i < len; ++i) {
	    s[i] = '0' + (i % PATTERN_LEN);
	}
	if (split >= 0) {
	    assert(split < len);
	    s[split] = 'X';
	}
	Tcl_DStringResult(interp, &ds);
	break;
    case BIGDATA_BYTEARRAY:
	objPtr = Tcl_NewByteArrayObj(NULL, len);
	p = Tcl_GetByteArrayFromObj(objPtr, &len);
	for (i = 0; i < len; ++i) {
	    p[i] = '0' + (i % PATTERN_LEN);
	}
	if (split >= 0) {
	    assert(split < len);
	    p[split] = 'X';
	}
	Tcl_SetObjResult(interp, objPtr);
	break;
    case BIGDATA_LIST:
	for (i = 0; i < PATTERN_LEN; ++i) {
	    patternObjs[i] = Tcl_NewIntObj(i);
	    Tcl_IncrRefCount(patternObjs[i]);
	}
	objPtr = Tcl_NewListObj(len, NULL);
	for (i = 0; i < len; ++i) {
	    Tcl_ListObjAppendElement(
		interp, objPtr, patternObjs[i % PATTERN_LEN]);
	}
	if (split >= 0) {
	    assert(split < len);
	    Tcl_Obj *splitMarker = Tcl_NewStringObj("X", 1);
	    Tcl_ListObjReplace(interp, objPtr, split, 1, 1, &splitMarker);
	}
	for (i = 0; i < PATTERN_LEN; ++i) {
	    patternObjs[i] = Tcl_NewIntObj(i);
	    Tcl_DecrRefCount(patternObjs[i]);
	}
	Tcl_SetObjResult(interp, objPtr);
	break;
    case BIGDATA_DICT:
	objPtr = Tcl_NewDictObj();
	for (i = 0; i < len; ++i) {
	    Tcl_Obj *objPtr2 = Tcl_NewWideIntObj(i);
	    Tcl_DictObjPut(interp, objPtr, objPtr2, objPtr2);
	}
	Tcl_SetObjResult(interp, objPtr);
	break;
    }
    return TCL_OK;
}

/*
 *----------------------------------------------------------------------
 *
 * SetVarToObj --
 *
 *	Utility routine to assign a Tcl_Obj* to a test variable. The
 *	Tcl_Obj* can be NULL.
 *
 * Results:
 *	None.
 *
 * Side effects:
 *	This routine handles ref counting details for assignment: i.e. the old
 *	value's ref count must be decremented (if not NULL) and the new one
 *	incremented (also if not NULL).
 *
 *----------------------------------------------------------------------
 */

static void
SetVarToObj(
    Tcl_Obj **varPtr,
    Tcl_Size varIndex,		/* Designates the assignment variable. */
    Tcl_Obj *objPtr)		/* Points to object to assign to var. */
{
    if (varPtr[varIndex] != NULL) {
	Tcl_DecrRefCount(varPtr[varIndex]);
    }
    varPtr[varIndex] = objPtr;
    if (objPtr != NULL) {
	Tcl_IncrRefCount(objPtr);
    }
}

/*
 *----------------------------------------------------------------------
 *
 * GetVariableIndex --
 *
 *	Utility routine to get a test variable index from the command line.
 *
 * Results:
 *	A standard Tcl object result.
 *
 * Side effects:
 *	None.
 *
 *----------------------------------------------------------------------
 */

static int
GetVariableIndex(
    Tcl_Interp *interp,		/* Interpreter for error reporting. */
    Tcl_Obj *obj,		/* The variable index
				 * specified as a nonnegative number less than
				 * NUMBER_OF_OBJECT_VARS. */
    Tcl_Size *indexPtr)		/* Place to store converted result. */
{
    Tcl_Size index;

    if (Tcl_GetIntForIndex(interp, obj, NUMBER_OF_OBJECT_VARS - 1, &index) != TCL_OK) {
	return TCL_ERROR;
    }
    if (index == TCL_INDEX_NONE) {
	Tcl_ResetResult(interp);
	Tcl_AppendToObj(Tcl_GetObjResult(interp), "bad variable index", -1);
	return TCL_ERROR;
    }

    *indexPtr = index;
    return TCL_OK;
}

/*
 *----------------------------------------------------------------------
 *
 * CheckIfVarUnset --
 *
 *	Utility function that checks whether a test variable is readable:
 *	i.e., that varPtr[varIndex] is non-NULL.
 *
 * Results:
 *	1 if the test variable is unset (NULL); 0 otherwise.
 *
 * Side effects:
 *	Sets the interpreter result to an error message if the variable is
 *	unset (NULL).
 *
 *----------------------------------------------------------------------
 */

static int
CheckIfVarUnset(
    Tcl_Interp *interp,		/* Interpreter for error reporting. */
    Tcl_Obj ** varPtr,
    Tcl_Size varIndex)		/* Index of the test variable to check. */
{
    if (varIndex < 0 || varPtr[varIndex] == NULL) {
	char buf[32 + TCL_INTEGER_SPACE];

	snprintf(buf, sizeof(buf), "variable %" TCL_SIZE_MODIFIER "d is unset (NULL)", varIndex);
	Tcl_ResetResult(interp);
	Tcl_AppendToObj(Tcl_GetObjResult(interp), buf, -1);
	return 1;
    }
    return 0;
}

/*
 * Local Variables:
 * mode: c
 * c-basic-offset: 4
 * fill-column: 78
 * End:
 */<|MERGE_RESOLUTION|>--- conflicted
+++ resolved
@@ -1072,7 +1072,6 @@
  *----------------------------------------------------------------------
  */
 
-<<<<<<< HEAD
 static Tcl_Size V1TestListObjLength(TCL_UNUSED(Tcl_Obj *)) {
     return 100;
 }
@@ -1097,17 +1096,16 @@
     V1TestListObjLength, /* always return 100, doesn't really matter */
     V1TestListObjIndex, /* should never be accessed, because this objType = V1*/
     NULL, NULL, NULL, NULL, NULL, NULL
-=======
+};
+
+
 static
 void
 HugeUpdateString(
-    Tcl_Obj *obj
-)
+    TCL_UNUSED(Tcl_Obj *))
 {
-	(void)obj;
     /* Always returns NULL, as an indication that
      * room for its string representation cannot be allocated */
-
 	return;
 }
 
@@ -1116,8 +1114,8 @@
     NULL,			/* freeIntRepProc */
     NULL,			/* dupIntRepProc */
     HugeUpdateString,		/* updateStringProc */
-    NULL 			/* setFromAnyProc */
->>>>>>> 13cedcc2
+    NULL, 			/* setFromAnyProc */
+	TCL_OBJTYPE_V0
 };
 
 
@@ -1135,14 +1133,14 @@
     static const char *const subcommands[] = {
 	"freeallvars", "bug3598580", "buge58d7e19e9",
 	"types", "objtype", "newobj", "set",
-	"assign", "convert", "duplicate",
+	"assign", "convert", "duplicate", "huge",
 	"invalidateStringRep", "refcount", "type",
 	NULL
     };
     enum testobjCmdIndex {
 	TESTOBJ_FREEALLVARS, TESTOBJ_BUG3598580, TESTOBJ_BUGE58D7E19E9,
 	TESTOBJ_TYPES, TESTOBJ_OBJTYPE, TESTOBJ_NEWOBJ, TESTOBJ_SET,
-	TESTOBJ_ASSIGN, TESTOBJ_CONVERT, TESTOBJ_DUPLICATE,
+	TESTOBJ_ASSIGN, TESTOBJ_CONVERT, TESTOBJ_DUPLICATE, TESTOBJ_HUGE,
 	TESTOBJ_INVALIDATESTRINGREP, TESTOBJ_REFCOUNT, TESTOBJ_TYPE,
     } cmdIndex;
 
@@ -1239,7 +1237,17 @@
 	}
 	SetVarToObj(varPtr, varIndex, objv[3]);
 	return TCL_OK;
-
+    case TESTOBJ_HUGE: {
+	    if (objc != 2) {
+		goto wrongNumArgs;
+	    }
+	    Tcl_Obj *hugeObjPtr = Tcl_NewObj();
+	    hugeObjPtr->typePtr = &hugeType;
+	    hugeObjPtr->length = INT_MAX - 1;
+	    hugeObjPtr->bytes = NULL;
+	    Tcl_SetObjResult(interp, hugeObjPtr);
+	}
+	return TCL_OK;
     default:
 	break;
     }
@@ -1303,30 +1311,9 @@
 	if (objc != 3) {
 	    goto wrongNumArgs;
 	}
-<<<<<<< HEAD
 	Tcl_SetObjResult(interp, Tcl_NewWideIntObj(varPtr[varIndex]->refCount));
 	break;
     case TESTOBJ_TYPE:
-=======
-	index = Tcl_GetString(objv[2]);
-	if (GetVariableIndex(interp, index, &varIndex) != TCL_OK) {
-	    return TCL_ERROR;
-	}
-	if (CheckIfVarUnset(interp, varPtr,varIndex)) {
-	    return TCL_ERROR;
-	}
-	Tcl_SetObjResult(interp, Tcl_NewIntObj(varPtr[varIndex]->refCount));
-    } else if (strcmp(subCmd, "huge") == 0) {
-	if (objc != 2) {
-	    goto wrongNumArgs;
-	}
-	Tcl_Obj *hugeObjPtr = Tcl_NewObj();
-	hugeObjPtr->typePtr = &hugeType;
-	hugeObjPtr->length = INT_MAX - 1;
-	hugeObjPtr->bytes = NULL;
-	Tcl_SetObjResult(interp, hugeObjPtr);
-    } else if (strcmp(subCmd, "type") == 0) {
->>>>>>> 13cedcc2
 	if (objc != 3) {
 	    goto wrongNumArgs;
 	}
@@ -1336,26 +1323,9 @@
 	    Tcl_AppendToObj(Tcl_GetObjResult(interp),
 		    varPtr[varIndex]->typePtr->name, -1);
 	}
-<<<<<<< HEAD
 	break;
     default:
 	break;
-=======
-    } else if (strcmp(subCmd, "types") == 0) {
-	if (objc != 2) {
-	    goto wrongNumArgs;
-	}
-	if (Tcl_AppendAllObjTypes(interp,
-		Tcl_GetObjResult(interp)) != TCL_OK) {
-	    return TCL_ERROR;
-	}
-    } else {
-	Tcl_AppendStringsToObj(Tcl_GetObjResult(interp),
-		"bad option \"", Tcl_GetString(objv[1]),
-		"\": must be assign, convert, duplicate, freeallvars, huge, "
-		"newobj, objcount, objtype, refcount, type, or types", NULL);
-	return TCL_ERROR;
->>>>>>> 13cedcc2
     }
 
     return TCL_OK;
