/*
 * tclTestObj.c --
 *
 *	This file contains C command functions for the additional Tcl commands
 *	that are used for testing implementations of the Tcl object types.
 *	These commands are not normally included in Tcl applications; they're
 *	only used for testing.
 *
 * Copyright © 1995-1998 Sun Microsystems, Inc.
 * Copyright © 1999 Scriptics Corporation.
 * Copyright © 2005 Kevin B. Kenny.  All rights reserved.
 *
 * See the file "license.terms" for information on usage and redistribution of
 * this file, and for a DISCLAIMER OF ALL WARRANTIES.
 */

#ifndef USE_TCL_STUBS
#   define USE_TCL_STUBS
#endif
#include "tclInt.h"
#ifdef TCL_WITH_EXTERNAL_TOMMATH
#   include "tommath.h"
#else
#   include "tclTomMath.h"
#endif
#include "tclStringRep.h"

#include <assert.h>

/*
 * Forward declarations for functions defined later in this file:
 */

static int		CheckIfVarUnset(Tcl_Interp *interp, Tcl_Obj **varPtr, Tcl_Size varIndex);
static int		GetVariableIndex(Tcl_Interp *interp,
			    Tcl_Obj *obj, Tcl_Size *indexPtr);
static void		SetVarToObj(Tcl_Obj **varPtr, Tcl_Size varIndex, Tcl_Obj *objPtr);
static Tcl_ObjCmdProc	TestbignumobjCmd;
static Tcl_ObjCmdProc	TestbooleanobjCmd;
static Tcl_ObjCmdProc	TestdoubleobjCmd;
static Tcl_ObjCmdProc	TestindexobjCmd;
static Tcl_ObjCmdProc	TestintobjCmd;
static Tcl_ObjCmdProc	TestlistobjCmd;
static Tcl_ObjCmdProc	TestobjCmd;
static Tcl_ObjCmdProc	TeststringobjCmd;
static Tcl_ObjCmdProc	TestbigdataCmd;

#define VARPTR_KEY "TCLOBJTEST_VARPTR"
#define NUMBER_OF_OBJECT_VARS 20

static void VarPtrDeleteProc(void *clientData, TCL_UNUSED(Tcl_Interp *))
{
    int i;
    Tcl_Obj **varPtr = (Tcl_Obj **) clientData;
    for (i = 0;  i < NUMBER_OF_OBJECT_VARS;  i++) {
	if (varPtr[i]) Tcl_DecrRefCount(varPtr[i]);
    }
    Tcl_Free(varPtr);
}

static Tcl_Obj **GetVarPtr(Tcl_Interp *interp)
{
    Tcl_InterpDeleteProc *proc;

    return (Tcl_Obj **) Tcl_GetAssocData(interp, VARPTR_KEY, &proc);
}

/*
 *----------------------------------------------------------------------
 *
 * TclObjTest_Init --
 *
 *	This function creates additional commands that are used to test the
 *	Tcl object support.
 *
 * Results:
 *	Returns a standard Tcl completion code, and leaves an error
 *	message in the interp's result if an error occurs.
 *
 * Side effects:
 *	Creates and registers several new testing commands.
 *
 *----------------------------------------------------------------------
 */

int
TclObjTest_Init(
    Tcl_Interp *interp)
{
    int i;
    /*
     * An array of Tcl_Obj pointers used in the commands that operate on or get
     * the values of Tcl object-valued variables. varPtr[i] is the i-th variable's
     * Tcl_Obj *.
     */
    Tcl_Obj **varPtr;

    varPtr = (Tcl_Obj **) Tcl_Alloc(NUMBER_OF_OBJECT_VARS *sizeof(varPtr[0]));
    if (!varPtr) {
	return TCL_ERROR;
    }
    Tcl_SetAssocData(interp, VARPTR_KEY, VarPtrDeleteProc, varPtr);
    for (i = 0;  i < NUMBER_OF_OBJECT_VARS;  i++) {
	varPtr[i] = NULL;
    }

    Tcl_CreateObjCommand(interp, "testbignumobj", TestbignumobjCmd,
	    NULL, NULL);
    Tcl_CreateObjCommand(interp, "testbooleanobj", TestbooleanobjCmd,
	    NULL, NULL);
    Tcl_CreateObjCommand(interp, "testdoubleobj", TestdoubleobjCmd,
	    NULL, NULL);
    Tcl_CreateObjCommand(interp, "testintobj", TestintobjCmd,
	    NULL, NULL);
    Tcl_CreateObjCommand(interp, "testindexobj", TestindexobjCmd,
	    NULL, NULL);
    Tcl_CreateObjCommand(interp, "testlistobj", TestlistobjCmd,
	    NULL, NULL);
    Tcl_CreateObjCommand(interp, "testobj", TestobjCmd, NULL, NULL);
    Tcl_CreateObjCommand(interp, "teststringobj", TeststringobjCmd,
	    NULL, NULL);
    if (sizeof(Tcl_Size) == sizeof(Tcl_WideInt)) {
	Tcl_CreateObjCommand(interp, "testbigdata", TestbigdataCmd,
		NULL, NULL);
    }
    return TCL_OK;
}

/*
 *----------------------------------------------------------------------
 *
 * TestbignumobjCmd --
 *
 *	This function implements the "testbignumobj" command.  It is used
 *	to exercise the bignum Tcl object type implementation.
 *
 * Results:
 *	Returns a standard Tcl object result.
 *
 * Side effects:
 *	Creates and frees bignum objects; converts objects to have bignum
 *	type.
 *
 *----------------------------------------------------------------------
 */

static int
TestbignumobjCmd(
    TCL_UNUSED(void *),
    Tcl_Interp *interp,		/* Tcl interpreter */
    int objc,			/* Argument count */
    Tcl_Obj *const objv[])	/* Argument vector */
{
    const char *const subcmds[] = {
	"set", "get", "mult10", "div10", "iseven", "radixsize", NULL
    };
    enum options {
	BIGNUM_SET, BIGNUM_GET, BIGNUM_MULT10, BIGNUM_DIV10, BIGNUM_ISEVEN,
	BIGNUM_RADIXSIZE
    } idx;
    int index;
    Tcl_Size varIndex;
    const char *string;
    mp_int bignumValue;
    Tcl_Obj **varPtr;

    if (objc < 3) {
	Tcl_WrongNumArgs(interp, 1, objv, "option ?arg ...?");
	return TCL_ERROR;
    }
    if (Tcl_GetIndexFromObj(interp, objv[1], subcmds, "option", 0,
	    &idx) != TCL_OK) {
	return TCL_ERROR;
    }
    if (GetVariableIndex(interp, objv[2], &varIndex) != TCL_OK) {
	return TCL_ERROR;
    }
    varPtr = GetVarPtr(interp);

    switch (idx) {
    case BIGNUM_SET:
	if (objc != 4) {
	    Tcl_WrongNumArgs(interp, 2, objv, "var value");
	    return TCL_ERROR;
	}
	string = Tcl_GetString(objv[3]);
	if (mp_init(&bignumValue) != MP_OKAY) {
	    Tcl_SetObjResult(interp,
		    Tcl_NewStringObj("error in mp_init", -1));
	    return TCL_ERROR;
	}
	if (mp_read_radix(&bignumValue, string, 10) != MP_OKAY) {
	    mp_clear(&bignumValue);
	    Tcl_SetObjResult(interp,
		    Tcl_NewStringObj("error in mp_read_radix", -1));
	    return TCL_ERROR;
	}

	/*
	 * If the object currently bound to the variable with index varIndex
	 * has ref count 1 (i.e. the object is unshared) we can modify that
	 * object directly.  Otherwise, if RC>1 (i.e. the object is shared),
	 * we must create a new object to modify/set and decrement the old
	 * formerly-shared object's ref count. This is "copy on write".
	 */

	if ((varPtr[varIndex] != NULL) && !Tcl_IsShared(varPtr[varIndex])) {
	    Tcl_SetBignumObj(varPtr[varIndex], &bignumValue);
	} else {
	    SetVarToObj(varPtr, varIndex, Tcl_NewBignumObj(&bignumValue));
	}
	break;

    case BIGNUM_GET:
	if (objc != 3) {
	    Tcl_WrongNumArgs(interp, 2, objv, "varIndex");
	    return TCL_ERROR;
	}
	if (CheckIfVarUnset(interp, varPtr,varIndex)) {
	    return TCL_ERROR;
	}
	break;

    case BIGNUM_MULT10:
	if (objc != 3) {
	    Tcl_WrongNumArgs(interp, 2, objv, "varIndex");
	    return TCL_ERROR;
	}
	if (CheckIfVarUnset(interp, varPtr,varIndex)) {
	    return TCL_ERROR;
	}
	if (Tcl_GetBignumFromObj(interp, varPtr[varIndex],
		&bignumValue) != TCL_OK) {
	    return TCL_ERROR;
	}
	if (mp_mul_d(&bignumValue, 10, &bignumValue) != MP_OKAY) {
	    mp_clear(&bignumValue);
	    Tcl_SetObjResult(interp,
		    Tcl_NewStringObj("error in mp_mul_d", -1));
	    return TCL_ERROR;
	}
	if (!Tcl_IsShared(varPtr[varIndex])) {
	    Tcl_SetBignumObj(varPtr[varIndex], &bignumValue);
	} else {
	    SetVarToObj(varPtr, varIndex, Tcl_NewBignumObj(&bignumValue));
	}
	break;

    case BIGNUM_DIV10:
	if (objc != 3) {
	    Tcl_WrongNumArgs(interp, 2, objv, "varIndex");
	    return TCL_ERROR;
	}
	if (CheckIfVarUnset(interp, varPtr,varIndex)) {
	    return TCL_ERROR;
	}
	if (Tcl_GetBignumFromObj(interp, varPtr[varIndex],
		&bignumValue) != TCL_OK) {
	    return TCL_ERROR;
	}
	if (mp_div_d(&bignumValue, 10, &bignumValue, NULL) != MP_OKAY) {
	    mp_clear(&bignumValue);
	    Tcl_SetObjResult(interp,
		    Tcl_NewStringObj("error in mp_div_d", -1));
	    return TCL_ERROR;
	}
	if (!Tcl_IsShared(varPtr[varIndex])) {
	    Tcl_SetBignumObj(varPtr[varIndex], &bignumValue);
	} else {
	    SetVarToObj(varPtr, varIndex, Tcl_NewBignumObj(&bignumValue));
	}
	break;

    case BIGNUM_ISEVEN:
	if (objc != 3) {
	    Tcl_WrongNumArgs(interp, 2, objv, "varIndex");
	    return TCL_ERROR;
	}
	if (CheckIfVarUnset(interp, varPtr,varIndex)) {
	    return TCL_ERROR;
	}
	if (Tcl_GetBignumFromObj(interp, varPtr[varIndex],
		&bignumValue) != TCL_OK) {
	    return TCL_ERROR;
	}
	if (mp_mod_2d(&bignumValue, 1, &bignumValue) != MP_OKAY) {
	    mp_clear(&bignumValue);
	    Tcl_SetObjResult(interp,
		    Tcl_NewStringObj("error in mp_mod_2d", -1));
	    return TCL_ERROR;
	}
	if (!Tcl_IsShared(varPtr[varIndex])) {
	    Tcl_SetBooleanObj(varPtr[varIndex], mp_iszero(&bignumValue));
	} else {
	    SetVarToObj(varPtr, varIndex, Tcl_NewBooleanObj(mp_iszero(&bignumValue)));
	}
	mp_clear(&bignumValue);
	break;

    case BIGNUM_RADIXSIZE:
	if (objc != 3) {
	    Tcl_WrongNumArgs(interp, 2, objv, "varIndex");
	    return TCL_ERROR;
	}
	if (CheckIfVarUnset(interp, varPtr,varIndex)) {
	    return TCL_ERROR;
	}
	if (Tcl_GetBignumFromObj(interp, varPtr[varIndex],
		&bignumValue) != TCL_OK) {
	    return TCL_ERROR;
	}
	if (mp_radix_size(&bignumValue, 10, &index) != MP_OKAY) {
	    return TCL_ERROR;
	}
	if (!Tcl_IsShared(varPtr[varIndex])) {
	    Tcl_SetWideIntObj(varPtr[varIndex], index);
	} else {
	    SetVarToObj(varPtr, varIndex, Tcl_NewWideIntObj(index));
	}
	mp_clear(&bignumValue);
	break;
    }

    Tcl_SetObjResult(interp, varPtr[varIndex]);
    return TCL_OK;
}

/*
 *----------------------------------------------------------------------
 *
 * TestbooleanobjCmd --
 *
 *	This function implements the "testbooleanobj" command.  It is used to
 *	test the boolean Tcl object type implementation.
 *
 * Results:
 *	A standard Tcl object result.
 *
 * Side effects:
 *	Creates and frees boolean objects, and also converts objects to
 *	have boolean type.
 *
 *----------------------------------------------------------------------
 */

static int
TestbooleanobjCmd(
    TCL_UNUSED(void *),
    Tcl_Interp *interp,		/* Current interpreter. */
    int objc,			/* Number of arguments. */
    Tcl_Obj *const objv[])	/* Argument objects. */
{
    Tcl_Size varIndex;
    int boolValue;
    const char *subCmd;
    Tcl_Obj **varPtr;

    if (objc < 3) {
	wrongNumArgs:
	Tcl_WrongNumArgs(interp, 1, objv, "option arg ?arg ...?");
	return TCL_ERROR;
    }

    if (GetVariableIndex(interp, objv[2], &varIndex) != TCL_OK) {
	return TCL_ERROR;
    }

    varPtr = GetVarPtr(interp);

    subCmd = Tcl_GetString(objv[1]);
    if (strcmp(subCmd, "set") == 0) {
	if (objc != 4) {
	    goto wrongNumArgs;
	}
	if (Tcl_GetBooleanFromObj(interp, objv[3], &boolValue) != TCL_OK) {
	    return TCL_ERROR;
	}

	/*
	 * If the object currently bound to the variable with index varIndex
	 * has ref count 1 (i.e. the object is unshared) we can modify that
	 * object directly. Otherwise, if RC>1 (i.e. the object is shared),
	 * we must create a new object to modify/set and decrement the old
	 * formerly-shared object's ref count. This is "copy on write".
	 */

	if ((varPtr[varIndex] != NULL) && !Tcl_IsShared(varPtr[varIndex])) {
	    Tcl_SetBooleanObj(varPtr[varIndex], boolValue);
	} else {
	    SetVarToObj(varPtr, varIndex, Tcl_NewBooleanObj(boolValue));
	}
	Tcl_SetObjResult(interp, varPtr[varIndex]);
    } else if (strcmp(subCmd, "get") == 0) {
	if (objc != 3) {
	    goto wrongNumArgs;
	}
	if (CheckIfVarUnset(interp, varPtr,varIndex)) {
	    return TCL_ERROR;
	}
	Tcl_SetObjResult(interp, varPtr[varIndex]);
    } else if (strcmp(subCmd, "not") == 0) {
	if (objc != 3) {
	    goto wrongNumArgs;
	}
	if (CheckIfVarUnset(interp, varPtr,varIndex)) {
	    return TCL_ERROR;
	}
	if (Tcl_GetBooleanFromObj(interp, varPtr[varIndex],
				  &boolValue) != TCL_OK) {
	    return TCL_ERROR;
	}
	if (!Tcl_IsShared(varPtr[varIndex])) {
	    Tcl_SetBooleanObj(varPtr[varIndex], !boolValue);
	} else {
	    SetVarToObj(varPtr, varIndex, Tcl_NewBooleanObj(!boolValue));
	}
	Tcl_SetObjResult(interp, varPtr[varIndex]);
    } else {
	Tcl_AppendStringsToObj(Tcl_GetObjResult(interp),
		"bad option \"", Tcl_GetString(objv[1]),
		"\": must be set, get, or not", NULL);
	return TCL_ERROR;
    }
    return TCL_OK;
}

/*
 *----------------------------------------------------------------------
 *
 * TestdoubleobjCmd --
 *
 *	This function implements the "testdoubleobj" command.  It is used to
 *	test the double-precision floating point Tcl object type
 *	implementation.
 *
 * Results:
 *	A standard Tcl object result.
 *
 * Side effects:
 *	Creates and frees double objects, and also converts objects to
 *	have double type.
 *
 *----------------------------------------------------------------------
 */

static int
TestdoubleobjCmd(
    TCL_UNUSED(void *),
    Tcl_Interp *interp,		/* Current interpreter. */
    int objc,			/* Number of arguments. */
    Tcl_Obj *const objv[])	/* Argument objects. */
{
    Tcl_Size varIndex;
    double doubleValue;
    const char *subCmd;
    Tcl_Obj **varPtr;

    if (objc < 3) {
	wrongNumArgs:
	Tcl_WrongNumArgs(interp, 1, objv, "option arg ?arg ...?");
	return TCL_ERROR;
    }

    varPtr = GetVarPtr(interp);

    if (GetVariableIndex(interp, objv[2], &varIndex) != TCL_OK) {
	return TCL_ERROR;
    }

    subCmd = Tcl_GetString(objv[1]);
    if (strcmp(subCmd, "set") == 0) {
	if (objc != 4) {
	    goto wrongNumArgs;
	}
	if (Tcl_GetDouble(interp, Tcl_GetString(objv[3]), &doubleValue) != TCL_OK) {
	    return TCL_ERROR;
	}

	/*
	 * If the object currently bound to the variable with index varIndex
	 * has ref count 1 (i.e. the object is unshared) we can modify that
	 * object directly. Otherwise, if RC>1 (i.e. the object is shared), we
	 * must create a new object to modify/set and decrement the old
	 * formerly-shared object's ref count. This is "copy on write".
	 */

	if ((varPtr[varIndex] != NULL) && !Tcl_IsShared(varPtr[varIndex])) {
	    Tcl_SetDoubleObj(varPtr[varIndex], doubleValue);
	} else {
	    SetVarToObj(varPtr, varIndex, Tcl_NewDoubleObj(doubleValue));
	}
	Tcl_SetObjResult(interp, varPtr[varIndex]);
    } else if (strcmp(subCmd, "get") == 0) {
	if (objc != 3) {
	    goto wrongNumArgs;
	}
	if (CheckIfVarUnset(interp, varPtr,varIndex)) {
	    return TCL_ERROR;
	}
	Tcl_SetObjResult(interp, varPtr[varIndex]);
    } else if (strcmp(subCmd, "mult10") == 0) {
	if (objc != 3) {
	    goto wrongNumArgs;
	}
	if (CheckIfVarUnset(interp, varPtr,varIndex)) {
	    return TCL_ERROR;
	}
	if (Tcl_GetDoubleFromObj(interp, varPtr[varIndex],
				 &doubleValue) != TCL_OK) {
	    return TCL_ERROR;
	}
	if (!Tcl_IsShared(varPtr[varIndex])) {
	    Tcl_SetDoubleObj(varPtr[varIndex], doubleValue * 10.0);
	} else {
	    SetVarToObj(varPtr, varIndex, Tcl_NewDoubleObj(doubleValue * 10.0));
	}
	Tcl_SetObjResult(interp, varPtr[varIndex]);
    } else if (strcmp(subCmd, "div10") == 0) {
	if (objc != 3) {
	    goto wrongNumArgs;
	}
	if (CheckIfVarUnset(interp, varPtr,varIndex)) {
	    return TCL_ERROR;
	}
	if (Tcl_GetDoubleFromObj(interp, varPtr[varIndex],
		&doubleValue) != TCL_OK) {
	    return TCL_ERROR;
	}
	if (!Tcl_IsShared(varPtr[varIndex])) {
	    Tcl_SetDoubleObj(varPtr[varIndex], doubleValue / 10.0);
	} else {
	    SetVarToObj(varPtr, varIndex, Tcl_NewDoubleObj(doubleValue / 10.0));
	}
	Tcl_SetObjResult(interp, varPtr[varIndex]);
    } else {
	Tcl_AppendStringsToObj(Tcl_GetObjResult(interp),
		"bad option \"", Tcl_GetString(objv[1]),
		"\": must be set, get, mult10, or div10", NULL);
	return TCL_ERROR;
    }
    return TCL_OK;
}

/*
 *----------------------------------------------------------------------
 *
 * TestindexobjCmd --
 *
 *	This function implements the "testindexobj" command. It is used to
 *	test the index Tcl object type implementation.
 *
 * Results:
 *	A standard Tcl object result.
 *
 * Side effects:
 *	Creates and frees int objects, and also converts objects to
 *	have int type.
 *
 *----------------------------------------------------------------------
 */

static int
TestindexobjCmd(
    TCL_UNUSED(void *),
    Tcl_Interp *interp,		/* Current interpreter. */
    int objc,			/* Number of arguments. */
    Tcl_Obj *const objv[])	/* Argument objects. */
{
    int allowAbbrev, index, setError, i, result;
    Tcl_Size index2;
    const char **argv;
    static const char *const tablePtr[] = {"a", "b", "check", NULL};

    /*
     * Keep this structure declaration in sync with tclIndexObj.c
     */
    struct IndexRep {
	void *tablePtr;		/* Pointer to the table of strings. */
	Tcl_Size offset;		/* Offset between table entries. */
	Tcl_Size index;		/* Selected index into table. */
    } *indexRep;

    if ((objc == 3) && (strcmp(Tcl_GetString(objv[1]),
	    "check") == 0)) {
	/*
	 * This code checks to be sure that the results of Tcl_GetIndexFromObj
	 * are properly cached in the object and returned on subsequent
	 * lookups.
	 */

	if (Tcl_GetIntForIndex(interp, objv[2], TCL_INDEX_NONE, &index2) != TCL_OK) {
	    return TCL_ERROR;
	}

	Tcl_GetIndexFromObj(NULL, objv[1], tablePtr, "token", 0, &index);
	indexRep = (struct IndexRep *)objv[1]->internalRep.twoPtrValue.ptr1;
	indexRep->index = index2;
	result = Tcl_GetIndexFromObj(NULL, objv[1],
		tablePtr, "token", 0, &index);
	if (result == TCL_OK) {
	    Tcl_SetWideIntObj(Tcl_GetObjResult(interp), index);
	}
	return result;
    }

    if (objc < 5) {
	Tcl_AppendToObj(Tcl_GetObjResult(interp), "wrong # args", -1);
	return TCL_ERROR;
    }

    if (Tcl_GetBooleanFromObj(interp, objv[1], &setError) != TCL_OK) {
	return TCL_ERROR;
    }
    if (Tcl_GetBooleanFromObj(interp, objv[2], &allowAbbrev) != TCL_OK) {
	return TCL_ERROR;
    }

    argv = (const char **)Tcl_Alloc((objc-3) * sizeof(char *));
    for (i = 4; i < objc; i++) {
	argv[i-4] = Tcl_GetString(objv[i]);
    }
    argv[objc-4] = NULL;

    result = Tcl_GetIndexFromObj((setError? interp : NULL), objv[3],
	    argv, "token", TCL_INDEX_TEMP_TABLE|(allowAbbrev? 0 : TCL_EXACT),
	    &index);
    Tcl_Free((void *)argv);
    if (result == TCL_OK) {
	Tcl_SetWideIntObj(Tcl_GetObjResult(interp), index);
    }
    return result;
}

/*
 *----------------------------------------------------------------------
 *
 * TestintobjCmd --
 *
 *	This function implements the "testintobj" command. It is used to
 *	test the int Tcl object type implementation.
 *
 * Results:
 *	A standard Tcl object result.
 *
 * Side effects:
 *	Creates and frees int objects, and also converts objects to
 *	have int type.
 *
 *----------------------------------------------------------------------
 */

static int
TestintobjCmd(
    TCL_UNUSED(void *),
    Tcl_Interp *interp,		/* Current interpreter. */
    int objc,			/* Number of arguments. */
    Tcl_Obj *const objv[])	/* Argument objects. */
{
    Tcl_Size varIndex;
#if (INT_MAX != LONG_MAX)   /* int is not the same size as long */
    int i;
#endif
    Tcl_WideInt wideValue;
    const char *subCmd;
    Tcl_Obj **varPtr;

    if (objc < 3) {
	wrongNumArgs:
	Tcl_WrongNumArgs(interp, 1, objv, "option arg ?arg ...?");
	return TCL_ERROR;
    }

    varPtr = GetVarPtr(interp);
    if (GetVariableIndex(interp, objv[2], &varIndex) != TCL_OK) {
	return TCL_ERROR;
    }

    subCmd = Tcl_GetString(objv[1]);
    if (strcmp(subCmd, "set") == 0) {
	if (objc != 4) {
	    goto wrongNumArgs;
	}
	if (Tcl_GetWideIntFromObj(interp, objv[3], &wideValue) != TCL_OK) {
	    return TCL_ERROR;
	}

	/*
	 * If the object currently bound to the variable with index varIndex
	 * has ref count 1 (i.e. the object is unshared) we can modify that
	 * object directly. Otherwise, if RC>1 (i.e. the object is shared), we
	 * must create a new object to modify/set and decrement the old
	 * formerly-shared object's ref count. This is "copy on write".
	 */

	if ((varPtr[varIndex] != NULL) && !Tcl_IsShared(varPtr[varIndex])) {
	    Tcl_SetWideIntObj(varPtr[varIndex], wideValue);
	} else {
	    SetVarToObj(varPtr, varIndex, Tcl_NewWideIntObj(wideValue));
	}
	Tcl_SetObjResult(interp, varPtr[varIndex]);
    } else if (strcmp(subCmd, "set2") == 0) { /* doesn't set result */
	if (objc != 4) {
	    goto wrongNumArgs;
	}
	if (Tcl_GetWideIntFromObj(interp, objv[3], &wideValue) != TCL_OK) {
	    return TCL_ERROR;
	}
	if ((varPtr[varIndex] != NULL) && !Tcl_IsShared(varPtr[varIndex])) {
	    Tcl_SetWideIntObj(varPtr[varIndex], wideValue);
	} else {
	    SetVarToObj(varPtr, varIndex, Tcl_NewWideIntObj(wideValue));
	}
    } else if (strcmp(subCmd, "setint") == 0) {
	if (objc != 4) {
	    goto wrongNumArgs;
	}
	if (Tcl_GetWideIntFromObj(interp, objv[3], &wideValue) != TCL_OK) {
	    return TCL_ERROR;
	}
	if ((varPtr[varIndex] != NULL) && !Tcl_IsShared(varPtr[varIndex])) {
	    Tcl_SetWideIntObj(varPtr[varIndex], wideValue);
	} else {
	    SetVarToObj(varPtr, varIndex, Tcl_NewWideIntObj(wideValue));
	}
	Tcl_SetObjResult(interp, varPtr[varIndex]);
    } else if (strcmp(subCmd, "setmax") == 0) {
	Tcl_WideInt maxWide = WIDE_MAX;
	if (objc != 3) {
	    goto wrongNumArgs;
	}
	if ((varPtr[varIndex] != NULL) && !Tcl_IsShared(varPtr[varIndex])) {
	    Tcl_SetWideIntObj(varPtr[varIndex], maxWide);
	} else {
	    SetVarToObj(varPtr, varIndex, Tcl_NewWideIntObj(maxWide));
	}
    } else if (strcmp(subCmd, "ismax") == 0) {
	if (objc != 3) {
	    goto wrongNumArgs;
	}
	if (CheckIfVarUnset(interp, varPtr,varIndex)) {
	    return TCL_ERROR;
	}
	if (Tcl_GetWideIntFromObj(interp, varPtr[varIndex], &wideValue) != TCL_OK) {
	    return TCL_ERROR;
	}
	Tcl_AppendToObj(Tcl_GetObjResult(interp),
		((wideValue == WIDE_MAX)? "1" : "0"), -1);
    } else if (strcmp(subCmd, "get") == 0) {
	if (objc != 3) {
	    goto wrongNumArgs;
	}
	if (CheckIfVarUnset(interp, varPtr,varIndex)) {
	    return TCL_ERROR;
	}
	Tcl_SetObjResult(interp, varPtr[varIndex]);
    } else if (strcmp(subCmd, "get2") == 0) {
	if (objc != 3) {
	    goto wrongNumArgs;
	}
	if (CheckIfVarUnset(interp, varPtr,varIndex)) {
	    return TCL_ERROR;
	}
	Tcl_AppendToObj(Tcl_GetObjResult(interp), Tcl_GetString(varPtr[varIndex]), -1);
    } else if (strcmp(subCmd, "inttoobigtest") == 0) {
	/*
	 * If long ints have more bits than ints on this platform, verify that
	 * Tcl_GetIntFromObj returns an error if the long int held in an
	 * integer object's internal representation is too large to fit in an
	 * int.
	 */

	if (objc != 3) {
	    goto wrongNumArgs;
	}
#if (INT_MAX == LONG_MAX)   /* int is same size as long int */
	Tcl_AppendToObj(Tcl_GetObjResult(interp), "1", -1);
#else
	if ((varPtr[varIndex] != NULL) && !Tcl_IsShared(varPtr[varIndex])) {
	    Tcl_SetWideIntObj(varPtr[varIndex], LONG_MAX);
	} else {
	    SetVarToObj(varPtr, varIndex, Tcl_NewWideIntObj(LONG_MAX));
	}
	if (Tcl_GetIntFromObj(interp, varPtr[varIndex], &i) != TCL_OK) {
	    Tcl_ResetResult(interp);
	    Tcl_AppendToObj(Tcl_GetObjResult(interp), "1", -1);
	    return TCL_OK;
	}
	Tcl_AppendToObj(Tcl_GetObjResult(interp), "0", -1);
#endif
    } else if (strcmp(subCmd, "mult10") == 0) {
	if (objc != 3) {
	    goto wrongNumArgs;
	}
	if (CheckIfVarUnset(interp, varPtr,varIndex)) {
	    return TCL_ERROR;
	}
	if (Tcl_GetWideIntFromObj(interp, varPtr[varIndex],
		&wideValue) != TCL_OK) {
	    return TCL_ERROR;
	}
	if (!Tcl_IsShared(varPtr[varIndex])) {
	    Tcl_SetWideIntObj(varPtr[varIndex], wideValue * 10);
	} else {
	    SetVarToObj(varPtr, varIndex, Tcl_NewWideIntObj(wideValue * 10));
	}
	Tcl_SetObjResult(interp, varPtr[varIndex]);
    } else if (strcmp(subCmd, "div10") == 0) {
	if (objc != 3) {
	    goto wrongNumArgs;
	}
	if (CheckIfVarUnset(interp, varPtr,varIndex)) {
	    return TCL_ERROR;
	}
	if (Tcl_GetWideIntFromObj(interp, varPtr[varIndex],
		&wideValue) != TCL_OK) {
	    return TCL_ERROR;
	}
	if (!Tcl_IsShared(varPtr[varIndex])) {
	    Tcl_SetWideIntObj(varPtr[varIndex], wideValue / 10);
	} else {
	    SetVarToObj(varPtr, varIndex, Tcl_NewWideIntObj(wideValue / 10));
	}
	Tcl_SetObjResult(interp, varPtr[varIndex]);
    } else {
	Tcl_AppendStringsToObj(Tcl_GetObjResult(interp),
		"bad option \"", Tcl_GetString(objv[1]),
		"\": must be set, get, get2, mult10, or div10", NULL);
	return TCL_ERROR;
    }
    return TCL_OK;
}

/*
 *-----------------------------------------------------------------------------
 *
 * TestlistobjCmd --
 *
 *	This function implements the 'testlistobj' command. It is used to
 *	test a few possible corner cases in list object manipulation from
 *	C code that cannot occur at the Tcl level.
 *
 *      Following new commands are added for 8.7 as regression tests for
 *      memory leaks and use-after-free. Unlike 8.6, 8.7 has multiple internal
 *      representations for lists.  It has to be ensured that corresponding
 *      implementations obey the invariants of the C list API. The script
 *      level tests do not suffice as Tcl list commands do not execute
 *      the same exact code path as the exported C API.
 *
 *      Note these new commands are only useful when Tcl is compiled with
 *      TCL_MEM_DEBUG defined.
 *
 *	indexmemcheck - loops calling Tcl_ListObjIndex on each element. This
 *	is to test that abstract lists returning elements do not depend
 *	on caller to free them. The test case should check allocated counts
 *      with the following sequence:
 *            set before <get memory counts>
 *            testobj set VARINDEX [list a b c] (or lseq etc.)
 *            testlistobj indexnoop VARINDEX
 *            testobj unset VARINDEX
 *            set after <get memory counts>
 *      after calling this command AND freeing the passed list. The targeted
 *      bug is if Tcl_LOI returns a ephemeral Tcl_Obj with no other reference
 *      resulting in a memory leak. Conversely, the command also checks
 *      that the Tcl_Obj returned by Tcl_LOI does not have a zero reference
 *      count since it is supposed to have at least one reference held
 *      by the list implementation. Returns a message in interp otherwise.
 *
 *      getelementsmemcheck - as above but for Tcl_ListObjGetElements

 *
 * Results:
 *	A standard Tcl object result.
 *
 * Side effects:
 *	Creates, manipulates and frees list objects.
 *
 *-----------------------------------------------------------------------------
 */

static int
TestlistobjCmd(
    TCL_UNUSED(void *),
    Tcl_Interp *interp,		/* Tcl interpreter */
    int objc,			/* Number of arguments */
    Tcl_Obj *const objv[])	/* Argument objects */
{
    /* Subcommands supported by this command */
    const char* const subcommands[] = {
	"set",
	"get",
	"replace",
	"indexmemcheck",
	"getelementsmemcheck",
	NULL
    };
    enum listobjCmdIndex {
	LISTOBJ_SET,
	LISTOBJ_GET,
	LISTOBJ_REPLACE,
	LISTOBJ_INDEXMEMCHECK,
	LISTOBJ_GETELEMENTSMEMCHECK,
    } cmdIndex;

    Tcl_Size varIndex;		/* Variable number converted to binary */
    Tcl_Size first;			/* First index in the list */
    Tcl_Size count;			/* Count of elements in a list */
    Tcl_Obj **varPtr;
    Tcl_Size i, len;

    if (objc < 3) {
	Tcl_WrongNumArgs(interp, 1, objv, "option arg ?arg...?");
	return TCL_ERROR;
    }
    varPtr = GetVarPtr(interp);
    if (GetVariableIndex(interp, objv[2], &varIndex) != TCL_OK) {
	return TCL_ERROR;
    }
    if (Tcl_GetIndexFromObj(interp, objv[1], subcommands, "command",
			    0, &cmdIndex) != TCL_OK) {
	return TCL_ERROR;
    }
    switch(cmdIndex) {
    case LISTOBJ_SET:
	if ((varPtr[varIndex] != NULL) && !Tcl_IsShared(varPtr[varIndex])) {
	    Tcl_SetListObj(varPtr[varIndex], objc-3, objv+3);
	} else {
	    SetVarToObj(varPtr, varIndex, Tcl_NewListObj(objc-3, objv+3));
	}
	Tcl_SetObjResult(interp, varPtr[varIndex]);
	break;

    case LISTOBJ_GET:
	if (objc != 3) {
	    Tcl_WrongNumArgs(interp, 2, objv, "varIndex");
	    return TCL_ERROR;
	}
	if (CheckIfVarUnset(interp, varPtr,varIndex)) {
	    return TCL_ERROR;
	}
	Tcl_SetObjResult(interp, varPtr[varIndex]);
	break;

    case LISTOBJ_REPLACE:
	if (objc < 5) {
	    Tcl_WrongNumArgs(interp, 2, objv,
			     "varIndex start count ?element...?");
	    return TCL_ERROR;
	}
	if (Tcl_GetIntForIndex(interp, objv[3], TCL_INDEX_NONE, &first) != TCL_OK
	    || Tcl_GetIntForIndex(interp, objv[4], TCL_INDEX_NONE, &count) != TCL_OK) {
	    return TCL_ERROR;
	}
	if (Tcl_IsShared(varPtr[varIndex])) {
	    SetVarToObj(varPtr, varIndex, Tcl_DuplicateObj(varPtr[varIndex]));
	}
	Tcl_ResetResult(interp);
	return Tcl_ListObjReplace(interp, varPtr[varIndex], first, count,
				  objc-5, objv+5);

    case LISTOBJ_INDEXMEMCHECK:
	if (objc != 3) {
	    Tcl_WrongNumArgs(interp, 2, objv, "varIndex");
	    return TCL_ERROR;
	}
	if (CheckIfVarUnset(interp, varPtr, varIndex)) {
	    return TCL_ERROR;
	}
	if (Tcl_ListObjLength(interp, varPtr[varIndex], &len) != TCL_OK) {
	    return TCL_ERROR;
	}
	for (i = 0; i < len; ++i) {
	    Tcl_Obj *objP;
	    if (Tcl_ListObjIndex(interp, varPtr[varIndex], i, &objP)
		!= TCL_OK) {
		return TCL_ERROR;
	    }
<<<<<<< HEAD
	    Tcl_IncrRefCount(objP);
	    Tcl_DecrRefCount(objP);
	    TCL_COMMENT(
		if (objP->refCount <= 0) {
		    Tcl_SetObjResult(interp, Tcl_NewStringObj(
			    "Tcl_ListObjIndex returned object with ref count <= 0",
			    TCL_INDEX_NONE));
		    /* Keep looping since we are also looping for leaks */
		}
	    )
=======
	    if (objP->refCount < 0) {
		Tcl_SetObjResult(interp, Tcl_NewStringObj(
			"Tcl_ListObjIndex returned object with ref count < 0",
			TCL_INDEX_NONE));
		/* Keep looping since we are also looping for leaks */
	    }
	    Tcl_BumpObj(objP);
>>>>>>> 18581927
	}
	break;

    case LISTOBJ_GETELEMENTSMEMCHECK:
	if (objc != 3) {
	    Tcl_WrongNumArgs(interp, 2, objv, "varIndex");
	    return TCL_ERROR;
	}
	if (CheckIfVarUnset(interp, varPtr, varIndex)) {
	    return TCL_ERROR;
	} else {
	    Tcl_Obj **elems;
	    if (Tcl_ListObjGetElements(interp, varPtr[varIndex], &len, &elems)
		!= TCL_OK) {
		return TCL_ERROR;
	    }
	    for (i = 0; i < len; ++i) {
		if (elems[i]->refCount <= 0) {
		    Tcl_SetObjResult(interp, Tcl_NewStringObj(
			    "Tcl_ListObjGetElements element has ref count <= 0",
			    TCL_INDEX_NONE));
		    break;
		}
	    }
	}
	break;
    }
    return TCL_OK;
}

/*
 *----------------------------------------------------------------------
 *
 * TestobjCmd --
 *
 *	This function implements the "testobj" command. It is used to test
 *	the type-independent portions of the Tcl object type implementation.
 *
 * Results:
 *	A standard Tcl object result.
 *
 * Side effects:
 *	Creates and frees objects.
 *
 *----------------------------------------------------------------------
 */

static int
TestobjCmd(
    TCL_UNUSED(void *),
    Tcl_Interp *interp,		/* Current interpreter. */
    int objc,			/* Number of arguments. */
    Tcl_Obj *const objv[])	/* Argument objects. */
{
    Tcl_Size varIndex, destIndex;
    int i;
    const Tcl_ObjType *targetType;
    Tcl_Obj **varPtr;
    const char *subcommands[] = {
	"freeallvars", "bug3598580", "types",
	"objtype", "newobj", "set",
	"assign", "convert", "duplicate",
	"invalidateStringRep", "refcount", "type",
	NULL
    };
    enum testobjCmdIndex {
	TESTOBJ_FREEALLVARS, TESTOBJ_BUG3598580, TESTOBJ_TYPES,
	TESTOBJ_OBJTYPE, TESTOBJ_NEWOBJ, TESTOBJ_SET,
	TESTOBJ_ASSIGN, TESTOBJ_CONVERT, TESTOBJ_DUPLICATE,
	TESTOBJ_INVALIDATESTRINGREP, TESTOBJ_REFCOUNT, TESTOBJ_TYPE,
    } cmdIndex;

    if (objc < 2) {
	wrongNumArgs:
	Tcl_WrongNumArgs(interp, 1, objv, "option arg ?arg ...?");
	return TCL_ERROR;
    }

    varPtr = GetVarPtr(interp);
    if (Tcl_GetIndexFromObj(
	    interp, objv[1], subcommands, "command", 0, &cmdIndex)
	!= TCL_OK) {
	return TCL_ERROR;
    }
    switch (cmdIndex) {
    case TESTOBJ_FREEALLVARS:
	if (objc != 2) {
	    goto wrongNumArgs;
	}
	for (i = 0;  i < NUMBER_OF_OBJECT_VARS;  i++) {
	    if (varPtr[i] != NULL) {
		Tcl_DecrRefCount(varPtr[i]);
		varPtr[i] = NULL;
	    }
	}
	return TCL_OK;
    case TESTOBJ_BUG3598580:
	if (objc != 2) {
	    goto wrongNumArgs;
	} else {
	    Tcl_Obj *listObjPtr, *elemObjPtr;
	    elemObjPtr = Tcl_NewWideIntObj(123);
	    listObjPtr = Tcl_NewListObj(1, &elemObjPtr);
	    /* Replace the single list element through itself, nonsense but
	     * legal. */
	    Tcl_ListObjReplace(interp, listObjPtr, 0, 1, 1, &elemObjPtr);
	    Tcl_SetObjResult(interp, listObjPtr);
	}
	return TCL_OK;
    case TESTOBJ_TYPES:
	if (objc != 2) {
	    goto wrongNumArgs;
	} else {
	    Tcl_Obj *typesObj = Tcl_NewListObj(0, NULL);
	    Tcl_AppendAllObjTypes(interp, typesObj);
	    Tcl_SetObjResult(interp, typesObj);
	}
	return TCL_OK;
    case TESTOBJ_OBJTYPE:
	/*
	 * Return an object containing the name of the argument's type of
	 * internal rep. If none exists, return "none".
	 */

	if (objc != 3) {
	    goto wrongNumArgs;
	} else {
	    const char *typeName;

	    if (objv[2]->typePtr == NULL) {
		Tcl_SetObjResult(interp, Tcl_NewStringObj("none", -1));
	    } else {
		typeName = objv[2]->typePtr->name;
		if (!strcmp(typeName, "utf32string"))
		    typeName = "string";
#ifndef TCL_WIDE_INT_IS_LONG
	    else if (!strcmp(typeName, "wideInt")) typeName = "int";
#endif
	    Tcl_SetObjResult(interp, Tcl_NewStringObj(typeName, -1));
	    }
	}
	return TCL_OK;
    case TESTOBJ_NEWOBJ:
	if (objc != 3) {
	    goto wrongNumArgs;
	}
	if (GetVariableIndex(interp, objv[2], &varIndex) != TCL_OK) {
	    return TCL_ERROR;
	}
	SetVarToObj(varPtr, varIndex, Tcl_NewObj());
	Tcl_SetObjResult(interp, varPtr[varIndex]);
	return TCL_OK;
    case TESTOBJ_SET:
	if (objc != 4) {
	    goto wrongNumArgs;
	}
	if (GetVariableIndex(interp, objv[2], &varIndex) != TCL_OK) {
	    return TCL_ERROR;
	}
	SetVarToObj(varPtr, varIndex, objv[3]);
	return TCL_OK;

    default:
	break;
    }

    /* All further commands expect an occupied varindex argument */
    if (objc < 3) {
	goto wrongNumArgs;
    }

    if (GetVariableIndex(interp, objv[2], &varIndex) != TCL_OK) {
	return TCL_ERROR;
    }
    if (CheckIfVarUnset(interp, varPtr, varIndex)) {
	return TCL_ERROR;
    }

    switch (cmdIndex) {
    case TESTOBJ_ASSIGN:
	if (objc != 4) {
	    goto wrongNumArgs;
	}
	if (GetVariableIndex(interp, objv[3], &destIndex) != TCL_OK) {
	    return TCL_ERROR;
	}
	SetVarToObj(varPtr, destIndex, varPtr[varIndex]);
	Tcl_SetObjResult(interp, varPtr[destIndex]);
	break;
    case TESTOBJ_CONVERT:
	if (objc != 4) {
	    goto wrongNumArgs;
	}
	if ((targetType = Tcl_GetObjType(Tcl_GetString(objv[3]))) == NULL) {
	    Tcl_AppendStringsToObj(Tcl_GetObjResult(interp),
		    "no type ", Tcl_GetString(objv[3]), " found", NULL);
	    return TCL_ERROR;
	}
	if (Tcl_ConvertToType(interp, varPtr[varIndex], targetType)
		!= TCL_OK) {
	    return TCL_ERROR;
	}
	Tcl_SetObjResult(interp, varPtr[varIndex]);
	break;
    case TESTOBJ_DUPLICATE:
	if (objc != 4) {
	    goto wrongNumArgs;
	}
	if (GetVariableIndex(interp, objv[3], &destIndex) != TCL_OK) {
	    return TCL_ERROR;
	}
	SetVarToObj(varPtr, destIndex, Tcl_DuplicateObj(varPtr[varIndex]));
	Tcl_SetObjResult(interp, varPtr[destIndex]);
	break;
    case TESTOBJ_INVALIDATESTRINGREP:
	if (objc != 3) {
	    goto wrongNumArgs;
	}
	Tcl_InvalidateStringRep(varPtr[varIndex]);
	Tcl_SetObjResult(interp, varPtr[varIndex]);
	break;
    case TESTOBJ_REFCOUNT:
	if (objc != 3) {
	    goto wrongNumArgs;
	}
	Tcl_SetObjResult(interp, Tcl_NewWideIntObj(varPtr[varIndex]->refCount));
	break;
    case TESTOBJ_TYPE:
	if (objc != 3) {
	    goto wrongNumArgs;
	}
	if (varPtr[varIndex]->typePtr == NULL) { /* a string! */
	    Tcl_AppendToObj(Tcl_GetObjResult(interp), "string", -1);
#ifndef TCL_WIDE_INT_IS_LONG
	} else if (!strcmp(varPtr[varIndex]->typePtr->name, "wideInt")) {
	    Tcl_AppendToObj(Tcl_GetObjResult(interp),
		    "int", -1);
#endif
	} else {
	    Tcl_AppendToObj(Tcl_GetObjResult(interp),
		    varPtr[varIndex]->typePtr->name, -1);
	}
	break;
    default:
	break;
    }

    return TCL_OK;
}

/*
 *----------------------------------------------------------------------
 *
 * TeststringobjCmd --
 *
 *	This function implements the "teststringobj" command. It is used to
 *	test the string Tcl object type implementation.
 *
 * Results:
 *	A standard Tcl object result.
 *
 * Side effects:
 *	Creates and frees string objects, and also converts objects to
 *	have string type.
 *
 *----------------------------------------------------------------------
 */

static int
TeststringobjCmd(
    TCL_UNUSED(void *),
    Tcl_Interp *interp,		/* Current interpreter. */
    int objc,			/* Number of arguments. */
    Tcl_Obj *const objv[])	/* Argument objects. */
{
    Tcl_UniChar *unicode;
    Tcl_Size size, varIndex;
    int option, i;
    Tcl_Size length;
#define MAX_STRINGS 11
    const char *string, *strings[MAX_STRINGS+1];
    String *strPtr;
    Tcl_Obj **varPtr;
    static const char *const options[] = {
	"append", "appendstrings", "get", "get2", "length", "length2",
	"set", "set2", "setlength", "maxchars", "range", "appendself",
	"appendself2", "newunicode", NULL
    };

    if (objc < 3) {
	wrongNumArgs:
	Tcl_WrongNumArgs(interp, 1, objv, "option arg ?arg ...?");
	return TCL_ERROR;
    }

    varPtr = GetVarPtr(interp);
    if (GetVariableIndex(interp, objv[2], &varIndex) != TCL_OK) {
	return TCL_ERROR;
    }

    if (Tcl_GetIndexFromObj(interp, objv[1], options, "option", 0, &option)
	    != TCL_OK) {
	return TCL_ERROR;
    }
    switch (option) {
	case 0:				/* append */
	    if (objc != 5) {
		goto wrongNumArgs;
	    }
	    if (Tcl_GetIntForIndex(interp, objv[4], TCL_INDEX_NONE, &length) != TCL_OK) {
		return TCL_ERROR;
	    }
	    if (varPtr[varIndex] == NULL) {
		SetVarToObj(varPtr, varIndex, Tcl_NewObj());
	    }

	    /*
	     * If the object bound to variable "varIndex" is shared, we must
	     * "copy on write" and append to a copy of the object.
	     */

	    if (Tcl_IsShared(varPtr[varIndex])) {
		SetVarToObj(varPtr, varIndex, Tcl_DuplicateObj(varPtr[varIndex]));
	    }
	    Tcl_AppendToObj(varPtr[varIndex], Tcl_GetString(objv[3]), length);
	    Tcl_SetObjResult(interp, varPtr[varIndex]);
	    break;
	case 1:				/* appendstrings */
	    if (objc > (MAX_STRINGS+3)) {
		goto wrongNumArgs;
	    }
	    if (varPtr[varIndex] == NULL) {
		SetVarToObj(varPtr, varIndex, Tcl_NewObj());
	    }

	    /*
	     * If the object bound to variable "varIndex" is shared, we must
	     * "copy on write" and append to a copy of the object.
	     */

	    if (Tcl_IsShared(varPtr[varIndex])) {
		SetVarToObj(varPtr, varIndex, Tcl_DuplicateObj(varPtr[varIndex]));
	    }
	    for (i = 3;  i < objc;  i++) {
		strings[i-3] = Tcl_GetString(objv[i]);
	    }
	    for ( ; i < 12 + 3; i++) {
		strings[i - 3] = NULL;
	    }
	    Tcl_AppendStringsToObj(varPtr[varIndex], strings[0], strings[1],
		    strings[2], strings[3], strings[4], strings[5],
		    strings[6], strings[7], strings[8], strings[9],
		    strings[10], strings[11]);
	    Tcl_SetObjResult(interp, varPtr[varIndex]);
	    break;
	case 2:				/* get */
	    if (objc != 3) {
		goto wrongNumArgs;
	    }
	    if (CheckIfVarUnset(interp, varPtr,varIndex)) {
		return TCL_ERROR;
	    }
	    Tcl_SetObjResult(interp, varPtr[varIndex]);
	    break;
	case 3:				/* get2 */
	    if (objc != 3) {
		goto wrongNumArgs;
	    }
	    if (CheckIfVarUnset(interp, varPtr, varIndex)) {
		return TCL_ERROR;
	    }
	    Tcl_AppendToObj(Tcl_GetObjResult(interp), Tcl_GetString(varPtr[varIndex]), -1);
	    break;
	case 4:				/* length */
	    if (objc != 3) {
		goto wrongNumArgs;
	    }
	    Tcl_SetWideIntObj(Tcl_GetObjResult(interp), (varPtr[varIndex] != NULL)
		    ? (Tcl_WideInt)varPtr[varIndex]->length : (Tcl_WideInt)-1);
	    break;
	case 5:				/* length2 */
	    if (objc != 3) {
		goto wrongNumArgs;
	    }
	    if (varPtr[varIndex] != NULL) {
		Tcl_ConvertToType(NULL, varPtr[varIndex],
			Tcl_GetObjType("string"));
		strPtr = (String *)varPtr[varIndex]->internalRep.twoPtrValue.ptr1;
		length = strPtr->allocated;
	    } else {
		length = TCL_INDEX_NONE;
	    }
	    Tcl_SetWideIntObj(Tcl_GetObjResult(interp), (Tcl_WideInt)((Tcl_WideUInt)(length + 1U)) - 1);
	    break;
	case 6:				/* set */
	    if (objc != 4) {
		goto wrongNumArgs;
	    }

	    /*
	     * If the object currently bound to the variable with index
	     * varIndex has ref count 1 (i.e. the object is unshared) we can
	     * modify that object directly. Otherwise, if RC>1 (i.e. the
	     * object is shared), we must create a new object to modify/set
	     * and decrement the old formerly-shared object's ref count. This
	     * is "copy on write".
	     */

	    string = Tcl_GetStringFromObj(objv[3], &size);
	    if ((varPtr[varIndex] != NULL)
		    && !Tcl_IsShared(varPtr[varIndex])) {
		Tcl_SetStringObj(varPtr[varIndex], string, size);
	    } else {
		SetVarToObj(varPtr, varIndex, Tcl_NewStringObj(string, size));
	    }
	    Tcl_SetObjResult(interp, varPtr[varIndex]);
	    break;
	case 7:				/* set2 */
	    if (objc != 4) {
		goto wrongNumArgs;
	    }
	    SetVarToObj(varPtr, varIndex, objv[3]);
	    break;
	case 8:				/* setlength */
	    if (objc != 4) {
		goto wrongNumArgs;
	    }
	    if (Tcl_GetIntForIndex(interp, objv[3], TCL_INDEX_NONE, &length) != TCL_OK) {
		return TCL_ERROR;
	    }
	    if (varPtr[varIndex] != NULL) {
		Tcl_SetObjLength(varPtr[varIndex], length);
	    }
	    break;
	case 9:				/* maxchars */
	    if (objc != 3) {
		goto wrongNumArgs;
	    }
	    if (varPtr[varIndex] != NULL) {
		Tcl_ConvertToType(NULL, varPtr[varIndex],
			Tcl_GetObjType("string"));
		strPtr = (String *)varPtr[varIndex]->internalRep.twoPtrValue.ptr1;
		length = strPtr->maxChars;
	    } else {
		length = TCL_INDEX_NONE;
	    }
	    Tcl_SetWideIntObj(Tcl_GetObjResult(interp), length);
	    break;
	case 10: {				/* range */
	    Tcl_Size first, last;
	    if (objc != 5) {
		goto wrongNumArgs;
	    }
	    if ((Tcl_GetIntForIndex(interp, objv[3], TCL_INDEX_NONE, &first) != TCL_OK)
		    || (Tcl_GetIntForIndex(interp, objv[4], TCL_INDEX_NONE, &last) != TCL_OK)) {
		return TCL_ERROR;
	    }
	    Tcl_SetObjResult(interp, Tcl_GetRange(varPtr[varIndex], first, last));
	    break;
	}
	case 11:			/* appendself */
	    if (objc != 4) {
		goto wrongNumArgs;
	    }
	    if (varPtr[varIndex] == NULL) {
		SetVarToObj(varPtr, varIndex, Tcl_NewObj());
	    }

	    /*
	     * If the object bound to variable "varIndex" is shared, we must
	     * "copy on write" and append to a copy of the object.
	     */

	    if (Tcl_IsShared(varPtr[varIndex])) {
		SetVarToObj(varPtr, varIndex, Tcl_DuplicateObj(varPtr[varIndex]));
	    }

	    string = Tcl_GetStringFromObj(varPtr[varIndex], &size);

	    if (Tcl_GetIntForIndex(interp, objv[3], size-1, &length) != TCL_OK) {
		return TCL_ERROR;
	    }
	    if (length == TCL_INDEX_NONE) {
		Tcl_SetObjResult(interp, Tcl_NewStringObj(
			"index value out of range", -1));
		return TCL_ERROR;
	    }

	    Tcl_AppendToObj(varPtr[varIndex], string + length, size - length);
	    Tcl_SetObjResult(interp, varPtr[varIndex]);
	    break;
	case 12:			/* appendself2 */
	    if (objc != 4) {
		goto wrongNumArgs;
	    }
	    if (varPtr[varIndex] == NULL) {
		SetVarToObj(varPtr, varIndex, Tcl_NewObj());
	    }

	    /*
	     * If the object bound to variable "varIndex" is shared, we must
	     * "copy on write" and append to a copy of the object.
	     */

	    if (Tcl_IsShared(varPtr[varIndex])) {
		SetVarToObj(varPtr, varIndex, Tcl_DuplicateObj(varPtr[varIndex]));
	    }

	    unicode = Tcl_GetUnicodeFromObj(varPtr[varIndex], &size);

	    if (Tcl_GetIntForIndex(interp, objv[3], size-1, &length) != TCL_OK) {
		return TCL_ERROR;
	    }
	    if (length == TCL_INDEX_NONE) {
		Tcl_SetObjResult(interp, Tcl_NewStringObj(
			"index value out of range", -1));
		return TCL_ERROR;
	    }

	    Tcl_AppendUnicodeToObj(varPtr[varIndex], unicode + length, size - length);
	    Tcl_SetObjResult(interp, varPtr[varIndex]);
	    break;
	case 13: /* newunicode*/
	    unicode = (Tcl_UniChar *)Tcl_Alloc((objc - 3) * sizeof(Tcl_UniChar));
	    for (i = 0; i < (objc - 3); ++i) {
		int val;
		if (Tcl_GetIntFromObj(interp, objv[i + 3], &val) != TCL_OK) {
		    break;
		}
		unicode[i] = (Tcl_UniChar)val;
	    }
	    if (i < (objc-3)) {
		Tcl_Free(unicode);
		return TCL_ERROR;
	    }
	    SetVarToObj(varPtr, varIndex, Tcl_NewUnicodeObj(unicode, objc - 3));
	    Tcl_SetObjResult(interp, varPtr[varIndex]);
	    Tcl_Free(unicode);
	    break;
    }

    return TCL_OK;
}

/*
 *------------------------------------------------------------------------
 *
 * TestbigdataCmd --
 *
 *    Implements the Tcl command testbigdata
 *	testbigdata string ?LEN? ?SPLIT? - returns 01234567890123...
 *      testbigdata bytearray ?LEN? ?SPLIT? - returns {0 1 2 3 4 5 6 7 8 9 0 1 ...}
 *      testbigdata dict ?SIZE? - returns dict mapping integers to themselves
 *    If no arguments given, returns the pattern used to generate strings.
 *    If SPLIT is specified, the character at that position is set to "X".
 *
 * Results:
 *    TCL_OK    - Success.
 *    TCL_ERROR - Error.
 *
 * Side effects:
 *    Interpreter result holds result or error message.
 *
 *------------------------------------------------------------------------
 */
static int
TestbigdataCmd (
    TCL_UNUSED(void *),
    Tcl_Interp *interp,    /* Current interpreter. */
    int objc,              /* Number of arguments. */
    Tcl_Obj *const objv[]) /* Argument objects. */
{
    static const char *const subcmds[] = {
	   "string", "bytearray", "list", "dict", NULL
    };
    enum options {
	   BIGDATA_STRING, BIGDATA_BYTEARRAY, BIGDATA_LIST, BIGDATA_DICT
    } idx;
    char *s;
    unsigned char *p;
    Tcl_WideInt i, len, split;
    Tcl_DString ds;
    Tcl_Obj *objPtr;
#define PATTERN_LEN 10
    Tcl_Obj *patternObjs[PATTERN_LEN];

    if (objc < 2 || objc > 4) {
	Tcl_WrongNumArgs(interp, 1, objv, "command ?len? ?split?");
	return TCL_ERROR;
    }
    if (Tcl_GetIndexFromObj(interp, objv[1], subcmds, "option", 0,
	    &idx) != TCL_OK) {
	return TCL_ERROR;
    }
    split = -1;
    if (objc == 2) {
	len = PATTERN_LEN;
    } else {
	if (Tcl_GetWideIntFromObj(interp, objv[2], &len) != TCL_OK) {
	    return TCL_ERROR;
	}
	if (objc == 4) {
	    if (Tcl_GetWideIntFromObj(interp, objv[3], &split) != TCL_OK) {
		return TCL_ERROR;
	    }
	    if (split >= len) {
		split = len - 1; /* Last position */
	    }
	}
    }
    /* Need one byte for nul terminator */
    Tcl_WideInt limit =
	sizeof(Tcl_Size) == sizeof(Tcl_WideInt) ? WIDE_MAX-1 : INT_MAX-1;
    if (len < 0 || len > limit) {
	Tcl_SetObjResult(
	    interp,
	    Tcl_ObjPrintf(
		"%s is greater than max permitted length %" TCL_LL_MODIFIER "d",
		Tcl_GetString(objv[2]),
		limit));
	return TCL_ERROR;
    }

    switch (idx) {
    case BIGDATA_STRING:
	Tcl_DStringInit(&ds);
	Tcl_DStringSetLength(&ds, len);/* Also stores \0 at index len+1 */
	s = Tcl_DStringValue(&ds);
	for (i = 0; i < len; ++i) {
	    s[i] = '0' + (i % PATTERN_LEN);
	}
	if (split >= 0) {
	    assert(split < len);
	    s[split] = 'X';
	}
	Tcl_DStringResult(interp, &ds);
	break;
    case BIGDATA_BYTEARRAY:
	objPtr = Tcl_NewByteArrayObj(NULL, len);
	p = Tcl_GetByteArrayFromObj(objPtr, &len);
	for (i = 0; i < len; ++i) {
	    p[i] = '0' + (i % PATTERN_LEN);
	}
	if (split >= 0) {
	    assert(split < len);
	    p[split] = 'X';
	}
	Tcl_SetObjResult(interp, objPtr);
	break;
    case BIGDATA_LIST:
	for (i = 0; i < PATTERN_LEN; ++i) {
	    patternObjs[i] = Tcl_NewIntObj(i);
	    Tcl_IncrRefCount(patternObjs[i]);
	}
	objPtr = Tcl_NewListObj(len, NULL);
	for (i = 0; i < len; ++i) {
	    Tcl_ListObjAppendElement(
		interp, objPtr, patternObjs[i % PATTERN_LEN]);
	}
	if (split >= 0) {
	    assert(split < len);
	    Tcl_Obj *splitMarker = Tcl_NewStringObj("X", 1);
	    Tcl_ListObjReplace(interp, objPtr, split, 1, 1, &splitMarker);
	}
	for (i = 0; i < PATTERN_LEN; ++i) {
	    patternObjs[i] = Tcl_NewIntObj(i);
	    Tcl_DecrRefCount(patternObjs[i]);
	}
	Tcl_SetObjResult(interp, objPtr);
	break;
    case BIGDATA_DICT:
	objPtr = Tcl_NewDictObj();
	for (i = 0; i < len; ++i) {
	    Tcl_Obj *objPtr2 = Tcl_NewWideIntObj(i);
	    Tcl_DictObjPut(interp, objPtr, objPtr2, objPtr2);
	}
	Tcl_SetObjResult(interp, objPtr);
	break;
    }
    return TCL_OK;
}

/*
 *----------------------------------------------------------------------
 *
 * SetVarToObj --
 *
 *	Utility routine to assign a Tcl_Obj* to a test variable. The
 *	Tcl_Obj* can be NULL.
 *
 * Results:
 *	None.
 *
 * Side effects:
 *	This routine handles ref counting details for assignment: i.e. the old
 *	value's ref count must be decremented (if not NULL) and the new one
 *	incremented (also if not NULL).
 *
 *----------------------------------------------------------------------
 */

static void
SetVarToObj(
    Tcl_Obj **varPtr,
    Tcl_Size varIndex,		/* Designates the assignment variable. */
    Tcl_Obj *objPtr)		/* Points to object to assign to var. */
{
    if (varPtr[varIndex] != NULL) {
	Tcl_DecrRefCount(varPtr[varIndex]);
    }
    varPtr[varIndex] = objPtr;
    if (objPtr != NULL) {
	Tcl_IncrRefCount(objPtr);
    }
}

/*
 *----------------------------------------------------------------------
 *
 * GetVariableIndex --
 *
 *	Utility routine to get a test variable index from the command line.
 *
 * Results:
 *	A standard Tcl object result.
 *
 * Side effects:
 *	None.
 *
 *----------------------------------------------------------------------
 */

static int
GetVariableIndex(
    Tcl_Interp *interp,		/* Interpreter for error reporting. */
    Tcl_Obj *obj,		/* The variable index
				 * specified as a nonnegative number less than
				 * NUMBER_OF_OBJECT_VARS. */
    Tcl_Size *indexPtr)		/* Place to store converted result. */
{
    Tcl_Size index;

    if (Tcl_GetIntForIndex(interp, obj, NUMBER_OF_OBJECT_VARS - 1, &index) != TCL_OK) {
	return TCL_ERROR;
    }
    if (index == TCL_INDEX_NONE) {
	Tcl_ResetResult(interp);
	Tcl_AppendToObj(Tcl_GetObjResult(interp), "bad variable index", -1);
	return TCL_ERROR;
    }

    *indexPtr = index;
    return TCL_OK;
}

/*
 *----------------------------------------------------------------------
 *
 * CheckIfVarUnset --
 *
 *	Utility function that checks whether a test variable is readable:
 *	i.e., that varPtr[varIndex] is non-NULL.
 *
 * Results:
 *	1 if the test variable is unset (NULL); 0 otherwise.
 *
 * Side effects:
 *	Sets the interpreter result to an error message if the variable is
 *	unset (NULL).
 *
 *----------------------------------------------------------------------
 */

static int
CheckIfVarUnset(
    Tcl_Interp *interp,		/* Interpreter for error reporting. */
    Tcl_Obj ** varPtr,
    Tcl_Size varIndex)		/* Index of the test variable to check. */
{
    if (varIndex < 0 || varPtr[varIndex] == NULL) {
	char buf[32 + TCL_INTEGER_SPACE];

	snprintf(buf, sizeof(buf), "variable %" TCL_SIZE_MODIFIER "d is unset (NULL)", varIndex);
	Tcl_ResetResult(interp);
	Tcl_AppendToObj(Tcl_GetObjResult(interp), buf, -1);
	return 1;
    }
    return 0;
}

/*
 * Local Variables:
 * mode: c
 * c-basic-offset: 4
 * fill-column: 78
 * End:
 */<|MERGE_RESOLUTION|>--- conflicted
+++ resolved
@@ -1,3 +1,21 @@
+/*
+ * Copyright © 1995-1998 Sun Microsystems, Inc.
+ * Copyright © 1999 Scriptics Corporation.
+ * Copyright © 2005 Kevin B. Kenny.  All rights reserved.
+ *
+ * See the file "license.terms" for information on usage and redistribution of
+ * this file, and for a DISCLAIMER OF ALL WARRANTIES.
+ */
+
+/*
+ * You may distribute and/or modify this program under the terms of the GNU
+ * Affero General Public License as published by the Free Software Foundation,
+ * either version 3 of the License, or (at your option) any later version.
+
+ * See the file "COPYING" for information on usage and redistribution
+ * of this file, and for a DISCLAIMER OF ALL WARRANTIES.
+*/
+
 /*
  * tclTestObj.c --
  *
@@ -5,13 +23,6 @@
  *	that are used for testing implementations of the Tcl object types.
  *	These commands are not normally included in Tcl applications; they're
  *	only used for testing.
- *
- * Copyright © 1995-1998 Sun Microsystems, Inc.
- * Copyright © 1999 Scriptics Corporation.
- * Copyright © 2005 Kevin B. Kenny.  All rights reserved.
- *
- * See the file "license.terms" for information on usage and redistribution of
- * this file, and for a DISCLAIMER OF ALL WARRANTIES.
  */
 
 #ifndef USE_TCL_STUBS
@@ -982,26 +993,15 @@
 		!= TCL_OK) {
 		return TCL_ERROR;
 	    }
-<<<<<<< HEAD
 	    Tcl_IncrRefCount(objP);
 	    Tcl_DecrRefCount(objP);
-	    TCL_COMMENT(
-		if (objP->refCount <= 0) {
+		if (objP->refCount < 0) {
 		    Tcl_SetObjResult(interp, Tcl_NewStringObj(
-			    "Tcl_ListObjIndex returned object with ref count <= 0",
+			    "Tcl_ListObjIndex returned object with ref count < 0",
 			    TCL_INDEX_NONE));
 		    /* Keep looping since we are also looping for leaks */
 		}
-	    )
-=======
-	    if (objP->refCount < 0) {
-		Tcl_SetObjResult(interp, Tcl_NewStringObj(
-			"Tcl_ListObjIndex returned object with ref count < 0",
-			TCL_INDEX_NONE));
-		/* Keep looping since we are also looping for leaks */
-	    }
 	    Tcl_BumpObj(objP);
->>>>>>> 18581927
 	}
 	break;
 
