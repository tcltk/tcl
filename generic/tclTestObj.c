/*
 * tclTestObj.c --
 *
 *	This file contains C command functions for the additional Tcl commands
 *	that are used for testing implementations of the Tcl object types.
 *	These commands are not normally included in Tcl applications; they're
 *	only used for testing.
 *
 * Copyright (c) 1995-1998 Sun Microsystems, Inc.
 * Copyright (c) 1999 by Scriptics Corporation.
 * Copyright (c) 2005 by Kevin B. Kenny.  All rights reserved.
 *
 * See the file "license.terms" for information on usage and redistribution of
 * this file, and for a DISCLAIMER OF ALL WARRANTIES.
 */

#ifndef USE_TCL_STUBS
#   define USE_TCL_STUBS
#endif
#include "tclInt.h"
#include "tommath.h"


/*
 * Forward declarations for functions defined later in this file:
 */

static int		CheckIfVarUnset(Tcl_Interp *interp, Tcl_Obj **varPtr, int varIndex);
static int		GetVariableIndex(Tcl_Interp *interp,
			    const char *string, int *indexPtr);
static void		SetVarToObj(Tcl_Obj **varPtr, int varIndex, Tcl_Obj *objPtr);
static int		TestbignumobjCmd(ClientData dummy, Tcl_Interp *interp,
			    size_t objc, Tcl_Obj *const objv[]);
static int		TestbooleanobjCmd(ClientData dummy,
			    Tcl_Interp *interp, size_t objc,
			    Tcl_Obj *const objv[]);
static int		TestdoubleobjCmd(ClientData dummy, Tcl_Interp *interp,
			    size_t objc, Tcl_Obj *const objv[]);
static int		TestindexobjCmd(ClientData dummy, Tcl_Interp *interp,
			    size_t objc, Tcl_Obj *const objv[]);
static int		TestintobjCmd(ClientData dummy, Tcl_Interp *interp,
			    size_t objc, Tcl_Obj *const objv[]);
static int 		TestlistobjCmd(ClientData dummy, Tcl_Interp *interp,
			    size_t objc, Tcl_Obj *const objv[]);
static int		TestobjCmd(ClientData dummy, Tcl_Interp *interp,
			    size_t objc, Tcl_Obj *const objv[]);
static int		TeststringobjCmd(ClientData dummy, Tcl_Interp *interp,
			    size_t objc, Tcl_Obj *const objv[]);

<<<<<<< HEAD
typedef struct TestString {
    size_t numChars;
    size_t allocated;
    size_t maxChars;
=======
typedef struct {
    int numChars;
    int allocated;
    int maxChars;
    Tcl_UniChar unicode[2];
>>>>>>> a1fe1358
} TestString;

#define VARPTR_KEY "TCLOBJTEST_VARPTR"
#define NUMBER_OF_OBJECT_VARS 20

static void VarPtrDeleteProc(ClientData clientData, Tcl_Interp *interp)
{
    register int i;
    Tcl_Obj **varPtr = (Tcl_Obj **) clientData;
    for (i = 0;  i < NUMBER_OF_OBJECT_VARS;  i++) {
	if (varPtr[i]) Tcl_DecrRefCount(varPtr[i]);
    }
    Tcl_DeleteAssocData(interp, VARPTR_KEY);
    ckfree(varPtr);
}

static Tcl_Obj **GetVarPtr(Tcl_Interp *interp)
{
    Tcl_InterpDeleteProc *proc;

    return (Tcl_Obj **) Tcl_GetAssocData(interp, VARPTR_KEY, &proc);
}

/*
 *----------------------------------------------------------------------
 *
 * TclObjTest_Init --
 *
 *	This function creates additional commands that are used to test the
 *	Tcl object support.
 *
 * Results:
 *	Returns a standard Tcl completion code, and leaves an error
 *	message in the interp's result if an error occurs.
 *
 * Side effects:
 *	Creates and registers several new testing commands.
 *
 *----------------------------------------------------------------------
 */

int
TclObjTest_Init(
    Tcl_Interp *interp)
{
    register int i;
    /*
     * An array of Tcl_Obj pointers used in the commands that operate on or get
     * the values of Tcl object-valued variables. varPtr[i] is the i-th variable's
     * Tcl_Obj *.
     */
    Tcl_Obj **varPtr;

    varPtr = (Tcl_Obj **) ckalloc(NUMBER_OF_OBJECT_VARS *sizeof(varPtr[0]));
    if (!varPtr) {
	return TCL_ERROR;
    }
    Tcl_SetAssocData(interp, VARPTR_KEY, VarPtrDeleteProc, varPtr);
    for (i = 0;  i < NUMBER_OF_OBJECT_VARS;  i++) {
	varPtr[i] = NULL;
    }

    Tcl_CreateObjCommand(interp, "testbignumobj", TestbignumobjCmd,
	    NULL, NULL);
    Tcl_CreateObjCommand(interp, "testbooleanobj", TestbooleanobjCmd,
	    NULL, NULL);
    Tcl_CreateObjCommand(interp, "testdoubleobj", TestdoubleobjCmd,
	    NULL, NULL);
    Tcl_CreateObjCommand(interp, "testintobj", TestintobjCmd,
	    NULL, NULL);
    Tcl_CreateObjCommand(interp, "testindexobj", TestindexobjCmd,
	    NULL, NULL);
    Tcl_CreateObjCommand(interp, "testlistobj", TestlistobjCmd,
	    NULL, NULL);
    Tcl_CreateObjCommand(interp, "testobj", TestobjCmd, NULL, NULL);
    Tcl_CreateObjCommand(interp, "teststringobj", TeststringobjCmd,
	    NULL, NULL);
    return TCL_OK;
}

/*
 *----------------------------------------------------------------------
 *
 * TestbignumobjCmd --
 *
 *	This function implmenets the "testbignumobj" command.  It is used
 *	to exercise the bignum Tcl object type implementation.
 *
 * Results:
 *	Returns a standard Tcl object result.
 *
 * Side effects:
 *	Creates and frees bignum objects; converts objects to have bignum
 *	type.
 *
 *----------------------------------------------------------------------
 */

static int
TestbignumobjCmd(
    ClientData clientData,	/* unused */
    Tcl_Interp *interp,		/* Tcl interpreter */
    size_t objc,		/* Argument count */
    Tcl_Obj *const objv[])	/* Argument vector */
{
    const char *const subcmds[] = {
	"set",	    "get",	"mult10",	"div10", NULL
    };
    enum options {
	BIGNUM_SET, BIGNUM_GET,	BIGNUM_MULT10,	BIGNUM_DIV10
    };
    int index, varIndex;
    const char *string;
    mp_int bignumValue, newValue;
    Tcl_Obj **varPtr;

    if (objc < 3) {
	Tcl_WrongNumArgs(interp, 1, objv, "option ?arg ...?");
	return TCL_ERROR;
    }
    if (Tcl_GetIndexFromObjStruct(interp, objv[1], subcmds,
	    sizeof(char *), "option", 0, &index) != TCL_OK) {
	return TCL_ERROR;
    }
    string = Tcl_GetString(objv[2]);
    if (GetVariableIndex(interp, string, &varIndex) != TCL_OK) {
	return TCL_ERROR;
    }
    varPtr = GetVarPtr(interp);

    switch (index) {
    case BIGNUM_SET:
	if (objc != 4) {
	    Tcl_WrongNumArgs(interp, 2, objv, "var value");
	    return TCL_ERROR;
	}
	string = Tcl_GetString(objv[3]);
	if (mp_init(&bignumValue) != MP_OKAY) {
	    Tcl_SetObjResult(interp,
		    Tcl_NewStringObj("error in mp_init", TCL_STRLEN));
	    return TCL_ERROR;
	}
	if (mp_read_radix(&bignumValue, string, 10) != MP_OKAY) {
	    mp_clear(&bignumValue);
	    Tcl_SetObjResult(interp,
		    Tcl_NewStringObj("error in mp_read_radix", TCL_STRLEN));
	    return TCL_ERROR;
	}

	/*
	 * If the object currently bound to the variable with index varIndex
	 * has ref count 1 (i.e. the object is unshared) we can modify that
	 * object directly.  Otherwise, if RC>1 (i.e. the object is shared),
	 * we must create a new object to modify/set and decrement the old
	 * formerly-shared object's ref count. This is "copy on write".
	 */

	if ((varPtr[varIndex] != NULL) && !Tcl_IsShared(varPtr[varIndex])) {
	    Tcl_SetBignumObj(varPtr[varIndex], &bignumValue);
	} else {
	    SetVarToObj(varPtr, varIndex, Tcl_NewBignumObj(&bignumValue));
	}
	break;

    case BIGNUM_GET:
	if (objc != 3) {
	    Tcl_WrongNumArgs(interp, 2, objv, "varIndex");
	    return TCL_ERROR;
	}
	if (CheckIfVarUnset(interp, varPtr,varIndex)) {
	    return TCL_ERROR;
	}
	break;

    case BIGNUM_MULT10:
	if (objc != 3) {
	    Tcl_WrongNumArgs(interp, 2, objv, "varIndex");
	    return TCL_ERROR;
	}
	if (CheckIfVarUnset(interp, varPtr,varIndex)) {
	    return TCL_ERROR;
	}
	if (Tcl_GetBignumFromObj(interp, varPtr[varIndex],
		&bignumValue) != TCL_OK) {
	    return TCL_ERROR;
	}
	if (mp_init(&newValue) != MP_OKAY
		|| (mp_mul_d(&bignumValue, 10, &newValue) != MP_OKAY)) {
	    mp_clear(&bignumValue);
	    mp_clear(&newValue);
	    Tcl_SetObjResult(interp,
		    Tcl_NewStringObj("error in mp_mul_d", TCL_STRLEN));
	    return TCL_ERROR;
	}
	mp_clear(&bignumValue);
	if (!Tcl_IsShared(varPtr[varIndex])) {
	    Tcl_SetBignumObj(varPtr[varIndex], &newValue);
	} else {
	    SetVarToObj(varPtr, varIndex, Tcl_NewBignumObj(&newValue));
	}
	break;

    case BIGNUM_DIV10:
	if (objc != 3) {
	    Tcl_WrongNumArgs(interp, 2, objv, "varIndex");
	    return TCL_ERROR;
	}
	if (CheckIfVarUnset(interp, varPtr,varIndex)) {
	    return TCL_ERROR;
	}
	if (Tcl_GetBignumFromObj(interp, varPtr[varIndex],
		&bignumValue) != TCL_OK) {
	    return TCL_ERROR;
	}
	if (mp_init(&newValue) != MP_OKAY
		|| (mp_div_d(&bignumValue, 10, &newValue, NULL) != MP_OKAY)) {
	    mp_clear(&bignumValue);
	    mp_clear(&newValue);
	    Tcl_SetObjResult(interp,
		    Tcl_NewStringObj("error in mp_div_d", TCL_STRLEN));
	    return TCL_ERROR;
	}
	mp_clear(&bignumValue);
	if (!Tcl_IsShared(varPtr[varIndex])) {
	    Tcl_SetBignumObj(varPtr[varIndex], &newValue);
	} else {
	    SetVarToObj(varPtr, varIndex, Tcl_NewBignumObj(&newValue));
	}
    }

    Tcl_SetObjResult(interp, varPtr[varIndex]);
    return TCL_OK;
}

/*
 *----------------------------------------------------------------------
 *
 * TestbooleanobjCmd --
 *
 *	This function implements the "testbooleanobj" command.  It is used to
 *	test the boolean Tcl object type implementation.
 *
 * Results:
 *	A standard Tcl object result.
 *
 * Side effects:
 *	Creates and frees boolean objects, and also converts objects to
 *	have boolean type.
 *
 *----------------------------------------------------------------------
 */

static int
TestbooleanobjCmd(
    ClientData clientData,	/* Not used. */
    Tcl_Interp *interp,		/* Current interpreter. */
    size_t objc,		/* Number of arguments. */
    Tcl_Obj *const objv[])	/* Argument objects. */
{
    int varIndex, boolValue;
    const char *index, *subCmd;
    Tcl_Obj **varPtr;

    if (objc < 3) {
	wrongNumArgs:
	Tcl_WrongNumArgs(interp, 1, objv, "option arg ?arg ...?");
	return TCL_ERROR;
    }

    index = Tcl_GetString(objv[2]);
    if (GetVariableIndex(interp, index, &varIndex) != TCL_OK) {
	return TCL_ERROR;
    }

    varPtr = GetVarPtr(interp);

    subCmd = Tcl_GetString(objv[1]);
    if (strcmp(subCmd, "set") == 0) {
	if (objc != 4) {
	    goto wrongNumArgs;
	}
	if (Tcl_GetBooleanFromObj(interp, objv[3], &boolValue) != TCL_OK) {
	    return TCL_ERROR;
	}

	/*
	 * If the object currently bound to the variable with index varIndex
	 * has ref count 1 (i.e. the object is unshared) we can modify that
	 * object directly. Otherwise, if RC>1 (i.e. the object is shared),
	 * we must create a new object to modify/set and decrement the old
	 * formerly-shared object's ref count. This is "copy on write".
	 */

	if ((varPtr[varIndex] != NULL) && !Tcl_IsShared(varPtr[varIndex])) {
	    Tcl_SetLongObj(varPtr[varIndex], boolValue!=0);
	} else {
	    SetVarToObj(varPtr, varIndex, Tcl_NewLongObj(boolValue!=0));
	}
	Tcl_SetObjResult(interp, varPtr[varIndex]);
    } else if (strcmp(subCmd, "get") == 0) {
	if (objc != 3) {
	    goto wrongNumArgs;
	}
	if (CheckIfVarUnset(interp, varPtr,varIndex)) {
	    return TCL_ERROR;
	}
	Tcl_SetObjResult(interp, varPtr[varIndex]);
    } else if (strcmp(subCmd, "not") == 0) {
	if (objc != 3) {
	    goto wrongNumArgs;
	}
	if (CheckIfVarUnset(interp, varPtr,varIndex)) {
	    return TCL_ERROR;
	}
	if (Tcl_GetBooleanFromObj(interp, varPtr[varIndex],
				  &boolValue) != TCL_OK) {
	    return TCL_ERROR;
	}
	if (!Tcl_IsShared(varPtr[varIndex])) {
	    Tcl_SetLongObj(varPtr[varIndex], boolValue==0);
	} else {
	    SetVarToObj(varPtr, varIndex, Tcl_NewLongObj(boolValue==0));
	}
	Tcl_SetObjResult(interp, varPtr[varIndex]);
    } else {
	Tcl_AppendStringsToObj(Tcl_GetObjResult(interp),
		"bad option \"", Tcl_GetString(objv[1]),
		"\": must be set, get, or not", NULL);
	return TCL_ERROR;
    }
    return TCL_OK;
}

/*
 *----------------------------------------------------------------------
 *
 * TestdoubleobjCmd --
 *
 *	This function implements the "testdoubleobj" command.  It is used to
 *	test the double-precision floating point Tcl object type
 *	implementation.
 *
 * Results:
 *	A standard Tcl object result.
 *
 * Side effects:
 *	Creates and frees double objects, and also converts objects to
 *	have double type.
 *
 *----------------------------------------------------------------------
 */

static int
TestdoubleobjCmd(
    ClientData clientData,	/* Not used. */
    Tcl_Interp *interp,		/* Current interpreter. */
    size_t objc,		/* Number of arguments. */
    Tcl_Obj *const objv[])	/* Argument objects. */
{
    int varIndex;
    double doubleValue;
    const char *index, *subCmd, *string;
    Tcl_Obj **varPtr;

    if (objc < 3) {
	wrongNumArgs:
	Tcl_WrongNumArgs(interp, 1, objv, "option arg ?arg ...?");
	return TCL_ERROR;
    }

    varPtr = GetVarPtr(interp);

    index = Tcl_GetString(objv[2]);
    if (GetVariableIndex(interp, index, &varIndex) != TCL_OK) {
	return TCL_ERROR;
    }

    subCmd = Tcl_GetString(objv[1]);
    if (strcmp(subCmd, "set") == 0) {
	if (objc != 4) {
	    goto wrongNumArgs;
	}
	string = Tcl_GetString(objv[3]);
	if (Tcl_GetDouble(interp, string, &doubleValue) != TCL_OK) {
	    return TCL_ERROR;
	}

	/*
	 * If the object currently bound to the variable with index varIndex
	 * has ref count 1 (i.e. the object is unshared) we can modify that
	 * object directly. Otherwise, if RC>1 (i.e. the object is shared), we
	 * must create a new object to modify/set and decrement the old
	 * formerly-shared object's ref count. This is "copy on write".
	 */

	if ((varPtr[varIndex] != NULL) && !Tcl_IsShared(varPtr[varIndex])) {
	    Tcl_SetDoubleObj(varPtr[varIndex], doubleValue);
	} else {
	    SetVarToObj(varPtr, varIndex, Tcl_NewDoubleObj(doubleValue));
	}
	Tcl_SetObjResult(interp, varPtr[varIndex]);
    } else if (strcmp(subCmd, "get") == 0) {
	if (objc != 3) {
	    goto wrongNumArgs;
	}
	if (CheckIfVarUnset(interp, varPtr,varIndex)) {
	    return TCL_ERROR;
	}
	Tcl_SetObjResult(interp, varPtr[varIndex]);
    } else if (strcmp(subCmd, "mult10") == 0) {
	if (objc != 3) {
	    goto wrongNumArgs;
	}
	if (CheckIfVarUnset(interp, varPtr,varIndex)) {
	    return TCL_ERROR;
	}
	if (Tcl_GetDoubleFromObj(interp, varPtr[varIndex],
				 &doubleValue) != TCL_OK) {
	    return TCL_ERROR;
	}
	if (!Tcl_IsShared(varPtr[varIndex])) {
	    Tcl_SetDoubleObj(varPtr[varIndex], doubleValue * 10.0);
	} else {
	    SetVarToObj(varPtr, varIndex, Tcl_NewDoubleObj(doubleValue * 10.0));
	}
	Tcl_SetObjResult(interp, varPtr[varIndex]);
    } else if (strcmp(subCmd, "div10") == 0) {
	if (objc != 3) {
	    goto wrongNumArgs;
	}
	if (CheckIfVarUnset(interp, varPtr,varIndex)) {
	    return TCL_ERROR;
	}
	if (Tcl_GetDoubleFromObj(interp, varPtr[varIndex],
		&doubleValue) != TCL_OK) {
	    return TCL_ERROR;
	}
	if (!Tcl_IsShared(varPtr[varIndex])) {
	    Tcl_SetDoubleObj(varPtr[varIndex], doubleValue / 10.0);
	} else {
	    SetVarToObj(varPtr, varIndex, Tcl_NewDoubleObj(doubleValue / 10.0));
	}
	Tcl_SetObjResult(interp, varPtr[varIndex]);
    } else {
	Tcl_AppendStringsToObj(Tcl_GetObjResult(interp),
		"bad option \"", Tcl_GetString(objv[1]),
		"\": must be set, get, mult10, or div10", NULL);
	return TCL_ERROR;
    }
    return TCL_OK;
}

/*
 *----------------------------------------------------------------------
 *
 * TestindexobjCmd --
 *
 *	This function implements the "testindexobj" command. It is used to
 *	test the index Tcl object type implementation.
 *
 * Results:
 *	A standard Tcl object result.
 *
 * Side effects:
 *	Creates and frees int objects, and also converts objects to
 *	have int type.
 *
 *----------------------------------------------------------------------
 */

static int
TestindexobjCmd(
    ClientData clientData,	/* Not used. */
    Tcl_Interp *interp,		/* Current interpreter. */
    size_t objc,		/* Number of arguments. */
    Tcl_Obj *const objv[])	/* Argument objects. */
{
    int allowAbbrev, index, index2, setError, i, result;
    const char **argv;
    static const char *const tablePtr[] = {"a", "b", "check", NULL};
    /*
     * Keep this structure declaration in sync with tclIndexObj.c
     */
    struct IndexRep {
	void *tablePtr;		/* Pointer to the table of strings. */
	int offset;		/* Offset between table entries. */
	int index;		/* Selected index into table. */
    };
    struct IndexRep *indexRep;

    if ((objc == 3) && (strcmp(Tcl_GetString(objv[1]),
	    "check") == 0)) {
	/*
	 * This code checks to be sure that the results of Tcl_GetIndexFromObj
	 * are properly cached in the object and returned on subsequent
	 * lookups.
	 */

	if (Tcl_GetIntFromObj(interp, objv[2], &index2) != TCL_OK) {
	    return TCL_ERROR;
	}

	Tcl_GetIndexFromObjStruct(NULL, objv[1], tablePtr,
		sizeof(char *), "token", 0, &index);
	indexRep = objv[1]->internalRep.twoPtrValue.ptr1;
	indexRep->index = index2;
	result = Tcl_GetIndexFromObjStruct(NULL, objv[1],
		tablePtr, sizeof(char *), "token", 0, &index);
	if (result == TCL_OK) {
	    Tcl_SetLongObj(Tcl_GetObjResult(interp), index);
	}
	return result;
    }

    if (objc < 5) {
	Tcl_AppendToObj(Tcl_GetObjResult(interp), "wrong # args", TCL_STRLEN);
	return TCL_ERROR;
    }

    if (Tcl_GetBooleanFromObj(interp, objv[1], &setError) != TCL_OK) {
	return TCL_ERROR;
    }
    if (Tcl_GetBooleanFromObj(interp, objv[2], &allowAbbrev) != TCL_OK) {
	return TCL_ERROR;
    }

    argv = ckalloc((objc-3) * sizeof(char *));
    for (i = 4; i < objc; i++) {
	argv[i-4] = Tcl_GetString(objv[i]);
    }
    argv[objc-4] = NULL;

    /*
     * Tcl_GetIndexFromObj assumes that the table is statically-allocated so
     * that its address is different for each index object. If we accidently
     * allocate a table at the same address as that cached in the index
     * object, clear out the object's cached state.
     */

    if (objv[3]->typePtr != NULL
	    && !strcmp("index", objv[3]->typePtr->name)) {
	indexRep = objv[3]->internalRep.twoPtrValue.ptr1;
	if (indexRep->tablePtr == (void *) argv) {
	    TclFreeIntRep(objv[3]);
	}
    }

    result = Tcl_GetIndexFromObjStruct((setError? interp : NULL), objv[3],
	    argv, sizeof(char *), "token", (allowAbbrev? 0 : TCL_EXACT), &index);
    ckfree(argv);
    if (result == TCL_OK) {
	Tcl_SetLongObj(Tcl_GetObjResult(interp), index);
    }
    return result;
}

/*
 *----------------------------------------------------------------------
 *
 * TestintobjCmd --
 *
 *	This function implements the "testintobj" command. It is used to
 *	test the int Tcl object type implementation.
 *
 * Results:
 *	A standard Tcl object result.
 *
 * Side effects:
 *	Creates and frees int objects, and also converts objects to
 *	have int type.
 *
 *----------------------------------------------------------------------
 */

static int
TestintobjCmd(
    ClientData clientData,	/* Not used. */
    Tcl_Interp *interp,		/* Current interpreter. */
    size_t objc,		/* Number of arguments. */
    Tcl_Obj *const objv[])	/* Argument objects. */
{
    int intValue, varIndex, i;
    long longValue;
    const char *index, *subCmd, *string;
    Tcl_Obj **varPtr;

    if (objc < 3) {
	wrongNumArgs:
	Tcl_WrongNumArgs(interp, 1, objv, "option arg ?arg ...?");
	return TCL_ERROR;
    }

    varPtr = GetVarPtr(interp);
    index = Tcl_GetString(objv[2]);
    if (GetVariableIndex(interp, index, &varIndex) != TCL_OK) {
	return TCL_ERROR;
    }

    subCmd = Tcl_GetString(objv[1]);
    if (strcmp(subCmd, "set") == 0) {
	if (objc != 4) {
	    goto wrongNumArgs;
	}
	string = Tcl_GetString(objv[3]);
	if (Tcl_GetInt(interp, string, &i) != TCL_OK) {
	    return TCL_ERROR;
	}
	intValue = i;

	/*
	 * If the object currently bound to the variable with index varIndex
	 * has ref count 1 (i.e. the object is unshared) we can modify that
	 * object directly. Otherwise, if RC>1 (i.e. the object is shared), we
	 * must create a new object to modify/set and decrement the old
	 * formerly-shared object's ref count. This is "copy on write".
	 */

	if ((varPtr[varIndex] != NULL) && !Tcl_IsShared(varPtr[varIndex])) {
	    Tcl_SetLongObj(varPtr[varIndex], intValue);
	} else {
	    SetVarToObj(varPtr, varIndex, Tcl_NewLongObj(intValue));
	}
	Tcl_SetObjResult(interp, varPtr[varIndex]);
    } else if (strcmp(subCmd, "set2") == 0) { /* doesn't set result */
	if (objc != 4) {
	    goto wrongNumArgs;
	}
	string = Tcl_GetString(objv[3]);
	if (Tcl_GetInt(interp, string, &i) != TCL_OK) {
	    return TCL_ERROR;
	}
	intValue = i;
	if ((varPtr[varIndex] != NULL) && !Tcl_IsShared(varPtr[varIndex])) {
	    Tcl_SetLongObj(varPtr[varIndex], intValue);
	} else {
	    SetVarToObj(varPtr, varIndex, Tcl_NewLongObj(intValue));
	}
    } else if (strcmp(subCmd, "setlong") == 0) {
	if (objc != 4) {
	    goto wrongNumArgs;
	}
	string = Tcl_GetString(objv[3]);
	if (Tcl_GetInt(interp, string, &i) != TCL_OK) {
	    return TCL_ERROR;
	}
	intValue = i;
	if ((varPtr[varIndex] != NULL) && !Tcl_IsShared(varPtr[varIndex])) {
	    Tcl_SetLongObj(varPtr[varIndex], intValue);
	} else {
	    SetVarToObj(varPtr, varIndex, Tcl_NewLongObj(intValue));
	}
	Tcl_SetObjResult(interp, varPtr[varIndex]);
    } else if (strcmp(subCmd, "setmaxlong") == 0) {
	long maxLong = LONG_MAX;
	if (objc != 3) {
	    goto wrongNumArgs;
	}
	if ((varPtr[varIndex] != NULL) && !Tcl_IsShared(varPtr[varIndex])) {
	    Tcl_SetLongObj(varPtr[varIndex], maxLong);
	} else {
	    SetVarToObj(varPtr, varIndex, Tcl_NewLongObj(maxLong));
	}
    } else if (strcmp(subCmd, "ismaxlong") == 0) {
	if (objc != 3) {
	    goto wrongNumArgs;
	}
	if (CheckIfVarUnset(interp, varPtr,varIndex)) {
	    return TCL_ERROR;
	}
	if (Tcl_GetLongFromObj(interp, varPtr[varIndex], &longValue) != TCL_OK) {
	    return TCL_ERROR;
	}
	Tcl_AppendToObj(Tcl_GetObjResult(interp),
		((longValue == LONG_MAX)? "1" : "0"), TCL_STRLEN);
    } else if (strcmp(subCmd, "get") == 0) {
	if (objc != 3) {
	    goto wrongNumArgs;
	}
	if (CheckIfVarUnset(interp, varPtr,varIndex)) {
	    return TCL_ERROR;
	}
	Tcl_SetObjResult(interp, varPtr[varIndex]);
    } else if (strcmp(subCmd, "get2") == 0) {
	if (objc != 3) {
	    goto wrongNumArgs;
	}
	if (CheckIfVarUnset(interp, varPtr,varIndex)) {
	    return TCL_ERROR;
	}
	string = Tcl_GetString(varPtr[varIndex]);
	Tcl_AppendToObj(Tcl_GetObjResult(interp), string, TCL_STRLEN);
    } else if (strcmp(subCmd, "inttoobigtest") == 0) {
	/*
	 * If long ints have more bits than ints on this platform, verify that
	 * Tcl_GetIntFromObj returns an error if the long int held in an
	 * integer object's internal representation is too large to fit in an
	 * int.
	 */

	if (objc != 3) {
	    goto wrongNumArgs;
	}
#if (INT_MAX == LONG_MAX)   /* int is same size as long int */
	Tcl_AppendToObj(Tcl_GetObjResult(interp), "1", TCL_STRLEN);
#else
	if ((varPtr[varIndex] != NULL) && !Tcl_IsShared(varPtr[varIndex])) {
	    Tcl_SetLongObj(varPtr[varIndex], LONG_MAX);
	} else {
	    SetVarToObj(varPtr, varIndex, Tcl_NewLongObj(LONG_MAX));
	}
	if (Tcl_GetIntFromObj(interp, varPtr[varIndex], &i) != TCL_OK) {
	    Tcl_ResetResult(interp);
	    Tcl_AppendToObj(Tcl_GetObjResult(interp), "1", TCL_STRLEN);
	    return TCL_OK;
	}
	Tcl_AppendToObj(Tcl_GetObjResult(interp), "0", TCL_STRLEN);
#endif
    } else if (strcmp(subCmd, "mult10") == 0) {
	if (objc != 3) {
	    goto wrongNumArgs;
	}
	if (CheckIfVarUnset(interp, varPtr,varIndex)) {
	    return TCL_ERROR;
	}
	if (Tcl_GetIntFromObj(interp, varPtr[varIndex],
		&intValue) != TCL_OK) {
	    return TCL_ERROR;
	}
	if (!Tcl_IsShared(varPtr[varIndex])) {
	    Tcl_SetLongObj(varPtr[varIndex], intValue * 10);
	} else {
	    SetVarToObj(varPtr, varIndex, Tcl_NewLongObj(intValue * 10));
	}
	Tcl_SetObjResult(interp, varPtr[varIndex]);
    } else if (strcmp(subCmd, "div10") == 0) {
	if (objc != 3) {
	    goto wrongNumArgs;
	}
	if (CheckIfVarUnset(interp, varPtr,varIndex)) {
	    return TCL_ERROR;
	}
	if (Tcl_GetIntFromObj(interp, varPtr[varIndex],
		&intValue) != TCL_OK) {
	    return TCL_ERROR;
	}
	if (!Tcl_IsShared(varPtr[varIndex])) {
	    Tcl_SetLongObj(varPtr[varIndex], intValue / 10);
	} else {
	    SetVarToObj(varPtr, varIndex, Tcl_NewLongObj(intValue / 10));
	}
	Tcl_SetObjResult(interp, varPtr[varIndex]);
    } else {
	Tcl_AppendStringsToObj(Tcl_GetObjResult(interp),
		"bad option \"", Tcl_GetString(objv[1]),
		"\": must be set, get, get2, mult10, or div10", NULL);
	return TCL_ERROR;
    }
    return TCL_OK;
}

/*
 *-----------------------------------------------------------------------------
 *
 * TestlistobjCmd --
 *
 *	This function implements the 'testlistobj' command. It is used to
 *	test a few possible corner cases in list object manipulation from
 *	C code that cannot occur at the Tcl level.
 *
 * Results:
 *	A standard Tcl object result.
 *
 * Side effects:
 *	Creates, manipulates and frees list objects.
 *
 *-----------------------------------------------------------------------------
 */

static int
TestlistobjCmd(
    ClientData clientData,	/* Not used */
    Tcl_Interp *interp,		/* Tcl interpreter */
    size_t objc,		/* Number of arguments */
    Tcl_Obj *const objv[])	/* Argument objects */
{
    /* Subcommands supported by this command */
    const char* subcommands[] = {
	"set",
	"get",
	"replace"
    };
    enum listobjCmdIndex {
	LISTOBJ_SET,
	LISTOBJ_GET,
	LISTOBJ_REPLACE
    };

    const char* index;		/* Argument giving the variable number */
    int varIndex;		/* Variable number converted to binary */
    int cmdIndex;		/* Ordinal number of the subcommand */
    int first;			/* First index in the list */
    int count;			/* Count of elements in a list */
    Tcl_Obj **varPtr;

    if (objc < 3) {
	Tcl_WrongNumArgs(interp, 1, objv, "option arg ?arg...?");
	return TCL_ERROR;
    }
    varPtr = GetVarPtr(interp);
    index = Tcl_GetString(objv[2]);
    if (GetVariableIndex(interp, index, &varIndex) != TCL_OK) {
	return TCL_ERROR;
    }
    if (Tcl_GetIndexFromObjStruct(interp, objv[1], subcommands,
	    sizeof(char *), "command", 0, &cmdIndex) != TCL_OK) {
	return TCL_ERROR;
    }
    switch(cmdIndex) {
    case LISTOBJ_SET:
	if ((varPtr[varIndex] != NULL) && !Tcl_IsShared(varPtr[varIndex])) {
	    Tcl_SetListObj(varPtr[varIndex], objc-3, objv+3);
	} else {
	    SetVarToObj(varPtr, varIndex, Tcl_NewListObj(objc-3, objv+3));
	}
	Tcl_SetObjResult(interp, varPtr[varIndex]);
	break;

    case LISTOBJ_GET:
	if (objc != 3) {
	    Tcl_WrongNumArgs(interp, 2, objv, "varIndex");
	    return TCL_ERROR;
	}
	if (CheckIfVarUnset(interp, varPtr,varIndex)) {
	    return TCL_ERROR;
	}
	Tcl_SetObjResult(interp, varPtr[varIndex]);
	break;

    case LISTOBJ_REPLACE:
	if (objc < 5) {
	    Tcl_WrongNumArgs(interp, 2, objv,
			     "varIndex start count ?element...?");
	    return TCL_ERROR;
	}
	if (Tcl_GetIntFromObj(interp, objv[3], &first) != TCL_OK
	    || Tcl_GetIntFromObj(interp, objv[4], &count) != TCL_OK) {
	    return TCL_ERROR;
	}
	if (Tcl_IsShared(varPtr[varIndex])) {
	    SetVarToObj(varPtr, varIndex, Tcl_DuplicateObj(varPtr[varIndex]));
	}
	Tcl_ResetResult(interp);
	return Tcl_ListObjReplace(interp, varPtr[varIndex], first, count,
				  objc-5, objv+5);
    }
    return TCL_OK;
}

/*
 *----------------------------------------------------------------------
 *
 * TestobjCmd --
 *
 *	This function implements the "testobj" command. It is used to test
 *	the type-independent portions of the Tcl object type implementation.
 *
 * Results:
 *	A standard Tcl object result.
 *
 * Side effects:
 *	Creates and frees objects.
 *
 *----------------------------------------------------------------------
 */

static int
TestobjCmd(
    ClientData clientData,	/* Not used. */
    Tcl_Interp *interp,		/* Current interpreter. */
    size_t objc,		/* Number of arguments. */
    Tcl_Obj *const objv[])	/* Argument objects. */
{
    int varIndex, destIndex, i;
    const char *index, *subCmd, *string;
    const Tcl_ObjType *targetType;
    Tcl_Obj **varPtr;

    if (objc < 2) {
	wrongNumArgs:
	Tcl_WrongNumArgs(interp, 1, objv, "option arg ?arg ...?");
	return TCL_ERROR;
    }

    varPtr = GetVarPtr(interp);
    subCmd = Tcl_GetString(objv[1]);
    if (strcmp(subCmd, "assign") == 0) {
	if (objc != 4) {
	    goto wrongNumArgs;
	}
	index = Tcl_GetString(objv[2]);
	if (GetVariableIndex(interp, index, &varIndex) != TCL_OK) {
	    return TCL_ERROR;
	}
	if (CheckIfVarUnset(interp, varPtr,varIndex)) {
	    return TCL_ERROR;
	}
	string = Tcl_GetString(objv[3]);
	if (GetVariableIndex(interp, string, &destIndex) != TCL_OK) {
	    return TCL_ERROR;
	}
	SetVarToObj(varPtr, destIndex, varPtr[varIndex]);
	Tcl_SetObjResult(interp, varPtr[destIndex]);
    } else if (strcmp(subCmd, "bug3598580") == 0) {
	Tcl_Obj *listObjPtr, *elemObjPtr;
	if (objc != 2) {
	    goto wrongNumArgs;
	}
	elemObjPtr = Tcl_NewLongObj(123);
	listObjPtr = Tcl_NewListObj(1, &elemObjPtr);
	/* Replace the single list element through itself, nonsense but legal. */
	Tcl_ListObjReplace(interp, listObjPtr, 0, 1, 1, &elemObjPtr);
	Tcl_SetObjResult(interp, listObjPtr);
	return TCL_OK;
    } else if (strcmp(subCmd, "convert") == 0) {
	const char *typeName;

	if (objc != 4) {
	    goto wrongNumArgs;
	}
	index = Tcl_GetString(objv[2]);
	if (GetVariableIndex(interp, index, &varIndex) != TCL_OK) {
	    return TCL_ERROR;
	}
	if (CheckIfVarUnset(interp, varPtr,varIndex)) {
	    return TCL_ERROR;
	}
	typeName = Tcl_GetString(objv[3]);
	if ((targetType = Tcl_GetObjType(typeName)) == NULL) {
	    Tcl_AppendStringsToObj(Tcl_GetObjResult(interp),
		    "no type ", typeName, " found", NULL);
	    return TCL_ERROR;
	}
	if (Tcl_ConvertToType(interp, varPtr[varIndex], targetType)
		!= TCL_OK) {
	    return TCL_ERROR;
	}
	Tcl_SetObjResult(interp, varPtr[varIndex]);
    } else if (strcmp(subCmd, "duplicate") == 0) {
	if (objc != 4) {
	    goto wrongNumArgs;
	}
	index = Tcl_GetString(objv[2]);
	if (GetVariableIndex(interp, index, &varIndex) != TCL_OK) {
	    return TCL_ERROR;
	}
	if (CheckIfVarUnset(interp, varPtr,varIndex)) {
	    return TCL_ERROR;
	}
	string = Tcl_GetString(objv[3]);
	if (GetVariableIndex(interp, string, &destIndex) != TCL_OK) {
	    return TCL_ERROR;
	}
	SetVarToObj(varPtr, destIndex, Tcl_DuplicateObj(varPtr[varIndex]));
	Tcl_SetObjResult(interp, varPtr[destIndex]);
    } else if (strcmp(subCmd, "freeallvars") == 0) {
	if (objc != 2) {
	    goto wrongNumArgs;
	}
	for (i = 0;  i < NUMBER_OF_OBJECT_VARS;  i++) {
	    if (varPtr[i] != NULL) {
		Tcl_DecrRefCount(varPtr[i]);
		varPtr[i] = NULL;
	    }
	}
    } else if (strcmp(subCmd, "invalidateStringRep") == 0) {
	if (objc != 3) {
	    goto wrongNumArgs;
	}
	index = Tcl_GetString(objv[2]);
	if (GetVariableIndex(interp, index, &varIndex) != TCL_OK) {
	    return TCL_ERROR;
	}
	if (CheckIfVarUnset(interp, varPtr,varIndex)) {
	    return TCL_ERROR;
	}
	Tcl_InvalidateStringRep(varPtr[varIndex]);
	Tcl_SetObjResult(interp, varPtr[varIndex]);
    } else if (strcmp(subCmd, "newobj") == 0) {
	if (objc != 3) {
	    goto wrongNumArgs;
	}
	index = Tcl_GetString(objv[2]);
	if (GetVariableIndex(interp, index, &varIndex) != TCL_OK) {
	    return TCL_ERROR;
	}
	SetVarToObj(varPtr, varIndex, Tcl_NewObj());
	Tcl_SetObjResult(interp, varPtr[varIndex]);
    } else if (strcmp(subCmd, "objtype") == 0) {
	const char *typeName;

	/*
	 * Return an object containing the name of the argument's type of
	 * internal rep. If none exists, return "none".
	 */

	if (objc != 3) {
	    goto wrongNumArgs;
	}
	if (objv[2]->typePtr == NULL) {
	    Tcl_SetObjResult(interp, Tcl_NewStringObj("none", TCL_STRLEN));
	} else {
	    typeName = objv[2]->typePtr->name;
	    Tcl_SetObjResult(interp, Tcl_NewStringObj(typeName, TCL_STRLEN));
	}
    } else if (strcmp(subCmd, "refcount") == 0) {
	if (objc != 3) {
	    goto wrongNumArgs;
	}
	index = Tcl_GetString(objv[2]);
	if (GetVariableIndex(interp, index, &varIndex) != TCL_OK) {
	    return TCL_ERROR;
	}
	if (CheckIfVarUnset(interp, varPtr,varIndex)) {
	    return TCL_ERROR;
	}
	Tcl_SetObjResult(interp, Tcl_NewLongObj(varPtr[varIndex]->refCount));
    } else if (strcmp(subCmd, "type") == 0) {
	if (objc != 3) {
	    goto wrongNumArgs;
	}
	index = Tcl_GetString(objv[2]);
	if (GetVariableIndex(interp, index, &varIndex) != TCL_OK) {
	    return TCL_ERROR;
	}
	if (CheckIfVarUnset(interp, varPtr,varIndex)) {
	    return TCL_ERROR;
	}
	if (varPtr[varIndex]->typePtr == NULL) { /* a string! */
	    Tcl_AppendToObj(Tcl_GetObjResult(interp), "string", TCL_STRLEN);
	} else {
	    Tcl_AppendToObj(Tcl_GetObjResult(interp),
		    varPtr[varIndex]->typePtr->name, TCL_STRLEN);
	}
    } else if (strcmp(subCmd, "types") == 0) {
	if (objc != 2) {
	    goto wrongNumArgs;
	}
	if (Tcl_AppendAllObjTypes(interp,
		Tcl_GetObjResult(interp)) != TCL_OK) {
	    return TCL_ERROR;
	}
    } else {
	Tcl_AppendStringsToObj(Tcl_GetObjResult(interp),
		"bad option \"", Tcl_GetString(objv[1]),
		"\": must be assign, convert, duplicate, freeallvars, "
		"newobj, objcount, objtype, refcount, type, or types", NULL);
	return TCL_ERROR;
    }
    return TCL_OK;
}

/*
 *----------------------------------------------------------------------
 *
 * TeststringobjCmd --
 *
 *	This function implements the "teststringobj" command. It is used to
 *	test the string Tcl object type implementation.
 *
 * Results:
 *	A standard Tcl object result.
 *
 * Side effects:
 *	Creates and frees string objects, and also converts objects to
 *	have string type.
 *
 *----------------------------------------------------------------------
 */

static int
TeststringobjCmd(
    ClientData clientData,	/* Not used. */
    Tcl_Interp *interp,		/* Current interpreter. */
    size_t objc,		/* Number of arguments. */
    Tcl_Obj *const objv[])	/* Argument objects. */
{
    Tcl_UniChar *unicode;
    int varIndex, option, i, length;
#define MAX_STRINGS 11
    const char *index, *string, *strings[MAX_STRINGS+1];
    TestString *strPtr;
    Tcl_Obj **varPtr;
    size_t slen;
    static const char *const options[] = {
	"append", "appendstrings", "get", "get2", "length", "length2",
	"set", "set2", "setlength", "maxchars", "getunicode",
	"appendself", "appendself2", NULL
    };

    if (objc < 3) {
	wrongNumArgs:
	Tcl_WrongNumArgs(interp, 1, objv, "option arg ?arg ...?");
	return TCL_ERROR;
    }

    varPtr = GetVarPtr(interp);
    index = Tcl_GetString(objv[2]);
    if (GetVariableIndex(interp, index, &varIndex) != TCL_OK) {
	return TCL_ERROR;
    }

    if (Tcl_GetIndexFromObjStruct(interp, objv[1], options,
	    sizeof(char *), "option", 0, &option) != TCL_OK) {
	return TCL_ERROR;
    }
    switch (option) {
	case 0:				/* append */
	    if (objc != 5) {
		goto wrongNumArgs;
	    }
	    if (Tcl_GetIntFromObj(interp, objv[4], &length) != TCL_OK) {
		return TCL_ERROR;
	    }
	    if (varPtr[varIndex] == NULL) {
		SetVarToObj(varPtr, varIndex, Tcl_NewObj());
	    }

	    /*
	     * If the object bound to variable "varIndex" is shared, we must
	     * "copy on write" and append to a copy of the object.
	     */

	    if (Tcl_IsShared(varPtr[varIndex])) {
		SetVarToObj(varPtr, varIndex, Tcl_DuplicateObj(varPtr[varIndex]));
	    }
	    string = Tcl_GetString(objv[3]);
	    Tcl_AppendToObj(varPtr[varIndex], string, (size_t) length);
	    Tcl_SetObjResult(interp, varPtr[varIndex]);
	    break;
	case 1:				/* appendstrings */
	    if (objc > (MAX_STRINGS+3)) {
		goto wrongNumArgs;
	    }
	    if (varPtr[varIndex] == NULL) {
		SetVarToObj(varPtr, varIndex, Tcl_NewObj());
	    }

	    /*
	     * If the object bound to variable "varIndex" is shared, we must
	     * "copy on write" and append to a copy of the object.
	     */

	    if (Tcl_IsShared(varPtr[varIndex])) {
		SetVarToObj(varPtr, varIndex, Tcl_DuplicateObj(varPtr[varIndex]));
	    }
	    for (i = 3;  i < objc;  i++) {
		strings[i-3] = Tcl_GetString(objv[i]);
	    }
	    for ( ; i < 12 + 3; i++) {
		strings[i - 3] = NULL;
	    }
	    Tcl_AppendStringsToObj(varPtr[varIndex], strings[0], strings[1],
		    strings[2], strings[3], strings[4], strings[5],
		    strings[6], strings[7], strings[8], strings[9],
		    strings[10], strings[11]);
	    Tcl_SetObjResult(interp, varPtr[varIndex]);
	    break;
	case 2:				/* get */
	    if (objc != 3) {
		goto wrongNumArgs;
	    }
	    if (CheckIfVarUnset(interp, varPtr,varIndex)) {
		return TCL_ERROR;
	    }
	    Tcl_SetObjResult(interp, varPtr[varIndex]);
	    break;
	case 3:				/* get2 */
	    if (objc != 3) {
		goto wrongNumArgs;
	    }
	    if (CheckIfVarUnset(interp, varPtr, varIndex)) {
		return TCL_ERROR;
	    }
	    string = Tcl_GetString(varPtr[varIndex]);
	    Tcl_AppendToObj(Tcl_GetObjResult(interp), string, TCL_STRLEN);
	    break;
	case 4:				/* length */
	    if (objc != 3) {
		goto wrongNumArgs;
	    }
	    Tcl_SetLongObj(Tcl_GetObjResult(interp), (varPtr[varIndex] != NULL)
		    ? varPtr[varIndex]->length : -1);
	    break;
	case 5:				/* length2 */
	    if (objc != 3) {
		goto wrongNumArgs;
	    }
	    if (varPtr[varIndex] != NULL) {
		Tcl_ConvertToType(NULL, varPtr[varIndex],
			Tcl_GetObjType("string"));
		strPtr = varPtr[varIndex]->internalRep.twoPtrValue.ptr1;
		length = (int) strPtr->allocated;
	    } else {
		length = -1;
	    }
	    Tcl_SetLongObj(Tcl_GetObjResult(interp), length);
	    break;
	case 6:				/* set */
	    if (objc != 4) {
		goto wrongNumArgs;
	    }

	    /*
	     * If the object currently bound to the variable with index
	     * varIndex has ref count 1 (i.e. the object is unshared) we can
	     * modify that object directly. Otherwise, if RC>1 (i.e. the
	     * object is shared), we must create a new object to modify/set
	     * and decrement the old formerly-shared object's ref count. This
	     * is "copy on write".
	     */

	    string = Tcl_GetStringFromObj(objv[3], &slen);
	    length = (int) slen;
	    if ((varPtr[varIndex] != NULL)
		    && !Tcl_IsShared(varPtr[varIndex])) {
		Tcl_SetStringObj(varPtr[varIndex], string, length);
	    } else {
		SetVarToObj(varPtr, varIndex, Tcl_NewStringObj(string, length));
	    }
	    Tcl_SetObjResult(interp, varPtr[varIndex]);
	    break;
	case 7:				/* set2 */
	    if (objc != 4) {
		goto wrongNumArgs;
	    }
	    SetVarToObj(varPtr, varIndex, objv[3]);
	    break;
	case 8:				/* setlength */
	    if (objc != 4) {
		goto wrongNumArgs;
	    }
	    if (Tcl_GetIntFromObj(interp, objv[3], &length) != TCL_OK) {
		return TCL_ERROR;
	    }
	    if (varPtr[varIndex] != NULL) {
		Tcl_SetObjLength(varPtr[varIndex], length);
	    }
	    break;
	case 9:				/* maxchars */
	    if (objc != 3) {
		goto wrongNumArgs;
	    }
	    if (varPtr[varIndex] != NULL) {
		Tcl_ConvertToType(NULL, varPtr[varIndex],
			Tcl_GetObjType("string"));
<<<<<<< HEAD
		strPtr = varPtr[varIndex]->internalRep.otherValuePtr;
		length = (int) strPtr->maxChars;
=======
		strPtr = varPtr[varIndex]->internalRep.twoPtrValue.ptr1;
		length = strPtr->maxChars;
>>>>>>> a1fe1358
	    } else {
		length = -1;
	    }
	    Tcl_SetLongObj(Tcl_GetObjResult(interp), length);
	    break;
	case 10:			/* getunicode */
	    if (objc != 3) {
		goto wrongNumArgs;
	    }
	    Tcl_GetUnicodeFromObj(varPtr[varIndex], NULL);
	    break;
	case 11:			/* appendself */
	    if (objc != 4) {
		goto wrongNumArgs;
	    }
	    if (varPtr[varIndex] == NULL) {
		SetVarToObj(varPtr, varIndex, Tcl_NewObj());
	    }

	    /*
	     * If the object bound to variable "varIndex" is shared, we must
	     * "copy on write" and append to a copy of the object.
	     */

	    if (Tcl_IsShared(varPtr[varIndex])) {
		SetVarToObj(varPtr, varIndex, Tcl_DuplicateObj(varPtr[varIndex]));
	    }

	    string = Tcl_GetStringFromObj(varPtr[varIndex], &slen);
	    length = (int) slen;

	    if (Tcl_GetIntFromObj(interp, objv[3], &i) != TCL_OK) {
		return TCL_ERROR;
	    }
	    if ((i < 0) || (i > length)) {
		Tcl_SetObjResult(interp, Tcl_NewStringObj(
			"index value out of range", TCL_STRLEN));
		return TCL_ERROR;
	    }

	    Tcl_AppendToObj(varPtr[varIndex], string + i, length - i);
	    Tcl_SetObjResult(interp, varPtr[varIndex]);
	    break;
	case 12:			/* appendself2 */
	    if (objc != 4) {
		goto wrongNumArgs;
	    }
	    if (varPtr[varIndex] == NULL) {
		SetVarToObj(varPtr, varIndex, Tcl_NewObj());
	    }

	    /*
	     * If the object bound to variable "varIndex" is shared, we must
	     * "copy on write" and append to a copy of the object.
	     */

	    if (Tcl_IsShared(varPtr[varIndex])) {
		SetVarToObj(varPtr, varIndex, Tcl_DuplicateObj(varPtr[varIndex]));
	    }

	    unicode = Tcl_GetUnicodeFromObj(varPtr[varIndex], &slen);
	    length = (int) slen;

	    if (Tcl_GetIntFromObj(interp, objv[3], &i) != TCL_OK) {
		return TCL_ERROR;
	    }
	    if ((i < 0) || (i > length)) {
		Tcl_SetObjResult(interp, Tcl_NewStringObj(
			"index value out of range", TCL_STRLEN));
		return TCL_ERROR;
	    }

	    Tcl_AppendUnicodeToObj(varPtr[varIndex], unicode + i, length - i);
	    Tcl_SetObjResult(interp, varPtr[varIndex]);
	    break;
    }

    return TCL_OK;
}

/*
 *----------------------------------------------------------------------
 *
 * SetVarToObj --
 *
 *	Utility routine to assign a Tcl_Obj* to a test variable. The
 *	Tcl_Obj* can be NULL.
 *
 * Results:
 *	None.
 *
 * Side effects:
 *	This routine handles ref counting details for assignment: i.e. the old
 *	value's ref count must be decremented (if not NULL) and the new one
 *	incremented (also if not NULL).
 *
 *----------------------------------------------------------------------
 */

static void
SetVarToObj(
    Tcl_Obj **varPtr,
    int varIndex,		/* Designates the assignment variable. */
    Tcl_Obj *objPtr)		/* Points to object to assign to var. */
{
    if (varPtr[varIndex] != NULL) {
	Tcl_DecrRefCount(varPtr[varIndex]);
    }
    varPtr[varIndex] = objPtr;
    if (objPtr != NULL) {
	Tcl_IncrRefCount(objPtr);
    }
}

/*
 *----------------------------------------------------------------------
 *
 * GetVariableIndex --
 *
 *	Utility routine to get a test variable index from the command line.
 *
 * Results:
 *	A standard Tcl object result.
 *
 * Side effects:
 *	None.
 *
 *----------------------------------------------------------------------
 */

static int
GetVariableIndex(
    Tcl_Interp *interp,		/* Interpreter for error reporting. */
    const char *string,		/* String containing a variable index
				 * specified as a nonnegative number less than
				 * NUMBER_OF_OBJECT_VARS. */
    int *indexPtr)		/* Place to store converted result. */
{
    int index;

    if (Tcl_GetInt(interp, string, &index) != TCL_OK) {
	return TCL_ERROR;
    }
    if (index < 0 || index >= NUMBER_OF_OBJECT_VARS) {
	Tcl_ResetResult(interp);
	Tcl_AppendToObj(Tcl_GetObjResult(interp), "bad variable index",
		TCL_STRLEN);
	return TCL_ERROR;
    }

    *indexPtr = index;
    return TCL_OK;
}

/*
 *----------------------------------------------------------------------
 *
 * CheckIfVarUnset --
 *
 *	Utility function that checks whether a test variable is readable:
 *	i.e., that varPtr[varIndex] is non-NULL.
 *
 * Results:
 *	1 if the test variable is unset (NULL); 0 otherwise.
 *
 * Side effects:
 *	Sets the interpreter result to an error message if the variable is
 *	unset (NULL).
 *
 *----------------------------------------------------------------------
 */

static int
CheckIfVarUnset(
    Tcl_Interp *interp,		/* Interpreter for error reporting. */
    Tcl_Obj ** varPtr,
    int varIndex)		/* Index of the test variable to check. */
{
    if (varPtr[varIndex] == NULL) {
	char buf[32 + TCL_INTEGER_SPACE];

	sprintf(buf, "variable %d is unset (NULL)", varIndex);
	Tcl_ResetResult(interp);
	Tcl_AppendToObj(Tcl_GetObjResult(interp), buf, TCL_STRLEN);
	return 1;
    }
    return 0;
}

/*
 * Local Variables:
 * mode: c
 * c-basic-offset: 4
 * fill-column: 78
 * End:
 */<|MERGE_RESOLUTION|>--- conflicted
+++ resolved
@@ -47,18 +47,10 @@
 static int		TeststringobjCmd(ClientData dummy, Tcl_Interp *interp,
 			    size_t objc, Tcl_Obj *const objv[]);
 
-<<<<<<< HEAD
-typedef struct TestString {
+typedef struct {
     size_t numChars;
     size_t allocated;
     size_t maxChars;
-=======
-typedef struct {
-    int numChars;
-    int allocated;
-    int maxChars;
-    Tcl_UniChar unicode[2];
->>>>>>> a1fe1358
 } TestString;
  
@@ -1324,13 +1316,8 @@
 	    if (varPtr[varIndex] != NULL) {
 		Tcl_ConvertToType(NULL, varPtr[varIndex],
 			Tcl_GetObjType("string"));
-<<<<<<< HEAD
-		strPtr = varPtr[varIndex]->internalRep.otherValuePtr;
+		strPtr = varPtr[varIndex]->internalRep.twoPtrValue.ptr1;
 		length = (int) strPtr->maxChars;
-=======
-		strPtr = varPtr[varIndex]->internalRep.twoPtrValue.ptr1;
-		length = strPtr->maxChars;
->>>>>>> a1fe1358
 	    } else {
 		length = -1;
 	    }
