/*
 * tclTestObj.c --
 *
 *	This file contains C command functions for the additional Tcl commands
 *	that are used for testing implementations of the Tcl object types.
 *	These commands are not normally included in Tcl applications; they're
 *	only used for testing.
 *
 * Copyright © 1995-1998 Sun Microsystems, Inc.
 * Copyright © 1999 Scriptics Corporation.
 * Copyright © 2005 Kevin B. Kenny.  All rights reserved.
 *
 * See the file "license.terms" for information on usage and redistribution of
 * this file, and for a DISCLAIMER OF ALL WARRANTIES.
 */
#undef BUILD_tcl
#ifndef USE_TCL_STUBS
#   define USE_TCL_STUBS
#endif
#include "tclInt.h"
#ifdef TCL_WITH_EXTERNAL_TOMMATH
#   include "tommath.h"
#else
#   include "tclTomMath.h"
#endif
#include "tclStringRep.h"
#include <stdbool.h>

#ifdef __GNUC__
/*
 * The rest of this file shouldn't warn about deprecated functions; they're
 * there because we intend them to be so and know that this file is OK to
 * touch those fields.
 */
#pragma GCC diagnostic ignored "-Wdeprecated-declarations"
#endif

/*
 * Forward declarations for functions defined later in this file:
 */

static int		CheckIfVarUnset(Tcl_Interp *interp, Tcl_Obj **varPtr, size_t varIndex);
static int		GetVariableIndex(Tcl_Interp *interp,
			    Tcl_Obj *obj, size_t *indexPtr);
static void		SetVarToObj(Tcl_Obj **varPtr, size_t varIndex, Tcl_Obj *objPtr);
static Tcl_ObjCmdProc	TestbignumobjCmd;
static Tcl_ObjCmdProc	TestbooleanobjCmd;
static Tcl_ObjCmdProc	TestdoubleobjCmd;
static Tcl_ObjCmdProc	TestindexobjCmd;
static Tcl_ObjCmdProc	TestintobjCmd;
static Tcl_ObjCmdProc	TestlistobjCmd;
static Tcl_ObjCmdProc	TestobjCmd;
static Tcl_ObjCmdProc	TeststringobjCmd;

#define VARPTR_KEY "TCLOBJTEST_VARPTR"
#define NUMBER_OF_OBJECT_VARS 20

static void VarPtrDeleteProc(void *clientData, TCL_UNUSED(Tcl_Interp *))
{
    int i;
    Tcl_Obj **varPtr = (Tcl_Obj **) clientData;
    for (i = 0;  i < NUMBER_OF_OBJECT_VARS;  i++) {
	if (varPtr[i]) Tcl_DecrRefCount(varPtr[i]);
    }
    ckfree(varPtr);
}

static Tcl_Obj **GetVarPtr(Tcl_Interp *interp)
{
    Tcl_InterpDeleteProc *proc;

    return (Tcl_Obj **) Tcl_GetAssocData(interp, VARPTR_KEY, &proc);
}

/*
 *----------------------------------------------------------------------
 *
 * TclObjTest_Init --
 *
 *	This function creates additional commands that are used to test the
 *	Tcl object support.
 *
 * Results:
 *	Returns a standard Tcl completion code, and leaves an error
 *	message in the interp's result if an error occurs.
 *
 * Side effects:
 *	Creates and registers several new testing commands.
 *
 *----------------------------------------------------------------------
 */

int
TclObjTest_Init(
    Tcl_Interp *interp)
{
    int i;
    /*
     * An array of Tcl_Obj pointers used in the commands that operate on or get
     * the values of Tcl object-valued variables. varPtr[i] is the i-th variable's
     * Tcl_Obj *.
     */
    Tcl_Obj **varPtr;

    varPtr = (Tcl_Obj **) ckalloc(NUMBER_OF_OBJECT_VARS *sizeof(varPtr[0]));
    if (!varPtr) {
	return TCL_ERROR;
    }
    Tcl_SetAssocData(interp, VARPTR_KEY, VarPtrDeleteProc, varPtr);
    for (i = 0;  i < NUMBER_OF_OBJECT_VARS;  i++) {
	varPtr[i] = NULL;
    }

    Tcl_CreateObjCommand(interp, "testbignumobj", TestbignumobjCmd,
	    NULL, NULL);
    Tcl_CreateObjCommand(interp, "testbooleanobj", TestbooleanobjCmd,
	    NULL, NULL);
    Tcl_CreateObjCommand(interp, "testdoubleobj", TestdoubleobjCmd,
	    NULL, NULL);
    Tcl_CreateObjCommand(interp, "testintobj", TestintobjCmd,
	    NULL, NULL);
    Tcl_CreateObjCommand(interp, "testindexobj", TestindexobjCmd,
	    NULL, NULL);
    Tcl_CreateObjCommand(interp, "testlistobj", TestlistobjCmd,
	    NULL, NULL);
    Tcl_CreateObjCommand(interp, "testobj", TestobjCmd, NULL, NULL);
    Tcl_CreateObjCommand(interp, "teststringobj", TeststringobjCmd,
	    NULL, NULL);
    return TCL_OK;
}

/*
 *----------------------------------------------------------------------
 *
 * TestbignumobjCmd --
 *
 *	This function implements the "testbignumobj" command.  It is used
 *	to exercise the bignum Tcl object type implementation.
 *
 * Results:
 *	Returns a standard Tcl object result.
 *
 * Side effects:
 *	Creates and frees bignum objects; converts objects to have bignum
 *	type.
 *
 *----------------------------------------------------------------------
 */

static int
TestbignumobjCmd(
    TCL_UNUSED(void *),
    Tcl_Interp *interp,		/* Tcl interpreter */
    int objc,			/* Argument count */
    Tcl_Obj *const objv[])	/* Argument vector */
{
    const char *const subcmds[] = {
	"set", "get", "mult10", "div10", "iseven", "radixsize", NULL
    };
    enum options {
	BIGNUM_SET, BIGNUM_GET, BIGNUM_MULT10, BIGNUM_DIV10, BIGNUM_ISEVEN,
	BIGNUM_RADIXSIZE
    };
    int index;
    size_t varIndex;
    const char *string;
    mp_int bignumValue;
    Tcl_Obj **varPtr;

    if (objc < 3) {
	Tcl_WrongNumArgs(interp, 1, objv, "option ?arg ...?");
	return TCL_ERROR;
    }
    if (Tcl_GetIndexFromObj(interp, objv[1], subcmds, "option", 0,
	    &index) != TCL_OK) {
	return TCL_ERROR;
    }
    if (GetVariableIndex(interp, objv[2], &varIndex) != TCL_OK) {
	return TCL_ERROR;
    }
    varPtr = GetVarPtr(interp);

    switch ((enum options)index) {
    case BIGNUM_SET:
	if (objc != 4) {
	    Tcl_WrongNumArgs(interp, 2, objv, "var value");
	    return TCL_ERROR;
	}
	string = Tcl_GetString(objv[3]);
	if (mp_init(&bignumValue) != MP_OKAY) {
	    Tcl_SetObjResult(interp,
		    Tcl_NewStringObj("error in mp_init", -1));
	    return TCL_ERROR;
	}
	if (mp_read_radix(&bignumValue, string, 10) != MP_OKAY) {
	    mp_clear(&bignumValue);
	    Tcl_SetObjResult(interp,
		    Tcl_NewStringObj("error in mp_read_radix", -1));
	    return TCL_ERROR;
	}

	/*
	 * If the object currently bound to the variable with index varIndex
	 * has ref count 1 (i.e. the object is unshared) we can modify that
	 * object directly.  Otherwise, if RC>1 (i.e. the object is shared),
	 * we must create a new object to modify/set and decrement the old
	 * formerly-shared object's ref count. This is "copy on write".
	 */

	if ((varPtr[varIndex] != NULL) && !Tcl_IsShared(varPtr[varIndex])) {
	    Tcl_SetBignumObj(varPtr[varIndex], &bignumValue);
	} else {
	    SetVarToObj(varPtr, varIndex, Tcl_NewBignumObj(&bignumValue));
	}
	break;

    case BIGNUM_GET:
	if (objc != 3) {
	    Tcl_WrongNumArgs(interp, 2, objv, "varIndex");
	    return TCL_ERROR;
	}
	if (CheckIfVarUnset(interp, varPtr,varIndex)) {
	    return TCL_ERROR;
	}
	break;

    case BIGNUM_MULT10:
	if (objc != 3) {
	    Tcl_WrongNumArgs(interp, 2, objv, "varIndex");
	    return TCL_ERROR;
	}
	if (CheckIfVarUnset(interp, varPtr,varIndex)) {
	    return TCL_ERROR;
	}
	if (Tcl_GetBignumFromObj(interp, varPtr[varIndex],
		&bignumValue) != TCL_OK) {
	    return TCL_ERROR;
	}
	if (mp_mul_d(&bignumValue, 10, &bignumValue) != MP_OKAY) {
	    mp_clear(&bignumValue);
	    Tcl_SetObjResult(interp,
		    Tcl_NewStringObj("error in mp_mul_d", -1));
	    return TCL_ERROR;
	}
	if (!Tcl_IsShared(varPtr[varIndex])) {
	    Tcl_SetBignumObj(varPtr[varIndex], &bignumValue);
	} else {
	    SetVarToObj(varPtr, varIndex, Tcl_NewBignumObj(&bignumValue));
	}
	break;

    case BIGNUM_DIV10:
	if (objc != 3) {
	    Tcl_WrongNumArgs(interp, 2, objv, "varIndex");
	    return TCL_ERROR;
	}
	if (CheckIfVarUnset(interp, varPtr,varIndex)) {
	    return TCL_ERROR;
	}
	if (Tcl_GetBignumFromObj(interp, varPtr[varIndex],
		&bignumValue) != TCL_OK) {
	    return TCL_ERROR;
	}
	if (mp_div_d(&bignumValue, 10, &bignumValue, NULL) != MP_OKAY) {
	    mp_clear(&bignumValue);
	    Tcl_SetObjResult(interp,
		    Tcl_NewStringObj("error in mp_div_d", -1));
	    return TCL_ERROR;
	}
	if (!Tcl_IsShared(varPtr[varIndex])) {
	    Tcl_SetBignumObj(varPtr[varIndex], &bignumValue);
	} else {
	    SetVarToObj(varPtr, varIndex, Tcl_NewBignumObj(&bignumValue));
	}
	break;

    case BIGNUM_ISEVEN:
	if (objc != 3) {
	    Tcl_WrongNumArgs(interp, 2, objv, "varIndex");
	    return TCL_ERROR;
	}
	if (CheckIfVarUnset(interp, varPtr,varIndex)) {
	    return TCL_ERROR;
	}
	if (Tcl_GetBignumFromObj(interp, varPtr[varIndex],
		&bignumValue) != TCL_OK) {
	    return TCL_ERROR;
	}
	if (mp_mod_2d(&bignumValue, 1, &bignumValue) != MP_OKAY) {
	    mp_clear(&bignumValue);
	    Tcl_SetObjResult(interp,
		    Tcl_NewStringObj("error in mp_mod_2d", -1));
	    return TCL_ERROR;
	}
	if (!Tcl_IsShared(varPtr[varIndex])) {
	    Tcl_SetBooleanObj(varPtr[varIndex], mp_iszero(&bignumValue));
	} else {
	    SetVarToObj(varPtr, varIndex, Tcl_NewBooleanObj(mp_iszero(&bignumValue)));
	}
	mp_clear(&bignumValue);
	break;

    case BIGNUM_RADIXSIZE:
	if (objc != 3) {
	    Tcl_WrongNumArgs(interp, 2, objv, "varIndex");
	    return TCL_ERROR;
	}
	if (CheckIfVarUnset(interp, varPtr,varIndex)) {
	    return TCL_ERROR;
	}
	if (Tcl_GetBignumFromObj(interp, varPtr[varIndex],
		&bignumValue) != TCL_OK) {
	    return TCL_ERROR;
	}
	if (mp_radix_size(&bignumValue, 10, &index) != MP_OKAY) {
	    return TCL_ERROR;
	}
	if (!Tcl_IsShared(varPtr[varIndex])) {
	    Tcl_SetWideIntObj(varPtr[varIndex], index);
	} else {
	    SetVarToObj(varPtr, varIndex, Tcl_NewWideIntObj(index));
	}
	mp_clear(&bignumValue);
	break;
    }

    Tcl_SetObjResult(interp, varPtr[varIndex]);
    return TCL_OK;
}

/*
 *----------------------------------------------------------------------
 *
 * TestbooleanobjCmd --
 *
 *	This function implements the "testbooleanobj" command.  It is used to
 *	test the boolean Tcl object type implementation.
 *
 * Results:
 *	A standard Tcl object result.
 *
 * Side effects:
 *	Creates and frees boolean objects, and also converts objects to
 *	have boolean type.
 *
 *----------------------------------------------------------------------
 */

static int
TestbooleanobjCmd(
    TCL_UNUSED(void *),
    Tcl_Interp *interp,		/* Current interpreter. */
    int objc,			/* Number of arguments. */
    Tcl_Obj *const objv[])	/* Argument objects. */
{
    size_t varIndex;
    bool boolValue;
    const char *subCmd;
    Tcl_Obj **varPtr;

    if (objc < 3) {
	wrongNumArgs:
	Tcl_WrongNumArgs(interp, 1, objv, "option arg ?arg ...?");
	return TCL_ERROR;
    }

    if (GetVariableIndex(interp, objv[2], &varIndex) != TCL_OK) {
	return TCL_ERROR;
    }

    varPtr = GetVarPtr(interp);

    subCmd = Tcl_GetString(objv[1]);
    if (strcmp(subCmd, "set") == 0) {
	if (objc != 4) {
	    goto wrongNumArgs;
	}
	if (Tcl_GetBooleanFromObj(interp, objv[3], &boolValue) != TCL_OK) {
	    return TCL_ERROR;
	}

	/*
	 * If the object currently bound to the variable with index varIndex
	 * has ref count 1 (i.e. the object is unshared) we can modify that
	 * object directly. Otherwise, if RC>1 (i.e. the object is shared),
	 * we must create a new object to modify/set and decrement the old
	 * formerly-shared object's ref count. This is "copy on write".
	 */

	if ((varPtr[varIndex] != NULL) && !Tcl_IsShared(varPtr[varIndex])) {
<<<<<<< HEAD
	    Tcl_SetBooleanObj(varPtr[varIndex], boolValue);
=======
	    Tcl_SetWideIntObj(varPtr[varIndex], boolValue);
>>>>>>> 8958065c
	} else {
	    SetVarToObj(varPtr, varIndex, Tcl_NewBooleanObj(boolValue));
	}
	Tcl_SetObjResult(interp, varPtr[varIndex]);
    } else if (strcmp(subCmd, "get") == 0) {
	if (objc != 3) {
	    goto wrongNumArgs;
	}
	if (CheckIfVarUnset(interp, varPtr,varIndex)) {
	    return TCL_ERROR;
	}
	Tcl_SetObjResult(interp, varPtr[varIndex]);
    } else if (strcmp(subCmd, "not") == 0) {
	if (objc != 3) {
	    goto wrongNumArgs;
	}
	if (CheckIfVarUnset(interp, varPtr,varIndex)) {
	    return TCL_ERROR;
	}
	if (Tcl_GetBooleanFromObj(interp, varPtr[varIndex],
				  &boolValue) != TCL_OK) {
	    return TCL_ERROR;
	}
	if (!Tcl_IsShared(varPtr[varIndex])) {
	    Tcl_SetBooleanObj(varPtr[varIndex], !boolValue);
	} else {
	    SetVarToObj(varPtr, varIndex, Tcl_NewBooleanObj(!boolValue));
	}
	Tcl_SetObjResult(interp, varPtr[varIndex]);
    } else {
	Tcl_AppendStringsToObj(Tcl_GetObjResult(interp),
		"bad option \"", Tcl_GetString(objv[1]),
		"\": must be set, get, or not", NULL);
	return TCL_ERROR;
    }
    return TCL_OK;
}

/*
 *----------------------------------------------------------------------
 *
 * TestdoubleobjCmd --
 *
 *	This function implements the "testdoubleobj" command.  It is used to
 *	test the double-precision floating point Tcl object type
 *	implementation.
 *
 * Results:
 *	A standard Tcl object result.
 *
 * Side effects:
 *	Creates and frees double objects, and also converts objects to
 *	have double type.
 *
 *----------------------------------------------------------------------
 */

static int
TestdoubleobjCmd(
    TCL_UNUSED(void *),
    Tcl_Interp *interp,		/* Current interpreter. */
    int objc,			/* Number of arguments. */
    Tcl_Obj *const objv[])	/* Argument objects. */
{
    size_t varIndex;
    double doubleValue;
    const char *subCmd;
    Tcl_Obj **varPtr;

    if (objc < 3) {
	wrongNumArgs:
	Tcl_WrongNumArgs(interp, 1, objv, "option arg ?arg ...?");
	return TCL_ERROR;
    }

    varPtr = GetVarPtr(interp);

    if (GetVariableIndex(interp, objv[2], &varIndex) != TCL_OK) {
	return TCL_ERROR;
    }

    subCmd = Tcl_GetString(objv[1]);
    if (strcmp(subCmd, "set") == 0) {
	if (objc != 4) {
	    goto wrongNumArgs;
	}
	if (Tcl_GetDouble(interp, Tcl_GetString(objv[3]), &doubleValue) != TCL_OK) {
	    return TCL_ERROR;
	}

	/*
	 * If the object currently bound to the variable with index varIndex
	 * has ref count 1 (i.e. the object is unshared) we can modify that
	 * object directly. Otherwise, if RC>1 (i.e. the object is shared), we
	 * must create a new object to modify/set and decrement the old
	 * formerly-shared object's ref count. This is "copy on write".
	 */

	if ((varPtr[varIndex] != NULL) && !Tcl_IsShared(varPtr[varIndex])) {
	    Tcl_SetDoubleObj(varPtr[varIndex], doubleValue);
	} else {
	    SetVarToObj(varPtr, varIndex, Tcl_NewDoubleObj(doubleValue));
	}
	Tcl_SetObjResult(interp, varPtr[varIndex]);
    } else if (strcmp(subCmd, "get") == 0) {
	if (objc != 3) {
	    goto wrongNumArgs;
	}
	if (CheckIfVarUnset(interp, varPtr,varIndex)) {
	    return TCL_ERROR;
	}
	Tcl_SetObjResult(interp, varPtr[varIndex]);
    } else if (strcmp(subCmd, "mult10") == 0) {
	if (objc != 3) {
	    goto wrongNumArgs;
	}
	if (CheckIfVarUnset(interp, varPtr,varIndex)) {
	    return TCL_ERROR;
	}
	if (Tcl_GetDoubleFromObj(interp, varPtr[varIndex],
				 &doubleValue) != TCL_OK) {
	    return TCL_ERROR;
	}
	if (!Tcl_IsShared(varPtr[varIndex])) {
	    Tcl_SetDoubleObj(varPtr[varIndex], doubleValue * 10.0);
	} else {
	    SetVarToObj(varPtr, varIndex, Tcl_NewDoubleObj(doubleValue * 10.0));
	}
	Tcl_SetObjResult(interp, varPtr[varIndex]);
    } else if (strcmp(subCmd, "div10") == 0) {
	if (objc != 3) {
	    goto wrongNumArgs;
	}
	if (CheckIfVarUnset(interp, varPtr,varIndex)) {
	    return TCL_ERROR;
	}
	if (Tcl_GetDoubleFromObj(interp, varPtr[varIndex],
		&doubleValue) != TCL_OK) {
	    return TCL_ERROR;
	}
	if (!Tcl_IsShared(varPtr[varIndex])) {
	    Tcl_SetDoubleObj(varPtr[varIndex], doubleValue / 10.0);
	} else {
	    SetVarToObj(varPtr, varIndex, Tcl_NewDoubleObj(doubleValue / 10.0));
	}
	Tcl_SetObjResult(interp, varPtr[varIndex]);
    } else {
	Tcl_AppendStringsToObj(Tcl_GetObjResult(interp),
		"bad option \"", Tcl_GetString(objv[1]),
		"\": must be set, get, mult10, or div10", NULL);
	return TCL_ERROR;
    }
    return TCL_OK;
}

/*
 *----------------------------------------------------------------------
 *
 * TestindexobjCmd --
 *
 *	This function implements the "testindexobj" command. It is used to
 *	test the index Tcl object type implementation.
 *
 * Results:
 *	A standard Tcl object result.
 *
 * Side effects:
 *	Creates and frees int objects, and also converts objects to
 *	have int type.
 *
 *----------------------------------------------------------------------
 */

static int
TestindexobjCmd(
    TCL_UNUSED(void *),
    Tcl_Interp *interp,		/* Current interpreter. */
    int objc,			/* Number of arguments. */
    Tcl_Obj *const objv[])	/* Argument objects. */
{
    int allowAbbrev, index, setError, i, result;
    Tcl_WideInt index2;
    const char **argv;
    static const char *const tablePtr[] = {"a", "b", "check", NULL};

    /*
     * Keep this structure declaration in sync with tclIndexObj.c
     */
    struct IndexRep {
	void *tablePtr;		/* Pointer to the table of strings. */
	TCL_HASH_TYPE offset;		/* Offset between table entries. */
	TCL_HASH_TYPE index;		/* Selected index into table. */
    } *indexRep;

    if ((objc == 3) && (strcmp(Tcl_GetString(objv[1]),
	    "check") == 0)) {
	/*
	 * This code checks to be sure that the results of Tcl_GetIndexFromObj
	 * are properly cached in the object and returned on subsequent
	 * lookups.
	 */

	if (Tcl_GetWideIntFromObj(interp, objv[2], &index2) != TCL_OK) {
	    return TCL_ERROR;
	}

	Tcl_GetIndexFromObj(NULL, objv[1], tablePtr, "token", 0, &index);
	indexRep = (struct IndexRep *)objv[1]->internalRep.twoPtrValue.ptr1;
	indexRep->index = index2;
	result = Tcl_GetIndexFromObj(NULL, objv[1],
		tablePtr, "token", 0, &index);
	if (result == TCL_OK) {
	    Tcl_SetWideIntObj(Tcl_GetObjResult(interp), index);
	}
	return result;
    }

    if (objc < 5) {
	Tcl_AppendToObj(Tcl_GetObjResult(interp), "wrong # args", -1);
	return TCL_ERROR;
    }

    if (Tcl_GetBooleanFromObj(interp, objv[1], &setError) != TCL_OK) {
	return TCL_ERROR;
    }
    if (Tcl_GetBooleanFromObj(interp, objv[2], &allowAbbrev) != TCL_OK) {
	return TCL_ERROR;
    }

    argv = (const char **)ckalloc((objc-3) * sizeof(char *));
    for (i = 4; i < objc; i++) {
	argv[i-4] = Tcl_GetString(objv[i]);
    }
    argv[objc-4] = NULL;

    result = Tcl_GetIndexFromObj((setError? interp : NULL), objv[3],
	    argv, "token", TCL_INDEX_TEMP_TABLE|(allowAbbrev? 0 : TCL_EXACT),
	    &index);
    ckfree(argv);
    if (result == TCL_OK) {
	Tcl_SetWideIntObj(Tcl_GetObjResult(interp), index);
    }
    return result;
}

/*
 *----------------------------------------------------------------------
 *
 * TestintobjCmd --
 *
 *	This function implements the "testintobj" command. It is used to
 *	test the int Tcl object type implementation.
 *
 * Results:
 *	A standard Tcl object result.
 *
 * Side effects:
 *	Creates and frees int objects, and also converts objects to
 *	have int type.
 *
 *----------------------------------------------------------------------
 */

static int
TestintobjCmd(
    TCL_UNUSED(void *),
    Tcl_Interp *interp,		/* Current interpreter. */
    int objc,			/* Number of arguments. */
    Tcl_Obj *const objv[])	/* Argument objects. */
{
    size_t varIndex;
#if (INT_MAX != LONG_MAX)   /* int is not the same size as long */
    int i;
#endif
    Tcl_WideInt wideValue;
    const char *subCmd;
    Tcl_Obj **varPtr;

    if (objc < 3) {
	wrongNumArgs:
	Tcl_WrongNumArgs(interp, 1, objv, "option arg ?arg ...?");
	return TCL_ERROR;
    }

    varPtr = GetVarPtr(interp);
    if (GetVariableIndex(interp, objv[2], &varIndex) != TCL_OK) {
	return TCL_ERROR;
    }

    subCmd = Tcl_GetString(objv[1]);
    if (strcmp(subCmd, "set") == 0) {
	if (objc != 4) {
	    goto wrongNumArgs;
	}
	if (Tcl_GetWideIntFromObj(interp, objv[3], &wideValue) != TCL_OK) {
	    return TCL_ERROR;
	}

	/*
	 * If the object currently bound to the variable with index varIndex
	 * has ref count 1 (i.e. the object is unshared) we can modify that
	 * object directly. Otherwise, if RC>1 (i.e. the object is shared), we
	 * must create a new object to modify/set and decrement the old
	 * formerly-shared object's ref count. This is "copy on write".
	 */

	if ((varPtr[varIndex] != NULL) && !Tcl_IsShared(varPtr[varIndex])) {
	    Tcl_SetWideIntObj(varPtr[varIndex], wideValue);
	} else {
	    SetVarToObj(varPtr, varIndex, Tcl_NewWideIntObj(wideValue));
	}
	Tcl_SetObjResult(interp, varPtr[varIndex]);
    } else if (strcmp(subCmd, "set2") == 0) { /* doesn't set result */
	if (objc != 4) {
	    goto wrongNumArgs;
	}
	if (Tcl_GetWideIntFromObj(interp, objv[3], &wideValue) != TCL_OK) {
	    return TCL_ERROR;
	}
	if ((varPtr[varIndex] != NULL) && !Tcl_IsShared(varPtr[varIndex])) {
	    Tcl_SetWideIntObj(varPtr[varIndex], wideValue);
	} else {
	    SetVarToObj(varPtr, varIndex, Tcl_NewWideIntObj(wideValue));
	}
    } else if (strcmp(subCmd, "setint") == 0) {
	if (objc != 4) {
	    goto wrongNumArgs;
	}
	if (Tcl_GetWideIntFromObj(interp, objv[3], &wideValue) != TCL_OK) {
	    return TCL_ERROR;
	}
	if ((varPtr[varIndex] != NULL) && !Tcl_IsShared(varPtr[varIndex])) {
	    Tcl_SetWideIntObj(varPtr[varIndex], wideValue);
	} else {
	    SetVarToObj(varPtr, varIndex, Tcl_NewWideIntObj(wideValue));
	}
	Tcl_SetObjResult(interp, varPtr[varIndex]);
    } else if (strcmp(subCmd, "setmax") == 0) {
	Tcl_WideInt maxWide = WIDE_MAX;
	if (objc != 3) {
	    goto wrongNumArgs;
	}
	if ((varPtr[varIndex] != NULL) && !Tcl_IsShared(varPtr[varIndex])) {
	    Tcl_SetWideIntObj(varPtr[varIndex], maxWide);
	} else {
	    SetVarToObj(varPtr, varIndex, Tcl_NewWideIntObj(maxWide));
	}
    } else if (strcmp(subCmd, "ismax") == 0) {
	if (objc != 3) {
	    goto wrongNumArgs;
	}
	if (CheckIfVarUnset(interp, varPtr,varIndex)) {
	    return TCL_ERROR;
	}
	if (Tcl_GetWideIntFromObj(interp, varPtr[varIndex], &wideValue) != TCL_OK) {
	    return TCL_ERROR;
	}
	Tcl_AppendToObj(Tcl_GetObjResult(interp),
		((wideValue == WIDE_MAX)? "1" : "0"), -1);
    } else if (strcmp(subCmd, "get") == 0) {
	if (objc != 3) {
	    goto wrongNumArgs;
	}
	if (CheckIfVarUnset(interp, varPtr,varIndex)) {
	    return TCL_ERROR;
	}
	Tcl_SetObjResult(interp, varPtr[varIndex]);
    } else if (strcmp(subCmd, "get2") == 0) {
	if (objc != 3) {
	    goto wrongNumArgs;
	}
	if (CheckIfVarUnset(interp, varPtr,varIndex)) {
	    return TCL_ERROR;
	}
	Tcl_AppendToObj(Tcl_GetObjResult(interp), Tcl_GetString(varPtr[varIndex]), -1);
    } else if (strcmp(subCmd, "inttoobigtest") == 0) {
	/*
	 * If long ints have more bits than ints on this platform, verify that
	 * Tcl_GetIntFromObj returns an error if the long int held in an
	 * integer object's internal representation is too large to fit in an
	 * int.
	 */

	if (objc != 3) {
	    goto wrongNumArgs;
	}
#if (INT_MAX == LONG_MAX)   /* int is same size as long int */
	Tcl_AppendToObj(Tcl_GetObjResult(interp), "1", -1);
#else
	if ((varPtr[varIndex] != NULL) && !Tcl_IsShared(varPtr[varIndex])) {
	    Tcl_SetWideIntObj(varPtr[varIndex], LONG_MAX);
	} else {
	    SetVarToObj(varPtr, varIndex, Tcl_NewWideIntObj(LONG_MAX));
	}
	if (Tcl_GetIntFromObj(interp, varPtr[varIndex], &i) != TCL_OK) {
	    Tcl_ResetResult(interp);
	    Tcl_AppendToObj(Tcl_GetObjResult(interp), "1", -1);
	    return TCL_OK;
	}
	Tcl_AppendToObj(Tcl_GetObjResult(interp), "0", -1);
#endif
    } else if (strcmp(subCmd, "mult10") == 0) {
	if (objc != 3) {
	    goto wrongNumArgs;
	}
	if (CheckIfVarUnset(interp, varPtr,varIndex)) {
	    return TCL_ERROR;
	}
	if (Tcl_GetWideIntFromObj(interp, varPtr[varIndex],
		&wideValue) != TCL_OK) {
	    return TCL_ERROR;
	}
	if (!Tcl_IsShared(varPtr[varIndex])) {
	    Tcl_SetWideIntObj(varPtr[varIndex], wideValue * 10);
	} else {
	    SetVarToObj(varPtr, varIndex, Tcl_NewWideIntObj(wideValue * 10));
	}
	Tcl_SetObjResult(interp, varPtr[varIndex]);
    } else if (strcmp(subCmd, "div10") == 0) {
	if (objc != 3) {
	    goto wrongNumArgs;
	}
	if (CheckIfVarUnset(interp, varPtr,varIndex)) {
	    return TCL_ERROR;
	}
	if (Tcl_GetWideIntFromObj(interp, varPtr[varIndex],
		&wideValue) != TCL_OK) {
	    return TCL_ERROR;
	}
	if (!Tcl_IsShared(varPtr[varIndex])) {
	    Tcl_SetWideIntObj(varPtr[varIndex], wideValue / 10);
	} else {
	    SetVarToObj(varPtr, varIndex, Tcl_NewWideIntObj(wideValue / 10));
	}
	Tcl_SetObjResult(interp, varPtr[varIndex]);
    } else {
	Tcl_AppendStringsToObj(Tcl_GetObjResult(interp),
		"bad option \"", Tcl_GetString(objv[1]),
		"\": must be set, get, get2, mult10, or div10", NULL);
	return TCL_ERROR;
    }
    return TCL_OK;
}

/*
 *-----------------------------------------------------------------------------
 *
 * TestlistobjCmd --
 *
 *	This function implements the 'testlistobj' command. It is used to
 *	test a few possible corner cases in list object manipulation from
 *	C code that cannot occur at the Tcl level.
 *
 *      Following new commands are added for 8.7 as regression tests for
 *      memory leaks and use-after-free. Unlike 8.6, 8.7 has multiple internal
 *      representations for lists.  It has to be ensured that corresponding
 *      implementations obey the invariants of the C list API. The script
 *      level tests do not suffice as Tcl list commands do not execute
 *      the same exact code path as the exported C API.
 *
 *      Note these new commands are only useful when Tcl is compiled with
 *      TCL_MEM_DEBUG defined.
 *
 *	indexmemcheck - loops calling Tcl_ListObjIndex on each element. This
 *	is to test that abstract lists returning elements do not depend
 *	on caller to free them. The test case should check allocated counts
 *      with the following sequence:
 *            set before <get memory counts>
 *            testobj set VARINDEX [list a b c] (or lseq etc.)
 *            testlistobj indexnoop VARINDEX
 *            testobj unset VARINDEX
 *            set after <get memory counts>
 *      after calling this command AND freeing the passed list. The targeted
 *      bug is if Tcl_LOI returns a ephemeral Tcl_Obj with no other reference
 *      resulting in a memory leak. Conversely, the command also checks
 *      that the Tcl_Obj returned by Tcl_LOI does not have a zero reference
 *      count since it is supposed to have at least one reference held
 *      by the list implementation. Returns a message in interp otherwise.
 *
 *      getelementsmemcheck - as above but for Tcl_ListObjGetElements

 *
 * Results:
 *	A standard Tcl object result.
 *
 * Side effects:
 *	Creates, manipulates and frees list objects.
 *
 *-----------------------------------------------------------------------------
 */

static int
TestlistobjCmd(
    TCL_UNUSED(void *),
    Tcl_Interp *interp,		/* Tcl interpreter */
    int objc,			/* Number of arguments */
    Tcl_Obj *const objv[])	/* Argument objects */
{
    /* Subcommands supported by this command */
    const char* const subcommands[] = {
	"set",
	"get",
	"replace",
	"indexmemcheck",
	"getelementsmemcheck",
	NULL
    };
    enum listobjCmdIndex {
	LISTOBJ_SET,
	LISTOBJ_GET,
	LISTOBJ_REPLACE,
	LISTOBJ_INDEXMEMCHECK,
	LISTOBJ_GETELEMENTSMEMCHECK,
    } cmdIndex;

    size_t varIndex;		/* Variable number converted to binary */
    Tcl_WideInt first;			/* First index in the list */
    Tcl_WideInt count;			/* Count of elements in a list */
    Tcl_Obj **varPtr;
    int i, len;

    if (objc < 3) {
	Tcl_WrongNumArgs(interp, 1, objv, "option arg ?arg...?");
	return TCL_ERROR;
    }
    varPtr = GetVarPtr(interp);
    if (GetVariableIndex(interp, objv[2], &varIndex) != TCL_OK) {
	return TCL_ERROR;
    }
    if (Tcl_GetIndexFromObj(interp, objv[1], subcommands, "command",
			    0, &cmdIndex) != TCL_OK) {
	return TCL_ERROR;
    }
    switch(cmdIndex) {
    case LISTOBJ_SET:
	if ((varPtr[varIndex] != NULL) && !Tcl_IsShared(varPtr[varIndex])) {
	    Tcl_SetListObj(varPtr[varIndex], objc-3, objv+3);
	} else {
	    SetVarToObj(varPtr, varIndex, Tcl_NewListObj(objc-3, objv+3));
	}
	Tcl_SetObjResult(interp, varPtr[varIndex]);
	break;

    case LISTOBJ_GET:
	if (objc != 3) {
	    Tcl_WrongNumArgs(interp, 2, objv, "varIndex");
	    return TCL_ERROR;
	}
	if (CheckIfVarUnset(interp, varPtr,varIndex)) {
	    return TCL_ERROR;
	}
	Tcl_SetObjResult(interp, varPtr[varIndex]);
	break;

    case LISTOBJ_REPLACE:
	if (objc < 5) {
	    Tcl_WrongNumArgs(interp, 2, objv,
			     "varIndex start count ?element...?");
	    return TCL_ERROR;
	}
	if (Tcl_GetWideIntFromObj(interp, objv[3], &first) != TCL_OK
	    || Tcl_GetWideIntFromObj(interp, objv[4], &count) != TCL_OK) {
	    return TCL_ERROR;
	}
	if (Tcl_IsShared(varPtr[varIndex])) {
	    SetVarToObj(varPtr, varIndex, Tcl_DuplicateObj(varPtr[varIndex]));
	}
	Tcl_ResetResult(interp);
	return Tcl_ListObjReplace(interp, varPtr[varIndex], first, count,
				  objc-5, objv+5);

    case LISTOBJ_INDEXMEMCHECK:
	if (objc != 3) {
	    Tcl_WrongNumArgs(interp, 2, objv, "varIndex");
	    return TCL_ERROR;
	}
	if (CheckIfVarUnset(interp, varPtr, varIndex)) {
	    return TCL_ERROR;
	}
	if (Tcl_ListObjLength(interp, varPtr[varIndex], &len) != TCL_OK) {
	    return TCL_ERROR;
	}
	for (i = 0; i < len; ++i) {
	    Tcl_Obj *objP;
	    if (Tcl_ListObjIndex(interp, varPtr[varIndex], i, &objP)
		!= TCL_OK) {
		return TCL_ERROR;
	    }
	    if (objP->refCount <= 0) {
		Tcl_SetObjResult(interp, Tcl_NewStringObj(
			"Tcl_ListObjIndex returned object with ref count <= 0",
			TCL_INDEX_NONE));
		/* Keep looping since we are also looping for leaks */
	    }
	}
	break;

    case LISTOBJ_GETELEMENTSMEMCHECK:
	if (objc != 3) {
	    Tcl_WrongNumArgs(interp, 2, objv, "varIndex");
	    return TCL_ERROR;
	}
	if (CheckIfVarUnset(interp, varPtr, varIndex)) {
	    return TCL_ERROR;
	} else {
	    Tcl_Obj **elems;
	    if (Tcl_ListObjGetElements(interp, varPtr[varIndex], &len, &elems)
		!= TCL_OK) {
		return TCL_ERROR;
	    }
	    for (i = 0; i < len; ++i) {
		if (elems[i]->refCount <= 0) {
		    Tcl_SetObjResult(interp, Tcl_NewStringObj(
			    "Tcl_ListObjGetElements element has ref count <= 0",
			    TCL_INDEX_NONE));
		    break;
		}
	    }
	}
	break;
    }
    return TCL_OK;
}

/*
 *----------------------------------------------------------------------
 *
 * TestobjCmd --
 *
 *	This function implements the "testobj" command. It is used to test
 *	the type-independent portions of the Tcl object type implementation.
 *
 * Results:
 *	A standard Tcl object result.
 *
 * Side effects:
 *	Creates and frees objects.
 *
 *----------------------------------------------------------------------
 */

static int
TestobjCmd(
    TCL_UNUSED(void *),
    Tcl_Interp *interp,		/* Current interpreter. */
    int objc,			/* Number of arguments. */
    Tcl_Obj *const objv[])	/* Argument objects. */
{
    size_t varIndex, destIndex;
    int i;
    const Tcl_ObjType *targetType;
    Tcl_Obj **varPtr;
    const char *subcommands[] = {
	"freeallvars", "bug3598580", "types",
	"objtype", "newobj", "set",
	"assign", "convert", "duplicate",
	"invalidateStringRep", "refcount", "type",
	NULL
    };
    enum testobjCmdIndex {
	TESTOBJ_FREEALLVARS, TESTOBJ_BUG3598580, TESTOBJ_TYPES,
	TESTOBJ_OBJTYPE, TESTOBJ_NEWOBJ, TESTOBJ_SET,
	TESTOBJ_ASSIGN, TESTOBJ_CONVERT, TESTOBJ_DUPLICATE,
	TESTOBJ_INVALIDATESTRINGREP, TESTOBJ_REFCOUNT, TESTOBJ_TYPE,
    } cmdIndex;

    if (objc < 2) {
	wrongNumArgs:
	Tcl_WrongNumArgs(interp, 1, objv, "option arg ?arg ...?");
	return TCL_ERROR;
    }

    varPtr = GetVarPtr(interp);
    if (Tcl_GetIndexFromObj(
	    interp, objv[1], subcommands, "command", 0, &cmdIndex)
	!= TCL_OK) {
	return TCL_ERROR;
    }
    switch (cmdIndex) {
    case TESTOBJ_FREEALLVARS:
	if (objc != 2) {
	    goto wrongNumArgs;
	}
	for (i = 0;  i < NUMBER_OF_OBJECT_VARS;  i++) {
	    if (varPtr[i] != NULL) {
		Tcl_DecrRefCount(varPtr[i]);
		varPtr[i] = NULL;
	    }
	}
	return TCL_OK;
    case TESTOBJ_BUG3598580:
	if (objc != 2) {
	    goto wrongNumArgs;
	} else {
	    Tcl_Obj *listObjPtr, *elemObjPtr;
	    elemObjPtr = Tcl_NewWideIntObj(123);
	    listObjPtr = Tcl_NewListObj(1, &elemObjPtr);
	    /* Replace the single list element through itself, nonsense but
	     * legal. */
	    Tcl_ListObjReplace(interp, listObjPtr, 0, 1, 1, &elemObjPtr);
	    Tcl_SetObjResult(interp, listObjPtr);
	}
	return TCL_OK;
    case TESTOBJ_TYPES:
	if (objc != 2) {
	    goto wrongNumArgs;
	} else {
	    Tcl_Obj *typesObj = Tcl_NewListObj(0, NULL);
	    Tcl_AppendAllObjTypes(interp, typesObj);
	    Tcl_SetObjResult(interp, typesObj);
	}
	return TCL_OK;
    case TESTOBJ_OBJTYPE:
	/*
	 * Return an object containing the name of the argument's type of
	 * internal rep. If none exists, return "none".
	 */

	if (objc != 3) {
	    goto wrongNumArgs;
	} else {
	    const char *typeName;

	    if (objv[2]->typePtr == NULL) {
		Tcl_SetObjResult(interp, Tcl_NewStringObj("none", -1));
	    }
	    else {
		typeName = objv[2]->typePtr->name;
		if (!strcmp(typeName, "utf32string"))
		    typeName = "string";
#ifndef TCL_WIDE_INT_IS_LONG
	    else if (!strcmp(typeName, "wideInt")) typeName = "int";
#endif
	    Tcl_SetObjResult(interp, Tcl_NewStringObj(typeName, -1));
	    }
	}
	return TCL_OK;
    case TESTOBJ_NEWOBJ:
	if (objc != 3) {
	    goto wrongNumArgs;
	}
	if (GetVariableIndex(interp, objv[2], &varIndex) != TCL_OK) {
	    return TCL_ERROR;
	}
	SetVarToObj(varPtr, varIndex, Tcl_NewObj());
	Tcl_SetObjResult(interp, varPtr[varIndex]);
	return TCL_OK;
    case TESTOBJ_SET:
	if (objc != 4) {
	    goto wrongNumArgs;
	}
	if (GetVariableIndex(interp, objv[2], &varIndex) != TCL_OK) {
	    return TCL_ERROR;
	}
	SetVarToObj(varPtr, varIndex, objv[3]);
	return TCL_OK;

    default:
	break;
    }

    /* All further commands expect an occupied varindex argument */
    if (objc < 3) {
	goto wrongNumArgs;
    }

    if (GetVariableIndex(interp, objv[2], &varIndex) != TCL_OK) {
	return TCL_ERROR;
    }
    if (CheckIfVarUnset(interp, varPtr, varIndex)) {
	return TCL_ERROR;
    }

    switch (cmdIndex) {
    case TESTOBJ_ASSIGN:
	if (objc != 4) {
	    goto wrongNumArgs;
	}
	if (GetVariableIndex(interp, objv[3], &destIndex) != TCL_OK) {
	    return TCL_ERROR;
	}
	SetVarToObj(varPtr, destIndex, varPtr[varIndex]);
	Tcl_SetObjResult(interp, varPtr[destIndex]);
	break;
    case TESTOBJ_CONVERT:
	if (objc != 4) {
	    goto wrongNumArgs;
	}
	if ((targetType = Tcl_GetObjType(Tcl_GetString(objv[3]))) == NULL) {
	    Tcl_AppendStringsToObj(Tcl_GetObjResult(interp),
		    "no type ", Tcl_GetString(objv[3]), " found", NULL);
	    return TCL_ERROR;
	}
	if (Tcl_ConvertToType(interp, varPtr[varIndex], targetType)
		!= TCL_OK) {
	    return TCL_ERROR;
	}
	Tcl_SetObjResult(interp, varPtr[varIndex]);
	break;
    case TESTOBJ_DUPLICATE:
	if (objc != 4) {
	    goto wrongNumArgs;
	}
	if (GetVariableIndex(interp, objv[3], &destIndex) != TCL_OK) {
	    return TCL_ERROR;
	}
	SetVarToObj(varPtr, destIndex, Tcl_DuplicateObj(varPtr[varIndex]));
	Tcl_SetObjResult(interp, varPtr[destIndex]);
	break;
    case TESTOBJ_INVALIDATESTRINGREP:
	if (objc != 3) {
	    goto wrongNumArgs;
	}
	Tcl_InvalidateStringRep(varPtr[varIndex]);
	Tcl_SetObjResult(interp, varPtr[varIndex]);
	break;
    case TESTOBJ_REFCOUNT:
	if (objc != 3) {
	    goto wrongNumArgs;
	}
	Tcl_SetObjResult(interp, Tcl_NewWideIntObj(varPtr[varIndex]->refCount));
	break;
    case TESTOBJ_TYPE:
	if (objc != 3) {
	    goto wrongNumArgs;
	}
	if (varPtr[varIndex]->typePtr == NULL) { /* a string! */
	    Tcl_AppendToObj(Tcl_GetObjResult(interp), "string", -1);
#ifndef TCL_WIDE_INT_IS_LONG
	} else if (!strcmp(varPtr[varIndex]->typePtr->name, "wideInt")) {
	    Tcl_AppendToObj(Tcl_GetObjResult(interp),
		    "int", -1);
#endif
	} else {
	    Tcl_AppendToObj(Tcl_GetObjResult(interp),
		    varPtr[varIndex]->typePtr->name, -1);
	}
	break;
    default:
	break;
    }

    return TCL_OK;
}

/*
 *----------------------------------------------------------------------
 *
 * TeststringobjCmd --
 *
 *	This function implements the "teststringobj" command. It is used to
 *	test the string Tcl object type implementation.
 *
 * Results:
 *	A standard Tcl object result.
 *
 * Side effects:
 *	Creates and frees string objects, and also converts objects to
 *	have string type.
 *
 *----------------------------------------------------------------------
 */

static int
TeststringobjCmd(
    TCL_UNUSED(void *),
    Tcl_Interp *interp,		/* Current interpreter. */
    int objc,			/* Number of arguments. */
    Tcl_Obj *const objv[])	/* Argument objects. */
{
    unsigned short *unicode;
    size_t varIndex;
    int size, option, i;
    Tcl_WideInt length;
#define MAX_STRINGS 11
    const char *string, *strings[MAX_STRINGS+1];
    String *strPtr;
    Tcl_Obj **varPtr;
    static const char *const options[] = {
	"append", "appendstrings", "get", "get2", "length", "length2",
	"set", "set2", "setlength", "maxchars", "range", "appendself",
	"appendself2", NULL
    };

    if (objc < 3) {
	wrongNumArgs:
	Tcl_WrongNumArgs(interp, 1, objv, "option arg ?arg ...?");
	return TCL_ERROR;
    }

    varPtr = GetVarPtr(interp);
    if (GetVariableIndex(interp, objv[2], &varIndex) != TCL_OK) {
	return TCL_ERROR;
    }

    if (Tcl_GetIndexFromObj(interp, objv[1], options, "option", 0, &option)
	    != TCL_OK) {
	return TCL_ERROR;
    }
    switch (option) {
	case 0:				/* append */
	    if (objc != 5) {
		goto wrongNumArgs;
	    }
	    if (Tcl_GetWideIntFromObj(interp, objv[4], &length) != TCL_OK) {
		return TCL_ERROR;
	    }
	    if (varPtr[varIndex] == NULL) {
		SetVarToObj(varPtr, varIndex, Tcl_NewObj());
	    }

	    /*
	     * If the object bound to variable "varIndex" is shared, we must
	     * "copy on write" and append to a copy of the object.
	     */

	    if (Tcl_IsShared(varPtr[varIndex])) {
		SetVarToObj(varPtr, varIndex, Tcl_DuplicateObj(varPtr[varIndex]));
	    }
	    Tcl_AppendToObj(varPtr[varIndex], Tcl_GetString(objv[3]), length);
	    Tcl_SetObjResult(interp, varPtr[varIndex]);
	    break;
	case 1:				/* appendstrings */
	    if (objc > (MAX_STRINGS+3)) {
		goto wrongNumArgs;
	    }
	    if (varPtr[varIndex] == NULL) {
		SetVarToObj(varPtr, varIndex, Tcl_NewObj());
	    }

	    /*
	     * If the object bound to variable "varIndex" is shared, we must
	     * "copy on write" and append to a copy of the object.
	     */

	    if (Tcl_IsShared(varPtr[varIndex])) {
		SetVarToObj(varPtr, varIndex, Tcl_DuplicateObj(varPtr[varIndex]));
	    }
	    for (i = 3;  i < objc;  i++) {
		strings[i-3] = Tcl_GetString(objv[i]);
	    }
	    for ( ; i < 12 + 3; i++) {
		strings[i - 3] = NULL;
	    }
	    Tcl_AppendStringsToObj(varPtr[varIndex], strings[0], strings[1],
		    strings[2], strings[3], strings[4], strings[5],
		    strings[6], strings[7], strings[8], strings[9],
		    strings[10], strings[11]);
	    Tcl_SetObjResult(interp, varPtr[varIndex]);
	    break;
	case 2:				/* get */
	    if (objc != 3) {
		goto wrongNumArgs;
	    }
	    if (CheckIfVarUnset(interp, varPtr,varIndex)) {
		return TCL_ERROR;
	    }
	    Tcl_SetObjResult(interp, varPtr[varIndex]);
	    break;
	case 3:				/* get2 */
	    if (objc != 3) {
		goto wrongNumArgs;
	    }
	    if (CheckIfVarUnset(interp, varPtr, varIndex)) {
		return TCL_ERROR;
	    }
	    Tcl_AppendToObj(Tcl_GetObjResult(interp), Tcl_GetString(varPtr[varIndex]), -1);
	    break;
	case 4:				/* length */
	    if (objc != 3) {
		goto wrongNumArgs;
	    }
	    Tcl_SetWideIntObj(Tcl_GetObjResult(interp), (varPtr[varIndex] != NULL)
		    ? varPtr[varIndex]->length : -1);
	    break;
	case 5:				/* length2 */
	    if (objc != 3) {
		goto wrongNumArgs;
	    }
	    if (varPtr[varIndex] != NULL) {
		const Tcl_ObjType *objType = Tcl_GetObjType("string");
		if (objType != NULL) {
		    Tcl_ConvertToType(NULL, varPtr[varIndex], objType);
		    strPtr = (String *)varPtr[varIndex]->internalRep.twoPtrValue.ptr1;
		    length = (int) strPtr->allocated;
		} else {
		    length = -1;
		}
	    } else {
		length = -1;
	    }
	    Tcl_SetWideIntObj(Tcl_GetObjResult(interp), length);
	    break;
	case 6:				/* set */
	    if (objc != 4) {
		goto wrongNumArgs;
	    }

	    /*
	     * If the object currently bound to the variable with index
	     * varIndex has ref count 1 (i.e. the object is unshared) we can
	     * modify that object directly. Otherwise, if RC>1 (i.e. the
	     * object is shared), we must create a new object to modify/set
	     * and decrement the old formerly-shared object's ref count. This
	     * is "copy on write".
	     */

	    string = Tcl_GetStringFromObj(objv[3], &size);
	    if ((varPtr[varIndex] != NULL)
		    && !Tcl_IsShared(varPtr[varIndex])) {
		Tcl_SetStringObj(varPtr[varIndex], string, size);
	    } else {
		SetVarToObj(varPtr, varIndex, Tcl_NewStringObj(string, size));
	    }
	    Tcl_SetObjResult(interp, varPtr[varIndex]);
	    break;
	case 7:				/* set2 */
	    if (objc != 4) {
		goto wrongNumArgs;
	    }
	    SetVarToObj(varPtr, varIndex, objv[3]);
	    break;
	case 8:				/* setlength */
	    if (objc != 4) {
		goto wrongNumArgs;
	    }
	    if (Tcl_GetWideIntFromObj(interp, objv[3], &length) != TCL_OK) {
		return TCL_ERROR;
	    }
	    if (varPtr[varIndex] != NULL) {
		Tcl_SetObjLength(varPtr[varIndex], length);
	    }
	    break;
	case 9:				/* maxchars */
	    if (objc != 3) {
		goto wrongNumArgs;
	    }
	    if (varPtr[varIndex] != NULL) {
		const Tcl_ObjType *objType = Tcl_GetObjType("string");
		if (objType != NULL) {
		    Tcl_ConvertToType(NULL, varPtr[varIndex],objType);
		    strPtr = (String *)varPtr[varIndex]->internalRep.twoPtrValue.ptr1;
		    length = strPtr->maxChars;
		} else {
		    length = -1;
		}
	    } else {
		length = -1;
	    }
	    Tcl_SetWideIntObj(Tcl_GetObjResult(interp), length);
	    break;
	case 10: {				/* range */
	    int first, last;
	    if (objc != 5) {
		goto wrongNumArgs;
	    }
	    if ((Tcl_GetIntFromObj(interp, objv[3], &first) != TCL_OK)
		    || (Tcl_GetIntFromObj(interp, objv[4], &last) != TCL_OK)) {
		return TCL_ERROR;
	    }
	    Tcl_SetObjResult(interp, Tcl_GetRange(varPtr[varIndex], first, last));
	    break;
	}
	case 11:			/* appendself */
	    if (objc != 4) {
		goto wrongNumArgs;
	    }
	    if (varPtr[varIndex] == NULL) {
		SetVarToObj(varPtr, varIndex, Tcl_NewObj());
	    }

	    /*
	     * If the object bound to variable "varIndex" is shared, we must
	     * "copy on write" and append to a copy of the object.
	     */

	    if (Tcl_IsShared(varPtr[varIndex])) {
		SetVarToObj(varPtr, varIndex, Tcl_DuplicateObj(varPtr[varIndex]));
	    }

	    string = Tcl_GetStringFromObj(varPtr[varIndex], &size);

	    if (Tcl_GetWideIntFromObj(interp, objv[3], &length) != TCL_OK) {
		return TCL_ERROR;
	    }
	    if ((length < 0) || (length > size)) {
		Tcl_SetObjResult(interp, Tcl_NewStringObj(
			"index value out of range", -1));
		return TCL_ERROR;
	    }

	    Tcl_AppendToObj(varPtr[varIndex], string + length, size - length);
	    Tcl_SetObjResult(interp, varPtr[varIndex]);
	    break;
	case 12:			/* appendself2 */
	    if (objc != 4) {
		goto wrongNumArgs;
	    }
	    if (varPtr[varIndex] == NULL) {
		SetVarToObj(varPtr, varIndex, Tcl_NewObj());
	    }

	    /*
	     * If the object bound to variable "varIndex" is shared, we must
	     * "copy on write" and append to a copy of the object.
	     */

	    if (Tcl_IsShared(varPtr[varIndex])) {
		SetVarToObj(varPtr, varIndex, Tcl_DuplicateObj(varPtr[varIndex]));
	    }

	    unicode = Tcl_GetUnicodeFromObj(varPtr[varIndex], &size);

	    if (Tcl_GetWideIntFromObj(interp, objv[3], &length) != TCL_OK) {
		return TCL_ERROR;
	    }
	    if ((length < 0) || (length > size)) {
		Tcl_SetObjResult(interp, Tcl_NewStringObj(
			"index value out of range", -1));
		return TCL_ERROR;
	    }

	    Tcl_AppendUnicodeToObj(varPtr[varIndex], unicode + length, size - length);
	    Tcl_SetObjResult(interp, varPtr[varIndex]);
	    break;
    }

    return TCL_OK;
}

/*
 *----------------------------------------------------------------------
 *
 * SetVarToObj --
 *
 *	Utility routine to assign a Tcl_Obj* to a test variable. The
 *	Tcl_Obj* can be NULL.
 *
 * Results:
 *	None.
 *
 * Side effects:
 *	This routine handles ref counting details for assignment: i.e. the old
 *	value's ref count must be decremented (if not NULL) and the new one
 *	incremented (also if not NULL).
 *
 *----------------------------------------------------------------------
 */

static void
SetVarToObj(
    Tcl_Obj **varPtr,
    size_t varIndex,		/* Designates the assignment variable. */
    Tcl_Obj *objPtr)		/* Points to object to assign to var. */
{
    if (varPtr[varIndex] != NULL) {
	Tcl_DecrRefCount(varPtr[varIndex]);
    }
    varPtr[varIndex] = objPtr;
    if (objPtr != NULL) {
	Tcl_IncrRefCount(objPtr);
    }
}

/*
 *----------------------------------------------------------------------
 *
 * GetVariableIndex --
 *
 *	Utility routine to get a test variable index from the command line.
 *
 * Results:
 *	A standard Tcl object result.
 *
 * Side effects:
 *	None.
 *
 *----------------------------------------------------------------------
 */

static int
GetVariableIndex(
    Tcl_Interp *interp,		/* Interpreter for error reporting. */
    Tcl_Obj *obj,		/* The variable index
				 * specified as a nonnegative number less than
				 * NUMBER_OF_OBJECT_VARS. */
    size_t *indexPtr)		/* Place to store converted result. */
{
    Tcl_WideInt index;

    if (Tcl_GetWideIntFromObj(interp, obj, &index) != TCL_OK) {
	return TCL_ERROR;
    }
    if (index < 0 || index >= NUMBER_OF_OBJECT_VARS) {
	Tcl_ResetResult(interp);
	Tcl_AppendToObj(Tcl_GetObjResult(interp), "bad variable index", -1);
	return TCL_ERROR;
    }

    *indexPtr = index;
    return TCL_OK;
}

/*
 *----------------------------------------------------------------------
 *
 * CheckIfVarUnset --
 *
 *	Utility function that checks whether a test variable is readable:
 *	i.e., that varPtr[varIndex] is non-NULL.
 *
 * Results:
 *	1 if the test variable is unset (NULL); 0 otherwise.
 *
 * Side effects:
 *	Sets the interpreter result to an error message if the variable is
 *	unset (NULL).
 *
 *----------------------------------------------------------------------
 */

static int
CheckIfVarUnset(
    Tcl_Interp *interp,		/* Interpreter for error reporting. */
    Tcl_Obj ** varPtr,
    size_t varIndex)		/* Index of the test variable to check. */
{
    if (varPtr[varIndex] == NULL) {
	char buf[32 + TCL_INTEGER_SPACE];

	sprintf(buf, "variable %" TCL_Z_MODIFIER "u is unset (NULL)", varIndex);
	Tcl_ResetResult(interp);
	Tcl_AppendToObj(Tcl_GetObjResult(interp), buf, -1);
	return 1;
    }
    return 0;
}

/*
 * Local Variables:
 * mode: c
 * c-basic-offset: 4
 * fill-column: 78
 * End:
 */<|MERGE_RESOLUTION|>--- conflicted
+++ resolved
@@ -392,11 +392,7 @@
 	 */
 
 	if ((varPtr[varIndex] != NULL) && !Tcl_IsShared(varPtr[varIndex])) {
-<<<<<<< HEAD
 	    Tcl_SetBooleanObj(varPtr[varIndex], boolValue);
-=======
-	    Tcl_SetWideIntObj(varPtr[varIndex], boolValue);
->>>>>>> 8958065c
 	} else {
 	    SetVarToObj(varPtr, varIndex, Tcl_NewBooleanObj(boolValue));
 	}
