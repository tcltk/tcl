--- conflicted
+++ resolved
@@ -37,7 +37,6 @@
 static int		GetVariableIndex(Tcl_Interp *interp,
 			    Tcl_Obj *obj, Tcl_Size *indexPtr);
 static void		SetVarToObj(Tcl_Obj **varPtr, Tcl_Size varIndex, Tcl_Obj *objPtr);
-<<<<<<< HEAD
 static Tcl_ObjCmdProc2	TestbignumobjCmd;
 static Tcl_ObjCmdProc2	TestbooleanobjCmd;
 static Tcl_ObjCmdProc2	TestdoubleobjCmd;
@@ -47,18 +46,7 @@
 static Tcl_ObjCmdProc2	TestobjCmd;
 static Tcl_ObjCmdProc2	TeststringobjCmd;
 static Tcl_ObjCmdProc2	TestbigdataCmd;
-=======
-static Tcl_ObjCmdProc	TestbignumobjCmd;
-static Tcl_ObjCmdProc	TestbooleanobjCmd;
-static Tcl_ObjCmdProc	TestdoubleobjCmd;
-static Tcl_ObjCmdProc	TestindexobjCmd;
-static Tcl_ObjCmdProc	TestintobjCmd;
-static Tcl_ObjCmdProc	TestlistobjCmd;
-static Tcl_ObjCmdProc	TestobjCmd;
-static Tcl_ObjCmdProc	TeststringobjCmd;
-static Tcl_ObjCmdProc	TestbigdataCmd;
-static Tcl_ObjCmdProc	TestisemptyCmd;
->>>>>>> 4df16d17
+static Tcl_ObjCmdProc2	TestisemptyCmd;
  
 #define VARPTR_KEY "TCLOBJTEST_VARPTR"
@@ -148,7 +136,7 @@
     Tcl_CreateObjCommand2(interp, "testobj", TestobjCmd, NULL, NULL);
     Tcl_CreateObjCommand2(interp, "teststringobj", TeststringobjCmd,
 	    NULL, NULL);
-    Tcl_CreateObjCommand(interp, "testisempty", TestisemptyCmd,
+    Tcl_CreateObjCommand2(interp, "testisempty", TestisemptyCmd,
 	    NULL, NULL);
     if (sizeof(Tcl_Size) == sizeof(Tcl_WideInt)) {
 	Tcl_CreateObjCommand2(interp, "testbigdata", TestbigdataCmd,
@@ -1862,7 +1850,7 @@
 TestisemptyCmd (
     TCL_UNUSED(void *),
     Tcl_Interp *interp,    /* Current interpreter. */
-    int objc,              /* Number of arguments. */
+    Tcl_Size objc,         /* Number of arguments. */
     Tcl_Obj *const objv[]) /* Argument objects. */
 {
     Tcl_Obj *result;
