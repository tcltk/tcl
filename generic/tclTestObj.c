/*
 * tclTestObj.c --
 *
 *	This file contains C command functions for the additional Tcl commands
 *	that are used for testing implementations of the Tcl object types.
 *	These commands are not normally included in Tcl applications; they're
 *	only used for testing.
 *
 * Copyright © 1995-1998 Sun Microsystems, Inc.
 * Copyright © 1999 Scriptics Corporation.
 * Copyright © 2005 Kevin B. Kenny.  All rights reserved.
 *
 * See the file "license.terms" for information on usage and redistribution of
 * this file, and for a DISCLAIMER OF ALL WARRANTIES.
 */
#undef BUILD_tcl
#ifndef USE_TCL_STUBS
#   define USE_TCL_STUBS
#endif
#include "tclInt.h"
#ifdef TCL_WITH_EXTERNAL_TOMMATH
#   include "tommath.h"
#else
#   include "tclTomMath.h"
#endif
#include "tclStringRep.h"

#ifdef __GNUC__
/*
 * The rest of this file shouldn't warn about deprecated functions; they're
 * there because we intend them to be so and know that this file is OK to
 * touch those fields.
 */
#pragma GCC diagnostic ignored "-Wdeprecated-declarations"
#endif

/*
 * Forward declarations for functions defined later in this file:
 */

static int		CheckIfVarUnset(Tcl_Interp *interp, Tcl_Obj **varPtr, size_t varIndex);
static int		GetVariableIndex(Tcl_Interp *interp,
			    Tcl_Obj *obj, size_t *indexPtr);
static void		SetVarToObj(Tcl_Obj **varPtr, size_t varIndex, Tcl_Obj *objPtr);
static Tcl_ObjCmdProc	TestbignumobjCmd;
static Tcl_ObjCmdProc	TestbooleanobjCmd;
static Tcl_ObjCmdProc	TestdoubleobjCmd;
static Tcl_ObjCmdProc	TestindexobjCmd;
static Tcl_ObjCmdProc	TestintobjCmd;
static Tcl_ObjCmdProc	TestlistobjCmd;
static Tcl_ObjCmdProc	TestobjCmd;
static Tcl_ObjCmdProc	TeststringobjCmd;

#define VARPTR_KEY "TCLOBJTEST_VARPTR"
#define NUMBER_OF_OBJECT_VARS 20

static void VarPtrDeleteProc(void *clientData, TCL_UNUSED(Tcl_Interp *))
{
    int i;
    Tcl_Obj **varPtr = (Tcl_Obj **) clientData;
    for (i = 0;  i < NUMBER_OF_OBJECT_VARS;  i++) {
	if (varPtr[i]) Tcl_DecrRefCount(varPtr[i]);
    }
    ckfree(varPtr);
}

static Tcl_Obj **GetVarPtr(Tcl_Interp *interp)
{
    Tcl_InterpDeleteProc *proc;

    return (Tcl_Obj **) Tcl_GetAssocData(interp, VARPTR_KEY, &proc);
}

/*
 *----------------------------------------------------------------------
 *
 * TclObjTest_Init --
 *
 *	This function creates additional commands that are used to test the
 *	Tcl object support.
 *
 * Results:
 *	Returns a standard Tcl completion code, and leaves an error
 *	message in the interp's result if an error occurs.
 *
 * Side effects:
 *	Creates and registers several new testing commands.
 *
 *----------------------------------------------------------------------
 */

int
TclObjTest_Init(
    Tcl_Interp *interp)
{
    int i;
    /*
     * An array of Tcl_Obj pointers used in the commands that operate on or get
     * the values of Tcl object-valued variables. varPtr[i] is the i-th variable's
     * Tcl_Obj *.
     */
    Tcl_Obj **varPtr;

    varPtr = (Tcl_Obj **) ckalloc(NUMBER_OF_OBJECT_VARS *sizeof(varPtr[0]));
    if (!varPtr) {
	return TCL_ERROR;
    }
    Tcl_SetAssocData(interp, VARPTR_KEY, VarPtrDeleteProc, varPtr);
    for (i = 0;  i < NUMBER_OF_OBJECT_VARS;  i++) {
	varPtr[i] = NULL;
    }

    Tcl_CreateObjCommand(interp, "testbignumobj", TestbignumobjCmd,
	    NULL, NULL);
    Tcl_CreateObjCommand(interp, "testbooleanobj", TestbooleanobjCmd,
	    NULL, NULL);
    Tcl_CreateObjCommand(interp, "testdoubleobj", TestdoubleobjCmd,
	    NULL, NULL);
    Tcl_CreateObjCommand(interp, "testintobj", TestintobjCmd,
	    NULL, NULL);
    Tcl_CreateObjCommand(interp, "testindexobj", TestindexobjCmd,
	    NULL, NULL);
    Tcl_CreateObjCommand(interp, "testlistobj", TestlistobjCmd,
	    NULL, NULL);
    Tcl_CreateObjCommand(interp, "testobj", TestobjCmd, NULL, NULL);
    Tcl_CreateObjCommand(interp, "teststringobj", TeststringobjCmd,
	    NULL, NULL);
    return TCL_OK;
}

/*
 *----------------------------------------------------------------------
 *
 * TestbignumobjCmd --
 *
 *	This function implements the "testbignumobj" command.  It is used
 *	to exercise the bignum Tcl object type implementation.
 *
 * Results:
 *	Returns a standard Tcl object result.
 *
 * Side effects:
 *	Creates and frees bignum objects; converts objects to have bignum
 *	type.
 *
 *----------------------------------------------------------------------
 */

static int
TestbignumobjCmd(
    TCL_UNUSED(void *),
    Tcl_Interp *interp,		/* Tcl interpreter */
    int objc,			/* Argument count */
    Tcl_Obj *const objv[])	/* Argument vector */
{
    const char *const subcmds[] = {
	"set", "get", "mult10", "div10", "iseven", "radixsize", NULL
    };
    enum options {
	BIGNUM_SET, BIGNUM_GET, BIGNUM_MULT10, BIGNUM_DIV10, BIGNUM_ISEVEN,
	BIGNUM_RADIXSIZE
    };
    int index;
    size_t varIndex;
    const char *string;
    mp_int bignumValue;
    Tcl_Obj **varPtr;

    if (objc < 3) {
	Tcl_WrongNumArgs(interp, 1, objv, "option ?arg ...?");
	return TCL_ERROR;
    }
    if (Tcl_GetIndexFromObj(interp, objv[1], subcmds, "option", 0,
	    &index) != TCL_OK) {
	return TCL_ERROR;
    }
    if (GetVariableIndex(interp, objv[2], &varIndex) != TCL_OK) {
	return TCL_ERROR;
    }
    varPtr = GetVarPtr(interp);

    switch ((enum options)index) {
    case BIGNUM_SET:
	if (objc != 4) {
	    Tcl_WrongNumArgs(interp, 2, objv, "var value");
	    return TCL_ERROR;
	}
	string = Tcl_GetString(objv[3]);
	if (mp_init(&bignumValue) != MP_OKAY) {
	    Tcl_SetObjResult(interp,
		    Tcl_NewStringObj("error in mp_init", -1));
	    return TCL_ERROR;
	}
	if (mp_read_radix(&bignumValue, string, 10) != MP_OKAY) {
	    mp_clear(&bignumValue);
	    Tcl_SetObjResult(interp,
		    Tcl_NewStringObj("error in mp_read_radix", -1));
	    return TCL_ERROR;
	}

	/*
	 * If the object currently bound to the variable with index varIndex
	 * has ref count 1 (i.e. the object is unshared) we can modify that
	 * object directly.  Otherwise, if RC>1 (i.e. the object is shared),
	 * we must create a new object to modify/set and decrement the old
	 * formerly-shared object's ref count. This is "copy on write".
	 */

	if ((varPtr[varIndex] != NULL) && !Tcl_IsShared(varPtr[varIndex])) {
	    Tcl_SetBignumObj(varPtr[varIndex], &bignumValue);
	} else {
	    SetVarToObj(varPtr, varIndex, Tcl_NewBignumObj(&bignumValue));
	}
	break;

    case BIGNUM_GET:
	if (objc != 3) {
	    Tcl_WrongNumArgs(interp, 2, objv, "varIndex");
	    return TCL_ERROR;
	}
	if (CheckIfVarUnset(interp, varPtr,varIndex)) {
	    return TCL_ERROR;
	}
	break;

    case BIGNUM_MULT10:
	if (objc != 3) {
	    Tcl_WrongNumArgs(interp, 2, objv, "varIndex");
	    return TCL_ERROR;
	}
	if (CheckIfVarUnset(interp, varPtr,varIndex)) {
	    return TCL_ERROR;
	}
	if (Tcl_GetBignumFromObj(interp, varPtr[varIndex],
		&bignumValue) != TCL_OK) {
	    return TCL_ERROR;
	}
	if (mp_mul_d(&bignumValue, 10, &bignumValue) != MP_OKAY) {
	    mp_clear(&bignumValue);
	    Tcl_SetObjResult(interp,
		    Tcl_NewStringObj("error in mp_mul_d", -1));
	    return TCL_ERROR;
	}
	if (!Tcl_IsShared(varPtr[varIndex])) {
	    Tcl_SetBignumObj(varPtr[varIndex], &bignumValue);
	} else {
	    SetVarToObj(varPtr, varIndex, Tcl_NewBignumObj(&bignumValue));
	}
	break;

    case BIGNUM_DIV10:
	if (objc != 3) {
	    Tcl_WrongNumArgs(interp, 2, objv, "varIndex");
	    return TCL_ERROR;
	}
	if (CheckIfVarUnset(interp, varPtr,varIndex)) {
	    return TCL_ERROR;
	}
	if (Tcl_GetBignumFromObj(interp, varPtr[varIndex],
		&bignumValue) != TCL_OK) {
	    return TCL_ERROR;
	}
	if (mp_div_d(&bignumValue, 10, &bignumValue, NULL) != MP_OKAY) {
	    mp_clear(&bignumValue);
	    Tcl_SetObjResult(interp,
		    Tcl_NewStringObj("error in mp_div_d", -1));
	    return TCL_ERROR;
	}
	if (!Tcl_IsShared(varPtr[varIndex])) {
	    Tcl_SetBignumObj(varPtr[varIndex], &bignumValue);
	} else {
	    SetVarToObj(varPtr, varIndex, Tcl_NewBignumObj(&bignumValue));
	}
	break;

    case BIGNUM_ISEVEN:
	if (objc != 3) {
	    Tcl_WrongNumArgs(interp, 2, objv, "varIndex");
	    return TCL_ERROR;
	}
	if (CheckIfVarUnset(interp, varPtr,varIndex)) {
	    return TCL_ERROR;
	}
	if (Tcl_GetBignumFromObj(interp, varPtr[varIndex],
		&bignumValue) != TCL_OK) {
	    return TCL_ERROR;
	}
	if (mp_mod_2d(&bignumValue, 1, &bignumValue) != MP_OKAY) {
	    mp_clear(&bignumValue);
	    Tcl_SetObjResult(interp,
		    Tcl_NewStringObj("error in mp_mod_2d", -1));
	    return TCL_ERROR;
	}
	if (!Tcl_IsShared(varPtr[varIndex])) {
	    Tcl_SetWideIntObj(varPtr[varIndex], mp_iszero(&bignumValue));
	} else {
	    SetVarToObj(varPtr, varIndex, Tcl_NewWideIntObj(mp_iszero(&bignumValue)));
	}
	mp_clear(&bignumValue);
	break;

    case BIGNUM_RADIXSIZE:
	if (objc != 3) {
	    Tcl_WrongNumArgs(interp, 2, objv, "varIndex");
	    return TCL_ERROR;
	}
	if (CheckIfVarUnset(interp, varPtr,varIndex)) {
	    return TCL_ERROR;
	}
	if (Tcl_GetBignumFromObj(interp, varPtr[varIndex],
		&bignumValue) != TCL_OK) {
	    return TCL_ERROR;
	}
	if (mp_radix_size(&bignumValue, 10, &index) != MP_OKAY) {
	    return TCL_ERROR;
	}
	if (!Tcl_IsShared(varPtr[varIndex])) {
	    Tcl_SetWideIntObj(varPtr[varIndex], index);
	} else {
	    SetVarToObj(varPtr, varIndex, Tcl_NewWideIntObj(index));
	}
	mp_clear(&bignumValue);
	break;
    }

    Tcl_SetObjResult(interp, varPtr[varIndex]);
    return TCL_OK;
}

/*
 *----------------------------------------------------------------------
 *
 * TestbooleanobjCmd --
 *
 *	This function implements the "testbooleanobj" command.  It is used to
 *	test the boolean Tcl object type implementation.
 *
 * Results:
 *	A standard Tcl object result.
 *
 * Side effects:
 *	Creates and frees boolean objects, and also converts objects to
 *	have boolean type.
 *
 *----------------------------------------------------------------------
 */

static int
TestbooleanobjCmd(
    TCL_UNUSED(void *),
    Tcl_Interp *interp,		/* Current interpreter. */
    int objc,			/* Number of arguments. */
    Tcl_Obj *const objv[])	/* Argument objects. */
{
    size_t varIndex;
    int boolValue;
    const char *subCmd;
    Tcl_Obj **varPtr;

    if (objc < 3) {
	wrongNumArgs:
	Tcl_WrongNumArgs(interp, 1, objv, "option arg ?arg ...?");
	return TCL_ERROR;
    }

    if (GetVariableIndex(interp, objv[2], &varIndex) != TCL_OK) {
	return TCL_ERROR;
    }

    varPtr = GetVarPtr(interp);

    subCmd = Tcl_GetString(objv[1]);
    if (strcmp(subCmd, "set") == 0) {
	if (objc != 4) {
	    goto wrongNumArgs;
	}
	if (Tcl_GetBooleanFromObj(interp, objv[3], &boolValue) != TCL_OK) {
	    return TCL_ERROR;
	}

	/*
	 * If the object currently bound to the variable with index varIndex
	 * has ref count 1 (i.e. the object is unshared) we can modify that
	 * object directly. Otherwise, if RC>1 (i.e. the object is shared),
	 * we must create a new object to modify/set and decrement the old
	 * formerly-shared object's ref count. This is "copy on write".
	 */

	if ((varPtr[varIndex] != NULL) && !Tcl_IsShared(varPtr[varIndex])) {
	    Tcl_SetWideIntObj(varPtr[varIndex], boolValue != 0);
	} else {
	    SetVarToObj(varPtr, varIndex, Tcl_NewWideIntObj(boolValue != 0));
	}
	Tcl_SetObjResult(interp, varPtr[varIndex]);
    } else if (strcmp(subCmd, "get") == 0) {
	if (objc != 3) {
	    goto wrongNumArgs;
	}
	if (CheckIfVarUnset(interp, varPtr,varIndex)) {
	    return TCL_ERROR;
	}
	Tcl_SetObjResult(interp, varPtr[varIndex]);
    } else if (strcmp(subCmd, "not") == 0) {
	if (objc != 3) {
	    goto wrongNumArgs;
	}
	if (CheckIfVarUnset(interp, varPtr,varIndex)) {
	    return TCL_ERROR;
	}
	if (Tcl_GetBooleanFromObj(interp, varPtr[varIndex],
				  &boolValue) != TCL_OK) {
	    return TCL_ERROR;
	}
	if (!Tcl_IsShared(varPtr[varIndex])) {
	    Tcl_SetWideIntObj(varPtr[varIndex], boolValue == 0);
	} else {
	    SetVarToObj(varPtr, varIndex, Tcl_NewWideIntObj(boolValue == 0));
	}
	Tcl_SetObjResult(interp, varPtr[varIndex]);
    } else {
	Tcl_AppendStringsToObj(Tcl_GetObjResult(interp),
		"bad option \"", Tcl_GetString(objv[1]),
		"\": must be set, get, or not", NULL);
	return TCL_ERROR;
    }
    return TCL_OK;
}

/*
 *----------------------------------------------------------------------
 *
 * TestdoubleobjCmd --
 *
 *	This function implements the "testdoubleobj" command.  It is used to
 *	test the double-precision floating point Tcl object type
 *	implementation.
 *
 * Results:
 *	A standard Tcl object result.
 *
 * Side effects:
 *	Creates and frees double objects, and also converts objects to
 *	have double type.
 *
 *----------------------------------------------------------------------
 */

static int
TestdoubleobjCmd(
    TCL_UNUSED(void *),
    Tcl_Interp *interp,		/* Current interpreter. */
    int objc,			/* Number of arguments. */
    Tcl_Obj *const objv[])	/* Argument objects. */
{
    size_t varIndex;
    double doubleValue;
    const char *subCmd;
    Tcl_Obj **varPtr;

    if (objc < 3) {
	wrongNumArgs:
	Tcl_WrongNumArgs(interp, 1, objv, "option arg ?arg ...?");
	return TCL_ERROR;
    }

    varPtr = GetVarPtr(interp);

    if (GetVariableIndex(interp, objv[2], &varIndex) != TCL_OK) {
	return TCL_ERROR;
    }

    subCmd = Tcl_GetString(objv[1]);
    if (strcmp(subCmd, "set") == 0) {
	if (objc != 4) {
	    goto wrongNumArgs;
	}
	if (Tcl_GetDouble(interp, Tcl_GetString(objv[3]), &doubleValue) != TCL_OK) {
	    return TCL_ERROR;
	}

	/*
	 * If the object currently bound to the variable with index varIndex
	 * has ref count 1 (i.e. the object is unshared) we can modify that
	 * object directly. Otherwise, if RC>1 (i.e. the object is shared), we
	 * must create a new object to modify/set and decrement the old
	 * formerly-shared object's ref count. This is "copy on write".
	 */

	if ((varPtr[varIndex] != NULL) && !Tcl_IsShared(varPtr[varIndex])) {
	    Tcl_SetDoubleObj(varPtr[varIndex], doubleValue);
	} else {
	    SetVarToObj(varPtr, varIndex, Tcl_NewDoubleObj(doubleValue));
	}
	Tcl_SetObjResult(interp, varPtr[varIndex]);
    } else if (strcmp(subCmd, "get") == 0) {
	if (objc != 3) {
	    goto wrongNumArgs;
	}
	if (CheckIfVarUnset(interp, varPtr,varIndex)) {
	    return TCL_ERROR;
	}
	Tcl_SetObjResult(interp, varPtr[varIndex]);
    } else if (strcmp(subCmd, "mult10") == 0) {
	if (objc != 3) {
	    goto wrongNumArgs;
	}
	if (CheckIfVarUnset(interp, varPtr,varIndex)) {
	    return TCL_ERROR;
	}
	if (Tcl_GetDoubleFromObj(interp, varPtr[varIndex],
				 &doubleValue) != TCL_OK) {
	    return TCL_ERROR;
	}
	if (!Tcl_IsShared(varPtr[varIndex])) {
	    Tcl_SetDoubleObj(varPtr[varIndex], doubleValue * 10.0);
	} else {
	    SetVarToObj(varPtr, varIndex, Tcl_NewDoubleObj(doubleValue * 10.0));
	}
	Tcl_SetObjResult(interp, varPtr[varIndex]);
    } else if (strcmp(subCmd, "div10") == 0) {
	if (objc != 3) {
	    goto wrongNumArgs;
	}
	if (CheckIfVarUnset(interp, varPtr,varIndex)) {
	    return TCL_ERROR;
	}
	if (Tcl_GetDoubleFromObj(interp, varPtr[varIndex],
		&doubleValue) != TCL_OK) {
	    return TCL_ERROR;
	}
	if (!Tcl_IsShared(varPtr[varIndex])) {
	    Tcl_SetDoubleObj(varPtr[varIndex], doubleValue / 10.0);
	} else {
	    SetVarToObj(varPtr, varIndex, Tcl_NewDoubleObj(doubleValue / 10.0));
	}
	Tcl_SetObjResult(interp, varPtr[varIndex]);
    } else {
	Tcl_AppendStringsToObj(Tcl_GetObjResult(interp),
		"bad option \"", Tcl_GetString(objv[1]),
		"\": must be set, get, mult10, or div10", NULL);
	return TCL_ERROR;
    }
    return TCL_OK;
}

/*
 *----------------------------------------------------------------------
 *
 * TestindexobjCmd --
 *
 *	This function implements the "testindexobj" command. It is used to
 *	test the index Tcl object type implementation.
 *
 * Results:
 *	A standard Tcl object result.
 *
 * Side effects:
 *	Creates and frees int objects, and also converts objects to
 *	have int type.
 *
 *----------------------------------------------------------------------
 */

static int
TestindexobjCmd(
    TCL_UNUSED(void *),
    Tcl_Interp *interp,		/* Current interpreter. */
    int objc,			/* Number of arguments. */
    Tcl_Obj *const objv[])	/* Argument objects. */
{
    int allowAbbrev, index, setError, i, result;
    Tcl_WideInt index2;
    const char **argv;
    static const char *const tablePtr[] = {"a", "b", "check", NULL};

    /*
     * Keep this structure declaration in sync with tclIndexObj.c
     */
    struct IndexRep {
	void *tablePtr;		/* Pointer to the table of strings. */
	TCL_HASH_TYPE offset;		/* Offset between table entries. */
	TCL_HASH_TYPE index;		/* Selected index into table. */
    } *indexRep;

    if ((objc == 3) && (strcmp(Tcl_GetString(objv[1]),
	    "check") == 0)) {
	/*
	 * This code checks to be sure that the results of Tcl_GetIndexFromObj
	 * are properly cached in the object and returned on subsequent
	 * lookups.
	 */

	if (Tcl_GetWideIntFromObj(interp, objv[2], &index2) != TCL_OK) {
	    return TCL_ERROR;
	}

	Tcl_GetIndexFromObj(NULL, objv[1], tablePtr, "token", 0, &index);
	indexRep = (struct IndexRep *)objv[1]->internalRep.twoPtrValue.ptr1;
	indexRep->index = index2;
	result = Tcl_GetIndexFromObj(NULL, objv[1],
		tablePtr, "token", 0, &index);
	if (result == TCL_OK) {
	    Tcl_SetWideIntObj(Tcl_GetObjResult(interp), index);
	}
	return result;
    }

    if (objc < 5) {
	Tcl_AppendToObj(Tcl_GetObjResult(interp), "wrong # args", -1);
	return TCL_ERROR;
    }

    if (Tcl_GetBooleanFromObj(interp, objv[1], &setError) != TCL_OK) {
	return TCL_ERROR;
    }
    if (Tcl_GetBooleanFromObj(interp, objv[2], &allowAbbrev) != TCL_OK) {
	return TCL_ERROR;
    }

    argv = (const char **)ckalloc((objc-3) * sizeof(char *));
    for (i = 4; i < objc; i++) {
	argv[i-4] = Tcl_GetString(objv[i]);
    }
    argv[objc-4] = NULL;

    result = Tcl_GetIndexFromObj((setError? interp : NULL), objv[3],
	    argv, "token", TCL_INDEX_TEMP_TABLE|(allowAbbrev? 0 : TCL_EXACT),
	    &index);
    ckfree(argv);
    if (result == TCL_OK) {
	Tcl_SetWideIntObj(Tcl_GetObjResult(interp), index);
    }
    return result;
}

/*
 *----------------------------------------------------------------------
 *
 * TestintobjCmd --
 *
 *	This function implements the "testintobj" command. It is used to
 *	test the int Tcl object type implementation.
 *
 * Results:
 *	A standard Tcl object result.
 *
 * Side effects:
 *	Creates and frees int objects, and also converts objects to
 *	have int type.
 *
 *----------------------------------------------------------------------
 */

static int
TestintobjCmd(
    TCL_UNUSED(void *),
    Tcl_Interp *interp,		/* Current interpreter. */
    int objc,			/* Number of arguments. */
    Tcl_Obj *const objv[])	/* Argument objects. */
{
    size_t varIndex;
#if (INT_MAX != LONG_MAX)   /* int is not the same size as long */
    int i;
#endif
    Tcl_WideInt wideValue;
    const char *subCmd;
    Tcl_Obj **varPtr;

    if (objc < 3) {
	wrongNumArgs:
	Tcl_WrongNumArgs(interp, 1, objv, "option arg ?arg ...?");
	return TCL_ERROR;
    }

    varPtr = GetVarPtr(interp);
    if (GetVariableIndex(interp, objv[2], &varIndex) != TCL_OK) {
	return TCL_ERROR;
    }

    subCmd = Tcl_GetString(objv[1]);
    if (strcmp(subCmd, "set") == 0) {
	if (objc != 4) {
	    goto wrongNumArgs;
	}
	if (Tcl_GetWideIntFromObj(interp, objv[3], &wideValue) != TCL_OK) {
	    return TCL_ERROR;
	}

	/*
	 * If the object currently bound to the variable with index varIndex
	 * has ref count 1 (i.e. the object is unshared) we can modify that
	 * object directly. Otherwise, if RC>1 (i.e. the object is shared), we
	 * must create a new object to modify/set and decrement the old
	 * formerly-shared object's ref count. This is "copy on write".
	 */

	if ((varPtr[varIndex] != NULL) && !Tcl_IsShared(varPtr[varIndex])) {
	    Tcl_SetWideIntObj(varPtr[varIndex], wideValue);
	} else {
	    SetVarToObj(varPtr, varIndex, Tcl_NewWideIntObj(wideValue));
	}
	Tcl_SetObjResult(interp, varPtr[varIndex]);
    } else if (strcmp(subCmd, "set2") == 0) { /* doesn't set result */
	if (objc != 4) {
	    goto wrongNumArgs;
	}
	if (Tcl_GetWideIntFromObj(interp, objv[3], &wideValue) != TCL_OK) {
	    return TCL_ERROR;
	}
	if ((varPtr[varIndex] != NULL) && !Tcl_IsShared(varPtr[varIndex])) {
	    Tcl_SetWideIntObj(varPtr[varIndex], wideValue);
	} else {
	    SetVarToObj(varPtr, varIndex, Tcl_NewWideIntObj(wideValue));
	}
    } else if (strcmp(subCmd, "setint") == 0) {
	if (objc != 4) {
	    goto wrongNumArgs;
	}
	if (Tcl_GetWideIntFromObj(interp, objv[3], &wideValue) != TCL_OK) {
	    return TCL_ERROR;
	}
	if ((varPtr[varIndex] != NULL) && !Tcl_IsShared(varPtr[varIndex])) {
	    Tcl_SetWideIntObj(varPtr[varIndex], wideValue);
	} else {
	    SetVarToObj(varPtr, varIndex, Tcl_NewWideIntObj(wideValue));
	}
	Tcl_SetObjResult(interp, varPtr[varIndex]);
    } else if (strcmp(subCmd, "setmax") == 0) {
	Tcl_WideInt maxWide = WIDE_MAX;
	if (objc != 3) {
	    goto wrongNumArgs;
	}
	if ((varPtr[varIndex] != NULL) && !Tcl_IsShared(varPtr[varIndex])) {
	    Tcl_SetWideIntObj(varPtr[varIndex], maxWide);
	} else {
	    SetVarToObj(varPtr, varIndex, Tcl_NewWideIntObj(maxWide));
	}
    } else if (strcmp(subCmd, "ismax") == 0) {
	if (objc != 3) {
	    goto wrongNumArgs;
	}
	if (CheckIfVarUnset(interp, varPtr,varIndex)) {
	    return TCL_ERROR;
	}
	if (Tcl_GetWideIntFromObj(interp, varPtr[varIndex], &wideValue) != TCL_OK) {
	    return TCL_ERROR;
	}
	Tcl_AppendToObj(Tcl_GetObjResult(interp),
		((wideValue == WIDE_MAX)? "1" : "0"), -1);
    } else if (strcmp(subCmd, "get") == 0) {
	if (objc != 3) {
	    goto wrongNumArgs;
	}
	if (CheckIfVarUnset(interp, varPtr,varIndex)) {
	    return TCL_ERROR;
	}
	Tcl_SetObjResult(interp, varPtr[varIndex]);
    } else if (strcmp(subCmd, "get2") == 0) {
	if (objc != 3) {
	    goto wrongNumArgs;
	}
	if (CheckIfVarUnset(interp, varPtr,varIndex)) {
	    return TCL_ERROR;
	}
	Tcl_AppendToObj(Tcl_GetObjResult(interp), Tcl_GetString(varPtr[varIndex]), -1);
    } else if (strcmp(subCmd, "inttoobigtest") == 0) {
	/*
	 * If long ints have more bits than ints on this platform, verify that
	 * Tcl_GetIntFromObj returns an error if the long int held in an
	 * integer object's internal representation is too large to fit in an
	 * int.
	 */

	if (objc != 3) {
	    goto wrongNumArgs;
	}
#if (INT_MAX == LONG_MAX)   /* int is same size as long int */
	Tcl_AppendToObj(Tcl_GetObjResult(interp), "1", -1);
#else
	if ((varPtr[varIndex] != NULL) && !Tcl_IsShared(varPtr[varIndex])) {
	    Tcl_SetWideIntObj(varPtr[varIndex], LONG_MAX);
	} else {
	    SetVarToObj(varPtr, varIndex, Tcl_NewWideIntObj(LONG_MAX));
	}
	if (Tcl_GetIntFromObj(interp, varPtr[varIndex], &i) != TCL_OK) {
	    Tcl_ResetResult(interp);
	    Tcl_AppendToObj(Tcl_GetObjResult(interp), "1", -1);
	    return TCL_OK;
	}
	Tcl_AppendToObj(Tcl_GetObjResult(interp), "0", -1);
#endif
    } else if (strcmp(subCmd, "mult10") == 0) {
	if (objc != 3) {
	    goto wrongNumArgs;
	}
	if (CheckIfVarUnset(interp, varPtr,varIndex)) {
	    return TCL_ERROR;
	}
	if (Tcl_GetWideIntFromObj(interp, varPtr[varIndex],
		&wideValue) != TCL_OK) {
	    return TCL_ERROR;
	}
	if (!Tcl_IsShared(varPtr[varIndex])) {
	    Tcl_SetWideIntObj(varPtr[varIndex], wideValue * 10);
	} else {
	    SetVarToObj(varPtr, varIndex, Tcl_NewWideIntObj(wideValue * 10));
	}
	Tcl_SetObjResult(interp, varPtr[varIndex]);
    } else if (strcmp(subCmd, "div10") == 0) {
	if (objc != 3) {
	    goto wrongNumArgs;
	}
	if (CheckIfVarUnset(interp, varPtr,varIndex)) {
	    return TCL_ERROR;
	}
	if (Tcl_GetWideIntFromObj(interp, varPtr[varIndex],
		&wideValue) != TCL_OK) {
	    return TCL_ERROR;
	}
	if (!Tcl_IsShared(varPtr[varIndex])) {
	    Tcl_SetWideIntObj(varPtr[varIndex], wideValue / 10);
	} else {
	    SetVarToObj(varPtr, varIndex, Tcl_NewWideIntObj(wideValue / 10));
	}
	Tcl_SetObjResult(interp, varPtr[varIndex]);
    } else {
	Tcl_AppendStringsToObj(Tcl_GetObjResult(interp),
		"bad option \"", Tcl_GetString(objv[1]),
		"\": must be set, get, get2, mult10, or div10", NULL);
	return TCL_ERROR;
    }
    return TCL_OK;
}

/*
 *-----------------------------------------------------------------------------
 *
 * TestlistobjCmd --
 *
 *	This function implements the 'testlistobj' command. It is used to
 *	test a few possible corner cases in list object manipulation from
 *	C code that cannot occur at the Tcl level.
 *
 * Results:
 *	A standard Tcl object result.
 *
 * Side effects:
 *	Creates, manipulates and frees list objects.
 *
 *-----------------------------------------------------------------------------
 */

static int
TestlistobjCmd(
    TCL_UNUSED(void *),
    Tcl_Interp *interp,		/* Tcl interpreter */
    int objc,			/* Number of arguments */
    Tcl_Obj *const objv[])	/* Argument objects */
{
    /* Subcommands supported by this command */
    const char* subcommands[] = {
	"set",
	"get",
	"replace"
    };
    enum listobjCmdIndex {
	LISTOBJ_SET,
	LISTOBJ_GET,
	LISTOBJ_REPLACE
    } cmdIndex;

    size_t varIndex;		/* Variable number converted to binary */
    Tcl_WideInt first;			/* First index in the list */
    Tcl_WideInt count;			/* Count of elements in a list */
    Tcl_Obj **varPtr;

    if (objc < 3) {
	Tcl_WrongNumArgs(interp, 1, objv, "option arg ?arg...?");
	return TCL_ERROR;
    }
    varPtr = GetVarPtr(interp);
	if (GetVariableIndex(interp, objv[2], &varIndex) != TCL_OK) {
	return TCL_ERROR;
    }
    if (Tcl_GetIndexFromObj(interp, objv[1], subcommands, "command",
			    0, &cmdIndex) != TCL_OK) {
	return TCL_ERROR;
    }
    switch(cmdIndex) {
    case LISTOBJ_SET:
	if ((varPtr[varIndex] != NULL) && !Tcl_IsShared(varPtr[varIndex])) {
	    Tcl_SetListObj(varPtr[varIndex], objc-3, objv+3);
	} else {
	    SetVarToObj(varPtr, varIndex, Tcl_NewListObj(objc-3, objv+3));
	}
	Tcl_SetObjResult(interp, varPtr[varIndex]);
	break;

    case LISTOBJ_GET:
	if (objc != 3) {
	    Tcl_WrongNumArgs(interp, 2, objv, "varIndex");
	    return TCL_ERROR;
	}
	if (CheckIfVarUnset(interp, varPtr,varIndex)) {
	    return TCL_ERROR;
	}
	Tcl_SetObjResult(interp, varPtr[varIndex]);
	break;

    case LISTOBJ_REPLACE:
	if (objc < 5) {
	    Tcl_WrongNumArgs(interp, 2, objv,
			     "varIndex start count ?element...?");
	    return TCL_ERROR;
	}
	if (Tcl_GetWideIntFromObj(interp, objv[3], &first) != TCL_OK
	    || Tcl_GetWideIntFromObj(interp, objv[4], &count) != TCL_OK) {
	    return TCL_ERROR;
	}
	if (Tcl_IsShared(varPtr[varIndex])) {
	    SetVarToObj(varPtr, varIndex, Tcl_DuplicateObj(varPtr[varIndex]));
	}
	Tcl_ResetResult(interp);
	return Tcl_ListObjReplace(interp, varPtr[varIndex], first, count,
				  objc-5, objv+5);
    }
    return TCL_OK;
}

/*
 *----------------------------------------------------------------------
 *
 * TestobjCmd --
 *
 *	This function implements the "testobj" command. It is used to test
 *	the type-independent portions of the Tcl object type implementation.
 *
 * Results:
 *	A standard Tcl object result.
 *
 * Side effects:
 *	Creates and frees objects.
 *
 *----------------------------------------------------------------------
 */

static int
TestobjCmd(
    TCL_UNUSED(void *),
    Tcl_Interp *interp,		/* Current interpreter. */
    int objc,			/* Number of arguments. */
    Tcl_Obj *const objv[])	/* Argument objects. */
{
    size_t varIndex, destIndex;
    int i;
    const char *subCmd;
    const Tcl_ObjType *targetType;
    Tcl_Obj **varPtr;

    if (objc < 2) {
	wrongNumArgs:
	Tcl_WrongNumArgs(interp, 1, objv, "option arg ?arg ...?");
	return TCL_ERROR;
    }

    varPtr = GetVarPtr(interp);
    subCmd = Tcl_GetString(objv[1]);
    if (strcmp(subCmd, "assign") == 0) {
	if (objc != 4) {
	    goto wrongNumArgs;
	}
	if (GetVariableIndex(interp, objv[2], &varIndex) != TCL_OK) {
	    return TCL_ERROR;
	}
	if (CheckIfVarUnset(interp, varPtr,varIndex)) {
	    return TCL_ERROR;
	}
	if (GetVariableIndex(interp, objv[3], &destIndex) != TCL_OK) {
	    return TCL_ERROR;
	}
	SetVarToObj(varPtr, destIndex, varPtr[varIndex]);
	Tcl_SetObjResult(interp, varPtr[destIndex]);
    } else if (strcmp(subCmd, "bug3598580") == 0) {
	Tcl_Obj *listObjPtr, *elemObjPtr;
	if (objc != 2) {
	    goto wrongNumArgs;
	}
	elemObjPtr = Tcl_NewWideIntObj(123);
	listObjPtr = Tcl_NewListObj(1, &elemObjPtr);
	/* Replace the single list element through itself, nonsense but legal. */
	Tcl_ListObjReplace(interp, listObjPtr, 0, 1, 1, &elemObjPtr);
	Tcl_SetObjResult(interp, listObjPtr);
	return TCL_OK;
    } else if (strcmp(subCmd, "convert") == 0) {

	if (objc != 4) {
	    goto wrongNumArgs;
	}
	if (GetVariableIndex(interp, objv[2], &varIndex) != TCL_OK) {
	    return TCL_ERROR;
	}
	if (CheckIfVarUnset(interp, varPtr,varIndex)) {
	    return TCL_ERROR;
	}
	if ((targetType = Tcl_GetObjType(Tcl_GetString(objv[3]))) == NULL) {
	    Tcl_AppendStringsToObj(Tcl_GetObjResult(interp),
		    "no type ", Tcl_GetString(objv[3]), " found", NULL);
	    return TCL_ERROR;
	}
	if (Tcl_ConvertToType(interp, varPtr[varIndex], targetType)
		!= TCL_OK) {
	    return TCL_ERROR;
	}
	Tcl_SetObjResult(interp, varPtr[varIndex]);
    } else if (strcmp(subCmd, "duplicate") == 0) {
	if (objc != 4) {
	    goto wrongNumArgs;
	}
	if (GetVariableIndex(interp, objv[2], &varIndex) != TCL_OK) {
	    return TCL_ERROR;
	}
	if (CheckIfVarUnset(interp, varPtr,varIndex)) {
	    return TCL_ERROR;
	}
	if (GetVariableIndex(interp, objv[3], &destIndex) != TCL_OK) {
	    return TCL_ERROR;
	}
	SetVarToObj(varPtr, destIndex, Tcl_DuplicateObj(varPtr[varIndex]));
	Tcl_SetObjResult(interp, varPtr[destIndex]);
    } else if (strcmp(subCmd, "freeallvars") == 0) {
	if (objc != 2) {
	    goto wrongNumArgs;
	}
	for (i = 0;  i < NUMBER_OF_OBJECT_VARS;  i++) {
	    if (varPtr[i] != NULL) {
		Tcl_DecrRefCount(varPtr[i]);
		varPtr[i] = NULL;
	    }
	}
    } else if (strcmp(subCmd, "invalidateStringRep") == 0) {
	if (objc != 3) {
	    goto wrongNumArgs;
	}
	if (GetVariableIndex(interp, objv[2], &varIndex) != TCL_OK) {
	    return TCL_ERROR;
	}
	if (CheckIfVarUnset(interp, varPtr,varIndex)) {
	    return TCL_ERROR;
	}
	Tcl_InvalidateStringRep(varPtr[varIndex]);
	Tcl_SetObjResult(interp, varPtr[varIndex]);
    } else if (strcmp(subCmd, "newobj") == 0) {
	if (objc != 3) {
	    goto wrongNumArgs;
	}
	if (GetVariableIndex(interp, objv[2], &varIndex) != TCL_OK) {
	    return TCL_ERROR;
	}
	SetVarToObj(varPtr, varIndex, Tcl_NewObj());
	Tcl_SetObjResult(interp, varPtr[varIndex]);
    } else if (strcmp(subCmd, "objtype") == 0) {
	const char *typeName;

	/*
	 * Return an object containing the name of the argument's type of
	 * internal rep. If none exists, return "none".
	 */

	if (objc != 3) {
	    goto wrongNumArgs;
	}
	if (objv[2]->typePtr == NULL) {
	    Tcl_SetObjResult(interp, Tcl_NewStringObj("none", -1));
	} else {
	    typeName = objv[2]->typePtr->name;
	    if (!strcmp(typeName, "utf32string")) typeName = "string";
#ifndef TCL_WIDE_INT_IS_LONG
	    else if (!strcmp(typeName, "wideInt")) typeName = "int";
#endif
	    Tcl_SetObjResult(interp, Tcl_NewStringObj(typeName, -1));
	}
    } else if (strcmp(subCmd, "refcount") == 0) {
	if (objc != 3) {
	    goto wrongNumArgs;
	}
	if (GetVariableIndex(interp, objv[2], &varIndex) != TCL_OK) {
	    return TCL_ERROR;
	}
	if (CheckIfVarUnset(interp, varPtr,varIndex)) {
	    return TCL_ERROR;
	}
	Tcl_SetObjResult(interp, Tcl_NewWideIntObj(varPtr[varIndex]->refCount));
    } else if (strcmp(subCmd, "type") == 0) {
	if (objc != 3) {
	    goto wrongNumArgs;
	}
	if (GetVariableIndex(interp, objv[2], &varIndex) != TCL_OK) {
	    return TCL_ERROR;
	}
	if (CheckIfVarUnset(interp, varPtr,varIndex)) {
	    return TCL_ERROR;
	}
	if (varPtr[varIndex]->typePtr == NULL) { /* a string! */
	    Tcl_AppendToObj(Tcl_GetObjResult(interp), "string", -1);
#ifndef TCL_WIDE_INT_IS_LONG
	} else if (!strcmp(varPtr[varIndex]->typePtr->name, "wideInt")) {
	    Tcl_AppendToObj(Tcl_GetObjResult(interp),
		    "int", -1);
#endif
	} else {
	    Tcl_AppendToObj(Tcl_GetObjResult(interp),
		    varPtr[varIndex]->typePtr->name, -1);
	}
    } else if (strcmp(subCmd, "types") == 0) {
	if (objc != 2) {
	    goto wrongNumArgs;
	}
	if (Tcl_AppendAllObjTypes(interp,
		Tcl_GetObjResult(interp)) != TCL_OK) {
	    return TCL_ERROR;
	}
    } else {
	Tcl_AppendStringsToObj(Tcl_GetObjResult(interp),
		"bad option \"", Tcl_GetString(objv[1]),
		"\": must be assign, convert, duplicate, freeallvars, "
		"newobj, objcount, objtype, refcount, type, or types", NULL);
	return TCL_ERROR;
    }
    return TCL_OK;
}

/*
 *----------------------------------------------------------------------
 *
 * TeststringobjCmd --
 *
 *	This function implements the "teststringobj" command. It is used to
 *	test the string Tcl object type implementation.
 *
 * Results:
 *	A standard Tcl object result.
 *
 * Side effects:
 *	Creates and frees string objects, and also converts objects to
 *	have string type.
 *
 *----------------------------------------------------------------------
 */

static int
TeststringobjCmd(
    TCL_UNUSED(void *),
    Tcl_Interp *interp,		/* Current interpreter. */
    int objc,			/* Number of arguments. */
    Tcl_Obj *const objv[])	/* Argument objects. */
{
    unsigned short *unicode;
    size_t varIndex;
    int size, option, i;
    Tcl_WideInt length;
#define MAX_STRINGS 11
    const char *string, *strings[MAX_STRINGS+1];
    String *strPtr;
    Tcl_Obj **varPtr;
    static const char *const options[] = {
	"append", "appendstrings", "get", "get2", "length", "length2",
<<<<<<< HEAD
	"set", "set2", "setlength", "maxchars", "appendself",
	"appendself2", NULL
=======
	"set", "set2", "setlength", "maxchars", "range", "getunicode",
	"appendself", "appendself2", NULL
>>>>>>> d2cb5714
    };

    if (objc < 3) {
	wrongNumArgs:
	Tcl_WrongNumArgs(interp, 1, objv, "option arg ?arg ...?");
	return TCL_ERROR;
    }

    varPtr = GetVarPtr(interp);
    if (GetVariableIndex(interp, objv[2], &varIndex) != TCL_OK) {
	return TCL_ERROR;
    }

    if (Tcl_GetIndexFromObj(interp, objv[1], options, "option", 0, &option)
	    != TCL_OK) {
	return TCL_ERROR;
    }
    switch (option) {
	case 0:				/* append */
	    if (objc != 5) {
		goto wrongNumArgs;
	    }
	    if (Tcl_GetWideIntFromObj(interp, objv[4], &length) != TCL_OK) {
		return TCL_ERROR;
	    }
	    if (varPtr[varIndex] == NULL) {
		SetVarToObj(varPtr, varIndex, Tcl_NewObj());
	    }

	    /*
	     * If the object bound to variable "varIndex" is shared, we must
	     * "copy on write" and append to a copy of the object.
	     */

	    if (Tcl_IsShared(varPtr[varIndex])) {
		SetVarToObj(varPtr, varIndex, Tcl_DuplicateObj(varPtr[varIndex]));
	    }
	    Tcl_AppendToObj(varPtr[varIndex], Tcl_GetString(objv[3]), length);
	    Tcl_SetObjResult(interp, varPtr[varIndex]);
	    break;
	case 1:				/* appendstrings */
	    if (objc > (MAX_STRINGS+3)) {
		goto wrongNumArgs;
	    }
	    if (varPtr[varIndex] == NULL) {
		SetVarToObj(varPtr, varIndex, Tcl_NewObj());
	    }

	    /*
	     * If the object bound to variable "varIndex" is shared, we must
	     * "copy on write" and append to a copy of the object.
	     */

	    if (Tcl_IsShared(varPtr[varIndex])) {
		SetVarToObj(varPtr, varIndex, Tcl_DuplicateObj(varPtr[varIndex]));
	    }
	    for (i = 3;  i < objc;  i++) {
		strings[i-3] = Tcl_GetString(objv[i]);
	    }
	    for ( ; i < 12 + 3; i++) {
		strings[i - 3] = NULL;
	    }
	    Tcl_AppendStringsToObj(varPtr[varIndex], strings[0], strings[1],
		    strings[2], strings[3], strings[4], strings[5],
		    strings[6], strings[7], strings[8], strings[9],
		    strings[10], strings[11]);
	    Tcl_SetObjResult(interp, varPtr[varIndex]);
	    break;
	case 2:				/* get */
	    if (objc != 3) {
		goto wrongNumArgs;
	    }
	    if (CheckIfVarUnset(interp, varPtr,varIndex)) {
		return TCL_ERROR;
	    }
	    Tcl_SetObjResult(interp, varPtr[varIndex]);
	    break;
	case 3:				/* get2 */
	    if (objc != 3) {
		goto wrongNumArgs;
	    }
	    if (CheckIfVarUnset(interp, varPtr, varIndex)) {
		return TCL_ERROR;
	    }
	    Tcl_AppendToObj(Tcl_GetObjResult(interp), Tcl_GetString(varPtr[varIndex]), -1);
	    break;
	case 4:				/* length */
	    if (objc != 3) {
		goto wrongNumArgs;
	    }
	    Tcl_SetWideIntObj(Tcl_GetObjResult(interp), (varPtr[varIndex] != NULL)
		    ? varPtr[varIndex]->length : -1);
	    break;
	case 5:				/* length2 */
	    if (objc != 3) {
		goto wrongNumArgs;
	    }
	    if (varPtr[varIndex] != NULL) {
		const Tcl_ObjType *objType = Tcl_GetObjType("string");
		if (objType != NULL) {
		    Tcl_ConvertToType(NULL, varPtr[varIndex], objType);
		    strPtr = (String *)varPtr[varIndex]->internalRep.twoPtrValue.ptr1;
		    length = (int) strPtr->allocated;
		} else {
		    length = -1;
		}
	    } else {
		length = -1;
	    }
	    Tcl_SetWideIntObj(Tcl_GetObjResult(interp), length);
	    break;
	case 6:				/* set */
	    if (objc != 4) {
		goto wrongNumArgs;
	    }

	    /*
	     * If the object currently bound to the variable with index
	     * varIndex has ref count 1 (i.e. the object is unshared) we can
	     * modify that object directly. Otherwise, if RC>1 (i.e. the
	     * object is shared), we must create a new object to modify/set
	     * and decrement the old formerly-shared object's ref count. This
	     * is "copy on write".
	     */

	    string = Tcl_GetStringFromObj(objv[3], &size);
	    if ((varPtr[varIndex] != NULL)
		    && !Tcl_IsShared(varPtr[varIndex])) {
		Tcl_SetStringObj(varPtr[varIndex], string, size);
	    } else {
		SetVarToObj(varPtr, varIndex, Tcl_NewStringObj(string, size));
	    }
	    Tcl_SetObjResult(interp, varPtr[varIndex]);
	    break;
	case 7:				/* set2 */
	    if (objc != 4) {
		goto wrongNumArgs;
	    }
	    SetVarToObj(varPtr, varIndex, objv[3]);
	    break;
	case 8:				/* setlength */
	    if (objc != 4) {
		goto wrongNumArgs;
	    }
	    if (Tcl_GetWideIntFromObj(interp, objv[3], &length) != TCL_OK) {
		return TCL_ERROR;
	    }
	    if (varPtr[varIndex] != NULL) {
		Tcl_SetObjLength(varPtr[varIndex], length);
	    }
	    break;
	case 9:				/* maxchars */
	    if (objc != 3) {
		goto wrongNumArgs;
	    }
	    if (varPtr[varIndex] != NULL) {
		const Tcl_ObjType *objType = Tcl_GetObjType("string");
		if (objType != NULL) {
		    Tcl_ConvertToType(NULL, varPtr[varIndex],objType);
		    strPtr = (String *)varPtr[varIndex]->internalRep.twoPtrValue.ptr1;
		    length = strPtr->maxChars;
		} else {
		    length = -1;
		}
	    } else {
		length = -1;
	    }
<<<<<<< HEAD
	    Tcl_SetWideIntObj(Tcl_GetObjResult(interp), length);
	    break;
	case 10:			/* appendself */
=======
	    Tcl_SetIntObj(Tcl_GetObjResult(interp), length);
	    break;
	case 10: {				/* range */
	    int first, last;
	    if (objc != 5) {
		goto wrongNumArgs;
	    }
	    if ((Tcl_GetIntFromObj(interp, objv[3], &first) != TCL_OK)
		    || (Tcl_GetIntFromObj(interp, objv[4], &last) != TCL_OK)) {
		return TCL_ERROR;
	    }
	    Tcl_SetObjResult(interp, Tcl_GetRange(varPtr[varIndex], first, last));
	    break;
	}
	case 11:			/* getunicode */
	    if (objc != 3) {
		goto wrongNumArgs;
	    }
	    Tcl_GetUnicodeFromObj(varPtr[varIndex], NULL);
	    break;
	case 12:			/* appendself */
>>>>>>> d2cb5714
	    if (objc != 4) {
		goto wrongNumArgs;
	    }
	    if (varPtr[varIndex] == NULL) {
		SetVarToObj(varPtr, varIndex, Tcl_NewObj());
	    }

	    /*
	     * If the object bound to variable "varIndex" is shared, we must
	     * "copy on write" and append to a copy of the object.
	     */

	    if (Tcl_IsShared(varPtr[varIndex])) {
		SetVarToObj(varPtr, varIndex, Tcl_DuplicateObj(varPtr[varIndex]));
	    }

	    string = Tcl_GetStringFromObj(varPtr[varIndex], &size);

	    if (Tcl_GetWideIntFromObj(interp, objv[3], &length) != TCL_OK) {
		return TCL_ERROR;
	    }
	    if ((length < 0) || (length > size)) {
		Tcl_SetObjResult(interp, Tcl_NewStringObj(
			"index value out of range", -1));
		return TCL_ERROR;
	    }

	    Tcl_AppendToObj(varPtr[varIndex], string + length, size - length);
	    Tcl_SetObjResult(interp, varPtr[varIndex]);
	    break;
<<<<<<< HEAD
	case 11:			/* appendself2 */
=======
	case 13:			/* appendself2 */
>>>>>>> d2cb5714
	    if (objc != 4) {
		goto wrongNumArgs;
	    }
	    if (varPtr[varIndex] == NULL) {
		SetVarToObj(varPtr, varIndex, Tcl_NewObj());
	    }

	    /*
	     * If the object bound to variable "varIndex" is shared, we must
	     * "copy on write" and append to a copy of the object.
	     */

	    if (Tcl_IsShared(varPtr[varIndex])) {
		SetVarToObj(varPtr, varIndex, Tcl_DuplicateObj(varPtr[varIndex]));
	    }

	    unicode = Tcl_GetUnicodeFromObj(varPtr[varIndex], &size);

	    if (Tcl_GetWideIntFromObj(interp, objv[3], &length) != TCL_OK) {
		return TCL_ERROR;
	    }
	    if ((length < 0) || (length > size)) {
		Tcl_SetObjResult(interp, Tcl_NewStringObj(
			"index value out of range", -1));
		return TCL_ERROR;
	    }

	    Tcl_AppendUnicodeToObj(varPtr[varIndex], unicode + length, size - length);
	    Tcl_SetObjResult(interp, varPtr[varIndex]);
	    break;
    }

    return TCL_OK;
}

/*
 *----------------------------------------------------------------------
 *
 * SetVarToObj --
 *
 *	Utility routine to assign a Tcl_Obj* to a test variable. The
 *	Tcl_Obj* can be NULL.
 *
 * Results:
 *	None.
 *
 * Side effects:
 *	This routine handles ref counting details for assignment: i.e. the old
 *	value's ref count must be decremented (if not NULL) and the new one
 *	incremented (also if not NULL).
 *
 *----------------------------------------------------------------------
 */

static void
SetVarToObj(
    Tcl_Obj **varPtr,
    size_t varIndex,		/* Designates the assignment variable. */
    Tcl_Obj *objPtr)		/* Points to object to assign to var. */
{
    if (varPtr[varIndex] != NULL) {
	Tcl_DecrRefCount(varPtr[varIndex]);
    }
    varPtr[varIndex] = objPtr;
    if (objPtr != NULL) {
	Tcl_IncrRefCount(objPtr);
    }
}

/*
 *----------------------------------------------------------------------
 *
 * GetVariableIndex --
 *
 *	Utility routine to get a test variable index from the command line.
 *
 * Results:
 *	A standard Tcl object result.
 *
 * Side effects:
 *	None.
 *
 *----------------------------------------------------------------------
 */

static int
GetVariableIndex(
    Tcl_Interp *interp,		/* Interpreter for error reporting. */
    Tcl_Obj *obj,		/* The variable index
				 * specified as a nonnegative number less than
				 * NUMBER_OF_OBJECT_VARS. */
    size_t *indexPtr)		/* Place to store converted result. */
{
    Tcl_WideInt index;

    if (Tcl_GetWideIntFromObj(interp, obj, &index) != TCL_OK) {
	return TCL_ERROR;
    }
    if (index < 0 || index >= NUMBER_OF_OBJECT_VARS) {
	Tcl_ResetResult(interp);
	Tcl_AppendToObj(Tcl_GetObjResult(interp), "bad variable index", -1);
	return TCL_ERROR;
    }

    *indexPtr = index;
    return TCL_OK;
}

/*
 *----------------------------------------------------------------------
 *
 * CheckIfVarUnset --
 *
 *	Utility function that checks whether a test variable is readable:
 *	i.e., that varPtr[varIndex] is non-NULL.
 *
 * Results:
 *	1 if the test variable is unset (NULL); 0 otherwise.
 *
 * Side effects:
 *	Sets the interpreter result to an error message if the variable is
 *	unset (NULL).
 *
 *----------------------------------------------------------------------
 */

static int
CheckIfVarUnset(
    Tcl_Interp *interp,		/* Interpreter for error reporting. */
    Tcl_Obj ** varPtr,
    size_t varIndex)		/* Index of the test variable to check. */
{
    if (varPtr[varIndex] == NULL) {
	char buf[32 + TCL_INTEGER_SPACE];

	sprintf(buf, "variable %" TCL_Z_MODIFIER "u is unset (NULL)", varIndex);
	Tcl_ResetResult(interp);
	Tcl_AppendToObj(Tcl_GetObjResult(interp), buf, -1);
	return 1;
    }
    return 0;
}

/*
 * Local Variables:
 * mode: c
 * c-basic-offset: 4
 * fill-column: 78
 * End:
 */<|MERGE_RESOLUTION|>--- conflicted
+++ resolved
@@ -1174,13 +1174,8 @@
     Tcl_Obj **varPtr;
     static const char *const options[] = {
 	"append", "appendstrings", "get", "get2", "length", "length2",
-<<<<<<< HEAD
-	"set", "set2", "setlength", "maxchars", "appendself",
+	"set", "set2", "setlength", "maxchars", "range", "appendself",
 	"appendself2", NULL
-=======
-	"set", "set2", "setlength", "maxchars", "range", "getunicode",
-	"appendself", "appendself2", NULL
->>>>>>> d2cb5714
     };
 
     if (objc < 3) {
@@ -1348,12 +1343,7 @@
 	    } else {
 		length = -1;
 	    }
-<<<<<<< HEAD
 	    Tcl_SetWideIntObj(Tcl_GetObjResult(interp), length);
-	    break;
-	case 10:			/* appendself */
-=======
-	    Tcl_SetIntObj(Tcl_GetObjResult(interp), length);
 	    break;
 	case 10: {				/* range */
 	    int first, last;
@@ -1367,14 +1357,7 @@
 	    Tcl_SetObjResult(interp, Tcl_GetRange(varPtr[varIndex], first, last));
 	    break;
 	}
-	case 11:			/* getunicode */
-	    if (objc != 3) {
-		goto wrongNumArgs;
-	    }
-	    Tcl_GetUnicodeFromObj(varPtr[varIndex], NULL);
-	    break;
-	case 12:			/* appendself */
->>>>>>> d2cb5714
+	case 11:			/* appendself */
 	    if (objc != 4) {
 		goto wrongNumArgs;
 	    }
@@ -1405,11 +1388,7 @@
 	    Tcl_AppendToObj(varPtr[varIndex], string + length, size - length);
 	    Tcl_SetObjResult(interp, varPtr[varIndex]);
 	    break;
-<<<<<<< HEAD
-	case 11:			/* appendself2 */
-=======
-	case 13:			/* appendself2 */
->>>>>>> d2cb5714
+	case 12:			/* appendself2 */
 	    if (objc != 4) {
 		goto wrongNumArgs;
 	    }
