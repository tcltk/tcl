/*
 * tclTestObj.c --
 *
 *	This file contains C command functions for the additional Tcl commands
 *	that are used for testing implementations of the Tcl object types.
 *	These commands are not normally included in Tcl applications; they're
 *	only used for testing.
 *
 * Copyright (c) 1995-1998 Sun Microsystems, Inc.
 * Copyright (c) 1999 by Scriptics Corporation.
 * Copyright (c) 2005 by Kevin B. Kenny.  All rights reserved.
 *
 * See the file "license.terms" for information on usage and redistribution of
 * this file, and for a DISCLAIMER OF ALL WARRANTIES.
<<<<<<< HEAD
 *
 * RCS: @(#) $Id: tclTestObj.c,v 1.38 2010/03/18 20:34:48 dgp Exp $
=======
>>>>>>> 9ef2ab9b
 */

#ifndef USE_TCL_STUBS
#   define USE_TCL_STUBS
#endif
#include "tclInt.h"
#include "tommath.h"

/*
 * An array of Tcl_Obj pointers used in the commands that operate on or get
 * the values of Tcl object-valued variables. varPtr[i] is the i-th variable's
 * Tcl_Obj *.
 */

#define NUMBER_OF_OBJECT_VARS 20
static Tcl_Obj *varPtr[NUMBER_OF_OBJECT_VARS];

/*
 * Forward declarations for functions defined later in this file:
 */

static int		CheckIfVarUnset(Tcl_Interp *interp, int varIndex);
static int		GetVariableIndex(Tcl_Interp *interp,
			    const char *string, int *indexPtr);
static void		SetVarToObj(int varIndex, Tcl_Obj *objPtr);
static int		TestbignumobjCmd(ClientData dummy, Tcl_Interp *interp,
			    int objc, Tcl_Obj *const objv[]);
static int		TestbooleanobjCmd(ClientData dummy,
			    Tcl_Interp *interp, int objc,
			    Tcl_Obj *const objv[]);
static int		TestdoubleobjCmd(ClientData dummy, Tcl_Interp *interp,
			    int objc, Tcl_Obj *const objv[]);
static int		TestindexobjCmd(ClientData dummy, Tcl_Interp *interp,
			    int objc, Tcl_Obj *const objv[]);
static int		TestintobjCmd(ClientData dummy, Tcl_Interp *interp,
			    int objc, Tcl_Obj *const objv[]);
static int 		TestlistobjCmd(ClientData dummy, Tcl_Interp *interp,
			    int objc, Tcl_Obj *const objv[]);
static int		TestobjCmd(ClientData dummy, Tcl_Interp *interp,
			    int objc, Tcl_Obj *const objv[]);
static int		TeststringobjCmd(ClientData dummy, Tcl_Interp *interp,
			    int objc, Tcl_Obj *const objv[]);

typedef struct TestString {
    int numChars;
    int allocated;
    int maxChars;
    Tcl_UniChar unicode[2];
} TestString;

/*
 *----------------------------------------------------------------------
 *
 * TclObjTest_Init --
 *
 *	This function creates additional commands that are used to test the
 *	Tcl object support.
 *
 * Results:
 *	Returns a standard Tcl completion code, and leaves an error
 *	message in the interp's result if an error occurs.
 *
 * Side effects:
 *	Creates and registers several new testing commands.
 *
 *----------------------------------------------------------------------
 */

int
TclObjTest_Init(
    Tcl_Interp *interp)
{
    register int i;

    for (i = 0;  i < NUMBER_OF_OBJECT_VARS;  i++) {
	varPtr[i] = NULL;
    }

    Tcl_CreateObjCommand(interp, "testbignumobj", TestbignumobjCmd,
	    NULL, NULL);
    Tcl_CreateObjCommand(interp, "testbooleanobj", TestbooleanobjCmd,
	    NULL, NULL);
    Tcl_CreateObjCommand(interp, "testdoubleobj", TestdoubleobjCmd,
	    NULL, NULL);
    Tcl_CreateObjCommand(interp, "testintobj", TestintobjCmd,
	    NULL, NULL);
    Tcl_CreateObjCommand(interp, "testindexobj", TestindexobjCmd,
	    NULL, NULL);
    Tcl_CreateObjCommand(interp, "testlistobj", TestlistobjCmd,
	    NULL, NULL);
    Tcl_CreateObjCommand(interp, "testobj", TestobjCmd, NULL, NULL);
    Tcl_CreateObjCommand(interp, "teststringobj", TeststringobjCmd,
	    NULL, NULL);
    return TCL_OK;
}

/*
 *----------------------------------------------------------------------
 *
 * TestbignumobjCmd --
 *
 *	This function implmenets the "testbignumobj" command.  It is used
 *	to exercise the bignum Tcl object type implementation.
 *
 * Results:
 *	Returns a standard Tcl object result.
 *
 * Side effects:
 *	Creates and frees bignum objects; converts objects to have bignum
 *	type.
 *
 *----------------------------------------------------------------------
 */

static int
TestbignumobjCmd(
    ClientData clientData,	/* unused */
    Tcl_Interp *interp,		/* Tcl interpreter */
    int objc,			/* Argument count */
    Tcl_Obj *const objv[])	/* Argument vector */
{
    const char *const subcmds[] = {
	"set",	    "get",	"mult10",	"div10", NULL
    };
    enum options {
	BIGNUM_SET, BIGNUM_GET,	BIGNUM_MULT10,	BIGNUM_DIV10
    };
    int index, varIndex;
    const char *string;
    mp_int bignumValue, newValue;

    if (objc < 3) {
	Tcl_WrongNumArgs(interp, 1, objv, "option ?arg ...?");
	return TCL_ERROR;
    }
    if (Tcl_GetIndexFromObj(interp, objv[1], subcmds, "option", 0,
	    &index) != TCL_OK) {
	return TCL_ERROR;
    }
    string = Tcl_GetString(objv[2]);
    if (GetVariableIndex(interp, string, &varIndex) != TCL_OK) {
	return TCL_ERROR;
    }

    switch (index) {
    case BIGNUM_SET:
	if (objc != 4) {
	    Tcl_WrongNumArgs(interp, 2, objv, "var value");
	    return TCL_ERROR;
	}
	string = Tcl_GetString(objv[3]);
	if (mp_init(&bignumValue) != MP_OKAY) {
	    Tcl_SetObjResult(interp,
		    Tcl_NewStringObj("error in mp_init", -1));
	    return TCL_ERROR;
	}
	if (mp_read_radix(&bignumValue, string, 10) != MP_OKAY) {
	    mp_clear(&bignumValue);
	    Tcl_SetObjResult(interp,
		    Tcl_NewStringObj("error in mp_read_radix", -1));
	    return TCL_ERROR;
	}

	/*
	 * If the object currently bound to the variable with index varIndex
	 * has ref count 1 (i.e. the object is unshared) we can modify that
	 * object directly.  Otherwise, if RC>1 (i.e. the object is shared),
	 * we must create a new object to modify/set and decrement the old
	 * formerly-shared object's ref count. This is "copy on write".
	 */

	if ((varPtr[varIndex] != NULL) && !Tcl_IsShared(varPtr[varIndex])) {
	    Tcl_SetBignumObj(varPtr[varIndex], &bignumValue);
	} else {
	    SetVarToObj(varIndex, Tcl_NewBignumObj(&bignumValue));
	}
	break;

    case BIGNUM_GET:
	if (objc != 3) {
	    Tcl_WrongNumArgs(interp, 2, objv, "varIndex");
	    return TCL_ERROR;
	}
	if (CheckIfVarUnset(interp, varIndex)) {
	    return TCL_ERROR;
	}
	break;

    case BIGNUM_MULT10:
	if (objc != 3) {
	    Tcl_WrongNumArgs(interp, 2, objv, "varIndex");
	    return TCL_ERROR;
	}
	if (CheckIfVarUnset(interp, varIndex)) {
	    return TCL_ERROR;
	}
	if (Tcl_GetBignumFromObj(interp, varPtr[varIndex],
		&bignumValue) != TCL_OK) {
	    return TCL_ERROR;
	}
	if (mp_init(&newValue) != MP_OKAY
		|| (mp_mul_d(&bignumValue, 10, &newValue) != MP_OKAY)) {
	    mp_clear(&bignumValue);
	    mp_clear(&newValue);
	    Tcl_SetObjResult(interp,
		    Tcl_NewStringObj("error in mp_mul_d", -1));
	    return TCL_ERROR;
	}
	mp_clear(&bignumValue);
	if (!Tcl_IsShared(varPtr[varIndex])) {
	    Tcl_SetBignumObj(varPtr[varIndex], &newValue);
	} else {
	    SetVarToObj(varIndex, Tcl_NewBignumObj(&newValue));
	}
	break;

    case BIGNUM_DIV10:
	if (objc != 3) {
	    Tcl_WrongNumArgs(interp, 2, objv, "varIndex");
	    return TCL_ERROR;
	}
	if (CheckIfVarUnset(interp, varIndex)) {
	    return TCL_ERROR;
	}
	if (Tcl_GetBignumFromObj(interp, varPtr[varIndex],
		&bignumValue) != TCL_OK) {
	    return TCL_ERROR;
	}
	if (mp_init(&newValue) != MP_OKAY
		|| (mp_div_d(&bignumValue, 10, &newValue, NULL) != MP_OKAY)) {
	    mp_clear(&bignumValue);
	    mp_clear(&newValue);
	    Tcl_SetObjResult(interp,
		    Tcl_NewStringObj("error in mp_div_d", -1));
	    return TCL_ERROR;
	}
	mp_clear(&bignumValue);
	if (!Tcl_IsShared(varPtr[varIndex])) {
	    Tcl_SetBignumObj(varPtr[varIndex], &newValue);
	} else {
	    SetVarToObj(varIndex, Tcl_NewBignumObj(&newValue));
	}
    }

    Tcl_SetObjResult(interp, varPtr[varIndex]);
    return TCL_OK;
}

/*
 *----------------------------------------------------------------------
 *
 * TestbooleanobjCmd --
 *
 *	This function implements the "testbooleanobj" command.  It is used to
 *	test the boolean Tcl object type implementation.
 *
 * Results:
 *	A standard Tcl object result.
 *
 * Side effects:
 *	Creates and frees boolean objects, and also converts objects to
 *	have boolean type.
 *
 *----------------------------------------------------------------------
 */

static int
TestbooleanobjCmd(
    ClientData clientData,	/* Not used. */
    Tcl_Interp *interp,		/* Current interpreter. */
    int objc,			/* Number of arguments. */
    Tcl_Obj *const objv[])	/* Argument objects. */
{
    int varIndex, boolValue;
    const char *index, *subCmd;

    if (objc < 3) {
	wrongNumArgs:
	Tcl_WrongNumArgs(interp, 1, objv, "option arg ?arg ...?");
	return TCL_ERROR;
    }

    index = Tcl_GetString(objv[2]);
    if (GetVariableIndex(interp, index, &varIndex) != TCL_OK) {
	return TCL_ERROR;
    }

    subCmd = Tcl_GetString(objv[1]);
    if (strcmp(subCmd, "set") == 0) {
	if (objc != 4) {
	    goto wrongNumArgs;
	}
	if (Tcl_GetBooleanFromObj(interp, objv[3], &boolValue) != TCL_OK) {
	    return TCL_ERROR;
	}

	/*
	 * If the object currently bound to the variable with index varIndex
	 * has ref count 1 (i.e. the object is unshared) we can modify that
	 * object directly. Otherwise, if RC>1 (i.e. the object is shared),
	 * we must create a new object to modify/set and decrement the old
	 * formerly-shared object's ref count. This is "copy on write".
	 */

	if ((varPtr[varIndex] != NULL) && !Tcl_IsShared(varPtr[varIndex])) {
	    Tcl_SetBooleanObj(varPtr[varIndex], boolValue);
	} else {
	    SetVarToObj(varIndex, Tcl_NewBooleanObj(boolValue));
	}
	Tcl_SetObjResult(interp, varPtr[varIndex]);
    } else if (strcmp(subCmd, "get") == 0) {
	if (objc != 3) {
	    goto wrongNumArgs;
	}
	if (CheckIfVarUnset(interp, varIndex)) {
	    return TCL_ERROR;
	}
	Tcl_SetObjResult(interp, varPtr[varIndex]);
    } else if (strcmp(subCmd, "not") == 0) {
	if (objc != 3) {
	    goto wrongNumArgs;
	}
	if (CheckIfVarUnset(interp, varIndex)) {
	    return TCL_ERROR;
	}
	if (Tcl_GetBooleanFromObj(interp, varPtr[varIndex],
				  &boolValue) != TCL_OK) {
	    return TCL_ERROR;
	}
	if (!Tcl_IsShared(varPtr[varIndex])) {
	    Tcl_SetBooleanObj(varPtr[varIndex], !boolValue);
	} else {
	    SetVarToObj(varIndex, Tcl_NewBooleanObj(!boolValue));
	}
	Tcl_SetObjResult(interp, varPtr[varIndex]);
    } else {
	Tcl_AppendStringsToObj(Tcl_GetObjResult(interp),
		"bad option \"", Tcl_GetString(objv[1]),
		"\": must be set, get, or not", NULL);
	return TCL_ERROR;
    }
    return TCL_OK;
}

/*
 *----------------------------------------------------------------------
 *
 * TestdoubleobjCmd --
 *
 *	This function implements the "testdoubleobj" command.  It is used to
 *	test the double-precision floating point Tcl object type
 *	implementation.
 *
 * Results:
 *	A standard Tcl object result.
 *
 * Side effects:
 *	Creates and frees double objects, and also converts objects to
 *	have double type.
 *
 *----------------------------------------------------------------------
 */

static int
TestdoubleobjCmd(
    ClientData clientData,	/* Not used. */
    Tcl_Interp *interp,		/* Current interpreter. */
    int objc,			/* Number of arguments. */
    Tcl_Obj *const objv[])	/* Argument objects. */
{
    int varIndex;
    double doubleValue;
    const char *index, *subCmd, *string;

    if (objc < 3) {
	wrongNumArgs:
	Tcl_WrongNumArgs(interp, 1, objv, "option arg ?arg ...?");
	return TCL_ERROR;
    }

    index = Tcl_GetString(objv[2]);
    if (GetVariableIndex(interp, index, &varIndex) != TCL_OK) {
	return TCL_ERROR;
    }

    subCmd = Tcl_GetString(objv[1]);
    if (strcmp(subCmd, "set") == 0) {
	if (objc != 4) {
	    goto wrongNumArgs;
	}
	string = Tcl_GetString(objv[3]);
	if (Tcl_GetDouble(interp, string, &doubleValue) != TCL_OK) {
	    return TCL_ERROR;
	}

	/*
	 * If the object currently bound to the variable with index varIndex
	 * has ref count 1 (i.e. the object is unshared) we can modify that
	 * object directly. Otherwise, if RC>1 (i.e. the object is shared), we
	 * must create a new object to modify/set and decrement the old
	 * formerly-shared object's ref count. This is "copy on write".
	 */

	if ((varPtr[varIndex] != NULL) && !Tcl_IsShared(varPtr[varIndex])) {
	    Tcl_SetDoubleObj(varPtr[varIndex], doubleValue);
	} else {
	    SetVarToObj(varIndex, Tcl_NewDoubleObj(doubleValue));
	}
	Tcl_SetObjResult(interp, varPtr[varIndex]);
    } else if (strcmp(subCmd, "get") == 0) {
	if (objc != 3) {
	    goto wrongNumArgs;
	}
	if (CheckIfVarUnset(interp, varIndex)) {
	    return TCL_ERROR;
	}
	Tcl_SetObjResult(interp, varPtr[varIndex]);
    } else if (strcmp(subCmd, "mult10") == 0) {
	if (objc != 3) {
	    goto wrongNumArgs;
	}
	if (CheckIfVarUnset(interp, varIndex)) {
	    return TCL_ERROR;
	}
	if (Tcl_GetDoubleFromObj(interp, varPtr[varIndex],
				 &doubleValue) != TCL_OK) {
	    return TCL_ERROR;
	}
	if (!Tcl_IsShared(varPtr[varIndex])) {
	    Tcl_SetDoubleObj(varPtr[varIndex], doubleValue * 10.0);
	} else {
	    SetVarToObj(varIndex, Tcl_NewDoubleObj(doubleValue * 10.0));
	}
	Tcl_SetObjResult(interp, varPtr[varIndex]);
    } else if (strcmp(subCmd, "div10") == 0) {
	if (objc != 3) {
	    goto wrongNumArgs;
	}
	if (CheckIfVarUnset(interp, varIndex)) {
	    return TCL_ERROR;
	}
	if (Tcl_GetDoubleFromObj(interp, varPtr[varIndex],
		&doubleValue) != TCL_OK) {
	    return TCL_ERROR;
	}
	if (!Tcl_IsShared(varPtr[varIndex])) {
	    Tcl_SetDoubleObj(varPtr[varIndex], doubleValue / 10.0);
	} else {
	    SetVarToObj(varIndex, Tcl_NewDoubleObj(doubleValue / 10.0));
	}
	Tcl_SetObjResult(interp, varPtr[varIndex]);
    } else {
	Tcl_AppendStringsToObj(Tcl_GetObjResult(interp),
		"bad option \"", Tcl_GetString(objv[1]),
		"\": must be set, get, mult10, or div10", NULL);
	return TCL_ERROR;
    }
    return TCL_OK;
}

/*
 *----------------------------------------------------------------------
 *
 * TestindexobjCmd --
 *
 *	This function implements the "testindexobj" command. It is used to
 *	test the index Tcl object type implementation.
 *
 * Results:
 *	A standard Tcl object result.
 *
 * Side effects:
 *	Creates and frees int objects, and also converts objects to
 *	have int type.
 *
 *----------------------------------------------------------------------
 */

static int
TestindexobjCmd(
    ClientData clientData,	/* Not used. */
    Tcl_Interp *interp,		/* Current interpreter. */
    int objc,			/* Number of arguments. */
    Tcl_Obj *const objv[])	/* Argument objects. */
{
    int allowAbbrev, index, index2, setError, i, result;
    const char **argv;
    static const char *const tablePtr[] = {"a", "b", "check", NULL};
    /*
     * Keep this structure declaration in sync with tclIndexObj.c
     */
    struct IndexRep {
	void *tablePtr;		/* Pointer to the table of strings. */
	int offset;		/* Offset between table entries. */
	int index;		/* Selected index into table. */
    };
    struct IndexRep *indexRep;

    if ((objc == 3) && (strcmp(Tcl_GetString(objv[1]),
	    "check") == 0)) {
	/*
	 * This code checks to be sure that the results of Tcl_GetIndexFromObj
	 * are properly cached in the object and returned on subsequent
	 * lookups.
	 */

	if (Tcl_GetIntFromObj(interp, objv[2], &index2) != TCL_OK) {
	    return TCL_ERROR;
	}

	Tcl_GetIndexFromObj(NULL, objv[1], tablePtr, "token", 0, &index);
	indexRep = (struct IndexRep *) objv[1]->internalRep.otherValuePtr;
	indexRep->index = index2;
	result = Tcl_GetIndexFromObj(NULL, objv[1],
		tablePtr, "token", 0, &index);
	if (result == TCL_OK) {
	    Tcl_SetIntObj(Tcl_GetObjResult(interp), index);
	}
	return result;
    }

    if (objc < 5) {
	Tcl_AppendToObj(Tcl_GetObjResult(interp), "wrong # args", -1);
	return TCL_ERROR;
    }

    if (Tcl_GetBooleanFromObj(interp, objv[1], &setError) != TCL_OK) {
	return TCL_ERROR;
    }
    if (Tcl_GetBooleanFromObj(interp, objv[2], &allowAbbrev) != TCL_OK) {
	return TCL_ERROR;
    }

    argv = (const char **) ckalloc((unsigned) ((objc-3) * sizeof(char *)));
    for (i = 4; i < objc; i++) {
	argv[i-4] = Tcl_GetString(objv[i]);
    }
    argv[objc-4] = NULL;

    /*
     * Tcl_GetIndexFromObj assumes that the table is statically-allocated so
     * that its address is different for each index object. If we accidently
     * allocate a table at the same address as that cached in the index
     * object, clear out the object's cached state.
     */

    if (objv[3]->typePtr != NULL
	    && !strcmp("index", objv[3]->typePtr->name)) {
	indexRep = (struct IndexRep *) objv[3]->internalRep.otherValuePtr;
	if (indexRep->tablePtr == (void *) argv) {
	    objv[3]->typePtr->freeIntRepProc(objv[3]);
	    objv[3]->typePtr = NULL;
	}
    }

    result = Tcl_GetIndexFromObj((setError? interp : NULL), objv[3],
	    argv, "token", (allowAbbrev? 0 : TCL_EXACT), &index);
    ckfree((char *) argv);
    if (result == TCL_OK) {
	Tcl_SetIntObj(Tcl_GetObjResult(interp), index);
    }
    return result;
}

/*
 *----------------------------------------------------------------------
 *
 * TestintobjCmd --
 *
 *	This function implements the "testintobj" command. It is used to
 *	test the int Tcl object type implementation.
 *
 * Results:
 *	A standard Tcl object result.
 *
 * Side effects:
 *	Creates and frees int objects, and also converts objects to
 *	have int type.
 *
 *----------------------------------------------------------------------
 */

static int
TestintobjCmd(
    ClientData clientData,	/* Not used. */
    Tcl_Interp *interp,		/* Current interpreter. */
    int objc,			/* Number of arguments. */
    Tcl_Obj *const objv[])	/* Argument objects. */
{
    int intValue, varIndex, i;
    long longValue;
    const char *index, *subCmd, *string;

    if (objc < 3) {
	wrongNumArgs:
	Tcl_WrongNumArgs(interp, 1, objv, "option arg ?arg ...?");
	return TCL_ERROR;
    }

    index = Tcl_GetString(objv[2]);
    if (GetVariableIndex(interp, index, &varIndex) != TCL_OK) {
	return TCL_ERROR;
    }

    subCmd = Tcl_GetString(objv[1]);
    if (strcmp(subCmd, "set") == 0) {
	if (objc != 4) {
	    goto wrongNumArgs;
	}
	string = Tcl_GetString(objv[3]);
	if (Tcl_GetInt(interp, string, &i) != TCL_OK) {
	    return TCL_ERROR;
	}
	intValue = i;

	/*
	 * If the object currently bound to the variable with index varIndex
	 * has ref count 1 (i.e. the object is unshared) we can modify that
	 * object directly. Otherwise, if RC>1 (i.e. the object is shared), we
	 * must create a new object to modify/set and decrement the old
	 * formerly-shared object's ref count. This is "copy on write".
	 */

	if ((varPtr[varIndex] != NULL) && !Tcl_IsShared(varPtr[varIndex])) {
	    Tcl_SetIntObj(varPtr[varIndex], intValue);
	} else {
	    SetVarToObj(varIndex, Tcl_NewIntObj(intValue));
	}
	Tcl_SetObjResult(interp, varPtr[varIndex]);
    } else if (strcmp(subCmd, "set2") == 0) { /* doesn't set result */
	if (objc != 4) {
	    goto wrongNumArgs;
	}
	string = Tcl_GetString(objv[3]);
	if (Tcl_GetInt(interp, string, &i) != TCL_OK) {
	    return TCL_ERROR;
	}
	intValue = i;
	if ((varPtr[varIndex] != NULL) && !Tcl_IsShared(varPtr[varIndex])) {
	    Tcl_SetIntObj(varPtr[varIndex], intValue);
	} else {
	    SetVarToObj(varIndex, Tcl_NewIntObj(intValue));
	}
    } else if (strcmp(subCmd, "setlong") == 0) {
	if (objc != 4) {
	    goto wrongNumArgs;
	}
	string = Tcl_GetString(objv[3]);
	if (Tcl_GetInt(interp, string, &i) != TCL_OK) {
	    return TCL_ERROR;
	}
	intValue = i;
	if ((varPtr[varIndex] != NULL) && !Tcl_IsShared(varPtr[varIndex])) {
	    Tcl_SetLongObj(varPtr[varIndex], intValue);
	} else {
	    SetVarToObj(varIndex, Tcl_NewLongObj(intValue));
	}
	Tcl_SetObjResult(interp, varPtr[varIndex]);
    } else if (strcmp(subCmd, "setmaxlong") == 0) {
	long maxLong = LONG_MAX;
	if (objc != 3) {
	    goto wrongNumArgs;
	}
	if ((varPtr[varIndex] != NULL) && !Tcl_IsShared(varPtr[varIndex])) {
	    Tcl_SetLongObj(varPtr[varIndex], maxLong);
	} else {
	    SetVarToObj(varIndex, Tcl_NewLongObj(maxLong));
	}
    } else if (strcmp(subCmd, "ismaxlong") == 0) {
	if (objc != 3) {
	    goto wrongNumArgs;
	}
	if (CheckIfVarUnset(interp, varIndex)) {
	    return TCL_ERROR;
	}
	if (Tcl_GetLongFromObj(interp, varPtr[varIndex], &longValue) != TCL_OK) {
	    return TCL_ERROR;
	}
	Tcl_AppendToObj(Tcl_GetObjResult(interp),
		((longValue == LONG_MAX)? "1" : "0"), -1);
    } else if (strcmp(subCmd, "get") == 0) {
	if (objc != 3) {
	    goto wrongNumArgs;
	}
	if (CheckIfVarUnset(interp, varIndex)) {
	    return TCL_ERROR;
	}
	Tcl_SetObjResult(interp, varPtr[varIndex]);
    } else if (strcmp(subCmd, "get2") == 0) {
	if (objc != 3) {
	    goto wrongNumArgs;
	}
	if (CheckIfVarUnset(interp, varIndex)) {
	    return TCL_ERROR;
	}
	string = Tcl_GetString(varPtr[varIndex]);
	Tcl_AppendToObj(Tcl_GetObjResult(interp), string, -1);
    } else if (strcmp(subCmd, "inttoobigtest") == 0) {
	/*
	 * If long ints have more bits than ints on this platform, verify that
	 * Tcl_GetIntFromObj returns an error if the long int held in an
	 * integer object's internal representation is too large to fit in an
	 * int.
	 */

	if (objc != 3) {
	    goto wrongNumArgs;
	}
#if (INT_MAX == LONG_MAX)   /* int is same size as long int */
	Tcl_AppendToObj(Tcl_GetObjResult(interp), "1", -1);
#else
	if ((varPtr[varIndex] != NULL) && !Tcl_IsShared(varPtr[varIndex])) {
	    Tcl_SetLongObj(varPtr[varIndex], LONG_MAX);
	} else {
	    SetVarToObj(varIndex, Tcl_NewLongObj(LONG_MAX));
	}
	if (Tcl_GetIntFromObj(interp, varPtr[varIndex], &i) != TCL_OK) {
	    Tcl_ResetResult(interp);
	    Tcl_AppendToObj(Tcl_GetObjResult(interp), "1", -1);
	    return TCL_OK;
	}
	Tcl_AppendToObj(Tcl_GetObjResult(interp), "0", -1);
#endif
    } else if (strcmp(subCmd, "mult10") == 0) {
	if (objc != 3) {
	    goto wrongNumArgs;
	}
	if (CheckIfVarUnset(interp, varIndex)) {
	    return TCL_ERROR;
	}
	if (Tcl_GetIntFromObj(interp, varPtr[varIndex],
		&intValue) != TCL_OK) {
	    return TCL_ERROR;
	}
	if (!Tcl_IsShared(varPtr[varIndex])) {
	    Tcl_SetIntObj(varPtr[varIndex], intValue * 10);
	} else {
	    SetVarToObj(varIndex, Tcl_NewIntObj(intValue * 10));
	}
	Tcl_SetObjResult(interp, varPtr[varIndex]);
    } else if (strcmp(subCmd, "div10") == 0) {
	if (objc != 3) {
	    goto wrongNumArgs;
	}
	if (CheckIfVarUnset(interp, varIndex)) {
	    return TCL_ERROR;
	}
	if (Tcl_GetIntFromObj(interp, varPtr[varIndex],
		&intValue) != TCL_OK) {
	    return TCL_ERROR;
	}
	if (!Tcl_IsShared(varPtr[varIndex])) {
	    Tcl_SetIntObj(varPtr[varIndex], intValue / 10);
	} else {
	    SetVarToObj(varIndex, Tcl_NewIntObj(intValue / 10));
	}
	Tcl_SetObjResult(interp, varPtr[varIndex]);
    } else {
	Tcl_AppendStringsToObj(Tcl_GetObjResult(interp),
		"bad option \"", Tcl_GetString(objv[1]),
		"\": must be set, get, get2, mult10, or div10", NULL);
	return TCL_ERROR;
    }
    return TCL_OK;
}

/*
 *-----------------------------------------------------------------------------
 *
 * TestlistobjCmd --
 *
 *	This function implements the 'testlistobj' command. It is used to
 *	test a few possible corner cases in list object manipulation from
 *	C code that cannot occur at the Tcl level.
 *
 * Results:
 *	A standard Tcl object result.
 *
 * Side effects:
 *	Creates, manipulates and frees list objects.
 *
 *-----------------------------------------------------------------------------
 */

static int
TestlistobjCmd(
    ClientData clientData,	/* Not used */
    Tcl_Interp *interp,		/* Tcl interpreter */
    int objc,			/* Number of arguments */
    Tcl_Obj *const objv[])	/* Argument objects */
{
    /* Subcommands supported by this command */
    const char* subcommands[] = {
	"set",
	"get",
	"replace"
    };
    enum listobjCmdIndex {
	LISTOBJ_SET,
	LISTOBJ_GET,
	LISTOBJ_REPLACE
    };

    const char* index;		/* Argument giving the variable number */
    int varIndex;		/* Variable number converted to binary */
    int cmdIndex;		/* Ordinal number of the subcommand */
    int first;			/* First index in the list */
    int count;			/* Count of elements in a list */

    if (objc < 3) {
	Tcl_WrongNumArgs(interp, 1, objv, "option arg ?arg...?");
	return TCL_ERROR;
    }
    index = Tcl_GetString(objv[2]);
    if (GetVariableIndex(interp, index, &varIndex) != TCL_OK) {
	return TCL_ERROR;
    }
    if (Tcl_GetIndexFromObj(interp, objv[1], subcommands, "command",
			    0, &cmdIndex) != TCL_OK) {
	return TCL_ERROR;
    }
    switch(cmdIndex) {
    case LISTOBJ_SET:
	if ((varPtr[varIndex] != NULL) && !Tcl_IsShared(varPtr[varIndex])) {
	    Tcl_SetListObj(varPtr[varIndex], objc-3, objv+3);
	} else {
	    SetVarToObj(varIndex, Tcl_NewListObj(objc-3, objv+3));
	}
	Tcl_SetObjResult(interp, varPtr[varIndex]);
	break;

    case LISTOBJ_GET:
	if (objc != 3) {
	    Tcl_WrongNumArgs(interp, 2, objv, "varIndex");
	    return TCL_ERROR;
	}
	if (CheckIfVarUnset(interp, varIndex)) {
	    return TCL_ERROR;
	}
	Tcl_SetObjResult(interp, varPtr[varIndex]);
	break;

    case LISTOBJ_REPLACE:
	if (objc < 5) {
	    Tcl_WrongNumArgs(interp, 2, objv,
			     "varIndex start count ?element...?");
	    return TCL_ERROR;
	}
	if (Tcl_GetIntFromObj(interp, objv[3], &first) != TCL_OK
	    || Tcl_GetIntFromObj(interp, objv[4], &count) != TCL_OK) {
	    return TCL_ERROR;
	}
	if (Tcl_IsShared(varPtr[varIndex])) {
	    SetVarToObj(varIndex, Tcl_DuplicateObj(varPtr[varIndex]));
	}
	Tcl_ResetResult(interp);
	return Tcl_ListObjReplace(interp, varPtr[varIndex], first, count,
				  objc-5, objv+5);
    }
    return TCL_OK;
}

/*
 *----------------------------------------------------------------------
 *
 * TestobjCmd --
 *
 *	This function implements the "testobj" command. It is used to test
 *	the type-independent portions of the Tcl object type implementation.
 *
 * Results:
 *	A standard Tcl object result.
 *
 * Side effects:
 *	Creates and frees objects.
 *
 *----------------------------------------------------------------------
 */

static int
TestobjCmd(
    ClientData clientData,	/* Not used. */
    Tcl_Interp *interp,		/* Current interpreter. */
    int objc,			/* Number of arguments. */
    Tcl_Obj *const objv[])	/* Argument objects. */
{
    int varIndex, destIndex, i;
    const char *index, *subCmd, *string;
    const Tcl_ObjType *targetType;

    if (objc < 2) {
	wrongNumArgs:
	Tcl_WrongNumArgs(interp, 1, objv, "option arg ?arg ...?");
	return TCL_ERROR;
    }

    subCmd = Tcl_GetString(objv[1]);
    if (strcmp(subCmd, "assign") == 0) {
	if (objc != 4) {
	    goto wrongNumArgs;
	}
	index = Tcl_GetString(objv[2]);
	if (GetVariableIndex(interp, index, &varIndex) != TCL_OK) {
	    return TCL_ERROR;
	}
	if (CheckIfVarUnset(interp, varIndex)) {
	    return TCL_ERROR;
	}
	string = Tcl_GetString(objv[3]);
	if (GetVariableIndex(interp, string, &destIndex) != TCL_OK) {
	    return TCL_ERROR;
	}
	SetVarToObj(destIndex, varPtr[varIndex]);
	Tcl_SetObjResult(interp, varPtr[destIndex]);
    } else if (strcmp(subCmd, "convert") == 0) {
	const char *typeName;

	if (objc != 4) {
	    goto wrongNumArgs;
	}
	index = Tcl_GetString(objv[2]);
	if (GetVariableIndex(interp, index, &varIndex) != TCL_OK) {
	    return TCL_ERROR;
	}
	if (CheckIfVarUnset(interp, varIndex)) {
	    return TCL_ERROR;
	}
	typeName = Tcl_GetString(objv[3]);
	if ((targetType = Tcl_GetObjType(typeName)) == NULL) {
	    Tcl_AppendStringsToObj(Tcl_GetObjResult(interp),
		    "no type ", typeName, " found", NULL);
	    return TCL_ERROR;
	}
	if (Tcl_ConvertToType(interp, varPtr[varIndex], targetType)
		!= TCL_OK) {
	    return TCL_ERROR;
	}
	Tcl_SetObjResult(interp, varPtr[varIndex]);
    } else if (strcmp(subCmd, "duplicate") == 0) {
	if (objc != 4) {
	    goto wrongNumArgs;
	}
	index = Tcl_GetString(objv[2]);
	if (GetVariableIndex(interp, index, &varIndex) != TCL_OK) {
	    return TCL_ERROR;
	}
	if (CheckIfVarUnset(interp, varIndex)) {
	    return TCL_ERROR;
	}
	string = Tcl_GetString(objv[3]);
	if (GetVariableIndex(interp, string, &destIndex) != TCL_OK) {
	    return TCL_ERROR;
	}
	SetVarToObj(destIndex, Tcl_DuplicateObj(varPtr[varIndex]));
	Tcl_SetObjResult(interp, varPtr[destIndex]);
    } else if (strcmp(subCmd, "freeallvars") == 0) {
	if (objc != 2) {
	    goto wrongNumArgs;
	}
	for (i = 0;  i < NUMBER_OF_OBJECT_VARS;  i++) {
	    if (varPtr[i] != NULL) {
		Tcl_DecrRefCount(varPtr[i]);
		varPtr[i] = NULL;
	    }
	}
    } else if (strcmp(subCmd, "invalidateStringRep") == 0) {
	if (objc != 3) {
	    goto wrongNumArgs;
	}
	index = Tcl_GetString(objv[2]);
	if (GetVariableIndex(interp, index, &varIndex) != TCL_OK) {
	    return TCL_ERROR;
	}
	if (CheckIfVarUnset(interp, varIndex)) {
	    return TCL_ERROR;
	}
	Tcl_InvalidateStringRep(varPtr[varIndex]);
	Tcl_SetObjResult(interp, varPtr[varIndex]);
    } else if (strcmp(subCmd, "newobj") == 0) {
	if (objc != 3) {
	    goto wrongNumArgs;
	}
	index = Tcl_GetString(objv[2]);
	if (GetVariableIndex(interp, index, &varIndex) != TCL_OK) {
	    return TCL_ERROR;
	}
	SetVarToObj(varIndex, Tcl_NewObj());
	Tcl_SetObjResult(interp, varPtr[varIndex]);
    } else if (strcmp(subCmd, "objtype") == 0) {
	const char *typeName;

	/*
	 * Return an object containing the name of the argument's type of
	 * internal rep. If none exists, return "none".
	 */

	if (objc != 3) {
	    goto wrongNumArgs;
	}
	if (objv[2]->typePtr == NULL) {
	    Tcl_SetObjResult(interp, Tcl_NewStringObj("none", -1));
	} else {
	    typeName = objv[2]->typePtr->name;
	    Tcl_SetObjResult(interp, Tcl_NewStringObj(typeName, -1));
	}
    } else if (strcmp(subCmd, "refcount") == 0) {
	if (objc != 3) {
	    goto wrongNumArgs;
	}
	index = Tcl_GetString(objv[2]);
	if (GetVariableIndex(interp, index, &varIndex) != TCL_OK) {
	    return TCL_ERROR;
	}
	if (CheckIfVarUnset(interp, varIndex)) {
	    return TCL_ERROR;
	}
	Tcl_SetObjResult(interp, Tcl_NewIntObj(varPtr[varIndex]->refCount));
    } else if (strcmp(subCmd, "type") == 0) {
	if (objc != 3) {
	    goto wrongNumArgs;
	}
	index = Tcl_GetString(objv[2]);
	if (GetVariableIndex(interp, index, &varIndex) != TCL_OK) {
	    return TCL_ERROR;
	}
	if (CheckIfVarUnset(interp, varIndex)) {
	    return TCL_ERROR;
	}
	if (varPtr[varIndex]->typePtr == NULL) { /* a string! */
	    Tcl_AppendToObj(Tcl_GetObjResult(interp), "string", -1);
	} else {
	    Tcl_AppendToObj(Tcl_GetObjResult(interp),
		    varPtr[varIndex]->typePtr->name, -1);
	}
    } else if (strcmp(subCmd, "types") == 0) {
	if (objc != 2) {
	    goto wrongNumArgs;
	}
	if (Tcl_AppendAllObjTypes(interp,
		Tcl_GetObjResult(interp)) != TCL_OK) {
	    return TCL_ERROR;
	}
    } else {
	Tcl_AppendStringsToObj(Tcl_GetObjResult(interp),
		"bad option \"", Tcl_GetString(objv[1]),
		"\": must be assign, convert, duplicate, freeallvars, "
		"newobj, objcount, objtype, refcount, type, or types", NULL);
	return TCL_ERROR;
    }
    return TCL_OK;
}

/*
 *----------------------------------------------------------------------
 *
 * TeststringobjCmd --
 *
 *	This function implements the "teststringobj" command. It is used to
 *	test the string Tcl object type implementation.
 *
 * Results:
 *	A standard Tcl object result.
 *
 * Side effects:
 *	Creates and frees string objects, and also converts objects to
 *	have string type.
 *
 *----------------------------------------------------------------------
 */

static int
TeststringobjCmd(
    ClientData clientData,	/* Not used. */
    Tcl_Interp *interp,		/* Current interpreter. */
    int objc,			/* Number of arguments. */
    Tcl_Obj *const objv[])	/* Argument objects. */
{
    Tcl_UniChar *unicode;
    int varIndex, option, i, length;
#define MAX_STRINGS 11
    const char *index, *string, *strings[MAX_STRINGS+1];
    TestString *strPtr;
    static const char *const options[] = {
	"append", "appendstrings", "get", "get2", "length", "length2",
	"set", "set2", "setlength", "maxchars", "getunicode",
	"appendself", "appendself2", NULL
    };

    if (objc < 3) {
	wrongNumArgs:
	Tcl_WrongNumArgs(interp, 1, objv, "option arg ?arg ...?");
	return TCL_ERROR;
    }

    index = Tcl_GetString(objv[2]);
    if (GetVariableIndex(interp, index, &varIndex) != TCL_OK) {
	return TCL_ERROR;
    }

    if (Tcl_GetIndexFromObj(interp, objv[1], options, "option", 0, &option)
	    != TCL_OK) {
	return TCL_ERROR;
    }
    switch (option) {
	case 0:				/* append */
	    if (objc != 5) {
		goto wrongNumArgs;
	    }
	    if (Tcl_GetIntFromObj(interp, objv[4], &length) != TCL_OK) {
		return TCL_ERROR;
	    }
	    if (varPtr[varIndex] == NULL) {
		SetVarToObj(varIndex, Tcl_NewObj());
	    }

	    /*
	     * If the object bound to variable "varIndex" is shared, we must
	     * "copy on write" and append to a copy of the object.
	     */

	    if (Tcl_IsShared(varPtr[varIndex])) {
		SetVarToObj(varIndex, Tcl_DuplicateObj(varPtr[varIndex]));
	    }
	    string = Tcl_GetString(objv[3]);
	    Tcl_AppendToObj(varPtr[varIndex], string, length);
	    Tcl_SetObjResult(interp, varPtr[varIndex]);
	    break;
	case 1:				/* appendstrings */
	    if (objc > (MAX_STRINGS+3)) {
		goto wrongNumArgs;
	    }
	    if (varPtr[varIndex] == NULL) {
		SetVarToObj(varIndex, Tcl_NewObj());
	    }

	    /*
	     * If the object bound to variable "varIndex" is shared, we must
	     * "copy on write" and append to a copy of the object.
	     */

	    if (Tcl_IsShared(varPtr[varIndex])) {
		SetVarToObj(varIndex, Tcl_DuplicateObj(varPtr[varIndex]));
	    }
	    for (i = 3;  i < objc;  i++) {
		strings[i-3] = Tcl_GetString(objv[i]);
	    }
	    for ( ; i < 12 + 3; i++) {
		strings[i - 3] = NULL;
	    }
	    Tcl_AppendStringsToObj(varPtr[varIndex], strings[0], strings[1],
		    strings[2], strings[3], strings[4], strings[5],
		    strings[6], strings[7], strings[8], strings[9],
		    strings[10], strings[11]);
	    Tcl_SetObjResult(interp, varPtr[varIndex]);
	    break;
	case 2:				/* get */
	    if (objc != 3) {
		goto wrongNumArgs;
	    }
	    if (CheckIfVarUnset(interp, varIndex)) {
		return TCL_ERROR;
	    }
	    Tcl_SetObjResult(interp, varPtr[varIndex]);
	    break;
	case 3:				/* get2 */
	    if (objc != 3) {
		goto wrongNumArgs;
	    }
	    if (CheckIfVarUnset(interp, varIndex)) {
		return TCL_ERROR;
	    }
	    string = Tcl_GetString(varPtr[varIndex]);
	    Tcl_AppendToObj(Tcl_GetObjResult(interp), string, -1);
	    break;
	case 4:				/* length */
	    if (objc != 3) {
		goto wrongNumArgs;
	    }
	    Tcl_SetIntObj(Tcl_GetObjResult(interp), (varPtr[varIndex] != NULL)
		    ? varPtr[varIndex]->length : -1);
	    break;
	case 5:				/* length2 */
	    if (objc != 3) {
		goto wrongNumArgs;
	    }
	    if (varPtr[varIndex] != NULL) {
		Tcl_ConvertToType(NULL, varPtr[varIndex],
			Tcl_GetObjType("string"));
		strPtr = (TestString *)
		    (varPtr[varIndex])->internalRep.otherValuePtr;
		length = (int) strPtr->allocated;
	    } else {
		length = -1;
	    }
	    Tcl_SetIntObj(Tcl_GetObjResult(interp), length);
	    break;
	case 6:				/* set */
	    if (objc != 4) {
		goto wrongNumArgs;
	    }

	    /*
	     * If the object currently bound to the variable with index
	     * varIndex has ref count 1 (i.e. the object is unshared) we can
	     * modify that object directly. Otherwise, if RC>1 (i.e. the
	     * object is shared), we must create a new object to modify/set
	     * and decrement the old formerly-shared object's ref count. This
	     * is "copy on write".
	     */

	    string = Tcl_GetStringFromObj(objv[3], &length);
	    if ((varPtr[varIndex] != NULL)
		    && !Tcl_IsShared(varPtr[varIndex])) {
		Tcl_SetStringObj(varPtr[varIndex], string, length);
	    } else {
		SetVarToObj(varIndex, Tcl_NewStringObj(string, length));
	    }
	    Tcl_SetObjResult(interp, varPtr[varIndex]);
	    break;
	case 7:				/* set2 */
	    if (objc != 4) {
		goto wrongNumArgs;
	    }
	    SetVarToObj(varIndex, objv[3]);
	    break;
	case 8:				/* setlength */
	    if (objc != 4) {
		goto wrongNumArgs;
	    }
	    if (Tcl_GetIntFromObj(interp, objv[3], &length) != TCL_OK) {
		return TCL_ERROR;
	    }
	    if (varPtr[varIndex] != NULL) {
		Tcl_SetObjLength(varPtr[varIndex], length);
	    }
	    break;
	case 9:				/* maxchars */
	    if (objc != 3) {
		goto wrongNumArgs;
	    }
	    if (varPtr[varIndex] != NULL) {
		Tcl_ConvertToType(NULL, varPtr[varIndex],
			Tcl_GetObjType("string"));
		strPtr = (TestString *)
		    (varPtr[varIndex])->internalRep.otherValuePtr;
		length = strPtr->maxChars;
	    } else {
		length = -1;
	    }
	    Tcl_SetIntObj(Tcl_GetObjResult(interp), length);
	    break;
	case 10:			/* getunicode */
	    if (objc != 3) {
		goto wrongNumArgs;
	    }
	    Tcl_GetUnicodeFromObj(varPtr[varIndex], NULL);
	    break;
	case 11:			/* appendself */
	    if (objc != 4) {
		goto wrongNumArgs;
	    }
	    if (varPtr[varIndex] == NULL) {
		SetVarToObj(varIndex, Tcl_NewObj());
	    }

	    /*
	     * If the object bound to variable "varIndex" is shared, we must
	     * "copy on write" and append to a copy of the object.
	     */

	    if (Tcl_IsShared(varPtr[varIndex])) {
		SetVarToObj(varIndex, Tcl_DuplicateObj(varPtr[varIndex]));
	    }

	    string = Tcl_GetStringFromObj(varPtr[varIndex], &length);

	    if (Tcl_GetIntFromObj(interp, objv[3], &i) != TCL_OK) {
		return TCL_ERROR;
	    }
	    if ((i < 0) || (i > length)) {
		Tcl_SetObjResult(interp, Tcl_NewStringObj(
			"index value out of range", -1));
		return TCL_ERROR;
	    }

	    Tcl_AppendToObj(varPtr[varIndex], string + i, length - i);
	    Tcl_SetObjResult(interp, varPtr[varIndex]);
	    break;
	case 12:			/* appendself2 */
	    if (objc != 4) {
		goto wrongNumArgs;
	    }
	    if (varPtr[varIndex] == NULL) {
		SetVarToObj(varIndex, Tcl_NewObj());
	    }

	    /*
	     * If the object bound to variable "varIndex" is shared, we must
	     * "copy on write" and append to a copy of the object.
	     */

	    if (Tcl_IsShared(varPtr[varIndex])) {
		SetVarToObj(varIndex, Tcl_DuplicateObj(varPtr[varIndex]));
	    }

	    unicode = Tcl_GetUnicodeFromObj(varPtr[varIndex], &length);

	    if (Tcl_GetIntFromObj(interp, objv[3], &i) != TCL_OK) {
		return TCL_ERROR;
	    }
	    if ((i < 0) || (i > length)) {
		Tcl_SetObjResult(interp, Tcl_NewStringObj(
			"index value out of range", -1));
		return TCL_ERROR;
	    }

	    Tcl_AppendUnicodeToObj(varPtr[varIndex], unicode + i, length - i);
	    Tcl_SetObjResult(interp, varPtr[varIndex]);
	    break;
    }

    return TCL_OK;
}

/*
 *----------------------------------------------------------------------
 *
 * SetVarToObj --
 *
 *	Utility routine to assign a Tcl_Obj* to a test variable. The
 *	Tcl_Obj* can be NULL.
 *
 * Results:
 *	None.
 *
 * Side effects:
 *	This routine handles ref counting details for assignment: i.e. the old
 *	value's ref count must be decremented (if not NULL) and the new one
 *	incremented (also if not NULL).
 *
 *----------------------------------------------------------------------
 */

static void
SetVarToObj(
    int varIndex,		/* Designates the assignment variable. */
    Tcl_Obj *objPtr)		/* Points to object to assign to var. */
{
    if (varPtr[varIndex] != NULL) {
	Tcl_DecrRefCount(varPtr[varIndex]);
    }
    varPtr[varIndex] = objPtr;
    if (objPtr != NULL) {
	Tcl_IncrRefCount(objPtr);
    }
}

/*
 *----------------------------------------------------------------------
 *
 * GetVariableIndex --
 *
 *	Utility routine to get a test variable index from the command line.
 *
 * Results:
 *	A standard Tcl object result.
 *
 * Side effects:
 *	None.
 *
 *----------------------------------------------------------------------
 */

static int
GetVariableIndex(
    Tcl_Interp *interp,		/* Interpreter for error reporting. */
    const char *string,		/* String containing a variable index
				 * specified as a nonnegative number less than
				 * NUMBER_OF_OBJECT_VARS. */
    int *indexPtr)		/* Place to store converted result. */
{
    int index;

    if (Tcl_GetInt(interp, string, &index) != TCL_OK) {
	return TCL_ERROR;
    }
    if (index < 0 || index >= NUMBER_OF_OBJECT_VARS) {
	Tcl_ResetResult(interp);
	Tcl_AppendToObj(Tcl_GetObjResult(interp), "bad variable index", -1);
	return TCL_ERROR;
    }

    *indexPtr = index;
    return TCL_OK;
}

/*
 *----------------------------------------------------------------------
 *
 * CheckIfVarUnset --
 *
 *	Utility function that checks whether a test variable is readable:
 *	i.e., that varPtr[varIndex] is non-NULL.
 *
 * Results:
 *	1 if the test variable is unset (NULL); 0 otherwise.
 *
 * Side effects:
 *	Sets the interpreter result to an error message if the variable is
 *	unset (NULL).
 *
 *----------------------------------------------------------------------
 */

static int
CheckIfVarUnset(
    Tcl_Interp *interp,		/* Interpreter for error reporting. */
    int varIndex)		/* Index of the test variable to check. */
{
    if (varPtr[varIndex] == NULL) {
	char buf[32 + TCL_INTEGER_SPACE];

	sprintf(buf, "variable %d is unset (NULL)", varIndex);
	Tcl_ResetResult(interp);
	Tcl_AppendToObj(Tcl_GetObjResult(interp), buf, -1);
	return 1;
    }
    return 0;
}

/*
 * Local Variables:
 * mode: c
 * c-basic-offset: 4
 * fill-column: 78
 * End:
 */<|MERGE_RESOLUTION|>--- conflicted
+++ resolved
@@ -12,11 +12,6 @@
  *
  * See the file "license.terms" for information on usage and redistribution of
  * this file, and for a DISCLAIMER OF ALL WARRANTIES.
-<<<<<<< HEAD
- *
- * RCS: @(#) $Id: tclTestObj.c,v 1.38 2010/03/18 20:34:48 dgp Exp $
-=======
->>>>>>> 9ef2ab9b
  */
 
 #ifndef USE_TCL_STUBS
