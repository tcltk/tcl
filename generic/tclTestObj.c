/*
 * tclTestObj.c --
 *
 *	This file contains C command functions for the additional Tcl commands
 *	that are used for testing implementations of the Tcl object types.
 *	These commands are not normally included in Tcl applications; they're
 *	only used for testing.
 *
 * Copyright © 1995-1998 Sun Microsystems, Inc.
 * Copyright © 1999 Scriptics Corporation.
 * Copyright © 2005 Kevin B. Kenny.  All rights reserved.
 *
 * See the file "license.terms" for information on usage and redistribution of
 * this file, and for a DISCLAIMER OF ALL WARRANTIES.
 */

#undef BUILD_tcl
#ifndef USE_TCL_STUBS
#   define USE_TCL_STUBS
#endif
#define TCLBOOLWARNING(boolPtr) /* needed here because we compile with -Wc++-compat */
#include "tclInt.h"
#ifdef TCL_WITH_EXTERNAL_TOMMATH
#   include "tommath.h"
#else
#   include "tclTomMath.h"
#endif
#include "tclStringRep.h"

#include <assert.h>

/*
 * Forward declarations for functions defined later in this file:
 */

static int		CheckIfVarUnset(Tcl_Interp *interp, Tcl_Obj **varPtr, Tcl_Size varIndex);
static int		GetVariableIndex(Tcl_Interp *interp,
			    Tcl_Obj *obj, Tcl_Size *indexPtr);
static void		SetVarToObj(Tcl_Obj **varPtr, Tcl_Size varIndex, Tcl_Obj *objPtr);
static Tcl_ObjCmdProc	TestbignumobjCmd;
static Tcl_ObjCmdProc	TestbooleanobjCmd;
static Tcl_ObjCmdProc	TestdoubleobjCmd;
static Tcl_ObjCmdProc	TestindexobjCmd;
static Tcl_ObjCmdProc	TestintobjCmd;
static Tcl_ObjCmdProc	TestlistobjCmd;
static Tcl_ObjCmdProc	TestobjCmd;
static Tcl_ObjCmdProc	TeststringobjCmd;
static Tcl_ObjCmdProc	TestbigdataCmd;
static Tcl_ObjCmdProc	TestisemptyCmd;

#define VARPTR_KEY "TCLOBJTEST_VARPTR"
#define NUMBER_OF_OBJECT_VARS 20

static void
VarPtrDeleteProc(
    void *clientData,
    TCL_UNUSED(Tcl_Interp *))
{
    int i;
    Tcl_Obj **varPtr = (Tcl_Obj **) clientData;
    for (i = 0;  i < NUMBER_OF_OBJECT_VARS;  i++) {
	if (varPtr[i]) {
	    Tcl_DecrRefCount(varPtr[i]);
	}
    }
    Tcl_Free(varPtr);
}

static Tcl_Obj **
GetVarPtr(
    Tcl_Interp *interp)
{
    Tcl_InterpDeleteProc *proc;

    return (Tcl_Obj **) Tcl_GetAssocData(interp, VARPTR_KEY, &proc);
}

/*
 *----------------------------------------------------------------------
 *
 * TclObjTest_Init --
 *
 *	This function creates additional commands that are used to test the
 *	Tcl object support.
 *
 * Results:
 *	Returns a standard Tcl completion code, and leaves an error
 *	message in the interp's result if an error occurs.
 *
 * Side effects:
 *	Creates and registers several new testing commands.
 *
 *----------------------------------------------------------------------
 */

int
TclObjTest_Init(
    Tcl_Interp *interp)
{
    int i;
    /*
     * An array of Tcl_Obj pointers used in the commands that operate on or get
     * the values of Tcl object-valued variables. varPtr[i] is the i-th variable's
     * Tcl_Obj *.
     */
    Tcl_Obj **varPtr;

#ifndef TCL_WITH_EXTERNAL_TOMMATH
    if (Tcl_TomMath_InitStubs(interp, "9.0-") == NULL) {
	return TCL_ERROR;
    }
#endif
    varPtr = (Tcl_Obj **)Tcl_Alloc(NUMBER_OF_OBJECT_VARS * sizeof(varPtr[0]));
    if (!varPtr) {
	return TCL_ERROR;
    }
    Tcl_SetAssocData(interp, VARPTR_KEY, VarPtrDeleteProc, varPtr);
    for (i = 0;  i < NUMBER_OF_OBJECT_VARS;  i++) {
	varPtr[i] = NULL;
    }

    Tcl_CreateObjCommand(interp, "testbignumobj", TestbignumobjCmd,
	    NULL, NULL);
    Tcl_CreateObjCommand(interp, "testbooleanobj", TestbooleanobjCmd,
	    NULL, NULL);
    Tcl_CreateObjCommand(interp, "testdoubleobj", TestdoubleobjCmd,
	    NULL, NULL);
    Tcl_CreateObjCommand(interp, "testintobj", TestintobjCmd,
	    NULL, NULL);
    Tcl_CreateObjCommand(interp, "testindexobj", TestindexobjCmd,
	    NULL, NULL);
    Tcl_CreateObjCommand(interp, "testlistobj", TestlistobjCmd,
	    NULL, NULL);
    Tcl_CreateObjCommand(interp, "testobj", TestobjCmd, NULL, NULL);
    Tcl_CreateObjCommand(interp, "teststringobj", TeststringobjCmd,
	    NULL, NULL);
    Tcl_CreateObjCommand(interp, "testisempty", TestisemptyCmd,
	    NULL, NULL);
    if (sizeof(Tcl_Size) == sizeof(Tcl_WideInt)) {
	Tcl_CreateObjCommand(interp, "testbigdata", TestbigdataCmd,
		NULL, NULL);
    }
    return TCL_OK;
}

/*
 *----------------------------------------------------------------------
 *
 * TestbignumobjCmd --
 *
 *	This function implements the "testbignumobj" command.  It is used
 *	to exercise the bignum Tcl object type implementation.
 *
 * Results:
 *	Returns a standard Tcl object result.
 *
 * Side effects:
 *	Creates and frees bignum objects; converts objects to have bignum
 *	type.
 *
 *----------------------------------------------------------------------
 */

static int
TestbignumobjCmd(
    TCL_UNUSED(void *),
    Tcl_Interp *interp,		/* Tcl interpreter */
    int objc,			/* Argument count */
    Tcl_Obj *const objv[])	/* Argument vector */
{
    static const char *const subcmds[] = {
	"set", "get", "mult10", "div10", "iseven", "radixsize", NULL
    };
    enum options {
	BIGNUM_SET, BIGNUM_GET, BIGNUM_MULT10, BIGNUM_DIV10, BIGNUM_ISEVEN,
	BIGNUM_RADIXSIZE
    } idx;
    int index;
    Tcl_Size varIndex;
    const char *string;
    mp_int bignumValue;
    Tcl_Obj **varPtr;

    if (objc < 3) {
	Tcl_WrongNumArgs(interp, 1, objv, "option ?arg ...?");
	return TCL_ERROR;
    }
    if (Tcl_GetIndexFromObj(interp, objv[1], subcmds, "option", 0,
	    &idx) != TCL_OK) {
	return TCL_ERROR;
    }
    if (GetVariableIndex(interp, objv[2], &varIndex) != TCL_OK) {
	return TCL_ERROR;
    }
    varPtr = GetVarPtr(interp);

    switch (idx) {
    case BIGNUM_SET:
	if (objc != 4) {
	    Tcl_WrongNumArgs(interp, 2, objv, "var value");
	    return TCL_ERROR;
	}
	string = Tcl_GetString(objv[3]);
	if (mp_init(&bignumValue) != MP_OKAY) {
	    Tcl_SetObjResult(interp, Tcl_NewStringObj(
		    "error in mp_init", -1));
	    return TCL_ERROR;
	}
	if (mp_read_radix(&bignumValue, string, 10) != MP_OKAY) {
	    mp_clear(&bignumValue);
	    Tcl_SetObjResult(interp, Tcl_NewStringObj(
		    "error in mp_read_radix", -1));
	    return TCL_ERROR;
	}

	/*
	 * If the object currently bound to the variable with index varIndex
	 * has ref count 1 (i.e. the object is unshared) we can modify that
	 * object directly.  Otherwise, if RC>1 (i.e. the object is shared),
	 * we must create a new object to modify/set and decrement the old
	 * formerly-shared object's ref count. This is "copy on write".
	 */

	if ((varPtr[varIndex] != NULL) && !Tcl_IsShared(varPtr[varIndex])) {
	    Tcl_SetBignumObj(varPtr[varIndex], &bignumValue);
	} else {
	    SetVarToObj(varPtr, varIndex, Tcl_NewBignumObj(&bignumValue));
	}
	break;

    case BIGNUM_GET:
	if (objc != 3) {
	    Tcl_WrongNumArgs(interp, 2, objv, "varIndex");
	    return TCL_ERROR;
	}
	if (CheckIfVarUnset(interp, varPtr,varIndex)) {
	    return TCL_ERROR;
	}
	break;

    case BIGNUM_MULT10:
	if (objc != 3) {
	    Tcl_WrongNumArgs(interp, 2, objv, "varIndex");
	    return TCL_ERROR;
	}
	if (CheckIfVarUnset(interp, varPtr,varIndex)) {
	    return TCL_ERROR;
	}
	if (Tcl_GetBignumFromObj(interp, varPtr[varIndex],
		&bignumValue) != TCL_OK) {
	    return TCL_ERROR;
	}
	if (mp_mul_d(&bignumValue, 10, &bignumValue) != MP_OKAY) {
	    mp_clear(&bignumValue);
	    Tcl_SetObjResult(interp, Tcl_NewStringObj(
		    "error in mp_mul_d", -1));
	    return TCL_ERROR;
	}
	if (!Tcl_IsShared(varPtr[varIndex])) {
	    Tcl_SetBignumObj(varPtr[varIndex], &bignumValue);
	} else {
	    SetVarToObj(varPtr, varIndex, Tcl_NewBignumObj(&bignumValue));
	}
	break;

    case BIGNUM_DIV10:
	if (objc != 3) {
	    Tcl_WrongNumArgs(interp, 2, objv, "varIndex");
	    return TCL_ERROR;
	}
	if (CheckIfVarUnset(interp, varPtr,varIndex)) {
	    return TCL_ERROR;
	}
	if (Tcl_GetBignumFromObj(interp, varPtr[varIndex],
		&bignumValue) != TCL_OK) {
	    return TCL_ERROR;
	}
	if (mp_div_d(&bignumValue, 10, &bignumValue, NULL) != MP_OKAY) {
	    mp_clear(&bignumValue);
	    Tcl_SetObjResult(interp, Tcl_NewStringObj(
		    "error in mp_div_d", -1));
	    return TCL_ERROR;
	}
	if (!Tcl_IsShared(varPtr[varIndex])) {
	    Tcl_SetBignumObj(varPtr[varIndex], &bignumValue);
	} else {
	    SetVarToObj(varPtr, varIndex, Tcl_NewBignumObj(&bignumValue));
	}
	break;

    case BIGNUM_ISEVEN:
	if (objc != 3) {
	    Tcl_WrongNumArgs(interp, 2, objv, "varIndex");
	    return TCL_ERROR;
	}
	if (CheckIfVarUnset(interp, varPtr,varIndex)) {
	    return TCL_ERROR;
	}
	if (Tcl_GetBignumFromObj(interp, varPtr[varIndex],
		&bignumValue) != TCL_OK) {
	    return TCL_ERROR;
	}
	if (mp_mod_2d(&bignumValue, 1, &bignumValue) != MP_OKAY) {
	    mp_clear(&bignumValue);
	    Tcl_SetObjResult(interp, Tcl_NewStringObj(
		    "error in mp_mod_2d", -1));
	    return TCL_ERROR;
	}
	if (!Tcl_IsShared(varPtr[varIndex])) {
	    Tcl_SetBooleanObj(varPtr[varIndex], mp_iszero(&bignumValue));
	} else {
	    SetVarToObj(varPtr, varIndex, Tcl_NewBooleanObj(mp_iszero(&bignumValue)));
	}
	mp_clear(&bignumValue);
	break;

    case BIGNUM_RADIXSIZE:
	if (objc != 3) {
	    Tcl_WrongNumArgs(interp, 2, objv, "varIndex");
	    return TCL_ERROR;
	}
	if (CheckIfVarUnset(interp, varPtr,varIndex)) {
	    return TCL_ERROR;
	}
	if (Tcl_GetBignumFromObj(interp, varPtr[varIndex],
		&bignumValue) != TCL_OK) {
	    return TCL_ERROR;
	}
	if (mp_radix_size(&bignumValue, 10, &index) != MP_OKAY) {
	    return TCL_ERROR;
	}
	if (!Tcl_IsShared(varPtr[varIndex])) {
	    Tcl_SetWideIntObj(varPtr[varIndex], index);
	} else {
	    SetVarToObj(varPtr, varIndex, Tcl_NewWideIntObj(index));
	}
	mp_clear(&bignumValue);
	break;
    }

    Tcl_SetObjResult(interp, varPtr[varIndex]);
    return TCL_OK;
}

/*
 *----------------------------------------------------------------------
 *
 * TestbooleanobjCmd --
 *
 *	This function implements the "testbooleanobj" command.  It is used to
 *	test the boolean Tcl object type implementation.
 *
 * Results:
 *	A standard Tcl object result.
 *
 * Side effects:
 *	Creates and frees boolean objects, and also converts objects to
 *	have boolean type.
 *
 *----------------------------------------------------------------------
 */

static int
TestbooleanobjCmd(
    TCL_UNUSED(void *),
    Tcl_Interp *interp,		/* Current interpreter. */
    int objc,			/* Number of arguments. */
    Tcl_Obj *const objv[])	/* Argument objects. */
{
    Tcl_Size varIndex;
    int boolValue;
    const char *subCmd;
    Tcl_Obj **varPtr;

    if (objc < 3) {
	wrongNumArgs:
	Tcl_WrongNumArgs(interp, 1, objv, "option arg ?arg ...?");
	return TCL_ERROR;
    }

    if (GetVariableIndex(interp, objv[2], &varIndex) != TCL_OK) {
	return TCL_ERROR;
    }

    varPtr = GetVarPtr(interp);

    subCmd = Tcl_GetString(objv[1]);
    if (strcmp(subCmd, "set") == 0) {
	if (objc != 4) {
	    goto wrongNumArgs;
	}
	if (Tcl_GetBooleanFromObj(interp, objv[3], &boolValue) != TCL_OK) {
	    return TCL_ERROR;
	}

	/*
	 * If the object currently bound to the variable with index varIndex
	 * has ref count 1 (i.e. the object is unshared) we can modify that
	 * object directly. Otherwise, if RC>1 (i.e. the object is shared),
	 * we must create a new object to modify/set and decrement the old
	 * formerly-shared object's ref count. This is "copy on write".
	 */

	if ((varPtr[varIndex] != NULL) && !Tcl_IsShared(varPtr[varIndex])) {
	    Tcl_SetBooleanObj(varPtr[varIndex], boolValue);
	} else {
	    SetVarToObj(varPtr, varIndex, Tcl_NewBooleanObj(boolValue));
	}
	Tcl_SetObjResult(interp, varPtr[varIndex]);
    } else if (strcmp(subCmd, "get") == 0) {
	if (objc != 3) {
	    goto wrongNumArgs;
	}
	if (CheckIfVarUnset(interp, varPtr,varIndex)) {
	    return TCL_ERROR;
	}
	Tcl_SetObjResult(interp, varPtr[varIndex]);
    } else if (strcmp(subCmd, "not") == 0) {
	if (objc != 3) {
	    goto wrongNumArgs;
	}
	if (CheckIfVarUnset(interp, varPtr,varIndex)) {
	    return TCL_ERROR;
	}
	if (Tcl_GetBooleanFromObj(interp, varPtr[varIndex],
		&boolValue) != TCL_OK) {
	    return TCL_ERROR;
	}
	if (!Tcl_IsShared(varPtr[varIndex])) {
	    Tcl_SetBooleanObj(varPtr[varIndex], !boolValue);
	} else {
	    SetVarToObj(varPtr, varIndex, Tcl_NewBooleanObj(!boolValue));
	}
	Tcl_SetObjResult(interp, varPtr[varIndex]);
    } else {
	Tcl_AppendStringsToObj(Tcl_GetObjResult(interp),
		"bad option \"", Tcl_GetString(objv[1]),
		"\": must be set, get, or not", (char *)NULL);
	return TCL_ERROR;
    }
    return TCL_OK;
}

/*
 *----------------------------------------------------------------------
 *
 * TestdoubleobjCmd --
 *
 *	This function implements the "testdoubleobj" command.  It is used to
 *	test the double-precision floating point Tcl object type
 *	implementation.
 *
 * Results:
 *	A standard Tcl object result.
 *
 * Side effects:
 *	Creates and frees double objects, and also converts objects to
 *	have double type.
 *
 *----------------------------------------------------------------------
 */

static int
TestdoubleobjCmd(
    TCL_UNUSED(void *),
    Tcl_Interp *interp,		/* Current interpreter. */
    int objc,			/* Number of arguments. */
    Tcl_Obj *const objv[])	/* Argument objects. */
{
    Tcl_Size varIndex;
    double doubleValue;
    const char *subCmd;
    Tcl_Obj **varPtr;

    if (objc < 3) {
	wrongNumArgs:
	Tcl_WrongNumArgs(interp, 1, objv, "option arg ?arg ...?");
	return TCL_ERROR;
    }

    varPtr = GetVarPtr(interp);

    if (GetVariableIndex(interp, objv[2], &varIndex) != TCL_OK) {
	return TCL_ERROR;
    }

    subCmd = Tcl_GetString(objv[1]);
    if (strcmp(subCmd, "set") == 0) {
	if (objc != 4) {
	    goto wrongNumArgs;
	}
	if (Tcl_GetDouble(interp, Tcl_GetString(objv[3]), &doubleValue) != TCL_OK) {
	    return TCL_ERROR;
	}

	/*
	 * If the object currently bound to the variable with index varIndex
	 * has ref count 1 (i.e. the object is unshared) we can modify that
	 * object directly. Otherwise, if RC>1 (i.e. the object is shared), we
	 * must create a new object to modify/set and decrement the old
	 * formerly-shared object's ref count. This is "copy on write".
	 */

	if ((varPtr[varIndex] != NULL) && !Tcl_IsShared(varPtr[varIndex])) {
	    Tcl_SetDoubleObj(varPtr[varIndex], doubleValue);
	} else {
	    SetVarToObj(varPtr, varIndex, Tcl_NewDoubleObj(doubleValue));
	}
	Tcl_SetObjResult(interp, varPtr[varIndex]);
    } else if (strcmp(subCmd, "get") == 0) {
	if (objc != 3) {
	    goto wrongNumArgs;
	}
	if (CheckIfVarUnset(interp, varPtr,varIndex)) {
	    return TCL_ERROR;
	}
	Tcl_SetObjResult(interp, varPtr[varIndex]);
    } else if (strcmp(subCmd, "mult10") == 0) {
	if (objc != 3) {
	    goto wrongNumArgs;
	}
	if (CheckIfVarUnset(interp, varPtr,varIndex)) {
	    return TCL_ERROR;
	}
	if (Tcl_GetDoubleFromObj(interp, varPtr[varIndex],
		&doubleValue) != TCL_OK) {
	    return TCL_ERROR;
	}
	if (!Tcl_IsShared(varPtr[varIndex])) {
	    Tcl_SetDoubleObj(varPtr[varIndex], doubleValue * 10.0);
	} else {
	    SetVarToObj(varPtr, varIndex, Tcl_NewDoubleObj(doubleValue * 10.0));
	}
	Tcl_SetObjResult(interp, varPtr[varIndex]);
    } else if (strcmp(subCmd, "div10") == 0) {
	if (objc != 3) {
	    goto wrongNumArgs;
	}
	if (CheckIfVarUnset(interp, varPtr,varIndex)) {
	    return TCL_ERROR;
	}
	if (Tcl_GetDoubleFromObj(interp, varPtr[varIndex],
		&doubleValue) != TCL_OK) {
	    return TCL_ERROR;
	}
	if (!Tcl_IsShared(varPtr[varIndex])) {
	    Tcl_SetDoubleObj(varPtr[varIndex], doubleValue / 10.0);
	} else {
	    SetVarToObj(varPtr, varIndex, Tcl_NewDoubleObj(doubleValue / 10.0));
	}
	Tcl_SetObjResult(interp, varPtr[varIndex]);
    } else {
	Tcl_AppendStringsToObj(Tcl_GetObjResult(interp),
		"bad option \"", Tcl_GetString(objv[1]),
		"\": must be set, get, mult10, or div10", (char *)NULL);
	return TCL_ERROR;
    }
    return TCL_OK;
}

/*
 *----------------------------------------------------------------------
 *
 * TestindexobjCmd --
 *
 *	This function implements the "testindexobj" command. It is used to
 *	test the index Tcl object type implementation.
 *
 * Results:
 *	A standard Tcl object result.
 *
 * Side effects:
 *	Creates and frees int objects, and also converts objects to
 *	have int type.
 *
 *----------------------------------------------------------------------
 */

static int
TestindexobjCmd(
    TCL_UNUSED(void *),
    Tcl_Interp *interp,		/* Current interpreter. */
    int objc,			/* Number of arguments. */
    Tcl_Obj *const objv[])	/* Argument objects. */
{
    int allowAbbrev, index, setError, i, result;
    Tcl_Size index2;
    const char **argv;
    static const char *const tablePtr[] = {"a", "b", "check", NULL};

    /*
     * Keep this structure declaration in sync with tclIndexObj.c
     */
    struct IndexRep {
	void *tablePtr;		/* Pointer to the table of strings. */
	Tcl_Size offset;	/* Offset between table entries. */
	Tcl_Size index;		/* Selected index into table. */
    } *indexRep;

    if ((objc == 3) && (strcmp(Tcl_GetString(objv[1]),
	    "check") == 0)) {
	/*
	 * This code checks to be sure that the results of Tcl_GetIndexFromObj
	 * are properly cached in the object and returned on subsequent
	 * lookups.
	 */

	if (Tcl_GetIntForIndex(interp, objv[2], TCL_INDEX_NONE, &index2) != TCL_OK) {
	    return TCL_ERROR;
	}

	Tcl_GetIndexFromObj(NULL, objv[1], tablePtr, "token", 0, &index);
	indexRep = (struct IndexRep *)objv[1]->internalRep.twoPtrValue.ptr1;
	indexRep->index = index2;
	result = Tcl_GetIndexFromObj(NULL, objv[1],
		tablePtr, "token", 0, &index);
	if (result == TCL_OK) {
	    Tcl_SetWideIntObj(Tcl_GetObjResult(interp), index);
	}
	return result;
    }

    if (objc < 5) {
	Tcl_AppendToObj(Tcl_GetObjResult(interp), "wrong # args", -1);
	return TCL_ERROR;
    }

    if (Tcl_GetBooleanFromObj(interp, objv[1], &setError) != TCL_OK) {
	return TCL_ERROR;
    }
    if (Tcl_GetBooleanFromObj(interp, objv[2], &allowAbbrev) != TCL_OK) {
	return TCL_ERROR;
    }

    argv = (const char **)Tcl_Alloc((objc-3) * sizeof(char *));
    for (i = 4; i < objc; i++) {
	argv[i-4] = Tcl_GetString(objv[i]);
    }
    argv[objc-4] = NULL;

    result = Tcl_GetIndexFromObj((setError? interp : NULL), objv[3],
	    argv, "token", TCL_INDEX_TEMP_TABLE|(allowAbbrev? 0 : TCL_EXACT),
	    &index);
    Tcl_Free((void *)argv);
    if (result == TCL_OK) {
	Tcl_SetWideIntObj(Tcl_GetObjResult(interp), index);
    }
    return result;
}

/*
 *----------------------------------------------------------------------
 *
 * TestintobjCmd --
 *
 *	This function implements the "testintobj" command. It is used to
 *	test the int Tcl object type implementation.
 *
 * Results:
 *	A standard Tcl object result.
 *
 * Side effects:
 *	Creates and frees int objects, and also converts objects to
 *	have int type.
 *
 *----------------------------------------------------------------------
 */

static int
TestintobjCmd(
    TCL_UNUSED(void *),
    Tcl_Interp *interp,		/* Current interpreter. */
    int objc,			/* Number of arguments. */
    Tcl_Obj *const objv[])	/* Argument objects. */
{
    Tcl_Size varIndex;
#if (INT_MAX != LONG_MAX)   /* int is not the same size as long */
    int i;
#endif
    Tcl_WideInt wideValue;
    const char *subCmd;
    Tcl_Obj **varPtr;

    if (objc < 3) {
	wrongNumArgs:
	Tcl_WrongNumArgs(interp, 1, objv, "option arg ?arg ...?");
	return TCL_ERROR;
    }

    varPtr = GetVarPtr(interp);
    if (GetVariableIndex(interp, objv[2], &varIndex) != TCL_OK) {
	return TCL_ERROR;
    }

    subCmd = Tcl_GetString(objv[1]);
    if (strcmp(subCmd, "set") == 0) {
	if (objc != 4) {
	    goto wrongNumArgs;
	}
	if (Tcl_GetWideIntFromObj(interp, objv[3], &wideValue) != TCL_OK) {
	    return TCL_ERROR;
	}

	/*
	 * If the object currently bound to the variable with index varIndex
	 * has ref count 1 (i.e. the object is unshared) we can modify that
	 * object directly. Otherwise, if RC>1 (i.e. the object is shared), we
	 * must create a new object to modify/set and decrement the old
	 * formerly-shared object's ref count. This is "copy on write".
	 */

	if ((varPtr[varIndex] != NULL) && !Tcl_IsShared(varPtr[varIndex])) {
	    Tcl_SetWideIntObj(varPtr[varIndex], wideValue);
	} else {
	    SetVarToObj(varPtr, varIndex, Tcl_NewWideIntObj(wideValue));
	}
	Tcl_SetObjResult(interp, varPtr[varIndex]);
    } else if (strcmp(subCmd, "set2") == 0) { /* doesn't set result */
	if (objc != 4) {
	    goto wrongNumArgs;
	}
	if (Tcl_GetWideIntFromObj(interp, objv[3], &wideValue) != TCL_OK) {
	    return TCL_ERROR;
	}
	if ((varPtr[varIndex] != NULL) && !Tcl_IsShared(varPtr[varIndex])) {
	    Tcl_SetWideIntObj(varPtr[varIndex], wideValue);
	} else {
	    SetVarToObj(varPtr, varIndex, Tcl_NewWideIntObj(wideValue));
	}
    } else if (strcmp(subCmd, "setint") == 0) {
	if (objc != 4) {
	    goto wrongNumArgs;
	}
	if (Tcl_GetWideIntFromObj(interp, objv[3], &wideValue) != TCL_OK) {
	    return TCL_ERROR;
	}
	if ((varPtr[varIndex] != NULL) && !Tcl_IsShared(varPtr[varIndex])) {
	    Tcl_SetWideIntObj(varPtr[varIndex], wideValue);
	} else {
	    SetVarToObj(varPtr, varIndex, Tcl_NewWideIntObj(wideValue));
	}
	Tcl_SetObjResult(interp, varPtr[varIndex]);
    } else if (strcmp(subCmd, "setmax") == 0) {
	Tcl_WideInt maxWide = WIDE_MAX;
	if (objc != 3) {
	    goto wrongNumArgs;
	}
	if ((varPtr[varIndex] != NULL) && !Tcl_IsShared(varPtr[varIndex])) {
	    Tcl_SetWideIntObj(varPtr[varIndex], maxWide);
	} else {
	    SetVarToObj(varPtr, varIndex, Tcl_NewWideIntObj(maxWide));
	}
    } else if (strcmp(subCmd, "ismax") == 0) {
	if (objc != 3) {
	    goto wrongNumArgs;
	}
	if (CheckIfVarUnset(interp, varPtr,varIndex)) {
	    return TCL_ERROR;
	}
	if (Tcl_GetWideIntFromObj(interp, varPtr[varIndex], &wideValue) != TCL_OK) {
	    return TCL_ERROR;
	}
	Tcl_AppendToObj(Tcl_GetObjResult(interp),
		((wideValue == WIDE_MAX)? "1" : "0"), -1);
    } else if (strcmp(subCmd, "get") == 0) {
	if (objc != 3) {
	    goto wrongNumArgs;
	}
	if (CheckIfVarUnset(interp, varPtr,varIndex)) {
	    return TCL_ERROR;
	}
	Tcl_SetObjResult(interp, varPtr[varIndex]);
    } else if (strcmp(subCmd, "get2") == 0) {
	if (objc != 3) {
	    goto wrongNumArgs;
	}
	if (CheckIfVarUnset(interp, varPtr,varIndex)) {
	    return TCL_ERROR;
	}
	Tcl_AppendToObj(Tcl_GetObjResult(interp), Tcl_GetString(varPtr[varIndex]), -1);
    } else if (strcmp(subCmd, "inttoobigtest") == 0) {
	/*
	 * If long ints have more bits than ints on this platform, verify that
	 * Tcl_GetIntFromObj returns an error if the long int held in an
	 * integer object's internal representation is too large to fit in an
	 * int.
	 */

	if (objc != 3) {
	    goto wrongNumArgs;
	}
#if (INT_MAX == LONG_MAX)   /* int is same size as long int */
	Tcl_AppendToObj(Tcl_GetObjResult(interp), "1", -1);
#else
	if ((varPtr[varIndex] != NULL) && !Tcl_IsShared(varPtr[varIndex])) {
	    Tcl_SetWideIntObj(varPtr[varIndex], LONG_MAX);
	} else {
	    SetVarToObj(varPtr, varIndex, Tcl_NewWideIntObj(LONG_MAX));
	}
	if (Tcl_GetIntFromObj(interp, varPtr[varIndex], &i) != TCL_OK) {
	    Tcl_ResetResult(interp);
	    Tcl_AppendToObj(Tcl_GetObjResult(interp), "1", -1);
	    return TCL_OK;
	}
	Tcl_AppendToObj(Tcl_GetObjResult(interp), "0", -1);
#endif
    } else if (strcmp(subCmd, "mult10") == 0) {
	if (objc != 3) {
	    goto wrongNumArgs;
	}
	if (CheckIfVarUnset(interp, varPtr,varIndex)) {
	    return TCL_ERROR;
	}
	if (Tcl_GetWideIntFromObj(interp, varPtr[varIndex],
		&wideValue) != TCL_OK) {
	    return TCL_ERROR;
	}
	if (!Tcl_IsShared(varPtr[varIndex])) {
	    Tcl_SetWideIntObj(varPtr[varIndex], wideValue * 10);
	} else {
	    SetVarToObj(varPtr, varIndex, Tcl_NewWideIntObj(wideValue * 10));
	}
	Tcl_SetObjResult(interp, varPtr[varIndex]);
    } else if (strcmp(subCmd, "div10") == 0) {
	if (objc != 3) {
	    goto wrongNumArgs;
	}
	if (CheckIfVarUnset(interp, varPtr,varIndex)) {
	    return TCL_ERROR;
	}
	if (Tcl_GetWideIntFromObj(interp, varPtr[varIndex],
		&wideValue) != TCL_OK) {
	    return TCL_ERROR;
	}
	if (!Tcl_IsShared(varPtr[varIndex])) {
	    Tcl_SetWideIntObj(varPtr[varIndex], wideValue / 10);
	} else {
	    SetVarToObj(varPtr, varIndex, Tcl_NewWideIntObj(wideValue / 10));
	}
	Tcl_SetObjResult(interp, varPtr[varIndex]);
    } else {
	Tcl_AppendStringsToObj(Tcl_GetObjResult(interp),
		"bad option \"", Tcl_GetString(objv[1]),
		"\": must be set, get, get2, mult10, or div10", (char *)NULL);
	return TCL_ERROR;
    }
    return TCL_OK;
}

/*
 *-----------------------------------------------------------------------------
 *
 * TestlistobjCmd --
 *
 *	This function implements the 'testlistobj' command. It is used to
 *	test a few possible corner cases in list object manipulation from
 *	C code that cannot occur at the Tcl level.
 *
 *      Following new commands are added for 9.0 as regression tests for
 *      memory leaks and use-after-free. Unlike 8.6, 9.0 has multiple internal
 *      representations for lists.  It has to be ensured that corresponding
 *      implementations obey the invariants of the C list API. The script
 *      level tests do not suffice as Tcl list commands do not execute
 *      the same exact code path as the exported C API.
 *
 *      Note these new commands are only useful when Tcl is compiled with
 *      TCL_MEM_DEBUG defined.
 *
 *	indexmemcheck - loops calling Tcl_ListObjIndex on each element. This
 *	is to test that abstract lists returning elements do not depend
 *	on caller to free them. The test case should check allocated counts
 *      with the following sequence:
 *            set before <get memory counts>
 *            testobj set VARINDEX [list a b c] (or lseq etc.)
 *            testlistobj indexnoop VARINDEX
 *            testobj unset VARINDEX
 *            set after <get memory counts>
 *      after calling this command AND freeing the passed list. The targeted
 *      bug is if Tcl_LOI returns a ephemeral Tcl_Obj with no other reference
 *      resulting in a memory leak. Conversely, the command also checks
 *      that the Tcl_Obj returned by Tcl_LOI does not have a zero reference
 *      count since it is supposed to have at least one reference held
 *      by the list implementation. Returns a message in interp otherwise.
 *
 *      getelementsmemcheck - as above but for Tcl_ListObjGetElements

 *
 * Results:
 *	A standard Tcl object result.
 *
 * Side effects:
 *	Creates, manipulates and frees list objects.
 *
 *-----------------------------------------------------------------------------
 */

static int
TestlistobjCmd(
    TCL_UNUSED(void *),
    Tcl_Interp *interp,		/* Tcl interpreter */
    int objc,			/* Number of arguments */
    Tcl_Obj *const objv[])	/* Argument objects */
{
    /* Subcommands supported by this command */
    static const char* const subcommands[] = {
	"set",
	"get",
	"replace",
	"indexmemcheck",
	"getelementsmemcheck",
	"index",
	NULL
    };
    enum listobjCmdIndex {
	LISTOBJ_SET,
	LISTOBJ_GET,
	LISTOBJ_REPLACE,
	LISTOBJ_INDEXMEMCHECK,
	LISTOBJ_GETELEMENTSMEMCHECK,
	LISTOBJ_INDEX,
    } cmdIndex;

    Tcl_Size varIndex;		/* Variable number converted to binary */
    Tcl_Size first;		/* First index in the list */
    Tcl_Size count;		/* Count of elements in a list */
    Tcl_Obj **varPtr;
    Tcl_Size i, len;

    if (objc < 3) {
	Tcl_WrongNumArgs(interp, 1, objv, "option arg ?arg...?");
	return TCL_ERROR;
    }
    varPtr = GetVarPtr(interp);
    if (GetVariableIndex(interp, objv[2], &varIndex) != TCL_OK) {
	return TCL_ERROR;
    }
    if (Tcl_GetIndexFromObj(interp, objv[1], subcommands, "command",
			    0, &cmdIndex) != TCL_OK) {
	return TCL_ERROR;
    }
    switch(cmdIndex) {
    case LISTOBJ_SET:
	if ((varPtr[varIndex] != NULL) && !Tcl_IsShared(varPtr[varIndex])) {
	    Tcl_SetListObj(varPtr[varIndex], objc-3, objv+3);
	} else {
	    SetVarToObj(varPtr, varIndex, Tcl_NewListObj(objc-3, objv+3));
	}
	Tcl_SetObjResult(interp, varPtr[varIndex]);
	break;

    case LISTOBJ_GET:
	if (objc != 3) {
	    Tcl_WrongNumArgs(interp, 2, objv, "varIndex");
	    return TCL_ERROR;
	}
	if (CheckIfVarUnset(interp, varPtr,varIndex)) {
	    return TCL_ERROR;
	}
	Tcl_SetObjResult(interp, varPtr[varIndex]);
	break;

    case LISTOBJ_REPLACE:
	if (objc < 5) {
	    Tcl_WrongNumArgs(interp, 2, objv,
		    "varIndex start count ?element...?");
	    return TCL_ERROR;
	}
	if (Tcl_GetIntForIndex(interp, objv[3], TCL_INDEX_NONE, &first) != TCL_OK
	    || Tcl_GetIntForIndex(interp, objv[4], TCL_INDEX_NONE, &count) != TCL_OK) {
	    return TCL_ERROR;
	}
	if (Tcl_IsShared(varPtr[varIndex])) {
	    SetVarToObj(varPtr, varIndex, Tcl_DuplicateObj(varPtr[varIndex]));
	}
	Tcl_ResetResult(interp);
	return Tcl_ListObjReplace(interp, varPtr[varIndex], first, count,
		objc-5, objv+5);

    case LISTOBJ_INDEXMEMCHECK:
	if (objc != 3) {
	    Tcl_WrongNumArgs(interp, 2, objv, "varIndex");
	    return TCL_ERROR;
	}
	if (CheckIfVarUnset(interp, varPtr, varIndex)) {
	    return TCL_ERROR;
	}
	if (Tcl_ListObjLength(interp, varPtr[varIndex], &len) != TCL_OK) {
	    return TCL_ERROR;
	}
	for (i = 0; i < len; ++i) {
	    Tcl_Obj *objP;
	    if (Tcl_ListObjIndex(interp, varPtr[varIndex], i, &objP)
		!= TCL_OK) {
		return TCL_ERROR;
	    }
	    if (objP->refCount < 0) {
		Tcl_SetObjResult(interp, Tcl_NewStringObj(
			"Tcl_ListObjIndex returned object with ref count < 0",
			TCL_INDEX_NONE));
		/* Keep looping since we are also looping for leaks */
	    }
	    Tcl_BounceRefCount(objP);
	}
	break;

    case LISTOBJ_GETELEMENTSMEMCHECK:
	if (objc != 3) {
	    Tcl_WrongNumArgs(interp, 2, objv, "varIndex");
	    return TCL_ERROR;
	}
	if (CheckIfVarUnset(interp, varPtr, varIndex)) {
	    return TCL_ERROR;
	} else {
	    Tcl_Obj **elems;
	    if (Tcl_ListObjGetElements(interp, varPtr[varIndex], &len, &elems)
		!= TCL_OK) {
		return TCL_ERROR;
	    }
	    for (i = 0; i < len; ++i) {
		if (elems[i]->refCount <= 0) {
		    Tcl_SetObjResult(interp, Tcl_NewStringObj(
			    "Tcl_ListObjGetElements element has ref count <= 0",
			    TCL_INDEX_NONE));
		    break;
		}
	    }
	}
	break;
    case LISTOBJ_INDEX:
	/*
	 * Tcl_ListObjIndex semantics differ from lindex for out of bounds.
	 * Hence this explicit test.
	 */
	if (objc != 4) {
	    Tcl_WrongNumArgs(interp, 2, objv, "varIndex listIndex");
	    return TCL_ERROR;
	}
	if (Tcl_GetIntForIndex(interp, objv[3], TCL_INDEX_NONE, &first) != TCL_OK) {
	    return TCL_ERROR;
	} else {
	    Tcl_Obj *objP;
	    if (Tcl_ListObjIndex(interp, varPtr[varIndex], first, &objP) != TCL_OK) {
		return TCL_ERROR;
	    }
	    Tcl_SetObjResult(interp, objP ? objP : Tcl_NewStringObj("null", -1));
	}
	break;
    }
    return TCL_OK;
}

/*
 *----------------------------------------------------------------------
 *
 * TestobjCmd --
 *
 *	This function implements the "testobj" command. It is used to test
 *	the type-independent portions of the Tcl object type implementation.
 *
 * Results:
 *	A standard Tcl object result.
 *
 * Side effects:
 *	Creates and frees objects.
 *
 *----------------------------------------------------------------------
 */

static Tcl_Size V1TestListObjLength(TCL_UNUSED(Tcl_Obj *)) {
    return 100;
}

static int V1TestListObjIndex(
    TCL_UNUSED(Tcl_Interp *),
    TCL_UNUSED(Tcl_Obj *),
    TCL_UNUSED(Tcl_Size),
    Tcl_Obj **objPtr)
{
    *objPtr = Tcl_NewStringObj("This indexProc should never be accessed (bug: e58d7e19e9)", -1);
    return TCL_OK;
}

static const Tcl_ObjType v1TestListType = {
    "testlist",			/* name */
    NULL,			/* freeIntRepProc */
    NULL,			/* dupIntRepProc */
    NULL,			/* updateStringProc */
    NULL,			/* setFromAnyProc */
    offsetof(Tcl_ObjType, indexProc), /* This is a V1 objType, which doesn't have an indexProc */
    V1TestListObjLength,	/* always return 100, doesn't really matter */
    V1TestListObjIndex,		/* should never be accessed, because this objType = V1*/
    NULL, NULL, NULL, NULL, NULL, NULL
};


static
void
HugeUpdateString(
    TCL_UNUSED(Tcl_Obj *))
{
    /* Always returns NULL, as an indication that
     * room for its string representation cannot be allocated */
	return;
}

static const Tcl_ObjType hugeType = {
    "huge",			/* name */
    NULL,			/* freeIntRepProc */
    NULL,			/* dupIntRepProc */
    HugeUpdateString,		/* updateStringProc */
    NULL, 			/* setFromAnyProc */
	TCL_OBJTYPE_V0
};


static int
TestobjCmd(
    TCL_UNUSED(void *),
    Tcl_Interp *interp,		/* Current interpreter. */
    int objc,			/* Number of arguments. */
    Tcl_Obj *const objv[])	/* Argument objects. */
{
    Tcl_Size varIndex, destIndex;
    int i;
    const Tcl_ObjType *targetType;
    Tcl_Obj **varPtr;
    static const char *const subcommands[] = {
	"freeallvars", "bug3598580", "buge58d7e19e9",
	"types", "objtype", "newobj", "set",
<<<<<<< HEAD
	"objrefcount",
	"assign", "convert", "duplicate",
=======
	"assign", "convert", "duplicate", "huge",
>>>>>>> f7e801ae
	"invalidateStringRep", "refcount", "type",
	NULL
    };
    enum testobjCmdIndex {
	TESTOBJ_FREEALLVARS, TESTOBJ_BUG3598580, TESTOBJ_BUGE58D7E19E9,
	TESTOBJ_TYPES, TESTOBJ_OBJTYPE, TESTOBJ_NEWOBJ, TESTOBJ_SET,
<<<<<<< HEAD
	TESTOBJ_OBJREFCOUNT,
	TESTOBJ_ASSIGN, TESTOBJ_CONVERT, TESTOBJ_DUPLICATE,
=======
	TESTOBJ_ASSIGN, TESTOBJ_CONVERT, TESTOBJ_DUPLICATE, TESTOBJ_HUGE,
>>>>>>> f7e801ae
	TESTOBJ_INVALIDATESTRINGREP, TESTOBJ_REFCOUNT, TESTOBJ_TYPE,
    } cmdIndex;

    if (objc < 2) {
	wrongNumArgs:
	Tcl_WrongNumArgs(interp, 1, objv, "option arg ?arg ...?");
	return TCL_ERROR;
    }

    varPtr = GetVarPtr(interp);
    if (Tcl_GetIndexFromObj(
	    interp, objv[1], subcommands, "command", 0, &cmdIndex)
	!= TCL_OK) {
	return TCL_ERROR;
    }
    switch (cmdIndex) {
    case TESTOBJ_FREEALLVARS:
	if (objc != 2) {
	    goto wrongNumArgs;
	}
	for (i = 0;  i < NUMBER_OF_OBJECT_VARS;  i++) {
	    if (varPtr[i] != NULL) {
		Tcl_DecrRefCount(varPtr[i]);
		varPtr[i] = NULL;
	    }
	}
	return TCL_OK;
    case TESTOBJ_BUG3598580:
	if (objc != 2) {
	    goto wrongNumArgs;
	} else {
	    Tcl_Obj *listObjPtr, *elemObjPtr;
	    elemObjPtr = Tcl_NewWideIntObj(123);
	    listObjPtr = Tcl_NewListObj(1, &elemObjPtr);
	    /* Replace the single list element through itself, nonsense but
	     * legal. */
	    Tcl_ListObjReplace(interp, listObjPtr, 0, 1, 1, &elemObjPtr);
	    Tcl_SetObjResult(interp, listObjPtr);
	}
	return TCL_OK;
    case TESTOBJ_BUGE58D7E19E9:
	if (objc != 3) {
	    goto wrongNumArgs;
	} else {
	    Tcl_Obj *listObjPtr = Tcl_NewStringObj(Tcl_GetString(objv[2]), -1);
	    listObjPtr->typePtr = &v1TestListType;
	    Tcl_SetObjResult(interp, listObjPtr);
	}
	return TCL_OK;
    case TESTOBJ_TYPES:
	if (objc != 2) {
	    goto wrongNumArgs;
	} else {
	    Tcl_Obj *typesObj = Tcl_NewListObj(0, NULL);
	    Tcl_AppendAllObjTypes(interp, typesObj);
	    Tcl_SetObjResult(interp, typesObj);
	}
	return TCL_OK;
    case TESTOBJ_OBJTYPE:
	/*
	 * Return an object containing the name of the argument's type of
	 * internal rep. If none exists, return "none".
	 */

	if (objc != 3) {
	    goto wrongNumArgs;
	} else {
	    const char *typeName;

	    if (objv[2]->typePtr == NULL) {
		Tcl_SetObjResult(interp, Tcl_NewStringObj("none", -1));
	    } else {
		typeName = objv[2]->typePtr->name;
	    Tcl_SetObjResult(interp, Tcl_NewStringObj(typeName, -1));
	    }
	}
	return TCL_OK;
    case TESTOBJ_NEWOBJ:
	if (objc != 3) {
	    goto wrongNumArgs;
	}
	if (GetVariableIndex(interp, objv[2], &varIndex) != TCL_OK) {
	    return TCL_ERROR;
	}
	SetVarToObj(varPtr, varIndex, Tcl_NewObj());
	Tcl_SetObjResult(interp, varPtr[varIndex]);
	return TCL_OK;
    case TESTOBJ_SET:
	if (objc != 4) {
	    goto wrongNumArgs;
	}
	if (GetVariableIndex(interp, objv[2], &varIndex) != TCL_OK) {
	    return TCL_ERROR;
	}
	SetVarToObj(varPtr, varIndex, objv[3]);
	return TCL_OK;
<<<<<<< HEAD
    case TESTOBJ_OBJREFCOUNT:
	if (objc != 3) {
	    goto wrongNumArgs;
	} else {
	    Tcl_SetObjResult(interp, Tcl_NewWideIntObj(objv[2]->refCount));
	}
	return TCL_OK;

=======
    case TESTOBJ_HUGE: {
	    if (objc != 2) {
		goto wrongNumArgs;
	    }
	    Tcl_Obj *hugeObjPtr = Tcl_NewObj();
	    hugeObjPtr->typePtr = &hugeType;
	    hugeObjPtr->length = INT_MAX - 1;
	    hugeObjPtr->bytes = NULL;
	    Tcl_SetObjResult(interp, hugeObjPtr);
	}
	return TCL_OK;
>>>>>>> f7e801ae
    default:
	break;
    }

    /* All further commands expect an occupied varindex argument */
    if (objc < 3) {
	goto wrongNumArgs;
    }

    if (GetVariableIndex(interp, objv[2], &varIndex) != TCL_OK) {
	return TCL_ERROR;
    }
    if (CheckIfVarUnset(interp, varPtr, varIndex)) {
	return TCL_ERROR;
    }

    switch (cmdIndex) {
    case TESTOBJ_ASSIGN:
	if (objc != 4) {
	    goto wrongNumArgs;
	}
	if (GetVariableIndex(interp, objv[3], &destIndex) != TCL_OK) {
	    return TCL_ERROR;
	}
	SetVarToObj(varPtr, destIndex, varPtr[varIndex]);
	Tcl_SetObjResult(interp, varPtr[destIndex]);
	break;
    case TESTOBJ_CONVERT:
	if (objc != 4) {
	    goto wrongNumArgs;
	}
	if ((targetType = Tcl_GetObjType(Tcl_GetString(objv[3]))) == NULL) {
	    Tcl_AppendStringsToObj(Tcl_GetObjResult(interp),
		    "no type ", Tcl_GetString(objv[3]), " found", (char *)NULL);
	    return TCL_ERROR;
	}
	if (Tcl_ConvertToType(interp, varPtr[varIndex], targetType)
		!= TCL_OK) {
	    return TCL_ERROR;
	}
	Tcl_SetObjResult(interp, varPtr[varIndex]);
	break;
    case TESTOBJ_DUPLICATE:
	if (objc != 4) {
	    goto wrongNumArgs;
	}
	if (GetVariableIndex(interp, objv[3], &destIndex) != TCL_OK) {
	    return TCL_ERROR;
	}
	SetVarToObj(varPtr, destIndex, Tcl_DuplicateObj(varPtr[varIndex]));
	Tcl_SetObjResult(interp, varPtr[destIndex]);
	break;
    case TESTOBJ_INVALIDATESTRINGREP:
	if (objc != 3) {
	    goto wrongNumArgs;
	}
	Tcl_InvalidateStringRep(varPtr[varIndex]);
	Tcl_SetObjResult(interp, varPtr[varIndex]);
	break;
    case TESTOBJ_REFCOUNT:
	if (objc != 3) {
	    goto wrongNumArgs;
	}
	Tcl_SetObjResult(interp, Tcl_NewWideIntObj(varPtr[varIndex]->refCount));
	break;
    case TESTOBJ_TYPE:
	if (objc != 3) {
	    goto wrongNumArgs;
	}
	if (varPtr[varIndex]->typePtr == NULL) { /* a string! */
	    Tcl_AppendToObj(Tcl_GetObjResult(interp), "string", -1);
	} else {
	    Tcl_AppendToObj(Tcl_GetObjResult(interp),
		    varPtr[varIndex]->typePtr->name, -1);
	}
	break;
    default:
	break;
    }

    return TCL_OK;
}

/*
 *----------------------------------------------------------------------
 *
 * TeststringobjCmd --
 *
 *	This function implements the "teststringobj" command. It is used to
 *	test the string Tcl object type implementation.
 *
 * Results:
 *	A standard Tcl object result.
 *
 * Side effects:
 *	Creates and frees string objects, and also converts objects to
 *	have string type.
 *
 *----------------------------------------------------------------------
 */

static int
TeststringobjCmd(
    TCL_UNUSED(void *),
    Tcl_Interp *interp,		/* Current interpreter. */
    int objc,			/* Number of arguments. */
    Tcl_Obj *const objv[])	/* Argument objects. */
{
    Tcl_UniChar *unicode;
    Tcl_Size size, varIndex;
    int option, i;
    Tcl_Size length;
#define MAX_STRINGS 11
    const char *string, *strings[MAX_STRINGS+1];
    String *strPtr;
    Tcl_Obj **varPtr;
    static const char *const options[] = {
	"append", "appendstrings", "get", "get2", "length", "length2",
	"set", "set2", "setlength", "maxchars", "range", "appendself",
	"appendself2", "newunicode", NULL
    };

    if (objc < 3) {
	wrongNumArgs:
	Tcl_WrongNumArgs(interp, 1, objv, "option arg ?arg ...?");
	return TCL_ERROR;
    }

    varPtr = GetVarPtr(interp);
    if (GetVariableIndex(interp, objv[2], &varIndex) != TCL_OK) {
	return TCL_ERROR;
    }

    if (Tcl_GetIndexFromObj(interp, objv[1], options, "option", 0, &option)
	    != TCL_OK) {
	return TCL_ERROR;
    }
    switch (option) {
	case 0:				/* append */
	    if (objc != 5) {
		goto wrongNumArgs;
	    }
	    if (Tcl_GetIntForIndex(interp, objv[4], TCL_INDEX_NONE, &length) != TCL_OK) {
		return TCL_ERROR;
	    }
	    if (varPtr[varIndex] == NULL) {
		SetVarToObj(varPtr, varIndex, Tcl_NewObj());
	    }

	    /*
	     * If the object bound to variable "varIndex" is shared, we must
	     * "copy on write" and append to a copy of the object.
	     */

	    if (Tcl_IsShared(varPtr[varIndex])) {
		SetVarToObj(varPtr, varIndex, Tcl_DuplicateObj(varPtr[varIndex]));
	    }
	    Tcl_AppendToObj(varPtr[varIndex], Tcl_GetString(objv[3]), length);
	    Tcl_SetObjResult(interp, varPtr[varIndex]);
	    break;
	case 1:				/* appendstrings */
	    if (objc > (MAX_STRINGS+3)) {
		goto wrongNumArgs;
	    }
	    if (varPtr[varIndex] == NULL) {
		SetVarToObj(varPtr, varIndex, Tcl_NewObj());
	    }

	    /*
	     * If the object bound to variable "varIndex" is shared, we must
	     * "copy on write" and append to a copy of the object.
	     */

	    if (Tcl_IsShared(varPtr[varIndex])) {
		SetVarToObj(varPtr, varIndex, Tcl_DuplicateObj(varPtr[varIndex]));
	    }
	    for (i = 3;  i < objc;  i++) {
		strings[i-3] = Tcl_GetString(objv[i]);
	    }
	    for ( ; i < 12 + 3; i++) {
		strings[i - 3] = NULL;
	    }
	    Tcl_AppendStringsToObj(varPtr[varIndex], strings[0], strings[1],
		    strings[2], strings[3], strings[4], strings[5],
		    strings[6], strings[7], strings[8], strings[9],
		    strings[10], strings[11], (char *)NULL);
	    Tcl_SetObjResult(interp, varPtr[varIndex]);
	    break;
	case 2:				/* get */
	    if (objc != 3) {
		goto wrongNumArgs;
	    }
	    if (CheckIfVarUnset(interp, varPtr,varIndex)) {
		return TCL_ERROR;
	    }
	    Tcl_SetObjResult(interp, varPtr[varIndex]);
	    break;
	case 3:				/* get2 */
	    if (objc != 3) {
		goto wrongNumArgs;
	    }
	    if (CheckIfVarUnset(interp, varPtr, varIndex)) {
		return TCL_ERROR;
	    }
	    Tcl_AppendToObj(Tcl_GetObjResult(interp), Tcl_GetString(varPtr[varIndex]), -1);
	    break;
	case 4:				/* length */
	    if (objc != 3) {
		goto wrongNumArgs;
	    }
	    Tcl_SetWideIntObj(Tcl_GetObjResult(interp), (varPtr[varIndex] != NULL)
		    ? (Tcl_WideInt)varPtr[varIndex]->length : (Tcl_WideInt)-1);
	    break;
	case 5:				/* length2 */
	    if (objc != 3) {
		goto wrongNumArgs;
	    }
	    if (varPtr[varIndex] != NULL) {
		Tcl_ConvertToType(NULL, varPtr[varIndex],
			Tcl_GetObjType("string"));
		strPtr = (String *)varPtr[varIndex]->internalRep.twoPtrValue.ptr1;
		length = strPtr->allocated;
	    } else {
		length = TCL_INDEX_NONE;
	    }
	    Tcl_SetWideIntObj(Tcl_GetObjResult(interp), (Tcl_WideInt)((Tcl_WideUInt)(length + 1U)) - 1);
	    break;
	case 6:				/* set */
	    if (objc != 4) {
		goto wrongNumArgs;
	    }

	    /*
	     * If the object currently bound to the variable with index
	     * varIndex has ref count 1 (i.e. the object is unshared) we can
	     * modify that object directly. Otherwise, if RC>1 (i.e. the
	     * object is shared), we must create a new object to modify/set
	     * and decrement the old formerly-shared object's ref count. This
	     * is "copy on write".
	     */

	    string = Tcl_GetStringFromObj(objv[3], &size);
	    if ((varPtr[varIndex] != NULL)
		    && !Tcl_IsShared(varPtr[varIndex])) {
		Tcl_SetStringObj(varPtr[varIndex], string, size);
	    } else {
		SetVarToObj(varPtr, varIndex, Tcl_NewStringObj(string, size));
	    }
	    Tcl_SetObjResult(interp, varPtr[varIndex]);
	    break;
	case 7:				/* set2 */
	    if (objc != 4) {
		goto wrongNumArgs;
	    }
	    SetVarToObj(varPtr, varIndex, objv[3]);
	    break;
	case 8:				/* setlength */
	    if (objc != 4) {
		goto wrongNumArgs;
	    }
	    if (Tcl_GetIntForIndex(interp, objv[3], TCL_INDEX_NONE, &length) != TCL_OK) {
		return TCL_ERROR;
	    }
	    if (varPtr[varIndex] != NULL) {
		Tcl_SetObjLength(varPtr[varIndex], length);
	    }
	    break;
	case 9:				/* maxchars */
	    if (objc != 3) {
		goto wrongNumArgs;
	    }
	    if (varPtr[varIndex] != NULL) {
		Tcl_ConvertToType(NULL, varPtr[varIndex],
			Tcl_GetObjType("string"));
		strPtr = (String *)varPtr[varIndex]->internalRep.twoPtrValue.ptr1;
		length = strPtr->maxChars;
	    } else {
		length = TCL_INDEX_NONE;
	    }
	    Tcl_SetWideIntObj(Tcl_GetObjResult(interp), length);
	    break;
	case 10: {			/* range */
	    Tcl_Size first, last;
	    if (objc != 5) {
		goto wrongNumArgs;
	    }
	    if ((Tcl_GetIntForIndex(interp, objv[3], TCL_INDEX_NONE, &first) != TCL_OK)
		    || (Tcl_GetIntForIndex(interp, objv[4], TCL_INDEX_NONE, &last) != TCL_OK)) {
		return TCL_ERROR;
	    }
	    Tcl_SetObjResult(interp, Tcl_GetRange(varPtr[varIndex], first, last));
	    break;
	}
	case 11:			/* appendself */
	    if (objc != 4) {
		goto wrongNumArgs;
	    }
	    if (varPtr[varIndex] == NULL) {
		SetVarToObj(varPtr, varIndex, Tcl_NewObj());
	    }

	    /*
	     * If the object bound to variable "varIndex" is shared, we must
	     * "copy on write" and append to a copy of the object.
	     */

	    if (Tcl_IsShared(varPtr[varIndex])) {
		SetVarToObj(varPtr, varIndex, Tcl_DuplicateObj(varPtr[varIndex]));
	    }

	    string = Tcl_GetStringFromObj(varPtr[varIndex], &size);

	    if (Tcl_GetIntForIndex(interp, objv[3], size-1, &length) != TCL_OK) {
		return TCL_ERROR;
	    }
	    if (length == TCL_INDEX_NONE) {
		Tcl_SetObjResult(interp, Tcl_NewStringObj(
			"index value out of range", -1));
		return TCL_ERROR;
	    }

	    Tcl_AppendToObj(varPtr[varIndex], string + length, size - length);
	    Tcl_SetObjResult(interp, varPtr[varIndex]);
	    break;
	case 12:			/* appendself2 */
	    if (objc != 4) {
		goto wrongNumArgs;
	    }
	    if (varPtr[varIndex] == NULL) {
		SetVarToObj(varPtr, varIndex, Tcl_NewObj());
	    }

	    /*
	     * If the object bound to variable "varIndex" is shared, we must
	     * "copy on write" and append to a copy of the object.
	     */

	    if (Tcl_IsShared(varPtr[varIndex])) {
		SetVarToObj(varPtr, varIndex, Tcl_DuplicateObj(varPtr[varIndex]));
	    }

	    unicode = Tcl_GetUnicodeFromObj(varPtr[varIndex], &size);

	    if (Tcl_GetIntForIndex(interp, objv[3], size-1, &length) != TCL_OK) {
		return TCL_ERROR;
	    }
	    if (length == TCL_INDEX_NONE) {
		Tcl_SetObjResult(interp, Tcl_NewStringObj(
			"index value out of range", -1));
		return TCL_ERROR;
	    }

	    Tcl_AppendUnicodeToObj(varPtr[varIndex], unicode + length, size - length);
	    Tcl_SetObjResult(interp, varPtr[varIndex]);
	    break;
	case 13:			/* newunicode*/
	    unicode = (Tcl_UniChar *)Tcl_Alloc((objc - 3) * sizeof(Tcl_UniChar));
	    for (i = 0; i < (objc - 3); ++i) {
		int val;
		if (Tcl_GetIntFromObj(interp, objv[i + 3], &val) != TCL_OK) {
		    break;
		}
		unicode[i] = (Tcl_UniChar)val;
	    }
	    if (i < (objc-3)) {
		Tcl_Free(unicode);
		return TCL_ERROR;
	    }
	    SetVarToObj(varPtr, varIndex, Tcl_NewUnicodeObj(unicode, objc - 3));
	    Tcl_SetObjResult(interp, varPtr[varIndex]);
	    Tcl_Free(unicode);
	    break;
    }

    return TCL_OK;
}

/*
 *------------------------------------------------------------------------
 *
 * TestbigdataCmd --
 *
 *    Implements the Tcl command testbigdata
 *	testbigdata string ?LEN? ?SPLIT? - returns 01234567890123...
 *      testbigdata bytearray ?LEN? ?SPLIT? - returns {0 1 2 3 4 5 6 7 8 9 0 1 ...}
 *      testbigdata dict ?SIZE? - returns dict mapping integers to themselves
 *    If no arguments given, returns the pattern used to generate strings.
 *    If SPLIT is specified, the character at that position is set to "X".
 *
 * Results:
 *    TCL_OK    - Success.
 *    TCL_ERROR - Error.
 *
 * Side effects:
 *    Interpreter result holds result or error message.
 *
 *------------------------------------------------------------------------
 */
static int
TestbigdataCmd (
    TCL_UNUSED(void *),
    Tcl_Interp *interp,		/* Current interpreter. */
    int objc,			/* Number of arguments. */
    Tcl_Obj *const objv[])	/* Argument objects. */
{
    static const char *const subcmds[] = {
	"string", "bytearray", "list", "dict", NULL
    };
    enum options {
	BIGDATA_STRING, BIGDATA_BYTEARRAY, BIGDATA_LIST, BIGDATA_DICT
    } idx;
    char *s;
    unsigned char *p;
    Tcl_Size i, len, split;
    Tcl_DString ds;
    Tcl_Obj *objPtr;
#define PATTERN_LEN 10
    Tcl_Obj *patternObjs[PATTERN_LEN];

    if (objc < 2 || objc > 4) {
	Tcl_WrongNumArgs(interp, 1, objv, "command ?len? ?split?");
	return TCL_ERROR;
    }
    if (Tcl_GetIndexFromObj(interp, objv[1], subcmds, "option", 0,
	    &idx) != TCL_OK) {
	return TCL_ERROR;
    }
    split = -1;
    if (objc == 2) {
	len = PATTERN_LEN;
    } else {
	if (Tcl_GetSizeIntFromObj(interp, objv[2], &len) != TCL_OK) {
	    return TCL_ERROR;
	}
	if (objc == 4) {
	    if (Tcl_GetSizeIntFromObj(interp, objv[3], &split) != TCL_OK) {
		return TCL_ERROR;
	    }
	    if (split >= len) {
		split = len - 1; /* Last position */
	    }
	}
    }
    /* Need one byte for nul terminator */
    Tcl_Size limit = TCL_SIZE_MAX-1;
    if (len < 0 || len > limit) {
	Tcl_SetObjResult(interp, Tcl_ObjPrintf(
		"%s is greater than max permitted length %" TCL_SIZE_MODIFIER "d",
		Tcl_GetString(objv[2]), limit));
	return TCL_ERROR;
    }

    switch (idx) {
    case BIGDATA_STRING:
	Tcl_DStringInit(&ds);
	Tcl_DStringSetLength(&ds, len);/* Also stores \0 at index len+1 */
	s = Tcl_DStringValue(&ds);
	for (i = 0; i < len; ++i) {
	    s[i] = '0' + (char)(i % PATTERN_LEN);
	}
	if (split >= 0) {
	    assert(split < len);
	    s[split] = 'X';
	}
	Tcl_DStringResult(interp, &ds);
	break;
    case BIGDATA_BYTEARRAY:
	objPtr = Tcl_NewByteArrayObj(NULL, len);
	p = Tcl_GetByteArrayFromObj(objPtr, &len);
	for (i = 0; i < len; ++i) {
	    p[i] = (char)('0' + (i % PATTERN_LEN));
	}
	if (split >= 0) {
	    assert(split < len);
	    p[split] = 'X';
	}
	Tcl_SetObjResult(interp, objPtr);
	break;
    case BIGDATA_LIST:
	for (i = 0; i < PATTERN_LEN; ++i) {
	    patternObjs[i] = Tcl_NewIntObj(i);
	    Tcl_IncrRefCount(patternObjs[i]);
	}
	objPtr = Tcl_NewListObj(len, NULL);
	for (i = 0; i < len; ++i) {
	    Tcl_ListObjAppendElement(
		interp, objPtr, patternObjs[i % PATTERN_LEN]);
	}
	if (split >= 0) {
	    assert(split < len);
	    Tcl_Obj *splitMarker = Tcl_NewStringObj("X", 1);
	    Tcl_ListObjReplace(interp, objPtr, split, 1, 1, &splitMarker);
	}
	for (i = 0; i < PATTERN_LEN; ++i) {
	    patternObjs[i] = Tcl_NewIntObj(i);
	    Tcl_DecrRefCount(patternObjs[i]);
	}
	Tcl_SetObjResult(interp, objPtr);
	break;
    case BIGDATA_DICT:
	objPtr = Tcl_NewDictObj();
	for (i = 0; i < len; ++i) {
	    Tcl_Obj *objPtr2 = Tcl_NewWideIntObj(i);
	    Tcl_DictObjPut(interp, objPtr, objPtr2, objPtr2);
	}
	Tcl_SetObjResult(interp, objPtr);
	break;
    }
    return TCL_OK;
}

/*
 *----------------------------------------------------------------------
 *
 * SetVarToObj --
 *
 *	Utility routine to assign a Tcl_Obj* to a test variable. The
 *	Tcl_Obj* can be NULL.
 *
 * Results:
 *	None.
 *
 * Side effects:
 *	This routine handles ref counting details for assignment: i.e. the old
 *	value's ref count must be decremented (if not NULL) and the new one
 *	incremented (also if not NULL).
 *
 *----------------------------------------------------------------------
 */

static void
SetVarToObj(
    Tcl_Obj **varPtr,
    Tcl_Size varIndex,		/* Designates the assignment variable. */
    Tcl_Obj *objPtr)		/* Points to object to assign to var. */
{
    if (varPtr[varIndex] != NULL) {
	Tcl_DecrRefCount(varPtr[varIndex]);
    }
    varPtr[varIndex] = objPtr;
    if (objPtr != NULL) {
	Tcl_IncrRefCount(objPtr);
    }
}

/*
 *----------------------------------------------------------------------
 *
 * GetVariableIndex --
 *
 *	Utility routine to get a test variable index from the command line.
 *
 * Results:
 *	A standard Tcl object result.
 *
 * Side effects:
 *	None.
 *
 *----------------------------------------------------------------------
 */

static int
GetVariableIndex(
    Tcl_Interp *interp,		/* Interpreter for error reporting. */
    Tcl_Obj *obj,		/* The variable index
				 * specified as a nonnegative number less than
				 * NUMBER_OF_OBJECT_VARS. */
    Tcl_Size *indexPtr)		/* Place to store converted result. */
{
    Tcl_Size index;

    if (Tcl_GetIntForIndex(interp, obj, NUMBER_OF_OBJECT_VARS - 1, &index) != TCL_OK) {
	return TCL_ERROR;
    }
    if (index == TCL_INDEX_NONE) {
	Tcl_ResetResult(interp);
	Tcl_AppendToObj(Tcl_GetObjResult(interp), "bad variable index", -1);
	return TCL_ERROR;
    }

    *indexPtr = index;
    return TCL_OK;
}

/*
 *----------------------------------------------------------------------
 *
 * CheckIfVarUnset --
 *
 *	Utility function that checks whether a test variable is readable:
 *	i.e., that varPtr[varIndex] is non-NULL.
 *
 * Results:
 *	1 if the test variable is unset (NULL); 0 otherwise.
 *
 * Side effects:
 *	Sets the interpreter result to an error message if the variable is
 *	unset (NULL).
 *
 *----------------------------------------------------------------------
 */

static int
CheckIfVarUnset(
    Tcl_Interp *interp,		/* Interpreter for error reporting. */
    Tcl_Obj ** varPtr,
    Tcl_Size varIndex)		/* Index of the test variable to check. */
{
    if (varIndex < 0 || varPtr[varIndex] == NULL) {
	char buf[32 + TCL_INTEGER_SPACE];

	snprintf(buf, sizeof(buf), "variable %" TCL_SIZE_MODIFIER "d is unset (NULL)", varIndex);
	Tcl_ResetResult(interp);
	Tcl_AppendToObj(Tcl_GetObjResult(interp), buf, -1);
	return 1;
    }
    return 0;
}

static int
TestisemptyCmd (
    TCL_UNUSED(void *),
    Tcl_Interp *interp,		/* Current interpreter. */
    int objc,			/* Number of arguments. */
    Tcl_Obj *const objv[])	/* Argument objects. */
{
    Tcl_Obj *result;
    if (objc != 2) {
	Tcl_WrongNumArgs(interp, 1, objv, "value");
	return TCL_ERROR;
    }
    result = Tcl_NewIntObj(Tcl_IsEmpty(objv[1]));
    if (!objv[1]->bytes) {
    Tcl_AppendToObj(result, " pure", TCL_INDEX_NONE);
    }
    if (objv[1]->typePtr) {
    Tcl_AppendToObj(result, " ", TCL_INDEX_NONE);
    Tcl_AppendToObj(result, objv[1]->typePtr->name, TCL_INDEX_NONE);
    }
    Tcl_SetObjResult(interp, result);
    return TCL_OK;
}

/*
 * Local Variables:
 * mode: c
 * c-basic-offset: 4
 * fill-column: 78
 * End:
 */<|MERGE_RESOLUTION|>--- conflicted
+++ resolved
@@ -1136,24 +1136,16 @@
     static const char *const subcommands[] = {
 	"freeallvars", "bug3598580", "buge58d7e19e9",
 	"types", "objtype", "newobj", "set",
-<<<<<<< HEAD
 	"objrefcount",
-	"assign", "convert", "duplicate",
-=======
 	"assign", "convert", "duplicate", "huge",
->>>>>>> f7e801ae
 	"invalidateStringRep", "refcount", "type",
 	NULL
     };
     enum testobjCmdIndex {
 	TESTOBJ_FREEALLVARS, TESTOBJ_BUG3598580, TESTOBJ_BUGE58D7E19E9,
 	TESTOBJ_TYPES, TESTOBJ_OBJTYPE, TESTOBJ_NEWOBJ, TESTOBJ_SET,
-<<<<<<< HEAD
 	TESTOBJ_OBJREFCOUNT,
-	TESTOBJ_ASSIGN, TESTOBJ_CONVERT, TESTOBJ_DUPLICATE,
-=======
 	TESTOBJ_ASSIGN, TESTOBJ_CONVERT, TESTOBJ_DUPLICATE, TESTOBJ_HUGE,
->>>>>>> f7e801ae
 	TESTOBJ_INVALIDATESTRINGREP, TESTOBJ_REFCOUNT, TESTOBJ_TYPE,
     } cmdIndex;
 
@@ -1250,7 +1242,6 @@
 	}
 	SetVarToObj(varPtr, varIndex, objv[3]);
 	return TCL_OK;
-<<<<<<< HEAD
     case TESTOBJ_OBJREFCOUNT:
 	if (objc != 3) {
 	    goto wrongNumArgs;
@@ -1258,8 +1249,6 @@
 	    Tcl_SetObjResult(interp, Tcl_NewWideIntObj(objv[2]->refCount));
 	}
 	return TCL_OK;
-
-=======
     case TESTOBJ_HUGE: {
 	    if (objc != 2) {
 		goto wrongNumArgs;
@@ -1271,7 +1260,6 @@
 	    Tcl_SetObjResult(interp, hugeObjPtr);
 	}
 	return TCL_OK;
->>>>>>> f7e801ae
     default:
 	break;
     }
