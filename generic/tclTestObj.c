/*
 * tclTestObj.c --
 *
 *	This file contains C command functions for the additional Tcl commands
 *	that are used for testing implementations of the Tcl object types.
 *	These commands are not normally included in Tcl applications; they're
 *	only used for testing.
 *
 * Copyright © 1995-1998 Sun Microsystems, Inc.
 * Copyright © 1999 Scriptics Corporation.
 * Copyright © 2005 Kevin B. Kenny.  All rights reserved.
 *
 * See the file "license.terms" for information on usage and redistribution of
 * this file, and for a DISCLAIMER OF ALL WARRANTIES.
 */

#undef BUILD_tcl
#ifndef USE_TCL_STUBS
#   define USE_TCL_STUBS
#endif
#define TCLBOOLWARNING(boolPtr) /* needed here because we compile with -Wc++-compat */
#include "tclInt.h"
#ifdef TCL_WITH_EXTERNAL_TOMMATH
#   include "tommath.h"
#else
#   include "tclTomMath.h"
#endif
#include "tclStringRep.h"

#include <assert.h>

/*
 * Forward declarations for functions defined later in this file:
 */

static int		CheckIfVarUnset(Tcl_Interp *interp, Tcl_Obj **varPtr, Tcl_Size varIndex);
static int		GetVariableIndex(Tcl_Interp *interp,
			    Tcl_Obj *obj, Tcl_Size *indexPtr);
static void		SetVarToObj(Tcl_Obj **varPtr, Tcl_Size varIndex, Tcl_Obj *objPtr);
static Tcl_ObjCmdProc	TestbignumobjCmd;
static Tcl_ObjCmdProc	TestbooleanobjCmd;
static Tcl_ObjCmdProc	TestdoubleobjCmd;
static Tcl_ObjCmdProc	TestindexobjCmd;
static Tcl_ObjCmdProc	TestintobjCmd;
static Tcl_ObjCmdProc	TestlistobjCmd;
static Tcl_ObjCmdProc	TestobjCmd;
static Tcl_ObjCmdProc	TeststringobjCmd;
static Tcl_ObjCmdProc	TestbigdataCmd;
static Tcl_ObjCmdProc	TestisemptyCmd;

#define VARPTR_KEY "TCLOBJTEST_VARPTR"
#define NUMBER_OF_OBJECT_VARS 20

static void
VarPtrDeleteProc(
    void *clientData,
    TCL_UNUSED(Tcl_Interp *))
{
    int i;
    Tcl_Obj **varPtr = (Tcl_Obj **) clientData;
    for (i = 0;  i < NUMBER_OF_OBJECT_VARS;  i++) {
	if (varPtr[i]) {
	    Tcl_DecrRefCount(varPtr[i]);
	}
    }
    Tcl_Free(varPtr);
}

static Tcl_Obj **
GetVarPtr(
    Tcl_Interp *interp)
{
    Tcl_InterpDeleteProc *proc;

    return (Tcl_Obj **) Tcl_GetAssocData(interp, VARPTR_KEY, &proc);
}

/*
 *----------------------------------------------------------------------
 *
 * TclObjTest_Init --
 *
 *	This function creates additional commands that are used to test the
 *	Tcl object support.
 *
 * Results:
 *	Returns a standard Tcl completion code, and leaves an error
 *	message in the interp's result if an error occurs.
 *
 * Side effects:
 *	Creates and registers several new testing commands.
 *
 *----------------------------------------------------------------------
 */

int
TclObjTest_Init(
    Tcl_Interp *interp)
{
    int i;
    /*
     * An array of Tcl_Obj pointers used in the commands that operate on or get
     * the values of Tcl object-valued variables. varPtr[i] is the i-th variable's
     * Tcl_Obj *.
     */
    Tcl_Obj **varPtr;

#ifndef TCL_WITH_EXTERNAL_TOMMATH
    if (Tcl_TomMath_InitStubs(interp, "9.0-") == NULL) {
	return TCL_ERROR;
    }
#endif
    varPtr = (Tcl_Obj **)Tcl_Alloc(NUMBER_OF_OBJECT_VARS * sizeof(varPtr[0]));
    if (!varPtr) {
	return TCL_ERROR;
    }
    Tcl_SetAssocData(interp, VARPTR_KEY, VarPtrDeleteProc, varPtr);
    for (i = 0;  i < NUMBER_OF_OBJECT_VARS;  i++) {
	varPtr[i] = NULL;
    }

    Tcl_CreateObjCommand(interp, "testbignumobj", TestbignumobjCmd,
	    NULL, NULL);
    Tcl_CreateObjCommand(interp, "testbooleanobj", TestbooleanobjCmd,
	    NULL, NULL);
    Tcl_CreateObjCommand(interp, "testdoubleobj", TestdoubleobjCmd,
	    NULL, NULL);
    Tcl_CreateObjCommand(interp, "testintobj", TestintobjCmd,
	    NULL, NULL);
    Tcl_CreateObjCommand(interp, "testindexobj", TestindexobjCmd,
	    NULL, NULL);
    Tcl_CreateObjCommand(interp, "testlistobj", TestlistobjCmd,
	    NULL, NULL);
    Tcl_CreateObjCommand(interp, "testobj", TestobjCmd, NULL, NULL);
    Tcl_CreateObjCommand(interp, "teststringobj", TeststringobjCmd,
	    NULL, NULL);
    Tcl_CreateObjCommand(interp, "testisempty", TestisemptyCmd,
	    NULL, NULL);
    if (sizeof(Tcl_Size) == sizeof(Tcl_WideInt)) {
	Tcl_CreateObjCommand(interp, "testbigdata", TestbigdataCmd,
		NULL, NULL);
    }
    return TCL_OK;
}

/*
 *----------------------------------------------------------------------
 *
 * TestbignumobjCmd --
 *
 *	This function implements the "testbignumobj" command.  It is used
 *	to exercise the bignum Tcl object type implementation.
 *
 * Results:
 *	Returns a standard Tcl object result.
 *
 * Side effects:
 *	Creates and frees bignum objects; converts objects to have bignum
 *	type.
 *
 *----------------------------------------------------------------------
 */

static int
TestbignumobjCmd(
    TCL_UNUSED(void *),
    Tcl_Interp *interp,		/* Tcl interpreter */
    int objc,			/* Argument count */
    Tcl_Obj *const objv[])	/* Argument vector */
{
    static const char *const subcmds[] = {
	"set", "get", "mult10", "div10", "iseven", "radixsize", NULL
    };
    enum options {
	BIGNUM_SET, BIGNUM_GET, BIGNUM_MULT10, BIGNUM_DIV10, BIGNUM_ISEVEN,
	BIGNUM_RADIXSIZE
    } idx;
    int index;
    Tcl_Size varIndex;
    const char *string;
    mp_int bignumValue;
    Tcl_Obj **varPtr;

    if (objc < 3) {
	Tcl_WrongNumArgs(interp, 1, objv, "option ?arg ...?");
	return TCL_ERROR;
    }
    if (Tcl_GetIndexFromObj(interp, objv[1], subcmds, "option", 0,
	    &idx) != TCL_OK) {
	return TCL_ERROR;
    }
    if (GetVariableIndex(interp, objv[2], &varIndex) != TCL_OK) {
	return TCL_ERROR;
    }
    varPtr = GetVarPtr(interp);

    switch (idx) {
    case BIGNUM_SET:
	if (objc != 4) {
	    Tcl_WrongNumArgs(interp, 2, objv, "var value");
	    return TCL_ERROR;
	}
	string = Tcl_GetString(objv[3]);
	if (mp_init(&bignumValue) != MP_OKAY) {
	    Tcl_SetObjResult(interp, Tcl_NewStringObj(
		    "error in mp_init", -1));
	    return TCL_ERROR;
	}
	if (mp_read_radix(&bignumValue, string, 10) != MP_OKAY) {
	    mp_clear(&bignumValue);
	    Tcl_SetObjResult(interp, Tcl_NewStringObj(
		    "error in mp_read_radix", -1));
	    return TCL_ERROR;
	}

	/*
	 * If the object currently bound to the variable with index varIndex
	 * has ref count 1 (i.e. the object is unshared) we can modify that
	 * object directly.  Otherwise, if RC>1 (i.e. the object is shared),
	 * we must create a new object to modify/set and decrement the old
	 * formerly-shared object's ref count. This is "copy on write".
	 */

	if ((varPtr[varIndex] != NULL) && !Tcl_IsShared(varPtr[varIndex])) {
	    Tcl_SetBignumObj(varPtr[varIndex], &bignumValue);
	} else {
	    SetVarToObj(varPtr, varIndex, Tcl_NewBignumObj(&bignumValue));
	}
	break;

    case BIGNUM_GET:
	if (objc != 3) {
	    Tcl_WrongNumArgs(interp, 2, objv, "varIndex");
	    return TCL_ERROR;
	}
	if (CheckIfVarUnset(interp, varPtr,varIndex)) {
	    return TCL_ERROR;
	}
	break;

    case BIGNUM_MULT10:
	if (objc != 3) {
	    Tcl_WrongNumArgs(interp, 2, objv, "varIndex");
	    return TCL_ERROR;
	}
	if (CheckIfVarUnset(interp, varPtr,varIndex)) {
	    return TCL_ERROR;
	}
	if (Tcl_GetBignumFromObj(interp, varPtr[varIndex],
		&bignumValue) != TCL_OK) {
	    return TCL_ERROR;
	}
	if (mp_mul_d(&bignumValue, 10, &bignumValue) != MP_OKAY) {
	    mp_clear(&bignumValue);
	    Tcl_SetObjResult(interp, Tcl_NewStringObj(
		    "error in mp_mul_d", -1));
	    return TCL_ERROR;
	}
	if (!Tcl_IsShared(varPtr[varIndex])) {
	    Tcl_SetBignumObj(varPtr[varIndex], &bignumValue);
	} else {
	    SetVarToObj(varPtr, varIndex, Tcl_NewBignumObj(&bignumValue));
	}
	break;

    case BIGNUM_DIV10:
	if (objc != 3) {
	    Tcl_WrongNumArgs(interp, 2, objv, "varIndex");
	    return TCL_ERROR;
	}
	if (CheckIfVarUnset(interp, varPtr,varIndex)) {
	    return TCL_ERROR;
	}
	if (Tcl_GetBignumFromObj(interp, varPtr[varIndex],
		&bignumValue) != TCL_OK) {
	    return TCL_ERROR;
	}
	if (mp_div_d(&bignumValue, 10, &bignumValue, NULL) != MP_OKAY) {
	    mp_clear(&bignumValue);
	    Tcl_SetObjResult(interp, Tcl_NewStringObj(
		    "error in mp_div_d", -1));
	    return TCL_ERROR;
	}
	if (!Tcl_IsShared(varPtr[varIndex])) {
	    Tcl_SetBignumObj(varPtr[varIndex], &bignumValue);
	} else {
	    SetVarToObj(varPtr, varIndex, Tcl_NewBignumObj(&bignumValue));
	}
	break;

    case BIGNUM_ISEVEN:
	if (objc != 3) {
	    Tcl_WrongNumArgs(interp, 2, objv, "varIndex");
	    return TCL_ERROR;
	}
	if (CheckIfVarUnset(interp, varPtr,varIndex)) {
	    return TCL_ERROR;
	}
	if (Tcl_GetBignumFromObj(interp, varPtr[varIndex],
		&bignumValue) != TCL_OK) {
	    return TCL_ERROR;
	}
	if (mp_mod_2d(&bignumValue, 1, &bignumValue) != MP_OKAY) {
	    mp_clear(&bignumValue);
	    Tcl_SetObjResult(interp, Tcl_NewStringObj(
		    "error in mp_mod_2d", -1));
	    return TCL_ERROR;
	}
	if (!Tcl_IsShared(varPtr[varIndex])) {
	    Tcl_SetBooleanObj(varPtr[varIndex], mp_iszero(&bignumValue));
	} else {
	    SetVarToObj(varPtr, varIndex, Tcl_NewBooleanObj(mp_iszero(&bignumValue)));
	}
	mp_clear(&bignumValue);
	break;

    case BIGNUM_RADIXSIZE:
	if (objc != 3) {
	    Tcl_WrongNumArgs(interp, 2, objv, "varIndex");
	    return TCL_ERROR;
	}
	if (CheckIfVarUnset(interp, varPtr,varIndex)) {
	    return TCL_ERROR;
	}
	if (Tcl_GetBignumFromObj(interp, varPtr[varIndex],
		&bignumValue) != TCL_OK) {
	    return TCL_ERROR;
	}
	if (mp_radix_size(&bignumValue, 10, &index) != MP_OKAY) {
	    return TCL_ERROR;
	}
	if (!Tcl_IsShared(varPtr[varIndex])) {
	    Tcl_SetWideIntObj(varPtr[varIndex], index);
	} else {
	    SetVarToObj(varPtr, varIndex, Tcl_NewWideIntObj(index));
	}
	mp_clear(&bignumValue);
	break;
    }

    Tcl_SetObjResult(interp, varPtr[varIndex]);
    return TCL_OK;
}

/*
 *----------------------------------------------------------------------
 *
 * TestbooleanobjCmd --
 *
 *	This function implements the "testbooleanobj" command.  It is used to
 *	test the boolean Tcl object type implementation.
 *
 * Results:
 *	A standard Tcl object result.
 *
 * Side effects:
 *	Creates and frees boolean objects, and also converts objects to
 *	have boolean type.
 *
 *----------------------------------------------------------------------
 */

static int
TestbooleanobjCmd(
    TCL_UNUSED(void *),
    Tcl_Interp *interp,		/* Current interpreter. */
    int objc,			/* Number of arguments. */
    Tcl_Obj *const objv[])	/* Argument objects. */
{
    Tcl_Size varIndex;
    int boolValue;
    const char *subCmd;
    Tcl_Obj **varPtr;

    if (objc < 3) {
	wrongNumArgs:
	Tcl_WrongNumArgs(interp, 1, objv, "option arg ?arg ...?");
	return TCL_ERROR;
    }

    if (GetVariableIndex(interp, objv[2], &varIndex) != TCL_OK) {
	return TCL_ERROR;
    }

    varPtr = GetVarPtr(interp);

    subCmd = Tcl_GetString(objv[1]);
    if (strcmp(subCmd, "set") == 0) {
	if (objc != 4) {
	    goto wrongNumArgs;
	}
	if (Tcl_GetBooleanFromObj(interp, objv[3], &boolValue) != TCL_OK) {
	    return TCL_ERROR;
	}

	/*
	 * If the object currently bound to the variable with index varIndex
	 * has ref count 1 (i.e. the object is unshared) we can modify that
	 * object directly. Otherwise, if RC>1 (i.e. the object is shared),
	 * we must create a new object to modify/set and decrement the old
	 * formerly-shared object's ref count. This is "copy on write".
	 */

	if ((varPtr[varIndex] != NULL) && !Tcl_IsShared(varPtr[varIndex])) {
	    Tcl_SetBooleanObj(varPtr[varIndex], boolValue);
	} else {
	    SetVarToObj(varPtr, varIndex, Tcl_NewBooleanObj(boolValue));
	}
	Tcl_SetObjResult(interp, varPtr[varIndex]);
    } else if (strcmp(subCmd, "get") == 0) {
	if (objc != 3) {
	    goto wrongNumArgs;
	}
	if (CheckIfVarUnset(interp, varPtr,varIndex)) {
	    return TCL_ERROR;
	}
	Tcl_SetObjResult(interp, varPtr[varIndex]);
    } else if (strcmp(subCmd, "not") == 0) {
	if (objc != 3) {
	    goto wrongNumArgs;
	}
	if (CheckIfVarUnset(interp, varPtr,varIndex)) {
	    return TCL_ERROR;
	}
	if (Tcl_GetBooleanFromObj(interp, varPtr[varIndex],
		&boolValue) != TCL_OK) {
	    return TCL_ERROR;
	}
	if (!Tcl_IsShared(varPtr[varIndex])) {
	    Tcl_SetBooleanObj(varPtr[varIndex], !boolValue);
	} else {
	    SetVarToObj(varPtr, varIndex, Tcl_NewBooleanObj(!boolValue));
	}
	Tcl_SetObjResult(interp, varPtr[varIndex]);
    } else {
	Tcl_AppendStringsToObj(Tcl_GetObjResult(interp),
		"bad option \"", Tcl_GetString(objv[1]),
		"\": must be set, get, or not", (char *)NULL);
	return TCL_ERROR;
    }
    return TCL_OK;
}

/*
 *----------------------------------------------------------------------
 *
 * TestdoubleobjCmd --
 *
 *	This function implements the "testdoubleobj" command.  It is used to
 *	test the double-precision floating point Tcl object type
 *	implementation.
 *
 * Results:
 *	A standard Tcl object result.
 *
 * Side effects:
 *	Creates and frees double objects, and also converts objects to
 *	have double type.
 *
 *----------------------------------------------------------------------
 */

static int
TestdoubleobjCmd(
    TCL_UNUSED(void *),
    Tcl_Interp *interp,		/* Current interpreter. */
    int objc,			/* Number of arguments. */
    Tcl_Obj *const objv[])	/* Argument objects. */
{
    Tcl_Size varIndex;
    double doubleValue;
    const char *subCmd;
    Tcl_Obj **varPtr;

    if (objc < 3) {
	wrongNumArgs:
	Tcl_WrongNumArgs(interp, 1, objv, "option arg ?arg ...?");
	return TCL_ERROR;
    }

    varPtr = GetVarPtr(interp);

    if (GetVariableIndex(interp, objv[2], &varIndex) != TCL_OK) {
	return TCL_ERROR;
    }

    subCmd = Tcl_GetString(objv[1]);
    if (strcmp(subCmd, "set") == 0) {
	if (objc != 4) {
	    goto wrongNumArgs;
	}
	if (Tcl_GetDouble(interp, Tcl_GetString(objv[3]), &doubleValue) != TCL_OK) {
	    return TCL_ERROR;
	}

	/*
	 * If the object currently bound to the variable with index varIndex
	 * has ref count 1 (i.e. the object is unshared) we can modify that
	 * object directly. Otherwise, if RC>1 (i.e. the object is shared), we
	 * must create a new object to modify/set and decrement the old
	 * formerly-shared object's ref count. This is "copy on write".
	 */

	if ((varPtr[varIndex] != NULL) && !Tcl_IsShared(varPtr[varIndex])) {
	    Tcl_SetDoubleObj(varPtr[varIndex], doubleValue);
	} else {
	    SetVarToObj(varPtr, varIndex, Tcl_NewDoubleObj(doubleValue));
	}
	Tcl_SetObjResult(interp, varPtr[varIndex]);
    } else if (strcmp(subCmd, "get") == 0) {
	if (objc != 3) {
	    goto wrongNumArgs;
	}
	if (CheckIfVarUnset(interp, varPtr,varIndex)) {
	    return TCL_ERROR;
	}
	Tcl_SetObjResult(interp, varPtr[varIndex]);
    } else if (strcmp(subCmd, "mult10") == 0) {
	if (objc != 3) {
	    goto wrongNumArgs;
	}
	if (CheckIfVarUnset(interp, varPtr,varIndex)) {
	    return TCL_ERROR;
	}
	if (Tcl_GetDoubleFromObj(interp, varPtr[varIndex],
		&doubleValue) != TCL_OK) {
	    return TCL_ERROR;
	}
	if (!Tcl_IsShared(varPtr[varIndex])) {
	    Tcl_SetDoubleObj(varPtr[varIndex], doubleValue * 10.0);
	} else {
	    SetVarToObj(varPtr, varIndex, Tcl_NewDoubleObj(doubleValue * 10.0));
	}
	Tcl_SetObjResult(interp, varPtr[varIndex]);
    } else if (strcmp(subCmd, "div10") == 0) {
	if (objc != 3) {
	    goto wrongNumArgs;
	}
	if (CheckIfVarUnset(interp, varPtr,varIndex)) {
	    return TCL_ERROR;
	}
	if (Tcl_GetDoubleFromObj(interp, varPtr[varIndex],
		&doubleValue) != TCL_OK) {
	    return TCL_ERROR;
	}
	if (!Tcl_IsShared(varPtr[varIndex])) {
	    Tcl_SetDoubleObj(varPtr[varIndex], doubleValue / 10.0);
	} else {
	    SetVarToObj(varPtr, varIndex, Tcl_NewDoubleObj(doubleValue / 10.0));
	}
	Tcl_SetObjResult(interp, varPtr[varIndex]);
    } else {
	Tcl_AppendStringsToObj(Tcl_GetObjResult(interp),
		"bad option \"", Tcl_GetString(objv[1]),
		"\": must be set, get, mult10, or div10", (char *)NULL);
	return TCL_ERROR;
    }
    return TCL_OK;
}

/*
 *----------------------------------------------------------------------
 *
 * TestindexobjCmd --
 *
 *	This function implements the "testindexobj" command. It is used to
 *	test the index Tcl object type implementation.
 *
 * Results:
 *	A standard Tcl object result.
 *
 * Side effects:
 *	Creates and frees int objects, and also converts objects to
 *	have int type.
 *
 *----------------------------------------------------------------------
 */

static int
TestindexobjCmd(
    TCL_UNUSED(void *),
    Tcl_Interp *interp,		/* Current interpreter. */
    int objc,			/* Number of arguments. */
    Tcl_Obj *const objv[])	/* Argument objects. */
{
    int allowAbbrev, index, setError, i, result;
    Tcl_Size index2;
    const char **argv;
    static const char *const tablePtr[] = {"a", "b", "check", NULL};

    /*
     * Keep this structure declaration in sync with tclIndexObj.c
     */
    struct IndexRep {
	void *tablePtr;		/* Pointer to the table of strings. */
	Tcl_Size offset;	/* Offset between table entries. */
	Tcl_Size index;		/* Selected index into table. */
    } *indexRep;

    if ((objc == 3) && (strcmp(Tcl_GetString(objv[1]),
	    "check") == 0)) {
	/*
	 * This code checks to be sure that the results of Tcl_GetIndexFromObj
	 * are properly cached in the object and returned on subsequent
	 * lookups.
	 */

	if (Tcl_GetIntForIndex(interp, objv[2], TCL_INDEX_NONE, &index2) != TCL_OK) {
	    return TCL_ERROR;
	}

	Tcl_GetIndexFromObj(NULL, objv[1], tablePtr, "token", 0, &index);
	indexRep = (struct IndexRep *)objv[1]->internalRep.twoPtrValue.ptr1;
	indexRep->index = index2;
	result = Tcl_GetIndexFromObj(NULL, objv[1],
		tablePtr, "token", 0, &index);
	if (result == TCL_OK) {
	    Tcl_SetWideIntObj(Tcl_GetObjResult(interp), index);
	}
	return result;
    }

    if (objc < 5) {
	Tcl_AppendToObj(Tcl_GetObjResult(interp), "wrong # args", -1);
	return TCL_ERROR;
    }

    if (Tcl_GetBooleanFromObj(interp, objv[1], &setError) != TCL_OK) {
	return TCL_ERROR;
    }
    if (Tcl_GetBooleanFromObj(interp, objv[2], &allowAbbrev) != TCL_OK) {
	return TCL_ERROR;
    }

    argv = (const char **)Tcl_Alloc((objc-3) * sizeof(char *));
    for (i = 4; i < objc; i++) {
	argv[i-4] = Tcl_GetString(objv[i]);
    }
    argv[objc-4] = NULL;

    result = Tcl_GetIndexFromObj((setError? interp : NULL), objv[3],
	    argv, "token", TCL_INDEX_TEMP_TABLE|(allowAbbrev? 0 : TCL_EXACT),
	    &index);
    Tcl_Free((void *)argv);
    if (result == TCL_OK) {
	Tcl_SetWideIntObj(Tcl_GetObjResult(interp), index);
    }
    return result;
}

/*
 *----------------------------------------------------------------------
 *
 * TestintobjCmd --
 *
 *	This function implements the "testintobj" command. It is used to
 *	test the int Tcl object type implementation.
 *
 * Results:
 *	A standard Tcl object result.
 *
 * Side effects:
 *	Creates and frees int objects, and also converts objects to
 *	have int type.
 *
 *----------------------------------------------------------------------
 */

static int
TestintobjCmd(
    TCL_UNUSED(void *),
    Tcl_Interp *interp,		/* Current interpreter. */
    int objc,			/* Number of arguments. */
    Tcl_Obj *const objv[])	/* Argument objects. */
{
    Tcl_Size varIndex;
#if (INT_MAX != LONG_MAX)   /* int is not the same size as long */
    int i;
#endif
    Tcl_WideInt wideValue;
    const char *subCmd;
    Tcl_Obj **varPtr;

    if (objc < 3) {
	wrongNumArgs:
	Tcl_WrongNumArgs(interp, 1, objv, "option arg ?arg ...?");
	return TCL_ERROR;
    }

    varPtr = GetVarPtr(interp);
    if (GetVariableIndex(interp, objv[2], &varIndex) != TCL_OK) {
	return TCL_ERROR;
    }

    subCmd = Tcl_GetString(objv[1]);
    if (strcmp(subCmd, "set") == 0) {
	if (objc != 4) {
	    goto wrongNumArgs;
	}
	if (Tcl_GetWideIntFromObj(interp, objv[3], &wideValue) != TCL_OK) {
	    return TCL_ERROR;
	}

	/*
	 * If the object currently bound to the variable with index varIndex
	 * has ref count 1 (i.e. the object is unshared) we can modify that
	 * object directly. Otherwise, if RC>1 (i.e. the object is shared), we
	 * must create a new object to modify/set and decrement the old
	 * formerly-shared object's ref count. This is "copy on write".
	 */

	if ((varPtr[varIndex] != NULL) && !Tcl_IsShared(varPtr[varIndex])) {
	    Tcl_SetWideIntObj(varPtr[varIndex], wideValue);
	} else {
	    SetVarToObj(varPtr, varIndex, Tcl_NewWideIntObj(wideValue));
	}
	Tcl_SetObjResult(interp, varPtr[varIndex]);
    } else if (strcmp(subCmd, "set2") == 0) { /* doesn't set result */
	if (objc != 4) {
	    goto wrongNumArgs;
	}
	if (Tcl_GetWideIntFromObj(interp, objv[3], &wideValue) != TCL_OK) {
	    return TCL_ERROR;
	}
	if ((varPtr[varIndex] != NULL) && !Tcl_IsShared(varPtr[varIndex])) {
	    Tcl_SetWideIntObj(varPtr[varIndex], wideValue);
	} else {
	    SetVarToObj(varPtr, varIndex, Tcl_NewWideIntObj(wideValue));
	}
    } else if (strcmp(subCmd, "setint") == 0) {
	if (objc != 4) {
	    goto wrongNumArgs;
	}
	if (Tcl_GetWideIntFromObj(interp, objv[3], &wideValue) != TCL_OK) {
	    return TCL_ERROR;
	}
	if ((varPtr[varIndex] != NULL) && !Tcl_IsShared(varPtr[varIndex])) {
	    Tcl_SetWideIntObj(varPtr[varIndex], wideValue);
	} else {
	    SetVarToObj(varPtr, varIndex, Tcl_NewWideIntObj(wideValue));
	}
	Tcl_SetObjResult(interp, varPtr[varIndex]);
    } else if (strcmp(subCmd, "setmax") == 0) {
	Tcl_WideInt maxWide = WIDE_MAX;
	if (objc != 3) {
	    goto wrongNumArgs;
	}
	if ((varPtr[varIndex] != NULL) && !Tcl_IsShared(varPtr[varIndex])) {
	    Tcl_SetWideIntObj(varPtr[varIndex], maxWide);
	} else {
	    SetVarToObj(varPtr, varIndex, Tcl_NewWideIntObj(maxWide));
	}
    } else if (strcmp(subCmd, "ismax") == 0) {
	if (objc != 3) {
	    goto wrongNumArgs;
	}
	if (CheckIfVarUnset(interp, varPtr,varIndex)) {
	    return TCL_ERROR;
	}
	if (Tcl_GetWideIntFromObj(interp, varPtr[varIndex], &wideValue) != TCL_OK) {
	    return TCL_ERROR;
	}
	Tcl_AppendToObj(Tcl_GetObjResult(interp),
		((wideValue == WIDE_MAX)? "1" : "0"), -1);
    } else if (strcmp(subCmd, "get") == 0) {
	if (objc != 3) {
	    goto wrongNumArgs;
	}
	if (CheckIfVarUnset(interp, varPtr,varIndex)) {
	    return TCL_ERROR;
	}
	Tcl_SetObjResult(interp, varPtr[varIndex]);
    } else if (strcmp(subCmd, "get2") == 0) {
	if (objc != 3) {
	    goto wrongNumArgs;
	}
	if (CheckIfVarUnset(interp, varPtr,varIndex)) {
	    return TCL_ERROR;
	}
	Tcl_AppendToObj(Tcl_GetObjResult(interp), Tcl_GetString(varPtr[varIndex]), -1);
    } else if (strcmp(subCmd, "inttoobigtest") == 0) {
	/*
	 * If long ints have more bits than ints on this platform, verify that
	 * Tcl_GetIntFromObj returns an error if the long int held in an
	 * integer object's internal representation is too large to fit in an
	 * int.
	 */

	if (objc != 3) {
	    goto wrongNumArgs;
	}
#if (INT_MAX == LONG_MAX)   /* int is same size as long int */
	Tcl_AppendToObj(Tcl_GetObjResult(interp), "1", -1);
#else
	if ((varPtr[varIndex] != NULL) && !Tcl_IsShared(varPtr[varIndex])) {
	    Tcl_SetWideIntObj(varPtr[varIndex], LONG_MAX);
	} else {
	    SetVarToObj(varPtr, varIndex, Tcl_NewWideIntObj(LONG_MAX));
	}
	if (Tcl_GetIntFromObj(interp, varPtr[varIndex], &i) != TCL_OK) {
	    Tcl_ResetResult(interp);
	    Tcl_AppendToObj(Tcl_GetObjResult(interp), "1", -1);
	    return TCL_OK;
	}
	Tcl_AppendToObj(Tcl_GetObjResult(interp), "0", -1);
#endif
    } else if (strcmp(subCmd, "mult10") == 0) {
	if (objc != 3) {
	    goto wrongNumArgs;
	}
	if (CheckIfVarUnset(interp, varPtr,varIndex)) {
	    return TCL_ERROR;
	}
	if (Tcl_GetWideIntFromObj(interp, varPtr[varIndex],
		&wideValue) != TCL_OK) {
	    return TCL_ERROR;
	}
	if (!Tcl_IsShared(varPtr[varIndex])) {
	    Tcl_SetWideIntObj(varPtr[varIndex], wideValue * 10);
	} else {
	    SetVarToObj(varPtr, varIndex, Tcl_NewWideIntObj(wideValue * 10));
	}
	Tcl_SetObjResult(interp, varPtr[varIndex]);
    } else if (strcmp(subCmd, "div10") == 0) {
	if (objc != 3) {
	    goto wrongNumArgs;
	}
	if (CheckIfVarUnset(interp, varPtr,varIndex)) {
	    return TCL_ERROR;
	}
	if (Tcl_GetWideIntFromObj(interp, varPtr[varIndex],
		&wideValue) != TCL_OK) {
	    return TCL_ERROR;
	}
	if (!Tcl_IsShared(varPtr[varIndex])) {
	    Tcl_SetWideIntObj(varPtr[varIndex], wideValue / 10);
	} else {
	    SetVarToObj(varPtr, varIndex, Tcl_NewWideIntObj(wideValue / 10));
	}
	Tcl_SetObjResult(interp, varPtr[varIndex]);
    } else {
	Tcl_AppendStringsToObj(Tcl_GetObjResult(interp),
		"bad option \"", Tcl_GetString(objv[1]),
		"\": must be set, get, get2, mult10, or div10", (char *)NULL);
	return TCL_ERROR;
    }
    return TCL_OK;
}

/*
 *-----------------------------------------------------------------------------
 *
 * TestlistobjCmd --
 *
 *	This function implements the 'testlistobj' command. It is used to
 *	test a few possible corner cases in list object manipulation from
 *	C code that cannot occur at the Tcl level.
 *
 *      Following new commands are added for 9.0 as regression tests for
 *      memory leaks and use-after-free. Unlike 8.6, 9.0 has multiple internal
 *      representations for lists.  It has to be ensured that corresponding
 *      implementations obey the invariants of the C list API. The script
 *      level tests do not suffice as Tcl list commands do not execute
 *      the same exact code path as the exported C API.
 *
 *      Note these new commands are only useful when Tcl is compiled with
 *      TCL_MEM_DEBUG defined.
 *
 *	indexmemcheck - loops calling Tcl_ListObjIndex on each element. This
 *	is to test that abstract lists returning elements do not depend
 *	on caller to free them. The test case should check allocated counts
 *      with the following sequence:
 *            set before <get memory counts>
 *            testobj set VARINDEX [list a b c] (or lseq etc.)
 *            testlistobj indexnoop VARINDEX
 *            testobj unset VARINDEX
 *            set after <get memory counts>
 *      after calling this command AND freeing the passed list. The targeted
 *      bug is if Tcl_LOI returns a ephemeral Tcl_Obj with no other reference
 *      resulting in a memory leak. Conversely, the command also checks
 *      that the Tcl_Obj returned by Tcl_LOI does not have a zero reference
 *      count since it is supposed to have at least one reference held
 *      by the list implementation. Returns a message in interp otherwise.
 *
 *      getelementsmemcheck - as above but for Tcl_ListObjGetElements

 *
 * Results:
 *	A standard Tcl object result.
 *
 * Side effects:
 *	Creates, manipulates and frees list objects.
 *
 *-----------------------------------------------------------------------------
 */

static int
TestlistobjCmd(
    TCL_UNUSED(void *),
    Tcl_Interp *interp,		/* Tcl interpreter */
    int objc,			/* Number of arguments */
    Tcl_Obj *const objv[])	/* Argument objects */
{
    /* Subcommands supported by this command */
    static const char* const subcommands[] = {
	"set",
	"get",
	"replace",
	"indexmemcheck",
	"getelementsmemcheck",
	"index",
	NULL
    };
    enum listobjCmdIndex {
	LISTOBJ_SET,
	LISTOBJ_GET,
	LISTOBJ_REPLACE,
	LISTOBJ_INDEXMEMCHECK,
	LISTOBJ_GETELEMENTSMEMCHECK,
	LISTOBJ_INDEX,
    } cmdIndex;

    Tcl_Size varIndex;		/* Variable number converted to binary */
    Tcl_Size first;		/* First index in the list */
    Tcl_Size count;		/* Count of elements in a list */
    Tcl_Obj **varPtr;
    Tcl_Size i, len;

    if (objc < 3) {
	Tcl_WrongNumArgs(interp, 1, objv, "option arg ?arg...?");
	return TCL_ERROR;
    }
    varPtr = GetVarPtr(interp);
    if (GetVariableIndex(interp, objv[2], &varIndex) != TCL_OK) {
	return TCL_ERROR;
    }
    if (Tcl_GetIndexFromObj(interp, objv[1], subcommands, "command",
			    0, &cmdIndex) != TCL_OK) {
	return TCL_ERROR;
    }
    switch(cmdIndex) {
    case LISTOBJ_SET:
	if ((varPtr[varIndex] != NULL) && !Tcl_IsShared(varPtr[varIndex])) {
	    Tcl_SetListObj(varPtr[varIndex], objc-3, objv+3);
	} else {
	    SetVarToObj(varPtr, varIndex, Tcl_NewListObj(objc-3, objv+3));
	}
	Tcl_SetObjResult(interp, varPtr[varIndex]);
	break;

    case LISTOBJ_GET:
	if (objc != 3) {
	    Tcl_WrongNumArgs(interp, 2, objv, "varIndex");
	    return TCL_ERROR;
	}
	if (CheckIfVarUnset(interp, varPtr,varIndex)) {
	    return TCL_ERROR;
	}
	Tcl_SetObjResult(interp, varPtr[varIndex]);
	break;

    case LISTOBJ_REPLACE:
	if (objc < 5) {
	    Tcl_WrongNumArgs(interp, 2, objv,
		    "varIndex start count ?element...?");
	    return TCL_ERROR;
	}
	if (Tcl_GetIntForIndex(interp, objv[3], TCL_INDEX_NONE, &first) != TCL_OK
	    || Tcl_GetIntForIndex(interp, objv[4], TCL_INDEX_NONE, &count) != TCL_OK) {
	    return TCL_ERROR;
	}
	if (Tcl_IsShared(varPtr[varIndex])) {
	    SetVarToObj(varPtr, varIndex, Tcl_DuplicateObj(varPtr[varIndex]));
	}
	Tcl_ResetResult(interp);
	return Tcl_ListObjReplace(interp, varPtr[varIndex], first, count,
		objc-5, objv+5);

    case LISTOBJ_INDEXMEMCHECK:
	if (objc != 3) {
	    Tcl_WrongNumArgs(interp, 2, objv, "varIndex");
	    return TCL_ERROR;
	}
	if (CheckIfVarUnset(interp, varPtr, varIndex)) {
	    return TCL_ERROR;
	}
	if (Tcl_ListObjLength(interp, varPtr[varIndex], &len) != TCL_OK) {
	    return TCL_ERROR;
	}
	for (i = 0; i < len; ++i) {
	    Tcl_Obj *objP;
	    if (Tcl_ListObjIndex(interp, varPtr[varIndex], i, &objP)
		!= TCL_OK) {
		return TCL_ERROR;
	    }
	    if (objP->refCount < 0) {
		Tcl_SetObjResult(interp, Tcl_NewStringObj(
			"Tcl_ListObjIndex returned object with ref count < 0",
			TCL_INDEX_NONE));
		/* Keep looping since we are also looping for leaks */
	    }
	    Tcl_BounceRefCount(objP);
	}
	break;

    case LISTOBJ_GETELEMENTSMEMCHECK:
	if (objc != 3) {
	    Tcl_WrongNumArgs(interp, 2, objv, "varIndex");
	    return TCL_ERROR;
	}
	if (CheckIfVarUnset(interp, varPtr, varIndex)) {
	    return TCL_ERROR;
	} else {
	    Tcl_Obj **elems;
	    if (Tcl_ListObjGetElements(interp, varPtr[varIndex], &len, &elems)
		!= TCL_OK) {
		return TCL_ERROR;
	    }
	    for (i = 0; i < len; ++i) {
		if (elems[i]->refCount <= 0) {
		    Tcl_SetObjResult(interp, Tcl_NewStringObj(
			    "Tcl_ListObjGetElements element has ref count <= 0",
			    TCL_INDEX_NONE));
		    break;
		}
	    }
	}
	break;
    case LISTOBJ_INDEX:
	/*
	 * Tcl_ListObjIndex semantics differ from lindex for out of bounds.
	 * Hence this explicit test.
	 */
	if (objc != 4) {
	    Tcl_WrongNumArgs(interp, 2, objv, "varIndex listIndex");
	    return TCL_ERROR;
	}
	if (Tcl_GetIntForIndex(interp, objv[3], TCL_INDEX_NONE, &first) != TCL_OK) {
	    return TCL_ERROR;
	} else {
	    Tcl_Obj *objP;
	    if (Tcl_ListObjIndex(interp, varPtr[varIndex], first, &objP) != TCL_OK) {
		return TCL_ERROR;
	    }
	    Tcl_SetObjResult(interp, objP ? objP : Tcl_NewStringObj("null", -1));
	}
	break;
    }
    return TCL_OK;
}

/*
 *----------------------------------------------------------------------
 *
 * TestobjCmd --
 *
 *	This function implements the "testobj" command. It is used to test
 *	the type-independent portions of the Tcl object type implementation.
 *
 * Results:
 *	A standard Tcl object result.
 *
 * Side effects:
 *	Creates and frees objects.
 *
 *----------------------------------------------------------------------
 */

static Tcl_Size V1TestListObjLength(TCL_UNUSED(Tcl_Obj *)) {
    return 100;
}

static int V1TestListObjIndex(
    TCL_UNUSED(Tcl_Interp *),
    TCL_UNUSED(Tcl_Obj *),
    TCL_UNUSED(Tcl_Size),
    Tcl_Obj **objPtr)
{
    *objPtr = Tcl_NewStringObj("This indexProc should never be accessed (bug: e58d7e19e9)", -1);
    return TCL_OK;
}

static const Tcl_ObjType v1TestListType = {
    "testlist",			/* name */
    NULL,			/* freeIntRepProc */
    NULL,			/* dupIntRepProc */
    NULL,			/* updateStringProc */
    NULL,			/* setFromAnyProc */
    offsetof(Tcl_ObjType, indexProc), /* This is a V1 objType, which doesn't have an indexProc */
    V1TestListObjLength,	/* always return 100, doesn't really matter */
    V1TestListObjIndex,		/* should never be accessed, because this objType = V1*/
    NULL, NULL, NULL, NULL, NULL, NULL
};


static
void
HugeUpdateString(
<<<<<<< HEAD
    TCL_UNUSED(Tcl_Obj *))
{
    /* Always returns NULL, as an indication that
     * room for its string representation cannot be allocated */
=======
    Tcl_Obj *obj
)
{
	(void)obj;
    /* Always returns NULL, as an indication that
     * room for its string representation cannot be allocated */

>>>>>>> 7888817a
	return;
}

static const Tcl_ObjType hugeType = {
    "huge",			/* name */
    NULL,			/* freeIntRepProc */
    NULL,			/* dupIntRepProc */
    HugeUpdateString,		/* updateStringProc */
<<<<<<< HEAD
    NULL, 			/* setFromAnyProc */
	TCL_OBJTYPE_V0
=======
    NULL,			/* setFromAnyProc */
    TCL_OBJTYPE_V0
>>>>>>> 7888817a
};


static int
TestobjCmd(
    TCL_UNUSED(void *),
    Tcl_Interp *interp,		/* Current interpreter. */
    int objc,			/* Number of arguments. */
    Tcl_Obj *const objv[])	/* Argument objects. */
{
    Tcl_Size varIndex, destIndex;
    int i;
    const Tcl_ObjType *targetType;
    Tcl_Obj **varPtr;
    static const char *const subcommands[] = {
	"freeallvars", "bug3598580", "buge58d7e19e9",
	"types", "objtype", "newobj", "set",
<<<<<<< HEAD
	"objrefcount",
	"assign", "convert", "duplicate", "huge",
=======
	"objrefcount", "huge",
	"assign", "convert", "duplicate",
>>>>>>> 7888817a
	"invalidateStringRep", "refcount", "type",
	NULL
    };
    enum testobjCmdIndex {
	TESTOBJ_FREEALLVARS, TESTOBJ_BUG3598580, TESTOBJ_BUGE58D7E19E9,
	TESTOBJ_TYPES, TESTOBJ_OBJTYPE, TESTOBJ_NEWOBJ, TESTOBJ_SET,
<<<<<<< HEAD
	TESTOBJ_OBJREFCOUNT,
	TESTOBJ_ASSIGN, TESTOBJ_CONVERT, TESTOBJ_DUPLICATE, TESTOBJ_HUGE,
=======
	TESTOBJ_OBJREFCOUNT, TESTOBJ_HUGE,
	TESTOBJ_ASSIGN, TESTOBJ_CONVERT, TESTOBJ_DUPLICATE,
>>>>>>> 7888817a
	TESTOBJ_INVALIDATESTRINGREP, TESTOBJ_REFCOUNT, TESTOBJ_TYPE,
    } cmdIndex;

    if (objc < 2) {
	wrongNumArgs:
	Tcl_WrongNumArgs(interp, 1, objv, "option arg ?arg ...?");
	return TCL_ERROR;
    }

    varPtr = GetVarPtr(interp);
    if (Tcl_GetIndexFromObj(
	    interp, objv[1], subcommands, "command", 0, &cmdIndex)
	!= TCL_OK) {
	return TCL_ERROR;
    }
    switch (cmdIndex) {
    case TESTOBJ_FREEALLVARS:
	if (objc != 2) {
	    goto wrongNumArgs;
	}
	for (i = 0;  i < NUMBER_OF_OBJECT_VARS;  i++) {
	    if (varPtr[i] != NULL) {
		Tcl_DecrRefCount(varPtr[i]);
		varPtr[i] = NULL;
	    }
	}
	return TCL_OK;
    case TESTOBJ_BUG3598580:
	if (objc != 2) {
	    goto wrongNumArgs;
	} else {
	    Tcl_Obj *listObjPtr, *elemObjPtr;
	    elemObjPtr = Tcl_NewWideIntObj(123);
	    listObjPtr = Tcl_NewListObj(1, &elemObjPtr);
	    /* Replace the single list element through itself, nonsense but
	     * legal. */
	    Tcl_ListObjReplace(interp, listObjPtr, 0, 1, 1, &elemObjPtr);
	    Tcl_SetObjResult(interp, listObjPtr);
	}
	return TCL_OK;
    case TESTOBJ_BUGE58D7E19E9:
	if (objc != 3) {
	    goto wrongNumArgs;
	} else {
	    Tcl_Obj *listObjPtr = Tcl_NewStringObj(Tcl_GetString(objv[2]), -1);
	    listObjPtr->typePtr = &v1TestListType;
	    Tcl_SetObjResult(interp, listObjPtr);
	}
	return TCL_OK;
    case TESTOBJ_HUGE:
	if (objc != 2) {
	    goto wrongNumArgs;
	} else {
	    Tcl_Obj *hugeObjPtr = Tcl_NewObj();
	    hugeObjPtr->typePtr = &hugeType;
	    hugeObjPtr->length = INT_MAX - 1;
	    hugeObjPtr->bytes = NULL;
	    Tcl_SetObjResult(interp, hugeObjPtr);
	}
	return TCL_OK;
    case TESTOBJ_TYPES:
	if (objc != 2) {
	    goto wrongNumArgs;
	} else {
	    Tcl_Obj *typesObj = Tcl_NewListObj(0, NULL);
	    Tcl_AppendAllObjTypes(interp, typesObj);
	    Tcl_SetObjResult(interp, typesObj);
	}
	return TCL_OK;
    case TESTOBJ_OBJTYPE:
	/*
	 * Return an object containing the name of the argument's type of
	 * internal rep. If none exists, return "none".
	 */

	if (objc != 3) {
	    goto wrongNumArgs;
	} else {
	    const char *typeName;

	    if (objv[2]->typePtr == NULL) {
		Tcl_SetObjResult(interp, Tcl_NewStringObj("none", -1));
	    } else {
		typeName = objv[2]->typePtr->name;
	    Tcl_SetObjResult(interp, Tcl_NewStringObj(typeName, -1));
	    }
	}
	return TCL_OK;
    case TESTOBJ_NEWOBJ:
	if (objc != 3) {
	    goto wrongNumArgs;
	}
	if (GetVariableIndex(interp, objv[2], &varIndex) != TCL_OK) {
	    return TCL_ERROR;
	}
	SetVarToObj(varPtr, varIndex, Tcl_NewObj());
	Tcl_SetObjResult(interp, varPtr[varIndex]);
	return TCL_OK;
    case TESTOBJ_SET:
	if (objc != 4) {
	    goto wrongNumArgs;
	}
	if (GetVariableIndex(interp, objv[2], &varIndex) != TCL_OK) {
	    return TCL_ERROR;
	}
	SetVarToObj(varPtr, varIndex, objv[3]);
	return TCL_OK;
    case TESTOBJ_OBJREFCOUNT:
	if (objc != 3) {
	    goto wrongNumArgs;
	} else {
	    Tcl_SetObjResult(interp, Tcl_NewWideIntObj(objv[2]->refCount));
	}
	return TCL_OK;
    case TESTOBJ_HUGE: {
	    if (objc != 2) {
		goto wrongNumArgs;
	    }
	    Tcl_Obj *hugeObjPtr = Tcl_NewObj();
	    hugeObjPtr->typePtr = &hugeType;
	    hugeObjPtr->length = INT_MAX - 1;
	    hugeObjPtr->bytes = NULL;
	    Tcl_SetObjResult(interp, hugeObjPtr);
	}
	return TCL_OK;
    default:
	break;
    }

    /* All further commands expect an occupied varindex argument */
    if (objc < 3) {
	goto wrongNumArgs;
    }

    if (GetVariableIndex(interp, objv[2], &varIndex) != TCL_OK) {
	return TCL_ERROR;
    }
    if (CheckIfVarUnset(interp, varPtr, varIndex)) {
	return TCL_ERROR;
    }

    switch (cmdIndex) {
    case TESTOBJ_ASSIGN:
	if (objc != 4) {
	    goto wrongNumArgs;
	}
	if (GetVariableIndex(interp, objv[3], &destIndex) != TCL_OK) {
	    return TCL_ERROR;
	}
	SetVarToObj(varPtr, destIndex, varPtr[varIndex]);
	Tcl_SetObjResult(interp, varPtr[destIndex]);
	break;
    case TESTOBJ_CONVERT:
	if (objc != 4) {
	    goto wrongNumArgs;
	}
	if ((targetType = Tcl_GetObjType(Tcl_GetString(objv[3]))) == NULL) {
	    Tcl_AppendStringsToObj(Tcl_GetObjResult(interp),
		    "no type ", Tcl_GetString(objv[3]), " found", (char *)NULL);
	    return TCL_ERROR;
	}
	if (Tcl_ConvertToType(interp, varPtr[varIndex], targetType)
		!= TCL_OK) {
	    return TCL_ERROR;
	}
	Tcl_SetObjResult(interp, varPtr[varIndex]);
	break;
    case TESTOBJ_DUPLICATE:
	if (objc != 4) {
	    goto wrongNumArgs;
	}
	if (GetVariableIndex(interp, objv[3], &destIndex) != TCL_OK) {
	    return TCL_ERROR;
	}
	SetVarToObj(varPtr, destIndex, Tcl_DuplicateObj(varPtr[varIndex]));
	Tcl_SetObjResult(interp, varPtr[destIndex]);
	break;
    case TESTOBJ_INVALIDATESTRINGREP:
	if (objc != 3) {
	    goto wrongNumArgs;
	}
	Tcl_InvalidateStringRep(varPtr[varIndex]);
	Tcl_SetObjResult(interp, varPtr[varIndex]);
	break;
    case TESTOBJ_REFCOUNT:
	if (objc != 3) {
	    goto wrongNumArgs;
	}
	Tcl_SetObjResult(interp, Tcl_NewWideIntObj(varPtr[varIndex]->refCount));
	break;
    case TESTOBJ_TYPE:
	if (objc != 3) {
	    goto wrongNumArgs;
	}
	if (varPtr[varIndex]->typePtr == NULL) { /* a string! */
	    Tcl_AppendToObj(Tcl_GetObjResult(interp), "string", -1);
	} else {
	    Tcl_AppendToObj(Tcl_GetObjResult(interp),
		    varPtr[varIndex]->typePtr->name, -1);
	}
	break;
    default:
	break;
    }

    return TCL_OK;
}

/*
 *----------------------------------------------------------------------
 *
 * TeststringobjCmd --
 *
 *	This function implements the "teststringobj" command. It is used to
 *	test the string Tcl object type implementation.
 *
 * Results:
 *	A standard Tcl object result.
 *
 * Side effects:
 *	Creates and frees string objects, and also converts objects to
 *	have string type.
 *
 *----------------------------------------------------------------------
 */

static int
TeststringobjCmd(
    TCL_UNUSED(void *),
    Tcl_Interp *interp,		/* Current interpreter. */
    int objc,			/* Number of arguments. */
    Tcl_Obj *const objv[])	/* Argument objects. */
{
    Tcl_UniChar *unicode;
    Tcl_Size size, varIndex;
    int option, i;
    Tcl_Size length;
#define MAX_STRINGS 11
    const char *string, *strings[MAX_STRINGS+1];
    String *strPtr;
    Tcl_Obj **varPtr;
    static const char *const options[] = {
	"append", "appendstrings", "get", "get2", "length", "length2",
	"set", "set2", "setlength", "maxchars", "range", "appendself",
	"appendself2", "newunicode", NULL
    };

    if (objc < 3) {
	wrongNumArgs:
	Tcl_WrongNumArgs(interp, 1, objv, "option arg ?arg ...?");
	return TCL_ERROR;
    }

    varPtr = GetVarPtr(interp);
    if (GetVariableIndex(interp, objv[2], &varIndex) != TCL_OK) {
	return TCL_ERROR;
    }

    if (Tcl_GetIndexFromObj(interp, objv[1], options, "option", 0, &option)
	    != TCL_OK) {
	return TCL_ERROR;
    }
    switch (option) {
	case 0:				/* append */
	    if (objc != 5) {
		goto wrongNumArgs;
	    }
	    if (Tcl_GetIntForIndex(interp, objv[4], TCL_INDEX_NONE, &length) != TCL_OK) {
		return TCL_ERROR;
	    }
	    if (varPtr[varIndex] == NULL) {
		SetVarToObj(varPtr, varIndex, Tcl_NewObj());
	    }

	    /*
	     * If the object bound to variable "varIndex" is shared, we must
	     * "copy on write" and append to a copy of the object.
	     */

	    if (Tcl_IsShared(varPtr[varIndex])) {
		SetVarToObj(varPtr, varIndex, Tcl_DuplicateObj(varPtr[varIndex]));
	    }
	    Tcl_AppendToObj(varPtr[varIndex], Tcl_GetString(objv[3]), length);
	    Tcl_SetObjResult(interp, varPtr[varIndex]);
	    break;
	case 1:				/* appendstrings */
	    if (objc > (MAX_STRINGS+3)) {
		goto wrongNumArgs;
	    }
	    if (varPtr[varIndex] == NULL) {
		SetVarToObj(varPtr, varIndex, Tcl_NewObj());
	    }

	    /*
	     * If the object bound to variable "varIndex" is shared, we must
	     * "copy on write" and append to a copy of the object.
	     */

	    if (Tcl_IsShared(varPtr[varIndex])) {
		SetVarToObj(varPtr, varIndex, Tcl_DuplicateObj(varPtr[varIndex]));
	    }
	    for (i = 3;  i < objc;  i++) {
		strings[i-3] = Tcl_GetString(objv[i]);
	    }
	    for ( ; i < 12 + 3; i++) {
		strings[i - 3] = NULL;
	    }
	    Tcl_AppendStringsToObj(varPtr[varIndex], strings[0], strings[1],
		    strings[2], strings[3], strings[4], strings[5],
		    strings[6], strings[7], strings[8], strings[9],
		    strings[10], strings[11], (char *)NULL);
	    Tcl_SetObjResult(interp, varPtr[varIndex]);
	    break;
	case 2:				/* get */
	    if (objc != 3) {
		goto wrongNumArgs;
	    }
	    if (CheckIfVarUnset(interp, varPtr,varIndex)) {
		return TCL_ERROR;
	    }
	    Tcl_SetObjResult(interp, varPtr[varIndex]);
	    break;
	case 3:				/* get2 */
	    if (objc != 3) {
		goto wrongNumArgs;
	    }
	    if (CheckIfVarUnset(interp, varPtr, varIndex)) {
		return TCL_ERROR;
	    }
	    Tcl_AppendToObj(Tcl_GetObjResult(interp), Tcl_GetString(varPtr[varIndex]), -1);
	    break;
	case 4:				/* length */
	    if (objc != 3) {
		goto wrongNumArgs;
	    }
	    Tcl_SetWideIntObj(Tcl_GetObjResult(interp), (varPtr[varIndex] != NULL)
		    ? (Tcl_WideInt)varPtr[varIndex]->length : (Tcl_WideInt)-1);
	    break;
	case 5:				/* length2 */
	    if (objc != 3) {
		goto wrongNumArgs;
	    }
	    if (varPtr[varIndex] != NULL) {
		Tcl_ConvertToType(NULL, varPtr[varIndex],
			Tcl_GetObjType("string"));
		strPtr = (String *)varPtr[varIndex]->internalRep.twoPtrValue.ptr1;
		length = strPtr->allocated;
	    } else {
		length = TCL_INDEX_NONE;
	    }
	    Tcl_SetWideIntObj(Tcl_GetObjResult(interp), (Tcl_WideInt)((Tcl_WideUInt)(length + 1U)) - 1);
	    break;
	case 6:				/* set */
	    if (objc != 4) {
		goto wrongNumArgs;
	    }

	    /*
	     * If the object currently bound to the variable with index
	     * varIndex has ref count 1 (i.e. the object is unshared) we can
	     * modify that object directly. Otherwise, if RC>1 (i.e. the
	     * object is shared), we must create a new object to modify/set
	     * and decrement the old formerly-shared object's ref count. This
	     * is "copy on write".
	     */

	    string = Tcl_GetStringFromObj(objv[3], &size);
	    if ((varPtr[varIndex] != NULL)
		    && !Tcl_IsShared(varPtr[varIndex])) {
		Tcl_SetStringObj(varPtr[varIndex], string, size);
	    } else {
		SetVarToObj(varPtr, varIndex, Tcl_NewStringObj(string, size));
	    }
	    Tcl_SetObjResult(interp, varPtr[varIndex]);
	    break;
	case 7:				/* set2 */
	    if (objc != 4) {
		goto wrongNumArgs;
	    }
	    SetVarToObj(varPtr, varIndex, objv[3]);
	    break;
	case 8:				/* setlength */
	    if (objc != 4) {
		goto wrongNumArgs;
	    }
	    if (Tcl_GetIntForIndex(interp, objv[3], TCL_INDEX_NONE, &length) != TCL_OK) {
		return TCL_ERROR;
	    }
	    if (varPtr[varIndex] != NULL) {
		Tcl_SetObjLength(varPtr[varIndex], length);
	    }
	    break;
	case 9:				/* maxchars */
	    if (objc != 3) {
		goto wrongNumArgs;
	    }
	    if (varPtr[varIndex] != NULL) {
		Tcl_ConvertToType(NULL, varPtr[varIndex],
			Tcl_GetObjType("string"));
		strPtr = (String *)varPtr[varIndex]->internalRep.twoPtrValue.ptr1;
		length = strPtr->maxChars;
	    } else {
		length = TCL_INDEX_NONE;
	    }
	    Tcl_SetWideIntObj(Tcl_GetObjResult(interp), length);
	    break;
	case 10: {			/* range */
	    Tcl_Size first, last;
	    if (objc != 5) {
		goto wrongNumArgs;
	    }
	    if ((Tcl_GetIntForIndex(interp, objv[3], TCL_INDEX_NONE, &first) != TCL_OK)
		    || (Tcl_GetIntForIndex(interp, objv[4], TCL_INDEX_NONE, &last) != TCL_OK)) {
		return TCL_ERROR;
	    }
	    Tcl_SetObjResult(interp, Tcl_GetRange(varPtr[varIndex], first, last));
	    break;
	}
	case 11:			/* appendself */
	    if (objc != 4) {
		goto wrongNumArgs;
	    }
	    if (varPtr[varIndex] == NULL) {
		SetVarToObj(varPtr, varIndex, Tcl_NewObj());
	    }

	    /*
	     * If the object bound to variable "varIndex" is shared, we must
	     * "copy on write" and append to a copy of the object.
	     */

	    if (Tcl_IsShared(varPtr[varIndex])) {
		SetVarToObj(varPtr, varIndex, Tcl_DuplicateObj(varPtr[varIndex]));
	    }

	    string = Tcl_GetStringFromObj(varPtr[varIndex], &size);

	    if (Tcl_GetIntForIndex(interp, objv[3], size-1, &length) != TCL_OK) {
		return TCL_ERROR;
	    }
	    if (length == TCL_INDEX_NONE) {
		Tcl_SetObjResult(interp, Tcl_NewStringObj(
			"index value out of range", -1));
		return TCL_ERROR;
	    }

	    Tcl_AppendToObj(varPtr[varIndex], string + length, size - length);
	    Tcl_SetObjResult(interp, varPtr[varIndex]);
	    break;
	case 12:			/* appendself2 */
	    if (objc != 4) {
		goto wrongNumArgs;
	    }
	    if (varPtr[varIndex] == NULL) {
		SetVarToObj(varPtr, varIndex, Tcl_NewObj());
	    }

	    /*
	     * If the object bound to variable "varIndex" is shared, we must
	     * "copy on write" and append to a copy of the object.
	     */

	    if (Tcl_IsShared(varPtr[varIndex])) {
		SetVarToObj(varPtr, varIndex, Tcl_DuplicateObj(varPtr[varIndex]));
	    }

	    unicode = Tcl_GetUnicodeFromObj(varPtr[varIndex], &size);

	    if (Tcl_GetIntForIndex(interp, objv[3], size-1, &length) != TCL_OK) {
		return TCL_ERROR;
	    }
	    if (length == TCL_INDEX_NONE) {
		Tcl_SetObjResult(interp, Tcl_NewStringObj(
			"index value out of range", -1));
		return TCL_ERROR;
	    }

	    Tcl_AppendUnicodeToObj(varPtr[varIndex], unicode + length, size - length);
	    Tcl_SetObjResult(interp, varPtr[varIndex]);
	    break;
	case 13:			/* newunicode*/
	    unicode = (Tcl_UniChar *)Tcl_Alloc((objc - 3) * sizeof(Tcl_UniChar));
	    for (i = 0; i < (objc - 3); ++i) {
		int val;
		if (Tcl_GetIntFromObj(interp, objv[i + 3], &val) != TCL_OK) {
		    break;
		}
		unicode[i] = (Tcl_UniChar)val;
	    }
	    if (i < (objc-3)) {
		Tcl_Free(unicode);
		return TCL_ERROR;
	    }
	    SetVarToObj(varPtr, varIndex, Tcl_NewUnicodeObj(unicode, objc - 3));
	    Tcl_SetObjResult(interp, varPtr[varIndex]);
	    Tcl_Free(unicode);
	    break;
    }

    return TCL_OK;
}

/*
 *------------------------------------------------------------------------
 *
 * TestbigdataCmd --
 *
 *    Implements the Tcl command testbigdata
 *	testbigdata string ?LEN? ?SPLIT? - returns 01234567890123...
 *      testbigdata bytearray ?LEN? ?SPLIT? - returns {0 1 2 3 4 5 6 7 8 9 0 1 ...}
 *      testbigdata dict ?SIZE? - returns dict mapping integers to themselves
 *    If no arguments given, returns the pattern used to generate strings.
 *    If SPLIT is specified, the character at that position is set to "X".
 *
 * Results:
 *    TCL_OK    - Success.
 *    TCL_ERROR - Error.
 *
 * Side effects:
 *    Interpreter result holds result or error message.
 *
 *------------------------------------------------------------------------
 */
static int
TestbigdataCmd (
    TCL_UNUSED(void *),
    Tcl_Interp *interp,		/* Current interpreter. */
    int objc,			/* Number of arguments. */
    Tcl_Obj *const objv[])	/* Argument objects. */
{
    static const char *const subcmds[] = {
	"string", "bytearray", "list", "dict", NULL
    };
    enum options {
	BIGDATA_STRING, BIGDATA_BYTEARRAY, BIGDATA_LIST, BIGDATA_DICT
    } idx;
    char *s;
    unsigned char *p;
    Tcl_Size i, len, split;
    Tcl_DString ds;
    Tcl_Obj *objPtr;
#define PATTERN_LEN 10
    Tcl_Obj *patternObjs[PATTERN_LEN];

    if (objc < 2 || objc > 4) {
	Tcl_WrongNumArgs(interp, 1, objv, "command ?len? ?split?");
	return TCL_ERROR;
    }
    if (Tcl_GetIndexFromObj(interp, objv[1], subcmds, "option", 0,
	    &idx) != TCL_OK) {
	return TCL_ERROR;
    }
    split = -1;
    if (objc == 2) {
	len = PATTERN_LEN;
    } else {
	if (Tcl_GetSizeIntFromObj(interp, objv[2], &len) != TCL_OK) {
	    return TCL_ERROR;
	}
	if (objc == 4) {
	    if (Tcl_GetSizeIntFromObj(interp, objv[3], &split) != TCL_OK) {
		return TCL_ERROR;
	    }
	    if (split >= len) {
		split = len - 1; /* Last position */
	    }
	}
    }
    /* Need one byte for nul terminator */
    Tcl_Size limit = TCL_SIZE_MAX-1;
    if (len < 0 || len > limit) {
	Tcl_SetObjResult(interp, Tcl_ObjPrintf(
		"%s is greater than max permitted length %" TCL_SIZE_MODIFIER "d",
		Tcl_GetString(objv[2]), limit));
	return TCL_ERROR;
    }

    switch (idx) {
    case BIGDATA_STRING:
	Tcl_DStringInit(&ds);
	Tcl_DStringSetLength(&ds, len);/* Also stores \0 at index len+1 */
	s = Tcl_DStringValue(&ds);
	for (i = 0; i < len; ++i) {
	    s[i] = '0' + (char)(i % PATTERN_LEN);
	}
	if (split >= 0) {
	    assert(split < len);
	    s[split] = 'X';
	}
	Tcl_DStringResult(interp, &ds);
	break;
    case BIGDATA_BYTEARRAY:
	objPtr = Tcl_NewByteArrayObj(NULL, len);
	p = Tcl_GetByteArrayFromObj(objPtr, &len);
	for (i = 0; i < len; ++i) {
	    p[i] = (char)('0' + (i % PATTERN_LEN));
	}
	if (split >= 0) {
	    assert(split < len);
	    p[split] = 'X';
	}
	Tcl_SetObjResult(interp, objPtr);
	break;
    case BIGDATA_LIST:
	for (i = 0; i < PATTERN_LEN; ++i) {
	    patternObjs[i] = Tcl_NewIntObj(i);
	    Tcl_IncrRefCount(patternObjs[i]);
	}
	objPtr = Tcl_NewListObj(len, NULL);
	for (i = 0; i < len; ++i) {
	    Tcl_ListObjAppendElement(
		interp, objPtr, patternObjs[i % PATTERN_LEN]);
	}
	if (split >= 0) {
	    assert(split < len);
	    Tcl_Obj *splitMarker = Tcl_NewStringObj("X", 1);
	    Tcl_ListObjReplace(interp, objPtr, split, 1, 1, &splitMarker);
	}
	for (i = 0; i < PATTERN_LEN; ++i) {
	    patternObjs[i] = Tcl_NewIntObj(i);
	    Tcl_DecrRefCount(patternObjs[i]);
	}
	Tcl_SetObjResult(interp, objPtr);
	break;
    case BIGDATA_DICT:
	objPtr = Tcl_NewDictObj();
	for (i = 0; i < len; ++i) {
	    Tcl_Obj *objPtr2 = Tcl_NewWideIntObj(i);
	    Tcl_DictObjPut(interp, objPtr, objPtr2, objPtr2);
	}
	Tcl_SetObjResult(interp, objPtr);
	break;
    }
    return TCL_OK;
}

/*
 *----------------------------------------------------------------------
 *
 * SetVarToObj --
 *
 *	Utility routine to assign a Tcl_Obj* to a test variable. The
 *	Tcl_Obj* can be NULL.
 *
 * Results:
 *	None.
 *
 * Side effects:
 *	This routine handles ref counting details for assignment: i.e. the old
 *	value's ref count must be decremented (if not NULL) and the new one
 *	incremented (also if not NULL).
 *
 *----------------------------------------------------------------------
 */

static void
SetVarToObj(
    Tcl_Obj **varPtr,
    Tcl_Size varIndex,		/* Designates the assignment variable. */
    Tcl_Obj *objPtr)		/* Points to object to assign to var. */
{
    if (varPtr[varIndex] != NULL) {
	Tcl_DecrRefCount(varPtr[varIndex]);
    }
    varPtr[varIndex] = objPtr;
    if (objPtr != NULL) {
	Tcl_IncrRefCount(objPtr);
    }
}

/*
 *----------------------------------------------------------------------
 *
 * GetVariableIndex --
 *
 *	Utility routine to get a test variable index from the command line.
 *
 * Results:
 *	A standard Tcl object result.
 *
 * Side effects:
 *	None.
 *
 *----------------------------------------------------------------------
 */

static int
GetVariableIndex(
    Tcl_Interp *interp,		/* Interpreter for error reporting. */
    Tcl_Obj *obj,		/* The variable index
				 * specified as a nonnegative number less than
				 * NUMBER_OF_OBJECT_VARS. */
    Tcl_Size *indexPtr)		/* Place to store converted result. */
{
    Tcl_Size index;

    if (Tcl_GetIntForIndex(interp, obj, NUMBER_OF_OBJECT_VARS - 1, &index) != TCL_OK) {
	return TCL_ERROR;
    }
    if (index == TCL_INDEX_NONE) {
	Tcl_ResetResult(interp);
	Tcl_AppendToObj(Tcl_GetObjResult(interp), "bad variable index", -1);
	return TCL_ERROR;
    }

    *indexPtr = index;
    return TCL_OK;
}

/*
 *----------------------------------------------------------------------
 *
 * CheckIfVarUnset --
 *
 *	Utility function that checks whether a test variable is readable:
 *	i.e., that varPtr[varIndex] is non-NULL.
 *
 * Results:
 *	1 if the test variable is unset (NULL); 0 otherwise.
 *
 * Side effects:
 *	Sets the interpreter result to an error message if the variable is
 *	unset (NULL).
 *
 *----------------------------------------------------------------------
 */

static int
CheckIfVarUnset(
    Tcl_Interp *interp,		/* Interpreter for error reporting. */
    Tcl_Obj ** varPtr,
    Tcl_Size varIndex)		/* Index of the test variable to check. */
{
    if (varIndex < 0 || varPtr[varIndex] == NULL) {
	char buf[32 + TCL_INTEGER_SPACE];

	snprintf(buf, sizeof(buf), "variable %" TCL_SIZE_MODIFIER "d is unset (NULL)", varIndex);
	Tcl_ResetResult(interp);
	Tcl_AppendToObj(Tcl_GetObjResult(interp), buf, -1);
	return 1;
    }
    return 0;
}

static int
TestisemptyCmd (
    TCL_UNUSED(void *),
    Tcl_Interp *interp,		/* Current interpreter. */
    int objc,			/* Number of arguments. */
    Tcl_Obj *const objv[])	/* Argument objects. */
{
    Tcl_Obj *result;
    if (objc != 2) {
	Tcl_WrongNumArgs(interp, 1, objv, "value");
	return TCL_ERROR;
    }
    result = Tcl_NewIntObj(Tcl_IsEmpty(objv[1]));
    if (!objv[1]->bytes) {
    Tcl_AppendToObj(result, " pure", TCL_INDEX_NONE);
    }
    if (objv[1]->typePtr) {
    Tcl_AppendToObj(result, " ", TCL_INDEX_NONE);
    Tcl_AppendToObj(result, objv[1]->typePtr->name, TCL_INDEX_NONE);
    }
    Tcl_SetObjResult(interp, result);
    return TCL_OK;
}

/*
 * Local Variables:
 * mode: c
 * c-basic-offset: 4
 * fill-column: 78
 * End:
 */<|MERGE_RESOLUTION|>--- conflicted
+++ resolved
@@ -1105,20 +1105,10 @@
 static
 void
 HugeUpdateString(
-<<<<<<< HEAD
     TCL_UNUSED(Tcl_Obj *))
 {
     /* Always returns NULL, as an indication that
      * room for its string representation cannot be allocated */
-=======
-    Tcl_Obj *obj
-)
-{
-	(void)obj;
-    /* Always returns NULL, as an indication that
-     * room for its string representation cannot be allocated */
-
->>>>>>> 7888817a
 	return;
 }
 
@@ -1127,13 +1117,8 @@
     NULL,			/* freeIntRepProc */
     NULL,			/* dupIntRepProc */
     HugeUpdateString,		/* updateStringProc */
-<<<<<<< HEAD
     NULL, 			/* setFromAnyProc */
 	TCL_OBJTYPE_V0
-=======
-    NULL,			/* setFromAnyProc */
-    TCL_OBJTYPE_V0
->>>>>>> 7888817a
 };
 
 
@@ -1151,26 +1136,16 @@
     static const char *const subcommands[] = {
 	"freeallvars", "bug3598580", "buge58d7e19e9",
 	"types", "objtype", "newobj", "set",
-<<<<<<< HEAD
 	"objrefcount",
 	"assign", "convert", "duplicate", "huge",
-=======
-	"objrefcount", "huge",
-	"assign", "convert", "duplicate",
->>>>>>> 7888817a
 	"invalidateStringRep", "refcount", "type",
 	NULL
     };
     enum testobjCmdIndex {
 	TESTOBJ_FREEALLVARS, TESTOBJ_BUG3598580, TESTOBJ_BUGE58D7E19E9,
 	TESTOBJ_TYPES, TESTOBJ_OBJTYPE, TESTOBJ_NEWOBJ, TESTOBJ_SET,
-<<<<<<< HEAD
 	TESTOBJ_OBJREFCOUNT,
 	TESTOBJ_ASSIGN, TESTOBJ_CONVERT, TESTOBJ_DUPLICATE, TESTOBJ_HUGE,
-=======
-	TESTOBJ_OBJREFCOUNT, TESTOBJ_HUGE,
-	TESTOBJ_ASSIGN, TESTOBJ_CONVERT, TESTOBJ_DUPLICATE,
->>>>>>> 7888817a
 	TESTOBJ_INVALIDATESTRINGREP, TESTOBJ_REFCOUNT, TESTOBJ_TYPE,
     } cmdIndex;
 
@@ -1220,17 +1195,6 @@
 	    Tcl_SetObjResult(interp, listObjPtr);
 	}
 	return TCL_OK;
-    case TESTOBJ_HUGE:
-	if (objc != 2) {
-	    goto wrongNumArgs;
-	} else {
-	    Tcl_Obj *hugeObjPtr = Tcl_NewObj();
-	    hugeObjPtr->typePtr = &hugeType;
-	    hugeObjPtr->length = INT_MAX - 1;
-	    hugeObjPtr->bytes = NULL;
-	    Tcl_SetObjResult(interp, hugeObjPtr);
-	}
-	return TCL_OK;
     case TESTOBJ_TYPES:
 	if (objc != 2) {
 	    goto wrongNumArgs;
@@ -1286,16 +1250,16 @@
 	}
 	return TCL_OK;
     case TESTOBJ_HUGE: {
-	    if (objc != 2) {
-		goto wrongNumArgs;
-	    }
-	    Tcl_Obj *hugeObjPtr = Tcl_NewObj();
-	    hugeObjPtr->typePtr = &hugeType;
-	    hugeObjPtr->length = INT_MAX - 1;
-	    hugeObjPtr->bytes = NULL;
-	    Tcl_SetObjResult(interp, hugeObjPtr);
-	}
+	if (objc != 2) {
+	    goto wrongNumArgs;
+	}
+	Tcl_Obj *hugeObjPtr = Tcl_NewObj();
+	hugeObjPtr->typePtr = &hugeType;
+	hugeObjPtr->length = INT_MAX - 1;
+	hugeObjPtr->bytes = NULL;
+	Tcl_SetObjResult(interp, hugeObjPtr);
 	return TCL_OK;
+    }
     default:
 	break;
     }
