--- conflicted
+++ resolved
@@ -1113,14 +1113,8 @@
 	    const char *typeName;
 
 	    if (objv[2]->typePtr == NULL) {
-<<<<<<< HEAD
 		Tcl_SetObjResult(interp, Tcl_NewStringObj("none", TCL_INDEX_NONE));
-	    }
-	    else {
-=======
-		Tcl_SetObjResult(interp, Tcl_NewStringObj("none", -1));
 	    } else {
->>>>>>> f1fafe7c
 		typeName = objv[2]->typePtr->name;
 		if (!strcmp(typeName, "utf32string"))
 		    typeName = "string";
