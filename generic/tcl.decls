--- conflicted
+++ resolved
@@ -2501,25 +2501,6 @@
 #   (none)
 
 ################################
-# Windows specific functions
-<<<<<<< HEAD
-#   (none)
-=======
-
-# Added in Tcl 8.1
-
-declare 0 win {
-    TCHAR *Tcl_WinUtfToTChar(const char *str, int len, Tcl_DString *dsPtr)
-}
-declare 1 win {
-    char *Tcl_WinTCharToUtf(const TCHAR *str, int len, Tcl_DString *dsPtr)
-}
-declare 3 win {
-    void Tcl_WinConvertError(unsigned errCode)
-}
->>>>>>> 3ed1f7b0
-
-################################
 # Mac OS X specific functions
 
 declare 1 {
@@ -2531,6 +2512,12 @@
     void Tcl_MacOSXNotifierAddRunLoopMode(const void *runLoopMode)
 }
 
+################################
+# Windows specific functions
+declare 3 {
+    void Tcl_WinConvertError(unsigned errCode)
+}
+
 ##############################################################################
 
 # Public functions that are not accessible via the stubs table.
