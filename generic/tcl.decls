# tcl.decls --
#
#	This file contains the declarations for all supported public
#	functions that are exported by the Tcl library via the stubs table.
#	This file is used to generate the tclDecls.h, tclPlatDecls.h
#	and tclStubInit.c files.
#
# Copyright © 1998-1999 Scriptics Corporation.
# Copyright © 2001, 2002 Kevin B. Kenny.  All rights reserved.
# Copyright © 2007 Daniel A. Steffen <das@users.sourceforge.net>
#
# See the file "license.terms" for information on usage and redistribution
# of this file, and for a DISCLAIMER OF ALL WARRANTIES.

library tcl

# Define the tcl interface with several sub interfaces:
#     tclPlat	 - platform specific public
#     tclInt	 - generic private
#     tclPlatInt - platform specific private

interface tcl
hooks {tclPlat tclInt tclIntPlat}
scspec EXTERN

# Declare each of the functions in the public Tcl interface.  Note that
# the an index should never be reused for a different function in order
# to preserve backwards compatibility.

declare 0 {
    int Tcl_PkgProvideEx(Tcl_Interp *interp, const char *name,
	    const char *version, const void *clientData)
}
declare 1 {
    const char *Tcl_PkgRequireEx(Tcl_Interp *interp,
	    const char *name, const char *version, int exact,
	    void *clientDataPtr)
}
declare 2 {
    TCL_NORETURN void Tcl_Panic(const char *format, ...)
}
declare 3 {
    void *Tcl_Alloc(TCL_HASH_TYPE size)
}
declare 4 {
    void Tcl_Free(void *ptr)
}
declare 5 {
    void *Tcl_Realloc(void *ptr, TCL_HASH_TYPE size)
}
declare 6 {
    void *Tcl_DbCkalloc(TCL_HASH_TYPE size, const char *file, int line)
}
declare 7 {
    void Tcl_DbCkfree(void *ptr, const char *file, int line)
}
declare 8 {
    void *Tcl_DbCkrealloc(void *ptr, TCL_HASH_TYPE size,
	    const char *file, int line)
}

# Tcl_CreateFileHandler and Tcl_DeleteFileHandler are only available on Unix,
# but they are part of the old generic interface, so we include them here for
# compatibility reasons.

declare 9 {
    void Tcl_CreateFileHandler(int fd, int mask, Tcl_FileProc *proc,
	    void *clientData)
}
declare 10 {
    void Tcl_DeleteFileHandler(int fd)
}
declare 11 {
    void Tcl_SetTimer(const Tcl_Time *timePtr)
}
declare 12 {
    void Tcl_Sleep(int ms)
}
declare 13 {
    int Tcl_WaitForEvent(const Tcl_Time *timePtr)
}
declare 14 {
    int Tcl_AppendAllObjTypes(Tcl_Interp *interp, Tcl_Obj *objPtr)
}
declare 15 {
    void Tcl_AppendStringsToObj(Tcl_Obj *objPtr, ...)
}
declare 16 {
    void Tcl_AppendToObj(Tcl_Obj *objPtr, const char *bytes, Tcl_Size length)
}
declare 17 {
    Tcl_Obj *Tcl_ConcatObj(Tcl_Size objc, Tcl_Obj *const objv[])
}
declare 18 {
    int Tcl_ConvertToType(Tcl_Interp *interp, Tcl_Obj *objPtr,
	    const Tcl_ObjType *typePtr)
}
declare 19 {
    void Tcl_DbDecrRefCount(Tcl_Obj *objPtr, const char *file, int line)
}
declare 20 {
    void Tcl_DbIncrRefCount(Tcl_Obj *objPtr, const char *file, int line)
}
declare 21 {
    int Tcl_DbIsShared(Tcl_Obj *objPtr, const char *file, int line)
}
declare 23 {
    Tcl_Obj *Tcl_DbNewByteArrayObj(const unsigned char *bytes,
	    Tcl_Size numBytes, const char *file, int line)
}
declare 24 {
    Tcl_Obj *Tcl_DbNewDoubleObj(double doubleValue, const char *file,
	    int line)
}
declare 25 {
    Tcl_Obj *Tcl_DbNewListObj(Tcl_Size objc, Tcl_Obj *const *objv,
	    const char *file, int line)
}
declare 27 {
    Tcl_Obj *Tcl_DbNewObj(const char *file, int line)
}
declare 28 {
    Tcl_Obj *Tcl_DbNewStringObj(const char *bytes, Tcl_Size length,
	    const char *file, int line)
}
declare 29 {
    Tcl_Obj *Tcl_DuplicateObj(Tcl_Obj *objPtr)
}
declare 30 {
    void TclFreeObj(Tcl_Obj *objPtr)
}
declare 31 {
    int Tcl_GetBoolean(Tcl_Interp *interp, const char *src, int *intPtr)
}
declare 32 {
    int Tcl_GetBooleanFromObj(Tcl_Interp *interp, Tcl_Obj *objPtr,
	    int *intPtr)
}
# Only available in Tcl 8.x, NULL in Tcl 9.0
declare 33 {
    unsigned char *Tcl_GetByteArrayFromObj(Tcl_Obj *objPtr, Tcl_Size *numBytesPtr)
}
declare 34 {
    int Tcl_GetDouble(Tcl_Interp *interp, const char *src, double *doublePtr)
}
declare 35 {
    int Tcl_GetDoubleFromObj(Tcl_Interp *interp, Tcl_Obj *objPtr,
	    double *doublePtr)
}
declare 37 {
    int Tcl_GetInt(Tcl_Interp *interp, const char *src, int *intPtr)
}
declare 38 {
    int Tcl_GetIntFromObj(Tcl_Interp *interp, Tcl_Obj *objPtr, int *intPtr)
}
declare 39 {
    int Tcl_GetLongFromObj(Tcl_Interp *interp, Tcl_Obj *objPtr, long *longPtr)
}
declare 40 {
    const Tcl_ObjType *Tcl_GetObjType(const char *typeName)
}
declare 41 {
    char *TclGetStringFromObj(Tcl_Obj *objPtr, void *lengthPtr)
}
declare 42 {
    void Tcl_InvalidateStringRep(Tcl_Obj *objPtr)
}
declare 43 {
    int Tcl_ListObjAppendList(Tcl_Interp *interp, Tcl_Obj *listPtr,
	    Tcl_Obj *elemListPtr)
}
declare 44 {
    int Tcl_ListObjAppendElement(Tcl_Interp *interp, Tcl_Obj *listPtr,
	    Tcl_Obj *objPtr)
}
declare 45 {
    int TclListObjGetElements(Tcl_Interp *interp, Tcl_Obj *listPtr,
	    void *objcPtr, Tcl_Obj ***objvPtr)
}
declare 46 {
    int Tcl_ListObjIndex(Tcl_Interp *interp, Tcl_Obj *listPtr, Tcl_Size index,
	    Tcl_Obj **objPtrPtr)
}
declare 47 {
    int TclListObjLength(Tcl_Interp *interp, Tcl_Obj *listPtr,
	    void *lengthPtr)
}
declare 48 {
    int Tcl_ListObjReplace(Tcl_Interp *interp, Tcl_Obj *listPtr, Tcl_Size first,
	    Tcl_Size count, Tcl_Size objc, Tcl_Obj *const objv[])
}
declare 50 {
    Tcl_Obj *Tcl_NewByteArrayObj(const unsigned char *bytes, Tcl_Size numBytes)
}
declare 51 {
    Tcl_Obj *Tcl_NewDoubleObj(double doubleValue)
}
declare 53 {
    Tcl_Obj *Tcl_NewListObj(Tcl_Size objc, Tcl_Obj *const objv[])
}
declare 55 {
    Tcl_Obj *Tcl_NewObj(void)
}
declare 56 {
    Tcl_Obj *Tcl_NewStringObj(const char *bytes, Tcl_Size length)
}
declare 58 {
    unsigned char *Tcl_SetByteArrayLength(Tcl_Obj *objPtr, Tcl_Size numBytes)
}
declare 59 {
    void Tcl_SetByteArrayObj(Tcl_Obj *objPtr, const unsigned char *bytes,
	    Tcl_Size numBytes)
}
declare 60 {
    void Tcl_SetDoubleObj(Tcl_Obj *objPtr, double doubleValue)
}
declare 62 {
    void Tcl_SetListObj(Tcl_Obj *objPtr, Tcl_Size objc, Tcl_Obj *const objv[])
}
declare 64 {
    void Tcl_SetObjLength(Tcl_Obj *objPtr, Tcl_Size length)
}
declare 65 {
    void Tcl_SetStringObj(Tcl_Obj *objPtr, const char *bytes, Tcl_Size length)
}
declare 68 {
    void Tcl_AllowExceptions(Tcl_Interp *interp)
}
declare 69 {
    void Tcl_AppendElement(Tcl_Interp *interp, const char *element)
}
declare 70 {
    void Tcl_AppendResult(Tcl_Interp *interp, ...)
}
declare 71 {
    Tcl_AsyncHandler Tcl_AsyncCreate(Tcl_AsyncProc *proc,
	    void *clientData)
}
declare 72 {
    void Tcl_AsyncDelete(Tcl_AsyncHandler async)
}
declare 73 {
    int Tcl_AsyncInvoke(Tcl_Interp *interp, int code)
}
declare 74 {
    void Tcl_AsyncMark(Tcl_AsyncHandler async)
}
declare 75 {
    int Tcl_AsyncReady(void)
}
declare 78 {
    int Tcl_BadChannelOption(Tcl_Interp *interp, const char *optionName,
	    const char *optionList)
}
declare 79 {
    void Tcl_CallWhenDeleted(Tcl_Interp *interp, Tcl_InterpDeleteProc *proc,
	    void *clientData)
}
declare 80 {
    void Tcl_CancelIdleCall(Tcl_IdleProc *idleProc, void *clientData)
}
# Only available in Tcl 8.x, NULL in Tcl 9.0
declare 81 {
    int Tcl_Close(Tcl_Interp *interp, Tcl_Channel chan)
}
declare 82 {
    int Tcl_CommandComplete(const char *cmd)
}
declare 83 {
    char *Tcl_Concat(Tcl_Size argc, const char *const *argv)
}
declare 84 {
    Tcl_Size Tcl_ConvertElement(const char *src, char *dst, int flags)
}
declare 85 {
    Tcl_Size Tcl_ConvertCountedElement(const char *src, Tcl_Size length, char *dst,
	    int flags)
}
declare 86 {
    int Tcl_CreateAlias(Tcl_Interp *childInterp, const char *childCmd,
	    Tcl_Interp *target, const char *targetCmd, Tcl_Size argc,
	    const char *const *argv)
}
declare 87 {
    int Tcl_CreateAliasObj(Tcl_Interp *childInterp, const char *childCmd,
	    Tcl_Interp *target, const char *targetCmd, Tcl_Size objc,
	    Tcl_Obj *const objv[])
}
declare 88 {
    Tcl_Channel Tcl_CreateChannel(const Tcl_ChannelType *typePtr,
	    const char *chanName, void *instanceData, int mask)
}
declare 89 {
    void Tcl_CreateChannelHandler(Tcl_Channel chan, int mask,
	    Tcl_ChannelProc *proc, void *clientData)
}
declare 90 {
    void Tcl_CreateCloseHandler(Tcl_Channel chan, Tcl_CloseProc *proc,
	    void *clientData)
}
declare 91 {
    Tcl_Command Tcl_CreateCommand(Tcl_Interp *interp, const char *cmdName,
	    Tcl_CmdProc *proc, void *clientData,
	    Tcl_CmdDeleteProc *deleteProc)
}
declare 92 {
    void Tcl_CreateEventSource(Tcl_EventSetupProc *setupProc,
	    Tcl_EventCheckProc *checkProc, void *clientData)
}
declare 93 {
    void Tcl_CreateExitHandler(Tcl_ExitProc *proc, void *clientData)
}
declare 94 {
    Tcl_Interp *Tcl_CreateInterp(void)
}
declare 96 {
    Tcl_Command Tcl_CreateObjCommand(Tcl_Interp *interp,
	    const char *cmdName,
	    Tcl_ObjCmdProc *proc, void *clientData,
	    Tcl_CmdDeleteProc *deleteProc)
}
declare 97 {
    Tcl_Interp *Tcl_CreateChild(Tcl_Interp *interp, const char *name,
	    int isSafe)
}
declare 98 {
    Tcl_TimerToken Tcl_CreateTimerHandler(int milliseconds,
	    Tcl_TimerProc *proc, void *clientData)
}
declare 99 {
    Tcl_Trace Tcl_CreateTrace(Tcl_Interp *interp, Tcl_Size level,
	    Tcl_CmdTraceProc *proc, void *clientData)
}
declare 100 {
    void Tcl_DeleteAssocData(Tcl_Interp *interp, const char *name)
}
declare 101 {
    void Tcl_DeleteChannelHandler(Tcl_Channel chan, Tcl_ChannelProc *proc,
	    void *clientData)
}
declare 102 {
    void Tcl_DeleteCloseHandler(Tcl_Channel chan, Tcl_CloseProc *proc,
	    void *clientData)
}
declare 103 {
    int Tcl_DeleteCommand(Tcl_Interp *interp, const char *cmdName)
}
declare 104 {
    int Tcl_DeleteCommandFromToken(Tcl_Interp *interp, Tcl_Command command)
}
declare 105 {
    void Tcl_DeleteEvents(Tcl_EventDeleteProc *proc, void *clientData)
}
declare 106 {
    void Tcl_DeleteEventSource(Tcl_EventSetupProc *setupProc,
	    Tcl_EventCheckProc *checkProc, void *clientData)
}
declare 107 {
    void Tcl_DeleteExitHandler(Tcl_ExitProc *proc, void *clientData)
}
declare 108 {
    void Tcl_DeleteHashEntry(Tcl_HashEntry *entryPtr)
}
declare 109 {
    void Tcl_DeleteHashTable(Tcl_HashTable *tablePtr)
}
declare 110 {
    void Tcl_DeleteInterp(Tcl_Interp *interp)
}
declare 111 {
    void Tcl_DetachPids(Tcl_Size numPids, Tcl_Pid *pidPtr)
}
declare 112 {
    void Tcl_DeleteTimerHandler(Tcl_TimerToken token)
}
declare 113 {
    void Tcl_DeleteTrace(Tcl_Interp *interp, Tcl_Trace trace)
}
declare 114 {
    void Tcl_DontCallWhenDeleted(Tcl_Interp *interp,
	    Tcl_InterpDeleteProc *proc, void *clientData)
}
declare 115 {
    int Tcl_DoOneEvent(int flags)
}
declare 116 {
    void Tcl_DoWhenIdle(Tcl_IdleProc *proc, void *clientData)
}
declare 117 {
    char *Tcl_DStringAppend(Tcl_DString *dsPtr, const char *bytes, Tcl_Size length)
}
declare 118 {
    char *Tcl_DStringAppendElement(Tcl_DString *dsPtr, const char *element)
}
declare 119 {
    void Tcl_DStringEndSublist(Tcl_DString *dsPtr)
}
declare 120 {
    void Tcl_DStringFree(Tcl_DString *dsPtr)
}
declare 121 {
    void Tcl_DStringGetResult(Tcl_Interp *interp, Tcl_DString *dsPtr)
}
declare 122 {
    void Tcl_DStringInit(Tcl_DString *dsPtr)
}
declare 123 {
    void Tcl_DStringResult(Tcl_Interp *interp, Tcl_DString *dsPtr)
}
declare 124 {
    void Tcl_DStringSetLength(Tcl_DString *dsPtr, Tcl_Size length)
}
declare 125 {
    void Tcl_DStringStartSublist(Tcl_DString *dsPtr)
}
declare 126 {
    int Tcl_Eof(Tcl_Channel chan)
}
declare 127 {
    const char *Tcl_ErrnoId(void)
}
declare 128 {
    const char *Tcl_ErrnoMsg(int err)
}
declare 130 {
    int Tcl_EvalFile(Tcl_Interp *interp, const char *fileName)
}
declare 132 {
    void Tcl_EventuallyFree(void *clientData, Tcl_FreeProc *freeProc)
}
declare 133 {
    TCL_NORETURN void Tcl_Exit(int status)
}
declare 134 {
    int Tcl_ExposeCommand(Tcl_Interp *interp, const char *hiddenCmdToken,
	    const char *cmdName)
}
declare 135 {
    int Tcl_ExprBoolean(Tcl_Interp *interp, const char *expr, int *ptr)
}
declare 136 {
    int Tcl_ExprBooleanObj(Tcl_Interp *interp, Tcl_Obj *objPtr, int *ptr)
}
declare 137 {
    int Tcl_ExprDouble(Tcl_Interp *interp, const char *expr, double *ptr)
}
declare 138 {
    int Tcl_ExprDoubleObj(Tcl_Interp *interp, Tcl_Obj *objPtr, double *ptr)
}
declare 139 {
    int Tcl_ExprLong(Tcl_Interp *interp, const char *expr, long *ptr)
}
declare 140 {
    int Tcl_ExprLongObj(Tcl_Interp *interp, Tcl_Obj *objPtr, long *ptr)
}
declare 141 {
    int Tcl_ExprObj(Tcl_Interp *interp, Tcl_Obj *objPtr,
	    Tcl_Obj **resultPtrPtr)
}
declare 142 {
    int Tcl_ExprString(Tcl_Interp *interp, const char *expr)
}
declare 143 {
    void Tcl_Finalize(void)
}
declare 145 {
    Tcl_HashEntry *Tcl_FirstHashEntry(Tcl_HashTable *tablePtr,
	    Tcl_HashSearch *searchPtr)
}
declare 146 {
    int Tcl_Flush(Tcl_Channel chan)
}
declare 148 {
    int Tcl_GetAlias(Tcl_Interp *interp, const char *childCmd,
	    Tcl_Interp **targetInterpPtr, const char **targetCmdPtr,
	    int *argcPtr, const char ***argvPtr)
}
declare 149 {
    int Tcl_GetAliasObj(Tcl_Interp *interp, const char *childCmd,
	    Tcl_Interp **targetInterpPtr, const char **targetCmdPtr,
	    int *objcPtr, Tcl_Obj ***objv)
}
declare 150 {
    void *Tcl_GetAssocData(Tcl_Interp *interp, const char *name,
	    Tcl_InterpDeleteProc **procPtr)
}
declare 151 {
    Tcl_Channel Tcl_GetChannel(Tcl_Interp *interp, const char *chanName,
	    int *modePtr)
}
declare 152 {
    Tcl_Size Tcl_GetChannelBufferSize(Tcl_Channel chan)
}
declare 153 {
    int Tcl_GetChannelHandle(Tcl_Channel chan, int direction,
	    void **handlePtr)
}
declare 154 {
    void *Tcl_GetChannelInstanceData(Tcl_Channel chan)
}
declare 155 {
    int Tcl_GetChannelMode(Tcl_Channel chan)
}
declare 156 {
    const char *Tcl_GetChannelName(Tcl_Channel chan)
}
declare 157 {
    int Tcl_GetChannelOption(Tcl_Interp *interp, Tcl_Channel chan,
	    const char *optionName, Tcl_DString *dsPtr)
}
declare 158 {
    const Tcl_ChannelType *Tcl_GetChannelType(Tcl_Channel chan)
}
declare 159 {
    int Tcl_GetCommandInfo(Tcl_Interp *interp, const char *cmdName,
	    Tcl_CmdInfo *infoPtr)
}
declare 160 {
    const char *Tcl_GetCommandName(Tcl_Interp *interp,
	    Tcl_Command command)
}
declare 161 {
    int Tcl_GetErrno(void)
}
declare 162 {
    const char *Tcl_GetHostName(void)
}
declare 163 {
    int Tcl_GetInterpPath(Tcl_Interp *interp, Tcl_Interp *childInterp)
}
declare 164 {
    Tcl_Interp *Tcl_GetParent(Tcl_Interp *interp)
}
declare 165 {
    const char *Tcl_GetNameOfExecutable(void)
}
declare 166 {
    Tcl_Obj *Tcl_GetObjResult(Tcl_Interp *interp)
}

# Tcl_GetOpenFile is only available on unix, but it is a part of the old
# generic interface, so we include it here for compatibility reasons.

declare 167 {
    int Tcl_GetOpenFile(Tcl_Interp *interp, const char *chanID,
	    int forWriting, int checkUsage, void **filePtr)
}
# Obsolete.  Should now use Tcl_FSGetPathType which is objectified
# and therefore usually faster.
declare 168 {
    Tcl_PathType Tcl_GetPathType(const char *path)
}
declare 169 {
    Tcl_Size Tcl_Gets(Tcl_Channel chan, Tcl_DString *dsPtr)
}
declare 170 {
    Tcl_Size Tcl_GetsObj(Tcl_Channel chan, Tcl_Obj *objPtr)
}
declare 171 {
    int Tcl_GetServiceMode(void)
}
declare 172 {
    Tcl_Interp *Tcl_GetChild(Tcl_Interp *interp, const char *name)
}
declare 173 {
    Tcl_Channel Tcl_GetStdChannel(int type)
}
declare 176 {
    const char *Tcl_GetVar2(Tcl_Interp *interp, const char *part1,
	    const char *part2, int flags)
}
declare 179 {
    int Tcl_HideCommand(Tcl_Interp *interp, const char *cmdName,
	    const char *hiddenCmdToken)
}
declare 180 {
    int Tcl_Init(Tcl_Interp *interp)
}
declare 181 {
    void Tcl_InitHashTable(Tcl_HashTable *tablePtr, int keyType)
}
declare 182 {
    int Tcl_InputBlocked(Tcl_Channel chan)
}
declare 183 {
    int Tcl_InputBuffered(Tcl_Channel chan)
}
declare 184 {
    int Tcl_InterpDeleted(Tcl_Interp *interp)
}
declare 185 {
    int Tcl_IsSafe(Tcl_Interp *interp)
}
# Obsolete, use Tcl_FSJoinPath
declare 186 {
    char *Tcl_JoinPath(Tcl_Size argc, const char *const *argv,
	    Tcl_DString *resultPtr)
}
declare 187 {
    int Tcl_LinkVar(Tcl_Interp *interp, const char *varName, void *addr,
	    int type)
}

# This slot is reserved for use by the plus patch:
#  declare 188 {
#	Tcl_MainLoop
#  }

declare 189 {
    Tcl_Channel Tcl_MakeFileChannel(void *handle, int mode)
}
declare 191 {
    Tcl_Channel Tcl_MakeTcpClientChannel(void *tcpSocket)
}
declare 192 {
    char *Tcl_Merge(Tcl_Size argc, const char *const *argv)
}
declare 193 {
    Tcl_HashEntry *Tcl_NextHashEntry(Tcl_HashSearch *searchPtr)
}
declare 194 {
    void Tcl_NotifyChannel(Tcl_Channel channel, int mask)
}
declare 195 {
    Tcl_Obj *Tcl_ObjGetVar2(Tcl_Interp *interp, Tcl_Obj *part1Ptr,
	    Tcl_Obj *part2Ptr, int flags)
}
declare 196 {
    Tcl_Obj *Tcl_ObjSetVar2(Tcl_Interp *interp, Tcl_Obj *part1Ptr,
	    Tcl_Obj *part2Ptr, Tcl_Obj *newValuePtr, int flags)
}
declare 197 {
    Tcl_Channel Tcl_OpenCommandChannel(Tcl_Interp *interp, Tcl_Size argc,
	    const char **argv, int flags)
}
# This is obsolete, use Tcl_FSOpenFileChannel
declare 198 {
    Tcl_Channel Tcl_OpenFileChannel(Tcl_Interp *interp, const char *fileName,
	    const char *modeString, int permissions)
}
declare 199 {
    Tcl_Channel Tcl_OpenTcpClient(Tcl_Interp *interp, int port,
	    const char *address, const char *myaddr, int myport, int flags)
}
declare 200 {
    Tcl_Channel Tcl_OpenTcpServer(Tcl_Interp *interp, int port,
	    const char *host, Tcl_TcpAcceptProc *acceptProc,
	    void *callbackData)
}
declare 201 {
    void Tcl_Preserve(void *data)
}
declare 202 {
    void Tcl_PrintDouble(Tcl_Interp *interp, double value, char *dst)
}
declare 203 {
    int Tcl_PutEnv(const char *assignment)
}
declare 204 {
    const char *Tcl_PosixError(Tcl_Interp *interp)
}
declare 205 {
    void Tcl_QueueEvent(Tcl_Event *evPtr, int position)
}
declare 206 {
    Tcl_Size Tcl_Read(Tcl_Channel chan, char *bufPtr, Tcl_Size toRead)
}
declare 207 {
    void Tcl_ReapDetachedProcs(void)
}
declare 208 {
    int Tcl_RecordAndEval(Tcl_Interp *interp, const char *cmd, int flags)
}
declare 209 {
    int Tcl_RecordAndEvalObj(Tcl_Interp *interp, Tcl_Obj *cmdPtr, int flags)
}
declare 210 {
    void Tcl_RegisterChannel(Tcl_Interp *interp, Tcl_Channel chan)
}
declare 211 {
    void Tcl_RegisterObjType(const Tcl_ObjType *typePtr)
}
declare 212 {
    Tcl_RegExp Tcl_RegExpCompile(Tcl_Interp *interp, const char *pattern)
}
declare 213 {
    int Tcl_RegExpExec(Tcl_Interp *interp, Tcl_RegExp regexp,
	    const char *text, const char *start)
}
declare 214 {
    int Tcl_RegExpMatch(Tcl_Interp *interp, const char *text,
	    const char *pattern)
}
declare 215 {
    void Tcl_RegExpRange(Tcl_RegExp regexp, Tcl_Size index,
	    const char **startPtr, const char **endPtr)
}
declare 216 {
    void Tcl_Release(void *clientData)
}
declare 217 {
    void Tcl_ResetResult(Tcl_Interp *interp)
}
declare 218 {
    Tcl_Size Tcl_ScanElement(const char *src, int *flagPtr)
}
declare 219 {
    Tcl_Size Tcl_ScanCountedElement(const char *src, Tcl_Size length, int *flagPtr)
}
declare 221 {
    int Tcl_ServiceAll(void)
}
declare 222 {
    int Tcl_ServiceEvent(int flags)
}
declare 223 {
    void Tcl_SetAssocData(Tcl_Interp *interp, const char *name,
	    Tcl_InterpDeleteProc *proc, void *clientData)
}
declare 224 {
    void Tcl_SetChannelBufferSize(Tcl_Channel chan, Tcl_Size sz)
}
declare 225 {
    int Tcl_SetChannelOption(Tcl_Interp *interp, Tcl_Channel chan,
	    const char *optionName, const char *newValue)
}
declare 226 {
    int Tcl_SetCommandInfo(Tcl_Interp *interp, const char *cmdName,
	    const Tcl_CmdInfo *infoPtr)
}
declare 227 {
    void Tcl_SetErrno(int err)
}
declare 228 {
    void Tcl_SetErrorCode(Tcl_Interp *interp, ...)
}
declare 229 {
    void Tcl_SetMaxBlockTime(const Tcl_Time *timePtr)
}
declare 231 {
    Tcl_Size Tcl_SetRecursionLimit(Tcl_Interp *interp, Tcl_Size depth)
}
declare 233 {
    int Tcl_SetServiceMode(int mode)
}
declare 234 {
    void Tcl_SetObjErrorCode(Tcl_Interp *interp, Tcl_Obj *errorObjPtr)
}
declare 235 {
    void Tcl_SetObjResult(Tcl_Interp *interp, Tcl_Obj *resultObjPtr)
}
declare 236 {
    void Tcl_SetStdChannel(Tcl_Channel channel, int type)
}
declare 238 {
    const char *Tcl_SetVar2(Tcl_Interp *interp, const char *part1,
	    const char *part2, const char *newValue, int flags)
}
declare 239 {
    const char *Tcl_SignalId(int sig)
}
declare 240 {
    const char *Tcl_SignalMsg(int sig)
}
declare 241 {
    void Tcl_SourceRCFile(Tcl_Interp *interp)
}
declare 242 {
    int TclSplitList(Tcl_Interp *interp, const char *listStr, void *argcPtr,
	    const char ***argvPtr)
}
# Obsolete, use Tcl_FSSplitPath
declare 243 {
    void TclSplitPath(const char *path, void *argcPtr, const char ***argvPtr)
}
declare 248 {
    int Tcl_TraceVar2(Tcl_Interp *interp, const char *part1, const char *part2,
	    int flags, Tcl_VarTraceProc *proc, void *clientData)
}
declare 249 {
    char *Tcl_TranslateFileName(Tcl_Interp *interp, const char *name,
	    Tcl_DString *bufferPtr)
}
declare 250 {
    Tcl_Size Tcl_Ungets(Tcl_Channel chan, const char *str, Tcl_Size len, int atHead)
}
declare 251 {
    void Tcl_UnlinkVar(Tcl_Interp *interp, const char *varName)
}
declare 252 {
    int Tcl_UnregisterChannel(Tcl_Interp *interp, Tcl_Channel chan)
}
declare 254 {
    int Tcl_UnsetVar2(Tcl_Interp *interp, const char *part1, const char *part2,
	    int flags)
}
declare 256 {
    void Tcl_UntraceVar2(Tcl_Interp *interp, const char *part1,
	    const char *part2, int flags, Tcl_VarTraceProc *proc,
	    void *clientData)
}
declare 257 {
    void Tcl_UpdateLinkedVar(Tcl_Interp *interp, const char *varName)
}
declare 259 {
    int Tcl_UpVar2(Tcl_Interp *interp, const char *frameName, const char *part1,
	    const char *part2, const char *localName, int flags)
}
declare 260 {
    int Tcl_VarEval(Tcl_Interp *interp, ...)
}
declare 262 {
    void *Tcl_VarTraceInfo2(Tcl_Interp *interp, const char *part1,
	    const char *part2, int flags, Tcl_VarTraceProc *procPtr,
	    void *prevClientData)
}
declare 263 {
    Tcl_Size Tcl_Write(Tcl_Channel chan, const char *s, Tcl_Size slen)
}
declare 264 {
    void Tcl_WrongNumArgs(Tcl_Interp *interp, Tcl_Size objc,
	    Tcl_Obj *const objv[], const char *message)
}
declare 265 {
    int Tcl_DumpActiveMemory(const char *fileName)
}
declare 266 {
    void Tcl_ValidateAllMemory(const char *file, int line)
}
declare 269 {
    char *Tcl_HashStats(Tcl_HashTable *tablePtr)
}
declare 270 {
    const char *Tcl_ParseVar(Tcl_Interp *interp, const char *start,
	    const char **termPtr)
}
declare 272 {
    const char *Tcl_PkgPresentEx(Tcl_Interp *interp,
	    const char *name, const char *version, int exact,
	    void *clientDataPtr)
}
declare 277 {
    Tcl_Pid Tcl_WaitPid(Tcl_Pid pid, int *statPtr, int options)
}
declare 279 {
    void Tcl_GetVersion(int *major, int *minor, int *patchLevel, int *type)
}
declare 280 {
    void Tcl_InitMemory(Tcl_Interp *interp)
}

# Andreas Kupries <a.kupries@westend.com>, 03/21/1999
# "Trf-Patch for filtering channels"
#
# C-Level API for (un)stacking of channels. This allows the introduction
# of filtering channels with relatively little changes to the core.
# This patch was created in cooperation with Jan Nijtmans j.nijtmans@chello.nl
# and is therefore part of his plus-patches too.
#
# It would have been possible to place the following definitions according
# to the alphabetical order used elsewhere in this file, but I decided
# against that to ease the maintenance of the patch across new tcl versions
# (patch usually has no problems to integrate the patch file for the last
# version into the new one).

declare 281 {
    Tcl_Channel Tcl_StackChannel(Tcl_Interp *interp,
	    const Tcl_ChannelType *typePtr, void *instanceData,
	    int mask, Tcl_Channel prevChan)
}
declare 282 {
    int Tcl_UnstackChannel(Tcl_Interp *interp, Tcl_Channel chan)
}
declare 283 {
    Tcl_Channel Tcl_GetStackedChannel(Tcl_Channel chan)
}

# 284 was reserved, but added in 8.4a2
declare 284 {
    void Tcl_SetMainLoop(Tcl_MainLoopProc *proc)
}

# Reserved for future use (8.0.x vs. 8.1)
#  declare 285 {
#  }

# Added in 8.1:

declare 286 {
    void Tcl_AppendObjToObj(Tcl_Obj *objPtr, Tcl_Obj *appendObjPtr)
}
declare 287 {
    Tcl_Encoding Tcl_CreateEncoding(const Tcl_EncodingType *typePtr)
}
declare 288 {
    void Tcl_CreateThreadExitHandler(Tcl_ExitProc *proc, void *clientData)
}
declare 289 {
    void Tcl_DeleteThreadExitHandler(Tcl_ExitProc *proc, void *clientData)
}
declare 291 {
    int Tcl_EvalEx(Tcl_Interp *interp, const char *script, Tcl_Size numBytes,
	    int flags)
}
declare 292 {
    int Tcl_EvalObjv(Tcl_Interp *interp, Tcl_Size objc, Tcl_Obj *const objv[],
	    int flags)
}
declare 293 {
    int Tcl_EvalObjEx(Tcl_Interp *interp, Tcl_Obj *objPtr, int flags)
}
declare 294 {
    TCL_NORETURN void Tcl_ExitThread(int status)
}
declare 295 {
    int Tcl_ExternalToUtf(Tcl_Interp *interp, Tcl_Encoding encoding,
	    const char *src, Tcl_Size srcLen, int flags,
	    Tcl_EncodingState *statePtr, char *dst, Tcl_Size dstLen,
	    int *srcReadPtr, int *dstWrotePtr, int *dstCharsPtr)
}
declare 296 {
    char *Tcl_ExternalToUtfDString(Tcl_Encoding encoding,
	    const char *src, Tcl_Size srcLen, Tcl_DString *dsPtr)
}
declare 297 {
    void Tcl_FinalizeThread(void)
}
declare 298 {
    void Tcl_FinalizeNotifier(void *clientData)
}
declare 299 {
    void Tcl_FreeEncoding(Tcl_Encoding encoding)
}
declare 300 {
    Tcl_ThreadId Tcl_GetCurrentThread(void)
}
declare 301 {
    Tcl_Encoding Tcl_GetEncoding(Tcl_Interp *interp, const char *name)
}
declare 302 {
    const char *Tcl_GetEncodingName(Tcl_Encoding encoding)
}
declare 303 {
    void Tcl_GetEncodingNames(Tcl_Interp *interp)
}
declare 304 {
    int Tcl_GetIndexFromObjStruct(Tcl_Interp *interp, Tcl_Obj *objPtr,
	    const void *tablePtr, Tcl_Size offset, const char *msg, int flags,
	    void *indexPtr)
}
declare 305 {
    void *Tcl_GetThreadData(Tcl_ThreadDataKey *keyPtr, Tcl_Size size)
}
declare 306 {
    Tcl_Obj *Tcl_GetVar2Ex(Tcl_Interp *interp, const char *part1,
	    const char *part2, int flags)
}
declare 307 {
    void *Tcl_InitNotifier(void)
}
declare 308 {
    void Tcl_MutexLock(Tcl_Mutex *mutexPtr)
}
declare 309 {
    void Tcl_MutexUnlock(Tcl_Mutex *mutexPtr)
}
declare 310 {
    void Tcl_ConditionNotify(Tcl_Condition *condPtr)
}
declare 311 {
    void Tcl_ConditionWait(Tcl_Condition *condPtr, Tcl_Mutex *mutexPtr,
	    const Tcl_Time *timePtr)
}
declare 312 {
    Tcl_Size TclNumUtfChars(const char *src, Tcl_Size length)
}
declare 313 {
    Tcl_Size Tcl_ReadChars(Tcl_Channel channel, Tcl_Obj *objPtr,
	    Tcl_Size charsToRead, int appendFlag)
}
declare 316 {
    int Tcl_SetSystemEncoding(Tcl_Interp *interp, const char *name)
}
declare 317 {
    Tcl_Obj *Tcl_SetVar2Ex(Tcl_Interp *interp, const char *part1,
	    const char *part2, Tcl_Obj *newValuePtr, int flags)
}
declare 318 {
    void Tcl_ThreadAlert(Tcl_ThreadId threadId)
}
declare 319 {
    void Tcl_ThreadQueueEvent(Tcl_ThreadId threadId, Tcl_Event *evPtr,
	    int position)
}
declare 320 {
    int Tcl_UniCharAtIndex(const char *src, Tcl_Size index)
}
declare 321 {
    int Tcl_UniCharToLower(int ch)
}
declare 322 {
    int Tcl_UniCharToTitle(int ch)
}
declare 323 {
    int Tcl_UniCharToUpper(int ch)
}
declare 324 {
    Tcl_Size Tcl_UniCharToUtf(int ch, char *buf)
}
declare 325 {
    const char *TclUtfAtIndex(const char *src, Tcl_Size index)
}
declare 326 {
    int TclUtfCharComplete(const char *src, Tcl_Size length)
}
declare 327 {
    Tcl_Size Tcl_UtfBackslash(const char *src, int *readPtr, char *dst)
}
declare 328 {
    const char *Tcl_UtfFindFirst(const char *src, int ch)
}
declare 329 {
    const char *Tcl_UtfFindLast(const char *src, int ch)
}
declare 330 {
    const char *TclUtfNext(const char *src)
}
declare 331 {
    const char *TclUtfPrev(const char *src, const char *start)
}
declare 332 {
    int Tcl_UtfToExternal(Tcl_Interp *interp, Tcl_Encoding encoding,
	    const char *src, Tcl_Size srcLen, int flags,
	    Tcl_EncodingState *statePtr, char *dst, Tcl_Size dstLen,
	    int *srcReadPtr, int *dstWrotePtr, int *dstCharsPtr)
}
declare 333 {
    char *Tcl_UtfToExternalDString(Tcl_Encoding encoding,
	    const char *src, Tcl_Size srcLen, Tcl_DString *dsPtr)
}
declare 334 {
    Tcl_Size Tcl_UtfToLower(char *src)
}
declare 335 {
    Tcl_Size Tcl_UtfToTitle(char *src)
}
declare 336 {
    Tcl_Size Tcl_UtfToChar16(const char *src, unsigned short *chPtr)
}
declare 337 {
    Tcl_Size Tcl_UtfToUpper(char *src)
}
declare 338 {
    Tcl_Size Tcl_WriteChars(Tcl_Channel chan, const char *src, Tcl_Size srcLen)
}
declare 339 {
    Tcl_Size Tcl_WriteObj(Tcl_Channel chan, Tcl_Obj *objPtr)
}
declare 340 {
    char *Tcl_GetString(Tcl_Obj *objPtr)
}
declare 343 {
    void Tcl_AlertNotifier(void *clientData)
}
declare 344 {
    void Tcl_ServiceModeHook(int mode)
}
declare 345 {
    int Tcl_UniCharIsAlnum(int ch)
}
declare 346 {
    int Tcl_UniCharIsAlpha(int ch)
}
declare 347 {
    int Tcl_UniCharIsDigit(int ch)
}
declare 348 {
    int Tcl_UniCharIsLower(int ch)
}
declare 349 {
    int Tcl_UniCharIsSpace(int ch)
}
declare 350 {
    int Tcl_UniCharIsUpper(int ch)
}
declare 351 {
    int Tcl_UniCharIsWordChar(int ch)
}
declare 352 {
    Tcl_Size Tcl_Char16Len(const unsigned short *uniStr)
}
declare 354 {
    char *Tcl_Char16ToUtfDString(const unsigned short *uniStr,
	    Tcl_Size uniLength, Tcl_DString *dsPtr)
}
declare 355 {
    unsigned short *Tcl_UtfToChar16DString(const char *src,
	    Tcl_Size length, Tcl_DString *dsPtr)
}
declare 356 {
    Tcl_RegExp Tcl_GetRegExpFromObj(Tcl_Interp *interp, Tcl_Obj *patObj,
	    int flags)
}
declare 358 {
    void Tcl_FreeParse(Tcl_Parse *parsePtr)
}
declare 359 {
    void Tcl_LogCommandInfo(Tcl_Interp *interp, const char *script,
	    const char *command, Tcl_Size length)
}
declare 360 {
    int Tcl_ParseBraces(Tcl_Interp *interp, const char *start,
	    Tcl_Size numBytes, Tcl_Parse *parsePtr, int append,
	    const char **termPtr)
}
declare 361 {
    int Tcl_ParseCommand(Tcl_Interp *interp, const char *start,
	    Tcl_Size numBytes, int nested, Tcl_Parse *parsePtr)
}
declare 362 {
    int Tcl_ParseExpr(Tcl_Interp *interp, const char *start,
	    Tcl_Size numBytes, Tcl_Parse *parsePtr)
}
declare 363 {
    int Tcl_ParseQuotedString(Tcl_Interp *interp, const char *start,
	    Tcl_Size numBytes, Tcl_Parse *parsePtr, int append,
	    const char **termPtr)
}
declare 364 {
    int Tcl_ParseVarName(Tcl_Interp *interp, const char *start,
	    Tcl_Size numBytes, Tcl_Parse *parsePtr, int append)
}
# These 4 functions are obsolete, use Tcl_FSGetCwd, Tcl_FSChdir,
# Tcl_FSAccess and Tcl_FSStat
declare 365 {
    char *Tcl_GetCwd(Tcl_Interp *interp, Tcl_DString *cwdPtr)
}
declare 366 {
   int Tcl_Chdir(const char *dirName)
}
declare 367 {
   int Tcl_Access(const char *path, int mode)
}
declare 368 {
    int Tcl_Stat(const char *path, struct stat *bufPtr)
}
declare 369 {
    int TclUtfNcmp(const char *s1, const char *s2, size_t n)
}
declare 370 {
    int TclUtfNcasecmp(const char *s1, const char *s2, size_t n)
}
declare 371 {
    int Tcl_StringCaseMatch(const char *str, const char *pattern, int nocase)
}
declare 372 {
    int Tcl_UniCharIsControl(int ch)
}
declare 373 {
    int Tcl_UniCharIsGraph(int ch)
}
declare 374 {
    int Tcl_UniCharIsPrint(int ch)
}
declare 375 {
    int Tcl_UniCharIsPunct(int ch)
}
declare 376 {
    int Tcl_RegExpExecObj(Tcl_Interp *interp, Tcl_RegExp regexp,
	    Tcl_Obj *textObj, Tcl_Size offset, Tcl_Size nmatches, int flags)
}
declare 377 {
    void Tcl_RegExpGetInfo(Tcl_RegExp regexp, Tcl_RegExpInfo *infoPtr)
}
declare 378 {
    Tcl_Obj *Tcl_NewUnicodeObj(const Tcl_UniChar *unicode, Tcl_Size numChars)
}
declare 379 {
    void Tcl_SetUnicodeObj(Tcl_Obj *objPtr, const Tcl_UniChar *unicode,
	    Tcl_Size numChars)
}
declare 380 {
    Tcl_Size TclGetCharLength(Tcl_Obj *objPtr)
}
declare 381 {
    int TclGetUniChar(Tcl_Obj *objPtr, Tcl_Size index)
}
declare 383 {
    Tcl_Obj *TclGetRange(Tcl_Obj *objPtr, Tcl_Size first, Tcl_Size last)
}
declare 384 {
    void Tcl_AppendUnicodeToObj(Tcl_Obj *objPtr, const Tcl_UniChar *unicode,
	    Tcl_Size length)
}
declare 385 {
    int Tcl_RegExpMatchObj(Tcl_Interp *interp, Tcl_Obj *textObj,
	    Tcl_Obj *patternObj)
}
declare 386 {
    void Tcl_SetNotifier(const Tcl_NotifierProcs *notifierProcPtr)
}
declare 387 {
    Tcl_Mutex *Tcl_GetAllocMutex(void)
}
declare 388 {
    int Tcl_GetChannelNames(Tcl_Interp *interp)
}
declare 389 {
    int Tcl_GetChannelNamesEx(Tcl_Interp *interp, const char *pattern)
}
declare 390 {
    int Tcl_ProcObjCmd(void *clientData, Tcl_Interp *interp,
	    Tcl_Size objc, Tcl_Obj *const objv[])
}
declare 391 {
    void Tcl_ConditionFinalize(Tcl_Condition *condPtr)
}
declare 392 {
    void Tcl_MutexFinalize(Tcl_Mutex *mutex)
}
declare 393 {
    int Tcl_CreateThread(Tcl_ThreadId *idPtr, Tcl_ThreadCreateProc *proc,
	    void *clientData, TCL_HASH_TYPE stackSize, int flags)
}

# Introduced in 8.3.2
declare 394 {
    Tcl_Size Tcl_ReadRaw(Tcl_Channel chan, char *dst, Tcl_Size bytesToRead)
}
declare 395 {
    Tcl_Size Tcl_WriteRaw(Tcl_Channel chan, const char *src, Tcl_Size srcLen)
}
declare 396 {
    Tcl_Channel Tcl_GetTopChannel(Tcl_Channel chan)
}
declare 397 {
    int Tcl_ChannelBuffered(Tcl_Channel chan)
}
declare 398 {
    const char *Tcl_ChannelName(const Tcl_ChannelType *chanTypePtr)
}
declare 399 {
    Tcl_ChannelTypeVersion Tcl_ChannelVersion(
	    const Tcl_ChannelType *chanTypePtr)
}
declare 400 {
    Tcl_DriverBlockModeProc *Tcl_ChannelBlockModeProc(
	    const Tcl_ChannelType *chanTypePtr)
}
declare 402 {
    Tcl_DriverClose2Proc *Tcl_ChannelClose2Proc(
	    const Tcl_ChannelType *chanTypePtr)
}
declare 403 {
    Tcl_DriverInputProc *Tcl_ChannelInputProc(
	    const Tcl_ChannelType *chanTypePtr)
}
declare 404 {
    Tcl_DriverOutputProc *Tcl_ChannelOutputProc(
	    const Tcl_ChannelType *chanTypePtr)
}
declare 406 {
    Tcl_DriverSetOptionProc *Tcl_ChannelSetOptionProc(
	    const Tcl_ChannelType *chanTypePtr)
}
declare 407 {
    Tcl_DriverGetOptionProc *Tcl_ChannelGetOptionProc(
	    const Tcl_ChannelType *chanTypePtr)
}
declare 408 {
    Tcl_DriverWatchProc *Tcl_ChannelWatchProc(
	    const Tcl_ChannelType *chanTypePtr)
}
declare 409 {
    Tcl_DriverGetHandleProc *Tcl_ChannelGetHandleProc(
	    const Tcl_ChannelType *chanTypePtr)
}
declare 410 {
    Tcl_DriverFlushProc *Tcl_ChannelFlushProc(
	    const Tcl_ChannelType *chanTypePtr)
}
declare 411 {
    Tcl_DriverHandlerProc *Tcl_ChannelHandlerProc(
	    const Tcl_ChannelType *chanTypePtr)
}

# Introduced in 8.4a2
declare 412 {
    int Tcl_JoinThread(Tcl_ThreadId threadId, int *result)
}
declare 413 {
    int Tcl_IsChannelShared(Tcl_Channel channel)
}
declare 414 {
    int Tcl_IsChannelRegistered(Tcl_Interp *interp, Tcl_Channel channel)
}
declare 415 {
    void Tcl_CutChannel(Tcl_Channel channel)
}
declare 416 {
    void Tcl_SpliceChannel(Tcl_Channel channel)
}
declare 417 {
    void Tcl_ClearChannelHandlers(Tcl_Channel channel)
}
declare 418 {
    int Tcl_IsChannelExisting(const char *channelName)
}
declare 423 {
    void Tcl_InitCustomHashTable(Tcl_HashTable *tablePtr, int keyType,
	    const Tcl_HashKeyType *typePtr)
}
declare 424 {
    void Tcl_InitObjHashTable(Tcl_HashTable *tablePtr)
}
declare 425 {
    void *Tcl_CommandTraceInfo(Tcl_Interp *interp, const char *varName,
	    int flags, Tcl_CommandTraceProc *procPtr,
	    void *prevClientData)
}
declare 426 {
    int Tcl_TraceCommand(Tcl_Interp *interp, const char *varName, int flags,
	    Tcl_CommandTraceProc *proc, void *clientData)
}
declare 427 {
    void Tcl_UntraceCommand(Tcl_Interp *interp, const char *varName,
	    int flags, Tcl_CommandTraceProc *proc, void *clientData)
}
declare 428 {
    void *Tcl_AttemptAlloc(TCL_HASH_TYPE size)
}
declare 429 {
    void *Tcl_AttemptDbCkalloc(TCL_HASH_TYPE size, const char *file, int line)
}
declare 430 {
    void *Tcl_AttemptRealloc(void *ptr, TCL_HASH_TYPE size)
}
declare 431 {
    void *Tcl_AttemptDbCkrealloc(void *ptr, TCL_HASH_TYPE size,
	    const char *file, int line)
}
declare 432 {
    int Tcl_AttemptSetObjLength(Tcl_Obj *objPtr, Tcl_Size length)
}

# TIP#10 (thread-aware channels) akupries
declare 433 {
    Tcl_ThreadId Tcl_GetChannelThread(Tcl_Channel channel)
}

# introduced in 8.4a3
declare 434 {
    Tcl_UniChar *TclGetUnicodeFromObj(Tcl_Obj *objPtr, void *lengthPtr)
}

# TIP#36 (better access to 'subst') dkf
declare 437 {
    Tcl_Obj *Tcl_SubstObj(Tcl_Interp *interp, Tcl_Obj *objPtr, int flags)
}

# TIP#17 (virtual filesystem layer) vdarley
declare 438 {
    int Tcl_DetachChannel(Tcl_Interp *interp, Tcl_Channel channel)
}
declare 439 {
    int Tcl_IsStandardChannel(Tcl_Channel channel)
}
declare 440 {
    int	Tcl_FSCopyFile(Tcl_Obj *srcPathPtr, Tcl_Obj *destPathPtr)
}
declare 441 {
    int	Tcl_FSCopyDirectory(Tcl_Obj *srcPathPtr,
	    Tcl_Obj *destPathPtr, Tcl_Obj **errorPtr)
}
declare 442 {
    int	Tcl_FSCreateDirectory(Tcl_Obj *pathPtr)
}
declare 443 {
    int	Tcl_FSDeleteFile(Tcl_Obj *pathPtr)
}
declare 444 {
    int	Tcl_FSLoadFile(Tcl_Interp *interp, Tcl_Obj *pathPtr, const char *sym1,
	    const char *sym2, Tcl_LibraryInitProc **proc1Ptr,
	    Tcl_LibraryInitProc **proc2Ptr, Tcl_LoadHandle *handlePtr,
	    Tcl_FSUnloadFileProc **unloadProcPtr)
}
declare 445 {
    int	Tcl_FSMatchInDirectory(Tcl_Interp *interp, Tcl_Obj *result,
	    Tcl_Obj *pathPtr, const char *pattern, Tcl_GlobTypeData *types)
}
declare 446 {
    Tcl_Obj *Tcl_FSLink(Tcl_Obj *pathPtr, Tcl_Obj *toPtr, int linkAction)
}
declare 447 {
    int Tcl_FSRemoveDirectory(Tcl_Obj *pathPtr,
	    int recursive, Tcl_Obj **errorPtr)
}
declare 448 {
    int	Tcl_FSRenameFile(Tcl_Obj *srcPathPtr, Tcl_Obj *destPathPtr)
}
declare 449 {
    int	Tcl_FSLstat(Tcl_Obj *pathPtr, Tcl_StatBuf *buf)
}
declare 450 {
    int Tcl_FSUtime(Tcl_Obj *pathPtr, struct utimbuf *tval)
}
declare 451 {
    int Tcl_FSFileAttrsGet(Tcl_Interp *interp,
	    int index, Tcl_Obj *pathPtr, Tcl_Obj **objPtrRef)
}
declare 452 {
    int Tcl_FSFileAttrsSet(Tcl_Interp *interp,
	    int index, Tcl_Obj *pathPtr, Tcl_Obj *objPtr)
}
declare 453 {
    const char *const *Tcl_FSFileAttrStrings(Tcl_Obj *pathPtr,
	    Tcl_Obj **objPtrRef)
}
declare 454 {
    int Tcl_FSStat(Tcl_Obj *pathPtr, Tcl_StatBuf *buf)
}
declare 455 {
    int Tcl_FSAccess(Tcl_Obj *pathPtr, int mode)
}
declare 456 {
    Tcl_Channel Tcl_FSOpenFileChannel(Tcl_Interp *interp, Tcl_Obj *pathPtr,
	    const char *modeString, int permissions)
}
declare 457 {
    Tcl_Obj *Tcl_FSGetCwd(Tcl_Interp *interp)
}
declare 458 {
    int Tcl_FSChdir(Tcl_Obj *pathPtr)
}
declare 459 {
    int Tcl_FSConvertToPathType(Tcl_Interp *interp, Tcl_Obj *pathPtr)
}
declare 460 {
    Tcl_Obj *Tcl_FSJoinPath(Tcl_Obj *listObj, Tcl_Size elements)
}
declare 461 {
    Tcl_Obj *TclFSSplitPath(Tcl_Obj *pathPtr, void *lenPtr)
}
declare 462 {
    int Tcl_FSEqualPaths(Tcl_Obj *firstPtr, Tcl_Obj *secondPtr)
}
declare 463 {
    Tcl_Obj *Tcl_FSGetNormalizedPath(Tcl_Interp *interp, Tcl_Obj *pathPtr)
}
declare 464 {
    Tcl_Obj *Tcl_FSJoinToPath(Tcl_Obj *pathPtr, Tcl_Size objc,
	    Tcl_Obj *const objv[])
}
declare 465 {
    void *Tcl_FSGetInternalRep(Tcl_Obj *pathPtr,
	    const Tcl_Filesystem *fsPtr)
}
declare 466 {
    Tcl_Obj *Tcl_FSGetTranslatedPath(Tcl_Interp *interp, Tcl_Obj *pathPtr)
}
declare 467 {
    int Tcl_FSEvalFile(Tcl_Interp *interp, Tcl_Obj *fileName)
}
declare 468 {
    Tcl_Obj *Tcl_FSNewNativePath(const Tcl_Filesystem *fromFilesystem,
	    void *clientData)
}
declare 469 {
    const void *Tcl_FSGetNativePath(Tcl_Obj *pathPtr)
}
declare 470 {
    Tcl_Obj *Tcl_FSFileSystemInfo(Tcl_Obj *pathPtr)
}
declare 471 {
    Tcl_Obj *Tcl_FSPathSeparator(Tcl_Obj *pathPtr)
}
declare 472 {
    Tcl_Obj *Tcl_FSListVolumes(void)
}
declare 473 {
    int Tcl_FSRegister(void *clientData, const Tcl_Filesystem *fsPtr)
}
declare 474 {
    int Tcl_FSUnregister(const Tcl_Filesystem *fsPtr)
}
declare 475 {
    void *Tcl_FSData(const Tcl_Filesystem *fsPtr)
}
declare 476 {
    const char *Tcl_FSGetTranslatedStringPath(Tcl_Interp *interp,
	    Tcl_Obj *pathPtr)
}
declare 477 {
    const Tcl_Filesystem *Tcl_FSGetFileSystemForPath(Tcl_Obj *pathPtr)
}
declare 478 {
    Tcl_PathType Tcl_FSGetPathType(Tcl_Obj *pathPtr)
}

# TIP#49 (detection of output buffering) akupries
declare 479 {
    int Tcl_OutputBuffered(Tcl_Channel chan)
}
declare 480 {
    void Tcl_FSMountsChanged(const Tcl_Filesystem *fsPtr)
}

# TIP#56 (evaluate a parsed script) msofer
declare 481 {
    int Tcl_EvalTokensStandard(Tcl_Interp *interp, Tcl_Token *tokenPtr,
	    Tcl_Size count)
}

# TIP#73 (access to current time) kbk
declare 482 {
    void Tcl_GetTime(Tcl_Time *timeBuf)
}

# TIP#32 (object-enabled traces) kbk
declare 483 {
    Tcl_Trace Tcl_CreateObjTrace(Tcl_Interp *interp, Tcl_Size level, int flags,
	    Tcl_CmdObjTraceProc *objProc, void *clientData,
	    Tcl_CmdObjTraceDeleteProc *delProc)
}
declare 484 {
    int Tcl_GetCommandInfoFromToken(Tcl_Command token, Tcl_CmdInfo *infoPtr)
}
declare 485 {
    int Tcl_SetCommandInfoFromToken(Tcl_Command token,
	    const Tcl_CmdInfo *infoPtr)
}

### New functions on 64-bit dev branch ###
# TIP#72 (64-bit values) dkf
declare 486 {
    Tcl_Obj *Tcl_DbNewWideIntObj(Tcl_WideInt wideValue,
	    const char *file, int line)
}
declare 487 {
    int Tcl_GetWideIntFromObj(Tcl_Interp *interp, Tcl_Obj *objPtr,
	    Tcl_WideInt *widePtr)
}
declare 488 {
    Tcl_Obj *Tcl_NewWideIntObj(Tcl_WideInt wideValue)
}
declare 489 {
    void Tcl_SetWideIntObj(Tcl_Obj *objPtr, Tcl_WideInt wideValue)
}
declare 490 {
    Tcl_StatBuf *Tcl_AllocStatBuf(void)
}
declare 491 {
    long long Tcl_Seek(Tcl_Channel chan, long long offset, int mode)
}
declare 492 {
    long long Tcl_Tell(Tcl_Channel chan)
}

# TIP#91 (back-compat enhancements for channels) dkf
declare 493 {
    Tcl_DriverWideSeekProc *Tcl_ChannelWideSeekProc(
	    const Tcl_ChannelType *chanTypePtr)
}

# ----- BASELINE -- FOR -- 8.4.0 ----- #

# TIP#111 (dictionaries) dkf
declare 494 {
    int Tcl_DictObjPut(Tcl_Interp *interp, Tcl_Obj *dictPtr,
	    Tcl_Obj *keyPtr, Tcl_Obj *valuePtr)
}
declare 495 {
    int Tcl_DictObjGet(Tcl_Interp *interp, Tcl_Obj *dictPtr, Tcl_Obj *keyPtr,
	    Tcl_Obj **valuePtrPtr)
}
declare 496 {
    int Tcl_DictObjRemove(Tcl_Interp *interp, Tcl_Obj *dictPtr,
	    Tcl_Obj *keyPtr)
}
declare 497 {
    int TclDictObjSize(Tcl_Interp *interp, Tcl_Obj *dictPtr, void *sizePtr)
}
declare 498 {
    int Tcl_DictObjFirst(Tcl_Interp *interp, Tcl_Obj *dictPtr,
	    Tcl_DictSearch *searchPtr,
	    Tcl_Obj **keyPtrPtr, Tcl_Obj **valuePtrPtr, int *donePtr)
}
declare 499 {
    void Tcl_DictObjNext(Tcl_DictSearch *searchPtr,
	    Tcl_Obj **keyPtrPtr, Tcl_Obj **valuePtrPtr, int *donePtr)
}
declare 500 {
    void Tcl_DictObjDone(Tcl_DictSearch *searchPtr)
}
declare 501 {
    int Tcl_DictObjPutKeyList(Tcl_Interp *interp, Tcl_Obj *dictPtr,
	    Tcl_Size keyc, Tcl_Obj *const *keyv, Tcl_Obj *valuePtr)
}
declare 502 {
    int Tcl_DictObjRemoveKeyList(Tcl_Interp *interp, Tcl_Obj *dictPtr,
	    Tcl_Size keyc, Tcl_Obj *const *keyv)
}
declare 503 {
    Tcl_Obj *Tcl_NewDictObj(void)
}
declare 504 {
    Tcl_Obj *Tcl_DbNewDictObj(const char *file, int line)
}

# TIP#59 (configuration reporting) akupries
declare 505 {
    void Tcl_RegisterConfig(Tcl_Interp *interp, const char *pkgName,
	    const Tcl_Config *configuration, const char *valEncoding)
}

# TIP #139 (partial exposure of namespace API - transferred from tclInt.decls)
# dkf, API by Brent Welch?
declare 506 {
    Tcl_Namespace *Tcl_CreateNamespace(Tcl_Interp *interp, const char *name,
	    void *clientData, Tcl_NamespaceDeleteProc *deleteProc)
}
declare 507 {
    void Tcl_DeleteNamespace(Tcl_Namespace *nsPtr)
}
declare 508 {
    int Tcl_AppendExportList(Tcl_Interp *interp, Tcl_Namespace *nsPtr,
	    Tcl_Obj *objPtr)
}
declare 509 {
    int Tcl_Export(Tcl_Interp *interp, Tcl_Namespace *nsPtr,
	    const char *pattern, int resetListFirst)
}
declare 510 {
    int Tcl_Import(Tcl_Interp *interp, Tcl_Namespace *nsPtr,
	    const char *pattern, int allowOverwrite)
}
declare 511 {
    int Tcl_ForgetImport(Tcl_Interp *interp, Tcl_Namespace *nsPtr,
	    const char *pattern)
}
declare 512 {
    Tcl_Namespace *Tcl_GetCurrentNamespace(Tcl_Interp *interp)
}
declare 513 {
    Tcl_Namespace *Tcl_GetGlobalNamespace(Tcl_Interp *interp)
}
declare 514 {
    Tcl_Namespace *Tcl_FindNamespace(Tcl_Interp *interp, const char *name,
	    Tcl_Namespace *contextNsPtr, int flags)
}
declare 515 {
    Tcl_Command Tcl_FindCommand(Tcl_Interp *interp, const char *name,
	    Tcl_Namespace *contextNsPtr, int flags)
}
declare 516 {
    Tcl_Command Tcl_GetCommandFromObj(Tcl_Interp *interp, Tcl_Obj *objPtr)
}
declare 517 {
    void Tcl_GetCommandFullName(Tcl_Interp *interp, Tcl_Command command,
	    Tcl_Obj *objPtr)
}

# TIP#137 (encoding-aware source command) dgp for Anton Kovalenko
declare 518 {
    int Tcl_FSEvalFileEx(Tcl_Interp *interp, Tcl_Obj *fileName,
	    const char *encodingName)
<<<<<<< HEAD
=======
}

# TIP#121 (exit handler) dkf for Joe Mistachkin
declare 519 {nostub {Don't use this function in a stub-enabled extension}} {
    Tcl_ExitProc *Tcl_SetExitProc(TCL_NORETURN1 Tcl_ExitProc *proc)
>>>>>>> ed03f644
}

# TIP#143 (resource limits) dkf
declare 520 {
    void Tcl_LimitAddHandler(Tcl_Interp *interp, int type,
	    Tcl_LimitHandlerProc *handlerProc, void *clientData,
	    Tcl_LimitHandlerDeleteProc *deleteProc)
}
declare 521 {
    void Tcl_LimitRemoveHandler(Tcl_Interp *interp, int type,
	    Tcl_LimitHandlerProc *handlerProc, void *clientData)
}
declare 522 {
    int Tcl_LimitReady(Tcl_Interp *interp)
}
declare 523 {
    int Tcl_LimitCheck(Tcl_Interp *interp)
}
declare 524 {
    int Tcl_LimitExceeded(Tcl_Interp *interp)
}
declare 525 {
    void Tcl_LimitSetCommands(Tcl_Interp *interp, Tcl_Size commandLimit)
}
declare 526 {
    void Tcl_LimitSetTime(Tcl_Interp *interp, Tcl_Time *timeLimitPtr)
}
declare 527 {
    void Tcl_LimitSetGranularity(Tcl_Interp *interp, int type, int granularity)
}
declare 528 {
    int Tcl_LimitTypeEnabled(Tcl_Interp *interp, int type)
}
declare 529 {
    int Tcl_LimitTypeExceeded(Tcl_Interp *interp, int type)
}
declare 530 {
    void Tcl_LimitTypeSet(Tcl_Interp *interp, int type)
}
declare 531 {
    void Tcl_LimitTypeReset(Tcl_Interp *interp, int type)
}
declare 532 {
    int Tcl_LimitGetCommands(Tcl_Interp *interp)
}
declare 533 {
    void Tcl_LimitGetTime(Tcl_Interp *interp, Tcl_Time *timeLimitPtr)
}
declare 534 {
    int Tcl_LimitGetGranularity(Tcl_Interp *interp, int type)
}

# TIP#226 (interpreter result state management) dgp
declare 535 {
    Tcl_InterpState Tcl_SaveInterpState(Tcl_Interp *interp, int status)
}
declare 536 {
    int Tcl_RestoreInterpState(Tcl_Interp *interp, Tcl_InterpState state)
}
declare 537 {
    void Tcl_DiscardInterpState(Tcl_InterpState state)
}

# TIP#227 (return options interface) dgp
declare 538 {
    int Tcl_SetReturnOptions(Tcl_Interp *interp, Tcl_Obj *options)
}
declare 539 {
    Tcl_Obj *Tcl_GetReturnOptions(Tcl_Interp *interp, int result)
}

# TIP#235 (ensembles) dkf
declare 540 {
    int Tcl_IsEnsemble(Tcl_Command token)
}
declare 541 {
    Tcl_Command Tcl_CreateEnsemble(Tcl_Interp *interp, const char *name,
	    Tcl_Namespace *namespacePtr, int flags)
}
declare 542 {
    Tcl_Command Tcl_FindEnsemble(Tcl_Interp *interp, Tcl_Obj *cmdNameObj,
	    int flags)
}
declare 543 {
    int Tcl_SetEnsembleSubcommandList(Tcl_Interp *interp, Tcl_Command token,
	    Tcl_Obj *subcmdList)
}
declare 544 {
    int Tcl_SetEnsembleMappingDict(Tcl_Interp *interp, Tcl_Command token,
	    Tcl_Obj *mapDict)
}
declare 545 {
    int Tcl_SetEnsembleUnknownHandler(Tcl_Interp *interp, Tcl_Command token,
	    Tcl_Obj *unknownList)
}
declare 546 {
    int Tcl_SetEnsembleFlags(Tcl_Interp *interp, Tcl_Command token, int flags)
}
declare 547 {
    int Tcl_GetEnsembleSubcommandList(Tcl_Interp *interp, Tcl_Command token,
	    Tcl_Obj **subcmdListPtr)
}
declare 548 {
    int Tcl_GetEnsembleMappingDict(Tcl_Interp *interp, Tcl_Command token,
	    Tcl_Obj **mapDictPtr)
}
declare 549 {
    int Tcl_GetEnsembleUnknownHandler(Tcl_Interp *interp, Tcl_Command token,
	    Tcl_Obj **unknownListPtr)
}
declare 550 {
    int Tcl_GetEnsembleFlags(Tcl_Interp *interp, Tcl_Command token,
	    int *flagsPtr)
}
declare 551 {
    int Tcl_GetEnsembleNamespace(Tcl_Interp *interp, Tcl_Command token,
	    Tcl_Namespace **namespacePtrPtr)
}

# TIP#233 (virtualized time) akupries
declare 552 {
    void Tcl_SetTimeProc(Tcl_GetTimeProc *getProc,
	    Tcl_ScaleTimeProc *scaleProc,
	    void *clientData)
}
declare 553 {
    void Tcl_QueryTimeProc(Tcl_GetTimeProc **getProc,
	    Tcl_ScaleTimeProc **scaleProc,
	    void **clientData)
}

# TIP#218 (driver thread actions) davygrvy/akupries ChannelType ver 4
declare 554 {
    Tcl_DriverThreadActionProc *Tcl_ChannelThreadActionProc(
	    const Tcl_ChannelType *chanTypePtr)
}

# TIP#237 (arbitrary-precision integers) kbk
declare 555 {
    Tcl_Obj *Tcl_NewBignumObj(void *value)
}
declare 556 {
    Tcl_Obj *Tcl_DbNewBignumObj(void *value, const char *file, int line)
}
declare 557 {
    void Tcl_SetBignumObj(Tcl_Obj *obj, void *value)
}
declare 558 {
    int Tcl_GetBignumFromObj(Tcl_Interp *interp, Tcl_Obj *obj, void *value)
}
declare 559 {
    int Tcl_TakeBignumFromObj(Tcl_Interp *interp, Tcl_Obj *obj, void *value)
}

# TIP #208 ('chan' command) jeffh
declare 560 {
    int Tcl_TruncateChannel(Tcl_Channel chan, long long length)
}
declare 561 {
    Tcl_DriverTruncateProc *Tcl_ChannelTruncateProc(
	    const Tcl_ChannelType *chanTypePtr)
}

# TIP#219 (channel reflection api) akupries
declare 562 {
    void Tcl_SetChannelErrorInterp(Tcl_Interp *interp, Tcl_Obj *msg)
}
declare 563 {
    void Tcl_GetChannelErrorInterp(Tcl_Interp *interp, Tcl_Obj **msg)
}
declare 564 {
    void Tcl_SetChannelError(Tcl_Channel chan, Tcl_Obj *msg)
}
declare 565 {
    void Tcl_GetChannelError(Tcl_Channel chan, Tcl_Obj **msg)
}

# TIP #237 (additional conversion functions for bignum support) kbk/dgp
declare 566 {
    int Tcl_InitBignumFromDouble(Tcl_Interp *interp, double initval,
	    void *toInit)
}

# TIP#181 (namespace unknown command) dgp for Neil Madden
declare 567 {
    Tcl_Obj *Tcl_GetNamespaceUnknownHandler(Tcl_Interp *interp,
	    Tcl_Namespace *nsPtr)
}
declare 568 {
    int Tcl_SetNamespaceUnknownHandler(Tcl_Interp *interp,
	    Tcl_Namespace *nsPtr, Tcl_Obj *handlerPtr)
}

# TIP#258 (enhanced interface for encodings) dgp
declare 569 {
    int Tcl_GetEncodingFromObj(Tcl_Interp *interp, Tcl_Obj *objPtr,
	    Tcl_Encoding *encodingPtr)
}
declare 570 {
    Tcl_Obj *Tcl_GetEncodingSearchPath(void)
}
declare 571 {
    int Tcl_SetEncodingSearchPath(Tcl_Obj *searchPath)
}
declare 572 {
    const char *Tcl_GetEncodingNameFromEnvironment(Tcl_DString *bufPtr)
}

# TIP#268 (extended version numbers and requirements) akupries
declare 573 {
    int Tcl_PkgRequireProc(Tcl_Interp *interp, const char *name,
	    Tcl_Size objc, Tcl_Obj *const objv[], void *clientDataPtr)
}

# TIP#270 (utility C routines for string formatting) dgp
declare 574 {
    void Tcl_AppendObjToErrorInfo(Tcl_Interp *interp, Tcl_Obj *objPtr)
}
declare 575 {
    void Tcl_AppendLimitedToObj(Tcl_Obj *objPtr, const char *bytes,
	    Tcl_Size length, Tcl_Size limit, const char *ellipsis)
}
declare 576 {
    Tcl_Obj *Tcl_Format(Tcl_Interp *interp, const char *format, Tcl_Size objc,
	    Tcl_Obj *const objv[])
}
declare 577 {
    int Tcl_AppendFormatToObj(Tcl_Interp *interp, Tcl_Obj *objPtr,
	    const char *format, Tcl_Size objc, Tcl_Obj *const objv[])
}
declare 578 {
    Tcl_Obj *Tcl_ObjPrintf(const char *format, ...)
}
declare 579 {
    void Tcl_AppendPrintfToObj(Tcl_Obj *objPtr, const char *format, ...)
}

# ----- BASELINE -- FOR -- 8.5.0 ----- #

# TIP #285 (script cancellation support) jmistachkin
declare 580 {
    int Tcl_CancelEval(Tcl_Interp *interp, Tcl_Obj *resultObjPtr,
	    void *clientData, int flags)
}
declare 581 {
    int Tcl_Canceled(Tcl_Interp *interp, int flags)
}

# TIP#304 (chan pipe) aferrieux
declare 582 {
    int Tcl_CreatePipe(Tcl_Interp  *interp, Tcl_Channel *rchan,
	    Tcl_Channel *wchan, int flags)
}

# TIP #322 (NRE public interface) msofer
declare 583 {
    Tcl_Command Tcl_NRCreateCommand(Tcl_Interp *interp,
	    const char *cmdName, Tcl_ObjCmdProc *proc,
	    Tcl_ObjCmdProc *nreProc, void *clientData,
	    Tcl_CmdDeleteProc *deleteProc)
}
declare 584 {
    int Tcl_NREvalObj(Tcl_Interp *interp, Tcl_Obj *objPtr, int flags)
}
declare 585 {
    int Tcl_NREvalObjv(Tcl_Interp *interp, Tcl_Size objc,
	    Tcl_Obj *const objv[], int flags)
}
declare 586 {
    int Tcl_NRCmdSwap(Tcl_Interp *interp, Tcl_Command cmd, Tcl_Size objc,
	    Tcl_Obj *const objv[], int flags)
}
declare 587 {
    void Tcl_NRAddCallback(Tcl_Interp *interp, Tcl_NRPostProc *postProcPtr,
	    void *data0, void *data1, void *data2,
	    void *data3)
}
# For use by NR extenders, to have a simple way to also provide a (required!)
# classic objProc
declare 588 {
    int Tcl_NRCallObjProc(Tcl_Interp *interp, Tcl_ObjCmdProc *objProc,
	    void *clientData, Tcl_Size objc, Tcl_Obj *const objv[])
}

# TIP#316 (Tcl_StatBuf reader functions) dkf
declare 589 {
    unsigned Tcl_GetFSDeviceFromStat(const Tcl_StatBuf *statPtr)
}
declare 590 {
    unsigned Tcl_GetFSInodeFromStat(const Tcl_StatBuf *statPtr)
}
declare 591 {
    unsigned Tcl_GetModeFromStat(const Tcl_StatBuf *statPtr)
}
declare 592 {
    int Tcl_GetLinkCountFromStat(const Tcl_StatBuf *statPtr)
}
declare 593 {
    int Tcl_GetUserIdFromStat(const Tcl_StatBuf *statPtr)
}
declare 594 {
    int Tcl_GetGroupIdFromStat(const Tcl_StatBuf *statPtr)
}
declare 595 {
    int Tcl_GetDeviceTypeFromStat(const Tcl_StatBuf *statPtr)
}
declare 596 {
    long long Tcl_GetAccessTimeFromStat(const Tcl_StatBuf *statPtr)
}
declare 597 {
    long long Tcl_GetModificationTimeFromStat(const Tcl_StatBuf *statPtr)
}
declare 598 {
    long long Tcl_GetChangeTimeFromStat(const Tcl_StatBuf *statPtr)
}
declare 599 {
    unsigned long long Tcl_GetSizeFromStat(const Tcl_StatBuf *statPtr)
}
declare 600 {
    unsigned long long Tcl_GetBlocksFromStat(const Tcl_StatBuf *statPtr)
}
declare 601 {
    unsigned Tcl_GetBlockSizeFromStat(const Tcl_StatBuf *statPtr)
}

# TIP#314 (ensembles with parameters) dkf for Lars Hellstr"om
declare 602 {
    int Tcl_SetEnsembleParameterList(Tcl_Interp *interp, Tcl_Command token,
	    Tcl_Obj *paramList)
}
declare 603 {
    int Tcl_GetEnsembleParameterList(Tcl_Interp *interp, Tcl_Command token,
	    Tcl_Obj **paramListPtr)
}

# TIP#265 (option parser) dkf for Sam Bromley
declare 604 {
    int TclParseArgsObjv(Tcl_Interp *interp, const Tcl_ArgvInfo *argTable,
	    void *objcPtr, Tcl_Obj *const *objv, Tcl_Obj ***remObjv)
}

# TIP#336 (manipulate the error line) dgp
declare 605 {
    int Tcl_GetErrorLine(Tcl_Interp *interp)
}
declare 606 {
    void Tcl_SetErrorLine(Tcl_Interp *interp, int lineNum)
}

# TIP#307 (move results between interpreters) dkf
declare 607 {
    void Tcl_TransferResult(Tcl_Interp *sourceInterp, int code,
	    Tcl_Interp *targetInterp)
}

# TIP#335 (detect if interpreter in use) jmistachkin
declare 608 {
    int Tcl_InterpActive(Tcl_Interp *interp)
}

# TIP#337 (log exception for background processing) dgp
declare 609 {
    void Tcl_BackgroundException(Tcl_Interp *interp, int code)
}

# TIP#234 (zlib interface) dkf/Pascal Scheffers
declare 610 {
    int Tcl_ZlibDeflate(Tcl_Interp *interp, int format, Tcl_Obj *data,
	    int level, Tcl_Obj *gzipHeaderDictObj)
}
declare 611 {
    int Tcl_ZlibInflate(Tcl_Interp *interp, int format, Tcl_Obj *data,
	    Tcl_Size buffersize, Tcl_Obj *gzipHeaderDictObj)
}
declare 612 {
    unsigned int Tcl_ZlibCRC32(unsigned int crc, const unsigned char *buf,
	    Tcl_Size len)
}
declare 613 {
    unsigned int Tcl_ZlibAdler32(unsigned int adler, const unsigned char *buf,
	    Tcl_Size len)
}
declare 614 {
    int Tcl_ZlibStreamInit(Tcl_Interp *interp, int mode, int format,
	    int level, Tcl_Obj *dictObj, Tcl_ZlibStream *zshandle)
}
declare 615 {
    Tcl_Obj *Tcl_ZlibStreamGetCommandName(Tcl_ZlibStream zshandle)
}
declare 616 {
    int Tcl_ZlibStreamEof(Tcl_ZlibStream zshandle)
}
declare 617 {
    int Tcl_ZlibStreamChecksum(Tcl_ZlibStream zshandle)
}
declare 618 {
    int Tcl_ZlibStreamPut(Tcl_ZlibStream zshandle, Tcl_Obj *data, int flush)
}
declare 619 {
    int Tcl_ZlibStreamGet(Tcl_ZlibStream zshandle, Tcl_Obj *data,
	    Tcl_Size count)
}
declare 620 {
    int Tcl_ZlibStreamClose(Tcl_ZlibStream zshandle)
}
declare 621 {
    int Tcl_ZlibStreamReset(Tcl_ZlibStream zshandle)
}

# TIP 338 (control over startup script) dgp
declare 622 {
    void Tcl_SetStartupScript(Tcl_Obj *path, const char *encoding)
}
declare 623 {
    Tcl_Obj *Tcl_GetStartupScript(const char **encodingNamePtr)
}

# TIP#332 (half-close made public) aferrieux
declare 624 {
    int Tcl_CloseEx(Tcl_Interp *interp, Tcl_Channel chan, int flags)
}

# TIP #353 (NR-enabled expressions) dgp
declare 625 {
    int Tcl_NRExprObj(Tcl_Interp *interp, Tcl_Obj *objPtr, Tcl_Obj *resultPtr)
}

# TIP #356 (NR-enabled substitution) dgp
declare 626 {
    int Tcl_NRSubstObj(Tcl_Interp *interp, Tcl_Obj *objPtr, int flags)
}

# TIP #357 (Export TclLoadFile and TclpFindSymbol) kbk
declare 627 {
    int Tcl_LoadFile(Tcl_Interp *interp, Tcl_Obj *pathPtr,
		     const char *const symv[], int flags, void *procPtrs,
		     Tcl_LoadHandle *handlePtr)
}
declare 628 {
    void *Tcl_FindSymbol(Tcl_Interp *interp, Tcl_LoadHandle handle,
			 const char *symbol)
}
declare 629 {
    int Tcl_FSUnloadFile(Tcl_Interp *interp, Tcl_LoadHandle handlePtr)
}

# TIP #400
declare 630 {
    void Tcl_ZlibStreamSetCompressionDictionary(Tcl_ZlibStream zhandle,
	    Tcl_Obj *compressionDictionaryObj)
}

# ----- BASELINE -- FOR -- 8.6.0 ----- #

# TIP #456/#468
declare 631 {
    Tcl_Channel Tcl_OpenTcpServerEx(Tcl_Interp *interp, const char *service,
	    const char *host, unsigned int flags, int backlog,
	    Tcl_TcpAcceptProc *acceptProc, void *callbackData)
}

# TIP #430
declare 632 {
    int TclZipfs_Mount(Tcl_Interp *interp, const char *zipname,
	    const char *mountPoint, const char *passwd)
}
declare 633 {
    int TclZipfs_Unmount(Tcl_Interp *interp, const char *mountPoint)
}
declare 634 {
    Tcl_Obj *TclZipfs_TclLibrary(void)
}
declare 635 {
    int TclZipfs_MountBuffer(Tcl_Interp *interp, const void *data,
	    size_t datalen, const char *mountPoint, int copy)
}

# TIP #445
declare 636 {
    void Tcl_FreeInternalRep(Tcl_Obj *objPtr)
}
declare 637 {
    char *Tcl_InitStringRep(Tcl_Obj *objPtr, const char *bytes,
	    TCL_HASH_TYPE numBytes)
}
declare 638 {
    Tcl_ObjInternalRep *Tcl_FetchInternalRep(Tcl_Obj *objPtr, const Tcl_ObjType *typePtr)
}
declare 639 {
    void Tcl_StoreInternalRep(Tcl_Obj *objPtr, const Tcl_ObjType *typePtr,
	    const Tcl_ObjInternalRep *irPtr)
}
declare 640 {
    int Tcl_HasStringRep(Tcl_Obj *objPtr)
}

# TIP #506
declare 641 {
    void Tcl_IncrRefCount(Tcl_Obj *objPtr)
}

declare 642 {
    void Tcl_DecrRefCount(Tcl_Obj *objPtr)
}

declare 643 {
    int Tcl_IsShared(Tcl_Obj *objPtr)
}

# TIP#312 New Tcl_LinkArray() function
declare 644 {
    int Tcl_LinkArray(Tcl_Interp *interp, const char *varName, void *addr,
	    int type, Tcl_Size size)
}

declare 645 {
    int Tcl_GetIntForIndex(Tcl_Interp *interp, Tcl_Obj *objPtr,
	    Tcl_Size endValue, Tcl_Size *indexPtr)
}

# TIP #548
declare 646 {
    Tcl_Size Tcl_UtfToUniChar(const char *src, int *chPtr)
}
declare 647 {
    char *Tcl_UniCharToUtfDString(const int *uniStr,
	    Tcl_Size uniLength, Tcl_DString *dsPtr)
}
declare 648 {
    int *Tcl_UtfToUniCharDString(const char *src,
	    Tcl_Size length, Tcl_DString *dsPtr)
}

# TIP #568
declare 649 {
    unsigned char *TclGetBytesFromObj(Tcl_Interp *interp, Tcl_Obj *objPtr,
	    void *numBytesPtr)
}
declare 650 {
    unsigned char *Tcl_GetBytesFromObj(Tcl_Interp *interp, Tcl_Obj *objPtr,
	    Tcl_Size *numBytesPtr)
}

# TIP #481
declare 651 {
    char *Tcl_GetStringFromObj(Tcl_Obj *objPtr, Tcl_Size *lengthPtr)
}
declare 652 {
    Tcl_UniChar *Tcl_GetUnicodeFromObj(Tcl_Obj *objPtr, Tcl_Size *lengthPtr)
}

# TIP 660
declare 653 {
    int Tcl_GetSizeIntFromObj(Tcl_Interp *interp, Tcl_Obj *objPtr,
	    Tcl_Size *sizePtr)
}

# TIP #575
declare 654 {
    int Tcl_UtfCharComplete(const char *src, Tcl_Size length)
}
declare 655 {
    const char *Tcl_UtfNext(const char *src)
}
declare 656 {
    const char *Tcl_UtfPrev(const char *src, const char *start)
}

# TIP 656
declare 658 {
    int Tcl_ExternalToUtfDStringEx(Tcl_Interp *interp, Tcl_Encoding encoding,
        const char *src, Tcl_Size srcLen, int flags, Tcl_DString *dsPtr,
        Tcl_Size *errorLocationPtr)
}
declare 659 {
    int Tcl_UtfToExternalDStringEx(Tcl_Interp *interp, Tcl_Encoding encoding,
    const char *src, Tcl_Size srcLen, int flags, Tcl_DString *dsPtr,
    Tcl_Size *errorLocationPtr)
}

# TIP #511
declare 660 {
    int Tcl_AsyncMarkFromSignal(Tcl_AsyncHandler async, int sigNumber)
}

# TIP #616
declare 661 {
    int Tcl_ListObjGetElements(Tcl_Interp *interp, Tcl_Obj *listPtr,
	    Tcl_Size *objcPtr, Tcl_Obj ***objvPtr)
}
declare 662 {
    int Tcl_ListObjLength(Tcl_Interp *interp, Tcl_Obj *listPtr,
	    Tcl_Size *lengthPtr)
}
declare 663 {
    int Tcl_DictObjSize(Tcl_Interp *interp, Tcl_Obj *dictPtr, Tcl_Size *sizePtr)
}
declare 664 {
    int Tcl_SplitList(Tcl_Interp *interp, const char *listStr, Tcl_Size *argcPtr,
	    const char ***argvPtr)
}
declare 665 {
    void Tcl_SplitPath(const char *path, Tcl_Size *argcPtr, const char ***argvPtr)
}
declare 666 {
    Tcl_Obj *Tcl_FSSplitPath(Tcl_Obj *pathPtr, Tcl_Size *lenPtr)
}
declare 667 {
    int Tcl_ParseArgsObjv(Tcl_Interp *interp, const Tcl_ArgvInfo *argTable,
	    Tcl_Size *objcPtr, Tcl_Obj *const *objv, Tcl_Obj ***remObjv)
}

# TIP #617
declare 668 {
    Tcl_Size Tcl_UniCharLen(const int *uniStr)
}
declare 669 {
    Tcl_Size Tcl_NumUtfChars(const char *src, Tcl_Size length)
}
declare 670 {
    Tcl_Size Tcl_GetCharLength(Tcl_Obj *objPtr)
}
declare 671 {
    const char *Tcl_UtfAtIndex(const char *src, Tcl_Size index)
}
declare 672 {
    Tcl_Obj *Tcl_GetRange(Tcl_Obj *objPtr, Tcl_Size first, Tcl_Size last)
}
declare 673 {
    int Tcl_GetUniChar(Tcl_Obj *objPtr, Tcl_Size index)
}

declare 674 {
    int Tcl_GetBool(Tcl_Interp *interp, const char *src, int flags,
	    char *charPtr)
}
declare 675 {
    int Tcl_GetBoolFromObj(Tcl_Interp *interp, Tcl_Obj *objPtr,
	    int flags, char *charPtr)
}
declare 676 {
    Tcl_Command Tcl_CreateObjCommand2(Tcl_Interp *interp,
	    const char *cmdName,
	    Tcl_ObjCmdProc2 *proc2, void *clientData,
	    Tcl_CmdDeleteProc *deleteProc)
}
declare 677 {
    Tcl_Trace Tcl_CreateObjTrace2(Tcl_Interp *interp, Tcl_Size level, int flags,
	    Tcl_CmdObjTraceProc2 *objProc2, void *clientData,
	    Tcl_CmdObjTraceDeleteProc *delProc)
}
declare 678 {
    Tcl_Command Tcl_NRCreateCommand2(Tcl_Interp *interp,
	    const char *cmdName, Tcl_ObjCmdProc2 *proc,
	    Tcl_ObjCmdProc2 *nreProc2, void *clientData,
	    Tcl_CmdDeleteProc *deleteProc)
}
declare 679 {
    int Tcl_NRCallObjProc2(Tcl_Interp *interp, Tcl_ObjCmdProc2 *objProc2,
	    void *clientData, Tcl_Size objc, Tcl_Obj *const objv[])
}

# TIP #638.
declare 680 {
    int Tcl_GetNumberFromObj(Tcl_Interp *interp, Tcl_Obj *objPtr,
	    void **clientDataPtr, int *typePtr)
}
declare 681 {
    int Tcl_GetNumber(Tcl_Interp *interp, const char *bytes, Tcl_Size numBytes,
	    void **clientDataPtr, int *typePtr)
}

# TIP #220.
declare 682 {
    int Tcl_RemoveChannelMode(Tcl_Interp *interp, Tcl_Channel chan, int mode)
}

# TIP 643
declare 683 {
   Tcl_Size Tcl_GetEncodingNulLength(Tcl_Encoding encoding)
}

# TIP #650
declare 684 {
    int Tcl_GetWideUIntFromObj(Tcl_Interp *interp, Tcl_Obj *objPtr,
	    Tcl_WideUInt *uwidePtr)
}

# TIP 651
declare 685 {
    Tcl_Obj *Tcl_DStringToObj(Tcl_DString *dsPtr)
}

declare 686 {
    int Tcl_UtfNcmp(const char *s1, const char *s2, size_t n)
}
declare 687 {
    int Tcl_UtfNcasecmp(const char *s1, const char *s2, size_t n)
}

# ----- BASELINE -- FOR -- 8.7.0 / 9.0.0 ----- #

declare 688 {
    void TclUnusedStubEntry(void)
}

##############################################################################

# Define the platform specific public Tcl interface. These functions are only
# available on the designated platform.

interface tclPlat

################################
# Unix specific functions
#   (none)

################################
# Mac OS X specific functions

declare 1 {
    int Tcl_MacOSXOpenVersionedBundleResources(Tcl_Interp *interp,
	    const char *bundleName, const char *bundleVersion,
	    int hasResourceFile, Tcl_Size maxPathLen, char *libraryPath)
}
declare 2 {
    void Tcl_MacOSXNotifierAddRunLoopMode(const void *runLoopMode)
}

################################
# Windows specific functions
declare 3 {
    void Tcl_WinConvertError(unsigned errCode)
}

##############################################################################

# Public functions that are not accessible via the stubs table.

export {
    void Tcl_MainEx(Tcl_Size argc, char **argv, Tcl_AppInitProc *appInitProc,
    Tcl_Interp *interp)
}
export {
    void Tcl_StaticLibrary(Tcl_Interp *interp, const char *prefix,
	    Tcl_LibraryInitProc *initProc, Tcl_LibraryInitProc *safeInitProc)
}
export {
    const char *Tcl_SetPanicProc(TCL_NORETURN1 Tcl_PanicProc *panicProc)
}
export {
    Tcl_ExitProc *Tcl_SetExitProc(TCL_NORETURN1 Tcl_ExitProc *proc)
}
export {
    const char *Tcl_FindExecutable(const char *argv0)
}
export {
    const char *Tcl_InitStubs(Tcl_Interp *interp, const char *version,
	int exact)
}
export {
    const char *TclTomMathInitializeStubs(Tcl_Interp* interp,
	const char* version, int epoch, int revision)
}
export {
    const char *Tcl_PkgInitStubsCheck(Tcl_Interp *interp, const char *version,
	int exact)
}
export {
    void Tcl_GetMemoryInfo(Tcl_DString *dsPtr)
}
export {
    const char *Tcl_InitSubsystems(void)
}
export {
    const char *TclZipfs_AppHook(int *argc, char ***argv)
}


# Local Variables:
# mode: tcl
# End:<|MERGE_RESOLUTION|>--- conflicted
+++ resolved
@@ -1664,14 +1664,6 @@
 declare 518 {
     int Tcl_FSEvalFileEx(Tcl_Interp *interp, Tcl_Obj *fileName,
 	    const char *encodingName)
-<<<<<<< HEAD
-=======
-}
-
-# TIP#121 (exit handler) dkf for Joe Mistachkin
-declare 519 {nostub {Don't use this function in a stub-enabled extension}} {
-    Tcl_ExitProc *Tcl_SetExitProc(TCL_NORETURN1 Tcl_ExitProc *proc)
->>>>>>> ed03f644
 }
 
 # TIP#143 (resource limits) dkf
@@ -2086,7 +2078,7 @@
     void Tcl_SetStartupScript(Tcl_Obj *path, const char *encoding)
 }
 declare 623 {
-    Tcl_Obj *Tcl_GetStartupScript(const char **encodingNamePtr)
+    Tcl_Obj *Tcl_GetStartupScript(const char **encodingPtr)
 }
 
 # TIP#332 (half-close made public) aferrieux
