# tcl.decls --
#
#	This file contains the declarations for all supported public
#	functions that are exported by the Tcl library via the stubs table.
#	This file is used to generate the tclDecls.h, tclPlatDecls.h
#	and tclStubInit.c files.
#
# Copyright (c) 1998-1999 by Scriptics Corporation.
# Copyright (c) 2001, 2002 by Kevin B. Kenny.  All rights reserved.
# Copyright (c) 2007 Daniel A. Steffen <das@users.sourceforge.net>
#
# See the file "license.terms" for information on usage and redistribution
# of this file, and for a DISCLAIMER OF ALL WARRANTIES.

library tcl

# Define the tcl interface with several sub interfaces:
#     tclPlat	 - platform specific public
#     tclInt	 - generic private
#     tclPlatInt - platform specific private

interface tcl
hooks {tclPlat tclInt tclIntPlat}
scspec EXTERN

# Declare each of the functions in the public Tcl interface.  Note that
# the an index should never be reused for a different function in order
# to preserve backwards compatibility.

declare 0 {
    int Tcl_PkgProvideEx(Tcl_Interp *interp, const char *name,
	    const char *version, const void *clientData)
}
declare 1 {
    const char *Tcl_PkgRequireEx(Tcl_Interp *interp,
	    const char *name, const char *version, int exact,
	    void *clientDataPtr)
}
declare 2 {
    TCL_NORETURN void Tcl_Panic(const char *format, ...)
}
declare 3 {
    char *Tcl_Alloc(unsigned int size)
}
declare 4 {
    void Tcl_Free(char *ptr)
}
declare 5 {
    char *Tcl_Realloc(char *ptr, unsigned int size)
}
declare 6 {
    char *Tcl_DbCkalloc(unsigned int size, const char *file, int line)
}
declare 7 {
    void Tcl_DbCkfree(char *ptr, const char *file, int line)
}
declare 8 {
    char *Tcl_DbCkrealloc(char *ptr, unsigned int size,
	    const char *file, int line)
}

# Tcl_CreateFileHandler and Tcl_DeleteFileHandler are only available on unix,
# but they are part of the old generic interface, so we include them here for
# compatibility reasons.

declare 9 unix {
    void Tcl_CreateFileHandler(int fd, int mask, Tcl_FileProc *proc,
	    ClientData clientData)
}
declare 10 unix {
    void Tcl_DeleteFileHandler(int fd)
}
declare 11 {
    void Tcl_SetTimer(const Tcl_Time *timePtr)
}
declare 12 {
    void Tcl_Sleep(int ms)
}
declare 13 {
    int Tcl_WaitForEvent(const Tcl_Time *timePtr)
}
declare 14 {
    int Tcl_AppendAllObjTypes(Tcl_Interp *interp, Tcl_Obj *objPtr)
}
declare 15 {
    void Tcl_AppendStringsToObj(Tcl_Obj *objPtr, ...)
}
declare 16 {
    void Tcl_AppendToObj(Tcl_Obj *objPtr, const char *bytes, int length)
}
declare 17 {
    Tcl_Obj *Tcl_ConcatObj(int objc, Tcl_Obj *const objv[])
}
declare 18 {
    int Tcl_ConvertToType(Tcl_Interp *interp, Tcl_Obj *objPtr,
	    const Tcl_ObjType *typePtr)
}
declare 19 {
    void Tcl_DbDecrRefCount(Tcl_Obj *objPtr, const char *file, int line)
}
declare 20 {
    void Tcl_DbIncrRefCount(Tcl_Obj *objPtr, const char *file, int line)
}
declare 21 {
    int Tcl_DbIsShared(Tcl_Obj *objPtr, const char *file, int line)
}
<<<<<<< HEAD
# Removed in 9.0 (changed to macro):
#declare 22 {
#    Tcl_Obj *Tcl_DbNewBooleanObj(int boolValue, const char *file, int line)
#}
=======
declare 22 {deprecated {No longer in use, changed to macro}} {
    Tcl_Obj *Tcl_DbNewBooleanObj(int boolValue, const char *file, int line)
}
>>>>>>> c6b6d199
declare 23 {
    Tcl_Obj *Tcl_DbNewByteArrayObj(const unsigned char *bytes, int length,
	    const char *file, int line)
}
declare 24 {
    Tcl_Obj *Tcl_DbNewDoubleObj(double doubleValue, const char *file,
	    int line)
}
declare 25 {
    Tcl_Obj *Tcl_DbNewListObj(int objc, Tcl_Obj *const *objv,
	    const char *file, int line)
}
<<<<<<< HEAD
# Removed in 9.0 (changed to macro):
#declare 26 {
#    Tcl_Obj *Tcl_DbNewLongObj(long longValue, const char *file, int line)
#}
=======
declare 26 {deprecated {No longer in use, changed to macro}} {
    Tcl_Obj *Tcl_DbNewLongObj(long longValue, const char *file, int line)
}
>>>>>>> c6b6d199
declare 27 {
    Tcl_Obj *Tcl_DbNewObj(const char *file, int line)
}
declare 28 {
    Tcl_Obj *Tcl_DbNewStringObj(const char *bytes, int length,
	    const char *file, int line)
}
declare 29 {
    Tcl_Obj *Tcl_DuplicateObj(Tcl_Obj *objPtr)
}
declare 30 {
    void TclFreeObj(Tcl_Obj *objPtr)
}
declare 31 {
    int Tcl_GetBoolean(Tcl_Interp *interp, const char *src, int *boolPtr)
}
declare 32 {
    int Tcl_GetBooleanFromObj(Tcl_Interp *interp, Tcl_Obj *objPtr,
	    int *boolPtr)
}
declare 33 {
    unsigned char *Tcl_GetByteArrayFromObj(Tcl_Obj *objPtr, int *lengthPtr)
}
declare 34 {
    int Tcl_GetDouble(Tcl_Interp *interp, const char *src, double *doublePtr)
}
declare 35 {
    int Tcl_GetDoubleFromObj(Tcl_Interp *interp, Tcl_Obj *objPtr,
	    double *doublePtr)
}
declare 36 {deprecated {No longer in use, changed to macro}} {
    int Tcl_GetIndexFromObj(Tcl_Interp *interp, Tcl_Obj *objPtr,
	    const char *const *tablePtr, const char *msg, int flags, int *indexPtr)
}
declare 37 {
    int Tcl_GetInt(Tcl_Interp *interp, const char *src, int *intPtr)
}
declare 38 {
    int Tcl_GetIntFromObj(Tcl_Interp *interp, Tcl_Obj *objPtr, int *intPtr)
}
declare 39 {
    int Tcl_GetLongFromObj(Tcl_Interp *interp, Tcl_Obj *objPtr, long *longPtr)
}
declare 40 {
    const Tcl_ObjType *Tcl_GetObjType(const char *typeName)
}
declare 41 {
    char *Tcl_GetStringFromObj(Tcl_Obj *objPtr, int *lengthPtr)
}
declare 42 {
    void Tcl_InvalidateStringRep(Tcl_Obj *objPtr)
}
declare 43 {
    int Tcl_ListObjAppendList(Tcl_Interp *interp, Tcl_Obj *listPtr,
	    Tcl_Obj *elemListPtr)
}
declare 44 {
    int Tcl_ListObjAppendElement(Tcl_Interp *interp, Tcl_Obj *listPtr,
	    Tcl_Obj *objPtr)
}
declare 45 {
    int Tcl_ListObjGetElements(Tcl_Interp *interp, Tcl_Obj *listPtr,
	    int *objcPtr, Tcl_Obj ***objvPtr)
}
declare 46 {
    int Tcl_ListObjIndex(Tcl_Interp *interp, Tcl_Obj *listPtr, int index,
	    Tcl_Obj **objPtrPtr)
}
declare 47 {
    int Tcl_ListObjLength(Tcl_Interp *interp, Tcl_Obj *listPtr,
	    int *lengthPtr)
}
declare 48 {
    int Tcl_ListObjReplace(Tcl_Interp *interp, Tcl_Obj *listPtr, int first,
	    int count, int objc, Tcl_Obj *const objv[])
}
<<<<<<< HEAD
# Removed in 9.0 (changed to macro):
#declare 49 {
#    Tcl_Obj *Tcl_NewBooleanObj(int boolValue)
#}
=======
declare 49 {deprecated {No longer in use, changed to macro}} {
    Tcl_Obj *Tcl_NewBooleanObj(int boolValue)
}
>>>>>>> c6b6d199
declare 50 {
    Tcl_Obj *Tcl_NewByteArrayObj(const unsigned char *bytes, int length)
}
declare 51 {
    Tcl_Obj *Tcl_NewDoubleObj(double doubleValue)
}
<<<<<<< HEAD
# Removed in 9.0 (changed to macro):
#declare 52 {
#    Tcl_Obj *Tcl_NewIntObj(int intValue)
#}
declare 53 {
    Tcl_Obj *Tcl_NewListObj(int objc, Tcl_Obj *const objv[])
}
# Removed in 9.0 (changed to macro):
#declare 54 {
#    Tcl_Obj *Tcl_NewLongObj(long longValue)
#}
=======
declare 52 {deprecated {No longer in use, changed to macro}} {
    Tcl_Obj *Tcl_NewIntObj(int intValue)
}
declare 53 {
    Tcl_Obj *Tcl_NewListObj(int objc, Tcl_Obj *const objv[])
}
declare 54 {deprecated {No longer in use, changed to macro}} {
    Tcl_Obj *Tcl_NewLongObj(long longValue)
}
>>>>>>> c6b6d199
declare 55 {
    Tcl_Obj *Tcl_NewObj(void)
}
declare 56 {
    Tcl_Obj *Tcl_NewStringObj(const char *bytes, int length)
}
<<<<<<< HEAD
# Removed in 9.0 (changed to macro):
#declare 57 {
#    void Tcl_SetBooleanObj(Tcl_Obj *objPtr, int boolValue)
#}
=======
declare 57 {deprecated {No longer in use, changed to macro}} {
    void Tcl_SetBooleanObj(Tcl_Obj *objPtr, int boolValue)
}
>>>>>>> c6b6d199
declare 58 {
    unsigned char *Tcl_SetByteArrayLength(Tcl_Obj *objPtr, int length)
}
declare 59 {
    void Tcl_SetByteArrayObj(Tcl_Obj *objPtr, const unsigned char *bytes,
	    int length)
}
declare 60 {
    void Tcl_SetDoubleObj(Tcl_Obj *objPtr, double doubleValue)
}
<<<<<<< HEAD
# Removed in 9.0 (changed to macro):
#declare 61 {
#    void Tcl_SetIntObj(Tcl_Obj *objPtr, int intValue)
#}
declare 62 {
    void Tcl_SetListObj(Tcl_Obj *objPtr, int objc, Tcl_Obj *const objv[])
}
# Removed in 9.0 (changed to macro):
#declare 63 {
#    void Tcl_SetLongObj(Tcl_Obj *objPtr, long longValue)
#}
=======
declare 61 {deprecated {No longer in use, changed to macro}} {
    void Tcl_SetIntObj(Tcl_Obj *objPtr, int intValue)
}
declare 62 {
    void Tcl_SetListObj(Tcl_Obj *objPtr, int objc, Tcl_Obj *const objv[])
}
declare 63 {deprecated {No longer in use, changed to macro}} {
    void Tcl_SetLongObj(Tcl_Obj *objPtr, long longValue)
}
>>>>>>> c6b6d199
declare 64 {
    void Tcl_SetObjLength(Tcl_Obj *objPtr, int length)
}
declare 65 {
    void Tcl_SetStringObj(Tcl_Obj *objPtr, const char *bytes, int length)
}
declare 66 {deprecated {No longer in use, changed to macro}} {
    void Tcl_AddErrorInfo(Tcl_Interp *interp, const char *message)
}
declare 67 {deprecated {No longer in use, changed to macro}} {
    void Tcl_AddObjErrorInfo(Tcl_Interp *interp, const char *message,
	    int length)
}
declare 68 {
    void Tcl_AllowExceptions(Tcl_Interp *interp)
}
declare 69 {
    void Tcl_AppendElement(Tcl_Interp *interp, const char *element)
}
declare 70 {
    void Tcl_AppendResult(Tcl_Interp *interp, ...)
}
declare 71 {
    Tcl_AsyncHandler Tcl_AsyncCreate(Tcl_AsyncProc *proc,
	    ClientData clientData)
}
declare 72 {
    void Tcl_AsyncDelete(Tcl_AsyncHandler async)
}
declare 73 {
    int Tcl_AsyncInvoke(Tcl_Interp *interp, int code)
}
declare 74 {
    void Tcl_AsyncMark(Tcl_AsyncHandler async)
}
declare 75 {
    int Tcl_AsyncReady(void)
}
declare 76 {
    void Tcl_BackgroundError(Tcl_Interp *interp)
}
# Removed in 9.0:
#declare 77 {deprecated {Use Tcl_UtfBackslash}} {
#    char Tcl_Backslash(const char *src, int *readPtr)
#}
declare 78 {
    int Tcl_BadChannelOption(Tcl_Interp *interp, const char *optionName,
	    const char *optionList)
}
declare 79 {
    void Tcl_CallWhenDeleted(Tcl_Interp *interp, Tcl_InterpDeleteProc *proc,
	    ClientData clientData)
}
declare 80 {
    void Tcl_CancelIdleCall(Tcl_IdleProc *idleProc, ClientData clientData)
}
declare 81 {
    int Tcl_Close(Tcl_Interp *interp, Tcl_Channel chan)
}
declare 82 {
    int Tcl_CommandComplete(const char *cmd)
}
declare 83 {
    char *Tcl_Concat(int argc, const char *const *argv)
}
declare 84 {
    int Tcl_ConvertElement(const char *src, char *dst, int flags)
}
declare 85 {
    int Tcl_ConvertCountedElement(const char *src, int length, char *dst,
	    int flags)
}
declare 86 {
    int Tcl_CreateAlias(Tcl_Interp *slave, const char *slaveCmd,
	    Tcl_Interp *target, const char *targetCmd, int argc,
	    const char *const *argv)
}
declare 87 {
    int Tcl_CreateAliasObj(Tcl_Interp *slave, const char *slaveCmd,
	    Tcl_Interp *target, const char *targetCmd, int objc,
	    Tcl_Obj *const objv[])
}
declare 88 {
    Tcl_Channel Tcl_CreateChannel(const Tcl_ChannelType *typePtr,
	    const char *chanName, ClientData instanceData, int mask)
}
declare 89 {
    void Tcl_CreateChannelHandler(Tcl_Channel chan, int mask,
	    Tcl_ChannelProc *proc, ClientData clientData)
}
declare 90 {
    void Tcl_CreateCloseHandler(Tcl_Channel chan, Tcl_CloseProc *proc,
	    ClientData clientData)
}
declare 91 {
    Tcl_Command Tcl_CreateCommand(Tcl_Interp *interp, const char *cmdName,
	    Tcl_CmdProc *proc, ClientData clientData,
	    Tcl_CmdDeleteProc *deleteProc)
}
declare 92 {
    void Tcl_CreateEventSource(Tcl_EventSetupProc *setupProc,
	    Tcl_EventCheckProc *checkProc, ClientData clientData)
}
declare 93 {
    void Tcl_CreateExitHandler(Tcl_ExitProc *proc, ClientData clientData)
}
declare 94 {
    Tcl_Interp *Tcl_CreateInterp(void)
}
# Removed in 9.0:
#declare 95 {deprecated {}} {
#    void Tcl_CreateMathFunc(Tcl_Interp *interp, const char *name,
#	    int numArgs, Tcl_ValueType *argTypes,
#	    Tcl_MathProc *proc, ClientData clientData)
#}
declare 96 {
    Tcl_Command Tcl_CreateObjCommand(Tcl_Interp *interp,
	    const char *cmdName,
	    Tcl_ObjCmdProc *proc, ClientData clientData,
	    Tcl_CmdDeleteProc *deleteProc)
}
declare 97 {
    Tcl_Interp *Tcl_CreateSlave(Tcl_Interp *interp, const char *slaveName,
	    int isSafe)
}
declare 98 {
    Tcl_TimerToken Tcl_CreateTimerHandler(int milliseconds,
	    Tcl_TimerProc *proc, ClientData clientData)
}
declare 99 {
    Tcl_Trace Tcl_CreateTrace(Tcl_Interp *interp, int level,
	    Tcl_CmdTraceProc *proc, ClientData clientData)
}
declare 100 {
    void Tcl_DeleteAssocData(Tcl_Interp *interp, const char *name)
}
declare 101 {
    void Tcl_DeleteChannelHandler(Tcl_Channel chan, Tcl_ChannelProc *proc,
	    ClientData clientData)
}
declare 102 {
    void Tcl_DeleteCloseHandler(Tcl_Channel chan, Tcl_CloseProc *proc,
	    ClientData clientData)
}
declare 103 {
    int Tcl_DeleteCommand(Tcl_Interp *interp, const char *cmdName)
}
declare 104 {
    int Tcl_DeleteCommandFromToken(Tcl_Interp *interp, Tcl_Command command)
}
declare 105 {
    void Tcl_DeleteEvents(Tcl_EventDeleteProc *proc, ClientData clientData)
}
declare 106 {
    void Tcl_DeleteEventSource(Tcl_EventSetupProc *setupProc,
	    Tcl_EventCheckProc *checkProc, ClientData clientData)
}
declare 107 {
    void Tcl_DeleteExitHandler(Tcl_ExitProc *proc, ClientData clientData)
}
declare 108 {
    void Tcl_DeleteHashEntry(Tcl_HashEntry *entryPtr)
}
declare 109 {
    void Tcl_DeleteHashTable(Tcl_HashTable *tablePtr)
}
declare 110 {
    void Tcl_DeleteInterp(Tcl_Interp *interp)
}
declare 111 {
    void Tcl_DetachPids(int numPids, Tcl_Pid *pidPtr)
}
declare 112 {
    void Tcl_DeleteTimerHandler(Tcl_TimerToken token)
}
declare 113 {
    void Tcl_DeleteTrace(Tcl_Interp *interp, Tcl_Trace trace)
}
declare 114 {
    void Tcl_DontCallWhenDeleted(Tcl_Interp *interp,
	    Tcl_InterpDeleteProc *proc, ClientData clientData)
}
declare 115 {
    int Tcl_DoOneEvent(int flags)
}
declare 116 {
    void Tcl_DoWhenIdle(Tcl_IdleProc *proc, ClientData clientData)
}
declare 117 {
    char *Tcl_DStringAppend(Tcl_DString *dsPtr, const char *bytes, int length)
}
declare 118 {
    char *Tcl_DStringAppendElement(Tcl_DString *dsPtr, const char *element)
}
declare 119 {
    void Tcl_DStringEndSublist(Tcl_DString *dsPtr)
}
declare 120 {
    void Tcl_DStringFree(Tcl_DString *dsPtr)
}
declare 121 {
    void Tcl_DStringGetResult(Tcl_Interp *interp, Tcl_DString *dsPtr)
}
declare 122 {
    void Tcl_DStringInit(Tcl_DString *dsPtr)
}
declare 123 {
    void Tcl_DStringResult(Tcl_Interp *interp, Tcl_DString *dsPtr)
}
declare 124 {
    void Tcl_DStringSetLength(Tcl_DString *dsPtr, int length)
}
declare 125 {
    void Tcl_DStringStartSublist(Tcl_DString *dsPtr)
}
declare 126 {
    int Tcl_Eof(Tcl_Channel chan)
}
declare 127 {
    const char *Tcl_ErrnoId(void)
}
declare 128 {
    const char *Tcl_ErrnoMsg(int err)
}
declare 129 {
    int Tcl_Eval(Tcl_Interp *interp, const char *script)
}
declare 130 {
    int Tcl_EvalFile(Tcl_Interp *interp, const char *fileName)
}
<<<<<<< HEAD
# Removed in 9.0, replaced by macro.
#declare 131 {
#    int Tcl_EvalObj(Tcl_Interp *interp, Tcl_Obj *objPtr)
#}
=======
declare 131 {deprecated {No longer in use, changed to macro}} {
    int Tcl_EvalObj(Tcl_Interp *interp, Tcl_Obj *objPtr)
}
>>>>>>> c6b6d199
declare 132 {
    void Tcl_EventuallyFree(ClientData clientData, Tcl_FreeProc *freeProc)
}
declare 133 {
    TCL_NORETURN void Tcl_Exit(int status)
}
declare 134 {
    int Tcl_ExposeCommand(Tcl_Interp *interp, const char *hiddenCmdToken,
	    const char *cmdName)
}
declare 135 {
    int Tcl_ExprBoolean(Tcl_Interp *interp, const char *expr, int *ptr)
}
declare 136 {
    int Tcl_ExprBooleanObj(Tcl_Interp *interp, Tcl_Obj *objPtr, int *ptr)
}
declare 137 {
    int Tcl_ExprDouble(Tcl_Interp *interp, const char *expr, double *ptr)
}
declare 138 {
    int Tcl_ExprDoubleObj(Tcl_Interp *interp, Tcl_Obj *objPtr, double *ptr)
}
declare 139 {
    int Tcl_ExprLong(Tcl_Interp *interp, const char *expr, long *ptr)
}
declare 140 {
    int Tcl_ExprLongObj(Tcl_Interp *interp, Tcl_Obj *objPtr, long *ptr)
}
declare 141 {
    int Tcl_ExprObj(Tcl_Interp *interp, Tcl_Obj *objPtr,
	    Tcl_Obj **resultPtrPtr)
}
declare 142 {
    int Tcl_ExprString(Tcl_Interp *interp, const char *expr)
}
declare 143 {
    void Tcl_Finalize(void)
}
declare 144 {
    void Tcl_FindExecutable(const char *argv0)
}
declare 145 {
    Tcl_HashEntry *Tcl_FirstHashEntry(Tcl_HashTable *tablePtr,
	    Tcl_HashSearch *searchPtr)
}
declare 146 {
    int Tcl_Flush(Tcl_Channel chan)
}
declare 147 {
    void Tcl_FreeResult(Tcl_Interp *interp)
}
declare 148 {
    int Tcl_GetAlias(Tcl_Interp *interp, const char *slaveCmd,
	    Tcl_Interp **targetInterpPtr, const char **targetCmdPtr,
	    int *argcPtr, const char ***argvPtr)
}
declare 149 {
    int Tcl_GetAliasObj(Tcl_Interp *interp, const char *slaveCmd,
	    Tcl_Interp **targetInterpPtr, const char **targetCmdPtr,
	    int *objcPtr, Tcl_Obj ***objv)
}
declare 150 {
    ClientData Tcl_GetAssocData(Tcl_Interp *interp, const char *name,
	    Tcl_InterpDeleteProc **procPtr)
}
declare 151 {
    Tcl_Channel Tcl_GetChannel(Tcl_Interp *interp, const char *chanName,
	    int *modePtr)
}
declare 152 {
    int Tcl_GetChannelBufferSize(Tcl_Channel chan)
}
declare 153 {
    int Tcl_GetChannelHandle(Tcl_Channel chan, int direction,
	    ClientData *handlePtr)
}
declare 154 {
    ClientData Tcl_GetChannelInstanceData(Tcl_Channel chan)
}
declare 155 {
    int Tcl_GetChannelMode(Tcl_Channel chan)
}
declare 156 {
    const char *Tcl_GetChannelName(Tcl_Channel chan)
}
declare 157 {
    int Tcl_GetChannelOption(Tcl_Interp *interp, Tcl_Channel chan,
	    const char *optionName, Tcl_DString *dsPtr)
}
declare 158 {
    const Tcl_ChannelType *Tcl_GetChannelType(Tcl_Channel chan)
}
declare 159 {
    int Tcl_GetCommandInfo(Tcl_Interp *interp, const char *cmdName,
	    Tcl_CmdInfo *infoPtr)
}
declare 160 {
    const char *Tcl_GetCommandName(Tcl_Interp *interp,
	    Tcl_Command command)
}
declare 161 {
    int Tcl_GetErrno(void)
}
declare 162 {
    const char *Tcl_GetHostName(void)
}
declare 163 {
    int Tcl_GetInterpPath(Tcl_Interp *askInterp, Tcl_Interp *slaveInterp)
}
declare 164 {
    Tcl_Interp *Tcl_GetMaster(Tcl_Interp *interp)
}
declare 165 {
    const char *Tcl_GetNameOfExecutable(void)
}
declare 166 {
    Tcl_Obj *Tcl_GetObjResult(Tcl_Interp *interp)
}

# Tcl_GetOpenFile is only available on unix, but it is a part of the old
# generic interface, so we inlcude it here for compatibility reasons.

declare 167 unix {
    int Tcl_GetOpenFile(Tcl_Interp *interp, const char *chanID, int forWriting,
	    int checkUsage, ClientData *filePtr)
}
# Obsolete.  Should now use Tcl_FSGetPathType which is objectified
# and therefore usually faster.
declare 168 {
    Tcl_PathType Tcl_GetPathType(const char *path)
}
declare 169 {
    int Tcl_Gets(Tcl_Channel chan, Tcl_DString *dsPtr)
}
declare 170 {
    int Tcl_GetsObj(Tcl_Channel chan, Tcl_Obj *objPtr)
}
declare 171 {
    int Tcl_GetServiceMode(void)
}
declare 172 {
    Tcl_Interp *Tcl_GetSlave(Tcl_Interp *interp, const char *slaveName)
}
declare 173 {
    Tcl_Channel Tcl_GetStdChannel(int type)
}
declare 174 {
    const char *Tcl_GetStringResult(Tcl_Interp *interp)
}
declare 175 {deprecated {No longer in use, changed to macro}} {
    const char *Tcl_GetVar(Tcl_Interp *interp, const char *varName,
	    int flags)
}
declare 176 {
    const char *Tcl_GetVar2(Tcl_Interp *interp, const char *part1,
	    const char *part2, int flags)
}
declare 177 {
    int Tcl_GlobalEval(Tcl_Interp *interp, const char *command)
}
<<<<<<< HEAD
# Removed in 9.0, replaced by macro.
#declare 178 {
#    int Tcl_GlobalEvalObj(Tcl_Interp *interp, Tcl_Obj *objPtr)
#}
=======
declare 178 {deprecated {No longer in use, changed to macro}} {
    int Tcl_GlobalEvalObj(Tcl_Interp *interp, Tcl_Obj *objPtr)
}
>>>>>>> c6b6d199
declare 179 {
    int Tcl_HideCommand(Tcl_Interp *interp, const char *cmdName,
	    const char *hiddenCmdToken)
}
declare 180 {
    int Tcl_Init(Tcl_Interp *interp)
}
declare 181 {
    void Tcl_InitHashTable(Tcl_HashTable *tablePtr, int keyType)
}
declare 182 {
    int Tcl_InputBlocked(Tcl_Channel chan)
}
declare 183 {
    int Tcl_InputBuffered(Tcl_Channel chan)
}
declare 184 {
    int Tcl_InterpDeleted(Tcl_Interp *interp)
}
declare 185 {
    int Tcl_IsSafe(Tcl_Interp *interp)
}
# Obsolete, use Tcl_FSJoinPath
declare 186 {
    char *Tcl_JoinPath(int argc, const char *const *argv,
	    Tcl_DString *resultPtr)
}
declare 187 {
    int Tcl_LinkVar(Tcl_Interp *interp, const char *varName, char *addr,
	    int type)
}

# This slot is reserved for use by the plus patch:
#  declare 188 {
#	Tcl_MainLoop
#  }

declare 189 {
    Tcl_Channel Tcl_MakeFileChannel(ClientData handle, int mode)
}
declare 190 {
    int Tcl_MakeSafe(Tcl_Interp *interp)
}
declare 191 {
    Tcl_Channel Tcl_MakeTcpClientChannel(ClientData tcpSocket)
}
declare 192 {
    char *Tcl_Merge(int argc, const char *const *argv)
}
declare 193 {
    Tcl_HashEntry *Tcl_NextHashEntry(Tcl_HashSearch *searchPtr)
}
declare 194 {
    void Tcl_NotifyChannel(Tcl_Channel channel, int mask)
}
declare 195 {
    Tcl_Obj *Tcl_ObjGetVar2(Tcl_Interp *interp, Tcl_Obj *part1Ptr,
	    Tcl_Obj *part2Ptr, int flags)
}
declare 196 {
    Tcl_Obj *Tcl_ObjSetVar2(Tcl_Interp *interp, Tcl_Obj *part1Ptr,
	    Tcl_Obj *part2Ptr, Tcl_Obj *newValuePtr, int flags)
}
declare 197 {
    Tcl_Channel Tcl_OpenCommandChannel(Tcl_Interp *interp, int argc,
	    const char **argv, int flags)
}
# This is obsolete, use Tcl_FSOpenFileChannel
declare 198 {
    Tcl_Channel Tcl_OpenFileChannel(Tcl_Interp *interp, const char *fileName,
	    const char *modeString, int permissions)
}
declare 199 {
    Tcl_Channel Tcl_OpenTcpClient(Tcl_Interp *interp, int port,
	    const char *address, const char *myaddr, int myport, int async)
}
declare 200 {
    Tcl_Channel Tcl_OpenTcpServer(Tcl_Interp *interp, int port,
	    const char *host, Tcl_TcpAcceptProc *acceptProc,
	    ClientData callbackData)
}
declare 201 {
    void Tcl_Preserve(ClientData data)
}
declare 202 {
    void Tcl_PrintDouble(Tcl_Interp *interp, double value, char *dst)
}
declare 203 {
    int Tcl_PutEnv(const char *assignment)
}
declare 204 {
    const char *Tcl_PosixError(Tcl_Interp *interp)
}
declare 205 {
    void Tcl_QueueEvent(Tcl_Event *evPtr, Tcl_QueuePosition position)
}
declare 206 {
    int Tcl_Read(Tcl_Channel chan, char *bufPtr, int toRead)
}
declare 207 {
    void Tcl_ReapDetachedProcs(void)
}
declare 208 {
    int Tcl_RecordAndEval(Tcl_Interp *interp, const char *cmd, int flags)
}
declare 209 {
    int Tcl_RecordAndEvalObj(Tcl_Interp *interp, Tcl_Obj *cmdPtr, int flags)
}
declare 210 {
    void Tcl_RegisterChannel(Tcl_Interp *interp, Tcl_Channel chan)
}
declare 211 {
    void Tcl_RegisterObjType(const Tcl_ObjType *typePtr)
}
declare 212 {
    Tcl_RegExp Tcl_RegExpCompile(Tcl_Interp *interp, const char *pattern)
}
declare 213 {
    int Tcl_RegExpExec(Tcl_Interp *interp, Tcl_RegExp regexp,
	    const char *text, const char *start)
}
declare 214 {
    int Tcl_RegExpMatch(Tcl_Interp *interp, const char *text,
	    const char *pattern)
}
declare 215 {
    void Tcl_RegExpRange(Tcl_RegExp regexp, int index,
	    const char **startPtr, const char **endPtr)
}
declare 216 {
    void Tcl_Release(ClientData clientData)
}
declare 217 {
    void Tcl_ResetResult(Tcl_Interp *interp)
}
declare 218 {
    int Tcl_ScanElement(const char *src, int *flagPtr)
}
declare 219 {
    int Tcl_ScanCountedElement(const char *src, int length, int *flagPtr)
}
# Removed in 9.0:
#declare 220 {
#    int Tcl_SeekOld(Tcl_Channel chan, int offset, int mode)
#}
declare 221 {
    int Tcl_ServiceAll(void)
}
declare 222 {
    int Tcl_ServiceEvent(int flags)
}
declare 223 {
    void Tcl_SetAssocData(Tcl_Interp *interp, const char *name,
	    Tcl_InterpDeleteProc *proc, ClientData clientData)
}
declare 224 {
    void Tcl_SetChannelBufferSize(Tcl_Channel chan, int sz)
}
declare 225 {
    int Tcl_SetChannelOption(Tcl_Interp *interp, Tcl_Channel chan,
	    const char *optionName, const char *newValue)
}
declare 226 {
    int Tcl_SetCommandInfo(Tcl_Interp *interp, const char *cmdName,
	    const Tcl_CmdInfo *infoPtr)
}
declare 227 {
    void Tcl_SetErrno(int err)
}
declare 228 {
    void Tcl_SetErrorCode(Tcl_Interp *interp, ...)
}
declare 229 {
    void Tcl_SetMaxBlockTime(const Tcl_Time *timePtr)
}
declare 230 {
    void Tcl_SetPanicProc(TCL_NORETURN1 Tcl_PanicProc *panicProc)
}
declare 231 {
    int Tcl_SetRecursionLimit(Tcl_Interp *interp, int depth)
}
declare 232 {
    void Tcl_SetResult(Tcl_Interp *interp, char *result,
	    Tcl_FreeProc *freeProc)
}
declare 233 {
    int Tcl_SetServiceMode(int mode)
}
declare 234 {
    void Tcl_SetObjErrorCode(Tcl_Interp *interp, Tcl_Obj *errorObjPtr)
}
declare 235 {
    void Tcl_SetObjResult(Tcl_Interp *interp, Tcl_Obj *resultObjPtr)
}
declare 236 {
    void Tcl_SetStdChannel(Tcl_Channel channel, int type)
}
declare 237 {deprecated {No longer in use, changed to macro}} {
    const char *Tcl_SetVar(Tcl_Interp *interp, const char *varName,
	    const char *newValue, int flags)
}
declare 238 {
    const char *Tcl_SetVar2(Tcl_Interp *interp, const char *part1,
	    const char *part2, const char *newValue, int flags)
}
declare 239 {
    const char *Tcl_SignalId(int sig)
}
declare 240 {
    const char *Tcl_SignalMsg(int sig)
}
declare 241 {
    void Tcl_SourceRCFile(Tcl_Interp *interp)
}
declare 242 {
    int Tcl_SplitList(Tcl_Interp *interp, const char *listStr, int *argcPtr,
	    const char ***argvPtr)
}
# Obsolete, use Tcl_FSSplitPath
declare 243 {
    void Tcl_SplitPath(const char *path, int *argcPtr, const char ***argvPtr)
}
declare 244 {
    void Tcl_StaticPackage(Tcl_Interp *interp, const char *pkgName,
	    Tcl_PackageInitProc *initProc, Tcl_PackageInitProc *safeInitProc)
}
declare 245 {
    int Tcl_StringMatch(const char *str, const char *pattern)
}
<<<<<<< HEAD
# Removed in 9.0:
#declare 246 {
#    int Tcl_TellOld(Tcl_Channel chan)
#}
declare 247 {
=======
declare 246 {deprecated {}} {
    int Tcl_TellOld(Tcl_Channel chan)
}
declare 247 {deprecated {No longer in use, changed to macro}} {
>>>>>>> c6b6d199
    int Tcl_TraceVar(Tcl_Interp *interp, const char *varName, int flags,
	    Tcl_VarTraceProc *proc, ClientData clientData)
}
declare 248 {
    int Tcl_TraceVar2(Tcl_Interp *interp, const char *part1, const char *part2,
	    int flags, Tcl_VarTraceProc *proc, ClientData clientData)
}
declare 249 {
    char *Tcl_TranslateFileName(Tcl_Interp *interp, const char *name,
	    Tcl_DString *bufferPtr)
}
declare 250 {
    int Tcl_Ungets(Tcl_Channel chan, const char *str, int len, int atHead)
}
declare 251 {
    void Tcl_UnlinkVar(Tcl_Interp *interp, const char *varName)
}
declare 252 {
    int Tcl_UnregisterChannel(Tcl_Interp *interp, Tcl_Channel chan)
}
declare 253 {deprecated {No longer in use, changed to macro}} {
    int Tcl_UnsetVar(Tcl_Interp *interp, const char *varName, int flags)
}
declare 254 {
    int Tcl_UnsetVar2(Tcl_Interp *interp, const char *part1, const char *part2,
	    int flags)
}
declare 255 {deprecated {No longer in use, changed to macro}} {
    void Tcl_UntraceVar(Tcl_Interp *interp, const char *varName, int flags,
	    Tcl_VarTraceProc *proc, ClientData clientData)
}
declare 256 {
    void Tcl_UntraceVar2(Tcl_Interp *interp, const char *part1,
	    const char *part2, int flags, Tcl_VarTraceProc *proc,
	    ClientData clientData)
}
declare 257 {
    void Tcl_UpdateLinkedVar(Tcl_Interp *interp, const char *varName)
}
declare 258 {deprecated {No longer in use, changed to macro}} {
    int Tcl_UpVar(Tcl_Interp *interp, const char *frameName,
	    const char *varName, const char *localName, int flags)
}
declare 259 {
    int Tcl_UpVar2(Tcl_Interp *interp, const char *frameName, const char *part1,
	    const char *part2, const char *localName, int flags)
}
declare 260 {
    int Tcl_VarEval(Tcl_Interp *interp, ...)
}
declare 261 {deprecated {No longer in use, changed to macro}} {
    ClientData Tcl_VarTraceInfo(Tcl_Interp *interp, const char *varName,
	    int flags, Tcl_VarTraceProc *procPtr, ClientData prevClientData)
}
declare 262 {
    ClientData Tcl_VarTraceInfo2(Tcl_Interp *interp, const char *part1,
	    const char *part2, int flags, Tcl_VarTraceProc *procPtr,
	    ClientData prevClientData)
}
declare 263 {
    int Tcl_Write(Tcl_Channel chan, const char *s, int slen)
}
declare 264 {
    void Tcl_WrongNumArgs(Tcl_Interp *interp, int objc,
	    Tcl_Obj *const objv[], const char *message)
}
declare 265 {
    int Tcl_DumpActiveMemory(const char *fileName)
}
declare 266 {
    void Tcl_ValidateAllMemory(const char *file, int line)
}
# Removed in 9.0:
#declare 267 {
#    void Tcl_AppendResultVA(Tcl_Interp *interp, va_list argList)
#}
# Removed in 9.0:
#declare 268 {
#    void Tcl_AppendStringsToObjVA(Tcl_Obj *objPtr, va_list argList)
#}
declare 269 {
    char *Tcl_HashStats(Tcl_HashTable *tablePtr)
}
declare 270 {
    const char *Tcl_ParseVar(Tcl_Interp *interp, const char *start,
	    const char **termPtr)
}
declare 271 {deprecated {No longer in use, changed to macro}} {
    const char *Tcl_PkgPresent(Tcl_Interp *interp, const char *name,
	    const char *version, int exact)
}
declare 272 {
    const char *Tcl_PkgPresentEx(Tcl_Interp *interp,
	    const char *name, const char *version, int exact,
	    void *clientDataPtr)
}
declare 273 {deprecated {No longer in use, changed to macro}} {
    int Tcl_PkgProvide(Tcl_Interp *interp, const char *name,
	    const char *version)
}
# TIP #268: The internally used new Require function is in slot 573.
declare 274 {deprecated {No longer in use, changed to macro}} {
    const char *Tcl_PkgRequire(Tcl_Interp *interp, const char *name,
	    const char *version, int exact)
}
# Removed in 9.0:
#declare 275 {
#    void Tcl_SetErrorCodeVA(Tcl_Interp *interp, va_list argList)
#}
# Removed in 9.0:
#declare 276 {
#    int  Tcl_VarEvalVA(Tcl_Interp *interp, va_list argList)
#}
declare 277 {
    Tcl_Pid Tcl_WaitPid(Tcl_Pid pid, int *statPtr, int options)
}
# Removed in 9.0:
#declare 278 {
#    TCL_NORETURN void Tcl_PanicVA(const char *format, va_list argList)
#}
declare 279 {
    void Tcl_GetVersion(int *major, int *minor, int *patchLevel, int *type)
}
declare 280 {
    void Tcl_InitMemory(Tcl_Interp *interp)
}

# Andreas Kupries <a.kupries@westend.com>, 03/21/1999
# "Trf-Patch for filtering channels"
#
# C-Level API for (un)stacking of channels. This allows the introduction
# of filtering channels with relatively little changes to the core.
# This patch was created in cooperation with Jan Nijtmans j.nijtmans@chello.nl
# and is therefore part of his plus-patches too.
#
# It would have been possible to place the following definitions according
# to the alphabetical order used elsewhere in this file, but I decided
# against that to ease the maintenance of the patch across new tcl versions
# (patch usually has no problems to integrate the patch file for the last
# version into the new one).

declare 281 {
    Tcl_Channel Tcl_StackChannel(Tcl_Interp *interp,
	    const Tcl_ChannelType *typePtr, ClientData instanceData,
	    int mask, Tcl_Channel prevChan)
}
declare 282 {
    int Tcl_UnstackChannel(Tcl_Interp *interp, Tcl_Channel chan)
}
declare 283 {
    Tcl_Channel Tcl_GetStackedChannel(Tcl_Channel chan)
}

# 284 was reserved, but added in 8.4a2
declare 284 {
    void Tcl_SetMainLoop(Tcl_MainLoopProc *proc)
}

# Reserved for future use (8.0.x vs. 8.1)
#  declare 285 {
#  }

# Added in 8.1:

declare 286 {
    void Tcl_AppendObjToObj(Tcl_Obj *objPtr, Tcl_Obj *appendObjPtr)
}
declare 287 {
    Tcl_Encoding Tcl_CreateEncoding(const Tcl_EncodingType *typePtr)
}
declare 288 {
    void Tcl_CreateThreadExitHandler(Tcl_ExitProc *proc, ClientData clientData)
}
declare 289 {
    void Tcl_DeleteThreadExitHandler(Tcl_ExitProc *proc, ClientData clientData)
}
declare 290 {
    void Tcl_DiscardResult(Tcl_SavedResult *statePtr)
}
declare 291 {
    int Tcl_EvalEx(Tcl_Interp *interp, const char *script, int numBytes,
	    int flags)
}
declare 292 {
    int Tcl_EvalObjv(Tcl_Interp *interp, int objc, Tcl_Obj *const objv[],
	    int flags)
}
declare 293 {
    int Tcl_EvalObjEx(Tcl_Interp *interp, Tcl_Obj *objPtr, int flags)
}
declare 294 {
    TCL_NORETURN void Tcl_ExitThread(int status)
}
declare 295 {
    int Tcl_ExternalToUtf(Tcl_Interp *interp, Tcl_Encoding encoding,
	    const char *src, int srcLen, int flags,
	    Tcl_EncodingState *statePtr, char *dst, int dstLen,
	    int *srcReadPtr, int *dstWrotePtr, int *dstCharsPtr)
}
declare 296 {
    char *Tcl_ExternalToUtfDString(Tcl_Encoding encoding,
	    const char *src, int srcLen, Tcl_DString *dsPtr)
}
declare 297 {
    void Tcl_FinalizeThread(void)
}
declare 298 {
    void Tcl_FinalizeNotifier(ClientData clientData)
}
declare 299 {
    void Tcl_FreeEncoding(Tcl_Encoding encoding)
}
declare 300 {
    Tcl_ThreadId Tcl_GetCurrentThread(void)
}
declare 301 {
    Tcl_Encoding Tcl_GetEncoding(Tcl_Interp *interp, const char *name)
}
declare 302 {
    const char *Tcl_GetEncodingName(Tcl_Encoding encoding)
}
declare 303 {
    void Tcl_GetEncodingNames(Tcl_Interp *interp)
}
declare 304 {
    int Tcl_GetIndexFromObjStruct(Tcl_Interp *interp, Tcl_Obj *objPtr,
	    const void *tablePtr, int offset, const char *msg, int flags,
	    int *indexPtr)
}
declare 305 {
    void *Tcl_GetThreadData(Tcl_ThreadDataKey *keyPtr, int size)
}
declare 306 {
    Tcl_Obj *Tcl_GetVar2Ex(Tcl_Interp *interp, const char *part1,
	    const char *part2, int flags)
}
declare 307 {
    ClientData Tcl_InitNotifier(void)
}
declare 308 {
    void Tcl_MutexLock(Tcl_Mutex *mutexPtr)
}
declare 309 {
    void Tcl_MutexUnlock(Tcl_Mutex *mutexPtr)
}
declare 310 {
    void Tcl_ConditionNotify(Tcl_Condition *condPtr)
}
declare 311 {
    void Tcl_ConditionWait(Tcl_Condition *condPtr, Tcl_Mutex *mutexPtr,
	    const Tcl_Time *timePtr)
}
declare 312 {
    int Tcl_NumUtfChars(const char *src, int length)
}
declare 313 {
    int Tcl_ReadChars(Tcl_Channel channel, Tcl_Obj *objPtr, int charsToRead,
	    int appendFlag)
}
declare 314 {
    void Tcl_RestoreResult(Tcl_Interp *interp, Tcl_SavedResult *statePtr)
}
declare 315 {
    void Tcl_SaveResult(Tcl_Interp *interp, Tcl_SavedResult *statePtr)
}
declare 316 {
    int Tcl_SetSystemEncoding(Tcl_Interp *interp, const char *name)
}
declare 317 {
    Tcl_Obj *Tcl_SetVar2Ex(Tcl_Interp *interp, const char *part1,
	    const char *part2, Tcl_Obj *newValuePtr, int flags)
}
declare 318 {
    void Tcl_ThreadAlert(Tcl_ThreadId threadId)
}
declare 319 {
    void Tcl_ThreadQueueEvent(Tcl_ThreadId threadId, Tcl_Event *evPtr,
	    Tcl_QueuePosition position)
}
declare 320 {
    int Tcl_UniCharAtIndex(const char *src, int index)
}
declare 321 {
    int Tcl_UniCharToLower(int ch)
}
declare 322 {
    int Tcl_UniCharToTitle(int ch)
}
declare 323 {
    int Tcl_UniCharToUpper(int ch)
}
declare 324 {
    int Tcl_UniCharToUtf(int ch, char *buf)
}
declare 325 {
    const char *Tcl_UtfAtIndex(const char *src, int index)
}
declare 326 {
    int Tcl_UtfCharComplete(const char *src, int length)
}
declare 327 {
    int Tcl_UtfBackslash(const char *src, int *readPtr, char *dst)
}
declare 328 {
    const char *Tcl_UtfFindFirst(const char *src, int ch)
}
declare 329 {
    const char *Tcl_UtfFindLast(const char *src, int ch)
}
declare 330 {
    const char *Tcl_UtfNext(const char *src)
}
declare 331 {
    const char *Tcl_UtfPrev(const char *src, const char *start)
}
declare 332 {
    int Tcl_UtfToExternal(Tcl_Interp *interp, Tcl_Encoding encoding,
	    const char *src, int srcLen, int flags,
	    Tcl_EncodingState *statePtr, char *dst, int dstLen,
	    int *srcReadPtr, int *dstWrotePtr, int *dstCharsPtr)
}
declare 333 {
    char *Tcl_UtfToExternalDString(Tcl_Encoding encoding,
	    const char *src, int srcLen, Tcl_DString *dsPtr)
}
declare 334 {
    int Tcl_UtfToLower(char *src)
}
declare 335 {
    int Tcl_UtfToTitle(char *src)
}
declare 336 {
    int Tcl_UtfToUniChar(const char *src, Tcl_UniChar *chPtr)
}
declare 337 {
    int Tcl_UtfToUpper(char *src)
}
declare 338 {
    int Tcl_WriteChars(Tcl_Channel chan, const char *src, int srcLen)
}
declare 339 {
    int Tcl_WriteObj(Tcl_Channel chan, Tcl_Obj *objPtr)
}
declare 340 {
    char *Tcl_GetString(Tcl_Obj *objPtr)
}
# Removed in 9.0:
#declare 341 {deprecated {Use Tcl_GetEncodingSearchPath}} {
#    const char *Tcl_GetDefaultEncodingDir(void)
#}
# Removed in 9.0:
#declare 342 {deprecated {Use Tcl_SetEncodingSearchPath}} {
#    void Tcl_SetDefaultEncodingDir(const char *path)
#}
declare 343 {
    void Tcl_AlertNotifier(ClientData clientData)
}
declare 344 {
    void Tcl_ServiceModeHook(int mode)
}
declare 345 {
    int Tcl_UniCharIsAlnum(int ch)
}
declare 346 {
    int Tcl_UniCharIsAlpha(int ch)
}
declare 347 {
    int Tcl_UniCharIsDigit(int ch)
}
declare 348 {
    int Tcl_UniCharIsLower(int ch)
}
declare 349 {
    int Tcl_UniCharIsSpace(int ch)
}
declare 350 {
    int Tcl_UniCharIsUpper(int ch)
}
declare 351 {
    int Tcl_UniCharIsWordChar(int ch)
}
declare 352 {
    int Tcl_UniCharLen(const Tcl_UniChar *uniStr)
}
declare 353 {
    int Tcl_UniCharNcmp(const Tcl_UniChar *ucs, const Tcl_UniChar *uct,
	    unsigned long numChars)
}
declare 354 {
    char *Tcl_UniCharToUtfDString(const Tcl_UniChar *uniStr,
	    int uniLength, Tcl_DString *dsPtr)
}
declare 355 {
    Tcl_UniChar *Tcl_UtfToUniCharDString(const char *src,
	    int length, Tcl_DString *dsPtr)
}
declare 356 {
    Tcl_RegExp Tcl_GetRegExpFromObj(Tcl_Interp *interp, Tcl_Obj *patObj,
	    int flags)
}
# Removed in 9.0:
#declare 357 {deprecated {Use Tcl_EvalTokensStandard}} {
#    Tcl_Obj *Tcl_EvalTokens(Tcl_Interp *interp, Tcl_Token *tokenPtr,
#	    int count)
#}
declare 358 {
    void Tcl_FreeParse(Tcl_Parse *parsePtr)
}
declare 359 {
    void Tcl_LogCommandInfo(Tcl_Interp *interp, const char *script,
	    const char *command, int length)
}
declare 360 {
    int Tcl_ParseBraces(Tcl_Interp *interp, const char *start, int numBytes,
	    Tcl_Parse *parsePtr, int append, const char **termPtr)
}
declare 361 {
    int Tcl_ParseCommand(Tcl_Interp *interp, const char *start, int numBytes,
	    int nested, Tcl_Parse *parsePtr)
}
declare 362 {
    int Tcl_ParseExpr(Tcl_Interp *interp, const char *start, int numBytes,
	    Tcl_Parse *parsePtr)
}
declare 363 {
    int Tcl_ParseQuotedString(Tcl_Interp *interp, const char *start,
	    int numBytes, Tcl_Parse *parsePtr, int append,
	    const char **termPtr)
}
declare 364 {
    int Tcl_ParseVarName(Tcl_Interp *interp, const char *start, int numBytes,
	    Tcl_Parse *parsePtr, int append)
}
# These 4 functions are obsolete, use Tcl_FSGetCwd, Tcl_FSChdir,
# Tcl_FSAccess and Tcl_FSStat
declare 365 {
    char *Tcl_GetCwd(Tcl_Interp *interp, Tcl_DString *cwdPtr)
}
declare 366 {
   int Tcl_Chdir(const char *dirName)
}
declare 367 {
   int Tcl_Access(const char *path, int mode)
}
declare 368 {
    int Tcl_Stat(const char *path, struct stat *bufPtr)
}
declare 369 {
    int Tcl_UtfNcmp(const char *s1, const char *s2, unsigned long n)
}
declare 370 {
    int Tcl_UtfNcasecmp(const char *s1, const char *s2, unsigned long n)
}
declare 371 {
    int Tcl_StringCaseMatch(const char *str, const char *pattern, int nocase)
}
declare 372 {
    int Tcl_UniCharIsControl(int ch)
}
declare 373 {
    int Tcl_UniCharIsGraph(int ch)
}
declare 374 {
    int Tcl_UniCharIsPrint(int ch)
}
declare 375 {
    int Tcl_UniCharIsPunct(int ch)
}
declare 376 {
    int Tcl_RegExpExecObj(Tcl_Interp *interp, Tcl_RegExp regexp,
	    Tcl_Obj *textObj, int offset, int nmatches, int flags)
}
declare 377 {
    void Tcl_RegExpGetInfo(Tcl_RegExp regexp, Tcl_RegExpInfo *infoPtr)
}
declare 378 {
    Tcl_Obj *Tcl_NewUnicodeObj(const Tcl_UniChar *unicode, int numChars)
}
declare 379 {
    void Tcl_SetUnicodeObj(Tcl_Obj *objPtr, const Tcl_UniChar *unicode,
	    int numChars)
}
declare 380 {
    int Tcl_GetCharLength(Tcl_Obj *objPtr)
}
declare 381 {
    int Tcl_GetUniChar(Tcl_Obj *objPtr, int index)
}
declare 382 {deprecated {No longer in use, changed to macro}} {
    Tcl_UniChar *Tcl_GetUnicode(Tcl_Obj *objPtr)
}
declare 383 {
    Tcl_Obj *Tcl_GetRange(Tcl_Obj *objPtr, int first, int last)
}
declare 384 {
    void Tcl_AppendUnicodeToObj(Tcl_Obj *objPtr, const Tcl_UniChar *unicode,
	    int length)
}
declare 385 {
    int Tcl_RegExpMatchObj(Tcl_Interp *interp, Tcl_Obj *textObj,
	    Tcl_Obj *patternObj)
}
declare 386 {
    void Tcl_SetNotifier(Tcl_NotifierProcs *notifierProcPtr)
}
declare 387 {
    Tcl_Mutex *Tcl_GetAllocMutex(void)
}
declare 388 {
    int Tcl_GetChannelNames(Tcl_Interp *interp)
}
declare 389 {
    int Tcl_GetChannelNamesEx(Tcl_Interp *interp, const char *pattern)
}
declare 390 {
    int Tcl_ProcObjCmd(ClientData clientData, Tcl_Interp *interp,
	    int objc, Tcl_Obj *const objv[])
}
declare 391 {
    void Tcl_ConditionFinalize(Tcl_Condition *condPtr)
}
declare 392 {
    void Tcl_MutexFinalize(Tcl_Mutex *mutex)
}
declare 393 {
    int Tcl_CreateThread(Tcl_ThreadId *idPtr, Tcl_ThreadCreateProc *proc,
	    ClientData clientData, int stackSize, int flags)
}

# Introduced in 8.3.2
declare 394 {
    int Tcl_ReadRaw(Tcl_Channel chan, char *dst, int bytesToRead)
}
declare 395 {
    int Tcl_WriteRaw(Tcl_Channel chan, const char *src, int srcLen)
}
declare 396 {
    Tcl_Channel Tcl_GetTopChannel(Tcl_Channel chan)
}
declare 397 {
    int Tcl_ChannelBuffered(Tcl_Channel chan)
}
declare 398 {
    const char *Tcl_ChannelName(const Tcl_ChannelType *chanTypePtr)
}
declare 399 {
    Tcl_ChannelTypeVersion Tcl_ChannelVersion(
	    const Tcl_ChannelType *chanTypePtr)
}
declare 400 {
    Tcl_DriverBlockModeProc *Tcl_ChannelBlockModeProc(
	    const Tcl_ChannelType *chanTypePtr)
}
declare 401 {
    Tcl_DriverCloseProc *Tcl_ChannelCloseProc(
	    const Tcl_ChannelType *chanTypePtr)
}
declare 402 {
    Tcl_DriverClose2Proc *Tcl_ChannelClose2Proc(
	    const Tcl_ChannelType *chanTypePtr)
}
declare 403 {
    Tcl_DriverInputProc *Tcl_ChannelInputProc(
	    const Tcl_ChannelType *chanTypePtr)
}
declare 404 {
    Tcl_DriverOutputProc *Tcl_ChannelOutputProc(
	    const Tcl_ChannelType *chanTypePtr)
}
declare 405 {
    Tcl_DriverSeekProc *Tcl_ChannelSeekProc(
	    const Tcl_ChannelType *chanTypePtr)
}
declare 406 {
    Tcl_DriverSetOptionProc *Tcl_ChannelSetOptionProc(
	    const Tcl_ChannelType *chanTypePtr)
}
declare 407 {
    Tcl_DriverGetOptionProc *Tcl_ChannelGetOptionProc(
	    const Tcl_ChannelType *chanTypePtr)
}
declare 408 {
    Tcl_DriverWatchProc *Tcl_ChannelWatchProc(
	    const Tcl_ChannelType *chanTypePtr)
}
declare 409 {
    Tcl_DriverGetHandleProc *Tcl_ChannelGetHandleProc(
	    const Tcl_ChannelType *chanTypePtr)
}
declare 410 {
    Tcl_DriverFlushProc *Tcl_ChannelFlushProc(
	    const Tcl_ChannelType *chanTypePtr)
}
declare 411 {
    Tcl_DriverHandlerProc *Tcl_ChannelHandlerProc(
	    const Tcl_ChannelType *chanTypePtr)
}

# Introduced in 8.4a2
declare 412 {
    int Tcl_JoinThread(Tcl_ThreadId threadId, int *result)
}
declare 413 {
    int Tcl_IsChannelShared(Tcl_Channel channel)
}
declare 414 {
    int Tcl_IsChannelRegistered(Tcl_Interp *interp, Tcl_Channel channel)
}
declare 415 {
    void Tcl_CutChannel(Tcl_Channel channel)
}
declare 416 {
    void Tcl_SpliceChannel(Tcl_Channel channel)
}
declare 417 {
    void Tcl_ClearChannelHandlers(Tcl_Channel channel)
}
declare 418 {
    int Tcl_IsChannelExisting(const char *channelName)
}
declare 419 {
    int Tcl_UniCharNcasecmp(const Tcl_UniChar *ucs, const Tcl_UniChar *uct,
	    unsigned long numChars)
}
declare 420 {
    int Tcl_UniCharCaseMatch(const Tcl_UniChar *uniStr,
	    const Tcl_UniChar *uniPattern, int nocase)
}
# Removed in 9.0, as it is actually a macro:
#declare 421 {
#    Tcl_HashEntry *Tcl_FindHashEntry(Tcl_HashTable *tablePtr, const void *key)
#}
# Removed in 9.0, as it is actually a macro:
#declare 422 {
#    Tcl_HashEntry *Tcl_CreateHashEntry(Tcl_HashTable *tablePtr,
#	    const void *key, int *newPtr)
#}
declare 423 {
    void Tcl_InitCustomHashTable(Tcl_HashTable *tablePtr, int keyType,
	    const Tcl_HashKeyType *typePtr)
}
declare 424 {
    void Tcl_InitObjHashTable(Tcl_HashTable *tablePtr)
}
declare 425 {
    ClientData Tcl_CommandTraceInfo(Tcl_Interp *interp, const char *varName,
	    int flags, Tcl_CommandTraceProc *procPtr,
	    ClientData prevClientData)
}
declare 426 {
    int Tcl_TraceCommand(Tcl_Interp *interp, const char *varName, int flags,
	    Tcl_CommandTraceProc *proc, ClientData clientData)
}
declare 427 {
    void Tcl_UntraceCommand(Tcl_Interp *interp, const char *varName,
	    int flags, Tcl_CommandTraceProc *proc, ClientData clientData)
}
declare 428 {
    char *Tcl_AttemptAlloc(unsigned int size)
}
declare 429 {
    char *Tcl_AttemptDbCkalloc(unsigned int size, const char *file, int line)
}
declare 430 {
    char *Tcl_AttemptRealloc(char *ptr, unsigned int size)
}
declare 431 {
    char *Tcl_AttemptDbCkrealloc(char *ptr, unsigned int size,
	    const char *file, int line)
}
declare 432 {
    int Tcl_AttemptSetObjLength(Tcl_Obj *objPtr, int length)
}

# TIP#10 (thread-aware channels) akupries
declare 433 {
    Tcl_ThreadId Tcl_GetChannelThread(Tcl_Channel channel)
}

# introduced in 8.4a3
declare 434 {
    Tcl_UniChar *Tcl_GetUnicodeFromObj(Tcl_Obj *objPtr, int *lengthPtr)
}

# TIP#15 (math function introspection) dkf
# Removed in 9.0:
#declare 435 {deprecated {}} {
#    int Tcl_GetMathFuncInfo(Tcl_Interp *interp, const char *name,
#	    int *numArgsPtr, Tcl_ValueType **argTypesPtr,
#	    Tcl_MathProc **procPtr, ClientData *clientDataPtr)
#}
# Removed in 9.0:
#declare 436 {deprecated {}} {
#    Tcl_Obj *Tcl_ListMathFuncs(Tcl_Interp *interp, const char *pattern)
#}

# TIP#36 (better access to 'subst') dkf
declare 437 {
    Tcl_Obj *Tcl_SubstObj(Tcl_Interp *interp, Tcl_Obj *objPtr, int flags)
}

# TIP#17 (virtual filesystem layer) vdarley
declare 438 {
    int Tcl_DetachChannel(Tcl_Interp *interp, Tcl_Channel channel)
}
declare 439 {
    int Tcl_IsStandardChannel(Tcl_Channel channel)
}
declare 440 {
    int	Tcl_FSCopyFile(Tcl_Obj *srcPathPtr, Tcl_Obj *destPathPtr)
}
declare 441 {
    int	Tcl_FSCopyDirectory(Tcl_Obj *srcPathPtr,
	    Tcl_Obj *destPathPtr, Tcl_Obj **errorPtr)
}
declare 442 {
    int	Tcl_FSCreateDirectory(Tcl_Obj *pathPtr)
}
declare 443 {
    int	Tcl_FSDeleteFile(Tcl_Obj *pathPtr)
}
declare 444 {
    int	Tcl_FSLoadFile(Tcl_Interp *interp, Tcl_Obj *pathPtr, const char *sym1,
	    const char *sym2, Tcl_PackageInitProc **proc1Ptr,
	    Tcl_PackageInitProc **proc2Ptr, Tcl_LoadHandle *handlePtr,
	    Tcl_FSUnloadFileProc **unloadProcPtr)
}
declare 445 {
    int	Tcl_FSMatchInDirectory(Tcl_Interp *interp, Tcl_Obj *result,
	    Tcl_Obj *pathPtr, const char *pattern, Tcl_GlobTypeData *types)
}
declare 446 {
    Tcl_Obj *Tcl_FSLink(Tcl_Obj *pathPtr, Tcl_Obj *toPtr, int linkAction)
}
declare 447 {
    int Tcl_FSRemoveDirectory(Tcl_Obj *pathPtr,
	    int recursive, Tcl_Obj **errorPtr)
}
declare 448 {
    int	Tcl_FSRenameFile(Tcl_Obj *srcPathPtr, Tcl_Obj *destPathPtr)
}
declare 449 {
    int	Tcl_FSLstat(Tcl_Obj *pathPtr, Tcl_StatBuf *buf)
}
declare 450 {
    int Tcl_FSUtime(Tcl_Obj *pathPtr, struct utimbuf *tval)
}
declare 451 {
    int Tcl_FSFileAttrsGet(Tcl_Interp *interp,
	    int index, Tcl_Obj *pathPtr, Tcl_Obj **objPtrRef)
}
declare 452 {
    int Tcl_FSFileAttrsSet(Tcl_Interp *interp,
	    int index, Tcl_Obj *pathPtr, Tcl_Obj *objPtr)
}
declare 453 {
    const char *const *Tcl_FSFileAttrStrings(Tcl_Obj *pathPtr,
	    Tcl_Obj **objPtrRef)
}
declare 454 {
    int Tcl_FSStat(Tcl_Obj *pathPtr, Tcl_StatBuf *buf)
}
declare 455 {
    int Tcl_FSAccess(Tcl_Obj *pathPtr, int mode)
}
declare 456 {
    Tcl_Channel Tcl_FSOpenFileChannel(Tcl_Interp *interp, Tcl_Obj *pathPtr,
	    const char *modeString, int permissions)
}
declare 457 {
    Tcl_Obj *Tcl_FSGetCwd(Tcl_Interp *interp)
}
declare 458 {
    int Tcl_FSChdir(Tcl_Obj *pathPtr)
}
declare 459 {
    int Tcl_FSConvertToPathType(Tcl_Interp *interp, Tcl_Obj *pathPtr)
}
declare 460 {
    Tcl_Obj *Tcl_FSJoinPath(Tcl_Obj *listObj, int elements)
}
declare 461 {
    Tcl_Obj *Tcl_FSSplitPath(Tcl_Obj *pathPtr, int *lenPtr)
}
declare 462 {
    int Tcl_FSEqualPaths(Tcl_Obj *firstPtr, Tcl_Obj *secondPtr)
}
declare 463 {
    Tcl_Obj *Tcl_FSGetNormalizedPath(Tcl_Interp *interp, Tcl_Obj *pathPtr)
}
declare 464 {
    Tcl_Obj *Tcl_FSJoinToPath(Tcl_Obj *pathPtr, int objc,
	    Tcl_Obj *const objv[])
}
declare 465 {
    ClientData Tcl_FSGetInternalRep(Tcl_Obj *pathPtr,
	    const Tcl_Filesystem *fsPtr)
}
declare 466 {
    Tcl_Obj *Tcl_FSGetTranslatedPath(Tcl_Interp *interp, Tcl_Obj *pathPtr)
}
declare 467 {
    int Tcl_FSEvalFile(Tcl_Interp *interp, Tcl_Obj *fileName)
}
declare 468 {
    Tcl_Obj *Tcl_FSNewNativePath(const Tcl_Filesystem *fromFilesystem,
	    ClientData clientData)
}
declare 469 {
    const void *Tcl_FSGetNativePath(Tcl_Obj *pathPtr)
}
declare 470 {
    Tcl_Obj *Tcl_FSFileSystemInfo(Tcl_Obj *pathPtr)
}
declare 471 {
    Tcl_Obj *Tcl_FSPathSeparator(Tcl_Obj *pathPtr)
}
declare 472 {
    Tcl_Obj *Tcl_FSListVolumes(void)
}
declare 473 {
    int Tcl_FSRegister(ClientData clientData, const Tcl_Filesystem *fsPtr)
}
declare 474 {
    int Tcl_FSUnregister(const Tcl_Filesystem *fsPtr)
}
declare 475 {
    ClientData Tcl_FSData(const Tcl_Filesystem *fsPtr)
}
declare 476 {
    const char *Tcl_FSGetTranslatedStringPath(Tcl_Interp *interp,
	    Tcl_Obj *pathPtr)
}
declare 477 {
    const Tcl_Filesystem *Tcl_FSGetFileSystemForPath(Tcl_Obj *pathPtr)
}
declare 478 {
    Tcl_PathType Tcl_FSGetPathType(Tcl_Obj *pathPtr)
}

# TIP#49 (detection of output buffering) akupries
declare 479 {
    int Tcl_OutputBuffered(Tcl_Channel chan)
}
declare 480 {
    void Tcl_FSMountsChanged(const Tcl_Filesystem *fsPtr)
}

# TIP#56 (evaluate a parsed script) msofer
declare 481 {
    int Tcl_EvalTokensStandard(Tcl_Interp *interp, Tcl_Token *tokenPtr,
	    int count)
}

# TIP#73 (access to current time) kbk
declare 482 {
    void Tcl_GetTime(Tcl_Time *timeBuf)
}

# TIP#32 (object-enabled traces) kbk
declare 483 {
    Tcl_Trace Tcl_CreateObjTrace(Tcl_Interp *interp, int level, int flags,
	    Tcl_CmdObjTraceProc *objProc, ClientData clientData,
	    Tcl_CmdObjTraceDeleteProc *delProc)
}
declare 484 {
    int Tcl_GetCommandInfoFromToken(Tcl_Command token, Tcl_CmdInfo *infoPtr)
}
declare 485 {
    int Tcl_SetCommandInfoFromToken(Tcl_Command token,
	    const Tcl_CmdInfo *infoPtr)
}

### New functions on 64-bit dev branch ###
# TIP#72 (64-bit values) dkf
declare 486 {
    Tcl_Obj *Tcl_DbNewWideIntObj(Tcl_WideInt wideValue,
	    const char *file, int line)
}
declare 487 {
    int Tcl_GetWideIntFromObj(Tcl_Interp *interp, Tcl_Obj *objPtr,
	    Tcl_WideInt *widePtr)
}
declare 488 {
    Tcl_Obj *Tcl_NewWideIntObj(Tcl_WideInt wideValue)
}
declare 489 {
    void Tcl_SetWideIntObj(Tcl_Obj *objPtr, Tcl_WideInt wideValue)
}
declare 490 {
    Tcl_StatBuf *Tcl_AllocStatBuf(void)
}
declare 491 {
    Tcl_WideInt Tcl_Seek(Tcl_Channel chan, Tcl_WideInt offset, int mode)
}
declare 492 {
    Tcl_WideInt Tcl_Tell(Tcl_Channel chan)
}

# TIP#91 (back-compat enhancements for channels) dkf
declare 493 {
    Tcl_DriverWideSeekProc *Tcl_ChannelWideSeekProc(
	    const Tcl_ChannelType *chanTypePtr)
}

# ----- BASELINE -- FOR -- 8.4.0 ----- #

# TIP#111 (dictionaries) dkf
declare 494 {
    int Tcl_DictObjPut(Tcl_Interp *interp, Tcl_Obj *dictPtr,
	    Tcl_Obj *keyPtr, Tcl_Obj *valuePtr)
}
declare 495 {
    int Tcl_DictObjGet(Tcl_Interp *interp, Tcl_Obj *dictPtr, Tcl_Obj *keyPtr,
	    Tcl_Obj **valuePtrPtr)
}
declare 496 {
    int Tcl_DictObjRemove(Tcl_Interp *interp, Tcl_Obj *dictPtr,
	    Tcl_Obj *keyPtr)
}
declare 497 {
    int Tcl_DictObjSize(Tcl_Interp *interp, Tcl_Obj *dictPtr, int *sizePtr)
}
declare 498 {
    int Tcl_DictObjFirst(Tcl_Interp *interp, Tcl_Obj *dictPtr,
	    Tcl_DictSearch *searchPtr,
	    Tcl_Obj **keyPtrPtr, Tcl_Obj **valuePtrPtr, int *donePtr)
}
declare 499 {
    void Tcl_DictObjNext(Tcl_DictSearch *searchPtr,
	    Tcl_Obj **keyPtrPtr, Tcl_Obj **valuePtrPtr, int *donePtr)
}
declare 500 {
    void Tcl_DictObjDone(Tcl_DictSearch *searchPtr)
}
declare 501 {
    int Tcl_DictObjPutKeyList(Tcl_Interp *interp, Tcl_Obj *dictPtr,
	    int keyc, Tcl_Obj *const *keyv, Tcl_Obj *valuePtr)
}
declare 502 {
    int Tcl_DictObjRemoveKeyList(Tcl_Interp *interp, Tcl_Obj *dictPtr,
	    int keyc, Tcl_Obj *const *keyv)
}
declare 503 {
    Tcl_Obj *Tcl_NewDictObj(void)
}
declare 504 {
    Tcl_Obj *Tcl_DbNewDictObj(const char *file, int line)
}

# TIP#59 (configuration reporting) akupries
declare 505 {
    void Tcl_RegisterConfig(Tcl_Interp *interp, const char *pkgName,
	    const Tcl_Config *configuration, const char *valEncoding)
}

# TIP #139 (partial exposure of namespace API - transferred from tclInt.decls)
# dkf, API by Brent Welch?
declare 506 {
    Tcl_Namespace *Tcl_CreateNamespace(Tcl_Interp *interp, const char *name,
	    ClientData clientData, Tcl_NamespaceDeleteProc *deleteProc)
}
declare 507 {
    void Tcl_DeleteNamespace(Tcl_Namespace *nsPtr)
}
declare 508 {
    int Tcl_AppendExportList(Tcl_Interp *interp, Tcl_Namespace *nsPtr,
	    Tcl_Obj *objPtr)
}
declare 509 {
    int Tcl_Export(Tcl_Interp *interp, Tcl_Namespace *nsPtr,
	    const char *pattern, int resetListFirst)
}
declare 510 {
    int Tcl_Import(Tcl_Interp *interp, Tcl_Namespace *nsPtr,
	    const char *pattern, int allowOverwrite)
}
declare 511 {
    int Tcl_ForgetImport(Tcl_Interp *interp, Tcl_Namespace *nsPtr,
	    const char *pattern)
}
declare 512 {
    Tcl_Namespace *Tcl_GetCurrentNamespace(Tcl_Interp *interp)
}
declare 513 {
    Tcl_Namespace *Tcl_GetGlobalNamespace(Tcl_Interp *interp)
}
declare 514 {
    Tcl_Namespace *Tcl_FindNamespace(Tcl_Interp *interp, const char *name,
	    Tcl_Namespace *contextNsPtr, int flags)
}
declare 515 {
    Tcl_Command Tcl_FindCommand(Tcl_Interp *interp, const char *name,
	    Tcl_Namespace *contextNsPtr, int flags)
}
declare 516 {
    Tcl_Command Tcl_GetCommandFromObj(Tcl_Interp *interp, Tcl_Obj *objPtr)
}
declare 517 {
    void Tcl_GetCommandFullName(Tcl_Interp *interp, Tcl_Command command,
	    Tcl_Obj *objPtr)
}

# TIP#137 (encoding-aware source command) dgp for Anton Kovalenko
declare 518 {
    int Tcl_FSEvalFileEx(Tcl_Interp *interp, Tcl_Obj *fileName,
	    const char *encodingName)
}

# TIP#121 (exit handler) dkf for Joe Mistachkin
declare 519 {
    Tcl_ExitProc *Tcl_SetExitProc(TCL_NORETURN1 Tcl_ExitProc *proc)
}

# TIP#143 (resource limits) dkf
declare 520 {
    void Tcl_LimitAddHandler(Tcl_Interp *interp, int type,
	    Tcl_LimitHandlerProc *handlerProc, ClientData clientData,
	    Tcl_LimitHandlerDeleteProc *deleteProc)
}
declare 521 {
    void Tcl_LimitRemoveHandler(Tcl_Interp *interp, int type,
	    Tcl_LimitHandlerProc *handlerProc, ClientData clientData)
}
declare 522 {
    int Tcl_LimitReady(Tcl_Interp *interp)
}
declare 523 {
    int Tcl_LimitCheck(Tcl_Interp *interp)
}
declare 524 {
    int Tcl_LimitExceeded(Tcl_Interp *interp)
}
declare 525 {
    void Tcl_LimitSetCommands(Tcl_Interp *interp, int commandLimit)
}
declare 526 {
    void Tcl_LimitSetTime(Tcl_Interp *interp, Tcl_Time *timeLimitPtr)
}
declare 527 {
    void Tcl_LimitSetGranularity(Tcl_Interp *interp, int type, int granularity)
}
declare 528 {
    int Tcl_LimitTypeEnabled(Tcl_Interp *interp, int type)
}
declare 529 {
    int Tcl_LimitTypeExceeded(Tcl_Interp *interp, int type)
}
declare 530 {
    void Tcl_LimitTypeSet(Tcl_Interp *interp, int type)
}
declare 531 {
    void Tcl_LimitTypeReset(Tcl_Interp *interp, int type)
}
declare 532 {
    int Tcl_LimitGetCommands(Tcl_Interp *interp)
}
declare 533 {
    void Tcl_LimitGetTime(Tcl_Interp *interp, Tcl_Time *timeLimitPtr)
}
declare 534 {
    int Tcl_LimitGetGranularity(Tcl_Interp *interp, int type)
}

# TIP#226 (interpreter result state management) dgp
declare 535 {
    Tcl_InterpState Tcl_SaveInterpState(Tcl_Interp *interp, int status)
}
declare 536 {
    int Tcl_RestoreInterpState(Tcl_Interp *interp, Tcl_InterpState state)
}
declare 537 {
    void Tcl_DiscardInterpState(Tcl_InterpState state)
}

# TIP#227 (return options interface) dgp
declare 538 {
    int Tcl_SetReturnOptions(Tcl_Interp *interp, Tcl_Obj *options)
}
declare 539 {
    Tcl_Obj *Tcl_GetReturnOptions(Tcl_Interp *interp, int result)
}

# TIP#235 (ensembles) dkf
declare 540 {
    int Tcl_IsEnsemble(Tcl_Command token)
}
declare 541 {
    Tcl_Command Tcl_CreateEnsemble(Tcl_Interp *interp, const char *name,
	    Tcl_Namespace *namespacePtr, int flags)
}
declare 542 {
    Tcl_Command Tcl_FindEnsemble(Tcl_Interp *interp, Tcl_Obj *cmdNameObj,
	    int flags)
}
declare 543 {
    int Tcl_SetEnsembleSubcommandList(Tcl_Interp *interp, Tcl_Command token,
	    Tcl_Obj *subcmdList)
}
declare 544 {
    int Tcl_SetEnsembleMappingDict(Tcl_Interp *interp, Tcl_Command token,
	    Tcl_Obj *mapDict)
}
declare 545 {
    int Tcl_SetEnsembleUnknownHandler(Tcl_Interp *interp, Tcl_Command token,
	    Tcl_Obj *unknownList)
}
declare 546 {
    int Tcl_SetEnsembleFlags(Tcl_Interp *interp, Tcl_Command token, int flags)
}
declare 547 {
    int Tcl_GetEnsembleSubcommandList(Tcl_Interp *interp, Tcl_Command token,
	    Tcl_Obj **subcmdListPtr)
}
declare 548 {
    int Tcl_GetEnsembleMappingDict(Tcl_Interp *interp, Tcl_Command token,
	    Tcl_Obj **mapDictPtr)
}
declare 549 {
    int Tcl_GetEnsembleUnknownHandler(Tcl_Interp *interp, Tcl_Command token,
	    Tcl_Obj **unknownListPtr)
}
declare 550 {
    int Tcl_GetEnsembleFlags(Tcl_Interp *interp, Tcl_Command token,
	    int *flagsPtr)
}
declare 551 {
    int Tcl_GetEnsembleNamespace(Tcl_Interp *interp, Tcl_Command token,
	    Tcl_Namespace **namespacePtrPtr)
}

# TIP#233 (virtualized time) akupries
declare 552 {
    void Tcl_SetTimeProc(Tcl_GetTimeProc *getProc,
	    Tcl_ScaleTimeProc *scaleProc,
	    ClientData clientData)
}
declare 553 {
    void Tcl_QueryTimeProc(Tcl_GetTimeProc **getProc,
	    Tcl_ScaleTimeProc **scaleProc,
	    ClientData *clientData)
}

# TIP#218 (driver thread actions) davygrvy/akupries ChannelType ver 4
declare 554 {
    Tcl_DriverThreadActionProc *Tcl_ChannelThreadActionProc(
	    const Tcl_ChannelType *chanTypePtr)
}

# TIP#237 (arbitrary-precision integers) kbk
declare 555 {
    Tcl_Obj *Tcl_NewBignumObj(mp_int *value)
}
declare 556 {
    Tcl_Obj *Tcl_DbNewBignumObj(mp_int *value, const char *file, int line)
}
declare 557 {
    void Tcl_SetBignumObj(Tcl_Obj *obj, mp_int *value)
}
declare 558 {
    int Tcl_GetBignumFromObj(Tcl_Interp *interp, Tcl_Obj *obj, mp_int *value)
}
declare 559 {
    int Tcl_TakeBignumFromObj(Tcl_Interp *interp, Tcl_Obj *obj, mp_int *value)
}

# TIP #208 ('chan' command) jeffh
declare 560 {
    int Tcl_TruncateChannel(Tcl_Channel chan, Tcl_WideInt length)
}
declare 561 {
    Tcl_DriverTruncateProc *Tcl_ChannelTruncateProc(
	    const Tcl_ChannelType *chanTypePtr)
}

# TIP#219 (channel reflection api) akupries
declare 562 {
    void Tcl_SetChannelErrorInterp(Tcl_Interp *interp, Tcl_Obj *msg)
}
declare 563 {
    void Tcl_GetChannelErrorInterp(Tcl_Interp *interp, Tcl_Obj **msg)
}
declare 564 {
    void Tcl_SetChannelError(Tcl_Channel chan, Tcl_Obj *msg)
}
declare 565 {
    void Tcl_GetChannelError(Tcl_Channel chan, Tcl_Obj **msg)
}

# TIP #237 (additional conversion functions for bignum support) kbk/dgp
declare 566 {
    int Tcl_InitBignumFromDouble(Tcl_Interp *interp, double initval,
	    mp_int *toInit)
}

# TIP#181 (namespace unknown command) dgp for Neil Madden
declare 567 {
    Tcl_Obj *Tcl_GetNamespaceUnknownHandler(Tcl_Interp *interp,
	    Tcl_Namespace *nsPtr)
}
declare 568 {
    int Tcl_SetNamespaceUnknownHandler(Tcl_Interp *interp,
	    Tcl_Namespace *nsPtr, Tcl_Obj *handlerPtr)
}

# TIP#258 (enhanced interface for encodings) dgp
declare 569 {
    int Tcl_GetEncodingFromObj(Tcl_Interp *interp, Tcl_Obj *objPtr,
	    Tcl_Encoding *encodingPtr)
}
declare 570 {
    Tcl_Obj *Tcl_GetEncodingSearchPath(void)
}
declare 571 {
    int Tcl_SetEncodingSearchPath(Tcl_Obj *searchPath)
}
declare 572 {
    const char *Tcl_GetEncodingNameFromEnvironment(Tcl_DString *bufPtr)
}

# TIP#268 (extended version numbers and requirements) akupries
declare 573 {
    int Tcl_PkgRequireProc(Tcl_Interp *interp, const char *name,
	    int objc, Tcl_Obj *const objv[], void *clientDataPtr)
}

# TIP#270 (utility C routines for string formatting) dgp
declare 574 {
    void Tcl_AppendObjToErrorInfo(Tcl_Interp *interp, Tcl_Obj *objPtr)
}
declare 575 {
    void Tcl_AppendLimitedToObj(Tcl_Obj *objPtr, const char *bytes, int length,
	    int limit, const char *ellipsis)
}
declare 576 {
    Tcl_Obj *Tcl_Format(Tcl_Interp *interp, const char *format, int objc,
	    Tcl_Obj *const objv[])
}
declare 577 {
    int Tcl_AppendFormatToObj(Tcl_Interp *interp, Tcl_Obj *objPtr,
	    const char *format, int objc, Tcl_Obj *const objv[])
}
declare 578 {
    Tcl_Obj *Tcl_ObjPrintf(const char *format, ...)
}
declare 579 {
    void Tcl_AppendPrintfToObj(Tcl_Obj *objPtr, const char *format, ...)
}

# ----- BASELINE -- FOR -- 8.5.0 ----- #

# TIP #285 (script cancellation support) jmistachkin
declare 580 {
    int Tcl_CancelEval(Tcl_Interp *interp, Tcl_Obj *resultObjPtr,
	    ClientData clientData, int flags)
}
declare 581 {
    int Tcl_Canceled(Tcl_Interp *interp, int flags)
}

# TIP#304 (chan pipe) aferrieux
declare 582 {
    int Tcl_CreatePipe(Tcl_Interp  *interp, Tcl_Channel *rchan,
	    Tcl_Channel *wchan, int flags)
}

# TIP #322 (NRE public interface) msofer
declare 583 {
    Tcl_Command Tcl_NRCreateCommand(Tcl_Interp *interp,
	    const char *cmdName, Tcl_ObjCmdProc *proc,
	    Tcl_ObjCmdProc *nreProc, ClientData clientData,
	    Tcl_CmdDeleteProc *deleteProc)
}
declare 584 {
    int Tcl_NREvalObj(Tcl_Interp *interp, Tcl_Obj *objPtr, int flags)
}
declare 585 {
    int Tcl_NREvalObjv(Tcl_Interp *interp, int objc, Tcl_Obj *const objv[],
	    int flags)
}
declare 586 {
    int Tcl_NRCmdSwap(Tcl_Interp *interp, Tcl_Command cmd, int objc,
	    Tcl_Obj *const objv[], int flags)
}
declare 587 {
    void Tcl_NRAddCallback(Tcl_Interp *interp, Tcl_NRPostProc *postProcPtr,
	    ClientData data0, ClientData data1, ClientData data2,
	    ClientData data3)
}
# For use by NR extenders, to have a simple way to also provide a (required!)
# classic objProc
declare 588 {
    int Tcl_NRCallObjProc(Tcl_Interp *interp, Tcl_ObjCmdProc *objProc,
	    ClientData clientData, int objc, Tcl_Obj *const objv[])
}

# TIP#316 (Tcl_StatBuf reader functions) dkf
declare 589 {
    unsigned Tcl_GetFSDeviceFromStat(const Tcl_StatBuf *statPtr)
}
declare 590 {
    unsigned Tcl_GetFSInodeFromStat(const Tcl_StatBuf *statPtr)
}
declare 591 {
    unsigned Tcl_GetModeFromStat(const Tcl_StatBuf *statPtr)
}
declare 592 {
    int Tcl_GetLinkCountFromStat(const Tcl_StatBuf *statPtr)
}
declare 593 {
    int Tcl_GetUserIdFromStat(const Tcl_StatBuf *statPtr)
}
declare 594 {
    int Tcl_GetGroupIdFromStat(const Tcl_StatBuf *statPtr)
}
declare 595 {
    int Tcl_GetDeviceTypeFromStat(const Tcl_StatBuf *statPtr)
}
declare 596 {
    Tcl_WideInt Tcl_GetAccessTimeFromStat(const Tcl_StatBuf *statPtr)
}
declare 597 {
    Tcl_WideInt Tcl_GetModificationTimeFromStat(const Tcl_StatBuf *statPtr)
}
declare 598 {
    Tcl_WideInt Tcl_GetChangeTimeFromStat(const Tcl_StatBuf *statPtr)
}
declare 599 {
    Tcl_WideUInt Tcl_GetSizeFromStat(const Tcl_StatBuf *statPtr)
}
declare 600 {
    Tcl_WideUInt Tcl_GetBlocksFromStat(const Tcl_StatBuf *statPtr)
}
declare 601 {
    unsigned Tcl_GetBlockSizeFromStat(const Tcl_StatBuf *statPtr)
}

# TIP#314 (ensembles with parameters) dkf for Lars Hellstr"om
declare 602 {
    int Tcl_SetEnsembleParameterList(Tcl_Interp *interp, Tcl_Command token,
	    Tcl_Obj *paramList)
}
declare 603 {
    int Tcl_GetEnsembleParameterList(Tcl_Interp *interp, Tcl_Command token,
	    Tcl_Obj **paramListPtr)
}

# TIP#265 (option parser) dkf for Sam Bromley
declare 604 {
    int Tcl_ParseArgsObjv(Tcl_Interp *interp, const Tcl_ArgvInfo *argTable,
	    int *objcPtr, Tcl_Obj *const *objv, Tcl_Obj ***remObjv)
}

# TIP#336 (manipulate the error line) dgp
declare 605 {
    int Tcl_GetErrorLine(Tcl_Interp *interp)
}
declare 606 {
    void Tcl_SetErrorLine(Tcl_Interp *interp, int lineNum)
}

# TIP#307 (move results between interpreters) dkf
declare 607 {
    void Tcl_TransferResult(Tcl_Interp *sourceInterp, int result,
	    Tcl_Interp *targetInterp)
}

# TIP#335 (detect if interpreter in use) jmistachkin
declare 608 {
    int Tcl_InterpActive(Tcl_Interp *interp)
}

# TIP#337 (log exception for background processing) dgp
declare 609 {
    void Tcl_BackgroundException(Tcl_Interp *interp, int code)
}

# TIP#234 (zlib interface) dkf/Pascal Scheffers
declare 610 {
    int Tcl_ZlibDeflate(Tcl_Interp *interp, int format, Tcl_Obj *data,
	    int level, Tcl_Obj *gzipHeaderDictObj)
}
declare 611 {
    int Tcl_ZlibInflate(Tcl_Interp *interp, int format, Tcl_Obj *data,
	    int buffersize, Tcl_Obj *gzipHeaderDictObj)
}
declare 612 {
    unsigned int Tcl_ZlibCRC32(unsigned int crc, const unsigned char *buf,
	    int len)
}
declare 613 {
    unsigned int Tcl_ZlibAdler32(unsigned int adler, const unsigned char *buf,
	    int len)
}
declare 614 {
    int Tcl_ZlibStreamInit(Tcl_Interp *interp, int mode, int format,
	    int level, Tcl_Obj *dictObj, Tcl_ZlibStream *zshandle)
}
declare 615 {
    Tcl_Obj *Tcl_ZlibStreamGetCommandName(Tcl_ZlibStream zshandle)
}
declare 616 {
    int Tcl_ZlibStreamEof(Tcl_ZlibStream zshandle)
}
declare 617 {
    int Tcl_ZlibStreamChecksum(Tcl_ZlibStream zshandle)
}
declare 618 {
    int Tcl_ZlibStreamPut(Tcl_ZlibStream zshandle, Tcl_Obj *data, int flush)
}
declare 619 {
    int Tcl_ZlibStreamGet(Tcl_ZlibStream zshandle, Tcl_Obj *data, int count)
}
declare 620 {
    int Tcl_ZlibStreamClose(Tcl_ZlibStream zshandle)
}
declare 621 {
    int Tcl_ZlibStreamReset(Tcl_ZlibStream zshandle)
}

# TIP 338 (control over startup script) dgp
declare 622 {
    void Tcl_SetStartupScript(Tcl_Obj *path, const char *encoding)
}
declare 623 {
    Tcl_Obj *Tcl_GetStartupScript(const char **encodingPtr)
}

# TIP#332 (half-close made public) aferrieux
declare 624 {
    int Tcl_CloseEx(Tcl_Interp *interp, Tcl_Channel chan, int flags)
}

# TIP #353 (NR-enabled expressions) dgp
declare 625 {
    int Tcl_NRExprObj(Tcl_Interp *interp, Tcl_Obj *objPtr, Tcl_Obj *resultPtr)
}

# TIP #356 (NR-enabled substitution) dgp
declare 626 {
    int Tcl_NRSubstObj(Tcl_Interp *interp, Tcl_Obj *objPtr, int flags)
}

# TIP #357 (Export TclLoadFile and TclpFindSymbol) kbk
declare 627 {
    int Tcl_LoadFile(Tcl_Interp *interp, Tcl_Obj *pathPtr,
		     const char *const symv[], int flags, void *procPtrs,
		     Tcl_LoadHandle *handlePtr)
}
declare 628 {
    void *Tcl_FindSymbol(Tcl_Interp *interp, Tcl_LoadHandle handle,
			 const char *symbol)
}
declare 629 {
    int Tcl_FSUnloadFile(Tcl_Interp *interp, Tcl_LoadHandle handlePtr)
}

# TIP #400
declare 630 {
    void Tcl_ZlibStreamSetCompressionDictionary(Tcl_ZlibStream zhandle,
	    Tcl_Obj *compressionDictionaryObj)
}

# ----- BASELINE -- FOR -- 8.6.0 ----- #

# TIP #456
declare 631 {
    Tcl_Channel Tcl_OpenTcpServerEx(Tcl_Interp *interp, const char *service,
	    const char *host, unsigned int flags, Tcl_TcpAcceptProc *acceptProc,
	    ClientData callbackData)
}

# ----- BASELINE -- FOR -- 8.7.0 ----- #



##############################################################################

# Define the platform specific public Tcl interface. These functions are only
# available on the designated platform.

interface tclPlat

################################
# Unix specific functions
#   (none)

################################
# Windows specific functions

# Added in Tcl 8.1

declare 0 win {
    TCHAR *Tcl_WinUtfToTChar(const char *str, int len, Tcl_DString *dsPtr)
}
declare 1 win {
    char *Tcl_WinTCharToUtf(const TCHAR *str, int len, Tcl_DString *dsPtr)
}

################################
# Mac OS X specific functions

declare 0 macosx {
    int Tcl_MacOSXOpenBundleResources(Tcl_Interp *interp,
	    const char *bundleName, int hasResourceFile,
	    int maxPathLen, char *libraryPath)
}
declare 1 macosx {
    int Tcl_MacOSXOpenVersionedBundleResources(Tcl_Interp *interp,
	    const char *bundleName, const char *bundleVersion,
	    int hasResourceFile, int maxPathLen, char *libraryPath)
}

##############################################################################

# Public functions that are not accessible via the stubs table.

export {
    const char *Tcl_InitStubs(Tcl_Interp *interp, const char *version,
	int exact)
}
export {
    const char *TclTomMathInitializeStubs(Tcl_Interp* interp,
	const char* version, int epoch, int revision)
}
export {
    const char *Tcl_PkgInitStubsCheck(Tcl_Interp *interp, const char *version,
	int exact)
}
export {
    void Tcl_GetMemoryInfo(Tcl_DString *dsPtr)
}

# Local Variables:
# mode: tcl
# End:<|MERGE_RESOLUTION|>--- conflicted
+++ resolved
@@ -104,16 +104,10 @@
 declare 21 {
     int Tcl_DbIsShared(Tcl_Obj *objPtr, const char *file, int line)
 }
-<<<<<<< HEAD
 # Removed in 9.0 (changed to macro):
 #declare 22 {
 #    Tcl_Obj *Tcl_DbNewBooleanObj(int boolValue, const char *file, int line)
 #}
-=======
-declare 22 {deprecated {No longer in use, changed to macro}} {
-    Tcl_Obj *Tcl_DbNewBooleanObj(int boolValue, const char *file, int line)
-}
->>>>>>> c6b6d199
 declare 23 {
     Tcl_Obj *Tcl_DbNewByteArrayObj(const unsigned char *bytes, int length,
 	    const char *file, int line)
@@ -126,16 +120,10 @@
     Tcl_Obj *Tcl_DbNewListObj(int objc, Tcl_Obj *const *objv,
 	    const char *file, int line)
 }
-<<<<<<< HEAD
 # Removed in 9.0 (changed to macro):
 #declare 26 {
 #    Tcl_Obj *Tcl_DbNewLongObj(long longValue, const char *file, int line)
 #}
-=======
-declare 26 {deprecated {No longer in use, changed to macro}} {
-    Tcl_Obj *Tcl_DbNewLongObj(long longValue, const char *file, int line)
-}
->>>>>>> c6b6d199
 declare 27 {
     Tcl_Obj *Tcl_DbNewObj(const char *file, int line)
 }
@@ -166,10 +154,11 @@
     int Tcl_GetDoubleFromObj(Tcl_Interp *interp, Tcl_Obj *objPtr,
 	    double *doublePtr)
 }
-declare 36 {deprecated {No longer in use, changed to macro}} {
-    int Tcl_GetIndexFromObj(Tcl_Interp *interp, Tcl_Obj *objPtr,
-	    const char *const *tablePtr, const char *msg, int flags, int *indexPtr)
-}
+# Removed in 9.0, replaced by macro.
+#declare 36 {deprecated {No longer in use, changed to macro}} {
+#    int Tcl_GetIndexFromObj(Tcl_Interp *interp, Tcl_Obj *objPtr,
+#	    const char *const *tablePtr, const char *msg, int flags, int *indexPtr)
+#}
 declare 37 {
     int Tcl_GetInt(Tcl_Interp *interp, const char *src, int *intPtr)
 }
@@ -212,23 +201,16 @@
     int Tcl_ListObjReplace(Tcl_Interp *interp, Tcl_Obj *listPtr, int first,
 	    int count, int objc, Tcl_Obj *const objv[])
 }
-<<<<<<< HEAD
 # Removed in 9.0 (changed to macro):
 #declare 49 {
 #    Tcl_Obj *Tcl_NewBooleanObj(int boolValue)
 #}
-=======
-declare 49 {deprecated {No longer in use, changed to macro}} {
-    Tcl_Obj *Tcl_NewBooleanObj(int boolValue)
-}
->>>>>>> c6b6d199
 declare 50 {
     Tcl_Obj *Tcl_NewByteArrayObj(const unsigned char *bytes, int length)
 }
 declare 51 {
     Tcl_Obj *Tcl_NewDoubleObj(double doubleValue)
 }
-<<<<<<< HEAD
 # Removed in 9.0 (changed to macro):
 #declare 52 {
 #    Tcl_Obj *Tcl_NewIntObj(int intValue)
@@ -240,33 +222,16 @@
 #declare 54 {
 #    Tcl_Obj *Tcl_NewLongObj(long longValue)
 #}
-=======
-declare 52 {deprecated {No longer in use, changed to macro}} {
-    Tcl_Obj *Tcl_NewIntObj(int intValue)
-}
-declare 53 {
-    Tcl_Obj *Tcl_NewListObj(int objc, Tcl_Obj *const objv[])
-}
-declare 54 {deprecated {No longer in use, changed to macro}} {
-    Tcl_Obj *Tcl_NewLongObj(long longValue)
-}
->>>>>>> c6b6d199
 declare 55 {
     Tcl_Obj *Tcl_NewObj(void)
 }
 declare 56 {
     Tcl_Obj *Tcl_NewStringObj(const char *bytes, int length)
 }
-<<<<<<< HEAD
 # Removed in 9.0 (changed to macro):
 #declare 57 {
 #    void Tcl_SetBooleanObj(Tcl_Obj *objPtr, int boolValue)
 #}
-=======
-declare 57 {deprecated {No longer in use, changed to macro}} {
-    void Tcl_SetBooleanObj(Tcl_Obj *objPtr, int boolValue)
-}
->>>>>>> c6b6d199
 declare 58 {
     unsigned char *Tcl_SetByteArrayLength(Tcl_Obj *objPtr, int length)
 }
@@ -277,7 +242,6 @@
 declare 60 {
     void Tcl_SetDoubleObj(Tcl_Obj *objPtr, double doubleValue)
 }
-<<<<<<< HEAD
 # Removed in 9.0 (changed to macro):
 #declare 61 {
 #    void Tcl_SetIntObj(Tcl_Obj *objPtr, int intValue)
@@ -289,30 +253,21 @@
 #declare 63 {
 #    void Tcl_SetLongObj(Tcl_Obj *objPtr, long longValue)
 #}
-=======
-declare 61 {deprecated {No longer in use, changed to macro}} {
-    void Tcl_SetIntObj(Tcl_Obj *objPtr, int intValue)
-}
-declare 62 {
-    void Tcl_SetListObj(Tcl_Obj *objPtr, int objc, Tcl_Obj *const objv[])
-}
-declare 63 {deprecated {No longer in use, changed to macro}} {
-    void Tcl_SetLongObj(Tcl_Obj *objPtr, long longValue)
-}
->>>>>>> c6b6d199
 declare 64 {
     void Tcl_SetObjLength(Tcl_Obj *objPtr, int length)
 }
 declare 65 {
     void Tcl_SetStringObj(Tcl_Obj *objPtr, const char *bytes, int length)
 }
-declare 66 {deprecated {No longer in use, changed to macro}} {
-    void Tcl_AddErrorInfo(Tcl_Interp *interp, const char *message)
-}
-declare 67 {deprecated {No longer in use, changed to macro}} {
-    void Tcl_AddObjErrorInfo(Tcl_Interp *interp, const char *message,
-	    int length)
-}
+# Removed in 9.0, replaced by macro.
+#declare 66 {deprecated {No longer in use, changed to macro}} {
+#    void Tcl_AddErrorInfo(Tcl_Interp *interp, const char *message)
+#}
+# Removed in 9.0, replaced by macro.
+#declare 67 {deprecated {No longer in use, changed to macro}} {
+#    void Tcl_AddObjErrorInfo(Tcl_Interp *interp, const char *message,
+#	    int length)
+#}
 declare 68 {
     void Tcl_AllowExceptions(Tcl_Interp *interp)
 }
@@ -524,22 +479,17 @@
 declare 128 {
     const char *Tcl_ErrnoMsg(int err)
 }
-declare 129 {
-    int Tcl_Eval(Tcl_Interp *interp, const char *script)
-}
+# Removed in 9.0, replaced by macro.
+#declare 129 {
+#    int Tcl_Eval(Tcl_Interp *interp, const char *script)
+#}
 declare 130 {
     int Tcl_EvalFile(Tcl_Interp *interp, const char *fileName)
 }
-<<<<<<< HEAD
 # Removed in 9.0, replaced by macro.
 #declare 131 {
 #    int Tcl_EvalObj(Tcl_Interp *interp, Tcl_Obj *objPtr)
 #}
-=======
-declare 131 {deprecated {No longer in use, changed to macro}} {
-    int Tcl_EvalObj(Tcl_Interp *interp, Tcl_Obj *objPtr)
-}
->>>>>>> c6b6d199
 declare 132 {
     void Tcl_EventuallyFree(ClientData clientData, Tcl_FreeProc *freeProc)
 }
@@ -689,27 +639,23 @@
 declare 174 {
     const char *Tcl_GetStringResult(Tcl_Interp *interp)
 }
-declare 175 {deprecated {No longer in use, changed to macro}} {
-    const char *Tcl_GetVar(Tcl_Interp *interp, const char *varName,
-	    int flags)
-}
+# Removed in 9.0, replaced by macro.
+#declare 175 {deprecated {No longer in use, changed to macro}} {
+#    const char *Tcl_GetVar(Tcl_Interp *interp, const char *varName,
+#	    int flags)
+#}
 declare 176 {
     const char *Tcl_GetVar2(Tcl_Interp *interp, const char *part1,
 	    const char *part2, int flags)
 }
-declare 177 {
-    int Tcl_GlobalEval(Tcl_Interp *interp, const char *command)
-}
-<<<<<<< HEAD
+# Removed in 9.0, replaced by macro.
+#declare 177 {
+#    int Tcl_GlobalEval(Tcl_Interp *interp, const char *command)
+#}
 # Removed in 9.0, replaced by macro.
 #declare 178 {
 #    int Tcl_GlobalEvalObj(Tcl_Interp *interp, Tcl_Obj *objPtr)
 #}
-=======
-declare 178 {deprecated {No longer in use, changed to macro}} {
-    int Tcl_GlobalEvalObj(Tcl_Interp *interp, Tcl_Obj *objPtr)
-}
->>>>>>> c6b6d199
 declare 179 {
     int Tcl_HideCommand(Tcl_Interp *interp, const char *cmdName,
 	    const char *hiddenCmdToken)
@@ -891,10 +837,11 @@
 declare 231 {
     int Tcl_SetRecursionLimit(Tcl_Interp *interp, int depth)
 }
-declare 232 {
-    void Tcl_SetResult(Tcl_Interp *interp, char *result,
-	    Tcl_FreeProc *freeProc)
-}
+# Removed in 9.0, replaced by macro.
+#declare 232 {
+#    void Tcl_SetResult(Tcl_Interp *interp, char *result,
+#	    Tcl_FreeProc *freeProc)
+#}
 declare 233 {
     int Tcl_SetServiceMode(int mode)
 }
@@ -907,10 +854,11 @@
 declare 236 {
     void Tcl_SetStdChannel(Tcl_Channel channel, int type)
 }
-declare 237 {deprecated {No longer in use, changed to macro}} {
-    const char *Tcl_SetVar(Tcl_Interp *interp, const char *varName,
-	    const char *newValue, int flags)
-}
+# Removed in 9.0, replaced by macro.
+#declare 237 {deprecated {No longer in use, changed to macro}} {
+#    const char *Tcl_SetVar(Tcl_Interp *interp, const char *varName,
+#	    const char *newValue, int flags)
+#}
 declare 238 {
     const char *Tcl_SetVar2(Tcl_Interp *interp, const char *part1,
 	    const char *part2, const char *newValue, int flags)
@@ -939,21 +887,15 @@
 declare 245 {
     int Tcl_StringMatch(const char *str, const char *pattern)
 }
-<<<<<<< HEAD
 # Removed in 9.0:
 #declare 246 {
 #    int Tcl_TellOld(Tcl_Channel chan)
 #}
-declare 247 {
-=======
-declare 246 {deprecated {}} {
-    int Tcl_TellOld(Tcl_Channel chan)
-}
-declare 247 {deprecated {No longer in use, changed to macro}} {
->>>>>>> c6b6d199
-    int Tcl_TraceVar(Tcl_Interp *interp, const char *varName, int flags,
-	    Tcl_VarTraceProc *proc, ClientData clientData)
-}
+# Removed in 9.0, replaced by macro.
+#declare 247 {deprecated {No longer in use, changed to macro}} {
+#    int Tcl_TraceVar(Tcl_Interp *interp, const char *varName, int flags,
+#	    Tcl_VarTraceProc *proc, ClientData clientData)
+#}
 declare 248 {
     int Tcl_TraceVar2(Tcl_Interp *interp, const char *part1, const char *part2,
 	    int flags, Tcl_VarTraceProc *proc, ClientData clientData)
@@ -971,17 +913,19 @@
 declare 252 {
     int Tcl_UnregisterChannel(Tcl_Interp *interp, Tcl_Channel chan)
 }
-declare 253 {deprecated {No longer in use, changed to macro}} {
-    int Tcl_UnsetVar(Tcl_Interp *interp, const char *varName, int flags)
-}
+# Removed in 9.0, replaced by macro.
+#declare 253 {deprecated {No longer in use, changed to macro}} {
+#    int Tcl_UnsetVar(Tcl_Interp *interp, const char *varName, int flags)
+#}
 declare 254 {
     int Tcl_UnsetVar2(Tcl_Interp *interp, const char *part1, const char *part2,
 	    int flags)
 }
-declare 255 {deprecated {No longer in use, changed to macro}} {
-    void Tcl_UntraceVar(Tcl_Interp *interp, const char *varName, int flags,
-	    Tcl_VarTraceProc *proc, ClientData clientData)
-}
+# Removed in 9.0, replaced by macro.
+#declare 255 {deprecated {No longer in use, changed to macro}} {
+#    void Tcl_UntraceVar(Tcl_Interp *interp, const char *varName, int flags,
+#	    Tcl_VarTraceProc *proc, ClientData clientData)
+#}
 declare 256 {
     void Tcl_UntraceVar2(Tcl_Interp *interp, const char *part1,
 	    const char *part2, int flags, Tcl_VarTraceProc *proc,
@@ -990,10 +934,11 @@
 declare 257 {
     void Tcl_UpdateLinkedVar(Tcl_Interp *interp, const char *varName)
 }
-declare 258 {deprecated {No longer in use, changed to macro}} {
-    int Tcl_UpVar(Tcl_Interp *interp, const char *frameName,
-	    const char *varName, const char *localName, int flags)
-}
+# Removed in 9.0, replaced by macro.
+#declare 258 {deprecated {No longer in use, changed to macro}} {
+#    int Tcl_UpVar(Tcl_Interp *interp, const char *frameName,
+#	    const char *varName, const char *localName, int flags)
+#}
 declare 259 {
     int Tcl_UpVar2(Tcl_Interp *interp, const char *frameName, const char *part1,
 	    const char *part2, const char *localName, int flags)
@@ -1001,10 +946,11 @@
 declare 260 {
     int Tcl_VarEval(Tcl_Interp *interp, ...)
 }
-declare 261 {deprecated {No longer in use, changed to macro}} {
-    ClientData Tcl_VarTraceInfo(Tcl_Interp *interp, const char *varName,
-	    int flags, Tcl_VarTraceProc *procPtr, ClientData prevClientData)
-}
+# Removed in 9.0, replaced by macro.
+#declare 261 {deprecated {No longer in use, changed to macro}} {
+#    ClientData Tcl_VarTraceInfo(Tcl_Interp *interp, const char *varName,
+#	    int flags, Tcl_VarTraceProc *procPtr, ClientData prevClientData)
+#}
 declare 262 {
     ClientData Tcl_VarTraceInfo2(Tcl_Interp *interp, const char *part1,
 	    const char *part2, int flags, Tcl_VarTraceProc *procPtr,
@@ -1038,24 +984,27 @@
     const char *Tcl_ParseVar(Tcl_Interp *interp, const char *start,
 	    const char **termPtr)
 }
-declare 271 {deprecated {No longer in use, changed to macro}} {
-    const char *Tcl_PkgPresent(Tcl_Interp *interp, const char *name,
-	    const char *version, int exact)
-}
+# Removed in 9.0, replaced by macro.
+#declare 271 {deprecated {No longer in use, changed to macro}} {
+#    const char *Tcl_PkgPresent(Tcl_Interp *interp, const char *name,
+#	    const char *version, int exact)
+#}
 declare 272 {
     const char *Tcl_PkgPresentEx(Tcl_Interp *interp,
 	    const char *name, const char *version, int exact,
 	    void *clientDataPtr)
 }
-declare 273 {deprecated {No longer in use, changed to macro}} {
-    int Tcl_PkgProvide(Tcl_Interp *interp, const char *name,
-	    const char *version)
-}
+# Removed in 9.0, replaced by macro.
+#declare 273 {deprecated {No longer in use, changed to macro}} {
+#    int Tcl_PkgProvide(Tcl_Interp *interp, const char *name,
+#	    const char *version)
+#}
 # TIP #268: The internally used new Require function is in slot 573.
-declare 274 {deprecated {No longer in use, changed to macro}} {
-    const char *Tcl_PkgRequire(Tcl_Interp *interp, const char *name,
-	    const char *version, int exact)
-}
+# Removed in 9.0, replaced by macro.
+#declare 274 {deprecated {No longer in use, changed to macro}} {
+#    const char *Tcl_PkgRequire(Tcl_Interp *interp, const char *name,
+#	    const char *version, int exact)
+#}
 # Removed in 9.0:
 #declare 275 {
 #    void Tcl_SetErrorCodeVA(Tcl_Interp *interp, va_list argList)
@@ -1127,9 +1076,10 @@
 declare 289 {
     void Tcl_DeleteThreadExitHandler(Tcl_ExitProc *proc, ClientData clientData)
 }
-declare 290 {
-    void Tcl_DiscardResult(Tcl_SavedResult *statePtr)
-}
+# Removed in 9.0, replaced by macro.
+#declare 290 {
+#    void Tcl_DiscardResult(Tcl_SavedResult *statePtr)
+#}
 declare 291 {
     int Tcl_EvalEx(Tcl_Interp *interp, const char *script, int numBytes,
 	    int flags)
@@ -1210,12 +1160,14 @@
     int Tcl_ReadChars(Tcl_Channel channel, Tcl_Obj *objPtr, int charsToRead,
 	    int appendFlag)
 }
-declare 314 {
-    void Tcl_RestoreResult(Tcl_Interp *interp, Tcl_SavedResult *statePtr)
-}
-declare 315 {
-    void Tcl_SaveResult(Tcl_Interp *interp, Tcl_SavedResult *statePtr)
-}
+# Removed in 9.0, replaced by macro.
+#declare 314 {deprecated {No longer in use, changed to macro}} {
+#    void Tcl_RestoreResult(Tcl_Interp *interp, Tcl_SavedResult *statePtr)
+#}
+# Removed in 9.0, replaced by macro.
+#declare 315 {deprecated {No longer in use, changed to macro}} {
+#    void Tcl_SaveResult(Tcl_Interp *interp, Tcl_SavedResult *statePtr)
+#}
 declare 316 {
     int Tcl_SetSystemEncoding(Tcl_Interp *interp, const char *name)
 }
@@ -1439,9 +1391,10 @@
 declare 381 {
     int Tcl_GetUniChar(Tcl_Obj *objPtr, int index)
 }
-declare 382 {deprecated {No longer in use, changed to macro}} {
-    Tcl_UniChar *Tcl_GetUnicode(Tcl_Obj *objPtr)
-}
+# Removed in 9.0, replaced by macro.
+#declare 382 {deprecated {No longer in use, changed to macro}} {
+#    Tcl_UniChar *Tcl_GetUnicode(Tcl_Obj *objPtr)
+#}
 declare 383 {
     Tcl_Obj *Tcl_GetRange(Tcl_Obj *objPtr, int first, int last)
 }
