# tcl.decls --
#
#	This file contains the declarations for all supported public
#	functions that are exported by the Tcl library via the stubs table.
#	This file is used to generate the tclDecls.h, tclPlatDecls.h
#	and tclStubInit.c files.
#
# Copyright (c) 1998-1999 by Scriptics Corporation.
# Copyright (c) 2001, 2002 by Kevin B. Kenny.  All rights reserved.
# Copyright (c) 2007 Daniel A. Steffen <das@users.sourceforge.net>
#
# See the file "license.terms" for information on usage and redistribution
# of this file, and for a DISCLAIMER OF ALL WARRANTIES.

library tcl

# Define the tcl interface with several sub interfaces:
#     tclPlat	 - platform specific public
#     tclInt	 - generic private
#     tclPlatInt - platform specific private

interface tcl
hooks {tclPlat tclInt tclIntPlat}
scspec EXTERN

# Declare each of the functions in the public Tcl interface.  Note that
# the an index should never be reused for a different function in order
# to preserve backwards compatibility.

declare 0 {
    int Tcl_PkgProvideEx(Tcl_Interp *interp, const char *name,
	    const char *version, const void *clientData)
}
declare 1 {
    CONST84_RETURN char *Tcl_PkgRequireEx(Tcl_Interp *interp,
	    const char *name, const char *version, int exact,
	    void *clientDataPtr)
}
declare 2 {
    TCL_NORETURN void Tcl_Panic(const char *format, ...)
}
declare 3 {
    char *Tcl_Alloc(unsigned int size)
}
declare 4 {
    void Tcl_Free(char *ptr)
}
declare 5 {
    char *Tcl_Realloc(char *ptr, unsigned int size)
}
declare 6 {
    char *Tcl_DbCkalloc(unsigned int size, const char *file, int line)
}
declare 7 {
    void Tcl_DbCkfree(char *ptr, const char *file, int line)
}
declare 8 {
    char *Tcl_DbCkrealloc(char *ptr, unsigned int size,
	    const char *file, int line)
}

# Tcl_CreateFileHandler and Tcl_DeleteFileHandler are only available on unix,
# but they are part of the old generic interface, so we include them here for
# compatibility reasons.

declare 9 unix {
    void Tcl_CreateFileHandler(int fd, int mask, Tcl_FileProc *proc,
	    ClientData clientData)
}
declare 10 unix {
    void Tcl_DeleteFileHandler(int fd)
}
declare 11 {
    void Tcl_SetTimer(const Tcl_Time *timePtr)
}
declare 12 {
    void Tcl_Sleep(int ms)
}
declare 13 {
    int Tcl_WaitForEvent(const Tcl_Time *timePtr)
}
declare 14 {
    int Tcl_AppendAllObjTypes(Tcl_Interp *interp, Tcl_Obj *objPtr)
}
declare 15 {
    void Tcl_AppendStringsToObj(Tcl_Obj *objPtr, ...)
}
declare 16 {
    void Tcl_AppendToObj(Tcl_Obj *objPtr, const char *bytes, int length)
}
declare 17 {
    Tcl_Obj *Tcl_ConcatObj(int objc, Tcl_Obj *const objv[])
}
declare 18 {
    int Tcl_ConvertToType(Tcl_Interp *interp, Tcl_Obj *objPtr,
	    const Tcl_ObjType *typePtr)
}
declare 19 {
    void Tcl_DbDecrRefCount(Tcl_Obj *objPtr, const char *file, int line)
}
declare 20 {
    void Tcl_DbIncrRefCount(Tcl_Obj *objPtr, const char *file, int line)
}
declare 21 {
    int Tcl_DbIsShared(Tcl_Obj *objPtr, const char *file, int line)
}
declare 22 {
    Tcl_Obj *Tcl_DbNewBooleanObj(int boolValue, const char *file, int line)
}
declare 23 {
    Tcl_Obj *Tcl_DbNewByteArrayObj(const unsigned char *bytes, int length,
	    const char *file, int line)
}
declare 24 {
    Tcl_Obj *Tcl_DbNewDoubleObj(double doubleValue, const char *file,
	    int line)
}
declare 25 {
    Tcl_Obj *Tcl_DbNewListObj(int objc, Tcl_Obj *const *objv,
	    const char *file, int line)
}
declare 26 {
    Tcl_Obj *Tcl_DbNewLongObj(long longValue, const char *file, int line)
}
declare 27 {
    Tcl_Obj *Tcl_DbNewObj(const char *file, int line)
}
declare 28 {
    Tcl_Obj *Tcl_DbNewStringObj(const char *bytes, int length,
	    const char *file, int line)
}
declare 29 {
    Tcl_Obj *Tcl_DuplicateObj(Tcl_Obj *objPtr)
}
declare 30 {
    void TclFreeObj(Tcl_Obj *objPtr)
}
declare 31 {
    int Tcl_GetBoolean(Tcl_Interp *interp, const char *src, int *boolPtr)
}
declare 32 {
    int Tcl_GetBooleanFromObj(Tcl_Interp *interp, Tcl_Obj *objPtr,
	    int *boolPtr)
}
declare 33 {
    unsigned char *Tcl_GetByteArrayFromObj(Tcl_Obj *objPtr, int *lengthPtr)
}
declare 34 {
    int Tcl_GetDouble(Tcl_Interp *interp, const char *src, double *doublePtr)
}
declare 35 {
    int Tcl_GetDoubleFromObj(Tcl_Interp *interp, Tcl_Obj *objPtr,
	    double *doublePtr)
}
declare 36 {
    int Tcl_GetIndexFromObj(Tcl_Interp *interp, Tcl_Obj *objPtr,
	    CONST84 char *const *tablePtr, const char *msg, int flags, int *indexPtr)
}
declare 37 {
    int Tcl_GetInt(Tcl_Interp *interp, const char *src, int *intPtr)
}
declare 38 {
    int Tcl_GetIntFromObj(Tcl_Interp *interp, Tcl_Obj *objPtr, int *intPtr)
}
declare 39 {
    int Tcl_GetLongFromObj(Tcl_Interp *interp, Tcl_Obj *objPtr, long *longPtr)
}
declare 40 {
    CONST86 Tcl_ObjType *Tcl_GetObjType(const char *typeName)
}
declare 41 {
    char *Tcl_GetStringFromObj(Tcl_Obj *objPtr, int *lengthPtr)
}
declare 42 {
    void Tcl_InvalidateStringRep(Tcl_Obj *objPtr)
}
declare 43 {
    int Tcl_ListObjAppendList(Tcl_Interp *interp, Tcl_Obj *listPtr,
	    Tcl_Obj *elemListPtr)
}
declare 44 {
    int Tcl_ListObjAppendElement(Tcl_Interp *interp, Tcl_Obj *listPtr,
	    Tcl_Obj *objPtr)
}
declare 45 {
    int Tcl_ListObjGetElements(Tcl_Interp *interp, Tcl_Obj *listPtr,
	    int *objcPtr, Tcl_Obj ***objvPtr)
}
declare 46 {
    int Tcl_ListObjIndex(Tcl_Interp *interp, Tcl_Obj *listPtr, int index,
	    Tcl_Obj **objPtrPtr)
}
declare 47 {
    int Tcl_ListObjLength(Tcl_Interp *interp, Tcl_Obj *listPtr,
	    int *lengthPtr)
}
declare 48 {
    int Tcl_ListObjReplace(Tcl_Interp *interp, Tcl_Obj *listPtr, int first,
	    int count, int objc, Tcl_Obj *const objv[])
}
declare 49 {
    Tcl_Obj *Tcl_NewBooleanObj(int boolValue)
}
declare 50 {
    Tcl_Obj *Tcl_NewByteArrayObj(const unsigned char *bytes, int length)
}
declare 51 {
    Tcl_Obj *Tcl_NewDoubleObj(double doubleValue)
}
declare 52 {
    Tcl_Obj *Tcl_NewIntObj(int intValue)
}
declare 53 {
    Tcl_Obj *Tcl_NewListObj(int objc, Tcl_Obj *const objv[])
}
declare 54 {
    Tcl_Obj *Tcl_NewLongObj(long longValue)
}
declare 55 {
    Tcl_Obj *Tcl_NewObj(void)
}
declare 56 {
    Tcl_Obj *Tcl_NewStringObj(const char *bytes, int length)
}
declare 57 {
    void Tcl_SetBooleanObj(Tcl_Obj *objPtr, int boolValue)
}
declare 58 {
    unsigned char *Tcl_SetByteArrayLength(Tcl_Obj *objPtr, int length)
}
declare 59 {
    void Tcl_SetByteArrayObj(Tcl_Obj *objPtr, const unsigned char *bytes,
	    int length)
}
declare 60 {
    void Tcl_SetDoubleObj(Tcl_Obj *objPtr, double doubleValue)
}
declare 61 {
    void Tcl_SetIntObj(Tcl_Obj *objPtr, int intValue)
}
declare 62 {
    void Tcl_SetListObj(Tcl_Obj *objPtr, int objc, Tcl_Obj *const objv[])
}
declare 63 {
    void Tcl_SetLongObj(Tcl_Obj *objPtr, long longValue)
}
declare 64 {
    void Tcl_SetObjLength(Tcl_Obj *objPtr, int length)
}
declare 65 {
    void Tcl_SetStringObj(Tcl_Obj *objPtr, const char *bytes, int length)
}
declare 66 {
    void Tcl_AddErrorInfo(Tcl_Interp *interp, const char *message)
}
declare 67 {
    void Tcl_AddObjErrorInfo(Tcl_Interp *interp, const char *message,
	    int length)
}
declare 68 {
    void Tcl_AllowExceptions(Tcl_Interp *interp)
}
declare 69 {
    void Tcl_AppendElement(Tcl_Interp *interp, const char *element)
}
declare 70 {
    void Tcl_AppendResult(Tcl_Interp *interp, ...)
}
declare 71 {
    Tcl_AsyncHandler Tcl_AsyncCreate(Tcl_AsyncProc *proc,
	    ClientData clientData)
}
declare 72 {
    void Tcl_AsyncDelete(Tcl_AsyncHandler async)
}
declare 73 {
    int Tcl_AsyncInvoke(Tcl_Interp *interp, int code)
}
declare 74 {
    void Tcl_AsyncMark(Tcl_AsyncHandler async)
}
declare 75 {
    int Tcl_AsyncReady(void)
}
declare 76 {
    void Tcl_BackgroundError(Tcl_Interp *interp)
}
declare 77 {
    char Tcl_Backslash(const char *src, int *readPtr)
}
declare 78 {
    int Tcl_BadChannelOption(Tcl_Interp *interp, const char *optionName,
	    const char *optionList)
}
declare 79 {
    void Tcl_CallWhenDeleted(Tcl_Interp *interp, Tcl_InterpDeleteProc *proc,
	    ClientData clientData)
}
declare 80 {
    void Tcl_CancelIdleCall(Tcl_IdleProc *idleProc, ClientData clientData)
}
declare 81 {
    int Tcl_Close(Tcl_Interp *interp, Tcl_Channel chan)
}
declare 82 {
    int Tcl_CommandComplete(const char *cmd)
}
declare 83 {
    char *Tcl_Concat(int argc, CONST84 char *const *argv)
}
declare 84 {
    int Tcl_ConvertElement(const char *src, char *dst, int flags)
}
declare 85 {
    int Tcl_ConvertCountedElement(const char *src, int length, char *dst,
	    int flags)
}
declare 86 {
    int Tcl_CreateAlias(Tcl_Interp *slave, const char *slaveCmd,
	    Tcl_Interp *target, const char *targetCmd, int argc,
	    CONST84 char *const *argv)
}
declare 87 {
    int Tcl_CreateAliasObj(Tcl_Interp *slave, const char *slaveCmd,
	    Tcl_Interp *target, const char *targetCmd, int objc,
	    Tcl_Obj *const objv[])
}
declare 88 {
    Tcl_Channel Tcl_CreateChannel(const Tcl_ChannelType *typePtr,
	    const char *chanName, ClientData instanceData, int mask)
}
declare 89 {
    void Tcl_CreateChannelHandler(Tcl_Channel chan, int mask,
	    Tcl_ChannelProc *proc, ClientData clientData)
}
declare 90 {
    void Tcl_CreateCloseHandler(Tcl_Channel chan, Tcl_CloseProc *proc,
	    ClientData clientData)
}
declare 91 {
    Tcl_Command Tcl_CreateCommand(Tcl_Interp *interp, const char *cmdName,
	    Tcl_CmdProc *proc, ClientData clientData,
	    Tcl_CmdDeleteProc *deleteProc)
}
declare 92 {
    void Tcl_CreateEventSource(Tcl_EventSetupProc *setupProc,
	    Tcl_EventCheckProc *checkProc, ClientData clientData)
}
declare 93 {
    void Tcl_CreateExitHandler(Tcl_ExitProc *proc, ClientData clientData)
}
declare 94 {
    Tcl_Interp *Tcl_CreateInterp(void)
}
declare 95 {
    void Tcl_CreateMathFunc(Tcl_Interp *interp, const char *name,
	    int numArgs, Tcl_ValueType *argTypes,
	    Tcl_MathProc *proc, ClientData clientData)
}
declare 96 {
    Tcl_Command Tcl_CreateObjCommand(Tcl_Interp *interp,
	    const char *cmdName,
	    Tcl_ObjCmdProc *proc, ClientData clientData,
	    Tcl_CmdDeleteProc *deleteProc)
}
declare 97 {
    Tcl_Interp *Tcl_CreateSlave(Tcl_Interp *interp, const char *slaveName,
	    int isSafe)
}
declare 98 {
    Tcl_TimerToken Tcl_CreateTimerHandler(int milliseconds,
	    Tcl_TimerProc *proc, ClientData clientData)
}
declare 99 {
    Tcl_Trace Tcl_CreateTrace(Tcl_Interp *interp, int level,
	    Tcl_CmdTraceProc *proc, ClientData clientData)
}
declare 100 {
    void Tcl_DeleteAssocData(Tcl_Interp *interp, const char *name)
}
declare 101 {
    void Tcl_DeleteChannelHandler(Tcl_Channel chan, Tcl_ChannelProc *proc,
	    ClientData clientData)
}
declare 102 {
    void Tcl_DeleteCloseHandler(Tcl_Channel chan, Tcl_CloseProc *proc,
	    ClientData clientData)
}
declare 103 {
    int Tcl_DeleteCommand(Tcl_Interp *interp, const char *cmdName)
}
declare 104 {
    int Tcl_DeleteCommandFromToken(Tcl_Interp *interp, Tcl_Command command)
}
declare 105 {
    void Tcl_DeleteEvents(Tcl_EventDeleteProc *proc, ClientData clientData)
}
declare 106 {
    void Tcl_DeleteEventSource(Tcl_EventSetupProc *setupProc,
	    Tcl_EventCheckProc *checkProc, ClientData clientData)
}
declare 107 {
    void Tcl_DeleteExitHandler(Tcl_ExitProc *proc, ClientData clientData)
}
declare 108 {
    void Tcl_DeleteHashEntry(Tcl_HashEntry *entryPtr)
}
declare 109 {
    void Tcl_DeleteHashTable(Tcl_HashTable *tablePtr)
}
declare 110 {
    void Tcl_DeleteInterp(Tcl_Interp *interp)
}
declare 111 {
    void Tcl_DetachPids(int numPids, Tcl_Pid *pidPtr)
}
declare 112 {
    void Tcl_DeleteTimerHandler(Tcl_TimerToken token)
}
declare 113 {
    void Tcl_DeleteTrace(Tcl_Interp *interp, Tcl_Trace trace)
}
declare 114 {
    void Tcl_DontCallWhenDeleted(Tcl_Interp *interp,
	    Tcl_InterpDeleteProc *proc, ClientData clientData)
}
declare 115 {
    int Tcl_DoOneEvent(int flags)
}
declare 116 {
    void Tcl_DoWhenIdle(Tcl_IdleProc *proc, ClientData clientData)
}
declare 117 {
    char *Tcl_DStringAppend(Tcl_DString *dsPtr, const char *bytes, int length)
}
declare 118 {
    char *Tcl_DStringAppendElement(Tcl_DString *dsPtr, const char *element)
}
declare 119 {
    void Tcl_DStringEndSublist(Tcl_DString *dsPtr)
}
declare 120 {
    void Tcl_DStringFree(Tcl_DString *dsPtr)
}
declare 121 {
    void Tcl_DStringGetResult(Tcl_Interp *interp, Tcl_DString *dsPtr)
}
declare 122 {
    void Tcl_DStringInit(Tcl_DString *dsPtr)
}
declare 123 {
    void Tcl_DStringResult(Tcl_Interp *interp, Tcl_DString *dsPtr)
}
declare 124 {
    void Tcl_DStringSetLength(Tcl_DString *dsPtr, int length)
}
declare 125 {
    void Tcl_DStringStartSublist(Tcl_DString *dsPtr)
}
declare 126 {
    int Tcl_Eof(Tcl_Channel chan)
}
declare 127 {
    CONST84_RETURN char *Tcl_ErrnoId(void)
}
declare 128 {
    CONST84_RETURN char *Tcl_ErrnoMsg(int err)
}
declare 129 {
    int Tcl_Eval(Tcl_Interp *interp, const char *script)
}
declare 130 {
    int Tcl_EvalFile(Tcl_Interp *interp, const char *fileName)
}
declare 131 {
    int Tcl_EvalObj(Tcl_Interp *interp, Tcl_Obj *objPtr)
}
declare 132 {
    void Tcl_EventuallyFree(ClientData clientData, Tcl_FreeProc *freeProc)
}
declare 133 {
    TCL_NORETURN void Tcl_Exit(int status)
}
declare 134 {
    int Tcl_ExposeCommand(Tcl_Interp *interp, const char *hiddenCmdToken,
	    const char *cmdName)
}
declare 135 {
    int Tcl_ExprBoolean(Tcl_Interp *interp, const char *expr, int *ptr)
}
declare 136 {
    int Tcl_ExprBooleanObj(Tcl_Interp *interp, Tcl_Obj *objPtr, int *ptr)
}
declare 137 {
    int Tcl_ExprDouble(Tcl_Interp *interp, const char *expr, double *ptr)
}
declare 138 {
    int Tcl_ExprDoubleObj(Tcl_Interp *interp, Tcl_Obj *objPtr, double *ptr)
}
declare 139 {
    int Tcl_ExprLong(Tcl_Interp *interp, const char *expr, long *ptr)
}
declare 140 {
    int Tcl_ExprLongObj(Tcl_Interp *interp, Tcl_Obj *objPtr, long *ptr)
}
declare 141 {
    int Tcl_ExprObj(Tcl_Interp *interp, Tcl_Obj *objPtr,
	    Tcl_Obj **resultPtrPtr)
}
declare 142 {
    int Tcl_ExprString(Tcl_Interp *interp, const char *expr)
}
declare 143 {
    void Tcl_Finalize(void)
}
declare 144 {
    void Tcl_FindExecutable(const char *argv0)
}
declare 145 {
    Tcl_HashEntry *Tcl_FirstHashEntry(Tcl_HashTable *tablePtr,
	    Tcl_HashSearch *searchPtr)
}
declare 146 {
    int Tcl_Flush(Tcl_Channel chan)
}
declare 147 {
    void Tcl_FreeResult(Tcl_Interp *interp)
}
declare 148 {
    int Tcl_GetAlias(Tcl_Interp *interp, const char *slaveCmd,
	    Tcl_Interp **targetInterpPtr, CONST84 char **targetCmdPtr,
	    int *argcPtr, CONST84 char ***argvPtr)
}
declare 149 {
    int Tcl_GetAliasObj(Tcl_Interp *interp, const char *slaveCmd,
	    Tcl_Interp **targetInterpPtr, CONST84 char **targetCmdPtr,
	    int *objcPtr, Tcl_Obj ***objv)
}
declare 150 {
    ClientData Tcl_GetAssocData(Tcl_Interp *interp, const char *name,
	    Tcl_InterpDeleteProc **procPtr)
}
declare 151 {
    Tcl_Channel Tcl_GetChannel(Tcl_Interp *interp, const char *chanName,
	    int *modePtr)
}
declare 152 {
    int Tcl_GetChannelBufferSize(Tcl_Channel chan)
}
declare 153 {
    int Tcl_GetChannelHandle(Tcl_Channel chan, int direction,
	    ClientData *handlePtr)
}
declare 154 {
    ClientData Tcl_GetChannelInstanceData(Tcl_Channel chan)
}
declare 155 {
    int Tcl_GetChannelMode(Tcl_Channel chan)
}
declare 156 {
    CONST84_RETURN char *Tcl_GetChannelName(Tcl_Channel chan)
}
declare 157 {
    int Tcl_GetChannelOption(Tcl_Interp *interp, Tcl_Channel chan,
	    const char *optionName, Tcl_DString *dsPtr)
}
declare 158 {
    CONST86 Tcl_ChannelType *Tcl_GetChannelType(Tcl_Channel chan)
}
declare 159 {
    int Tcl_GetCommandInfo(Tcl_Interp *interp, const char *cmdName,
	    Tcl_CmdInfo *infoPtr)
}
declare 160 {
    CONST84_RETURN char *Tcl_GetCommandName(Tcl_Interp *interp,
	    Tcl_Command command)
}
declare 161 {
    int Tcl_GetErrno(void)
}
declare 162 {
    CONST84_RETURN char *Tcl_GetHostName(void)
}
declare 163 {
    int Tcl_GetInterpPath(Tcl_Interp *askInterp, Tcl_Interp *slaveInterp)
}
declare 164 {
    Tcl_Interp *Tcl_GetMaster(Tcl_Interp *interp)
}
declare 165 {
    const char *Tcl_GetNameOfExecutable(void)
}
declare 166 {
    Tcl_Obj *Tcl_GetObjResult(Tcl_Interp *interp)
}

# Tcl_GetOpenFile is only available on unix, but it is a part of the old
# generic interface, so we inlcude it here for compatibility reasons.

declare 167 unix {
    int Tcl_GetOpenFile(Tcl_Interp *interp, const char *chanID, int forWriting,
	    int checkUsage, ClientData *filePtr)
}
# Obsolete.  Should now use Tcl_FSGetPathType which is objectified
# and therefore usually faster.
declare 168 {
    Tcl_PathType Tcl_GetPathType(const char *path)
}
declare 169 {
    int Tcl_Gets(Tcl_Channel chan, Tcl_DString *dsPtr)
}
declare 170 {
    int Tcl_GetsObj(Tcl_Channel chan, Tcl_Obj *objPtr)
}
declare 171 {
    int Tcl_GetServiceMode(void)
}
declare 172 {
    Tcl_Interp *Tcl_GetSlave(Tcl_Interp *interp, const char *slaveName)
}
declare 173 {
    Tcl_Channel Tcl_GetStdChannel(int type)
}
declare 174 {
    CONST84_RETURN char *Tcl_GetStringResult(Tcl_Interp *interp)
}
declare 175 {
    CONST84_RETURN char *Tcl_GetVar(Tcl_Interp *interp, const char *varName,
	    int flags)
}
declare 176 {
    CONST84_RETURN char *Tcl_GetVar2(Tcl_Interp *interp, const char *part1,
	    const char *part2, int flags)
}
declare 177 {
    int Tcl_GlobalEval(Tcl_Interp *interp, const char *command)
}
declare 178 {
    int Tcl_GlobalEvalObj(Tcl_Interp *interp, Tcl_Obj *objPtr)
}
declare 179 {
    int Tcl_HideCommand(Tcl_Interp *interp, const char *cmdName,
	    const char *hiddenCmdToken)
}
declare 180 {
    int Tcl_Init(Tcl_Interp *interp)
}
declare 181 {
    void Tcl_InitHashTable(Tcl_HashTable *tablePtr, int keyType)
}
declare 182 {
    int Tcl_InputBlocked(Tcl_Channel chan)
}
declare 183 {
    int Tcl_InputBuffered(Tcl_Channel chan)
}
declare 184 {
    int Tcl_InterpDeleted(Tcl_Interp *interp)
}
declare 185 {
    int Tcl_IsSafe(Tcl_Interp *interp)
}
# Obsolete, use Tcl_FSJoinPath
declare 186 {
    char *Tcl_JoinPath(int argc, CONST84 char *const *argv,
	    Tcl_DString *resultPtr)
}
declare 187 {
    int Tcl_LinkVar(Tcl_Interp *interp, const char *varName, char *addr,
	    int type)
}

# This slot is reserved for use by the plus patch:
#  declare 188 {
#	Tcl_MainLoop
#  }

declare 189 {
    Tcl_Channel Tcl_MakeFileChannel(ClientData handle, int mode)
}
declare 190 {
    int Tcl_MakeSafe(Tcl_Interp *interp)
}
declare 191 {
    Tcl_Channel Tcl_MakeTcpClientChannel(ClientData tcpSocket)
}
declare 192 {
    char *Tcl_Merge(int argc, CONST84 char *const *argv)
}
declare 193 {
    Tcl_HashEntry *Tcl_NextHashEntry(Tcl_HashSearch *searchPtr)
}
declare 194 {
    void Tcl_NotifyChannel(Tcl_Channel channel, int mask)
}
declare 195 {
    Tcl_Obj *Tcl_ObjGetVar2(Tcl_Interp *interp, Tcl_Obj *part1Ptr,
	    Tcl_Obj *part2Ptr, int flags)
}
declare 196 {
    Tcl_Obj *Tcl_ObjSetVar2(Tcl_Interp *interp, Tcl_Obj *part1Ptr,
	    Tcl_Obj *part2Ptr, Tcl_Obj *newValuePtr, int flags)
}
declare 197 {
    Tcl_Channel Tcl_OpenCommandChannel(Tcl_Interp *interp, int argc,
	    CONST84 char **argv, int flags)
}
# This is obsolete, use Tcl_FSOpenFileChannel
declare 198 {
    Tcl_Channel Tcl_OpenFileChannel(Tcl_Interp *interp, const char *fileName,
	    const char *modeString, int permissions)
}
declare 199 {
    Tcl_Channel Tcl_OpenTcpClient(Tcl_Interp *interp, int port,
	    const char *address, const char *myaddr, int myport, int async)
}
declare 200 {
    Tcl_Channel Tcl_OpenTcpServer(Tcl_Interp *interp, int port,
	    const char *host, Tcl_TcpAcceptProc *acceptProc,
	    ClientData callbackData)
}
declare 201 {
    void Tcl_Preserve(ClientData data)
}
declare 202 {
    void Tcl_PrintDouble(Tcl_Interp *interp, double value, char *dst)
}
declare 203 {
    int Tcl_PutEnv(const char *assignment)
}
declare 204 {
    CONST84_RETURN char *Tcl_PosixError(Tcl_Interp *interp)
}
declare 205 {
    void Tcl_QueueEvent(Tcl_Event *evPtr, Tcl_QueuePosition position)
}
declare 206 {
    int Tcl_Read(Tcl_Channel chan, char *bufPtr, int toRead)
}
declare 207 {
    void Tcl_ReapDetachedProcs(void)
}
declare 208 {
    int Tcl_RecordAndEval(Tcl_Interp *interp, const char *cmd, int flags)
}
declare 209 {
    int Tcl_RecordAndEvalObj(Tcl_Interp *interp, Tcl_Obj *cmdPtr, int flags)
}
declare 210 {
    void Tcl_RegisterChannel(Tcl_Interp *interp, Tcl_Channel chan)
}
declare 211 {
    void Tcl_RegisterObjType(const Tcl_ObjType *typePtr)
}
declare 212 {
    Tcl_RegExp Tcl_RegExpCompile(Tcl_Interp *interp, const char *pattern)
}
declare 213 {
    int Tcl_RegExpExec(Tcl_Interp *interp, Tcl_RegExp regexp,
	    const char *text, const char *start)
}
declare 214 {
    int Tcl_RegExpMatch(Tcl_Interp *interp, const char *text,
	    const char *pattern)
}
declare 215 {
    void Tcl_RegExpRange(Tcl_RegExp regexp, int index,
	    CONST84 char **startPtr, CONST84 char **endPtr)
}
declare 216 {
    void Tcl_Release(ClientData clientData)
}
declare 217 {
    void Tcl_ResetResult(Tcl_Interp *interp)
}
declare 218 {
    int Tcl_ScanElement(const char *src, int *flagPtr)
}
declare 219 {
    int Tcl_ScanCountedElement(const char *src, int length, int *flagPtr)
}
# Obsolete
declare 220 {
    int Tcl_SeekOld(Tcl_Channel chan, int offset, int mode)
}
declare 221 {
    int Tcl_ServiceAll(void)
}
declare 222 {
    int Tcl_ServiceEvent(int flags)
}
declare 223 {
    void Tcl_SetAssocData(Tcl_Interp *interp, const char *name,
	    Tcl_InterpDeleteProc *proc, ClientData clientData)
}
declare 224 {
    void Tcl_SetChannelBufferSize(Tcl_Channel chan, int sz)
}
declare 225 {
    int Tcl_SetChannelOption(Tcl_Interp *interp, Tcl_Channel chan,
	    const char *optionName, const char *newValue)
}
declare 226 {
    int Tcl_SetCommandInfo(Tcl_Interp *interp, const char *cmdName,
	    const Tcl_CmdInfo *infoPtr)
}
declare 227 {
    void Tcl_SetErrno(int err)
}
declare 228 {
    void Tcl_SetErrorCode(Tcl_Interp *interp, ...)
}
declare 229 {
    void Tcl_SetMaxBlockTime(const Tcl_Time *timePtr)
}
declare 230 {
    void Tcl_SetPanicProc(TCL_NORETURN1 Tcl_PanicProc *panicProc)
}
declare 231 {
    int Tcl_SetRecursionLimit(Tcl_Interp *interp, int depth)
}
declare 232 {
    void Tcl_SetResult(Tcl_Interp *interp, char *result,
	    Tcl_FreeProc *freeProc)
}
declare 233 {
    int Tcl_SetServiceMode(int mode)
}
declare 234 {
    void Tcl_SetObjErrorCode(Tcl_Interp *interp, Tcl_Obj *errorObjPtr)
}
declare 235 {
    void Tcl_SetObjResult(Tcl_Interp *interp, Tcl_Obj *resultObjPtr)
}
declare 236 {
    void Tcl_SetStdChannel(Tcl_Channel channel, int type)
}
declare 237 {
    CONST84_RETURN char *Tcl_SetVar(Tcl_Interp *interp, const char *varName,
	    const char *newValue, int flags)
}
declare 238 {
    CONST84_RETURN char *Tcl_SetVar2(Tcl_Interp *interp, const char *part1,
	    const char *part2, const char *newValue, int flags)
}
declare 239 {
    CONST84_RETURN char *Tcl_SignalId(int sig)
}
declare 240 {
    CONST84_RETURN char *Tcl_SignalMsg(int sig)
}
declare 241 {
    void Tcl_SourceRCFile(Tcl_Interp *interp)
}
declare 242 {
    int Tcl_SplitList(Tcl_Interp *interp, const char *listStr, int *argcPtr,
	    CONST84 char ***argvPtr)
}
# Obsolete, use Tcl_FSSplitPath
declare 243 {
    void Tcl_SplitPath(const char *path, int *argcPtr, CONST84 char ***argvPtr)
}
declare 244 {
    void Tcl_StaticPackage(Tcl_Interp *interp, const char *pkgName,
	    Tcl_PackageInitProc *initProc, Tcl_PackageInitProc *safeInitProc)
}
declare 245 {
    int Tcl_StringMatch(const char *str, const char *pattern)
}
# Obsolete
declare 246 {
    int Tcl_TellOld(Tcl_Channel chan)
}
declare 247 {
    int Tcl_TraceVar(Tcl_Interp *interp, const char *varName, int flags,
	    Tcl_VarTraceProc *proc, ClientData clientData)
}
declare 248 {
    int Tcl_TraceVar2(Tcl_Interp *interp, const char *part1, const char *part2,
	    int flags, Tcl_VarTraceProc *proc, ClientData clientData)
}
declare 249 {
    char *Tcl_TranslateFileName(Tcl_Interp *interp, const char *name,
	    Tcl_DString *bufferPtr)
}
declare 250 {
    int Tcl_Ungets(Tcl_Channel chan, const char *str, int len, int atHead)
}
declare 251 {
    void Tcl_UnlinkVar(Tcl_Interp *interp, const char *varName)
}
declare 252 {
    int Tcl_UnregisterChannel(Tcl_Interp *interp, Tcl_Channel chan)
}
declare 253 {
    int Tcl_UnsetVar(Tcl_Interp *interp, const char *varName, int flags)
}
declare 254 {
    int Tcl_UnsetVar2(Tcl_Interp *interp, const char *part1, const char *part2,
	    int flags)
}
declare 255 {
    void Tcl_UntraceVar(Tcl_Interp *interp, const char *varName, int flags,
	    Tcl_VarTraceProc *proc, ClientData clientData)
}
declare 256 {
    void Tcl_UntraceVar2(Tcl_Interp *interp, const char *part1,
	    const char *part2, int flags, Tcl_VarTraceProc *proc,
	    ClientData clientData)
}
declare 257 {
    void Tcl_UpdateLinkedVar(Tcl_Interp *interp, const char *varName)
}
declare 258 {
    int Tcl_UpVar(Tcl_Interp *interp, const char *frameName,
	    const char *varName, const char *localName, int flags)
}
declare 259 {
    int Tcl_UpVar2(Tcl_Interp *interp, const char *frameName, const char *part1,
	    const char *part2, const char *localName, int flags)
}
declare 260 {
    int Tcl_VarEval(Tcl_Interp *interp, ...)
}
declare 261 {
    ClientData Tcl_VarTraceInfo(Tcl_Interp *interp, const char *varName,
	    int flags, Tcl_VarTraceProc *procPtr, ClientData prevClientData)
}
declare 262 {
    ClientData Tcl_VarTraceInfo2(Tcl_Interp *interp, const char *part1,
	    const char *part2, int flags, Tcl_VarTraceProc *procPtr,
	    ClientData prevClientData)
}
declare 263 {
    int Tcl_Write(Tcl_Channel chan, const char *s, int slen)
}
declare 264 {
    void Tcl_WrongNumArgs(Tcl_Interp *interp, int objc,
	    Tcl_Obj *const objv[], const char *message)
}
declare 265 {
    int Tcl_DumpActiveMemory(const char *fileName)
}
declare 266 {
    void Tcl_ValidateAllMemory(const char *file, int line)
}
declare 267 {
    void Tcl_AppendResultVA(Tcl_Interp *interp, va_list argList)
}
declare 268 {
    void Tcl_AppendStringsToObjVA(Tcl_Obj *objPtr, va_list argList)
}
declare 269 {
    char *Tcl_HashStats(Tcl_HashTable *tablePtr)
}
declare 270 {
    CONST84_RETURN char *Tcl_ParseVar(Tcl_Interp *interp, const char *start,
	    CONST84 char **termPtr)
}
declare 271 {
    CONST84_RETURN char *Tcl_PkgPresent(Tcl_Interp *interp, const char *name,
	    const char *version, int exact)
}
declare 272 {
    CONST84_RETURN char *Tcl_PkgPresentEx(Tcl_Interp *interp,
	    const char *name, const char *version, int exact,
	    void *clientDataPtr)
}
declare 273 {
    int Tcl_PkgProvide(Tcl_Interp *interp, const char *name,
	    const char *version)
}
# TIP #268: The internally used new Require function is in slot 573.
declare 274 {
    CONST84_RETURN char *Tcl_PkgRequire(Tcl_Interp *interp, const char *name,
	    const char *version, int exact)
}
declare 275 {
    void Tcl_SetErrorCodeVA(Tcl_Interp *interp, va_list argList)
}
declare 276 {
    int  Tcl_VarEvalVA(Tcl_Interp *interp, va_list argList)
}
declare 277 {
    Tcl_Pid Tcl_WaitPid(Tcl_Pid pid, int *statPtr, int options)
}
declare 278 {
    TCL_NORETURN void Tcl_PanicVA(const char *format, va_list argList)
}
declare 279 {
    void Tcl_GetVersion(int *major, int *minor, int *patchLevel, int *type)
}
declare 280 {
    void Tcl_InitMemory(Tcl_Interp *interp)
}

# Andreas Kupries <a.kupries@westend.com>, 03/21/1999
# "Trf-Patch for filtering channels"
#
# C-Level API for (un)stacking of channels. This allows the introduction
# of filtering channels with relatively little changes to the core.
# This patch was created in cooperation with Jan Nijtmans j.nijtmans@chello.nl
# and is therefore part of his plus-patches too.
#
# It would have been possible to place the following definitions according
# to the alphabetical order used elsewhere in this file, but I decided
# against that to ease the maintenance of the patch across new tcl versions
# (patch usually has no problems to integrate the patch file for the last
# version into the new one).

declare 281 {
    Tcl_Channel Tcl_StackChannel(Tcl_Interp *interp,
	    const Tcl_ChannelType *typePtr, ClientData instanceData,
	    int mask, Tcl_Channel prevChan)
}
declare 282 {
    int Tcl_UnstackChannel(Tcl_Interp *interp, Tcl_Channel chan)
}
declare 283 {
    Tcl_Channel Tcl_GetStackedChannel(Tcl_Channel chan)
}

# 284 was reserved, but added in 8.4a2
declare 284 {
    void Tcl_SetMainLoop(Tcl_MainLoopProc *proc)
}

# Reserved for future use (8.0.x vs. 8.1)
#  declare 285 {
#  }

# Added in 8.1:

declare 286 {
    void Tcl_AppendObjToObj(Tcl_Obj *objPtr, Tcl_Obj *appendObjPtr)
}
declare 287 {
    Tcl_Encoding Tcl_CreateEncoding(const Tcl_EncodingType *typePtr)
}
declare 288 {
    void Tcl_CreateThreadExitHandler(Tcl_ExitProc *proc, ClientData clientData)
}
declare 289 {
    void Tcl_DeleteThreadExitHandler(Tcl_ExitProc *proc, ClientData clientData)
}
declare 290 {
    void Tcl_DiscardResult(Tcl_SavedResult *statePtr)
}
declare 291 {
    int Tcl_EvalEx(Tcl_Interp *interp, const char *script, int numBytes,
	    int flags)
}
declare 292 {
    int Tcl_EvalObjv(Tcl_Interp *interp, int objc, Tcl_Obj *const objv[],
	    int flags)
}
declare 293 {
    int Tcl_EvalObjEx(Tcl_Interp *interp, Tcl_Obj *objPtr, int flags)
}
declare 294 {
    void Tcl_ExitThread(int status)
}
declare 295 {
    int Tcl_ExternalToUtf(Tcl_Interp *interp, Tcl_Encoding encoding,
	    const char *src, int srcLen, int flags,
	    Tcl_EncodingState *statePtr, char *dst, int dstLen,
	    int *srcReadPtr, int *dstWrotePtr, int *dstCharsPtr)
}
declare 296 {
    char *Tcl_ExternalToUtfDString(Tcl_Encoding encoding,
	    const char *src, int srcLen, Tcl_DString *dsPtr)
}
declare 297 {
    void Tcl_FinalizeThread(void)
}
declare 298 {
    void Tcl_FinalizeNotifier(ClientData clientData)
}
declare 299 {
    void Tcl_FreeEncoding(Tcl_Encoding encoding)
}
declare 300 {
    Tcl_ThreadId Tcl_GetCurrentThread(void)
}
declare 301 {
    Tcl_Encoding Tcl_GetEncoding(Tcl_Interp *interp, const char *name)
}
declare 302 {
    CONST84_RETURN char *Tcl_GetEncodingName(Tcl_Encoding encoding)
}
declare 303 {
    void Tcl_GetEncodingNames(Tcl_Interp *interp)
}
declare 304 {
    int Tcl_GetIndexFromObjStruct(Tcl_Interp *interp, Tcl_Obj *objPtr,
	    const void *tablePtr, int offset, const char *msg, int flags,
	    int *indexPtr)
}
declare 305 {
    void *Tcl_GetThreadData(Tcl_ThreadDataKey *keyPtr, int size)
}
declare 306 {
    Tcl_Obj *Tcl_GetVar2Ex(Tcl_Interp *interp, const char *part1,
	    const char *part2, int flags)
}
declare 307 {
    ClientData Tcl_InitNotifier(void)
}
declare 308 {
    void Tcl_MutexLock(Tcl_Mutex *mutexPtr)
}
declare 309 {
    void Tcl_MutexUnlock(Tcl_Mutex *mutexPtr)
}
declare 310 {
    void Tcl_ConditionNotify(Tcl_Condition *condPtr)
}
declare 311 {
    void Tcl_ConditionWait(Tcl_Condition *condPtr, Tcl_Mutex *mutexPtr,
	    const Tcl_Time *timePtr)
}
declare 312 {
    int Tcl_NumUtfChars(const char *src, int length)
}
declare 313 {
    int Tcl_ReadChars(Tcl_Channel channel, Tcl_Obj *objPtr, int charsToRead,
	    int appendFlag)
}
declare 314 {
    void Tcl_RestoreResult(Tcl_Interp *interp, Tcl_SavedResult *statePtr)
}
declare 315 {
    void Tcl_SaveResult(Tcl_Interp *interp, Tcl_SavedResult *statePtr)
}
declare 316 {
    int Tcl_SetSystemEncoding(Tcl_Interp *interp, const char *name)
}
declare 317 {
    Tcl_Obj *Tcl_SetVar2Ex(Tcl_Interp *interp, const char *part1,
	    const char *part2, Tcl_Obj *newValuePtr, int flags)
}
declare 318 {
    void Tcl_ThreadAlert(Tcl_ThreadId threadId)
}
declare 319 {
    void Tcl_ThreadQueueEvent(Tcl_ThreadId threadId, Tcl_Event *evPtr,
	    Tcl_QueuePosition position)
}
declare 320 {
    Tcl_UniChar Tcl_UniCharAtIndex(const char *src, int index)
}
declare 321 {
    Tcl_UniChar Tcl_UniCharToLower(int ch)
}
declare 322 {
    Tcl_UniChar Tcl_UniCharToTitle(int ch)
}
declare 323 {
    Tcl_UniChar Tcl_UniCharToUpper(int ch)
}
declare 324 {
    int Tcl_UniCharToUtf(int ch, char *buf)
}
declare 325 {
    CONST84_RETURN char *Tcl_UtfAtIndex(const char *src, int index)
}
declare 326 {
    int Tcl_UtfCharComplete(const char *src, int length)
}
declare 327 {
    int Tcl_UtfBackslash(const char *src, int *readPtr, char *dst)
}
declare 328 {
    CONST84_RETURN char *Tcl_UtfFindFirst(const char *src, int ch)
}
declare 329 {
    CONST84_RETURN char *Tcl_UtfFindLast(const char *src, int ch)
}
declare 330 {
    CONST84_RETURN char *Tcl_UtfNext(const char *src)
}
declare 331 {
    CONST84_RETURN char *Tcl_UtfPrev(const char *src, const char *start)
}
declare 332 {
    int Tcl_UtfToExternal(Tcl_Interp *interp, Tcl_Encoding encoding,
	    const char *src, int srcLen, int flags,
	    Tcl_EncodingState *statePtr, char *dst, int dstLen,
	    int *srcReadPtr, int *dstWrotePtr, int *dstCharsPtr)
}
declare 333 {
    char *Tcl_UtfToExternalDString(Tcl_Encoding encoding,
	    const char *src, int srcLen, Tcl_DString *dsPtr)
}
declare 334 {
    int Tcl_UtfToLower(char *src)
}
declare 335 {
    int Tcl_UtfToTitle(char *src)
}
declare 336 {
    int Tcl_UtfToUniChar(const char *src, Tcl_UniChar *chPtr)
}
declare 337 {
    int Tcl_UtfToUpper(char *src)
}
declare 338 {
    int Tcl_WriteChars(Tcl_Channel chan, const char *src, int srcLen)
}
declare 339 {
    int Tcl_WriteObj(Tcl_Channel chan, Tcl_Obj *objPtr)
}
declare 340 {
    char *Tcl_GetString(Tcl_Obj *objPtr)
}
declare 341 {
    CONST84_RETURN char *Tcl_GetDefaultEncodingDir(void)
}
declare 342 {
    void Tcl_SetDefaultEncodingDir(const char *path)
}
declare 343 {
    void Tcl_AlertNotifier(ClientData clientData)
}
declare 344 {
    void Tcl_ServiceModeHook(int mode)
}
declare 345 {
    int Tcl_UniCharIsAlnum(int ch)
}
declare 346 {
    int Tcl_UniCharIsAlpha(int ch)
}
declare 347 {
    int Tcl_UniCharIsDigit(int ch)
}
declare 348 {
    int Tcl_UniCharIsLower(int ch)
}
declare 349 {
    int Tcl_UniCharIsSpace(int ch)
}
declare 350 {
    int Tcl_UniCharIsUpper(int ch)
}
declare 351 {
    int Tcl_UniCharIsWordChar(int ch)
}
declare 352 {
    int Tcl_UniCharLen(const Tcl_UniChar *uniStr)
}
declare 353 {
    int Tcl_UniCharNcmp(const Tcl_UniChar *ucs, const Tcl_UniChar *uct,
	    unsigned long numChars)
}
declare 354 {
    char *Tcl_UniCharToUtfDString(const Tcl_UniChar *uniStr,
	    int uniLength, Tcl_DString *dsPtr)
}
declare 355 {
    Tcl_UniChar *Tcl_UtfToUniCharDString(const char *src,
	    int length, Tcl_DString *dsPtr)
}
declare 356 {
    Tcl_RegExp Tcl_GetRegExpFromObj(Tcl_Interp *interp, Tcl_Obj *patObj,
	    int flags)
}
declare 357 {
    Tcl_Obj *Tcl_EvalTokens(Tcl_Interp *interp, Tcl_Token *tokenPtr,
	    int count)
}
declare 358 {
    void Tcl_FreeParse(Tcl_Parse *parsePtr)
}
declare 359 {
    void Tcl_LogCommandInfo(Tcl_Interp *interp, const char *script,
	    const char *command, int length)
}
declare 360 {
    int Tcl_ParseBraces(Tcl_Interp *interp, const char *start, int numBytes,
	    Tcl_Parse *parsePtr, int append, CONST84 char **termPtr)
}
declare 361 {
    int Tcl_ParseCommand(Tcl_Interp *interp, const char *start, int numBytes,
	    int nested, Tcl_Parse *parsePtr)
}
declare 362 {
    int Tcl_ParseExpr(Tcl_Interp *interp, const char *start, int numBytes,
	    Tcl_Parse *parsePtr)
}
declare 363 {
    int Tcl_ParseQuotedString(Tcl_Interp *interp, const char *start,
	    int numBytes, Tcl_Parse *parsePtr, int append,
	    CONST84 char **termPtr)
}
declare 364 {
    int Tcl_ParseVarName(Tcl_Interp *interp, const char *start, int numBytes,
	    Tcl_Parse *parsePtr, int append)
}
# These 4 functions are obsolete, use Tcl_FSGetCwd, Tcl_FSChdir,
# Tcl_FSAccess and Tcl_FSStat
declare 365 {
    char *Tcl_GetCwd(Tcl_Interp *interp, Tcl_DString *cwdPtr)
}
declare 366 {
   int Tcl_Chdir(const char *dirName)
}
declare 367 {
   int Tcl_Access(const char *path, int mode)
}
declare 368 {
    int Tcl_Stat(const char *path, struct stat *bufPtr)
}
declare 369 {
    int Tcl_UtfNcmp(const char *s1, const char *s2, unsigned long n)
}
declare 370 {
    int Tcl_UtfNcasecmp(const char *s1, const char *s2, unsigned long n)
}
declare 371 {
    int Tcl_StringCaseMatch(const char *str, const char *pattern, int nocase)
}
declare 372 {
    int Tcl_UniCharIsControl(int ch)
}
declare 373 {
    int Tcl_UniCharIsGraph(int ch)
}
declare 374 {
    int Tcl_UniCharIsPrint(int ch)
}
declare 375 {
    int Tcl_UniCharIsPunct(int ch)
}
declare 376 {
    int Tcl_RegExpExecObj(Tcl_Interp *interp, Tcl_RegExp regexp,
	    Tcl_Obj *textObj, int offset, int nmatches, int flags)
}
declare 377 {
    void Tcl_RegExpGetInfo(Tcl_RegExp regexp, Tcl_RegExpInfo *infoPtr)
}
declare 378 {
    Tcl_Obj *Tcl_NewUnicodeObj(const Tcl_UniChar *unicode, int numChars)
}
declare 379 {
    void Tcl_SetUnicodeObj(Tcl_Obj *objPtr, const Tcl_UniChar *unicode,
	    int numChars)
}
declare 380 {
    int Tcl_GetCharLength(Tcl_Obj *objPtr)
}
declare 381 {
    Tcl_UniChar Tcl_GetUniChar(Tcl_Obj *objPtr, int index)
}
declare 382 {
    Tcl_UniChar *Tcl_GetUnicode(Tcl_Obj *objPtr)
}
declare 383 {
    Tcl_Obj *Tcl_GetRange(Tcl_Obj *objPtr, int first, int last)
}
declare 384 {
    void Tcl_AppendUnicodeToObj(Tcl_Obj *objPtr, const Tcl_UniChar *unicode,
	    int length)
}
declare 385 {
    int Tcl_RegExpMatchObj(Tcl_Interp *interp, Tcl_Obj *textObj,
	    Tcl_Obj *patternObj)
}
declare 386 {
    void Tcl_SetNotifier(Tcl_NotifierProcs *notifierProcPtr)
}
declare 387 {
    Tcl_Mutex *Tcl_GetAllocMutex(void)
}
declare 388 {
    int Tcl_GetChannelNames(Tcl_Interp *interp)
}
declare 389 {
    int Tcl_GetChannelNamesEx(Tcl_Interp *interp, const char *pattern)
}
declare 390 {
    int Tcl_ProcObjCmd(ClientData clientData, Tcl_Interp *interp,
	    int objc, Tcl_Obj *const objv[])
}
declare 391 {
    void Tcl_ConditionFinalize(Tcl_Condition *condPtr)
}
declare 392 {
    void Tcl_MutexFinalize(Tcl_Mutex *mutex)
}
declare 393 {
    int Tcl_CreateThread(Tcl_ThreadId *idPtr, Tcl_ThreadCreateProc *proc,
	    ClientData clientData, int stackSize, int flags)
}

# Introduced in 8.3.2
declare 394 {
    int Tcl_ReadRaw(Tcl_Channel chan, char *dst, int bytesToRead)
}
declare 395 {
    int Tcl_WriteRaw(Tcl_Channel chan, const char *src, int srcLen)
}
declare 396 {
    Tcl_Channel Tcl_GetTopChannel(Tcl_Channel chan)
}
declare 397 {
    int Tcl_ChannelBuffered(Tcl_Channel chan)
}
declare 398 {
    CONST84_RETURN char *Tcl_ChannelName(const Tcl_ChannelType *chanTypePtr)
}
declare 399 {
    Tcl_ChannelTypeVersion Tcl_ChannelVersion(
	    const Tcl_ChannelType *chanTypePtr)
}
declare 400 {
    Tcl_DriverBlockModeProc *Tcl_ChannelBlockModeProc(
	    const Tcl_ChannelType *chanTypePtr)
}
declare 401 {
    Tcl_DriverCloseProc *Tcl_ChannelCloseProc(
	    const Tcl_ChannelType *chanTypePtr)
}
declare 402 {
    Tcl_DriverClose2Proc *Tcl_ChannelClose2Proc(
	    const Tcl_ChannelType *chanTypePtr)
}
declare 403 {
    Tcl_DriverInputProc *Tcl_ChannelInputProc(
	    const Tcl_ChannelType *chanTypePtr)
}
declare 404 {
    Tcl_DriverOutputProc *Tcl_ChannelOutputProc(
	    const Tcl_ChannelType *chanTypePtr)
}
declare 405 {
    Tcl_DriverSeekProc *Tcl_ChannelSeekProc(
	    const Tcl_ChannelType *chanTypePtr)
}
declare 406 {
    Tcl_DriverSetOptionProc *Tcl_ChannelSetOptionProc(
	    const Tcl_ChannelType *chanTypePtr)
}
declare 407 {
    Tcl_DriverGetOptionProc *Tcl_ChannelGetOptionProc(
	    const Tcl_ChannelType *chanTypePtr)
}
declare 408 {
    Tcl_DriverWatchProc *Tcl_ChannelWatchProc(
	    const Tcl_ChannelType *chanTypePtr)
}
declare 409 {
    Tcl_DriverGetHandleProc *Tcl_ChannelGetHandleProc(
	    const Tcl_ChannelType *chanTypePtr)
}
declare 410 {
    Tcl_DriverFlushProc *Tcl_ChannelFlushProc(
	    const Tcl_ChannelType *chanTypePtr)
}
declare 411 {
    Tcl_DriverHandlerProc *Tcl_ChannelHandlerProc(
	    const Tcl_ChannelType *chanTypePtr)
}

# Introduced in 8.4a2
declare 412 {
    int Tcl_JoinThread(Tcl_ThreadId threadId, int *result)
}
declare 413 {
    int Tcl_IsChannelShared(Tcl_Channel channel)
}
declare 414 {
    int Tcl_IsChannelRegistered(Tcl_Interp *interp, Tcl_Channel channel)
}
declare 415 {
    void Tcl_CutChannel(Tcl_Channel channel)
}
declare 416 {
    void Tcl_SpliceChannel(Tcl_Channel channel)
}
declare 417 {
    void Tcl_ClearChannelHandlers(Tcl_Channel channel)
}
declare 418 {
    int Tcl_IsChannelExisting(const char *channelName)
}
declare 419 {
    int Tcl_UniCharNcasecmp(const Tcl_UniChar *ucs, const Tcl_UniChar *uct,
	    unsigned long numChars)
}
declare 420 {
    int Tcl_UniCharCaseMatch(const Tcl_UniChar *uniStr,
	    const Tcl_UniChar *uniPattern, int nocase)
}
declare 421 {
    Tcl_HashEntry *Tcl_FindHashEntry(Tcl_HashTable *tablePtr, const void *key)
}
declare 422 {
    Tcl_HashEntry *Tcl_CreateHashEntry(Tcl_HashTable *tablePtr,
	    const void *key, int *newPtr)
}
declare 423 {
    void Tcl_InitCustomHashTable(Tcl_HashTable *tablePtr, int keyType,
	    const Tcl_HashKeyType *typePtr)
}
declare 424 {
    void Tcl_InitObjHashTable(Tcl_HashTable *tablePtr)
}
declare 425 {
    ClientData Tcl_CommandTraceInfo(Tcl_Interp *interp, const char *varName,
	    int flags, Tcl_CommandTraceProc *procPtr,
	    ClientData prevClientData)
}
declare 426 {
    int Tcl_TraceCommand(Tcl_Interp *interp, const char *varName, int flags,
	    Tcl_CommandTraceProc *proc, ClientData clientData)
}
declare 427 {
    void Tcl_UntraceCommand(Tcl_Interp *interp, const char *varName,
	    int flags, Tcl_CommandTraceProc *proc, ClientData clientData)
}
declare 428 {
    char *Tcl_AttemptAlloc(unsigned int size)
}
declare 429 {
    char *Tcl_AttemptDbCkalloc(unsigned int size, const char *file, int line)
}
declare 430 {
    char *Tcl_AttemptRealloc(char *ptr, unsigned int size)
}
declare 431 {
    char *Tcl_AttemptDbCkrealloc(char *ptr, unsigned int size,
	    const char *file, int line)
}
declare 432 {
    int Tcl_AttemptSetObjLength(Tcl_Obj *objPtr, int length)
}

# TIP#10 (thread-aware channels) akupries
declare 433 {
    Tcl_ThreadId Tcl_GetChannelThread(Tcl_Channel channel)
}

# introduced in 8.4a3
declare 434 {
    Tcl_UniChar *Tcl_GetUnicodeFromObj(Tcl_Obj *objPtr, int *lengthPtr)
}

# TIP#15 (math function introspection) dkf
declare 435 {
    int Tcl_GetMathFuncInfo(Tcl_Interp *interp, const char *name,
	    int *numArgsPtr, Tcl_ValueType **argTypesPtr,
	    Tcl_MathProc **procPtr, ClientData *clientDataPtr)
}
declare 436 {
    Tcl_Obj *Tcl_ListMathFuncs(Tcl_Interp *interp, const char *pattern)
}

# TIP#36 (better access to 'subst') dkf
declare 437 {
    Tcl_Obj *Tcl_SubstObj(Tcl_Interp *interp, Tcl_Obj *objPtr, int flags)
}

# TIP#17 (virtual filesystem layer) vdarley
declare 438 {
    int Tcl_DetachChannel(Tcl_Interp *interp, Tcl_Channel channel)
}
declare 439 {
    int Tcl_IsStandardChannel(Tcl_Channel channel)
}
declare 440 {
    int	Tcl_FSCopyFile(Tcl_Obj *srcPathPtr, Tcl_Obj *destPathPtr)
}
declare 441 {
    int	Tcl_FSCopyDirectory(Tcl_Obj *srcPathPtr,
	    Tcl_Obj *destPathPtr, Tcl_Obj **errorPtr)
}
declare 442 {
    int	Tcl_FSCreateDirectory(Tcl_Obj *pathPtr)
}
declare 443 {
    int	Tcl_FSDeleteFile(Tcl_Obj *pathPtr)
}
declare 444 {
    int	Tcl_FSLoadFile(Tcl_Interp *interp, Tcl_Obj *pathPtr, const char *sym1,
	    const char *sym2, Tcl_PackageInitProc **proc1Ptr,
	    Tcl_PackageInitProc **proc2Ptr, Tcl_LoadHandle *handlePtr,
	    Tcl_FSUnloadFileProc **unloadProcPtr)
}
declare 445 {
    int	Tcl_FSMatchInDirectory(Tcl_Interp *interp, Tcl_Obj *result,
	    Tcl_Obj *pathPtr, const char *pattern, Tcl_GlobTypeData *types)
}
declare 446 {
    Tcl_Obj *Tcl_FSLink(Tcl_Obj *pathPtr, Tcl_Obj *toPtr, int linkAction)
}
declare 447 {
    int Tcl_FSRemoveDirectory(Tcl_Obj *pathPtr,
	    int recursive, Tcl_Obj **errorPtr)
}
declare 448 {
    int	Tcl_FSRenameFile(Tcl_Obj *srcPathPtr, Tcl_Obj *destPathPtr)
}
declare 449 {
    int	Tcl_FSLstat(Tcl_Obj *pathPtr, Tcl_StatBuf *buf)
}
declare 450 {
    int Tcl_FSUtime(Tcl_Obj *pathPtr, struct utimbuf *tval)
}
declare 451 {
    int Tcl_FSFileAttrsGet(Tcl_Interp *interp,
	    int index, Tcl_Obj *pathPtr, Tcl_Obj **objPtrRef)
}
declare 452 {
    int Tcl_FSFileAttrsSet(Tcl_Interp *interp,
	    int index, Tcl_Obj *pathPtr, Tcl_Obj *objPtr)
}
declare 453 {
    const char *CONST86 *Tcl_FSFileAttrStrings(Tcl_Obj *pathPtr,
	    Tcl_Obj **objPtrRef)
}
declare 454 {
    int Tcl_FSStat(Tcl_Obj *pathPtr, Tcl_StatBuf *buf)
}
declare 455 {
    int Tcl_FSAccess(Tcl_Obj *pathPtr, int mode)
}
declare 456 {
    Tcl_Channel Tcl_FSOpenFileChannel(Tcl_Interp *interp, Tcl_Obj *pathPtr,
	    const char *modeString, int permissions)
}
declare 457 {
    Tcl_Obj *Tcl_FSGetCwd(Tcl_Interp *interp)
}
declare 458 {
    int Tcl_FSChdir(Tcl_Obj *pathPtr)
}
declare 459 {
    int Tcl_FSConvertToPathType(Tcl_Interp *interp, Tcl_Obj *pathPtr)
}
declare 460 {
    Tcl_Obj *Tcl_FSJoinPath(Tcl_Obj *listObj, int elements)
}
declare 461 {
    Tcl_Obj *Tcl_FSSplitPath(Tcl_Obj *pathPtr, int *lenPtr)
}
declare 462 {
    int Tcl_FSEqualPaths(Tcl_Obj *firstPtr, Tcl_Obj *secondPtr)
}
declare 463 {
    Tcl_Obj *Tcl_FSGetNormalizedPath(Tcl_Interp *interp, Tcl_Obj *pathPtr)
}
declare 464 {
    Tcl_Obj *Tcl_FSJoinToPath(Tcl_Obj *pathPtr, int objc,
	    Tcl_Obj *const objv[])
}
declare 465 {
    ClientData Tcl_FSGetInternalRep(Tcl_Obj *pathPtr,
	    const Tcl_Filesystem *fsPtr)
}
declare 466 {
    Tcl_Obj *Tcl_FSGetTranslatedPath(Tcl_Interp *interp, Tcl_Obj *pathPtr)
}
declare 467 {
    int Tcl_FSEvalFile(Tcl_Interp *interp, Tcl_Obj *fileName)
}
declare 468 {
    Tcl_Obj *Tcl_FSNewNativePath(const Tcl_Filesystem *fromFilesystem,
	    ClientData clientData)
}
declare 469 {
    const void *Tcl_FSGetNativePath(Tcl_Obj *pathPtr)
}
declare 470 {
    Tcl_Obj *Tcl_FSFileSystemInfo(Tcl_Obj *pathPtr)
}
declare 471 {
    Tcl_Obj *Tcl_FSPathSeparator(Tcl_Obj *pathPtr)
}
declare 472 {
    Tcl_Obj *Tcl_FSListVolumes(void)
}
declare 473 {
    int Tcl_FSRegister(ClientData clientData, const Tcl_Filesystem *fsPtr)
}
declare 474 {
    int Tcl_FSUnregister(const Tcl_Filesystem *fsPtr)
}
declare 475 {
    ClientData Tcl_FSData(const Tcl_Filesystem *fsPtr)
}
declare 476 {
    const char *Tcl_FSGetTranslatedStringPath(Tcl_Interp *interp,
	    Tcl_Obj *pathPtr)
}
declare 477 {
    CONST86 Tcl_Filesystem *Tcl_FSGetFileSystemForPath(Tcl_Obj *pathPtr)
}
declare 478 {
    Tcl_PathType Tcl_FSGetPathType(Tcl_Obj *pathPtr)
}

# TIP#49 (detection of output buffering) akupries
declare 479 {
    int Tcl_OutputBuffered(Tcl_Channel chan)
}
declare 480 {
    void Tcl_FSMountsChanged(const Tcl_Filesystem *fsPtr)
}

# TIP#56 (evaluate a parsed script) msofer
declare 481 {
    int Tcl_EvalTokensStandard(Tcl_Interp *interp, Tcl_Token *tokenPtr,
	    int count)
}

# TIP#73 (access to current time) kbk
declare 482 {
    void Tcl_GetTime(Tcl_Time *timeBuf)
}

# TIP#32 (object-enabled traces) kbk
declare 483 {
    Tcl_Trace Tcl_CreateObjTrace(Tcl_Interp *interp, int level, int flags,
	    Tcl_CmdObjTraceProc *objProc, ClientData clientData,
	    Tcl_CmdObjTraceDeleteProc *delProc)
}
declare 484 {
    int Tcl_GetCommandInfoFromToken(Tcl_Command token, Tcl_CmdInfo *infoPtr)
}
declare 485 {
    int Tcl_SetCommandInfoFromToken(Tcl_Command token,
	    const Tcl_CmdInfo *infoPtr)
}

### New functions on 64-bit dev branch ###
# TIP#72 (64-bit values) dkf
declare 486 {
    Tcl_Obj *Tcl_DbNewWideIntObj(Tcl_WideInt wideValue,
	    const char *file, int line)
}
declare 487 {
    int Tcl_GetWideIntFromObj(Tcl_Interp *interp, Tcl_Obj *objPtr,
	    Tcl_WideInt *widePtr)
}
declare 488 {
    Tcl_Obj *Tcl_NewWideIntObj(Tcl_WideInt wideValue)
}
declare 489 {
    void Tcl_SetWideIntObj(Tcl_Obj *objPtr, Tcl_WideInt wideValue)
}
declare 490 {
    Tcl_StatBuf *Tcl_AllocStatBuf(void)
}
declare 491 {
    Tcl_WideInt Tcl_Seek(Tcl_Channel chan, Tcl_WideInt offset, int mode)
}
declare 492 {
    Tcl_WideInt Tcl_Tell(Tcl_Channel chan)
}

# TIP#91 (back-compat enhancements for channels) dkf
declare 493 {
    Tcl_DriverWideSeekProc *Tcl_ChannelWideSeekProc(
	    const Tcl_ChannelType *chanTypePtr)
}

# ----- BASELINE -- FOR -- 8.4.0 ----- #

# TIP#111 (dictionaries) dkf
declare 494 {
    int Tcl_DictObjPut(Tcl_Interp *interp, Tcl_Obj *dictPtr,
	    Tcl_Obj *keyPtr, Tcl_Obj *valuePtr)
}
declare 495 {
    int Tcl_DictObjGet(Tcl_Interp *interp, Tcl_Obj *dictPtr, Tcl_Obj *keyPtr,
	    Tcl_Obj **valuePtrPtr)
}
declare 496 {
    int Tcl_DictObjRemove(Tcl_Interp *interp, Tcl_Obj *dictPtr,
	    Tcl_Obj *keyPtr)
}
declare 497 {
    int Tcl_DictObjSize(Tcl_Interp *interp, Tcl_Obj *dictPtr, int *sizePtr)
}
declare 498 {
    int Tcl_DictObjFirst(Tcl_Interp *interp, Tcl_Obj *dictPtr,
	    Tcl_DictSearch *searchPtr,
	    Tcl_Obj **keyPtrPtr, Tcl_Obj **valuePtrPtr, int *donePtr)
}
declare 499 {
    void Tcl_DictObjNext(Tcl_DictSearch *searchPtr,
	    Tcl_Obj **keyPtrPtr, Tcl_Obj **valuePtrPtr, int *donePtr)
}
declare 500 {
    void Tcl_DictObjDone(Tcl_DictSearch *searchPtr)
}
declare 501 {
    int Tcl_DictObjPutKeyList(Tcl_Interp *interp, Tcl_Obj *dictPtr,
	    int keyc, Tcl_Obj *const *keyv, Tcl_Obj *valuePtr)
}
declare 502 {
    int Tcl_DictObjRemoveKeyList(Tcl_Interp *interp, Tcl_Obj *dictPtr,
	    int keyc, Tcl_Obj *const *keyv)
}
declare 503 {
    Tcl_Obj *Tcl_NewDictObj(void)
}
declare 504 {
    Tcl_Obj *Tcl_DbNewDictObj(const char *file, int line)
}

# TIP#59 (configuration reporting) akupries
declare 505 {
    void Tcl_RegisterConfig(Tcl_Interp *interp, const char *pkgName,
	    const Tcl_Config *configuration, const char *valEncoding)
}

# TIP #139 (partial exposure of namespace API - transferred from tclInt.decls)
# dkf, API by Brent Welch?
declare 506 {
    Tcl_Namespace *Tcl_CreateNamespace(Tcl_Interp *interp, const char *name,
	    ClientData clientData, Tcl_NamespaceDeleteProc *deleteProc)
}
declare 507 {
    void Tcl_DeleteNamespace(Tcl_Namespace *nsPtr)
}
declare 508 {
    int Tcl_AppendExportList(Tcl_Interp *interp, Tcl_Namespace *nsPtr,
	    Tcl_Obj *objPtr)
}
declare 509 {
    int Tcl_Export(Tcl_Interp *interp, Tcl_Namespace *nsPtr,
	    const char *pattern, int resetListFirst)
}
declare 510 {
    int Tcl_Import(Tcl_Interp *interp, Tcl_Namespace *nsPtr,
	    const char *pattern, int allowOverwrite)
}
declare 511 {
    int Tcl_ForgetImport(Tcl_Interp *interp, Tcl_Namespace *nsPtr,
	    const char *pattern)
}
declare 512 {
    Tcl_Namespace *Tcl_GetCurrentNamespace(Tcl_Interp *interp)
}
declare 513 {
    Tcl_Namespace *Tcl_GetGlobalNamespace(Tcl_Interp *interp)
}
declare 514 {
    Tcl_Namespace *Tcl_FindNamespace(Tcl_Interp *interp, const char *name,
	    Tcl_Namespace *contextNsPtr, int flags)
}
declare 515 {
    Tcl_Command Tcl_FindCommand(Tcl_Interp *interp, const char *name,
	    Tcl_Namespace *contextNsPtr, int flags)
}
declare 516 {
    Tcl_Command Tcl_GetCommandFromObj(Tcl_Interp *interp, Tcl_Obj *objPtr)
}
declare 517 {
    void Tcl_GetCommandFullName(Tcl_Interp *interp, Tcl_Command command,
	    Tcl_Obj *objPtr)
}

# TIP#137 (encoding-aware source command) dgp for Anton Kovalenko
declare 518 {
    int Tcl_FSEvalFileEx(Tcl_Interp *interp, Tcl_Obj *fileName,
	    const char *encodingName)
}

# TIP#121 (exit handler) dkf for Joe Mistachkin
declare 519 {
    Tcl_ExitProc *Tcl_SetExitProc(TCL_NORETURN1 Tcl_ExitProc *proc)
}

# TIP#143 (resource limits) dkf
declare 520 {
    void Tcl_LimitAddHandler(Tcl_Interp *interp, int type,
	    Tcl_LimitHandlerProc *handlerProc, ClientData clientData,
	    Tcl_LimitHandlerDeleteProc *deleteProc)
}
declare 521 {
    void Tcl_LimitRemoveHandler(Tcl_Interp *interp, int type,
	    Tcl_LimitHandlerProc *handlerProc, ClientData clientData)
}
declare 522 {
    int Tcl_LimitReady(Tcl_Interp *interp)
}
declare 523 {
    int Tcl_LimitCheck(Tcl_Interp *interp)
}
declare 524 {
    int Tcl_LimitExceeded(Tcl_Interp *interp)
}
declare 525 {
    void Tcl_LimitSetCommands(Tcl_Interp *interp, int commandLimit)
}
declare 526 {
    void Tcl_LimitSetTime(Tcl_Interp *interp, Tcl_Time *timeLimitPtr)
}
declare 527 {
    void Tcl_LimitSetGranularity(Tcl_Interp *interp, int type, int granularity)
}
declare 528 {
    int Tcl_LimitTypeEnabled(Tcl_Interp *interp, int type)
}
declare 529 {
    int Tcl_LimitTypeExceeded(Tcl_Interp *interp, int type)
}
declare 530 {
    void Tcl_LimitTypeSet(Tcl_Interp *interp, int type)
}
declare 531 {
    void Tcl_LimitTypeReset(Tcl_Interp *interp, int type)
}
declare 532 {
    int Tcl_LimitGetCommands(Tcl_Interp *interp)
}
declare 533 {
    void Tcl_LimitGetTime(Tcl_Interp *interp, Tcl_Time *timeLimitPtr)
}
declare 534 {
    int Tcl_LimitGetGranularity(Tcl_Interp *interp, int type)
}

# TIP#226 (interpreter result state management) dgp
declare 535 {
    Tcl_InterpState Tcl_SaveInterpState(Tcl_Interp *interp, int status)
}
declare 536 {
    int Tcl_RestoreInterpState(Tcl_Interp *interp, Tcl_InterpState state)
}
declare 537 {
    void Tcl_DiscardInterpState(Tcl_InterpState state)
}

# TIP#227 (return options interface) dgp
declare 538 {
    int Tcl_SetReturnOptions(Tcl_Interp *interp, Tcl_Obj *options)
}
declare 539 {
    Tcl_Obj *Tcl_GetReturnOptions(Tcl_Interp *interp, int result)
}

# TIP#235 (ensembles) dkf
declare 540 {
    int Tcl_IsEnsemble(Tcl_Command token)
}
declare 541 {
    Tcl_Command Tcl_CreateEnsemble(Tcl_Interp *interp, const char *name,
	    Tcl_Namespace *namespacePtr, int flags)
}
declare 542 {
    Tcl_Command Tcl_FindEnsemble(Tcl_Interp *interp, Tcl_Obj *cmdNameObj,
	    int flags)
}
declare 543 {
    int Tcl_SetEnsembleSubcommandList(Tcl_Interp *interp, Tcl_Command token,
	    Tcl_Obj *subcmdList)
}
declare 544 {
    int Tcl_SetEnsembleMappingDict(Tcl_Interp *interp, Tcl_Command token,
	    Tcl_Obj *mapDict)
}
declare 545 {
    int Tcl_SetEnsembleUnknownHandler(Tcl_Interp *interp, Tcl_Command token,
	    Tcl_Obj *unknownList)
}
declare 546 {
    int Tcl_SetEnsembleFlags(Tcl_Interp *interp, Tcl_Command token, int flags)
}
declare 547 {
    int Tcl_GetEnsembleSubcommandList(Tcl_Interp *interp, Tcl_Command token,
	    Tcl_Obj **subcmdListPtr)
}
declare 548 {
    int Tcl_GetEnsembleMappingDict(Tcl_Interp *interp, Tcl_Command token,
	    Tcl_Obj **mapDictPtr)
}
declare 549 {
    int Tcl_GetEnsembleUnknownHandler(Tcl_Interp *interp, Tcl_Command token,
	    Tcl_Obj **unknownListPtr)
}
declare 550 {
    int Tcl_GetEnsembleFlags(Tcl_Interp *interp, Tcl_Command token,
	    int *flagsPtr)
}
declare 551 {
    int Tcl_GetEnsembleNamespace(Tcl_Interp *interp, Tcl_Command token,
	    Tcl_Namespace **namespacePtrPtr)
}

# TIP#233 (virtualized time) akupries
declare 552 {
    void Tcl_SetTimeProc(Tcl_GetTimeProc *getProc,
	    Tcl_ScaleTimeProc *scaleProc,
	    ClientData clientData)
}
declare 553 {
    void Tcl_QueryTimeProc(Tcl_GetTimeProc **getProc,
	    Tcl_ScaleTimeProc **scaleProc,
	    ClientData *clientData)
}

# TIP#218 (driver thread actions) davygrvy/akupries ChannelType ver 4
declare 554 {
    Tcl_DriverThreadActionProc *Tcl_ChannelThreadActionProc(
	    const Tcl_ChannelType *chanTypePtr)
}

# TIP#237 (arbitrary-precision integers) kbk
declare 555 {
    Tcl_Obj *Tcl_NewBignumObj(mp_int *value)
}
declare 556 {
    Tcl_Obj *Tcl_DbNewBignumObj(mp_int *value, const char *file, int line)
}
declare 557 {
    void Tcl_SetBignumObj(Tcl_Obj *obj, mp_int *value)
}
declare 558 {
    int Tcl_GetBignumFromObj(Tcl_Interp *interp, Tcl_Obj *obj, mp_int *value)
}
declare 559 {
    int Tcl_TakeBignumFromObj(Tcl_Interp *interp, Tcl_Obj *obj, mp_int *value)
}

# TIP #208 ('chan' command) jeffh
declare 560 {
    int Tcl_TruncateChannel(Tcl_Channel chan, Tcl_WideInt length)
}
declare 561 {
    Tcl_DriverTruncateProc *Tcl_ChannelTruncateProc(
	    const Tcl_ChannelType *chanTypePtr)
}

# TIP#219 (channel reflection api) akupries
declare 562 {
    void Tcl_SetChannelErrorInterp(Tcl_Interp *interp, Tcl_Obj *msg)
}
declare 563 {
    void Tcl_GetChannelErrorInterp(Tcl_Interp *interp, Tcl_Obj **msg)
}
declare 564 {
    void Tcl_SetChannelError(Tcl_Channel chan, Tcl_Obj *msg)
}
declare 565 {
    void Tcl_GetChannelError(Tcl_Channel chan, Tcl_Obj **msg)
}

# TIP #237 (additional conversion functions for bignum support) kbk/dgp
declare 566 {
    int Tcl_InitBignumFromDouble(Tcl_Interp *interp, double initval,
	    mp_int *toInit)
}

# TIP#181 (namespace unknown command) dgp for Neil Madden
declare 567 {
    Tcl_Obj *Tcl_GetNamespaceUnknownHandler(Tcl_Interp *interp,
	    Tcl_Namespace *nsPtr)
}
declare 568 {
    int Tcl_SetNamespaceUnknownHandler(Tcl_Interp *interp,
	    Tcl_Namespace *nsPtr, Tcl_Obj *handlerPtr)
}

# TIP#258 (enhanced interface for encodings) dgp
declare 569 {
    int Tcl_GetEncodingFromObj(Tcl_Interp *interp, Tcl_Obj *objPtr,
	    Tcl_Encoding *encodingPtr)
}
declare 570 {
    Tcl_Obj *Tcl_GetEncodingSearchPath(void)
}
declare 571 {
    int Tcl_SetEncodingSearchPath(Tcl_Obj *searchPath)
}
declare 572 {
    const char *Tcl_GetEncodingNameFromEnvironment(Tcl_DString *bufPtr)
}

# TIP#268 (extended version numbers and requirements) akupries
declare 573 {
    int Tcl_PkgRequireProc(Tcl_Interp *interp, const char *name,
	    int objc, Tcl_Obj *const objv[], void *clientDataPtr)
}

# TIP#270 (utility C routines for string formatting) dgp
declare 574 {
    void Tcl_AppendObjToErrorInfo(Tcl_Interp *interp, Tcl_Obj *objPtr)
}
declare 575 {
    void Tcl_AppendLimitedToObj(Tcl_Obj *objPtr, const char *bytes, int length,
	    int limit, const char *ellipsis)
}
declare 576 {
    Tcl_Obj *Tcl_Format(Tcl_Interp *interp, const char *format, int objc,
	    Tcl_Obj *const objv[])
}
declare 577 {
    int Tcl_AppendFormatToObj(Tcl_Interp *interp, Tcl_Obj *objPtr,
	    const char *format, int objc, Tcl_Obj *const objv[])
}
declare 578 {
    Tcl_Obj *Tcl_ObjPrintf(const char *format, ...)
}
declare 579 {
    void Tcl_AppendPrintfToObj(Tcl_Obj *objPtr, const char *format, ...)
}
<<<<<<< HEAD

# ----- BASELINE -- FOR -- 8.5.0 ----- #

# TIP #285 (script cancellation support) jmistachkin
declare 580 {
    int Tcl_CancelEval(Tcl_Interp *interp, Tcl_Obj *resultObjPtr,
	    ClientData clientData, int flags)
}
declare 581 {
    int Tcl_Canceled(Tcl_Interp *interp, int flags)
}

# TIP#304 (chan pipe) aferrieux
declare 582 {
    int Tcl_CreatePipe(Tcl_Interp  *interp, Tcl_Channel *rchan,
	    Tcl_Channel *wchan, int flags)
}

# TIP #322 (NRE public interface) msofer
declare 583 {
    Tcl_Command Tcl_NRCreateCommand(Tcl_Interp *interp,
	    const char *cmdName, Tcl_ObjCmdProc *proc,
	    Tcl_ObjCmdProc *nreProc, ClientData clientData,
	    Tcl_CmdDeleteProc *deleteProc)
}
declare 584 {
    int Tcl_NREvalObj(Tcl_Interp *interp, Tcl_Obj *objPtr, int flags)
}
declare 585 {
    int Tcl_NREvalObjv(Tcl_Interp *interp, int objc, Tcl_Obj *const objv[],
	    int flags)
}
declare 586 {
    int Tcl_NRCmdSwap(Tcl_Interp *interp, Tcl_Command cmd, int objc,
	    Tcl_Obj *const objv[], int flags)
}
declare 587 {
    void Tcl_NRAddCallback(Tcl_Interp *interp, Tcl_NRPostProc *postProcPtr,
	    ClientData data0, ClientData data1, ClientData data2,
	    ClientData data3)
}
# For use by NR extenders, to have a simple way to also provide a (required!)
# classic objProc
declare 588 {
    int Tcl_NRCallObjProc(Tcl_Interp *interp, Tcl_ObjCmdProc *objProc,
	    ClientData clientData, int objc, Tcl_Obj *const objv[])
}

# TIP#316 (Tcl_StatBuf reader functions) dkf
declare 589 {
    unsigned Tcl_GetFSDeviceFromStat(const Tcl_StatBuf *statPtr)
}
declare 590 {
    unsigned Tcl_GetFSInodeFromStat(const Tcl_StatBuf *statPtr)
}
declare 591 {
    unsigned Tcl_GetModeFromStat(const Tcl_StatBuf *statPtr)
}
declare 592 {
    int Tcl_GetLinkCountFromStat(const Tcl_StatBuf *statPtr)
}
declare 593 {
    int Tcl_GetUserIdFromStat(const Tcl_StatBuf *statPtr)
}
declare 594 {
    int Tcl_GetGroupIdFromStat(const Tcl_StatBuf *statPtr)
}
declare 595 {
    int Tcl_GetDeviceTypeFromStat(const Tcl_StatBuf *statPtr)
}
declare 596 {
    Tcl_WideInt Tcl_GetAccessTimeFromStat(const Tcl_StatBuf *statPtr)
}
declare 597 {
    Tcl_WideInt Tcl_GetModificationTimeFromStat(const Tcl_StatBuf *statPtr)
}
declare 598 {
    Tcl_WideInt Tcl_GetChangeTimeFromStat(const Tcl_StatBuf *statPtr)
}
declare 599 {
    Tcl_WideUInt Tcl_GetSizeFromStat(const Tcl_StatBuf *statPtr)
}
declare 600 {
    Tcl_WideUInt Tcl_GetBlocksFromStat(const Tcl_StatBuf *statPtr)
}
declare 601 {
    unsigned Tcl_GetBlockSizeFromStat(const Tcl_StatBuf *statPtr)
}

# TIP#314 (ensembles with parameters) dkf for Lars Hellstr"om
declare 602 {
    int Tcl_SetEnsembleParameterList(Tcl_Interp *interp, Tcl_Command token,
	    Tcl_Obj *paramList)
}
declare 603 {
    int Tcl_GetEnsembleParameterList(Tcl_Interp *interp, Tcl_Command token,
	    Tcl_Obj **paramListPtr)
}

# TIP#265 (option parser) dkf for Sam Bromley
declare 604 {
    int Tcl_ParseArgsObjv(Tcl_Interp *interp, const Tcl_ArgvInfo *argTable,
	    int *objcPtr, Tcl_Obj *const *objv, Tcl_Obj ***remObjv)
}

# TIP#336 (manipulate the error line) dgp
declare 605 {
    int Tcl_GetErrorLine(Tcl_Interp *interp)
}
declare 606 {
    void Tcl_SetErrorLine(Tcl_Interp *interp, int lineNum)
}

# TIP#307 (move results between interpreters) dkf
declare 607 {
    void Tcl_TransferResult(Tcl_Interp *sourceInterp, int result,
	    Tcl_Interp *targetInterp)
}

# TIP#335 (detect if interpreter in use) jmistachkin
declare 608 {
    int Tcl_InterpActive(Tcl_Interp *interp)
}

# TIP#337 (log exception for background processing) dgp
declare 609 {
    void Tcl_BackgroundException(Tcl_Interp *interp, int code)
}

# TIP#234 (zlib interface) dkf/Pascal Scheffers
declare 610 {
    int Tcl_ZlibDeflate(Tcl_Interp *interp, int format, Tcl_Obj *data,
	    int level, Tcl_Obj *gzipHeaderDictObj)
}
declare 611 {
    int Tcl_ZlibInflate(Tcl_Interp *interp, int format, Tcl_Obj *data,
	    int buffersize, Tcl_Obj *gzipHeaderDictObj)
}
declare 612 {
    unsigned int Tcl_ZlibCRC32(unsigned int crc, const unsigned char *buf,
	    int len)
}
declare 613 {
    unsigned int Tcl_ZlibAdler32(unsigned int adler, const unsigned char *buf,
	    int len)
}
declare 614 {
    int Tcl_ZlibStreamInit(Tcl_Interp *interp, int mode, int format,
	    int level, Tcl_Obj *dictObj, Tcl_ZlibStream *zshandle)
}
declare 615 {
    Tcl_Obj *Tcl_ZlibStreamGetCommandName(Tcl_ZlibStream zshandle)
}
declare 616 {
    int Tcl_ZlibStreamEof(Tcl_ZlibStream zshandle)
}
declare 617 {
    int Tcl_ZlibStreamChecksum(Tcl_ZlibStream zshandle)
}
declare 618 {
    int Tcl_ZlibStreamPut(Tcl_ZlibStream zshandle, Tcl_Obj *data, int flush)
}
declare 619 {
    int Tcl_ZlibStreamGet(Tcl_ZlibStream zshandle, Tcl_Obj *data, int count)
}
declare 620 {
    int Tcl_ZlibStreamClose(Tcl_ZlibStream zshandle)
}
declare 621 {
    int Tcl_ZlibStreamReset(Tcl_ZlibStream zshandle)
}

# TIP 338 (control over startup script) dgp
declare 622 {
    void Tcl_SetStartupScript(Tcl_Obj *path, const char *encoding)
}
declare 623 {
    Tcl_Obj *Tcl_GetStartupScript(const char **encodingPtr)
}

# TIP#332 (half-close made public) aferrieux
declare 624 {
    int Tcl_CloseEx(Tcl_Interp *interp, Tcl_Channel chan, int flags)
}

# TIP #353 (NR-enabled expressions) dgp
declare 625 {
    int Tcl_NRExprObj(Tcl_Interp *interp, Tcl_Obj *objPtr, Tcl_Obj *resultPtr)
}

# TIP #356 (NR-enabled substitution) dgp
declare 626 {
    int Tcl_NRSubstObj(Tcl_Interp *interp, Tcl_Obj *objPtr, int flags)
}

# TIP #357 (Export TclLoadFile and TclpFindSymbol) kbk
declare 627 {
    int Tcl_LoadFile(Tcl_Interp *interp, Tcl_Obj *pathPtr,
		     const char *const symv[], int flags, void *procPtrs,
		     Tcl_LoadHandle *handlePtr)
}
declare 628 {
    void *Tcl_FindSymbol(Tcl_Interp *interp, Tcl_LoadHandle handle,
			 const char *symbol)
}
declare 629 {
    int Tcl_FSUnloadFile(Tcl_Interp *interp, Tcl_LoadHandle handlePtr)
}

# TIP #400
declare 630 {
    void Tcl_ZlibStreamSetCompressionDictionary(Tcl_ZlibStream zhandle,
	    Tcl_Obj *compressionDictionaryObj)
=======
declare 648 {
    void TclUnusedStubEntry(void)
>>>>>>> c966136c
}

# ----- BASELINE -- FOR -- 8.6.0 ----- #

##############################################################################

# Define the platform specific public Tcl interface. These functions are only
# available on the designated platform.

interface tclPlat

################################
# Unix specific functions
#   (none)

################################
# Windows specific functions

# Added in Tcl 8.1

declare 0 win {
    TCHAR *Tcl_WinUtfToTChar(const char *str, int len, Tcl_DString *dsPtr)
}
declare 1 win {
    char *Tcl_WinTCharToUtf(const TCHAR *str, int len, Tcl_DString *dsPtr)
}

################################
# Mac OS X specific functions

declare 0 macosx {
    int Tcl_MacOSXOpenBundleResources(Tcl_Interp *interp,
	    const char *bundleName, int hasResourceFile,
	    int maxPathLen, char *libraryPath)
}
declare 1 macosx {
    int Tcl_MacOSXOpenVersionedBundleResources(Tcl_Interp *interp,
	    const char *bundleName, const char *bundleVersion,
	    int hasResourceFile, int maxPathLen, char *libraryPath)
}

##############################################################################

# Public functions that are not accessible via the stubs table.

export {
    void Tcl_Main(int argc, char **argv, Tcl_AppInitProc *appInitProc)
}
export {
    void Tcl_MainEx(int argc, char **argv, Tcl_AppInitProc *appInitProc,
    Tcl_Interp *interp)
}
export {
    const char *Tcl_InitStubs(Tcl_Interp *interp, const char *version,
	int exact)
}
export {
    const char *TclTomMathInitializeStubs(Tcl_Interp* interp,
	const char* version, int epoch, int revision)
}
export {
    const char *Tcl_PkgInitStubsCheck(Tcl_Interp *interp, const char *version,
	int exact)
}
export {
    void Tcl_GetMemoryInfo(Tcl_DString *dsPtr)
}

# Local Variables:
# mode: tcl
# End:<|MERGE_RESOLUTION|>--- conflicted
+++ resolved
@@ -2108,7 +2108,6 @@
 declare 579 {
     void Tcl_AppendPrintfToObj(Tcl_Obj *objPtr, const char *format, ...)
 }
-<<<<<<< HEAD
 
 # ----- BASELINE -- FOR -- 8.5.0 ----- #
 
@@ -2322,10 +2321,10 @@
 declare 630 {
     void Tcl_ZlibStreamSetCompressionDictionary(Tcl_ZlibStream zhandle,
 	    Tcl_Obj *compressionDictionaryObj)
-=======
+}
+
 declare 648 {
     void TclUnusedStubEntry(void)
->>>>>>> c966136c
 }
 
 # ----- BASELINE -- FOR -- 8.6.0 ----- #
