--- conflicted
+++ resolved
@@ -2409,16 +2409,8 @@
 # Public functions that are not accessible via the stubs table.
 
 export {
-<<<<<<< HEAD
-    void Tcl_MainEx(Tcl_Size argc, char **argv, Tcl_AppInitProc *appInitProc,
-    Tcl_Interp *interp)
-=======
-    TCL_NORETURN void Tcl_Main(Tcl_Size argc, char **argv, Tcl_AppInitProc *appInitProc)
-}
-export {
     TCL_NORETURN void Tcl_MainEx(Tcl_Size argc, char **argv, Tcl_AppInitProc *appInitProc,
 	Tcl_Interp *interp)
->>>>>>> 76b01af2
 }
 export {
     void Tcl_StaticLibrary(Tcl_Interp *interp, const char *prefix,
