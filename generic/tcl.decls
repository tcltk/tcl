# tcl.decls --
#
#	This file contains the declarations for all supported public
#	functions that are exported by the Tcl library via the stubs table.
#	This file is used to generate the tclDecls.h, tclPlatDecls.h
#	and tclStubInit.c files.
#
# Copyright © 1998-1999 Scriptics Corporation.
# Copyright © 2001, 2002 Kevin B. Kenny.  All rights reserved.
# Copyright © 2007 Daniel A. Steffen <das@users.sourceforge.net>
#
# See the file "license.terms" for information on usage and redistribution
# of this file, and for a DISCLAIMER OF ALL WARRANTIES.

library tcl

# Define the tcl interface with several sub interfaces:
#     tclPlat	 - platform specific public
#     tclInt	 - generic private
#     tclPlatInt - platform specific private

interface tcl
hooks {tclPlat tclInt tclIntPlat}
scspec EXTERN

# Declare each of the functions in the public Tcl interface.  Note that
# the an index should never be reused for a different function in order
# to preserve backwards compatibility.

declare 0 {
    int Tcl_PkgProvideEx(Tcl_Interp *interp, const char *name,
	    const char *version, const void *clientData)
}
declare 1 {
    CONST84_RETURN char *Tcl_PkgRequireEx(Tcl_Interp *interp,
	    const char *name, const char *version, int exact,
	    void *clientDataPtr)
}
declare 2 {
    TCL_NORETURN void Tcl_Panic(const char *format, ...)
}
declare 3 {
    char *Tcl_Alloc(unsigned int size)
}
declare 4 {
    void Tcl_Free(char *ptr)
}
declare 5 {
    char *Tcl_Realloc(char *ptr, unsigned int size)
}
declare 6 {
    char *Tcl_DbCkalloc(unsigned int size, const char *file, int line)
}
declare 7 {
    void Tcl_DbCkfree(char *ptr, const char *file, int line)
}
declare 8 {
    char *Tcl_DbCkrealloc(char *ptr, unsigned int size,
	    const char *file, int line)
}

# Tcl_CreateFileHandler and Tcl_DeleteFileHandler are only available on unix,
# but they are part of the old generic interface, so we include them here for
# compatibility reasons.

declare 9 unix {
    void Tcl_CreateFileHandler(int fd, int mask, Tcl_FileProc *proc,
	    ClientData clientData)
}
declare 10 unix {
    void Tcl_DeleteFileHandler(int fd)
}
declare 11 {
    void Tcl_SetTimer(const Tcl_Time *timePtr)
}
declare 12 {
    void Tcl_Sleep(int ms)
}
declare 13 {
    int Tcl_WaitForEvent(const Tcl_Time *timePtr)
}
declare 14 {
    int Tcl_AppendAllObjTypes(Tcl_Interp *interp, Tcl_Obj *objPtr)
}
declare 15 {
    void Tcl_AppendStringsToObj(Tcl_Obj *objPtr, ...)
}
declare 16 {
    void Tcl_AppendToObj(Tcl_Obj *objPtr, const char *bytes, int length)
}
declare 17 {
    Tcl_Obj *Tcl_ConcatObj(int objc, Tcl_Obj *const objv[])
}
declare 18 {
    int Tcl_ConvertToType(Tcl_Interp *interp, Tcl_Obj *objPtr,
	    const Tcl_ObjType *typePtr)
}
declare 19 {
    void Tcl_DbDecrRefCount(Tcl_Obj *objPtr, const char *file, int line)
}
declare 20 {
    void Tcl_DbIncrRefCount(Tcl_Obj *objPtr, const char *file, int line)
}
declare 21 {
    int Tcl_DbIsShared(Tcl_Obj *objPtr, const char *file, int line)
}
declare 22 {
    Tcl_Obj *Tcl_DbNewBooleanObj(int intValue, const char *file, int line)
}
declare 23 {
    Tcl_Obj *Tcl_DbNewByteArrayObj(const unsigned char *bytes, int length,
	    const char *file, int line)
}
declare 24 {
    Tcl_Obj *Tcl_DbNewDoubleObj(double doubleValue, const char *file,
	    int line)
}
declare 25 {
    Tcl_Obj *Tcl_DbNewListObj(int objc, Tcl_Obj *const *objv,
	    const char *file, int line)
}
declare 26 {
    Tcl_Obj *Tcl_DbNewLongObj(long longValue, const char *file, int line)
}
declare 27 {
    Tcl_Obj *Tcl_DbNewObj(const char *file, int line)
}
declare 28 {
    Tcl_Obj *Tcl_DbNewStringObj(const char *bytes, int length,
	    const char *file, int line)
}
declare 29 {
    Tcl_Obj *Tcl_DuplicateObj(Tcl_Obj *objPtr)
}
declare 30 {
    void TclFreeObj(Tcl_Obj *objPtr)
}
declare 31 {
    int Tcl_GetBoolean(Tcl_Interp *interp, const char *src, int *intPtr)
}
declare 32 {
    int Tcl_GetBooleanFromObj(Tcl_Interp *interp, Tcl_Obj *objPtr,
	    int *intPtr)
}
declare 33 {
    unsigned char *Tcl_GetByteArrayFromObj(Tcl_Obj *objPtr, int *lengthPtr)
}
declare 34 {
    int Tcl_GetDouble(Tcl_Interp *interp, const char *src, double *doublePtr)
}
declare 35 {
    int Tcl_GetDoubleFromObj(Tcl_Interp *interp, Tcl_Obj *objPtr,
	    double *doublePtr)
}
declare 36 {
    int Tcl_GetIndexFromObj(Tcl_Interp *interp, Tcl_Obj *objPtr,
	    CONST84 char *const *tablePtr, const char *msg, int flags, int *indexPtr)
}
declare 37 {
    int Tcl_GetInt(Tcl_Interp *interp, const char *src, int *intPtr)
}
declare 38 {
    int Tcl_GetIntFromObj(Tcl_Interp *interp, Tcl_Obj *objPtr, int *intPtr)
}
declare 39 {
    int Tcl_GetLongFromObj(Tcl_Interp *interp, Tcl_Obj *objPtr, long *longPtr)
}
declare 40 {
    CONST86 Tcl_ObjType *Tcl_GetObjType(const char *typeName)
}
declare 41 {
    char *Tcl_GetStringFromObj(Tcl_Obj *objPtr, int *lengthPtr)
}
declare 42 {
    void Tcl_InvalidateStringRep(Tcl_Obj *objPtr)
}
declare 43 {
    int Tcl_ListObjAppendList(Tcl_Interp *interp, Tcl_Obj *listPtr,
	    Tcl_Obj *elemListPtr)
}
declare 44 {
    int Tcl_ListObjAppendElement(Tcl_Interp *interp, Tcl_Obj *listPtr,
	    Tcl_Obj *objPtr)
}
declare 45 {
    int Tcl_ListObjGetElements(Tcl_Interp *interp, Tcl_Obj *listPtr,
	    int *objcPtr, Tcl_Obj ***objvPtr)
}
declare 46 {
    int Tcl_ListObjIndex(Tcl_Interp *interp, Tcl_Obj *listPtr, int index,
	    Tcl_Obj **objPtrPtr)
}
declare 47 {
    int Tcl_ListObjLength(Tcl_Interp *interp, Tcl_Obj *listPtr,
	    int *lengthPtr)
}
declare 48 {
    int Tcl_ListObjReplace(Tcl_Interp *interp, Tcl_Obj *listPtr, int first,
	    int count, int objc, Tcl_Obj *const objv[])
}
declare 49 {
    Tcl_Obj *Tcl_NewBooleanObj(int intValue)
}
declare 50 {
    Tcl_Obj *Tcl_NewByteArrayObj(const unsigned char *bytes, int length)
}
declare 51 {
    Tcl_Obj *Tcl_NewDoubleObj(double doubleValue)
}
declare 52 {
    Tcl_Obj *Tcl_NewIntObj(int intValue)
}
declare 53 {
    Tcl_Obj *Tcl_NewListObj(int objc, Tcl_Obj *const objv[])
}
declare 54 {
    Tcl_Obj *Tcl_NewLongObj(long longValue)
}
declare 55 {
    Tcl_Obj *Tcl_NewObj(void)
}
declare 56 {
    Tcl_Obj *Tcl_NewStringObj(const char *bytes, int length)
}
declare 57 {
    void Tcl_SetBooleanObj(Tcl_Obj *objPtr, int intValue)
}
declare 58 {
    unsigned char *Tcl_SetByteArrayLength(Tcl_Obj *objPtr, int numBytes)
}
declare 59 {
    void Tcl_SetByteArrayObj(Tcl_Obj *objPtr, const unsigned char *bytes,
	    int numBytes)
}
declare 60 {
    void Tcl_SetDoubleObj(Tcl_Obj *objPtr, double doubleValue)
}
declare 61 {
    void Tcl_SetIntObj(Tcl_Obj *objPtr, int intValue)
}
declare 62 {
    void Tcl_SetListObj(Tcl_Obj *objPtr, int objc, Tcl_Obj *const objv[])
}
declare 63 {
    void Tcl_SetLongObj(Tcl_Obj *objPtr, long longValue)
}
declare 64 {
    void Tcl_SetObjLength(Tcl_Obj *objPtr, int length)
}
declare 65 {
    void Tcl_SetStringObj(Tcl_Obj *objPtr, const char *bytes, int length)
}
declare 66 {
    void Tcl_AddErrorInfo(Tcl_Interp *interp, const char *message)
}
declare 67 {
    void Tcl_AddObjErrorInfo(Tcl_Interp *interp, const char *message,
	    int length)
}
declare 68 {
    void Tcl_AllowExceptions(Tcl_Interp *interp)
}
declare 69 {
    void Tcl_AppendElement(Tcl_Interp *interp, const char *element)
}
declare 70 {
    void Tcl_AppendResult(Tcl_Interp *interp, ...)
}
declare 71 {
    Tcl_AsyncHandler Tcl_AsyncCreate(Tcl_AsyncProc *proc,
	    ClientData clientData)
}
declare 72 {
    void Tcl_AsyncDelete(Tcl_AsyncHandler async)
}
declare 73 {
    int Tcl_AsyncInvoke(Tcl_Interp *interp, int code)
}
declare 74 {
    void Tcl_AsyncMark(Tcl_AsyncHandler async)
}
declare 75 {
    int Tcl_AsyncReady(void)
}
declare 76 {
    void Tcl_BackgroundError(Tcl_Interp *interp)
}
declare 77 {
    char Tcl_Backslash(const char *src, int *readPtr)
}
declare 78 {
    int Tcl_BadChannelOption(Tcl_Interp *interp, const char *optionName,
	    const char *optionList)
}
declare 79 {
    void Tcl_CallWhenDeleted(Tcl_Interp *interp, Tcl_InterpDeleteProc *proc,
	    ClientData clientData)
}
declare 80 {
    void Tcl_CancelIdleCall(Tcl_IdleProc *idleProc, ClientData clientData)
}
declare 81 {
    int Tcl_Close(Tcl_Interp *interp, Tcl_Channel chan)
}
declare 82 {
    int Tcl_CommandComplete(const char *cmd)
}
declare 83 {
    char *Tcl_Concat(int argc, CONST84 char *const *argv)
}
declare 84 {
    int Tcl_ConvertElement(const char *src, char *dst, int flags)
}
declare 85 {
    int Tcl_ConvertCountedElement(const char *src, int length, char *dst,
	    int flags)
}
declare 86 {
    int Tcl_CreateAlias(Tcl_Interp *childInterp, const char *childCmd,
	    Tcl_Interp *target, const char *targetCmd, int argc,
	    CONST84 char *const *argv)
}
declare 87 {
    int Tcl_CreateAliasObj(Tcl_Interp *childInterp, const char *childCmd,
	    Tcl_Interp *target, const char *targetCmd, int objc,
	    Tcl_Obj *const objv[])
}
declare 88 {
    Tcl_Channel Tcl_CreateChannel(const Tcl_ChannelType *typePtr,
	    const char *chanName, ClientData instanceData, int mask)
}
declare 89 {
    void Tcl_CreateChannelHandler(Tcl_Channel chan, int mask,
	    Tcl_ChannelProc *proc, ClientData clientData)
}
declare 90 {
    void Tcl_CreateCloseHandler(Tcl_Channel chan, Tcl_CloseProc *proc,
	    ClientData clientData)
}
declare 91 {
    Tcl_Command Tcl_CreateCommand(Tcl_Interp *interp, const char *cmdName,
	    Tcl_CmdProc *proc, ClientData clientData,
	    Tcl_CmdDeleteProc *deleteProc)
}
declare 92 {
    void Tcl_CreateEventSource(Tcl_EventSetupProc *setupProc,
	    Tcl_EventCheckProc *checkProc, ClientData clientData)
}
declare 93 {
    void Tcl_CreateExitHandler(Tcl_ExitProc *proc, ClientData clientData)
}
declare 94 {
    Tcl_Interp *Tcl_CreateInterp(void)
}
declare 95 {
    void Tcl_CreateMathFunc(Tcl_Interp *interp, const char *name,
	    int numArgs, Tcl_ValueType *argTypes,
	    Tcl_MathProc *proc, ClientData clientData)
}
declare 96 {
    Tcl_Command Tcl_CreateObjCommand(Tcl_Interp *interp,
	    const char *cmdName,
	    Tcl_ObjCmdProc *proc, ClientData clientData,
	    Tcl_CmdDeleteProc *deleteProc)
}
declare 97 {
    Tcl_Interp *Tcl_CreateSlave(Tcl_Interp *interp, const char *name,
	    int isSafe)
}
declare 98 {
    Tcl_TimerToken Tcl_CreateTimerHandler(int milliseconds,
	    Tcl_TimerProc *proc, ClientData clientData)
}
declare 99 {
    Tcl_Trace Tcl_CreateTrace(Tcl_Interp *interp, int level,
	    Tcl_CmdTraceProc *proc, ClientData clientData)
}
declare 100 {
    void Tcl_DeleteAssocData(Tcl_Interp *interp, const char *name)
}
declare 101 {
    void Tcl_DeleteChannelHandler(Tcl_Channel chan, Tcl_ChannelProc *proc,
	    ClientData clientData)
}
declare 102 {
    void Tcl_DeleteCloseHandler(Tcl_Channel chan, Tcl_CloseProc *proc,
	    ClientData clientData)
}
declare 103 {
    int Tcl_DeleteCommand(Tcl_Interp *interp, const char *cmdName)
}
declare 104 {
    int Tcl_DeleteCommandFromToken(Tcl_Interp *interp, Tcl_Command command)
}
declare 105 {
    void Tcl_DeleteEvents(Tcl_EventDeleteProc *proc, ClientData clientData)
}
declare 106 {
    void Tcl_DeleteEventSource(Tcl_EventSetupProc *setupProc,
	    Tcl_EventCheckProc *checkProc, ClientData clientData)
}
declare 107 {
    void Tcl_DeleteExitHandler(Tcl_ExitProc *proc, ClientData clientData)
}
declare 108 {
    void Tcl_DeleteHashEntry(Tcl_HashEntry *entryPtr)
}
declare 109 {
    void Tcl_DeleteHashTable(Tcl_HashTable *tablePtr)
}
declare 110 {
    void Tcl_DeleteInterp(Tcl_Interp *interp)
}
declare 111 {
    void Tcl_DetachPids(int numPids, Tcl_Pid *pidPtr)
}
declare 112 {
    void Tcl_DeleteTimerHandler(Tcl_TimerToken token)
}
declare 113 {
    void Tcl_DeleteTrace(Tcl_Interp *interp, Tcl_Trace trace)
}
declare 114 {
    void Tcl_DontCallWhenDeleted(Tcl_Interp *interp,
	    Tcl_InterpDeleteProc *proc, ClientData clientData)
}
declare 115 {
    int Tcl_DoOneEvent(int flags)
}
declare 116 {
    void Tcl_DoWhenIdle(Tcl_IdleProc *proc, ClientData clientData)
}
declare 117 {
    char *Tcl_DStringAppend(Tcl_DString *dsPtr, const char *bytes, int length)
}
declare 118 {
    char *Tcl_DStringAppendElement(Tcl_DString *dsPtr, const char *element)
}
declare 119 {
    void Tcl_DStringEndSublist(Tcl_DString *dsPtr)
}
declare 120 {
    void Tcl_DStringFree(Tcl_DString *dsPtr)
}
declare 121 {
    void Tcl_DStringGetResult(Tcl_Interp *interp, Tcl_DString *dsPtr)
}
declare 122 {
    void Tcl_DStringInit(Tcl_DString *dsPtr)
}
declare 123 {
    void Tcl_DStringResult(Tcl_Interp *interp, Tcl_DString *dsPtr)
}
declare 124 {
    void Tcl_DStringSetLength(Tcl_DString *dsPtr, int length)
}
declare 125 {
    void Tcl_DStringStartSublist(Tcl_DString *dsPtr)
}
declare 126 {
    int Tcl_Eof(Tcl_Channel chan)
}
declare 127 {
    CONST84_RETURN char *Tcl_ErrnoId(void)
}
declare 128 {
    CONST84_RETURN char *Tcl_ErrnoMsg(int err)
}
declare 129 {
    int Tcl_Eval(Tcl_Interp *interp, const char *script)
}
declare 130 {
    int Tcl_EvalFile(Tcl_Interp *interp, const char *fileName)
}
declare 131 {
    int Tcl_EvalObj(Tcl_Interp *interp, Tcl_Obj *objPtr)
}
declare 132 {
    void Tcl_EventuallyFree(ClientData clientData, Tcl_FreeProc *freeProc)
}
declare 133 {
    TCL_NORETURN void Tcl_Exit(int status)
}
declare 134 {
    int Tcl_ExposeCommand(Tcl_Interp *interp, const char *hiddenCmdToken,
	    const char *cmdName)
}
declare 135 {
    int Tcl_ExprBoolean(Tcl_Interp *interp, const char *expr, int *ptr)
}
declare 136 {
    int Tcl_ExprBooleanObj(Tcl_Interp *interp, Tcl_Obj *objPtr, int *ptr)
}
declare 137 {
    int Tcl_ExprDouble(Tcl_Interp *interp, const char *expr, double *ptr)
}
declare 138 {
    int Tcl_ExprDoubleObj(Tcl_Interp *interp, Tcl_Obj *objPtr, double *ptr)
}
declare 139 {
    int Tcl_ExprLong(Tcl_Interp *interp, const char *expr, long *ptr)
}
declare 140 {
    int Tcl_ExprLongObj(Tcl_Interp *interp, Tcl_Obj *objPtr, long *ptr)
}
declare 141 {
    int Tcl_ExprObj(Tcl_Interp *interp, Tcl_Obj *objPtr,
	    Tcl_Obj **resultPtrPtr)
}
declare 142 {
    int Tcl_ExprString(Tcl_Interp *interp, const char *expr)
}
declare 143 {
    void Tcl_Finalize(void)
}
declare 144 {
    void Tcl_FindExecutable(const char *argv0)
}
declare 145 {
    Tcl_HashEntry *Tcl_FirstHashEntry(Tcl_HashTable *tablePtr,
	    Tcl_HashSearch *searchPtr)
}
declare 146 {
    int Tcl_Flush(Tcl_Channel chan)
}
declare 147 {
    void Tcl_FreeResult(Tcl_Interp *interp)
}
declare 148 {
    int Tcl_GetAlias(Tcl_Interp *interp, const char *childCmd,
	    Tcl_Interp **targetInterpPtr, CONST84 char **targetCmdPtr,
	    int *argcPtr, CONST84 char ***argvPtr)
}
declare 149 {
    int Tcl_GetAliasObj(Tcl_Interp *interp, const char *childCmd,
	    Tcl_Interp **targetInterpPtr, CONST84 char **targetCmdPtr,
	    int *objcPtr, Tcl_Obj ***objv)
}
declare 150 {
    ClientData Tcl_GetAssocData(Tcl_Interp *interp, const char *name,
	    Tcl_InterpDeleteProc **procPtr)
}
declare 151 {
    Tcl_Channel Tcl_GetChannel(Tcl_Interp *interp, const char *chanName,
	    int *modePtr)
}
declare 152 {
    int Tcl_GetChannelBufferSize(Tcl_Channel chan)
}
declare 153 {
    int Tcl_GetChannelHandle(Tcl_Channel chan, int direction,
	    ClientData *handlePtr)
}
declare 154 {
    ClientData Tcl_GetChannelInstanceData(Tcl_Channel chan)
}
declare 155 {
    int Tcl_GetChannelMode(Tcl_Channel chan)
}
declare 156 {
    CONST84_RETURN char *Tcl_GetChannelName(Tcl_Channel chan)
}
declare 157 {
    int Tcl_GetChannelOption(Tcl_Interp *interp, Tcl_Channel chan,
	    const char *optionName, Tcl_DString *dsPtr)
}
declare 158 {
    CONST86 Tcl_ChannelType *Tcl_GetChannelType(Tcl_Channel chan)
}
declare 159 {
    int Tcl_GetCommandInfo(Tcl_Interp *interp, const char *cmdName,
	    Tcl_CmdInfo *infoPtr)
}
declare 160 {
    CONST84_RETURN char *Tcl_GetCommandName(Tcl_Interp *interp,
	    Tcl_Command command)
}
declare 161 {
    int Tcl_GetErrno(void)
}
declare 162 {
    CONST84_RETURN char *Tcl_GetHostName(void)
}
declare 163 {
    int Tcl_GetInterpPath(Tcl_Interp *interp, Tcl_Interp *childInterp)
}
declare 164 {
    Tcl_Interp *Tcl_GetMaster(Tcl_Interp *interp)
}
declare 165 {
    const char *Tcl_GetNameOfExecutable(void)
}
declare 166 {
    Tcl_Obj *Tcl_GetObjResult(Tcl_Interp *interp)
}

# Tcl_GetOpenFile is only available on unix, but it is a part of the old
# generic interface, so we include it here for compatibility reasons.

declare 167 unix {
    int Tcl_GetOpenFile(Tcl_Interp *interp, const char *chanID, int forWriting,
	    int checkUsage, ClientData *filePtr)
}
# Obsolete.  Should now use Tcl_FSGetPathType which is objectified
# and therefore usually faster.
declare 168 {
    Tcl_PathType Tcl_GetPathType(const char *path)
}
declare 169 {
    int Tcl_Gets(Tcl_Channel chan, Tcl_DString *dsPtr)
}
declare 170 {
    int Tcl_GetsObj(Tcl_Channel chan, Tcl_Obj *objPtr)
}
declare 171 {
    int Tcl_GetServiceMode(void)
}
declare 172 {
    Tcl_Interp *Tcl_GetSlave(Tcl_Interp *interp, const char *name)
}
declare 173 {
    Tcl_Channel Tcl_GetStdChannel(int type)
}
declare 174 {
    CONST84_RETURN char *Tcl_GetStringResult(Tcl_Interp *interp)
}
declare 175 {
    CONST84_RETURN char *Tcl_GetVar(Tcl_Interp *interp, const char *varName,
	    int flags)
}
declare 176 {
    CONST84_RETURN char *Tcl_GetVar2(Tcl_Interp *interp, const char *part1,
	    const char *part2, int flags)
}
declare 177 {
    int Tcl_GlobalEval(Tcl_Interp *interp, const char *command)
}
declare 178 {
    int Tcl_GlobalEvalObj(Tcl_Interp *interp, Tcl_Obj *objPtr)
}
declare 179 {
    int Tcl_HideCommand(Tcl_Interp *interp, const char *cmdName,
	    const char *hiddenCmdToken)
}
declare 180 {
    int Tcl_Init(Tcl_Interp *interp)
}
declare 181 {
    void Tcl_InitHashTable(Tcl_HashTable *tablePtr, int keyType)
}
declare 182 {
    int Tcl_InputBlocked(Tcl_Channel chan)
}
declare 183 {
    int Tcl_InputBuffered(Tcl_Channel chan)
}
declare 184 {
    int Tcl_InterpDeleted(Tcl_Interp *interp)
}
declare 185 {
    int Tcl_IsSafe(Tcl_Interp *interp)
}
# Obsolete, use Tcl_FSJoinPath
declare 186 {
    char *Tcl_JoinPath(int argc, CONST84 char *const *argv,
	    Tcl_DString *resultPtr)
}
declare 187 {
    int Tcl_LinkVar(Tcl_Interp *interp, const char *varName, char *addr,
	    int type)
}

# This slot is reserved for use by the plus patch:
#  declare 188 {
#	Tcl_MainLoop
#  }

declare 189 {
    Tcl_Channel Tcl_MakeFileChannel(ClientData handle, int mode)
}
declare 190 {
    int Tcl_MakeSafe(Tcl_Interp *interp)
}
declare 191 {
    Tcl_Channel Tcl_MakeTcpClientChannel(ClientData tcpSocket)
}
declare 192 {
    char *Tcl_Merge(int argc, CONST84 char *const *argv)
}
declare 193 {
    Tcl_HashEntry *Tcl_NextHashEntry(Tcl_HashSearch *searchPtr)
}
declare 194 {
    void Tcl_NotifyChannel(Tcl_Channel channel, int mask)
}
declare 195 {
    Tcl_Obj *Tcl_ObjGetVar2(Tcl_Interp *interp, Tcl_Obj *part1Ptr,
	    Tcl_Obj *part2Ptr, int flags)
}
declare 196 {
    Tcl_Obj *Tcl_ObjSetVar2(Tcl_Interp *interp, Tcl_Obj *part1Ptr,
	    Tcl_Obj *part2Ptr, Tcl_Obj *newValuePtr, int flags)
}
declare 197 {
    Tcl_Channel Tcl_OpenCommandChannel(Tcl_Interp *interp, int argc,
	    CONST84 char **argv, int flags)
}
# This is obsolete, use Tcl_FSOpenFileChannel
declare 198 {
    Tcl_Channel Tcl_OpenFileChannel(Tcl_Interp *interp, const char *fileName,
	    const char *modeString, int permissions)
}
declare 199 {
    Tcl_Channel Tcl_OpenTcpClient(Tcl_Interp *interp, int port,
	    const char *address, const char *myaddr, int myport, int flags)
}
declare 200 {
    Tcl_Channel Tcl_OpenTcpServer(Tcl_Interp *interp, int port,
	    const char *host, Tcl_TcpAcceptProc *acceptProc,
	    ClientData callbackData)
}
declare 201 {
    void Tcl_Preserve(ClientData data)
}
declare 202 {
    void Tcl_PrintDouble(Tcl_Interp *interp, double value, char *dst)
}
declare 203 {
    int Tcl_PutEnv(const char *assignment)
}
declare 204 {
    CONST84_RETURN char *Tcl_PosixError(Tcl_Interp *interp)
}
declare 205 {
    void Tcl_QueueEvent(Tcl_Event *evPtr, Tcl_QueuePosition position)
}
declare 206 {
    int Tcl_Read(Tcl_Channel chan, char *bufPtr, int toRead)
}
declare 207 {
    void Tcl_ReapDetachedProcs(void)
}
declare 208 {
    int Tcl_RecordAndEval(Tcl_Interp *interp, const char *cmd, int flags)
}
declare 209 {
    int Tcl_RecordAndEvalObj(Tcl_Interp *interp, Tcl_Obj *cmdPtr, int flags)
}
declare 210 {
    void Tcl_RegisterChannel(Tcl_Interp *interp, Tcl_Channel chan)
}
declare 211 {
    void Tcl_RegisterObjType(const Tcl_ObjType *typePtr)
}
declare 212 {
    Tcl_RegExp Tcl_RegExpCompile(Tcl_Interp *interp, const char *pattern)
}
declare 213 {
    int Tcl_RegExpExec(Tcl_Interp *interp, Tcl_RegExp regexp,
	    const char *text, const char *start)
}
declare 214 {
    int Tcl_RegExpMatch(Tcl_Interp *interp, const char *text,
	    const char *pattern)
}
declare 215 {
    void Tcl_RegExpRange(Tcl_RegExp regexp, int index,
	    CONST84 char **startPtr, CONST84 char **endPtr)
}
declare 216 {
    void Tcl_Release(ClientData clientData)
}
declare 217 {
    void Tcl_ResetResult(Tcl_Interp *interp)
}
declare 218 {
    int Tcl_ScanElement(const char *src, int *flagPtr)
}
declare 219 {
    int Tcl_ScanCountedElement(const char *src, int length, int *flagPtr)
}
# Obsolete
declare 220 {
    int Tcl_SeekOld(Tcl_Channel chan, int offset, int mode)
}
declare 221 {
    int Tcl_ServiceAll(void)
}
declare 222 {
    int Tcl_ServiceEvent(int flags)
}
declare 223 {
    void Tcl_SetAssocData(Tcl_Interp *interp, const char *name,
	    Tcl_InterpDeleteProc *proc, ClientData clientData)
}
declare 224 {
    void Tcl_SetChannelBufferSize(Tcl_Channel chan, int sz)
}
declare 225 {
    int Tcl_SetChannelOption(Tcl_Interp *interp, Tcl_Channel chan,
	    const char *optionName, const char *newValue)
}
declare 226 {
    int Tcl_SetCommandInfo(Tcl_Interp *interp, const char *cmdName,
	    const Tcl_CmdInfo *infoPtr)
}
declare 227 {
    void Tcl_SetErrno(int err)
}
declare 228 {
    void Tcl_SetErrorCode(Tcl_Interp *interp, ...)
}
declare 229 {
    void Tcl_SetMaxBlockTime(const Tcl_Time *timePtr)
}
declare 230 {
    void Tcl_SetPanicProc(TCL_NORETURN1 Tcl_PanicProc *panicProc)
}
declare 231 {
    int Tcl_SetRecursionLimit(Tcl_Interp *interp, int depth)
}
declare 232 {
    void Tcl_SetResult(Tcl_Interp *interp, char *result,
	    Tcl_FreeProc *freeProc)
}
declare 233 {
    int Tcl_SetServiceMode(int mode)
}
declare 234 {
    void Tcl_SetObjErrorCode(Tcl_Interp *interp, Tcl_Obj *errorObjPtr)
}
declare 235 {
    void Tcl_SetObjResult(Tcl_Interp *interp, Tcl_Obj *resultObjPtr)
}
declare 236 {
    void Tcl_SetStdChannel(Tcl_Channel channel, int type)
}
declare 237 {
    CONST84_RETURN char *Tcl_SetVar(Tcl_Interp *interp, const char *varName,
	    const char *newValue, int flags)
}
declare 238 {
    CONST84_RETURN char *Tcl_SetVar2(Tcl_Interp *interp, const char *part1,
	    const char *part2, const char *newValue, int flags)
}
declare 239 {
    CONST84_RETURN char *Tcl_SignalId(int sig)
}
declare 240 {
    CONST84_RETURN char *Tcl_SignalMsg(int sig)
}
declare 241 {
    void Tcl_SourceRCFile(Tcl_Interp *interp)
}
declare 242 {
    int Tcl_SplitList(Tcl_Interp *interp, const char *listStr, int *argcPtr,
	    CONST84 char ***argvPtr)
}
# Obsolete, use Tcl_FSSplitPath
declare 243 {
    void Tcl_SplitPath(const char *path, int *argcPtr, CONST84 char ***argvPtr)
}
declare 244 {
    void Tcl_StaticPackage(Tcl_Interp *interp, const char *prefix,
	    Tcl_PackageInitProc *initProc, Tcl_PackageInitProc *safeInitProc)
}
declare 245 {
    int Tcl_StringMatch(const char *str, const char *pattern)
}
# Obsolete
declare 246 {
    int Tcl_TellOld(Tcl_Channel chan)
}
declare 247 {
    int Tcl_TraceVar(Tcl_Interp *interp, const char *varName, int flags,
	    Tcl_VarTraceProc *proc, ClientData clientData)
}
declare 248 {
    int Tcl_TraceVar2(Tcl_Interp *interp, const char *part1, const char *part2,
	    int flags, Tcl_VarTraceProc *proc, ClientData clientData)
}
declare 249 {
    char *Tcl_TranslateFileName(Tcl_Interp *interp, const char *name,
	    Tcl_DString *bufferPtr)
}
declare 250 {
    int Tcl_Ungets(Tcl_Channel chan, const char *str, int len, int atHead)
}
declare 251 {
    void Tcl_UnlinkVar(Tcl_Interp *interp, const char *varName)
}
declare 252 {
    int Tcl_UnregisterChannel(Tcl_Interp *interp, Tcl_Channel chan)
}
declare 253 {
    int Tcl_UnsetVar(Tcl_Interp *interp, const char *varName, int flags)
}
declare 254 {
    int Tcl_UnsetVar2(Tcl_Interp *interp, const char *part1, const char *part2,
	    int flags)
}
declare 255 {
    void Tcl_UntraceVar(Tcl_Interp *interp, const char *varName, int flags,
	    Tcl_VarTraceProc *proc, ClientData clientData)
}
declare 256 {
    void Tcl_UntraceVar2(Tcl_Interp *interp, const char *part1,
	    const char *part2, int flags, Tcl_VarTraceProc *proc,
	    ClientData clientData)
}
declare 257 {
    void Tcl_UpdateLinkedVar(Tcl_Interp *interp, const char *varName)
}
declare 258 {
    int Tcl_UpVar(Tcl_Interp *interp, const char *frameName,
	    const char *varName, const char *localName, int flags)
}
declare 259 {
    int Tcl_UpVar2(Tcl_Interp *interp, const char *frameName, const char *part1,
	    const char *part2, const char *localName, int flags)
}
declare 260 {
    int Tcl_VarEval(Tcl_Interp *interp, ...)
}
declare 261 {
    ClientData Tcl_VarTraceInfo(Tcl_Interp *interp, const char *varName,
	    int flags, Tcl_VarTraceProc *procPtr, ClientData prevClientData)
}
declare 262 {
    ClientData Tcl_VarTraceInfo2(Tcl_Interp *interp, const char *part1,
	    const char *part2, int flags, Tcl_VarTraceProc *procPtr,
	    ClientData prevClientData)
}
declare 263 {
    int Tcl_Write(Tcl_Channel chan, const char *s, int slen)
}
declare 264 {
    void Tcl_WrongNumArgs(Tcl_Interp *interp, int objc,
	    Tcl_Obj *const objv[], const char *message)
}
declare 265 {
    int Tcl_DumpActiveMemory(const char *fileName)
}
declare 266 {
    void Tcl_ValidateAllMemory(const char *file, int line)
}
declare 267 {
    void Tcl_AppendResultVA(Tcl_Interp *interp, va_list argList)
}
declare 268 {
    void Tcl_AppendStringsToObjVA(Tcl_Obj *objPtr, va_list argList)
}
declare 269 {
    char *Tcl_HashStats(Tcl_HashTable *tablePtr)
}
declare 270 {
    CONST84_RETURN char *Tcl_ParseVar(Tcl_Interp *interp, const char *start,
	    CONST84 char **termPtr)
}
declare 271 {
    CONST84_RETURN char *Tcl_PkgPresent(Tcl_Interp *interp, const char *name,
	    const char *version, int exact)
}
declare 272 {
    CONST84_RETURN char *Tcl_PkgPresentEx(Tcl_Interp *interp,
	    const char *name, const char *version, int exact,
	    void *clientDataPtr)
}
declare 273 {
    int Tcl_PkgProvide(Tcl_Interp *interp, const char *name,
	    const char *version)
}
# TIP #268: The internally used new Require function is in slot 573.
declare 274 {
    CONST84_RETURN char *Tcl_PkgRequire(Tcl_Interp *interp, const char *name,
	    const char *version, int exact)
}
declare 275 {
    void Tcl_SetErrorCodeVA(Tcl_Interp *interp, va_list argList)
}
declare 276 {
    int  Tcl_VarEvalVA(Tcl_Interp *interp, va_list argList)
}
declare 277 {
    Tcl_Pid Tcl_WaitPid(Tcl_Pid pid, int *statPtr, int options)
}
declare 278 {
    TCL_NORETURN void Tcl_PanicVA(const char *format, va_list argList)
}
declare 279 {
    void Tcl_GetVersion(int *major, int *minor, int *patchLevel, int *type)
}
declare 280 {
    void Tcl_InitMemory(Tcl_Interp *interp)
}

# Andreas Kupries <a.kupries@westend.com>, 03/21/1999
# "Trf-Patch for filtering channels"
#
# C-Level API for (un)stacking of channels. This allows the introduction
# of filtering channels with relatively little changes to the core.
# This patch was created in cooperation with Jan Nijtmans j.nijtmans@chello.nl
# and is therefore part of his plus-patches too.
#
# It would have been possible to place the following definitions according
# to the alphabetical order used elsewhere in this file, but I decided
# against that to ease the maintenance of the patch across new tcl versions
# (patch usually has no problems to integrate the patch file for the last
# version into the new one).

declare 281 {
    Tcl_Channel Tcl_StackChannel(Tcl_Interp *interp,
	    const Tcl_ChannelType *typePtr, ClientData instanceData,
	    int mask, Tcl_Channel prevChan)
}
declare 282 {
    int Tcl_UnstackChannel(Tcl_Interp *interp, Tcl_Channel chan)
}
declare 283 {
    Tcl_Channel Tcl_GetStackedChannel(Tcl_Channel chan)
}

# 284 was reserved, but added in 8.4a2
declare 284 {
    void Tcl_SetMainLoop(Tcl_MainLoopProc *proc)
}

# Reserved for future use (8.0.x vs. 8.1)
#  declare 285 {
#  }

# Added in 8.1:

declare 286 {
    void Tcl_AppendObjToObj(Tcl_Obj *objPtr, Tcl_Obj *appendObjPtr)
}
declare 287 {
    Tcl_Encoding Tcl_CreateEncoding(const Tcl_EncodingType *typePtr)
}
declare 288 {
    void Tcl_CreateThreadExitHandler(Tcl_ExitProc *proc, ClientData clientData)
}
declare 289 {
    void Tcl_DeleteThreadExitHandler(Tcl_ExitProc *proc, ClientData clientData)
}
declare 290 {
    void Tcl_DiscardResult(Tcl_SavedResult *statePtr)
}
declare 291 {
    int Tcl_EvalEx(Tcl_Interp *interp, const char *script, int numBytes,
	    int flags)
}
declare 292 {
    int Tcl_EvalObjv(Tcl_Interp *interp, int objc, Tcl_Obj *const objv[],
	    int flags)
}
declare 293 {
    int Tcl_EvalObjEx(Tcl_Interp *interp, Tcl_Obj *objPtr, int flags)
}
declare 294 {
    void Tcl_ExitThread(int status)
}
declare 295 {
    int Tcl_ExternalToUtf(Tcl_Interp *interp, Tcl_Encoding encoding,
	    const char *src, int srcLen, int flags,
	    Tcl_EncodingState *statePtr, char *dst, int dstLen,
	    int *srcReadPtr, int *dstWrotePtr, int *dstCharsPtr)
}
declare 296 {
    char *Tcl_ExternalToUtfDString(Tcl_Encoding encoding,
	    const char *src, int srcLen, Tcl_DString *dsPtr)
}
declare 297 {
    void Tcl_FinalizeThread(void)
}
declare 298 {
    void Tcl_FinalizeNotifier(ClientData clientData)
}
declare 299 {
    void Tcl_FreeEncoding(Tcl_Encoding encoding)
}
declare 300 {
    Tcl_ThreadId Tcl_GetCurrentThread(void)
}
declare 301 {
    Tcl_Encoding Tcl_GetEncoding(Tcl_Interp *interp, const char *name)
}
declare 302 {
    CONST84_RETURN char *Tcl_GetEncodingName(Tcl_Encoding encoding)
}
declare 303 {
    void Tcl_GetEncodingNames(Tcl_Interp *interp)
}
declare 304 {
    int Tcl_GetIndexFromObjStruct(Tcl_Interp *interp, Tcl_Obj *objPtr,
	    const void *tablePtr, int offset, const char *msg, int flags,
	    int *indexPtr)
}
declare 305 {
    void *Tcl_GetThreadData(Tcl_ThreadDataKey *keyPtr, int size)
}
declare 306 {
    Tcl_Obj *Tcl_GetVar2Ex(Tcl_Interp *interp, const char *part1,
	    const char *part2, int flags)
}
declare 307 {
    ClientData Tcl_InitNotifier(void)
}
declare 308 {
    void Tcl_MutexLock(Tcl_Mutex *mutexPtr)
}
declare 309 {
    void Tcl_MutexUnlock(Tcl_Mutex *mutexPtr)
}
declare 310 {
    void Tcl_ConditionNotify(Tcl_Condition *condPtr)
}
declare 311 {
    void Tcl_ConditionWait(Tcl_Condition *condPtr, Tcl_Mutex *mutexPtr,
	    const Tcl_Time *timePtr)
}
declare 312 {
    int Tcl_NumUtfChars(const char *src, int length)
}
declare 313 {
    int Tcl_ReadChars(Tcl_Channel channel, Tcl_Obj *objPtr,
	    int charsToRead, int appendFlag)
}
declare 314 {
    void Tcl_RestoreResult(Tcl_Interp *interp, Tcl_SavedResult *statePtr)
}
declare 315 {
    void Tcl_SaveResult(Tcl_Interp *interp, Tcl_SavedResult *statePtr)
}
declare 316 {
    int Tcl_SetSystemEncoding(Tcl_Interp *interp, const char *name)
}
declare 317 {
    Tcl_Obj *Tcl_SetVar2Ex(Tcl_Interp *interp, const char *part1,
	    const char *part2, Tcl_Obj *newValuePtr, int flags)
}
declare 318 {
    void Tcl_ThreadAlert(Tcl_ThreadId threadId)
}
declare 319 {
    void Tcl_ThreadQueueEvent(Tcl_ThreadId threadId, Tcl_Event *evPtr,
	    Tcl_QueuePosition position)
}
declare 320 {
    Tcl_UniChar Tcl_UniCharAtIndex(const char *src, int index)
}
declare 321 {
    Tcl_UniChar Tcl_UniCharToLower(int ch)
}
declare 322 {
    Tcl_UniChar Tcl_UniCharToTitle(int ch)
}
declare 323 {
    Tcl_UniChar Tcl_UniCharToUpper(int ch)
}
declare 324 {
    int Tcl_UniCharToUtf(int ch, char *buf)
}
declare 325 {
    CONST84_RETURN char *Tcl_UtfAtIndex(const char *src, int index)
}
declare 326 {
    int Tcl_UtfCharComplete(const char *src, int length)
}
declare 327 {
    int Tcl_UtfBackslash(const char *src, int *readPtr, char *dst)
}
declare 328 {
    CONST84_RETURN char *Tcl_UtfFindFirst(const char *src, int ch)
}
declare 329 {
    CONST84_RETURN char *Tcl_UtfFindLast(const char *src, int ch)
}
declare 330 {
    CONST84_RETURN char *Tcl_UtfNext(const char *src)
}
declare 331 {
    CONST84_RETURN char *Tcl_UtfPrev(const char *src, const char *start)
}
declare 332 {
    int Tcl_UtfToExternal(Tcl_Interp *interp, Tcl_Encoding encoding,
	    const char *src, int srcLen, int flags,
	    Tcl_EncodingState *statePtr, char *dst, int dstLen,
	    int *srcReadPtr, int *dstWrotePtr, int *dstCharsPtr)
}
declare 333 {
    char *Tcl_UtfToExternalDString(Tcl_Encoding encoding,
	    const char *src, int srcLen, Tcl_DString *dsPtr)
}
declare 334 {
    int Tcl_UtfToLower(char *src)
}
declare 335 {
    int Tcl_UtfToTitle(char *src)
}
declare 336 {
    int Tcl_UtfToUniChar(const char *src, Tcl_UniChar *chPtr)
}
declare 337 {
    int Tcl_UtfToUpper(char *src)
}
declare 338 {
    int Tcl_WriteChars(Tcl_Channel chan, const char *src, int srcLen)
}
declare 339 {
    int Tcl_WriteObj(Tcl_Channel chan, Tcl_Obj *objPtr)
}
declare 340 {
    char *Tcl_GetString(Tcl_Obj *objPtr)
}
declare 341 {
    CONST84_RETURN char *Tcl_GetDefaultEncodingDir(void)
}
declare 342 {
    void Tcl_SetDefaultEncodingDir(const char *path)
}
declare 343 {
    void Tcl_AlertNotifier(ClientData clientData)
}
declare 344 {
    void Tcl_ServiceModeHook(int mode)
}
declare 345 {
    int Tcl_UniCharIsAlnum(int ch)
}
declare 346 {
    int Tcl_UniCharIsAlpha(int ch)
}
declare 347 {
    int Tcl_UniCharIsDigit(int ch)
}
declare 348 {
    int Tcl_UniCharIsLower(int ch)
}
declare 349 {
    int Tcl_UniCharIsSpace(int ch)
}
declare 350 {
    int Tcl_UniCharIsUpper(int ch)
}
declare 351 {
    int Tcl_UniCharIsWordChar(int ch)
}
declare 352 {
    int Tcl_UniCharLen(const Tcl_UniChar *uniStr)
}
declare 353 {
    int Tcl_UniCharNcmp(const Tcl_UniChar *ucs, const Tcl_UniChar *uct,
	    unsigned long numChars)
}
declare 354 {
    char *Tcl_UniCharToUtfDString(const Tcl_UniChar *uniStr,
	    int uniLength, Tcl_DString *dsPtr)
}
declare 355 {
    Tcl_UniChar *Tcl_UtfToUniCharDString(const char *src,
	    int length, Tcl_DString *dsPtr)
}
declare 356 {
    Tcl_RegExp Tcl_GetRegExpFromObj(Tcl_Interp *interp, Tcl_Obj *patObj,
	    int flags)
}
declare 357 {
    Tcl_Obj *Tcl_EvalTokens(Tcl_Interp *interp, Tcl_Token *tokenPtr,
	    int count)
}
declare 358 {
    void Tcl_FreeParse(Tcl_Parse *parsePtr)
}
declare 359 {
    void Tcl_LogCommandInfo(Tcl_Interp *interp, const char *script,
	    const char *command, int length)
}
declare 360 {
    int Tcl_ParseBraces(Tcl_Interp *interp, const char *start,
	    int numBytes, Tcl_Parse *parsePtr, int append,
	    CONST84 char **termPtr)
}
declare 361 {
    int Tcl_ParseCommand(Tcl_Interp *interp, const char *start,
	    int numBytes, int nested, Tcl_Parse *parsePtr)
}
declare 362 {
    int Tcl_ParseExpr(Tcl_Interp *interp, const char *start,
	    int numBytes, Tcl_Parse *parsePtr)
}
declare 363 {
    int Tcl_ParseQuotedString(Tcl_Interp *interp, const char *start,
	    int numBytes, Tcl_Parse *parsePtr, int append,
	    CONST84 char **termPtr)
}
declare 364 {
    int Tcl_ParseVarName(Tcl_Interp *interp, const char *start,
	    int numBytes, Tcl_Parse *parsePtr, int append)
}
# These 4 functions are obsolete, use Tcl_FSGetCwd, Tcl_FSChdir,
# Tcl_FSAccess and Tcl_FSStat
declare 365 {
    char *Tcl_GetCwd(Tcl_Interp *interp, Tcl_DString *cwdPtr)
}
declare 366 {
   int Tcl_Chdir(const char *dirName)
}
declare 367 {
   int Tcl_Access(const char *path, int mode)
}
declare 368 {
    int Tcl_Stat(const char *path, struct stat *bufPtr)
}
declare 369 {
    int Tcl_UtfNcmp(const char *s1, const char *s2, unsigned long n)
}
declare 370 {
    int Tcl_UtfNcasecmp(const char *s1, const char *s2, unsigned long n)
}
declare 371 {
    int Tcl_StringCaseMatch(const char *str, const char *pattern, int nocase)
}
declare 372 {
    int Tcl_UniCharIsControl(int ch)
}
declare 373 {
    int Tcl_UniCharIsGraph(int ch)
}
declare 374 {
    int Tcl_UniCharIsPrint(int ch)
}
declare 375 {
    int Tcl_UniCharIsPunct(int ch)
}
declare 376 {
    int Tcl_RegExpExecObj(Tcl_Interp *interp, Tcl_RegExp regexp,
	    Tcl_Obj *textObj, int offset, int nmatches, int flags)
}
declare 377 {
    void Tcl_RegExpGetInfo(Tcl_RegExp regexp, Tcl_RegExpInfo *infoPtr)
}
declare 378 {
    Tcl_Obj *Tcl_NewUnicodeObj(const Tcl_UniChar *unicode, int numChars)
}
declare 379 {
    void Tcl_SetUnicodeObj(Tcl_Obj *objPtr, const Tcl_UniChar *unicode,
	    int numChars)
}
declare 380 {
    int Tcl_GetCharLength(Tcl_Obj *objPtr)
}
declare 381 {
    Tcl_UniChar Tcl_GetUniChar(Tcl_Obj *objPtr, int index)
}
declare 382 {
    Tcl_UniChar *Tcl_GetUnicode(Tcl_Obj *objPtr)
}
declare 383 {
    Tcl_Obj *Tcl_GetRange(Tcl_Obj *objPtr, int first, int last)
}
declare 384 {
    void Tcl_AppendUnicodeToObj(Tcl_Obj *objPtr, const Tcl_UniChar *unicode,
	    int length)
}
declare 385 {
    int Tcl_RegExpMatchObj(Tcl_Interp *interp, Tcl_Obj *textObj,
	    Tcl_Obj *patternObj)
}
declare 386 {
    void Tcl_SetNotifier(Tcl_NotifierProcs *notifierProcPtr)
}
declare 387 {
    Tcl_Mutex *Tcl_GetAllocMutex(void)
}
declare 388 {
    int Tcl_GetChannelNames(Tcl_Interp *interp)
}
declare 389 {
    int Tcl_GetChannelNamesEx(Tcl_Interp *interp, const char *pattern)
}
declare 390 {
    int Tcl_ProcObjCmd(ClientData clientData, Tcl_Interp *interp,
	    int objc, Tcl_Obj *const objv[])
}
declare 391 {
    void Tcl_ConditionFinalize(Tcl_Condition *condPtr)
}
declare 392 {
    void Tcl_MutexFinalize(Tcl_Mutex *mutex)
}
declare 393 {
    int Tcl_CreateThread(Tcl_ThreadId *idPtr, Tcl_ThreadCreateProc *proc,
	    ClientData clientData, int stackSize, int flags)
}

# Introduced in 8.3.2
declare 394 {
    int Tcl_ReadRaw(Tcl_Channel chan, char *dst, int bytesToRead)
}
declare 395 {
    int Tcl_WriteRaw(Tcl_Channel chan, const char *src, int srcLen)
}
declare 396 {
    Tcl_Channel Tcl_GetTopChannel(Tcl_Channel chan)
}
declare 397 {
    int Tcl_ChannelBuffered(Tcl_Channel chan)
}
declare 398 {
    CONST84_RETURN char *Tcl_ChannelName(const Tcl_ChannelType *chanTypePtr)
}
declare 399 {
    Tcl_ChannelTypeVersion Tcl_ChannelVersion(
	    const Tcl_ChannelType *chanTypePtr)
}
declare 400 {
    Tcl_DriverBlockModeProc *Tcl_ChannelBlockModeProc(
	    const Tcl_ChannelType *chanTypePtr)
}
declare 401 {
    Tcl_DriverCloseProc *Tcl_ChannelCloseProc(
	    const Tcl_ChannelType *chanTypePtr)
}
declare 402 {
    Tcl_DriverClose2Proc *Tcl_ChannelClose2Proc(
	    const Tcl_ChannelType *chanTypePtr)
}
declare 403 {
    Tcl_DriverInputProc *Tcl_ChannelInputProc(
	    const Tcl_ChannelType *chanTypePtr)
}
declare 404 {
    Tcl_DriverOutputProc *Tcl_ChannelOutputProc(
	    const Tcl_ChannelType *chanTypePtr)
}
declare 405 {
    Tcl_DriverSeekProc *Tcl_ChannelSeekProc(
	    const Tcl_ChannelType *chanTypePtr)
}
declare 406 {
    Tcl_DriverSetOptionProc *Tcl_ChannelSetOptionProc(
	    const Tcl_ChannelType *chanTypePtr)
}
declare 407 {
    Tcl_DriverGetOptionProc *Tcl_ChannelGetOptionProc(
	    const Tcl_ChannelType *chanTypePtr)
}
declare 408 {
    Tcl_DriverWatchProc *Tcl_ChannelWatchProc(
	    const Tcl_ChannelType *chanTypePtr)
}
declare 409 {
    Tcl_DriverGetHandleProc *Tcl_ChannelGetHandleProc(
	    const Tcl_ChannelType *chanTypePtr)
}
declare 410 {
    Tcl_DriverFlushProc *Tcl_ChannelFlushProc(
	    const Tcl_ChannelType *chanTypePtr)
}
declare 411 {
    Tcl_DriverHandlerProc *Tcl_ChannelHandlerProc(
	    const Tcl_ChannelType *chanTypePtr)
}

# Introduced in 8.4a2
declare 412 {
    int Tcl_JoinThread(Tcl_ThreadId threadId, int *result)
}
declare 413 {
    int Tcl_IsChannelShared(Tcl_Channel channel)
}
declare 414 {
    int Tcl_IsChannelRegistered(Tcl_Interp *interp, Tcl_Channel channel)
}
declare 415 {
    void Tcl_CutChannel(Tcl_Channel channel)
}
declare 416 {
    void Tcl_SpliceChannel(Tcl_Channel channel)
}
declare 417 {
    void Tcl_ClearChannelHandlers(Tcl_Channel channel)
}
declare 418 {
    int Tcl_IsChannelExisting(const char *channelName)
}
declare 419 {
    int Tcl_UniCharNcasecmp(const Tcl_UniChar *ucs, const Tcl_UniChar *uct,
	    unsigned long numChars)
}
declare 420 {
    int Tcl_UniCharCaseMatch(const Tcl_UniChar *uniStr,
	    const Tcl_UniChar *uniPattern, int nocase)
}
declare 421 {
    Tcl_HashEntry *Tcl_FindHashEntry(Tcl_HashTable *tablePtr, const void *key)
}
declare 422 {
    Tcl_HashEntry *Tcl_CreateHashEntry(Tcl_HashTable *tablePtr,
	    const void *key, int *newPtr)
}
declare 423 {
    void Tcl_InitCustomHashTable(Tcl_HashTable *tablePtr, int keyType,
	    const Tcl_HashKeyType *typePtr)
}
declare 424 {
    void Tcl_InitObjHashTable(Tcl_HashTable *tablePtr)
}
declare 425 {
    ClientData Tcl_CommandTraceInfo(Tcl_Interp *interp, const char *varName,
	    int flags, Tcl_CommandTraceProc *procPtr,
	    ClientData prevClientData)
}
declare 426 {
    int Tcl_TraceCommand(Tcl_Interp *interp, const char *varName, int flags,
	    Tcl_CommandTraceProc *proc, ClientData clientData)
}
declare 427 {
    void Tcl_UntraceCommand(Tcl_Interp *interp, const char *varName,
	    int flags, Tcl_CommandTraceProc *proc, ClientData clientData)
}
declare 428 {
    char *Tcl_AttemptAlloc(unsigned int size)
}
declare 429 {
    char *Tcl_AttemptDbCkalloc(unsigned int size, const char *file, int line)
}
declare 430 {
    char *Tcl_AttemptRealloc(char *ptr, unsigned int size)
}
declare 431 {
    char *Tcl_AttemptDbCkrealloc(char *ptr, unsigned int size,
	    const char *file, int line)
}
declare 432 {
    int Tcl_AttemptSetObjLength(Tcl_Obj *objPtr, int length)
}

# TIP#10 (thread-aware channels) akupries
declare 433 {
    Tcl_ThreadId Tcl_GetChannelThread(Tcl_Channel channel)
}

# introduced in 8.4a3
declare 434 {
    Tcl_UniChar *Tcl_GetUnicodeFromObj(Tcl_Obj *objPtr, int *lengthPtr)
}

# TIP#15 (math function introspection) dkf
declare 435 {
    int Tcl_GetMathFuncInfo(Tcl_Interp *interp, const char *name,
	    int *numArgsPtr, Tcl_ValueType **argTypesPtr,
	    Tcl_MathProc **procPtr, ClientData *clientDataPtr)
}
declare 436 {
    Tcl_Obj *Tcl_ListMathFuncs(Tcl_Interp *interp, const char *pattern)
}

# TIP#36 (better access to 'subst') dkf
declare 437 {
    Tcl_Obj *Tcl_SubstObj(Tcl_Interp *interp, Tcl_Obj *objPtr, int flags)
}

# TIP#17 (virtual filesystem layer) vdarley
declare 438 {
    int Tcl_DetachChannel(Tcl_Interp *interp, Tcl_Channel channel)
}
declare 439 {
    int Tcl_IsStandardChannel(Tcl_Channel channel)
}
declare 440 {
    int	Tcl_FSCopyFile(Tcl_Obj *srcPathPtr, Tcl_Obj *destPathPtr)
}
declare 441 {
    int	Tcl_FSCopyDirectory(Tcl_Obj *srcPathPtr,
	    Tcl_Obj *destPathPtr, Tcl_Obj **errorPtr)
}
declare 442 {
    int	Tcl_FSCreateDirectory(Tcl_Obj *pathPtr)
}
declare 443 {
    int	Tcl_FSDeleteFile(Tcl_Obj *pathPtr)
}
declare 444 {
    int	Tcl_FSLoadFile(Tcl_Interp *interp, Tcl_Obj *pathPtr, const char *sym1,
	    const char *sym2, Tcl_PackageInitProc **proc1Ptr,
	    Tcl_PackageInitProc **proc2Ptr, Tcl_LoadHandle *handlePtr,
	    Tcl_FSUnloadFileProc **unloadProcPtr)
}
declare 445 {
    int	Tcl_FSMatchInDirectory(Tcl_Interp *interp, Tcl_Obj *result,
	    Tcl_Obj *pathPtr, const char *pattern, Tcl_GlobTypeData *types)
}
declare 446 {
    Tcl_Obj *Tcl_FSLink(Tcl_Obj *pathPtr, Tcl_Obj *toPtr, int linkAction)
}
declare 447 {
    int Tcl_FSRemoveDirectory(Tcl_Obj *pathPtr,
	    int recursive, Tcl_Obj **errorPtr)
}
declare 448 {
    int	Tcl_FSRenameFile(Tcl_Obj *srcPathPtr, Tcl_Obj *destPathPtr)
}
declare 449 {
    int	Tcl_FSLstat(Tcl_Obj *pathPtr, Tcl_StatBuf *buf)
}
declare 450 {
    int Tcl_FSUtime(Tcl_Obj *pathPtr, struct utimbuf *tval)
}
declare 451 {
    int Tcl_FSFileAttrsGet(Tcl_Interp *interp,
	    int index, Tcl_Obj *pathPtr, Tcl_Obj **objPtrRef)
}
declare 452 {
    int Tcl_FSFileAttrsSet(Tcl_Interp *interp,
	    int index, Tcl_Obj *pathPtr, Tcl_Obj *objPtr)
}
declare 453 {
    const char *CONST86 *Tcl_FSFileAttrStrings(Tcl_Obj *pathPtr,
	    Tcl_Obj **objPtrRef)
}
declare 454 {
    int Tcl_FSStat(Tcl_Obj *pathPtr, Tcl_StatBuf *buf)
}
declare 455 {
    int Tcl_FSAccess(Tcl_Obj *pathPtr, int mode)
}
declare 456 {
    Tcl_Channel Tcl_FSOpenFileChannel(Tcl_Interp *interp, Tcl_Obj *pathPtr,
	    const char *modeString, int permissions)
}
declare 457 {
    Tcl_Obj *Tcl_FSGetCwd(Tcl_Interp *interp)
}
declare 458 {
    int Tcl_FSChdir(Tcl_Obj *pathPtr)
}
declare 459 {
    int Tcl_FSConvertToPathType(Tcl_Interp *interp, Tcl_Obj *pathPtr)
}
declare 460 {
    Tcl_Obj *Tcl_FSJoinPath(Tcl_Obj *listObj, int elements)
}
declare 461 {
    Tcl_Obj *Tcl_FSSplitPath(Tcl_Obj *pathPtr, int *lenPtr)
}
declare 462 {
    int Tcl_FSEqualPaths(Tcl_Obj *firstPtr, Tcl_Obj *secondPtr)
}
declare 463 {
    Tcl_Obj *Tcl_FSGetNormalizedPath(Tcl_Interp *interp, Tcl_Obj *pathPtr)
}
declare 464 {
    Tcl_Obj *Tcl_FSJoinToPath(Tcl_Obj *pathPtr, int objc,
	    Tcl_Obj *const objv[])
}
declare 465 {
    ClientData Tcl_FSGetInternalRep(Tcl_Obj *pathPtr,
	    const Tcl_Filesystem *fsPtr)
}
declare 466 {
    Tcl_Obj *Tcl_FSGetTranslatedPath(Tcl_Interp *interp, Tcl_Obj *pathPtr)
}
declare 467 {
    int Tcl_FSEvalFile(Tcl_Interp *interp, Tcl_Obj *fileName)
}
declare 468 {
    Tcl_Obj *Tcl_FSNewNativePath(const Tcl_Filesystem *fromFilesystem,
	    ClientData clientData)
}
declare 469 {
    const void *Tcl_FSGetNativePath(Tcl_Obj *pathPtr)
}
declare 470 {
    Tcl_Obj *Tcl_FSFileSystemInfo(Tcl_Obj *pathPtr)
}
declare 471 {
    Tcl_Obj *Tcl_FSPathSeparator(Tcl_Obj *pathPtr)
}
declare 472 {
    Tcl_Obj *Tcl_FSListVolumes(void)
}
declare 473 {
    int Tcl_FSRegister(ClientData clientData, const Tcl_Filesystem *fsPtr)
}
declare 474 {
    int Tcl_FSUnregister(const Tcl_Filesystem *fsPtr)
}
declare 475 {
    ClientData Tcl_FSData(const Tcl_Filesystem *fsPtr)
}
declare 476 {
    const char *Tcl_FSGetTranslatedStringPath(Tcl_Interp *interp,
	    Tcl_Obj *pathPtr)
}
declare 477 {
    CONST86 Tcl_Filesystem *Tcl_FSGetFileSystemForPath(Tcl_Obj *pathPtr)
}
declare 478 {
    Tcl_PathType Tcl_FSGetPathType(Tcl_Obj *pathPtr)
}

# TIP#49 (detection of output buffering) akupries
declare 479 {
    int Tcl_OutputBuffered(Tcl_Channel chan)
}
declare 480 {
    void Tcl_FSMountsChanged(const Tcl_Filesystem *fsPtr)
}

# TIP#56 (evaluate a parsed script) msofer
declare 481 {
    int Tcl_EvalTokensStandard(Tcl_Interp *interp, Tcl_Token *tokenPtr,
	    int count)
}

# TIP#73 (access to current time) kbk
declare 482 {
    void Tcl_GetTime(Tcl_Time *timeBuf)
}

# TIP#32 (object-enabled traces) kbk
declare 483 {
    Tcl_Trace Tcl_CreateObjTrace(Tcl_Interp *interp, int level, int flags,
	    Tcl_CmdObjTraceProc *objProc, ClientData clientData,
	    Tcl_CmdObjTraceDeleteProc *delProc)
}
declare 484 {
    int Tcl_GetCommandInfoFromToken(Tcl_Command token, Tcl_CmdInfo *infoPtr)
}
declare 485 {
    int Tcl_SetCommandInfoFromToken(Tcl_Command token,
	    const Tcl_CmdInfo *infoPtr)
}

### New functions on 64-bit dev branch ###
# TIP#72 (64-bit values) dkf
declare 486 {
    Tcl_Obj *Tcl_DbNewWideIntObj(Tcl_WideInt wideValue,
	    const char *file, int line)
}
declare 487 {
    int Tcl_GetWideIntFromObj(Tcl_Interp *interp, Tcl_Obj *objPtr,
	    Tcl_WideInt *widePtr)
}
declare 488 {
    Tcl_Obj *Tcl_NewWideIntObj(Tcl_WideInt wideValue)
}
declare 489 {
    void Tcl_SetWideIntObj(Tcl_Obj *objPtr, Tcl_WideInt wideValue)
}
declare 490 {
    Tcl_StatBuf *Tcl_AllocStatBuf(void)
}
declare 491 {
    Tcl_WideInt Tcl_Seek(Tcl_Channel chan, Tcl_WideInt offset, int mode)
}
declare 492 {
    Tcl_WideInt Tcl_Tell(Tcl_Channel chan)
}

# TIP#91 (back-compat enhancements for channels) dkf
declare 493 {
    Tcl_DriverWideSeekProc *Tcl_ChannelWideSeekProc(
	    const Tcl_ChannelType *chanTypePtr)
}

# ----- BASELINE -- FOR -- 8.4.0 ----- #

# TIP#111 (dictionaries) dkf
declare 494 {
    int Tcl_DictObjPut(Tcl_Interp *interp, Tcl_Obj *dictPtr,
	    Tcl_Obj *keyPtr, Tcl_Obj *valuePtr)
}
declare 495 {
    int Tcl_DictObjGet(Tcl_Interp *interp, Tcl_Obj *dictPtr, Tcl_Obj *keyPtr,
	    Tcl_Obj **valuePtrPtr)
}
declare 496 {
    int Tcl_DictObjRemove(Tcl_Interp *interp, Tcl_Obj *dictPtr,
	    Tcl_Obj *keyPtr)
}
declare 497 {
    int Tcl_DictObjSize(Tcl_Interp *interp, Tcl_Obj *dictPtr, int *sizePtr)
}
declare 498 {
    int Tcl_DictObjFirst(Tcl_Interp *interp, Tcl_Obj *dictPtr,
	    Tcl_DictSearch *searchPtr,
	    Tcl_Obj **keyPtrPtr, Tcl_Obj **valuePtrPtr, int *donePtr)
}
declare 499 {
    void Tcl_DictObjNext(Tcl_DictSearch *searchPtr,
	    Tcl_Obj **keyPtrPtr, Tcl_Obj **valuePtrPtr, int *donePtr)
}
declare 500 {
    void Tcl_DictObjDone(Tcl_DictSearch *searchPtr)
}
declare 501 {
    int Tcl_DictObjPutKeyList(Tcl_Interp *interp, Tcl_Obj *dictPtr,
	    int keyc, Tcl_Obj *const *keyv, Tcl_Obj *valuePtr)
}
declare 502 {
    int Tcl_DictObjRemoveKeyList(Tcl_Interp *interp, Tcl_Obj *dictPtr,
	    int keyc, Tcl_Obj *const *keyv)
}
declare 503 {
    Tcl_Obj *Tcl_NewDictObj(void)
}
declare 504 {
    Tcl_Obj *Tcl_DbNewDictObj(const char *file, int line)
}

# TIP#59 (configuration reporting) akupries
declare 505 {
    void Tcl_RegisterConfig(Tcl_Interp *interp, const char *pkgName,
	    const Tcl_Config *configuration, const char *valEncoding)
}

# TIP #139 (partial exposure of namespace API - transferred from tclInt.decls)
# dkf, API by Brent Welch?
declare 506 {
    Tcl_Namespace *Tcl_CreateNamespace(Tcl_Interp *interp, const char *name,
	    ClientData clientData, Tcl_NamespaceDeleteProc *deleteProc)
}
declare 507 {
    void Tcl_DeleteNamespace(Tcl_Namespace *nsPtr)
}
declare 508 {
    int Tcl_AppendExportList(Tcl_Interp *interp, Tcl_Namespace *nsPtr,
	    Tcl_Obj *objPtr)
}
declare 509 {
    int Tcl_Export(Tcl_Interp *interp, Tcl_Namespace *nsPtr,
	    const char *pattern, int resetListFirst)
}
declare 510 {
    int Tcl_Import(Tcl_Interp *interp, Tcl_Namespace *nsPtr,
	    const char *pattern, int allowOverwrite)
}
declare 511 {
    int Tcl_ForgetImport(Tcl_Interp *interp, Tcl_Namespace *nsPtr,
	    const char *pattern)
}
declare 512 {
    Tcl_Namespace *Tcl_GetCurrentNamespace(Tcl_Interp *interp)
}
declare 513 {
    Tcl_Namespace *Tcl_GetGlobalNamespace(Tcl_Interp *interp)
}
declare 514 {
    Tcl_Namespace *Tcl_FindNamespace(Tcl_Interp *interp, const char *name,
	    Tcl_Namespace *contextNsPtr, int flags)
}
declare 515 {
    Tcl_Command Tcl_FindCommand(Tcl_Interp *interp, const char *name,
	    Tcl_Namespace *contextNsPtr, int flags)
}
declare 516 {
    Tcl_Command Tcl_GetCommandFromObj(Tcl_Interp *interp, Tcl_Obj *objPtr)
}
declare 517 {
    void Tcl_GetCommandFullName(Tcl_Interp *interp, Tcl_Command command,
	    Tcl_Obj *objPtr)
}

# TIP#137 (encoding-aware source command) dgp for Anton Kovalenko
declare 518 {
    int Tcl_FSEvalFileEx(Tcl_Interp *interp, Tcl_Obj *fileName,
	    const char *encodingName)
}

# TIP#121 (exit handler) dkf for Joe Mistachkin
declare 519 {
    Tcl_ExitProc *Tcl_SetExitProc(TCL_NORETURN1 Tcl_ExitProc *proc)
}

# TIP#143 (resource limits) dkf
declare 520 {
    void Tcl_LimitAddHandler(Tcl_Interp *interp, int type,
	    Tcl_LimitHandlerProc *handlerProc, ClientData clientData,
	    Tcl_LimitHandlerDeleteProc *deleteProc)
}
declare 521 {
    void Tcl_LimitRemoveHandler(Tcl_Interp *interp, int type,
	    Tcl_LimitHandlerProc *handlerProc, ClientData clientData)
}
declare 522 {
    int Tcl_LimitReady(Tcl_Interp *interp)
}
declare 523 {
    int Tcl_LimitCheck(Tcl_Interp *interp)
}
declare 524 {
    int Tcl_LimitExceeded(Tcl_Interp *interp)
}
declare 525 {
    void Tcl_LimitSetCommands(Tcl_Interp *interp, int commandLimit)
}
declare 526 {
    void Tcl_LimitSetTime(Tcl_Interp *interp, Tcl_Time *timeLimitPtr)
}
declare 527 {
    void Tcl_LimitSetGranularity(Tcl_Interp *interp, int type, int granularity)
}
declare 528 {
    int Tcl_LimitTypeEnabled(Tcl_Interp *interp, int type)
}
declare 529 {
    int Tcl_LimitTypeExceeded(Tcl_Interp *interp, int type)
}
declare 530 {
    void Tcl_LimitTypeSet(Tcl_Interp *interp, int type)
}
declare 531 {
    void Tcl_LimitTypeReset(Tcl_Interp *interp, int type)
}
declare 532 {
    int Tcl_LimitGetCommands(Tcl_Interp *interp)
}
declare 533 {
    void Tcl_LimitGetTime(Tcl_Interp *interp, Tcl_Time *timeLimitPtr)
}
declare 534 {
    int Tcl_LimitGetGranularity(Tcl_Interp *interp, int type)
}

# TIP#226 (interpreter result state management) dgp
declare 535 {
    Tcl_InterpState Tcl_SaveInterpState(Tcl_Interp *interp, int status)
}
declare 536 {
    int Tcl_RestoreInterpState(Tcl_Interp *interp, Tcl_InterpState state)
}
declare 537 {
    void Tcl_DiscardInterpState(Tcl_InterpState state)
}

# TIP#227 (return options interface) dgp
declare 538 {
    int Tcl_SetReturnOptions(Tcl_Interp *interp, Tcl_Obj *options)
}
declare 539 {
    Tcl_Obj *Tcl_GetReturnOptions(Tcl_Interp *interp, int result)
}

# TIP#235 (ensembles) dkf
declare 540 {
    int Tcl_IsEnsemble(Tcl_Command token)
}
declare 541 {
    Tcl_Command Tcl_CreateEnsemble(Tcl_Interp *interp, const char *name,
	    Tcl_Namespace *namespacePtr, int flags)
}
declare 542 {
    Tcl_Command Tcl_FindEnsemble(Tcl_Interp *interp, Tcl_Obj *cmdNameObj,
	    int flags)
}
declare 543 {
    int Tcl_SetEnsembleSubcommandList(Tcl_Interp *interp, Tcl_Command token,
	    Tcl_Obj *subcmdList)
}
declare 544 {
    int Tcl_SetEnsembleMappingDict(Tcl_Interp *interp, Tcl_Command token,
	    Tcl_Obj *mapDict)
}
declare 545 {
    int Tcl_SetEnsembleUnknownHandler(Tcl_Interp *interp, Tcl_Command token,
	    Tcl_Obj *unknownList)
}
declare 546 {
    int Tcl_SetEnsembleFlags(Tcl_Interp *interp, Tcl_Command token, int flags)
}
declare 547 {
    int Tcl_GetEnsembleSubcommandList(Tcl_Interp *interp, Tcl_Command token,
	    Tcl_Obj **subcmdListPtr)
}
declare 548 {
    int Tcl_GetEnsembleMappingDict(Tcl_Interp *interp, Tcl_Command token,
	    Tcl_Obj **mapDictPtr)
}
declare 549 {
    int Tcl_GetEnsembleUnknownHandler(Tcl_Interp *interp, Tcl_Command token,
	    Tcl_Obj **unknownListPtr)
}
declare 550 {
    int Tcl_GetEnsembleFlags(Tcl_Interp *interp, Tcl_Command token,
	    int *flagsPtr)
}
declare 551 {
    int Tcl_GetEnsembleNamespace(Tcl_Interp *interp, Tcl_Command token,
	    Tcl_Namespace **namespacePtrPtr)
}

# TIP#233 (virtualized time) akupries
declare 552 {
    void Tcl_SetTimeProc(Tcl_GetTimeProc *getProc,
	    Tcl_ScaleTimeProc *scaleProc,
	    ClientData clientData)
}
declare 553 {
    void Tcl_QueryTimeProc(Tcl_GetTimeProc **getProc,
	    Tcl_ScaleTimeProc **scaleProc,
	    ClientData *clientData)
}

# TIP#218 (driver thread actions) davygrvy/akupries ChannelType ver 4
declare 554 {
    Tcl_DriverThreadActionProc *Tcl_ChannelThreadActionProc(
	    const Tcl_ChannelType *chanTypePtr)
}

# TIP#237 (arbitrary-precision integers) kbk
declare 555 {
    Tcl_Obj *Tcl_NewBignumObj(mp_int *value)
}
declare 556 {
    Tcl_Obj *Tcl_DbNewBignumObj(mp_int *value, const char *file, int line)
}
declare 557 {
    void Tcl_SetBignumObj(Tcl_Obj *obj, mp_int *value)
}
declare 558 {
    int Tcl_GetBignumFromObj(Tcl_Interp *interp, Tcl_Obj *obj, mp_int *value)
}
declare 559 {
    int Tcl_TakeBignumFromObj(Tcl_Interp *interp, Tcl_Obj *obj, mp_int *value)
}

# TIP #208 ('chan' command) jeffh
declare 560 {
    int Tcl_TruncateChannel(Tcl_Channel chan, Tcl_WideInt length)
}
declare 561 {
    Tcl_DriverTruncateProc *Tcl_ChannelTruncateProc(
	    const Tcl_ChannelType *chanTypePtr)
}

# TIP#219 (channel reflection api) akupries
declare 562 {
    void Tcl_SetChannelErrorInterp(Tcl_Interp *interp, Tcl_Obj *msg)
}
declare 563 {
    void Tcl_GetChannelErrorInterp(Tcl_Interp *interp, Tcl_Obj **msg)
}
declare 564 {
    void Tcl_SetChannelError(Tcl_Channel chan, Tcl_Obj *msg)
}
declare 565 {
    void Tcl_GetChannelError(Tcl_Channel chan, Tcl_Obj **msg)
}

# TIP #237 (additional conversion functions for bignum support) kbk/dgp
declare 566 {
    int Tcl_InitBignumFromDouble(Tcl_Interp *interp, double initval,
	    mp_int *toInit)
}

# TIP#181 (namespace unknown command) dgp for Neil Madden
declare 567 {
    Tcl_Obj *Tcl_GetNamespaceUnknownHandler(Tcl_Interp *interp,
	    Tcl_Namespace *nsPtr)
}
declare 568 {
    int Tcl_SetNamespaceUnknownHandler(Tcl_Interp *interp,
	    Tcl_Namespace *nsPtr, Tcl_Obj *handlerPtr)
}

# TIP#258 (enhanced interface for encodings) dgp
declare 569 {
    int Tcl_GetEncodingFromObj(Tcl_Interp *interp, Tcl_Obj *objPtr,
	    Tcl_Encoding *encodingPtr)
}
declare 570 {
    Tcl_Obj *Tcl_GetEncodingSearchPath(void)
}
declare 571 {
    int Tcl_SetEncodingSearchPath(Tcl_Obj *searchPath)
}
declare 572 {
    const char *Tcl_GetEncodingNameFromEnvironment(Tcl_DString *bufPtr)
}

# TIP#268 (extended version numbers and requirements) akupries
declare 573 {
    int Tcl_PkgRequireProc(Tcl_Interp *interp, const char *name,
	    int objc, Tcl_Obj *const objv[], void *clientDataPtr)
}

# TIP#270 (utility C routines for string formatting) dgp
declare 574 {
    void Tcl_AppendObjToErrorInfo(Tcl_Interp *interp, Tcl_Obj *objPtr)
}
declare 575 {
    void Tcl_AppendLimitedToObj(Tcl_Obj *objPtr, const char *bytes,
	    int length, int limit, const char *ellipsis)
}
declare 576 {
    Tcl_Obj *Tcl_Format(Tcl_Interp *interp, const char *format, int objc,
	    Tcl_Obj *const objv[])
}
declare 577 {
    int Tcl_AppendFormatToObj(Tcl_Interp *interp, Tcl_Obj *objPtr,
	    const char *format, int objc, Tcl_Obj *const objv[])
}
declare 578 {
    Tcl_Obj *Tcl_ObjPrintf(const char *format, ...)
}
declare 579 {
    void Tcl_AppendPrintfToObj(Tcl_Obj *objPtr, const char *format, ...)
}

# ----- BASELINE -- FOR -- 8.5.0 ----- #

<<<<<<< HEAD
# TIP #285 (script cancellation support) jmistachkin
declare 580 {
    int Tcl_CancelEval(Tcl_Interp *interp, Tcl_Obj *resultObjPtr,
	    ClientData clientData, int flags)
}
declare 581 {
    int Tcl_Canceled(Tcl_Interp *interp, int flags)
}

# TIP#304 (chan pipe) aferrieux
declare 582 {
    int Tcl_CreatePipe(Tcl_Interp  *interp, Tcl_Channel *rchan,
	    Tcl_Channel *wchan, int flags)
}

# TIP #322 (NRE public interface) msofer
declare 583 {
    Tcl_Command Tcl_NRCreateCommand(Tcl_Interp *interp,
	    const char *cmdName, Tcl_ObjCmdProc *proc,
	    Tcl_ObjCmdProc *nreProc, ClientData clientData,
	    Tcl_CmdDeleteProc *deleteProc)
}
declare 584 {
    int Tcl_NREvalObj(Tcl_Interp *interp, Tcl_Obj *objPtr, int flags)
}
declare 585 {
    int Tcl_NREvalObjv(Tcl_Interp *interp, int objc, Tcl_Obj *const objv[],
	    int flags)
}
declare 586 {
    int Tcl_NRCmdSwap(Tcl_Interp *interp, Tcl_Command cmd, int objc,
	    Tcl_Obj *const objv[], int flags)
}
declare 587 {
    void Tcl_NRAddCallback(Tcl_Interp *interp, Tcl_NRPostProc *postProcPtr,
	    ClientData data0, ClientData data1, ClientData data2,
	    ClientData data3)
}
# For use by NR extenders, to have a simple way to also provide a (required!)
# classic objProc
declare 588 {
    int Tcl_NRCallObjProc(Tcl_Interp *interp, Tcl_ObjCmdProc *objProc,
	    ClientData clientData, int objc, Tcl_Obj *const objv[])
}

# TIP#316 (Tcl_StatBuf reader functions) dkf
declare 589 {
    unsigned Tcl_GetFSDeviceFromStat(const Tcl_StatBuf *statPtr)
}
declare 590 {
    unsigned Tcl_GetFSInodeFromStat(const Tcl_StatBuf *statPtr)
}
declare 591 {
    unsigned Tcl_GetModeFromStat(const Tcl_StatBuf *statPtr)
}
declare 592 {
    int Tcl_GetLinkCountFromStat(const Tcl_StatBuf *statPtr)
}
declare 593 {
    int Tcl_GetUserIdFromStat(const Tcl_StatBuf *statPtr)
}
declare 594 {
    int Tcl_GetGroupIdFromStat(const Tcl_StatBuf *statPtr)
}
declare 595 {
    int Tcl_GetDeviceTypeFromStat(const Tcl_StatBuf *statPtr)
}
declare 596 {
    Tcl_WideInt Tcl_GetAccessTimeFromStat(const Tcl_StatBuf *statPtr)
}
declare 597 {
    Tcl_WideInt Tcl_GetModificationTimeFromStat(const Tcl_StatBuf *statPtr)
}
declare 598 {
    Tcl_WideInt Tcl_GetChangeTimeFromStat(const Tcl_StatBuf *statPtr)
}
declare 599 {
    Tcl_WideUInt Tcl_GetSizeFromStat(const Tcl_StatBuf *statPtr)
}
declare 600 {
    Tcl_WideUInt Tcl_GetBlocksFromStat(const Tcl_StatBuf *statPtr)
}
declare 601 {
    unsigned Tcl_GetBlockSizeFromStat(const Tcl_StatBuf *statPtr)
}

# TIP#314 (ensembles with parameters) dkf for Lars Hellstr"om
declare 602 {
    int Tcl_SetEnsembleParameterList(Tcl_Interp *interp, Tcl_Command token,
	    Tcl_Obj *paramList)
}
declare 603 {
    int Tcl_GetEnsembleParameterList(Tcl_Interp *interp, Tcl_Command token,
	    Tcl_Obj **paramListPtr)
}

# TIP#265 (option parser) dkf for Sam Bromley
declare 604 {
    int Tcl_ParseArgsObjv(Tcl_Interp *interp, const Tcl_ArgvInfo *argTable,
	    int *objcPtr, Tcl_Obj *const *objv, Tcl_Obj ***remObjv)
}

# TIP#336 (manipulate the error line) dgp
declare 605 {
    int Tcl_GetErrorLine(Tcl_Interp *interp)
}
declare 606 {
    void Tcl_SetErrorLine(Tcl_Interp *interp, int lineNum)
}

# TIP#307 (move results between interpreters) dkf
declare 607 {
    void Tcl_TransferResult(Tcl_Interp *sourceInterp, int code,
	    Tcl_Interp *targetInterp)
}

# TIP#335 (detect if interpreter in use) jmistachkin
declare 608 {
    int Tcl_InterpActive(Tcl_Interp *interp)
}

# TIP#337 (log exception for background processing) dgp
declare 609 {
    void Tcl_BackgroundException(Tcl_Interp *interp, int code)
}

# TIP#234 (zlib interface) dkf/Pascal Scheffers
declare 610 {
    int Tcl_ZlibDeflate(Tcl_Interp *interp, int format, Tcl_Obj *data,
	    int level, Tcl_Obj *gzipHeaderDictObj)
}
declare 611 {
    int Tcl_ZlibInflate(Tcl_Interp *interp, int format, Tcl_Obj *data,
	    int buffersize, Tcl_Obj *gzipHeaderDictObj)
}
declare 612 {
    unsigned int Tcl_ZlibCRC32(unsigned int crc, const unsigned char *buf,
	    int len)
}
declare 613 {
    unsigned int Tcl_ZlibAdler32(unsigned int adler, const unsigned char *buf,
	    int len)
}
declare 614 {
    int Tcl_ZlibStreamInit(Tcl_Interp *interp, int mode, int format,
	    int level, Tcl_Obj *dictObj, Tcl_ZlibStream *zshandle)
}
declare 615 {
    Tcl_Obj *Tcl_ZlibStreamGetCommandName(Tcl_ZlibStream zshandle)
}
declare 616 {
    int Tcl_ZlibStreamEof(Tcl_ZlibStream zshandle)
}
declare 617 {
    int Tcl_ZlibStreamChecksum(Tcl_ZlibStream zshandle)
}
declare 618 {
    int Tcl_ZlibStreamPut(Tcl_ZlibStream zshandle, Tcl_Obj *data, int flush)
}
declare 619 {
    int Tcl_ZlibStreamGet(Tcl_ZlibStream zshandle, Tcl_Obj *data, int count)
}
declare 620 {
    int Tcl_ZlibStreamClose(Tcl_ZlibStream zshandle)
}
declare 621 {
    int Tcl_ZlibStreamReset(Tcl_ZlibStream zshandle)
}

# TIP 338 (control over startup script) dgp
declare 622 {
    void Tcl_SetStartupScript(Tcl_Obj *path, const char *encoding)
}
declare 623 {
    Tcl_Obj *Tcl_GetStartupScript(const char **encodingPtr)
}

# TIP#332 (half-close made public) aferrieux
declare 624 {
    int Tcl_CloseEx(Tcl_Interp *interp, Tcl_Channel chan, int flags)
}

# TIP #353 (NR-enabled expressions) dgp
declare 625 {
    int Tcl_NRExprObj(Tcl_Interp *interp, Tcl_Obj *objPtr, Tcl_Obj *resultPtr)
}

# TIP #356 (NR-enabled substitution) dgp
declare 626 {
    int Tcl_NRSubstObj(Tcl_Interp *interp, Tcl_Obj *objPtr, int flags)
}

# TIP #357 (Export TclLoadFile and TclpFindSymbol) kbk
declare 627 {
    int Tcl_LoadFile(Tcl_Interp *interp, Tcl_Obj *pathPtr,
		     const char *const symv[], int flags, void *procPtrs,
		     Tcl_LoadHandle *handlePtr)
}
declare 628 {
    void *Tcl_FindSymbol(Tcl_Interp *interp, Tcl_LoadHandle handle,
			 const char *symbol)
}
declare 629 {
    int Tcl_FSUnloadFile(Tcl_Interp *interp, Tcl_LoadHandle handlePtr)
}

# TIP #400
declare 630 {
    void Tcl_ZlibStreamSetCompressionDictionary(Tcl_ZlibStream zhandle,
	    Tcl_Obj *compressionDictionaryObj)
}

# ----- BASELINE -- FOR -- 8.6.0 ----- #

declare 683 {
=======
declare 687 {
>>>>>>> eddb2b28
    void TclUnusedStubEntry(void)
}

# ----- BASELINE -- FOR -- 8.7.0 / 9.0.0 ----- #

##############################################################################

# Define the platform specific public Tcl interface. These functions are only
# available on the designated platform.

interface tclPlat

################################
# Unix specific functions
#   (none)

################################
# Windows specific functions

# Added in Tcl 8.1

declare 0 win {
    TCHAR *Tcl_WinUtfToTChar(const char *str, int len, Tcl_DString *dsPtr)
}
declare 1 win {
    char *Tcl_WinTCharToUtf(const TCHAR *str, int len, Tcl_DString *dsPtr)
}
declare 3 win {
    void TclUnusedStubEntry(void)
}

################################
# Mac OS X specific functions

declare 0 macosx {
    int Tcl_MacOSXOpenBundleResources(Tcl_Interp *interp,
	    const char *bundleName, int hasResourceFile,
	    int maxPathLen, char *libraryPath)
}
declare 1 macosx {
    int Tcl_MacOSXOpenVersionedBundleResources(Tcl_Interp *interp,
	    const char *bundleName, const char *bundleVersion,
	    int hasResourceFile, int maxPathLen, char *libraryPath)
}
declare 2 macosx {
    void TclUnusedStubEntry(void)
}

##############################################################################

# Public functions that are not accessible via the stubs table.

export {
    void Tcl_Main(int argc, char **argv, Tcl_AppInitProc *appInitProc)
}
export {
    void Tcl_MainEx(int argc, char **argv, Tcl_AppInitProc *appInitProc,
    Tcl_Interp *interp)
}
export {
    const char *Tcl_InitStubs(Tcl_Interp *interp, const char *version,
	int exact)
}
export {
    const char *TclTomMathInitializeStubs(Tcl_Interp* interp,
	const char* version, int epoch, int revision)
}
export {
    const char *Tcl_PkgInitStubsCheck(Tcl_Interp *interp, const char *version,
	int exact)
}
export {
    void Tcl_GetMemoryInfo(Tcl_DString *dsPtr)
}


# Local Variables:
# mode: tcl
# End:<|MERGE_RESOLUTION|>--- conflicted
+++ resolved
@@ -2112,7 +2112,6 @@
 
 # ----- BASELINE -- FOR -- 8.5.0 ----- #
 
-<<<<<<< HEAD
 # TIP #285 (script cancellation support) jmistachkin
 declare 580 {
     int Tcl_CancelEval(Tcl_Interp *interp, Tcl_Obj *resultObjPtr,
@@ -2327,10 +2326,7 @@
 
 # ----- BASELINE -- FOR -- 8.6.0 ----- #
 
-declare 683 {
-=======
 declare 687 {
->>>>>>> eddb2b28
     void TclUnusedStubEntry(void)
 }
 
