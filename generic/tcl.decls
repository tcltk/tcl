# tcl.decls --
#
#	This file contains the declarations for all supported public
#	functions that are exported by the Tcl library via the stubs table.
#	This file is used to generate the tclDecls.h, tclPlatDecls.h
#	and tclStubInit.c files.
#
# Copyright © 1998-1999 Scriptics Corporation.
# Copyright © 2001, 2002 Kevin B. Kenny.  All rights reserved.
# Copyright © 2007 Daniel A. Steffen <das@users.sourceforge.net>
#
# See the file "license.terms" for information on usage and redistribution
# of this file, and for a DISCLAIMER OF ALL WARRANTIES.

library tcl

# Define the tcl interface with several sub interfaces:
#     tclPlat	 - platform specific public
#     tclInt	 - generic private
#     tclPlatInt - platform specific private

interface tcl
hooks {tclPlat tclInt tclIntPlat}
scspec EXTERN

# Declare each of the functions in the public Tcl interface.  Note that
# the an index should never be reused for a different function in order
# to preserve backwards compatibility.

declare 0 {
    int Tcl_PkgProvideEx(Tcl_Interp *interp, const char *name,
	    const char *version, const void *clientData)
}
declare 1 {
    const char *Tcl_PkgRequireEx(Tcl_Interp *interp,
	    const char *name, const char *version, int exact,
	    void *clientDataPtr)
}
declare 2 {
    TCL_NORETURN void Tcl_Panic(const char *format, ...)
}
declare 3 {
    char *Tcl_Alloc(TCL_HASH_TYPE size)
}
declare 4 {
    void Tcl_Free(char *ptr)
}
declare 5 {
    char *Tcl_Realloc(char *ptr, TCL_HASH_TYPE size)
}
declare 6 {
    char *Tcl_DbCkalloc(TCL_HASH_TYPE size, const char *file, int line)
}
declare 7 {
    void Tcl_DbCkfree(char *ptr, const char *file, int line)
}
declare 8 {
    char *Tcl_DbCkrealloc(char *ptr, TCL_HASH_TYPE size,
	    const char *file, int line)
}

# Tcl_CreateFileHandler and Tcl_DeleteFileHandler are only available on Unix,
# but they are part of the old generic interface, so we include them here for
# compatibility reasons.

declare 9 unix {
    void Tcl_CreateFileHandler(int fd, int mask, Tcl_FileProc *proc,
	    void *clientData)
}
declare 10 unix {
    void Tcl_DeleteFileHandler(int fd)
}
declare 11 {
    void Tcl_SetTimer(const Tcl_Time *timePtr)
}
declare 12 {
    void Tcl_Sleep(int ms)
}
declare 13 {
    int Tcl_WaitForEvent(const Tcl_Time *timePtr)
}
declare 14 {
    int Tcl_AppendAllObjTypes(Tcl_Interp *interp, Tcl_Obj *objPtr)
}
declare 15 {
    void Tcl_AppendStringsToObj(Tcl_Obj *objPtr, ...)
}
declare 16 {
    void Tcl_AppendToObj(Tcl_Obj *objPtr, const char *bytes, Tcl_Size length)
}
declare 17 {
    Tcl_Obj *Tcl_ConcatObj(Tcl_Size objc, Tcl_Obj *const objv[])
}
declare 18 {
    int Tcl_ConvertToType(Tcl_Interp *interp, Tcl_Obj *objPtr,
	    const Tcl_ObjType *typePtr)
}
declare 19 {
    void Tcl_DbDecrRefCount(Tcl_Obj *objPtr, const char *file, int line)
}
declare 20 {
    void Tcl_DbIncrRefCount(Tcl_Obj *objPtr, const char *file, int line)
}
declare 21 {
    int Tcl_DbIsShared(Tcl_Obj *objPtr, const char *file, int line)
}
declare 22 {deprecated {No longer in use, changed to macro}} {
    Tcl_Obj *Tcl_DbNewBooleanObj(int intValue, const char *file, int line)
}
declare 23 {
    Tcl_Obj *Tcl_DbNewByteArrayObj(const unsigned char *bytes,
	    Tcl_Size numBytes, const char *file, int line)
}
declare 24 {
    Tcl_Obj *Tcl_DbNewDoubleObj(double doubleValue, const char *file,
	    int line)
}
declare 25 {
    Tcl_Obj *Tcl_DbNewListObj(Tcl_Size objc, Tcl_Obj *const *objv,
	    const char *file, int line)
}
declare 26 {deprecated {No longer in use, changed to macro}} {
    Tcl_Obj *Tcl_DbNewLongObj(long longValue, const char *file, int line)
}
declare 27 {
    Tcl_Obj *Tcl_DbNewObj(const char *file, int line)
}
declare 28 {
    Tcl_Obj *Tcl_DbNewStringObj(const char *bytes, Tcl_Size length,
	    const char *file, int line)
}
declare 29 {
    Tcl_Obj *Tcl_DuplicateObj(Tcl_Obj *objPtr)
}
declare 30 {
    void TclFreeObj(Tcl_Obj *objPtr)
}
declare 31 {
    int Tcl_GetBoolean(Tcl_Interp *interp, const char *src, int *intPtr)
}
declare 32 {
    int Tcl_GetBooleanFromObj(Tcl_Interp *interp, Tcl_Obj *objPtr,
	    int *intPtr)
}
# Only available in Tcl 8.x, NULL in Tcl 9.0
declare 33 {
    unsigned char *Tcl_GetByteArrayFromObj(Tcl_Obj *objPtr, Tcl_Size *numBytesPtr)
}
declare 34 {
    int Tcl_GetDouble(Tcl_Interp *interp, const char *src, double *doublePtr)
}
declare 35 {
    int Tcl_GetDoubleFromObj(Tcl_Interp *interp, Tcl_Obj *objPtr,
	    double *doublePtr)
}
declare 36 {deprecated {No longer in use, changed to macro}} {
    int Tcl_GetIndexFromObj(Tcl_Interp *interp, Tcl_Obj *objPtr,
	    const char *const *tablePtr, const char *msg, int flags, int *indexPtr)
}
declare 37 {
    int Tcl_GetInt(Tcl_Interp *interp, const char *src, int *intPtr)
}
declare 38 {
    int Tcl_GetIntFromObj(Tcl_Interp *interp, Tcl_Obj *objPtr, int *intPtr)
}
declare 39 {
    int Tcl_GetLongFromObj(Tcl_Interp *interp, Tcl_Obj *objPtr, long *longPtr)
}
declare 40 {
    CONST86 Tcl_ObjType *Tcl_GetObjType(const char *typeName)
}
declare 41 {
    char *Tcl_GetStringFromObj(Tcl_Obj *objPtr, Tcl_Size *lengthPtr)
}
declare 42 {
    void Tcl_InvalidateStringRep(Tcl_Obj *objPtr)
}
declare 43 {
    int Tcl_ListObjAppendList(Tcl_Interp *interp, Tcl_Obj *listPtr,
	    Tcl_Obj *elemListPtr)
}
declare 44 {
    int Tcl_ListObjAppendElement(Tcl_Interp *interp, Tcl_Obj *listPtr,
	    Tcl_Obj *objPtr)
}
declare 45 {
    int Tcl_ListObjGetElements(Tcl_Interp *interp, Tcl_Obj *listPtr,
	    Tcl_Size *objcPtr, Tcl_Obj ***objvPtr)
}
declare 46 {
    int Tcl_ListObjIndex(Tcl_Interp *interp, Tcl_Obj *listPtr, Tcl_Size index,
	    Tcl_Obj **objPtrPtr)
}
declare 47 {
    int Tcl_ListObjLength(Tcl_Interp *interp, Tcl_Obj *listPtr,
	    Tcl_Size *lengthPtr)
}
declare 48 {
    int Tcl_ListObjReplace(Tcl_Interp *interp, Tcl_Obj *listPtr, Tcl_Size first,
	    Tcl_Size count, Tcl_Size objc, Tcl_Obj *const objv[])
}
declare 49 {deprecated {No longer in use, changed to macro}} {
    Tcl_Obj *Tcl_NewBooleanObj(int intValue)
}
declare 50 {
    Tcl_Obj *Tcl_NewByteArrayObj(const unsigned char *bytes, Tcl_Size numBytes)
}
declare 51 {
    Tcl_Obj *Tcl_NewDoubleObj(double doubleValue)
}
declare 52 {deprecated {No longer in use, changed to macro}} {
    Tcl_Obj *Tcl_NewIntObj(int intValue)
}
declare 53 {
    Tcl_Obj *Tcl_NewListObj(Tcl_Size objc, Tcl_Obj *const objv[])
}
declare 54 {deprecated {No longer in use, changed to macro}} {
    Tcl_Obj *Tcl_NewLongObj(long longValue)
}
declare 55 {
    Tcl_Obj *Tcl_NewObj(void)
}
declare 56 {
    Tcl_Obj *Tcl_NewStringObj(const char *bytes, Tcl_Size length)
}
declare 57 {deprecated {No longer in use, changed to macro}} {
    void Tcl_SetBooleanObj(Tcl_Obj *objPtr, int intValue)
}
declare 58 {
    unsigned char *Tcl_SetByteArrayLength(Tcl_Obj *objPtr, Tcl_Size numBytes)
}
declare 59 {
    void Tcl_SetByteArrayObj(Tcl_Obj *objPtr, const unsigned char *bytes,
	    Tcl_Size numBytes)
}
declare 60 {
    void Tcl_SetDoubleObj(Tcl_Obj *objPtr, double doubleValue)
}
declare 61 {deprecated {No longer in use, changed to macro}} {
    void Tcl_SetIntObj(Tcl_Obj *objPtr, int intValue)
}
declare 62 {
    void Tcl_SetListObj(Tcl_Obj *objPtr, Tcl_Size objc, Tcl_Obj *const objv[])
}
declare 63 {deprecated {No longer in use, changed to macro}} {
    void Tcl_SetLongObj(Tcl_Obj *objPtr, long longValue)
}
declare 64 {
    void Tcl_SetObjLength(Tcl_Obj *objPtr, Tcl_Size length)
}
declare 65 {
    void Tcl_SetStringObj(Tcl_Obj *objPtr, const char *bytes, Tcl_Size length)
}
declare 66 {deprecated {No longer in use, changed to macro}} {
    void Tcl_AddErrorInfo(Tcl_Interp *interp, const char *message)
}
declare 67 {deprecated {No longer in use, changed to macro}} {
    void Tcl_AddObjErrorInfo(Tcl_Interp *interp, const char *message,
	    Tcl_Size length)
}
declare 68 {
    void Tcl_AllowExceptions(Tcl_Interp *interp)
}
declare 69 {
    void Tcl_AppendElement(Tcl_Interp *interp, const char *element)
}
declare 70 {
    void Tcl_AppendResult(Tcl_Interp *interp, ...)
}
declare 71 {
    Tcl_AsyncHandler Tcl_AsyncCreate(Tcl_AsyncProc *proc,
	    void *clientData)
}
declare 72 {
    void Tcl_AsyncDelete(Tcl_AsyncHandler async)
}
declare 73 {
    int Tcl_AsyncInvoke(Tcl_Interp *interp, int code)
}
declare 74 {
    void Tcl_AsyncMark(Tcl_AsyncHandler async)
}
declare 75 {
    int Tcl_AsyncReady(void)
}
declare 76 {deprecated {No longer in use, changed to macro}} {
    void Tcl_BackgroundError(Tcl_Interp *interp)
}
declare 77 {deprecated {Use Tcl_UtfBackslash}} {
    char Tcl_Backslash(const char *src, int *readPtr)
}
declare 78 {
    int Tcl_BadChannelOption(Tcl_Interp *interp, const char *optionName,
	    const char *optionList)
}
declare 79 {
    void Tcl_CallWhenDeleted(Tcl_Interp *interp, Tcl_InterpDeleteProc *proc,
	    void *clientData)
}
declare 80 {
    void Tcl_CancelIdleCall(Tcl_IdleProc *idleProc, void *clientData)
}
# Only available in Tcl 8.x, NULL in Tcl 9.0
declare 81 {
    int Tcl_Close(Tcl_Interp *interp, Tcl_Channel chan)
}
declare 82 {
    int Tcl_CommandComplete(const char *cmd)
}
declare 83 {
    char *Tcl_Concat(Tcl_Size argc, const char *const *argv)
}
declare 84 {
    Tcl_Size Tcl_ConvertElement(const char *src, char *dst, int flags)
}
declare 85 {
    Tcl_Size Tcl_ConvertCountedElement(const char *src, Tcl_Size length, char *dst,
	    int flags)
}
declare 86 {
    int Tcl_CreateAlias(Tcl_Interp *childInterp, const char *childCmd,
	    Tcl_Interp *target, const char *targetCmd, Tcl_Size argc,
	    const char *const *argv)
}
declare 87 {
    int Tcl_CreateAliasObj(Tcl_Interp *childInterp, const char *childCmd,
	    Tcl_Interp *target, const char *targetCmd, Tcl_Size objc,
	    Tcl_Obj *const objv[])
}
declare 88 {
    Tcl_Channel Tcl_CreateChannel(const Tcl_ChannelType *typePtr,
	    const char *chanName, void *instanceData, int mask)
}
declare 89 {
    void Tcl_CreateChannelHandler(Tcl_Channel chan, int mask,
	    Tcl_ChannelProc *proc, void *clientData)
}
declare 90 {
    void Tcl_CreateCloseHandler(Tcl_Channel chan, Tcl_CloseProc *proc,
	    void *clientData)
}
declare 91 {
    Tcl_Command Tcl_CreateCommand(Tcl_Interp *interp, const char *cmdName,
	    Tcl_CmdProc *proc, void *clientData,
	    Tcl_CmdDeleteProc *deleteProc)
}
declare 92 {
    void Tcl_CreateEventSource(Tcl_EventSetupProc *setupProc,
	    Tcl_EventCheckProc *checkProc, void *clientData)
}
declare 93 {
    void Tcl_CreateExitHandler(Tcl_ExitProc *proc, void *clientData)
}
declare 94 {
    Tcl_Interp *Tcl_CreateInterp(void)
}
declare 95 {deprecated {}} {
    void Tcl_CreateMathFunc(Tcl_Interp *interp, const char *name,
	    int numArgs, Tcl_ValueType *argTypes,
	    Tcl_MathProc *proc, void *clientData)
}
declare 96 {
    Tcl_Command Tcl_CreateObjCommand(Tcl_Interp *interp,
	    const char *cmdName,
	    Tcl_ObjCmdProc *proc, void *clientData,
	    Tcl_CmdDeleteProc *deleteProc)
}
declare 97 {
    Tcl_Interp *Tcl_CreateChild(Tcl_Interp *interp, const char *name,
	    int isSafe)
}
declare 98 {
    Tcl_TimerToken Tcl_CreateTimerHandler(int milliseconds,
	    Tcl_TimerProc *proc, void *clientData)
}
declare 99 {
    Tcl_Trace Tcl_CreateTrace(Tcl_Interp *interp, Tcl_Size level,
	    Tcl_CmdTraceProc *proc, void *clientData)
}
declare 100 {
    void Tcl_DeleteAssocData(Tcl_Interp *interp, const char *name)
}
declare 101 {
    void Tcl_DeleteChannelHandler(Tcl_Channel chan, Tcl_ChannelProc *proc,
	    void *clientData)
}
declare 102 {
    void Tcl_DeleteCloseHandler(Tcl_Channel chan, Tcl_CloseProc *proc,
	    void *clientData)
}
declare 103 {
    int Tcl_DeleteCommand(Tcl_Interp *interp, const char *cmdName)
}
declare 104 {
    int Tcl_DeleteCommandFromToken(Tcl_Interp *interp, Tcl_Command command)
}
declare 105 {
    void Tcl_DeleteEvents(Tcl_EventDeleteProc *proc, void *clientData)
}
declare 106 {
    void Tcl_DeleteEventSource(Tcl_EventSetupProc *setupProc,
	    Tcl_EventCheckProc *checkProc, void *clientData)
}
declare 107 {
    void Tcl_DeleteExitHandler(Tcl_ExitProc *proc, void *clientData)
}
declare 108 {
    void Tcl_DeleteHashEntry(Tcl_HashEntry *entryPtr)
}
declare 109 {
    void Tcl_DeleteHashTable(Tcl_HashTable *tablePtr)
}
declare 110 {
    void Tcl_DeleteInterp(Tcl_Interp *interp)
}
declare 111 {
    void Tcl_DetachPids(Tcl_Size numPids, Tcl_Pid *pidPtr)
}
declare 112 {
    void Tcl_DeleteTimerHandler(Tcl_TimerToken token)
}
declare 113 {
    void Tcl_DeleteTrace(Tcl_Interp *interp, Tcl_Trace trace)
}
declare 114 {
    void Tcl_DontCallWhenDeleted(Tcl_Interp *interp,
	    Tcl_InterpDeleteProc *proc, void *clientData)
}
declare 115 {
    int Tcl_DoOneEvent(int flags)
}
declare 116 {
    void Tcl_DoWhenIdle(Tcl_IdleProc *proc, void *clientData)
}
declare 117 {
    char *Tcl_DStringAppend(Tcl_DString *dsPtr, const char *bytes, Tcl_Size length)
}
declare 118 {
    char *Tcl_DStringAppendElement(Tcl_DString *dsPtr, const char *element)
}
declare 119 {
    void Tcl_DStringEndSublist(Tcl_DString *dsPtr)
}
declare 120 {
    void Tcl_DStringFree(Tcl_DString *dsPtr)
}
declare 121 {
    void Tcl_DStringGetResult(Tcl_Interp *interp, Tcl_DString *dsPtr)
}
declare 122 {
    void Tcl_DStringInit(Tcl_DString *dsPtr)
}
declare 123 {
    void Tcl_DStringResult(Tcl_Interp *interp, Tcl_DString *dsPtr)
}
declare 124 {
    void Tcl_DStringSetLength(Tcl_DString *dsPtr, Tcl_Size length)
}
declare 125 {
    void Tcl_DStringStartSublist(Tcl_DString *dsPtr)
}
declare 126 {
    int Tcl_Eof(Tcl_Channel chan)
}
declare 127 {
    const char *Tcl_ErrnoId(void)
}
declare 128 {
    const char *Tcl_ErrnoMsg(int err)
}
declare 129 {
    int Tcl_Eval(Tcl_Interp *interp, const char *script)
}
declare 130 {
    int Tcl_EvalFile(Tcl_Interp *interp, const char *fileName)
}
declare 131 {deprecated {No longer in use, changed to macro}} {
    int Tcl_EvalObj(Tcl_Interp *interp, Tcl_Obj *objPtr)
}
declare 132 {
    void Tcl_EventuallyFree(void *clientData, Tcl_FreeProc *freeProc)
}
declare 133 {
    TCL_NORETURN void Tcl_Exit(int status)
}
declare 134 {
    int Tcl_ExposeCommand(Tcl_Interp *interp, const char *hiddenCmdToken,
	    const char *cmdName)
}
declare 135 {
    int Tcl_ExprBoolean(Tcl_Interp *interp, const char *expr, int *ptr)
}
declare 136 {
    int Tcl_ExprBooleanObj(Tcl_Interp *interp, Tcl_Obj *objPtr, int *ptr)
}
declare 137 {
    int Tcl_ExprDouble(Tcl_Interp *interp, const char *expr, double *ptr)
}
declare 138 {
    int Tcl_ExprDoubleObj(Tcl_Interp *interp, Tcl_Obj *objPtr, double *ptr)
}
declare 139 {
    int Tcl_ExprLong(Tcl_Interp *interp, const char *expr, long *ptr)
}
declare 140 {
    int Tcl_ExprLongObj(Tcl_Interp *interp, Tcl_Obj *objPtr, long *ptr)
}
declare 141 {
    int Tcl_ExprObj(Tcl_Interp *interp, Tcl_Obj *objPtr,
	    Tcl_Obj **resultPtrPtr)
}
declare 142 {
    int Tcl_ExprString(Tcl_Interp *interp, const char *expr)
}
declare 143 {
    void Tcl_Finalize(void)
}
declare 144 {nostub {Don't use this function in a stub-enabled extension}} {
    const char *Tcl_FindExecutable(const char *argv0)
}
declare 145 {
    Tcl_HashEntry *Tcl_FirstHashEntry(Tcl_HashTable *tablePtr,
	    Tcl_HashSearch *searchPtr)
}
declare 146 {
    int Tcl_Flush(Tcl_Channel chan)
}
declare 147 {deprecated {see TIP #559. Use Tcl_ResetResult}} {
    void Tcl_FreeResult(Tcl_Interp *interp)
}
declare 148 {deprecated {Use Tcl_GetAliasObj}} {
    int Tcl_GetAlias(Tcl_Interp *interp, const char *childCmd,
	    Tcl_Interp **targetInterpPtr, const char **targetCmdPtr,
	    int *argcPtr, const char ***argvPtr)
}
declare 149 {
    int Tcl_GetAliasObj(Tcl_Interp *interp, const char *childCmd,
<<<<<<< HEAD
	    Tcl_Interp **targetInterpPtr, const char **targetCmdPtr,
	    int *objcPtr, Tcl_Obj ***objv)
=======
	    Tcl_Interp **targetInterpPtr, CONST84 char **targetCmdPtr,
	    int *objcPtr, Tcl_Obj ***objvPtr)
>>>>>>> 27632de7
}
declare 150 {
    void *Tcl_GetAssocData(Tcl_Interp *interp, const char *name,
	    Tcl_InterpDeleteProc **procPtr)
}
declare 151 {
    Tcl_Channel Tcl_GetChannel(Tcl_Interp *interp, const char *chanName,
	    int *modePtr)
}
declare 152 {
    Tcl_Size Tcl_GetChannelBufferSize(Tcl_Channel chan)
}
declare 153 {
    int Tcl_GetChannelHandle(Tcl_Channel chan, int direction,
	    void **handlePtr)
}
declare 154 {
    void *Tcl_GetChannelInstanceData(Tcl_Channel chan)
}
declare 155 {
    int Tcl_GetChannelMode(Tcl_Channel chan)
}
declare 156 {
    const char *Tcl_GetChannelName(Tcl_Channel chan)
}
declare 157 {
    int Tcl_GetChannelOption(Tcl_Interp *interp, Tcl_Channel chan,
	    const char *optionName, Tcl_DString *dsPtr)
}
declare 158 {
    CONST86 Tcl_ChannelType *Tcl_GetChannelType(Tcl_Channel chan)
}
declare 159 {
    int Tcl_GetCommandInfo(Tcl_Interp *interp, const char *cmdName,
	    Tcl_CmdInfo *infoPtr)
}
declare 160 {
    const char *Tcl_GetCommandName(Tcl_Interp *interp,
	    Tcl_Command command)
}
declare 161 {
    int Tcl_GetErrno(void)
}
declare 162 {
    const char *Tcl_GetHostName(void)
}
declare 163 {
    int Tcl_GetInterpPath(Tcl_Interp *interp, Tcl_Interp *childInterp)
}
declare 164 {
    Tcl_Interp *Tcl_GetParent(Tcl_Interp *interp)
}
declare 165 {
    const char *Tcl_GetNameOfExecutable(void)
}
declare 166 {
    Tcl_Obj *Tcl_GetObjResult(Tcl_Interp *interp)
}

# Tcl_GetOpenFile is only available on unix, but it is a part of the old
# generic interface, so we include it here for compatibility reasons.

declare 167 unix {
    int Tcl_GetOpenFile(Tcl_Interp *interp, const char *chanID,
	    int forWriting, int checkUsage, void **filePtr)
}
# Obsolete.  Should now use Tcl_FSGetPathType which is objectified
# and therefore usually faster.
declare 168 {
    Tcl_PathType Tcl_GetPathType(const char *path)
}
declare 169 {
    Tcl_Size Tcl_Gets(Tcl_Channel chan, Tcl_DString *dsPtr)
}
declare 170 {
    Tcl_Size Tcl_GetsObj(Tcl_Channel chan, Tcl_Obj *objPtr)
}
declare 171 {
    int Tcl_GetServiceMode(void)
}
declare 172 {
    Tcl_Interp *Tcl_GetChild(Tcl_Interp *interp, const char *name)
}
declare 173 {
    Tcl_Channel Tcl_GetStdChannel(int type)
}
declare 174 {
    const char *Tcl_GetStringResult(Tcl_Interp *interp)
}
declare 175 {deprecated {No longer in use, changed to macro}} {
    const char *Tcl_GetVar(Tcl_Interp *interp, const char *varName,
	    int flags)
}
declare 176 {
    const char *Tcl_GetVar2(Tcl_Interp *interp, const char *part1,
	    const char *part2, int flags)
}
declare 177 {
    int Tcl_GlobalEval(Tcl_Interp *interp, const char *command)
}
declare 178 {deprecated {No longer in use, changed to macro}} {
    int Tcl_GlobalEvalObj(Tcl_Interp *interp, Tcl_Obj *objPtr)
}
declare 179 {
    int Tcl_HideCommand(Tcl_Interp *interp, const char *cmdName,
	    const char *hiddenCmdToken)
}
declare 180 {
    int Tcl_Init(Tcl_Interp *interp)
}
declare 181 {
    void Tcl_InitHashTable(Tcl_HashTable *tablePtr, int keyType)
}
declare 182 {
    int Tcl_InputBlocked(Tcl_Channel chan)
}
declare 183 {
    int Tcl_InputBuffered(Tcl_Channel chan)
}
declare 184 {
    int Tcl_InterpDeleted(Tcl_Interp *interp)
}
declare 185 {
    int Tcl_IsSafe(Tcl_Interp *interp)
}
# Obsolete, use Tcl_FSJoinPath
declare 186 {
    char *Tcl_JoinPath(Tcl_Size argc, const char *const *argv,
	    Tcl_DString *resultPtr)
}
declare 187 {
    int Tcl_LinkVar(Tcl_Interp *interp, const char *varName, void *addr,
	    int type)
}

# This slot is reserved for use by the plus patch:
#  declare 188 {
#	Tcl_MainLoop
#  }

declare 189 {
    Tcl_Channel Tcl_MakeFileChannel(void *handle, int mode)
}
declare 190 {deprecated {}} {
    int Tcl_MakeSafe(Tcl_Interp *interp)
}
declare 191 {
    Tcl_Channel Tcl_MakeTcpClientChannel(void *tcpSocket)
}
declare 192 {
    char *Tcl_Merge(Tcl_Size argc, const char *const *argv)
}
declare 193 {
    Tcl_HashEntry *Tcl_NextHashEntry(Tcl_HashSearch *searchPtr)
}
declare 194 {
    void Tcl_NotifyChannel(Tcl_Channel channel, int mask)
}
declare 195 {
    Tcl_Obj *Tcl_ObjGetVar2(Tcl_Interp *interp, Tcl_Obj *part1Ptr,
	    Tcl_Obj *part2Ptr, int flags)
}
declare 196 {
    Tcl_Obj *Tcl_ObjSetVar2(Tcl_Interp *interp, Tcl_Obj *part1Ptr,
	    Tcl_Obj *part2Ptr, Tcl_Obj *newValuePtr, int flags)
}
declare 197 {
    Tcl_Channel Tcl_OpenCommandChannel(Tcl_Interp *interp, Tcl_Size argc,
	    const char **argv, int flags)
}
# This is obsolete, use Tcl_FSOpenFileChannel
declare 198 {
    Tcl_Channel Tcl_OpenFileChannel(Tcl_Interp *interp, const char *fileName,
	    const char *modeString, int permissions)
}
declare 199 {
    Tcl_Channel Tcl_OpenTcpClient(Tcl_Interp *interp, int port,
	    const char *address, const char *myaddr, int myport, int flags)
}
declare 200 {
    Tcl_Channel Tcl_OpenTcpServer(Tcl_Interp *interp, int port,
	    const char *host, Tcl_TcpAcceptProc *acceptProc,
	    void *callbackData)
}
declare 201 {
    void Tcl_Preserve(void *data)
}
declare 202 {
    void Tcl_PrintDouble(Tcl_Interp *interp, double value, char *dst)
}
declare 203 {
    int Tcl_PutEnv(const char *assignment)
}
declare 204 {
    const char *Tcl_PosixError(Tcl_Interp *interp)
}
declare 205 {
    void Tcl_QueueEvent(Tcl_Event *evPtr, int position)
}
declare 206 {
    Tcl_Size Tcl_Read(Tcl_Channel chan, char *bufPtr, Tcl_Size toRead)
}
declare 207 {
    void Tcl_ReapDetachedProcs(void)
}
declare 208 {
    int Tcl_RecordAndEval(Tcl_Interp *interp, const char *cmd, int flags)
}
declare 209 {
    int Tcl_RecordAndEvalObj(Tcl_Interp *interp, Tcl_Obj *cmdPtr, int flags)
}
declare 210 {
    void Tcl_RegisterChannel(Tcl_Interp *interp, Tcl_Channel chan)
}
declare 211 {
    void Tcl_RegisterObjType(const Tcl_ObjType *typePtr)
}
declare 212 {
    Tcl_RegExp Tcl_RegExpCompile(Tcl_Interp *interp, const char *pattern)
}
declare 213 {
    int Tcl_RegExpExec(Tcl_Interp *interp, Tcl_RegExp regexp,
	    const char *text, const char *start)
}
declare 214 {
    int Tcl_RegExpMatch(Tcl_Interp *interp, const char *text,
	    const char *pattern)
}
declare 215 {
    void Tcl_RegExpRange(Tcl_RegExp regexp, Tcl_Size index,
	    const char **startPtr, const char **endPtr)
}
declare 216 {
    void Tcl_Release(void *clientData)
}
declare 217 {
    void Tcl_ResetResult(Tcl_Interp *interp)
}
declare 218 {
    Tcl_Size Tcl_ScanElement(const char *src, int *flagPtr)
}
declare 219 {
    Tcl_Size Tcl_ScanCountedElement(const char *src, Tcl_Size length, int *flagPtr)
}
declare 220 {deprecated {}} {
    int Tcl_SeekOld(Tcl_Channel chan, int offset, int mode)
}
declare 221 {
    int Tcl_ServiceAll(void)
}
declare 222 {
    int Tcl_ServiceEvent(int flags)
}
declare 223 {
    void Tcl_SetAssocData(Tcl_Interp *interp, const char *name,
	    Tcl_InterpDeleteProc *proc, void *clientData)
}
declare 224 {
    void Tcl_SetChannelBufferSize(Tcl_Channel chan, Tcl_Size sz)
}
declare 225 {
    int Tcl_SetChannelOption(Tcl_Interp *interp, Tcl_Channel chan,
	    const char *optionName, const char *newValue)
}
declare 226 {
    int Tcl_SetCommandInfo(Tcl_Interp *interp, const char *cmdName,
	    const Tcl_CmdInfo *infoPtr)
}
declare 227 {
    void Tcl_SetErrno(int err)
}
declare 228 {
    void Tcl_SetErrorCode(Tcl_Interp *interp, ...)
}
declare 229 {
    void Tcl_SetMaxBlockTime(const Tcl_Time *timePtr)
}
declare 230 {nostub {Don't use this function in a stub-enabled extension}} {
    const char *Tcl_SetPanicProc(TCL_NORETURN1 Tcl_PanicProc *panicProc)
}
declare 231 {
    Tcl_Size Tcl_SetRecursionLimit(Tcl_Interp *interp, Tcl_Size depth)
}
declare 232 {
    void Tcl_SetResult(Tcl_Interp *interp, char *result,
	    Tcl_FreeProc *freeProc)
}
declare 233 {
    int Tcl_SetServiceMode(int mode)
}
declare 234 {
    void Tcl_SetObjErrorCode(Tcl_Interp *interp, Tcl_Obj *errorObjPtr)
}
declare 235 {
    void Tcl_SetObjResult(Tcl_Interp *interp, Tcl_Obj *resultObjPtr)
}
declare 236 {
    void Tcl_SetStdChannel(Tcl_Channel channel, int type)
}
declare 237 {deprecated {No longer in use, changed to macro}} {
    const char *Tcl_SetVar(Tcl_Interp *interp, const char *varName,
	    const char *newValue, int flags)
}
declare 238 {
    const char *Tcl_SetVar2(Tcl_Interp *interp, const char *part1,
	    const char *part2, const char *newValue, int flags)
}
declare 239 {
    const char *Tcl_SignalId(int sig)
}
declare 240 {
    const char *Tcl_SignalMsg(int sig)
}
declare 241 {
    void Tcl_SourceRCFile(Tcl_Interp *interp)
}
declare 242 {
    int Tcl_SplitList(Tcl_Interp *interp, const char *listStr, Tcl_Size *argcPtr,
	    const char ***argvPtr)
}
# Obsolete, use Tcl_FSSplitPath
declare 243 {
    void Tcl_SplitPath(const char *path, Tcl_Size *argcPtr, const char ***argvPtr)
}
declare 244 {nostub {Don't use this function in a stub-enabled extension}} {
    void Tcl_StaticLibrary(Tcl_Interp *interp, const char *prefix,
	    Tcl_LibraryInitProc *initProc, Tcl_LibraryInitProc *safeInitProc)
}
declare 245 {deprecated {No longer in use, changed to macro}} {
    int Tcl_StringMatch(const char *str, const char *pattern)
}
declare 246 {deprecated {}} {
    int Tcl_TellOld(Tcl_Channel chan)
}
declare 247 {deprecated {No longer in use, changed to macro}} {
    int Tcl_TraceVar(Tcl_Interp *interp, const char *varName, int flags,
	    Tcl_VarTraceProc *proc, void *clientData)
}
declare 248 {
    int Tcl_TraceVar2(Tcl_Interp *interp, const char *part1, const char *part2,
	    int flags, Tcl_VarTraceProc *proc, void *clientData)
}
declare 249 {
    char *Tcl_TranslateFileName(Tcl_Interp *interp, const char *name,
	    Tcl_DString *bufferPtr)
}
declare 250 {
    Tcl_Size Tcl_Ungets(Tcl_Channel chan, const char *str, Tcl_Size len, int atHead)
}
declare 251 {
    void Tcl_UnlinkVar(Tcl_Interp *interp, const char *varName)
}
declare 252 {
    int Tcl_UnregisterChannel(Tcl_Interp *interp, Tcl_Channel chan)
}
declare 253 {deprecated {No longer in use, changed to macro}} {
    int Tcl_UnsetVar(Tcl_Interp *interp, const char *varName, int flags)
}
declare 254 {
    int Tcl_UnsetVar2(Tcl_Interp *interp, const char *part1, const char *part2,
	    int flags)
}
declare 255 {deprecated {No longer in use, changed to macro}} {
    void Tcl_UntraceVar(Tcl_Interp *interp, const char *varName, int flags,
	    Tcl_VarTraceProc *proc, void *clientData)
}
declare 256 {
    void Tcl_UntraceVar2(Tcl_Interp *interp, const char *part1,
	    const char *part2, int flags, Tcl_VarTraceProc *proc,
	    void *clientData)
}
declare 257 {
    void Tcl_UpdateLinkedVar(Tcl_Interp *interp, const char *varName)
}
declare 258 {deprecated {No longer in use, changed to macro}} {
    int Tcl_UpVar(Tcl_Interp *interp, const char *frameName,
	    const char *varName, const char *localName, int flags)
}
declare 259 {
    int Tcl_UpVar2(Tcl_Interp *interp, const char *frameName, const char *part1,
	    const char *part2, const char *localName, int flags)
}
declare 260 {
    int Tcl_VarEval(Tcl_Interp *interp, ...)
}
declare 261 {deprecated {No longer in use, changed to macro}} {
    void *Tcl_VarTraceInfo(Tcl_Interp *interp, const char *varName,
	    int flags, Tcl_VarTraceProc *procPtr, void *prevClientData)
}
declare 262 {
    void *Tcl_VarTraceInfo2(Tcl_Interp *interp, const char *part1,
	    const char *part2, int flags, Tcl_VarTraceProc *procPtr,
	    void *prevClientData)
}
declare 263 {
    Tcl_Size Tcl_Write(Tcl_Channel chan, const char *s, Tcl_Size slen)
}
declare 264 {
    void Tcl_WrongNumArgs(Tcl_Interp *interp, Tcl_Size objc,
	    Tcl_Obj *const objv[], const char *message)
}
declare 265 {
    int Tcl_DumpActiveMemory(const char *fileName)
}
declare 266 {
    void Tcl_ValidateAllMemory(const char *file, int line)
}
declare 267 {deprecated {see TIP #422}} {
    void Tcl_AppendResultVA(Tcl_Interp *interp, va_list argList)
}
declare 268 {deprecated {see TIP #422}} {
    void Tcl_AppendStringsToObjVA(Tcl_Obj *objPtr, va_list argList)
}
declare 269 {
    char *Tcl_HashStats(Tcl_HashTable *tablePtr)
}
declare 270 {
    const char *Tcl_ParseVar(Tcl_Interp *interp, const char *start,
	    const char **termPtr)
}
declare 271 {deprecated {No longer in use, changed to macro}} {
    const char *Tcl_PkgPresent(Tcl_Interp *interp, const char *name,
	    const char *version, int exact)
}
declare 272 {
    const char *Tcl_PkgPresentEx(Tcl_Interp *interp,
	    const char *name, const char *version, int exact,
	    void *clientDataPtr)
}
declare 273 {deprecated {No longer in use, changed to macro}} {
    int Tcl_PkgProvide(Tcl_Interp *interp, const char *name,
	    const char *version)
}
# TIP #268: The internally used new Require function is in slot 573.
declare 274 {deprecated {No longer in use, changed to macro}} {
    const char *Tcl_PkgRequire(Tcl_Interp *interp, const char *name,
	    const char *version, int exact)
}
declare 275 {deprecated {see TIP #422}} {
    void Tcl_SetErrorCodeVA(Tcl_Interp *interp, va_list argList)
}
declare 276 {deprecated {see TIP #422}} {
    int  Tcl_VarEvalVA(Tcl_Interp *interp, va_list argList)
}
declare 277 {
    Tcl_Pid Tcl_WaitPid(Tcl_Pid pid, int *statPtr, int options)
}
declare 278 {deprecated {see TIP #422}} {
    TCL_NORETURN void Tcl_PanicVA(const char *format, va_list argList)
}
declare 279 {
    void Tcl_GetVersion(int *major, int *minor, int *patchLevel, int *type)
}
declare 280 {
    void Tcl_InitMemory(Tcl_Interp *interp)
}

# Andreas Kupries <a.kupries@westend.com>, 03/21/1999
# "Trf-Patch for filtering channels"
#
# C-Level API for (un)stacking of channels. This allows the introduction
# of filtering channels with relatively little changes to the core.
# This patch was created in cooperation with Jan Nijtmans j.nijtmans@chello.nl
# and is therefore part of his plus-patches too.
#
# It would have been possible to place the following definitions according
# to the alphabetical order used elsewhere in this file, but I decided
# against that to ease the maintenance of the patch across new tcl versions
# (patch usually has no problems to integrate the patch file for the last
# version into the new one).

declare 281 {
    Tcl_Channel Tcl_StackChannel(Tcl_Interp *interp,
	    const Tcl_ChannelType *typePtr, void *instanceData,
	    int mask, Tcl_Channel prevChan)
}
declare 282 {
    int Tcl_UnstackChannel(Tcl_Interp *interp, Tcl_Channel chan)
}
declare 283 {
    Tcl_Channel Tcl_GetStackedChannel(Tcl_Channel chan)
}

# 284 was reserved, but added in 8.4a2
declare 284 {
    void Tcl_SetMainLoop(Tcl_MainLoopProc *proc)
}

# Reserved for future use (8.0.x vs. 8.1)
#  declare 285 {
#  }

# Added in 8.1:

declare 286 {
    void Tcl_AppendObjToObj(Tcl_Obj *objPtr, Tcl_Obj *appendObjPtr)
}
declare 287 {
    Tcl_Encoding Tcl_CreateEncoding(const Tcl_EncodingType *typePtr)
}
declare 288 {
    void Tcl_CreateThreadExitHandler(Tcl_ExitProc *proc, void *clientData)
}
declare 289 {
    void Tcl_DeleteThreadExitHandler(Tcl_ExitProc *proc, void *clientData)
}
declare 290 {deprecated {Use Tcl_DiscardInterpState}} {
    void Tcl_DiscardResult(Tcl_SavedResult *statePtr)
}
declare 291 {
    int Tcl_EvalEx(Tcl_Interp *interp, const char *script, Tcl_Size numBytes,
	    int flags)
}
declare 292 {
    int Tcl_EvalObjv(Tcl_Interp *interp, Tcl_Size objc, Tcl_Obj *const objv[],
	    int flags)
}
declare 293 {
    int Tcl_EvalObjEx(Tcl_Interp *interp, Tcl_Obj *objPtr, int flags)
}
declare 294 {
    TCL_NORETURN void Tcl_ExitThread(int status)
}
declare 295 {
    int Tcl_ExternalToUtf(Tcl_Interp *interp, Tcl_Encoding encoding,
	    const char *src, Tcl_Size srcLen, int flags,
	    Tcl_EncodingState *statePtr, char *dst, Tcl_Size dstLen,
	    int *srcReadPtr, int *dstWrotePtr, int *dstCharsPtr)
}
declare 296 {
    char *Tcl_ExternalToUtfDString(Tcl_Encoding encoding,
	    const char *src, Tcl_Size srcLen, Tcl_DString *dsPtr)
}
declare 297 {
    void Tcl_FinalizeThread(void)
}
declare 298 {
    void Tcl_FinalizeNotifier(void *clientData)
}
declare 299 {
    void Tcl_FreeEncoding(Tcl_Encoding encoding)
}
declare 300 {
    Tcl_ThreadId Tcl_GetCurrentThread(void)
}
declare 301 {
    Tcl_Encoding Tcl_GetEncoding(Tcl_Interp *interp, const char *name)
}
declare 302 {
    const char *Tcl_GetEncodingName(Tcl_Encoding encoding)
}
declare 303 {
    void Tcl_GetEncodingNames(Tcl_Interp *interp)
}
declare 304 {
    int Tcl_GetIndexFromObjStruct(Tcl_Interp *interp, Tcl_Obj *objPtr,
	    const void *tablePtr, Tcl_Size offset, const char *msg, int flags,
	    void *indexPtr)
}
declare 305 {
    void *Tcl_GetThreadData(Tcl_ThreadDataKey *keyPtr, Tcl_Size size)
}
declare 306 {
    Tcl_Obj *Tcl_GetVar2Ex(Tcl_Interp *interp, const char *part1,
	    const char *part2, int flags)
}
declare 307 {
    void *Tcl_InitNotifier(void)
}
declare 308 {
    void Tcl_MutexLock(Tcl_Mutex *mutexPtr)
}
declare 309 {
    void Tcl_MutexUnlock(Tcl_Mutex *mutexPtr)
}
declare 310 {
    void Tcl_ConditionNotify(Tcl_Condition *condPtr)
}
declare 311 {
    void Tcl_ConditionWait(Tcl_Condition *condPtr, Tcl_Mutex *mutexPtr,
	    const Tcl_Time *timePtr)
}
declare 312 {
    Tcl_Size Tcl_NumUtfChars(const char *src, Tcl_Size length)
}
declare 313 {
    Tcl_Size Tcl_ReadChars(Tcl_Channel channel, Tcl_Obj *objPtr,
	    Tcl_Size charsToRead, int appendFlag)
}
declare 314 {deprecated {Use Tcl_RestoreInterpState}} {
    void Tcl_RestoreResult(Tcl_Interp *interp, Tcl_SavedResult *statePtr)
}
declare 315 {deprecated {Use Tcl_SaveInterpState}} {
    void Tcl_SaveResult(Tcl_Interp *interp, Tcl_SavedResult *statePtr)
}
declare 316 {
    int Tcl_SetSystemEncoding(Tcl_Interp *interp, const char *name)
}
declare 317 {
    Tcl_Obj *Tcl_SetVar2Ex(Tcl_Interp *interp, const char *part1,
	    const char *part2, Tcl_Obj *newValuePtr, int flags)
}
declare 318 {
    void Tcl_ThreadAlert(Tcl_ThreadId threadId)
}
declare 319 {
    void Tcl_ThreadQueueEvent(Tcl_ThreadId threadId, Tcl_Event *evPtr,
	    int position)
}
declare 320 {
    int Tcl_UniCharAtIndex(const char *src, Tcl_Size index)
}
declare 321 {
    int Tcl_UniCharToLower(int ch)
}
declare 322 {
    int Tcl_UniCharToTitle(int ch)
}
declare 323 {
    int Tcl_UniCharToUpper(int ch)
}
declare 324 {
    Tcl_Size Tcl_UniCharToUtf(int ch, char *buf)
}
declare 325 {
    const char *Tcl_UtfAtIndex(const char *src, Tcl_Size index)
}
declare 326 {
    int TclUtfCharComplete(const char *src, Tcl_Size length)
}
declare 327 {
    Tcl_Size Tcl_UtfBackslash(const char *src, int *readPtr, char *dst)
}
declare 328 {
    const char *Tcl_UtfFindFirst(const char *src, int ch)
}
declare 329 {
    const char *Tcl_UtfFindLast(const char *src, int ch)
}
declare 330 {
    const char *TclUtfNext(const char *src)
}
declare 331 {
    const char *TclUtfPrev(const char *src, const char *start)
}
declare 332 {
    int Tcl_UtfToExternal(Tcl_Interp *interp, Tcl_Encoding encoding,
	    const char *src, Tcl_Size srcLen, int flags,
	    Tcl_EncodingState *statePtr, char *dst, Tcl_Size dstLen,
	    int *srcReadPtr, int *dstWrotePtr, int *dstCharsPtr)
}
declare 333 {
    char *Tcl_UtfToExternalDString(Tcl_Encoding encoding,
	    const char *src, Tcl_Size srcLen, Tcl_DString *dsPtr)
}
declare 334 {
    Tcl_Size Tcl_UtfToLower(char *src)
}
declare 335 {
    Tcl_Size Tcl_UtfToTitle(char *src)
}
declare 336 {
    Tcl_Size Tcl_UtfToChar16(const char *src, unsigned short *chPtr)
}
declare 337 {
    Tcl_Size Tcl_UtfToUpper(char *src)
}
declare 338 {
    Tcl_Size Tcl_WriteChars(Tcl_Channel chan, const char *src, Tcl_Size srcLen)
}
declare 339 {
    Tcl_Size Tcl_WriteObj(Tcl_Channel chan, Tcl_Obj *objPtr)
}
declare 340 {
    char *Tcl_GetString(Tcl_Obj *objPtr)
}
declare 341 {deprecated {Use Tcl_GetEncodingSearchPath}} {
    const char *Tcl_GetDefaultEncodingDir(void)
}
declare 342 {deprecated {Use Tcl_SetEncodingSearchPath}} {
    void Tcl_SetDefaultEncodingDir(const char *path)
}
declare 343 {
    void Tcl_AlertNotifier(void *clientData)
}
declare 344 {
    void Tcl_ServiceModeHook(int mode)
}
declare 345 {
    int Tcl_UniCharIsAlnum(int ch)
}
declare 346 {
    int Tcl_UniCharIsAlpha(int ch)
}
declare 347 {
    int Tcl_UniCharIsDigit(int ch)
}
declare 348 {
    int Tcl_UniCharIsLower(int ch)
}
declare 349 {
    int Tcl_UniCharIsSpace(int ch)
}
declare 350 {
    int Tcl_UniCharIsUpper(int ch)
}
declare 351 {
    int Tcl_UniCharIsWordChar(int ch)
}
declare 352 {
    Tcl_Size Tcl_Char16Len(const unsigned short *uniStr)
}
declare 353 {deprecated {Use Tcl_UtfNcmp}} {
    int Tcl_UniCharNcmp(const unsigned short *ucs, const unsigned short *uct,
	    unsigned long numChars)
}
declare 354 {
    char *Tcl_Char16ToUtfDString(const unsigned short *uniStr,
	    Tcl_Size uniLength, Tcl_DString *dsPtr)
}
declare 355 {
    unsigned short *Tcl_UtfToChar16DString(const char *src,
	    Tcl_Size length, Tcl_DString *dsPtr)
}
declare 356 {
    Tcl_RegExp Tcl_GetRegExpFromObj(Tcl_Interp *interp, Tcl_Obj *patObj,
	    int flags)
}
declare 357 {deprecated {Use Tcl_EvalTokensStandard}} {
    Tcl_Obj *Tcl_EvalTokens(Tcl_Interp *interp, Tcl_Token *tokenPtr,
	    Tcl_Size count)
}
declare 358 {
    void Tcl_FreeParse(Tcl_Parse *parsePtr)
}
declare 359 {
    void Tcl_LogCommandInfo(Tcl_Interp *interp, const char *script,
	    const char *command, Tcl_Size length)
}
declare 360 {
    int Tcl_ParseBraces(Tcl_Interp *interp, const char *start,
	    Tcl_Size numBytes, Tcl_Parse *parsePtr, int append,
	    const char **termPtr)
}
declare 361 {
    int Tcl_ParseCommand(Tcl_Interp *interp, const char *start,
	    Tcl_Size numBytes, int nested, Tcl_Parse *parsePtr)
}
declare 362 {
    int Tcl_ParseExpr(Tcl_Interp *interp, const char *start,
	    Tcl_Size numBytes, Tcl_Parse *parsePtr)
}
declare 363 {
    int Tcl_ParseQuotedString(Tcl_Interp *interp, const char *start,
	    Tcl_Size numBytes, Tcl_Parse *parsePtr, int append,
	    const char **termPtr)
}
declare 364 {
    int Tcl_ParseVarName(Tcl_Interp *interp, const char *start,
	    Tcl_Size numBytes, Tcl_Parse *parsePtr, int append)
}
# These 4 functions are obsolete, use Tcl_FSGetCwd, Tcl_FSChdir,
# Tcl_FSAccess and Tcl_FSStat
declare 365 {
    char *Tcl_GetCwd(Tcl_Interp *interp, Tcl_DString *cwdPtr)
}
declare 366 {
   int Tcl_Chdir(const char *dirName)
}
declare 367 {
   int Tcl_Access(const char *path, int mode)
}
declare 368 {
    int Tcl_Stat(const char *path, struct stat *bufPtr)
}
declare 369 {
    int Tcl_UtfNcmp(const char *s1, const char *s2, unsigned long n)
}
declare 370 {
    int Tcl_UtfNcasecmp(const char *s1, const char *s2, unsigned long n)
}
declare 371 {
    int Tcl_StringCaseMatch(const char *str, const char *pattern, int nocase)
}
declare 372 {
    int Tcl_UniCharIsControl(int ch)
}
declare 373 {
    int Tcl_UniCharIsGraph(int ch)
}
declare 374 {
    int Tcl_UniCharIsPrint(int ch)
}
declare 375 {
    int Tcl_UniCharIsPunct(int ch)
}
declare 376 {
    int Tcl_RegExpExecObj(Tcl_Interp *interp, Tcl_RegExp regexp,
	    Tcl_Obj *textObj, Tcl_Size offset, Tcl_Size nmatches, int flags)
}
declare 377 {
    void Tcl_RegExpGetInfo(Tcl_RegExp regexp, Tcl_RegExpInfo *infoPtr)
}
declare 378 {
    Tcl_Obj *Tcl_NewUnicodeObj(const unsigned short *unicode, Tcl_Size numChars)
}
declare 379 {
    void Tcl_SetUnicodeObj(Tcl_Obj *objPtr, const unsigned short *unicode,
	    Tcl_Size numChars)
}
declare 380 {
    Tcl_Size Tcl_GetCharLength(Tcl_Obj *objPtr)
}
declare 381 {
    int Tcl_GetUniChar(Tcl_Obj *objPtr, Tcl_Size index)
}
declare 382 {deprecated {No longer in use, changed to macro}} {
    unsigned short *Tcl_GetUnicode(Tcl_Obj *objPtr)
}
declare 383 {
    Tcl_Obj *Tcl_GetRange(Tcl_Obj *objPtr, Tcl_Size first, Tcl_Size last)
}
declare 384 {
    void Tcl_AppendUnicodeToObj(Tcl_Obj *objPtr, const unsigned short *unicode,
	    Tcl_Size length)
}
declare 385 {
    int Tcl_RegExpMatchObj(Tcl_Interp *interp, Tcl_Obj *textObj,
	    Tcl_Obj *patternObj)
}
declare 386 {
    void Tcl_SetNotifier(const Tcl_NotifierProcs *notifierProcPtr)
}
declare 387 {
    Tcl_Mutex *Tcl_GetAllocMutex(void)
}
declare 388 {
    int Tcl_GetChannelNames(Tcl_Interp *interp)
}
declare 389 {
    int Tcl_GetChannelNamesEx(Tcl_Interp *interp, const char *pattern)
}
declare 390 {
    int Tcl_ProcObjCmd(void *clientData, Tcl_Interp *interp,
	    Tcl_Size objc, Tcl_Obj *const objv[])
}
declare 391 {
    void Tcl_ConditionFinalize(Tcl_Condition *condPtr)
}
declare 392 {
    void Tcl_MutexFinalize(Tcl_Mutex *mutex)
}
declare 393 {
    int Tcl_CreateThread(Tcl_ThreadId *idPtr, Tcl_ThreadCreateProc *proc,
	    void *clientData, TCL_HASH_TYPE stackSize, int flags)
}

# Introduced in 8.3.2
declare 394 {
    Tcl_Size Tcl_ReadRaw(Tcl_Channel chan, char *dst, Tcl_Size bytesToRead)
}
declare 395 {
    Tcl_Size Tcl_WriteRaw(Tcl_Channel chan, const char *src, Tcl_Size srcLen)
}
declare 396 {
    Tcl_Channel Tcl_GetTopChannel(Tcl_Channel chan)
}
declare 397 {
    int Tcl_ChannelBuffered(Tcl_Channel chan)
}
declare 398 {
    const char *Tcl_ChannelName(const Tcl_ChannelType *chanTypePtr)
}
declare 399 {
    Tcl_ChannelTypeVersion Tcl_ChannelVersion(
	    const Tcl_ChannelType *chanTypePtr)
}
declare 400 {
    Tcl_DriverBlockModeProc *Tcl_ChannelBlockModeProc(
	    const Tcl_ChannelType *chanTypePtr)
}
declare 401 {deprecated {Use Tcl_ChannelClose2Proc}} {
    Tcl_DriverCloseProc *Tcl_ChannelCloseProc(
	    const Tcl_ChannelType *chanTypePtr)
}
declare 402 {
    Tcl_DriverClose2Proc *Tcl_ChannelClose2Proc(
	    const Tcl_ChannelType *chanTypePtr)
}
declare 403 {
    Tcl_DriverInputProc *Tcl_ChannelInputProc(
	    const Tcl_ChannelType *chanTypePtr)
}
declare 404 {
    Tcl_DriverOutputProc *Tcl_ChannelOutputProc(
	    const Tcl_ChannelType *chanTypePtr)
}
declare 405 {deprecated {Use Tcl_ChannelWideSeekProc}} {
    Tcl_DriverSeekProc *Tcl_ChannelSeekProc(
	    const Tcl_ChannelType *chanTypePtr)
}
declare 406 {
    Tcl_DriverSetOptionProc *Tcl_ChannelSetOptionProc(
	    const Tcl_ChannelType *chanTypePtr)
}
declare 407 {
    Tcl_DriverGetOptionProc *Tcl_ChannelGetOptionProc(
	    const Tcl_ChannelType *chanTypePtr)
}
declare 408 {
    Tcl_DriverWatchProc *Tcl_ChannelWatchProc(
	    const Tcl_ChannelType *chanTypePtr)
}
declare 409 {
    Tcl_DriverGetHandleProc *Tcl_ChannelGetHandleProc(
	    const Tcl_ChannelType *chanTypePtr)
}
declare 410 {
    Tcl_DriverFlushProc *Tcl_ChannelFlushProc(
	    const Tcl_ChannelType *chanTypePtr)
}
declare 411 {
    Tcl_DriverHandlerProc *Tcl_ChannelHandlerProc(
	    const Tcl_ChannelType *chanTypePtr)
}

# Introduced in 8.4a2
declare 412 {
    int Tcl_JoinThread(Tcl_ThreadId threadId, int *result)
}
declare 413 {
    int Tcl_IsChannelShared(Tcl_Channel channel)
}
declare 414 {
    int Tcl_IsChannelRegistered(Tcl_Interp *interp, Tcl_Channel channel)
}
declare 415 {
    void Tcl_CutChannel(Tcl_Channel channel)
}
declare 416 {
    void Tcl_SpliceChannel(Tcl_Channel channel)
}
declare 417 {
    void Tcl_ClearChannelHandlers(Tcl_Channel channel)
}
declare 418 {
    int Tcl_IsChannelExisting(const char *channelName)
}
declare 419 {deprecated {Use Tcl_UtfNcasecmp}} {
    int Tcl_UniCharNcasecmp(const unsigned short *ucs, const unsigned short *uct,
	    unsigned long numChars)
}
declare 420 {deprecated {Use Tcl_StringCaseMatch}} {
    int Tcl_UniCharCaseMatch(const unsigned short *uniStr,
	    const unsigned short *uniPattern, int nocase)
}
declare 421 {deprecated {}} {
    Tcl_HashEntry *Tcl_FindHashEntry(Tcl_HashTable *tablePtr, const void *key)
}
declare 422 {deprecated {}} {
    Tcl_HashEntry *Tcl_CreateHashEntry(Tcl_HashTable *tablePtr,
	    const void *key, int *newPtr)
}
declare 423 {
    void Tcl_InitCustomHashTable(Tcl_HashTable *tablePtr, int keyType,
	    const Tcl_HashKeyType *typePtr)
}
declare 424 {
    void Tcl_InitObjHashTable(Tcl_HashTable *tablePtr)
}
declare 425 {
    void *Tcl_CommandTraceInfo(Tcl_Interp *interp, const char *varName,
	    int flags, Tcl_CommandTraceProc *procPtr,
	    void *prevClientData)
}
declare 426 {
    int Tcl_TraceCommand(Tcl_Interp *interp, const char *varName, int flags,
	    Tcl_CommandTraceProc *proc, void *clientData)
}
declare 427 {
    void Tcl_UntraceCommand(Tcl_Interp *interp, const char *varName,
	    int flags, Tcl_CommandTraceProc *proc, void *clientData)
}
declare 428 {
    char *Tcl_AttemptAlloc(TCL_HASH_TYPE size)
}
declare 429 {
    char *Tcl_AttemptDbCkalloc(TCL_HASH_TYPE size, const char *file, int line)
}
declare 430 {
    char *Tcl_AttemptRealloc(char *ptr, TCL_HASH_TYPE size)
}
declare 431 {
    char *Tcl_AttemptDbCkrealloc(char *ptr, TCL_HASH_TYPE size,
	    const char *file, int line)
}
declare 432 {
    int Tcl_AttemptSetObjLength(Tcl_Obj *objPtr, Tcl_Size length)
}

# TIP#10 (thread-aware channels) akupries
declare 433 {
    Tcl_ThreadId Tcl_GetChannelThread(Tcl_Channel channel)
}

# introduced in 8.4a3
declare 434 {
    unsigned short *Tcl_GetUnicodeFromObj(Tcl_Obj *objPtr, Tcl_Size *lengthPtr)
}

# TIP#15 (math function introspection) dkf
declare 435 {deprecated {}} {
    int Tcl_GetMathFuncInfo(Tcl_Interp *interp, const char *name,
	    int *numArgsPtr, Tcl_ValueType **argTypesPtr,
	    Tcl_MathProc **procPtr, void **clientDataPtr)
}
declare 436 {deprecated {}} {
    Tcl_Obj *Tcl_ListMathFuncs(Tcl_Interp *interp, const char *pattern)
}

# TIP#36 (better access to 'subst') dkf
declare 437 {
    Tcl_Obj *Tcl_SubstObj(Tcl_Interp *interp, Tcl_Obj *objPtr, int flags)
}

# TIP#17 (virtual filesystem layer) vdarley
declare 438 {
    int Tcl_DetachChannel(Tcl_Interp *interp, Tcl_Channel channel)
}
declare 439 {
    int Tcl_IsStandardChannel(Tcl_Channel channel)
}
declare 440 {
    int	Tcl_FSCopyFile(Tcl_Obj *srcPathPtr, Tcl_Obj *destPathPtr)
}
declare 441 {
    int	Tcl_FSCopyDirectory(Tcl_Obj *srcPathPtr,
	    Tcl_Obj *destPathPtr, Tcl_Obj **errorPtr)
}
declare 442 {
    int	Tcl_FSCreateDirectory(Tcl_Obj *pathPtr)
}
declare 443 {
    int	Tcl_FSDeleteFile(Tcl_Obj *pathPtr)
}
declare 444 {
    int	Tcl_FSLoadFile(Tcl_Interp *interp, Tcl_Obj *pathPtr, const char *sym1,
	    const char *sym2, Tcl_LibraryInitProc **proc1Ptr,
	    Tcl_LibraryInitProc **proc2Ptr, Tcl_LoadHandle *handlePtr,
	    Tcl_FSUnloadFileProc **unloadProcPtr)
}
declare 445 {
    int	Tcl_FSMatchInDirectory(Tcl_Interp *interp, Tcl_Obj *result,
	    Tcl_Obj *pathPtr, const char *pattern, Tcl_GlobTypeData *types)
}
declare 446 {
    Tcl_Obj *Tcl_FSLink(Tcl_Obj *pathPtr, Tcl_Obj *toPtr, int linkAction)
}
declare 447 {
    int Tcl_FSRemoveDirectory(Tcl_Obj *pathPtr,
	    int recursive, Tcl_Obj **errorPtr)
}
declare 448 {
    int	Tcl_FSRenameFile(Tcl_Obj *srcPathPtr, Tcl_Obj *destPathPtr)
}
declare 449 {
    int	Tcl_FSLstat(Tcl_Obj *pathPtr, Tcl_StatBuf *buf)
}
declare 450 {
    int Tcl_FSUtime(Tcl_Obj *pathPtr, struct utimbuf *tval)
}
declare 451 {
    int Tcl_FSFileAttrsGet(Tcl_Interp *interp,
	    int index, Tcl_Obj *pathPtr, Tcl_Obj **objPtrRef)
}
declare 452 {
    int Tcl_FSFileAttrsSet(Tcl_Interp *interp,
	    int index, Tcl_Obj *pathPtr, Tcl_Obj *objPtr)
}
declare 453 {
    const char *CONST86 *Tcl_FSFileAttrStrings(Tcl_Obj *pathPtr,
	    Tcl_Obj **objPtrRef)
}
declare 454 {
    int Tcl_FSStat(Tcl_Obj *pathPtr, Tcl_StatBuf *buf)
}
declare 455 {
    int Tcl_FSAccess(Tcl_Obj *pathPtr, int mode)
}
declare 456 {
    Tcl_Channel Tcl_FSOpenFileChannel(Tcl_Interp *interp, Tcl_Obj *pathPtr,
	    const char *modeString, int permissions)
}
declare 457 {
    Tcl_Obj *Tcl_FSGetCwd(Tcl_Interp *interp)
}
declare 458 {
    int Tcl_FSChdir(Tcl_Obj *pathPtr)
}
declare 459 {
    int Tcl_FSConvertToPathType(Tcl_Interp *interp, Tcl_Obj *pathPtr)
}
declare 460 {
    Tcl_Obj *Tcl_FSJoinPath(Tcl_Obj *listObj, Tcl_Size elements)
}
declare 461 {
    Tcl_Obj *Tcl_FSSplitPath(Tcl_Obj *pathPtr, Tcl_Size *lenPtr)
}
declare 462 {
    int Tcl_FSEqualPaths(Tcl_Obj *firstPtr, Tcl_Obj *secondPtr)
}
declare 463 {
    Tcl_Obj *Tcl_FSGetNormalizedPath(Tcl_Interp *interp, Tcl_Obj *pathPtr)
}
declare 464 {
    Tcl_Obj *Tcl_FSJoinToPath(Tcl_Obj *pathPtr, Tcl_Size objc,
	    Tcl_Obj *const objv[])
}
declare 465 {
    void *Tcl_FSGetInternalRep(Tcl_Obj *pathPtr,
	    const Tcl_Filesystem *fsPtr)
}
declare 466 {
    Tcl_Obj *Tcl_FSGetTranslatedPath(Tcl_Interp *interp, Tcl_Obj *pathPtr)
}
declare 467 {
    int Tcl_FSEvalFile(Tcl_Interp *interp, Tcl_Obj *fileName)
}
declare 468 {
    Tcl_Obj *Tcl_FSNewNativePath(const Tcl_Filesystem *fromFilesystem,
	    void *clientData)
}
declare 469 {
    const void *Tcl_FSGetNativePath(Tcl_Obj *pathPtr)
}
declare 470 {
    Tcl_Obj *Tcl_FSFileSystemInfo(Tcl_Obj *pathPtr)
}
declare 471 {
    Tcl_Obj *Tcl_FSPathSeparator(Tcl_Obj *pathPtr)
}
declare 472 {
    Tcl_Obj *Tcl_FSListVolumes(void)
}
declare 473 {
    int Tcl_FSRegister(void *clientData, const Tcl_Filesystem *fsPtr)
}
declare 474 {
    int Tcl_FSUnregister(const Tcl_Filesystem *fsPtr)
}
declare 475 {
    void *Tcl_FSData(const Tcl_Filesystem *fsPtr)
}
declare 476 {
    const char *Tcl_FSGetTranslatedStringPath(Tcl_Interp *interp,
	    Tcl_Obj *pathPtr)
}
declare 477 {
    CONST86 Tcl_Filesystem *Tcl_FSGetFileSystemForPath(Tcl_Obj *pathPtr)
}
declare 478 {
    Tcl_PathType Tcl_FSGetPathType(Tcl_Obj *pathPtr)
}

# TIP#49 (detection of output buffering) akupries
declare 479 {
    int Tcl_OutputBuffered(Tcl_Channel chan)
}
declare 480 {
    void Tcl_FSMountsChanged(const Tcl_Filesystem *fsPtr)
}

# TIP#56 (evaluate a parsed script) msofer
declare 481 {
    int Tcl_EvalTokensStandard(Tcl_Interp *interp, Tcl_Token *tokenPtr,
	    Tcl_Size count)
}

# TIP#73 (access to current time) kbk
declare 482 {
    void Tcl_GetTime(Tcl_Time *timeBuf)
}

# TIP#32 (object-enabled traces) kbk
declare 483 {
    Tcl_Trace Tcl_CreateObjTrace(Tcl_Interp *interp, Tcl_Size level, int flags,
	    Tcl_CmdObjTraceProc *objProc, void *clientData,
	    Tcl_CmdObjTraceDeleteProc *delProc)
}
declare 484 {
    int Tcl_GetCommandInfoFromToken(Tcl_Command token, Tcl_CmdInfo *infoPtr)
}
declare 485 {
    int Tcl_SetCommandInfoFromToken(Tcl_Command token,
	    const Tcl_CmdInfo *infoPtr)
}

### New functions on 64-bit dev branch ###
# TIP#72 (64-bit values) dkf
declare 486 {
    Tcl_Obj *Tcl_DbNewWideIntObj(Tcl_WideInt wideValue,
	    const char *file, int line)
}
declare 487 {
    int Tcl_GetWideIntFromObj(Tcl_Interp *interp, Tcl_Obj *objPtr,
	    Tcl_WideInt *widePtr)
}
declare 488 {
    Tcl_Obj *Tcl_NewWideIntObj(Tcl_WideInt wideValue)
}
declare 489 {
    void Tcl_SetWideIntObj(Tcl_Obj *objPtr, Tcl_WideInt wideValue)
}
declare 490 {
    Tcl_StatBuf *Tcl_AllocStatBuf(void)
}
declare 491 {
    long long Tcl_Seek(Tcl_Channel chan, long long offset, int mode)
}
declare 492 {
    long long Tcl_Tell(Tcl_Channel chan)
}

# TIP#91 (back-compat enhancements for channels) dkf
declare 493 {
    Tcl_DriverWideSeekProc *Tcl_ChannelWideSeekProc(
	    const Tcl_ChannelType *chanTypePtr)
}

# ----- BASELINE -- FOR -- 8.4.0 ----- #

# TIP#111 (dictionaries) dkf
declare 494 {
    int Tcl_DictObjPut(Tcl_Interp *interp, Tcl_Obj *dictPtr,
	    Tcl_Obj *keyPtr, Tcl_Obj *valuePtr)
}
declare 495 {
    int Tcl_DictObjGet(Tcl_Interp *interp, Tcl_Obj *dictPtr, Tcl_Obj *keyPtr,
	    Tcl_Obj **valuePtrPtr)
}
declare 496 {
    int Tcl_DictObjRemove(Tcl_Interp *interp, Tcl_Obj *dictPtr,
	    Tcl_Obj *keyPtr)
}
declare 497 {
    int Tcl_DictObjSize(Tcl_Interp *interp, Tcl_Obj *dictPtr, Tcl_Size *sizePtr)
}
declare 498 {
    int Tcl_DictObjFirst(Tcl_Interp *interp, Tcl_Obj *dictPtr,
	    Tcl_DictSearch *searchPtr,
	    Tcl_Obj **keyPtrPtr, Tcl_Obj **valuePtrPtr, int *donePtr)
}
declare 499 {
    void Tcl_DictObjNext(Tcl_DictSearch *searchPtr,
	    Tcl_Obj **keyPtrPtr, Tcl_Obj **valuePtrPtr, int *donePtr)
}
declare 500 {
    void Tcl_DictObjDone(Tcl_DictSearch *searchPtr)
}
declare 501 {
    int Tcl_DictObjPutKeyList(Tcl_Interp *interp, Tcl_Obj *dictPtr,
	    Tcl_Size keyc, Tcl_Obj *const *keyv, Tcl_Obj *valuePtr)
}
declare 502 {
    int Tcl_DictObjRemoveKeyList(Tcl_Interp *interp, Tcl_Obj *dictPtr,
	    Tcl_Size keyc, Tcl_Obj *const *keyv)
}
declare 503 {
    Tcl_Obj *Tcl_NewDictObj(void)
}
declare 504 {
    Tcl_Obj *Tcl_DbNewDictObj(const char *file, int line)
}

# TIP#59 (configuration reporting) akupries
declare 505 {
    void Tcl_RegisterConfig(Tcl_Interp *interp, const char *pkgName,
	    const Tcl_Config *configuration, const char *valEncoding)
}

# TIP #139 (partial exposure of namespace API - transferred from tclInt.decls)
# dkf, API by Brent Welch?
declare 506 {
    Tcl_Namespace *Tcl_CreateNamespace(Tcl_Interp *interp, const char *name,
	    void *clientData, Tcl_NamespaceDeleteProc *deleteProc)
}
declare 507 {
    void Tcl_DeleteNamespace(Tcl_Namespace *nsPtr)
}
declare 508 {
    int Tcl_AppendExportList(Tcl_Interp *interp, Tcl_Namespace *nsPtr,
	    Tcl_Obj *objPtr)
}
declare 509 {
    int Tcl_Export(Tcl_Interp *interp, Tcl_Namespace *nsPtr,
	    const char *pattern, int resetListFirst)
}
declare 510 {
    int Tcl_Import(Tcl_Interp *interp, Tcl_Namespace *nsPtr,
	    const char *pattern, int allowOverwrite)
}
declare 511 {
    int Tcl_ForgetImport(Tcl_Interp *interp, Tcl_Namespace *nsPtr,
	    const char *pattern)
}
declare 512 {
    Tcl_Namespace *Tcl_GetCurrentNamespace(Tcl_Interp *interp)
}
declare 513 {
    Tcl_Namespace *Tcl_GetGlobalNamespace(Tcl_Interp *interp)
}
declare 514 {
    Tcl_Namespace *Tcl_FindNamespace(Tcl_Interp *interp, const char *name,
	    Tcl_Namespace *contextNsPtr, int flags)
}
declare 515 {
    Tcl_Command Tcl_FindCommand(Tcl_Interp *interp, const char *name,
	    Tcl_Namespace *contextNsPtr, int flags)
}
declare 516 {
    Tcl_Command Tcl_GetCommandFromObj(Tcl_Interp *interp, Tcl_Obj *objPtr)
}
declare 517 {
    void Tcl_GetCommandFullName(Tcl_Interp *interp, Tcl_Command command,
	    Tcl_Obj *objPtr)
}

# TIP#137 (encoding-aware source command) dgp for Anton Kovalenko
declare 518 {
    int Tcl_FSEvalFileEx(Tcl_Interp *interp, Tcl_Obj *fileName,
	    const char *encodingName)
}

# TIP#121 (exit handler) dkf for Joe Mistachkin
declare 519 {nostub {Don't use this function in a stub-enabled extension}} {
    Tcl_ExitProc *Tcl_SetExitProc(TCL_NORETURN1 Tcl_ExitProc *proc)
}

# TIP#143 (resource limits) dkf
declare 520 {
    void Tcl_LimitAddHandler(Tcl_Interp *interp, int type,
	    Tcl_LimitHandlerProc *handlerProc, void *clientData,
	    Tcl_LimitHandlerDeleteProc *deleteProc)
}
declare 521 {
    void Tcl_LimitRemoveHandler(Tcl_Interp *interp, int type,
	    Tcl_LimitHandlerProc *handlerProc, void *clientData)
}
declare 522 {
    int Tcl_LimitReady(Tcl_Interp *interp)
}
declare 523 {
    int Tcl_LimitCheck(Tcl_Interp *interp)
}
declare 524 {
    int Tcl_LimitExceeded(Tcl_Interp *interp)
}
declare 525 {
    void Tcl_LimitSetCommands(Tcl_Interp *interp, Tcl_Size commandLimit)
}
declare 526 {
    void Tcl_LimitSetTime(Tcl_Interp *interp, Tcl_Time *timeLimitPtr)
}
declare 527 {
    void Tcl_LimitSetGranularity(Tcl_Interp *interp, int type, int granularity)
}
declare 528 {
    int Tcl_LimitTypeEnabled(Tcl_Interp *interp, int type)
}
declare 529 {
    int Tcl_LimitTypeExceeded(Tcl_Interp *interp, int type)
}
declare 530 {
    void Tcl_LimitTypeSet(Tcl_Interp *interp, int type)
}
declare 531 {
    void Tcl_LimitTypeReset(Tcl_Interp *interp, int type)
}
declare 532 {
    int Tcl_LimitGetCommands(Tcl_Interp *interp)
}
declare 533 {
    void Tcl_LimitGetTime(Tcl_Interp *interp, Tcl_Time *timeLimitPtr)
}
declare 534 {
    int Tcl_LimitGetGranularity(Tcl_Interp *interp, int type)
}

# TIP#226 (interpreter result state management) dgp
declare 535 {
    Tcl_InterpState Tcl_SaveInterpState(Tcl_Interp *interp, int status)
}
declare 536 {
    int Tcl_RestoreInterpState(Tcl_Interp *interp, Tcl_InterpState state)
}
declare 537 {
    void Tcl_DiscardInterpState(Tcl_InterpState state)
}

# TIP#227 (return options interface) dgp
declare 538 {
    int Tcl_SetReturnOptions(Tcl_Interp *interp, Tcl_Obj *options)
}
declare 539 {
    Tcl_Obj *Tcl_GetReturnOptions(Tcl_Interp *interp, int result)
}

# TIP#235 (ensembles) dkf
declare 540 {
    int Tcl_IsEnsemble(Tcl_Command token)
}
declare 541 {
    Tcl_Command Tcl_CreateEnsemble(Tcl_Interp *interp, const char *name,
	    Tcl_Namespace *namespacePtr, int flags)
}
declare 542 {
    Tcl_Command Tcl_FindEnsemble(Tcl_Interp *interp, Tcl_Obj *cmdNameObj,
	    int flags)
}
declare 543 {
    int Tcl_SetEnsembleSubcommandList(Tcl_Interp *interp, Tcl_Command token,
	    Tcl_Obj *subcmdList)
}
declare 544 {
    int Tcl_SetEnsembleMappingDict(Tcl_Interp *interp, Tcl_Command token,
	    Tcl_Obj *mapDict)
}
declare 545 {
    int Tcl_SetEnsembleUnknownHandler(Tcl_Interp *interp, Tcl_Command token,
	    Tcl_Obj *unknownList)
}
declare 546 {
    int Tcl_SetEnsembleFlags(Tcl_Interp *interp, Tcl_Command token, int flags)
}
declare 547 {
    int Tcl_GetEnsembleSubcommandList(Tcl_Interp *interp, Tcl_Command token,
	    Tcl_Obj **subcmdListPtr)
}
declare 548 {
    int Tcl_GetEnsembleMappingDict(Tcl_Interp *interp, Tcl_Command token,
	    Tcl_Obj **mapDictPtr)
}
declare 549 {
    int Tcl_GetEnsembleUnknownHandler(Tcl_Interp *interp, Tcl_Command token,
	    Tcl_Obj **unknownListPtr)
}
declare 550 {
    int Tcl_GetEnsembleFlags(Tcl_Interp *interp, Tcl_Command token,
	    int *flagsPtr)
}
declare 551 {
    int Tcl_GetEnsembleNamespace(Tcl_Interp *interp, Tcl_Command token,
	    Tcl_Namespace **namespacePtrPtr)
}

# TIP#233 (virtualized time) akupries
declare 552 {
    void Tcl_SetTimeProc(Tcl_GetTimeProc *getProc,
	    Tcl_ScaleTimeProc *scaleProc,
	    void *clientData)
}
declare 553 {
    void Tcl_QueryTimeProc(Tcl_GetTimeProc **getProc,
	    Tcl_ScaleTimeProc **scaleProc,
	    void **clientData)
}

# TIP#218 (driver thread actions) davygrvy/akupries ChannelType ver 4
declare 554 {
    Tcl_DriverThreadActionProc *Tcl_ChannelThreadActionProc(
	    const Tcl_ChannelType *chanTypePtr)
}

# TIP#237 (arbitrary-precision integers) kbk
declare 555 {
    Tcl_Obj *Tcl_NewBignumObj(void *value)
}
declare 556 {
    Tcl_Obj *Tcl_DbNewBignumObj(void *value, const char *file, int line)
}
declare 557 {
    void Tcl_SetBignumObj(Tcl_Obj *obj, void *value)
}
declare 558 {
    int Tcl_GetBignumFromObj(Tcl_Interp *interp, Tcl_Obj *obj, void *value)
}
declare 559 {
    int Tcl_TakeBignumFromObj(Tcl_Interp *interp, Tcl_Obj *obj, void *value)
}

# TIP #208 ('chan' command) jeffh
declare 560 {
    int Tcl_TruncateChannel(Tcl_Channel chan, long long length)
}
declare 561 {
    Tcl_DriverTruncateProc *Tcl_ChannelTruncateProc(
	    const Tcl_ChannelType *chanTypePtr)
}

# TIP#219 (channel reflection api) akupries
declare 562 {
    void Tcl_SetChannelErrorInterp(Tcl_Interp *interp, Tcl_Obj *msg)
}
declare 563 {
    void Tcl_GetChannelErrorInterp(Tcl_Interp *interp, Tcl_Obj **msg)
}
declare 564 {
    void Tcl_SetChannelError(Tcl_Channel chan, Tcl_Obj *msg)
}
declare 565 {
    void Tcl_GetChannelError(Tcl_Channel chan, Tcl_Obj **msg)
}

# TIP #237 (additional conversion functions for bignum support) kbk/dgp
declare 566 {
    int Tcl_InitBignumFromDouble(Tcl_Interp *interp, double initval,
	    void *toInit)
}

# TIP#181 (namespace unknown command) dgp for Neil Madden
declare 567 {
    Tcl_Obj *Tcl_GetNamespaceUnknownHandler(Tcl_Interp *interp,
	    Tcl_Namespace *nsPtr)
}
declare 568 {
    int Tcl_SetNamespaceUnknownHandler(Tcl_Interp *interp,
	    Tcl_Namespace *nsPtr, Tcl_Obj *handlerPtr)
}

# TIP#258 (enhanced interface for encodings) dgp
declare 569 {
    int Tcl_GetEncodingFromObj(Tcl_Interp *interp, Tcl_Obj *objPtr,
	    Tcl_Encoding *encodingPtr)
}
declare 570 {
    Tcl_Obj *Tcl_GetEncodingSearchPath(void)
}
declare 571 {
    int Tcl_SetEncodingSearchPath(Tcl_Obj *searchPath)
}
declare 572 {
    const char *Tcl_GetEncodingNameFromEnvironment(Tcl_DString *bufPtr)
}

# TIP#268 (extended version numbers and requirements) akupries
declare 573 {
    int Tcl_PkgRequireProc(Tcl_Interp *interp, const char *name,
	    Tcl_Size objc, Tcl_Obj *const objv[], void *clientDataPtr)
}

# TIP#270 (utility C routines for string formatting) dgp
declare 574 {
    void Tcl_AppendObjToErrorInfo(Tcl_Interp *interp, Tcl_Obj *objPtr)
}
declare 575 {
    void Tcl_AppendLimitedToObj(Tcl_Obj *objPtr, const char *bytes,
	    Tcl_Size length, Tcl_Size limit, const char *ellipsis)
}
declare 576 {
    Tcl_Obj *Tcl_Format(Tcl_Interp *interp, const char *format, Tcl_Size objc,
	    Tcl_Obj *const objv[])
}
declare 577 {
    int Tcl_AppendFormatToObj(Tcl_Interp *interp, Tcl_Obj *objPtr,
	    const char *format, Tcl_Size objc, Tcl_Obj *const objv[])
}
declare 578 {
    Tcl_Obj *Tcl_ObjPrintf(const char *format, ...)
}
declare 579 {
    void Tcl_AppendPrintfToObj(Tcl_Obj *objPtr, const char *format, ...)
}

# ----- BASELINE -- FOR -- 8.5.0 ----- #

# TIP #285 (script cancellation support) jmistachkin
declare 580 {
    int Tcl_CancelEval(Tcl_Interp *interp, Tcl_Obj *resultObjPtr,
	    void *clientData, int flags)
}
declare 581 {
    int Tcl_Canceled(Tcl_Interp *interp, int flags)
}

# TIP#304 (chan pipe) aferrieux
declare 582 {
    int Tcl_CreatePipe(Tcl_Interp  *interp, Tcl_Channel *rchan,
	    Tcl_Channel *wchan, int flags)
}

# TIP #322 (NRE public interface) msofer
declare 583 {
    Tcl_Command Tcl_NRCreateCommand(Tcl_Interp *interp,
	    const char *cmdName, Tcl_ObjCmdProc *proc,
	    Tcl_ObjCmdProc *nreProc, void *clientData,
	    Tcl_CmdDeleteProc *deleteProc)
}
declare 584 {
    int Tcl_NREvalObj(Tcl_Interp *interp, Tcl_Obj *objPtr, int flags)
}
declare 585 {
    int Tcl_NREvalObjv(Tcl_Interp *interp, Tcl_Size objc,
	    Tcl_Obj *const objv[], int flags)
}
declare 586 {
    int Tcl_NRCmdSwap(Tcl_Interp *interp, Tcl_Command cmd, Tcl_Size objc,
	    Tcl_Obj *const objv[], int flags)
}
declare 587 {
    void Tcl_NRAddCallback(Tcl_Interp *interp, Tcl_NRPostProc *postProcPtr,
	    void *data0, void *data1, void *data2,
	    void *data3)
}
# For use by NR extenders, to have a simple way to also provide a (required!)
# classic objProc
declare 588 {
    int Tcl_NRCallObjProc(Tcl_Interp *interp, Tcl_ObjCmdProc *objProc,
	    void *clientData, Tcl_Size objc, Tcl_Obj *const objv[])
}

# TIP#316 (Tcl_StatBuf reader functions) dkf
declare 589 {
    unsigned Tcl_GetFSDeviceFromStat(const Tcl_StatBuf *statPtr)
}
declare 590 {
    unsigned Tcl_GetFSInodeFromStat(const Tcl_StatBuf *statPtr)
}
declare 591 {
    unsigned Tcl_GetModeFromStat(const Tcl_StatBuf *statPtr)
}
declare 592 {
    int Tcl_GetLinkCountFromStat(const Tcl_StatBuf *statPtr)
}
declare 593 {
    int Tcl_GetUserIdFromStat(const Tcl_StatBuf *statPtr)
}
declare 594 {
    int Tcl_GetGroupIdFromStat(const Tcl_StatBuf *statPtr)
}
declare 595 {
    int Tcl_GetDeviceTypeFromStat(const Tcl_StatBuf *statPtr)
}
declare 596 {
    long long Tcl_GetAccessTimeFromStat(const Tcl_StatBuf *statPtr)
}
declare 597 {
    long long Tcl_GetModificationTimeFromStat(const Tcl_StatBuf *statPtr)
}
declare 598 {
    long long Tcl_GetChangeTimeFromStat(const Tcl_StatBuf *statPtr)
}
declare 599 {
    unsigned long long Tcl_GetSizeFromStat(const Tcl_StatBuf *statPtr)
}
declare 600 {
    unsigned long long Tcl_GetBlocksFromStat(const Tcl_StatBuf *statPtr)
}
declare 601 {
    unsigned Tcl_GetBlockSizeFromStat(const Tcl_StatBuf *statPtr)
}

# TIP#314 (ensembles with parameters) dkf for Lars Hellstr"om
declare 602 {
    int Tcl_SetEnsembleParameterList(Tcl_Interp *interp, Tcl_Command token,
	    Tcl_Obj *paramList)
}
declare 603 {
    int Tcl_GetEnsembleParameterList(Tcl_Interp *interp, Tcl_Command token,
	    Tcl_Obj **paramListPtr)
}

# TIP#265 (option parser) dkf for Sam Bromley
declare 604 {
    int Tcl_ParseArgsObjv(Tcl_Interp *interp, const Tcl_ArgvInfo *argTable,
	    Tcl_Size *objcPtr, Tcl_Obj *const *objv, Tcl_Obj ***remObjv)
}

# TIP#336 (manipulate the error line) dgp
declare 605 {
    int Tcl_GetErrorLine(Tcl_Interp *interp)
}
declare 606 {
    void Tcl_SetErrorLine(Tcl_Interp *interp, int lineNum)
}

# TIP#307 (move results between interpreters) dkf
declare 607 {
    void Tcl_TransferResult(Tcl_Interp *sourceInterp, int code,
	    Tcl_Interp *targetInterp)
}

# TIP#335 (detect if interpreter in use) jmistachkin
declare 608 {
    int Tcl_InterpActive(Tcl_Interp *interp)
}

# TIP#337 (log exception for background processing) dgp
declare 609 {
    void Tcl_BackgroundException(Tcl_Interp *interp, int code)
}

# TIP#234 (zlib interface) dkf/Pascal Scheffers
declare 610 {
    int Tcl_ZlibDeflate(Tcl_Interp *interp, int format, Tcl_Obj *data,
	    int level, Tcl_Obj *gzipHeaderDictObj)
}
declare 611 {
    int Tcl_ZlibInflate(Tcl_Interp *interp, int format, Tcl_Obj *data,
	    Tcl_Size buffersize, Tcl_Obj *gzipHeaderDictObj)
}
declare 612 {
    unsigned int Tcl_ZlibCRC32(unsigned int crc, const unsigned char *buf,
	    Tcl_Size len)
}
declare 613 {
    unsigned int Tcl_ZlibAdler32(unsigned int adler, const unsigned char *buf,
	    Tcl_Size len)
}
declare 614 {
    int Tcl_ZlibStreamInit(Tcl_Interp *interp, int mode, int format,
	    int level, Tcl_Obj *dictObj, Tcl_ZlibStream *zshandle)
}
declare 615 {
    Tcl_Obj *Tcl_ZlibStreamGetCommandName(Tcl_ZlibStream zshandle)
}
declare 616 {
    int Tcl_ZlibStreamEof(Tcl_ZlibStream zshandle)
}
declare 617 {
    int Tcl_ZlibStreamChecksum(Tcl_ZlibStream zshandle)
}
declare 618 {
    int Tcl_ZlibStreamPut(Tcl_ZlibStream zshandle, Tcl_Obj *data, int flush)
}
declare 619 {
    int Tcl_ZlibStreamGet(Tcl_ZlibStream zshandle, Tcl_Obj *data,
	    Tcl_Size count)
}
declare 620 {
    int Tcl_ZlibStreamClose(Tcl_ZlibStream zshandle)
}
declare 621 {
    int Tcl_ZlibStreamReset(Tcl_ZlibStream zshandle)
}

# TIP 338 (control over startup script) dgp
declare 622 {
    void Tcl_SetStartupScript(Tcl_Obj *path, const char *encoding)
}
declare 623 {
    Tcl_Obj *Tcl_GetStartupScript(const char **encodingPtr)
}

# TIP#332 (half-close made public) aferrieux
declare 624 {
    int Tcl_CloseEx(Tcl_Interp *interp, Tcl_Channel chan, int flags)
}

# TIP #353 (NR-enabled expressions) dgp
declare 625 {
    int Tcl_NRExprObj(Tcl_Interp *interp, Tcl_Obj *objPtr, Tcl_Obj *resultPtr)
}

# TIP #356 (NR-enabled substitution) dgp
declare 626 {
    int Tcl_NRSubstObj(Tcl_Interp *interp, Tcl_Obj *objPtr, int flags)
}

# TIP #357 (Export TclLoadFile and TclpFindSymbol) kbk
declare 627 {
    int Tcl_LoadFile(Tcl_Interp *interp, Tcl_Obj *pathPtr,
		     const char *const symv[], int flags, void *procPtrs,
		     Tcl_LoadHandle *handlePtr)
}
declare 628 {
    void *Tcl_FindSymbol(Tcl_Interp *interp, Tcl_LoadHandle handle,
			 const char *symbol)
}
declare 629 {
    int Tcl_FSUnloadFile(Tcl_Interp *interp, Tcl_LoadHandle handlePtr)
}

# TIP #400
declare 630 {
    void Tcl_ZlibStreamSetCompressionDictionary(Tcl_ZlibStream zhandle,
	    Tcl_Obj *compressionDictionaryObj)
}

# ----- BASELINE -- FOR -- 8.6.0 ----- #

# TIP #456/#468
declare 631 {
    Tcl_Channel Tcl_OpenTcpServerEx(Tcl_Interp *interp, const char *service,
	    const char *host, unsigned int flags, int backlog,
	    Tcl_TcpAcceptProc *acceptProc, void *callbackData)
}

# TIP #430
declare 632 {
    int TclZipfs_Mount(Tcl_Interp *interp, const char *zipname,
	    const char *mountPoint, const char *passwd)
}
declare 633 {
    int TclZipfs_Unmount(Tcl_Interp *interp, const char *mountPoint)
}
declare 634 {
    Tcl_Obj *TclZipfs_TclLibrary(void)
}
declare 635 {
    int TclZipfs_MountBuffer(Tcl_Interp *interp, const void *data,
	    size_t datalen, const char *mountPoint, int copy)
}

# TIP #445
declare 636 {
    void Tcl_FreeInternalRep(Tcl_Obj *objPtr)
}
declare 637 {
    char *Tcl_InitStringRep(Tcl_Obj *objPtr, const char *bytes,
	    TCL_HASH_TYPE numBytes)
}
declare 638 {
    Tcl_ObjInternalRep *Tcl_FetchInternalRep(Tcl_Obj *objPtr, const Tcl_ObjType *typePtr)
}
declare 639 {
    void Tcl_StoreInternalRep(Tcl_Obj *objPtr, const Tcl_ObjType *typePtr,
	    const Tcl_ObjInternalRep *irPtr)
}
declare 640 {
    int Tcl_HasStringRep(Tcl_Obj *objPtr)
}

# TIP #506
declare 641 {
    void Tcl_IncrRefCount(Tcl_Obj *objPtr)
}

declare 642 {
    void Tcl_DecrRefCount(Tcl_Obj *objPtr)
}

declare 643 {
    int Tcl_IsShared(Tcl_Obj *objPtr)
}

# TIP#312 New Tcl_LinkArray() function
declare 644 {
    int Tcl_LinkArray(Tcl_Interp *interp, const char *varName, void *addr,
	    int type, Tcl_Size size)
}

declare 645 {
    int Tcl_GetIntForIndex(Tcl_Interp *interp, Tcl_Obj *objPtr,
	    Tcl_Size endValue, Tcl_Size *indexPtr)
}

# TIP #548
declare 646 {
    Tcl_Size Tcl_UtfToUniChar(const char *src, int *chPtr)
}
declare 647 {
    char *Tcl_UniCharToUtfDString(const int *uniStr,
	    Tcl_Size uniLength, Tcl_DString *dsPtr)
}
declare 648 {
    int *Tcl_UtfToUniCharDString(const char *src,
	    Tcl_Size length, Tcl_DString *dsPtr)
}

# TIP #568
declare 649 {
    unsigned char *Tcl_GetBytesFromObj(Tcl_Interp *interp, Tcl_Obj *objPtr,
	    Tcl_Size *numBytesPtr)
}

# TIP #575
declare 654 {
    int Tcl_UtfCharComplete(const char *src, Tcl_Size length)
}
declare 655 {
    const char *Tcl_UtfNext(const char *src)
}
declare 656 {
    const char *Tcl_UtfPrev(const char *src, const char *start)
}

# TIP 656
declare 658 {
    int Tcl_ExternalToUtfDStringEx(Tcl_Interp *interp, Tcl_Encoding encoding,
        const char *src, Tcl_Size srcLen, int flags, Tcl_DString *dsPtr,
        Tcl_Size *errorLocationPtr)
}
declare 659 {
    int Tcl_UtfToExternalDStringEx(Tcl_Interp *interp, Tcl_Encoding encoding,
    const char *src, Tcl_Size srcLen, int flags, Tcl_DString *dsPtr,
    Tcl_Size *errorLocationPtr)
}

# TIP #511
declare 660 {
    int Tcl_AsyncMarkFromSignal(Tcl_AsyncHandler async, int sigNumber)
}

# TIP #617
declare 668 {
    Tcl_Size Tcl_UniCharLen(const int *uniStr)
}
declare 669 {
    Tcl_Size TclNumUtfChars(const char *src, Tcl_Size length)
}
declare 670 {
    Tcl_Size TclGetCharLength(Tcl_Obj *objPtr)
}
declare 671 {
    const char *TclUtfAtIndex(const char *src, Tcl_Size index)
}
declare 672 {
    Tcl_Obj *TclGetRange(Tcl_Obj *objPtr, Tcl_Size first, Tcl_Size last)
}
declare 673 {
    int TclGetUniChar(Tcl_Obj *objPtr, Tcl_Size index)
}

declare 674 {
    int Tcl_GetBool(Tcl_Interp *interp, const char *src, int flags,
	    char *charPtr)
}
declare 675 {
    int Tcl_GetBoolFromObj(Tcl_Interp *interp, Tcl_Obj *objPtr,
	    int flags, char *charPtr)
}
# TIP #638.
declare 680 {
    int Tcl_GetNumberFromObj(Tcl_Interp *interp, Tcl_Obj *objPtr,
	    void **clientDataPtr, int *typePtr)
}
declare 681 {
    int Tcl_GetNumber(Tcl_Interp *interp, const char *bytes, Tcl_Size numBytes,
	    void **clientDataPtr, int *typePtr)
}

# TIP #220.
declare 682 {
    int Tcl_RemoveChannelMode(Tcl_Interp *interp, Tcl_Channel chan, int mode)
}

# TIP 643
declare 683 {
   Tcl_Size Tcl_GetEncodingNulLength(Tcl_Encoding encoding)
}

# TIP #650
declare 684 {
    int Tcl_GetWideUIntFromObj(Tcl_Interp *interp, Tcl_Obj *objPtr,
	    Tcl_WideUInt *uwidePtr)
}

# TIP 651
declare 685 {
    Tcl_Obj *Tcl_DStringToObj(Tcl_DString *dsPtr)
}

declare 686 {
    int TclUtfNcmp(const char *s1, const char *s2, size_t n)
}
declare 687 {
    int TclUtfNcasecmp(const char *s1, const char *s2, size_t n)
}

# TIP #648
declare 688 {
    Tcl_Obj *Tcl_NewWideUIntObj(Tcl_WideUInt wideValue)
}
declare 689 {
    void Tcl_SetWideUIntObj(Tcl_Obj *objPtr, Tcl_WideUInt uwideValue)
}

# ----- BASELINE -- FOR -- 8.7.0 / 9.0.0 ----- #

declare 690 {
    void TclUnusedStubEntry(void)
}

##############################################################################

# Define the platform specific public Tcl interface. These functions are only
# available on the designated platform.

interface tclPlat

################################
# Unix specific functions
#   (none)

################################
# Mac OS X specific functions

declare 0 macosx {
    int Tcl_MacOSXOpenBundleResources(Tcl_Interp *interp,
	    const char *bundleName, int hasResourceFile,
	    Tcl_Size maxPathLen, char *libraryPath)
}
declare 1 macosx {
    int Tcl_MacOSXOpenVersionedBundleResources(Tcl_Interp *interp,
	    const char *bundleName, const char *bundleVersion,
	    int hasResourceFile, Tcl_Size maxPathLen, char *libraryPath)
}
declare 2 macosx {
    void Tcl_MacOSXNotifierAddRunLoopMode(const void *runLoopMode)
}

################################
# Windows specific functions

# Added in Tcl 8.1

declare 0 win {
    TCHAR *Tcl_WinUtfToTChar(const char *str, int len, Tcl_DString *dsPtr)
}
declare 1 win {
    char *Tcl_WinTCharToUtf(const TCHAR *str, int len, Tcl_DString *dsPtr)
}
declare 3 win {
    void Tcl_WinConvertError(unsigned errCode)
}

##############################################################################

# Public functions that are not accessible via the stubs table.

export {
    void Tcl_Main(Tcl_Size argc, char **argv, Tcl_AppInitProc *appInitProc)
}
export {
    void Tcl_MainEx(Tcl_Size argc, char **argv, Tcl_AppInitProc *appInitProc,
    Tcl_Interp *interp)
}
export {
    void Tcl_StaticLibrary(Tcl_Interp *interp, const char *prefix,
	    Tcl_LibraryInitProc *initProc, Tcl_LibraryInitProc *safeInitProc)
}
export {
    const char *Tcl_SetPanicProc(TCL_NORETURN1 Tcl_PanicProc *panicProc)
}
export {
    Tcl_ExitProc *Tcl_SetExitProc(TCL_NORETURN1 Tcl_ExitProc *proc)
}
export {
    const char *Tcl_FindExecutable(const char *argv0)
}
export {
    const char *Tcl_InitStubs(Tcl_Interp *interp, const char *version,
	int exact)
}
export {
    const char *TclTomMathInitializeStubs(Tcl_Interp* interp,
	const char* version, int epoch, int revision)
}
export {
    const char *Tcl_PkgInitStubsCheck(Tcl_Interp *interp, const char *version,
	int exact)
}
export {
    void Tcl_GetMemoryInfo(Tcl_DString *dsPtr)
}
export {
    const char *Tcl_InitSubsystems(void)
}
export {
    const char *TclZipfs_AppHook(int *argc, char ***argv)
}


# Local Variables:
# mode: tcl
# End:<|MERGE_RESOLUTION|>--- conflicted
+++ resolved
@@ -535,13 +535,8 @@
 }
 declare 149 {
     int Tcl_GetAliasObj(Tcl_Interp *interp, const char *childCmd,
-<<<<<<< HEAD
 	    Tcl_Interp **targetInterpPtr, const char **targetCmdPtr,
-	    int *objcPtr, Tcl_Obj ***objv)
-=======
-	    Tcl_Interp **targetInterpPtr, CONST84 char **targetCmdPtr,
 	    int *objcPtr, Tcl_Obj ***objvPtr)
->>>>>>> 27632de7
 }
 declare 150 {
     void *Tcl_GetAssocData(Tcl_Interp *interp, const char *name,
