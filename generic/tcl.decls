# tcl.decls --
#
#	This file contains the declarations for all supported public
#	functions that are exported by the Tcl library via the stubs table.
#	This file is used to generate the tclDecls.h, tclPlatDecls.h
#	and tclStubInit.c files.
#
# Copyright © 1998-1999 Scriptics Corporation.
# Copyright © 2001, 2002 Kevin B. Kenny.  All rights reserved.
# Copyright © 2007 Daniel A. Steffen <das@users.sourceforge.net>
#
# See the file "license.terms" for information on usage and redistribution
# of this file, and for a DISCLAIMER OF ALL WARRANTIES.

library tcl

# Define the tcl interface with several sub interfaces:
#     tclPlat	 - platform specific public
#     tclInt	 - generic private
#     tclPlatInt - platform specific private

interface tcl
hooks {tclPlat tclInt tclIntPlat}
scspec EXTERN

# Declare each of the functions in the public Tcl interface.  Note that
# the an index should never be reused for a different function in order
# to preserve backwards compatibility.

declare 0 {
    int Tcl_PkgProvideEx(Tcl_Interp *interp, const char *name,
	    const char *version, const void *clientData)
}
declare 1 {
    const char *Tcl_PkgRequireEx(Tcl_Interp *interp,
	    const char *name, const char *version, int exact,
	    void *clientDataPtr)
}
declare 2 {
    TCL_NORETURN void Tcl_Panic(const char *format, ...)
}
declare 3 {
    char *Tcl_Alloc(TCL_HASH_TYPE size)
}
declare 4 {
    void Tcl_Free(char *ptr)
}
declare 5 {
    char *Tcl_Realloc(char *ptr, TCL_HASH_TYPE size)
}
declare 6 {
    char *Tcl_DbCkalloc(TCL_HASH_TYPE size, const char *file, int line)
}
declare 7 {
    void Tcl_DbCkfree(char *ptr, const char *file, int line)
}
declare 8 {
    char *Tcl_DbCkrealloc(char *ptr, TCL_HASH_TYPE size,
	    const char *file, int line)
}

# Tcl_CreateFileHandler and Tcl_DeleteFileHandler are only available on unix,
# but they are part of the old generic interface, so we include them here for
# compatibility reasons.

declare 9 unix {
    void Tcl_CreateFileHandler(int fd, int mask, Tcl_FileProc *proc,
	    void *clientData)
}
declare 10 unix {
    void Tcl_DeleteFileHandler(int fd)
}
declare 11 {
    void Tcl_SetTimer(const Tcl_Time *timePtr)
}
declare 12 {
    void Tcl_Sleep(int ms)
}
declare 13 {
    int Tcl_WaitForEvent(const Tcl_Time *timePtr)
}
declare 14 {
    int Tcl_AppendAllObjTypes(Tcl_Interp *interp, Tcl_Obj *objPtr)
}
declare 15 {
    void Tcl_AppendStringsToObj(Tcl_Obj *objPtr, ...)
}
declare 16 {
    void Tcl_AppendToObj(Tcl_Obj *objPtr, const char *bytes, int length)
}
declare 17 {
    Tcl_Obj *Tcl_ConcatObj(int objc, Tcl_Obj *const objv[])
}
declare 18 {
    int Tcl_ConvertToType(Tcl_Interp *interp, Tcl_Obj *objPtr,
	    const Tcl_ObjType *typePtr)
}
declare 19 {
    void Tcl_DbDecrRefCount(Tcl_Obj *objPtr, const char *file, int line)
}
declare 20 {
    void Tcl_DbIncrRefCount(Tcl_Obj *objPtr, const char *file, int line)
}
declare 21 {
    int Tcl_DbIsShared(Tcl_Obj *objPtr, const char *file, int line)
}
declare 22 {deprecated {No longer in use, changed to macro}} {
    Tcl_Obj *Tcl_DbNewBooleanObj(int intValue, const char *file, int line)
}
declare 23 {
    Tcl_Obj *Tcl_DbNewByteArrayObj(const unsigned char *bytes,
	    int numBytes, const char *file, int line)
}
declare 24 {
    Tcl_Obj *Tcl_DbNewDoubleObj(double doubleValue, const char *file,
	    int line)
}
declare 25 {
    Tcl_Obj *Tcl_DbNewListObj(int objc, Tcl_Obj *const *objv,
	    const char *file, int line)
}
declare 26 {deprecated {No longer in use, changed to macro}} {
    Tcl_Obj *Tcl_DbNewLongObj(long longValue, const char *file, int line)
}
declare 27 {
    Tcl_Obj *Tcl_DbNewObj(const char *file, int line)
}
declare 28 {
    Tcl_Obj *Tcl_DbNewStringObj(const char *bytes, int length,
	    const char *file, int line)
}
declare 29 {
    Tcl_Obj *Tcl_DuplicateObj(Tcl_Obj *objPtr)
}
declare 30 {
    void TclFreeObj(Tcl_Obj *objPtr)
}
declare 31 {
    int Tcl_GetBoolean(Tcl_Interp *interp, const char *src, int *intPtr)
}
declare 32 {
    int Tcl_GetBooleanFromObj(Tcl_Interp *interp, Tcl_Obj *objPtr,
	    int *intPtr)
}
# Only available in Tcl 8.x, NULL in Tcl 9.0
declare 33 {
    unsigned char *Tcl_GetByteArrayFromObj(Tcl_Obj *objPtr, int *numBytesPtr)
}
declare 34 {
    int Tcl_GetDouble(Tcl_Interp *interp, const char *src, double *doublePtr)
}
declare 35 {
    int Tcl_GetDoubleFromObj(Tcl_Interp *interp, Tcl_Obj *objPtr,
	    double *doublePtr)
}
declare 36 {deprecated {No longer in use, changed to macro}} {
    int Tcl_GetIndexFromObj(Tcl_Interp *interp, Tcl_Obj *objPtr,
	    const char *const *tablePtr, const char *msg, int flags, int *indexPtr)
}
declare 37 {
    int Tcl_GetInt(Tcl_Interp *interp, const char *src, int *intPtr)
}
declare 38 {
    int Tcl_GetIntFromObj(Tcl_Interp *interp, Tcl_Obj *objPtr, int *intPtr)
}
declare 39 {
    int Tcl_GetLongFromObj(Tcl_Interp *interp, Tcl_Obj *objPtr, long *longPtr)
}
declare 40 {
    CONST86 Tcl_ObjType *Tcl_GetObjType(const char *typeName)
}
declare 41 {
    char *Tcl_GetStringFromObj(Tcl_Obj *objPtr, int *lengthPtr)
}
declare 42 {
    void Tcl_InvalidateStringRep(Tcl_Obj *objPtr)
}
declare 43 {
    int Tcl_ListObjAppendList(Tcl_Interp *interp, Tcl_Obj *listPtr,
	    Tcl_Obj *elemListPtr)
}
declare 44 {
    int Tcl_ListObjAppendElement(Tcl_Interp *interp, Tcl_Obj *listPtr,
	    Tcl_Obj *objPtr)
}
declare 45 {
    int Tcl_ListObjGetElements(Tcl_Interp *interp, Tcl_Obj *listPtr,
	    int *objcPtr, Tcl_Obj ***objvPtr)
}
declare 46 {
    int Tcl_ListObjIndex(Tcl_Interp *interp, Tcl_Obj *listPtr, int index,
	    Tcl_Obj **objPtrPtr)
}
declare 47 {
    int Tcl_ListObjLength(Tcl_Interp *interp, Tcl_Obj *listPtr,
	    int *lengthPtr)
}
declare 48 {
    int Tcl_ListObjReplace(Tcl_Interp *interp, Tcl_Obj *listPtr, int first,
	    int count, int objc, Tcl_Obj *const objv[])
}
declare 49 {deprecated {No longer in use, changed to macro}} {
    Tcl_Obj *Tcl_NewBooleanObj(int intValue)
}
declare 50 {
    Tcl_Obj *Tcl_NewByteArrayObj(const unsigned char *bytes, int numBytes)
}
declare 51 {
    Tcl_Obj *Tcl_NewDoubleObj(double doubleValue)
}
declare 52 {deprecated {No longer in use, changed to macro}} {
    Tcl_Obj *Tcl_NewIntObj(int intValue)
}
declare 53 {
    Tcl_Obj *Tcl_NewListObj(int objc, Tcl_Obj *const objv[])
}
declare 54 {deprecated {No longer in use, changed to macro}} {
    Tcl_Obj *Tcl_NewLongObj(long longValue)
}
declare 55 {
    Tcl_Obj *Tcl_NewObj(void)
}
declare 56 {
    Tcl_Obj *Tcl_NewStringObj(const char *bytes, int length)
}
declare 57 {deprecated {No longer in use, changed to macro}} {
    void Tcl_SetBooleanObj(Tcl_Obj *objPtr, int intValue)
}
declare 58 {
    unsigned char *Tcl_SetByteArrayLength(Tcl_Obj *objPtr, int numBytes)
}
declare 59 {
    void Tcl_SetByteArrayObj(Tcl_Obj *objPtr, const unsigned char *bytes,
	    int numBytes)
}
declare 60 {
    void Tcl_SetDoubleObj(Tcl_Obj *objPtr, double doubleValue)
}
declare 61 {deprecated {No longer in use, changed to macro}} {
    void Tcl_SetIntObj(Tcl_Obj *objPtr, int intValue)
}
declare 62 {
    void Tcl_SetListObj(Tcl_Obj *objPtr, int objc, Tcl_Obj *const objv[])
}
declare 63 {deprecated {No longer in use, changed to macro}} {
    void Tcl_SetLongObj(Tcl_Obj *objPtr, long longValue)
}
declare 64 {
    void Tcl_SetObjLength(Tcl_Obj *objPtr, int length)
}
declare 65 {
    void Tcl_SetStringObj(Tcl_Obj *objPtr, const char *bytes, int length)
}
declare 66 {deprecated {No longer in use, changed to macro}} {
    void Tcl_AddErrorInfo(Tcl_Interp *interp, const char *message)
}
declare 67 {deprecated {No longer in use, changed to macro}} {
    void Tcl_AddObjErrorInfo(Tcl_Interp *interp, const char *message,
	    int length)
}
declare 68 {
    void Tcl_AllowExceptions(Tcl_Interp *interp)
}
declare 69 {
    void Tcl_AppendElement(Tcl_Interp *interp, const char *element)
}
declare 70 {
    void Tcl_AppendResult(Tcl_Interp *interp, ...)
}
declare 71 {
    Tcl_AsyncHandler Tcl_AsyncCreate(Tcl_AsyncProc *proc,
	    void *clientData)
}
declare 72 {
    void Tcl_AsyncDelete(Tcl_AsyncHandler async)
}
declare 73 {
    int Tcl_AsyncInvoke(Tcl_Interp *interp, int code)
}
declare 74 {
    void Tcl_AsyncMark(Tcl_AsyncHandler async)
}
declare 75 {
    int Tcl_AsyncReady(void)
}
declare 76 {deprecated {No longer in use, changed to macro}} {
    void Tcl_BackgroundError(Tcl_Interp *interp)
}
declare 77 {deprecated {Use Tcl_UtfBackslash}} {
    char Tcl_Backslash(const char *src, int *readPtr)
}
declare 78 {
    int Tcl_BadChannelOption(Tcl_Interp *interp, const char *optionName,
	    const char *optionList)
}
declare 79 {
    void Tcl_CallWhenDeleted(Tcl_Interp *interp, Tcl_InterpDeleteProc *proc,
	    void *clientData)
}
declare 80 {
    void Tcl_CancelIdleCall(Tcl_IdleProc *idleProc, void *clientData)
}
# Only available in Tcl 8.x, NULL in Tcl 9.0
declare 81 {
    int Tcl_Close(Tcl_Interp *interp, Tcl_Channel chan)
}
declare 82 {
    int Tcl_CommandComplete(const char *cmd)
}
declare 83 {
    char *Tcl_Concat(int argc, const char *const *argv)
}
declare 84 {
    int Tcl_ConvertElement(const char *src, char *dst, int flags)
}
declare 85 {
    int Tcl_ConvertCountedElement(const char *src, int length, char *dst,
	    int flags)
}
declare 86 {
    int Tcl_CreateAlias(Tcl_Interp *childInterp, const char *childCmd,
	    Tcl_Interp *target, const char *targetCmd, int argc,
	    const char *const *argv)
}
declare 87 {
    int Tcl_CreateAliasObj(Tcl_Interp *childInterp, const char *childCmd,
	    Tcl_Interp *target, const char *targetCmd, int objc,
	    Tcl_Obj *const objv[])
}
declare 88 {
    Tcl_Channel Tcl_CreateChannel(const Tcl_ChannelType *typePtr,
	    const char *chanName, void *instanceData, int mask)
}
declare 89 {
    void Tcl_CreateChannelHandler(Tcl_Channel chan, int mask,
	    Tcl_ChannelProc *proc, void *clientData)
}
declare 90 {
    void Tcl_CreateCloseHandler(Tcl_Channel chan, Tcl_CloseProc *proc,
	    void *clientData)
}
declare 91 {
    Tcl_Command Tcl_CreateCommand(Tcl_Interp *interp, const char *cmdName,
	    Tcl_CmdProc *proc, void *clientData,
	    Tcl_CmdDeleteProc *deleteProc)
}
declare 92 {
    void Tcl_CreateEventSource(Tcl_EventSetupProc *setupProc,
	    Tcl_EventCheckProc *checkProc, void *clientData)
}
declare 93 {
    void Tcl_CreateExitHandler(Tcl_ExitProc *proc, void *clientData)
}
declare 94 {
    Tcl_Interp *Tcl_CreateInterp(void)
}
declare 95 {deprecated {}} {
    void Tcl_CreateMathFunc(Tcl_Interp *interp, const char *name,
	    int numArgs, Tcl_ValueType *argTypes,
	    Tcl_MathProc *proc, void *clientData)
}
declare 96 {
    Tcl_Command Tcl_CreateObjCommand(Tcl_Interp *interp,
	    const char *cmdName,
	    Tcl_ObjCmdProc *proc, void *clientData,
	    Tcl_CmdDeleteProc *deleteProc)
}
declare 97 {
    Tcl_Interp *Tcl_CreateChild(Tcl_Interp *interp, const char *name,
	    int isSafe)
}
declare 98 {
    Tcl_TimerToken Tcl_CreateTimerHandler(int milliseconds,
	    Tcl_TimerProc *proc, void *clientData)
}
declare 99 {
    Tcl_Trace Tcl_CreateTrace(Tcl_Interp *interp, int level,
	    Tcl_CmdTraceProc *proc, void *clientData)
}
declare 100 {
    void Tcl_DeleteAssocData(Tcl_Interp *interp, const char *name)
}
declare 101 {
    void Tcl_DeleteChannelHandler(Tcl_Channel chan, Tcl_ChannelProc *proc,
	    void *clientData)
}
declare 102 {
    void Tcl_DeleteCloseHandler(Tcl_Channel chan, Tcl_CloseProc *proc,
	    void *clientData)
}
declare 103 {
    int Tcl_DeleteCommand(Tcl_Interp *interp, const char *cmdName)
}
declare 104 {
    int Tcl_DeleteCommandFromToken(Tcl_Interp *interp, Tcl_Command command)
}
declare 105 {
    void Tcl_DeleteEvents(Tcl_EventDeleteProc *proc, void *clientData)
}
declare 106 {
    void Tcl_DeleteEventSource(Tcl_EventSetupProc *setupProc,
	    Tcl_EventCheckProc *checkProc, void *clientData)
}
declare 107 {
    void Tcl_DeleteExitHandler(Tcl_ExitProc *proc, void *clientData)
}
declare 108 {
    void Tcl_DeleteHashEntry(Tcl_HashEntry *entryPtr)
}
declare 109 {
    void Tcl_DeleteHashTable(Tcl_HashTable *tablePtr)
}
declare 110 {
    void Tcl_DeleteInterp(Tcl_Interp *interp)
}
declare 111 {
    void Tcl_DetachPids(int numPids, Tcl_Pid *pidPtr)
}
declare 112 {
    void Tcl_DeleteTimerHandler(Tcl_TimerToken token)
}
declare 113 {
    void Tcl_DeleteTrace(Tcl_Interp *interp, Tcl_Trace trace)
}
declare 114 {
    void Tcl_DontCallWhenDeleted(Tcl_Interp *interp,
	    Tcl_InterpDeleteProc *proc, void *clientData)
}
declare 115 {
    int Tcl_DoOneEvent(int flags)
}
declare 116 {
    void Tcl_DoWhenIdle(Tcl_IdleProc *proc, void *clientData)
}
declare 117 {
    char *Tcl_DStringAppend(Tcl_DString *dsPtr, const char *bytes, int length)
}
declare 118 {
    char *Tcl_DStringAppendElement(Tcl_DString *dsPtr, const char *element)
}
declare 119 {
    void Tcl_DStringEndSublist(Tcl_DString *dsPtr)
}
declare 120 {
    void Tcl_DStringFree(Tcl_DString *dsPtr)
}
declare 121 {
    void Tcl_DStringGetResult(Tcl_Interp *interp, Tcl_DString *dsPtr)
}
declare 122 {
    void Tcl_DStringInit(Tcl_DString *dsPtr)
}
declare 123 {
    void Tcl_DStringResult(Tcl_Interp *interp, Tcl_DString *dsPtr)
}
declare 124 {
    void Tcl_DStringSetLength(Tcl_DString *dsPtr, int length)
}
declare 125 {
    void Tcl_DStringStartSublist(Tcl_DString *dsPtr)
}
declare 126 {
    int Tcl_Eof(Tcl_Channel chan)
}
declare 127 {
    const char *Tcl_ErrnoId(void)
}
declare 128 {
    const char *Tcl_ErrnoMsg(int err)
}
declare 129 {
    int Tcl_Eval(Tcl_Interp *interp, const char *script)
}
declare 130 {
    int Tcl_EvalFile(Tcl_Interp *interp, const char *fileName)
}
declare 131 {deprecated {No longer in use, changed to macro}} {
    int Tcl_EvalObj(Tcl_Interp *interp, Tcl_Obj *objPtr)
}
declare 132 {
    void Tcl_EventuallyFree(void *clientData, Tcl_FreeProc *freeProc)
}
declare 133 {
    TCL_NORETURN void Tcl_Exit(int status)
}
declare 134 {
    int Tcl_ExposeCommand(Tcl_Interp *interp, const char *hiddenCmdToken,
	    const char *cmdName)
}
declare 135 {
    int Tcl_ExprBoolean(Tcl_Interp *interp, const char *expr, int *ptr)
}
declare 136 {
    int Tcl_ExprBooleanObj(Tcl_Interp *interp, Tcl_Obj *objPtr, int *ptr)
}
declare 137 {
    int Tcl_ExprDouble(Tcl_Interp *interp, const char *expr, double *ptr)
}
declare 138 {
    int Tcl_ExprDoubleObj(Tcl_Interp *interp, Tcl_Obj *objPtr, double *ptr)
}
declare 139 {
    int Tcl_ExprLong(Tcl_Interp *interp, const char *expr, long *ptr)
}
declare 140 {
    int Tcl_ExprLongObj(Tcl_Interp *interp, Tcl_Obj *objPtr, long *ptr)
}
declare 141 {
    int Tcl_ExprObj(Tcl_Interp *interp, Tcl_Obj *objPtr,
	    Tcl_Obj **resultPtrPtr)
}
declare 142 {
    int Tcl_ExprString(Tcl_Interp *interp, const char *expr)
}
declare 143 {
    void Tcl_Finalize(void)
}
declare 144 {nostub {Don't use this function in a stub-enabled extension}} {
    const char *Tcl_FindExecutable(const char *argv0)
}
declare 145 {
    Tcl_HashEntry *Tcl_FirstHashEntry(Tcl_HashTable *tablePtr,
	    Tcl_HashSearch *searchPtr)
}
declare 146 {
    int Tcl_Flush(Tcl_Channel chan)
}
declare 147 {deprecated {see TIP #559. Use Tcl_ResetResult}} {
    void Tcl_FreeResult(Tcl_Interp *interp)
}
declare 148 {
    int Tcl_GetAlias(Tcl_Interp *interp, const char *childCmd,
	    Tcl_Interp **targetInterpPtr, const char **targetCmdPtr,
	    int *argcPtr, const char ***argvPtr)
}
declare 149 {
    int Tcl_GetAliasObj(Tcl_Interp *interp, const char *childCmd,
	    Tcl_Interp **targetInterpPtr, const char **targetCmdPtr,
	    int *objcPtr, Tcl_Obj ***objv)
}
declare 150 {
    void *Tcl_GetAssocData(Tcl_Interp *interp, const char *name,
	    Tcl_InterpDeleteProc **procPtr)
}
declare 151 {
    Tcl_Channel Tcl_GetChannel(Tcl_Interp *interp, const char *chanName,
	    int *modePtr)
}
declare 152 {
    int Tcl_GetChannelBufferSize(Tcl_Channel chan)
}
declare 153 {
    int Tcl_GetChannelHandle(Tcl_Channel chan, int direction,
	    void **handlePtr)
}
declare 154 {
    void *Tcl_GetChannelInstanceData(Tcl_Channel chan)
}
declare 155 {
    int Tcl_GetChannelMode(Tcl_Channel chan)
}
declare 156 {
    const char *Tcl_GetChannelName(Tcl_Channel chan)
}
declare 157 {
    int Tcl_GetChannelOption(Tcl_Interp *interp, Tcl_Channel chan,
	    const char *optionName, Tcl_DString *dsPtr)
}
declare 158 {
    CONST86 Tcl_ChannelType *Tcl_GetChannelType(Tcl_Channel chan)
}
declare 159 {
    int Tcl_GetCommandInfo(Tcl_Interp *interp, const char *cmdName,
	    Tcl_CmdInfo *infoPtr)
}
declare 160 {
    const char *Tcl_GetCommandName(Tcl_Interp *interp,
	    Tcl_Command command)
}
declare 161 {
    int Tcl_GetErrno(void)
}
declare 162 {
    const char *Tcl_GetHostName(void)
}
declare 163 {
    int Tcl_GetInterpPath(Tcl_Interp *interp, Tcl_Interp *childInterp)
}
declare 164 {
    Tcl_Interp *Tcl_GetParent(Tcl_Interp *interp)
}
declare 165 {
    const char *Tcl_GetNameOfExecutable(void)
}
declare 166 {
    Tcl_Obj *Tcl_GetObjResult(Tcl_Interp *interp)
}

# Tcl_GetOpenFile is only available on unix, but it is a part of the old
# generic interface, so we include it here for compatibility reasons.

declare 167 unix {
    int Tcl_GetOpenFile(Tcl_Interp *interp, const char *chanID,
	    int forWriting, int checkUsage, void **filePtr)
}
# Obsolete.  Should now use Tcl_FSGetPathType which is objectified
# and therefore usually faster.
declare 168 {
    Tcl_PathType Tcl_GetPathType(const char *path)
}
declare 169 {
    int Tcl_Gets(Tcl_Channel chan, Tcl_DString *dsPtr)
}
declare 170 {
    int Tcl_GetsObj(Tcl_Channel chan, Tcl_Obj *objPtr)
}
declare 171 {
    int Tcl_GetServiceMode(void)
}
declare 172 {
    Tcl_Interp *Tcl_GetChild(Tcl_Interp *interp, const char *name)
}
declare 173 {
    Tcl_Channel Tcl_GetStdChannel(int type)
}
declare 174 {
    const char *Tcl_GetStringResult(Tcl_Interp *interp)
}
declare 175 {deprecated {No longer in use, changed to macro}} {
    const char *Tcl_GetVar(Tcl_Interp *interp, const char *varName,
	    int flags)
}
declare 176 {
    const char *Tcl_GetVar2(Tcl_Interp *interp, const char *part1,
	    const char *part2, int flags)
}
declare 177 {
    int Tcl_GlobalEval(Tcl_Interp *interp, const char *command)
}
declare 178 {deprecated {No longer in use, changed to macro}} {
    int Tcl_GlobalEvalObj(Tcl_Interp *interp, Tcl_Obj *objPtr)
}
declare 179 {
    int Tcl_HideCommand(Tcl_Interp *interp, const char *cmdName,
	    const char *hiddenCmdToken)
}
declare 180 {
    int Tcl_Init(Tcl_Interp *interp)
}
declare 181 {
    void Tcl_InitHashTable(Tcl_HashTable *tablePtr, int keyType)
}
declare 182 {
    int Tcl_InputBlocked(Tcl_Channel chan)
}
declare 183 {
    int Tcl_InputBuffered(Tcl_Channel chan)
}
declare 184 {
    int Tcl_InterpDeleted(Tcl_Interp *interp)
}
declare 185 {
    int Tcl_IsSafe(Tcl_Interp *interp)
}
# Obsolete, use Tcl_FSJoinPath
declare 186 {
    char *Tcl_JoinPath(int argc, const char *const *argv,
	    Tcl_DString *resultPtr)
}
declare 187 {
    int Tcl_LinkVar(Tcl_Interp *interp, const char *varName, void *addr,
	    int type)
}

# This slot is reserved for use by the plus patch:
#  declare 188 {
#	Tcl_MainLoop
#  }

declare 189 {
    Tcl_Channel Tcl_MakeFileChannel(void *handle, int mode)
}
declare 190 {deprecated {}} {
    int Tcl_MakeSafe(Tcl_Interp *interp)
}
declare 191 {
    Tcl_Channel Tcl_MakeTcpClientChannel(void *tcpSocket)
}
declare 192 {
    char *Tcl_Merge(int argc, const char *const *argv)
}
declare 193 {
    Tcl_HashEntry *Tcl_NextHashEntry(Tcl_HashSearch *searchPtr)
}
declare 194 {
    void Tcl_NotifyChannel(Tcl_Channel channel, int mask)
}
declare 195 {
    Tcl_Obj *Tcl_ObjGetVar2(Tcl_Interp *interp, Tcl_Obj *part1Ptr,
	    Tcl_Obj *part2Ptr, int flags)
}
declare 196 {
    Tcl_Obj *Tcl_ObjSetVar2(Tcl_Interp *interp, Tcl_Obj *part1Ptr,
	    Tcl_Obj *part2Ptr, Tcl_Obj *newValuePtr, int flags)
}
declare 197 {
    Tcl_Channel Tcl_OpenCommandChannel(Tcl_Interp *interp, int argc,
	    const char **argv, int flags)
}
# This is obsolete, use Tcl_FSOpenFileChannel
declare 198 {
    Tcl_Channel Tcl_OpenFileChannel(Tcl_Interp *interp, const char *fileName,
	    const char *modeString, int permissions)
}
declare 199 {
    Tcl_Channel Tcl_OpenTcpClient(Tcl_Interp *interp, int port,
	    const char *address, const char *myaddr, int myport, int async)
}
declare 200 {
    Tcl_Channel Tcl_OpenTcpServer(Tcl_Interp *interp, int port,
	    const char *host, Tcl_TcpAcceptProc *acceptProc,
	    void *callbackData)
}
declare 201 {
    void Tcl_Preserve(void *data)
}
declare 202 {
    void Tcl_PrintDouble(Tcl_Interp *interp, double value, char *dst)
}
declare 203 {
    int Tcl_PutEnv(const char *assignment)
}
declare 204 {
    const char *Tcl_PosixError(Tcl_Interp *interp)
}
declare 205 {
    void Tcl_QueueEvent(Tcl_Event *evPtr, int position)
}
declare 206 {
    int Tcl_Read(Tcl_Channel chan, char *bufPtr, int toRead)
}
declare 207 {
    void Tcl_ReapDetachedProcs(void)
}
declare 208 {
    int Tcl_RecordAndEval(Tcl_Interp *interp, const char *cmd, int flags)
}
declare 209 {
    int Tcl_RecordAndEvalObj(Tcl_Interp *interp, Tcl_Obj *cmdPtr, int flags)
}
declare 210 {
    void Tcl_RegisterChannel(Tcl_Interp *interp, Tcl_Channel chan)
}
declare 211 {
    void Tcl_RegisterObjType(const Tcl_ObjType *typePtr)
}
declare 212 {
    Tcl_RegExp Tcl_RegExpCompile(Tcl_Interp *interp, const char *pattern)
}
declare 213 {
    int Tcl_RegExpExec(Tcl_Interp *interp, Tcl_RegExp regexp,
	    const char *text, const char *start)
}
declare 214 {
    int Tcl_RegExpMatch(Tcl_Interp *interp, const char *text,
	    const char *pattern)
}
declare 215 {
    void Tcl_RegExpRange(Tcl_RegExp regexp, int index,
	    const char **startPtr, const char **endPtr)
}
declare 216 {
    void Tcl_Release(void *clientData)
}
declare 217 {
    void Tcl_ResetResult(Tcl_Interp *interp)
}
declare 218 {
    int Tcl_ScanElement(const char *src, int *flagPtr)
}
declare 219 {
    int Tcl_ScanCountedElement(const char *src, int length, int *flagPtr)
}
declare 220 {deprecated {}} {
    int Tcl_SeekOld(Tcl_Channel chan, int offset, int mode)
}
declare 221 {
    int Tcl_ServiceAll(void)
}
declare 222 {
    int Tcl_ServiceEvent(int flags)
}
declare 223 {
    void Tcl_SetAssocData(Tcl_Interp *interp, const char *name,
	    Tcl_InterpDeleteProc *proc, void *clientData)
}
declare 224 {
    void Tcl_SetChannelBufferSize(Tcl_Channel chan, int sz)
}
declare 225 {
    int Tcl_SetChannelOption(Tcl_Interp *interp, Tcl_Channel chan,
	    const char *optionName, const char *newValue)
}
declare 226 {
    int Tcl_SetCommandInfo(Tcl_Interp *interp, const char *cmdName,
	    const Tcl_CmdInfo *infoPtr)
}
declare 227 {
    void Tcl_SetErrno(int err)
}
declare 228 {
    void Tcl_SetErrorCode(Tcl_Interp *interp, ...)
}
declare 229 {
    void Tcl_SetMaxBlockTime(const Tcl_Time *timePtr)
}
declare 230 {nostub {Don't use this function in a stub-enabled extension}} {
    const char *Tcl_SetPanicProc(TCL_NORETURN1 Tcl_PanicProc *panicProc)
}
declare 231 {
    int Tcl_SetRecursionLimit(Tcl_Interp *interp, int depth)
}
declare 232 {
    void Tcl_SetResult(Tcl_Interp *interp, char *result,
	    Tcl_FreeProc *freeProc)
}
declare 233 {
    int Tcl_SetServiceMode(int mode)
}
declare 234 {
    void Tcl_SetObjErrorCode(Tcl_Interp *interp, Tcl_Obj *errorObjPtr)
}
declare 235 {
    void Tcl_SetObjResult(Tcl_Interp *interp, Tcl_Obj *resultObjPtr)
}
declare 236 {
    void Tcl_SetStdChannel(Tcl_Channel channel, int type)
}
declare 237 {deprecated {No longer in use, changed to macro}} {
    const char *Tcl_SetVar(Tcl_Interp *interp, const char *varName,
	    const char *newValue, int flags)
}
declare 238 {
    const char *Tcl_SetVar2(Tcl_Interp *interp, const char *part1,
	    const char *part2, const char *newValue, int flags)
}
declare 239 {
    const char *Tcl_SignalId(int sig)
}
declare 240 {
    const char *Tcl_SignalMsg(int sig)
}
declare 241 {
    void Tcl_SourceRCFile(Tcl_Interp *interp)
}
declare 242 {
    int Tcl_SplitList(Tcl_Interp *interp, const char *listStr, int *argcPtr,
	    const char ***argvPtr)
}
# Obsolete, use Tcl_FSSplitPath
declare 243 {
    void Tcl_SplitPath(const char *path, int *argcPtr, const char ***argvPtr)
}
declare 244 {nostub {Don't use this function in a stub-enabled extension}} {
    void Tcl_StaticLibrary(Tcl_Interp *interp, const char *prefix,
	    Tcl_LibraryInitProc *initProc, Tcl_LibraryInitProc *safeInitProc)
}
declare 245 {deprecated {No longer in use, changed to macro}} {
    int Tcl_StringMatch(const char *str, const char *pattern)
}
declare 246 {deprecated {}} {
    int Tcl_TellOld(Tcl_Channel chan)
}
declare 247 {deprecated {No longer in use, changed to macro}} {
    int Tcl_TraceVar(Tcl_Interp *interp, const char *varName, int flags,
	    Tcl_VarTraceProc *proc, void *clientData)
}
declare 248 {
    int Tcl_TraceVar2(Tcl_Interp *interp, const char *part1, const char *part2,
	    int flags, Tcl_VarTraceProc *proc, void *clientData)
}
declare 249 {
    char *Tcl_TranslateFileName(Tcl_Interp *interp, const char *name,
	    Tcl_DString *bufferPtr)
}
declare 250 {
    int Tcl_Ungets(Tcl_Channel chan, const char *str, int len, int atHead)
}
declare 251 {
    void Tcl_UnlinkVar(Tcl_Interp *interp, const char *varName)
}
declare 252 {
    int Tcl_UnregisterChannel(Tcl_Interp *interp, Tcl_Channel chan)
}
declare 253 {deprecated {No longer in use, changed to macro}} {
    int Tcl_UnsetVar(Tcl_Interp *interp, const char *varName, int flags)
}
declare 254 {
    int Tcl_UnsetVar2(Tcl_Interp *interp, const char *part1, const char *part2,
	    int flags)
}
declare 255 {deprecated {No longer in use, changed to macro}} {
    void Tcl_UntraceVar(Tcl_Interp *interp, const char *varName, int flags,
	    Tcl_VarTraceProc *proc, void *clientData)
}
declare 256 {
    void Tcl_UntraceVar2(Tcl_Interp *interp, const char *part1,
	    const char *part2, int flags, Tcl_VarTraceProc *proc,
	    void *clientData)
}
declare 257 {
    void Tcl_UpdateLinkedVar(Tcl_Interp *interp, const char *varName)
}
declare 258 {deprecated {No longer in use, changed to macro}} {
    int Tcl_UpVar(Tcl_Interp *interp, const char *frameName,
	    const char *varName, const char *localName, int flags)
}
declare 259 {
    int Tcl_UpVar2(Tcl_Interp *interp, const char *frameName, const char *part1,
	    const char *part2, const char *localName, int flags)
}
declare 260 {
    int Tcl_VarEval(Tcl_Interp *interp, ...)
}
declare 261 {deprecated {No longer in use, changed to macro}} {
    void *Tcl_VarTraceInfo(Tcl_Interp *interp, const char *varName,
	    int flags, Tcl_VarTraceProc *procPtr, void *prevClientData)
}
declare 262 {
    void *Tcl_VarTraceInfo2(Tcl_Interp *interp, const char *part1,
	    const char *part2, int flags, Tcl_VarTraceProc *procPtr,
	    void *prevClientData)
}
declare 263 {
    int Tcl_Write(Tcl_Channel chan, const char *s, int slen)
}
declare 264 {
    void Tcl_WrongNumArgs(Tcl_Interp *interp, int objc,
	    Tcl_Obj *const objv[], const char *message)
}
declare 265 {
    int Tcl_DumpActiveMemory(const char *fileName)
}
declare 266 {
    void Tcl_ValidateAllMemory(const char *file, int line)
}
declare 267 {deprecated {see TIP #422}} {
    void Tcl_AppendResultVA(Tcl_Interp *interp, va_list argList)
}
declare 268 {deprecated {see TIP #422}} {
    void Tcl_AppendStringsToObjVA(Tcl_Obj *objPtr, va_list argList)
}
declare 269 {
    char *Tcl_HashStats(Tcl_HashTable *tablePtr)
}
declare 270 {
    const char *Tcl_ParseVar(Tcl_Interp *interp, const char *start,
	    const char **termPtr)
}
declare 271 {deprecated {No longer in use, changed to macro}} {
    const char *Tcl_PkgPresent(Tcl_Interp *interp, const char *name,
	    const char *version, int exact)
}
declare 272 {
    const char *Tcl_PkgPresentEx(Tcl_Interp *interp,
	    const char *name, const char *version, int exact,
	    void *clientDataPtr)
}
declare 273 {deprecated {No longer in use, changed to macro}} {
    int Tcl_PkgProvide(Tcl_Interp *interp, const char *name,
	    const char *version)
}
# TIP #268: The internally used new Require function is in slot 573.
declare 274 {deprecated {No longer in use, changed to macro}} {
    const char *Tcl_PkgRequire(Tcl_Interp *interp, const char *name,
	    const char *version, int exact)
}
declare 275 {deprecated {see TIP #422}} {
    void Tcl_SetErrorCodeVA(Tcl_Interp *interp, va_list argList)
}
declare 276 {deprecated {see TIP #422}} {
    int  Tcl_VarEvalVA(Tcl_Interp *interp, va_list argList)
}
declare 277 {
    Tcl_Pid Tcl_WaitPid(Tcl_Pid pid, int *statPtr, int options)
}
declare 278 {deprecated {see TIP #422}} {
    TCL_NORETURN void Tcl_PanicVA(const char *format, va_list argList)
}
declare 279 {
    void Tcl_GetVersion(int *major, int *minor, int *patchLevel, int *type)
}
declare 280 {
    void Tcl_InitMemory(Tcl_Interp *interp)
}

# Andreas Kupries <a.kupries@westend.com>, 03/21/1999
# "Trf-Patch for filtering channels"
#
# C-Level API for (un)stacking of channels. This allows the introduction
# of filtering channels with relatively little changes to the core.
# This patch was created in cooperation with Jan Nijtmans j.nijtmans@chello.nl
# and is therefore part of his plus-patches too.
#
# It would have been possible to place the following definitions according
# to the alphabetical order used elsewhere in this file, but I decided
# against that to ease the maintenance of the patch across new tcl versions
# (patch usually has no problems to integrate the patch file for the last
# version into the new one).

declare 281 {
    Tcl_Channel Tcl_StackChannel(Tcl_Interp *interp,
	    const Tcl_ChannelType *typePtr, void *instanceData,
	    int mask, Tcl_Channel prevChan)
}
declare 282 {
    int Tcl_UnstackChannel(Tcl_Interp *interp, Tcl_Channel chan)
}
declare 283 {
    Tcl_Channel Tcl_GetStackedChannel(Tcl_Channel chan)
}

# 284 was reserved, but added in 8.4a2
declare 284 {
    void Tcl_SetMainLoop(Tcl_MainLoopProc *proc)
}

# Reserved for future use (8.0.x vs. 8.1)
#  declare 285 {
#  }

# Added in 8.1:

declare 286 {
    void Tcl_AppendObjToObj(Tcl_Obj *objPtr, Tcl_Obj *appendObjPtr)
}
declare 287 {
    Tcl_Encoding Tcl_CreateEncoding(const Tcl_EncodingType *typePtr)
}
declare 288 {
    void Tcl_CreateThreadExitHandler(Tcl_ExitProc *proc, void *clientData)
}
declare 289 {
    void Tcl_DeleteThreadExitHandler(Tcl_ExitProc *proc, void *clientData)
}
declare 290 {
    void Tcl_DiscardResult(Tcl_SavedResult *statePtr)
}
declare 291 {
    int Tcl_EvalEx(Tcl_Interp *interp, const char *script, int numBytes,
	    int flags)
}
declare 292 {
    int Tcl_EvalObjv(Tcl_Interp *interp, int objc, Tcl_Obj *const objv[],
	    int flags)
}
declare 293 {
    int Tcl_EvalObjEx(Tcl_Interp *interp, Tcl_Obj *objPtr, int flags)
}
declare 294 {
    TCL_NORETURN void Tcl_ExitThread(int status)
}
declare 295 {
    int Tcl_ExternalToUtf(Tcl_Interp *interp, Tcl_Encoding encoding,
	    const char *src, int srcLen, int flags,
	    Tcl_EncodingState *statePtr, char *dst, int dstLen,
	    int *srcReadPtr, int *dstWrotePtr, int *dstCharsPtr)
}
declare 296 {
    char *Tcl_ExternalToUtfDString(Tcl_Encoding encoding,
	    const char *src, int srcLen, Tcl_DString *dsPtr)
}
declare 297 {
    void Tcl_FinalizeThread(void)
}
declare 298 {
    void Tcl_FinalizeNotifier(void *clientData)
}
declare 299 {
    void Tcl_FreeEncoding(Tcl_Encoding encoding)
}
declare 300 {
    Tcl_ThreadId Tcl_GetCurrentThread(void)
}
declare 301 {
    Tcl_Encoding Tcl_GetEncoding(Tcl_Interp *interp, const char *name)
}
declare 302 {
    const char *Tcl_GetEncodingName(Tcl_Encoding encoding)
}
declare 303 {
    void Tcl_GetEncodingNames(Tcl_Interp *interp)
}
declare 304 {
    int Tcl_GetIndexFromObjStruct(Tcl_Interp *interp, Tcl_Obj *objPtr,
	    const void *tablePtr, int offset, const char *msg, int flags,
	    void *indexPtr)
}
declare 305 {
    void *Tcl_GetThreadData(Tcl_ThreadDataKey *keyPtr, int size)
}
declare 306 {
    Tcl_Obj *Tcl_GetVar2Ex(Tcl_Interp *interp, const char *part1,
	    const char *part2, int flags)
}
declare 307 {
    void *Tcl_InitNotifier(void)
}
declare 308 {
    void Tcl_MutexLock(Tcl_Mutex *mutexPtr)
}
declare 309 {
    void Tcl_MutexUnlock(Tcl_Mutex *mutexPtr)
}
declare 310 {
    void Tcl_ConditionNotify(Tcl_Condition *condPtr)
}
declare 311 {
    void Tcl_ConditionWait(Tcl_Condition *condPtr, Tcl_Mutex *mutexPtr,
	    const Tcl_Time *timePtr)
}
declare 312 {
    int Tcl_NumUtfChars(const char *src, int length)
}
declare 313 {
    int Tcl_ReadChars(Tcl_Channel channel, Tcl_Obj *objPtr,
	    int charsToRead, int appendFlag)
}
declare 314 {
    void Tcl_RestoreResult(Tcl_Interp *interp, Tcl_SavedResult *statePtr)
}
declare 315 {
    void Tcl_SaveResult(Tcl_Interp *interp, Tcl_SavedResult *statePtr)
}
declare 316 {
    int Tcl_SetSystemEncoding(Tcl_Interp *interp, const char *name)
}
declare 317 {
    Tcl_Obj *Tcl_SetVar2Ex(Tcl_Interp *interp, const char *part1,
	    const char *part2, Tcl_Obj *newValuePtr, int flags)
}
declare 318 {
    void Tcl_ThreadAlert(Tcl_ThreadId threadId)
}
declare 319 {
    void Tcl_ThreadQueueEvent(Tcl_ThreadId threadId, Tcl_Event *evPtr,
	    int position)
}
declare 320 {
    int Tcl_UniCharAtIndex(const char *src, int index)
}
declare 321 {
    int Tcl_UniCharToLower(int ch)
}
declare 322 {
    int Tcl_UniCharToTitle(int ch)
}
declare 323 {
    int Tcl_UniCharToUpper(int ch)
}
declare 324 {
    int Tcl_UniCharToUtf(int ch, char *buf)
}
declare 325 {
    const char *Tcl_UtfAtIndex(const char *src, int index)
}
declare 326 {
    int TclUtfCharComplete(const char *src, int length)
}
declare 327 {
    int Tcl_UtfBackslash(const char *src, int *readPtr, char *dst)
}
declare 328 {
    const char *Tcl_UtfFindFirst(const char *src, int ch)
}
declare 329 {
    const char *Tcl_UtfFindLast(const char *src, int ch)
}
declare 330 {
    const char *TclUtfNext(const char *src)
}
declare 331 {
    const char *TclUtfPrev(const char *src, const char *start)
}
declare 332 {
    int Tcl_UtfToExternal(Tcl_Interp *interp, Tcl_Encoding encoding,
	    const char *src, int srcLen, int flags,
	    Tcl_EncodingState *statePtr, char *dst, int dstLen,
	    int *srcReadPtr, int *dstWrotePtr, int *dstCharsPtr)
}
declare 333 {
    char *Tcl_UtfToExternalDString(Tcl_Encoding encoding,
	    const char *src, int srcLen, Tcl_DString *dsPtr)
}
declare 334 {
    int Tcl_UtfToLower(char *src)
}
declare 335 {
    int Tcl_UtfToTitle(char *src)
}
declare 336 {
    int Tcl_UtfToChar16(const char *src, unsigned short *chPtr)
}
declare 337 {
    int Tcl_UtfToUpper(char *src)
}
declare 338 {
    int Tcl_WriteChars(Tcl_Channel chan, const char *src, int srcLen)
}
declare 339 {
    int Tcl_WriteObj(Tcl_Channel chan, Tcl_Obj *objPtr)
}
declare 340 {
    char *Tcl_GetString(Tcl_Obj *objPtr)
}
declare 341 {deprecated {Use Tcl_GetEncodingSearchPath}} {
    const char *Tcl_GetDefaultEncodingDir(void)
}
declare 342 {deprecated {Use Tcl_SetEncodingSearchPath}} {
    void Tcl_SetDefaultEncodingDir(const char *path)
}
declare 343 {
    void Tcl_AlertNotifier(void *clientData)
}
declare 344 {
    void Tcl_ServiceModeHook(int mode)
}
declare 345 {
    int Tcl_UniCharIsAlnum(int ch)
}
declare 346 {
    int Tcl_UniCharIsAlpha(int ch)
}
declare 347 {
    int Tcl_UniCharIsDigit(int ch)
}
declare 348 {
    int Tcl_UniCharIsLower(int ch)
}
declare 349 {
    int Tcl_UniCharIsSpace(int ch)
}
declare 350 {
    int Tcl_UniCharIsUpper(int ch)
}
declare 351 {
    int Tcl_UniCharIsWordChar(int ch)
}
declare 352 {
    int Tcl_Char16Len(const unsigned short *uniStr)
}
declare 353 {deprecated {Use Tcl_UtfNcmp}} {
    int Tcl_UniCharNcmp(const unsigned short *ucs, const unsigned short *uct,
	    unsigned long numChars)
}
declare 354 {
    char *Tcl_Char16ToUtfDString(const unsigned short *uniStr,
	    int uniLength, Tcl_DString *dsPtr)
}
declare 355 {
    unsigned short *Tcl_UtfToChar16DString(const char *src,
	    int length, Tcl_DString *dsPtr)
}
declare 356 {
    Tcl_RegExp Tcl_GetRegExpFromObj(Tcl_Interp *interp, Tcl_Obj *patObj,
	    int flags)
}
declare 357 {deprecated {Use Tcl_EvalTokensStandard}} {
    Tcl_Obj *Tcl_EvalTokens(Tcl_Interp *interp, Tcl_Token *tokenPtr,
	    int count)
}
declare 358 {
    void Tcl_FreeParse(Tcl_Parse *parsePtr)
}
declare 359 {
    void Tcl_LogCommandInfo(Tcl_Interp *interp, const char *script,
	    const char *command, int length)
}
declare 360 {
    int Tcl_ParseBraces(Tcl_Interp *interp, const char *start,
	    int numBytes, Tcl_Parse *parsePtr, int append,
	    const char **termPtr)
}
declare 361 {
    int Tcl_ParseCommand(Tcl_Interp *interp, const char *start,
	    int numBytes, int nested, Tcl_Parse *parsePtr)
}
declare 362 {
    int Tcl_ParseExpr(Tcl_Interp *interp, const char *start,
	    int numBytes, Tcl_Parse *parsePtr)
}
declare 363 {
    int Tcl_ParseQuotedString(Tcl_Interp *interp, const char *start,
	    int numBytes, Tcl_Parse *parsePtr, int append,
	    const char **termPtr)
}
declare 364 {
    int Tcl_ParseVarName(Tcl_Interp *interp, const char *start,
	    int numBytes, Tcl_Parse *parsePtr, int append)
}
# These 4 functions are obsolete, use Tcl_FSGetCwd, Tcl_FSChdir,
# Tcl_FSAccess and Tcl_FSStat
declare 365 {
    char *Tcl_GetCwd(Tcl_Interp *interp, Tcl_DString *cwdPtr)
}
declare 366 {
   int Tcl_Chdir(const char *dirName)
}
declare 367 {
   int Tcl_Access(const char *path, int mode)
}
declare 368 {
    int Tcl_Stat(const char *path, struct stat *bufPtr)
}
declare 369 {
    int Tcl_UtfNcmp(const char *s1, const char *s2, unsigned long n)
}
declare 370 {
    int Tcl_UtfNcasecmp(const char *s1, const char *s2, unsigned long n)
}
declare 371 {
    int Tcl_StringCaseMatch(const char *str, const char *pattern, int nocase)
}
declare 372 {
    int Tcl_UniCharIsControl(int ch)
}
declare 373 {
    int Tcl_UniCharIsGraph(int ch)
}
declare 374 {
    int Tcl_UniCharIsPrint(int ch)
}
declare 375 {
    int Tcl_UniCharIsPunct(int ch)
}
declare 376 {
    int Tcl_RegExpExecObj(Tcl_Interp *interp, Tcl_RegExp regexp,
	    Tcl_Obj *textObj, int offset, int nmatches, int flags)
}
declare 377 {
    void Tcl_RegExpGetInfo(Tcl_RegExp regexp, Tcl_RegExpInfo *infoPtr)
}
declare 378 {
    Tcl_Obj *Tcl_NewUnicodeObj(const unsigned short *unicode, int numChars)
}
declare 379 {
    void Tcl_SetUnicodeObj(Tcl_Obj *objPtr, const unsigned short *unicode,
	    int numChars)
}
declare 380 {
    int Tcl_GetCharLength(Tcl_Obj *objPtr)
}
declare 381 {
    int Tcl_GetUniChar(Tcl_Obj *objPtr, int index)
}
declare 382 {deprecated {No longer in use, changed to macro}} {
    unsigned short *Tcl_GetUnicode(Tcl_Obj *objPtr)
}
declare 383 {
    Tcl_Obj *Tcl_GetRange(Tcl_Obj *objPtr, int first, int last)
}
declare 384 {
    void Tcl_AppendUnicodeToObj(Tcl_Obj *objPtr, const unsigned short *unicode,
	    int length)
}
declare 385 {
    int Tcl_RegExpMatchObj(Tcl_Interp *interp, Tcl_Obj *textObj,
	    Tcl_Obj *patternObj)
}
declare 386 {
    void Tcl_SetNotifier(const Tcl_NotifierProcs *notifierProcPtr)
}
declare 387 {
    Tcl_Mutex *Tcl_GetAllocMutex(void)
}
declare 388 {
    int Tcl_GetChannelNames(Tcl_Interp *interp)
}
declare 389 {
    int Tcl_GetChannelNamesEx(Tcl_Interp *interp, const char *pattern)
}
declare 390 {
    int Tcl_ProcObjCmd(void *clientData, Tcl_Interp *interp,
	    int objc, Tcl_Obj *const objv[])
}
declare 391 {
    void Tcl_ConditionFinalize(Tcl_Condition *condPtr)
}
declare 392 {
    void Tcl_MutexFinalize(Tcl_Mutex *mutex)
}
declare 393 {
    int Tcl_CreateThread(Tcl_ThreadId *idPtr, Tcl_ThreadCreateProc *proc,
	    void *clientData, int stackSize, int flags)
}

# Introduced in 8.3.2
declare 394 {
    int Tcl_ReadRaw(Tcl_Channel chan, char *dst, int bytesToRead)
}
declare 395 {
    int Tcl_WriteRaw(Tcl_Channel chan, const char *src, int srcLen)
}
declare 396 {
    Tcl_Channel Tcl_GetTopChannel(Tcl_Channel chan)
}
declare 397 {
    int Tcl_ChannelBuffered(Tcl_Channel chan)
}
declare 398 {
    const char *Tcl_ChannelName(const Tcl_ChannelType *chanTypePtr)
}
declare 399 {
    Tcl_ChannelTypeVersion Tcl_ChannelVersion(
	    const Tcl_ChannelType *chanTypePtr)
}
declare 400 {
    Tcl_DriverBlockModeProc *Tcl_ChannelBlockModeProc(
	    const Tcl_ChannelType *chanTypePtr)
}
declare 401 {deprecated {Use Tcl_ChannelClose2Proc}} {
    Tcl_DriverCloseProc *Tcl_ChannelCloseProc(
	    const Tcl_ChannelType *chanTypePtr)
}
declare 402 {
    Tcl_DriverClose2Proc *Tcl_ChannelClose2Proc(
	    const Tcl_ChannelType *chanTypePtr)
}
declare 403 {
    Tcl_DriverInputProc *Tcl_ChannelInputProc(
	    const Tcl_ChannelType *chanTypePtr)
}
declare 404 {
    Tcl_DriverOutputProc *Tcl_ChannelOutputProc(
	    const Tcl_ChannelType *chanTypePtr)
}
declare 405 {deprecated {Use Tcl_ChannelWideSeekProc}} {
    Tcl_DriverSeekProc *Tcl_ChannelSeekProc(
	    const Tcl_ChannelType *chanTypePtr)
}
declare 406 {
    Tcl_DriverSetOptionProc *Tcl_ChannelSetOptionProc(
	    const Tcl_ChannelType *chanTypePtr)
}
declare 407 {
    Tcl_DriverGetOptionProc *Tcl_ChannelGetOptionProc(
	    const Tcl_ChannelType *chanTypePtr)
}
declare 408 {
    Tcl_DriverWatchProc *Tcl_ChannelWatchProc(
	    const Tcl_ChannelType *chanTypePtr)
}
declare 409 {
    Tcl_DriverGetHandleProc *Tcl_ChannelGetHandleProc(
	    const Tcl_ChannelType *chanTypePtr)
}
declare 410 {
    Tcl_DriverFlushProc *Tcl_ChannelFlushProc(
	    const Tcl_ChannelType *chanTypePtr)
}
declare 411 {
    Tcl_DriverHandlerProc *Tcl_ChannelHandlerProc(
	    const Tcl_ChannelType *chanTypePtr)
}

# Introduced in 8.4a2
declare 412 {
    int Tcl_JoinThread(Tcl_ThreadId threadId, int *result)
}
declare 413 {
    int Tcl_IsChannelShared(Tcl_Channel channel)
}
declare 414 {
    int Tcl_IsChannelRegistered(Tcl_Interp *interp, Tcl_Channel channel)
}
declare 415 {
    void Tcl_CutChannel(Tcl_Channel channel)
}
declare 416 {
    void Tcl_SpliceChannel(Tcl_Channel channel)
}
declare 417 {
    void Tcl_ClearChannelHandlers(Tcl_Channel channel)
}
declare 418 {
    int Tcl_IsChannelExisting(const char *channelName)
}
declare 419 {deprecated {Use Tcl_UtfNcasecmp}} {
    int Tcl_UniCharNcasecmp(const unsigned short *ucs, const unsigned short *uct,
	    unsigned long numChars)
}
declare 420 {deprecated {Use Tcl_StringCaseMatch}} {
    int Tcl_UniCharCaseMatch(const unsigned short *uniStr,
	    const unsigned short *uniPattern, int nocase)
}
declare 421 {
    Tcl_HashEntry *Tcl_FindHashEntry(Tcl_HashTable *tablePtr, const void *key)
}
declare 422 {
    Tcl_HashEntry *Tcl_CreateHashEntry(Tcl_HashTable *tablePtr,
	    const void *key, int *newPtr)
}
declare 423 {
    void Tcl_InitCustomHashTable(Tcl_HashTable *tablePtr, int keyType,
	    const Tcl_HashKeyType *typePtr)
}
declare 424 {
    void Tcl_InitObjHashTable(Tcl_HashTable *tablePtr)
}
declare 425 {
    void *Tcl_CommandTraceInfo(Tcl_Interp *interp, const char *varName,
	    int flags, Tcl_CommandTraceProc *procPtr,
	    void *prevClientData)
}
declare 426 {
    int Tcl_TraceCommand(Tcl_Interp *interp, const char *varName, int flags,
	    Tcl_CommandTraceProc *proc, void *clientData)
}
declare 427 {
    void Tcl_UntraceCommand(Tcl_Interp *interp, const char *varName,
	    int flags, Tcl_CommandTraceProc *proc, void *clientData)
}
declare 428 {
    char *Tcl_AttemptAlloc(TCL_HASH_TYPE size)
}
declare 429 {
    char *Tcl_AttemptDbCkalloc(TCL_HASH_TYPE size, const char *file, int line)
}
declare 430 {
    char *Tcl_AttemptRealloc(char *ptr, TCL_HASH_TYPE size)
}
declare 431 {
    char *Tcl_AttemptDbCkrealloc(char *ptr, TCL_HASH_TYPE size,
	    const char *file, int line)
}
declare 432 {
    int Tcl_AttemptSetObjLength(Tcl_Obj *objPtr, int length)
}

# TIP#10 (thread-aware channels) akupries
declare 433 {
    Tcl_ThreadId Tcl_GetChannelThread(Tcl_Channel channel)
}

# introduced in 8.4a3
declare 434 {
    unsigned short *Tcl_GetUnicodeFromObj(Tcl_Obj *objPtr, int *lengthPtr)
}

# TIP#15 (math function introspection) dkf
declare 435 {deprecated {}} {
    int Tcl_GetMathFuncInfo(Tcl_Interp *interp, const char *name,
	    int *numArgsPtr, Tcl_ValueType **argTypesPtr,
	    Tcl_MathProc **procPtr, void **clientDataPtr)
}
declare 436 {deprecated {}} {
    Tcl_Obj *Tcl_ListMathFuncs(Tcl_Interp *interp, const char *pattern)
}

# TIP#36 (better access to 'subst') dkf
declare 437 {
    Tcl_Obj *Tcl_SubstObj(Tcl_Interp *interp, Tcl_Obj *objPtr, int flags)
}

# TIP#17 (virtual filesystem layer) vdarley
declare 438 {
    int Tcl_DetachChannel(Tcl_Interp *interp, Tcl_Channel channel)
}
declare 439 {
    int Tcl_IsStandardChannel(Tcl_Channel channel)
}
declare 440 {
    int	Tcl_FSCopyFile(Tcl_Obj *srcPathPtr, Tcl_Obj *destPathPtr)
}
declare 441 {
    int	Tcl_FSCopyDirectory(Tcl_Obj *srcPathPtr,
	    Tcl_Obj *destPathPtr, Tcl_Obj **errorPtr)
}
declare 442 {
    int	Tcl_FSCreateDirectory(Tcl_Obj *pathPtr)
}
declare 443 {
    int	Tcl_FSDeleteFile(Tcl_Obj *pathPtr)
}
declare 444 {
    int	Tcl_FSLoadFile(Tcl_Interp *interp, Tcl_Obj *pathPtr, const char *sym1,
	    const char *sym2, Tcl_LibraryInitProc **proc1Ptr,
	    Tcl_LibraryInitProc **proc2Ptr, Tcl_LoadHandle *handlePtr,
	    Tcl_FSUnloadFileProc **unloadProcPtr)
}
declare 445 {
    int	Tcl_FSMatchInDirectory(Tcl_Interp *interp, Tcl_Obj *result,
	    Tcl_Obj *pathPtr, const char *pattern, Tcl_GlobTypeData *types)
}
declare 446 {
    Tcl_Obj *Tcl_FSLink(Tcl_Obj *pathPtr, Tcl_Obj *toPtr, int linkAction)
}
declare 447 {
    int Tcl_FSRemoveDirectory(Tcl_Obj *pathPtr,
	    int recursive, Tcl_Obj **errorPtr)
}
declare 448 {
    int	Tcl_FSRenameFile(Tcl_Obj *srcPathPtr, Tcl_Obj *destPathPtr)
}
declare 449 {
    int	Tcl_FSLstat(Tcl_Obj *pathPtr, Tcl_StatBuf *buf)
}
declare 450 {
    int Tcl_FSUtime(Tcl_Obj *pathPtr, struct utimbuf *tval)
}
declare 451 {
    int Tcl_FSFileAttrsGet(Tcl_Interp *interp,
	    int index, Tcl_Obj *pathPtr, Tcl_Obj **objPtrRef)
}
declare 452 {
    int Tcl_FSFileAttrsSet(Tcl_Interp *interp,
	    int index, Tcl_Obj *pathPtr, Tcl_Obj *objPtr)
}
declare 453 {
    const char *CONST86 *Tcl_FSFileAttrStrings(Tcl_Obj *pathPtr,
	    Tcl_Obj **objPtrRef)
}
declare 454 {
    int Tcl_FSStat(Tcl_Obj *pathPtr, Tcl_StatBuf *buf)
}
declare 455 {
    int Tcl_FSAccess(Tcl_Obj *pathPtr, int mode)
}
declare 456 {
    Tcl_Channel Tcl_FSOpenFileChannel(Tcl_Interp *interp, Tcl_Obj *pathPtr,
	    const char *modeString, int permissions)
}
declare 457 {
    Tcl_Obj *Tcl_FSGetCwd(Tcl_Interp *interp)
}
declare 458 {
    int Tcl_FSChdir(Tcl_Obj *pathPtr)
}
declare 459 {
    int Tcl_FSConvertToPathType(Tcl_Interp *interp, Tcl_Obj *pathPtr)
}
declare 460 {
    Tcl_Obj *Tcl_FSJoinPath(Tcl_Obj *listObj, int elements)
}
declare 461 {
    Tcl_Obj *Tcl_FSSplitPath(Tcl_Obj *pathPtr, int *lenPtr)
}
declare 462 {
    int Tcl_FSEqualPaths(Tcl_Obj *firstPtr, Tcl_Obj *secondPtr)
}
declare 463 {
    Tcl_Obj *Tcl_FSGetNormalizedPath(Tcl_Interp *interp, Tcl_Obj *pathPtr)
}
declare 464 {
    Tcl_Obj *Tcl_FSJoinToPath(Tcl_Obj *pathPtr, int objc,
	    Tcl_Obj *const objv[])
}
declare 465 {
    void *Tcl_FSGetInternalRep(Tcl_Obj *pathPtr,
	    const Tcl_Filesystem *fsPtr)
}
declare 466 {
    Tcl_Obj *Tcl_FSGetTranslatedPath(Tcl_Interp *interp, Tcl_Obj *pathPtr)
}
declare 467 {
    int Tcl_FSEvalFile(Tcl_Interp *interp, Tcl_Obj *fileName)
}
declare 468 {
    Tcl_Obj *Tcl_FSNewNativePath(const Tcl_Filesystem *fromFilesystem,
	    void *clientData)
}
declare 469 {
    const void *Tcl_FSGetNativePath(Tcl_Obj *pathPtr)
}
declare 470 {
    Tcl_Obj *Tcl_FSFileSystemInfo(Tcl_Obj *pathPtr)
}
declare 471 {
    Tcl_Obj *Tcl_FSPathSeparator(Tcl_Obj *pathPtr)
}
declare 472 {
    Tcl_Obj *Tcl_FSListVolumes(void)
}
declare 473 {
    int Tcl_FSRegister(void *clientData, const Tcl_Filesystem *fsPtr)
}
declare 474 {
    int Tcl_FSUnregister(const Tcl_Filesystem *fsPtr)
}
declare 475 {
    void *Tcl_FSData(const Tcl_Filesystem *fsPtr)
}
declare 476 {
    const char *Tcl_FSGetTranslatedStringPath(Tcl_Interp *interp,
	    Tcl_Obj *pathPtr)
}
declare 477 {
    CONST86 Tcl_Filesystem *Tcl_FSGetFileSystemForPath(Tcl_Obj *pathPtr)
}
declare 478 {
    Tcl_PathType Tcl_FSGetPathType(Tcl_Obj *pathPtr)
}

# TIP#49 (detection of output buffering) akupries
declare 479 {
    int Tcl_OutputBuffered(Tcl_Channel chan)
}
declare 480 {
    void Tcl_FSMountsChanged(const Tcl_Filesystem *fsPtr)
}

# TIP#56 (evaluate a parsed script) msofer
declare 481 {
    int Tcl_EvalTokensStandard(Tcl_Interp *interp, Tcl_Token *tokenPtr,
	    int count)
}

# TIP#73 (access to current time) kbk
declare 482 {
    void Tcl_GetTime(Tcl_Time *timeBuf)
}

# TIP#32 (object-enabled traces) kbk
declare 483 {
    Tcl_Trace Tcl_CreateObjTrace(Tcl_Interp *interp, int level, int flags,
	    Tcl_CmdObjTraceProc *objProc, void *clientData,
	    Tcl_CmdObjTraceDeleteProc *delProc)
}
declare 484 {
    int Tcl_GetCommandInfoFromToken(Tcl_Command token, Tcl_CmdInfo *infoPtr)
}
declare 485 {
    int Tcl_SetCommandInfoFromToken(Tcl_Command token,
	    const Tcl_CmdInfo *infoPtr)
}

### New functions on 64-bit dev branch ###
# TIP#72 (64-bit values) dkf
declare 486 {
    Tcl_Obj *Tcl_DbNewWideIntObj(Tcl_WideInt wideValue,
	    const char *file, int line)
}
declare 487 {
    int Tcl_GetWideIntFromObj(Tcl_Interp *interp, Tcl_Obj *objPtr,
	    Tcl_WideInt *widePtr)
}
declare 488 {
    Tcl_Obj *Tcl_NewWideIntObj(Tcl_WideInt wideValue)
}
declare 489 {
    void Tcl_SetWideIntObj(Tcl_Obj *objPtr, Tcl_WideInt wideValue)
}
declare 490 {
    Tcl_StatBuf *Tcl_AllocStatBuf(void)
}
declare 491 {
    long long Tcl_Seek(Tcl_Channel chan, long long offset, int mode)
}
declare 492 {
    long long Tcl_Tell(Tcl_Channel chan)
}

# TIP#91 (back-compat enhancements for channels) dkf
declare 493 {
    Tcl_DriverWideSeekProc *Tcl_ChannelWideSeekProc(
	    const Tcl_ChannelType *chanTypePtr)
}

# ----- BASELINE -- FOR -- 8.4.0 ----- #

# TIP#111 (dictionaries) dkf
declare 494 {
    int Tcl_DictObjPut(Tcl_Interp *interp, Tcl_Obj *dictPtr,
	    Tcl_Obj *keyPtr, Tcl_Obj *valuePtr)
}
declare 495 {
    int Tcl_DictObjGet(Tcl_Interp *interp, Tcl_Obj *dictPtr, Tcl_Obj *keyPtr,
	    Tcl_Obj **valuePtrPtr)
}
declare 496 {
    int Tcl_DictObjRemove(Tcl_Interp *interp, Tcl_Obj *dictPtr,
	    Tcl_Obj *keyPtr)
}
declare 497 {
    int Tcl_DictObjSize(Tcl_Interp *interp, Tcl_Obj *dictPtr, int *sizePtr)
}
declare 498 {
    int Tcl_DictObjFirst(Tcl_Interp *interp, Tcl_Obj *dictPtr,
	    Tcl_DictSearch *searchPtr,
	    Tcl_Obj **keyPtrPtr, Tcl_Obj **valuePtrPtr, int *donePtr)
}
declare 499 {
    void Tcl_DictObjNext(Tcl_DictSearch *searchPtr,
	    Tcl_Obj **keyPtrPtr, Tcl_Obj **valuePtrPtr, int *donePtr)
}
declare 500 {
    void Tcl_DictObjDone(Tcl_DictSearch *searchPtr)
}
declare 501 {
    int Tcl_DictObjPutKeyList(Tcl_Interp *interp, Tcl_Obj *dictPtr,
	    int keyc, Tcl_Obj *const *keyv, Tcl_Obj *valuePtr)
}
declare 502 {
    int Tcl_DictObjRemoveKeyList(Tcl_Interp *interp, Tcl_Obj *dictPtr,
	    int keyc, Tcl_Obj *const *keyv)
}
declare 503 {
    Tcl_Obj *Tcl_NewDictObj(void)
}
declare 504 {
    Tcl_Obj *Tcl_DbNewDictObj(const char *file, int line)
}

# TIP#59 (configuration reporting) akupries
declare 505 {
    void Tcl_RegisterConfig(Tcl_Interp *interp, const char *pkgName,
	    const Tcl_Config *configuration, const char *valEncoding)
}

# TIP #139 (partial exposure of namespace API - transferred from tclInt.decls)
# dkf, API by Brent Welch?
declare 506 {
    Tcl_Namespace *Tcl_CreateNamespace(Tcl_Interp *interp, const char *name,
	    void *clientData, Tcl_NamespaceDeleteProc *deleteProc)
}
declare 507 {
    void Tcl_DeleteNamespace(Tcl_Namespace *nsPtr)
}
declare 508 {
    int Tcl_AppendExportList(Tcl_Interp *interp, Tcl_Namespace *nsPtr,
	    Tcl_Obj *objPtr)
}
declare 509 {
    int Tcl_Export(Tcl_Interp *interp, Tcl_Namespace *nsPtr,
	    const char *pattern, int resetListFirst)
}
declare 510 {
    int Tcl_Import(Tcl_Interp *interp, Tcl_Namespace *nsPtr,
	    const char *pattern, int allowOverwrite)
}
declare 511 {
    int Tcl_ForgetImport(Tcl_Interp *interp, Tcl_Namespace *nsPtr,
	    const char *pattern)
}
declare 512 {
    Tcl_Namespace *Tcl_GetCurrentNamespace(Tcl_Interp *interp)
}
declare 513 {
    Tcl_Namespace *Tcl_GetGlobalNamespace(Tcl_Interp *interp)
}
declare 514 {
    Tcl_Namespace *Tcl_FindNamespace(Tcl_Interp *interp, const char *name,
	    Tcl_Namespace *contextNsPtr, int flags)
}
declare 515 {
    Tcl_Command Tcl_FindCommand(Tcl_Interp *interp, const char *name,
	    Tcl_Namespace *contextNsPtr, int flags)
}
declare 516 {
    Tcl_Command Tcl_GetCommandFromObj(Tcl_Interp *interp, Tcl_Obj *objPtr)
}
declare 517 {
    void Tcl_GetCommandFullName(Tcl_Interp *interp, Tcl_Command command,
	    Tcl_Obj *objPtr)
}

# TIP#137 (encoding-aware source command) dgp for Anton Kovalenko
declare 518 {
    int Tcl_FSEvalFileEx(Tcl_Interp *interp, Tcl_Obj *fileName,
	    const char *encodingName)
}

# TIP#121 (exit handler) dkf for Joe Mistachkin
declare 519 {nostub {Don't use this function in a stub-enabled extension}} {
    Tcl_ExitProc *Tcl_SetExitProc(TCL_NORETURN1 Tcl_ExitProc *proc)
}

# TIP#143 (resource limits) dkf
declare 520 {
    void Tcl_LimitAddHandler(Tcl_Interp *interp, int type,
	    Tcl_LimitHandlerProc *handlerProc, void *clientData,
	    Tcl_LimitHandlerDeleteProc *deleteProc)
}
declare 521 {
    void Tcl_LimitRemoveHandler(Tcl_Interp *interp, int type,
	    Tcl_LimitHandlerProc *handlerProc, void *clientData)
}
declare 522 {
    int Tcl_LimitReady(Tcl_Interp *interp)
}
declare 523 {
    int Tcl_LimitCheck(Tcl_Interp *interp)
}
declare 524 {
    int Tcl_LimitExceeded(Tcl_Interp *interp)
}
declare 525 {
    void Tcl_LimitSetCommands(Tcl_Interp *interp, int commandLimit)
}
declare 526 {
    void Tcl_LimitSetTime(Tcl_Interp *interp, Tcl_Time *timeLimitPtr)
}
declare 527 {
    void Tcl_LimitSetGranularity(Tcl_Interp *interp, int type, int granularity)
}
declare 528 {
    int Tcl_LimitTypeEnabled(Tcl_Interp *interp, int type)
}
declare 529 {
    int Tcl_LimitTypeExceeded(Tcl_Interp *interp, int type)
}
declare 530 {
    void Tcl_LimitTypeSet(Tcl_Interp *interp, int type)
}
declare 531 {
    void Tcl_LimitTypeReset(Tcl_Interp *interp, int type)
}
declare 532 {
    int Tcl_LimitGetCommands(Tcl_Interp *interp)
}
declare 533 {
    void Tcl_LimitGetTime(Tcl_Interp *interp, Tcl_Time *timeLimitPtr)
}
declare 534 {
    int Tcl_LimitGetGranularity(Tcl_Interp *interp, int type)
}

# TIP#226 (interpreter result state management) dgp
declare 535 {
    Tcl_InterpState Tcl_SaveInterpState(Tcl_Interp *interp, int status)
}
declare 536 {
    int Tcl_RestoreInterpState(Tcl_Interp *interp, Tcl_InterpState state)
}
declare 537 {
    void Tcl_DiscardInterpState(Tcl_InterpState state)
}

# TIP#227 (return options interface) dgp
declare 538 {
    int Tcl_SetReturnOptions(Tcl_Interp *interp, Tcl_Obj *options)
}
declare 539 {
    Tcl_Obj *Tcl_GetReturnOptions(Tcl_Interp *interp, int result)
}

# TIP#235 (ensembles) dkf
declare 540 {
    int Tcl_IsEnsemble(Tcl_Command token)
}
declare 541 {
    Tcl_Command Tcl_CreateEnsemble(Tcl_Interp *interp, const char *name,
	    Tcl_Namespace *namespacePtr, int flags)
}
declare 542 {
    Tcl_Command Tcl_FindEnsemble(Tcl_Interp *interp, Tcl_Obj *cmdNameObj,
	    int flags)
}
declare 543 {
    int Tcl_SetEnsembleSubcommandList(Tcl_Interp *interp, Tcl_Command token,
	    Tcl_Obj *subcmdList)
}
declare 544 {
    int Tcl_SetEnsembleMappingDict(Tcl_Interp *interp, Tcl_Command token,
	    Tcl_Obj *mapDict)
}
declare 545 {
    int Tcl_SetEnsembleUnknownHandler(Tcl_Interp *interp, Tcl_Command token,
	    Tcl_Obj *unknownList)
}
declare 546 {
    int Tcl_SetEnsembleFlags(Tcl_Interp *interp, Tcl_Command token, int flags)
}
declare 547 {
    int Tcl_GetEnsembleSubcommandList(Tcl_Interp *interp, Tcl_Command token,
	    Tcl_Obj **subcmdListPtr)
}
declare 548 {
    int Tcl_GetEnsembleMappingDict(Tcl_Interp *interp, Tcl_Command token,
	    Tcl_Obj **mapDictPtr)
}
declare 549 {
    int Tcl_GetEnsembleUnknownHandler(Tcl_Interp *interp, Tcl_Command token,
	    Tcl_Obj **unknownListPtr)
}
declare 550 {
    int Tcl_GetEnsembleFlags(Tcl_Interp *interp, Tcl_Command token,
	    int *flagsPtr)
}
declare 551 {
    int Tcl_GetEnsembleNamespace(Tcl_Interp *interp, Tcl_Command token,
	    Tcl_Namespace **namespacePtrPtr)
}

# TIP#233 (virtualized time) akupries
declare 552 {
    void Tcl_SetTimeProc(Tcl_GetTimeProc *getProc,
	    Tcl_ScaleTimeProc *scaleProc,
	    void *clientData)
}
declare 553 {
    void Tcl_QueryTimeProc(Tcl_GetTimeProc **getProc,
	    Tcl_ScaleTimeProc **scaleProc,
	    void **clientData)
}

# TIP#218 (driver thread actions) davygrvy/akupries ChannelType ver 4
declare 554 {
    Tcl_DriverThreadActionProc *Tcl_ChannelThreadActionProc(
	    const Tcl_ChannelType *chanTypePtr)
}

# TIP#237 (arbitrary-precision integers) kbk
declare 555 {
    Tcl_Obj *Tcl_NewBignumObj(void *value)
}
declare 556 {
    Tcl_Obj *Tcl_DbNewBignumObj(void *value, const char *file, int line)
}
declare 557 {
    void Tcl_SetBignumObj(Tcl_Obj *obj, void *value)
}
declare 558 {
    int Tcl_GetBignumFromObj(Tcl_Interp *interp, Tcl_Obj *obj, void *value)
}
declare 559 {
    int Tcl_TakeBignumFromObj(Tcl_Interp *interp, Tcl_Obj *obj, void *value)
}

# TIP #208 ('chan' command) jeffh
declare 560 {
    int Tcl_TruncateChannel(Tcl_Channel chan, long long length)
}
declare 561 {
    Tcl_DriverTruncateProc *Tcl_ChannelTruncateProc(
	    const Tcl_ChannelType *chanTypePtr)
}

# TIP#219 (channel reflection api) akupries
declare 562 {
    void Tcl_SetChannelErrorInterp(Tcl_Interp *interp, Tcl_Obj *msg)
}
declare 563 {
    void Tcl_GetChannelErrorInterp(Tcl_Interp *interp, Tcl_Obj **msg)
}
declare 564 {
    void Tcl_SetChannelError(Tcl_Channel chan, Tcl_Obj *msg)
}
declare 565 {
    void Tcl_GetChannelError(Tcl_Channel chan, Tcl_Obj **msg)
}

# TIP #237 (additional conversion functions for bignum support) kbk/dgp
declare 566 {
    int Tcl_InitBignumFromDouble(Tcl_Interp *interp, double initval,
	    void *toInit)
}

# TIP#181 (namespace unknown command) dgp for Neil Madden
declare 567 {
    Tcl_Obj *Tcl_GetNamespaceUnknownHandler(Tcl_Interp *interp,
	    Tcl_Namespace *nsPtr)
}
declare 568 {
    int Tcl_SetNamespaceUnknownHandler(Tcl_Interp *interp,
	    Tcl_Namespace *nsPtr, Tcl_Obj *handlerPtr)
}

# TIP#258 (enhanced interface for encodings) dgp
declare 569 {
    int Tcl_GetEncodingFromObj(Tcl_Interp *interp, Tcl_Obj *objPtr,
	    Tcl_Encoding *encodingPtr)
}
declare 570 {
    Tcl_Obj *Tcl_GetEncodingSearchPath(void)
}
declare 571 {
    int Tcl_SetEncodingSearchPath(Tcl_Obj *searchPath)
}
declare 572 {
    const char *Tcl_GetEncodingNameFromEnvironment(Tcl_DString *bufPtr)
}

# TIP#268 (extended version numbers and requirements) akupries
declare 573 {
    int Tcl_PkgRequireProc(Tcl_Interp *interp, const char *name,
	    int objc, Tcl_Obj *const objv[], void *clientDataPtr)
}

# TIP#270 (utility C routines for string formatting) dgp
declare 574 {
    void Tcl_AppendObjToErrorInfo(Tcl_Interp *interp, Tcl_Obj *objPtr)
}
declare 575 {
    void Tcl_AppendLimitedToObj(Tcl_Obj *objPtr, const char *bytes,
	    int length, int limit, const char *ellipsis)
}
declare 576 {
    Tcl_Obj *Tcl_Format(Tcl_Interp *interp, const char *format, int objc,
	    Tcl_Obj *const objv[])
}
declare 577 {
    int Tcl_AppendFormatToObj(Tcl_Interp *interp, Tcl_Obj *objPtr,
	    const char *format, int objc, Tcl_Obj *const objv[])
}
declare 578 {
    Tcl_Obj *Tcl_ObjPrintf(const char *format, ...)
}
declare 579 {
    void Tcl_AppendPrintfToObj(Tcl_Obj *objPtr, const char *format, ...)
}

# ----- BASELINE -- FOR -- 8.5.0 ----- #

# TIP #285 (script cancellation support) jmistachkin
declare 580 {
    int Tcl_CancelEval(Tcl_Interp *interp, Tcl_Obj *resultObjPtr,
	    void *clientData, int flags)
}
declare 581 {
    int Tcl_Canceled(Tcl_Interp *interp, int flags)
}

# TIP#304 (chan pipe) aferrieux
declare 582 {
    int Tcl_CreatePipe(Tcl_Interp  *interp, Tcl_Channel *rchan,
	    Tcl_Channel *wchan, int flags)
}

# TIP #322 (NRE public interface) msofer
declare 583 {
    Tcl_Command Tcl_NRCreateCommand(Tcl_Interp *interp,
	    const char *cmdName, Tcl_ObjCmdProc *proc,
	    Tcl_ObjCmdProc *nreProc, void *clientData,
	    Tcl_CmdDeleteProc *deleteProc)
}
declare 584 {
    int Tcl_NREvalObj(Tcl_Interp *interp, Tcl_Obj *objPtr, int flags)
}
declare 585 {
    int Tcl_NREvalObjv(Tcl_Interp *interp, int objc,
	    Tcl_Obj *const objv[], int flags)
}
declare 586 {
    int Tcl_NRCmdSwap(Tcl_Interp *interp, Tcl_Command cmd, int objc,
	    Tcl_Obj *const objv[], int flags)
}
declare 587 {
    void Tcl_NRAddCallback(Tcl_Interp *interp, Tcl_NRPostProc *postProcPtr,
	    void *data0, void *data1, void *data2,
	    void *data3)
}
# For use by NR extenders, to have a simple way to also provide a (required!)
# classic objProc
declare 588 {
    int Tcl_NRCallObjProc(Tcl_Interp *interp, Tcl_ObjCmdProc *objProc,
	    void *clientData, int objc, Tcl_Obj *const objv[])
}

# TIP#316 (Tcl_StatBuf reader functions) dkf
declare 589 {
    unsigned Tcl_GetFSDeviceFromStat(const Tcl_StatBuf *statPtr)
}
declare 590 {
    unsigned Tcl_GetFSInodeFromStat(const Tcl_StatBuf *statPtr)
}
declare 591 {
    unsigned Tcl_GetModeFromStat(const Tcl_StatBuf *statPtr)
}
declare 592 {
    int Tcl_GetLinkCountFromStat(const Tcl_StatBuf *statPtr)
}
declare 593 {
    int Tcl_GetUserIdFromStat(const Tcl_StatBuf *statPtr)
}
declare 594 {
    int Tcl_GetGroupIdFromStat(const Tcl_StatBuf *statPtr)
}
declare 595 {
    int Tcl_GetDeviceTypeFromStat(const Tcl_StatBuf *statPtr)
}
declare 596 {
    long long Tcl_GetAccessTimeFromStat(const Tcl_StatBuf *statPtr)
}
declare 597 {
    long long Tcl_GetModificationTimeFromStat(const Tcl_StatBuf *statPtr)
}
declare 598 {
    long long Tcl_GetChangeTimeFromStat(const Tcl_StatBuf *statPtr)
}
declare 599 {
    unsigned long long Tcl_GetSizeFromStat(const Tcl_StatBuf *statPtr)
}
declare 600 {
    unsigned long long Tcl_GetBlocksFromStat(const Tcl_StatBuf *statPtr)
}
declare 601 {
    unsigned Tcl_GetBlockSizeFromStat(const Tcl_StatBuf *statPtr)
}

# TIP#314 (ensembles with parameters) dkf for Lars Hellstr"om
declare 602 {
    int Tcl_SetEnsembleParameterList(Tcl_Interp *interp, Tcl_Command token,
	    Tcl_Obj *paramList)
}
declare 603 {
    int Tcl_GetEnsembleParameterList(Tcl_Interp *interp, Tcl_Command token,
	    Tcl_Obj **paramListPtr)
}

# TIP#265 (option parser) dkf for Sam Bromley
declare 604 {
    int Tcl_ParseArgsObjv(Tcl_Interp *interp, const Tcl_ArgvInfo *argTable,
	    int *objcPtr, Tcl_Obj *const *objv, Tcl_Obj ***remObjv)
}

# TIP#336 (manipulate the error line) dgp
declare 605 {
    int Tcl_GetErrorLine(Tcl_Interp *interp)
}
declare 606 {
    void Tcl_SetErrorLine(Tcl_Interp *interp, int lineNum)
}

# TIP#307 (move results between interpreters) dkf
declare 607 {
    void Tcl_TransferResult(Tcl_Interp *sourceInterp, int code,
	    Tcl_Interp *targetInterp)
}

# TIP#335 (detect if interpreter in use) jmistachkin
declare 608 {
    int Tcl_InterpActive(Tcl_Interp *interp)
}

# TIP#337 (log exception for background processing) dgp
declare 609 {
    void Tcl_BackgroundException(Tcl_Interp *interp, int code)
}

# TIP#234 (zlib interface) dkf/Pascal Scheffers
declare 610 {
    int Tcl_ZlibDeflate(Tcl_Interp *interp, int format, Tcl_Obj *data,
	    int level, Tcl_Obj *gzipHeaderDictObj)
}
declare 611 {
    int Tcl_ZlibInflate(Tcl_Interp *interp, int format, Tcl_Obj *data,
	    int buffersize, Tcl_Obj *gzipHeaderDictObj)
}
declare 612 {
    unsigned int Tcl_ZlibCRC32(unsigned int crc, const unsigned char *buf,
	    int len)
}
declare 613 {
    unsigned int Tcl_ZlibAdler32(unsigned int adler, const unsigned char *buf,
	    int len)
}
declare 614 {
    int Tcl_ZlibStreamInit(Tcl_Interp *interp, int mode, int format,
	    int level, Tcl_Obj *dictObj, Tcl_ZlibStream *zshandle)
}
declare 615 {
    Tcl_Obj *Tcl_ZlibStreamGetCommandName(Tcl_ZlibStream zshandle)
}
declare 616 {
    int Tcl_ZlibStreamEof(Tcl_ZlibStream zshandle)
}
declare 617 {
    int Tcl_ZlibStreamChecksum(Tcl_ZlibStream zshandle)
}
declare 618 {
    int Tcl_ZlibStreamPut(Tcl_ZlibStream zshandle, Tcl_Obj *data, int flush)
}
declare 619 {
    int Tcl_ZlibStreamGet(Tcl_ZlibStream zshandle, Tcl_Obj *data,
	    int count)
}
declare 620 {
    int Tcl_ZlibStreamClose(Tcl_ZlibStream zshandle)
}
declare 621 {
    int Tcl_ZlibStreamReset(Tcl_ZlibStream zshandle)
}

# TIP 338 (control over startup script) dgp
declare 622 {
    void Tcl_SetStartupScript(Tcl_Obj *path, const char *encoding)
}
declare 623 {
    Tcl_Obj *Tcl_GetStartupScript(const char **encodingPtr)
}

# TIP#332 (half-close made public) aferrieux
declare 624 {
    int Tcl_CloseEx(Tcl_Interp *interp, Tcl_Channel chan, int flags)
}

# TIP #353 (NR-enabled expressions) dgp
declare 625 {
    int Tcl_NRExprObj(Tcl_Interp *interp, Tcl_Obj *objPtr, Tcl_Obj *resultPtr)
}

# TIP #356 (NR-enabled substitution) dgp
declare 626 {
    int Tcl_NRSubstObj(Tcl_Interp *interp, Tcl_Obj *objPtr, int flags)
}

# TIP #357 (Export TclLoadFile and TclpFindSymbol) kbk
declare 627 {
    int Tcl_LoadFile(Tcl_Interp *interp, Tcl_Obj *pathPtr,
		     const char *const symv[], int flags, void *procPtrs,
		     Tcl_LoadHandle *handlePtr)
}
declare 628 {
    void *Tcl_FindSymbol(Tcl_Interp *interp, Tcl_LoadHandle handle,
			 const char *symbol)
}
declare 629 {
    int Tcl_FSUnloadFile(Tcl_Interp *interp, Tcl_LoadHandle handlePtr)
}

# TIP #400
declare 630 {
    void Tcl_ZlibStreamSetCompressionDictionary(Tcl_ZlibStream zhandle,
	    Tcl_Obj *compressionDictionaryObj)
}

# ----- BASELINE -- FOR -- 8.6.0 ----- #

# TIP #456
declare 631 {
    Tcl_Channel Tcl_OpenTcpServerEx(Tcl_Interp *interp, const char *service,
	    const char *host, unsigned int flags, Tcl_TcpAcceptProc *acceptProc,
	    void *callbackData)
}

# TIP #430
declare 632 {
    int TclZipfs_Mount(Tcl_Interp *interp, const char *mountPoint,
	    const char *zipname, const char *passwd)
}
declare 633 {
    int TclZipfs_Unmount(Tcl_Interp *interp, const char *mountPoint)
}
declare 634 {
    Tcl_Obj *TclZipfs_TclLibrary(void)
}
declare 635 {
    int TclZipfs_MountBuffer(Tcl_Interp *interp, const char *mountPoint,
	    unsigned char *data, size_t datalen, int copy)
}

# TIP #445
declare 636 {
    void Tcl_FreeInternalRep(Tcl_Obj *objPtr)
}
declare 637 {
    char *Tcl_InitStringRep(Tcl_Obj *objPtr, const char *bytes,
	    TCL_HASH_TYPE numBytes)
}
declare 638 {
    Tcl_ObjInternalRep *Tcl_FetchInternalRep(Tcl_Obj *objPtr, const Tcl_ObjType *typePtr)
}
declare 639 {
    void Tcl_StoreInternalRep(Tcl_Obj *objPtr, const Tcl_ObjType *typePtr,
	    const Tcl_ObjInternalRep *irPtr)
}
declare 640 {
    int Tcl_HasStringRep(Tcl_Obj *objPtr)
}

# TIP #506
declare 641 {
    void Tcl_IncrRefCount(Tcl_Obj *objPtr)
}

declare 642 {
    void Tcl_DecrRefCount(Tcl_Obj *objPtr)
}

declare 643 {
    int Tcl_IsShared(Tcl_Obj *objPtr)
}

# TIP#312 New Tcl_LinkArray() function
declare 644 {
    int Tcl_LinkArray(Tcl_Interp *interp, const char *varName, void *addr,
	    int type, int size)
}

declare 645 {
    int Tcl_GetIntForIndex(Tcl_Interp *interp, Tcl_Obj *objPtr,
	    int endValue, int *indexPtr)
}

# TIP #548
declare 646 {
    int Tcl_UtfToUniChar(const char *src, int *chPtr)
}
declare 647 {
    char *Tcl_UniCharToUtfDString(const int *uniStr,
	    int uniLength, Tcl_DString *dsPtr)
}
declare 648 {
    int *Tcl_UtfToUniCharDString(const char *src,
	    int length, Tcl_DString *dsPtr)
}

# TIP #568
declare 649 {
    unsigned char *TclGetBytesFromObj(Tcl_Interp *interp, Tcl_Obj *objPtr,
	    int *numBytesPtr)
}
declare 650 {
    unsigned char *Tcl_GetBytesFromObj(Tcl_Interp *interp, Tcl_Obj *objPtr,
	    size_t *numBytesPtr)
}

# TIP #481
declare 651 {
    char *TclGetStringFromObj(Tcl_Obj *objPtr, size_t *lengthPtr)
}
declare 652 {
    unsigned short *TclGetUnicodeFromObj(Tcl_Obj *objPtr, size_t *lengthPtr)
}
# Only available in Tcl 8.x, NULL in Tcl 9.0
declare 653 {
    unsigned char *TclGetByteArrayFromObj(Tcl_Obj *objPtr, size_t *numBytesPtr)
}

# TIP #575
declare 654 {
    int Tcl_UtfCharComplete(const char *src, int length)
}
declare 655 {
    const char *Tcl_UtfNext(const char *src)
}
declare 656 {
    const char *Tcl_UtfPrev(const char *src, const char *start)
}
declare 657 {
    int Tcl_UniCharIsUnicode(int ch)
}
declare 658 {
    int Tcl_ExternalToUtfDStringEx(Tcl_Encoding encoding,
	    const char *src, int srcLen, int flags, Tcl_DString *dsPtr)
}
declare 659 {
    int Tcl_UtfToExternalDStringEx(Tcl_Encoding encoding,
	    const char *src, int srcLen, int flags, Tcl_DString *dsPtr)
}

# TIP #511
declare 660 {
    int Tcl_AsyncMarkFromSignal(Tcl_AsyncHandler async, int sigNumber)
}

# TIP #616
declare 661 {
    int TclListObjGetElements(Tcl_Interp *interp, Tcl_Obj *listPtr,
	    size_t *objcPtr, Tcl_Obj ***objvPtr)
}
declare 662 {
    int TclListObjLength(Tcl_Interp *interp, Tcl_Obj *listPtr,
	    size_t *lengthPtr)
}
declare 663 {
    int TclDictObjSize(Tcl_Interp *interp, Tcl_Obj *dictPtr, size_t *sizePtr)
}
declare 664 {
    int TclSplitList(Tcl_Interp *interp, const char *listStr, size_t *argcPtr,
	    const char ***argvPtr)
}
declare 665 {
    void TclSplitPath(const char *path, size_t *argcPtr, const char ***argvPtr)
}
declare 666 {
    Tcl_Obj *TclFSSplitPath(Tcl_Obj *pathPtr, size_t *lenPtr)
}
declare 667 {
    int TclParseArgsObjv(Tcl_Interp *interp, const Tcl_ArgvInfo *argTable,
	    size_t *objcPtr, Tcl_Obj *const *objv, Tcl_Obj ***remObjv)
}

# TIP #617
declare 668 {
    int Tcl_UniCharLen(const int *uniStr)
}
declare 669 {
    int TclNumUtfChars(const char *src, int length)
}
declare 670 {
    int TclGetCharLength(Tcl_Obj *objPtr)
}
declare 671 {
    const char *TclUtfAtIndex(const char *src, int index)
}
declare 672 {
    Tcl_Obj *TclGetRange(Tcl_Obj *objPtr, int first, int last)
}
declare 673 {
    int TclGetUniChar(Tcl_Obj *objPtr, int index)
}

<<<<<<< HEAD
declare 674 {
    int Tcl_GetBool(Tcl_Interp *interp, const char *src, int flags,
	    char *charPtr)
}
declare 675 {
    int Tcl_GetBoolFromObj(Tcl_Interp *interp, Tcl_Obj *objPtr,
	    int flags, char *charPtr)
}
=======
# slot 674 and 675 are reserved for TIP #618

>>>>>>> 0adb1314
declare 676 {
    Tcl_Command Tcl_CreateObjCommand2(Tcl_Interp *interp,
	    const char *cmdName,
	    Tcl_ObjCmdProc2 *proc2, void *clientData,
	    Tcl_CmdDeleteProc *deleteProc)
}
declare 677 {
    Tcl_Trace Tcl_CreateObjTrace2(Tcl_Interp *interp, int level, int flags,
	    Tcl_CmdObjTraceProc2 *objProc2, void *clientData,
	    Tcl_CmdObjTraceDeleteProc *delProc)
}
declare 678 {
    Tcl_Command Tcl_NRCreateCommand2(Tcl_Interp *interp,
	    const char *cmdName, Tcl_ObjCmdProc2 *proc,
	    Tcl_ObjCmdProc2 *nreProc2, void *clientData,
	    Tcl_CmdDeleteProc *deleteProc)
}
declare 679 {
    int Tcl_NRCallObjProc2(Tcl_Interp *interp, Tcl_ObjCmdProc2 *objProc2,
	    void *clientData, size_t objc, Tcl_Obj *const objv[])
}

# slot 680 and 681 are reserved for TIP #638

# TIP #220.
declare 682 {
    int Tcl_RemoveChannelMode(Tcl_Interp *interp, Tcl_Channel chan, int mode)
}

# ----- BASELINE -- FOR -- 8.7.0 ----- #

##############################################################################

# Define the platform specific public Tcl interface. These functions are only
# available on the designated platform.

interface tclPlat

################################
# Unix specific functions
#   (none)

################################
# Windows specific functions

# Added in Tcl 8.1

declare 0 win {
    TCHAR *Tcl_WinUtfToTChar(const char *str, int len, Tcl_DString *dsPtr)
}
declare 1 win {
    char *Tcl_WinTCharToUtf(const TCHAR *str, int len, Tcl_DString *dsPtr)
}
declare 3 win {
    void Tcl_WinConvertError(unsigned errCode)
}

################################
# Mac OS X specific functions

declare 0 macosx {
    int Tcl_MacOSXOpenBundleResources(Tcl_Interp *interp,
	    const char *bundleName, int hasResourceFile,
	    int maxPathLen, char *libraryPath)
}
declare 1 macosx {
    int Tcl_MacOSXOpenVersionedBundleResources(Tcl_Interp *interp,
	    const char *bundleName, const char *bundleVersion,
	    int hasResourceFile, int maxPathLen, char *libraryPath)
}
declare 2 macosx {
    void Tcl_MacOSXNotifierAddRunLoopMode(const void *runLoopMode)
}

##############################################################################

# Public functions that are not accessible via the stubs table.

export {
    void Tcl_Main(int argc, char **argv, Tcl_AppInitProc *appInitProc)
}
export {
    void Tcl_MainEx(int argc, char **argv, Tcl_AppInitProc *appInitProc,
    Tcl_Interp *interp)
}
export {
    void Tcl_StaticLibrary(Tcl_Interp *interp, const char *prefix,
	    Tcl_LibraryInitProc *initProc, Tcl_LibraryInitProc *safeInitProc)
}
export {
    const char *Tcl_SetPanicProc(TCL_NORETURN1 Tcl_PanicProc *panicProc)
}
export {
    Tcl_ExitProc *Tcl_SetExitProc(TCL_NORETURN1 Tcl_ExitProc *proc)
}
export {
    const char *Tcl_FindExecutable(const char *argv0)
}
export {
    const char *Tcl_InitStubs(Tcl_Interp *interp, const char *version,
	int exact)
}
export {
    const char *TclTomMathInitializeStubs(Tcl_Interp* interp,
	const char* version, int epoch, int revision)
}
export {
    const char *Tcl_PkgInitStubsCheck(Tcl_Interp *interp, const char *version,
	int exact)
}
export {
    void Tcl_GetMemoryInfo(Tcl_DString *dsPtr)
}
export {
    const char *Tcl_InitSubsystems(void)
}
export {
    const char *TclZipfs_AppHook(int *argc, char ***argv)
}

# Local Variables:
# mode: tcl
# End:<|MERGE_RESOLUTION|>--- conflicted
+++ resolved
@@ -2502,7 +2502,6 @@
     int TclGetUniChar(Tcl_Obj *objPtr, int index)
 }
 
-<<<<<<< HEAD
 declare 674 {
     int Tcl_GetBool(Tcl_Interp *interp, const char *src, int flags,
 	    char *charPtr)
@@ -2511,10 +2510,6 @@
     int Tcl_GetBoolFromObj(Tcl_Interp *interp, Tcl_Obj *objPtr,
 	    int flags, char *charPtr)
 }
-=======
-# slot 674 and 675 are reserved for TIP #618
-
->>>>>>> 0adb1314
 declare 676 {
     Tcl_Command Tcl_CreateObjCommand2(Tcl_Interp *interp,
 	    const char *cmdName,
