# tcl.decls --
#
#	This file contains the declarations for all supported public
#	functions that are exported by the Tcl library via the stubs table.
#	This file is used to generate the tclDecls.h, tclPlatDecls.h,
#	tclStub.c, and tclPlatStub.c files.
#
# Copyright (c) 1998-1999 by Scriptics Corporation.
# Copyright (c) 2001, 2002 by Kevin B. Kenny.  All rights reserved.
# Copyright (c) 2007 Daniel A. Steffen <das@users.sourceforge.net>
#
# See the file "license.terms" for information on usage and redistribution
# of this file, and for a DISCLAIMER OF ALL WARRANTIES.

library tcl

# Define the tcl interface with several sub interfaces:
#     tclPlat	 - platform specific public
#     tclInt	 - generic private
#     tclPlatInt - platform specific private

interface tcl
hooks {tclPlat tclInt tclIntPlat}

# Declare each of the functions in the public Tcl interface.  Note that
# the an index should never be reused for a different function in order
# to preserve backwards compatibility.

declare 0 {
    int Tcl_PkgProvideEx(Tcl_Interp *interp, const char *name,
	    const char *version, ClientData clientData)
}
declare 1 {
    CONST84_RETURN char *Tcl_PkgRequireEx(Tcl_Interp *interp,
	    const char *name, const char *version, int exact,
	    ClientData *clientDataPtr)
}
declare 2 {
    void Tcl_Panic(const char *format, ...)
}
declare 3 {
    char *Tcl_Alloc(unsigned int size)
}
declare 4 {
    void Tcl_Free(char *ptr)
}
declare 5 {
    char *Tcl_Realloc(char *ptr, unsigned int size)
}
declare 6 {
    char *Tcl_DbCkalloc(unsigned int size, const char *file, int line)
}
declare 7 {
    void Tcl_DbCkfree(char *ptr, const char *file, int line)
}
declare 8 {
    char *Tcl_DbCkrealloc(char *ptr, unsigned int size,
	    const char *file, int line)
}

# Tcl_CreateFileHandler and Tcl_DeleteFileHandler are only available on unix,
# but they are part of the old generic interface, so we include them here for
# compatibility reasons.

declare 9 unix {
    void Tcl_CreateFileHandler(int fd, int mask, Tcl_FileProc *proc,
	    ClientData clientData)
}
declare 10 unix {
    void Tcl_DeleteFileHandler(int fd)
}
declare 11 {
    void Tcl_SetTimer(Tcl_Time *timePtr)
}
declare 12 {
    void Tcl_Sleep(int ms)
}
declare 13 {
    int Tcl_WaitForEvent(Tcl_Time *timePtr)
}
declare 14 {
    int Tcl_AppendAllObjTypes(Tcl_Interp *interp, Tcl_Obj *objPtr)
}
declare 15 {
    void Tcl_AppendStringsToObj(Tcl_Obj *objPtr, ...)
}
declare 16 {
    void Tcl_AppendToObj(Tcl_Obj *objPtr, const char *bytes, int length)
}
declare 17 {
    Tcl_Obj *Tcl_ConcatObj(int objc, Tcl_Obj *const objv[])
}
declare 18 {
    int Tcl_ConvertToType(Tcl_Interp *interp, Tcl_Obj *objPtr,
	    Tcl_ObjType *typePtr)
}
declare 19 {
    void Tcl_DbDecrRefCount(Tcl_Obj *objPtr, const char *file, int line)
}
declare 20 {
    void Tcl_DbIncrRefCount(Tcl_Obj *objPtr, const char *file, int line)
}
declare 21 {
    int Tcl_DbIsShared(Tcl_Obj *objPtr, const char *file, int line)
}
declare 22 {
    Tcl_Obj *Tcl_DbNewBooleanObj(int boolValue, const char *file, int line)
}
declare 23 {
    Tcl_Obj *Tcl_DbNewByteArrayObj(const unsigned char *bytes, int length,
	    const char *file, int line)
}
declare 24 {
    Tcl_Obj *Tcl_DbNewDoubleObj(double doubleValue, const char *file,
	    int line)
}
declare 25 {
    Tcl_Obj *Tcl_DbNewListObj(int objc, Tcl_Obj *const *objv,
	    const char *file, int line)
}
declare 26 {
    Tcl_Obj *Tcl_DbNewLongObj(long longValue, const char *file, int line)
}
declare 27 {
    Tcl_Obj *Tcl_DbNewObj(const char *file, int line)
}
declare 28 {
    Tcl_Obj *Tcl_DbNewStringObj(const char *bytes, int length,
	    const char *file, int line)
}
declare 29 {
    Tcl_Obj *Tcl_DuplicateObj(Tcl_Obj *objPtr)
}
declare 30 {
    void TclFreeObj(Tcl_Obj *objPtr)
}
declare 31 {
    int Tcl_GetBoolean(Tcl_Interp *interp, const char *src, int *boolPtr)
}
declare 32 {
    int Tcl_GetBooleanFromObj(Tcl_Interp *interp, Tcl_Obj *objPtr,
	    int *boolPtr)
}
declare 33 {
    unsigned char *Tcl_GetByteArrayFromObj(Tcl_Obj *objPtr, int *lengthPtr)
}
declare 34 {
    int Tcl_GetDouble(Tcl_Interp *interp, const char *src, double *doublePtr)
}
declare 35 {
    int Tcl_GetDoubleFromObj(Tcl_Interp *interp, Tcl_Obj *objPtr,
	    double *doublePtr)
}
declare 36 {
    int Tcl_GetIndexFromObj(Tcl_Interp *interp, Tcl_Obj *objPtr,
	    CONST84 char **tablePtr, const char *msg, int flags, int *indexPtr)
}
declare 37 {
    int Tcl_GetInt(Tcl_Interp *interp, const char *src, int *intPtr)
}
declare 38 {
    int Tcl_GetIntFromObj(Tcl_Interp *interp, Tcl_Obj *objPtr, int *intPtr)
}
declare 39 {
    int Tcl_GetLongFromObj(Tcl_Interp *interp, Tcl_Obj *objPtr, long *longPtr)
}
declare 40 {
    Tcl_ObjType *Tcl_GetObjType(const char *typeName)
}
declare 41 {
    char *Tcl_GetStringFromObj(Tcl_Obj *objPtr, int *lengthPtr)
}
declare 42 {
    void Tcl_InvalidateStringRep(Tcl_Obj *objPtr)
}
declare 43 {
    int Tcl_ListObjAppendList(Tcl_Interp *interp, Tcl_Obj *listPtr,
	    Tcl_Obj *elemListPtr)
}
declare 44 {
    int Tcl_ListObjAppendElement(Tcl_Interp *interp, Tcl_Obj *listPtr,
	    Tcl_Obj *objPtr)
}
declare 45 {
    int Tcl_ListObjGetElements(Tcl_Interp *interp, Tcl_Obj *listPtr,
	    int *objcPtr, Tcl_Obj ***objvPtr)
}
declare 46 {
    int Tcl_ListObjIndex(Tcl_Interp *interp, Tcl_Obj *listPtr, int index,
	    Tcl_Obj **objPtrPtr)
}
declare 47 {
    int Tcl_ListObjLength(Tcl_Interp *interp, Tcl_Obj *listPtr,
	    int *lengthPtr)
}
declare 48 {
    int Tcl_ListObjReplace(Tcl_Interp *interp, Tcl_Obj *listPtr, int first,
	    int count, int objc, Tcl_Obj *const objv[])
}
declare 49 {
    Tcl_Obj *Tcl_NewBooleanObj(int boolValue)
}
declare 50 {
    Tcl_Obj *Tcl_NewByteArrayObj(const unsigned char *bytes, int length)
}
declare 51 {
    Tcl_Obj *Tcl_NewDoubleObj(double doubleValue)
}
declare 52 {
    Tcl_Obj *Tcl_NewIntObj(int intValue)
}
declare 53 {
    Tcl_Obj *Tcl_NewListObj(int objc, Tcl_Obj *const objv[])
}
declare 54 {
    Tcl_Obj *Tcl_NewLongObj(long longValue)
}
declare 55 {
    Tcl_Obj *Tcl_NewObj(void)
}
declare 56 {
    Tcl_Obj *Tcl_NewStringObj(const char *bytes, int length)
}
declare 57 {
    void Tcl_SetBooleanObj(Tcl_Obj *objPtr, int boolValue)
}
declare 58 {
    unsigned char *Tcl_SetByteArrayLength(Tcl_Obj *objPtr, int length)
}
declare 59 {
    void Tcl_SetByteArrayObj(Tcl_Obj *objPtr, const unsigned char *bytes,
	    int length)
}
declare 60 {
    void Tcl_SetDoubleObj(Tcl_Obj *objPtr, double doubleValue)
}
declare 61 {
    void Tcl_SetIntObj(Tcl_Obj *objPtr, int intValue)
}
declare 62 {
    void Tcl_SetListObj(Tcl_Obj *objPtr, int objc, Tcl_Obj *const objv[])
}
declare 63 {
    void Tcl_SetLongObj(Tcl_Obj *objPtr, long longValue)
}
declare 64 {
    void Tcl_SetObjLength(Tcl_Obj *objPtr, int length)
}
declare 65 {
    void Tcl_SetStringObj(Tcl_Obj *objPtr, const char *bytes, int length)
}
declare 66 {
    void Tcl_AddErrorInfo(Tcl_Interp *interp, const char *message)
}
declare 67 {
    void Tcl_AddObjErrorInfo(Tcl_Interp *interp, const char *message,
	    int length)
}
declare 68 {
    void Tcl_AllowExceptions(Tcl_Interp *interp)
}
declare 69 {
    void Tcl_AppendElement(Tcl_Interp *interp, const char *element)
}
declare 70 {
    void Tcl_AppendResult(Tcl_Interp *interp, ...)
}
declare 71 {
    Tcl_AsyncHandler Tcl_AsyncCreate(Tcl_AsyncProc *proc,
	    ClientData clientData)
}
declare 72 {
    void Tcl_AsyncDelete(Tcl_AsyncHandler async)
}
declare 73 {
    int Tcl_AsyncInvoke(Tcl_Interp *interp, int code)
}
declare 74 {
    void Tcl_AsyncMark(Tcl_AsyncHandler async)
}
declare 75 {
    int Tcl_AsyncReady(void)
}
declare 76 {
    void Tcl_BackgroundError(Tcl_Interp *interp)
}
declare 77 {
    char Tcl_Backslash(const char *src, int *readPtr)
}
declare 78 {
    int Tcl_BadChannelOption(Tcl_Interp *interp, const char *optionName,
	    const char *optionList)
}
declare 79 {
    void Tcl_CallWhenDeleted(Tcl_Interp *interp, Tcl_InterpDeleteProc *proc,
	    ClientData clientData)
}
declare 80 {
    void Tcl_CancelIdleCall(Tcl_IdleProc *idleProc, ClientData clientData)
}
declare 81 {
    int Tcl_Close(Tcl_Interp *interp, Tcl_Channel chan)
}
declare 82 {
    int Tcl_CommandComplete(const char *cmd)
}
declare 83 {
    char *Tcl_Concat(int argc, CONST84 char *const *argv)
}
declare 84 {
    int Tcl_ConvertElement(const char *src, char *dst, int flags)
}
declare 85 {
    int Tcl_ConvertCountedElement(const char *src, int length, char *dst,
	    int flags)
}
declare 86 {
    int Tcl_CreateAlias(Tcl_Interp *slave, const char *slaveCmd,
	    Tcl_Interp *target, const char *targetCmd, int argc,
	    CONST84 char *const *argv)
}
declare 87 {
    int Tcl_CreateAliasObj(Tcl_Interp *slave, const char *slaveCmd,
	    Tcl_Interp *target, const char *targetCmd, int objc,
	    Tcl_Obj *const objv[])
}
declare 88 {
    Tcl_Channel Tcl_CreateChannel(Tcl_ChannelType *typePtr,
	    const char *chanName, ClientData instanceData, int mask)
}
declare 89 {
    void Tcl_CreateChannelHandler(Tcl_Channel chan, int mask,
	    Tcl_ChannelProc *proc, ClientData clientData)
}
declare 90 {
    void Tcl_CreateCloseHandler(Tcl_Channel chan, Tcl_CloseProc *proc,
	    ClientData clientData)
}
declare 91 {
    Tcl_Command Tcl_CreateCommand(Tcl_Interp *interp, const char *cmdName,
	    Tcl_CmdProc *proc, ClientData clientData,
	    Tcl_CmdDeleteProc *deleteProc)
}
declare 92 {
    void Tcl_CreateEventSource(Tcl_EventSetupProc *setupProc,
	    Tcl_EventCheckProc *checkProc, ClientData clientData)
}
declare 93 {
    void Tcl_CreateExitHandler(Tcl_ExitProc *proc, ClientData clientData)
}
declare 94 {
    Tcl_Interp *Tcl_CreateInterp(void)
}
declare 95 {
    void Tcl_CreateMathFunc(Tcl_Interp *interp, const char *name,
	    int numArgs, Tcl_ValueType *argTypes,
	    Tcl_MathProc *proc, ClientData clientData)
}
declare 96 {
    Tcl_Command Tcl_CreateObjCommand(Tcl_Interp *interp,
	    const char *cmdName,
	    Tcl_ObjCmdProc *proc, ClientData clientData,
	    Tcl_CmdDeleteProc *deleteProc)
}
declare 97 {
    Tcl_Interp *Tcl_CreateSlave(Tcl_Interp *interp, const char *slaveName,
	    int isSafe)
}
declare 98 {
    Tcl_TimerToken Tcl_CreateTimerHandler(int milliseconds,
	    Tcl_TimerProc *proc, ClientData clientData)
}
declare 99 {
    Tcl_Trace Tcl_CreateTrace(Tcl_Interp *interp, int level,
	    Tcl_CmdTraceProc *proc, ClientData clientData)
}
declare 100 {
    void Tcl_DeleteAssocData(Tcl_Interp *interp, const char *name)
}
declare 101 {
    void Tcl_DeleteChannelHandler(Tcl_Channel chan, Tcl_ChannelProc *proc,
	    ClientData clientData)
}
declare 102 {
    void Tcl_DeleteCloseHandler(Tcl_Channel chan, Tcl_CloseProc *proc,
	    ClientData clientData)
}
declare 103 {
    int Tcl_DeleteCommand(Tcl_Interp *interp, const char *cmdName)
}
declare 104 {
    int Tcl_DeleteCommandFromToken(Tcl_Interp *interp, Tcl_Command command)
}
declare 105 {
    void Tcl_DeleteEvents(Tcl_EventDeleteProc *proc, ClientData clientData)
}
declare 106 {
    void Tcl_DeleteEventSource(Tcl_EventSetupProc *setupProc,
	    Tcl_EventCheckProc *checkProc, ClientData clientData)
}
declare 107 {
    void Tcl_DeleteExitHandler(Tcl_ExitProc *proc, ClientData clientData)
}
declare 108 {
    void Tcl_DeleteHashEntry(Tcl_HashEntry *entryPtr)
}
declare 109 {
    void Tcl_DeleteHashTable(Tcl_HashTable *tablePtr)
}
declare 110 {
    void Tcl_DeleteInterp(Tcl_Interp *interp)
}
declare 111 {
    void Tcl_DetachPids(int numPids, Tcl_Pid *pidPtr)
}
declare 112 {
    void Tcl_DeleteTimerHandler(Tcl_TimerToken token)
}
declare 113 {
    void Tcl_DeleteTrace(Tcl_Interp *interp, Tcl_Trace trace)
}
declare 114 {
    void Tcl_DontCallWhenDeleted(Tcl_Interp *interp,
	    Tcl_InterpDeleteProc *proc, ClientData clientData)
}
declare 115 {
    int Tcl_DoOneEvent(int flags)
}
declare 116 {
    void Tcl_DoWhenIdle(Tcl_IdleProc *proc, ClientData clientData)
}
declare 117 {
    char *Tcl_DStringAppend(Tcl_DString *dsPtr, const char *bytes, int length)
}
declare 118 {
    char *Tcl_DStringAppendElement(Tcl_DString *dsPtr, const char *element)
}
declare 119 {
    void Tcl_DStringEndSublist(Tcl_DString *dsPtr)
}
declare 120 {
    void Tcl_DStringFree(Tcl_DString *dsPtr)
}
declare 121 {
    void Tcl_DStringGetResult(Tcl_Interp *interp, Tcl_DString *dsPtr)
}
declare 122 {
    void Tcl_DStringInit(Tcl_DString *dsPtr)
}
declare 123 {
    void Tcl_DStringResult(Tcl_Interp *interp, Tcl_DString *dsPtr)
}
declare 124 {
    void Tcl_DStringSetLength(Tcl_DString *dsPtr, int length)
}
declare 125 {
    void Tcl_DStringStartSublist(Tcl_DString *dsPtr)
}
declare 126 {
    int Tcl_Eof(Tcl_Channel chan)
}
declare 127 {
    CONST84_RETURN char *Tcl_ErrnoId(void)
}
declare 128 {
    CONST84_RETURN char *Tcl_ErrnoMsg(int err)
}
declare 129 {
    int Tcl_Eval(Tcl_Interp *interp, const char *script)
}
# This is obsolete, use Tcl_FSEvalFile
declare 130 {
    int Tcl_EvalFile(Tcl_Interp *interp, const char *fileName)
}
declare 131 {
    int Tcl_EvalObj(Tcl_Interp *interp, Tcl_Obj *objPtr)
}
declare 132 {
    void Tcl_EventuallyFree(ClientData clientData, Tcl_FreeProc *freeProc)
}
declare 133 {
    void Tcl_Exit(int status)
}
declare 134 {
    int Tcl_ExposeCommand(Tcl_Interp *interp, const char *hiddenCmdToken,
	    const char *cmdName)
}
declare 135 {
    int Tcl_ExprBoolean(Tcl_Interp *interp, const char *expr, int *ptr)
}
declare 136 {
    int Tcl_ExprBooleanObj(Tcl_Interp *interp, Tcl_Obj *objPtr, int *ptr)
}
declare 137 {
    int Tcl_ExprDouble(Tcl_Interp *interp, const char *expr, double *ptr)
}
declare 138 {
    int Tcl_ExprDoubleObj(Tcl_Interp *interp, Tcl_Obj *objPtr, double *ptr)
}
declare 139 {
    int Tcl_ExprLong(Tcl_Interp *interp, const char *expr, long *ptr)
}
declare 140 {
    int Tcl_ExprLongObj(Tcl_Interp *interp, Tcl_Obj *objPtr, long *ptr)
}
declare 141 {
    int Tcl_ExprObj(Tcl_Interp *interp, Tcl_Obj *objPtr,
	    Tcl_Obj **resultPtrPtr)
}
declare 142 {
    int Tcl_ExprString(Tcl_Interp *interp, const char *expr)
}
declare 143 {
    void Tcl_Finalize(void)
}
declare 144 {
    void Tcl_FindExecutable(const char *argv0)
}
declare 145 {
    Tcl_HashEntry *Tcl_FirstHashEntry(Tcl_HashTable *tablePtr,
	    Tcl_HashSearch *searchPtr)
}
declare 146 {
    int Tcl_Flush(Tcl_Channel chan)
}
declare 147 {
    void Tcl_FreeResult(Tcl_Interp *interp)
}
declare 148 {
    int Tcl_GetAlias(Tcl_Interp *interp, const char *slaveCmd,
	    Tcl_Interp **targetInterpPtr, CONST84 char **targetCmdPtr,
	    int *argcPtr, CONST84 char ***argvPtr)
}
declare 149 {
    int Tcl_GetAliasObj(Tcl_Interp *interp, const char *slaveCmd,
	    Tcl_Interp **targetInterpPtr, CONST84 char **targetCmdPtr,
	    int *objcPtr, Tcl_Obj ***objv)
}
declare 150 {
    ClientData Tcl_GetAssocData(Tcl_Interp *interp, const char *name,
	    Tcl_InterpDeleteProc **procPtr)
}
declare 151 {
    Tcl_Channel Tcl_GetChannel(Tcl_Interp *interp, const char *chanName,
	    int *modePtr)
}
declare 152 {
    int Tcl_GetChannelBufferSize(Tcl_Channel chan)
}
declare 153 {
    int Tcl_GetChannelHandle(Tcl_Channel chan, int direction,
	    ClientData *handlePtr)
}
declare 154 {
    ClientData Tcl_GetChannelInstanceData(Tcl_Channel chan)
}
declare 155 {
    int Tcl_GetChannelMode(Tcl_Channel chan)
}
declare 156 {
    CONST84_RETURN char *Tcl_GetChannelName(Tcl_Channel chan)
}
declare 157 {
    int Tcl_GetChannelOption(Tcl_Interp *interp, Tcl_Channel chan,
	    const char *optionName, Tcl_DString *dsPtr)
}
declare 158 {
    Tcl_ChannelType *Tcl_GetChannelType(Tcl_Channel chan)
}
declare 159 {
    int Tcl_GetCommandInfo(Tcl_Interp *interp, const char *cmdName,
	    Tcl_CmdInfo *infoPtr)
}
declare 160 {
    CONST84_RETURN char *Tcl_GetCommandName(Tcl_Interp *interp,
	    Tcl_Command command)
}
declare 161 {
    int Tcl_GetErrno(void)
}
declare 162 {
    CONST84_RETURN char *Tcl_GetHostName(void)
}
declare 163 {
    int Tcl_GetInterpPath(Tcl_Interp *askInterp, Tcl_Interp *slaveInterp)
}
declare 164 {
    Tcl_Interp *Tcl_GetMaster(Tcl_Interp *interp)
}
declare 165 {
    const char *Tcl_GetNameOfExecutable(void)
}
declare 166 {
    Tcl_Obj *Tcl_GetObjResult(Tcl_Interp *interp)
}

# Tcl_GetOpenFile is only available on unix, but it is a part of the old
# generic interface, so we inlcude it here for compatibility reasons.

declare 167 unix {
    int Tcl_GetOpenFile(Tcl_Interp *interp, const char *chanID, int forWriting,
	    int checkUsage, ClientData *filePtr)
}
# Obsolete.  Should now use Tcl_FSGetPathType which is objectified
# and therefore usually faster.
declare 168 {
    Tcl_PathType Tcl_GetPathType(const char *path)
}
declare 169 {
    int Tcl_Gets(Tcl_Channel chan, Tcl_DString *dsPtr)
}
declare 170 {
    int Tcl_GetsObj(Tcl_Channel chan, Tcl_Obj *objPtr)
}
declare 171 {
    int Tcl_GetServiceMode(void)
}
declare 172 {
    Tcl_Interp *Tcl_GetSlave(Tcl_Interp *interp, const char *slaveName)
}
declare 173 {
    Tcl_Channel Tcl_GetStdChannel(int type)
}
declare 174 {
    CONST84_RETURN char *Tcl_GetStringResult(Tcl_Interp *interp)
}
declare 175 {
    CONST84_RETURN char *Tcl_GetVar(Tcl_Interp *interp, const char *varName,
	    int flags)
}
declare 176 {
    CONST84_RETURN char *Tcl_GetVar2(Tcl_Interp *interp, const char *part1,
	    const char *part2, int flags)
}
declare 177 {
    int Tcl_GlobalEval(Tcl_Interp *interp, const char *command)
}
declare 178 {
    int Tcl_GlobalEvalObj(Tcl_Interp *interp, Tcl_Obj *objPtr)
}
declare 179 {
    int Tcl_HideCommand(Tcl_Interp *interp, const char *cmdName,
	    const char *hiddenCmdToken)
}
declare 180 {
    int Tcl_Init(Tcl_Interp *interp)
}
declare 181 {
    void Tcl_InitHashTable(Tcl_HashTable *tablePtr, int keyType)
}
declare 182 {
    int Tcl_InputBlocked(Tcl_Channel chan)
}
declare 183 {
    int Tcl_InputBuffered(Tcl_Channel chan)
}
declare 184 {
    int Tcl_InterpDeleted(Tcl_Interp *interp)
}
declare 185 {
    int Tcl_IsSafe(Tcl_Interp *interp)
}
# Obsolete, use Tcl_FSJoinPath
declare 186 {
    char *Tcl_JoinPath(int argc, CONST84 char *const *argv,
	    Tcl_DString *resultPtr)
}
declare 187 {
    int Tcl_LinkVar(Tcl_Interp *interp, const char *varName, char *addr,
	    int type)
}

# This slot is reserved for use by the plus patch:
#  declare 188 {
#	Tcl_MainLoop
#  }

declare 189 {
    Tcl_Channel Tcl_MakeFileChannel(ClientData handle, int mode)
}
declare 190 {
    int Tcl_MakeSafe(Tcl_Interp *interp)
}
declare 191 {
    Tcl_Channel Tcl_MakeTcpClientChannel(ClientData tcpSocket)
}
declare 192 {
    char *Tcl_Merge(int argc, CONST84 char *const *argv)
}
declare 193 {
    Tcl_HashEntry *Tcl_NextHashEntry(Tcl_HashSearch *searchPtr)
}
declare 194 {
    void Tcl_NotifyChannel(Tcl_Channel channel, int mask)
}
declare 195 {
    Tcl_Obj *Tcl_ObjGetVar2(Tcl_Interp *interp, Tcl_Obj *part1Ptr,
	    Tcl_Obj *part2Ptr, int flags)
}
declare 196 {
    Tcl_Obj *Tcl_ObjSetVar2(Tcl_Interp *interp, Tcl_Obj *part1Ptr,
	    Tcl_Obj *part2Ptr, Tcl_Obj *newValuePtr, int flags)
}
declare 197 {
    Tcl_Channel Tcl_OpenCommandChannel(Tcl_Interp *interp, int argc,
	    CONST84 char **argv, int flags)
}
# This is obsolete, use Tcl_FSOpenFileChannel
declare 198 {
    Tcl_Channel Tcl_OpenFileChannel(Tcl_Interp *interp, const char *fileName,
	    const char *modeString, int permissions)
}
declare 199 {
    Tcl_Channel Tcl_OpenTcpClient(Tcl_Interp *interp, int port,
	    const char *address, const char *myaddr, int myport, int async)
}
declare 200 {
    Tcl_Channel Tcl_OpenTcpServer(Tcl_Interp *interp, int port,
	    const char *host, Tcl_TcpAcceptProc *acceptProc,
	    ClientData callbackData)
}
declare 201 {
    void Tcl_Preserve(ClientData data)
}
declare 202 {
    void Tcl_PrintDouble(Tcl_Interp *interp, double value, char *dst)
}
declare 203 {
    int Tcl_PutEnv(const char *assignment)
}
declare 204 {
    CONST84_RETURN char *Tcl_PosixError(Tcl_Interp *interp)
}
declare 205 {
    void Tcl_QueueEvent(Tcl_Event *evPtr, Tcl_QueuePosition position)
}
declare 206 {
    int Tcl_Read(Tcl_Channel chan, char *bufPtr, int toRead)
}
declare 207 {
    void Tcl_ReapDetachedProcs(void)
}
declare 208 {
    int Tcl_RecordAndEval(Tcl_Interp *interp, const char *cmd, int flags)
}
declare 209 {
    int Tcl_RecordAndEvalObj(Tcl_Interp *interp, Tcl_Obj *cmdPtr, int flags)
}
declare 210 {
    void Tcl_RegisterChannel(Tcl_Interp *interp, Tcl_Channel chan)
}
declare 211 {
    void Tcl_RegisterObjType(Tcl_ObjType *typePtr)
}
declare 212 {
    Tcl_RegExp Tcl_RegExpCompile(Tcl_Interp *interp, const char *pattern)
}
declare 213 {
    int Tcl_RegExpExec(Tcl_Interp *interp, Tcl_RegExp regexp,
	    const char *text, const char *start)
}
declare 214 {
    int Tcl_RegExpMatch(Tcl_Interp *interp, const char *text,
	    const char *pattern)
}
declare 215 {
    void Tcl_RegExpRange(Tcl_RegExp regexp, int index,
	    CONST84 char **startPtr, CONST84 char **endPtr)
}
declare 216 {
    void Tcl_Release(ClientData clientData)
}
declare 217 {
    void Tcl_ResetResult(Tcl_Interp *interp)
}
declare 218 {
    int Tcl_ScanElement(const char *src, int *flagPtr)
}
declare 219 {
    int Tcl_ScanCountedElement(const char *src, int length, int *flagPtr)
}
# Obsolete
declare 220 {
    int Tcl_SeekOld(Tcl_Channel chan, int offset, int mode)
}
declare 221 {
    int Tcl_ServiceAll(void)
}
declare 222 {
    int Tcl_ServiceEvent(int flags)
}
declare 223 {
    void Tcl_SetAssocData(Tcl_Interp *interp, const char *name,
	    Tcl_InterpDeleteProc *proc, ClientData clientData)
}
declare 224 {
    void Tcl_SetChannelBufferSize(Tcl_Channel chan, int sz)
}
declare 225 {
    int Tcl_SetChannelOption(Tcl_Interp *interp, Tcl_Channel chan,
	    const char *optionName, const char *newValue)
}
declare 226 {
    int Tcl_SetCommandInfo(Tcl_Interp *interp, const char *cmdName,
	    const Tcl_CmdInfo *infoPtr)
}
declare 227 {
    void Tcl_SetErrno(int err)
}
declare 228 {
    void Tcl_SetErrorCode(Tcl_Interp *interp, ...)
}
declare 229 {
    void Tcl_SetMaxBlockTime(Tcl_Time *timePtr)
}
declare 230 {
    void Tcl_SetPanicProc(Tcl_PanicProc *panicProc)
}
declare 231 {
    int Tcl_SetRecursionLimit(Tcl_Interp *interp, int depth)
}
declare 232 {
    void Tcl_SetResult(Tcl_Interp *interp, char *result,
	    Tcl_FreeProc *freeProc)
}
declare 233 {
    int Tcl_SetServiceMode(int mode)
}
declare 234 {
    void Tcl_SetObjErrorCode(Tcl_Interp *interp, Tcl_Obj *errorObjPtr)
}
declare 235 {
    void Tcl_SetObjResult(Tcl_Interp *interp, Tcl_Obj *resultObjPtr)
}
declare 236 {
    void Tcl_SetStdChannel(Tcl_Channel channel, int type)
}
declare 237 {
    CONST84_RETURN char *Tcl_SetVar(Tcl_Interp *interp, const char *varName,
	    const char *newValue, int flags)
}
declare 238 {
    CONST84_RETURN char *Tcl_SetVar2(Tcl_Interp *interp, const char *part1,
	    const char *part2, const char *newValue, int flags)
}
declare 239 {
    CONST84_RETURN char *Tcl_SignalId(int sig)
}
declare 240 {
    CONST84_RETURN char *Tcl_SignalMsg(int sig)
}
declare 241 {
    void Tcl_SourceRCFile(Tcl_Interp *interp)
}
declare 242 {
    int Tcl_SplitList(Tcl_Interp *interp, const char *listStr, int *argcPtr,
	    CONST84 char ***argvPtr)
}
# Obsolete, use Tcl_FSSplitPath
declare 243 {
    void Tcl_SplitPath(const char *path, int *argcPtr, CONST84 char ***argvPtr)
}
declare 244 {
    void Tcl_StaticPackage(Tcl_Interp *interp, const char *pkgName,
	    Tcl_PackageInitProc *initProc, Tcl_PackageInitProc *safeInitProc)
}
declare 245 {
    int Tcl_StringMatch(const char *str, const char *pattern)
}
# Obsolete
declare 246 {
    int Tcl_TellOld(Tcl_Channel chan)
}
declare 247 {
    int Tcl_TraceVar(Tcl_Interp *interp, const char *varName, int flags,
	    Tcl_VarTraceProc *proc, ClientData clientData)
}
declare 248 {
    int Tcl_TraceVar2(Tcl_Interp *interp, const char *part1, const char *part2,
	    int flags, Tcl_VarTraceProc *proc, ClientData clientData)
}
declare 249 {
    char *Tcl_TranslateFileName(Tcl_Interp *interp, const char *name,
	    Tcl_DString *bufferPtr)
}
declare 250 {
    int Tcl_Ungets(Tcl_Channel chan, const char *str, int len, int atHead)
}
declare 251 {
    void Tcl_UnlinkVar(Tcl_Interp *interp, const char *varName)
}
declare 252 {
    int Tcl_UnregisterChannel(Tcl_Interp *interp, Tcl_Channel chan)
}
declare 253 {
    int Tcl_UnsetVar(Tcl_Interp *interp, const char *varName, int flags)
}
declare 254 {
    int Tcl_UnsetVar2(Tcl_Interp *interp, const char *part1, const char *part2,
	    int flags)
}
declare 255 {
    void Tcl_UntraceVar(Tcl_Interp *interp, const char *varName, int flags,
	    Tcl_VarTraceProc *proc, ClientData clientData)
}
declare 256 {
    void Tcl_UntraceVar2(Tcl_Interp *interp, const char *part1,
	    const char *part2, int flags, Tcl_VarTraceProc *proc,
	    ClientData clientData)
}
declare 257 {
    void Tcl_UpdateLinkedVar(Tcl_Interp *interp, const char *varName)
}
declare 258 {
    int Tcl_UpVar(Tcl_Interp *interp, const char *frameName,
	    const char *varName, const char *localName, int flags)
}
declare 259 {
    int Tcl_UpVar2(Tcl_Interp *interp, const char *frameName, const char *part1,
	    const char *part2, const char *localName, int flags)
}
declare 260 {
    int Tcl_VarEval(Tcl_Interp *interp, ...)
}
declare 261 {
    ClientData Tcl_VarTraceInfo(Tcl_Interp *interp, const char *varName,
	    int flags, Tcl_VarTraceProc *procPtr, ClientData prevClientData)
}
declare 262 {
    ClientData Tcl_VarTraceInfo2(Tcl_Interp *interp, const char *part1,
	    const char *part2, int flags, Tcl_VarTraceProc *procPtr,
	    ClientData prevClientData)
}
declare 263 {
    int Tcl_Write(Tcl_Channel chan, const char *s, int slen)
}
declare 264 {
    void Tcl_WrongNumArgs(Tcl_Interp *interp, int objc,
	    Tcl_Obj *const objv[], const char *message)
}
declare 265 {
    int Tcl_DumpActiveMemory(const char *fileName)
}
declare 266 {
    void Tcl_ValidateAllMemory(const char *file, int line)
}
declare 267 {
    void Tcl_AppendResultVA(Tcl_Interp *interp, va_list argList)
}
declare 268 {
    void Tcl_AppendStringsToObjVA(Tcl_Obj *objPtr, va_list argList)
}
declare 269 {
    char *Tcl_HashStats(Tcl_HashTable *tablePtr)
}
declare 270 {
    CONST84_RETURN char *Tcl_ParseVar(Tcl_Interp *interp, const char *start,
	    CONST84 char **termPtr)
}
declare 271 {
    CONST84_RETURN char *Tcl_PkgPresent(Tcl_Interp *interp, const char *name,
	    const char *version, int exact)
}
declare 272 {
    CONST84_RETURN char *Tcl_PkgPresentEx(Tcl_Interp *interp,
	    const char *name, const char *version, int exact,
	    ClientData *clientDataPtr)
}
declare 273 {
    int Tcl_PkgProvide(Tcl_Interp *interp, const char *name,
	    const char *version)
}
# TIP #268: The internally used new Require function is in slot 573.
declare 274 {
    CONST84_RETURN char *Tcl_PkgRequire(Tcl_Interp *interp, const char *name,
	    const char *version, int exact)
}
declare 275 {
    void Tcl_SetErrorCodeVA(Tcl_Interp *interp, va_list argList)
}
declare 276 {
    int  Tcl_VarEvalVA(Tcl_Interp *interp, va_list argList)
}
declare 277 {
    Tcl_Pid Tcl_WaitPid(Tcl_Pid pid, int *statPtr, int options)
}
declare 278 {
    void Tcl_PanicVA(const char *format, va_list argList)
}
declare 279 {
    void Tcl_GetVersion(int *major, int *minor, int *patchLevel, int *type)
}
declare 280 {
    void Tcl_InitMemory(Tcl_Interp *interp)
}

# Andreas Kupries <a.kupries@westend.com>, 03/21/1999
# "Trf-Patch for filtering channels"
#
# C-Level API for (un)stacking of channels. This allows the introduction
# of filtering channels with relatively little changes to the core.
# This patch was created in cooperation with Jan Nijtmans j.nijtmans@chello.nl
# and is therefore part of his plus-patches too.
#
# It would have been possible to place the following definitions according
# to the alphabetical order used elsewhere in this file, but I decided
# against that to ease the maintenance of the patch across new tcl versions
# (patch usually has no problems to integrate the patch file for the last
# version into the new one).

declare 281 {
    Tcl_Channel Tcl_StackChannel(Tcl_Interp *interp,
	    Tcl_ChannelType *typePtr, ClientData instanceData,
	    int mask, Tcl_Channel prevChan)
}
declare 282 {
    int Tcl_UnstackChannel(Tcl_Interp *interp, Tcl_Channel chan)
}
declare 283 {
    Tcl_Channel Tcl_GetStackedChannel(Tcl_Channel chan)
}

# 284 was reserved, but added in 8.4a2
declare 284 {
    void Tcl_SetMainLoop(Tcl_MainLoopProc *proc)
}

# Reserved for future use (8.0.x vs. 8.1)
#  declare 285 {
#  }

# Added in 8.1:

declare 286 {
    void Tcl_AppendObjToObj(Tcl_Obj *objPtr, Tcl_Obj *appendObjPtr)
}
declare 287 {
    Tcl_Encoding Tcl_CreateEncoding(const Tcl_EncodingType *typePtr)
}
declare 288 {
    void Tcl_CreateThreadExitHandler(Tcl_ExitProc *proc, ClientData clientData)
}
declare 289 {
    void Tcl_DeleteThreadExitHandler(Tcl_ExitProc *proc, ClientData clientData)
}
declare 290 {
    void Tcl_DiscardResult(Tcl_SavedResult *statePtr)
}
declare 291 {
    int Tcl_EvalEx(Tcl_Interp *interp, const char *script, int numBytes,
	    int flags)
}
declare 292 {
    int Tcl_EvalObjv(Tcl_Interp *interp, int objc, Tcl_Obj *const objv[],
	    int flags)
}
declare 293 {
    int Tcl_EvalObjEx(Tcl_Interp *interp, Tcl_Obj *objPtr, int flags)
}
declare 294 {
    void Tcl_ExitThread(int status)
}
declare 295 {
    int Tcl_ExternalToUtf(Tcl_Interp *interp, Tcl_Encoding encoding,
	    const char *src, int srcLen, int flags,
	    Tcl_EncodingState *statePtr, char *dst, int dstLen,
	    int *srcReadPtr, int *dstWrotePtr, int *dstCharsPtr)
}
declare 296 {
    char *Tcl_ExternalToUtfDString(Tcl_Encoding encoding,
	    const char *src, int srcLen, Tcl_DString *dsPtr)
}
declare 297 {
    void Tcl_FinalizeThread(void)
}
declare 298 {
    void Tcl_FinalizeNotifier(ClientData clientData)
}
declare 299 {
    void Tcl_FreeEncoding(Tcl_Encoding encoding)
}
declare 300 {
    Tcl_ThreadId Tcl_GetCurrentThread(void)
}
declare 301 {
    Tcl_Encoding Tcl_GetEncoding(Tcl_Interp *interp, const char *name)
}
declare 302 {
    CONST84_RETURN char *Tcl_GetEncodingName(Tcl_Encoding encoding)
}
declare 303 {
    void Tcl_GetEncodingNames(Tcl_Interp *interp)
}
declare 304 {
    int Tcl_GetIndexFromObjStruct(Tcl_Interp *interp, Tcl_Obj *objPtr,
	    const void *tablePtr, int offset, const char *msg, int flags,
	    int *indexPtr)
}
declare 305 {
    void *Tcl_GetThreadData(Tcl_ThreadDataKey *keyPtr, int size)
}
declare 306 {
    Tcl_Obj *Tcl_GetVar2Ex(Tcl_Interp *interp, const char *part1,
	    const char *part2, int flags)
}
declare 307 {
    ClientData Tcl_InitNotifier(void)
}
declare 308 {
    void Tcl_MutexLock(Tcl_Mutex *mutexPtr)
}
declare 309 {
    void Tcl_MutexUnlock(Tcl_Mutex *mutexPtr)
}
declare 310 {
    void Tcl_ConditionNotify(Tcl_Condition *condPtr)
}
declare 311 {
    void Tcl_ConditionWait(Tcl_Condition *condPtr, Tcl_Mutex *mutexPtr,
	    Tcl_Time *timePtr)
}
declare 312 {
    int Tcl_NumUtfChars(const char *src, int length)
}
declare 313 {
    int Tcl_ReadChars(Tcl_Channel channel, Tcl_Obj *objPtr, int charsToRead,
	    int appendFlag)
}
declare 314 {
    void Tcl_RestoreResult(Tcl_Interp *interp, Tcl_SavedResult *statePtr)
}
declare 315 {
    void Tcl_SaveResult(Tcl_Interp *interp, Tcl_SavedResult *statePtr)
}
declare 316 {
    int Tcl_SetSystemEncoding(Tcl_Interp *interp, const char *name)
}
declare 317 {
    Tcl_Obj *Tcl_SetVar2Ex(Tcl_Interp *interp, const char *part1,
	    const char *part2, Tcl_Obj *newValuePtr, int flags)
}
declare 318 {
    void Tcl_ThreadAlert(Tcl_ThreadId threadId)
}
declare 319 {
    void Tcl_ThreadQueueEvent(Tcl_ThreadId threadId, Tcl_Event *evPtr,
	    Tcl_QueuePosition position)
}
declare 320 {
    Tcl_UniChar Tcl_UniCharAtIndex(const char *src, int index)
}
declare 321 {
    Tcl_UniChar Tcl_UniCharToLower(int ch)
}
declare 322 {
    Tcl_UniChar Tcl_UniCharToTitle(int ch)
}
declare 323 {
    Tcl_UniChar Tcl_UniCharToUpper(int ch)
}
declare 324 {
    int Tcl_UniCharToUtf(int ch, char *buf)
}
declare 325 {
    CONST84_RETURN char *Tcl_UtfAtIndex(const char *src, int index)
}
declare 326 {
    int Tcl_UtfCharComplete(const char *src, int length)
}
declare 327 {
    int Tcl_UtfBackslash(const char *src, int *readPtr, char *dst)
}
declare 328 {
    CONST84_RETURN char *Tcl_UtfFindFirst(const char *src, int ch)
}
declare 329 {
    CONST84_RETURN char *Tcl_UtfFindLast(const char *src, int ch)
}
declare 330 {
    CONST84_RETURN char *Tcl_UtfNext(const char *src)
}
declare 331 {
    CONST84_RETURN char *Tcl_UtfPrev(const char *src, const char *start)
}
declare 332 {
    int Tcl_UtfToExternal(Tcl_Interp *interp, Tcl_Encoding encoding,
	    const char *src, int srcLen, int flags,
	    Tcl_EncodingState *statePtr, char *dst, int dstLen,
	    int *srcReadPtr, int *dstWrotePtr, int *dstCharsPtr)
}
declare 333 {
    char *Tcl_UtfToExternalDString(Tcl_Encoding encoding,
	    const char *src, int srcLen, Tcl_DString *dsPtr)
}
declare 334 {
    int Tcl_UtfToLower(char *src)
}
declare 335 {
    int Tcl_UtfToTitle(char *src)
}
declare 336 {
    int Tcl_UtfToUniChar(const char *src, Tcl_UniChar *chPtr)
}
declare 337 {
    int Tcl_UtfToUpper(char *src)
}
declare 338 {
    int Tcl_WriteChars(Tcl_Channel chan, const char *src, int srcLen)
}
declare 339 {
    int Tcl_WriteObj(Tcl_Channel chan, Tcl_Obj *objPtr)
}
declare 340 {
    char *Tcl_GetString(Tcl_Obj *objPtr)
}
declare 341 {
    CONST84_RETURN char *Tcl_GetDefaultEncodingDir(void)
}
declare 342 {
    void Tcl_SetDefaultEncodingDir(const char *path)
}
declare 343 {
    void Tcl_AlertNotifier(ClientData clientData)
}
declare 344 {
    void Tcl_ServiceModeHook(int mode)
}
declare 345 {
    int Tcl_UniCharIsAlnum(int ch)
}
declare 346 {
    int Tcl_UniCharIsAlpha(int ch)
}
declare 347 {
    int Tcl_UniCharIsDigit(int ch)
}
declare 348 {
    int Tcl_UniCharIsLower(int ch)
}
declare 349 {
    int Tcl_UniCharIsSpace(int ch)
}
declare 350 {
    int Tcl_UniCharIsUpper(int ch)
}
declare 351 {
    int Tcl_UniCharIsWordChar(int ch)
}
declare 352 {
    int Tcl_UniCharLen(const Tcl_UniChar *uniStr)
}
declare 353 {
    int Tcl_UniCharNcmp(const Tcl_UniChar *ucs, const Tcl_UniChar *uct,
	    unsigned long numChars)
}
declare 354 {
    char *Tcl_UniCharToUtfDString(const Tcl_UniChar *uniStr,
	    int uniLength, Tcl_DString *dsPtr)
}
declare 355 {
    Tcl_UniChar *Tcl_UtfToUniCharDString(const char *src,
	    int length, Tcl_DString *dsPtr)
}
declare 356 {
    Tcl_RegExp Tcl_GetRegExpFromObj(Tcl_Interp *interp, Tcl_Obj *patObj,
	    int flags)
}
declare 357 {
    Tcl_Obj *Tcl_EvalTokens(Tcl_Interp *interp, Tcl_Token *tokenPtr,
	    int count)
}
declare 358 {
    void Tcl_FreeParse(Tcl_Parse *parsePtr)
}
declare 359 {
    void Tcl_LogCommandInfo(Tcl_Interp *interp, const char *script,
	    const char *command, int length)
}
declare 360 {
    int Tcl_ParseBraces(Tcl_Interp *interp, const char *start, int numBytes,
	    Tcl_Parse *parsePtr, int append, CONST84 char **termPtr)
}
declare 361 {
    int Tcl_ParseCommand(Tcl_Interp *interp, const char *start, int numBytes,
	    int nested, Tcl_Parse *parsePtr)
}
declare 362 {
    int Tcl_ParseExpr(Tcl_Interp *interp, const char *start, int numBytes,
	    Tcl_Parse *parsePtr)
}
declare 363 {
    int Tcl_ParseQuotedString(Tcl_Interp *interp, const char *start,
	    int numBytes, Tcl_Parse *parsePtr, int append,
	    CONST84 char **termPtr)
}
declare 364 {
    int Tcl_ParseVarName(Tcl_Interp *interp, const char *start, int numBytes,
	    Tcl_Parse *parsePtr, int append)
}
# These 4 functions are obsolete, use Tcl_FSGetCwd, Tcl_FSChdir,
# Tcl_FSAccess and Tcl_FSStat
declare 365 {
    char *Tcl_GetCwd(Tcl_Interp *interp, Tcl_DString *cwdPtr)
}
declare 366 {
   int Tcl_Chdir(const char *dirName)
}
declare 367 {
   int Tcl_Access(const char *path, int mode)
}
declare 368 {
    int Tcl_Stat(const char *path, struct stat *bufPtr)
}
declare 369 {
    int Tcl_UtfNcmp(const char *s1, const char *s2, unsigned long n)
}
declare 370 {
    int Tcl_UtfNcasecmp(const char *s1, const char *s2, unsigned long n)
}
declare 371 {
    int Tcl_StringCaseMatch(const char *str, const char *pattern, int nocase)
}
declare 372 {
    int Tcl_UniCharIsControl(int ch)
}
declare 373 {
    int Tcl_UniCharIsGraph(int ch)
}
declare 374 {
    int Tcl_UniCharIsPrint(int ch)
}
declare 375 {
    int Tcl_UniCharIsPunct(int ch)
}
declare 376 {
    int Tcl_RegExpExecObj(Tcl_Interp *interp, Tcl_RegExp regexp,
	    Tcl_Obj *textObj, int offset, int nmatches, int flags)
}
declare 377 {
    void Tcl_RegExpGetInfo(Tcl_RegExp regexp, Tcl_RegExpInfo *infoPtr)
}
declare 378 {
    Tcl_Obj *Tcl_NewUnicodeObj(const Tcl_UniChar *unicode, int numChars)
}
declare 379 {
    void Tcl_SetUnicodeObj(Tcl_Obj *objPtr, const Tcl_UniChar *unicode,
	    int numChars)
}
declare 380 {
    int Tcl_GetCharLength(Tcl_Obj *objPtr)
}
declare 381 {
    Tcl_UniChar Tcl_GetUniChar(Tcl_Obj *objPtr, int index)
}
declare 382 {
    Tcl_UniChar *Tcl_GetUnicode(Tcl_Obj *objPtr)
}
declare 383 {
    Tcl_Obj *Tcl_GetRange(Tcl_Obj *objPtr, int first, int last)
}
declare 384 {
    void Tcl_AppendUnicodeToObj(Tcl_Obj *objPtr, const Tcl_UniChar *unicode,
	    int length)
}
declare 385 {
    int Tcl_RegExpMatchObj(Tcl_Interp *interp, Tcl_Obj *textObj,
	    Tcl_Obj *patternObj)
}
declare 386 {
    void Tcl_SetNotifier(Tcl_NotifierProcs *notifierProcPtr)
}
declare 387 {
    Tcl_Mutex *Tcl_GetAllocMutex(void)
}
declare 388 {
    int Tcl_GetChannelNames(Tcl_Interp *interp)
}
declare 389 {
    int Tcl_GetChannelNamesEx(Tcl_Interp *interp, const char *pattern)
}
declare 390 {
    int Tcl_ProcObjCmd(ClientData clientData, Tcl_Interp *interp,
	    int objc, Tcl_Obj *const objv[])
}
declare 391 {
    void Tcl_ConditionFinalize(Tcl_Condition *condPtr)
}
declare 392 {
    void Tcl_MutexFinalize(Tcl_Mutex *mutex)
}
declare 393 {
    int Tcl_CreateThread(Tcl_ThreadId *idPtr, Tcl_ThreadCreateProc proc,
	    ClientData clientData, int stackSize, int flags)
}

# Introduced in 8.3.2
declare 394 {
    int Tcl_ReadRaw(Tcl_Channel chan, char *dst, int bytesToRead)
}
declare 395 {
    int Tcl_WriteRaw(Tcl_Channel chan, const char *src, int srcLen)
}
declare 396 {
    Tcl_Channel Tcl_GetTopChannel(Tcl_Channel chan)
}
declare 397 {
    int Tcl_ChannelBuffered(Tcl_Channel chan)
}
declare 398 {
    CONST84_RETURN char *Tcl_ChannelName(const Tcl_ChannelType *chanTypePtr)
}
declare 399 {
    Tcl_ChannelTypeVersion Tcl_ChannelVersion(
	    const Tcl_ChannelType *chanTypePtr)
}
declare 400 {
    Tcl_DriverBlockModeProc *Tcl_ChannelBlockModeProc(
	    const Tcl_ChannelType *chanTypePtr)
}
declare 401 {
    Tcl_DriverCloseProc *Tcl_ChannelCloseProc(
	    const Tcl_ChannelType *chanTypePtr)
}
declare 402 {
    Tcl_DriverClose2Proc *Tcl_ChannelClose2Proc(
	    const Tcl_ChannelType *chanTypePtr)
}
declare 403 {
    Tcl_DriverInputProc *Tcl_ChannelInputProc(
	    const Tcl_ChannelType *chanTypePtr)
}
declare 404 {
    Tcl_DriverOutputProc *Tcl_ChannelOutputProc(
	    const Tcl_ChannelType *chanTypePtr)
}
declare 405 {
    Tcl_DriverSeekProc *Tcl_ChannelSeekProc(
	    const Tcl_ChannelType *chanTypePtr)
}
declare 406 {
    Tcl_DriverSetOptionProc *Tcl_ChannelSetOptionProc(
	    const Tcl_ChannelType *chanTypePtr)
}
declare 407 {
    Tcl_DriverGetOptionProc *Tcl_ChannelGetOptionProc(
	    const Tcl_ChannelType *chanTypePtr)
}
declare 408 {
    Tcl_DriverWatchProc *Tcl_ChannelWatchProc(
	    const Tcl_ChannelType *chanTypePtr)
}
declare 409 {
    Tcl_DriverGetHandleProc *Tcl_ChannelGetHandleProc(
	    const Tcl_ChannelType *chanTypePtr)
}
declare 410 {
    Tcl_DriverFlushProc *Tcl_ChannelFlushProc(
	    const Tcl_ChannelType *chanTypePtr)
}
declare 411 {
    Tcl_DriverHandlerProc *Tcl_ChannelHandlerProc(
	    const Tcl_ChannelType *chanTypePtr)
}

# Introduced in 8.4a2
declare 412 {
    int Tcl_JoinThread(Tcl_ThreadId threadId, int *result)
}
declare 413 {
    int Tcl_IsChannelShared(Tcl_Channel channel)
}
declare 414 {
    int Tcl_IsChannelRegistered(Tcl_Interp *interp, Tcl_Channel channel)
}
declare 415 {
    void Tcl_CutChannel(Tcl_Channel channel)
}
declare 416 {
    void Tcl_SpliceChannel(Tcl_Channel channel)
}
declare 417 {
    void Tcl_ClearChannelHandlers(Tcl_Channel channel)
}
declare 418 {
    int Tcl_IsChannelExisting(const char *channelName)
}
declare 419 {
    int Tcl_UniCharNcasecmp(const Tcl_UniChar *ucs, const Tcl_UniChar *uct,
	    unsigned long numChars)
}
declare 420 {
    int Tcl_UniCharCaseMatch(const Tcl_UniChar *uniStr,
	    const Tcl_UniChar *uniPattern, int nocase)
}
declare 421 {
    Tcl_HashEntry *Tcl_FindHashEntry(Tcl_HashTable *tablePtr, const char *key)
}
declare 422 {
    Tcl_HashEntry *Tcl_CreateHashEntry(Tcl_HashTable *tablePtr,
	    const char *key, int *newPtr)
}
declare 423 {
    void Tcl_InitCustomHashTable(Tcl_HashTable *tablePtr, int keyType,
	    Tcl_HashKeyType *typePtr)
}
declare 424 {
    void Tcl_InitObjHashTable(Tcl_HashTable *tablePtr)
}
declare 425 {
    ClientData Tcl_CommandTraceInfo(Tcl_Interp *interp, const char *varName,
	    int flags, Tcl_CommandTraceProc *procPtr,
	    ClientData prevClientData)
}
declare 426 {
    int Tcl_TraceCommand(Tcl_Interp *interp, const char *varName, int flags,
	    Tcl_CommandTraceProc *proc, ClientData clientData)
}
declare 427 {
    void Tcl_UntraceCommand(Tcl_Interp *interp, const char *varName,
	    int flags, Tcl_CommandTraceProc *proc, ClientData clientData)
}
declare 428 {
    char *Tcl_AttemptAlloc(unsigned int size)
}
declare 429 {
    char *Tcl_AttemptDbCkalloc(unsigned int size, const char *file, int line)
}
declare 430 {
    char *Tcl_AttemptRealloc(char *ptr, unsigned int size)
}
declare 431 {
    char *Tcl_AttemptDbCkrealloc(char *ptr, unsigned int size,
	    const char *file, int line)
}
declare 432 {
    int Tcl_AttemptSetObjLength(Tcl_Obj *objPtr, int length)
}

# TIP#10 (thread-aware channels) akupries
declare 433 {
    Tcl_ThreadId Tcl_GetChannelThread(Tcl_Channel channel)
}

# introduced in 8.4a3
declare 434 {
    Tcl_UniChar *Tcl_GetUnicodeFromObj(Tcl_Obj *objPtr, int *lengthPtr)
}

# TIP#15 (math function introspection) dkf
declare 435 {
    int Tcl_GetMathFuncInfo(Tcl_Interp *interp, const char *name,
	    int *numArgsPtr, Tcl_ValueType **argTypesPtr,
	    Tcl_MathProc **procPtr, ClientData *clientDataPtr)
}
declare 436 {
    Tcl_Obj *Tcl_ListMathFuncs(Tcl_Interp *interp, const char *pattern)
}

# TIP#36 (better access to 'subst') dkf
declare 437 {
    Tcl_Obj *Tcl_SubstObj(Tcl_Interp *interp, Tcl_Obj *objPtr, int flags)
}

# TIP#17 (virtual filesystem layer) vdarley
declare 438 {
    int Tcl_DetachChannel(Tcl_Interp *interp, Tcl_Channel channel)
}
declare 439 {
    int Tcl_IsStandardChannel(Tcl_Channel channel)
}
declare 440 {
    int	Tcl_FSCopyFile(Tcl_Obj *srcPathPtr, Tcl_Obj *destPathPtr)
}
declare 441 {
    int	Tcl_FSCopyDirectory(Tcl_Obj *srcPathPtr,
	    Tcl_Obj *destPathPtr, Tcl_Obj **errorPtr)
}
declare 442 {
    int	Tcl_FSCreateDirectory(Tcl_Obj *pathPtr)
}
declare 443 {
    int	Tcl_FSDeleteFile(Tcl_Obj *pathPtr)
}
declare 444 {
    int	Tcl_FSLoadFile(Tcl_Interp *interp, Tcl_Obj *pathPtr, const char *sym1,
	    const char *sym2, Tcl_PackageInitProc **proc1Ptr,
	    Tcl_PackageInitProc **proc2Ptr, Tcl_LoadHandle *handlePtr,
	    Tcl_FSUnloadFileProc **unloadProcPtr)
}
declare 445 {
    int	Tcl_FSMatchInDirectory(Tcl_Interp *interp, Tcl_Obj *result,
	    Tcl_Obj *pathPtr, const char *pattern, Tcl_GlobTypeData *types)
}
declare 446 {
    Tcl_Obj *Tcl_FSLink(Tcl_Obj *pathPtr, Tcl_Obj *toPtr, int linkAction)
}
declare 447 {
    int Tcl_FSRemoveDirectory(Tcl_Obj *pathPtr,
	    int recursive, Tcl_Obj **errorPtr)
}
declare 448 {
    int	Tcl_FSRenameFile(Tcl_Obj *srcPathPtr, Tcl_Obj *destPathPtr)
}
declare 449 {
    int	Tcl_FSLstat(Tcl_Obj *pathPtr, Tcl_StatBuf *buf)
}
declare 450 {
    int Tcl_FSUtime(Tcl_Obj *pathPtr, struct utimbuf *tval)
}
declare 451 {
    int Tcl_FSFileAttrsGet(Tcl_Interp *interp,
	    int index, Tcl_Obj *pathPtr, Tcl_Obj **objPtrRef)
}
declare 452 {
    int Tcl_FSFileAttrsSet(Tcl_Interp *interp,
	    int index, Tcl_Obj *pathPtr, Tcl_Obj *objPtr)
}
declare 453 {
    const char **Tcl_FSFileAttrStrings(Tcl_Obj *pathPtr,
	    Tcl_Obj **objPtrRef)
}
declare 454 {
    int Tcl_FSStat(Tcl_Obj *pathPtr, Tcl_StatBuf *buf)
}
declare 455 {
    int Tcl_FSAccess(Tcl_Obj *pathPtr, int mode)
}
declare 456 {
    Tcl_Channel Tcl_FSOpenFileChannel(Tcl_Interp *interp, Tcl_Obj *pathPtr,
	    const char *modeString, int permissions)
}
declare 457 {
    Tcl_Obj *Tcl_FSGetCwd(Tcl_Interp *interp)
}
declare 458 {
    int Tcl_FSChdir(Tcl_Obj *pathPtr)
}
declare 459 {
    int Tcl_FSConvertToPathType(Tcl_Interp *interp, Tcl_Obj *pathPtr)
}
declare 460 {
    Tcl_Obj *Tcl_FSJoinPath(Tcl_Obj *listObj, int elements)
}
declare 461 {
    Tcl_Obj *Tcl_FSSplitPath(Tcl_Obj *pathPtr, int *lenPtr)
}
declare 462 {
    int Tcl_FSEqualPaths(Tcl_Obj *firstPtr, Tcl_Obj *secondPtr)
}
declare 463 {
    Tcl_Obj *Tcl_FSGetNormalizedPath(Tcl_Interp *interp, Tcl_Obj *pathPtr)
}
declare 464 {
    Tcl_Obj *Tcl_FSJoinToPath(Tcl_Obj *pathPtr, int objc,
	    Tcl_Obj *const objv[])
}
declare 465 {
    ClientData Tcl_FSGetInternalRep(Tcl_Obj *pathPtr,
	    Tcl_Filesystem *fsPtr)
}
declare 466 {
    Tcl_Obj *Tcl_FSGetTranslatedPath(Tcl_Interp *interp, Tcl_Obj *pathPtr)
}
declare 467 {
    int Tcl_FSEvalFile(Tcl_Interp *interp, Tcl_Obj *fileName)
}
declare 468 {
    Tcl_Obj *Tcl_FSNewNativePath(Tcl_Filesystem *fromFilesystem,
	    ClientData clientData)
}
declare 469 {
    const char *Tcl_FSGetNativePath(Tcl_Obj *pathPtr)
}
declare 470 {
    Tcl_Obj *Tcl_FSFileSystemInfo(Tcl_Obj *pathPtr)
}
declare 471 {
    Tcl_Obj *Tcl_FSPathSeparator(Tcl_Obj *pathPtr)
}
declare 472 {
    Tcl_Obj *Tcl_FSListVolumes(void)
}
declare 473 {
    int Tcl_FSRegister(ClientData clientData, Tcl_Filesystem *fsPtr)
}
declare 474 {
    int Tcl_FSUnregister(Tcl_Filesystem *fsPtr)
}
declare 475 {
    ClientData Tcl_FSData(Tcl_Filesystem *fsPtr)
}
declare 476 {
    const char *Tcl_FSGetTranslatedStringPath(Tcl_Interp *interp,
	    Tcl_Obj *pathPtr)
}
declare 477 {
    Tcl_Filesystem *Tcl_FSGetFileSystemForPath(Tcl_Obj *pathPtr)
}
declare 478 {
    Tcl_PathType Tcl_FSGetPathType(Tcl_Obj *pathPtr)
}

# TIP#49 (detection of output buffering) akupries
declare 479 {
    int Tcl_OutputBuffered(Tcl_Channel chan)
}
declare 480 {
    void Tcl_FSMountsChanged(Tcl_Filesystem *fsPtr)
}

# TIP#56 (evaluate a parsed script) msofer
declare 481 {
    int Tcl_EvalTokensStandard(Tcl_Interp *interp, Tcl_Token *tokenPtr,
	    int count)
}

# TIP#73 (access to current time) kbk
declare 482 {
    void Tcl_GetTime(Tcl_Time *timeBuf)
}

# TIP#32 (object-enabled traces) kbk
declare 483 {
    Tcl_Trace Tcl_CreateObjTrace(Tcl_Interp *interp, int level, int flags,
	    Tcl_CmdObjTraceProc *objProc, ClientData clientData,
	    Tcl_CmdObjTraceDeleteProc *delProc)
}
declare 484 {
    int Tcl_GetCommandInfoFromToken(Tcl_Command token, Tcl_CmdInfo *infoPtr)
}
declare 485 {
    int Tcl_SetCommandInfoFromToken(Tcl_Command token,
	    const Tcl_CmdInfo *infoPtr)
}

### New functions on 64-bit dev branch ###
# TIP#72 (64-bit values) dkf
declare 486 {
    Tcl_Obj *Tcl_DbNewWideIntObj(Tcl_WideInt wideValue,
	    const char *file, int line)
}
declare 487 {
    int Tcl_GetWideIntFromObj(Tcl_Interp *interp, Tcl_Obj *objPtr,
	    Tcl_WideInt *widePtr)
}
declare 488 {
    Tcl_Obj *Tcl_NewWideIntObj(Tcl_WideInt wideValue)
}
declare 489 {
    void Tcl_SetWideIntObj(Tcl_Obj *objPtr, Tcl_WideInt wideValue)
}
declare 490 {
    Tcl_StatBuf *Tcl_AllocStatBuf(void)
}
declare 491 {
    Tcl_WideInt Tcl_Seek(Tcl_Channel chan, Tcl_WideInt offset, int mode)
}
declare 492 {
    Tcl_WideInt Tcl_Tell(Tcl_Channel chan)
}

# TIP#91 (back-compat enhancements for channels) dkf
declare 493 {
    Tcl_DriverWideSeekProc *Tcl_ChannelWideSeekProc(
	    const Tcl_ChannelType *chanTypePtr)
}

# ----- BASELINE -- FOR -- 8.4.0 ----- #

# TIP#111 (dictionaries) dkf
declare 494 {
    int Tcl_DictObjPut(Tcl_Interp *interp, Tcl_Obj *dictPtr,
	    Tcl_Obj *keyPtr, Tcl_Obj *valuePtr)
}
declare 495 {
    int Tcl_DictObjGet(Tcl_Interp *interp, Tcl_Obj *dictPtr, Tcl_Obj *keyPtr,
	    Tcl_Obj **valuePtrPtr)
}
declare 496 {
    int Tcl_DictObjRemove(Tcl_Interp *interp, Tcl_Obj *dictPtr,
	    Tcl_Obj *keyPtr)
}
declare 497 {
    int Tcl_DictObjSize(Tcl_Interp *interp, Tcl_Obj *dictPtr, int *sizePtr)
}
declare 498 {
    int Tcl_DictObjFirst(Tcl_Interp *interp, Tcl_Obj *dictPtr,
	    Tcl_DictSearch *searchPtr,
	    Tcl_Obj **keyPtrPtr, Tcl_Obj **valuePtrPtr, int *donePtr)
}
declare 499 {
    void Tcl_DictObjNext(Tcl_DictSearch *searchPtr,
	    Tcl_Obj **keyPtrPtr, Tcl_Obj **valuePtrPtr, int *donePtr)
}
declare 500 {
    void Tcl_DictObjDone(Tcl_DictSearch *searchPtr)
}
declare 501 {
    int Tcl_DictObjPutKeyList(Tcl_Interp *interp, Tcl_Obj *dictPtr,
	    int keyc, Tcl_Obj *const *keyv, Tcl_Obj *valuePtr)
}
declare 502 {
    int Tcl_DictObjRemoveKeyList(Tcl_Interp *interp, Tcl_Obj *dictPtr,
	    int keyc, Tcl_Obj *const *keyv)
}
declare 503 {
    Tcl_Obj *Tcl_NewDictObj(void)
}
declare 504 {
    Tcl_Obj *Tcl_DbNewDictObj(const char *file, int line)
}

# TIP#59 (configuration reporting) akupries
declare 505 {
    void Tcl_RegisterConfig(Tcl_Interp *interp, const char *pkgName,
	    Tcl_Config *configuration, const char *valEncoding)
}

# TIP #139 (partial exposure of namespace API - transferred from tclInt.decls)
# dkf, API by Brent Welch?
declare 506 {
    Tcl_Namespace *Tcl_CreateNamespace(Tcl_Interp *interp, const char *name,
	    ClientData clientData, Tcl_NamespaceDeleteProc *deleteProc)
}
declare 507 {
    void Tcl_DeleteNamespace(Tcl_Namespace *nsPtr)
}
declare 508 {
    int Tcl_AppendExportList(Tcl_Interp *interp, Tcl_Namespace *nsPtr,
	    Tcl_Obj *objPtr)
}
declare 509 {
    int Tcl_Export(Tcl_Interp *interp, Tcl_Namespace *nsPtr,
	    const char *pattern, int resetListFirst)
}
declare 510 {
    int Tcl_Import(Tcl_Interp *interp, Tcl_Namespace *nsPtr,
	    const char *pattern, int allowOverwrite)
}
declare 511 {
    int Tcl_ForgetImport(Tcl_Interp *interp, Tcl_Namespace *nsPtr,
	    const char *pattern)
}
declare 512 {
    Tcl_Namespace *Tcl_GetCurrentNamespace(Tcl_Interp *interp)
}
declare 513 {
    Tcl_Namespace *Tcl_GetGlobalNamespace(Tcl_Interp *interp)
}
declare 514 {
    Tcl_Namespace *Tcl_FindNamespace(Tcl_Interp *interp, const char *name,
	    Tcl_Namespace *contextNsPtr, int flags)
}
declare 515 {
    Tcl_Command Tcl_FindCommand(Tcl_Interp *interp, const char *name,
	    Tcl_Namespace *contextNsPtr, int flags)
}
declare 516 {
    Tcl_Command Tcl_GetCommandFromObj(Tcl_Interp *interp, Tcl_Obj *objPtr)
}
declare 517 {
    void Tcl_GetCommandFullName(Tcl_Interp *interp, Tcl_Command command,
	    Tcl_Obj *objPtr)
}

# TIP#137 (encoding-aware source command) dgp for Anton Kovalenko
declare 518 {
    int Tcl_FSEvalFileEx(Tcl_Interp *interp, Tcl_Obj *fileName,
	    const char *encodingName)
}

# TIP#121 (exit handler) dkf for Joe Mistachkin
declare 519 {
    Tcl_ExitProc *Tcl_SetExitProc(Tcl_ExitProc *proc)
}

# TIP#143 (resource limits) dkf
declare 520 {
    void Tcl_LimitAddHandler(Tcl_Interp *interp, int type,
	    Tcl_LimitHandlerProc *handlerProc, ClientData clientData,
	    Tcl_LimitHandlerDeleteProc *deleteProc)
}
declare 521 {
    void Tcl_LimitRemoveHandler(Tcl_Interp *interp, int type,
	    Tcl_LimitHandlerProc *handlerProc, ClientData clientData)
}
declare 522 {
    int Tcl_LimitReady(Tcl_Interp *interp)
}
declare 523 {
    int Tcl_LimitCheck(Tcl_Interp *interp)
}
declare 524 {
    int Tcl_LimitExceeded(Tcl_Interp *interp)
}
declare 525 {
    void Tcl_LimitSetCommands(Tcl_Interp *interp, int commandLimit)
}
declare 526 {
    void Tcl_LimitSetTime(Tcl_Interp *interp, Tcl_Time *timeLimitPtr)
}
declare 527 {
    void Tcl_LimitSetGranularity(Tcl_Interp *interp, int type, int granularity)
}
declare 528 {
    int Tcl_LimitTypeEnabled(Tcl_Interp *interp, int type)
}
declare 529 {
    int Tcl_LimitTypeExceeded(Tcl_Interp *interp, int type)
}
declare 530 {
    void Tcl_LimitTypeSet(Tcl_Interp *interp, int type)
}
declare 531 {
    void Tcl_LimitTypeReset(Tcl_Interp *interp, int type)
}
declare 532 {
    int Tcl_LimitGetCommands(Tcl_Interp *interp)
}
declare 533 {
    void Tcl_LimitGetTime(Tcl_Interp *interp, Tcl_Time *timeLimitPtr)
}
declare 534 {
    int Tcl_LimitGetGranularity(Tcl_Interp *interp, int type)
}

# TIP#226 (interpreter result state management) dgp
declare 535 {
    Tcl_InterpState Tcl_SaveInterpState(Tcl_Interp *interp, int status)
}
declare 536 {
    int Tcl_RestoreInterpState(Tcl_Interp *interp, Tcl_InterpState state)
}
declare 537 {
    void Tcl_DiscardInterpState(Tcl_InterpState state)
}

# TIP#227 (return options interface) dgp
declare 538 {
    int Tcl_SetReturnOptions(Tcl_Interp *interp, Tcl_Obj *options)
}
declare 539 {
    Tcl_Obj *Tcl_GetReturnOptions(Tcl_Interp *interp, int result)
}

# TIP#235 (ensembles) dkf
declare 540 {
    int Tcl_IsEnsemble(Tcl_Command token)
}
declare 541 {
    Tcl_Command Tcl_CreateEnsemble(Tcl_Interp *interp, const char *name,
	    Tcl_Namespace *namespacePtr, int flags)
}
declare 542 {
    Tcl_Command Tcl_FindEnsemble(Tcl_Interp *interp, Tcl_Obj *cmdNameObj,
	    int flags)
}
declare 543 {
    int Tcl_SetEnsembleSubcommandList(Tcl_Interp *interp, Tcl_Command token,
	    Tcl_Obj *subcmdList)
}
declare 544 {
    int Tcl_SetEnsembleMappingDict(Tcl_Interp *interp, Tcl_Command token,
	    Tcl_Obj *mapDict)
}
declare 545 {
    int Tcl_SetEnsembleUnknownHandler(Tcl_Interp *interp, Tcl_Command token,
	    Tcl_Obj *unknownList)
}
declare 546 {
    int Tcl_SetEnsembleFlags(Tcl_Interp *interp, Tcl_Command token, int flags)
}
declare 547 {
    int Tcl_GetEnsembleSubcommandList(Tcl_Interp *interp, Tcl_Command token,
	    Tcl_Obj **subcmdListPtr)
}
declare 548 {
    int Tcl_GetEnsembleMappingDict(Tcl_Interp *interp, Tcl_Command token,
	    Tcl_Obj **mapDictPtr)
}
declare 549 {
    int Tcl_GetEnsembleUnknownHandler(Tcl_Interp *interp, Tcl_Command token,
	    Tcl_Obj **unknownListPtr)
}
declare 550 {
    int Tcl_GetEnsembleFlags(Tcl_Interp *interp, Tcl_Command token,
	    int *flagsPtr)
}
declare 551 {
    int Tcl_GetEnsembleNamespace(Tcl_Interp *interp, Tcl_Command token,
	    Tcl_Namespace **namespacePtrPtr)
}

# TIP#233 (virtualized time) akupries
declare 552 {
    void Tcl_SetTimeProc(Tcl_GetTimeProc *getProc,
	    Tcl_ScaleTimeProc *scaleProc,
	    ClientData clientData)
}
declare 553 {
    void Tcl_QueryTimeProc(Tcl_GetTimeProc **getProc,
	    Tcl_ScaleTimeProc **scaleProc,
	    ClientData *clientData)
}

# TIP#218 (driver thread actions) davygrvy/akupries ChannelType ver 4
declare 554 {
    Tcl_DriverThreadActionProc *Tcl_ChannelThreadActionProc(
	    const Tcl_ChannelType *chanTypePtr)
}

# TIP#237 (arbitrary-precision integers) kbk
declare 555 {
    Tcl_Obj *Tcl_NewBignumObj(mp_int *value)
}
declare 556 {
    Tcl_Obj *Tcl_DbNewBignumObj(mp_int *value, const char *file, int line)
}
declare 557 {
    void Tcl_SetBignumObj(Tcl_Obj *obj, mp_int *value)
}
declare 558 {
    int Tcl_GetBignumFromObj(Tcl_Interp *interp, Tcl_Obj *obj, mp_int *value)
}
declare 559 {
    int Tcl_TakeBignumFromObj(Tcl_Interp *interp, Tcl_Obj *obj, mp_int *value)
}

# TIP #208 ('chan' command) jeffh
declare 560 {
    int Tcl_TruncateChannel(Tcl_Channel chan, Tcl_WideInt length)
}
declare 561 {
    Tcl_DriverTruncateProc *Tcl_ChannelTruncateProc(
	    const Tcl_ChannelType *chanTypePtr)
}

# TIP#219 (channel reflection api) akupries
declare 562 {
    void Tcl_SetChannelErrorInterp(Tcl_Interp *interp, Tcl_Obj *msg)
}
declare 563 {
    void Tcl_GetChannelErrorInterp(Tcl_Interp *interp, Tcl_Obj **msg)
}
declare 564 {
    void Tcl_SetChannelError(Tcl_Channel chan, Tcl_Obj *msg)
}
declare 565 {
    void Tcl_GetChannelError(Tcl_Channel chan, Tcl_Obj **msg)
}

# TIP #237 (additional conversion functions for bignum support) kbk/dgp
declare 566 {
    int Tcl_InitBignumFromDouble(Tcl_Interp *interp, double initval,
	    mp_int *toInit)
}

# TIP#181 (namespace unknown command) dgp for Neil Madden
declare 567 {
    Tcl_Obj *Tcl_GetNamespaceUnknownHandler(Tcl_Interp *interp,
	    Tcl_Namespace *nsPtr)
}
declare 568 {
    int Tcl_SetNamespaceUnknownHandler(Tcl_Interp *interp,
	    Tcl_Namespace *nsPtr, Tcl_Obj *handlerPtr)
}

# TIP#258 (enhanced interface for encodings) dgp
declare 569 {
    int Tcl_GetEncodingFromObj(Tcl_Interp *interp, Tcl_Obj *objPtr,
	    Tcl_Encoding *encodingPtr)
}
declare 570 {
    Tcl_Obj *Tcl_GetEncodingSearchPath(void)
}
declare 571 {
    int Tcl_SetEncodingSearchPath(Tcl_Obj *searchPath)
}
declare 572 {
    const char *Tcl_GetEncodingNameFromEnvironment(Tcl_DString *bufPtr)
}

# TIP#268 (extended version numbers and requirements) akupries
declare 573 {
    int Tcl_PkgRequireProc(Tcl_Interp *interp, const char *name,
	    int objc, Tcl_Obj *const objv[], ClientData *clientDataPtr)
}

<<<<<<< HEAD
# TIP#270 (utility C routines for string formatting) dgp
declare 574 {
    void Tcl_AppendObjToErrorInfo(Tcl_Interp *interp, Tcl_Obj *objPtr)
}
declare 575 {
    void Tcl_AppendLimitedToObj(Tcl_Obj *objPtr, const char *bytes, int length,
	    int limit, const char *ellipsis)
}
declare 576 {
    Tcl_Obj *Tcl_Format(Tcl_Interp *interp, const char *format, int objc,
	    Tcl_Obj *const objv[])
}
declare 577 {
    int Tcl_AppendFormatToObj(Tcl_Interp *interp, Tcl_Obj *objPtr,
	    const char *format, int objc, Tcl_Obj *const objv[])
}
declare 578 {
    Tcl_Obj *Tcl_ObjPrintf(const char *format, ...)
}
declare 579 {
    void Tcl_AppendPrintfToObj(Tcl_Obj *objPtr, const char *format, ...)
=======
declare 630 {
    void TclUnusedStubEntry(void)
>>>>>>> 5369c9b2
}

##############################################################################

# Define the platform specific public Tcl interface. These functions are only
# available on the designated platform.

interface tclPlat

################################
# Unix specific functions
#   (none)

################################
# Windows specific functions

# Added in Tcl 8.1

declare 0 win {
    TCHAR *Tcl_WinUtfToTChar(const char *str, int len, Tcl_DString *dsPtr)
}
declare 1 win {
    char *Tcl_WinTCharToUtf(const TCHAR *str, int len, Tcl_DString *dsPtr)
}

################################
# Mac OS X specific functions

declare 0 macosx {
    int Tcl_MacOSXOpenBundleResources(Tcl_Interp *interp,
	    const char *bundleName, int hasResourceFile,
	    int maxPathLen, char *libraryPath)
}
declare 1 macosx {
    int Tcl_MacOSXOpenVersionedBundleResources(Tcl_Interp *interp,
	    const char *bundleName, const char *bundleVersion,
	    int hasResourceFile, int maxPathLen, char *libraryPath)
}

##############################################################################

# Public functions that are not accessible via the stubs table.

export {
    void Tcl_Main(int argc, char **argv, Tcl_AppInitProc *appInitProc)
}
export {
    const char *Tcl_InitStubs(Tcl_Interp *interp, const char *version,
	int exact)
}
export {
    const char *TclTomMathInitializeStubs(Tcl_Interp* interp,
	const char* version, int epoch, int revision)
}
export {
    const char *Tcl_PkgInitStubsCheck(Tcl_Interp *interp, const char *version,
	int exact)
}
export {
    void Tcl_GetMemoryInfo(Tcl_DString *dsPtr)
}
export {
    const char *Tcl_InitStubs(Tcl_Interp *interp, const char *version,
	int exact)
}
export {
    const char *TclTomMathInitializeStubs(Tcl_Interp *interp,
	const char *version, int epoch, int revision)
}

# Global variables that need to be exported from the tcl shared library.

export {
    TclStubs *tclStubsPtr                       (fool checkstubs)
}
export {
    TclPlatStubs *tclPlatStubsPtr               (fool checkstubs)
}
export {
    TclIntStubs *tclIntStubsPtr                 (fool checkstubs)
}
export {
    TclIntPlatStubs *tclIntPlatStubsPtr         (fool checkstubs)
}
export {
    TclTomMathStubs *tclTomMathStubsPtr         (fool checkstubs)
}
# Local Variables:
# mode: tcl
# End:<|MERGE_RESOLUTION|>--- conflicted
+++ resolved
@@ -2086,7 +2086,6 @@
 	    int objc, Tcl_Obj *const objv[], ClientData *clientDataPtr)
 }
 
-<<<<<<< HEAD
 # TIP#270 (utility C routines for string formatting) dgp
 declare 574 {
     void Tcl_AppendObjToErrorInfo(Tcl_Interp *interp, Tcl_Obj *objPtr)
@@ -2108,10 +2107,9 @@
 }
 declare 579 {
     void Tcl_AppendPrintfToObj(Tcl_Obj *objPtr, const char *format, ...)
-=======
+}
 declare 630 {
     void TclUnusedStubEntry(void)
->>>>>>> 5369c9b2
 }
 
 ##############################################################################
