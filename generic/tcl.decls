# tcl.decls --
#
#	This file contains the declarations for all supported public
#	functions that are exported by the Tcl library via the stubs table.
#	This file is used to generate the tclDecls.h, tclPlatDecls.h
#	and tclStubInit.c files.
#
# Copyright (c) 1998-1999 by Scriptics Corporation.
# Copyright (c) 2001, 2002 by Kevin B. Kenny.  All rights reserved.
# Copyright (c) 2007 Daniel A. Steffen <das@users.sourceforge.net>
#
# See the file "license.terms" for information on usage and redistribution
# of this file, and for a DISCLAIMER OF ALL WARRANTIES.

library tcl

# Define the tcl interface with several sub interfaces:
#     tclPlat	 - platform specific public
#     tclInt	 - generic private
#     tclPlatInt - platform specific private
#     tclOO	 - tclOO public
#     tclOOInt	 - tclOO private

interface tcl
hooks {tclPlat tclInt tclIntPlat tclOO tclOOInt}
scspec TCLAPI

# Declare each of the functions in the public Tcl interface.  Note that
# the an index should never be reused for a different function in order
# to preserve backwards compatibility.

declare 0 {
    int Tcl_PkgProvideEx(Tcl_Interp *interp, const char *name,
	    const char *version, const void *clientData)
}
declare 1 {
    const char *Tcl_PkgRequireEx(Tcl_Interp *interp,
	    const char *name, const char *version, int exact,
	    void *clientDataPtr)
}
declare 2 {
    TCL_NORETURN void Tcl_Panic(const char *format, ...)
}
declare 3 {
    char *Tcl_Alloc(unsigned int size)
}
declare 4 {
    void Tcl_Free(char *ptr)
}
declare 5 {
    char *Tcl_Realloc(char *ptr, unsigned int size)
}
declare 6 {
    char *Tcl_DbCkalloc(unsigned int size, const char *file, int line)
}
declare 7 {
    void Tcl_DbCkfree(char *ptr, const char *file, int line)
}
declare 8 {
    char *Tcl_DbCkrealloc(char *ptr, unsigned int size,
	    const char *file, int line)
}

# Tcl_CreateFileHandler and Tcl_DeleteFileHandler are only available on unix,
# but they are part of the old generic interface, so we include them here for
# compatibility reasons.

declare 9 unix {
    void Tcl_CreateFileHandler(int fd, int mask, Tcl_FileProc *proc,
	    ClientData clientData)
}
declare 10 unix {
    void Tcl_DeleteFileHandler(int fd)
}
declare 11 {
    void Tcl_SetTimer(const Tcl_Time *timePtr)
}
declare 12 {
    void Tcl_Sleep(int ms)
}
declare 13 {
    int Tcl_WaitForEvent(const Tcl_Time *timePtr)
}
declare 14 {
    int Tcl_AppendAllObjTypes(Tcl_Interp *interp, Tcl_Obj *objPtr)
}
declare 15 {
    void Tcl_AppendStringsToObj(Tcl_Obj *objPtr, ...)
}
declare 16 {
    void Tcl_AppendToObj(Tcl_Obj *objPtr, const char *bytes, int length)
}
declare 17 {
    Tcl_Obj *Tcl_ConcatObj(int objc, Tcl_Obj *const objv[])
}
declare 18 {
    int Tcl_ConvertToType(Tcl_Interp *interp, Tcl_Obj *objPtr,
	    const Tcl_ObjType *typePtr)
}
declare 19 {
    void Tcl_DbDecrRefCount(Tcl_Obj *objPtr, const char *file, int line)
}
declare 20 {
    void Tcl_DbIncrRefCount(Tcl_Obj *objPtr, const char *file, int line)
}
declare 21 {
    int Tcl_DbIsShared(Tcl_Obj *objPtr, const char *file, int line)
}
# Removed in 9.0
#declare 22 {
#    Tcl_Obj *Tcl_DbNewBooleanObj(int boolValue, const char *file, int line)
#}
declare 23 {
    Tcl_Obj *Tcl_DbNewByteArrayObj(const unsigned char *bytes, int length,
	    const char *file, int line)
}
declare 24 {
    Tcl_Obj *Tcl_DbNewDoubleObj(double doubleValue, const char *file,
	    int line)
}
declare 25 {
    Tcl_Obj *Tcl_DbNewListObj(int objc, Tcl_Obj *const *objv,
	    const char *file, int line)
}
declare 26 {
    Tcl_Obj *Tcl_DbNewLongObj(long longValue, const char *file, int line)
}
declare 27 {
    Tcl_Obj *Tcl_DbNewObj(const char *file, int line)
}
declare 28 {
    Tcl_Obj *Tcl_DbNewStringObj(const char *bytes, int length,
	    const char *file, int line)
}
declare 29 {
    Tcl_Obj *Tcl_DuplicateObj(Tcl_Obj *objPtr)
}
declare 30 {
    void TclFreeObj(Tcl_Obj *objPtr)
}
declare 31 {
    int Tcl_GetBoolean(Tcl_Interp *interp, const char *src, int *boolPtr)
}
declare 32 {
    int Tcl_GetBooleanFromObj(Tcl_Interp *interp, Tcl_Obj *objPtr,
	    int *boolPtr)
}
declare 33 {
    unsigned char *Tcl_GetByteArrayFromObj(Tcl_Obj *objPtr, int *lengthPtr)
}
declare 34 {
    int Tcl_GetDouble(Tcl_Interp *interp, const char *src, double *doublePtr)
}
declare 35 {
    int Tcl_GetDoubleFromObj(Tcl_Interp *interp, Tcl_Obj *objPtr,
	    double *doublePtr)
}
# Removed in 9.0
#declare 36 {
#    int Tcl_GetIndexFromObj(Tcl_Interp *interp, Tcl_Obj *objPtr,
#	    const char *const *tablePtr, const char *msg, int flags, int *indexPtr)
#}
declare 37 {
    int Tcl_GetInt(Tcl_Interp *interp, const char *src, int *intPtr)
}
declare 38 {
    int Tcl_GetIntFromObj(Tcl_Interp *interp, Tcl_Obj *objPtr, int *intPtr)
}
declare 39 {
    int Tcl_GetLongFromObj(Tcl_Interp *interp, Tcl_Obj *objPtr, long *longPtr)
}
declare 40 {
    const Tcl_ObjType *Tcl_GetObjType(const char *typeName)
}
declare 41 {
    char *Tcl_GetStringFromObj(Tcl_Obj *objPtr, int *lengthPtr)
}
declare 42 {
    void Tcl_InvalidateStringRep(Tcl_Obj *objPtr)
}
declare 43 {
    int Tcl_ListObjAppendList(Tcl_Interp *interp, Tcl_Obj *listPtr,
	    Tcl_Obj *elemListPtr)
}
declare 44 {
    int Tcl_ListObjAppendElement(Tcl_Interp *interp, Tcl_Obj *listPtr,
	    Tcl_Obj *objPtr)
}
declare 45 {
    int Tcl_ListObjGetElements(Tcl_Interp *interp, Tcl_Obj *listPtr,
	    int *objcPtr, Tcl_Obj ***objvPtr)
}
declare 46 {
    int Tcl_ListObjIndex(Tcl_Interp *interp, Tcl_Obj *listPtr, int index,
	    Tcl_Obj **objPtrPtr)
}
declare 47 {
    int Tcl_ListObjLength(Tcl_Interp *interp, Tcl_Obj *listPtr,
	    int *lengthPtr)
}
declare 48 {
    int Tcl_ListObjReplace(Tcl_Interp *interp, Tcl_Obj *listPtr, int first,
	    int count, int objc, Tcl_Obj *const objv[])
}
# Removed in 9.0:
#declare 49 {
#    Tcl_Obj *Tcl_NewBooleanObj(int boolValue)
#}
declare 50 {
    Tcl_Obj *Tcl_NewByteArrayObj(const unsigned char *bytes, int length)
}
declare 51 {
    Tcl_Obj *Tcl_NewDoubleObj(double doubleValue)
}
declare 52 {
    Tcl_Obj *Tcl_NewIntObj(int intValue)
}
declare 53 {
    Tcl_Obj *Tcl_NewListObj(int objc, Tcl_Obj *const objv[])
}
declare 54 {
    Tcl_Obj *Tcl_NewLongObj(long longValue)
}
declare 55 {
    Tcl_Obj *Tcl_NewObj(void)
}
declare 56 {
    Tcl_Obj *Tcl_NewStringObj(const char *bytes, int length)
}
# Removed in 9.0:
#declare 57 {
#    void Tcl_SetBooleanObj(Tcl_Obj *objPtr, int boolValue)
#}
declare 58 {
    unsigned char *Tcl_SetByteArrayLength(Tcl_Obj *objPtr, int length)
}
declare 59 {
    void Tcl_SetByteArrayObj(Tcl_Obj *objPtr, const unsigned char *bytes,
	    int length)
}
declare 60 {
    void Tcl_SetDoubleObj(Tcl_Obj *objPtr, double doubleValue)
}
declare 61 {
    void Tcl_SetIntObj(Tcl_Obj *objPtr, int intValue)
}
declare 62 {
    void Tcl_SetListObj(Tcl_Obj *objPtr, int objc, Tcl_Obj *const objv[])
}
declare 63 {
    void Tcl_SetLongObj(Tcl_Obj *objPtr, long longValue)
}
declare 64 {
    void Tcl_SetObjLength(Tcl_Obj *objPtr, int length)
}
declare 65 {
    void Tcl_SetStringObj(Tcl_Obj *objPtr, const char *bytes, int length)
}
# Removed in 9.0:
#declare 66 {
#    void Tcl_AddErrorInfo(Tcl_Interp *interp, const char *message)
#}
#declare 67 {
#    void Tcl_AddObjErrorInfo(Tcl_Interp *interp, const char *message,
#	    int length)
#}
declare 68 {
    void Tcl_AllowExceptions(Tcl_Interp *interp)
}
declare 69 {
    void Tcl_AppendElement(Tcl_Interp *interp, const char *element)
}
declare 70 {
    void Tcl_AppendResult(Tcl_Interp *interp, ...)
}
declare 71 {
    Tcl_AsyncHandler Tcl_AsyncCreate(Tcl_AsyncProc *proc,
	    ClientData clientData)
}
declare 72 {
    void Tcl_AsyncDelete(Tcl_AsyncHandler async)
}
declare 73 {
    int Tcl_AsyncInvoke(Tcl_Interp *interp, int code)
}
declare 74 {
    void Tcl_AsyncMark(Tcl_AsyncHandler async)
}
declare 75 {
    int Tcl_AsyncReady(void)
}
declare 76 {
    void Tcl_BackgroundError(Tcl_Interp *interp)
}
# Removed in 9.0
#declare 77 {
#    char Tcl_Backslash(const char *src, int *readPtr)
#}
declare 78 {
    int Tcl_BadChannelOption(Tcl_Interp *interp, const char *optionName,
	    const char *optionList)
}
declare 79 {
    void Tcl_CallWhenDeleted(Tcl_Interp *interp, Tcl_InterpDeleteProc *proc,
	    ClientData clientData)
}
declare 80 {
    void Tcl_CancelIdleCall(Tcl_IdleProc *idleProc, ClientData clientData)
}
declare 81 {
    int Tcl_Close(Tcl_Interp *interp, Tcl_Channel chan)
}
declare 82 {
    int Tcl_CommandComplete(const char *cmd)
}
declare 83 {
    char *Tcl_Concat(int argc, const char *const *argv)
}
declare 84 {
    int Tcl_ConvertElement(const char *src, char *dst, int flags)
}
declare 85 {
    int Tcl_ConvertCountedElement(const char *src, int length, char *dst,
	    int flags)
}
declare 86 {
    int Tcl_CreateAlias(Tcl_Interp *slave, const char *slaveCmd,
	    Tcl_Interp *target, const char *targetCmd, int argc,
	    const char *const *argv)
}
declare 87 {
    int Tcl_CreateAliasObj(Tcl_Interp *slave, const char *slaveCmd,
	    Tcl_Interp *target, const char *targetCmd, int objc,
	    Tcl_Obj *const objv[])
}
declare 88 {
    Tcl_Channel Tcl_CreateChannel(const Tcl_ChannelType *typePtr,
	    const char *chanName, ClientData instanceData, int mask)
}
declare 89 {
    void Tcl_CreateChannelHandler(Tcl_Channel chan, int mask,
	    Tcl_ChannelProc *proc, ClientData clientData)
}
declare 90 {
    void Tcl_CreateCloseHandler(Tcl_Channel chan, Tcl_CloseProc *proc,
	    ClientData clientData)
}
declare 91 {
    Tcl_Command Tcl_CreateCommand(Tcl_Interp *interp, const char *cmdName,
	    Tcl_CmdProc *proc, ClientData clientData,
	    Tcl_CmdDeleteProc *deleteProc)
}
declare 92 {
    void Tcl_CreateEventSource(Tcl_EventSetupProc *setupProc,
	    Tcl_EventCheckProc *checkProc, ClientData clientData)
}
declare 93 {
    void Tcl_CreateExitHandler(Tcl_ExitProc *proc, ClientData clientData)
}
declare 94 {
    Tcl_Interp *Tcl_CreateInterp(void)
}
#declare 95 {
#    void Tcl_CreateMathFunc(Tcl_Interp *interp, const char *name,
#	    int numArgs, Tcl_ValueType *argTypes,
#	    Tcl_MathProc *proc, ClientData clientData)
#}
declare 96 {
    Tcl_Command Tcl_CreateObjCommand(Tcl_Interp *interp,
	    const char *cmdName,
	    Tcl_ObjCmdProc *proc, ClientData clientData,
	    Tcl_CmdDeleteProc *deleteProc)
}
declare 97 {
    Tcl_Interp *Tcl_CreateSlave(Tcl_Interp *interp, const char *slaveName,
	    int isSafe)
}
declare 98 {
    Tcl_TimerToken Tcl_CreateTimerHandler(int milliseconds,
	    Tcl_TimerProc *proc, ClientData clientData)
}
declare 99 {
    Tcl_Trace Tcl_CreateTrace(Tcl_Interp *interp, int level,
	    Tcl_CmdTraceProc *proc, ClientData clientData)
}
declare 100 {
    void Tcl_DeleteAssocData(Tcl_Interp *interp, const char *name)
}
declare 101 {
    void Tcl_DeleteChannelHandler(Tcl_Channel chan, Tcl_ChannelProc *proc,
	    ClientData clientData)
}
declare 102 {
    void Tcl_DeleteCloseHandler(Tcl_Channel chan, Tcl_CloseProc *proc,
	    ClientData clientData)
}
declare 103 {
    int Tcl_DeleteCommand(Tcl_Interp *interp, const char *cmdName)
}
declare 104 {
    int Tcl_DeleteCommandFromToken(Tcl_Interp *interp, Tcl_Command command)
}
declare 105 {
    void Tcl_DeleteEvents(Tcl_EventDeleteProc *proc, ClientData clientData)
}
declare 106 {
    void Tcl_DeleteEventSource(Tcl_EventSetupProc *setupProc,
	    Tcl_EventCheckProc *checkProc, ClientData clientData)
}
declare 107 {
    void Tcl_DeleteExitHandler(Tcl_ExitProc *proc, ClientData clientData)
}
declare 108 {
    void Tcl_DeleteHashEntry(Tcl_HashEntry *entryPtr)
}
declare 109 {
    void Tcl_DeleteHashTable(Tcl_HashTable *tablePtr)
}
declare 110 {
    void Tcl_DeleteInterp(Tcl_Interp *interp)
}
declare 111 {
    void Tcl_DetachPids(int numPids, Tcl_Pid *pidPtr)
}
declare 112 {
    void Tcl_DeleteTimerHandler(Tcl_TimerToken token)
}
declare 113 {
    void Tcl_DeleteTrace(Tcl_Interp *interp, Tcl_Trace trace)
}
declare 114 {
    void Tcl_DontCallWhenDeleted(Tcl_Interp *interp,
	    Tcl_InterpDeleteProc *proc, ClientData clientData)
}
declare 115 {
    int Tcl_DoOneEvent(int flags)
}
declare 116 {
    void Tcl_DoWhenIdle(Tcl_IdleProc *proc, ClientData clientData)
}
declare 117 {
    char *Tcl_DStringAppend(Tcl_DString *dsPtr, const char *bytes, int length)
}
declare 118 {
    char *Tcl_DStringAppendElement(Tcl_DString *dsPtr, const char *element)
}
declare 119 {
    void Tcl_DStringEndSublist(Tcl_DString *dsPtr)
}
declare 120 {
    void Tcl_DStringFree(Tcl_DString *dsPtr)
}
declare 121 {
    void Tcl_DStringGetResult(Tcl_Interp *interp, Tcl_DString *dsPtr)
}
declare 122 {
    void Tcl_DStringInit(Tcl_DString *dsPtr)
}
declare 123 {
    void Tcl_DStringResult(Tcl_Interp *interp, Tcl_DString *dsPtr)
}
declare 124 {
    void Tcl_DStringSetLength(Tcl_DString *dsPtr, int length)
}
declare 125 {
    void Tcl_DStringStartSublist(Tcl_DString *dsPtr)
}
declare 126 {
    int Tcl_Eof(Tcl_Channel chan)
}
declare 127 {
    const char *Tcl_ErrnoId(void)
}
declare 128 {
<<<<<<< HEAD
    const char *Tcl_ErrnoMsg(int err)
=======
    CONST84_RETURN char *Tcl_ErrnoMsg(int err)
}
declare 129 {
    int Tcl_Eval(Tcl_Interp *interp, const char *script)
}
declare 130 {
    int Tcl_EvalFile(Tcl_Interp *interp, const char *fileName)
}
declare 131 {
    int Tcl_EvalObj(Tcl_Interp *interp, Tcl_Obj *objPtr)
>>>>>>> cd80622d
}
# Removed in 9.0:
#declare 129 {
#    int Tcl_Eval(Tcl_Interp *interp, const char *script)
#}
# Removed in 9.0:
#declare 130 {
#    int Tcl_EvalFile(Tcl_Interp *interp, const char *fileName)
#}
# Removed in 9.0:
#declare 131 {
#    int Tcl_EvalObj(Tcl_Interp *interp, Tcl_Obj *objPtr)
#}
declare 132 {
    void Tcl_EventuallyFree(ClientData clientData, Tcl_FreeProc *freeProc)
}
declare 133 {
    TCL_NORETURN void Tcl_Exit(int status)
}
declare 134 {
    int Tcl_ExposeCommand(Tcl_Interp *interp, const char *hiddenCmdToken,
	    const char *cmdName)
}
declare 135 {
    int Tcl_ExprBoolean(Tcl_Interp *interp, const char *expr, int *ptr)
}
declare 136 {
    int Tcl_ExprBooleanObj(Tcl_Interp *interp, Tcl_Obj *objPtr, int *ptr)
}
declare 137 {
    int Tcl_ExprDouble(Tcl_Interp *interp, const char *expr, double *ptr)
}
declare 138 {
    int Tcl_ExprDoubleObj(Tcl_Interp *interp, Tcl_Obj *objPtr, double *ptr)
}
declare 139 {
    int Tcl_ExprLong(Tcl_Interp *interp, const char *expr, long *ptr)
}
declare 140 {
    int Tcl_ExprLongObj(Tcl_Interp *interp, Tcl_Obj *objPtr, long *ptr)
}
declare 141 {
    int Tcl_ExprObj(Tcl_Interp *interp, Tcl_Obj *objPtr,
	    Tcl_Obj **resultPtrPtr)
}
declare 142 {
    int Tcl_ExprString(Tcl_Interp *interp, const char *expr)
}
declare 143 {
    void Tcl_Finalize(void)
}
# Removed (from stubtable only) in 9.0:
#declare 144 {
#    void Tcl_FindExecutable(const char *argv0)
#}
declare 145 {
    Tcl_HashEntry *Tcl_FirstHashEntry(Tcl_HashTable *tablePtr,
	    Tcl_HashSearch *searchPtr)
}
declare 146 {
    int Tcl_Flush(Tcl_Channel chan)
}
declare 147 {
    void Tcl_FreeResult(Tcl_Interp *interp)
}
declare 148 {
    int Tcl_GetAlias(Tcl_Interp *interp, const char *slaveCmd,
	    Tcl_Interp **targetInterpPtr, const char **targetCmdPtr,
	    int *argcPtr, const char ***argvPtr)
}
declare 149 {
    int Tcl_GetAliasObj(Tcl_Interp *interp, const char *slaveCmd,
	    Tcl_Interp **targetInterpPtr, const char **targetCmdPtr,
	    int *objcPtr, Tcl_Obj ***objv)
}
declare 150 {
    ClientData Tcl_GetAssocData(Tcl_Interp *interp, const char *name,
	    Tcl_InterpDeleteProc **procPtr)
}
declare 151 {
    Tcl_Channel Tcl_GetChannel(Tcl_Interp *interp, const char *chanName,
	    int *modePtr)
}
declare 152 {
    int Tcl_GetChannelBufferSize(Tcl_Channel chan)
}
declare 153 {
    int Tcl_GetChannelHandle(Tcl_Channel chan, int direction,
	    ClientData *handlePtr)
}
declare 154 {
    ClientData Tcl_GetChannelInstanceData(Tcl_Channel chan)
}
declare 155 {
    int Tcl_GetChannelMode(Tcl_Channel chan)
}
declare 156 {
    const char *Tcl_GetChannelName(Tcl_Channel chan)
}
declare 157 {
    int Tcl_GetChannelOption(Tcl_Interp *interp, Tcl_Channel chan,
	    const char *optionName, Tcl_DString *dsPtr)
}
declare 158 {
    const Tcl_ChannelType *Tcl_GetChannelType(Tcl_Channel chan)
}
declare 159 {
    int Tcl_GetCommandInfo(Tcl_Interp *interp, const char *cmdName,
	    Tcl_CmdInfo *infoPtr)
}
declare 160 {
    const char *Tcl_GetCommandName(Tcl_Interp *interp,
	    Tcl_Command command)
}
declare 161 {
    int Tcl_GetErrno(void)
}
declare 162 {
    const char *Tcl_GetHostName(void)
}
declare 163 {
    int Tcl_GetInterpPath(Tcl_Interp *askInterp, Tcl_Interp *slaveInterp)
}
declare 164 {
    Tcl_Interp *Tcl_GetMaster(Tcl_Interp *interp)
}
declare 165 {
    const char *Tcl_GetNameOfExecutable(void)
}
declare 166 {
    Tcl_Obj *Tcl_GetObjResult(Tcl_Interp *interp)
}

# Tcl_GetOpenFile is only available on unix, but it is a part of the old
# generic interface, so we inlcude it here for compatibility reasons.

declare 167 unix {
    int Tcl_GetOpenFile(Tcl_Interp *interp, const char *chanID, int forWriting,
	    int checkUsage, ClientData *filePtr)
}
# Obsolete.  Should now use Tcl_FSGetPathType which is objectified
# and therefore usually faster.
declare 168 {
    Tcl_PathType Tcl_GetPathType(const char *path)
}
declare 169 {
    int Tcl_Gets(Tcl_Channel chan, Tcl_DString *dsPtr)
}
declare 170 {
    int Tcl_GetsObj(Tcl_Channel chan, Tcl_Obj *objPtr)
}
declare 171 {
    int Tcl_GetServiceMode(void)
}
declare 172 {
    Tcl_Interp *Tcl_GetSlave(Tcl_Interp *interp, const char *slaveName)
}
declare 173 {
    Tcl_Channel Tcl_GetStdChannel(int type)
}
declare 174 {
    const char *Tcl_GetStringResult(Tcl_Interp *interp)
}
# Removed in 9.0
#declare 175 {
#    const char *Tcl_GetVar(Tcl_Interp *interp, const char *varName,
#	    int flags)
#}
declare 176 {
    const char *Tcl_GetVar2(Tcl_Interp *interp, const char *part1,
	    const char *part2, int flags)
}
# Removed in 9.0
#declare 177 {
#    int Tcl_GlobalEval(Tcl_Interp *interp, const char *command)
#}
# Removed in 9.0
#declare 178 {
#    int Tcl_GlobalEvalObj(Tcl_Interp *interp, Tcl_Obj *objPtr)
#}
declare 179 {
    int Tcl_HideCommand(Tcl_Interp *interp, const char *cmdName,
	    const char *hiddenCmdToken)
}
declare 180 {
    int Tcl_Init(Tcl_Interp *interp)
}
declare 181 {
    void Tcl_InitHashTable(Tcl_HashTable *tablePtr, int keyType)
}
declare 182 {
    int Tcl_InputBlocked(Tcl_Channel chan)
}
declare 183 {
    int Tcl_InputBuffered(Tcl_Channel chan)
}
declare 184 {
    int Tcl_InterpDeleted(Tcl_Interp *interp)
}
declare 185 {
    int Tcl_IsSafe(Tcl_Interp *interp)
}
# Obsolete, use Tcl_FSJoinPath
declare 186 {
    char *Tcl_JoinPath(int argc, const char *const *argv,
	    Tcl_DString *resultPtr)
}
declare 187 {
    int Tcl_LinkVar(Tcl_Interp *interp, const char *varName, char *addr,
	    int type)
}

# This slot is reserved for use by the plus patch:
#  declare 188 {
#	Tcl_MainLoop
#  }

declare 189 {
    Tcl_Channel Tcl_MakeFileChannel(ClientData handle, int mode)
}
declare 190 {
    int Tcl_MakeSafe(Tcl_Interp *interp)
}
declare 191 {
    Tcl_Channel Tcl_MakeTcpClientChannel(ClientData tcpSocket)
}
declare 192 {
    char *Tcl_Merge(int argc, const char *const *argv)
}
declare 193 {
    Tcl_HashEntry *Tcl_NextHashEntry(Tcl_HashSearch *searchPtr)
}
declare 194 {
    void Tcl_NotifyChannel(Tcl_Channel channel, int mask)
}
declare 195 {
    Tcl_Obj *Tcl_ObjGetVar2(Tcl_Interp *interp, Tcl_Obj *part1Ptr,
	    Tcl_Obj *part2Ptr, int flags)
}
declare 196 {
    Tcl_Obj *Tcl_ObjSetVar2(Tcl_Interp *interp, Tcl_Obj *part1Ptr,
	    Tcl_Obj *part2Ptr, Tcl_Obj *newValuePtr, int flags)
}
declare 197 {
    Tcl_Channel Tcl_OpenCommandChannel(Tcl_Interp *interp, int argc,
	    const char **argv, int flags)
}
# This is obsolete, use Tcl_FSOpenFileChannel
declare 198 {
    Tcl_Channel Tcl_OpenFileChannel(Tcl_Interp *interp, const char *fileName,
	    const char *modeString, int permissions)
}
declare 199 {
    Tcl_Channel Tcl_OpenTcpClient(Tcl_Interp *interp, int port,
	    const char *address, const char *myaddr, int myport, int async)
}
declare 200 {
    Tcl_Channel Tcl_OpenTcpServer(Tcl_Interp *interp, int port,
	    const char *host, Tcl_TcpAcceptProc *acceptProc,
	    ClientData callbackData)
}
declare 201 {
    void Tcl_Preserve(ClientData data)
}
declare 202 {
    void Tcl_PrintDouble(Tcl_Interp *interp, double value, char *dst)
}
declare 203 {
    int Tcl_PutEnv(const char *assignment)
}
declare 204 {
    const char *Tcl_PosixError(Tcl_Interp *interp)
}
declare 205 {
    void Tcl_QueueEvent(Tcl_Event *evPtr, Tcl_QueuePosition position)
}
declare 206 {
    int Tcl_Read(Tcl_Channel chan, char *bufPtr, int toRead)
}
declare 207 {
    void Tcl_ReapDetachedProcs(void)
}
declare 208 {
    int Tcl_RecordAndEval(Tcl_Interp *interp, const char *cmd, int flags)
}
declare 209 {
    int Tcl_RecordAndEvalObj(Tcl_Interp *interp, Tcl_Obj *cmdPtr, int flags)
}
declare 210 {
    void Tcl_RegisterChannel(Tcl_Interp *interp, Tcl_Channel chan)
}
declare 211 {
    void Tcl_RegisterObjType(const Tcl_ObjType *typePtr)
}
declare 212 {
    Tcl_RegExp Tcl_RegExpCompile(Tcl_Interp *interp, const char *pattern)
}
declare 213 {
    int Tcl_RegExpExec(Tcl_Interp *interp, Tcl_RegExp regexp,
	    const char *text, const char *start)
}
declare 214 {
    int Tcl_RegExpMatch(Tcl_Interp *interp, const char *text,
	    const char *pattern)
}
declare 215 {
    void Tcl_RegExpRange(Tcl_RegExp regexp, int index,
	    const char **startPtr, const char **endPtr)
}
declare 216 {
    void Tcl_Release(ClientData clientData)
}
declare 217 {
    void Tcl_ResetResult(Tcl_Interp *interp)
}
declare 218 {
    int Tcl_ScanElement(const char *src, int *flagPtr)
}
declare 219 {
    int Tcl_ScanCountedElement(const char *src, int length, int *flagPtr)
}
# Removed in 9.0:
#declare 220 {
#    int Tcl_SeekOld(Tcl_Channel chan, int offset, int mode)
#}
declare 221 {
    int Tcl_ServiceAll(void)
}
declare 222 {
    int Tcl_ServiceEvent(int flags)
}
declare 223 {
    void Tcl_SetAssocData(Tcl_Interp *interp, const char *name,
	    Tcl_InterpDeleteProc *proc, ClientData clientData)
}
declare 224 {
    void Tcl_SetChannelBufferSize(Tcl_Channel chan, int sz)
}
declare 225 {
    int Tcl_SetChannelOption(Tcl_Interp *interp, Tcl_Channel chan,
	    const char *optionName, const char *newValue)
}
declare 226 {
    int Tcl_SetCommandInfo(Tcl_Interp *interp, const char *cmdName,
	    const Tcl_CmdInfo *infoPtr)
}
declare 227 {
    void Tcl_SetErrno(int err)
}
declare 228 {
    void Tcl_SetErrorCode(Tcl_Interp *interp, ...)
}
declare 229 {
    void Tcl_SetMaxBlockTime(const Tcl_Time *timePtr)
}
# Removed (from stubtable only) in 9.0:
#declare 230 {
#    void Tcl_SetPanicProc(Tcl_PanicProc *panicProc)
#}
declare 231 {
    int Tcl_SetRecursionLimit(Tcl_Interp *interp, int depth)
}
# Removed (from stubtable only) in 9.0:
#declare 232 {
#    void Tcl_SetResult(Tcl_Interp *interp, char *result,
#	    Tcl_FreeProc *freeProc)
#}
declare 233 {
    int Tcl_SetServiceMode(int mode)
}
declare 234 {
    void Tcl_SetObjErrorCode(Tcl_Interp *interp, Tcl_Obj *errorObjPtr)
}
declare 235 {
    void Tcl_SetObjResult(Tcl_Interp *interp, Tcl_Obj *resultObjPtr)
}
declare 236 {
    void Tcl_SetStdChannel(Tcl_Channel channel, int type)
}
# Removed in 9.0:
#declare 237 {
#    const char *Tcl_SetVar(Tcl_Interp *interp, const char *varName,
#	    const char *newValue, int flags)
#}
declare 238 {
    const char *Tcl_SetVar2(Tcl_Interp *interp, const char *part1,
	    const char *part2, const char *newValue, int flags)
}
declare 239 {
    const char *Tcl_SignalId(int sig)
}
declare 240 {
    const char *Tcl_SignalMsg(int sig)
}
declare 241 {
    void Tcl_SourceRCFile(Tcl_Interp *interp)
}
declare 242 {
    int Tcl_SplitList(Tcl_Interp *interp, const char *listStr, int *argcPtr,
	    const char ***argvPtr)
}
# Obsolete, use Tcl_FSSplitPath
declare 243 {
    void Tcl_SplitPath(const char *path, int *argcPtr, const char ***argvPtr)
}
declare 244 {
    void Tcl_StaticPackage(Tcl_Interp *interp, const char *pkgName,
	    Tcl_PackageInitProc *initProc, Tcl_PackageInitProc *safeInitProc)
}
declare 245 {
    int Tcl_StringMatch(const char *str, const char *pattern)
}
# Removed in 9.0:
#declare 246 {
#    int Tcl_TellOld(Tcl_Channel chan)
#}
# Removed in 9.0:
#declare 247 {
#    int Tcl_TraceVar(Tcl_Interp *interp, const char *varName, int flags,
#	    Tcl_VarTraceProc *proc, ClientData clientData)
#}
declare 248 {
    int Tcl_TraceVar2(Tcl_Interp *interp, const char *part1, const char *part2,
	    int flags, Tcl_VarTraceProc *proc, ClientData clientData)
}
declare 249 {
    char *Tcl_TranslateFileName(Tcl_Interp *interp, const char *name,
	    Tcl_DString *bufferPtr)
}
declare 250 {
    int Tcl_Ungets(Tcl_Channel chan, const char *str, int len, int atHead)
}
declare 251 {
    void Tcl_UnlinkVar(Tcl_Interp *interp, const char *varName)
}
declare 252 {
    int Tcl_UnregisterChannel(Tcl_Interp *interp, Tcl_Channel chan)
}
# Removed in 9.0:
#declare 253 {
#    int Tcl_UnsetVar(Tcl_Interp *interp, const char *varName, int flags)
#}
declare 254 {
    int Tcl_UnsetVar2(Tcl_Interp *interp, const char *part1, const char *part2,
	    int flags)
}
# Removed in 9.0:
#declare 255 {
#    void Tcl_UntraceVar(Tcl_Interp *interp, const char *varName, int flags,
#	    Tcl_VarTraceProc *proc, ClientData clientData)
#}
declare 256 {
    void Tcl_UntraceVar2(Tcl_Interp *interp, const char *part1,
	    const char *part2, int flags, Tcl_VarTraceProc *proc,
	    ClientData clientData)
}
declare 257 {
    void Tcl_UpdateLinkedVar(Tcl_Interp *interp, const char *varName)
}
# Removed in 9.0
#declare 258 {
#    int Tcl_UpVar(Tcl_Interp *interp, const char *frameName,
#	    const char *varName, const char *localName, int flags)
#}
declare 259 {
    int Tcl_UpVar2(Tcl_Interp *interp, const char *frameName, const char *part1,
	    const char *part2, const char *localName, int flags)
}
# Removed in 9.0
#declare 260 {
#    int Tcl_VarEval(Tcl_Interp *interp, ...)
#}
# Removed in 9.0
#declare 261 {
#    ClientData Tcl_VarTraceInfo(Tcl_Interp *interp, const char *varName,
#	    int flags, Tcl_VarTraceProc *procPtr, ClientData prevClientData)
#}
declare 262 {
    ClientData Tcl_VarTraceInfo2(Tcl_Interp *interp, const char *part1,
	    const char *part2, int flags, Tcl_VarTraceProc *procPtr,
	    ClientData prevClientData)
}
declare 263 {
    int Tcl_Write(Tcl_Channel chan, const char *s, int slen)
}
declare 264 {
    void Tcl_WrongNumArgs(Tcl_Interp *interp, int objc,
	    Tcl_Obj *const objv[], const char *message)
}
declare 265 {
    int Tcl_DumpActiveMemory(const char *fileName)
}
declare 266 {
    void Tcl_ValidateAllMemory(const char *file, int line)
}
declare 267 {
    void Tcl_AppendResultVA(Tcl_Interp *interp, va_list argList)
}
declare 268 {
    void Tcl_AppendStringsToObjVA(Tcl_Obj *objPtr, va_list argList)
}
declare 269 {
    char *Tcl_HashStats(Tcl_HashTable *tablePtr)
}
declare 270 {
    const char *Tcl_ParseVar(Tcl_Interp *interp, const char *start,
	    const char **termPtr)
}
# Removed in 9.0, converted to macro
#declare 271 {
#    const char *Tcl_PkgPresent(Tcl_Interp *interp, const char *name,
#	    const char *version, int exact)
#}
declare 272 {
    const char *Tcl_PkgPresentEx(Tcl_Interp *interp,
	    const char *name, const char *version, int exact,
	    void *clientDataPtr)
}
# Changed to a macro, only (internally) exposed for legacy protection.
declare 273 {
    int TclPkgProvide(Tcl_Interp *interp, const char *name,
	    const char *version)
}
# TIP #268: The internally used new Require function is in slot 573.
# Removed in 9.0, converted to macro
#declare 274 {
#    const char *Tcl_PkgRequire(Tcl_Interp *interp, const char *name,
#	    const char *version, int exact)
#}
declare 275 {
    void Tcl_SetErrorCodeVA(Tcl_Interp *interp, va_list argList)
}
# Removed in 9.0
#declare 276 {
#    int  Tcl_VarEvalVA(Tcl_Interp *interp, va_list argList)
#}
declare 277 {
    Tcl_Pid Tcl_WaitPid(Tcl_Pid pid, int *statPtr, int options)
}
declare 278 {
    TCL_NORETURN void Tcl_PanicVA(const char *format, va_list argList)
}
declare 279 {
    void Tcl_GetVersion(int *major, int *minor, int *patchLevel, int *type)
}
declare 280 {
    void Tcl_InitMemory(Tcl_Interp *interp)
}

# Andreas Kupries <a.kupries@westend.com>, 03/21/1999
# "Trf-Patch for filtering channels"
#
# C-Level API for (un)stacking of channels. This allows the introduction
# of filtering channels with relatively little changes to the core.
# This patch was created in cooperation with Jan Nijtmans j.nijtmans@chello.nl
# and is therefore part of his plus-patches too.
#
# It would have been possible to place the following definitions according
# to the alphabetical order used elsewhere in this file, but I decided
# against that to ease the maintenance of the patch across new tcl versions
# (patch usually has no problems to integrate the patch file for the last
# version into the new one).

declare 281 {
    Tcl_Channel Tcl_StackChannel(Tcl_Interp *interp,
	    const Tcl_ChannelType *typePtr, ClientData instanceData,
	    int mask, Tcl_Channel prevChan)
}
declare 282 {
    int Tcl_UnstackChannel(Tcl_Interp *interp, Tcl_Channel chan)
}
declare 283 {
    Tcl_Channel Tcl_GetStackedChannel(Tcl_Channel chan)
}

# 284 was reserved, but added in 8.4a2
declare 284 {
    void Tcl_SetMainLoop(Tcl_MainLoopProc *proc)
}

# Reserved for future use (8.0.x vs. 8.1)
#  declare 285 {
#  }

# Added in 8.1:

declare 286 {
    void Tcl_AppendObjToObj(Tcl_Obj *objPtr, Tcl_Obj *appendObjPtr)
}
declare 287 {
    Tcl_Encoding Tcl_CreateEncoding(const Tcl_EncodingType *typePtr)
}
declare 288 {
    void Tcl_CreateThreadExitHandler(Tcl_ExitProc *proc, ClientData clientData)
}
declare 289 {
    void Tcl_DeleteThreadExitHandler(Tcl_ExitProc *proc, ClientData clientData)
}
# Removed in 9.0:
#declare 290 {
#    void Tcl_DiscardResult(Tcl_SavedResult *statePtr)
#}
declare 291 {
    int Tcl_EvalEx(Tcl_Interp *interp, const char *script, int numBytes,
	    int flags)
}
declare 292 {
    int Tcl_EvalObjv(Tcl_Interp *interp, int objc, Tcl_Obj *const objv[],
	    int flags)
}
declare 293 {
    int Tcl_EvalObjEx(Tcl_Interp *interp, Tcl_Obj *objPtr, int flags)
}
declare 294 {
    TCL_NORETURN void Tcl_ExitThread(int status)
}
declare 295 {
    int Tcl_ExternalToUtf(Tcl_Interp *interp, Tcl_Encoding encoding,
	    const char *src, int srcLen, int flags,
	    Tcl_EncodingState *statePtr, char *dst, int dstLen,
	    int *srcReadPtr, int *dstWrotePtr, int *dstCharsPtr)
}
declare 296 {
    char *Tcl_ExternalToUtfDString(Tcl_Encoding encoding,
	    const char *src, int srcLen, Tcl_DString *dsPtr)
}
declare 297 {
    void Tcl_FinalizeThread(void)
}
declare 298 {
    void Tcl_FinalizeNotifier(ClientData clientData)
}
declare 299 {
    void Tcl_FreeEncoding(Tcl_Encoding encoding)
}
declare 300 {
    Tcl_ThreadId Tcl_GetCurrentThread(void)
}
declare 301 {
    Tcl_Encoding Tcl_GetEncoding(Tcl_Interp *interp, const char *name)
}
declare 302 {
    const char *Tcl_GetEncodingName(Tcl_Encoding encoding)
}
declare 303 {
    void Tcl_GetEncodingNames(Tcl_Interp *interp)
}
declare 304 {
    int Tcl_GetIndexFromObjStruct(Tcl_Interp *interp, Tcl_Obj *objPtr,
	    const void *tablePtr, int offset, const char *msg, int flags,
	    int *indexPtr)
}
declare 305 {
    void *Tcl_GetThreadData(Tcl_ThreadDataKey *keyPtr, int size)
}
declare 306 {
    Tcl_Obj *Tcl_GetVar2Ex(Tcl_Interp *interp, const char *part1,
	    const char *part2, int flags)
}
declare 307 {
    ClientData Tcl_InitNotifier(void)
}
declare 308 {
    void Tcl_MutexLock(Tcl_Mutex *mutexPtr)
}
declare 309 {
    void Tcl_MutexUnlock(Tcl_Mutex *mutexPtr)
}
declare 310 {
    void Tcl_ConditionNotify(Tcl_Condition *condPtr)
}
declare 311 {
    void Tcl_ConditionWait(Tcl_Condition *condPtr, Tcl_Mutex *mutexPtr,
	    const Tcl_Time *timePtr)
}
declare 312 {
    int Tcl_NumUtfChars(const char *src, int length)
}
declare 313 {
    int Tcl_ReadChars(Tcl_Channel channel, Tcl_Obj *objPtr, int charsToRead,
	    int appendFlag)
}
# Removed in 9.0:
#declare 314 {
#    void Tcl_RestoreResult(Tcl_Interp *interp, Tcl_SavedResult *statePtr)
#}
# Removed in 9.0:
#declare 315 {
#    void Tcl_SaveResult(Tcl_Interp *interp, Tcl_SavedResult *statePtr)
#}
declare 316 {
    int Tcl_SetSystemEncoding(Tcl_Interp *interp, const char *name)
}
declare 317 {
    Tcl_Obj *Tcl_SetVar2Ex(Tcl_Interp *interp, const char *part1,
	    const char *part2, Tcl_Obj *newValuePtr, int flags)
}
declare 318 {
    void Tcl_ThreadAlert(Tcl_ThreadId threadId)
}
declare 319 {
    void Tcl_ThreadQueueEvent(Tcl_ThreadId threadId, Tcl_Event *evPtr,
	    Tcl_QueuePosition position)
}
declare 320 {
    Tcl_UniChar Tcl_UniCharAtIndex(const char *src, int index)
}
declare 321 {
    Tcl_UniChar Tcl_UniCharToLower(int ch)
}
declare 322 {
    Tcl_UniChar Tcl_UniCharToTitle(int ch)
}
declare 323 {
    Tcl_UniChar Tcl_UniCharToUpper(int ch)
}
declare 324 {
    int Tcl_UniCharToUtf(int ch, char *buf)
}
declare 325 {
    const char *Tcl_UtfAtIndex(const char *src, int index)
}
declare 326 {
    int Tcl_UtfCharComplete(const char *src, int length)
}
declare 327 {
    int Tcl_UtfBackslash(const char *src, int *readPtr, char *dst)
}
declare 328 {
    const char *Tcl_UtfFindFirst(const char *src, int ch)
}
declare 329 {
    const char *Tcl_UtfFindLast(const char *src, int ch)
}
declare 330 {
    const char *Tcl_UtfNext(const char *src)
}
declare 331 {
    const char *Tcl_UtfPrev(const char *src, const char *start)
}
declare 332 {
    int Tcl_UtfToExternal(Tcl_Interp *interp, Tcl_Encoding encoding,
	    const char *src, int srcLen, int flags,
	    Tcl_EncodingState *statePtr, char *dst, int dstLen,
	    int *srcReadPtr, int *dstWrotePtr, int *dstCharsPtr)
}
declare 333 {
    char *Tcl_UtfToExternalDString(Tcl_Encoding encoding,
	    const char *src, int srcLen, Tcl_DString *dsPtr)
}
declare 334 {
    int Tcl_UtfToLower(char *src)
}
declare 335 {
    int Tcl_UtfToTitle(char *src)
}
declare 336 {
    int Tcl_UtfToUniChar(const char *src, Tcl_UniChar *chPtr)
}
declare 337 {
    int Tcl_UtfToUpper(char *src)
}
declare 338 {
    int Tcl_WriteChars(Tcl_Channel chan, const char *src, int srcLen)
}
declare 339 {
    int Tcl_WriteObj(Tcl_Channel chan, Tcl_Obj *objPtr)
}
declare 340 {
    char *Tcl_GetString(Tcl_Obj *objPtr)
}
# Removed in 9.0
#declare 341 {
#    const char *Tcl_GetDefaultEncodingDir(void)
#}
# Removed in 9.0
#declare 342 {
#    void Tcl_SetDefaultEncodingDir(const char *path)
#}
declare 343 {
    void Tcl_AlertNotifier(ClientData clientData)
}
declare 344 {
    void Tcl_ServiceModeHook(int mode)
}
declare 345 {
    int Tcl_UniCharIsAlnum(int ch)
}
declare 346 {
    int Tcl_UniCharIsAlpha(int ch)
}
declare 347 {
    int Tcl_UniCharIsDigit(int ch)
}
declare 348 {
    int Tcl_UniCharIsLower(int ch)
}
declare 349 {
    int Tcl_UniCharIsSpace(int ch)
}
declare 350 {
    int Tcl_UniCharIsUpper(int ch)
}
declare 351 {
    int Tcl_UniCharIsWordChar(int ch)
}
declare 352 {
    int Tcl_UniCharLen(const Tcl_UniChar *uniStr)
}
declare 353 {
    int Tcl_UniCharNcmp(const Tcl_UniChar *ucs, const Tcl_UniChar *uct,
	    size_t numChars)
}
declare 354 {
    char *Tcl_UniCharToUtfDString(const Tcl_UniChar *uniStr,
	    int uniLength, Tcl_DString *dsPtr)
}
declare 355 {
    Tcl_UniChar *Tcl_UtfToUniCharDString(const char *src,
	    int length, Tcl_DString *dsPtr)
}
declare 356 {
    Tcl_RegExp Tcl_GetRegExpFromObj(Tcl_Interp *interp, Tcl_Obj *patObj,
	    int flags)
}
# Removed in 9.0:
#declare 357 {
#    Tcl_Obj *Tcl_EvalTokens(Tcl_Interp *interp, Tcl_Token *tokenPtr,
#	    int count)
#}
declare 358 {
    void Tcl_FreeParse(Tcl_Parse *parsePtr)
}
declare 359 {
    void Tcl_LogCommandInfo(Tcl_Interp *interp, const char *script,
	    const char *command, int length)
}
declare 360 {
    int Tcl_ParseBraces(Tcl_Interp *interp, const char *start, int numBytes,
	    Tcl_Parse *parsePtr, int append, const char **termPtr)
}
declare 361 {
    int Tcl_ParseCommand(Tcl_Interp *interp, const char *start, int numBytes,
	    int nested, Tcl_Parse *parsePtr)
}
declare 362 {
    int Tcl_ParseExpr(Tcl_Interp *interp, const char *start, int numBytes,
	    Tcl_Parse *parsePtr)
}
declare 363 {
    int Tcl_ParseQuotedString(Tcl_Interp *interp, const char *start,
	    int numBytes, Tcl_Parse *parsePtr, int append,
	    const char **termPtr)
}
declare 364 {
    int Tcl_ParseVarName(Tcl_Interp *interp, const char *start, int numBytes,
	    Tcl_Parse *parsePtr, int append)
}
# These 4 functions are obsolete, use Tcl_FSGetCwd, Tcl_FSChdir,
# Tcl_FSAccess and Tcl_FSStat
declare 365 {
    char *Tcl_GetCwd(Tcl_Interp *interp, Tcl_DString *cwdPtr)
}
declare 366 {
   int Tcl_Chdir(const char *dirName)
}
declare 367 {
   int Tcl_Access(const char *path, int mode)
}
declare 368 {
    int Tcl_Stat(const char *path, struct stat *bufPtr)
}
declare 369 {
    int Tcl_UtfNcmp(const char *s1, const char *s2, size_t n)
}
declare 370 {
    int Tcl_UtfNcasecmp(const char *s1, const char *s2, size_t n)
}
declare 371 {
    int Tcl_StringCaseMatch(const char *str, const char *pattern, int nocase)
}
declare 372 {
    int Tcl_UniCharIsControl(int ch)
}
declare 373 {
    int Tcl_UniCharIsGraph(int ch)
}
declare 374 {
    int Tcl_UniCharIsPrint(int ch)
}
declare 375 {
    int Tcl_UniCharIsPunct(int ch)
}
declare 376 {
    int Tcl_RegExpExecObj(Tcl_Interp *interp, Tcl_RegExp regexp,
	    Tcl_Obj *textObj, int offset, int nmatches, int flags)
}
declare 377 {
    void Tcl_RegExpGetInfo(Tcl_RegExp regexp, Tcl_RegExpInfo *infoPtr)
}
declare 378 {
    Tcl_Obj *Tcl_NewUnicodeObj(const Tcl_UniChar *unicode, int numChars)
}
declare 379 {
    void Tcl_SetUnicodeObj(Tcl_Obj *objPtr, const Tcl_UniChar *unicode,
	    int numChars)
}
declare 380 {
    int Tcl_GetCharLength(Tcl_Obj *objPtr)
}
declare 381 {
    Tcl_UniChar Tcl_GetUniChar(Tcl_Obj *objPtr, int index)
}
declare 382 {
    Tcl_UniChar *Tcl_GetUnicode(Tcl_Obj *objPtr)
}
declare 383 {
    Tcl_Obj *Tcl_GetRange(Tcl_Obj *objPtr, int first, int last)
}
declare 384 {
    void Tcl_AppendUnicodeToObj(Tcl_Obj *objPtr, const Tcl_UniChar *unicode,
	    int length)
}
declare 385 {
    int Tcl_RegExpMatchObj(Tcl_Interp *interp, Tcl_Obj *textObj,
	    Tcl_Obj *patternObj)
}
declare 386 {
    void Tcl_SetNotifier(Tcl_NotifierProcs *notifierProcPtr)
}
declare 387 {
    Tcl_Mutex *Tcl_GetAllocMutex(void)
}
declare 388 {
    int Tcl_GetChannelNames(Tcl_Interp *interp)
}
declare 389 {
    int Tcl_GetChannelNamesEx(Tcl_Interp *interp, const char *pattern)
}
declare 390 {
    int Tcl_ProcObjCmd(ClientData clientData, Tcl_Interp *interp,
	    int objc, Tcl_Obj *const objv[])
}
declare 391 {
    void Tcl_ConditionFinalize(Tcl_Condition *condPtr)
}
declare 392 {
    void Tcl_MutexFinalize(Tcl_Mutex *mutex)
}
declare 393 {
    int Tcl_CreateThread(Tcl_ThreadId *idPtr, Tcl_ThreadCreateProc *proc,
	    ClientData clientData, int stackSize, int flags)
}

# Introduced in 8.3.2
declare 394 {
    int Tcl_ReadRaw(Tcl_Channel chan, char *dst, int bytesToRead)
}
declare 395 {
    int Tcl_WriteRaw(Tcl_Channel chan, const char *src, int srcLen)
}
declare 396 {
    Tcl_Channel Tcl_GetTopChannel(Tcl_Channel chan)
}
declare 397 {
    int Tcl_ChannelBuffered(Tcl_Channel chan)
}
declare 398 {
    const char *Tcl_ChannelName(const Tcl_ChannelType *chanTypePtr)
}
declare 399 {
    Tcl_ChannelTypeVersion Tcl_ChannelVersion(
	    const Tcl_ChannelType *chanTypePtr)
}
declare 400 {
    Tcl_DriverBlockModeProc *Tcl_ChannelBlockModeProc(
	    const Tcl_ChannelType *chanTypePtr)
}
declare 401 {
    Tcl_DriverCloseProc *Tcl_ChannelCloseProc(
	    const Tcl_ChannelType *chanTypePtr)
}
declare 402 {
    Tcl_DriverClose2Proc *Tcl_ChannelClose2Proc(
	    const Tcl_ChannelType *chanTypePtr)
}
declare 403 {
    Tcl_DriverInputProc *Tcl_ChannelInputProc(
	    const Tcl_ChannelType *chanTypePtr)
}
declare 404 {
    Tcl_DriverOutputProc *Tcl_ChannelOutputProc(
	    const Tcl_ChannelType *chanTypePtr)
}
declare 405 {
    Tcl_DriverSeekProc *Tcl_ChannelSeekProc(
	    const Tcl_ChannelType *chanTypePtr)
}
declare 406 {
    Tcl_DriverSetOptionProc *Tcl_ChannelSetOptionProc(
	    const Tcl_ChannelType *chanTypePtr)
}
declare 407 {
    Tcl_DriverGetOptionProc *Tcl_ChannelGetOptionProc(
	    const Tcl_ChannelType *chanTypePtr)
}
declare 408 {
    Tcl_DriverWatchProc *Tcl_ChannelWatchProc(
	    const Tcl_ChannelType *chanTypePtr)
}
declare 409 {
    Tcl_DriverGetHandleProc *Tcl_ChannelGetHandleProc(
	    const Tcl_ChannelType *chanTypePtr)
}
declare 410 {
    Tcl_DriverFlushProc *Tcl_ChannelFlushProc(
	    const Tcl_ChannelType *chanTypePtr)
}
declare 411 {
    Tcl_DriverHandlerProc *Tcl_ChannelHandlerProc(
	    const Tcl_ChannelType *chanTypePtr)
}

# Introduced in 8.4a2
declare 412 {
    int Tcl_JoinThread(Tcl_ThreadId threadId, int *result)
}
declare 413 {
    int Tcl_IsChannelShared(Tcl_Channel channel)
}
declare 414 {
    int Tcl_IsChannelRegistered(Tcl_Interp *interp, Tcl_Channel channel)
}
declare 415 {
    void Tcl_CutChannel(Tcl_Channel channel)
}
declare 416 {
    void Tcl_SpliceChannel(Tcl_Channel channel)
}
declare 417 {
    void Tcl_ClearChannelHandlers(Tcl_Channel channel)
}
declare 418 {
    int Tcl_IsChannelExisting(const char *channelName)
}
declare 419 {
    int Tcl_UniCharNcasecmp(const Tcl_UniChar *ucs, const Tcl_UniChar *uct,
	    size_t numChars)
}
declare 420 {
    int Tcl_UniCharCaseMatch(const Tcl_UniChar *uniStr,
	    const Tcl_UniChar *uniPattern, int nocase)
}
#declare 421 {
#    Tcl_HashEntry *Tcl_FindHashEntry(Tcl_HashTable *tablePtr, const void *key)
#}
#declare 422 {
#    Tcl_HashEntry *Tcl_CreateHashEntry(Tcl_HashTable *tablePtr,
#	    const void *key, int *newPtr)
#}
declare 423 {
    void Tcl_InitCustomHashTable(Tcl_HashTable *tablePtr, int keyType,
	    const Tcl_HashKeyType *typePtr)
}
declare 424 {
    void Tcl_InitObjHashTable(Tcl_HashTable *tablePtr)
}
declare 425 {
    ClientData Tcl_CommandTraceInfo(Tcl_Interp *interp, const char *varName,
	    int flags, Tcl_CommandTraceProc *procPtr,
	    ClientData prevClientData)
}
declare 426 {
    int Tcl_TraceCommand(Tcl_Interp *interp, const char *varName, int flags,
	    Tcl_CommandTraceProc *proc, ClientData clientData)
}
declare 427 {
    void Tcl_UntraceCommand(Tcl_Interp *interp, const char *varName,
	    int flags, Tcl_CommandTraceProc *proc, ClientData clientData)
}
declare 428 {
    char *Tcl_AttemptAlloc(unsigned int size)
}
declare 429 {
    char *Tcl_AttemptDbCkalloc(unsigned int size, const char *file, int line)
}
declare 430 {
    char *Tcl_AttemptRealloc(char *ptr, unsigned int size)
}
declare 431 {
    char *Tcl_AttemptDbCkrealloc(char *ptr, unsigned int size,
	    const char *file, int line)
}
declare 432 {
    int Tcl_AttemptSetObjLength(Tcl_Obj *objPtr, int length)
}

# TIP#10 (thread-aware channels) akupries
declare 433 {
    Tcl_ThreadId Tcl_GetChannelThread(Tcl_Channel channel)
}

# introduced in 8.4a3
declare 434 {
    Tcl_UniChar *Tcl_GetUnicodeFromObj(Tcl_Obj *objPtr, int *lengthPtr)
}

# TIP#15 (math function introspection) dkf
#declare 435 {
#    int Tcl_GetMathFuncInfo(Tcl_Interp *interp, const char *name,
#	    int *numArgsPtr, Tcl_ValueType **argTypesPtr,
#	    Tcl_MathProc **procPtr, ClientData *clientDataPtr)
#}
#declare 436 {
#    Tcl_Obj *Tcl_ListMathFuncs(Tcl_Interp *interp, const char *pattern)
#}

# TIP#36 (better access to 'subst') dkf
declare 437 {
    Tcl_Obj *Tcl_SubstObj(Tcl_Interp *interp, Tcl_Obj *objPtr, int flags)
}

# TIP#17 (virtual filesystem layer) vdarley
declare 438 {
    int Tcl_DetachChannel(Tcl_Interp *interp, Tcl_Channel channel)
}
declare 439 {
    int Tcl_IsStandardChannel(Tcl_Channel channel)
}
declare 440 {
    int	Tcl_FSCopyFile(Tcl_Obj *srcPathPtr, Tcl_Obj *destPathPtr)
}
declare 441 {
    int	Tcl_FSCopyDirectory(Tcl_Obj *srcPathPtr,
	    Tcl_Obj *destPathPtr, Tcl_Obj **errorPtr)
}
declare 442 {
    int	Tcl_FSCreateDirectory(Tcl_Obj *pathPtr)
}
declare 443 {
    int	Tcl_FSDeleteFile(Tcl_Obj *pathPtr)
}
declare 444 {
    int	Tcl_FSLoadFile(Tcl_Interp *interp, Tcl_Obj *pathPtr, const char *sym1,
	    const char *sym2, Tcl_PackageInitProc **proc1Ptr,
	    Tcl_PackageInitProc **proc2Ptr, Tcl_LoadHandle *handlePtr,
	    Tcl_FSUnloadFileProc **unloadProcPtr)
}
declare 445 {
    int	Tcl_FSMatchInDirectory(Tcl_Interp *interp, Tcl_Obj *result,
	    Tcl_Obj *pathPtr, const char *pattern, Tcl_GlobTypeData *types)
}
declare 446 {
    Tcl_Obj *Tcl_FSLink(Tcl_Obj *pathPtr, Tcl_Obj *toPtr, int linkAction)
}
declare 447 {
    int Tcl_FSRemoveDirectory(Tcl_Obj *pathPtr,
	    int recursive, Tcl_Obj **errorPtr)
}
declare 448 {
    int	Tcl_FSRenameFile(Tcl_Obj *srcPathPtr, Tcl_Obj *destPathPtr)
}
declare 449 {
    int	Tcl_FSLstat(Tcl_Obj *pathPtr, Tcl_StatBuf *buf)
}
declare 450 {
    int Tcl_FSUtime(Tcl_Obj *pathPtr, struct utimbuf *tval)
}
declare 451 {
    int Tcl_FSFileAttrsGet(Tcl_Interp *interp,
	    int index, Tcl_Obj *pathPtr, Tcl_Obj **objPtrRef)
}
declare 452 {
    int Tcl_FSFileAttrsSet(Tcl_Interp *interp,
	    int index, Tcl_Obj *pathPtr, Tcl_Obj *objPtr)
}
declare 453 {
    const char *const *Tcl_FSFileAttrStrings(Tcl_Obj *pathPtr,
	    Tcl_Obj **objPtrRef)
}
declare 454 {
    int Tcl_FSStat(Tcl_Obj *pathPtr, Tcl_StatBuf *buf)
}
declare 455 {
    int Tcl_FSAccess(Tcl_Obj *pathPtr, int mode)
}
declare 456 {
    Tcl_Channel Tcl_FSOpenFileChannel(Tcl_Interp *interp, Tcl_Obj *pathPtr,
	    const char *modeString, int permissions)
}
declare 457 {
    Tcl_Obj *Tcl_FSGetCwd(Tcl_Interp *interp)
}
declare 458 {
    int Tcl_FSChdir(Tcl_Obj *pathPtr)
}
declare 459 {
    int Tcl_FSConvertToPathType(Tcl_Interp *interp, Tcl_Obj *pathPtr)
}
declare 460 {
    Tcl_Obj *Tcl_FSJoinPath(Tcl_Obj *listObj, int elements)
}
declare 461 {
    Tcl_Obj *Tcl_FSSplitPath(Tcl_Obj *pathPtr, int *lenPtr)
}
declare 462 {
    int Tcl_FSEqualPaths(Tcl_Obj *firstPtr, Tcl_Obj *secondPtr)
}
declare 463 {
    Tcl_Obj *Tcl_FSGetNormalizedPath(Tcl_Interp *interp, Tcl_Obj *pathPtr)
}
declare 464 {
    Tcl_Obj *Tcl_FSJoinToPath(Tcl_Obj *pathPtr, int objc,
	    Tcl_Obj *const objv[])
}
declare 465 {
    ClientData Tcl_FSGetInternalRep(Tcl_Obj *pathPtr,
	    const Tcl_Filesystem *fsPtr)
}
declare 466 {
    Tcl_Obj *Tcl_FSGetTranslatedPath(Tcl_Interp *interp, Tcl_Obj *pathPtr)
}
declare 467 {
    int Tcl_FSEvalFile(Tcl_Interp *interp, Tcl_Obj *fileName)
}
declare 468 {
    Tcl_Obj *Tcl_FSNewNativePath(const Tcl_Filesystem *fromFilesystem,
	    ClientData clientData)
}
declare 469 {
    const void *Tcl_FSGetNativePath(Tcl_Obj *pathPtr)
}
declare 470 {
    Tcl_Obj *Tcl_FSFileSystemInfo(Tcl_Obj *pathPtr)
}
declare 471 {
    Tcl_Obj *Tcl_FSPathSeparator(Tcl_Obj *pathPtr)
}
declare 472 {
    Tcl_Obj *Tcl_FSListVolumes(void)
}
declare 473 {
    int Tcl_FSRegister(ClientData clientData, const Tcl_Filesystem *fsPtr)
}
declare 474 {
    int Tcl_FSUnregister(const Tcl_Filesystem *fsPtr)
}
declare 475 {
    ClientData Tcl_FSData(const Tcl_Filesystem *fsPtr)
}
declare 476 {
    const char *Tcl_FSGetTranslatedStringPath(Tcl_Interp *interp,
	    Tcl_Obj *pathPtr)
}
declare 477 {
    const Tcl_Filesystem *Tcl_FSGetFileSystemForPath(Tcl_Obj *pathPtr)
}
declare 478 {
    Tcl_PathType Tcl_FSGetPathType(Tcl_Obj *pathPtr)
}

# TIP#49 (detection of output buffering) akupries
declare 479 {
    int Tcl_OutputBuffered(Tcl_Channel chan)
}
declare 480 {
    void Tcl_FSMountsChanged(const Tcl_Filesystem *fsPtr)
}

# TIP#56 (evaluate a parsed script) msofer
declare 481 {
    int Tcl_EvalTokensStandard(Tcl_Interp *interp, Tcl_Token *tokenPtr,
	    int count)
}

# TIP#73 (access to current time) kbk
declare 482 {
    void Tcl_GetTime(Tcl_Time *timeBuf)
}

# TIP#32 (object-enabled traces) kbk
declare 483 {
    Tcl_Trace Tcl_CreateObjTrace(Tcl_Interp *interp, int level, int flags,
	    Tcl_CmdObjTraceProc *objProc, ClientData clientData,
	    Tcl_CmdObjTraceDeleteProc *delProc)
}
declare 484 {
    int Tcl_GetCommandInfoFromToken(Tcl_Command token, Tcl_CmdInfo *infoPtr)
}
declare 485 {
    int Tcl_SetCommandInfoFromToken(Tcl_Command token,
	    const Tcl_CmdInfo *infoPtr)
}

### New functions on 64-bit dev branch ###
# TIP#72 (64-bit values) dkf
declare 486 {
    Tcl_Obj *Tcl_DbNewWideIntObj(Tcl_WideInt wideValue,
	    const char *file, int line)
}
declare 487 {
    int Tcl_GetWideIntFromObj(Tcl_Interp *interp, Tcl_Obj *objPtr,
	    Tcl_WideInt *widePtr)
}
declare 488 {
    Tcl_Obj *Tcl_NewWideIntObj(Tcl_WideInt wideValue)
}
declare 489 {
    void Tcl_SetWideIntObj(Tcl_Obj *objPtr, Tcl_WideInt wideValue)
}
declare 490 {
    Tcl_StatBuf *Tcl_AllocStatBuf(void)
}
declare 491 {
    Tcl_WideInt Tcl_Seek(Tcl_Channel chan, Tcl_WideInt offset, int mode)
}
declare 492 {
    Tcl_WideInt Tcl_Tell(Tcl_Channel chan)
}

# TIP#91 (back-compat enhancements for channels) dkf
declare 493 {
    Tcl_DriverWideSeekProc *Tcl_ChannelWideSeekProc(
	    const Tcl_ChannelType *chanTypePtr)
}

# ----- BASELINE -- FOR -- 8.4.0 ----- #

# TIP#111 (dictionaries) dkf
declare 494 {
    int Tcl_DictObjPut(Tcl_Interp *interp, Tcl_Obj *dictPtr,
	    Tcl_Obj *keyPtr, Tcl_Obj *valuePtr)
}
declare 495 {
    int Tcl_DictObjGet(Tcl_Interp *interp, Tcl_Obj *dictPtr, Tcl_Obj *keyPtr,
	    Tcl_Obj **valuePtrPtr)
}
declare 496 {
    int Tcl_DictObjRemove(Tcl_Interp *interp, Tcl_Obj *dictPtr,
	    Tcl_Obj *keyPtr)
}
declare 497 {
    int Tcl_DictObjSize(Tcl_Interp *interp, Tcl_Obj *dictPtr, int *sizePtr)
}
declare 498 {
    int Tcl_DictObjFirst(Tcl_Interp *interp, Tcl_Obj *dictPtr,
	    Tcl_DictSearch *searchPtr,
	    Tcl_Obj **keyPtrPtr, Tcl_Obj **valuePtrPtr, int *donePtr)
}
declare 499 {
    void Tcl_DictObjNext(Tcl_DictSearch *searchPtr,
	    Tcl_Obj **keyPtrPtr, Tcl_Obj **valuePtrPtr, int *donePtr)
}
declare 500 {
    void Tcl_DictObjDone(Tcl_DictSearch *searchPtr)
}
declare 501 {
    int Tcl_DictObjPutKeyList(Tcl_Interp *interp, Tcl_Obj *dictPtr,
	    int keyc, Tcl_Obj *const *keyv, Tcl_Obj *valuePtr)
}
declare 502 {
    int Tcl_DictObjRemoveKeyList(Tcl_Interp *interp, Tcl_Obj *dictPtr,
	    int keyc, Tcl_Obj *const *keyv)
}
declare 503 {
    Tcl_Obj *Tcl_NewDictObj(void)
}
declare 504 {
    Tcl_Obj *Tcl_DbNewDictObj(const char *file, int line)
}

# TIP#59 (configuration reporting) akupries
declare 505 {
    void Tcl_RegisterConfig(Tcl_Interp *interp, const char *pkgName,
	    const Tcl_Config *configuration, const char *valEncoding)
}

# TIP #139 (partial exposure of namespace API - transferred from tclInt.decls)
# dkf, API by Brent Welch?
declare 506 {
    Tcl_Namespace *Tcl_CreateNamespace(Tcl_Interp *interp, const char *name,
	    ClientData clientData, Tcl_NamespaceDeleteProc *deleteProc)
}
declare 507 {
    void Tcl_DeleteNamespace(Tcl_Namespace *nsPtr)
}
declare 508 {
    int Tcl_AppendExportList(Tcl_Interp *interp, Tcl_Namespace *nsPtr,
	    Tcl_Obj *objPtr)
}
declare 509 {
    int Tcl_Export(Tcl_Interp *interp, Tcl_Namespace *nsPtr,
	    const char *pattern, int resetListFirst)
}
declare 510 {
    int Tcl_Import(Tcl_Interp *interp, Tcl_Namespace *nsPtr,
	    const char *pattern, int allowOverwrite)
}
declare 511 {
    int Tcl_ForgetImport(Tcl_Interp *interp, Tcl_Namespace *nsPtr,
	    const char *pattern)
}
declare 512 {
    Tcl_Namespace *Tcl_GetCurrentNamespace(Tcl_Interp *interp)
}
declare 513 {
    Tcl_Namespace *Tcl_GetGlobalNamespace(Tcl_Interp *interp)
}
declare 514 {
    Tcl_Namespace *Tcl_FindNamespace(Tcl_Interp *interp, const char *name,
	    Tcl_Namespace *contextNsPtr, int flags)
}
declare 515 {
    Tcl_Command Tcl_FindCommand(Tcl_Interp *interp, const char *name,
	    Tcl_Namespace *contextNsPtr, int flags)
}
declare 516 {
    Tcl_Command Tcl_GetCommandFromObj(Tcl_Interp *interp, Tcl_Obj *objPtr)
}
declare 517 {
    void Tcl_GetCommandFullName(Tcl_Interp *interp, Tcl_Command command,
	    Tcl_Obj *objPtr)
}

# TIP#137 (encoding-aware source command) dgp for Anton Kovalenko
declare 518 {
    int Tcl_FSEvalFileEx(Tcl_Interp *interp, Tcl_Obj *fileName,
	    const char *encodingName)
}

# TIP#121 (exit handler) dkf for Joe Mistachkin
declare 519 {
    Tcl_ExitProc *Tcl_SetExitProc(TCL_NORETURN1 Tcl_ExitProc *proc)
}

# TIP#143 (resource limits) dkf
declare 520 {
    void Tcl_LimitAddHandler(Tcl_Interp *interp, int type,
	    Tcl_LimitHandlerProc *handlerProc, ClientData clientData,
	    Tcl_LimitHandlerDeleteProc *deleteProc)
}
declare 521 {
    void Tcl_LimitRemoveHandler(Tcl_Interp *interp, int type,
	    Tcl_LimitHandlerProc *handlerProc, ClientData clientData)
}
declare 522 {
    int Tcl_LimitReady(Tcl_Interp *interp)
}
declare 523 {
    int Tcl_LimitCheck(Tcl_Interp *interp)
}
declare 524 {
    int Tcl_LimitExceeded(Tcl_Interp *interp)
}
declare 525 {
    void Tcl_LimitSetCommands(Tcl_Interp *interp, int commandLimit)
}
declare 526 {
    void Tcl_LimitSetTime(Tcl_Interp *interp, Tcl_Time *timeLimitPtr)
}
declare 527 {
    void Tcl_LimitSetGranularity(Tcl_Interp *interp, int type, int granularity)
}
declare 528 {
    int Tcl_LimitTypeEnabled(Tcl_Interp *interp, int type)
}
declare 529 {
    int Tcl_LimitTypeExceeded(Tcl_Interp *interp, int type)
}
declare 530 {
    void Tcl_LimitTypeSet(Tcl_Interp *interp, int type)
}
declare 531 {
    void Tcl_LimitTypeReset(Tcl_Interp *interp, int type)
}
declare 532 {
    int Tcl_LimitGetCommands(Tcl_Interp *interp)
}
declare 533 {
    void Tcl_LimitGetTime(Tcl_Interp *interp, Tcl_Time *timeLimitPtr)
}
declare 534 {
    int Tcl_LimitGetGranularity(Tcl_Interp *interp, int type)
}

# TIP#226 (interpreter result state management) dgp
declare 535 {
    Tcl_InterpState Tcl_SaveInterpState(Tcl_Interp *interp, int status)
}
declare 536 {
    int Tcl_RestoreInterpState(Tcl_Interp *interp, Tcl_InterpState state)
}
declare 537 {
    void Tcl_DiscardInterpState(Tcl_InterpState state)
}

# TIP#227 (return options interface) dgp
declare 538 {
    int Tcl_SetReturnOptions(Tcl_Interp *interp, Tcl_Obj *options)
}
declare 539 {
    Tcl_Obj *Tcl_GetReturnOptions(Tcl_Interp *interp, int result)
}

# TIP#235 (ensembles) dkf
declare 540 {
    int Tcl_IsEnsemble(Tcl_Command token)
}
declare 541 {
    Tcl_Command Tcl_CreateEnsemble(Tcl_Interp *interp, const char *name,
	    Tcl_Namespace *namespacePtr, int flags)
}
declare 542 {
    Tcl_Command Tcl_FindEnsemble(Tcl_Interp *interp, Tcl_Obj *cmdNameObj,
	    int flags)
}
declare 543 {
    int Tcl_SetEnsembleSubcommandList(Tcl_Interp *interp, Tcl_Command token,
	    Tcl_Obj *subcmdList)
}
declare 544 {
    int Tcl_SetEnsembleMappingDict(Tcl_Interp *interp, Tcl_Command token,
	    Tcl_Obj *mapDict)
}
declare 545 {
    int Tcl_SetEnsembleUnknownHandler(Tcl_Interp *interp, Tcl_Command token,
	    Tcl_Obj *unknownList)
}
declare 546 {
    int Tcl_SetEnsembleFlags(Tcl_Interp *interp, Tcl_Command token, int flags)
}
declare 547 {
    int Tcl_GetEnsembleSubcommandList(Tcl_Interp *interp, Tcl_Command token,
	    Tcl_Obj **subcmdListPtr)
}
declare 548 {
    int Tcl_GetEnsembleMappingDict(Tcl_Interp *interp, Tcl_Command token,
	    Tcl_Obj **mapDictPtr)
}
declare 549 {
    int Tcl_GetEnsembleUnknownHandler(Tcl_Interp *interp, Tcl_Command token,
	    Tcl_Obj **unknownListPtr)
}
declare 550 {
    int Tcl_GetEnsembleFlags(Tcl_Interp *interp, Tcl_Command token,
	    int *flagsPtr)
}
declare 551 {
    int Tcl_GetEnsembleNamespace(Tcl_Interp *interp, Tcl_Command token,
	    Tcl_Namespace **namespacePtrPtr)
}

# TIP#233 (virtualized time) akupries
declare 552 {
    void Tcl_SetTimeProc(Tcl_GetTimeProc *getProc,
	    Tcl_ScaleTimeProc *scaleProc,
	    ClientData clientData)
}
declare 553 {
    void Tcl_QueryTimeProc(Tcl_GetTimeProc **getProc,
	    Tcl_ScaleTimeProc **scaleProc,
	    ClientData *clientData)
}

# TIP#218 (driver thread actions) davygrvy/akupries ChannelType ver 4
declare 554 {
    Tcl_DriverThreadActionProc *Tcl_ChannelThreadActionProc(
	    const Tcl_ChannelType *chanTypePtr)
}

# TIP#237 (arbitrary-precision integers) kbk
declare 555 {
    Tcl_Obj *Tcl_NewBignumObj(mp_int *value)
}
declare 556 {
    Tcl_Obj *Tcl_DbNewBignumObj(mp_int *value, const char *file, int line)
}
declare 557 {
    void Tcl_SetBignumObj(Tcl_Obj *obj, mp_int *value)
}
declare 558 {
    int Tcl_GetBignumFromObj(Tcl_Interp *interp, Tcl_Obj *obj, mp_int *value)
}
declare 559 {
    int Tcl_TakeBignumFromObj(Tcl_Interp *interp, Tcl_Obj *obj, mp_int *value)
}

# TIP #208 ('chan' command) jeffh
declare 560 {
    int Tcl_TruncateChannel(Tcl_Channel chan, Tcl_WideInt length)
}
declare 561 {
    Tcl_DriverTruncateProc *Tcl_ChannelTruncateProc(
	    const Tcl_ChannelType *chanTypePtr)
}

# TIP#219 (channel reflection api) akupries
declare 562 {
    void Tcl_SetChannelErrorInterp(Tcl_Interp *interp, Tcl_Obj *msg)
}
declare 563 {
    void Tcl_GetChannelErrorInterp(Tcl_Interp *interp, Tcl_Obj **msg)
}
declare 564 {
    void Tcl_SetChannelError(Tcl_Channel chan, Tcl_Obj *msg)
}
declare 565 {
    void Tcl_GetChannelError(Tcl_Channel chan, Tcl_Obj **msg)
}

# TIP #237 (additional conversion functions for bignum support) kbk/dgp
declare 566 {
    int Tcl_InitBignumFromDouble(Tcl_Interp *interp, double initval,
	    mp_int *toInit)
}

# TIP#181 (namespace unknown command) dgp for Neil Madden
declare 567 {
    Tcl_Obj *Tcl_GetNamespaceUnknownHandler(Tcl_Interp *interp,
	    Tcl_Namespace *nsPtr)
}
declare 568 {
    int Tcl_SetNamespaceUnknownHandler(Tcl_Interp *interp,
	    Tcl_Namespace *nsPtr, Tcl_Obj *handlerPtr)
}

# TIP#258 (enhanced interface for encodings) dgp
declare 569 {
    int Tcl_GetEncodingFromObj(Tcl_Interp *interp, Tcl_Obj *objPtr,
	    Tcl_Encoding *encodingPtr)
}
declare 570 {
    Tcl_Obj *Tcl_GetEncodingSearchPath(void)
}
declare 571 {
    int Tcl_SetEncodingSearchPath(Tcl_Obj *searchPath)
}
declare 572 {
    const char *Tcl_GetEncodingNameFromEnvironment(Tcl_DString *bufPtr)
}

# TIP#268 (extended version numbers and requirements) akupries
declare 573 {
    int Tcl_PkgRequireProc(Tcl_Interp *interp, const char *name,
	    int objc, Tcl_Obj *const objv[], void *clientDataPtr)
}

# TIP#270 (utility C routines for string formatting) dgp
declare 574 {
    void Tcl_AppendObjToErrorInfo(Tcl_Interp *interp, Tcl_Obj *objPtr)
}
declare 575 {
    void Tcl_AppendLimitedToObj(Tcl_Obj *objPtr, const char *bytes, int length,
	    int limit, const char *ellipsis)
}
declare 576 {
    Tcl_Obj *Tcl_Format(Tcl_Interp *interp, const char *format, int objc,
	    Tcl_Obj *const objv[])
}
declare 577 {
    int Tcl_AppendFormatToObj(Tcl_Interp *interp, Tcl_Obj *objPtr,
	    const char *format, int objc, Tcl_Obj *const objv[])
}
declare 578 {
    Tcl_Obj *Tcl_ObjPrintf(const char *format, ...)
}
declare 579 {
    void Tcl_AppendPrintfToObj(Tcl_Obj *objPtr, const char *format, ...)
}

# ----- BASELINE -- FOR -- 8.5.0 ----- #

# TIP #285 (script cancellation support) jmistachkin
declare 580 {
    int Tcl_CancelEval(Tcl_Interp *interp, Tcl_Obj *resultObjPtr,
	    ClientData clientData, int flags)
}
declare 581 {
    int Tcl_Canceled(Tcl_Interp *interp, int flags)
}

# TIP#304 (chan pipe) aferrieux
declare 582 {
    int Tcl_CreatePipe(Tcl_Interp  *interp, Tcl_Channel *rchan,
	    Tcl_Channel *wchan, int flags)
}

# TIP #322 (NRE public interface) msofer
declare 583 {
    Tcl_Command Tcl_NRCreateCommand(Tcl_Interp *interp,
	    const char *cmdName, Tcl_ObjCmdProc *proc,
	    Tcl_ObjCmdProc *nreProc, ClientData clientData,
	    Tcl_CmdDeleteProc *deleteProc)
}
declare 584 {
    int Tcl_NREvalObj(Tcl_Interp *interp, Tcl_Obj *objPtr, int flags)
}
declare 585 {
    int Tcl_NREvalObjv(Tcl_Interp *interp, int objc, Tcl_Obj *const objv[],
	    int flags)
}
declare 586 {
    int Tcl_NRCmdSwap(Tcl_Interp *interp, Tcl_Command cmd, int objc,
	    Tcl_Obj *const objv[], int flags)
}
declare 587 {
    void Tcl_NRAddCallback(Tcl_Interp *interp, Tcl_NRPostProc *postProcPtr,
	    ClientData data0, ClientData data1, ClientData data2,
	    ClientData data3)
}
# For use by NR extenders, to have a simple way to also provide a (required!)
# classic objProc
declare 588 {
    int Tcl_NRCallObjProc(Tcl_Interp *interp, Tcl_ObjCmdProc *objProc,
	    ClientData clientData, int objc, Tcl_Obj *const objv[])
}

# TIP#316 (Tcl_StatBuf reader functions) dkf
declare 589 {
    unsigned Tcl_GetFSDeviceFromStat(const Tcl_StatBuf *statPtr)
}
declare 590 {
    unsigned Tcl_GetFSInodeFromStat(const Tcl_StatBuf *statPtr)
}
declare 591 {
    unsigned Tcl_GetModeFromStat(const Tcl_StatBuf *statPtr)
}
declare 592 {
    int Tcl_GetLinkCountFromStat(const Tcl_StatBuf *statPtr)
}
declare 593 {
    int Tcl_GetUserIdFromStat(const Tcl_StatBuf *statPtr)
}
declare 594 {
    int Tcl_GetGroupIdFromStat(const Tcl_StatBuf *statPtr)
}
declare 595 {
    int Tcl_GetDeviceTypeFromStat(const Tcl_StatBuf *statPtr)
}
declare 596 {
    Tcl_WideInt Tcl_GetAccessTimeFromStat(const Tcl_StatBuf *statPtr)
}
declare 597 {
    Tcl_WideInt Tcl_GetModificationTimeFromStat(const Tcl_StatBuf *statPtr)
}
declare 598 {
    Tcl_WideInt Tcl_GetChangeTimeFromStat(const Tcl_StatBuf *statPtr)
}
declare 599 {
    Tcl_WideUInt Tcl_GetSizeFromStat(const Tcl_StatBuf *statPtr)
}
declare 600 {
    Tcl_WideUInt Tcl_GetBlocksFromStat(const Tcl_StatBuf *statPtr)
}
declare 601 {
    unsigned Tcl_GetBlockSizeFromStat(const Tcl_StatBuf *statPtr)
}

# TIP#314 (ensembles with parameters) dkf for Lars Hellstr"om
declare 602 {
    int Tcl_SetEnsembleParameterList(Tcl_Interp *interp, Tcl_Command token,
	    Tcl_Obj *paramList)
}
declare 603 {
    int Tcl_GetEnsembleParameterList(Tcl_Interp *interp, Tcl_Command token,
	    Tcl_Obj **paramListPtr)
}

# TIP#265 (option parser) dkf for Sam Bromley
declare 604 {
    int Tcl_ParseArgsObjv(Tcl_Interp *interp, const Tcl_ArgvInfo *argTable,
	    int *objcPtr, Tcl_Obj *const *objv, Tcl_Obj ***remObjv)
}

# TIP#336 (manipulate the error line) dgp
declare 605 {
    int Tcl_GetErrorLine(Tcl_Interp *interp)
}
declare 606 {
    void Tcl_SetErrorLine(Tcl_Interp *interp, int lineNum)
}

# TIP#307 (move results between interpreters) dkf
declare 607 {
    void Tcl_TransferResult(Tcl_Interp *sourceInterp, int result,
	    Tcl_Interp *targetInterp)
}

# TIP#335 (detect if interpreter in use) jmistachkin
declare 608 {
    int Tcl_InterpActive(Tcl_Interp *interp)
}

# TIP#337 (log exception for background processing) dgp
declare 609 {
    void Tcl_BackgroundException(Tcl_Interp *interp, int code)
}

# TIP#234 (zlib interface) dkf/Pascal Scheffers
declare 610 {
    int Tcl_ZlibDeflate(Tcl_Interp *interp, int format, Tcl_Obj *data,
	    int level, Tcl_Obj *gzipHeaderDictObj)
}
declare 611 {
    int Tcl_ZlibInflate(Tcl_Interp *interp, int format, Tcl_Obj *data,
	    int buffersize, Tcl_Obj *gzipHeaderDictObj)
}
declare 612 {
    unsigned int Tcl_ZlibCRC32(unsigned int crc, const unsigned char *buf,
	    int len)
}
declare 613 {
    unsigned int Tcl_ZlibAdler32(unsigned int adler, const unsigned char *buf,
	    int len)
}
declare 614 {
    int Tcl_ZlibStreamInit(Tcl_Interp *interp, int mode, int format,
	    int level, Tcl_Obj *dictObj, Tcl_ZlibStream *zshandle)
}
declare 615 {
    Tcl_Obj *Tcl_ZlibStreamGetCommandName(Tcl_ZlibStream zshandle)
}
declare 616 {
    int Tcl_ZlibStreamEof(Tcl_ZlibStream zshandle)
}
declare 617 {
    int Tcl_ZlibStreamChecksum(Tcl_ZlibStream zshandle)
}
declare 618 {
    int Tcl_ZlibStreamPut(Tcl_ZlibStream zshandle, Tcl_Obj *data, int flush)
}
declare 619 {
    int Tcl_ZlibStreamGet(Tcl_ZlibStream zshandle, Tcl_Obj *data, int count)
}
declare 620 {
    int Tcl_ZlibStreamClose(Tcl_ZlibStream zshandle)
}
declare 621 {
    int Tcl_ZlibStreamReset(Tcl_ZlibStream zshandle)
}

# TIP 338 (control over startup script) dgp
declare 622 {
    void Tcl_SetStartupScript(Tcl_Obj *path, const char *encoding)
}
declare 623 {
    Tcl_Obj *Tcl_GetStartupScript(const char **encodingPtr)
}

# TIP#332 (half-close made public) aferrieux
declare 624 {
    int Tcl_CloseEx(Tcl_Interp *interp, Tcl_Channel chan, int flags)
}

# TIP #353 (NR-enabled expressions) dgp
declare 625 {
    int Tcl_NRExprObj(Tcl_Interp *interp, Tcl_Obj *objPtr, Tcl_Obj *resultPtr)
}

# TIP #356 (NR-enabled substitution) dgp
declare 626 {
    int Tcl_NRSubstObj(Tcl_Interp *interp, Tcl_Obj *objPtr, int flags)
}

# TIP #357 (Export TclLoadFile and TclpFindSymbol) kbk
declare 627 {
    int Tcl_LoadFile(Tcl_Interp *interp, Tcl_Obj *pathPtr,
		     const char *const symv[], int flags, void *procPtrs,
		     Tcl_LoadHandle *handlePtr)
}
declare 628 {
    void *Tcl_FindSymbol(Tcl_Interp *interp, Tcl_LoadHandle handle,
			 const char *symbol)
}
declare 629 {
    int Tcl_FSUnloadFile(Tcl_Interp *interp, Tcl_LoadHandle handlePtr)
}

# TIP #400
declare 630 {
    void Tcl_ZlibStreamSetCompressionDictionary(Tcl_ZlibStream zhandle,
	    Tcl_Obj *compressionDictionaryObj)
}

# ----- BASELINE -- FOR -- 8.6.0 ----- #

# TIP #456
declare 631 {
    Tcl_Channel Tcl_OpenTcpServerEx(Tcl_Interp *interp, const char *service,
	    const char *host, unsigned int flags, Tcl_TcpAcceptProc *acceptProc,
	    ClientData callbackData)
}

# ----- BASELINE -- FOR -- 8.7.0 ----- #



##############################################################################

# Define the platform specific public Tcl interface. These functions are only
# available on the designated platform.

interface tclPlat

################################
# Unix specific functions
#   (none)

################################
# Windows specific functions

# Added in Tcl 8.1

declare 0 win {
    TCHAR *Tcl_WinUtfToTChar(const char *str, int len, Tcl_DString *dsPtr)
}
declare 1 win {
    char *Tcl_WinTCharToUtf(const TCHAR *str, int len, Tcl_DString *dsPtr)
}

################################
# Mac OS X specific functions

declare 0 macosx {
    int Tcl_MacOSXOpenBundleResources(Tcl_Interp *interp,
	    const char *bundleName, int hasResourceFile,
	    int maxPathLen, char *libraryPath)
}
declare 1 macosx {
    int Tcl_MacOSXOpenVersionedBundleResources(Tcl_Interp *interp,
	    const char *bundleName, const char *bundleVersion,
	    int hasResourceFile, int maxPathLen, char *libraryPath)
}

##############################################################################

# Public functions that are not accessible via the stubs table.

export {
    const char *Tcl_InitStubs(Tcl_Interp *interp, const char *version,
	int exact)
}
export {
    const char *TclTomMathInitializeStubs(Tcl_Interp* interp,
	const char* version, int epoch, int revision)
}
export {
    const char *Tcl_PkgInitStubsCheck(Tcl_Interp *interp, const char *version,
	int exact)
}
export {
    void Tcl_GetMemoryInfo(Tcl_DString *dsPtr)
}

# Local Variables:
# mode: tcl
# End:<|MERGE_RESOLUTION|>--- conflicted
+++ resolved
@@ -472,29 +472,15 @@
     const char *Tcl_ErrnoId(void)
 }
 declare 128 {
-<<<<<<< HEAD
     const char *Tcl_ErrnoMsg(int err)
-=======
-    CONST84_RETURN char *Tcl_ErrnoMsg(int err)
-}
-declare 129 {
-    int Tcl_Eval(Tcl_Interp *interp, const char *script)
-}
-declare 130 {
-    int Tcl_EvalFile(Tcl_Interp *interp, const char *fileName)
-}
-declare 131 {
-    int Tcl_EvalObj(Tcl_Interp *interp, Tcl_Obj *objPtr)
->>>>>>> cd80622d
 }
 # Removed in 9.0:
 #declare 129 {
 #    int Tcl_Eval(Tcl_Interp *interp, const char *script)
 #}
-# Removed in 9.0:
-#declare 130 {
-#    int Tcl_EvalFile(Tcl_Interp *interp, const char *fileName)
-#}
+declare 130 {
+    int Tcl_EvalFile(Tcl_Interp *interp, const char *fileName)
+}
 # Removed in 9.0:
 #declare 131 {
 #    int Tcl_EvalObj(Tcl_Interp *interp, Tcl_Obj *objPtr)
