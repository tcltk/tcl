--- conflicted
+++ resolved
@@ -2346,17 +2346,6 @@
 	    unsigned char *data, size_t datalen, int copy)
 }
 
-<<<<<<< HEAD
-# TIP #481
-declare 637 {
-    char *Tcl_GetStringFromObj2(Tcl_Obj *objPtr, size_t *lengthPtr)
-}
-declare 638 {
-    Tcl_UniChar *Tcl_GetUnicodeFromObj2(Tcl_Obj *objPtr, size_t *lengthPtr)
-}
-declare 639 {
-    unsigned char *Tcl_GetByteArrayFromObj2(Tcl_Obj *objPtr, size_t *lengthPtr)
-=======
 # TIP #445
 declare 636 {
     void Tcl_FreeIntRep(Tcl_Obj *objPtr)
@@ -2411,7 +2400,17 @@
 declare 648 {
     int *Tcl_UtfToUniCharDString(const char *src,
 	    int length, Tcl_DString *dsPtr)
->>>>>>> aca21697
+}
+
+# TIP #481
+declare 649 {
+    char *Tcl_GetStringFromObj2(Tcl_Obj *objPtr, size_t *lengthPtr)
+}
+declare 650 {
+    Tcl_UniChar *Tcl_GetUnicodeFromObj2(Tcl_Obj *objPtr, size_t *lengthPtr)
+}
+declare 651 {
+    unsigned char *Tcl_GetByteArrayFromObj2(Tcl_Obj *objPtr, size_t *lengthPtr)
 }
 
 # ----- BASELINE -- FOR -- 8.7.0 ----- #
