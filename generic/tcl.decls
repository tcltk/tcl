--- conflicted
+++ resolved
@@ -794,11 +794,7 @@
 declare 219 {
     int Tcl_ScanCountedElement(const char *src, int length, int *flagPtr)
 }
-<<<<<<< HEAD
-# Removed in Tcl 9
-=======
 # Removed in 9.0:
->>>>>>> 26c5e617
 #declare 220 {
 #    int Tcl_SeekOld(Tcl_Channel chan, int offset, int mode)
 #}
@@ -889,26 +885,15 @@
 declare 245 {
     int Tcl_StringMatch(const char *str, const char *pattern)
 }
-<<<<<<< HEAD
-# Removed in Tcl 9
+# Removed in 9.0:
 #declare 246 {
 #    int Tcl_TellOld(Tcl_Channel chan)
 #}
-# Removed in Tcl 9
+# Removed in 9.0:
 #declare 247 {
 #    int Tcl_TraceVar(Tcl_Interp *interp, const char *varName, int flags,
 #	    Tcl_VarTraceProc *proc, ClientData clientData)
 #}
-=======
-# Removed in 9.0:
-#declare 246 {
-#    int Tcl_TellOld(Tcl_Channel chan)
-#}
-declare 247 {
-    int Tcl_TraceVar(Tcl_Interp *interp, const char *varName, int flags,
-	    Tcl_VarTraceProc *proc, ClientData clientData)
-}
->>>>>>> 26c5e617
 declare 248 {
     int Tcl_TraceVar2(Tcl_Interp *interp, const char *part1, const char *part2,
 	    int flags, Tcl_VarTraceProc *proc, ClientData clientData)
