# tcl.decls --
#
#	This file contains the declarations for all supported public
#	functions that are exported by the Tcl library via the stubs table.
#	This file is used to generate the tclDecls.h, tclPlatDecls.h
#	and tclStubInit.c files.
#
# Copyright © 1998-1999 Scriptics Corporation.
# Copyright © 2001, 2002 Kevin B. Kenny.  All rights reserved.
# Copyright © 2007 Daniel A. Steffen <das@users.sourceforge.net>
#
# See the file "license.terms" for information on usage and redistribution
# of this file, and for a DISCLAIMER OF ALL WARRANTIES.

# You may distribute and/or modify this program under the terms of the GNU
# Affero General Public License as published by the Free Software Foundation,
# either version 3 of the License, or (at your option) any later version.
#
# See the file "COPYING" for information on usage and redistribution
# of this file, and for a DISCLAIMER OF ALL WARRANTIES.

library tcl

# Define the tcl interface with several sub interfaces:
#     tclPlat	 - platform specific public
#     tclInt	 - generic private
#     tclPlatInt - platform specific private

interface tcl
hooks {tclPlat tclInt tclIntPlat}
scspec EXTERN

# Declare each of the functions in the public Tcl interface. In order to
# preserve backwards compatibility, an index should never be reused for a
# different function.

declare 0 {
    int Tcl_PkgProvideEx(Tcl_Interp *interp, const char *name,
	    const char *version, const void *clientData)
}
declare 1 {
    const char *Tcl_PkgRequireEx(Tcl_Interp *interp,
	    const char *name, const char *version, int exact,
	    void *clientDataPtr)
}
declare 2 {
    TCL_NORETURN void Tcl_Panic(const char *format, ...)
}
declare 3 {
    void *Tcl_Alloc(TCL_HASH_TYPE size)
}
declare 4 {
    void Tcl_Free(void *ptr)
}
declare 5 {
    void *Tcl_Realloc(void *ptr, TCL_HASH_TYPE size)
}
declare 6 {
    void *Tcl_DbCkalloc(TCL_HASH_TYPE size, const char *file, int line)
}
declare 7 {
    void Tcl_DbCkfree(void *ptr, const char *file, int line)
}
declare 8 {
    void *Tcl_DbCkrealloc(void *ptr, TCL_HASH_TYPE size,
	    const char *file, int line)
}

# Tcl_CreateFileHandler and Tcl_DeleteFileHandler are only available on Unix,
# but they are part of the old generic interface, so we include them here for
# compatibility reasons.

declare 9 {
    void Tcl_CreateFileHandler(int fd, int mask, Tcl_FileProc *proc,
	    void *clientData)
}
declare 10 {
    void Tcl_DeleteFileHandler(int fd)
}
declare 11 {
    void Tcl_SetTimer(const Tcl_Time *timePtr)
}
declare 12 {
    void Tcl_Sleep(int ms)
}
declare 13 {
    int Tcl_WaitForEvent(const Tcl_Time *timePtr)
}
declare 14 {
    int Tcl_AppendAllObjTypes(Tcl_Interp *interp, Tcl_Obj *objPtr)
}
declare 15 {
    void Tcl_AppendStringsToObj(Tcl_Obj *objPtr, ...)
}
declare 16 {
    void Tcl_AppendToObj(Tcl_Obj *objPtr, const char *bytes, Tcl_Size length)
}
declare 17 {
    Tcl_Obj *Tcl_ConcatObj(Tcl_Size objc, Tcl_Obj *const objv[])
}
declare 18 {
    int Tcl_ConvertToType(Tcl_Interp *interp, Tcl_Obj *objPtr,
	    const Tcl_ObjType *typePtr)
}
declare 19 {
    void Tcl_DbDecrRefCount(Tcl_Obj *objPtr, const char *file, int line)
}
declare 20 {
    void Tcl_DbIncrRefCount(Tcl_Obj *objPtr, const char *file, int line)
}
declare 21 {
    int Tcl_DbIsShared(Tcl_Obj *objPtr, const char *file, int line)
}
# Removed in 9.0 (changed to macro):
#declare 22 {
#    Tcl_Obj *Tcl_DbNewBooleanObj(int intValue, const char *file, int line)
#}
declare 23 {
    Tcl_Obj *Tcl_DbNewByteArrayObj(const unsigned char *bytes,
	    Tcl_Size numBytes, const char *file, int line)
}
declare 24 {
    Tcl_Obj *Tcl_DbNewDoubleObj(double doubleValue, const char *file,
	    int line)
}
declare 25 {
    Tcl_Obj *Tcl_DbNewListObj(Tcl_Size objc, Tcl_Obj *const *objv,
	    const char *file, int line)
}
# Removed in 9.0 (changed to macro):
#declare 26 {
#    Tcl_Obj *Tcl_DbNewLongObj(long longValue, const char *file, int line)
#}
declare 27 {
    Tcl_Obj *Tcl_DbNewObj(const char *file, int line)
}
declare 28 {
    Tcl_Obj *Tcl_DbNewStringObj(const char *bytes, Tcl_Size length,
	    const char *file, int line)
}
declare 29 {
    Tcl_Obj *Tcl_DuplicateObj(Tcl_Obj *objPtr)
}
declare 30 {
    void TclFreeObj(Tcl_Obj *objPtr)
}
declare 31 {
    int Tcl_GetBoolean(Tcl_Interp *interp, const char *src, int *intPtr)
}
declare 32 {
    int Tcl_GetBooleanFromObj(Tcl_Interp *interp, Tcl_Obj *objPtr,
	    int *intPtr)
}
# Only available in Tcl 8.x, NULL in Tcl 9.0
declare 33 {
    unsigned char *Tcl_GetByteArrayFromObj(Tcl_Obj *objPtr, Tcl_Size *numBytesPtr)
}
declare 34 {
    int Tcl_GetDouble(Tcl_Interp *interp, const char *src, double *doublePtr)
}
declare 35 {
    int Tcl_GetDoubleFromObj(Tcl_Interp *interp, Tcl_Obj *objPtr,
	    double *doublePtr)
}
# Removed in 9.0, replaced by macro.
#declare 36 {
#    int Tcl_GetIndexFromObj(Tcl_Interp *interp, Tcl_Obj *objPtr,
#	    const char *const *tablePtr, const char *msg, int flags, int *indexPtr)
#}
declare 37 {
    int Tcl_GetInt(Tcl_Interp *interp, const char *src, int *intPtr)
}
declare 38 {
    int Tcl_GetIntFromObj(Tcl_Interp *interp, Tcl_Obj *objPtr, int *intPtr)
}
declare 39 {
    int Tcl_GetLongFromObj(Tcl_Interp *interp, Tcl_Obj *objPtr, long *longPtr)
}
declare 40 {
    const Tcl_ObjType *Tcl_GetObjType(const char *typeName)
}
#declare 41 {
#    char *TclGetStringFromObj(Tcl_Obj *objPtr, void *lengthPtr)
#}
declare 42 {
    void Tcl_InvalidateStringRep(Tcl_Obj *objPtr)
}
declare 43 {
    int Tcl_ListObjAppendList(Tcl_Interp *interp, Tcl_Obj *listPtr,
	    Tcl_Obj *elemListPtr)
}
declare 44 {
    int Tcl_ListObjAppendElement(Tcl_Interp *interp, Tcl_Obj *listPtr,
	    Tcl_Obj *objPtr)
}
#obsolete in 9.0
#declare 45 {
#    int TclListObjGetElements(Tcl_Interp *interp, Tcl_Obj *listPtr,
#	    void *objcPtr, Tcl_Obj ***objvPtr)
#}
declare 46 {
    int Tcl_ListObjIndex(Tcl_Interp *interp, Tcl_Obj *listPtr, Tcl_Size index,
	    Tcl_Obj **objPtrPtr)
}
#obsolete in 9.0
#declare 47 {
#    int TclListObjLength(Tcl_Interp *interp, Tcl_Obj *listPtr,
#	    void *lengthPtr)
#}
declare 48 {
    int Tcl_ListObjReplace(Tcl_Interp *interp, Tcl_Obj *listPtr, Tcl_Size first,
	    Tcl_Size count, Tcl_Size objc, Tcl_Obj *const objv[])
}
# Removed in 9.0 (changed to macro):
#declare 49 {
#    Tcl_Obj *Tcl_NewBooleanObj(int intValue)
#}
declare 50 {
    Tcl_Obj *Tcl_NewByteArrayObj(const unsigned char *bytes, Tcl_Size numBytes)
}
declare 51 {
    Tcl_Obj *Tcl_NewDoubleObj(double doubleValue)
}
# Removed in 9.0 (changed to macro):
#declare 52 {
#    Tcl_Obj *Tcl_NewIntObj(int intValue)
#}
declare 53 {
    Tcl_Obj *Tcl_NewListObj(Tcl_Size objc, Tcl_Obj *const objv[])
}
# Removed in 9.0 (changed to macro):
#declare 54 {
#    Tcl_Obj *Tcl_NewLongObj(long longValue)
#}
declare 55 {
    Tcl_Obj *Tcl_NewObj(void)
}
declare 56 {
    Tcl_Obj *Tcl_NewStringObj(const char *bytes, Tcl_Size length)
}
# Removed in 9.0 (changed to macro):
#declare 57 {
#    void Tcl_SetBooleanObj(Tcl_Obj *objPtr, int intValue)
#}
declare 58 {
    unsigned char *Tcl_SetByteArrayLength(Tcl_Obj *objPtr, Tcl_Size numBytes)
}
declare 59 {
    void Tcl_SetByteArrayObj(Tcl_Obj *objPtr, const unsigned char *bytes,
	    Tcl_Size numBytes)
}
declare 60 {
    void Tcl_SetDoubleObj(Tcl_Obj *objPtr, double doubleValue)
}
# Removed in 9.0 (changed to macro):
#declare 61 {
#    void Tcl_SetIntObj(Tcl_Obj *objPtr, int intValue)
#}
declare 62 {
    void Tcl_SetListObj(Tcl_Obj *objPtr, Tcl_Size objc, Tcl_Obj *const objv[])
}
# Removed in 9.0 (changed to macro):
#declare 63 {
#    void Tcl_SetLongObj(Tcl_Obj *objPtr, long longValue)
#}
declare 64 {
    void Tcl_SetObjLength(Tcl_Obj *objPtr, Tcl_Size length)
}
declare 65 {
    void Tcl_SetStringObj(Tcl_Obj *objPtr, const char *bytes, Tcl_Size length)
}
# Removed in 9.0, replaced by macro.
#declare 66 {
#    void Tcl_AddErrorInfo(Tcl_Interp *interp, const char *message)
#}
# Removed in 9.0, replaced by macro.
#declare 67 {
#    void Tcl_AddObjErrorInfo(Tcl_Interp *interp, const char *message,
#	    Tcl_Size length)
#}
declare 68 {
    void Tcl_AllowExceptions(Tcl_Interp *interp)
}
declare 69 {
    void Tcl_AppendElement(Tcl_Interp *interp, const char *element)
}
declare 70 {
    void Tcl_AppendResult(Tcl_Interp *interp, ...)
}
declare 71 {
    Tcl_AsyncHandler Tcl_AsyncCreate(Tcl_AsyncProc *proc,
	    void *clientData)
}
declare 72 {
    void Tcl_AsyncDelete(Tcl_AsyncHandler async)
}
declare 73 {
    int Tcl_AsyncInvoke(Tcl_Interp *interp, int code)
}
declare 74 {
    void Tcl_AsyncMark(Tcl_AsyncHandler async)
}
declare 75 {
    int Tcl_AsyncReady(void)
}
# Removed in 9.0
#declare 76 {
#    void Tcl_BackgroundError(Tcl_Interp *interp)
#}
# Removed in 9.0:
#declare 77 {
#    char Tcl_Backslash(const char *src, int *readPtr)
#}
declare 78 {
    int Tcl_BadChannelOption(Tcl_Interp *interp, const char *optionName,
	    const char *optionList)
}
declare 79 {
    void Tcl_CallWhenDeleted(Tcl_Interp *interp, Tcl_InterpDeleteProc *proc,
	    void *clientData)
}
declare 80 {
    void Tcl_CancelIdleCall(Tcl_IdleProc *idleProc, void *clientData)
}
# Only available in Tcl 8.x, NULL in Tcl 9.0
declare 81 {
    int Tcl_Close(Tcl_Interp *interp, Tcl_Channel chan)
}
declare 82 {
    int Tcl_CommandComplete(const char *cmd)
}
declare 83 {
    char *Tcl_Concat(Tcl_Size argc, const char *const *argv)
}
declare 84 {
    Tcl_Size Tcl_ConvertElement(const char *src, char *dst, int flags)
}
declare 85 {
    Tcl_Size Tcl_ConvertCountedElement(const char *src, Tcl_Size length, char *dst,
	    int flags)
}
declare 86 {
    int Tcl_CreateAlias(Tcl_Interp *childInterp, const char *childCmd,
	    Tcl_Interp *target, const char *targetCmd, Tcl_Size argc,
	    const char *const *argv)
}
declare 87 {
    int Tcl_CreateAliasObj(Tcl_Interp *childInterp, const char *childCmd,
	    Tcl_Interp *target, const char *targetCmd, Tcl_Size objc,
	    Tcl_Obj *const objv[])
}
declare 88 {
    Tcl_Channel Tcl_CreateChannel(const Tcl_ChannelType *typePtr,
	    const char *chanName, void *instanceData, int mask)
}
declare 89 {
    void Tcl_CreateChannelHandler(Tcl_Channel chan, int mask,
	    Tcl_ChannelProc *proc, void *clientData)
}
declare 90 {
    void Tcl_CreateCloseHandler(Tcl_Channel chan, Tcl_CloseProc *proc,
	    void *clientData)
}
declare 91 {
    Tcl_Command Tcl_CreateCommand(Tcl_Interp *interp, const char *cmdName,
	    Tcl_CmdProc *proc, void *clientData,
	    Tcl_CmdDeleteProc *deleteProc)
}
declare 92 {
    void Tcl_CreateEventSource(Tcl_EventSetupProc *setupProc,
	    Tcl_EventCheckProc *checkProc, void *clientData)
}
declare 93 {
    void Tcl_CreateExitHandler(Tcl_ExitProc *proc, void *clientData)
}
declare 94 {
    Tcl_Interp *Tcl_CreateInterp(void)
}
# Removed in 9.0:
#declare 95 {
#    void Tcl_CreateMathFunc(Tcl_Interp *interp, const char *name,
#	    int numArgs, Tcl_ValueType *argTypes,
#	    Tcl_MathProc *proc, void *clientData)
#}
declare 96 {
    Tcl_Command Tcl_CreateObjCommand(Tcl_Interp *interp,
	    const char *cmdName,
	    Tcl_ObjCmdProc *proc, void *clientData,
	    Tcl_CmdDeleteProc *deleteProc)
}
declare 97 {
    Tcl_Interp *Tcl_CreateChild(Tcl_Interp *interp, const char *name,
	    int isSafe)
}
declare 98 {
    Tcl_TimerToken Tcl_CreateTimerHandler(int milliseconds,
	    Tcl_TimerProc *proc, void *clientData)
}
declare 99 {
    Tcl_Trace Tcl_CreateTrace(Tcl_Interp *interp, Tcl_Size level,
	    Tcl_CmdTraceProc *proc, void *clientData)
}
declare 100 {
    void Tcl_DeleteAssocData(Tcl_Interp *interp, const char *name)
}
declare 101 {
    void Tcl_DeleteChannelHandler(Tcl_Channel chan, Tcl_ChannelProc *proc,
	    void *clientData)
}
declare 102 {
    void Tcl_DeleteCloseHandler(Tcl_Channel chan, Tcl_CloseProc *proc,
	    void *clientData)
}
declare 103 {
    int Tcl_DeleteCommand(Tcl_Interp *interp, const char *cmdName)
}
declare 104 {
    int Tcl_DeleteCommandFromToken(Tcl_Interp *interp, Tcl_Command command)
}
declare 105 {
    void Tcl_DeleteEvents(Tcl_EventDeleteProc *proc, void *clientData)
}
declare 106 {
    void Tcl_DeleteEventSource(Tcl_EventSetupProc *setupProc,
	    Tcl_EventCheckProc *checkProc, void *clientData)
}
declare 107 {
    void Tcl_DeleteExitHandler(Tcl_ExitProc *proc, void *clientData)
}
declare 108 {
    void Tcl_DeleteHashEntry(Tcl_HashEntry *entryPtr)
}
declare 109 {
    void Tcl_DeleteHashTable(Tcl_HashTable *tablePtr)
}
declare 110 {
    void Tcl_DeleteInterp(Tcl_Interp *interp)
}
declare 111 {
    void Tcl_DetachPids(Tcl_Size numPids, Tcl_Pid *pidPtr)
}
declare 112 {
    void Tcl_DeleteTimerHandler(Tcl_TimerToken token)
}
declare 113 {
    void Tcl_DeleteTrace(Tcl_Interp *interp, Tcl_Trace trace)
}
declare 114 {
    void Tcl_DontCallWhenDeleted(Tcl_Interp *interp,
	    Tcl_InterpDeleteProc *proc, void *clientData)
}
declare 115 {
    int Tcl_DoOneEvent(int flags)
}
declare 116 {
    void Tcl_DoWhenIdle(Tcl_IdleProc *proc, void *clientData)
}
declare 117 {
    char *Tcl_DStringAppend(Tcl_DString *dsPtr, const char *bytes, Tcl_Size length)
}
declare 118 {
    char *Tcl_DStringAppendElement(Tcl_DString *dsPtr, const char *element)
}
declare 119 {
    void Tcl_DStringEndSublist(Tcl_DString *dsPtr)
}
declare 120 {
    void Tcl_DStringFree(Tcl_DString *dsPtr)
}
declare 121 {
    void Tcl_DStringGetResult(Tcl_Interp *interp, Tcl_DString *dsPtr)
}
declare 122 {
    void Tcl_DStringInit(Tcl_DString *dsPtr)
}
declare 123 {
    void Tcl_DStringResult(Tcl_Interp *interp, Tcl_DString *dsPtr)
}
declare 124 {
    void Tcl_DStringSetLength(Tcl_DString *dsPtr, Tcl_Size length)
}
declare 125 {
    void Tcl_DStringStartSublist(Tcl_DString *dsPtr)
}
declare 126 {
    int Tcl_Eof(Tcl_Channel chan)
}
declare 127 {
    const char *Tcl_ErrnoId(void)
}
declare 128 {
    const char *Tcl_ErrnoMsg(int err)
}
# Removed in 9.0, replaced by macro.
#declare 129 {
#    int Tcl_Eval(Tcl_Interp *interp, const char *script)
#}
declare 130 {
    int Tcl_EvalFile(Tcl_Interp *interp, const char *fileName)
}
# Removed in 9.0, replaced by macro.
#declare 131 {
#    int Tcl_EvalObj(Tcl_Interp *interp, Tcl_Obj *objPtr)
#}
declare 132 {
    void Tcl_EventuallyFree(void *clientData, Tcl_FreeProc *freeProc)
}
declare 133 {
    TCL_NORETURN void Tcl_Exit(int status)
}
declare 134 {
    int Tcl_ExposeCommand(Tcl_Interp *interp, const char *hiddenCmdToken,
	    const char *cmdName)
}
declare 135 {
    int Tcl_ExprBoolean(Tcl_Interp *interp, const char *expr, int *ptr)
}
declare 136 {
    int Tcl_ExprBooleanObj(Tcl_Interp *interp, Tcl_Obj *objPtr, int *ptr)
}
declare 137 {
    int Tcl_ExprDouble(Tcl_Interp *interp, const char *expr, double *ptr)
}
declare 138 {
    int Tcl_ExprDoubleObj(Tcl_Interp *interp, Tcl_Obj *objPtr, double *ptr)
}
declare 139 {
    int Tcl_ExprLong(Tcl_Interp *interp, const char *expr, long *ptr)
}
declare 140 {
    int Tcl_ExprLongObj(Tcl_Interp *interp, Tcl_Obj *objPtr, long *ptr)
}
declare 141 {
    int Tcl_ExprObj(Tcl_Interp *interp, Tcl_Obj *objPtr,
	    Tcl_Obj **resultPtrPtr)
}
declare 142 {
    int Tcl_ExprString(Tcl_Interp *interp, const char *expr)
}
declare 143 {
    void Tcl_Finalize(void)
}
# Removed in 9.0 (stub entry only)
#declare 144 {
#    const char *Tcl_FindExecutable(const char *argv0)
#}
declare 145 {
    Tcl_HashEntry *Tcl_FirstHashEntry(Tcl_HashTable *tablePtr,
	    Tcl_HashSearch *searchPtr)
}
declare 146 {
    int Tcl_Flush(Tcl_Channel chan)
}
<<<<<<< HEAD
# Removed in 9.0, TIP 559
#declare 147 {
#    void Tcl_FreeResult(Tcl_Interp *interp)
#}
declare 148 {deprecated {Use Tcl_GetAliasObj}} {
    int Tcl_GetAlias(Tcl_Interp *interp, const char *childCmd,
	    Tcl_Interp **targetInterpPtr, const char **targetCmdPtr,
	    int *argcPtr, const char ***argvPtr)
}
=======
>>>>>>> a473fe9d
declare 149 {
    int TclGetAliasObj(Tcl_Interp *interp, const char *childCmd,
	    Tcl_Interp **targetInterpPtr, const char **targetCmdPtr,
	    int *objcPtr, Tcl_Obj ***objvPtr)
}
declare 150 {
    void *Tcl_GetAssocData(Tcl_Interp *interp, const char *name,
	    Tcl_InterpDeleteProc **procPtr)
}
declare 151 {
    Tcl_Channel Tcl_GetChannel(Tcl_Interp *interp, const char *chanName,
	    int *modePtr)
}
declare 152 {
    Tcl_Size Tcl_GetChannelBufferSize(Tcl_Channel chan)
}
declare 153 {
    int Tcl_GetChannelHandle(Tcl_Channel chan, int direction,
	    void **handlePtr)
}
declare 154 {
    void *Tcl_GetChannelInstanceData(Tcl_Channel chan)
}
declare 155 {
    int Tcl_GetChannelMode(Tcl_Channel chan)
}
declare 156 {
    const char *Tcl_GetChannelName(Tcl_Channel chan)
}
declare 157 {
    int Tcl_GetChannelOption(Tcl_Interp *interp, Tcl_Channel chan,
	    const char *optionName, Tcl_DString *dsPtr)
}
declare 158 {
    const Tcl_ChannelType *Tcl_GetChannelType(Tcl_Channel chan)
}
declare 159 {
    int Tcl_GetCommandInfo(Tcl_Interp *interp, const char *cmdName,
	    Tcl_CmdInfo *infoPtr)
}
declare 160 {
    const char *Tcl_GetCommandName(Tcl_Interp *interp,
	    Tcl_Command command)
}
declare 161 {
    int Tcl_GetErrno(void)
}
declare 162 {
    const char *Tcl_GetHostName(void)
}
declare 163 {
    int Tcl_GetInterpPath(Tcl_Interp *interp, Tcl_Interp *childInterp)
}
declare 164 {
    Tcl_Interp *Tcl_GetParent(Tcl_Interp *interp)
}
declare 165 {
    const char *Tcl_GetNameOfExecutable(void)
}
declare 166 {
    Tcl_Obj *Tcl_GetObjResult(Tcl_Interp *interp)
}

# Tcl_GetOpenFile is only available on unix, but it is a part of the old
# generic interface, so we include it here for compatibility reasons.

declare 167 {
    int Tcl_GetOpenFile(Tcl_Interp *interp, const char *chanID,
	    int forWriting, int checkUsage, void **filePtr)
}
# Obsolete.  Should now use Tcl_FSGetPathType which is objectified
# and therefore usually faster.
declare 168 {
    Tcl_PathType Tcl_GetPathType(const char *path)
}
declare 169 {
    Tcl_Size Tcl_Gets(Tcl_Channel chan, Tcl_DString *dsPtr)
}
declare 170 {
    Tcl_Size Tcl_GetsObj(Tcl_Channel chan, Tcl_Obj *objPtr)
}
declare 171 {
    int Tcl_GetServiceMode(void)
}
declare 172 {
    Tcl_Interp *Tcl_GetChild(Tcl_Interp *interp, const char *name)
}
declare 173 {
    Tcl_Channel Tcl_GetStdChannel(int type)
}
# Removed in 9.0, replaced by macro.
#declare 174 {
#    const char *Tcl_GetStringResult(Tcl_Interp *interp)
#}
# Removed in 9.0, replaced by macro.
#declare 175 {
#    const char *Tcl_GetVar(Tcl_Interp *interp, const char *varName,
#	    int flags)
#}
declare 176 {
    const char *Tcl_GetVar2(Tcl_Interp *interp, const char *part1,
	    const char *part2, int flags)
}
# Removed in 9.0, replaced by macro.
#declare 177 {
#    int Tcl_GlobalEval(Tcl_Interp *interp, const char *command)
#}
# Removed in 9.0, replaced by macro.
#declare 178 {
#    int Tcl_GlobalEvalObj(Tcl_Interp *interp, Tcl_Obj *objPtr)
#}
declare 179 {
    int Tcl_HideCommand(Tcl_Interp *interp, const char *cmdName,
	    const char *hiddenCmdToken)
}
declare 180 {
    int Tcl_Init(Tcl_Interp *interp)
}
declare 181 {
    void Tcl_InitHashTable(Tcl_HashTable *tablePtr, int keyType)
}
declare 182 {
    int Tcl_InputBlocked(Tcl_Channel chan)
}
declare 183 {
    int Tcl_InputBuffered(Tcl_Channel chan)
}
declare 184 {
    int Tcl_InterpDeleted(Tcl_Interp *interp)
}
declare 185 {
    int Tcl_IsSafe(Tcl_Interp *interp)
}
# Obsolete, use Tcl_FSJoinPath
declare 186 {
    char *Tcl_JoinPath(Tcl_Size argc, const char *const *argv,
	    Tcl_DString *resultPtr)
}
declare 187 {
    int Tcl_LinkVar(Tcl_Interp *interp, const char *varName, void *addr,
	    int type)
}

# This slot is reserved for use by the plus patch:
#  declare 188 {
#	Tcl_MainLoop
#  }

declare 189 {
    Tcl_Channel Tcl_MakeFileChannel(void *handle, int mode)
}
# Removed in 9.0
#declare 190 {
#    int Tcl_MakeSafe(Tcl_Interp *interp)
#}
declare 191 {
    Tcl_Channel Tcl_MakeTcpClientChannel(void *tcpSocket)
}
declare 192 {
    char *Tcl_Merge(Tcl_Size argc, const char *const *argv)
}
declare 193 {
    Tcl_HashEntry *Tcl_NextHashEntry(Tcl_HashSearch *searchPtr)
}
declare 194 {
    void Tcl_NotifyChannel(Tcl_Channel channel, int mask)
}
declare 195 {
    Tcl_Obj *Tcl_ObjGetVar2(Tcl_Interp *interp, Tcl_Obj *part1Ptr,
	    Tcl_Obj *part2Ptr, int flags)
}
declare 196 {
    Tcl_Obj *Tcl_ObjSetVar2(Tcl_Interp *interp, Tcl_Obj *part1Ptr,
	    Tcl_Obj *part2Ptr, Tcl_Obj *newValuePtr, int flags)
}
declare 197 {
    Tcl_Channel Tcl_OpenCommandChannel(Tcl_Interp *interp, Tcl_Size argc,
	    const char **argv, int flags)
}
# This is obsolete, use Tcl_FSOpenFileChannel
declare 198 {
    Tcl_Channel Tcl_OpenFileChannel(Tcl_Interp *interp, const char *fileName,
	    const char *modeString, int permissions)
}
declare 199 {
    Tcl_Channel Tcl_OpenTcpClient(Tcl_Interp *interp, int port,
	    const char *address, const char *myaddr, int myport, int flags)
}
declare 200 {
    Tcl_Channel Tcl_OpenTcpServer(Tcl_Interp *interp, int port,
	    const char *host, Tcl_TcpAcceptProc *acceptProc,
	    void *callbackData)
}
declare 201 {
    void Tcl_Preserve(void *data)
}
declare 202 {
    void Tcl_PrintDouble(Tcl_Interp *interp, double value, char *dst)
}
declare 203 {
    int Tcl_PutEnv(const char *assignment)
}
declare 204 {
    const char *Tcl_PosixError(Tcl_Interp *interp)
}
declare 205 {
    void Tcl_QueueEvent(Tcl_Event *evPtr, int position)
}
declare 206 {
    Tcl_Size Tcl_Read(Tcl_Channel chan, char *bufPtr, Tcl_Size toRead)
}
declare 207 {
    void Tcl_ReapDetachedProcs(void)
}
declare 208 {
    int Tcl_RecordAndEval(Tcl_Interp *interp, const char *cmd, int flags)
}
declare 209 {
    int Tcl_RecordAndEvalObj(Tcl_Interp *interp, Tcl_Obj *cmdPtr, int flags)
}
declare 210 {
    void Tcl_RegisterChannel(Tcl_Interp *interp, Tcl_Channel chan)
}
declare 211 {
    void Tcl_RegisterObjType(const Tcl_ObjType *typePtr)
}
declare 212 {
    Tcl_RegExp Tcl_RegExpCompile(Tcl_Interp *interp, const char *pattern)
}
declare 213 {
    int Tcl_RegExpExec(Tcl_Interp *interp, Tcl_RegExp regexp,
	    const char *text, const char *start)
}
declare 214 {
    int Tcl_RegExpMatch(Tcl_Interp *interp, const char *text,
	    const char *pattern)
}
declare 215 {
    void Tcl_RegExpRange(Tcl_RegExp regexp, Tcl_Size index,
	    const char **startPtr, const char **endPtr)
}
declare 216 {
    void Tcl_Release(void *clientData)
}
declare 217 {
    void Tcl_ResetResult(Tcl_Interp *interp)
}
declare 218 {
    Tcl_Size Tcl_ScanElement(const char *src, int *flagPtr)
}
declare 219 {
    Tcl_Size Tcl_ScanCountedElement(const char *src, Tcl_Size length, int *flagPtr)
}
# Removed in 9.0:
#declare 220 {
#    int Tcl_SeekOld(Tcl_Channel chan, int offset, int mode)
#}
declare 221 {
    int Tcl_ServiceAll(void)
}
declare 222 {
    int Tcl_ServiceEvent(int flags)
}
declare 223 {
    void Tcl_SetAssocData(Tcl_Interp *interp, const char *name,
	    Tcl_InterpDeleteProc *proc, void *clientData)
}
declare 224 {
    void Tcl_SetChannelBufferSize(Tcl_Channel chan, Tcl_Size sz)
}
declare 225 {
    int Tcl_SetChannelOption(Tcl_Interp *interp, Tcl_Channel chan,
	    const char *optionName, const char *newValue)
}
declare 226 {
    int Tcl_SetCommandInfo(Tcl_Interp *interp, const char *cmdName,
	    const Tcl_CmdInfo *infoPtr)
}
declare 227 {
    void Tcl_SetErrno(int err)
}
declare 228 {
    void Tcl_SetErrorCode(Tcl_Interp *interp, ...)
}
declare 229 {
    void Tcl_SetMaxBlockTime(const Tcl_Time *timePtr)
}
# Removed in 9.0 (stub entry only)
#declare 230 {
#    const char *Tcl_SetPanicProc(TCL_NORETURN1 Tcl_PanicProc *panicProc)
#}
declare 231 {
    Tcl_Size Tcl_SetRecursionLimit(Tcl_Interp *interp, Tcl_Size depth)
}
# Removed in 9.0, replaced by macro.
#declare 232 {
#    void Tcl_SetResult(Tcl_Interp *interp, char *result,
#	    Tcl_FreeProc *freeProc)
#}
declare 233 {
    int Tcl_SetServiceMode(int mode)
}
declare 234 {
    void Tcl_SetObjErrorCode(Tcl_Interp *interp, Tcl_Obj *errorObjPtr)
}
declare 235 {
    void Tcl_SetObjResult(Tcl_Interp *interp, Tcl_Obj *resultObjPtr)
}
declare 236 {
    void Tcl_SetStdChannel(Tcl_Channel channel, int type)
}
# Removed in 9.0, replaced by macro.
#declare 237 {
#    const char *Tcl_SetVar(Tcl_Interp *interp, const char *varName,
#	    const char *newValue, int flags)
#}
declare 238 {
    const char *Tcl_SetVar2(Tcl_Interp *interp, const char *part1,
	    const char *part2, const char *newValue, int flags)
}
declare 239 {
    const char *Tcl_SignalId(int sig)
}
declare 240 {
    const char *Tcl_SignalMsg(int sig)
}
declare 241 {
    void Tcl_SourceRCFile(Tcl_Interp *interp)
}
declare 242 {
    int TclSplitList(Tcl_Interp *interp, const char *listStr, void *argcPtr,
	    const char ***argvPtr)
}
# Obsolete, use Tcl_FSSplitPath
declare 243 {
    void TclSplitPath(const char *path, void *argcPtr, const char ***argvPtr)
}
# Removed in 9.0 (stub entry only)
#declare 244  {
#    void Tcl_StaticLibrary(Tcl_Interp *interp, const char *prefix,
#	    Tcl_LibraryInitProc *initProc, Tcl_LibraryInitProc *safeInitProc)
#}
# Removed in 9.0 (stub entry only)
#declare 245 {
#    int Tcl_StringMatch(const char *str, const char *pattern)
#}
# Removed in 9.0:
#declare 246 {
#    int Tcl_TellOld(Tcl_Channel chan)
#}
# Removed in 9.0, replaced by macro.
#declare 247 {
#    int Tcl_TraceVar(Tcl_Interp *interp, const char *varName, int flags,
#	    Tcl_VarTraceProc *proc, void *clientData)
#}
declare 248 {
    int Tcl_TraceVar2(Tcl_Interp *interp, const char *part1, const char *part2,
	    int flags, Tcl_VarTraceProc *proc, void *clientData)
}
declare 249 {
    char *Tcl_TranslateFileName(Tcl_Interp *interp, const char *name,
	    Tcl_DString *bufferPtr)
}
declare 250 {
    Tcl_Size Tcl_Ungets(Tcl_Channel chan, const char *str, Tcl_Size len, int atHead)
}
declare 251 {
    void Tcl_UnlinkVar(Tcl_Interp *interp, const char *varName)
}
declare 252 {
    int Tcl_UnregisterChannel(Tcl_Interp *interp, Tcl_Channel chan)
}
# Removed in 9.0, replaced by macro.
#declare 253 {
#    int Tcl_UnsetVar(Tcl_Interp *interp, const char *varName, int flags)
#}
declare 254 {
    int Tcl_UnsetVar2(Tcl_Interp *interp, const char *part1, const char *part2,
	    int flags)
}
# Removed in 9.0, replaced by macro.
#declare 255 {
#    void Tcl_UntraceVar(Tcl_Interp *interp, const char *varName, int flags,
#	    Tcl_VarTraceProc *proc, void *clientData)
#}
declare 256 {
    void Tcl_UntraceVar2(Tcl_Interp *interp, const char *part1,
	    const char *part2, int flags, Tcl_VarTraceProc *proc,
	    void *clientData)
}
declare 257 {
    void Tcl_UpdateLinkedVar(Tcl_Interp *interp, const char *varName)
}
# Removed in 9.0, replaced by macro.
#declare 258 {
#    int Tcl_UpVar(Tcl_Interp *interp, const char *frameName,
#	    const char *varName, const char *localName, int flags)
#}
declare 259 {
    int Tcl_UpVar2(Tcl_Interp *interp, const char *frameName, const char *part1,
	    const char *part2, const char *localName, int flags)
}
declare 260 {
    int Tcl_VarEval(Tcl_Interp *interp, ...)
}
# Removed in 9.0, replaced by macro.
#declare 261 {
#    void *Tcl_VarTraceInfo(Tcl_Interp *interp, const char *varName,
#	    int flags, Tcl_VarTraceProc *procPtr, void *prevClientData)
#}
declare 262 {
    void *Tcl_VarTraceInfo2(Tcl_Interp *interp, const char *part1,
	    const char *part2, int flags, Tcl_VarTraceProc *procPtr,
	    void *prevClientData)
}
declare 263 {
    Tcl_Size Tcl_Write(Tcl_Channel chan, const char *s, Tcl_Size slen)
}
declare 264 {
    void Tcl_WrongNumArgs(Tcl_Interp *interp, Tcl_Size objc,
	    Tcl_Obj *const objv[], const char *message)
}
declare 265 {
    int Tcl_DumpActiveMemory(const char *fileName)
}
declare 266 {
    void Tcl_ValidateAllMemory(const char *file, int line)
}
# Removed in 9.0:
#declare 267 {
#    void Tcl_AppendResultVA(Tcl_Interp *interp, va_list argList)
#}
# Removed in 9.0:
#declare 268 {
#    void Tcl_AppendStringsToObjVA(Tcl_Obj *objPtr, va_list argList)
#}
declare 269 {
    char *Tcl_HashStats(Tcl_HashTable *tablePtr)
}
declare 270 {
    const char *Tcl_ParseVar(Tcl_Interp *interp, const char *start,
	    const char **termPtr)
}
# Removed in 9.0, replaced by macro.
#declare 271 {
#    const char *Tcl_PkgPresent(Tcl_Interp *interp, const char *name,
#	    const char *version, int exact)
#}
declare 272 {
    const char *Tcl_PkgPresentEx(Tcl_Interp *interp,
	    const char *name, const char *version, int exact,
	    void *clientDataPtr)
}
# Removed in 9.0, replaced by macro.
#declare 273 {
#    int Tcl_PkgProvide(Tcl_Interp *interp, const char *name,
#	    const char *version)
#}
# TIP #268: The internally used new Require function is in slot 573.
# Removed in 9.0, replaced by macro.
#declare 274 {
#    const char *Tcl_PkgRequire(Tcl_Interp *interp, const char *name,
#	    const char *version, int exact)
#}
# Removed in 9.0:
#declare 275 {
#    void Tcl_SetErrorCodeVA(Tcl_Interp *interp, va_list argList)
#}
# Removed in 9.0:
#declare 276 {
#    int  Tcl_VarEvalVA(Tcl_Interp *interp, va_list argList)
#}
declare 277 {
    Tcl_Pid Tcl_WaitPid(Tcl_Pid pid, int *statPtr, int options)
}
# Removed in 9.0:
#declare 278 {
#    TCL_NORETURN void Tcl_PanicVA(const char *format, va_list argList)
#}
declare 279 {
    void Tcl_GetVersion(int *major, int *minor, int *patchLevel, int *type)
}
declare 280 {
    void Tcl_InitMemory(Tcl_Interp *interp)
}

# Andreas Kupries <a.kupries@westend.com>, 03/21/1999
# "Trf-Patch for filtering channels"
#
# C-Level API for (un)stacking of channels. This allows the introduction
# of filtering channels with relatively little changes to the core.
# This patch was created in cooperation with Jan Nijtmans j.nijtmans@chello.nl
# and is therefore part of his plus-patches too.
#
# It would have been possible to place the following definitions according
# to the alphabetical order used elsewhere in this file, but I decided
# against that to ease the maintenance of the patch across new tcl versions
# (patch usually has no problems to integrate the patch file for the last
# version into the new one).

declare 281 {
    Tcl_Channel Tcl_StackChannel(Tcl_Interp *interp,
	    const Tcl_ChannelType *typePtr, void *instanceData,
	    int mask, Tcl_Channel prevChan)
}
declare 282 {
    int Tcl_UnstackChannel(Tcl_Interp *interp, Tcl_Channel chan)
}
declare 283 {
    Tcl_Channel Tcl_GetStackedChannel(Tcl_Channel chan)
}

# 284 was reserved, but added in 8.4a2
declare 284 {
    void Tcl_SetMainLoop(Tcl_MainLoopProc *proc)
}

declare 285 {
    int Tcl_GetAliasObj(Tcl_Interp *interp, const char *childCmd,
	    Tcl_Interp **targetInterpPtr, const char **targetCmdPtr,
	    Tcl_Size *objcPtr, Tcl_Obj ***objvPtr)
}

# Added in 8.1:

declare 286 {
    void Tcl_AppendObjToObj(Tcl_Obj *objPtr, Tcl_Obj *appendObjPtr)
}
declare 287 {
    Tcl_Encoding Tcl_CreateEncoding(const Tcl_EncodingType *typePtr)
}
declare 288 {
    void Tcl_CreateThreadExitHandler(Tcl_ExitProc *proc, void *clientData)
}
declare 289 {
    void Tcl_DeleteThreadExitHandler(Tcl_ExitProc *proc, void *clientData)
}
# Removed in 9.0
#declare 290 {
#    void Tcl_DiscardResult(Tcl_SavedResult *statePtr)
#}
declare 291 {
    int Tcl_EvalEx(Tcl_Interp *interp, const char *script, Tcl_Size numBytes,
	    int flags)
}
declare 292 {
    int Tcl_EvalObjv(Tcl_Interp *interp, Tcl_Size objc, Tcl_Obj *const objv[],
	    int flags)
}
declare 293 {
    int Tcl_EvalObjEx(Tcl_Interp *interp, Tcl_Obj *objPtr, int flags)
}
declare 294 {
    TCL_NORETURN void Tcl_ExitThread(int status)
}
declare 295 {
    int Tcl_ExternalToUtf(Tcl_Interp *interp, Tcl_Encoding encoding,
	    const char *src, Tcl_Size srcLen, int flags,
	    Tcl_EncodingState *statePtr, char *dst, Tcl_Size dstLen,
	    int *srcReadPtr, int *dstWrotePtr, int *dstCharsPtr)
}
declare 296 {
    char *Tcl_ExternalToUtfDString(Tcl_Encoding encoding,
	    const char *src, Tcl_Size srcLen, Tcl_DString *dsPtr)
}
declare 297 {
    void Tcl_FinalizeThread(void)
}
declare 298 {
    void Tcl_FinalizeNotifier(void *clientData)
}
declare 299 {
    void Tcl_FreeEncoding(Tcl_Encoding encoding)
}
declare 300 {
    Tcl_ThreadId Tcl_GetCurrentThread(void)
}
declare 301 {
    Tcl_Encoding Tcl_GetEncoding(Tcl_Interp *interp, const char *name)
}
declare 302 {
    const char *Tcl_GetEncodingName(Tcl_Encoding encoding)
}
declare 303 {
    void Tcl_GetEncodingNames(Tcl_Interp *interp)
}
declare 304 {
    int Tcl_GetIndexFromObjStruct(Tcl_Interp *interp, Tcl_Obj *objPtr,
	    const void *tablePtr, Tcl_Size offset, const char *msg, int flags,
	    void *indexPtr)
}
declare 305 {
    void *Tcl_GetThreadData(Tcl_ThreadDataKey *keyPtr, Tcl_Size size)
}
declare 306 {
    Tcl_Obj *Tcl_GetVar2Ex(Tcl_Interp *interp, const char *part1,
	    const char *part2, int flags)
}
declare 307 {
    void *Tcl_InitNotifier(void)
}
declare 308 {
    void Tcl_MutexLock(Tcl_Mutex *mutexPtr)
}
declare 309 {
    void Tcl_MutexUnlock(Tcl_Mutex *mutexPtr)
}
declare 310 {
    void Tcl_ConditionNotify(Tcl_Condition *condPtr)
}
declare 311 {
    void Tcl_ConditionWait(Tcl_Condition *condPtr, Tcl_Mutex *mutexPtr,
	    const Tcl_Time *timePtr)
}
declare 312 {
    Tcl_Size TclNumUtfChars(const char *src, Tcl_Size length)
}
declare 313 {
    Tcl_Size Tcl_ReadChars(Tcl_Channel channel, Tcl_Obj *objPtr,
	    Tcl_Size charsToRead, int appendFlag)
}
# Removed in 9.0
#declare 314 {
#    void Tcl_RestoreResult(Tcl_Interp *interp, Tcl_SavedResult *statePtr)
#}
# Removed in 9.0
#declare 315 {
#    void Tcl_SaveResult(Tcl_Interp *interp, Tcl_SavedResult *statePtr)
#}
declare 316 {
    int Tcl_SetSystemEncoding(Tcl_Interp *interp, const char *name)
}
declare 317 {
    Tcl_Obj *Tcl_SetVar2Ex(Tcl_Interp *interp, const char *part1,
	    const char *part2, Tcl_Obj *newValuePtr, int flags)
}
declare 318 {
    void Tcl_ThreadAlert(Tcl_ThreadId threadId)
}
declare 319 {
    void Tcl_ThreadQueueEvent(Tcl_ThreadId threadId, Tcl_Event *evPtr,
	    int position)
}
declare 320 {
    int Tcl_UniCharAtIndex(const char *src, Tcl_Size index)
}
declare 321 {
    int Tcl_UniCharToLower(int ch)
}
declare 322 {
    int Tcl_UniCharToTitle(int ch)
}
declare 323 {
    int Tcl_UniCharToUpper(int ch)
}
declare 324 {
    Tcl_Size Tcl_UniCharToUtf(int ch, char *buf)
}
declare 325 {
    const char *TclUtfAtIndex(const char *src, Tcl_Size index)
}
declare 326 {
    int TclUtfCharComplete(const char *src, Tcl_Size length)
}
declare 327 {
    Tcl_Size Tcl_UtfBackslash(const char *src, int *readPtr, char *dst)
}
declare 328 {
    const char *Tcl_UtfFindFirst(const char *src, int ch)
}
declare 329 {
    const char *Tcl_UtfFindLast(const char *src, int ch)
}
declare 330 {
    const char *TclUtfNext(const char *src)
}
declare 331 {
    const char *TclUtfPrev(const char *src, const char *start)
}
declare 332 {
    int Tcl_UtfToExternal(Tcl_Interp *interp, Tcl_Encoding encoding,
	    const char *src, Tcl_Size srcLen, int flags,
	    Tcl_EncodingState *statePtr, char *dst, Tcl_Size dstLen,
	    int *srcReadPtr, int *dstWrotePtr, int *dstCharsPtr)
}
declare 333 {
    char *Tcl_UtfToExternalDString(Tcl_Encoding encoding,
	    const char *src, Tcl_Size srcLen, Tcl_DString *dsPtr)
}
declare 334 {
    Tcl_Size Tcl_UtfToLower(char *src)
}
declare 335 {
    Tcl_Size Tcl_UtfToTitle(char *src)
}
declare 336 {
    Tcl_Size Tcl_UtfToChar16(const char *src, unsigned short *chPtr)
}
declare 337 {
    Tcl_Size Tcl_UtfToUpper(char *src)
}
declare 338 {
    Tcl_Size Tcl_WriteChars(Tcl_Channel chan, const char *src, Tcl_Size srcLen)
}
declare 339 {
    Tcl_Size Tcl_WriteObj(Tcl_Channel chan, Tcl_Obj *objPtr)
}
declare 340 {
    char *Tcl_GetString(Tcl_Obj *objPtr)
}
# Removed in 9.0:
#declare 341 {
#    const char *Tcl_GetDefaultEncodingDir(void)
#}
# Removed in 9.0:
#declare 342 {
#    void Tcl_SetDefaultEncodingDir(const char *path)
#}
declare 343 {
    void Tcl_AlertNotifier(void *clientData)
}
declare 344 {
    void Tcl_ServiceModeHook(int mode)
}
declare 345 {
    int Tcl_UniCharIsAlnum(int ch)
}
declare 346 {
    int Tcl_UniCharIsAlpha(int ch)
}
declare 347 {
    int Tcl_UniCharIsDigit(int ch)
}
declare 348 {
    int Tcl_UniCharIsLower(int ch)
}
declare 349 {
    int Tcl_UniCharIsSpace(int ch)
}
declare 350 {
    int Tcl_UniCharIsUpper(int ch)
}
declare 351 {
    int Tcl_UniCharIsWordChar(int ch)
}
declare 352 {
    Tcl_Size Tcl_Char16Len(const unsigned short *uniStr)
}
# Removed in 9.0:
#declare 353 {
#    int Tcl_UniCharNcmp(const Tcl_UniChar *ucs, const Tcl_UniChar *uct,
#	    unsigned long numChars)
#}
declare 354 {
    char *Tcl_Char16ToUtfDString(const unsigned short *uniStr,
	    Tcl_Size uniLength, Tcl_DString *dsPtr)
}
declare 355 {
    unsigned short *Tcl_UtfToChar16DString(const char *src,
	    Tcl_Size length, Tcl_DString *dsPtr)
}
declare 356 {
    Tcl_RegExp Tcl_GetRegExpFromObj(Tcl_Interp *interp, Tcl_Obj *patObj,
	    int flags)
}
# Removed in 9.0:
#declare 357 {
#    Tcl_Obj *Tcl_EvalTokens(Tcl_Interp *interp, Tcl_Token *tokenPtr,
#	    Tcl_Size count)
#}
declare 358 {
    void Tcl_FreeParse(Tcl_Parse *parsePtr)
}
declare 359 {
    void Tcl_LogCommandInfo(Tcl_Interp *interp, const char *script,
	    const char *command, Tcl_Size length)
}
declare 360 {
    int Tcl_ParseBraces(Tcl_Interp *interp, const char *start,
	    Tcl_Size numBytes, Tcl_Parse *parsePtr, int append,
	    const char **termPtr)
}
declare 361 {
    int Tcl_ParseCommand(Tcl_Interp *interp, const char *start,
	    Tcl_Size numBytes, int nested, Tcl_Parse *parsePtr)
}
declare 362 {
    int Tcl_ParseExpr(Tcl_Interp *interp, const char *start,
	    Tcl_Size numBytes, Tcl_Parse *parsePtr)
}
declare 363 {
    int Tcl_ParseQuotedString(Tcl_Interp *interp, const char *start,
	    Tcl_Size numBytes, Tcl_Parse *parsePtr, int append,
	    const char **termPtr)
}
declare 364 {
    int Tcl_ParseVarName(Tcl_Interp *interp, const char *start,
	    Tcl_Size numBytes, Tcl_Parse *parsePtr, int append)
}
# These 4 functions are obsolete, use Tcl_FSGetCwd, Tcl_FSChdir,
# Tcl_FSAccess and Tcl_FSStat
declare 365 {
    char *Tcl_GetCwd(Tcl_Interp *interp, Tcl_DString *cwdPtr)
}
declare 366 {
   int Tcl_Chdir(const char *dirName)
}
declare 367 {
   int Tcl_Access(const char *path, int mode)
}
declare 368 {
    int Tcl_Stat(const char *path, struct stat *bufPtr)
}
declare 369 {
    int TclUtfNcmp(const char *s1, const char *s2, size_t n)
}
declare 370 {
    int TclUtfNcasecmp(const char *s1, const char *s2, size_t n)
}
declare 371 {
    int Tcl_StringCaseMatch(const char *str, const char *pattern, int nocase)
}
declare 372 {
    int Tcl_UniCharIsControl(int ch)
}
declare 373 {
    int Tcl_UniCharIsGraph(int ch)
}
declare 374 {
    int Tcl_UniCharIsPrint(int ch)
}
declare 375 {
    int Tcl_UniCharIsPunct(int ch)
}
declare 376 {
    int Tcl_RegExpExecObj(Tcl_Interp *interp, Tcl_RegExp regexp,
	    Tcl_Obj *textObj, Tcl_Size offset, Tcl_Size nmatches, int flags)
}
declare 377 {
    void Tcl_RegExpGetInfo(Tcl_RegExp regexp, Tcl_RegExpInfo *infoPtr)
}
declare 378 {
    Tcl_Obj *Tcl_NewUnicodeObj(const Tcl_UniChar *unicode, Tcl_Size numChars)
}
declare 379 {
    void Tcl_SetUnicodeObj(Tcl_Obj *objPtr, const Tcl_UniChar *unicode,
	    Tcl_Size numChars)
}
declare 380 {
    Tcl_Size TclGetCharLength(Tcl_Obj *objPtr)
}
declare 381 {
    int TclGetUniChar(Tcl_Obj *objPtr, Tcl_Size index)
}
# Removed in 9.0, replaced by macro.
#declare 382 {
#    Tcl_UniChar *Tcl_GetUnicode(Tcl_Obj *objPtr)
#}
declare 383 {
    Tcl_Obj *TclGetRange(Tcl_Obj *objPtr, Tcl_Size first, Tcl_Size last)
}
declare 384 {
    void Tcl_AppendUnicodeToObj(Tcl_Obj *objPtr, const Tcl_UniChar *unicode,
	    Tcl_Size length)
}
declare 385 {
    int Tcl_RegExpMatchObj(Tcl_Interp *interp, Tcl_Obj *textObj,
	    Tcl_Obj *patternObj)
}
declare 386 {
    void Tcl_SetNotifier(const Tcl_NotifierProcs *notifierProcPtr)
}
declare 387 {
    Tcl_Mutex *Tcl_GetAllocMutex(void)
}
declare 388 {
    int Tcl_GetChannelNames(Tcl_Interp *interp)
}
declare 389 {
    int Tcl_GetChannelNamesEx(Tcl_Interp *interp, const char *pattern)
}
declare 390 {
    int Tcl_ProcObjCmd(void *clientData, Tcl_Interp *interp,
	    Tcl_Size objc, Tcl_Obj *const objv[])
}
declare 391 {
    void Tcl_ConditionFinalize(Tcl_Condition *condPtr)
}
declare 392 {
    void Tcl_MutexFinalize(Tcl_Mutex *mutex)
}
declare 393 {
    int Tcl_CreateThread(Tcl_ThreadId *idPtr, Tcl_ThreadCreateProc *proc,
	    void *clientData, TCL_HASH_TYPE stackSize, int flags)
}

# Introduced in 8.3.2
declare 394 {
    Tcl_Size Tcl_ReadRaw(Tcl_Channel chan, char *dst, Tcl_Size bytesToRead)
}
declare 395 {
    Tcl_Size Tcl_WriteRaw(Tcl_Channel chan, const char *src, Tcl_Size srcLen)
}
declare 396 {
    Tcl_Channel Tcl_GetTopChannel(Tcl_Channel chan)
}
declare 397 {
    int Tcl_ChannelBuffered(Tcl_Channel chan)
}
declare 398 {
    const char *Tcl_ChannelName(const Tcl_ChannelType *chanTypePtr)
}
declare 399 {
    Tcl_ChannelTypeVersion Tcl_ChannelVersion(
	    const Tcl_ChannelType *chanTypePtr)
}
declare 400 {
    Tcl_DriverBlockModeProc *Tcl_ChannelBlockModeProc(
	    const Tcl_ChannelType *chanTypePtr)
}
# Removed in 9.0
#declare 401 {
#    Tcl_DriverCloseProc *Tcl_ChannelCloseProc(
#	    const Tcl_ChannelType *chanTypePtr)
#}
declare 402 {
    Tcl_DriverClose2Proc *Tcl_ChannelClose2Proc(
	    const Tcl_ChannelType *chanTypePtr)
}
declare 403 {
    Tcl_DriverInputProc *Tcl_ChannelInputProc(
	    const Tcl_ChannelType *chanTypePtr)
}
declare 404 {
    Tcl_DriverOutputProc *Tcl_ChannelOutputProc(
	    const Tcl_ChannelType *chanTypePtr)
}
# Removed in 9.0
#declare 405 {
#    Tcl_DriverSeekProc *Tcl_ChannelSeekProc(
#	    const Tcl_ChannelType *chanTypePtr)
#}
declare 406 {
    Tcl_DriverSetOptionProc *Tcl_ChannelSetOptionProc(
	    const Tcl_ChannelType *chanTypePtr)
}
declare 407 {
    Tcl_DriverGetOptionProc *Tcl_ChannelGetOptionProc(
	    const Tcl_ChannelType *chanTypePtr)
}
declare 408 {
    Tcl_DriverWatchProc *Tcl_ChannelWatchProc(
	    const Tcl_ChannelType *chanTypePtr)
}
declare 409 {
    Tcl_DriverGetHandleProc *Tcl_ChannelGetHandleProc(
	    const Tcl_ChannelType *chanTypePtr)
}
declare 410 {
    Tcl_DriverFlushProc *Tcl_ChannelFlushProc(
	    const Tcl_ChannelType *chanTypePtr)
}
declare 411 {
    Tcl_DriverHandlerProc *Tcl_ChannelHandlerProc(
	    const Tcl_ChannelType *chanTypePtr)
}

# Introduced in 8.4a2
declare 412 {
    int Tcl_JoinThread(Tcl_ThreadId threadId, int *result)
}
declare 413 {
    int Tcl_IsChannelShared(Tcl_Channel channel)
}
declare 414 {
    int Tcl_IsChannelRegistered(Tcl_Interp *interp, Tcl_Channel channel)
}
declare 415 {
    void Tcl_CutChannel(Tcl_Channel channel)
}
declare 416 {
    void Tcl_SpliceChannel(Tcl_Channel channel)
}
declare 417 {
    void Tcl_ClearChannelHandlers(Tcl_Channel channel)
}
declare 418 {
    int Tcl_IsChannelExisting(const char *channelName)
}
# Removed in 9.0:
#declare 419 {
#    int Tcl_UniCharNcasecmp(const Tcl_UniChar *ucs, const Tcl_UniChar *uct,
#	    unsigned long numChars)
#}
# Removed in 9.0:
#declare 420 {
#    int Tcl_UniCharCaseMatch(const Tcl_UniChar *uniStr,
#	    const Tcl_UniChar *uniPattern, int nocase)
#}
# Removed in 9.0, as it is actually a macro:
#declare 421 {
#    Tcl_HashEntry *Tcl_FindHashEntry(Tcl_HashTable *tablePtr, const void *key)
#}
# Removed in 9.0, as it is actually a macro:
#declare 422 {
#    Tcl_HashEntry *Tcl_CreateHashEntry(Tcl_HashTable *tablePtr,
#	    const void *key, int *newPtr)
#}
declare 423 {
    void Tcl_InitCustomHashTable(Tcl_HashTable *tablePtr, int keyType,
	    const Tcl_HashKeyType *typePtr)
}
declare 424 {
    void Tcl_InitObjHashTable(Tcl_HashTable *tablePtr)
}
declare 425 {
    void *Tcl_CommandTraceInfo(Tcl_Interp *interp, const char *varName,
	    int flags, Tcl_CommandTraceProc *procPtr,
	    void *prevClientData)
}
declare 426 {
    int Tcl_TraceCommand(Tcl_Interp *interp, const char *varName, int flags,
	    Tcl_CommandTraceProc *proc, void *clientData)
}
declare 427 {
    void Tcl_UntraceCommand(Tcl_Interp *interp, const char *varName,
	    int flags, Tcl_CommandTraceProc *proc, void *clientData)
}
declare 428 {
    void *Tcl_AttemptAlloc(TCL_HASH_TYPE size)
}
declare 429 {
    void *Tcl_AttemptDbCkalloc(TCL_HASH_TYPE size, const char *file, int line)
}
declare 430 {
    void *Tcl_AttemptRealloc(void *ptr, TCL_HASH_TYPE size)
}
declare 431 {
    void *Tcl_AttemptDbCkrealloc(void *ptr, TCL_HASH_TYPE size,
	    const char *file, int line)
}
declare 432 {
    int Tcl_AttemptSetObjLength(Tcl_Obj *objPtr, Tcl_Size length)
}

# TIP#10 (thread-aware channels) akupries
declare 433 {
    Tcl_ThreadId Tcl_GetChannelThread(Tcl_Channel channel)
}

# introduced in 8.4a3
declare 434 {
    Tcl_UniChar *TclGetUnicodeFromObj(Tcl_Obj *objPtr, void *lengthPtr)
}

# TIP#15 (math function introspection) dkf
# Removed in 9.0:
#declare 435 {
#    int Tcl_GetMathFuncInfo(Tcl_Interp *interp, const char *name,
#	    int *numArgsPtr, Tcl_ValueType **argTypesPtr,
#	    Tcl_MathProc **procPtr, void **clientDataPtr)
#}
# Removed in 9.0:
#declare 436 {
#    Tcl_Obj *Tcl_ListMathFuncs(Tcl_Interp *interp, const char *pattern)
#}

# TIP#36 (better access to 'subst') dkf
declare 437 {
    Tcl_Obj *Tcl_SubstObj(Tcl_Interp *interp, Tcl_Obj *objPtr, int flags)
}

# TIP#17 (virtual filesystem layer) vdarley
declare 438 {
    int Tcl_DetachChannel(Tcl_Interp *interp, Tcl_Channel channel)
}
declare 439 {
    int Tcl_IsStandardChannel(Tcl_Channel channel)
}
declare 440 {
    int	Tcl_FSCopyFile(Tcl_Obj *srcPathPtr, Tcl_Obj *destPathPtr)
}
declare 441 {
    int	Tcl_FSCopyDirectory(Tcl_Obj *srcPathPtr,
	    Tcl_Obj *destPathPtr, Tcl_Obj **errorPtr)
}
declare 442 {
    int	Tcl_FSCreateDirectory(Tcl_Obj *pathPtr)
}
declare 443 {
    int	Tcl_FSDeleteFile(Tcl_Obj *pathPtr)
}
declare 444 {
    int	Tcl_FSLoadFile(Tcl_Interp *interp, Tcl_Obj *pathPtr, const char *sym1,
	    const char *sym2, Tcl_LibraryInitProc **proc1Ptr,
	    Tcl_LibraryInitProc **proc2Ptr, Tcl_LoadHandle *handlePtr,
	    Tcl_FSUnloadFileProc **unloadProcPtr)
}
declare 445 {
    int	Tcl_FSMatchInDirectory(Tcl_Interp *interp, Tcl_Obj *result,
	    Tcl_Obj *pathPtr, const char *pattern, Tcl_GlobTypeData *types)
}
declare 446 {
    Tcl_Obj *Tcl_FSLink(Tcl_Obj *pathPtr, Tcl_Obj *toPtr, int linkAction)
}
declare 447 {
    int Tcl_FSRemoveDirectory(Tcl_Obj *pathPtr,
	    int recursive, Tcl_Obj **errorPtr)
}
declare 448 {
    int	Tcl_FSRenameFile(Tcl_Obj *srcPathPtr, Tcl_Obj *destPathPtr)
}
declare 449 {
    int	Tcl_FSLstat(Tcl_Obj *pathPtr, Tcl_StatBuf *buf)
}
declare 450 {
    int Tcl_FSUtime(Tcl_Obj *pathPtr, struct utimbuf *tval)
}
declare 451 {
    int Tcl_FSFileAttrsGet(Tcl_Interp *interp,
	    int index, Tcl_Obj *pathPtr, Tcl_Obj **objPtrRef)
}
declare 452 {
    int Tcl_FSFileAttrsSet(Tcl_Interp *interp,
	    int index, Tcl_Obj *pathPtr, Tcl_Obj *objPtr)
}
declare 453 {
    const char *const *Tcl_FSFileAttrStrings(Tcl_Obj *pathPtr,
	    Tcl_Obj **objPtrRef)
}
declare 454 {
    int Tcl_FSStat(Tcl_Obj *pathPtr, Tcl_StatBuf *buf)
}
declare 455 {
    int Tcl_FSAccess(Tcl_Obj *pathPtr, int mode)
}
declare 456 {
    Tcl_Channel Tcl_FSOpenFileChannel(Tcl_Interp *interp, Tcl_Obj *pathPtr,
	    const char *modeString, int permissions)
}
declare 457 {
    Tcl_Obj *Tcl_FSGetCwd(Tcl_Interp *interp)
}
declare 458 {
    int Tcl_FSChdir(Tcl_Obj *pathPtr)
}
declare 459 {
    int Tcl_FSConvertToPathType(Tcl_Interp *interp, Tcl_Obj *pathPtr)
}
declare 460 {
    Tcl_Obj *Tcl_FSJoinPath(Tcl_Obj *listObj, Tcl_Size elements)
}
declare 461 {
    Tcl_Obj *TclFSSplitPath(Tcl_Obj *pathPtr, void *lenPtr)
}
declare 462 {
    int Tcl_FSEqualPaths(Tcl_Obj *firstPtr, Tcl_Obj *secondPtr)
}
declare 463 {
    Tcl_Obj *Tcl_FSGetNormalizedPath(Tcl_Interp *interp, Tcl_Obj *pathPtr)
}
declare 464 {
    Tcl_Obj *Tcl_FSJoinToPath(Tcl_Obj *pathPtr, Tcl_Size objc,
	    Tcl_Obj *const objv[])
}
declare 465 {
    void *Tcl_FSGetInternalRep(Tcl_Obj *pathPtr,
	    const Tcl_Filesystem *fsPtr)
}
declare 466 {
    Tcl_Obj *Tcl_FSGetTranslatedPath(Tcl_Interp *interp, Tcl_Obj *pathPtr)
}
declare 467 {
    int Tcl_FSEvalFile(Tcl_Interp *interp, Tcl_Obj *fileName)
}
declare 468 {
    Tcl_Obj *Tcl_FSNewNativePath(const Tcl_Filesystem *fromFilesystem,
	    void *clientData)
}
declare 469 {
    const void *Tcl_FSGetNativePath(Tcl_Obj *pathPtr)
}
declare 470 {
    Tcl_Obj *Tcl_FSFileSystemInfo(Tcl_Obj *pathPtr)
}
declare 471 {
    Tcl_Obj *Tcl_FSPathSeparator(Tcl_Obj *pathPtr)
}
declare 472 {
    Tcl_Obj *Tcl_FSListVolumes(void)
}
declare 473 {
    int Tcl_FSRegister(void *clientData, const Tcl_Filesystem *fsPtr)
}
declare 474 {
    int Tcl_FSUnregister(const Tcl_Filesystem *fsPtr)
}
declare 475 {
    void *Tcl_FSData(const Tcl_Filesystem *fsPtr)
}
declare 476 {
    const char *Tcl_FSGetTranslatedStringPath(Tcl_Interp *interp,
	    Tcl_Obj *pathPtr)
}
declare 477 {
    const Tcl_Filesystem *Tcl_FSGetFileSystemForPath(Tcl_Obj *pathPtr)
}
declare 478 {
    Tcl_PathType Tcl_FSGetPathType(Tcl_Obj *pathPtr)
}

# TIP#49 (detection of output buffering) akupries
declare 479 {
    int Tcl_OutputBuffered(Tcl_Channel chan)
}
declare 480 {
    void Tcl_FSMountsChanged(const Tcl_Filesystem *fsPtr)
}

# TIP#56 (evaluate a parsed script) msofer
declare 481 {
    int Tcl_EvalTokensStandard(Tcl_Interp *interp, Tcl_Token *tokenPtr,
	    Tcl_Size count)
}

# TIP#73 (access to current time) kbk
declare 482 {
    void Tcl_GetTime(Tcl_Time *timeBuf)
}

# TIP#32 (object-enabled traces) kbk
declare 483 {
    Tcl_Trace Tcl_CreateObjTrace(Tcl_Interp *interp, Tcl_Size level, int flags,
	    Tcl_CmdObjTraceProc *objProc, void *clientData,
	    Tcl_CmdObjTraceDeleteProc *delProc)
}
declare 484 {
    int Tcl_GetCommandInfoFromToken(Tcl_Command token, Tcl_CmdInfo *infoPtr)
}
declare 485 {
    int Tcl_SetCommandInfoFromToken(Tcl_Command token,
	    const Tcl_CmdInfo *infoPtr)
}

### New functions on 64-bit dev branch ###
# TIP#72 (64-bit values) dkf
declare 486 {
    Tcl_Obj *Tcl_DbNewWideIntObj(Tcl_WideInt wideValue,
	    const char *file, int line)
}
declare 487 {
    int Tcl_GetWideIntFromObj(Tcl_Interp *interp, Tcl_Obj *objPtr,
	    Tcl_WideInt *widePtr)
}
declare 488 {
    Tcl_Obj *Tcl_NewWideIntObj(Tcl_WideInt wideValue)
}
declare 489 {
    void Tcl_SetWideIntObj(Tcl_Obj *objPtr, Tcl_WideInt wideValue)
}
declare 490 {
    Tcl_StatBuf *Tcl_AllocStatBuf(void)
}
declare 491 {
    long long Tcl_Seek(Tcl_Channel chan, long long offset, int mode)
}
declare 492 {
    long long Tcl_Tell(Tcl_Channel chan)
}

# TIP#91 (back-compat enhancements for channels) dkf
declare 493 {
    Tcl_DriverWideSeekProc *Tcl_ChannelWideSeekProc(
	    const Tcl_ChannelType *chanTypePtr)
}

# ----- BASELINE -- FOR -- 8.4.0 ----- #

# TIP#111 (dictionaries) dkf
declare 494 {
    int Tcl_DictObjPut(Tcl_Interp *interp, Tcl_Obj *dictPtr,
	    Tcl_Obj *keyPtr, Tcl_Obj *valuePtr)
}
declare 495 {
    int Tcl_DictObjGet(Tcl_Interp *interp, Tcl_Obj *dictPtr, Tcl_Obj *keyPtr,
	    Tcl_Obj **valuePtrPtr)
}
declare 496 {
    int Tcl_DictObjRemove(Tcl_Interp *interp, Tcl_Obj *dictPtr,
	    Tcl_Obj *keyPtr)
}
declare 497 {
    int TclDictObjSize(Tcl_Interp *interp, Tcl_Obj *dictPtr, void *sizePtr)
}
declare 498 {
    int Tcl_DictObjFirst(Tcl_Interp *interp, Tcl_Obj *dictPtr,
	    Tcl_DictSearch *searchPtr,
	    Tcl_Obj **keyPtrPtr, Tcl_Obj **valuePtrPtr, int *donePtr)
}
declare 499 {
    void Tcl_DictObjNext(Tcl_DictSearch *searchPtr,
	    Tcl_Obj **keyPtrPtr, Tcl_Obj **valuePtrPtr, int *donePtr)
}
declare 500 {
    void Tcl_DictObjDone(Tcl_DictSearch *searchPtr)
}
declare 501 {
    int Tcl_DictObjPutKeyList(Tcl_Interp *interp, Tcl_Obj *dictPtr,
	    Tcl_Size keyc, Tcl_Obj *const *keyv, Tcl_Obj *valuePtr)
}
declare 502 {
    int Tcl_DictObjRemoveKeyList(Tcl_Interp *interp, Tcl_Obj *dictPtr,
	    Tcl_Size keyc, Tcl_Obj *const *keyv)
}
declare 503 {
    Tcl_Obj *Tcl_NewDictObj(void)
}
declare 504 {
    Tcl_Obj *Tcl_DbNewDictObj(const char *file, int line)
}

# TIP#59 (configuration reporting) akupries
declare 505 {
    void Tcl_RegisterConfig(Tcl_Interp *interp, const char *pkgName,
	    const Tcl_Config *configuration, const char *valEncoding)
}

# TIP #139 (partial exposure of namespace API - transferred from tclInt.decls)
# dkf, API by Brent Welch?
declare 506 {
    Tcl_Namespace *Tcl_CreateNamespace(Tcl_Interp *interp, const char *name,
	    void *clientData, Tcl_NamespaceDeleteProc *deleteProc)
}
declare 507 {
    void Tcl_DeleteNamespace(Tcl_Namespace *nsPtr)
}
declare 508 {
    int Tcl_AppendExportList(Tcl_Interp *interp, Tcl_Namespace *nsPtr,
	    Tcl_Obj *objPtr)
}
declare 509 {
    int Tcl_Export(Tcl_Interp *interp, Tcl_Namespace *nsPtr,
	    const char *pattern, int resetListFirst)
}
declare 510 {
    int Tcl_Import(Tcl_Interp *interp, Tcl_Namespace *nsPtr,
	    const char *pattern, int allowOverwrite)
}
declare 511 {
    int Tcl_ForgetImport(Tcl_Interp *interp, Tcl_Namespace *nsPtr,
	    const char *pattern)
}
declare 512 {
    Tcl_Namespace *Tcl_GetCurrentNamespace(Tcl_Interp *interp)
}
declare 513 {
    Tcl_Namespace *Tcl_GetGlobalNamespace(Tcl_Interp *interp)
}
declare 514 {
    Tcl_Namespace *Tcl_FindNamespace(Tcl_Interp *interp, const char *name,
	    Tcl_Namespace *contextNsPtr, int flags)
}
declare 515 {
    Tcl_Command Tcl_FindCommand(Tcl_Interp *interp, const char *name,
	    Tcl_Namespace *contextNsPtr, int flags)
}
declare 516 {
    Tcl_Command Tcl_GetCommandFromObj(Tcl_Interp *interp, Tcl_Obj *objPtr)
}
declare 517 {
    void Tcl_GetCommandFullName(Tcl_Interp *interp, Tcl_Command command,
	    Tcl_Obj *objPtr)
}

# TIP#137 (encoding-aware source command) dgp for Anton Kovalenko
declare 518 {
    int Tcl_FSEvalFileEx(Tcl_Interp *interp, Tcl_Obj *fileName,
	    const char *encodingName)
}

# Removed in 9.0 (stub entry only)
#declare 519 {nostub {Don't use this function in a stub-enabled extension}} {
#    Tcl_ExitProc *Tcl_SetExitProc(TCL_NORETURN1 Tcl_ExitProc *proc)
#}

# TIP#143 (resource limits) dkf
declare 520 {
    void Tcl_LimitAddHandler(Tcl_Interp *interp, int type,
	    Tcl_LimitHandlerProc *handlerProc, void *clientData,
	    Tcl_LimitHandlerDeleteProc *deleteProc)
}
declare 521 {
    void Tcl_LimitRemoveHandler(Tcl_Interp *interp, int type,
	    Tcl_LimitHandlerProc *handlerProc, void *clientData)
}
declare 522 {
    int Tcl_LimitReady(Tcl_Interp *interp)
}
declare 523 {
    int Tcl_LimitCheck(Tcl_Interp *interp)
}
declare 524 {
    int Tcl_LimitExceeded(Tcl_Interp *interp)
}
declare 525 {
    void Tcl_LimitSetCommands(Tcl_Interp *interp, Tcl_Size commandLimit)
}
declare 526 {
    void Tcl_LimitSetTime(Tcl_Interp *interp, Tcl_Time *timeLimitPtr)
}
declare 527 {
    void Tcl_LimitSetGranularity(Tcl_Interp *interp, int type, int granularity)
}
declare 528 {
    int Tcl_LimitTypeEnabled(Tcl_Interp *interp, int type)
}
declare 529 {
    int Tcl_LimitTypeExceeded(Tcl_Interp *interp, int type)
}
declare 530 {
    void Tcl_LimitTypeSet(Tcl_Interp *interp, int type)
}
declare 531 {
    void Tcl_LimitTypeReset(Tcl_Interp *interp, int type)
}
declare 532 {
    int Tcl_LimitGetCommands(Tcl_Interp *interp)
}
declare 533 {
    void Tcl_LimitGetTime(Tcl_Interp *interp, Tcl_Time *timeLimitPtr)
}
declare 534 {
    int Tcl_LimitGetGranularity(Tcl_Interp *interp, int type)
}

# TIP#226 (interpreter result state management) dgp
declare 535 {
    Tcl_InterpState Tcl_SaveInterpState(Tcl_Interp *interp, int status)
}
declare 536 {
    int Tcl_RestoreInterpState(Tcl_Interp *interp, Tcl_InterpState state)
}
declare 537 {
    void Tcl_DiscardInterpState(Tcl_InterpState state)
}

# TIP#227 (return options interface) dgp
declare 538 {
    int Tcl_SetReturnOptions(Tcl_Interp *interp, Tcl_Obj *options)
}
declare 539 {
    Tcl_Obj *Tcl_GetReturnOptions(Tcl_Interp *interp, int result)
}

# TIP#235 (ensembles) dkf
declare 540 {
    int Tcl_IsEnsemble(Tcl_Command token)
}
declare 541 {
    Tcl_Command Tcl_CreateEnsemble(Tcl_Interp *interp, const char *name,
	    Tcl_Namespace *namespacePtr, int flags)
}
declare 542 {
    Tcl_Command Tcl_FindEnsemble(Tcl_Interp *interp, Tcl_Obj *cmdNameObj,
	    int flags)
}
declare 543 {
    int Tcl_SetEnsembleSubcommandList(Tcl_Interp *interp, Tcl_Command token,
	    Tcl_Obj *subcmdList)
}
declare 544 {
    int Tcl_SetEnsembleMappingDict(Tcl_Interp *interp, Tcl_Command token,
	    Tcl_Obj *mapDict)
}
declare 545 {
    int Tcl_SetEnsembleUnknownHandler(Tcl_Interp *interp, Tcl_Command token,
	    Tcl_Obj *unknownList)
}
declare 546 {
    int Tcl_SetEnsembleFlags(Tcl_Interp *interp, Tcl_Command token, int flags)
}
declare 547 {
    int Tcl_GetEnsembleSubcommandList(Tcl_Interp *interp, Tcl_Command token,
	    Tcl_Obj **subcmdListPtr)
}
declare 548 {
    int Tcl_GetEnsembleMappingDict(Tcl_Interp *interp, Tcl_Command token,
	    Tcl_Obj **mapDictPtr)
}
declare 549 {
    int Tcl_GetEnsembleUnknownHandler(Tcl_Interp *interp, Tcl_Command token,
	    Tcl_Obj **unknownListPtr)
}
declare 550 {
    int Tcl_GetEnsembleFlags(Tcl_Interp *interp, Tcl_Command token,
	    int *flagsPtr)
}
declare 551 {
    int Tcl_GetEnsembleNamespace(Tcl_Interp *interp, Tcl_Command token,
	    Tcl_Namespace **namespacePtrPtr)
}

# TIP#233 (virtualized time) akupries
declare 552 {
    void Tcl_SetTimeProc(Tcl_GetTimeProc *getProc,
	    Tcl_ScaleTimeProc *scaleProc,
	    void *clientData)
}
declare 553 {
    void Tcl_QueryTimeProc(Tcl_GetTimeProc **getProc,
	    Tcl_ScaleTimeProc **scaleProc,
	    void **clientData)
}

# TIP#218 (driver thread actions) davygrvy/akupries ChannelType ver 4
declare 554 {
    Tcl_DriverThreadActionProc *Tcl_ChannelThreadActionProc(
	    const Tcl_ChannelType *chanTypePtr)
}

# TIP#237 (arbitrary-precision integers) kbk
declare 555 {
    Tcl_Obj *Tcl_NewBignumObj(void *value)
}
declare 556 {
    Tcl_Obj *Tcl_DbNewBignumObj(void *value, const char *file, int line)
}
declare 557 {
    void Tcl_SetBignumObj(Tcl_Obj *obj, void *value)
}
declare 558 {
    int Tcl_GetBignumFromObj(Tcl_Interp *interp, Tcl_Obj *obj, void *value)
}
declare 559 {
    int Tcl_TakeBignumFromObj(Tcl_Interp *interp, Tcl_Obj *obj, void *value)
}

# TIP #208 ('chan' command) jeffh
declare 560 {
    int Tcl_TruncateChannel(Tcl_Channel chan, long long length)
}
declare 561 {
    Tcl_DriverTruncateProc *Tcl_ChannelTruncateProc(
	    const Tcl_ChannelType *chanTypePtr)
}

# TIP#219 (channel reflection api) akupries
declare 562 {
    void Tcl_SetChannelErrorInterp(Tcl_Interp *interp, Tcl_Obj *msg)
}
declare 563 {
    void Tcl_GetChannelErrorInterp(Tcl_Interp *interp, Tcl_Obj **msg)
}
declare 564 {
    void Tcl_SetChannelError(Tcl_Channel chan, Tcl_Obj *msg)
}
declare 565 {
    void Tcl_GetChannelError(Tcl_Channel chan, Tcl_Obj **msg)
}

# TIP #237 (additional conversion functions for bignum support) kbk/dgp
declare 566 {
    int Tcl_InitBignumFromDouble(Tcl_Interp *interp, double initval,
	    void *toInit)
}

# TIP#181 (namespace unknown command) dgp for Neil Madden
declare 567 {
    Tcl_Obj *Tcl_GetNamespaceUnknownHandler(Tcl_Interp *interp,
	    Tcl_Namespace *nsPtr)
}
declare 568 {
    int Tcl_SetNamespaceUnknownHandler(Tcl_Interp *interp,
	    Tcl_Namespace *nsPtr, Tcl_Obj *handlerPtr)
}

# TIP#258 (enhanced interface for encodings) dgp
declare 569 {
    int Tcl_GetEncodingFromObj(Tcl_Interp *interp, Tcl_Obj *objPtr,
	    Tcl_Encoding *encodingPtr)
}
declare 570 {
    Tcl_Obj *Tcl_GetEncodingSearchPath(void)
}
declare 571 {
    int Tcl_SetEncodingSearchPath(Tcl_Obj *searchPath)
}
declare 572 {
    const char *Tcl_GetEncodingNameFromEnvironment(Tcl_DString *bufPtr)
}

# TIP#268 (extended version numbers and requirements) akupries
declare 573 {
    int Tcl_PkgRequireProc(Tcl_Interp *interp, const char *name,
	    Tcl_Size objc, Tcl_Obj *const objv[], void *clientDataPtr)
}

# TIP#270 (utility C routines for string formatting) dgp
declare 574 {
    void Tcl_AppendObjToErrorInfo(Tcl_Interp *interp, Tcl_Obj *objPtr)
}
declare 575 {
    void Tcl_AppendLimitedToObj(Tcl_Obj *objPtr, const char *bytes,
	    Tcl_Size length, Tcl_Size limit, const char *ellipsis)
}
declare 576 {
    Tcl_Obj *Tcl_Format(Tcl_Interp *interp, const char *format, Tcl_Size objc,
	    Tcl_Obj *const objv[])
}
declare 577 {
    int Tcl_AppendFormatToObj(Tcl_Interp *interp, Tcl_Obj *objPtr,
	    const char *format, Tcl_Size objc, Tcl_Obj *const objv[])
}
declare 578 {
    Tcl_Obj *Tcl_ObjPrintf(const char *format, ...)
}
declare 579 {
    void Tcl_AppendPrintfToObj(Tcl_Obj *objPtr, const char *format, ...)
}

# ----- BASELINE -- FOR -- 8.5.0 ----- #

# TIP #285 (script cancellation support) jmistachkin
declare 580 {
    int Tcl_CancelEval(Tcl_Interp *interp, Tcl_Obj *resultObjPtr,
	    void *clientData, int flags)
}
declare 581 {
    int Tcl_Canceled(Tcl_Interp *interp, int flags)
}

# TIP#304 (chan pipe) aferrieux
declare 582 {
    int Tcl_CreatePipe(Tcl_Interp  *interp, Tcl_Channel *rchan,
	    Tcl_Channel *wchan, int flags)
}

# TIP #322 (NRE public interface) msofer
declare 583 {
    Tcl_Command Tcl_NRCreateCommand(Tcl_Interp *interp,
	    const char *cmdName, Tcl_ObjCmdProc *proc,
	    Tcl_ObjCmdProc *nreProc, void *clientData,
	    Tcl_CmdDeleteProc *deleteProc)
}
declare 584 {
    int Tcl_NREvalObj(Tcl_Interp *interp, Tcl_Obj *objPtr, int flags)
}
declare 585 {
    int Tcl_NREvalObjv(Tcl_Interp *interp, Tcl_Size objc,
	    Tcl_Obj *const objv[], int flags)
}
declare 586 {
    int Tcl_NRCmdSwap(Tcl_Interp *interp, Tcl_Command cmd, Tcl_Size objc,
	    Tcl_Obj *const objv[], int flags)
}
declare 587 {
    void Tcl_NRAddCallback(Tcl_Interp *interp, Tcl_NRPostProc *postProcPtr,
	    void *data0, void *data1, void *data2,
	    void *data3)
}
# For use by NR extenders, to have a simple way to also provide a (required!)
# classic objProc
declare 588 {
    int Tcl_NRCallObjProc(Tcl_Interp *interp, Tcl_ObjCmdProc *objProc,
	    void *clientData, Tcl_Size objc, Tcl_Obj *const objv[])
}

# TIP#316 (Tcl_StatBuf reader functions) dkf
declare 589 {
    unsigned Tcl_GetFSDeviceFromStat(const Tcl_StatBuf *statPtr)
}
declare 590 {
    unsigned Tcl_GetFSInodeFromStat(const Tcl_StatBuf *statPtr)
}
declare 591 {
    unsigned Tcl_GetModeFromStat(const Tcl_StatBuf *statPtr)
}
declare 592 {
    int Tcl_GetLinkCountFromStat(const Tcl_StatBuf *statPtr)
}
declare 593 {
    int Tcl_GetUserIdFromStat(const Tcl_StatBuf *statPtr)
}
declare 594 {
    int Tcl_GetGroupIdFromStat(const Tcl_StatBuf *statPtr)
}
declare 595 {
    int Tcl_GetDeviceTypeFromStat(const Tcl_StatBuf *statPtr)
}
declare 596 {
    long long Tcl_GetAccessTimeFromStat(const Tcl_StatBuf *statPtr)
}
declare 597 {
    long long Tcl_GetModificationTimeFromStat(const Tcl_StatBuf *statPtr)
}
declare 598 {
    long long Tcl_GetChangeTimeFromStat(const Tcl_StatBuf *statPtr)
}
declare 599 {
    unsigned long long Tcl_GetSizeFromStat(const Tcl_StatBuf *statPtr)
}
declare 600 {
    unsigned long long Tcl_GetBlocksFromStat(const Tcl_StatBuf *statPtr)
}
declare 601 {
    unsigned Tcl_GetBlockSizeFromStat(const Tcl_StatBuf *statPtr)
}

# TIP#314 (ensembles with parameters) dkf for Lars Hellstr"om
declare 602 {
    int Tcl_SetEnsembleParameterList(Tcl_Interp *interp, Tcl_Command token,
	    Tcl_Obj *paramList)
}
declare 603 {
    int Tcl_GetEnsembleParameterList(Tcl_Interp *interp, Tcl_Command token,
	    Tcl_Obj **paramListPtr)
}

# TIP#265 (option parser) dkf for Sam Bromley
declare 604 {
    int TclParseArgsObjv(Tcl_Interp *interp, const Tcl_ArgvInfo *argTable,
	    void *objcPtr, Tcl_Obj *const *objv, Tcl_Obj ***remObjv)
}

# TIP#336 (manipulate the error line) dgp
declare 605 {
    int Tcl_GetErrorLine(Tcl_Interp *interp)
}
declare 606 {
    void Tcl_SetErrorLine(Tcl_Interp *interp, int lineNum)
}

# TIP#307 (move results between interpreters) dkf
declare 607 {
    void Tcl_TransferResult(Tcl_Interp *sourceInterp, int code,
	    Tcl_Interp *targetInterp)
}

# TIP#335 (detect if interpreter in use) jmistachkin
declare 608 {
    int Tcl_InterpActive(Tcl_Interp *interp)
}

# TIP#337 (log exception for background processing) dgp
declare 609 {
    void Tcl_BackgroundException(Tcl_Interp *interp, int code)
}

# TIP#234 (zlib interface) dkf/Pascal Scheffers
declare 610 {
    int Tcl_ZlibDeflate(Tcl_Interp *interp, int format, Tcl_Obj *data,
	    int level, Tcl_Obj *gzipHeaderDictObj)
}
declare 611 {
    int Tcl_ZlibInflate(Tcl_Interp *interp, int format, Tcl_Obj *data,
	    Tcl_Size buffersize, Tcl_Obj *gzipHeaderDictObj)
}
declare 612 {
    unsigned int Tcl_ZlibCRC32(unsigned int crc, const unsigned char *buf,
	    Tcl_Size len)
}
declare 613 {
    unsigned int Tcl_ZlibAdler32(unsigned int adler, const unsigned char *buf,
	    Tcl_Size len)
}
declare 614 {
    int Tcl_ZlibStreamInit(Tcl_Interp *interp, int mode, int format,
	    int level, Tcl_Obj *dictObj, Tcl_ZlibStream *zshandle)
}
declare 615 {
    Tcl_Obj *Tcl_ZlibStreamGetCommandName(Tcl_ZlibStream zshandle)
}
declare 616 {
    int Tcl_ZlibStreamEof(Tcl_ZlibStream zshandle)
}
declare 617 {
    int Tcl_ZlibStreamChecksum(Tcl_ZlibStream zshandle)
}
declare 618 {
    int Tcl_ZlibStreamPut(Tcl_ZlibStream zshandle, Tcl_Obj *data, int flush)
}
declare 619 {
    int Tcl_ZlibStreamGet(Tcl_ZlibStream zshandle, Tcl_Obj *data,
	    Tcl_Size count)
}
declare 620 {
    int Tcl_ZlibStreamClose(Tcl_ZlibStream zshandle)
}
declare 621 {
    int Tcl_ZlibStreamReset(Tcl_ZlibStream zshandle)
}

# TIP 338 (control over startup script) dgp
declare 622 {
    void Tcl_SetStartupScript(Tcl_Obj *path, const char *encoding)
}
declare 623 {
    Tcl_Obj *Tcl_GetStartupScript(const char **encodingPtr)
}

# TIP#332 (half-close made public) aferrieux
declare 624 {
    int Tcl_CloseEx(Tcl_Interp *interp, Tcl_Channel chan, int flags)
}

# TIP #353 (NR-enabled expressions) dgp
declare 625 {
    int Tcl_NRExprObj(Tcl_Interp *interp, Tcl_Obj *objPtr, Tcl_Obj *resultPtr)
}

# TIP #356 (NR-enabled substitution) dgp
declare 626 {
    int Tcl_NRSubstObj(Tcl_Interp *interp, Tcl_Obj *objPtr, int flags)
}

# TIP #357 (Export TclLoadFile and TclpFindSymbol) kbk
declare 627 {
    int Tcl_LoadFile(Tcl_Interp *interp, Tcl_Obj *pathPtr,
		     const char *const symv[], int flags, void *procPtrs,
		     Tcl_LoadHandle *handlePtr)
}
declare 628 {
    void *Tcl_FindSymbol(Tcl_Interp *interp, Tcl_LoadHandle handle,
			 const char *symbol)
}
declare 629 {
    int Tcl_FSUnloadFile(Tcl_Interp *interp, Tcl_LoadHandle handlePtr)
}

# TIP #400
declare 630 {
    void Tcl_ZlibStreamSetCompressionDictionary(Tcl_ZlibStream zhandle,
	    Tcl_Obj *compressionDictionaryObj)
}

# ----- BASELINE -- FOR -- 8.6.0 ----- #

# TIP #456/#468
declare 631 {
    Tcl_Channel Tcl_OpenTcpServerEx(Tcl_Interp *interp, const char *service,
	    const char *host, unsigned int flags, int backlog,
	    Tcl_TcpAcceptProc *acceptProc, void *callbackData)
}

# TIP #430
declare 632 {
    int TclZipfs_Mount(Tcl_Interp *interp, const char *zipname,
	    const char *mountPoint, const char *passwd)
}
declare 633 {
    int TclZipfs_Unmount(Tcl_Interp *interp, const char *mountPoint)
}
declare 634 {
    Tcl_Obj *TclZipfs_TclLibrary(void)
}
declare 635 {
    int TclZipfs_MountBuffer(Tcl_Interp *interp, const void *data,
	    size_t datalen, const char *mountPoint, int copy)
}

# TIP #445
declare 636 {
    void Tcl_FreeInternalRep(Tcl_Obj *objPtr)
}
declare 637 {
    char *Tcl_InitStringRep(Tcl_Obj *objPtr, const char *bytes,
	    TCL_HASH_TYPE numBytes)
}
declare 638 {
    Tcl_ObjInternalRep *Tcl_FetchInternalRep(Tcl_Obj *objPtr, const Tcl_ObjType *typePtr)
}
declare 639 {
    void Tcl_StoreInternalRep(Tcl_Obj *objPtr, const Tcl_ObjType *typePtr,
	    const Tcl_ObjInternalRep *irPtr)
}
declare 640 {
    int Tcl_HasStringRep(Tcl_Obj *objPtr)
}

# TIP #506
declare 641 {
    void Tcl_IncrRefCount(Tcl_Obj *objPtr)
}

declare 642 {
    void Tcl_DecrRefCount(Tcl_Obj *objPtr)
}

declare 643 {
    int Tcl_IsShared(Tcl_Obj *objPtr)
}

# TIP#312 New Tcl_LinkArray() function
declare 644 {
    int Tcl_LinkArray(Tcl_Interp *interp, const char *varName, void *addr,
	    int type, Tcl_Size size)
}

declare 645 {
    int Tcl_GetIntForIndex(Tcl_Interp *interp, Tcl_Obj *objPtr,
	    Tcl_Size endValue, Tcl_Size *indexPtr)
}

# TIP #548
declare 646 {
    Tcl_Size Tcl_UtfToUniChar(const char *src, int *chPtr)
}
declare 647 {
    char *Tcl_UniCharToUtfDString(const int *uniStr,
	    Tcl_Size uniLength, Tcl_DString *dsPtr)
}
declare 648 {
    int *Tcl_UtfToUniCharDString(const char *src,
	    Tcl_Size length, Tcl_DString *dsPtr)
}

# TIP #568
declare 649 {
    unsigned char *TclGetBytesFromObj(Tcl_Interp *interp, Tcl_Obj *objPtr,
	    void *numBytesPtr)
}
declare 650 {
    unsigned char *Tcl_GetBytesFromObj(Tcl_Interp *interp, Tcl_Obj *objPtr,
	    Tcl_Size *numBytesPtr)
}

# TIP #481
declare 651 {
    char *Tcl_GetStringFromObj(Tcl_Obj *objPtr, Tcl_Size *lengthPtr)
}
declare 652 {
    Tcl_UniChar *Tcl_GetUnicodeFromObj(Tcl_Obj *objPtr, Tcl_Size *lengthPtr)
}

# TIP 660
declare 653 {
    int Tcl_GetSizeIntFromObj(Tcl_Interp *interp, Tcl_Obj *objPtr,
	    Tcl_Size *sizePtr)
}

# TIP #575
declare 654 {
    int Tcl_UtfCharComplete(const char *src, Tcl_Size length)
}
declare 655 {
    const char *Tcl_UtfNext(const char *src)
}
declare 656 {
    const char *Tcl_UtfPrev(const char *src, const char *start)
}
# Removed by TIP #652
#
#declare 657 {
#    int Tcl_UniCharIsUnicode(int ch)
#}

# TIP 656
declare 658 {
    int Tcl_ExternalToUtfDStringEx(Tcl_Interp *interp, Tcl_Encoding encoding,
        const char *src, Tcl_Size srcLen, int flags, Tcl_DString *dsPtr,
        Tcl_Size *errorLocationPtr)
}
declare 659 {
    int Tcl_UtfToExternalDStringEx(Tcl_Interp *interp, Tcl_Encoding encoding,
    const char *src, Tcl_Size srcLen, int flags, Tcl_DString *dsPtr,
    Tcl_Size *errorLocationPtr)
}

# TIP #511
declare 660 {
    int Tcl_AsyncMarkFromSignal(Tcl_AsyncHandler async, int sigNumber)
}

# TIP #616
declare 661 {
    int Tcl_ListObjGetElements(Tcl_Interp *interp, Tcl_Obj *listPtr,
	    Tcl_Size *objcPtr, Tcl_Obj ***objvPtr)
}
declare 662 {
    int Tcl_ListObjLength(Tcl_Interp *interp, Tcl_Obj *listPtr,
	    Tcl_Size *lengthPtr)
}
declare 663 {
    int Tcl_DictObjSize(Tcl_Interp *interp, Tcl_Obj *dictPtr, Tcl_Size *sizePtr)
}
declare 664 {
    int Tcl_SplitList(Tcl_Interp *interp, const char *listStr, Tcl_Size *argcPtr,
	    const char ***argvPtr)
}
declare 665 {
    void Tcl_SplitPath(const char *path, Tcl_Size *argcPtr, const char ***argvPtr)
}
declare 666 {
    Tcl_Obj *Tcl_FSSplitPath(Tcl_Obj *pathPtr, Tcl_Size *lenPtr)
}
declare 667 {
    int Tcl_ParseArgsObjv(Tcl_Interp *interp, const Tcl_ArgvInfo *argTable,
	    Tcl_Size *objcPtr, Tcl_Obj *const *objv, Tcl_Obj ***remObjv)
}

# TIP #617
declare 668 {
    Tcl_Size Tcl_UniCharLen(const int *uniStr)
}
declare 669 {
    Tcl_Size Tcl_NumUtfChars(const char *src, Tcl_Size length)
}
declare 670 {
    Tcl_Size Tcl_GetCharLength(Tcl_Obj *objPtr)
}
declare 671 {
    const char *Tcl_UtfAtIndex(const char *src, Tcl_Size index)
}
declare 672 {
    Tcl_Obj *Tcl_GetRange(Tcl_Obj *objPtr, Tcl_Size first, Tcl_Size last)
}
declare 673 {
    int Tcl_GetUniChar(Tcl_Obj *objPtr, Tcl_Size index)
}

declare 674 {
    int Tcl_GetBool(Tcl_Interp *interp, const char *src, int flags,
	    char *charPtr)
}
declare 675 {
    int Tcl_GetBoolFromObj(Tcl_Interp *interp, Tcl_Obj *objPtr,
	    int flags, char *charPtr)
}
declare 676 {
    Tcl_Command Tcl_CreateObjCommand2(Tcl_Interp *interp,
	    const char *cmdName,
	    Tcl_ObjCmdProc2 *proc2, void *clientData,
	    Tcl_CmdDeleteProc *deleteProc)
}
declare 677 {
    Tcl_Trace Tcl_CreateObjTrace2(Tcl_Interp *interp, Tcl_Size level, int flags,
	    Tcl_CmdObjTraceProc2 *objProc2, void *clientData,
	    Tcl_CmdObjTraceDeleteProc *delProc)
}
declare 678 {
    Tcl_Command Tcl_NRCreateCommand2(Tcl_Interp *interp,
	    const char *cmdName, Tcl_ObjCmdProc2 *proc,
	    Tcl_ObjCmdProc2 *nreProc2, void *clientData,
	    Tcl_CmdDeleteProc *deleteProc)
}
declare 679 {
    int Tcl_NRCallObjProc2(Tcl_Interp *interp, Tcl_ObjCmdProc2 *objProc2,
	    void *clientData, Tcl_Size objc, Tcl_Obj *const objv[])
}

# TIP #638.
declare 680 {
    int Tcl_GetNumberFromObj(Tcl_Interp *interp, Tcl_Obj *objPtr,
	    void **clientDataPtr, int *typePtr)
}
declare 681 {
    int Tcl_GetNumber(Tcl_Interp *interp, const char *bytes, Tcl_Size numBytes,
	    void **clientDataPtr, int *typePtr)
}

# TIP #220.
declare 682 {
    int Tcl_RemoveChannelMode(Tcl_Interp *interp, Tcl_Channel chan, int mode)
}

# TIP 643
declare 683 {
   Tcl_Size Tcl_GetEncodingNulLength(Tcl_Encoding encoding)
}

# TIP #650
declare 684 {
    int Tcl_GetWideUIntFromObj(Tcl_Interp *interp, Tcl_Obj *objPtr,
	    Tcl_WideUInt *uwidePtr)
}

# TIP 651
declare 685 {
    Tcl_Obj *Tcl_DStringToObj(Tcl_DString *dsPtr)
}

declare 686 {
    int Tcl_UtfNcmp(const char *s1, const char *s2, size_t n)
}
declare 687 {
    int Tcl_UtfNcasecmp(const char *s1, const char *s2, size_t n)
}

# TIP #648
declare 688 {
    Tcl_Obj *Tcl_NewWideUIntObj(Tcl_WideUInt wideValue)
}
declare 689 {
    void Tcl_SetWideUIntObj(Tcl_Obj *objPtr, Tcl_WideUInt uwideValue)
}

# ----- BASELINE -- FOR -- 8.7.0 / 9.0.0 ----- #

declare 690 {
    void TclUnusedStubEntry(void)
}


declare 689 {
    Tcl_ObjInterface *Tcl_NewObjInterface(void)
}

declare 690 {
    Tcl_ObjType *Tcl_NewObjType(void)
}

declare 691 {
    int Tcl_ObjInterfaceSetVersion(Tcl_ObjInterface *oiPtr ,int version)
}

declare 692 {
    int Tcl_ObjTypeSetFreeInternalRepProc(Tcl_ObjType *otPtr
	    , Tcl_FreeInternalRepProc *freeIntRepProc)
}

declare 693 {
    int Tcl_ObjTypeSetDupInternalRepProc(Tcl_ObjType *otPtr
	,Tcl_DupInternalRepProc *dupIntRepProc)
}

declare 694 {
    int Tcl_ObjTypeSetUpdateStringProc(Tcl_ObjType *otPtr
	,Tcl_UpdateStringProc *updateStringProc)
}

declare 695 {
    int Tcl_ObjTypeSetSetFromAnyProc(Tcl_ObjType *otPtr
	,Tcl_SetFromAnyProc *setFromAnyProc)
}

declare 696 {
    int Tcl_ObjTypeSetVersion(Tcl_ObjType *otPtr ,int version)
}

declare 697 {
    int Tcl_ObjInterfaceSetFnListAll(Tcl_ObjInterface *oiPtr
	, Tcl_ObjInterfaceListAllProc *fnPtr)
}

declare 698 {
    int Tcl_ObjInterfaceSetFnListAppend(Tcl_ObjInterface *oiPtr
	, Tcl_ObjInterfaceListAppendProc *fnPtr)
}

declare 699 {
    int Tcl_ObjInterfaceSetFnListAppendList(Tcl_ObjInterface *oiPtr
	, Tcl_ObjInterfaceListAppendlistProc fnPtr)
}


declare 700 {
    int Tcl_ObjInterfaceSetFnListIndex(Tcl_ObjInterface *oiPtr
	,Tcl_ObjInterfaceListIndexProc fnPtr)
}


declare 701 {
    int Tcl_ObjInterfaceSetFnListIndexEnd(Tcl_ObjInterface *oiPtr
	, Tcl_ObjInterfaceListIndexEndProc fnPtr)
}

declare 702 {
    int Tcl_ObjInterfaceSetFnListIsSorted(Tcl_ObjInterface *oiPtr
	, Tcl_ObjInterfaceListIsSortedProc fnPtr)
}

declare 703 {
    int Tcl_ObjInterfaceSetFnListLength(Tcl_ObjInterface *oiPtr
	,Tcl_ObjInterfaceListLengthProc fnPtr)
}

declare 704 {
    int Tcl_ObjInterfaceSetFnListRange(Tcl_ObjInterface *oiPtr
	,Tcl_ObjInterfaceListRangeProc fnPtr)
}

declare 705 {
    int Tcl_ObjInterfaceSetFnListRangeEnd(Tcl_ObjInterface *oiPtr
	,Tcl_ObjInterfaceListRangeEndProc fnPtr)
}

declare 706 {
    int Tcl_ObjInterfaceSetFnListReplace(Tcl_ObjInterface *oiPtr
	,Tcl_ObjInterfaceListReplaceProc fnPtr)
}


declare 707 {
    int Tcl_ObjInterfaceSetFnListReplaceList(Tcl_ObjInterface *oiPtr
	,Tcl_ObjInterfaceListReplaceListProc fnPtr)
}

declare 708 {
    int Tcl_ObjInterfaceSetFnListReverse(Tcl_ObjInterface *objInterfacePtr
	,Tcl_ObjInterfaceListReverseProc fnPtr)
}

declare 709 {
    int Tcl_ObjInterfaceSetFnListSet(Tcl_ObjInterface *oiPtr
	,Tcl_ObjInterfaceListSetProc fnPtr)
}

declare 710 {
    int Tcl_ObjInterfaceSetFnListSetDeep(Tcl_ObjInterface *oiPtr
	,Tcl_ObjInterfaceListSetDeepProc fnPtr)
}

declare 711 {
    int Tcl_ObjInterfaceSetFnStringIndex(Tcl_ObjInterface *oiPtr
	,Tcl_ObjInterfaceStringIndexProc fnPtr)
}

declare 712 {
    int Tcl_ObjInterfaceSetFnStringIndexEnd(Tcl_ObjInterface *oiPtr
	,Tcl_ObjInterfaceStringIndexEndProc fnPtr)
}

declare 713 {
    int Tcl_ObjInterfaceSetFnStringLength(Tcl_ObjInterface *oiPtr
	,Tcl_ObjInterfaceStringLengthProc fnPtr)
}

declare 714 {
    int Tcl_ObjInterfaceSetFnStringRange(Tcl_ObjInterface *oiPtr
	,Tcl_ObjInterfaceStringRangeProc fnPtr)
}

declare 715 {
    int Tcl_ObjInterfaceSetFnStringRangeEnd(Tcl_ObjInterface *oiPtr
	,Tcl_ObjInterfaceStringRangeEndProc fnPtr)
}

declare 716 {
    int Tcl_ObjTypeSetInterface(Tcl_ObjType *objTypePtr
	,Tcl_ObjInterface *objInterfacePtr)
}


declare 717 {
    int Tcl_ObjTypeSetName(Tcl_ObjType *objTypePtr ,char *name)
}


declare 718 {
    int Tcl_ObjInterfaceSetFnStringIsEmpty(Tcl_ObjInterface *oiPtr
	,Tcl_ObjInterfaceStringIsEmptyProc fnPtr)
}


declare 719 {
    int Tcl_ObjInterfaceSetFnListContains(Tcl_ObjInterface *oiPtr
	,Tcl_ObjInterfaceListContainsProc fnPtr)
}




##############################################################################

# Define the platform specific public Tcl interface. These functions are only
# available on the designated platform.

interface tclPlat

################################
# Unix specific functions
#   (none)

################################
# Mac OS X specific functions

declare 1 {
    int Tcl_MacOSXOpenVersionedBundleResources(Tcl_Interp *interp,
	    const char *bundleName, const char *bundleVersion,
	    Tcl_Size hasResourceFile, Tcl_Size maxPathLen, char *libraryPath)
}
declare 2 {
    void Tcl_MacOSXNotifierAddRunLoopMode(const void *runLoopMode)
}

################################
# Windows specific functions
declare 3 {
    void Tcl_WinConvertError(unsigned errCode)
}

##############################################################################

# Public functions that are not accessible via the stubs table.

export {
    void Tcl_MainEx(Tcl_Size argc, char **argv, Tcl_AppInitProc *appInitProc,
    Tcl_Interp *interp)
}
export {
    void Tcl_StaticLibrary(Tcl_Interp *interp, const char *prefix,
	    Tcl_LibraryInitProc *initProc, Tcl_LibraryInitProc *safeInitProc)
}
export {
    const char *Tcl_SetPanicProc(TCL_NORETURN1 Tcl_PanicProc *panicProc)
}
export {
    Tcl_ExitProc *Tcl_SetExitProc(TCL_NORETURN1 Tcl_ExitProc *proc)
}
export {
    const char *Tcl_FindExecutable(const char *argv0)
}
export {
    const char *Tcl_InitStubs(Tcl_Interp *interp, const char *version,
	int exact)
}
export {
    const char *TclTomMathInitializeStubs(Tcl_Interp* interp,
	const char* version, int epoch, int revision)
}
export {
    const char *Tcl_PkgInitStubsCheck(Tcl_Interp *interp, const char *version,
	int exact)
}
export {
    void Tcl_GetMemoryInfo(Tcl_DString *dsPtr)
}
export {
    const char *Tcl_InitSubsystems(void)
}
export {
    const char *TclZipfs_AppHook(int *argc, char ***argv)
}


# Local Variables:
# mode: tcl
# End:<|MERGE_RESOLUTION|>--- conflicted
+++ resolved
@@ -551,18 +551,7 @@
 declare 146 {
     int Tcl_Flush(Tcl_Channel chan)
 }
-<<<<<<< HEAD
-# Removed in 9.0, TIP 559
-#declare 147 {
-#    void Tcl_FreeResult(Tcl_Interp *interp)
-#}
-declare 148 {deprecated {Use Tcl_GetAliasObj}} {
-    int Tcl_GetAlias(Tcl_Interp *interp, const char *childCmd,
-	    Tcl_Interp **targetInterpPtr, const char **targetCmdPtr,
-	    int *argcPtr, const char ***argvPtr)
-}
-=======
->>>>>>> a473fe9d
+
 declare 149 {
     int TclGetAliasObj(Tcl_Interp *interp, const char *childCmd,
 	    Tcl_Interp **targetInterpPtr, const char **targetCmdPtr,
