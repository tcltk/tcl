--- conflicted
+++ resolved
@@ -2547,39 +2547,38 @@
     int Tcl_RemoveChannelMode(Tcl_Interp *interp, Tcl_Channel chan, int mode)
 }
 
-<<<<<<< HEAD
-# TIP #636
-declare 683 {
-    Tcl_Obj *Tcl_AbstractListObjNew(Tcl_Interp *interp, const Tcl_AbstractListType* vTablePtr)
-}
-declare 684 {
-    Tcl_WideInt	Tcl_AbstractListObjLength(Tcl_Obj *abstractListPtr)
-}
-declare 685 {
-    int Tcl_AbstractListObjIndex(Tcl_Interp *interp, Tcl_Obj *abstractListPtr, Tcl_WideInt index, Tcl_Obj **elemObjPtr)
-}
-declare 686 {
-    int Tcl_AbstractListObjRange(Tcl_Interp *interp, Tcl_Obj *abstractListPtr, Tcl_WideInt fromIdx, Tcl_WideInt toIdx, Tcl_Obj **newObjPtr)
-}
-declare 687 {
-    int Tcl_AbstractListObjReverse(Tcl_Interp *interp, Tcl_Obj *abstractListPtr, Tcl_Obj **newObjPtr)
-}
-declare 688 {
-    int Tcl_AbstractListObjGetElements(Tcl_Interp *interp, Tcl_Obj *objPtr, int *objcPtr, Tcl_Obj ***objvPtr)
-}
-declare 689 {
-    Tcl_Obj *Tcl_AbstractListObjCopy(Tcl_Interp *interp, Tcl_Obj *listPtr)
-}
-declare 690 {
-    void *Tcl_AbstractListGetConcreteRep(Tcl_Obj *objPtr)
-}
-declare 691 {
-    Tcl_Obj *Tcl_AbstractListSetElement(Tcl_Interp *interp, Tcl_Obj *listPtr, Tcl_Obj *indicies, Tcl_Obj *valueObj)
-=======
 # TIP 643
 declare 683 {
    int Tcl_GetEncodingNulLength(Tcl_Encoding encoding)
->>>>>>> 1dfa3c77
+}
+
+# TIP #636
+declare 684 {
+    Tcl_Obj *Tcl_AbstractListObjNew(Tcl_Interp *interp, const Tcl_AbstractListType* vTablePtr)
+}
+declare 685 {
+    Tcl_WideInt	Tcl_AbstractListObjLength(Tcl_Obj *abstractListPtr)
+}
+declare 686 {
+    int Tcl_AbstractListObjIndex(Tcl_Interp *interp, Tcl_Obj *abstractListPtr, Tcl_WideInt index, Tcl_Obj **elemObjPtr)
+}
+declare 687 {
+    int Tcl_AbstractListObjRange(Tcl_Interp *interp, Tcl_Obj *abstractListPtr, Tcl_WideInt fromIdx, Tcl_WideInt toIdx, Tcl_Obj **newObjPtr)
+}
+declare 688 {
+    int Tcl_AbstractListObjReverse(Tcl_Interp *interp, Tcl_Obj *abstractListPtr, Tcl_Obj **newObjPtr)
+}
+declare 689 {
+    int Tcl_AbstractListObjGetElements(Tcl_Interp *interp, Tcl_Obj *objPtr, int *objcPtr, Tcl_Obj ***objvPtr)
+}
+declare 690 {
+    Tcl_Obj *Tcl_AbstractListObjCopy(Tcl_Interp *interp, Tcl_Obj *listPtr)
+}
+declare 691 {
+    void *Tcl_AbstractListGetConcreteRep(Tcl_Obj *objPtr)
+}
+declare 692 {
+    Tcl_Obj *Tcl_AbstractListSetElement(Tcl_Interp *interp, Tcl_Obj *listPtr, Tcl_Obj *indicies, Tcl_Obj *valueObj)
 }
 
 # ----- BASELINE -- FOR -- 8.7.0 ----- #
