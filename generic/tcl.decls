--- conflicted
+++ resolved
@@ -2526,28 +2526,28 @@
 	    void *clientData, size_t objc, Tcl_Obj *const objv[])
 }
 
-<<<<<<< HEAD
-declare 680 {
-    Tcl_WideInt	Tcl_AbstractListObjLength(Tcl_Obj *abstractListPtr)
-}
-declare 681 {
-    Tcl_Obj *Tcl_AbstractListObjIndex(Tcl_Obj *abstractListPtr, Tcl_WideInt index)
-}
-declare 682 {
-    Tcl_Obj *Tcl_AbstractListObjRange(Tcl_Obj *abstractListPtr, Tcl_WideInt fromIdx, Tcl_WideInt toIdx)
-}
-declare 683 {
-    Tcl_Obj *Tcl_AbstractListObjReverse(Tcl_Obj *abstractListPtr)
-}
-declare 683 {
-    Tcl_Obj *Tcl_NewAbstractListObj(Tcl_Interp *interp, const Tcl_AbstractListType* vTablePtr)
-=======
 # slot 680 and 681 are reserved for TIP #638
 
 # TIP #220.
 declare 682 {
     int Tcl_RemoveChannelMode(Tcl_Interp *interp, Tcl_Channel chan, int mode)
->>>>>>> 42bd6877
+}
+
+# TIP #636
+declare 683 {
+    Tcl_WideInt	Tcl_AbstractListObjLength(Tcl_Obj *abstractListPtr)
+}
+declare 684 {
+    Tcl_Obj *Tcl_AbstractListObjIndex(Tcl_Obj *abstractListPtr, Tcl_WideInt index)
+}
+declare 685 {
+    Tcl_Obj *Tcl_AbstractListObjRange(Tcl_Obj *abstractListPtr, Tcl_WideInt fromIdx, Tcl_WideInt toIdx)
+}
+declare 686 {
+    Tcl_Obj *Tcl_AbstractListObjReverse(Tcl_Obj *abstractListPtr)
+}
+declare 687 {
+    Tcl_Obj *Tcl_NewAbstractListObj(Tcl_Interp *interp, const Tcl_AbstractListType* vTablePtr)
 }
 
 # ----- BASELINE -- FOR -- 8.7.0 ----- #
