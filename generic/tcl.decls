--- conflicted
+++ resolved
@@ -146,7 +146,7 @@
 }
 # Only available in Tcl 8.x, NULL in Tcl 9.0
 declare 33 {
-    unsigned char *TclGetByteArrayFromObj(Tcl_Obj *objPtr, void *numBytesPtr)
+    unsigned char *Tcl_GetByteArrayFromObj(Tcl_Obj *objPtr, int *numBytesPtr)
 }
 declare 34 {
     int Tcl_GetDouble(Tcl_Interp *interp, const char *src, double *doublePtr)
@@ -2467,7 +2467,6 @@
 
 # TIP #568
 declare 649 {
-<<<<<<< HEAD
     unsigned char *TclGetBytesFromObj(Tcl_Interp *interp, Tcl_Obj *objPtr,
 	    void *numBytesPtr)
 }
@@ -2483,13 +2482,11 @@
 declare 652 {
     Tcl_UniChar *Tcl_GetUnicodeFromObj(Tcl_Obj *objPtr, Tcl_Size *lengthPtr)
 }
-# Only available in Tcl 8.x, NULL in Tcl 9.0
+
+# TIP 660
 declare 653 {
-    unsigned char *Tcl_GetByteArrayFromObj(Tcl_Obj *objPtr, Tcl_Size *numBytesPtr)
-=======
-    unsigned char *Tcl_GetBytesFromObj(Tcl_Interp *interp, Tcl_Obj *objPtr,
-	    int *numBytesPtr)
->>>>>>> d01b2d3a
+    int Tcl_GetSizeIntFromObj(Tcl_Interp *interp, Tcl_Obj *objPtr,
+	    Tcl_Size *sizePtr)
 }
 
 # TIP #575
@@ -2523,7 +2520,6 @@
     int Tcl_AsyncMarkFromSignal(Tcl_AsyncHandler async, int sigNumber)
 }
 
-<<<<<<< HEAD
 # TIP #616
 declare 661 {
     int Tcl_ListObjGetElements(Tcl_Interp *interp, Tcl_Obj *listPtr,
@@ -2551,8 +2547,6 @@
 	    Tcl_Size *objcPtr, Tcl_Obj *const *objv, Tcl_Obj ***remObjv)
 }
 
-=======
->>>>>>> d01b2d3a
 # TIP #617
 declare 668 {
     Tcl_Size Tcl_UniCharLen(const int *uniStr)
@@ -2581,7 +2575,6 @@
     int Tcl_GetBoolFromObj(Tcl_Interp *interp, Tcl_Obj *objPtr,
 	    int flags, char *charPtr)
 }
-<<<<<<< HEAD
 declare 676 {
     Tcl_Command Tcl_CreateObjCommand2(Tcl_Interp *interp,
 	    const char *cmdName,
@@ -2604,8 +2597,6 @@
 	    void *clientData, Tcl_Size objc, Tcl_Obj *const objv[])
 }
 
-=======
->>>>>>> d01b2d3a
 # TIP #638.
 declare 680 {
     int Tcl_GetNumberFromObj(Tcl_Interp *interp, Tcl_Obj *objPtr,
@@ -2637,12 +2628,6 @@
     Tcl_Obj *Tcl_DStringToObj(Tcl_DString *dsPtr)
 }
 
-# TIP 660
-declare 686 {
-    int Tcl_GetSizeIntFromObj(Tcl_Interp *interp, Tcl_Obj *objPtr,
-	    Tcl_Size *sizePtr)
-}
-
 # ----- BASELINE -- FOR -- 8.7.0 / 9.0.0 ----- #
 
 declare 688 {
