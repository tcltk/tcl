# tcl.decls --
#
#	This file contains the declarations for all supported public
#	functions that are exported by the Tcl library via the stubs table.
#	This file is used to generate the tclDecls.h, tclPlatDecls.h
#	and tclStubInit.c files.
#
# Copyright © 1998-1999 Scriptics Corporation.
# Copyright © 2001, 2002 Kevin B. Kenny.  All rights reserved.
# Copyright © 2007 Daniel A. Steffen <das@users.sourceforge.net>
#
# See the file "license.terms" for information on usage and redistribution
# of this file, and for a DISCLAIMER OF ALL WARRANTIES.

library tcl

# Define the tcl interface with several sub interfaces:
#     tclPlat	 - platform specific public
#     tclInt	 - generic private
#     tclPlatInt - platform specific private

interface tcl
hooks {tclPlat tclInt tclIntPlat}
scspec EXTERN

# Declare each of the functions in the public Tcl interface.  Note that
# the an index should never be reused for a different function in order
# to preserve backwards compatibility.

declare 0 {
    int Tcl_PkgProvideEx(Tcl_Interp *interp, const char *name,
	    const char *version, const void *clientData)
}
declare 1 {
    const char *Tcl_PkgRequireEx(Tcl_Interp *interp,
	    const char *name, const char *version, int exact,
	    void *clientDataPtr)
}
declare 2 {
    TCL_NORETURN void Tcl_Panic(const char *format, ...)
}
declare 3 {
    void *Tcl_Alloc(TCL_HASH_TYPE size)
}
declare 4 {
    void Tcl_Free(void *ptr)
}
declare 5 {
    void *Tcl_Realloc(void *ptr, TCL_HASH_TYPE size)
}
declare 6 {
    void *Tcl_DbCkalloc(TCL_HASH_TYPE size, const char *file, int line)
}
declare 7 {
    void Tcl_DbCkfree(void *ptr, const char *file, int line)
}
declare 8 {
    void *Tcl_DbCkrealloc(void *ptr, TCL_HASH_TYPE size,
	    const char *file, int line)
}

# Tcl_CreateFileHandler and Tcl_DeleteFileHandler are only available on Unix,
# but they are part of the old generic interface, so we include them here for
# compatibility reasons.

declare 9 {
    void Tcl_CreateFileHandler(int fd, int mask, Tcl_FileProc *proc,
	    void *clientData)
}
declare 10 {
    void Tcl_DeleteFileHandler(int fd)
}
declare 11 {
    void Tcl_SetTimer(const Tcl_Time *timePtr)
}
declare 12 {
    void Tcl_Sleep(int ms)
}
declare 13 {
    int Tcl_WaitForEvent(const Tcl_Time *timePtr)
}
declare 14 {
    int Tcl_AppendAllObjTypes(Tcl_Interp *interp, Tcl_Obj *objPtr)
}
declare 15 {
    void Tcl_AppendStringsToObj(Tcl_Obj *objPtr, ...)
}
declare 16 {
    void Tcl_AppendToObj(Tcl_Obj *objPtr, const char *bytes, Tcl_Size length)
}
declare 17 {
    Tcl_Obj *Tcl_ConcatObj(Tcl_Size objc, Tcl_Obj *const objv[])
}
declare 18 {
    int Tcl_ConvertToType(Tcl_Interp *interp, Tcl_Obj *objPtr,
	    const Tcl_ObjType *typePtr)
}
declare 19 {
    void Tcl_DbDecrRefCount(Tcl_Obj *objPtr, const char *file, int line)
}
declare 20 {
    void Tcl_DbIncrRefCount(Tcl_Obj *objPtr, const char *file, int line)
}
declare 21 {
    int Tcl_DbIsShared(Tcl_Obj *objPtr, const char *file, int line)
}
declare 23 {
    Tcl_Obj *Tcl_DbNewByteArrayObj(const unsigned char *bytes,
	    Tcl_Size numBytes, const char *file, int line)
}
declare 24 {
    Tcl_Obj *Tcl_DbNewDoubleObj(double doubleValue, const char *file,
	    int line)
}
declare 25 {
    Tcl_Obj *Tcl_DbNewListObj(Tcl_Size objc, Tcl_Obj *const *objv,
	    const char *file, int line)
}
declare 27 {
    Tcl_Obj *Tcl_DbNewObj(const char *file, int line)
}
declare 28 {
    Tcl_Obj *Tcl_DbNewStringObj(const char *bytes, Tcl_Size length,
	    const char *file, int line)
}
declare 29 {
    Tcl_Obj *Tcl_DuplicateObj(Tcl_Obj *objPtr)
}
declare 30 {
    void TclFreeObj(Tcl_Obj *objPtr)
}
declare 31 {
    int Tcl_GetBoolean(Tcl_Interp *interp, const char *src, int *intPtr)
}
declare 32 {
    int Tcl_GetBooleanFromObj(Tcl_Interp *interp, Tcl_Obj *objPtr,
	    int *intPtr)
}
# Only available in Tcl 8.x, NULL in Tcl 9.0
declare 33 {
    unsigned char *Tcl_GetByteArrayFromObj(Tcl_Obj *objPtr, Tcl_Size *numBytesPtr)
}
declare 34 {
    int Tcl_GetDouble(Tcl_Interp *interp, const char *src, double *doublePtr)
}
declare 35 {
    int Tcl_GetDoubleFromObj(Tcl_Interp *interp, Tcl_Obj *objPtr,
	    double *doublePtr)
}
declare 37 {
    int Tcl_GetInt(Tcl_Interp *interp, const char *src, int *intPtr)
}
declare 38 {
    int Tcl_GetIntFromObj(Tcl_Interp *interp, Tcl_Obj *objPtr, int *intPtr)
}
declare 39 {
    int Tcl_GetLongFromObj(Tcl_Interp *interp, Tcl_Obj *objPtr, long *longPtr)
}
declare 40 {
    const Tcl_ObjType *Tcl_GetObjType(const char *typeName)
}
declare 41 {
    char *TclGetStringFromObj(Tcl_Obj *objPtr, void *lengthPtr)
}
declare 42 {
    void Tcl_InvalidateStringRep(Tcl_Obj *objPtr)
}
declare 43 {
    int Tcl_ListObjAppendList(Tcl_Interp *interp, Tcl_Obj *listPtr,
	    Tcl_Obj *elemListPtr)
}
declare 44 {
    int Tcl_ListObjAppendElement(Tcl_Interp *interp, Tcl_Obj *listPtr,
	    Tcl_Obj *objPtr)
}
declare 45 {
    int TclListObjGetElements(Tcl_Interp *interp, Tcl_Obj *listPtr,
	    void *objcPtr, Tcl_Obj ***objvPtr)
}
declare 46 {
    int Tcl_ListObjIndex(Tcl_Interp *interp, Tcl_Obj *listPtr, Tcl_Size index,
	    Tcl_Obj **objPtrPtr)
}
declare 47 {
    int TclListObjLength(Tcl_Interp *interp, Tcl_Obj *listPtr,
	    void *lengthPtr)
}
declare 48 {
    int Tcl_ListObjReplace(Tcl_Interp *interp, Tcl_Obj *listPtr, Tcl_Size first,
	    Tcl_Size count, Tcl_Size objc, Tcl_Obj *const objv[])
}
declare 50 {
    Tcl_Obj *Tcl_NewByteArrayObj(const unsigned char *bytes, Tcl_Size numBytes)
}
declare 51 {
    Tcl_Obj *Tcl_NewDoubleObj(double doubleValue)
}
declare 53 {
    Tcl_Obj *Tcl_NewListObj(Tcl_Size objc, Tcl_Obj *const objv[])
}
declare 55 {
    Tcl_Obj *Tcl_NewObj(void)
}
declare 56 {
    Tcl_Obj *Tcl_NewStringObj(const char *bytes, Tcl_Size length)
}
declare 58 {
    unsigned char *Tcl_SetByteArrayLength(Tcl_Obj *objPtr, Tcl_Size numBytes)
}
declare 59 {
    void Tcl_SetByteArrayObj(Tcl_Obj *objPtr, const unsigned char *bytes,
	    Tcl_Size numBytes)
}
declare 60 {
    void Tcl_SetDoubleObj(Tcl_Obj *objPtr, double doubleValue)
}
declare 62 {
    void Tcl_SetListObj(Tcl_Obj *objPtr, Tcl_Size objc, Tcl_Obj *const objv[])
}
declare 64 {
    void Tcl_SetObjLength(Tcl_Obj *objPtr, Tcl_Size length)
}
declare 65 {
    void Tcl_SetStringObj(Tcl_Obj *objPtr, const char *bytes, Tcl_Size length)
}
declare 68 {
    void Tcl_AllowExceptions(Tcl_Interp *interp)
}
declare 69 {
    void Tcl_AppendElement(Tcl_Interp *interp, const char *element)
}
declare 70 {
    void Tcl_AppendResult(Tcl_Interp *interp, ...)
}
declare 71 {
    Tcl_AsyncHandler Tcl_AsyncCreate(Tcl_AsyncProc *proc,
	    void *clientData)
}
declare 72 {
    void Tcl_AsyncDelete(Tcl_AsyncHandler async)
}
declare 73 {
    int Tcl_AsyncInvoke(Tcl_Interp *interp, int code)
}
declare 74 {
    void Tcl_AsyncMark(Tcl_AsyncHandler async)
}
declare 75 {
    int Tcl_AsyncReady(void)
}
declare 78 {
    int Tcl_BadChannelOption(Tcl_Interp *interp, const char *optionName,
	    const char *optionList)
}
declare 79 {
    void Tcl_CallWhenDeleted(Tcl_Interp *interp, Tcl_InterpDeleteProc *proc,
	    void *clientData)
}
declare 80 {
    void Tcl_CancelIdleCall(Tcl_IdleProc *idleProc, void *clientData)
}
# Only available in Tcl 8.x, NULL in Tcl 9.0
declare 81 {
    int Tcl_Close(Tcl_Interp *interp, Tcl_Channel chan)
}
declare 82 {
    int Tcl_CommandComplete(const char *cmd)
}
declare 83 {
    char *Tcl_Concat(Tcl_Size argc, const char *const *argv)
}
declare 84 {
    Tcl_Size Tcl_ConvertElement(const char *src, char *dst, int flags)
}
declare 85 {
    Tcl_Size Tcl_ConvertCountedElement(const char *src, Tcl_Size length, char *dst,
	    int flags)
}
declare 86 {
    int Tcl_CreateAlias(Tcl_Interp *childInterp, const char *childCmd,
	    Tcl_Interp *target, const char *targetCmd, Tcl_Size argc,
	    const char *const *argv)
}
declare 87 {
    int Tcl_CreateAliasObj(Tcl_Interp *childInterp, const char *childCmd,
	    Tcl_Interp *target, const char *targetCmd, Tcl_Size objc,
	    Tcl_Obj *const objv[])
}
declare 88 {
    Tcl_Channel Tcl_CreateChannel(const Tcl_ChannelType *typePtr,
	    const char *chanName, void *instanceData, int mask)
}
declare 89 {
    void Tcl_CreateChannelHandler(Tcl_Channel chan, int mask,
	    Tcl_ChannelProc *proc, void *clientData)
}
declare 90 {
    void Tcl_CreateCloseHandler(Tcl_Channel chan, Tcl_CloseProc *proc,
	    void *clientData)
}
declare 91 {
    Tcl_Command Tcl_CreateCommand(Tcl_Interp *interp, const char *cmdName,
	    Tcl_CmdProc *proc, void *clientData,
	    Tcl_CmdDeleteProc *deleteProc)
}
declare 92 {
    void Tcl_CreateEventSource(Tcl_EventSetupProc *setupProc,
	    Tcl_EventCheckProc *checkProc, void *clientData)
}
declare 93 {
    void Tcl_CreateExitHandler(Tcl_ExitProc *proc, void *clientData)
}
declare 94 {
    Tcl_Interp *Tcl_CreateInterp(void)
}
declare 96 {
    Tcl_Command Tcl_CreateObjCommand(Tcl_Interp *interp,
	    const char *cmdName,
	    Tcl_ObjCmdProc *proc, void *clientData,
	    Tcl_CmdDeleteProc *deleteProc)
}
declare 97 {
    Tcl_Interp *Tcl_CreateChild(Tcl_Interp *interp, const char *name,
	    int isSafe)
}
declare 98 {
    Tcl_TimerToken Tcl_CreateTimerHandler(int milliseconds,
	    Tcl_TimerProc *proc, void *clientData)
}
declare 99 {
    Tcl_Trace Tcl_CreateTrace(Tcl_Interp *interp, Tcl_Size level,
	    Tcl_CmdTraceProc *proc, void *clientData)
}
declare 100 {
    void Tcl_DeleteAssocData(Tcl_Interp *interp, const char *name)
}
declare 101 {
    void Tcl_DeleteChannelHandler(Tcl_Channel chan, Tcl_ChannelProc *proc,
	    void *clientData)
}
declare 102 {
    void Tcl_DeleteCloseHandler(Tcl_Channel chan, Tcl_CloseProc *proc,
	    void *clientData)
}
declare 103 {
    int Tcl_DeleteCommand(Tcl_Interp *interp, const char *cmdName)
}
declare 104 {
    int Tcl_DeleteCommandFromToken(Tcl_Interp *interp, Tcl_Command command)
}
declare 105 {
    void Tcl_DeleteEvents(Tcl_EventDeleteProc *proc, void *clientData)
}
declare 106 {
    void Tcl_DeleteEventSource(Tcl_EventSetupProc *setupProc,
	    Tcl_EventCheckProc *checkProc, void *clientData)
}
declare 107 {
    void Tcl_DeleteExitHandler(Tcl_ExitProc *proc, void *clientData)
}
declare 108 {
    void Tcl_DeleteHashEntry(Tcl_HashEntry *entryPtr)
}
declare 109 {
    void Tcl_DeleteHashTable(Tcl_HashTable *tablePtr)
}
declare 110 {
    void Tcl_DeleteInterp(Tcl_Interp *interp)
}
declare 111 {
    void Tcl_DetachPids(Tcl_Size numPids, Tcl_Pid *pidPtr)
}
declare 112 {
    void Tcl_DeleteTimerHandler(Tcl_TimerToken token)
}
declare 113 {
    void Tcl_DeleteTrace(Tcl_Interp *interp, Tcl_Trace trace)
}
declare 114 {
    void Tcl_DontCallWhenDeleted(Tcl_Interp *interp,
	    Tcl_InterpDeleteProc *proc, void *clientData)
}
declare 115 {
    int Tcl_DoOneEvent(int flags)
}
declare 116 {
    void Tcl_DoWhenIdle(Tcl_IdleProc *proc, void *clientData)
}
declare 117 {
    char *Tcl_DStringAppend(Tcl_DString *dsPtr, const char *bytes, Tcl_Size length)
}
declare 118 {
    char *Tcl_DStringAppendElement(Tcl_DString *dsPtr, const char *element)
}
declare 119 {
    void Tcl_DStringEndSublist(Tcl_DString *dsPtr)
}
declare 120 {
    void Tcl_DStringFree(Tcl_DString *dsPtr)
}
declare 121 {
    void Tcl_DStringGetResult(Tcl_Interp *interp, Tcl_DString *dsPtr)
}
declare 122 {
    void Tcl_DStringInit(Tcl_DString *dsPtr)
}
declare 123 {
    void Tcl_DStringResult(Tcl_Interp *interp, Tcl_DString *dsPtr)
}
declare 124 {
    void Tcl_DStringSetLength(Tcl_DString *dsPtr, Tcl_Size length)
}
declare 125 {
    void Tcl_DStringStartSublist(Tcl_DString *dsPtr)
}
declare 126 {
    int Tcl_Eof(Tcl_Channel chan)
}
declare 127 {
    const char *Tcl_ErrnoId(void)
}
declare 128 {
    const char *Tcl_ErrnoMsg(int err)
}
declare 130 {
    int Tcl_EvalFile(Tcl_Interp *interp, const char *fileName)
}
declare 132 {
    void Tcl_EventuallyFree(void *clientData, Tcl_FreeProc *freeProc)
}
declare 133 {
    TCL_NORETURN void Tcl_Exit(int status)
}
declare 134 {
    int Tcl_ExposeCommand(Tcl_Interp *interp, const char *hiddenCmdToken,
	    const char *cmdName)
}
declare 135 {
    int Tcl_ExprBoolean(Tcl_Interp *interp, const char *expr, int *ptr)
}
declare 136 {
    int Tcl_ExprBooleanObj(Tcl_Interp *interp, Tcl_Obj *objPtr, int *ptr)
}
declare 137 {
    int Tcl_ExprDouble(Tcl_Interp *interp, const char *expr, double *ptr)
}
declare 138 {
    int Tcl_ExprDoubleObj(Tcl_Interp *interp, Tcl_Obj *objPtr, double *ptr)
}
declare 139 {
    int Tcl_ExprLong(Tcl_Interp *interp, const char *expr, long *ptr)
}
declare 140 {
    int Tcl_ExprLongObj(Tcl_Interp *interp, Tcl_Obj *objPtr, long *ptr)
}
declare 141 {
    int Tcl_ExprObj(Tcl_Interp *interp, Tcl_Obj *objPtr,
	    Tcl_Obj **resultPtrPtr)
}
declare 142 {
    int Tcl_ExprString(Tcl_Interp *interp, const char *expr)
}
declare 143 {
    void Tcl_Finalize(void)
}
declare 145 {
    Tcl_HashEntry *Tcl_FirstHashEntry(Tcl_HashTable *tablePtr,
	    Tcl_HashSearch *searchPtr)
}
declare 146 {
    int Tcl_Flush(Tcl_Channel chan)
}
declare 148 {
    int Tcl_GetAlias(Tcl_Interp *interp, const char *childCmd,
	    Tcl_Interp **targetInterpPtr, const char **targetCmdPtr,
	    int *argcPtr, const char ***argvPtr)
}
declare 149 {
    int Tcl_GetAliasObj(Tcl_Interp *interp, const char *childCmd,
	    Tcl_Interp **targetInterpPtr, const char **targetCmdPtr,
	    int *objcPtr, Tcl_Obj ***objv)
}
declare 150 {
    void *Tcl_GetAssocData(Tcl_Interp *interp, const char *name,
	    Tcl_InterpDeleteProc **procPtr)
}
declare 151 {
    Tcl_Channel Tcl_GetChannel(Tcl_Interp *interp, const char *chanName,
	    int *modePtr)
}
declare 152 {
    Tcl_Size Tcl_GetChannelBufferSize(Tcl_Channel chan)
}
declare 153 {
    int Tcl_GetChannelHandle(Tcl_Channel chan, int direction,
	    void **handlePtr)
}
declare 154 {
    void *Tcl_GetChannelInstanceData(Tcl_Channel chan)
}
declare 155 {
    int Tcl_GetChannelMode(Tcl_Channel chan)
}
declare 156 {
    const char *Tcl_GetChannelName(Tcl_Channel chan)
}
declare 157 {
    int Tcl_GetChannelOption(Tcl_Interp *interp, Tcl_Channel chan,
	    const char *optionName, Tcl_DString *dsPtr)
}
declare 158 {
    const Tcl_ChannelType *Tcl_GetChannelType(Tcl_Channel chan)
}
declare 159 {
    int Tcl_GetCommandInfo(Tcl_Interp *interp, const char *cmdName,
	    Tcl_CmdInfo *infoPtr)
}
declare 160 {
    const char *Tcl_GetCommandName(Tcl_Interp *interp,
	    Tcl_Command command)
}
declare 161 {
    int Tcl_GetErrno(void)
}
declare 162 {
    const char *Tcl_GetHostName(void)
}
declare 163 {
    int Tcl_GetInterpPath(Tcl_Interp *interp, Tcl_Interp *childInterp)
}
declare 164 {
    Tcl_Interp *Tcl_GetParent(Tcl_Interp *interp)
}
declare 165 {
    const char *Tcl_GetNameOfExecutable(void)
}
declare 166 {
    Tcl_Obj *Tcl_GetObjResult(Tcl_Interp *interp)
}

# Tcl_GetOpenFile is only available on unix, but it is a part of the old
# generic interface, so we include it here for compatibility reasons.

declare 167 {
    int Tcl_GetOpenFile(Tcl_Interp *interp, const char *chanID,
	    int forWriting, int checkUsage, void **filePtr)
}
# Obsolete.  Should now use Tcl_FSGetPathType which is objectified
# and therefore usually faster.
declare 168 {
    Tcl_PathType Tcl_GetPathType(const char *path)
}
declare 169 {
    Tcl_Size Tcl_Gets(Tcl_Channel chan, Tcl_DString *dsPtr)
}
declare 170 {
    Tcl_Size Tcl_GetsObj(Tcl_Channel chan, Tcl_Obj *objPtr)
}
declare 171 {
    int Tcl_GetServiceMode(void)
}
declare 172 {
    Tcl_Interp *Tcl_GetChild(Tcl_Interp *interp, const char *name)
}
declare 173 {
    Tcl_Channel Tcl_GetStdChannel(int type)
}
declare 176 {
    const char *Tcl_GetVar2(Tcl_Interp *interp, const char *part1,
	    const char *part2, int flags)
}
declare 179 {
    int Tcl_HideCommand(Tcl_Interp *interp, const char *cmdName,
	    const char *hiddenCmdToken)
}
declare 180 {
    int Tcl_Init(Tcl_Interp *interp)
}
declare 181 {
    void Tcl_InitHashTable(Tcl_HashTable *tablePtr, int keyType)
}
declare 182 {
    int Tcl_InputBlocked(Tcl_Channel chan)
}
declare 183 {
    int Tcl_InputBuffered(Tcl_Channel chan)
}
declare 184 {
    int Tcl_InterpDeleted(Tcl_Interp *interp)
}
declare 185 {
    int Tcl_IsSafe(Tcl_Interp *interp)
}
# Obsolete, use Tcl_FSJoinPath
declare 186 {
    char *Tcl_JoinPath(Tcl_Size argc, const char *const *argv,
	    Tcl_DString *resultPtr)
}
declare 187 {
    int Tcl_LinkVar(Tcl_Interp *interp, const char *varName, void *addr,
	    int type)
}

# This slot is reserved for use by the plus patch:
#  declare 188 {
#	Tcl_MainLoop
#  }

declare 189 {
    Tcl_Channel Tcl_MakeFileChannel(void *handle, int mode)
}
declare 191 {
    Tcl_Channel Tcl_MakeTcpClientChannel(void *tcpSocket)
}
declare 192 {
    char *Tcl_Merge(Tcl_Size argc, const char *const *argv)
}
declare 193 {
    Tcl_HashEntry *Tcl_NextHashEntry(Tcl_HashSearch *searchPtr)
}
declare 194 {
    void Tcl_NotifyChannel(Tcl_Channel channel, int mask)
}
declare 195 {
    Tcl_Obj *Tcl_ObjGetVar2(Tcl_Interp *interp, Tcl_Obj *part1Ptr,
	    Tcl_Obj *part2Ptr, int flags)
}
declare 196 {
    Tcl_Obj *Tcl_ObjSetVar2(Tcl_Interp *interp, Tcl_Obj *part1Ptr,
	    Tcl_Obj *part2Ptr, Tcl_Obj *newValuePtr, int flags)
}
declare 197 {
    Tcl_Channel Tcl_OpenCommandChannel(Tcl_Interp *interp, Tcl_Size argc,
	    const char **argv, int flags)
}
# This is obsolete, use Tcl_FSOpenFileChannel
declare 198 {
    Tcl_Channel Tcl_OpenFileChannel(Tcl_Interp *interp, const char *fileName,
	    const char *modeString, int permissions)
}
declare 199 {
    Tcl_Channel Tcl_OpenTcpClient(Tcl_Interp *interp, int port,
	    const char *address, const char *myaddr, int myport, int flags)
}
declare 200 {
    Tcl_Channel Tcl_OpenTcpServer(Tcl_Interp *interp, int port,
	    const char *host, Tcl_TcpAcceptProc *acceptProc,
	    void *callbackData)
}
declare 201 {
    void Tcl_Preserve(void *data)
}
declare 202 {
    void Tcl_PrintDouble(Tcl_Interp *interp, double value, char *dst)
}
declare 203 {
    int Tcl_PutEnv(const char *assignment)
}
declare 204 {
    const char *Tcl_PosixError(Tcl_Interp *interp)
}
declare 205 {
    void Tcl_QueueEvent(Tcl_Event *evPtr, int position)
}
declare 206 {
    Tcl_Size Tcl_Read(Tcl_Channel chan, char *bufPtr, Tcl_Size toRead)
}
declare 207 {
    void Tcl_ReapDetachedProcs(void)
}
declare 208 {
    int Tcl_RecordAndEval(Tcl_Interp *interp, const char *cmd, int flags)
}
declare 209 {
    int Tcl_RecordAndEvalObj(Tcl_Interp *interp, Tcl_Obj *cmdPtr, int flags)
}
declare 210 {
    void Tcl_RegisterChannel(Tcl_Interp *interp, Tcl_Channel chan)
}
declare 211 {
    void Tcl_RegisterObjType(const Tcl_ObjType *typePtr)
}
declare 212 {
    Tcl_RegExp Tcl_RegExpCompile(Tcl_Interp *interp, const char *pattern)
}
declare 213 {
    int Tcl_RegExpExec(Tcl_Interp *interp, Tcl_RegExp regexp,
	    const char *text, const char *start)
}
declare 214 {
    int Tcl_RegExpMatch(Tcl_Interp *interp, const char *text,
	    const char *pattern)
}
declare 215 {
    void Tcl_RegExpRange(Tcl_RegExp regexp, Tcl_Size index,
	    const char **startPtr, const char **endPtr)
}
declare 216 {
    void Tcl_Release(void *clientData)
}
declare 217 {
    void Tcl_ResetResult(Tcl_Interp *interp)
}
declare 218 {
    Tcl_Size Tcl_ScanElement(const char *src, int *flagPtr)
}
declare 219 {
    Tcl_Size Tcl_ScanCountedElement(const char *src, Tcl_Size length, int *flagPtr)
}
declare 221 {
    int Tcl_ServiceAll(void)
}
declare 222 {
    int Tcl_ServiceEvent(int flags)
}
declare 223 {
    void Tcl_SetAssocData(Tcl_Interp *interp, const char *name,
	    Tcl_InterpDeleteProc *proc, void *clientData)
}
declare 224 {
    void Tcl_SetChannelBufferSize(Tcl_Channel chan, Tcl_Size sz)
}
declare 225 {
    int Tcl_SetChannelOption(Tcl_Interp *interp, Tcl_Channel chan,
	    const char *optionName, const char *newValue)
}
declare 226 {
    int Tcl_SetCommandInfo(Tcl_Interp *interp, const char *cmdName,
	    const Tcl_CmdInfo *infoPtr)
}
declare 227 {
    void Tcl_SetErrno(int err)
}
declare 228 {
    void Tcl_SetErrorCode(Tcl_Interp *interp, ...)
}
declare 229 {
    void Tcl_SetMaxBlockTime(const Tcl_Time *timePtr)
}
declare 231 {
    Tcl_Size Tcl_SetRecursionLimit(Tcl_Interp *interp, Tcl_Size depth)
}
declare 233 {
    int Tcl_SetServiceMode(int mode)
}
declare 234 {
    void Tcl_SetObjErrorCode(Tcl_Interp *interp, Tcl_Obj *errorObjPtr)
}
declare 235 {
    void Tcl_SetObjResult(Tcl_Interp *interp, Tcl_Obj *resultObjPtr)
}
declare 236 {
    void Tcl_SetStdChannel(Tcl_Channel channel, int type)
}
declare 238 {
    const char *Tcl_SetVar2(Tcl_Interp *interp, const char *part1,
	    const char *part2, const char *newValue, int flags)
}
declare 239 {
    const char *Tcl_SignalId(int sig)
}
declare 240 {
    const char *Tcl_SignalMsg(int sig)
}
declare 241 {
    void Tcl_SourceRCFile(Tcl_Interp *interp)
}
declare 242 {
    int TclSplitList(Tcl_Interp *interp, const char *listStr, void *argcPtr,
	    const char ***argvPtr)
}
# Obsolete, use Tcl_FSSplitPath
declare 243 {
    void TclSplitPath(const char *path, void *argcPtr, const char ***argvPtr)
}
declare 248 {
    int Tcl_TraceVar2(Tcl_Interp *interp, const char *part1, const char *part2,
	    int flags, Tcl_VarTraceProc *proc, void *clientData)
}
declare 249 {
    char *Tcl_TranslateFileName(Tcl_Interp *interp, const char *name,
	    Tcl_DString *bufferPtr)
}
declare 250 {
    Tcl_Size Tcl_Ungets(Tcl_Channel chan, const char *str, Tcl_Size len, int atHead)
}
declare 251 {
    void Tcl_UnlinkVar(Tcl_Interp *interp, const char *varName)
}
declare 252 {
    int Tcl_UnregisterChannel(Tcl_Interp *interp, Tcl_Channel chan)
}
declare 254 {
    int Tcl_UnsetVar2(Tcl_Interp *interp, const char *part1, const char *part2,
	    int flags)
}
declare 256 {
    void Tcl_UntraceVar2(Tcl_Interp *interp, const char *part1,
	    const char *part2, int flags, Tcl_VarTraceProc *proc,
	    void *clientData)
}
declare 257 {
    void Tcl_UpdateLinkedVar(Tcl_Interp *interp, const char *varName)
}
declare 259 {
    int Tcl_UpVar2(Tcl_Interp *interp, const char *frameName, const char *part1,
	    const char *part2, const char *localName, int flags)
}
declare 260 {
    int Tcl_VarEval(Tcl_Interp *interp, ...)
}
declare 262 {
    void *Tcl_VarTraceInfo2(Tcl_Interp *interp, const char *part1,
	    const char *part2, int flags, Tcl_VarTraceProc *procPtr,
	    void *prevClientData)
}
declare 263 {
    Tcl_Size Tcl_Write(Tcl_Channel chan, const char *s, Tcl_Size slen)
}
declare 264 {
    void Tcl_WrongNumArgs(Tcl_Interp *interp, Tcl_Size objc,
	    Tcl_Obj *const objv[], const char *message)
}
declare 265 {
    int Tcl_DumpActiveMemory(const char *fileName)
}
declare 266 {
    void Tcl_ValidateAllMemory(const char *file, int line)
}
declare 269 {
    char *Tcl_HashStats(Tcl_HashTable *tablePtr)
}
declare 270 {
    const char *Tcl_ParseVar(Tcl_Interp *interp, const char *start,
	    const char **termPtr)
}
declare 272 {
    const char *Tcl_PkgPresentEx(Tcl_Interp *interp,
	    const char *name, const char *version, int exact,
	    void *clientDataPtr)
}
declare 277 {
    Tcl_Pid Tcl_WaitPid(Tcl_Pid pid, int *statPtr, int options)
}
declare 279 {
    void Tcl_GetVersion(int *major, int *minor, int *patchLevel, int *type)
}
declare 280 {
    void Tcl_InitMemory(Tcl_Interp *interp)
}

# Andreas Kupries <a.kupries@westend.com>, 03/21/1999
# "Trf-Patch for filtering channels"
#
# C-Level API for (un)stacking of channels. This allows the introduction
# of filtering channels with relatively little changes to the core.
# This patch was created in cooperation with Jan Nijtmans j.nijtmans@chello.nl
# and is therefore part of his plus-patches too.
#
# It would have been possible to place the following definitions according
# to the alphabetical order used elsewhere in this file, but I decided
# against that to ease the maintenance of the patch across new tcl versions
# (patch usually has no problems to integrate the patch file for the last
# version into the new one).

declare 281 {
    Tcl_Channel Tcl_StackChannel(Tcl_Interp *interp,
	    const Tcl_ChannelType *typePtr, void *instanceData,
	    int mask, Tcl_Channel prevChan)
}
declare 282 {
    int Tcl_UnstackChannel(Tcl_Interp *interp, Tcl_Channel chan)
}
declare 283 {
    Tcl_Channel Tcl_GetStackedChannel(Tcl_Channel chan)
}

# 284 was reserved, but added in 8.4a2
declare 284 {
    void Tcl_SetMainLoop(Tcl_MainLoopProc *proc)
}

# Reserved for future use (8.0.x vs. 8.1)
#  declare 285 {
#  }

# Added in 8.1:

declare 286 {
    void Tcl_AppendObjToObj(Tcl_Obj *objPtr, Tcl_Obj *appendObjPtr)
}
declare 287 {
    Tcl_Encoding Tcl_CreateEncoding(const Tcl_EncodingType *typePtr)
}
declare 288 {
    void Tcl_CreateThreadExitHandler(Tcl_ExitProc *proc, void *clientData)
}
declare 289 {
    void Tcl_DeleteThreadExitHandler(Tcl_ExitProc *proc, void *clientData)
}
declare 291 {
    int Tcl_EvalEx(Tcl_Interp *interp, const char *script, Tcl_Size numBytes,
	    int flags)
}
declare 292 {
    int Tcl_EvalObjv(Tcl_Interp *interp, Tcl_Size objc, Tcl_Obj *const objv[],
	    int flags)
}
declare 293 {
    int Tcl_EvalObjEx(Tcl_Interp *interp, Tcl_Obj *objPtr, int flags)
}
declare 294 {
    TCL_NORETURN void Tcl_ExitThread(int status)
}
declare 295 {
    int Tcl_ExternalToUtf(Tcl_Interp *interp, Tcl_Encoding encoding,
	    const char *src, Tcl_Size srcLen, int flags,
	    Tcl_EncodingState *statePtr, char *dst, Tcl_Size dstLen,
	    int *srcReadPtr, int *dstWrotePtr, int *dstCharsPtr)
}
declare 296 {
    char *Tcl_ExternalToUtfDString(Tcl_Encoding encoding,
	    const char *src, Tcl_Size srcLen, Tcl_DString *dsPtr)
}
declare 297 {
    void Tcl_FinalizeThread(void)
}
declare 298 {
    void Tcl_FinalizeNotifier(void *clientData)
}
declare 299 {
    void Tcl_FreeEncoding(Tcl_Encoding encoding)
}
declare 300 {
    Tcl_ThreadId Tcl_GetCurrentThread(void)
}
declare 301 {
    Tcl_Encoding Tcl_GetEncoding(Tcl_Interp *interp, const char *name)
}
declare 302 {
    const char *Tcl_GetEncodingName(Tcl_Encoding encoding)
}
declare 303 {
    void Tcl_GetEncodingNames(Tcl_Interp *interp)
}
declare 304 {
    int Tcl_GetIndexFromObjStruct(Tcl_Interp *interp, Tcl_Obj *objPtr,
	    const void *tablePtr, Tcl_Size offset, const char *msg, int flags,
	    void *indexPtr)
}
declare 305 {
    void *Tcl_GetThreadData(Tcl_ThreadDataKey *keyPtr, Tcl_Size size)
}
declare 306 {
    Tcl_Obj *Tcl_GetVar2Ex(Tcl_Interp *interp, const char *part1,
	    const char *part2, int flags)
}
declare 307 {
    void *Tcl_InitNotifier(void)
}
declare 308 {
    void Tcl_MutexLock(Tcl_Mutex *mutexPtr)
}
declare 309 {
    void Tcl_MutexUnlock(Tcl_Mutex *mutexPtr)
}
declare 310 {
    void Tcl_ConditionNotify(Tcl_Condition *condPtr)
}
declare 311 {
    void Tcl_ConditionWait(Tcl_Condition *condPtr, Tcl_Mutex *mutexPtr,
	    const Tcl_Time *timePtr)
}
declare 312 {
    Tcl_Size TclNumUtfChars(const char *src, Tcl_Size length)
}
declare 313 {
    Tcl_Size Tcl_ReadChars(Tcl_Channel channel, Tcl_Obj *objPtr,
	    Tcl_Size charsToRead, int appendFlag)
}
declare 316 {
    int Tcl_SetSystemEncoding(Tcl_Interp *interp, const char *name)
}
declare 317 {
    Tcl_Obj *Tcl_SetVar2Ex(Tcl_Interp *interp, const char *part1,
	    const char *part2, Tcl_Obj *newValuePtr, int flags)
}
declare 318 {
    void Tcl_ThreadAlert(Tcl_ThreadId threadId)
}
declare 319 {
    void Tcl_ThreadQueueEvent(Tcl_ThreadId threadId, Tcl_Event *evPtr,
	    int position)
}
declare 320 {
    int Tcl_UniCharAtIndex(const char *src, Tcl_Size index)
}
declare 321 {
    int Tcl_UniCharToLower(int ch)
}
declare 322 {
    int Tcl_UniCharToTitle(int ch)
}
declare 323 {
    int Tcl_UniCharToUpper(int ch)
}
declare 324 {
    Tcl_Size Tcl_UniCharToUtf(int ch, char *buf)
}
declare 325 {
    const char *TclUtfAtIndex(const char *src, Tcl_Size index)
}
declare 326 {
    int TclUtfCharComplete(const char *src, Tcl_Size length)
}
declare 327 {
    Tcl_Size Tcl_UtfBackslash(const char *src, int *readPtr, char *dst)
}
declare 328 {
    const char *Tcl_UtfFindFirst(const char *src, int ch)
}
declare 329 {
    const char *Tcl_UtfFindLast(const char *src, int ch)
}
declare 330 {
    const char *TclUtfNext(const char *src)
}
declare 331 {
    const char *TclUtfPrev(const char *src, const char *start)
}
declare 332 {
    int Tcl_UtfToExternal(Tcl_Interp *interp, Tcl_Encoding encoding,
	    const char *src, Tcl_Size srcLen, int flags,
	    Tcl_EncodingState *statePtr, char *dst, Tcl_Size dstLen,
	    int *srcReadPtr, int *dstWrotePtr, int *dstCharsPtr)
}
declare 333 {
    char *Tcl_UtfToExternalDString(Tcl_Encoding encoding,
	    const char *src, Tcl_Size srcLen, Tcl_DString *dsPtr)
}
declare 334 {
    Tcl_Size Tcl_UtfToLower(char *src)
}
declare 335 {
    Tcl_Size Tcl_UtfToTitle(char *src)
}
declare 336 {
    Tcl_Size Tcl_UtfToChar16(const char *src, unsigned short *chPtr)
}
declare 337 {
    Tcl_Size Tcl_UtfToUpper(char *src)
}
declare 338 {
    Tcl_Size Tcl_WriteChars(Tcl_Channel chan, const char *src, Tcl_Size srcLen)
}
declare 339 {
    Tcl_Size Tcl_WriteObj(Tcl_Channel chan, Tcl_Obj *objPtr)
}
declare 340 {
    char *Tcl_GetString(Tcl_Obj *objPtr)
}
declare 343 {
    void Tcl_AlertNotifier(void *clientData)
}
declare 344 {
    void Tcl_ServiceModeHook(int mode)
}
declare 345 {
    int Tcl_UniCharIsAlnum(int ch)
}
declare 346 {
    int Tcl_UniCharIsAlpha(int ch)
}
declare 347 {
    int Tcl_UniCharIsDigit(int ch)
}
declare 348 {
    int Tcl_UniCharIsLower(int ch)
}
declare 349 {
    int Tcl_UniCharIsSpace(int ch)
}
declare 350 {
    int Tcl_UniCharIsUpper(int ch)
}
declare 351 {
    int Tcl_UniCharIsWordChar(int ch)
}
declare 352 {
    Tcl_Size Tcl_Char16Len(const unsigned short *uniStr)
}
declare 354 {
    char *Tcl_Char16ToUtfDString(const unsigned short *uniStr,
	    Tcl_Size uniLength, Tcl_DString *dsPtr)
}
declare 355 {
    unsigned short *Tcl_UtfToChar16DString(const char *src,
	    Tcl_Size length, Tcl_DString *dsPtr)
}
declare 356 {
    Tcl_RegExp Tcl_GetRegExpFromObj(Tcl_Interp *interp, Tcl_Obj *patObj,
	    int flags)
}
declare 358 {
    void Tcl_FreeParse(Tcl_Parse *parsePtr)
}
declare 359 {
    void Tcl_LogCommandInfo(Tcl_Interp *interp, const char *script,
	    const char *command, Tcl_Size length)
}
declare 360 {
    int Tcl_ParseBraces(Tcl_Interp *interp, const char *start,
	    Tcl_Size numBytes, Tcl_Parse *parsePtr, int append,
	    const char **termPtr)
}
declare 361 {
    int Tcl_ParseCommand(Tcl_Interp *interp, const char *start,
	    Tcl_Size numBytes, int nested, Tcl_Parse *parsePtr)
}
declare 362 {
    int Tcl_ParseExpr(Tcl_Interp *interp, const char *start,
	    Tcl_Size numBytes, Tcl_Parse *parsePtr)
}
declare 363 {
    int Tcl_ParseQuotedString(Tcl_Interp *interp, const char *start,
	    Tcl_Size numBytes, Tcl_Parse *parsePtr, int append,
	    const char **termPtr)
}
declare 364 {
    int Tcl_ParseVarName(Tcl_Interp *interp, const char *start,
	    Tcl_Size numBytes, Tcl_Parse *parsePtr, int append)
}
# These 4 functions are obsolete, use Tcl_FSGetCwd, Tcl_FSChdir,
# Tcl_FSAccess and Tcl_FSStat
declare 365 {
    char *Tcl_GetCwd(Tcl_Interp *interp, Tcl_DString *cwdPtr)
}
declare 366 {
   int Tcl_Chdir(const char *dirName)
}
declare 367 {
   int Tcl_Access(const char *path, int mode)
}
declare 368 {
    int Tcl_Stat(const char *path, struct stat *bufPtr)
}
declare 369 {
    int TclUtfNcmp(const char *s1, const char *s2, size_t n)
}
declare 370 {
    int TclUtfNcasecmp(const char *s1, const char *s2, size_t n)
}
declare 371 {
    int Tcl_StringCaseMatch(const char *str, const char *pattern, int nocase)
}
declare 372 {
    int Tcl_UniCharIsControl(int ch)
}
declare 373 {
    int Tcl_UniCharIsGraph(int ch)
}
declare 374 {
    int Tcl_UniCharIsPrint(int ch)
}
declare 375 {
    int Tcl_UniCharIsPunct(int ch)
}
declare 376 {
    int Tcl_RegExpExecObj(Tcl_Interp *interp, Tcl_RegExp regexp,
	    Tcl_Obj *textObj, Tcl_Size offset, Tcl_Size nmatches, int flags)
}
declare 377 {
    void Tcl_RegExpGetInfo(Tcl_RegExp regexp, Tcl_RegExpInfo *infoPtr)
}
declare 378 {
    Tcl_Obj *Tcl_NewUnicodeObj(const Tcl_UniChar *unicode, Tcl_Size numChars)
}
declare 379 {
    void Tcl_SetUnicodeObj(Tcl_Obj *objPtr, const Tcl_UniChar *unicode,
	    Tcl_Size numChars)
}
declare 380 {
    Tcl_Size TclGetCharLength(Tcl_Obj *objPtr)
}
declare 381 {
    int TclGetUniChar(Tcl_Obj *objPtr, Tcl_Size index)
}
declare 383 {
    Tcl_Obj *TclGetRange(Tcl_Obj *objPtr, Tcl_Size first, Tcl_Size last)
}
declare 384 {
    void Tcl_AppendUnicodeToObj(Tcl_Obj *objPtr, const Tcl_UniChar *unicode,
	    Tcl_Size length)
}
declare 385 {
    int Tcl_RegExpMatchObj(Tcl_Interp *interp, Tcl_Obj *textObj,
	    Tcl_Obj *patternObj)
}
declare 386 {
    void Tcl_SetNotifier(const Tcl_NotifierProcs *notifierProcPtr)
}
declare 387 {
    Tcl_Mutex *Tcl_GetAllocMutex(void)
}
declare 388 {
    int Tcl_GetChannelNames(Tcl_Interp *interp)
}
declare 389 {
    int Tcl_GetChannelNamesEx(Tcl_Interp *interp, const char *pattern)
}
declare 390 {
    int Tcl_ProcObjCmd(void *clientData, Tcl_Interp *interp,
	    Tcl_Size objc, Tcl_Obj *const objv[])
}
declare 391 {
    void Tcl_ConditionFinalize(Tcl_Condition *condPtr)
}
declare 392 {
    void Tcl_MutexFinalize(Tcl_Mutex *mutex)
}
declare 393 {
    int Tcl_CreateThread(Tcl_ThreadId *idPtr, Tcl_ThreadCreateProc *proc,
	    void *clientData, TCL_HASH_TYPE stackSize, int flags)
}

# Introduced in 8.3.2
declare 394 {
    Tcl_Size Tcl_ReadRaw(Tcl_Channel chan, char *dst, Tcl_Size bytesToRead)
}
declare 395 {
    Tcl_Size Tcl_WriteRaw(Tcl_Channel chan, const char *src, Tcl_Size srcLen)
}
declare 396 {
    Tcl_Channel Tcl_GetTopChannel(Tcl_Channel chan)
}
declare 397 {
    int Tcl_ChannelBuffered(Tcl_Channel chan)
}
declare 398 {
    const char *Tcl_ChannelName(const Tcl_ChannelType *chanTypePtr)
}
declare 399 {
    Tcl_ChannelTypeVersion Tcl_ChannelVersion(
	    const Tcl_ChannelType *chanTypePtr)
}
declare 400 {
    Tcl_DriverBlockModeProc *Tcl_ChannelBlockModeProc(
	    const Tcl_ChannelType *chanTypePtr)
}
declare 402 {
    Tcl_DriverClose2Proc *Tcl_ChannelClose2Proc(
	    const Tcl_ChannelType *chanTypePtr)
}
declare 403 {
    Tcl_DriverInputProc *Tcl_ChannelInputProc(
	    const Tcl_ChannelType *chanTypePtr)
}
declare 404 {
    Tcl_DriverOutputProc *Tcl_ChannelOutputProc(
	    const Tcl_ChannelType *chanTypePtr)
}
declare 406 {
    Tcl_DriverSetOptionProc *Tcl_ChannelSetOptionProc(
	    const Tcl_ChannelType *chanTypePtr)
}
declare 407 {
    Tcl_DriverGetOptionProc *Tcl_ChannelGetOptionProc(
	    const Tcl_ChannelType *chanTypePtr)
}
declare 408 {
    Tcl_DriverWatchProc *Tcl_ChannelWatchProc(
	    const Tcl_ChannelType *chanTypePtr)
}
declare 409 {
    Tcl_DriverGetHandleProc *Tcl_ChannelGetHandleProc(
	    const Tcl_ChannelType *chanTypePtr)
}
declare 410 {
    Tcl_DriverFlushProc *Tcl_ChannelFlushProc(
	    const Tcl_ChannelType *chanTypePtr)
}
declare 411 {
    Tcl_DriverHandlerProc *Tcl_ChannelHandlerProc(
	    const Tcl_ChannelType *chanTypePtr)
}

# Introduced in 8.4a2
declare 412 {
    int Tcl_JoinThread(Tcl_ThreadId threadId, int *result)
}
declare 413 {
    int Tcl_IsChannelShared(Tcl_Channel channel)
}
declare 414 {
    int Tcl_IsChannelRegistered(Tcl_Interp *interp, Tcl_Channel channel)
}
declare 415 {
    void Tcl_CutChannel(Tcl_Channel channel)
}
declare 416 {
    void Tcl_SpliceChannel(Tcl_Channel channel)
}
declare 417 {
    void Tcl_ClearChannelHandlers(Tcl_Channel channel)
}
declare 418 {
    int Tcl_IsChannelExisting(const char *channelName)
}
declare 423 {
    void Tcl_InitCustomHashTable(Tcl_HashTable *tablePtr, int keyType,
	    const Tcl_HashKeyType *typePtr)
}
declare 424 {
    void Tcl_InitObjHashTable(Tcl_HashTable *tablePtr)
}
declare 425 {
    void *Tcl_CommandTraceInfo(Tcl_Interp *interp, const char *varName,
	    int flags, Tcl_CommandTraceProc *procPtr,
	    void *prevClientData)
}
declare 426 {
    int Tcl_TraceCommand(Tcl_Interp *interp, const char *varName, int flags,
	    Tcl_CommandTraceProc *proc, void *clientData)
}
declare 427 {
    void Tcl_UntraceCommand(Tcl_Interp *interp, const char *varName,
	    int flags, Tcl_CommandTraceProc *proc, void *clientData)
}
declare 428 {
    void *Tcl_AttemptAlloc(TCL_HASH_TYPE size)
}
declare 429 {
    void *Tcl_AttemptDbCkalloc(TCL_HASH_TYPE size, const char *file, int line)
}
declare 430 {
    void *Tcl_AttemptRealloc(void *ptr, TCL_HASH_TYPE size)
}
declare 431 {
    void *Tcl_AttemptDbCkrealloc(void *ptr, TCL_HASH_TYPE size,
	    const char *file, int line)
}
declare 432 {
    int Tcl_AttemptSetObjLength(Tcl_Obj *objPtr, Tcl_Size length)
}

# TIP#10 (thread-aware channels) akupries
declare 433 {
    Tcl_ThreadId Tcl_GetChannelThread(Tcl_Channel channel)
}

# introduced in 8.4a3
declare 434 {
    Tcl_UniChar *TclGetUnicodeFromObj(Tcl_Obj *objPtr, void *lengthPtr)
}

# TIP#36 (better access to 'subst') dkf
declare 437 {
    Tcl_Obj *Tcl_SubstObj(Tcl_Interp *interp, Tcl_Obj *objPtr, int flags)
}

# TIP#17 (virtual filesystem layer) vdarley
declare 438 {
    int Tcl_DetachChannel(Tcl_Interp *interp, Tcl_Channel channel)
}
declare 439 {
    int Tcl_IsStandardChannel(Tcl_Channel channel)
}
declare 440 {
    int	Tcl_FSCopyFile(Tcl_Obj *srcPathPtr, Tcl_Obj *destPathPtr)
}
declare 441 {
    int	Tcl_FSCopyDirectory(Tcl_Obj *srcPathPtr,
	    Tcl_Obj *destPathPtr, Tcl_Obj **errorPtr)
}
declare 442 {
    int	Tcl_FSCreateDirectory(Tcl_Obj *pathPtr)
}
declare 443 {
    int	Tcl_FSDeleteFile(Tcl_Obj *pathPtr)
}
declare 444 {
    int	Tcl_FSLoadFile(Tcl_Interp *interp, Tcl_Obj *pathPtr, const char *sym1,
	    const char *sym2, Tcl_LibraryInitProc **proc1Ptr,
	    Tcl_LibraryInitProc **proc2Ptr, Tcl_LoadHandle *handlePtr,
	    Tcl_FSUnloadFileProc **unloadProcPtr)
}
declare 445 {
    int	Tcl_FSMatchInDirectory(Tcl_Interp *interp, Tcl_Obj *result,
	    Tcl_Obj *pathPtr, const char *pattern, Tcl_GlobTypeData *types)
}
declare 446 {
    Tcl_Obj *Tcl_FSLink(Tcl_Obj *pathPtr, Tcl_Obj *toPtr, int linkAction)
}
declare 447 {
    int Tcl_FSRemoveDirectory(Tcl_Obj *pathPtr,
	    int recursive, Tcl_Obj **errorPtr)
}
declare 448 {
    int	Tcl_FSRenameFile(Tcl_Obj *srcPathPtr, Tcl_Obj *destPathPtr)
}
declare 449 {
    int	Tcl_FSLstat(Tcl_Obj *pathPtr, Tcl_StatBuf *buf)
}
declare 450 {
    int Tcl_FSUtime(Tcl_Obj *pathPtr, struct utimbuf *tval)
}
declare 451 {
    int Tcl_FSFileAttrsGet(Tcl_Interp *interp,
	    int index, Tcl_Obj *pathPtr, Tcl_Obj **objPtrRef)
}
declare 452 {
    int Tcl_FSFileAttrsSet(Tcl_Interp *interp,
	    int index, Tcl_Obj *pathPtr, Tcl_Obj *objPtr)
}
declare 453 {
    const char *const *Tcl_FSFileAttrStrings(Tcl_Obj *pathPtr,
	    Tcl_Obj **objPtrRef)
}
declare 454 {
    int Tcl_FSStat(Tcl_Obj *pathPtr, Tcl_StatBuf *buf)
}
declare 455 {
    int Tcl_FSAccess(Tcl_Obj *pathPtr, int mode)
}
declare 456 {
    Tcl_Channel Tcl_FSOpenFileChannel(Tcl_Interp *interp, Tcl_Obj *pathPtr,
	    const char *modeString, int permissions)
}
declare 457 {
    Tcl_Obj *Tcl_FSGetCwd(Tcl_Interp *interp)
}
declare 458 {
    int Tcl_FSChdir(Tcl_Obj *pathPtr)
}
declare 459 {
    int Tcl_FSConvertToPathType(Tcl_Interp *interp, Tcl_Obj *pathPtr)
}
declare 460 {
    Tcl_Obj *Tcl_FSJoinPath(Tcl_Obj *listObj, Tcl_Size elements)
}
declare 461 {
    Tcl_Obj *TclFSSplitPath(Tcl_Obj *pathPtr, void *lenPtr)
}
declare 462 {
    int Tcl_FSEqualPaths(Tcl_Obj *firstPtr, Tcl_Obj *secondPtr)
}
declare 463 {
    Tcl_Obj *Tcl_FSGetNormalizedPath(Tcl_Interp *interp, Tcl_Obj *pathPtr)
}
declare 464 {
    Tcl_Obj *Tcl_FSJoinToPath(Tcl_Obj *pathPtr, Tcl_Size objc,
	    Tcl_Obj *const objv[])
}
declare 465 {
    void *Tcl_FSGetInternalRep(Tcl_Obj *pathPtr,
	    const Tcl_Filesystem *fsPtr)
}
declare 466 {
    Tcl_Obj *Tcl_FSGetTranslatedPath(Tcl_Interp *interp, Tcl_Obj *pathPtr)
}
declare 467 {
    int Tcl_FSEvalFile(Tcl_Interp *interp, Tcl_Obj *fileName)
}
declare 468 {
    Tcl_Obj *Tcl_FSNewNativePath(const Tcl_Filesystem *fromFilesystem,
	    void *clientData)
}
declare 469 {
    const void *Tcl_FSGetNativePath(Tcl_Obj *pathPtr)
}
declare 470 {
    Tcl_Obj *Tcl_FSFileSystemInfo(Tcl_Obj *pathPtr)
}
declare 471 {
    Tcl_Obj *Tcl_FSPathSeparator(Tcl_Obj *pathPtr)
}
declare 472 {
    Tcl_Obj *Tcl_FSListVolumes(void)
}
declare 473 {
    int Tcl_FSRegister(void *clientData, const Tcl_Filesystem *fsPtr)
}
declare 474 {
    int Tcl_FSUnregister(const Tcl_Filesystem *fsPtr)
}
declare 475 {
    void *Tcl_FSData(const Tcl_Filesystem *fsPtr)
}
declare 476 {
    const char *Tcl_FSGetTranslatedStringPath(Tcl_Interp *interp,
	    Tcl_Obj *pathPtr)
}
declare 477 {
    const Tcl_Filesystem *Tcl_FSGetFileSystemForPath(Tcl_Obj *pathPtr)
}
declare 478 {
    Tcl_PathType Tcl_FSGetPathType(Tcl_Obj *pathPtr)
}

# TIP#49 (detection of output buffering) akupries
declare 479 {
    int Tcl_OutputBuffered(Tcl_Channel chan)
}
declare 480 {
    void Tcl_FSMountsChanged(const Tcl_Filesystem *fsPtr)
}

# TIP#56 (evaluate a parsed script) msofer
declare 481 {
    int Tcl_EvalTokensStandard(Tcl_Interp *interp, Tcl_Token *tokenPtr,
	    Tcl_Size count)
}

# TIP#73 (access to current time) kbk
declare 482 {
    void Tcl_GetTime(Tcl_Time *timeBuf)
}

# TIP#32 (object-enabled traces) kbk
declare 483 {
    Tcl_Trace Tcl_CreateObjTrace(Tcl_Interp *interp, Tcl_Size level, int flags,
	    Tcl_CmdObjTraceProc *objProc, void *clientData,
	    Tcl_CmdObjTraceDeleteProc *delProc)
}
declare 484 {
    int Tcl_GetCommandInfoFromToken(Tcl_Command token, Tcl_CmdInfo *infoPtr)
}
declare 485 {
    int Tcl_SetCommandInfoFromToken(Tcl_Command token,
	    const Tcl_CmdInfo *infoPtr)
}

### New functions on 64-bit dev branch ###
# TIP#72 (64-bit values) dkf
declare 486 {
    Tcl_Obj *Tcl_DbNewWideIntObj(Tcl_WideInt wideValue,
	    const char *file, int line)
}
declare 487 {
    int Tcl_GetWideIntFromObj(Tcl_Interp *interp, Tcl_Obj *objPtr,
	    Tcl_WideInt *widePtr)
}
declare 488 {
    Tcl_Obj *Tcl_NewWideIntObj(Tcl_WideInt wideValue)
}
declare 489 {
    void Tcl_SetWideIntObj(Tcl_Obj *objPtr, Tcl_WideInt wideValue)
}
declare 490 {
    Tcl_StatBuf *Tcl_AllocStatBuf(void)
}
declare 491 {
    long long Tcl_Seek(Tcl_Channel chan, long long offset, int mode)
}
declare 492 {
    long long Tcl_Tell(Tcl_Channel chan)
}

# TIP#91 (back-compat enhancements for channels) dkf
declare 493 {
    Tcl_DriverWideSeekProc *Tcl_ChannelWideSeekProc(
	    const Tcl_ChannelType *chanTypePtr)
}

# ----- BASELINE -- FOR -- 8.4.0 ----- #

# TIP#111 (dictionaries) dkf
declare 494 {
    int Tcl_DictObjPut(Tcl_Interp *interp, Tcl_Obj *dictPtr,
	    Tcl_Obj *keyPtr, Tcl_Obj *valuePtr)
}
declare 495 {
    int Tcl_DictObjGet(Tcl_Interp *interp, Tcl_Obj *dictPtr, Tcl_Obj *keyPtr,
	    Tcl_Obj **valuePtrPtr)
}
declare 496 {
    int Tcl_DictObjRemove(Tcl_Interp *interp, Tcl_Obj *dictPtr,
	    Tcl_Obj *keyPtr)
}
declare 497 {
    int TclDictObjSize(Tcl_Interp *interp, Tcl_Obj *dictPtr, void *sizePtr)
}
declare 498 {
    int Tcl_DictObjFirst(Tcl_Interp *interp, Tcl_Obj *dictPtr,
	    Tcl_DictSearch *searchPtr,
	    Tcl_Obj **keyPtrPtr, Tcl_Obj **valuePtrPtr, int *donePtr)
}
declare 499 {
    void Tcl_DictObjNext(Tcl_DictSearch *searchPtr,
	    Tcl_Obj **keyPtrPtr, Tcl_Obj **valuePtrPtr, int *donePtr)
}
declare 500 {
    void Tcl_DictObjDone(Tcl_DictSearch *searchPtr)
}
declare 501 {
    int Tcl_DictObjPutKeyList(Tcl_Interp *interp, Tcl_Obj *dictPtr,
	    Tcl_Size keyc, Tcl_Obj *const *keyv, Tcl_Obj *valuePtr)
}
declare 502 {
    int Tcl_DictObjRemoveKeyList(Tcl_Interp *interp, Tcl_Obj *dictPtr,
	    Tcl_Size keyc, Tcl_Obj *const *keyv)
}
declare 503 {
    Tcl_Obj *Tcl_NewDictObj(void)
}
declare 504 {
    Tcl_Obj *Tcl_DbNewDictObj(const char *file, int line)
}

# TIP#59 (configuration reporting) akupries
declare 505 {
    void Tcl_RegisterConfig(Tcl_Interp *interp, const char *pkgName,
	    const Tcl_Config *configuration, const char *valEncoding)
}

# TIP #139 (partial exposure of namespace API - transferred from tclInt.decls)
# dkf, API by Brent Welch?
declare 506 {
    Tcl_Namespace *Tcl_CreateNamespace(Tcl_Interp *interp, const char *name,
	    void *clientData, Tcl_NamespaceDeleteProc *deleteProc)
}
declare 507 {
    void Tcl_DeleteNamespace(Tcl_Namespace *nsPtr)
}
declare 508 {
    int Tcl_AppendExportList(Tcl_Interp *interp, Tcl_Namespace *nsPtr,
	    Tcl_Obj *objPtr)
}
declare 509 {
    int Tcl_Export(Tcl_Interp *interp, Tcl_Namespace *nsPtr,
	    const char *pattern, int resetListFirst)
}
declare 510 {
    int Tcl_Import(Tcl_Interp *interp, Tcl_Namespace *nsPtr,
	    const char *pattern, int allowOverwrite)
}
declare 511 {
    int Tcl_ForgetImport(Tcl_Interp *interp, Tcl_Namespace *nsPtr,
	    const char *pattern)
}
declare 512 {
    Tcl_Namespace *Tcl_GetCurrentNamespace(Tcl_Interp *interp)
}
declare 513 {
    Tcl_Namespace *Tcl_GetGlobalNamespace(Tcl_Interp *interp)
}
declare 514 {
    Tcl_Namespace *Tcl_FindNamespace(Tcl_Interp *interp, const char *name,
	    Tcl_Namespace *contextNsPtr, int flags)
}
declare 515 {
    Tcl_Command Tcl_FindCommand(Tcl_Interp *interp, const char *name,
	    Tcl_Namespace *contextNsPtr, int flags)
}
declare 516 {
    Tcl_Command Tcl_GetCommandFromObj(Tcl_Interp *interp, Tcl_Obj *objPtr)
}
declare 517 {
    void Tcl_GetCommandFullName(Tcl_Interp *interp, Tcl_Command command,
	    Tcl_Obj *objPtr)
}

# TIP#137 (encoding-aware source command) dgp for Anton Kovalenko
declare 518 {
    int Tcl_FSEvalFileEx(Tcl_Interp *interp, Tcl_Obj *fileName,
	    const char *encodingName)
}

# TIP#143 (resource limits) dkf
declare 520 {
    void Tcl_LimitAddHandler(Tcl_Interp *interp, int type,
	    Tcl_LimitHandlerProc *handlerProc, void *clientData,
	    Tcl_LimitHandlerDeleteProc *deleteProc)
}
declare 521 {
    void Tcl_LimitRemoveHandler(Tcl_Interp *interp, int type,
	    Tcl_LimitHandlerProc *handlerProc, void *clientData)
}
declare 522 {
    int Tcl_LimitReady(Tcl_Interp *interp)
}
declare 523 {
    int Tcl_LimitCheck(Tcl_Interp *interp)
}
declare 524 {
    int Tcl_LimitExceeded(Tcl_Interp *interp)
}
declare 525 {
    void Tcl_LimitSetCommands(Tcl_Interp *interp, Tcl_Size commandLimit)
}
declare 526 {
    void Tcl_LimitSetTime(Tcl_Interp *interp, Tcl_Time *timeLimitPtr)
}
declare 527 {
    void Tcl_LimitSetGranularity(Tcl_Interp *interp, int type, int granularity)
}
declare 528 {
    int Tcl_LimitTypeEnabled(Tcl_Interp *interp, int type)
}
declare 529 {
    int Tcl_LimitTypeExceeded(Tcl_Interp *interp, int type)
}
declare 530 {
    void Tcl_LimitTypeSet(Tcl_Interp *interp, int type)
}
declare 531 {
    void Tcl_LimitTypeReset(Tcl_Interp *interp, int type)
}
declare 532 {
    int Tcl_LimitGetCommands(Tcl_Interp *interp)
}
declare 533 {
    void Tcl_LimitGetTime(Tcl_Interp *interp, Tcl_Time *timeLimitPtr)
}
declare 534 {
    int Tcl_LimitGetGranularity(Tcl_Interp *interp, int type)
}

# TIP#226 (interpreter result state management) dgp
declare 535 {
    Tcl_InterpState Tcl_SaveInterpState(Tcl_Interp *interp, int status)
}
declare 536 {
    int Tcl_RestoreInterpState(Tcl_Interp *interp, Tcl_InterpState state)
}
declare 537 {
    void Tcl_DiscardInterpState(Tcl_InterpState state)
}

# TIP#227 (return options interface) dgp
declare 538 {
    int Tcl_SetReturnOptions(Tcl_Interp *interp, Tcl_Obj *options)
}
declare 539 {
    Tcl_Obj *Tcl_GetReturnOptions(Tcl_Interp *interp, int result)
}

# TIP#235 (ensembles) dkf
declare 540 {
    int Tcl_IsEnsemble(Tcl_Command token)
}
declare 541 {
    Tcl_Command Tcl_CreateEnsemble(Tcl_Interp *interp, const char *name,
	    Tcl_Namespace *namespacePtr, int flags)
}
declare 542 {
    Tcl_Command Tcl_FindEnsemble(Tcl_Interp *interp, Tcl_Obj *cmdNameObj,
	    int flags)
}
declare 543 {
    int Tcl_SetEnsembleSubcommandList(Tcl_Interp *interp, Tcl_Command token,
	    Tcl_Obj *subcmdList)
}
declare 544 {
    int Tcl_SetEnsembleMappingDict(Tcl_Interp *interp, Tcl_Command token,
	    Tcl_Obj *mapDict)
}
declare 545 {
    int Tcl_SetEnsembleUnknownHandler(Tcl_Interp *interp, Tcl_Command token,
	    Tcl_Obj *unknownList)
}
declare 546 {
    int Tcl_SetEnsembleFlags(Tcl_Interp *interp, Tcl_Command token, int flags)
}
declare 547 {
    int Tcl_GetEnsembleSubcommandList(Tcl_Interp *interp, Tcl_Command token,
	    Tcl_Obj **subcmdListPtr)
}
declare 548 {
    int Tcl_GetEnsembleMappingDict(Tcl_Interp *interp, Tcl_Command token,
	    Tcl_Obj **mapDictPtr)
}
declare 549 {
    int Tcl_GetEnsembleUnknownHandler(Tcl_Interp *interp, Tcl_Command token,
	    Tcl_Obj **unknownListPtr)
}
declare 550 {
    int Tcl_GetEnsembleFlags(Tcl_Interp *interp, Tcl_Command token,
	    int *flagsPtr)
}
declare 551 {
    int Tcl_GetEnsembleNamespace(Tcl_Interp *interp, Tcl_Command token,
	    Tcl_Namespace **namespacePtrPtr)
}

# TIP#233 (virtualized time) akupries
declare 552 {
    void Tcl_SetTimeProc(Tcl_GetTimeProc *getProc,
	    Tcl_ScaleTimeProc *scaleProc,
	    void *clientData)
}
declare 553 {
    void Tcl_QueryTimeProc(Tcl_GetTimeProc **getProc,
	    Tcl_ScaleTimeProc **scaleProc,
	    void **clientData)
}

# TIP#218 (driver thread actions) davygrvy/akupries ChannelType ver 4
declare 554 {
    Tcl_DriverThreadActionProc *Tcl_ChannelThreadActionProc(
	    const Tcl_ChannelType *chanTypePtr)
}

# TIP#237 (arbitrary-precision integers) kbk
declare 555 {
    Tcl_Obj *Tcl_NewBignumObj(void *value)
}
declare 556 {
    Tcl_Obj *Tcl_DbNewBignumObj(void *value, const char *file, int line)
}
declare 557 {
    void Tcl_SetBignumObj(Tcl_Obj *obj, void *value)
}
declare 558 {
    int Tcl_GetBignumFromObj(Tcl_Interp *interp, Tcl_Obj *obj, void *value)
}
declare 559 {
    int Tcl_TakeBignumFromObj(Tcl_Interp *interp, Tcl_Obj *obj, void *value)
}

# TIP #208 ('chan' command) jeffh
declare 560 {
    int Tcl_TruncateChannel(Tcl_Channel chan, long long length)
}
declare 561 {
    Tcl_DriverTruncateProc *Tcl_ChannelTruncateProc(
	    const Tcl_ChannelType *chanTypePtr)
}

# TIP#219 (channel reflection api) akupries
declare 562 {
    void Tcl_SetChannelErrorInterp(Tcl_Interp *interp, Tcl_Obj *msg)
}
declare 563 {
    void Tcl_GetChannelErrorInterp(Tcl_Interp *interp, Tcl_Obj **msg)
}
declare 564 {
    void Tcl_SetChannelError(Tcl_Channel chan, Tcl_Obj *msg)
}
declare 565 {
    void Tcl_GetChannelError(Tcl_Channel chan, Tcl_Obj **msg)
}

# TIP #237 (additional conversion functions for bignum support) kbk/dgp
declare 566 {
    int Tcl_InitBignumFromDouble(Tcl_Interp *interp, double initval,
	    void *toInit)
}

# TIP#181 (namespace unknown command) dgp for Neil Madden
declare 567 {
    Tcl_Obj *Tcl_GetNamespaceUnknownHandler(Tcl_Interp *interp,
	    Tcl_Namespace *nsPtr)
}
declare 568 {
    int Tcl_SetNamespaceUnknownHandler(Tcl_Interp *interp,
	    Tcl_Namespace *nsPtr, Tcl_Obj *handlerPtr)
}

# TIP#258 (enhanced interface for encodings) dgp
declare 569 {
    int Tcl_GetEncodingFromObj(Tcl_Interp *interp, Tcl_Obj *objPtr,
	    Tcl_Encoding *encodingPtr)
}
declare 570 {
    Tcl_Obj *Tcl_GetEncodingSearchPath(void)
}
declare 571 {
    int Tcl_SetEncodingSearchPath(Tcl_Obj *searchPath)
}
declare 572 {
    const char *Tcl_GetEncodingNameFromEnvironment(Tcl_DString *bufPtr)
}

# TIP#268 (extended version numbers and requirements) akupries
declare 573 {
    int Tcl_PkgRequireProc(Tcl_Interp *interp, const char *name,
	    Tcl_Size objc, Tcl_Obj *const objv[], void *clientDataPtr)
}

# TIP#270 (utility C routines for string formatting) dgp
declare 574 {
    void Tcl_AppendObjToErrorInfo(Tcl_Interp *interp, Tcl_Obj *objPtr)
}
declare 575 {
    void Tcl_AppendLimitedToObj(Tcl_Obj *objPtr, const char *bytes,
	    Tcl_Size length, Tcl_Size limit, const char *ellipsis)
}
declare 576 {
    Tcl_Obj *Tcl_Format(Tcl_Interp *interp, const char *format, Tcl_Size objc,
	    Tcl_Obj *const objv[])
}
declare 577 {
    int Tcl_AppendFormatToObj(Tcl_Interp *interp, Tcl_Obj *objPtr,
	    const char *format, Tcl_Size objc, Tcl_Obj *const objv[])
}
declare 578 {
    Tcl_Obj *Tcl_ObjPrintf(const char *format, ...)
}
declare 579 {
    void Tcl_AppendPrintfToObj(Tcl_Obj *objPtr, const char *format, ...)
}

# ----- BASELINE -- FOR -- 8.5.0 ----- #

# TIP #285 (script cancellation support) jmistachkin
declare 580 {
    int Tcl_CancelEval(Tcl_Interp *interp, Tcl_Obj *resultObjPtr,
	    void *clientData, int flags)
}
declare 581 {
    int Tcl_Canceled(Tcl_Interp *interp, int flags)
}

# TIP#304 (chan pipe) aferrieux
declare 582 {
    int Tcl_CreatePipe(Tcl_Interp  *interp, Tcl_Channel *rchan,
	    Tcl_Channel *wchan, int flags)
}

# TIP #322 (NRE public interface) msofer
declare 583 {
    Tcl_Command Tcl_NRCreateCommand(Tcl_Interp *interp,
	    const char *cmdName, Tcl_ObjCmdProc *proc,
	    Tcl_ObjCmdProc *nreProc, void *clientData,
	    Tcl_CmdDeleteProc *deleteProc)
}
declare 584 {
    int Tcl_NREvalObj(Tcl_Interp *interp, Tcl_Obj *objPtr, int flags)
}
declare 585 {
    int Tcl_NREvalObjv(Tcl_Interp *interp, Tcl_Size objc,
	    Tcl_Obj *const objv[], int flags)
}
declare 586 {
    int Tcl_NRCmdSwap(Tcl_Interp *interp, Tcl_Command cmd, Tcl_Size objc,
	    Tcl_Obj *const objv[], int flags)
}
declare 587 {
    void Tcl_NRAddCallback(Tcl_Interp *interp, Tcl_NRPostProc *postProcPtr,
	    void *data0, void *data1, void *data2,
	    void *data3)
}
# For use by NR extenders, to have a simple way to also provide a (required!)
# classic objProc
declare 588 {
    int Tcl_NRCallObjProc(Tcl_Interp *interp, Tcl_ObjCmdProc *objProc,
	    void *clientData, Tcl_Size objc, Tcl_Obj *const objv[])
}

# TIP#316 (Tcl_StatBuf reader functions) dkf
declare 589 {
    unsigned Tcl_GetFSDeviceFromStat(const Tcl_StatBuf *statPtr)
}
declare 590 {
    unsigned Tcl_GetFSInodeFromStat(const Tcl_StatBuf *statPtr)
}
declare 591 {
    unsigned Tcl_GetModeFromStat(const Tcl_StatBuf *statPtr)
}
declare 592 {
    int Tcl_GetLinkCountFromStat(const Tcl_StatBuf *statPtr)
}
declare 593 {
    int Tcl_GetUserIdFromStat(const Tcl_StatBuf *statPtr)
}
declare 594 {
    int Tcl_GetGroupIdFromStat(const Tcl_StatBuf *statPtr)
}
declare 595 {
    int Tcl_GetDeviceTypeFromStat(const Tcl_StatBuf *statPtr)
}
declare 596 {
    long long Tcl_GetAccessTimeFromStat(const Tcl_StatBuf *statPtr)
}
declare 597 {
    long long Tcl_GetModificationTimeFromStat(const Tcl_StatBuf *statPtr)
}
declare 598 {
    long long Tcl_GetChangeTimeFromStat(const Tcl_StatBuf *statPtr)
}
declare 599 {
    unsigned long long Tcl_GetSizeFromStat(const Tcl_StatBuf *statPtr)
}
declare 600 {
    unsigned long long Tcl_GetBlocksFromStat(const Tcl_StatBuf *statPtr)
}
declare 601 {
    unsigned Tcl_GetBlockSizeFromStat(const Tcl_StatBuf *statPtr)
}

# TIP#314 (ensembles with parameters) dkf for Lars Hellstr"om
declare 602 {
    int Tcl_SetEnsembleParameterList(Tcl_Interp *interp, Tcl_Command token,
	    Tcl_Obj *paramList)
}
declare 603 {
    int Tcl_GetEnsembleParameterList(Tcl_Interp *interp, Tcl_Command token,
	    Tcl_Obj **paramListPtr)
}

# TIP#265 (option parser) dkf for Sam Bromley
declare 604 {
    int TclParseArgsObjv(Tcl_Interp *interp, const Tcl_ArgvInfo *argTable,
	    void *objcPtr, Tcl_Obj *const *objv, Tcl_Obj ***remObjv)
}

# TIP#336 (manipulate the error line) dgp
declare 605 {
    int Tcl_GetErrorLine(Tcl_Interp *interp)
}
declare 606 {
    void Tcl_SetErrorLine(Tcl_Interp *interp, int lineNum)
}

# TIP#307 (move results between interpreters) dkf
declare 607 {
    void Tcl_TransferResult(Tcl_Interp *sourceInterp, int code,
	    Tcl_Interp *targetInterp)
}

# TIP#335 (detect if interpreter in use) jmistachkin
declare 608 {
    int Tcl_InterpActive(Tcl_Interp *interp)
}

# TIP#337 (log exception for background processing) dgp
declare 609 {
    void Tcl_BackgroundException(Tcl_Interp *interp, int code)
}

# TIP#234 (zlib interface) dkf/Pascal Scheffers
declare 610 {
    int Tcl_ZlibDeflate(Tcl_Interp *interp, int format, Tcl_Obj *data,
	    int level, Tcl_Obj *gzipHeaderDictObj)
}
declare 611 {
    int Tcl_ZlibInflate(Tcl_Interp *interp, int format, Tcl_Obj *data,
	    Tcl_Size buffersize, Tcl_Obj *gzipHeaderDictObj)
}
declare 612 {
    unsigned int Tcl_ZlibCRC32(unsigned int crc, const unsigned char *buf,
	    Tcl_Size len)
}
declare 613 {
    unsigned int Tcl_ZlibAdler32(unsigned int adler, const unsigned char *buf,
	    Tcl_Size len)
}
declare 614 {
    int Tcl_ZlibStreamInit(Tcl_Interp *interp, int mode, int format,
	    int level, Tcl_Obj *dictObj, Tcl_ZlibStream *zshandle)
}
declare 615 {
    Tcl_Obj *Tcl_ZlibStreamGetCommandName(Tcl_ZlibStream zshandle)
}
declare 616 {
    int Tcl_ZlibStreamEof(Tcl_ZlibStream zshandle)
}
declare 617 {
    int Tcl_ZlibStreamChecksum(Tcl_ZlibStream zshandle)
}
declare 618 {
    int Tcl_ZlibStreamPut(Tcl_ZlibStream zshandle, Tcl_Obj *data, int flush)
}
declare 619 {
    int Tcl_ZlibStreamGet(Tcl_ZlibStream zshandle, Tcl_Obj *data,
	    Tcl_Size count)
}
declare 620 {
    int Tcl_ZlibStreamClose(Tcl_ZlibStream zshandle)
}
declare 621 {
    int Tcl_ZlibStreamReset(Tcl_ZlibStream zshandle)
}

# TIP 338 (control over startup script) dgp
declare 622 {
    void Tcl_SetStartupScript(Tcl_Obj *path, const char *encoding)
}
declare 623 {
    Tcl_Obj *Tcl_GetStartupScript(const char **encodingPtr)
}

# TIP#332 (half-close made public) aferrieux
declare 624 {
    int Tcl_CloseEx(Tcl_Interp *interp, Tcl_Channel chan, int flags)
}

# TIP #353 (NR-enabled expressions) dgp
declare 625 {
    int Tcl_NRExprObj(Tcl_Interp *interp, Tcl_Obj *objPtr, Tcl_Obj *resultPtr)
}

# TIP #356 (NR-enabled substitution) dgp
declare 626 {
    int Tcl_NRSubstObj(Tcl_Interp *interp, Tcl_Obj *objPtr, int flags)
}

# TIP #357 (Export TclLoadFile and TclpFindSymbol) kbk
declare 627 {
    int Tcl_LoadFile(Tcl_Interp *interp, Tcl_Obj *pathPtr,
		     const char *const symv[], int flags, void *procPtrs,
		     Tcl_LoadHandle *handlePtr)
}
declare 628 {
    void *Tcl_FindSymbol(Tcl_Interp *interp, Tcl_LoadHandle handle,
			 const char *symbol)
}
declare 629 {
    int Tcl_FSUnloadFile(Tcl_Interp *interp, Tcl_LoadHandle handlePtr)
}

# TIP #400
declare 630 {
    void Tcl_ZlibStreamSetCompressionDictionary(Tcl_ZlibStream zhandle,
	    Tcl_Obj *compressionDictionaryObj)
}

# ----- BASELINE -- FOR -- 8.6.0 ----- #

# TIP #456/#468
declare 631 {
    Tcl_Channel Tcl_OpenTcpServerEx(Tcl_Interp *interp, const char *service,
	    const char *host, unsigned int flags, int backlog,
	    Tcl_TcpAcceptProc *acceptProc, void *callbackData)
}

# TIP #430
declare 632 {
    int TclZipfs_Mount(Tcl_Interp *interp, const char *zipname,
	    const char *mountPoint, const char *passwd)
}
declare 633 {
    int TclZipfs_Unmount(Tcl_Interp *interp, const char *mountPoint)
}
declare 634 {
    Tcl_Obj *TclZipfs_TclLibrary(void)
}
declare 635 {
    int TclZipfs_MountBuffer(Tcl_Interp *interp, const void *data,
	    size_t datalen, const char *mountPoint, int copy)
}

# TIP #445
declare 636 {
    void Tcl_FreeInternalRep(Tcl_Obj *objPtr)
}
declare 637 {
    char *Tcl_InitStringRep(Tcl_Obj *objPtr, const char *bytes,
	    TCL_HASH_TYPE numBytes)
}
declare 638 {
    Tcl_ObjInternalRep *Tcl_FetchInternalRep(Tcl_Obj *objPtr, const Tcl_ObjType *typePtr)
}
declare 639 {
    void Tcl_StoreInternalRep(Tcl_Obj *objPtr, const Tcl_ObjType *typePtr,
	    const Tcl_ObjInternalRep *irPtr)
}
declare 640 {
    int Tcl_HasStringRep(Tcl_Obj *objPtr)
}

# TIP #506
declare 641 {
    void Tcl_IncrRefCount(Tcl_Obj *objPtr)
}

declare 642 {
    void Tcl_DecrRefCount(Tcl_Obj *objPtr)
}

declare 643 {
    int Tcl_IsShared(Tcl_Obj *objPtr)
}

# TIP#312 New Tcl_LinkArray() function
declare 644 {
    int Tcl_LinkArray(Tcl_Interp *interp, const char *varName, void *addr,
	    int type, Tcl_Size size)
}

declare 645 {
    int Tcl_GetIntForIndex(Tcl_Interp *interp, Tcl_Obj *objPtr,
	    Tcl_Size endValue, Tcl_Size *indexPtr)
}

# TIP #548
declare 646 {
    Tcl_Size Tcl_UtfToUniChar(const char *src, int *chPtr)
}
declare 647 {
    char *Tcl_UniCharToUtfDString(const int *uniStr,
	    Tcl_Size uniLength, Tcl_DString *dsPtr)
}
declare 648 {
    int *Tcl_UtfToUniCharDString(const char *src,
	    Tcl_Size length, Tcl_DString *dsPtr)
}

# TIP #568
declare 649 {
    unsigned char *TclGetBytesFromObj(Tcl_Interp *interp, Tcl_Obj *objPtr,
	    void *numBytesPtr)
}
declare 650 {
    unsigned char *Tcl_GetBytesFromObj(Tcl_Interp *interp, Tcl_Obj *objPtr,
	    Tcl_Size *numBytesPtr)
}

# TIP #481
declare 651 {
    char *Tcl_GetStringFromObj(Tcl_Obj *objPtr, Tcl_Size *lengthPtr)
}
declare 652 {
    Tcl_UniChar *Tcl_GetUnicodeFromObj(Tcl_Obj *objPtr, Tcl_Size *lengthPtr)
}

# TIP 660
declare 653 {
    int Tcl_GetSizeIntFromObj(Tcl_Interp *interp, Tcl_Obj *objPtr,
	    Tcl_Size *sizePtr)
}

# TIP #575
declare 654 {
    int Tcl_UtfCharComplete(const char *src, Tcl_Size length)
}
declare 655 {
    const char *Tcl_UtfNext(const char *src)
}
declare 656 {
    const char *Tcl_UtfPrev(const char *src, const char *start)
}

# TIP 656
declare 658 {
    int Tcl_ExternalToUtfDStringEx(Tcl_Interp *interp, Tcl_Encoding encoding,
        const char *src, Tcl_Size srcLen, int flags, Tcl_DString *dsPtr,
        Tcl_Size *errorLocationPtr)
}
declare 659 {
    int Tcl_UtfToExternalDStringEx(Tcl_Interp *interp, Tcl_Encoding encoding,
    const char *src, Tcl_Size srcLen, int flags, Tcl_DString *dsPtr,
    Tcl_Size *errorLocationPtr)
}

# TIP #511
declare 660 {
    int Tcl_AsyncMarkFromSignal(Tcl_AsyncHandler async, int sigNumber)
}

# TIP #616
declare 661 {
    int Tcl_ListObjGetElements(Tcl_Interp *interp, Tcl_Obj *listPtr,
	    Tcl_Size *objcPtr, Tcl_Obj ***objvPtr)
}
declare 662 {
    int Tcl_ListObjLength(Tcl_Interp *interp, Tcl_Obj *listPtr,
	    Tcl_Size *lengthPtr)
}
declare 663 {
    int Tcl_DictObjSize(Tcl_Interp *interp, Tcl_Obj *dictPtr, Tcl_Size *sizePtr)
}
declare 664 {
    int Tcl_SplitList(Tcl_Interp *interp, const char *listStr, Tcl_Size *argcPtr,
	    const char ***argvPtr)
}
declare 665 {
    void Tcl_SplitPath(const char *path, Tcl_Size *argcPtr, const char ***argvPtr)
}
declare 666 {
    Tcl_Obj *Tcl_FSSplitPath(Tcl_Obj *pathPtr, Tcl_Size *lenPtr)
}
declare 667 {
    int Tcl_ParseArgsObjv(Tcl_Interp *interp, const Tcl_ArgvInfo *argTable,
	    Tcl_Size *objcPtr, Tcl_Obj *const *objv, Tcl_Obj ***remObjv)
}

# TIP #617
declare 668 {
    Tcl_Size Tcl_UniCharLen(const int *uniStr)
}
declare 669 {
    Tcl_Size Tcl_NumUtfChars(const char *src, Tcl_Size length)
}
declare 670 {
    Tcl_Size Tcl_GetCharLength(Tcl_Obj *objPtr)
}
declare 671 {
    const char *Tcl_UtfAtIndex(const char *src, Tcl_Size index)
}
declare 672 {
    Tcl_Obj *Tcl_GetRange(Tcl_Obj *objPtr, Tcl_Size first, Tcl_Size last)
}
declare 673 {
    int Tcl_GetUniChar(Tcl_Obj *objPtr, Tcl_Size index)
}

declare 674 {
    int Tcl_GetBool(Tcl_Interp *interp, const char *src, int flags,
	    char *charPtr)
}
declare 675 {
    int Tcl_GetBoolFromObj(Tcl_Interp *interp, Tcl_Obj *objPtr,
	    int flags, char *charPtr)
}
declare 676 {
    Tcl_Command Tcl_CreateObjCommand2(Tcl_Interp *interp,
	    const char *cmdName,
	    Tcl_ObjCmdProc2 *proc2, void *clientData,
	    Tcl_CmdDeleteProc *deleteProc)
}
declare 677 {
    Tcl_Trace Tcl_CreateObjTrace2(Tcl_Interp *interp, Tcl_Size level, int flags,
	    Tcl_CmdObjTraceProc2 *objProc2, void *clientData,
	    Tcl_CmdObjTraceDeleteProc *delProc)
}
declare 678 {
    Tcl_Command Tcl_NRCreateCommand2(Tcl_Interp *interp,
	    const char *cmdName, Tcl_ObjCmdProc2 *proc,
	    Tcl_ObjCmdProc2 *nreProc2, void *clientData,
	    Tcl_CmdDeleteProc *deleteProc)
}
declare 679 {
    int Tcl_NRCallObjProc2(Tcl_Interp *interp, Tcl_ObjCmdProc2 *objProc2,
	    void *clientData, Tcl_Size objc, Tcl_Obj *const objv[])
}

# TIP #638.
declare 680 {
    int Tcl_GetNumberFromObj(Tcl_Interp *interp, Tcl_Obj *objPtr,
	    void **clientDataPtr, int *typePtr)
}
declare 681 {
    int Tcl_GetNumber(Tcl_Interp *interp, const char *bytes, Tcl_Size numBytes,
	    void **clientDataPtr, int *typePtr)
}

# TIP #220.
declare 682 {
    int Tcl_RemoveChannelMode(Tcl_Interp *interp, Tcl_Channel chan, int mode)
}

# TIP 643
declare 683 {
   Tcl_Size Tcl_GetEncodingNulLength(Tcl_Encoding encoding)
}

<<<<<<< HEAD
=======
# TIP #648
declare 684 {
    Tcl_Obj *Tcl_NewWideUIntObj(Tcl_WideUInt wideValue)
}
declare 685 {
    void Tcl_SetWideUIntObj(Tcl_Obj *objPtr, Tcl_WideUInt uwideValue)
}

>>>>>>> 62077a6b
# TIP #650
declare 684 {
    int Tcl_GetWideUIntFromObj(Tcl_Interp *interp, Tcl_Obj *objPtr,
	    Tcl_WideUInt *uwidePtr)
}

# TIP 651
declare 685 {
    Tcl_Obj *Tcl_DStringToObj(Tcl_DString *dsPtr)
}

declare 686 {
    int Tcl_UtfNcmp(const char *s1, const char *s2, size_t n)
}
declare 687 {
    int Tcl_UtfNcasecmp(const char *s1, const char *s2, size_t n)
}

# ----- BASELINE -- FOR -- 8.7.0 / 9.0.0 ----- #

declare 688 {
    void TclUnusedStubEntry(void)
}

##############################################################################

# Define the platform specific public Tcl interface. These functions are only
# available on the designated platform.

interface tclPlat

################################
# Unix specific functions
#   (none)

################################
# Mac OS X specific functions

declare 1 {
    int Tcl_MacOSXOpenVersionedBundleResources(Tcl_Interp *interp,
	    const char *bundleName, const char *bundleVersion,
	    int hasResourceFile, Tcl_Size maxPathLen, char *libraryPath)
}
declare 2 {
    void Tcl_MacOSXNotifierAddRunLoopMode(const void *runLoopMode)
}

################################
# Windows specific functions
declare 3 {
    void Tcl_WinConvertError(unsigned errCode)
}

##############################################################################

# Public functions that are not accessible via the stubs table.

export {
    void Tcl_MainEx(Tcl_Size argc, char **argv, Tcl_AppInitProc *appInitProc,
    Tcl_Interp *interp)
}
export {
    void Tcl_StaticLibrary(Tcl_Interp *interp, const char *prefix,
	    Tcl_LibraryInitProc *initProc, Tcl_LibraryInitProc *safeInitProc)
}
export {
    const char *Tcl_SetPanicProc(TCL_NORETURN1 Tcl_PanicProc *panicProc)
}
export {
    Tcl_ExitProc *Tcl_SetExitProc(TCL_NORETURN1 Tcl_ExitProc *proc)
}
export {
    const char *Tcl_FindExecutable(const char *argv0)
}
export {
    const char *Tcl_InitStubs(Tcl_Interp *interp, const char *version,
	int exact)
}
export {
    const char *TclTomMathInitializeStubs(Tcl_Interp* interp,
	const char* version, int epoch, int revision)
}
export {
    const char *Tcl_PkgInitStubsCheck(Tcl_Interp *interp, const char *version,
	int exact)
}
export {
    void Tcl_GetMemoryInfo(Tcl_DString *dsPtr)
}
export {
    const char *Tcl_InitSubsystems(void)
}
export {
    const char *TclZipfs_AppHook(int *argc, char ***argv)
}


# Local Variables:
# mode: tcl
# End:<|MERGE_RESOLUTION|>--- conflicted
+++ resolved
@@ -2346,17 +2346,6 @@
    Tcl_Size Tcl_GetEncodingNulLength(Tcl_Encoding encoding)
 }
 
-<<<<<<< HEAD
-=======
-# TIP #648
-declare 684 {
-    Tcl_Obj *Tcl_NewWideUIntObj(Tcl_WideUInt wideValue)
-}
-declare 685 {
-    void Tcl_SetWideUIntObj(Tcl_Obj *objPtr, Tcl_WideUInt uwideValue)
-}
-
->>>>>>> 62077a6b
 # TIP #650
 declare 684 {
     int Tcl_GetWideUIntFromObj(Tcl_Interp *interp, Tcl_Obj *objPtr,
@@ -2375,9 +2364,17 @@
     int Tcl_UtfNcasecmp(const char *s1, const char *s2, size_t n)
 }
 
+# TIP #648
+declare 688 {
+    Tcl_Obj *Tcl_NewWideUIntObj(Tcl_WideUInt wideValue)
+}
+declare 689 {
+    void Tcl_SetWideUIntObj(Tcl_Obj *objPtr, Tcl_WideUInt uwideValue)
+}
+
 # ----- BASELINE -- FOR -- 8.7.0 / 9.0.0 ----- #
 
-declare 688 {
+declare 690 {
     void TclUnusedStubEntry(void)
 }
 
