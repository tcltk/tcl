# tcl.decls --
#
#	This file contains the declarations for all supported public
#	functions that are exported by the Tcl library via the stubs table.
#	This file is used to generate the tclDecls.h, tclPlatDecls.h
#	and tclStubInit.c files.
#
# Copyright (c) 1998-1999 by Scriptics Corporation.
# Copyright (c) 2001, 2002 by Kevin B. Kenny.  All rights reserved.
# Copyright (c) 2007 Daniel A. Steffen <das@users.sourceforge.net>
#
# See the file "license.terms" for information on usage and redistribution
# of this file, and for a DISCLAIMER OF ALL WARRANTIES.

library tcl

# Define the tcl interface with several sub interfaces:
#     tclPlat	 - platform specific public
#     tclInt	 - generic private
#     tclPlatInt - platform specific private

interface tcl
hooks {tclPlat tclInt tclIntPlat}
scspec EXTERN

# Declare each of the functions in the public Tcl interface.  Note that
# the an index should never be reused for a different function in order
# to preserve backwards compatibility.

declare 0 {
    int Tcl_PkgProvideEx(Tcl_Interp *interp, const char *name,
	    const char *version, const void *clientData)
}
declare 1 {
    const char *Tcl_PkgRequireEx(Tcl_Interp *interp,
	    const char *name, const char *version, int exact,
	    void *clientDataPtr)
}
declare 2 {
    TCL_NORETURN void Tcl_Panic(const char *format, ...)
}
declare 3 {
    char *Tcl_Alloc(unsigned int size)
}
declare 4 {
    void Tcl_Free(char *ptr)
}
declare 5 {
    char *Tcl_Realloc(char *ptr, unsigned int size)
}
declare 6 {
    char *Tcl_DbCkalloc(unsigned int size, const char *file, int line)
}
declare 7 {
    void Tcl_DbCkfree(char *ptr, const char *file, int line)
}
declare 8 {
    char *Tcl_DbCkrealloc(char *ptr, unsigned int size,
	    const char *file, int line)
}

# Tcl_CreateFileHandler and Tcl_DeleteFileHandler are only available on unix,
# but they are part of the old generic interface, so we include them here for
# compatibility reasons.

declare 9 unix {
    void Tcl_CreateFileHandler(int fd, int mask, Tcl_FileProc *proc,
	    ClientData clientData)
}
declare 10 unix {
    void Tcl_DeleteFileHandler(int fd)
}
declare 11 {
    void Tcl_SetTimer(const Tcl_Time *timePtr)
}
declare 12 {
    void Tcl_Sleep(int ms)
}
declare 13 {
    int Tcl_WaitForEvent(const Tcl_Time *timePtr)
}
declare 14 {
    int Tcl_AppendAllObjTypes(Tcl_Interp *interp, Tcl_Obj *objPtr)
}
declare 15 {
    void Tcl_AppendStringsToObj(Tcl_Obj *objPtr, ...)
}
declare 16 {
    void Tcl_AppendToObj(Tcl_Obj *objPtr, const char *bytes, int length)
}
declare 17 {
    Tcl_Obj *Tcl_ConcatObj(int objc, Tcl_Obj *const objv[])
}
declare 18 {
    int Tcl_ConvertToType(Tcl_Interp *interp, Tcl_Obj *objPtr,
	    const Tcl_ObjType *typePtr)
}
declare 19 {
    void Tcl_DbDecrRefCount(Tcl_Obj *objPtr, const char *file, int line)
}
declare 20 {
    void Tcl_DbIncrRefCount(Tcl_Obj *objPtr, const char *file, int line)
}
declare 21 {
    int Tcl_DbIsShared(Tcl_Obj *objPtr, const char *file, int line)
}
declare 22 {deprecated {No longer in use, changed to macro}} {
    Tcl_Obj *Tcl_DbNewBooleanObj(int boolValue, const char *file, int line)
}
declare 23 {
    Tcl_Obj *Tcl_DbNewByteArrayObj(const unsigned char *bytes, int length,
	    const char *file, int line)
}
declare 24 {
    Tcl_Obj *Tcl_DbNewDoubleObj(double doubleValue, const char *file,
	    int line)
}
declare 25 {
    Tcl_Obj *Tcl_DbNewListObj(int objc, Tcl_Obj *const *objv,
	    const char *file, int line)
}
declare 26 {deprecated {No longer in use, changed to macro}} {
    Tcl_Obj *Tcl_DbNewLongObj(long longValue, const char *file, int line)
}
declare 27 {
    Tcl_Obj *Tcl_DbNewObj(const char *file, int line)
}
declare 28 {
    Tcl_Obj *Tcl_DbNewStringObj(const char *bytes, int length,
	    const char *file, int line)
}
declare 29 {
    Tcl_Obj *Tcl_DuplicateObj(Tcl_Obj *objPtr)
}
declare 30 {
    void TclFreeObj(Tcl_Obj *objPtr)
}
declare 31 {
    int Tcl_GetBoolean(Tcl_Interp *interp, const char *src, int *boolPtr)
}
declare 32 {
    int Tcl_GetBooleanFromObj(Tcl_Interp *interp, Tcl_Obj *objPtr,
	    int *boolPtr)
}
declare 33 {
    unsigned char *Tcl_GetByteArrayFromObj(Tcl_Obj *objPtr, int *lengthPtr)
}
declare 34 {
    int Tcl_GetDouble(Tcl_Interp *interp, const char *src, double *doublePtr)
}
declare 35 {
    int Tcl_GetDoubleFromObj(Tcl_Interp *interp, Tcl_Obj *objPtr,
	    double *doublePtr)
}
declare 36 {deprecated {No longer in use, changed to macro}} {
    int Tcl_GetIndexFromObj(Tcl_Interp *interp, Tcl_Obj *objPtr,
	    const char *const *tablePtr, const char *msg, int flags, int *indexPtr)
}
declare 37 {
    int Tcl_GetInt(Tcl_Interp *interp, const char *src, int *intPtr)
}
declare 38 {
    int Tcl_GetIntFromObj(Tcl_Interp *interp, Tcl_Obj *objPtr, int *intPtr)
}
declare 39 {
    int Tcl_GetLongFromObj(Tcl_Interp *interp, Tcl_Obj *objPtr, long *longPtr)
}
declare 40 {
    CONST86 Tcl_ObjType *Tcl_GetObjType(const char *typeName)
}
declare 41 {
    char *Tcl_GetStringFromObj(Tcl_Obj *objPtr, int *lengthPtr)
}
declare 42 {
    void Tcl_InvalidateStringRep(Tcl_Obj *objPtr)
}
declare 43 {
    int Tcl_ListObjAppendList(Tcl_Interp *interp, Tcl_Obj *listPtr,
	    Tcl_Obj *elemListPtr)
}
declare 44 {
    int Tcl_ListObjAppendElement(Tcl_Interp *interp, Tcl_Obj *listPtr,
	    Tcl_Obj *objPtr)
}
declare 45 {
    int Tcl_ListObjGetElements(Tcl_Interp *interp, Tcl_Obj *listPtr,
	    int *objcPtr, Tcl_Obj ***objvPtr)
}
declare 46 {
    int Tcl_ListObjIndex(Tcl_Interp *interp, Tcl_Obj *listPtr, int index,
	    Tcl_Obj **objPtrPtr)
}
declare 47 {
    int Tcl_ListObjLength(Tcl_Interp *interp, Tcl_Obj *listPtr,
	    int *lengthPtr)
}
declare 48 {
    int Tcl_ListObjReplace(Tcl_Interp *interp, Tcl_Obj *listPtr, int first,
	    int count, int objc, Tcl_Obj *const objv[])
}
declare 49 {deprecated {No longer in use, changed to macro}} {
    Tcl_Obj *Tcl_NewBooleanObj(int boolValue)
}
declare 50 {
    Tcl_Obj *Tcl_NewByteArrayObj(const unsigned char *bytes, int length)
}
declare 51 {
    Tcl_Obj *Tcl_NewDoubleObj(double doubleValue)
}
declare 52 {deprecated {No longer in use, changed to macro}} {
    Tcl_Obj *Tcl_NewIntObj(int intValue)
}
declare 53 {
    Tcl_Obj *Tcl_NewListObj(int objc, Tcl_Obj *const objv[])
}
declare 54 {deprecated {No longer in use, changed to macro}} {
    Tcl_Obj *Tcl_NewLongObj(long longValue)
}
declare 55 {
    Tcl_Obj *Tcl_NewObj(void)
}
declare 56 {
    Tcl_Obj *Tcl_NewStringObj(const char *bytes, int length)
}
declare 57 {deprecated {No longer in use, changed to macro}} {
    void Tcl_SetBooleanObj(Tcl_Obj *objPtr, int boolValue)
}
declare 58 {
    unsigned char *Tcl_SetByteArrayLength(Tcl_Obj *objPtr, int length)
}
declare 59 {
    void Tcl_SetByteArrayObj(Tcl_Obj *objPtr, const unsigned char *bytes,
	    int length)
}
declare 60 {
    void Tcl_SetDoubleObj(Tcl_Obj *objPtr, double doubleValue)
}
declare 61 {deprecated {No longer in use, changed to macro}} {
    void Tcl_SetIntObj(Tcl_Obj *objPtr, int intValue)
}
declare 62 {
    void Tcl_SetListObj(Tcl_Obj *objPtr, int objc, Tcl_Obj *const objv[])
}
declare 63 {deprecated {No longer in use, changed to macro}} {
    void Tcl_SetLongObj(Tcl_Obj *objPtr, long longValue)
}
declare 64 {
    void Tcl_SetObjLength(Tcl_Obj *objPtr, int length)
}
declare 65 {
    void Tcl_SetStringObj(Tcl_Obj *objPtr, const char *bytes, int length)
}
declare 66 {deprecated {No longer in use, changed to macro}} {
    void Tcl_AddErrorInfo(Tcl_Interp *interp, const char *message)
}
declare 67 {deprecated {No longer in use, changed to macro}} {
    void Tcl_AddObjErrorInfo(Tcl_Interp *interp, const char *message,
	    int length)
}
declare 68 {
    void Tcl_AllowExceptions(Tcl_Interp *interp)
}
declare 69 {
    void Tcl_AppendElement(Tcl_Interp *interp, const char *element)
}
declare 70 {
    void Tcl_AppendResult(Tcl_Interp *interp, ...)
}
declare 71 {
    Tcl_AsyncHandler Tcl_AsyncCreate(Tcl_AsyncProc *proc,
	    ClientData clientData)
}
declare 72 {
    void Tcl_AsyncDelete(Tcl_AsyncHandler async)
}
declare 73 {
    int Tcl_AsyncInvoke(Tcl_Interp *interp, int code)
}
declare 74 {
    void Tcl_AsyncMark(Tcl_AsyncHandler async)
}
declare 75 {
    int Tcl_AsyncReady(void)
}
declare 76 {
    void Tcl_BackgroundError(Tcl_Interp *interp)
}
declare 77 {deprecated {Use Tcl_UtfBackslash}} {
    char Tcl_Backslash(const char *src, int *readPtr)
}
declare 78 {
    int Tcl_BadChannelOption(Tcl_Interp *interp, const char *optionName,
	    const char *optionList)
}
declare 79 {
    void Tcl_CallWhenDeleted(Tcl_Interp *interp, Tcl_InterpDeleteProc *proc,
	    ClientData clientData)
}
declare 80 {
    void Tcl_CancelIdleCall(Tcl_IdleProc *idleProc, ClientData clientData)
}
declare 81 {
    int Tcl_Close(Tcl_Interp *interp, Tcl_Channel chan)
}
declare 82 {
    int Tcl_CommandComplete(const char *cmd)
}
declare 83 {
    char *Tcl_Concat(int argc, const char *const *argv)
}
declare 84 {
    int Tcl_ConvertElement(const char *src, char *dst, int flags)
}
declare 85 {
    int Tcl_ConvertCountedElement(const char *src, int length, char *dst,
	    int flags)
}
declare 86 {
    int Tcl_CreateAlias(Tcl_Interp *slave, const char *slaveCmd,
	    Tcl_Interp *target, const char *targetCmd, int argc,
	    const char *const *argv)
}
declare 87 {
    int Tcl_CreateAliasObj(Tcl_Interp *slave, const char *slaveCmd,
	    Tcl_Interp *target, const char *targetCmd, int objc,
	    Tcl_Obj *const objv[])
}
declare 88 {
    Tcl_Channel Tcl_CreateChannel(const Tcl_ChannelType *typePtr,
	    const char *chanName, ClientData instanceData, int mask)
}
declare 89 {
    void Tcl_CreateChannelHandler(Tcl_Channel chan, int mask,
	    Tcl_ChannelProc *proc, ClientData clientData)
}
declare 90 {
    void Tcl_CreateCloseHandler(Tcl_Channel chan, Tcl_CloseProc *proc,
	    ClientData clientData)
}
declare 91 {
    Tcl_Command Tcl_CreateCommand(Tcl_Interp *interp, const char *cmdName,
	    Tcl_CmdProc *proc, ClientData clientData,
	    Tcl_CmdDeleteProc *deleteProc)
}
declare 92 {
    void Tcl_CreateEventSource(Tcl_EventSetupProc *setupProc,
	    Tcl_EventCheckProc *checkProc, ClientData clientData)
}
declare 93 {
    void Tcl_CreateExitHandler(Tcl_ExitProc *proc, ClientData clientData)
}
declare 94 {
    Tcl_Interp *Tcl_CreateInterp(void)
}
declare 95 {deprecated {}} {
    void Tcl_CreateMathFunc(Tcl_Interp *interp, const char *name,
	    int numArgs, Tcl_ValueType *argTypes,
	    Tcl_MathProc *proc, ClientData clientData)
}
declare 96 {
    Tcl_Command Tcl_CreateObjCommand(Tcl_Interp *interp,
	    const char *cmdName,
	    Tcl_ObjCmdProc *proc, ClientData clientData,
	    Tcl_CmdDeleteProc *deleteProc)
}
declare 97 {
    Tcl_Interp *Tcl_CreateSlave(Tcl_Interp *interp, const char *slaveName,
	    int isSafe)
}
declare 98 {
    Tcl_TimerToken Tcl_CreateTimerHandler(int milliseconds,
	    Tcl_TimerProc *proc, ClientData clientData)
}
declare 99 {
    Tcl_Trace Tcl_CreateTrace(Tcl_Interp *interp, int level,
	    Tcl_CmdTraceProc *proc, ClientData clientData)
}
declare 100 {
    void Tcl_DeleteAssocData(Tcl_Interp *interp, const char *name)
}
declare 101 {
    void Tcl_DeleteChannelHandler(Tcl_Channel chan, Tcl_ChannelProc *proc,
	    ClientData clientData)
}
declare 102 {
    void Tcl_DeleteCloseHandler(Tcl_Channel chan, Tcl_CloseProc *proc,
	    ClientData clientData)
}
declare 103 {
    int Tcl_DeleteCommand(Tcl_Interp *interp, const char *cmdName)
}
declare 104 {
    int Tcl_DeleteCommandFromToken(Tcl_Interp *interp, Tcl_Command command)
}
declare 105 {
    void Tcl_DeleteEvents(Tcl_EventDeleteProc *proc, ClientData clientData)
}
declare 106 {
    void Tcl_DeleteEventSource(Tcl_EventSetupProc *setupProc,
	    Tcl_EventCheckProc *checkProc, ClientData clientData)
}
declare 107 {
    void Tcl_DeleteExitHandler(Tcl_ExitProc *proc, ClientData clientData)
}
declare 108 {
    void Tcl_DeleteHashEntry(Tcl_HashEntry *entryPtr)
}
declare 109 {
    void Tcl_DeleteHashTable(Tcl_HashTable *tablePtr)
}
declare 110 {
    void Tcl_DeleteInterp(Tcl_Interp *interp)
}
declare 111 {
    void Tcl_DetachPids(int numPids, Tcl_Pid *pidPtr)
}
declare 112 {
    void Tcl_DeleteTimerHandler(Tcl_TimerToken token)
}
declare 113 {
    void Tcl_DeleteTrace(Tcl_Interp *interp, Tcl_Trace trace)
}
declare 114 {
    void Tcl_DontCallWhenDeleted(Tcl_Interp *interp,
	    Tcl_InterpDeleteProc *proc, ClientData clientData)
}
declare 115 {
    int Tcl_DoOneEvent(int flags)
}
declare 116 {
    void Tcl_DoWhenIdle(Tcl_IdleProc *proc, ClientData clientData)
}
declare 117 {
    char *Tcl_DStringAppend(Tcl_DString *dsPtr, const char *bytes, int length)
}
declare 118 {
    char *Tcl_DStringAppendElement(Tcl_DString *dsPtr, const char *element)
}
declare 119 {
    void Tcl_DStringEndSublist(Tcl_DString *dsPtr)
}
declare 120 {
    void Tcl_DStringFree(Tcl_DString *dsPtr)
}
declare 121 {
    void Tcl_DStringGetResult(Tcl_Interp *interp, Tcl_DString *dsPtr)
}
declare 122 {
    void Tcl_DStringInit(Tcl_DString *dsPtr)
}
declare 123 {
    void Tcl_DStringResult(Tcl_Interp *interp, Tcl_DString *dsPtr)
}
declare 124 {
    void Tcl_DStringSetLength(Tcl_DString *dsPtr, int length)
}
declare 125 {
    void Tcl_DStringStartSublist(Tcl_DString *dsPtr)
}
declare 126 {
    int Tcl_Eof(Tcl_Channel chan)
}
declare 127 {
    const char *Tcl_ErrnoId(void)
}
declare 128 {
    const char *Tcl_ErrnoMsg(int err)
}
declare 129 {
    int Tcl_Eval(Tcl_Interp *interp, const char *script)
}
declare 130 {
    int Tcl_EvalFile(Tcl_Interp *interp, const char *fileName)
}
declare 131 {deprecated {No longer in use, changed to macro}} {
    int Tcl_EvalObj(Tcl_Interp *interp, Tcl_Obj *objPtr)
}
declare 132 {
    void Tcl_EventuallyFree(ClientData clientData, Tcl_FreeProc *freeProc)
}
declare 133 {
    TCL_NORETURN void Tcl_Exit(int status)
}
declare 134 {
    int Tcl_ExposeCommand(Tcl_Interp *interp, const char *hiddenCmdToken,
	    const char *cmdName)
}
declare 135 {
    int Tcl_ExprBoolean(Tcl_Interp *interp, const char *expr, int *ptr)
}
declare 136 {
    int Tcl_ExprBooleanObj(Tcl_Interp *interp, Tcl_Obj *objPtr, int *ptr)
}
declare 137 {
    int Tcl_ExprDouble(Tcl_Interp *interp, const char *expr, double *ptr)
}
declare 138 {
    int Tcl_ExprDoubleObj(Tcl_Interp *interp, Tcl_Obj *objPtr, double *ptr)
}
declare 139 {
    int Tcl_ExprLong(Tcl_Interp *interp, const char *expr, long *ptr)
}
declare 140 {
    int Tcl_ExprLongObj(Tcl_Interp *interp, Tcl_Obj *objPtr, long *ptr)
}
declare 141 {
    int Tcl_ExprObj(Tcl_Interp *interp, Tcl_Obj *objPtr,
	    Tcl_Obj **resultPtrPtr)
}
declare 142 {
    int Tcl_ExprString(Tcl_Interp *interp, const char *expr)
}
declare 143 {
    void Tcl_Finalize(void)
}
declare 144 {
    void Tcl_FindExecutable(const char *argv0)
}
declare 145 {
    Tcl_HashEntry *Tcl_FirstHashEntry(Tcl_HashTable *tablePtr,
	    Tcl_HashSearch *searchPtr)
}
declare 146 {
    int Tcl_Flush(Tcl_Channel chan)
}
declare 147 {
    void Tcl_FreeResult(Tcl_Interp *interp)
}
declare 148 {
    int Tcl_GetAlias(Tcl_Interp *interp, const char *slaveCmd,
	    Tcl_Interp **targetInterpPtr, const char **targetCmdPtr,
	    int *argcPtr, const char ***argvPtr)
}
declare 149 {
    int Tcl_GetAliasObj(Tcl_Interp *interp, const char *slaveCmd,
	    Tcl_Interp **targetInterpPtr, const char **targetCmdPtr,
	    int *objcPtr, Tcl_Obj ***objv)
}
declare 150 {
    ClientData Tcl_GetAssocData(Tcl_Interp *interp, const char *name,
	    Tcl_InterpDeleteProc **procPtr)
}
declare 151 {
    Tcl_Channel Tcl_GetChannel(Tcl_Interp *interp, const char *chanName,
	    int *modePtr)
}
declare 152 {
    int Tcl_GetChannelBufferSize(Tcl_Channel chan)
}
declare 153 {
    int Tcl_GetChannelHandle(Tcl_Channel chan, int direction,
	    ClientData *handlePtr)
}
declare 154 {
    ClientData Tcl_GetChannelInstanceData(Tcl_Channel chan)
}
declare 155 {
    int Tcl_GetChannelMode(Tcl_Channel chan)
}
declare 156 {
    const char *Tcl_GetChannelName(Tcl_Channel chan)
}
declare 157 {
    int Tcl_GetChannelOption(Tcl_Interp *interp, Tcl_Channel chan,
	    const char *optionName, Tcl_DString *dsPtr)
}
declare 158 {
    CONST86 Tcl_ChannelType *Tcl_GetChannelType(Tcl_Channel chan)
}
declare 159 {
    int Tcl_GetCommandInfo(Tcl_Interp *interp, const char *cmdName,
	    Tcl_CmdInfo *infoPtr)
}
declare 160 {
    const char *Tcl_GetCommandName(Tcl_Interp *interp,
	    Tcl_Command command)
}
declare 161 {
    int Tcl_GetErrno(void)
}
declare 162 {
    const char *Tcl_GetHostName(void)
}
declare 163 {
    int Tcl_GetInterpPath(Tcl_Interp *askInterp, Tcl_Interp *slaveInterp)
}
declare 164 {
    Tcl_Interp *Tcl_GetMaster(Tcl_Interp *interp)
}
declare 165 {
    const char *Tcl_GetNameOfExecutable(void)
}
declare 166 {
    Tcl_Obj *Tcl_GetObjResult(Tcl_Interp *interp)
}

# Tcl_GetOpenFile is only available on unix, but it is a part of the old
# generic interface, so we inlcude it here for compatibility reasons.

declare 167 unix {
    int Tcl_GetOpenFile(Tcl_Interp *interp, const char *chanID, int forWriting,
	    int checkUsage, ClientData *filePtr)
}
# Obsolete.  Should now use Tcl_FSGetPathType which is objectified
# and therefore usually faster.
declare 168 {
    Tcl_PathType Tcl_GetPathType(const char *path)
}
declare 169 {
    int Tcl_Gets(Tcl_Channel chan, Tcl_DString *dsPtr)
}
declare 170 {
    int Tcl_GetsObj(Tcl_Channel chan, Tcl_Obj *objPtr)
}
declare 171 {
    int Tcl_GetServiceMode(void)
}
declare 172 {
    Tcl_Interp *Tcl_GetSlave(Tcl_Interp *interp, const char *slaveName)
}
declare 173 {
    Tcl_Channel Tcl_GetStdChannel(int type)
}
declare 174 {
    const char *Tcl_GetStringResult(Tcl_Interp *interp)
}
declare 175 {deprecated {No longer in use, changed to macro}} {
    const char *Tcl_GetVar(Tcl_Interp *interp, const char *varName,
	    int flags)
}
declare 176 {
    const char *Tcl_GetVar2(Tcl_Interp *interp, const char *part1,
	    const char *part2, int flags)
}
declare 177 {
    int Tcl_GlobalEval(Tcl_Interp *interp, const char *command)
}
declare 178 {deprecated {No longer in use, changed to macro}} {
    int Tcl_GlobalEvalObj(Tcl_Interp *interp, Tcl_Obj *objPtr)
}
declare 179 {
    int Tcl_HideCommand(Tcl_Interp *interp, const char *cmdName,
	    const char *hiddenCmdToken)
}
declare 180 {
    int Tcl_Init(Tcl_Interp *interp)
}
declare 181 {
    void Tcl_InitHashTable(Tcl_HashTable *tablePtr, int keyType)
}
declare 182 {
    int Tcl_InputBlocked(Tcl_Channel chan)
}
declare 183 {
    int Tcl_InputBuffered(Tcl_Channel chan)
}
declare 184 {
    int Tcl_InterpDeleted(Tcl_Interp *interp)
}
declare 185 {
    int Tcl_IsSafe(Tcl_Interp *interp)
}
# Obsolete, use Tcl_FSJoinPath
declare 186 {
    char *Tcl_JoinPath(int argc, const char *const *argv,
	    Tcl_DString *resultPtr)
}
declare 187 {
    int Tcl_LinkVar(Tcl_Interp *interp, const char *varName, char *addr,
	    int type)
}

# This slot is reserved for use by the plus patch:
#  declare 188 {
#	Tcl_MainLoop
#  }

declare 189 {
    Tcl_Channel Tcl_MakeFileChannel(ClientData handle, int mode)
}
declare 190 {
    int Tcl_MakeSafe(Tcl_Interp *interp)
}
declare 191 {
    Tcl_Channel Tcl_MakeTcpClientChannel(ClientData tcpSocket)
}
declare 192 {
    char *Tcl_Merge(int argc, const char *const *argv)
}
declare 193 {
    Tcl_HashEntry *Tcl_NextHashEntry(Tcl_HashSearch *searchPtr)
}
declare 194 {
    void Tcl_NotifyChannel(Tcl_Channel channel, int mask)
}
declare 195 {
    Tcl_Obj *Tcl_ObjGetVar2(Tcl_Interp *interp, Tcl_Obj *part1Ptr,
	    Tcl_Obj *part2Ptr, int flags)
}
declare 196 {
    Tcl_Obj *Tcl_ObjSetVar2(Tcl_Interp *interp, Tcl_Obj *part1Ptr,
	    Tcl_Obj *part2Ptr, Tcl_Obj *newValuePtr, int flags)
}
declare 197 {
    Tcl_Channel Tcl_OpenCommandChannel(Tcl_Interp *interp, int argc,
	    const char **argv, int flags)
}
# This is obsolete, use Tcl_FSOpenFileChannel
declare 198 {
    Tcl_Channel Tcl_OpenFileChannel(Tcl_Interp *interp, const char *fileName,
	    const char *modeString, int permissions)
}
declare 199 {
    Tcl_Channel Tcl_OpenTcpClient(Tcl_Interp *interp, int port,
	    const char *address, const char *myaddr, int myport, int async)
}
declare 200 {
    Tcl_Channel Tcl_OpenTcpServer(Tcl_Interp *interp, int port,
	    const char *host, Tcl_TcpAcceptProc *acceptProc,
	    ClientData callbackData)
}
declare 201 {
    void Tcl_Preserve(ClientData data)
}
declare 202 {
    void Tcl_PrintDouble(Tcl_Interp *interp, double value, char *dst)
}
declare 203 {
    int Tcl_PutEnv(const char *assignment)
}
declare 204 {
    const char *Tcl_PosixError(Tcl_Interp *interp)
}
declare 205 {
    void Tcl_QueueEvent(Tcl_Event *evPtr, Tcl_QueuePosition position)
}
declare 206 {
    int Tcl_Read(Tcl_Channel chan, char *bufPtr, int toRead)
}
declare 207 {
    void Tcl_ReapDetachedProcs(void)
}
declare 208 {
    int Tcl_RecordAndEval(Tcl_Interp *interp, const char *cmd, int flags)
}
declare 209 {
    int Tcl_RecordAndEvalObj(Tcl_Interp *interp, Tcl_Obj *cmdPtr, int flags)
}
declare 210 {
    void Tcl_RegisterChannel(Tcl_Interp *interp, Tcl_Channel chan)
}
declare 211 {
    void Tcl_RegisterObjType(const Tcl_ObjType *typePtr)
}
declare 212 {
    Tcl_RegExp Tcl_RegExpCompile(Tcl_Interp *interp, const char *pattern)
}
declare 213 {
    int Tcl_RegExpExec(Tcl_Interp *interp, Tcl_RegExp regexp,
	    const char *text, const char *start)
}
declare 214 {
    int Tcl_RegExpMatch(Tcl_Interp *interp, const char *text,
	    const char *pattern)
}
declare 215 {
    void Tcl_RegExpRange(Tcl_RegExp regexp, int index,
	    const char **startPtr, const char **endPtr)
}
declare 216 {
    void Tcl_Release(ClientData clientData)
}
declare 217 {
    void Tcl_ResetResult(Tcl_Interp *interp)
}
declare 218 {
    int Tcl_ScanElement(const char *src, int *flagPtr)
}
declare 219 {
    int Tcl_ScanCountedElement(const char *src, int length, int *flagPtr)
}
declare 220 {deprecated {}} {
    int Tcl_SeekOld(Tcl_Channel chan, int offset, int mode)
}
declare 221 {
    int Tcl_ServiceAll(void)
}
declare 222 {
    int Tcl_ServiceEvent(int flags)
}
declare 223 {
    void Tcl_SetAssocData(Tcl_Interp *interp, const char *name,
	    Tcl_InterpDeleteProc *proc, ClientData clientData)
}
declare 224 {
    void Tcl_SetChannelBufferSize(Tcl_Channel chan, int sz)
}
declare 225 {
    int Tcl_SetChannelOption(Tcl_Interp *interp, Tcl_Channel chan,
	    const char *optionName, const char *newValue)
}
declare 226 {
    int Tcl_SetCommandInfo(Tcl_Interp *interp, const char *cmdName,
	    const Tcl_CmdInfo *infoPtr)
}
declare 227 {
    void Tcl_SetErrno(int err)
}
declare 228 {
    void Tcl_SetErrorCode(Tcl_Interp *interp, ...)
}
declare 229 {
    void Tcl_SetMaxBlockTime(const Tcl_Time *timePtr)
}
declare 230 {
    void Tcl_SetPanicProc(TCL_NORETURN1 Tcl_PanicProc *panicProc)
}
declare 231 {
    int Tcl_SetRecursionLimit(Tcl_Interp *interp, int depth)
}
declare 232 {
    void Tcl_SetResult(Tcl_Interp *interp, char *result,
	    Tcl_FreeProc *freeProc)
}
declare 233 {
    int Tcl_SetServiceMode(int mode)
}
declare 234 {
    void Tcl_SetObjErrorCode(Tcl_Interp *interp, Tcl_Obj *errorObjPtr)
}
declare 235 {
    void Tcl_SetObjResult(Tcl_Interp *interp, Tcl_Obj *resultObjPtr)
}
declare 236 {
    void Tcl_SetStdChannel(Tcl_Channel channel, int type)
}
declare 237 {deprecated {No longer in use, changed to macro}} {
    const char *Tcl_SetVar(Tcl_Interp *interp, const char *varName,
	    const char *newValue, int flags)
}
declare 238 {
    const char *Tcl_SetVar2(Tcl_Interp *interp, const char *part1,
	    const char *part2, const char *newValue, int flags)
}
declare 239 {
    const char *Tcl_SignalId(int sig)
}
declare 240 {
    const char *Tcl_SignalMsg(int sig)
}
declare 241 {
    void Tcl_SourceRCFile(Tcl_Interp *interp)
}
declare 242 {
    int Tcl_SplitList(Tcl_Interp *interp, const char *listStr, int *argcPtr,
	    const char ***argvPtr)
}
# Obsolete, use Tcl_FSSplitPath
declare 243 {
    void Tcl_SplitPath(const char *path, int *argcPtr, const char ***argvPtr)
}
declare 244 {
    void Tcl_StaticPackage(Tcl_Interp *interp, const char *pkgName,
	    Tcl_PackageInitProc *initProc, Tcl_PackageInitProc *safeInitProc)
}
declare 245 {
    int Tcl_StringMatch(const char *str, const char *pattern)
}
declare 246 {deprecated {}} {
    int Tcl_TellOld(Tcl_Channel chan)
}
declare 247 {deprecated {No longer in use, changed to macro}} {
    int Tcl_TraceVar(Tcl_Interp *interp, const char *varName, int flags,
	    Tcl_VarTraceProc *proc, ClientData clientData)
}
declare 248 {
    int Tcl_TraceVar2(Tcl_Interp *interp, const char *part1, const char *part2,
	    int flags, Tcl_VarTraceProc *proc, ClientData clientData)
}
declare 249 {
    char *Tcl_TranslateFileName(Tcl_Interp *interp, const char *name,
	    Tcl_DString *bufferPtr)
}
declare 250 {
    int Tcl_Ungets(Tcl_Channel chan, const char *str, int len, int atHead)
}
declare 251 {
    void Tcl_UnlinkVar(Tcl_Interp *interp, const char *varName)
}
declare 252 {
    int Tcl_UnregisterChannel(Tcl_Interp *interp, Tcl_Channel chan)
}
declare 253 {deprecated {No longer in use, changed to macro}} {
    int Tcl_UnsetVar(Tcl_Interp *interp, const char *varName, int flags)
}
declare 254 {
    int Tcl_UnsetVar2(Tcl_Interp *interp, const char *part1, const char *part2,
	    int flags)
}
declare 255 {deprecated {No longer in use, changed to macro}} {
    void Tcl_UntraceVar(Tcl_Interp *interp, const char *varName, int flags,
	    Tcl_VarTraceProc *proc, ClientData clientData)
}
declare 256 {
    void Tcl_UntraceVar2(Tcl_Interp *interp, const char *part1,
	    const char *part2, int flags, Tcl_VarTraceProc *proc,
	    ClientData clientData)
}
declare 257 {
    void Tcl_UpdateLinkedVar(Tcl_Interp *interp, const char *varName)
}
declare 258 {deprecated {No longer in use, changed to macro}} {
    int Tcl_UpVar(Tcl_Interp *interp, const char *frameName,
	    const char *varName, const char *localName, int flags)
}
declare 259 {
    int Tcl_UpVar2(Tcl_Interp *interp, const char *frameName, const char *part1,
	    const char *part2, const char *localName, int flags)
}
declare 260 {
    int Tcl_VarEval(Tcl_Interp *interp, ...)
}
declare 261 {deprecated {No longer in use, changed to macro}} {
    ClientData Tcl_VarTraceInfo(Tcl_Interp *interp, const char *varName,
	    int flags, Tcl_VarTraceProc *procPtr, ClientData prevClientData)
}
declare 262 {
    ClientData Tcl_VarTraceInfo2(Tcl_Interp *interp, const char *part1,
	    const char *part2, int flags, Tcl_VarTraceProc *procPtr,
	    ClientData prevClientData)
}
declare 263 {
    int Tcl_Write(Tcl_Channel chan, const char *s, int slen)
}
declare 264 {
    void Tcl_WrongNumArgs(Tcl_Interp *interp, int objc,
	    Tcl_Obj *const objv[], const char *message)
}
declare 265 {
    int Tcl_DumpActiveMemory(const char *fileName)
}
declare 266 {
    void Tcl_ValidateAllMemory(const char *file, int line)
}
declare 267 {deprecated {see TIP #422}} {
    void Tcl_AppendResultVA(Tcl_Interp *interp, va_list argList)
}
declare 268 {deprecated {see TIP #422}} {
    void Tcl_AppendStringsToObjVA(Tcl_Obj *objPtr, va_list argList)
}
declare 269 {
    char *Tcl_HashStats(Tcl_HashTable *tablePtr)
}
declare 270 {
    const char *Tcl_ParseVar(Tcl_Interp *interp, const char *start,
	    const char **termPtr)
}
declare 271 {deprecated {No longer in use, changed to macro}} {
    const char *Tcl_PkgPresent(Tcl_Interp *interp, const char *name,
	    const char *version, int exact)
}
declare 272 {
    const char *Tcl_PkgPresentEx(Tcl_Interp *interp,
	    const char *name, const char *version, int exact,
	    void *clientDataPtr)
}
declare 273 {deprecated {No longer in use, changed to macro}} {
    int Tcl_PkgProvide(Tcl_Interp *interp, const char *name,
	    const char *version)
}
# TIP #268: The internally used new Require function is in slot 573.
declare 274 {deprecated {No longer in use, changed to macro}} {
    const char *Tcl_PkgRequire(Tcl_Interp *interp, const char *name,
	    const char *version, int exact)
}
declare 275 {deprecated {see TIP #422}} {
    void Tcl_SetErrorCodeVA(Tcl_Interp *interp, va_list argList)
}
declare 276 {deprecated {see TIP #422}} {
    int  Tcl_VarEvalVA(Tcl_Interp *interp, va_list argList)
}
declare 277 {
    Tcl_Pid Tcl_WaitPid(Tcl_Pid pid, int *statPtr, int options)
}
declare 278 {deprecated {see TIP #422}} {
    TCL_NORETURN void Tcl_PanicVA(const char *format, va_list argList)
}
declare 279 {
    void Tcl_GetVersion(int *major, int *minor, int *patchLevel, int *type)
}
declare 280 {
    void Tcl_InitMemory(Tcl_Interp *interp)
}

# Andreas Kupries <a.kupries@westend.com>, 03/21/1999
# "Trf-Patch for filtering channels"
#
# C-Level API for (un)stacking of channels. This allows the introduction
# of filtering channels with relatively little changes to the core.
# This patch was created in cooperation with Jan Nijtmans j.nijtmans@chello.nl
# and is therefore part of his plus-patches too.
#
# It would have been possible to place the following definitions according
# to the alphabetical order used elsewhere in this file, but I decided
# against that to ease the maintenance of the patch across new tcl versions
# (patch usually has no problems to integrate the patch file for the last
# version into the new one).

declare 281 {
    Tcl_Channel Tcl_StackChannel(Tcl_Interp *interp,
	    const Tcl_ChannelType *typePtr, ClientData instanceData,
	    int mask, Tcl_Channel prevChan)
}
declare 282 {
    int Tcl_UnstackChannel(Tcl_Interp *interp, Tcl_Channel chan)
}
declare 283 {
    Tcl_Channel Tcl_GetStackedChannel(Tcl_Channel chan)
}

# 284 was reserved, but added in 8.4a2
declare 284 {
    void Tcl_SetMainLoop(Tcl_MainLoopProc *proc)
}

# Reserved for future use (8.0.x vs. 8.1)
#  declare 285 {
#  }

# Added in 8.1:

declare 286 {
    void Tcl_AppendObjToObj(Tcl_Obj *objPtr, Tcl_Obj *appendObjPtr)
}
declare 287 {
    Tcl_Encoding Tcl_CreateEncoding(const Tcl_EncodingType *typePtr)
}
declare 288 {
    void Tcl_CreateThreadExitHandler(Tcl_ExitProc *proc, ClientData clientData)
}
declare 289 {
    void Tcl_DeleteThreadExitHandler(Tcl_ExitProc *proc, ClientData clientData)
}
declare 290 {
    void Tcl_DiscardResult(Tcl_SavedResult *statePtr)
}
declare 291 {
    int Tcl_EvalEx(Tcl_Interp *interp, const char *script, int numBytes,
	    int flags)
}
declare 292 {
    int Tcl_EvalObjv(Tcl_Interp *interp, int objc, Tcl_Obj *const objv[],
	    int flags)
}
declare 293 {
    int Tcl_EvalObjEx(Tcl_Interp *interp, Tcl_Obj *objPtr, int flags)
}
declare 294 {
    TCL_NORETURN void Tcl_ExitThread(int status)
}
declare 295 {
    int Tcl_ExternalToUtf(Tcl_Interp *interp, Tcl_Encoding encoding,
	    const char *src, int srcLen, int flags,
	    Tcl_EncodingState *statePtr, char *dst, int dstLen,
	    int *srcReadPtr, int *dstWrotePtr, int *dstCharsPtr)
}
declare 296 {
    char *Tcl_ExternalToUtfDString(Tcl_Encoding encoding,
	    const char *src, int srcLen, Tcl_DString *dsPtr)
}
declare 297 {
    void Tcl_FinalizeThread(void)
}
declare 298 {
    void Tcl_FinalizeNotifier(ClientData clientData)
}
declare 299 {
    void Tcl_FreeEncoding(Tcl_Encoding encoding)
}
declare 300 {
    Tcl_ThreadId Tcl_GetCurrentThread(void)
}
declare 301 {
    Tcl_Encoding Tcl_GetEncoding(Tcl_Interp *interp, const char *name)
}
declare 302 {
    const char *Tcl_GetEncodingName(Tcl_Encoding encoding)
}
declare 303 {
    void Tcl_GetEncodingNames(Tcl_Interp *interp)
}
declare 304 {
    int Tcl_GetIndexFromObjStruct(Tcl_Interp *interp, Tcl_Obj *objPtr,
	    const void *tablePtr, int offset, const char *msg, int flags,
	    int *indexPtr)
}
declare 305 {
    void *Tcl_GetThreadData(Tcl_ThreadDataKey *keyPtr, int size)
}
declare 306 {
    Tcl_Obj *Tcl_GetVar2Ex(Tcl_Interp *interp, const char *part1,
	    const char *part2, int flags)
}
declare 307 {
    ClientData Tcl_InitNotifier(void)
}
declare 308 {
    void Tcl_MutexLock(Tcl_Mutex *mutexPtr)
}
declare 309 {
    void Tcl_MutexUnlock(Tcl_Mutex *mutexPtr)
}
declare 310 {
    void Tcl_ConditionNotify(Tcl_Condition *condPtr)
}
declare 311 {
    void Tcl_ConditionWait(Tcl_Condition *condPtr, Tcl_Mutex *mutexPtr,
	    const Tcl_Time *timePtr)
}
declare 312 {
    int Tcl_NumUtfChars(const char *src, int length)
}
declare 313 {
    int Tcl_ReadChars(Tcl_Channel channel, Tcl_Obj *objPtr, int charsToRead,
	    int appendFlag)
}
declare 314 {
    void Tcl_RestoreResult(Tcl_Interp *interp, Tcl_SavedResult *statePtr)
}
declare 315 {
    void Tcl_SaveResult(Tcl_Interp *interp, Tcl_SavedResult *statePtr)
}
declare 316 {
    int Tcl_SetSystemEncoding(Tcl_Interp *interp, const char *name)
}
declare 317 {
    Tcl_Obj *Tcl_SetVar2Ex(Tcl_Interp *interp, const char *part1,
	    const char *part2, Tcl_Obj *newValuePtr, int flags)
}
declare 318 {
    void Tcl_ThreadAlert(Tcl_ThreadId threadId)
}
declare 319 {
    void Tcl_ThreadQueueEvent(Tcl_ThreadId threadId, Tcl_Event *evPtr,
	    Tcl_QueuePosition position)
}
declare 320 {
    int Tcl_UniCharAtIndex(const char *src, int index)
}
declare 321 {
    int Tcl_UniCharToLower(int ch)
}
declare 322 {
    int Tcl_UniCharToTitle(int ch)
}
declare 323 {
    int Tcl_UniCharToUpper(int ch)
}
declare 324 {
    int Tcl_UniCharToUtf(int ch, char *buf)
}
declare 325 {
    const char *Tcl_UtfAtIndex(const char *src, int index)
}
declare 326 {
    int Tcl_UtfCharComplete(const char *src, int length)
}
declare 327 {
    int Tcl_UtfBackslash(const char *src, int *readPtr, char *dst)
}
declare 328 {
    const char *Tcl_UtfFindFirst(const char *src, int ch)
}
declare 329 {
    const char *Tcl_UtfFindLast(const char *src, int ch)
}
declare 330 {
    const char *Tcl_UtfNext(const char *src)
}
declare 331 {
    const char *Tcl_UtfPrev(const char *src, const char *start)
}
declare 332 {
    int Tcl_UtfToExternal(Tcl_Interp *interp, Tcl_Encoding encoding,
	    const char *src, int srcLen, int flags,
	    Tcl_EncodingState *statePtr, char *dst, int dstLen,
	    int *srcReadPtr, int *dstWrotePtr, int *dstCharsPtr)
}
declare 333 {
    char *Tcl_UtfToExternalDString(Tcl_Encoding encoding,
	    const char *src, int srcLen, Tcl_DString *dsPtr)
}
declare 334 {
    int Tcl_UtfToLower(char *src)
}
declare 335 {
    int Tcl_UtfToTitle(char *src)
}
declare 336 {
    int Tcl_UtfToUniChar(const char *src, Tcl_UniChar *chPtr)
}
declare 337 {
    int Tcl_UtfToUpper(char *src)
}
declare 338 {
    int Tcl_WriteChars(Tcl_Channel chan, const char *src, int srcLen)
}
declare 339 {
    int Tcl_WriteObj(Tcl_Channel chan, Tcl_Obj *objPtr)
}
declare 340 {
    char *Tcl_GetString(Tcl_Obj *objPtr)
}
declare 341 {deprecated {Use Tcl_GetEncodingSearchPath}} {
    const char *Tcl_GetDefaultEncodingDir(void)
}
declare 342 {deprecated {Use Tcl_SetEncodingSearchPath}} {
    void Tcl_SetDefaultEncodingDir(const char *path)
}
declare 343 {
    void Tcl_AlertNotifier(ClientData clientData)
}
declare 344 {
    void Tcl_ServiceModeHook(int mode)
}
declare 345 {
    int Tcl_UniCharIsAlnum(int ch)
}
declare 346 {
    int Tcl_UniCharIsAlpha(int ch)
}
declare 347 {
    int Tcl_UniCharIsDigit(int ch)
}
declare 348 {
    int Tcl_UniCharIsLower(int ch)
}
declare 349 {
    int Tcl_UniCharIsSpace(int ch)
}
declare 350 {
    int Tcl_UniCharIsUpper(int ch)
}
declare 351 {
    int Tcl_UniCharIsWordChar(int ch)
}
declare 352 {
    int Tcl_UniCharLen(const Tcl_UniChar *uniStr)
}
declare 353 {
    int Tcl_UniCharNcmp(const Tcl_UniChar *ucs, const Tcl_UniChar *uct,
	    unsigned long numChars)
}
declare 354 {
    char *Tcl_UniCharToUtfDString(const Tcl_UniChar *uniStr,
	    int uniLength, Tcl_DString *dsPtr)
}
declare 355 {
    Tcl_UniChar *Tcl_UtfToUniCharDString(const char *src,
	    int length, Tcl_DString *dsPtr)
}
declare 356 {
    Tcl_RegExp Tcl_GetRegExpFromObj(Tcl_Interp *interp, Tcl_Obj *patObj,
	    int flags)
}
declare 357 {deprecated {Use Tcl_EvalTokensStandard}} {
    Tcl_Obj *Tcl_EvalTokens(Tcl_Interp *interp, Tcl_Token *tokenPtr,
	    int count)
}
declare 358 {
    void Tcl_FreeParse(Tcl_Parse *parsePtr)
}
declare 359 {
    void Tcl_LogCommandInfo(Tcl_Interp *interp, const char *script,
	    const char *command, int length)
}
declare 360 {
    int Tcl_ParseBraces(Tcl_Interp *interp, const char *start, int numBytes,
	    Tcl_Parse *parsePtr, int append, const char **termPtr)
}
declare 361 {
    int Tcl_ParseCommand(Tcl_Interp *interp, const char *start, int numBytes,
	    int nested, Tcl_Parse *parsePtr)
}
declare 362 {
    int Tcl_ParseExpr(Tcl_Interp *interp, const char *start, int numBytes,
	    Tcl_Parse *parsePtr)
}
declare 363 {
    int Tcl_ParseQuotedString(Tcl_Interp *interp, const char *start,
	    int numBytes, Tcl_Parse *parsePtr, int append,
	    const char **termPtr)
}
declare 364 {
    int Tcl_ParseVarName(Tcl_Interp *interp, const char *start, int numBytes,
	    Tcl_Parse *parsePtr, int append)
}
# These 4 functions are obsolete, use Tcl_FSGetCwd, Tcl_FSChdir,
# Tcl_FSAccess and Tcl_FSStat
declare 365 {
    char *Tcl_GetCwd(Tcl_Interp *interp, Tcl_DString *cwdPtr)
}
declare 366 {
   int Tcl_Chdir(const char *dirName)
}
declare 367 {
   int Tcl_Access(const char *path, int mode)
}
declare 368 {
    int Tcl_Stat(const char *path, struct stat *bufPtr)
}
declare 369 {
    int Tcl_UtfNcmp(const char *s1, const char *s2, unsigned long n)
}
declare 370 {
    int Tcl_UtfNcasecmp(const char *s1, const char *s2, unsigned long n)
}
declare 371 {
    int Tcl_StringCaseMatch(const char *str, const char *pattern, int nocase)
}
declare 372 {
    int Tcl_UniCharIsControl(int ch)
}
declare 373 {
    int Tcl_UniCharIsGraph(int ch)
}
declare 374 {
    int Tcl_UniCharIsPrint(int ch)
}
declare 375 {
    int Tcl_UniCharIsPunct(int ch)
}
declare 376 {
    int Tcl_RegExpExecObj(Tcl_Interp *interp, Tcl_RegExp regexp,
	    Tcl_Obj *textObj, int offset, int nmatches, int flags)
}
declare 377 {
    void Tcl_RegExpGetInfo(Tcl_RegExp regexp, Tcl_RegExpInfo *infoPtr)
}
declare 378 {
    Tcl_Obj *Tcl_NewUnicodeObj(const Tcl_UniChar *unicode, int numChars)
}
declare 379 {
    void Tcl_SetUnicodeObj(Tcl_Obj *objPtr, const Tcl_UniChar *unicode,
	    int numChars)
}
declare 380 {
    int Tcl_GetCharLength(Tcl_Obj *objPtr)
}
declare 381 {
    int Tcl_GetUniChar(Tcl_Obj *objPtr, int index)
}
declare 382 {deprecated {No longer in use, changed to macro}} {
    Tcl_UniChar *Tcl_GetUnicode(Tcl_Obj *objPtr)
}
declare 383 {
    Tcl_Obj *Tcl_GetRange(Tcl_Obj *objPtr, int first, int last)
}
declare 384 {
    void Tcl_AppendUnicodeToObj(Tcl_Obj *objPtr, const Tcl_UniChar *unicode,
	    int length)
}
declare 385 {
    int Tcl_RegExpMatchObj(Tcl_Interp *interp, Tcl_Obj *textObj,
	    Tcl_Obj *patternObj)
}
declare 386 {
    void Tcl_SetNotifier(Tcl_NotifierProcs *notifierProcPtr)
}
declare 387 {
    Tcl_Mutex *Tcl_GetAllocMutex(void)
}
declare 388 {
    int Tcl_GetChannelNames(Tcl_Interp *interp)
}
declare 389 {
    int Tcl_GetChannelNamesEx(Tcl_Interp *interp, const char *pattern)
}
declare 390 {
    int Tcl_ProcObjCmd(ClientData clientData, Tcl_Interp *interp,
	    int objc, Tcl_Obj *const objv[])
}
declare 391 {
    void Tcl_ConditionFinalize(Tcl_Condition *condPtr)
}
declare 392 {
    void Tcl_MutexFinalize(Tcl_Mutex *mutex)
}
declare 393 {
    int Tcl_CreateThread(Tcl_ThreadId *idPtr, Tcl_ThreadCreateProc *proc,
	    ClientData clientData, int stackSize, int flags)
}

# Introduced in 8.3.2
declare 394 {
    int Tcl_ReadRaw(Tcl_Channel chan, char *dst, int bytesToRead)
}
declare 395 {
    int Tcl_WriteRaw(Tcl_Channel chan, const char *src, int srcLen)
}
declare 396 {
    Tcl_Channel Tcl_GetTopChannel(Tcl_Channel chan)
}
declare 397 {
    int Tcl_ChannelBuffered(Tcl_Channel chan)
}
declare 398 {
    const char *Tcl_ChannelName(const Tcl_ChannelType *chanTypePtr)
}
declare 399 {
    Tcl_ChannelTypeVersion Tcl_ChannelVersion(
	    const Tcl_ChannelType *chanTypePtr)
}
declare 400 {
    Tcl_DriverBlockModeProc *Tcl_ChannelBlockModeProc(
	    const Tcl_ChannelType *chanTypePtr)
}
declare 401 {
    Tcl_DriverCloseProc *Tcl_ChannelCloseProc(
	    const Tcl_ChannelType *chanTypePtr)
}
declare 402 {
    Tcl_DriverClose2Proc *Tcl_ChannelClose2Proc(
	    const Tcl_ChannelType *chanTypePtr)
}
declare 403 {
    Tcl_DriverInputProc *Tcl_ChannelInputProc(
	    const Tcl_ChannelType *chanTypePtr)
}
declare 404 {
    Tcl_DriverOutputProc *Tcl_ChannelOutputProc(
	    const Tcl_ChannelType *chanTypePtr)
}
declare 405 {
    Tcl_DriverSeekProc *Tcl_ChannelSeekProc(
	    const Tcl_ChannelType *chanTypePtr)
}
declare 406 {
    Tcl_DriverSetOptionProc *Tcl_ChannelSetOptionProc(
	    const Tcl_ChannelType *chanTypePtr)
}
declare 407 {
    Tcl_DriverGetOptionProc *Tcl_ChannelGetOptionProc(
	    const Tcl_ChannelType *chanTypePtr)
}
declare 408 {
    Tcl_DriverWatchProc *Tcl_ChannelWatchProc(
	    const Tcl_ChannelType *chanTypePtr)
}
declare 409 {
    Tcl_DriverGetHandleProc *Tcl_ChannelGetHandleProc(
	    const Tcl_ChannelType *chanTypePtr)
}
declare 410 {
    Tcl_DriverFlushProc *Tcl_ChannelFlushProc(
	    const Tcl_ChannelType *chanTypePtr)
}
declare 411 {
    Tcl_DriverHandlerProc *Tcl_ChannelHandlerProc(
	    const Tcl_ChannelType *chanTypePtr)
}

# Introduced in 8.4a2
declare 412 {
    int Tcl_JoinThread(Tcl_ThreadId threadId, int *result)
}
declare 413 {
    int Tcl_IsChannelShared(Tcl_Channel channel)
}
declare 414 {
    int Tcl_IsChannelRegistered(Tcl_Interp *interp, Tcl_Channel channel)
}
declare 415 {
    void Tcl_CutChannel(Tcl_Channel channel)
}
declare 416 {
    void Tcl_SpliceChannel(Tcl_Channel channel)
}
declare 417 {
    void Tcl_ClearChannelHandlers(Tcl_Channel channel)
}
declare 418 {
    int Tcl_IsChannelExisting(const char *channelName)
}
declare 419 {
    int Tcl_UniCharNcasecmp(const Tcl_UniChar *ucs, const Tcl_UniChar *uct,
	    unsigned long numChars)
}
declare 420 {
    int Tcl_UniCharCaseMatch(const Tcl_UniChar *uniStr,
	    const Tcl_UniChar *uniPattern, int nocase)
}
declare 421 {
    Tcl_HashEntry *Tcl_FindHashEntry(Tcl_HashTable *tablePtr, const void *key)
}
declare 422 {
    Tcl_HashEntry *Tcl_CreateHashEntry(Tcl_HashTable *tablePtr,
	    const void *key, int *newPtr)
}
declare 423 {
    void Tcl_InitCustomHashTable(Tcl_HashTable *tablePtr, int keyType,
	    const Tcl_HashKeyType *typePtr)
}
declare 424 {
    void Tcl_InitObjHashTable(Tcl_HashTable *tablePtr)
}
declare 425 {
    ClientData Tcl_CommandTraceInfo(Tcl_Interp *interp, const char *varName,
	    int flags, Tcl_CommandTraceProc *procPtr,
	    ClientData prevClientData)
}
declare 426 {
    int Tcl_TraceCommand(Tcl_Interp *interp, const char *varName, int flags,
	    Tcl_CommandTraceProc *proc, ClientData clientData)
}
declare 427 {
    void Tcl_UntraceCommand(Tcl_Interp *interp, const char *varName,
	    int flags, Tcl_CommandTraceProc *proc, ClientData clientData)
}
declare 428 {
    char *Tcl_AttemptAlloc(unsigned int size)
}
declare 429 {
    char *Tcl_AttemptDbCkalloc(unsigned int size, const char *file, int line)
}
declare 430 {
    char *Tcl_AttemptRealloc(char *ptr, unsigned int size)
}
declare 431 {
    char *Tcl_AttemptDbCkrealloc(char *ptr, unsigned int size,
	    const char *file, int line)
}
declare 432 {
    int Tcl_AttemptSetObjLength(Tcl_Obj *objPtr, int length)
}

# TIP#10 (thread-aware channels) akupries
declare 433 {
    Tcl_ThreadId Tcl_GetChannelThread(Tcl_Channel channel)
}

# introduced in 8.4a3
declare 434 {
    Tcl_UniChar *Tcl_GetUnicodeFromObj(Tcl_Obj *objPtr, int *lengthPtr)
}

# TIP#15 (math function introspection) dkf
declare 435 {deprecated {}} {
    int Tcl_GetMathFuncInfo(Tcl_Interp *interp, const char *name,
	    int *numArgsPtr, Tcl_ValueType **argTypesPtr,
	    Tcl_MathProc **procPtr, ClientData *clientDataPtr)
}
declare 436 {deprecated {}} {
    Tcl_Obj *Tcl_ListMathFuncs(Tcl_Interp *interp, const char *pattern)
}

# TIP#36 (better access to 'subst') dkf
declare 437 {
    Tcl_Obj *Tcl_SubstObj(Tcl_Interp *interp, Tcl_Obj *objPtr, int flags)
}

# TIP#17 (virtual filesystem layer) vdarley
declare 438 {
    int Tcl_DetachChannel(Tcl_Interp *interp, Tcl_Channel channel)
}
declare 439 {
    int Tcl_IsStandardChannel(Tcl_Channel channel)
}
declare 440 {
    int	Tcl_FSCopyFile(Tcl_Obj *srcPathPtr, Tcl_Obj *destPathPtr)
}
declare 441 {
    int	Tcl_FSCopyDirectory(Tcl_Obj *srcPathPtr,
	    Tcl_Obj *destPathPtr, Tcl_Obj **errorPtr)
}
declare 442 {
    int	Tcl_FSCreateDirectory(Tcl_Obj *pathPtr)
}
declare 443 {
    int	Tcl_FSDeleteFile(Tcl_Obj *pathPtr)
}
declare 444 {
    int	Tcl_FSLoadFile(Tcl_Interp *interp, Tcl_Obj *pathPtr, const char *sym1,
	    const char *sym2, Tcl_PackageInitProc **proc1Ptr,
	    Tcl_PackageInitProc **proc2Ptr, Tcl_LoadHandle *handlePtr,
	    Tcl_FSUnloadFileProc **unloadProcPtr)
}
declare 445 {
    int	Tcl_FSMatchInDirectory(Tcl_Interp *interp, Tcl_Obj *result,
	    Tcl_Obj *pathPtr, const char *pattern, Tcl_GlobTypeData *types)
}
declare 446 {
    Tcl_Obj *Tcl_FSLink(Tcl_Obj *pathPtr, Tcl_Obj *toPtr, int linkAction)
}
declare 447 {
    int Tcl_FSRemoveDirectory(Tcl_Obj *pathPtr,
	    int recursive, Tcl_Obj **errorPtr)
}
declare 448 {
    int	Tcl_FSRenameFile(Tcl_Obj *srcPathPtr, Tcl_Obj *destPathPtr)
}
declare 449 {
    int	Tcl_FSLstat(Tcl_Obj *pathPtr, Tcl_StatBuf *buf)
}
declare 450 {
    int Tcl_FSUtime(Tcl_Obj *pathPtr, struct utimbuf *tval)
}
declare 451 {
    int Tcl_FSFileAttrsGet(Tcl_Interp *interp,
	    int index, Tcl_Obj *pathPtr, Tcl_Obj **objPtrRef)
}
declare 452 {
    int Tcl_FSFileAttrsSet(Tcl_Interp *interp,
	    int index, Tcl_Obj *pathPtr, Tcl_Obj *objPtr)
}
declare 453 {
    const char *CONST86 *Tcl_FSFileAttrStrings(Tcl_Obj *pathPtr,
	    Tcl_Obj **objPtrRef)
}
declare 454 {
    int Tcl_FSStat(Tcl_Obj *pathPtr, Tcl_StatBuf *buf)
}
declare 455 {
    int Tcl_FSAccess(Tcl_Obj *pathPtr, int mode)
}
declare 456 {
    Tcl_Channel Tcl_FSOpenFileChannel(Tcl_Interp *interp, Tcl_Obj *pathPtr,
	    const char *modeString, int permissions)
}
declare 457 {
    Tcl_Obj *Tcl_FSGetCwd(Tcl_Interp *interp)
}
declare 458 {
    int Tcl_FSChdir(Tcl_Obj *pathPtr)
}
declare 459 {
    int Tcl_FSConvertToPathType(Tcl_Interp *interp, Tcl_Obj *pathPtr)
}
declare 460 {
    Tcl_Obj *Tcl_FSJoinPath(Tcl_Obj *listObj, int elements)
}
declare 461 {
    Tcl_Obj *Tcl_FSSplitPath(Tcl_Obj *pathPtr, int *lenPtr)
}
declare 462 {
    int Tcl_FSEqualPaths(Tcl_Obj *firstPtr, Tcl_Obj *secondPtr)
}
declare 463 {
    Tcl_Obj *Tcl_FSGetNormalizedPath(Tcl_Interp *interp, Tcl_Obj *pathPtr)
}
declare 464 {
    Tcl_Obj *Tcl_FSJoinToPath(Tcl_Obj *pathPtr, int objc,
	    Tcl_Obj *const objv[])
}
declare 465 {
    ClientData Tcl_FSGetInternalRep(Tcl_Obj *pathPtr,
	    const Tcl_Filesystem *fsPtr)
}
declare 466 {
    Tcl_Obj *Tcl_FSGetTranslatedPath(Tcl_Interp *interp, Tcl_Obj *pathPtr)
}
declare 467 {
    int Tcl_FSEvalFile(Tcl_Interp *interp, Tcl_Obj *fileName)
}
declare 468 {
    Tcl_Obj *Tcl_FSNewNativePath(const Tcl_Filesystem *fromFilesystem,
	    ClientData clientData)
}
declare 469 {
    const void *Tcl_FSGetNativePath(Tcl_Obj *pathPtr)
}
declare 470 {
    Tcl_Obj *Tcl_FSFileSystemInfo(Tcl_Obj *pathPtr)
}
declare 471 {
    Tcl_Obj *Tcl_FSPathSeparator(Tcl_Obj *pathPtr)
}
declare 472 {
    Tcl_Obj *Tcl_FSListVolumes(void)
}
declare 473 {
    int Tcl_FSRegister(ClientData clientData, const Tcl_Filesystem *fsPtr)
}
declare 474 {
    int Tcl_FSUnregister(const Tcl_Filesystem *fsPtr)
}
declare 475 {
    ClientData Tcl_FSData(const Tcl_Filesystem *fsPtr)
}
declare 476 {
    const char *Tcl_FSGetTranslatedStringPath(Tcl_Interp *interp,
	    Tcl_Obj *pathPtr)
}
declare 477 {
    CONST86 Tcl_Filesystem *Tcl_FSGetFileSystemForPath(Tcl_Obj *pathPtr)
}
declare 478 {
    Tcl_PathType Tcl_FSGetPathType(Tcl_Obj *pathPtr)
}

# TIP#49 (detection of output buffering) akupries
declare 479 {
    int Tcl_OutputBuffered(Tcl_Channel chan)
}
declare 480 {
    void Tcl_FSMountsChanged(const Tcl_Filesystem *fsPtr)
}

# TIP#56 (evaluate a parsed script) msofer
declare 481 {
    int Tcl_EvalTokensStandard(Tcl_Interp *interp, Tcl_Token *tokenPtr,
	    int count)
}

# TIP#73 (access to current time) kbk
declare 482 {
    void Tcl_GetTime(Tcl_Time *timeBuf)
}

# TIP#32 (object-enabled traces) kbk
declare 483 {
    Tcl_Trace Tcl_CreateObjTrace(Tcl_Interp *interp, int level, int flags,
	    Tcl_CmdObjTraceProc *objProc, ClientData clientData,
	    Tcl_CmdObjTraceDeleteProc *delProc)
}
declare 484 {
    int Tcl_GetCommandInfoFromToken(Tcl_Command token, Tcl_CmdInfo *infoPtr)
}
declare 485 {
    int Tcl_SetCommandInfoFromToken(Tcl_Command token,
	    const Tcl_CmdInfo *infoPtr)
}

### New functions on 64-bit dev branch ###
# TIP#72 (64-bit values) dkf
declare 486 {
    Tcl_Obj *Tcl_DbNewWideIntObj(Tcl_WideInt wideValue,
	    const char *file, int line)
}
declare 487 {
    int Tcl_GetWideIntFromObj(Tcl_Interp *interp, Tcl_Obj *objPtr,
	    Tcl_WideInt *widePtr)
}
declare 488 {
    Tcl_Obj *Tcl_NewWideIntObj(Tcl_WideInt wideValue)
}
declare 489 {
    void Tcl_SetWideIntObj(Tcl_Obj *objPtr, Tcl_WideInt wideValue)
}
declare 490 {
    Tcl_StatBuf *Tcl_AllocStatBuf(void)
}
declare 491 {
    Tcl_WideInt Tcl_Seek(Tcl_Channel chan, Tcl_WideInt offset, int mode)
}
declare 492 {
    Tcl_WideInt Tcl_Tell(Tcl_Channel chan)
}

# TIP#91 (back-compat enhancements for channels) dkf
declare 493 {
    Tcl_DriverWideSeekProc *Tcl_ChannelWideSeekProc(
	    const Tcl_ChannelType *chanTypePtr)
}

# ----- BASELINE -- FOR -- 8.4.0 ----- #

# TIP#111 (dictionaries) dkf
declare 494 {
    int Tcl_DictObjPut(Tcl_Interp *interp, Tcl_Obj *dictPtr,
	    Tcl_Obj *keyPtr, Tcl_Obj *valuePtr)
}
declare 495 {
    int Tcl_DictObjGet(Tcl_Interp *interp, Tcl_Obj *dictPtr, Tcl_Obj *keyPtr,
	    Tcl_Obj **valuePtrPtr)
}
declare 496 {
    int Tcl_DictObjRemove(Tcl_Interp *interp, Tcl_Obj *dictPtr,
	    Tcl_Obj *keyPtr)
}
declare 497 {
    int Tcl_DictObjSize(Tcl_Interp *interp, Tcl_Obj *dictPtr, int *sizePtr)
}
declare 498 {
    int Tcl_DictObjFirst(Tcl_Interp *interp, Tcl_Obj *dictPtr,
	    Tcl_DictSearch *searchPtr,
	    Tcl_Obj **keyPtrPtr, Tcl_Obj **valuePtrPtr, int *donePtr)
}
declare 499 {
    void Tcl_DictObjNext(Tcl_DictSearch *searchPtr,
	    Tcl_Obj **keyPtrPtr, Tcl_Obj **valuePtrPtr, int *donePtr)
}
declare 500 {
    void Tcl_DictObjDone(Tcl_DictSearch *searchPtr)
}
declare 501 {
    int Tcl_DictObjPutKeyList(Tcl_Interp *interp, Tcl_Obj *dictPtr,
	    int keyc, Tcl_Obj *const *keyv, Tcl_Obj *valuePtr)
}
declare 502 {
    int Tcl_DictObjRemoveKeyList(Tcl_Interp *interp, Tcl_Obj *dictPtr,
	    int keyc, Tcl_Obj *const *keyv)
}
declare 503 {
    Tcl_Obj *Tcl_NewDictObj(void)
}
declare 504 {
    Tcl_Obj *Tcl_DbNewDictObj(const char *file, int line)
}

# TIP#59 (configuration reporting) akupries
declare 505 {
    void Tcl_RegisterConfig(Tcl_Interp *interp, const char *pkgName,
	    const Tcl_Config *configuration, const char *valEncoding)
}

# TIP #139 (partial exposure of namespace API - transferred from tclInt.decls)
# dkf, API by Brent Welch?
declare 506 {
    Tcl_Namespace *Tcl_CreateNamespace(Tcl_Interp *interp, const char *name,
	    ClientData clientData, Tcl_NamespaceDeleteProc *deleteProc)
}
declare 507 {
    void Tcl_DeleteNamespace(Tcl_Namespace *nsPtr)
}
declare 508 {
    int Tcl_AppendExportList(Tcl_Interp *interp, Tcl_Namespace *nsPtr,
	    Tcl_Obj *objPtr)
}
declare 509 {
    int Tcl_Export(Tcl_Interp *interp, Tcl_Namespace *nsPtr,
	    const char *pattern, int resetListFirst)
}
declare 510 {
    int Tcl_Import(Tcl_Interp *interp, Tcl_Namespace *nsPtr,
	    const char *pattern, int allowOverwrite)
}
declare 511 {
    int Tcl_ForgetImport(Tcl_Interp *interp, Tcl_Namespace *nsPtr,
	    const char *pattern)
}
declare 512 {
    Tcl_Namespace *Tcl_GetCurrentNamespace(Tcl_Interp *interp)
}
declare 513 {
    Tcl_Namespace *Tcl_GetGlobalNamespace(Tcl_Interp *interp)
}
declare 514 {
    Tcl_Namespace *Tcl_FindNamespace(Tcl_Interp *interp, const char *name,
	    Tcl_Namespace *contextNsPtr, int flags)
}
declare 515 {
    Tcl_Command Tcl_FindCommand(Tcl_Interp *interp, const char *name,
	    Tcl_Namespace *contextNsPtr, int flags)
}
declare 516 {
    Tcl_Command Tcl_GetCommandFromObj(Tcl_Interp *interp, Tcl_Obj *objPtr)
}
declare 517 {
    void Tcl_GetCommandFullName(Tcl_Interp *interp, Tcl_Command command,
	    Tcl_Obj *objPtr)
}

# TIP#137 (encoding-aware source command) dgp for Anton Kovalenko
declare 518 {
    int Tcl_FSEvalFileEx(Tcl_Interp *interp, Tcl_Obj *fileName,
	    const char *encodingName)
}

# TIP#121 (exit handler) dkf for Joe Mistachkin
declare 519 {
    Tcl_ExitProc *Tcl_SetExitProc(TCL_NORETURN1 Tcl_ExitProc *proc)
}

# TIP#143 (resource limits) dkf
declare 520 {
    void Tcl_LimitAddHandler(Tcl_Interp *interp, int type,
	    Tcl_LimitHandlerProc *handlerProc, ClientData clientData,
	    Tcl_LimitHandlerDeleteProc *deleteProc)
}
declare 521 {
    void Tcl_LimitRemoveHandler(Tcl_Interp *interp, int type,
	    Tcl_LimitHandlerProc *handlerProc, ClientData clientData)
}
declare 522 {
    int Tcl_LimitReady(Tcl_Interp *interp)
}
declare 523 {
    int Tcl_LimitCheck(Tcl_Interp *interp)
}
declare 524 {
    int Tcl_LimitExceeded(Tcl_Interp *interp)
}
declare 525 {
    void Tcl_LimitSetCommands(Tcl_Interp *interp, int commandLimit)
}
declare 526 {
    void Tcl_LimitSetTime(Tcl_Interp *interp, Tcl_Time *timeLimitPtr)
}
declare 527 {
    void Tcl_LimitSetGranularity(Tcl_Interp *interp, int type, int granularity)
}
declare 528 {
    int Tcl_LimitTypeEnabled(Tcl_Interp *interp, int type)
}
declare 529 {
    int Tcl_LimitTypeExceeded(Tcl_Interp *interp, int type)
}
declare 530 {
    void Tcl_LimitTypeSet(Tcl_Interp *interp, int type)
}
declare 531 {
    void Tcl_LimitTypeReset(Tcl_Interp *interp, int type)
}
declare 532 {
    int Tcl_LimitGetCommands(Tcl_Interp *interp)
}
declare 533 {
    void Tcl_LimitGetTime(Tcl_Interp *interp, Tcl_Time *timeLimitPtr)
}
declare 534 {
    int Tcl_LimitGetGranularity(Tcl_Interp *interp, int type)
}

# TIP#226 (interpreter result state management) dgp
declare 535 {
    Tcl_InterpState Tcl_SaveInterpState(Tcl_Interp *interp, int status)
}
declare 536 {
    int Tcl_RestoreInterpState(Tcl_Interp *interp, Tcl_InterpState state)
}
declare 537 {
    void Tcl_DiscardInterpState(Tcl_InterpState state)
}

# TIP#227 (return options interface) dgp
declare 538 {
    int Tcl_SetReturnOptions(Tcl_Interp *interp, Tcl_Obj *options)
}
declare 539 {
    Tcl_Obj *Tcl_GetReturnOptions(Tcl_Interp *interp, int result)
}

# TIP#235 (ensembles) dkf
declare 540 {
    int Tcl_IsEnsemble(Tcl_Command token)
}
declare 541 {
    Tcl_Command Tcl_CreateEnsemble(Tcl_Interp *interp, const char *name,
	    Tcl_Namespace *namespacePtr, int flags)
}
declare 542 {
    Tcl_Command Tcl_FindEnsemble(Tcl_Interp *interp, Tcl_Obj *cmdNameObj,
	    int flags)
}
declare 543 {
    int Tcl_SetEnsembleSubcommandList(Tcl_Interp *interp, Tcl_Command token,
	    Tcl_Obj *subcmdList)
}
declare 544 {
    int Tcl_SetEnsembleMappingDict(Tcl_Interp *interp, Tcl_Command token,
	    Tcl_Obj *mapDict)
}
declare 545 {
    int Tcl_SetEnsembleUnknownHandler(Tcl_Interp *interp, Tcl_Command token,
	    Tcl_Obj *unknownList)
}
declare 546 {
    int Tcl_SetEnsembleFlags(Tcl_Interp *interp, Tcl_Command token, int flags)
}
declare 547 {
    int Tcl_GetEnsembleSubcommandList(Tcl_Interp *interp, Tcl_Command token,
	    Tcl_Obj **subcmdListPtr)
}
declare 548 {
    int Tcl_GetEnsembleMappingDict(Tcl_Interp *interp, Tcl_Command token,
	    Tcl_Obj **mapDictPtr)
}
declare 549 {
    int Tcl_GetEnsembleUnknownHandler(Tcl_Interp *interp, Tcl_Command token,
	    Tcl_Obj **unknownListPtr)
}
declare 550 {
    int Tcl_GetEnsembleFlags(Tcl_Interp *interp, Tcl_Command token,
	    int *flagsPtr)
}
declare 551 {
    int Tcl_GetEnsembleNamespace(Tcl_Interp *interp, Tcl_Command token,
	    Tcl_Namespace **namespacePtrPtr)
}

# TIP#233 (virtualized time) akupries
declare 552 {
    void Tcl_SetTimeProc(Tcl_GetTimeProc *getProc,
	    Tcl_ScaleTimeProc *scaleProc,
	    ClientData clientData)
}
declare 553 {
    void Tcl_QueryTimeProc(Tcl_GetTimeProc **getProc,
	    Tcl_ScaleTimeProc **scaleProc,
	    ClientData *clientData)
}

# TIP#218 (driver thread actions) davygrvy/akupries ChannelType ver 4
declare 554 {
    Tcl_DriverThreadActionProc *Tcl_ChannelThreadActionProc(
	    const Tcl_ChannelType *chanTypePtr)
}

# TIP#237 (arbitrary-precision integers) kbk
declare 555 {
    Tcl_Obj *Tcl_NewBignumObj(mp_int *value)
}
declare 556 {
    Tcl_Obj *Tcl_DbNewBignumObj(mp_int *value, const char *file, int line)
}
declare 557 {
    void Tcl_SetBignumObj(Tcl_Obj *obj, mp_int *value)
}
declare 558 {
    int Tcl_GetBignumFromObj(Tcl_Interp *interp, Tcl_Obj *obj, mp_int *value)
}
declare 559 {
    int Tcl_TakeBignumFromObj(Tcl_Interp *interp, Tcl_Obj *obj, mp_int *value)
}

# TIP #208 ('chan' command) jeffh
declare 560 {
    int Tcl_TruncateChannel(Tcl_Channel chan, Tcl_WideInt length)
}
declare 561 {
    Tcl_DriverTruncateProc *Tcl_ChannelTruncateProc(
	    const Tcl_ChannelType *chanTypePtr)
}

# TIP#219 (channel reflection api) akupries
declare 562 {
    void Tcl_SetChannelErrorInterp(Tcl_Interp *interp, Tcl_Obj *msg)
}
declare 563 {
    void Tcl_GetChannelErrorInterp(Tcl_Interp *interp, Tcl_Obj **msg)
}
declare 564 {
    void Tcl_SetChannelError(Tcl_Channel chan, Tcl_Obj *msg)
}
declare 565 {
    void Tcl_GetChannelError(Tcl_Channel chan, Tcl_Obj **msg)
}

# TIP #237 (additional conversion functions for bignum support) kbk/dgp
declare 566 {
    int Tcl_InitBignumFromDouble(Tcl_Interp *interp, double initval,
	    mp_int *toInit)
}

# TIP#181 (namespace unknown command) dgp for Neil Madden
declare 567 {
    Tcl_Obj *Tcl_GetNamespaceUnknownHandler(Tcl_Interp *interp,
	    Tcl_Namespace *nsPtr)
}
declare 568 {
    int Tcl_SetNamespaceUnknownHandler(Tcl_Interp *interp,
	    Tcl_Namespace *nsPtr, Tcl_Obj *handlerPtr)
}

# TIP#258 (enhanced interface for encodings) dgp
declare 569 {
    int Tcl_GetEncodingFromObj(Tcl_Interp *interp, Tcl_Obj *objPtr,
	    Tcl_Encoding *encodingPtr)
}
declare 570 {
    Tcl_Obj *Tcl_GetEncodingSearchPath(void)
}
declare 571 {
    int Tcl_SetEncodingSearchPath(Tcl_Obj *searchPath)
}
declare 572 {
    const char *Tcl_GetEncodingNameFromEnvironment(Tcl_DString *bufPtr)
}

# TIP#268 (extended version numbers and requirements) akupries
declare 573 {
    int Tcl_PkgRequireProc(Tcl_Interp *interp, const char *name,
	    int objc, Tcl_Obj *const objv[], void *clientDataPtr)
}

# TIP#270 (utility C routines for string formatting) dgp
declare 574 {
    void Tcl_AppendObjToErrorInfo(Tcl_Interp *interp, Tcl_Obj *objPtr)
}
declare 575 {
    void Tcl_AppendLimitedToObj(Tcl_Obj *objPtr, const char *bytes, int length,
	    int limit, const char *ellipsis)
}
declare 576 {
    Tcl_Obj *Tcl_Format(Tcl_Interp *interp, const char *format, int objc,
	    Tcl_Obj *const objv[])
}
declare 577 {
    int Tcl_AppendFormatToObj(Tcl_Interp *interp, Tcl_Obj *objPtr,
	    const char *format, int objc, Tcl_Obj *const objv[])
}
declare 578 {
    Tcl_Obj *Tcl_ObjPrintf(const char *format, ...)
}
declare 579 {
    void Tcl_AppendPrintfToObj(Tcl_Obj *objPtr, const char *format, ...)
}

# ----- BASELINE -- FOR -- 8.5.0 ----- #

# TIP #285 (script cancellation support) jmistachkin
declare 580 {
    int Tcl_CancelEval(Tcl_Interp *interp, Tcl_Obj *resultObjPtr,
	    ClientData clientData, int flags)
}
declare 581 {
    int Tcl_Canceled(Tcl_Interp *interp, int flags)
}

# TIP#304 (chan pipe) aferrieux
declare 582 {
    int Tcl_CreatePipe(Tcl_Interp  *interp, Tcl_Channel *rchan,
	    Tcl_Channel *wchan, int flags)
}

# TIP #322 (NRE public interface) msofer
declare 583 {
    Tcl_Command Tcl_NRCreateCommand(Tcl_Interp *interp,
	    const char *cmdName, Tcl_ObjCmdProc *proc,
	    Tcl_ObjCmdProc *nreProc, ClientData clientData,
	    Tcl_CmdDeleteProc *deleteProc)
}
declare 584 {
    int Tcl_NREvalObj(Tcl_Interp *interp, Tcl_Obj *objPtr, int flags)
}
declare 585 {
    int Tcl_NREvalObjv(Tcl_Interp *interp, int objc, Tcl_Obj *const objv[],
	    int flags)
}
declare 586 {
    int Tcl_NRCmdSwap(Tcl_Interp *interp, Tcl_Command cmd, int objc,
	    Tcl_Obj *const objv[], int flags)
}
declare 587 {
    void Tcl_NRAddCallback(Tcl_Interp *interp, Tcl_NRPostProc *postProcPtr,
	    ClientData data0, ClientData data1, ClientData data2,
	    ClientData data3)
}
# For use by NR extenders, to have a simple way to also provide a (required!)
# classic objProc
declare 588 {
    int Tcl_NRCallObjProc(Tcl_Interp *interp, Tcl_ObjCmdProc *objProc,
	    ClientData clientData, int objc, Tcl_Obj *const objv[])
}

# TIP#316 (Tcl_StatBuf reader functions) dkf
declare 589 {
    unsigned Tcl_GetFSDeviceFromStat(const Tcl_StatBuf *statPtr)
}
declare 590 {
    unsigned Tcl_GetFSInodeFromStat(const Tcl_StatBuf *statPtr)
}
declare 591 {
    unsigned Tcl_GetModeFromStat(const Tcl_StatBuf *statPtr)
}
declare 592 {
    int Tcl_GetLinkCountFromStat(const Tcl_StatBuf *statPtr)
}
declare 593 {
    int Tcl_GetUserIdFromStat(const Tcl_StatBuf *statPtr)
}
declare 594 {
    int Tcl_GetGroupIdFromStat(const Tcl_StatBuf *statPtr)
}
declare 595 {
    int Tcl_GetDeviceTypeFromStat(const Tcl_StatBuf *statPtr)
}
declare 596 {
    Tcl_WideInt Tcl_GetAccessTimeFromStat(const Tcl_StatBuf *statPtr)
}
declare 597 {
    Tcl_WideInt Tcl_GetModificationTimeFromStat(const Tcl_StatBuf *statPtr)
}
declare 598 {
    Tcl_WideInt Tcl_GetChangeTimeFromStat(const Tcl_StatBuf *statPtr)
}
declare 599 {
    Tcl_WideUInt Tcl_GetSizeFromStat(const Tcl_StatBuf *statPtr)
}
declare 600 {
    Tcl_WideUInt Tcl_GetBlocksFromStat(const Tcl_StatBuf *statPtr)
}
declare 601 {
    unsigned Tcl_GetBlockSizeFromStat(const Tcl_StatBuf *statPtr)
}

# TIP#314 (ensembles with parameters) dkf for Lars Hellstr"om
declare 602 {
    int Tcl_SetEnsembleParameterList(Tcl_Interp *interp, Tcl_Command token,
	    Tcl_Obj *paramList)
}
declare 603 {
    int Tcl_GetEnsembleParameterList(Tcl_Interp *interp, Tcl_Command token,
	    Tcl_Obj **paramListPtr)
}

# TIP#265 (option parser) dkf for Sam Bromley
declare 604 {
    int Tcl_ParseArgsObjv(Tcl_Interp *interp, const Tcl_ArgvInfo *argTable,
	    int *objcPtr, Tcl_Obj *const *objv, Tcl_Obj ***remObjv)
}

# TIP#336 (manipulate the error line) dgp
declare 605 {
    int Tcl_GetErrorLine(Tcl_Interp *interp)
}
declare 606 {
    void Tcl_SetErrorLine(Tcl_Interp *interp, int lineNum)
}

# TIP#307 (move results between interpreters) dkf
declare 607 {
    void Tcl_TransferResult(Tcl_Interp *sourceInterp, int result,
	    Tcl_Interp *targetInterp)
}

# TIP#335 (detect if interpreter in use) jmistachkin
declare 608 {
    int Tcl_InterpActive(Tcl_Interp *interp)
}

# TIP#337 (log exception for background processing) dgp
declare 609 {
    void Tcl_BackgroundException(Tcl_Interp *interp, int code)
}

# TIP#234 (zlib interface) dkf/Pascal Scheffers
declare 610 {
    int Tcl_ZlibDeflate(Tcl_Interp *interp, int format, Tcl_Obj *data,
	    int level, Tcl_Obj *gzipHeaderDictObj)
}
declare 611 {
    int Tcl_ZlibInflate(Tcl_Interp *interp, int format, Tcl_Obj *data,
	    int buffersize, Tcl_Obj *gzipHeaderDictObj)
}
declare 612 {
    unsigned int Tcl_ZlibCRC32(unsigned int crc, const unsigned char *buf,
	    int len)
}
declare 613 {
    unsigned int Tcl_ZlibAdler32(unsigned int adler, const unsigned char *buf,
	    int len)
}
declare 614 {
    int Tcl_ZlibStreamInit(Tcl_Interp *interp, int mode, int format,
	    int level, Tcl_Obj *dictObj, Tcl_ZlibStream *zshandle)
}
declare 615 {
    Tcl_Obj *Tcl_ZlibStreamGetCommandName(Tcl_ZlibStream zshandle)
}
declare 616 {
    int Tcl_ZlibStreamEof(Tcl_ZlibStream zshandle)
}
declare 617 {
    int Tcl_ZlibStreamChecksum(Tcl_ZlibStream zshandle)
}
declare 618 {
    int Tcl_ZlibStreamPut(Tcl_ZlibStream zshandle, Tcl_Obj *data, int flush)
}
declare 619 {
    int Tcl_ZlibStreamGet(Tcl_ZlibStream zshandle, Tcl_Obj *data, int count)
}
declare 620 {
    int Tcl_ZlibStreamClose(Tcl_ZlibStream zshandle)
}
declare 621 {
    int Tcl_ZlibStreamReset(Tcl_ZlibStream zshandle)
}

# TIP 338 (control over startup script) dgp
declare 622 {
    void Tcl_SetStartupScript(Tcl_Obj *path, const char *encoding)
}
declare 623 {
    Tcl_Obj *Tcl_GetStartupScript(const char **encodingPtr)
}

# TIP#332 (half-close made public) aferrieux
declare 624 {
    int Tcl_CloseEx(Tcl_Interp *interp, Tcl_Channel chan, int flags)
}

# TIP #353 (NR-enabled expressions) dgp
declare 625 {
    int Tcl_NRExprObj(Tcl_Interp *interp, Tcl_Obj *objPtr, Tcl_Obj *resultPtr)
}

# TIP #356 (NR-enabled substitution) dgp
declare 626 {
    int Tcl_NRSubstObj(Tcl_Interp *interp, Tcl_Obj *objPtr, int flags)
}

# TIP #357 (Export TclLoadFile and TclpFindSymbol) kbk
declare 627 {
    int Tcl_LoadFile(Tcl_Interp *interp, Tcl_Obj *pathPtr,
		     const char *const symv[], int flags, void *procPtrs,
		     Tcl_LoadHandle *handlePtr)
}
declare 628 {
    void *Tcl_FindSymbol(Tcl_Interp *interp, Tcl_LoadHandle handle,
			 const char *symbol)
}
declare 629 {
    int Tcl_FSUnloadFile(Tcl_Interp *interp, Tcl_LoadHandle handlePtr)
}

# TIP #400
declare 630 {
    void Tcl_ZlibStreamSetCompressionDictionary(Tcl_ZlibStream zhandle,
	    Tcl_Obj *compressionDictionaryObj)
}

# ----- BASELINE -- FOR -- 8.6.0 ----- #

# TIP #456
declare 631 {
    Tcl_Channel Tcl_OpenTcpServerEx(Tcl_Interp *interp, const char *service,
	    const char *host, unsigned int flags, Tcl_TcpAcceptProc *acceptProc,
	    ClientData callbackData)
}

<<<<<<< HEAD
# TIP #445
declare 632 {
    void Tcl_FreeIntRep(Tcl_Obj *objPtr)
}
declare 633 {
    char *Tcl_InitStringRep(Tcl_Obj *objPtr, const char *bytes,
	    unsigned int numBytes)
}
declare 634 {
    Tcl_ObjIntRep *Tcl_FetchIntRep(Tcl_Obj *objPtr, const Tcl_ObjType *typePtr)
}
declare 635 {
    void Tcl_StoreIntRep(Tcl_Obj *objPtr, const Tcl_ObjType *typePtr,
	    const Tcl_ObjIntRep *irPtr)
}
declare 636 {
    int Tcl_HasStringRep(Tcl_Obj *objPtr)
=======
# TIP #430
declare 632 {
    int TclZipfs_Mount(Tcl_Interp *interp, const char *mountPoint,
	    const char *zipname, const char *passwd)
}
declare 633 {
    int TclZipfs_Unmount(Tcl_Interp *interp, const char *mountPoint)
}
declare 634 {
    Tcl_Obj *TclZipfs_TclLibrary(void)
}
declare 635 {
    int TclZipfs_MountBuffer(Tcl_Interp *interp, const char *mountPoint,
	    unsigned char *data, size_t datalen, int copy)
>>>>>>> d8e66e70
}

# ----- BASELINE -- FOR -- 8.7.0 ----- #

##############################################################################

# Define the platform specific public Tcl interface. These functions are only
# available on the designated platform.

interface tclPlat

################################
# Unix specific functions
#   (none)

################################
# Windows specific functions

# Added in Tcl 8.1

declare 0 win {
    TCHAR *Tcl_WinUtfToTChar(const char *str, int len, Tcl_DString *dsPtr)
}
declare 1 win {
    char *Tcl_WinTCharToUtf(const TCHAR *str, int len, Tcl_DString *dsPtr)
}

################################
# Mac OS X specific functions

declare 0 macosx {
    int Tcl_MacOSXOpenBundleResources(Tcl_Interp *interp,
	    const char *bundleName, int hasResourceFile,
	    int maxPathLen, char *libraryPath)
}
declare 1 macosx {
    int Tcl_MacOSXOpenVersionedBundleResources(Tcl_Interp *interp,
	    const char *bundleName, const char *bundleVersion,
	    int hasResourceFile, int maxPathLen, char *libraryPath)
}

##############################################################################

# Public functions that are not accessible via the stubs table.

export {
    void Tcl_Main(int argc, char **argv, Tcl_AppInitProc *appInitProc)
}
export {
    void Tcl_MainEx(int argc, char **argv, Tcl_AppInitProc *appInitProc,
    Tcl_Interp *interp)
}
export {
    const char *Tcl_InitStubs(Tcl_Interp *interp, const char *version,
	int exact)
}
export {
    const char *TclTomMathInitializeStubs(Tcl_Interp* interp,
	const char* version, int epoch, int revision)
}
export {
    const char *Tcl_PkgInitStubsCheck(Tcl_Interp *interp, const char *version,
	int exact)
}
export {
    void Tcl_GetMemoryInfo(Tcl_DString *dsPtr)
}

# Local Variables:
# mode: tcl
# End:<|MERGE_RESOLUTION|>--- conflicted
+++ resolved
@@ -2330,25 +2330,6 @@
 	    ClientData callbackData)
 }
 
-<<<<<<< HEAD
-# TIP #445
-declare 632 {
-    void Tcl_FreeIntRep(Tcl_Obj *objPtr)
-}
-declare 633 {
-    char *Tcl_InitStringRep(Tcl_Obj *objPtr, const char *bytes,
-	    unsigned int numBytes)
-}
-declare 634 {
-    Tcl_ObjIntRep *Tcl_FetchIntRep(Tcl_Obj *objPtr, const Tcl_ObjType *typePtr)
-}
-declare 635 {
-    void Tcl_StoreIntRep(Tcl_Obj *objPtr, const Tcl_ObjType *typePtr,
-	    const Tcl_ObjIntRep *irPtr)
-}
-declare 636 {
-    int Tcl_HasStringRep(Tcl_Obj *objPtr)
-=======
 # TIP #430
 declare 632 {
     int TclZipfs_Mount(Tcl_Interp *interp, const char *mountPoint,
@@ -2363,9 +2344,26 @@
 declare 635 {
     int TclZipfs_MountBuffer(Tcl_Interp *interp, const char *mountPoint,
 	    unsigned char *data, size_t datalen, int copy)
->>>>>>> d8e66e70
-}
-
+}
+
+# TIP #445
+declare 636 {
+    void Tcl_FreeIntRep(Tcl_Obj *objPtr)
+}
+declare 637 {
+    char *Tcl_InitStringRep(Tcl_Obj *objPtr, const char *bytes,
+	    unsigned int numBytes)
+}
+declare 638 {
+    Tcl_ObjIntRep *Tcl_FetchIntRep(Tcl_Obj *objPtr, const Tcl_ObjType *typePtr)
+}
+declare 639 {
+    void Tcl_StoreIntRep(Tcl_Obj *objPtr, const Tcl_ObjType *typePtr,
+	    const Tcl_ObjIntRep *irPtr)
+}
+declare 640 {
+    int Tcl_HasStringRep(Tcl_Obj *objPtr)
+}
 # ----- BASELINE -- FOR -- 8.7.0 ----- #
 
 ##############################################################################
