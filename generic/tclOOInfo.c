--- conflicted
+++ resolved
@@ -16,9 +16,6 @@
 #include "tclInt.h"
 #include "tclOOInt.h"
 
-<<<<<<< HEAD
-static inline Class *	GetClassFromObj(Tcl_Interp *interp, Tcl_Obj *objPtr);
-static void		SortPropList(Tcl_Obj *list);
 static Tcl_ObjCmdProc2 InfoObjectCallCmd;
 static Tcl_ObjCmdProc2 InfoObjectClassCmd;
 static Tcl_ObjCmdProc2 InfoObjectDefnCmd;
@@ -30,7 +27,6 @@
 static Tcl_ObjCmdProc2 InfoObjectMethodTypeCmd;
 static Tcl_ObjCmdProc2 InfoObjectMixinsCmd;
 static Tcl_ObjCmdProc2 InfoObjectNsCmd;
-static Tcl_ObjCmdProc2 InfoObjectPropCmd;
 static Tcl_ObjCmdProc2 InfoObjectVarsCmd;
 static Tcl_ObjCmdProc2 InfoObjectVariablesCmd;
 static Tcl_ObjCmdProc2 InfoClassCallCmd;
@@ -44,39 +40,9 @@
 static Tcl_ObjCmdProc2 InfoClassMethodsCmd;
 static Tcl_ObjCmdProc2 InfoClassMethodTypeCmd;
 static Tcl_ObjCmdProc2 InfoClassMixinsCmd;
-static Tcl_ObjCmdProc2 InfoClassPropCmd;
 static Tcl_ObjCmdProc2 InfoClassSubsCmd;
 static Tcl_ObjCmdProc2 InfoClassSupersCmd;
 static Tcl_ObjCmdProc2 InfoClassVariablesCmd;
-=======
-static Tcl_ObjCmdProc InfoObjectCallCmd;
-static Tcl_ObjCmdProc InfoObjectClassCmd;
-static Tcl_ObjCmdProc InfoObjectDefnCmd;
-static Tcl_ObjCmdProc InfoObjectFiltersCmd;
-static Tcl_ObjCmdProc InfoObjectForwardCmd;
-static Tcl_ObjCmdProc InfoObjectIdCmd;
-static Tcl_ObjCmdProc InfoObjectIsACmd;
-static Tcl_ObjCmdProc InfoObjectMethodsCmd;
-static Tcl_ObjCmdProc InfoObjectMethodTypeCmd;
-static Tcl_ObjCmdProc InfoObjectMixinsCmd;
-static Tcl_ObjCmdProc InfoObjectNsCmd;
-static Tcl_ObjCmdProc InfoObjectVarsCmd;
-static Tcl_ObjCmdProc InfoObjectVariablesCmd;
-static Tcl_ObjCmdProc InfoClassCallCmd;
-static Tcl_ObjCmdProc InfoClassConstrCmd;
-static Tcl_ObjCmdProc InfoClassDefnCmd;
-static Tcl_ObjCmdProc InfoClassDefnNsCmd;
-static Tcl_ObjCmdProc InfoClassDestrCmd;
-static Tcl_ObjCmdProc InfoClassFiltersCmd;
-static Tcl_ObjCmdProc InfoClassForwardCmd;
-static Tcl_ObjCmdProc InfoClassInstancesCmd;
-static Tcl_ObjCmdProc InfoClassMethodsCmd;
-static Tcl_ObjCmdProc InfoClassMethodTypeCmd;
-static Tcl_ObjCmdProc InfoClassMixinsCmd;
-static Tcl_ObjCmdProc InfoClassSubsCmd;
-static Tcl_ObjCmdProc InfoClassSupersCmd;
-static Tcl_ObjCmdProc InfoClassVariablesCmd;
->>>>>>> e9882144
 
 /*
  * List of commands that are used to implement the [info object] subcommands.
@@ -639,7 +605,7 @@
 	return TCL_ERROR;
     }
     if (objc != 2) {
-	Tcl_Size i;
+	int i;
 
 	for (i=2 ; i<objc ; i++) {
 	    if (Tcl_GetIndexFromObj(interp, objv[i], options, "option", 0,
@@ -715,13 +681,13 @@
 	    int scopeFilter = flag | TRUE_PRIVATE_METHOD;
 
 	    FOREACH_HASH(namePtr, mPtr, oPtr->methodsPtr) {
-		if (mPtr->typePtr && (mPtr->flags & scopeFilter) == flag) {
+		if (mPtr->type2Ptr && (mPtr->flags & scopeFilter) == flag) {
 		    Tcl_ListObjAppendElement(NULL, resultObj, namePtr);
 		}
 	    }
 	} else {
 	    FOREACH_HASH(namePtr, mPtr, oPtr->methodsPtr) {
-		if (mPtr->typePtr && (mPtr->flags & SCOPE_FLAGS) == flag) {
+		if (mPtr->type2Ptr && (mPtr->flags & SCOPE_FLAGS) == flag) {
 		    Tcl_ListObjAppendElement(NULL, resultObj, namePtr);
 		}
 	    }
@@ -771,7 +737,7 @@
 	goto unknownMethod;
     }
     mPtr = (Method *) Tcl_GetHashValue(hPtr);
-    if (mPtr->typePtr == NULL) {
+    if (mPtr->type2Ptr == NULL) {
 	/*
 	 * Special entry for visibility control: pretend the method doesnt
 	 * exist.
@@ -780,7 +746,7 @@
 	goto unknownMethod;
     }
 
-    Tcl_SetObjResult(interp, Tcl_NewStringObj(mPtr->typePtr->name, -1));
+    Tcl_SetObjResult(interp, Tcl_NewStringObj(mPtr->type2Ptr->name, -1));
     return TCL_OK;
 
   unknownMethod:
@@ -1433,7 +1399,7 @@
 	return TCL_ERROR;
     }
     if (objc != 2) {
-	Tcl_Size i;
+	int i;
 
 	for (i=2 ; i<objc ; i++) {
 	    if (Tcl_GetIndexFromObj(interp, objv[i], options, "option", 0,
@@ -1503,13 +1469,13 @@
 	    int scopeFilter = flag | TRUE_PRIVATE_METHOD;
 
 	    FOREACH_HASH(namePtr, mPtr, &clsPtr->classMethods) {
-		if (mPtr->typePtr && (mPtr->flags & scopeFilter) == flag) {
+		if (mPtr->type2Ptr && (mPtr->flags & scopeFilter) == flag) {
 		    Tcl_ListObjAppendElement(NULL, resultObj, namePtr);
 		}
 	    }
 	} else {
 	    FOREACH_HASH(namePtr, mPtr, &clsPtr->classMethods) {
-		if (mPtr->typePtr && (mPtr->flags & SCOPE_FLAGS) == flag) {
+		if (mPtr->type2Ptr && (mPtr->flags & SCOPE_FLAGS) == flag) {
 		    Tcl_ListObjAppendElement(NULL, resultObj, namePtr);
 		}
 	    }
@@ -1555,7 +1521,7 @@
 	goto unknownMethod;
     }
     mPtr = (Method *) Tcl_GetHashValue(hPtr);
-    if (mPtr->typePtr == NULL) {
+    if (mPtr->type2Ptr == NULL) {
 	/*
 	 * Special entry for visibility control: pretend the method doesnt
 	 * exist.
@@ -1563,7 +1529,7 @@
 
 	goto unknownMethod;
     }
-    Tcl_SetObjResult(interp, Tcl_NewStringObj(mPtr->typePtr->name, -1));
+    Tcl_SetObjResult(interp, Tcl_NewStringObj(mPtr->type2Ptr->name, -1));
     return TCL_OK;
 
   unknownMethod:
@@ -1869,191 +1835,6 @@
  
 /*
-<<<<<<< HEAD
- * ----------------------------------------------------------------------
- *
- * InfoClassPropCmd, InfoObjectPropCmd --
- *
- *	Implements [info class properties $clsName ?$option...?] and
- *	[info object properties $objName ?$option...?]
- *
- * ----------------------------------------------------------------------
- */
-
-enum PropOpt {
-    PROP_ALL, PROP_READABLE, PROP_WRITABLE
-};
-static const char *const propOptNames[] = {
-    "-all", "-readable", "-writable",
-    NULL
-};
-
-static int
-InfoClassPropCmd(
-    TCL_UNUSED(void *),
-    Tcl_Interp *interp,
-    Tcl_Size objc,
-    Tcl_Obj *const objv[])
-{
-    Class *clsPtr;
-    Tcl_Size i;
-    int idx, all = 0, writable = 0, allocated = 0;
-    Tcl_Obj *result, *propObj;
-
-    if (objc < 2) {
-	Tcl_WrongNumArgs(interp, 1, objv, "className ?options...?");
-	return TCL_ERROR;
-    }
-    clsPtr = GetClassFromObj(interp, objv[1]);
-    if (clsPtr == NULL) {
-	return TCL_ERROR;
-    }
-    for (i = 2; i < objc; i++) {
-	if (Tcl_GetIndexFromObj(interp, objv[i], propOptNames, "option", 0,
-		&idx) != TCL_OK) {
-	    return TCL_ERROR;
-	}
-	switch (idx) {
-	case PROP_ALL:
-	    all = 1;
-	    break;
-	case PROP_READABLE:
-	    writable = 0;
-	    break;
-	case PROP_WRITABLE:
-	    writable = 1;
-	    break;
-	}
-    }
-
-    /*
-     * Get the properties.
-     */
-
-    if (all) {
-	result = TclOOGetAllClassProperties(clsPtr, writable, &allocated);
-	if (allocated) {
-	    SortPropList(result);
-	}
-    } else {
-	TclNewObj(result);
-	if (writable) {
-	    FOREACH(propObj, clsPtr->properties.writable) {
-		Tcl_ListObjAppendElement(NULL, result, propObj);
-	    }
-	} else {
-	    FOREACH(propObj, clsPtr->properties.readable) {
-		Tcl_ListObjAppendElement(NULL, result, propObj);
-	    }
-	}
-	SortPropList(result);
-    }
-    Tcl_SetObjResult(interp, result);
-    return TCL_OK;
-}
-
-static int
-InfoObjectPropCmd(
-    TCL_UNUSED(void *),
-    Tcl_Interp *interp,
-    Tcl_Size objc,
-    Tcl_Obj *const objv[])
-{
-    Object *oPtr;
-    Tcl_Size i;
-    int idx, all = 0, writable = 0, allocated = 0;
-    Tcl_Obj *result, *propObj;
-
-    if (objc < 2) {
-	Tcl_WrongNumArgs(interp, 1, objv, "objName ?options...?");
-	return TCL_ERROR;
-    }
-    oPtr = (Object *) Tcl_GetObjectFromObj(interp, objv[1]);
-    if (oPtr == NULL) {
-	return TCL_ERROR;
-    }
-    for (i = 2; i < objc; i++) {
-	if (Tcl_GetIndexFromObj(interp, objv[i], propOptNames, "option", 0,
-		&idx) != TCL_OK) {
-	    return TCL_ERROR;
-	}
-	switch (idx) {
-	case PROP_ALL:
-	    all = 1;
-	    break;
-	case PROP_READABLE:
-	    writable = 0;
-	    break;
-	case PROP_WRITABLE:
-	    writable = 1;
-	    break;
-	}
-    }
-
-    /*
-     * Get the properties.
-     */
-
-    if (all) {
-	result = TclOOGetAllObjectProperties(oPtr, writable, &allocated);
-	if (allocated) {
-	    SortPropList(result);
-	}
-    } else {
-	TclNewObj(result);
-	if (writable) {
-	    FOREACH(propObj, oPtr->properties.writable) {
-		Tcl_ListObjAppendElement(NULL, result, propObj);
-	    }
-	} else {
-	    FOREACH(propObj, oPtr->properties.readable) {
-		Tcl_ListObjAppendElement(NULL, result, propObj);
-	    }
-	}
-	SortPropList(result);
-    }
-    Tcl_SetObjResult(interp, result);
-    return TCL_OK;
-}
--
-/*
- * ----------------------------------------------------------------------
- *
- * SortPropList --
- *	Sort a list of names of properties. Simple support function. Assumes
- *	that the list Tcl_Obj is unshared and doesn't have a string
- *	representation.
- *
- * ----------------------------------------------------------------------
- */
-
-static int
-PropNameCompare(
-    const void *a,
-    const void *b)
-{
-    Tcl_Obj *first = *(Tcl_Obj **) a;
-    Tcl_Obj *second = *(Tcl_Obj **) b;
-
-    return strcmp(TclGetString(first), TclGetString(second));
-}
-
-static void
-SortPropList(
-    Tcl_Obj *list)
-{
-    Tcl_Size ec;
-    Tcl_Obj **ev;
-
-    Tcl_ListObjGetElements(NULL, list, &ec, &ev);
-    qsort(ev, ec, sizeof(Tcl_Obj *), PropNameCompare);
-}
--
-/*
-=======
->>>>>>> e9882144
  * Local Variables:
  * mode: c
  * c-basic-offset: 4
