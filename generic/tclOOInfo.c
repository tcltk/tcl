/*
 * tclOODefineCmds.c --
 *
 *	This file contains the implementation of the ::oo-related [info]
 *	subcommands.
 *
 * Copyright © 2006-2019 Donal K. Fellows
 *
 * See the file "license.terms" for information on usage and redistribution of
 * this file, and for a DISCLAIMER OF ALL WARRANTIES.
 */

#ifdef HAVE_CONFIG_H
#include "config.h"
#endif
#include "tclInt.h"
#include "tclOOInt.h"

static Tcl_ObjCmdProc InfoObjectCallCmd;
static Tcl_ObjCmdProc InfoObjectClassCmd;
static Tcl_ObjCmdProc InfoObjectDefnCmd;
static Tcl_ObjCmdProc InfoObjectFiltersCmd;
static Tcl_ObjCmdProc InfoObjectForwardCmd;
static Tcl_ObjCmdProc InfoObjectIdCmd;
static Tcl_ObjCmdProc InfoObjectIsACmd;
static Tcl_ObjCmdProc InfoObjectMethodsCmd;
static Tcl_ObjCmdProc InfoObjectMethodTypeCmd;
static Tcl_ObjCmdProc InfoObjectMixinsCmd;
static Tcl_ObjCmdProc InfoObjectNsCmd;
static Tcl_ObjCmdProc InfoObjectVarsCmd;
static Tcl_ObjCmdProc InfoObjectVariablesCmd;
static Tcl_ObjCmdProc InfoClassCallCmd;
static Tcl_ObjCmdProc InfoClassConstrCmd;
static Tcl_ObjCmdProc InfoClassDefnCmd;
static Tcl_ObjCmdProc InfoClassDefnNsCmd;
static Tcl_ObjCmdProc InfoClassDestrCmd;
static Tcl_ObjCmdProc InfoClassFiltersCmd;
static Tcl_ObjCmdProc InfoClassForwardCmd;
static Tcl_ObjCmdProc InfoClassInstancesCmd;
static Tcl_ObjCmdProc InfoClassMethodsCmd;
static Tcl_ObjCmdProc InfoClassMethodTypeCmd;
static Tcl_ObjCmdProc InfoClassMixinsCmd;
static Tcl_ObjCmdProc InfoClassSubsCmd;
static Tcl_ObjCmdProc InfoClassSupersCmd;
static Tcl_ObjCmdProc InfoClassVariablesCmd;

/*
 * List of commands that are used to implement the [info object] subcommands.
 */
<<<<<<< HEAD

static const EnsembleImplMap infoObjectCmds[] = {
    {"call",	   InfoObjectCallCmd,	    TclCompileBasic2ArgCmd, NULL, NULL, false},
    {"class",	   InfoObjectClassCmd,	    TclCompileInfoObjectClassCmd, NULL, NULL, false},
    {"creationid", InfoObjectIdCmd,	    TclCompileInfoObjectCreationIdCmd, NULL, NULL, false},
    {"definition", InfoObjectDefnCmd,	    TclCompileBasic2ArgCmd, NULL, NULL, false},
    {"filters",	   InfoObjectFiltersCmd,    TclCompileBasic1ArgCmd, NULL, NULL, false},
    {"forward",	   InfoObjectForwardCmd,    TclCompileBasic2ArgCmd, NULL, NULL, false},
    {"isa",	   InfoObjectIsACmd,	    TclCompileInfoObjectIsACmd, NULL, NULL, false},
    {"methods",	   InfoObjectMethodsCmd,    TclCompileBasicMin1ArgCmd, NULL, NULL, false},
    {"methodtype", InfoObjectMethodTypeCmd, TclCompileBasic2ArgCmd, NULL, NULL, false},
    {"mixins",	   InfoObjectMixinsCmd,	    TclCompileBasic1ArgCmd, NULL, NULL, false},
    {"namespace",  InfoObjectNsCmd,	    TclCompileInfoObjectNamespaceCmd, NULL, NULL, false},
    {"properties", TclOOInfoObjectPropCmd,  TclCompileBasicMin1ArgCmd, NULL, NULL, false},
    {"variables",  InfoObjectVariablesCmd,  TclCompileBasic1Or2ArgCmd, NULL, NULL, false},
    {"vars",	   InfoObjectVarsCmd,	    TclCompileBasic1Or2ArgCmd, NULL, NULL, false},
    {NULL, NULL, NULL, NULL, NULL, false}
=======
static const EnsembleImplMap infoObjectImplMap[] = {
    {"call",	   InfoObjectCallCmd,	    TclCompileBasic2ArgCmd, NULL, NULL, 0},
    {"class",	   InfoObjectClassCmd,	    TclCompileInfoObjectClassCmd, NULL, NULL, 0},
    {"creationid", InfoObjectIdCmd,	    TclCompileInfoObjectCreationIdCmd, NULL, NULL, 0},
    {"definition", InfoObjectDefnCmd,	    TclCompileBasic2ArgCmd, NULL, NULL, 0},
    {"filters",	   InfoObjectFiltersCmd,    TclCompileBasic1ArgCmd, NULL, NULL, 0},
    {"forward",	   InfoObjectForwardCmd,    TclCompileBasic2ArgCmd, NULL, NULL, 0},
    {"isa",	   InfoObjectIsACmd,	    TclCompileInfoObjectIsACmd, NULL, NULL, 0},
    {"methods",	   InfoObjectMethodsCmd,    TclCompileBasicMin1ArgCmd, NULL, NULL, 0},
    {"methodtype", InfoObjectMethodTypeCmd, TclCompileBasic2ArgCmd, NULL, NULL, 0},
    {"mixins",	   InfoObjectMixinsCmd,	    TclCompileBasic1ArgCmd, NULL, NULL, 0},
    {"namespace",  InfoObjectNsCmd,	    TclCompileInfoObjectNamespaceCmd, NULL, NULL, 0},
    {"properties", TclOOInfoObjectPropCmd,  TclCompileBasicMin1ArgCmd, NULL, NULL, 0},
    {"variables",  InfoObjectVariablesCmd,  TclCompileBasic1Or2ArgCmd, NULL, NULL, 0},
    {"vars",	   InfoObjectVarsCmd,	    TclCompileBasic1Or2ArgCmd, NULL, NULL, 0},
    {NULL, NULL, NULL, NULL, NULL, 0}
>>>>>>> 37de7db0
};

/*
 * List of commands that are used to implement the [info class] subcommands.
 */
<<<<<<< HEAD

static const EnsembleImplMap infoClassCmds[] = {
    {"call",	     InfoClassCallCmd,		TclCompileBasic2ArgCmd, NULL, NULL, false},
    {"constructor",  InfoClassConstrCmd,	TclCompileBasic1ArgCmd, NULL, NULL, false},
    {"definition",   InfoClassDefnCmd,		TclCompileBasic2ArgCmd, NULL, NULL, false},
    {"definitionnamespace", InfoClassDefnNsCmd,	TclCompileBasic1Or2ArgCmd, NULL, NULL, false},
    {"destructor",   InfoClassDestrCmd,		TclCompileBasic1ArgCmd, NULL, NULL, false},
    {"filters",	     InfoClassFiltersCmd,	TclCompileBasic1ArgCmd, NULL, NULL, false},
    {"forward",	     InfoClassForwardCmd,	TclCompileBasic2ArgCmd, NULL, NULL, false},
    {"instances",    InfoClassInstancesCmd,	TclCompileBasic1Or2ArgCmd, NULL, NULL, false},
    {"methods",	     InfoClassMethodsCmd,	TclCompileBasicMin1ArgCmd, NULL, NULL, false},
    {"methodtype",   InfoClassMethodTypeCmd,	TclCompileBasic2ArgCmd, NULL, NULL, false},
    {"mixins",	     InfoClassMixinsCmd,	TclCompileBasic1ArgCmd, NULL, NULL, false},
    {"properties",   TclOOInfoClassPropCmd,	TclCompileBasicMin1ArgCmd, NULL, NULL, false},
    {"subclasses",   InfoClassSubsCmd,		TclCompileBasic1Or2ArgCmd, NULL, NULL, false},
    {"superclasses", InfoClassSupersCmd,	TclCompileBasic1ArgCmd, NULL, NULL, false},
    {"variables",    InfoClassVariablesCmd,	TclCompileBasic1Or2ArgCmd, NULL, NULL, false},
    {NULL, NULL, NULL, NULL, NULL, false}
=======
static const EnsembleImplMap infoClassImplMap[] = {
    {"call",	     InfoClassCallCmd,		TclCompileBasic2ArgCmd, NULL, NULL, 0},
    {"constructor",  InfoClassConstrCmd,	TclCompileBasic1ArgCmd, NULL, NULL, 0},
    {"definition",   InfoClassDefnCmd,		TclCompileBasic2ArgCmd, NULL, NULL, 0},
    {"definitionnamespace", InfoClassDefnNsCmd,	TclCompileBasic1Or2ArgCmd, NULL, NULL, 0},
    {"destructor",   InfoClassDestrCmd,		TclCompileBasic1ArgCmd, NULL, NULL, 0},
    {"filters",	     InfoClassFiltersCmd,	TclCompileBasic1ArgCmd, NULL, NULL, 0},
    {"forward",	     InfoClassForwardCmd,	TclCompileBasic2ArgCmd, NULL, NULL, 0},
    {"instances",    InfoClassInstancesCmd,	TclCompileBasic1Or2ArgCmd, NULL, NULL, 0},
    {"methods",	     InfoClassMethodsCmd,	TclCompileBasicMin1ArgCmd, NULL, NULL, 0},
    {"methodtype",   InfoClassMethodTypeCmd,	TclCompileBasic2ArgCmd, NULL, NULL, 0},
    {"mixins",	     InfoClassMixinsCmd,	TclCompileBasic1ArgCmd, NULL, NULL, 0},
    {"properties",   TclOOInfoClassPropCmd,	TclCompileBasicMin1ArgCmd, NULL, NULL, 0},
    {"subclasses",   InfoClassSubsCmd,		TclCompileBasic1Or2ArgCmd, NULL, NULL, 0},
    {"superclasses", InfoClassSupersCmd,	TclCompileBasic1ArgCmd, NULL, NULL, 0},
    {"variables",    InfoClassVariablesCmd,	TclCompileBasic1Or2ArgCmd, NULL, NULL, 0},
    {NULL, NULL, NULL, NULL, NULL, 0}
>>>>>>> 37de7db0
};
/*
 * ----------------------------------------------------------------------
 *
 * DescribeMethodArgs --
 *
 *	Generate the descriptor for the arguments to a method (including a
 *	constructor, usually).
 *
 * ----------------------------------------------------------------------
 */
static inline Tcl_Obj *
DescribeMethodArgs(
    Proc *procPtr)
{
    Tcl_Obj *argObjList = Tcl_NewListObj(procPtr->numArgs, NULL);
    for (CompiledLocal *localPtr=procPtr->firstLocalPtr; localPtr!=NULL;
	    localPtr=localPtr->nextPtr) {
	if (TclIsVarArgument(localPtr)) {
	    Tcl_Obj *argObj;

	    TclNewObj(argObj);
	    Tcl_ListObjAppendElement(NULL, argObj, Tcl_NewStringObj(
		    localPtr->name, localPtr->nameLength));
	    if (localPtr->defValuePtr != NULL) {
		Tcl_ListObjAppendElement(NULL, argObj, localPtr->defValuePtr);
	    }
	    Tcl_ListObjAppendElement(NULL, argObjList, argObj);
	}
    }
    return argObjList;
}

/*
 * ----------------------------------------------------------------------
 *
 * TclOOInitInfo --
 *
 *	Adjusts the Tcl core [info] command to contain subcommands ("object"
 *	and "class") for introspection of objects and classes.
 *
 * ----------------------------------------------------------------------
 */

void
TclOOInitInfo(
    Tcl_Interp *interp)
{
    Tcl_Command infoCmd;
    Tcl_Obj *mapDict;

    /*
     * Build the ensembles used to implement [info object] and [info class].
     */

    TclMakeEnsemble(interp, "::oo::InfoObject", infoObjectImplMap);
    TclMakeEnsemble(interp, "::oo::InfoClass", infoClassImplMap);

    /*
     * Install into the [info] ensemble.
     * We keep the subcommands with their existing names instead of the
     * auto-generated ones supported by the ensemble guts because we're
     * somewhat documented to work this way.
     */

    infoCmd = Tcl_FindCommand(interp, "info", NULL, TCL_GLOBAL_ONLY);
    if (infoCmd) {
	Tcl_GetEnsembleMappingDict(NULL, infoCmd, &mapDict);
	TclDictPutString(NULL, mapDict, "object", "::oo::InfoObject");
	TclDictPutString(NULL, mapDict, "class", "::oo::InfoClass");
	Tcl_SetEnsembleMappingDict(interp, infoCmd, mapDict);
    }
}

/*
 * ----------------------------------------------------------------------
 *
 * TclOOGetClassFromObj --
 *
 *	How to correctly get a class from a Tcl_Obj. Just a wrapper round
 *	Tcl_GetObjectFromObj, but this is an idiom that was used heavily.
 *
 * ----------------------------------------------------------------------
 */

Class *
TclOOGetClassFromObj(
    Tcl_Interp *interp,
    Tcl_Obj *objPtr)
{
    Object *oPtr = (Object *) Tcl_GetObjectFromObj(interp, objPtr);

    if (oPtr == NULL) {
	return NULL;
    }
    if (oPtr->classPtr == NULL) {
	TclPrintfResult(interp, "\"%s\" is not a class", TclGetString(objPtr));
	TclSetErrorCode(interp, "TCL", "LOOKUP", "CLASS", TclGetString(objPtr));
	return NULL;
    }
    return oPtr->classPtr;
}

/*
 * Look up a method in an object.
 */
static inline Method *
GetMethodFromObject(
    Tcl_Interp *interp,
    Object *oPtr,
    Tcl_Obj *namePtr)
{
    if (!oPtr->methodsPtr) {
	goto unknownMethod;
    }
    Tcl_HashEntry *hPtr = Tcl_FindHashEntry(oPtr->methodsPtr, namePtr);
    if (!hPtr) {
	goto unknownMethod;
    }
    Method *mPtr = (Method *) Tcl_GetHashValue(hPtr);
    if (!mPtr->typePtr) {
	/*
	 * Special entry for visibility control: pretend the method doesnt
	 * exist.
	 */

	goto unknownMethod;
    }
    return mPtr;

  unknownMethod:
    TclPrintfResult(interp, "unknown method \"%s\"", TclGetString(namePtr));
    TclSetErrorCode(interp, "TCL", "LOOKUP", "METHOD", TclGetString(namePtr));
    return NULL;
}

/*
 * Look up a method in a class.
 */
static inline Method *
GetMethodFromClass(
    Tcl_Interp *interp,
    Class *clsPtr,
    Tcl_Obj *namePtr)
{
    Tcl_HashEntry *hPtr = Tcl_FindHashEntry(&clsPtr->classMethods, namePtr);
    if (!hPtr) {
	goto unknownMethod;
    }
    Method *mPtr = (Method *) Tcl_GetHashValue(hPtr);
    if (!mPtr->typePtr) {
	/*
	 * Special entry for visibility control: pretend the method doesnt
	 * exist.
	 */

	goto unknownMethod;
    }
    return mPtr;

  unknownMethod:
    TclPrintfResult(interp, "unknown method \"%s\"", TclGetString(namePtr));
    TclSetErrorCode(interp, "TCL", "LOOKUP", "METHOD", TclGetString(namePtr));
    return NULL;
}

/*
 * ----------------------------------------------------------------------
 *
 * InfoObjectClassCmd --
 *
 *	Implements [info object class $objName ?$className?]
 *
 * ----------------------------------------------------------------------
 */

static int
InfoObjectClassCmd(
    TCL_UNUSED(void *),
    Tcl_Interp *interp,
    int objc,
    Tcl_Obj *const objv[])
{
    if (objc != 2 && objc != 3) {
	Tcl_WrongNumArgs(interp, 1, objv, "objName ?className?");
	return TCL_ERROR;
    }

    Object *oPtr = (Object *) Tcl_GetObjectFromObj(interp, objv[1]);
    if (oPtr == NULL) {
	return TCL_ERROR;
    }

    if (objc == 2) {
	Tcl_SetObjResult(interp,
		TclOOObjectName(interp, oPtr->selfCls->thisPtr));
	return TCL_OK;
    }

    Class *mixinPtr, *o2clsPtr = TclOOGetClassFromObj(interp, objv[2]);
    if (o2clsPtr == NULL) {
	return TCL_ERROR;
    }

    FOREACH(mixinPtr, oPtr->mixins) {
	if (!mixinPtr) {
	    continue;
	}
	if (TclOOIsReachable(o2clsPtr, mixinPtr)) {
	    Tcl_SetObjResult(interp, Tcl_NewBooleanObj(true));
	    return TCL_OK;
	}
    }
    Tcl_SetObjResult(interp, Tcl_NewBooleanObj(
	    TclOOIsReachable(o2clsPtr, oPtr->selfCls)));
    return TCL_OK;
}

/*
 * ----------------------------------------------------------------------
 *
 * InfoObjectDefnCmd --
 *
 *	Implements [info object definition $objName $methodName]
 *
 * ----------------------------------------------------------------------
 */

static int
InfoObjectDefnCmd(
    TCL_UNUSED(void *),
    Tcl_Interp *interp,
    int objc,
    Tcl_Obj *const objv[])
{
    if (objc != 3) {
	Tcl_WrongNumArgs(interp, 1, objv, "objName methodName");
	return TCL_ERROR;
    }

    Object *oPtr = (Object *) Tcl_GetObjectFromObj(interp, objv[1]);
    if (!oPtr) {
	return TCL_ERROR;
    }

    Method *mPtr = GetMethodFromObject(interp, oPtr, objv[2]);
    if (!mPtr) {
	return TCL_ERROR;
    }
    Proc *procPtr = TclOOGetProcFromMethod(mPtr);
    if (!procPtr) {
	goto wrongType;
    }

    /*
     * We now have the method to describe the definition of.
     */

    Tcl_Obj *resultObjs[] = {
	DescribeMethodArgs(procPtr),
	TclOOGetMethodBody(mPtr)
    };
    Tcl_SetObjResult(interp, Tcl_NewListObj(2, resultObjs));
    return TCL_OK;

    /*
     * Errors...
     */

  wrongType:
    TclPrintfResult(interp, "definition not available for this kind of method");
    TclSetErrorCode(interp, "TCL", "LOOKUP", "METHOD", TclGetString(objv[2]));
    return TCL_ERROR;
}

/*
 * ----------------------------------------------------------------------
 *
 * InfoObjectFiltersCmd --
 *
 *	Implements [info object filters $objName]
 *
 * ----------------------------------------------------------------------
 */

static int
InfoObjectFiltersCmd(
    TCL_UNUSED(void *),
    Tcl_Interp *interp,
    int objc,
    Tcl_Obj *const objv[])
{
    Tcl_Obj *filterObj, *resultObj;
    Object *oPtr;

    if (objc != 2) {
	Tcl_WrongNumArgs(interp, 1, objv, "objName");
	return TCL_ERROR;
    }

    oPtr = (Object *) Tcl_GetObjectFromObj(interp, objv[1]);
    if (oPtr == NULL) {
	return TCL_ERROR;
    }
    TclNewObj(resultObj);

    FOREACH(filterObj, oPtr->filters) {
	Tcl_ListObjAppendElement(NULL, resultObj, filterObj);
    }
    Tcl_SetObjResult(interp, resultObj);
    return TCL_OK;
}

/*
 * ----------------------------------------------------------------------
 *
 * InfoObjectForwardCmd --
 *
 *	Implements [info object forward $objName $methodName]
 *
 * ----------------------------------------------------------------------
 */

static int
InfoObjectForwardCmd(
    TCL_UNUSED(void *),
    Tcl_Interp *interp,
    int objc,
    Tcl_Obj *const objv[])
{
    if (objc != 3) {
	Tcl_WrongNumArgs(interp, 1, objv, "objName methodName");
	return TCL_ERROR;
    }

    Object *oPtr = (Object *) Tcl_GetObjectFromObj(interp, objv[1]);
    if (!oPtr) {
	return TCL_ERROR;
    }

    Method *mPtr = GetMethodFromObject(interp, oPtr, objv[2]);
    if (!mPtr) {
	return TCL_ERROR;
    }
    Tcl_Obj *prefixObj = TclOOGetFwdFromMethod(mPtr);
    if (prefixObj == NULL) {
	goto wrongType;
    }

    /*
     * Describe the valid forward method.
     */

    Tcl_SetObjResult(interp, prefixObj);
    return TCL_OK;

    /*
     * Errors...
     */

  wrongType:
    TclPrintfResult(interp,
	    "prefix argument list not available for this kind of method");
    TclSetErrorCode(interp, "TCL", "LOOKUP", "METHOD", TclGetString(objv[2]));
    return TCL_ERROR;
}

/*
 * ----------------------------------------------------------------------
 *
 * InfoObjectIsACmd --
 *
 *	Implements [info object isa $category $objName ...]
 *
 * ----------------------------------------------------------------------
 */

static int
InfoObjectIsACmd(
    TCL_UNUSED(void *),
    Tcl_Interp *interp,
    int objc,
    Tcl_Obj *const objv[])
{
    static const char *const categories[] = {
	"class", "metaclass", "mixin", "object", "typeof", NULL
    };
    enum IsACats {
	IsClass, IsMetaclass, IsMixin, IsObject, IsType
    } idx;
    Object *oPtr, *o2Ptr;
    bool result = false;

    if (objc < 3) {
	Tcl_WrongNumArgs(interp, 1, objv, "category objName ?arg ...?");
	return TCL_ERROR;
    }
    if (Tcl_GetIndexFromObj(interp, objv[1], categories, "category", 0,
	    &idx) != TCL_OK) {
	return TCL_ERROR;
    }

    /*
     * Now we know what test we are doing, we can check we've got the right
     * number of arguments.
     */

    switch (idx) {
    case IsObject:
    case IsClass:
    case IsMetaclass:
	if (objc != 3) {
	    Tcl_WrongNumArgs(interp, 2, objv, "objName");
	    return TCL_ERROR;
	}
	break;
    case IsMixin:
    case IsType:
	if (objc != 4) {
	    Tcl_WrongNumArgs(interp, 2, objv, "objName className");
	    return TCL_ERROR;
	}
	break;
    default:
	TCL_UNREACHABLE();
    }

    /*
     * Perform the check. Note that we can guarantee that we will not fail
     * from here on; "failures" result in a false-TCL_OK result.
     */

    oPtr = (Object *) Tcl_GetObjectFromObj(interp, objv[2]);
    if (oPtr == NULL) {
	goto failPrecondition;
    }

    switch (idx) {
    case IsObject:
	result = true;
	break;
    case IsClass:
	result = (oPtr->classPtr != NULL);
	break;
    case IsMetaclass:
	if (oPtr->classPtr != NULL) {
	    result = TclOOIsReachable(TclOOGetFoundation(interp)->classCls,
		    oPtr->classPtr);
	}
	break;
    case IsMixin:
	o2Ptr = (Object *) Tcl_GetObjectFromObj(interp, objv[3]);
	if (o2Ptr == NULL) {
	    goto failPrecondition;
	}
	if (o2Ptr->classPtr != NULL) {
	    Class *mixinPtr;

	    FOREACH(mixinPtr, oPtr->mixins) {
		if (!mixinPtr) {
		    continue;
		}
		if (TclOOIsReachable(o2Ptr->classPtr, mixinPtr)) {
		    result = true;
		    break;
		}
	    }
	}
	break;
    case IsType:
	o2Ptr = (Object *) Tcl_GetObjectFromObj(interp, objv[3]);
	if (o2Ptr == NULL) {
	    goto failPrecondition;
	}
	if (o2Ptr->classPtr != NULL) {
	    result = TclOOIsReachable(o2Ptr->classPtr, oPtr->selfCls);
	}
	break;
    default:
	TCL_UNREACHABLE();
    }
    Tcl_SetObjResult(interp, Tcl_NewBooleanObj(result));
    return TCL_OK;

  failPrecondition:
    Tcl_ResetResult(interp);
    Tcl_SetObjResult(interp, Tcl_NewBooleanObj(false));
    return TCL_OK;
}

/*
 * ----------------------------------------------------------------------
 *
 * InfoObjectMethodsCmd --
 *
 *	Implements [info object methods $objName ?$option ...?]
 *
 * ----------------------------------------------------------------------
 */

static int
InfoObjectMethodsCmd(
    TCL_UNUSED(void *),
    Tcl_Interp *interp,
    int objc,
    Tcl_Obj *const objv[])
{
    static const char *const options[] = {
	"-all", "-localprivate", "-private", "-scope", NULL
    };
    enum Options {
	OPT_ALL, OPT_LOCALPRIVATE, OPT_PRIVATE, OPT_SCOPE
    } idx;
    static const char *const scopes[] = {
	"private", "public", "unexported"
    };
    enum Scopes {
	SCOPE_PRIVATE, SCOPE_PUBLIC, SCOPE_UNEXPORTED,
	SCOPE_LOCALPRIVATE,
	SCOPE_DEFAULT = -1
    };
    int flag = PUBLIC_METHOD, scope = SCOPE_DEFAULT;
    bool recurse = false;
    Tcl_Obj *namePtr, *resultObj;

    /*
     * Parse arguments.
     */

    if (objc < 2) {
	Tcl_WrongNumArgs(interp, 1, objv, "objName ?-option value ...?");
	return TCL_ERROR;
    }
    Object *oPtr = (Object *) Tcl_GetObjectFromObj(interp, objv[1]);
    if (oPtr == NULL) {
	return TCL_ERROR;
    }
    if (objc != 2) {
	for (int i=2 ; i<objc ; i++) {
	    if (Tcl_GetIndexFromObj(interp, objv[i], options, "option", 0,
		    &idx) != TCL_OK) {
		return TCL_ERROR;
	    }
	    switch (idx) {
	    case OPT_ALL:
		recurse = true;
		break;
	    case OPT_LOCALPRIVATE:
		flag = PRIVATE_METHOD;
		break;
	    case OPT_PRIVATE:
		flag = 0;
		break;
	    case OPT_SCOPE:
		if (++i >= objc) {
		    TclPrintfResult(interp, "missing option for -scope");
		    TclSetErrorCode(interp, "TCL", "ARGUMENT", "MISSING");
		    return TCL_ERROR;
		}
		if (Tcl_GetIndexFromObj(interp, objv[i], scopes, "scope", 0,
			&scope) != TCL_OK) {
		    return TCL_ERROR;
		}
		break;
	    default:
		TCL_UNREACHABLE();
	    }
	}
    }
    if (scope != SCOPE_DEFAULT) {
	recurse = false;
	switch (scope) {
	case SCOPE_PRIVATE:
	    flag = TRUE_PRIVATE_METHOD;
	    break;
	case SCOPE_PUBLIC:
	    flag = PUBLIC_METHOD;
	    break;
	case SCOPE_LOCALPRIVATE:
	    flag = PRIVATE_METHOD;
	    break;
	case SCOPE_UNEXPORTED:
	    flag = 0;
	    break;
	}
    }

    /*
     * List matching methods.
     */

    TclNewObj(resultObj);
    if (recurse) {
	const char **names;
	Tcl_Size numNames = TclOOGetSortedMethodList(oPtr, NULL, NULL, flag,
		&names);

	for (Tcl_Size i=0 ; i<numNames ; i++) {
	    Tcl_ListObjAppendElement(NULL, resultObj,
		    Tcl_NewStringObj(names[i], TCL_AUTO_LENGTH));
	}
	if (numNames > 0) {
	    Tcl_Free((void *)names);
	}
    } else if (oPtr->methodsPtr) {
	Method *mPtr;
	if (scope == SCOPE_DEFAULT) {
	    /*
	     * Handle legacy-mode matching. [Bug 36e5517a6850]
	     */
	    int scopeFilter = flag | TRUE_PRIVATE_METHOD;

	    FOREACH_HASH(namePtr, mPtr, oPtr->methodsPtr) {
		if (mPtr->typePtr && (mPtr->flags & scopeFilter) == flag) {
		    Tcl_ListObjAppendElement(NULL, resultObj, namePtr);
		}
	    }
	} else {
	    FOREACH_HASH(namePtr, mPtr, oPtr->methodsPtr) {
		if (mPtr->typePtr && (mPtr->flags & SCOPE_FLAGS) == flag) {
		    Tcl_ListObjAppendElement(NULL, resultObj, namePtr);
		}
	    }
	}
    }
    Tcl_SetObjResult(interp, resultObj);
    return TCL_OK;
}

/*
 * ----------------------------------------------------------------------
 *
 * InfoObjectMethodTypeCmd --
 *
 *	Implements [info object methodtype $objName $methodName]
 *
 * ----------------------------------------------------------------------
 */

static int
InfoObjectMethodTypeCmd(
    TCL_UNUSED(void *),
    Tcl_Interp *interp,
    int objc,
    Tcl_Obj *const objv[])
{
    if (objc != 3) {
	Tcl_WrongNumArgs(interp, 1, objv, "objName methodName");
	return TCL_ERROR;
    }

    Object *oPtr = (Object *) Tcl_GetObjectFromObj(interp, objv[1]);
    if (!oPtr) {
	return TCL_ERROR;
    }

    Method *mPtr = GetMethodFromObject(interp, oPtr, objv[2]);
    if (!mPtr) {
	return TCL_ERROR;
    }

    Tcl_SetObjResult(interp,
	    Tcl_NewStringObj(mPtr->typePtr->name, TCL_AUTO_LENGTH));
    return TCL_OK;
}

/*
 * ----------------------------------------------------------------------
 *
 * InfoObjectMixinsCmd --
 *
 *	Implements [info object mixins $objName]
 *
 * ----------------------------------------------------------------------
 */

static int
InfoObjectMixinsCmd(
    TCL_UNUSED(void *),
    Tcl_Interp *interp,
    int objc,
    Tcl_Obj *const objv[])
{
    if (objc != 2) {
	Tcl_WrongNumArgs(interp, 1, objv, "objName");
	return TCL_ERROR;
    }
    Object *oPtr = (Object *) Tcl_GetObjectFromObj(interp, objv[1]);
    if (oPtr == NULL) {
	return TCL_ERROR;
    }

    Tcl_Obj *resultObj;
    TclNewObj(resultObj);
    Class *mixinPtr;
    FOREACH(mixinPtr, oPtr->mixins) {
	if (!mixinPtr) {
	    continue;
	}
	Tcl_ListObjAppendElement(NULL, resultObj,
		TclOOObjectName(interp, mixinPtr->thisPtr));
    }
    Tcl_SetObjResult(interp, resultObj);
    return TCL_OK;
}

/*
 * ----------------------------------------------------------------------
 *
 * InfoObjectIdCmd --
 *
 *	Implements [info object creationid $objName]
 *
 * ----------------------------------------------------------------------
 */

static int
InfoObjectIdCmd(
    TCL_UNUSED(void *),
    Tcl_Interp *interp,
    int objc,
    Tcl_Obj *const objv[])
{
    if (objc != 2) {
	Tcl_WrongNumArgs(interp, 1, objv, "objName");
	return TCL_ERROR;
    }
    Object *oPtr = (Object *) Tcl_GetObjectFromObj(interp, objv[1]);
    if (oPtr == NULL) {
	return TCL_ERROR;
    }

    Tcl_SetObjResult(interp, Tcl_NewWideIntObj(oPtr->creationEpoch));
    return TCL_OK;
}

/*
 * ----------------------------------------------------------------------
 *
 * InfoObjectNsCmd --
 *
 *	Implements [info object namespace $objName]
 *
 * ----------------------------------------------------------------------
 */

static int
InfoObjectNsCmd(
    TCL_UNUSED(void *),
    Tcl_Interp *interp,
    int objc,
    Tcl_Obj *const objv[])
{
    Object *oPtr;

    if (objc != 2) {
	Tcl_WrongNumArgs(interp, 1, objv, "objName");
	return TCL_ERROR;
    }
    oPtr = (Object *) Tcl_GetObjectFromObj(interp, objv[1]);
    if (oPtr == NULL) {
	return TCL_ERROR;
    }

    Tcl_SetObjResult(interp, TclNewNamespaceObj(oPtr->namespacePtr));
    return TCL_OK;
}

/*
 * ----------------------------------------------------------------------
 *
 * InfoObjectVariablesCmd --
 *
 *	Implements [info object variables $objName ?-private?]
 *
 * ----------------------------------------------------------------------
 */

static int
InfoObjectVariablesCmd(
    TCL_UNUSED(void *),
    Tcl_Interp *interp,
    int objc,
    Tcl_Obj *const objv[])
{
    Object *oPtr;
    Tcl_Obj *resultObj;
    bool isPrivate = false;

    if (objc != 2 && objc != 3) {
	Tcl_WrongNumArgs(interp, 1, objv, "objName ?-private?");
	return TCL_ERROR;
    }
    if (objc == 3) {
	if (strcmp("-private", TclGetString(objv[2])) != 0) {
	    TclPrintfResult(interp, "option \"%s\" is not exactly \"-private\"",
		    TclGetString(objv[2]));
	    OO_ERROR(interp, BAD_ARG);
	    return TCL_ERROR;
	}
	isPrivate = true;
    }
    oPtr = (Object *) Tcl_GetObjectFromObj(interp, objv[1]);
    if (oPtr == NULL) {
	return TCL_ERROR;
    }

    TclNewObj(resultObj);
    if (isPrivate) {
	PrivateVariableMapping *privatePtr;

	FOREACH_STRUCT(privatePtr, oPtr->privateVariables) {
	    Tcl_ListObjAppendElement(NULL, resultObj, privatePtr->variableObj);
	}
    } else {
	Tcl_Obj *variableObj;

	FOREACH(variableObj, oPtr->variables) {
	    Tcl_ListObjAppendElement(NULL, resultObj, variableObj);
	}
    }
    Tcl_SetObjResult(interp, resultObj);
    return TCL_OK;
}

/*
 * ----------------------------------------------------------------------
 *
 * InfoObjectVarsCmd --
 *
 *	Implements [info object vars $objName ?$pattern?]
 *
 * ----------------------------------------------------------------------
 */

static int
InfoObjectVarsCmd(
    TCL_UNUSED(void *),
    Tcl_Interp *interp,
    int objc,
    Tcl_Obj *const objv[])
{
    const char *pattern = NULL;
    Tcl_Obj *resultObj;

    if (objc != 2 && objc != 3) {
	Tcl_WrongNumArgs(interp, 1, objv, "objName ?pattern?");
	return TCL_ERROR;
    }
    Object *oPtr = (Object *) Tcl_GetObjectFromObj(interp, objv[1]);
    if (oPtr == NULL) {
	return TCL_ERROR;
    }
    if (objc == 3) {
	pattern = TclGetString(objv[2]);
    }
    TclNewObj(resultObj);

    /*
     * Extract the information we need from the object's namespace's table of
     * variables. Note that this involves horrific knowledge of the guts of
     * tclVar.c, so we can't leverage our hash-iteration macros properly.
     */

    VarInHash *vihPtr;
    FOREACH_HASH_VALUE(vihPtr,
	    &((Namespace *) oPtr->namespacePtr)->varTable.table) {
	Tcl_Obj *nameObj = vihPtr->entry.key.objPtr;

	if (TclIsVarUndefined(&vihPtr->var)
		|| !TclIsVarNamespaceVar(&vihPtr->var)) {
	    continue;
	}
	if (pattern != NULL
		&& !Tcl_StringMatch(TclGetString(nameObj), pattern)) {
	    continue;
	}
	Tcl_ListObjAppendElement(NULL, resultObj, nameObj);
    }

    Tcl_SetObjResult(interp, resultObj);
    return TCL_OK;
}

/*
 * ----------------------------------------------------------------------
 *
 * InfoClassConstrCmd --
 *
 *	Implements [info class constructor $clsName]
 *
 * ----------------------------------------------------------------------
 */

static int
InfoClassConstrCmd(
    TCL_UNUSED(void *),
    Tcl_Interp *interp,
    int objc,
    Tcl_Obj *const objv[])
{
    Proc *procPtr;
    Class *clsPtr;

    if (objc != 2) {
	Tcl_WrongNumArgs(interp, 1, objv, "className");
	return TCL_ERROR;
    }
    clsPtr = TclOOGetClassFromObj(interp, objv[1]);
    if (clsPtr == NULL) {
	return TCL_ERROR;
    }
    if (clsPtr->constructorPtr == NULL) {
	return TCL_OK;
    }
    procPtr = TclOOGetProcFromMethod(clsPtr->constructorPtr);
    if (procPtr == NULL) {
	TclPrintfResult(interp,
		"definition not available for this kind of method");
	OO_ERROR(interp, METHOD_TYPE);
	return TCL_ERROR;
    }

    Tcl_Obj *resultObjs[] = {
	DescribeMethodArgs(procPtr),
	TclOOGetMethodBody(clsPtr->constructorPtr)
    };
    Tcl_SetObjResult(interp, Tcl_NewListObj(2, resultObjs));
    return TCL_OK;
}

/*
 * ----------------------------------------------------------------------
 *
 * InfoClassDefnCmd --
 *
 *	Implements [info class definition $clsName $methodName]
 *
 * ----------------------------------------------------------------------
 */

static int
InfoClassDefnCmd(
    TCL_UNUSED(void *),
    Tcl_Interp *interp,
    int objc,
    Tcl_Obj *const objv[])
{
    if (objc != 3) {
	Tcl_WrongNumArgs(interp, 1, objv, "className methodName");
	return TCL_ERROR;
    }
    Class *clsPtr = TclOOGetClassFromObj(interp, objv[1]);
    if (!clsPtr) {
	return TCL_ERROR;
    }
    Method *mPtr = GetMethodFromClass(interp, clsPtr, objv[2]);
    if (!mPtr) {
	return TCL_ERROR;
    }
    Proc *procPtr = TclOOGetProcFromMethod(mPtr);
    if (!procPtr) {
	TclPrintfResult(interp,
		"definition not available for this kind of method");
	TclSetErrorCode(interp, "TCL", "LOOKUP", "METHOD",
		TclGetString(objv[2]));
	return TCL_ERROR;
    }

    Tcl_Obj *resultObjs[] = {
	DescribeMethodArgs(procPtr),
	TclOOGetMethodBody(mPtr)
    };
    Tcl_SetObjResult(interp, Tcl_NewListObj(2, resultObjs));
    return TCL_OK;
}

/*
 * ----------------------------------------------------------------------
 *
 * InfoClassDefnNsCmd --
 *
 *	Implements [info class definitionnamespace $clsName ?$kind?]
 *
 * ----------------------------------------------------------------------
 */

static int
InfoClassDefnNsCmd(
    TCL_UNUSED(void *),
    Tcl_Interp *interp,
    int objc,
    Tcl_Obj *const objv[])
{
    static const char *kindList[] = {
	"-class",
	"-instance",
	NULL
    };
    int kind = 0;
    Tcl_Obj *nsNamePtr;
    Class *clsPtr;

    if (objc != 2 && objc != 3) {
	Tcl_WrongNumArgs(interp, 1, objv, "className ?kind?");
	return TCL_ERROR;
    }
    clsPtr = TclOOGetClassFromObj(interp, objv[1]);
    if (clsPtr == NULL) {
	return TCL_ERROR;
    }
    if (objc == 3 && Tcl_GetIndexFromObj(interp, objv[2], kindList, "kind", 0,
	    &kind) != TCL_OK) {
	return TCL_ERROR;
    }

    if (kind) {			// -instance
	nsNamePtr = clsPtr->objDefinitionNs;
    } else {			// -class
	nsNamePtr = clsPtr->clsDefinitionNs;
    }
    if (nsNamePtr) {
	Tcl_SetObjResult(interp, nsNamePtr);
    }
    return TCL_OK;
}

/*
 * ----------------------------------------------------------------------
 *
 * InfoClassDestrCmd --
 *
 *	Implements [info class destructor $clsName]
 *
 * ----------------------------------------------------------------------
 */

static int
InfoClassDestrCmd(
    TCL_UNUSED(void *),
    Tcl_Interp *interp,
    int objc,
    Tcl_Obj *const objv[])
{
    Proc *procPtr;
    Class *clsPtr;

    if (objc != 2) {
	Tcl_WrongNumArgs(interp, 1, objv, "className");
	return TCL_ERROR;
    }
    clsPtr = TclOOGetClassFromObj(interp, objv[1]);
    if (clsPtr == NULL) {
	return TCL_ERROR;
    }

    if (clsPtr->destructorPtr == NULL) {
	return TCL_OK;
    }
    procPtr = TclOOGetProcFromMethod(clsPtr->destructorPtr);
    if (procPtr == NULL) {
	TclPrintfResult(interp,
		"definition not available for this kind of method");
	OO_ERROR(interp, METHOD_TYPE);
	return TCL_ERROR;
    }

    Tcl_SetObjResult(interp, TclOOGetMethodBody(clsPtr->destructorPtr));
    return TCL_OK;
}

/*
 * ----------------------------------------------------------------------
 *
 * InfoClassFiltersCmd --
 *
 *	Implements [info class filters $clsName]
 *
 * ----------------------------------------------------------------------
 */

static int
InfoClassFiltersCmd(
    TCL_UNUSED(void *),
    Tcl_Interp *interp,
    int objc,
    Tcl_Obj *const objv[])
{
    Tcl_Obj *filterObj, *resultObj;
    Class *clsPtr;

    if (objc != 2) {
	Tcl_WrongNumArgs(interp, 1, objv, "className");
	return TCL_ERROR;
    }
    clsPtr = TclOOGetClassFromObj(interp, objv[1]);
    if (clsPtr == NULL) {
	return TCL_ERROR;
    }

    TclNewObj(resultObj);
    FOREACH(filterObj, clsPtr->filters) {
	Tcl_ListObjAppendElement(NULL, resultObj, filterObj);
    }
    Tcl_SetObjResult(interp, resultObj);
    return TCL_OK;
}

/*
 * ----------------------------------------------------------------------
 *
 * InfoClassForwardCmd --
 *
 *	Implements [info class forward $clsName $methodName]
 *
 * ----------------------------------------------------------------------
 */

static int
InfoClassForwardCmd(
    TCL_UNUSED(void *),
    Tcl_Interp *interp,
    int objc,
    Tcl_Obj *const objv[])
{
    if (objc != 3) {
	Tcl_WrongNumArgs(interp, 1, objv, "className methodName");
	return TCL_ERROR;
    }
    Class *clsPtr = TclOOGetClassFromObj(interp, objv[1]);
    if (!clsPtr) {
	return TCL_ERROR;
    }
    Method *mPtr = GetMethodFromClass(interp, clsPtr, objv[2]);
    if (!mPtr) {
	return TCL_ERROR;
    }
    Tcl_Obj *prefixObj = TclOOGetFwdFromMethod(mPtr);
    if (!prefixObj) {
	TclPrintfResult(interp,
		"prefix argument list not available for this kind of method");
	TclSetErrorCode(interp, "TCL", "LOOKUP", "METHOD",
		TclGetString(objv[2]));
	return TCL_ERROR;
    }

    Tcl_SetObjResult(interp, prefixObj);
    return TCL_OK;
}

/*
 * ----------------------------------------------------------------------
 *
 * InfoClassInstancesCmd --
 *
 *	Implements [info class instances $clsName ?$pattern?]
 *
 * ----------------------------------------------------------------------
 */

static int
InfoClassInstancesCmd(
    TCL_UNUSED(void *),
    Tcl_Interp *interp,
    int objc,
    Tcl_Obj *const objv[])
{
    Object *oPtr;
    Class *clsPtr;
    const char *pattern = NULL;
    Tcl_Obj *resultObj;

    if (objc != 2 && objc != 3) {
	Tcl_WrongNumArgs(interp, 1, objv, "className ?pattern?");
	return TCL_ERROR;
    }
    clsPtr = TclOOGetClassFromObj(interp, objv[1]);
    if (clsPtr == NULL) {
	return TCL_ERROR;
    }
    if (objc == 3) {
	pattern = TclGetString(objv[2]);
    }

    TclNewObj(resultObj);
    FOREACH(oPtr, clsPtr->instances) {
	Tcl_Obj *tmpObj = TclOOObjectName(interp, oPtr);

	if (pattern && !Tcl_StringMatch(TclGetString(tmpObj), pattern)) {
	    continue;
	}
	Tcl_ListObjAppendElement(NULL, resultObj, tmpObj);
    }
    Tcl_SetObjResult(interp, resultObj);
    return TCL_OK;
}

/*
 * ----------------------------------------------------------------------
 *
 * InfoClassMethodsCmd --
 *
 *	Implements [info class methods $clsName ?options...?]
 *
 * ----------------------------------------------------------------------
 */

static int
InfoClassMethodsCmd(
    TCL_UNUSED(void *),
    Tcl_Interp *interp,
    int objc,
    Tcl_Obj *const objv[])
{
    static const char *const options[] = {
	"-all", "-localprivate", "-private", "-scope", NULL
    };
    enum Options {
	OPT_ALL, OPT_LOCALPRIVATE, OPT_PRIVATE, OPT_SCOPE
    } idx;
    static const char *const scopes[] = {
	"private", "public", "unexported"
    };
    enum Scopes {
	SCOPE_PRIVATE, SCOPE_PUBLIC, SCOPE_UNEXPORTED,
	SCOPE_DEFAULT = -1
    };
    int flag = PUBLIC_METHOD, scope = SCOPE_DEFAULT;
    bool recurse = false;
    Tcl_Obj *namePtr, *resultObj;
    Method *mPtr;
    Class *clsPtr;

    if (objc < 2) {
	Tcl_WrongNumArgs(interp, 1, objv, "className ?-option value ...?");
	return TCL_ERROR;
    }
    clsPtr = TclOOGetClassFromObj(interp, objv[1]);
    if (clsPtr == NULL) {
	return TCL_ERROR;
    }
    if (objc != 2) {
	int i;

	for (i=2 ; i<objc ; i++) {
	    if (Tcl_GetIndexFromObj(interp, objv[i], options, "option", 0,
		    &idx) != TCL_OK) {
		return TCL_ERROR;
	    }
	    switch (idx) {
	    case OPT_ALL:
		recurse = true;
		break;
	    case OPT_LOCALPRIVATE:
		flag = PRIVATE_METHOD;
		break;
	    case OPT_PRIVATE:
		flag = 0;
		break;
	    case OPT_SCOPE:
		if (++i >= objc) {
		    TclPrintfResult(interp, "missing option for -scope");
		    TclSetErrorCode(interp, "TCL", "ARGUMENT", "MISSING");
		    return TCL_ERROR;
		}
		if (Tcl_GetIndexFromObj(interp, objv[i], scopes, "scope", 0,
			&scope) != TCL_OK) {
		    return TCL_ERROR;
		}
		break;
	    default:
		TCL_UNREACHABLE();
	    }
	}
    }
    if (scope != SCOPE_DEFAULT) {
	recurse = false;
	switch (scope) {
	case SCOPE_PRIVATE:
	    flag = TRUE_PRIVATE_METHOD;
	    break;
	case SCOPE_PUBLIC:
	    flag = PUBLIC_METHOD;
	    break;
	case SCOPE_UNEXPORTED:
	    flag = 0;
	    break;
	default:
	    TCL_UNREACHABLE();
	}
    }

    TclNewObj(resultObj);
    if (recurse) {
	const char **names;
	Tcl_Size i, numNames = TclOOGetSortedClassMethodList(clsPtr, flag, &names);

	for (i=0 ; i<numNames ; i++) {
	    Tcl_ListObjAppendElement(NULL, resultObj,
		    Tcl_NewStringObj(names[i], TCL_AUTO_LENGTH));
	}
	if (numNames > 0) {
	    Tcl_Free((void *)names);
	}
    } else {
	if (scope == SCOPE_DEFAULT) {
	    /*
	     * Handle legacy-mode matching. [Bug 36e5517a6850]
	     */
	    int scopeFilter = flag | TRUE_PRIVATE_METHOD;

	    FOREACH_HASH(namePtr, mPtr, &clsPtr->classMethods) {
		if (mPtr->typePtr && (mPtr->flags & scopeFilter) == flag) {
		    Tcl_ListObjAppendElement(NULL, resultObj, namePtr);
		}
	    }
	} else {
	    FOREACH_HASH(namePtr, mPtr, &clsPtr->classMethods) {
		if (mPtr->typePtr && (mPtr->flags & SCOPE_FLAGS) == flag) {
		    Tcl_ListObjAppendElement(NULL, resultObj, namePtr);
		}
	    }
	}
    }
    Tcl_SetObjResult(interp, resultObj);
    return TCL_OK;
}

/*
 * ----------------------------------------------------------------------
 *
 * InfoClassMethodTypeCmd --
 *
 *	Implements [info class methodtype $clsName $methodName]
 *
 * ----------------------------------------------------------------------
 */

static int
InfoClassMethodTypeCmd(
    TCL_UNUSED(void *),
    Tcl_Interp *interp,
    int objc,
    Tcl_Obj *const objv[])
{
    if (objc != 3) {
	Tcl_WrongNumArgs(interp, 1, objv, "className methodName");
    }
    Class *clsPtr = TclOOGetClassFromObj(interp, objv[1]);
    if (!clsPtr) {
	return TCL_ERROR;
    }

    Method *mPtr = GetMethodFromClass(interp, clsPtr, objv[2]);
    if (!mPtr) {
	return TCL_ERROR;
    }
    Tcl_SetObjResult(interp,
	    Tcl_NewStringObj(mPtr->typePtr->name, TCL_AUTO_LENGTH));
    return TCL_OK;
}

/*
 * ----------------------------------------------------------------------
 *
 * InfoClassMixinsCmd --
 *
 *	Implements [info class mixins $clsName]
 *
 * ----------------------------------------------------------------------
 */

static int
InfoClassMixinsCmd(
    TCL_UNUSED(void *),
    Tcl_Interp *interp,
    int objc,
    Tcl_Obj *const objv[])
{
    Class *clsPtr, *mixinPtr;
    Tcl_Obj *resultObj;

    if (objc != 2) {
	Tcl_WrongNumArgs(interp, 1, objv, "className");
	return TCL_ERROR;
    }
    clsPtr = TclOOGetClassFromObj(interp, objv[1]);
    if (clsPtr == NULL) {
	return TCL_ERROR;
    }

    TclNewObj(resultObj);
    FOREACH(mixinPtr, clsPtr->mixins) {
	if (!mixinPtr) {
	    continue;
	}
	Tcl_ListObjAppendElement(NULL, resultObj,
		TclOOObjectName(interp, mixinPtr->thisPtr));
    }
    Tcl_SetObjResult(interp, resultObj);
    return TCL_OK;
}

/*
 * ----------------------------------------------------------------------
 *
 * InfoClassSubsCmd --
 *
 *	Implements [info class subclasses $clsName ?$pattern?]
 *
 * ----------------------------------------------------------------------
 */

static int
InfoClassSubsCmd(
    TCL_UNUSED(void *),
    Tcl_Interp *interp,
    int objc,
    Tcl_Obj *const objv[])
{
    Class *clsPtr, *subclassPtr;
    Tcl_Obj *resultObj;
    const char *pattern = NULL;

    if (objc != 2 && objc != 3) {
	Tcl_WrongNumArgs(interp, 1, objv, "className ?pattern?");
	return TCL_ERROR;
    }
    clsPtr = TclOOGetClassFromObj(interp, objv[1]);
    if (clsPtr == NULL) {
	return TCL_ERROR;
    }
    if (objc == 3) {
	pattern = TclGetString(objv[2]);
    }

    TclNewObj(resultObj);
    FOREACH(subclassPtr, clsPtr->subclasses) {
	Tcl_Obj *tmpObj = TclOOObjectName(interp, subclassPtr->thisPtr);

	if (pattern && !Tcl_StringMatch(TclGetString(tmpObj), pattern)) {
	    continue;
	}
	Tcl_ListObjAppendElement(NULL, resultObj, tmpObj);
    }
    FOREACH(subclassPtr, clsPtr->mixinSubs) {
	Tcl_Obj *tmpObj = TclOOObjectName(interp, subclassPtr->thisPtr);

	if (pattern && !Tcl_StringMatch(TclGetString(tmpObj), pattern)) {
	    continue;
	}
	Tcl_ListObjAppendElement(NULL, resultObj, tmpObj);
    }
    Tcl_SetObjResult(interp, resultObj);
    return TCL_OK;
}

/*
 * ----------------------------------------------------------------------
 *
 * InfoClassSupersCmd --
 *
 *	Implements [info class superclasses $clsName]
 *
 * ----------------------------------------------------------------------
 */

static int
InfoClassSupersCmd(
    TCL_UNUSED(void *),
    Tcl_Interp *interp,
    int objc,
    Tcl_Obj *const objv[])
{
    Class *clsPtr, *superPtr;
    Tcl_Obj *resultObj;

    if (objc != 2) {
	Tcl_WrongNumArgs(interp, 1, objv, "className");
	return TCL_ERROR;
    }
    clsPtr = TclOOGetClassFromObj(interp, objv[1]);
    if (clsPtr == NULL) {
	return TCL_ERROR;
    }

    TclNewObj(resultObj);
    FOREACH(superPtr, clsPtr->superclasses) {
	Tcl_ListObjAppendElement(NULL, resultObj,
		TclOOObjectName(interp, superPtr->thisPtr));
    }
    Tcl_SetObjResult(interp, resultObj);
    return TCL_OK;
}

/*
 * ----------------------------------------------------------------------
 *
 * InfoClassVariablesCmd --
 *
 *	Implements [info class variables $clsName ?-private?]
 *
 * ----------------------------------------------------------------------
 */

static int
InfoClassVariablesCmd(
    TCL_UNUSED(void *),
    Tcl_Interp *interp,
    int objc,
    Tcl_Obj *const objv[])
{
    Class *clsPtr;
    Tcl_Obj *resultObj;
    bool isPrivate = false;

    if (objc != 2 && objc != 3) {
	Tcl_WrongNumArgs(interp, 1, objv, "className ?-private?");
	return TCL_ERROR;
    }
    if (objc == 3) {
	if (strcmp("-private", TclGetString(objv[2])) != 0) {
	    TclPrintfResult(interp, "option \"%s\" is not exactly \"-private\"",
		    TclGetString(objv[2]));
	    OO_ERROR(interp, BAD_ARG);
	    return TCL_ERROR;
	}
	isPrivate = true;
    }
    clsPtr = TclOOGetClassFromObj(interp, objv[1]);
    if (clsPtr == NULL) {
	return TCL_ERROR;
    }

    TclNewObj(resultObj);
    if (isPrivate) {
	PrivateVariableMapping *privatePtr;

	FOREACH_STRUCT(privatePtr, clsPtr->privateVariables) {
	    Tcl_ListObjAppendElement(NULL, resultObj, privatePtr->variableObj);
	}
    } else {
	Tcl_Obj *variableObj;

	FOREACH(variableObj, clsPtr->variables) {
	    Tcl_ListObjAppendElement(NULL, resultObj, variableObj);
	}
    }
    Tcl_SetObjResult(interp, resultObj);
    return TCL_OK;
}

/*
 * ----------------------------------------------------------------------
 *
 * InfoObjectCallCmd --
 *
 *	Implements [info object call $objName $methodName]
 *
 * ----------------------------------------------------------------------
 */

static int
InfoObjectCallCmd(
    TCL_UNUSED(void *),
    Tcl_Interp *interp,
    int objc,
    Tcl_Obj *const objv[])
{
    Object *oPtr;
    CallContext *contextPtr;

    if (objc != 3) {
	Tcl_WrongNumArgs(interp, 1, objv, "objName methodName");
	return TCL_ERROR;
    }
    oPtr = (Object *) Tcl_GetObjectFromObj(interp, objv[1]);
    if (oPtr == NULL) {
	return TCL_ERROR;
    }

    /*
     * Get the call context and render its call chain.
     */

    contextPtr = TclOOGetCallContext(oPtr, objv[2], PUBLIC_METHOD, NULL, NULL,
	    NULL);
    if (contextPtr == NULL) {
	TclPrintfResult(interp, "cannot construct any call chain");
	OO_ERROR(interp, BAD_CALL_CHAIN);
	return TCL_ERROR;
    }
    Tcl_SetObjResult(interp,
	    TclOORenderCallChain(interp, contextPtr->callPtr));
    TclOODeleteContext(contextPtr);
    return TCL_OK;
}

/*
 * ----------------------------------------------------------------------
 *
 * InfoClassCallCmd --
 *
 *	Implements [info class call $clsName $methodName]
 *
 * ----------------------------------------------------------------------
 */

static int
InfoClassCallCmd(
    TCL_UNUSED(void *),
    Tcl_Interp *interp,
    int objc,
    Tcl_Obj *const objv[])
{
    Class *clsPtr;
    CallChain *callPtr;

    if (objc != 3) {
	Tcl_WrongNumArgs(interp, 1, objv, "className methodName");
	return TCL_ERROR;
    }
    clsPtr = TclOOGetClassFromObj(interp, objv[1]);
    if (clsPtr == NULL) {
	return TCL_ERROR;
    }

    /*
     * Get an render the stereotypical call chain.
     */

    callPtr = TclOOGetStereotypeCallChain(clsPtr, objv[2], PUBLIC_METHOD);
    if (callPtr == NULL) {
	TclPrintfResult(interp, "cannot construct any call chain");
	OO_ERROR(interp, BAD_CALL_CHAIN);
	return TCL_ERROR;
    }
    Tcl_SetObjResult(interp, TclOORenderCallChain(interp, callPtr));
    TclOODeleteChain(callPtr);
    return TCL_OK;
}

/*
 * Local Variables:
 * mode: c
 * c-basic-offset: 4
 * fill-column: 78
 * End:
 */<|MERGE_RESOLUTION|>--- conflicted
+++ resolved
@@ -47,9 +47,7 @@
 /*
  * List of commands that are used to implement the [info object] subcommands.
  */
-<<<<<<< HEAD
-
-static const EnsembleImplMap infoObjectCmds[] = {
+static const EnsembleImplMap infoObjectImplMap[] = {
     {"call",	   InfoObjectCallCmd,	    TclCompileBasic2ArgCmd, NULL, NULL, false},
     {"class",	   InfoObjectClassCmd,	    TclCompileInfoObjectClassCmd, NULL, NULL, false},
     {"creationid", InfoObjectIdCmd,	    TclCompileInfoObjectCreationIdCmd, NULL, NULL, false},
@@ -65,32 +63,12 @@
     {"variables",  InfoObjectVariablesCmd,  TclCompileBasic1Or2ArgCmd, NULL, NULL, false},
     {"vars",	   InfoObjectVarsCmd,	    TclCompileBasic1Or2ArgCmd, NULL, NULL, false},
     {NULL, NULL, NULL, NULL, NULL, false}
-=======
-static const EnsembleImplMap infoObjectImplMap[] = {
-    {"call",	   InfoObjectCallCmd,	    TclCompileBasic2ArgCmd, NULL, NULL, 0},
-    {"class",	   InfoObjectClassCmd,	    TclCompileInfoObjectClassCmd, NULL, NULL, 0},
-    {"creationid", InfoObjectIdCmd,	    TclCompileInfoObjectCreationIdCmd, NULL, NULL, 0},
-    {"definition", InfoObjectDefnCmd,	    TclCompileBasic2ArgCmd, NULL, NULL, 0},
-    {"filters",	   InfoObjectFiltersCmd,    TclCompileBasic1ArgCmd, NULL, NULL, 0},
-    {"forward",	   InfoObjectForwardCmd,    TclCompileBasic2ArgCmd, NULL, NULL, 0},
-    {"isa",	   InfoObjectIsACmd,	    TclCompileInfoObjectIsACmd, NULL, NULL, 0},
-    {"methods",	   InfoObjectMethodsCmd,    TclCompileBasicMin1ArgCmd, NULL, NULL, 0},
-    {"methodtype", InfoObjectMethodTypeCmd, TclCompileBasic2ArgCmd, NULL, NULL, 0},
-    {"mixins",	   InfoObjectMixinsCmd,	    TclCompileBasic1ArgCmd, NULL, NULL, 0},
-    {"namespace",  InfoObjectNsCmd,	    TclCompileInfoObjectNamespaceCmd, NULL, NULL, 0},
-    {"properties", TclOOInfoObjectPropCmd,  TclCompileBasicMin1ArgCmd, NULL, NULL, 0},
-    {"variables",  InfoObjectVariablesCmd,  TclCompileBasic1Or2ArgCmd, NULL, NULL, 0},
-    {"vars",	   InfoObjectVarsCmd,	    TclCompileBasic1Or2ArgCmd, NULL, NULL, 0},
-    {NULL, NULL, NULL, NULL, NULL, 0}
->>>>>>> 37de7db0
 };
 
 /*
  * List of commands that are used to implement the [info class] subcommands.
  */
-<<<<<<< HEAD
-
-static const EnsembleImplMap infoClassCmds[] = {
+static const EnsembleImplMap infoClassImplMap[] = {
     {"call",	     InfoClassCallCmd,		TclCompileBasic2ArgCmd, NULL, NULL, false},
     {"constructor",  InfoClassConstrCmd,	TclCompileBasic1ArgCmd, NULL, NULL, false},
     {"definition",   InfoClassDefnCmd,		TclCompileBasic2ArgCmd, NULL, NULL, false},
@@ -107,25 +85,6 @@
     {"superclasses", InfoClassSupersCmd,	TclCompileBasic1ArgCmd, NULL, NULL, false},
     {"variables",    InfoClassVariablesCmd,	TclCompileBasic1Or2ArgCmd, NULL, NULL, false},
     {NULL, NULL, NULL, NULL, NULL, false}
-=======
-static const EnsembleImplMap infoClassImplMap[] = {
-    {"call",	     InfoClassCallCmd,		TclCompileBasic2ArgCmd, NULL, NULL, 0},
-    {"constructor",  InfoClassConstrCmd,	TclCompileBasic1ArgCmd, NULL, NULL, 0},
-    {"definition",   InfoClassDefnCmd,		TclCompileBasic2ArgCmd, NULL, NULL, 0},
-    {"definitionnamespace", InfoClassDefnNsCmd,	TclCompileBasic1Or2ArgCmd, NULL, NULL, 0},
-    {"destructor",   InfoClassDestrCmd,		TclCompileBasic1ArgCmd, NULL, NULL, 0},
-    {"filters",	     InfoClassFiltersCmd,	TclCompileBasic1ArgCmd, NULL, NULL, 0},
-    {"forward",	     InfoClassForwardCmd,	TclCompileBasic2ArgCmd, NULL, NULL, 0},
-    {"instances",    InfoClassInstancesCmd,	TclCompileBasic1Or2ArgCmd, NULL, NULL, 0},
-    {"methods",	     InfoClassMethodsCmd,	TclCompileBasicMin1ArgCmd, NULL, NULL, 0},
-    {"methodtype",   InfoClassMethodTypeCmd,	TclCompileBasic2ArgCmd, NULL, NULL, 0},
-    {"mixins",	     InfoClassMixinsCmd,	TclCompileBasic1ArgCmd, NULL, NULL, 0},
-    {"properties",   TclOOInfoClassPropCmd,	TclCompileBasicMin1ArgCmd, NULL, NULL, 0},
-    {"subclasses",   InfoClassSubsCmd,		TclCompileBasic1Or2ArgCmd, NULL, NULL, 0},
-    {"superclasses", InfoClassSupersCmd,	TclCompileBasic1ArgCmd, NULL, NULL, 0},
-    {"variables",    InfoClassVariablesCmd,	TclCompileBasic1Or2ArgCmd, NULL, NULL, 0},
-    {NULL, NULL, NULL, NULL, NULL, 0}
->>>>>>> 37de7db0
 };
 /*
  * ----------------------------------------------------------------------
