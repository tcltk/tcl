--- conflicted
+++ resolved
@@ -218,7 +218,7 @@
 	goto unknownMethod;
     }
     mPtr = (Method *)Tcl_GetHashValue(hPtr);
-    if (mPtr->typePtr == NULL) {
+    if (mPtr->type2Ptr == NULL) {
 	/*
 	 * Special entry for visibility control: pretend the method doesnt
 	 * exist.
@@ -263,7 +263,7 @@
 	goto unknownMethod;
     }
     mPtr = (Method *)Tcl_GetHashValue(hPtr);
-    if (mPtr->typePtr == NULL) {
+    if (mPtr->type2Ptr == NULL) {
 	/*
 	 * Special entry for visibility control: pretend the method doesnt
 	 * exist.
@@ -766,14 +766,8 @@
 
     TclNewObj(resultObj);
     if (recurse) {
-<<<<<<< HEAD
 	Tcl_Obj **names;
 	int numNames = TclOOGetSortedMethodList(oPtr, NULL, NULL, flag, &names);
-=======
-	const char **names;
-	Tcl_Size i, numNames = TclOOGetSortedMethodList(oPtr, NULL, NULL, flag,
-		&names);
->>>>>>> bde7b0d5
 
 	TclListObjAppendElements(NULL, resultObj, numNames, names);
 	if (numNames > 0) {
@@ -833,28 +827,9 @@
     if (oPtr == NULL) {
 	return TCL_ERROR;
     }
-<<<<<<< HEAD
     mPtr = GetInstanceMethodFromObj(interp, oPtr, objv[2]);
     if (mPtr == NULL) {
 	return TCL_ERROR;
-=======
-
-    if (!oPtr->methodsPtr) {
-	goto unknownMethod;
-    }
-    hPtr = Tcl_FindHashEntry(oPtr->methodsPtr, objv[2]);
-    if (hPtr == NULL) {
-	goto unknownMethod;
-    }
-    mPtr = (Method *) Tcl_GetHashValue(hPtr);
-    if (mPtr->type2Ptr == NULL) {
-	/*
-	 * Special entry for visibility control: pretend the method doesnt
-	 * exist.
-	 */
-
-	goto unknownMethod;
->>>>>>> bde7b0d5
     }
 
     Tcl_SetObjResult(interp,
@@ -1570,24 +1545,9 @@
 	return TCL_ERROR;
     }
 
-<<<<<<< HEAD
     mPtr = GetClassMethodFromObj(interp, clsPtr, objv[2]);
     if (mPtr == NULL) {
 	return TCL_ERROR;
-=======
-    hPtr = Tcl_FindHashEntry(&clsPtr->classMethods, objv[2]);
-    if (hPtr == NULL) {
-	goto unknownMethod;
-    }
-    mPtr = (Method *) Tcl_GetHashValue(hPtr);
-    if (mPtr->type2Ptr == NULL) {
-	/*
-	 * Special entry for visibility control: pretend the method doesnt
-	 * exist.
-	 */
-
-	goto unknownMethod;
->>>>>>> bde7b0d5
     }
     Tcl_SetObjResult(interp,
 	    Tcl_NewStringObj(mPtr->type2Ptr->name, TCL_AUTO_LENGTH));
