/*
 * tclOODefineCmds.c --
 *
 *	This file contains the implementation of the ::oo-related [info]
 *	subcommands.
 *
 * Copyright © 2006-2019 Donal K. Fellows
 *
 * See the file "license.terms" for information on usage and redistribution of
 * this file, and for a DISCLAIMER OF ALL WARRANTIES.
 */

#ifdef HAVE_CONFIG_H
#include "config.h"
#endif
#include "tclInt.h"
#include "tclOOInt.h"

static Tcl_ObjCmdProc2 InfoObjectCallCmd;
static Tcl_ObjCmdProc2 InfoObjectClassCmd;
static Tcl_ObjCmdProc2 InfoObjectDefnCmd;
static Tcl_ObjCmdProc2 InfoObjectFiltersCmd;
static Tcl_ObjCmdProc2 InfoObjectForwardCmd;
static Tcl_ObjCmdProc2 InfoObjectIdCmd;
static Tcl_ObjCmdProc2 InfoObjectIsACmd;
static Tcl_ObjCmdProc2 InfoObjectMethodsCmd;
static Tcl_ObjCmdProc2 InfoObjectMethodTypeCmd;
static Tcl_ObjCmdProc2 InfoObjectMixinsCmd;
static Tcl_ObjCmdProc2 InfoObjectNsCmd;
static Tcl_ObjCmdProc2 InfoObjectVarsCmd;
static Tcl_ObjCmdProc2 InfoObjectVariablesCmd;
static Tcl_ObjCmdProc2 InfoClassCallCmd;
static Tcl_ObjCmdProc2 InfoClassConstrCmd;
static Tcl_ObjCmdProc2 InfoClassDefnCmd;
static Tcl_ObjCmdProc2 InfoClassDefnNsCmd;
static Tcl_ObjCmdProc2 InfoClassDestrCmd;
static Tcl_ObjCmdProc2 InfoClassFiltersCmd;
static Tcl_ObjCmdProc2 InfoClassForwardCmd;
static Tcl_ObjCmdProc2 InfoClassInstancesCmd;
static Tcl_ObjCmdProc2 InfoClassMethodsCmd;
static Tcl_ObjCmdProc2 InfoClassMethodTypeCmd;
static Tcl_ObjCmdProc2 InfoClassMixinsCmd;
static Tcl_ObjCmdProc2 InfoClassSubsCmd;
static Tcl_ObjCmdProc2 InfoClassSupersCmd;
static Tcl_ObjCmdProc2 InfoClassVariablesCmd;

/*
 * List of commands that are used to implement the [info object] subcommands.
 */

static const EnsembleImplMap infoObjectCmds[] = {
    {"call",	   InfoObjectCallCmd,	    TclCompileBasic2ArgCmd, NULL, NULL, 0},
    {"class",	   InfoObjectClassCmd,	    TclCompileInfoObjectClassCmd, NULL, NULL, 0},
    {"creationid", InfoObjectIdCmd,	    TclCompileBasic1ArgCmd, NULL, NULL, 0},
    {"definition", InfoObjectDefnCmd,	    TclCompileBasic2ArgCmd, NULL, NULL, 0},
    {"filters",	   InfoObjectFiltersCmd,    TclCompileBasic1ArgCmd, NULL, NULL, 0},
    {"forward",	   InfoObjectForwardCmd,    TclCompileBasic2ArgCmd, NULL, NULL, 0},
    {"isa",	   InfoObjectIsACmd,	    TclCompileInfoObjectIsACmd, NULL, NULL, 0},
    {"methods",	   InfoObjectMethodsCmd,    TclCompileBasicMin1ArgCmd, NULL, NULL, 0},
    {"methodtype", InfoObjectMethodTypeCmd, TclCompileBasic2ArgCmd, NULL, NULL, 0},
    {"mixins",	   InfoObjectMixinsCmd,	    TclCompileBasic1ArgCmd, NULL, NULL, 0},
    {"namespace",  InfoObjectNsCmd,	    TclCompileInfoObjectNamespaceCmd, NULL, NULL, 0},
    {"properties", TclOOInfoObjectPropCmd,  TclCompileBasicMin1ArgCmd, NULL, NULL, 0},
    {"variables",  InfoObjectVariablesCmd,  TclCompileBasic1Or2ArgCmd, NULL, NULL, 0},
    {"vars",	   InfoObjectVarsCmd,	    TclCompileBasic1Or2ArgCmd, NULL, NULL, 0},
    {NULL, NULL, NULL, NULL, NULL, 0}
};

/*
 * List of commands that are used to implement the [info class] subcommands.
 */

static const EnsembleImplMap infoClassCmds[] = {
    {"call",	     InfoClassCallCmd,		TclCompileBasic2ArgCmd, NULL, NULL, 0},
    {"constructor",  InfoClassConstrCmd,	TclCompileBasic1ArgCmd, NULL, NULL, 0},
    {"definition",   InfoClassDefnCmd,		TclCompileBasic2ArgCmd, NULL, NULL, 0},
    {"definitionnamespace", InfoClassDefnNsCmd,	TclCompileBasic1Or2ArgCmd, NULL, NULL, 0},
    {"destructor",   InfoClassDestrCmd,		TclCompileBasic1ArgCmd, NULL, NULL, 0},
    {"filters",	     InfoClassFiltersCmd,	TclCompileBasic1ArgCmd, NULL, NULL, 0},
    {"forward",	     InfoClassForwardCmd,	TclCompileBasic2ArgCmd, NULL, NULL, 0},
    {"instances",    InfoClassInstancesCmd,	TclCompileBasic1Or2ArgCmd, NULL, NULL, 0},
    {"methods",	     InfoClassMethodsCmd,	TclCompileBasicMin1ArgCmd, NULL, NULL, 0},
    {"methodtype",   InfoClassMethodTypeCmd,	TclCompileBasic2ArgCmd, NULL, NULL, 0},
    {"mixins",	     InfoClassMixinsCmd,	TclCompileBasic1ArgCmd, NULL, NULL, 0},
    {"properties",   TclOOInfoClassPropCmd,	TclCompileBasicMin1ArgCmd, NULL, NULL, 0},
    {"subclasses",   InfoClassSubsCmd,		TclCompileBasic1Or2ArgCmd, NULL, NULL, 0},
    {"superclasses", InfoClassSupersCmd,	TclCompileBasic1ArgCmd, NULL, NULL, 0},
    {"variables",    InfoClassVariablesCmd,	TclCompileBasic1Or2ArgCmd, NULL, NULL, 0},
    {NULL, NULL, NULL, NULL, NULL, 0}
};

/*
 * ----------------------------------------------------------------------
 *
 * LocalVarName --
 *
 *	Get the name of a local variable (especially a method argument) as a
 *	Tcl value.
 *
 * ----------------------------------------------------------------------
 */
static inline Tcl_Obj *
LocalVarName(
    CompiledLocal *localPtr)
{
    return Tcl_NewStringObj(localPtr->name, TCL_AUTO_LENGTH);
}

/*
 * ----------------------------------------------------------------------
 *
 * TclOOInitInfo --
 *
 *	Adjusts the Tcl core [info] command to contain subcommands ("object"
 *	and "class") for introspection of objects and classes.
 *
 * ----------------------------------------------------------------------
 */

void
TclOOInitInfo(
    Tcl_Interp *interp)
{
    Tcl_Command infoCmd;
    Tcl_Obj *mapDict;

    /*
     * Build the ensembles used to implement [info object] and [info class].
     */

    TclMakeEnsemble(interp, "::oo::InfoObject", infoObjectCmds);
    TclMakeEnsemble(interp, "::oo::InfoClass", infoClassCmds);

    /*
     * Install into the [info] ensemble.
     */

    infoCmd = Tcl_FindCommand(interp, "info", NULL, TCL_GLOBAL_ONLY);
    if (infoCmd) {
	Tcl_GetEnsembleMappingDict(NULL, infoCmd, &mapDict);
	TclDictPutString(NULL, mapDict, "object", "::oo::InfoObject");
	TclDictPutString(NULL, mapDict, "class", "::oo::InfoClass");
	Tcl_SetEnsembleMappingDict(interp, infoCmd, mapDict);
    }
}

/*
 * ----------------------------------------------------------------------
 *
 * TclOOGetClassFromObj --
 *
 *	How to correctly get a class from a Tcl_Obj. Just a wrapper round
 *	Tcl_GetObjectFromObj, but this is an idiom that was used heavily.
 *
 * ----------------------------------------------------------------------
 */

Class *
TclOOGetClassFromObj(
    Tcl_Interp *interp,
    Tcl_Obj *objPtr)
{
    Object *oPtr = (Object *) Tcl_GetObjectFromObj(interp, objPtr);

    if (oPtr == NULL) {
	return NULL;
    }
    if (oPtr->classPtr == NULL) {
	Tcl_SetObjResult(interp, Tcl_ObjPrintf(
		"\"%s\" is not a class", TclGetString(objPtr)));
	Tcl_SetErrorCode(interp, "TCL", "LOOKUP", "CLASS",
		TclGetString(objPtr), (char *)NULL);
	return NULL;
    }
    return oPtr->classPtr;
}

/*
 * ----------------------------------------------------------------------
 *
 * InfoObjectClassCmd --
 *
 *	Implements [info object class $objName ?$className?]
 *
 * ----------------------------------------------------------------------
 */

static int
InfoObjectClassCmd(
    TCL_UNUSED(void *),
    Tcl_Interp *interp,
    Tcl_Size objc,
    Tcl_Obj *const objv[])
{
    Object *oPtr;

    if (objc != 2 && objc != 3) {
	Tcl_WrongNumArgs(interp, 1, objv, "objName ?className?");
	return TCL_ERROR;
    }

    oPtr = (Object *) Tcl_GetObjectFromObj(interp, objv[1]);
    if (oPtr == NULL) {
	return TCL_ERROR;
    }

    if (objc == 2) {
	Tcl_SetObjResult(interp,
		TclOOObjectName(interp, oPtr->selfCls->thisPtr));
	return TCL_OK;
    } else {
	Class *mixinPtr, *o2clsPtr;
	Tcl_Size i;

	o2clsPtr = TclOOGetClassFromObj(interp, objv[2]);
	if (o2clsPtr == NULL) {
	    return TCL_ERROR;
	}

	FOREACH(mixinPtr, oPtr->mixins) {
	    if (!mixinPtr) {
		continue;
	    }
	    if (TclOOIsReachable(o2clsPtr, mixinPtr)) {
		Tcl_SetObjResult(interp, Tcl_NewBooleanObj(1));
		return TCL_OK;
	    }
	}
	Tcl_SetObjResult(interp, Tcl_NewBooleanObj(
		TclOOIsReachable(o2clsPtr, oPtr->selfCls)));
	return TCL_OK;
    }
}

/*
 * ----------------------------------------------------------------------
 *
 * InfoObjectDefnCmd --
 *
 *	Implements [info object definition $objName $methodName]
 *
 * ----------------------------------------------------------------------
 */

static int
InfoObjectDefnCmd(
    TCL_UNUSED(void *),
    Tcl_Interp *interp,
    Tcl_Size objc,
    Tcl_Obj *const objv[])
{
    Object *oPtr;
    Tcl_HashEntry *hPtr;
    Proc *procPtr;
    CompiledLocal *localPtr;
    Tcl_Obj *resultObjs[2];

    if (objc != 3) {
	Tcl_WrongNumArgs(interp, 1, objv, "objName methodName");
	return TCL_ERROR;
    }

    oPtr = (Object *) Tcl_GetObjectFromObj(interp, objv[1]);
    if (oPtr == NULL) {
	return TCL_ERROR;
    }

    if (!oPtr->methodsPtr) {
	goto unknownMethod;
    }
    hPtr = Tcl_FindHashEntry(oPtr->methodsPtr, objv[2]);
    if (hPtr == NULL) {
	goto unknownMethod;
    }
    procPtr = TclOOGetProcFromMethod((Method *) Tcl_GetHashValue(hPtr));
    if (procPtr == NULL) {
	goto wrongType;
    }

    /*
     * We now have the method to describe the definition of.
     */

    TclNewObj(resultObjs[0]);
    for (localPtr=procPtr->firstLocalPtr; localPtr!=NULL;
	    localPtr=localPtr->nextPtr) {
	if (TclIsVarArgument(localPtr)) {
	    Tcl_Obj *argObj;

	    TclNewObj(argObj);
	    Tcl_ListObjAppendElement(NULL, argObj, LocalVarName(localPtr));
	    if (localPtr->defValuePtr != NULL) {
		Tcl_ListObjAppendElement(NULL, argObj, localPtr->defValuePtr);
	    }
	    Tcl_ListObjAppendElement(NULL, resultObjs[0], argObj);
	}
    }
    resultObjs[1] = TclOOGetMethodBody((Method *) Tcl_GetHashValue(hPtr));
    Tcl_SetObjResult(interp, Tcl_NewListObj(2, resultObjs));
    return TCL_OK;

    /*
     * Errors...
     */

  unknownMethod:
    Tcl_SetObjResult(interp, Tcl_ObjPrintf(
	    "unknown method \"%s\"", TclGetString(objv[2])));
    Tcl_SetErrorCode(interp, "TCL", "LOOKUP", "METHOD",
	    TclGetString(objv[2]), (char *)NULL);
    return TCL_ERROR;

  wrongType:
    Tcl_SetObjResult(interp, Tcl_NewStringObj(
	    "definition not available for this kind of method",
	    TCL_AUTO_LENGTH));
    Tcl_SetErrorCode(interp, "TCL", "LOOKUP", "METHOD",
	    TclGetString(objv[2]), (char *)NULL);
    return TCL_ERROR;
}

/*
 * ----------------------------------------------------------------------
 *
 * InfoObjectFiltersCmd --
 *
 *	Implements [info object filters $objName]
 *
 * ----------------------------------------------------------------------
 */

static int
InfoObjectFiltersCmd(
    TCL_UNUSED(void *),
    Tcl_Interp *interp,
    Tcl_Size objc,
    Tcl_Obj *const objv[])
{
    Tcl_Size i;
    Tcl_Obj *filterObj, *resultObj;
    Object *oPtr;

    if (objc != 2) {
	Tcl_WrongNumArgs(interp, 1, objv, "objName");
	return TCL_ERROR;
    }

    oPtr = (Object *) Tcl_GetObjectFromObj(interp, objv[1]);
    if (oPtr == NULL) {
	return TCL_ERROR;
    }
    TclNewObj(resultObj);

    FOREACH(filterObj, oPtr->filters) {
	Tcl_ListObjAppendElement(NULL, resultObj, filterObj);
    }
    Tcl_SetObjResult(interp, resultObj);
    return TCL_OK;
}

/*
 * ----------------------------------------------------------------------
 *
 * InfoObjectForwardCmd --
 *
 *	Implements [info object forward $objName $methodName]
 *
 * ----------------------------------------------------------------------
 */

static int
InfoObjectForwardCmd(
    TCL_UNUSED(void *),
    Tcl_Interp *interp,
    Tcl_Size objc,
    Tcl_Obj *const objv[])
{
    Object *oPtr;
    Tcl_HashEntry *hPtr;
    Tcl_Obj *prefixObj;

    if (objc != 3) {
	Tcl_WrongNumArgs(interp, 1, objv, "objName methodName");
	return TCL_ERROR;
    }

    oPtr = (Object *) Tcl_GetObjectFromObj(interp, objv[1]);
    if (oPtr == NULL) {
	return TCL_ERROR;
    }

    if (!oPtr->methodsPtr) {
	goto unknownMethod;
    }
    hPtr = Tcl_FindHashEntry(oPtr->methodsPtr, objv[2]);
    if (hPtr == NULL) {
	goto unknownMethod;
    }
    prefixObj = TclOOGetFwdFromMethod((Method *) Tcl_GetHashValue(hPtr));
    if (prefixObj == NULL) {
	goto wrongType;
    }

    /*
     * Describe the valid forward method.
     */

    Tcl_SetObjResult(interp, prefixObj);
    return TCL_OK;

    /*
     * Errors...
     */

  unknownMethod:
    Tcl_SetObjResult(interp, Tcl_ObjPrintf(
	    "unknown method \"%s\"", TclGetString(objv[2])));
    Tcl_SetErrorCode(interp, "TCL", "LOOKUP", "METHOD",
	    TclGetString(objv[2]), (char *)NULL);
    return TCL_ERROR;

  wrongType:
    Tcl_SetObjResult(interp, Tcl_NewStringObj(
	    "prefix argument list not available for this kind of method",
	    TCL_AUTO_LENGTH));
    Tcl_SetErrorCode(interp, "TCL", "LOOKUP", "METHOD",
	    TclGetString(objv[2]), (char *)NULL);
    return TCL_ERROR;
}

/*
 * ----------------------------------------------------------------------
 *
 * InfoObjectIsACmd --
 *
 *	Implements [info object isa $category $objName ...]
 *
 * ----------------------------------------------------------------------
 */

static int
InfoObjectIsACmd(
    TCL_UNUSED(void *),
    Tcl_Interp *interp,
    Tcl_Size objc,
    Tcl_Obj *const objv[])
{
    static const char *const categories[] = {
	"class", "metaclass", "mixin", "object", "typeof", NULL
    };
    enum IsACats {
	IsClass, IsMetaclass, IsMixin, IsObject, IsType
    } idx;
    Object *oPtr, *o2Ptr;
    int result = 0;
    Tcl_Size i;

    if (objc < 3) {
	Tcl_WrongNumArgs(interp, 1, objv, "category objName ?arg ...?");
	return TCL_ERROR;
    }
    if (Tcl_GetIndexFromObj(interp, objv[1], categories, "category", 0,
	    &idx) != TCL_OK) {
	return TCL_ERROR;
    }

    /*
     * Now we know what test we are doing, we can check we've got the right
     * number of arguments.
     */

    switch (idx) {
    case IsObject:
    case IsClass:
    case IsMetaclass:
	if (objc != 3) {
	    Tcl_WrongNumArgs(interp, 2, objv, "objName");
	    return TCL_ERROR;
	}
	break;
    case IsMixin:
    case IsType:
	if (objc != 4) {
	    Tcl_WrongNumArgs(interp, 2, objv, "objName className");
	    return TCL_ERROR;
	}
	break;
    }

    /*
     * Perform the check. Note that we can guarantee that we will not fail
     * from here on; "failures" result in a false-TCL_OK result.
     */

    oPtr = (Object *) Tcl_GetObjectFromObj(interp, objv[2]);
    if (oPtr == NULL) {
	goto failPrecondition;
    }

    switch (idx) {
    case IsObject:
	result = 1;
	break;
    case IsClass:
	result = (oPtr->classPtr != NULL);
	break;
    case IsMetaclass:
	if (oPtr->classPtr != NULL) {
	    result = TclOOIsReachable(TclOOGetFoundation(interp)->classCls,
		    oPtr->classPtr);
	}
	break;
    case IsMixin:
	o2Ptr = (Object *) Tcl_GetObjectFromObj(interp, objv[3]);
	if (o2Ptr == NULL) {
	    goto failPrecondition;
	}
	if (o2Ptr->classPtr != NULL) {
	    Class *mixinPtr;

	    FOREACH(mixinPtr, oPtr->mixins) {
		if (!mixinPtr) {
		    continue;
		}
		if (TclOOIsReachable(o2Ptr->classPtr, mixinPtr)) {
		    result = 1;
		    break;
		}
	    }
	}
	break;
    case IsType:
	o2Ptr = (Object *) Tcl_GetObjectFromObj(interp, objv[3]);
	if (o2Ptr == NULL) {
	    goto failPrecondition;
	}
	if (o2Ptr->classPtr != NULL) {
	    result = TclOOIsReachable(o2Ptr->classPtr, oPtr->selfCls);
	}
	break;
    }
    Tcl_SetObjResult(interp, Tcl_NewBooleanObj(result));
    return TCL_OK;

  failPrecondition:
    Tcl_ResetResult(interp);
    Tcl_SetObjResult(interp, Tcl_NewBooleanObj(0));
    return TCL_OK;
}

/*
 * ----------------------------------------------------------------------
 *
 * InfoObjectMethodsCmd --
 *
 *	Implements [info object methods $objName ?$option ...?]
 *
 * ----------------------------------------------------------------------
 */

static int
InfoObjectMethodsCmd(
    TCL_UNUSED(void *),
    Tcl_Interp *interp,
    Tcl_Size objc,
    Tcl_Obj *const objv[])
{
    static const char *const options[] = {
	"-all", "-localprivate", "-private", "-scope", NULL
    };
    enum Options {
	OPT_ALL, OPT_LOCALPRIVATE, OPT_PRIVATE, OPT_SCOPE
    } idx;
    static const char *const scopes[] = {
	"private", "public", "unexported"
    };
    enum Scopes {
	SCOPE_PRIVATE, SCOPE_PUBLIC, SCOPE_UNEXPORTED,
	SCOPE_LOCALPRIVATE,
	SCOPE_DEFAULT = -1
    };
    Object *oPtr;
    int flag = PUBLIC_METHOD, recurse = 0, scope = SCOPE_DEFAULT;
    FOREACH_HASH_DECLS;
    Tcl_Obj *namePtr, *resultObj;
    Method *mPtr;

    /*
     * Parse arguments.
     */

    if (objc < 2) {
	Tcl_WrongNumArgs(interp, 1, objv, "objName ?-option value ...?");
	return TCL_ERROR;
    }
    oPtr = (Object *) Tcl_GetObjectFromObj(interp, objv[1]);
    if (oPtr == NULL) {
	return TCL_ERROR;
    }
    if (objc != 2) {
	int i;

	for (i=2 ; i<objc ; i++) {
	    if (Tcl_GetIndexFromObj(interp, objv[i], options, "option", 0,
		    &idx) != TCL_OK) {
		return TCL_ERROR;
	    }
	    switch (idx) {
	    case OPT_ALL:
		recurse = 1;
		break;
	    case OPT_LOCALPRIVATE:
		flag = PRIVATE_METHOD;
		break;
	    case OPT_PRIVATE:
		flag = 0;
		break;
	    case OPT_SCOPE:
		if (++i >= objc) {
		    Tcl_SetObjResult(interp, Tcl_ObjPrintf(
			    "missing option for -scope"));
		    Tcl_SetErrorCode(interp, "TCL", "ARGUMENT", "MISSING",
			    (char *)NULL);
		    return TCL_ERROR;
		}
		if (Tcl_GetIndexFromObj(interp, objv[i], scopes, "scope", 0,
			&scope) != TCL_OK) {
		    return TCL_ERROR;
		}
		break;
	    }
	}
    }
    if (scope != SCOPE_DEFAULT) {
	recurse = 0;
	switch (scope) {
	case SCOPE_PRIVATE:
	    flag = TRUE_PRIVATE_METHOD;
	    break;
	case SCOPE_PUBLIC:
	    flag = PUBLIC_METHOD;
	    break;
	case SCOPE_LOCALPRIVATE:
	    flag = PRIVATE_METHOD;
	    break;
	case SCOPE_UNEXPORTED:
	    flag = 0;
	    break;
	}
    }

    /*
     * List matching methods.
     */

    TclNewObj(resultObj);
    if (recurse) {
	const char **names;
	int i, numNames = TclOOGetSortedMethodList(oPtr, NULL, NULL, flag,
		&names);

	for (i=0 ; i<numNames ; i++) {
	    Tcl_ListObjAppendElement(NULL, resultObj,
		    Tcl_NewStringObj(names[i], TCL_AUTO_LENGTH));
	}
	if (numNames > 0) {
	    Tcl_Free((void *) names);
	}
    } else if (oPtr->methodsPtr) {
	if (scope == SCOPE_DEFAULT) {
	    /*
	     * Handle legacy-mode matching. [Bug 36e5517a6850]
	     */
	    int scopeFilter = flag | TRUE_PRIVATE_METHOD;

	    FOREACH_HASH(namePtr, mPtr, oPtr->methodsPtr) {
		if (mPtr->type2Ptr && (mPtr->flags & scopeFilter) == flag) {
		    Tcl_ListObjAppendElement(NULL, resultObj, namePtr);
		}
	    }
	} else {
	    FOREACH_HASH(namePtr, mPtr, oPtr->methodsPtr) {
		if (mPtr->type2Ptr && (mPtr->flags & SCOPE_FLAGS) == flag) {
		    Tcl_ListObjAppendElement(NULL, resultObj, namePtr);
		}
	    }
	}
    }
    Tcl_SetObjResult(interp, resultObj);
    return TCL_OK;
}

/*
 * ----------------------------------------------------------------------
 *
 * InfoObjectMethodTypeCmd --
 *
 *	Implements [info object methodtype $objName $methodName]
 *
 * ----------------------------------------------------------------------
 */

static int
InfoObjectMethodTypeCmd(
    TCL_UNUSED(void *),
    Tcl_Interp *interp,
    Tcl_Size objc,
    Tcl_Obj *const objv[])
{
    Object *oPtr;
    Tcl_HashEntry *hPtr;
    Method *mPtr;

    if (objc != 3) {
	Tcl_WrongNumArgs(interp, 1, objv, "objName methodName");
	return TCL_ERROR;
    }

    oPtr = (Object *) Tcl_GetObjectFromObj(interp, objv[1]);
    if (oPtr == NULL) {
	return TCL_ERROR;
    }

    if (!oPtr->methodsPtr) {
	goto unknownMethod;
    }
    hPtr = Tcl_FindHashEntry(oPtr->methodsPtr, objv[2]);
    if (hPtr == NULL) {
	goto unknownMethod;
    }
    mPtr = (Method *) Tcl_GetHashValue(hPtr);
    if (mPtr->type2Ptr == NULL) {
	/*
	 * Special entry for visibility control: pretend the method doesnt
	 * exist.
	 */

	goto unknownMethod;
    }

<<<<<<< HEAD
    Tcl_SetObjResult(interp, Tcl_NewStringObj(mPtr->type2Ptr->name, -1));
=======
    Tcl_SetObjResult(interp,
	    Tcl_NewStringObj(mPtr->typePtr->name, TCL_AUTO_LENGTH));
>>>>>>> 81a7f403
    return TCL_OK;

  unknownMethod:
    Tcl_SetObjResult(interp, Tcl_ObjPrintf(
	    "unknown method \"%s\"", TclGetString(objv[2])));
    Tcl_SetErrorCode(interp, "TCL", "LOOKUP", "METHOD",
	    TclGetString(objv[2]), (char *)NULL);
    return TCL_ERROR;
}

/*
 * ----------------------------------------------------------------------
 *
 * InfoObjectMixinsCmd --
 *
 *	Implements [info object mixins $objName]
 *
 * ----------------------------------------------------------------------
 */

static int
InfoObjectMixinsCmd(
    TCL_UNUSED(void *),
    Tcl_Interp *interp,
    Tcl_Size objc,
    Tcl_Obj *const objv[])
{
    Class *mixinPtr;
    Object *oPtr;
    Tcl_Obj *resultObj;
    Tcl_Size i;

    if (objc != 2) {
	Tcl_WrongNumArgs(interp, 1, objv, "objName");
	return TCL_ERROR;
    }
    oPtr = (Object *) Tcl_GetObjectFromObj(interp, objv[1]);
    if (oPtr == NULL) {
	return TCL_ERROR;
    }

    TclNewObj(resultObj);
    FOREACH(mixinPtr, oPtr->mixins) {
	if (!mixinPtr) {
	    continue;
	}
	Tcl_ListObjAppendElement(NULL, resultObj,
		TclOOObjectName(interp, mixinPtr->thisPtr));
    }
    Tcl_SetObjResult(interp, resultObj);
    return TCL_OK;
}

/*
 * ----------------------------------------------------------------------
 *
 * InfoObjectIdCmd --
 *
 *	Implements [info object creationid $objName]
 *
 * ----------------------------------------------------------------------
 */

static int
InfoObjectIdCmd(
    TCL_UNUSED(void *),
    Tcl_Interp *interp,
    Tcl_Size objc,
    Tcl_Obj *const objv[])
{
    Object *oPtr;

    if (objc != 2) {
	Tcl_WrongNumArgs(interp, 1, objv, "objName");
	return TCL_ERROR;
    }
    oPtr = (Object *) Tcl_GetObjectFromObj(interp, objv[1]);
    if (oPtr == NULL) {
	return TCL_ERROR;
    }

    Tcl_SetObjResult(interp, Tcl_NewWideIntObj(oPtr->creationEpoch));
    return TCL_OK;
}

/*
 * ----------------------------------------------------------------------
 *
 * InfoObjectNsCmd --
 *
 *	Implements [info object namespace $objName]
 *
 * ----------------------------------------------------------------------
 */

static int
InfoObjectNsCmd(
    TCL_UNUSED(void *),
    Tcl_Interp *interp,
    Tcl_Size objc,
    Tcl_Obj *const objv[])
{
    Object *oPtr;

    if (objc != 2) {
	Tcl_WrongNumArgs(interp, 1, objv, "objName");
	return TCL_ERROR;
    }
    oPtr = (Object *) Tcl_GetObjectFromObj(interp, objv[1]);
    if (oPtr == NULL) {
	return TCL_ERROR;
    }

    Tcl_SetObjResult(interp, TclNewNamespaceObj(oPtr->namespacePtr));
    return TCL_OK;
}

/*
 * ----------------------------------------------------------------------
 *
 * InfoObjectVariablesCmd --
 *
 *	Implements [info object variables $objName ?-private?]
 *
 * ----------------------------------------------------------------------
 */

static int
InfoObjectVariablesCmd(
    TCL_UNUSED(void *),
    Tcl_Interp *interp,
    Tcl_Size objc,
    Tcl_Obj *const objv[])
{
    Object *oPtr;
    Tcl_Obj *resultObj;
    Tcl_Size i;
    int isPrivate = 0;

    if (objc != 2 && objc != 3) {
	Tcl_WrongNumArgs(interp, 1, objv, "objName ?-private?");
	return TCL_ERROR;
    }
    if (objc == 3) {
	if (strcmp("-private", TclGetString(objv[2])) != 0) {
	    Tcl_SetObjResult(interp, Tcl_ObjPrintf(
		    "option \"%s\" is not exactly \"-private\"",
		    TclGetString(objv[2])));
	    Tcl_SetErrorCode(interp, "TCL", "OO", "BAD_ARG");
	    return TCL_ERROR;
	}
	isPrivate = 1;
    }
    oPtr = (Object *) Tcl_GetObjectFromObj(interp, objv[1]);
    if (oPtr == NULL) {
	return TCL_ERROR;
    }

    TclNewObj(resultObj);
    if (isPrivate) {
	PrivateVariableMapping *privatePtr;

	FOREACH_STRUCT(privatePtr, oPtr->privateVariables) {
	    Tcl_ListObjAppendElement(NULL, resultObj, privatePtr->variableObj);
	}
    } else {
	Tcl_Obj *variableObj;

	FOREACH(variableObj, oPtr->variables) {
	    Tcl_ListObjAppendElement(NULL, resultObj, variableObj);
	}
    }
    Tcl_SetObjResult(interp, resultObj);
    return TCL_OK;
}

/*
 * ----------------------------------------------------------------------
 *
 * InfoObjectVarsCmd --
 *
 *	Implements [info object vars $objName ?$pattern?]
 *
 * ----------------------------------------------------------------------
 */

static int
InfoObjectVarsCmd(
    TCL_UNUSED(void *),
    Tcl_Interp *interp,
    Tcl_Size objc,
    Tcl_Obj *const objv[])
{
    Object *oPtr;
    const char *pattern = NULL;
    FOREACH_HASH_DECLS;
    VarInHash *vihPtr;
    Tcl_Obj *nameObj, *resultObj;

    if (objc != 2 && objc != 3) {
	Tcl_WrongNumArgs(interp, 1, objv, "objName ?pattern?");
	return TCL_ERROR;
    }
    oPtr = (Object *) Tcl_GetObjectFromObj(interp, objv[1]);
    if (oPtr == NULL) {
	return TCL_ERROR;
    }
    if (objc == 3) {
	pattern = TclGetString(objv[2]);
    }
    TclNewObj(resultObj);

    /*
     * Extract the information we need from the object's namespace's table of
     * variables. Note that this involves horrific knowledge of the guts of
     * tclVar.c, so we can't leverage our hash-iteration macros properly.
     */

    FOREACH_HASH_VALUE(vihPtr,
	    &((Namespace *) oPtr->namespacePtr)->varTable.table) {
	nameObj = vihPtr->entry.key.objPtr;

	if (TclIsVarUndefined(&vihPtr->var)
		|| !TclIsVarNamespaceVar(&vihPtr->var)) {
	    continue;
	}
	if (pattern != NULL
		&& !Tcl_StringMatch(TclGetString(nameObj), pattern)) {
	    continue;
	}
	Tcl_ListObjAppendElement(NULL, resultObj, nameObj);
    }

    Tcl_SetObjResult(interp, resultObj);
    return TCL_OK;
}

/*
 * ----------------------------------------------------------------------
 *
 * InfoClassConstrCmd --
 *
 *	Implements [info class constructor $clsName]
 *
 * ----------------------------------------------------------------------
 */

static int
InfoClassConstrCmd(
    TCL_UNUSED(void *),
    Tcl_Interp *interp,
    Tcl_Size objc,
    Tcl_Obj *const objv[])
{
    Proc *procPtr;
    CompiledLocal *localPtr;
    Tcl_Obj *resultObjs[2];
    Class *clsPtr;

    if (objc != 2) {
	Tcl_WrongNumArgs(interp, 1, objv, "className");
	return TCL_ERROR;
    }
    clsPtr = TclOOGetClassFromObj(interp, objv[1]);
    if (clsPtr == NULL) {
	return TCL_ERROR;
    }
    if (clsPtr->constructorPtr == NULL) {
	return TCL_OK;
    }
    procPtr = TclOOGetProcFromMethod(clsPtr->constructorPtr);
    if (procPtr == NULL) {
	Tcl_SetObjResult(interp, Tcl_NewStringObj(
		"definition not available for this kind of method",
		TCL_AUTO_LENGTH));
	Tcl_SetErrorCode(interp, "TCL", "OO", "METHOD_TYPE", (char *)NULL);
	return TCL_ERROR;
    }

    TclNewObj(resultObjs[0]);
    for (localPtr=procPtr->firstLocalPtr; localPtr!=NULL;
	    localPtr=localPtr->nextPtr) {
	if (TclIsVarArgument(localPtr)) {
	    Tcl_Obj *argObj;

	    TclNewObj(argObj);
	    Tcl_ListObjAppendElement(NULL, argObj, LocalVarName(localPtr));
	    if (localPtr->defValuePtr != NULL) {
		Tcl_ListObjAppendElement(NULL, argObj, localPtr->defValuePtr);
	    }
	    Tcl_ListObjAppendElement(NULL, resultObjs[0], argObj);
	}
    }
    resultObjs[1] = TclOOGetMethodBody(clsPtr->constructorPtr);
    Tcl_SetObjResult(interp, Tcl_NewListObj(2, resultObjs));
    return TCL_OK;
}

/*
 * ----------------------------------------------------------------------
 *
 * InfoClassDefnCmd --
 *
 *	Implements [info class definition $clsName $methodName]
 *
 * ----------------------------------------------------------------------
 */

static int
InfoClassDefnCmd(
    TCL_UNUSED(void *),
    Tcl_Interp *interp,
    Tcl_Size objc,
    Tcl_Obj *const objv[])
{
    Tcl_HashEntry *hPtr;
    Proc *procPtr;
    CompiledLocal *localPtr;
    Tcl_Obj *resultObjs[2];
    Class *clsPtr;

    if (objc != 3) {
	Tcl_WrongNumArgs(interp, 1, objv, "className methodName");
	return TCL_ERROR;
    }
    clsPtr = TclOOGetClassFromObj(interp, objv[1]);
    if (clsPtr == NULL) {
	return TCL_ERROR;
    }
    hPtr = Tcl_FindHashEntry(&clsPtr->classMethods, objv[2]);
    if (hPtr == NULL) {
	Tcl_SetObjResult(interp, Tcl_ObjPrintf(
		"unknown method \"%s\"", TclGetString(objv[2])));
	Tcl_SetErrorCode(interp, "TCL", "LOOKUP", "METHOD",
		TclGetString(objv[2]), (char *)NULL);
	return TCL_ERROR;
    }
    procPtr = TclOOGetProcFromMethod((Method *) Tcl_GetHashValue(hPtr));
    if (procPtr == NULL) {
	Tcl_SetObjResult(interp, Tcl_NewStringObj(
		"definition not available for this kind of method",
		TCL_AUTO_LENGTH));
	Tcl_SetErrorCode(interp, "TCL", "LOOKUP", "METHOD",
		TclGetString(objv[2]), (char *)NULL);
	return TCL_ERROR;
    }

    TclNewObj(resultObjs[0]);
    for (localPtr=procPtr->firstLocalPtr; localPtr!=NULL;
	    localPtr=localPtr->nextPtr) {
	if (TclIsVarArgument(localPtr)) {
	    Tcl_Obj *argObj;

	    TclNewObj(argObj);
	    Tcl_ListObjAppendElement(NULL, argObj, LocalVarName(localPtr));
	    if (localPtr->defValuePtr != NULL) {
		Tcl_ListObjAppendElement(NULL, argObj, localPtr->defValuePtr);
	    }
	    Tcl_ListObjAppendElement(NULL, resultObjs[0], argObj);
	}
    }
    resultObjs[1] = TclOOGetMethodBody((Method *) Tcl_GetHashValue(hPtr));
    Tcl_SetObjResult(interp, Tcl_NewListObj(2, resultObjs));
    return TCL_OK;
}

/*
 * ----------------------------------------------------------------------
 *
 * InfoClassDefnNsCmd --
 *
 *	Implements [info class definitionnamespace $clsName ?$kind?]
 *
 * ----------------------------------------------------------------------
 */

static int
InfoClassDefnNsCmd(
    TCL_UNUSED(void *),
    Tcl_Interp *interp,
    Tcl_Size objc,
    Tcl_Obj *const objv[])
{
    static const char *kindList[] = {
	"-class",
	"-instance",
	NULL
    };
    int kind = 0;
    Tcl_Obj *nsNamePtr;
    Class *clsPtr;

    if (objc != 2 && objc != 3) {
	Tcl_WrongNumArgs(interp, 1, objv, "className ?kind?");
	return TCL_ERROR;
    }
    clsPtr = TclOOGetClassFromObj(interp, objv[1]);
    if (clsPtr == NULL) {
	return TCL_ERROR;
    }
    if (objc == 3 && Tcl_GetIndexFromObj(interp, objv[2], kindList, "kind", 0,
	    &kind) != TCL_OK) {
	return TCL_ERROR;
    }

    if (kind) {
	nsNamePtr = clsPtr->objDefinitionNs;
    } else {
	nsNamePtr = clsPtr->clsDefinitionNs;
    }
    if (nsNamePtr) {
	Tcl_SetObjResult(interp, nsNamePtr);
    }
    return TCL_OK;
}

/*
 * ----------------------------------------------------------------------
 *
 * InfoClassDestrCmd --
 *
 *	Implements [info class destructor $clsName]
 *
 * ----------------------------------------------------------------------
 */

static int
InfoClassDestrCmd(
    TCL_UNUSED(void *),
    Tcl_Interp *interp,
    Tcl_Size objc,
    Tcl_Obj *const objv[])
{
    Proc *procPtr;
    Class *clsPtr;

    if (objc != 2) {
	Tcl_WrongNumArgs(interp, 1, objv, "className");
	return TCL_ERROR;
    }
    clsPtr = TclOOGetClassFromObj(interp, objv[1]);
    if (clsPtr == NULL) {
	return TCL_ERROR;
    }

    if (clsPtr->destructorPtr == NULL) {
	return TCL_OK;
    }
    procPtr = TclOOGetProcFromMethod(clsPtr->destructorPtr);
    if (procPtr == NULL) {
	Tcl_SetObjResult(interp, Tcl_NewStringObj(
		"definition not available for this kind of method",
		TCL_AUTO_LENGTH));
	Tcl_SetErrorCode(interp, "TCL", "OO", "METHOD_TYPE", (char *)NULL);
	return TCL_ERROR;
    }

    Tcl_SetObjResult(interp, TclOOGetMethodBody(clsPtr->destructorPtr));
    return TCL_OK;
}

/*
 * ----------------------------------------------------------------------
 *
 * InfoClassFiltersCmd --
 *
 *	Implements [info class filters $clsName]
 *
 * ----------------------------------------------------------------------
 */

static int
InfoClassFiltersCmd(
    TCL_UNUSED(void *),
    Tcl_Interp *interp,
    Tcl_Size objc,
    Tcl_Obj *const objv[])
{
    Tcl_Size i;
    Tcl_Obj *filterObj, *resultObj;
    Class *clsPtr;

    if (objc != 2) {
	Tcl_WrongNumArgs(interp, 1, objv, "className");
	return TCL_ERROR;
    }
    clsPtr = TclOOGetClassFromObj(interp, objv[1]);
    if (clsPtr == NULL) {
	return TCL_ERROR;
    }

    TclNewObj(resultObj);
    FOREACH(filterObj, clsPtr->filters) {
	Tcl_ListObjAppendElement(NULL, resultObj, filterObj);
    }
    Tcl_SetObjResult(interp, resultObj);
    return TCL_OK;
}

/*
 * ----------------------------------------------------------------------
 *
 * InfoClassForwardCmd --
 *
 *	Implements [info class forward $clsName $methodName]
 *
 * ----------------------------------------------------------------------
 */

static int
InfoClassForwardCmd(
    TCL_UNUSED(void *),
    Tcl_Interp *interp,
    Tcl_Size objc,
    Tcl_Obj *const objv[])
{
    Tcl_HashEntry *hPtr;
    Tcl_Obj *prefixObj;
    Class *clsPtr;

    if (objc != 3) {
	Tcl_WrongNumArgs(interp, 1, objv, "className methodName");
	return TCL_ERROR;
    }
    clsPtr = TclOOGetClassFromObj(interp, objv[1]);
    if (clsPtr == NULL) {
	return TCL_ERROR;
    }
    hPtr = Tcl_FindHashEntry(&clsPtr->classMethods, objv[2]);
    if (hPtr == NULL) {
	Tcl_SetObjResult(interp, Tcl_ObjPrintf(
		"unknown method \"%s\"", TclGetString(objv[2])));
	Tcl_SetErrorCode(interp, "TCL", "LOOKUP", "METHOD",
		TclGetString(objv[2]), (char *)NULL);
	return TCL_ERROR;
    }
    prefixObj = TclOOGetFwdFromMethod((Method *) Tcl_GetHashValue(hPtr));
    if (prefixObj == NULL) {
	Tcl_SetObjResult(interp, Tcl_NewStringObj(
		"prefix argument list not available for this kind of method",
		TCL_AUTO_LENGTH));
	Tcl_SetErrorCode(interp, "TCL", "LOOKUP", "METHOD",
		TclGetString(objv[2]), (char *)NULL);
	return TCL_ERROR;
    }

    Tcl_SetObjResult(interp, prefixObj);
    return TCL_OK;
}

/*
 * ----------------------------------------------------------------------
 *
 * InfoClassInstancesCmd --
 *
 *	Implements [info class instances $clsName ?$pattern?]
 *
 * ----------------------------------------------------------------------
 */

static int
InfoClassInstancesCmd(
    TCL_UNUSED(void *),
    Tcl_Interp *interp,
    Tcl_Size objc,
    Tcl_Obj *const objv[])
{
    Object *oPtr;
    Class *clsPtr;
    Tcl_Size i;
    const char *pattern = NULL;
    Tcl_Obj *resultObj;

    if (objc != 2 && objc != 3) {
	Tcl_WrongNumArgs(interp, 1, objv, "className ?pattern?");
	return TCL_ERROR;
    }
    clsPtr = TclOOGetClassFromObj(interp, objv[1]);
    if (clsPtr == NULL) {
	return TCL_ERROR;
    }
    if (objc == 3) {
	pattern = TclGetString(objv[2]);
    }

    TclNewObj(resultObj);
    FOREACH(oPtr, clsPtr->instances) {
	Tcl_Obj *tmpObj = TclOOObjectName(interp, oPtr);

	if (pattern && !Tcl_StringMatch(TclGetString(tmpObj), pattern)) {
	    continue;
	}
	Tcl_ListObjAppendElement(NULL, resultObj, tmpObj);
    }
    Tcl_SetObjResult(interp, resultObj);
    return TCL_OK;
}

/*
 * ----------------------------------------------------------------------
 *
 * InfoClassMethodsCmd --
 *
 *	Implements [info class methods $clsName ?options...?]
 *
 * ----------------------------------------------------------------------
 */

static int
InfoClassMethodsCmd(
    TCL_UNUSED(void *),
    Tcl_Interp *interp,
    Tcl_Size objc,
    Tcl_Obj *const objv[])
{
    static const char *const options[] = {
	"-all", "-localprivate", "-private", "-scope", NULL
    };
    enum Options {
	OPT_ALL, OPT_LOCALPRIVATE, OPT_PRIVATE, OPT_SCOPE
    } idx;
    static const char *const scopes[] = {
	"private", "public", "unexported"
    };
    enum Scopes {
	SCOPE_PRIVATE, SCOPE_PUBLIC, SCOPE_UNEXPORTED,
	SCOPE_DEFAULT = -1
    };
    int flag = PUBLIC_METHOD, recurse = 0, scope = SCOPE_DEFAULT;
    Tcl_Obj *namePtr, *resultObj;
    Method *mPtr;
    Class *clsPtr;

    if (objc < 2) {
	Tcl_WrongNumArgs(interp, 1, objv, "className ?-option value ...?");
	return TCL_ERROR;
    }
    clsPtr = TclOOGetClassFromObj(interp, objv[1]);
    if (clsPtr == NULL) {
	return TCL_ERROR;
    }
    if (objc != 2) {
	int i;

	for (i=2 ; i<objc ; i++) {
	    if (Tcl_GetIndexFromObj(interp, objv[i], options, "option", 0,
		    &idx) != TCL_OK) {
		return TCL_ERROR;
	    }
	    switch (idx) {
	    case OPT_ALL:
		recurse = 1;
		break;
	    case OPT_LOCALPRIVATE:
		flag = PRIVATE_METHOD;
		break;
	    case OPT_PRIVATE:
		flag = 0;
		break;
	    case OPT_SCOPE:
		if (++i >= objc) {
		    Tcl_SetObjResult(interp, Tcl_ObjPrintf(
			    "missing option for -scope"));
		    Tcl_SetErrorCode(interp, "TCL", "ARGUMENT", "MISSING",
			    (char *)NULL);
		    return TCL_ERROR;
		}
		if (Tcl_GetIndexFromObj(interp, objv[i], scopes, "scope", 0,
			&scope) != TCL_OK) {
		    return TCL_ERROR;
		}
		break;
	    }
	}
    }
    if (scope != SCOPE_DEFAULT) {
	recurse = 0;
	switch (scope) {
	case SCOPE_PRIVATE:
	    flag = TRUE_PRIVATE_METHOD;
	    break;
	case SCOPE_PUBLIC:
	    flag = PUBLIC_METHOD;
	    break;
	case SCOPE_UNEXPORTED:
	    flag = 0;
	    break;
	}
    }

    TclNewObj(resultObj);
    if (recurse) {
	const char **names;
	Tcl_Size i, numNames = TclOOGetSortedClassMethodList(clsPtr, flag, &names);

	for (i=0 ; i<numNames ; i++) {
	    Tcl_ListObjAppendElement(NULL, resultObj,
		    Tcl_NewStringObj(names[i], TCL_AUTO_LENGTH));
	}
	if (numNames > 0) {
	    Tcl_Free((void *) names);
	}
    } else {
	FOREACH_HASH_DECLS;

	if (scope == SCOPE_DEFAULT) {
	    /*
	     * Handle legacy-mode matching. [Bug 36e5517a6850]
	     */
	    int scopeFilter = flag | TRUE_PRIVATE_METHOD;

	    FOREACH_HASH(namePtr, mPtr, &clsPtr->classMethods) {
		if (mPtr->type2Ptr && (mPtr->flags & scopeFilter) == flag) {
		    Tcl_ListObjAppendElement(NULL, resultObj, namePtr);
		}
	    }
	} else {
	    FOREACH_HASH(namePtr, mPtr, &clsPtr->classMethods) {
		if (mPtr->type2Ptr && (mPtr->flags & SCOPE_FLAGS) == flag) {
		    Tcl_ListObjAppendElement(NULL, resultObj, namePtr);
		}
	    }
	}
    }
    Tcl_SetObjResult(interp, resultObj);
    return TCL_OK;
}

/*
 * ----------------------------------------------------------------------
 *
 * InfoClassMethodTypeCmd --
 *
 *	Implements [info class methodtype $clsName $methodName]
 *
 * ----------------------------------------------------------------------
 */

static int
InfoClassMethodTypeCmd(
    TCL_UNUSED(void *),
    Tcl_Interp *interp,
    Tcl_Size objc,
    Tcl_Obj *const objv[])
{
    Tcl_HashEntry *hPtr;
    Method *mPtr;
    Class *clsPtr;

    if (objc != 3) {
	Tcl_WrongNumArgs(interp, 1, objv, "className methodName");
	return TCL_ERROR;
    }
    clsPtr = TclOOGetClassFromObj(interp, objv[1]);
    if (clsPtr == NULL) {
	return TCL_ERROR;
    }

    hPtr = Tcl_FindHashEntry(&clsPtr->classMethods, objv[2]);
    if (hPtr == NULL) {
	goto unknownMethod;
    }
    mPtr = (Method *) Tcl_GetHashValue(hPtr);
    if (mPtr->type2Ptr == NULL) {
	/*
	 * Special entry for visibility control: pretend the method doesnt
	 * exist.
	 */

	goto unknownMethod;
    }
<<<<<<< HEAD
    Tcl_SetObjResult(interp, Tcl_NewStringObj(mPtr->type2Ptr->name, -1));
=======
    Tcl_SetObjResult(interp,
	    Tcl_NewStringObj(mPtr->typePtr->name, TCL_AUTO_LENGTH));
>>>>>>> 81a7f403
    return TCL_OK;

  unknownMethod:
    Tcl_SetObjResult(interp, Tcl_ObjPrintf(
	    "unknown method \"%s\"", TclGetString(objv[2])));
    Tcl_SetErrorCode(interp, "TCL", "LOOKUP", "METHOD",
	    TclGetString(objv[2]), (char *)NULL);
    return TCL_ERROR;
}

/*
 * ----------------------------------------------------------------------
 *
 * InfoClassMixinsCmd --
 *
 *	Implements [info class mixins $clsName]
 *
 * ----------------------------------------------------------------------
 */

static int
InfoClassMixinsCmd(
    TCL_UNUSED(void *),
    Tcl_Interp *interp,
    Tcl_Size objc,
    Tcl_Obj *const objv[])
{
    Class *clsPtr, *mixinPtr;
    Tcl_Obj *resultObj;
    Tcl_Size i;

    if (objc != 2) {
	Tcl_WrongNumArgs(interp, 1, objv, "className");
	return TCL_ERROR;
    }
    clsPtr = TclOOGetClassFromObj(interp, objv[1]);
    if (clsPtr == NULL) {
	return TCL_ERROR;
    }

    TclNewObj(resultObj);
    FOREACH(mixinPtr, clsPtr->mixins) {
	if (!mixinPtr) {
	    continue;
	}
	Tcl_ListObjAppendElement(NULL, resultObj,
		TclOOObjectName(interp, mixinPtr->thisPtr));
    }
    Tcl_SetObjResult(interp, resultObj);
    return TCL_OK;
}

/*
 * ----------------------------------------------------------------------
 *
 * InfoClassSubsCmd --
 *
 *	Implements [info class subclasses $clsName ?$pattern?]
 *
 * ----------------------------------------------------------------------
 */

static int
InfoClassSubsCmd(
    TCL_UNUSED(void *),
    Tcl_Interp *interp,
    Tcl_Size objc,
    Tcl_Obj *const objv[])
{
    Class *clsPtr, *subclassPtr;
    Tcl_Obj *resultObj;
    Tcl_Size i;
    const char *pattern = NULL;

    if (objc != 2 && objc != 3) {
	Tcl_WrongNumArgs(interp, 1, objv, "className ?pattern?");
	return TCL_ERROR;
    }
    clsPtr = TclOOGetClassFromObj(interp, objv[1]);
    if (clsPtr == NULL) {
	return TCL_ERROR;
    }
    if (objc == 3) {
	pattern = TclGetString(objv[2]);
    }

    TclNewObj(resultObj);
    FOREACH(subclassPtr, clsPtr->subclasses) {
	Tcl_Obj *tmpObj = TclOOObjectName(interp, subclassPtr->thisPtr);

	if (pattern && !Tcl_StringMatch(TclGetString(tmpObj), pattern)) {
	    continue;
	}
	Tcl_ListObjAppendElement(NULL, resultObj, tmpObj);
    }
    FOREACH(subclassPtr, clsPtr->mixinSubs) {
	Tcl_Obj *tmpObj = TclOOObjectName(interp, subclassPtr->thisPtr);

	if (pattern && !Tcl_StringMatch(TclGetString(tmpObj), pattern)) {
	    continue;
	}
	Tcl_ListObjAppendElement(NULL, resultObj, tmpObj);
    }
    Tcl_SetObjResult(interp, resultObj);
    return TCL_OK;
}

/*
 * ----------------------------------------------------------------------
 *
 * InfoClassSupersCmd --
 *
 *	Implements [info class superclasses $clsName]
 *
 * ----------------------------------------------------------------------
 */

static int
InfoClassSupersCmd(
    TCL_UNUSED(void *),
    Tcl_Interp *interp,
    Tcl_Size objc,
    Tcl_Obj *const objv[])
{
    Class *clsPtr, *superPtr;
    Tcl_Obj *resultObj;
    Tcl_Size i;

    if (objc != 2) {
	Tcl_WrongNumArgs(interp, 1, objv, "className");
	return TCL_ERROR;
    }
    clsPtr = TclOOGetClassFromObj(interp, objv[1]);
    if (clsPtr == NULL) {
	return TCL_ERROR;
    }

    TclNewObj(resultObj);
    FOREACH(superPtr, clsPtr->superclasses) {
	Tcl_ListObjAppendElement(NULL, resultObj,
		TclOOObjectName(interp, superPtr->thisPtr));
    }
    Tcl_SetObjResult(interp, resultObj);
    return TCL_OK;
}

/*
 * ----------------------------------------------------------------------
 *
 * InfoClassVariablesCmd --
 *
 *	Implements [info class variables $clsName ?-private?]
 *
 * ----------------------------------------------------------------------
 */

static int
InfoClassVariablesCmd(
    TCL_UNUSED(void *),
    Tcl_Interp *interp,
    Tcl_Size objc,
    Tcl_Obj *const objv[])
{
    Class *clsPtr;
    Tcl_Obj *resultObj;
    Tcl_Size i;
    int isPrivate = 0;

    if (objc != 2 && objc != 3) {
	Tcl_WrongNumArgs(interp, 1, objv, "className ?-private?");
	return TCL_ERROR;
    }
    if (objc == 3) {
	if (strcmp("-private", TclGetString(objv[2])) != 0) {
	    Tcl_SetObjResult(interp, Tcl_ObjPrintf(
		    "option \"%s\" is not exactly \"-private\"",
		    TclGetString(objv[2])));
	    Tcl_SetErrorCode(interp, "TCL", "OO", "BAD_ARG");
	    return TCL_ERROR;
	}
	isPrivate = 1;
    }
    clsPtr = TclOOGetClassFromObj(interp, objv[1]);
    if (clsPtr == NULL) {
	return TCL_ERROR;
    }

    TclNewObj(resultObj);
    if (isPrivate) {
	PrivateVariableMapping *privatePtr;

	FOREACH_STRUCT(privatePtr, clsPtr->privateVariables) {
	    Tcl_ListObjAppendElement(NULL, resultObj, privatePtr->variableObj);
	}
    } else {
	Tcl_Obj *variableObj;

	FOREACH(variableObj, clsPtr->variables) {
	    Tcl_ListObjAppendElement(NULL, resultObj, variableObj);
	}
    }
    Tcl_SetObjResult(interp, resultObj);
    return TCL_OK;
}

/*
 * ----------------------------------------------------------------------
 *
 * InfoObjectCallCmd --
 *
 *	Implements [info object call $objName $methodName]
 *
 * ----------------------------------------------------------------------
 */

static int
InfoObjectCallCmd(
    TCL_UNUSED(void *),
    Tcl_Interp *interp,
    Tcl_Size objc,
    Tcl_Obj *const objv[])
{
    Object *oPtr;
    CallContext *contextPtr;

    if (objc != 3) {
	Tcl_WrongNumArgs(interp, 1, objv, "objName methodName");
	return TCL_ERROR;
    }
    oPtr = (Object *) Tcl_GetObjectFromObj(interp, objv[1]);
    if (oPtr == NULL) {
	return TCL_ERROR;
    }

    /*
     * Get the call context and render its call chain.
     */

    contextPtr = TclOOGetCallContext(oPtr, objv[2], PUBLIC_METHOD, NULL, NULL,
	    NULL);
    if (contextPtr == NULL) {
	Tcl_SetObjResult(interp, Tcl_NewStringObj(
		"cannot construct any call chain", TCL_AUTO_LENGTH));
	Tcl_SetErrorCode(interp, "TCL", "OO", "BAD_CALL_CHAIN");
	return TCL_ERROR;
    }
    Tcl_SetObjResult(interp,
	    TclOORenderCallChain(interp, contextPtr->callPtr));
    TclOODeleteContext(contextPtr);
    return TCL_OK;
}

/*
 * ----------------------------------------------------------------------
 *
 * InfoClassCallCmd --
 *
 *	Implements [info class call $clsName $methodName]
 *
 * ----------------------------------------------------------------------
 */

static int
InfoClassCallCmd(
    TCL_UNUSED(void *),
    Tcl_Interp *interp,
    Tcl_Size objc,
    Tcl_Obj *const objv[])
{
    Class *clsPtr;
    CallChain *callPtr;

    if (objc != 3) {
	Tcl_WrongNumArgs(interp, 1, objv, "className methodName");
	return TCL_ERROR;
    }
    clsPtr = TclOOGetClassFromObj(interp, objv[1]);
    if (clsPtr == NULL) {
	return TCL_ERROR;
    }

    /*
     * Get an render the stereotypical call chain.
     */

    callPtr = TclOOGetStereotypeCallChain(clsPtr, objv[2], PUBLIC_METHOD);
    if (callPtr == NULL) {
	Tcl_SetObjResult(interp, Tcl_NewStringObj(
		"cannot construct any call chain", TCL_AUTO_LENGTH));
	Tcl_SetErrorCode(interp, "TCL", "OO", "BAD_CALL_CHAIN");
	return TCL_ERROR;
    }
    Tcl_SetObjResult(interp, TclOORenderCallChain(interp, callPtr));
    TclOODeleteChain(callPtr);
    return TCL_OK;
}

/*
 * Local Variables:
 * mode: c
 * c-basic-offset: 4
 * fill-column: 78
 * End:
 */<|MERGE_RESOLUTION|>--- conflicted
+++ resolved
@@ -748,12 +748,8 @@
 	goto unknownMethod;
     }
 
-<<<<<<< HEAD
-    Tcl_SetObjResult(interp, Tcl_NewStringObj(mPtr->type2Ptr->name, -1));
-=======
     Tcl_SetObjResult(interp,
-	    Tcl_NewStringObj(mPtr->typePtr->name, TCL_AUTO_LENGTH));
->>>>>>> 81a7f403
+	    Tcl_NewStringObj(mPtr->type2Ptr->name, TCL_AUTO_LENGTH));
     return TCL_OK;
 
   unknownMethod:
@@ -1539,12 +1535,8 @@
 
 	goto unknownMethod;
     }
-<<<<<<< HEAD
-    Tcl_SetObjResult(interp, Tcl_NewStringObj(mPtr->type2Ptr->name, -1));
-=======
     Tcl_SetObjResult(interp,
-	    Tcl_NewStringObj(mPtr->typePtr->name, TCL_AUTO_LENGTH));
->>>>>>> 81a7f403
+	    Tcl_NewStringObj(mPtr->type2Ptr->name, TCL_AUTO_LENGTH));
     return TCL_OK;
 
   unknownMethod:
