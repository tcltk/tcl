/*
 * tclOOBasic.c --
 *
 *	This file contains implementations of the "simple" commands and
 *	methods from the object-system core.
 *
 * Copyright © 2005-2013 Donal K. Fellows
 *
 * See the file "license.terms" for information on usage and redistribution of
 * this file, and for a DISCLAIMER OF ALL WARRANTIES.
 */

#ifdef HAVE_CONFIG_H
#include "config.h"
#endif
#include "tclInt.h"
#include "tclOOInt.h"
#include "tclTomMath.h"

static inline Tcl_Object *AddConstructionFinalizer(Tcl_Interp *interp);
static Tcl_NRPostProc	AfterNRDestructor;
static Tcl_NRPostProc	DecrRefsPostClassConstructor;
static Tcl_NRPostProc	FinalizeConstruction;
static Tcl_NRPostProc	FinalizeEval;
static Tcl_NRPostProc	NextRestoreFrame;

/*
 * ----------------------------------------------------------------------
 *
 * AddCreateCallback, FinalizeConstruction --
 *
 *	Special version of TclNRAddCallback that allows the caller to splice
 *	the object created later on. Always calls FinalizeConstruction, which
 *	converts the object into its name and stores that in the interpreter
 *	result. This is shared by all the construction methods (create,
 *	createWithNamespace, new).
 *
 *	Note that this is the only code in this file (or, indeed, the whole of
 *	TclOO) that uses NRE internals; it is the only code that does
 *	non-standard poking in the NRE guts.
 *
 * ----------------------------------------------------------------------
 */

static inline Tcl_Object *
AddConstructionFinalizer(
    Tcl_Interp *interp)
{
    TclNRAddCallback(interp, FinalizeConstruction, NULL, NULL, NULL, NULL);
    return (Tcl_Object *) &(TOP_CB(interp)->data[0]);
}

static int
FinalizeConstruction(
    void *data[],
    Tcl_Interp *interp,
    int result)
{
    Object *oPtr = (Object *) data[0];

    if (result != TCL_OK) {
	return result;
    }
    Tcl_SetObjResult(interp, TclOOObjectName(interp, oPtr));
    return TCL_OK;
}

/*
 * ----------------------------------------------------------------------
 *
 * TclOO_Class_Constructor --
 *
 *	Implementation for oo::class constructor.
 *
 * ----------------------------------------------------------------------
 */

int
TclOO_Class_Constructor(
    TCL_UNUSED(void *),
    Tcl_Interp *interp,
    Tcl_ObjectContext context,
    Tcl_Size objc,
    Tcl_Obj *const *objv)
{
    Object *oPtr = (Object *) Tcl_ObjectContextObject(context);
    Tcl_Obj **invoke, *nameObj;

<<<<<<< HEAD
    Tcl_Size skip = Tcl_ObjectContextSkippedArgs(context);
    if (objc > skip + 1) {
	Tcl_WrongNumArgs(interp, skip, objv,
		"?definitionScript?");
	return TCL_ERROR;
    } else if (objc == skip) {
=======
    size_t skip = Tcl_ObjectContextSkippedArgs(context);
    if ((size_t) objc > skip + 1) {
	Tcl_WrongNumArgs(interp, skip, objv,
		"?definitionScript?");
	return TCL_ERROR;
    } else if ((size_t) objc == skip) {
>>>>>>> e9882144
	return TCL_OK;
    }

    /*
     * Make the class definition delegate. This is special; it doesn't reenter
     * here (and the class definition delegate doesn't run any constructors).
     */

    nameObj = Tcl_ObjPrintf("%s:: oo ::delegate",
	    oPtr->namespacePtr->fullName);
    Tcl_NewObjectInstance(interp, (Tcl_Class) oPtr->fPtr->classCls,
	    TclGetString(nameObj), NULL, -1, NULL, -1);
    Tcl_BounceRefCount(nameObj);

    /*
     * Delegate to [oo::define] to do the work.
     */

    invoke = (Tcl_Obj **) TclStackAlloc(interp, 3 * sizeof(Tcl_Obj *));
    invoke[0] = oPtr->fPtr->defineName;
    invoke[1] = TclOOObjectName(interp, oPtr);
    invoke[2] = objv[objc-1];

    /*
     * Must add references or errors in configuration script will cause
     * trouble.
     */

    Tcl_IncrRefCount(invoke[0]);
    Tcl_IncrRefCount(invoke[1]);
    Tcl_IncrRefCount(invoke[2]);
    TclNRAddCallback(interp, DecrRefsPostClassConstructor,
	    invoke, oPtr, NULL, NULL);

    /*
     * Tricky point: do not want the extra reported level in the Tcl stack
     * trace, so use TCL_EVAL_NOERR.
     */

    return TclNREvalObjv(interp, 3, invoke, TCL_EVAL_NOERR, NULL);
}

static int
DecrRefsPostClassConstructor(
    void *data[],
    Tcl_Interp *interp,
    int result)
{
    Tcl_Obj **invoke = (Tcl_Obj **) data[0];
    Object *oPtr = (Object *) data[1];
    Tcl_InterpState saved;
    int code;

    TclDecrRefCount(invoke[0]);
    TclDecrRefCount(invoke[1]);
    TclDecrRefCount(invoke[2]);
    invoke[0] = Tcl_NewStringObj("::oo::MixinClassDelegates", -1);
    invoke[1] = TclOOObjectName(interp, oPtr);
    Tcl_IncrRefCount(invoke[0]);
    Tcl_IncrRefCount(invoke[1]);
    saved = Tcl_SaveInterpState(interp, result);
    code = Tcl_EvalObjv(interp, 2, invoke, 0);
    TclDecrRefCount(invoke[0]);
    TclDecrRefCount(invoke[1]);
    TclStackFree(interp, invoke);
    if (code != TCL_OK) {
	Tcl_DiscardInterpState(saved);
	return code;
    }
    return Tcl_RestoreInterpState(interp, saved);
}

/*
 * ----------------------------------------------------------------------
 *
 * TclOO_Class_Create --
 *
 *	Implementation for oo::class->create method.
 *
 * ----------------------------------------------------------------------
 */

int
TclOO_Class_Create(
    TCL_UNUSED(void *),
    Tcl_Interp *interp,		/* Interpreter in which to create the object;
				 * also used for error reporting. */
    Tcl_ObjectContext context,	/* The object/call context. */
    Tcl_Size objc,			/* Number of arguments. */
    Tcl_Obj *const *objv)	/* The actual arguments. */
{
    Object *oPtr = (Object *) Tcl_ObjectContextObject(context);
    const char *objName;
    Tcl_Size len;

    /*
     * Sanity check; should not be possible to invoke this method on a
     * non-class.
     */

    if (oPtr->classPtr == NULL) {
	Tcl_Obj *cmdnameObj = TclOOObjectName(interp, oPtr);

	Tcl_SetObjResult(interp, Tcl_ObjPrintf(
		"object \"%s\" is not a class", TclGetString(cmdnameObj)));
	Tcl_SetErrorCode(interp, "TCL", "OO", "INSTANTIATE_NONCLASS", (char *)NULL);
	return TCL_ERROR;
    }

    /*
     * Check we have the right number of (sensible) arguments.
     */

    if (objc < 1 + Tcl_ObjectContextSkippedArgs(context)) {
	Tcl_WrongNumArgs(interp, Tcl_ObjectContextSkippedArgs(context), objv,
		"objectName ?arg ...?");
	return TCL_ERROR;
    }
    objName = TclGetStringFromObj(
	    objv[Tcl_ObjectContextSkippedArgs(context)], &len);
    if (len == 0) {
	Tcl_SetObjResult(interp, Tcl_NewStringObj(
		"object name must not be empty", -1));
	Tcl_SetErrorCode(interp, "TCL", "OO", "EMPTY_NAME", (char *)NULL);
	return TCL_ERROR;
    }

    /*
     * Make the object and return its name.
     */

    return TclNRNewObjectInstance(interp, (Tcl_Class) oPtr->classPtr,
	    objName, NULL, objc, objv,
	    Tcl_ObjectContextSkippedArgs(context)+1,
	    AddConstructionFinalizer(interp));
}

/*
 * ----------------------------------------------------------------------
 *
 * TclOO_Class_CreateNs --
 *
 *	Implementation for oo::class->createWithNamespace method.
 *
 * ----------------------------------------------------------------------
 */

int
TclOO_Class_CreateNs(
    TCL_UNUSED(void *),
    Tcl_Interp *interp,		/* Interpreter in which to create the object;
				 * also used for error reporting. */
    Tcl_ObjectContext context,	/* The object/call context. */
    Tcl_Size objc,			/* Number of arguments. */
    Tcl_Obj *const *objv)	/* The actual arguments. */
{
    Object *oPtr = (Object *) Tcl_ObjectContextObject(context);
    const char *objName, *nsName;
    Tcl_Size len;

    /*
     * Sanity check; should not be possible to invoke this method on a
     * non-class.
     */

    if (oPtr->classPtr == NULL) {
	Tcl_Obj *cmdnameObj = TclOOObjectName(interp, oPtr);

	Tcl_SetObjResult(interp, Tcl_ObjPrintf(
		"object \"%s\" is not a class", TclGetString(cmdnameObj)));
	Tcl_SetErrorCode(interp, "TCL", "OO", "INSTANTIATE_NONCLASS", (char *)NULL);
	return TCL_ERROR;
    }

    /*
     * Check we have the right number of (sensible) arguments.
     */

    if (objc < Tcl_ObjectContextSkippedArgs(context) + 2) {
	Tcl_WrongNumArgs(interp, Tcl_ObjectContextSkippedArgs(context), objv,
		"objectName namespaceName ?arg ...?");
	return TCL_ERROR;
    }
    objName = TclGetStringFromObj(
	    objv[Tcl_ObjectContextSkippedArgs(context)], &len);
    if (len == 0) {
	Tcl_SetObjResult(interp, Tcl_NewStringObj(
		"object name must not be empty", -1));
	Tcl_SetErrorCode(interp, "TCL", "OO", "EMPTY_NAME", (char *)NULL);
	return TCL_ERROR;
    }
    nsName = TclGetStringFromObj(
	    objv[Tcl_ObjectContextSkippedArgs(context)+1], &len);
    if (len == 0) {
	Tcl_SetObjResult(interp, Tcl_NewStringObj(
		"namespace name must not be empty", -1));
	Tcl_SetErrorCode(interp, "TCL", "OO", "EMPTY_NAME", (char *)NULL);
	return TCL_ERROR;
    }

    /*
     * Make the object and return its name.
     */

    return TclNRNewObjectInstance(interp, (Tcl_Class) oPtr->classPtr,
	    objName, nsName, objc, objv,
	    Tcl_ObjectContextSkippedArgs(context)+2,
	    AddConstructionFinalizer(interp));
}

/*
 * ----------------------------------------------------------------------
 *
 * TclOO_Class_New --
 *
 *	Implementation for oo::class->new method.
 *
 * ----------------------------------------------------------------------
 */

int
TclOO_Class_New(
    TCL_UNUSED(void *),
    Tcl_Interp *interp,		/* Interpreter in which to create the object;
				 * also used for error reporting. */
    Tcl_ObjectContext context,	/* The object/call context. */
    Tcl_Size objc,			/* Number of arguments. */
    Tcl_Obj *const *objv)	/* The actual arguments. */
{
    Object *oPtr = (Object *) Tcl_ObjectContextObject(context);

    /*
     * Sanity check; should not be possible to invoke this method on a
     * non-class.
     */

    if (oPtr->classPtr == NULL) {
	Tcl_Obj *cmdnameObj = TclOOObjectName(interp, oPtr);

	Tcl_SetObjResult(interp, Tcl_ObjPrintf(
		"object \"%s\" is not a class", TclGetString(cmdnameObj)));
	Tcl_SetErrorCode(interp, "TCL", "OO", "INSTANTIATE_NONCLASS", (char *)NULL);
	return TCL_ERROR;
    }

    /*
     * Make the object and return its name.
     */

    return TclNRNewObjectInstance(interp, (Tcl_Class) oPtr->classPtr,
	    NULL, NULL, objc, objv, Tcl_ObjectContextSkippedArgs(context),
	    AddConstructionFinalizer(interp));
}

/*
 * ----------------------------------------------------------------------
 *
 * TclOO_Object_Destroy --
 *
 *	Implementation for oo::object->destroy method.
 *
 * ----------------------------------------------------------------------
 */

int
TclOO_Object_Destroy(
    TCL_UNUSED(void *),
    Tcl_Interp *interp,		/* Interpreter in which to create the object;
				 * also used for error reporting. */
    Tcl_ObjectContext context,	/* The object/call context. */
    Tcl_Size objc,			/* Number of arguments. */
    Tcl_Obj *const *objv)	/* The actual arguments. */
{
    Object *oPtr = (Object *) Tcl_ObjectContextObject(context);
    CallContext *contextPtr;

<<<<<<< HEAD
    if (objc != Tcl_ObjectContextSkippedArgs(context)) {
=======
    if (objc != (int) Tcl_ObjectContextSkippedArgs(context)) {
>>>>>>> e9882144
	Tcl_WrongNumArgs(interp, Tcl_ObjectContextSkippedArgs(context), objv,
		NULL);
	return TCL_ERROR;
    }
    if (!(oPtr->flags & DESTRUCTOR_CALLED)) {
	oPtr->flags |= DESTRUCTOR_CALLED;
	contextPtr = TclOOGetCallContext(oPtr, NULL, DESTRUCTOR, NULL, NULL,
		NULL);
	if (contextPtr != NULL) {
	    contextPtr->callPtr->flags |= DESTRUCTOR;
	    contextPtr->skip = 0;
	    TclNRAddCallback(interp, AfterNRDestructor, contextPtr,
		    NULL, NULL, NULL);
	    TclPushTailcallPoint(interp);
	    return TclOOInvokeContext(contextPtr, interp, 0, NULL);
	}
    }
    if (oPtr->command) {
	Tcl_DeleteCommandFromToken(interp, oPtr->command);
    }
    return TCL_OK;
}

static int
AfterNRDestructor(
    void *data[],
    Tcl_Interp *interp,
    int result)
{
    CallContext *contextPtr = (CallContext *) data[0];

    if (contextPtr->oPtr->command) {
	Tcl_DeleteCommandFromToken(interp, contextPtr->oPtr->command);
    }
    TclOODeleteContext(contextPtr);
    return result;
}

/*
 * ----------------------------------------------------------------------
 *
 * TclOO_Object_Eval --
 *
 *	Implementation for oo::object->eval method.
 *
 * ----------------------------------------------------------------------
 */

int
TclOO_Object_Eval(
    TCL_UNUSED(void *),
    Tcl_Interp *interp,		/* Interpreter in which to create the object;
				 * also used for error reporting. */
    Tcl_ObjectContext context,	/* The object/call context. */
    Tcl_Size objc,			/* Number of arguments. */
    Tcl_Obj *const *objv)	/* The actual arguments. */
{
    CallContext *contextPtr = (CallContext *) context;
    Tcl_Object object = Tcl_ObjectContextObject(context);
    Tcl_Size skip = Tcl_ObjectContextSkippedArgs(context);
    CallFrame *framePtr, **framePtrPtr = &framePtr;
    Tcl_Obj *scriptPtr;
    CmdFrame *invoker;

<<<<<<< HEAD
    if (objc < skip+1) {
=======
    if ((size_t) objc < skip + 1) {
>>>>>>> e9882144
	Tcl_WrongNumArgs(interp, skip, objv, "arg ?arg ...?");
	return TCL_ERROR;
    }

    /*
     * Make the object's namespace the current namespace and evaluate the
     * command(s).
     */

    (void) TclPushStackFrame(interp, (Tcl_CallFrame **) framePtrPtr,
	    Tcl_GetObjectNamespace(object), FRAME_IS_METHOD);
    framePtr->clientData = context;
    framePtr->objc = objc;
    framePtr->objv = objv;	/* Reference counts do not need to be
				 * incremented here. */

    if (!(contextPtr->callPtr->flags & PUBLIC_METHOD)) {
	object = NULL;		/* Now just for error mesage printing. */
    }

    /*
     * Work out what script we are actually going to evaluate.
     *
     * When there's more than one argument, we concatenate them together with
     * spaces between, then evaluate the result. Tcl_EvalObjEx will delete the
     * object when it decrements its refcount after eval'ing it.
     */

<<<<<<< HEAD
    if (objc != skip+1) {
=======
    if ((size_t) objc != skip+1) {
>>>>>>> e9882144
	scriptPtr = Tcl_ConcatObj(objc-skip, objv+skip);
	invoker = NULL;
    } else {
	scriptPtr = objv[skip];
	invoker = ((Interp *) interp)->cmdFramePtr;
    }

    /*
     * Evaluate the script now, with FinalizeEval to do the processing after
     * the script completes.
     */

    TclNRAddCallback(interp, FinalizeEval, object, NULL, NULL, NULL);
    return TclNREvalObjEx(interp, scriptPtr, 0, invoker, skip);
}

static int
FinalizeEval(
    void *data[],
    Tcl_Interp *interp,
    int result)
{
    if (result == TCL_ERROR) {
	Object *oPtr = (Object *) data[0];
	const char *namePtr;

	if (oPtr) {
	    namePtr = TclGetString(TclOOObjectName(interp, oPtr));
	} else {
	    namePtr = "my";
	}

	Tcl_AppendObjToErrorInfo(interp, Tcl_ObjPrintf(
		"\n    (in \"%s eval\" script line %d)",
		namePtr, Tcl_GetErrorLine(interp)));
    }

    /*
     * Restore the previous "current" namespace.
     */

    TclPopStackFrame(interp);
    return result;
}

/*
 * ----------------------------------------------------------------------
 *
 * TclOO_Object_Unknown --
 *
 *	Default unknown method handler method (defined in oo::object). This
 *	just creates a suitable error message.
 *
 * ----------------------------------------------------------------------
 */

int
TclOO_Object_Unknown(
    TCL_UNUSED(void *),
    Tcl_Interp *interp,		/* Interpreter in which to create the object;
				 * also used for error reporting. */
    Tcl_ObjectContext context,	/* The object/call context. */
    Tcl_Size objc,			/* Number of arguments. */
    Tcl_Obj *const *objv)	/* The actual arguments. */
{
    CallContext *contextPtr = (CallContext *) context;
    Object *callerObj = NULL;
    Class *callerCls = NULL;
    Object *oPtr = contextPtr->oPtr;
    const char **methodNames;
    int numMethodNames, i;
    size_t skip = Tcl_ObjectContextSkippedArgs(context);
    CallFrame *framePtr = ((Interp *) interp)->varFramePtr;
    Tcl_Obj *errorMsg;

    /*
     * If no method name, generate an error asking for a method name. (Only by
     * overriding *this* method can an object handle the absence of a method
     * name without an error).
     */

    if ((size_t) objc < skip + 1) {
	Tcl_WrongNumArgs(interp, skip, objv, "method ?arg ...?");
	return TCL_ERROR;
    }

    /*
     * Determine if the calling context should know about extra private
     * methods, and if so, which.
     */

    if (framePtr->isProcCallFrame & FRAME_IS_METHOD) {
	CallContext *callerContext = (CallContext *) framePtr->clientData;
	Method *mPtr = callerContext->callPtr->chain[
		    callerContext->index].mPtr;

	if (mPtr->declaringObjectPtr) {
	    if (oPtr == mPtr->declaringObjectPtr) {
		callerObj = mPtr->declaringObjectPtr;
	    }
	} else {
	    if (TclOOIsReachable(mPtr->declaringClassPtr, oPtr->selfCls)) {
		callerCls = mPtr->declaringClassPtr;
	    }
	}
    }

    /*
     * Get the list of methods that we want to know about.
     */

    numMethodNames = TclOOGetSortedMethodList(oPtr, callerObj, callerCls,
	    contextPtr->callPtr->flags & PUBLIC_METHOD, &methodNames);

    /*
     * Special message when there are no visible methods at all.
     */

    if (numMethodNames == 0) {
	Tcl_Obj *tmpBuf = TclOOObjectName(interp, oPtr);
	const char *piece;

	if (contextPtr->callPtr->flags & PUBLIC_METHOD) {
	    piece = "visible methods";
	} else {
	    piece = "methods";
	}
	Tcl_SetObjResult(interp, Tcl_ObjPrintf(
		"object \"%s\" has no %s", TclGetString(tmpBuf), piece));
	Tcl_SetErrorCode(interp, "TCL", "LOOKUP", "METHOD",
		TclGetString(objv[skip]), (char *)NULL);
	return TCL_ERROR;
    }

    errorMsg = Tcl_ObjPrintf("unknown method \"%s\": must be ",
	    TclGetString(objv[skip]));
    for (i=0 ; i<numMethodNames-1 ; i++) {
	if (i) {
	    Tcl_AppendToObj(errorMsg, ", ", -1);
	}
	Tcl_AppendToObj(errorMsg, methodNames[i], -1);
    }
    if (i) {
	Tcl_AppendToObj(errorMsg, " or ", -1);
    }
    Tcl_AppendToObj(errorMsg, methodNames[i], -1);
    Tcl_Free((void *) methodNames);
    Tcl_SetObjResult(interp, errorMsg);
    Tcl_SetErrorCode(interp, "TCL", "LOOKUP", "METHOD",
	    TclGetString(objv[skip]), (char *)NULL);
    return TCL_ERROR;
}

/*
 * ----------------------------------------------------------------------
 *
 * TclOO_Object_LinkVar --
 *
 *	Implementation of oo::object->variable method.
 *
 * ----------------------------------------------------------------------
 */

int
TclOO_Object_LinkVar(
    TCL_UNUSED(void *),
    Tcl_Interp *interp,		/* Interpreter in which to create the object;
				 * also used for error reporting. */
    Tcl_ObjectContext context,	/* The object/call context. */
    Tcl_Size objc,			/* Number of arguments. */
    Tcl_Obj *const *objv)	/* The actual arguments. */
{
    Interp *iPtr = (Interp *) interp;
    Tcl_Object object = Tcl_ObjectContextObject(context);
    Namespace *savedNsPtr;
    Tcl_Size i;

    if (objc < Tcl_ObjectContextSkippedArgs(context)) {
	Tcl_WrongNumArgs(interp, Tcl_ObjectContextSkippedArgs(context), objv,
		"?varName ...?");
	return TCL_ERROR;
    }

    /*
     * A sanity check. Shouldn't ever happen. (This is all that remains of a
     * more complex check inherited from [global] after we have applied the
     * fix for [Bug 2903811]; note that the fix involved *removing* code.)
     */

    if (iPtr->varFramePtr == NULL) {
	return TCL_OK;
    }

    for (i = Tcl_ObjectContextSkippedArgs(context) ; i < objc ; i++) {
	Var *varPtr, *aryPtr;
	const char *varName = TclGetString(objv[i]);

	/*
	 * The variable name must not contain a '::' since that's illegal in
	 * local names.
	 */

	if (strstr(varName, "::") != NULL) {
	    Tcl_SetObjResult(interp, Tcl_ObjPrintf(
		    "variable name \"%s\" illegal: must not contain namespace"
		    " separator", varName));
	    Tcl_SetErrorCode(interp, "TCL", "UPVAR", "INVERTED", (char *)NULL);
	    return TCL_ERROR;
	}

	/*
	 * Switch to the object's namespace for the duration of this call.
	 * Like this, the variable is looked up in the namespace of the
	 * object, and not in the namespace of the caller. Otherwise this
	 * would only work if the caller was a method of the object itself,
	 * which might not be true if the method was exported. This is a bit
	 * of a hack, but the simplest way to do this (pushing a stack frame
	 * would be horribly expensive by comparison).
	 */

	savedNsPtr = iPtr->varFramePtr->nsPtr;
	iPtr->varFramePtr->nsPtr = (Namespace *)
		Tcl_GetObjectNamespace(object);
	varPtr = TclObjLookupVar(interp, objv[i], NULL, TCL_NAMESPACE_ONLY,
		"define", 1, 0, &aryPtr);
	iPtr->varFramePtr->nsPtr = savedNsPtr;

	if (varPtr == NULL || aryPtr != NULL) {
	    /*
	     * Variable cannot be an element in an array. If aryPtr is not
	     * NULL, it is an element, so throw up an error and return.
	     */

	    TclVarErrMsg(interp, varName, NULL, "define",
		    "name refers to an element in an array");
	    Tcl_SetErrorCode(interp, "TCL", "UPVAR", "LOCAL_ELEMENT", (char *)NULL);
	    return TCL_ERROR;
	}

	/*
	 * Arrange for the lifetime of the variable to be correctly managed.
	 * This is copied out of Tcl_VariableObjCmd...
	 */

	if (!TclIsVarNamespaceVar(varPtr)) {
	    TclSetVarNamespaceVar(varPtr);
	}

	if (TclPtrMakeUpvar(interp, varPtr, varName, 0, -1) != TCL_OK) {
	    return TCL_ERROR;
	}
    }
    return TCL_OK;
}

/*
 * ----------------------------------------------------------------------
 *
 * TclOOLookupObjectVar --
 *
 *	Look up a variable in an object. Tricky because of private variables.
 *
 * ----------------------------------------------------------------------
 */
<<<<<<< HEAD

int
TclOO_Object_VarName(
    TCL_UNUSED(void *),
    Tcl_Interp *interp,		/* Interpreter in which to create the object;
				 * also used for error reporting. */
    Tcl_ObjectContext context,	/* The object/call context. */
    Tcl_Size objc,			/* Number of arguments. */
    Tcl_Obj *const *objv)	/* The actual arguments. */
{
    Var *varPtr, *aryVar;
    Tcl_Obj *varNamePtr, *argPtr;
    CallFrame *framePtr = ((Interp *) interp)->varFramePtr;
    const char *arg;

    if (Tcl_ObjectContextSkippedArgs(context)+1 != objc) {
	Tcl_WrongNumArgs(interp, Tcl_ObjectContextSkippedArgs(context), objv,
		"varName");
	return TCL_ERROR;
    }
    argPtr = objv[objc-1];
    arg = TclGetString(argPtr);
=======
Tcl_Var
TclOOLookupObjectVar(
    Tcl_Interp *interp,
    Tcl_Object object,
    Tcl_Obj *varName,
    Tcl_Var *aryPtr)
{
    const char *arg = TclGetString(varName);
    Tcl_Obj *varNamePtr;
>>>>>>> e9882144

    /*
     * Convert the variable name to fully-qualified form if it wasn't already.
     * This has to be done prior to lookup because we can run into problems
     * with resolvers otherwise. [Bug 3603695]
     *
     * We still need to do the lookup; the variable could be linked to another
     * variable and we want the target's name.
     */

    if (arg[0] == ':' && arg[1] == ':') {
	varNamePtr = varName;
    } else {
	Tcl_Namespace *namespacePtr = Tcl_GetObjectNamespace(object);
	CallFrame *framePtr = ((Interp *) interp)->varFramePtr;

	/*
	 * Private method handling. [TIP 500]
	 *
	 * If we're in a context that can see some private methods of an
	 * object, we may need to precede a variable name with its prefix.
	 * This is a little tricky as we need to check through the inheritance
	 * hierarchy when the method was declared by a class to see if the
	 * current object is an instance of that class.
	 */

	if (framePtr->isProcCallFrame & FRAME_IS_METHOD) {
	    Object *oPtr = (Object *) object;
	    CallContext *callerContext = (CallContext *) framePtr->clientData;
	    Method *mPtr = callerContext->callPtr->chain[
		    callerContext->index].mPtr;
	    PrivateVariableMapping *pvPtr;
	    Tcl_Size i;

	    if (mPtr->declaringObjectPtr == oPtr) {
		FOREACH_STRUCT(pvPtr, oPtr->privateVariables) {
		    if (!TclStringCmp(pvPtr->variableObj, varName, 1, 0,
			    TCL_INDEX_NONE)) {
			varName = pvPtr->fullNameObj;
			break;
		    }
		}
	    } else if (mPtr->declaringClassPtr &&
		    mPtr->declaringClassPtr->privateVariables.num) {
		Class *clsPtr = mPtr->declaringClassPtr;
		int isInstance = TclOOIsReachable(clsPtr, oPtr->selfCls);
		Class *mixinCls;

		if (!isInstance) {
		    FOREACH(mixinCls, oPtr->mixins) {
			if (TclOOIsReachable(clsPtr, mixinCls)) {
			    isInstance = 1;
			    break;
			}
		    }
		}
		if (isInstance) {
		    FOREACH_STRUCT(pvPtr, clsPtr->privateVariables) {
			if (!TclStringCmp(pvPtr->variableObj, varName, 1, 0,
				TCL_INDEX_NONE)) {
			    varName = pvPtr->fullNameObj;
			    break;
			}
		    }
		}
	    }
	}

	// The namespace isn't the global one; necessarily true for any object!
	varNamePtr = Tcl_ObjPrintf("%s::%s",
		namespacePtr->fullName, TclGetString(varName));
    }
    Tcl_IncrRefCount(varNamePtr);
    Tcl_Var var = (Tcl_Var) TclObjLookupVar(interp, varNamePtr, NULL,
	    TCL_NAMESPACE_ONLY|TCL_LEAVE_ERR_MSG, "refer to", 1, 1,
	    (Var **) aryPtr);
    Tcl_DecrRefCount(varNamePtr);
    if (var == NULL) {
	Tcl_SetErrorCode(interp, "TCL", "LOOKUP", "VARIABLE", arg, (void *) NULL);
    }
    return var;
}

/*
 * ----------------------------------------------------------------------
 *
 * TclOO_Object_VarName --
 *
 *	Implementation of the oo::object->varname method.
 *
 * ----------------------------------------------------------------------
 */

int
TclOO_Object_VarName(
    TCL_UNUSED(void *),
    Tcl_Interp *interp,		/* Interpreter in which to create the object;
				 * also used for error reporting. */
    Tcl_ObjectContext context,	/* The object/call context. */
    int objc,			/* Number of arguments. */
    Tcl_Obj *const *objv)	/* The actual arguments. */
{
    Tcl_Var varPtr, aryVar;
    Tcl_Obj *varNamePtr;

    if ((int) Tcl_ObjectContextSkippedArgs(context) + 1 != objc) {
	Tcl_WrongNumArgs(interp, Tcl_ObjectContextSkippedArgs(context), objv,
		"varName");
	return TCL_ERROR;
    }

    varPtr = TclOOLookupObjectVar(interp, Tcl_ObjectContextObject(context),
	    objv[objc - 1], &aryVar);
    if (varPtr == NULL) {
	return TCL_ERROR;
    }

    /*
     * The variable reference must not disappear too soon. [Bug 74b6110204]
     */
    if (!TclIsVarArrayElement((Var *) varPtr)) {
	TclSetVarNamespaceVar((Var *) varPtr);
    }

    /*
     * If the varPtr points to an element of an array but we don't already
     * have the array, find it now. Note that this can't be easily backported;
     * the arrayPtr field is new in Tcl 9.0. [Bug 2da1cb0c80]
     */

    if (aryVar == NULL && TclIsVarArrayElement((Var *) varPtr)) {
	aryVar = (Tcl_Var) TclVarParentArray(varPtr);
    }

    /*
     * Now that we've pinned down what variable we're really talking about
     * (including traversing variable links), convert back to a name.
     */

    TclNewObj(varNamePtr);

    if (aryVar != NULL) {
	Tcl_GetVariableFullName(interp, aryVar, varNamePtr);
	Tcl_AppendPrintfToObj(varNamePtr, "(%s)", Tcl_GetString(
		VarHashGetKey(varPtr)));
    } else {
	Tcl_GetVariableFullName(interp, varPtr, varNamePtr);
    }
    Tcl_SetObjResult(interp, varNamePtr);
    return TCL_OK;
}

/*
 * ----------------------------------------------------------------------
 *
 * TclOONextObjCmd, TclOONextToObjCmd --
 *
 *	Implementation of the [next] and [nextto] commands. Note that these
 *	commands are only ever to be used inside the body of a procedure-like
 *	method.
 *
 * ----------------------------------------------------------------------
 */

int
TclOONextObjCmd(
    TCL_UNUSED(void *),
    Tcl_Interp *interp,
    Tcl_Size objc,
    Tcl_Obj *const *objv)
{
    Interp *iPtr = (Interp *) interp;
    CallFrame *framePtr = iPtr->varFramePtr;
    Tcl_ObjectContext context;

    /*
     * Start with sanity checks on the calling context to make sure that we
     * are invoked from a suitable method context. If so, we can safely
     * retrieve the handle to the object call context.
     */

    if (framePtr == NULL || !(framePtr->isProcCallFrame & FRAME_IS_METHOD)) {
	Tcl_SetObjResult(interp, Tcl_ObjPrintf(
		"%s may only be called from inside a method",
		TclGetString(objv[0])));
	Tcl_SetErrorCode(interp, "TCL", "OO", "CONTEXT_REQUIRED", (char *)NULL);
	return TCL_ERROR;
    }
    context = (Tcl_ObjectContext) framePtr->clientData;

    /*
     * Invoke the (advanced) method call context in the caller context. Note
     * that this is like [uplevel 1] and not [eval].
     */

    TclNRAddCallback(interp, NextRestoreFrame, framePtr, NULL,NULL,NULL);
    iPtr->varFramePtr = framePtr->callerVarPtr;
    return TclNRObjectContextInvokeNext(interp, context, objc, objv, 1);
}

int
TclOONextToObjCmd(
    TCL_UNUSED(void *),
    Tcl_Interp *interp,
    Tcl_Size objc,
    Tcl_Obj *const *objv)
{
    Interp *iPtr = (Interp *) interp;
    CallFrame *framePtr = iPtr->varFramePtr;
    Class *classPtr;
    CallContext *contextPtr;
    Tcl_Size i;
    Tcl_Object object;
    const char *methodType;

    /*
     * Start with sanity checks on the calling context to make sure that we
     * are invoked from a suitable method context. If so, we can safely
     * retrieve the handle to the object call context.
     */

    if (framePtr == NULL || !(framePtr->isProcCallFrame & FRAME_IS_METHOD)) {
	Tcl_SetObjResult(interp, Tcl_ObjPrintf(
		"%s may only be called from inside a method",
		TclGetString(objv[0])));
	Tcl_SetErrorCode(interp, "TCL", "OO", "CONTEXT_REQUIRED", (char *)NULL);
	return TCL_ERROR;
    }
    contextPtr = (CallContext *) framePtr->clientData;

    /*
     * Sanity check the arguments; we need the first one to refer to a class.
     */

    if (objc < 2) {
	Tcl_WrongNumArgs(interp, 1, objv, "class ?arg...?");
	return TCL_ERROR;
    }
    object = Tcl_GetObjectFromObj(interp, objv[1]);
    if (object == NULL) {
	return TCL_ERROR;
    }
    classPtr = ((Object *) object)->classPtr;
    if (classPtr == NULL) {
	Tcl_SetObjResult(interp, Tcl_ObjPrintf(
		"\"%s\" is not a class", TclGetString(objv[1])));
	Tcl_SetErrorCode(interp, "TCL", "OO", "CLASS_REQUIRED", (char *)NULL);
	return TCL_ERROR;
    }

    /*
     * Search for an implementation of a method associated with the current
     * call on the call chain past the point where we currently are. Do not
     * allow jumping backwards!
     */

    for (i=contextPtr->index+1 ; i<contextPtr->callPtr->numChain ; i++) {
	MInvoke *miPtr = &contextPtr->callPtr->chain[i];

	if (!miPtr->isFilter && miPtr->mPtr->declaringClassPtr == classPtr) {
	    /*
	     * Invoke the (advanced) method call context in the caller
	     * context. Note that this is like [uplevel 1] and not [eval].
	     */

	    TclNRAddCallback(interp, NextRestoreFrame, framePtr,
		    contextPtr, INT2PTR(contextPtr->index), NULL);
	    contextPtr->index = i-1;
	    iPtr->varFramePtr = framePtr->callerVarPtr;
	    return TclNRObjectContextInvokeNext(interp,
		    (Tcl_ObjectContext) contextPtr, objc, objv, 2);
	}
    }

    /*
     * Generate an appropriate error message, depending on whether the value
     * is on the chain but unreachable, or not on the chain at all.
     */

    if (contextPtr->callPtr->flags & CONSTRUCTOR) {
	methodType = "constructor";
    } else if (contextPtr->callPtr->flags & DESTRUCTOR) {
	methodType = "destructor";
    } else {
	methodType = "method";
    }

    for (i=contextPtr->index ; i != TCL_INDEX_NONE ; i--) {
	MInvoke *miPtr = &contextPtr->callPtr->chain[i];

	if (!miPtr->isFilter && miPtr->mPtr->declaringClassPtr == classPtr) {
	    Tcl_SetObjResult(interp, Tcl_ObjPrintf(
		    "%s implementation by \"%s\" not reachable from here",
		    methodType, TclGetString(objv[1])));
	    Tcl_SetErrorCode(interp, "TCL", "OO", "CLASS_NOT_REACHABLE",
		    (char *)NULL);
	    return TCL_ERROR;
	}
    }
    Tcl_SetObjResult(interp, Tcl_ObjPrintf(
	    "%s has no non-filter implementation by \"%s\"",
	    methodType, TclGetString(objv[1])));
    Tcl_SetErrorCode(interp, "TCL", "OO", "CLASS_NOT_THERE", (char *)NULL);
    return TCL_ERROR;
}

static int
NextRestoreFrame(
    void *data[],
    Tcl_Interp *interp,
    int result)
{
    Interp *iPtr = (Interp *) interp;
    CallContext *contextPtr = (CallContext *) data[1];

    iPtr->varFramePtr = (CallFrame *) data[0];
    if (contextPtr != NULL) {
	contextPtr->index = PTR2UINT(data[2]);
    }
    return result;
}

/*
 * ----------------------------------------------------------------------
 *
 * TclOOSelfObjCmd --
 *
 *	Implementation of the [self] command, which provides introspection of
 *	the call context.
 *
 * ----------------------------------------------------------------------
 */

int
TclOOSelfObjCmd(
    TCL_UNUSED(void *),
    Tcl_Interp *interp,
    Tcl_Size objc,
    Tcl_Obj *const *objv)
{
    static const char *const subcmds[] = {
	"call", "caller", "class", "filter", "method", "namespace", "next",
	"object", "target", NULL
    };
    enum SelfCmds {
	SELF_CALL, SELF_CALLER, SELF_CLASS, SELF_FILTER, SELF_METHOD, SELF_NS,
	SELF_NEXT, SELF_OBJECT, SELF_TARGET
    } index;
    Interp *iPtr = (Interp *) interp;
    CallFrame *framePtr = iPtr->varFramePtr;
    CallContext *contextPtr;
    Tcl_Obj *result[3];

#define CurrentlyInvoked(contextPtr) \
    ((contextPtr)->callPtr->chain[(contextPtr)->index])

    /*
     * Start with sanity checks on the calling context and the method context.
     */

    if (framePtr == NULL || !(framePtr->isProcCallFrame & FRAME_IS_METHOD)) {
	Tcl_SetObjResult(interp, Tcl_ObjPrintf(
		"%s may only be called from inside a method",
		TclGetString(objv[0])));
	Tcl_SetErrorCode(interp, "TCL", "OO", "CONTEXT_REQUIRED", (char *)NULL);
	return TCL_ERROR;
    }

    contextPtr = (CallContext *) framePtr->clientData;

    /*
     * Now we do "conventional" argument parsing for a while. Note that no
     * subcommand takes arguments.
     */

    if (objc > 2) {
	Tcl_WrongNumArgs(interp, 1, objv, "subcommand");
	return TCL_ERROR;
    } else if (objc == 1) {
	index = SELF_OBJECT;
    } else if (Tcl_GetIndexFromObj(interp, objv[1], subcmds, "subcommand", 0,
	    &index) != TCL_OK) {
	return TCL_ERROR;
    }

    switch (index) {
    case SELF_OBJECT:
	Tcl_SetObjResult(interp, TclOOObjectName(interp, contextPtr->oPtr));
	return TCL_OK;
    case SELF_NS:
	Tcl_SetObjResult(interp, Tcl_NewStringObj(
		contextPtr->oPtr->namespacePtr->fullName, -1));
	return TCL_OK;
    case SELF_CLASS: {
	Class *clsPtr = CurrentlyInvoked(contextPtr).mPtr->declaringClassPtr;

	if (clsPtr == NULL) {
	    Tcl_SetObjResult(interp, Tcl_NewStringObj(
		    "method not defined by a class", -1));
	    Tcl_SetErrorCode(interp, "TCL", "OO", "UNMATCHED_CONTEXT", (char *)NULL);
	    return TCL_ERROR;
	}

	Tcl_SetObjResult(interp, TclOOObjectName(interp, clsPtr->thisPtr));
	return TCL_OK;
    }
    case SELF_METHOD:
	if (contextPtr->callPtr->flags & CONSTRUCTOR) {
	    Tcl_SetObjResult(interp, contextPtr->oPtr->fPtr->constructorName);
	} else if (contextPtr->callPtr->flags & DESTRUCTOR) {
	    Tcl_SetObjResult(interp, contextPtr->oPtr->fPtr->destructorName);
	} else {
	    Tcl_SetObjResult(interp,
		    CurrentlyInvoked(contextPtr).mPtr->namePtr);
	}
	return TCL_OK;
    case SELF_FILTER:
	if (!CurrentlyInvoked(contextPtr).isFilter) {
	    Tcl_SetObjResult(interp, Tcl_NewStringObj(
		    "not inside a filtering context", -1));
	    Tcl_SetErrorCode(interp, "TCL", "OO", "UNMATCHED_CONTEXT", (char *)NULL);
	    return TCL_ERROR;
	} else {
	    MInvoke *miPtr = &CurrentlyInvoked(contextPtr);
	    Object *oPtr;
	    const char *type;

	    if (miPtr->filterDeclarer != NULL) {
		oPtr = miPtr->filterDeclarer->thisPtr;
		type = "class";
	    } else {
		oPtr = contextPtr->oPtr;
		type = "object";
	    }

	    result[0] = TclOOObjectName(interp, oPtr);
	    result[1] = Tcl_NewStringObj(type, -1);
	    result[2] = miPtr->mPtr->namePtr;
	    Tcl_SetObjResult(interp, Tcl_NewListObj(3, result));
	    return TCL_OK;
	}
    case SELF_CALLER:
	if ((framePtr->callerVarPtr == NULL) ||
		!(framePtr->callerVarPtr->isProcCallFrame & FRAME_IS_METHOD)){
	    Tcl_SetObjResult(interp, Tcl_NewStringObj(
		    "caller is not an object", -1));
	    Tcl_SetErrorCode(interp, "TCL", "OO", "CONTEXT_REQUIRED", (char *)NULL);
	    return TCL_ERROR;
	} else {
	    CallContext *callerPtr = (CallContext *)
		    framePtr->callerVarPtr->clientData;
	    Method *mPtr = callerPtr->callPtr->chain[callerPtr->index].mPtr;
	    Object *declarerPtr;

	    if (mPtr->declaringClassPtr != NULL) {
		declarerPtr = mPtr->declaringClassPtr->thisPtr;
	    } else if (mPtr->declaringObjectPtr != NULL) {
		declarerPtr = mPtr->declaringObjectPtr;
	    } else {
		/*
		 * This should be unreachable code.
		 */

		Tcl_SetObjResult(interp, Tcl_NewStringObj(
			"method without declarer!", -1));
		return TCL_ERROR;
	    }

	    result[0] = TclOOObjectName(interp, declarerPtr);
	    result[1] = TclOOObjectName(interp, callerPtr->oPtr);
	    if (callerPtr->callPtr->flags & CONSTRUCTOR) {
		result[2] = declarerPtr->fPtr->constructorName;
	    } else if (callerPtr->callPtr->flags & DESTRUCTOR) {
		result[2] = declarerPtr->fPtr->destructorName;
	    } else {
		result[2] = mPtr->namePtr;
	    }
	    Tcl_SetObjResult(interp, Tcl_NewListObj(3, result));
	    return TCL_OK;
	}
    case SELF_NEXT:
	if (contextPtr->index < contextPtr->callPtr->numChain-1) {
	    Method *mPtr =
		    contextPtr->callPtr->chain[contextPtr->index+1].mPtr;
	    Object *declarerPtr;

	    if (mPtr->declaringClassPtr != NULL) {
		declarerPtr = mPtr->declaringClassPtr->thisPtr;
	    } else if (mPtr->declaringObjectPtr != NULL) {
		declarerPtr = mPtr->declaringObjectPtr;
	    } else {
		/*
		 * This should be unreachable code.
		 */

		Tcl_SetObjResult(interp, Tcl_NewStringObj(
			"method without declarer!", -1));
		return TCL_ERROR;
	    }

	    result[0] = TclOOObjectName(interp, declarerPtr);
	    if (contextPtr->callPtr->flags & CONSTRUCTOR) {
		result[1] = declarerPtr->fPtr->constructorName;
	    } else if (contextPtr->callPtr->flags & DESTRUCTOR) {
		result[1] = declarerPtr->fPtr->destructorName;
	    } else {
		result[1] = mPtr->namePtr;
	    }
	    Tcl_SetObjResult(interp, Tcl_NewListObj(2, result));
	}
	return TCL_OK;
    case SELF_TARGET:
	if (!CurrentlyInvoked(contextPtr).isFilter) {
	    Tcl_SetObjResult(interp, Tcl_NewStringObj(
		    "not inside a filtering context", -1));
	    Tcl_SetErrorCode(interp, "TCL", "OO", "UNMATCHED_CONTEXT", (char *)NULL);
	    return TCL_ERROR;
	} else {
	    Method *mPtr;
	    Object *declarerPtr;
	    Tcl_Size i;

	    for (i=contextPtr->index ; i<contextPtr->callPtr->numChain ; i++){
		if (!contextPtr->callPtr->chain[i].isFilter) {
		    break;
		}
	    }
	    if (i == contextPtr->callPtr->numChain) {
		Tcl_Panic("filtering call chain without terminal non-filter");
	    }
	    mPtr = contextPtr->callPtr->chain[i].mPtr;
	    if (mPtr->declaringClassPtr != NULL) {
		declarerPtr = mPtr->declaringClassPtr->thisPtr;
	    } else if (mPtr->declaringObjectPtr != NULL) {
		declarerPtr = mPtr->declaringObjectPtr;
	    } else {
		/*
		 * This should be unreachable code.
		 */

		Tcl_SetObjResult(interp, Tcl_NewStringObj(
			"method without declarer!", -1));
		return TCL_ERROR;
	    }
	    result[0] = TclOOObjectName(interp, declarerPtr);
	    result[1] = mPtr->namePtr;
	    Tcl_SetObjResult(interp, Tcl_NewListObj(2, result));
	    return TCL_OK;
	}
    case SELF_CALL:
	result[0] = TclOORenderCallChain(interp, contextPtr->callPtr);
	TclNewIndexObj(result[1], contextPtr->index);
	Tcl_SetObjResult(interp, Tcl_NewListObj(2, result));
	return TCL_OK;
    }
    return TCL_ERROR;
}

/*
 * ----------------------------------------------------------------------
 *
 * CopyObjectCmd --
 *
 *	Implementation of the [oo::copy] command, which clones an object (but
 *	not its namespace). Note that no constructors are called during this
 *	process.
 *
 * ----------------------------------------------------------------------
 */

int
TclOOCopyObjectCmd(
    TCL_UNUSED(void *),
    Tcl_Interp *interp,
    Tcl_Size objc,
    Tcl_Obj *const *objv)
{
    Tcl_Object oPtr, o2Ptr;

    if (objc < 2 || objc > 4) {
	Tcl_WrongNumArgs(interp, 1, objv,
		"sourceName ?targetName? ?targetNamespace?");
	return TCL_ERROR;
    }

    oPtr = Tcl_GetObjectFromObj(interp, objv[1]);
    if (oPtr == NULL) {
	return TCL_ERROR;
    }

    /*
     * Create a cloned object of the correct class. Note that constructors are
     * not called. Also note that we must resolve the object name ourselves
     * because we do not want to create the object in the current namespace,
     * but rather in the context of the namespace of the caller of the overall
     * [oo::define] command.
     */

    if (objc == 2) {
	o2Ptr = Tcl_CopyObjectInstance(interp, oPtr, NULL, NULL);
    } else {
	const char *name, *namespaceName;

	name = TclGetString(objv[2]);
	if (name[0] == '\0') {
	    name = NULL;
	}

	/*
	 * Choose a unique namespace name if the user didn't supply one.
	 */

	namespaceName = NULL;
	if (objc == 4) {
	    namespaceName = TclGetString(objv[3]);

	    if (namespaceName[0] == '\0') {
		namespaceName = NULL;
	    } else if (Tcl_FindNamespace(interp, namespaceName, NULL,
		    0) != NULL) {
		Tcl_SetObjResult(interp, Tcl_ObjPrintf(
			"%s refers to an existing namespace", namespaceName));
		return TCL_ERROR;
	    }
	}

	o2Ptr = Tcl_CopyObjectInstance(interp, oPtr, name, namespaceName);
    }

    if (o2Ptr == NULL) {
	return TCL_ERROR;
    }

    /*
     * Return the name of the cloned object.
     */

    Tcl_SetObjResult(interp, TclOOObjectName(interp, (Object *) o2Ptr));
    return TCL_OK;
}

/*
 * Local Variables:
 * mode: c
 * c-basic-offset: 4
 * fill-column: 78
 * End:
 */<|MERGE_RESOLUTION|>--- conflicted
+++ resolved
@@ -88,21 +88,12 @@
     Object *oPtr = (Object *) Tcl_ObjectContextObject(context);
     Tcl_Obj **invoke, *nameObj;
 
-<<<<<<< HEAD
-    Tcl_Size skip = Tcl_ObjectContextSkippedArgs(context);
-    if (objc > skip + 1) {
-	Tcl_WrongNumArgs(interp, skip, objv,
-		"?definitionScript?");
-	return TCL_ERROR;
-    } else if (objc == skip) {
-=======
     size_t skip = Tcl_ObjectContextSkippedArgs(context);
     if ((size_t) objc > skip + 1) {
 	Tcl_WrongNumArgs(interp, skip, objv,
 		"?definitionScript?");
 	return TCL_ERROR;
     } else if ((size_t) objc == skip) {
->>>>>>> e9882144
 	return TCL_OK;
     }
 
@@ -222,7 +213,7 @@
 		"objectName ?arg ...?");
 	return TCL_ERROR;
     }
-    objName = TclGetStringFromObj(
+    objName = Tcl_GetStringFromObj(
 	    objv[Tcl_ObjectContextSkippedArgs(context)], &len);
     if (len == 0) {
 	Tcl_SetObjResult(interp, Tcl_NewStringObj(
@@ -283,12 +274,12 @@
      * Check we have the right number of (sensible) arguments.
      */
 
-    if (objc < Tcl_ObjectContextSkippedArgs(context) + 2) {
+    if (objc + 1 < Tcl_ObjectContextSkippedArgs(context) + 3) {
 	Tcl_WrongNumArgs(interp, Tcl_ObjectContextSkippedArgs(context), objv,
 		"objectName namespaceName ?arg ...?");
 	return TCL_ERROR;
     }
-    objName = TclGetStringFromObj(
+    objName = Tcl_GetStringFromObj(
 	    objv[Tcl_ObjectContextSkippedArgs(context)], &len);
     if (len == 0) {
 	Tcl_SetObjResult(interp, Tcl_NewStringObj(
@@ -296,7 +287,7 @@
 	Tcl_SetErrorCode(interp, "TCL", "OO", "EMPTY_NAME", (char *)NULL);
 	return TCL_ERROR;
     }
-    nsName = TclGetStringFromObj(
+    nsName = Tcl_GetStringFromObj(
 	    objv[Tcl_ObjectContextSkippedArgs(context)+1], &len);
     if (len == 0) {
 	Tcl_SetObjResult(interp, Tcl_NewStringObj(
@@ -383,11 +374,7 @@
     Object *oPtr = (Object *) Tcl_ObjectContextObject(context);
     CallContext *contextPtr;
 
-<<<<<<< HEAD
-    if (objc != Tcl_ObjectContextSkippedArgs(context)) {
-=======
     if (objc != (int) Tcl_ObjectContextSkippedArgs(context)) {
->>>>>>> e9882144
 	Tcl_WrongNumArgs(interp, Tcl_ObjectContextSkippedArgs(context), objv,
 		NULL);
 	return TCL_ERROR;
@@ -448,16 +435,12 @@
 {
     CallContext *contextPtr = (CallContext *) context;
     Tcl_Object object = Tcl_ObjectContextObject(context);
-    Tcl_Size skip = Tcl_ObjectContextSkippedArgs(context);
+    size_t skip = Tcl_ObjectContextSkippedArgs(context);
     CallFrame *framePtr, **framePtrPtr = &framePtr;
     Tcl_Obj *scriptPtr;
     CmdFrame *invoker;
 
-<<<<<<< HEAD
-    if (objc < skip+1) {
-=======
     if ((size_t) objc < skip + 1) {
->>>>>>> e9882144
 	Tcl_WrongNumArgs(interp, skip, objv, "arg ?arg ...?");
 	return TCL_ERROR;
     }
@@ -486,11 +469,7 @@
      * object when it decrements its refcount after eval'ing it.
      */
 
-<<<<<<< HEAD
-    if (objc != skip+1) {
-=======
     if ((size_t) objc != skip+1) {
->>>>>>> e9882144
 	scriptPtr = Tcl_ConcatObj(objc-skip, objv+skip);
 	invoker = NULL;
     } else {
@@ -758,30 +737,6 @@
  *
  * ----------------------------------------------------------------------
  */
-<<<<<<< HEAD
-
-int
-TclOO_Object_VarName(
-    TCL_UNUSED(void *),
-    Tcl_Interp *interp,		/* Interpreter in which to create the object;
-				 * also used for error reporting. */
-    Tcl_ObjectContext context,	/* The object/call context. */
-    Tcl_Size objc,			/* Number of arguments. */
-    Tcl_Obj *const *objv)	/* The actual arguments. */
-{
-    Var *varPtr, *aryVar;
-    Tcl_Obj *varNamePtr, *argPtr;
-    CallFrame *framePtr = ((Interp *) interp)->varFramePtr;
-    const char *arg;
-
-    if (Tcl_ObjectContextSkippedArgs(context)+1 != objc) {
-	Tcl_WrongNumArgs(interp, Tcl_ObjectContextSkippedArgs(context), objv,
-		"varName");
-	return TCL_ERROR;
-    }
-    argPtr = objv[objc-1];
-    arg = TclGetString(argPtr);
-=======
 Tcl_Var
 TclOOLookupObjectVar(
     Tcl_Interp *interp,
@@ -791,7 +746,6 @@
 {
     const char *arg = TclGetString(varName);
     Tcl_Obj *varNamePtr;
->>>>>>> e9882144
 
     /*
      * Convert the variable name to fully-qualified form if it wasn't already.
@@ -892,7 +846,7 @@
     Tcl_Interp *interp,		/* Interpreter in which to create the object;
 				 * also used for error reporting. */
     Tcl_ObjectContext context,	/* The object/call context. */
-    int objc,			/* Number of arguments. */
+    Tcl_Size objc,			/* Number of arguments. */
     Tcl_Obj *const *objv)	/* The actual arguments. */
 {
     Tcl_Var varPtr, aryVar;
