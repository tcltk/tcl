/*
 * tclOOBasic.c --
 *
 *	This file contains implementations of the "simple" commands and
 *	methods from the object-system core.
 *
 * Copyright © 2005-2013 Donal K. Fellows
 *
 * See the file "license.terms" for information on usage and redistribution of
 * this file, and for a DISCLAIMER OF ALL WARRANTIES.
 */

#ifdef HAVE_CONFIG_H
#include "config.h"
#endif
#include "tclInt.h"
#include "tclOOInt.h"
#include "tclTomMath.h"

static inline Tcl_Object *AddConstructionFinalizer(Tcl_Interp *interp);
static Tcl_NRPostProc	AfterNRDestructor;
static Tcl_NRPostProc	PostClassConstructor;
static Tcl_NRPostProc	FinalizeConstruction;
static Tcl_NRPostProc	FinalizeEval;
static Tcl_NRPostProc	NextRestoreFrame;
static Tcl_NRPostProc	MarkAsSingleton;
static Tcl_NRPostProc	UpdateClassDelegatesAfterClone;

/*
 * ----------------------------------------------------------------------
 *
 * AddCreateCallback, FinalizeConstruction --
 *
 *	Special version of TclNRAddCallback that allows the caller to splice
 *	the object created later on. Always calls FinalizeConstruction, which
 *	converts the object into its name and stores that in the interpreter
 *	result. This is shared by all the construction methods (create,
 *	createWithNamespace, new).
 *
 *	Note that this is the only code in this file (or, indeed, the whole of
 *	TclOO) that uses NRE internals; it is the only code that does
 *	non-standard poking in the NRE guts.
 *
 * ----------------------------------------------------------------------
 */

static inline Tcl_Object *
AddConstructionFinalizer(
    Tcl_Interp *interp)
{
    TclNRAddCallback(interp, FinalizeConstruction, NULL, NULL, NULL, NULL);
    return (Tcl_Object *) &(TOP_CB(interp)->data[0]);
}

static int
FinalizeConstruction(
    void *data[],
    Tcl_Interp *interp,
    int result)
{
    Object *oPtr = (Object *) data[0];

    if (result != TCL_OK) {
	return result;
    }
    Tcl_SetObjResult(interp, TclOOObjectName(interp, oPtr));
    return TCL_OK;
}

/*
 * ----------------------------------------------------------------------
 *
 * MixinClassDelegates --
 *
 *	Internal utility for setting up the class delegate.
 *	Runs after the class has called [oo::define] on its argument.
 *
 * ----------------------------------------------------------------------
 */

// Look up the delegate for a class.
static inline Class *
GetClassDelegate(
    Tcl_Interp *interp,
    Class *clsPtr)
{
    Tcl_Obj *delegateName = Tcl_ObjPrintf("%s:: oo ::delegate",
	    clsPtr->thisPtr->namespacePtr->fullName);
    Class *delegatePtr = TclOOGetClassFromObj(interp, delegateName);
    Tcl_DecrRefCount(delegateName);
    return delegatePtr;
}

/*
 * Patches in the appropriate class delegates' superclasses.
<<<<<<< HEAD
 * Sonewhat messy because the list of superclasses isn't modified frequently.
=======
 * Somewhat messy because the list of superclasses isn't modified frequently.
>>>>>>> 1c15b0ed
 */
static inline void
SetDelegateSuperclasses(
    Tcl_Interp *interp,
    Class *clsPtr,
    Class *delegatePtr)
{
    // Build new list of superclasses
    int i, j = delegatePtr->superclasses.num, k;
    Class *superPtr, **supers = (Class **) Tcl_Alloc(sizeof(Class *) *
	    (delegatePtr->superclasses.num + clsPtr->superclasses.num));
    if (delegatePtr->superclasses.num) {
	memcpy(supers, delegatePtr->superclasses.list,
		sizeof(Class *) * delegatePtr->superclasses.num);
    }
    FOREACH(superPtr, clsPtr->superclasses) {
	Class *superDelegatePtr = GetClassDelegate(interp, superPtr);
	if (!superDelegatePtr) {
	    continue;
	}
	for (k=0 ; k<=j ; k++) {
	    if (k == j) {
		supers[j++] = superDelegatePtr;
		TclOOAddToSubclasses(delegatePtr, superDelegatePtr);
		AddRef(superDelegatePtr->thisPtr);
		break;
	    } else if (supers[k] == superDelegatePtr) {
		break;
	    }
	}
    }

    // Install new list of superclasses;
    if (delegatePtr->superclasses.num) {
	Tcl_Free(delegatePtr->superclasses.list);
    }
    delegatePtr->superclasses.list = supers;
    delegatePtr->superclasses.num = j;

    // Definitely don't need to bump any epoch here
}

/*
 * Mixes the delegate into its controlling class.
 */
static inline void
InstallDelegateAsMixin(
    Tcl_Interp *interp,
    Class *clsPtr,
    Class *delegatePtr)
{
    if (clsPtr->thisPtr->mixins.num == 0) {
	TclOOObjectSetMixins(clsPtr->thisPtr, 1, &delegatePtr);
	return;
    }
    Class **mixins = (Class **) TclStackAlloc(interp,
	    sizeof(Class *) * (clsPtr->thisPtr->mixins.num + 1));
    for (int i = 0; i < clsPtr->thisPtr->mixins.num; i++) {
	mixins[i] = clsPtr->thisPtr->mixins.list[i];
	if (mixins[i] == delegatePtr) {
	    TclStackFree(interp, (void *) mixins);
	    return;
	}
    }
    mixins[clsPtr->thisPtr->mixins.num] = delegatePtr;
    TclOOObjectSetMixins(clsPtr->thisPtr, clsPtr->thisPtr->mixins.num + 1, mixins);
    TclStackFree(interp, mixins);
}

// Patches in the appropriate class delegates.
static void
MixinClassDelegates(
    Tcl_Interp *interp,
    Object *oPtr,
    Tcl_Obj *delegateName)
{
    Class *clsPtr = oPtr->classPtr;
    if (clsPtr) {
	Class *delegatePtr = TclOOGetClassFromObj(interp, delegateName);
	if (delegatePtr) {
	    SetDelegateSuperclasses(interp, clsPtr, delegatePtr);
	    InstallDelegateAsMixin(interp, clsPtr, delegatePtr);
	}
    }
}

/*
 * ----------------------------------------------------------------------
 *
 * TclOO_Class_Constructor --
 *
 *	Implementation for oo::class constructor.
 *
 * ----------------------------------------------------------------------
 */

int
TclOO_Class_Constructor(
    TCL_UNUSED(void *),
    Tcl_Interp *interp,
    Tcl_ObjectContext context,
    int objc,
    Tcl_Obj *const *objv)
{
    Object *oPtr = (Object *) Tcl_ObjectContextObject(context);

    size_t skip = Tcl_ObjectContextSkippedArgs(context);
    if ((size_t) objc > skip + 1) {
	Tcl_WrongNumArgs(interp, skip, objv,
		"?definitionScript?");
	return TCL_ERROR;
    }

    /*
     * Make the class definition delegate. This is special; it doesn't reenter
     * here (and the class definition delegate doesn't run any constructors).
     *
     * This needs to be done before consideration of whether to pass the script
     * argument to [oo::define]. [Bug 680503]
     */

    Tcl_Obj *delegateName = Tcl_ObjPrintf("%s:: oo ::delegate",
	    oPtr->namespacePtr->fullName);
    Tcl_IncrRefCount(delegateName);
    Tcl_NewObjectInstance(interp, (Tcl_Class) oPtr->fPtr->classCls,
	    TclGetString(delegateName), NULL, TCL_INDEX_NONE, NULL, 0);

    /*
     * If there's nothing else to do, we're done.
     */

    if ((size_t) objc == skip) {
	Tcl_InterpState saved = Tcl_SaveInterpState(interp, TCL_OK);
	MixinClassDelegates(interp, oPtr, delegateName);
	Tcl_DecrRefCount(delegateName);
	return Tcl_RestoreInterpState(interp, saved);
    }

    /*
     * Delegate to [oo::define] to do the work.
     */

    Tcl_Obj **invoke = (Tcl_Obj **) TclStackAlloc(interp, 3 * sizeof(Tcl_Obj *));
    invoke[0] = oPtr->fPtr->defineName;
    invoke[1] = TclOOObjectName(interp, oPtr);
    invoke[2] = objv[objc - 1];

    /*
     * Must add references or errors in configuration script will cause
     * trouble.
     */

    Tcl_IncrRefCount(invoke[0]);
    Tcl_IncrRefCount(invoke[1]);
    Tcl_IncrRefCount(invoke[2]);
    TclNRAddCallback(interp, PostClassConstructor,
	    invoke, oPtr, delegateName, NULL);

    /*
     * Tricky point: do not want the extra reported level in the Tcl stack
     * trace, so use TCL_EVAL_NOERR.
     */

    return TclNREvalObjv(interp, 3, invoke, TCL_EVAL_NOERR, NULL);
}

/*
 * Called *after* [oo::define] inside the constructor of a class.
 * Cleans up some temporary storage and sets up the delegate.
 */
static int
PostClassConstructor(
    void *data[],
    Tcl_Interp *interp,
    int result)
{
    Tcl_Obj **invoke = (Tcl_Obj **) data[0];
    Object *oPtr = (Object *) data[1];
    Tcl_Obj *delegateName = (Tcl_Obj *) data[2];

    TclDecrRefCount(invoke[0]);
    TclDecrRefCount(invoke[1]);
    TclDecrRefCount(invoke[2]);
    TclStackFree(interp, invoke);

    Tcl_InterpState saved = Tcl_SaveInterpState(interp, result);
    MixinClassDelegates(interp, oPtr, delegateName);
    Tcl_DecrRefCount(delegateName);
    return Tcl_RestoreInterpState(interp, saved);
}

/*
 * ----------------------------------------------------------------------
 *
 * TclOO_Class_Create --
 *
 *	Implementation for oo::class->create method.
 *
 * ----------------------------------------------------------------------
 */

int
TclOO_Class_Create(
    TCL_UNUSED(void *),
    Tcl_Interp *interp,		/* Interpreter in which to create the object;
				 * also used for error reporting. */
    Tcl_ObjectContext context,	/* The object/call context. */
    int objc,			/* Number of arguments. */
    Tcl_Obj *const *objv)	/* The actual arguments. */
{
    Object *oPtr = (Object *) Tcl_ObjectContextObject(context);
    const char *objName;
    Tcl_Size len;

    /*
     * Sanity check; should not be possible to invoke this method on a
     * non-class.
     */

    if (oPtr->classPtr == NULL) {
	Tcl_Obj *cmdnameObj = TclOOObjectName(interp, oPtr);

	Tcl_SetObjResult(interp, Tcl_ObjPrintf(
		"object \"%s\" is not a class", TclGetString(cmdnameObj)));
	OO_ERROR(interp, INSTANTIATE_NONCLASS);
	return TCL_ERROR;
    }

    /*
     * Check we have the right number of (sensible) arguments.
     */

    if (objc < 1 + Tcl_ObjectContextSkippedArgs(context)) {
	Tcl_WrongNumArgs(interp, Tcl_ObjectContextSkippedArgs(context), objv,
		"objectName ?arg ...?");
	return TCL_ERROR;
    }
    objName = Tcl_GetStringFromObj(
	    objv[Tcl_ObjectContextSkippedArgs(context)], &len);
    if (len == 0) {
	Tcl_SetObjResult(interp, Tcl_NewStringObj(
		"object name must not be empty", TCL_AUTO_LENGTH));
	OO_ERROR(interp, EMPTY_NAME);
	return TCL_ERROR;
    }

    /*
     * Make the object and return its name.
     */

    return TclNRNewObjectInstance(interp, (Tcl_Class) oPtr->classPtr,
	    objName, NULL, objc, objv,
	    Tcl_ObjectContextSkippedArgs(context)+1,
	    AddConstructionFinalizer(interp));
}

/*
 * ----------------------------------------------------------------------
 *
 * TclOO_Class_CreateNs --
 *
 *	Implementation for oo::class->createWithNamespace method.
 *
 * ----------------------------------------------------------------------
 */

int
TclOO_Class_CreateNs(
    TCL_UNUSED(void *),
    Tcl_Interp *interp,		/* Interpreter in which to create the object;
				 * also used for error reporting. */
    Tcl_ObjectContext context,	/* The object/call context. */
    int objc,			/* Number of arguments. */
    Tcl_Obj *const *objv)	/* The actual arguments. */
{
    Object *oPtr = (Object *) Tcl_ObjectContextObject(context);
    const char *objName, *nsName;
    Tcl_Size len;

    /*
     * Sanity check; should not be possible to invoke this method on a
     * non-class.
     */

    if (oPtr->classPtr == NULL) {
	Tcl_Obj *cmdnameObj = TclOOObjectName(interp, oPtr);

	Tcl_SetObjResult(interp, Tcl_ObjPrintf(
		"object \"%s\" is not a class", TclGetString(cmdnameObj)));
	OO_ERROR(interp, INSTANTIATE_NONCLASS);
	return TCL_ERROR;
    }

    /*
     * Check we have the right number of (sensible) arguments.
     */

    if (objc + 1 < Tcl_ObjectContextSkippedArgs(context) + 3) {
	Tcl_WrongNumArgs(interp, Tcl_ObjectContextSkippedArgs(context), objv,
		"objectName namespaceName ?arg ...?");
	return TCL_ERROR;
    }
    objName = Tcl_GetStringFromObj(
	    objv[Tcl_ObjectContextSkippedArgs(context)], &len);
    if (len == 0) {
	Tcl_SetObjResult(interp, Tcl_NewStringObj(
		"object name must not be empty", TCL_AUTO_LENGTH));
	OO_ERROR(interp, EMPTY_NAME);
	return TCL_ERROR;
    }
    nsName = Tcl_GetStringFromObj(
	    objv[Tcl_ObjectContextSkippedArgs(context) + 1], &len);
    if (len == 0) {
	Tcl_SetObjResult(interp, Tcl_NewStringObj(
		"namespace name must not be empty", TCL_AUTO_LENGTH));
	OO_ERROR(interp, EMPTY_NAME);
	return TCL_ERROR;
    }

    /*
     * Make the object and return its name.
     */

    return TclNRNewObjectInstance(interp, (Tcl_Class) oPtr->classPtr,
	    objName, nsName, objc, objv,
	    Tcl_ObjectContextSkippedArgs(context) + 2,
	    AddConstructionFinalizer(interp));
}

/*
 * ----------------------------------------------------------------------
 *
 * TclOO_Class_New --
 *
 *	Implementation for oo::class->new method.
 *
 * ----------------------------------------------------------------------
 */

int
TclOO_Class_New(
    TCL_UNUSED(void *),
    Tcl_Interp *interp,		/* Interpreter in which to create the object;
				 * also used for error reporting. */
    Tcl_ObjectContext context,	/* The object/call context. */
    int objc,			/* Number of arguments. */
    Tcl_Obj *const *objv)	/* The actual arguments. */
{
    Object *oPtr = (Object *) Tcl_ObjectContextObject(context);

    /*
     * Sanity check; should not be possible to invoke this method on a
     * non-class.
     */

    if (oPtr->classPtr == NULL) {
	Tcl_Obj *cmdnameObj = TclOOObjectName(interp, oPtr);

	Tcl_SetObjResult(interp, Tcl_ObjPrintf(
		"object \"%s\" is not a class", TclGetString(cmdnameObj)));
	OO_ERROR(interp, INSTANTIATE_NONCLASS);
	return TCL_ERROR;
    }

    /*
     * Make the object and return its name.
     */

    return TclNRNewObjectInstance(interp, (Tcl_Class) oPtr->classPtr,
	    NULL, NULL, objc, objv, Tcl_ObjectContextSkippedArgs(context),
	    AddConstructionFinalizer(interp));
}

/*
 * ----------------------------------------------------------------------
 *
 * TclOO_Class_Cloned --
 *
 *	Handler for cloning classes, which fixes up the delegates. This allows
 *	the clone's class methods to evolve independently of the origin's
 *	class methods; this is how TclOO works by default.
 *
 * ----------------------------------------------------------------------
 */
int
TclOO_Class_Cloned(
    TCL_UNUSED(void *),
    Tcl_Interp *interp,		/* Interpreter in which to create the object;
				 * also used for error reporting. */
    Tcl_ObjectContext context,	/* The object/call context. */
    int objc,			/* Number of arguments. */
    Tcl_Obj *const *objv)	/* The actual arguments. */
{
    Tcl_Object targetObject = Tcl_ObjectContextObject(context);
    Tcl_Size skip = Tcl_ObjectContextSkippedArgs(context);
    if (skip >= objc) {
	Tcl_WrongNumArgs(interp, skip, objv, "originObject");
	return TCL_ERROR;
    }
    Tcl_Object originObject = Tcl_GetObjectFromObj(interp, objv[skip]);
    if (!originObject) {
	return TCL_ERROR;
    }
    // Add references so things won't vanish until after
    // UpdateClassDelegatesAfterClone is finished with them.
    AddRef((Object *) originObject);
    AddRef((Object *) targetObject);
    TclNRAddCallback(interp, UpdateClassDelegatesAfterClone,
	    originObject, targetObject, NULL, NULL);
    return TclNRObjectContextInvokeNext(interp, context, objc, objv, skip);
}

// Rebuilds the class inheritance delegation class.
static int
UpdateClassDelegatesAfterClone(
    void *data[],
    Tcl_Interp *interp,
    int result)
{
    Object *originPtr = (Object *) data[0];
    Object *targetPtr = (Object *) data[1];
    if (result == TCL_OK && originPtr->classPtr && targetPtr->classPtr) {
	// Get the originating delegate to be cloned.

	Tcl_Obj *originName = Tcl_ObjPrintf("%s:: oo ::delegate",
		originPtr->namespacePtr->fullName);
	Object *originDelegate = (Object *) Tcl_GetObjectFromObj(interp,
		originName);
	Tcl_BounceRefCount(originName);
	// Delegates never have their own delegates, so silently make sure we
	// don't try to make a clone of them.
	if (!(originDelegate && originDelegate->classPtr)) {
	    goto noOriginDelegate;
	}

	// Create the cloned target delegate.

	Tcl_Obj *targetName = Tcl_ObjPrintf("%s:: oo ::delegate",
		targetPtr->namespacePtr->fullName);
	Object *targetDelegate = (Object *) Tcl_CopyObjectInstance(interp,
		(Tcl_Object) originDelegate, Tcl_GetString(targetName), NULL);
	Tcl_BounceRefCount(targetName);
	if (targetDelegate == NULL) {
	    result = TCL_ERROR;
	    goto noOriginDelegate;
	}

	// Point the cloned target class at the cloned target delegate.
	// This is like TclOOObjectSetMixins() but more efficient in this
	// case as there's definitely no relevant call chains to invalidate
	// and we're doing a one-for-one replacement.

	Tcl_Size i;
	Class *mixin;
	FOREACH(mixin, targetPtr->mixins) {
	    if (mixin == originDelegate->classPtr) {
		TclOORemoveFromInstances(targetPtr, originDelegate->classPtr);
		TclOODecrRefCount(originDelegate);
		targetPtr->mixins.list[i] = targetDelegate->classPtr;
		TclOOAddToInstances(targetPtr, targetDelegate->classPtr);
		AddRef(targetDelegate);
		break;
	    }
	}
    }
  noOriginDelegate:
    TclOODecrRefCount(originPtr);
    TclOODecrRefCount(targetPtr);
    return result;
};

/*
 * ----------------------------------------------------------------------
 *
 * TclOO_Configurable_Constructor --
 *
 *	Implementation for oo::configurable constructor.
 *
 * ----------------------------------------------------------------------
 */
int
TclOO_Configurable_Constructor(
    TCL_UNUSED(void *),
    Tcl_Interp *interp,
    Tcl_ObjectContext context,
    int objc,
    Tcl_Obj *const *objv)
{
    Object *oPtr = (Object *) Tcl_ObjectContextObject(context);
    Tcl_Size skip = Tcl_ObjectContextSkippedArgs(context);
    if (objc != skip && objc != skip + 1) {
	Tcl_WrongNumArgs(interp, skip, objv, "?definitionScript?");
	return TCL_ERROR;
    }
    Tcl_Obj *cfgSupportName = Tcl_NewStringObj(
	    "::oo::configuresupport::configurable", TCL_AUTO_LENGTH);
    Class *mixin = TclOOGetClassFromObj(interp, cfgSupportName);
    Tcl_BounceRefCount(cfgSupportName);
    if (!mixin) {
	return TCL_ERROR;
    }
    TclOOClassSetMixins(interp, oPtr->classPtr, 1, &mixin);
    return TclNRObjectContextInvokeNext(interp, context, objc, objv, skip);
}

/*
 * ----------------------------------------------------------------------
 *
 * TclOO_Object_Cloned --
 *
 *	Handler for cloning objects that clones basic bits (only!) of the
 *	object's namespace. Non-procedures, traces, sub-namespaces, etc. need
 *	more complex (and class-specific) handling.
 *
 * ----------------------------------------------------------------------
 */
int
TclOO_Object_Cloned(
    TCL_UNUSED(void *),
    Tcl_Interp *interp,		// Interpreter for error reporting.
    Tcl_ObjectContext context,	// The object/call context.
    int objc,			// Number of arguments.
    Tcl_Obj *const *objv)	// The actual arguments.
{
    int skip = Tcl_ObjectContextSkippedArgs(context);
    if (objc != skip + 1) {
	Tcl_WrongNumArgs(interp, skip, objv, "originObject");
	return TCL_ERROR;
    }
    Object *targetObject = (Object *) Tcl_ObjectContextObject(context);
    Object *originObject = (Object *) Tcl_GetObjectFromObj(interp, objv[skip]);
    if (!originObject) {
	return TCL_ERROR;
    }

    Namespace *originNs = (Namespace *) originObject->namespacePtr;
    Namespace *targetNs = (Namespace *) targetObject->namespacePtr;
    if (TclCopyNamespaceProcedures(interp, originNs, targetNs) != TCL_OK) {
	return TCL_ERROR;
    }
    return TclCopyNamespaceVariables(interp, originNs, targetNs);
}

/*
 * ----------------------------------------------------------------------
 *
 * TclOO_Object_Destroy --
 *
 *	Implementation for oo::object->destroy method.
 *
 * ----------------------------------------------------------------------
 */

int
TclOO_Object_Destroy(
    TCL_UNUSED(void *),
    Tcl_Interp *interp,		/* Interpreter in which to create the object;
				 * also used for error reporting. */
    Tcl_ObjectContext context,	/* The object/call context. */
    int objc,			/* Number of arguments. */
    Tcl_Obj *const *objv)	/* The actual arguments. */
{
    Object *oPtr = (Object *) Tcl_ObjectContextObject(context);
    CallContext *contextPtr;

    if (objc != (int) Tcl_ObjectContextSkippedArgs(context)) {
	Tcl_WrongNumArgs(interp, Tcl_ObjectContextSkippedArgs(context), objv,
		NULL);
	return TCL_ERROR;
    }
    if (!(oPtr->flags & DESTRUCTOR_CALLED)) {
	oPtr->flags |= DESTRUCTOR_CALLED;
	contextPtr = TclOOGetCallContext(oPtr, NULL, DESTRUCTOR, NULL, NULL,
		NULL);
	if (contextPtr != NULL) {
	    contextPtr->callPtr->flags |= DESTRUCTOR;
	    contextPtr->skip = 0;
	    TclNRAddCallback(interp, AfterNRDestructor, contextPtr,
		    NULL, NULL, NULL);
	    TclPushTailcallPoint(interp);
	    return TclOOInvokeContext(contextPtr, interp, 0, NULL);
	}
    }
    if (oPtr->command) {
	Tcl_DeleteCommandFromToken(interp, oPtr->command);
    }
    return TCL_OK;
}

/* Post-NRE-callback for TclOO_Object_Destroy. Deletes the object command if
 * it's still there, which triggers destruction of the namespace and attached
 * structures. */
static int
AfterNRDestructor(
    void *data[],
    Tcl_Interp *interp,
    int result)
{
    CallContext *contextPtr = (CallContext *) data[0];

    if (contextPtr->oPtr->command) {
	Tcl_DeleteCommandFromToken(interp, contextPtr->oPtr->command);
    }
    TclOODeleteContext(contextPtr);
    return result;
}

/*
 * ----------------------------------------------------------------------
 *
 * TclOO_Object_Eval --
 *
 *	Implementation for oo::object->eval method.
 *
 * ----------------------------------------------------------------------
 */

int
TclOO_Object_Eval(
    TCL_UNUSED(void *),
    Tcl_Interp *interp,		/* Interpreter in which to create the object;
				 * also used for error reporting. */
    Tcl_ObjectContext context,	/* The object/call context. */
    int objc,			/* Number of arguments. */
    Tcl_Obj *const *objv)	/* The actual arguments. */
{
    CallContext *contextPtr = (CallContext *) context;
    Tcl_Object object = Tcl_ObjectContextObject(context);
    size_t skip = Tcl_ObjectContextSkippedArgs(context);
    CallFrame *framePtr, **framePtrPtr = &framePtr;
    Tcl_Obj *scriptPtr;
    CmdFrame *invoker;

    if ((size_t) objc < skip + 1) {
	Tcl_WrongNumArgs(interp, skip, objv, "arg ?arg ...?");
	return TCL_ERROR;
    }

    /*
     * Make the object's namespace the current namespace and evaluate the
     * command(s).
     */

    (void) TclPushStackFrame(interp, (Tcl_CallFrame **) framePtrPtr,
	    Tcl_GetObjectNamespace(object), FRAME_IS_METHOD);
    framePtr->clientData = context;
    framePtr->objc = objc;
    framePtr->objv = objv;	/* Reference counts do not need to be
				 * incremented here. */

    if (!(contextPtr->callPtr->flags & PUBLIC_METHOD)) {
	object = NULL;		/* Now just for error mesage printing. */
    }

    /*
     * Work out what script we are actually going to evaluate.
     *
     * When there's more than one argument, we concatenate them together with
     * spaces between, then evaluate the result. Tcl_EvalObjEx will delete the
     * object when it decrements its refcount after eval'ing it.
     */

    if ((size_t) objc != skip+1) {
	scriptPtr = Tcl_ConcatObj(objc-skip, objv+skip);
	invoker = NULL;
    } else {
	scriptPtr = objv[skip];
	invoker = ((Interp *) interp)->cmdFramePtr;
    }

    /*
     * Evaluate the script now, with FinalizeEval to do the processing after
     * the script completes.
     */

    TclNRAddCallback(interp, FinalizeEval, object, NULL, NULL, NULL);
    return TclNREvalObjEx(interp, scriptPtr, 0, invoker, skip);
}

/* Post-NRE-callback for TclOO_Object_Eval. Cleans up. */
static int
FinalizeEval(
    void *data[],
    Tcl_Interp *interp,
    int result)
{
    if (result == TCL_ERROR) {
	Object *oPtr = (Object *) data[0];
	const char *namePtr;

	if (oPtr) {
	    namePtr = TclGetString(TclOOObjectName(interp, oPtr));
	} else {
	    namePtr = "my";
	}

	Tcl_AppendObjToErrorInfo(interp, Tcl_ObjPrintf(
		"\n    (in \"%s eval\" script line %d)",
		namePtr, Tcl_GetErrorLine(interp)));
    }

    /*
     * Restore the previous "current" namespace.
     */

    TclPopStackFrame(interp);
    return result;
}

/*
 * ----------------------------------------------------------------------
 *
 * TclOO_Object_Unknown --
 *
 *	Default unknown method handler method (defined in oo::object). This
 *	just creates a suitable error message.
 *
 * ----------------------------------------------------------------------
 */

int
TclOO_Object_Unknown(
    TCL_UNUSED(void *),
    Tcl_Interp *interp,		/* Interpreter in which to create the object;
				 * also used for error reporting. */
    Tcl_ObjectContext context,	/* The object/call context. */
    int objc,			/* Number of arguments. */
    Tcl_Obj *const *objv)	/* The actual arguments. */
{
    CallContext *contextPtr = (CallContext *) context;
    Object *callerObj = NULL;
    Class *callerCls = NULL;
    Object *oPtr = contextPtr->oPtr;
    const char **methodNames;
    int numMethodNames, i;
    size_t skip = Tcl_ObjectContextSkippedArgs(context);
    CallFrame *framePtr = ((Interp *) interp)->varFramePtr;
    Tcl_Obj *errorMsg;

    /*
     * If no method name, generate an error asking for a method name. (Only by
     * overriding *this* method can an object handle the absence of a method
     * name without an error).
     */

    if ((size_t) objc < skip + 1) {
	Tcl_WrongNumArgs(interp, skip, objv, "method ?arg ...?");
	return TCL_ERROR;
    }

    /*
     * Determine if the calling context should know about extra private
     * methods, and if so, which.
     */

    if (framePtr->isProcCallFrame & FRAME_IS_METHOD) {
	CallContext *callerContext = (CallContext *) framePtr->clientData;
	Method *mPtr = callerContext->callPtr->chain[
		    callerContext->index].mPtr;

	if (mPtr->declaringObjectPtr) {
	    if (oPtr == mPtr->declaringObjectPtr) {
		callerObj = mPtr->declaringObjectPtr;
	    }
	} else {
	    if (TclOOIsReachable(mPtr->declaringClassPtr, oPtr->selfCls)) {
		callerCls = mPtr->declaringClassPtr;
	    }
	}
    }

    /*
     * Get the list of methods that we want to know about.
     */

    numMethodNames = TclOOGetSortedMethodList(oPtr, callerObj, callerCls,
	    contextPtr->callPtr->flags & PUBLIC_METHOD, &methodNames);

    /*
     * Special message when there are no visible methods at all.
     */

    if (numMethodNames == 0) {
	Tcl_Obj *tmpBuf = TclOOObjectName(interp, oPtr);
	const char *piece;

	if (contextPtr->callPtr->flags & PUBLIC_METHOD) {
	    piece = "visible methods";
	} else {
	    piece = "methods";
	}
	Tcl_SetObjResult(interp, Tcl_ObjPrintf(
		"object \"%s\" has no %s", TclGetString(tmpBuf), piece));
	Tcl_SetErrorCode(interp, "TCL", "LOOKUP", "METHOD",
		TclGetString(objv[skip]), (char *)NULL);
	return TCL_ERROR;
    }

    errorMsg = Tcl_ObjPrintf("unknown method \"%s\": must be ",
	    TclGetString(objv[skip]));
    for (i=0 ; i<numMethodNames-1 ; i++) {
	if (i) {
	    Tcl_AppendToObj(errorMsg, ", ", TCL_AUTO_LENGTH);
	}
	Tcl_AppendToObj(errorMsg, methodNames[i], TCL_AUTO_LENGTH);
    }
    if (i) {
	Tcl_AppendToObj(errorMsg, " or ", TCL_AUTO_LENGTH);
    }
    Tcl_AppendToObj(errorMsg, methodNames[i], TCL_AUTO_LENGTH);
    Tcl_Free((void *)methodNames);
    Tcl_SetObjResult(interp, errorMsg);
    Tcl_SetErrorCode(interp, "TCL", "LOOKUP", "METHOD",
	    TclGetString(objv[skip]), (char *)NULL);
    return TCL_ERROR;
}

/*
 * ----------------------------------------------------------------------
 *
 * TclOO_Object_LinkVar --
 *
 *	Implementation of oo::object->variable method.
 *
 * ----------------------------------------------------------------------
 */

int
TclOO_Object_LinkVar(
    TCL_UNUSED(void *),
    Tcl_Interp *interp,		/* Interpreter in which to create the object;
				 * also used for error reporting. */
    Tcl_ObjectContext context,	/* The object/call context. */
    int objc,			/* Number of arguments. */
    Tcl_Obj *const *objv)	/* The actual arguments. */
{
    Interp *iPtr = (Interp *) interp;
    Tcl_Object object = Tcl_ObjectContextObject(context);
    Namespace *savedNsPtr;
    Tcl_Size i;

    if (objc < Tcl_ObjectContextSkippedArgs(context)) {
	Tcl_WrongNumArgs(interp, Tcl_ObjectContextSkippedArgs(context), objv,
		"?varName ...?");
	return TCL_ERROR;
    }

    /*
     * A sanity check. Shouldn't ever happen. (This is all that remains of a
     * more complex check inherited from [global] after we have applied the
     * fix for [Bug 2903811]; note that the fix involved *removing* code.)
     */

    if (iPtr->varFramePtr == NULL) {
	return TCL_OK;
    }

    for (i = Tcl_ObjectContextSkippedArgs(context) ; i < objc ; i++) {
	Var *varPtr, *aryPtr;
	const char *varName = TclGetString(objv[i]);

	/*
	 * The variable name must not contain a '::' since that's illegal in
	 * local names.
	 */

	if (strstr(varName, "::") != NULL) {
	    Tcl_SetObjResult(interp, Tcl_ObjPrintf(
		    "variable name \"%s\" illegal: must not contain namespace"
		    " separator", varName));
	    Tcl_SetErrorCode(interp, "TCL", "UPVAR", "INVERTED", (char *)NULL);
	    return TCL_ERROR;
	}

	/*
	 * Switch to the object's namespace for the duration of this call.
	 * Like this, the variable is looked up in the namespace of the
	 * object, and not in the namespace of the caller. Otherwise this
	 * would only work if the caller was a method of the object itself,
	 * which might not be true if the method was exported. This is a bit
	 * of a hack, but the simplest way to do this (pushing a stack frame
	 * would be horribly expensive by comparison).
	 */

	savedNsPtr = iPtr->varFramePtr->nsPtr;
	iPtr->varFramePtr->nsPtr = (Namespace *)
		Tcl_GetObjectNamespace(object);
	varPtr = TclObjLookupVar(interp, objv[i], NULL, TCL_NAMESPACE_ONLY,
		"define", 1, 0, &aryPtr);
	iPtr->varFramePtr->nsPtr = savedNsPtr;

	if (varPtr == NULL || aryPtr != NULL) {
	    /*
	     * Variable cannot be an element in an array. If aryPtr is not
	     * NULL, it is an element, so throw up an error and return.
	     */

	    TclVarErrMsg(interp, varName, NULL, "define",
		    "name refers to an element in an array");
	    Tcl_SetErrorCode(interp, "TCL", "UPVAR", "LOCAL_ELEMENT", (char *)NULL);
	    return TCL_ERROR;
	}

	/*
	 * Arrange for the lifetime of the variable to be correctly managed.
	 * This is copied out of Tcl_VariableObjCmd...
	 */

	if (!TclIsVarNamespaceVar(varPtr)) {
	    TclSetVarNamespaceVar(varPtr);
	}

	if (TclPtrMakeUpvar(interp, varPtr, varName, 0, -1) != TCL_OK) {
	    return TCL_ERROR;
	}
    }
    return TCL_OK;
}

/*
 * ----------------------------------------------------------------------
 *
 * TclOOLookupObjectVar --
 *
 *	Look up a variable in an object. Tricky because of private variables.
 *
 * Returns:
 *	Handle to the variable if it can be found, or NULL if there's an error.
 *
 * ----------------------------------------------------------------------
 */
Tcl_Var
TclOOLookupObjectVar(
    Tcl_Interp *interp,
    Tcl_Object object,		/* Object we're looking up within. */
    Tcl_Obj *varName,		/* User-visible name we're looking up. */
    Tcl_Var *aryPtr)		/* Where to write the handle to the array
				 * containing the element; if not an element,
				 * then the variable this points to is set to
				 * NULL. */
{
    const char *arg = TclGetString(varName);
    Tcl_Obj *varNamePtr;

    /*
     * Convert the variable name to fully-qualified form if it wasn't already.
     * This has to be done prior to lookup because we can run into problems
     * with resolvers otherwise. [Bug 3603695]
     *
     * We still need to do the lookup; the variable could be linked to another
     * variable and we want the target's name.
     */

    if (arg[0] == ':' && arg[1] == ':') {
	varNamePtr = varName;
    } else {
	Tcl_Namespace *namespacePtr = Tcl_GetObjectNamespace(object);
	CallFrame *framePtr = ((Interp *) interp)->varFramePtr;

	/*
	 * Private method handling. [TIP 500]
	 *
	 * If we're in a context that can see some private methods of an
	 * object, we may need to precede a variable name with its prefix.
	 * This is a little tricky as we need to check through the inheritance
	 * hierarchy when the method was declared by a class to see if the
	 * current object is an instance of that class.
	 */

	if (framePtr->isProcCallFrame & FRAME_IS_METHOD) {
	    Object *oPtr = (Object *) object;
	    CallContext *callerContext = (CallContext *) framePtr->clientData;
	    Method *mPtr = callerContext->callPtr->chain[
		    callerContext->index].mPtr;
	    PrivateVariableMapping *pvPtr;
	    Tcl_Size i;

	    if (mPtr->declaringObjectPtr == oPtr) {
		FOREACH_STRUCT(pvPtr, oPtr->privateVariables) {
		    if (!TclStringCmp(pvPtr->variableObj, varName, 1, 0,
			    TCL_INDEX_NONE)) {
			varName = pvPtr->fullNameObj;
			break;
		    }
		}
	    } else if (mPtr->declaringClassPtr &&
		    mPtr->declaringClassPtr->privateVariables.num) {
		Class *clsPtr = mPtr->declaringClassPtr;
		int isInstance = TclOOIsReachable(clsPtr, oPtr->selfCls);
		Class *mixinCls;

		if (!isInstance) {
		    FOREACH(mixinCls, oPtr->mixins) {
			if (TclOOIsReachable(clsPtr, mixinCls)) {
			    isInstance = 1;
			    break;
			}
		    }
		}
		if (isInstance) {
		    FOREACH_STRUCT(pvPtr, clsPtr->privateVariables) {
			if (!TclStringCmp(pvPtr->variableObj, varName, 1, 0,
				TCL_INDEX_NONE)) {
			    varName = pvPtr->fullNameObj;
			    break;
			}
		    }
		}
	    }
	}

	// The namespace isn't the global one; necessarily true for any object!
	varNamePtr = Tcl_ObjPrintf("%s::%s",
		namespacePtr->fullName, TclGetString(varName));
    }
    Tcl_IncrRefCount(varNamePtr);
    Tcl_Var var = (Tcl_Var) TclObjLookupVar(interp, varNamePtr, NULL,
	    TCL_NAMESPACE_ONLY|TCL_LEAVE_ERR_MSG, "refer to", 1, 1,
	    (Var **) aryPtr);
    Tcl_DecrRefCount(varNamePtr);
    if (var == NULL) {
	Tcl_SetErrorCode(interp, "TCL", "LOOKUP", "VARIABLE", arg, (void *) NULL);
    } else if (*aryPtr == NULL && TclIsVarArrayElement((Var *) var)) {
	/*
	 * If the varPtr points to an element of an array but we don't already
	 * have the array, find it now. Note that this can't be easily
	 * backported; the arrayPtr field is new in Tcl 9.0. [Bug 2da1cb0c80]
	 */
	*aryPtr = (Tcl_Var) TclVarParentArray(var);
    }

    return var;
}

/*
 * ----------------------------------------------------------------------
 *
 * TclOO_Object_VarName --
 *
 *	Implementation of the oo::object->varname method.
 *
 * ----------------------------------------------------------------------
 */

int
TclOO_Object_VarName(
    TCL_UNUSED(void *),
    Tcl_Interp *interp,		/* Interpreter in which to create the object;
				 * also used for error reporting. */
    Tcl_ObjectContext context,	/* The object/call context. */
    int objc,			/* Number of arguments. */
    Tcl_Obj *const *objv)	/* The actual arguments. */
{
    Tcl_Var varPtr, aryVar;
    Tcl_Obj *varNamePtr;

    if ((int) Tcl_ObjectContextSkippedArgs(context) + 1 != objc) {
	Tcl_WrongNumArgs(interp, Tcl_ObjectContextSkippedArgs(context), objv,
		"varName");
	return TCL_ERROR;
    }

    varPtr = TclOOLookupObjectVar(interp, Tcl_ObjectContextObject(context),
	    objv[objc - 1], &aryVar);
    if (varPtr == NULL) {
	return TCL_ERROR;
    }

    /*
     * The variable reference must not disappear too soon. [Bug 74b6110204]
     */
    if (!TclIsVarArrayElement((Var *) varPtr)) {
	TclSetVarNamespaceVar((Var *) varPtr);
    }

    /*
     * Now that we've pinned down what variable we're really talking about
     * (including traversing variable links), convert back to a name.
     */

    TclNewObj(varNamePtr);

    if (aryVar != NULL) {
	Tcl_GetVariableFullName(interp, aryVar, varNamePtr);
	Tcl_AppendPrintfToObj(varNamePtr, "(%s)", Tcl_GetString(
		VarHashGetKey(varPtr)));
    } else {
	Tcl_GetVariableFullName(interp, varPtr, varNamePtr);
    }
    Tcl_SetObjResult(interp, varNamePtr);
    return TCL_OK;
}

/*
 * ----------------------------------------------------------------------
 *
 * TclOOLinkObjCmd --
 *
 *	Implementation of the [link] command, that makes a command that
 *	invokes a method on the current object. The name of the command and
 *	the name of the method match by default. Note that this command is
 *	only ever to be used inside the body of a procedure-like method,
 *	and is typically intended for constructors.
 *
 * ----------------------------------------------------------------------
 */
int
TclOOLinkObjCmd(
    TCL_UNUSED(void *),
    Tcl_Interp *interp,
    int objc,
    Tcl_Obj *const *objv)
{
    // Set up common bits.
    CallFrame *framePtr = ((Interp *) interp)->varFramePtr;
    if (framePtr == NULL || !(framePtr->isProcCallFrame & FRAME_IS_METHOD)) {
	Tcl_SetObjResult(interp, Tcl_ObjPrintf(
		"%s may only be called from inside a method",
		TclGetString(objv[0])));
	OO_ERROR(interp, CONTEXT_REQUIRED);
	return TCL_ERROR;
    }
    CallContext *context = (CallContext *) framePtr->clientData;
    Object *oPtr = context->oPtr;
    if (!oPtr->myCommand) {
	Tcl_SetObjResult(interp, Tcl_ObjPrintf(
		"cannot link to non-existent callback handle"));
	OO_ERROR(interp, MY_GONE);
	return TCL_ERROR;
    }
    Tcl_Obj *myCmd = Tcl_NewObj();
    Tcl_GetCommandFullName(interp, oPtr->myCommand, myCmd);
    if (!oPtr->linkedCmdsList) {
	oPtr->linkedCmdsList = Tcl_NewListObj(0, NULL);
	Tcl_IncrRefCount(oPtr->linkedCmdsList);
    }

    // For each argument
    for (int i=1; i<objc; i++) {
	Tcl_Size linkc;
	Tcl_Obj **linkv, *src, *dst;

	// Parse as list of (one or) two items: source and destination names
	if (TclListObjGetElements(interp, objv[i], &linkc, &linkv) != TCL_OK) {
	    Tcl_BounceRefCount(myCmd);
	    return TCL_ERROR;
	}
	switch (linkc) {
	case 1:
	    // Degenerate case
	    src = dst = linkv[0];
	    break;
	case 2:
	    src = linkv[0];
	    dst = linkv[1];
	    break;
	default:
	    Tcl_BounceRefCount(myCmd);
	    Tcl_SetObjResult(interp, Tcl_ObjPrintf(
		    "bad link description; must only have one or two elements"));
	    OO_ERROR(interp, CMDLINK_FORMAT);
	    return TCL_ERROR;
	}

	// Qualify the source if necessary
	const char *srcStr = TclGetString(src);
	if (srcStr[0] != ':' || srcStr[1] != ':') {
	    src = Tcl_ObjPrintf("%s::%s",
		    context->oPtr->namespacePtr->fullName, srcStr);
	}

	// Make the alias command
	if (TclAliasCreate(interp, interp, interp, src, myCmd, 1, &dst) != TCL_OK) {
	    Tcl_BounceRefCount(myCmd);
	    Tcl_BounceRefCount(src);
	    return TCL_ERROR;
	}

	// Remember the alias for cleanup if necessary
	Tcl_ListObjAppendElement(NULL, oPtr->linkedCmdsList, src);
    }
    Tcl_BounceRefCount(myCmd);
    return TCL_OK;
}

/*
 * ----------------------------------------------------------------------
 *
 * TclOONextObjCmd, TclOONextToObjCmd --
 *
 *	Implementation of the [next] and [nextto] commands. Note that these
 *	commands are only ever to be used inside the body of a procedure-like
 *	method.
 *
 * ----------------------------------------------------------------------
 */

int
TclOONextObjCmd(
    TCL_UNUSED(void *),
    Tcl_Interp *interp,
    int objc,
    Tcl_Obj *const *objv)
{
    Interp *iPtr = (Interp *) interp;
    CallFrame *framePtr = iPtr->varFramePtr;
    Tcl_ObjectContext context;

    /*
     * Start with sanity checks on the calling context to make sure that we
     * are invoked from a suitable method context. If so, we can safely
     * retrieve the handle to the object call context.
     */

    if (framePtr == NULL || !(framePtr->isProcCallFrame & FRAME_IS_METHOD)) {
	Tcl_SetObjResult(interp, Tcl_ObjPrintf(
		"%s may only be called from inside a method",
		TclGetString(objv[0])));
	OO_ERROR(interp, CONTEXT_REQUIRED);
	return TCL_ERROR;
    }
    context = (Tcl_ObjectContext) framePtr->clientData;

    /*
     * Invoke the (advanced) method call context in the caller context. Note
     * that this is like [uplevel 1] and not [eval].
     */

    TclNRAddCallback(interp, NextRestoreFrame, framePtr, NULL,NULL,NULL);
    iPtr->varFramePtr = framePtr->callerVarPtr;
    return TclNRObjectContextInvokeNext(interp, context, objc, objv, 1);
}

int
TclOONextToObjCmd(
    TCL_UNUSED(void *),
    Tcl_Interp *interp,
    int objc,
    Tcl_Obj *const *objv)
{
    Interp *iPtr = (Interp *) interp;
    CallFrame *framePtr = iPtr->varFramePtr;

    /*
     * Start with sanity checks on the calling context to make sure that we
     * are invoked from a suitable method context. If so, we can safely
     * retrieve the handle to the object call context.
     */

    if (framePtr == NULL || !(framePtr->isProcCallFrame & FRAME_IS_METHOD)) {
	Tcl_SetObjResult(interp, Tcl_ObjPrintf(
		"%s may only be called from inside a method",
		TclGetString(objv[0])));
	OO_ERROR(interp, CONTEXT_REQUIRED);
	return TCL_ERROR;
    }
    CallContext *contextPtr = (CallContext *) framePtr->clientData;

    /*
     * Sanity check the arguments; we need the first one to refer to a class.
     */

    if (objc < 2) {
	Tcl_WrongNumArgs(interp, 1, objv, "class ?arg...?");
	return TCL_ERROR;
    }
    Class *classPtr = TclOOGetClassFromObj(interp, objv[1]);
    if (classPtr == NULL) {
	return TCL_ERROR;
    }

    /*
     * Search for an implementation of a method associated with the current
     * call on the call chain past the point where we currently are. Do not
     * allow jumping backwards!
     */

    Tcl_Size i;
    for (i=contextPtr->index+1 ; i<contextPtr->callPtr->numChain ; i++) {
	MInvoke *miPtr = &contextPtr->callPtr->chain[i];

	if (!miPtr->isFilter && miPtr->mPtr->declaringClassPtr == classPtr) {
	    /*
	     * Invoke the (advanced) method call context in the caller
	     * context. Note that this is like [uplevel 1] and not [eval].
	     */

	    TclNRAddCallback(interp, NextRestoreFrame, framePtr,
		    contextPtr, INT2PTR(contextPtr->index), NULL);
	    contextPtr->index = i - 1;
	    iPtr->varFramePtr = framePtr->callerVarPtr;
	    return TclNRObjectContextInvokeNext(interp,
		    (Tcl_ObjectContext) contextPtr, objc, objv, 2);
	}
    }

    /*
     * Generate an appropriate error message, depending on whether the value
     * is on the chain but unreachable, or not on the chain at all.
     */

    const char *methodType = TclOOContextTypeName(contextPtr);
    for (i=contextPtr->index ; i != TCL_INDEX_NONE ; i--) {
	MInvoke *miPtr = &contextPtr->callPtr->chain[i];

	if (!miPtr->isFilter && miPtr->mPtr->declaringClassPtr == classPtr) {
	    Tcl_SetObjResult(interp, Tcl_ObjPrintf(
		    "%s implementation by \"%s\" not reachable from here",
		    methodType, TclGetString(objv[1])));
	    OO_ERROR(interp, CLASS_NOT_REACHABLE);
	    return TCL_ERROR;
	}
    }
    Tcl_SetObjResult(interp, Tcl_ObjPrintf(
	    "%s has no non-filter implementation by \"%s\"",
	    methodType, TclGetString(objv[1])));
    OO_ERROR(interp, CLASS_NOT_THERE);
    return TCL_ERROR;
}

/* Post-NRE-callback for [next] and [nextto]. */
static int
NextRestoreFrame(
    void *data[],
    Tcl_Interp *interp,
    int result)
{
    Interp *iPtr = (Interp *) interp;
    CallContext *contextPtr = (CallContext *) data[1];

    iPtr->varFramePtr = (CallFrame *) data[0];
    if (contextPtr != NULL) {
	contextPtr->index = PTR2UINT(data[2]);
    }
    return result;
}

/*
 * ----------------------------------------------------------------------
 *
 * TclOOSelfObjCmd --
 *
 *	Implementation of the [self] command, which provides introspection of
 *	the call context.
 *
 * ----------------------------------------------------------------------
 */

int
TclOOSelfObjCmd(
    TCL_UNUSED(void *),
    Tcl_Interp *interp,
    int objc,
    Tcl_Obj *const *objv)
{
    static const char *const subcmds[] = {
	"call", "caller", "class", "filter", "method", "namespace", "next",
	"object", "target", NULL
    };
    enum SelfCmds {
	SELF_CALL, SELF_CALLER, SELF_CLASS, SELF_FILTER, SELF_METHOD, SELF_NS,
	SELF_NEXT, SELF_OBJECT, SELF_TARGET
    } index;
    Interp *iPtr = (Interp *) interp;
    CallFrame *framePtr = iPtr->varFramePtr;
    CallContext *contextPtr;
    Tcl_Obj *result[3];

#define CurrentlyInvoked(contextPtr) \
    ((contextPtr)->callPtr->chain[(contextPtr)->index])

    /*
     * Start with sanity checks on the calling context and the method context.
     */

    if (framePtr == NULL || !(framePtr->isProcCallFrame & FRAME_IS_METHOD)) {
	Tcl_SetObjResult(interp, Tcl_ObjPrintf(
		"%s may only be called from inside a method",
		TclGetString(objv[0])));
	OO_ERROR(interp, CONTEXT_REQUIRED);
	return TCL_ERROR;
    }

    contextPtr = (CallContext *) framePtr->clientData;

    /*
     * Now we do "conventional" argument parsing for a while. Note that no
     * subcommand takes arguments.
     */

    if (objc > 2) {
	Tcl_WrongNumArgs(interp, 1, objv, "subcommand");
	return TCL_ERROR;
    } else if (objc == 1) {
	index = SELF_OBJECT;
    } else if (Tcl_GetIndexFromObj(interp, objv[1], subcmds, "subcommand", 0,
	    &index) != TCL_OK) {
	return TCL_ERROR;
    }

    switch (index) {
    case SELF_OBJECT:
	Tcl_SetObjResult(interp, TclOOObjectName(interp, contextPtr->oPtr));
	return TCL_OK;
    case SELF_NS:
	Tcl_SetObjResult(interp,
		TclNewNamespaceObj(contextPtr->oPtr->namespacePtr));
	return TCL_OK;
    case SELF_CLASS: {
	Class *clsPtr = CurrentlyInvoked(contextPtr).mPtr->declaringClassPtr;

	if (clsPtr == NULL) {
	    Tcl_SetObjResult(interp, Tcl_NewStringObj(
		    "method not defined by a class", TCL_AUTO_LENGTH));
	    OO_ERROR(interp, UNMATCHED_CONTEXT);
	    return TCL_ERROR;
	}

	Tcl_SetObjResult(interp, TclOOObjectName(interp, clsPtr->thisPtr));
	return TCL_OK;
    }
    case SELF_METHOD:
	if (contextPtr->callPtr->flags & CONSTRUCTOR) {
	    Tcl_SetObjResult(interp, contextPtr->oPtr->fPtr->constructorName);
	} else if (contextPtr->callPtr->flags & DESTRUCTOR) {
	    Tcl_SetObjResult(interp, contextPtr->oPtr->fPtr->destructorName);
	} else {
	    Tcl_SetObjResult(interp,
		    CurrentlyInvoked(contextPtr).mPtr->namePtr);
	}
	return TCL_OK;
    case SELF_FILTER:
	if (!CurrentlyInvoked(contextPtr).isFilter) {
	    Tcl_SetObjResult(interp, Tcl_NewStringObj(
		    "not inside a filtering context", TCL_AUTO_LENGTH));
	    OO_ERROR(interp, UNMATCHED_CONTEXT);
	    return TCL_ERROR;
	} else {
	    MInvoke *miPtr = &CurrentlyInvoked(contextPtr);
	    Object *oPtr;
	    const char *type;

	    if (miPtr->filterDeclarer != NULL) {
		oPtr = miPtr->filterDeclarer->thisPtr;
		type = "class";
	    } else {
		oPtr = contextPtr->oPtr;
		type = "object";
	    }

	    result[0] = TclOOObjectName(interp, oPtr);
	    result[1] = Tcl_NewStringObj(type, TCL_AUTO_LENGTH);
	    result[2] = miPtr->mPtr->namePtr;
	    Tcl_SetObjResult(interp, Tcl_NewListObj(3, result));
	    return TCL_OK;
	}
    case SELF_CALLER:
	if ((framePtr->callerVarPtr == NULL) ||
		!(framePtr->callerVarPtr->isProcCallFrame & FRAME_IS_METHOD)){
	    Tcl_SetObjResult(interp, Tcl_NewStringObj(
		    "caller is not an object", TCL_AUTO_LENGTH));
	    OO_ERROR(interp, CONTEXT_REQUIRED);
	    return TCL_ERROR;
	} else {
	    CallContext *callerPtr = (CallContext *)
		    framePtr->callerVarPtr->clientData;
	    Method *mPtr = callerPtr->callPtr->chain[callerPtr->index].mPtr;
	    Object *declarerPtr;

	    if (mPtr->declaringClassPtr != NULL) {
		declarerPtr = mPtr->declaringClassPtr->thisPtr;
	    } else if (mPtr->declaringObjectPtr != NULL) {
		declarerPtr = mPtr->declaringObjectPtr;
	    } else {
		TCL_UNREACHABLE();
	    }

	    result[0] = TclOOObjectName(interp, declarerPtr);
	    result[1] = TclOOObjectName(interp, callerPtr->oPtr);
	    if (callerPtr->callPtr->flags & CONSTRUCTOR) {
		result[2] = declarerPtr->fPtr->constructorName;
	    } else if (callerPtr->callPtr->flags & DESTRUCTOR) {
		result[2] = declarerPtr->fPtr->destructorName;
	    } else {
		result[2] = mPtr->namePtr;
	    }
	    Tcl_SetObjResult(interp, Tcl_NewListObj(3, result));
	    return TCL_OK;
	}
    case SELF_NEXT:
	if (contextPtr->index < contextPtr->callPtr->numChain - 1) {
	    Method *mPtr =
		    contextPtr->callPtr->chain[contextPtr->index + 1].mPtr;
	    Object *declarerPtr;

	    if (mPtr->declaringClassPtr != NULL) {
		declarerPtr = mPtr->declaringClassPtr->thisPtr;
	    } else if (mPtr->declaringObjectPtr != NULL) {
		declarerPtr = mPtr->declaringObjectPtr;
	    } else {
		TCL_UNREACHABLE();
	    }

	    result[0] = TclOOObjectName(interp, declarerPtr);
	    if (contextPtr->callPtr->flags & CONSTRUCTOR) {
		result[1] = declarerPtr->fPtr->constructorName;
	    } else if (contextPtr->callPtr->flags & DESTRUCTOR) {
		result[1] = declarerPtr->fPtr->destructorName;
	    } else {
		result[1] = mPtr->namePtr;
	    }
	    Tcl_SetObjResult(interp, Tcl_NewListObj(2, result));
	}
	return TCL_OK;
    case SELF_TARGET:
	if (!CurrentlyInvoked(contextPtr).isFilter) {
	    Tcl_SetObjResult(interp, Tcl_NewStringObj(
		    "not inside a filtering context", TCL_AUTO_LENGTH));
	    OO_ERROR(interp, UNMATCHED_CONTEXT);
	    return TCL_ERROR;
	} else {
	    Method *mPtr;
	    Object *declarerPtr;
	    Tcl_Size i;

	    for (i=contextPtr->index ; i<contextPtr->callPtr->numChain ; i++) {
		if (!contextPtr->callPtr->chain[i].isFilter) {
		    break;
		}
	    }
	    if (i == contextPtr->callPtr->numChain) {
		Tcl_Panic("filtering call chain without terminal non-filter");
	    }
	    mPtr = contextPtr->callPtr->chain[i].mPtr;
	    if (mPtr->declaringClassPtr != NULL) {
		declarerPtr = mPtr->declaringClassPtr->thisPtr;
	    } else if (mPtr->declaringObjectPtr != NULL) {
		declarerPtr = mPtr->declaringObjectPtr;
	    } else {
		TCL_UNREACHABLE();
	    }
	    result[0] = TclOOObjectName(interp, declarerPtr);
	    result[1] = mPtr->namePtr;
	    Tcl_SetObjResult(interp, Tcl_NewListObj(2, result));
	    return TCL_OK;
	}
    case SELF_CALL:
	result[0] = TclOORenderCallChain(interp, contextPtr->callPtr);
	TclNewIndexObj(result[1], contextPtr->index);
	Tcl_SetObjResult(interp, Tcl_NewListObj(2, result));
	return TCL_OK;
    default:
	TCL_UNREACHABLE();
    }
}

/*
 * ----------------------------------------------------------------------
 *
 * CopyObjectCmd --
 *
 *	Implementation of the [oo::copy] command, which clones an object (but
 *	not its namespace). Note that no constructors are called during this
 *	process.
 *
 * ----------------------------------------------------------------------
 */

int
TclOOCopyObjectCmd(
    TCL_UNUSED(void *),
    Tcl_Interp *interp,
    int objc,
    Tcl_Obj *const *objv)
{
    Tcl_Object oPtr, o2Ptr;

    if (objc < 2 || objc > 4) {
	Tcl_WrongNumArgs(interp, 1, objv,
		"sourceName ?targetName? ?targetNamespace?");
	return TCL_ERROR;
    }

    oPtr = Tcl_GetObjectFromObj(interp, objv[1]);
    if (oPtr == NULL) {
	return TCL_ERROR;
    }

    /*
     * Create a cloned object of the correct class. Note that constructors are
     * not called. Also note that we must resolve the object name ourselves
     * because we do not want to create the object in the current namespace,
     * but rather in the context of the namespace of the caller of the overall
     * [oo::define] command.
     */

    if (objc == 2) {
	o2Ptr = Tcl_CopyObjectInstance(interp, oPtr, NULL, NULL);
    } else {
	const char *name, *namespaceName;

	name = TclGetString(objv[2]);
	if (name[0] == '\0') {
	    name = NULL;
	}

	/*
	 * Choose a unique namespace name if the user didn't supply one.
	 */

	namespaceName = NULL;
	if (objc == 4) {
	    namespaceName = TclGetString(objv[3]);

	    if (namespaceName[0] == '\0') {
		namespaceName = NULL;
	    } else if (Tcl_FindNamespace(interp, namespaceName, NULL,
		    0) != NULL) {
		Tcl_SetObjResult(interp, Tcl_ObjPrintf(
			"%s refers to an existing namespace", namespaceName));
		return TCL_ERROR;
	    }
	}

	o2Ptr = Tcl_CopyObjectInstance(interp, oPtr, name, namespaceName);
    }

    if (o2Ptr == NULL) {
	return TCL_ERROR;
    }

    /*
     * Return the name of the cloned object.
     */

    Tcl_SetObjResult(interp, TclOOObjectName(interp, (Object *) o2Ptr));
    return TCL_OK;
}

/*
 * ----------------------------------------------------------------------
 *
 * TclOOCallbackObjCmd --
 *
 *	Implementation of the [callback] command, which constructs callbacks
 *	into the current object.
 *
 * ----------------------------------------------------------------------
 */
int
TclOOCallbackObjCmd(
    TCL_UNUSED(void *),
    Tcl_Interp *interp,
    int objc,
    Tcl_Obj *const *objv)
{
    Interp *iPtr = (Interp *) interp;
    CallFrame *framePtr = iPtr->varFramePtr;

    /*
     * Start with sanity checks on the calling context to make sure that we
     * are invoked from a suitable method context. If so, we can safely
     * retrieve the handle to the object call context.
     */

    if (framePtr == NULL || !(framePtr->isProcCallFrame & FRAME_IS_METHOD)) {
	Tcl_SetObjResult(interp, Tcl_ObjPrintf(
		"%s may only be called from inside a method",
		TclGetString(objv[0])));
	OO_ERROR(interp, CONTEXT_REQUIRED);
	return TCL_ERROR;
    }

    CallContext *contextPtr = (CallContext *) framePtr->clientData;
    if (objc < 2) {
	Tcl_WrongNumArgs(interp, 1, objv, "method ...");
	return TCL_ERROR;
    }

    // Get the [my] real name.
    Tcl_Obj *namePtr = TclOOObjectMyName(interp, contextPtr->oPtr);
    if (!namePtr) {
	Tcl_SetObjResult(interp, Tcl_NewStringObj(
		"no possible safe callback without my", TCL_AUTO_LENGTH));
	OO_ERROR(interp, NO_MY);
	return TCL_ERROR;
    }

    // No check that the method exists; could be dynamically added.

    Tcl_Obj *listPtr = Tcl_NewListObj(1, &namePtr);
    (void) TclListObjAppendElements(NULL, listPtr, objc-1, objv+1);
    Tcl_SetObjResult(interp, listPtr);
    return TCL_OK;
}

/*
 * ----------------------------------------------------------------------
 *
 * TclOOClassVariableObjCmd --
 *
 *	Implementation of the [classvariable] command, which links to
 *	variables in the class of the current object.
 *
 * ----------------------------------------------------------------------
 */
int
TclOOClassVariableObjCmd(
    TCL_UNUSED(void *),
    Tcl_Interp *interp,
    int objc,
    Tcl_Obj *const *objv)
{
    Interp *iPtr = (Interp *) interp;
    CallFrame *framePtr = iPtr->varFramePtr;

    if (objc < 2) {
	Tcl_WrongNumArgs(interp, 1, objv, "name ...");
	return TCL_ERROR;
    }

    /*
     * Start with sanity checks on the calling context to make sure that we
     * are invoked from a suitable method context. If so, we can safely
     * retrieve the handle to the object call context.
     */

    if (framePtr == NULL || !(framePtr->isProcCallFrame & FRAME_IS_METHOD)) {
	Tcl_SetObjResult(interp, Tcl_ObjPrintf(
		"%s may only be called from inside a method",
		TclGetString(objv[0])));
	OO_ERROR(interp, CONTEXT_REQUIRED);
	return TCL_ERROR;
    }

    // Get a reference to the class's namespace
    CallContext *contextPtr = (CallContext *) framePtr->clientData;
    Class *clsPtr = CurrentlyInvoked(contextPtr).mPtr->declaringClassPtr;
    if (clsPtr == NULL) {
	Tcl_SetObjResult(interp, Tcl_NewStringObj(
		"method not defined by a class", TCL_AUTO_LENGTH));
	OO_ERROR(interp, UNMATCHED_CONTEXT);
	return TCL_ERROR;
    }
    Tcl_Namespace *clsNsPtr = clsPtr->thisPtr->namespacePtr;

    // Check the list of variable names
    for (int i = 1; i < objc; i++) {
	const char *varName = TclGetString(objv[i]);
	if (Tcl_StringMatch(varName, "*(*)")) {
	    Tcl_SetObjResult(interp, Tcl_ObjPrintf(
		    "bad variable name \"%s\": can't create a %s",
		    varName, "scalar variable that looks like an array element"));
	    Tcl_SetErrorCode(interp, "TCL", "UPVAR", "LOCAL_ELEMENT", NULL);
	    return TCL_ERROR;
	}
	if (Tcl_StringMatch(varName, "*::*")) {
	    Tcl_SetObjResult(interp, Tcl_ObjPrintf(
		    "bad variable name \"%s\": can't create a %s",
		    varName, "local variable with a namespace separator in it"));
	    Tcl_SetErrorCode(interp, "TCL", "UPVAR", "LOCAL_ELEMENT", NULL);
	    return TCL_ERROR;
	}
    }

    // Lastly, link the caller's local variables to the class's variables
    Tcl_Namespace *ourNsPtr = (Tcl_Namespace *) iPtr->varFramePtr->nsPtr;
    for (int i = 1; i < objc; i++) {
	// Locate the other variable.
	iPtr->varFramePtr->nsPtr = (Namespace *) clsNsPtr;
	Var *arrayPtr, *otherPtr = TclObjLookupVarEx(interp, objv[i], NULL,
		(TCL_NAMESPACE_ONLY|TCL_LEAVE_ERR_MSG|TCL_AVOID_RESOLVERS),
		"access", /*createPart1*/ 1, /*createPart2*/ 0, &arrayPtr);
	iPtr->varFramePtr->nsPtr = (Namespace *) ourNsPtr;
	if (otherPtr == NULL) {
	    return TCL_ERROR;
	}

	// Create the new variable and link it to otherPtr.
	if (TclPtrObjMakeUpvarIdx(interp, otherPtr, objv[i], 0,
		TCL_INDEX_NONE) != TCL_OK) {
	    return TCL_ERROR;
	}
    }

    return TCL_OK;
}

/*
 * ----------------------------------------------------------------------
 *
 * TclOODelegateNameObjCmd --
 *
 *	Implementation of the [oo::DelegateName] command, which is a utility
 *	that gets the name of the class delegate for a class. It's trivial,
 *	but makes working with them much easier as delegate names are
 *	intentionally hard to create by accident.
 *
 *	Not part of TclOO public API. No public documentation.
 *
 * ----------------------------------------------------------------------
 */
int
TclOODelegateNameObjCmd(
    TCL_UNUSED(void *),
    Tcl_Interp *interp,
    int objc,
    Tcl_Obj *const *objv)
{
    if (objc != 2) {
	Tcl_WrongNumArgs(interp, 1, objv, "class");
	return TCL_ERROR;
    }
    Class *clsPtr = TclOOGetClassFromObj(interp, objv[1]);
    if (clsPtr == NULL) {
	return TCL_ERROR;
    }
    Tcl_SetObjResult(interp, Tcl_ObjPrintf("%s:: oo ::delegate",
	    clsPtr->thisPtr->namespacePtr->fullName));
    return TCL_OK;
}

/*
 * ----------------------------------------------------------------------
 *
 * TclOO_Singleton_New, MarkAsSingleton --
 *
 *	Implementation for oo::singleton->new method.
 *
 * ----------------------------------------------------------------------
 */

int
TclOO_Singleton_New(
    TCL_UNUSED(void *),
    Tcl_Interp *interp,		/* Interpreter in which to create the object;
				 * also used for error reporting. */
    Tcl_ObjectContext context,	/* The object/call context. */
    int objc,			/* Number of arguments. */
    Tcl_Obj *const *objv)	/* The actual arguments. */
{
    Object *oPtr = (Object *) Tcl_ObjectContextObject(context);
    Class *clsPtr = oPtr->classPtr;

    if (clsPtr->instances.num) {
	Tcl_SetObjResult(interp, TclOOObjectName(interp, clsPtr->instances.list[0]));
	return TCL_OK;
    }

    TclNRAddCallback(interp, MarkAsSingleton, clsPtr, NULL, NULL, NULL);
    return TclNRNewObjectInstance(interp, (Tcl_Class) clsPtr,
	    NULL, NULL, objc, objv, Tcl_ObjectContextSkippedArgs(context),
	    AddConstructionFinalizer(interp));    
}

/* Once the singleton object is made, this mixes in a class to disable easy
 * deleting of the instance. */
static int
MarkAsSingleton(
    void *data[],
    Tcl_Interp *interp,
    int result)
{
    Class *clsPtr = (Class *) data[0];
    if (result == TCL_OK && clsPtr->instances.num) {
	// Prepend oo::SingletonInstance to the list of mixins
	Tcl_Obj *singletonInstanceName = Tcl_NewStringObj(
		"::oo::SingletonInstance", TCL_AUTO_LENGTH);
	Class *singInst = TclOOGetClassFromObj(interp, singletonInstanceName);
	Tcl_BounceRefCount(singletonInstanceName);
	if (!singInst) {
	    return TCL_ERROR;
	}
	Object *oPtr = clsPtr->instances.list[0];
	Tcl_Size mixinc = oPtr->mixins.num;
	Class **mixins = (Class **)TclStackAlloc(interp,
		sizeof(Class *) * (mixinc + 1));
	if (mixinc > 0) {
	    memcpy(mixins + 1, oPtr->mixins.list, mixinc * sizeof(Class *));
	}
	mixins[0] = singInst; 
	TclOOObjectSetMixins(oPtr, mixinc + 1, mixins);
	TclStackFree(interp, mixins);
    }
    return result;
}

/*
 * ----------------------------------------------------------------------
 *
 * TclOO_SingletonInstance_Destroy, TclOO_SingletonInstance_Cloned --
 *
 *	Implementation for oo::SingletonInstance->destroy method and its
 *	cloning callback method.
 *
 * ----------------------------------------------------------------------
 */

int
TclOO_SingletonInstance_Destroy(
    TCL_UNUSED(void *),
    Tcl_Interp *interp,		/* Interpreter for error reporting. */
    TCL_UNUSED(Tcl_ObjectContext),
    TCL_UNUSED(int),
    TCL_UNUSED(Tcl_Obj *const *))
{
    Tcl_SetObjResult(interp, Tcl_ObjPrintf(
	    "may not destroy a singleton object"));
    OO_ERROR(interp, SINGLETON);
    return TCL_ERROR;
}

int
TclOO_SingletonInstance_Cloned(
    TCL_UNUSED(void *),
    Tcl_Interp *interp,		/* Interpreter in which to create the object;
				 * also used for error reporting. */
    TCL_UNUSED(Tcl_ObjectContext),
    TCL_UNUSED(int),
    TCL_UNUSED(Tcl_Obj *const *))
{
    Tcl_SetObjResult(interp, Tcl_ObjPrintf(
	    "may not clone a singleton object"));
    OO_ERROR(interp, SINGLETON);
    return TCL_ERROR;
}

/*
 * Local Variables:
 * mode: c
 * c-basic-offset: 4
 * fill-column: 78
 * End:
 */<|MERGE_RESOLUTION|>--- conflicted
+++ resolved
@@ -95,11 +95,7 @@
 
 /*
  * Patches in the appropriate class delegates' superclasses.
-<<<<<<< HEAD
- * Sonewhat messy because the list of superclasses isn't modified frequently.
-=======
  * Somewhat messy because the list of superclasses isn't modified frequently.
->>>>>>> 1c15b0ed
  */
 static inline void
 SetDelegateSuperclasses(
