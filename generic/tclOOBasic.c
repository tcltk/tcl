/*
 * tclOOBasic.c --
 *
 *	This file contains implementations of the "simple" commands and
 *	methods from the object-system core.
 *
 * Copyright © 2005-2013 Donal K. Fellows
 *
 * See the file "license.terms" for information on usage and redistribution of
 * this file, and for a DISCLAIMER OF ALL WARRANTIES.
 */

#ifdef HAVE_CONFIG_H
#include "config.h"
#endif
#include "tclInt.h"
#include "tclOOInt.h"
#include "tclTomMath.h"

static inline Tcl_Object *AddConstructionFinalizer(Tcl_Interp *interp);
static Tcl_NRPostProc	AfterNRDestructor;
static Tcl_NRPostProc	PostClassConstructor;
static Tcl_NRPostProc	FinalizeConstruction;
static Tcl_NRPostProc	FinalizeEval;
static Tcl_NRPostProc	NextRestoreFrame;
static Tcl_NRPostProc	MarkAsSingleton;
static Tcl_NRPostProc	UpdateClassDelegatesAfterClone;

/*
 * ----------------------------------------------------------------------
 *
 * AddCreateCallback, FinalizeConstruction --
 *
 *	Special version of TclNRAddCallback that allows the caller to splice
 *	the object created later on. Always calls FinalizeConstruction, which
 *	converts the object into its name and stores that in the interpreter
 *	result. This is shared by all the construction methods (create,
 *	createWithNamespace, new).
 *
 *	Note that this is the only code in this file (or, indeed, the whole of
 *	TclOO) that uses NRE internals; it is the only code that does
 *	non-standard poking in the NRE guts.
 *
 * ----------------------------------------------------------------------
 */

static inline Tcl_Object *
AddConstructionFinalizer(
    Tcl_Interp *interp)
{
    TclNRAddCallback(interp, FinalizeConstruction, NULL, NULL, NULL, NULL);
    return (Tcl_Object *) &(TOP_CB(interp)->data[0]);
}

static int
FinalizeConstruction(
    void *data[],
    Tcl_Interp *interp,
    int result)
{
    Object *oPtr = (Object *) data[0];

    if (result != TCL_OK) {
	return result;
    }
    Tcl_SetObjResult(interp, TclOOObjectName(interp, oPtr));
    return TCL_OK;
}

/*
 * ----------------------------------------------------------------------
 *
 * MixinClassDelegates --
 *
 *	Internal utility for setting up the class delegate.
 *	Runs after the class has called [oo::define] on its argument.
 *
 * ----------------------------------------------------------------------
 */

// Look up the delegate for a class.
static inline Class *
GetClassDelegate(
    Tcl_Interp *interp,
    Class *clsPtr)
{
    Tcl_Obj *delegateName = Tcl_ObjPrintf("%s:: oo ::delegate",
	    clsPtr->thisPtr->namespacePtr->fullName);
    Class *delegatePtr = TclOOGetClassFromObj(interp, delegateName);
    Tcl_DecrRefCount(delegateName);
    return delegatePtr;
}

/*
 * Patches in the appropriate class delegates' superclasses.
 * Somewhat messy because the list of superclasses isn't modified frequently.
 */
static inline void
SetDelegateSuperclasses(
    Tcl_Interp *interp,
    Class *clsPtr,
    Class *delegatePtr)
{
    // Build new list of superclasses
    Tcl_Size i, j = delegatePtr->superclasses.num, k;
    Class *superPtr, **supers = (Class **) Tcl_Alloc(sizeof(Class *) *
	    (delegatePtr->superclasses.num + clsPtr->superclasses.num));
    if (delegatePtr->superclasses.num) {
	memcpy(supers, delegatePtr->superclasses.list,
		sizeof(Class *) * delegatePtr->superclasses.num);
    }
    FOREACH(superPtr, clsPtr->superclasses) {
	Class *superDelegatePtr = GetClassDelegate(interp, superPtr);
	if (!superDelegatePtr) {
	    continue;
	}
	for (k=0 ; k<=j ; k++) {
	    if (k == j) {
		supers[j++] = superDelegatePtr;
		TclOOAddToSubclasses(delegatePtr, superDelegatePtr);
		AddRef(superDelegatePtr->thisPtr);
		break;
	    } else if (supers[k] == superDelegatePtr) {
		break;
	    }
	}
    }

    // Install new list of superclasses;
    if (delegatePtr->superclasses.num) {
	Tcl_Free(delegatePtr->superclasses.list);
    }
    delegatePtr->superclasses.list = supers;
    delegatePtr->superclasses.num = j;

    // Definitely don't need to bump any epoch here
}

/*
 * Mixes the delegate into its controlling class.
 */
static inline void
InstallDelegateAsMixin(
    Tcl_Interp *interp,
    Class *clsPtr,
    Class *delegatePtr)
{
    if (clsPtr->thisPtr->mixins.num == 0) {
	TclOOObjectSetMixins(clsPtr->thisPtr, 1, &delegatePtr);
	return;
    }
    Class **mixins = (Class **) TclStackAlloc(interp,
	    sizeof(Class *) * (clsPtr->thisPtr->mixins.num + 1));
    for (int i = 0; i < clsPtr->thisPtr->mixins.num; i++) {
	mixins[i] = clsPtr->thisPtr->mixins.list[i];
	if (mixins[i] == delegatePtr) {
	    TclStackFree(interp, (void *) mixins);
	    return;
	}
    }
    mixins[clsPtr->thisPtr->mixins.num] = delegatePtr;
    TclOOObjectSetMixins(clsPtr->thisPtr, clsPtr->thisPtr->mixins.num + 1, mixins);
    TclStackFree(interp, mixins);
}

// Patches in the appropriate class delegates.
static void
MixinClassDelegates(
    Tcl_Interp *interp,
    Object *oPtr,
    Tcl_Obj *delegateName)
{
    Class *clsPtr = oPtr->classPtr;
    if (clsPtr) {
	Class *delegatePtr = TclOOGetClassFromObj(interp, delegateName);
	if (delegatePtr) {
	    SetDelegateSuperclasses(interp, clsPtr, delegatePtr);
	    InstallDelegateAsMixin(interp, clsPtr, delegatePtr);
	}
    }
}

/*
 * ----------------------------------------------------------------------
 *
 * TclOO_Class_Constructor --
 *
 *	Implementation for oo::class constructor.
 *
 * ----------------------------------------------------------------------
 */

int
TclOO_Class_Constructor(
    TCL_UNUSED(void *),
    Tcl_Interp *interp,
    Tcl_ObjectContext context,
    Tcl_Size objc,
    Tcl_Obj *const *objv)
{
    Object *oPtr = (Object *) Tcl_ObjectContextObject(context);
    Tcl_Size skip = Tcl_ObjectContextSkippedArgs(context);
    if (objc > skip + 1) {
	Tcl_WrongNumArgs(interp, skip, objv,
		"?definitionScript?");
	return TCL_ERROR;
    }

    /*
     * Make the class definition delegate. This is special; it doesn't reenter
     * here (and the class definition delegate doesn't run any constructors).
     *
     * This needs to be done before consideration of whether to pass the script
     * argument to [oo::define]. [Bug 680503]
     */

    Tcl_Obj *delegateName = Tcl_ObjPrintf("%s:: oo ::delegate",
	    oPtr->namespacePtr->fullName);
    Tcl_IncrRefCount(delegateName);
    Tcl_NewObjectInstance(interp, (Tcl_Class) oPtr->fPtr->classCls,
	    TclGetString(delegateName), NULL, TCL_INDEX_NONE, NULL, 0);

    /*
     * If there's nothing else to do, we're done.
     */

    if (objc == skip) {
	Tcl_InterpState saved = Tcl_SaveInterpState(interp, TCL_OK);
	MixinClassDelegates(interp, oPtr, delegateName);
	Tcl_DecrRefCount(delegateName);
	return Tcl_RestoreInterpState(interp, saved);
    }

    /*
     * Delegate to [oo::define] to do the work.
     */

    Tcl_Obj **invoke = (Tcl_Obj **) TclStackAlloc(interp, 3 * sizeof(Tcl_Obj *));
    invoke[0] = oPtr->fPtr->defineName;
    invoke[1] = TclOOObjectName(interp, oPtr);
    invoke[2] = objv[objc - 1];

    /*
     * Must add references or errors in configuration script will cause
     * trouble.
     */

    Tcl_IncrRefCount(invoke[0]);
    Tcl_IncrRefCount(invoke[1]);
    Tcl_IncrRefCount(invoke[2]);
    TclNRAddCallback(interp, PostClassConstructor,
	    invoke, oPtr, delegateName, NULL);

    /*
     * Tricky point: do not want the extra reported level in the Tcl stack
     * trace, so use TCL_EVAL_NOERR.
     */

    return TclNREvalObjv(interp, 3, invoke, TCL_EVAL_NOERR, NULL);
}

/*
 * Called *after* [oo::define] inside the constructor of a class.
 * Cleans up some temporary storage and sets up the delegate.
 */
static int
PostClassConstructor(
    void *data[],
    Tcl_Interp *interp,
    int result)
{
    Tcl_Obj **invoke = (Tcl_Obj **) data[0];
    Object *oPtr = (Object *) data[1];
    Tcl_Obj *delegateName = (Tcl_Obj *) data[2];

    TclDecrRefCount(invoke[0]);
    TclDecrRefCount(invoke[1]);
    TclDecrRefCount(invoke[2]);
    TclStackFree(interp, invoke);

    Tcl_InterpState saved = Tcl_SaveInterpState(interp, result);
    MixinClassDelegates(interp, oPtr, delegateName);
    Tcl_DecrRefCount(delegateName);
    return Tcl_RestoreInterpState(interp, saved);
}

static inline Tcl_Class
ContextClass(
    Tcl_Interp *interp,		/* Interpreter used for error reporting. */
    Tcl_ObjectContext context)	/* The object/call context. */
{
    Object *oPtr = (Object *) Tcl_ObjectContextObject(context);

    /*
     * Sanity check; should not be possible to invoke this from methods on a
     * non-class.
     */

    if (oPtr->classPtr == NULL) {
	Tcl_Obj *cmdnameObj = TclOOObjectName(interp, oPtr);

	Tcl_SetObjResult(interp, Tcl_ObjPrintf(
		"object \"%s\" is not a class", TclGetString(cmdnameObj)));
	Tcl_SetErrorCode(interp, "TCL", "OO", "INSTANTIATE_NONCLASS",
		(char *)NULL);
	return NULL;
    }
    return (Tcl_Class) oPtr->classPtr;
}

/*
 * ----------------------------------------------------------------------
 *
 * TclOO_Class_Create --
 *
 *	Implementation for oo::class->create method.
 *
 * ----------------------------------------------------------------------
 */

int
TclOO_Class_Create(
    TCL_UNUSED(void *),
    Tcl_Interp *interp,		/* Interpreter in which to create the object;
				 * also used for error reporting. */
    Tcl_ObjectContext context,	/* The object/call context. */
    Tcl_Size objc,			/* Number of arguments. */
    Tcl_Obj *const *objv)	/* The actual arguments. */
{
    Tcl_Class cls = ContextClass(interp, context);
    const char *objName;
    Tcl_Size len;

    /*
     * Sanity check; should not be possible to invoke this method on a
     * non-class.
     */

    if (!cls) {
	return TCL_ERROR;
    }

    /*
     * Check we have the right number of (sensible) arguments.
     */

    if (objc < 1 + Tcl_ObjectContextSkippedArgs(context)) {
	Tcl_WrongNumArgs(interp, Tcl_ObjectContextSkippedArgs(context), objv,
		"objectName ?arg ...?");
	return TCL_ERROR;
    }
    objName = Tcl_GetStringFromObj(
	    objv[Tcl_ObjectContextSkippedArgs(context)], &len);
    if (len == 0) {
	Tcl_SetObjResult(interp, Tcl_NewStringObj(
		"object name must not be empty", TCL_AUTO_LENGTH));
	OO_ERROR(interp, EMPTY_NAME);
	return TCL_ERROR;
    }

    /*
     * Make the object and return its name.
     */

    return TclNRNewObjectInstance(interp, cls, objName, NULL, objc, objv,
	    Tcl_ObjectContextSkippedArgs(context)+1,
	    AddConstructionFinalizer(interp));
}

/*
 * ----------------------------------------------------------------------
 *
 * TclOO_Class_CreateNs --
 *
 *	Implementation for oo::class->createWithNamespace method.
 *
 * ----------------------------------------------------------------------
 */

int
TclOO_Class_CreateNs(
    TCL_UNUSED(void *),
    Tcl_Interp *interp,		/* Interpreter in which to create the object;
				 * also used for error reporting. */
    Tcl_ObjectContext context,	/* The object/call context. */
    Tcl_Size objc,			/* Number of arguments. */
    Tcl_Obj *const *objv)	/* The actual arguments. */
{
    Tcl_Class cls = ContextClass(interp, context);
    const char *objName, *nsName;
    Tcl_Size len;

    /*
     * Sanity check; should not be possible to invoke this method on a
     * non-class.
     */

    if (!cls) {
	return TCL_ERROR;
    }

    /*
     * Check we have the right number of (sensible) arguments.
     */

    if (objc + 1 < Tcl_ObjectContextSkippedArgs(context) + 3) {
	Tcl_WrongNumArgs(interp, Tcl_ObjectContextSkippedArgs(context), objv,
		"objectName namespaceName ?arg ...?");
	return TCL_ERROR;
    }
    objName = Tcl_GetStringFromObj(
	    objv[Tcl_ObjectContextSkippedArgs(context)], &len);
    if (len == 0) {
	Tcl_SetObjResult(interp, Tcl_NewStringObj(
		"object name must not be empty", TCL_AUTO_LENGTH));
	OO_ERROR(interp, EMPTY_NAME);
	return TCL_ERROR;
    }
    nsName = Tcl_GetStringFromObj(
	    objv[Tcl_ObjectContextSkippedArgs(context) + 1], &len);
    if (len == 0) {
	Tcl_SetObjResult(interp, Tcl_NewStringObj(
		"namespace name must not be empty", TCL_AUTO_LENGTH));
	OO_ERROR(interp, EMPTY_NAME);
	return TCL_ERROR;
    }

    /*
     * Make the object and return its name.
     */

    return TclNRNewObjectInstance(interp, cls, objName, nsName, objc, objv,
	    Tcl_ObjectContextSkippedArgs(context) + 2,
	    AddConstructionFinalizer(interp));
}

/*
 * ----------------------------------------------------------------------
 *
 * TclOO_Class_New --
 *
 *	Implementation for oo::class->new method.
 *
 * ----------------------------------------------------------------------
 */

int
TclOO_Class_New(
    TCL_UNUSED(void *),
    Tcl_Interp *interp,		/* Interpreter in which to create the object;
				 * also used for error reporting. */
    Tcl_ObjectContext context,	/* The object/call context. */
    Tcl_Size objc,			/* Number of arguments. */
    Tcl_Obj *const *objv)	/* The actual arguments. */
{
    Tcl_Class cls = ContextClass(interp, context);

    /*
     * Sanity check; should not be possible to invoke this method on a
     * non-class.
     */

    if (!cls) {
	return TCL_ERROR;
    }

    /*
     * Make the object and return its name.
     */

    return TclNRNewObjectInstance(interp, cls, NULL, NULL, objc, objv,
	    Tcl_ObjectContextSkippedArgs(context),
	    AddConstructionFinalizer(interp));
}

/*
 * ----------------------------------------------------------------------
 *
 * TclOO_Class_Cloned --
 *
 *	Handler for cloning classes, which fixes up the delegates. This allows
 *	the clone's class methods to evolve independently of the origin's
 *	class methods; this is how TclOO works by default.
 *
 * ----------------------------------------------------------------------
 */
int
TclOO_Class_Cloned(
    TCL_UNUSED(void *),
    Tcl_Interp *interp,		/* Interpreter in which to create the object;
				 * also used for error reporting. */
    Tcl_ObjectContext context,	/* The object/call context. */
    Tcl_Size objc,			/* Number of arguments. */
    Tcl_Obj *const *objv)	/* The actual arguments. */
{
    Tcl_Object targetObject = Tcl_ObjectContextObject(context);
    Tcl_Size skip = Tcl_ObjectContextSkippedArgs(context);
    if (skip >= objc) {
	Tcl_WrongNumArgs(interp, skip, objv, "originObject");
	return TCL_ERROR;
    }
    Tcl_Object originObject = Tcl_GetObjectFromObj(interp, objv[skip]);
    if (!originObject) {
	return TCL_ERROR;
    }
    // Add references so things won't vanish until after
    // UpdateClassDelegatesAfterClone is finished with them.
    AddRef((Object *) originObject);
    AddRef((Object *) targetObject);
    TclNRAddCallback(interp, UpdateClassDelegatesAfterClone,
	    originObject, targetObject, NULL, NULL);
    return TclNRObjectContextInvokeNext(interp, context, objc, objv, skip);
}

// Rebuilds the class inheritance delegation class.
static int
UpdateClassDelegatesAfterClone(
    void *data[],
    Tcl_Interp *interp,
    int result)
{
    Object *originPtr = (Object *) data[0];
    Object *targetPtr = (Object *) data[1];
    if (result == TCL_OK && originPtr->classPtr && targetPtr->classPtr) {
	// Get the originating delegate to be cloned.

	Tcl_Obj *originName = Tcl_ObjPrintf("%s:: oo ::delegate",
		originPtr->namespacePtr->fullName);
	Object *originDelegate = (Object *) Tcl_GetObjectFromObj(interp,
		originName);
	Tcl_BounceRefCount(originName);
	// Delegates never have their own delegates, so silently make sure we
	// don't try to make a clone of them.
	if (!(originDelegate && originDelegate->classPtr)) {
	    goto noOriginDelegate;
	}

	// Create the cloned target delegate.

	Tcl_Obj *targetName = Tcl_ObjPrintf("%s:: oo ::delegate",
		targetPtr->namespacePtr->fullName);
	Object *targetDelegate = (Object *) Tcl_CopyObjectInstance(interp,
		(Tcl_Object) originDelegate, Tcl_GetString(targetName), NULL);
	Tcl_BounceRefCount(targetName);
	if (targetDelegate == NULL) {
	    result = TCL_ERROR;
	    goto noOriginDelegate;
	}

	// Point the cloned target class at the cloned target delegate.
	// This is like TclOOObjectSetMixins() but more efficient in this
	// case as there's definitely no relevant call chains to invalidate
	// and we're doing a one-for-one replacement.

	Tcl_Size i;
	Class *mixin;
	FOREACH(mixin, targetPtr->mixins) {
	    if (mixin == originDelegate->classPtr) {
		TclOORemoveFromInstances(targetPtr, originDelegate->classPtr);
		TclOODecrRefCount(originDelegate);
		targetPtr->mixins.list[i] = targetDelegate->classPtr;
		TclOOAddToInstances(targetPtr, targetDelegate->classPtr);
		AddRef(targetDelegate);
		break;
	    }
	}
    }
  noOriginDelegate:
    TclOODecrRefCount(originPtr);
    TclOODecrRefCount(targetPtr);
    return result;
};

/*
 * ----------------------------------------------------------------------
 *
 * TclOO_Configurable_Constructor --
 *
 *	Implementation for oo::configurable constructor.
 *
 * ----------------------------------------------------------------------
 */
int
TclOO_Configurable_Constructor(
    TCL_UNUSED(void *),
    Tcl_Interp *interp,
    Tcl_ObjectContext context,
    Tcl_Size objc,
    Tcl_Obj *const *objv)
{
    Object *oPtr = (Object *) Tcl_ObjectContextObject(context);
    Tcl_Size skip = Tcl_ObjectContextSkippedArgs(context);
    if (objc != skip && objc != skip + 1) {
	Tcl_WrongNumArgs(interp, skip, objv, "?definitionScript?");
	return TCL_ERROR;
    }
    Tcl_Obj *cfgSupportName = Tcl_NewStringObj(
	    "::oo::configuresupport::configurable", TCL_AUTO_LENGTH);
    Class *mixin = TclOOGetClassFromObj(interp, cfgSupportName);
    Tcl_BounceRefCount(cfgSupportName);
    if (!mixin) {
	return TCL_ERROR;
    }
    TclOOClassSetMixins(interp, oPtr->classPtr, 1, &mixin);
    return TclNRObjectContextInvokeNext(interp, context, objc, objv, skip);
}

/*
 * ----------------------------------------------------------------------
 *
 * TclOO_Object_Cloned --
 *
 *	Handler for cloning objects that clones basic bits (only!) of the
 *	object's namespace. Non-procedures, traces, sub-namespaces, etc. need
 *	more complex (and class-specific) handling.
 *
 * ----------------------------------------------------------------------
 */
int
TclOO_Object_Cloned(
    TCL_UNUSED(void *),
    Tcl_Interp *interp,		// Interpreter for error reporting.
    Tcl_ObjectContext context,	// The object/call context.
    Tcl_Size objc,			// Number of arguments.
    Tcl_Obj *const *objv)	// The actual arguments.
{
    Tcl_Size skip = Tcl_ObjectContextSkippedArgs(context);
    if (objc != skip + 1) {
	Tcl_WrongNumArgs(interp, skip, objv, "originObject");
	return TCL_ERROR;
    }
    Object *targetObject = (Object *) Tcl_ObjectContextObject(context);
    Object *originObject = (Object *) Tcl_GetObjectFromObj(interp, objv[skip]);
    if (!originObject) {
	return TCL_ERROR;
    }

    Namespace *originNs = (Namespace *) originObject->namespacePtr;
    Namespace *targetNs = (Namespace *) targetObject->namespacePtr;
    if (TclCopyNamespaceProcedures(interp, originNs, targetNs) != TCL_OK) {
	return TCL_ERROR;
    }
    return TclCopyNamespaceVariables(interp, originNs, targetNs);
}

/*
 * ----------------------------------------------------------------------
 *
 * TclOO_Object_Destroy --
 *
 *	Implementation for oo::object->destroy method.
 *
 * ----------------------------------------------------------------------
 */

int
TclOO_Object_Destroy(
    TCL_UNUSED(void *),
    Tcl_Interp *interp,		/* Interpreter in which to create the object;
				 * also used for error reporting. */
    Tcl_ObjectContext context,	/* The object/call context. */
    Tcl_Size objc,			/* Number of arguments. */
    Tcl_Obj *const *objv)	/* The actual arguments. */
{
    Object *oPtr = (Object *) Tcl_ObjectContextObject(context);
    CallContext *contextPtr;

    if (objc != Tcl_ObjectContextSkippedArgs(context)) {
	Tcl_WrongNumArgs(interp, Tcl_ObjectContextSkippedArgs(context), objv,
		NULL);
	return TCL_ERROR;
    }
    if (!(oPtr->flags & DESTRUCTOR_CALLED)) {
	oPtr->flags |= DESTRUCTOR_CALLED;
	contextPtr = TclOOGetCallContext(oPtr, NULL, DESTRUCTOR, NULL, NULL,
		NULL);
	if (contextPtr != NULL) {
	    contextPtr->callPtr->flags |= DESTRUCTOR;
	    contextPtr->skip = 0;
	    TclNRAddCallback(interp, AfterNRDestructor, contextPtr,
		    NULL, NULL, NULL);
	    TclPushTailcallPoint(interp);
	    return TclOOInvokeContext(contextPtr, interp, 0, NULL);
	}
    }
    if (oPtr->command) {
	Tcl_DeleteCommandFromToken(interp, oPtr->command);
    }
    return TCL_OK;
}

/* Post-NRE-callback for TclOO_Object_Destroy. Deletes the object command if
 * it's still there, which triggers destruction of the namespace and attached
 * structures. */
static int
AfterNRDestructor(
    void *data[],
    Tcl_Interp *interp,
    int result)
{
    CallContext *contextPtr = (CallContext *) data[0];

    if (contextPtr->oPtr->command) {
	Tcl_DeleteCommandFromToken(interp, contextPtr->oPtr->command);
    }
    TclOODeleteContext(contextPtr);
    return result;
}

/*
 * ----------------------------------------------------------------------
 *
 * TclOO_Object_Eval --
 *
 *	Implementation for oo::object->eval method.
 *
 * ----------------------------------------------------------------------
 */

int
TclOO_Object_Eval(
    TCL_UNUSED(void *),
    Tcl_Interp *interp,		/* Interpreter in which to create the object;
				 * also used for error reporting. */
    Tcl_ObjectContext context,	/* The object/call context. */
    Tcl_Size objc,			/* Number of arguments. */
    Tcl_Obj *const *objv)	/* The actual arguments. */
{
    CallContext *contextPtr = (CallContext *) context;
    Tcl_Object object = Tcl_ObjectContextObject(context);
    Tcl_Size skip = Tcl_ObjectContextSkippedArgs(context);
    CallFrame *framePtr, **framePtrPtr = &framePtr;
    Tcl_Obj *scriptPtr;
    CmdFrame *invoker;

    if (objc < skip + 1) {
	Tcl_WrongNumArgs(interp, skip, objv, "arg ?arg ...?");
	return TCL_ERROR;
    }

    /*
     * Make the object's namespace the current namespace and evaluate the
     * command(s).
     */

    (void)TclPushStackFrame(interp, (Tcl_CallFrame **)framePtrPtr,
	    Tcl_GetObjectNamespace(object), FRAME_IS_METHOD);
    framePtr->clientData = context;
    framePtr->objc = objc;
    framePtr->objv = objv;	/* Reference counts do not need to be
				 * incremented here. */

    if (!(contextPtr->callPtr->flags & PUBLIC_METHOD)) {
	object = NULL;		/* Now just for error mesage printing. */
    }

    /*
     * Work out what script we are actually going to evaluate.
     *
     * When there's more than one argument, we concatenate them together with
     * spaces between, then evaluate the result. Tcl_EvalObjEx will delete the
     * object when it decrements its refcount after eval'ing it.
     */

    if (objc != skip+1) {
	scriptPtr = Tcl_ConcatObj(objc-skip, objv+skip);
	invoker = NULL;
    } else {
	scriptPtr = objv[skip];
	invoker = ((Interp *) interp)->cmdFramePtr;
    }

    /*
     * Evaluate the script now, with FinalizeEval to do the processing after
     * the script completes.
     */

    TclNRAddCallback(interp, FinalizeEval, object, NULL, NULL, NULL);
    return TclNREvalObjEx(interp, scriptPtr, 0, invoker, skip);
}

/* Post-NRE-callback for TclOO_Object_Eval. Cleans up. */
static int
FinalizeEval(
    void *data[],
    Tcl_Interp *interp,
    int result)
{
    if (result == TCL_ERROR) {
	Object *oPtr = (Object *) data[0];
	const char *namePtr;

	if (oPtr) {
	    namePtr = TclGetString(TclOOObjectName(interp, oPtr));
	} else {
	    namePtr = "my";
	}

	Tcl_AppendObjToErrorInfo(interp, Tcl_ObjPrintf(
		"\n    (in \"%s eval\" script line %d)",
		namePtr, Tcl_GetErrorLine(interp)));
    }

    /*
     * Restore the previous "current" namespace.
     */

    TclPopStackFrame(interp);
    return result;
}

/*
 * ----------------------------------------------------------------------
 *
 * TclOO_Object_Unknown --
 *
 *	Default unknown method handler method (defined in oo::object). This
 *	just creates a suitable error message.
 *
 * ----------------------------------------------------------------------
 */

int
TclOO_Object_Unknown(
    TCL_UNUSED(void *),
    Tcl_Interp *interp,		/* Interpreter in which to create the object;
				 * also used for error reporting. */
    Tcl_ObjectContext context,	/* The object/call context. */
    Tcl_Size objc,			/* Number of arguments. */
    Tcl_Obj *const *objv)	/* The actual arguments. */
{
    CallContext *contextPtr = (CallContext *) context;
    Object *callerObj = NULL;
    Class *callerCls = NULL;
    Object *oPtr = contextPtr->oPtr;
<<<<<<< HEAD
    Tcl_Obj **methodNames;
    int numMethodNames, i;
=======
    const char **methodNames;
    Tcl_Size numMethodNames, i;
>>>>>>> bde7b0d5
    Tcl_Size skip = Tcl_ObjectContextSkippedArgs(context);
    CallFrame *framePtr = ((Interp *) interp)->varFramePtr;
    Tcl_Obj *errorMsg;

    /*
     * If no method name, generate an error asking for a method name. (Only by
     * overriding *this* method can an object handle the absence of a method
     * name without an error).
     */

    if (objc < skip + 1) {
	Tcl_WrongNumArgs(interp, skip, objv, "method ?arg ...?");
	return TCL_ERROR;
    }

    /*
     * Determine if the calling context should know about extra private
     * methods, and if so, which.
     */

    if (framePtr->isProcCallFrame & FRAME_IS_METHOD) {
	CallContext *callerContext = (CallContext *) framePtr->clientData;
	Method *mPtr = callerContext->callPtr->chain[
		    callerContext->index].mPtr;

	if (mPtr->declaringObjectPtr) {
	    if (oPtr == mPtr->declaringObjectPtr) {
		callerObj = mPtr->declaringObjectPtr;
	    }
	} else {
	    if (TclOOIsReachable(mPtr->declaringClassPtr, oPtr->selfCls)) {
		callerCls = mPtr->declaringClassPtr;
	    }
	}
    }

    /*
     * Get the list of methods that we want to know about.
     */

    numMethodNames = TclOOGetSortedMethodList(oPtr, callerObj, callerCls,
	    contextPtr->callPtr->flags & PUBLIC_METHOD, &methodNames);

    /*
     * Special message when there are no visible methods at all.
     */

    if (numMethodNames == 0) {
	Tcl_Obj *tmpBuf = TclOOObjectName(interp, oPtr);
	const char *piece;

	if (contextPtr->callPtr->flags & PUBLIC_METHOD) {
	    piece = "visible methods";
	} else {
	    piece = "methods";
	}
	Tcl_SetObjResult(interp, Tcl_ObjPrintf(
		"object \"%s\" has no %s", TclGetString(tmpBuf), piece));
	Tcl_SetErrorCode(interp, "TCL", "LOOKUP", "METHOD",
		TclGetString(objv[skip]), (char *)NULL);
	return TCL_ERROR;
    }

    errorMsg = Tcl_ObjPrintf("unknown method \"%s\": must be ",
	    TclGetString(objv[skip]));
    for (i=0 ; i<numMethodNames-1 ; i++) {
	if (i) {
	    Tcl_AppendToObj(errorMsg, ", ", TCL_AUTO_LENGTH);
	}
	Tcl_AppendObjToObj(errorMsg, methodNames[i]);
    }
    if (i) {
	Tcl_AppendToObj(errorMsg, " or ", TCL_AUTO_LENGTH);
    }
    Tcl_AppendObjToObj(errorMsg, methodNames[i]);
    Tcl_Free((void *)methodNames);
    Tcl_SetObjResult(interp, errorMsg);
    Tcl_SetErrorCode(interp, "TCL", "LOOKUP", "METHOD",
	    TclGetString(objv[skip]), (char *)NULL);
    return TCL_ERROR;
}

/*
 * ----------------------------------------------------------------------
 *
 * TclOO_Object_LinkVar --
 *
 *	Implementation of oo::object->variable method.
 *
 * ----------------------------------------------------------------------
 */

int
TclOO_Object_LinkVar(
    TCL_UNUSED(void *),
    Tcl_Interp *interp,		/* Interpreter in which to create the object;
				 * also used for error reporting. */
    Tcl_ObjectContext context,	/* The object/call context. */
    Tcl_Size objc,			/* Number of arguments. */
    Tcl_Obj *const *objv)	/* The actual arguments. */
{
    Interp *iPtr = (Interp *) interp;
    Tcl_Object object = Tcl_ObjectContextObject(context);
    Namespace *savedNsPtr;
    Tcl_Size i;

    if (objc < Tcl_ObjectContextSkippedArgs(context)) {
	Tcl_WrongNumArgs(interp, Tcl_ObjectContextSkippedArgs(context), objv,
		"?varName ...?");
	return TCL_ERROR;
    }

    /*
     * A sanity check. Shouldn't ever happen. (This is all that remains of a
     * more complex check inherited from [global] after we have applied the
     * fix for [Bug 2903811]; note that the fix involved *removing* code.)
     */

    if (iPtr->varFramePtr == NULL) {
	return TCL_OK;
    }

    for (i = Tcl_ObjectContextSkippedArgs(context) ; i < objc ; i++) {
	Var *varPtr, *aryPtr;
	const char *varName = TclGetString(objv[i]);

	/*
	 * The variable name must not contain a '::' since that's illegal in
	 * local names.
	 */

	if (strstr(varName, "::") != NULL) {
	    Tcl_SetObjResult(interp, Tcl_ObjPrintf(
		    "variable name \"%s\" illegal: must not contain namespace"
		    " separator", varName));
	    Tcl_SetErrorCode(interp, "TCL", "UPVAR", "INVERTED", (char *)NULL);
	    return TCL_ERROR;
	}

	/*
	 * Switch to the object's namespace for the duration of this call.
	 * Like this, the variable is looked up in the namespace of the
	 * object, and not in the namespace of the caller. Otherwise this
	 * would only work if the caller was a method of the object itself,
	 * which might not be true if the method was exported. This is a bit
	 * of a hack, but the simplest way to do this (pushing a stack frame
	 * would be horribly expensive by comparison).
	 */

	savedNsPtr = iPtr->varFramePtr->nsPtr;
	iPtr->varFramePtr->nsPtr = (Namespace *)
		Tcl_GetObjectNamespace(object);
	varPtr = TclObjLookupVar(interp, objv[i], NULL, TCL_NAMESPACE_ONLY,
		"define", 1, 0, &aryPtr);
	iPtr->varFramePtr->nsPtr = savedNsPtr;

	if (varPtr == NULL || aryPtr != NULL) {
	    /*
	     * Variable cannot be an element in an array. If aryPtr is not
	     * NULL, it is an element, so throw up an error and return.
	     */

	    TclVarErrMsg(interp, varName, NULL, "define",
		    "name refers to an element in an array");
	    Tcl_SetErrorCode(interp, "TCL", "UPVAR", "LOCAL_ELEMENT", (char *)NULL);
	    return TCL_ERROR;
	}

	/*
	 * Arrange for the lifetime of the variable to be correctly managed.
	 * This is copied out of Tcl_VariableObjCmd...
	 */

	if (!TclIsVarNamespaceVar(varPtr)) {
	    TclSetVarNamespaceVar(varPtr);
	}

	if (TclPtrMakeUpvar(interp, varPtr, varName, 0, -1) != TCL_OK) {
	    return TCL_ERROR;
	}
    }
    return TCL_OK;
}

/*
 * ----------------------------------------------------------------------
 *
 * TclOOLookupObjectVar --
 *
 *	Look up a variable in an object. Tricky because of private variables.
 *
 * Returns:
 *	Handle to the variable if it can be found, or NULL if there's an error.
 *
 * ----------------------------------------------------------------------
 */
Tcl_Var
TclOOLookupObjectVar(
    Tcl_Interp *interp,
    Tcl_Object object,		/* Object we're looking up within. */
    Tcl_Obj *varName,		/* User-visible name we're looking up. */
    Tcl_Var *aryPtr)		/* Where to write the handle to the array
				 * containing the element; if not an element,
				 * then the variable this points to is set to
				 * NULL. */
{
    const char *arg = TclGetString(varName);
    Tcl_Obj *varNamePtr;

    /*
     * Convert the variable name to fully-qualified form if it wasn't already.
     * This has to be done prior to lookup because we can run into problems
     * with resolvers otherwise. [Bug 3603695]
     *
     * We still need to do the lookup; the variable could be linked to another
     * variable and we want the target's name.
     */

    if (arg[0] == ':' && arg[1] == ':') {
	varNamePtr = varName;
    } else {
	Tcl_Namespace *namespacePtr = Tcl_GetObjectNamespace(object);
	CallFrame *framePtr = ((Interp *) interp)->varFramePtr;

	/*
	 * Private method handling. [TIP 500]
	 *
	 * If we're in a context that can see some private methods of an
	 * object, we may need to precede a variable name with its prefix.
	 * This is a little tricky as we need to check through the inheritance
	 * hierarchy when the method was declared by a class to see if the
	 * current object is an instance of that class.
	 */

	if (framePtr->isProcCallFrame & FRAME_IS_METHOD) {
	    Object *oPtr = (Object *) object;
	    CallContext *callerContext = (CallContext *) framePtr->clientData;
	    Method *mPtr = callerContext->callPtr->chain[
		    callerContext->index].mPtr;
	    PrivateVariableMapping *pvPtr;
	    Tcl_Size i;

	    if (mPtr->declaringObjectPtr == oPtr) {
		FOREACH_STRUCT(pvPtr, oPtr->privateVariables) {
		    if (!TclStringCmp(pvPtr->variableObj, varName, 1, 0,
			    TCL_INDEX_NONE)) {
			varName = pvPtr->fullNameObj;
			break;
		    }
		}
	    } else if (mPtr->declaringClassPtr &&
		    mPtr->declaringClassPtr->privateVariables.num) {
		Class *clsPtr = mPtr->declaringClassPtr;
		int isInstance = TclOOIsReachable(clsPtr, oPtr->selfCls);
		Class *mixinCls;

		if (!isInstance) {
		    FOREACH(mixinCls, oPtr->mixins) {
			if (TclOOIsReachable(clsPtr, mixinCls)) {
			    isInstance = 1;
			    break;
			}
		    }
		}
		if (isInstance) {
		    FOREACH_STRUCT(pvPtr, clsPtr->privateVariables) {
			if (!TclStringCmp(pvPtr->variableObj, varName, 1, 0,
				TCL_INDEX_NONE)) {
			    varName = pvPtr->fullNameObj;
			    break;
			}
		    }
		}
	    }
	}

	// The namespace isn't the global one; necessarily true for any object!
	varNamePtr = Tcl_ObjPrintf("%s::%s",
		namespacePtr->fullName, TclGetString(varName));
    }
    Tcl_IncrRefCount(varNamePtr);
    Tcl_Var var = (Tcl_Var) TclObjLookupVar(interp, varNamePtr, NULL,
	    TCL_NAMESPACE_ONLY|TCL_LEAVE_ERR_MSG, "refer to", 1, 1,
	    (Var **) aryPtr);
    Tcl_DecrRefCount(varNamePtr);
    if (var == NULL) {
	Tcl_SetErrorCode(interp, "TCL", "LOOKUP", "VARIABLE", arg, (void *) NULL);
    } else if (*aryPtr == NULL && TclIsVarArrayElement((Var *) var)) {
	/*
	 * If the varPtr points to an element of an array but we don't already
	 * have the array, find it now. Note that this can't be easily
	 * backported; the arrayPtr field is new in Tcl 9.0. [Bug 2da1cb0c80]
	 */
	*aryPtr = (Tcl_Var) TclVarParentArray(var);
    }

    return var;
}

/*
 * ----------------------------------------------------------------------
 *
 * TclOO_Object_VarName --
 *
 *	Implementation of the oo::object->varname method.
 *
 * ----------------------------------------------------------------------
 */

int
TclOO_Object_VarName(
    TCL_UNUSED(void *),
    Tcl_Interp *interp,		/* Interpreter in which to create the object;
				 * also used for error reporting. */
    Tcl_ObjectContext context,	/* The object/call context. */
    Tcl_Size objc,			/* Number of arguments. */
    Tcl_Obj *const *objv)	/* The actual arguments. */
{
    Tcl_Var varPtr, aryVar;
    Tcl_Obj *varNamePtr;

    if (Tcl_ObjectContextSkippedArgs(context) + 1 != objc) {
	Tcl_WrongNumArgs(interp, Tcl_ObjectContextSkippedArgs(context), objv,
		"varName");
	return TCL_ERROR;
    }

    varPtr = TclOOLookupObjectVar(interp, Tcl_ObjectContextObject(context),
	    objv[objc - 1], &aryVar);
    if (varPtr == NULL) {
	return TCL_ERROR;
    }

    /*
     * The variable reference must not disappear too soon. [Bug 74b6110204]
     */
    if (!TclIsVarArrayElement((Var *) varPtr)) {
	TclSetVarNamespaceVar((Var *) varPtr);
    }

    /*
     * Now that we've pinned down what variable we're really talking about
     * (including traversing variable links), convert back to a name.
     */

    TclNewObj(varNamePtr);

    if (aryVar != NULL) {
	Tcl_GetVariableFullName(interp, aryVar, varNamePtr);
	Tcl_AppendPrintfToObj(varNamePtr, "(%s)", Tcl_GetString(
		VarHashGetKey(varPtr)));
    } else {
	Tcl_GetVariableFullName(interp, varPtr, varNamePtr);
    }
    Tcl_SetObjResult(interp, varNamePtr);
    return TCL_OK;
}

/*
 * ----------------------------------------------------------------------
 *
 * TclOOLinkObjCmd --
 *
 *	Implementation of the [link] command, that makes a command that
 *	invokes a method on the current object. The name of the command and
 *	the name of the method match by default. Note that this command is
 *	only ever to be used inside the body of a procedure-like method,
 *	and is typically intended for constructors.
 *
 * ----------------------------------------------------------------------
 */
int
TclOOLinkObjCmd(
    TCL_UNUSED(void *),
    Tcl_Interp *interp,
    Tcl_Size objc,
    Tcl_Obj *const *objv)
{
    // Set up common bits.
    CallContext *context = TclOOGetContextFromCurrentStackFrame(interp,
	    TclGetString(objv[0]));
    if (!context) {
	return TCL_ERROR;
    }
    Object *oPtr = context->oPtr;
    if (!oPtr->myCommand) {
	Tcl_SetObjResult(interp, Tcl_ObjPrintf(
		"cannot link to non-existent callback handle"));
	OO_ERROR(interp, MY_GONE);
	return TCL_ERROR;
    }
    Tcl_Obj *myCmd = Tcl_NewObj();
    Tcl_GetCommandFullName(interp, oPtr->myCommand, myCmd);
    if (!oPtr->linkedCmdsList) {
	oPtr->linkedCmdsList = Tcl_NewListObj(0, NULL);
	Tcl_IncrRefCount(oPtr->linkedCmdsList);
    }

    // For each argument
    for (int i=1; i<objc; i++) {
	Tcl_Size linkc;
	Tcl_Obj **linkv, *src, *dst;

	// Parse as list of (one or) two items: source and destination names
	if (TclListObjGetElements(interp, objv[i], &linkc, &linkv) != TCL_OK) {
	    Tcl_BounceRefCount(myCmd);
	    return TCL_ERROR;
	}
	switch (linkc) {
	case 1:
	    // Degenerate case
	    src = dst = linkv[0];
	    break;
	case 2:
	    src = linkv[0];
	    dst = linkv[1];
	    break;
	default:
	    Tcl_BounceRefCount(myCmd);
	    Tcl_SetObjResult(interp, Tcl_ObjPrintf(
		    "bad link description; must only have one or two elements"));
	    OO_ERROR(interp, CMDLINK_FORMAT);
	    return TCL_ERROR;
	}

	// Qualify the source if necessary
	const char *srcStr = TclGetString(src);
	if (srcStr[0] != ':' || srcStr[1] != ':') {
	    src = Tcl_ObjPrintf("%s::%s",
		    context->oPtr->namespacePtr->fullName, srcStr);
	}

	// Make the alias command
	if (TclAliasCreate(interp, interp, interp, src, myCmd, 1, &dst) != TCL_OK) {
	    Tcl_BounceRefCount(myCmd);
	    Tcl_BounceRefCount(src);
	    return TCL_ERROR;
	}

	// Remember the alias for cleanup if necessary
	Tcl_ListObjAppendElement(NULL, oPtr->linkedCmdsList, src);
    }
    Tcl_BounceRefCount(myCmd);
    return TCL_OK;
}

/*
 * ----------------------------------------------------------------------
 *
 * TclOONextObjCmd, TclOONextToObjCmd --
 *
 *	Implementation of the [next] and [nextto] commands. Note that these
 *	commands are only ever to be used inside the body of a procedure-like
 *	method.
 *
 * ----------------------------------------------------------------------
 */

int
TclOONextObjCmd(
    TCL_UNUSED(void *),
    Tcl_Interp *interp,
    Tcl_Size objc,
    Tcl_Obj *const *objv)
{
    Interp *iPtr = (Interp *) interp;
    CallFrame *framePtr = iPtr->varFramePtr;
    Tcl_ObjectContext context = (Tcl_ObjectContext)
	    TclOOGetContextFromCurrentStackFrame(interp, TclGetString(objv[0]));

    /*
     * Start with sanity checks on the calling context to make sure that we
     * are invoked from a suitable method context. If so, we can safely
     * retrieve the handle to the object call context.
     */

    if (!context) {
	return TCL_ERROR;
    }

    /*
     * Invoke the (advanced) method call context in the caller context. Note
     * that this is like [uplevel 1] and not [eval].
     */

    TclNRAddCallback(interp, NextRestoreFrame, framePtr, NULL,NULL,NULL);
    iPtr->varFramePtr = framePtr->callerVarPtr;
    return TclNRObjectContextInvokeNext(interp, context, objc, objv, 1);
}

int
TclOONextToObjCmd(
    TCL_UNUSED(void *),
    Tcl_Interp *interp,
    Tcl_Size objc,
    Tcl_Obj *const *objv)
{
    /*
     * Start with sanity checks on the calling context to make sure that we
     * are invoked from a suitable method context. If so, we can safely
     * retrieve the handle to the object call context.
     */

    CallContext *contextPtr = TclOOGetContextFromCurrentStackFrame(interp,
	    TclGetString(objv[0]));
    if (!contextPtr) {
	return TCL_ERROR;
    }

    /*
     * Sanity check the arguments; we need the first one to refer to a class.
     */

    if (objc < 2) {
	Tcl_WrongNumArgs(interp, 1, objv, "class ?arg...?");
	return TCL_ERROR;
    }
    Class *classPtr = TclOOGetClassFromObj(interp, objv[1]);
    if (classPtr == NULL) {
	return TCL_ERROR;
    }

    /*
     * Search for an implementation of a method associated with the current
     * call on the call chain past the point where we currently are. Do not
     * allow jumping backwards!
     */

    Tcl_Size i;
    for (i=contextPtr->index+1 ; i<contextPtr->callPtr->numChain ; i++) {
	MInvoke *miPtr = &contextPtr->callPtr->chain[i];

	if (!miPtr->isFilter && miPtr->mPtr->declaringClassPtr == classPtr) {
	    Interp *iPtr = (Interp *) interp;
	    CallFrame *framePtr = iPtr->varFramePtr;

	    /*
	     * Invoke the (advanced) method call context in the caller
	     * context. Note that this is like [uplevel 1] and not [eval].
	     */

	    TclNRAddCallback(interp, NextRestoreFrame, framePtr,
		    contextPtr, INT2PTR(contextPtr->index), NULL);
	    contextPtr->index = i - 1;
	    iPtr->varFramePtr = framePtr->callerVarPtr;
	    return TclNRObjectContextInvokeNext(interp,
		    (Tcl_ObjectContext) contextPtr, objc, objv, 2);
	}
    }

    /*
     * Generate an appropriate error message, depending on whether the value
     * is on the chain but unreachable, or not on the chain at all.
     */

    const char *methodType = TclOOContextTypeName(contextPtr);
    for (i=contextPtr->index ; i != TCL_INDEX_NONE ; i--) {
	MInvoke *miPtr = &contextPtr->callPtr->chain[i];

	if (!miPtr->isFilter && miPtr->mPtr->declaringClassPtr == classPtr) {
	    Tcl_SetObjResult(interp, Tcl_ObjPrintf(
		    "%s implementation by \"%s\" not reachable from here",
		    methodType, TclGetString(objv[1])));
	    OO_ERROR(interp, CLASS_NOT_REACHABLE);
	    return TCL_ERROR;
	}
    }
    Tcl_SetObjResult(interp, Tcl_ObjPrintf(
	    "%s has no non-filter implementation by \"%s\"",
	    methodType, TclGetString(objv[1])));
    OO_ERROR(interp, CLASS_NOT_THERE);
    return TCL_ERROR;
}

/* Post-NRE-callback for [next] and [nextto]. */
static int
NextRestoreFrame(
    void *data[],
    Tcl_Interp *interp,
    int result)
{
    Interp *iPtr = (Interp *) interp;
    CallContext *contextPtr = (CallContext *) data[1];

    iPtr->varFramePtr = (CallFrame *) data[0];
    if (contextPtr != NULL) {
	contextPtr->index = PTR2UINT(data[2]);
    }
    return result;
}

/*
 * ----------------------------------------------------------------------
 *
 * TclOOSelfObjCmd --
 *
 *	Implementation of the [self] command, which provides introspection of
 *	the call context.
 *
 * ----------------------------------------------------------------------
 */

int
TclOOSelfObjCmd(
    TCL_UNUSED(void *),
    Tcl_Interp *interp,
    Tcl_Size objc,
    Tcl_Obj *const *objv)
{
    static const char *const subcmds[] = {
	"call", "caller", "class", "filter", "method", "namespace", "next",
	"object", "target", NULL
    };
    enum SelfCmds {
	SELF_CALL, SELF_CALLER, SELF_CLASS, SELF_FILTER, SELF_METHOD, SELF_NS,
	SELF_NEXT, SELF_OBJECT, SELF_TARGET
    } index;
    Interp *iPtr = (Interp *) interp;
    CallFrame *framePtr = iPtr->varFramePtr;
    CallContext *contextPtr;
    Tcl_Obj *result[3];

#define CurrentlyInvoked(contextPtr) \
    ((contextPtr)->callPtr->chain[(contextPtr)->index])

    /*
     * Start with sanity checks on the calling context and the method context.
     */

    contextPtr = TclOOGetContextFromCurrentStackFrame(interp,
	    TclGetString(objv[0]));
    if (!contextPtr) {
	return TCL_ERROR;
    }

    /*
     * Now we do "conventional" argument parsing for a while. Note that no
     * subcommand takes arguments.
     */

    if (objc > 2) {
	Tcl_WrongNumArgs(interp, 1, objv, "subcommand");
	return TCL_ERROR;
    } else if (objc == 1) {
	index = SELF_OBJECT;
    } else if (Tcl_GetIndexFromObj(interp, objv[1], subcmds, "subcommand", 0,
	    &index) != TCL_OK) {
	return TCL_ERROR;
    }

    switch (index) {
    case SELF_OBJECT:
	Tcl_SetObjResult(interp, TclOOObjectName(interp, contextPtr->oPtr));
	return TCL_OK;
    case SELF_NS:
	Tcl_SetObjResult(interp,
		TclNewNamespaceObj(contextPtr->oPtr->namespacePtr));
	return TCL_OK;
    case SELF_CLASS: {
	Class *clsPtr = CurrentlyInvoked(contextPtr).mPtr->declaringClassPtr;

	if (clsPtr == NULL) {
	    Tcl_SetObjResult(interp, Tcl_NewStringObj(
		    "method not defined by a class", TCL_AUTO_LENGTH));
	    OO_ERROR(interp, UNMATCHED_CONTEXT);
	    return TCL_ERROR;
	}

	Tcl_SetObjResult(interp, TclOOObjectName(interp, clsPtr->thisPtr));
	return TCL_OK;
    }
    case SELF_METHOD:
	if (contextPtr->callPtr->flags & CONSTRUCTOR) {
	    Tcl_SetObjResult(interp, contextPtr->oPtr->fPtr->constructorName);
	} else if (contextPtr->callPtr->flags & DESTRUCTOR) {
	    Tcl_SetObjResult(interp, contextPtr->oPtr->fPtr->destructorName);
	} else {
	    Tcl_SetObjResult(interp,
		    CurrentlyInvoked(contextPtr).mPtr->namePtr);
	}
	return TCL_OK;
    case SELF_FILTER:
	if (!CurrentlyInvoked(contextPtr).isFilter) {
	    Tcl_SetObjResult(interp, Tcl_NewStringObj(
		    "not inside a filtering context", TCL_AUTO_LENGTH));
	    OO_ERROR(interp, UNMATCHED_CONTEXT);
	    return TCL_ERROR;
	} else {
	    MInvoke *miPtr = &CurrentlyInvoked(contextPtr);
	    Object *oPtr;
	    const char *type;

	    if (miPtr->filterDeclarer != NULL) {
		oPtr = miPtr->filterDeclarer->thisPtr;
		type = "class";
	    } else {
		oPtr = contextPtr->oPtr;
		type = "object";
	    }

	    result[0] = TclOOObjectName(interp, oPtr);
	    result[1] = Tcl_NewStringObj(type, TCL_AUTO_LENGTH);
	    result[2] = miPtr->mPtr->namePtr;
	    Tcl_SetObjResult(interp, Tcl_NewListObj(3, result));
	    return TCL_OK;
	}
    case SELF_CALLER:
	if ((framePtr->callerVarPtr == NULL) ||
		!(framePtr->callerVarPtr->isProcCallFrame & FRAME_IS_METHOD)){
	    Tcl_SetObjResult(interp, Tcl_NewStringObj(
		    "caller is not an object", TCL_AUTO_LENGTH));
	    OO_ERROR(interp, CONTEXT_REQUIRED);
	    return TCL_ERROR;
	} else {
	    CallContext *callerPtr = (CallContext *)
		    framePtr->callerVarPtr->clientData;
	    Method *mPtr = callerPtr->callPtr->chain[callerPtr->index].mPtr;
	    Object *declarerPtr;

	    if (mPtr->declaringClassPtr != NULL) {
		declarerPtr = mPtr->declaringClassPtr->thisPtr;
	    } else if (mPtr->declaringObjectPtr != NULL) {
		declarerPtr = mPtr->declaringObjectPtr;
	    } else {
		TCL_UNREACHABLE();
	    }

	    result[0] = TclOOObjectName(interp, declarerPtr);
	    result[1] = TclOOObjectName(interp, callerPtr->oPtr);
	    if (callerPtr->callPtr->flags & CONSTRUCTOR) {
		result[2] = declarerPtr->fPtr->constructorName;
	    } else if (callerPtr->callPtr->flags & DESTRUCTOR) {
		result[2] = declarerPtr->fPtr->destructorName;
	    } else {
		result[2] = mPtr->namePtr;
	    }
	    Tcl_SetObjResult(interp, Tcl_NewListObj(3, result));
	    return TCL_OK;
	}
    case SELF_NEXT:
	if (contextPtr->index < contextPtr->callPtr->numChain - 1) {
	    Method *mPtr =
		    contextPtr->callPtr->chain[contextPtr->index + 1].mPtr;
	    Object *declarerPtr;

	    if (mPtr->declaringClassPtr != NULL) {
		declarerPtr = mPtr->declaringClassPtr->thisPtr;
	    } else if (mPtr->declaringObjectPtr != NULL) {
		declarerPtr = mPtr->declaringObjectPtr;
	    } else {
		TCL_UNREACHABLE();
	    }

	    result[0] = TclOOObjectName(interp, declarerPtr);
	    if (contextPtr->callPtr->flags & CONSTRUCTOR) {
		result[1] = declarerPtr->fPtr->constructorName;
	    } else if (contextPtr->callPtr->flags & DESTRUCTOR) {
		result[1] = declarerPtr->fPtr->destructorName;
	    } else {
		result[1] = mPtr->namePtr;
	    }
	    Tcl_SetObjResult(interp, Tcl_NewListObj(2, result));
	}
	return TCL_OK;
    case SELF_TARGET:
	if (!CurrentlyInvoked(contextPtr).isFilter) {
	    Tcl_SetObjResult(interp, Tcl_NewStringObj(
		    "not inside a filtering context", TCL_AUTO_LENGTH));
	    OO_ERROR(interp, UNMATCHED_CONTEXT);
	    return TCL_ERROR;
	} else {
	    Method *mPtr;
	    Object *declarerPtr;
	    Tcl_Size i;

	    for (i=contextPtr->index ; i<contextPtr->callPtr->numChain ; i++) {
		if (!contextPtr->callPtr->chain[i].isFilter) {
		    break;
		}
	    }
	    if (i == contextPtr->callPtr->numChain) {
		Tcl_Panic("filtering call chain without terminal non-filter");
	    }
	    mPtr = contextPtr->callPtr->chain[i].mPtr;
	    if (mPtr->declaringClassPtr != NULL) {
		declarerPtr = mPtr->declaringClassPtr->thisPtr;
	    } else if (mPtr->declaringObjectPtr != NULL) {
		declarerPtr = mPtr->declaringObjectPtr;
	    } else {
		TCL_UNREACHABLE();
	    }
	    result[0] = TclOOObjectName(interp, declarerPtr);
	    result[1] = mPtr->namePtr;
	    Tcl_SetObjResult(interp, Tcl_NewListObj(2, result));
	    return TCL_OK;
	}
    case SELF_CALL:
	result[0] = TclOORenderCallChain(interp, contextPtr->callPtr);
	TclNewIndexObj(result[1], contextPtr->index);
	Tcl_SetObjResult(interp, Tcl_NewListObj(2, result));
	return TCL_OK;
    default:
	TCL_UNREACHABLE();
    }
}

/*
 * ----------------------------------------------------------------------
 *
 * CopyObjectCmd --
 *
 *	Implementation of the [oo::copy] command, which clones an object (but
 *	not its namespace). Note that no constructors are called during this
 *	process.
 *
 * ----------------------------------------------------------------------
 */

int
TclOOCopyObjectCmd(
    TCL_UNUSED(void *),
    Tcl_Interp *interp,
    Tcl_Size objc,
    Tcl_Obj *const *objv)
{
    Tcl_Object oPtr, o2Ptr;

    if (objc < 2 || objc > 4) {
	Tcl_WrongNumArgs(interp, 1, objv,
		"sourceName ?targetName? ?targetNamespace?");
	return TCL_ERROR;
    }

    oPtr = Tcl_GetObjectFromObj(interp, objv[1]);
    if (oPtr == NULL) {
	return TCL_ERROR;
    }

    /*
     * Create a cloned object of the correct class. Note that constructors are
     * not called. Also note that we must resolve the object name ourselves
     * because we do not want to create the object in the current namespace,
     * but rather in the context of the namespace of the caller of the overall
     * [oo::define] command.
     */

    if (objc == 2) {
	o2Ptr = Tcl_CopyObjectInstance(interp, oPtr, NULL, NULL);
    } else {
	const char *name, *namespaceName;

	name = TclGetString(objv[2]);
	if (name[0] == '\0') {
	    name = NULL;
	}

	/*
	 * Choose a unique namespace name if the user didn't supply one.
	 */

	namespaceName = NULL;
	if (objc == 4) {
	    namespaceName = TclGetString(objv[3]);

	    if (namespaceName[0] == '\0') {
		namespaceName = NULL;
	    } else if (Tcl_FindNamespace(interp, namespaceName, NULL,
		    0) != NULL) {
		Tcl_SetObjResult(interp, Tcl_ObjPrintf(
			"%s refers to an existing namespace", namespaceName));
		return TCL_ERROR;
	    }
	}

	o2Ptr = Tcl_CopyObjectInstance(interp, oPtr, name, namespaceName);
    }

    if (o2Ptr == NULL) {
	return TCL_ERROR;
    }

    /*
     * Return the name of the cloned object.
     */

    Tcl_SetObjResult(interp, TclOOObjectName(interp, (Object *) o2Ptr));
    return TCL_OK;
}

/*
 * ----------------------------------------------------------------------
 *
 * TclOOCallbackObjCmd --
 *
 *	Implementation of the [callback] command, which constructs callbacks
 *	into the current object.
 *
 * ----------------------------------------------------------------------
 */
int
TclOOCallbackObjCmd(
    TCL_UNUSED(void *),
    Tcl_Interp *interp,
    Tcl_Size objc,
    Tcl_Obj *const *objv)
{
    /*
     * Start with sanity checks on the calling context to make sure that we
     * are invoked from a suitable method context. If so, we can safely
     * retrieve the handle to the object call context.
     */

    CallContext *contextPtr = TclOOGetContextFromCurrentStackFrame(interp,
	    TclGetString(objv[0]));
    if (!contextPtr) {
	return TCL_ERROR;
    }
    if (objc < 2) {
	Tcl_WrongNumArgs(interp, 1, objv, "method ...");
	return TCL_ERROR;
    }

    // Get the [my] real name.
    Tcl_Obj *namePtr = TclOOObjectMyName(interp, contextPtr->oPtr);
    if (!namePtr) {
	Tcl_SetObjResult(interp, Tcl_NewStringObj(
		"no possible safe callback without my", TCL_AUTO_LENGTH));
	OO_ERROR(interp, NO_MY);
	return TCL_ERROR;
    }

    // No check that the method exists; could be dynamically added.

    Tcl_Obj *listPtr = Tcl_NewListObj(1, &namePtr);
    (void) TclListObjAppendElements(NULL, listPtr, objc-1, objv+1);
    Tcl_SetObjResult(interp, listPtr);
    return TCL_OK;
}

/*
 * ----------------------------------------------------------------------
 *
 * TclOOClassVariableObjCmd --
 *
 *	Implementation of the [classvariable] command, which links to
 *	variables in the class of the current object.
 *
 * ----------------------------------------------------------------------
 */
int
TclOOClassVariableObjCmd(
    TCL_UNUSED(void *),
    Tcl_Interp *interp,
    Tcl_Size objc,
    Tcl_Obj *const *objv)
{
    if (objc < 2) {
	Tcl_WrongNumArgs(interp, 1, objv, "name ...");
	return TCL_ERROR;
    }

    /*
     * Start with sanity checks on the calling context to make sure that we
     * are invoked from a suitable method context. If so, we can safely
     * retrieve the handle to the object call context.
     */

    // Get a reference to the class's namespace
    CallContext *contextPtr = TclOOGetContextFromCurrentStackFrame(interp,
	    TclGetString(objv[0]));
    if (!contextPtr) {
	return TCL_ERROR;
    }
    Class *clsPtr = CurrentlyInvoked(contextPtr).mPtr->declaringClassPtr;
    if (clsPtr == NULL) {
	Tcl_SetObjResult(interp, Tcl_NewStringObj(
		"method not defined by a class", TCL_AUTO_LENGTH));
	OO_ERROR(interp, UNMATCHED_CONTEXT);
	return TCL_ERROR;
    }
    Tcl_Namespace *clsNsPtr = clsPtr->thisPtr->namespacePtr;

    // Check the list of variable names
    for (int i = 1; i < objc; i++) {
	const char *varName = TclGetString(objv[i]);
	if (Tcl_StringMatch(varName, "*(*)")) {
	    Tcl_SetObjResult(interp, Tcl_ObjPrintf(
		    "bad variable name \"%s\": can't create a %s",
		    varName, "scalar variable that looks like an array element"));
	    Tcl_SetErrorCode(interp, "TCL", "UPVAR", "LOCAL_ELEMENT", NULL);
	    return TCL_ERROR;
	}
	if (Tcl_StringMatch(varName, "*::*")) {
	    Tcl_SetObjResult(interp, Tcl_ObjPrintf(
		    "bad variable name \"%s\": can't create a %s",
		    varName, "local variable with a namespace separator in it"));
	    Tcl_SetErrorCode(interp, "TCL", "UPVAR", "LOCAL_ELEMENT", NULL);
	    return TCL_ERROR;
	}
    }

    // Lastly, link the caller's local variables to the class's variables
    Interp *iPtr = (Interp *) interp;
    Tcl_Namespace *ourNsPtr = (Tcl_Namespace *) iPtr->varFramePtr->nsPtr;
    for (int i = 1; i < objc; i++) {
	// Locate the other variable.
	iPtr->varFramePtr->nsPtr = (Namespace *) clsNsPtr;
	Var *arrayPtr, *otherPtr = TclObjLookupVarEx(interp, objv[i], NULL,
		(TCL_NAMESPACE_ONLY|TCL_LEAVE_ERR_MSG|TCL_AVOID_RESOLVERS),
		"access", /*createPart1*/ 1, /*createPart2*/ 0, &arrayPtr);
	iPtr->varFramePtr->nsPtr = (Namespace *) ourNsPtr;
	if (otherPtr == NULL) {
	    return TCL_ERROR;
	}

	// Create the new variable and link it to otherPtr.
	if (TclPtrObjMakeUpvarIdx(interp, otherPtr, objv[i], 0,
		TCL_INDEX_NONE) != TCL_OK) {
	    return TCL_ERROR;
	}
    }

    return TCL_OK;
}

/*
 * ----------------------------------------------------------------------
 *
 * TclOODelegateNameObjCmd --
 *
 *	Implementation of the [oo::DelegateName] command, which is a utility
 *	that gets the name of the class delegate for a class. It's trivial,
 *	but makes working with them much easier as delegate names are
 *	intentionally hard to create by accident.
 *
 *	Not part of TclOO public API. No public documentation.
 *
 * ----------------------------------------------------------------------
 */
int
TclOODelegateNameObjCmd(
    TCL_UNUSED(void *),
    Tcl_Interp *interp,
    Tcl_Size objc,
    Tcl_Obj *const *objv)
{
    if (objc != 2) {
	Tcl_WrongNumArgs(interp, 1, objv, "class");
	return TCL_ERROR;
    }
    Class *clsPtr = TclOOGetClassFromObj(interp, objv[1]);
    if (clsPtr == NULL) {
	return TCL_ERROR;
    }
    Tcl_SetObjResult(interp, Tcl_ObjPrintf("%s:: oo ::delegate",
	    clsPtr->thisPtr->namespacePtr->fullName));
    return TCL_OK;
}

/*
 * ----------------------------------------------------------------------
 *
 * TclOO_Singleton_New, MarkAsSingleton --
 *
 *	Implementation for oo::singleton->new method.
 *
 * ----------------------------------------------------------------------
 */

int
TclOO_Singleton_New(
    TCL_UNUSED(void *),
    Tcl_Interp *interp,		/* Interpreter in which to create the object;
				 * also used for error reporting. */
    Tcl_ObjectContext context,	/* The object/call context. */
    Tcl_Size objc,			/* Number of arguments. */
    Tcl_Obj *const *objv)	/* The actual arguments. */
{
    Object *oPtr = (Object *) Tcl_ObjectContextObject(context);
    Class *clsPtr = oPtr->classPtr;

    if (clsPtr->instances.num) {
	Tcl_SetObjResult(interp, TclOOObjectName(interp, clsPtr->instances.list[0]));
	return TCL_OK;
    }

    TclNRAddCallback(interp, MarkAsSingleton, clsPtr, NULL, NULL, NULL);
    return TclNRNewObjectInstance(interp, (Tcl_Class) clsPtr,
	    NULL, NULL, objc, objv, Tcl_ObjectContextSkippedArgs(context),
	    AddConstructionFinalizer(interp));
}

/* Once the singleton object is made, this mixes in a class to disable easy
 * deleting of the instance. */
static int
MarkAsSingleton(
    void *data[],
    Tcl_Interp *interp,
    int result)
{
    Class *clsPtr = (Class *) data[0];
    if (result == TCL_OK && clsPtr->instances.num) {
	// Prepend oo::SingletonInstance to the list of mixins
	Tcl_Obj *singletonInstanceName = Tcl_NewStringObj(
		"::oo::SingletonInstance", TCL_AUTO_LENGTH);
	Class *singInst = TclOOGetClassFromObj(interp, singletonInstanceName);
	Tcl_BounceRefCount(singletonInstanceName);
	if (!singInst) {
	    return TCL_ERROR;
	}
	Object *oPtr = clsPtr->instances.list[0];
	Tcl_Size mixinc = oPtr->mixins.num;
	Class **mixins = (Class **)TclStackAlloc(interp,
		sizeof(Class *) * (mixinc + 1));
	if (mixinc > 0) {
	    memcpy(mixins + 1, oPtr->mixins.list, mixinc * sizeof(Class *));
	}
	mixins[0] = singInst;
	TclOOObjectSetMixins(oPtr, mixinc + 1, mixins);
	TclStackFree(interp, mixins);
    }
    return result;
}

/*
 * ----------------------------------------------------------------------
 *
 * TclOO_SingletonInstance_Destroy, TclOO_SingletonInstance_Cloned --
 *
 *	Implementation for oo::SingletonInstance->destroy method and its
 *	cloning callback method.
 *
 * ----------------------------------------------------------------------
 */

int
TclOO_SingletonInstance_Destroy(
    TCL_UNUSED(void *),
    Tcl_Interp *interp,		/* Interpreter for error reporting. */
    TCL_UNUSED(Tcl_ObjectContext),
    TCL_UNUSED(Tcl_Size),
    TCL_UNUSED(Tcl_Obj *const *))
{
    Tcl_SetObjResult(interp, Tcl_ObjPrintf(
	    "may not destroy a singleton object"));
    OO_ERROR(interp, SINGLETON);
    return TCL_ERROR;
}

int
TclOO_SingletonInstance_Cloned(
    TCL_UNUSED(void *),
    Tcl_Interp *interp,		/* Interpreter in which to create the object;
				 * also used for error reporting. */
    TCL_UNUSED(Tcl_ObjectContext),
    TCL_UNUSED(Tcl_Size),
    TCL_UNUSED(Tcl_Obj *const *))
{
    Tcl_SetObjResult(interp, Tcl_ObjPrintf(
	    "may not clone a singleton object"));
    OO_ERROR(interp, SINGLETON);
    return TCL_ERROR;
}

/*
 * Local Variables:
 * mode: c
 * c-basic-offset: 4
 * fill-column: 78
 * End:
 */<|MERGE_RESOLUTION|>--- conflicted
+++ resolved
@@ -846,13 +846,8 @@
     Object *callerObj = NULL;
     Class *callerCls = NULL;
     Object *oPtr = contextPtr->oPtr;
-<<<<<<< HEAD
     Tcl_Obj **methodNames;
-    int numMethodNames, i;
-=======
-    const char **methodNames;
     Tcl_Size numMethodNames, i;
->>>>>>> bde7b0d5
     Tcl_Size skip = Tcl_ObjectContextSkippedArgs(context);
     CallFrame *framePtr = ((Interp *) interp)->varFramePtr;
     Tcl_Obj *errorMsg;
