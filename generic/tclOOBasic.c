--- conflicted
+++ resolved
@@ -93,11 +93,6 @@
 	Tcl_WrongNumArgs(interp, skip, objv,
 		"?definitionScript?");
 	return TCL_ERROR;
-<<<<<<< HEAD
-    } else if ((size_t) objc == skip) {
-	return TCL_OK;
-=======
->>>>>>> 1f9cd9ee
     }
 
     /*
@@ -118,7 +113,7 @@
      * If there's nothing else to do, we're done.
      */
 
-    if (objc == Tcl_ObjectContextSkippedArgs(context)) {
+    if ((size_t) objc == skip) {
 	return TCL_OK;
     }
 
