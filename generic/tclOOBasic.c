/*
 * tclOOBasic.c --
 *
 *	This file contains implementations of the "simple" commands and
 *	methods from the object-system core.
 *
 * Copyright © 2005-2013 Donal K. Fellows
 *
 * See the file "license.terms" for information on usage and redistribution of
 * this file, and for a DISCLAIMER OF ALL WARRANTIES.
 */

#ifdef HAVE_CONFIG_H
#include "config.h"
#endif
#include "tclInt.h"
#include "tclOOInt.h"
#include "tclTomMath.h"

static inline Tcl_Object *AddConstructionFinalizer(Tcl_Interp *interp);
static Tcl_NRPostProc	AfterNRDestructor;
static Tcl_NRPostProc	PostClassConstructor;
static Tcl_NRPostProc	FinalizeConstruction;
static Tcl_NRPostProc	FinalizeEval;
static Tcl_NRPostProc	NextRestoreFrame;
static Tcl_NRPostProc	MarkAsSingleton;
static Tcl_NRPostProc	UpdateClassDelegatesAfterClone;

/*
 * ----------------------------------------------------------------------
 *
 * AddCreateCallback, FinalizeConstruction --
 *
 *	Special version of TclNRAddCallback that allows the caller to splice
 *	the object created later on. Always calls FinalizeConstruction, which
 *	converts the object into its name and stores that in the interpreter
 *	result. This is shared by all the construction methods (create,
 *	createWithNamespace, new).
 *
 *	Note that this is the only code in this file (or, indeed, the whole of
 *	TclOO) that uses NRE internals; it is the only code that does
 *	non-standard poking in the NRE guts.
 *
 * ----------------------------------------------------------------------
 */

static inline Tcl_Object *
AddConstructionFinalizer(
    Tcl_Interp *interp)
{
    TclNRAddCallback(interp, FinalizeConstruction, NULL, NULL, NULL, NULL);
    return (Tcl_Object *) &(TOP_CB(interp)->data[0]);
}

static int
FinalizeConstruction(
    void *data[],
    Tcl_Interp *interp,
    int result)
{
    Object *oPtr = (Object *) data[0];

    if (result != TCL_OK) {
	return result;
    }
    Tcl_SetObjResult(interp, TclOOObjectName(interp, oPtr));
    return TCL_OK;
}

/*
 * ----------------------------------------------------------------------
 *
 * MixinClassDelegates --
 *
 *	Internal utility for setting up the class delegate.
 *	Runs after the class has called [oo::define] on its argument.
 *
 * ----------------------------------------------------------------------
 */

// Look up the delegate for a class.
static inline Class *
GetClassDelegate(
    Tcl_Interp *interp,
    Class *clsPtr)
{
    Tcl_Obj *delegateName = Tcl_ObjPrintf("%s:: oo ::delegate",
	    clsPtr->thisPtr->namespacePtr->fullName);
    Class *delegatePtr = TclOOGetClassFromObj(interp, delegateName);
    Tcl_DecrRefCount(delegateName);
    return delegatePtr;
}

/*
 * Patches in the appropriate class delegates' superclasses.
 * Somewhat messy because the list of superclasses isn't modified frequently.
 */
static inline void
SetDelegateSuperclasses(
    Tcl_Interp *interp,
    Class *clsPtr,
    Class *delegatePtr)
{
    // Build new list of superclasses
    Tcl_Size i, j = delegatePtr->superclasses.num, k;
    Class *superPtr, **supers = (Class **) Tcl_Alloc(sizeof(Class *) *
	    (delegatePtr->superclasses.num + clsPtr->superclasses.num));
    if (delegatePtr->superclasses.num) {
	memcpy(supers, delegatePtr->superclasses.list,
		sizeof(Class *) * delegatePtr->superclasses.num);
    }
    FOREACH(superPtr, clsPtr->superclasses) {
	Class *superDelegatePtr = GetClassDelegate(interp, superPtr);
	if (!superDelegatePtr) {
	    continue;
	}
	for (k=0 ; k<=j ; k++) {
	    if (k == j) {
		supers[j++] = superDelegatePtr;
		TclOOAddToSubclasses(delegatePtr, superDelegatePtr);
		AddRef(superDelegatePtr->thisPtr);
		break;
	    } else if (supers[k] == superDelegatePtr) {
		break;
	    }
	}
    }

    // Install new list of superclasses;
    if (delegatePtr->superclasses.num) {
	Tcl_Free(delegatePtr->superclasses.list);
    }
    delegatePtr->superclasses.list = supers;
    delegatePtr->superclasses.num = j;

    // Definitely don't need to bump any epoch here
}

/*
 * Mixes the delegate into its controlling class.
 */
static inline void
InstallDelegateAsMixin(
    Tcl_Interp *interp,
    Class *clsPtr,
    Class *delegatePtr)
{
    if (clsPtr->thisPtr->mixins.num == 0) {
	TclOOObjectSetMixins(clsPtr->thisPtr, 1, &delegatePtr);
	return;
    }
    Class **mixins = (Class **) TclStackAlloc(interp,
	    sizeof(Class *) * (clsPtr->thisPtr->mixins.num + 1));
    for (int i = 0; i < clsPtr->thisPtr->mixins.num; i++) {
	mixins[i] = clsPtr->thisPtr->mixins.list[i];
	if (mixins[i] == delegatePtr) {
	    TclStackFree(interp, (void *) mixins);
	    return;
	}
    }
    mixins[clsPtr->thisPtr->mixins.num] = delegatePtr;
    TclOOObjectSetMixins(clsPtr->thisPtr, clsPtr->thisPtr->mixins.num + 1, mixins);
    TclStackFree(interp, mixins);
}

// Patches in the appropriate class delegates.
static void
MixinClassDelegates(
    Tcl_Interp *interp,
    Object *oPtr,
    Tcl_Obj *delegateName)
{
    Class *clsPtr = oPtr->classPtr;
    if (clsPtr) {
	Class *delegatePtr = TclOOGetClassFromObj(interp, delegateName);
	if (delegatePtr) {
	    SetDelegateSuperclasses(interp, clsPtr, delegatePtr);
	    InstallDelegateAsMixin(interp, clsPtr, delegatePtr);
	}
    }
}

/*
 * ----------------------------------------------------------------------
 *
 * TclOO_Class_Constructor --
 *
 *	Implementation for oo::class constructor.
 *
 * ----------------------------------------------------------------------
 */

int
TclOO_Class_Constructor(
    TCL_UNUSED(void *),
    Tcl_Interp *interp,
    Tcl_ObjectContext context,
    Tcl_Size objc,
    Tcl_Obj *const *objv)
{
    Object *oPtr = (Object *) Tcl_ObjectContextObject(context);
    Tcl_Size skip = Tcl_ObjectContextSkippedArgs(context);

<<<<<<< HEAD
=======
    Tcl_Size skip = Tcl_ObjectContextSkippedArgs(context);
>>>>>>> 7e1f59fe
    if (objc > skip + 1) {
	Tcl_WrongNumArgs(interp, skip, objv,
		"?definitionScript?");
	return TCL_ERROR;
    }

    /*
     * Make the class definition delegate. This is special; it doesn't reenter
     * here (and the class definition delegate doesn't run any constructors).
     *
     * This needs to be done before consideration of whether to pass the script
     * argument to [oo::define]. [Bug 680503]
     */

    Tcl_Obj *delegateName = Tcl_ObjPrintf("%s:: oo ::delegate",
	    oPtr->namespacePtr->fullName);
    Tcl_IncrRefCount(delegateName);
    Tcl_NewObjectInstance(interp, (Tcl_Class) oPtr->fPtr->classCls,
	    TclGetString(delegateName), NULL, TCL_INDEX_NONE, NULL, 0);

    /*
     * If there's nothing else to do, we're done.
     */

    if (objc == skip) {
	Tcl_InterpState saved = Tcl_SaveInterpState(interp, TCL_OK);
	MixinClassDelegates(interp, oPtr, delegateName);
	Tcl_DecrRefCount(delegateName);
	return Tcl_RestoreInterpState(interp, saved);
    }

    /*
     * Delegate to [oo::define] to do the work.
     */

    Tcl_Obj **invoke = (Tcl_Obj **) TclStackAlloc(interp, 3 * sizeof(Tcl_Obj *));
    invoke[0] = oPtr->fPtr->defineName;
    invoke[1] = TclOOObjectName(interp, oPtr);
    invoke[2] = objv[objc - 1];

    /*
     * Must add references or errors in configuration script will cause
     * trouble.
     */

    Tcl_IncrRefCount(invoke[0]);
    Tcl_IncrRefCount(invoke[1]);
    Tcl_IncrRefCount(invoke[2]);
    TclNRAddCallback(interp, PostClassConstructor,
	    invoke, oPtr, delegateName, NULL);

    /*
     * Tricky point: do not want the extra reported level in the Tcl stack
     * trace, so use TCL_EVAL_NOERR.
     */

    return TclNREvalObjv(interp, 3, invoke, TCL_EVAL_NOERR, NULL);
}

/*
 * Called *after* [oo::define] inside the constructor of a class.
 * Cleans up some temporary storage and sets up the delegate.
 */
static int
PostClassConstructor(
    void *data[],
    Tcl_Interp *interp,
    int result)
{
    Tcl_Obj **invoke = (Tcl_Obj **) data[0];
    Object *oPtr = (Object *) data[1];
    Tcl_Obj *delegateName = (Tcl_Obj *) data[2];

    TclDecrRefCount(invoke[0]);
    TclDecrRefCount(invoke[1]);
    TclDecrRefCount(invoke[2]);
    TclStackFree(interp, invoke);

    Tcl_InterpState saved = Tcl_SaveInterpState(interp, result);
    MixinClassDelegates(interp, oPtr, delegateName);
    Tcl_DecrRefCount(delegateName);
    return Tcl_RestoreInterpState(interp, saved);
}

/*
 * ----------------------------------------------------------------------
 *
 * TclOO_Class_Create --
 *
 *	Implementation for oo::class->create method.
 *
 * ----------------------------------------------------------------------
 */

int
TclOO_Class_Create(
    TCL_UNUSED(void *),
    Tcl_Interp *interp,		/* Interpreter in which to create the object;
				 * also used for error reporting. */
    Tcl_ObjectContext context,	/* The object/call context. */
    Tcl_Size objc,			/* Number of arguments. */
    Tcl_Obj *const *objv)	/* The actual arguments. */
{
    Object *oPtr = (Object *) Tcl_ObjectContextObject(context);
    const char *objName;
    Tcl_Size len;

    /*
     * Sanity check; should not be possible to invoke this method on a
     * non-class.
     */

    if (oPtr->classPtr == NULL) {
	Tcl_Obj *cmdnameObj = TclOOObjectName(interp, oPtr);

	Tcl_SetObjResult(interp, Tcl_ObjPrintf(
		"object \"%s\" is not a class", TclGetString(cmdnameObj)));
	OO_ERROR(interp, INSTANTIATE_NONCLASS);
	return TCL_ERROR;
    }

    /*
     * Check we have the right number of (sensible) arguments.
     */

    if (objc < 1 + Tcl_ObjectContextSkippedArgs(context)) {
	Tcl_WrongNumArgs(interp, Tcl_ObjectContextSkippedArgs(context), objv,
		"objectName ?arg ...?");
	return TCL_ERROR;
    }
    objName = Tcl_GetStringFromObj(
	    objv[Tcl_ObjectContextSkippedArgs(context)], &len);
    if (len == 0) {
	Tcl_SetObjResult(interp, Tcl_NewStringObj(
		"object name must not be empty", TCL_AUTO_LENGTH));
	OO_ERROR(interp, EMPTY_NAME);
	return TCL_ERROR;
    }

    /*
     * Make the object and return its name.
     */

    return TclNRNewObjectInstance(interp, (Tcl_Class) oPtr->classPtr,
	    objName, NULL, objc, objv,
	    Tcl_ObjectContextSkippedArgs(context)+1,
	    AddConstructionFinalizer(interp));
}

/*
 * ----------------------------------------------------------------------
 *
 * TclOO_Class_CreateNs --
 *
 *	Implementation for oo::class->createWithNamespace method.
 *
 * ----------------------------------------------------------------------
 */

int
TclOO_Class_CreateNs(
    TCL_UNUSED(void *),
    Tcl_Interp *interp,		/* Interpreter in which to create the object;
				 * also used for error reporting. */
    Tcl_ObjectContext context,	/* The object/call context. */
    Tcl_Size objc,			/* Number of arguments. */
    Tcl_Obj *const *objv)	/* The actual arguments. */
{
    Object *oPtr = (Object *) Tcl_ObjectContextObject(context);
    const char *objName, *nsName;
    Tcl_Size len;

    /*
     * Sanity check; should not be possible to invoke this method on a
     * non-class.
     */

    if (oPtr->classPtr == NULL) {
	Tcl_Obj *cmdnameObj = TclOOObjectName(interp, oPtr);

	Tcl_SetObjResult(interp, Tcl_ObjPrintf(
		"object \"%s\" is not a class", TclGetString(cmdnameObj)));
	OO_ERROR(interp, INSTANTIATE_NONCLASS);
	return TCL_ERROR;
    }

    /*
     * Check we have the right number of (sensible) arguments.
     */

    if (objc + 1 < Tcl_ObjectContextSkippedArgs(context) + 3) {
	Tcl_WrongNumArgs(interp, Tcl_ObjectContextSkippedArgs(context), objv,
		"objectName namespaceName ?arg ...?");
	return TCL_ERROR;
    }
    objName = Tcl_GetStringFromObj(
	    objv[Tcl_ObjectContextSkippedArgs(context)], &len);
    if (len == 0) {
	Tcl_SetObjResult(interp, Tcl_NewStringObj(
		"object name must not be empty", TCL_AUTO_LENGTH));
	OO_ERROR(interp, EMPTY_NAME);
	return TCL_ERROR;
    }
    nsName = Tcl_GetStringFromObj(
	    objv[Tcl_ObjectContextSkippedArgs(context) + 1], &len);
    if (len == 0) {
	Tcl_SetObjResult(interp, Tcl_NewStringObj(
		"namespace name must not be empty", TCL_AUTO_LENGTH));
	OO_ERROR(interp, EMPTY_NAME);
	return TCL_ERROR;
    }

    /*
     * Make the object and return its name.
     */

    return TclNRNewObjectInstance(interp, (Tcl_Class) oPtr->classPtr,
	    objName, nsName, objc, objv,
	    Tcl_ObjectContextSkippedArgs(context) + 2,
	    AddConstructionFinalizer(interp));
}

/*
 * ----------------------------------------------------------------------
 *
 * TclOO_Class_New --
 *
 *	Implementation for oo::class->new method.
 *
 * ----------------------------------------------------------------------
 */

int
TclOO_Class_New(
    TCL_UNUSED(void *),
    Tcl_Interp *interp,		/* Interpreter in which to create the object;
				 * also used for error reporting. */
    Tcl_ObjectContext context,	/* The object/call context. */
    Tcl_Size objc,			/* Number of arguments. */
    Tcl_Obj *const *objv)	/* The actual arguments. */
{
    Object *oPtr = (Object *) Tcl_ObjectContextObject(context);

    /*
     * Sanity check; should not be possible to invoke this method on a
     * non-class.
     */

    if (oPtr->classPtr == NULL) {
	Tcl_Obj *cmdnameObj = TclOOObjectName(interp, oPtr);

	Tcl_SetObjResult(interp, Tcl_ObjPrintf(
		"object \"%s\" is not a class", TclGetString(cmdnameObj)));
	OO_ERROR(interp, INSTANTIATE_NONCLASS);
	return TCL_ERROR;
    }

    /*
     * Make the object and return its name.
     */

    return TclNRNewObjectInstance(interp, (Tcl_Class) oPtr->classPtr,
	    NULL, NULL, objc, objv, Tcl_ObjectContextSkippedArgs(context),
	    AddConstructionFinalizer(interp));
}

/*
 * ----------------------------------------------------------------------
 *
 * TclOO_Class_Cloned --
 *
 *	Handler for cloning classes, which fixes up the delegates. This allows
 *	the clone's class methods to evolve independently of the origin's
 *	class methods; this is how TclOO works by default.
 *
 * ----------------------------------------------------------------------
 */
int
TclOO_Class_Cloned(
    TCL_UNUSED(void *),
    Tcl_Interp *interp,		/* Interpreter in which to create the object;
				 * also used for error reporting. */
    Tcl_ObjectContext context,	/* The object/call context. */
    Tcl_Size objc,			/* Number of arguments. */
    Tcl_Obj *const *objv)	/* The actual arguments. */
{
    Tcl_Object targetObject = Tcl_ObjectContextObject(context);
    Tcl_Size skip = Tcl_ObjectContextSkippedArgs(context);
    if (skip >= objc) {
	Tcl_WrongNumArgs(interp, skip, objv, "originObject");
	return TCL_ERROR;
    }
    Tcl_Object originObject = Tcl_GetObjectFromObj(interp, objv[skip]);
    if (!originObject) {
	return TCL_ERROR;
    }
    // Add references so things won't vanish until after
    // UpdateClassDelegatesAfterClone is finished with them.
    AddRef((Object *) originObject);
    AddRef((Object *) targetObject);
    TclNRAddCallback(interp, UpdateClassDelegatesAfterClone,
	    originObject, targetObject, NULL, NULL);
    return TclNRObjectContextInvokeNext(interp, context, objc, objv, skip);
}

// Rebuilds the class inheritance delegation class.
static int
UpdateClassDelegatesAfterClone(
    void *data[],
    Tcl_Interp *interp,
    int result)
{
    Object *originPtr = (Object *) data[0];
    Object *targetPtr = (Object *) data[1];
    if (result == TCL_OK && originPtr->classPtr && targetPtr->classPtr) {
	// Get the originating delegate to be cloned.

	Tcl_Obj *originName = Tcl_ObjPrintf("%s:: oo ::delegate",
		originPtr->namespacePtr->fullName);
	Object *originDelegate = (Object *) Tcl_GetObjectFromObj(interp,
		originName);
	Tcl_BounceRefCount(originName);
	// Delegates never have their own delegates, so silently make sure we
	// don't try to make a clone of them.
	if (!(originDelegate && originDelegate->classPtr)) {
	    goto noOriginDelegate;
	}

	// Create the cloned target delegate.

	Tcl_Obj *targetName = Tcl_ObjPrintf("%s:: oo ::delegate",
		targetPtr->namespacePtr->fullName);
	Object *targetDelegate = (Object *) Tcl_CopyObjectInstance(interp,
		(Tcl_Object) originDelegate, Tcl_GetString(targetName), NULL);
	Tcl_BounceRefCount(targetName);
	if (targetDelegate == NULL) {
	    result = TCL_ERROR;
	    goto noOriginDelegate;
	}

	// Point the cloned target class at the cloned target delegate.
	// This is like TclOOObjectSetMixins() but more efficient in this
	// case as there's definitely no relevant call chains to invalidate
	// and we're doing a one-for-one replacement.

	Tcl_Size i;
	Class *mixin;
	FOREACH(mixin, targetPtr->mixins) {
	    if (mixin == originDelegate->classPtr) {
		TclOORemoveFromInstances(targetPtr, originDelegate->classPtr);
		TclOODecrRefCount(originDelegate);
		targetPtr->mixins.list[i] = targetDelegate->classPtr;
		TclOOAddToInstances(targetPtr, targetDelegate->classPtr);
		AddRef(targetDelegate);
		break;
	    }
	}
    }
  noOriginDelegate:
    TclOODecrRefCount(originPtr);
    TclOODecrRefCount(targetPtr);
    return result;
};

/*
 * ----------------------------------------------------------------------
 *
 * TclOO_Configurable_Constructor --
 *
 *	Implementation for oo::configurable constructor.
 *
 * ----------------------------------------------------------------------
 */
int
TclOO_Configurable_Constructor(
    TCL_UNUSED(void *),
    Tcl_Interp *interp,
    Tcl_ObjectContext context,
    Tcl_Size objc,
    Tcl_Obj *const *objv)
{
    Object *oPtr = (Object *) Tcl_ObjectContextObject(context);
    Tcl_Size skip = Tcl_ObjectContextSkippedArgs(context);
    if (objc != skip && objc != skip + 1) {
	Tcl_WrongNumArgs(interp, skip, objv, "?definitionScript?");
	return TCL_ERROR;
    }
    Tcl_Obj *cfgSupportName = Tcl_NewStringObj(
	    "::oo::configuresupport::configurable", TCL_AUTO_LENGTH);
    Class *mixin = TclOOGetClassFromObj(interp, cfgSupportName);
    Tcl_BounceRefCount(cfgSupportName);
    if (!mixin) {
	return TCL_ERROR;
    }
    TclOOClassSetMixins(interp, oPtr->classPtr, 1, &mixin);
    return TclNRObjectContextInvokeNext(interp, context, objc, objv, skip);
}

/*
 * ----------------------------------------------------------------------
 *
 * TclOO_Object_Cloned --
 *
 *	Handler for cloning objects that clones basic bits (only!) of the
 *	object's namespace. Non-procedures, traces, sub-namespaces, etc. need
 *	more complex (and class-specific) handling.
 *
 * ----------------------------------------------------------------------
 */
int
TclOO_Object_Cloned(
    TCL_UNUSED(void *),
    Tcl_Interp *interp,		// Interpreter for error reporting.
    Tcl_ObjectContext context,	// The object/call context.
    Tcl_Size objc,			// Number of arguments.
    Tcl_Obj *const *objv)	// The actual arguments.
{
    Tcl_Size skip = Tcl_ObjectContextSkippedArgs(context);
    if (objc != skip + 1) {
	Tcl_WrongNumArgs(interp, skip, objv, "originObject");
	return TCL_ERROR;
    }
    Object *targetObject = (Object *) Tcl_ObjectContextObject(context);
    Object *originObject = (Object *) Tcl_GetObjectFromObj(interp, objv[skip]);
    if (!originObject) {
	return TCL_ERROR;
    }

    Namespace *originNs = (Namespace *) originObject->namespacePtr;
    Namespace *targetNs = (Namespace *) targetObject->namespacePtr;
    if (TclCopyNamespaceProcedures(interp, originNs, targetNs) != TCL_OK) {
	return TCL_ERROR;
    }
    return TclCopyNamespaceVariables(interp, originNs, targetNs);
}

/*
 * ----------------------------------------------------------------------
 *
 * TclOO_Object_Destroy --
 *
 *	Implementation for oo::object->destroy method.
 *
 * ----------------------------------------------------------------------
 */

int
TclOO_Object_Destroy(
    TCL_UNUSED(void *),
    Tcl_Interp *interp,		/* Interpreter in which to create the object;
				 * also used for error reporting. */
    Tcl_ObjectContext context,	/* The object/call context. */
    Tcl_Size objc,			/* Number of arguments. */
    Tcl_Obj *const *objv)	/* The actual arguments. */
{
    Object *oPtr = (Object *) Tcl_ObjectContextObject(context);
    CallContext *contextPtr;

    if (objc != Tcl_ObjectContextSkippedArgs(context)) {
	Tcl_WrongNumArgs(interp, Tcl_ObjectContextSkippedArgs(context), objv,
		NULL);
	return TCL_ERROR;
    }
    if (!(oPtr->flags & DESTRUCTOR_CALLED)) {
	oPtr->flags |= DESTRUCTOR_CALLED;
	contextPtr = TclOOGetCallContext(oPtr, NULL, DESTRUCTOR, NULL, NULL,
		NULL);
	if (contextPtr != NULL) {
	    contextPtr->callPtr->flags |= DESTRUCTOR;
	    contextPtr->skip = 0;
	    TclNRAddCallback(interp, AfterNRDestructor, contextPtr,
		    NULL, NULL, NULL);
	    TclPushTailcallPoint(interp);
	    return TclOOInvokeContext(contextPtr, interp, 0, NULL);
	}
    }
    if (oPtr->command) {
	Tcl_DeleteCommandFromToken(interp, oPtr->command);
    }
    return TCL_OK;
}

/* Post-NRE-callback for TclOO_Object_Destroy. Deletes the object command if
 * it's still there, which triggers destruction of the namespace and attached
 * structures. */
static int
AfterNRDestructor(
    void *data[],
    Tcl_Interp *interp,
    int result)
{
    CallContext *contextPtr = (CallContext *) data[0];

    if (contextPtr->oPtr->command) {
	Tcl_DeleteCommandFromToken(interp, contextPtr->oPtr->command);
    }
    TclOODeleteContext(contextPtr);
    return result;
}

/*
 * ----------------------------------------------------------------------
 *
 * TclOO_Object_Eval --
 *
 *	Implementation for oo::object->eval method.
 *
 * ----------------------------------------------------------------------
 */

int
TclOO_Object_Eval(
    TCL_UNUSED(void *),
    Tcl_Interp *interp,		/* Interpreter in which to create the object;
				 * also used for error reporting. */
    Tcl_ObjectContext context,	/* The object/call context. */
    Tcl_Size objc,			/* Number of arguments. */
    Tcl_Obj *const *objv)	/* The actual arguments. */
{
    CallContext *contextPtr = (CallContext *) context;
    Tcl_Object object = Tcl_ObjectContextObject(context);
    Tcl_Size skip = Tcl_ObjectContextSkippedArgs(context);
    CallFrame *framePtr, **framePtrPtr = &framePtr;
    Tcl_Obj *scriptPtr;
    CmdFrame *invoker;

    if (objc < skip + 1) {
	Tcl_WrongNumArgs(interp, skip, objv, "arg ?arg ...?");
	return TCL_ERROR;
    }

    /*
     * Make the object's namespace the current namespace and evaluate the
     * command(s).
     */

    (void)TclPushStackFrame(interp, (Tcl_CallFrame **)framePtrPtr,
	    Tcl_GetObjectNamespace(object), FRAME_IS_METHOD);
    framePtr->clientData = context;
    framePtr->objc = objc;
    framePtr->objv = objv;	/* Reference counts do not need to be
				 * incremented here. */

    if (!(contextPtr->callPtr->flags & PUBLIC_METHOD)) {
	object = NULL;		/* Now just for error mesage printing. */
    }

    /*
     * Work out what script we are actually going to evaluate.
     *
     * When there's more than one argument, we concatenate them together with
     * spaces between, then evaluate the result. Tcl_EvalObjEx will delete the
     * object when it decrements its refcount after eval'ing it.
     */

    if (objc != skip+1) {
	scriptPtr = Tcl_ConcatObj(objc-skip, objv+skip);
	invoker = NULL;
    } else {
	scriptPtr = objv[skip];
	invoker = ((Interp *) interp)->cmdFramePtr;
    }

    /*
     * Evaluate the script now, with FinalizeEval to do the processing after
     * the script completes.
     */

    TclNRAddCallback(interp, FinalizeEval, object, NULL, NULL, NULL);
    return TclNREvalObjEx(interp, scriptPtr, 0, invoker, skip);
}

/* Post-NRE-callback for TclOO_Object_Eval. Cleans up. */
static int
FinalizeEval(
    void *data[],
    Tcl_Interp *interp,
    int result)
{
    if (result == TCL_ERROR) {
	Object *oPtr = (Object *) data[0];
	const char *namePtr;

	if (oPtr) {
	    namePtr = TclGetString(TclOOObjectName(interp, oPtr));
	} else {
	    namePtr = "my";
	}

	Tcl_AppendObjToErrorInfo(interp, Tcl_ObjPrintf(
		"\n    (in \"%s eval\" script line %d)",
		namePtr, Tcl_GetErrorLine(interp)));
    }

    /*
     * Restore the previous "current" namespace.
     */

    TclPopStackFrame(interp);
    return result;
}

/*
 * ----------------------------------------------------------------------
 *
 * TclOO_Object_Unknown --
 *
 *	Default unknown method handler method (defined in oo::object). This
 *	just creates a suitable error message.
 *
 * ----------------------------------------------------------------------
 */

int
TclOO_Object_Unknown(
    TCL_UNUSED(void *),
    Tcl_Interp *interp,		/* Interpreter in which to create the object;
				 * also used for error reporting. */
    Tcl_ObjectContext context,	/* The object/call context. */
    Tcl_Size objc,			/* Number of arguments. */
    Tcl_Obj *const *objv)	/* The actual arguments. */
{
    CallContext *contextPtr = (CallContext *) context;
    Object *callerObj = NULL;
    Class *callerCls = NULL;
    Object *oPtr = contextPtr->oPtr;
    const char **methodNames;
<<<<<<< HEAD
    int numMethodNames, i;
=======
    Tcl_Size numMethodNames, i;
>>>>>>> 7e1f59fe
    Tcl_Size skip = Tcl_ObjectContextSkippedArgs(context);
    CallFrame *framePtr = ((Interp *) interp)->varFramePtr;
    Tcl_Obj *errorMsg;

    /*
     * If no method name, generate an error asking for a method name. (Only by
     * overriding *this* method can an object handle the absence of a method
     * name without an error).
     */

    if (objc < skip + 1) {
	Tcl_WrongNumArgs(interp, skip, objv, "method ?arg ...?");
	return TCL_ERROR;
    }

    /*
     * Determine if the calling context should know about extra private
     * methods, and if so, which.
     */

    if (framePtr->isProcCallFrame & FRAME_IS_METHOD) {
	CallContext *callerContext = (CallContext *) framePtr->clientData;
	Method *mPtr = callerContext->callPtr->chain[
		    callerContext->index].mPtr;

	if (mPtr->declaringObjectPtr) {
	    if (oPtr == mPtr->declaringObjectPtr) {
		callerObj = mPtr->declaringObjectPtr;
	    }
	} else {
	    if (TclOOIsReachable(mPtr->declaringClassPtr, oPtr->selfCls)) {
		callerCls = mPtr->declaringClassPtr;
	    }
	}
    }

    /*
     * Get the list of methods that we want to know about.
     */

    numMethodNames = TclOOGetSortedMethodList(oPtr, callerObj, callerCls,
	    contextPtr->callPtr->flags & PUBLIC_METHOD, &methodNames);

    /*
     * Special message when there are no visible methods at all.
     */

    if (numMethodNames == 0) {
	Tcl_Obj *tmpBuf = TclOOObjectName(interp, oPtr);
	const char *piece;

	if (contextPtr->callPtr->flags & PUBLIC_METHOD) {
	    piece = "visible methods";
	} else {
	    piece = "methods";
	}
	Tcl_SetObjResult(interp, Tcl_ObjPrintf(
		"object \"%s\" has no %s", TclGetString(tmpBuf), piece));
	Tcl_SetErrorCode(interp, "TCL", "LOOKUP", "METHOD",
		TclGetString(objv[skip]), (char *)NULL);
	return TCL_ERROR;
    }

    errorMsg = Tcl_ObjPrintf("unknown method \"%s\": must be ",
	    TclGetString(objv[skip]));
    for (i=0 ; i<numMethodNames-1 ; i++) {
	if (i) {
	    Tcl_AppendToObj(errorMsg, ", ", TCL_AUTO_LENGTH);
	}
	Tcl_AppendToObj(errorMsg, methodNames[i], TCL_AUTO_LENGTH);
    }
    if (i) {
	Tcl_AppendToObj(errorMsg, " or ", TCL_AUTO_LENGTH);
    }
    Tcl_AppendToObj(errorMsg, methodNames[i], TCL_AUTO_LENGTH);
    Tcl_Free((void *)methodNames);
    Tcl_SetObjResult(interp, errorMsg);
    Tcl_SetErrorCode(interp, "TCL", "LOOKUP", "METHOD",
	    TclGetString(objv[skip]), (char *)NULL);
    return TCL_ERROR;
}

/*
 * ----------------------------------------------------------------------
 *
 * TclOO_Object_LinkVar --
 *
 *	Implementation of oo::object->variable method.
 *
 * ----------------------------------------------------------------------
 */

int
TclOO_Object_LinkVar(
    TCL_UNUSED(void *),
    Tcl_Interp *interp,		/* Interpreter in which to create the object;
				 * also used for error reporting. */
    Tcl_ObjectContext context,	/* The object/call context. */
    Tcl_Size objc,			/* Number of arguments. */
    Tcl_Obj *const *objv)	/* The actual arguments. */
{
    Interp *iPtr = (Interp *) interp;
    Tcl_Object object = Tcl_ObjectContextObject(context);
    Namespace *savedNsPtr;
    Tcl_Size i;

    if (objc < Tcl_ObjectContextSkippedArgs(context)) {
	Tcl_WrongNumArgs(interp, Tcl_ObjectContextSkippedArgs(context), objv,
		"?varName ...?");
	return TCL_ERROR;
    }

    /*
     * A sanity check. Shouldn't ever happen. (This is all that remains of a
     * more complex check inherited from [global] after we have applied the
     * fix for [Bug 2903811]; note that the fix involved *removing* code.)
     */

    if (iPtr->varFramePtr == NULL) {
	return TCL_OK;
    }

    for (i = Tcl_ObjectContextSkippedArgs(context) ; i < objc ; i++) {
	Var *varPtr, *aryPtr;
	const char *varName = TclGetString(objv[i]);

	/*
	 * The variable name must not contain a '::' since that's illegal in
	 * local names.
	 */

	if (strstr(varName, "::") != NULL) {
	    Tcl_SetObjResult(interp, Tcl_ObjPrintf(
		    "variable name \"%s\" illegal: must not contain namespace"
		    " separator", varName));
	    Tcl_SetErrorCode(interp, "TCL", "UPVAR", "INVERTED", (char *)NULL);
	    return TCL_ERROR;
	}

	/*
	 * Switch to the object's namespace for the duration of this call.
	 * Like this, the variable is looked up in the namespace of the
	 * object, and not in the namespace of the caller. Otherwise this
	 * would only work if the caller was a method of the object itself,
	 * which might not be true if the method was exported. This is a bit
	 * of a hack, but the simplest way to do this (pushing a stack frame
	 * would be horribly expensive by comparison).
	 */

	savedNsPtr = iPtr->varFramePtr->nsPtr;
	iPtr->varFramePtr->nsPtr = (Namespace *)
		Tcl_GetObjectNamespace(object);
	varPtr = TclObjLookupVar(interp, objv[i], NULL, TCL_NAMESPACE_ONLY,
		"define", 1, 0, &aryPtr);
	iPtr->varFramePtr->nsPtr = savedNsPtr;

	if (varPtr == NULL || aryPtr != NULL) {
	    /*
	     * Variable cannot be an element in an array. If aryPtr is not
	     * NULL, it is an element, so throw up an error and return.
	     */

	    TclVarErrMsg(interp, varName, NULL, "define",
		    "name refers to an element in an array");
	    Tcl_SetErrorCode(interp, "TCL", "UPVAR", "LOCAL_ELEMENT", (char *)NULL);
	    return TCL_ERROR;
	}

	/*
	 * Arrange for the lifetime of the variable to be correctly managed.
	 * This is copied out of Tcl_VariableObjCmd...
	 */

	if (!TclIsVarNamespaceVar(varPtr)) {
	    TclSetVarNamespaceVar(varPtr);
	}

	if (TclPtrMakeUpvar(interp, varPtr, varName, 0, -1) != TCL_OK) {
	    return TCL_ERROR;
	}
    }
    return TCL_OK;
}

/*
 * ----------------------------------------------------------------------
 *
 * TclOOLookupObjectVar --
 *
 *	Look up a variable in an object. Tricky because of private variables.
 *
 * Returns:
 *	Handle to the variable if it can be found, or NULL if there's an error.
 *
 * ----------------------------------------------------------------------
 */
Tcl_Var
TclOOLookupObjectVar(
    Tcl_Interp *interp,
    Tcl_Object object,		/* Object we're looking up within. */
    Tcl_Obj *varName,		/* User-visible name we're looking up. */
    Tcl_Var *aryPtr)		/* Where to write the handle to the array
				 * containing the element; if not an element,
				 * then the variable this points to is set to
				 * NULL. */
{
    const char *arg = TclGetString(varName);
    Tcl_Obj *varNamePtr;

    /*
     * Convert the variable name to fully-qualified form if it wasn't already.
     * This has to be done prior to lookup because we can run into problems
     * with resolvers otherwise. [Bug 3603695]
     *
     * We still need to do the lookup; the variable could be linked to another
     * variable and we want the target's name.
     */

    if (arg[0] == ':' && arg[1] == ':') {
	varNamePtr = varName;
    } else {
	Tcl_Namespace *namespacePtr = Tcl_GetObjectNamespace(object);
	CallFrame *framePtr = ((Interp *) interp)->varFramePtr;

	/*
	 * Private method handling. [TIP 500]
	 *
	 * If we're in a context that can see some private methods of an
	 * object, we may need to precede a variable name with its prefix.
	 * This is a little tricky as we need to check through the inheritance
	 * hierarchy when the method was declared by a class to see if the
	 * current object is an instance of that class.
	 */

	if (framePtr->isProcCallFrame & FRAME_IS_METHOD) {
	    Object *oPtr = (Object *) object;
	    CallContext *callerContext = (CallContext *) framePtr->clientData;
	    Method *mPtr = callerContext->callPtr->chain[
		    callerContext->index].mPtr;
	    PrivateVariableMapping *pvPtr;
	    Tcl_Size i;

	    if (mPtr->declaringObjectPtr == oPtr) {
		FOREACH_STRUCT(pvPtr, oPtr->privateVariables) {
		    if (!TclStringCmp(pvPtr->variableObj, varName, 1, 0,
			    TCL_INDEX_NONE)) {
			varName = pvPtr->fullNameObj;
			break;
		    }
		}
	    } else if (mPtr->declaringClassPtr &&
		    mPtr->declaringClassPtr->privateVariables.num) {
		Class *clsPtr = mPtr->declaringClassPtr;
		int isInstance = TclOOIsReachable(clsPtr, oPtr->selfCls);
		Class *mixinCls;

		if (!isInstance) {
		    FOREACH(mixinCls, oPtr->mixins) {
			if (TclOOIsReachable(clsPtr, mixinCls)) {
			    isInstance = 1;
			    break;
			}
		    }
		}
		if (isInstance) {
		    FOREACH_STRUCT(pvPtr, clsPtr->privateVariables) {
			if (!TclStringCmp(pvPtr->variableObj, varName, 1, 0,
				TCL_INDEX_NONE)) {
			    varName = pvPtr->fullNameObj;
			    break;
			}
		    }
		}
	    }
	}

	// The namespace isn't the global one; necessarily true for any object!
	varNamePtr = Tcl_ObjPrintf("%s::%s",
		namespacePtr->fullName, TclGetString(varName));
    }
    Tcl_IncrRefCount(varNamePtr);
    Tcl_Var var = (Tcl_Var) TclObjLookupVar(interp, varNamePtr, NULL,
	    TCL_NAMESPACE_ONLY|TCL_LEAVE_ERR_MSG, "refer to", 1, 1,
	    (Var **) aryPtr);
    Tcl_DecrRefCount(varNamePtr);
    if (var == NULL) {
	Tcl_SetErrorCode(interp, "TCL", "LOOKUP", "VARIABLE", arg, (void *) NULL);
    } else if (*aryPtr == NULL && TclIsVarArrayElement((Var *) var)) {
	/*
	 * If the varPtr points to an element of an array but we don't already
	 * have the array, find it now. Note that this can't be easily
	 * backported; the arrayPtr field is new in Tcl 9.0. [Bug 2da1cb0c80]
	 */
	*aryPtr = (Tcl_Var) TclVarParentArray(var);
    }

    return var;
}

/*
 * ----------------------------------------------------------------------
 *
 * TclOO_Object_VarName --
 *
 *	Implementation of the oo::object->varname method.
 *
 * ----------------------------------------------------------------------
 */

int
TclOO_Object_VarName(
    TCL_UNUSED(void *),
    Tcl_Interp *interp,		/* Interpreter in which to create the object;
				 * also used for error reporting. */
    Tcl_ObjectContext context,	/* The object/call context. */
    Tcl_Size objc,			/* Number of arguments. */
    Tcl_Obj *const *objv)	/* The actual arguments. */
{
    Tcl_Var varPtr, aryVar;
    Tcl_Obj *varNamePtr;

    if (Tcl_ObjectContextSkippedArgs(context) + 1 != objc) {
	Tcl_WrongNumArgs(interp, Tcl_ObjectContextSkippedArgs(context), objv,
		"varName");
	return TCL_ERROR;
    }

    varPtr = TclOOLookupObjectVar(interp, Tcl_ObjectContextObject(context),
	    objv[objc - 1], &aryVar);
    if (varPtr == NULL) {
	return TCL_ERROR;
    }

    /*
     * The variable reference must not disappear too soon. [Bug 74b6110204]
     */
    if (!TclIsVarArrayElement((Var *) varPtr)) {
	TclSetVarNamespaceVar((Var *) varPtr);
    }

    /*
     * Now that we've pinned down what variable we're really talking about
     * (including traversing variable links), convert back to a name.
     */

    TclNewObj(varNamePtr);

    if (aryVar != NULL) {
	Tcl_GetVariableFullName(interp, aryVar, varNamePtr);
	Tcl_AppendPrintfToObj(varNamePtr, "(%s)", Tcl_GetString(
		VarHashGetKey(varPtr)));
    } else {
	Tcl_GetVariableFullName(interp, varPtr, varNamePtr);
    }
    Tcl_SetObjResult(interp, varNamePtr);
    return TCL_OK;
}

/*
 * ----------------------------------------------------------------------
 *
 * TclOOLinkObjCmd --
 *
 *	Implementation of the [link] command, that makes a command that
 *	invokes a method on the current object. The name of the command and
 *	the name of the method match by default. Note that this command is
 *	only ever to be used inside the body of a procedure-like method,
 *	and is typically intended for constructors.
 *
 * ----------------------------------------------------------------------
 */
int
TclOOLinkObjCmd(
    TCL_UNUSED(void *),
    Tcl_Interp *interp,
    Tcl_Size objc,
    Tcl_Obj *const *objv)
{
    // Set up common bits.
    CallFrame *framePtr = ((Interp *) interp)->varFramePtr;
    if (framePtr == NULL || !(framePtr->isProcCallFrame & FRAME_IS_METHOD)) {
	Tcl_SetObjResult(interp, Tcl_ObjPrintf(
		"%s may only be called from inside a method",
		TclGetString(objv[0])));
	OO_ERROR(interp, CONTEXT_REQUIRED);
	return TCL_ERROR;
    }
    CallContext *context = (CallContext *) framePtr->clientData;
    Object *oPtr = context->oPtr;
    if (!oPtr->myCommand) {
	Tcl_SetObjResult(interp, Tcl_ObjPrintf(
		"cannot link to non-existent callback handle"));
	OO_ERROR(interp, MY_GONE);
	return TCL_ERROR;
    }
    Tcl_Obj *myCmd = Tcl_NewObj();
    Tcl_GetCommandFullName(interp, oPtr->myCommand, myCmd);
    if (!oPtr->linkedCmdsList) {
	oPtr->linkedCmdsList = Tcl_NewListObj(0, NULL);
	Tcl_IncrRefCount(oPtr->linkedCmdsList);
    }

    // For each argument
    for (int i=1; i<objc; i++) {
	Tcl_Size linkc;
	Tcl_Obj **linkv, *src, *dst;

	// Parse as list of (one or) two items: source and destination names
	if (TclListObjGetElements(interp, objv[i], &linkc, &linkv) != TCL_OK) {
	    Tcl_BounceRefCount(myCmd);
	    return TCL_ERROR;
	}
	switch (linkc) {
	case 1:
	    // Degenerate case
	    src = dst = linkv[0];
	    break;
	case 2:
	    src = linkv[0];
	    dst = linkv[1];
	    break;
	default:
	    Tcl_BounceRefCount(myCmd);
	    Tcl_SetObjResult(interp, Tcl_ObjPrintf(
		    "bad link description; must only have one or two elements"));
	    OO_ERROR(interp, CMDLINK_FORMAT);
	    return TCL_ERROR;
	}

	// Qualify the source if necessary
	const char *srcStr = TclGetString(src);
	if (srcStr[0] != ':' || srcStr[1] != ':') {
	    src = Tcl_ObjPrintf("%s::%s",
		    context->oPtr->namespacePtr->fullName, srcStr);
	}

	// Make the alias command
	if (TclAliasCreate(interp, interp, interp, src, myCmd, 1, &dst) != TCL_OK) {
	    Tcl_BounceRefCount(myCmd);
	    Tcl_BounceRefCount(src);
	    return TCL_ERROR;
	}

	// Remember the alias for cleanup if necessary
	Tcl_ListObjAppendElement(NULL, oPtr->linkedCmdsList, src);
    }
    Tcl_BounceRefCount(myCmd);
    return TCL_OK;
}

/*
 * ----------------------------------------------------------------------
 *
 * TclOONextObjCmd, TclOONextToObjCmd --
 *
 *	Implementation of the [next] and [nextto] commands. Note that these
 *	commands are only ever to be used inside the body of a procedure-like
 *	method.
 *
 * ----------------------------------------------------------------------
 */

int
TclOONextObjCmd(
    TCL_UNUSED(void *),
    Tcl_Interp *interp,
    Tcl_Size objc,
    Tcl_Obj *const *objv)
{
    Interp *iPtr = (Interp *) interp;
    CallFrame *framePtr = iPtr->varFramePtr;
    Tcl_ObjectContext context;

    /*
     * Start with sanity checks on the calling context to make sure that we
     * are invoked from a suitable method context. If so, we can safely
     * retrieve the handle to the object call context.
     */

    if (framePtr == NULL || !(framePtr->isProcCallFrame & FRAME_IS_METHOD)) {
	Tcl_SetObjResult(interp, Tcl_ObjPrintf(
		"%s may only be called from inside a method",
		TclGetString(objv[0])));
	OO_ERROR(interp, CONTEXT_REQUIRED);
	return TCL_ERROR;
    }
    context = (Tcl_ObjectContext) framePtr->clientData;

    /*
     * Invoke the (advanced) method call context in the caller context. Note
     * that this is like [uplevel 1] and not [eval].
     */

    TclNRAddCallback(interp, NextRestoreFrame, framePtr, NULL,NULL,NULL);
    iPtr->varFramePtr = framePtr->callerVarPtr;
    return TclNRObjectContextInvokeNext(interp, context, objc, objv, 1);
}

int
TclOONextToObjCmd(
    TCL_UNUSED(void *),
    Tcl_Interp *interp,
    Tcl_Size objc,
    Tcl_Obj *const *objv)
{
    Interp *iPtr = (Interp *) interp;
    CallFrame *framePtr = iPtr->varFramePtr;

    /*
     * Start with sanity checks on the calling context to make sure that we
     * are invoked from a suitable method context. If so, we can safely
     * retrieve the handle to the object call context.
     */

    if (framePtr == NULL || !(framePtr->isProcCallFrame & FRAME_IS_METHOD)) {
	Tcl_SetObjResult(interp, Tcl_ObjPrintf(
		"%s may only be called from inside a method",
		TclGetString(objv[0])));
	OO_ERROR(interp, CONTEXT_REQUIRED);
	return TCL_ERROR;
    }
    CallContext *contextPtr = (CallContext *) framePtr->clientData;

    /*
     * Sanity check the arguments; we need the first one to refer to a class.
     */

    if (objc < 2) {
	Tcl_WrongNumArgs(interp, 1, objv, "class ?arg...?");
	return TCL_ERROR;
    }
    Class *classPtr = TclOOGetClassFromObj(interp, objv[1]);
    if (classPtr == NULL) {
	return TCL_ERROR;
    }

    /*
     * Search for an implementation of a method associated with the current
     * call on the call chain past the point where we currently are. Do not
     * allow jumping backwards!
     */

    Tcl_Size i;
    for (i=contextPtr->index+1 ; i<contextPtr->callPtr->numChain ; i++) {
	MInvoke *miPtr = &contextPtr->callPtr->chain[i];

	if (!miPtr->isFilter && miPtr->mPtr->declaringClassPtr == classPtr) {
	    /*
	     * Invoke the (advanced) method call context in the caller
	     * context. Note that this is like [uplevel 1] and not [eval].
	     */

	    TclNRAddCallback(interp, NextRestoreFrame, framePtr,
		    contextPtr, INT2PTR(contextPtr->index), NULL);
	    contextPtr->index = i - 1;
	    iPtr->varFramePtr = framePtr->callerVarPtr;
	    return TclNRObjectContextInvokeNext(interp,
		    (Tcl_ObjectContext) contextPtr, objc, objv, 2);
	}
    }

    /*
     * Generate an appropriate error message, depending on whether the value
     * is on the chain but unreachable, or not on the chain at all.
     */

    const char *methodType = TclOOContextTypeName(contextPtr);
    for (i=contextPtr->index ; i != TCL_INDEX_NONE ; i--) {
	MInvoke *miPtr = &contextPtr->callPtr->chain[i];

	if (!miPtr->isFilter && miPtr->mPtr->declaringClassPtr == classPtr) {
	    Tcl_SetObjResult(interp, Tcl_ObjPrintf(
		    "%s implementation by \"%s\" not reachable from here",
		    methodType, TclGetString(objv[1])));
	    OO_ERROR(interp, CLASS_NOT_REACHABLE);
	    return TCL_ERROR;
	}
    }
    Tcl_SetObjResult(interp, Tcl_ObjPrintf(
	    "%s has no non-filter implementation by \"%s\"",
	    methodType, TclGetString(objv[1])));
    OO_ERROR(interp, CLASS_NOT_THERE);
    return TCL_ERROR;
}

/* Post-NRE-callback for [next] and [nextto]. */
static int
NextRestoreFrame(
    void *data[],
    Tcl_Interp *interp,
    int result)
{
    Interp *iPtr = (Interp *) interp;
    CallContext *contextPtr = (CallContext *) data[1];

    iPtr->varFramePtr = (CallFrame *) data[0];
    if (contextPtr != NULL) {
	contextPtr->index = PTR2UINT(data[2]);
    }
    return result;
}

/*
 * ----------------------------------------------------------------------
 *
 * TclOOSelfObjCmd --
 *
 *	Implementation of the [self] command, which provides introspection of
 *	the call context.
 *
 * ----------------------------------------------------------------------
 */

int
TclOOSelfObjCmd(
    TCL_UNUSED(void *),
    Tcl_Interp *interp,
    Tcl_Size objc,
    Tcl_Obj *const *objv)
{
    static const char *const subcmds[] = {
	"call", "caller", "class", "filter", "method", "namespace", "next",
	"object", "target", NULL
    };
    enum SelfCmds {
	SELF_CALL, SELF_CALLER, SELF_CLASS, SELF_FILTER, SELF_METHOD, SELF_NS,
	SELF_NEXT, SELF_OBJECT, SELF_TARGET
    } index;
    Interp *iPtr = (Interp *) interp;
    CallFrame *framePtr = iPtr->varFramePtr;
    CallContext *contextPtr;
    Tcl_Obj *result[3];

#define CurrentlyInvoked(contextPtr) \
    ((contextPtr)->callPtr->chain[(contextPtr)->index])

    /*
     * Start with sanity checks on the calling context and the method context.
     */

    if (framePtr == NULL || !(framePtr->isProcCallFrame & FRAME_IS_METHOD)) {
	Tcl_SetObjResult(interp, Tcl_ObjPrintf(
		"%s may only be called from inside a method",
		TclGetString(objv[0])));
	OO_ERROR(interp, CONTEXT_REQUIRED);
	return TCL_ERROR;
    }

    contextPtr = (CallContext *) framePtr->clientData;

    /*
     * Now we do "conventional" argument parsing for a while. Note that no
     * subcommand takes arguments.
     */

    if (objc > 2) {
	Tcl_WrongNumArgs(interp, 1, objv, "subcommand");
	return TCL_ERROR;
    } else if (objc == 1) {
	index = SELF_OBJECT;
    } else if (Tcl_GetIndexFromObj(interp, objv[1], subcmds, "subcommand", 0,
	    &index) != TCL_OK) {
	return TCL_ERROR;
    }

    switch (index) {
    case SELF_OBJECT:
	Tcl_SetObjResult(interp, TclOOObjectName(interp, contextPtr->oPtr));
	return TCL_OK;
    case SELF_NS:
	Tcl_SetObjResult(interp,
		TclNewNamespaceObj(contextPtr->oPtr->namespacePtr));
	return TCL_OK;
    case SELF_CLASS: {
	Class *clsPtr = CurrentlyInvoked(contextPtr).mPtr->declaringClassPtr;

	if (clsPtr == NULL) {
	    Tcl_SetObjResult(interp, Tcl_NewStringObj(
		    "method not defined by a class", TCL_AUTO_LENGTH));
	    OO_ERROR(interp, UNMATCHED_CONTEXT);
	    return TCL_ERROR;
	}

	Tcl_SetObjResult(interp, TclOOObjectName(interp, clsPtr->thisPtr));
	return TCL_OK;
    }
    case SELF_METHOD:
	if (contextPtr->callPtr->flags & CONSTRUCTOR) {
	    Tcl_SetObjResult(interp, contextPtr->oPtr->fPtr->constructorName);
	} else if (contextPtr->callPtr->flags & DESTRUCTOR) {
	    Tcl_SetObjResult(interp, contextPtr->oPtr->fPtr->destructorName);
	} else {
	    Tcl_SetObjResult(interp,
		    CurrentlyInvoked(contextPtr).mPtr->namePtr);
	}
	return TCL_OK;
    case SELF_FILTER:
	if (!CurrentlyInvoked(contextPtr).isFilter) {
	    Tcl_SetObjResult(interp, Tcl_NewStringObj(
		    "not inside a filtering context", TCL_AUTO_LENGTH));
	    OO_ERROR(interp, UNMATCHED_CONTEXT);
	    return TCL_ERROR;
	} else {
	    MInvoke *miPtr = &CurrentlyInvoked(contextPtr);
	    Object *oPtr;
	    const char *type;

	    if (miPtr->filterDeclarer != NULL) {
		oPtr = miPtr->filterDeclarer->thisPtr;
		type = "class";
	    } else {
		oPtr = contextPtr->oPtr;
		type = "object";
	    }

	    result[0] = TclOOObjectName(interp, oPtr);
	    result[1] = Tcl_NewStringObj(type, TCL_AUTO_LENGTH);
	    result[2] = miPtr->mPtr->namePtr;
	    Tcl_SetObjResult(interp, Tcl_NewListObj(3, result));
	    return TCL_OK;
	}
    case SELF_CALLER:
	if ((framePtr->callerVarPtr == NULL) ||
		!(framePtr->callerVarPtr->isProcCallFrame & FRAME_IS_METHOD)){
	    Tcl_SetObjResult(interp, Tcl_NewStringObj(
		    "caller is not an object", TCL_AUTO_LENGTH));
	    OO_ERROR(interp, CONTEXT_REQUIRED);
	    return TCL_ERROR;
	} else {
	    CallContext *callerPtr = (CallContext *)
		    framePtr->callerVarPtr->clientData;
	    Method *mPtr = callerPtr->callPtr->chain[callerPtr->index].mPtr;
	    Object *declarerPtr;

	    if (mPtr->declaringClassPtr != NULL) {
		declarerPtr = mPtr->declaringClassPtr->thisPtr;
	    } else if (mPtr->declaringObjectPtr != NULL) {
		declarerPtr = mPtr->declaringObjectPtr;
	    } else {
		TCL_UNREACHABLE();
	    }

	    result[0] = TclOOObjectName(interp, declarerPtr);
	    result[1] = TclOOObjectName(interp, callerPtr->oPtr);
	    if (callerPtr->callPtr->flags & CONSTRUCTOR) {
		result[2] = declarerPtr->fPtr->constructorName;
	    } else if (callerPtr->callPtr->flags & DESTRUCTOR) {
		result[2] = declarerPtr->fPtr->destructorName;
	    } else {
		result[2] = mPtr->namePtr;
	    }
	    Tcl_SetObjResult(interp, Tcl_NewListObj(3, result));
	    return TCL_OK;
	}
    case SELF_NEXT:
	if (contextPtr->index < contextPtr->callPtr->numChain - 1) {
	    Method *mPtr =
		    contextPtr->callPtr->chain[contextPtr->index + 1].mPtr;
	    Object *declarerPtr;

	    if (mPtr->declaringClassPtr != NULL) {
		declarerPtr = mPtr->declaringClassPtr->thisPtr;
	    } else if (mPtr->declaringObjectPtr != NULL) {
		declarerPtr = mPtr->declaringObjectPtr;
	    } else {
		TCL_UNREACHABLE();
	    }

	    result[0] = TclOOObjectName(interp, declarerPtr);
	    if (contextPtr->callPtr->flags & CONSTRUCTOR) {
		result[1] = declarerPtr->fPtr->constructorName;
	    } else if (contextPtr->callPtr->flags & DESTRUCTOR) {
		result[1] = declarerPtr->fPtr->destructorName;
	    } else {
		result[1] = mPtr->namePtr;
	    }
	    Tcl_SetObjResult(interp, Tcl_NewListObj(2, result));
	}
	return TCL_OK;
    case SELF_TARGET:
	if (!CurrentlyInvoked(contextPtr).isFilter) {
	    Tcl_SetObjResult(interp, Tcl_NewStringObj(
		    "not inside a filtering context", TCL_AUTO_LENGTH));
	    OO_ERROR(interp, UNMATCHED_CONTEXT);
	    return TCL_ERROR;
	} else {
	    Method *mPtr;
	    Object *declarerPtr;
	    Tcl_Size i;

	    for (i=contextPtr->index ; i<contextPtr->callPtr->numChain ; i++) {
		if (!contextPtr->callPtr->chain[i].isFilter) {
		    break;
		}
	    }
	    if (i == contextPtr->callPtr->numChain) {
		Tcl_Panic("filtering call chain without terminal non-filter");
	    }
	    mPtr = contextPtr->callPtr->chain[i].mPtr;
	    if (mPtr->declaringClassPtr != NULL) {
		declarerPtr = mPtr->declaringClassPtr->thisPtr;
	    } else if (mPtr->declaringObjectPtr != NULL) {
		declarerPtr = mPtr->declaringObjectPtr;
	    } else {
		TCL_UNREACHABLE();
	    }
	    result[0] = TclOOObjectName(interp, declarerPtr);
	    result[1] = mPtr->namePtr;
	    Tcl_SetObjResult(interp, Tcl_NewListObj(2, result));
	    return TCL_OK;
	}
    case SELF_CALL:
	result[0] = TclOORenderCallChain(interp, contextPtr->callPtr);
	TclNewIndexObj(result[1], contextPtr->index);
	Tcl_SetObjResult(interp, Tcl_NewListObj(2, result));
	return TCL_OK;
    default:
	TCL_UNREACHABLE();
    }
}

/*
 * ----------------------------------------------------------------------
 *
 * CopyObjectCmd --
 *
 *	Implementation of the [oo::copy] command, which clones an object (but
 *	not its namespace). Note that no constructors are called during this
 *	process.
 *
 * ----------------------------------------------------------------------
 */

int
TclOOCopyObjectCmd(
    TCL_UNUSED(void *),
    Tcl_Interp *interp,
    Tcl_Size objc,
    Tcl_Obj *const *objv)
{
    Tcl_Object oPtr, o2Ptr;

    if (objc < 2 || objc > 4) {
	Tcl_WrongNumArgs(interp, 1, objv,
		"sourceName ?targetName? ?targetNamespace?");
	return TCL_ERROR;
    }

    oPtr = Tcl_GetObjectFromObj(interp, objv[1]);
    if (oPtr == NULL) {
	return TCL_ERROR;
    }

    /*
     * Create a cloned object of the correct class. Note that constructors are
     * not called. Also note that we must resolve the object name ourselves
     * because we do not want to create the object in the current namespace,
     * but rather in the context of the namespace of the caller of the overall
     * [oo::define] command.
     */

    if (objc == 2) {
	o2Ptr = Tcl_CopyObjectInstance(interp, oPtr, NULL, NULL);
    } else {
	const char *name, *namespaceName;

	name = TclGetString(objv[2]);
	if (name[0] == '\0') {
	    name = NULL;
	}

	/*
	 * Choose a unique namespace name if the user didn't supply one.
	 */

	namespaceName = NULL;
	if (objc == 4) {
	    namespaceName = TclGetString(objv[3]);

	    if (namespaceName[0] == '\0') {
		namespaceName = NULL;
	    } else if (Tcl_FindNamespace(interp, namespaceName, NULL,
		    0) != NULL) {
		Tcl_SetObjResult(interp, Tcl_ObjPrintf(
			"%s refers to an existing namespace", namespaceName));
		return TCL_ERROR;
	    }
	}

	o2Ptr = Tcl_CopyObjectInstance(interp, oPtr, name, namespaceName);
    }

    if (o2Ptr == NULL) {
	return TCL_ERROR;
    }

    /*
     * Return the name of the cloned object.
     */

    Tcl_SetObjResult(interp, TclOOObjectName(interp, (Object *) o2Ptr));
    return TCL_OK;
}

/*
 * ----------------------------------------------------------------------
 *
 * TclOOCallbackObjCmd --
 *
 *	Implementation of the [callback] command, which constructs callbacks
 *	into the current object.
 *
 * ----------------------------------------------------------------------
 */
int
TclOOCallbackObjCmd(
    TCL_UNUSED(void *),
    Tcl_Interp *interp,
    Tcl_Size objc,
    Tcl_Obj *const *objv)
{
    Interp *iPtr = (Interp *) interp;
    CallFrame *framePtr = iPtr->varFramePtr;

    /*
     * Start with sanity checks on the calling context to make sure that we
     * are invoked from a suitable method context. If so, we can safely
     * retrieve the handle to the object call context.
     */

    if (framePtr == NULL || !(framePtr->isProcCallFrame & FRAME_IS_METHOD)) {
	Tcl_SetObjResult(interp, Tcl_ObjPrintf(
		"%s may only be called from inside a method",
		TclGetString(objv[0])));
	OO_ERROR(interp, CONTEXT_REQUIRED);
	return TCL_ERROR;
    }

    CallContext *contextPtr = (CallContext *) framePtr->clientData;
    if (objc < 2) {
	Tcl_WrongNumArgs(interp, 1, objv, "method ...");
	return TCL_ERROR;
    }

    // Get the [my] real name.
    Tcl_Obj *namePtr = TclOOObjectMyName(interp, contextPtr->oPtr);
    if (!namePtr) {
	Tcl_SetObjResult(interp, Tcl_NewStringObj(
		"no possible safe callback without my", TCL_AUTO_LENGTH));
	OO_ERROR(interp, NO_MY);
	return TCL_ERROR;
    }

    // No check that the method exists; could be dynamically added.

    Tcl_Obj *listPtr = Tcl_NewListObj(1, &namePtr);
    (void) TclListObjAppendElements(NULL, listPtr, objc-1, objv+1);
    Tcl_SetObjResult(interp, listPtr);
    return TCL_OK;
}

/*
 * ----------------------------------------------------------------------
 *
 * TclOOClassVariableObjCmd --
 *
 *	Implementation of the [classvariable] command, which links to
 *	variables in the class of the current object.
 *
 * ----------------------------------------------------------------------
 */
int
TclOOClassVariableObjCmd(
    TCL_UNUSED(void *),
    Tcl_Interp *interp,
    Tcl_Size objc,
    Tcl_Obj *const *objv)
{
    Interp *iPtr = (Interp *) interp;
    CallFrame *framePtr = iPtr->varFramePtr;

    if (objc < 2) {
	Tcl_WrongNumArgs(interp, 1, objv, "name ...");
	return TCL_ERROR;
    }

    /*
     * Start with sanity checks on the calling context to make sure that we
     * are invoked from a suitable method context. If so, we can safely
     * retrieve the handle to the object call context.
     */

    if (framePtr == NULL || !(framePtr->isProcCallFrame & FRAME_IS_METHOD)) {
	Tcl_SetObjResult(interp, Tcl_ObjPrintf(
		"%s may only be called from inside a method",
		TclGetString(objv[0])));
	OO_ERROR(interp, CONTEXT_REQUIRED);
	return TCL_ERROR;
    }

    // Get a reference to the class's namespace
    CallContext *contextPtr = (CallContext *) framePtr->clientData;
    Class *clsPtr = CurrentlyInvoked(contextPtr).mPtr->declaringClassPtr;
    if (clsPtr == NULL) {
	Tcl_SetObjResult(interp, Tcl_NewStringObj(
		"method not defined by a class", TCL_AUTO_LENGTH));
	OO_ERROR(interp, UNMATCHED_CONTEXT);
	return TCL_ERROR;
    }
    Tcl_Namespace *clsNsPtr = clsPtr->thisPtr->namespacePtr;

    // Check the list of variable names
    for (int i = 1; i < objc; i++) {
	const char *varName = TclGetString(objv[i]);
	if (Tcl_StringMatch(varName, "*(*)")) {
	    Tcl_SetObjResult(interp, Tcl_ObjPrintf(
		    "bad variable name \"%s\": can't create a %s",
		    varName, "scalar variable that looks like an array element"));
	    Tcl_SetErrorCode(interp, "TCL", "UPVAR", "LOCAL_ELEMENT", NULL);
	    return TCL_ERROR;
	}
	if (Tcl_StringMatch(varName, "*::*")) {
	    Tcl_SetObjResult(interp, Tcl_ObjPrintf(
		    "bad variable name \"%s\": can't create a %s",
		    varName, "local variable with a namespace separator in it"));
	    Tcl_SetErrorCode(interp, "TCL", "UPVAR", "LOCAL_ELEMENT", NULL);
	    return TCL_ERROR;
	}
    }

    // Lastly, link the caller's local variables to the class's variables
    Tcl_Namespace *ourNsPtr = (Tcl_Namespace *) iPtr->varFramePtr->nsPtr;
    for (int i = 1; i < objc; i++) {
	// Locate the other variable.
	iPtr->varFramePtr->nsPtr = (Namespace *) clsNsPtr;
	Var *arrayPtr, *otherPtr = TclObjLookupVarEx(interp, objv[i], NULL,
		(TCL_NAMESPACE_ONLY|TCL_LEAVE_ERR_MSG|TCL_AVOID_RESOLVERS),
		"access", /*createPart1*/ 1, /*createPart2*/ 0, &arrayPtr);
	iPtr->varFramePtr->nsPtr = (Namespace *) ourNsPtr;
	if (otherPtr == NULL) {
	    return TCL_ERROR;
	}

	// Create the new variable and link it to otherPtr.
	if (TclPtrObjMakeUpvarIdx(interp, otherPtr, objv[i], 0,
		TCL_INDEX_NONE) != TCL_OK) {
	    return TCL_ERROR;
	}
    }

    return TCL_OK;
}

/*
 * ----------------------------------------------------------------------
 *
 * TclOODelegateNameObjCmd --
 *
 *	Implementation of the [oo::DelegateName] command, which is a utility
 *	that gets the name of the class delegate for a class. It's trivial,
 *	but makes working with them much easier as delegate names are
 *	intentionally hard to create by accident.
 *
 *	Not part of TclOO public API. No public documentation.
 *
 * ----------------------------------------------------------------------
 */
int
TclOODelegateNameObjCmd(
    TCL_UNUSED(void *),
    Tcl_Interp *interp,
    Tcl_Size objc,
    Tcl_Obj *const *objv)
{
    if (objc != 2) {
	Tcl_WrongNumArgs(interp, 1, objv, "class");
	return TCL_ERROR;
    }
    Class *clsPtr = TclOOGetClassFromObj(interp, objv[1]);
    if (clsPtr == NULL) {
	return TCL_ERROR;
    }
    Tcl_SetObjResult(interp, Tcl_ObjPrintf("%s:: oo ::delegate",
	    clsPtr->thisPtr->namespacePtr->fullName));
    return TCL_OK;
}

/*
 * ----------------------------------------------------------------------
 *
 * TclOO_Singleton_New, MarkAsSingleton --
 *
 *	Implementation for oo::singleton->new method.
 *
 * ----------------------------------------------------------------------
 */

int
TclOO_Singleton_New(
    TCL_UNUSED(void *),
    Tcl_Interp *interp,		/* Interpreter in which to create the object;
				 * also used for error reporting. */
    Tcl_ObjectContext context,	/* The object/call context. */
    Tcl_Size objc,			/* Number of arguments. */
    Tcl_Obj *const *objv)	/* The actual arguments. */
{
    Object *oPtr = (Object *) Tcl_ObjectContextObject(context);
    Class *clsPtr = oPtr->classPtr;

    if (clsPtr->instances.num) {
	Tcl_SetObjResult(interp, TclOOObjectName(interp, clsPtr->instances.list[0]));
	return TCL_OK;
    }

    TclNRAddCallback(interp, MarkAsSingleton, clsPtr, NULL, NULL, NULL);
    return TclNRNewObjectInstance(interp, (Tcl_Class) clsPtr,
	    NULL, NULL, objc, objv, Tcl_ObjectContextSkippedArgs(context),
	    AddConstructionFinalizer(interp));
}

/* Once the singleton object is made, this mixes in a class to disable easy
 * deleting of the instance. */
static int
MarkAsSingleton(
    void *data[],
    Tcl_Interp *interp,
    int result)
{
    Class *clsPtr = (Class *) data[0];
    if (result == TCL_OK && clsPtr->instances.num) {
	// Prepend oo::SingletonInstance to the list of mixins
	Tcl_Obj *singletonInstanceName = Tcl_NewStringObj(
		"::oo::SingletonInstance", TCL_AUTO_LENGTH);
	Class *singInst = TclOOGetClassFromObj(interp, singletonInstanceName);
	Tcl_BounceRefCount(singletonInstanceName);
	if (!singInst) {
	    return TCL_ERROR;
	}
	Object *oPtr = clsPtr->instances.list[0];
	Tcl_Size mixinc = oPtr->mixins.num;
	Class **mixins = (Class **)TclStackAlloc(interp,
		sizeof(Class *) * (mixinc + 1));
	if (mixinc > 0) {
	    memcpy(mixins + 1, oPtr->mixins.list, mixinc * sizeof(Class *));
	}
	mixins[0] = singInst;
	TclOOObjectSetMixins(oPtr, mixinc + 1, mixins);
	TclStackFree(interp, mixins);
    }
    return result;
}

/*
 * ----------------------------------------------------------------------
 *
 * TclOO_SingletonInstance_Destroy, TclOO_SingletonInstance_Cloned --
 *
 *	Implementation for oo::SingletonInstance->destroy method and its
 *	cloning callback method.
 *
 * ----------------------------------------------------------------------
 */

int
TclOO_SingletonInstance_Destroy(
    TCL_UNUSED(void *),
    Tcl_Interp *interp,		/* Interpreter for error reporting. */
    TCL_UNUSED(Tcl_ObjectContext),
    TCL_UNUSED(Tcl_Size),
    TCL_UNUSED(Tcl_Obj *const *))
{
    Tcl_SetObjResult(interp, Tcl_ObjPrintf(
	    "may not destroy a singleton object"));
    OO_ERROR(interp, SINGLETON);
    return TCL_ERROR;
}

int
TclOO_SingletonInstance_Cloned(
    TCL_UNUSED(void *),
    Tcl_Interp *interp,		/* Interpreter in which to create the object;
				 * also used for error reporting. */
    TCL_UNUSED(Tcl_ObjectContext),
    TCL_UNUSED(Tcl_Size),
    TCL_UNUSED(Tcl_Obj *const *))
{
    Tcl_SetObjResult(interp, Tcl_ObjPrintf(
	    "may not clone a singleton object"));
    OO_ERROR(interp, SINGLETON);
    return TCL_ERROR;
}

/*
 * Local Variables:
 * mode: c
 * c-basic-offset: 4
 * fill-column: 78
 * End:
 */<|MERGE_RESOLUTION|>--- conflicted
+++ resolved
@@ -203,11 +203,6 @@
 {
     Object *oPtr = (Object *) Tcl_ObjectContextObject(context);
     Tcl_Size skip = Tcl_ObjectContextSkippedArgs(context);
-
-<<<<<<< HEAD
-=======
-    Tcl_Size skip = Tcl_ObjectContextSkippedArgs(context);
->>>>>>> 7e1f59fe
     if (objc > skip + 1) {
 	Tcl_WrongNumArgs(interp, skip, objv,
 		"?definitionScript?");
@@ -844,11 +839,7 @@
     Class *callerCls = NULL;
     Object *oPtr = contextPtr->oPtr;
     const char **methodNames;
-<<<<<<< HEAD
-    int numMethodNames, i;
-=======
     Tcl_Size numMethodNames, i;
->>>>>>> 7e1f59fe
     Tcl_Size skip = Tcl_ObjectContextSkippedArgs(context);
     CallFrame *framePtr = ((Interp *) interp)->varFramePtr;
     Tcl_Obj *errorMsg;
