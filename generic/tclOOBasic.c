/*
 * tclOOBasic.c --
 *
 *	This file contains implementations of the "simple" commands and
 *	methods from the object-system core.
 *
 * Copyright (c) 2005-2013 by Donal K. Fellows
 *
 * See the file "license.terms" for information on usage and redistribution of
 * this file, and for a DISCLAIMER OF ALL WARRANTIES.
 */

#ifdef HAVE_CONFIG_H
#include "config.h"
#endif
#include "tclInt.h"
#include "tclOOInt.h"

static inline Tcl_Object *AddConstructionFinalizer(Tcl_Interp *interp);
static Tcl_NRPostProc	AfterNRDestructor;
static Tcl_NRPostProc	DecrRefsPostClassConstructor;
static Tcl_NRPostProc	FinalizeConstruction;
static Tcl_NRPostProc	FinalizeEval;
static Tcl_NRPostProc	NextRestoreFrame;

/*
 * ----------------------------------------------------------------------
 *
 * AddCreateCallback, FinalizeConstruction --
 *
 *	Special version of TclNRAddCallback that allows the caller to splice
 *	the object created later on. Always calls FinalizeConstruction, which
 *	converts the object into its name and stores that in the interpreter
 *	result. This is shared by all the construction methods (create,
 *	createWithNamespace, new).
 *
 *	Note that this is the only code in this file (or, indeed, the whole of
 *	TclOO) that uses NRE internals; it is the only code that does
 *	non-standard poking in the NRE guts.
 *
 * ----------------------------------------------------------------------
 */

static inline Tcl_Object *
AddConstructionFinalizer(
    Tcl_Interp *interp)
{
    TclNRAddCallback(interp, FinalizeConstruction, NULL, NULL, NULL, NULL);
    return (Tcl_Object *) &(TOP_CB(interp)->data[0]);
}

static int
FinalizeConstruction(
    ClientData data[],
    Tcl_Interp *interp,
    int result)
{
    Object *oPtr = (Object *)data[0];

    if (result != TCL_OK) {
	return result;
    }
    Tcl_SetObjResult(interp, TclOOObjectName(interp, oPtr));
    return TCL_OK;
}

/*
 * ----------------------------------------------------------------------
 *
 * TclOO_Class_Constructor --
 *
 *	Implementation for oo::class constructor.
 *
 * ----------------------------------------------------------------------
 */

int
TclOO_Class_Constructor(
    TCL_UNUSED(ClientData),
    Tcl_Interp *interp,
    Tcl_ObjectContext context,
    int objc,
    Tcl_Obj *const *objv)
{
    Object *oPtr = (Object *) Tcl_ObjectContextObject(context);
    Tcl_Obj **invoke, *nameObj;

    if (objc-1 > Tcl_ObjectContextSkippedArgs(context)) {
	Tcl_WrongNumArgs(interp, Tcl_ObjectContextSkippedArgs(context), objv,
		"?definitionScript?");
	return TCL_ERROR;
    } else if (objc == Tcl_ObjectContextSkippedArgs(context)) {
	return TCL_OK;
    }

    /*
     * Make the class definition delegate. This is special; it doesn't reenter
     * here (and the class definition delegate doesn't run any constructors).
     */

    nameObj = Tcl_NewStringObj(oPtr->namespacePtr->fullName, -1);
    Tcl_AppendToObj(nameObj, ":: oo ::delegate", -1);
    Tcl_NewObjectInstance(interp, (Tcl_Class) oPtr->fPtr->classCls,
	    TclGetString(nameObj), NULL, -1, NULL, -1);
    Tcl_DecrRefCount(nameObj);

    /*
     * Delegate to [oo::define] to do the work.
     */

    invoke = (Tcl_Obj **)Tcl_Alloc(3 * sizeof(Tcl_Obj *));
    invoke[0] = oPtr->fPtr->defineName;
    invoke[1] = TclOOObjectName(interp, oPtr);
    invoke[2] = objv[objc-1];

    /*
     * Must add references or errors in configuration script will cause
     * trouble.
     */

    Tcl_IncrRefCount(invoke[0]);
    Tcl_IncrRefCount(invoke[1]);
    Tcl_IncrRefCount(invoke[2]);
    TclNRAddCallback(interp, DecrRefsPostClassConstructor,
	    invoke, oPtr, NULL, NULL);

    /*
     * Tricky point: do not want the extra reported level in the Tcl stack
     * trace, so use TCL_EVAL_NOERR.
     */

    return TclNREvalObjv(interp, 3, invoke, TCL_EVAL_NOERR, NULL);
}

static int
DecrRefsPostClassConstructor(
    ClientData data[],
    Tcl_Interp *interp,
    int result)
{
    Tcl_Obj **invoke = (Tcl_Obj **)data[0];
    Object *oPtr = (Object *)data[1];
    Tcl_InterpState saved;
    int code;

    TclDecrRefCount(invoke[0]);
    TclDecrRefCount(invoke[1]);
    TclDecrRefCount(invoke[2]);
    invoke[0] = Tcl_NewStringObj("::oo::MixinClassDelegates", -1);
    invoke[1] = TclOOObjectName(interp, oPtr);
    Tcl_IncrRefCount(invoke[0]);
    Tcl_IncrRefCount(invoke[1]);
    saved = Tcl_SaveInterpState(interp, result);
    code = Tcl_EvalObjv(interp, 2, invoke, 0);
    TclDecrRefCount(invoke[0]);
    TclDecrRefCount(invoke[1]);
    Tcl_Free(invoke);
    if (code != TCL_OK) {
	Tcl_DiscardInterpState(saved);
	return code;
    }
    return Tcl_RestoreInterpState(interp, saved);
}

/*
 * ----------------------------------------------------------------------
 *
 * TclOO_Class_Create --
 *
 *	Implementation for oo::class->create method.
 *
 * ----------------------------------------------------------------------
 */

int
TclOO_Class_Create(
    TCL_UNUSED(ClientData),
    Tcl_Interp *interp,		/* Interpreter in which to create the object;
				 * also used for error reporting. */
    Tcl_ObjectContext context,	/* The object/call context. */
    int objc,			/* Number of arguments. */
    Tcl_Obj *const *objv)	/* The actual arguments. */
{
    Object *oPtr = (Object *) Tcl_ObjectContextObject(context);
    const char *objName;
<<<<<<< HEAD
    size_t len;
    (void)dummy;
=======
    int len;
>>>>>>> 467d03db

    /*
     * Sanity check; should not be possible to invoke this method on a
     * non-class.
     */

    if (oPtr->classPtr == NULL) {
	Tcl_Obj *cmdnameObj = TclOOObjectName(interp, oPtr);

	Tcl_SetObjResult(interp, Tcl_ObjPrintf(
		"object \"%s\" is not a class", TclGetString(cmdnameObj)));
	Tcl_SetErrorCode(interp, "TCL", "OO", "INSTANTIATE_NONCLASS", NULL);
	return TCL_ERROR;
    }

    /*
     * Check we have the right number of (sensible) arguments.
     */

    if (objc - Tcl_ObjectContextSkippedArgs(context) < 1) {
	Tcl_WrongNumArgs(interp, Tcl_ObjectContextSkippedArgs(context), objv,
		"objectName ?arg ...?");
	return TCL_ERROR;
    }
    objName = TclGetStringFromObj(
	    objv[Tcl_ObjectContextSkippedArgs(context)], &len);
    if (len == 0) {
	Tcl_SetObjResult(interp, Tcl_NewStringObj(
		"object name must not be empty", -1));
	Tcl_SetErrorCode(interp, "TCL", "OO", "EMPTY_NAME", NULL);
	return TCL_ERROR;
    }

    /*
     * Make the object and return its name.
     */

    return TclNRNewObjectInstance(interp, (Tcl_Class) oPtr->classPtr,
	    objName, NULL, objc, objv,
	    Tcl_ObjectContextSkippedArgs(context)+1,
	    AddConstructionFinalizer(interp));
}

/*
 * ----------------------------------------------------------------------
 *
 * TclOO_Class_CreateNs --
 *
 *	Implementation for oo::class->createWithNamespace method.
 *
 * ----------------------------------------------------------------------
 */

int
TclOO_Class_CreateNs(
    TCL_UNUSED(ClientData),
    Tcl_Interp *interp,		/* Interpreter in which to create the object;
				 * also used for error reporting. */
    Tcl_ObjectContext context,	/* The object/call context. */
    int objc,			/* Number of arguments. */
    Tcl_Obj *const *objv)	/* The actual arguments. */
{
    Object *oPtr = (Object *) Tcl_ObjectContextObject(context);
    const char *objName, *nsName;
<<<<<<< HEAD
    size_t len;
    (void)dummy;
=======
    int len;
>>>>>>> 467d03db

    /*
     * Sanity check; should not be possible to invoke this method on a
     * non-class.
     */

    if (oPtr->classPtr == NULL) {
	Tcl_Obj *cmdnameObj = TclOOObjectName(interp, oPtr);

	Tcl_SetObjResult(interp, Tcl_ObjPrintf(
		"object \"%s\" is not a class", TclGetString(cmdnameObj)));
	Tcl_SetErrorCode(interp, "TCL", "OO", "INSTANTIATE_NONCLASS", NULL);
	return TCL_ERROR;
    }

    /*
     * Check we have the right number of (sensible) arguments.
     */

    if (objc - Tcl_ObjectContextSkippedArgs(context) < 2) {
	Tcl_WrongNumArgs(interp, Tcl_ObjectContextSkippedArgs(context), objv,
		"objectName namespaceName ?arg ...?");
	return TCL_ERROR;
    }
    objName = TclGetStringFromObj(
	    objv[Tcl_ObjectContextSkippedArgs(context)], &len);
    if (len == 0) {
	Tcl_SetObjResult(interp, Tcl_NewStringObj(
		"object name must not be empty", -1));
	Tcl_SetErrorCode(interp, "TCL", "OO", "EMPTY_NAME", NULL);
	return TCL_ERROR;
    }
    nsName = TclGetStringFromObj(
	    objv[Tcl_ObjectContextSkippedArgs(context)+1], &len);
    if (len == 0) {
	Tcl_SetObjResult(interp, Tcl_NewStringObj(
		"namespace name must not be empty", -1));
	Tcl_SetErrorCode(interp, "TCL", "OO", "EMPTY_NAME", NULL);
	return TCL_ERROR;
    }

    /*
     * Make the object and return its name.
     */

    return TclNRNewObjectInstance(interp, (Tcl_Class) oPtr->classPtr,
	    objName, nsName, objc, objv,
	    Tcl_ObjectContextSkippedArgs(context)+2,
	    AddConstructionFinalizer(interp));
}

/*
 * ----------------------------------------------------------------------
 *
 * TclOO_Class_New --
 *
 *	Implementation for oo::class->new method.
 *
 * ----------------------------------------------------------------------
 */

int
TclOO_Class_New(
    TCL_UNUSED(ClientData),
    Tcl_Interp *interp,		/* Interpreter in which to create the object;
				 * also used for error reporting. */
    Tcl_ObjectContext context,	/* The object/call context. */
    int objc,			/* Number of arguments. */
    Tcl_Obj *const *objv)	/* The actual arguments. */
{
    Object *oPtr = (Object *) Tcl_ObjectContextObject(context);

    /*
     * Sanity check; should not be possible to invoke this method on a
     * non-class.
     */

    if (oPtr->classPtr == NULL) {
	Tcl_Obj *cmdnameObj = TclOOObjectName(interp, oPtr);

	Tcl_SetObjResult(interp, Tcl_ObjPrintf(
		"object \"%s\" is not a class", TclGetString(cmdnameObj)));
	Tcl_SetErrorCode(interp, "TCL", "OO", "INSTANTIATE_NONCLASS", NULL);
	return TCL_ERROR;
    }

    /*
     * Make the object and return its name.
     */

    return TclNRNewObjectInstance(interp, (Tcl_Class) oPtr->classPtr,
	    NULL, NULL, objc, objv, Tcl_ObjectContextSkippedArgs(context),
	    AddConstructionFinalizer(interp));
}

/*
 * ----------------------------------------------------------------------
 *
 * TclOO_Object_Destroy --
 *
 *	Implementation for oo::object->destroy method.
 *
 * ----------------------------------------------------------------------
 */

int
TclOO_Object_Destroy(
    TCL_UNUSED(ClientData),
    Tcl_Interp *interp,		/* Interpreter in which to create the object;
				 * also used for error reporting. */
    Tcl_ObjectContext context,	/* The object/call context. */
    int objc,			/* Number of arguments. */
    Tcl_Obj *const *objv)	/* The actual arguments. */
{
    Object *oPtr = (Object *) Tcl_ObjectContextObject(context);
    CallContext *contextPtr;

    if (objc != Tcl_ObjectContextSkippedArgs(context)) {
	Tcl_WrongNumArgs(interp, Tcl_ObjectContextSkippedArgs(context), objv,
		NULL);
	return TCL_ERROR;
    }
    if (!(oPtr->flags & DESTRUCTOR_CALLED)) {
	oPtr->flags |= DESTRUCTOR_CALLED;
	contextPtr = TclOOGetCallContext(oPtr, NULL, DESTRUCTOR, NULL, NULL,
		NULL);
	if (contextPtr != NULL) {
	    contextPtr->callPtr->flags |= DESTRUCTOR;
	    contextPtr->skip = 0;
	    TclNRAddCallback(interp, AfterNRDestructor, contextPtr,
		    NULL, NULL, NULL);
	    TclPushTailcallPoint(interp);
	    return TclOOInvokeContext(contextPtr, interp, 0, NULL);
	}
    }
    if (oPtr->command) {
	Tcl_DeleteCommandFromToken(interp, oPtr->command);
    }
    return TCL_OK;
}

static int
AfterNRDestructor(
    ClientData data[],
    Tcl_Interp *interp,
    int result)
{
    CallContext *contextPtr = (CallContext *)data[0];

    if (contextPtr->oPtr->command) {
	Tcl_DeleteCommandFromToken(interp, contextPtr->oPtr->command);
    }
    TclOODeleteContext(contextPtr);
    return result;
}

/*
 * ----------------------------------------------------------------------
 *
 * TclOO_Object_Eval --
 *
 *	Implementation for oo::object->eval method.
 *
 * ----------------------------------------------------------------------
 */

int
TclOO_Object_Eval(
    TCL_UNUSED(ClientData),
    Tcl_Interp *interp,		/* Interpreter in which to create the object;
				 * also used for error reporting. */
    Tcl_ObjectContext context,	/* The object/call context. */
    int objc,			/* Number of arguments. */
    Tcl_Obj *const *objv)	/* The actual arguments. */
{
    CallContext *contextPtr = (CallContext *) context;
    Tcl_Object object = Tcl_ObjectContextObject(context);
    const int skip = Tcl_ObjectContextSkippedArgs(context);
    CallFrame *framePtr, **framePtrPtr = &framePtr;
    Tcl_Obj *scriptPtr;
    CmdFrame *invoker;

    if (objc-1 < skip) {
	Tcl_WrongNumArgs(interp, skip, objv, "arg ?arg ...?");
	return TCL_ERROR;
    }

    /*
     * Make the object's namespace the current namespace and evaluate the
     * command(s).
     */

    (void) TclPushStackFrame(interp, (Tcl_CallFrame **) framePtrPtr,
	    Tcl_GetObjectNamespace(object), 0);
    framePtr->objc = objc;
    framePtr->objv = objv;	/* Reference counts do not need to be
				 * incremented here. */

    if (!(contextPtr->callPtr->flags & PUBLIC_METHOD)) {
	object = NULL;		/* Now just for error mesage printing. */
    }

    /*
     * Work out what script we are actually going to evaluate.
     *
     * When there's more than one argument, we concatenate them together with
     * spaces between, then evaluate the result. Tcl_EvalObjEx will delete the
     * object when it decrements its refcount after eval'ing it.
     */

    if (objc != skip+1) {
	scriptPtr = Tcl_ConcatObj(objc-skip, objv+skip);
	invoker = NULL;
    } else {
	scriptPtr = objv[skip];
	invoker = ((Interp *) interp)->cmdFramePtr;
    }

    /*
     * Evaluate the script now, with FinalizeEval to do the processing after
     * the script completes.
     */

    TclNRAddCallback(interp, FinalizeEval, object, NULL, NULL, NULL);
    return TclNREvalObjEx(interp, scriptPtr, 0, invoker, skip);
}

static int
FinalizeEval(
    ClientData data[],
    Tcl_Interp *interp,
    int result)
{
    if (result == TCL_ERROR) {
	Object *oPtr = (Object *)data[0];
	const char *namePtr;

	if (oPtr) {
	    namePtr = TclGetString(TclOOObjectName(interp, oPtr));
	} else {
	    namePtr = "my";
	}

	Tcl_AppendObjToErrorInfo(interp, Tcl_ObjPrintf(
		"\n    (in \"%s eval\" script line %d)",
		namePtr, Tcl_GetErrorLine(interp)));
    }

    /*
     * Restore the previous "current" namespace.
     */

    TclPopStackFrame(interp);
    return result;
}

/*
 * ----------------------------------------------------------------------
 *
 * TclOO_Object_Unknown --
 *
 *	Default unknown method handler method (defined in oo::object). This
 *	just creates a suitable error message.
 *
 * ----------------------------------------------------------------------
 */

int
TclOO_Object_Unknown(
    TCL_UNUSED(ClientData),
    Tcl_Interp *interp,		/* Interpreter in which to create the object;
				 * also used for error reporting. */
    Tcl_ObjectContext context,	/* The object/call context. */
    int objc,			/* Number of arguments. */
    Tcl_Obj *const *objv)	/* The actual arguments. */
{
    CallContext *contextPtr = (CallContext *) context;
    Object *callerObj = NULL;
    Class *callerCls = NULL;
    Object *oPtr = contextPtr->oPtr;
    const char **methodNames;
    int numMethodNames, i, skip = Tcl_ObjectContextSkippedArgs(context);
    CallFrame *framePtr = ((Interp *) interp)->varFramePtr;
    Tcl_Obj *errorMsg;

    /*
     * If no method name, generate an error asking for a method name. (Only by
     * overriding *this* method can an object handle the absence of a method
     * name without an error).
     */

    if (objc < skip+1) {
	Tcl_WrongNumArgs(interp, skip, objv, "method ?arg ...?");
	return TCL_ERROR;
    }

    /*
     * Determine if the calling context should know about extra private
     * methods, and if so, which.
     */

    if (framePtr->isProcCallFrame & FRAME_IS_METHOD) {
	CallContext *callerContext = (CallContext *)framePtr->clientData;
	Method *mPtr = callerContext->callPtr->chain[
		    callerContext->index].mPtr;

	if (mPtr->declaringObjectPtr) {
	    if (oPtr == mPtr->declaringObjectPtr) {
		callerObj = mPtr->declaringObjectPtr;
	    }
	} else {
	    if (TclOOIsReachable(mPtr->declaringClassPtr, oPtr->selfCls)) {
		callerCls = mPtr->declaringClassPtr;
	    }
	}
    }

    /*
     * Get the list of methods that we want to know about.
     */

    numMethodNames = TclOOGetSortedMethodList(oPtr, callerObj, callerCls,
	    contextPtr->callPtr->flags & PUBLIC_METHOD, &methodNames);

    /*
     * Special message when there are no visible methods at all.
     */

    if (numMethodNames == 0) {
	Tcl_Obj *tmpBuf = TclOOObjectName(interp, oPtr);
	const char *piece;

	if (contextPtr->callPtr->flags & PUBLIC_METHOD) {
	    piece = "visible methods";
	} else {
	    piece = "methods";
	}
	Tcl_SetObjResult(interp, Tcl_ObjPrintf(
		"object \"%s\" has no %s", TclGetString(tmpBuf), piece));
	Tcl_SetErrorCode(interp, "TCL", "LOOKUP", "METHOD",
		TclGetString(objv[skip]), NULL);
	return TCL_ERROR;
    }

    errorMsg = Tcl_ObjPrintf("unknown method \"%s\": must be ",
	    TclGetString(objv[skip]));
    for (i=0 ; i<numMethodNames-1 ; i++) {
	if (i) {
	    Tcl_AppendToObj(errorMsg, ", ", -1);
	}
	Tcl_AppendToObj(errorMsg, methodNames[i], -1);
    }
    if (i) {
	Tcl_AppendToObj(errorMsg, " or ", -1);
    }
    Tcl_AppendToObj(errorMsg, methodNames[i], -1);
    Tcl_Free((void *)methodNames);
    Tcl_SetObjResult(interp, errorMsg);
    Tcl_SetErrorCode(interp, "TCL", "LOOKUP", "METHOD",
	    TclGetString(objv[skip]), NULL);
    return TCL_ERROR;
}

/*
 * ----------------------------------------------------------------------
 *
 * TclOO_Object_LinkVar --
 *
 *	Implementation of oo::object->variable method.
 *
 * ----------------------------------------------------------------------
 */

int
TclOO_Object_LinkVar(
    TCL_UNUSED(ClientData),
    Tcl_Interp *interp,		/* Interpreter in which to create the object;
				 * also used for error reporting. */
    Tcl_ObjectContext context,	/* The object/call context. */
    int objc,			/* Number of arguments. */
    Tcl_Obj *const *objv)	/* The actual arguments. */
{
    Interp *iPtr = (Interp *) interp;
    Tcl_Object object = Tcl_ObjectContextObject(context);
    Namespace *savedNsPtr;
    int i;

    if (objc-Tcl_ObjectContextSkippedArgs(context) < 0) {
	Tcl_WrongNumArgs(interp, Tcl_ObjectContextSkippedArgs(context), objv,
		"?varName ...?");
	return TCL_ERROR;
    }

    /*
     * A sanity check. Shouldn't ever happen. (This is all that remains of a
     * more complex check inherited from [global] after we have applied the
     * fix for [Bug 2903811]; note that the fix involved *removing* code.)
     */

    if (iPtr->varFramePtr == NULL) {
	return TCL_OK;
    }

    for (i=Tcl_ObjectContextSkippedArgs(context) ; i<objc ; i++) {
	Var *varPtr, *aryPtr;
	const char *varName = TclGetString(objv[i]);

	/*
	 * The variable name must not contain a '::' since that's illegal in
	 * local names.
	 */

	if (strstr(varName, "::") != NULL) {
	    Tcl_SetObjResult(interp, Tcl_ObjPrintf(
		    "variable name \"%s\" illegal: must not contain namespace"
		    " separator", varName));
	    Tcl_SetErrorCode(interp, "TCL", "UPVAR", "INVERTED", NULL);
	    return TCL_ERROR;
	}

	/*
	 * Switch to the object's namespace for the duration of this call.
	 * Like this, the variable is looked up in the namespace of the
	 * object, and not in the namespace of the caller. Otherwise this
	 * would only work if the caller was a method of the object itself,
	 * which might not be true if the method was exported. This is a bit
	 * of a hack, but the simplest way to do this (pushing a stack frame
	 * would be horribly expensive by comparison).
	 */

	savedNsPtr = iPtr->varFramePtr->nsPtr;
	iPtr->varFramePtr->nsPtr = (Namespace *)
		Tcl_GetObjectNamespace(object);
	varPtr = TclObjLookupVar(interp, objv[i], NULL, TCL_NAMESPACE_ONLY,
		"define", 1, 0, &aryPtr);
	iPtr->varFramePtr->nsPtr = savedNsPtr;

	if (varPtr == NULL || aryPtr != NULL) {
	    /*
	     * Variable cannot be an element in an array. If aryPtr is not
	     * NULL, it is an element, so throw up an error and return.
	     */

	    TclVarErrMsg(interp, varName, NULL, "define",
		    "name refers to an element in an array");
	    Tcl_SetErrorCode(interp, "TCL", "UPVAR", "LOCAL_ELEMENT", NULL);
	    return TCL_ERROR;
	}

	/*
	 * Arrange for the lifetime of the variable to be correctly managed.
	 * This is copied out of Tcl_VariableObjCmd...
	 */

	if (!TclIsVarNamespaceVar(varPtr)) {
	    TclSetVarNamespaceVar(varPtr);
	}

	if (TclPtrMakeUpvar(interp, varPtr, varName, 0, -1) != TCL_OK) {
	    return TCL_ERROR;
	}
    }
    return TCL_OK;
}

/*
 * ----------------------------------------------------------------------
 *
 * TclOO_Object_VarName --
 *
 *	Implementation of the oo::object->varname method.
 *
 * ----------------------------------------------------------------------
 */

int
TclOO_Object_VarName(
    TCL_UNUSED(ClientData),
    Tcl_Interp *interp,		/* Interpreter in which to create the object;
				 * also used for error reporting. */
    Tcl_ObjectContext context,	/* The object/call context. */
    int objc,			/* Number of arguments. */
    Tcl_Obj *const *objv)	/* The actual arguments. */
{
    Var *varPtr, *aryVar;
    Tcl_Obj *varNamePtr, *argPtr;
    CallFrame *framePtr = ((Interp *) interp)->varFramePtr;
    const char *arg;

    if (Tcl_ObjectContextSkippedArgs(context)+1 != objc) {
	Tcl_WrongNumArgs(interp, Tcl_ObjectContextSkippedArgs(context), objv,
		"varName");
	return TCL_ERROR;
    }
    argPtr = objv[objc-1];
    arg = TclGetString(argPtr);

    /*
     * Convert the variable name to fully-qualified form if it wasn't already.
     * This has to be done prior to lookup because we can run into problems
     * with resolvers otherwise. [Bug 3603695]
     *
     * We still need to do the lookup; the variable could be linked to another
     * variable and we want the target's name.
     */

    if (arg[0] == ':' && arg[1] == ':') {
	varNamePtr = argPtr;
    } else {
	Tcl_Namespace *namespacePtr =
		Tcl_GetObjectNamespace(Tcl_ObjectContextObject(context));

	/*
	 * Private method handling. [TIP 500]
	 *
	 * If we're in a context that can see some private methods of an
	 * object, we may need to precede a variable name with its prefix.
	 * This is a little tricky as we need to check through the inheritance
	 * hierarchy when the method was declared by a class to see if the
	 * current object is an instance of that class.
	 */

	if (framePtr->isProcCallFrame & FRAME_IS_METHOD) {
	    Object *oPtr = (Object *) Tcl_ObjectContextObject(context);
	    CallContext *callerContext = (CallContext *)framePtr->clientData;
	    Method *mPtr = callerContext->callPtr->chain[
		    callerContext->index].mPtr;
	    PrivateVariableMapping *pvPtr;
	    int i;

	    if (mPtr->declaringObjectPtr == oPtr) {
		FOREACH_STRUCT(pvPtr, oPtr->privateVariables) {
		    if (!strcmp(TclGetString(pvPtr->variableObj),
			    TclGetString(argPtr))) {
			argPtr = pvPtr->fullNameObj;
			break;
		    }
		}
	    } else if (mPtr->declaringClassPtr &&
		    mPtr->declaringClassPtr->privateVariables.num) {
		Class *clsPtr = mPtr->declaringClassPtr;
		int isInstance = TclOOIsReachable(clsPtr, oPtr->selfCls);
		Class *mixinCls;

		if (!isInstance) {
		    FOREACH(mixinCls, oPtr->mixins) {
			if (TclOOIsReachable(clsPtr, mixinCls)) {
			    isInstance = 1;
			    break;
			}
		    }
		}
		if (isInstance) {
		    FOREACH_STRUCT(pvPtr, clsPtr->privateVariables) {
			if (!strcmp(TclGetString(pvPtr->variableObj),
				TclGetString(argPtr))) {
			    argPtr = pvPtr->fullNameObj;
			    break;
			}
		    }
		}
	    }
	}

	varNamePtr = Tcl_NewStringObj(namespacePtr->fullName, -1);
	Tcl_AppendToObj(varNamePtr, "::", 2);
	Tcl_AppendObjToObj(varNamePtr, argPtr);
    }
    Tcl_IncrRefCount(varNamePtr);
    varPtr = TclObjLookupVar(interp, varNamePtr, NULL,
	    TCL_NAMESPACE_ONLY|TCL_LEAVE_ERR_MSG, "refer to", 1, 1, &aryVar);
    Tcl_DecrRefCount(varNamePtr);
    if (varPtr == NULL) {
	Tcl_SetErrorCode(interp, "TCL", "LOOKUP", "VARIABLE", arg, NULL);
	return TCL_ERROR;
    }

    /*
     * Now that we've pinned down what variable we're really talking about
     * (including traversing variable links), convert back to a name.
     */

    varNamePtr = Tcl_NewObj();
    if (aryVar != NULL) {
	Tcl_GetVariableFullName(interp, (Tcl_Var) aryVar, varNamePtr);

	/*
	 * WARNING! This code pokes inside the implementation of hash tables!
	 */

	Tcl_AppendToObj(varNamePtr, "(", -1);
	Tcl_AppendObjToObj(varNamePtr, ((VarInHash *)
		varPtr)->entry.key.objPtr);
	Tcl_AppendToObj(varNamePtr, ")", -1);
    } else {
	Tcl_GetVariableFullName(interp, (Tcl_Var) varPtr, varNamePtr);
    }
    Tcl_SetObjResult(interp, varNamePtr);
    return TCL_OK;
}

/*
 * ----------------------------------------------------------------------
 *
 * TclOONextObjCmd, TclOONextToObjCmd --
 *
 *	Implementation of the [next] and [nextto] commands. Note that these
 *	commands are only ever to be used inside the body of a procedure-like
 *	method.
 *
 * ----------------------------------------------------------------------
 */

int
TclOONextObjCmd(
    TCL_UNUSED(ClientData),
    Tcl_Interp *interp,
    int objc,
    Tcl_Obj *const *objv)
{
    Interp *iPtr = (Interp *) interp;
    CallFrame *framePtr = iPtr->varFramePtr;
    Tcl_ObjectContext context;

    /*
     * Start with sanity checks on the calling context to make sure that we
     * are invoked from a suitable method context. If so, we can safely
     * retrieve the handle to the object call context.
     */

    if (framePtr == NULL || !(framePtr->isProcCallFrame & FRAME_IS_METHOD)) {
	Tcl_SetObjResult(interp, Tcl_ObjPrintf(
		"%s may only be called from inside a method",
		TclGetString(objv[0])));
	Tcl_SetErrorCode(interp, "TCL", "OO", "CONTEXT_REQUIRED", NULL);
	return TCL_ERROR;
    }
    context = (Tcl_ObjectContext)framePtr->clientData;

    /*
     * Invoke the (advanced) method call context in the caller context. Note
     * that this is like [uplevel 1] and not [eval].
     */

    TclNRAddCallback(interp, NextRestoreFrame, framePtr, NULL,NULL,NULL);
    iPtr->varFramePtr = framePtr->callerVarPtr;
    return TclNRObjectContextInvokeNext(interp, context, objc, objv, 1);
}

int
TclOONextToObjCmd(
    TCL_UNUSED(ClientData),
    Tcl_Interp *interp,
    int objc,
    Tcl_Obj *const *objv)
{
    Interp *iPtr = (Interp *) interp;
    CallFrame *framePtr = iPtr->varFramePtr;
    Class *classPtr;
    CallContext *contextPtr;
    int i;
    Tcl_Object object;
    const char *methodType;

    /*
     * Start with sanity checks on the calling context to make sure that we
     * are invoked from a suitable method context. If so, we can safely
     * retrieve the handle to the object call context.
     */

    if (framePtr == NULL || !(framePtr->isProcCallFrame & FRAME_IS_METHOD)) {
	Tcl_SetObjResult(interp, Tcl_ObjPrintf(
		"%s may only be called from inside a method",
		TclGetString(objv[0])));
	Tcl_SetErrorCode(interp, "TCL", "OO", "CONTEXT_REQUIRED", NULL);
	return TCL_ERROR;
    }
    contextPtr = (CallContext *)framePtr->clientData;

    /*
     * Sanity check the arguments; we need the first one to refer to a class.
     */

    if (objc < 2) {
	Tcl_WrongNumArgs(interp, 1, objv, "class ?arg...?");
	return TCL_ERROR;
    }
    object = Tcl_GetObjectFromObj(interp, objv[1]);
    if (object == NULL) {
	return TCL_ERROR;
    }
    classPtr = ((Object *)object)->classPtr;
    if (classPtr == NULL) {
	Tcl_SetObjResult(interp, Tcl_ObjPrintf(
		"\"%s\" is not a class", TclGetString(objv[1])));
	Tcl_SetErrorCode(interp, "TCL", "OO", "CLASS_REQUIRED", NULL);
	return TCL_ERROR;
    }

    /*
     * Search for an implementation of a method associated with the current
     * call on the call chain past the point where we currently are. Do not
     * allow jumping backwards!
     */

    for (i=contextPtr->index+1 ; i<contextPtr->callPtr->numChain ; i++) {
	struct MInvoke *miPtr = contextPtr->callPtr->chain + i;

	if (!miPtr->isFilter && miPtr->mPtr->declaringClassPtr == classPtr) {
	    /*
	     * Invoke the (advanced) method call context in the caller
	     * context. Note that this is like [uplevel 1] and not [eval].
	     */

	    TclNRAddCallback(interp, NextRestoreFrame, framePtr,
		    contextPtr, INT2PTR(contextPtr->index), NULL);
	    contextPtr->index = i-1;
	    iPtr->varFramePtr = framePtr->callerVarPtr;
	    return TclNRObjectContextInvokeNext(interp,
		    (Tcl_ObjectContext) contextPtr, objc, objv, 2);
	}
    }

    /*
     * Generate an appropriate error message, depending on whether the value
     * is on the chain but unreachable, or not on the chain at all.
     */

    if (contextPtr->callPtr->flags & CONSTRUCTOR) {
	methodType = "constructor";
    } else if (contextPtr->callPtr->flags & DESTRUCTOR) {
	methodType = "destructor";
    } else {
	methodType = "method";
    }

    for (i=contextPtr->index ; i>=0 ; i--) {
	struct MInvoke *miPtr = contextPtr->callPtr->chain + i;

	if (!miPtr->isFilter && miPtr->mPtr->declaringClassPtr == classPtr) {
	    Tcl_SetObjResult(interp, Tcl_ObjPrintf(
		    "%s implementation by \"%s\" not reachable from here",
		    methodType, TclGetString(objv[1])));
	    Tcl_SetErrorCode(interp, "TCL", "OO", "CLASS_NOT_REACHABLE",
		    NULL);
	    return TCL_ERROR;
	}
    }
    Tcl_SetObjResult(interp, Tcl_ObjPrintf(
	    "%s has no non-filter implementation by \"%s\"",
	    methodType, TclGetString(objv[1])));
    Tcl_SetErrorCode(interp, "TCL", "OO", "CLASS_NOT_THERE", NULL);
    return TCL_ERROR;
}

static int
NextRestoreFrame(
    ClientData data[],
    Tcl_Interp *interp,
    int result)
{
    Interp *iPtr = (Interp *) interp;
    CallContext *contextPtr = (CallContext *)data[1];

    iPtr->varFramePtr = (CallFrame *)data[0];
    if (contextPtr != NULL) {
	contextPtr->index = PTR2INT(data[2]);
    }
    return result;
}

/*
 * ----------------------------------------------------------------------
 *
 * TclOOSelfObjCmd --
 *
 *	Implementation of the [self] command, which provides introspection of
 *	the call context.
 *
 * ----------------------------------------------------------------------
 */

int
TclOOSelfObjCmd(
    TCL_UNUSED(ClientData),
    Tcl_Interp *interp,
    int objc,
    Tcl_Obj *const *objv)
{
    static const char *const subcmds[] = {
	"call", "caller", "class", "filter", "method", "namespace", "next",
	"object", "target", NULL
    };
    enum SelfCmds {
	SELF_CALL, SELF_CALLER, SELF_CLASS, SELF_FILTER, SELF_METHOD, SELF_NS,
	SELF_NEXT, SELF_OBJECT, SELF_TARGET
    };
    Interp *iPtr = (Interp *) interp;
    CallFrame *framePtr = iPtr->varFramePtr;
    CallContext *contextPtr;
    Tcl_Obj *result[3];
    int index;

#define CurrentlyInvoked(contextPtr) \
    ((contextPtr)->callPtr->chain[(contextPtr)->index])

    /*
     * Start with sanity checks on the calling context and the method context.
     */

    if (framePtr == NULL || !(framePtr->isProcCallFrame & FRAME_IS_METHOD)) {
	Tcl_SetObjResult(interp, Tcl_ObjPrintf(
		"%s may only be called from inside a method",
		TclGetString(objv[0])));
	Tcl_SetErrorCode(interp, "TCL", "OO", "CONTEXT_REQUIRED", NULL);
	return TCL_ERROR;
    }

    contextPtr = (CallContext*)framePtr->clientData;

    /*
     * Now we do "conventional" argument parsing for a while. Note that no
     * subcommand takes arguments.
     */

    if (objc > 2) {
	Tcl_WrongNumArgs(interp, 1, objv, "subcommand");
	return TCL_ERROR;
    } else if (objc == 1) {
	index = SELF_OBJECT;
    } else if (Tcl_GetIndexFromObj(interp, objv[1], subcmds, "subcommand", 0,
	    &index) != TCL_OK) {
	return TCL_ERROR;
    }

    switch ((enum SelfCmds) index) {
    case SELF_OBJECT:
	Tcl_SetObjResult(interp, TclOOObjectName(interp, contextPtr->oPtr));
	return TCL_OK;
    case SELF_NS:
	Tcl_SetObjResult(interp, Tcl_NewStringObj(
		contextPtr->oPtr->namespacePtr->fullName,-1));
	return TCL_OK;
    case SELF_CLASS: {
	Class *clsPtr = CurrentlyInvoked(contextPtr).mPtr->declaringClassPtr;

	if (clsPtr == NULL) {
	    Tcl_SetObjResult(interp, Tcl_NewStringObj(
		    "method not defined by a class", -1));
	    Tcl_SetErrorCode(interp, "TCL", "OO", "UNMATCHED_CONTEXT", NULL);
	    return TCL_ERROR;
	}

	Tcl_SetObjResult(interp, TclOOObjectName(interp, clsPtr->thisPtr));
	return TCL_OK;
    }
    case SELF_METHOD:
	if (contextPtr->callPtr->flags & CONSTRUCTOR) {
	    Tcl_SetObjResult(interp, contextPtr->oPtr->fPtr->constructorName);
	} else if (contextPtr->callPtr->flags & DESTRUCTOR) {
	    Tcl_SetObjResult(interp, contextPtr->oPtr->fPtr->destructorName);
	} else {
	    Tcl_SetObjResult(interp,
		    CurrentlyInvoked(contextPtr).mPtr->namePtr);
	}
	return TCL_OK;
    case SELF_FILTER:
	if (!CurrentlyInvoked(contextPtr).isFilter) {
	    Tcl_SetObjResult(interp, Tcl_NewStringObj(
		    "not inside a filtering context", -1));
	    Tcl_SetErrorCode(interp, "TCL", "OO", "UNMATCHED_CONTEXT", NULL);
	    return TCL_ERROR;
	} else {
	    struct MInvoke *miPtr = &CurrentlyInvoked(contextPtr);
	    Object *oPtr;
	    const char *type;

	    if (miPtr->filterDeclarer != NULL) {
		oPtr = miPtr->filterDeclarer->thisPtr;
		type = "class";
	    } else {
		oPtr = contextPtr->oPtr;
		type = "object";
	    }

	    result[0] = TclOOObjectName(interp, oPtr);
	    result[1] = Tcl_NewStringObj(type, -1);
	    result[2] = miPtr->mPtr->namePtr;
	    Tcl_SetObjResult(interp, Tcl_NewListObj(3, result));
	    return TCL_OK;
	}
    case SELF_CALLER:
	if ((framePtr->callerVarPtr == NULL) ||
		!(framePtr->callerVarPtr->isProcCallFrame & FRAME_IS_METHOD)){
	    Tcl_SetObjResult(interp, Tcl_NewStringObj(
		    "caller is not an object", -1));
	    Tcl_SetErrorCode(interp, "TCL", "OO", "CONTEXT_REQUIRED", NULL);
	    return TCL_ERROR;
	} else {
	    CallContext *callerPtr = (CallContext *)framePtr->callerVarPtr->clientData;
	    Method *mPtr = callerPtr->callPtr->chain[callerPtr->index].mPtr;
	    Object *declarerPtr;

	    if (mPtr->declaringClassPtr != NULL) {
		declarerPtr = mPtr->declaringClassPtr->thisPtr;
	    } else if (mPtr->declaringObjectPtr != NULL) {
		declarerPtr = mPtr->declaringObjectPtr;
	    } else {
		/*
		 * This should be unreachable code.
		 */

		Tcl_SetObjResult(interp, Tcl_NewStringObj(
			"method without declarer!", -1));
		return TCL_ERROR;
	    }

	    result[0] = TclOOObjectName(interp, declarerPtr);
	    result[1] = TclOOObjectName(interp, callerPtr->oPtr);
	    if (callerPtr->callPtr->flags & CONSTRUCTOR) {
		result[2] = declarerPtr->fPtr->constructorName;
	    } else if (callerPtr->callPtr->flags & DESTRUCTOR) {
		result[2] = declarerPtr->fPtr->destructorName;
	    } else {
		result[2] = mPtr->namePtr;
	    }
	    Tcl_SetObjResult(interp, Tcl_NewListObj(3, result));
	    return TCL_OK;
	}
    case SELF_NEXT:
	if (contextPtr->index < contextPtr->callPtr->numChain-1) {
	    Method *mPtr =
		    contextPtr->callPtr->chain[contextPtr->index+1].mPtr;
	    Object *declarerPtr;

	    if (mPtr->declaringClassPtr != NULL) {
		declarerPtr = mPtr->declaringClassPtr->thisPtr;
	    } else if (mPtr->declaringObjectPtr != NULL) {
		declarerPtr = mPtr->declaringObjectPtr;
	    } else {
		/*
		 * This should be unreachable code.
		 */

		Tcl_SetObjResult(interp, Tcl_NewStringObj(
			"method without declarer!", -1));
		return TCL_ERROR;
	    }

	    result[0] = TclOOObjectName(interp, declarerPtr);
	    if (contextPtr->callPtr->flags & CONSTRUCTOR) {
		result[1] = declarerPtr->fPtr->constructorName;
	    } else if (contextPtr->callPtr->flags & DESTRUCTOR) {
		result[1] = declarerPtr->fPtr->destructorName;
	    } else {
		result[1] = mPtr->namePtr;
	    }
	    Tcl_SetObjResult(interp, Tcl_NewListObj(2, result));
	}
	return TCL_OK;
    case SELF_TARGET:
	if (!CurrentlyInvoked(contextPtr).isFilter) {
	    Tcl_SetObjResult(interp, Tcl_NewStringObj(
		    "not inside a filtering context", -1));
	    Tcl_SetErrorCode(interp, "TCL", "OO", "UNMATCHED_CONTEXT", NULL);
	    return TCL_ERROR;
	} else {
	    Method *mPtr;
	    Object *declarerPtr;
	    int i;

	    for (i=contextPtr->index ; i<contextPtr->callPtr->numChain ; i++){
		if (!contextPtr->callPtr->chain[i].isFilter) {
		    break;
		}
	    }
	    if (i == contextPtr->callPtr->numChain) {
		Tcl_Panic("filtering call chain without terminal non-filter");
	    }
	    mPtr = contextPtr->callPtr->chain[i].mPtr;
	    if (mPtr->declaringClassPtr != NULL) {
		declarerPtr = mPtr->declaringClassPtr->thisPtr;
	    } else if (mPtr->declaringObjectPtr != NULL) {
		declarerPtr = mPtr->declaringObjectPtr;
	    } else {
		/*
		 * This should be unreachable code.
		 */

		Tcl_SetObjResult(interp, Tcl_NewStringObj(
			"method without declarer!", -1));
		return TCL_ERROR;
	    }
	    result[0] = TclOOObjectName(interp, declarerPtr);
	    result[1] = mPtr->namePtr;
	    Tcl_SetObjResult(interp, Tcl_NewListObj(2, result));
	    return TCL_OK;
	}
    case SELF_CALL:
	result[0] = TclOORenderCallChain(interp, contextPtr->callPtr);
	result[1] = Tcl_NewIntObj(contextPtr->index);
	Tcl_SetObjResult(interp, Tcl_NewListObj(2, result));
	return TCL_OK;
    }
    return TCL_ERROR;
}

/*
 * ----------------------------------------------------------------------
 *
 * CopyObjectCmd --
 *
 *	Implementation of the [oo::copy] command, which clones an object (but
 *	not its namespace). Note that no constructors are called during this
 *	process.
 *
 * ----------------------------------------------------------------------
 */

int
TclOOCopyObjectCmd(
    TCL_UNUSED(ClientData),
    Tcl_Interp *interp,
    int objc,
    Tcl_Obj *const *objv)
{
    Tcl_Object oPtr, o2Ptr;

    if (objc < 2 || objc > 4) {
	Tcl_WrongNumArgs(interp, 1, objv,
			 "sourceName ?targetName? ?targetNamespace?");
	return TCL_ERROR;
    }

    oPtr = Tcl_GetObjectFromObj(interp, objv[1]);
    if (oPtr == NULL) {
	return TCL_ERROR;
    }

    /*
     * Create a cloned object of the correct class. Note that constructors are
     * not called. Also note that we must resolve the object name ourselves
     * because we do not want to create the object in the current namespace,
     * but rather in the context of the namespace of the caller of the overall
     * [oo::define] command.
     */

    if (objc == 2) {
	o2Ptr = Tcl_CopyObjectInstance(interp, oPtr, NULL, NULL);
    } else {
	const char *name, *namespaceName;

	name = TclGetString(objv[2]);
	if (name[0] == '\0') {
	    name = NULL;
	}

	/*
	 * Choose a unique namespace name if the user didn't supply one.
	 */

	namespaceName = NULL;
	if (objc == 4) {
	    namespaceName = TclGetString(objv[3]);

	    if (namespaceName[0] == '\0') {
		namespaceName = NULL;
	    } else if (Tcl_FindNamespace(interp, namespaceName, NULL,
		    0) != NULL) {
		Tcl_SetObjResult(interp, Tcl_ObjPrintf(
			"%s refers to an existing namespace", namespaceName));
		return TCL_ERROR;
	    }
	}

	o2Ptr = Tcl_CopyObjectInstance(interp, oPtr, name, namespaceName);
    }

    if (o2Ptr == NULL) {
	return TCL_ERROR;
    }

    /*
     * Return the name of the cloned object.
     */

    Tcl_SetObjResult(interp, TclOOObjectName(interp, (Object *) o2Ptr));
    return TCL_OK;
}

/*
 * Local Variables:
 * mode: c
 * c-basic-offset: 4
 * fill-column: 78
 * End:
 */<|MERGE_RESOLUTION|>--- conflicted
+++ resolved
@@ -186,12 +186,7 @@
 {
     Object *oPtr = (Object *) Tcl_ObjectContextObject(context);
     const char *objName;
-<<<<<<< HEAD
     size_t len;
-    (void)dummy;
-=======
-    int len;
->>>>>>> 467d03db
 
     /*
      * Sanity check; should not be possible to invoke this method on a
@@ -257,12 +252,7 @@
 {
     Object *oPtr = (Object *) Tcl_ObjectContextObject(context);
     const char *objName, *nsName;
-<<<<<<< HEAD
     size_t len;
-    (void)dummy;
-=======
-    int len;
->>>>>>> 467d03db
 
     /*
      * Sanity check; should not be possible to invoke this method on a
