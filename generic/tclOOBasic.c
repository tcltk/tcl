--- conflicted
+++ resolved
@@ -78,13 +78,7 @@
  * ----------------------------------------------------------------------
  */
 
-<<<<<<< HEAD
 // Look up the delegate for a class.
-=======
-/*
- * Look up the delegate for a class.
- */
->>>>>>> dae58dbb
 static inline Class *
 GetClassDelegate(
     Tcl_Interp *interp,
@@ -99,7 +93,7 @@
 
 /*
  * Patches in the appropriate class delegates' superclasses.
- * Sonewhat nessy because the list of superclasses isn't modified frequently.
+ * Sonewhat messy because the list of superclasses isn't modified frequently.
  */
 static inline void
 SetDelegateSuperclasses(
@@ -107,11 +101,7 @@
     Class *clsPtr,
     Class *delegatePtr)
 {
-<<<<<<< HEAD
     // Build new list of superclasses
-=======
-    /* Build new list of superclasses */
->>>>>>> dae58dbb
     int i, j = delegatePtr->superclasses.num, k;
     Class *superPtr, **supers = (Class **) Tcl_Alloc(sizeof(Class *) *
 	    (delegatePtr->superclasses.num + clsPtr->superclasses.num));
@@ -136,22 +126,14 @@
 	}
     }
 
-<<<<<<< HEAD
     // Install new list of superclasses;
-=======
-    /* Install new list of superclasses */
->>>>>>> dae58dbb
     if (delegatePtr->superclasses.num) {
 	Tcl_Free(delegatePtr->superclasses.list);
     }
     delegatePtr->superclasses.list = supers;
     delegatePtr->superclasses.num = j;
 
-<<<<<<< HEAD
     // Definitely don't need to bump any epoch here
-=======
-    /* Definitely don't need to bump any epoch here */
->>>>>>> dae58dbb
 }
 
 /*
@@ -163,25 +145,13 @@
     Class *clsPtr,
     Class *delegatePtr)
 {
-<<<<<<< HEAD
-=======
-    Class **mixins;
-    int i;
-
->>>>>>> dae58dbb
     if (clsPtr->thisPtr->mixins.num == 0) {
 	TclOOObjectSetMixins(clsPtr->thisPtr, 1, &delegatePtr);
 	return;
     }
-<<<<<<< HEAD
     Class **mixins = (Class **) TclStackAlloc(interp,
 	    sizeof(Class *) * (clsPtr->thisPtr->mixins.num + 1));
     for (int i = 0; i < clsPtr->thisPtr->mixins.num; i++) {
-=======
-    mixins = (Class **) TclStackAlloc(interp,
-	    sizeof(Class *) * (clsPtr->thisPtr->mixins.num + 1));
-    for (i = 0; i < clsPtr->thisPtr->mixins.num; i++) {
->>>>>>> dae58dbb
 	mixins[i] = clsPtr->thisPtr->mixins.list[i];
 	if (mixins[i] == delegatePtr) {
 	    TclStackFree(interp, (void *) mixins);
@@ -193,28 +163,16 @@
     TclStackFree(interp, mixins);
 }
 
-<<<<<<< HEAD
 // Patches in the appropriate class delegates.
-=======
-/*
- * Patches in the appropriate class delegates.
- */
->>>>>>> dae58dbb
 static void
 MixinClassDelegates(
     Tcl_Interp *interp,
     Object *oPtr,
     Tcl_Obj *delegateName)
 {
-<<<<<<< HEAD
     Class *clsPtr = oPtr->classPtr;
     if (clsPtr) {
 	Class *delegatePtr = TclOOGetClassFromObj(interp, delegateName);
-=======
-    Class *clsPtr = oPtr->classPtr, *delegatePtr;
-    if (clsPtr) {
-	delegatePtr = TclOOGetClassFromObj(interp, delegateName);
->>>>>>> dae58dbb
 	if (delegatePtr) {
 	    SetDelegateSuperclasses(interp, clsPtr, delegatePtr);
 	    InstallDelegateAsMixin(interp, clsPtr, delegatePtr);
@@ -242,13 +200,8 @@
     Tcl_Obj *const *objv)
 {
     Object *oPtr = (Object *) Tcl_ObjectContextObject(context);
-<<<<<<< HEAD
-
-=======
->>>>>>> dae58dbb
+
     size_t skip = Tcl_ObjectContextSkippedArgs(context);
-    Tcl_Obj **invoke, *delegateName;
-
     if ((size_t) objc > skip + 1) {
 	Tcl_WrongNumArgs(interp, skip, objv,
 		"?definitionScript?");
@@ -263,11 +216,7 @@
      * argument to [oo::define]. [Bug 680503]
      */
 
-<<<<<<< HEAD
     Tcl_Obj *delegateName = Tcl_ObjPrintf("%s:: oo ::delegate",
-=======
-    delegateName = Tcl_ObjPrintf("%s:: oo ::delegate",
->>>>>>> dae58dbb
 	    oPtr->namespacePtr->fullName);
     Tcl_IncrRefCount(delegateName);
     Tcl_NewObjectInstance(interp, (Tcl_Class) oPtr->fPtr->classCls,
@@ -325,21 +274,13 @@
     Tcl_Obj **invoke = (Tcl_Obj **) data[0];
     Object *oPtr = (Object *) data[1];
     Tcl_Obj *delegateName = (Tcl_Obj *) data[2];
-<<<<<<< HEAD
-=======
-    Tcl_InterpState saved;
->>>>>>> dae58dbb
 
     TclDecrRefCount(invoke[0]);
     TclDecrRefCount(invoke[1]);
     TclDecrRefCount(invoke[2]);
     TclStackFree(interp, invoke);
 
-<<<<<<< HEAD
     Tcl_InterpState saved = Tcl_SaveInterpState(interp, result);
-=======
-    saved = Tcl_SaveInterpState(interp, result);
->>>>>>> dae58dbb
     MixinClassDelegates(interp, oPtr, delegateName);
     Tcl_DecrRefCount(delegateName);
     return Tcl_RestoreInterpState(interp, saved);
@@ -1103,20 +1044,8 @@
     int objc,
     Tcl_Obj *const *objv)
 {
-<<<<<<< HEAD
     // Set up common bits.
     CallFrame *framePtr = ((Interp *) interp)->varFramePtr;
-=======
-    /* Set up common bits. */
-    CallFrame *framePtr = ((Interp *) interp)->varFramePtr;
-    CallContext *context;
-    Object *oPtr;
-    Tcl_Obj *myCmd, **linkv, *src, *dst;
-    Tcl_Size linkc;
-    const char *srcStr;
-    int i;
-
->>>>>>> dae58dbb
     if (framePtr == NULL || !(framePtr->isProcCallFrame & FRAME_IS_METHOD)) {
 	Tcl_SetObjResult(interp, Tcl_ObjPrintf(
 		"%s may only be called from inside a method",
@@ -1124,53 +1053,34 @@
 	OO_ERROR(interp, CONTEXT_REQUIRED);
 	return TCL_ERROR;
     }
-<<<<<<< HEAD
     CallContext *context = (CallContext *) framePtr->clientData;
     Object *oPtr = context->oPtr;
-=======
-    context = (CallContext *) framePtr->clientData;
-    oPtr = context->oPtr;
->>>>>>> dae58dbb
     if (!oPtr->myCommand) {
 	Tcl_SetObjResult(interp, Tcl_ObjPrintf(
 		"cannot link to non-existent callback handle"));
 	OO_ERROR(interp, MY_GONE);
 	return TCL_ERROR;
     }
-<<<<<<< HEAD
     Tcl_Obj *myCmd = Tcl_NewObj();
-=======
-    myCmd = Tcl_NewObj();
->>>>>>> dae58dbb
     Tcl_GetCommandFullName(interp, oPtr->myCommand, myCmd);
     if (!oPtr->linkedCmdsList) {
 	oPtr->linkedCmdsList = Tcl_NewListObj(0, NULL);
 	Tcl_IncrRefCount(oPtr->linkedCmdsList);
     }
 
-<<<<<<< HEAD
     // For each argument
     for (int i=1; i<objc; i++) {
 	Tcl_Size linkc;
 	Tcl_Obj **linkv, *src, *dst;
 
 	// Parse as list of (one or) two items: source and destination names
-=======
-    /* For each argument */
-    for (i=1; i<objc; i++) {
-	/* Parse as list of (one or) two items: source and destination names */
->>>>>>> dae58dbb
 	if (TclListObjGetElements(interp, objv[i], &linkc, &linkv) != TCL_OK) {
 	    Tcl_BounceRefCount(myCmd);
 	    return TCL_ERROR;
 	}
 	switch (linkc) {
 	case 1:
-<<<<<<< HEAD
 	    // Degenerate case
-=======
-	    /* Degenerate case */
->>>>>>> dae58dbb
 	    src = dst = linkv[0];
 	    break;
 	case 2:
@@ -1185,34 +1095,21 @@
 	    return TCL_ERROR;
 	}
 
-<<<<<<< HEAD
 	// Qualify the source if necessary
 	const char *srcStr = TclGetString(src);
-=======
-	/* Qualify the source if necessary */
-	srcStr = TclGetString(src);
->>>>>>> dae58dbb
 	if (srcStr[0] != ':' || srcStr[1] != ':') {
 	    src = Tcl_ObjPrintf("%s::%s",
 		    context->oPtr->namespacePtr->fullName, srcStr);
 	}
 
-<<<<<<< HEAD
 	// Make the alias command
-=======
-	/* Make the alias command */
->>>>>>> dae58dbb
 	if (TclAliasCreate(interp, interp, interp, src, myCmd, 1, &dst) != TCL_OK) {
 	    Tcl_BounceRefCount(myCmd);
 	    Tcl_BounceRefCount(src);
 	    return TCL_ERROR;
 	}
 
-<<<<<<< HEAD
 	// Remember the alias for cleanup if necessary
-=======
-	/* Remember the alias for cleanup if necessary */
->>>>>>> dae58dbb
 	Tcl_ListObjAppendElement(NULL, oPtr->linkedCmdsList, src);
     }
     Tcl_BounceRefCount(myCmd);
@@ -1695,11 +1592,6 @@
 {
     Interp *iPtr = (Interp *) interp;
     CallFrame *framePtr = iPtr->varFramePtr;
-<<<<<<< HEAD
-=======
-    CallContext *contextPtr;
-    Tcl_Obj *namePtr, *listPtr;
->>>>>>> dae58dbb
 
     /*
      * Start with sanity checks on the calling context to make sure that we
@@ -1715,23 +1607,14 @@
 	return TCL_ERROR;
     }
 
-<<<<<<< HEAD
     CallContext *contextPtr = (CallContext *) framePtr->clientData;
-=======
-    contextPtr = (CallContext *) framePtr->clientData;
->>>>>>> dae58dbb
     if (objc < 2) {
 	Tcl_WrongNumArgs(interp, 1, objv, "method ...");
 	return TCL_ERROR;
     }
 
-<<<<<<< HEAD
     // Get the [my] real name.
     Tcl_Obj *namePtr = TclOOObjectMyName(interp, contextPtr->oPtr);
-=======
-    /* Get the [my] real name. */
-    namePtr = TclOOObjectMyName(interp, contextPtr->oPtr);
->>>>>>> dae58dbb
     if (!namePtr) {
 	Tcl_SetObjResult(interp, Tcl_NewStringObj(
 		"no possible safe callback without my", TCL_AUTO_LENGTH));
@@ -1739,15 +1622,9 @@
 	return TCL_ERROR;
     }
 
-<<<<<<< HEAD
     // No check that the method exists; could be dynamically added.
 
     Tcl_Obj *listPtr = Tcl_NewListObj(1, &namePtr);
-=======
-    /* No check that the method exists; could be dynamically added. */
-
-    listPtr = Tcl_NewListObj(1, &namePtr);
->>>>>>> dae58dbb
     (void) TclListObjAppendElements(NULL, listPtr, objc-1, objv+1);
     Tcl_SetObjResult(interp, listPtr);
     return TCL_OK;
@@ -1773,14 +1650,6 @@
 {
     Interp *iPtr = (Interp *) interp;
     CallFrame *framePtr = iPtr->varFramePtr;
-<<<<<<< HEAD
-=======
-    CallContext *contextPtr;
-    Class *clsPtr;
-    Tcl_Namespace *clsNsPtr, *ourNsPtr;
-    Var *arrayPtr, *otherPtr;
-    int i;
->>>>>>> dae58dbb
 
     if (objc < 2) {
 	Tcl_WrongNumArgs(interp, 1, objv, "name ...");
@@ -1801,32 +1670,19 @@
 	return TCL_ERROR;
     }
 
-<<<<<<< HEAD
     // Get a reference to the class's namespace
     CallContext *contextPtr = (CallContext *) framePtr->clientData;
     Class *clsPtr = CurrentlyInvoked(contextPtr).mPtr->declaringClassPtr;
-=======
-    /* Get a reference to the class's namespace */
-    contextPtr = (CallContext *) framePtr->clientData;
-    clsPtr = CurrentlyInvoked(contextPtr).mPtr->declaringClassPtr;
->>>>>>> dae58dbb
     if (clsPtr == NULL) {
 	Tcl_SetObjResult(interp, Tcl_NewStringObj(
 		"method not defined by a class", TCL_AUTO_LENGTH));
 	OO_ERROR(interp, UNMATCHED_CONTEXT);
 	return TCL_ERROR;
     }
-<<<<<<< HEAD
     Tcl_Namespace *clsNsPtr = clsPtr->thisPtr->namespacePtr;
 
     // Check the list of variable names
     for (int i = 1; i < objc; i++) {
-=======
-    clsNsPtr = clsPtr->thisPtr->namespacePtr;
-
-    /* Check the list of variable names */
-    for (i = 1; i < objc; i++) {
->>>>>>> dae58dbb
 	const char *varName = TclGetString(objv[i]);
 	if (Tcl_StringMatch(varName, "*(*)")) {
 	    Tcl_SetObjResult(interp, Tcl_ObjPrintf(
@@ -1844,21 +1700,12 @@
 	}
     }
 
-<<<<<<< HEAD
     // Lastly, link the caller's local variables to the class's variables
     Tcl_Namespace *ourNsPtr = (Tcl_Namespace *) iPtr->varFramePtr->nsPtr;
     for (int i = 1; i < objc; i++) {
 	// Locate the other variable.
 	iPtr->varFramePtr->nsPtr = (Namespace *) clsNsPtr;
 	Var *arrayPtr, *otherPtr = TclObjLookupVarEx(interp, objv[i], NULL,
-=======
-    /* Lastly, link the caller's local variables to the class's variables */
-    ourNsPtr = (Tcl_Namespace *) iPtr->varFramePtr->nsPtr;
-    for (i = 1; i < objc; i++) {
-	/* Locate the other variable. */
-	iPtr->varFramePtr->nsPtr = (Namespace *) clsNsPtr;
-	otherPtr = TclObjLookupVarEx(interp, objv[i], NULL,
->>>>>>> dae58dbb
 		(TCL_NAMESPACE_ONLY|TCL_LEAVE_ERR_MSG|TCL_AVOID_RESOLVERS),
 		"access", /*createPart1*/ 1, /*createPart2*/ 0, &arrayPtr);
 	iPtr->varFramePtr->nsPtr = (Namespace *) ourNsPtr;
@@ -1866,11 +1713,7 @@
 	    return TCL_ERROR;
 	}
 
-<<<<<<< HEAD
 	// Create the new variable and link it to otherPtr.
-=======
-	/* Create the new variable and link it to otherPtr. */
->>>>>>> dae58dbb
 	if (TclPtrObjMakeUpvarIdx(interp, otherPtr, objv[i], 0,
 		TCL_INDEX_NONE) != TCL_OK) {
 	    return TCL_ERROR;
