--- conflicted
+++ resolved
@@ -771,10 +771,6 @@
     if (arg[0] == ':' && arg[1] == ':') {
 	varNamePtr = argPtr;
     } else {
-<<<<<<< HEAD
-	Tcl_Namespace *namespacePtr =
-		Tcl_GetObjectNamespace(Tcl_ObjectContextObject(context));
-
 	/*
 	 * Private method handling. [TIP 500]
 	 *
@@ -827,8 +823,6 @@
 	    }
 	}
 
-=======
->>>>>>> 700bdf53
 	varNamePtr = Tcl_NewStringObj(namespacePtr->fullName, -1);
 	Tcl_AppendToObj(varNamePtr, "::", 2);
 	Tcl_AppendObjToObj(varNamePtr, argPtr);
@@ -857,30 +851,9 @@
     TclNewObj(varNamePtr);
     if (aryVar != NULL) {
 	Tcl_GetVariableFullName(interp, (Tcl_Var) aryVar, varNamePtr);
-
-	/*
-	 * WARNING! This code pokes inside the implementation of hash tables!
-	 */
-
-<<<<<<< HEAD
-	Tcl_AppendToObj(varNamePtr, "(", -1);
-	Tcl_AppendObjToObj(varNamePtr, ((VarInHash *)
-		varPtr)->entry.key.objPtr);
-	Tcl_AppendToObj(varNamePtr, ")", -1);
-    } else {
-=======
-	hPtr = Tcl_FirstHashEntry((Tcl_HashTable *) aryVar->value.tablePtr,
-		&search);
-	while (hPtr != NULL) {
-	    if (varPtr == Tcl_GetHashValue(hPtr)) {
-		Tcl_AppendPrintfToObj(varNamePtr, "(%s)",
-			TclGetString(hPtr->key.objPtr));
-		break;
-	    }
-	    hPtr = Tcl_NextHashEntry(&search);
-	}
+	Tcl_AppendPrintfToObj(varNamePtr, "(%s)",
+		Tcl_GetString(VarHashGetKey(varPtr)));
     } else if (!TclIsVarArrayElement(varPtr)) {
->>>>>>> 700bdf53
 	Tcl_GetVariableFullName(interp, (Tcl_Var) varPtr, varNamePtr);
     } else {
 	/*
@@ -893,7 +866,7 @@
 	    varNamePtr = argPtr;
 	} else {
 	    Tcl_AppendPrintfToObj(varNamePtr, "%s::%s",
-		    namespacePtr->fullName, arg);
+		    namespacePtr->fullName, TclGetString(argPtr));
 	}
     }
     Tcl_SetObjResult(interp, varNamePtr);
