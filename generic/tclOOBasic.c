--- conflicted
+++ resolved
@@ -228,16 +228,11 @@
      * If there's nothing else to do, we're done.
      */
 
-<<<<<<< HEAD
-    if ((size_t) objc == skip) {
+    if (objc == skip) {
 	Tcl_InterpState saved = Tcl_SaveInterpState(interp, TCL_OK);
 	MixinClassDelegates(interp, oPtr, delegateName);
 	Tcl_DecrRefCount(delegateName);
 	return Tcl_RestoreInterpState(interp, saved);
-=======
-    if (objc == skip) {
-	return TCL_OK;
->>>>>>> 055f3602
     }
 
     /*
@@ -496,7 +491,7 @@
     Tcl_Interp *interp,		/* Interpreter in which to create the object;
 				 * also used for error reporting. */
     Tcl_ObjectContext context,	/* The object/call context. */
-    int objc,			/* Number of arguments. */
+    Tcl_Size objc,			/* Number of arguments. */
     Tcl_Obj *const *objv)	/* The actual arguments. */
 {
     Tcl_Object targetObject = Tcl_ObjectContextObject(context);
@@ -592,7 +587,7 @@
     TCL_UNUSED(void *),
     Tcl_Interp *interp,
     Tcl_ObjectContext context,
-    int objc,
+    Tcl_Size objc,
     Tcl_Obj *const *objv)
 {
     Object *oPtr = (Object *) Tcl_ObjectContextObject(context);
@@ -629,10 +624,10 @@
     TCL_UNUSED(void *),
     Tcl_Interp *interp,		// Interpreter for error reporting.
     Tcl_ObjectContext context,	// The object/call context.
-    int objc,			// Number of arguments.
+    Tcl_Size objc,			// Number of arguments.
     Tcl_Obj *const *objv)	// The actual arguments.
 {
-    int skip = Tcl_ObjectContextSkippedArgs(context);
+    Tcl_Size skip = Tcl_ObjectContextSkippedArgs(context);
     if (objc != skip + 1) {
 	Tcl_WrongNumArgs(interp, skip, objv, "originObject");
 	return TCL_ERROR;
@@ -1225,7 +1220,7 @@
 TclOOLinkObjCmd(
     TCL_UNUSED(void *),
     Tcl_Interp *interp,
-    int objc,
+    Tcl_Size objc,
     Tcl_Obj *const *objv)
 {
     // Set up common bits.
@@ -1772,7 +1767,7 @@
 TclOOCallbackObjCmd(
     TCL_UNUSED(void *),
     Tcl_Interp *interp,
-    int objc,
+    Tcl_Size objc,
     Tcl_Obj *const *objv)
 {
     Interp *iPtr = (Interp *) interp;
@@ -1830,7 +1825,7 @@
 TclOOClassVariableObjCmd(
     TCL_UNUSED(void *),
     Tcl_Interp *interp,
-    int objc,
+    Tcl_Size objc,
     Tcl_Obj *const *objv)
 {
     Interp *iPtr = (Interp *) interp;
@@ -1927,7 +1922,7 @@
 TclOODelegateNameObjCmd(
     TCL_UNUSED(void *),
     Tcl_Interp *interp,
-    int objc,
+    Tcl_Size objc,
     Tcl_Obj *const *objv)
 {
     if (objc != 2) {
@@ -1960,7 +1955,7 @@
     Tcl_Interp *interp,		/* Interpreter in which to create the object;
 				 * also used for error reporting. */
     Tcl_ObjectContext context,	/* The object/call context. */
-    int objc,			/* Number of arguments. */
+    Tcl_Size objc,			/* Number of arguments. */
     Tcl_Obj *const *objv)	/* The actual arguments. */
 {
     Object *oPtr = (Object *) Tcl_ObjectContextObject(context);
@@ -2026,7 +2021,7 @@
     TCL_UNUSED(void *),
     Tcl_Interp *interp,		/* Interpreter for error reporting. */
     TCL_UNUSED(Tcl_ObjectContext),
-    TCL_UNUSED(int),
+    TCL_UNUSED(Tcl_Size),
     TCL_UNUSED(Tcl_Obj *const *))
 {
     Tcl_SetObjResult(interp, Tcl_ObjPrintf(
@@ -2041,7 +2036,7 @@
     Tcl_Interp *interp,		/* Interpreter in which to create the object;
 				 * also used for error reporting. */
     TCL_UNUSED(Tcl_ObjectContext),
-    TCL_UNUSED(int),
+    TCL_UNUSED(Tcl_Size),
     TCL_UNUSED(Tcl_Obj *const *))
 {
     Tcl_SetObjResult(interp, Tcl_ObjPrintf(
