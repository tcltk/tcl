/*
 * tclEncoding.c --
 *
 *	Contains the implementation of the encoding conversion package.
 *
 * Copyright © 1996-1998 Sun Microsystems, Inc.
 *
 * See the file "license.terms" for information on usage and redistribution of
 * this file, and for a DISCLAIMER OF ALL WARRANTIES.
 */

#include "tclInt.h"
#include "tclIO.h"

typedef size_t (LengthProc)(const char *src);

/*
 * The following data structure represents an encoding, which describes how to
 * convert between various character sets and UTF-8.
 */

typedef struct {
    char *name;			/* Name of encoding. Malloced because (1) hash
				 * table entry that owns this encoding may be
				 * freed prior to this encoding being freed,
				 * (2) string passed in the Tcl_EncodingType
				 * structure may not be persistent. */
    Tcl_EncodingConvertProc *toUtfProc;
				/* Function to convert from external encoding
				 * into UTF-8. */
    Tcl_EncodingConvertProc *fromUtfProc;
				/* Function to convert from UTF-8 into
				 * external encoding. */
    Tcl_EncodingFreeProc *freeProc;
				/* If non-NULL, function to call when this
				 * encoding is deleted. */
    void *clientData;	/* Arbitrary value associated with encoding
				 * type. Passed to conversion functions. */
    Tcl_Size nullSize;	/* Number of 0x00 bytes that signify
				 * end-of-string in this encoding. This number
				 * is used to determine the source string
				 * length when the srcLen argument is
				 * negative. This number can be 1, 2, or 4. */
    LengthProc *lengthProc;	/* Function to compute length of
				 * null-terminated strings in this encoding.
				 * If nullSize is 1, this is strlen; if
				 * nullSize is 2, this is a function that
				 * returns the number of bytes in a 0x0000
				 * terminated string; if nullSize is 4, this
				 * is a function that returns the number of
				 * bytes in a 0x00000000 terminated string. */
    size_t refCount;		/* Number of uses of this structure. */
    Tcl_HashEntry *hPtr;	/* Hash table entry that owns this encoding. */
} Encoding;

/*
 * The following structure is the clientData for a dynamically-loaded,
 * table-driven encoding created by LoadTableEncoding(). It maps between
 * Unicode and a single-byte, double-byte, or multibyte (1 or 2 bytes only)
 * encoding.
 */

typedef struct {
    int fallback;		/* Character (in this encoding) to substitute
				 * when this encoding cannot represent a UTF-8
				 * character. */
    char prefixBytes[256];	/* If a byte in the input stream is a lead
				 * byte for a 2-byte sequence, the
				 * corresponding entry in this array is 1,
				 * otherwise it is 0. */
    unsigned short **toUnicode;	/* Two dimensional sparse matrix to map
				 * characters from the encoding to Unicode.
				 * Each element of the toUnicode array points
				 * to an array of 256 shorts. If there is no
				 * corresponding character in Unicode, the
				 * value in the matrix is 0x0000.
				 * malloc'd. */
    unsigned short **fromUnicode;
				/* Two dimensional sparse matrix to map
				 * characters from Unicode to the encoding.
				 * Each element of the fromUnicode array
				 * points to an array of 256 shorts. If there
				 * is no corresponding character the encoding,
				 * the value in the matrix is 0x0000.
				 * malloc'd. */
} TableEncodingData;

/*
 * Each of the following structures is the clientData for a dynamically-loaded
 * escape-driven encoding that is itself comprised of other simpler encodings.
 * An example is "iso-2022-jp", which uses escape sequences to switch between
 * ascii, jis0208, jis0212, gb2312, and ksc5601. Note that "escape-driven"
 * does not necessarily mean that the ESCAPE character is the character used
 * for switching character sets.
 */

typedef struct {
    unsigned sequenceLen;	/* Length of following string. */
    char sequence[16];		/* Escape code that marks this encoding. */
    char name[32];		/* Name for encoding. */
    Encoding *encodingPtr;	/* Encoding loaded using above name, or NULL
				 * if this sub-encoding has not been needed
				 * yet. */
} EscapeSubTable;

typedef struct {
    int fallback;		/* Character (in this encoding) to substitute
				 * when this encoding cannot represent a UTF-8
				 * character. */
    unsigned initLen;		/* Length of following string. */
    char init[16];		/* String to emit or expect before first char
				 * in conversion. */
    unsigned finalLen;		/* Length of following string. */
    char final[16];		/* String to emit or expect after last char in
				 * conversion. */
    char prefixBytes[256];	/* If a byte in the input stream is the first
				 * character of one of the escape sequences in
				 * the following array, the corresponding
				 * entry in this array is 1, otherwise it is
				 * 0. */
    int numSubTables;		/* Length of following array. */
    EscapeSubTable subTables[TCLFLEXARRAY];/* Information about each EscapeSubTable used
				 * by this encoding type. The actual size is
				 * as large as necessary to hold all
				 * EscapeSubTables. */
} EscapeEncodingData;

/*
 * Constants used when loading an encoding file to identify the type of the
 * file.
 */

#define ENCODING_SINGLEBYTE	0
#define ENCODING_DOUBLEBYTE	1
#define ENCODING_MULTIBYTE	2
#define ENCODING_ESCAPE		3

/*
 * A list of directories in which Tcl should look for *.enc files. This list
 * is shared by all threads. Access is governed by a mutex lock.
 */

static TclInitProcessGlobalValueProc InitializeEncodingSearchPath;
static ProcessGlobalValue encodingSearchPath = {
    0, 0, NULL, NULL, InitializeEncodingSearchPath, NULL, NULL
};

/*
 * A map from encoding names to the directories in which their data files have
 * been seen. The string value of the map is shared by all threads. Access to
 * the shared string is governed by a mutex lock.
 */

static ProcessGlobalValue encodingFileMap = {
    0, 0, NULL, NULL, NULL, NULL, NULL
};

/*
 * A list of directories making up the "library path". Historically this
 * search path has served many uses, but the only one remaining is a base for
 * the encodingSearchPath above. If the application does not explicitly set
 * the encodingSearchPath, then it is initialized by appending /encoding
 * to each directory in this "libraryPath".
 */

static ProcessGlobalValue libraryPath = {
    0, 0, NULL, NULL, TclpInitLibraryPath, NULL, NULL
};

static int encodingsInitialized = 0;

/*
 * Hash table that keeps track of all loaded Encodings. Keys are the string
 * names that represent the encoding, values are (Encoding *).
 */

static Tcl_HashTable encodingTable;
TCL_DECLARE_MUTEX(encodingMutex)

/*
 * The following are used to hold the default and current system encodings.
 * If NULL is passed to one of the conversion routines, the current setting of
 * the system encoding is used to perform the conversion.
 */

static Tcl_Encoding defaultEncoding = NULL;
static Tcl_Encoding systemEncoding = NULL;
Tcl_Encoding tclIdentityEncoding = NULL;

/*
 * Names of encoding profiles and corresponding integer values.
 * Keep alphabetical order for error messages.
 */
static struct TclEncodingProfiles {
    const char *name;
    int value;
} encodingProfiles[] = {
    {"replace", TCL_ENCODING_PROFILE_REPLACE},
    {"strict", TCL_ENCODING_PROFILE_STRICT},
    {"tcl8", TCL_ENCODING_PROFILE_TCL8},
};
#define PROFILE_TCL8(flags_)                                           \
    ((TCL_ENCODING_PROFILE_GET(flags_) == TCL_ENCODING_PROFILE_TCL8)   \
     || (TCL_ENCODING_PROFILE_GET(flags_) == 0                         \
	 && TCL_ENCODING_PROFILE_DEFAULT == TCL_ENCODING_PROFILE_TCL8))
#define PROFILE_STRICT(flags_)                                         \
<<<<<<< HEAD
    (TCL_ENCODING_PROFILE_GET(flags_) == TCL_ENCODING_PROFILE_STRICT)

=======
    ((TCL_ENCODING_PROFILE_GET(flags_) == TCL_ENCODING_PROFILE_STRICT) \
     || (TCL_ENCODING_PROFILE_GET(flags_) == 0                         \
	 && TCL_ENCODING_PROFILE_DEFAULT == TCL_ENCODING_PROFILE_STRICT))
>>>>>>> c5d05351
#define PROFILE_REPLACE(flags_)                                         \
    (TCL_ENCODING_PROFILE_GET(flags_) == TCL_ENCODING_PROFILE_REPLACE)

#define UNICODE_REPLACE_CHAR ((Tcl_UniChar)0xFFFD)
#define SURROGATE(c_)      (((c_) & ~0x7FF) == 0xD800)
#define HIGH_SURROGATE(c_) (((c_) & ~0x3FF) == 0xD800)
#define LOW_SURROGATE(c_)  (((c_) & ~0x3FF) == 0xDC00)

/*
 * The following variable is used in the sparse matrix code for a
 * TableEncoding to represent a page in the table that has no entries.
 */

static unsigned short emptyPage[256];

/*
 * Functions used only in this module.
 */

static Tcl_EncodingConvertProc	BinaryProc;
static Tcl_DupInternalRepProc	DupEncodingInternalRep;
static Tcl_EncodingFreeProc	EscapeFreeProc;
static Tcl_EncodingConvertProc	EscapeFromUtfProc;
static Tcl_EncodingConvertProc	EscapeToUtfProc;
static void			FillEncodingFileMap(void);
static void			FreeEncoding(Tcl_Encoding encoding);
static Tcl_FreeInternalRepProc	FreeEncodingInternalRep;
static Encoding *		GetTableEncoding(EscapeEncodingData *dataPtr,
				    int state);
static Tcl_Encoding		LoadEncodingFile(Tcl_Interp *interp,
				    const char *name);
static Tcl_Encoding		LoadTableEncoding(const char *name, int type,
				    Tcl_Channel chan);
static Tcl_Encoding		LoadEscapeEncoding(const char *name,
				    Tcl_Channel chan);
static Tcl_Channel		OpenEncodingFileChannel(Tcl_Interp *interp,
				    const char *name);
static Tcl_EncodingFreeProc	TableFreeProc;
static Tcl_EncodingConvertProc	TableFromUtfProc;
static Tcl_EncodingConvertProc	TableToUtfProc;
static size_t		unilen(const char *src);
static size_t		unilen4(const char *src);
static Tcl_EncodingConvertProc	Utf32ToUtfProc;
static Tcl_EncodingConvertProc	UtfToUtf32Proc;
static Tcl_EncodingConvertProc	Utf16ToUtfProc;
static Tcl_EncodingConvertProc	UtfToUtf16Proc;
static Tcl_EncodingConvertProc	UtfToUcs2Proc;
static Tcl_EncodingConvertProc	UtfToUtfProc;
static Tcl_EncodingConvertProc	Iso88591FromUtfProc;
static Tcl_EncodingConvertProc	Iso88591ToUtfProc;


/*
 * A Tcl_ObjType for holding a cached Tcl_Encoding in the twoPtrValue.ptr1 field
 * of the internalrep. This should help the lifetime of encodings be more useful.
 * See concerns raised in [Bug 1077262].
 */

static const Tcl_ObjType encodingType = {
    "encoding",
    FreeEncodingInternalRep,
    DupEncodingInternalRep,
    NULL,
    NULL,
    TCL_OBJTYPE_V0
};

#define EncodingSetInternalRep(objPtr, encoding)				\
    do {								\
	Tcl_ObjInternalRep ir;						\
	ir.twoPtrValue.ptr1 = (encoding);				\
	ir.twoPtrValue.ptr2 = NULL;					\
	Tcl_StoreInternalRep((objPtr), &encodingType, &ir);			\
    } while (0)

#define EncodingGetInternalRep(objPtr, encoding)				\
    do {								\
	const Tcl_ObjInternalRep *irPtr;					\
	irPtr = TclFetchInternalRep ((objPtr), &encodingType);		\
	(encoding) = irPtr ? (Tcl_Encoding)irPtr->twoPtrValue.ptr1 : NULL;		\
    } while (0)


/*
 *----------------------------------------------------------------------
 *
 * Tcl_GetEncodingFromObj --
 *
 *	Writes to (*encodingPtr) the Tcl_Encoding value of (*objPtr), if
 *	possible, and returns TCL_OK. If no such encoding exists, TCL_ERROR is
 *	returned, and if interp is non-NULL, an error message is written
 *	there.
 *
 * Results:
 *	Standard Tcl return code.
 *
 * Side effects:
 *	Caches the Tcl_Encoding value as the internal rep of (*objPtr).
 *
 *----------------------------------------------------------------------
 */

int
Tcl_GetEncodingFromObj(
    Tcl_Interp *interp,
    Tcl_Obj *objPtr,
    Tcl_Encoding *encodingPtr)
{
    Tcl_Encoding encoding;
    const char *name = TclGetString(objPtr);

    EncodingGetInternalRep(objPtr, encoding);
    if (encoding == NULL) {
	encoding = Tcl_GetEncoding(interp, name);
	if (encoding == NULL) {
	    return TCL_ERROR;
	}
	EncodingSetInternalRep(objPtr, encoding);
    }
    *encodingPtr = Tcl_GetEncoding(NULL, name);
    return TCL_OK;
}

/*
 *----------------------------------------------------------------------
 *
 * FreeEncodingInternalRep --
 *
 *	The Tcl_FreeInternalRepProc for the "encoding" Tcl_ObjType.
 *
 *----------------------------------------------------------------------
 */

static void
FreeEncodingInternalRep(
    Tcl_Obj *objPtr)
{
    Tcl_Encoding encoding;

    EncodingGetInternalRep(objPtr, encoding);
    Tcl_FreeEncoding(encoding);
}

/*
 *----------------------------------------------------------------------
 *
 * DupEncodingInternalRep --
 *
 *	The Tcl_DupInternalRepProc for the "encoding" Tcl_ObjType.
 *
 *----------------------------------------------------------------------
 */

static void
DupEncodingInternalRep(
    Tcl_Obj *srcPtr,
    Tcl_Obj *dupPtr)
{
    Tcl_Encoding encoding = Tcl_GetEncoding(NULL, TclGetString(srcPtr));
    EncodingSetInternalRep(dupPtr, encoding);
}

/*
 *----------------------------------------------------------------------
 *
 * Tcl_GetEncodingSearchPath --
 *
 *	Keeps the per-thread copy of the encoding search path current with
 *	changes to the global copy.
 *
 * Results:
 *	Returns a "list" (Tcl_Obj *) that contains the encoding search path.
 *
 *----------------------------------------------------------------------
 */

Tcl_Obj *
Tcl_GetEncodingSearchPath(void)
{
    return TclGetProcessGlobalValue(&encodingSearchPath);
}

/*
 *----------------------------------------------------------------------
 *
 * Tcl_SetEncodingSearchPath --
 *
 *	Keeps the per-thread copy of the encoding search path current with
 *	changes to the global copy.
 *
 *----------------------------------------------------------------------
 */

int
Tcl_SetEncodingSearchPath(
    Tcl_Obj *searchPath)
{
    Tcl_Size dummy;

    if (TCL_ERROR == TclListObjLengthM(NULL, searchPath, &dummy)) {
	return TCL_ERROR;
    }
    TclSetProcessGlobalValue(&encodingSearchPath, searchPath, NULL);
    return TCL_OK;
}

/*
 *----------------------------------------------------------------------
 *
 * TclGetLibraryPath --
 *
 *	Keeps the per-thread copy of the library path current with changes to
 *	the global copy.
 *
 * Results:
 *	Returns a "list" (Tcl_Obj *) that contains the library path.
 *
 *----------------------------------------------------------------------
 */

Tcl_Obj *
TclGetLibraryPath(void)
{
    return TclGetProcessGlobalValue(&libraryPath);
}

/*
 *----------------------------------------------------------------------
 *
 * TclSetLibraryPath --
 *
 *	Keeps the per-thread copy of the library path current with changes to
 *	the global copy.
 *
 *	Since the result of this routine is void, if searchPath is not a valid
 *	list this routine silently does nothing.
 *
 *----------------------------------------------------------------------
 */

void
TclSetLibraryPath(
    Tcl_Obj *path)
{
    Tcl_Size dummy;

    if (TCL_ERROR == TclListObjLengthM(NULL, path, &dummy)) {
	return;
    }
    TclSetProcessGlobalValue(&libraryPath, path, NULL);
}

/*
 *---------------------------------------------------------------------------
 *
 * FillEncodingFileMap --
 *
 *	Called to update the encoding file map with the current value
 *	of the encoding search path.
 *
 *	Finds *.end files in the directories on the encoding search path and
 *	stores the found pathnames in a map associated with the encoding name.
 *
 *	If $dir is on the encoding search path and the file $dir/foo.enc is
 *	found, stores a "foo" -> $dir entry in the map.  if the "foo" encoding
 *	is needed later, the $dir/foo.enc name can be quickly constructed in
 *	order to read the encoding data.
 *
 * Results:
 *	None.
 *
 * Side effects:
 *	Entries are added to the encoding file map.
 *
 *---------------------------------------------------------------------------
 */

static void
FillEncodingFileMap(void)
{
    Tcl_Size i, numDirs = 0;
    Tcl_Obj *map, *searchPath;

    searchPath = Tcl_GetEncodingSearchPath();
    Tcl_IncrRefCount(searchPath);
    TclListObjLengthM(NULL, searchPath, &numDirs);
    map = Tcl_NewDictObj();
    Tcl_IncrRefCount(map);

    for (i = numDirs-1; i != TCL_INDEX_NONE; i--) {
	/*
	 * Iterate backwards through the search path so as we overwrite
	 * entries found, we favor files earlier on the search path.
	 */

	Tcl_Size j, numFiles;
	Tcl_Obj *directory, *matchFileList;
	Tcl_Obj **filev;
	Tcl_GlobTypeData readableFiles = {
	    TCL_GLOB_TYPE_FILE, TCL_GLOB_PERM_R, NULL, NULL
	};

	TclNewObj(matchFileList);
	Tcl_ListObjIndex(NULL, searchPath, i, &directory);
	Tcl_IncrRefCount(directory);
	Tcl_IncrRefCount(matchFileList);
	Tcl_FSMatchInDirectory(NULL, matchFileList, directory, "*.enc",
		&readableFiles);

	TclListObjGetElementsM(NULL, matchFileList, &numFiles, &filev);
	for (j=0; j<numFiles; j++) {
	    Tcl_Obj *encodingName, *fileObj;

	    fileObj = TclPathPart(NULL, filev[j], TCL_PATH_TAIL);
	    encodingName = TclPathPart(NULL, fileObj, TCL_PATH_ROOT);
	    Tcl_DictObjPut(NULL, map, encodingName, directory);
	    Tcl_DecrRefCount(fileObj);
	    Tcl_DecrRefCount(encodingName);
	}
	Tcl_DecrRefCount(matchFileList);
	Tcl_DecrRefCount(directory);
    }
    Tcl_DecrRefCount(searchPath);
    TclSetProcessGlobalValue(&encodingFileMap, map, NULL);
    Tcl_DecrRefCount(map);
}

/*
 *---------------------------------------------------------------------------
 *
 * TclInitEncodingSubsystem --
 *
 *	Initialize all resources used by this subsystem on a per-process
 *	basis.
 *
 * Results:
 *	None.
 *
 * Side effects:
 *	Depends on the memory, object, and IO subsystems.
 *
 *---------------------------------------------------------------------------
 */

/*
 * NOTE: THESE BIT DEFINITIONS SHOULD NOT OVERLAP WITH INTERNAL USE BITS
 * DEFINED IN tcl.h (TCL_ENCODING_* et al). Be cognizant of this
 * when adding bits. TODO - should really be defined in a single file.
 *
 * To prevent conflicting bits, only define bits within 0xff00 mask here.
 */
#define TCL_ENCODING_LE	0x100   /* Used to distinguish LE/BE variants */
#define ENCODING_UTF	0x200	/* For UTF-8 encoding, allow 4-byte output sequences */
#define ENCODING_INPUT	0x400   /* For UTF-8/CESU-8 encoding, means external -> internal */

void
TclInitEncodingSubsystem(void)
{
    Tcl_EncodingType type;
    TableEncodingData *dataPtr;
    unsigned size;
    unsigned short i;
    union {
        char c;
        short s;
    } isLe;
    int leFlags;

    if (encodingsInitialized) {
	return;
    }

    /* Note: This DEPENDS on TCL_ENCODING_LE being defined in least sig byte */
    isLe.s = 1;
    leFlags = isLe.c ? TCL_ENCODING_LE : 0;

    Tcl_MutexLock(&encodingMutex);
    Tcl_InitHashTable(&encodingTable, TCL_STRING_KEYS);
    Tcl_MutexUnlock(&encodingMutex);

    /*
     * Create a few initial encodings.  UTF-8 to UTF-8 translation is not a
     * no-op because it turns a stream of improperly formed UTF-8 into a
     * properly formed stream.
     */

    type.encodingName	= NULL;
    type.toUtfProc	= BinaryProc;
    type.fromUtfProc	= BinaryProc;
    type.freeProc	= NULL;
    type.nullSize	= 1;
    type.clientData	= NULL;
    tclIdentityEncoding = Tcl_CreateEncoding(&type);

    type.encodingName	= "utf-8";
    type.toUtfProc	= UtfToUtfProc;
    type.fromUtfProc	= UtfToUtfProc;
    type.freeProc	= NULL;
    type.nullSize	= 1;
    type.clientData	= INT2PTR(ENCODING_UTF);
    Tcl_CreateEncoding(&type);
    type.clientData	= INT2PTR(0);
    type.encodingName	= "cesu-8";
    Tcl_CreateEncoding(&type);

    type.toUtfProc	= Utf16ToUtfProc;
    type.fromUtfProc    = UtfToUcs2Proc;
    type.freeProc	= NULL;
    type.nullSize	= 2;
    type.encodingName   = "ucs-2le";
    type.clientData	= INT2PTR(TCL_ENCODING_LE);
    Tcl_CreateEncoding(&type);
    type.encodingName   = "ucs-2be";
    type.clientData	= INT2PTR(0);
    Tcl_CreateEncoding(&type);
    type.encodingName   = "ucs-2";
    type.clientData	= INT2PTR(leFlags);
    Tcl_CreateEncoding(&type);

    type.toUtfProc	= Utf32ToUtfProc;
    type.fromUtfProc    = UtfToUtf32Proc;
    type.freeProc	= NULL;
    type.nullSize	= 4;
    type.encodingName   = "utf-32le";
    type.clientData	= INT2PTR(TCL_ENCODING_LE);
    Tcl_CreateEncoding(&type);
    type.encodingName   = "utf-32be";
    type.clientData	= INT2PTR(0);
    Tcl_CreateEncoding(&type);
    type.encodingName   = "utf-32";
    type.clientData	= INT2PTR(leFlags);
    Tcl_CreateEncoding(&type);

    type.toUtfProc	= Utf16ToUtfProc;
    type.fromUtfProc    = UtfToUtf16Proc;
    type.freeProc	= NULL;
    type.nullSize	= 2;
    type.encodingName   = "utf-16le";
    type.clientData	= INT2PTR(TCL_ENCODING_LE|ENCODING_UTF);
    Tcl_CreateEncoding(&type);
    type.encodingName   = "utf-16be";
    type.clientData	= INT2PTR(ENCODING_UTF);
    Tcl_CreateEncoding(&type);
    type.encodingName   = "utf-16";
    type.clientData	= INT2PTR(leFlags|ENCODING_UTF);
    Tcl_CreateEncoding(&type);

#ifndef TCL_NO_DEPRECATED
    type.encodingName   = "unicode";
    Tcl_CreateEncoding(&type);
#endif

    /*
     * Need the iso8859-1 encoding in order to process binary data, so force
     * it to always be embedded. Note that this encoding *must* be a proper
     * table encoding or some of the escape encodings crash! Hence the ugly
     * code to duplicate the structure of a table encoding here.
     */

    dataPtr = (TableEncodingData *)Tcl_Alloc(sizeof(TableEncodingData));
    memset(dataPtr, 0, sizeof(TableEncodingData));
    dataPtr->fallback = '?';

    size = 256*(sizeof(unsigned short *) + sizeof(unsigned short));
    dataPtr->toUnicode = (unsigned short **)Tcl_Alloc(size);
    memset(dataPtr->toUnicode, 0, size);
    dataPtr->fromUnicode = (unsigned short **)Tcl_Alloc(size);
    memset(dataPtr->fromUnicode, 0, size);

    dataPtr->toUnicode[0] = (unsigned short *) (dataPtr->toUnicode + 256);
    dataPtr->fromUnicode[0] = (unsigned short *) (dataPtr->fromUnicode + 256);
    for (i=1 ; i<256 ; i++) {
	dataPtr->toUnicode[i] = emptyPage;
	dataPtr->fromUnicode[i] = emptyPage;
    }

    for (i=0 ; i<256 ; i++) {
	dataPtr->toUnicode[0][i] = i;
	dataPtr->fromUnicode[0][i] = i;
    }

    type.encodingName	= "iso8859-1";
    type.toUtfProc	= Iso88591ToUtfProc;
    type.fromUtfProc	= Iso88591FromUtfProc;
    type.freeProc	= TableFreeProc;
    type.nullSize	= 1;
    type.clientData	= dataPtr;
    defaultEncoding	= Tcl_CreateEncoding(&type);
    systemEncoding	= Tcl_GetEncoding(NULL, type.encodingName);

    encodingsInitialized = 1;
}

/*
 *----------------------------------------------------------------------
 *
 * TclFinalizeEncodingSubsystem --
 *
 *	Release the state associated with the encoding subsystem.
 *
 * Results:
 *	None.
 *
 * Side effects:
 *	Frees all of the encodings.
 *
 *----------------------------------------------------------------------
 */

void
TclFinalizeEncodingSubsystem(void)
{
    Tcl_HashSearch search;
    Tcl_HashEntry *hPtr;

    Tcl_MutexLock(&encodingMutex);
    encodingsInitialized = 0;
    FreeEncoding(systemEncoding);
    systemEncoding = NULL;
    defaultEncoding = NULL;
    FreeEncoding(tclIdentityEncoding);
    tclIdentityEncoding = NULL;

    hPtr = Tcl_FirstHashEntry(&encodingTable, &search);
    while (hPtr != NULL) {
	/*
	 * Call FreeEncoding instead of doing it directly to handle refcounts
	 * like escape encodings use. [Bug 524674] Make sure to call
	 * Tcl_FirstHashEntry repeatedly so that all encodings are eventually
	 * cleaned up.
	 */

	FreeEncoding((Tcl_Encoding)Tcl_GetHashValue(hPtr));
	hPtr = Tcl_FirstHashEntry(&encodingTable, &search);
    }

    Tcl_DeleteHashTable(&encodingTable);
    Tcl_MutexUnlock(&encodingMutex);
}

/*
 *-------------------------------------------------------------------------
 *
 * Tcl_GetEncoding --
 *
 *	Given the name of a encoding, find the corresponding Tcl_Encoding
 *	token. If the encoding did not already exist, Tcl attempts to
 *	dynamically load an encoding by that name.
 *
 * Results:
 *	Returns a token that represents the encoding. If the name didn't refer
 *	to any known or loadable encoding, NULL is returned. If NULL was
 *	returned, an error message is left in interp's result object, unless
 *	interp was NULL.
 *
 * Side effects:
 *	LoadEncodingFile is called if necessary.
 *
 *-------------------------------------------------------------------------
 */

Tcl_Encoding
Tcl_GetEncoding(
    Tcl_Interp *interp,		/* Interp for error reporting, if not NULL. */
    const char *name)		/* The name of the desired encoding. */
{
    Tcl_HashEntry *hPtr;
    Encoding *encodingPtr;

    Tcl_MutexLock(&encodingMutex);
    if (name == NULL) {
	encodingPtr = (Encoding *) systemEncoding;
	encodingPtr->refCount++;
	Tcl_MutexUnlock(&encodingMutex);
	return systemEncoding;
    }

    hPtr = Tcl_FindHashEntry(&encodingTable, name);
    if (hPtr != NULL) {
	encodingPtr = (Encoding *)Tcl_GetHashValue(hPtr);
	encodingPtr->refCount++;
	Tcl_MutexUnlock(&encodingMutex);
	return (Tcl_Encoding) encodingPtr;
    }
    Tcl_MutexUnlock(&encodingMutex);

    return LoadEncodingFile(interp, name);
}

/*
 *---------------------------------------------------------------------------
 *
 * Tcl_FreeEncoding --
 *
 *	Releases an encoding allocated by Tcl_CreateEncoding() or
 *	Tcl_GetEncoding().
 *
 * Results:
 *	None.
 *
 * Side effects:
 *	The reference count associated with the encoding is decremented and
 *	the encoding is deleted if nothing is using it anymore.
 *
 *---------------------------------------------------------------------------
 */

void
Tcl_FreeEncoding(
    Tcl_Encoding encoding)
{
    Tcl_MutexLock(&encodingMutex);
    FreeEncoding(encoding);
    Tcl_MutexUnlock(&encodingMutex);
}

/*
 *----------------------------------------------------------------------
 *
 * FreeEncoding --
 *
 *	Decrements the reference count of an encoding.  The caller must hold
 *	encodingMutes.
 *
 * Results:
 *	None.
 *
 * Side effects:
 *	Releases the resource for an encoding if it is now unused.
 *	The reference count associated with the encoding is decremented and
 *	the encoding may be deleted if nothing is using it anymore.
 *
 *----------------------------------------------------------------------
 */

static void
FreeEncoding(
    Tcl_Encoding encoding)
{
    Encoding *encodingPtr = (Encoding *) encoding;

    if (encodingPtr == NULL) {
	return;
    }
    if (encodingPtr->refCount-- <= 1) {
	if (encodingPtr->freeProc != NULL) {
	    encodingPtr->freeProc(encodingPtr->clientData);
	}
	if (encodingPtr->hPtr != NULL) {
	    Tcl_DeleteHashEntry(encodingPtr->hPtr);
	}
	if (encodingPtr->name) {
	    Tcl_Free(encodingPtr->name);
	}
	Tcl_Free(encodingPtr);
    }
}

/*
 *-------------------------------------------------------------------------
 *
 * Tcl_GetEncodingName --
 *
 *	Given an encoding, return the name that was used to construct the
 *	encoding.
 *
 * Results:
 *	The name of the encoding.
 *
 * Side effects:
 *	None.
 *
 *---------------------------------------------------------------------------
 */

const char *
Tcl_GetEncodingName(
    Tcl_Encoding encoding)	/* The encoding whose name to fetch. */
{
    if (encoding == NULL) {
	encoding = systemEncoding;
    }

    return ((Encoding *) encoding)->name;
}

/*
 *-------------------------------------------------------------------------
 *
 * Tcl_GetEncodingNames --
 *
 *	Get the list of all known encodings, including the ones stored as
 *	files on disk in the encoding path.
 *
 * Results:
 *	Modifies interp's result object to hold a list of all the available
 *	encodings.
 *
 * Side effects:
 *	None.
 *
 *-------------------------------------------------------------------------
 */

void
Tcl_GetEncodingNames(
    Tcl_Interp *interp)		/* Interp to hold result. */
{
    Tcl_HashTable table;
    Tcl_HashSearch search;
    Tcl_HashEntry *hPtr;
    Tcl_Obj *map, *name, *result;
    Tcl_DictSearch mapSearch;
    int dummy, done = 0;

    TclNewObj(result);
    Tcl_InitObjHashTable(&table);

    /*
     * Copy encoding names from loaded encoding table to table.
     */

    Tcl_MutexLock(&encodingMutex);
    for (hPtr = Tcl_FirstHashEntry(&encodingTable, &search); hPtr != NULL;
	    hPtr = Tcl_NextHashEntry(&search)) {
	Encoding *encodingPtr = (Encoding *)Tcl_GetHashValue(hPtr);

	Tcl_CreateHashEntry(&table,
		Tcl_NewStringObj(encodingPtr->name, -1), &dummy);
    }
    Tcl_MutexUnlock(&encodingMutex);

    FillEncodingFileMap();
    map = TclGetProcessGlobalValue(&encodingFileMap);

    /*
     * Copy encoding names from encoding file map to table.
     */

    Tcl_DictObjFirst(NULL, map, &mapSearch, &name, NULL, &done);
    for (; !done; Tcl_DictObjNext(&mapSearch, &name, NULL, &done)) {
	Tcl_CreateHashEntry(&table, name, &dummy);
    }

    /*
     * Pull all encoding names from table into the result list.
     */

    for (hPtr = Tcl_FirstHashEntry(&table, &search); hPtr != NULL;
	    hPtr = Tcl_NextHashEntry(&search)) {
	Tcl_ListObjAppendElement(NULL, result,
		(Tcl_Obj *) Tcl_GetHashKey(&table, hPtr));
    }
    Tcl_SetObjResult(interp, result);
    Tcl_DeleteHashTable(&table);
}

/*
 *-------------------------------------------------------------------------
 *
 * Tcl_GetEncodingNulLength --
 *
 *	Given an encoding, return the number of nul bytes used for the
 *      string termination.
 *
 * Results:
 *	The number of nul bytes used for the string termination.
 *
 * Side effects:
 *	None.
 *
 *---------------------------------------------------------------------------
 */
Tcl_Size
Tcl_GetEncodingNulLength(
    Tcl_Encoding encoding)
{
    if (encoding == NULL) {
	encoding = systemEncoding;
    }

    return ((Encoding *) encoding)->nullSize;
}

/*
 *------------------------------------------------------------------------
 *
 * Tcl_SetSystemEncoding --
 *
 *	Sets the default encoding that should be used whenever the user passes
 *	a NULL value in to one of the conversion routines. If the supplied
 *	name is NULL, the system encoding is reset to the default system
 *	encoding.
 *
 * Results:
 *	The return value is TCL_OK if the system encoding was successfully set
 *	to the encoding specified by name, TCL_ERROR otherwise. If TCL_ERROR
 *	is returned, an error message is left in interp's result object,
 *	unless interp was NULL.
 *
 * Side effects:
 *	The reference count of the new system encoding is incremented. The
 *	reference count of the old system encoding is decremented and it may
 *	be freed. All VFS cached information is invalidated.
 *
 *------------------------------------------------------------------------
 */

int
Tcl_SetSystemEncoding(
    Tcl_Interp *interp,		/* Interp for error reporting, if not NULL. */
    const char *name)		/* The name of the desired encoding, or NULL/""
				 * to reset to default encoding. */
{
    Tcl_Encoding encoding;
    Encoding *encodingPtr;

    if (!name || !*name) {
	Tcl_MutexLock(&encodingMutex);
	encoding = defaultEncoding;
	encodingPtr = (Encoding *) encoding;
	encodingPtr->refCount++;
	Tcl_MutexUnlock(&encodingMutex);
    } else {
	encoding = Tcl_GetEncoding(interp, name);
	if (encoding == NULL) {
	    return TCL_ERROR;
	}
    }

    Tcl_MutexLock(&encodingMutex);
    FreeEncoding(systemEncoding);
    systemEncoding = encoding;
    Tcl_MutexUnlock(&encodingMutex);
    Tcl_FSMountsChanged(NULL);

    return TCL_OK;
}

/*
 *---------------------------------------------------------------------------
 *
 * Tcl_CreateEncoding --
 *
 *	Defines a new encoding, along with the functions that are used to
 *	convert to and from Unicode.
 *
 * Results:
 *	Returns a token that represents the encoding. If an encoding with the
 *	same name already existed, the old encoding token remains valid and
 *	continues to behave as it used to, and is eventually garbage collected
 *	when the last reference to it goes away. Any subsequent calls to
 *	Tcl_GetEncoding with the specified name retrieve the most recent
 *	encoding token.
 *
 * Side effects:
 *	A new record having the name of the encoding is entered into a table of
 *	encodings visible to all interpreters.  For each call to this function,
 *	there should eventually be a call to Tcl_FreeEncoding, which cleans
 *	deletes the record in the table when an encoding is no longer needed.
 *
 *---------------------------------------------------------------------------
 */

Tcl_Encoding
Tcl_CreateEncoding(
    const Tcl_EncodingType *typePtr)
				/* The encoding type. */
{
    Encoding *encodingPtr = (Encoding *)Tcl_Alloc(sizeof(Encoding));
    encodingPtr->name		= NULL;
    encodingPtr->toUtfProc	= typePtr->toUtfProc;
    encodingPtr->fromUtfProc	= typePtr->fromUtfProc;
    encodingPtr->freeProc	= typePtr->freeProc;
    encodingPtr->nullSize	= typePtr->nullSize;
    encodingPtr->clientData	= typePtr->clientData;
    if (typePtr->nullSize == 2) {
	encodingPtr->lengthProc = (LengthProc *) unilen;
    } else if (typePtr->nullSize == 4) {
	encodingPtr->lengthProc = (LengthProc *) unilen4;
    } else {
	encodingPtr->lengthProc = (LengthProc *) strlen;
    }
    encodingPtr->refCount	= 1;
    encodingPtr->hPtr		= NULL;

  if (typePtr->encodingName) {
    Tcl_HashEntry *hPtr;
    int isNew;
    char *name;

    Tcl_MutexLock(&encodingMutex);
    hPtr = Tcl_CreateHashEntry(&encodingTable, typePtr->encodingName, &isNew);
    if (isNew == 0) {
	/*
	 * Remove old encoding from hash table, but don't delete it until last
	 * reference goes away.
	 */

	Encoding *replaceMe = (Encoding *)Tcl_GetHashValue(hPtr);
	replaceMe->hPtr = NULL;
    }

    name = (char *)Tcl_Alloc(strlen(typePtr->encodingName) + 1);
    encodingPtr->name		= strcpy(name, typePtr->encodingName);
    encodingPtr->hPtr		= hPtr;
    Tcl_SetHashValue(hPtr, encodingPtr);

    Tcl_MutexUnlock(&encodingMutex);
  }
    return (Tcl_Encoding) encodingPtr;
}

/*
 *-------------------------------------------------------------------------
 *
 * Tcl_ExternalToUtfDString --
 *
 *	Convert a source buffer from the specified encoding into UTF-8. If any
 *	of the bytes in the source buffer are invalid or cannot be represented
 *	in the target encoding, a default fallback character will be
 *	substituted.
 *
 * Results:
 *	The converted bytes are stored in the DString, which is then NULL
 *	terminated. The return value is a pointer to the value stored in the
 *	DString.
 *
 * Side effects:
 *	None.
 *
 *-------------------------------------------------------------------------
 */

#undef Tcl_ExternalToUtfDString
char *
Tcl_ExternalToUtfDString(
    Tcl_Encoding encoding,	/* The encoding for the source string, or NULL
				 * for the default system encoding. */
    const char *src,		/* Source string in specified encoding. */
    Tcl_Size srcLen,		/* Source string length in bytes, or < 0 for
				 * encoding-specific string length. */
    Tcl_DString *dstPtr)	/* Uninitialized or free DString in which the
				 * converted string is stored. */
{
    Tcl_ExternalToUtfDStringEx(
	NULL, encoding, src, srcLen, TCL_ENCODING_PROFILE_TCL8, dstPtr, NULL);
    return Tcl_DStringValue(dstPtr);
}


/*
 *-------------------------------------------------------------------------
 *
 * Tcl_ExternalToUtfDStringEx --
 *
 *	Convert a source buffer from the specified encoding into UTF-8.
 *	The parameter flags controls the behavior, if any of the bytes in
 *	the source buffer are invalid or cannot be represented in utf-8.
 *	Possible flags values:
 *	target encoding. It should be composed by OR-ing the following:
 *	- *At most one* of TCL_ENCODING_PROFILE{DEFAULT,TCL8,STRICT}
 *
 * Results:
 *      The return value is one of
 *        TCL_OK: success. Converted string in *dstPtr
 *        TCL_ERROR: error in passed parameters. Error message in interp
 *        TCL_CONVERT_MULTIBYTE: source ends in truncated multibyte sequence
 *        TCL_CONVERT_SYNTAX: source is not conformant to encoding definition
 *        TCL_CONVERT_UNKNOWN: source contained a character that could not
 *            be represented in target encoding.
 *
 * Side effects:
 *
 *      TCL_OK: The converted bytes are stored in the DString and NUL
 *          terminated in an encoding-specific manner.
 *      TCL_ERROR: an error, message is stored in the interp if not NULL.
 *      TCL_CONVERT_*: if errorLocPtr is NULL, an error message is stored
 *          in the interpreter (if not NULL). If errorLocPtr is not NULL,
 *          no error message is stored as it is expected the caller is
 *          interested in whatever is decoded so far and not treating this
 *          as an error condition.
 *
 *      In addition, *dstPtr is always initialized and must be cleared
 *      by the caller irrespective of the return code.
 *
 *-------------------------------------------------------------------------
 */

int
Tcl_ExternalToUtfDStringEx(
    Tcl_Interp *interp,         /* For error messages. May be NULL. */
    Tcl_Encoding encoding,	/* The encoding for the source string, or NULL
				 * for the default system encoding. */
    const char *src,		/* Source string in specified encoding. */
    Tcl_Size srcLen,			/* Source string length in bytes, or < 0 for
				 * encoding-specific string length. */
    int flags,			/* Conversion control flags. */
    Tcl_DString *dstPtr,	/* Uninitialized or free DString in which the
				 * converted string is stored. */
    Tcl_Size *errorLocPtr)      /* Where to store the error location
                                   (or TCL_INDEX_NONE if no error). May
				   be NULL. */
{
    char *dst;
    Tcl_EncodingState state;
    const Encoding *encodingPtr;
    int result;
    Tcl_Size dstLen, soFar;
    const char *srcStart = src;

    /* DO FIRST - Must always be initialized before returning */
    Tcl_DStringInit(dstPtr);

    if (flags & (TCL_ENCODING_START|TCL_ENCODING_END)) {
	/* TODO - what other flags are illegal? - See TIP 656 */
 	Tcl_SetResult(interp,
	    "Parameter error: TCL_ENCODING_{START,STOP} bits set in flags.",
	    TCL_STATIC);
	Tcl_SetErrorCode(interp, "TCL", "ENCODING", "ILLEGALFLAGS", NULL);
	return TCL_ERROR;
    }

    dst = Tcl_DStringValue(dstPtr);
    dstLen = dstPtr->spaceAvl - 1;

    if (encoding == NULL) {
	encoding = systemEncoding;
    }
    encodingPtr = (Encoding *) encoding;

    if (src == NULL) {
	srcLen = 0;
    } else if (srcLen == TCL_INDEX_NONE) {
	srcLen = encodingPtr->lengthProc(src);
    }

    flags |= TCL_ENCODING_START;
    if (encodingPtr->toUtfProc == UtfToUtfProc) {
	flags |= ENCODING_INPUT;
    }

    while (1) {
	int srcChunkLen, srcChunkRead;
	int dstChunkLen, dstChunkWrote, dstChunkChars;

	if (srcLen > INT_MAX) {
	    srcChunkLen = INT_MAX;
	} else {
	    srcChunkLen = srcLen;
	    flags |= TCL_ENCODING_END; /* Last chunk */
	}
	dstChunkLen = dstLen > INT_MAX ? INT_MAX : dstLen;

	result = encodingPtr->toUtfProc(encodingPtr->clientData, src,
		srcChunkLen, flags, &state, dst, dstChunkLen,
		&srcChunkRead, &dstChunkWrote, &dstChunkChars);
	soFar = dst + dstChunkWrote - Tcl_DStringValue(dstPtr);

	src += srcChunkRead;

	/*
	 * Keep looping in two case -
	 *   - our destination buffer did not have enough room
	 *   - we had not passed in all the data and error indicated fragment
	 *     of a multibyte character
	 * In both cases we have to grow buffer, move the input source pointer
	 * and loop. Otherwise, return the result we got.
	 */
	if ((result != TCL_CONVERT_NOSPACE) &&
	    !(result == TCL_CONVERT_MULTIBYTE && (flags & TCL_ENCODING_END))) {
            Tcl_Size nBytesProcessed = (src - srcStart);

            Tcl_DStringSetLength(dstPtr, soFar);
            if (errorLocPtr) {
                /*
                 * Do not write error message into interpreter if caller
                 * wants to know error location.
                 */
                *errorLocPtr = result == TCL_OK ? TCL_INDEX_NONE : nBytesProcessed;
            }
            else {
                /* Caller wants error message on failure */
                if (result != TCL_OK && interp != NULL) {
                    char buf[TCL_INTEGER_SPACE];
                    sprintf(buf, "%" TCL_Z_MODIFIER "u", nBytesProcessed);
                    Tcl_SetObjResult(
                        interp,
                        Tcl_ObjPrintf("unexpected byte sequence starting at index %"
                                      TCL_Z_MODIFIER "u: '\\x%02X'",
                                      nBytesProcessed,
                                      UCHAR(srcStart[nBytesProcessed])));
                    Tcl_SetErrorCode(
                        interp, "TCL", "ENCODING", "ILLEGALSEQUENCE", buf, NULL);
                }
            }
            return result;
	}

	flags &= ~TCL_ENCODING_START;
	srcLen -= srcChunkRead;

	if (Tcl_DStringLength(dstPtr) == 0) {
	    Tcl_DStringSetLength(dstPtr, dstLen);
	}
	Tcl_DStringSetLength(dstPtr, 2 * Tcl_DStringLength(dstPtr) + 1);
	dst = Tcl_DStringValue(dstPtr) + soFar;
	dstLen = Tcl_DStringLength(dstPtr) - soFar - 1;
    }
}

/*
 *-------------------------------------------------------------------------
 *
 * Tcl_ExternalToUtf --
 *
 *	Convert a source buffer from the specified encoding into UTF-8.
 *
 * Results:
 *	The return value is one of TCL_OK, TCL_CONVERT_MULTIBYTE,
 *	TCL_CONVERT_SYNTAX, TCL_CONVERT_UNKNOWN, or TCL_CONVERT_NOSPACE, as
 *	documented in tcl.h.
 *
 * Side effects:
 *	The converted bytes are stored in the output buffer.
 *
 *-------------------------------------------------------------------------
 */

int
Tcl_ExternalToUtf(
    TCL_UNUSED(Tcl_Interp *),	/* TODO: Re-examine this. */
    Tcl_Encoding encoding,	/* The encoding for the source string, or NULL
				 * for the default system encoding. */
    const char *src,		/* Source string in specified encoding. */
    Tcl_Size srcLen,		/* Source string length in bytes, or TCL_INDEX_NONE for
				 * encoding-specific string length. */
    int flags,			/* Conversion control flags. */
    Tcl_EncodingState *statePtr,/* Place for conversion routine to store state
				 * information used during a piecewise
				 * conversion. Contents of statePtr are
				 * initialized and/or reset by conversion
				 * routine under control of flags argument. */
    char *dst,			/* Output buffer in which converted string is
				 * stored. */
    Tcl_Size dstLen,		/* The maximum length of output buffer in
				 * bytes. */
    int *srcReadPtr,		/* Filled with the number of bytes from the
				 * source string that were converted. This may
				 * be less than the original source length if
				 * there was a problem converting some source
				 * characters. */
    int *dstWrotePtr,		/* Filled with the number of bytes that were
				 * stored in the output buffer as a result of
				 * the conversion. */
    int *dstCharsPtr)		/* Filled with the number of characters that
				 * correspond to the bytes stored in the
				 * output buffer. */
{
    const Encoding *encodingPtr;
    int result, srcRead, dstWrote, dstChars = 0;
    int noTerminate = flags & TCL_ENCODING_NO_TERMINATE;
    int charLimited = (flags & TCL_ENCODING_CHAR_LIMIT) && dstCharsPtr;
    int maxChars = INT_MAX;
    Tcl_EncodingState state;

    if (encoding == NULL) {
	encoding = systemEncoding;
    }
    encodingPtr = (Encoding *) encoding;

    if (src == NULL) {
	srcLen = 0;
    } else if (srcLen == TCL_INDEX_NONE) {
	srcLen = encodingPtr->lengthProc(src);
    }
    if (statePtr == NULL) {
	flags |= TCL_ENCODING_START | TCL_ENCODING_END;
	statePtr = &state;
    }
    if (srcLen > INT_MAX) {
	srcLen = INT_MAX;
	flags &= ~TCL_ENCODING_END;
    }
    if (dstLen > INT_MAX) {
	dstLen = INT_MAX;
    }
    if (srcReadPtr == NULL) {
	srcReadPtr = &srcRead;
    }
    if (dstWrotePtr == NULL) {
	dstWrotePtr = &dstWrote;
    }
    if (dstCharsPtr == NULL) {
	dstCharsPtr = &dstChars;
	flags &= ~TCL_ENCODING_CHAR_LIMIT;
    } else if (charLimited) {
	maxChars = *dstCharsPtr;
    }

    if (!noTerminate) {
        if ((int) dstLen < 1) {
            return TCL_CONVERT_NOSPACE;
        }
	/*
	 * If there are any null characters in the middle of the buffer,
	 * they will converted to the UTF-8 null character (\xC0\x80). To get
	 * the actual \0 at the end of the destination buffer, we need to
	 * append it manually.  First make room for it...
	 */

	dstLen--;
    } else {
        if (dstLen <= 0 && srcLen > 0) {
            return TCL_CONVERT_NOSPACE;
        }
    }
    if (encodingPtr->toUtfProc == UtfToUtfProc) {
	flags |= ENCODING_INPUT;
    }
    do {
	Tcl_EncodingState savedState = *statePtr;

	result = encodingPtr->toUtfProc(encodingPtr->clientData, src, srcLen,
		flags, statePtr, dst, dstLen, srcReadPtr, dstWrotePtr,
		dstCharsPtr);
	if (*dstCharsPtr <= maxChars) {
	    break;
	}
	dstLen = Tcl_UtfAtIndex(dst, maxChars) - dst + (TCL_UTF_MAX - 1);
	*statePtr = savedState;
    } while (1);
    if (!noTerminate) {
	/* ...and then append it */

	dst[*dstWrotePtr] = '\0';
    }

    return result;
}

/*
 *-------------------------------------------------------------------------
 *
 * Tcl_UtfToExternalDString --
 *
 *	Convert a source buffer from UTF-8 to the specified encoding. If any
 *	of the bytes in the source buffer are invalid or cannot be represented
 *	in the target encoding, a default fallback character is substituted.
 *
 * Results:
 *	The converted bytes are stored in the DString, which is then NULL
 *	terminated in an encoding-specific manner. The return value is a
 *	pointer to the value stored in the DString.
 *
 * Side effects:
 *	None.
 *
 *-------------------------------------------------------------------------
 */
#undef Tcl_UtfToExternalDString
char *
Tcl_UtfToExternalDString(
    Tcl_Encoding encoding,	/* The encoding for the converted string, or
				 * NULL for the default system encoding. */
    const char *src,		/* Source string in UTF-8. */
    Tcl_Size srcLen,		/* Source string length in bytes, or < 0 for
				 * strlen(). */
    Tcl_DString *dstPtr)	/* Uninitialized or free DString in which the
				 * converted string is stored. */
{
    Tcl_UtfToExternalDStringEx(
	NULL, encoding, src, srcLen, TCL_ENCODING_PROFILE_TCL8, dstPtr, NULL);
    return Tcl_DStringValue(dstPtr);
}


/*
 *-------------------------------------------------------------------------
 *
 * Tcl_UtfToExternalDStringEx --
 *
 *	Convert a source buffer from UTF-8 to the specified encoding.
 *	The parameter flags controls the behavior, if any of the bytes in
 *	the source buffer are invalid or cannot be represented in the
 *	target encoding. It should be composed by OR-ing the following:
 *	- *At most one* of TCL_ENCODING_PROFILE{DEFAULT,TCL8,STRICT}
 *
 * Results:
 *      The return value is one of
 *        TCL_OK: success. Converted string in *dstPtr
 *        TCL_ERROR: error in passed parameters. Error message in interp
 *        TCL_CONVERT_MULTIBYTE: source ends in truncated multibyte sequence
 *        TCL_CONVERT_SYNTAX: source is not conformant to encoding definition
 *        TCL_CONVERT_UNKNOWN: source contained a character that could not
 *            be represented in target encoding.
 *
 * Side effects:
 *
 *      TCL_OK: The converted bytes are stored in the DString and NUL
 *          terminated in an encoding-specific manner
 *      TCL_ERROR: an error, message is stored in the interp if not NULL.
 *      TCL_CONVERT_*: if errorLocPtr is NULL, an error message is stored
 *          in the interpreter (if not NULL). If errorLocPtr is not NULL,
 *          no error message is stored as it is expected the caller is
 *          interested in whatever is decoded so far and not treating this
 *          as an error condition.
 *
 *      In addition, *dstPtr is always initialized and must be cleared
 *      by the caller irrespective of the return code.
 *
 *-------------------------------------------------------------------------
 */

int
Tcl_UtfToExternalDStringEx(
    Tcl_Interp *interp,         /* For error messages. May be NULL. */
    Tcl_Encoding encoding,	/* The encoding for the converted string, or
				 * NULL for the default system encoding. */
    const char *src,		/* Source string in UTF-8. */
    Tcl_Size srcLen,		/* Source string length in bytes, or < 0 for
				 * strlen(). */
    int flags,			/* Conversion control flags. */
    Tcl_DString *dstPtr,	/* Uninitialized or free DString in which the
				 * converted string is stored. */
    Tcl_Size *errorLocPtr)      /* Where to store the error location
                                   (or TCL_INDEX_NONE if no error). May
				   be NULL. */
{
    char *dst;
    Tcl_EncodingState state;
    const Encoding *encodingPtr;
    int result;
    Tcl_Size dstLen, soFar;
    const char *srcStart = src;

    /* DO FIRST - must always be initialized on return */
    Tcl_DStringInit(dstPtr);

    if (flags & (TCL_ENCODING_START|TCL_ENCODING_END)) {
	/* TODO - what other flags are illegal? - See TIP 656 */
 	Tcl_SetResult(interp,
	    "Parameter error: TCL_ENCODING_{START,STOP} bits set in flags.",
	    TCL_STATIC);
	Tcl_SetErrorCode(interp, "TCL", "ENCODING", "ILLEGALFLAGS", NULL);
	return TCL_ERROR;
    }

    dst = Tcl_DStringValue(dstPtr);
    dstLen = dstPtr->spaceAvl - 1;

    if (encoding == NULL) {
	encoding = systemEncoding;
    }
    encodingPtr = (Encoding *) encoding;

    if (src == NULL) {
	srcLen = 0;
    } else if (srcLen == TCL_INDEX_NONE) {
	srcLen = strlen(src);
    }
    flags |= TCL_ENCODING_START;
    while (1) {
	int srcChunkLen, srcChunkRead;
	int dstChunkLen, dstChunkWrote, dstChunkChars;

	if (srcLen > INT_MAX) {
	    srcChunkLen = INT_MAX;
	} else {
	    srcChunkLen = srcLen;
	    flags |= TCL_ENCODING_END; /* Last chunk */
	}
	dstChunkLen = dstLen > INT_MAX ? INT_MAX : dstLen;

	result = encodingPtr->fromUtfProc(encodingPtr->clientData, src,
                                          srcChunkLen, flags, &state, dst, dstChunkLen,
                                          &srcChunkRead, &dstChunkWrote, &dstChunkChars);
	soFar = dst + dstChunkWrote - Tcl_DStringValue(dstPtr);

	/* Move past the part processed in this go around */
	src += srcChunkRead;

	/*
	 * Keep looping in two case -
	 *   - our destination buffer did not have enough room
	 *   - we had not passed in all the data and error indicated fragment
	 *     of a multibyte character
	 * In both cases we have to grow buffer, move the input source pointer
	 * and loop. Otherwise, return the result we got.
	 */
	if ((result != TCL_CONVERT_NOSPACE) &&
	    !(result == TCL_CONVERT_MULTIBYTE && (flags & TCL_ENCODING_END))) {
            Tcl_Size nBytesProcessed = (src - srcStart);
	    size_t i = soFar + encodingPtr->nullSize - 1;
	    /* Loop as DStringSetLength only stores one nul byte at a time */
	    while (i+1 >= soFar+1) {
		Tcl_DStringSetLength(dstPtr, i--);
	    }
            if (errorLocPtr) {
                /*
                 * Do not write error message into interpreter if caller
                 * wants to know error location.
                 */
                *errorLocPtr = result == TCL_OK ? TCL_INDEX_NONE : nBytesProcessed;
            }
            else {
                /* Caller wants error message on failure */
                if (result != TCL_OK && interp != NULL) {
                    Tcl_Size pos = Tcl_NumUtfChars(srcStart, nBytesProcessed);
                    int ucs4;
                    char buf[TCL_INTEGER_SPACE];
                    TclUtfToUCS4(&srcStart[nBytesProcessed], &ucs4);
                    sprintf(buf, "%" TCL_Z_MODIFIER "u", nBytesProcessed);
		    Tcl_SetObjResult(
			interp,
			Tcl_ObjPrintf(
			    "unexpected character at index %" TCL_Z_MODIFIER
			    "u: 'U+%06X'",
			    pos,
			    ucs4));
		    Tcl_SetErrorCode(interp, "TCL", "ENCODING", "ILLEGALSEQUENCE",
                                     buf, NULL);
                }
            }
            return result;
	}

	flags &= ~TCL_ENCODING_START;
	srcLen -= srcChunkRead;

	if (Tcl_DStringLength(dstPtr) == 0) {
	    Tcl_DStringSetLength(dstPtr, dstLen);
	}
	Tcl_DStringSetLength(dstPtr, 2 * Tcl_DStringLength(dstPtr) + 1);
	dst = Tcl_DStringValue(dstPtr) + soFar;
	dstLen = Tcl_DStringLength(dstPtr) - soFar - 1;
    }
}

/*
 *-------------------------------------------------------------------------
 *
 * Tcl_UtfToExternal --
 *
 *	Convert a buffer from UTF-8 into the specified encoding.
 *
 * Results:
 *	The return value is one of TCL_OK, TCL_CONVERT_MULTIBYTE,
 *	TCL_CONVERT_SYNTAX, TCL_CONVERT_UNKNOWN, or TCL_CONVERT_NOSPACE, as
 *	documented in tcl.h.
 *
 * Side effects:
 *	The converted bytes are stored in the output buffer.
 *
 *-------------------------------------------------------------------------
 */

int
Tcl_UtfToExternal(
    TCL_UNUSED(Tcl_Interp *),	/* TODO: Re-examine this. */
    Tcl_Encoding encoding,	/* The encoding for the converted string, or
				 * NULL for the default system encoding. */
    const char *src,		/* Source string in UTF-8. */
    Tcl_Size srcLen,		/* Source string length in bytes, or TCL_INDEX_NONE for
				 * strlen(). */
    int flags,			/* Conversion control flags. */
    Tcl_EncodingState *statePtr,/* Place for conversion routine to store state
				 * information used during a piecewise
				 * conversion. Contents of statePtr are
				 * initialized and/or reset by conversion
				 * routine under control of flags argument. */
    char *dst,			/* Output buffer in which converted string
				 * is stored. */
    Tcl_Size dstLen,		/* The maximum length of output buffer in
				 * bytes. */
    int *srcReadPtr,		/* Filled with the number of bytes from the
				 * source string that were converted. This may
				 * be less than the original source length if
				 * there was a problem converting some source
				 * characters. */
    int *dstWrotePtr,		/* Filled with the number of bytes that were
				 * stored in the output buffer as a result of
				 * the conversion. */
    int *dstCharsPtr)		/* Filled with the number of characters that
				 * correspond to the bytes stored in the
				 * output buffer. */
{
    const Encoding *encodingPtr;
    int result, srcRead, dstWrote, dstChars;
    Tcl_EncodingState state;

    if (encoding == NULL) {
	encoding = systemEncoding;
    }
    encodingPtr = (Encoding *) encoding;

    if (src == NULL) {
	srcLen = 0;
    } else if (srcLen == TCL_INDEX_NONE) {
	srcLen = strlen(src);
    }
    if (statePtr == NULL) {
	flags |= TCL_ENCODING_START | TCL_ENCODING_END;
	statePtr = &state;
    }
    if (srcLen > INT_MAX) {
	srcLen = INT_MAX;
	flags &= ~TCL_ENCODING_END;
    }
    if (dstLen > INT_MAX) {
	dstLen = INT_MAX;
    }
    if (srcReadPtr == NULL) {
	srcReadPtr = &srcRead;
    }
    if (dstWrotePtr == NULL) {
	dstWrotePtr = &dstWrote;
    }
    if (dstCharsPtr == NULL) {
	dstCharsPtr = &dstChars;
    }

    if (dstLen < encodingPtr->nullSize) {
        return TCL_CONVERT_NOSPACE;
    }
    dstLen -= encodingPtr->nullSize;
    result = encodingPtr->fromUtfProc(encodingPtr->clientData, src, srcLen,
	    flags, statePtr, dst, dstLen, srcReadPtr,
	    dstWrotePtr, dstCharsPtr);
    /*
     * Buffer is terminated irrespective of result. Not sure this is
     * reasonable but keep for historical/compatibility reasons.
     */
    memset(&dst[*dstWrotePtr], '\0', encodingPtr->nullSize);

    return result;
}

/*
 *---------------------------------------------------------------------------
 *
 * Tcl_FindExecutable --
 *
 *	This function computes the absolute path name of the current
 *	application, given its argv[0] value.
 *
 * Results:
 *	None.
 *
 * Side effects:
 *	The absolute pathname for the application is computed and stored to be
 *	returned later by [info nameofexecutable].
 *
 *---------------------------------------------------------------------------
 */
#undef Tcl_FindExecutable
const char *
Tcl_FindExecutable(
    const char *argv0)		/* The value of the application's argv[0]
				 * (native). */
{
    const char *version = Tcl_InitSubsystems();
    TclpSetInitialEncodings();
    TclpFindExecutable(argv0);
    return version;
}

/*
 *---------------------------------------------------------------------------
 *
 * OpenEncodingFileChannel --
 *
 *	Open the file believed to hold data for the encoding, "name".
 *
 * Results:
 *	Returns the readable Tcl_Channel from opening the file, or NULL if the
 *	file could not be successfully opened. If NULL was returned, an error
 *	message is left in interp's result object, unless interp was NULL.
 *
 * Side effects:
 *	Channel may be opened. Information about the filesystem may be cached
 *	to speed later calls.
 *
 *---------------------------------------------------------------------------
 */

static Tcl_Channel
OpenEncodingFileChannel(
    Tcl_Interp *interp,		/* Interp for error reporting, if not NULL. */
    const char *name)		/* The name of the encoding file on disk and
				 * also the name for new encoding. */
{
    Tcl_Obj *nameObj = Tcl_NewStringObj(name, -1);
    Tcl_Obj *fileNameObj = Tcl_DuplicateObj(nameObj);
    Tcl_Obj *searchPath = Tcl_DuplicateObj(Tcl_GetEncodingSearchPath());
    Tcl_Obj *map = TclGetProcessGlobalValue(&encodingFileMap);
    Tcl_Obj **dir, *path, *directory = NULL;
    Tcl_Channel chan = NULL;
    Tcl_Size i, numDirs;

    TclListObjGetElementsM(NULL, searchPath, &numDirs, &dir);
    Tcl_IncrRefCount(nameObj);
    Tcl_AppendToObj(fileNameObj, ".enc", -1);
    Tcl_IncrRefCount(fileNameObj);
    Tcl_DictObjGet(NULL, map, nameObj, &directory);

    /*
     * Check that any cached directory is still on the encoding search path.
     */

    if (NULL != directory) {
	int verified = 0;

	for (i=0; i<numDirs && !verified; i++) {
	    if (dir[i] == directory) {
		verified = 1;
	    }
	}
	if (!verified) {
	    const char *dirString = TclGetString(directory);

	    for (i=0; i<numDirs && !verified; i++) {
		if (strcmp(dirString, TclGetString(dir[i])) == 0) {
		    verified = 1;
		}
	    }
	}
	if (!verified) {
	    /*
	     * Directory no longer on the search path. Remove from cache.
	     */

	    map = Tcl_DuplicateObj(map);
	    Tcl_DictObjRemove(NULL, map, nameObj);
	    TclSetProcessGlobalValue(&encodingFileMap, map, NULL);
	    directory = NULL;
	}
    }

    if (NULL != directory) {
	/*
	 * Got a directory from the cache. Try to use it first.
	 */

	Tcl_IncrRefCount(directory);
	path = Tcl_FSJoinToPath(directory, 1, &fileNameObj);
	Tcl_IncrRefCount(path);
	Tcl_DecrRefCount(directory);
	chan = Tcl_FSOpenFileChannel(NULL, path, "r", 0);
	Tcl_DecrRefCount(path);
    }

    /*
     * Scan the search path until we find it.
     */

    for (i=0; i<numDirs && (chan == NULL); i++) {
	path = Tcl_FSJoinToPath(dir[i], 1, &fileNameObj);
	Tcl_IncrRefCount(path);
	chan = Tcl_FSOpenFileChannel(NULL, path, "r", 0);
	Tcl_DecrRefCount(path);
	if (chan != NULL) {
	    /*
	     * Save directory in the cache.
	     */

	    map = Tcl_DuplicateObj(TclGetProcessGlobalValue(&encodingFileMap));
	    Tcl_DictObjPut(NULL, map, nameObj, dir[i]);
	    TclSetProcessGlobalValue(&encodingFileMap, map, NULL);
	}
    }

    if ((NULL == chan) && (interp != NULL)) {
	Tcl_SetObjResult(interp, Tcl_ObjPrintf(
		"unknown encoding \"%s\"", name));
	Tcl_SetErrorCode(interp, "TCL", "LOOKUP", "ENCODING", name, NULL);
    }
    Tcl_DecrRefCount(fileNameObj);
    Tcl_DecrRefCount(nameObj);
    Tcl_DecrRefCount(searchPath);

    return chan;
}

/*
 *---------------------------------------------------------------------------
 *
 * LoadEncodingFile --
 *
 *	Read a file that describes an encoding and create a new Encoding from
 *	the data.
 *
 * Results:
 *	The return value is the newly loaded Tcl_Encoding or NULL if the file
 *	didn't exist or could not be processed. If NULL is returned and interp
 *	is not NULL, an error message is left in interp's result object.
 *
 * Side effects:
 *	A corresponding encoding file might be read from persistent storage, in
 *	which case LoadTableEncoding is called.
 *
 *---------------------------------------------------------------------------
 */

static Tcl_Encoding
LoadEncodingFile(
    Tcl_Interp *interp,		/* Interp for error reporting, if not NULL. */
    const char *name)		/* The name of both the encoding file
				 * and the new encoding. */
{
    Tcl_Channel chan = NULL;
    Tcl_Encoding encoding = NULL;
    int ch;

    chan = OpenEncodingFileChannel(interp, name);
    if (chan == NULL) {
	return NULL;
    }

    Tcl_SetChannelOption(NULL, chan, "-encoding", "utf-8");

    while (1) {
	Tcl_DString ds;

	Tcl_DStringInit(&ds);
	Tcl_Gets(chan, &ds);
	ch = Tcl_DStringValue(&ds)[0];
	Tcl_DStringFree(&ds);
	if (ch != '#') {
	    break;
	}
    }

    switch (ch) {
    case 'S':
	encoding = LoadTableEncoding(name, ENCODING_SINGLEBYTE, chan);
	break;
    case 'D':
	encoding = LoadTableEncoding(name, ENCODING_DOUBLEBYTE, chan);
	break;
    case 'M':
	encoding = LoadTableEncoding(name, ENCODING_MULTIBYTE, chan);
	break;
    case 'E':
	encoding = LoadEscapeEncoding(name, chan);
	break;
    }
    if ((encoding == NULL) && (interp != NULL)) {
	Tcl_SetObjResult(interp, Tcl_ObjPrintf(
		"invalid encoding file \"%s\"", name));
	Tcl_SetErrorCode(interp, "TCL", "LOOKUP", "ENCODING", name, NULL);
    }
    Tcl_CloseEx(NULL, chan, 0);

    return encoding;
}

/*
 *-------------------------------------------------------------------------
 *
 * LoadTableEncoding --
 *
 *	Helper function for LoadEncodingFile().  Creates a Tcl_EncodingType
 *	structure along with its corresponding TableEncodingData structure, and
 *	passes it to Tcl_Createncoding.
 *
 *	The file contains binary data but begins with a marker to indicate
 *	byte-ordering so a single binary file can be read on big or
 *	little-endian systems.
 *
 * Results:
 *	Returns the new Tcl_Encoding,  or NULL if it could could
 *	not be created because the file contained invalid data.
 *
 * Side effects:
 *	See Tcl_CreateEncoding().
 *
 *-------------------------------------------------------------------------
 */

static Tcl_Encoding
LoadTableEncoding(
    const char *name,		/* Name of the new encoding. */
    int type,			/* Type of encoding (ENCODING_?????). */
    Tcl_Channel chan)		/* File containing new encoding. */
{
    Tcl_DString lineString;
    Tcl_Obj *objPtr;
    char *line;
    int i, hi, lo, numPages, symbol, fallback, len;
    unsigned char used[256];
    unsigned size;
    TableEncodingData *dataPtr;
    unsigned short *pageMemPtr, *page;
    Tcl_EncodingType encType;

    /*
     * Speed over memory. Use a full 256 character table to decode hex
     * sequences in the encoding files.
     */

    static const char staticHex[] = {
      0,  0,  0,  0,  0,  0,  0, 0, 0, 0, 0, 0, 0, 0, 0, 0, /*   0 ...  15 */
      0,  0,  0,  0,  0,  0,  0, 0, 0, 0, 0, 0, 0, 0, 0, 0, /*  16 ...  31 */
      0,  0,  0,  0,  0,  0,  0, 0, 0, 0, 0, 0, 0, 0, 0, 0, /*  32 ...  47 */
      0,  1,  2,  3,  4,  5,  6, 7, 8, 9, 0, 0, 0, 0, 0, 0, /*  48 ...  63 */
      0, 10, 11, 12, 13, 14, 15, 0, 0, 0, 0, 0, 0, 0, 0, 0, /*  64 ...  79 */
      0,  0,  0,  0,  0,  0,  0, 0, 0, 0, 0, 0, 0, 0, 0, 0, /*  80 ...  95 */
      0, 10, 11, 12, 13, 14, 15, 0, 0, 0, 0, 0, 0, 0, 0, 0, /*  96 ... 111 */
      0,  1,  2,  3,  4,  5,  6, 7, 8, 9, 0, 0, 0, 0, 0, 0, /* 112 ... 127 */
      0,  0,  0,  0,  0,  0,  0, 0, 0, 0, 0, 0, 0, 0, 0, 0, /* 128 ... 143 */
      0,  0,  0,  0,  0,  0,  0, 0, 0, 0, 0, 0, 0, 0, 0, 0, /* 144 ... 159 */
      0,  0,  0,  0,  0,  0,  0, 0, 0, 0, 0, 0, 0, 0, 0, 0, /* 160 ... 175 */
      0,  0,  0,  0,  0,  0,  0, 0, 0, 0, 0, 0, 0, 0, 0, 0, /* 176 ... 191 */
      0,  0,  0,  0,  0,  0,  0, 0, 0, 0, 0, 0, 0, 0, 0, 0, /* 192 ... 207 */
      0,  0,  0,  0,  0,  0,  0, 0, 0, 0, 0, 0, 0, 0, 0, 0, /* 208 ... 223 */
      0,  0,  0,  0,  0,  0,  0, 0, 0, 0, 0, 0, 0, 0, 0, 0, /* 224 ... 239 */
      0,  0,  0,  0,  0,  0,  0, 0, 0, 0, 0, 0, 0, 0, 0, 0, /* 240 ... 255 */
    };

    Tcl_DStringInit(&lineString);
    if (Tcl_Gets(chan, &lineString) == TCL_IO_FAILURE) {
	return NULL;
    }
    line = Tcl_DStringValue(&lineString);

    fallback = (int) strtol(line, &line, 16);
    symbol = (int) strtol(line, &line, 10);
    numPages = (int) strtol(line, &line, 10);
    Tcl_DStringFree(&lineString);

    if (numPages < 0) {
	numPages = 0;
    } else if (numPages > 256) {
	numPages = 256;
    }

    memset(used, 0, sizeof(used));

#undef PAGESIZE
#define PAGESIZE    (256 * sizeof(unsigned short))

    dataPtr = (TableEncodingData *)Tcl_Alloc(sizeof(TableEncodingData));
    memset(dataPtr, 0, sizeof(TableEncodingData));

    dataPtr->fallback = fallback;

    /*
     * Read the table that maps characters to Unicode. Performs a single
     * malloc to get the memory for the array and all the pages needed by the
     * array.
     */

    size = 256 * sizeof(unsigned short *) + numPages * PAGESIZE;
    dataPtr->toUnicode = (unsigned short **)Tcl_Alloc(size);
    memset(dataPtr->toUnicode, 0, size);
    pageMemPtr = (unsigned short *) (dataPtr->toUnicode + 256);

    TclNewObj(objPtr);
    Tcl_IncrRefCount(objPtr);
    for (i = 0; i < numPages; i++) {
	int ch;
	const char *p;
	Tcl_Size expected = 3 + 16 * (16 * 4 + 1);

	if (Tcl_ReadChars(chan, objPtr, expected, 0) != expected) {
	    return NULL;
	}
	p = TclGetString(objPtr);
	hi = (staticHex[UCHAR(p[0])] << 4) + staticHex[UCHAR(p[1])];
	dataPtr->toUnicode[hi] = pageMemPtr;
	p += 2;
	for (lo = 0; lo < 256; lo++) {
	    if ((lo & 0x0F) == 0) {
		p++;
	    }
	    ch = (staticHex[UCHAR(p[0])] << 12) + (staticHex[UCHAR(p[1])] << 8)
		    + (staticHex[UCHAR(p[2])] << 4) + staticHex[UCHAR(p[3])];
	    if (ch != 0) {
		used[ch >> 8] = 1;
	    }
	    *pageMemPtr = (unsigned short) ch;
	    pageMemPtr++;
	    p += 4;
	}
    }
    TclDecrRefCount(objPtr);

    if (type == ENCODING_DOUBLEBYTE) {
	memset(dataPtr->prefixBytes, 1, sizeof(dataPtr->prefixBytes));
    } else {
	for (hi = 1; hi < 256; hi++) {
	    if (dataPtr->toUnicode[hi] != NULL) {
		dataPtr->prefixBytes[hi] = 1;
	    }
	}
    }

    /*
     * Invert the toUnicode array to produce the fromUnicode array. Performs a
     * single malloc to get the memory for the array and all the pages needed
     * by the array. While reading in the toUnicode array remember what
     * pages are needed for the fromUnicode array.
     */

    if (symbol) {
	used[0] = 1;
    }
    numPages = 0;
    for (hi = 0; hi < 256; hi++) {
	if (used[hi]) {
	    numPages++;
	}
    }
    size = 256 * sizeof(unsigned short *) + numPages * PAGESIZE;
    dataPtr->fromUnicode = (unsigned short **)Tcl_Alloc(size);
    memset(dataPtr->fromUnicode, 0, size);
    pageMemPtr = (unsigned short *) (dataPtr->fromUnicode + 256);

    for (hi = 0; hi < 256; hi++) {
	if (dataPtr->toUnicode[hi] == NULL) {
	    dataPtr->toUnicode[hi] = emptyPage;
	    continue;
	}
	for (lo = 0; lo < 256; lo++) {
	    int ch = dataPtr->toUnicode[hi][lo];

	    if (ch != 0) {
		page = dataPtr->fromUnicode[ch >> 8];
		if (page == NULL) {
		    page = pageMemPtr;
		    pageMemPtr += 256;
		    dataPtr->fromUnicode[ch >> 8] = page;
		}
		page[ch & 0xFF] = (unsigned short) ((hi << 8) + lo);
	    }
	}
    }
    if (type == ENCODING_MULTIBYTE) {
	/*
	 * If multibyte encodings don't have a backslash character, define
	 * one. Otherwise, on Windows, native file names don't work because
	 * the backslash in the file name maps to the unknown character
	 * (question mark) when converting from UTF-8 to external encoding.
	 */

	if (dataPtr->fromUnicode[0] != NULL) {
	    if (dataPtr->fromUnicode[0][(int)'\\'] == '\0') {
		dataPtr->fromUnicode[0][(int)'\\'] = '\\';
	    }
	}
    }
    if (symbol) {
	/*
	 * Make a special symbol encoding that maps each symbol character from
	 * its Unicode code point down into page 0, and also ensure that each
	 * characters on page 0 maps to itself so that a symbol font can be
	 * used to display a simple string like "abcd" and have alpha, beta,
	 * chi, delta show up, rather than have "unknown" chars show up because
	 * strictly speaking the symbol font doesn't have glyphs for those low
	 * ASCII chars.
	 */

	page = dataPtr->fromUnicode[0];
	if (page == NULL) {
	    page = pageMemPtr;
	    dataPtr->fromUnicode[0] = page;
	}
	for (lo = 0; lo < 256; lo++) {
	    if (dataPtr->toUnicode[0][lo] != 0) {
		page[lo] = (unsigned short) lo;
	    }
	}
    }
    for (hi = 0; hi < 256; hi++) {
	if (dataPtr->fromUnicode[hi] == NULL) {
	    dataPtr->fromUnicode[hi] = emptyPage;
	}
    }

    /*
     * For trailing 'R'everse encoding, see [Patch 689341]
     */

    Tcl_DStringInit(&lineString);

    /*
     * Skip leading empty lines.
     */

    while ((len = Tcl_Gets(chan, &lineString)) == 0) {
	/* empty body */
    }
    if (len < 0) {
	goto doneParse;
    }

    /*
     * Require that it starts with an 'R'.
     */

    line = Tcl_DStringValue(&lineString);
    if (line[0] != 'R') {
	goto doneParse;
    }

    /*
     * Read lines until EOF.
     */

    for (TclDStringClear(&lineString);
	    (len = Tcl_Gets(chan, &lineString)) != -1;
	    TclDStringClear(&lineString)) {
	const unsigned char *p;
	int to, from;

	/*
	 * Skip short lines.
	 */

	if (len < 5) {
	    continue;
	}

	/*
	 * Parse the line as a sequence of hex digits.
	 */

	p = (const unsigned char *) Tcl_DStringValue(&lineString);
	to = (staticHex[p[0]] << 12) + (staticHex[p[1]] << 8)
		+ (staticHex[p[2]] << 4) + staticHex[p[3]];
	if (to == 0) {
	    continue;
	}
	for (p += 5, len -= 5; len >= 0 && *p; p += 5, len -= 5) {
	    from = (staticHex[p[0]] << 12) + (staticHex[p[1]] << 8)
		    + (staticHex[p[2]] << 4) + staticHex[p[3]];
	    if (from == 0) {
		continue;
	    }
	    dataPtr->fromUnicode[from >> 8][from & 0xFF] = to;
	}
    }
  doneParse:
    Tcl_DStringFree(&lineString);

    /*
     * Package everything into an encoding structure.
     */

    encType.encodingName    = name;
    encType.toUtfProc	    = TableToUtfProc;
    encType.fromUtfProc	    = TableFromUtfProc;
    encType.freeProc	    = TableFreeProc;
    encType.nullSize	    = (type == ENCODING_DOUBLEBYTE) ? 2 : 1;
    encType.clientData	    = dataPtr;

    return Tcl_CreateEncoding(&encType);
}

/*
 *-------------------------------------------------------------------------
 *
 * LoadEscapeEncoding --
 *
 *	Helper function for LoadEncodingTable(). Loads a state machine that
 *	converts between Unicode and some other encoding.
 *
 *	File contains text data that describes the escape sequences that are
 *	used to choose an encoding and the associated names for the
 *	sub-encodings.
 *
 * Results:
 *	The return value is the new encoding, or NULL if the encoding could
 *	not be created (because the file contained invalid data).
 *
 * Side effects:
 *	None.
 *
 *-------------------------------------------------------------------------
 */

static Tcl_Encoding
LoadEscapeEncoding(
    const char *name,		/* Name of the new encoding. */
    Tcl_Channel chan)		/* File containing new encoding. */
{
    int i;
    unsigned size;
    Tcl_DString escapeData;
    char init[16], final[16];
    EscapeEncodingData *dataPtr;
    Tcl_EncodingType type;

    init[0] = '\0';
    final[0] = '\0';
    Tcl_DStringInit(&escapeData);

    while (1) {
	Tcl_Size argc;
	const char **argv;
	char *line;
	Tcl_DString lineString;

	Tcl_DStringInit(&lineString);
	if (Tcl_Gets(chan, &lineString) == TCL_IO_FAILURE) {
	    break;
	}
	line = Tcl_DStringValue(&lineString);
	if (Tcl_SplitList(NULL, line, &argc, &argv) != TCL_OK) {
	    Tcl_DStringFree(&lineString);
	    continue;
	}
	if (argc >= 2) {
	    if (strcmp(argv[0], "name") == 0) {
		/* do nothing */
	    } else if (strcmp(argv[0], "init") == 0) {
		strncpy(init, argv[1], sizeof(init));
		init[sizeof(init) - 1] = '\0';
	    } else if (strcmp(argv[0], "final") == 0) {
		strncpy(final, argv[1], sizeof(final));
		final[sizeof(final) - 1] = '\0';
	    } else {
		EscapeSubTable est;
		Encoding *e;

		strncpy(est.sequence, argv[1], sizeof(est.sequence));
		est.sequence[sizeof(est.sequence) - 1] = '\0';
		est.sequenceLen = strlen(est.sequence);

		strncpy(est.name, argv[0], sizeof(est.name));
		est.name[sizeof(est.name) - 1] = '\0';

		/*
		 * To avoid infinite recursion in [encoding system iso2022-*]
		 */

		e = (Encoding *) Tcl_GetEncoding(NULL, est.name);
		if ((e != NULL) && (e->toUtfProc != TableToUtfProc)
			&& (e->toUtfProc != Iso88591ToUtfProc)) {
		   Tcl_FreeEncoding((Tcl_Encoding) e);
		   e = NULL;
		}
		est.encodingPtr = e;
		Tcl_DStringAppend(&escapeData, (char *) &est, sizeof(est));
	    }
	}
	Tcl_Free(argv);
	Tcl_DStringFree(&lineString);
    }

    size = offsetof(EscapeEncodingData, subTables)
	    + Tcl_DStringLength(&escapeData);
    dataPtr = (EscapeEncodingData *)Tcl_Alloc(size);
    dataPtr->initLen = strlen(init);
    memcpy(dataPtr->init, init, dataPtr->initLen + 1);
    dataPtr->finalLen = strlen(final);
    memcpy(dataPtr->final, final, dataPtr->finalLen + 1);
    dataPtr->numSubTables =
	    Tcl_DStringLength(&escapeData) / sizeof(EscapeSubTable);
    memcpy(dataPtr->subTables, Tcl_DStringValue(&escapeData),
	    Tcl_DStringLength(&escapeData));
    Tcl_DStringFree(&escapeData);

    memset(dataPtr->prefixBytes, 0, sizeof(dataPtr->prefixBytes));
    for (i = 0; i < dataPtr->numSubTables; i++) {
	dataPtr->prefixBytes[UCHAR(dataPtr->subTables[i].sequence[0])] = 1;
    }
    if (dataPtr->init[0] != '\0') {
	dataPtr->prefixBytes[UCHAR(dataPtr->init[0])] = 1;
    }
    if (dataPtr->final[0] != '\0') {
	dataPtr->prefixBytes[UCHAR(dataPtr->final[0])] = 1;
    }

    /*
     * Package everything into an encoding structure.
     */

    type.encodingName	= name;
    type.toUtfProc	= EscapeToUtfProc;
    type.fromUtfProc    = EscapeFromUtfProc;
    type.freeProc	= EscapeFreeProc;
    type.nullSize	= 1;
    type.clientData	= dataPtr;

    return Tcl_CreateEncoding(&type);
}

/*
 *-------------------------------------------------------------------------
 *
 * BinaryProc --
 *
 *	The default conversion when no other conversion is specified. No
 *	translation is done; source bytes are copied directly to destination
 *	bytes.
 *
 * Results:
 *	Returns TCL_OK if conversion was successful.
 *
 * Side effects:
 *	None.
 *
 *-------------------------------------------------------------------------
 */

static int
BinaryProc(
    TCL_UNUSED(void *),
    const char *src,		/* Source string (unknown encoding). */
    int srcLen,			/* Source string length in bytes. */
    int flags,			/* Conversion control flags. */
    TCL_UNUSED(Tcl_EncodingState *),
    char *dst,			/* Output buffer in which converted string is
				 * stored. */
    int dstLen,			/* The maximum length of output buffer in
				 * bytes. */
    int *srcReadPtr,		/* Filled with the number of bytes from the
				 * source string that were converted. */
    int *dstWrotePtr,		/* Filled with the number of bytes that were
				 * stored in the output buffer as a result of
				 * the conversion. */
    int *dstCharsPtr)		/* Filled with the number of characters that
				 * correspond to the bytes stored in the
				 * output buffer. */
{
    int result;

    result = TCL_OK;
    dstLen -= TCL_UTF_MAX - 1;
    if (dstLen < 0) {
	dstLen = 0;
    }
    if ((flags & TCL_ENCODING_CHAR_LIMIT) && srcLen > *dstCharsPtr) {
	srcLen = *dstCharsPtr;
    }
    if (srcLen > dstLen) {
	srcLen = dstLen;
	result = TCL_CONVERT_NOSPACE;
    }

    *srcReadPtr = srcLen;
    *dstWrotePtr = srcLen;
    *dstCharsPtr = srcLen;
    memcpy(dst, src, srcLen);
    return result;
}

/*
 *-------------------------------------------------------------------------
 *
 * UtfToUtfProc --
 *
 *	Converts from UTF-8 to UTF-8. Note that the UTF-8 to UTF-8 translation
 *	is not a no-op, because it turns a stream of improperly formed
 *	UTF-8 into a properly-formed stream.
 *
 * Results:
 *	Returns TCL_OK if conversion was successful.
 *
 * Side effects:
 *	None.
 *
 *-------------------------------------------------------------------------
 */

static int
UtfToUtfProc(
    void *clientData,		/* additional flags */
    const char *src,		/* Source string in UTF-8. */
    int srcLen,			/* Source string length in bytes. */
    int flags,			/* TCL_ENCODING_* conversion control flags. */
    TCL_UNUSED(Tcl_EncodingState *),
    char *dst,			/* Output buffer in which converted string is
				 * stored. */
    int dstLen,			/* The maximum length of output buffer in
				 * bytes. */
    int *srcReadPtr,		/* Filled with the number of bytes from the
				 * source string that were converted. This may
				 * be less than the original source length if
				 * there was a problem converting some source
				 * characters. */
    int *dstWrotePtr,		/* Filled with the number of bytes that were
				 * stored in the output buffer as a result of
				 * the conversion. */
    int *dstCharsPtr)		/* Filled with the number of characters that
				 * correspond to the bytes stored in the
				 * output buffer. */
{
    const char *srcStart, *srcEnd, *srcClose;
    const char *dstStart, *dstEnd;
    int result, numChars, charLimit = INT_MAX;
    int ch;
    int profile;

    result = TCL_OK;

    srcStart = src;
    srcEnd = src + srcLen;
    srcClose = srcEnd;
    if ((flags & TCL_ENCODING_END) == 0) {
	srcClose -= 6;
    }
    if (flags & TCL_ENCODING_CHAR_LIMIT) {
	charLimit = *dstCharsPtr;
    }

    dstStart = dst;
    flags |= PTR2INT(clientData);
    dstEnd = dst + dstLen - ((flags & ENCODING_UTF) ? TCL_UTF_MAX : 6);

    profile = TCL_ENCODING_PROFILE_GET(flags);
    for (numChars = 0; src < srcEnd && numChars <= charLimit; numChars++) {

	if ((src > srcClose) && (!Tcl_UtfCharComplete(src, srcEnd - src))) {
	    /*
	     * If there is more string to follow, this will ensure that the
	     * last UTF-8 character in the source buffer hasn't been cut off.
	     */

	    result = TCL_CONVERT_MULTIBYTE;
	    break;
	}
	if (dst > dstEnd) {
	    result = TCL_CONVERT_NOSPACE;
	    break;
	}
	if (UCHAR(*src) < 0x80 && !((UCHAR(*src) == 0) && (flags & ENCODING_INPUT))) {
	    /*
	     * Copy 7bit characters, but skip null-bytes when we are in input
	     * mode, so that they get converted to 0xC080.
	     */

	    *dst++ = *src++;
	}
	else if ((UCHAR(*src) == 0xC0) && (src + 1 < srcEnd) &&
		 (UCHAR(src[1]) == 0x80) &&
		 (!(flags & ENCODING_INPUT) || PROFILE_STRICT(profile) ||
		  PROFILE_REPLACE(profile))) {
	    /* Special sequence \xC0\x80 */
            if ((PROFILE_STRICT(profile) || PROFILE_REPLACE(profile)) && (flags & ENCODING_INPUT)) {
		if (PROFILE_REPLACE(profile)) {
		   dst += Tcl_UniCharToUtf(UNICODE_REPLACE_CHAR, dst);
		   src += 2;
		} else {
		   /* PROFILE_STRICT */
		   result = TCL_CONVERT_SYNTAX;
		   break;
		}
	    } else {
		/*
		 * Convert 0xC080 to real nulls when we are in output mode,
		 * irrespective of the profile.
		 */
		*dst++ = 0;
		src += 2;
	    }

	}
	else if (!Tcl_UtfCharComplete(src, srcEnd - src)) {
	    /*
	     * Incomplete byte sequence.
	     * Always check before using TclUtfToUCS4. Not doing can so
	     * cause it run beyond the end of the buffer! If we happen such an
	     * incomplete char its bytes are made to represent themselves
	     * unless the user has explicitly asked to be told.
	     */

	    if (flags & ENCODING_INPUT) {
		/* Incomplete bytes for modified UTF-8 target */
		if (PROFILE_STRICT(profile)) {
		    result = (flags & TCL_ENCODING_CHAR_LIMIT)
			       ? TCL_CONVERT_MULTIBYTE
			       : TCL_CONVERT_SYNTAX;
		    break;
		}
            }
            if (PROFILE_REPLACE(profile)) {
                ch = UNICODE_REPLACE_CHAR;
                ++src;
            } else {
                /* TCL_ENCODING_PROFILE_TCL8 */
                char chbuf[2];
                chbuf[0] = UCHAR(*src++); chbuf[1] = 0;
                TclUtfToUCS4(chbuf, &ch);
            }
	    dst += Tcl_UniCharToUtf(ch, dst);
	}
	else {
            int isInvalid = 0;
	    size_t len = TclUtfToUCS4(src, &ch);
	    if (flags & ENCODING_INPUT) {
		if ((len < 2) && (ch != 0)) {
                    isInvalid = 1;
		} else if ((ch > 0xFFFF) && !(flags & ENCODING_UTF)) {
                    isInvalid = 1;
		}
		if (isInvalid) {
		    if (PROFILE_STRICT(profile)) {
			result = TCL_CONVERT_SYNTAX;
			break;
		    }
		    else if (PROFILE_REPLACE(profile)) {
			ch = UNICODE_REPLACE_CHAR;
		    }
		}
	    }

	    const char *saveSrc = src;
	    src += len;
	    if (!(flags & ENCODING_UTF) && !(flags & ENCODING_INPUT) && (ch > 0x3FF)) {
		if (ch > 0xFFFF) {
		    /* CESU-8 6-byte sequence for chars > U+FFFF */
		    ch -= 0x10000;
		    *dst++ = 0xED;
		    *dst++ = (char) (((ch >> 16) & 0x0F) | 0xA0);
		    *dst++ = (char) (((ch >> 10) & 0x3F) | 0x80);
		    ch = (ch & 0x0CFF) | 0xDC00;
		}
#if TCL_UTF_MAX < 4
	    cesu8:
#endif
		*dst++ = (char) (((ch >> 12) | 0xE0) & 0xEF);
		*dst++ = (char) (((ch >> 6) | 0x80) & 0xBF);
		*dst++ = (char) ((ch | 0x80) & 0xBF);
		continue;
#if TCL_UTF_MAX < 4
	    } else if ((ch | 0x7FF) == 0xDFFF) {
		/*
		 * A surrogate character is detected, handle especially.
		 */
		if (PROFILE_STRICT(profile) && (flags & ENCODING_UTF)) {
		    result = TCL_CONVERT_UNKNOWN;
		    src = saveSrc;
		    break;
		}
		if (PROFILE_REPLACE(profile)) {
                    /* TODO - is this right for cesu8 or should we fall through below? */
		    ch = UNICODE_REPLACE_CHAR;
		}
		else {
		    int low = ch;
		    len = (src <= srcEnd - 3) ? TclUtfToUCS4(src, &low) : 0;

		    if ((!LOW_SURROGATE(low)) || (ch & 0x400)) {

			if (PROFILE_STRICT(profile)) {
			    result = TCL_CONVERT_UNKNOWN;
			    src = saveSrc;
			    break;
			}
                        goto cesu8;
		    }
		    src += len;
		    dst += Tcl_UniCharToUtf(ch, dst);
		    ch = low;
		}
#endif
	    } else if (PROFILE_STRICT(profile) &&
		       (!(flags & ENCODING_INPUT)) &&
		       SURROGATE(ch)) {
		result = TCL_CONVERT_UNKNOWN;
		src = saveSrc;
		break;
	    } else if (PROFILE_STRICT(profile) &&
	               (flags & ENCODING_INPUT) &&
		       SURROGATE(ch)) {
		result = TCL_CONVERT_SYNTAX;
		src = saveSrc;
		break;
	    }
	    dst += Tcl_UniCharToUtf(ch, dst);
	}
    }

    *srcReadPtr = src - srcStart;
    *dstWrotePtr = dst - dstStart;
    *dstCharsPtr = numChars;
    return result;
}

/*
 *-------------------------------------------------------------------------
 *
 * Utf32ToUtfProc --
 *
 *	Convert from UTF-32 to UTF-8.
 *
 * Results:
 *	Returns TCL_OK if conversion was successful.
 *
 * Side effects:
 *	None.
 *
 *-------------------------------------------------------------------------
 */

static int
Utf32ToUtfProc(
    void *clientData,	/* additional flags, e.g. TCL_ENCODING_LE */
    const char *src,		/* Source string in Unicode. */
    int srcLen,			/* Source string length in bytes. */
    int flags,			/* Conversion control flags. */
    TCL_UNUSED(Tcl_EncodingState *),
    char *dst,			/* Output buffer in which converted string is
				 * stored. */
    int dstLen,			/* The maximum length of output buffer in
				 * bytes. */
    int *srcReadPtr,		/* Filled with the number of bytes from the
				 * source string that were converted. This may
				 * be less than the original source length if
				 * there was a problem converting some source
				 * characters. */
    int *dstWrotePtr,		/* Filled with the number of bytes that were
				 * stored in the output buffer as a result of
				 * the conversion. */
    int *dstCharsPtr)		/* Filled with the number of characters that
				 * correspond to the bytes stored in the
				 * output buffer. */
{
    const char *srcStart, *srcEnd;
    const char *dstEnd, *dstStart;
    int result, numChars, charLimit = INT_MAX;
    int ch = 0, bytesLeft = srcLen % 4;

    flags |= PTR2INT(clientData);
    if (flags & TCL_ENCODING_CHAR_LIMIT) {
	charLimit = *dstCharsPtr;
    }
    result = TCL_OK;

    /*
     * Check alignment with utf-32 (4 == sizeof(UTF-32))
     */

    if (bytesLeft != 0) {
	result = TCL_CONVERT_MULTIBYTE;
	srcLen -= bytesLeft;
    }

#if TCL_UTF_MAX < 4
    /*
     * If last code point is a high surrogate, we cannot handle that yet,
     * unless we are at the end.
     */

    if (!(flags & TCL_ENCODING_END) && (srcLen >= 4) &&
	    ((src[srcLen - ((flags & TCL_ENCODING_LE)?3:2)] & 0xFC) == 0xD8) &&
	    ((src[srcLen - ((flags & TCL_ENCODING_LE)?2:3)]) == 0) &&
	    ((src[srcLen - ((flags & TCL_ENCODING_LE)?1:4)]) == 0)) {
	result = TCL_CONVERT_MULTIBYTE;
	srcLen-= 4;
    }
#endif

    srcStart = src;
    srcEnd = src + srcLen;

    dstStart = dst;
    dstEnd = dst + dstLen - TCL_UTF_MAX;

    for (numChars = 0; src < srcEnd && numChars <= charLimit; numChars++) {
	if (dst > dstEnd) {
	    result = TCL_CONVERT_NOSPACE;
	    break;
	}

#if TCL_UTF_MAX < 4
	int prev = ch;
#endif
	if (flags & TCL_ENCODING_LE) {
	    ch = (src[3] & 0xFF) << 24 | (src[2] & 0xFF) << 16 | (src[1] & 0xFF) << 8 | (src[0] & 0xFF);
	} else {
	    ch = (src[0] & 0xFF) << 24 | (src[1] & 0xFF) << 16 | (src[2] & 0xFF) << 8 | (src[3] & 0xFF);
	}
#if TCL_UTF_MAX < 4
	if (((prev  & ~0x3FF) == 0xD800) && ((ch  & ~0x3FF) != 0xDC00)) {
	    /* Bug [10c2c17c32]. If Hi surrogate not followed by Lo surrogate, finish 3-byte UTF-8 */
	    dst += Tcl_UniCharToUtf(-1, dst);
	}
#endif

	if ((unsigned)ch > 0x10FFFF) {
<<<<<<< HEAD
	    ch = 0xFFFD;
	    if (PROFILE_STRICT(flags)) {
		result = TCL_CONVERT_SYNTAX;
		break;
	    }
	} else if (SURROGATE(ch)) {
=======
	    ch = UNICODE_REPLACE_CHAR;
>>>>>>> c5d05351
	    if (PROFILE_STRICT(flags)) {
		result = TCL_CONVERT_SYNTAX;
		break;
	    }
<<<<<<< HEAD
	    if (PROFILE_REPLACE(flags)) {
		ch = UNICODE_REPLACE_CHAR;
	    }
	}
=======
	} else if (PROFILE_STRICT(flags) && SURROGATE(ch)) {
	    result = TCL_CONVERT_SYNTAX;
#if TCL_UTF_MAX < 4
	    ch = 0;
#endif
	    break;
	} else if (PROFILE_REPLACE(flags) && SURROGATE(ch)) {
	    ch = UNICODE_REPLACE_CHAR;
	} 
>>>>>>> c5d05351

	/*
	 * Special case for 1-byte utf chars for speed. Make sure we work with
	 * unsigned short-size data.
	 */

	if ((ch > 0) && (ch < 0x80)) {
	    *dst++ = (ch & 0xFF);
	} else {
	    dst += Tcl_UniCharToUtf(ch, dst);
	}
	src += sizeof(unsigned int);
    }

#if TCL_UTF_MAX < 4
    if ((ch  & ~0x3FF) == 0xD800) {
	/* Bug [10c2c17c32]. If Hi surrogate, finish 3-byte UTF-8 */
	dst += Tcl_UniCharToUtf(-1, dst);
    }
#endif

    if ((flags & TCL_ENCODING_END) && (result == TCL_CONVERT_MULTIBYTE)) {
	/* We have a single byte left-over at the end */
	if (dst > dstEnd) {
	    result = TCL_CONVERT_NOSPACE;
	} else {
	    /* destination is not full, so we really are at the end now */
	    if (PROFILE_STRICT(flags)) {
		result = TCL_CONVERT_SYNTAX;
	    } else {
		result = TCL_OK;
		dst += Tcl_UniCharToUtf(0xFFFD, dst);
		numChars++;
		src += bytesLeft;
	    }
	}
    }
    *srcReadPtr = src - srcStart;
    *dstWrotePtr = dst - dstStart;
    *dstCharsPtr = numChars;
    return result;
}

/*
 *-------------------------------------------------------------------------
 *
 * UtfToUtf32Proc --
 *
 *	Convert from UTF-8 to UTF-32.
 *
 * Results:
 *	Returns TCL_OK if conversion was successful.
 *
 * Side effects:
 *	None.
 *
 *-------------------------------------------------------------------------
 */

static int
UtfToUtf32Proc(
    void *clientData,	/* additional flags, e.g. TCL_ENCODING_LE */
    const char *src,		/* Source string in UTF-8. */
    int srcLen,			/* Source string length in bytes. */
    int flags,			/* Conversion control flags. */
    TCL_UNUSED(Tcl_EncodingState *),
    char *dst,			/* Output buffer in which converted string is
				 * stored. */
    int dstLen,			/* The maximum length of output buffer in
				 * bytes. */
    int *srcReadPtr,		/* Filled with the number of bytes from the
				 * source string that were converted. This may
				 * be less than the original source length if
				 * there was a problem converting some source
				 * characters. */
    int *dstWrotePtr,		/* Filled with the number of bytes that were
				 * stored in the output buffer as a result of
				 * the conversion. */
    int *dstCharsPtr)		/* Filled with the number of characters that
				 * correspond to the bytes stored in the
				 * output buffer. */
{
    const char *srcStart, *srcEnd, *srcClose, *dstStart, *dstEnd;
    int result, numChars;
    int ch, len;

    srcStart = src;
    srcEnd = src + srcLen;
    srcClose = srcEnd;
    if ((flags & TCL_ENCODING_END) == 0) {
	srcClose -= TCL_UTF_MAX;
    }

    dstStart = dst;
    dstEnd = dst + dstLen - sizeof(Tcl_UniChar);
    flags |= PTR2INT(clientData);

    result = TCL_OK;
    for (numChars = 0; src < srcEnd; numChars++) {
	if ((src > srcClose) && (!Tcl_UtfCharComplete(src, srcEnd - src))) {
	    /*
	     * If there is more string to follow, this will ensure that the
	     * last UTF-8 character in the source buffer hasn't been cut off.
	     */

	    result = TCL_CONVERT_MULTIBYTE;
	    break;
	}
	if (dst > dstEnd) {
	    result = TCL_CONVERT_NOSPACE;
	    break;
	}
	len = TclUtfToUCS4(src, &ch);
	if (SURROGATE(ch)) {
	    if (PROFILE_STRICT(flags)) {
		result = TCL_CONVERT_UNKNOWN;
		break;
	    }
	    if (PROFILE_REPLACE(flags)) {
		ch = UNICODE_REPLACE_CHAR;
	    }
	}
	src += len;
	if (flags & TCL_ENCODING_LE) {
	    *dst++ = (ch & 0xFF);
	    *dst++ = ((ch >> 8) & 0xFF);
	    *dst++ = ((ch >> 16) & 0xFF);
	    *dst++ = ((ch >> 24) & 0xFF);
	} else {
	    *dst++ = ((ch >> 24) & 0xFF);
	    *dst++ = ((ch >> 16) & 0xFF);
	    *dst++ = ((ch >> 8) & 0xFF);
	    *dst++ = (ch & 0xFF);
	}
    }

    *srcReadPtr = src - srcStart;
    *dstWrotePtr = dst - dstStart;
    *dstCharsPtr = numChars;
    return result;
}

/*
 *-------------------------------------------------------------------------
 *
 * Utf16ToUtfProc --
 *
 *	Convert from UTF-16 to UTF-8.
 *
 * Results:
 *	Returns TCL_OK if conversion was successful.
 *
 * Side effects:
 *	None.
 *
 *-------------------------------------------------------------------------
 */

static int
Utf16ToUtfProc(
    void *clientData,	/* additional flags, e.g. TCL_ENCODING_LE */
    const char *src,		/* Source string in Unicode. */
    int srcLen,			/* Source string length in bytes. */
    int flags,			/* Conversion control flags. */
    TCL_UNUSED(Tcl_EncodingState *),
    char *dst,			/* Output buffer in which converted string is
				 * stored. */
    int dstLen,			/* The maximum length of output buffer in
				 * bytes. */
    int *srcReadPtr,		/* Filled with the number of bytes from the
				 * source string that were converted. This may
				 * be less than the original source length if
				 * there was a problem converting some source
				 * characters. */
    int *dstWrotePtr,		/* Filled with the number of bytes that were
				 * stored in the output buffer as a result of
				 * the conversion. */
    int *dstCharsPtr)		/* Filled with the number of characters that
				 * correspond to the bytes stored in the
				 * output buffer. */
{
    const char *srcStart, *srcEnd;
    const char *dstEnd, *dstStart;
    int result, numChars, charLimit = INT_MAX;
    unsigned short ch = 0;

    flags |= PTR2INT(clientData);
    if (flags & TCL_ENCODING_CHAR_LIMIT) {
	charLimit = *dstCharsPtr;
    }
    result = TCL_OK;

    /*
     * Check alignment with utf-16 (2 == sizeof(UTF-16))
     */

    if ((srcLen % 2) != 0) {
	result = TCL_CONVERT_MULTIBYTE;
	srcLen--;
    }

    /*
     * If last code point is a high surrogate, we cannot handle that yet,
     * unless we are at the end.
     */

    if (!(flags & TCL_ENCODING_END) && (srcLen >= 2) &&
	    ((src[srcLen - ((flags & TCL_ENCODING_LE)?1:2)] & 0xFC) == 0xD8)) {
	result = TCL_CONVERT_MULTIBYTE;
	srcLen-= 2;
    }

    srcStart = src;
    srcEnd = src + srcLen;

    dstStart = dst;
    dstEnd = dst + dstLen - TCL_UTF_MAX;

    for (numChars = 0; src < srcEnd && numChars <= charLimit; src += 2, numChars++) {
	if (dst > dstEnd) {
	    result = TCL_CONVERT_NOSPACE;
	    break;
	}

	unsigned short prev = ch;
	if (flags & TCL_ENCODING_LE) {
	    ch = (src[1] & 0xFF) << 8 | (src[0] & 0xFF);
	} else {
	    ch = (src[0] & 0xFF) << 8 | (src[1] & 0xFF);
	}
	if (((prev  & ~0x3FF) == 0xD800) && ((ch  & ~0x3FF) != 0xDC00)) {
	    if (PROFILE_STRICT(flags)) {
		result = TCL_CONVERT_UNKNOWN;
<<<<<<< HEAD
		src -= 2; /* Go back to before the high surrogate */
		dst--; /* Also undo writing a single byte too much */
		numChars--;
		break;
	    }
	    /* Bug [10c2c17c32]. If Hi surrogate not followed by Lo surrogate, finish 3-byte UTF-8 */
	    dst += Tcl_UniCharToUtf(-1, dst);
=======
		src -= 2; /* Go back to beginning of high surrogate */
		dst--; /* Also undo writing a single byte too much */
		numChars--;
		break;
	    } else if (PROFILE_REPLACE(flags)) {
		/* 
		 * Previous loop wrote a single byte to mark the high surrogate.
		 * Replace it with the replacement character. Further, restart
		 * current loop iteration since need to recheck destination space
		 * and reset processing of current character.
		 */
		ch = UNICODE_REPLACE_CHAR;
		dst--;
		dst += Tcl_UniCharToUtf(ch, dst);
		src -= 2;
		numChars--;
		continue;
	    }
	    else {
		/* Bug [10c2c17c32]. If Hi surrogate not followed by Lo
		 * surrogate, finish 3-byte UTF-8 */
		dst += Tcl_UniCharToUtf(-1, dst);
	    }
>>>>>>> c5d05351
	}

	/*
	 * Special case for 1-byte utf chars for speed. Make sure we work with
	 * unsigned short-size data.
	 */

	if ((unsigned)ch - 1 < 0x7F) {
	    *dst++ = (ch & 0xFF);
	} else if (((prev  & ~0x3FF) == 0xD800) || ((ch  & ~0x3FF) == 0xD800)) {
	    dst += Tcl_UniCharToUtf(ch | TCL_COMBINE, dst);
<<<<<<< HEAD
	} else if (((ch  & ~0x3FF) == 0xDC00) && PROFILE_STRICT(flags)) {
	    /* Lo surrogate not preceded by Hi surrogate */
	    result = TCL_CONVERT_UNKNOWN;
	    break;
=======
	} else if (((ch  & ~0x3FF) == 0xDC00) && !PROFILE_TCL8(flags)) {
	    /* Lo surrogate not preceded by Hi surrogate and not tcl8 profile */
	    if (PROFILE_STRICT(flags)) {
		result = TCL_CONVERT_UNKNOWN;
		break;
	    } else {
		/* PROFILE_REPLACE */
		dst += Tcl_UniCharToUtf(UNICODE_REPLACE_CHAR, dst);
	    }
>>>>>>> c5d05351
	} else {
	    dst += Tcl_UniCharToUtf(ch, dst);
	}
    }

    if ((ch  & ~0x3FF) == 0xD800) {
	if (PROFILE_STRICT(flags)) {
	    result = TCL_CONVERT_UNKNOWN;
	    src -= 2;
	    dst--;
	    numChars--;
<<<<<<< HEAD
	} else {
=======
	} else if (PROFILE_REPLACE(flags)) {
	    dst--;
	    dst += Tcl_UniCharToUtf(UNICODE_REPLACE_CHAR, dst);
	}
	else {
>>>>>>> c5d05351
	    /* Bug [10c2c17c32]. If Hi surrogate, finish 3-byte UTF-8 */
	    dst += Tcl_UniCharToUtf(-1, dst);
	}
    }
    if ((flags & TCL_ENCODING_END) && (result == TCL_CONVERT_MULTIBYTE)) {
	/* We have a single byte left-over at the end */
	if (dst > dstEnd) {
	    result = TCL_CONVERT_NOSPACE;
	} else {
	    if (PROFILE_STRICT(flags)) {
		result = TCL_CONVERT_SYNTAX;
	    } else {
		/* PROFILE_REPLACE or PROFILE_TCL8 */
		result = TCL_OK;
		dst += Tcl_UniCharToUtf(UNICODE_REPLACE_CHAR, dst);
		numChars++;
		src++; /* Go past truncated code unit */
	    }
	}
    }
    *srcReadPtr = src - srcStart;
    *dstWrotePtr = dst - dstStart;
    *dstCharsPtr = numChars;
    return result;
}

/*
 *-------------------------------------------------------------------------
 *
 * UtfToUtf16Proc --
 *
 *	Convert from UTF-8 to UTF-16.
 *
 * Results:
 *	Returns TCL_OK if conversion was successful.
 *
 * Side effects:
 *	None.
 *
 *-------------------------------------------------------------------------
 */

static int
UtfToUtf16Proc(
    void *clientData,	/* additional flags, e.g. TCL_ENCODING_LE */
    const char *src,		/* Source string in UTF-8. */
    int srcLen,			/* Source string length in bytes. */
    int flags,			/* Conversion control flags. */
    TCL_UNUSED(Tcl_EncodingState *),
    char *dst,			/* Output buffer in which converted string is
				 * stored. */
    int dstLen,			/* The maximum length of output buffer in
				 * bytes. */
    int *srcReadPtr,		/* Filled with the number of bytes from the
				 * source string that were converted. This may
				 * be less than the original source length if
				 * there was a problem converting some source
				 * characters. */
    int *dstWrotePtr,		/* Filled with the number of bytes that were
				 * stored in the output buffer as a result of
				 * the conversion. */
    int *dstCharsPtr)		/* Filled with the number of characters that
				 * correspond to the bytes stored in the
				 * output buffer. */
{
    const char *srcStart, *srcEnd, *srcClose, *dstStart, *dstEnd;
    int result, numChars;
    int ch, len;

    srcStart = src;
    srcEnd = src + srcLen;
    srcClose = srcEnd;
    if ((flags & TCL_ENCODING_END) == 0) {
	srcClose -= TCL_UTF_MAX;
    }

    dstStart = dst;
    dstEnd   = dst + dstLen - sizeof(Tcl_UniChar);
    flags |= PTR2INT(clientData);

    result = TCL_OK;
    for (numChars = 0; src < srcEnd; numChars++) {
	if ((src > srcClose) && (!Tcl_UtfCharComplete(src, srcEnd - src))) {
	    /*
	     * If there is more string to follow, this will ensure that the
	     * last UTF-8 character in the source buffer hasn't been cut off.
	     */

	    result = TCL_CONVERT_MULTIBYTE;
	    break;
	}
	if (dst > dstEnd) {
	    result = TCL_CONVERT_NOSPACE;
	    break;
	}
	len = TclUtfToUCS4(src, &ch);
	if (SURROGATE(ch)) {
	    if (PROFILE_STRICT(flags)) {
		result = TCL_CONVERT_UNKNOWN;
		break;
	    }
	    if (PROFILE_REPLACE(flags)) {
		ch = UNICODE_REPLACE_CHAR;
	    }
	}
	src += len;
	if (flags & TCL_ENCODING_LE) {
	    if (ch <= 0xFFFF) {
		*dst++ = (ch & 0xFF);
		*dst++ = (ch >> 8);
	    } else {
		*dst++ = (((ch - 0x10000) >> 10) & 0xFF);
		*dst++ = (((ch - 0x10000) >> 18) & 0x3) | 0xD8;
		*dst++ = (ch & 0xFF);
		*dst++ = ((ch >> 8) & 0x3) | 0xDC;
	    }
	} else {
	    if (ch <= 0xFFFF) {
		*dst++ = (ch >> 8);
		*dst++ = (ch & 0xFF);
	    } else {
		*dst++ = (((ch - 0x10000) >> 18) & 0x3) | 0xD8;
		*dst++ = (((ch - 0x10000) >> 10) & 0xFF);
		*dst++ = ((ch >> 8) & 0x3) | 0xDC;
		*dst++ = (ch & 0xFF);
	    }
	}
    }
    *srcReadPtr = src - srcStart;
    *dstWrotePtr = dst - dstStart;
    *dstCharsPtr = numChars;
    return result;
}

/*
 *-------------------------------------------------------------------------
 *
 * UtfToUcs2Proc --
 *
 *	Convert from UTF-8 to UCS-2.
 *
 * Results:
 *	Returns TCL_OK if conversion was successful.
 *
 * Side effects:
 *	None.
 *
 *-------------------------------------------------------------------------
 */

static int
UtfToUcs2Proc(
    void *clientData,	/* additional flags, e.g. TCL_ENCODING_LE */
    const char *src,		/* Source string in UTF-8. */
    int srcLen,			/* Source string length in bytes. */
    int flags,			/* Conversion control flags. */
    TCL_UNUSED(Tcl_EncodingState *),
    char *dst,			/* Output buffer in which converted string is
				 * stored. */
    int dstLen,			/* The maximum length of output buffer in
				 * bytes. */
    int *srcReadPtr,		/* Filled with the number of bytes from the
				 * source string that were converted. This may
				 * be less than the original source length if
				 * there was a problem converting some source
				 * characters. */
    int *dstWrotePtr,		/* Filled with the number of bytes that were
				 * stored in the output buffer as a result of
				 * the conversion. */
    int *dstCharsPtr)		/* Filled with the number of characters that
				 * correspond to the bytes stored in the
				 * output buffer. */
{
    const char *srcStart, *srcEnd, *srcClose, *dstStart, *dstEnd;
    int result, numChars, len;
    Tcl_UniChar ch = 0;

    flags |= PTR2INT(clientData);
    srcStart = src;
    srcEnd = src + srcLen;
    srcClose = srcEnd;
    if ((flags & TCL_ENCODING_END) == 0) {
	srcClose -= TCL_UTF_MAX;
    }

    dstStart = dst;
    dstEnd   = dst + dstLen - sizeof(Tcl_UniChar);

    result = TCL_OK;
    for (numChars = 0; src < srcEnd; numChars++) {
	if ((src > srcClose) && (!Tcl_UtfCharComplete(src, srcEnd - src))) {
	    /*
	     * If there is more string to follow, this will ensure that the
	     * last UTF-8 character in the source buffer hasn't been cut off.
	     */

	    result = TCL_CONVERT_MULTIBYTE;
	    break;
	}
	if (dst > dstEnd) {
	    result = TCL_CONVERT_NOSPACE;
	    break;
	}
#if TCL_UTF_MAX < 4
	len = TclUtfToUniChar(src, &ch);
	if ((ch >= 0xD800) && (len < 3)) {
	    if (PROFILE_STRICT(flags)) {
                result = TCL_CONVERT_UNKNOWN;
                break;
	    }
	    src += len;
	    src += TclUtfToUniChar(src, &ch);
	    ch = UNICODE_REPLACE_CHAR;
	}
#else
	len = TclUtfToUniChar(src, &ch);
	if (ch > 0xFFFF) {
	    if (PROFILE_STRICT(flags)) {
                result = TCL_CONVERT_UNKNOWN;
                break;
	    }
	    ch = UNICODE_REPLACE_CHAR;
	}
#endif
	if (PROFILE_STRICT(flags) && ((ch & ~0x7FF) == 0xD800)) {
	    result = TCL_CONVERT_SYNTAX;
	    break;
	}

	src += len;

	/*
	 * Need to handle this in a way that won't cause misalignment by
	 * casting dst to a Tcl_UniChar. [Bug 1122671]
	 */

	if (flags & TCL_ENCODING_LE) {
	    *dst++ = (ch & 0xFF);
	    *dst++ = (ch >> 8);
	} else {
	    *dst++ = (ch >> 8);
	    *dst++ = (ch & 0xFF);
	}
    }
    *srcReadPtr = src - srcStart;
    *dstWrotePtr = dst - dstStart;
    *dstCharsPtr = numChars;
    return result;
}

/*
 *-------------------------------------------------------------------------
 *
 * TableToUtfProc --
 *
 *	Convert from the encoding specified by the TableEncodingData into
 *	UTF-8.
 *
 * Results:
 *	Returns TCL_OK if conversion was successful.
 *
 * Side effects:
 *	None.
 *
 *-------------------------------------------------------------------------
 */

static int
TableToUtfProc(
    void *clientData,	/* TableEncodingData that specifies
				 * encoding. */
    const char *src,		/* Source string in specified encoding. */
    int srcLen,			/* Source string length in bytes. */
    int flags,			/* Conversion control flags. */
    TCL_UNUSED(Tcl_EncodingState *),
    char *dst,			/* Output buffer in which converted string is
				 * stored. */
    int dstLen,			/* The maximum length of output buffer in
				 * bytes. */
    int *srcReadPtr,		/* Filled with the number of bytes from the
				 * source string that were converted. This may
				 * be less than the original source length if
				 * there was a problem converting some source
				 * characters. */
    int *dstWrotePtr,		/* Filled with the number of bytes that were
				 * stored in the output buffer as a result of
				 * the conversion. */
    int *dstCharsPtr)		/* Filled with the number of characters that
				 * correspond to the bytes stored in the
				 * output buffer. */
{
    const char *srcStart, *srcEnd;
    const char *dstEnd, *dstStart, *prefixBytes;
    int result, byte, numChars, charLimit = INT_MAX;
    Tcl_UniChar ch = 0;
    const unsigned short *const *toUnicode;
    const unsigned short *pageZero;
    TableEncodingData *dataPtr = (TableEncodingData *)clientData;

    if (flags & TCL_ENCODING_CHAR_LIMIT) {
	charLimit = *dstCharsPtr;
    }
    srcStart = src;
    srcEnd = src + srcLen;

    dstStart = dst;
    dstEnd = dst + dstLen - TCL_UTF_MAX;

    toUnicode = (const unsigned short *const *) dataPtr->toUnicode;
    prefixBytes = dataPtr->prefixBytes;
    pageZero = toUnicode[0];

    result = TCL_OK;
    for (numChars = 0; src < srcEnd && numChars <= charLimit; numChars++) {
	if (dst > dstEnd) {
	    result = TCL_CONVERT_NOSPACE;
	    break;
	}
	byte = *((unsigned char *) src);
	if (prefixBytes[byte]) {
	    src++;
	    if (src >= srcEnd) {
		/*
		 * TODO - this is broken. For consistency with other
		 * decoders, an error should be raised only if strict.
		 * However, doing that check cause a whole bunch of test
		 * failures. Need to verify if those tests are in fact
		 * correct.
		 */
		src--;
		result = TCL_CONVERT_MULTIBYTE;
		break;
	    }
	    ch = toUnicode[byte][*((unsigned char *)src)];
	    ch = toUnicode[byte][*((unsigned char *) src)];
	} else {
	    ch = pageZero[byte];
	}
	if ((ch == 0) && (byte != 0)) {
	    if (PROFILE_STRICT(flags)) {
		result = TCL_CONVERT_SYNTAX;
		break;
	    }
	    if (prefixBytes[byte]) {
		src--;
	    }
	    if (PROFILE_REPLACE(flags)) {
		ch = UNICODE_REPLACE_CHAR;
	    } else {
		ch = (Tcl_UniChar)byte;
	    }
	}

	/*
	 * Special case for 1-byte utf chars for speed.
	 */

	if (ch && ch < 0x80) {
	    *dst++ = (char) ch;
	} else {
	    dst += Tcl_UniCharToUtf(ch, dst);
	}
	src++;
    }

    *srcReadPtr = src - srcStart;
    *dstWrotePtr = dst - dstStart;
    *dstCharsPtr = numChars;
    return result;
}

/*
 *-------------------------------------------------------------------------
 *
 * TableFromUtfProc --
 *
 *	Convert from UTF-8 into the encoding specified by the
 *	TableEncodingData.
 *
 * Results:
 *	Returns TCL_OK if conversion was successful.
 *
 * Side effects:
 *	None.
 *
 *-------------------------------------------------------------------------
 */

static int
TableFromUtfProc(
    void *clientData,	/* TableEncodingData that specifies
				 * encoding. */
    const char *src,		/* Source string in UTF-8. */
    int srcLen,			/* Source string length in bytes. */
    int flags,			/* Conversion control flags. */
    TCL_UNUSED(Tcl_EncodingState *),
    char *dst,			/* Output buffer in which converted string is
				 * stored. */
    int dstLen,			/* The maximum length of output buffer in
				 * bytes. */
    int *srcReadPtr,		/* Filled with the number of bytes from the
				 * source string that were converted. This may
				 * be less than the original source length if
				 * there was a problem converting some source
				 * characters. */
    int *dstWrotePtr,		/* Filled with the number of bytes that were
				 * stored in the output buffer as a result of
				 * the conversion. */
    int *dstCharsPtr)		/* Filled with the number of characters that
				 * correspond to the bytes stored in the
				 * output buffer. */
{
    const char *srcStart, *srcEnd, *srcClose;
    const char *dstStart, *dstEnd, *prefixBytes;
    Tcl_UniChar ch = 0;
    int result, len, word, numChars;
    TableEncodingData *dataPtr = (TableEncodingData *)clientData;
    const unsigned short *const *fromUnicode;

    result = TCL_OK;

    prefixBytes = dataPtr->prefixBytes;
    fromUnicode = (const unsigned short *const *) dataPtr->fromUnicode;

    srcStart = src;
    srcEnd = src + srcLen;
    srcClose = srcEnd;
    if ((flags & TCL_ENCODING_END) == 0) {
	srcClose -= TCL_UTF_MAX;
    }

    dstStart = dst;
    dstEnd = dst + dstLen - 1;

    for (numChars = 0; src < srcEnd; numChars++) {
	if ((src > srcClose) && (!Tcl_UtfCharComplete(src, srcEnd - src))) {
	    /*
	     * If there is more string to follow, this will ensure that the
	     * last UTF-8 character in the source buffer hasn't been cut off.
	     */

	    result = TCL_CONVERT_MULTIBYTE;
	    break;
	}
	len = TclUtfToUniChar(src, &ch);

#if TCL_UTF_MAX > 3
	/* Unicode chars > +U0FFFF cannot be represented in any table encoding */
	if (ch & 0xFFFF0000) {
	    word = 0;
	} else
#else
	if (!len) {
	    word = 0;
	} else
#endif
	    word = fromUnicode[(ch >> 8)][ch & 0xFF];

	if ((word == 0) && (ch != 0)) {
	    if (PROFILE_STRICT(flags)) {
		result = TCL_CONVERT_UNKNOWN;
		break;
	    }
	    word = dataPtr->fallback; /* Both profiles REPLACE and TCL8 */
	}
	if (prefixBytes[(word >> 8)] != 0) {
	    if (dst + 1 > dstEnd) {
		result = TCL_CONVERT_NOSPACE;
		break;
	    }
	    dst[0] = (char) (word >> 8);
	    dst[1] = (char) word;
	    dst += 2;
	} else {
	    if (dst > dstEnd) {
		result = TCL_CONVERT_NOSPACE;
		break;
	    }
	    dst[0] = (char) word;
	    dst++;
	}
	src += len;
    }

    *srcReadPtr = src - srcStart;
    *dstWrotePtr = dst - dstStart;
    *dstCharsPtr = numChars;
    return result;
}

/*
 *-------------------------------------------------------------------------
 *
 * Iso88591ToUtfProc --
 *
 *	Convert from the "iso8859-1" encoding into UTF-8.
 *
 * Results:
 *	Returns TCL_OK if conversion was successful.
 *
 * Side effects:
 *	None.
 *
 *-------------------------------------------------------------------------
 */

static int
Iso88591ToUtfProc(
    TCL_UNUSED(void *),
    const char *src,		/* Source string in specified encoding. */
    int srcLen,			/* Source string length in bytes. */
    int flags,			/* Conversion control flags. */
    TCL_UNUSED(Tcl_EncodingState *),
    char *dst,			/* Output buffer in which converted string is
				 * stored. */
    int dstLen,			/* The maximum length of output buffer in
				 * bytes. */
    int *srcReadPtr,		/* Filled with the number of bytes from the
				 * source string that were converted. This may
				 * be less than the original source length if
				 * there was a problem converting some source
				 * characters. */
    int *dstWrotePtr,		/* Filled with the number of bytes that were
				 * stored in the output buffer as a result of
				 * the conversion. */
    int *dstCharsPtr)		/* Filled with the number of characters that
				 * correspond to the bytes stored in the
				 * output buffer. */
{
    const char *srcStart, *srcEnd;
    const char *dstEnd, *dstStart;
    int result, numChars, charLimit = INT_MAX;

    if (flags & TCL_ENCODING_CHAR_LIMIT) {
	charLimit = *dstCharsPtr;
    }
    srcStart = src;
    srcEnd = src + srcLen;

    dstStart = dst;
    dstEnd = dst + dstLen - TCL_UTF_MAX;

    result = TCL_OK;
    for (numChars = 0; src < srcEnd && numChars <= charLimit; numChars++) {
	Tcl_UniChar ch = 0;

	if (dst > dstEnd) {
	    result = TCL_CONVERT_NOSPACE;
	    break;
	}
	ch = (Tcl_UniChar) *((unsigned char *) src);

	/*
	 * Special case for 1-byte utf chars for speed.
	 */

	if (ch && ch < 0x80) {
	    *dst++ = (char) ch;
	} else {
	    dst += Tcl_UniCharToUtf(ch, dst);
	}
	src++;
    }

    *srcReadPtr = src - srcStart;
    *dstWrotePtr = dst - dstStart;
    *dstCharsPtr = numChars;
    return result;
}

/*
 *-------------------------------------------------------------------------
 *
 * Iso88591FromUtfProc --
 *
 *	Convert from UTF-8 into the encoding "iso8859-1".
 *
 * Results:
 *	Returns TCL_OK if conversion was successful.
 *
 * Side effects:
 *	None.
 *
 *-------------------------------------------------------------------------
 */

static int
Iso88591FromUtfProc(
    TCL_UNUSED(void *),
    const char *src,		/* Source string in UTF-8. */
    int srcLen,			/* Source string length in bytes. */
    int flags,			/* Conversion control flags. */
    TCL_UNUSED(Tcl_EncodingState *),
    char *dst,			/* Output buffer in which converted string is
				 * stored. */
    int dstLen,			/* The maximum length of output buffer in
				 * bytes. */
    int *srcReadPtr,		/* Filled with the number of bytes from the
				 * source string that were converted. This may
				 * be less than the original source length if
				 * there was a problem converting some source
				 * characters. */
    int *dstWrotePtr,		/* Filled with the number of bytes that were
				 * stored in the output buffer as a result of
				 * the conversion. */
    int *dstCharsPtr)		/* Filled with the number of characters that
				 * correspond to the bytes stored in the
				 * output buffer. */
{
    const char *srcStart, *srcEnd, *srcClose;
    const char *dstStart, *dstEnd;
    int result = TCL_OK, numChars;
    Tcl_UniChar ch = 0;

    srcStart = src;
    srcEnd = src + srcLen;
    srcClose = srcEnd;
    if ((flags & TCL_ENCODING_END) == 0) {
	srcClose -= TCL_UTF_MAX;
    }

    dstStart = dst;
    dstEnd = dst + dstLen - 1;

    for (numChars = 0; src < srcEnd; numChars++) {
	int len;

	if ((src > srcClose) && (!Tcl_UtfCharComplete(src, srcEnd - src))) {
	    /*
	     * If there is more string to follow, this will ensure that the
	     * last UTF-8 character in the source buffer hasn't been cut off.
	     */

	    result = TCL_CONVERT_MULTIBYTE;
	    break;
	}
	len = TclUtfToUniChar(src, &ch);

	/*
	 * Check for illegal characters.
	 */

	if (ch > 0xFF
#if TCL_UTF_MAX < 4
		|| ((ch >= 0xD800) && (len < 3))
#endif
		) {
	    if (PROFILE_STRICT(flags)) {
		result = TCL_CONVERT_UNKNOWN;
		break;
	    }
#if TCL_UTF_MAX < 4
	    if ((ch >= 0xD800) && (len < 3)) {
		len = 4;
	    }
#endif
	    /*
	     * Plunge on, using '?' as a fallback character.
	     */

	    ch = (Tcl_UniChar) '?'; /* Profiles TCL8 and REPLACE */
	}

	if (dst > dstEnd) {
	    result = TCL_CONVERT_NOSPACE;
	    break;
	}
	*(dst++) = (char) ch;
	src += len;
    }

    *srcReadPtr = src - srcStart;
    *dstWrotePtr = dst - dstStart;
    *dstCharsPtr = numChars;
    return result;
}

/*
 *---------------------------------------------------------------------------
 *
 * TableFreeProc --
 *
 *	This function is invoked when an encoding is deleted. It deletes the
 *	memory used by the TableEncodingData.
 *
 * Results:
 *	None.
 *
 * Side effects:
 *	Memory freed.
 *
 *---------------------------------------------------------------------------
 */

static void
TableFreeProc(
    void *clientData)	/* TableEncodingData that specifies
				 * encoding. */
{
    TableEncodingData *dataPtr = (TableEncodingData *)clientData;

    /*
     * Make sure we aren't freeing twice on shutdown. [Bug 219314]
     */

    Tcl_Free(dataPtr->toUnicode);
    dataPtr->toUnicode = NULL;
    Tcl_Free(dataPtr->fromUnicode);
    dataPtr->fromUnicode = NULL;
    Tcl_Free(dataPtr);
}

/*
 *-------------------------------------------------------------------------
 *
 * EscapeToUtfProc --
 *
 *	Convert from the encoding specified by the EscapeEncodingData into
 *	UTF-8.
 *
 * Results:
 *	Returns TCL_OK if conversion was successful.
 *
 * Side effects:
 *	None.
 *
 *-------------------------------------------------------------------------
 */

static int
EscapeToUtfProc(
    void *clientData,	/* EscapeEncodingData that specifies
				 * encoding. */
    const char *src,		/* Source string in specified encoding. */
    int srcLen,			/* Source string length in bytes. */
    int flags,			/* Conversion control flags. */
    Tcl_EncodingState *statePtr,/* Place for conversion routine to store state
				 * information used during a piecewise
				 * conversion. Contents of statePtr are
				 * initialized and/or reset by conversion
				 * routine under control of flags argument. */
    char *dst,			/* Output buffer in which converted string is
				 * stored. */
    int dstLen,			/* The maximum length of output buffer in
				 * bytes. */
    int *srcReadPtr,		/* Filled with the number of bytes from the
				 * source string that were converted. This may
				 * be less than the original source length if
				 * there was a problem converting some source
				 * characters. */
    int *dstWrotePtr,		/* Filled with the number of bytes that were
				 * stored in the output buffer as a result of
				 * the conversion. */
    int *dstCharsPtr)		/* Filled with the number of characters that
				 * correspond to the bytes stored in the
				 * output buffer. */
{
    EscapeEncodingData *dataPtr = (EscapeEncodingData *)clientData;
    const char *prefixBytes, *tablePrefixBytes, *srcStart, *srcEnd;
    const unsigned short *const *tableToUnicode;
    const Encoding *encodingPtr;
    int state, result, numChars, charLimit = INT_MAX;
    const char *dstStart, *dstEnd;

    if (flags & TCL_ENCODING_CHAR_LIMIT) {
	charLimit = *dstCharsPtr;
    }
    result = TCL_OK;
    tablePrefixBytes = NULL;
    tableToUnicode = NULL;
    prefixBytes = dataPtr->prefixBytes;
    encodingPtr = NULL;

    srcStart = src;
    srcEnd = src + srcLen;

    dstStart = dst;
    dstEnd = dst + dstLen - TCL_UTF_MAX;

    state = PTR2INT(*statePtr);
    if (flags & TCL_ENCODING_START) {
	state = 0;
    }

    for (numChars = 0; src < srcEnd && numChars <= charLimit; ) {
	int byte, hi, lo, ch;

	if (dst > dstEnd) {
	    result = TCL_CONVERT_NOSPACE;
	    break;
	}
	byte = *((unsigned char *) src);
	if (prefixBytes[byte]) {
	    unsigned left, len, longest;
	    int checked, i;
	    const EscapeSubTable *subTablePtr;

	    /*
	     * Saw the beginning of an escape sequence.
	     */

	    left = srcEnd - src;
	    len = dataPtr->initLen;
	    longest = len;
	    checked = 0;

	    if (len <= left) {
		checked++;
		if ((len > 0) && (memcmp(src, dataPtr->init, len) == 0)) {
		    /*
		     * If we see initialization string, skip it, even if we're
		     * not at the beginning of the buffer.
		     */

		    src += len;
		    continue;
		}
	    }

	    len = dataPtr->finalLen;
	    if (len > longest) {
		longest = len;
	    }

	    if (len <= left) {
		checked++;
		if ((len > 0) && (memcmp(src, dataPtr->final, len) == 0)) {
		    /*
		     * If we see finalization string, skip it, even if we're
		     * not at the end of the buffer.
		     */

		    src += len;
		    continue;
		}
	    }

	    subTablePtr = dataPtr->subTables;
	    for (i = 0; i < dataPtr->numSubTables; i++) {
		len = subTablePtr->sequenceLen;
		if (len > longest) {
		    longest = len;
		}
		if (len <= left) {
		    checked++;
		    if ((len > 0) &&
			    (memcmp(src, subTablePtr->sequence, len) == 0)) {
			state = i;
			encodingPtr = NULL;
			subTablePtr = NULL;
			src += len;
			break;
		    }
		}
		subTablePtr++;
	    }

	    if (subTablePtr == NULL) {
		/*
		 * A match was found, the escape sequence was consumed, and
		 * the state was updated.
		 */

		continue;
	    }

	    /*
	     * We have a split-up or unrecognized escape sequence. If we
	     * checked all the sequences, then it's a syntax error, otherwise
	     * we need more bytes to determine a match.
	     */

	    if ((checked == dataPtr->numSubTables + 2)
		    || (flags & TCL_ENCODING_END)) {
		if (!PROFILE_STRICT(flags)) {
		    /*
		     * Skip the unknown escape sequence. TODO - bug?
		     * May be replace with UNICODE_REPLACE_CHAR?
		     */

		    src += longest;
		    continue;
		}
		result = TCL_CONVERT_SYNTAX;
	    } else {
		result = TCL_CONVERT_MULTIBYTE;
	    }
	    break;
	}

	if (encodingPtr == NULL) {
	    TableEncodingData *tableDataPtr;

	    encodingPtr = GetTableEncoding(dataPtr, state);
	    tableDataPtr = (TableEncodingData *)encodingPtr->clientData;
	    tablePrefixBytes = tableDataPtr->prefixBytes;
	    tableToUnicode = (const unsigned short *const*)
		    tableDataPtr->toUnicode;
	}

	if (tablePrefixBytes[byte]) {
	    src++;
	    if (src >= srcEnd) {
		src--;
		result = TCL_CONVERT_MULTIBYTE;
		break;
	    }
	    hi = byte;
	    lo = *((unsigned char *) src);
	} else {
	    hi = 0;
	    lo = byte;
	}

	ch = tableToUnicode[hi][lo];
	dst += Tcl_UniCharToUtf(ch, dst);
	src++;
	numChars++;
    }

    *statePtr = (Tcl_EncodingState) INT2PTR(state);
    *srcReadPtr = src - srcStart;
    *dstWrotePtr = dst - dstStart;
    *dstCharsPtr = numChars;
    return result;
}

/*
 *-------------------------------------------------------------------------
 *
 * EscapeFromUtfProc --
 *
 *	Convert from UTF-8 into the encoding specified by the
 *	EscapeEncodingData.
 *
 * Results:
 *	Returns TCL_OK if conversion was successful.
 *
 * Side effects:
 *	None.
 *
 *-------------------------------------------------------------------------
 */

static int
EscapeFromUtfProc(
    void *clientData,	/* EscapeEncodingData that specifies
				 * encoding. */
    const char *src,		/* Source string in UTF-8. */
    int srcLen,			/* Source string length in bytes. */
    int flags,			/* Conversion control flags. */
    Tcl_EncodingState *statePtr,/* Place for conversion routine to store state
				 * information used during a piecewise
				 * conversion. Contents of statePtr are
				 * initialized and/or reset by conversion
				 * routine under control of flags argument. */
    char *dst,			/* Output buffer in which converted string is
				 * stored. */
    int dstLen,			/* The maximum length of output buffer in
				 * bytes. */
    int *srcReadPtr,		/* Filled with the number of bytes from the
				 * source string that were converted. This may
				 * be less than the original source length if
				 * there was a problem converting some source
				 * characters. */
    int *dstWrotePtr,		/* Filled with the number of bytes that were
				 * stored in the output buffer as a result of
				 * the conversion. */
    int *dstCharsPtr)		/* Filled with the number of characters that
				 * correspond to the bytes stored in the
				 * output buffer. */
{
    EscapeEncodingData *dataPtr = (EscapeEncodingData *)clientData;
    const Encoding *encodingPtr;
    const char *srcStart, *srcEnd, *srcClose;
    const char *dstStart, *dstEnd;
    int state, result, numChars;
    const TableEncodingData *tableDataPtr;
    const char *tablePrefixBytes;
    const unsigned short *const *tableFromUnicode;
    Tcl_UniChar ch = 0;

    result = TCL_OK;

    srcStart = src;
    srcEnd = src + srcLen;
    srcClose = srcEnd;
    if ((flags & TCL_ENCODING_END) == 0) {
	srcClose -= TCL_UTF_MAX;
    }

    dstStart = dst;
    dstEnd = dst + dstLen - 1;

    /*
     * RFC 1468 states that the text starts in ASCII, and switches to Japanese
     * characters, and that the text must end in ASCII. [Patch 474358]
     */

    if (flags & TCL_ENCODING_START) {
	state = 0;
	if ((dst + dataPtr->initLen) > dstEnd) {
	    *srcReadPtr = 0;
	    *dstWrotePtr = 0;
	    return TCL_CONVERT_NOSPACE;
	}
	memcpy(dst, dataPtr->init, dataPtr->initLen);
	dst += dataPtr->initLen;
    } else {
	state = PTR2INT(*statePtr);
    }

    encodingPtr = GetTableEncoding(dataPtr, state);
    tableDataPtr = (const TableEncodingData *)encodingPtr->clientData;
    tablePrefixBytes = tableDataPtr->prefixBytes;
    tableFromUnicode = (const unsigned short *const *)
	    tableDataPtr->fromUnicode;

    for (numChars = 0; src < srcEnd; numChars++) {
	unsigned len;
	int word;

	if ((src > srcClose) && (!Tcl_UtfCharComplete(src, srcEnd - src))) {
	    /*
	     * If there is more string to follow, this will ensure that the
	     * last UTF-8 character in the source buffer hasn't been cut off.
	     */

	    result = TCL_CONVERT_MULTIBYTE;
	    break;
	}
	len = TclUtfToUniChar(src, &ch);
	word = tableFromUnicode[(ch >> 8)][ch & 0xFF];

	if ((word == 0) && (ch != 0)) {
	    int oldState;
	    const EscapeSubTable *subTablePtr;

	    oldState = state;
	    for (state = 0; state < dataPtr->numSubTables; state++) {
		encodingPtr = GetTableEncoding(dataPtr, state);
		tableDataPtr = (const TableEncodingData *)encodingPtr->clientData;
		word = tableDataPtr->fromUnicode[(ch >> 8)][ch & 0xFF];
		if (word != 0) {
		    break;
		}
	    }

	    if (word == 0) {
		state = oldState;
		if (PROFILE_STRICT(flags)) {
		    result = TCL_CONVERT_UNKNOWN;
		    break;
		}
		encodingPtr = GetTableEncoding(dataPtr, state);
		tableDataPtr = (const TableEncodingData *)encodingPtr->clientData;
		word = tableDataPtr->fallback;
	    }

	    tablePrefixBytes = (const char *) tableDataPtr->prefixBytes;
	    tableFromUnicode = (const unsigned short *const *)
		    tableDataPtr->fromUnicode;

	    /*
	     * The state variable has the value of oldState when word is 0.
	     * In this case, the escape sequence should not be copied to dst
	     * because the current character set is not changed.
	     */

	    if (state != oldState) {
		subTablePtr = &dataPtr->subTables[state];
		if ((dst + subTablePtr->sequenceLen) > dstEnd) {
		    /*
		     * If there is no space to write the escape sequence, the
		     * state variable must be changed to the value of oldState
		     * variable because this escape sequence must be written
		     * in the next conversion.
		     */

		    state = oldState;
		    result = TCL_CONVERT_NOSPACE;
		    break;
		}
		memcpy(dst, subTablePtr->sequence, subTablePtr->sequenceLen);
		dst += subTablePtr->sequenceLen;
	    }
	}

	if (tablePrefixBytes[(word >> 8)] != 0) {
	    if (dst + 1 > dstEnd) {
		result = TCL_CONVERT_NOSPACE;
		break;
	    }
	    dst[0] = (char) (word >> 8);
	    dst[1] = (char) word;
	    dst += 2;
	} else {
	    if (dst > dstEnd) {
		result = TCL_CONVERT_NOSPACE;
		break;
	    }
	    dst[0] = (char) word;
	    dst++;
	}
	src += len;
    }

    if ((result == TCL_OK) && (flags & TCL_ENCODING_END)) {
	unsigned len = dataPtr->subTables[0].sequenceLen;

	/*
	 * Certain encodings like iso2022-jp need to write an escape sequence
	 * after all characters have been converted. This logic checks that
	 * enough room is available in the buffer for the escape bytes. The
	 * TCL_ENCODING_END flag is cleared after a final escape sequence has
	 * been added to the buffer so that another call to this method does
	 * not attempt to append escape bytes a second time.
	 */

	if ((dst + dataPtr->finalLen + (state?len:0)) > dstEnd) {
	    result = TCL_CONVERT_NOSPACE;
	} else {
	    if (state) {
		memcpy(dst, dataPtr->subTables[0].sequence, len);
		dst += len;
	    }
	    memcpy(dst, dataPtr->final, dataPtr->finalLen);
	    dst += dataPtr->finalLen;
	    state &= ~TCL_ENCODING_END;
	}
    }

    *statePtr = (Tcl_EncodingState) INT2PTR(state);
    *srcReadPtr = src - srcStart;
    *dstWrotePtr = dst - dstStart;
    *dstCharsPtr = numChars;
    return result;
}

/*
 *---------------------------------------------------------------------------
 *
 * EscapeFreeProc --
 *
 *	Frees resources used by the encoding.
 *
 * Results:
 *	None.
 *
 * Side effects:
 *	Memory is freed.
 *
 *---------------------------------------------------------------------------
 */

static void
EscapeFreeProc(
    void *clientData)	/* EscapeEncodingData that specifies
				 * encoding. */
{
    EscapeEncodingData *dataPtr = (EscapeEncodingData *)clientData;
    EscapeSubTable *subTablePtr;
    int i;

    if (dataPtr == NULL) {
	return;
    }

    /*
     * The subTables should be freed recursively in normal operation but not
     * during TclFinalizeEncodingSubsystem because they are also present as a
     * weak reference in the toplevel encodingTable (i.e., they don't have a
     * +1 refcount for this), and unpredictable nuking order could remove them
     * from under the following loop's feet. [Bug 2891556]
     *
     * The encodingsInitialized flag, being reset on entry to TFES, can serve
     * as a "not in finalization" test.
     */

    if (encodingsInitialized) {
	subTablePtr = dataPtr->subTables;
	for (i = 0; i < dataPtr->numSubTables; i++) {
	    FreeEncoding((Tcl_Encoding) subTablePtr->encodingPtr);
	    subTablePtr->encodingPtr = NULL;
	    subTablePtr++;
	}
    }
    Tcl_Free(dataPtr);
}

/*
 *---------------------------------------------------------------------------
 *
 * GetTableEncoding --
 *
 *	Helper function for the EscapeEncodingData conversions. Gets the
 *	encoding (of type TextEncodingData) that represents the specified
 *	state.
 *
 * Results:
 *	The return value is the encoding.
 *
 * Side effects:
 *	If the encoding that represents the specified state has not already
 *	been used by this EscapeEncoding, it will be loaded and cached in the
 *	dataPtr.
 *
 *---------------------------------------------------------------------------
 */

static Encoding *
GetTableEncoding(
    EscapeEncodingData *dataPtr,/* Contains names of encodings. */
    int state)			/* Index in dataPtr of desired Encoding. */
{
    EscapeSubTable *subTablePtr = &dataPtr->subTables[state];
    Encoding *encodingPtr = subTablePtr->encodingPtr;

    if (encodingPtr == NULL) {
	encodingPtr = (Encoding *) Tcl_GetEncoding(NULL, subTablePtr->name);
	if ((encodingPtr == NULL)
		|| (encodingPtr->toUtfProc != TableToUtfProc
		&& encodingPtr->toUtfProc != Iso88591ToUtfProc)) {
	    Tcl_Panic("EscapeToUtfProc: invalid sub table");
	}
	subTablePtr->encodingPtr = encodingPtr;
    }

    return encodingPtr;
}

/*
 *---------------------------------------------------------------------------
 *
 * unilen, unilen4 --
 *
 *	A helper function for the Tcl_ExternalToUtf functions. This function
 *	is similar to strlen for double-byte characters: it returns the number
 *	of bytes in a 0x0000 terminated string.
 *
 * Results:
 *	As above.
 *
 * Side effects:
 *	None.
 *
 *---------------------------------------------------------------------------
 */

static size_t
unilen(
    const char *src)
{
    unsigned short *p;

    p = (unsigned short *) src;
    while (*p != 0x0000) {
	p++;
    }
    return (char *) p - src;
}

static size_t
unilen4(
    const char *src)
{
    unsigned int *p;

    p = (unsigned int *) src;
    while (*p != 0x00000000) {
	p++;
    }
    return (char *) p - src;
}

/*
 *-------------------------------------------------------------------------
 *
 * InitializeEncodingSearchPath	--
 *
 *	This is the fallback routine that sets the default value of the
 *	encoding search path if the application has not set one via a call to
 *	Tcl_SetEncodingSearchPath() by the first time the search path is needed
 *	to load encoding data.
 *
 *	The default encoding search path is produced by taking each directory
 *	in the library path, appending a subdirectory named "encoding", and if
 *	the resulting directory exists, adding it to the encoding search path.
 *
 * Results:
 *	None.
 *
 * Side effects:
 *	Sets the encoding search path to an initial value.
 *
 *-------------------------------------------------------------------------
 */

static void
InitializeEncodingSearchPath(
    char **valuePtr,
    TCL_HASH_TYPE *lengthPtr,
    Tcl_Encoding *encodingPtr)
{
    const char *bytes;
    Tcl_Size i, numDirs, numBytes;
    Tcl_Obj *libPathObj, *encodingObj, *searchPathObj;

    TclNewLiteralStringObj(encodingObj, "encoding");
    TclNewObj(searchPathObj);
    Tcl_IncrRefCount(encodingObj);
    Tcl_IncrRefCount(searchPathObj);
    libPathObj = TclGetLibraryPath();
    Tcl_IncrRefCount(libPathObj);
    TclListObjLengthM(NULL, libPathObj, &numDirs);

    for (i = 0; i < numDirs; i++) {
	Tcl_Obj *directoryObj, *pathObj;
	Tcl_StatBuf stat;

	Tcl_ListObjIndex(NULL, libPathObj, i, &directoryObj);
	pathObj = Tcl_FSJoinToPath(directoryObj, 1, &encodingObj);
	Tcl_IncrRefCount(pathObj);
	if ((0 == Tcl_FSStat(pathObj, &stat)) && S_ISDIR(stat.st_mode)) {
	    Tcl_ListObjAppendElement(NULL, searchPathObj, pathObj);
	}
	Tcl_DecrRefCount(pathObj);
    }

    Tcl_DecrRefCount(libPathObj);
    Tcl_DecrRefCount(encodingObj);
    *encodingPtr = libraryPath.encoding;
    if (*encodingPtr) {
	((Encoding *)(*encodingPtr))->refCount++;
    }
    bytes = Tcl_GetStringFromObj(searchPathObj, &numBytes);

    *lengthPtr = numBytes;
    *valuePtr = (char *)Tcl_Alloc(numBytes + 1);
    memcpy(*valuePtr, bytes, numBytes + 1);
    Tcl_DecrRefCount(searchPathObj);
}

/*
 *------------------------------------------------------------------------
 *
 * TclEncodingProfileParseName --
 *
 *	Maps an encoding profile name to its integer equivalent.
 *
 * Results:
 *	TCL_OK on success or TCL_ERROR on failure.
 *
 * Side effects:
 *	Returns the profile enum value in *profilePtr
 *
 *------------------------------------------------------------------------
 */
int
TclEncodingProfileNameToId(
    Tcl_Interp *interp,		/* For error messages. May be NULL */
    const char *profileName,	/* Name of profile */
    int *profilePtr)  		/* Output */
{
    size_t i;
    size_t numProfiles = sizeof(encodingProfiles) / sizeof(encodingProfiles[0]);

    for (i = 0; i < numProfiles; ++i) {
	if (!strcmp(profileName, encodingProfiles[i].name)) {
	    *profilePtr = encodingProfiles[i].value;
	    return TCL_OK;
	}
    }
    if (interp) {
	Tcl_Obj *errorObj;
	/* This code assumes at least two profiles :-) */
	errorObj =
	    Tcl_ObjPrintf("bad profile name \"%s\": must be",
		profileName);
	for (i = 0; i < (numProfiles - 1); ++i) {
	    Tcl_AppendStringsToObj(
		errorObj, " ", encodingProfiles[i].name, ",", NULL);
	}
	Tcl_AppendStringsToObj(
	    errorObj, " or ", encodingProfiles[numProfiles-1].name, NULL);

	Tcl_SetObjResult(interp, errorObj);
	Tcl_SetErrorCode(
	    interp, "TCL", "ENCODING", "PROFILE", profileName, NULL);
    }
    return TCL_ERROR;
}

/*
 *------------------------------------------------------------------------
 *
 * TclEncodingProfileValueToName --
 *
 *	Maps an encoding profile value to its name.
 *
 * Results:
 *	Pointer to the name or NULL on failure. Caller must not make
 *	not modify the string and must make a copy to hold on to it.
 *
 * Side effects:
 *	None.
 *------------------------------------------------------------------------
 */
const char *
TclEncodingProfileIdToName(
    Tcl_Interp *interp,		/* For error messages. May be NULL */
    int profileValue)		/* Profile #define value */
{
    size_t i;

    for (i = 0; i < sizeof(encodingProfiles) / sizeof(encodingProfiles[0]); ++i) {
	if (profileValue == encodingProfiles[i].value) {
	    return encodingProfiles[i].name;
	}
    }
    if (interp) {
	Tcl_SetObjResult(
	    interp,
	    Tcl_ObjPrintf(
		"Internal error. Bad profile id \"%d\".",
		profileValue));
	Tcl_SetErrorCode(
	    interp, "TCL", "ENCODING", "PROFILEID", NULL);
    }
    return NULL;
}

/*
 *------------------------------------------------------------------------
 *
 * TclGetEncodingProfiles --
 *
 *	Get the list of supported encoding profiles.
 *
 * Results:
 *	None.
 *
 * Side effects:
 *	The list of profile names is stored in the interpreter result.
 *
 *------------------------------------------------------------------------
 */
void
TclGetEncodingProfiles(Tcl_Interp *interp)
{
    int i, n;
    Tcl_Obj *objPtr;
    n = sizeof(encodingProfiles) / sizeof(encodingProfiles[0]);
    objPtr = Tcl_NewListObj(n, NULL);
    for (i = 0; i < n; ++i) {
	Tcl_ListObjAppendElement(
	    interp, objPtr, Tcl_NewStringObj(encodingProfiles[i].name, -1));
    }
    Tcl_SetObjResult(interp, objPtr);
}

/*
 * Local Variables:
 * mode: c
 * c-basic-offset: 4
 * fill-column: 78
 * End:
 */<|MERGE_RESOLUTION|>--- conflicted
+++ resolved
@@ -199,19 +199,9 @@
     {"strict", TCL_ENCODING_PROFILE_STRICT},
     {"tcl8", TCL_ENCODING_PROFILE_TCL8},
 };
-#define PROFILE_TCL8(flags_)                                           \
-    ((TCL_ENCODING_PROFILE_GET(flags_) == TCL_ENCODING_PROFILE_TCL8)   \
-     || (TCL_ENCODING_PROFILE_GET(flags_) == 0                         \
-	 && TCL_ENCODING_PROFILE_DEFAULT == TCL_ENCODING_PROFILE_TCL8))
 #define PROFILE_STRICT(flags_)                                         \
-<<<<<<< HEAD
     (TCL_ENCODING_PROFILE_GET(flags_) == TCL_ENCODING_PROFILE_STRICT)
 
-=======
-    ((TCL_ENCODING_PROFILE_GET(flags_) == TCL_ENCODING_PROFILE_STRICT) \
-     || (TCL_ENCODING_PROFILE_GET(flags_) == 0                         \
-	 && TCL_ENCODING_PROFILE_DEFAULT == TCL_ENCODING_PROFILE_STRICT))
->>>>>>> c5d05351
 #define PROFILE_REPLACE(flags_)                                         \
     (TCL_ENCODING_PROFILE_GET(flags_) == TCL_ENCODING_PROFILE_REPLACE)
 
@@ -2779,8 +2769,8 @@
     /*
      * Check alignment with utf-32 (4 == sizeof(UTF-32))
      */
-
     if (bytesLeft != 0) {
+        /* We have a truncated code unit */
 	result = TCL_CONVERT_MULTIBYTE;
 	srcLen -= bytesLeft;
     }
@@ -2828,26 +2818,11 @@
 #endif
 
 	if ((unsigned)ch > 0x10FFFF) {
-<<<<<<< HEAD
-	    ch = 0xFFFD;
+	    ch = UNICODE_REPLACE_CHAR;
 	    if (PROFILE_STRICT(flags)) {
 		result = TCL_CONVERT_SYNTAX;
 		break;
 	    }
-	} else if (SURROGATE(ch)) {
-=======
-	    ch = UNICODE_REPLACE_CHAR;
->>>>>>> c5d05351
-	    if (PROFILE_STRICT(flags)) {
-		result = TCL_CONVERT_SYNTAX;
-		break;
-	    }
-<<<<<<< HEAD
-	    if (PROFILE_REPLACE(flags)) {
-		ch = UNICODE_REPLACE_CHAR;
-	    }
-	}
-=======
 	} else if (PROFILE_STRICT(flags) && SURROGATE(ch)) {
 	    result = TCL_CONVERT_SYNTAX;
 #if TCL_UTF_MAX < 4
@@ -2856,8 +2831,7 @@
 	    break;
 	} else if (PROFILE_REPLACE(flags) && SURROGATE(ch)) {
 	    ch = UNICODE_REPLACE_CHAR;
-	} 
->>>>>>> c5d05351
+	}
 
 	/*
 	 * Special case for 1-byte utf chars for speed. Make sure we work with
@@ -2869,9 +2843,13 @@
 	} else {
 	    dst += Tcl_UniCharToUtf(ch, dst);
 	}
-	src += sizeof(unsigned int);
-    }
-
+	src += 4;
+    }
+
+    /*
+     * If we had a truncated code unit at the end AND this is the last
+     * fragment AND profile is not "strict", stick FFFD in its place.
+     */
 #if TCL_UTF_MAX < 4
     if ((ch  & ~0x3FF) == 0xD800) {
 	/* Bug [10c2c17c32]. If Hi surrogate, finish 3-byte UTF-8 */
@@ -2880,21 +2858,21 @@
 #endif
 
     if ((flags & TCL_ENCODING_END) && (result == TCL_CONVERT_MULTIBYTE)) {
-	/* We have a single byte left-over at the end */
 	if (dst > dstEnd) {
 	    result = TCL_CONVERT_NOSPACE;
 	} else {
-	    /* destination is not full, so we really are at the end now */
-	    if (PROFILE_STRICT(flags)) {
-		result = TCL_CONVERT_SYNTAX;
-	    } else {
-		result = TCL_OK;
-		dst += Tcl_UniCharToUtf(0xFFFD, dst);
-		numChars++;
-		src += bytesLeft;
-	    }
-	}
-    }
+            if (PROFILE_STRICT(flags)) {
+                result = TCL_CONVERT_SYNTAX;
+            } else {
+                /* PROFILE_REPLACE or PROFILE_TCL8 */
+                result = TCL_OK;
+                dst += Tcl_UniCharToUtf(UNICODE_REPLACE_CHAR, dst);
+                numChars++;
+                src += bytesLeft; /* Go past truncated code unit */
+            }
+        }
+    }
+
     *srcReadPtr = src - srcStart;
     *dstWrotePtr = dst - dstStart;
     *dstCharsPtr = numChars;
@@ -3093,21 +3071,12 @@
 	if (((prev  & ~0x3FF) == 0xD800) && ((ch  & ~0x3FF) != 0xDC00)) {
 	    if (PROFILE_STRICT(flags)) {
 		result = TCL_CONVERT_UNKNOWN;
-<<<<<<< HEAD
-		src -= 2; /* Go back to before the high surrogate */
-		dst--; /* Also undo writing a single byte too much */
-		numChars--;
-		break;
-	    }
-	    /* Bug [10c2c17c32]. If Hi surrogate not followed by Lo surrogate, finish 3-byte UTF-8 */
-	    dst += Tcl_UniCharToUtf(-1, dst);
-=======
 		src -= 2; /* Go back to beginning of high surrogate */
 		dst--; /* Also undo writing a single byte too much */
 		numChars--;
 		break;
 	    } else if (PROFILE_REPLACE(flags)) {
-		/* 
+		/*
 		 * Previous loop wrote a single byte to mark the high surrogate.
 		 * Replace it with the replacement character. Further, restart
 		 * current loop iteration since need to recheck destination space
@@ -3125,7 +3094,6 @@
 		 * surrogate, finish 3-byte UTF-8 */
 		dst += Tcl_UniCharToUtf(-1, dst);
 	    }
->>>>>>> c5d05351
 	}
 
 	/*
@@ -3137,13 +3105,7 @@
 	    *dst++ = (ch & 0xFF);
 	} else if (((prev  & ~0x3FF) == 0xD800) || ((ch  & ~0x3FF) == 0xD800)) {
 	    dst += Tcl_UniCharToUtf(ch | TCL_COMBINE, dst);
-<<<<<<< HEAD
-	} else if (((ch  & ~0x3FF) == 0xDC00) && PROFILE_STRICT(flags)) {
-	    /* Lo surrogate not preceded by Hi surrogate */
-	    result = TCL_CONVERT_UNKNOWN;
-	    break;
-=======
-	} else if (((ch  & ~0x3FF) == 0xDC00) && !PROFILE_TCL8(flags)) {
+	} else if (((ch  & ~0x3FF) == 0xDC00) && (PROFILE_STRICT(flags) || PROFILE_REPLACE(flags))) {
 	    /* Lo surrogate not preceded by Hi surrogate and not tcl8 profile */
 	    if (PROFILE_STRICT(flags)) {
 		result = TCL_CONVERT_UNKNOWN;
@@ -3152,7 +3114,6 @@
 		/* PROFILE_REPLACE */
 		dst += Tcl_UniCharToUtf(UNICODE_REPLACE_CHAR, dst);
 	    }
->>>>>>> c5d05351
 	} else {
 	    dst += Tcl_UniCharToUtf(ch, dst);
 	}
@@ -3164,35 +3125,35 @@
 	    src -= 2;
 	    dst--;
 	    numChars--;
-<<<<<<< HEAD
-	} else {
-=======
 	} else if (PROFILE_REPLACE(flags)) {
 	    dst--;
 	    dst += Tcl_UniCharToUtf(UNICODE_REPLACE_CHAR, dst);
-	}
-	else {
->>>>>>> c5d05351
+	} else {
 	    /* Bug [10c2c17c32]. If Hi surrogate, finish 3-byte UTF-8 */
 	    dst += Tcl_UniCharToUtf(-1, dst);
 	}
     }
+
+    /*
+     * If we had a truncated code unit at the end AND this is the last
+     * fragment AND profile is not "strict", stick FFFD in its place.
+     */
     if ((flags & TCL_ENCODING_END) && (result == TCL_CONVERT_MULTIBYTE)) {
-	/* We have a single byte left-over at the end */
 	if (dst > dstEnd) {
 	    result = TCL_CONVERT_NOSPACE;
 	} else {
-	    if (PROFILE_STRICT(flags)) {
-		result = TCL_CONVERT_SYNTAX;
-	    } else {
-		/* PROFILE_REPLACE or PROFILE_TCL8 */
-		result = TCL_OK;
-		dst += Tcl_UniCharToUtf(UNICODE_REPLACE_CHAR, dst);
-		numChars++;
-		src++; /* Go past truncated code unit */
-	    }
-	}
-    }
+            if (PROFILE_STRICT(flags)) {
+                result = TCL_CONVERT_SYNTAX;
+            } else {
+                /* PROFILE_REPLACE or PROFILE_TCL8 */
+                result = TCL_OK;
+                dst += Tcl_UniCharToUtf(UNICODE_REPLACE_CHAR, dst);
+                numChars++;
+                src++; /* Go past truncated code unit */
+            }
+        }
+    }
+
     *srcReadPtr = src - srcStart;
     *dstWrotePtr = dst - dstStart;
     *dstCharsPtr = numChars;
