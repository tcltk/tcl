--- conflicted
+++ resolved
@@ -1657,7 +1657,7 @@
 	    } else {
 		/* Caller wants error message on failure */
 		if (result != TCL_OK && interp != NULL) {
-		    Tcl_Size pos = TclNumUtfChars(srcStart, nBytesProcessed);
+		    Tcl_Size pos = Tcl_NumUtfChars(srcStart, nBytesProcessed);
 		    int ucs4;
 		    char buf[TCL_INTEGER_SPACE];
 		    Tcl_UtfToUniChar(&srcStart[nBytesProcessed], &ucs4);
@@ -2575,15 +2575,6 @@
     dstEnd = dst + dstLen - ((flags & ENCODING_UTF) ? TCL_UTF_MAX : 6);
 
 
-#if TCL_UTF_MAX < 4
-    /* Initialize the buffer so that some random data doesn't trick
-     * Tcl_UniCharToUtf() into thinking it should combine surrogate pairs.
-     * Once TCL_UTF_MAX == 3 is removed and Tcl_UniCharToUtf restored to its
-     * prior non-stateful nature, this call to memset can also be removed.
-     */
-    memset(dst, 0xff, dstLen);
-#endif
-
     profile = ENCODING_PROFILE_GET(flags);
     for (numChars = 0; src < srcEnd && numChars <= charLimit; numChars++) {
 
@@ -2631,17 +2622,10 @@
 	} else if (!Tcl_UtfCharComplete(src, srcEnd - src)) {
 	    /*
 	     * Incomplete byte sequence.
-<<<<<<< HEAD
-		 * Always check before using TclUtfToUCS4. Not doing so can cause it
+		 * Always check before using Tcl_UtfToUniChar. Not doing so can cause it
 		 * run beyond the end of the buffer! If we happen on such an incomplete
 		 * char its bytes are made to represent themselves unless the user has
 		 * explicitly asked to be told.
-=======
-	     * Always check before using Tcl_UtfToUniChar. Not doing can so
-	     * cause it run beyond the end of the buffer! If we happen such an
-	     * incomplete char its bytes are made to represent themselves
-	     * unless the user has explicitly asked to be told.
->>>>>>> b9bb8fd5
 	     */
 
 	    if (flags & ENCODING_INPUT) {
@@ -2693,49 +2677,10 @@
 		    *dst++ = (char) (((ch >> 10) & 0x3F) | 0x80);
 		    ch = (ch & 0x0CFF) | 0xDC00;
 		}
-#if TCL_UTF_MAX < 4
-	    cesu8:
-#endif
 		*dst++ = (char) (((ch >> 12) | 0xE0) & 0xEF);
 		*dst++ = (char) (((ch >> 6) | 0x80) & 0xBF);
 		*dst++ = (char) ((ch | 0x80) & 0xBF);
 		continue;
-#if TCL_UTF_MAX < 4
-	    } else if (SURROGATE(ch)) {
-		/*
-		 * A surrogate character is detected, handle especially.
-		 */
-		if (PROFILE_STRICT(profile) && (flags & ENCODING_UTF)) {
-		    result = TCL_CONVERT_UNKNOWN;
-		    src = saveSrc;
-		    break;
-		}
-		if (PROFILE_REPLACE(profile)) {
-		    /* TODO - is this right for cesu8 or should we fall through below? */
-		    ch = UNICODE_REPLACE_CHAR;
-		} else {
-<<<<<<< HEAD
-		    int low = ch;
-		    len = (src <= srcEnd - 3) ? TclUtfToUCS4(src, &low) : 0;
-=======
-		    low = ch;
-		    len = (src <= srcEnd - 3) ? Tcl_UtfToUniChar(src, &low) : 0;
->>>>>>> b9bb8fd5
-
-		    if ((!LOW_SURROGATE(low)) || (ch & 0x400)) {
-
-			if (PROFILE_STRICT(profile)) {
-			    result = TCL_CONVERT_UNKNOWN;
-			    src = saveSrc;
-			    break;
-			}
-			goto cesu8;
-		    }
-		    src += len;
-		    dst += Tcl_UniCharToUtf(ch, dst);
-		    ch = low;
-		}
-#endif
 	    } else if (PROFILE_STRICT(profile) &&
 		       (!(flags & ENCODING_INPUT)) &&
 		       SURROGATE(ch)) {
@@ -2811,15 +2756,6 @@
     }
     result = TCL_OK;
 
-#if TCL_UTF_MAX < 4
-    /* Initialize the buffer so that some random data doesn't trick
-     * Tcl_UniCharToUtf() into thinking it should combine surrogate pairs.
-     * Once TCL_UTF_MAX == 3 is removed and Tcl_UniCharToUtf restored to its
-     * prior non-stateful nature, this call to memset can also be removed.
-     */
-    memset(dst, 0xff, dstLen);
-#endif
-
     /*
      * Check alignment with utf-32 (4 == sizeof(UTF-32))
      */
@@ -2829,21 +2765,6 @@
 	srcLen -= bytesLeft;
     }
 
-#if TCL_UTF_MAX < 4
-    /*
-     * If last code point is a high surrogate, we cannot handle that yet,
-     * unless we are at the end.
-     */
-
-    if (!(flags & TCL_ENCODING_END) && (srcLen >= 4) &&
-	    ((src[srcLen - ((flags & TCL_ENCODING_LE)?3:2)] & 0xFC) == 0xD8) &&
-	    ((src[srcLen - ((flags & TCL_ENCODING_LE)?2:3)]) == 0) &&
-	    ((src[srcLen - ((flags & TCL_ENCODING_LE)?1:4)]) == 0)) {
-	result = TCL_CONVERT_MULTIBYTE;
-	srcLen-= 4;
-    }
-#endif
-
     srcStart = src;
     srcEnd = src + srcLen;
 
@@ -2856,21 +2777,11 @@
 	    break;
 	}
 
-#if TCL_UTF_MAX < 4
-	int prev = ch;
-#endif
 	if (flags & TCL_ENCODING_LE) {
 	    ch = (unsigned int)(src[3] & 0xFF) << 24 | (src[2] & 0xFF) << 16 | (src[1] & 0xFF) << 8 | (src[0] & 0xFF);
 	} else {
 	    ch = (unsigned int)(src[0] & 0xFF) << 24 | (src[1] & 0xFF) << 16 | (src[2] & 0xFF) << 8 | (src[3] & 0xFF);
 	}
-#if TCL_UTF_MAX < 4
-	if (HIGH_SURROGATE(prev) && !LOW_SURROGATE(ch)) {
-	    /* Bug [10c2c17c32]. If Hi surrogate not followed by Lo surrogate, finish 3-byte UTF-8 */
-	    dst += Tcl_UniCharToUtf(-1, dst);
-	}
-#endif
-
 	if ((unsigned)ch > 0x10FFFF) {
 	    ch = UNICODE_REPLACE_CHAR;
 	    if (PROFILE_STRICT(flags)) {
@@ -2879,9 +2790,6 @@
 	    }
 	} else if (PROFILE_STRICT(flags) && SURROGATE(ch)) {
 	    result = TCL_CONVERT_SYNTAX;
-#if TCL_UTF_MAX < 4
-	    ch = 0;
-#endif
 	    break;
 	} else if (PROFILE_REPLACE(flags) && SURROGATE(ch)) {
 	    ch = UNICODE_REPLACE_CHAR;
@@ -2895,11 +2803,6 @@
 	if ((unsigned)ch - 1 < 0x7F) {
 	    *dst++ = (ch & 0xFF);
 	} else {
-#if TCL_UTF_MAX < 4
-	    if (!HIGH_SURROGATE(prev) && LOW_SURROGATE(ch)) {
-		*dst = 0; /* In case of lower surrogate, don't try to combine */
-	    }
-#endif
 	    dst += Tcl_UniCharToUtf(ch, dst);
 	}
 	src += 4;
@@ -2909,13 +2812,6 @@
      * If we had a truncated code unit at the end AND this is the last
      * fragment AND profile is not "strict", stick FFFD in its place.
      */
-#if TCL_UTF_MAX < 4
-    if (HIGH_SURROGATE(ch)) {
-	/* Bug [10c2c17c32]. If Hi surrogate, finish 3-byte UTF-8 */
-	dst += Tcl_UniCharToUtf(-1, dst);
-    }
-#endif
-
     if ((flags & TCL_ENCODING_END) && (result == TCL_CONVERT_MULTIBYTE)) {
 	if (dst > dstEnd) {
 	    result = TCL_CONVERT_NOSPACE;
@@ -3090,15 +2986,6 @@
 	charLimit = *dstCharsPtr;
     }
     result = TCL_OK;
-
-#if TCL_UTF_MAX < 4
-    /* Initialize the buffer so that some random data doesn't trick
-     * Tcl_UniCharToUtf() into thinking it should combine surrogate pairs.
-     * Once TCL_UTF_MAX == 3 is removed and Tcl_UniCharToUtf restored to its
-     * prior non-stateful nature, this call to memset can also be removed.
-     */
-    memset(dst, 0xff, dstLen);
-#endif
 
     /*
      * Check alignment with utf-16 (2 == sizeof(UTF-16))
@@ -3503,15 +3390,6 @@
     dstStart = dst;
     dstEnd = dst + dstLen - TCL_UTF_MAX;
 
-#if TCL_UTF_MAX < 4
-    /* Initialize the buffer so that some random data doesn't trick
-     * Tcl_UniCharToUtf() into thinking it should combine surrogate pairs.
-     * Once TCL_UTF_MAX == 3 is removed and Tcl_UniCharToUtf restored to its
-     * prior non-stateful nature, this call to memset can also be removed.
-     */
-    memset(dst, 0xff, dstLen);
-#endif
-
     toUnicode = (const unsigned short *const *) dataPtr->toUnicode;
     prefixBytes = dataPtr->prefixBytes;
     pageZero = toUnicode[0];
@@ -3659,8 +3537,9 @@
 	/* Unicode chars > +U0FFFF cannot be represented in any table encoding */
 	if (ch & 0xFFFF0000) {
 	    word = 0;
-	} else
+	} else {
 	    word = fromUnicode[(ch >> 8)][ch & 0xFF];
+	}
 
 	if ((word == 0) && (ch != 0)) {
 	    if (PROFILE_STRICT(flags)) {
@@ -3748,15 +3627,6 @@
     dstStart = dst;
     dstEnd = dst + dstLen - TCL_UTF_MAX;
 
-#if TCL_UTF_MAX < 4
-    /* Initialize the buffer so that some random data doesn't trick
-     * Tcl_UniCharToUtf() into thinking it should combine surrogate pairs.
-     * Once TCL_UTF_MAX == 3 is removed and Tcl_UniCharToUtf restored to its
-     * prior non-stateful nature, this call to memset can also be removed.
-     */
-    memset(dst, 0xff, dstLen);
-#endif
-
     result = TCL_OK;
     for (numChars = 0; src < srcEnd && numChars <= charLimit; numChars++) {
 	Tcl_UniChar ch = 0;
@@ -3859,8 +3729,7 @@
 	 * Check for illegal characters.
 	 */
 
-	if (ch > 0xFF
-		) {
+	if (ch > 0xFF) {
 	    if (PROFILE_STRICT(flags)) {
 		result = TCL_CONVERT_UNKNOWN;
 		break;
@@ -3991,15 +3860,6 @@
     dstStart = dst;
     dstEnd = dst + dstLen - TCL_UTF_MAX;
 
-#if TCL_UTF_MAX < 4
-    /* Initialize the buffer so that some random data doesn't trick
-     * Tcl_UniCharToUtf() into thinking it should combine surrogate pairs.
-     * Once TCL_UTF_MAX == 3 is removed and Tcl_UniCharToUtf restored to its
-     * prior non-stateful nature, this call to memset can also be removed.
-     */
-    memset(dst, 0xff, dstLen);
-#endif
-
     state = PTR2INT(*statePtr);
     if (flags & TCL_ENCODING_START) {
 	state = 0;
