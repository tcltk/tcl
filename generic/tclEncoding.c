--- conflicted
+++ resolved
@@ -1287,15 +1287,9 @@
 		srcChunkLen, flags, &state, dst, dstChunkLen,
 		&srcChunkRead, &dstChunkWrote, &dstChunkChars);
 	soFar = dst + dstChunkWrote - Tcl_DStringValue(dstPtr);
-<<<<<<< HEAD
 
 	src += srcChunkRead;
 
-=======
-
-	src += srcChunkRead;
-
->>>>>>> 2ebe7012
 	/*
 	 * Keep looping in two case -
 	 *   - our destination buffer did not have enough room
@@ -1620,17 +1614,10 @@
 					  srcChunkLen, flags, &state, dst, dstChunkLen,
 					  &srcChunkRead, &dstChunkWrote, &dstChunkChars);
 	soFar = dst + dstChunkWrote - Tcl_DStringValue(dstPtr);
-<<<<<<< HEAD
 
 	/* Move past the part processed in this go around */
 	src += srcChunkRead;
 
-=======
-
-	/* Move past the part processed in this go around */
-	src += srcChunkRead;
-
->>>>>>> 2ebe7012
 	/*
 	 * Keep looping in two case -
 	 *   - our destination buffer did not have enough room
@@ -1659,11 +1646,7 @@
 		    Tcl_Size pos = Tcl_NumUtfChars(srcStart, nBytesProcessed);
 		    int ucs4;
 		    char buf[TCL_INTEGER_SPACE];
-<<<<<<< HEAD
 		    Tcl_UtfToUniChar(&srcStart[nBytesProcessed], &ucs4);
-=======
-		    TclUtfToUCS4(&srcStart[nBytesProcessed], &ucs4);
->>>>>>> 2ebe7012
 		    snprintf(buf, sizeof(buf), "%" TCL_Z_MODIFIER "u", nBytesProcessed);
 		    Tcl_SetObjResult(
 			interp,
@@ -2574,16 +2557,6 @@
     flags |= PTR2INT(clientData);
     dstEnd = dst + dstLen - ((flags & ENCODING_UTF) ? TCL_UTF_MAX : 6);
 
-
-#if TCL_UTF_MAX < 4
-    /* Initialize the buffer so that some random data doesn't trick
-     * Tcl_UniCharToUtf() into thinking it should combine surrogate pairs.
-     * Once TCL_UTF_MAX == 3 is removed and Tcl_UniCharToUtf restored to its
-     * prior non-stateful nature, this call to memset can also be removed.
-     */
-    memset(dst, 0xff, dstLen);
-#endif
-
     profile = ENCODING_PROFILE_GET(flags);
     for (numChars = 0; src < srcEnd && numChars <= charLimit; numChars++) {
 
@@ -2631,17 +2604,10 @@
 	} else if (!Tcl_UtfCharComplete(src, srcEnd - src)) {
 	    /*
 	     * Incomplete byte sequence.
-<<<<<<< HEAD
 	     * Always check before using Tcl_UtfToUniChar. Not doing can so cause
 	     * it to run beyond the end of the buffer! If we happen such an
 	     * incomplete char its bytes are made to represent themselves
 	     * unless the user has explicitly asked to be told.
-=======
-		 * Always check before using TclUtfToUCS4. Not doing so can cause it
-		 * run beyond the end of the buffer! If we happen on such an incomplete
-		 * char its bytes are made to represent themselves unless the user has
-		 * explicitly asked to be told.
->>>>>>> 2ebe7012
 	     */
 
 	    if (flags & ENCODING_INPUT) {
@@ -2693,50 +2659,10 @@
 		    *dst++ = (char) (((ch >> 10) & 0x3F) | 0x80);
 		    ch = (ch & 0x0CFF) | 0xDC00;
 		}
-<<<<<<< HEAD
-=======
-#if TCL_UTF_MAX < 4
-	    cesu8:
-#endif
->>>>>>> 2ebe7012
 		*dst++ = (char) (((ch >> 12) | 0xE0) & 0xEF);
 		*dst++ = (char) (((ch >> 6) | 0x80) & 0xBF);
 		*dst++ = (char) ((ch | 0x80) & 0xBF);
 		continue;
-<<<<<<< HEAD
-=======
-#if TCL_UTF_MAX < 4
-	    } else if (SURROGATE(ch)) {
-		/*
-		 * A surrogate character is detected, handle especially.
-		 */
-		if (PROFILE_STRICT(profile) && (flags & ENCODING_UTF)) {
-		    result = TCL_CONVERT_UNKNOWN;
-		    src = saveSrc;
-		    break;
-		}
-		if (PROFILE_REPLACE(profile)) {
-		    /* TODO - is this right for cesu8 or should we fall through below? */
-		    ch = UNICODE_REPLACE_CHAR;
-		} else {
-		    int low = ch;
-		    len = (src <= srcEnd - 3) ? TclUtfToUCS4(src, &low) : 0;
-
-		    if ((!LOW_SURROGATE(low)) || (ch & 0x400)) {
-
-			if (PROFILE_STRICT(profile)) {
-			    result = TCL_CONVERT_UNKNOWN;
-			    src = saveSrc;
-			    break;
-			}
-			goto cesu8;
-		    }
-		    src += len;
-		    dst += Tcl_UniCharToUtf(ch, dst);
-		    ch = low;
-		}
-#endif
->>>>>>> 2ebe7012
 	    } else if (PROFILE_STRICT(profile) &&
 		       (!(flags & ENCODING_INPUT)) &&
 		       SURROGATE(ch)) {
@@ -2812,15 +2738,6 @@
     }
     result = TCL_OK;
 
-#if TCL_UTF_MAX < 4
-    /* Initialize the buffer so that some random data doesn't trick
-     * Tcl_UniCharToUtf() into thinking it should combine surrogate pairs.
-     * Once TCL_UTF_MAX == 3 is removed and Tcl_UniCharToUtf restored to its
-     * prior non-stateful nature, this call to memset can also be removed.
-     */
-    memset(dst, 0xff, dstLen);
-#endif
-
     /*
      * Check alignment with utf-32 (4 == sizeof(UTF-32))
      */
@@ -2830,24 +2747,6 @@
 	srcLen -= bytesLeft;
     }
 
-<<<<<<< HEAD
-=======
-#if TCL_UTF_MAX < 4
-    /*
-     * If last code point is a high surrogate, we cannot handle that yet,
-     * unless we are at the end.
-     */
-
-    if (!(flags & TCL_ENCODING_END) && (srcLen >= 4) &&
-	    ((src[srcLen - ((flags & TCL_ENCODING_LE)?3:2)] & 0xFC) == 0xD8) &&
-	    ((src[srcLen - ((flags & TCL_ENCODING_LE)?2:3)]) == 0) &&
-	    ((src[srcLen - ((flags & TCL_ENCODING_LE)?1:4)]) == 0)) {
-	result = TCL_CONVERT_MULTIBYTE;
-	srcLen-= 4;
-    }
-#endif
-
->>>>>>> 2ebe7012
     srcStart = src;
     srcEnd = src + srcLen;
 
@@ -2860,26 +2759,11 @@
 	    break;
 	}
 
-<<<<<<< HEAD
-=======
-#if TCL_UTF_MAX < 4
-	int prev = ch;
-#endif
->>>>>>> 2ebe7012
 	if (flags & TCL_ENCODING_LE) {
 	    ch = (unsigned int)(src[3] & 0xFF) << 24 | (src[2] & 0xFF) << 16 | (src[1] & 0xFF) << 8 | (src[0] & 0xFF);
 	} else {
 	    ch = (unsigned int)(src[0] & 0xFF) << 24 | (src[1] & 0xFF) << 16 | (src[2] & 0xFF) << 8 | (src[3] & 0xFF);
 	}
-<<<<<<< HEAD
-=======
-#if TCL_UTF_MAX < 4
-	if (HIGH_SURROGATE(prev) && !LOW_SURROGATE(ch)) {
-	    /* Bug [10c2c17c32]. If Hi surrogate not followed by Lo surrogate, finish 3-byte UTF-8 */
-	    dst += Tcl_UniCharToUtf(-1, dst);
-	}
-#endif
->>>>>>> 2ebe7012
 
 	if ((unsigned)ch > 0x10FFFF) {
 	    ch = UNICODE_REPLACE_CHAR;
@@ -2889,12 +2773,6 @@
 	    }
 	} else if (PROFILE_STRICT(flags) && SURROGATE(ch)) {
 	    result = TCL_CONVERT_SYNTAX;
-<<<<<<< HEAD
-=======
-#if TCL_UTF_MAX < 4
-	    ch = 0;
-#endif
->>>>>>> 2ebe7012
 	    break;
 	} else if (PROFILE_REPLACE(flags) && SURROGATE(ch)) {
 	    ch = UNICODE_REPLACE_CHAR;
@@ -2908,37 +2786,17 @@
 	if ((unsigned)ch - 1 < 0x7F) {
 	    *dst++ = (ch & 0xFF);
 	} else {
-<<<<<<< HEAD
-=======
-#if TCL_UTF_MAX < 4
-	    if (!HIGH_SURROGATE(prev) && LOW_SURROGATE(ch)) {
-		*dst = 0; /* In case of lower surrogate, don't try to combine */
-	    }
-#endif
->>>>>>> 2ebe7012
 	    dst += Tcl_UniCharToUtf(ch, dst);
 	}
 	src += 4;
     }
 
-    /*
-     * If we had a truncated code unit at the end AND this is the last
-     * fragment AND profile is not "strict", stick FFFD in its place.
-     */
-<<<<<<< HEAD
-=======
-#if TCL_UTF_MAX < 4
-    if (HIGH_SURROGATE(ch)) {
-	/* Bug [10c2c17c32]. If Hi surrogate, finish 3-byte UTF-8 */
-	dst += Tcl_UniCharToUtf(-1, dst);
-    }
-#endif
-
->>>>>>> 2ebe7012
     if ((flags & TCL_ENCODING_END) && (result == TCL_CONVERT_MULTIBYTE)) {
+	/* We have a code fragment left-over at the end */
 	if (dst > dstEnd) {
 	    result = TCL_CONVERT_NOSPACE;
 	} else {
+	    /* destination is not full, so we really are at the end now */
 	    if (PROFILE_STRICT(flags)) {
 		result = TCL_CONVERT_SYNTAX;
 	    } else {
@@ -3109,15 +2967,6 @@
 	charLimit = *dstCharsPtr;
     }
     result = TCL_OK;
-
-#if TCL_UTF_MAX < 4
-    /* Initialize the buffer so that some random data doesn't trick
-     * Tcl_UniCharToUtf() into thinking it should combine surrogate pairs.
-     * Once TCL_UTF_MAX == 3 is removed and Tcl_UniCharToUtf restored to its
-     * prior non-stateful nature, this call to memset can also be removed.
-     */
-    memset(dst, 0xff, dstLen);
-#endif
 
     /*
      * Check alignment with utf-16 (2 == sizeof(UTF-16))
@@ -3523,15 +3372,6 @@
     dstStart = dst;
     dstEnd = dst + dstLen - TCL_UTF_MAX;
 
-#if TCL_UTF_MAX < 4
-    /* Initialize the buffer so that some random data doesn't trick
-     * Tcl_UniCharToUtf() into thinking it should combine surrogate pairs.
-     * Once TCL_UTF_MAX == 3 is removed and Tcl_UniCharToUtf restored to its
-     * prior non-stateful nature, this call to memset can also be removed.
-     */
-    memset(dst, 0xff, dstLen);
-#endif
-
     toUnicode = (const unsigned short *const *) dataPtr->toUnicode;
     prefixBytes = dataPtr->prefixBytes;
     pageZero = toUnicode[0];
@@ -3769,15 +3609,6 @@
 
     dstStart = dst;
     dstEnd = dst + dstLen - TCL_UTF_MAX;
-
-#if TCL_UTF_MAX < 4
-    /* Initialize the buffer so that some random data doesn't trick
-     * Tcl_UniCharToUtf() into thinking it should combine surrogate pairs.
-     * Once TCL_UTF_MAX == 3 is removed and Tcl_UniCharToUtf restored to its
-     * prior non-stateful nature, this call to memset can also be removed.
-     */
-    memset(dst, 0xff, dstLen);
-#endif
 
     result = TCL_OK;
     for (numChars = 0; src < srcEnd && numChars <= charLimit; numChars++) {
@@ -4011,15 +3842,6 @@
     dstStart = dst;
     dstEnd = dst + dstLen - TCL_UTF_MAX;
 
-#if TCL_UTF_MAX < 4
-    /* Initialize the buffer so that some random data doesn't trick
-     * Tcl_UniCharToUtf() into thinking it should combine surrogate pairs.
-     * Once TCL_UTF_MAX == 3 is removed and Tcl_UniCharToUtf restored to its
-     * prior non-stateful nature, this call to memset can also be removed.
-     */
-    memset(dst, 0xff, dstLen);
-#endif
-
     state = PTR2INT(*statePtr);
     if (flags & TCL_ENCODING_START) {
 	state = 0;
