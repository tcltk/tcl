--- conflicted
+++ resolved
@@ -3498,11 +3498,7 @@
 	    } else {
 		ch = toUnicode[byte][*((unsigned char *)src)];
 	    }
-<<<<<<< HEAD
-	    ch = toUnicode[byte][*((unsigned char *)src)];
 	    ch = toUnicode[byte][*((unsigned char *) src)];
-=======
->>>>>>> 5d639023
 	} else {
 	    ch = pageZero[byte];
 	}
