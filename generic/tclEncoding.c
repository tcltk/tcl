--- conflicted
+++ resolved
@@ -1798,13 +1798,8 @@
 	     */
 
 	    map = Tcl_DuplicateObj(map);
-<<<<<<< HEAD
-	    Tcl_DictObjRemove(NULL, map, nameObj);
+	    TclDictRemove(NULL, map, name);
 	    TclSetProcessGlobalValue(&encodingFileMap, map);
-=======
-	    TclDictRemove(NULL, map, name);
-	    TclSetProcessGlobalValue(&encodingFileMap, map, NULL);
->>>>>>> b2214142
 	    directory = NULL;
 	}
     }
@@ -1837,13 +1832,8 @@
 	     */
 
 	    map = Tcl_DuplicateObj(TclGetProcessGlobalValue(&encodingFileMap));
-<<<<<<< HEAD
-	    Tcl_DictObjPut(NULL, map, nameObj, dir[i]);
+	    TclDictPut(NULL, map, name, dir[i]);
 	    TclSetProcessGlobalValue(&encodingFileMap, map);
-=======
-	    TclDictPut(NULL, map, name, dir[i]);
-	    TclSetProcessGlobalValue(&encodingFileMap, map, NULL);
->>>>>>> b2214142
 	}
     }
 
