/*
 * Copyright © 1996-1998 Sun Microsystems, Inc.
 *
 * See the file "license.terms" for information on usage and redistribution of
 * this file, and for a DISCLAIMER OF ALL WARRANTIES.
 */

/*
 * You may distribute and/or modify this program under the terms of the GNU
 * Affero General Public License as published by the Free Software Foundation,
 * either version 3 of the License, or (at your option) any later version.

 * See the file "COPYING" for information on usage and redistribution
 * of this file, and for a DISCLAIMER OF ALL WARRANTIES.
*/

/*
 * tclEncoding.c --
 *
 *	Contains the implementation of the encoding conversion package.
 */

#include "tclInt.h"
#include <assert.h>

typedef size_t (LengthProc)(const char *src);

/*
 * The following data structure represents an encoding, which describes how to
 * convert between various character sets and UTF-8.
 */

typedef struct {
    char *name;			/* Name of encoding. Malloced because (1) hash
				 * table entry that owns this encoding may be
				 * freed prior to this encoding being freed,
				 * (2) string passed in the Tcl_EncodingType
				 * structure may not be persistent. */
    Tcl_EncodingConvertProc *toUtfProc;
				/* Function to convert from external encoding
				 * into UTF-8. */
    Tcl_EncodingConvertProc *fromUtfProc;
				/* Function to convert from UTF-8 into
				 * external encoding. */
    Tcl_EncodingFreeProc *freeProc;
				/* If non-NULL, function to call when this
				 * encoding is deleted. */
    void *clientData;		/* Arbitrary value associated with encoding
				 * type. Passed to conversion functions. */
    Tcl_Size nullSize;		/* Number of 0x00 bytes that signify
				 * end-of-string in this encoding. This number
				 * is used to determine the source string
				 * length when the srcLen argument is
				 * negative. This number can be 1, 2, or 4. */
    LengthProc *lengthProc;	/* Function to compute length of
				 * null-terminated strings in this encoding.
				 * If nullSize is 1, this is strlen; if
				 * nullSize is 2, this is a function that
				 * returns the number of bytes in a 0x0000
				 * terminated string; if nullSize is 4, this
				 * is a function that returns the number of
				 * bytes in a 0x00000000 terminated string. */
    size_t refCount;		/* Number of uses of this structure. */
    Tcl_HashEntry *hPtr;	/* Hash table entry that owns this encoding. */
} Encoding;

/*
 * The following structure is the clientData for a dynamically-loaded,
 * table-driven encoding created by LoadTableEncoding(). It maps between
 * Unicode and a single-byte, double-byte, or multibyte (1 or 2 bytes only)
 * encoding.
 */

typedef struct {
    int fallback;		/* Character (in this encoding) to substitute
				 * when this encoding cannot represent a UTF-8
				 * character. */
    char prefixBytes[256];	/* If a byte in the input stream is a lead
				 * byte for a 2-byte sequence, the
				 * corresponding entry in this array is 1,
				 * otherwise it is 0. */
    unsigned short **toUnicode;	/* Two dimensional sparse matrix to map
				 * characters from the encoding to Unicode.
				 * Each element of the toUnicode array points
				 * to an array of 256 shorts. If there is no
				 * corresponding character in Unicode, the
				 * value in the matrix is 0x0000.
				 * malloc'd. */
    unsigned short **fromUnicode;
				/* Two dimensional sparse matrix to map
				 * characters from Unicode to the encoding.
				 * Each element of the fromUnicode array
				 * points to an array of 256 shorts. If there
				 * is no corresponding character the encoding,
				 * the value in the matrix is 0x0000.
				 * malloc'd. */
} TableEncodingData;

/*
 * Each of the following structures is the clientData for a dynamically-loaded
 * escape-driven encoding that is itself comprised of other simpler encodings.
 * An example is "iso-2022-jp", which uses escape sequences to switch between
 * ascii, jis0208, jis0212, gb2312, and ksc5601. Note that "escape-driven"
 * does not necessarily mean that the ESCAPE character is the character used
 * for switching character sets.
 */

typedef struct {
    unsigned sequenceLen;	/* Length of following string. */
    char sequence[16];		/* Escape code that marks this encoding. */
    char name[32];		/* Name for encoding. */
    Encoding *encodingPtr;	/* Encoding loaded using above name, or NULL
				 * if this sub-encoding has not been needed
				 * yet. */
} EscapeSubTable;

typedef struct {
    int fallback;		/* Character (in this encoding) to substitute
				 * when this encoding cannot represent a UTF-8
				 * character. */
    unsigned initLen;		/* Length of following string. */
    char init[16];		/* String to emit or expect before first char
				 * in conversion. */
    unsigned finalLen;		/* Length of following string. */
    char final[16];		/* String to emit or expect after last char in
				 * conversion. */
    char prefixBytes[256];	/* If a byte in the input stream is the first
				 * character of one of the escape sequences in
				 * the following array, the corresponding
				 * entry in this array is 1, otherwise it is
				 * 0. */
    int numSubTables;		/* Length of following array. */
    EscapeSubTable subTables[TCLFLEXARRAY];
				/* Information about each EscapeSubTable used
				 * by this encoding type. The actual size is
				 * as large as necessary to hold all
				 * EscapeSubTables. */
} EscapeEncodingData;

/*
 * Constants used when loading an encoding file to identify the type of the
 * file.
 */

#define ENCODING_SINGLEBYTE	0
#define ENCODING_DOUBLEBYTE	1
#define ENCODING_MULTIBYTE	2
#define ENCODING_ESCAPE		3

/*
 * A list of directories in which Tcl should look for *.enc files. This list
 * is shared by all threads. Access is governed by a mutex lock.
 */

static TclInitProcessGlobalValueProc InitializeEncodingSearchPath;
static ProcessGlobalValue encodingSearchPath = {
    0, 0, NULL, NULL, InitializeEncodingSearchPath, NULL, NULL
};

/*
 * A map from encoding names to the directories in which their data files have
 * been seen. The string value of the map is shared by all threads. Access to
 * the shared string is governed by a mutex lock.
 */

static ProcessGlobalValue encodingFileMap = {
    0, 0, NULL, NULL, NULL, NULL, NULL
};

/*
 * A list of directories making up the "library path". Historically this
 * search path has served many uses, but the only one remaining is a base for
 * the encodingSearchPath above. If the application does not explicitly set
 * the encodingSearchPath, then it is initialized by appending /encoding
 * to each directory in this "libraryPath".
 */

static ProcessGlobalValue libraryPath = {
    0, 0, NULL, NULL, TclpInitLibraryPath, NULL, NULL
};

static int encodingsInitialized = 0;

/*
 * Hash table that keeps track of all loaded Encodings. Keys are the string
 * names that represent the encoding, values are (Encoding *).
 */

static Tcl_HashTable encodingTable;
TCL_DECLARE_MUTEX(encodingMutex)

/*
 * The following are used to hold the default and current system encodings.
 * If NULL is passed to one of the conversion routines, the current setting of
 * the system encoding is used to perform the conversion.
 */

static Tcl_Encoding defaultEncoding = NULL;
static Tcl_Encoding systemEncoding = NULL;
Tcl_Encoding tclIdentityEncoding = NULL;
Tcl_Encoding tclUtf8Encoding = NULL;

/*
 * Names of encoding profiles and corresponding integer values.
 * Keep alphabetical order for error messages.
 */
static const struct TclEncodingProfiles {
    const char *name;
    int value;
} encodingProfiles[] = {
    {"replace", TCL_ENCODING_PROFILE_REPLACE},
    {"strict", TCL_ENCODING_PROFILE_STRICT},
    {"tcl8", TCL_ENCODING_PROFILE_TCL8},
};

<<<<<<< HEAD
#define PROFILE_TCL8(flags) \
    (ENCODING_PROFILE_GET(flags) == TCL_ENCODING_PROFILE_TCL8)

#define PROFILE_REPLACE(flags) \
    (ENCODING_PROFILE_GET(flags) == TCL_ENCODING_PROFILE_REPLACE)

#define PROFILE_STRICT(flags) \
    (!PROFILE_TCL8(flags) && !PROFILE_REPLACE(flags))

#define UNICODE_REPLACE_CHAR 0xFFFD
#define SURROGATE(chr)      (((chr) & ~0x7FF) == 0xD800)
#define HIGH_SURROGATE(chr) (((chr) & ~0x3FF) == 0xD800)
#define LOW_SURROGATE(chr)  (((chr) & ~0x3FF) == 0xDC00)
=======
#define PROFILE_TCL8(flags_) \
    (ENCODING_PROFILE_GET(flags_) == TCL_ENCODING_PROFILE_TCL8)

#define PROFILE_REPLACE(flags_) \
    (ENCODING_PROFILE_GET(flags_) == TCL_ENCODING_PROFILE_REPLACE)

#define PROFILE_STRICT(flags_) \
    (!PROFILE_TCL8(flags_) && !PROFILE_REPLACE(flags_))

#define UNICODE_REPLACE_CHAR 0xFFFD
#define SURROGATE(c_)		(((c_) & ~0x7FF) == 0xD800)
#define HIGH_SURROGATE(c_)	(((c_) & ~0x3FF) == 0xD800)
#define LOW_SURROGATE(c_)	(((c_) & ~0x3FF) == 0xDC00)
>>>>>>> 0e43541e

/*
 * The following variable is used in the sparse matrix code for a
 * TableEncoding to represent a page in the table that has no entries.
 */

static unsigned short emptyPage[256];

/*
 * Functions used only in this module.
 */

static Tcl_EncodingConvertProc	BinaryProc;
static Tcl_DupInternalRepProc	DupEncodingInternalRep;
static Tcl_EncodingFreeProc	EscapeFreeProc;
static Tcl_EncodingConvertProc	EscapeFromUtfProc;
static Tcl_EncodingConvertProc	EscapeToUtfProc;
static void			FillEncodingFileMap(void);
static void			FreeEncoding(Tcl_Encoding encoding);
static Tcl_FreeInternalRepProc	FreeEncodingInternalRep;
static Encoding *		GetTableEncoding(EscapeEncodingData *dataPtr,
				    int state);
static Tcl_Encoding		LoadEncodingFile(Tcl_Interp *interp,
				    const char *name);
static Tcl_Encoding		LoadTableEncoding(const char *name, int type,
				    Tcl_Channel chan);
static Tcl_Encoding		LoadEscapeEncoding(const char *name,
				    Tcl_Channel chan);
static Tcl_Channel		OpenEncodingFileChannel(Tcl_Interp *interp,
				    const char *name);
static Tcl_EncodingFreeProc	TableFreeProc;
static Tcl_EncodingConvertProc	TableFromUtfProc;
static Tcl_EncodingConvertProc	TableToUtfProc;
static size_t		unilen(const char *src);
static size_t		unilen4(const char *src);
static Tcl_EncodingConvertProc	Utf32ToUtfProc;
static Tcl_EncodingConvertProc	UtfToUtf32Proc;
static Tcl_EncodingConvertProc	Utf16ToUtfProc;
static Tcl_EncodingConvertProc	UtfToUtf16Proc;
static Tcl_EncodingConvertProc	UtfToUcs2Proc;
static Tcl_EncodingConvertProc	UtfToUtfProc;
static Tcl_EncodingConvertProc	Iso88591FromUtfProc;
static Tcl_EncodingConvertProc	Iso88591ToUtfProc;

/*
 * A Tcl_ObjType for holding a cached Tcl_Encoding in the twoPtrValue.ptr1
 * field of the internalrep. This should help the lifetime of encodings be more
 * useful. See concerns raised in [Bug 1077262].
 */

static const Tcl_ObjType encodingType = {
    "encoding",
    FreeEncodingInternalRep,
    DupEncodingInternalRep,
    NULL,
    NULL,
	0
};

#define EncodingSetInternalRep(objPtr, encoding) \
    do {								\
	Tcl_ObjInternalRep ir;						\
	ir.twoPtrValue.ptr1 = (encoding);				\
	ir.twoPtrValue.ptr2 = NULL;					\
	Tcl_StoreInternalRep((objPtr), &encodingType, &ir);		\
    } while (0)

#define EncodingGetInternalRep(objPtr, encoding) \
    do {								\
	const Tcl_ObjInternalRep *irPtr;				\
	irPtr = TclFetchInternalRep ((objPtr), &encodingType);		\
	(encoding) = irPtr ? (Tcl_Encoding)irPtr->twoPtrValue.ptr1 : NULL; \
    } while (0)

/*
 *----------------------------------------------------------------------
 *
 * Tcl_GetEncodingFromObj --
 *
 *	Writes to (*encodingPtr) the Tcl_Encoding value of (*objPtr), if
 *	possible, and returns TCL_OK. If no such encoding exists, TCL_ERROR is
 *	returned, and if interp is non-NULL, an error message is written
 *	there.
 *
 * Results:
 *	Standard Tcl return code.
 *
 * Side effects:
 *	Caches the Tcl_Encoding value as the internal rep of (*objPtr).
 *
 *----------------------------------------------------------------------
 */

int
Tcl_GetEncodingFromObj(
    Tcl_Interp *interp,
    Tcl_Obj *objPtr,
    Tcl_Encoding *encodingPtr)
{
    Tcl_Encoding encoding;
    const char *name = TclGetString(objPtr);

    EncodingGetInternalRep(objPtr, encoding);
    if (encoding == NULL) {
	encoding = Tcl_GetEncoding(interp, name);
	if (encoding == NULL) {
	    return TCL_ERROR;
	}
	EncodingSetInternalRep(objPtr, encoding);
    }
    *encodingPtr = Tcl_GetEncoding(NULL, name);
    return TCL_OK;
}

/*
 *----------------------------------------------------------------------
 *
 * FreeEncodingInternalRep --
 *
 *	The Tcl_FreeInternalRepProc for the "encoding" Tcl_ObjType.
 *
 *----------------------------------------------------------------------
 */

static void
FreeEncodingInternalRep(
    Tcl_Obj *objPtr)
{
    Tcl_Encoding encoding;

    EncodingGetInternalRep(objPtr, encoding);
    Tcl_FreeEncoding(encoding);
}

/*
 *----------------------------------------------------------------------
 *
 * DupEncodingInternalRep --
 *
 *	The Tcl_DupInternalRepProc for the "encoding" Tcl_ObjType.
 *
 *----------------------------------------------------------------------
 */

static void
DupEncodingInternalRep(
    Tcl_Obj *srcPtr,
    Tcl_Obj *dupPtr)
{
    Tcl_Encoding encoding = Tcl_GetEncoding(NULL, TclGetString(srcPtr));
    EncodingSetInternalRep(dupPtr, encoding);
}

/*
 *----------------------------------------------------------------------
 *
 * Tcl_GetEncodingSearchPath --
 *
 *	Keeps the per-thread copy of the encoding search path current with
 *	changes to the global copy.
 *
 * Results:
 *	Returns a "list" (Tcl_Obj *) that contains the encoding search path.
 *
 *----------------------------------------------------------------------
 */

Tcl_Obj *
Tcl_GetEncodingSearchPath(void)
{
    return TclGetProcessGlobalValue(&encodingSearchPath);
}

/*
 *----------------------------------------------------------------------
 *
 * Tcl_SetEncodingSearchPath --
 *
 *	Keeps the per-thread copy of the encoding search path current with
 *	changes to the global copy.
 *
 *----------------------------------------------------------------------
 */

int
Tcl_SetEncodingSearchPath(
    Tcl_Obj *searchPath)
{
    Tcl_Size dummy;

    if (TCL_ERROR == TclListObjLength(NULL, searchPath, &dummy)) {
	return TCL_ERROR;
    }
    TclSetProcessGlobalValue(&encodingSearchPath, searchPath);
    return TCL_OK;
}

/*
 *---------------------------------------------------------------------------
 *
 * FillEncodingFileMap --
 *
 *	Called to update the encoding file map with the current value
 *	of the encoding search path.
 *
 *	Finds *.end files in the directories on the encoding search path and
 *	stores the found pathnames in a map associated with the encoding name.
 *
 *	If $dir is on the encoding search path and the file $dir/foo.enc is
 *	found, stores a "foo" -> $dir entry in the map.  if the "foo" encoding
 *	is needed later, the $dir/foo.enc name can be quickly constructed in
 *	order to read the encoding data.
 *
 * Results:
 *	None.
 *
 * Side effects:
 *	Entries are added to the encoding file map.
 *
 *---------------------------------------------------------------------------
 */

static void
FillEncodingFileMap(void)
{
    Tcl_Size i, numDirs = 0;
    Tcl_Obj *map, *searchPath;

    searchPath = Tcl_GetEncodingSearchPath();
    Tcl_IncrRefCount(searchPath);
    TclListObjLength(NULL, searchPath, &numDirs);
    map = Tcl_NewDictObj();
    Tcl_IncrRefCount(map);

    for (i = numDirs-1; i != TCL_INDEX_NONE; i--) {
	/*
	 * Iterate backwards through the search path so as we overwrite
	 * entries found, we favor files earlier on the search path.
	 */

	Tcl_Size j, numFiles;
	Tcl_Obj *directory, *matchFileList;
	Tcl_Obj **filev;
	Tcl_GlobTypeData readableFiles = {
	    TCL_GLOB_TYPE_FILE, TCL_GLOB_PERM_R, NULL, NULL
	};

	TclNewObj(matchFileList);
	Tcl_ListObjIndex(NULL, searchPath, i, &directory);
	Tcl_IncrRefCount(directory);
	Tcl_IncrRefCount(matchFileList);
	Tcl_FSMatchInDirectory(NULL, matchFileList, directory, "*.enc",
		&readableFiles);

	TclListObjGetElements(NULL, matchFileList, &numFiles, &filev);
	for (j=0; j<numFiles; j++) {
	    Tcl_Obj *encoding, *fileObj;

	    fileObj = TclPathPart(NULL, filev[j], TCL_PATH_TAIL);
	    encoding = TclPathPart(NULL, fileObj, TCL_PATH_ROOT);
	    Tcl_DictObjPut(NULL, map, encoding, directory);
	    Tcl_DecrRefCount(fileObj);
	    Tcl_DecrRefCount(encoding);
	}
	Tcl_DecrRefCount(matchFileList);
	Tcl_DecrRefCount(directory);
    }
    Tcl_DecrRefCount(searchPath);
    TclSetProcessGlobalValue(&encodingFileMap, map);
    Tcl_DecrRefCount(map);
}

/*
 *---------------------------------------------------------------------------
 *
 * TclInitEncodingSubsystem --
 *
 *	Initialize all resources used by this subsystem on a per-process
 *	basis.
 *
 * Results:
 *	None.
 *
 * Side effects:
 *	Depends on the memory, object, and IO subsystems.
 *
 *---------------------------------------------------------------------------
 */

/*
 * NOTE: THESE BIT DEFINITIONS SHOULD NOT OVERLAP WITH INTERNAL USE BITS
 * DEFINED IN tcl.h (TCL_ENCODING_* et al). Be cognizant of this
 * when adding bits. TODO - should really be defined in a single file.
 *
 * To prevent conflicting bits, only define bits within 0xff00 mask here.
 */
enum InternalEncodingFlags {
    TCL_ENCODING_LE = 0x100,	/* Used to distinguish LE/BE variants */
    ENCODING_UTF = 0x200,	/* For UTF-8 encoding, allow 4-byte output
				 * sequences */
    ENCODING_INPUT = 0x400	/* For UTF-8/CESU-8 encoding, means
				 * external -> internal */
};

void
TclInitEncodingSubsystem(void)
{
    Tcl_EncodingType type;
    TableEncodingData *dataPtr;
    unsigned size;
    unsigned short i;
    union {
	char c;
	short s;
    } isLe;
    int leFlags;

    if (encodingsInitialized) {
	return;
    }

    /* Note: This DEPENDS on TCL_ENCODING_LE being defined in least sig byte */
    isLe.s = 1;
    leFlags = isLe.c ? TCL_ENCODING_LE : 0;

    Tcl_MutexLock(&encodingMutex);
    Tcl_InitHashTable(&encodingTable, TCL_STRING_KEYS);
    Tcl_MutexUnlock(&encodingMutex);

    /*
     * Create a few initial encodings.  UTF-8 to UTF-8 translation is not a
     * no-op because it turns a stream of improperly formed UTF-8 into a
     * properly formed stream.
     */

    type.encodingName	= NULL;
    type.toUtfProc	= BinaryProc;
    type.fromUtfProc	= BinaryProc;
    type.freeProc	= NULL;
    type.nullSize	= 1;
    type.clientData	= NULL;
    tclIdentityEncoding = Tcl_CreateEncoding(&type);

    type.encodingName	= "utf-8";
    type.toUtfProc	= UtfToUtfProc;
    type.fromUtfProc	= UtfToUtfProc;
    type.freeProc	= NULL;
    type.nullSize	= 1;
    type.clientData	= INT2PTR(ENCODING_UTF);
    tclUtf8Encoding = Tcl_CreateEncoding(&type);
    type.clientData	= NULL;
    type.encodingName	= "cesu-8";
    Tcl_CreateEncoding(&type);

    type.toUtfProc	= Utf16ToUtfProc;
    type.fromUtfProc	= UtfToUcs2Proc;
    type.freeProc	= NULL;
    type.nullSize	= 2;
    type.encodingName	= "ucs-2le";
    type.clientData	= INT2PTR(TCL_ENCODING_LE);
    Tcl_CreateEncoding(&type);
    type.encodingName	= "ucs-2be";
    type.clientData	= NULL;
    Tcl_CreateEncoding(&type);
    type.encodingName	= "ucs-2";
    type.clientData	= INT2PTR(leFlags);
    Tcl_CreateEncoding(&type);

    type.toUtfProc	= Utf32ToUtfProc;
    type.fromUtfProc	= UtfToUtf32Proc;
    type.freeProc	= NULL;
    type.nullSize	= 4;
    type.encodingName	= "utf-32le";
    type.clientData	= INT2PTR(TCL_ENCODING_LE);
    Tcl_CreateEncoding(&type);
    type.encodingName	= "utf-32be";
    type.clientData	= NULL;
    Tcl_CreateEncoding(&type);
    type.encodingName	= "utf-32";
    type.clientData	= INT2PTR(leFlags);
    Tcl_CreateEncoding(&type);

    type.toUtfProc	= Utf16ToUtfProc;
    type.fromUtfProc    = UtfToUtf16Proc;
    type.freeProc	= NULL;
    type.nullSize	= 2;
    type.encodingName	= "utf-16le";
    type.clientData	= INT2PTR(TCL_ENCODING_LE);
    Tcl_CreateEncoding(&type);
    type.encodingName	= "utf-16be";
    type.clientData	= NULL;
    Tcl_CreateEncoding(&type);
    type.encodingName	= "utf-16";
    type.clientData	= INT2PTR(leFlags);
    Tcl_CreateEncoding(&type);

<<<<<<< HEAD
=======
#ifndef TCL_NO_DEPRECATED
    type.encodingName	= "unicode";
    Tcl_CreateEncoding(&type);
#endif

>>>>>>> 0e43541e
    /*
     * Need the iso8859-1 encoding in order to process binary data, so force
     * it to always be embedded. Note that this encoding *must* be a proper
     * table encoding or some of the escape encodings crash! Hence the ugly
     * code to duplicate the structure of a table encoding here.
     */

    dataPtr = (TableEncodingData *)Tcl_Alloc(sizeof(TableEncodingData));
    memset(dataPtr, 0, sizeof(TableEncodingData));
    dataPtr->fallback = '?';

    size = 256*(sizeof(unsigned short *) + sizeof(unsigned short));
    dataPtr->toUnicode = (unsigned short **)Tcl_Alloc(size);
    memset(dataPtr->toUnicode, 0, size);
    dataPtr->fromUnicode = (unsigned short **)Tcl_Alloc(size);
    memset(dataPtr->fromUnicode, 0, size);

    dataPtr->toUnicode[0] = (unsigned short *) (dataPtr->toUnicode + 256);
    dataPtr->fromUnicode[0] = (unsigned short *) (dataPtr->fromUnicode + 256);
    for (i=1 ; i<256 ; i++) {
	dataPtr->toUnicode[i] = emptyPage;
	dataPtr->fromUnicode[i] = emptyPage;
    }

    for (i=0 ; i<256 ; i++) {
	dataPtr->toUnicode[0][i] = i;
	dataPtr->fromUnicode[0][i] = i;
    }

    type.encodingName	= "iso8859-1";
    type.toUtfProc	= Iso88591ToUtfProc;
    type.fromUtfProc	= Iso88591FromUtfProc;
    type.freeProc	= TableFreeProc;
    type.nullSize	= 1;
    type.clientData	= dataPtr;
    defaultEncoding	= Tcl_CreateEncoding(&type);
    systemEncoding	= Tcl_GetEncoding(NULL, type.encodingName);

    encodingsInitialized = 1;
}

/*
 *----------------------------------------------------------------------
 *
 * TclFinalizeEncodingSubsystem --
 *
 *	Release the state associated with the encoding subsystem.
 *
 * Results:
 *	None.
 *
 * Side effects:
 *	Frees all of the encodings.
 *
 *----------------------------------------------------------------------
 */

void
TclFinalizeEncodingSubsystem(void)
{
    Tcl_HashSearch search;
    Tcl_HashEntry *hPtr;

    Tcl_MutexLock(&encodingMutex);
    encodingsInitialized = 0;
    FreeEncoding(systemEncoding);
    systemEncoding = NULL;
    defaultEncoding = NULL;
    FreeEncoding(tclIdentityEncoding);
    tclIdentityEncoding = NULL;
    FreeEncoding(tclUtf8Encoding);
    tclUtf8Encoding = NULL;

    hPtr = Tcl_FirstHashEntry(&encodingTable, &search);
    while (hPtr != NULL) {
	/*
	 * Call FreeEncoding instead of doing it directly to handle refcounts
	 * like escape encodings use. [Bug 524674] Make sure to call
	 * Tcl_FirstHashEntry repeatedly so that all encodings are eventually
	 * cleaned up.
	 */

	FreeEncoding((Tcl_Encoding)Tcl_GetHashValue(hPtr));
	hPtr = Tcl_FirstHashEntry(&encodingTable, &search);
    }

    Tcl_DeleteHashTable(&encodingTable);
    Tcl_MutexUnlock(&encodingMutex);
}

/*
 *-------------------------------------------------------------------------
 *
 * Tcl_GetEncoding --
 *
 *	Given the name of a encoding, find the corresponding Tcl_Encoding
 *	token. If the encoding did not already exist, Tcl attempts to
 *	dynamically load an encoding by that name.
 *
 * Results:
 *	Returns a token that represents the encoding. If the name didn't refer
 *	to any known or loadable encoding, NULL is returned. If NULL was
 *	returned, an error message is left in interp's result object, unless
 *	interp was NULL.
 *
 * Side effects:
 *	LoadEncodingFile is called if necessary.
 *
 *-------------------------------------------------------------------------
 */

Tcl_Encoding
Tcl_GetEncoding(
    Tcl_Interp *interp,		/* Interp for error reporting, if not NULL. */
    const char *name)		/* The name of the desired encoding. */
{
    Tcl_HashEntry *hPtr;
    Encoding *encodingPtr;

    Tcl_MutexLock(&encodingMutex);
    if (name == NULL) {
	encodingPtr = (Encoding *) systemEncoding;
	encodingPtr->refCount++;
	Tcl_MutexUnlock(&encodingMutex);
	return systemEncoding;
    }

    hPtr = Tcl_FindHashEntry(&encodingTable, name);
    if (hPtr != NULL) {
	encodingPtr = (Encoding *)Tcl_GetHashValue(hPtr);
	encodingPtr->refCount++;
	Tcl_MutexUnlock(&encodingMutex);
	return (Tcl_Encoding) encodingPtr;
    }
    Tcl_MutexUnlock(&encodingMutex);

    return LoadEncodingFile(interp, name);
}

/*
 *---------------------------------------------------------------------------
 *
 * Tcl_FreeEncoding --
 *
 *	Releases an encoding allocated by Tcl_CreateEncoding() or
 *	Tcl_GetEncoding().
 *
 * Results:
 *	None.
 *
 * Side effects:
 *	The reference count associated with the encoding is decremented and
 *	the encoding is deleted if nothing is using it anymore.
 *
 *---------------------------------------------------------------------------
 */

void
Tcl_FreeEncoding(
    Tcl_Encoding encoding)
{
    Tcl_MutexLock(&encodingMutex);
    FreeEncoding(encoding);
    Tcl_MutexUnlock(&encodingMutex);
}

/*
 *----------------------------------------------------------------------
 *
 * FreeEncoding --
 *
 *	Decrements the reference count of an encoding.  The caller must hold
 *	encodingMutes.
 *
 * Results:
 *	None.
 *
 * Side effects:
 *	Releases the resource for an encoding if it is now unused.
 *	The reference count associated with the encoding is decremented and
 *	the encoding may be deleted if nothing is using it anymore.
 *
 *----------------------------------------------------------------------
 */

static void
FreeEncoding(
    Tcl_Encoding encoding)
{
    Encoding *encodingPtr = (Encoding *) encoding;

    if (encodingPtr == NULL) {
	return;
    }
    if (encodingPtr->refCount-- <= 1) {
	if (encodingPtr->freeProc != NULL) {
	    encodingPtr->freeProc(encodingPtr->clientData);
	}
	if (encodingPtr->hPtr != NULL) {
	    Tcl_DeleteHashEntry(encodingPtr->hPtr);
	}
	if (encodingPtr->name) {
	    Tcl_Free(encodingPtr->name);
	}
	Tcl_Free(encodingPtr);
    }
}

/*
 *-------------------------------------------------------------------------
 *
 * Tcl_GetEncodingName --
 *
 *	Given an encoding, return the name that was used to construct the
 *	encoding.
 *
 * Results:
 *	The name of the encoding.
 *
 * Side effects:
 *	None.
 *
 *---------------------------------------------------------------------------
 */

const char *
Tcl_GetEncodingName(
    Tcl_Encoding encoding)	/* The encoding whose name to fetch. */
{
    if (encoding == NULL) {
	encoding = systemEncoding;
    }

    return ((Encoding *) encoding)->name;
}

/*
 *-------------------------------------------------------------------------
 *
 * Tcl_GetEncodingNames --
 *
 *	Get the list of all known encodings, including the ones stored as
 *	files on disk in the encoding path.
 *
 * Results:
 *	Modifies interp's result object to hold a list of all the available
 *	encodings.
 *
 * Side effects:
 *	None.
 *
 *-------------------------------------------------------------------------
 */

void
Tcl_GetEncodingNames(
    Tcl_Interp *interp)		/* Interp to hold result. */
{
    Tcl_HashTable table;
    Tcl_HashSearch search;
    Tcl_HashEntry *hPtr;
    Tcl_Obj *map, *name, *result;
    Tcl_DictSearch mapSearch;
    int dummy, done = 0;

    TclNewObj(result);
    Tcl_InitObjHashTable(&table);

    /*
     * Copy encoding names from loaded encoding table to table.
     */

    Tcl_MutexLock(&encodingMutex);
    for (hPtr = Tcl_FirstHashEntry(&encodingTable, &search); hPtr != NULL;
	    hPtr = Tcl_NextHashEntry(&search)) {
	Encoding *encodingPtr = (Encoding *)Tcl_GetHashValue(hPtr);

	Tcl_CreateHashEntry(&table,
		Tcl_NewStringObj(encodingPtr->name, TCL_INDEX_NONE), &dummy);
    }
    Tcl_MutexUnlock(&encodingMutex);

    FillEncodingFileMap();
    map = TclGetProcessGlobalValue(&encodingFileMap);

    /*
     * Copy encoding names from encoding file map to table.
     */

    Tcl_DictObjFirst(NULL, map, &mapSearch, &name, NULL, &done);
    for (; !done; Tcl_DictObjNext(&mapSearch, &name, NULL, &done)) {
	Tcl_CreateHashEntry(&table, name, &dummy);
    }

    /*
     * Pull all encoding names from table into the result list.
     */

    for (hPtr = Tcl_FirstHashEntry(&table, &search); hPtr != NULL;
	    hPtr = Tcl_NextHashEntry(&search)) {
	Tcl_ListObjAppendElement(NULL, result,
		(Tcl_Obj *) Tcl_GetHashKey(&table, hPtr));
    }
    Tcl_SetObjResult(interp, result);
    Tcl_DeleteHashTable(&table);
}

/*
 *-------------------------------------------------------------------------
 *
 * Tcl_GetEncodingNulLength --
 *
 *	Given an encoding, return the number of nul bytes used for the
 *	string termination.
 *
 * Results:
 *	The number of nul bytes used for the string termination.
 *
 * Side effects:
 *	None.
 *
 *---------------------------------------------------------------------------
 */
Tcl_Size
Tcl_GetEncodingNulLength(
    Tcl_Encoding encoding)
{
    if (encoding == NULL) {
	encoding = systemEncoding;
    }

    return ((Encoding *) encoding)->nullSize;
}

/*
 *------------------------------------------------------------------------
 *
 * Tcl_SetSystemEncoding --
 *
 *	Sets the default encoding that should be used whenever the user passes
 *	a NULL value in to one of the conversion routines. If the supplied
 *	name is NULL, the system encoding is reset to the default system
 *	encoding.
 *
 * Results:
 *	The return value is TCL_OK if the system encoding was successfully set
 *	to the encoding specified by name, TCL_ERROR otherwise. If TCL_ERROR
 *	is returned, an error message is left in interp's result object,
 *	unless interp was NULL.
 *
 * Side effects:
 *	The reference count of the new system encoding is incremented. The
 *	reference count of the old system encoding is decremented and it may
 *	be freed. All VFS cached information is invalidated.
 *
 *------------------------------------------------------------------------
 */

int
Tcl_SetSystemEncoding(
    Tcl_Interp *interp,		/* Interp for error reporting, if not NULL. */
    const char *name)		/* The name of the desired encoding, or NULL/""
				 * to reset to default encoding. */
{
    Tcl_Encoding encoding;
    Encoding *encodingPtr;

    if (!name || !*name) {
	Tcl_MutexLock(&encodingMutex);
	encoding = defaultEncoding;
	encodingPtr = (Encoding *) encoding;
	encodingPtr->refCount++;
	Tcl_MutexUnlock(&encodingMutex);
    } else {
	encoding = Tcl_GetEncoding(interp, name);
	if (encoding == NULL) {
	    return TCL_ERROR;
	}
    }

    Tcl_MutexLock(&encodingMutex);
    FreeEncoding(systemEncoding);
    systemEncoding = encoding;
    Tcl_MutexUnlock(&encodingMutex);
    Tcl_FSMountsChanged(NULL);

    return TCL_OK;
}

/*
 *---------------------------------------------------------------------------
 *
 * Tcl_CreateEncoding --
 *
 *	Defines a new encoding, along with the functions that are used to
 *	convert to and from Unicode.
 *
 * Results:
 *	Returns a token that represents the encoding. If an encoding with the
 *	same name already existed, the old encoding token remains valid and
 *	continues to behave as it used to, and is eventually garbage collected
 *	when the last reference to it goes away. Any subsequent calls to
 *	Tcl_GetEncoding with the specified name retrieve the most recent
 *	encoding token.
 *
 * Side effects:
 *	A new record having the name of the encoding is entered into a table of
 *	encodings visible to all interpreters.  For each call to this function,
 *	there should eventually be a call to Tcl_FreeEncoding, which cleans
 *	deletes the record in the table when an encoding is no longer needed.
 *
 *---------------------------------------------------------------------------
 */

Tcl_Encoding
Tcl_CreateEncoding(
    const Tcl_EncodingType *typePtr)
				/* The encoding type. */
{
    Encoding *encodingPtr = (Encoding *)Tcl_Alloc(sizeof(Encoding));
    encodingPtr->name		= NULL;
    encodingPtr->toUtfProc	= typePtr->toUtfProc;
    encodingPtr->fromUtfProc	= typePtr->fromUtfProc;
    encodingPtr->freeProc	= typePtr->freeProc;
    encodingPtr->nullSize	= typePtr->nullSize;
    encodingPtr->clientData	= typePtr->clientData;
    if (typePtr->nullSize == 2) {
	encodingPtr->lengthProc = (LengthProc *) unilen;
    } else if (typePtr->nullSize == 4) {
	encodingPtr->lengthProc = (LengthProc *) unilen4;
    } else {
	encodingPtr->lengthProc = (LengthProc *) strlen;
    }
    encodingPtr->refCount	= 1;
    encodingPtr->hPtr		= NULL;

    if (typePtr->encodingName) {
	Tcl_HashEntry *hPtr;
	int isNew;
	char *name;

	Tcl_MutexLock(&encodingMutex);
	hPtr = Tcl_CreateHashEntry(&encodingTable, typePtr->encodingName, &isNew);
	if (isNew == 0) {
	    /*
	     * Remove old encoding from hash table, but don't delete it until last
	     * reference goes away.
	     */

	    Encoding *replaceMe = (Encoding *)Tcl_GetHashValue(hPtr);
	    replaceMe->hPtr = NULL;
	}

	name = (char *) Tcl_Alloc(strlen(typePtr->encodingName) + 1);
	encodingPtr->name	= strcpy(name, typePtr->encodingName);
	encodingPtr->hPtr	= hPtr;
	Tcl_SetHashValue(hPtr, encodingPtr);

	Tcl_MutexUnlock(&encodingMutex);
    }
    return (Tcl_Encoding) encodingPtr;
}

/*
 *-------------------------------------------------------------------------
 *
 * Tcl_ExternalToUtfDString --
 *
 *	Convert a source buffer from the specified encoding into UTF-8. If any
 *	of the bytes in the source buffer are invalid or cannot be represented
 *	in the target encoding, a default fallback character will be
 *	substituted.
 *
 * Results:
 *	The converted bytes are stored in the DString, which is then NULL
 *	terminated. The return value is a pointer to the value stored in the
 *	DString.
 *
 * Side effects:
 *	None.
 *
 *-------------------------------------------------------------------------
 */

#undef Tcl_ExternalToUtfDString
char *
Tcl_ExternalToUtfDString(
    Tcl_Encoding encoding,	/* The encoding for the source string, or NULL
				 * for the default system encoding. */
    const char *src,		/* Source string in specified encoding. */
    Tcl_Size srcLen,		/* Source string length in bytes, or < 0 for
				 * encoding-specific string length. */
    Tcl_DString *dstPtr)	/* Uninitialized or free DString in which the
				 * converted string is stored. */
{
    Tcl_ExternalToUtfDStringEx(
	NULL, encoding, src, srcLen, TCL_ENCODING_PROFILE_STRICT, dstPtr, NULL);
    return Tcl_DStringValue(dstPtr);
}

/*
 *-------------------------------------------------------------------------
 *
 * Tcl_ExternalToUtfDStringEx --
 *
 *	Convert a source buffer from the specified encoding into UTF-8.
 *	"flags" controls the behavior if any of the bytes in
 *	the source buffer are invalid or cannot be represented in utf-8.
 *	Possible flags values:
 *	target encoding. It should be composed by OR-ing the following:
 *	- *At most one* of TCL_ENCODING_PROFILE{DEFAULT,TCL8,STRICT}
 *
 * Results:
<<<<<<< HEAD
 *	The return value is one of:
 *
 *	TCL_OK: success. Converted string in *dstPtr
 *	TCL_ERROR: error in passed parameters. Error message in interp
 *	TCL_CONVERT_MULTIBYTE: source ends in truncated multibyte sequence
 *	TCL_CONVERT_SYNTAX: source is not conformant to encoding definition
 *	TCL_CONVERT_UNKNOWN: source contained a character that could not
 *	    be represented in target encoding.
 *
 * Side effects:
 *
=======
 *	The return value is one of
 *	  TCL_OK: success. Converted string in *dstPtr
 *	  TCL_ERROR: error in passed parameters. Error message in interp
 *	  TCL_CONVERT_MULTIBYTE: source ends in truncated multibyte sequence
 *	  TCL_CONVERT_SYNTAX: source is not conformant to encoding definition
 *	  TCL_CONVERT_UNKNOWN: source contained a character that could not
 *	      be represented in target encoding.
 *
 * Side effects:
>>>>>>> 0e43541e
 *	TCL_OK: The converted bytes are stored in the DString and NUL
 *	    terminated in an encoding-specific manner.
 *	TCL_ERROR: an error, message is stored in the interp if not NULL.
 *	TCL_CONVERT_*: if errorLocPtr is NULL, an error message is stored
 *	    in the interpreter (if not NULL). If errorLocPtr is not NULL,
 *	    no error message is stored as it is expected the caller is
 *	    interested in whatever is decoded so far and not treating this
 *	    as an error condition.
 *
 *	In addition, *dstPtr is always initialized and must be cleared
 *	by the caller irrespective of the return code.
 *
 *-------------------------------------------------------------------------
 */

int
Tcl_ExternalToUtfDStringEx(
    Tcl_Interp *interp,		/* For error messages. May be NULL. */
    Tcl_Encoding encoding,	/* The encoding for the source string, or NULL
				 * for the default system encoding. */
    const char *src,		/* Source string in specified encoding. */
    Tcl_Size srcLen,		/* Source string length in bytes, or < 0 for
				 * encoding-specific string length. */
    int flags,			/* Conversion control flags. */
    Tcl_DString *dstPtr,	/* Uninitialized or free DString in which the
				 * converted string is stored. */
    Tcl_Size *errorLocPtr)	/* Where to store the error location
				 * (or TCL_INDEX_NONE if no error). May
				 * be NULL. */
{
    char *dst;
    Tcl_EncodingState state;
    const Encoding *encodingPtr;
    int result;
    Tcl_Size dstLen, soFar;
    const char *srcStart = src;

    /* DO FIRST - Must always be initialized before returning */
    Tcl_DStringInit(dstPtr);

    dst = Tcl_DStringValue(dstPtr);
    dstLen = dstPtr->spaceAvl - 1;

    if (encoding == NULL) {
	encoding = systemEncoding;
    }
    encodingPtr = (Encoding *)encoding;

    if (src == NULL) {
	srcLen = 0;
    } else if (srcLen == TCL_INDEX_NONE) {
	srcLen = encodingPtr->lengthProc(src);
    }

    flags &= ~TCL_ENCODING_END;
    flags |= TCL_ENCODING_START;
    if (encodingPtr->toUtfProc == UtfToUtfProc) {
	flags |= ENCODING_INPUT;
    }

    while (1) {
	int srcChunkLen, srcChunkRead;
	int dstChunkLen, dstChunkWrote, dstChunkChars;

	if (srcLen > INT_MAX) {
	    srcChunkLen = INT_MAX;
	} else {
	    srcChunkLen = srcLen;
	    flags |= TCL_ENCODING_END; /* Last chunk */
	}
	dstChunkLen = dstLen > INT_MAX ? INT_MAX : dstLen;

	result = encodingPtr->toUtfProc(encodingPtr->clientData, src,
		srcChunkLen, flags, &state, dst, dstChunkLen,
		&srcChunkRead, &dstChunkWrote, &dstChunkChars);
	soFar = dst + dstChunkWrote - Tcl_DStringValue(dstPtr);

	src += srcChunkRead;

	/*
	 * Keep looping in two case -
	 *   - our destination buffer did not have enough room
	 *   - we had not passed in all the data and error indicated fragment
	 *     of a multibyte character
	 * In both cases we have to grow buffer, move the input source pointer
	 * and loop. Otherwise, return the result we got.
	 */
	if ((result != TCL_CONVERT_NOSPACE) &&
		!(result == TCL_CONVERT_MULTIBYTE && (flags & TCL_ENCODING_END))) {
	    Tcl_Size nBytesProcessed = (src - srcStart);

	    Tcl_DStringSetLength(dstPtr, soFar);
	    if (errorLocPtr) {
		/*
		 * Do not write error message into interpreter if caller
		 * wants to know error location.
		 */
		*errorLocPtr = result == TCL_OK
			? TCL_INDEX_NONE : nBytesProcessed;
	    } else {
		/* Caller wants error message on failure */
		if (result != TCL_OK && interp != NULL) {
		    char buf[TCL_INTEGER_SPACE];
		    snprintf(buf, sizeof(buf), "%" TCL_SIZE_MODIFIER "d",
			    nBytesProcessed);
		    Tcl_SetObjResult(interp, Tcl_ObjPrintf(
			    "unexpected byte sequence starting at index %"
			    TCL_SIZE_MODIFIER "d: '\\x%02X'",
			    nBytesProcessed, UCHAR(srcStart[nBytesProcessed])));
		    Tcl_SetErrorCode(
			    interp, "TCL", "ENCODING", "ILLEGALSEQUENCE", buf,
			    (void *)NULL);
		}
	    }
	    if (result != TCL_OK) {
		errno = (result == TCL_CONVERT_NOSPACE) ? ENOMEM : EILSEQ;
	    }
	    return result;
	}

	/* Expand space and continue */
	flags &= ~TCL_ENCODING_START;
	srcLen -= srcChunkRead;
	if (Tcl_DStringLength(dstPtr) == 0) {
	    Tcl_DStringSetLength(dstPtr, dstLen);
	}
	Tcl_DStringSetLength(dstPtr, 2 * Tcl_DStringLength(dstPtr) + 1);
	dst = Tcl_DStringValue(dstPtr) + soFar;
	dstLen = Tcl_DStringLength(dstPtr) - soFar - 1;
    }
}

/*
 *-------------------------------------------------------------------------
 *
 * Tcl_ExternalToUtf --
 *
 *	Convert a source buffer from the specified encoding into UTF-8.
 *
 * Results:
 *	The return value is one of TCL_OK, TCL_CONVERT_MULTIBYTE,
 *	TCL_CONVERT_SYNTAX, TCL_CONVERT_UNKNOWN, or TCL_CONVERT_NOSPACE, as
 *	documented in tcl.h.
 *
 * Side effects:
 *	The converted bytes are stored in the output buffer.
 *
 *-------------------------------------------------------------------------
 */

int
Tcl_ExternalToUtf(
    TCL_UNUSED(Tcl_Interp *),	/* TODO: Re-examine this. */
    Tcl_Encoding encoding,	/* The encoding for the source string, or NULL
				 * for the default system encoding. */
    const char *src,		/* Source string in specified encoding. */
    Tcl_Size srcLen,		/* Source string length in bytes, or
				 * TCL_INDEX_NONE for encoding-specific string
				 * length. */
    int flags,			/* Conversion control flags. */
    Tcl_EncodingState *statePtr,/* Place for conversion routine to store state
				 * information used during a piecewise
				 * conversion. Contents of statePtr are
				 * initialized and/or reset by conversion
				 * routine under control of flags argument. */
    char *dst,			/* Output buffer in which converted string is
				 * stored. */
    Tcl_Size dstLen,		/* The maximum length of output buffer in
				 * bytes. */
    int *srcReadPtr,		/* Filled with the number of bytes from the
				 * source string that were converted. This may
				 * be less than the original source length if
				 * there was a problem converting some source
				 * characters. */
    int *dstWrotePtr,		/* Filled with the number of bytes that were
				 * stored in the output buffer as a result of
				 * the conversion. */
    int *dstCharsPtr)		/* Filled with the number of characters that
				 * correspond to the bytes stored in the
				 * output buffer. */
{
    const Encoding *encodingPtr;
    int result, srcRead, dstWrote, dstChars = 0;
    int noTerminate = flags & TCL_ENCODING_NO_TERMINATE;
    int charLimited = (flags & TCL_ENCODING_CHAR_LIMIT) && dstCharsPtr;
    int maxChars = INT_MAX;
    Tcl_EncodingState state;

    if (encoding == NULL) {
	encoding = systemEncoding;
    }
    encodingPtr = (Encoding *) encoding;

    if (src == NULL) {
	srcLen = 0;
    } else if (srcLen == TCL_INDEX_NONE) {
	srcLen = encodingPtr->lengthProc(src);
    }
    if (statePtr == NULL) {
	flags |= TCL_ENCODING_START | TCL_ENCODING_END;
	statePtr = &state;
    }
    if (srcLen > INT_MAX) {
	srcLen = INT_MAX;
	flags &= ~TCL_ENCODING_END;
    }
    if (dstLen > INT_MAX) {
	dstLen = INT_MAX;
    }
    if (srcReadPtr == NULL) {
	srcReadPtr = &srcRead;
    }
    if (dstWrotePtr == NULL) {
	dstWrotePtr = &dstWrote;
    }
    if (dstCharsPtr == NULL) {
	dstCharsPtr = &dstChars;
	flags &= ~TCL_ENCODING_CHAR_LIMIT;
    } else if (charLimited) {
	maxChars = *dstCharsPtr;
    }

    if (!noTerminate) {
	if (dstLen < 1) {
	    return TCL_CONVERT_NOSPACE;
	}
	/*
	 * If there are any null characters in the middle of the buffer,
	 * they will converted to the UTF-8 null character (\xC0\x80). To get
	 * the actual \0 at the end of the destination buffer, we need to
	 * append it manually.  First make room for it...
	 */

	dstLen--;
    } else {
	if (dstLen <= 0 && srcLen > 0) {
	    return TCL_CONVERT_NOSPACE;
	}
    }
    if (encodingPtr->toUtfProc == UtfToUtfProc) {
	flags |= ENCODING_INPUT;
    }
    do {
	Tcl_EncodingState savedState = *statePtr;

	result = encodingPtr->toUtfProc(encodingPtr->clientData, src, srcLen,
		flags, statePtr, dst, dstLen, srcReadPtr, dstWrotePtr,
		dstCharsPtr);
	if (*dstCharsPtr <= maxChars) {
	    break;
	}
	dstLen = Tcl_UtfAtIndex(dst, maxChars) - dst + (TCL_UTF_MAX - 1);
	*statePtr = savedState;
    } while (1);
    if (!noTerminate) {
	/* ...and then append it */

	dst[*dstWrotePtr] = '\0';
    }

    return result;
}

/*
 *-------------------------------------------------------------------------
 *
 * Tcl_UtfToExternalDString --
 *
 *	Convert a source buffer from UTF-8 to the specified encoding. If any
 *	of the bytes in the source buffer are invalid or cannot be represented
 *	in the target encoding, a default fallback character is substituted.
 *
 * Results:
 *	The converted bytes are stored in the DString, which is then NULL
 *	terminated in an encoding-specific manner. The return value is a
 *	pointer to the value stored in the DString.
 *
 * Side effects:
 *	None.
 *
 *-------------------------------------------------------------------------
 */
#undef Tcl_UtfToExternalDString
char *
Tcl_UtfToExternalDString(
    Tcl_Encoding encoding,	/* The encoding for the converted string, or
				 * NULL for the default system encoding. */
    const char *src,		/* Source string in UTF-8. */
    Tcl_Size srcLen,		/* Source string length in bytes, or < 0 for
				 * strlen(). */
    Tcl_DString *dstPtr)	/* Uninitialized or free DString in which the
				 * converted string is stored. */
{
    Tcl_UtfToExternalDStringEx(
	NULL, encoding, src, srcLen, TCL_ENCODING_PROFILE_TCL8, dstPtr, NULL);
    return Tcl_DStringValue(dstPtr);
}

/*
 *-------------------------------------------------------------------------
 *
 * Tcl_UtfToExternalDStringEx --
 *
 *	Convert a source buffer from UTF-8 to the specified encoding.
 *	The parameter flags controls the behavior, if any of the bytes in
 *	the source buffer are invalid or cannot be represented in the
 *	target encoding. It should be composed by OR-ing the following:
 *	- *At most one* of TCL_ENCODING_PROFILE_*
 *
 * Results:
<<<<<<< HEAD
 *	The return value is one of:
 *
 *	TCL_OK: success. Converted string in *dstPtr
 *	TCL_ERROR: error in passed parameters. Error message in interp
 *	TCL_CONVERT_MULTIBYTE: source ends in truncated multibyte sequence
 *	TCL_CONVERT_SYNTAX: source is not conformant to encoding definition
 *	TCL_CONVERT_UNKNOWN: source contained a character that could not
 *	    be represented in target encoding.
 *
 * Side effects:
 *
=======
 *	The return value is one of
 *	  TCL_OK: success. Converted string in *dstPtr
 *	  TCL_ERROR: error in passed parameters. Error message in interp
 *	  TCL_CONVERT_MULTIBYTE: source ends in truncated multibyte sequence
 *	  TCL_CONVERT_SYNTAX: source is not conformant to encoding definition
 *	  TCL_CONVERT_UNKNOWN: source contained a character that could not
 *	      be represented in target encoding.
 *
 * Side effects:
>>>>>>> 0e43541e
 *	TCL_OK: The converted bytes are stored in the DString and NUL
 *	    terminated in an encoding-specific manner
 *	TCL_ERROR: an error, message is stored in the interp if not NULL.
 *	TCL_CONVERT_*: if errorLocPtr is NULL, an error message is stored
 *	    in the interpreter (if not NULL). If errorLocPtr is not NULL,
 *	    no error message is stored as it is expected the caller is
 *	    interested in whatever is decoded so far and not treating this
 *	    as an error condition.
 *
 *	In addition, *dstPtr is always initialized and must be cleared
 *	by the caller irrespective of the return code.
 *
 *-------------------------------------------------------------------------
 */

int
Tcl_UtfToExternalDStringEx(
    Tcl_Interp *interp,		/* For error messages. May be NULL. */
    Tcl_Encoding encoding,	/* The encoding for the converted string, or
				 * NULL for the default system encoding. */
    const char *src,		/* Source string in UTF-8. */
    Tcl_Size srcLen,		/* Source string length in bytes, or < 0 for
				 * strlen(). */
    int flags,			/* Conversion control flags. */
    Tcl_DString *dstPtr,	/* Uninitialized or free DString in which the
				 * converted string is stored. */
    Tcl_Size *errorLocPtr)	/* Where to store the error location
				 * (or TCL_INDEX_NONE if no error). May
				 * be NULL. */
{
    char *dst;
    Tcl_EncodingState state;
    const Encoding *encodingPtr;
    int result;
    const char *srcStart = src;
    Tcl_Size dstLen, soFar;

    /* DO FIRST - must always be initialized on return */
    Tcl_DStringInit(dstPtr);

    dst = Tcl_DStringValue(dstPtr);
    dstLen = dstPtr->spaceAvl - 1;

    if (encoding == NULL) {
	encoding = systemEncoding;
    }
    encodingPtr = (Encoding *) encoding;

    if (src == NULL) {
	srcLen = 0;
    } else if (srcLen == TCL_INDEX_NONE) {
	srcLen = strlen(src);
    }

    flags &= ~TCL_ENCODING_END;
    flags |= TCL_ENCODING_START;
    while (1) {
	int srcChunkLen, srcChunkRead;
	int dstChunkLen, dstChunkWrote, dstChunkChars;

	if (srcLen > INT_MAX) {
	    srcChunkLen = INT_MAX;
	} else {
	    srcChunkLen = srcLen;
	    flags |= TCL_ENCODING_END; /* Last chunk */
	}
	dstChunkLen = dstLen > INT_MAX ? INT_MAX : dstLen;

	result = encodingPtr->fromUtfProc(encodingPtr->clientData, src,
		srcChunkLen, flags, &state, dst, dstChunkLen,
		&srcChunkRead, &dstChunkWrote, &dstChunkChars);
	soFar = dst + dstChunkWrote - Tcl_DStringValue(dstPtr);

	/* Move past the part processed in this go around */
	src += srcChunkRead;

	/*
	 * Keep looping in two case -
	 *   - our destination buffer did not have enough room
	 *   - we had not passed in all the data and error indicated fragment
	 *     of a multibyte character
	 * In both cases we have to grow buffer, move the input source pointer
	 * and loop. Otherwise, return the result we got.
	 */
	if ((result != TCL_CONVERT_NOSPACE) &&
		!(result == TCL_CONVERT_MULTIBYTE && (flags & TCL_ENCODING_END))) {
	    Tcl_Size nBytesProcessed = (src - srcStart);
	    Tcl_Size i = soFar + encodingPtr->nullSize - 1;
	    /* Loop as DStringSetLength only stores one nul byte at a time */
	    while (i >= soFar) {
		Tcl_DStringSetLength(dstPtr, i--);
	    }
	    if (errorLocPtr) {
		/*
		 * Do not write error message into interpreter if caller
		 * wants to know error location.
		 */
		*errorLocPtr = result == TCL_OK
			? TCL_INDEX_NONE : nBytesProcessed;
	    } else {
		/* Caller wants error message on failure */
		if (result != TCL_OK && interp != NULL) {
		    Tcl_Size pos = Tcl_NumUtfChars(srcStart, nBytesProcessed);
		    int ucs4;
		    char buf[TCL_INTEGER_SPACE];

		    TclUtfToUniChar(&srcStart[nBytesProcessed], &ucs4);
		    snprintf(buf, sizeof(buf), "%" TCL_SIZE_MODIFIER "d",
			    nBytesProcessed);
		    Tcl_SetObjResult(interp, Tcl_ObjPrintf(
			    "unexpected character at index %" TCL_SIZE_MODIFIER
			    "u: 'U+%06X'",
			    pos, ucs4));
		    Tcl_SetErrorCode(interp, "TCL", "ENCODING", "ILLEGALSEQUENCE",
			    buf, (void *)NULL);
		}
	    }
	    if (result != TCL_OK) {
		errno = (result == TCL_CONVERT_NOSPACE) ? ENOMEM : EILSEQ;
	    }
	    return result;
	}

	flags &= ~TCL_ENCODING_START;
	srcLen -= srcChunkRead;

	if (Tcl_DStringLength(dstPtr) == 0) {
	    Tcl_DStringSetLength(dstPtr, dstLen);
	}
	Tcl_DStringSetLength(dstPtr, 2 * Tcl_DStringLength(dstPtr) + 1);
	dst = Tcl_DStringValue(dstPtr) + soFar;
	dstLen = Tcl_DStringLength(dstPtr) - soFar - 1;
    }
}

/*
 *-------------------------------------------------------------------------
 *
 * Tcl_UtfToExternal --
 *
 *	Convert a buffer from UTF-8 into the specified encoding.
 *
 * Results:
 *	The return value is one of TCL_OK, TCL_CONVERT_MULTIBYTE,
 *	TCL_CONVERT_SYNTAX, TCL_CONVERT_UNKNOWN, or TCL_CONVERT_NOSPACE, as
 *	documented in tcl.h.
 *
 * Side effects:
 *	The converted bytes are stored in the output buffer.
 *
 *-------------------------------------------------------------------------
 */

int
Tcl_UtfToExternal(
    TCL_UNUSED(Tcl_Interp *),	/* TODO: Re-examine this. */
    Tcl_Encoding encoding,	/* The encoding for the converted string, or
				 * NULL for the default system encoding. */
    const char *src,		/* Source string in UTF-8. */
    Tcl_Size srcLen,		/* Source string length in bytes, or
				 * TCL_INDEX_NONE for strlen(). */
    int flags,			/* Conversion control flags. */
    Tcl_EncodingState *statePtr,/* Place for conversion routine to store state
				 * information used during a piecewise
				 * conversion. Contents of statePtr are
				 * initialized and/or reset by conversion
				 * routine under control of flags argument. */
    char *dst,			/* Output buffer in which converted string
				 * is stored. */
    Tcl_Size dstLen,		/* The maximum length of output buffer in
				 * bytes. */
    int *srcReadPtr,		/* Filled with the number of bytes from the
				 * source string that were converted. This may
				 * be less than the original source length if
				 * there was a problem converting some source
				 * characters. */
    int *dstWrotePtr,		/* Filled with the number of bytes that were
				 * stored in the output buffer as a result of
				 * the conversion. */
    int *dstCharsPtr)		/* Filled with the number of characters that
				 * correspond to the bytes stored in the
				 * output buffer. */
{
    const Encoding *encodingPtr;
    int result, srcRead, dstWrote, dstChars;
    Tcl_EncodingState state;

    if (encoding == NULL) {
	encoding = systemEncoding;
    }
    encodingPtr = (Encoding *) encoding;

    if (src == NULL) {
	srcLen = 0;
    } else if (srcLen == TCL_INDEX_NONE) {
	srcLen = strlen(src);
    }
    if (statePtr == NULL) {
	flags |= TCL_ENCODING_START | TCL_ENCODING_END;
	statePtr = &state;
    }
    if (srcLen > INT_MAX) {
	srcLen = INT_MAX;
	flags &= ~TCL_ENCODING_END;
    }
    if (dstLen > INT_MAX) {
	dstLen = INT_MAX;
    }
    if (srcReadPtr == NULL) {
	srcReadPtr = &srcRead;
    }
    if (dstWrotePtr == NULL) {
	dstWrotePtr = &dstWrote;
    }
    if (dstCharsPtr == NULL) {
	dstCharsPtr = &dstChars;
    }

    if (dstLen < encodingPtr->nullSize) {
	return TCL_CONVERT_NOSPACE;
    }
    dstLen -= encodingPtr->nullSize;
    result = encodingPtr->fromUtfProc(encodingPtr->clientData, src, srcLen,
	    flags, statePtr, dst, dstLen, srcReadPtr,
	    dstWrotePtr, dstCharsPtr);
    /*
     * Buffer is terminated irrespective of result. Not sure this is
     * reasonable but keep for historical/compatibility reasons.
     */
    memset(&dst[*dstWrotePtr], '\0', encodingPtr->nullSize);

    return result;
}

/*
 *---------------------------------------------------------------------------
 *
 * Tcl_FindExecutable --
 *
 *	This function computes the absolute path name of the current
 *	application, given its argv[0] value.
 *
 * Results:
 *	None.
 *
 * Side effects:
 *	The absolute pathname for the application is computed and stored to be
 *	returned later by [info nameofexecutable].
 *
 *---------------------------------------------------------------------------
 */
#undef Tcl_FindExecutable
const char *
Tcl_FindExecutable(
    const char *argv0)		/* The value of the application's argv[0]
				 * (native). */
{
    const char *version = Tcl_InitSubsystems();
    TclpSetInitialEncodings();
    TclpFindExecutable(argv0);
    return version;
}

/*
 *---------------------------------------------------------------------------
 *
 * OpenEncodingFileChannel --
 *
 *	Open the file believed to hold data for the encoding, "name".
 *
 * Results:
 *	Returns the readable Tcl_Channel from opening the file, or NULL if the
 *	file could not be successfully opened. If NULL was returned, an error
 *	message is left in interp's result object, unless interp was NULL.
 *
 * Side effects:
 *	Channel may be opened. Information about the filesystem may be cached
 *	to speed later calls.
 *
 *---------------------------------------------------------------------------
 */

static Tcl_Channel
OpenEncodingFileChannel(
    Tcl_Interp *interp,		/* Interp for error reporting, if not NULL. */
    const char *name)		/* The name of the encoding file on disk and
				 * also the name for new encoding. */
{
    Tcl_Obj *fileNameObj = Tcl_ObjPrintf("%s.enc", name);
    Tcl_Obj *searchPath = Tcl_DuplicateObj(Tcl_GetEncodingSearchPath());
    Tcl_Obj *map = TclGetProcessGlobalValue(&encodingFileMap);
    Tcl_Obj **dir, *path, *directory = NULL;
    Tcl_Channel chan = NULL;
    Tcl_Size i, numDirs;

    TclListObjGetElements(NULL, searchPath, &numDirs, &dir);
    Tcl_IncrRefCount(fileNameObj);
    TclDictGet(NULL, map, name, &directory);

    /*
     * Check that any cached directory is still on the encoding search path.
     */

    if (NULL != directory) {
	int verified = 0;

	for (i=0; i<numDirs && !verified; i++) {
	    if (dir[i] == directory) {
		verified = 1;
	    }
	}
	if (!verified) {
	    const char *dirString = TclGetString(directory);

	    for (i=0; i<numDirs && !verified; i++) {
		if (strcmp(dirString, TclGetString(dir[i])) == 0) {
		    verified = 1;
		}
	    }
	}
	if (!verified) {
	    /*
	     * Directory no longer on the search path. Remove from cache.
	     */

	    map = Tcl_DuplicateObj(map);
	    TclDictRemove(NULL, map, name);
	    TclSetProcessGlobalValue(&encodingFileMap, map);
	    directory = NULL;
	}
    }

    if (NULL != directory) {
	/*
	 * Got a directory from the cache. Try to use it first.
	 */

	Tcl_IncrRefCount(directory);
	path = Tcl_FSJoinToPath(directory, 1, &fileNameObj);
	Tcl_IncrRefCount(path);
	Tcl_DecrRefCount(directory);
	chan = Tcl_FSOpenFileChannel(NULL, path, "r", 0);
	Tcl_DecrRefCount(path);
    }

    /*
     * Scan the search path until we find it.
     */

    for (i=0; i<numDirs && (chan == NULL); i++) {
	path = Tcl_FSJoinToPath(dir[i], 1, &fileNameObj);
	Tcl_IncrRefCount(path);
	chan = Tcl_FSOpenFileChannel(NULL, path, "r", 0);
	Tcl_DecrRefCount(path);
	if (chan != NULL) {
	    /*
	     * Save directory in the cache.
	     */

	    map = Tcl_DuplicateObj(TclGetProcessGlobalValue(&encodingFileMap));
	    TclDictPut(NULL, map, name, dir[i]);
	    TclSetProcessGlobalValue(&encodingFileMap, map);
	}
    }

    if ((NULL == chan) && (interp != NULL)) {
	Tcl_SetObjResult(interp, Tcl_ObjPrintf(
		"unknown encoding \"%s\"", name));
	Tcl_SetErrorCode(interp, "TCL", "LOOKUP", "ENCODING", name,
		(void *)NULL);
    }
    Tcl_DecrRefCount(fileNameObj);
    Tcl_DecrRefCount(searchPath);

    return chan;
}

/*
 *---------------------------------------------------------------------------
 *
 * LoadEncodingFile --
 *
 *	Read a file that describes an encoding and create a new Encoding from
 *	the data.
 *
 * Results:
 *	The return value is the newly loaded Tcl_Encoding or NULL if the file
 *	didn't exist or could not be processed. If NULL is returned and interp
 *	is not NULL, an error message is left in interp's result object.
 *
 * Side effects:
 *	A corresponding encoding file might be read from persistent storage, in
 *	which case LoadTableEncoding is called.
 *
 *---------------------------------------------------------------------------
 */

static Tcl_Encoding
LoadEncodingFile(
    Tcl_Interp *interp,		/* Interp for error reporting, if not NULL. */
    const char *name)		/* The name of both the encoding file
				 * and the new encoding. */
{
    Tcl_Channel chan = NULL;
    Tcl_Encoding encoding = NULL;
    int ch;

    chan = OpenEncodingFileChannel(interp, name);
    if (chan == NULL) {
	return NULL;
    }

    Tcl_SetChannelOption(NULL, chan, "-encoding", "utf-8");

    while (1) {
	Tcl_DString ds;

	Tcl_DStringInit(&ds);
	Tcl_Gets(chan, &ds);
	ch = Tcl_DStringValue(&ds)[0];
	Tcl_DStringFree(&ds);
	if (ch != '#') {
	    break;
	}
    }

    switch (ch) {
    case 'S':
	encoding = LoadTableEncoding(name, ENCODING_SINGLEBYTE, chan);
	break;
    case 'D':
	encoding = LoadTableEncoding(name, ENCODING_DOUBLEBYTE, chan);
	break;
    case 'M':
	encoding = LoadTableEncoding(name, ENCODING_MULTIBYTE, chan);
	break;
    case 'E':
	encoding = LoadEscapeEncoding(name, chan);
	break;
    }
    if ((encoding == NULL) && (interp != NULL)) {
	Tcl_SetObjResult(interp, Tcl_ObjPrintf(
		"invalid encoding file \"%s\"", name));
	Tcl_SetErrorCode(interp, "TCL", "LOOKUP", "ENCODING", name,
		(void *)NULL);
    }
    Tcl_CloseEx(NULL, chan, 0);

    return encoding;
}

/*
 *-------------------------------------------------------------------------
 *
 * LoadTableEncoding --
 *
 *	Helper function for LoadEncodingFile().  Creates a Tcl_EncodingType
 *	structure along with its corresponding TableEncodingData structure, and
 *	passes it to Tcl_Createncoding.
 *
 *	The file contains binary data but begins with a marker to indicate
 *	byte-ordering so a single binary file can be read on big or
 *	little-endian systems.
 *
 * Results:
 *	Returns the new Tcl_Encoding,  or NULL if it could could
 *	not be created because the file contained invalid data.
 *
 * Side effects:
 *	See Tcl_CreateEncoding().
 *
 *-------------------------------------------------------------------------
 */

static Tcl_Encoding
LoadTableEncoding(
    const char *name,		/* Name of the new encoding. */
    int type,			/* Type of encoding (ENCODING_?????). */
    Tcl_Channel chan)		/* File containing new encoding. */
{
    Tcl_DString lineString;
    Tcl_Obj *objPtr;
    char *line;
    int i, hi, lo, numPages, symbol, fallback, len;
    unsigned char used[256];
    unsigned size;
    TableEncodingData *dataPtr;
    unsigned short *pageMemPtr, *page;
    Tcl_EncodingType encType;

    /*
     * Speed over memory. Use a full 256 character table to decode hex
     * sequences in the encoding files.
     */

    static const char staticHex[] = {
      0,  0,  0,  0,  0,  0,  0, 0, 0, 0, 0, 0, 0, 0, 0, 0, /*   0 ...  15 */
      0,  0,  0,  0,  0,  0,  0, 0, 0, 0, 0, 0, 0, 0, 0, 0, /*  16 ...  31 */
      0,  0,  0,  0,  0,  0,  0, 0, 0, 0, 0, 0, 0, 0, 0, 0, /*  32 ...  47 */
      0,  1,  2,  3,  4,  5,  6, 7, 8, 9, 0, 0, 0, 0, 0, 0, /*  48 ...  63 */
      0, 10, 11, 12, 13, 14, 15, 0, 0, 0, 0, 0, 0, 0, 0, 0, /*  64 ...  79 */
      0,  0,  0,  0,  0,  0,  0, 0, 0, 0, 0, 0, 0, 0, 0, 0, /*  80 ...  95 */
      0, 10, 11, 12, 13, 14, 15, 0, 0, 0, 0, 0, 0, 0, 0, 0, /*  96 ... 111 */
      0,  1,  2,  3,  4,  5,  6, 7, 8, 9, 0, 0, 0, 0, 0, 0, /* 112 ... 127 */
      0,  0,  0,  0,  0,  0,  0, 0, 0, 0, 0, 0, 0, 0, 0, 0, /* 128 ... 143 */
      0,  0,  0,  0,  0,  0,  0, 0, 0, 0, 0, 0, 0, 0, 0, 0, /* 144 ... 159 */
      0,  0,  0,  0,  0,  0,  0, 0, 0, 0, 0, 0, 0, 0, 0, 0, /* 160 ... 175 */
      0,  0,  0,  0,  0,  0,  0, 0, 0, 0, 0, 0, 0, 0, 0, 0, /* 176 ... 191 */
      0,  0,  0,  0,  0,  0,  0, 0, 0, 0, 0, 0, 0, 0, 0, 0, /* 192 ... 207 */
      0,  0,  0,  0,  0,  0,  0, 0, 0, 0, 0, 0, 0, 0, 0, 0, /* 208 ... 223 */
      0,  0,  0,  0,  0,  0,  0, 0, 0, 0, 0, 0, 0, 0, 0, 0, /* 224 ... 239 */
      0,  0,  0,  0,  0,  0,  0, 0, 0, 0, 0, 0, 0, 0, 0, 0, /* 240 ... 255 */
    };

    Tcl_DStringInit(&lineString);
    if (Tcl_Gets(chan, &lineString) < 0) {
	return NULL;
    }
    line = Tcl_DStringValue(&lineString);

    fallback = (int) strtol(line, &line, 16);
    symbol = (int) strtol(line, &line, 10);
    numPages = (int) strtol(line, &line, 10);
    Tcl_DStringFree(&lineString);

    if (numPages < 0) {
	numPages = 0;
    } else if (numPages > 256) {
	numPages = 256;
    }

    memset(used, 0, sizeof(used));

#undef PAGESIZE
#define PAGESIZE    (256 * sizeof(unsigned short))

    dataPtr = (TableEncodingData *)Tcl_Alloc(sizeof(TableEncodingData));
    memset(dataPtr, 0, sizeof(TableEncodingData));

    dataPtr->fallback = fallback;

    /*
     * Read the table that maps characters to Unicode. Performs a single
     * malloc to get the memory for the array and all the pages needed by the
     * array.
     */

    size = 256 * sizeof(unsigned short *) + numPages * PAGESIZE;
    dataPtr->toUnicode = (unsigned short **)Tcl_Alloc(size);
    memset(dataPtr->toUnicode, 0, size);
    pageMemPtr = (unsigned short *) (dataPtr->toUnicode + 256);

    TclNewObj(objPtr);
    Tcl_IncrRefCount(objPtr);
    for (i = 0; i < numPages; i++) {
	int ch;
	const char *p;
	Tcl_Size expected = 3 + 16 * (16 * 4 + 1);

	if (Tcl_ReadChars(chan, objPtr, expected, 0) != expected) {
	    return NULL;
	}
	p = TclGetString(objPtr);
	hi = (staticHex[UCHAR(p[0])] << 4) + staticHex[UCHAR(p[1])];
	dataPtr->toUnicode[hi] = pageMemPtr;
	p += 2;
	for (lo = 0; lo < 256; lo++) {
	    if ((lo & 0x0F) == 0) {
		p++;
	    }
	    ch = (staticHex[UCHAR(p[0])] << 12) + (staticHex[UCHAR(p[1])] << 8)
		    + (staticHex[UCHAR(p[2])] << 4) + staticHex[UCHAR(p[3])];
	    if (ch != 0) {
		used[ch >> 8] = 1;
	    }
	    *pageMemPtr = (unsigned short) ch;
	    pageMemPtr++;
	    p += 4;
	}
    }
    TclDecrRefCount(objPtr);

    if (type == ENCODING_DOUBLEBYTE) {
	memset(dataPtr->prefixBytes, 1, sizeof(dataPtr->prefixBytes));
    } else {
	for (hi = 1; hi < 256; hi++) {
	    if (dataPtr->toUnicode[hi] != NULL) {
		dataPtr->prefixBytes[hi] = 1;
	    }
	}
    }

    /*
     * Invert the toUnicode array to produce the fromUnicode array. Performs a
     * single malloc to get the memory for the array and all the pages needed
     * by the array. While reading in the toUnicode array remember what
     * pages are needed for the fromUnicode array.
     */

    if (symbol) {
	used[0] = 1;
    }
    numPages = 0;
    for (hi = 0; hi < 256; hi++) {
	if (used[hi]) {
	    numPages++;
	}
    }
    size = 256 * sizeof(unsigned short *) + numPages * PAGESIZE;
    dataPtr->fromUnicode = (unsigned short **)Tcl_Alloc(size);
    memset(dataPtr->fromUnicode, 0, size);
    pageMemPtr = (unsigned short *) (dataPtr->fromUnicode + 256);

    for (hi = 0; hi < 256; hi++) {
	if (dataPtr->toUnicode[hi] == NULL) {
	    dataPtr->toUnicode[hi] = emptyPage;
	    continue;
	}
	for (lo = 0; lo < 256; lo++) {
	    int ch = dataPtr->toUnicode[hi][lo];

	    if (ch != 0) {
		page = dataPtr->fromUnicode[ch >> 8];
		if (page == NULL) {
		    page = pageMemPtr;
		    pageMemPtr += 256;
		    dataPtr->fromUnicode[ch >> 8] = page;
		}
		page[ch & 0xFF] = (unsigned short) ((hi << 8) + lo);
	    }
	}
    }
    if (type == ENCODING_MULTIBYTE) {
	/*
	 * If multibyte encodings don't have a backslash character, define
	 * one. Otherwise, on Windows, native file names don't work because
	 * the backslash in the file name maps to the unknown character
	 * (question mark) when converting from UTF-8 to external encoding.
	 */

	if (dataPtr->fromUnicode[0] != NULL) {
	    if (dataPtr->fromUnicode[0][(int)'\\'] == '\0') {
		dataPtr->fromUnicode[0][(int)'\\'] = '\\';
	    }
	}
    }
    if (symbol) {
	/*
	 * Make a special symbol encoding that maps each symbol character from
	 * its Unicode code point down into page 0, and also ensure that each
	 * characters on page 0 maps to itself so that a symbol font can be
	 * used to display a simple string like "abcd" and have alpha, beta,
	 * chi, delta show up, rather than have "unknown" chars show up because
	 * strictly speaking the symbol font doesn't have glyphs for those low
	 * ASCII chars.
	 */

	page = dataPtr->fromUnicode[0];
	if (page == NULL) {
	    page = pageMemPtr;
	    dataPtr->fromUnicode[0] = page;
	}
	for (lo = 0; lo < 256; lo++) {
	    if (dataPtr->toUnicode[0][lo] != 0) {
		page[lo] = (unsigned short) lo;
	    }
	}
    }
    for (hi = 0; hi < 256; hi++) {
	if (dataPtr->fromUnicode[hi] == NULL) {
	    dataPtr->fromUnicode[hi] = emptyPage;
	}
    }

    /*
     * For trailing 'R'everse encoding, see [Patch 689341]
     */

    Tcl_DStringInit(&lineString);

    /*
     * Skip leading empty lines.
     */

    while ((len = Tcl_Gets(chan, &lineString)) == 0) {
	/* empty body */
    }
    if (len < 0) {
	goto doneParse;
    }

    /*
     * Require that it starts with an 'R'.
     */

    line = Tcl_DStringValue(&lineString);
    if (line[0] != 'R') {
	goto doneParse;
    }

    /*
     * Read lines until EOF.
     */

    for (TclDStringClear(&lineString);
	    (len = Tcl_Gets(chan, &lineString)) != -1;
	    TclDStringClear(&lineString)) {
	const unsigned char *p;
	int to, from;

	/*
	 * Skip short lines.
	 */

	if (len < 5) {
	    continue;
	}

	/*
	 * Parse the line as a sequence of hex digits.
	 */

	p = (const unsigned char *) Tcl_DStringValue(&lineString);
	to = (staticHex[p[0]] << 12) + (staticHex[p[1]] << 8)
		+ (staticHex[p[2]] << 4) + staticHex[p[3]];
	if (to == 0) {
	    continue;
	}
	for (p += 5, len -= 5; len >= 0 && *p; p += 5, len -= 5) {
	    from = (staticHex[p[0]] << 12) + (staticHex[p[1]] << 8)
		    + (staticHex[p[2]] << 4) + staticHex[p[3]];
	    if (from == 0) {
		continue;
	    }
	    dataPtr->fromUnicode[from >> 8][from & 0xFF] = to;
	}
    }
  doneParse:
    Tcl_DStringFree(&lineString);

    /*
     * Package everything into an encoding structure.
     */

    encType.encodingName    = name;
    encType.toUtfProc	    = TableToUtfProc;
    encType.fromUtfProc	    = TableFromUtfProc;
    encType.freeProc	    = TableFreeProc;
    encType.nullSize	    = (type == ENCODING_DOUBLEBYTE) ? 2 : 1;
    encType.clientData	    = dataPtr;

    return Tcl_CreateEncoding(&encType);
}

/*
 *-------------------------------------------------------------------------
 *
 * LoadEscapeEncoding --
 *
 *	Helper function for LoadEncodingTable(). Loads a state machine that
 *	converts between Unicode and some other encoding.
 *
 *	File contains text data that describes the escape sequences that are
 *	used to choose an encoding and the associated names for the
 *	sub-encodings.
 *
 * Results:
 *	The return value is the new encoding, or NULL if the encoding could
 *	not be created (because the file contained invalid data).
 *
 * Side effects:
 *	None.
 *
 *-------------------------------------------------------------------------
 */

static Tcl_Encoding
LoadEscapeEncoding(
    const char *name,		/* Name of the new encoding. */
    Tcl_Channel chan)		/* File containing new encoding. */
{
    int i;
    unsigned size;
    Tcl_DString escapeData;
    char init[16], final[16];
    EscapeEncodingData *dataPtr;
    Tcl_EncodingType type;

    init[0] = '\0';
    final[0] = '\0';
    Tcl_DStringInit(&escapeData);

    while (1) {
	Tcl_Size argc;
	const char **argv;
	char *line;
	Tcl_DString lineString;

	Tcl_DStringInit(&lineString);
	if (Tcl_Gets(chan, &lineString) < 0) {
	    break;
	}
	line = Tcl_DStringValue(&lineString);
	if (Tcl_SplitList(NULL, line, &argc, &argv) != TCL_OK) {
	    Tcl_DStringFree(&lineString);
	    continue;
	}
	if (argc >= 2) {
	    if (strcmp(argv[0], "name") == 0) {
		/* do nothing */
	    } else if (strcmp(argv[0], "init") == 0) {
		strncpy(init, argv[1], sizeof(init));
		init[sizeof(init) - 1] = '\0';
	    } else if (strcmp(argv[0], "final") == 0) {
		strncpy(final, argv[1], sizeof(final));
		final[sizeof(final) - 1] = '\0';
	    } else {
		EscapeSubTable est;
		Encoding *e;

		strncpy(est.sequence, argv[1], sizeof(est.sequence));
		est.sequence[sizeof(est.sequence) - 1] = '\0';
		est.sequenceLen = strlen(est.sequence);

		strncpy(est.name, argv[0], sizeof(est.name));
		est.name[sizeof(est.name) - 1] = '\0';

		/*
		 * To avoid infinite recursion in [encoding system iso2022-*]
		 */

		e = (Encoding *) Tcl_GetEncoding(NULL, est.name);
		if ((e != NULL) && (e->toUtfProc != TableToUtfProc)
			&& (e->toUtfProc != Iso88591ToUtfProc)) {
		    Tcl_FreeEncoding((Tcl_Encoding) e);
		    e = NULL;
		}
		est.encodingPtr = e;
		Tcl_DStringAppend(&escapeData, (char *) &est, sizeof(est));
	    }
	}
	Tcl_Free(argv);
	Tcl_DStringFree(&lineString);
    }

    size = offsetof(EscapeEncodingData, subTables)
	    + Tcl_DStringLength(&escapeData);
    dataPtr = (EscapeEncodingData *)Tcl_Alloc(size);
    dataPtr->initLen = strlen(init);
    memcpy(dataPtr->init, init, dataPtr->initLen + 1);
    dataPtr->finalLen = strlen(final);
    memcpy(dataPtr->final, final, dataPtr->finalLen + 1);
    dataPtr->numSubTables =
	    Tcl_DStringLength(&escapeData) / sizeof(EscapeSubTable);
    memcpy(dataPtr->subTables, Tcl_DStringValue(&escapeData),
	    Tcl_DStringLength(&escapeData));
    Tcl_DStringFree(&escapeData);

    memset(dataPtr->prefixBytes, 0, sizeof(dataPtr->prefixBytes));
    for (i = 0; i < dataPtr->numSubTables; i++) {
	dataPtr->prefixBytes[UCHAR(dataPtr->subTables[i].sequence[0])] = 1;
    }
    if (dataPtr->init[0] != '\0') {
	dataPtr->prefixBytes[UCHAR(dataPtr->init[0])] = 1;
    }
    if (dataPtr->final[0] != '\0') {
	dataPtr->prefixBytes[UCHAR(dataPtr->final[0])] = 1;
    }

    /*
     * Package everything into an encoding structure.
     */

    type.encodingName	= name;
    type.toUtfProc	= EscapeToUtfProc;
    type.fromUtfProc    = EscapeFromUtfProc;
    type.freeProc	= EscapeFreeProc;
    type.nullSize	= 1;
    type.clientData	= dataPtr;

    return Tcl_CreateEncoding(&type);
}

/*
 *-------------------------------------------------------------------------
 *
 * BinaryProc --
 *
 *	The default conversion when no other conversion is specified. No
 *	translation is done; source bytes are copied directly to destination
 *	bytes.
 *
 * Results:
 *	Returns TCL_OK if conversion was successful.
 *
 * Side effects:
 *	None.
 *
 *-------------------------------------------------------------------------
 */

static int
BinaryProc(
    TCL_UNUSED(void *),
    const char *src,		/* Source string (unknown encoding). */
    int srcLen,			/* Source string length in bytes. */
    int flags,			/* Conversion control flags. */
    TCL_UNUSED(Tcl_EncodingState *),
    char *dst,			/* Output buffer in which converted string is
				 * stored. */
    int dstLen,			/* The maximum length of output buffer in
				 * bytes. */
    int *srcReadPtr,		/* Filled with the number of bytes from the
				 * source string that were converted. */
    int *dstWrotePtr,		/* Filled with the number of bytes that were
				 * stored in the output buffer as a result of
				 * the conversion. */
    int *dstCharsPtr)		/* Filled with the number of characters that
				 * correspond to the bytes stored in the
				 * output buffer. */
{
    int result;

    result = TCL_OK;
    dstLen -= TCL_UTF_MAX - 1;
    if (dstLen < 0) {
	dstLen = 0;
    }
    if ((flags & TCL_ENCODING_CHAR_LIMIT) && srcLen > *dstCharsPtr) {
	srcLen = *dstCharsPtr;
    }
    if (srcLen > dstLen) {
	srcLen = dstLen;
	result = TCL_CONVERT_NOSPACE;
    }

    *srcReadPtr = srcLen;
    *dstWrotePtr = srcLen;
    *dstCharsPtr = srcLen;
    memcpy(dst, src, srcLen);
    return result;
}

/*
 *-------------------------------------------------------------------------
 *
 * UtfToUtfProc --
 *
 *	Converts from UTF-8 to UTF-8. Note that the UTF-8 to UTF-8 translation
 *	is not a no-op, because it turns a stream of improperly formed
 *	UTF-8 into a properly-formed stream.
 *
 * Results:
 *	Returns TCL_OK if conversion was successful.
 *
 * Side effects:
 *	None.
 *
 *-------------------------------------------------------------------------
 */

static int
UtfToUtfProc(
    void *clientData,		/* additional flags */
    const char *src,		/* Source string in UTF-8. */
    int srcLen,			/* Source string length in bytes. */
    int flags,			/* TCL_ENCODING_* conversion control flags. */
    TCL_UNUSED(Tcl_EncodingState *),
    char *dst,			/* Output buffer in which converted string is
				 * stored. */
    int dstLen,			/* The maximum length of output buffer in
				 * bytes. */
    int *srcReadPtr,		/* Filled with the number of bytes from the
				 * source string that were converted. This may
				 * be less than the original source length if
				 * there was a problem converting some source
				 * characters. */
    int *dstWrotePtr,		/* Filled with the number of bytes that were
				 * stored in the output buffer as a result of
				 * the conversion. */
    int *dstCharsPtr)		/* Filled with the number of characters that
				 * correspond to the bytes stored in the
				 * output buffer. */
{
    const char *srcStart, *srcEnd, *srcClose;
    const char *dstStart, *dstEnd;
    int result, numChars, charLimit = INT_MAX;
    int ch;
    int profile;

    result = TCL_OK;

    srcStart = src;
    srcEnd = src + srcLen;
    srcClose = srcEnd;
    if ((flags & TCL_ENCODING_END) == 0) {
	srcClose -= 6;
    }
    if (flags & TCL_ENCODING_CHAR_LIMIT) {
	charLimit = *dstCharsPtr;
    }

    dstStart = dst;
    flags |= PTR2INT(clientData);
    dstEnd = dst + dstLen - ((flags & ENCODING_UTF) ? TCL_UTF_MAX : 6);

    profile = ENCODING_PROFILE_GET(flags);
    for (numChars = 0; src < srcEnd && numChars <= charLimit; numChars++) {
	if ((src > srcClose) && (!Tcl_UtfCharComplete(src, srcEnd - src))) {
	    /*
	     * If there is more string to follow, this will ensure that the
	     * last UTF-8 character in the source buffer hasn't been cut off.
	     */

	    result = TCL_CONVERT_MULTIBYTE;
	    break;
	}
	if (dst > dstEnd) {
	    result = TCL_CONVERT_NOSPACE;
	    break;
	}
	if (UCHAR(*src) < 0x80
		&& !((UCHAR(*src) == 0) && (flags & ENCODING_INPUT))) {
	    /*
	     * Copy 7bit characters, but skip null-bytes when we are in input
	     * mode, so that they get converted to \xC0\x80.
	     */
	    *dst++ = *src++;
	} else if ((UCHAR(*src) == 0xC0) && (src + 1 < srcEnd) &&
		 (UCHAR(src[1]) == 0x80) &&
		 (!(flags & ENCODING_INPUT) || !PROFILE_TCL8(profile))) {
	    /* Special sequence \xC0\x80 */
	    if (!PROFILE_TCL8(profile) && (flags & ENCODING_INPUT)) {
		if (PROFILE_REPLACE(profile)) {
		    dst += Tcl_UniCharToUtf(UNICODE_REPLACE_CHAR, dst);
		    src += 2;
		} else {
		    /* PROFILE_STRICT */
		    result = TCL_CONVERT_SYNTAX;
		    break;
		}
	    } else {
		/*
		 * Convert 0xC080 to real nulls when we are in output mode,
		 * irrespective of the profile.
		 */
		*dst++ = 0;
		src += 2;
	    }

	} else if (!Tcl_UtfCharComplete(src, srcEnd - src)) {
	    /*
	     * Incomplete byte sequence.
	     * Always check before using Tcl_UtfToUniChar. Not doing can so cause
	     * it to run beyond the end of the buffer! If we happen on such an
	     * incomplete char its bytes are made to represent themselves
	     * unless the user has explicitly asked to be told.
	     */

	    if (flags & ENCODING_INPUT) {
		/* Incomplete bytes for modified UTF-8 target */
		if (PROFILE_STRICT(profile)) {
		    result = (flags & TCL_ENCODING_CHAR_LIMIT)
			    ? TCL_CONVERT_MULTIBYTE
			    : TCL_CONVERT_SYNTAX;
		    break;
		}
	    }
	    if (PROFILE_REPLACE(profile)) {
		ch = UNICODE_REPLACE_CHAR;
		++src;
	    } else {
		/* TCL_ENCODING_PROFILE_TCL8 */
		char chbuf[2];
		chbuf[0] = UCHAR(*src++);
		chbuf[1] = 0;
		TclUtfToUniChar(chbuf, &ch);
	    }
	    dst += Tcl_UniCharToUtf(ch, dst);
	} else {
	    size_t len = TclUtfToUniChar(src, &ch);
	    if (flags & ENCODING_INPUT) {
		if (((len < 2) && (ch != 0))
			|| ((ch > 0xFFFF) && !(flags & ENCODING_UTF))) {
		    if (PROFILE_STRICT(profile)) {
			result = TCL_CONVERT_SYNTAX;
			break;
		    } else if (PROFILE_REPLACE(profile)) {
			ch = UNICODE_REPLACE_CHAR;
		    }
		}
	    }

	    const char *saveSrc = src;
	    src += len;
<<<<<<< HEAD
	    if (!(flags & ENCODING_UTF)
		    && !(flags & ENCODING_INPUT) && (ch > 0x3FF)) {
=======
	    if (!(flags & ENCODING_UTF) && !(flags & ENCODING_INPUT)
		    && (ch > 0x3FF)) {
>>>>>>> 0e43541e
		if (ch > 0xFFFF) {
		    /* CESU-8 6-byte sequence for chars > U+FFFF */
		    ch -= 0x10000;
		    *dst++ = 0xED;
		    *dst++ = (char) (((ch >> 16) & 0x0F) | 0xA0);
		    *dst++ = (char) (((ch >> 10) & 0x3F) | 0x80);
		    ch = (ch & 0x0CFF) | 0xDC00;
		}
		*dst++ = (char)(((ch >> 12) | 0xE0) & 0xEF);
		*dst++ = (char)(((ch >> 6) | 0x80) & 0xBF);
		*dst++ = (char)((ch | 0x80) & 0xBF);
		continue;
	    } else if (SURROGATE(ch)) {
		if (PROFILE_STRICT(profile)) {
		    result = (flags & ENCODING_INPUT)
<<<<<<< HEAD
			    ? TCL_CONVERT_SYNTAX
			    : TCL_CONVERT_UNKNOWN;
=======
			    ? TCL_CONVERT_SYNTAX : TCL_CONVERT_UNKNOWN;
>>>>>>> 0e43541e
		    src = saveSrc;
		    break;
		} else if (PROFILE_REPLACE(profile)) {
		    ch = UNICODE_REPLACE_CHAR;
		}
	    }
	    dst += Tcl_UniCharToUtf(ch, dst);
	}
    }

    *srcReadPtr = src - srcStart;
    *dstWrotePtr = dst - dstStart;
    *dstCharsPtr = numChars;
    return result;
}

/*
 *-------------------------------------------------------------------------
 *
 * Utf32ToUtfProc --
 *
 *	Convert from UTF-32 to UTF-8.
 *
 * Results:
 *	Returns TCL_OK if conversion was successful.
 *
 * Side effects:
 *	None.
 *
 *-------------------------------------------------------------------------
 */

static int
Utf32ToUtfProc(
    void *clientData,		/* additional flags, e.g. TCL_ENCODING_LE */
    const char *src,		/* Source string in Unicode. */
    int srcLen,			/* Source string length in bytes. */
    int flags,			/* Conversion control flags. */
    TCL_UNUSED(Tcl_EncodingState *),
    char *dst,			/* Output buffer in which converted string is
				 * stored. */
    int dstLen,			/* The maximum length of output buffer in
				 * bytes. */
    int *srcReadPtr,		/* Filled with the number of bytes from the
				 * source string that were converted. This may
				 * be less than the original source length if
				 * there was a problem converting some source
				 * characters. */
    int *dstWrotePtr,		/* Filled with the number of bytes that were
				 * stored in the output buffer as a result of
				 * the conversion. */
    int *dstCharsPtr)		/* Filled with the number of characters that
				 * correspond to the bytes stored in the
				 * output buffer. */
{
    const char *srcStart, *srcEnd;
    const char *dstEnd, *dstStart;
    int result, numChars, charLimit = INT_MAX;
    int ch = 0, bytesLeft = srcLen % 4;

    flags |= PTR2INT(clientData);
    if (flags & TCL_ENCODING_CHAR_LIMIT) {
	charLimit = *dstCharsPtr;
    }
    result = TCL_OK;

    /*
     * Check alignment with utf-32 (4 == sizeof(UTF-32))
     */
    if (bytesLeft != 0) {
	/* We have a truncated code unit */
	result = TCL_CONVERT_MULTIBYTE;
	srcLen -= bytesLeft;
    }

    srcStart = src;
    srcEnd = src + srcLen;

    dstStart = dst;
    dstEnd = dst + dstLen - TCL_UTF_MAX;

    for (numChars = 0; src < srcEnd && numChars <= charLimit; numChars++) {
	if (dst > dstEnd) {
	    result = TCL_CONVERT_NOSPACE;
	    break;
	}

	if (flags & TCL_ENCODING_LE) {
	    ch = (unsigned int)(src[3] & 0xFF) << 24 | (src[2] & 0xFF) << 16
		    | (src[1] & 0xFF) << 8 | (src[0] & 0xFF);
	} else {
	    ch = (unsigned int)(src[0] & 0xFF) << 24 | (src[1] & 0xFF) << 16
		    | (src[2] & 0xFF) << 8 | (src[3] & 0xFF);
	}
	if ((unsigned)ch > 0x10FFFF) {
	    if (PROFILE_STRICT(flags)) {
		result = TCL_CONVERT_SYNTAX;
		break;
	    }
	    ch = UNICODE_REPLACE_CHAR;
	} else if (SURROGATE(ch)) {
	    if (PROFILE_STRICT(flags)) {
		result = TCL_CONVERT_SYNTAX;
		break;
	    }
	    if (PROFILE_REPLACE(flags)) {
		ch = UNICODE_REPLACE_CHAR;
	    }
	}

	/*
	 * Special case for 1-byte utf chars for speed. Make sure we work with
	 * unsigned short-size data.
	 */

	if ((unsigned)ch - 1 < 0x7F) {
	    *dst++ = (ch & 0xFF);
	} else {
	    dst += Tcl_UniCharToUtf(ch, dst);
	}
	src += 4;
    }

    if ((flags & TCL_ENCODING_END) && (result == TCL_CONVERT_MULTIBYTE)) {
	/* We have a code fragment left-over at the end */
	if (dst > dstEnd) {
	    result = TCL_CONVERT_NOSPACE;
	} else {
	    /* destination is not full, so we really are at the end now */
	    if (PROFILE_STRICT(flags)) {
		result = TCL_CONVERT_SYNTAX;
	    } else {
		/* PROFILE_REPLACE or PROFILE_TCL8 */
		result = TCL_OK;
		dst += Tcl_UniCharToUtf(UNICODE_REPLACE_CHAR, dst);
		numChars++;
		src += bytesLeft; /* Go past truncated code unit */
	    }
	}
    }

    *srcReadPtr = src - srcStart;
    *dstWrotePtr = dst - dstStart;
    *dstCharsPtr = numChars;
    return result;
}

/*
 *-------------------------------------------------------------------------
 *
 * UtfToUtf32Proc --
 *
 *	Convert from UTF-8 to UTF-32.
 *
 * Results:
 *	Returns TCL_OK if conversion was successful.
 *
 * Side effects:
 *	None.
 *
 *-------------------------------------------------------------------------
 */

static int
UtfToUtf32Proc(
    void *clientData,		/* additional flags, e.g. TCL_ENCODING_LE */
    const char *src,		/* Source string in UTF-8. */
    int srcLen,			/* Source string length in bytes. */
    int flags,			/* Conversion control flags. */
    TCL_UNUSED(Tcl_EncodingState *),
    char *dst,			/* Output buffer in which converted string is
				 * stored. */
    int dstLen,			/* The maximum length of output buffer in
				 * bytes. */
    int *srcReadPtr,		/* Filled with the number of bytes from the
				 * source string that were converted. This may
				 * be less than the original source length if
				 * there was a problem converting some source
				 * characters. */
    int *dstWrotePtr,		/* Filled with the number of bytes that were
				 * stored in the output buffer as a result of
				 * the conversion. */
    int *dstCharsPtr)		/* Filled with the number of characters that
				 * correspond to the bytes stored in the
				 * output buffer. */
{
    const char *srcStart, *srcEnd, *srcClose, *dstStart, *dstEnd;
    int result, numChars;
    int ch, len;

    srcStart = src;
    srcEnd = src + srcLen;
    srcClose = srcEnd;
    if ((flags & TCL_ENCODING_END) == 0) {
	srcClose -= TCL_UTF_MAX;
    }

    dstStart = dst;
    dstEnd = dst + dstLen - sizeof(Tcl_UniChar);
    flags |= PTR2INT(clientData);

    result = TCL_OK;
    for (numChars = 0; src < srcEnd; numChars++) {
	if ((src > srcClose) && (!Tcl_UtfCharComplete(src, srcEnd - src))) {
	    /*
	     * If there is more string to follow, this will ensure that the
	     * last UTF-8 character in the source buffer hasn't been cut off.
	     */

	    result = TCL_CONVERT_MULTIBYTE;
	    break;
	}
	if (dst > dstEnd) {
	    result = TCL_CONVERT_NOSPACE;
	    break;
	}
	len = TclUtfToUniChar(src, &ch);
	if (SURROGATE(ch)) {
	    if (PROFILE_STRICT(flags)) {
		result = TCL_CONVERT_UNKNOWN;
		break;
	    }
	    if (PROFILE_REPLACE(flags)) {
		ch = UNICODE_REPLACE_CHAR;
	    }
	}
	src += len;
	if (flags & TCL_ENCODING_LE) {
	    *dst++ = (ch & 0xFF);
	    *dst++ = ((ch >> 8) & 0xFF);
	    *dst++ = ((ch >> 16) & 0xFF);
	    *dst++ = ((ch >> 24) & 0xFF);
	} else {
	    *dst++ = ((ch >> 24) & 0xFF);
	    *dst++ = ((ch >> 16) & 0xFF);
	    *dst++ = ((ch >> 8) & 0xFF);
	    *dst++ = (ch & 0xFF);
	}
    }

    *srcReadPtr = src - srcStart;
    *dstWrotePtr = dst - dstStart;
    *dstCharsPtr = numChars;
    return result;
}

/*
 *-------------------------------------------------------------------------
 *
 * Utf16ToUtfProc --
 *
 *	Convert from UTF-16 to UTF-8.
 *
 * Results:
 *	Returns TCL_OK if conversion was successful.
 *
 * Side effects:
 *	None.
 *
 *-------------------------------------------------------------------------
 */

static int
Utf16ToUtfProc(
    void *clientData,		/* additional flags, e.g. TCL_ENCODING_LE */
    const char *src,		/* Source string in Unicode. */
    int srcLen,			/* Source string length in bytes. */
    int flags,			/* Conversion control flags. */
    TCL_UNUSED(Tcl_EncodingState *),
    char *dst,			/* Output buffer in which converted string is
				 * stored. */
    int dstLen,			/* The maximum length of output buffer in
				 * bytes. */
    int *srcReadPtr,		/* Filled with the number of bytes from the
				 * source string that were converted. This may
				 * be less than the original source length if
				 * there was a problem converting some source
				 * characters. */
    int *dstWrotePtr,		/* Filled with the number of bytes that were
				 * stored in the output buffer as a result of
				 * the conversion. */
    int *dstCharsPtr)		/* Filled with the number of characters that
				 * correspond to the bytes stored in the
				 * output buffer. */
{
    const char *srcStart, *srcEnd;
    const char *dstEnd, *dstStart;
    int result, numChars, charLimit = INT_MAX;
    unsigned short ch = 0;

    flags |= PTR2INT(clientData);
    if (flags & TCL_ENCODING_CHAR_LIMIT) {
	charLimit = *dstCharsPtr;
    }
    result = TCL_OK;

    /*
     * Check alignment with utf-16 (2 == sizeof(UTF-16))
     */

    if ((srcLen % 2) != 0) {
	result = TCL_CONVERT_MULTIBYTE;
	srcLen--;
    }

    /*
     * If last code point is a high surrogate, we cannot handle that yet,
     * unless we are at the end.
     */

    if (!(flags & TCL_ENCODING_END) && (srcLen >= 2) &&
	    ((src[srcLen - ((flags & TCL_ENCODING_LE)?1:2)] & 0xFC) == 0xD8)) {
	result = TCL_CONVERT_MULTIBYTE;
	srcLen-= 2;
    }

    srcStart = src;
    srcEnd = src + srcLen;

    dstStart = dst;
    dstEnd = dst + dstLen - TCL_UTF_MAX;

    for (numChars = 0; src < srcEnd && numChars <= charLimit;
	    src += 2, numChars++) {
	if (dst > dstEnd) {
	    result = TCL_CONVERT_NOSPACE;
	    break;
	}

	unsigned short prev = ch;
	if (flags & TCL_ENCODING_LE) {
	    ch = (src[1] & 0xFF) << 8 | (src[0] & 0xFF);
	} else {
	    ch = (src[0] & 0xFF) << 8 | (src[1] & 0xFF);
	}
	if (HIGH_SURROGATE(prev) && !LOW_SURROGATE(ch)) {
	    if (PROFILE_STRICT(flags)) {
		result = TCL_CONVERT_SYNTAX;
		src -= 2;	/* Go back to beginning of high surrogate */
		dst--;		/* Also undo writing a single byte too much */
		numChars--;
		break;
	    } else if (PROFILE_REPLACE(flags)) {
		/*
		 * Previous loop wrote a single byte to mark the high surrogate.
		 * Replace it with the replacement character. Further, restart
		 * current loop iteration since need to recheck destination
		 * space and reset processing of current character.
		 */
		ch = UNICODE_REPLACE_CHAR;
		dst--;
		dst += Tcl_UniCharToUtf(ch, dst);
		src -= 2;
		numChars--;
		continue;
	    } else {
<<<<<<< HEAD
		/* Bug [10c2c17c32]. If Hi surrogate not followed by Lo
		 * surrogate, finish 3-byte UTF-8 */
=======
		/*
		 * Bug [10c2c17c32]. If Hi surrogate not followed by Lo
		 * surrogate, finish 3-byte UTF-8
		 */
>>>>>>> 0e43541e
		dst += Tcl_UniCharToUtf(-1, dst);
	    }
	}

	/*
	 * Special case for 1-byte utf chars for speed. Make sure we work with
	 * unsigned short-size data.
	 */

	if ((unsigned)ch - 1 < 0x7F) {
	    *dst++ = (ch & 0xFF);
	} else if (HIGH_SURROGATE(prev) || HIGH_SURROGATE(ch)) {
	    dst += Tcl_UniCharToUtf(ch | TCL_COMBINE, dst);
	} else if (LOW_SURROGATE(ch) && !PROFILE_TCL8(flags)) {
	    /* Lo surrogate not preceded by Hi surrogate and not tcl8 profile */
	    if (PROFILE_STRICT(flags)) {
		result = TCL_CONVERT_SYNTAX;
		break;
	    } else {
		/* PROFILE_REPLACE */
		dst += Tcl_UniCharToUtf(UNICODE_REPLACE_CHAR, dst);
	    }
	} else {
	    dst += Tcl_UniCharToUtf(ch, dst);
	}
    }

    if (HIGH_SURROGATE(ch)) {
	if (PROFILE_STRICT(flags)) {
	    result = TCL_CONVERT_SYNTAX;
	    src -= 2;
	    dst--;
	    numChars--;
	} else if (PROFILE_REPLACE(flags)) {
	    dst--;
	    dst += Tcl_UniCharToUtf(UNICODE_REPLACE_CHAR, dst);
	} else {
	    /* Bug [10c2c17c32]. If Hi surrogate, finish 3-byte UTF-8 */
	    dst += Tcl_UniCharToUtf(-1, dst);
	}
    }

    /*
     * If we had a truncated code unit at the end AND this is the last
     * fragment AND profile is not "strict", stick FFFD in its place.
     */
    if ((flags & TCL_ENCODING_END) && (result == TCL_CONVERT_MULTIBYTE)) {
	if (dst > dstEnd) {
	    result = TCL_CONVERT_NOSPACE;
	} else {
	    if (PROFILE_STRICT(flags)) {
		result = TCL_CONVERT_SYNTAX;
	    } else {
		/* PROFILE_REPLACE or PROFILE_TCL8 */
		result = TCL_OK;
		dst += Tcl_UniCharToUtf(UNICODE_REPLACE_CHAR, dst);
		numChars++;
		src++; /* Go past truncated code unit */
	    }
	}
    }

    *srcReadPtr = src - srcStart;
    *dstWrotePtr = dst - dstStart;
    *dstCharsPtr = numChars;
    return result;
}

/*
 *-------------------------------------------------------------------------
 *
 * UtfToUtf16Proc --
 *
 *	Convert from UTF-8 to UTF-16.
 *
 * Results:
 *	Returns TCL_OK if conversion was successful.
 *
 * Side effects:
 *	None.
 *
 *-------------------------------------------------------------------------
 */

static int
UtfToUtf16Proc(
    void *clientData,		/* additional flags, e.g. TCL_ENCODING_LE */
    const char *src,		/* Source string in UTF-8. */
    int srcLen,			/* Source string length in bytes. */
    int flags,			/* Conversion control flags. */
    TCL_UNUSED(Tcl_EncodingState *),
    char *dst,			/* Output buffer in which converted string is
				 * stored. */
    int dstLen,			/* The maximum length of output buffer in
				 * bytes. */
    int *srcReadPtr,		/* Filled with the number of bytes from the
				 * source string that were converted. This may
				 * be less than the original source length if
				 * there was a problem converting some source
				 * characters. */
    int *dstWrotePtr,		/* Filled with the number of bytes that were
				 * stored in the output buffer as a result of
				 * the conversion. */
    int *dstCharsPtr)		/* Filled with the number of characters that
				 * correspond to the bytes stored in the
				 * output buffer. */
{
    const char *srcStart, *srcEnd, *srcClose, *dstStart, *dstEnd;
    int result, numChars;
    int ch, len;

    srcStart = src;
    srcEnd = src + srcLen;
    srcClose = srcEnd;
    if ((flags & TCL_ENCODING_END) == 0) {
	srcClose -= TCL_UTF_MAX;
    }

    dstStart = dst;
    dstEnd   = dst + dstLen - 2; /* 2 -> sizeof a UTF-16 code unit */
    flags |= PTR2INT(clientData);

    result = TCL_OK;
    for (numChars = 0; src < srcEnd; numChars++) {
	if ((src > srcClose) && (!Tcl_UtfCharComplete(src, srcEnd - src))) {
	    /*
	     * If there is more string to follow, this will ensure that the
	     * last UTF-8 character in the source buffer hasn't been cut off.
	     */

	    result = TCL_CONVERT_MULTIBYTE;
	    break;
	}
	if (dst > dstEnd) {
	    result = TCL_CONVERT_NOSPACE;
	    break;
	}
	len = TclUtfToUniChar(src, &ch);
	if (SURROGATE(ch)) {
	    if (PROFILE_STRICT(flags)) {
		result = TCL_CONVERT_UNKNOWN;
		break;
	    }
	    if (PROFILE_REPLACE(flags)) {
		ch = UNICODE_REPLACE_CHAR;
	    }
	}
	src += len;
	if (flags & TCL_ENCODING_LE) {
	    if (ch <= 0xFFFF) {
		*dst++ = (ch & 0xFF);
		*dst++ = (ch >> 8);
	    } else {
		*dst++ = (((ch - 0x10000) >> 10) & 0xFF);
		*dst++ = (((ch - 0x10000) >> 18) & 0x3) | 0xD8;
		*dst++ = (ch & 0xFF);
		*dst++ = ((ch >> 8) & 0x3) | 0xDC;
	    }
	} else {
	    if (ch <= 0xFFFF) {
		*dst++ = (ch >> 8);
		*dst++ = (ch & 0xFF);
	    } else {
		*dst++ = (((ch - 0x10000) >> 18) & 0x3) | 0xD8;
		*dst++ = (((ch - 0x10000) >> 10) & 0xFF);
		*dst++ = ((ch >> 8) & 0x3) | 0xDC;
		*dst++ = (ch & 0xFF);
	    }
	}
    }
    *srcReadPtr = src - srcStart;
    *dstWrotePtr = dst - dstStart;
    *dstCharsPtr = numChars;
    return result;
}

/*
 *-------------------------------------------------------------------------
 *
 * UtfToUcs2Proc --
 *
 *	Convert from UTF-8 to UCS-2.
 *
 * Results:
 *	Returns TCL_OK if conversion was successful.
 *
 * Side effects:
 *	None.
 *
 *-------------------------------------------------------------------------
 */

static int
UtfToUcs2Proc(
    void *clientData,		/* additional flags, e.g. TCL_ENCODING_LE */
    const char *src,		/* Source string in UTF-8. */
    int srcLen,			/* Source string length in bytes. */
    int flags,			/* Conversion control flags. */
    TCL_UNUSED(Tcl_EncodingState *),
    char *dst,			/* Output buffer in which converted string is
				 * stored. */
    int dstLen,			/* The maximum length of output buffer in
				 * bytes. */
    int *srcReadPtr,		/* Filled with the number of bytes from the
				 * source string that were converted. This may
				 * be less than the original source length if
				 * there was a problem converting some source
				 * characters. */
    int *dstWrotePtr,		/* Filled with the number of bytes that were
				 * stored in the output buffer as a result of
				 * the conversion. */
    int *dstCharsPtr)		/* Filled with the number of characters that
				 * correspond to the bytes stored in the
				 * output buffer. */
{
    const char *srcStart, *srcEnd, *srcClose, *dstStart, *dstEnd;
    int result, numChars, len;
    Tcl_UniChar ch = 0;

    flags |= PTR2INT(clientData);
    srcStart = src;
    srcEnd = src + srcLen;
    srcClose = srcEnd;
    if ((flags & TCL_ENCODING_END) == 0) {
	srcClose -= TCL_UTF_MAX;
    }

    dstStart = dst;
    dstEnd   = dst + dstLen - 2; /* 2 - size of UCS code unit */

    result = TCL_OK;
    for (numChars = 0; src < srcEnd; numChars++) {
	if ((src > srcClose) && (!Tcl_UtfCharComplete(src, srcEnd - src))) {
	    /*
	     * If there is more string to follow, this will ensure that the
	     * last UTF-8 character in the source buffer hasn't been cut off.
	     */

	    result = TCL_CONVERT_MULTIBYTE;
	    break;
	}
	if (dst > dstEnd) {
	    result = TCL_CONVERT_NOSPACE;
	    break;
	}
	len = TclUtfToUniChar(src, &ch);
	if (ch > 0xFFFF) {
	    if (PROFILE_STRICT(flags)) {
		result = TCL_CONVERT_UNKNOWN;
		break;
	    }
	    ch = UNICODE_REPLACE_CHAR;
	}
	if (PROFILE_STRICT(flags) && SURROGATE(ch)) {
	    result = TCL_CONVERT_SYNTAX;
	    break;
	}

	src += len;

	/*
	 * Need to handle this in a way that won't cause misalignment by
	 * casting dst to a Tcl_UniChar. [Bug 1122671]
	 */

	if (flags & TCL_ENCODING_LE) {
	    *dst++ = (ch & 0xFF);
	    *dst++ = (ch >> 8);
	} else {
	    *dst++ = (ch >> 8);
	    *dst++ = (ch & 0xFF);
	}
    }
    *srcReadPtr = src - srcStart;
    *dstWrotePtr = dst - dstStart;
    *dstCharsPtr = numChars;
    return result;
}

/*
 *-------------------------------------------------------------------------
 *
 * TableToUtfProc --
 *
 *	Convert from the encoding specified by the TableEncodingData into
 *	UTF-8.
 *
 * Results:
 *	Returns TCL_OK if conversion was successful.
 *
 * Side effects:
 *	None.
 *
 *-------------------------------------------------------------------------
 */

static int
TableToUtfProc(
    void *clientData,		/* TableEncodingData that specifies
				 * encoding. */
    const char *src,		/* Source string in specified encoding. */
    int srcLen,			/* Source string length in bytes. */
    int flags,			/* Conversion control flags. */
    TCL_UNUSED(Tcl_EncodingState *),
    char *dst,			/* Output buffer in which converted string is
				 * stored. */
    int dstLen,			/* The maximum length of output buffer in
				 * bytes. */
    int *srcReadPtr,		/* Filled with the number of bytes from the
				 * source string that were converted. This may
				 * be less than the original source length if
				 * there was a problem converting some source
				 * characters. */
    int *dstWrotePtr,		/* Filled with the number of bytes that were
				 * stored in the output buffer as a result of
				 * the conversion. */
    int *dstCharsPtr)		/* Filled with the number of characters that
				 * correspond to the bytes stored in the
				 * output buffer. */
{
    const char *srcStart, *srcEnd;
    const char *dstEnd, *dstStart, *prefixBytes;
    int result, byte, numChars, charLimit = INT_MAX;
    Tcl_UniChar ch = 0;
    const unsigned short *const *toUnicode;
    const unsigned short *pageZero;
    TableEncodingData *dataPtr = (TableEncodingData *)clientData;

    if (flags & TCL_ENCODING_CHAR_LIMIT) {
	charLimit = *dstCharsPtr;
    }
    srcStart = src;
    srcEnd = src + srcLen;

    dstStart = dst;
    dstEnd = dst + dstLen - TCL_UTF_MAX;

    toUnicode = (const unsigned short *const *) dataPtr->toUnicode;
    prefixBytes = dataPtr->prefixBytes;
    pageZero = toUnicode[0];

    result = TCL_OK;
    for (numChars = 0; src < srcEnd && numChars <= charLimit; numChars++) {
	if (dst > dstEnd) {
	    result = TCL_CONVERT_NOSPACE;
	    break;
	}
	byte = *((unsigned char *) src);
	if (prefixBytes[byte]) {
	    if (src >= srcEnd-1) {
		/* Prefix byte but nothing after it */
		if (!(flags & TCL_ENCODING_END)) {
		    /* More data to come */
		    result = TCL_CONVERT_MULTIBYTE;
		    break;
		} else if (PROFILE_STRICT(flags)) {
		    result = TCL_CONVERT_SYNTAX;
		    break;
		} else if (PROFILE_REPLACE(flags)) {
		    ch = UNICODE_REPLACE_CHAR;
		} else {
		    /* For prefix bytes, we don't fallback to cp1252, see
		     * [1355b9a874] */
		    ch = byte;
		}
	    } else {
		ch = toUnicode[byte][*((unsigned char *)++src)];
	    }
	} else {
	    ch = pageZero[byte];
	}
	if ((ch == 0) && (byte != 0)) {
	    /* Prefix+suffix pair is invalid */
	    if (PROFILE_STRICT(flags)) {
		result = TCL_CONVERT_SYNTAX;
		break;
	    }
	    if (prefixBytes[byte]) {
		src--;
	    }
	    if (PROFILE_REPLACE(flags)) {
		ch = UNICODE_REPLACE_CHAR;
	    } else {
		char chbuf[2];
		chbuf[0] = byte;
		chbuf[1] = 0;
		TclUtfToUniChar(chbuf, &ch);
	    }
	}

	/*
	 * Special case for 1-byte Utf chars for speed.
	 */

	if ((unsigned)ch - 1 < 0x7F) {
	    *dst++ = (char) ch;
	} else {
	    dst += Tcl_UniCharToUtf(ch, dst);
	}
	src++;
    }

    assert(src <= srcEnd);
    *srcReadPtr = src - srcStart;
    *dstWrotePtr = dst - dstStart;
    *dstCharsPtr = numChars;
    return result;
}

/*
 *-------------------------------------------------------------------------
 *
 * TableFromUtfProc --
 *
 *	Convert from UTF-8 into the encoding specified by the
 *	TableEncodingData.
 *
 * Results:
 *	Returns TCL_OK if conversion was successful.
 *
 * Side effects:
 *	None.
 *
 *-------------------------------------------------------------------------
 */

static int
TableFromUtfProc(
    void *clientData,		/* TableEncodingData that specifies
				 * encoding. */
    const char *src,		/* Source string in UTF-8. */
    int srcLen,			/* Source string length in bytes. */
    int flags,			/* Conversion control flags. */
    TCL_UNUSED(Tcl_EncodingState *),
    char *dst,			/* Output buffer in which converted string is
				 * stored. */
    int dstLen,			/* The maximum length of output buffer in
				 * bytes. */
    int *srcReadPtr,		/* Filled with the number of bytes from the
				 * source string that were converted. This may
				 * be less than the original source length if
				 * there was a problem converting some source
				 * characters. */
    int *dstWrotePtr,		/* Filled with the number of bytes that were
				 * stored in the output buffer as a result of
				 * the conversion. */
    int *dstCharsPtr)		/* Filled with the number of characters that
				 * correspond to the bytes stored in the
				 * output buffer. */
{
    const char *srcStart, *srcEnd, *srcClose;
    const char *dstStart, *dstEnd, *prefixBytes;
    Tcl_UniChar ch = 0;
    int result, len, word, numChars;
    TableEncodingData *dataPtr = (TableEncodingData *)clientData;
    const unsigned short *const *fromUnicode;

    result = TCL_OK;

    prefixBytes = dataPtr->prefixBytes;
    fromUnicode = (const unsigned short *const *) dataPtr->fromUnicode;

    srcStart = src;
    srcEnd = src + srcLen;
    srcClose = srcEnd;
    if ((flags & TCL_ENCODING_END) == 0) {
	srcClose -= TCL_UTF_MAX;
    }

    dstStart = dst;
    dstEnd = dst + dstLen - 1;

    for (numChars = 0; src < srcEnd; numChars++) {
	if ((src > srcClose) && (!Tcl_UtfCharComplete(src, srcEnd - src))) {
	    /*
	     * If there is more string to follow, this will ensure that the
	     * last UTF-8 character in the source buffer hasn't been cut off.
	     */

	    result = TCL_CONVERT_MULTIBYTE;
	    break;
	}
	len = TclUtfToUniChar(src, &ch);

	/* Unicode chars > +U0FFFF cannot be represented in any table encoding */
	if (ch & 0xFFFF0000) {
	    word = 0;
	} else {
	    word = fromUnicode[(ch >> 8)][ch & 0xFF];
	}

	if ((word == 0) && (ch != 0)) {
	    if (PROFILE_STRICT(flags)) {
		result = TCL_CONVERT_UNKNOWN;
		break;
	    }
	    word = dataPtr->fallback; /* Both profiles REPLACE and TCL8 */
	}
	if (prefixBytes[(word >> 8)] != 0) {
	    if (dst + 1 > dstEnd) {
		result = TCL_CONVERT_NOSPACE;
		break;
	    }
	    dst[0] = (char) (word >> 8);
	    dst[1] = (char) word;
	    dst += 2;
	} else {
	    if (dst > dstEnd) {
		result = TCL_CONVERT_NOSPACE;
		break;
	    }
	    dst[0] = (char) word;
	    dst++;
	}
	src += len;
    }

    *srcReadPtr = src - srcStart;
    *dstWrotePtr = dst - dstStart;
    *dstCharsPtr = numChars;
    return result;
}

/*
 *-------------------------------------------------------------------------
 *
 * Iso88591ToUtfProc --
 *
 *	Convert from the "iso8859-1" encoding into UTF-8.
 *
 * Results:
 *	Returns TCL_OK if conversion was successful.
 *
 * Side effects:
 *	None.
 *
 *-------------------------------------------------------------------------
 */

static int
Iso88591ToUtfProc(
    TCL_UNUSED(void *),
    const char *src,		/* Source string in specified encoding. */
    int srcLen,			/* Source string length in bytes. */
    int flags,			/* Conversion control flags. */
    TCL_UNUSED(Tcl_EncodingState *),
    char *dst,			/* Output buffer in which converted string is
				 * stored. */
    int dstLen,			/* The maximum length of output buffer in
				 * bytes. */
    int *srcReadPtr,		/* Filled with the number of bytes from the
				 * source string that were converted. This may
				 * be less than the original source length if
				 * there was a problem converting some source
				 * characters. */
    int *dstWrotePtr,		/* Filled with the number of bytes that were
				 * stored in the output buffer as a result of
				 * the conversion. */
    int *dstCharsPtr)		/* Filled with the number of characters that
				 * correspond to the bytes stored in the
				 * output buffer. */
{
    const char *srcStart, *srcEnd;
    const char *dstEnd, *dstStart;
    int result, numChars, charLimit = INT_MAX;

    if (flags & TCL_ENCODING_CHAR_LIMIT) {
	charLimit = *dstCharsPtr;
    }
    srcStart = src;
    srcEnd = src + srcLen;

    dstStart = dst;
    dstEnd = dst + dstLen - TCL_UTF_MAX;

    result = TCL_OK;
    for (numChars = 0; src < srcEnd && numChars <= charLimit; numChars++) {
	Tcl_UniChar ch = 0;

	if (dst > dstEnd) {
	    result = TCL_CONVERT_NOSPACE;
	    break;
	}
	ch = *((unsigned char *) src);

	/*
	 * Special case for 1-byte utf chars for speed.
	 */

	if ((unsigned)ch - 1 < 0x7F) {
	    *dst++ = (char) ch;
	} else {
	    dst += Tcl_UniCharToUtf(ch, dst);
	}
	src++;
    }

    *srcReadPtr = src - srcStart;
    *dstWrotePtr = dst - dstStart;
    *dstCharsPtr = numChars;
    return result;
}

/*
 *-------------------------------------------------------------------------
 *
 * Iso88591FromUtfProc --
 *
 *	Convert from UTF-8 into the encoding "iso8859-1".
 *
 * Results:
 *	Returns TCL_OK if conversion was successful.
 *
 * Side effects:
 *	None.
 *
 *-------------------------------------------------------------------------
 */

static int
Iso88591FromUtfProc(
    TCL_UNUSED(void *),
    const char *src,		/* Source string in UTF-8. */
    int srcLen,			/* Source string length in bytes. */
    int flags,			/* Conversion control flags. */
    TCL_UNUSED(Tcl_EncodingState *),
    char *dst,			/* Output buffer in which converted string is
				 * stored. */
    int dstLen,			/* The maximum length of output buffer in
				 * bytes. */
    int *srcReadPtr,		/* Filled with the number of bytes from the
				 * source string that were converted. This may
				 * be less than the original source length if
				 * there was a problem converting some source
				 * characters. */
    int *dstWrotePtr,		/* Filled with the number of bytes that were
				 * stored in the output buffer as a result of
				 * the conversion. */
    int *dstCharsPtr)		/* Filled with the number of characters that
				 * correspond to the bytes stored in the
				 * output buffer. */
{
    const char *srcStart, *srcEnd, *srcClose;
    const char *dstStart, *dstEnd;
    int result = TCL_OK, numChars;
    Tcl_UniChar ch = 0;

    srcStart = src;
    srcEnd = src + srcLen;
    srcClose = srcEnd;
    if ((flags & TCL_ENCODING_END) == 0) {
	srcClose -= TCL_UTF_MAX;
    }

    dstStart = dst;
    dstEnd = dst + dstLen - 1;

    for (numChars = 0; src < srcEnd; numChars++) {
	int len;

	if ((src > srcClose) && (!Tcl_UtfCharComplete(src, srcEnd - src))) {
	    /*
	     * If there is more string to follow, this will ensure that the
	     * last UTF-8 character in the source buffer hasn't been cut off.
	     */

	    result = TCL_CONVERT_MULTIBYTE;
	    break;
	}
	len = TclUtfToUniChar(src, &ch);

	/*
	 * Check for illegal characters.
	 */

	if (ch > 0xFF) {
	    if (PROFILE_STRICT(flags)) {
		result = TCL_CONVERT_UNKNOWN;
		break;
	    }
	    /*
	     * Plunge on, using '?' as a fallback character.
	     */
	    ch = '?'; /* Profiles TCL8 and REPLACE */
	}

	if (dst > dstEnd) {
	    result = TCL_CONVERT_NOSPACE;
	    break;
	}
	*(dst++) = (char) ch;
	src += len;
    }

    *srcReadPtr = src - srcStart;
    *dstWrotePtr = dst - dstStart;
    *dstCharsPtr = numChars;
    return result;
}

/*
 *---------------------------------------------------------------------------
 *
 * TableFreeProc --
 *
 *	This function is invoked when an encoding is deleted. It deletes the
 *	memory used by the TableEncodingData.
 *
 * Results:
 *	None.
 *
 * Side effects:
 *	Memory freed.
 *
 *---------------------------------------------------------------------------
 */

static void
TableFreeProc(
    void *clientData)		/* TableEncodingData that specifies
				 * encoding. */
{
    TableEncodingData *dataPtr = (TableEncodingData *)clientData;

    /*
     * Make sure we aren't freeing twice on shutdown. [Bug 219314]
     */

    Tcl_Free(dataPtr->toUnicode);
    dataPtr->toUnicode = NULL;
    Tcl_Free(dataPtr->fromUnicode);
    dataPtr->fromUnicode = NULL;
    Tcl_Free(dataPtr);
}

/*
 *-------------------------------------------------------------------------
 *
 * EscapeToUtfProc --
 *
 *	Convert from the encoding specified by the EscapeEncodingData into
 *	UTF-8.
 *
 * Results:
 *	Returns TCL_OK if conversion was successful.
 *
 * Side effects:
 *	None.
 *
 *-------------------------------------------------------------------------
 */

static int
EscapeToUtfProc(
    void *clientData,		/* EscapeEncodingData that specifies
				 * encoding. */
    const char *src,		/* Source string in specified encoding. */
    int srcLen,			/* Source string length in bytes. */
    int flags,			/* Conversion control flags. */
    Tcl_EncodingState *statePtr,/* Place for conversion routine to store state
				 * information used during a piecewise
				 * conversion. Contents of statePtr are
				 * initialized and/or reset by conversion
				 * routine under control of flags argument. */
    char *dst,			/* Output buffer in which converted string is
				 * stored. */
    int dstLen,			/* The maximum length of output buffer in
				 * bytes. */
    int *srcReadPtr,		/* Filled with the number of bytes from the
				 * source string that were converted. This may
				 * be less than the original source length if
				 * there was a problem converting some source
				 * characters. */
    int *dstWrotePtr,		/* Filled with the number of bytes that were
				 * stored in the output buffer as a result of
				 * the conversion. */
    int *dstCharsPtr)		/* Filled with the number of characters that
				 * correspond to the bytes stored in the
				 * output buffer. */
{
    EscapeEncodingData *dataPtr = (EscapeEncodingData *)clientData;
    const char *prefixBytes, *tablePrefixBytes, *srcStart, *srcEnd;
    const unsigned short *const *tableToUnicode;
    const Encoding *encodingPtr;
    int state, result, numChars, charLimit = INT_MAX;
    const char *dstStart, *dstEnd;

    if (flags & TCL_ENCODING_CHAR_LIMIT) {
	charLimit = *dstCharsPtr;
    }
    result = TCL_OK;
    tablePrefixBytes = NULL;
    tableToUnicode = NULL;
    prefixBytes = dataPtr->prefixBytes;
    encodingPtr = NULL;

    srcStart = src;
    srcEnd = src + srcLen;

    dstStart = dst;
    dstEnd = dst + dstLen - TCL_UTF_MAX;

    state = PTR2INT(*statePtr);
    if (flags & TCL_ENCODING_START) {
	state = 0;
    }

    for (numChars = 0; src < srcEnd && numChars <= charLimit; ) {
	int byte, hi, lo, ch;

	if (dst > dstEnd) {
	    result = TCL_CONVERT_NOSPACE;
	    break;
	}
	byte = *((unsigned char *) src);
	if (prefixBytes[byte]) {
	    unsigned left, len, longest;
	    int checked, i;
	    const EscapeSubTable *subTablePtr;

	    /*
	     * Saw the beginning of an escape sequence.
	     */

	    left = srcEnd - src;
	    len = dataPtr->initLen;
	    longest = len;
	    checked = 0;

	    if (len <= left) {
		checked++;
		if ((len > 0) && (memcmp(src, dataPtr->init, len) == 0)) {
		    /*
		     * If we see initialization string, skip it, even if we're
		     * not at the beginning of the buffer.
		     */

		    src += len;
		    continue;
		}
	    }

	    len = dataPtr->finalLen;
	    if (len > longest) {
		longest = len;
	    }

	    if (len <= left) {
		checked++;
		if ((len > 0) && (memcmp(src, dataPtr->final, len) == 0)) {
		    /*
		     * If we see finalization string, skip it, even if we're
		     * not at the end of the buffer.
		     */

		    src += len;
		    continue;
		}
	    }

	    subTablePtr = dataPtr->subTables;
	    for (i = 0; i < dataPtr->numSubTables; i++) {
		len = subTablePtr->sequenceLen;
		if (len > longest) {
		    longest = len;
		}
		if (len <= left) {
		    checked++;
		    if ((len > 0) &&
			    (memcmp(src, subTablePtr->sequence, len) == 0)) {
			state = i;
			encodingPtr = NULL;
			subTablePtr = NULL;
			src += len;
			break;
		    }
		}
		subTablePtr++;
	    }

	    if (subTablePtr == NULL) {
		/*
		 * A match was found, the escape sequence was consumed, and
		 * the state was updated.
		 */

		continue;
	    }

	    /*
	     * We have a split-up or unrecognized escape sequence. If we
	     * checked all the sequences, then it's a syntax error, otherwise
	     * we need more bytes to determine a match.
	     */

	    if ((checked == dataPtr->numSubTables + 2)
		    || (flags & TCL_ENCODING_END)) {
		if (!PROFILE_STRICT(flags)) {
		    unsigned skip = longest > left ? left : longest;
		    /* Unknown escape sequence */
		    dst += Tcl_UniCharToUtf(UNICODE_REPLACE_CHAR, dst);
		    src += skip;
		    continue;
		}
		result = TCL_CONVERT_SYNTAX;
	    } else {
		result = TCL_CONVERT_MULTIBYTE;
	    }
	    break;
	}

	if (encodingPtr == NULL) {
	    TableEncodingData *tableDataPtr;

	    encodingPtr = GetTableEncoding(dataPtr, state);
	    tableDataPtr = (TableEncodingData *)encodingPtr->clientData;
	    tablePrefixBytes = tableDataPtr->prefixBytes;
	    tableToUnicode = (const unsigned short *const*)
		    tableDataPtr->toUnicode;
	}

	if (tablePrefixBytes[byte]) {
	    src++;
	    if (src >= srcEnd) {
		src--;
		result = TCL_CONVERT_MULTIBYTE;
		break;
	    }
	    hi = byte;
	    lo = *((unsigned char *) src);
	} else {
	    hi = 0;
	    lo = byte;
	}

	ch = tableToUnicode[hi][lo];
	dst += Tcl_UniCharToUtf(ch, dst);
	src++;
	numChars++;
    }

    *statePtr = (Tcl_EncodingState) INT2PTR(state);
    *srcReadPtr = src - srcStart;
    *dstWrotePtr = dst - dstStart;
    *dstCharsPtr = numChars;
    return result;
}

/*
 *-------------------------------------------------------------------------
 *
 * EscapeFromUtfProc --
 *
 *	Convert from UTF-8 into the encoding specified by the
 *	EscapeEncodingData.
 *
 * Results:
 *	Returns TCL_OK if conversion was successful.
 *
 * Side effects:
 *	None.
 *
 *-------------------------------------------------------------------------
 */

static int
EscapeFromUtfProc(
    void *clientData,		/* EscapeEncodingData that specifies
				 * encoding. */
    const char *src,		/* Source string in UTF-8. */
    int srcLen,			/* Source string length in bytes. */
    int flags,			/* Conversion control flags. */
    Tcl_EncodingState *statePtr,/* Place for conversion routine to store state
				 * information used during a piecewise
				 * conversion. Contents of statePtr are
				 * initialized and/or reset by conversion
				 * routine under control of flags argument. */
    char *dst,			/* Output buffer in which converted string is
				 * stored. */
    int dstLen,			/* The maximum length of output buffer in
				 * bytes. */
    int *srcReadPtr,		/* Filled with the number of bytes from the
				 * source string that were converted. This may
				 * be less than the original source length if
				 * there was a problem converting some source
				 * characters. */
    int *dstWrotePtr,		/* Filled with the number of bytes that were
				 * stored in the output buffer as a result of
				 * the conversion. */
    int *dstCharsPtr)		/* Filled with the number of characters that
				 * correspond to the bytes stored in the
				 * output buffer. */
{
    EscapeEncodingData *dataPtr = (EscapeEncodingData *)clientData;
    const Encoding *encodingPtr;
    const char *srcStart, *srcEnd, *srcClose;
    const char *dstStart, *dstEnd;
    int state, result, numChars;
    const TableEncodingData *tableDataPtr;
    const char *tablePrefixBytes;
    const unsigned short *const *tableFromUnicode;
    Tcl_UniChar ch = 0;

    result = TCL_OK;

    srcStart = src;
    srcEnd = src + srcLen;
    srcClose = srcEnd;
    if ((flags & TCL_ENCODING_END) == 0) {
	srcClose -= TCL_UTF_MAX;
    }

    dstStart = dst;
    dstEnd = dst + dstLen - 1;

    /*
     * RFC 1468 states that the text starts in ASCII, and switches to Japanese
     * characters, and that the text must end in ASCII. [Patch 474358]
     */

    if (flags & TCL_ENCODING_START) {
	state = 0;
	if ((dst + dataPtr->initLen) > dstEnd) {
	    *srcReadPtr = 0;
	    *dstWrotePtr = 0;
	    return TCL_CONVERT_NOSPACE;
	}
	memcpy(dst, dataPtr->init, dataPtr->initLen);
	dst += dataPtr->initLen;
    } else {
	state = PTR2INT(*statePtr);
    }

    encodingPtr = GetTableEncoding(dataPtr, state);
    tableDataPtr = (TableEncodingData *) encodingPtr->clientData;
    tablePrefixBytes = tableDataPtr->prefixBytes;
    tableFromUnicode = (const unsigned short *const *)
	    tableDataPtr->fromUnicode;

    for (numChars = 0; src < srcEnd; numChars++) {
	unsigned len;
	int word;

	if ((src > srcClose) && (!Tcl_UtfCharComplete(src, srcEnd - src))) {
	    /*
	     * If there is more string to follow, this will ensure that the
	     * last UTF-8 character in the source buffer hasn't been cut off.
	     */

	    result = TCL_CONVERT_MULTIBYTE;
	    break;
	}
	len = TclUtfToUniChar(src, &ch);
	word = tableFromUnicode[(ch >> 8)][ch & 0xFF];

	if ((word == 0) && (ch != 0)) {
	    int oldState;
	    const EscapeSubTable *subTablePtr;

	    oldState = state;
	    for (state = 0; state < dataPtr->numSubTables; state++) {
		encodingPtr = GetTableEncoding(dataPtr, state);
		tableDataPtr = (TableEncodingData *) encodingPtr->clientData;
		word = tableDataPtr->fromUnicode[(ch >> 8)][ch & 0xFF];
		if (word != 0) {
		    break;
		}
	    }

	    if (word == 0) {
		state = oldState;
		if (PROFILE_STRICT(flags)) {
		    result = TCL_CONVERT_UNKNOWN;
		    break;
		}
		encodingPtr = GetTableEncoding(dataPtr, state);
		tableDataPtr = (TableEncodingData *) encodingPtr->clientData;
		word = tableDataPtr->fallback;
	    }

	    tablePrefixBytes = (const char *) tableDataPtr->prefixBytes;
	    tableFromUnicode = (const unsigned short *const *)
		    tableDataPtr->fromUnicode;

	    /*
	     * The state variable has the value of oldState when word is 0.
	     * In this case, the escape sequence should not be copied to dst
	     * because the current character set is not changed.
	     */

	    if (state != oldState) {
		subTablePtr = &dataPtr->subTables[state];
		if ((dst + subTablePtr->sequenceLen) > dstEnd) {
		    /*
		     * If there is no space to write the escape sequence, the
		     * state variable must be changed to the value of oldState
		     * variable because this escape sequence must be written
		     * in the next conversion.
		     */

		    state = oldState;
		    result = TCL_CONVERT_NOSPACE;
		    break;
		}
		memcpy(dst, subTablePtr->sequence, subTablePtr->sequenceLen);
		dst += subTablePtr->sequenceLen;
	    }
	}

	if (tablePrefixBytes[(word >> 8)] != 0) {
	    if (dst + 1 > dstEnd) {
		result = TCL_CONVERT_NOSPACE;
		break;
	    }
	    dst[0] = (char) (word >> 8);
	    dst[1] = (char) word;
	    dst += 2;
	} else {
	    if (dst > dstEnd) {
		result = TCL_CONVERT_NOSPACE;
		break;
	    }
	    dst[0] = (char) word;
	    dst++;
	}
	src += len;
    }

    if ((result == TCL_OK) && (flags & TCL_ENCODING_END)) {
	unsigned len = dataPtr->subTables[0].sequenceLen;

	/*
	 * Certain encodings like iso2022-jp need to write an escape sequence
	 * after all characters have been converted. This logic checks that
	 * enough room is available in the buffer for the escape bytes. The
	 * TCL_ENCODING_END flag is cleared after a final escape sequence has
	 * been added to the buffer so that another call to this method does
	 * not attempt to append escape bytes a second time.
	 */

	if ((dst + dataPtr->finalLen + (state?len:0)) > dstEnd) {
	    result = TCL_CONVERT_NOSPACE;
	} else {
	    if (state) {
		memcpy(dst, dataPtr->subTables[0].sequence, len);
		dst += len;
	    }
	    memcpy(dst, dataPtr->final, dataPtr->finalLen);
	    dst += dataPtr->finalLen;
	    state &= ~TCL_ENCODING_END;
	}
    }

    *statePtr = (Tcl_EncodingState) INT2PTR(state);
    *srcReadPtr = src - srcStart;
    *dstWrotePtr = dst - dstStart;
    *dstCharsPtr = numChars;
    return result;
}

/*
 *---------------------------------------------------------------------------
 *
 * EscapeFreeProc --
 *
 *	Frees resources used by the encoding.
 *
 * Results:
 *	None.
 *
 * Side effects:
 *	Memory is freed.
 *
 *---------------------------------------------------------------------------
 */

static void
EscapeFreeProc(
    void *clientData)		/* EscapeEncodingData that specifies
				 * encoding. */
{
    EscapeEncodingData *dataPtr = (EscapeEncodingData *)clientData;
    EscapeSubTable *subTablePtr;
    int i;

    if (dataPtr == NULL) {
	return;
    }

    /*
     * The subTables should be freed recursively in normal operation but not
     * during TclFinalizeEncodingSubsystem because they are also present as a
     * weak reference in the toplevel encodingTable (i.e., they don't have a
     * +1 refcount for this), and unpredictable nuking order could remove them
     * from under the following loop's feet. [Bug 2891556]
     *
     * The encodingsInitialized flag, being reset on entry to TFES, can serve
     * as a "not in finalization" test.
     */

    if (encodingsInitialized) {
	subTablePtr = dataPtr->subTables;
	for (i = 0; i < dataPtr->numSubTables; i++) {
	    FreeEncoding((Tcl_Encoding) subTablePtr->encodingPtr);
	    subTablePtr->encodingPtr = NULL;
	    subTablePtr++;
	}
    }
    Tcl_Free(dataPtr);
}

/*
 *---------------------------------------------------------------------------
 *
 * GetTableEncoding --
 *
 *	Helper function for the EscapeEncodingData conversions. Gets the
 *	encoding (of type TextEncodingData) that represents the specified
 *	state.
 *
 * Results:
 *	The return value is the encoding.
 *
 * Side effects:
 *	If the encoding that represents the specified state has not already
 *	been used by this EscapeEncoding, it will be loaded and cached in the
 *	dataPtr.
 *
 *---------------------------------------------------------------------------
 */

static Encoding *
GetTableEncoding(
    EscapeEncodingData *dataPtr,/* Contains names of encodings. */
    int state)			/* Index in dataPtr of desired Encoding. */
{
    EscapeSubTable *subTablePtr = &dataPtr->subTables[state];
    Encoding *encodingPtr = subTablePtr->encodingPtr;

    if (encodingPtr == NULL) {
	encodingPtr = (Encoding *) Tcl_GetEncoding(NULL, subTablePtr->name);
	if ((encodingPtr == NULL)
		|| (encodingPtr->toUtfProc != TableToUtfProc
		&& encodingPtr->toUtfProc != Iso88591ToUtfProc)) {
	    Tcl_Panic("EscapeToUtfProc: invalid sub table");
	}
	subTablePtr->encodingPtr = encodingPtr;
    }

    return encodingPtr;
}

/*
 *---------------------------------------------------------------------------
 *
 * unilen, unilen4 --
 *
 *	A helper function for the Tcl_ExternalToUtf functions. This function
 *	is similar to strlen for double-byte characters: it returns the number
 *	of bytes in a 0x0000 terminated string.
 *
 * Results:
 *	As above.
 *
 * Side effects:
 *	None.
 *
 *---------------------------------------------------------------------------
 */

static size_t
unilen(
    const char *src)
{
    unsigned short *p;

    p = (unsigned short *) src;
    while (*p != 0x0000) {
	p++;
    }
    return (char *) p - src;
}

static size_t
unilen4(
    const char *src)
{
    unsigned int *p;

    p = (unsigned int *) src;
    while (*p != 0x00000000) {
	p++;
    }
    return (char *) p - src;
}

/*
 *-------------------------------------------------------------------------
 *
 * InitializeEncodingSearchPath	--
 *
 *	This is the fallback routine that sets the default value of the
 *	encoding search path if the application has not set one via a call to
 *	Tcl_SetEncodingSearchPath() by the first time the search path is needed
 *	to load encoding data.
 *
 *	The default encoding search path is produced by taking each directory
 *	in the library path, appending a subdirectory named "encoding", and if
 *	the resulting directory exists, adding it to the encoding search path.
 *
 * Results:
 *	None.
 *
 * Side effects:
 *	Sets the encoding search path to an initial value.
 *
 *-------------------------------------------------------------------------
 */

static void
InitializeEncodingSearchPath(
    char **valuePtr,
    size_t *lengthPtr,
    Tcl_Encoding *encodingPtr)
{
    const char *bytes;
    Tcl_Size i, numDirs, numBytes;
    Tcl_Obj *libPathObj, *encodingObj, *searchPathObj;

    TclNewLiteralStringObj(encodingObj, "encoding");
    TclNewObj(searchPathObj);
    Tcl_IncrRefCount(encodingObj);
    Tcl_IncrRefCount(searchPathObj);
    libPathObj = TclGetProcessGlobalValue(&libraryPath);
    Tcl_IncrRefCount(libPathObj);
    TclListObjLength(NULL, libPathObj, &numDirs);

    for (i = 0; i < numDirs; i++) {
	Tcl_Obj *directoryObj, *pathObj;
	Tcl_StatBuf stat;

	Tcl_ListObjIndex(NULL, libPathObj, i, &directoryObj);
	pathObj = Tcl_FSJoinToPath(directoryObj, 1, &encodingObj);
	Tcl_IncrRefCount(pathObj);
	if ((0 == Tcl_FSStat(pathObj, &stat)) && S_ISDIR(stat.st_mode)) {
	    Tcl_ListObjAppendElement(NULL, searchPathObj, pathObj);
	}
	Tcl_DecrRefCount(pathObj);
    }

    Tcl_DecrRefCount(libPathObj);
    Tcl_DecrRefCount(encodingObj);
    *encodingPtr = libraryPath.encoding;
    if (*encodingPtr) {
	((Encoding *)(*encodingPtr))->refCount++;
    }
    bytes = Tcl_GetStringFromObj(searchPathObj, &numBytes);

    *lengthPtr = numBytes;
    *valuePtr = (char *)Tcl_Alloc(numBytes + 1);
    memcpy(*valuePtr, bytes, numBytes + 1);
    Tcl_DecrRefCount(searchPathObj);
}

/*
 *------------------------------------------------------------------------
 *
 * TclEncodingProfileParseName --
 *
 *	Maps an encoding profile name to its integer equivalent.
 *
 * Results:
 *	TCL_OK on success or TCL_ERROR on failure.
 *
 * Side effects:
 *	Returns the profile enum value in *profilePtr
 *
 *------------------------------------------------------------------------
 */
int
TclEncodingProfileNameToId(
    Tcl_Interp *interp,		/* For error messages. May be NULL */
    const char *profileName,	/* Name of profile */
    int *profilePtr)		/* Output */
{
    size_t i;
    size_t numProfiles = sizeof(encodingProfiles) / sizeof(encodingProfiles[0]);

    for (i = 0; i < numProfiles; ++i) {
	if (!strcmp(profileName, encodingProfiles[i].name)) {
	    *profilePtr = encodingProfiles[i].value;
	    return TCL_OK;
	}
    }
    if (interp) {
	/* This code assumes at least two profiles :-) */
	Tcl_Obj *errorObj = Tcl_ObjPrintf("bad profile name \"%s\": must be",
		profileName);
	for (i = 0; i < (numProfiles - 1); ++i) {
	    Tcl_AppendStringsToObj(
		    errorObj, " ", encodingProfiles[i].name, ",",
		    (void *)NULL);
	}
	Tcl_AppendStringsToObj(
		errorObj, " or ", encodingProfiles[numProfiles-1].name,
		(void *)NULL);

	Tcl_SetObjResult(interp, errorObj);
	Tcl_SetErrorCode(
		interp, "TCL", "ENCODING", "PROFILE", profileName,
		(void *)NULL);
    }
    return TCL_ERROR;
}

/*
 *------------------------------------------------------------------------
 *
 * TclEncodingProfileValueToName --
 *
 *	Maps an encoding profile value to its name.
 *
 * Results:
 *	Pointer to the name or NULL on failure. Caller must not make
 *	not modify the string and must make a copy to hold on to it.
 *
 * Side effects:
 *	None.
 *------------------------------------------------------------------------
 */
const char *
TclEncodingProfileIdToName(
    Tcl_Interp *interp,		/* For error messages. May be NULL */
    int profileValue)		/* Profile #define value */
{
    size_t i;

    for (i = 0; i < sizeof(encodingProfiles) / sizeof(encodingProfiles[0]);
	    ++i) {
	if (profileValue == encodingProfiles[i].value) {
	    return encodingProfiles[i].name;
	}
    }
    if (interp) {
	Tcl_SetObjResult(interp, Tcl_ObjPrintf(
		"Internal error. Bad profile id \"%d\".",
		profileValue));
	Tcl_SetErrorCode(
		interp, "TCL", "ENCODING", "PROFILEID", (void *)NULL);
    }
    return NULL;
}

/*
 *------------------------------------------------------------------------
 *
 * TclGetEncodingProfiles --
 *
 *	Get the list of supported encoding profiles.
 *
 * Results:
 *	None.
 *
 * Side effects:
 *	The list of profile names is stored in the interpreter result.
 *
 *------------------------------------------------------------------------
 */
void
TclGetEncodingProfiles(
    Tcl_Interp *interp)
{
    size_t i, n;
    Tcl_Obj *objPtr;
    n = sizeof(encodingProfiles) / sizeof(encodingProfiles[0]);
    objPtr = Tcl_NewListObj(n, NULL);
    for (i = 0; i < n; ++i) {
	Tcl_ListObjAppendElement(interp, objPtr,
		Tcl_NewStringObj(encodingProfiles[i].name, TCL_INDEX_NONE));
    }
    Tcl_SetObjResult(interp, objPtr);
}

/*
 * Local Variables:
 * mode: c
 * c-basic-offset: 4
 * fill-column: 78
 * End:
 */<|MERGE_RESOLUTION|>--- conflicted
+++ resolved
@@ -213,21 +213,6 @@
     {"tcl8", TCL_ENCODING_PROFILE_TCL8},
 };
 
-<<<<<<< HEAD
-#define PROFILE_TCL8(flags) \
-    (ENCODING_PROFILE_GET(flags) == TCL_ENCODING_PROFILE_TCL8)
-
-#define PROFILE_REPLACE(flags) \
-    (ENCODING_PROFILE_GET(flags) == TCL_ENCODING_PROFILE_REPLACE)
-
-#define PROFILE_STRICT(flags) \
-    (!PROFILE_TCL8(flags) && !PROFILE_REPLACE(flags))
-
-#define UNICODE_REPLACE_CHAR 0xFFFD
-#define SURROGATE(chr)      (((chr) & ~0x7FF) == 0xD800)
-#define HIGH_SURROGATE(chr) (((chr) & ~0x3FF) == 0xD800)
-#define LOW_SURROGATE(chr)  (((chr) & ~0x3FF) == 0xDC00)
-=======
 #define PROFILE_TCL8(flags_) \
     (ENCODING_PROFILE_GET(flags_) == TCL_ENCODING_PROFILE_TCL8)
 
@@ -241,7 +226,6 @@
 #define SURROGATE(c_)		(((c_) & ~0x7FF) == 0xD800)
 #define HIGH_SURROGATE(c_)	(((c_) & ~0x3FF) == 0xD800)
 #define LOW_SURROGATE(c_)	(((c_) & ~0x3FF) == 0xDC00)
->>>>>>> 0e43541e
 
 /*
  * The following variable is used in the sparse matrix code for a
@@ -645,14 +629,11 @@
     type.clientData	= INT2PTR(leFlags);
     Tcl_CreateEncoding(&type);
 
-<<<<<<< HEAD
-=======
 #ifndef TCL_NO_DEPRECATED
     type.encodingName	= "unicode";
     Tcl_CreateEncoding(&type);
 #endif
 
->>>>>>> 0e43541e
     /*
      * Need the iso8859-1 encoding in order to process binary data, so force
      * it to always be embedded. Note that this encoding *must* be a proper
@@ -1177,29 +1158,15 @@
  *	- *At most one* of TCL_ENCODING_PROFILE{DEFAULT,TCL8,STRICT}
  *
  * Results:
-<<<<<<< HEAD
  *	The return value is one of:
- *
- *	TCL_OK: success. Converted string in *dstPtr
- *	TCL_ERROR: error in passed parameters. Error message in interp
- *	TCL_CONVERT_MULTIBYTE: source ends in truncated multibyte sequence
- *	TCL_CONVERT_SYNTAX: source is not conformant to encoding definition
- *	TCL_CONVERT_UNKNOWN: source contained a character that could not
- *	    be represented in target encoding.
+ *	  TCL_OK: success. Converted string in *dstPtr.
+ *	  TCL_ERROR: Error in passed parameters. Error message in interp.
+ *	  TCL_CONVERT_MULTIBYTE: Source ends in truncated multibyte sequence.
+ *	  TCL_CONVERT_SYNTAX: Source is not conformant to encoding definition.
+ *	  TCL_CONVERT_UNKNOWN: Source contained a character that could not.
+ *	      be represented in target encoding.
  *
  * Side effects:
- *
-=======
- *	The return value is one of
- *	  TCL_OK: success. Converted string in *dstPtr
- *	  TCL_ERROR: error in passed parameters. Error message in interp
- *	  TCL_CONVERT_MULTIBYTE: source ends in truncated multibyte sequence
- *	  TCL_CONVERT_SYNTAX: source is not conformant to encoding definition
- *	  TCL_CONVERT_UNKNOWN: source contained a character that could not
- *	      be represented in target encoding.
- *
- * Side effects:
->>>>>>> 0e43541e
  *	TCL_OK: The converted bytes are stored in the DString and NUL
  *	    terminated in an encoding-specific manner.
  *	TCL_ERROR: an error, message is stored in the interp if not NULL.
@@ -1513,19 +1480,6 @@
  *	- *At most one* of TCL_ENCODING_PROFILE_*
  *
  * Results:
-<<<<<<< HEAD
- *	The return value is one of:
- *
- *	TCL_OK: success. Converted string in *dstPtr
- *	TCL_ERROR: error in passed parameters. Error message in interp
- *	TCL_CONVERT_MULTIBYTE: source ends in truncated multibyte sequence
- *	TCL_CONVERT_SYNTAX: source is not conformant to encoding definition
- *	TCL_CONVERT_UNKNOWN: source contained a character that could not
- *	    be represented in target encoding.
- *
- * Side effects:
- *
-=======
  *	The return value is one of
  *	  TCL_OK: success. Converted string in *dstPtr
  *	  TCL_ERROR: error in passed parameters. Error message in interp
@@ -1535,7 +1489,6 @@
  *	      be represented in target encoding.
  *
  * Side effects:
->>>>>>> 0e43541e
  *	TCL_OK: The converted bytes are stored in the DString and NUL
  *	    terminated in an encoding-specific manner
  *	TCL_ERROR: an error, message is stored in the interp if not NULL.
@@ -2639,13 +2592,8 @@
 
 	    const char *saveSrc = src;
 	    src += len;
-<<<<<<< HEAD
-	    if (!(flags & ENCODING_UTF)
-		    && !(flags & ENCODING_INPUT) && (ch > 0x3FF)) {
-=======
 	    if (!(flags & ENCODING_UTF) && !(flags & ENCODING_INPUT)
 		    && (ch > 0x3FF)) {
->>>>>>> 0e43541e
 		if (ch > 0xFFFF) {
 		    /* CESU-8 6-byte sequence for chars > U+FFFF */
 		    ch -= 0x10000;
@@ -2661,12 +2609,7 @@
 	    } else if (SURROGATE(ch)) {
 		if (PROFILE_STRICT(profile)) {
 		    result = (flags & ENCODING_INPUT)
-<<<<<<< HEAD
-			    ? TCL_CONVERT_SYNTAX
-			    : TCL_CONVERT_UNKNOWN;
-=======
 			    ? TCL_CONVERT_SYNTAX : TCL_CONVERT_UNKNOWN;
->>>>>>> 0e43541e
 		    src = saveSrc;
 		    break;
 		} else if (PROFILE_REPLACE(profile)) {
@@ -3026,15 +2969,10 @@
 		numChars--;
 		continue;
 	    } else {
-<<<<<<< HEAD
-		/* Bug [10c2c17c32]. If Hi surrogate not followed by Lo
-		 * surrogate, finish 3-byte UTF-8 */
-=======
 		/*
 		 * Bug [10c2c17c32]. If Hi surrogate not followed by Lo
 		 * surrogate, finish 3-byte UTF-8
 		 */
->>>>>>> 0e43541e
 		dst += Tcl_UniCharToUtf(-1, dst);
 	    }
 	}
