/*
 * tclEncoding.c --
 *
 *	Contains the implementation of the encoding conversion package.
 *
 * Copyright © 1996-1998 Sun Microsystems, Inc.
 *
 * See the file "license.terms" for information on usage and redistribution of
 * this file, and for a DISCLAIMER OF ALL WARRANTIES.
 */

#include "tclInt.h"
#include "tclIO.h"

typedef size_t (LengthProc)(const char *src);

/*
 * The following data structure represents an encoding, which describes how to
 * convert between various character sets and UTF-8.
 */

typedef struct {
    char *name;			/* Name of encoding. Malloced because (1) hash
				 * table entry that owns this encoding may be
				 * freed prior to this encoding being freed,
				 * (2) string passed in the Tcl_EncodingType
				 * structure may not be persistent. */
    Tcl_EncodingConvertProc *toUtfProc;
				/* Function to convert from external encoding
				 * into UTF-8. */
    Tcl_EncodingConvertProc *fromUtfProc;
				/* Function to convert from UTF-8 into
				 * external encoding. */
    Tcl_EncodingFreeProc *freeProc;
				/* If non-NULL, function to call when this
				 * encoding is deleted. */
    void *clientData;	/* Arbitrary value associated with encoding
				 * type. Passed to conversion functions. */
    size_t nullSize;		/* Number of 0x00 bytes that signify
				 * end-of-string in this encoding. This number
				 * is used to determine the source string
				 * length when the srcLen argument is
				 * negative. This number can be 1, 2, or 4. */
    LengthProc *lengthProc;	/* Function to compute length of
				 * null-terminated strings in this encoding.
				 * If nullSize is 1, this is strlen; if
				 * nullSize is 2, this is a function that
				 * returns the number of bytes in a 0x0000
				 * terminated string; if nullSize is 4, this
				 * is a function that returns the number of
				 * bytes in a 0x00000000 terminated string. */
    size_t refCount;		/* Number of uses of this structure. */
    Tcl_HashEntry *hPtr;	/* Hash table entry that owns this encoding. */
} Encoding;

/*
 * The following structure is the clientData for a dynamically-loaded,
 * table-driven encoding created by LoadTableEncoding(). It maps between
 * Unicode and a single-byte, double-byte, or multibyte (1 or 2 bytes only)
 * encoding.
 */

typedef struct {
    int fallback;		/* Character (in this encoding) to substitute
				 * when this encoding cannot represent a UTF-8
				 * character. */
    char prefixBytes[256];	/* If a byte in the input stream is a lead
				 * byte for a 2-byte sequence, the
				 * corresponding entry in this array is 1,
				 * otherwise it is 0. */
    unsigned short **toUnicode;	/* Two dimensional sparse matrix to map
				 * characters from the encoding to Unicode.
				 * Each element of the toUnicode array points
				 * to an array of 256 shorts. If there is no
				 * corresponding character in Unicode, the
				 * value in the matrix is 0x0000.
				 * malloc'd. */
    unsigned short **fromUnicode;
				/* Two dimensional sparse matrix to map
				 * characters from Unicode to the encoding.
				 * Each element of the fromUnicode array
				 * points to an array of 256 shorts. If there
				 * is no corresponding character the encoding,
				 * the value in the matrix is 0x0000.
				 * malloc'd. */
} TableEncodingData;

/*
 * Each of the following structures is the clientData for a dynamically-loaded
 * escape-driven encoding that is itself comprised of other simpler encodings.
 * An example is "iso-2022-jp", which uses escape sequences to switch between
 * ascii, jis0208, jis0212, gb2312, and ksc5601. Note that "escape-driven"
 * does not necessarily mean that the ESCAPE character is the character used
 * for switching character sets.
 */

typedef struct {
    unsigned sequenceLen;	/* Length of following string. */
    char sequence[16];		/* Escape code that marks this encoding. */
    char name[32];		/* Name for encoding. */
    Encoding *encodingPtr;	/* Encoding loaded using above name, or NULL
				 * if this sub-encoding has not been needed
				 * yet. */
} EscapeSubTable;

typedef struct {
    int fallback;		/* Character (in this encoding) to substitute
				 * when this encoding cannot represent a UTF-8
				 * character. */
    unsigned initLen;		/* Length of following string. */
    char init[16];		/* String to emit or expect before first char
				 * in conversion. */
    unsigned finalLen;		/* Length of following string. */
    char final[16];		/* String to emit or expect after last char in
				 * conversion. */
    char prefixBytes[256];	/* If a byte in the input stream is the first
				 * character of one of the escape sequences in
				 * the following array, the corresponding
				 * entry in this array is 1, otherwise it is
				 * 0. */
    int numSubTables;		/* Length of following array. */
    EscapeSubTable subTables[TCLFLEXARRAY];/* Information about each EscapeSubTable used
				 * by this encoding type. The actual size is
				 * as large as necessary to hold all
				 * EscapeSubTables. */
} EscapeEncodingData;

/*
 * Constants used when loading an encoding file to identify the type of the
 * file.
 */

#define ENCODING_SINGLEBYTE	0
#define ENCODING_DOUBLEBYTE	1
#define ENCODING_MULTIBYTE	2
#define ENCODING_ESCAPE		3

/*
 * A list of directories in which Tcl should look for *.enc files. This list
 * is shared by all threads. Access is governed by a mutex lock.
 */

static TclInitProcessGlobalValueProc InitializeEncodingSearchPath;
static ProcessGlobalValue encodingSearchPath = {
    0, 0, NULL, NULL, InitializeEncodingSearchPath, NULL, NULL
};

/*
 * A map from encoding names to the directories in which their data files have
 * been seen. The string value of the map is shared by all threads. Access to
 * the shared string is governed by a mutex lock.
 */

static ProcessGlobalValue encodingFileMap = {
    0, 0, NULL, NULL, NULL, NULL, NULL
};

/*
 * A list of directories making up the "library path". Historically this
 * search path has served many uses, but the only one remaining is a base for
 * the encodingSearchPath above. If the application does not explicitly set
 * the encodingSearchPath, then it is initialized by appending /encoding
 * to each directory in this "libraryPath".
 */

static ProcessGlobalValue libraryPath = {
    0, 0, NULL, NULL, TclpInitLibraryPath, NULL, NULL
};

static int encodingsInitialized = 0;

/*
 * Hash table that keeps track of all loaded Encodings. Keys are the string
 * names that represent the encoding, values are (Encoding *).
 */

static Tcl_HashTable encodingTable;
TCL_DECLARE_MUTEX(encodingMutex)

/*
 * The following are used to hold the default and current system encodings.
 * If NULL is passed to one of the conversion routines, the current setting of
 * the system encoding is used to perform the conversion.
 */

static Tcl_Encoding defaultEncoding = NULL;
static Tcl_Encoding systemEncoding = NULL;
Tcl_Encoding tclIdentityEncoding = NULL;

/*
 * The following variable is used in the sparse matrix code for a
 * TableEncoding to represent a page in the table that has no entries.
 */

static unsigned short emptyPage[256];

/*
 * Functions used only in this module.
 */

static Tcl_EncodingConvertProc	BinaryProc;
static Tcl_DupInternalRepProc	DupEncodingInternalRep;
static Tcl_EncodingFreeProc	EscapeFreeProc;
static Tcl_EncodingConvertProc	EscapeFromUtfProc;
static Tcl_EncodingConvertProc	EscapeToUtfProc;
static void			FillEncodingFileMap(void);
static void			FreeEncoding(Tcl_Encoding encoding);
static Tcl_FreeInternalRepProc	FreeEncodingInternalRep;
static Encoding *		GetTableEncoding(EscapeEncodingData *dataPtr,
				    int state);
static Tcl_Encoding		LoadEncodingFile(Tcl_Interp *interp,
				    const char *name);
static Tcl_Encoding		LoadTableEncoding(const char *name, int type,
				    Tcl_Channel chan);
static Tcl_Encoding		LoadEscapeEncoding(const char *name,
				    Tcl_Channel chan);
static Tcl_Channel		OpenEncodingFileChannel(Tcl_Interp *interp,
				    const char *name);
static Tcl_EncodingFreeProc	TableFreeProc;
static Tcl_EncodingConvertProc	TableFromUtfProc;
static Tcl_EncodingConvertProc	TableToUtfProc;
static size_t		unilen(const char *src);
static size_t		unilen4(const char *src);
static Tcl_EncodingConvertProc	Utf32ToUtfProc;
static Tcl_EncodingConvertProc	UtfToUtf32Proc;
static Tcl_EncodingConvertProc	Utf16ToUtfProc;
static Tcl_EncodingConvertProc	UtfToUtf16Proc;
static Tcl_EncodingConvertProc	UtfToUcs2Proc;
static Tcl_EncodingConvertProc	UtfToUtfProc;
static Tcl_EncodingConvertProc	Iso88591FromUtfProc;
static Tcl_EncodingConvertProc	Iso88591ToUtfProc;

/*
 * A Tcl_ObjType for holding a cached Tcl_Encoding in the twoPtrValue.ptr1 field
 * of the internalrep. This should help the lifetime of encodings be more useful.
 * See concerns raised in [Bug 1077262].
 */

static const Tcl_ObjType encodingType = {
    "encoding",
    FreeEncodingInternalRep,
    DupEncodingInternalRep,
    NULL,
    NULL,
    TCL_OBJTYPE_V0
};

#define EncodingSetInternalRep(objPtr, encoding)				\
    do {								\
	Tcl_ObjInternalRep ir;						\
	ir.twoPtrValue.ptr1 = (encoding);				\
	ir.twoPtrValue.ptr2 = NULL;					\
	Tcl_StoreInternalRep((objPtr), &encodingType, &ir);			\
    } while (0)

#define EncodingGetInternalRep(objPtr, encoding)				\
    do {								\
	const Tcl_ObjInternalRep *irPtr;					\
	irPtr = TclFetchInternalRep ((objPtr), &encodingType);		\
	(encoding) = irPtr ? (Tcl_Encoding)irPtr->twoPtrValue.ptr1 : NULL;		\
    } while (0)


/*
 *----------------------------------------------------------------------
 *
 * Tcl_GetEncodingFromObj --
 *
 *	Writes to (*encodingPtr) the Tcl_Encoding value of (*objPtr), if
 *	possible, and returns TCL_OK. If no such encoding exists, TCL_ERROR is
 *	returned, and if interp is non-NULL, an error message is written
 *	there.
 *
 * Results:
 *	Standard Tcl return code.
 *
 * Side effects:
 *	Caches the Tcl_Encoding value as the internal rep of (*objPtr).
 *
 *----------------------------------------------------------------------
 */

int
Tcl_GetEncodingFromObj(
    Tcl_Interp *interp,
    Tcl_Obj *objPtr,
    Tcl_Encoding *encodingPtr)
{
    Tcl_Encoding encoding;
    const char *name = TclGetString(objPtr);

    EncodingGetInternalRep(objPtr, encoding);
    if (encoding == NULL) {
	encoding = Tcl_GetEncoding(interp, name);
	if (encoding == NULL) {
	    return TCL_ERROR;
	}
	EncodingSetInternalRep(objPtr, encoding);
    }
    *encodingPtr = Tcl_GetEncoding(NULL, name);
    return TCL_OK;
}

/*
 *----------------------------------------------------------------------
 *
 * FreeEncodingInternalRep --
 *
 *	The Tcl_FreeInternalRepProc for the "encoding" Tcl_ObjType.
 *
 *----------------------------------------------------------------------
 */

static void
FreeEncodingInternalRep(
    Tcl_Obj *objPtr)
{
    Tcl_Encoding encoding;

    EncodingGetInternalRep(objPtr, encoding);
    Tcl_FreeEncoding(encoding);
}

/*
 *----------------------------------------------------------------------
 *
 * DupEncodingInternalRep --
 *
 *	The Tcl_DupInternalRepProc for the "encoding" Tcl_ObjType.
 *
 *----------------------------------------------------------------------
 */

static void
DupEncodingInternalRep(
    Tcl_Obj *srcPtr,
    Tcl_Obj *dupPtr)
{
    Tcl_Encoding encoding = Tcl_GetEncoding(NULL, TclGetString(srcPtr));
    EncodingSetInternalRep(dupPtr, encoding);
}

/*
 *----------------------------------------------------------------------
 *
 * Tcl_GetEncodingSearchPath --
 *
 *	Keeps the per-thread copy of the encoding search path current with
 *	changes to the global copy.
 *
 * Results:
 *	Returns a "list" (Tcl_Obj *) that contains the encoding search path.
 *
 *----------------------------------------------------------------------
 */

Tcl_Obj *
Tcl_GetEncodingSearchPath(void)
{
    return TclGetProcessGlobalValue(&encodingSearchPath);
}

/*
 *----------------------------------------------------------------------
 *
 * Tcl_SetEncodingSearchPath --
 *
 *	Keeps the per-thread copy of the encoding search path current with
 *	changes to the global copy.
 *
 *----------------------------------------------------------------------
 */

int
Tcl_SetEncodingSearchPath(
    Tcl_Obj *searchPath)
{
    size_t dummy;

    if (TCL_ERROR == TclListObjLengthM(NULL, searchPath, &dummy)) {
	return TCL_ERROR;
    }
    TclSetProcessGlobalValue(&encodingSearchPath, searchPath, NULL);
    return TCL_OK;
}

/*
 *----------------------------------------------------------------------
 *
 * TclGetLibraryPath --
 *
 *	Keeps the per-thread copy of the library path current with changes to
 *	the global copy.
 *
 * Results:
 *	Returns a "list" (Tcl_Obj *) that contains the library path.
 *
 *----------------------------------------------------------------------
 */

Tcl_Obj *
TclGetLibraryPath(void)
{
    return TclGetProcessGlobalValue(&libraryPath);
}

/*
 *----------------------------------------------------------------------
 *
 * TclSetLibraryPath --
 *
 *	Keeps the per-thread copy of the library path current with changes to
 *	the global copy.
 *
 *	Since the result of this routine is void, if searchPath is not a valid
 *	list this routine silently does nothing.
 *
 *----------------------------------------------------------------------
 */

void
TclSetLibraryPath(
    Tcl_Obj *path)
{
    size_t dummy;

    if (TCL_ERROR == TclListObjLengthM(NULL, path, &dummy)) {
	return;
    }
    TclSetProcessGlobalValue(&libraryPath, path, NULL);
}

/*
 *---------------------------------------------------------------------------
 *
 * FillEncodingFileMap --
 *
 *	Called to update the encoding file map with the current value
 *	of the encoding search path.
 *
 *	Finds *.end files in the directories on the encoding search path and
 *	stores the found pathnames in a map associated with the encoding name.
 *
 *	If $dir is on the encoding search path and the file $dir/foo.enc is
 *	found, stores a "foo" -> $dir entry in the map.  if the "foo" encoding
 *	is needed later, the $dir/foo.enc name can be quickly constructed in
 *	order to read the encoding data.
 *
 * Results:
 *	None.
 *
 * Side effects:
 *	Entries are added to the encoding file map.
 *
 *---------------------------------------------------------------------------
 */

static void
FillEncodingFileMap(void)
{
    size_t i, numDirs = 0;
    Tcl_Obj *map, *searchPath;

    searchPath = Tcl_GetEncodingSearchPath();
    Tcl_IncrRefCount(searchPath);
    TclListObjLengthM(NULL, searchPath, &numDirs);
    map = Tcl_NewDictObj();
    Tcl_IncrRefCount(map);

    for (i = numDirs-1; i != TCL_INDEX_NONE; i--) {
	/*
	 * Iterate backwards through the search path so as we overwrite
	 * entries found, we favor files earlier on the search path.
	 */

	size_t j, numFiles;
	Tcl_Obj *directory, *matchFileList;
	Tcl_Obj **filev;
	Tcl_GlobTypeData readableFiles = {
	    TCL_GLOB_TYPE_FILE, TCL_GLOB_PERM_R, NULL, NULL
	};

	TclNewObj(matchFileList);
	Tcl_ListObjIndex(NULL, searchPath, i, &directory);
	Tcl_IncrRefCount(directory);
	Tcl_IncrRefCount(matchFileList);
	Tcl_FSMatchInDirectory(NULL, matchFileList, directory, "*.enc",
		&readableFiles);

	TclListObjGetElementsM(NULL, matchFileList, &numFiles, &filev);
	for (j=0; j<numFiles; j++) {
	    Tcl_Obj *encodingName, *fileObj;

	    fileObj = TclPathPart(NULL, filev[j], TCL_PATH_TAIL);
	    encodingName = TclPathPart(NULL, fileObj, TCL_PATH_ROOT);
	    Tcl_DictObjPut(NULL, map, encodingName, directory);
	    Tcl_DecrRefCount(fileObj);
	    Tcl_DecrRefCount(encodingName);
	}
	Tcl_DecrRefCount(matchFileList);
	Tcl_DecrRefCount(directory);
    }
    Tcl_DecrRefCount(searchPath);
    TclSetProcessGlobalValue(&encodingFileMap, map, NULL);
    Tcl_DecrRefCount(map);
}

/*
 *---------------------------------------------------------------------------
 *
 * TclInitEncodingSubsystem --
 *
 *	Initialize all resources used by this subsystem on a per-process
 *	basis.
 *
 * Results:
 *	None.
 *
 * Side effects:
 *	Depends on the memory, object, and IO subsystems.
 *
 *---------------------------------------------------------------------------
 */

/* Since TCL_ENCODING_MODIFIED is only used for utf-8/cesu-8 and
 * TCL_ENCODING_LE is only used for  utf-16/utf-32/ucs-2. re-use the same value */
#define TCL_ENCODING_LE		TCL_ENCODING_MODIFIED	/* Little-endian encoding */
#define TCL_ENCODING_UTF	0x200	/* For UTF-8 encoding, allow 4-byte output sequences */

void
TclInitEncodingSubsystem(void)
{
    Tcl_EncodingType type;
    TableEncodingData *dataPtr;
    unsigned size;
    unsigned short i;
    union {
        char c;
        short s;
    } isLe;

    if (encodingsInitialized) {
	return;
    }

    isLe.s = TCL_ENCODING_LE;
    Tcl_MutexLock(&encodingMutex);
    Tcl_InitHashTable(&encodingTable, TCL_STRING_KEYS);
    Tcl_MutexUnlock(&encodingMutex);

    /*
     * Create a few initial encodings.  UTF-8 to UTF-8 translation is not a
     * no-op because it turns a stream of improperly formed UTF-8 into a
     * properly formed stream.
     */

    type.encodingName	= NULL;
    type.toUtfProc	= BinaryProc;
    type.fromUtfProc	= BinaryProc;
    type.freeProc	= NULL;
    type.nullSize	= 1;
    type.clientData	= NULL;
    tclIdentityEncoding = Tcl_CreateEncoding(&type);

    type.encodingName	= "utf-8";
    type.toUtfProc	= UtfToUtfProc;
    type.fromUtfProc	= UtfToUtfProc;
    type.freeProc	= NULL;
    type.nullSize	= 1;
    type.clientData	= INT2PTR(TCL_ENCODING_UTF);
    Tcl_CreateEncoding(&type);
    type.clientData	= NULL;
    type.encodingName	= "cesu-8";
    Tcl_CreateEncoding(&type);

    type.toUtfProc	= Utf16ToUtfProc;
    type.fromUtfProc    = UtfToUcs2Proc;
    type.freeProc	= NULL;
    type.nullSize	= 2;
    type.encodingName   = "ucs-2le";
    type.clientData	= INT2PTR(TCL_ENCODING_LE);
    Tcl_CreateEncoding(&type);
    type.encodingName   = "ucs-2be";
    type.clientData	= NULL;
    Tcl_CreateEncoding(&type);
    type.encodingName   = "ucs-2";
    type.clientData	= INT2PTR(isLe.c);
    Tcl_CreateEncoding(&type);

    type.toUtfProc	= Utf32ToUtfProc;
    type.fromUtfProc    = UtfToUtf32Proc;
    type.freeProc	= NULL;
    type.nullSize	= 4;
    type.encodingName   = "utf-32le";
    type.clientData	= INT2PTR(TCL_ENCODING_LE);
    Tcl_CreateEncoding(&type);
    type.encodingName   = "utf-32be";
    type.clientData	= INT2PTR(0);
    Tcl_CreateEncoding(&type);
    type.encodingName   = "utf-32";
    type.clientData	= INT2PTR(isLe.c);
    Tcl_CreateEncoding(&type);

    type.toUtfProc	= Utf16ToUtfProc;
    type.fromUtfProc    = UtfToUtf16Proc;
    type.freeProc	= NULL;
    type.nullSize	= 2;
    type.encodingName   = "utf-16le";
    type.clientData	= INT2PTR(TCL_ENCODING_LE);
    Tcl_CreateEncoding(&type);
    type.encodingName   = "utf-16be";
    type.clientData	= INT2PTR(0);
    Tcl_CreateEncoding(&type);
    type.encodingName   = "utf-16";
    type.clientData	= INT2PTR(isLe.c);
    Tcl_CreateEncoding(&type);

#ifndef TCL_NO_DEPRECATED
    type.encodingName   = "unicode";
    Tcl_CreateEncoding(&type);
#endif

    /*
     * Need the iso8859-1 encoding in order to process binary data, so force
     * it to always be embedded. Note that this encoding *must* be a proper
     * table encoding or some of the escape encodings crash! Hence the ugly
     * code to duplicate the structure of a table encoding here.
     */

    dataPtr = (TableEncodingData *)Tcl_Alloc(sizeof(TableEncodingData));
    memset(dataPtr, 0, sizeof(TableEncodingData));
    dataPtr->fallback = '?';

    size = 256*(sizeof(unsigned short *) + sizeof(unsigned short));
    dataPtr->toUnicode = (unsigned short **)Tcl_Alloc(size);
    memset(dataPtr->toUnicode, 0, size);
    dataPtr->fromUnicode = (unsigned short **)Tcl_Alloc(size);
    memset(dataPtr->fromUnicode, 0, size);

    dataPtr->toUnicode[0] = (unsigned short *) (dataPtr->toUnicode + 256);
    dataPtr->fromUnicode[0] = (unsigned short *) (dataPtr->fromUnicode + 256);
    for (i=1 ; i<256 ; i++) {
	dataPtr->toUnicode[i] = emptyPage;
	dataPtr->fromUnicode[i] = emptyPage;
    }

    for (i=0 ; i<256 ; i++) {
	dataPtr->toUnicode[0][i] = i;
	dataPtr->fromUnicode[0][i] = i;
    }

    type.encodingName	= "iso8859-1";
    type.toUtfProc	= Iso88591ToUtfProc;
    type.fromUtfProc	= Iso88591FromUtfProc;
    type.freeProc	= TableFreeProc;
    type.nullSize	= 1;
    type.clientData	= dataPtr;
    defaultEncoding	= Tcl_CreateEncoding(&type);
    systemEncoding	= Tcl_GetEncoding(NULL, type.encodingName);

    encodingsInitialized = 1;
}

/*
 *----------------------------------------------------------------------
 *
 * TclFinalizeEncodingSubsystem --
 *
 *	Release the state associated with the encoding subsystem.
 *
 * Results:
 *	None.
 *
 * Side effects:
 *	Frees all of the encodings.
 *
 *----------------------------------------------------------------------
 */

void
TclFinalizeEncodingSubsystem(void)
{
    Tcl_HashSearch search;
    Tcl_HashEntry *hPtr;

    Tcl_MutexLock(&encodingMutex);
    encodingsInitialized = 0;
    FreeEncoding(systemEncoding);
    systemEncoding = NULL;
    defaultEncoding = NULL;
    FreeEncoding(tclIdentityEncoding);
    tclIdentityEncoding = NULL;

    hPtr = Tcl_FirstHashEntry(&encodingTable, &search);
    while (hPtr != NULL) {
	/*
	 * Call FreeEncoding instead of doing it directly to handle refcounts
	 * like escape encodings use. [Bug 524674] Make sure to call
	 * Tcl_FirstHashEntry repeatedly so that all encodings are eventually
	 * cleaned up.
	 */

	FreeEncoding((Tcl_Encoding)Tcl_GetHashValue(hPtr));
	hPtr = Tcl_FirstHashEntry(&encodingTable, &search);
    }

    Tcl_DeleteHashTable(&encodingTable);
    Tcl_MutexUnlock(&encodingMutex);
}

/*
 *-------------------------------------------------------------------------
 *
 * Tcl_GetEncoding --
 *
 *	Given the name of a encoding, find the corresponding Tcl_Encoding
 *	token. If the encoding did not already exist, Tcl attempts to
 *	dynamically load an encoding by that name.
 *
 * Results:
 *	Returns a token that represents the encoding. If the name didn't refer
 *	to any known or loadable encoding, NULL is returned. If NULL was
 *	returned, an error message is left in interp's result object, unless
 *	interp was NULL.
 *
 * Side effects:
 *	LoadEncodingFile is called if necessary.
 *
 *-------------------------------------------------------------------------
 */

Tcl_Encoding
Tcl_GetEncoding(
    Tcl_Interp *interp,		/* Interp for error reporting, if not NULL. */
    const char *name)		/* The name of the desired encoding. */
{
    Tcl_HashEntry *hPtr;
    Encoding *encodingPtr;

    Tcl_MutexLock(&encodingMutex);
    if (name == NULL) {
	encodingPtr = (Encoding *) systemEncoding;
	encodingPtr->refCount++;
	Tcl_MutexUnlock(&encodingMutex);
	return systemEncoding;
    }

    hPtr = Tcl_FindHashEntry(&encodingTable, name);
    if (hPtr != NULL) {
	encodingPtr = (Encoding *)Tcl_GetHashValue(hPtr);
	encodingPtr->refCount++;
	Tcl_MutexUnlock(&encodingMutex);
	return (Tcl_Encoding) encodingPtr;
    }
    Tcl_MutexUnlock(&encodingMutex);

    return LoadEncodingFile(interp, name);
}

/*
 *---------------------------------------------------------------------------
 *
 * Tcl_FreeEncoding --
 *
 *	Releases an encoding allocated by Tcl_CreateEncoding() or
 *	Tcl_GetEncoding().
 *
 * Results:
 *	None.
 *
 * Side effects:
 *	The reference count associated with the encoding is decremented and
 *	the encoding is deleted if nothing is using it anymore.
 *
 *---------------------------------------------------------------------------
 */

void
Tcl_FreeEncoding(
    Tcl_Encoding encoding)
{
    Tcl_MutexLock(&encodingMutex);
    FreeEncoding(encoding);
    Tcl_MutexUnlock(&encodingMutex);
}

/*
 *----------------------------------------------------------------------
 *
 * FreeEncoding --
 *
 *	Decrements the reference count of an encoding.  The caller must hold
 *	encodingMutes.
 *
 * Results:
 *	None.
 *
 * Side effects:
 *	Releases the resource for an encoding if it is now unused.
 *	The reference count associated with the encoding is decremented and
 *	the encoding may be deleted if nothing is using it anymore.
 *
 *----------------------------------------------------------------------
 */

static void
FreeEncoding(
    Tcl_Encoding encoding)
{
    Encoding *encodingPtr = (Encoding *) encoding;

    if (encodingPtr == NULL) {
	return;
    }
    if (encodingPtr->refCount-- <= 1) {
	if (encodingPtr->freeProc != NULL) {
	    encodingPtr->freeProc(encodingPtr->clientData);
	}
	if (encodingPtr->hPtr != NULL) {
	    Tcl_DeleteHashEntry(encodingPtr->hPtr);
	}
	if (encodingPtr->name) {
	    Tcl_Free(encodingPtr->name);
	}
	Tcl_Free(encodingPtr);
    }
}

/*
 *-------------------------------------------------------------------------
 *
 * Tcl_GetEncodingName --
 *
 *	Given an encoding, return the name that was used to construct the
 *	encoding.
 *
 * Results:
 *	The name of the encoding.
 *
 * Side effects:
 *	None.
 *
 *---------------------------------------------------------------------------
 */

const char *
Tcl_GetEncodingName(
    Tcl_Encoding encoding)	/* The encoding whose name to fetch. */
{
    if (encoding == NULL) {
	encoding = systemEncoding;
    }

    return ((Encoding *) encoding)->name;
}

/*
 *-------------------------------------------------------------------------
 *
 * Tcl_GetEncodingNames --
 *
 *	Get the list of all known encodings, including the ones stored as
 *	files on disk in the encoding path.
 *
 * Results:
 *	Modifies interp's result object to hold a list of all the available
 *	encodings.
 *
 * Side effects:
 *	None.
 *
 *-------------------------------------------------------------------------
 */

void
Tcl_GetEncodingNames(
    Tcl_Interp *interp)		/* Interp to hold result. */
{
    Tcl_HashTable table;
    Tcl_HashSearch search;
    Tcl_HashEntry *hPtr;
    Tcl_Obj *map, *name, *result;
    Tcl_DictSearch mapSearch;
    int dummy, done = 0;

    TclNewObj(result);
    Tcl_InitObjHashTable(&table);

    /*
     * Copy encoding names from loaded encoding table to table.
     */

    Tcl_MutexLock(&encodingMutex);
    for (hPtr = Tcl_FirstHashEntry(&encodingTable, &search); hPtr != NULL;
	    hPtr = Tcl_NextHashEntry(&search)) {
	Encoding *encodingPtr = (Encoding *)Tcl_GetHashValue(hPtr);

	Tcl_CreateHashEntry(&table,
		Tcl_NewStringObj(encodingPtr->name, -1), &dummy);
    }
    Tcl_MutexUnlock(&encodingMutex);

    FillEncodingFileMap();
    map = TclGetProcessGlobalValue(&encodingFileMap);

    /*
     * Copy encoding names from encoding file map to table.
     */

    Tcl_DictObjFirst(NULL, map, &mapSearch, &name, NULL, &done);
    for (; !done; Tcl_DictObjNext(&mapSearch, &name, NULL, &done)) {
	Tcl_CreateHashEntry(&table, name, &dummy);
    }

    /*
     * Pull all encoding names from table into the result list.
     */

    for (hPtr = Tcl_FirstHashEntry(&table, &search); hPtr != NULL;
	    hPtr = Tcl_NextHashEntry(&search)) {
	Tcl_ListObjAppendElement(NULL, result,
		(Tcl_Obj *) Tcl_GetHashKey(&table, hPtr));
    }
    Tcl_SetObjResult(interp, result);
    Tcl_DeleteHashTable(&table);
}

/*
 *-------------------------------------------------------------------------
 *
 * Tcl_GetEncodingNulLength --
 *
 *	Given an encoding, return the number of nul bytes used for the
 *      string termination.
 *
 * Results:
 *	The number of nul bytes used for the string termination.
 *
 * Side effects:
 *	None.
 *
 *---------------------------------------------------------------------------
 */
size_t
Tcl_GetEncodingNulLength(
    Tcl_Encoding encoding)
{
    if (encoding == NULL) {
	encoding = systemEncoding;
    }

    return ((Encoding *) encoding)->nullSize;
}

/*
 *------------------------------------------------------------------------
 *
 * Tcl_SetSystemEncoding --
 *
 *	Sets the default encoding that should be used whenever the user passes
 *	a NULL value in to one of the conversion routines. If the supplied
 *	name is NULL, the system encoding is reset to the default system
 *	encoding.
 *
 * Results:
 *	The return value is TCL_OK if the system encoding was successfully set
 *	to the encoding specified by name, TCL_ERROR otherwise. If TCL_ERROR
 *	is returned, an error message is left in interp's result object,
 *	unless interp was NULL.
 *
 * Side effects:
 *	The reference count of the new system encoding is incremented. The
 *	reference count of the old system encoding is decremented and it may
 *	be freed. All VFS cached information is invalidated.
 *
 *------------------------------------------------------------------------
 */

int
Tcl_SetSystemEncoding(
    Tcl_Interp *interp,		/* Interp for error reporting, if not NULL. */
    const char *name)		/* The name of the desired encoding, or NULL/""
				 * to reset to default encoding. */
{
    Tcl_Encoding encoding;
    Encoding *encodingPtr;

    if (!name || !*name) {
	Tcl_MutexLock(&encodingMutex);
	encoding = defaultEncoding;
	encodingPtr = (Encoding *) encoding;
	encodingPtr->refCount++;
	Tcl_MutexUnlock(&encodingMutex);
    } else {
	encoding = Tcl_GetEncoding(interp, name);
	if (encoding == NULL) {
	    return TCL_ERROR;
	}
    }

    Tcl_MutexLock(&encodingMutex);
    FreeEncoding(systemEncoding);
    systemEncoding = encoding;
    Tcl_MutexUnlock(&encodingMutex);
    Tcl_FSMountsChanged(NULL);

    return TCL_OK;
}

/*
 *---------------------------------------------------------------------------
 *
 * Tcl_CreateEncoding --
 *
 *	Defines a new encoding, along with the functions that are used to
 *	convert to and from Unicode.
 *
 * Results:
 *	Returns a token that represents the encoding. If an encoding with the
 *	same name already existed, the old encoding token remains valid and
 *	continues to behave as it used to, and is eventually garbage collected
 *	when the last reference to it goes away. Any subsequent calls to
 *	Tcl_GetEncoding with the specified name retrieve the most recent
 *	encoding token.
 *
 * Side effects:
 *	A new record having the name of the encoding is entered into a table of
 *	encodings visible to all interpreters.  For each call to this function,
 *	there should eventually be a call to Tcl_FreeEncoding, which cleans
 *	deletes the record in the table when an encoding is no longer needed.
 *
 *---------------------------------------------------------------------------
 */

Tcl_Encoding
Tcl_CreateEncoding(
    const Tcl_EncodingType *typePtr)
				/* The encoding type. */
{
    Encoding *encodingPtr = (Encoding *)Tcl_Alloc(sizeof(Encoding));
    encodingPtr->name		= NULL;
    encodingPtr->toUtfProc	= typePtr->toUtfProc;
    encodingPtr->fromUtfProc	= typePtr->fromUtfProc;
    encodingPtr->freeProc	= typePtr->freeProc;
    encodingPtr->nullSize	= typePtr->nullSize;
    encodingPtr->clientData	= typePtr->clientData;
    if (typePtr->nullSize == 2) {
	encodingPtr->lengthProc = (LengthProc *) unilen;
    } else if (typePtr->nullSize == 4) {
	encodingPtr->lengthProc = (LengthProc *) unilen4;
    } else {
	encodingPtr->lengthProc = (LengthProc *) strlen;
    }
    encodingPtr->refCount	= 1;
    encodingPtr->hPtr		= NULL;

  if (typePtr->encodingName) {
    Tcl_HashEntry *hPtr;
    int isNew;
    char *name;

    Tcl_MutexLock(&encodingMutex);
    hPtr = Tcl_CreateHashEntry(&encodingTable, typePtr->encodingName, &isNew);
    if (isNew == 0) {
	/*
	 * Remove old encoding from hash table, but don't delete it until last
	 * reference goes away.
	 */

	Encoding *replaceMe = (Encoding *)Tcl_GetHashValue(hPtr);
	replaceMe->hPtr = NULL;
    }

    name = (char *)Tcl_Alloc(strlen(typePtr->encodingName) + 1);
    encodingPtr->name		= strcpy(name, typePtr->encodingName);
    encodingPtr->hPtr		= hPtr;
    Tcl_SetHashValue(hPtr, encodingPtr);

    Tcl_MutexUnlock(&encodingMutex);
  }
    return (Tcl_Encoding) encodingPtr;
}

/*
 *-------------------------------------------------------------------------
 *
 * Tcl_ExternalToUtfDString --
 *
 *	Convert a source buffer from the specified encoding into UTF-8. If any
 *	of the bytes in the source buffer are invalid or cannot be represented
 *	in the target encoding, a default fallback character will be
 *	substituted.
 *
 * Results:
 *	The converted bytes are stored in the DString, which is then NULL
 *	terminated. The return value is a pointer to the value stored in the
 *	DString.
 *
 * Side effects:
 *	None.
 *
 *-------------------------------------------------------------------------
 */

#undef Tcl_ExternalToUtfDString
char *
Tcl_ExternalToUtfDString(
    Tcl_Encoding encoding,	/* The encoding for the source string, or NULL
				 * for the default system encoding. */
    const char *src,		/* Source string in specified encoding. */
    size_t srcLen,		/* Source string length in bytes, or -1 for
				 * encoding-specific string length. */
    Tcl_DString *dstPtr)	/* Uninitialized or free DString in which the
				 * converted string is stored. */
{
    Tcl_ExternalToUtfDStringEx(encoding, src, srcLen, 0, dstPtr);
    return Tcl_DStringValue(dstPtr);
}


/*
 *-------------------------------------------------------------------------
 *
 * Tcl_ExternalToUtfDStringEx --
 *
 *	Convert a source buffer from the specified encoding into UTF-8.
 *
 *	"flags" controls the behavior, if any of the bytes in
 *	the source buffer are invalid or cannot be represented in utf-8.
 *	Possible flags values:
 *	TCL_ENCODING_NOCOMPLAIN: replace invalid characters/bytes by a default
 *	fallback character. Always return -1 (Default in Tcl 8.7).
 *	TCL_ENCODING_MODIFIED: convert NULL bytes to \xC0\x80 in stead of 0x00.
 *	Only valid for "utf-8" and "cesu-8". This flag may be used together
 *	with the other flags.
 *
 * Results:
 *	The converted bytes are stored in the DString, which is then NULL
 *	terminated in an encoding-specific manner. The return value is
 *	the error position in the source string or -1 if no conversion error
 *	is reported.
  *
 * Side effects:
 *	None.
 *
 *-------------------------------------------------------------------------
 */

size_t
Tcl_ExternalToUtfDStringEx(
    Tcl_Encoding encoding,	/* The encoding for the source string, or NULL
				 * for the default system encoding. */
    const char *src,		/* Source string in specified encoding. */
    size_t srcLen,			/* Source string length in bytes, or TCL_INDEX_NONE for
				 * encoding-specific string length. */
    int flags,			/* Conversion control flags. */
    Tcl_DString *dstPtr)	/* Uninitialized or free DString in which the
				 * converted string is stored. */
{
    char *dst;
    Tcl_EncodingState state;
    const Encoding *encodingPtr;
    int result, soFar, srcRead, dstWrote, dstChars;
    size_t dstLen;
    const char *srcStart = src;

    Tcl_DStringInit(dstPtr);
    dst = Tcl_DStringValue(dstPtr);
    dstLen = dstPtr->spaceAvl - 1;

    if (encoding == NULL) {
	encoding = systemEncoding;
    }
    encodingPtr = (Encoding *) encoding;

    if (src == NULL) {
	srcLen = 0;
    } else if (srcLen == TCL_INDEX_NONE) {
	srcLen = encodingPtr->lengthProc(src);
    }

    flags |= TCL_ENCODING_START | TCL_ENCODING_END;
    if (encodingPtr->toUtfProc == UtfToUtfProc) {
	flags |= TCL_ENCODING_MODIFIED | TCL_ENCODING_UTF;
    }

    while (1) {
	result = encodingPtr->toUtfProc(encodingPtr->clientData, src, srcLen,
		flags, &state, dst, dstLen, &srcRead, &dstWrote, &dstChars);
	soFar = dst + dstWrote - Tcl_DStringValue(dstPtr);

	src += srcRead;
	if (result != TCL_CONVERT_NOSPACE) {
	    Tcl_DStringSetLength(dstPtr, soFar);
	    return (result == TCL_OK) ? TCL_INDEX_NONE : (size_t)(src - srcStart);
	}
	flags &= ~TCL_ENCODING_START;
	srcLen -= srcRead;
	if (Tcl_DStringLength(dstPtr) == 0) {
	    Tcl_DStringSetLength(dstPtr, dstLen);
	}
	Tcl_DStringSetLength(dstPtr, 2 * Tcl_DStringLength(dstPtr) + 1);
	dst = Tcl_DStringValue(dstPtr) + soFar;
	dstLen = Tcl_DStringLength(dstPtr) - soFar - 1;
    }
}

/*
 *-------------------------------------------------------------------------
 *
 * Tcl_ExternalToUtf --
 *
 *	Convert a source buffer from the specified encoding into UTF-8.
 *
 * Results:
 *	The return value is one of TCL_OK, TCL_CONVERT_MULTIBYTE,
 *	TCL_CONVERT_SYNTAX, TCL_CONVERT_UNKNOWN, or TCL_CONVERT_NOSPACE, as
 *	documented in tcl.h.
 *
 * Side effects:
 *	The converted bytes are stored in the output buffer.
 *
 *-------------------------------------------------------------------------
 */

int
Tcl_ExternalToUtf(
    TCL_UNUSED(Tcl_Interp *),	/* TODO: Re-examine this. */
    Tcl_Encoding encoding,	/* The encoding for the source string, or NULL
				 * for the default system encoding. */
    const char *src,		/* Source string in specified encoding. */
    size_t srcLen,		/* Source string length in bytes, or -1
				 * for encoding-specific string length. */
    int flags,			/* Conversion control flags. */
    Tcl_EncodingState *statePtr,/* Place for conversion routine to store state
				 * information used during a piecewise
				 * conversion. Contents of statePtr are
				 * initialized and/or reset by conversion
				 * routine under control of flags argument. */
    char *dst,			/* Output buffer in which converted string is
				 * stored. */
    size_t dstLen,		/* The maximum length of output buffer in
				 * bytes. */
    int *srcReadPtr,		/* Filled with the number of bytes from the
				 * source string that were converted. This may
				 * be less than the original source length if
				 * there was a problem converting some source
				 * characters. */
    int *dstWrotePtr,		/* Filled with the number of bytes that were
				 * stored in the output buffer as a result of
				 * the conversion. */
    int *dstCharsPtr)		/* Filled with the number of characters that
				 * correspond to the bytes stored in the
				 * output buffer. */
{
    const Encoding *encodingPtr;
    int result, srcRead, dstWrote, dstChars = 0;
    int noTerminate = flags & TCL_ENCODING_NO_TERMINATE;
    int charLimited = (flags & TCL_ENCODING_CHAR_LIMIT) && dstCharsPtr;
    int maxChars = INT_MAX;
    Tcl_EncodingState state;

    if (encoding == NULL) {
	encoding = systemEncoding;
    }
    encodingPtr = (Encoding *) encoding;

    if (src == NULL) {
	srcLen = 0;
    } else if (srcLen == TCL_INDEX_NONE) {
	srcLen = encodingPtr->lengthProc(src);
    }
    if (statePtr == NULL) {
	flags |= TCL_ENCODING_START | TCL_ENCODING_END;
	statePtr = &state;
    }
    if (srcReadPtr == NULL) {
	srcReadPtr = &srcRead;
    }
    if (dstWrotePtr == NULL) {
	dstWrotePtr = &dstWrote;
    }
    if (dstCharsPtr == NULL) {
	dstCharsPtr = &dstChars;
	flags &= ~TCL_ENCODING_CHAR_LIMIT;
    } else if (charLimited) {
	maxChars = *dstCharsPtr;
    }

    if (!noTerminate) {
	/*
	 * If there are any null characters in the middle of the buffer,
	 * they will converted to the UTF-8 null character (\xC0\x80). To get
	 * the actual \0 at the end of the destination buffer, we need to
	 * append it manually.  First make room for it...
	 */

	dstLen--;
    }
    if (encodingPtr->toUtfProc == UtfToUtfProc) {
	flags |= TCL_ENCODING_MODIFIED | TCL_ENCODING_UTF;
    }
    do {
	Tcl_EncodingState savedState = *statePtr;

	result = encodingPtr->toUtfProc(encodingPtr->clientData, src, srcLen,
		flags, statePtr, dst, dstLen, srcReadPtr, dstWrotePtr,
		dstCharsPtr);
	if (*dstCharsPtr <= maxChars) {
	    break;
	}
	dstLen = Tcl_UtfAtIndex(dst, maxChars) - dst + (TCL_UTF_MAX - 1);
	*statePtr = savedState;
    } while (1);
    if (!noTerminate) {
	/* ...and then append it */

	dst[*dstWrotePtr] = '\0';
    }

    return result;
}

/*
 *-------------------------------------------------------------------------
 *
 * Tcl_UtfToExternalDString --
 *
 *	Convert a source buffer from UTF-8 to the specified encoding. If any
 *	of the bytes in the source buffer are invalid or cannot be represented
 *	in the target encoding, a default fallback character is substituted.
 *
 * Results:
 *	The converted bytes are stored in the DString, which is then NULL
 *	terminated in an encoding-specific manner. The return value is a
 *	pointer to the value stored in the DString.
 *
 * Side effects:
 *	None.
 *
 *-------------------------------------------------------------------------
 */
#undef Tcl_UtfToExternalDString
char *
Tcl_UtfToExternalDString(
    Tcl_Encoding encoding,	/* The encoding for the converted string, or
				 * NULL for the default system encoding. */
    const char *src,		/* Source string in UTF-8. */
    size_t srcLen,		/* Source string length in bytes, or -1 for
				 * strlen(). */
    Tcl_DString *dstPtr)	/* Uninitialized or free DString in which the
				 * converted string is stored. */
{
    Tcl_UtfToExternalDStringEx(encoding, src, srcLen, 0, dstPtr);
    return Tcl_DStringValue(dstPtr);
}


/*
 *-------------------------------------------------------------------------
 *
 * Tcl_UtfToExternalDStringEx --
 *
 *	Convert a source buffer from UTF-8 to the specified encoding.
 *	The parameter flags controls the behavior, if any of the bytes in
 *	the source buffer are invalid or cannot be represented in the
 *	target encoding.
 *	Possible flags values:
 *	TCL_ENCODING_NOCOMPLAIN: replace invalid characters/bytes by a default
 *	fallback character. Always return -1 (Default in Tcl 8.7).
 *	TCL_ENCODING_MODIFIED: convert NULL bytes to \xC0\x80 in stead of 0x00.
 *	Only valid for "utf-8" and "cesu-8". This flag may be used together
 *	with the other flags.
 *
 * Results:
 *	The converted bytes are stored in the DString, which is then NULL
 *	terminated in an encoding-specific manner. The return value is
 *	the error position in the source string or -1 if no conversion error
 *	is reported.
 *
 * Side effects:
 *	None.
 *
 *-------------------------------------------------------------------------
 */

size_t
Tcl_UtfToExternalDStringEx(
    Tcl_Encoding encoding,	/* The encoding for the converted string, or
				 * NULL for the default system encoding. */
    const char *src,		/* Source string in UTF-8. */
    size_t srcLen,			/* Source string length in bytes, or < 0 for
				 * strlen(). */
    int flags,	/* Conversion control flags. */
    Tcl_DString *dstPtr)	/* Uninitialized or free DString in which the
				 * converted string is stored. */
{
    char *dst;
    Tcl_EncodingState state;
    const Encoding *encodingPtr;
    int result, soFar, srcRead, dstWrote, dstChars;
    const char *srcStart = src;
    size_t dstLen;

    Tcl_DStringInit(dstPtr);
    dst = Tcl_DStringValue(dstPtr);
    dstLen = dstPtr->spaceAvl - 1;

    if (encoding == NULL) {
	encoding = systemEncoding;
    }
    encodingPtr = (Encoding *) encoding;

    if (src == NULL) {
	srcLen = 0;
    } else if (srcLen == TCL_INDEX_NONE) {
	srcLen = strlen(src);
    }
    flags |= TCL_ENCODING_START | TCL_ENCODING_END;
    while (1) {
	result = encodingPtr->fromUtfProc(encodingPtr->clientData, src,
		srcLen, flags, &state, dst, dstLen,
		&srcRead, &dstWrote, &dstChars);
	soFar = dst + dstWrote - Tcl_DStringValue(dstPtr);

	src += srcRead;
	if (result != TCL_CONVERT_NOSPACE) {
	    int i = soFar + encodingPtr->nullSize - 1;
	    while (i >= soFar) {
		Tcl_DStringSetLength(dstPtr, i--);
	    }
	    return (result == TCL_OK) ? TCL_INDEX_NONE : (size_t)(src - srcStart);
	}

	flags &= ~TCL_ENCODING_START;
	srcLen -= srcRead;
	if (Tcl_DStringLength(dstPtr) == 0) {
	    Tcl_DStringSetLength(dstPtr, dstLen);
	}
	Tcl_DStringSetLength(dstPtr, 2 * Tcl_DStringLength(dstPtr) + 1);
	dst = Tcl_DStringValue(dstPtr) + soFar;
	dstLen = Tcl_DStringLength(dstPtr) - soFar - 1;
    }
}

/*
 *-------------------------------------------------------------------------
 *
 * Tcl_UtfToExternal --
 *
 *	Convert a buffer from UTF-8 into the specified encoding.
 *
 * Results:
 *	The return value is one of TCL_OK, TCL_CONVERT_MULTIBYTE,
 *	TCL_CONVERT_SYNTAX, TCL_CONVERT_UNKNOWN, or TCL_CONVERT_NOSPACE, as
 *	documented in tcl.h.
 *
 * Side effects:
 *	The converted bytes are stored in the output buffer.
 *
 *-------------------------------------------------------------------------
 */

int
Tcl_UtfToExternal(
    TCL_UNUSED(Tcl_Interp *),	/* TODO: Re-examine this. */
    Tcl_Encoding encoding,	/* The encoding for the converted string, or
				 * NULL for the default system encoding. */
    const char *src,		/* Source string in UTF-8. */
    size_t srcLen,		/* Source string length in bytes, or -1
				 * for strlen(). */
    int flags,			/* Conversion control flags. */
    Tcl_EncodingState *statePtr,/* Place for conversion routine to store state
				 * information used during a piecewise
				 * conversion. Contents of statePtr are
				 * initialized and/or reset by conversion
				 * routine under control of flags argument. */
    char *dst,			/* Output buffer in which converted string
				 * is stored. */
    size_t dstLen,		/* The maximum length of output buffer in
				 * bytes. */
    int *srcReadPtr,		/* Filled with the number of bytes from the
				 * source string that were converted. This may
				 * be less than the original source length if
				 * there was a problem converting some source
				 * characters. */
    int *dstWrotePtr,		/* Filled with the number of bytes that were
				 * stored in the output buffer as a result of
				 * the conversion. */
    int *dstCharsPtr)		/* Filled with the number of characters that
				 * correspond to the bytes stored in the
				 * output buffer. */
{
    const Encoding *encodingPtr;
    int result, srcRead, dstWrote, dstChars;
    Tcl_EncodingState state;

    if (encoding == NULL) {
	encoding = systemEncoding;
    }
    encodingPtr = (Encoding *) encoding;

    if (src == NULL) {
	srcLen = 0;
    } else if (srcLen == TCL_INDEX_NONE) {
	srcLen = strlen(src);
    }
    if (statePtr == NULL) {
	flags |= TCL_ENCODING_START | TCL_ENCODING_END;
	statePtr = &state;
    }
    if (srcReadPtr == NULL) {
	srcReadPtr = &srcRead;
    }
    if (dstWrotePtr == NULL) {
	dstWrotePtr = &dstWrote;
    }
    if (dstCharsPtr == NULL) {
	dstCharsPtr = &dstChars;
    }

    dstLen -= encodingPtr->nullSize;
    result = encodingPtr->fromUtfProc(encodingPtr->clientData, src, srcLen,
	    flags, statePtr, dst, dstLen, srcReadPtr,
	    dstWrotePtr, dstCharsPtr);
    memset(&dst[*dstWrotePtr], '\0', encodingPtr->nullSize);

    return result;
}

/*
 *---------------------------------------------------------------------------
 *
 * Tcl_FindExecutable --
 *
 *	This function computes the absolute path name of the current
 *	application, given its argv[0] value.
 *
 * Results:
 *	None.
 *
 * Side effects:
 *	The absolute pathname for the application is computed and stored to be
 *	returned later by [info nameofexecutable].
 *
 *---------------------------------------------------------------------------
 */
#undef Tcl_FindExecutable
const char *
Tcl_FindExecutable(
    const char *argv0)		/* The value of the application's argv[0]
				 * (native). */
{
    const char *version = Tcl_InitSubsystems();
    TclpSetInitialEncodings();
    TclpFindExecutable(argv0);
    return version;
}

/*
 *---------------------------------------------------------------------------
 *
 * OpenEncodingFileChannel --
 *
 *	Open the file believed to hold data for the encoding, "name".
 *
 * Results:
 *	Returns the readable Tcl_Channel from opening the file, or NULL if the
 *	file could not be successfully opened. If NULL was returned, an error
 *	message is left in interp's result object, unless interp was NULL.
 *
 * Side effects:
 *	Channel may be opened. Information about the filesystem may be cached
 *	to speed later calls.
 *
 *---------------------------------------------------------------------------
 */

static Tcl_Channel
OpenEncodingFileChannel(
    Tcl_Interp *interp,		/* Interp for error reporting, if not NULL. */
    const char *name)		/* The name of the encoding file on disk and
				 * also the name for new encoding. */
{
    Tcl_Obj *nameObj = Tcl_NewStringObj(name, -1);
    Tcl_Obj *fileNameObj = Tcl_DuplicateObj(nameObj);
    Tcl_Obj *searchPath = Tcl_DuplicateObj(Tcl_GetEncodingSearchPath());
    Tcl_Obj *map = TclGetProcessGlobalValue(&encodingFileMap);
    Tcl_Obj **dir, *path, *directory = NULL;
    Tcl_Channel chan = NULL;
    size_t i, numDirs;

    TclListObjGetElementsM(NULL, searchPath, &numDirs, &dir);
    Tcl_IncrRefCount(nameObj);
    Tcl_AppendToObj(fileNameObj, ".enc", -1);
    Tcl_IncrRefCount(fileNameObj);
    Tcl_DictObjGet(NULL, map, nameObj, &directory);

    /*
     * Check that any cached directory is still on the encoding search path.
     */

    if (NULL != directory) {
	int verified = 0;

	for (i=0; i<numDirs && !verified; i++) {
	    if (dir[i] == directory) {
		verified = 1;
	    }
	}
	if (!verified) {
	    const char *dirString = TclGetString(directory);

	    for (i=0; i<numDirs && !verified; i++) {
		if (strcmp(dirString, TclGetString(dir[i])) == 0) {
		    verified = 1;
		}
	    }
	}
	if (!verified) {
	    /*
	     * Directory no longer on the search path. Remove from cache.
	     */

	    map = Tcl_DuplicateObj(map);
	    Tcl_DictObjRemove(NULL, map, nameObj);
	    TclSetProcessGlobalValue(&encodingFileMap, map, NULL);
	    directory = NULL;
	}
    }

    if (NULL != directory) {
	/*
	 * Got a directory from the cache. Try to use it first.
	 */

	Tcl_IncrRefCount(directory);
	path = Tcl_FSJoinToPath(directory, 1, &fileNameObj);
	Tcl_IncrRefCount(path);
	Tcl_DecrRefCount(directory);
	chan = Tcl_FSOpenFileChannel(NULL, path, "r", 0);
	Tcl_DecrRefCount(path);
    }

    /*
     * Scan the search path until we find it.
     */

    for (i=0; i<numDirs && (chan == NULL); i++) {
	path = Tcl_FSJoinToPath(dir[i], 1, &fileNameObj);
	Tcl_IncrRefCount(path);
	chan = Tcl_FSOpenFileChannel(NULL, path, "r", 0);
	Tcl_DecrRefCount(path);
	if (chan != NULL) {
	    /*
	     * Save directory in the cache.
	     */

	    map = Tcl_DuplicateObj(TclGetProcessGlobalValue(&encodingFileMap));
	    Tcl_DictObjPut(NULL, map, nameObj, dir[i]);
	    TclSetProcessGlobalValue(&encodingFileMap, map, NULL);
	}
    }

    if ((NULL == chan) && (interp != NULL)) {
	Tcl_SetObjResult(interp, Tcl_ObjPrintf(
		"unknown encoding \"%s\"", name));
	Tcl_SetErrorCode(interp, "TCL", "LOOKUP", "ENCODING", name, NULL);
    }
    Tcl_DecrRefCount(fileNameObj);
    Tcl_DecrRefCount(nameObj);
    Tcl_DecrRefCount(searchPath);

    return chan;
}

/*
 *---------------------------------------------------------------------------
 *
 * LoadEncodingFile --
 *
 *	Read a file that describes an encoding and create a new Encoding from
 *	the data.
 *
 * Results:
 *	The return value is the newly loaded Tcl_Encoding or NULL if the file
 *	didn't exist or could not be processed. If NULL is returned and interp
 *	is not NULL, an error message is left in interp's result object.
 *
 * Side effects:
 *	A corresponding encoding file might be read from persistent storage, in
 *	which case LoadTableEncoding is called.
 *
 *---------------------------------------------------------------------------
 */

static Tcl_Encoding
LoadEncodingFile(
    Tcl_Interp *interp,		/* Interp for error reporting, if not NULL. */
    const char *name)		/* The name of both the encoding file
				 * and the new encoding. */
{
    Tcl_Channel chan = NULL;
    Tcl_Encoding encoding = NULL;
    int ch;

    chan = OpenEncodingFileChannel(interp, name);
    if (chan == NULL) {
	return NULL;
    }

    Tcl_SetChannelOption(NULL, chan, "-encoding", "utf-8");

    while (1) {
	Tcl_DString ds;

	Tcl_DStringInit(&ds);
	Tcl_Gets(chan, &ds);
	ch = Tcl_DStringValue(&ds)[0];
	Tcl_DStringFree(&ds);
	if (ch != '#') {
	    break;
	}
    }

    switch (ch) {
    case 'S':
	encoding = LoadTableEncoding(name, ENCODING_SINGLEBYTE, chan);
	break;
    case 'D':
	encoding = LoadTableEncoding(name, ENCODING_DOUBLEBYTE, chan);
	break;
    case 'M':
	encoding = LoadTableEncoding(name, ENCODING_MULTIBYTE, chan);
	break;
    case 'E':
	encoding = LoadEscapeEncoding(name, chan);
	break;
    }
    if ((encoding == NULL) && (interp != NULL)) {
	Tcl_SetObjResult(interp, Tcl_ObjPrintf(
		"invalid encoding file \"%s\"", name));
	Tcl_SetErrorCode(interp, "TCL", "LOOKUP", "ENCODING", name, NULL);
    }
    Tcl_CloseEx(NULL, chan, 0);

    return encoding;
}

/*
 *-------------------------------------------------------------------------
 *
 * LoadTableEncoding --
 *
 *	Helper function for LoadEncodingFile().  Creates a Tcl_EncodingType
 *	structure along with its corresponding TableEncodingData structure, and
 *	passes it to Tcl_Createncoding.
 *
 *	The file contains binary data but begins with a marker to indicate
 *	byte-ordering so a single binary file can be read on big or
 *	little-endian systems.
 *
 * Results:
 *	Returns the new Tcl_Encoding,  or NULL if it could could
 *	not be created because the file contained invalid data.
 *
 * Side effects:
 *	See Tcl_CreateEncoding().
 *
 *-------------------------------------------------------------------------
 */

static Tcl_Encoding
LoadTableEncoding(
    const char *name,		/* Name of the new encoding. */
    int type,			/* Type of encoding (ENCODING_?????). */
    Tcl_Channel chan)		/* File containing new encoding. */
{
    Tcl_DString lineString;
    Tcl_Obj *objPtr;
    char *line;
    int i, hi, lo, numPages, symbol, fallback, len;
    unsigned char used[256];
    unsigned size;
    TableEncodingData *dataPtr;
    unsigned short *pageMemPtr, *page;
    Tcl_EncodingType encType;

    /*
     * Speed over memory. Use a full 256 character table to decode hex
     * sequences in the encoding files.
     */

    static const char staticHex[] = {
      0,  0,  0,  0,  0,  0,  0, 0, 0, 0, 0, 0, 0, 0, 0, 0, /*   0 ...  15 */
      0,  0,  0,  0,  0,  0,  0, 0, 0, 0, 0, 0, 0, 0, 0, 0, /*  16 ...  31 */
      0,  0,  0,  0,  0,  0,  0, 0, 0, 0, 0, 0, 0, 0, 0, 0, /*  32 ...  47 */
      0,  1,  2,  3,  4,  5,  6, 7, 8, 9, 0, 0, 0, 0, 0, 0, /*  48 ...  63 */
      0, 10, 11, 12, 13, 14, 15, 0, 0, 0, 0, 0, 0, 0, 0, 0, /*  64 ...  79 */
      0,  0,  0,  0,  0,  0,  0, 0, 0, 0, 0, 0, 0, 0, 0, 0, /*  80 ...  95 */
      0, 10, 11, 12, 13, 14, 15, 0, 0, 0, 0, 0, 0, 0, 0, 0, /*  96 ... 111 */
      0,  1,  2,  3,  4,  5,  6, 7, 8, 9, 0, 0, 0, 0, 0, 0, /* 112 ... 127 */
      0,  0,  0,  0,  0,  0,  0, 0, 0, 0, 0, 0, 0, 0, 0, 0, /* 128 ... 143 */
      0,  0,  0,  0,  0,  0,  0, 0, 0, 0, 0, 0, 0, 0, 0, 0, /* 144 ... 159 */
      0,  0,  0,  0,  0,  0,  0, 0, 0, 0, 0, 0, 0, 0, 0, 0, /* 160 ... 175 */
      0,  0,  0,  0,  0,  0,  0, 0, 0, 0, 0, 0, 0, 0, 0, 0, /* 176 ... 191 */
      0,  0,  0,  0,  0,  0,  0, 0, 0, 0, 0, 0, 0, 0, 0, 0, /* 192 ... 207 */
      0,  0,  0,  0,  0,  0,  0, 0, 0, 0, 0, 0, 0, 0, 0, 0, /* 208 ... 223 */
      0,  0,  0,  0,  0,  0,  0, 0, 0, 0, 0, 0, 0, 0, 0, 0, /* 224 ... 239 */
      0,  0,  0,  0,  0,  0,  0, 0, 0, 0, 0, 0, 0, 0, 0, 0, /* 240 ... 255 */
    };

    Tcl_DStringInit(&lineString);
    if (Tcl_Gets(chan, &lineString) == TCL_IO_FAILURE) {
	return NULL;
    }
    line = Tcl_DStringValue(&lineString);

    fallback = (int) strtol(line, &line, 16);
    symbol = (int) strtol(line, &line, 10);
    numPages = (int) strtol(line, &line, 10);
    Tcl_DStringFree(&lineString);

    if (numPages < 0) {
	numPages = 0;
    } else if (numPages > 256) {
	numPages = 256;
    }

    memset(used, 0, sizeof(used));

#undef PAGESIZE
#define PAGESIZE    (256 * sizeof(unsigned short))

    dataPtr = (TableEncodingData *)Tcl_Alloc(sizeof(TableEncodingData));
    memset(dataPtr, 0, sizeof(TableEncodingData));

    dataPtr->fallback = fallback;

    /*
     * Read the table that maps characters to Unicode. Performs a single
     * malloc to get the memory for the array and all the pages needed by the
     * array.
     */

    size = 256 * sizeof(unsigned short *) + numPages * PAGESIZE;
    dataPtr->toUnicode = (unsigned short **)Tcl_Alloc(size);
    memset(dataPtr->toUnicode, 0, size);
    pageMemPtr = (unsigned short *) (dataPtr->toUnicode + 256);

    TclNewObj(objPtr);
    Tcl_IncrRefCount(objPtr);
    for (i = 0; i < numPages; i++) {
	int ch;
	const char *p;
	size_t expected = 3 + 16 * (16 * 4 + 1);

	if (Tcl_ReadChars(chan, objPtr, expected, 0) != expected) {
	    return NULL;
	}
	p = TclGetString(objPtr);
	hi = (staticHex[UCHAR(p[0])] << 4) + staticHex[UCHAR(p[1])];
	dataPtr->toUnicode[hi] = pageMemPtr;
	p += 2;
	for (lo = 0; lo < 256; lo++) {
	    if ((lo & 0x0F) == 0) {
		p++;
	    }
	    ch = (staticHex[UCHAR(p[0])] << 12) + (staticHex[UCHAR(p[1])] << 8)
		    + (staticHex[UCHAR(p[2])] << 4) + staticHex[UCHAR(p[3])];
	    if (ch != 0) {
		used[ch >> 8] = 1;
	    }
	    *pageMemPtr = (unsigned short) ch;
	    pageMemPtr++;
	    p += 4;
	}
    }
    TclDecrRefCount(objPtr);

    if (type == ENCODING_DOUBLEBYTE) {
	memset(dataPtr->prefixBytes, 1, sizeof(dataPtr->prefixBytes));
    } else {
	for (hi = 1; hi < 256; hi++) {
	    if (dataPtr->toUnicode[hi] != NULL) {
		dataPtr->prefixBytes[hi] = 1;
	    }
	}
    }

    /*
     * Invert the toUnicode array to produce the fromUnicode array. Performs a
     * single malloc to get the memory for the array and all the pages needed
     * by the array. While reading in the toUnicode array remember what
     * pages are needed for the fromUnicode array.
     */

    if (symbol) {
	used[0] = 1;
    }
    numPages = 0;
    for (hi = 0; hi < 256; hi++) {
	if (used[hi]) {
	    numPages++;
	}
    }
    size = 256 * sizeof(unsigned short *) + numPages * PAGESIZE;
    dataPtr->fromUnicode = (unsigned short **)Tcl_Alloc(size);
    memset(dataPtr->fromUnicode, 0, size);
    pageMemPtr = (unsigned short *) (dataPtr->fromUnicode + 256);

    for (hi = 0; hi < 256; hi++) {
	if (dataPtr->toUnicode[hi] == NULL) {
	    dataPtr->toUnicode[hi] = emptyPage;
	    continue;
	}
	for (lo = 0; lo < 256; lo++) {
	    int ch = dataPtr->toUnicode[hi][lo];

	    if (ch != 0) {
		page = dataPtr->fromUnicode[ch >> 8];
		if (page == NULL) {
		    page = pageMemPtr;
		    pageMemPtr += 256;
		    dataPtr->fromUnicode[ch >> 8] = page;
		}
		page[ch & 0xFF] = (unsigned short) ((hi << 8) + lo);
	    }
	}
    }
    if (type == ENCODING_MULTIBYTE) {
	/*
	 * If multibyte encodings don't have a backslash character, define
	 * one. Otherwise, on Windows, native file names don't work because
	 * the backslash in the file name maps to the unknown character
	 * (question mark) when converting from UTF-8 to external encoding.
	 */

	if (dataPtr->fromUnicode[0] != NULL) {
	    if (dataPtr->fromUnicode[0][(int)'\\'] == '\0') {
		dataPtr->fromUnicode[0][(int)'\\'] = '\\';
	    }
	}
    }
    if (symbol) {
	/*
	 * Make a special symbol encoding that maps each symbol character from
	 * its Unicode code point down into page 0, and also ensure that each
	 * characters on page 0 maps to itself so that a symbol font can be
	 * used to display a simple string like "abcd" and have alpha, beta,
	 * chi, delta show up, rather than have "unknown" chars show up because
	 * strictly speaking the symbol font doesn't have glyphs for those low
	 * ASCII chars.
	 */

	page = dataPtr->fromUnicode[0];
	if (page == NULL) {
	    page = pageMemPtr;
	    dataPtr->fromUnicode[0] = page;
	}
	for (lo = 0; lo < 256; lo++) {
	    if (dataPtr->toUnicode[0][lo] != 0) {
		page[lo] = (unsigned short) lo;
	    }
	}
    }
    for (hi = 0; hi < 256; hi++) {
	if (dataPtr->fromUnicode[hi] == NULL) {
	    dataPtr->fromUnicode[hi] = emptyPage;
	}
    }

    /*
     * For trailing 'R'everse encoding, see [Patch 689341]
     */

    Tcl_DStringInit(&lineString);

    /*
     * Skip leading empty lines.
     */

    while ((len = Tcl_Gets(chan, &lineString)) == 0) {
	/* empty body */
    }
    if (len < 0) {
	goto doneParse;
    }

    /*
     * Require that it starts with an 'R'.
     */

    line = Tcl_DStringValue(&lineString);
    if (line[0] != 'R') {
	goto doneParse;
    }

    /*
     * Read lines until EOF.
     */

    for (TclDStringClear(&lineString);
	    (len = Tcl_Gets(chan, &lineString)) != -1;
	    TclDStringClear(&lineString)) {
	const unsigned char *p;
	int to, from;

	/*
	 * Skip short lines.
	 */

	if (len < 5) {
	    continue;
	}

	/*
	 * Parse the line as a sequence of hex digits.
	 */

	p = (const unsigned char *) Tcl_DStringValue(&lineString);
	to = (staticHex[p[0]] << 12) + (staticHex[p[1]] << 8)
		+ (staticHex[p[2]] << 4) + staticHex[p[3]];
	if (to == 0) {
	    continue;
	}
	for (p += 5, len -= 5; len >= 0 && *p; p += 5, len -= 5) {
	    from = (staticHex[p[0]] << 12) + (staticHex[p[1]] << 8)
		    + (staticHex[p[2]] << 4) + staticHex[p[3]];
	    if (from == 0) {
		continue;
	    }
	    dataPtr->fromUnicode[from >> 8][from & 0xFF] = to;
	}
    }
  doneParse:
    Tcl_DStringFree(&lineString);

    /*
     * Package everything into an encoding structure.
     */

    encType.encodingName    = name;
    encType.toUtfProc	    = TableToUtfProc;
    encType.fromUtfProc	    = TableFromUtfProc;
    encType.freeProc	    = TableFreeProc;
    encType.nullSize	    = (type == ENCODING_DOUBLEBYTE) ? 2 : 1;
    encType.clientData	    = dataPtr;

    return Tcl_CreateEncoding(&encType);
}

/*
 *-------------------------------------------------------------------------
 *
 * LoadEscapeEncoding --
 *
 *	Helper function for LoadEncodingTable(). Loads a state machine that
 *	converts between Unicode and some other encoding.
 *
 *	File contains text data that describes the escape sequences that are
 *	used to choose an encoding and the associated names for the
 *	sub-encodings.
 *
 * Results:
 *	The return value is the new encoding, or NULL if the encoding could
 *	not be created (because the file contained invalid data).
 *
 * Side effects:
 *	None.
 *
 *-------------------------------------------------------------------------
 */

static Tcl_Encoding
LoadEscapeEncoding(
    const char *name,		/* Name of the new encoding. */
    Tcl_Channel chan)		/* File containing new encoding. */
{
    int i;
    unsigned size;
    Tcl_DString escapeData;
    char init[16], final[16];
    EscapeEncodingData *dataPtr;
    Tcl_EncodingType type;

    init[0] = '\0';
    final[0] = '\0';
    Tcl_DStringInit(&escapeData);

    while (1) {
	size_t argc;
	const char **argv;
	char *line;
	Tcl_DString lineString;

	Tcl_DStringInit(&lineString);
	if (Tcl_Gets(chan, &lineString) == TCL_IO_FAILURE) {
	    break;
	}
	line = Tcl_DStringValue(&lineString);
	if (Tcl_SplitList(NULL, line, &argc, &argv) != TCL_OK) {
	    Tcl_DStringFree(&lineString);
	    continue;
	}
	if (argc >= 2) {
	    if (strcmp(argv[0], "name") == 0) {
		/* do nothing */
	    } else if (strcmp(argv[0], "init") == 0) {
		strncpy(init, argv[1], sizeof(init));
		init[sizeof(init) - 1] = '\0';
	    } else if (strcmp(argv[0], "final") == 0) {
		strncpy(final, argv[1], sizeof(final));
		final[sizeof(final) - 1] = '\0';
	    } else {
		EscapeSubTable est;
		Encoding *e;

		strncpy(est.sequence, argv[1], sizeof(est.sequence));
		est.sequence[sizeof(est.sequence) - 1] = '\0';
		est.sequenceLen = strlen(est.sequence);

		strncpy(est.name, argv[0], sizeof(est.name));
		est.name[sizeof(est.name) - 1] = '\0';

		/*
		 * To avoid infinite recursion in [encoding system iso2022-*]
		 */

		e = (Encoding *) Tcl_GetEncoding(NULL, est.name);
		if ((e != NULL) && (e->toUtfProc != TableToUtfProc)
			&& (e->toUtfProc != Iso88591ToUtfProc)) {
		   Tcl_FreeEncoding((Tcl_Encoding) e);
		   e = NULL;
		}
		est.encodingPtr = e;
		Tcl_DStringAppend(&escapeData, (char *) &est, sizeof(est));
	    }
	}
	Tcl_Free((void *)argv);
	Tcl_DStringFree(&lineString);
    }

    size = offsetof(EscapeEncodingData, subTables)
	    + Tcl_DStringLength(&escapeData);
    dataPtr = (EscapeEncodingData *)Tcl_Alloc(size);
    dataPtr->initLen = strlen(init);
    memcpy(dataPtr->init, init, dataPtr->initLen + 1);
    dataPtr->finalLen = strlen(final);
    memcpy(dataPtr->final, final, dataPtr->finalLen + 1);
    dataPtr->numSubTables =
	    Tcl_DStringLength(&escapeData) / sizeof(EscapeSubTable);
    memcpy(dataPtr->subTables, Tcl_DStringValue(&escapeData),
	    Tcl_DStringLength(&escapeData));
    Tcl_DStringFree(&escapeData);

    memset(dataPtr->prefixBytes, 0, sizeof(dataPtr->prefixBytes));
    for (i = 0; i < dataPtr->numSubTables; i++) {
	dataPtr->prefixBytes[UCHAR(dataPtr->subTables[i].sequence[0])] = 1;
    }
    if (dataPtr->init[0] != '\0') {
	dataPtr->prefixBytes[UCHAR(dataPtr->init[0])] = 1;
    }
    if (dataPtr->final[0] != '\0') {
	dataPtr->prefixBytes[UCHAR(dataPtr->final[0])] = 1;
    }

    /*
     * Package everything into an encoding structure.
     */

    type.encodingName	= name;
    type.toUtfProc	= EscapeToUtfProc;
    type.fromUtfProc    = EscapeFromUtfProc;
    type.freeProc	= EscapeFreeProc;
    type.nullSize	= 1;
    type.clientData	= dataPtr;

    return Tcl_CreateEncoding(&type);
}

/*
 *-------------------------------------------------------------------------
 *
 * BinaryProc --
 *
 *	The default conversion when no other conversion is specified. No
 *	translation is done; source bytes are copied directly to destination
 *	bytes.
 *
 * Results:
 *	Returns TCL_OK if conversion was successful.
 *
 * Side effects:
 *	None.
 *
 *-------------------------------------------------------------------------
 */

static int
BinaryProc(
    TCL_UNUSED(void *),
    const char *src,		/* Source string (unknown encoding). */
    int srcLen,			/* Source string length in bytes. */
    int flags,			/* Conversion control flags. */
    TCL_UNUSED(Tcl_EncodingState *),
    char *dst,			/* Output buffer in which converted string is
				 * stored. */
    int dstLen,			/* The maximum length of output buffer in
				 * bytes. */
    int *srcReadPtr,		/* Filled with the number of bytes from the
				 * source string that were converted. */
    int *dstWrotePtr,		/* Filled with the number of bytes that were
				 * stored in the output buffer as a result of
				 * the conversion. */
    int *dstCharsPtr)		/* Filled with the number of characters that
				 * correspond to the bytes stored in the
				 * output buffer. */
{
    int result;

    result = TCL_OK;
    dstLen -= TCL_UTF_MAX - 1;
    if (dstLen < 0) {
	dstLen = 0;
    }
    if ((flags & TCL_ENCODING_CHAR_LIMIT) && srcLen > *dstCharsPtr) {
	srcLen = *dstCharsPtr;
    }
    if (srcLen > dstLen) {
	srcLen = dstLen;
	result = TCL_CONVERT_NOSPACE;
    }

    *srcReadPtr = srcLen;
    *dstWrotePtr = srcLen;
    *dstCharsPtr = srcLen;
    memcpy(dst, src, srcLen);
    return result;
}

/*
 *-------------------------------------------------------------------------
 *
 * UtfToUtfProc --
 *
 *	Convert from UTF-8 to UTF-8. Note that the UTF-8 to UTF-8 translation
 *	is not a no-op, because it will turn a stream of improperly formed
 *	UTF-8 into a properly formed stream.
 *
 * Results:
 *	Returns TCL_OK if conversion was successful.
 *
 * Side effects:
 *	None.
 *
 *-------------------------------------------------------------------------
 */

#define ENCODINGSTRICT ((flags & TCL_ENCODING_STRICT) == TCL_ENCODING_STRICT)

static int
UtfToUtfProc(
    void *clientData,	/* additional flags, e.g. TCL_ENCODING_MODIFIED */
    const char *src,		/* Source string in UTF-8. */
    int srcLen,			/* Source string length in bytes. */
    int flags,			/* Conversion control flags. */
    TCL_UNUSED(Tcl_EncodingState *),
    char *dst,			/* Output buffer in which converted string is
				 * stored. */
    int dstLen,			/* The maximum length of output buffer in
				 * bytes. */
    int *srcReadPtr,		/* Filled with the number of bytes from the
				 * source string that were converted. This may
				 * be less than the original source length if
				 * there was a problem converting some source
				 * characters. */
    int *dstWrotePtr,		/* Filled with the number of bytes that were
				 * stored in the output buffer as a result of
				 * the conversion. */
    int *dstCharsPtr)		/* Filled with the number of characters that
				 * correspond to the bytes stored in the
				 * output buffer. */
{
    const char *srcStart, *srcEnd, *srcClose;
    const char *dstStart, *dstEnd;
    int result, numChars, charLimit = INT_MAX;
    int ch;

    result = TCL_OK;

    srcStart = src;
    srcEnd = src + srcLen;
    srcClose = srcEnd;
    if ((flags & TCL_ENCODING_END) == 0) {
	srcClose -= 6;
    }
    if (flags & TCL_ENCODING_CHAR_LIMIT) {
	charLimit = *dstCharsPtr;
    }

    dstStart = dst;
    flags |= PTR2INT(clientData);
    dstEnd = dst + dstLen - ((flags & TCL_ENCODING_UTF) ? TCL_UTF_MAX : 6);

    for (numChars = 0; src < srcEnd && numChars <= charLimit; numChars++) {
	if ((src > srcClose) && (!Tcl_UtfCharComplete(src, srcEnd - src))) {
	    /*
	     * If there is more string to follow, this will ensure that the
	     * last UTF-8 character in the source buffer hasn't been cut off.
	     */

	    result = TCL_CONVERT_MULTIBYTE;
	    break;
	}
	if (dst > dstEnd) {
	    result = TCL_CONVERT_NOSPACE;
	    break;
	}
	if (UCHAR(*src) < 0x80 && !((UCHAR(*src) == 0) && (flags & TCL_ENCODING_MODIFIED))) {
	    /*
	     * Copy 7bit characters, but skip null-bytes when we are in input
	     * mode, so that they get converted to 0xC080.
	     */

	    *dst++ = *src++;
	} else if ((UCHAR(*src) == 0xC0) && (src + 1 < srcEnd)
<<<<<<< HEAD
	    && (UCHAR(src[1]) == 0x80)
	    && (
		!(flags & TCL_ENCODING_MODIFIED)
		|| ((flags & TCL_ENCODING_STRICT) == TCL_ENCODING_STRICT)
	    ))
	{
=======
		&& (UCHAR(src[1]) == 0x80) && (!(flags & TCL_ENCODING_MODIFIED) || ((flags & TCL_ENCODING_STRICT) == TCL_ENCODING_STRICT) || (flags & ENCODING_FAILINDEX))) {
>>>>>>> ef42e37c
	    /*
	     * If in input mode, and -strict or -failindex is specified: This is an error.
	     */
	    if (flags & TCL_ENCODING_MODIFIED) {
		result = TCL_CONVERT_SYNTAX;
		break;
	    }

	    /*
	     * Convert 0xC080 to real nulls when we are in output mode, with or without '-strict'.
	     */
	    *dst++ = 0;
	    src += 2;
	} else if (!Tcl_UtfCharComplete(src, srcEnd - src)) {
	    /*
	     * Always check before using TclUtfToUCS4. Not doing can so cause
	     * it to run beyond the end of the buffer! If we happen such an
	     * incomplete char its bytes are made to represent themselves
	     * unless the user has explicitly asked to be told.
	     */

	    if (flags & TCL_ENCODING_MODIFIED) {
		if ((ENCODINGSTRICT) && (flags & TCL_ENCODING_CHAR_LIMIT)) {
		    result = TCL_CONVERT_MULTIBYTE;
		    break;
		}
	    if (((flags & TCL_ENCODING_STRICT) == TCL_ENCODING_STRICT) || (flags & ENCODING_FAILINDEX)) {
		result = TCL_CONVERT_SYNTAX;
		break;
	    }
		ch = UCHAR(*src++);
	    } else {
		char chbuf[2];
		chbuf[0] = UCHAR(*src++); chbuf[1] = 0;
		TclUtfToUCS4(chbuf, &ch);
	    }
	    dst += Tcl_UniCharToUtf(ch, dst);
	} else {
	    const char *saveSrc = src;
	    size_t len = TclUtfToUCS4(src, &ch);
	    if ((len < 2) && (ch != 0) && (flags & TCL_ENCODING_MODIFIED)
		    && (((flags & TCL_ENCODING_STRICT) == TCL_ENCODING_STRICT))) {
		result = TCL_CONVERT_SYNTAX;
		break;
	    }
	    src += len;
	    if (!(flags & TCL_ENCODING_UTF) && (ch > 0x3FF)) {
		if (ch > 0xFFFF) {
		    /* CESU-8 6-byte sequence for chars > U+FFFF */
		    ch -= 0x10000;
		    *dst++ = 0xED;
		    *dst++ = (char) (((ch >> 16) & 0x0F) | 0xA0);
		    *dst++ = (char) (((ch >> 10) & 0x3F) | 0x80);
		    ch = (ch & 0x0CFF) | 0xDC00;
		}
#if TCL_UTF_MAX < 4
	    cesu8:
#endif
		*dst++ = (char) (((ch >> 12) | 0xE0) & 0xEF);
		*dst++ = (char) (((ch >> 6) | 0x80) & 0xBF);
		*dst++ = (char) ((ch | 0x80) & 0xBF);
		continue;
#if TCL_UTF_MAX < 4
	    } else if ((ch | 0x7FF) == 0xDFFF) {
		/*
		 * A surrogate character is detected, handle especially.
		 */

		int low = ch;
		len = (src <= srcEnd-3) ? TclUtfToUCS4(src, &low) : 0;

		if (((low & ~0x3FF) != 0xDC00) || (ch & 0x400)) {

		    if (ENCODINGSTRICT) {
			result = TCL_CONVERT_UNKNOWN;
			src = saveSrc;
			break;
		    }
		    goto cesu8;
		}
		src += len;
		dst += Tcl_UniCharToUtf(ch, dst);
		ch = low;
#endif
	    } else if (ENCODINGSTRICT && !(flags & TCL_ENCODING_MODIFIED) && (((ch  & ~0x7FF) == 0xD800))) {
		result = TCL_CONVERT_UNKNOWN;
		src = saveSrc;
		break;
	    } else if (((flags & TCL_ENCODING_STRICT) == TCL_ENCODING_STRICT)
		    && (flags & TCL_ENCODING_MODIFIED) && ((ch  & ~0x7FF) == 0xD800)) {
		result = TCL_CONVERT_SYNTAX;
		src = saveSrc;
		break;
	    }
	    dst += Tcl_UniCharToUtf(ch, dst);
	}
    }

    *srcReadPtr = src - srcStart;
    *dstWrotePtr = dst - dstStart;
    *dstCharsPtr = numChars;
    return result;
}

/*
 *-------------------------------------------------------------------------
 *
 * Utf32ToUtfProc --
 *
 *	Convert from UTF-32 to UTF-8.
 *
 * Results:
 *	Returns TCL_OK if conversion was successful.
 *
 * Side effects:
 *	None.
 *
 *-------------------------------------------------------------------------
 */

static int
Utf32ToUtfProc(
    void *clientData,	/* additional flags, e.g. TCL_ENCODING_LE */
    const char *src,		/* Source string in Unicode. */
    int srcLen,			/* Source string length in bytes. */
    int flags,			/* Conversion control flags. */
    TCL_UNUSED(Tcl_EncodingState *),
    char *dst,			/* Output buffer in which converted string is
				 * stored. */
    int dstLen,			/* The maximum length of output buffer in
				 * bytes. */
    int *srcReadPtr,		/* Filled with the number of bytes from the
				 * source string that were converted. This may
				 * be less than the original source length if
				 * there was a problem converting some source
				 * characters. */
    int *dstWrotePtr,		/* Filled with the number of bytes that were
				 * stored in the output buffer as a result of
				 * the conversion. */
    int *dstCharsPtr)		/* Filled with the number of characters that
				 * correspond to the bytes stored in the
				 * output buffer. */
{
    const char *srcStart, *srcEnd;
    const char *dstEnd, *dstStart;
    int result, numChars, charLimit = INT_MAX;
    int ch;

    flags |= PTR2INT(clientData);
    if (flags & TCL_ENCODING_CHAR_LIMIT) {
	charLimit = *dstCharsPtr;
    }
    result = TCL_OK;

    /*
     * Check alignment with utf-32 (4 == sizeof(UTF-32))
     */

    if ((srcLen % 4) != 0) {
	result = TCL_CONVERT_MULTIBYTE;
	srcLen &= -4;
    }

    srcStart = src;
    srcEnd = src + srcLen;

    dstStart = dst;
    dstEnd = dst + dstLen - TCL_UTF_MAX;

    for (numChars = 0; src < srcEnd && numChars <= charLimit; numChars++) {
	if (dst > dstEnd) {
	    result = TCL_CONVERT_NOSPACE;
	    break;
	}

	if (flags & TCL_ENCODING_LE) {
	    ch = (src[3] & 0xFF) << 24 | (src[2] & 0xFF) << 16 | (src[1] & 0xFF) << 8 | (src[0] & 0xFF);
	} else {
	    ch = (src[0] & 0xFF) << 24 | (src[1] & 0xFF) << 16 | (src[2] & 0xFF) << 8 | (src[3] & 0xFF);
	}
	if  ((unsigned)ch > (0x10FFFF || (((ch  & ~0x7FF) == 0xD800))) &&
	    ((flags & TCL_ENCODING_STRICT) == TCL_ENCODING_STRICT)
	) {
	    result = TCL_CONVERT_SYNTAX;
	    break;
	}

	/*
	 * Special case for 1-byte utf chars for speed. Make sure we work with
	 * unsigned short-size data.
	 */

	if ((ch > 0) && (ch < 0x80)) {
	    *dst++ = (ch & 0xFF);
	} else {
	    dst += Tcl_UniCharToUtf(ch, dst);
	}
	src += sizeof(unsigned int);
    }

    *srcReadPtr = src - srcStart;
    *dstWrotePtr = dst - dstStart;
    *dstCharsPtr = numChars;
    return result;
}

/*
 *-------------------------------------------------------------------------
 *
 * UtfToUtf32Proc --
 *
 *	Convert from UTF-8 to UTF-32.
 *
 * Results:
 *	Returns TCL_OK if conversion was successful.
 *
 * Side effects:
 *	None.
 *
 *-------------------------------------------------------------------------
 */

static int
UtfToUtf32Proc(
    void *clientData,	/* additional flags, e.g. TCL_ENCODING_LE */
    const char *src,		/* Source string in UTF-8. */
    int srcLen,			/* Source string length in bytes. */
    int flags,			/* Conversion control flags. */
    TCL_UNUSED(Tcl_EncodingState *),
    char *dst,			/* Output buffer in which converted string is
				 * stored. */
    int dstLen,			/* The maximum length of output buffer in
				 * bytes. */
    int *srcReadPtr,		/* Filled with the number of bytes from the
				 * source string that were converted. This may
				 * be less than the original source length if
				 * there was a problem converting some source
				 * characters. */
    int *dstWrotePtr,		/* Filled with the number of bytes that were
				 * stored in the output buffer as a result of
				 * the conversion. */
    int *dstCharsPtr)		/* Filled with the number of characters that
				 * correspond to the bytes stored in the
				 * output buffer. */
{
    const char *srcStart, *srcEnd, *srcClose, *dstStart, *dstEnd;
    int result, numChars;
    int ch, len;

    srcStart = src;
    srcEnd = src + srcLen;
    srcClose = srcEnd;
    if ((flags & TCL_ENCODING_END) == 0) {
	srcClose -= TCL_UTF_MAX;
    }

    dstStart = dst;
    dstEnd = dst + dstLen - sizeof(Tcl_UniChar);
    flags |= PTR2INT(clientData);

    result = TCL_OK;
    for (numChars = 0; src < srcEnd; numChars++) {
	if ((src > srcClose) && (!Tcl_UtfCharComplete(src, srcEnd - src))) {
	    /*
	     * If there is more string to follow, this will ensure that the
	     * last UTF-8 character in the source buffer hasn't been cut off.
	     */

	    result = TCL_CONVERT_MULTIBYTE;
	    break;
	}
	if (dst > dstEnd) {
	    result = TCL_CONVERT_NOSPACE;
	    break;
	}
	len = TclUtfToUCS4(src, &ch);
	if ((ch  & ~0x7FF) == 0xD800) {
	    if (ENCODINGSTRICT) {
		result = TCL_CONVERT_UNKNOWN;
		break;
	    }
	}
	src += len;
	if (flags & TCL_ENCODING_LE) {
	    *dst++ = (ch & 0xFF);
	    *dst++ = ((ch >> 8) & 0xFF);
	    *dst++ = ((ch >> 16) & 0xFF);
	    *dst++ = ((ch >> 24) & 0xFF);
	} else {
	    *dst++ = ((ch >> 24) & 0xFF);
	    *dst++ = ((ch >> 16) & 0xFF);
	    *dst++ = ((ch >> 8) & 0xFF);
	    *dst++ = (ch & 0xFF);
	}
    }

    *srcReadPtr = src - srcStart;
    *dstWrotePtr = dst - dstStart;
    *dstCharsPtr = numChars;
    return result;
}

/*
 *-------------------------------------------------------------------------
 *
 * Utf16ToUtfProc --
 *
 *	Convert from UTF-16 to UTF-8.
 *
 * Results:
 *	Returns TCL_OK if conversion was successful.
 *
 * Side effects:
 *	None.
 *
 *-------------------------------------------------------------------------
 */

static int
Utf16ToUtfProc(
    void *clientData,	/* additional flags, e.g. TCL_ENCODING_LE */
    const char *src,		/* Source string in Unicode. */
    int srcLen,			/* Source string length in bytes. */
    int flags,			/* Conversion control flags. */
    TCL_UNUSED(Tcl_EncodingState *),
    char *dst,			/* Output buffer in which converted string is
				 * stored. */
    int dstLen,			/* The maximum length of output buffer in
				 * bytes. */
    int *srcReadPtr,		/* Filled with the number of bytes from the
				 * source string that were converted. This may
				 * be less than the original source length if
				 * there was a problem converting some source
				 * characters. */
    int *dstWrotePtr,		/* Filled with the number of bytes that were
				 * stored in the output buffer as a result of
				 * the conversion. */
    int *dstCharsPtr)		/* Filled with the number of characters that
				 * correspond to the bytes stored in the
				 * output buffer. */
{
    const char *srcStart, *srcEnd;
    const char *dstEnd, *dstStart;
    int result, numChars, charLimit = INT_MAX;
    unsigned short ch;

    flags |= PTR2INT(clientData);
    if (flags & TCL_ENCODING_CHAR_LIMIT) {
	charLimit = *dstCharsPtr;
    }
    result = TCL_OK;

    /*
     * Check alignment with utf-16 (2 == sizeof(UTF-16))
     */

    if ((srcLen % 2) != 0) {
	result = TCL_CONVERT_MULTIBYTE;
	srcLen--;
    }

    /*
     * If last code point is a high surrogate, we cannot handle that yet.
     */

    if ((srcLen >= 2) &&
	    ((src[srcLen - ((flags & TCL_ENCODING_LE)?1:2)] & 0xFC) == 0xD8)) {
	result = TCL_CONVERT_MULTIBYTE;
	srcLen-= 2;
    }

    srcStart = src;
    srcEnd = src + srcLen;

    dstStart = dst;
    dstEnd = dst + dstLen - TCL_UTF_MAX;

    for (numChars = 0; src < srcEnd && numChars <= charLimit; numChars++) {
	if (dst > dstEnd) {
	    result = TCL_CONVERT_NOSPACE;
	    break;
	}

	if (flags & TCL_ENCODING_LE) {
	    ch = (src[1] & 0xFF) << 8 | (src[0] & 0xFF);
	} else {
	    ch = (src[0] & 0xFF) << 8 | (src[1] & 0xFF);
	}

	/*
	 * Special case for 1-byte utf chars for speed. Make sure we work with
	 * unsigned short-size data.
	 */

	if (ch && ch < 0x80) {
	    *dst++ = (ch & 0xFF);
	} else {
	    dst += Tcl_UniCharToUtf(ch | TCL_COMBINE, dst);
	}
	src += sizeof(unsigned short);
    }

    *srcReadPtr = src - srcStart;
    *dstWrotePtr = dst - dstStart;
    *dstCharsPtr = numChars;
    return result;
}

/*
 *-------------------------------------------------------------------------
 *
 * UtfToUtf16Proc --
 *
 *	Convert from UTF-8 to UTF-16.
 *
 * Results:
 *	Returns TCL_OK if conversion was successful.
 *
 * Side effects:
 *	None.
 *
 *-------------------------------------------------------------------------
 */

static int
UtfToUtf16Proc(
    void *clientData,	/* additional flags, e.g. TCL_ENCODING_LE */
    const char *src,		/* Source string in UTF-8. */
    int srcLen,			/* Source string length in bytes. */
    int flags,			/* Conversion control flags. */
    TCL_UNUSED(Tcl_EncodingState *),
    char *dst,			/* Output buffer in which converted string is
				 * stored. */
    int dstLen,			/* The maximum length of output buffer in
				 * bytes. */
    int *srcReadPtr,		/* Filled with the number of bytes from the
				 * source string that were converted. This may
				 * be less than the original source length if
				 * there was a problem converting some source
				 * characters. */
    int *dstWrotePtr,		/* Filled with the number of bytes that were
				 * stored in the output buffer as a result of
				 * the conversion. */
    int *dstCharsPtr)		/* Filled with the number of characters that
				 * correspond to the bytes stored in the
				 * output buffer. */
{
    const char *srcStart, *srcEnd, *srcClose, *dstStart, *dstEnd;
    int result, numChars;
    int ch, len;

    srcStart = src;
    srcEnd = src + srcLen;
    srcClose = srcEnd;
    if ((flags & TCL_ENCODING_END) == 0) {
	srcClose -= TCL_UTF_MAX;
    }

    dstStart = dst;
    dstEnd   = dst + dstLen - sizeof(Tcl_UniChar);
    flags |= PTR2INT(clientData);

    result = TCL_OK;
    for (numChars = 0; src < srcEnd; numChars++) {
	if ((src > srcClose) && (!Tcl_UtfCharComplete(src, srcEnd - src))) {
	    /*
	     * If there is more string to follow, this will ensure that the
	     * last UTF-8 character in the source buffer hasn't been cut off.
	     */

	    result = TCL_CONVERT_MULTIBYTE;
	    break;
	}
	if (dst > dstEnd) {
	    result = TCL_CONVERT_NOSPACE;
	    break;
	}
	len = TclUtfToUCS4(src, &ch);
	if ((ch  & ~0x7FF) == 0xD800) {
	    if (ENCODINGSTRICT) {
		result = TCL_CONVERT_UNKNOWN;
		break;
	    }
	}
	src += len;
	if (flags & TCL_ENCODING_LE) {
	    if (ch <= 0xFFFF) {
		*dst++ = (ch & 0xFF);
		*dst++ = (ch >> 8);
	    } else {
		*dst++ = (((ch - 0x10000) >> 10) & 0xFF);
		*dst++ = (((ch - 0x10000) >> 18) & 0x3) | 0xD8;
		*dst++ = (ch & 0xFF);
		*dst++ = ((ch >> 8) & 0x3) | 0xDC;
	    }
	} else {
	    if (ch <= 0xFFFF) {
		*dst++ = (ch >> 8);
		*dst++ = (ch & 0xFF);
	    } else {
		*dst++ = (((ch - 0x10000) >> 18) & 0x3) | 0xD8;
		*dst++ = (((ch - 0x10000) >> 10) & 0xFF);
		*dst++ = ((ch >> 8) & 0x3) | 0xDC;
		*dst++ = (ch & 0xFF);
	    }
	}
    }
    *srcReadPtr = src - srcStart;
    *dstWrotePtr = dst - dstStart;
    *dstCharsPtr = numChars;
    return result;
}

/*
 *-------------------------------------------------------------------------
 *
 * UtfToUcs2Proc --
 *
 *	Convert from UTF-8 to UCS-2.
 *
 * Results:
 *	Returns TCL_OK if conversion was successful.
 *
 * Side effects:
 *	None.
 *
 *-------------------------------------------------------------------------
 */

static int
UtfToUcs2Proc(
    void *clientData,	/* additional flags, e.g. TCL_ENCODING_LE */
    const char *src,		/* Source string in UTF-8. */
    int srcLen,			/* Source string length in bytes. */
    int flags,			/* Conversion control flags. */
    TCL_UNUSED(Tcl_EncodingState *),
    char *dst,			/* Output buffer in which converted string is
				 * stored. */
    int dstLen,			/* The maximum length of output buffer in
				 * bytes. */
    int *srcReadPtr,		/* Filled with the number of bytes from the
				 * source string that were converted. This may
				 * be less than the original source length if
				 * there was a problem converting some source
				 * characters. */
    int *dstWrotePtr,		/* Filled with the number of bytes that were
				 * stored in the output buffer as a result of
				 * the conversion. */
    int *dstCharsPtr)		/* Filled with the number of characters that
				 * correspond to the bytes stored in the
				 * output buffer. */
{
    const char *srcStart, *srcEnd, *srcClose, *dstStart, *dstEnd;
    int result, numChars;
#if TCL_UTF_MAX < 4
    int len;
#endif
    Tcl_UniChar ch = 0;

    flags |= PTR2INT(clientData);
    srcStart = src;
    srcEnd = src + srcLen;
    srcClose = srcEnd;
    if ((flags & TCL_ENCODING_END) == 0) {
	srcClose -= TCL_UTF_MAX;
    }

    dstStart = dst;
    dstEnd   = dst + dstLen - sizeof(Tcl_UniChar);

    result = TCL_OK;
    for (numChars = 0; src < srcEnd; numChars++) {
	if ((src > srcClose) && (!Tcl_UtfCharComplete(src, srcEnd - src))) {
	    /*
	     * If there is more string to follow, this will ensure that the
	     * last UTF-8 character in the source buffer hasn't been cut off.
	     */

	    result = TCL_CONVERT_MULTIBYTE;
	    break;
	}
	if (dst > dstEnd) {
	    result = TCL_CONVERT_NOSPACE;
	    break;
	}
#if TCL_UTF_MAX < 4
	src += (len = TclUtfToUniChar(src, &ch));
	if ((ch >= 0xD800) && (len < 3)) {
	    src += TclUtfToUniChar(src, &ch);
	    ch = 0xFFFD;
	}
#else
	src += TclUtfToUniChar(src, &ch);
	if (ch > 0xFFFF) {
	    ch = 0xFFFD;
	}
#endif

	/*
	 * Need to handle this in a way that won't cause misalignment by
	 * casting dst to a Tcl_UniChar. [Bug 1122671]
	 */

	if (flags & TCL_ENCODING_LE) {
	    *dst++ = (ch & 0xFF);
	    *dst++ = (ch >> 8);
	} else {
	    *dst++ = (ch >> 8);
	    *dst++ = (ch & 0xFF);
	}
    }
    *srcReadPtr = src - srcStart;
    *dstWrotePtr = dst - dstStart;
    *dstCharsPtr = numChars;
    return result;
}

/*
 *-------------------------------------------------------------------------
 *
 * TableToUtfProc --
 *
 *	Convert from the encoding specified by the TableEncodingData into
 *	UTF-8.
 *
 * Results:
 *	Returns TCL_OK if conversion was successful.
 *
 * Side effects:
 *	None.
 *
 *-------------------------------------------------------------------------
 */

static int
TableToUtfProc(
    void *clientData,	/* TableEncodingData that specifies
				 * encoding. */
    const char *src,		/* Source string in specified encoding. */
    int srcLen,			/* Source string length in bytes. */
    int flags,			/* Conversion control flags. */
    TCL_UNUSED(Tcl_EncodingState *),
    char *dst,			/* Output buffer in which converted string is
				 * stored. */
    int dstLen,			/* The maximum length of output buffer in
				 * bytes. */
    int *srcReadPtr,		/* Filled with the number of bytes from the
				 * source string that were converted. This may
				 * be less than the original source length if
				 * there was a problem converting some source
				 * characters. */
    int *dstWrotePtr,		/* Filled with the number of bytes that were
				 * stored in the output buffer as a result of
				 * the conversion. */
    int *dstCharsPtr)		/* Filled with the number of characters that
				 * correspond to the bytes stored in the
				 * output buffer. */
{
    const char *srcStart, *srcEnd;
    const char *dstEnd, *dstStart, *prefixBytes;
    int result, byte, numChars, charLimit = INT_MAX;
    Tcl_UniChar ch = 0;
    const unsigned short *const *toUnicode;
    const unsigned short *pageZero;
    TableEncodingData *dataPtr = (TableEncodingData *)clientData;

    if (flags & TCL_ENCODING_CHAR_LIMIT) {
	charLimit = *dstCharsPtr;
    }
    srcStart = src;
    srcEnd = src + srcLen;

    dstStart = dst;
    dstEnd = dst + dstLen - TCL_UTF_MAX;

    toUnicode = (const unsigned short *const *) dataPtr->toUnicode;
    prefixBytes = dataPtr->prefixBytes;
    pageZero = toUnicode[0];

    result = TCL_OK;
    for (numChars = 0; src < srcEnd && numChars <= charLimit; numChars++) {
	if (dst > dstEnd) {
	    result = TCL_CONVERT_NOSPACE;
	    break;
	}
	byte = *((unsigned char *) src);
	if (prefixBytes[byte]) {
	    src++;
	    if (src >= srcEnd) {
		src--;
		result = TCL_CONVERT_MULTIBYTE;
		break;
	    }
	    ch = toUnicode[byte][*((unsigned char *) src)];
	} else {
	    ch = pageZero[byte];
	}
	if ((ch == 0) && (byte != 0)) {
	    if (ENCODINGSTRICT) {
		result = TCL_CONVERT_SYNTAX;
		break;
	    }
	    if (prefixBytes[byte]) {
		src--;
	    }
	    ch = (Tcl_UniChar) byte;
	}

	/*
	 * Special case for 1-byte utf chars for speed.
	 */

	if (ch && ch < 0x80) {
	    *dst++ = (char) ch;
	} else {
	    dst += Tcl_UniCharToUtf(ch, dst);
	}
	src++;
    }

    *srcReadPtr = src - srcStart;
    *dstWrotePtr = dst - dstStart;
    *dstCharsPtr = numChars;
    return result;
}

/*
 *-------------------------------------------------------------------------
 *
 * TableFromUtfProc --
 *
 *	Convert from UTF-8 into the encoding specified by the
 *	TableEncodingData.
 *
 * Results:
 *	Returns TCL_OK if conversion was successful.
 *
 * Side effects:
 *	None.
 *
 *-------------------------------------------------------------------------
 */

static int
TableFromUtfProc(
    void *clientData,	/* TableEncodingData that specifies
				 * encoding. */
    const char *src,		/* Source string in UTF-8. */
    int srcLen,			/* Source string length in bytes. */
    int flags,			/* Conversion control flags. */
    TCL_UNUSED(Tcl_EncodingState *),
    char *dst,			/* Output buffer in which converted string is
				 * stored. */
    int dstLen,			/* The maximum length of output buffer in
				 * bytes. */
    int *srcReadPtr,		/* Filled with the number of bytes from the
				 * source string that were converted. This may
				 * be less than the original source length if
				 * there was a problem converting some source
				 * characters. */
    int *dstWrotePtr,		/* Filled with the number of bytes that were
				 * stored in the output buffer as a result of
				 * the conversion. */
    int *dstCharsPtr)		/* Filled with the number of characters that
				 * correspond to the bytes stored in the
				 * output buffer. */
{
    const char *srcStart, *srcEnd, *srcClose;
    const char *dstStart, *dstEnd, *prefixBytes;
    Tcl_UniChar ch = 0;
    int result, len, word, numChars;
    TableEncodingData *dataPtr = (TableEncodingData *)clientData;
    const unsigned short *const *fromUnicode;

    result = TCL_OK;

    prefixBytes = dataPtr->prefixBytes;
    fromUnicode = (const unsigned short *const *) dataPtr->fromUnicode;

    srcStart = src;
    srcEnd = src + srcLen;
    srcClose = srcEnd;
    if ((flags & TCL_ENCODING_END) == 0) {
	srcClose -= TCL_UTF_MAX;
    }

    dstStart = dst;
    dstEnd = dst + dstLen - 1;

    for (numChars = 0; src < srcEnd; numChars++) {
	if ((src > srcClose) && (!Tcl_UtfCharComplete(src, srcEnd - src))) {
	    /*
	     * If there is more string to follow, this will ensure that the
	     * last UTF-8 character in the source buffer hasn't been cut off.
	     */

	    result = TCL_CONVERT_MULTIBYTE;
	    break;
	}
	len = TclUtfToUniChar(src, &ch);

#if TCL_UTF_MAX > 3
	/* Unicode chars > +U0FFFF cannot be represented in any table encoding */
	if (ch & 0xFFFF0000) {
	    word = 0;
	} else
#else
	if (!len) {
	    word = 0;
	} else
#endif
	    word = fromUnicode[(ch >> 8)][ch & 0xFF];

	if ((word == 0) && (ch != 0)) {
<<<<<<< HEAD
	    if ((ENCODINGSTRICT) && (flags & TCL_ENCODING_CHAR_LIMIT)) {
=======
	    if (STOPONERROR) {
>>>>>>> ef42e37c
		result = TCL_CONVERT_UNKNOWN;
		break;
	    }
	    word = dataPtr->fallback;
	}
	if (prefixBytes[(word >> 8)] != 0) {
	    if (dst + 1 > dstEnd) {
		result = TCL_CONVERT_NOSPACE;
		break;
	    }
	    dst[0] = (char) (word >> 8);
	    dst[1] = (char) word;
	    dst += 2;
	} else {
	    if (dst > dstEnd) {
		result = TCL_CONVERT_NOSPACE;
		break;
	    }
	    dst[0] = (char) word;
	    dst++;
	}
	src += len;
    }

    *srcReadPtr = src - srcStart;
    *dstWrotePtr = dst - dstStart;
    *dstCharsPtr = numChars;
    return result;
}

/*
 *-------------------------------------------------------------------------
 *
 * Iso88591ToUtfProc --
 *
 *	Convert from the "iso8859-1" encoding into UTF-8.
 *
 * Results:
 *	Returns TCL_OK if conversion was successful.
 *
 * Side effects:
 *	None.
 *
 *-------------------------------------------------------------------------
 */

static int
Iso88591ToUtfProc(
    TCL_UNUSED(void *),
    const char *src,		/* Source string in specified encoding. */
    int srcLen,			/* Source string length in bytes. */
    int flags,			/* Conversion control flags. */
    TCL_UNUSED(Tcl_EncodingState *),
    char *dst,			/* Output buffer in which converted string is
				 * stored. */
    int dstLen,			/* The maximum length of output buffer in
				 * bytes. */
    int *srcReadPtr,		/* Filled with the number of bytes from the
				 * source string that were converted. This may
				 * be less than the original source length if
				 * there was a problem converting some source
				 * characters. */
    int *dstWrotePtr,		/* Filled with the number of bytes that were
				 * stored in the output buffer as a result of
				 * the conversion. */
    int *dstCharsPtr)		/* Filled with the number of characters that
				 * correspond to the bytes stored in the
				 * output buffer. */
{
    const char *srcStart, *srcEnd;
    const char *dstEnd, *dstStart;
    int result, numChars, charLimit = INT_MAX;

    if (flags & TCL_ENCODING_CHAR_LIMIT) {
	charLimit = *dstCharsPtr;
    }
    srcStart = src;
    srcEnd = src + srcLen;

    dstStart = dst;
    dstEnd = dst + dstLen - TCL_UTF_MAX;

    result = TCL_OK;
    for (numChars = 0; src < srcEnd && numChars <= charLimit; numChars++) {
	Tcl_UniChar ch = 0;

	if (dst > dstEnd) {
	    result = TCL_CONVERT_NOSPACE;
	    break;
	}
	ch = (Tcl_UniChar) *((unsigned char *) src);

	/*
	 * Special case for 1-byte utf chars for speed.
	 */

	if (ch && ch < 0x80) {
	    *dst++ = (char) ch;
	} else {
	    dst += Tcl_UniCharToUtf(ch, dst);
	}
	src++;
    }

    *srcReadPtr = src - srcStart;
    *dstWrotePtr = dst - dstStart;
    *dstCharsPtr = numChars;
    return result;
}

/*
 *-------------------------------------------------------------------------
 *
 * Iso88591FromUtfProc --
 *
 *	Convert from UTF-8 into the encoding "iso8859-1".
 *
 * Results:
 *	Returns TCL_OK if conversion was successful.
 *
 * Side effects:
 *	None.
 *
 *-------------------------------------------------------------------------
 */

static int
Iso88591FromUtfProc(
    TCL_UNUSED(void *),
    const char *src,		/* Source string in UTF-8. */
    int srcLen,			/* Source string length in bytes. */
    int flags,			/* Conversion control flags. */
    TCL_UNUSED(Tcl_EncodingState *),
    char *dst,			/* Output buffer in which converted string is
				 * stored. */
    int dstLen,			/* The maximum length of output buffer in
				 * bytes. */
    int *srcReadPtr,		/* Filled with the number of bytes from the
				 * source string that were converted. This may
				 * be less than the original source length if
				 * there was a problem converting some source
				 * characters. */
    int *dstWrotePtr,		/* Filled with the number of bytes that were
				 * stored in the output buffer as a result of
				 * the conversion. */
    int *dstCharsPtr)		/* Filled with the number of characters that
				 * correspond to the bytes stored in the
				 * output buffer. */
{
    const char *srcStart, *srcEnd, *srcClose;
    const char *dstStart, *dstEnd;
    int result = TCL_OK, numChars;
    Tcl_UniChar ch = 0;

    srcStart = src;
    srcEnd = src + srcLen;
    srcClose = srcEnd;
    if ((flags & TCL_ENCODING_END) == 0) {
	srcClose -= TCL_UTF_MAX;
    }

    dstStart = dst;
    dstEnd = dst + dstLen - 1;

    for (numChars = 0; src < srcEnd; numChars++) {
	int len;

	if ((src > srcClose) && (!Tcl_UtfCharComplete(src, srcEnd - src))) {
	    /*
	     * If there is more string to follow, this will ensure that the
	     * last UTF-8 character in the source buffer hasn't been cut off.
	     */

	    result = TCL_CONVERT_MULTIBYTE;
	    break;
	}
	len = TclUtfToUniChar(src, &ch);

	/*
	 * Check for illegal characters.
	 */

	if (ch > 0xFF
#if TCL_UTF_MAX < 4
		|| ((ch >= 0xD800) && (len < 3))
#endif
		) {
	    if (ENCODINGSTRICT) {
		result = TCL_CONVERT_UNKNOWN;
		break;
	    }
#if TCL_UTF_MAX < 4
	    if ((ch >= 0xD800) && (len < 3)) {
		len = 4;
	    }
#endif
	    /*
	     * Plunge on, using '?' as a fallback character.
	     */

	    ch = (Tcl_UniChar) '?';
	}

	if (dst > dstEnd) {
	    result = TCL_CONVERT_NOSPACE;
	    break;
	}
	*(dst++) = (char) ch;
	src += len;
    }

    *srcReadPtr = src - srcStart;
    *dstWrotePtr = dst - dstStart;
    *dstCharsPtr = numChars;
    return result;
}

/*
 *---------------------------------------------------------------------------
 *
 * TableFreeProc --
 *
 *	This function is invoked when an encoding is deleted. It deletes the
 *	memory used by the TableEncodingData.
 *
 * Results:
 *	None.
 *
 * Side effects:
 *	Memory freed.
 *
 *---------------------------------------------------------------------------
 */

static void
TableFreeProc(
    void *clientData)	/* TableEncodingData that specifies
				 * encoding. */
{
    TableEncodingData *dataPtr = (TableEncodingData *)clientData;

    /*
     * Make sure we aren't freeing twice on shutdown. [Bug 219314]
     */

    Tcl_Free(dataPtr->toUnicode);
    dataPtr->toUnicode = NULL;
    Tcl_Free(dataPtr->fromUnicode);
    dataPtr->fromUnicode = NULL;
    Tcl_Free(dataPtr);
}

/*
 *-------------------------------------------------------------------------
 *
 * EscapeToUtfProc --
 *
 *	Convert from the encoding specified by the EscapeEncodingData into
 *	UTF-8.
 *
 * Results:
 *	Returns TCL_OK if conversion was successful.
 *
 * Side effects:
 *	None.
 *
 *-------------------------------------------------------------------------
 */

static int
EscapeToUtfProc(
    void *clientData,	/* EscapeEncodingData that specifies
				 * encoding. */
    const char *src,		/* Source string in specified encoding. */
    int srcLen,			/* Source string length in bytes. */
    int flags,			/* Conversion control flags. */
    Tcl_EncodingState *statePtr,/* Place for conversion routine to store state
				 * information used during a piecewise
				 * conversion. Contents of statePtr are
				 * initialized and/or reset by conversion
				 * routine under control of flags argument. */
    char *dst,			/* Output buffer in which converted string is
				 * stored. */
    int dstLen,			/* The maximum length of output buffer in
				 * bytes. */
    int *srcReadPtr,		/* Filled with the number of bytes from the
				 * source string that were converted. This may
				 * be less than the original source length if
				 * there was a problem converting some source
				 * characters. */
    int *dstWrotePtr,		/* Filled with the number of bytes that were
				 * stored in the output buffer as a result of
				 * the conversion. */
    int *dstCharsPtr)		/* Filled with the number of characters that
				 * correspond to the bytes stored in the
				 * output buffer. */
{
    EscapeEncodingData *dataPtr = (EscapeEncodingData *)clientData;
    const char *prefixBytes, *tablePrefixBytes, *srcStart, *srcEnd;
    const unsigned short *const *tableToUnicode;
    const Encoding *encodingPtr;
    int state, result, numChars, charLimit = INT_MAX;
    const char *dstStart, *dstEnd;

    if (flags & TCL_ENCODING_CHAR_LIMIT) {
	charLimit = *dstCharsPtr;
    }
    result = TCL_OK;
    tablePrefixBytes = NULL;
    tableToUnicode = NULL;
    prefixBytes = dataPtr->prefixBytes;
    encodingPtr = NULL;

    srcStart = src;
    srcEnd = src + srcLen;

    dstStart = dst;
    dstEnd = dst + dstLen - TCL_UTF_MAX;

    state = PTR2INT(*statePtr);
    if (flags & TCL_ENCODING_START) {
	state = 0;
    }

    for (numChars = 0; src < srcEnd && numChars <= charLimit; ) {
	int byte, hi, lo, ch;

	if (dst > dstEnd) {
	    result = TCL_CONVERT_NOSPACE;
	    break;
	}
	byte = *((unsigned char *) src);
	if (prefixBytes[byte]) {
	    unsigned left, len, longest;
	    int checked, i;
	    const EscapeSubTable *subTablePtr;

	    /*
	     * Saw the beginning of an escape sequence.
	     */

	    left = srcEnd - src;
	    len = dataPtr->initLen;
	    longest = len;
	    checked = 0;

	    if (len <= left) {
		checked++;
		if ((len > 0) && (memcmp(src, dataPtr->init, len) == 0)) {
		    /*
		     * If we see initialization string, skip it, even if we're
		     * not at the beginning of the buffer.
		     */

		    src += len;
		    continue;
		}
	    }

	    len = dataPtr->finalLen;
	    if (len > longest) {
		longest = len;
	    }

	    if (len <= left) {
		checked++;
		if ((len > 0) && (memcmp(src, dataPtr->final, len) == 0)) {
		    /*
		     * If we see finalization string, skip it, even if we're
		     * not at the end of the buffer.
		     */

		    src += len;
		    continue;
		}
	    }

	    subTablePtr = dataPtr->subTables;
	    for (i = 0; i < dataPtr->numSubTables; i++) {
		len = subTablePtr->sequenceLen;
		if (len > longest) {
		    longest = len;
		}
		if (len <= left) {
		    checked++;
		    if ((len > 0) &&
			    (memcmp(src, subTablePtr->sequence, len) == 0)) {
			state = i;
			encodingPtr = NULL;
			subTablePtr = NULL;
			src += len;
			break;
		    }
		}
		subTablePtr++;
	    }

	    if (subTablePtr == NULL) {
		/*
		 * A match was found, the escape sequence was consumed, and
		 * the state was updated.
		 */

		continue;
	    }

	    /*
	     * We have a split-up or unrecognized escape sequence. If we
	     * checked all the sequences, then it's a syntax error, otherwise
	     * we need more bytes to determine a match.
	     */

	    if ((checked == dataPtr->numSubTables + 2)
		    || (flags & TCL_ENCODING_END)) {
		if (!ENCODINGSTRICT) {
		    /*
		     * Skip the unknown escape sequence.
		     */

		    src += longest;
		    continue;
		}
		result = TCL_CONVERT_SYNTAX;
	    } else {
		result = TCL_CONVERT_MULTIBYTE;
	    }
	    break;
	}

	if (encodingPtr == NULL) {
	    TableEncodingData *tableDataPtr;

	    encodingPtr = GetTableEncoding(dataPtr, state);
	    tableDataPtr = (TableEncodingData *)encodingPtr->clientData;
	    tablePrefixBytes = tableDataPtr->prefixBytes;
	    tableToUnicode = (const unsigned short *const*)
		    tableDataPtr->toUnicode;
	}

	if (tablePrefixBytes[byte]) {
	    src++;
	    if (src >= srcEnd) {
		src--;
		result = TCL_CONVERT_MULTIBYTE;
		break;
	    }
	    hi = byte;
	    lo = *((unsigned char *) src);
	} else {
	    hi = 0;
	    lo = byte;
	}

	ch = tableToUnicode[hi][lo];
	dst += Tcl_UniCharToUtf(ch, dst);
	src++;
	numChars++;
    }

    *statePtr = (Tcl_EncodingState) INT2PTR(state);
    *srcReadPtr = src - srcStart;
    *dstWrotePtr = dst - dstStart;
    *dstCharsPtr = numChars;
    return result;
}

/*
 *-------------------------------------------------------------------------
 *
 * EscapeFromUtfProc --
 *
 *	Convert from UTF-8 into the encoding specified by the
 *	EscapeEncodingData.
 *
 * Results:
 *	Returns TCL_OK if conversion was successful.
 *
 * Side effects:
 *	None.
 *
 *-------------------------------------------------------------------------
 */

static int
EscapeFromUtfProc(
    void *clientData,	/* EscapeEncodingData that specifies
				 * encoding. */
    const char *src,		/* Source string in UTF-8. */
    int srcLen,			/* Source string length in bytes. */
    int flags,			/* Conversion control flags. */
    Tcl_EncodingState *statePtr,/* Place for conversion routine to store state
				 * information used during a piecewise
				 * conversion. Contents of statePtr are
				 * initialized and/or reset by conversion
				 * routine under control of flags argument. */
    char *dst,			/* Output buffer in which converted string is
				 * stored. */
    int dstLen,			/* The maximum length of output buffer in
				 * bytes. */
    int *srcReadPtr,		/* Filled with the number of bytes from the
				 * source string that were converted. This may
				 * be less than the original source length if
				 * there was a problem converting some source
				 * characters. */
    int *dstWrotePtr,		/* Filled with the number of bytes that were
				 * stored in the output buffer as a result of
				 * the conversion. */
    int *dstCharsPtr)		/* Filled with the number of characters that
				 * correspond to the bytes stored in the
				 * output buffer. */
{
    EscapeEncodingData *dataPtr = (EscapeEncodingData *)clientData;
    const Encoding *encodingPtr;
    const char *srcStart, *srcEnd, *srcClose;
    const char *dstStart, *dstEnd;
    int state, result, numChars;
    const TableEncodingData *tableDataPtr;
    const char *tablePrefixBytes;
    const unsigned short *const *tableFromUnicode;
    Tcl_UniChar ch = 0;

    result = TCL_OK;

    srcStart = src;
    srcEnd = src + srcLen;
    srcClose = srcEnd;
    if ((flags & TCL_ENCODING_END) == 0) {
	srcClose -= TCL_UTF_MAX;
    }

    dstStart = dst;
    dstEnd = dst + dstLen - 1;

    /*
     * RFC 1468 states that the text starts in ASCII, and switches to Japanese
     * characters, and that the text must end in ASCII. [Patch 474358]
     */

    if (flags & TCL_ENCODING_START) {
	state = 0;
	if ((dst + dataPtr->initLen) > dstEnd) {
	    *srcReadPtr = 0;
	    *dstWrotePtr = 0;
	    return TCL_CONVERT_NOSPACE;
	}
	memcpy(dst, dataPtr->init, dataPtr->initLen);
	dst += dataPtr->initLen;
    } else {
	state = PTR2INT(*statePtr);
    }

    encodingPtr = GetTableEncoding(dataPtr, state);
    tableDataPtr = (const TableEncodingData *)encodingPtr->clientData;
    tablePrefixBytes = tableDataPtr->prefixBytes;
    tableFromUnicode = (const unsigned short *const *)
	    tableDataPtr->fromUnicode;

    for (numChars = 0; src < srcEnd; numChars++) {
	unsigned len;
	int word;

	if ((src > srcClose) && (!Tcl_UtfCharComplete(src, srcEnd - src))) {
	    /*
	     * If there is more string to follow, this will ensure that the
	     * last UTF-8 character in the source buffer hasn't been cut off.
	     */

	    result = TCL_CONVERT_MULTIBYTE;
	    break;
	}
	len = TclUtfToUniChar(src, &ch);
	word = tableFromUnicode[(ch >> 8)][ch & 0xFF];

	if ((word == 0) && (ch != 0)) {
	    int oldState;
	    const EscapeSubTable *subTablePtr;

	    oldState = state;
	    for (state = 0; state < dataPtr->numSubTables; state++) {
		encodingPtr = GetTableEncoding(dataPtr, state);
		tableDataPtr = (const TableEncodingData *)encodingPtr->clientData;
		word = tableDataPtr->fromUnicode[(ch >> 8)][ch & 0xFF];
		if (word != 0) {
		    break;
		}
	    }

	    if (word == 0) {
		state = oldState;
		if (ENCODINGSTRICT) {
		    result = TCL_CONVERT_UNKNOWN;
		    break;
		}
		encodingPtr = GetTableEncoding(dataPtr, state);
		tableDataPtr = (const TableEncodingData *)encodingPtr->clientData;
		word = tableDataPtr->fallback;
	    }

	    tablePrefixBytes = (const char *) tableDataPtr->prefixBytes;
	    tableFromUnicode = (const unsigned short *const *)
		    tableDataPtr->fromUnicode;

	    /*
	     * The state variable has the value of oldState when word is 0.
	     * In this case, the escape sequence should not be copied to dst
	     * because the current character set is not changed.
	     */

	    if (state != oldState) {
		subTablePtr = &dataPtr->subTables[state];
		if ((dst + subTablePtr->sequenceLen) > dstEnd) {
		    /*
		     * If there is no space to write the escape sequence, the
		     * state variable must be changed to the value of oldState
		     * variable because this escape sequence must be written
		     * in the next conversion.
		     */

		    state = oldState;
		    result = TCL_CONVERT_NOSPACE;
		    break;
		}
		memcpy(dst, subTablePtr->sequence, subTablePtr->sequenceLen);
		dst += subTablePtr->sequenceLen;
	    }
	}

	if (tablePrefixBytes[(word >> 8)] != 0) {
	    if (dst + 1 > dstEnd) {
		result = TCL_CONVERT_NOSPACE;
		break;
	    }
	    dst[0] = (char) (word >> 8);
	    dst[1] = (char) word;
	    dst += 2;
	} else {
	    if (dst > dstEnd) {
		result = TCL_CONVERT_NOSPACE;
		break;
	    }
	    dst[0] = (char) word;
	    dst++;
	}
	src += len;
    }

    if ((result == TCL_OK) && (flags & TCL_ENCODING_END)) {
	unsigned len = dataPtr->subTables[0].sequenceLen;

	/*
	 * Certain encodings like iso2022-jp need to write an escape sequence
	 * after all characters have been converted. This logic checks that
	 * enough room is available in the buffer for the escape bytes. The
	 * TCL_ENCODING_END flag is cleared after a final escape sequence has
	 * been added to the buffer so that another call to this method does
	 * not attempt to append escape bytes a second time.
	 */

	if ((dst + dataPtr->finalLen + (state?len:0)) > dstEnd) {
	    result = TCL_CONVERT_NOSPACE;
	} else {
	    if (state) {
		memcpy(dst, dataPtr->subTables[0].sequence, len);
		dst += len;
	    }
	    memcpy(dst, dataPtr->final, dataPtr->finalLen);
	    dst += dataPtr->finalLen;
	    state &= ~TCL_ENCODING_END;
	}
    }

    *statePtr = (Tcl_EncodingState) INT2PTR(state);
    *srcReadPtr = src - srcStart;
    *dstWrotePtr = dst - dstStart;
    *dstCharsPtr = numChars;
    return result;
}

/*
 *---------------------------------------------------------------------------
 *
 * EscapeFreeProc --
 *
 *	Frees resources used by the encoding.
 *
 * Results:
 *	None.
 *
 * Side effects:
 *	Memory is freed.
 *
 *---------------------------------------------------------------------------
 */

static void
EscapeFreeProc(
    void *clientData)	/* EscapeEncodingData that specifies
				 * encoding. */
{
    EscapeEncodingData *dataPtr = (EscapeEncodingData *)clientData;
    EscapeSubTable *subTablePtr;
    int i;

    if (dataPtr == NULL) {
	return;
    }

    /*
     * The subTables should be freed recursively in normal operation but not
     * during TclFinalizeEncodingSubsystem because they are also present as a
     * weak reference in the toplevel encodingTable (i.e., they don't have a
     * +1 refcount for this), and unpredictable nuking order could remove them
     * from under the following loop's feet. [Bug 2891556]
     *
     * The encodingsInitialized flag, being reset on entry to TFES, can serve
     * as a "not in finalization" test.
     */

    if (encodingsInitialized) {
	subTablePtr = dataPtr->subTables;
	for (i = 0; i < dataPtr->numSubTables; i++) {
	    FreeEncoding((Tcl_Encoding) subTablePtr->encodingPtr);
	    subTablePtr->encodingPtr = NULL;
	    subTablePtr++;
	}
    }
    Tcl_Free(dataPtr);
}

/*
 *---------------------------------------------------------------------------
 *
 * GetTableEncoding --
 *
 *	Helper function for the EscapeEncodingData conversions. Gets the
 *	encoding (of type TextEncodingData) that represents the specified
 *	state.
 *
 * Results:
 *	The return value is the encoding.
 *
 * Side effects:
 *	If the encoding that represents the specified state has not already
 *	been used by this EscapeEncoding, it will be loaded and cached in the
 *	dataPtr.
 *
 *---------------------------------------------------------------------------
 */

static Encoding *
GetTableEncoding(
    EscapeEncodingData *dataPtr,/* Contains names of encodings. */
    int state)			/* Index in dataPtr of desired Encoding. */
{
    EscapeSubTable *subTablePtr = &dataPtr->subTables[state];
    Encoding *encodingPtr = subTablePtr->encodingPtr;

    if (encodingPtr == NULL) {
	encodingPtr = (Encoding *) Tcl_GetEncoding(NULL, subTablePtr->name);
	if ((encodingPtr == NULL)
		|| (encodingPtr->toUtfProc != TableToUtfProc
		&& encodingPtr->toUtfProc != Iso88591ToUtfProc)) {
	    Tcl_Panic("EscapeToUtfProc: invalid sub table");
	}
	subTablePtr->encodingPtr = encodingPtr;
    }

    return encodingPtr;
}

/*
 *---------------------------------------------------------------------------
 *
 * unilen, unilen4 --
 *
 *	A helper function for the Tcl_ExternalToUtf functions. This function
 *	is similar to strlen for double-byte characters: it returns the number
 *	of bytes in a 0x0000 terminated string.
 *
 * Results:
 *	As above.
 *
 * Side effects:
 *	None.
 *
 *---------------------------------------------------------------------------
 */

static size_t
unilen(
    const char *src)
{
    unsigned short *p;

    p = (unsigned short *) src;
    while (*p != 0x0000) {
	p++;
    }
    return (char *) p - src;
}

static size_t
unilen4(
    const char *src)
{
    unsigned int *p;

    p = (unsigned int *) src;
    while (*p != 0x00000000) {
	p++;
    }
    return (char *) p - src;
}

/*
 *-------------------------------------------------------------------------
 *
 * InitializeEncodingSearchPath	--
 *
 *	This is the fallback routine that sets the default value of the
 *	encoding search path if the application has not set one via a call to
 *	Tcl_SetEncodingSearchPath() by the first time the search path is needed
 *	to load encoding data.
 *
 *	The default encoding search path is produced by taking each directory
 *	in the library path, appending a subdirectory named "encoding", and if
 *	the resulting directory exists, adding it to the encoding search path.
 *
 * Results:
 *	None.
 *
 * Side effects:
 *	Sets the encoding search path to an initial value.
 *
 *-------------------------------------------------------------------------
 */

static void
InitializeEncodingSearchPath(
    char **valuePtr,
    size_t *lengthPtr,
    Tcl_Encoding *encodingPtr)
{
    const char *bytes;
    size_t i, numDirs;
    size_t numBytes;
    Tcl_Obj *libPathObj, *encodingObj, *searchPathObj;

    TclNewLiteralStringObj(encodingObj, "encoding");
    TclNewObj(searchPathObj);
    Tcl_IncrRefCount(encodingObj);
    Tcl_IncrRefCount(searchPathObj);
    libPathObj = TclGetLibraryPath();
    Tcl_IncrRefCount(libPathObj);
    TclListObjLengthM(NULL, libPathObj, &numDirs);

    for (i = 0; i < numDirs; i++) {
	Tcl_Obj *directoryObj, *pathObj;
	Tcl_StatBuf stat;

	Tcl_ListObjIndex(NULL, libPathObj, i, &directoryObj);
	pathObj = Tcl_FSJoinToPath(directoryObj, 1, &encodingObj);
	Tcl_IncrRefCount(pathObj);
	if ((0 == Tcl_FSStat(pathObj, &stat)) && S_ISDIR(stat.st_mode)) {
	    Tcl_ListObjAppendElement(NULL, searchPathObj, pathObj);
	}
	Tcl_DecrRefCount(pathObj);
    }

    Tcl_DecrRefCount(libPathObj);
    Tcl_DecrRefCount(encodingObj);
    *encodingPtr = libraryPath.encoding;
    if (*encodingPtr) {
	((Encoding *)(*encodingPtr))->refCount++;
    }
    bytes = Tcl_GetStringFromObj(searchPathObj, &numBytes);

    *lengthPtr = numBytes;
    *valuePtr = (char *)Tcl_Alloc(numBytes + 1);
    memcpy(*valuePtr, bytes, numBytes + 1);
    Tcl_DecrRefCount(searchPathObj);
}

/*
 * Local Variables:
 * mode: c
 * c-basic-offset: 4
 * fill-column: 78
 * End:
 */<|MERGE_RESOLUTION|>--- conflicted
+++ resolved
@@ -2356,16 +2356,12 @@
 
 	    *dst++ = *src++;
 	} else if ((UCHAR(*src) == 0xC0) && (src + 1 < srcEnd)
-<<<<<<< HEAD
 	    && (UCHAR(src[1]) == 0x80)
 	    && (
 		!(flags & TCL_ENCODING_MODIFIED)
 		|| ((flags & TCL_ENCODING_STRICT) == TCL_ENCODING_STRICT)
 	    ))
 	{
-=======
-		&& (UCHAR(src[1]) == 0x80) && (!(flags & TCL_ENCODING_MODIFIED) || ((flags & TCL_ENCODING_STRICT) == TCL_ENCODING_STRICT) || (flags & ENCODING_FAILINDEX))) {
->>>>>>> ef42e37c
 	    /*
 	     * If in input mode, and -strict or -failindex is specified: This is an error.
 	     */
@@ -3187,11 +3183,7 @@
 	    word = fromUnicode[(ch >> 8)][ch & 0xFF];
 
 	if ((word == 0) && (ch != 0)) {
-<<<<<<< HEAD
 	    if ((ENCODINGSTRICT) && (flags & TCL_ENCODING_CHAR_LIMIT)) {
-=======
-	    if (STOPONERROR) {
->>>>>>> ef42e37c
 		result = TCL_CONVERT_UNKNOWN;
 		break;
 	    }
