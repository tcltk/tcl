--- conflicted
+++ resolved
@@ -2427,16 +2427,12 @@
 		 * A surrogate character is detected, handle especially.
 		 */
 
-<<<<<<< HEAD
-		int low = ch;
-=======
 		if (((flags & TCL_ENCODING_STRICT) == TCL_ENCODING_STRICT) && (flags & ENCODING_UTF)) {
 		    result = TCL_CONVERT_UNKNOWN;
 		    src = saveSrc;
 		    break;
 		}
-		low = ch;
->>>>>>> 5040a69c
+		int low = ch;
 		len = (src <= srcEnd-3) ? TclUtfToUCS4(src, &low) : 0;
 
 		if (((low & ~0x3FF) != 0xDC00) || (ch & 0x400)) {
@@ -2451,12 +2447,8 @@
 		src += len;
 		dst += Tcl_UniCharToUtf(ch, dst);
 		ch = low;
-<<<<<<< HEAD
 #endif
-	    } else if (STOPONERROR && !(flags & TCL_ENCODING_MODIFIED) && (((ch  & ~0x7FF) == 0xD800))) {
-=======
 	    } else if (STOPONERROR && !(flags & ENCODING_INPUT) && (((ch  & ~0x7FF) == 0xD800))) {
->>>>>>> 5040a69c
 		result = TCL_CONVERT_UNKNOWN;
 		src = saveSrc;
 		break;
