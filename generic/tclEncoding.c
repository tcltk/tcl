--- conflicted
+++ resolved
@@ -2597,21 +2597,12 @@
 
 	} else if (!Tcl_UtfCharComplete(src, srcEnd - src)) {
 	    /*
-<<<<<<< HEAD
-	     * Incomplete byte sequence.
-	     * Always check before using Tcl_UtfToUniChar. Not doing can so cause
-	     * it to run beyond the end of the buffer! If we happen on such an
-	     * incomplete char its bytes are made to represent themselves
-	     * unless the user has explicitly asked to be told.
-	     */
-=======
-             * Incomplete byte sequence not because there are insufficient
-             * bytes in source buffer (have already checked that above) but
-             * because the UTF-8 sequence is truncated.
-             */
-
-            CHECK_ISOLATEDSURROGATE;
->>>>>>> 200cf8d7
+		 * Incomplete byte sequence not because there are insufficient
+		 * bytes in source buffer (have already checked that above) but
+		 * because the UTF-8 sequence is truncated.
+		 */
+
+		CHECK_ISOLATEDSURROGATE;
 
 	    if (flags & ENCODING_INPUT) {
 		/* Incomplete bytes for modified UTF-8 target */
