--- conflicted
+++ resolved
@@ -2602,21 +2602,12 @@
 
 	} else if (!Tcl_UtfCharComplete(src, srcEnd - src)) {
 	    /*
-<<<<<<< HEAD
-		 * Incomplete byte sequence not because there are insufficient
-		 * bytes in source buffer (have already checked that above) but
-		 * because the UTF-8 sequence is truncated.
-		 */
-
-		CHECK_ISOLATEDSURROGATE;
-=======
 	     * Incomplete byte sequence not because there are insufficient
 	     * bytes in source buffer (have already checked that above) but
 	     * because the UTF-8 sequence is truncated.
 	     */
 
 	    CHECK_ISOLATEDSURROGATE;
->>>>>>> 779958ef
 
 	    if (flags & ENCODING_INPUT) {
 		/* Incomplete bytes for modified UTF-8 target */
