/*
 * tclEncoding.c --
 *
 *	Contains the implementation of the encoding conversion package.
 *
 * Copyright (c) 1996-1998 Sun Microsystems, Inc.
 *
 * See the file "license.terms" for information on usage and redistribution of
 * this file, and for a DISCLAIMER OF ALL WARRANTIES.
 */

#include "tclInt.h"

typedef size_t (LengthProc)(const char *src);

/*
 * The following data structure represents an encoding, which describes how to
 * convert between various character sets and UTF-8.
 */

typedef struct {
    char *name;			/* Name of encoding. Malloced because (1) hash
				 * table entry that owns this encoding may be
				 * freed prior to this encoding being freed,
				 * (2) string passed in the Tcl_EncodingType
				 * structure may not be persistent. */
    Tcl_EncodingConvertProc *toUtfProc;
				/* Function to convert from external encoding
				 * into UTF-8. */
    Tcl_EncodingConvertProc *fromUtfProc;
				/* Function to convert from UTF-8 into
				 * external encoding. */
    Tcl_EncodingFreeProc *freeProc;
				/* If non-NULL, function to call when this
				 * encoding is deleted. */
    int nullSize;		/* Number of 0x00 bytes that signify
				 * end-of-string in this encoding. This number
				 * is used to determine the source string
				 * length when the srcLen argument is
				 * negative. This number can be 1 or 2. */
    ClientData clientData;	/* Arbitrary value associated with encoding
				 * type. Passed to conversion functions. */
    LengthProc *lengthProc;	/* Function to compute length of
				 * null-terminated strings in this encoding.
				 * If nullSize is 1, this is strlen; if
				 * nullSize is 2, this is a function that
				 * returns the number of bytes in a 0x0000
				 * terminated string. */
    size_t refCount;		/* Number of uses of this structure. */
    Tcl_HashEntry *hPtr;	/* Hash table entry that owns this encoding. */
} Encoding;

/*
 * The following structure is the clientData for a dynamically-loaded,
 * table-driven encoding created by LoadTableEncoding(). It maps between
 * Unicode and a single-byte, double-byte, or multibyte (1 or 2 bytes only)
 * encoding.
 */

typedef struct {
    int fallback;		/* Character (in this encoding) to substitute
				 * when this encoding cannot represent a UTF-8
				 * character. */
    char prefixBytes[256];	/* If a byte in the input stream is a lead
				 * byte for a 2-byte sequence, the
				 * corresponding entry in this array is 1,
				 * otherwise it is 0. */
    unsigned short **toUnicode;	/* Two dimensional sparse matrix to map
				 * characters from the encoding to Unicode.
				 * Each element of the toUnicode array points
				 * to an array of 256 shorts. If there is no
				 * corresponding character in Unicode, the
				 * value in the matrix is 0x0000.
				 * malloc'd. */
    unsigned short **fromUnicode;
				/* Two dimensional sparse matrix to map
				 * characters from Unicode to the encoding.
				 * Each element of the fromUnicode array
				 * points to an array of 256 shorts. If there
				 * is no corresponding character the encoding,
				 * the value in the matrix is 0x0000.
				 * malloc'd. */
} TableEncodingData;

/*
 * The following structures is the clientData for a dynamically-loaded,
 * escape-driven encoding that is itself comprised of other simpler encodings.
 * An example is "iso-2022-jp", which uses escape sequences to switch between
 * ascii, jis0208, jis0212, gb2312, and ksc5601. Note that "escape-driven"
 * does not necessarily mean that the ESCAPE character is the character used
 * for switching character sets.
 */

typedef struct {
    unsigned sequenceLen;	/* Length of following string. */
    char sequence[16];		/* Escape code that marks this encoding. */
    char name[32];		/* Name for encoding. */
    Encoding *encodingPtr;	/* Encoding loaded using above name, or NULL
				 * if this sub-encoding has not been needed
				 * yet. */
} EscapeSubTable;

typedef struct {
    int fallback;		/* Character (in this encoding) to substitute
				 * when this encoding cannot represent a UTF-8
				 * character. */
    unsigned initLen;		/* Length of following string. */
    char init[16];		/* String to emit or expect before first char
				 * in conversion. */
    unsigned finalLen;		/* Length of following string. */
    char final[16];		/* String to emit or expect after last char in
				 * conversion. */
    char prefixBytes[256];	/* If a byte in the input stream is the first
				 * character of one of the escape sequences in
				 * the following array, the corresponding
				 * entry in this array is 1, otherwise it is
				 * 0. */
    int numSubTables;		/* Length of following array. */
    EscapeSubTable subTables[1];/* Information about each EscapeSubTable used
				 * by this encoding type. The actual size will
				 * be as large as necessary to hold all
				 * EscapeSubTables. */
} EscapeEncodingData;

/*
 * Constants used when loading an encoding file to identify the type of the
 * file.
 */

#define ENCODING_SINGLEBYTE	0
#define ENCODING_DOUBLEBYTE	1
#define ENCODING_MULTIBYTE	2
#define ENCODING_ESCAPE		3

/*
 * A list of directories in which Tcl should look for *.enc files. This list
 * is shared by all threads. Access is governed by a mutex lock.
 */

static TclInitProcessGlobalValueProc InitializeEncodingSearchPath;
static ProcessGlobalValue encodingSearchPath = {
    0, 0, NULL, NULL, InitializeEncodingSearchPath, NULL, NULL
};

/*
 * A map from encoding names to the directories in which their data files have
 * been seen. The string value of the map is shared by all threads. Access to
 * the shared string is governed by a mutex lock.
 */

static ProcessGlobalValue encodingFileMap = {
    0, 0, NULL, NULL, NULL, NULL, NULL
};

/*
 * A list of directories making up the "library path". Historically this
 * search path has served many uses, but the only one remaining is a base for
 * the encodingSearchPath above. If the application does not explicitly set
 * the encodingSearchPath, then it will be initialized by appending /encoding
 * to each directory in this "libraryPath".
 */

static ProcessGlobalValue libraryPath = {
    0, 0, NULL, NULL, TclpInitLibraryPath, NULL, NULL
};

static int encodingsInitialized = 0;

/*
 * Hash table that keeps track of all loaded Encodings. Keys are the string
 * names that represent the encoding, values are (Encoding *).
 */

static Tcl_HashTable encodingTable;
TCL_DECLARE_MUTEX(encodingMutex)

/*
 * The following are used to hold the default and current system encodings.
 * If NULL is passed to one of the conversion routines, the current setting of
 * the system encoding will be used to perform the conversion.
 */

static Tcl_Encoding defaultEncoding = NULL;
static Tcl_Encoding systemEncoding = NULL;
Tcl_Encoding tclIdentityEncoding = NULL;

/*
 * The following variable is used in the sparse matrix code for a
 * TableEncoding to represent a page in the table that has no entries.
 */

static unsigned short emptyPage[256];

/*
 * Functions used only in this module.
 */

static int		BinaryProc(ClientData clientData,
			    const char *src, int srcLen, int flags,
			    Tcl_EncodingState *statePtr, char *dst, int dstLen,
			    int *srcReadPtr, int *dstWrotePtr,
			    int *dstCharsPtr);
static void		DupEncodingIntRep(Tcl_Obj *srcPtr, Tcl_Obj *dupPtr);
static void		EscapeFreeProc(ClientData clientData);
static int		EscapeFromUtfProc(ClientData clientData,
			    const char *src, int srcLen, int flags,
			    Tcl_EncodingState *statePtr, char *dst, int dstLen,
			    int *srcReadPtr, int *dstWrotePtr,
			    int *dstCharsPtr);
static int		EscapeToUtfProc(ClientData clientData,
			    const char *src, int srcLen, int flags,
			    Tcl_EncodingState *statePtr, char *dst, int dstLen,
			    int *srcReadPtr, int *dstWrotePtr,
			    int *dstCharsPtr);
static void		FillEncodingFileMap(void);
static void		FreeEncoding(Tcl_Encoding encoding);
static void		FreeEncodingIntRep(Tcl_Obj *objPtr);
static Encoding *	GetTableEncoding(EscapeEncodingData *dataPtr,
			    int state);
static Tcl_Encoding	LoadEncodingFile(Tcl_Interp *interp, const char *name);
static Tcl_Encoding	LoadTableEncoding(const char *name, int type,
			    Tcl_Channel chan);
static Tcl_Encoding	LoadEscapeEncoding(const char *name, Tcl_Channel chan);
static Tcl_Channel	OpenEncodingFileChannel(Tcl_Interp *interp,
			    const char *name);
static void		TableFreeProc(ClientData clientData);
static int		TableFromUtfProc(ClientData clientData,
			    const char *src, int srcLen, int flags,
			    Tcl_EncodingState *statePtr, char *dst, int dstLen,
			    int *srcReadPtr, int *dstWrotePtr,
			    int *dstCharsPtr);
static int		TableToUtfProc(ClientData clientData, const char *src,
			    int srcLen, int flags, Tcl_EncodingState *statePtr,
			    char *dst, int dstLen, int *srcReadPtr,
			    int *dstWrotePtr, int *dstCharsPtr);
static size_t		unilen(const char *src);
static int		UnicodeToUtfProc(ClientData clientData,
			    const char *src, int srcLen, int flags,
			    Tcl_EncodingState *statePtr, char *dst, int dstLen,
			    int *srcReadPtr, int *dstWrotePtr,
			    int *dstCharsPtr);
static int		UtfToUnicodeProc(ClientData clientData,
			    const char *src, int srcLen, int flags,
			    Tcl_EncodingState *statePtr, char *dst, int dstLen,
			    int *srcReadPtr, int *dstWrotePtr,
			    int *dstCharsPtr);
static int		UtfToUtfProc(ClientData clientData,
			    const char *src, int srcLen, int flags,
			    Tcl_EncodingState *statePtr, char *dst, int dstLen,
			    int *srcReadPtr, int *dstWrotePtr,
			    int *dstCharsPtr, int pureNullMode);
static int		UtfIntToUtfExtProc(ClientData clientData,
			    const char *src, int srcLen, int flags,
			    Tcl_EncodingState *statePtr, char *dst, int dstLen,
			    int *srcReadPtr, int *dstWrotePtr,
			    int *dstCharsPtr);
static int		UtfExtToUtfIntProc(ClientData clientData,
			    const char *src, int srcLen, int flags,
			    Tcl_EncodingState *statePtr, char *dst, int dstLen,
			    int *srcReadPtr, int *dstWrotePtr,
			    int *dstCharsPtr);
static int		Iso88591FromUtfProc(ClientData clientData,
			    const char *src, int srcLen, int flags,
			    Tcl_EncodingState *statePtr, char *dst, int dstLen,
			    int *srcReadPtr, int *dstWrotePtr,
			    int *dstCharsPtr);
static int		Iso88591ToUtfProc(ClientData clientData,
			    const char *src, int srcLen, int flags,
			    Tcl_EncodingState *statePtr, char *dst,
			    int dstLen, int *srcReadPtr, int *dstWrotePtr,
			    int *dstCharsPtr);

/*
 * A Tcl_ObjType for holding a cached Tcl_Encoding in the twoPtrValue.ptr1 field
 * of the intrep. This should help the lifetime of encodings be more useful.
 * See concerns raised in [Bug 1077262].
 */

static const Tcl_ObjType encodingType = {
    "encoding", FreeEncodingIntRep, DupEncodingIntRep, NULL, NULL
};
#define EncodingSetIntRep(objPtr, encoding)				\
    do {								\
	Tcl_ObjIntRep ir;						\
	ir.twoPtrValue.ptr1 = (encoding);				\
	ir.twoPtrValue.ptr2 = NULL;					\
	Tcl_StoreIntRep((objPtr), &encodingType, &ir);			\
    } while (0)

#define EncodingGetIntRep(objPtr, encoding)				\
    do {								\
	const Tcl_ObjIntRep *irPtr;					\
	irPtr = Tcl_FetchIntRep ((objPtr), &encodingType);		\
	(encoding) = irPtr ? irPtr->twoPtrValue.ptr1 : NULL;		\
    } while (0)


/*
 *----------------------------------------------------------------------
 *
 * Tcl_GetEncodingFromObj --
 *
 *	Writes to (*encodingPtr) the Tcl_Encoding value of (*objPtr), if
 *	possible, and returns TCL_OK. If no such encoding exists, TCL_ERROR is
 *	returned, and if interp is non-NULL, an error message is written
 *	there.
 *
 * Results:
 *	Standard Tcl return code.
 *
 * Side effects:
 *	Caches the Tcl_Encoding value as the internal rep of (*objPtr).
 *
 *----------------------------------------------------------------------
 */

int
Tcl_GetEncodingFromObj(
    Tcl_Interp *interp,
    Tcl_Obj *objPtr,
    Tcl_Encoding *encodingPtr)
{
    Tcl_Encoding encoding;
    const char *name = TclGetString(objPtr);

    EncodingGetIntRep(objPtr, encoding);
    if (encoding == NULL) {
	encoding = Tcl_GetEncoding(interp, name);
	if (encoding == NULL) {
	    return TCL_ERROR;
	}
	EncodingSetIntRep(objPtr, encoding);
    }
    *encodingPtr = Tcl_GetEncoding(NULL, name);
    return TCL_OK;
}

/*
 *----------------------------------------------------------------------
 *
 * FreeEncodingIntRep --
 *
 *	The Tcl_FreeInternalRepProc for the "encoding" Tcl_ObjType.
 *
 *----------------------------------------------------------------------
 */

static void
FreeEncodingIntRep(
    Tcl_Obj *objPtr)
{
    Tcl_Encoding encoding;

    EncodingGetIntRep(objPtr, encoding);
    Tcl_FreeEncoding(encoding);
}

/*
 *----------------------------------------------------------------------
 *
 * DupEncodingIntRep --
 *
 *	The Tcl_DupInternalRepProc for the "encoding" Tcl_ObjType.
 *
 *----------------------------------------------------------------------
 */

static void
DupEncodingIntRep(
    Tcl_Obj *srcPtr,
    Tcl_Obj *dupPtr)
{
    Tcl_Encoding encoding = Tcl_GetEncoding(NULL, TclGetString(srcPtr));
    EncodingSetIntRep(dupPtr, encoding);
}

/*
 *----------------------------------------------------------------------
 *
 * Tcl_GetEncodingSearchPath --
 *
 *	Keeps the per-thread copy of the encoding search path current with
 *	changes to the global copy.
 *
 * Results:
 *	Returns a "list" (Tcl_Obj *) that contains the encoding search path.
 *
 *----------------------------------------------------------------------
 */

Tcl_Obj *
Tcl_GetEncodingSearchPath(void)
{
    return TclGetProcessGlobalValue(&encodingSearchPath);
}

/*
 *----------------------------------------------------------------------
 *
 * Tcl_SetEncodingSearchPath --
 *
 *	Keeps the per-thread copy of the encoding search path current with
 *	changes to the global copy.
 *
 *----------------------------------------------------------------------
 */

int
Tcl_SetEncodingSearchPath(
    Tcl_Obj *searchPath)
{
    int dummy;

    if (TCL_ERROR == Tcl_ListObjLength(NULL, searchPath, &dummy)) {
	return TCL_ERROR;
    }
    TclSetProcessGlobalValue(&encodingSearchPath, searchPath, NULL);
    return TCL_OK;
}

/*
 *----------------------------------------------------------------------
 *
 * TclGetLibraryPath --
 *
 *	Keeps the per-thread copy of the library path current with changes to
 *	the global copy.
 *
 * Results:
 *	Returns a "list" (Tcl_Obj *) that contains the library path.
 *
 *----------------------------------------------------------------------
 */

Tcl_Obj *
TclGetLibraryPath(void)
{
    return TclGetProcessGlobalValue(&libraryPath);
}

/*
 *----------------------------------------------------------------------
 *
 * TclSetLibraryPath --
 *
 *	Keeps the per-thread copy of the library path current with changes to
 *	the global copy.
 *
 *	NOTE: this routine returns void, so there's no way to report the error
 *	that searchPath is not a valid list. In that case, this routine will
 *	silently do nothing.
 *
 *----------------------------------------------------------------------
 */

void
TclSetLibraryPath(
    Tcl_Obj *path)
{
    int dummy;

    if (TCL_ERROR == Tcl_ListObjLength(NULL, path, &dummy)) {
	return;
    }
    TclSetProcessGlobalValue(&libraryPath, path, NULL);
}

/*
 *---------------------------------------------------------------------------
 *
 * FillEncodingFileMap --
 *
 *	Called to bring the encoding file map in sync with the current value
 *	of the encoding search path.
 *
 *	Scan the directories on the encoding search path, find the *.enc
 *	files, and store the found pathnames in a map associated with the
 *	encoding name.
 *
 *	In particular, if $dir is on the encoding search path, and the file
 *	$dir/foo.enc is found, then store a "foo" -> $dir entry in the map.
 *	Later, any need for the "foo" encoding will quickly * be able to
 *	construct the $dir/foo.enc pathname for reading the encoding data.
 *
 * Results:
 *	None.
 *
 * Side effects:
 *	Entries are added to the encoding file map.
 *
 *---------------------------------------------------------------------------
 */

static void
FillEncodingFileMap(void)
{
    int i, numDirs = 0;
    Tcl_Obj *map, *searchPath;

    searchPath = Tcl_GetEncodingSearchPath();
    Tcl_IncrRefCount(searchPath);
    Tcl_ListObjLength(NULL, searchPath, &numDirs);
    map = Tcl_NewDictObj();
    Tcl_IncrRefCount(map);

    for (i = numDirs-1; i >= 0; i--) {
	/*
	 * Iterate backwards through the search path so as we overwrite
	 * entries found, we favor files earlier on the search path.
	 */

	int j, numFiles;
	Tcl_Obj *directory, *matchFileList = Tcl_NewObj();
	Tcl_Obj **filev;
	Tcl_GlobTypeData readableFiles = {
	    TCL_GLOB_TYPE_FILE, TCL_GLOB_PERM_R, NULL, NULL
	};

	Tcl_ListObjIndex(NULL, searchPath, i, &directory);
	Tcl_IncrRefCount(directory);
	Tcl_IncrRefCount(matchFileList);
	Tcl_FSMatchInDirectory(NULL, matchFileList, directory, "*.enc",
		&readableFiles);

	Tcl_ListObjGetElements(NULL, matchFileList, &numFiles, &filev);
	for (j=0; j<numFiles; j++) {
	    Tcl_Obj *encodingName, *fileObj;

	    fileObj = TclPathPart(NULL, filev[j], TCL_PATH_TAIL);
	    encodingName = TclPathPart(NULL, fileObj, TCL_PATH_ROOT);
	    Tcl_DictObjPut(NULL, map, encodingName, directory);
	    Tcl_DecrRefCount(fileObj);
	    Tcl_DecrRefCount(encodingName);
	}
	Tcl_DecrRefCount(matchFileList);
	Tcl_DecrRefCount(directory);
    }
    Tcl_DecrRefCount(searchPath);
    TclSetProcessGlobalValue(&encodingFileMap, map, NULL);
    Tcl_DecrRefCount(map);
}

/*
 *---------------------------------------------------------------------------
 *
 * TclInitEncodingSubsystem --
 *
 *	Initialize all resources used by this subsystem on a per-process
 *	basis.
 *
 * Results:
 *	None.
 *
 * Side effects:
 *	Depends on the memory, object, and IO subsystems.
 *
 *---------------------------------------------------------------------------
 */

void
TclInitEncodingSubsystem(void)
{
    Tcl_EncodingType type;
    TableEncodingData *dataPtr;
    unsigned size;
    unsigned short i;

    if (encodingsInitialized) {
	return;
    }

    Tcl_MutexLock(&encodingMutex);
    Tcl_InitHashTable(&encodingTable, TCL_STRING_KEYS);
    Tcl_MutexUnlock(&encodingMutex);

    /*
     * Create a few initial encodings. Note that the UTF-8 to UTF-8
     * translation is not a no-op, because it will turn a stream of improperly
     * formed UTF-8 into a properly formed stream.
     */

    type.encodingName	= NULL;
    type.toUtfProc	= BinaryProc;
    type.fromUtfProc	= BinaryProc;
    type.freeProc	= NULL;
    type.nullSize	= 1;
    type.clientData	= NULL;
    tclIdentityEncoding = Tcl_CreateEncoding(&type);

    type.encodingName	= "utf-8";
    type.toUtfProc	= UtfExtToUtfIntProc;
    type.fromUtfProc	= UtfIntToUtfExtProc;
    type.freeProc	= NULL;
    type.nullSize	= 1;
    type.clientData	= NULL;
    Tcl_CreateEncoding(&type);

    type.encodingName   = "unicode";
    type.toUtfProc	= UnicodeToUtfProc;
    type.fromUtfProc    = UtfToUnicodeProc;
    type.freeProc	= NULL;
    type.nullSize	= 2;
    type.clientData	= NULL;
    Tcl_CreateEncoding(&type);

    /*
     * Need the iso8859-1 encoding in order to process binary data, so force
     * it to always be embedded. Note that this encoding *must* be a proper
     * table encoding or some of the escape encodings crash! Hence the ugly
     * code to duplicate the structure of a table encoding here.
     */

    dataPtr = ckalloc(sizeof(TableEncodingData));
    memset(dataPtr, 0, sizeof(TableEncodingData));
    dataPtr->fallback = '?';

    size = 256*(sizeof(unsigned short *) + sizeof(unsigned short));
    dataPtr->toUnicode = ckalloc(size);
    memset(dataPtr->toUnicode, 0, size);
    dataPtr->fromUnicode = ckalloc(size);
    memset(dataPtr->fromUnicode, 0, size);

    dataPtr->toUnicode[0] = (unsigned short *) (dataPtr->toUnicode + 256);
    dataPtr->fromUnicode[0] = (unsigned short *) (dataPtr->fromUnicode + 256);
    for (i=1 ; i<256 ; i++) {
	dataPtr->toUnicode[i] = emptyPage;
	dataPtr->fromUnicode[i] = emptyPage;
    }

    for (i=0 ; i<256 ; i++) {
	dataPtr->toUnicode[0][i] = i;
	dataPtr->fromUnicode[0][i] = i;
    }

    type.encodingName	= "iso8859-1";
    type.toUtfProc	= Iso88591ToUtfProc;
    type.fromUtfProc	= Iso88591FromUtfProc;
    type.freeProc	= TableFreeProc;
    type.nullSize	= 1;
    type.clientData	= dataPtr;
    defaultEncoding	= Tcl_CreateEncoding(&type);
    systemEncoding	= Tcl_GetEncoding(NULL, type.encodingName);

    encodingsInitialized = 1;
}

/*
 *----------------------------------------------------------------------
 *
 * TclFinalizeEncodingSubsystem --
 *
 *	Release the state associated with the encoding subsystem.
 *
 * Results:
 *	None.
 *
 * Side effects:
 *	Frees all of the encodings.
 *
 *----------------------------------------------------------------------
 */

void
TclFinalizeEncodingSubsystem(void)
{
    Tcl_HashSearch search;
    Tcl_HashEntry *hPtr;

    Tcl_MutexLock(&encodingMutex);
    encodingsInitialized = 0;
    FreeEncoding(systemEncoding);
    systemEncoding = NULL;
    defaultEncoding = NULL;
    FreeEncoding(tclIdentityEncoding);
    tclIdentityEncoding = NULL;

    hPtr = Tcl_FirstHashEntry(&encodingTable, &search);
    while (hPtr != NULL) {
	/*
	 * Call FreeEncoding instead of doing it directly to handle refcounts
	 * like escape encodings use. [Bug 524674] Make sure to call
	 * Tcl_FirstHashEntry repeatedly so that all encodings are eventually
	 * cleaned up.
	 */

	FreeEncoding(Tcl_GetHashValue(hPtr));
	hPtr = Tcl_FirstHashEntry(&encodingTable, &search);
    }

    Tcl_DeleteHashTable(&encodingTable);
    Tcl_MutexUnlock(&encodingMutex);
}

/*
 *-------------------------------------------------------------------------
 *
 * Tcl_GetDefaultEncodingDir --
 *
 *	Legacy public interface to retrieve first directory in the encoding
 *	searchPath.
 *
 * Results:
 *	The directory pathname, as a string, or NULL for an empty encoding
 *	search path.
 *
 * Side effects:
 *	None.
 *
 *-------------------------------------------------------------------------
 */

#if !defined(TCL_NO_DEPRECATED) && TCL_MAJOR_VERSION < 9
const char *
Tcl_GetDefaultEncodingDir(void)
{
    int numDirs;
    Tcl_Obj *first, *searchPath = Tcl_GetEncodingSearchPath();

    Tcl_ListObjLength(NULL, searchPath, &numDirs);
    if (numDirs == 0) {
	return NULL;
    }
    Tcl_ListObjIndex(NULL, searchPath, 0, &first);

    return TclGetString(first);
}

/*
 *-------------------------------------------------------------------------
 *
 * Tcl_SetDefaultEncodingDir --
 *
 *	Legacy public interface to set the first directory in the encoding
 *	search path.
 *
 * Results:
 *	None.
 *
 * Side effects:
 *	Modifies the encoding search path.
 *
 *-------------------------------------------------------------------------
 */

void
Tcl_SetDefaultEncodingDir(
    const char *path)
{
    Tcl_Obj *searchPath = Tcl_GetEncodingSearchPath();
    Tcl_Obj *directory = Tcl_NewStringObj(path, -1);

    searchPath = Tcl_DuplicateObj(searchPath);
    Tcl_ListObjReplace(NULL, searchPath, 0, 0, 1, &directory);
    Tcl_SetEncodingSearchPath(searchPath);
}
#endif

/*
 *-------------------------------------------------------------------------
 *
 * Tcl_GetEncoding --
 *
 *	Given the name of a encoding, find the corresponding Tcl_Encoding
 *	token. If the encoding did not already exist, Tcl attempts to
 *	dynamically load an encoding by that name.
 *
 * Results:
 *	Returns a token that represents the encoding. If the name didn't refer
 *	to any known or loadable encoding, NULL is returned. If NULL was
 *	returned, an error message is left in interp's result object, unless
 *	interp was NULL.
 *
 * Side effects:
 *	The new encoding type is entered into a table visible to all
 *	interpreters, keyed off the encoding's name. For each call to this
 *	function, there should eventually be a call to Tcl_FreeEncoding, so
 *	that the database can be cleaned up when encodings aren't needed
 *	anymore.
 *
 *-------------------------------------------------------------------------
 */

Tcl_Encoding
Tcl_GetEncoding(
    Tcl_Interp *interp,		/* Interp for error reporting, if not NULL. */
    const char *name)		/* The name of the desired encoding. */
{
    Tcl_HashEntry *hPtr;
    Encoding *encodingPtr;

    Tcl_MutexLock(&encodingMutex);
    if (name == NULL) {
	encodingPtr = (Encoding *) systemEncoding;
	encodingPtr->refCount++;
	Tcl_MutexUnlock(&encodingMutex);
	return systemEncoding;
    }

    hPtr = Tcl_FindHashEntry(&encodingTable, name);
    if (hPtr != NULL) {
	encodingPtr = Tcl_GetHashValue(hPtr);
	encodingPtr->refCount++;
	Tcl_MutexUnlock(&encodingMutex);
	return (Tcl_Encoding) encodingPtr;
    }
    Tcl_MutexUnlock(&encodingMutex);

    return LoadEncodingFile(interp, name);
}

/*
 *---------------------------------------------------------------------------
 *
 * Tcl_FreeEncoding --
 *
 *	This function is called to release an encoding allocated by
 *	Tcl_CreateEncoding() or Tcl_GetEncoding().
 *
 * Results:
 *	None.
 *
 * Side effects:
 *	The reference count associated with the encoding is decremented and
 *	the encoding may be deleted if nothing is using it anymore.
 *
 *---------------------------------------------------------------------------
 */

void
Tcl_FreeEncoding(
    Tcl_Encoding encoding)
{
    Tcl_MutexLock(&encodingMutex);
    FreeEncoding(encoding);
    Tcl_MutexUnlock(&encodingMutex);
}

/*
 *----------------------------------------------------------------------
 *
 * FreeEncoding --
 *
 *	This function is called to release an encoding by functions that
 *	already have the encodingMutex.
 *
 * Results:
 *	None.
 *
 * Side effects:
 *	The reference count associated with the encoding is decremented and
 *	the encoding may be deleted if nothing is using it anymore.
 *
 *----------------------------------------------------------------------
 */

static void
FreeEncoding(
    Tcl_Encoding encoding)
{
    Encoding *encodingPtr = (Encoding *) encoding;

    if (encodingPtr == NULL) {
	return;
    }
    if (encodingPtr->refCount-- <= 1) {
	if (encodingPtr->freeProc != NULL) {
	    encodingPtr->freeProc(encodingPtr->clientData);
	}
	if (encodingPtr->hPtr != NULL) {
	    Tcl_DeleteHashEntry(encodingPtr->hPtr);
	}
	if (encodingPtr->name) {
	    ckfree(encodingPtr->name);
	}
	ckfree(encodingPtr);
    }
}

/*
 *-------------------------------------------------------------------------
 *
 * Tcl_GetEncodingName --
 *
 *	Given an encoding, return the name that was used to constuct the
 *	encoding.
 *
 * Results:
 *	The name of the encoding.
 *
 * Side effects:
 *	None.
 *
 *---------------------------------------------------------------------------
 */

const char *
Tcl_GetEncodingName(
    Tcl_Encoding encoding)	/* The encoding whose name to fetch. */
{
    if (encoding == NULL) {
	encoding = systemEncoding;
    }

    return ((Encoding *) encoding)->name;
}

/*
 *-------------------------------------------------------------------------
 *
 * Tcl_GetEncodingNames --
 *
 *	Get the list of all known encodings, including the ones stored as
 *	files on disk in the encoding path.
 *
 * Results:
 *	Modifies interp's result object to hold a list of all the available
 *	encodings.
 *
 * Side effects:
 *	None.
 *
 *-------------------------------------------------------------------------
 */

void
Tcl_GetEncodingNames(
    Tcl_Interp *interp)		/* Interp to hold result. */
{
    Tcl_HashTable table;
    Tcl_HashSearch search;
    Tcl_HashEntry *hPtr;
    Tcl_Obj *map, *name, *result = Tcl_NewObj();
    Tcl_DictSearch mapSearch;
    int dummy, done = 0;

    Tcl_InitObjHashTable(&table);

    /*
     * Copy encoding names from loaded encoding table to table.
     */

    Tcl_MutexLock(&encodingMutex);
    for (hPtr = Tcl_FirstHashEntry(&encodingTable, &search); hPtr != NULL;
	    hPtr = Tcl_NextHashEntry(&search)) {
	Encoding *encodingPtr = Tcl_GetHashValue(hPtr);

	Tcl_CreateHashEntry(&table,
		Tcl_NewStringObj(encodingPtr->name, -1), &dummy);
    }
    Tcl_MutexUnlock(&encodingMutex);

    FillEncodingFileMap();
    map = TclGetProcessGlobalValue(&encodingFileMap);

    /*
     * Copy encoding names from encoding file map to table.
     */

    Tcl_DictObjFirst(NULL, map, &mapSearch, &name, NULL, &done);
    for (; !done; Tcl_DictObjNext(&mapSearch, &name, NULL, &done)) {
	Tcl_CreateHashEntry(&table, name, &dummy);
    }

    /*
     * Pull all encoding names from table into the result list.
     */

    for (hPtr = Tcl_FirstHashEntry(&table, &search); hPtr != NULL;
	    hPtr = Tcl_NextHashEntry(&search)) {
	Tcl_ListObjAppendElement(NULL, result,
		(Tcl_Obj *) Tcl_GetHashKey(&table, hPtr));
    }
    Tcl_SetObjResult(interp, result);
    Tcl_DeleteHashTable(&table);
}

/*
 *------------------------------------------------------------------------
 *
 * Tcl_SetSystemEncoding --
 *
 *	Sets the default encoding that should be used whenever the user passes
 *	a NULL value in to one of the conversion routines. If the supplied
 *	name is NULL, the system encoding is reset to the default system
 *	encoding.
 *
 * Results:
 *	The return value is TCL_OK if the system encoding was successfully set
 *	to the encoding specified by name, TCL_ERROR otherwise. If TCL_ERROR
 *	is returned, an error message is left in interp's result object,
 *	unless interp was NULL.
 *
 * Side effects:
 *	The reference count of the new system encoding is incremented. The
 *	reference count of the old system encoding is decremented and it may
 *	be freed. All VFS cached information is invalidated.
 *
 *------------------------------------------------------------------------
 */

int
Tcl_SetSystemEncoding(
    Tcl_Interp *interp,		/* Interp for error reporting, if not NULL. */
    const char *name)		/* The name of the desired encoding, or NULL/""
				 * to reset to default encoding. */
{
    Tcl_Encoding encoding;
    Encoding *encodingPtr;

    if (!name || !*name) {
	Tcl_MutexLock(&encodingMutex);
	encoding = defaultEncoding;
	encodingPtr = (Encoding *) encoding;
	encodingPtr->refCount++;
	Tcl_MutexUnlock(&encodingMutex);
    } else {
	encoding = Tcl_GetEncoding(interp, name);
	if (encoding == NULL) {
	    return TCL_ERROR;
	}
    }

    Tcl_MutexLock(&encodingMutex);
    FreeEncoding(systemEncoding);
    systemEncoding = encoding;
    Tcl_MutexUnlock(&encodingMutex);
    Tcl_FSMountsChanged(NULL);

    return TCL_OK;
}

/*
 *---------------------------------------------------------------------------
 *
 * Tcl_CreateEncoding --
 *
 *	This function is called to define a new encoding and the functions
 *	that are used to convert between the specified encoding and Unicode.
 *
 * Results:
 *	Returns a token that represents the encoding. If an encoding with the
 *	same name already existed, the old encoding token remains valid and
 *	continues to behave as it used to, and will eventually be garbage
 *	collected when the last reference to it goes away. Any subsequent
 *	calls to Tcl_GetEncoding with the specified name will retrieve the
 *	most recent encoding token.
 *
 * Side effects:
 *	The new encoding type is entered into a table visible to all
 *	interpreters, keyed off the encoding's name. For each call to this
 *	function, there should eventually be a call to Tcl_FreeEncoding, so
 *	that the database can be cleaned up when encodings aren't needed
 *	anymore.
 *
 *---------------------------------------------------------------------------
 */

Tcl_Encoding
Tcl_CreateEncoding(
    const Tcl_EncodingType *typePtr)
				/* The encoding type. */
{
    Encoding *encodingPtr = ckalloc(sizeof(Encoding));
    encodingPtr->name		= NULL;
    encodingPtr->toUtfProc	= typePtr->toUtfProc;
    encodingPtr->fromUtfProc	= typePtr->fromUtfProc;
    encodingPtr->freeProc	= typePtr->freeProc;
    encodingPtr->nullSize	= typePtr->nullSize;
    encodingPtr->clientData	= typePtr->clientData;
    if (typePtr->nullSize == 1) {
	encodingPtr->lengthProc = (LengthProc *) strlen;
    } else {
	encodingPtr->lengthProc = (LengthProc *) unilen;
    }
    encodingPtr->refCount	= 1;
    encodingPtr->hPtr		= NULL;

  if (typePtr->encodingName) {
    Tcl_HashEntry *hPtr;
    int isNew;
    char *name;

    Tcl_MutexLock(&encodingMutex);
    hPtr = Tcl_CreateHashEntry(&encodingTable, typePtr->encodingName, &isNew);
    if (isNew == 0) {
	/*
	 * Remove old encoding from hash table, but don't delete it until last
	 * reference goes away.
	 */

	Encoding *replaceMe = Tcl_GetHashValue(hPtr);
	replaceMe->hPtr = NULL;
    }

    name = ckalloc(strlen(typePtr->encodingName) + 1);
    encodingPtr->name		= strcpy(name, typePtr->encodingName);
    encodingPtr->hPtr		= hPtr;
    Tcl_SetHashValue(hPtr, encodingPtr);

    Tcl_MutexUnlock(&encodingMutex);
  }
    return (Tcl_Encoding) encodingPtr;
}

/*
 *-------------------------------------------------------------------------
 *
 * Tcl_ExternalToUtfDString --
 *
 *	Convert a source buffer from the specified encoding into UTF-8. If any
 *	of the bytes in the source buffer are invalid or cannot be represented
 *	in the target encoding, a default fallback character will be
 *	substituted.
 *
 * Results:
 *	The converted bytes are stored in the DString, which is then NULL
 *	terminated. The return value is a pointer to the value stored in the
 *	DString.
 *
 * Side effects:
 *	None.
 *
 *-------------------------------------------------------------------------
 */

char *
Tcl_ExternalToUtfDString(
    Tcl_Encoding encoding,	/* The encoding for the source string, or NULL
				 * for the default system encoding. */
    const char *src,		/* Source string in specified encoding. */
    int srcLen,			/* Source string length in bytes, or < 0 for
				 * encoding-specific string length. */
    Tcl_DString *dstPtr)	/* Uninitialized or free DString in which the
				 * converted string is stored. */
{
    char *dst;
    Tcl_EncodingState state;
    const Encoding *encodingPtr;
    int flags, dstLen, result, soFar, srcRead, dstWrote, dstChars;

    Tcl_DStringInit(dstPtr);
    dst = Tcl_DStringValue(dstPtr);
    dstLen = dstPtr->spaceAvl - 1;

    if (encoding == NULL) {
	encoding = systemEncoding;
    }
    encodingPtr = (Encoding *) encoding;

    if (src == NULL) {
	srcLen = 0;
    } else if (srcLen < 0) {
	srcLen = encodingPtr->lengthProc(src);
    }

    flags = TCL_ENCODING_START | TCL_ENCODING_END;

    while (1) {
	result = encodingPtr->toUtfProc(encodingPtr->clientData, src, srcLen,
		flags, &state, dst, dstLen, &srcRead, &dstWrote, &dstChars);
	soFar = dst + dstWrote - Tcl_DStringValue(dstPtr);

	if (result != TCL_CONVERT_NOSPACE) {
	    Tcl_DStringSetLength(dstPtr, soFar);
	    return Tcl_DStringValue(dstPtr);
	}

	flags &= ~TCL_ENCODING_START;
	src += srcRead;
	srcLen -= srcRead;
	if (Tcl_DStringLength(dstPtr) == 0) {
	    Tcl_DStringSetLength(dstPtr, dstLen);
	}
	Tcl_DStringSetLength(dstPtr, 2 * Tcl_DStringLength(dstPtr) + 1);
	dst = Tcl_DStringValue(dstPtr) + soFar;
	dstLen = Tcl_DStringLength(dstPtr) - soFar - 1;
    }
}

/*
 *-------------------------------------------------------------------------
 *
 * Tcl_ExternalToUtf --
 *
 *	Convert a source buffer from the specified encoding into UTF-8.
 *
 * Results:
 *	The return value is one of TCL_OK, TCL_CONVERT_MULTIBYTE,
 *	TCL_CONVERT_SYNTAX, TCL_CONVERT_UNKNOWN, or TCL_CONVERT_NOSPACE, as
 *	documented in tcl.h.
 *
 * Side effects:
 *	The converted bytes are stored in the output buffer.
 *
 *-------------------------------------------------------------------------
 */

int
Tcl_ExternalToUtf(
    Tcl_Interp *interp,		/* Interp for error return, if not NULL. */
    Tcl_Encoding encoding,	/* The encoding for the source string, or NULL
				 * for the default system encoding. */
    const char *src,		/* Source string in specified encoding. */
    int srcLen,			/* Source string length in bytes, or < 0 for
				 * encoding-specific string length. */
    int flags,			/* Conversion control flags. */
    Tcl_EncodingState *statePtr,/* Place for conversion routine to store state
				 * information used during a piecewise
				 * conversion. Contents of statePtr are
				 * initialized and/or reset by conversion
				 * routine under control of flags argument. */
    char *dst,			/* Output buffer in which converted string is
				 * stored. */
    int dstLen,			/* The maximum length of output buffer in
				 * bytes. */
    int *srcReadPtr,		/* Filled with the number of bytes from the
				 * source string that were converted. This may
				 * be less than the original source length if
				 * there was a problem converting some source
				 * characters. */
    int *dstWrotePtr,		/* Filled with the number of bytes that were
				 * stored in the output buffer as a result of
				 * the conversion. */
    int *dstCharsPtr)		/* Filled with the number of characters that
				 * correspond to the bytes stored in the
				 * output buffer. */
{
    const Encoding *encodingPtr;
    int result, srcRead, dstWrote, dstChars = 0;
    int noTerminate = flags & TCL_ENCODING_NO_TERMINATE;
    int charLimited = (flags & TCL_ENCODING_CHAR_LIMIT) && dstCharsPtr;
    int maxChars = INT_MAX;
    Tcl_EncodingState state;

    if (encoding == NULL) {
	encoding = systemEncoding;
    }
    encodingPtr = (Encoding *) encoding;

    if (src == NULL) {
	srcLen = 0;
    } else if (srcLen < 0) {
	srcLen = encodingPtr->lengthProc(src);
    }
    if (statePtr == NULL) {
	flags |= TCL_ENCODING_START | TCL_ENCODING_END;
	statePtr = &state;
    }
    if (srcReadPtr == NULL) {
	srcReadPtr = &srcRead;
    }
    if (dstWrotePtr == NULL) {
	dstWrotePtr = &dstWrote;
    }
    if (dstCharsPtr == NULL) {
	dstCharsPtr = &dstChars;
	flags &= ~TCL_ENCODING_CHAR_LIMIT;
    } else if (charLimited) {
	maxChars = *dstCharsPtr;
    }

    if (!noTerminate) {
	/*
	 * If there are any null characters in the middle of the buffer,
	 * they will converted to the UTF-8 null character (\xC080). To get
	 * the actual \0 at the end of the destination buffer, we need to
	 * append it manually.  First make room for it...
	 */

	dstLen--;
    }
    do {
	int savedFlags = flags;
	Tcl_EncodingState savedState = *statePtr;

	result = encodingPtr->toUtfProc(encodingPtr->clientData, src, srcLen,
		flags, statePtr, dst, dstLen, srcReadPtr, dstWrotePtr,
		dstCharsPtr);
	if (*dstCharsPtr <= maxChars) {
	    break;
	}
	dstLen = Tcl_UtfAtIndex(dst, maxChars) - 1 - dst + TCL_UTF_MAX;
	flags = savedFlags;
	*statePtr = savedState;
    } while (1);
    if (!noTerminate) {
	/* ...and then append it */

	dst[*dstWrotePtr] = '\0';
    }

    return result;
}

/*
 *-------------------------------------------------------------------------
 *
 * Tcl_UtfToExternalDString --
 *
 *	Convert a source buffer from UTF-8 into the specified encoding. If any
 *	of the bytes in the source buffer are invalid or cannot be represented
 *	in the target encoding, a default fallback character will be
 *	substituted.
 *
 * Results:
 *	The converted bytes are stored in the DString, which is then NULL
 *	terminated in an encoding-specific manner. The return value is a
 *	pointer to the value stored in the DString.
 *
 * Side effects:
 *	None.
 *
 *-------------------------------------------------------------------------
 */

char *
Tcl_UtfToExternalDString(
    Tcl_Encoding encoding,	/* The encoding for the converted string, or
				 * NULL for the default system encoding. */
    const char *src,		/* Source string in UTF-8. */
    int srcLen,			/* Source string length in bytes, or < 0 for
				 * strlen(). */
    Tcl_DString *dstPtr)	/* Uninitialized or free DString in which the
				 * converted string is stored. */
{
    char *dst;
    Tcl_EncodingState state;
    const Encoding *encodingPtr;
    int flags, dstLen, result, soFar, srcRead, dstWrote, dstChars;

    Tcl_DStringInit(dstPtr);
    dst = Tcl_DStringValue(dstPtr);
    dstLen = dstPtr->spaceAvl - 1;

    if (encoding == NULL) {
	encoding = systemEncoding;
    }
    encodingPtr = (Encoding *) encoding;

    if (src == NULL) {
	srcLen = 0;
    } else if (srcLen < 0) {
	srcLen = strlen(src);
    }
    flags = TCL_ENCODING_START | TCL_ENCODING_END;
    while (1) {
	result = encodingPtr->fromUtfProc(encodingPtr->clientData, src,
		srcLen, flags, &state, dst, dstLen, &srcRead, &dstWrote,
		&dstChars);
	soFar = dst + dstWrote - Tcl_DStringValue(dstPtr);

	if (result != TCL_CONVERT_NOSPACE) {
	    if (encodingPtr->nullSize == 2) {
		Tcl_DStringSetLength(dstPtr, soFar + 1);
	    }
	    Tcl_DStringSetLength(dstPtr, soFar);
	    return Tcl_DStringValue(dstPtr);
	}

	flags &= ~TCL_ENCODING_START;
	src += srcRead;
	srcLen -= srcRead;
	if (Tcl_DStringLength(dstPtr) == 0) {
	    Tcl_DStringSetLength(dstPtr, dstLen);
	}
	Tcl_DStringSetLength(dstPtr, 2 * Tcl_DStringLength(dstPtr) + 1);
	dst = Tcl_DStringValue(dstPtr) + soFar;
	dstLen = Tcl_DStringLength(dstPtr) - soFar - 1;
    }
}

/*
 *-------------------------------------------------------------------------
 *
 * Tcl_UtfToExternal --
 *
 *	Convert a buffer from UTF-8 into the specified encoding.
 *
 * Results:
 *	The return value is one of TCL_OK, TCL_CONVERT_MULTIBYTE,
 *	TCL_CONVERT_SYNTAX, TCL_CONVERT_UNKNOWN, or TCL_CONVERT_NOSPACE, as
 *	documented in tcl.h.
 *
 * Side effects:
 *	The converted bytes are stored in the output buffer.
 *
 *-------------------------------------------------------------------------
 */

int
Tcl_UtfToExternal(
    Tcl_Interp *interp,		/* Interp for error return, if not NULL. */
    Tcl_Encoding encoding,	/* The encoding for the converted string, or
				 * NULL for the default system encoding. */
    const char *src,		/* Source string in UTF-8. */
    int srcLen,			/* Source string length in bytes, or < 0 for
				 * strlen(). */
    int flags,			/* Conversion control flags. */
    Tcl_EncodingState *statePtr,/* Place for conversion routine to store state
				 * information used during a piecewise
				 * conversion. Contents of statePtr are
				 * initialized and/or reset by conversion
				 * routine under control of flags argument. */
    char *dst,			/* Output buffer in which converted string
				 * is stored. */
    int dstLen,			/* The maximum length of output buffer in
				 * bytes. */
    int *srcReadPtr,		/* Filled with the number of bytes from the
				 * source string that were converted. This may
				 * be less than the original source length if
				 * there was a problem converting some source
				 * characters. */
    int *dstWrotePtr,		/* Filled with the number of bytes that were
				 * stored in the output buffer as a result of
				 * the conversion. */
    int *dstCharsPtr)		/* Filled with the number of characters that
				 * correspond to the bytes stored in the
				 * output buffer. */
{
    const Encoding *encodingPtr;
    int result, srcRead, dstWrote, dstChars;
    Tcl_EncodingState state;

    if (encoding == NULL) {
	encoding = systemEncoding;
    }
    encodingPtr = (Encoding *) encoding;

    if (src == NULL) {
	srcLen = 0;
    } else if (srcLen < 0) {
	srcLen = strlen(src);
    }
    if (statePtr == NULL) {
	flags |= TCL_ENCODING_START | TCL_ENCODING_END;
	statePtr = &state;
    }
    if (srcReadPtr == NULL) {
	srcReadPtr = &srcRead;
    }
    if (dstWrotePtr == NULL) {
	dstWrotePtr = &dstWrote;
    }
    if (dstCharsPtr == NULL) {
	dstCharsPtr = &dstChars;
    }

    dstLen -= encodingPtr->nullSize;
    result = encodingPtr->fromUtfProc(encodingPtr->clientData, src, srcLen,
	    flags, statePtr, dst, dstLen, srcReadPtr, dstWrotePtr,
	    dstCharsPtr);
    if (encodingPtr->nullSize == 2) {
	dst[*dstWrotePtr + 1] = '\0';
    }
    dst[*dstWrotePtr] = '\0';

    return result;
}

/*
 *---------------------------------------------------------------------------
 *
 * Tcl_FindExecutable --
 *
 *	This function computes the absolute path name of the current
 *	application, given its argv[0] value.
 *
 * Results:
 *	None.
 *
 * Side effects:
 *	The absolute pathname for the application is computed and stored to be
 *	returned later by [info nameofexecutable].
 *
 *---------------------------------------------------------------------------
 */
#undef Tcl_FindExecutable
void
Tcl_FindExecutable(
    const char *argv0)		/* The value of the application's argv[0]
				 * (native). */
{
    TclInitSubsystems();
    TclpSetInitialEncodings();
    TclpFindExecutable(argv0);
}

/*
 *---------------------------------------------------------------------------
 *
 * OpenEncodingFileChannel --
 *
 *	Open the file believed to hold data for the encoding, "name".
 *
 * Results:
 *	Returns the readable Tcl_Channel from opening the file, or NULL if the
 *	file could not be successfully opened. If NULL was returned, an error
 *	message is left in interp's result object, unless interp was NULL.
 *
 * Side effects:
 *	Channel may be opened. Information about the filesystem may be cached
 *	to speed later calls.
 *
 *---------------------------------------------------------------------------
 */

static Tcl_Channel
OpenEncodingFileChannel(
    Tcl_Interp *interp,		/* Interp for error reporting, if not NULL. */
    const char *name)		/* The name of the encoding file on disk and
				 * also the name for new encoding. */
{
    Tcl_Obj *nameObj = Tcl_NewStringObj(name, -1);
    Tcl_Obj *fileNameObj = Tcl_DuplicateObj(nameObj);
    Tcl_Obj *searchPath = Tcl_DuplicateObj(Tcl_GetEncodingSearchPath());
    Tcl_Obj *map = TclGetProcessGlobalValue(&encodingFileMap);
    Tcl_Obj **dir, *path, *directory = NULL;
    Tcl_Channel chan = NULL;
    int i, numDirs;

    Tcl_ListObjGetElements(NULL, searchPath, &numDirs, &dir);
    Tcl_IncrRefCount(nameObj);
    Tcl_AppendToObj(fileNameObj, ".enc", -1);
    Tcl_IncrRefCount(fileNameObj);
    Tcl_DictObjGet(NULL, map, nameObj, &directory);

    /*
     * Check that any cached directory is still on the encoding search path.
     */

    if (NULL != directory) {
	int verified = 0;

	for (i=0; i<numDirs && !verified; i++) {
	    if (dir[i] == directory) {
		verified = 1;
	    }
	}
	if (!verified) {
	    const char *dirString = TclGetString(directory);

	    for (i=0; i<numDirs && !verified; i++) {
		if (strcmp(dirString, TclGetString(dir[i])) == 0) {
		    verified = 1;
		}
	    }
	}
	if (!verified) {
	    /*
	     * Directory no longer on the search path. Remove from cache.
	     */

	    map = Tcl_DuplicateObj(map);
	    Tcl_DictObjRemove(NULL, map, nameObj);
	    TclSetProcessGlobalValue(&encodingFileMap, map, NULL);
	    directory = NULL;
	}
    }

    if (NULL != directory) {
	/*
	 * Got a directory from the cache. Try to use it first.
	 */

	Tcl_IncrRefCount(directory);
	path = Tcl_FSJoinToPath(directory, 1, &fileNameObj);
	Tcl_IncrRefCount(path);
	Tcl_DecrRefCount(directory);
	chan = Tcl_FSOpenFileChannel(NULL, path, "r", 0);
	Tcl_DecrRefCount(path);
    }

    /*
     * Scan the search path until we find it.
     */

    for (i=0; i<numDirs && (chan == NULL); i++) {
	path = Tcl_FSJoinToPath(dir[i], 1, &fileNameObj);
	Tcl_IncrRefCount(path);
	chan = Tcl_FSOpenFileChannel(NULL, path, "r", 0);
	Tcl_DecrRefCount(path);
	if (chan != NULL) {
	    /*
	     * Save directory in the cache.
	     */

	    map = Tcl_DuplicateObj(TclGetProcessGlobalValue(&encodingFileMap));
	    Tcl_DictObjPut(NULL, map, nameObj, dir[i]);
	    TclSetProcessGlobalValue(&encodingFileMap, map, NULL);
	}
    }

    if ((NULL == chan) && (interp != NULL)) {
	Tcl_SetObjResult(interp, Tcl_ObjPrintf(
		"unknown encoding \"%s\"", name));
	Tcl_SetErrorCode(interp, "TCL", "LOOKUP", "ENCODING", name, NULL);
    }
    Tcl_DecrRefCount(fileNameObj);
    Tcl_DecrRefCount(nameObj);
    Tcl_DecrRefCount(searchPath);

    return chan;
}

/*
 *---------------------------------------------------------------------------
 *
 * LoadEncodingFile --
 *
 *	Read a file that describes an encoding and create a new Encoding from
 *	the data.
 *
 * Results:
 *	The return value is the newly loaded Encoding, or NULL if the file
 *	didn't exist of was in the incorrect format. If NULL was returned, an
 *	error message is left in interp's result object, unless interp was
 *	NULL.
 *
 * Side effects:
 *	File read from disk.
 *
 *---------------------------------------------------------------------------
 */

static Tcl_Encoding
LoadEncodingFile(
    Tcl_Interp *interp,		/* Interp for error reporting, if not NULL. */
    const char *name)		/* The name of the encoding file on disk and
				 * also the name for new encoding. */
{
    Tcl_Channel chan = NULL;
    Tcl_Encoding encoding = NULL;
    int ch;

    chan = OpenEncodingFileChannel(interp, name);
    if (chan == NULL) {
	return NULL;
    }

    Tcl_SetChannelOption(NULL, chan, "-encoding", "utf-8");

    while (1) {
	Tcl_DString ds;

	Tcl_DStringInit(&ds);
	Tcl_Gets(chan, &ds);
	ch = Tcl_DStringValue(&ds)[0];
	Tcl_DStringFree(&ds);
	if (ch != '#') {
	    break;
	}
    }

    switch (ch) {
    case 'S':
	encoding = LoadTableEncoding(name, ENCODING_SINGLEBYTE, chan);
	break;
    case 'D':
	encoding = LoadTableEncoding(name, ENCODING_DOUBLEBYTE, chan);
	break;
    case 'M':
	encoding = LoadTableEncoding(name, ENCODING_MULTIBYTE, chan);
	break;
    case 'E':
	encoding = LoadEscapeEncoding(name, chan);
	break;
    }
    if ((encoding == NULL) && (interp != NULL)) {
	Tcl_SetObjResult(interp, Tcl_ObjPrintf(
		"invalid encoding file \"%s\"", name));
	Tcl_SetErrorCode(interp, "TCL", "LOOKUP", "ENCODING", name, NULL);
    }
    Tcl_Close(NULL, chan);

    return encoding;
}

/*
 *-------------------------------------------------------------------------
 *
 * LoadTableEncoding --
 *
 *	Helper function for LoadEncodingTable(). Loads a table to that
 *	converts between Unicode and some other encoding and creates an
 *	encoding (using a TableEncoding structure) from that information.
 *
 *	File contains binary data, but begins with a marker to indicate
 *	byte-ordering, so that same binary file can be read on either endian
 *	platforms.
 *
 * Results:
 *	The return value is the new encoding, or NULL if the encoding could
 *	not be created (because the file contained invalid data).
 *
 * Side effects:
 *	None.
 *
 *-------------------------------------------------------------------------
 */

static Tcl_Encoding
LoadTableEncoding(
    const char *name,		/* Name for new encoding. */
    int type,			/* Type of encoding (ENCODING_?????). */
    Tcl_Channel chan)		/* File containing new encoding. */
{
    Tcl_DString lineString;
    Tcl_Obj *objPtr;
    char *line;
    int i, hi, lo, numPages, symbol, fallback, len;
    unsigned char used[256];
    unsigned size;
    TableEncodingData *dataPtr;
    unsigned short *pageMemPtr, *page;
    Tcl_EncodingType encType;

    /*
     * Speed over memory. Use a full 256 character table to decode hex
     * sequences in the encoding files.
     */

    static const char staticHex[] = {
      0,  0,  0,  0,  0,  0,  0, 0, 0, 0, 0, 0, 0, 0, 0, 0, /*   0 ...  15 */
      0,  0,  0,  0,  0,  0,  0, 0, 0, 0, 0, 0, 0, 0, 0, 0, /*  16 ...  31 */
      0,  0,  0,  0,  0,  0,  0, 0, 0, 0, 0, 0, 0, 0, 0, 0, /*  32 ...  47 */
      0,  1,  2,  3,  4,  5,  6, 7, 8, 9, 0, 0, 0, 0, 0, 0, /*  48 ...  63 */
      0, 10, 11, 12, 13, 14, 15, 0, 0, 0, 0, 0, 0, 0, 0, 0, /*  64 ...  79 */
      0,  0,  0,  0,  0,  0,  0, 0, 0, 0, 0, 0, 0, 0, 0, 0, /*  80 ...  95 */
      0, 10, 11, 12, 13, 14, 15, 0, 0, 0, 0, 0, 0, 0, 0, 0, /*  96 ... 111 */
      0,  1,  2,  3,  4,  5,  6, 7, 8, 9, 0, 0, 0, 0, 0, 0, /* 112 ... 127 */
      0,  0,  0,  0,  0,  0,  0, 0, 0, 0, 0, 0, 0, 0, 0, 0, /* 128 ... 143 */
      0,  0,  0,  0,  0,  0,  0, 0, 0, 0, 0, 0, 0, 0, 0, 0, /* 144 ... 159 */
      0,  0,  0,  0,  0,  0,  0, 0, 0, 0, 0, 0, 0, 0, 0, 0, /* 160 ... 175 */
      0,  0,  0,  0,  0,  0,  0, 0, 0, 0, 0, 0, 0, 0, 0, 0, /* 176 ... 191 */
      0,  0,  0,  0,  0,  0,  0, 0, 0, 0, 0, 0, 0, 0, 0, 0, /* 192 ... 207 */
      0,  0,  0,  0,  0,  0,  0, 0, 0, 0, 0, 0, 0, 0, 0, 0, /* 208 ... 223 */
      0,  0,  0,  0,  0,  0,  0, 0, 0, 0, 0, 0, 0, 0, 0, 0, /* 224 ... 239 */
      0,  0,  0,  0,  0,  0,  0, 0, 0, 0, 0, 0, 0, 0, 0, 0, /* 240 ... 255 */
    };

    Tcl_DStringInit(&lineString);
    if (Tcl_Gets(chan, &lineString) < 0) {
	return NULL;
    }
    line = Tcl_DStringValue(&lineString);

    fallback = (int) strtol(line, &line, 16);
    symbol = (int) strtol(line, &line, 10);
    numPages = (int) strtol(line, &line, 10);
    Tcl_DStringFree(&lineString);

    if (numPages < 0) {
	numPages = 0;
    } else if (numPages > 256) {
	numPages = 256;
    }

    memset(used, 0, sizeof(used));

#undef PAGESIZE
#define PAGESIZE    (256 * sizeof(unsigned short))

    dataPtr = ckalloc(sizeof(TableEncodingData));
    memset(dataPtr, 0, sizeof(TableEncodingData));

    dataPtr->fallback = fallback;

    /*
     * Read the table that maps characters to Unicode. Performs a single
     * malloc to get the memory for the array and all the pages needed by the
     * array.
     */

    size = 256 * sizeof(unsigned short *) + numPages * PAGESIZE;
    dataPtr->toUnicode = ckalloc(size);
    memset(dataPtr->toUnicode, 0, size);
    pageMemPtr = (unsigned short *) (dataPtr->toUnicode + 256);

    TclNewObj(objPtr);
    Tcl_IncrRefCount(objPtr);
    for (i = 0; i < numPages; i++) {
	int ch;
	const char *p;
	int expected = 3 + 16 * (16 * 4 + 1);

<<<<<<< HEAD
	Tcl_ReadChars(chan, objPtr, 3 + 16 * (16 * 4 + 1), 0);
	p = TclGetString(objPtr);
=======
	if (Tcl_ReadChars(chan, objPtr, expected, 0) != expected) {
	    return NULL;
	}
	p = Tcl_GetString(objPtr);
>>>>>>> e537ff7b
	hi = (staticHex[UCHAR(p[0])] << 4) + staticHex[UCHAR(p[1])];
	dataPtr->toUnicode[hi] = pageMemPtr;
	p += 2;
	for (lo = 0; lo < 256; lo++) {
	    if ((lo & 0x0f) == 0) {
		p++;
	    }
	    ch = (staticHex[UCHAR(p[0])] << 12) + (staticHex[UCHAR(p[1])] << 8)
		    + (staticHex[UCHAR(p[2])] << 4) + staticHex[UCHAR(p[3])];
	    if (ch != 0) {
		used[ch >> 8] = 1;
	    }
	    *pageMemPtr = (unsigned short) ch;
	    pageMemPtr++;
	    p += 4;
	}
    }
    TclDecrRefCount(objPtr);

    if (type == ENCODING_DOUBLEBYTE) {
	memset(dataPtr->prefixBytes, 1, sizeof(dataPtr->prefixBytes));
    } else {
	for (hi = 1; hi < 256; hi++) {
	    if (dataPtr->toUnicode[hi] != NULL) {
		dataPtr->prefixBytes[hi] = 1;
	    }
	}
    }

    /*
     * Invert toUnicode array to produce the fromUnicode array. Performs a
     * single malloc to get the memory for the array and all the pages needed
     * by the array. While reading in the toUnicode array, we remembered what
     * pages that would be needed for the fromUnicode array.
     */

    if (symbol) {
	used[0] = 1;
    }
    numPages = 0;
    for (hi = 0; hi < 256; hi++) {
	if (used[hi]) {
	    numPages++;
	}
    }
    size = 256 * sizeof(unsigned short *) + numPages * PAGESIZE;
    dataPtr->fromUnicode = ckalloc(size);
    memset(dataPtr->fromUnicode, 0, size);
    pageMemPtr = (unsigned short *) (dataPtr->fromUnicode + 256);

    for (hi = 0; hi < 256; hi++) {
	if (dataPtr->toUnicode[hi] == NULL) {
	    dataPtr->toUnicode[hi] = emptyPage;
	    continue;
	}
	for (lo = 0; lo < 256; lo++) {
	    int ch = dataPtr->toUnicode[hi][lo];

	    if (ch != 0) {
		page = dataPtr->fromUnicode[ch >> 8];
		if (page == NULL) {
		    page = pageMemPtr;
		    pageMemPtr += 256;
		    dataPtr->fromUnicode[ch >> 8] = page;
		}
		page[ch & 0xff] = (unsigned short) ((hi << 8) + lo);
	    }
	}
    }
    if (type == ENCODING_MULTIBYTE) {
	/*
	 * If multibyte encodings don't have a backslash character, define
	 * one. Otherwise, on Windows, native file names won't work because
	 * the backslash in the file name will map to the unknown character
	 * (question mark) when converting from UTF-8 to external encoding.
	 */

	if (dataPtr->fromUnicode[0] != NULL) {
	    if (dataPtr->fromUnicode[0]['\\'] == '\0') {
		dataPtr->fromUnicode[0]['\\'] = '\\';
	    }
	}
    }
    if (symbol) {
	/*
	 * Make a special symbol encoding that not only maps the symbol
	 * characters from their Unicode code points down into page 0, but
	 * also ensure that the characters on page 0 map to themselves. This
	 * is so that a symbol font can be used to display a simple string
	 * like "abcd" and have alpha, beta, chi, delta show up, rather than
	 * have "unknown" chars show up because strictly speaking the symbol
	 * font doesn't have glyphs for those low ASCII chars.
	 */

	page = dataPtr->fromUnicode[0];
	if (page == NULL) {
	    page = pageMemPtr;
	    dataPtr->fromUnicode[0] = page;
	}
	for (lo = 0; lo < 256; lo++) {
	    if (dataPtr->toUnicode[0][lo] != 0) {
		page[lo] = (unsigned short) lo;
	    }
	}
    }
    for (hi = 0; hi < 256; hi++) {
	if (dataPtr->fromUnicode[hi] == NULL) {
	    dataPtr->fromUnicode[hi] = emptyPage;
	}
    }

    /*
     * For trailing 'R'everse encoding, see [Patch 689341]
     */

    Tcl_DStringInit(&lineString);

    /*
     * Skip leading empty lines.
     */

    while ((len = Tcl_Gets(chan, &lineString)) == 0) {
	/* empty body */
    }
    if (len < 0) {
	goto doneParse;
    }

    /*
     * Require that it starts with an 'R'.
     */

    line = Tcl_DStringValue(&lineString);
    if (line[0] != 'R') {
	goto doneParse;
    }

    /*
     * Read lines from the encoding until EOF.
     */

    for (TclDStringClear(&lineString);
	    (len = Tcl_Gets(chan, &lineString)) >= 0;
	    TclDStringClear(&lineString)) {
	const unsigned char *p;
	int to, from;

	/*
	 * Skip short lines.
	 */

	if (len < 5) {
	    continue;
	}

	/*
	 * Parse the line as a sequence of hex digits.
	 */

	p = (const unsigned char *) Tcl_DStringValue(&lineString);
	to = (staticHex[p[0]] << 12) + (staticHex[p[1]] << 8)
		+ (staticHex[p[2]] << 4) + staticHex[p[3]];
	if (to == 0) {
	    continue;
	}
	for (p += 5, len -= 5; len >= 0 && *p; p += 5, len -= 5) {
	    from = (staticHex[p[0]] << 12) + (staticHex[p[1]] << 8)
		    + (staticHex[p[2]] << 4) + staticHex[p[3]];
	    if (from == 0) {
		continue;
	    }
	    dataPtr->fromUnicode[from >> 8][from & 0xff] = to;
	}
    }
  doneParse:
    Tcl_DStringFree(&lineString);

    /*
     * Package everything into an encoding structure.
     */

    encType.encodingName    = name;
    encType.toUtfProc	    = TableToUtfProc;
    encType.fromUtfProc	    = TableFromUtfProc;
    encType.freeProc	    = TableFreeProc;
    encType.nullSize	    = (type == ENCODING_DOUBLEBYTE) ? 2 : 1;
    encType.clientData	    = dataPtr;

    return Tcl_CreateEncoding(&encType);
}

/*
 *-------------------------------------------------------------------------
 *
 * LoadEscapeEncoding --
 *
 *	Helper function for LoadEncodingTable(). Loads a state machine that
 *	converts between Unicode and some other encoding.
 *
 *	File contains text data that describes the escape sequences that are
 *	used to choose an encoding and the associated names for the
 *	sub-encodings.
 *
 * Results:
 *	The return value is the new encoding, or NULL if the encoding could
 *	not be created (because the file contained invalid data).
 *
 * Side effects:
 *	None.
 *
 *-------------------------------------------------------------------------
 */

static Tcl_Encoding
LoadEscapeEncoding(
    const char *name,		/* Name for new encoding. */
    Tcl_Channel chan)		/* File containing new encoding. */
{
    int i;
    unsigned size;
    Tcl_DString escapeData;
    char init[16], final[16];
    EscapeEncodingData *dataPtr;
    Tcl_EncodingType type;

    init[0] = '\0';
    final[0] = '\0';
    Tcl_DStringInit(&escapeData);

    while (1) {
	int argc;
	const char **argv;
	char *line;
	Tcl_DString lineString;

	Tcl_DStringInit(&lineString);
	if (Tcl_Gets(chan, &lineString) < 0) {
	    break;
	}
	line = Tcl_DStringValue(&lineString);
	if (Tcl_SplitList(NULL, line, &argc, &argv) != TCL_OK) {
	    Tcl_DStringFree(&lineString);
	    continue;
	}
	if (argc >= 2) {
	    if (strcmp(argv[0], "name") == 0) {
		/* do nothing */
	    } else if (strcmp(argv[0], "init") == 0) {
		strncpy(init, argv[1], sizeof(init));
		init[sizeof(init) - 1] = '\0';
	    } else if (strcmp(argv[0], "final") == 0) {
		strncpy(final, argv[1], sizeof(final));
		final[sizeof(final) - 1] = '\0';
	    } else {
		EscapeSubTable est;
		Encoding *e;

		strncpy(est.sequence, argv[1], sizeof(est.sequence));
		est.sequence[sizeof(est.sequence) - 1] = '\0';
		est.sequenceLen = strlen(est.sequence);

		strncpy(est.name, argv[0], sizeof(est.name));
		est.name[sizeof(est.name) - 1] = '\0';

		/*
		 * To avoid infinite recursion in [encoding system iso2022-*]
		 */

		e = (Encoding *) Tcl_GetEncoding(NULL, est.name);
		if ((e != NULL) && (e->toUtfProc != TableToUtfProc)
			&& (e->toUtfProc != Iso88591ToUtfProc)) {
		   Tcl_FreeEncoding((Tcl_Encoding) e);
		   e = NULL;
		}
		est.encodingPtr = e;
		Tcl_DStringAppend(&escapeData, (char *) &est, sizeof(est));
	    }
	}
	ckfree(argv);
	Tcl_DStringFree(&lineString);
    }

    size = sizeof(EscapeEncodingData) - sizeof(EscapeSubTable)
	    + Tcl_DStringLength(&escapeData);
    dataPtr = ckalloc(size);
    dataPtr->initLen = strlen(init);
    memcpy(dataPtr->init, init, (unsigned) dataPtr->initLen + 1);
    dataPtr->finalLen = strlen(final);
    memcpy(dataPtr->final, final, (unsigned) dataPtr->finalLen + 1);
    dataPtr->numSubTables =
	    Tcl_DStringLength(&escapeData) / sizeof(EscapeSubTable);
    memcpy(dataPtr->subTables, Tcl_DStringValue(&escapeData),
	    Tcl_DStringLength(&escapeData));
    Tcl_DStringFree(&escapeData);

    memset(dataPtr->prefixBytes, 0, sizeof(dataPtr->prefixBytes));
    for (i = 0; i < dataPtr->numSubTables; i++) {
	dataPtr->prefixBytes[UCHAR(dataPtr->subTables[i].sequence[0])] = 1;
    }
    if (dataPtr->init[0] != '\0') {
	dataPtr->prefixBytes[UCHAR(dataPtr->init[0])] = 1;
    }
    if (dataPtr->final[0] != '\0') {
	dataPtr->prefixBytes[UCHAR(dataPtr->final[0])] = 1;
    }

    /*
     * Package everything into an encoding structure.
     */

    type.encodingName	= name;
    type.toUtfProc	= EscapeToUtfProc;
    type.fromUtfProc    = EscapeFromUtfProc;
    type.freeProc	= EscapeFreeProc;
    type.nullSize	= 1;
    type.clientData	= dataPtr;

    return Tcl_CreateEncoding(&type);
}

/*
 *-------------------------------------------------------------------------
 *
 * BinaryProc --
 *
 *	The default conversion when no other conversion is specified. No
 *	translation is done; source bytes are copied directly to destination
 *	bytes.
 *
 * Results:
 *	Returns TCL_OK if conversion was successful.
 *
 * Side effects:
 *	None.
 *
 *-------------------------------------------------------------------------
 */

static int
BinaryProc(
    ClientData clientData,	/* Not used. */
    const char *src,		/* Source string (unknown encoding). */
    int srcLen,			/* Source string length in bytes. */
    int flags,			/* Conversion control flags. */
    Tcl_EncodingState *statePtr,/* Place for conversion routine to store state
				 * information used during a piecewise
				 * conversion. Contents of statePtr are
				 * initialized and/or reset by conversion
				 * routine under control of flags argument. */
    char *dst,			/* Output buffer in which converted string is
				 * stored. */
    int dstLen,			/* The maximum length of output buffer in
				 * bytes. */
    int *srcReadPtr,		/* Filled with the number of bytes from the
				 * source string that were converted. */
    int *dstWrotePtr,		/* Filled with the number of bytes that were
				 * stored in the output buffer as a result of
				 * the conversion. */
    int *dstCharsPtr)		/* Filled with the number of characters that
				 * correspond to the bytes stored in the
				 * output buffer. */
{
    int result;

    result = TCL_OK;
    dstLen -= TCL_UTF_MAX - 1;
    if (dstLen < 0) {
	dstLen = 0;
    }
    if ((flags & TCL_ENCODING_CHAR_LIMIT) && srcLen > *dstCharsPtr) {
	srcLen = *dstCharsPtr;
    }
    if (srcLen > dstLen) {
	srcLen = dstLen;
	result = TCL_CONVERT_NOSPACE;
    }

    *srcReadPtr = srcLen;
    *dstWrotePtr = srcLen;
    *dstCharsPtr = srcLen;
    memcpy(dst, src, (size_t) srcLen);
    return result;
}

/*
 *-------------------------------------------------------------------------
 *
 * UtfExtToUtfIntProc --
 *
 *	Convert from UTF-8 to UTF-8. While converting null-bytes from the
 *	Tcl's internal representation (0xc0, 0x80) to the official
 *	representation (0x00). See UtfToUtfProc for details.
 *
 * Results:
 *	Returns TCL_OK if conversion was successful.
 *
 * Side effects:
 *	None.
 *
 *-------------------------------------------------------------------------
 */

static int
UtfIntToUtfExtProc(
    ClientData clientData,	/* Not used. */
    const char *src,		/* Source string in UTF-8. */
    int srcLen,			/* Source string length in bytes. */
    int flags,			/* Conversion control flags. */
    Tcl_EncodingState *statePtr,/* Place for conversion routine to store state
				 * information used during a piecewise
				 * conversion. Contents of statePtr are
				 * initialized and/or reset by conversion
				 * routine under control of flags argument. */
    char *dst,			/* Output buffer in which converted string
				 * is stored. */
    int dstLen,			/* The maximum length of output buffer in
				 * bytes. */
    int *srcReadPtr,		/* Filled with the number of bytes from the
				 * source string that were converted. This may
				 * be less than the original source length if
				 * there was a problem converting some source
				 * characters. */
    int *dstWrotePtr,		/* Filled with the number of bytes that were
				 * stored in the output buffer as a result of
				 * the conversion. */
    int *dstCharsPtr)		/* Filled with the number of characters that
				 * correspond to the bytes stored in the
				 * output buffer. */
{
    return UtfToUtfProc(clientData, src, srcLen, flags, statePtr, dst, dstLen,
	    srcReadPtr, dstWrotePtr, dstCharsPtr, 1);
}

/*
 *-------------------------------------------------------------------------
 *
 * UtfExtToUtfIntProc --
 *
 *	Convert from UTF-8 to UTF-8 while converting null-bytes from the
 *	official representation (0x00) to Tcl's internal representation (0xc0,
 *	0x80). See UtfToUtfProc for details.
 *
 * Results:
 *	Returns TCL_OK if conversion was successful.
 *
 * Side effects:
 *	None.
 *
 *-------------------------------------------------------------------------
 */

static int
UtfExtToUtfIntProc(
    ClientData clientData,	/* Not used. */
    const char *src,		/* Source string in UTF-8. */
    int srcLen,			/* Source string length in bytes. */
    int flags,			/* Conversion control flags. */
    Tcl_EncodingState *statePtr,/* Place for conversion routine to store state
				 * information used during a piecewise
				 * conversion. Contents of statePtr are
				 * initialized and/or reset by conversion
				 * routine under control of flags argument. */
    char *dst,			/* Output buffer in which converted string is
				 * stored. */
    int dstLen,			/* The maximum length of output buffer in
				 * bytes. */
    int *srcReadPtr,		/* Filled with the number of bytes from the
				 * source string that were converted. This may
				 * be less than the original source length if
				 * there was a problem converting some source
				 * characters. */
    int *dstWrotePtr,		/* Filled with the number of bytes that were
				 * stored in the output buffer as a result of
				 * the conversion. */
    int *dstCharsPtr)		/* Filled with the number of characters that
				 * correspond to the bytes stored in the
				 * output buffer. */
{
    return UtfToUtfProc(clientData, src, srcLen, flags, statePtr, dst, dstLen,
	    srcReadPtr, dstWrotePtr, dstCharsPtr, 0);
}

/*
 *-------------------------------------------------------------------------
 *
 * UtfToUtfProc --
 *
 *	Convert from UTF-8 to UTF-8. Note that the UTF-8 to UTF-8 translation
 *	is not a no-op, because it will turn a stream of improperly formed
 *	UTF-8 into a properly formed stream.
 *
 * Results:
 *	Returns TCL_OK if conversion was successful.
 *
 * Side effects:
 *	None.
 *
 *-------------------------------------------------------------------------
 */

static int
UtfToUtfProc(
    ClientData clientData,	/* Not used. */
    const char *src,		/* Source string in UTF-8. */
    int srcLen,			/* Source string length in bytes. */
    int flags,			/* Conversion control flags. */
    Tcl_EncodingState *statePtr,/* Place for conversion routine to store state
				 * information used during a piecewise
				 * conversion. Contents of statePtr are
				 * initialized and/or reset by conversion
				 * routine under control of flags argument. */
    char *dst,			/* Output buffer in which converted string is
				 * stored. */
    int dstLen,			/* The maximum length of output buffer in
				 * bytes. */
    int *srcReadPtr,		/* Filled with the number of bytes from the
				 * source string that were converted. This may
				 * be less than the original source length if
				 * there was a problem converting some source
				 * characters. */
    int *dstWrotePtr,		/* Filled with the number of bytes that were
				 * stored in the output buffer as a result of
				 * the conversion. */
    int *dstCharsPtr,		/* Filled with the number of characters that
				 * correspond to the bytes stored in the
				 * output buffer. */
    int pureNullMode)		/* Convert embedded nulls from internal
				 * representation to real null-bytes or vice
				 * versa. */
{
    const char *srcStart, *srcEnd, *srcClose;
    const char *dstStart, *dstEnd;
    int result, numChars, charLimit = INT_MAX;
    Tcl_UniChar *chPtr = (Tcl_UniChar *) statePtr;

    if (flags & TCL_ENCODING_START) {
    	*statePtr = 0;
    }
    result = TCL_OK;

    srcStart = src;
    srcEnd = src + srcLen;
    srcClose = srcEnd;
    if ((flags & TCL_ENCODING_END) == 0) {
	srcClose -= TCL_UTF_MAX;
    }
    if (flags & TCL_ENCODING_CHAR_LIMIT) {
	charLimit = *dstCharsPtr;
    }

    dstStart = dst;
    dstEnd = dst + dstLen - TCL_UTF_MAX;

    for (numChars = 0; src < srcEnd && numChars <= charLimit; numChars++) {
	if ((src > srcClose) && (!Tcl_UtfCharComplete(src, srcEnd - src))) {
	    /*
	     * If there is more string to follow, this will ensure that the
	     * last UTF-8 character in the source buffer hasn't been cut off.
	     */

	    result = TCL_CONVERT_MULTIBYTE;
	    break;
	}
	if (dst > dstEnd) {
	    result = TCL_CONVERT_NOSPACE;
	    break;
	}
	if (UCHAR(*src) < 0x80 && !(UCHAR(*src) == 0 && pureNullMode == 0)) {
	    /*
	     * Copy 7bit characters, but skip null-bytes when we are in input
	     * mode, so that they get converted to 0xc080.
	     */

	    *dst++ = *src++;
	} else if (pureNullMode == 1 && UCHAR(*src) == 0xc0 &&
		(src + 1 < srcEnd) && UCHAR(*(src+1)) == 0x80) {
	    /*
	     * Convert 0xc080 to real nulls when we are in output mode.
	     */

	    *dst++ = 0;
	    src += 2;
	} else if (!Tcl_UtfCharComplete(src, srcEnd - src)) {
	    /*
	     * Always check before using TclUtfToUniChar. Not doing can so
	     * cause it run beyond the end of the buffer! If we happen such an
	     * incomplete char its bytes are made to represent themselves.
	     */

	    *chPtr = (unsigned char) *src;
	    src += 1;
	    dst += Tcl_UniCharToUtf(*chPtr, dst);
	} else {
	    int len = TclUtfToUniChar(src, chPtr);
	    src += len;
	    dst += Tcl_UniCharToUtf(*chPtr, dst);
#if TCL_UTF_MAX <= 4
	    if (!len) {
		src += TclUtfToUniChar(src, chPtr);
		dst += Tcl_UniCharToUtf(*chPtr, dst);
	    }
#endif
	}
    }

    *srcReadPtr = src - srcStart;
    *dstWrotePtr = dst - dstStart;
    *dstCharsPtr = numChars;
    return result;
}

/*
 *-------------------------------------------------------------------------
 *
 * UnicodeToUtfProc --
 *
 *	Convert from Unicode to UTF-8.
 *
 * Results:
 *	Returns TCL_OK if conversion was successful.
 *
 * Side effects:
 *	None.
 *
 *-------------------------------------------------------------------------
 */

static int
UnicodeToUtfProc(
    ClientData clientData,	/* Not used. */
    const char *src,		/* Source string in Unicode. */
    int srcLen,			/* Source string length in bytes. */
    int flags,			/* Conversion control flags. */
    Tcl_EncodingState *statePtr,/* Place for conversion routine to store state
				 * information used during a piecewise
				 * conversion. Contents of statePtr are
				 * initialized and/or reset by conversion
				 * routine under control of flags argument. */
    char *dst,			/* Output buffer in which converted string is
				 * stored. */
    int dstLen,			/* The maximum length of output buffer in
				 * bytes. */
    int *srcReadPtr,		/* Filled with the number of bytes from the
				 * source string that were converted. This may
				 * be less than the original source length if
				 * there was a problem converting some source
				 * characters. */
    int *dstWrotePtr,		/* Filled with the number of bytes that were
				 * stored in the output buffer as a result of
				 * the conversion. */
    int *dstCharsPtr)		/* Filled with the number of characters that
				 * correspond to the bytes stored in the
				 * output buffer. */
{
    const char *srcStart, *srcEnd;
    const char *dstEnd, *dstStart;
    int result, numChars, charLimit = INT_MAX;
    Tcl_UniChar *chPtr = (Tcl_UniChar *) statePtr;

    if (flags & TCL_ENCODING_START) {
    	*statePtr = 0;
    }
    if (flags & TCL_ENCODING_CHAR_LIMIT) {
	charLimit = *dstCharsPtr;
    }
    result = TCL_OK;
    if ((srcLen % sizeof(Tcl_UniChar)) != 0) {
	result = TCL_CONVERT_MULTIBYTE;
	srcLen /= sizeof(Tcl_UniChar);
	srcLen *= sizeof(Tcl_UniChar);
    }

    srcStart = src;
    srcEnd = src + srcLen;

    dstStart = dst;
    dstEnd = dst + dstLen - TCL_UTF_MAX;

    for (numChars = 0; src < srcEnd && numChars <= charLimit; numChars++) {
	if (dst > dstEnd) {
	    result = TCL_CONVERT_NOSPACE;
	    break;
	}

	/*
	 * Special case for 1-byte utf chars for speed. Make sure we work with
	 * Tcl_UniChar-size data.
	 */

	*chPtr = *(Tcl_UniChar *)src;
	if (*chPtr && *chPtr < 0x80) {
	    *dst++ = (*chPtr & 0xFF);
	} else {
	    dst += Tcl_UniCharToUtf(*chPtr, dst);
	}
	src += sizeof(Tcl_UniChar);
    }

    *srcReadPtr = src - srcStart;
    *dstWrotePtr = dst - dstStart;
    *dstCharsPtr = numChars;
    return result;
}

/*
 *-------------------------------------------------------------------------
 *
 * UtfToUnicodeProc --
 *
 *	Convert from UTF-8 to Unicode.
 *
 * Results:
 *	Returns TCL_OK if conversion was successful.
 *
 * Side effects:
 *	None.
 *
 *-------------------------------------------------------------------------
 */

static int
UtfToUnicodeProc(
    ClientData clientData,	/* TableEncodingData that specifies
				 * encoding. */
    const char *src,		/* Source string in UTF-8. */
    int srcLen,			/* Source string length in bytes. */
    int flags,			/* Conversion control flags. */
    Tcl_EncodingState *statePtr,/* Place for conversion routine to store state
				 * information used during a piecewise
				 * conversion. Contents of statePtr are
				 * initialized and/or reset by conversion
				 * routine under control of flags argument. */
    char *dst,			/* Output buffer in which converted string is
				 * stored. */
    int dstLen,			/* The maximum length of output buffer in
				 * bytes. */
    int *srcReadPtr,		/* Filled with the number of bytes from the
				 * source string that were converted. This may
				 * be less than the original source length if
				 * there was a problem converting some source
				 * characters. */
    int *dstWrotePtr,		/* Filled with the number of bytes that were
				 * stored in the output buffer as a result of
				 * the conversion. */
    int *dstCharsPtr)		/* Filled with the number of characters that
				 * correspond to the bytes stored in the
				 * output buffer. */
{
    const char *srcStart, *srcEnd, *srcClose, *dstStart, *dstEnd;
    int result, numChars;
    Tcl_UniChar *chPtr = (Tcl_UniChar *) statePtr;

    if (flags & TCL_ENCODING_START) {
    	*statePtr = 0;
    }
    srcStart = src;
    srcEnd = src + srcLen;
    srcClose = srcEnd;
    if ((flags & TCL_ENCODING_END) == 0) {
	srcClose -= TCL_UTF_MAX;
    }

    dstStart = dst;
    dstEnd   = dst + dstLen - sizeof(Tcl_UniChar);

    result = TCL_OK;
    for (numChars = 0; src < srcEnd; numChars++) {
	if ((src > srcClose) && (!Tcl_UtfCharComplete(src, srcEnd - src))) {
	    /*
	     * If there is more string to follow, this will ensure that the
	     * last UTF-8 character in the source buffer hasn't been cut off.
	     */

	    result = TCL_CONVERT_MULTIBYTE;
	    break;
	}
	if (dst > dstEnd) {
	    result = TCL_CONVERT_NOSPACE;
	    break;
	}
	src += TclUtfToUniChar(src, chPtr);

	/*
	 * Need to handle this in a way that won't cause misalignment by
	 * casting dst to a Tcl_UniChar. [Bug 1122671]
	 */

#ifdef WORDS_BIGENDIAN
#if TCL_UTF_MAX > 4
	*dst++ = (*chPtr >> 24);
	*dst++ = ((*chPtr >> 16) & 0xFF);
	*dst++ = ((*chPtr >> 8) & 0xFF);
	*dst++ = (*chPtr & 0xFF);
#else
	*dst++ = (*chPtr >> 8);
	*dst++ = (*chPtr & 0xFF);
#endif
#else
#if TCL_UTF_MAX > 4
	*dst++ = (*chPtr & 0xFF);
	*dst++ = ((*chPtr >> 8) & 0xFF);
	*dst++ = ((*chPtr >> 16) & 0xFF);
	*dst++ = (*chPtr >> 24);
#else
	*dst++ = (*chPtr & 0xFF);
	*dst++ = (*chPtr >> 8);
#endif
#endif
    }
    *srcReadPtr = src - srcStart;
    *dstWrotePtr = dst - dstStart;
    *dstCharsPtr = numChars;
    return result;
}

/*
 *-------------------------------------------------------------------------
 *
 * TableToUtfProc --
 *
 *	Convert from the encoding specified by the TableEncodingData into
 *	UTF-8.
 *
 * Results:
 *	Returns TCL_OK if conversion was successful.
 *
 * Side effects:
 *	None.
 *
 *-------------------------------------------------------------------------
 */

static int
TableToUtfProc(
    ClientData clientData,	/* TableEncodingData that specifies
				 * encoding. */
    const char *src,		/* Source string in specified encoding. */
    int srcLen,			/* Source string length in bytes. */
    int flags,			/* Conversion control flags. */
    Tcl_EncodingState *statePtr,/* Place for conversion routine to store state
				 * information used during a piecewise
				 * conversion. Contents of statePtr are
				 * initialized and/or reset by conversion
				 * routine under control of flags argument. */
    char *dst,			/* Output buffer in which converted string is
				 * stored. */
    int dstLen,			/* The maximum length of output buffer in
				 * bytes. */
    int *srcReadPtr,		/* Filled with the number of bytes from the
				 * source string that were converted. This may
				 * be less than the original source length if
				 * there was a problem converting some source
				 * characters. */
    int *dstWrotePtr,		/* Filled with the number of bytes that were
				 * stored in the output buffer as a result of
				 * the conversion. */
    int *dstCharsPtr)		/* Filled with the number of characters that
				 * correspond to the bytes stored in the
				 * output buffer. */
{
    const char *srcStart, *srcEnd;
    const char *dstEnd, *dstStart, *prefixBytes;
    int result, byte, numChars, charLimit = INT_MAX;
    Tcl_UniChar ch = 0;
    const unsigned short *const *toUnicode;
    const unsigned short *pageZero;
    TableEncodingData *dataPtr = clientData;

    if (flags & TCL_ENCODING_CHAR_LIMIT) {
	charLimit = *dstCharsPtr;
    }
    srcStart = src;
    srcEnd = src + srcLen;

    dstStart = dst;
    dstEnd = dst + dstLen - TCL_UTF_MAX;

    toUnicode = (const unsigned short *const *) dataPtr->toUnicode;
    prefixBytes = dataPtr->prefixBytes;
    pageZero = toUnicode[0];

    result = TCL_OK;
    for (numChars = 0; src < srcEnd && numChars <= charLimit; numChars++) {
	if (dst > dstEnd) {
	    result = TCL_CONVERT_NOSPACE;
	    break;
	}
	byte = *((unsigned char *) src);
	if (prefixBytes[byte]) {
	    src++;
	    if (src >= srcEnd) {
		src--;
		result = TCL_CONVERT_MULTIBYTE;
		break;
	    }
	    ch = toUnicode[byte][*((unsigned char *) src)];
	} else {
	    ch = pageZero[byte];
	}
	if ((ch == 0) && (byte != 0)) {
	    if (flags & TCL_ENCODING_STOPONERROR) {
		result = TCL_CONVERT_SYNTAX;
		break;
	    }
	    if (prefixBytes[byte]) {
		src--;
	    }
	    ch = (Tcl_UniChar) byte;
	}

	/*
	 * Special case for 1-byte utf chars for speed.
	 */

	if (ch && ch < 0x80) {
	    *dst++ = (char) ch;
	} else {
	    dst += Tcl_UniCharToUtf(ch, dst);
	}
	src++;
    }

    *srcReadPtr = src - srcStart;
    *dstWrotePtr = dst - dstStart;
    *dstCharsPtr = numChars;
    return result;
}

/*
 *-------------------------------------------------------------------------
 *
 * TableFromUtfProc --
 *
 *	Convert from UTF-8 into the encoding specified by the
 *	TableEncodingData.
 *
 * Results:
 *	Returns TCL_OK if conversion was successful.
 *
 * Side effects:
 *	None.
 *
 *-------------------------------------------------------------------------
 */

static int
TableFromUtfProc(
    ClientData clientData,	/* TableEncodingData that specifies
				 * encoding. */
    const char *src,		/* Source string in UTF-8. */
    int srcLen,			/* Source string length in bytes. */
    int flags,			/* Conversion control flags. */
    Tcl_EncodingState *statePtr,/* Place for conversion routine to store state
				 * information used during a piecewise
				 * conversion. Contents of statePtr are
				 * initialized and/or reset by conversion
				 * routine under control of flags argument. */
    char *dst,			/* Output buffer in which converted string is
				 * stored. */
    int dstLen,			/* The maximum length of output buffer in
				 * bytes. */
    int *srcReadPtr,		/* Filled with the number of bytes from the
				 * source string that were converted. This may
				 * be less than the original source length if
				 * there was a problem converting some source
				 * characters. */
    int *dstWrotePtr,		/* Filled with the number of bytes that were
				 * stored in the output buffer as a result of
				 * the conversion. */
    int *dstCharsPtr)		/* Filled with the number of characters that
				 * correspond to the bytes stored in the
				 * output buffer. */
{
    const char *srcStart, *srcEnd, *srcClose;
    const char *dstStart, *dstEnd, *prefixBytes;
    Tcl_UniChar ch = 0;
    int result, len, word, numChars;
    TableEncodingData *dataPtr = clientData;
    const unsigned short *const *fromUnicode;

    result = TCL_OK;

    prefixBytes = dataPtr->prefixBytes;
    fromUnicode = (const unsigned short *const *) dataPtr->fromUnicode;

    srcStart = src;
    srcEnd = src + srcLen;
    srcClose = srcEnd;
    if ((flags & TCL_ENCODING_END) == 0) {
	srcClose -= TCL_UTF_MAX;
    }

    dstStart = dst;
    dstEnd = dst + dstLen - 1;

    for (numChars = 0; src < srcEnd; numChars++) {
	if ((src > srcClose) && (!Tcl_UtfCharComplete(src, srcEnd - src))) {
	    /*
	     * If there is more string to follow, this will ensure that the
	     * last UTF-8 character in the source buffer hasn't been cut off.
	     */

	    result = TCL_CONVERT_MULTIBYTE;
	    break;
	}
	len = TclUtfToUniChar(src, &ch);

#if TCL_UTF_MAX > 4
	/*
	 * This prevents a crash condition. More evaluation is required for
	 * full support of int Tcl_UniChar. [Bug 1004065]
	 */

	if (ch & 0xffff0000) {
	    word = 0;
	} else
#else
	if (!len) {
	    word = 0;
	} else
#endif
	    word = fromUnicode[(ch >> 8)][ch & 0xff];

	if ((word == 0) && (ch != 0)) {
	    if (flags & TCL_ENCODING_STOPONERROR) {
		result = TCL_CONVERT_UNKNOWN;
		break;
	    }
	    word = dataPtr->fallback;
	}
	if (prefixBytes[(word >> 8)] != 0) {
	    if (dst + 1 > dstEnd) {
		result = TCL_CONVERT_NOSPACE;
		break;
	    }
	    dst[0] = (char) (word >> 8);
	    dst[1] = (char) word;
	    dst += 2;
	} else {
	    if (dst > dstEnd) {
		result = TCL_CONVERT_NOSPACE;
		break;
	    }
	    dst[0] = (char) word;
	    dst++;
	}
	src += len;
    }

    *srcReadPtr = src - srcStart;
    *dstWrotePtr = dst - dstStart;
    *dstCharsPtr = numChars;
    return result;
}

/*
 *-------------------------------------------------------------------------
 *
 * Iso88591ToUtfProc --
 *
 *	Convert from the "iso8859-1" encoding into UTF-8.
 *
 * Results:
 *	Returns TCL_OK if conversion was successful.
 *
 * Side effects:
 *	None.
 *
 *-------------------------------------------------------------------------
 */

static int
Iso88591ToUtfProc(
    ClientData clientData,	/* Ignored. */
    const char *src,		/* Source string in specified encoding. */
    int srcLen,			/* Source string length in bytes. */
    int flags,			/* Conversion control flags. */
    Tcl_EncodingState *statePtr,/* Place for conversion routine to store state
				 * information used during a piecewise
				 * conversion. Contents of statePtr are
				 * initialized and/or reset by conversion
				 * routine under control of flags argument. */
    char *dst,			/* Output buffer in which converted string is
				 * stored. */
    int dstLen,			/* The maximum length of output buffer in
				 * bytes. */
    int *srcReadPtr,		/* Filled with the number of bytes from the
				 * source string that were converted. This may
				 * be less than the original source length if
				 * there was a problem converting some source
				 * characters. */
    int *dstWrotePtr,		/* Filled with the number of bytes that were
				 * stored in the output buffer as a result of
				 * the conversion. */
    int *dstCharsPtr)		/* Filled with the number of characters that
				 * correspond to the bytes stored in the
				 * output buffer. */
{
    const char *srcStart, *srcEnd;
    const char *dstEnd, *dstStart;
    int result, numChars, charLimit = INT_MAX;

    if (flags & TCL_ENCODING_CHAR_LIMIT) {
	charLimit = *dstCharsPtr;
    }
    srcStart = src;
    srcEnd = src + srcLen;

    dstStart = dst;
    dstEnd = dst + dstLen - TCL_UTF_MAX;

    result = TCL_OK;
    for (numChars = 0; src < srcEnd && numChars <= charLimit; numChars++) {
	Tcl_UniChar ch = 0;

	if (dst > dstEnd) {
	    result = TCL_CONVERT_NOSPACE;
	    break;
	}
	ch = (Tcl_UniChar) *((unsigned char *) src);

	/*
	 * Special case for 1-byte utf chars for speed.
	 */

	if (ch && ch < 0x80) {
	    *dst++ = (char) ch;
	} else {
	    dst += Tcl_UniCharToUtf(ch, dst);
	}
	src++;
    }

    *srcReadPtr = src - srcStart;
    *dstWrotePtr = dst - dstStart;
    *dstCharsPtr = numChars;
    return result;
}

/*
 *-------------------------------------------------------------------------
 *
 * Iso88591FromUtfProc --
 *
 *	Convert from UTF-8 into the encoding "iso8859-1".
 *
 * Results:
 *	Returns TCL_OK if conversion was successful.
 *
 * Side effects:
 *	None.
 *
 *-------------------------------------------------------------------------
 */

static int
Iso88591FromUtfProc(
    ClientData clientData,	/* Ignored. */
    const char *src,		/* Source string in UTF-8. */
    int srcLen,			/* Source string length in bytes. */
    int flags,			/* Conversion control flags. */
    Tcl_EncodingState *statePtr,/* Place for conversion routine to store state
				 * information used during a piecewise
				 * conversion. Contents of statePtr are
				 * initialized and/or reset by conversion
				 * routine under control of flags argument. */
    char *dst,			/* Output buffer in which converted string is
				 * stored. */
    int dstLen,			/* The maximum length of output buffer in
				 * bytes. */
    int *srcReadPtr,		/* Filled with the number of bytes from the
				 * source string that were converted. This may
				 * be less than the original source length if
				 * there was a problem converting some source
				 * characters. */
    int *dstWrotePtr,		/* Filled with the number of bytes that were
				 * stored in the output buffer as a result of
				 * the conversion. */
    int *dstCharsPtr)		/* Filled with the number of characters that
				 * correspond to the bytes stored in the
				 * output buffer. */
{
    const char *srcStart, *srcEnd, *srcClose;
    const char *dstStart, *dstEnd;
    int result, numChars;

    result = TCL_OK;

    srcStart = src;
    srcEnd = src + srcLen;
    srcClose = srcEnd;
    if ((flags & TCL_ENCODING_END) == 0) {
	srcClose -= TCL_UTF_MAX;
    }

    dstStart = dst;
    dstEnd = dst + dstLen - 1;

    for (numChars = 0; src < srcEnd; numChars++) {
	Tcl_UniChar ch = 0;
	int len;

	if ((src > srcClose) && (!Tcl_UtfCharComplete(src, srcEnd - src))) {
	    /*
	     * If there is more string to follow, this will ensure that the
	     * last UTF-8 character in the source buffer hasn't been cut off.
	     */

	    result = TCL_CONVERT_MULTIBYTE;
	    break;
	}
	len = TclUtfToUniChar(src, &ch);

	/*
	 * Check for illegal characters.
	 */

	if (ch > 0xff
#if TCL_UTF_MAX <= 4
		|| !len
#endif
		) {
	    if (flags & TCL_ENCODING_STOPONERROR) {
		result = TCL_CONVERT_UNKNOWN;
		break;
	    }
#if TCL_UTF_MAX <= 4
	    if (!len) len = 4;
#endif
	    /*
	     * Plunge on, using '?' as a fallback character.
	     */

	    ch = (Tcl_UniChar) '?';
	}

	if (dst > dstEnd) {
	    result = TCL_CONVERT_NOSPACE;
	    break;
	}
	*(dst++) = (char) ch;
	src += len;
    }

    *srcReadPtr = src - srcStart;
    *dstWrotePtr = dst - dstStart;
    *dstCharsPtr = numChars;
    return result;
}

/*
 *---------------------------------------------------------------------------
 *
 * TableFreeProc --
 *
 *	This function is invoked when an encoding is deleted. It deletes the
 *	memory used by the TableEncodingData.
 *
 * Results:
 *	None.
 *
 * Side effects:
 *	Memory freed.
 *
 *---------------------------------------------------------------------------
 */

static void
TableFreeProc(
    ClientData clientData)	/* TableEncodingData that specifies
				 * encoding. */
{
    TableEncodingData *dataPtr = clientData;

    /*
     * Make sure we aren't freeing twice on shutdown. [Bug 219314]
     */

    ckfree(dataPtr->toUnicode);
    dataPtr->toUnicode = NULL;
    ckfree(dataPtr->fromUnicode);
    dataPtr->fromUnicode = NULL;
    ckfree(dataPtr);
}

/*
 *-------------------------------------------------------------------------
 *
 * EscapeToUtfProc --
 *
 *	Convert from the encoding specified by the EscapeEncodingData into
 *	UTF-8.
 *
 * Results:
 *	Returns TCL_OK if conversion was successful.
 *
 * Side effects:
 *	None.
 *
 *-------------------------------------------------------------------------
 */

static int
EscapeToUtfProc(
    ClientData clientData,	/* EscapeEncodingData that specifies
				 * encoding. */
    const char *src,		/* Source string in specified encoding. */
    int srcLen,			/* Source string length in bytes. */
    int flags,			/* Conversion control flags. */
    Tcl_EncodingState *statePtr,/* Place for conversion routine to store state
				 * information used during a piecewise
				 * conversion. Contents of statePtr are
				 * initialized and/or reset by conversion
				 * routine under control of flags argument. */
    char *dst,			/* Output buffer in which converted string is
				 * stored. */
    int dstLen,			/* The maximum length of output buffer in
				 * bytes. */
    int *srcReadPtr,		/* Filled with the number of bytes from the
				 * source string that were converted. This may
				 * be less than the original source length if
				 * there was a problem converting some source
				 * characters. */
    int *dstWrotePtr,		/* Filled with the number of bytes that were
				 * stored in the output buffer as a result of
				 * the conversion. */
    int *dstCharsPtr)		/* Filled with the number of characters that
				 * correspond to the bytes stored in the
				 * output buffer. */
{
    EscapeEncodingData *dataPtr = clientData;
    const char *prefixBytes, *tablePrefixBytes, *srcStart, *srcEnd;
    const unsigned short *const *tableToUnicode;
    const Encoding *encodingPtr;
    int state, result, numChars, charLimit = INT_MAX;
    const char *dstStart, *dstEnd;

    if (flags & TCL_ENCODING_CHAR_LIMIT) {
	charLimit = *dstCharsPtr;
    }
    result = TCL_OK;
    tablePrefixBytes = NULL;	/* lint. */
    tableToUnicode = NULL;	/* lint. */
    prefixBytes = dataPtr->prefixBytes;
    encodingPtr = NULL;

    srcStart = src;
    srcEnd = src + srcLen;

    dstStart = dst;
    dstEnd = dst + dstLen - TCL_UTF_MAX;

    state = PTR2INT(*statePtr);
    if (flags & TCL_ENCODING_START) {
	state = 0;
    }

    for (numChars = 0; src < srcEnd && numChars <= charLimit; ) {
	int byte, hi, lo, ch;

	if (dst > dstEnd) {
	    result = TCL_CONVERT_NOSPACE;
	    break;
	}
	byte = *((unsigned char *) src);
	if (prefixBytes[byte]) {
	    unsigned left, len, longest;
	    int checked, i;
	    const EscapeSubTable *subTablePtr;

	    /*
	     * Saw the beginning of an escape sequence.
	     */

	    left = srcEnd - src;
	    len = dataPtr->initLen;
	    longest = len;
	    checked = 0;

	    if (len <= left) {
		checked++;
		if ((len > 0) && (memcmp(src, dataPtr->init, len) == 0)) {
		    /*
		     * If we see initialization string, skip it, even if we're
		     * not at the beginning of the buffer.
		     */

		    src += len;
		    continue;
		}
	    }

	    len = dataPtr->finalLen;
	    if (len > longest) {
		longest = len;
	    }

	    if (len <= left) {
		checked++;
		if ((len > 0) && (memcmp(src, dataPtr->final, len) == 0)) {
		    /*
		     * If we see finalization string, skip it, even if we're
		     * not at the end of the buffer.
		     */

		    src += len;
		    continue;
		}
	    }

	    subTablePtr = dataPtr->subTables;
	    for (i = 0; i < dataPtr->numSubTables; i++) {
		len = subTablePtr->sequenceLen;
		if (len > longest) {
		    longest = len;
		}
		if (len <= left) {
		    checked++;
		    if ((len > 0) &&
			    (memcmp(src, subTablePtr->sequence, len) == 0)) {
			state = i;
			encodingPtr = NULL;
			subTablePtr = NULL;
			src += len;
			break;
		    }
		}
		subTablePtr++;
	    }

	    if (subTablePtr == NULL) {
		/*
		 * A match was found, the escape sequence was consumed, and
		 * the state was updated.
		 */

		continue;
	    }

	    /*
	     * We have a split-up or unrecognized escape sequence. If we
	     * checked all the sequences, then it's a syntax error, otherwise
	     * we need more bytes to determine a match.
	     */

	    if ((checked == dataPtr->numSubTables + 2)
		    || (flags & TCL_ENCODING_END)) {
		if ((flags & TCL_ENCODING_STOPONERROR) == 0) {
		    /*
		     * Skip the unknown escape sequence.
		     */

		    src += longest;
		    continue;
		}
		result = TCL_CONVERT_SYNTAX;
	    } else {
		result = TCL_CONVERT_MULTIBYTE;
	    }
	    break;
	}

	if (encodingPtr == NULL) {
	    TableEncodingData *tableDataPtr;

	    encodingPtr = GetTableEncoding(dataPtr, state);
	    tableDataPtr = encodingPtr->clientData;
	    tablePrefixBytes = tableDataPtr->prefixBytes;
	    tableToUnicode = (const unsigned short *const*)
		    tableDataPtr->toUnicode;
	}

	if (tablePrefixBytes[byte]) {
	    src++;
	    if (src >= srcEnd) {
		src--;
		result = TCL_CONVERT_MULTIBYTE;
		break;
	    }
	    hi = byte;
	    lo = *((unsigned char *) src);
	} else {
	    hi = 0;
	    lo = byte;
	}

	ch = tableToUnicode[hi][lo];
	dst += Tcl_UniCharToUtf(ch, dst);
	src++;
	numChars++;
    }

    *statePtr = (Tcl_EncodingState) INT2PTR(state);
    *srcReadPtr = src - srcStart;
    *dstWrotePtr = dst - dstStart;
    *dstCharsPtr = numChars;
    return result;
}

/*
 *-------------------------------------------------------------------------
 *
 * EscapeFromUtfProc --
 *
 *	Convert from UTF-8 into the encoding specified by the
 *	EscapeEncodingData.
 *
 * Results:
 *	Returns TCL_OK if conversion was successful.
 *
 * Side effects:
 *	None.
 *
 *-------------------------------------------------------------------------
 */

static int
EscapeFromUtfProc(
    ClientData clientData,	/* EscapeEncodingData that specifies
				 * encoding. */
    const char *src,		/* Source string in UTF-8. */
    int srcLen,			/* Source string length in bytes. */
    int flags,			/* Conversion control flags. */
    Tcl_EncodingState *statePtr,/* Place for conversion routine to store state
				 * information used during a piecewise
				 * conversion. Contents of statePtr are
				 * initialized and/or reset by conversion
				 * routine under control of flags argument. */
    char *dst,			/* Output buffer in which converted string is
				 * stored. */
    int dstLen,			/* The maximum length of output buffer in
				 * bytes. */
    int *srcReadPtr,		/* Filled with the number of bytes from the
				 * source string that were converted. This may
				 * be less than the original source length if
				 * there was a problem converting some source
				 * characters. */
    int *dstWrotePtr,		/* Filled with the number of bytes that were
				 * stored in the output buffer as a result of
				 * the conversion. */
    int *dstCharsPtr)		/* Filled with the number of characters that
				 * correspond to the bytes stored in the
				 * output buffer. */
{
    EscapeEncodingData *dataPtr = clientData;
    const Encoding *encodingPtr;
    const char *srcStart, *srcEnd, *srcClose;
    const char *dstStart, *dstEnd;
    int state, result, numChars;
    const TableEncodingData *tableDataPtr;
    const char *tablePrefixBytes;
    const unsigned short *const *tableFromUnicode;

    result = TCL_OK;

    srcStart = src;
    srcEnd = src + srcLen;
    srcClose = srcEnd;
    if ((flags & TCL_ENCODING_END) == 0) {
	srcClose -= TCL_UTF_MAX;
    }

    dstStart = dst;
    dstEnd = dst + dstLen - 1;

    /*
     * RFC 1468 states that the text starts in ASCII, and switches to Japanese
     * characters, and that the text must end in ASCII. [Patch 474358]
     */

    if (flags & TCL_ENCODING_START) {
	state = 0;
	if ((dst + dataPtr->initLen) > dstEnd) {
	    *srcReadPtr = 0;
	    *dstWrotePtr = 0;
	    return TCL_CONVERT_NOSPACE;
	}
	memcpy(dst, dataPtr->init, (size_t)dataPtr->initLen);
	dst += dataPtr->initLen;
    } else {
	state = PTR2INT(*statePtr);
    }

    encodingPtr = GetTableEncoding(dataPtr, state);
    tableDataPtr = encodingPtr->clientData;
    tablePrefixBytes = tableDataPtr->prefixBytes;
    tableFromUnicode = (const unsigned short *const *)
	    tableDataPtr->fromUnicode;

    for (numChars = 0; src < srcEnd; numChars++) {
	unsigned len;
	int word;
	Tcl_UniChar ch = 0;

	if ((src > srcClose) && (!Tcl_UtfCharComplete(src, srcEnd - src))) {
	    /*
	     * If there is more string to follow, this will ensure that the
	     * last UTF-8 character in the source buffer hasn't been cut off.
	     */

	    result = TCL_CONVERT_MULTIBYTE;
	    break;
	}
	len = TclUtfToUniChar(src, &ch);
	word = tableFromUnicode[(ch >> 8)][ch & 0xff];

	if ((word == 0) && (ch != 0)) {
	    int oldState;
	    const EscapeSubTable *subTablePtr;

	    oldState = state;
	    for (state = 0; state < dataPtr->numSubTables; state++) {
		encodingPtr = GetTableEncoding(dataPtr, state);
		tableDataPtr = encodingPtr->clientData;
		word = tableDataPtr->fromUnicode[(ch >> 8)][ch & 0xff];
		if (word != 0) {
		    break;
		}
	    }

	    if (word == 0) {
		state = oldState;
		if (flags & TCL_ENCODING_STOPONERROR) {
		    result = TCL_CONVERT_UNKNOWN;
		    break;
		}
		encodingPtr = GetTableEncoding(dataPtr, state);
		tableDataPtr = encodingPtr->clientData;
		word = tableDataPtr->fallback;
	    }

	    tablePrefixBytes = (const char *) tableDataPtr->prefixBytes;
	    tableFromUnicode = (const unsigned short *const *)
		    tableDataPtr->fromUnicode;

	    /*
	     * The state variable has the value of oldState when word is 0.
	     * In this case, the escape sequence should not be copied to dst
	     * because the current character set is not changed.
	     */

	    if (state != oldState) {
		subTablePtr = &dataPtr->subTables[state];
		if ((dst + subTablePtr->sequenceLen) > dstEnd) {
		    /*
		     * If there is no space to write the escape sequence, the
		     * state variable must be changed to the value of oldState
		     * variable because this escape sequence must be written
		     * in the next conversion.
		     */

		    state = oldState;
		    result = TCL_CONVERT_NOSPACE;
		    break;
		}
		memcpy(dst, subTablePtr->sequence,
			(size_t) subTablePtr->sequenceLen);
		dst += subTablePtr->sequenceLen;
	    }
	}

	if (tablePrefixBytes[(word >> 8)] != 0) {
	    if (dst + 1 > dstEnd) {
		result = TCL_CONVERT_NOSPACE;
		break;
	    }
	    dst[0] = (char) (word >> 8);
	    dst[1] = (char) word;
	    dst += 2;
	} else {
	    if (dst > dstEnd) {
		result = TCL_CONVERT_NOSPACE;
		break;
	    }
	    dst[0] = (char) word;
	    dst++;
	}
	src += len;
    }

    if ((result == TCL_OK) && (flags & TCL_ENCODING_END)) {
	unsigned len = dataPtr->subTables[0].sequenceLen;

	/*
	 * Certain encodings like iso2022-jp need to write an escape sequence
	 * after all characters have been converted. This logic checks that
	 * enough room is available in the buffer for the escape bytes. The
	 * TCL_ENCODING_END flag is cleared after a final escape sequence has
	 * been added to the buffer so that another call to this method does
	 * not attempt to append escape bytes a second time.
	 */

	if ((dst + dataPtr->finalLen + (state?len:0)) > dstEnd) {
	    result = TCL_CONVERT_NOSPACE;
	} else {
	    if (state) {
		memcpy(dst, dataPtr->subTables[0].sequence, len);
		dst += len;
	    }
	    memcpy(dst, dataPtr->final, (size_t) dataPtr->finalLen);
	    dst += dataPtr->finalLen;
	    state &= ~TCL_ENCODING_END;
	}
    }

    *statePtr = (Tcl_EncodingState) INT2PTR(state);
    *srcReadPtr = src - srcStart;
    *dstWrotePtr = dst - dstStart;
    *dstCharsPtr = numChars;
    return result;
}

/*
 *---------------------------------------------------------------------------
 *
 * EscapeFreeProc --
 *
 *	This function is invoked when an EscapeEncodingData encoding is
 *	deleted. It deletes the memory used by the encoding.
 *
 * Results:
 *	None.
 *
 * Side effects:
 *	Memory freed.
 *
 *---------------------------------------------------------------------------
 */

static void
EscapeFreeProc(
    ClientData clientData)	/* EscapeEncodingData that specifies
				 * encoding. */
{
    EscapeEncodingData *dataPtr = clientData;
    EscapeSubTable *subTablePtr;
    int i;

    if (dataPtr == NULL) {
	return;
    }

    /*
     * The subTables should be freed recursively in normal operation but not
     * during TclFinalizeEncodingSubsystem because they are also present as a
     * weak reference in the toplevel encodingTable (i.e., they don't have a
     * +1 refcount for this), and unpredictable nuking order could remove them
     * from under the following loop's feet. [Bug 2891556]
     *
     * The encodingsInitialized flag, being reset on entry to TFES, can serve
     * as a "not in finalization" test.
     */

    if (encodingsInitialized) {
	subTablePtr = dataPtr->subTables;
	for (i = 0; i < dataPtr->numSubTables; i++) {
	    FreeEncoding((Tcl_Encoding) subTablePtr->encodingPtr);
	    subTablePtr->encodingPtr = NULL;
	    subTablePtr++;
	}
    }
    ckfree(dataPtr);
}

/*
 *---------------------------------------------------------------------------
 *
 * GetTableEncoding --
 *
 *	Helper function for the EscapeEncodingData conversions. Gets the
 *	encoding (of type TextEncodingData) that represents the specified
 *	state.
 *
 * Results:
 *	The return value is the encoding.
 *
 * Side effects:
 *	If the encoding that represents the specified state has not already
 *	been used by this EscapeEncoding, it will be loaded and cached in the
 *	dataPtr.
 *
 *---------------------------------------------------------------------------
 */

static Encoding *
GetTableEncoding(
    EscapeEncodingData *dataPtr,/* Contains names of encodings. */
    int state)			/* Index in dataPtr of desired Encoding. */
{
    EscapeSubTable *subTablePtr = &dataPtr->subTables[state];
    Encoding *encodingPtr = subTablePtr->encodingPtr;

    if (encodingPtr == NULL) {
	encodingPtr = (Encoding *) Tcl_GetEncoding(NULL, subTablePtr->name);
	if ((encodingPtr == NULL)
		|| (encodingPtr->toUtfProc != TableToUtfProc
		&& encodingPtr->toUtfProc != Iso88591ToUtfProc)) {
	    Tcl_Panic("EscapeToUtfProc: invalid sub table");
	}
	subTablePtr->encodingPtr = encodingPtr;
    }

    return encodingPtr;
}

/*
 *---------------------------------------------------------------------------
 *
 * unilen --
 *
 *	A helper function for the Tcl_ExternalToUtf functions. This function
 *	is similar to strlen for double-byte characters: it returns the number
 *	of bytes in a 0x0000 terminated string.
 *
 * Results:
 *	As above.
 *
 * Side effects:
 *	None.
 *
 *---------------------------------------------------------------------------
 */

static size_t
unilen(
    const char *src)
{
    unsigned short *p;

    p = (unsigned short *) src;
    while (*p != 0x0000) {
	p++;
    }
    return (char *) p - src;
}

/*
 *-------------------------------------------------------------------------
 *
 * InitializeEncodingSearchPath	--
 *
 *	This is the fallback routine that sets the default value of the
 *	encoding search path if the application has not set one via a call to
 *	Tcl_SetEncodingSearchPath() by the first time the search path is needed
 *	to load encoding data.
 *
 *	The default encoding search path is produced by taking each directory
 *	in the library path, appending a subdirectory named "encoding", and if
 *	the resulting directory exists, adding it to the encoding search path.
 *
 * Results:
 *	None.
 *
 * Side effects:
 *	Sets the encoding search path to an initial value.
 *
 *-------------------------------------------------------------------------
 */

static void
InitializeEncodingSearchPath(
    char **valuePtr,
    unsigned int *lengthPtr,
    Tcl_Encoding *encodingPtr)
{
    const char *bytes;
    int i, numDirs;
    Tcl_Obj *libPathObj, *encodingObj, *searchPathObj;

    TclNewLiteralStringObj(encodingObj, "encoding");
    TclNewObj(searchPathObj);
    Tcl_IncrRefCount(encodingObj);
    Tcl_IncrRefCount(searchPathObj);
    libPathObj = TclGetLibraryPath();
    Tcl_IncrRefCount(libPathObj);
    Tcl_ListObjLength(NULL, libPathObj, &numDirs);

    for (i = 0; i < numDirs; i++) {
	Tcl_Obj *directoryObj, *pathObj;
	Tcl_StatBuf stat;

	Tcl_ListObjIndex(NULL, libPathObj, i, &directoryObj);
	pathObj = Tcl_FSJoinToPath(directoryObj, 1, &encodingObj);
	Tcl_IncrRefCount(pathObj);
	if ((0 == Tcl_FSStat(pathObj, &stat)) && S_ISDIR(stat.st_mode)) {
	    Tcl_ListObjAppendElement(NULL, searchPathObj, pathObj);
	}
	Tcl_DecrRefCount(pathObj);
    }

    Tcl_DecrRefCount(libPathObj);
    Tcl_DecrRefCount(encodingObj);
    *encodingPtr = libraryPath.encoding;
    if (*encodingPtr) {
	((Encoding *)(*encodingPtr))->refCount++;
    }
    bytes = TclGetString(searchPathObj);

    *lengthPtr = searchPathObj->length;
    *valuePtr = ckalloc(*lengthPtr + 1);
    memcpy(*valuePtr, bytes, *lengthPtr + 1);
    Tcl_DecrRefCount(searchPathObj);
}

/*
 * Local Variables:
 * mode: c
 * c-basic-offset: 4
 * fill-column: 78
 * End:
 */<|MERGE_RESOLUTION|>--- conflicted
+++ resolved
@@ -1766,7 +1766,7 @@
     };
 
     Tcl_DStringInit(&lineString);
-    if (Tcl_Gets(chan, &lineString) < 0) {
+    if (Tcl_Gets(chan, &lineString) != TCL_IO_FAILURE) {
 	return NULL;
     }
     line = Tcl_DStringValue(&lineString);
@@ -1810,15 +1810,10 @@
 	const char *p;
 	int expected = 3 + 16 * (16 * 4 + 1);
 
-<<<<<<< HEAD
-	Tcl_ReadChars(chan, objPtr, 3 + 16 * (16 * 4 + 1), 0);
-	p = TclGetString(objPtr);
-=======
 	if (Tcl_ReadChars(chan, objPtr, expected, 0) != expected) {
 	    return NULL;
 	}
-	p = Tcl_GetString(objPtr);
->>>>>>> e537ff7b
+	p = TclGetString(objPtr);
 	hi = (staticHex[UCHAR(p[0])] << 4) + staticHex[UCHAR(p[1])];
 	dataPtr->toUnicode[hi] = pageMemPtr;
 	p += 2;
