--- conflicted
+++ resolved
@@ -3123,13 +3123,8 @@
 	 * Check for illegal characters.
 	 */
 
-<<<<<<< HEAD
-	if (ch > 0xff
+	if (ch > 0xFF
 #if TCL_UTF_MAX <= 3
-=======
-	if (ch > 0xFF
-#if TCL_UTF_MAX == 4
->>>>>>> 5844d35a
 		|| ((ch >= 0xD800) && (len < 3))
 #endif
 		) {
@@ -3527,13 +3522,8 @@
 	    oldState = state;
 	    for (state = 0; state < dataPtr->numSubTables; state++) {
 		encodingPtr = GetTableEncoding(dataPtr, state);
-<<<<<<< HEAD
 		tableDataPtr = (const TableEncodingData *)encodingPtr->clientData;
-		word = tableDataPtr->fromUnicode[(ch >> 8)][ch & 0xff];
-=======
-		tableDataPtr = encodingPtr->clientData;
 		word = tableDataPtr->fromUnicode[(ch >> 8)][ch & 0xFF];
->>>>>>> 5844d35a
 		if (word != 0) {
 		    break;
 		}
