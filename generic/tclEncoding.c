/*
 * tclEncoding.c --
 *
 *	Contains the implementation of the encoding conversion package.
 *
 * Copyright © 1996-1998 Sun Microsystems, Inc.
 *
 * See the file "license.terms" for information on usage and redistribution of
 * this file, and for a DISCLAIMER OF ALL WARRANTIES.
 */

#include "tclInt.h"

typedef size_t (LengthProc)(const char *src);

/*
 * The following data structure represents an encoding, which describes how to
 * convert between various character sets and UTF-8.
 */

typedef struct {
    char *name;			/* Name of encoding. Malloced because (1) hash
				 * table entry that owns this encoding may be
				 * freed prior to this encoding being freed,
				 * (2) string passed in the Tcl_EncodingType
				 * structure may not be persistent. */
    Tcl_EncodingConvertProc *toUtfProc;
				/* Function to convert from external encoding
				 * into UTF-8. */
    Tcl_EncodingConvertProc *fromUtfProc;
				/* Function to convert from UTF-8 into
				 * external encoding. */
    Tcl_EncodingFreeProc *freeProc;
				/* If non-NULL, function to call when this
				 * encoding is deleted. */
    int nullSize;		/* Number of 0x00 bytes that signify
				 * end-of-string in this encoding. This number
				 * is used to determine the source string
				 * length when the srcLen argument is
				 * negative. This number can be 1, 2, or 4. */
    ClientData clientData;	/* Arbitrary value associated with encoding
				 * type. Passed to conversion functions. */
    LengthProc *lengthProc;	/* Function to compute length of
				 * null-terminated strings in this encoding.
				 * If nullSize is 1, this is strlen; if
				 * nullSize is 2, this is a function that
				 * returns the number of bytes in a 0x0000
				 * terminated string; if nullSize is 4, this
				 * is a function that returns the number of
				 * bytes in a 0x00000000 terminated string. */
    size_t refCount;		/* Number of uses of this structure. */
    Tcl_HashEntry *hPtr;	/* Hash table entry that owns this encoding. */
} Encoding;

/*
 * The following structure is the clientData for a dynamically-loaded,
 * table-driven encoding created by LoadTableEncoding(). It maps between
 * Unicode and a single-byte, double-byte, or multibyte (1 or 2 bytes only)
 * encoding.
 */

typedef struct {
    int fallback;		/* Character (in this encoding) to substitute
				 * when this encoding cannot represent a UTF-8
				 * character. */
    char prefixBytes[256];	/* If a byte in the input stream is a lead
				 * byte for a 2-byte sequence, the
				 * corresponding entry in this array is 1,
				 * otherwise it is 0. */
    unsigned short **toUnicode;	/* Two dimensional sparse matrix to map
				 * characters from the encoding to Unicode.
				 * Each element of the toUnicode array points
				 * to an array of 256 shorts. If there is no
				 * corresponding character in Unicode, the
				 * value in the matrix is 0x0000.
				 * malloc'd. */
    unsigned short **fromUnicode;
				/* Two dimensional sparse matrix to map
				 * characters from Unicode to the encoding.
				 * Each element of the fromUnicode array
				 * points to an array of 256 shorts. If there
				 * is no corresponding character the encoding,
				 * the value in the matrix is 0x0000.
				 * malloc'd. */
} TableEncodingData;

/*
 * Each of the following structures is the clientData for a dynamically-loaded
 * escape-driven encoding that is itself comprised of other simpler encodings.
 * An example is "iso-2022-jp", which uses escape sequences to switch between
 * ascii, jis0208, jis0212, gb2312, and ksc5601. Note that "escape-driven"
 * does not necessarily mean that the ESCAPE character is the character used
 * for switching character sets.
 */

typedef struct {
    unsigned sequenceLen;	/* Length of following string. */
    char sequence[16];		/* Escape code that marks this encoding. */
    char name[32];		/* Name for encoding. */
    Encoding *encodingPtr;	/* Encoding loaded using above name, or NULL
				 * if this sub-encoding has not been needed
				 * yet. */
} EscapeSubTable;

typedef struct {
    int fallback;		/* Character (in this encoding) to substitute
				 * when this encoding cannot represent a UTF-8
				 * character. */
    unsigned initLen;		/* Length of following string. */
    char init[16];		/* String to emit or expect before first char
				 * in conversion. */
    unsigned finalLen;		/* Length of following string. */
    char final[16];		/* String to emit or expect after last char in
				 * conversion. */
    char prefixBytes[256];	/* If a byte in the input stream is the first
				 * character of one of the escape sequences in
				 * the following array, the corresponding
				 * entry in this array is 1, otherwise it is
				 * 0. */
    int numSubTables;		/* Length of following array. */
    EscapeSubTable subTables[TCLFLEXARRAY];/* Information about each EscapeSubTable used
				 * by this encoding type. The actual size is
				 * as large as necessary to hold all
				 * EscapeSubTables. */
} EscapeEncodingData;

/*
 * Constants used when loading an encoding file to identify the type of the
 * file.
 */

#define ENCODING_SINGLEBYTE	0
#define ENCODING_DOUBLEBYTE	1
#define ENCODING_MULTIBYTE	2
#define ENCODING_ESCAPE		3

/*
 * A list of directories in which Tcl should look for *.enc files. This list
 * is shared by all threads. Access is governed by a mutex lock.
 */

static TclInitProcessGlobalValueProc InitializeEncodingSearchPath;
static ProcessGlobalValue encodingSearchPath = {
    0, 0, NULL, NULL, InitializeEncodingSearchPath, NULL, NULL
};

/*
 * A map from encoding names to the directories in which their data files have
 * been seen. The string value of the map is shared by all threads. Access to
 * the shared string is governed by a mutex lock.
 */

static ProcessGlobalValue encodingFileMap = {
    0, 0, NULL, NULL, NULL, NULL, NULL
};

/*
 * A list of directories making up the "library path". Historically this
 * search path has served many uses, but the only one remaining is a base for
 * the encodingSearchPath above. If the application does not explicitly set
 * the encodingSearchPath, then it is initialized by appending /encoding
 * to each directory in this "libraryPath".
 */

static ProcessGlobalValue libraryPath = {
    0, 0, NULL, NULL, TclpInitLibraryPath, NULL, NULL
};

static int encodingsInitialized = 0;

/*
 * Hash table that keeps track of all loaded Encodings. Keys are the string
 * names that represent the encoding, values are (Encoding *).
 */

static Tcl_HashTable encodingTable;
TCL_DECLARE_MUTEX(encodingMutex)

/*
 * The following are used to hold the default and current system encodings.
 * If NULL is passed to one of the conversion routines, the current setting of
 * the system encoding is used to perform the conversion.
 */

static Tcl_Encoding defaultEncoding = NULL;
static Tcl_Encoding systemEncoding = NULL;
Tcl_Encoding tclIdentityEncoding = NULL;

/*
 * The following variable is used in the sparse matrix code for a
 * TableEncoding to represent a page in the table that has no entries.
 */

static unsigned short emptyPage[256];

/*
 * Functions used only in this module.
 */

static Tcl_EncodingConvertProc	BinaryProc;
static Tcl_DupInternalRepProc	DupEncodingInternalRep;
static Tcl_EncodingFreeProc	EscapeFreeProc;
static Tcl_EncodingConvertProc	EscapeFromUtfProc;
static Tcl_EncodingConvertProc	EscapeToUtfProc;
static void			FillEncodingFileMap(void);
static void			FreeEncoding(Tcl_Encoding encoding);
static Tcl_FreeInternalRepProc	FreeEncodingInternalRep;
static Encoding *		GetTableEncoding(EscapeEncodingData *dataPtr,
				    int state);
static Tcl_Encoding		LoadEncodingFile(Tcl_Interp *interp,
				    const char *name);
static Tcl_Encoding		LoadTableEncoding(const char *name, int type,
				    Tcl_Channel chan);
static Tcl_Encoding		LoadEscapeEncoding(const char *name,
				    Tcl_Channel chan);
static Tcl_Channel		OpenEncodingFileChannel(Tcl_Interp *interp,
				    const char *name);
static Tcl_EncodingFreeProc	TableFreeProc;
static Tcl_EncodingConvertProc	TableFromUtfProc;
static Tcl_EncodingConvertProc	TableToUtfProc;
static size_t		unilen(const char *src);
static size_t		unilen4(const char *src);
static Tcl_EncodingConvertProc	Utf32ToUtfProc;
static Tcl_EncodingConvertProc	UtfToUtf32Proc;
static Tcl_EncodingConvertProc	Utf16ToUtfProc;
static Tcl_EncodingConvertProc	UtfToUtf16Proc;
static Tcl_EncodingConvertProc	UtfToUcs2Proc;
static Tcl_EncodingConvertProc	UtfToUtfProc;
static Tcl_EncodingConvertProc	Iso88591FromUtfProc;
static Tcl_EncodingConvertProc	Iso88591ToUtfProc;

/*
 * A Tcl_ObjType for holding a cached Tcl_Encoding in the twoPtrValue.ptr1 field
 * of the internalrep. This should help the lifetime of encodings be more useful.
 * See concerns raised in [Bug 1077262].
 */

static const Tcl_ObjType encodingType = {
    "encoding", FreeEncodingInternalRep, DupEncodingInternalRep, NULL, NULL
};
#define EncodingSetInternalRep(objPtr, encoding)				\
    do {								\
	Tcl_ObjInternalRep ir;						\
	ir.twoPtrValue.ptr1 = (encoding);				\
	ir.twoPtrValue.ptr2 = NULL;					\
	Tcl_StoreInternalRep((objPtr), &encodingType, &ir);			\
    } while (0)

#define EncodingGetInternalRep(objPtr, encoding)				\
    do {								\
	const Tcl_ObjInternalRep *irPtr;					\
	irPtr = TclFetchInternalRep ((objPtr), &encodingType);		\
	(encoding) = irPtr ? (Tcl_Encoding)irPtr->twoPtrValue.ptr1 : NULL;		\
    } while (0)


/*
 *----------------------------------------------------------------------
 *
 * Tcl_GetEncodingFromObj --
 *
 *	Writes to (*encodingPtr) the Tcl_Encoding value of (*objPtr), if
 *	possible, and returns TCL_OK. If no such encoding exists, TCL_ERROR is
 *	returned, and if interp is non-NULL, an error message is written
 *	there.
 *
 * Results:
 *	Standard Tcl return code.
 *
 * Side effects:
 *	Caches the Tcl_Encoding value as the internal rep of (*objPtr).
 *
 *----------------------------------------------------------------------
 */

int
Tcl_GetEncodingFromObj(
    Tcl_Interp *interp,
    Tcl_Obj *objPtr,
    Tcl_Encoding *encodingPtr)
{
    Tcl_Encoding encoding;
    const char *name = TclGetString(objPtr);

    EncodingGetInternalRep(objPtr, encoding);
    if (encoding == NULL) {
	encoding = Tcl_GetEncoding(interp, name);
	if (encoding == NULL) {
	    return TCL_ERROR;
	}
	EncodingSetInternalRep(objPtr, encoding);
    }
    *encodingPtr = Tcl_GetEncoding(NULL, name);
    return TCL_OK;
}

/*
 *----------------------------------------------------------------------
 *
 * FreeEncodingInternalRep --
 *
 *	The Tcl_FreeInternalRepProc for the "encoding" Tcl_ObjType.
 *
 *----------------------------------------------------------------------
 */

static void
FreeEncodingInternalRep(
    Tcl_Obj *objPtr)
{
    Tcl_Encoding encoding;

    EncodingGetInternalRep(objPtr, encoding);
    Tcl_FreeEncoding(encoding);
}

/*
 *----------------------------------------------------------------------
 *
 * DupEncodingInternalRep --
 *
 *	The Tcl_DupInternalRepProc for the "encoding" Tcl_ObjType.
 *
 *----------------------------------------------------------------------
 */

static void
DupEncodingInternalRep(
    Tcl_Obj *srcPtr,
    Tcl_Obj *dupPtr)
{
    Tcl_Encoding encoding = Tcl_GetEncoding(NULL, TclGetString(srcPtr));
    EncodingSetInternalRep(dupPtr, encoding);
}

/*
 *----------------------------------------------------------------------
 *
 * Tcl_GetEncodingSearchPath --
 *
 *	Keeps the per-thread copy of the encoding search path current with
 *	changes to the global copy.
 *
 * Results:
 *	Returns a "list" (Tcl_Obj *) that contains the encoding search path.
 *
 *----------------------------------------------------------------------
 */

Tcl_Obj *
Tcl_GetEncodingSearchPath(void)
{
    return TclGetProcessGlobalValue(&encodingSearchPath);
}

/*
 *----------------------------------------------------------------------
 *
 * Tcl_SetEncodingSearchPath --
 *
 *	Keeps the per-thread copy of the encoding search path current with
 *	changes to the global copy.
 *
 *----------------------------------------------------------------------
 */

int
Tcl_SetEncodingSearchPath(
    Tcl_Obj *searchPath)
{
    int dummy;

    if (TCL_ERROR == Tcl_ListObjLength(NULL, searchPath, &dummy)) {
	return TCL_ERROR;
    }
    TclSetProcessGlobalValue(&encodingSearchPath, searchPath, NULL);
    return TCL_OK;
}

/*
 *----------------------------------------------------------------------
 *
 * TclGetLibraryPath --
 *
 *	Keeps the per-thread copy of the library path current with changes to
 *	the global copy.
 *
 * Results:
 *	Returns a "list" (Tcl_Obj *) that contains the library path.
 *
 *----------------------------------------------------------------------
 */

Tcl_Obj *
TclGetLibraryPath(void)
{
    return TclGetProcessGlobalValue(&libraryPath);
}

/*
 *----------------------------------------------------------------------
 *
 * TclSetLibraryPath --
 *
 *	Keeps the per-thread copy of the library path current with changes to
 *	the global copy.
 *
 *	Since the result of this routine is void, if searchPath is not a valid
 *	list this routine silently does nothing.
 *
 *----------------------------------------------------------------------
 */

void
TclSetLibraryPath(
    Tcl_Obj *path)
{
    int dummy;

    if (TCL_ERROR == Tcl_ListObjLength(NULL, path, &dummy)) {
	return;
    }
    TclSetProcessGlobalValue(&libraryPath, path, NULL);
}

/*
 *---------------------------------------------------------------------------
 *
 * FillEncodingFileMap --
 *
 *	Called to update the encoding file map with the current value
 *	of the encoding search path.
 *
 *	Finds *.end files in the directories on the encoding search path and
 *	stores the found pathnames in a map associated with the encoding name.
 *
 *	If $dir is on the encoding search path and the file $dir/foo.enc is
 *	found, stores a "foo" -> $dir entry in the map.  if the "foo" encoding
 *	is needed later, the $dir/foo.enc name can be quickly constructed in
 *	order to read the encoding data.
 *
 * Results:
 *	None.
 *
 * Side effects:
 *	Entries are added to the encoding file map.
 *
 *---------------------------------------------------------------------------
 */

static void
FillEncodingFileMap(void)
{
    int i, numDirs = 0;
    Tcl_Obj *map, *searchPath;

    searchPath = Tcl_GetEncodingSearchPath();
    Tcl_IncrRefCount(searchPath);
    Tcl_ListObjLength(NULL, searchPath, &numDirs);
    map = Tcl_NewDictObj();
    Tcl_IncrRefCount(map);

    for (i = numDirs-1; i >= 0; i--) {
	/*
	 * Iterate backwards through the search path so as we overwrite
	 * entries found, we favor files earlier on the search path.
	 */

	int j, numFiles;
	Tcl_Obj *directory, *matchFileList;
	Tcl_Obj **filev;
	Tcl_GlobTypeData readableFiles = {
	    TCL_GLOB_TYPE_FILE, TCL_GLOB_PERM_R, NULL, NULL
	};

	TclNewObj(matchFileList);
	Tcl_ListObjIndex(NULL, searchPath, i, &directory);
	Tcl_IncrRefCount(directory);
	Tcl_IncrRefCount(matchFileList);
	Tcl_FSMatchInDirectory(NULL, matchFileList, directory, "*.enc",
		&readableFiles);

	Tcl_ListObjGetElements(NULL, matchFileList, &numFiles, &filev);
	for (j=0; j<numFiles; j++) {
	    Tcl_Obj *encodingName, *fileObj;

	    fileObj = TclPathPart(NULL, filev[j], TCL_PATH_TAIL);
	    encodingName = TclPathPart(NULL, fileObj, TCL_PATH_ROOT);
	    Tcl_DictObjPut(NULL, map, encodingName, directory);
	    Tcl_DecrRefCount(fileObj);
	    Tcl_DecrRefCount(encodingName);
	}
	Tcl_DecrRefCount(matchFileList);
	Tcl_DecrRefCount(directory);
    }
    Tcl_DecrRefCount(searchPath);
    TclSetProcessGlobalValue(&encodingFileMap, map, NULL);
    Tcl_DecrRefCount(map);
}

/*
 *---------------------------------------------------------------------------
 *
 * TclInitEncodingSubsystem --
 *
 *	Initialize all resources used by this subsystem on a per-process
 *	basis.
 *
 * Results:
 *	None.
 *
 * Side effects:
 *	Depends on the memory, object, and IO subsystems.
 *
 *---------------------------------------------------------------------------
 */

/* Since TCL_ENCODING_MODIFIED is only used for utf-8/cesu-8 and
<<<<<<< HEAD
 * TCL_ENCODING_LE is only used for  utf-16/ucs-2. re-use the same value */
=======
 * TCL_ENCODING_LE is only used for  utf-16/utf-32/ucs-2. re-use the same value */
#define TCL_ENCODING_MODIFIED	0x20	/* Converting NULL bytes to 0xC0 0x80 */
>>>>>>> fa56430c
#define TCL_ENCODING_LE		TCL_ENCODING_MODIFIED	/* Little-endian encoding */
#define TCL_ENCODING_UTF	0x200	/* For UTF-8 encoding, allow 4-byte output sequences */

void
TclInitEncodingSubsystem(void)
{
    Tcl_EncodingType type;
    TableEncodingData *dataPtr;
    unsigned size;
    unsigned short i;
    union {
        char c;
        short s;
    } isLe;

    if (encodingsInitialized) {
	return;
    }

    isLe.s = TCL_ENCODING_LE;
    Tcl_MutexLock(&encodingMutex);
    Tcl_InitHashTable(&encodingTable, TCL_STRING_KEYS);
    Tcl_MutexUnlock(&encodingMutex);

    /*
     * Create a few initial encodings.  UTF-8 to UTF-8 translation is not a
     * no-op because it turns a stream of improperly formed UTF-8 into a
     * properly formed stream.
     */

    type.encodingName	= NULL;
    type.toUtfProc	= BinaryProc;
    type.fromUtfProc	= BinaryProc;
    type.freeProc	= NULL;
    type.nullSize	= 1;
    type.clientData	= NULL;
    tclIdentityEncoding = Tcl_CreateEncoding(&type);

    type.encodingName	= "utf-8";
    type.toUtfProc	= UtfToUtfProc;
    type.fromUtfProc	= UtfToUtfProc;
    type.freeProc	= NULL;
    type.nullSize	= 1;
    type.clientData	= INT2PTR(TCL_ENCODING_UTF);
    Tcl_CreateEncoding(&type);
    type.clientData	= INT2PTR(0);
    type.encodingName	= "cesu-8";
    Tcl_CreateEncoding(&type);

    type.toUtfProc	= Utf16ToUtfProc;
    type.fromUtfProc    = UtfToUcs2Proc;
    type.freeProc	= NULL;
    type.nullSize	= 2;
    type.encodingName   = "ucs-2le";
    type.clientData	= INT2PTR(TCL_ENCODING_LE);
    Tcl_CreateEncoding(&type);
    type.encodingName   = "ucs-2be";
    type.clientData	= INT2PTR(0);
    Tcl_CreateEncoding(&type);
    type.encodingName   = "ucs-2";
    type.clientData	= INT2PTR(isLe.c);
    Tcl_CreateEncoding(&type);

    type.toUtfProc	= Utf32ToUtfProc;
    type.fromUtfProc    = UtfToUtf32Proc;
    type.freeProc	= NULL;
    type.nullSize	= 4;
    type.encodingName   = "utf-32le";
    type.clientData	= INT2PTR(TCL_ENCODING_LE);
    Tcl_CreateEncoding(&type);
    type.encodingName   = "utf-32be";
    type.clientData	= INT2PTR(0);
    Tcl_CreateEncoding(&type);
    type.encodingName   = "utf-32";
    type.clientData	= INT2PTR(isLe.c);
    Tcl_CreateEncoding(&type);

    type.toUtfProc	= Utf16ToUtfProc;
    type.fromUtfProc    = UtfToUtf16Proc;
    type.freeProc	= NULL;
    type.nullSize	= 2;
    type.encodingName   = "utf-16le";
    type.clientData	= INT2PTR(TCL_ENCODING_LE);
    Tcl_CreateEncoding(&type);
    type.encodingName   = "utf-16be";
    type.clientData	= INT2PTR(0);
    Tcl_CreateEncoding(&type);
    type.encodingName   = "utf-16";
    type.clientData	= INT2PTR(isLe.c);
    Tcl_CreateEncoding(&type);

#ifndef TCL_NO_DEPRECATED
    type.encodingName   = "unicode";
    Tcl_CreateEncoding(&type);
#endif

    /*
     * Need the iso8859-1 encoding in order to process binary data, so force
     * it to always be embedded. Note that this encoding *must* be a proper
     * table encoding or some of the escape encodings crash! Hence the ugly
     * code to duplicate the structure of a table encoding here.
     */

    dataPtr = (TableEncodingData *)ckalloc(sizeof(TableEncodingData));
    memset(dataPtr, 0, sizeof(TableEncodingData));
    dataPtr->fallback = '?';

    size = 256*(sizeof(unsigned short *) + sizeof(unsigned short));
    dataPtr->toUnicode = (unsigned short **)ckalloc(size);
    memset(dataPtr->toUnicode, 0, size);
    dataPtr->fromUnicode = (unsigned short **)ckalloc(size);
    memset(dataPtr->fromUnicode, 0, size);

    dataPtr->toUnicode[0] = (unsigned short *) (dataPtr->toUnicode + 256);
    dataPtr->fromUnicode[0] = (unsigned short *) (dataPtr->fromUnicode + 256);
    for (i=1 ; i<256 ; i++) {
	dataPtr->toUnicode[i] = emptyPage;
	dataPtr->fromUnicode[i] = emptyPage;
    }

    for (i=0 ; i<256 ; i++) {
	dataPtr->toUnicode[0][i] = i;
	dataPtr->fromUnicode[0][i] = i;
    }

    type.encodingName	= "iso8859-1";
    type.toUtfProc	= Iso88591ToUtfProc;
    type.fromUtfProc	= Iso88591FromUtfProc;
    type.freeProc	= TableFreeProc;
    type.nullSize	= 1;
    type.clientData	= dataPtr;
    defaultEncoding	= Tcl_CreateEncoding(&type);
    systemEncoding	= Tcl_GetEncoding(NULL, type.encodingName);

    encodingsInitialized = 1;
}

/*
 *----------------------------------------------------------------------
 *
 * TclFinalizeEncodingSubsystem --
 *
 *	Release the state associated with the encoding subsystem.
 *
 * Results:
 *	None.
 *
 * Side effects:
 *	Frees all of the encodings.
 *
 *----------------------------------------------------------------------
 */

void
TclFinalizeEncodingSubsystem(void)
{
    Tcl_HashSearch search;
    Tcl_HashEntry *hPtr;

    Tcl_MutexLock(&encodingMutex);
    encodingsInitialized = 0;
    FreeEncoding(systemEncoding);
    systemEncoding = NULL;
    defaultEncoding = NULL;
    FreeEncoding(tclIdentityEncoding);
    tclIdentityEncoding = NULL;

    hPtr = Tcl_FirstHashEntry(&encodingTable, &search);
    while (hPtr != NULL) {
	/*
	 * Call FreeEncoding instead of doing it directly to handle refcounts
	 * like escape encodings use. [Bug 524674] Make sure to call
	 * Tcl_FirstHashEntry repeatedly so that all encodings are eventually
	 * cleaned up.
	 */

	FreeEncoding((Tcl_Encoding)Tcl_GetHashValue(hPtr));
	hPtr = Tcl_FirstHashEntry(&encodingTable, &search);
    }

    Tcl_DeleteHashTable(&encodingTable);
    Tcl_MutexUnlock(&encodingMutex);
}

/*
 *-------------------------------------------------------------------------
 *
 * Tcl_GetDefaultEncodingDir --
 *
 *	Legacy public interface to retrieve first directory in the encoding
 *	searchPath.
 *
 * Results:
 *	The directory pathname, as a string, or NULL for an empty encoding
 *	search path.
 *
 * Side effects:
 *	None.
 *
 *-------------------------------------------------------------------------
 */

#if !defined(TCL_NO_DEPRECATED) && TCL_MAJOR_VERSION < 9
const char *
Tcl_GetDefaultEncodingDir(void)
{
    int numDirs;
    Tcl_Obj *first, *searchPath = Tcl_GetEncodingSearchPath();

    Tcl_ListObjLength(NULL, searchPath, &numDirs);
    if (numDirs == 0) {
	return NULL;
    }
    Tcl_ListObjIndex(NULL, searchPath, 0, &first);

    return TclGetString(first);
}

/*
 *-------------------------------------------------------------------------
 *
 * Tcl_SetDefaultEncodingDir --
 *
 *	Legacy public interface to set the first directory in the encoding
 *	search path.
 *
 * Results:
 *	None.
 *
 * Side effects:
 *	Modifies the encoding search path.
 *
 *-------------------------------------------------------------------------
 */

void
Tcl_SetDefaultEncodingDir(
    const char *path)
{
    Tcl_Obj *searchPath = Tcl_GetEncodingSearchPath();
    Tcl_Obj *directory = Tcl_NewStringObj(path, -1);

    searchPath = Tcl_DuplicateObj(searchPath);
    Tcl_ListObjReplace(NULL, searchPath, 0, 0, 1, &directory);
    Tcl_SetEncodingSearchPath(searchPath);
}
#endif

/*
 *-------------------------------------------------------------------------
 *
 * Tcl_GetEncoding --
 *
 *	Given the name of a encoding, find the corresponding Tcl_Encoding
 *	token. If the encoding did not already exist, Tcl attempts to
 *	dynamically load an encoding by that name.
 *
 * Results:
 *	Returns a token that represents the encoding. If the name didn't refer
 *	to any known or loadable encoding, NULL is returned. If NULL was
 *	returned, an error message is left in interp's result object, unless
 *	interp was NULL.
 *
 * Side effects:
 *	LoadEncodingFile is called if necessary.
 *
 *-------------------------------------------------------------------------
 */

Tcl_Encoding
Tcl_GetEncoding(
    Tcl_Interp *interp,		/* Interp for error reporting, if not NULL. */
    const char *name)		/* The name of the desired encoding. */
{
    Tcl_HashEntry *hPtr;
    Encoding *encodingPtr;

    Tcl_MutexLock(&encodingMutex);
    if (name == NULL) {
	encodingPtr = (Encoding *) systemEncoding;
	encodingPtr->refCount++;
	Tcl_MutexUnlock(&encodingMutex);
	return systemEncoding;
    }

    hPtr = Tcl_FindHashEntry(&encodingTable, name);
    if (hPtr != NULL) {
	encodingPtr = (Encoding *)Tcl_GetHashValue(hPtr);
	encodingPtr->refCount++;
	Tcl_MutexUnlock(&encodingMutex);
	return (Tcl_Encoding) encodingPtr;
    }
    Tcl_MutexUnlock(&encodingMutex);

    return LoadEncodingFile(interp, name);
}

/*
 *---------------------------------------------------------------------------
 *
 * Tcl_FreeEncoding --
 *
 *	Releases an encoding allocated by Tcl_CreateEncoding() or
 *	Tcl_GetEncoding().
 *
 * Results:
 *	None.
 *
 * Side effects:
 *	The reference count associated with the encoding is decremented and
 *	the encoding is deleted if nothing is using it anymore.
 *
 *---------------------------------------------------------------------------
 */

void
Tcl_FreeEncoding(
    Tcl_Encoding encoding)
{
    Tcl_MutexLock(&encodingMutex);
    FreeEncoding(encoding);
    Tcl_MutexUnlock(&encodingMutex);
}

/*
 *----------------------------------------------------------------------
 *
 * FreeEncoding --
 *
 *	Decrements the reference count of an encoding.  The caller must hold
 *	encodingMutes.
 *
 * Results:
 *	None.
 *
 * Side effects:
 *	Releases the resource for an encoding if it is now unused.
 *	The reference count associated with the encoding is decremented and
 *	the encoding may be deleted if nothing is using it anymore.
 *
 *----------------------------------------------------------------------
 */

static void
FreeEncoding(
    Tcl_Encoding encoding)
{
    Encoding *encodingPtr = (Encoding *) encoding;

    if (encodingPtr == NULL) {
	return;
    }
    if (encodingPtr->refCount-- <= 1) {
	if (encodingPtr->freeProc != NULL) {
	    encodingPtr->freeProc(encodingPtr->clientData);
	}
	if (encodingPtr->hPtr != NULL) {
	    Tcl_DeleteHashEntry(encodingPtr->hPtr);
	}
	if (encodingPtr->name) {
	    ckfree(encodingPtr->name);
	}
	ckfree(encodingPtr);
    }
}

/*
 *-------------------------------------------------------------------------
 *
 * Tcl_GetEncodingName --
 *
 *	Given an encoding, return the name that was used to constuct the
 *	encoding.
 *
 * Results:
 *	The name of the encoding.
 *
 * Side effects:
 *	None.
 *
 *---------------------------------------------------------------------------
 */

const char *
Tcl_GetEncodingName(
    Tcl_Encoding encoding)	/* The encoding whose name to fetch. */
{
    if (encoding == NULL) {
	encoding = systemEncoding;
    }

    return ((Encoding *) encoding)->name;
}

/*
 *-------------------------------------------------------------------------
 *
 * Tcl_GetEncodingNames --
 *
 *	Get the list of all known encodings, including the ones stored as
 *	files on disk in the encoding path.
 *
 * Results:
 *	Modifies interp's result object to hold a list of all the available
 *	encodings.
 *
 * Side effects:
 *	None.
 *
 *-------------------------------------------------------------------------
 */

void
Tcl_GetEncodingNames(
    Tcl_Interp *interp)		/* Interp to hold result. */
{
    Tcl_HashTable table;
    Tcl_HashSearch search;
    Tcl_HashEntry *hPtr;
    Tcl_Obj *map, *name, *result;
    Tcl_DictSearch mapSearch;
    int dummy, done = 0;

    TclNewObj(result);
    Tcl_InitObjHashTable(&table);

    /*
     * Copy encoding names from loaded encoding table to table.
     */

    Tcl_MutexLock(&encodingMutex);
    for (hPtr = Tcl_FirstHashEntry(&encodingTable, &search); hPtr != NULL;
	    hPtr = Tcl_NextHashEntry(&search)) {
	Encoding *encodingPtr = (Encoding *)Tcl_GetHashValue(hPtr);

	Tcl_CreateHashEntry(&table,
		Tcl_NewStringObj(encodingPtr->name, -1), &dummy);
    }
    Tcl_MutexUnlock(&encodingMutex);

    FillEncodingFileMap();
    map = TclGetProcessGlobalValue(&encodingFileMap);

    /*
     * Copy encoding names from encoding file map to table.
     */

    Tcl_DictObjFirst(NULL, map, &mapSearch, &name, NULL, &done);
    for (; !done; Tcl_DictObjNext(&mapSearch, &name, NULL, &done)) {
	Tcl_CreateHashEntry(&table, name, &dummy);
    }

    /*
     * Pull all encoding names from table into the result list.
     */

    for (hPtr = Tcl_FirstHashEntry(&table, &search); hPtr != NULL;
	    hPtr = Tcl_NextHashEntry(&search)) {
	Tcl_ListObjAppendElement(NULL, result,
		(Tcl_Obj *) Tcl_GetHashKey(&table, hPtr));
    }
    Tcl_SetObjResult(interp, result);
    Tcl_DeleteHashTable(&table);
}

/*
 *------------------------------------------------------------------------
 *
 * Tcl_SetSystemEncoding --
 *
 *	Sets the default encoding that should be used whenever the user passes
 *	a NULL value in to one of the conversion routines. If the supplied
 *	name is NULL, the system encoding is reset to the default system
 *	encoding.
 *
 * Results:
 *	The return value is TCL_OK if the system encoding was successfully set
 *	to the encoding specified by name, TCL_ERROR otherwise. If TCL_ERROR
 *	is returned, an error message is left in interp's result object,
 *	unless interp was NULL.
 *
 * Side effects:
 *	The reference count of the new system encoding is incremented. The
 *	reference count of the old system encoding is decremented and it may
 *	be freed. All VFS cached information is invalidated.
 *
 *------------------------------------------------------------------------
 */

int
Tcl_SetSystemEncoding(
    Tcl_Interp *interp,		/* Interp for error reporting, if not NULL. */
    const char *name)		/* The name of the desired encoding, or NULL/""
				 * to reset to default encoding. */
{
    Tcl_Encoding encoding;
    Encoding *encodingPtr;

    if (!name || !*name) {
	Tcl_MutexLock(&encodingMutex);
	encoding = defaultEncoding;
	encodingPtr = (Encoding *) encoding;
	encodingPtr->refCount++;
	Tcl_MutexUnlock(&encodingMutex);
    } else {
	encoding = Tcl_GetEncoding(interp, name);
	if (encoding == NULL) {
	    return TCL_ERROR;
	}
    }

    Tcl_MutexLock(&encodingMutex);
    FreeEncoding(systemEncoding);
    systemEncoding = encoding;
    Tcl_MutexUnlock(&encodingMutex);
    Tcl_FSMountsChanged(NULL);

    return TCL_OK;
}

/*
 *---------------------------------------------------------------------------
 *
 * Tcl_CreateEncoding --
 *
 *	Defines a new encoding, along with the functions that are used to
 *	convert to and from Unicode.
 *
 * Results:
 *	Returns a token that represents the encoding. If an encoding with the
 *	same name already existed, the old encoding token remains valid and
 *	continues to behave as it used to, and is eventually garbage collected
 *	when the last reference to it goes away. Any subsequent calls to
 *	Tcl_GetEncoding with the specified name retrieve the most recent
 *	encoding token.
 *
 * Side effects:
 *	A new record having the name of the encoding is entered into a table of
 *	encodings visible to all interpreters.  For each call to this function,
 *	there should eventually be a call to Tcl_FreeEncoding, which cleans
 *	deletes the record in the table when an encoding is no longer needed.
 *
 *---------------------------------------------------------------------------
 */

Tcl_Encoding
Tcl_CreateEncoding(
    const Tcl_EncodingType *typePtr)
				/* The encoding type. */
{
    Encoding *encodingPtr = (Encoding *)ckalloc(sizeof(Encoding));
    encodingPtr->name		= NULL;
    encodingPtr->toUtfProc	= typePtr->toUtfProc;
    encodingPtr->fromUtfProc	= typePtr->fromUtfProc;
    encodingPtr->freeProc	= typePtr->freeProc;
    encodingPtr->nullSize	= typePtr->nullSize;
    encodingPtr->clientData	= typePtr->clientData;
    if (typePtr->nullSize == 2) {
	encodingPtr->lengthProc = (LengthProc *) unilen;
    } else if (typePtr->nullSize == 4) {
	encodingPtr->lengthProc = (LengthProc *) unilen4;
    } else {
	encodingPtr->lengthProc = (LengthProc *) strlen;
    }
    encodingPtr->refCount	= 1;
    encodingPtr->hPtr		= NULL;

  if (typePtr->encodingName) {
    Tcl_HashEntry *hPtr;
    int isNew;
    char *name;

    Tcl_MutexLock(&encodingMutex);
    hPtr = Tcl_CreateHashEntry(&encodingTable, typePtr->encodingName, &isNew);
    if (isNew == 0) {
	/*
	 * Remove old encoding from hash table, but don't delete it until last
	 * reference goes away.
	 */

	Encoding *replaceMe = (Encoding *)Tcl_GetHashValue(hPtr);
	replaceMe->hPtr = NULL;
    }

    name = (char *)ckalloc(strlen(typePtr->encodingName) + 1);
    encodingPtr->name		= strcpy(name, typePtr->encodingName);
    encodingPtr->hPtr		= hPtr;
    Tcl_SetHashValue(hPtr, encodingPtr);

    Tcl_MutexUnlock(&encodingMutex);
  }
    return (Tcl_Encoding) encodingPtr;
}

/*
 *-------------------------------------------------------------------------
 *
 * Tcl_ExternalToUtfDString --
 *
 *	Convert a source buffer from the specified encoding into UTF-8. If any
 *	of the bytes in the source buffer are invalid or cannot be represented
 *	in the target encoding, a default fallback character will be
 *	substituted.
 *
 * Results:
 *	The converted bytes are stored in the DString, which is then NULL
 *	terminated. The return value is a pointer to the value stored in the
 *	DString.
 *
 * Side effects:
 *	None.
 *
 *-------------------------------------------------------------------------
 */

char *
Tcl_ExternalToUtfDString(
    Tcl_Encoding encoding,	/* The encoding for the source string, or NULL
				 * for the default system encoding. */
    const char *src,		/* Source string in specified encoding. */
    int srcLen,			/* Source string length in bytes, or < 0 for
				 * encoding-specific string length. */
    Tcl_DString *dstPtr)	/* Uninitialized or free DString in which the
				 * converted string is stored. */
{
    Tcl_ExternalToUtfDStringEx(encoding, src, srcLen, 0, dstPtr);
    return Tcl_DStringValue(dstPtr);
}


/*
 *-------------------------------------------------------------------------
 *
 * Tcl_ExternalToUtfDStringEx --
 *
 *	Convert a source buffer from the specified encoding into UTF-8.
*	The parameter flags controls the behavior, if any of the bytes in
 *	the source buffer are invalid or cannot be represented in utf-8.
 *	Possible flags values:
 *	TCL_ENCODING_STOPONERROR: don't replace invalid characters/bytes but
 *	return the first error position (Default in Tcl 9.0).
 *	TCL_ENCODING_NO_THROW: replace invalid characters/bytes by a default
 *	fallback character. Always return -1 (Default in Tcl 8.7).
 *	TCL_ENCODING_MODIFIED: convert NULL bytes to \xC0\x80 in stead of 0x00.
 *	Only valid for "utf-8" and "cesu-8". This flag may be used together
 *	with the other flags.
 *
 * Results:
 *	The converted bytes are stored in the DString, which is then NULL
 *	terminated in an encoding-specific manner. The return value is
 *	the error position in the source string or -1 if no conversion error
 *	is reported.
  *
 * Side effects:
 *	None.
 *
 *-------------------------------------------------------------------------
 */

size_t
Tcl_ExternalToUtfDStringEx(
    Tcl_Encoding encoding,	/* The encoding for the source string, or NULL
				 * for the default system encoding. */
    const char *src,		/* Source string in specified encoding. */
    int srcLen,			/* Source string length in bytes, or < 0 for
				 * encoding-specific string length. */
    int flags,			/* Conversion control flags. */
    Tcl_DString *dstPtr)	/* Uninitialized or free DString in which the
				 * converted string is stored. */
{
    char *dst;
    Tcl_EncodingState state;
    const Encoding *encodingPtr;
    int dstLen, result, soFar, srcRead, dstWrote, dstChars;
    const char *srcStart = src;

    Tcl_DStringInit(dstPtr);
    dst = Tcl_DStringValue(dstPtr);
    dstLen = dstPtr->spaceAvl - 1;

    if (encoding == NULL) {
	encoding = systemEncoding;
    }
    encodingPtr = (Encoding *) encoding;

    if (src == NULL) {
	srcLen = 0;
    } else if (srcLen < 0) {
	srcLen = encodingPtr->lengthProc(src);
    }

    flags |= TCL_ENCODING_START | TCL_ENCODING_END;
    if (encodingPtr->toUtfProc == UtfToUtfProc) {
	flags |= TCL_ENCODING_MODIFIED | TCL_ENCODING_UTF;
    }

    while (1) {
	result = encodingPtr->toUtfProc(encodingPtr->clientData, src, srcLen,
		flags, &state, dst, dstLen, &srcRead, &dstWrote, &dstChars);
	soFar = dst + dstWrote - Tcl_DStringValue(dstPtr);

	src += srcRead;
	if (result != TCL_CONVERT_NOSPACE) {
	    Tcl_DStringSetLength(dstPtr, soFar);
	    return (result == TCL_OK) ? (size_t)-1 : (size_t)(src - srcStart);
	}
	flags &= ~TCL_ENCODING_START;
	srcLen -= srcRead;
	if (Tcl_DStringLength(dstPtr) == 0) {
	    Tcl_DStringSetLength(dstPtr, dstLen);
	}
	Tcl_DStringSetLength(dstPtr, 2 * Tcl_DStringLength(dstPtr) + 1);
	dst = Tcl_DStringValue(dstPtr) + soFar;
	dstLen = Tcl_DStringLength(dstPtr) - soFar - 1;
    }
}

/*
 *-------------------------------------------------------------------------
 *
 * Tcl_ExternalToUtf --
 *
 *	Convert a source buffer from the specified encoding into UTF-8.
 *
 * Results:
 *	The return value is one of TCL_OK, TCL_CONVERT_MULTIBYTE,
 *	TCL_CONVERT_SYNTAX, TCL_CONVERT_UNKNOWN, or TCL_CONVERT_NOSPACE, as
 *	documented in tcl.h.
 *
 * Side effects:
 *	The converted bytes are stored in the output buffer.
 *
 *-------------------------------------------------------------------------
 */

int
Tcl_ExternalToUtf(
    TCL_UNUSED(Tcl_Interp *),	/* TODO: Re-examine this. */
    Tcl_Encoding encoding,	/* The encoding for the source string, or NULL
				 * for the default system encoding. */
    const char *src,		/* Source string in specified encoding. */
    int srcLen,			/* Source string length in bytes, or < 0 for
				 * encoding-specific string length. */
    int flags,			/* Conversion control flags. */
    Tcl_EncodingState *statePtr,/* Place for conversion routine to store state
				 * information used during a piecewise
				 * conversion. Contents of statePtr are
				 * initialized and/or reset by conversion
				 * routine under control of flags argument. */
    char *dst,			/* Output buffer in which converted string is
				 * stored. */
    int dstLen,			/* The maximum length of output buffer in
				 * bytes. */
    int *srcReadPtr,		/* Filled with the number of bytes from the
				 * source string that were converted. This may
				 * be less than the original source length if
				 * there was a problem converting some source
				 * characters. */
    int *dstWrotePtr,		/* Filled with the number of bytes that were
				 * stored in the output buffer as a result of
				 * the conversion. */
    int *dstCharsPtr)		/* Filled with the number of characters that
				 * correspond to the bytes stored in the
				 * output buffer. */
{
    const Encoding *encodingPtr;
    int result, srcRead, dstWrote, dstChars = 0;
    int noTerminate = flags & TCL_ENCODING_NO_TERMINATE;
    int charLimited = (flags & TCL_ENCODING_CHAR_LIMIT) && dstCharsPtr;
    int maxChars = INT_MAX;
    Tcl_EncodingState state;

    if (encoding == NULL) {
	encoding = systemEncoding;
    }
    encodingPtr = (Encoding *) encoding;

    if (src == NULL) {
	srcLen = 0;
    } else if (srcLen < 0) {
	srcLen = encodingPtr->lengthProc(src);
    }
    if (statePtr == NULL) {
	flags |= TCL_ENCODING_START | TCL_ENCODING_END;
	statePtr = &state;
    }
    if (srcReadPtr == NULL) {
	srcReadPtr = &srcRead;
    }
    if (dstWrotePtr == NULL) {
	dstWrotePtr = &dstWrote;
    }
    if (dstCharsPtr == NULL) {
	dstCharsPtr = &dstChars;
	flags &= ~TCL_ENCODING_CHAR_LIMIT;
    } else if (charLimited) {
	maxChars = *dstCharsPtr;
    }

    if (!noTerminate) {
	/*
	 * If there are any null characters in the middle of the buffer,
	 * they will converted to the UTF-8 null character (\xC0\x80). To get
	 * the actual \0 at the end of the destination buffer, we need to
	 * append it manually.  First make room for it...
	 */

	dstLen--;
    }
    if (encodingPtr->toUtfProc == UtfToUtfProc) {
	flags |= TCL_ENCODING_MODIFIED | TCL_ENCODING_UTF;
    }
    do {
	Tcl_EncodingState savedState = *statePtr;

	result = encodingPtr->toUtfProc(encodingPtr->clientData, src, srcLen,
		flags, statePtr, dst, dstLen, srcReadPtr, dstWrotePtr,
		dstCharsPtr);
	if (*dstCharsPtr <= maxChars) {
	    break;
	}
	dstLen = Tcl_UtfAtIndex(dst, maxChars) - dst + (TCL_UTF_MAX - 1);
	*statePtr = savedState;
    } while (1);
    if (!noTerminate) {
	/* ...and then append it */

	dst[*dstWrotePtr] = '\0';
    }

    return result;
}

/*
 *-------------------------------------------------------------------------
 *
 * Tcl_UtfToExternalDString --
 *
 *	Convert a source buffer from UTF-8 to the specified encoding. If any
 *	of the bytes in the source buffer are invalid or cannot be represented
 *	in the target encoding, a default fallback character is substituted.
 *
 * Results:
 *	The converted bytes are stored in the DString, which is then NULL
 *	terminated in an encoding-specific manner. The return value is a
 *	pointer to the value stored in the DString.
 *
 * Side effects:
 *	None.
 *
 *-------------------------------------------------------------------------
 */

char *
Tcl_UtfToExternalDString(
    Tcl_Encoding encoding,	/* The encoding for the converted string, or
				 * NULL for the default system encoding. */
    const char *src,		/* Source string in UTF-8. */
    int srcLen,			/* Source string length in bytes, or < 0 for
				 * strlen(). */
    Tcl_DString *dstPtr)	/* Uninitialized or free DString in which the
				 * converted string is stored. */
{
    Tcl_UtfToExternalDStringEx(encoding, src, srcLen, 0, dstPtr);
    return Tcl_DStringValue(dstPtr);
}


/*
 *-------------------------------------------------------------------------
 *
 * Tcl_UtfToExternalDStringEx --
 *
 *	Convert a source buffer from UTF-8 to the specified encoding.
 *	The parameter flags controls the behavior, if any of the bytes in
 *	the source buffer are invalid or cannot be represented in the
 *	target encoding.
 *	Possible flags values:
 *	TCL_ENCODING_STOPONERROR: don't replace invalid characters/bytes but
 *	return the first error position (Default in Tcl 9.0).
 *	TCL_ENCODING_NO_THROW: replace invalid characters/bytes by a default
 *	fallback character. Always return -1 (Default in Tcl 8.7).
 *	TCL_ENCODING_MODIFIED: convert NULL bytes to \xC0\x80 in stead of 0x00.
 *	Only valid for "utf-8" and "cesu-8". This flag may be used together
 *	with the other flags.
 *
 * Results:
 *	The converted bytes are stored in the DString, which is then NULL
 *	terminated in an encoding-specific manner. The return value is
 *	the error position in the source string or -1 if no conversion error
 *	is reported.
 *
 * Side effects:
 *	None.
 *
 *-------------------------------------------------------------------------
 */

size_t
Tcl_UtfToExternalDStringEx(
    Tcl_Encoding encoding,	/* The encoding for the converted string, or
				 * NULL for the default system encoding. */
    const char *src,		/* Source string in UTF-8. */
    int srcLen,			/* Source string length in bytes, or < 0 for
				 * strlen(). */
    int flags,	/* Conversion control flags. */
    Tcl_DString *dstPtr)	/* Uninitialized or free DString in which the
				 * converted string is stored. */
{
    char *dst;
    Tcl_EncodingState state;
    const Encoding *encodingPtr;
    int dstLen, result, soFar, srcRead, dstWrote, dstChars;
    const char *srcStart = src;

    Tcl_DStringInit(dstPtr);
    dst = Tcl_DStringValue(dstPtr);
    dstLen = dstPtr->spaceAvl - 1;

    if (encoding == NULL) {
	encoding = systemEncoding;
    }
    encodingPtr = (Encoding *) encoding;

    if (src == NULL) {
	srcLen = 0;
    } else if (srcLen < 0) {
	srcLen = strlen(src);
    }
    flags |= TCL_ENCODING_START | TCL_ENCODING_END;
    while (1) {
	result = encodingPtr->fromUtfProc(encodingPtr->clientData, src,
		srcLen, flags, &state, dst, dstLen,
		&srcRead, &dstWrote, &dstChars);
	soFar = dst + dstWrote - Tcl_DStringValue(dstPtr);

	src += srcRead;
	if (result != TCL_CONVERT_NOSPACE) {
	    int i = soFar + encodingPtr->nullSize - 1;
	    while (i >= soFar) {
		Tcl_DStringSetLength(dstPtr, i--);
	    }
	    return (result == TCL_OK) ? (size_t)-1 : (size_t)(src - srcStart);
	}

	flags &= ~TCL_ENCODING_START;
	srcLen -= srcRead;
	if (Tcl_DStringLength(dstPtr) == 0) {
	    Tcl_DStringSetLength(dstPtr, dstLen);
	}
	Tcl_DStringSetLength(dstPtr, 2 * Tcl_DStringLength(dstPtr) + 1);
	dst = Tcl_DStringValue(dstPtr) + soFar;
	dstLen = Tcl_DStringLength(dstPtr) - soFar - 1;
    }
}

/*
 *-------------------------------------------------------------------------
 *
 * Tcl_UtfToExternal --
 *
 *	Convert a buffer from UTF-8 into the specified encoding.
 *
 * Results:
 *	The return value is one of TCL_OK, TCL_CONVERT_MULTIBYTE,
 *	TCL_CONVERT_SYNTAX, TCL_CONVERT_UNKNOWN, or TCL_CONVERT_NOSPACE, as
 *	documented in tcl.h.
 *
 * Side effects:
 *	The converted bytes are stored in the output buffer.
 *
 *-------------------------------------------------------------------------
 */

int
Tcl_UtfToExternal(
    TCL_UNUSED(Tcl_Interp *),	/* TODO: Re-examine this. */
    Tcl_Encoding encoding,	/* The encoding for the converted string, or
				 * NULL for the default system encoding. */
    const char *src,		/* Source string in UTF-8. */
    int srcLen,			/* Source string length in bytes, or < 0 for
				 * strlen(). */
    int flags,			/* Conversion control flags. */
    Tcl_EncodingState *statePtr,/* Place for conversion routine to store state
				 * information used during a piecewise
				 * conversion. Contents of statePtr are
				 * initialized and/or reset by conversion
				 * routine under control of flags argument. */
    char *dst,			/* Output buffer in which converted string
				 * is stored. */
    int dstLen,			/* The maximum length of output buffer in
				 * bytes. */
    int *srcReadPtr,		/* Filled with the number of bytes from the
				 * source string that were converted. This may
				 * be less than the original source length if
				 * there was a problem converting some source
				 * characters. */
    int *dstWrotePtr,		/* Filled with the number of bytes that were
				 * stored in the output buffer as a result of
				 * the conversion. */
    int *dstCharsPtr)		/* Filled with the number of characters that
				 * correspond to the bytes stored in the
				 * output buffer. */
{
    const Encoding *encodingPtr;
    int result, srcRead, dstWrote, dstChars;
    Tcl_EncodingState state;

    if (encoding == NULL) {
	encoding = systemEncoding;
    }
    encodingPtr = (Encoding *) encoding;

    if (src == NULL) {
	srcLen = 0;
    } else if (srcLen < 0) {
	srcLen = strlen(src);
    }
    if (statePtr == NULL) {
	flags |= TCL_ENCODING_START | TCL_ENCODING_END;
	statePtr = &state;
    }
    if (srcReadPtr == NULL) {
	srcReadPtr = &srcRead;
    }
    if (dstWrotePtr == NULL) {
	dstWrotePtr = &dstWrote;
    }
    if (dstCharsPtr == NULL) {
	dstCharsPtr = &dstChars;
    }

    dstLen -= encodingPtr->nullSize;
    result = encodingPtr->fromUtfProc(encodingPtr->clientData, src, srcLen,
	    flags, statePtr, dst, dstLen, srcReadPtr,
	    dstWrotePtr, dstCharsPtr);
    memset(&dst[*dstWrotePtr], '\0', encodingPtr->nullSize);

    return result;
}

/*
 *---------------------------------------------------------------------------
 *
 * Tcl_FindExecutable --
 *
 *	This function computes the absolute path name of the current
 *	application, given its argv[0] value.
 *
 * Results:
 *	None.
 *
 * Side effects:
 *	The absolute pathname for the application is computed and stored to be
 *	returned later by [info nameofexecutable].
 *
 *---------------------------------------------------------------------------
 */
#undef Tcl_FindExecutable
void
Tcl_FindExecutable(
    const char *argv0)		/* The value of the application's argv[0]
				 * (native). */
{
    Tcl_InitSubsystems();
    TclpSetInitialEncodings();
    TclpFindExecutable(argv0);
}

/*
 *---------------------------------------------------------------------------
 *
 * OpenEncodingFileChannel --
 *
 *	Open the file believed to hold data for the encoding, "name".
 *
 * Results:
 *	Returns the readable Tcl_Channel from opening the file, or NULL if the
 *	file could not be successfully opened. If NULL was returned, an error
 *	message is left in interp's result object, unless interp was NULL.
 *
 * Side effects:
 *	Channel may be opened. Information about the filesystem may be cached
 *	to speed later calls.
 *
 *---------------------------------------------------------------------------
 */

static Tcl_Channel
OpenEncodingFileChannel(
    Tcl_Interp *interp,		/* Interp for error reporting, if not NULL. */
    const char *name)		/* The name of the encoding file on disk and
				 * also the name for new encoding. */
{
    Tcl_Obj *nameObj = Tcl_NewStringObj(name, -1);
    Tcl_Obj *fileNameObj = Tcl_DuplicateObj(nameObj);
    Tcl_Obj *searchPath = Tcl_DuplicateObj(Tcl_GetEncodingSearchPath());
    Tcl_Obj *map = TclGetProcessGlobalValue(&encodingFileMap);
    Tcl_Obj **dir, *path, *directory = NULL;
    Tcl_Channel chan = NULL;
    int i, numDirs;

    Tcl_ListObjGetElements(NULL, searchPath, &numDirs, &dir);
    Tcl_IncrRefCount(nameObj);
    Tcl_AppendToObj(fileNameObj, ".enc", -1);
    Tcl_IncrRefCount(fileNameObj);
    Tcl_DictObjGet(NULL, map, nameObj, &directory);

    /*
     * Check that any cached directory is still on the encoding search path.
     */

    if (NULL != directory) {
	int verified = 0;

	for (i=0; i<numDirs && !verified; i++) {
	    if (dir[i] == directory) {
		verified = 1;
	    }
	}
	if (!verified) {
	    const char *dirString = TclGetString(directory);

	    for (i=0; i<numDirs && !verified; i++) {
		if (strcmp(dirString, TclGetString(dir[i])) == 0) {
		    verified = 1;
		}
	    }
	}
	if (!verified) {
	    /*
	     * Directory no longer on the search path. Remove from cache.
	     */

	    map = Tcl_DuplicateObj(map);
	    Tcl_DictObjRemove(NULL, map, nameObj);
	    TclSetProcessGlobalValue(&encodingFileMap, map, NULL);
	    directory = NULL;
	}
    }

    if (NULL != directory) {
	/*
	 * Got a directory from the cache. Try to use it first.
	 */

	Tcl_IncrRefCount(directory);
	path = Tcl_FSJoinToPath(directory, 1, &fileNameObj);
	Tcl_IncrRefCount(path);
	Tcl_DecrRefCount(directory);
	chan = Tcl_FSOpenFileChannel(NULL, path, "r", 0);
	Tcl_DecrRefCount(path);
    }

    /*
     * Scan the search path until we find it.
     */

    for (i=0; i<numDirs && (chan == NULL); i++) {
	path = Tcl_FSJoinToPath(dir[i], 1, &fileNameObj);
	Tcl_IncrRefCount(path);
	chan = Tcl_FSOpenFileChannel(NULL, path, "r", 0);
	Tcl_DecrRefCount(path);
	if (chan != NULL) {
	    /*
	     * Save directory in the cache.
	     */

	    map = Tcl_DuplicateObj(TclGetProcessGlobalValue(&encodingFileMap));
	    Tcl_DictObjPut(NULL, map, nameObj, dir[i]);
	    TclSetProcessGlobalValue(&encodingFileMap, map, NULL);
	}
    }

    if ((NULL == chan) && (interp != NULL)) {
	Tcl_SetObjResult(interp, Tcl_ObjPrintf(
		"unknown encoding \"%s\"", name));
	Tcl_SetErrorCode(interp, "TCL", "LOOKUP", "ENCODING", name, NULL);
    }
    Tcl_DecrRefCount(fileNameObj);
    Tcl_DecrRefCount(nameObj);
    Tcl_DecrRefCount(searchPath);

    return chan;
}

/*
 *---------------------------------------------------------------------------
 *
 * LoadEncodingFile --
 *
 *	Read a file that describes an encoding and create a new Encoding from
 *	the data.
 *
 * Results:
 *	The return value is the newly loaded Tcl_Encoding or NULL if the file
 *	didn't exist or could not be processed. If NULL is returned and interp
 *	is not NULL, an error message is left in interp's result object.
 *
 * Side effects:
 *	A corresponding encoding file might be read from persistent storage, in
 *	which case LoadTableEncoding is called.
 *
 *---------------------------------------------------------------------------
 */

static Tcl_Encoding
LoadEncodingFile(
    Tcl_Interp *interp,		/* Interp for error reporting, if not NULL. */
    const char *name)		/* The name of both the encoding file
				 * and the new encoding. */
{
    Tcl_Channel chan = NULL;
    Tcl_Encoding encoding = NULL;
    int ch;

    chan = OpenEncodingFileChannel(interp, name);
    if (chan == NULL) {
	return NULL;
    }

    Tcl_SetChannelOption(NULL, chan, "-encoding", "utf-8");

    while (1) {
	Tcl_DString ds;

	Tcl_DStringInit(&ds);
	Tcl_Gets(chan, &ds);
	ch = Tcl_DStringValue(&ds)[0];
	Tcl_DStringFree(&ds);
	if (ch != '#') {
	    break;
	}
    }

    switch (ch) {
    case 'S':
	encoding = LoadTableEncoding(name, ENCODING_SINGLEBYTE, chan);
	break;
    case 'D':
	encoding = LoadTableEncoding(name, ENCODING_DOUBLEBYTE, chan);
	break;
    case 'M':
	encoding = LoadTableEncoding(name, ENCODING_MULTIBYTE, chan);
	break;
    case 'E':
	encoding = LoadEscapeEncoding(name, chan);
	break;
    }
    if ((encoding == NULL) && (interp != NULL)) {
	Tcl_SetObjResult(interp, Tcl_ObjPrintf(
		"invalid encoding file \"%s\"", name));
	Tcl_SetErrorCode(interp, "TCL", "LOOKUP", "ENCODING", name, NULL);
    }
    Tcl_Close(NULL, chan);

    return encoding;
}

/*
 *-------------------------------------------------------------------------
 *
 * LoadTableEncoding --
 *
 *	Helper function for LoadEncodingFile().  Creates a Tcl_EncodingType
 *	structure along with its corresponding TableEncodingData structure, and
 *	passes it to Tcl_Createncoding.
 *
 *	The file contains binary data but begins with a marker to indicate
 *	byte-ordering so a single binary file can be read on big or
 *	little-endian systems.
 *
 * Results:
 *	Returns the new Tcl_Encoding,  or NULL if it could could
 *	not be created because the file contained invalid data.
 *
 * Side effects:
 *	See Tcl_CreateEncoding().
 *
 *-------------------------------------------------------------------------
 */

static Tcl_Encoding
LoadTableEncoding(
    const char *name,		/* Name of the new encoding. */
    int type,			/* Type of encoding (ENCODING_?????). */
    Tcl_Channel chan)		/* File containing new encoding. */
{
    Tcl_DString lineString;
    Tcl_Obj *objPtr;
    char *line;
    int i, hi, lo, numPages, symbol, fallback, len;
    unsigned char used[256];
    unsigned size;
    TableEncodingData *dataPtr;
    unsigned short *pageMemPtr, *page;
    Tcl_EncodingType encType;

    /*
     * Speed over memory. Use a full 256 character table to decode hex
     * sequences in the encoding files.
     */

    static const char staticHex[] = {
      0,  0,  0,  0,  0,  0,  0, 0, 0, 0, 0, 0, 0, 0, 0, 0, /*   0 ...  15 */
      0,  0,  0,  0,  0,  0,  0, 0, 0, 0, 0, 0, 0, 0, 0, 0, /*  16 ...  31 */
      0,  0,  0,  0,  0,  0,  0, 0, 0, 0, 0, 0, 0, 0, 0, 0, /*  32 ...  47 */
      0,  1,  2,  3,  4,  5,  6, 7, 8, 9, 0, 0, 0, 0, 0, 0, /*  48 ...  63 */
      0, 10, 11, 12, 13, 14, 15, 0, 0, 0, 0, 0, 0, 0, 0, 0, /*  64 ...  79 */
      0,  0,  0,  0,  0,  0,  0, 0, 0, 0, 0, 0, 0, 0, 0, 0, /*  80 ...  95 */
      0, 10, 11, 12, 13, 14, 15, 0, 0, 0, 0, 0, 0, 0, 0, 0, /*  96 ... 111 */
      0,  1,  2,  3,  4,  5,  6, 7, 8, 9, 0, 0, 0, 0, 0, 0, /* 112 ... 127 */
      0,  0,  0,  0,  0,  0,  0, 0, 0, 0, 0, 0, 0, 0, 0, 0, /* 128 ... 143 */
      0,  0,  0,  0,  0,  0,  0, 0, 0, 0, 0, 0, 0, 0, 0, 0, /* 144 ... 159 */
      0,  0,  0,  0,  0,  0,  0, 0, 0, 0, 0, 0, 0, 0, 0, 0, /* 160 ... 175 */
      0,  0,  0,  0,  0,  0,  0, 0, 0, 0, 0, 0, 0, 0, 0, 0, /* 176 ... 191 */
      0,  0,  0,  0,  0,  0,  0, 0, 0, 0, 0, 0, 0, 0, 0, 0, /* 192 ... 207 */
      0,  0,  0,  0,  0,  0,  0, 0, 0, 0, 0, 0, 0, 0, 0, 0, /* 208 ... 223 */
      0,  0,  0,  0,  0,  0,  0, 0, 0, 0, 0, 0, 0, 0, 0, 0, /* 224 ... 239 */
      0,  0,  0,  0,  0,  0,  0, 0, 0, 0, 0, 0, 0, 0, 0, 0, /* 240 ... 255 */
    };

    Tcl_DStringInit(&lineString);
    if (Tcl_Gets(chan, &lineString) == TCL_IO_FAILURE) {
	return NULL;
    }
    line = Tcl_DStringValue(&lineString);

    fallback = (int) strtol(line, &line, 16);
    symbol = (int) strtol(line, &line, 10);
    numPages = (int) strtol(line, &line, 10);
    Tcl_DStringFree(&lineString);

    if (numPages < 0) {
	numPages = 0;
    } else if (numPages > 256) {
	numPages = 256;
    }

    memset(used, 0, sizeof(used));

#undef PAGESIZE
#define PAGESIZE    (256 * sizeof(unsigned short))

    dataPtr = (TableEncodingData *)ckalloc(sizeof(TableEncodingData));
    memset(dataPtr, 0, sizeof(TableEncodingData));

    dataPtr->fallback = fallback;

    /*
     * Read the table that maps characters to Unicode. Performs a single
     * malloc to get the memory for the array and all the pages needed by the
     * array.
     */

    size = 256 * sizeof(unsigned short *) + numPages * PAGESIZE;
    dataPtr->toUnicode = (unsigned short **)ckalloc(size);
    memset(dataPtr->toUnicode, 0, size);
    pageMemPtr = (unsigned short *) (dataPtr->toUnicode + 256);

    TclNewObj(objPtr);
    Tcl_IncrRefCount(objPtr);
    for (i = 0; i < numPages; i++) {
	int ch;
	const char *p;
	int expected = 3 + 16 * (16 * 4 + 1);

	if (Tcl_ReadChars(chan, objPtr, expected, 0) != expected) {
	    return NULL;
	}
	p = TclGetString(objPtr);
	hi = (staticHex[UCHAR(p[0])] << 4) + staticHex[UCHAR(p[1])];
	dataPtr->toUnicode[hi] = pageMemPtr;
	p += 2;
	for (lo = 0; lo < 256; lo++) {
	    if ((lo & 0x0F) == 0) {
		p++;
	    }
	    ch = (staticHex[UCHAR(p[0])] << 12) + (staticHex[UCHAR(p[1])] << 8)
		    + (staticHex[UCHAR(p[2])] << 4) + staticHex[UCHAR(p[3])];
	    if (ch != 0) {
		used[ch >> 8] = 1;
	    }
	    *pageMemPtr = (unsigned short) ch;
	    pageMemPtr++;
	    p += 4;
	}
    }
    TclDecrRefCount(objPtr);

    if (type == ENCODING_DOUBLEBYTE) {
	memset(dataPtr->prefixBytes, 1, sizeof(dataPtr->prefixBytes));
    } else {
	for (hi = 1; hi < 256; hi++) {
	    if (dataPtr->toUnicode[hi] != NULL) {
		dataPtr->prefixBytes[hi] = 1;
	    }
	}
    }

    /*
     * Invert the toUnicode array to produce the fromUnicode array. Performs a
     * single malloc to get the memory for the array and all the pages needed
     * by the array. While reading in the toUnicode array remember what
     * pages are needed for the fromUnicode array.
     */

    if (symbol) {
	used[0] = 1;
    }
    numPages = 0;
    for (hi = 0; hi < 256; hi++) {
	if (used[hi]) {
	    numPages++;
	}
    }
    size = 256 * sizeof(unsigned short *) + numPages * PAGESIZE;
    dataPtr->fromUnicode = (unsigned short **)ckalloc(size);
    memset(dataPtr->fromUnicode, 0, size);
    pageMemPtr = (unsigned short *) (dataPtr->fromUnicode + 256);

    for (hi = 0; hi < 256; hi++) {
	if (dataPtr->toUnicode[hi] == NULL) {
	    dataPtr->toUnicode[hi] = emptyPage;
	    continue;
	}
	for (lo = 0; lo < 256; lo++) {
	    int ch = dataPtr->toUnicode[hi][lo];

	    if (ch != 0) {
		page = dataPtr->fromUnicode[ch >> 8];
		if (page == NULL) {
		    page = pageMemPtr;
		    pageMemPtr += 256;
		    dataPtr->fromUnicode[ch >> 8] = page;
		}
		page[ch & 0xFF] = (unsigned short) ((hi << 8) + lo);
	    }
	}
    }
    if (type == ENCODING_MULTIBYTE) {
	/*
	 * If multibyte encodings don't have a backslash character, define
	 * one. Otherwise, on Windows, native file names don't work because
	 * the backslash in the file name maps to the unknown character
	 * (question mark) when converting from UTF-8 to external encoding.
	 */

	if (dataPtr->fromUnicode[0] != NULL) {
	    if (dataPtr->fromUnicode[0][(int)'\\'] == '\0') {
		dataPtr->fromUnicode[0][(int)'\\'] = '\\';
	    }
	}
    }
    if (symbol) {
	/*
	 * Make a special symbol encoding that maps each symbol character from
	 * its Unicode code point down into page 0, and also ensure that each
	 * characters on page 0 maps to itself so that a symbol font can be
	 * used to display a simple string like "abcd" and have alpha, beta,
	 * chi, delta show up, rather than have "unknown" chars show up because
	 * strictly speaking the symbol font doesn't have glyphs for those low
	 * ASCII chars.
	 */

	page = dataPtr->fromUnicode[0];
	if (page == NULL) {
	    page = pageMemPtr;
	    dataPtr->fromUnicode[0] = page;
	}
	for (lo = 0; lo < 256; lo++) {
	    if (dataPtr->toUnicode[0][lo] != 0) {
		page[lo] = (unsigned short) lo;
	    }
	}
    }
    for (hi = 0; hi < 256; hi++) {
	if (dataPtr->fromUnicode[hi] == NULL) {
	    dataPtr->fromUnicode[hi] = emptyPage;
	}
    }

    /*
     * For trailing 'R'everse encoding, see [Patch 689341]
     */

    Tcl_DStringInit(&lineString);

    /*
     * Skip leading empty lines.
     */

    while ((len = Tcl_Gets(chan, &lineString)) == 0) {
	/* empty body */
    }
    if (len < 0) {
	goto doneParse;
    }

    /*
     * Require that it starts with an 'R'.
     */

    line = Tcl_DStringValue(&lineString);
    if (line[0] != 'R') {
	goto doneParse;
    }

    /*
     * Read lines until EOF.
     */

    for (TclDStringClear(&lineString);
	    (len = Tcl_Gets(chan, &lineString)) >= 0;
	    TclDStringClear(&lineString)) {
	const unsigned char *p;
	int to, from;

	/*
	 * Skip short lines.
	 */

	if (len < 5) {
	    continue;
	}

	/*
	 * Parse the line as a sequence of hex digits.
	 */

	p = (const unsigned char *) Tcl_DStringValue(&lineString);
	to = (staticHex[p[0]] << 12) + (staticHex[p[1]] << 8)
		+ (staticHex[p[2]] << 4) + staticHex[p[3]];
	if (to == 0) {
	    continue;
	}
	for (p += 5, len -= 5; len >= 0 && *p; p += 5, len -= 5) {
	    from = (staticHex[p[0]] << 12) + (staticHex[p[1]] << 8)
		    + (staticHex[p[2]] << 4) + staticHex[p[3]];
	    if (from == 0) {
		continue;
	    }
	    dataPtr->fromUnicode[from >> 8][from & 0xFF] = to;
	}
    }
  doneParse:
    Tcl_DStringFree(&lineString);

    /*
     * Package everything into an encoding structure.
     */

    encType.encodingName    = name;
    encType.toUtfProc	    = TableToUtfProc;
    encType.fromUtfProc	    = TableFromUtfProc;
    encType.freeProc	    = TableFreeProc;
    encType.nullSize	    = (type == ENCODING_DOUBLEBYTE) ? 2 : 1;
    encType.clientData	    = dataPtr;

    return Tcl_CreateEncoding(&encType);
}

/*
 *-------------------------------------------------------------------------
 *
 * LoadEscapeEncoding --
 *
 *	Helper function for LoadEncodingTable(). Loads a state machine that
 *	converts between Unicode and some other encoding.
 *
 *	File contains text data that describes the escape sequences that are
 *	used to choose an encoding and the associated names for the
 *	sub-encodings.
 *
 * Results:
 *	The return value is the new encoding, or NULL if the encoding could
 *	not be created (because the file contained invalid data).
 *
 * Side effects:
 *	None.
 *
 *-------------------------------------------------------------------------
 */

static Tcl_Encoding
LoadEscapeEncoding(
    const char *name,		/* Name of the new encoding. */
    Tcl_Channel chan)		/* File containing new encoding. */
{
    int i;
    unsigned size;
    Tcl_DString escapeData;
    char init[16], final[16];
    EscapeEncodingData *dataPtr;
    Tcl_EncodingType type;

    init[0] = '\0';
    final[0] = '\0';
    Tcl_DStringInit(&escapeData);

    while (1) {
	int argc;
	const char **argv;
	char *line;
	Tcl_DString lineString;

	Tcl_DStringInit(&lineString);
	if (Tcl_Gets(chan, &lineString) < 0) {
	    break;
	}
	line = Tcl_DStringValue(&lineString);
	if (Tcl_SplitList(NULL, line, &argc, &argv) != TCL_OK) {
	    Tcl_DStringFree(&lineString);
	    continue;
	}
	if (argc >= 2) {
	    if (strcmp(argv[0], "name") == 0) {
		/* do nothing */
	    } else if (strcmp(argv[0], "init") == 0) {
		strncpy(init, argv[1], sizeof(init));
		init[sizeof(init) - 1] = '\0';
	    } else if (strcmp(argv[0], "final") == 0) {
		strncpy(final, argv[1], sizeof(final));
		final[sizeof(final) - 1] = '\0';
	    } else {
		EscapeSubTable est;
		Encoding *e;

		strncpy(est.sequence, argv[1], sizeof(est.sequence));
		est.sequence[sizeof(est.sequence) - 1] = '\0';
		est.sequenceLen = strlen(est.sequence);

		strncpy(est.name, argv[0], sizeof(est.name));
		est.name[sizeof(est.name) - 1] = '\0';

		/*
		 * To avoid infinite recursion in [encoding system iso2022-*]
		 */

		e = (Encoding *) Tcl_GetEncoding(NULL, est.name);
		if ((e != NULL) && (e->toUtfProc != TableToUtfProc)
			&& (e->toUtfProc != Iso88591ToUtfProc)) {
		   Tcl_FreeEncoding((Tcl_Encoding) e);
		   e = NULL;
		}
		est.encodingPtr = e;
		Tcl_DStringAppend(&escapeData, (char *) &est, sizeof(est));
	    }
	}
	ckfree(argv);
	Tcl_DStringFree(&lineString);
    }

    size = offsetof(EscapeEncodingData, subTables)
	    + Tcl_DStringLength(&escapeData);
    dataPtr = (EscapeEncodingData *)ckalloc(size);
    dataPtr->initLen = strlen(init);
    memcpy(dataPtr->init, init, dataPtr->initLen + 1);
    dataPtr->finalLen = strlen(final);
    memcpy(dataPtr->final, final, dataPtr->finalLen + 1);
    dataPtr->numSubTables =
	    Tcl_DStringLength(&escapeData) / sizeof(EscapeSubTable);
    memcpy(dataPtr->subTables, Tcl_DStringValue(&escapeData),
	    Tcl_DStringLength(&escapeData));
    Tcl_DStringFree(&escapeData);

    memset(dataPtr->prefixBytes, 0, sizeof(dataPtr->prefixBytes));
    for (i = 0; i < dataPtr->numSubTables; i++) {
	dataPtr->prefixBytes[UCHAR(dataPtr->subTables[i].sequence[0])] = 1;
    }
    if (dataPtr->init[0] != '\0') {
	dataPtr->prefixBytes[UCHAR(dataPtr->init[0])] = 1;
    }
    if (dataPtr->final[0] != '\0') {
	dataPtr->prefixBytes[UCHAR(dataPtr->final[0])] = 1;
    }

    /*
     * Package everything into an encoding structure.
     */

    type.encodingName	= name;
    type.toUtfProc	= EscapeToUtfProc;
    type.fromUtfProc    = EscapeFromUtfProc;
    type.freeProc	= EscapeFreeProc;
    type.nullSize	= 1;
    type.clientData	= dataPtr;

    return Tcl_CreateEncoding(&type);
}

/*
 *-------------------------------------------------------------------------
 *
 * BinaryProc --
 *
 *	The default conversion when no other conversion is specified. No
 *	translation is done; source bytes are copied directly to destination
 *	bytes.
 *
 * Results:
 *	Returns TCL_OK if conversion was successful.
 *
 * Side effects:
 *	None.
 *
 *-------------------------------------------------------------------------
 */

static int
BinaryProc(
    TCL_UNUSED(ClientData),
    const char *src,		/* Source string (unknown encoding). */
    int srcLen,			/* Source string length in bytes. */
    int flags,			/* Conversion control flags. */
    TCL_UNUSED(Tcl_EncodingState *),
    char *dst,			/* Output buffer in which converted string is
				 * stored. */
    int dstLen,			/* The maximum length of output buffer in
				 * bytes. */
    int *srcReadPtr,		/* Filled with the number of bytes from the
				 * source string that were converted. */
    int *dstWrotePtr,		/* Filled with the number of bytes that were
				 * stored in the output buffer as a result of
				 * the conversion. */
    int *dstCharsPtr)		/* Filled with the number of characters that
				 * correspond to the bytes stored in the
				 * output buffer. */
{
    int result;

    result = TCL_OK;
    dstLen -= TCL_UTF_MAX - 1;
    if (dstLen < 0) {
	dstLen = 0;
    }
    if ((flags & TCL_ENCODING_CHAR_LIMIT) && srcLen > *dstCharsPtr) {
	srcLen = *dstCharsPtr;
    }
    if (srcLen > dstLen) {
	srcLen = dstLen;
	result = TCL_CONVERT_NOSPACE;
    }

    *srcReadPtr = srcLen;
    *dstWrotePtr = srcLen;
    *dstCharsPtr = srcLen;
    memcpy(dst, src, srcLen);
    return result;
}

/*
 *-------------------------------------------------------------------------
 *
 * UtfToUtfProc --
 *
 *	Convert from UTF-8 to UTF-8. Note that the UTF-8 to UTF-8 translation
 *	is not a no-op, because it will turn a stream of improperly formed
 *	UTF-8 into a properly formed stream.
 *
 * Results:
 *	Returns TCL_OK if conversion was successful.
 *
 * Side effects:
 *	None.
 *
 *-------------------------------------------------------------------------
 */

#if TCL_MAJOR_VERSION > 8 || defined(TCL_NO_DEPRECATED)
#   define STOPONERROR !(flags & TCL_ENCODING_NO_THROW)
#else
#   define STOPONERROR (flags & TCL_ENCODING_STOPONERROR)
#endif

static int
UtfToUtfProc(
    ClientData clientData,	/* additional flags, e.g. TCL_ENCODING_MODIFIED */
    const char *src,		/* Source string in UTF-8. */
    int srcLen,			/* Source string length in bytes. */
    int flags,			/* Conversion control flags. */
    TCL_UNUSED(Tcl_EncodingState *),
    char *dst,			/* Output buffer in which converted string is
				 * stored. */
    int dstLen,			/* The maximum length of output buffer in
				 * bytes. */
    int *srcReadPtr,		/* Filled with the number of bytes from the
				 * source string that were converted. This may
				 * be less than the original source length if
				 * there was a problem converting some source
				 * characters. */
    int *dstWrotePtr,		/* Filled with the number of bytes that were
				 * stored in the output buffer as a result of
				 * the conversion. */
    int *dstCharsPtr)		/* Filled with the number of characters that
				 * correspond to the bytes stored in the
				 * output buffer. */
{
    const char *srcStart, *srcEnd, *srcClose;
    const char *dstStart, *dstEnd;
    int result, numChars, charLimit = INT_MAX;
    int ch;

    result = TCL_OK;

    srcStart = src;
    srcEnd = src + srcLen;
    srcClose = srcEnd;
    if ((flags & TCL_ENCODING_END) == 0) {
	srcClose -= 6;
    }
    if (flags & TCL_ENCODING_CHAR_LIMIT) {
	charLimit = *dstCharsPtr;
    }

    dstStart = dst;
    flags |= PTR2INT(clientData);
    dstEnd = dst + dstLen - ((flags & TCL_ENCODING_UTF) ? TCL_UTF_MAX : 6);

    for (numChars = 0; src < srcEnd && numChars <= charLimit; numChars++) {
	if ((src > srcClose) && (!Tcl_UtfCharComplete(src, srcEnd - src))) {
	    /*
	     * If there is more string to follow, this will ensure that the
	     * last UTF-8 character in the source buffer hasn't been cut off.
	     */

	    result = TCL_CONVERT_MULTIBYTE;
	    break;
	}
	if (dst > dstEnd) {
	    result = TCL_CONVERT_NOSPACE;
	    break;
	}
	if (UCHAR(*src) < 0x80 && !((UCHAR(*src) == 0) && (flags & TCL_ENCODING_MODIFIED))) {
	    /*
	     * Copy 7bit characters, but skip null-bytes when we are in input
	     * mode, so that they get converted to 0xC080.
	     */

	    *dst++ = *src++;
	} else if ((UCHAR(*src) == 0xC0) && (src + 1 < srcEnd)
		&& (UCHAR(src[1]) == 0x80) && !(flags & TCL_ENCODING_MODIFIED)) {
	    /*
	     * Convert 0xC080 to real nulls when we are in output mode.
	     */

	    *dst++ = 0;
	    src += 2;
	} else if (!Tcl_UtfCharComplete(src, srcEnd - src)) {
	    /*
	     * Always check before using TclUtfToUCS4. Not doing can so
	     * cause it run beyond the end of the buffer! If we happen such an
	     * incomplete char its bytes are made to represent themselves
	     * unless the user has explicitly asked to be told.
	     */

	    if (flags & TCL_ENCODING_MODIFIED) {
		if (STOPONERROR) {
		    result = TCL_CONVERT_MULTIBYTE;
		    break;
		}
		ch = UCHAR(*src++);
	    } else {
		char chbuf[2];
		chbuf[0] = UCHAR(*src++); chbuf[1] = 0;
		TclUtfToUCS4(chbuf, &ch);
	    }
	    dst += Tcl_UniCharToUtf(ch, dst);
	} else {
	    int low;
	    const char *saveSrc = src;
	    size_t len = TclUtfToUCS4(src, &ch);
	    if ((len < 2) && (ch != 0) && STOPONERROR
		    && (flags & TCL_ENCODING_MODIFIED)) {
		result = TCL_CONVERT_SYNTAX;
		break;
	    }
	    src += len;
	    if (!(flags & TCL_ENCODING_UTF) && (ch > 0x3FF)) {
		if (ch > 0xFFFF) {
		    /* CESU-8 6-byte sequence for chars > U+FFFF */
		    ch -= 0x10000;
		    *dst++ = 0xED;
		    *dst++ = (char) (((ch >> 16) & 0x0F) | 0xA0);
		    *dst++ = (char) (((ch >> 10) & 0x3F) | 0x80);
		    ch = (ch & 0x0CFF) | 0xDC00;
		}
		goto cesu8;
	    } else if ((ch | 0x7FF) == 0xDFFF) {
		/*
		 * A surrogate character is detected, handle especially.
		 */

		low = ch;
		len = (src <= srcEnd-3) ? TclUtfToUCS4(src, &low) : 0;

		if (((low & ~0x3FF) != 0xDC00) || (ch & 0x400)) {

		    if (STOPONERROR) {
			result = TCL_CONVERT_UNKNOWN;
			src = saveSrc;
			break;
		    }
		    if (!(flags & TCL_ENCODING_MODIFIED)) {
			ch = 0xFFFD;
		    }
		cesu8:
		    *dst++ = (char) (((ch >> 12) | 0xE0) & 0xEF);
		    *dst++ = (char) (((ch >> 6) | 0x80) & 0xBF);
		    *dst++ = (char) ((ch | 0x80) & 0xBF);
		    continue;
		}
		src += len;
		dst += Tcl_UniCharToUtf(ch, dst);
		ch = low;
	    } else if (!Tcl_UniCharIsUnicode(ch)) {
		if (STOPONERROR) {
		    result = TCL_CONVERT_UNKNOWN;
		    src = saveSrc;
		    break;
		}
		if (!(flags & TCL_ENCODING_MODIFIED)) {
		    ch = 0xFFFD;
		}
	    }
	    dst += Tcl_UniCharToUtf(ch, dst);
	}
    }

    *srcReadPtr = src - srcStart;
    *dstWrotePtr = dst - dstStart;
    *dstCharsPtr = numChars;
    return result;
}

/*
 *-------------------------------------------------------------------------
 *
 * Utf32ToUtfProc --
 *
 *	Convert from UTF-32 to UTF-8.
 *
 * Results:
 *	Returns TCL_OK if conversion was successful.
 *
 * Side effects:
 *	None.
 *
 *-------------------------------------------------------------------------
 */

static int
Utf32ToUtfProc(
    ClientData clientData,	/* additional flags, e.g. TCL_ENCODING_LE */
    const char *src,		/* Source string in Unicode. */
    int srcLen,			/* Source string length in bytes. */
    int flags,			/* Conversion control flags. */
    TCL_UNUSED(Tcl_EncodingState *),
    char *dst,			/* Output buffer in which converted string is
				 * stored. */
    int dstLen,			/* The maximum length of output buffer in
				 * bytes. */
    int *srcReadPtr,		/* Filled with the number of bytes from the
				 * source string that were converted. This may
				 * be less than the original source length if
				 * there was a problem converting some source
				 * characters. */
    int *dstWrotePtr,		/* Filled with the number of bytes that were
				 * stored in the output buffer as a result of
				 * the conversion. */
    int *dstCharsPtr)		/* Filled with the number of characters that
				 * correspond to the bytes stored in the
				 * output buffer. */
{
    const char *srcStart, *srcEnd;
    const char *dstEnd, *dstStart;
    int result, numChars, charLimit = INT_MAX;
    int ch;

    flags |= PTR2INT(clientData);
    if (flags & TCL_ENCODING_CHAR_LIMIT) {
	charLimit = *dstCharsPtr;
    }
    result = TCL_OK;

    /*
     * Check alignment with utf-32 (4 == sizeof(UTF-32))
     */

    if ((srcLen % 4) != 0) {
	result = TCL_CONVERT_MULTIBYTE;
	srcLen &= -4;
    }

    srcStart = src;
    srcEnd = src + srcLen;

    dstStart = dst;
    dstEnd = dst + dstLen - TCL_UTF_MAX;

    for (numChars = 0; src < srcEnd && numChars <= charLimit; numChars++) {
	if (dst > dstEnd) {
	    result = TCL_CONVERT_NOSPACE;
	    break;
	}

	if (flags & TCL_ENCODING_LE) {
	    ch = (src[3] & 0xFF) << 24 | (src[2] & 0xFF) << 16 | (src[1] & 0xFF) << 8 | (src[0] & 0xFF);
	} else {
	    ch = (src[0] & 0xFF) << 24 | (src[1] & 0xFF) << 16 | (src[2] & 0xFF) << 8 | (src[3] & 0xFF);
	}

	/*
	 * Special case for 1-byte utf chars for speed. Make sure we work with
	 * unsigned short-size data.
	 */

	if ((ch > 0) && (ch < 0x80)) {
	    *dst++ = (ch & 0xFF);
	} else {
	    dst += Tcl_UniCharToUtf(ch, dst);
	}
	src += sizeof(unsigned int);
    }

    *srcReadPtr = src - srcStart;
    *dstWrotePtr = dst - dstStart;
    *dstCharsPtr = numChars;
    return result;
}

/*
 *-------------------------------------------------------------------------
 *
 * UtfToUtf32Proc --
 *
 *	Convert from UTF-8 to UTF-32.
 *
 * Results:
 *	Returns TCL_OK if conversion was successful.
 *
 * Side effects:
 *	None.
 *
 *-------------------------------------------------------------------------
 */

static int
UtfToUtf32Proc(
    ClientData clientData,	/* additional flags, e.g. TCL_ENCODING_LE */
    const char *src,		/* Source string in UTF-8. */
    int srcLen,			/* Source string length in bytes. */
    int flags,			/* Conversion control flags. */
    TCL_UNUSED(Tcl_EncodingState *),
    char *dst,			/* Output buffer in which converted string is
				 * stored. */
    int dstLen,			/* The maximum length of output buffer in
				 * bytes. */
    int *srcReadPtr,		/* Filled with the number of bytes from the
				 * source string that were converted. This may
				 * be less than the original source length if
				 * there was a problem converting some source
				 * characters. */
    int *dstWrotePtr,		/* Filled with the number of bytes that were
				 * stored in the output buffer as a result of
				 * the conversion. */
    int *dstCharsPtr)		/* Filled with the number of characters that
				 * correspond to the bytes stored in the
				 * output buffer. */
{
    const char *srcStart, *srcEnd, *srcClose, *dstStart, *dstEnd;
    int result, numChars;
    int ch, len;

    srcStart = src;
    srcEnd = src + srcLen;
    srcClose = srcEnd;
    if ((flags & TCL_ENCODING_END) == 0) {
	srcClose -= TCL_UTF_MAX;
    }

    dstStart = dst;
    dstEnd = dst + dstLen - sizeof(Tcl_UniChar);
    flags |= PTR2INT(clientData);

    result = TCL_OK;
    for (numChars = 0; src < srcEnd; numChars++) {
	if ((src > srcClose) && (!Tcl_UtfCharComplete(src, srcEnd - src))) {
	    /*
	     * If there is more string to follow, this will ensure that the
	     * last UTF-8 character in the source buffer hasn't been cut off.
	     */

	    result = TCL_CONVERT_MULTIBYTE;
	    break;
	}
	if (dst > dstEnd) {
	    result = TCL_CONVERT_NOSPACE;
	    break;
	}
	len = TclUtfToUCS4(src, &ch);
	if (!Tcl_UniCharIsUnicode(ch)) {
	    if (STOPONERROR) {
		result = TCL_CONVERT_UNKNOWN;
		break;
	    }
	    ch = 0xFFFD;
	}
	src += len;
	if (flags & TCL_ENCODING_LE) {
	    *dst++ = (ch & 0xFF);
	    *dst++ = ((ch >> 8) & 0xFF);
	    *dst++ = ((ch >> 16) & 0xFF);
	    *dst++ = ((ch >> 24) & 0xFF);
	} else {
	    *dst++ = ((ch >> 24) & 0xFF);
	    *dst++ = ((ch >> 16) & 0xFF);
	    *dst++ = ((ch >> 8) & 0xFF);
	    *dst++ = (ch & 0xFF);
	}
    }

    *srcReadPtr = src - srcStart;
    *dstWrotePtr = dst - dstStart;
    *dstCharsPtr = numChars;
    return result;
}

/*
 *-------------------------------------------------------------------------
 *
 * Utf16ToUtfProc --
 *
 *	Convert from UTF-16 to UTF-8.
 *
 * Results:
 *	Returns TCL_OK if conversion was successful.
 *
 * Side effects:
 *	None.
 *
 *-------------------------------------------------------------------------
 */

static int
Utf16ToUtfProc(
    ClientData clientData,	/* additional flags, e.g. TCL_ENCODING_LE */
    const char *src,		/* Source string in Unicode. */
    int srcLen,			/* Source string length in bytes. */
    int flags,			/* Conversion control flags. */
    TCL_UNUSED(Tcl_EncodingState *),
    char *dst,			/* Output buffer in which converted string is
				 * stored. */
    int dstLen,			/* The maximum length of output buffer in
				 * bytes. */
    int *srcReadPtr,		/* Filled with the number of bytes from the
				 * source string that were converted. This may
				 * be less than the original source length if
				 * there was a problem converting some source
				 * characters. */
    int *dstWrotePtr,		/* Filled with the number of bytes that were
				 * stored in the output buffer as a result of
				 * the conversion. */
    int *dstCharsPtr)		/* Filled with the number of characters that
				 * correspond to the bytes stored in the
				 * output buffer. */
{
    const char *srcStart, *srcEnd;
    const char *dstEnd, *dstStart;
    int result, numChars, charLimit = INT_MAX;
    unsigned short ch;

    flags |= PTR2INT(clientData);
    if (flags & TCL_ENCODING_CHAR_LIMIT) {
	charLimit = *dstCharsPtr;
    }
    result = TCL_OK;

    /*
     * Check alignment with utf-16 (2 == sizeof(UTF-16))
     */

    if ((srcLen % 2) != 0) {
	result = TCL_CONVERT_MULTIBYTE;
	srcLen--;
    }

    /*
     * If last code point is a high surrogate, we cannot handle that yet.
     */

    if ((srcLen >= 2) &&
	    ((src[srcLen - ((flags & TCL_ENCODING_LE)?1:2)] & 0xFC) == 0xD8)) {
	result = TCL_CONVERT_MULTIBYTE;
	srcLen-= 2;
    }

    srcStart = src;
    srcEnd = src + srcLen;

    dstStart = dst;
    dstEnd = dst + dstLen - TCL_UTF_MAX;

    for (numChars = 0; src < srcEnd && numChars <= charLimit; numChars++) {
	if (dst > dstEnd) {
	    result = TCL_CONVERT_NOSPACE;
	    break;
	}

	if (flags & TCL_ENCODING_LE) {
	    ch = (src[1] & 0xFF) << 8 | (src[0] & 0xFF);
	} else {
	    ch = (src[0] & 0xFF) << 8 | (src[1] & 0xFF);
	}

	/*
	 * Special case for 1-byte utf chars for speed. Make sure we work with
	 * unsigned short-size data.
	 */

	if (ch && ch < 0x80) {
	    *dst++ = (ch & 0xFF);
	} else {
	    dst += Tcl_UniCharToUtf(ch, dst);
	}
	src += sizeof(unsigned short);
    }

    *srcReadPtr = src - srcStart;
    *dstWrotePtr = dst - dstStart;
    *dstCharsPtr = numChars;
    return result;
}

/*
 *-------------------------------------------------------------------------
 *
 * UtfToUtf16Proc --
 *
 *	Convert from UTF-8 to UTF-16.
 *
 * Results:
 *	Returns TCL_OK if conversion was successful.
 *
 * Side effects:
 *	None.
 *
 *-------------------------------------------------------------------------
 */

static int
UtfToUtf16Proc(
    ClientData clientData,	/* additional flags, e.g. TCL_ENCODING_LE */
    const char *src,		/* Source string in UTF-8. */
    int srcLen,			/* Source string length in bytes. */
    int flags,			/* Conversion control flags. */
    TCL_UNUSED(Tcl_EncodingState *),
    char *dst,			/* Output buffer in which converted string is
				 * stored. */
    int dstLen,			/* The maximum length of output buffer in
				 * bytes. */
    int *srcReadPtr,		/* Filled with the number of bytes from the
				 * source string that were converted. This may
				 * be less than the original source length if
				 * there was a problem converting some source
				 * characters. */
    int *dstWrotePtr,		/* Filled with the number of bytes that were
				 * stored in the output buffer as a result of
				 * the conversion. */
    int *dstCharsPtr)		/* Filled with the number of characters that
				 * correspond to the bytes stored in the
				 * output buffer. */
{
    const char *srcStart, *srcEnd, *srcClose, *dstStart, *dstEnd;
    int result, numChars;
    int ch, len;

    srcStart = src;
    srcEnd = src + srcLen;
    srcClose = srcEnd;
    if ((flags & TCL_ENCODING_END) == 0) {
	srcClose -= TCL_UTF_MAX;
    }

    dstStart = dst;
    dstEnd   = dst + dstLen - sizeof(Tcl_UniChar);
    flags |= PTR2INT(clientData);

    result = TCL_OK;
    for (numChars = 0; src < srcEnd; numChars++) {
	if ((src > srcClose) && (!Tcl_UtfCharComplete(src, srcEnd - src))) {
	    /*
	     * If there is more string to follow, this will ensure that the
	     * last UTF-8 character in the source buffer hasn't been cut off.
	     */

	    result = TCL_CONVERT_MULTIBYTE;
	    break;
	}
	if (dst > dstEnd) {
	    result = TCL_CONVERT_NOSPACE;
	    break;
	}
	len = TclUtfToUCS4(src, &ch);
	if (!Tcl_UniCharIsUnicode(ch)) {
	    if (STOPONERROR) {
		result = TCL_CONVERT_UNKNOWN;
		break;
	    }
	    ch = 0xFFFD;
	}
	src += len;
	if (flags & TCL_ENCODING_LE) {
	    if (ch <= 0xFFFF) {
		*dst++ = (ch & 0xFF);
		*dst++ = (ch >> 8);
	    } else {
		*dst++ = (((ch - 0x10000) >> 10) & 0xFF);
		*dst++ = (((ch - 0x10000) >> 18) & 0x3) | 0xD8;
		*dst++ = (ch & 0xFF);
		*dst++ = ((ch >> 8) & 0x3) | 0xDC;
	    }
	} else {
	    if (ch <= 0xFFFF) {
		*dst++ = (ch >> 8);
		*dst++ = (ch & 0xFF);
	    } else {
		*dst++ = (((ch - 0x10000) >> 18) & 0x3) | 0xD8;
		*dst++ = (((ch - 0x10000) >> 10) & 0xFF);
		*dst++ = ((ch >> 8) & 0x3) | 0xDC;
		*dst++ = (ch & 0xFF);
	    }
	}
    }
    *srcReadPtr = src - srcStart;
    *dstWrotePtr = dst - dstStart;
    *dstCharsPtr = numChars;
    return result;
}

/*
 *-------------------------------------------------------------------------
 *
 * UtfToUcs2Proc --
 *
 *	Convert from UTF-8 to UCS-2.
 *
 * Results:
 *	Returns TCL_OK if conversion was successful.
 *
 * Side effects:
 *	None.
 *
 *-------------------------------------------------------------------------
 */

static int
UtfToUcs2Proc(
    ClientData clientData,	/* additional flags, e.g. TCL_ENCODING_LE */
    const char *src,		/* Source string in UTF-8. */
    int srcLen,			/* Source string length in bytes. */
    int flags,			/* Conversion control flags. */
    TCL_UNUSED(Tcl_EncodingState *),
    char *dst,			/* Output buffer in which converted string is
				 * stored. */
    int dstLen,			/* The maximum length of output buffer in
				 * bytes. */
    int *srcReadPtr,		/* Filled with the number of bytes from the
				 * source string that were converted. This may
				 * be less than the original source length if
				 * there was a problem converting some source
				 * characters. */
    int *dstWrotePtr,		/* Filled with the number of bytes that were
				 * stored in the output buffer as a result of
				 * the conversion. */
    int *dstCharsPtr)		/* Filled with the number of characters that
				 * correspond to the bytes stored in the
				 * output buffer. */
{
    const char *srcStart, *srcEnd, *srcClose, *dstStart, *dstEnd;
    int result, numChars;
#if TCL_UTF_MAX <= 3
    int len;
#endif
    Tcl_UniChar ch = 0;

    flags |= PTR2INT(clientData);
    srcStart = src;
    srcEnd = src + srcLen;
    srcClose = srcEnd;
    if ((flags & TCL_ENCODING_END) == 0) {
	srcClose -= TCL_UTF_MAX;
    }

    dstStart = dst;
    dstEnd   = dst + dstLen - sizeof(Tcl_UniChar);

    result = TCL_OK;
    for (numChars = 0; src < srcEnd; numChars++) {
	if ((src > srcClose) && (!Tcl_UtfCharComplete(src, srcEnd - src))) {
	    /*
	     * If there is more string to follow, this will ensure that the
	     * last UTF-8 character in the source buffer hasn't been cut off.
	     */

	    result = TCL_CONVERT_MULTIBYTE;
	    break;
	}
	if (dst > dstEnd) {
	    result = TCL_CONVERT_NOSPACE;
	    break;
	}
#if TCL_UTF_MAX <= 3
	src += (len = TclUtfToUniChar(src, &ch));
	if ((ch >= 0xD800) && (len < 3)) {
	    src += TclUtfToUniChar(src, &ch);
	    ch = 0xFFFD;
	}
#else
	src += TclUtfToUniChar(src, &ch);
	if (ch > 0xFFFF) {
	    ch = 0xFFFD;
	}
#endif

	/*
	 * Need to handle this in a way that won't cause misalignment by
	 * casting dst to a Tcl_UniChar. [Bug 1122671]
	 */

	if (flags & TCL_ENCODING_LE) {
	    *dst++ = (ch & 0xFF);
	    *dst++ = (ch >> 8);
	} else {
	    *dst++ = (ch >> 8);
	    *dst++ = (ch & 0xFF);
	}
    }
    *srcReadPtr = src - srcStart;
    *dstWrotePtr = dst - dstStart;
    *dstCharsPtr = numChars;
    return result;
}

/*
 *-------------------------------------------------------------------------
 *
 * TableToUtfProc --
 *
 *	Convert from the encoding specified by the TableEncodingData into
 *	UTF-8.
 *
 * Results:
 *	Returns TCL_OK if conversion was successful.
 *
 * Side effects:
 *	None.
 *
 *-------------------------------------------------------------------------
 */

static int
TableToUtfProc(
    ClientData clientData,	/* TableEncodingData that specifies
				 * encoding. */
    const char *src,		/* Source string in specified encoding. */
    int srcLen,			/* Source string length in bytes. */
    int flags,			/* Conversion control flags. */
    TCL_UNUSED(Tcl_EncodingState *),
    char *dst,			/* Output buffer in which converted string is
				 * stored. */
    int dstLen,			/* The maximum length of output buffer in
				 * bytes. */
    int *srcReadPtr,		/* Filled with the number of bytes from the
				 * source string that were converted. This may
				 * be less than the original source length if
				 * there was a problem converting some source
				 * characters. */
    int *dstWrotePtr,		/* Filled with the number of bytes that were
				 * stored in the output buffer as a result of
				 * the conversion. */
    int *dstCharsPtr)		/* Filled with the number of characters that
				 * correspond to the bytes stored in the
				 * output buffer. */
{
    const char *srcStart, *srcEnd;
    const char *dstEnd, *dstStart, *prefixBytes;
    int result, byte, numChars, charLimit = INT_MAX;
    Tcl_UniChar ch = 0;
    const unsigned short *const *toUnicode;
    const unsigned short *pageZero;
    TableEncodingData *dataPtr = (TableEncodingData *)clientData;

    if (flags & TCL_ENCODING_CHAR_LIMIT) {
	charLimit = *dstCharsPtr;
    }
    srcStart = src;
    srcEnd = src + srcLen;

    dstStart = dst;
    dstEnd = dst + dstLen - TCL_UTF_MAX;

    toUnicode = (const unsigned short *const *) dataPtr->toUnicode;
    prefixBytes = dataPtr->prefixBytes;
    pageZero = toUnicode[0];

    result = TCL_OK;
    for (numChars = 0; src < srcEnd && numChars <= charLimit; numChars++) {
	if (dst > dstEnd) {
	    result = TCL_CONVERT_NOSPACE;
	    break;
	}
	byte = *((unsigned char *) src);
	if (prefixBytes[byte]) {
	    src++;
	    if (src >= srcEnd) {
		src--;
		result = TCL_CONVERT_MULTIBYTE;
		break;
	    }
	    ch = toUnicode[byte][*((unsigned char *) src)];
	} else {
	    ch = pageZero[byte];
	}
	if ((ch == 0) && (byte != 0)) {
	    if (STOPONERROR) {
		result = TCL_CONVERT_SYNTAX;
		break;
	    }
	    if (prefixBytes[byte]) {
		src--;
	    }
	    ch = (Tcl_UniChar) byte;
	}

	/*
	 * Special case for 1-byte utf chars for speed.
	 */

	if (ch && ch < 0x80) {
	    *dst++ = (char) ch;
	} else {
	    dst += Tcl_UniCharToUtf(ch, dst);
	}
	src++;
    }

    *srcReadPtr = src - srcStart;
    *dstWrotePtr = dst - dstStart;
    *dstCharsPtr = numChars;
    return result;
}

/*
 *-------------------------------------------------------------------------
 *
 * TableFromUtfProc --
 *
 *	Convert from UTF-8 into the encoding specified by the
 *	TableEncodingData.
 *
 * Results:
 *	Returns TCL_OK if conversion was successful.
 *
 * Side effects:
 *	None.
 *
 *-------------------------------------------------------------------------
 */

static int
TableFromUtfProc(
    ClientData clientData,	/* TableEncodingData that specifies
				 * encoding. */
    const char *src,		/* Source string in UTF-8. */
    int srcLen,			/* Source string length in bytes. */
    int flags,			/* Conversion control flags. */
    TCL_UNUSED(Tcl_EncodingState *),
    char *dst,			/* Output buffer in which converted string is
				 * stored. */
    int dstLen,			/* The maximum length of output buffer in
				 * bytes. */
    int *srcReadPtr,		/* Filled with the number of bytes from the
				 * source string that were converted. This may
				 * be less than the original source length if
				 * there was a problem converting some source
				 * characters. */
    int *dstWrotePtr,		/* Filled with the number of bytes that were
				 * stored in the output buffer as a result of
				 * the conversion. */
    int *dstCharsPtr)		/* Filled with the number of characters that
				 * correspond to the bytes stored in the
				 * output buffer. */
{
    const char *srcStart, *srcEnd, *srcClose;
    const char *dstStart, *dstEnd, *prefixBytes;
    Tcl_UniChar ch = 0;
    int result, len, word, numChars;
    TableEncodingData *dataPtr = (TableEncodingData *)clientData;
    const unsigned short *const *fromUnicode;

    result = TCL_OK;

    prefixBytes = dataPtr->prefixBytes;
    fromUnicode = (const unsigned short *const *) dataPtr->fromUnicode;

    srcStart = src;
    srcEnd = src + srcLen;
    srcClose = srcEnd;
    if ((flags & TCL_ENCODING_END) == 0) {
	srcClose -= TCL_UTF_MAX;
    }

    dstStart = dst;
    dstEnd = dst + dstLen - 1;

    for (numChars = 0; src < srcEnd; numChars++) {
	if ((src > srcClose) && (!Tcl_UtfCharComplete(src, srcEnd - src))) {
	    /*
	     * If there is more string to follow, this will ensure that the
	     * last UTF-8 character in the source buffer hasn't been cut off.
	     */

	    result = TCL_CONVERT_MULTIBYTE;
	    break;
	}
	len = TclUtfToUniChar(src, &ch);

#if TCL_UTF_MAX > 3
	/* Unicode chars > +U0FFFF cannot be represented in any table encoding */
	if (ch & 0xFFFF0000) {
	    word = 0;
	} else
#else
	if (!len) {
	    word = 0;
	} else
#endif
	    word = fromUnicode[(ch >> 8)][ch & 0xFF];

	if ((word == 0) && (ch != 0)) {
	    if (STOPONERROR) {
		result = TCL_CONVERT_UNKNOWN;
		break;
	    }
	    word = dataPtr->fallback;
	}
	if (prefixBytes[(word >> 8)] != 0) {
	    if (dst + 1 > dstEnd) {
		result = TCL_CONVERT_NOSPACE;
		break;
	    }
	    dst[0] = (char) (word >> 8);
	    dst[1] = (char) word;
	    dst += 2;
	} else {
	    if (dst > dstEnd) {
		result = TCL_CONVERT_NOSPACE;
		break;
	    }
	    dst[0] = (char) word;
	    dst++;
	}
	src += len;
    }

    *srcReadPtr = src - srcStart;
    *dstWrotePtr = dst - dstStart;
    *dstCharsPtr = numChars;
    return result;
}

/*
 *-------------------------------------------------------------------------
 *
 * Iso88591ToUtfProc --
 *
 *	Convert from the "iso8859-1" encoding into UTF-8.
 *
 * Results:
 *	Returns TCL_OK if conversion was successful.
 *
 * Side effects:
 *	None.
 *
 *-------------------------------------------------------------------------
 */

static int
Iso88591ToUtfProc(
    TCL_UNUSED(ClientData),
    const char *src,		/* Source string in specified encoding. */
    int srcLen,			/* Source string length in bytes. */
    int flags,			/* Conversion control flags. */
    TCL_UNUSED(Tcl_EncodingState *),
    char *dst,			/* Output buffer in which converted string is
				 * stored. */
    int dstLen,			/* The maximum length of output buffer in
				 * bytes. */
    int *srcReadPtr,		/* Filled with the number of bytes from the
				 * source string that were converted. This may
				 * be less than the original source length if
				 * there was a problem converting some source
				 * characters. */
    int *dstWrotePtr,		/* Filled with the number of bytes that were
				 * stored in the output buffer as a result of
				 * the conversion. */
    int *dstCharsPtr)		/* Filled with the number of characters that
				 * correspond to the bytes stored in the
				 * output buffer. */
{
    const char *srcStart, *srcEnd;
    const char *dstEnd, *dstStart;
    int result, numChars, charLimit = INT_MAX;

    if (flags & TCL_ENCODING_CHAR_LIMIT) {
	charLimit = *dstCharsPtr;
    }
    srcStart = src;
    srcEnd = src + srcLen;

    dstStart = dst;
    dstEnd = dst + dstLen - TCL_UTF_MAX;

    result = TCL_OK;
    for (numChars = 0; src < srcEnd && numChars <= charLimit; numChars++) {
	Tcl_UniChar ch = 0;

	if (dst > dstEnd) {
	    result = TCL_CONVERT_NOSPACE;
	    break;
	}
	ch = (Tcl_UniChar) *((unsigned char *) src);

	/*
	 * Special case for 1-byte utf chars for speed.
	 */

	if (ch && ch < 0x80) {
	    *dst++ = (char) ch;
	} else {
	    dst += Tcl_UniCharToUtf(ch, dst);
	}
	src++;
    }

    *srcReadPtr = src - srcStart;
    *dstWrotePtr = dst - dstStart;
    *dstCharsPtr = numChars;
    return result;
}

/*
 *-------------------------------------------------------------------------
 *
 * Iso88591FromUtfProc --
 *
 *	Convert from UTF-8 into the encoding "iso8859-1".
 *
 * Results:
 *	Returns TCL_OK if conversion was successful.
 *
 * Side effects:
 *	None.
 *
 *-------------------------------------------------------------------------
 */

static int
Iso88591FromUtfProc(
    TCL_UNUSED(ClientData),
    const char *src,		/* Source string in UTF-8. */
    int srcLen,			/* Source string length in bytes. */
    int flags,			/* Conversion control flags. */
    TCL_UNUSED(Tcl_EncodingState *),
    char *dst,			/* Output buffer in which converted string is
				 * stored. */
    int dstLen,			/* The maximum length of output buffer in
				 * bytes. */
    int *srcReadPtr,		/* Filled with the number of bytes from the
				 * source string that were converted. This may
				 * be less than the original source length if
				 * there was a problem converting some source
				 * characters. */
    int *dstWrotePtr,		/* Filled with the number of bytes that were
				 * stored in the output buffer as a result of
				 * the conversion. */
    int *dstCharsPtr)		/* Filled with the number of characters that
				 * correspond to the bytes stored in the
				 * output buffer. */
{
    const char *srcStart, *srcEnd, *srcClose;
    const char *dstStart, *dstEnd;
    int result = TCL_OK, numChars;
    Tcl_UniChar ch = 0;

    srcStart = src;
    srcEnd = src + srcLen;
    srcClose = srcEnd;
    if ((flags & TCL_ENCODING_END) == 0) {
	srcClose -= TCL_UTF_MAX;
    }

    dstStart = dst;
    dstEnd = dst + dstLen - 1;

    for (numChars = 0; src < srcEnd; numChars++) {
	int len;

	if ((src > srcClose) && (!Tcl_UtfCharComplete(src, srcEnd - src))) {
	    /*
	     * If there is more string to follow, this will ensure that the
	     * last UTF-8 character in the source buffer hasn't been cut off.
	     */

	    result = TCL_CONVERT_MULTIBYTE;
	    break;
	}
	len = TclUtfToUniChar(src, &ch);

	/*
	 * Check for illegal characters.
	 */

	if (ch > 0xFF
#if TCL_UTF_MAX <= 3
		|| ((ch >= 0xD800) && (len < 3))
#endif
		) {
	    if (STOPONERROR) {
		result = TCL_CONVERT_UNKNOWN;
		break;
	    }
#if TCL_UTF_MAX <= 3
	    if ((ch >= 0xD800) && (len < 3)) {
		len = 4;
	    }
#endif
	    /*
	     * Plunge on, using '?' as a fallback character.
	     */

	    ch = (Tcl_UniChar) '?';
	}

	if (dst > dstEnd) {
	    result = TCL_CONVERT_NOSPACE;
	    break;
	}
	*(dst++) = (char) ch;
	src += len;
    }

    *srcReadPtr = src - srcStart;
    *dstWrotePtr = dst - dstStart;
    *dstCharsPtr = numChars;
    return result;
}

/*
 *---------------------------------------------------------------------------
 *
 * TableFreeProc --
 *
 *	This function is invoked when an encoding is deleted. It deletes the
 *	memory used by the TableEncodingData.
 *
 * Results:
 *	None.
 *
 * Side effects:
 *	Memory freed.
 *
 *---------------------------------------------------------------------------
 */

static void
TableFreeProc(
    ClientData clientData)	/* TableEncodingData that specifies
				 * encoding. */
{
    TableEncodingData *dataPtr = (TableEncodingData *)clientData;

    /*
     * Make sure we aren't freeing twice on shutdown. [Bug 219314]
     */

    ckfree(dataPtr->toUnicode);
    dataPtr->toUnicode = NULL;
    ckfree(dataPtr->fromUnicode);
    dataPtr->fromUnicode = NULL;
    ckfree(dataPtr);
}

/*
 *-------------------------------------------------------------------------
 *
 * EscapeToUtfProc --
 *
 *	Convert from the encoding specified by the EscapeEncodingData into
 *	UTF-8.
 *
 * Results:
 *	Returns TCL_OK if conversion was successful.
 *
 * Side effects:
 *	None.
 *
 *-------------------------------------------------------------------------
 */

static int
EscapeToUtfProc(
    ClientData clientData,	/* EscapeEncodingData that specifies
				 * encoding. */
    const char *src,		/* Source string in specified encoding. */
    int srcLen,			/* Source string length in bytes. */
    int flags,			/* Conversion control flags. */
    Tcl_EncodingState *statePtr,/* Place for conversion routine to store state
				 * information used during a piecewise
				 * conversion. Contents of statePtr are
				 * initialized and/or reset by conversion
				 * routine under control of flags argument. */
    char *dst,			/* Output buffer in which converted string is
				 * stored. */
    int dstLen,			/* The maximum length of output buffer in
				 * bytes. */
    int *srcReadPtr,		/* Filled with the number of bytes from the
				 * source string that were converted. This may
				 * be less than the original source length if
				 * there was a problem converting some source
				 * characters. */
    int *dstWrotePtr,		/* Filled with the number of bytes that were
				 * stored in the output buffer as a result of
				 * the conversion. */
    int *dstCharsPtr)		/* Filled with the number of characters that
				 * correspond to the bytes stored in the
				 * output buffer. */
{
    EscapeEncodingData *dataPtr = (EscapeEncodingData *)clientData;
    const char *prefixBytes, *tablePrefixBytes, *srcStart, *srcEnd;
    const unsigned short *const *tableToUnicode;
    const Encoding *encodingPtr;
    int state, result, numChars, charLimit = INT_MAX;
    const char *dstStart, *dstEnd;

    if (flags & TCL_ENCODING_CHAR_LIMIT) {
	charLimit = *dstCharsPtr;
    }
    result = TCL_OK;
    tablePrefixBytes = NULL;
    tableToUnicode = NULL;
    prefixBytes = dataPtr->prefixBytes;
    encodingPtr = NULL;

    srcStart = src;
    srcEnd = src + srcLen;

    dstStart = dst;
    dstEnd = dst + dstLen - TCL_UTF_MAX;

    state = PTR2INT(*statePtr);
    if (flags & TCL_ENCODING_START) {
	state = 0;
    }

    for (numChars = 0; src < srcEnd && numChars <= charLimit; ) {
	int byte, hi, lo, ch;

	if (dst > dstEnd) {
	    result = TCL_CONVERT_NOSPACE;
	    break;
	}
	byte = *((unsigned char *) src);
	if (prefixBytes[byte]) {
	    unsigned left, len, longest;
	    int checked, i;
	    const EscapeSubTable *subTablePtr;

	    /*
	     * Saw the beginning of an escape sequence.
	     */

	    left = srcEnd - src;
	    len = dataPtr->initLen;
	    longest = len;
	    checked = 0;

	    if (len <= left) {
		checked++;
		if ((len > 0) && (memcmp(src, dataPtr->init, len) == 0)) {
		    /*
		     * If we see initialization string, skip it, even if we're
		     * not at the beginning of the buffer.
		     */

		    src += len;
		    continue;
		}
	    }

	    len = dataPtr->finalLen;
	    if (len > longest) {
		longest = len;
	    }

	    if (len <= left) {
		checked++;
		if ((len > 0) && (memcmp(src, dataPtr->final, len) == 0)) {
		    /*
		     * If we see finalization string, skip it, even if we're
		     * not at the end of the buffer.
		     */

		    src += len;
		    continue;
		}
	    }

	    subTablePtr = dataPtr->subTables;
	    for (i = 0; i < dataPtr->numSubTables; i++) {
		len = subTablePtr->sequenceLen;
		if (len > longest) {
		    longest = len;
		}
		if (len <= left) {
		    checked++;
		    if ((len > 0) &&
			    (memcmp(src, subTablePtr->sequence, len) == 0)) {
			state = i;
			encodingPtr = NULL;
			subTablePtr = NULL;
			src += len;
			break;
		    }
		}
		subTablePtr++;
	    }

	    if (subTablePtr == NULL) {
		/*
		 * A match was found, the escape sequence was consumed, and
		 * the state was updated.
		 */

		continue;
	    }

	    /*
	     * We have a split-up or unrecognized escape sequence. If we
	     * checked all the sequences, then it's a syntax error, otherwise
	     * we need more bytes to determine a match.
	     */

	    if ((checked == dataPtr->numSubTables + 2)
		    || (flags & TCL_ENCODING_END)) {
		if (!STOPONERROR) {
		    /*
		     * Skip the unknown escape sequence.
		     */

		    src += longest;
		    continue;
		}
		result = TCL_CONVERT_SYNTAX;
	    } else {
		result = TCL_CONVERT_MULTIBYTE;
	    }
	    break;
	}

	if (encodingPtr == NULL) {
	    TableEncodingData *tableDataPtr;

	    encodingPtr = GetTableEncoding(dataPtr, state);
	    tableDataPtr = (TableEncodingData *)encodingPtr->clientData;
	    tablePrefixBytes = tableDataPtr->prefixBytes;
	    tableToUnicode = (const unsigned short *const*)
		    tableDataPtr->toUnicode;
	}

	if (tablePrefixBytes[byte]) {
	    src++;
	    if (src >= srcEnd) {
		src--;
		result = TCL_CONVERT_MULTIBYTE;
		break;
	    }
	    hi = byte;
	    lo = *((unsigned char *) src);
	} else {
	    hi = 0;
	    lo = byte;
	}

	ch = tableToUnicode[hi][lo];
	dst += Tcl_UniCharToUtf(ch, dst);
	src++;
	numChars++;
    }

    *statePtr = (Tcl_EncodingState) INT2PTR(state);
    *srcReadPtr = src - srcStart;
    *dstWrotePtr = dst - dstStart;
    *dstCharsPtr = numChars;
    return result;
}

/*
 *-------------------------------------------------------------------------
 *
 * EscapeFromUtfProc --
 *
 *	Convert from UTF-8 into the encoding specified by the
 *	EscapeEncodingData.
 *
 * Results:
 *	Returns TCL_OK if conversion was successful.
 *
 * Side effects:
 *	None.
 *
 *-------------------------------------------------------------------------
 */

static int
EscapeFromUtfProc(
    ClientData clientData,	/* EscapeEncodingData that specifies
				 * encoding. */
    const char *src,		/* Source string in UTF-8. */
    int srcLen,			/* Source string length in bytes. */
    int flags,			/* Conversion control flags. */
    Tcl_EncodingState *statePtr,/* Place for conversion routine to store state
				 * information used during a piecewise
				 * conversion. Contents of statePtr are
				 * initialized and/or reset by conversion
				 * routine under control of flags argument. */
    char *dst,			/* Output buffer in which converted string is
				 * stored. */
    int dstLen,			/* The maximum length of output buffer in
				 * bytes. */
    int *srcReadPtr,		/* Filled with the number of bytes from the
				 * source string that were converted. This may
				 * be less than the original source length if
				 * there was a problem converting some source
				 * characters. */
    int *dstWrotePtr,		/* Filled with the number of bytes that were
				 * stored in the output buffer as a result of
				 * the conversion. */
    int *dstCharsPtr)		/* Filled with the number of characters that
				 * correspond to the bytes stored in the
				 * output buffer. */
{
    EscapeEncodingData *dataPtr = (EscapeEncodingData *)clientData;
    const Encoding *encodingPtr;
    const char *srcStart, *srcEnd, *srcClose;
    const char *dstStart, *dstEnd;
    int state, result, numChars;
    const TableEncodingData *tableDataPtr;
    const char *tablePrefixBytes;
    const unsigned short *const *tableFromUnicode;
    Tcl_UniChar ch = 0;

    result = TCL_OK;

    srcStart = src;
    srcEnd = src + srcLen;
    srcClose = srcEnd;
    if ((flags & TCL_ENCODING_END) == 0) {
	srcClose -= TCL_UTF_MAX;
    }

    dstStart = dst;
    dstEnd = dst + dstLen - 1;

    /*
     * RFC 1468 states that the text starts in ASCII, and switches to Japanese
     * characters, and that the text must end in ASCII. [Patch 474358]
     */

    if (flags & TCL_ENCODING_START) {
	state = 0;
	if ((dst + dataPtr->initLen) > dstEnd) {
	    *srcReadPtr = 0;
	    *dstWrotePtr = 0;
	    return TCL_CONVERT_NOSPACE;
	}
	memcpy(dst, dataPtr->init, dataPtr->initLen);
	dst += dataPtr->initLen;
    } else {
	state = PTR2INT(*statePtr);
    }

    encodingPtr = GetTableEncoding(dataPtr, state);
    tableDataPtr = (const TableEncodingData *)encodingPtr->clientData;
    tablePrefixBytes = tableDataPtr->prefixBytes;
    tableFromUnicode = (const unsigned short *const *)
	    tableDataPtr->fromUnicode;

    for (numChars = 0; src < srcEnd; numChars++) {
	unsigned len;
	int word;

	if ((src > srcClose) && (!Tcl_UtfCharComplete(src, srcEnd - src))) {
	    /*
	     * If there is more string to follow, this will ensure that the
	     * last UTF-8 character in the source buffer hasn't been cut off.
	     */

	    result = TCL_CONVERT_MULTIBYTE;
	    break;
	}
	len = TclUtfToUniChar(src, &ch);
	word = tableFromUnicode[(ch >> 8)][ch & 0xFF];

	if ((word == 0) && (ch != 0)) {
	    int oldState;
	    const EscapeSubTable *subTablePtr;

	    oldState = state;
	    for (state = 0; state < dataPtr->numSubTables; state++) {
		encodingPtr = GetTableEncoding(dataPtr, state);
		tableDataPtr = (const TableEncodingData *)encodingPtr->clientData;
		word = tableDataPtr->fromUnicode[(ch >> 8)][ch & 0xFF];
		if (word != 0) {
		    break;
		}
	    }

	    if (word == 0) {
		state = oldState;
		if (STOPONERROR) {
		    result = TCL_CONVERT_UNKNOWN;
		    break;
		}
		encodingPtr = GetTableEncoding(dataPtr, state);
		tableDataPtr = (const TableEncodingData *)encodingPtr->clientData;
		word = tableDataPtr->fallback;
	    }

	    tablePrefixBytes = (const char *) tableDataPtr->prefixBytes;
	    tableFromUnicode = (const unsigned short *const *)
		    tableDataPtr->fromUnicode;

	    /*
	     * The state variable has the value of oldState when word is 0.
	     * In this case, the escape sequence should not be copied to dst
	     * because the current character set is not changed.
	     */

	    if (state != oldState) {
		subTablePtr = &dataPtr->subTables[state];
		if ((dst + subTablePtr->sequenceLen) > dstEnd) {
		    /*
		     * If there is no space to write the escape sequence, the
		     * state variable must be changed to the value of oldState
		     * variable because this escape sequence must be written
		     * in the next conversion.
		     */

		    state = oldState;
		    result = TCL_CONVERT_NOSPACE;
		    break;
		}
		memcpy(dst, subTablePtr->sequence,
			subTablePtr->sequenceLen);
		dst += subTablePtr->sequenceLen;
	    }
	}

	if (tablePrefixBytes[(word >> 8)] != 0) {
	    if (dst + 1 > dstEnd) {
		result = TCL_CONVERT_NOSPACE;
		break;
	    }
	    dst[0] = (char) (word >> 8);
	    dst[1] = (char) word;
	    dst += 2;
	} else {
	    if (dst > dstEnd) {
		result = TCL_CONVERT_NOSPACE;
		break;
	    }
	    dst[0] = (char) word;
	    dst++;
	}
	src += len;
    }

    if ((result == TCL_OK) && (flags & TCL_ENCODING_END)) {
	unsigned len = dataPtr->subTables[0].sequenceLen;

	/*
	 * Certain encodings like iso2022-jp need to write an escape sequence
	 * after all characters have been converted. This logic checks that
	 * enough room is available in the buffer for the escape bytes. The
	 * TCL_ENCODING_END flag is cleared after a final escape sequence has
	 * been added to the buffer so that another call to this method does
	 * not attempt to append escape bytes a second time.
	 */

	if ((dst + dataPtr->finalLen + (state?len:0)) > dstEnd) {
	    result = TCL_CONVERT_NOSPACE;
	} else {
	    if (state) {
		memcpy(dst, dataPtr->subTables[0].sequence, len);
		dst += len;
	    }
	    memcpy(dst, dataPtr->final, dataPtr->finalLen);
	    dst += dataPtr->finalLen;
	    state &= ~TCL_ENCODING_END;
	}
    }

    *statePtr = (Tcl_EncodingState) INT2PTR(state);
    *srcReadPtr = src - srcStart;
    *dstWrotePtr = dst - dstStart;
    *dstCharsPtr = numChars;
    return result;
}

/*
 *---------------------------------------------------------------------------
 *
 * EscapeFreeProc --
 *
 *	Frees resources used by the encoding.
 *
 * Results:
 *	None.
 *
 * Side effects:
 *	Memory is freed.
 *
 *---------------------------------------------------------------------------
 */

static void
EscapeFreeProc(
    ClientData clientData)	/* EscapeEncodingData that specifies
				 * encoding. */
{
    EscapeEncodingData *dataPtr = (EscapeEncodingData *)clientData;
    EscapeSubTable *subTablePtr;
    int i;

    if (dataPtr == NULL) {
	return;
    }

    /*
     * The subTables should be freed recursively in normal operation but not
     * during TclFinalizeEncodingSubsystem because they are also present as a
     * weak reference in the toplevel encodingTable (i.e., they don't have a
     * +1 refcount for this), and unpredictable nuking order could remove them
     * from under the following loop's feet. [Bug 2891556]
     *
     * The encodingsInitialized flag, being reset on entry to TFES, can serve
     * as a "not in finalization" test.
     */

    if (encodingsInitialized) {
	subTablePtr = dataPtr->subTables;
	for (i = 0; i < dataPtr->numSubTables; i++) {
	    FreeEncoding((Tcl_Encoding) subTablePtr->encodingPtr);
	    subTablePtr->encodingPtr = NULL;
	    subTablePtr++;
	}
    }
    ckfree(dataPtr);
}

/*
 *---------------------------------------------------------------------------
 *
 * GetTableEncoding --
 *
 *	Helper function for the EscapeEncodingData conversions. Gets the
 *	encoding (of type TextEncodingData) that represents the specified
 *	state.
 *
 * Results:
 *	The return value is the encoding.
 *
 * Side effects:
 *	If the encoding that represents the specified state has not already
 *	been used by this EscapeEncoding, it will be loaded and cached in the
 *	dataPtr.
 *
 *---------------------------------------------------------------------------
 */

static Encoding *
GetTableEncoding(
    EscapeEncodingData *dataPtr,/* Contains names of encodings. */
    int state)			/* Index in dataPtr of desired Encoding. */
{
    EscapeSubTable *subTablePtr = &dataPtr->subTables[state];
    Encoding *encodingPtr = subTablePtr->encodingPtr;

    if (encodingPtr == NULL) {
	encodingPtr = (Encoding *) Tcl_GetEncoding(NULL, subTablePtr->name);
	if ((encodingPtr == NULL)
		|| (encodingPtr->toUtfProc != TableToUtfProc
		&& encodingPtr->toUtfProc != Iso88591ToUtfProc)) {
	    Tcl_Panic("EscapeToUtfProc: invalid sub table");
	}
	subTablePtr->encodingPtr = encodingPtr;
    }

    return encodingPtr;
}

/*
 *---------------------------------------------------------------------------
 *
 * unilen, unilen4 --
 *
 *	A helper function for the Tcl_ExternalToUtf functions. This function
 *	is similar to strlen for double-byte characters: it returns the number
 *	of bytes in a 0x0000 terminated string.
 *
 * Results:
 *	As above.
 *
 * Side effects:
 *	None.
 *
 *---------------------------------------------------------------------------
 */

static size_t
unilen(
    const char *src)
{
    unsigned short *p;

    p = (unsigned short *) src;
    while (*p != 0x0000) {
	p++;
    }
    return (char *) p - src;
}

static size_t
unilen4(
    const char *src)
{
    unsigned int *p;

    p = (unsigned int *) src;
    while (*p != 0x00000000) {
	p++;
    }
    return (char *) p - src;
}

/*
 *-------------------------------------------------------------------------
 *
 * InitializeEncodingSearchPath	--
 *
 *	This is the fallback routine that sets the default value of the
 *	encoding search path if the application has not set one via a call to
 *	Tcl_SetEncodingSearchPath() by the first time the search path is needed
 *	to load encoding data.
 *
 *	The default encoding search path is produced by taking each directory
 *	in the library path, appending a subdirectory named "encoding", and if
 *	the resulting directory exists, adding it to the encoding search path.
 *
 * Results:
 *	None.
 *
 * Side effects:
 *	Sets the encoding search path to an initial value.
 *
 *-------------------------------------------------------------------------
 */

static void
InitializeEncodingSearchPath(
    char **valuePtr,
    unsigned int *lengthPtr,
    Tcl_Encoding *encodingPtr)
{
    const char *bytes;
    int i, numDirs, numBytes;
    Tcl_Obj *libPathObj, *encodingObj, *searchPathObj;

    TclNewLiteralStringObj(encodingObj, "encoding");
    TclNewObj(searchPathObj);
    Tcl_IncrRefCount(encodingObj);
    Tcl_IncrRefCount(searchPathObj);
    libPathObj = TclGetLibraryPath();
    Tcl_IncrRefCount(libPathObj);
    Tcl_ListObjLength(NULL, libPathObj, &numDirs);

    for (i = 0; i < numDirs; i++) {
	Tcl_Obj *directoryObj, *pathObj;
	Tcl_StatBuf stat;

	Tcl_ListObjIndex(NULL, libPathObj, i, &directoryObj);
	pathObj = Tcl_FSJoinToPath(directoryObj, 1, &encodingObj);
	Tcl_IncrRefCount(pathObj);
	if ((0 == Tcl_FSStat(pathObj, &stat)) && S_ISDIR(stat.st_mode)) {
	    Tcl_ListObjAppendElement(NULL, searchPathObj, pathObj);
	}
	Tcl_DecrRefCount(pathObj);
    }

    Tcl_DecrRefCount(libPathObj);
    Tcl_DecrRefCount(encodingObj);
    *encodingPtr = libraryPath.encoding;
    if (*encodingPtr) {
	((Encoding *)(*encodingPtr))->refCount++;
    }
    bytes = Tcl_GetStringFromObj(searchPathObj, &numBytes);

    *lengthPtr = numBytes;
    *valuePtr = (char *)ckalloc(numBytes + 1);
    memcpy(*valuePtr, bytes, numBytes + 1);
    Tcl_DecrRefCount(searchPathObj);
}

/*
 * Local Variables:
 * mode: c
 * c-basic-offset: 4
 * fill-column: 78
 * End:
 */<|MERGE_RESOLUTION|>--- conflicted
+++ resolved
@@ -525,12 +525,7 @@
  */
 
 /* Since TCL_ENCODING_MODIFIED is only used for utf-8/cesu-8 and
-<<<<<<< HEAD
- * TCL_ENCODING_LE is only used for  utf-16/ucs-2. re-use the same value */
-=======
  * TCL_ENCODING_LE is only used for  utf-16/utf-32/ucs-2. re-use the same value */
-#define TCL_ENCODING_MODIFIED	0x20	/* Converting NULL bytes to 0xC0 0x80 */
->>>>>>> fa56430c
 #define TCL_ENCODING_LE		TCL_ENCODING_MODIFIED	/* Little-endian encoding */
 #define TCL_ENCODING_UTF	0x200	/* For UTF-8 encoding, allow 4-byte output sequences */
 
