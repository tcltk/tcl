--- conflicted
+++ resolved
@@ -2384,6 +2384,12 @@
 	    int len = TclUtfToUniChar(src, chPtr);
 	    src += len;
 	    dst += Tcl_UniCharToUtf(*chPtr, dst);
+#if TCL_UTF_MAX <= 4
+	    if ((*chPtr >= 0xD800) && (len < 3)) {
+		src += TclUtfToUniChar(src + len, chPtr);
+		dst += Tcl_UniCharToUtf(*chPtr, dst);
+	    }
+#endif
 	}
     }
 
@@ -2576,20 +2582,6 @@
 	 * casting dst to a Tcl_UniChar. [Bug 1122671]
 	 */
 
-<<<<<<< HEAD
-#ifdef WORDS_BIGENDIAN
-	if (*chPtr <= 0xFFFF) {
-	    *dst++ = (*chPtr >> 8);
-	    *dst++ = (*chPtr & 0xFF);
-	} else {
-	    *dst++ = ((*chPtr & 0x3) >> 8) | 0xDC;
-	    *dst++ = (*chPtr & 0xFF);
-	    *dst++ = (((*chPtr - 0x10000) >> 18) & 0x3) | 0xD8;
-	    *dst++ = (((*chPtr - 0x10000) >> 10) & 0xFF);
-	}
-#else
-	if (*chPtr <= 0xFFFF) {
-=======
 	if (clientData) {
 #if TCL_UTF_MAX > 4
 	    if (*chPtr <= 0xFFFF) {
@@ -2602,7 +2594,6 @@
 		*dst++ = ((*chPtr & 0x3) >> 8) | 0xDC;
 	    }
 #else
->>>>>>> 28ec5e0e
 	    *dst++ = (*chPtr & 0xFF);
 	    *dst++ = (*chPtr >> 8);
 #endif
@@ -2622,8 +2613,6 @@
 	    *dst++ = (*chPtr & 0xFF);
 #endif
 	}
-<<<<<<< HEAD
-=======
     }
     *srcReadPtr = src - srcStart;
     *dstWrotePtr = dst - dstStart;
@@ -2718,7 +2707,6 @@
 	if (ch > 0xFFFF) {
 	    ch = 0xFFFD;
 	}
->>>>>>> 28ec5e0e
 #endif
 
 	/*
@@ -2933,6 +2921,7 @@
 	}
 	len = TclUtfToUniChar(src, &ch);
 
+#if TCL_UTF_MAX > 4
 	/*
 	 * This prevents a crash condition. More evaluation is required for
 	 * full support of int Tcl_UniChar. [Bug 1004065]
@@ -2941,6 +2930,11 @@
 	if (ch & 0xffff0000) {
 	    word = 0;
 	} else
+#else
+	if (!len) {
+	    word = 0;
+	} else
+#endif
 	    word = fromUnicode[(ch >> 8)][ch & 0xff];
 
 	if ((word == 0) && (ch != 0)) {
@@ -3140,11 +3134,17 @@
 	 */
 
 	if (ch > 0xff
+#if TCL_UTF_MAX <= 4
+		|| ((ch >= 0xD800) && (len < 3))
+#endif
 		) {
 	    if (flags & TCL_ENCODING_STOPONERROR) {
 		result = TCL_CONVERT_UNKNOWN;
 		break;
 	    }
+#if TCL_UTF_MAX <= 4
+	    if ((ch >= 0xD800) && (len < 3)) len = 4;
+#endif
 	    /*
 	     * Plunge on, using '?' as a fallback character.
 	     */
