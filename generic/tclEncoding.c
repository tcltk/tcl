--- conflicted
+++ resolved
@@ -659,11 +659,7 @@
     type.clientData	= INT2PTR(TCL_ENCODING_LE);
     Tcl_CreateEncoding(&type);
     type.encodingName   = "utf-16be";
-<<<<<<< HEAD
-    type.clientData	= INT2PTR(0);
-=======
     type.clientData	= NULL;
->>>>>>> e08e6f27
     Tcl_CreateEncoding(&type);
     type.encodingName   = "utf-16";
     type.clientData	= INT2PTR(leFlags);
