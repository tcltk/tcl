/*
 * tclEncoding.c --
 *
 *	Contains the implementation of the encoding conversion package.
 *
 * Copyright © 1996-1998 Sun Microsystems, Inc.
 *
 * See the file "license.terms" for information on usage and redistribution of
 * this file, and for a DISCLAIMER OF ALL WARRANTIES.
 */

#include "tclInt.h"
#include "tclIO.h"

typedef size_t (LengthProc)(const char *src);

/*
 * The following data structure represents an encoding, which describes how to
 * convert between various character sets and UTF-8.
 */

typedef struct {
    char *name;			/* Name of encoding. Malloced because (1) hash
				 * table entry that owns this encoding may be
				 * freed prior to this encoding being freed,
				 * (2) string passed in the Tcl_EncodingType
				 * structure may not be persistent. */
    Tcl_EncodingConvertProc *toUtfProc;
				/* Function to convert from external encoding
				 * into UTF-8. */
    Tcl_EncodingConvertProc *fromUtfProc;
				/* Function to convert from UTF-8 into
				 * external encoding. */
    Tcl_EncodingFreeProc *freeProc;
				/* If non-NULL, function to call when this
				 * encoding is deleted. */
    void *clientData;	/* Arbitrary value associated with encoding
				 * type. Passed to conversion functions. */
    size_t nullSize;		/* Number of 0x00 bytes that signify
				 * end-of-string in this encoding. This number
				 * is used to determine the source string
				 * length when the srcLen argument is
				 * negative. This number can be 1, 2, or 4. */
    LengthProc *lengthProc;	/* Function to compute length of
				 * null-terminated strings in this encoding.
				 * If nullSize is 1, this is strlen; if
				 * nullSize is 2, this is a function that
				 * returns the number of bytes in a 0x0000
				 * terminated string; if nullSize is 4, this
				 * is a function that returns the number of
				 * bytes in a 0x00000000 terminated string. */
    size_t refCount;		/* Number of uses of this structure. */
    Tcl_HashEntry *hPtr;	/* Hash table entry that owns this encoding. */
} Encoding;

/*
 * The following structure is the clientData for a dynamically-loaded,
 * table-driven encoding created by LoadTableEncoding(). It maps between
 * Unicode and a single-byte, double-byte, or multibyte (1 or 2 bytes only)
 * encoding.
 */

typedef struct {
    int fallback;		/* Character (in this encoding) to substitute
				 * when this encoding cannot represent a UTF-8
				 * character. */
    char prefixBytes[256];	/* If a byte in the input stream is a lead
				 * byte for a 2-byte sequence, the
				 * corresponding entry in this array is 1,
				 * otherwise it is 0. */
    unsigned short **toUnicode;	/* Two dimensional sparse matrix to map
				 * characters from the encoding to Unicode.
				 * Each element of the toUnicode array points
				 * to an array of 256 shorts. If there is no
				 * corresponding character in Unicode, the
				 * value in the matrix is 0x0000.
				 * malloc'd. */
    unsigned short **fromUnicode;
				/* Two dimensional sparse matrix to map
				 * characters from Unicode to the encoding.
				 * Each element of the fromUnicode array
				 * points to an array of 256 shorts. If there
				 * is no corresponding character the encoding,
				 * the value in the matrix is 0x0000.
				 * malloc'd. */
} TableEncodingData;

/*
 * Each of the following structures is the clientData for a dynamically-loaded
 * escape-driven encoding that is itself comprised of other simpler encodings.
 * An example is "iso-2022-jp", which uses escape sequences to switch between
 * ascii, jis0208, jis0212, gb2312, and ksc5601. Note that "escape-driven"
 * does not necessarily mean that the ESCAPE character is the character used
 * for switching character sets.
 */

typedef struct {
    unsigned sequenceLen;	/* Length of following string. */
    char sequence[16];		/* Escape code that marks this encoding. */
    char name[32];		/* Name for encoding. */
    Encoding *encodingPtr;	/* Encoding loaded using above name, or NULL
				 * if this sub-encoding has not been needed
				 * yet. */
} EscapeSubTable;

typedef struct {
    int fallback;		/* Character (in this encoding) to substitute
				 * when this encoding cannot represent a UTF-8
				 * character. */
    unsigned initLen;		/* Length of following string. */
    char init[16];		/* String to emit or expect before first char
				 * in conversion. */
    unsigned finalLen;		/* Length of following string. */
    char final[16];		/* String to emit or expect after last char in
				 * conversion. */
    char prefixBytes[256];	/* If a byte in the input stream is the first
				 * character of one of the escape sequences in
				 * the following array, the corresponding
				 * entry in this array is 1, otherwise it is
				 * 0. */
    int numSubTables;		/* Length of following array. */
    EscapeSubTable subTables[TCLFLEXARRAY];/* Information about each EscapeSubTable used
				 * by this encoding type. The actual size is
				 * as large as necessary to hold all
				 * EscapeSubTables. */
} EscapeEncodingData;

/*
 * Constants used when loading an encoding file to identify the type of the
 * file.
 */

#define ENCODING_SINGLEBYTE	0
#define ENCODING_DOUBLEBYTE	1
#define ENCODING_MULTIBYTE	2
#define ENCODING_ESCAPE		3

/*
 * A list of directories in which Tcl should look for *.enc files. This list
 * is shared by all threads. Access is governed by a mutex lock.
 */

static TclInitProcessGlobalValueProc InitializeEncodingSearchPath;
static ProcessGlobalValue encodingSearchPath = {
    0, 0, NULL, NULL, InitializeEncodingSearchPath, NULL, NULL
};

/*
 * A map from encoding names to the directories in which their data files have
 * been seen. The string value of the map is shared by all threads. Access to
 * the shared string is governed by a mutex lock.
 */

static ProcessGlobalValue encodingFileMap = {
    0, 0, NULL, NULL, NULL, NULL, NULL
};

/*
 * A list of directories making up the "library path". Historically this
 * search path has served many uses, but the only one remaining is a base for
 * the encodingSearchPath above. If the application does not explicitly set
 * the encodingSearchPath, then it is initialized by appending /encoding
 * to each directory in this "libraryPath".
 */

static ProcessGlobalValue libraryPath = {
    0, 0, NULL, NULL, TclpInitLibraryPath, NULL, NULL
};

static int encodingsInitialized = 0;

/*
 * Hash table that keeps track of all loaded Encodings. Keys are the string
 * names that represent the encoding, values are (Encoding *).
 */

static Tcl_HashTable encodingTable;
TCL_DECLARE_MUTEX(encodingMutex)

/*
 * The following are used to hold the default and current system encodings.
 * If NULL is passed to one of the conversion routines, the current setting of
 * the system encoding is used to perform the conversion.
 */

static Tcl_Encoding defaultEncoding = NULL;
static Tcl_Encoding systemEncoding = NULL;
Tcl_Encoding tclIdentityEncoding = NULL;

/*
 * The following variable is used in the sparse matrix code for a
 * TableEncoding to represent a page in the table that has no entries.
 */

static unsigned short emptyPage[256];

/*
 * Functions used only in this module.
 */

static Tcl_EncodingConvertProc	BinaryProc;
static Tcl_DupInternalRepProc	DupEncodingInternalRep;
static Tcl_EncodingFreeProc	EscapeFreeProc;
static Tcl_EncodingConvertProc	EscapeFromUtfProc;
static Tcl_EncodingConvertProc	EscapeToUtfProc;
static void			FillEncodingFileMap(void);
static void			FreeEncoding(Tcl_Encoding encoding);
static Tcl_FreeInternalRepProc	FreeEncodingInternalRep;
static Encoding *		GetTableEncoding(EscapeEncodingData *dataPtr,
				    int state);
static Tcl_Encoding		LoadEncodingFile(Tcl_Interp *interp,
				    const char *name);
static Tcl_Encoding		LoadTableEncoding(const char *name, int type,
				    Tcl_Channel chan);
static Tcl_Encoding		LoadEscapeEncoding(const char *name,
				    Tcl_Channel chan);
static Tcl_Channel		OpenEncodingFileChannel(Tcl_Interp *interp,
				    const char *name);
static Tcl_EncodingFreeProc	TableFreeProc;
static Tcl_EncodingConvertProc	TableFromUtfProc;
static Tcl_EncodingConvertProc	TableToUtfProc;
static size_t		unilen(const char *src);
static size_t		unilen4(const char *src);
static Tcl_EncodingConvertProc	Utf32ToUtfProc;
static Tcl_EncodingConvertProc	UtfToUtf32Proc;
static Tcl_EncodingConvertProc	Utf16ToUtfProc;
static Tcl_EncodingConvertProc	UtfToUtf16Proc;
static Tcl_EncodingConvertProc	UtfToUcs2Proc;
static Tcl_EncodingConvertProc	UtfToUtfProc;
static Tcl_EncodingConvertProc	Iso88591FromUtfProc;
static Tcl_EncodingConvertProc	Iso88591ToUtfProc;

/*
 * A Tcl_ObjType for holding a cached Tcl_Encoding in the twoPtrValue.ptr1 field
 * of the internalrep. This should help the lifetime of encodings be more useful.
 * See concerns raised in [Bug 1077262].
 */

static const Tcl_ObjType encodingType = {
    "encoding",
    FreeEncodingInternalRep,
    DupEncodingInternalRep,
    NULL,
    NULL,
    TCL_OBJTYPE_V0
};

#define EncodingSetInternalRep(objPtr, encoding)				\
    do {								\
	Tcl_ObjInternalRep ir;						\
	ir.twoPtrValue.ptr1 = (encoding);				\
	ir.twoPtrValue.ptr2 = NULL;					\
	Tcl_StoreInternalRep((objPtr), &encodingType, &ir);			\
    } while (0)

#define EncodingGetInternalRep(objPtr, encoding)				\
    do {								\
	const Tcl_ObjInternalRep *irPtr;					\
	irPtr = TclFetchInternalRep ((objPtr), &encodingType);		\
	(encoding) = irPtr ? (Tcl_Encoding)irPtr->twoPtrValue.ptr1 : NULL;		\
    } while (0)


/*
 *----------------------------------------------------------------------
 *
 * Tcl_GetEncodingFromObj --
 *
 *	Writes to (*encodingPtr) the Tcl_Encoding value of (*objPtr), if
 *	possible, and returns TCL_OK. If no such encoding exists, TCL_ERROR is
 *	returned, and if interp is non-NULL, an error message is written
 *	there.
 *
 * Results:
 *	Standard Tcl return code.
 *
 * Side effects:
 *	Caches the Tcl_Encoding value as the internal rep of (*objPtr).
 *
 *----------------------------------------------------------------------
 */

int
Tcl_GetEncodingFromObj(
    Tcl_Interp *interp,
    Tcl_Obj *objPtr,
    Tcl_Encoding *encodingPtr)
{
    Tcl_Encoding encoding;
    const char *name = TclGetString(objPtr);

    EncodingGetInternalRep(objPtr, encoding);
    if (encoding == NULL) {
	encoding = Tcl_GetEncoding(interp, name);
	if (encoding == NULL) {
	    return TCL_ERROR;
	}
	EncodingSetInternalRep(objPtr, encoding);
    }
    *encodingPtr = Tcl_GetEncoding(NULL, name);
    return TCL_OK;
}

/*
 *----------------------------------------------------------------------
 *
 * FreeEncodingInternalRep --
 *
 *	The Tcl_FreeInternalRepProc for the "encoding" Tcl_ObjType.
 *
 *----------------------------------------------------------------------
 */

static void
FreeEncodingInternalRep(
    Tcl_Obj *objPtr)
{
    Tcl_Encoding encoding;

    EncodingGetInternalRep(objPtr, encoding);
    Tcl_FreeEncoding(encoding);
}

/*
 *----------------------------------------------------------------------
 *
 * DupEncodingInternalRep --
 *
 *	The Tcl_DupInternalRepProc for the "encoding" Tcl_ObjType.
 *
 *----------------------------------------------------------------------
 */

static void
DupEncodingInternalRep(
    Tcl_Obj *srcPtr,
    Tcl_Obj *dupPtr)
{
    Tcl_Encoding encoding = Tcl_GetEncoding(NULL, TclGetString(srcPtr));
    EncodingSetInternalRep(dupPtr, encoding);
}

/*
 *----------------------------------------------------------------------
 *
 * Tcl_GetEncodingSearchPath --
 *
 *	Keeps the per-thread copy of the encoding search path current with
 *	changes to the global copy.
 *
 * Results:
 *	Returns a "list" (Tcl_Obj *) that contains the encoding search path.
 *
 *----------------------------------------------------------------------
 */

Tcl_Obj *
Tcl_GetEncodingSearchPath(void)
{
    return TclGetProcessGlobalValue(&encodingSearchPath);
}

/*
 *----------------------------------------------------------------------
 *
 * Tcl_SetEncodingSearchPath --
 *
 *	Keeps the per-thread copy of the encoding search path current with
 *	changes to the global copy.
 *
 *----------------------------------------------------------------------
 */

int
Tcl_SetEncodingSearchPath(
    Tcl_Obj *searchPath)
{
    size_t dummy;

    if (TCL_ERROR == TclListObjLengthM(NULL, searchPath, &dummy)) {
	return TCL_ERROR;
    }
    TclSetProcessGlobalValue(&encodingSearchPath, searchPath, NULL);
    return TCL_OK;
}

/*
 *----------------------------------------------------------------------
 *
 * TclGetLibraryPath --
 *
 *	Keeps the per-thread copy of the library path current with changes to
 *	the global copy.
 *
 * Results:
 *	Returns a "list" (Tcl_Obj *) that contains the library path.
 *
 *----------------------------------------------------------------------
 */

Tcl_Obj *
TclGetLibraryPath(void)
{
    return TclGetProcessGlobalValue(&libraryPath);
}

/*
 *----------------------------------------------------------------------
 *
 * TclSetLibraryPath --
 *
 *	Keeps the per-thread copy of the library path current with changes to
 *	the global copy.
 *
 *	Since the result of this routine is void, if searchPath is not a valid
 *	list this routine silently does nothing.
 *
 *----------------------------------------------------------------------
 */

void
TclSetLibraryPath(
    Tcl_Obj *path)
{
    size_t dummy;

    if (TCL_ERROR == TclListObjLengthM(NULL, path, &dummy)) {
	return;
    }
    TclSetProcessGlobalValue(&libraryPath, path, NULL);
}

/*
 *---------------------------------------------------------------------------
 *
 * FillEncodingFileMap --
 *
 *	Called to update the encoding file map with the current value
 *	of the encoding search path.
 *
 *	Finds *.end files in the directories on the encoding search path and
 *	stores the found pathnames in a map associated with the encoding name.
 *
 *	If $dir is on the encoding search path and the file $dir/foo.enc is
 *	found, stores a "foo" -> $dir entry in the map.  if the "foo" encoding
 *	is needed later, the $dir/foo.enc name can be quickly constructed in
 *	order to read the encoding data.
 *
 * Results:
 *	None.
 *
 * Side effects:
 *	Entries are added to the encoding file map.
 *
 *---------------------------------------------------------------------------
 */

static void
FillEncodingFileMap(void)
{
    size_t i, numDirs = 0;
    Tcl_Obj *map, *searchPath;

    searchPath = Tcl_GetEncodingSearchPath();
    Tcl_IncrRefCount(searchPath);
    TclListObjLengthM(NULL, searchPath, &numDirs);
    map = Tcl_NewDictObj();
    Tcl_IncrRefCount(map);

    for (i = numDirs-1; i != TCL_INDEX_NONE; i--) {
	/*
	 * Iterate backwards through the search path so as we overwrite
	 * entries found, we favor files earlier on the search path.
	 */

	size_t j, numFiles;
	Tcl_Obj *directory, *matchFileList;
	Tcl_Obj **filev;
	Tcl_GlobTypeData readableFiles = {
	    TCL_GLOB_TYPE_FILE, TCL_GLOB_PERM_R, NULL, NULL
	};

	TclNewObj(matchFileList);
	Tcl_ListObjIndex(NULL, searchPath, i, &directory);
	Tcl_IncrRefCount(directory);
	Tcl_IncrRefCount(matchFileList);
	Tcl_FSMatchInDirectory(NULL, matchFileList, directory, "*.enc",
		&readableFiles);

	TclListObjGetElementsM(NULL, matchFileList, &numFiles, &filev);
	for (j=0; j<numFiles; j++) {
	    Tcl_Obj *encodingName, *fileObj;

	    fileObj = TclPathPart(NULL, filev[j], TCL_PATH_TAIL);
	    encodingName = TclPathPart(NULL, fileObj, TCL_PATH_ROOT);
	    Tcl_DictObjPut(NULL, map, encodingName, directory);
	    Tcl_DecrRefCount(fileObj);
	    Tcl_DecrRefCount(encodingName);
	}
	Tcl_DecrRefCount(matchFileList);
	Tcl_DecrRefCount(directory);
    }
    Tcl_DecrRefCount(searchPath);
    TclSetProcessGlobalValue(&encodingFileMap, map, NULL);
    Tcl_DecrRefCount(map);
}

/*
 *---------------------------------------------------------------------------
 *
 * TclInitEncodingSubsystem --
 *
 *	Initialize all resources used by this subsystem on a per-process
 *	basis.
 *
 * Results:
 *	None.
 *
 * Side effects:
 *	Depends on the memory, object, and IO subsystems.
 *
 *---------------------------------------------------------------------------
 */

/* Since TCL_ENCODING_MODIFIED is only used for utf-8/cesu-8 and
 * TCL_ENCODING_LE is only used for  utf-16/utf-32/ucs-2. re-use the same value */
#define TCL_ENCODING_LE		TCL_ENCODING_MODIFIED	/* Little-endian encoding */
#define ENCODING_UTF	0x200	/* For UTF-8 encoding, allow 4-byte output sequences */
#define ENCODING_INPUT	0x400 /* For UTF-8/CESU-8 encoding, means external -> internal */

void
TclInitEncodingSubsystem(void)
{
    Tcl_EncodingType type;
    TableEncodingData *dataPtr;
    unsigned size;
    unsigned short i;
    union {
        char c;
        short s;
    } isLe;

    if (encodingsInitialized) {
	return;
    }

    isLe.s = TCL_ENCODING_LE;
    Tcl_MutexLock(&encodingMutex);
    Tcl_InitHashTable(&encodingTable, TCL_STRING_KEYS);
    Tcl_MutexUnlock(&encodingMutex);

    /*
     * Create a few initial encodings.  UTF-8 to UTF-8 translation is not a
     * no-op because it turns a stream of improperly formed UTF-8 into a
     * properly formed stream.
     */

    type.encodingName	= NULL;
    type.toUtfProc	= BinaryProc;
    type.fromUtfProc	= BinaryProc;
    type.freeProc	= NULL;
    type.nullSize	= 1;
    type.clientData	= NULL;
    tclIdentityEncoding = Tcl_CreateEncoding(&type);

    type.encodingName	= "utf-8";
    type.toUtfProc	= UtfToUtfProc;
    type.fromUtfProc	= UtfToUtfProc;
    type.freeProc	= NULL;
    type.nullSize	= 1;
    type.clientData	= INT2PTR(ENCODING_UTF);
    Tcl_CreateEncoding(&type);
<<<<<<< HEAD
    type.clientData	= NULL;
=======
    type.clientData	= INT2PTR(0);
>>>>>>> 6d674a96
    type.encodingName	= "cesu-8";
    Tcl_CreateEncoding(&type);

    type.toUtfProc	= Utf16ToUtfProc;
    type.fromUtfProc    = UtfToUcs2Proc;
    type.freeProc	= NULL;
    type.nullSize	= 2;
    type.encodingName   = "ucs-2le";
    type.clientData	= INT2PTR(TCL_ENCODING_LE);
    Tcl_CreateEncoding(&type);
    type.encodingName   = "ucs-2be";
    type.clientData	= NULL;
    Tcl_CreateEncoding(&type);
    type.encodingName   = "ucs-2";
    type.clientData	= INT2PTR(isLe.c);
    Tcl_CreateEncoding(&type);

    type.toUtfProc	= Utf32ToUtfProc;
    type.fromUtfProc    = UtfToUtf32Proc;
    type.freeProc	= NULL;
    type.nullSize	= 4;
    type.encodingName   = "utf-32le";
    type.clientData	= INT2PTR(TCL_ENCODING_LE);
    Tcl_CreateEncoding(&type);
    type.encodingName   = "utf-32be";
    type.clientData	= INT2PTR(0);
    Tcl_CreateEncoding(&type);
    type.encodingName   = "utf-32";
    type.clientData	= INT2PTR(isLe.c);
    Tcl_CreateEncoding(&type);

    type.toUtfProc	= Utf16ToUtfProc;
    type.fromUtfProc    = UtfToUtf16Proc;
    type.freeProc	= NULL;
    type.nullSize	= 2;
    type.encodingName   = "utf-16le";
    type.clientData	= INT2PTR(TCL_ENCODING_LE);
    Tcl_CreateEncoding(&type);
    type.encodingName   = "utf-16be";
    type.clientData	= INT2PTR(0);
    Tcl_CreateEncoding(&type);
    type.encodingName   = "utf-16";
    type.clientData	= INT2PTR(isLe.c);
    Tcl_CreateEncoding(&type);

#ifndef TCL_NO_DEPRECATED
    type.encodingName   = "unicode";
    Tcl_CreateEncoding(&type);
#endif

    /*
     * Need the iso8859-1 encoding in order to process binary data, so force
     * it to always be embedded. Note that this encoding *must* be a proper
     * table encoding or some of the escape encodings crash! Hence the ugly
     * code to duplicate the structure of a table encoding here.
     */

    dataPtr = (TableEncodingData *)Tcl_Alloc(sizeof(TableEncodingData));
    memset(dataPtr, 0, sizeof(TableEncodingData));
    dataPtr->fallback = '?';

    size = 256*(sizeof(unsigned short *) + sizeof(unsigned short));
    dataPtr->toUnicode = (unsigned short **)Tcl_Alloc(size);
    memset(dataPtr->toUnicode, 0, size);
    dataPtr->fromUnicode = (unsigned short **)Tcl_Alloc(size);
    memset(dataPtr->fromUnicode, 0, size);

    dataPtr->toUnicode[0] = (unsigned short *) (dataPtr->toUnicode + 256);
    dataPtr->fromUnicode[0] = (unsigned short *) (dataPtr->fromUnicode + 256);
    for (i=1 ; i<256 ; i++) {
	dataPtr->toUnicode[i] = emptyPage;
	dataPtr->fromUnicode[i] = emptyPage;
    }

    for (i=0 ; i<256 ; i++) {
	dataPtr->toUnicode[0][i] = i;
	dataPtr->fromUnicode[0][i] = i;
    }

    type.encodingName	= "iso8859-1";
    type.toUtfProc	= Iso88591ToUtfProc;
    type.fromUtfProc	= Iso88591FromUtfProc;
    type.freeProc	= TableFreeProc;
    type.nullSize	= 1;
    type.clientData	= dataPtr;
    defaultEncoding	= Tcl_CreateEncoding(&type);
    systemEncoding	= Tcl_GetEncoding(NULL, type.encodingName);

    encodingsInitialized = 1;
}

/*
 *----------------------------------------------------------------------
 *
 * TclFinalizeEncodingSubsystem --
 *
 *	Release the state associated with the encoding subsystem.
 *
 * Results:
 *	None.
 *
 * Side effects:
 *	Frees all of the encodings.
 *
 *----------------------------------------------------------------------
 */

void
TclFinalizeEncodingSubsystem(void)
{
    Tcl_HashSearch search;
    Tcl_HashEntry *hPtr;

    Tcl_MutexLock(&encodingMutex);
    encodingsInitialized = 0;
    FreeEncoding(systemEncoding);
    systemEncoding = NULL;
    defaultEncoding = NULL;
    FreeEncoding(tclIdentityEncoding);
    tclIdentityEncoding = NULL;

    hPtr = Tcl_FirstHashEntry(&encodingTable, &search);
    while (hPtr != NULL) {
	/*
	 * Call FreeEncoding instead of doing it directly to handle refcounts
	 * like escape encodings use. [Bug 524674] Make sure to call
	 * Tcl_FirstHashEntry repeatedly so that all encodings are eventually
	 * cleaned up.
	 */

	FreeEncoding((Tcl_Encoding)Tcl_GetHashValue(hPtr));
	hPtr = Tcl_FirstHashEntry(&encodingTable, &search);
    }

    Tcl_DeleteHashTable(&encodingTable);
    Tcl_MutexUnlock(&encodingMutex);
}

/*
 *-------------------------------------------------------------------------
 *
 * Tcl_GetEncoding --
 *
 *	Given the name of a encoding, find the corresponding Tcl_Encoding
 *	token. If the encoding did not already exist, Tcl attempts to
 *	dynamically load an encoding by that name.
 *
 * Results:
 *	Returns a token that represents the encoding. If the name didn't refer
 *	to any known or loadable encoding, NULL is returned. If NULL was
 *	returned, an error message is left in interp's result object, unless
 *	interp was NULL.
 *
 * Side effects:
 *	LoadEncodingFile is called if necessary.
 *
 *-------------------------------------------------------------------------
 */

Tcl_Encoding
Tcl_GetEncoding(
    Tcl_Interp *interp,		/* Interp for error reporting, if not NULL. */
    const char *name)		/* The name of the desired encoding. */
{
    Tcl_HashEntry *hPtr;
    Encoding *encodingPtr;

    Tcl_MutexLock(&encodingMutex);
    if (name == NULL) {
	encodingPtr = (Encoding *) systemEncoding;
	encodingPtr->refCount++;
	Tcl_MutexUnlock(&encodingMutex);
	return systemEncoding;
    }

    hPtr = Tcl_FindHashEntry(&encodingTable, name);
    if (hPtr != NULL) {
	encodingPtr = (Encoding *)Tcl_GetHashValue(hPtr);
	encodingPtr->refCount++;
	Tcl_MutexUnlock(&encodingMutex);
	return (Tcl_Encoding) encodingPtr;
    }
    Tcl_MutexUnlock(&encodingMutex);

    return LoadEncodingFile(interp, name);
}

/*
 *---------------------------------------------------------------------------
 *
 * Tcl_FreeEncoding --
 *
 *	Releases an encoding allocated by Tcl_CreateEncoding() or
 *	Tcl_GetEncoding().
 *
 * Results:
 *	None.
 *
 * Side effects:
 *	The reference count associated with the encoding is decremented and
 *	the encoding is deleted if nothing is using it anymore.
 *
 *---------------------------------------------------------------------------
 */

void
Tcl_FreeEncoding(
    Tcl_Encoding encoding)
{
    Tcl_MutexLock(&encodingMutex);
    FreeEncoding(encoding);
    Tcl_MutexUnlock(&encodingMutex);
}

/*
 *----------------------------------------------------------------------
 *
 * FreeEncoding --
 *
 *	Decrements the reference count of an encoding.  The caller must hold
 *	encodingMutes.
 *
 * Results:
 *	None.
 *
 * Side effects:
 *	Releases the resource for an encoding if it is now unused.
 *	The reference count associated with the encoding is decremented and
 *	the encoding may be deleted if nothing is using it anymore.
 *
 *----------------------------------------------------------------------
 */

static void
FreeEncoding(
    Tcl_Encoding encoding)
{
    Encoding *encodingPtr = (Encoding *) encoding;

    if (encodingPtr == NULL) {
	return;
    }
    if (encodingPtr->refCount-- <= 1) {
	if (encodingPtr->freeProc != NULL) {
	    encodingPtr->freeProc(encodingPtr->clientData);
	}
	if (encodingPtr->hPtr != NULL) {
	    Tcl_DeleteHashEntry(encodingPtr->hPtr);
	}
	if (encodingPtr->name) {
	    Tcl_Free(encodingPtr->name);
	}
	Tcl_Free(encodingPtr);
    }
}

/*
 *-------------------------------------------------------------------------
 *
 * Tcl_GetEncodingName --
 *
 *	Given an encoding, return the name that was used to construct the
 *	encoding.
 *
 * Results:
 *	The name of the encoding.
 *
 * Side effects:
 *	None.
 *
 *---------------------------------------------------------------------------
 */

const char *
Tcl_GetEncodingName(
    Tcl_Encoding encoding)	/* The encoding whose name to fetch. */
{
    if (encoding == NULL) {
	encoding = systemEncoding;
    }

    return ((Encoding *) encoding)->name;
}

/*
 *-------------------------------------------------------------------------
 *
 * Tcl_GetEncodingNames --
 *
 *	Get the list of all known encodings, including the ones stored as
 *	files on disk in the encoding path.
 *
 * Results:
 *	Modifies interp's result object to hold a list of all the available
 *	encodings.
 *
 * Side effects:
 *	None.
 *
 *-------------------------------------------------------------------------
 */

void
Tcl_GetEncodingNames(
    Tcl_Interp *interp)		/* Interp to hold result. */
{
    Tcl_HashTable table;
    Tcl_HashSearch search;
    Tcl_HashEntry *hPtr;
    Tcl_Obj *map, *name, *result;
    Tcl_DictSearch mapSearch;
    int dummy, done = 0;

    TclNewObj(result);
    Tcl_InitObjHashTable(&table);

    /*
     * Copy encoding names from loaded encoding table to table.
     */

    Tcl_MutexLock(&encodingMutex);
    for (hPtr = Tcl_FirstHashEntry(&encodingTable, &search); hPtr != NULL;
	    hPtr = Tcl_NextHashEntry(&search)) {
	Encoding *encodingPtr = (Encoding *)Tcl_GetHashValue(hPtr);

	Tcl_CreateHashEntry(&table,
		Tcl_NewStringObj(encodingPtr->name, -1), &dummy);
    }
    Tcl_MutexUnlock(&encodingMutex);

    FillEncodingFileMap();
    map = TclGetProcessGlobalValue(&encodingFileMap);

    /*
     * Copy encoding names from encoding file map to table.
     */

    Tcl_DictObjFirst(NULL, map, &mapSearch, &name, NULL, &done);
    for (; !done; Tcl_DictObjNext(&mapSearch, &name, NULL, &done)) {
	Tcl_CreateHashEntry(&table, name, &dummy);
    }

    /*
     * Pull all encoding names from table into the result list.
     */

    for (hPtr = Tcl_FirstHashEntry(&table, &search); hPtr != NULL;
	    hPtr = Tcl_NextHashEntry(&search)) {
	Tcl_ListObjAppendElement(NULL, result,
		(Tcl_Obj *) Tcl_GetHashKey(&table, hPtr));
    }
    Tcl_SetObjResult(interp, result);
    Tcl_DeleteHashTable(&table);
}

/*
 *-------------------------------------------------------------------------
 *
 * Tcl_GetEncodingNulLength --
 *
 *	Given an encoding, return the number of nul bytes used for the
 *      string termination.
 *
 * Results:
 *	The number of nul bytes used for the string termination.
 *
 * Side effects:
 *	None.
 *
 *---------------------------------------------------------------------------
 */
size_t
Tcl_GetEncodingNulLength(
    Tcl_Encoding encoding)
{
    if (encoding == NULL) {
	encoding = systemEncoding;
    }

    return ((Encoding *) encoding)->nullSize;
}

/*
 *------------------------------------------------------------------------
 *
 * Tcl_SetSystemEncoding --
 *
 *	Sets the default encoding that should be used whenever the user passes
 *	a NULL value in to one of the conversion routines. If the supplied
 *	name is NULL, the system encoding is reset to the default system
 *	encoding.
 *
 * Results:
 *	The return value is TCL_OK if the system encoding was successfully set
 *	to the encoding specified by name, TCL_ERROR otherwise. If TCL_ERROR
 *	is returned, an error message is left in interp's result object,
 *	unless interp was NULL.
 *
 * Side effects:
 *	The reference count of the new system encoding is incremented. The
 *	reference count of the old system encoding is decremented and it may
 *	be freed. All VFS cached information is invalidated.
 *
 *------------------------------------------------------------------------
 */

int
Tcl_SetSystemEncoding(
    Tcl_Interp *interp,		/* Interp for error reporting, if not NULL. */
    const char *name)		/* The name of the desired encoding, or NULL/""
				 * to reset to default encoding. */
{
    Tcl_Encoding encoding;
    Encoding *encodingPtr;

    if (!name || !*name) {
	Tcl_MutexLock(&encodingMutex);
	encoding = defaultEncoding;
	encodingPtr = (Encoding *) encoding;
	encodingPtr->refCount++;
	Tcl_MutexUnlock(&encodingMutex);
    } else {
	encoding = Tcl_GetEncoding(interp, name);
	if (encoding == NULL) {
	    return TCL_ERROR;
	}
    }

    Tcl_MutexLock(&encodingMutex);
    FreeEncoding(systemEncoding);
    systemEncoding = encoding;
    Tcl_MutexUnlock(&encodingMutex);
    Tcl_FSMountsChanged(NULL);

    return TCL_OK;
}

/*
 *---------------------------------------------------------------------------
 *
 * Tcl_CreateEncoding --
 *
 *	Defines a new encoding, along with the functions that are used to
 *	convert to and from Unicode.
 *
 * Results:
 *	Returns a token that represents the encoding. If an encoding with the
 *	same name already existed, the old encoding token remains valid and
 *	continues to behave as it used to, and is eventually garbage collected
 *	when the last reference to it goes away. Any subsequent calls to
 *	Tcl_GetEncoding with the specified name retrieve the most recent
 *	encoding token.
 *
 * Side effects:
 *	A new record having the name of the encoding is entered into a table of
 *	encodings visible to all interpreters.  For each call to this function,
 *	there should eventually be a call to Tcl_FreeEncoding, which cleans
 *	deletes the record in the table when an encoding is no longer needed.
 *
 *---------------------------------------------------------------------------
 */

Tcl_Encoding
Tcl_CreateEncoding(
    const Tcl_EncodingType *typePtr)
				/* The encoding type. */
{
    Encoding *encodingPtr = (Encoding *)Tcl_Alloc(sizeof(Encoding));
    encodingPtr->name		= NULL;
    encodingPtr->toUtfProc	= typePtr->toUtfProc;
    encodingPtr->fromUtfProc	= typePtr->fromUtfProc;
    encodingPtr->freeProc	= typePtr->freeProc;
    encodingPtr->nullSize	= typePtr->nullSize;
    encodingPtr->clientData	= typePtr->clientData;
    if (typePtr->nullSize == 2) {
	encodingPtr->lengthProc = (LengthProc *) unilen;
    } else if (typePtr->nullSize == 4) {
	encodingPtr->lengthProc = (LengthProc *) unilen4;
    } else {
	encodingPtr->lengthProc = (LengthProc *) strlen;
    }
    encodingPtr->refCount	= 1;
    encodingPtr->hPtr		= NULL;

  if (typePtr->encodingName) {
    Tcl_HashEntry *hPtr;
    int isNew;
    char *name;

    Tcl_MutexLock(&encodingMutex);
    hPtr = Tcl_CreateHashEntry(&encodingTable, typePtr->encodingName, &isNew);
    if (isNew == 0) {
	/*
	 * Remove old encoding from hash table, but don't delete it until last
	 * reference goes away.
	 */

	Encoding *replaceMe = (Encoding *)Tcl_GetHashValue(hPtr);
	replaceMe->hPtr = NULL;
    }

    name = (char *)Tcl_Alloc(strlen(typePtr->encodingName) + 1);
    encodingPtr->name		= strcpy(name, typePtr->encodingName);
    encodingPtr->hPtr		= hPtr;
    Tcl_SetHashValue(hPtr, encodingPtr);

    Tcl_MutexUnlock(&encodingMutex);
  }
    return (Tcl_Encoding) encodingPtr;
}

/*
 *-------------------------------------------------------------------------
 *
 * Tcl_ExternalToUtfDString --
 *
 *	Convert a source buffer from the specified encoding into UTF-8. If any
 *	of the bytes in the source buffer are invalid or cannot be represented
 *	in the target encoding, a default fallback character will be
 *	substituted.
 *
 * Results:
 *	The converted bytes are stored in the DString, which is then NULL
 *	terminated. The return value is a pointer to the value stored in the
 *	DString.
 *
 * Side effects:
 *	None.
 *
 *-------------------------------------------------------------------------
 */

#undef Tcl_ExternalToUtfDString
char *
Tcl_ExternalToUtfDString(
    Tcl_Encoding encoding,	/* The encoding for the source string, or NULL
				 * for the default system encoding. */
    const char *src,		/* Source string in specified encoding. */
    size_t srcLen,		/* Source string length in bytes, or -1 for
				 * encoding-specific string length. */
    Tcl_DString *dstPtr)	/* Uninitialized or free DString in which the
				 * converted string is stored. */
{
    Tcl_ExternalToUtfDStringEx(encoding, src, srcLen, 0, dstPtr);
    return Tcl_DStringValue(dstPtr);
}


/*
 *-------------------------------------------------------------------------
 *
 * Tcl_ExternalToUtfDStringEx --
 *
 *	Convert a source buffer from the specified encoding into UTF-8.
 *
 *	"flags" controls the behavior, if any of the bytes in
 *	the source buffer are invalid or cannot be represented in utf-8.
 *	Possible flags values:
 *	TCL_ENCODING_NOCOMPLAIN: replace invalid characters/bytes by a default
 *	fallback character. Always return -1 (Default in Tcl 8.7).
 *	TCL_ENCODING_MODIFIED: convert NULL bytes to \xC0\x80 in stead of 0x00.
 *	Only valid for "utf-8" and "cesu-8". This flag may be used together
 *	with the other flags.
 *
 * Results:
 *	The converted bytes are stored in the DString, which is then NULL
 *	terminated in an encoding-specific manner. The return value is
 *	the error position in the source string or -1 if no conversion error
 *	is reported.
  *
 * Side effects:
 *	None.
 *
 *-------------------------------------------------------------------------
 */

size_t
Tcl_ExternalToUtfDStringEx(
    Tcl_Encoding encoding,	/* The encoding for the source string, or NULL
				 * for the default system encoding. */
    const char *src,		/* Source string in specified encoding. */
    size_t srcLen,			/* Source string length in bytes, or TCL_INDEX_NONE for
				 * encoding-specific string length. */
    int flags,			/* Conversion control flags. */
    Tcl_DString *dstPtr)	/* Uninitialized or free DString in which the
				 * converted string is stored. */
{
    char *dst;
    Tcl_EncodingState state;
    const Encoding *encodingPtr;
    int result, soFar, srcRead, dstWrote, dstChars;
    size_t dstLen;
    const char *srcStart = src;

    Tcl_DStringInit(dstPtr);
    dst = Tcl_DStringValue(dstPtr);
    dstLen = dstPtr->spaceAvl - 1;

    if (encoding == NULL) {
	encoding = systemEncoding;
    }
    encodingPtr = (Encoding *) encoding;

    if (src == NULL) {
	srcLen = 0;
    } else if (srcLen == TCL_INDEX_NONE) {
	srcLen = encodingPtr->lengthProc(src);
    }

    flags |= TCL_ENCODING_START | TCL_ENCODING_END;
    if (encodingPtr->toUtfProc == UtfToUtfProc) {
	flags |= ENCODING_INPUT;
    }

    while (1) {
	result = encodingPtr->toUtfProc(encodingPtr->clientData, src, srcLen,
		flags, &state, dst, dstLen, &srcRead, &dstWrote, &dstChars);
	soFar = dst + dstWrote - Tcl_DStringValue(dstPtr);

	src += srcRead;
	if (result != TCL_CONVERT_NOSPACE) {
	    Tcl_DStringSetLength(dstPtr, soFar);
	    return (result == TCL_OK) ? TCL_INDEX_NONE : (size_t)(src - srcStart);
	}
	flags &= ~TCL_ENCODING_START;
	srcLen -= srcRead;
	if (Tcl_DStringLength(dstPtr) == 0) {
	    Tcl_DStringSetLength(dstPtr, dstLen);
	}
	Tcl_DStringSetLength(dstPtr, 2 * Tcl_DStringLength(dstPtr) + 1);
	dst = Tcl_DStringValue(dstPtr) + soFar;
	dstLen = Tcl_DStringLength(dstPtr) - soFar - 1;
    }
}

/*
 *-------------------------------------------------------------------------
 *
 * Tcl_ExternalToUtf --
 *
 *	Convert a source buffer from the specified encoding into UTF-8.
 *
 * Results:
 *	The return value is one of TCL_OK, TCL_CONVERT_MULTIBYTE,
 *	TCL_CONVERT_SYNTAX, TCL_CONVERT_UNKNOWN, or TCL_CONVERT_NOSPACE, as
 *	documented in tcl.h.
 *
 * Side effects:
 *	The converted bytes are stored in the output buffer.
 *
 *-------------------------------------------------------------------------
 */

int
Tcl_ExternalToUtf(
    TCL_UNUSED(Tcl_Interp *),	/* TODO: Re-examine this. */
    Tcl_Encoding encoding,	/* The encoding for the source string, or NULL
				 * for the default system encoding. */
    const char *src,		/* Source string in specified encoding. */
    size_t srcLen,		/* Source string length in bytes, or -1
				 * for encoding-specific string length. */
    int flags,			/* Conversion control flags. */
    Tcl_EncodingState *statePtr,/* Place for conversion routine to store state
				 * information used during a piecewise
				 * conversion. Contents of statePtr are
				 * initialized and/or reset by conversion
				 * routine under control of flags argument. */
    char *dst,			/* Output buffer in which converted string is
				 * stored. */
    size_t dstLen,		/* The maximum length of output buffer in
				 * bytes. */
    int *srcReadPtr,		/* Filled with the number of bytes from the
				 * source string that were converted. This may
				 * be less than the original source length if
				 * there was a problem converting some source
				 * characters. */
    int *dstWrotePtr,		/* Filled with the number of bytes that were
				 * stored in the output buffer as a result of
				 * the conversion. */
    int *dstCharsPtr)		/* Filled with the number of characters that
				 * correspond to the bytes stored in the
				 * output buffer. */
{
    const Encoding *encodingPtr;
    int result, srcRead, dstWrote, dstChars = 0;
    int noTerminate = flags & TCL_ENCODING_NO_TERMINATE;
    int charLimited = (flags & TCL_ENCODING_CHAR_LIMIT) && dstCharsPtr;
    int maxChars = INT_MAX;
    Tcl_EncodingState state;

    if (encoding == NULL) {
	encoding = systemEncoding;
    }
    encodingPtr = (Encoding *) encoding;

    if (src == NULL) {
	srcLen = 0;
    } else if (srcLen == TCL_INDEX_NONE) {
	srcLen = encodingPtr->lengthProc(src);
    }
    if (statePtr == NULL) {
	flags |= TCL_ENCODING_START | TCL_ENCODING_END;
	statePtr = &state;
    }
    if (srcReadPtr == NULL) {
	srcReadPtr = &srcRead;
    }
    if (dstWrotePtr == NULL) {
	dstWrotePtr = &dstWrote;
    }
    if (dstCharsPtr == NULL) {
	dstCharsPtr = &dstChars;
	flags &= ~TCL_ENCODING_CHAR_LIMIT;
    } else if (charLimited) {
	maxChars = *dstCharsPtr;
    }

    if (!noTerminate) {
	/*
	 * If there are any null characters in the middle of the buffer,
	 * they will converted to the UTF-8 null character (\xC0\x80). To get
	 * the actual \0 at the end of the destination buffer, we need to
	 * append it manually.  First make room for it...
	 */

	dstLen--;
    }
    if (encodingPtr->toUtfProc == UtfToUtfProc) {
	flags |= ENCODING_INPUT;
    }
    do {
	Tcl_EncodingState savedState = *statePtr;

	result = encodingPtr->toUtfProc(encodingPtr->clientData, src, srcLen,
		flags, statePtr, dst, dstLen, srcReadPtr, dstWrotePtr,
		dstCharsPtr);
	if (*dstCharsPtr <= maxChars) {
	    break;
	}
	dstLen = Tcl_UtfAtIndex(dst, maxChars) - dst + (TCL_UTF_MAX - 1);
	*statePtr = savedState;
    } while (1);
    if (!noTerminate) {
	/* ...and then append it */

	dst[*dstWrotePtr] = '\0';
    }

    return result;
}

/*
 *-------------------------------------------------------------------------
 *
 * Tcl_UtfToExternalDString --
 *
 *	Convert a source buffer from UTF-8 to the specified encoding. If any
 *	of the bytes in the source buffer are invalid or cannot be represented
 *	in the target encoding, a default fallback character is substituted.
 *
 * Results:
 *	The converted bytes are stored in the DString, which is then NULL
 *	terminated in an encoding-specific manner. The return value is a
 *	pointer to the value stored in the DString.
 *
 * Side effects:
 *	None.
 *
 *-------------------------------------------------------------------------
 */
#undef Tcl_UtfToExternalDString
char *
Tcl_UtfToExternalDString(
    Tcl_Encoding encoding,	/* The encoding for the converted string, or
				 * NULL for the default system encoding. */
    const char *src,		/* Source string in UTF-8. */
    size_t srcLen,		/* Source string length in bytes, or -1 for
				 * strlen(). */
    Tcl_DString *dstPtr)	/* Uninitialized or free DString in which the
				 * converted string is stored. */
{
    Tcl_UtfToExternalDStringEx(encoding, src, srcLen, 0, dstPtr);
    return Tcl_DStringValue(dstPtr);
}


/*
 *-------------------------------------------------------------------------
 *
 * Tcl_UtfToExternalDStringEx --
 *
 *	Convert a source buffer from UTF-8 to the specified encoding.
 *	The parameter flags controls the behavior, if any of the bytes in
 *	the source buffer are invalid or cannot be represented in the
 *	target encoding.
 *	Possible flags values:
 *	TCL_ENCODING_NOCOMPLAIN: replace invalid characters/bytes by a default
 *	fallback character. Always return -1 (Default in Tcl 8.7).
 *	TCL_ENCODING_MODIFIED: convert NULL bytes to \xC0\x80 in stead of 0x00.
 *	Only valid for "utf-8" and "cesu-8". This flag may be used together
 *	with the other flags.
 *
 * Results:
 *	The converted bytes are stored in the DString, which is then NULL
 *	terminated in an encoding-specific manner. The return value is
 *	the error position in the source string or -1 if no conversion error
 *	is reported.
 *
 * Side effects:
 *	None.
 *
 *-------------------------------------------------------------------------
 */

size_t
Tcl_UtfToExternalDStringEx(
    Tcl_Encoding encoding,	/* The encoding for the converted string, or
				 * NULL for the default system encoding. */
    const char *src,		/* Source string in UTF-8. */
    size_t srcLen,			/* Source string length in bytes, or < 0 for
				 * strlen(). */
    int flags,			/* Conversion control flags. */
    Tcl_DString *dstPtr)	/* Uninitialized or free DString in which the
				 * converted string is stored. */
{
    char *dst;
    Tcl_EncodingState state;
    const Encoding *encodingPtr;
    int result, soFar, srcRead, dstWrote, dstChars;
    const char *srcStart = src;
    size_t dstLen;

    Tcl_DStringInit(dstPtr);
    dst = Tcl_DStringValue(dstPtr);
    dstLen = dstPtr->spaceAvl - 1;

    if (encoding == NULL) {
	encoding = systemEncoding;
    }
    encodingPtr = (Encoding *) encoding;

    if (src == NULL) {
	srcLen = 0;
    } else if (srcLen == TCL_INDEX_NONE) {
	srcLen = strlen(src);
    }
    flags |= TCL_ENCODING_START | TCL_ENCODING_END;
    while (1) {
	result = encodingPtr->fromUtfProc(encodingPtr->clientData, src,
		srcLen, flags, &state, dst, dstLen,
		&srcRead, &dstWrote, &dstChars);
	soFar = dst + dstWrote - Tcl_DStringValue(dstPtr);

	src += srcRead;
	if (result != TCL_CONVERT_NOSPACE) {
	    int i = soFar + encodingPtr->nullSize - 1;
	    while (i >= soFar) {
		Tcl_DStringSetLength(dstPtr, i--);
	    }
	    return (result == TCL_OK) ? TCL_INDEX_NONE : (size_t)(src - srcStart);
	}

	flags &= ~TCL_ENCODING_START;
	srcLen -= srcRead;
	if (Tcl_DStringLength(dstPtr) == 0) {
	    Tcl_DStringSetLength(dstPtr, dstLen);
	}
	Tcl_DStringSetLength(dstPtr, 2 * Tcl_DStringLength(dstPtr) + 1);
	dst = Tcl_DStringValue(dstPtr) + soFar;
	dstLen = Tcl_DStringLength(dstPtr) - soFar - 1;
    }
}

/*
 *-------------------------------------------------------------------------
 *
 * Tcl_UtfToExternal --
 *
 *	Convert a buffer from UTF-8 into the specified encoding.
 *
 * Results:
 *	The return value is one of TCL_OK, TCL_CONVERT_MULTIBYTE,
 *	TCL_CONVERT_SYNTAX, TCL_CONVERT_UNKNOWN, or TCL_CONVERT_NOSPACE, as
 *	documented in tcl.h.
 *
 * Side effects:
 *	The converted bytes are stored in the output buffer.
 *
 *-------------------------------------------------------------------------
 */

int
Tcl_UtfToExternal(
    TCL_UNUSED(Tcl_Interp *),	/* TODO: Re-examine this. */
    Tcl_Encoding encoding,	/* The encoding for the converted string, or
				 * NULL for the default system encoding. */
    const char *src,		/* Source string in UTF-8. */
    size_t srcLen,		/* Source string length in bytes, or -1
				 * for strlen(). */
    int flags,			/* Conversion control flags. */
    Tcl_EncodingState *statePtr,/* Place for conversion routine to store state
				 * information used during a piecewise
				 * conversion. Contents of statePtr are
				 * initialized and/or reset by conversion
				 * routine under control of flags argument. */
    char *dst,			/* Output buffer in which converted string
				 * is stored. */
    size_t dstLen,		/* The maximum length of output buffer in
				 * bytes. */
    int *srcReadPtr,		/* Filled with the number of bytes from the
				 * source string that were converted. This may
				 * be less than the original source length if
				 * there was a problem converting some source
				 * characters. */
    int *dstWrotePtr,		/* Filled with the number of bytes that were
				 * stored in the output buffer as a result of
				 * the conversion. */
    int *dstCharsPtr)		/* Filled with the number of characters that
				 * correspond to the bytes stored in the
				 * output buffer. */
{
    const Encoding *encodingPtr;
    int result, srcRead, dstWrote, dstChars;
    Tcl_EncodingState state;

    if (encoding == NULL) {
	encoding = systemEncoding;
    }
    encodingPtr = (Encoding *) encoding;

    if (src == NULL) {
	srcLen = 0;
    } else if (srcLen == TCL_INDEX_NONE) {
	srcLen = strlen(src);
    }
    if (statePtr == NULL) {
	flags |= TCL_ENCODING_START | TCL_ENCODING_END;
	statePtr = &state;
    }
    if (srcReadPtr == NULL) {
	srcReadPtr = &srcRead;
    }
    if (dstWrotePtr == NULL) {
	dstWrotePtr = &dstWrote;
    }
    if (dstCharsPtr == NULL) {
	dstCharsPtr = &dstChars;
    }

    dstLen -= encodingPtr->nullSize;
    result = encodingPtr->fromUtfProc(encodingPtr->clientData, src, srcLen,
	    flags, statePtr, dst, dstLen, srcReadPtr,
	    dstWrotePtr, dstCharsPtr);
    memset(&dst[*dstWrotePtr], '\0', encodingPtr->nullSize);

    return result;
}

/*
 *---------------------------------------------------------------------------
 *
 * Tcl_FindExecutable --
 *
 *	This function computes the absolute path name of the current
 *	application, given its argv[0] value.
 *
 * Results:
 *	None.
 *
 * Side effects:
 *	The absolute pathname for the application is computed and stored to be
 *	returned later by [info nameofexecutable].
 *
 *---------------------------------------------------------------------------
 */
#undef Tcl_FindExecutable
const char *
Tcl_FindExecutable(
    const char *argv0)		/* The value of the application's argv[0]
				 * (native). */
{
    const char *version = Tcl_InitSubsystems();
    TclpSetInitialEncodings();
    TclpFindExecutable(argv0);
    return version;
}

/*
 *---------------------------------------------------------------------------
 *
 * OpenEncodingFileChannel --
 *
 *	Open the file believed to hold data for the encoding, "name".
 *
 * Results:
 *	Returns the readable Tcl_Channel from opening the file, or NULL if the
 *	file could not be successfully opened. If NULL was returned, an error
 *	message is left in interp's result object, unless interp was NULL.
 *
 * Side effects:
 *	Channel may be opened. Information about the filesystem may be cached
 *	to speed later calls.
 *
 *---------------------------------------------------------------------------
 */

static Tcl_Channel
OpenEncodingFileChannel(
    Tcl_Interp *interp,		/* Interp for error reporting, if not NULL. */
    const char *name)		/* The name of the encoding file on disk and
				 * also the name for new encoding. */
{
    Tcl_Obj *nameObj = Tcl_NewStringObj(name, -1);
    Tcl_Obj *fileNameObj = Tcl_DuplicateObj(nameObj);
    Tcl_Obj *searchPath = Tcl_DuplicateObj(Tcl_GetEncodingSearchPath());
    Tcl_Obj *map = TclGetProcessGlobalValue(&encodingFileMap);
    Tcl_Obj **dir, *path, *directory = NULL;
    Tcl_Channel chan = NULL;
    size_t i, numDirs;

    TclListObjGetElementsM(NULL, searchPath, &numDirs, &dir);
    Tcl_IncrRefCount(nameObj);
    Tcl_AppendToObj(fileNameObj, ".enc", -1);
    Tcl_IncrRefCount(fileNameObj);
    Tcl_DictObjGet(NULL, map, nameObj, &directory);

    /*
     * Check that any cached directory is still on the encoding search path.
     */

    if (NULL != directory) {
	int verified = 0;

	for (i=0; i<numDirs && !verified; i++) {
	    if (dir[i] == directory) {
		verified = 1;
	    }
	}
	if (!verified) {
	    const char *dirString = TclGetString(directory);

	    for (i=0; i<numDirs && !verified; i++) {
		if (strcmp(dirString, TclGetString(dir[i])) == 0) {
		    verified = 1;
		}
	    }
	}
	if (!verified) {
	    /*
	     * Directory no longer on the search path. Remove from cache.
	     */

	    map = Tcl_DuplicateObj(map);
	    Tcl_DictObjRemove(NULL, map, nameObj);
	    TclSetProcessGlobalValue(&encodingFileMap, map, NULL);
	    directory = NULL;
	}
    }

    if (NULL != directory) {
	/*
	 * Got a directory from the cache. Try to use it first.
	 */

	Tcl_IncrRefCount(directory);
	path = Tcl_FSJoinToPath(directory, 1, &fileNameObj);
	Tcl_IncrRefCount(path);
	Tcl_DecrRefCount(directory);
	chan = Tcl_FSOpenFileChannel(NULL, path, "r", 0);
	Tcl_DecrRefCount(path);
    }

    /*
     * Scan the search path until we find it.
     */

    for (i=0; i<numDirs && (chan == NULL); i++) {
	path = Tcl_FSJoinToPath(dir[i], 1, &fileNameObj);
	Tcl_IncrRefCount(path);
	chan = Tcl_FSOpenFileChannel(NULL, path, "r", 0);
	Tcl_DecrRefCount(path);
	if (chan != NULL) {
	    /*
	     * Save directory in the cache.
	     */

	    map = Tcl_DuplicateObj(TclGetProcessGlobalValue(&encodingFileMap));
	    Tcl_DictObjPut(NULL, map, nameObj, dir[i]);
	    TclSetProcessGlobalValue(&encodingFileMap, map, NULL);
	}
    }

    if ((NULL == chan) && (interp != NULL)) {
	Tcl_SetObjResult(interp, Tcl_ObjPrintf(
		"unknown encoding \"%s\"", name));
	Tcl_SetErrorCode(interp, "TCL", "LOOKUP", "ENCODING", name, NULL);
    }
    Tcl_DecrRefCount(fileNameObj);
    Tcl_DecrRefCount(nameObj);
    Tcl_DecrRefCount(searchPath);

    return chan;
}

/*
 *---------------------------------------------------------------------------
 *
 * LoadEncodingFile --
 *
 *	Read a file that describes an encoding and create a new Encoding from
 *	the data.
 *
 * Results:
 *	The return value is the newly loaded Tcl_Encoding or NULL if the file
 *	didn't exist or could not be processed. If NULL is returned and interp
 *	is not NULL, an error message is left in interp's result object.
 *
 * Side effects:
 *	A corresponding encoding file might be read from persistent storage, in
 *	which case LoadTableEncoding is called.
 *
 *---------------------------------------------------------------------------
 */

static Tcl_Encoding
LoadEncodingFile(
    Tcl_Interp *interp,		/* Interp for error reporting, if not NULL. */
    const char *name)		/* The name of both the encoding file
				 * and the new encoding. */
{
    Tcl_Channel chan = NULL;
    Tcl_Encoding encoding = NULL;
    int ch;

    chan = OpenEncodingFileChannel(interp, name);
    if (chan == NULL) {
	return NULL;
    }

    Tcl_SetChannelOption(NULL, chan, "-encoding", "utf-8");

    while (1) {
	Tcl_DString ds;

	Tcl_DStringInit(&ds);
	Tcl_Gets(chan, &ds);
	ch = Tcl_DStringValue(&ds)[0];
	Tcl_DStringFree(&ds);
	if (ch != '#') {
	    break;
	}
    }

    switch (ch) {
    case 'S':
	encoding = LoadTableEncoding(name, ENCODING_SINGLEBYTE, chan);
	break;
    case 'D':
	encoding = LoadTableEncoding(name, ENCODING_DOUBLEBYTE, chan);
	break;
    case 'M':
	encoding = LoadTableEncoding(name, ENCODING_MULTIBYTE, chan);
	break;
    case 'E':
	encoding = LoadEscapeEncoding(name, chan);
	break;
    }
    if ((encoding == NULL) && (interp != NULL)) {
	Tcl_SetObjResult(interp, Tcl_ObjPrintf(
		"invalid encoding file \"%s\"", name));
	Tcl_SetErrorCode(interp, "TCL", "LOOKUP", "ENCODING", name, NULL);
    }
    Tcl_CloseEx(NULL, chan, 0);

    return encoding;
}

/*
 *-------------------------------------------------------------------------
 *
 * LoadTableEncoding --
 *
 *	Helper function for LoadEncodingFile().  Creates a Tcl_EncodingType
 *	structure along with its corresponding TableEncodingData structure, and
 *	passes it to Tcl_Createncoding.
 *
 *	The file contains binary data but begins with a marker to indicate
 *	byte-ordering so a single binary file can be read on big or
 *	little-endian systems.
 *
 * Results:
 *	Returns the new Tcl_Encoding,  or NULL if it could could
 *	not be created because the file contained invalid data.
 *
 * Side effects:
 *	See Tcl_CreateEncoding().
 *
 *-------------------------------------------------------------------------
 */

static Tcl_Encoding
LoadTableEncoding(
    const char *name,		/* Name of the new encoding. */
    int type,			/* Type of encoding (ENCODING_?????). */
    Tcl_Channel chan)		/* File containing new encoding. */
{
    Tcl_DString lineString;
    Tcl_Obj *objPtr;
    char *line;
    int i, hi, lo, numPages, symbol, fallback, len;
    unsigned char used[256];
    unsigned size;
    TableEncodingData *dataPtr;
    unsigned short *pageMemPtr, *page;
    Tcl_EncodingType encType;

    /*
     * Speed over memory. Use a full 256 character table to decode hex
     * sequences in the encoding files.
     */

    static const char staticHex[] = {
      0,  0,  0,  0,  0,  0,  0, 0, 0, 0, 0, 0, 0, 0, 0, 0, /*   0 ...  15 */
      0,  0,  0,  0,  0,  0,  0, 0, 0, 0, 0, 0, 0, 0, 0, 0, /*  16 ...  31 */
      0,  0,  0,  0,  0,  0,  0, 0, 0, 0, 0, 0, 0, 0, 0, 0, /*  32 ...  47 */
      0,  1,  2,  3,  4,  5,  6, 7, 8, 9, 0, 0, 0, 0, 0, 0, /*  48 ...  63 */
      0, 10, 11, 12, 13, 14, 15, 0, 0, 0, 0, 0, 0, 0, 0, 0, /*  64 ...  79 */
      0,  0,  0,  0,  0,  0,  0, 0, 0, 0, 0, 0, 0, 0, 0, 0, /*  80 ...  95 */
      0, 10, 11, 12, 13, 14, 15, 0, 0, 0, 0, 0, 0, 0, 0, 0, /*  96 ... 111 */
      0,  1,  2,  3,  4,  5,  6, 7, 8, 9, 0, 0, 0, 0, 0, 0, /* 112 ... 127 */
      0,  0,  0,  0,  0,  0,  0, 0, 0, 0, 0, 0, 0, 0, 0, 0, /* 128 ... 143 */
      0,  0,  0,  0,  0,  0,  0, 0, 0, 0, 0, 0, 0, 0, 0, 0, /* 144 ... 159 */
      0,  0,  0,  0,  0,  0,  0, 0, 0, 0, 0, 0, 0, 0, 0, 0, /* 160 ... 175 */
      0,  0,  0,  0,  0,  0,  0, 0, 0, 0, 0, 0, 0, 0, 0, 0, /* 176 ... 191 */
      0,  0,  0,  0,  0,  0,  0, 0, 0, 0, 0, 0, 0, 0, 0, 0, /* 192 ... 207 */
      0,  0,  0,  0,  0,  0,  0, 0, 0, 0, 0, 0, 0, 0, 0, 0, /* 208 ... 223 */
      0,  0,  0,  0,  0,  0,  0, 0, 0, 0, 0, 0, 0, 0, 0, 0, /* 224 ... 239 */
      0,  0,  0,  0,  0,  0,  0, 0, 0, 0, 0, 0, 0, 0, 0, 0, /* 240 ... 255 */
    };

    Tcl_DStringInit(&lineString);
    if (Tcl_Gets(chan, &lineString) == TCL_IO_FAILURE) {
	return NULL;
    }
    line = Tcl_DStringValue(&lineString);

    fallback = (int) strtol(line, &line, 16);
    symbol = (int) strtol(line, &line, 10);
    numPages = (int) strtol(line, &line, 10);
    Tcl_DStringFree(&lineString);

    if (numPages < 0) {
	numPages = 0;
    } else if (numPages > 256) {
	numPages = 256;
    }

    memset(used, 0, sizeof(used));

#undef PAGESIZE
#define PAGESIZE    (256 * sizeof(unsigned short))

    dataPtr = (TableEncodingData *)Tcl_Alloc(sizeof(TableEncodingData));
    memset(dataPtr, 0, sizeof(TableEncodingData));

    dataPtr->fallback = fallback;

    /*
     * Read the table that maps characters to Unicode. Performs a single
     * malloc to get the memory for the array and all the pages needed by the
     * array.
     */

    size = 256 * sizeof(unsigned short *) + numPages * PAGESIZE;
    dataPtr->toUnicode = (unsigned short **)Tcl_Alloc(size);
    memset(dataPtr->toUnicode, 0, size);
    pageMemPtr = (unsigned short *) (dataPtr->toUnicode + 256);

    TclNewObj(objPtr);
    Tcl_IncrRefCount(objPtr);
    for (i = 0; i < numPages; i++) {
	int ch;
	const char *p;
	size_t expected = 3 + 16 * (16 * 4 + 1);

	if (Tcl_ReadChars(chan, objPtr, expected, 0) != expected) {
	    return NULL;
	}
	p = TclGetString(objPtr);
	hi = (staticHex[UCHAR(p[0])] << 4) + staticHex[UCHAR(p[1])];
	dataPtr->toUnicode[hi] = pageMemPtr;
	p += 2;
	for (lo = 0; lo < 256; lo++) {
	    if ((lo & 0x0F) == 0) {
		p++;
	    }
	    ch = (staticHex[UCHAR(p[0])] << 12) + (staticHex[UCHAR(p[1])] << 8)
		    + (staticHex[UCHAR(p[2])] << 4) + staticHex[UCHAR(p[3])];
	    if (ch != 0) {
		used[ch >> 8] = 1;
	    }
	    *pageMemPtr = (unsigned short) ch;
	    pageMemPtr++;
	    p += 4;
	}
    }
    TclDecrRefCount(objPtr);

    if (type == ENCODING_DOUBLEBYTE) {
	memset(dataPtr->prefixBytes, 1, sizeof(dataPtr->prefixBytes));
    } else {
	for (hi = 1; hi < 256; hi++) {
	    if (dataPtr->toUnicode[hi] != NULL) {
		dataPtr->prefixBytes[hi] = 1;
	    }
	}
    }

    /*
     * Invert the toUnicode array to produce the fromUnicode array. Performs a
     * single malloc to get the memory for the array and all the pages needed
     * by the array. While reading in the toUnicode array remember what
     * pages are needed for the fromUnicode array.
     */

    if (symbol) {
	used[0] = 1;
    }
    numPages = 0;
    for (hi = 0; hi < 256; hi++) {
	if (used[hi]) {
	    numPages++;
	}
    }
    size = 256 * sizeof(unsigned short *) + numPages * PAGESIZE;
    dataPtr->fromUnicode = (unsigned short **)Tcl_Alloc(size);
    memset(dataPtr->fromUnicode, 0, size);
    pageMemPtr = (unsigned short *) (dataPtr->fromUnicode + 256);

    for (hi = 0; hi < 256; hi++) {
	if (dataPtr->toUnicode[hi] == NULL) {
	    dataPtr->toUnicode[hi] = emptyPage;
	    continue;
	}
	for (lo = 0; lo < 256; lo++) {
	    int ch = dataPtr->toUnicode[hi][lo];

	    if (ch != 0) {
		page = dataPtr->fromUnicode[ch >> 8];
		if (page == NULL) {
		    page = pageMemPtr;
		    pageMemPtr += 256;
		    dataPtr->fromUnicode[ch >> 8] = page;
		}
		page[ch & 0xFF] = (unsigned short) ((hi << 8) + lo);
	    }
	}
    }
    if (type == ENCODING_MULTIBYTE) {
	/*
	 * If multibyte encodings don't have a backslash character, define
	 * one. Otherwise, on Windows, native file names don't work because
	 * the backslash in the file name maps to the unknown character
	 * (question mark) when converting from UTF-8 to external encoding.
	 */

	if (dataPtr->fromUnicode[0] != NULL) {
	    if (dataPtr->fromUnicode[0][(int)'\\'] == '\0') {
		dataPtr->fromUnicode[0][(int)'\\'] = '\\';
	    }
	}
    }
    if (symbol) {
	/*
	 * Make a special symbol encoding that maps each symbol character from
	 * its Unicode code point down into page 0, and also ensure that each
	 * characters on page 0 maps to itself so that a symbol font can be
	 * used to display a simple string like "abcd" and have alpha, beta,
	 * chi, delta show up, rather than have "unknown" chars show up because
	 * strictly speaking the symbol font doesn't have glyphs for those low
	 * ASCII chars.
	 */

	page = dataPtr->fromUnicode[0];
	if (page == NULL) {
	    page = pageMemPtr;
	    dataPtr->fromUnicode[0] = page;
	}
	for (lo = 0; lo < 256; lo++) {
	    if (dataPtr->toUnicode[0][lo] != 0) {
		page[lo] = (unsigned short) lo;
	    }
	}
    }
    for (hi = 0; hi < 256; hi++) {
	if (dataPtr->fromUnicode[hi] == NULL) {
	    dataPtr->fromUnicode[hi] = emptyPage;
	}
    }

    /*
     * For trailing 'R'everse encoding, see [Patch 689341]
     */

    Tcl_DStringInit(&lineString);

    /*
     * Skip leading empty lines.
     */

    while ((len = Tcl_Gets(chan, &lineString)) == 0) {
	/* empty body */
    }
    if (len < 0) {
	goto doneParse;
    }

    /*
     * Require that it starts with an 'R'.
     */

    line = Tcl_DStringValue(&lineString);
    if (line[0] != 'R') {
	goto doneParse;
    }

    /*
     * Read lines until EOF.
     */

    for (TclDStringClear(&lineString);
	    (len = Tcl_Gets(chan, &lineString)) != -1;
	    TclDStringClear(&lineString)) {
	const unsigned char *p;
	int to, from;

	/*
	 * Skip short lines.
	 */

	if (len < 5) {
	    continue;
	}

	/*
	 * Parse the line as a sequence of hex digits.
	 */

	p = (const unsigned char *) Tcl_DStringValue(&lineString);
	to = (staticHex[p[0]] << 12) + (staticHex[p[1]] << 8)
		+ (staticHex[p[2]] << 4) + staticHex[p[3]];
	if (to == 0) {
	    continue;
	}
	for (p += 5, len -= 5; len >= 0 && *p; p += 5, len -= 5) {
	    from = (staticHex[p[0]] << 12) + (staticHex[p[1]] << 8)
		    + (staticHex[p[2]] << 4) + staticHex[p[3]];
	    if (from == 0) {
		continue;
	    }
	    dataPtr->fromUnicode[from >> 8][from & 0xFF] = to;
	}
    }
  doneParse:
    Tcl_DStringFree(&lineString);

    /*
     * Package everything into an encoding structure.
     */

    encType.encodingName    = name;
    encType.toUtfProc	    = TableToUtfProc;
    encType.fromUtfProc	    = TableFromUtfProc;
    encType.freeProc	    = TableFreeProc;
    encType.nullSize	    = (type == ENCODING_DOUBLEBYTE) ? 2 : 1;
    encType.clientData	    = dataPtr;

    return Tcl_CreateEncoding(&encType);
}

/*
 *-------------------------------------------------------------------------
 *
 * LoadEscapeEncoding --
 *
 *	Helper function for LoadEncodingTable(). Loads a state machine that
 *	converts between Unicode and some other encoding.
 *
 *	File contains text data that describes the escape sequences that are
 *	used to choose an encoding and the associated names for the
 *	sub-encodings.
 *
 * Results:
 *	The return value is the new encoding, or NULL if the encoding could
 *	not be created (because the file contained invalid data).
 *
 * Side effects:
 *	None.
 *
 *-------------------------------------------------------------------------
 */

static Tcl_Encoding
LoadEscapeEncoding(
    const char *name,		/* Name of the new encoding. */
    Tcl_Channel chan)		/* File containing new encoding. */
{
    int i;
    unsigned size;
    Tcl_DString escapeData;
    char init[16], final[16];
    EscapeEncodingData *dataPtr;
    Tcl_EncodingType type;

    init[0] = '\0';
    final[0] = '\0';
    Tcl_DStringInit(&escapeData);

    while (1) {
	size_t argc;
	const char **argv;
	char *line;
	Tcl_DString lineString;

	Tcl_DStringInit(&lineString);
	if (Tcl_Gets(chan, &lineString) == TCL_IO_FAILURE) {
	    break;
	}
	line = Tcl_DStringValue(&lineString);
	if (Tcl_SplitList(NULL, line, &argc, &argv) != TCL_OK) {
	    Tcl_DStringFree(&lineString);
	    continue;
	}
	if (argc >= 2) {
	    if (strcmp(argv[0], "name") == 0) {
		/* do nothing */
	    } else if (strcmp(argv[0], "init") == 0) {
		strncpy(init, argv[1], sizeof(init));
		init[sizeof(init) - 1] = '\0';
	    } else if (strcmp(argv[0], "final") == 0) {
		strncpy(final, argv[1], sizeof(final));
		final[sizeof(final) - 1] = '\0';
	    } else {
		EscapeSubTable est;
		Encoding *e;

		strncpy(est.sequence, argv[1], sizeof(est.sequence));
		est.sequence[sizeof(est.sequence) - 1] = '\0';
		est.sequenceLen = strlen(est.sequence);

		strncpy(est.name, argv[0], sizeof(est.name));
		est.name[sizeof(est.name) - 1] = '\0';

		/*
		 * To avoid infinite recursion in [encoding system iso2022-*]
		 */

		e = (Encoding *) Tcl_GetEncoding(NULL, est.name);
		if ((e != NULL) && (e->toUtfProc != TableToUtfProc)
			&& (e->toUtfProc != Iso88591ToUtfProc)) {
		   Tcl_FreeEncoding((Tcl_Encoding) e);
		   e = NULL;
		}
		est.encodingPtr = e;
		Tcl_DStringAppend(&escapeData, (char *) &est, sizeof(est));
	    }
	}
	Tcl_Free(argv);
	Tcl_DStringFree(&lineString);
    }

    size = offsetof(EscapeEncodingData, subTables)
	    + Tcl_DStringLength(&escapeData);
    dataPtr = (EscapeEncodingData *)Tcl_Alloc(size);
    dataPtr->initLen = strlen(init);
    memcpy(dataPtr->init, init, dataPtr->initLen + 1);
    dataPtr->finalLen = strlen(final);
    memcpy(dataPtr->final, final, dataPtr->finalLen + 1);
    dataPtr->numSubTables =
	    Tcl_DStringLength(&escapeData) / sizeof(EscapeSubTable);
    memcpy(dataPtr->subTables, Tcl_DStringValue(&escapeData),
	    Tcl_DStringLength(&escapeData));
    Tcl_DStringFree(&escapeData);

    memset(dataPtr->prefixBytes, 0, sizeof(dataPtr->prefixBytes));
    for (i = 0; i < dataPtr->numSubTables; i++) {
	dataPtr->prefixBytes[UCHAR(dataPtr->subTables[i].sequence[0])] = 1;
    }
    if (dataPtr->init[0] != '\0') {
	dataPtr->prefixBytes[UCHAR(dataPtr->init[0])] = 1;
    }
    if (dataPtr->final[0] != '\0') {
	dataPtr->prefixBytes[UCHAR(dataPtr->final[0])] = 1;
    }

    /*
     * Package everything into an encoding structure.
     */

    type.encodingName	= name;
    type.toUtfProc	= EscapeToUtfProc;
    type.fromUtfProc    = EscapeFromUtfProc;
    type.freeProc	= EscapeFreeProc;
    type.nullSize	= 1;
    type.clientData	= dataPtr;

    return Tcl_CreateEncoding(&type);
}

/*
 *-------------------------------------------------------------------------
 *
 * BinaryProc --
 *
 *	The default conversion when no other conversion is specified. No
 *	translation is done; source bytes are copied directly to destination
 *	bytes.
 *
 * Results:
 *	Returns TCL_OK if conversion was successful.
 *
 * Side effects:
 *	None.
 *
 *-------------------------------------------------------------------------
 */

static int
BinaryProc(
    TCL_UNUSED(void *),
    const char *src,		/* Source string (unknown encoding). */
    int srcLen,			/* Source string length in bytes. */
    int flags,			/* Conversion control flags. */
    TCL_UNUSED(Tcl_EncodingState *),
    char *dst,			/* Output buffer in which converted string is
				 * stored. */
    int dstLen,			/* The maximum length of output buffer in
				 * bytes. */
    int *srcReadPtr,		/* Filled with the number of bytes from the
				 * source string that were converted. */
    int *dstWrotePtr,		/* Filled with the number of bytes that were
				 * stored in the output buffer as a result of
				 * the conversion. */
    int *dstCharsPtr)		/* Filled with the number of characters that
				 * correspond to the bytes stored in the
				 * output buffer. */
{
    int result;

    result = TCL_OK;
    dstLen -= TCL_UTF_MAX - 1;
    if (dstLen < 0) {
	dstLen = 0;
    }
    if ((flags & TCL_ENCODING_CHAR_LIMIT) && srcLen > *dstCharsPtr) {
	srcLen = *dstCharsPtr;
    }
    if (srcLen > dstLen) {
	srcLen = dstLen;
	result = TCL_CONVERT_NOSPACE;
    }

    *srcReadPtr = srcLen;
    *dstWrotePtr = srcLen;
    *dstCharsPtr = srcLen;
    memcpy(dst, src, srcLen);
    return result;
}

/*
 *-------------------------------------------------------------------------
 *
 * UtfToUtfProc --
 *
 *	Converts from UTF-8 to UTF-8. Note that the UTF-8 to UTF-8 translation
 *	is not a no-op, because it turns a stream of improperly formed
 *	UTF-8 into a properly-formed stream.
 *
 * Results:
 *	Returns TCL_OK if conversion was successful.
 *
 * Side effects:
 *	None.
 *
 *-------------------------------------------------------------------------
 */

#define ENCODINGSTRICT ((flags & TCL_ENCODING_STRICT) == TCL_ENCODING_STRICT)

static int
UtfToUtfProc(
    void *clientData,	/* additional flags, e.g. TCL_ENCODING_MODIFIED */
    const char *src,		/* Source string in UTF-8. */
    int srcLen,			/* Source string length in bytes. */
    int flags,			/* Conversion control flags. */
    TCL_UNUSED(Tcl_EncodingState *),
    char *dst,			/* Output buffer in which converted string is
				 * stored. */
    int dstLen,			/* The maximum length of output buffer in
				 * bytes. */
    int *srcReadPtr,		/* Filled with the number of bytes from the
				 * source string that were converted. This may
				 * be less than the original source length if
				 * there was a problem converting some source
				 * characters. */
    int *dstWrotePtr,		/* Filled with the number of bytes that were
				 * stored in the output buffer as a result of
				 * the conversion. */
    int *dstCharsPtr)		/* Filled with the number of characters that
				 * correspond to the bytes stored in the
				 * output buffer. */
{
    const char *srcStart, *srcEnd, *srcClose;
    const char *dstStart, *dstEnd;
    int result, numChars, charLimit = INT_MAX;
    int ch;

    result = TCL_OK;

    srcStart = src;
    srcEnd = src + srcLen;
    srcClose = srcEnd;
    if ((flags & TCL_ENCODING_END) == 0) {
	srcClose -= 6;
    }
    if (flags & TCL_ENCODING_CHAR_LIMIT) {
	charLimit = *dstCharsPtr;
    }

    dstStart = dst;
    flags |= PTR2INT(clientData);
    dstEnd = dst + dstLen - ((flags & ENCODING_UTF) ? TCL_UTF_MAX : 6);

    for (numChars = 0; src < srcEnd && numChars <= charLimit; numChars++) {
	if ((src > srcClose) && (!Tcl_UtfCharComplete(src, srcEnd - src))) {
	    /*
	     * If there is more string to follow, this will ensure that the
	     * last UTF-8 character in the source buffer hasn't been cut off.
	     */

	    result = TCL_CONVERT_MULTIBYTE;
	    break;
	}
	if (dst > dstEnd) {
	    result = TCL_CONVERT_NOSPACE;
	    break;
	}
	if (UCHAR(*src) < 0x80 && !((UCHAR(*src) == 0) && (flags & ENCODING_INPUT))) {
	    /*
	     * Copy 7bit characters, but skip null-bytes when we are in input
	     * mode, so that they get converted to 0xC080.
	     */

	    *dst++ = *src++;
	} else if ((UCHAR(*src) == 0xC0) && (src + 1 < srcEnd)
<<<<<<< HEAD
	    && (UCHAR(src[1]) == 0x80)
	    && (!(flags & ENCODING_INPUT)
		|| (
		    !(flags & TCL_ENCODING_MODIFIED)
		    && ((flags & TCL_ENCODING_STRICT) == TCL_ENCODING_STRICT)
		)
	    ))
	{
	    /*
	     * If in input mode, and -strict or -failindex is specified: This is an error.
	     */
	    if (flags & ENCODING_INPUT && ((flags & TCL_ENCODING_STRICT) == TCL_ENCODING_STRICT)) {
=======
		&& (UCHAR(src[1]) == 0x80) && !(flags & TCL_ENCODING_MODIFIED) && (!(flags & ENCODING_INPUT)
			|| ((flags & TCL_ENCODING_STRICT) == TCL_ENCODING_STRICT)
			|| (flags & ENCODING_FAILINDEX))) {
	    /*
	     * If in input mode, and -strict or -failindex is specified: This is an error.
	     */
	    if ((STOPONERROR) && (flags & ENCODING_INPUT)) {
>>>>>>> 6d674a96
		result = TCL_CONVERT_SYNTAX;
		break;
	    }

	    /*
	     * Convert 0xC080 to real nulls when we are in output mode, with or without '-strict'.
	     */
	    *dst++ = 0;
	    src += 2;
	} else if (!Tcl_UtfCharComplete(src, srcEnd - src)) {
	    /*
	     * Always check before using TclUtfToUCS4. Not doing can so cause
	     * it to run beyond the end of the buffer! If we happen such an
	     * incomplete char its bytes are made to represent themselves
	     * unless the user has explicitly asked to be told.
	     */

	    if (flags & ENCODING_INPUT) {
		if ((ENCODINGSTRICT) && (flags & TCL_ENCODING_CHAR_LIMIT)) {
		    result = TCL_CONVERT_MULTIBYTE;
		    break;
		}
	    if (((flags & TCL_ENCODING_STRICT) == TCL_ENCODING_STRICT) || (flags & ENCODING_FAILINDEX)) {
		result = TCL_CONVERT_SYNTAX;
		break;
	    }
		ch = UCHAR(*src++);
	    } else {
		char chbuf[2];
		chbuf[0] = UCHAR(*src++); chbuf[1] = 0;
		TclUtfToUCS4(chbuf, &ch);
	    }
	    dst += Tcl_UniCharToUtf(ch, dst);
	} else {
	    size_t len = TclUtfToUCS4(src, &ch);
	    if (flags & ENCODING_INPUT) {
		if ((len < 2) && (ch != 0)
			&& (((flags & TCL_ENCODING_STRICT) == TCL_ENCODING_STRICT) || (flags & ENCODING_FAILINDEX))) {
		    result = TCL_CONVERT_SYNTAX;
		    break;
		} else if ((ch > 0xFFFF) && !(flags & ENCODING_UTF)
			&& (((flags & TCL_ENCODING_STRICT) == TCL_ENCODING_STRICT) || (flags & ENCODING_FAILINDEX))) {
		    result = TCL_CONVERT_SYNTAX;
		    break;
		}
	    }
	    const char *saveSrc = src;
	    src += len;
	    if (!(flags & ENCODING_UTF) && !(flags & ENCODING_INPUT) && (ch > 0x3FF)) {
		if (ch > 0xFFFF) {
		    /* CESU-8 6-byte sequence for chars > U+FFFF */
		    ch -= 0x10000;
		    *dst++ = 0xED;
		    *dst++ = (char) (((ch >> 16) & 0x0F) | 0xA0);
		    *dst++ = (char) (((ch >> 10) & 0x3F) | 0x80);
		    ch = (ch & 0x0CFF) | 0xDC00;
		}
#if TCL_UTF_MAX < 4
	    cesu8:
#endif
		*dst++ = (char) (((ch >> 12) | 0xE0) & 0xEF);
		*dst++ = (char) (((ch >> 6) | 0x80) & 0xBF);
		*dst++ = (char) ((ch | 0x80) & 0xBF);
		continue;
#if TCL_UTF_MAX < 4
	    } else if ((ch | 0x7FF) == 0xDFFF) {
		/*
		 * A surrogate character is detected, handle especially.
		 */

		if (((flags & TCL_ENCODING_STRICT) == TCL_ENCODING_STRICT) && (flags & ENCODING_UTF)) {
		    result = TCL_CONVERT_UNKNOWN;
		    src = saveSrc;
		    break;
		}
		int low = ch;
		len = (src <= srcEnd-3) ? TclUtfToUCS4(src, &low) : 0;

		if (((low & ~0x3FF) != 0xDC00) || (ch & 0x400)) {

		    if (ENCODINGSTRICT) {
			result = TCL_CONVERT_UNKNOWN;
			src = saveSrc;
			break;
		    }
		    goto cesu8;
		}
		src += len;
		dst += Tcl_UniCharToUtf(ch, dst);
		ch = low;
#endif
	    } else if (ENCODINGSTRICT && !(flags & TCL_ENCODING_MODIFIED) && (((ch  & ~0x7FF) == 0xD800))) {
		result = TCL_CONVERT_UNKNOWN;
		src = saveSrc;
		break;
	    } else if (((flags & TCL_ENCODING_STRICT) == TCL_ENCODING_STRICT)
		    && (flags & ENCODING_INPUT) && ((ch  & ~0x7FF) == 0xD800)) {
		result = TCL_CONVERT_SYNTAX;
		src = saveSrc;
		break;
	    }
	    dst += Tcl_UniCharToUtf(ch, dst);
	}
    }

    *srcReadPtr = src - srcStart;
    *dstWrotePtr = dst - dstStart;
    *dstCharsPtr = numChars;
    return result;
}

/*
 *-------------------------------------------------------------------------
 *
 * Utf32ToUtfProc --
 *
 *	Convert from UTF-32 to UTF-8.
 *
 * Results:
 *	Returns TCL_OK if conversion was successful.
 *
 * Side effects:
 *	None.
 *
 *-------------------------------------------------------------------------
 */

static int
Utf32ToUtfProc(
    void *clientData,	/* additional flags, e.g. TCL_ENCODING_LE */
    const char *src,		/* Source string in Unicode. */
    int srcLen,			/* Source string length in bytes. */
    int flags,			/* Conversion control flags. */
    TCL_UNUSED(Tcl_EncodingState *),
    char *dst,			/* Output buffer in which converted string is
				 * stored. */
    int dstLen,			/* The maximum length of output buffer in
				 * bytes. */
    int *srcReadPtr,		/* Filled with the number of bytes from the
				 * source string that were converted. This may
				 * be less than the original source length if
				 * there was a problem converting some source
				 * characters. */
    int *dstWrotePtr,		/* Filled with the number of bytes that were
				 * stored in the output buffer as a result of
				 * the conversion. */
    int *dstCharsPtr)		/* Filled with the number of characters that
				 * correspond to the bytes stored in the
				 * output buffer. */
{
    const char *srcStart, *srcEnd;
    const char *dstEnd, *dstStart;
    int result, numChars, charLimit = INT_MAX;
    int ch;

    flags |= PTR2INT(clientData);
    if (flags & TCL_ENCODING_CHAR_LIMIT) {
	charLimit = *dstCharsPtr;
    }
    result = TCL_OK;

    /*
     * Check alignment with utf-32 (4 == sizeof(UTF-32))
     */

    if ((srcLen % 4) != 0) {
	result = TCL_CONVERT_MULTIBYTE;
	srcLen &= -4;
    }

    srcStart = src;
    srcEnd = src + srcLen;

    dstStart = dst;
    dstEnd = dst + dstLen - TCL_UTF_MAX;

    for (numChars = 0; src < srcEnd && numChars <= charLimit; numChars++) {
	if (dst > dstEnd) {
	    result = TCL_CONVERT_NOSPACE;
	    break;
	}

	if (flags & TCL_ENCODING_LE) {
	    ch = (src[3] & 0xFF) << 24 | (src[2] & 0xFF) << 16 | (src[1] & 0xFF) << 8 | (src[0] & 0xFF);
	} else {
	    ch = (src[0] & 0xFF) << 24 | (src[1] & 0xFF) << 16 | (src[2] & 0xFF) << 8 | (src[3] & 0xFF);
	}
	if  ((unsigned)ch > 0x10FFFF) {
		ch = 0xFFFD;
		if ((flags & TCL_ENCODING_STRICT) == TCL_ENCODING_STRICT) {
			result = TCL_CONVERT_SYNTAX;
			break;
		}
	} else if ((((ch  & ~0x7FF) == 0xD800)) &&
	    ((flags & TCL_ENCODING_STRICT) == TCL_ENCODING_STRICT)) {

	    result = TCL_CONVERT_SYNTAX;
	    break;
	}

	/*
	 * Special case for 1-byte utf chars for speed. Make sure we work with
	 * unsigned short-size data.
	 */

	if ((ch > 0) && (ch < 0x80)) {
	    *dst++ = (ch & 0xFF);
	} else {
	    dst += Tcl_UniCharToUtf(ch, dst);
	}
	src += sizeof(unsigned int);
    }

    *srcReadPtr = src - srcStart;
    *dstWrotePtr = dst - dstStart;
    *dstCharsPtr = numChars;
    return result;
}

/*
 *-------------------------------------------------------------------------
 *
 * UtfToUtf32Proc --
 *
 *	Convert from UTF-8 to UTF-32.
 *
 * Results:
 *	Returns TCL_OK if conversion was successful.
 *
 * Side effects:
 *	None.
 *
 *-------------------------------------------------------------------------
 */

static int
UtfToUtf32Proc(
    void *clientData,	/* additional flags, e.g. TCL_ENCODING_LE */
    const char *src,		/* Source string in UTF-8. */
    int srcLen,			/* Source string length in bytes. */
    int flags,			/* Conversion control flags. */
    TCL_UNUSED(Tcl_EncodingState *),
    char *dst,			/* Output buffer in which converted string is
				 * stored. */
    int dstLen,			/* The maximum length of output buffer in
				 * bytes. */
    int *srcReadPtr,		/* Filled with the number of bytes from the
				 * source string that were converted. This may
				 * be less than the original source length if
				 * there was a problem converting some source
				 * characters. */
    int *dstWrotePtr,		/* Filled with the number of bytes that were
				 * stored in the output buffer as a result of
				 * the conversion. */
    int *dstCharsPtr)		/* Filled with the number of characters that
				 * correspond to the bytes stored in the
				 * output buffer. */
{
    const char *srcStart, *srcEnd, *srcClose, *dstStart, *dstEnd;
    int result, numChars;
    int ch, len;

    srcStart = src;
    srcEnd = src + srcLen;
    srcClose = srcEnd;
    if ((flags & TCL_ENCODING_END) == 0) {
	srcClose -= TCL_UTF_MAX;
    }

    dstStart = dst;
    dstEnd = dst + dstLen - sizeof(Tcl_UniChar);
    flags |= PTR2INT(clientData);

    result = TCL_OK;
    for (numChars = 0; src < srcEnd; numChars++) {
	if ((src > srcClose) && (!Tcl_UtfCharComplete(src, srcEnd - src))) {
	    /*
	     * If there is more string to follow, this will ensure that the
	     * last UTF-8 character in the source buffer hasn't been cut off.
	     */

	    result = TCL_CONVERT_MULTIBYTE;
	    break;
	}
	if (dst > dstEnd) {
	    result = TCL_CONVERT_NOSPACE;
	    break;
	}
	len = TclUtfToUCS4(src, &ch);
	if ((ch  & ~0x7FF) == 0xD800) {
	    if (ENCODINGSTRICT) {
		result = TCL_CONVERT_UNKNOWN;
		break;
	    }
	}
	src += len;
	if (flags & TCL_ENCODING_LE) {
	    *dst++ = (ch & 0xFF);
	    *dst++ = ((ch >> 8) & 0xFF);
	    *dst++ = ((ch >> 16) & 0xFF);
	    *dst++ = ((ch >> 24) & 0xFF);
	} else {
	    *dst++ = ((ch >> 24) & 0xFF);
	    *dst++ = ((ch >> 16) & 0xFF);
	    *dst++ = ((ch >> 8) & 0xFF);
	    *dst++ = (ch & 0xFF);
	}
    }

    *srcReadPtr = src - srcStart;
    *dstWrotePtr = dst - dstStart;
    *dstCharsPtr = numChars;
    return result;
}

/*
 *-------------------------------------------------------------------------
 *
 * Utf16ToUtfProc --
 *
 *	Convert from UTF-16 to UTF-8.
 *
 * Results:
 *	Returns TCL_OK if conversion was successful.
 *
 * Side effects:
 *	None.
 *
 *-------------------------------------------------------------------------
 */

static int
Utf16ToUtfProc(
    void *clientData,	/* additional flags, e.g. TCL_ENCODING_LE */
    const char *src,		/* Source string in Unicode. */
    int srcLen,			/* Source string length in bytes. */
    int flags,			/* Conversion control flags. */
    TCL_UNUSED(Tcl_EncodingState *),
    char *dst,			/* Output buffer in which converted string is
				 * stored. */
    int dstLen,			/* The maximum length of output buffer in
				 * bytes. */
    int *srcReadPtr,		/* Filled with the number of bytes from the
				 * source string that were converted. This may
				 * be less than the original source length if
				 * there was a problem converting some source
				 * characters. */
    int *dstWrotePtr,		/* Filled with the number of bytes that were
				 * stored in the output buffer as a result of
				 * the conversion. */
    int *dstCharsPtr)		/* Filled with the number of characters that
				 * correspond to the bytes stored in the
				 * output buffer. */
{
    const char *srcStart, *srcEnd;
    const char *dstEnd, *dstStart;
    int result, numChars, charLimit = INT_MAX;
    unsigned short ch = 0;

    flags |= PTR2INT(clientData);
    if (flags & TCL_ENCODING_CHAR_LIMIT) {
	charLimit = *dstCharsPtr;
    }
    result = TCL_OK;

    /*
     * Check alignment with utf-16 (2 == sizeof(UTF-16))
     */

    if ((srcLen % 2) != 0) {
	result = TCL_CONVERT_MULTIBYTE;
	srcLen--;
    }

    /*
     * If last code point is a high surrogate, we cannot handle that yet,
     * unless we are at the end.
     */

    if (!(flags & TCL_ENCODING_END) && (srcLen >= 2) &&
	    ((src[srcLen - ((flags & TCL_ENCODING_LE)?1:2)] & 0xFC) == 0xD8)) {
	result = TCL_CONVERT_MULTIBYTE;
	srcLen-= 2;
    }

    srcStart = src;
    srcEnd = src + srcLen;

    dstStart = dst;
    dstEnd = dst + dstLen - TCL_UTF_MAX;

    for (numChars = 0; src < srcEnd && numChars <= charLimit; numChars++) {
	if (dst > dstEnd) {
	    result = TCL_CONVERT_NOSPACE;
	    break;
	}

	unsigned short prev = ch;
	if (flags & TCL_ENCODING_LE) {
	    ch = (src[1] & 0xFF) << 8 | (src[0] & 0xFF);
	} else {
	    ch = (src[0] & 0xFF) << 8 | (src[1] & 0xFF);
	}
	if (((prev  & ~0x3FF) == 0xD800) && ((ch  & ~0x3FF) != 0xDC00)) {
	    /* Bug [10c2c17c32]. If Hi surrogate not followed by Lo surrogate, finish 3-byte UTF-8 */
	    dst += Tcl_UniCharToUtf(-1, dst);
	}

	/*
	 * Special case for 1-byte utf chars for speed. Make sure we work with
	 * unsigned short-size data.
	 */

	if (ch && ch < 0x80) {
	    *dst++ = (ch & 0xFF);
	} else {
	    dst += Tcl_UniCharToUtf(ch | TCL_COMBINE, dst);
	}
	src += sizeof(unsigned short);
    }

    if ((ch  & ~0x3FF) == 0xD800) {
	/* Bug [10c2c17c32]. If Hi surrogate, finish 3-byte UTF-8 */
	dst += Tcl_UniCharToUtf(-1, dst);
    }
    *srcReadPtr = src - srcStart;
    *dstWrotePtr = dst - dstStart;
    *dstCharsPtr = numChars;
    return result;
}

/*
 *-------------------------------------------------------------------------
 *
 * UtfToUtf16Proc --
 *
 *	Convert from UTF-8 to UTF-16.
 *
 * Results:
 *	Returns TCL_OK if conversion was successful.
 *
 * Side effects:
 *	None.
 *
 *-------------------------------------------------------------------------
 */

static int
UtfToUtf16Proc(
    void *clientData,	/* additional flags, e.g. TCL_ENCODING_LE */
    const char *src,		/* Source string in UTF-8. */
    int srcLen,			/* Source string length in bytes. */
    int flags,			/* Conversion control flags. */
    TCL_UNUSED(Tcl_EncodingState *),
    char *dst,			/* Output buffer in which converted string is
				 * stored. */
    int dstLen,			/* The maximum length of output buffer in
				 * bytes. */
    int *srcReadPtr,		/* Filled with the number of bytes from the
				 * source string that were converted. This may
				 * be less than the original source length if
				 * there was a problem converting some source
				 * characters. */
    int *dstWrotePtr,		/* Filled with the number of bytes that were
				 * stored in the output buffer as a result of
				 * the conversion. */
    int *dstCharsPtr)		/* Filled with the number of characters that
				 * correspond to the bytes stored in the
				 * output buffer. */
{
    const char *srcStart, *srcEnd, *srcClose, *dstStart, *dstEnd;
    int result, numChars;
    int ch, len;

    srcStart = src;
    srcEnd = src + srcLen;
    srcClose = srcEnd;
    if ((flags & TCL_ENCODING_END) == 0) {
	srcClose -= TCL_UTF_MAX;
    }

    dstStart = dst;
    dstEnd   = dst + dstLen - sizeof(Tcl_UniChar);
    flags |= PTR2INT(clientData);

    result = TCL_OK;
    for (numChars = 0; src < srcEnd; numChars++) {
	if ((src > srcClose) && (!Tcl_UtfCharComplete(src, srcEnd - src))) {
	    /*
	     * If there is more string to follow, this will ensure that the
	     * last UTF-8 character in the source buffer hasn't been cut off.
	     */

	    result = TCL_CONVERT_MULTIBYTE;
	    break;
	}
	if (dst > dstEnd) {
	    result = TCL_CONVERT_NOSPACE;
	    break;
	}
	len = TclUtfToUCS4(src, &ch);
	if ((ch  & ~0x7FF) == 0xD800) {
	    if (ENCODINGSTRICT) {
		result = TCL_CONVERT_UNKNOWN;
		break;
	    }
	}
	src += len;
	if (flags & TCL_ENCODING_LE) {
	    if (ch <= 0xFFFF) {
		*dst++ = (ch & 0xFF);
		*dst++ = (ch >> 8);
	    } else {
		*dst++ = (((ch - 0x10000) >> 10) & 0xFF);
		*dst++ = (((ch - 0x10000) >> 18) & 0x3) | 0xD8;
		*dst++ = (ch & 0xFF);
		*dst++ = ((ch >> 8) & 0x3) | 0xDC;
	    }
	} else {
	    if (ch <= 0xFFFF) {
		*dst++ = (ch >> 8);
		*dst++ = (ch & 0xFF);
	    } else {
		*dst++ = (((ch - 0x10000) >> 18) & 0x3) | 0xD8;
		*dst++ = (((ch - 0x10000) >> 10) & 0xFF);
		*dst++ = ((ch >> 8) & 0x3) | 0xDC;
		*dst++ = (ch & 0xFF);
	    }
	}
    }
    *srcReadPtr = src - srcStart;
    *dstWrotePtr = dst - dstStart;
    *dstCharsPtr = numChars;
    return result;
}

/*
 *-------------------------------------------------------------------------
 *
 * UtfToUcs2Proc --
 *
 *	Convert from UTF-8 to UCS-2.
 *
 * Results:
 *	Returns TCL_OK if conversion was successful.
 *
 * Side effects:
 *	None.
 *
 *-------------------------------------------------------------------------
 */

static int
UtfToUcs2Proc(
    void *clientData,	/* additional flags, e.g. TCL_ENCODING_LE */
    const char *src,		/* Source string in UTF-8. */
    int srcLen,			/* Source string length in bytes. */
    int flags,			/* Conversion control flags. */
    TCL_UNUSED(Tcl_EncodingState *),
    char *dst,			/* Output buffer in which converted string is
				 * stored. */
    int dstLen,			/* The maximum length of output buffer in
				 * bytes. */
    int *srcReadPtr,		/* Filled with the number of bytes from the
				 * source string that were converted. This may
				 * be less than the original source length if
				 * there was a problem converting some source
				 * characters. */
    int *dstWrotePtr,		/* Filled with the number of bytes that were
				 * stored in the output buffer as a result of
				 * the conversion. */
    int *dstCharsPtr)		/* Filled with the number of characters that
				 * correspond to the bytes stored in the
				 * output buffer. */
{
    const char *srcStart, *srcEnd, *srcClose, *dstStart, *dstEnd;
    int result, numChars;
#if TCL_UTF_MAX < 4
    int len;
#endif
    Tcl_UniChar ch = 0;

    flags |= PTR2INT(clientData);
    srcStart = src;
    srcEnd = src + srcLen;
    srcClose = srcEnd;
    if ((flags & TCL_ENCODING_END) == 0) {
	srcClose -= TCL_UTF_MAX;
    }

    dstStart = dst;
    dstEnd   = dst + dstLen - sizeof(Tcl_UniChar);

    result = TCL_OK;
    for (numChars = 0; src < srcEnd; numChars++) {
	if ((src > srcClose) && (!Tcl_UtfCharComplete(src, srcEnd - src))) {
	    /*
	     * If there is more string to follow, this will ensure that the
	     * last UTF-8 character in the source buffer hasn't been cut off.
	     */

	    result = TCL_CONVERT_MULTIBYTE;
	    break;
	}
	if (dst > dstEnd) {
	    result = TCL_CONVERT_NOSPACE;
	    break;
	}
#if TCL_UTF_MAX < 4
	src += (len = TclUtfToUniChar(src, &ch));
	if ((ch >= 0xD800) && (len < 3)) {
	    src += TclUtfToUniChar(src, &ch);
	    ch = 0xFFFD;
	}
#else
	src += TclUtfToUniChar(src, &ch);
	if (ch > 0xFFFF) {
	    ch = 0xFFFD;
	}
#endif

	/*
	 * Need to handle this in a way that won't cause misalignment by
	 * casting dst to a Tcl_UniChar. [Bug 1122671]
	 */

	if (flags & TCL_ENCODING_LE) {
	    *dst++ = (ch & 0xFF);
	    *dst++ = (ch >> 8);
	} else {
	    *dst++ = (ch >> 8);
	    *dst++ = (ch & 0xFF);
	}
    }
    *srcReadPtr = src - srcStart;
    *dstWrotePtr = dst - dstStart;
    *dstCharsPtr = numChars;
    return result;
}

/*
 *-------------------------------------------------------------------------
 *
 * TableToUtfProc --
 *
 *	Convert from the encoding specified by the TableEncodingData into
 *	UTF-8.
 *
 * Results:
 *	Returns TCL_OK if conversion was successful.
 *
 * Side effects:
 *	None.
 *
 *-------------------------------------------------------------------------
 */

static int
TableToUtfProc(
    void *clientData,	/* TableEncodingData that specifies
				 * encoding. */
    const char *src,		/* Source string in specified encoding. */
    int srcLen,			/* Source string length in bytes. */
    int flags,			/* Conversion control flags. */
    TCL_UNUSED(Tcl_EncodingState *),
    char *dst,			/* Output buffer in which converted string is
				 * stored. */
    int dstLen,			/* The maximum length of output buffer in
				 * bytes. */
    int *srcReadPtr,		/* Filled with the number of bytes from the
				 * source string that were converted. This may
				 * be less than the original source length if
				 * there was a problem converting some source
				 * characters. */
    int *dstWrotePtr,		/* Filled with the number of bytes that were
				 * stored in the output buffer as a result of
				 * the conversion. */
    int *dstCharsPtr)		/* Filled with the number of characters that
				 * correspond to the bytes stored in the
				 * output buffer. */
{
    const char *srcStart, *srcEnd;
    const char *dstEnd, *dstStart, *prefixBytes;
    int result, byte, numChars, charLimit = INT_MAX;
    Tcl_UniChar ch = 0;
    const unsigned short *const *toUnicode;
    const unsigned short *pageZero;
    TableEncodingData *dataPtr = (TableEncodingData *)clientData;

    if (flags & TCL_ENCODING_CHAR_LIMIT) {
	charLimit = *dstCharsPtr;
    }
    srcStart = src;
    srcEnd = src + srcLen;

    dstStart = dst;
    dstEnd = dst + dstLen - TCL_UTF_MAX;

    toUnicode = (const unsigned short *const *) dataPtr->toUnicode;
    prefixBytes = dataPtr->prefixBytes;
    pageZero = toUnicode[0];

    result = TCL_OK;
    for (numChars = 0; src < srcEnd && numChars <= charLimit; numChars++) {
	if (dst > dstEnd) {
	    result = TCL_CONVERT_NOSPACE;
	    break;
	}
	byte = *((unsigned char *) src);
	if (prefixBytes[byte]) {
	    src++;
	    if (src >= srcEnd) {
		src--;
		result = TCL_CONVERT_MULTIBYTE;
		break;
	    }
	    ch = toUnicode[byte][*((unsigned char *) src)];
	} else {
	    ch = pageZero[byte];
	}
	if ((ch == 0) && (byte != 0)) {
	    if (ENCODINGSTRICT) {
		result = TCL_CONVERT_SYNTAX;
		break;
	    }
	    if (prefixBytes[byte]) {
		src--;
	    }
	    ch = (Tcl_UniChar) byte;
	}

	/*
	 * Special case for 1-byte utf chars for speed.
	 */

	if (ch && ch < 0x80) {
	    *dst++ = (char) ch;
	} else {
	    dst += Tcl_UniCharToUtf(ch, dst);
	}
	src++;
    }

    *srcReadPtr = src - srcStart;
    *dstWrotePtr = dst - dstStart;
    *dstCharsPtr = numChars;
    return result;
}

/*
 *-------------------------------------------------------------------------
 *
 * TableFromUtfProc --
 *
 *	Convert from UTF-8 into the encoding specified by the
 *	TableEncodingData.
 *
 * Results:
 *	Returns TCL_OK if conversion was successful.
 *
 * Side effects:
 *	None.
 *
 *-------------------------------------------------------------------------
 */

static int
TableFromUtfProc(
    void *clientData,	/* TableEncodingData that specifies
				 * encoding. */
    const char *src,		/* Source string in UTF-8. */
    int srcLen,			/* Source string length in bytes. */
    int flags,			/* Conversion control flags. */
    TCL_UNUSED(Tcl_EncodingState *),
    char *dst,			/* Output buffer in which converted string is
				 * stored. */
    int dstLen,			/* The maximum length of output buffer in
				 * bytes. */
    int *srcReadPtr,		/* Filled with the number of bytes from the
				 * source string that were converted. This may
				 * be less than the original source length if
				 * there was a problem converting some source
				 * characters. */
    int *dstWrotePtr,		/* Filled with the number of bytes that were
				 * stored in the output buffer as a result of
				 * the conversion. */
    int *dstCharsPtr)		/* Filled with the number of characters that
				 * correspond to the bytes stored in the
				 * output buffer. */
{
    const char *srcStart, *srcEnd, *srcClose;
    const char *dstStart, *dstEnd, *prefixBytes;
    Tcl_UniChar ch = 0;
    int result, len, word, numChars;
    TableEncodingData *dataPtr = (TableEncodingData *)clientData;
    const unsigned short *const *fromUnicode;

    result = TCL_OK;

    prefixBytes = dataPtr->prefixBytes;
    fromUnicode = (const unsigned short *const *) dataPtr->fromUnicode;

    srcStart = src;
    srcEnd = src + srcLen;
    srcClose = srcEnd;
    if ((flags & TCL_ENCODING_END) == 0) {
	srcClose -= TCL_UTF_MAX;
    }

    dstStart = dst;
    dstEnd = dst + dstLen - 1;

    for (numChars = 0; src < srcEnd; numChars++) {
	if ((src > srcClose) && (!Tcl_UtfCharComplete(src, srcEnd - src))) {
	    /*
	     * If there is more string to follow, this will ensure that the
	     * last UTF-8 character in the source buffer hasn't been cut off.
	     */

	    result = TCL_CONVERT_MULTIBYTE;
	    break;
	}
	len = TclUtfToUniChar(src, &ch);

#if TCL_UTF_MAX > 3
	/* Unicode chars > +U0FFFF cannot be represented in any table encoding */
	if (ch & 0xFFFF0000) {
	    word = 0;
	} else
#else
	if (!len) {
	    word = 0;
	} else
#endif
	    word = fromUnicode[(ch >> 8)][ch & 0xFF];

	if ((word == 0) && (ch != 0)) {
	    if (ENCODINGSTRICT) {
		result = TCL_CONVERT_UNKNOWN;
		break;
	    }
	    word = dataPtr->fallback;
	}
	if (prefixBytes[(word >> 8)] != 0) {
	    if (dst + 1 > dstEnd) {
		result = TCL_CONVERT_NOSPACE;
		break;
	    }
	    dst[0] = (char) (word >> 8);
	    dst[1] = (char) word;
	    dst += 2;
	} else {
	    if (dst > dstEnd) {
		result = TCL_CONVERT_NOSPACE;
		break;
	    }
	    dst[0] = (char) word;
	    dst++;
	}
	src += len;
    }

    *srcReadPtr = src - srcStart;
    *dstWrotePtr = dst - dstStart;
    *dstCharsPtr = numChars;
    return result;
}

/*
 *-------------------------------------------------------------------------
 *
 * Iso88591ToUtfProc --
 *
 *	Convert from the "iso8859-1" encoding into UTF-8.
 *
 * Results:
 *	Returns TCL_OK if conversion was successful.
 *
 * Side effects:
 *	None.
 *
 *-------------------------------------------------------------------------
 */

static int
Iso88591ToUtfProc(
    TCL_UNUSED(void *),
    const char *src,		/* Source string in specified encoding. */
    int srcLen,			/* Source string length in bytes. */
    int flags,			/* Conversion control flags. */
    TCL_UNUSED(Tcl_EncodingState *),
    char *dst,			/* Output buffer in which converted string is
				 * stored. */
    int dstLen,			/* The maximum length of output buffer in
				 * bytes. */
    int *srcReadPtr,		/* Filled with the number of bytes from the
				 * source string that were converted. This may
				 * be less than the original source length if
				 * there was a problem converting some source
				 * characters. */
    int *dstWrotePtr,		/* Filled with the number of bytes that were
				 * stored in the output buffer as a result of
				 * the conversion. */
    int *dstCharsPtr)		/* Filled with the number of characters that
				 * correspond to the bytes stored in the
				 * output buffer. */
{
    const char *srcStart, *srcEnd;
    const char *dstEnd, *dstStart;
    int result, numChars, charLimit = INT_MAX;

    if (flags & TCL_ENCODING_CHAR_LIMIT) {
	charLimit = *dstCharsPtr;
    }
    srcStart = src;
    srcEnd = src + srcLen;

    dstStart = dst;
    dstEnd = dst + dstLen - TCL_UTF_MAX;

    result = TCL_OK;
    for (numChars = 0; src < srcEnd && numChars <= charLimit; numChars++) {
	Tcl_UniChar ch = 0;

	if (dst > dstEnd) {
	    result = TCL_CONVERT_NOSPACE;
	    break;
	}
	ch = (Tcl_UniChar) *((unsigned char *) src);

	/*
	 * Special case for 1-byte utf chars for speed.
	 */

	if (ch && ch < 0x80) {
	    *dst++ = (char) ch;
	} else {
	    dst += Tcl_UniCharToUtf(ch, dst);
	}
	src++;
    }

    *srcReadPtr = src - srcStart;
    *dstWrotePtr = dst - dstStart;
    *dstCharsPtr = numChars;
    return result;
}

/*
 *-------------------------------------------------------------------------
 *
 * Iso88591FromUtfProc --
 *
 *	Convert from UTF-8 into the encoding "iso8859-1".
 *
 * Results:
 *	Returns TCL_OK if conversion was successful.
 *
 * Side effects:
 *	None.
 *
 *-------------------------------------------------------------------------
 */

static int
Iso88591FromUtfProc(
    TCL_UNUSED(void *),
    const char *src,		/* Source string in UTF-8. */
    int srcLen,			/* Source string length in bytes. */
    int flags,			/* Conversion control flags. */
    TCL_UNUSED(Tcl_EncodingState *),
    char *dst,			/* Output buffer in which converted string is
				 * stored. */
    int dstLen,			/* The maximum length of output buffer in
				 * bytes. */
    int *srcReadPtr,		/* Filled with the number of bytes from the
				 * source string that were converted. This may
				 * be less than the original source length if
				 * there was a problem converting some source
				 * characters. */
    int *dstWrotePtr,		/* Filled with the number of bytes that were
				 * stored in the output buffer as a result of
				 * the conversion. */
    int *dstCharsPtr)		/* Filled with the number of characters that
				 * correspond to the bytes stored in the
				 * output buffer. */
{
    const char *srcStart, *srcEnd, *srcClose;
    const char *dstStart, *dstEnd;
    int result = TCL_OK, numChars;
    Tcl_UniChar ch = 0;

    srcStart = src;
    srcEnd = src + srcLen;
    srcClose = srcEnd;
    if ((flags & TCL_ENCODING_END) == 0) {
	srcClose -= TCL_UTF_MAX;
    }

    dstStart = dst;
    dstEnd = dst + dstLen - 1;

    for (numChars = 0; src < srcEnd; numChars++) {
	int len;

	if ((src > srcClose) && (!Tcl_UtfCharComplete(src, srcEnd - src))) {
	    /*
	     * If there is more string to follow, this will ensure that the
	     * last UTF-8 character in the source buffer hasn't been cut off.
	     */

	    result = TCL_CONVERT_MULTIBYTE;
	    break;
	}
	len = TclUtfToUniChar(src, &ch);

	/*
	 * Check for illegal characters.
	 */

	if (ch > 0xFF
#if TCL_UTF_MAX < 4
		|| ((ch >= 0xD800) && (len < 3))
#endif
		) {
	    if (ENCODINGSTRICT) {
		result = TCL_CONVERT_UNKNOWN;
		break;
	    }
#if TCL_UTF_MAX < 4
	    if ((ch >= 0xD800) && (len < 3)) {
		len = 4;
	    }
#endif
	    /*
	     * Plunge on, using '?' as a fallback character.
	     */

	    ch = (Tcl_UniChar) '?';
	}

	if (dst > dstEnd) {
	    result = TCL_CONVERT_NOSPACE;
	    break;
	}
	*(dst++) = (char) ch;
	src += len;
    }

    *srcReadPtr = src - srcStart;
    *dstWrotePtr = dst - dstStart;
    *dstCharsPtr = numChars;
    return result;
}

/*
 *---------------------------------------------------------------------------
 *
 * TableFreeProc --
 *
 *	This function is invoked when an encoding is deleted. It deletes the
 *	memory used by the TableEncodingData.
 *
 * Results:
 *	None.
 *
 * Side effects:
 *	Memory freed.
 *
 *---------------------------------------------------------------------------
 */

static void
TableFreeProc(
    void *clientData)	/* TableEncodingData that specifies
				 * encoding. */
{
    TableEncodingData *dataPtr = (TableEncodingData *)clientData;

    /*
     * Make sure we aren't freeing twice on shutdown. [Bug 219314]
     */

    Tcl_Free(dataPtr->toUnicode);
    dataPtr->toUnicode = NULL;
    Tcl_Free(dataPtr->fromUnicode);
    dataPtr->fromUnicode = NULL;
    Tcl_Free(dataPtr);
}

/*
 *-------------------------------------------------------------------------
 *
 * EscapeToUtfProc --
 *
 *	Convert from the encoding specified by the EscapeEncodingData into
 *	UTF-8.
 *
 * Results:
 *	Returns TCL_OK if conversion was successful.
 *
 * Side effects:
 *	None.
 *
 *-------------------------------------------------------------------------
 */

static int
EscapeToUtfProc(
    void *clientData,	/* EscapeEncodingData that specifies
				 * encoding. */
    const char *src,		/* Source string in specified encoding. */
    int srcLen,			/* Source string length in bytes. */
    int flags,			/* Conversion control flags. */
    Tcl_EncodingState *statePtr,/* Place for conversion routine to store state
				 * information used during a piecewise
				 * conversion. Contents of statePtr are
				 * initialized and/or reset by conversion
				 * routine under control of flags argument. */
    char *dst,			/* Output buffer in which converted string is
				 * stored. */
    int dstLen,			/* The maximum length of output buffer in
				 * bytes. */
    int *srcReadPtr,		/* Filled with the number of bytes from the
				 * source string that were converted. This may
				 * be less than the original source length if
				 * there was a problem converting some source
				 * characters. */
    int *dstWrotePtr,		/* Filled with the number of bytes that were
				 * stored in the output buffer as a result of
				 * the conversion. */
    int *dstCharsPtr)		/* Filled with the number of characters that
				 * correspond to the bytes stored in the
				 * output buffer. */
{
    EscapeEncodingData *dataPtr = (EscapeEncodingData *)clientData;
    const char *prefixBytes, *tablePrefixBytes, *srcStart, *srcEnd;
    const unsigned short *const *tableToUnicode;
    const Encoding *encodingPtr;
    int state, result, numChars, charLimit = INT_MAX;
    const char *dstStart, *dstEnd;

    if (flags & TCL_ENCODING_CHAR_LIMIT) {
	charLimit = *dstCharsPtr;
    }
    result = TCL_OK;
    tablePrefixBytes = NULL;
    tableToUnicode = NULL;
    prefixBytes = dataPtr->prefixBytes;
    encodingPtr = NULL;

    srcStart = src;
    srcEnd = src + srcLen;

    dstStart = dst;
    dstEnd = dst + dstLen - TCL_UTF_MAX;

    state = PTR2INT(*statePtr);
    if (flags & TCL_ENCODING_START) {
	state = 0;
    }

    for (numChars = 0; src < srcEnd && numChars <= charLimit; ) {
	int byte, hi, lo, ch;

	if (dst > dstEnd) {
	    result = TCL_CONVERT_NOSPACE;
	    break;
	}
	byte = *((unsigned char *) src);
	if (prefixBytes[byte]) {
	    unsigned left, len, longest;
	    int checked, i;
	    const EscapeSubTable *subTablePtr;

	    /*
	     * Saw the beginning of an escape sequence.
	     */

	    left = srcEnd - src;
	    len = dataPtr->initLen;
	    longest = len;
	    checked = 0;

	    if (len <= left) {
		checked++;
		if ((len > 0) && (memcmp(src, dataPtr->init, len) == 0)) {
		    /*
		     * If we see initialization string, skip it, even if we're
		     * not at the beginning of the buffer.
		     */

		    src += len;
		    continue;
		}
	    }

	    len = dataPtr->finalLen;
	    if (len > longest) {
		longest = len;
	    }

	    if (len <= left) {
		checked++;
		if ((len > 0) && (memcmp(src, dataPtr->final, len) == 0)) {
		    /*
		     * If we see finalization string, skip it, even if we're
		     * not at the end of the buffer.
		     */

		    src += len;
		    continue;
		}
	    }

	    subTablePtr = dataPtr->subTables;
	    for (i = 0; i < dataPtr->numSubTables; i++) {
		len = subTablePtr->sequenceLen;
		if (len > longest) {
		    longest = len;
		}
		if (len <= left) {
		    checked++;
		    if ((len > 0) &&
			    (memcmp(src, subTablePtr->sequence, len) == 0)) {
			state = i;
			encodingPtr = NULL;
			subTablePtr = NULL;
			src += len;
			break;
		    }
		}
		subTablePtr++;
	    }

	    if (subTablePtr == NULL) {
		/*
		 * A match was found, the escape sequence was consumed, and
		 * the state was updated.
		 */

		continue;
	    }

	    /*
	     * We have a split-up or unrecognized escape sequence. If we
	     * checked all the sequences, then it's a syntax error, otherwise
	     * we need more bytes to determine a match.
	     */

	    if ((checked == dataPtr->numSubTables + 2)
		    || (flags & TCL_ENCODING_END)) {
		if (!ENCODINGSTRICT) {
		    /*
		     * Skip the unknown escape sequence.
		     */

		    src += longest;
		    continue;
		}
		result = TCL_CONVERT_SYNTAX;
	    } else {
		result = TCL_CONVERT_MULTIBYTE;
	    }
	    break;
	}

	if (encodingPtr == NULL) {
	    TableEncodingData *tableDataPtr;

	    encodingPtr = GetTableEncoding(dataPtr, state);
	    tableDataPtr = (TableEncodingData *)encodingPtr->clientData;
	    tablePrefixBytes = tableDataPtr->prefixBytes;
	    tableToUnicode = (const unsigned short *const*)
		    tableDataPtr->toUnicode;
	}

	if (tablePrefixBytes[byte]) {
	    src++;
	    if (src >= srcEnd) {
		src--;
		result = TCL_CONVERT_MULTIBYTE;
		break;
	    }
	    hi = byte;
	    lo = *((unsigned char *) src);
	} else {
	    hi = 0;
	    lo = byte;
	}

	ch = tableToUnicode[hi][lo];
	dst += Tcl_UniCharToUtf(ch, dst);
	src++;
	numChars++;
    }

    *statePtr = (Tcl_EncodingState) INT2PTR(state);
    *srcReadPtr = src - srcStart;
    *dstWrotePtr = dst - dstStart;
    *dstCharsPtr = numChars;
    return result;
}

/*
 *-------------------------------------------------------------------------
 *
 * EscapeFromUtfProc --
 *
 *	Convert from UTF-8 into the encoding specified by the
 *	EscapeEncodingData.
 *
 * Results:
 *	Returns TCL_OK if conversion was successful.
 *
 * Side effects:
 *	None.
 *
 *-------------------------------------------------------------------------
 */

static int
EscapeFromUtfProc(
    void *clientData,	/* EscapeEncodingData that specifies
				 * encoding. */
    const char *src,		/* Source string in UTF-8. */
    int srcLen,			/* Source string length in bytes. */
    int flags,			/* Conversion control flags. */
    Tcl_EncodingState *statePtr,/* Place for conversion routine to store state
				 * information used during a piecewise
				 * conversion. Contents of statePtr are
				 * initialized and/or reset by conversion
				 * routine under control of flags argument. */
    char *dst,			/* Output buffer in which converted string is
				 * stored. */
    int dstLen,			/* The maximum length of output buffer in
				 * bytes. */
    int *srcReadPtr,		/* Filled with the number of bytes from the
				 * source string that were converted. This may
				 * be less than the original source length if
				 * there was a problem converting some source
				 * characters. */
    int *dstWrotePtr,		/* Filled with the number of bytes that were
				 * stored in the output buffer as a result of
				 * the conversion. */
    int *dstCharsPtr)		/* Filled with the number of characters that
				 * correspond to the bytes stored in the
				 * output buffer. */
{
    EscapeEncodingData *dataPtr = (EscapeEncodingData *)clientData;
    const Encoding *encodingPtr;
    const char *srcStart, *srcEnd, *srcClose;
    const char *dstStart, *dstEnd;
    int state, result, numChars;
    const TableEncodingData *tableDataPtr;
    const char *tablePrefixBytes;
    const unsigned short *const *tableFromUnicode;
    Tcl_UniChar ch = 0;

    result = TCL_OK;

    srcStart = src;
    srcEnd = src + srcLen;
    srcClose = srcEnd;
    if ((flags & TCL_ENCODING_END) == 0) {
	srcClose -= TCL_UTF_MAX;
    }

    dstStart = dst;
    dstEnd = dst + dstLen - 1;

    /*
     * RFC 1468 states that the text starts in ASCII, and switches to Japanese
     * characters, and that the text must end in ASCII. [Patch 474358]
     */

    if (flags & TCL_ENCODING_START) {
	state = 0;
	if ((dst + dataPtr->initLen) > dstEnd) {
	    *srcReadPtr = 0;
	    *dstWrotePtr = 0;
	    return TCL_CONVERT_NOSPACE;
	}
	memcpy(dst, dataPtr->init, dataPtr->initLen);
	dst += dataPtr->initLen;
    } else {
	state = PTR2INT(*statePtr);
    }

    encodingPtr = GetTableEncoding(dataPtr, state);
    tableDataPtr = (const TableEncodingData *)encodingPtr->clientData;
    tablePrefixBytes = tableDataPtr->prefixBytes;
    tableFromUnicode = (const unsigned short *const *)
	    tableDataPtr->fromUnicode;

    for (numChars = 0; src < srcEnd; numChars++) {
	unsigned len;
	int word;

	if ((src > srcClose) && (!Tcl_UtfCharComplete(src, srcEnd - src))) {
	    /*
	     * If there is more string to follow, this will ensure that the
	     * last UTF-8 character in the source buffer hasn't been cut off.
	     */

	    result = TCL_CONVERT_MULTIBYTE;
	    break;
	}
	len = TclUtfToUniChar(src, &ch);
	word = tableFromUnicode[(ch >> 8)][ch & 0xFF];

	if ((word == 0) && (ch != 0)) {
	    int oldState;
	    const EscapeSubTable *subTablePtr;

	    oldState = state;
	    for (state = 0; state < dataPtr->numSubTables; state++) {
		encodingPtr = GetTableEncoding(dataPtr, state);
		tableDataPtr = (const TableEncodingData *)encodingPtr->clientData;
		word = tableDataPtr->fromUnicode[(ch >> 8)][ch & 0xFF];
		if (word != 0) {
		    break;
		}
	    }

	    if (word == 0) {
		state = oldState;
		if (ENCODINGSTRICT) {
		    result = TCL_CONVERT_UNKNOWN;
		    break;
		}
		encodingPtr = GetTableEncoding(dataPtr, state);
		tableDataPtr = (const TableEncodingData *)encodingPtr->clientData;
		word = tableDataPtr->fallback;
	    }

	    tablePrefixBytes = (const char *) tableDataPtr->prefixBytes;
	    tableFromUnicode = (const unsigned short *const *)
		    tableDataPtr->fromUnicode;

	    /*
	     * The state variable has the value of oldState when word is 0.
	     * In this case, the escape sequence should not be copied to dst
	     * because the current character set is not changed.
	     */

	    if (state != oldState) {
		subTablePtr = &dataPtr->subTables[state];
		if ((dst + subTablePtr->sequenceLen) > dstEnd) {
		    /*
		     * If there is no space to write the escape sequence, the
		     * state variable must be changed to the value of oldState
		     * variable because this escape sequence must be written
		     * in the next conversion.
		     */

		    state = oldState;
		    result = TCL_CONVERT_NOSPACE;
		    break;
		}
		memcpy(dst, subTablePtr->sequence, subTablePtr->sequenceLen);
		dst += subTablePtr->sequenceLen;
	    }
	}

	if (tablePrefixBytes[(word >> 8)] != 0) {
	    if (dst + 1 > dstEnd) {
		result = TCL_CONVERT_NOSPACE;
		break;
	    }
	    dst[0] = (char) (word >> 8);
	    dst[1] = (char) word;
	    dst += 2;
	} else {
	    if (dst > dstEnd) {
		result = TCL_CONVERT_NOSPACE;
		break;
	    }
	    dst[0] = (char) word;
	    dst++;
	}
	src += len;
    }

    if ((result == TCL_OK) && (flags & TCL_ENCODING_END)) {
	unsigned len = dataPtr->subTables[0].sequenceLen;

	/*
	 * Certain encodings like iso2022-jp need to write an escape sequence
	 * after all characters have been converted. This logic checks that
	 * enough room is available in the buffer for the escape bytes. The
	 * TCL_ENCODING_END flag is cleared after a final escape sequence has
	 * been added to the buffer so that another call to this method does
	 * not attempt to append escape bytes a second time.
	 */

	if ((dst + dataPtr->finalLen + (state?len:0)) > dstEnd) {
	    result = TCL_CONVERT_NOSPACE;
	} else {
	    if (state) {
		memcpy(dst, dataPtr->subTables[0].sequence, len);
		dst += len;
	    }
	    memcpy(dst, dataPtr->final, dataPtr->finalLen);
	    dst += dataPtr->finalLen;
	    state &= ~TCL_ENCODING_END;
	}
    }

    *statePtr = (Tcl_EncodingState) INT2PTR(state);
    *srcReadPtr = src - srcStart;
    *dstWrotePtr = dst - dstStart;
    *dstCharsPtr = numChars;
    return result;
}

/*
 *---------------------------------------------------------------------------
 *
 * EscapeFreeProc --
 *
 *	Frees resources used by the encoding.
 *
 * Results:
 *	None.
 *
 * Side effects:
 *	Memory is freed.
 *
 *---------------------------------------------------------------------------
 */

static void
EscapeFreeProc(
    void *clientData)	/* EscapeEncodingData that specifies
				 * encoding. */
{
    EscapeEncodingData *dataPtr = (EscapeEncodingData *)clientData;
    EscapeSubTable *subTablePtr;
    int i;

    if (dataPtr == NULL) {
	return;
    }

    /*
     * The subTables should be freed recursively in normal operation but not
     * during TclFinalizeEncodingSubsystem because they are also present as a
     * weak reference in the toplevel encodingTable (i.e., they don't have a
     * +1 refcount for this), and unpredictable nuking order could remove them
     * from under the following loop's feet. [Bug 2891556]
     *
     * The encodingsInitialized flag, being reset on entry to TFES, can serve
     * as a "not in finalization" test.
     */

    if (encodingsInitialized) {
	subTablePtr = dataPtr->subTables;
	for (i = 0; i < dataPtr->numSubTables; i++) {
	    FreeEncoding((Tcl_Encoding) subTablePtr->encodingPtr);
	    subTablePtr->encodingPtr = NULL;
	    subTablePtr++;
	}
    }
    Tcl_Free(dataPtr);
}

/*
 *---------------------------------------------------------------------------
 *
 * GetTableEncoding --
 *
 *	Helper function for the EscapeEncodingData conversions. Gets the
 *	encoding (of type TextEncodingData) that represents the specified
 *	state.
 *
 * Results:
 *	The return value is the encoding.
 *
 * Side effects:
 *	If the encoding that represents the specified state has not already
 *	been used by this EscapeEncoding, it will be loaded and cached in the
 *	dataPtr.
 *
 *---------------------------------------------------------------------------
 */

static Encoding *
GetTableEncoding(
    EscapeEncodingData *dataPtr,/* Contains names of encodings. */
    int state)			/* Index in dataPtr of desired Encoding. */
{
    EscapeSubTable *subTablePtr = &dataPtr->subTables[state];
    Encoding *encodingPtr = subTablePtr->encodingPtr;

    if (encodingPtr == NULL) {
	encodingPtr = (Encoding *) Tcl_GetEncoding(NULL, subTablePtr->name);
	if ((encodingPtr == NULL)
		|| (encodingPtr->toUtfProc != TableToUtfProc
		&& encodingPtr->toUtfProc != Iso88591ToUtfProc)) {
	    Tcl_Panic("EscapeToUtfProc: invalid sub table");
	}
	subTablePtr->encodingPtr = encodingPtr;
    }

    return encodingPtr;
}

/*
 *---------------------------------------------------------------------------
 *
 * unilen, unilen4 --
 *
 *	A helper function for the Tcl_ExternalToUtf functions. This function
 *	is similar to strlen for double-byte characters: it returns the number
 *	of bytes in a 0x0000 terminated string.
 *
 * Results:
 *	As above.
 *
 * Side effects:
 *	None.
 *
 *---------------------------------------------------------------------------
 */

static size_t
unilen(
    const char *src)
{
    unsigned short *p;

    p = (unsigned short *) src;
    while (*p != 0x0000) {
	p++;
    }
    return (char *) p - src;
}

static size_t
unilen4(
    const char *src)
{
    unsigned int *p;

    p = (unsigned int *) src;
    while (*p != 0x00000000) {
	p++;
    }
    return (char *) p - src;
}

/*
 *-------------------------------------------------------------------------
 *
 * InitializeEncodingSearchPath	--
 *
 *	This is the fallback routine that sets the default value of the
 *	encoding search path if the application has not set one via a call to
 *	Tcl_SetEncodingSearchPath() by the first time the search path is needed
 *	to load encoding data.
 *
 *	The default encoding search path is produced by taking each directory
 *	in the library path, appending a subdirectory named "encoding", and if
 *	the resulting directory exists, adding it to the encoding search path.
 *
 * Results:
 *	None.
 *
 * Side effects:
 *	Sets the encoding search path to an initial value.
 *
 *-------------------------------------------------------------------------
 */

static void
InitializeEncodingSearchPath(
    char **valuePtr,
    size_t *lengthPtr,
    Tcl_Encoding *encodingPtr)
{
    const char *bytes;
    size_t i, numDirs, numBytes;
    Tcl_Obj *libPathObj, *encodingObj, *searchPathObj;

    TclNewLiteralStringObj(encodingObj, "encoding");
    TclNewObj(searchPathObj);
    Tcl_IncrRefCount(encodingObj);
    Tcl_IncrRefCount(searchPathObj);
    libPathObj = TclGetLibraryPath();
    Tcl_IncrRefCount(libPathObj);
    TclListObjLengthM(NULL, libPathObj, &numDirs);

    for (i = 0; i < numDirs; i++) {
	Tcl_Obj *directoryObj, *pathObj;
	Tcl_StatBuf stat;

	Tcl_ListObjIndex(NULL, libPathObj, i, &directoryObj);
	pathObj = Tcl_FSJoinToPath(directoryObj, 1, &encodingObj);
	Tcl_IncrRefCount(pathObj);
	if ((0 == Tcl_FSStat(pathObj, &stat)) && S_ISDIR(stat.st_mode)) {
	    Tcl_ListObjAppendElement(NULL, searchPathObj, pathObj);
	}
	Tcl_DecrRefCount(pathObj);
    }

    Tcl_DecrRefCount(libPathObj);
    Tcl_DecrRefCount(encodingObj);
    *encodingPtr = libraryPath.encoding;
    if (*encodingPtr) {
	((Encoding *)(*encodingPtr))->refCount++;
    }
    bytes = Tcl_GetStringFromObj(searchPathObj, &numBytes);

    *lengthPtr = numBytes;
    *valuePtr = (char *)Tcl_Alloc(numBytes + 1);
    memcpy(*valuePtr, bytes, numBytes + 1);
    Tcl_DecrRefCount(searchPathObj);
}

/*
 * Local Variables:
 * mode: c
 * c-basic-offset: 4
 * fill-column: 78
 * End:
 */<|MERGE_RESOLUTION|>--- conflicted
+++ resolved
@@ -579,11 +579,7 @@
     type.nullSize	= 1;
     type.clientData	= INT2PTR(ENCODING_UTF);
     Tcl_CreateEncoding(&type);
-<<<<<<< HEAD
     type.clientData	= NULL;
-=======
-    type.clientData	= INT2PTR(0);
->>>>>>> 6d674a96
     type.encodingName	= "cesu-8";
     Tcl_CreateEncoding(&type);
 
@@ -2361,7 +2357,6 @@
 
 	    *dst++ = *src++;
 	} else if ((UCHAR(*src) == 0xC0) && (src + 1 < srcEnd)
-<<<<<<< HEAD
 	    && (UCHAR(src[1]) == 0x80)
 	    && (!(flags & ENCODING_INPUT)
 		|| (
@@ -2374,15 +2369,6 @@
 	     * If in input mode, and -strict or -failindex is specified: This is an error.
 	     */
 	    if (flags & ENCODING_INPUT && ((flags & TCL_ENCODING_STRICT) == TCL_ENCODING_STRICT)) {
-=======
-		&& (UCHAR(src[1]) == 0x80) && !(flags & TCL_ENCODING_MODIFIED) && (!(flags & ENCODING_INPUT)
-			|| ((flags & TCL_ENCODING_STRICT) == TCL_ENCODING_STRICT)
-			|| (flags & ENCODING_FAILINDEX))) {
-	    /*
-	     * If in input mode, and -strict or -failindex is specified: This is an error.
-	     */
-	    if ((STOPONERROR) && (flags & ENCODING_INPUT)) {
->>>>>>> 6d674a96
 		result = TCL_CONVERT_SYNTAX;
 		break;
 	    }
