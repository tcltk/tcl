/*
 * tclEncoding.c --
 *
 *	Contains the implementation of the encoding conversion package.
 *
 * Copyright © 1996-1998 Sun Microsystems, Inc.
 *
 * See the file "license.terms" for information on usage and redistribution of
 * this file, and for a DISCLAIMER OF ALL WARRANTIES.
 */

#include "tclInt.h"
#include <assert.h>

typedef size_t (LengthProc)(const char *src);

/*
 * The following data structure represents an encoding, which describes how to
 * convert between various character sets and UTF-8.
 */

typedef struct {
    char *name;			/* Name of encoding. Malloced because (1) hash
				 * table entry that owns this encoding may be
				 * freed prior to this encoding being freed,
				 * (2) string passed in the Tcl_EncodingType
				 * structure may not be persistent. */
    Tcl_EncodingConvertProc *toUtfProc;
				/* Function to convert from external encoding
				 * into UTF-8. */
    Tcl_EncodingConvertProc *fromUtfProc;
				/* Function to convert from UTF-8 into
				 * external encoding. */
    Tcl_EncodingFreeProc *freeProc;
				/* If non-NULL, function to call when this
				 * encoding is deleted. */
    void *clientData;	/* Arbitrary value associated with encoding
				 * type. Passed to conversion functions. */
    Tcl_Size nullSize;	/* Number of 0x00 bytes that signify
				 * end-of-string in this encoding. This number
				 * is used to determine the source string
				 * length when the srcLen argument is
				 * negative. This number can be 1, 2, or 4. */
    LengthProc *lengthProc;	/* Function to compute length of
				 * null-terminated strings in this encoding.
				 * If nullSize is 1, this is strlen; if
				 * nullSize is 2, this is a function that
				 * returns the number of bytes in a 0x0000
				 * terminated string; if nullSize is 4, this
				 * is a function that returns the number of
				 * bytes in a 0x00000000 terminated string. */
    size_t refCount;		/* Number of uses of this structure. */
    Tcl_HashEntry *hPtr;	/* Hash table entry that owns this encoding. */
} Encoding;

/*
 * The following structure is the clientData for a dynamically-loaded,
 * table-driven encoding created by LoadTableEncoding(). It maps between
 * Unicode and a single-byte, double-byte, or multibyte (1 or 2 bytes only)
 * encoding.
 */

typedef struct {
    int fallback;		/* Character (in this encoding) to substitute
				 * when this encoding cannot represent a UTF-8
				 * character. */
    char prefixBytes[256];	/* If a byte in the input stream is a lead
				 * byte for a 2-byte sequence, the
				 * corresponding entry in this array is 1,
				 * otherwise it is 0. */
    unsigned short **toUnicode;	/* Two dimensional sparse matrix to map
				 * characters from the encoding to Unicode.
				 * Each element of the toUnicode array points
				 * to an array of 256 shorts. If there is no
				 * corresponding character in Unicode, the
				 * value in the matrix is 0x0000.
				 * malloc'd. */
    unsigned short **fromUnicode;
				/* Two dimensional sparse matrix to map
				 * characters from Unicode to the encoding.
				 * Each element of the fromUnicode array
				 * points to an array of 256 shorts. If there
				 * is no corresponding character the encoding,
				 * the value in the matrix is 0x0000.
				 * malloc'd. */
    int flags;			/* Miscellaneous flags */
#define ENCODING_ASCII_COMPATIBLE 0x1
} TableEncodingData;

/*
 * Each of the following structures is the clientData for a dynamically-loaded
 * escape-driven encoding that is itself comprised of other simpler encodings.
 * An example is "iso-2022-jp", which uses escape sequences to switch between
 * ascii, jis0208, jis0212, gb2312, and ksc5601. Note that "escape-driven"
 * does not necessarily mean that the ESCAPE character is the character used
 * for switching character sets.
 */

typedef struct {
    unsigned sequenceLen;	/* Length of following string. */
    char sequence[16];		/* Escape code that marks this encoding. */
    char name[32];		/* Name for encoding. */
    Encoding *encodingPtr;	/* Encoding loaded using above name, or NULL
				 * if this sub-encoding has not been needed
				 * yet. */
} EscapeSubTable;

typedef struct {
    int fallback;		/* Character (in this encoding) to substitute
				 * when this encoding cannot represent a UTF-8
				 * character. */
    unsigned initLen;		/* Length of following string. */
    char init[16];		/* String to emit or expect before first char
				 * in conversion. */
    unsigned finalLen;		/* Length of following string. */
    char final[16];		/* String to emit or expect after last char in
				 * conversion. */
    char prefixBytes[256];	/* If a byte in the input stream is the first
				 * character of one of the escape sequences in
				 * the following array, the corresponding
				 * entry in this array is 1, otherwise it is
				 * 0. */
    int numSubTables;		/* Length of following array. */
    EscapeSubTable subTables[TCLFLEXARRAY];/* Information about each EscapeSubTable used
				 * by this encoding type. The actual size is
				 * as large as necessary to hold all
				 * EscapeSubTables. */
} EscapeEncodingData;

/*
 * Constants used when loading an encoding file to identify the type of the
 * file.
 */

#define ENCODING_SINGLEBYTE	0
#define ENCODING_DOUBLEBYTE	1
#define ENCODING_MULTIBYTE	2
#define ENCODING_ESCAPE		3

/*
 * A list of directories in which Tcl should look for *.enc files. This list
 * is shared by all threads. Access is governed by a mutex lock.
 */

static TclInitProcessGlobalValueProc InitializeEncodingSearchPath;
static ProcessGlobalValue encodingSearchPath = {
    0, 0, NULL, NULL, InitializeEncodingSearchPath, NULL, NULL
};

/*
 * A map from encoding names to the directories in which their data files have
 * been seen. The string value of the map is shared by all threads. Access to
 * the shared string is governed by a mutex lock.
 */

static ProcessGlobalValue encodingFileMap = {
    0, 0, NULL, NULL, NULL, NULL, NULL
};

/*
 * A list of directories making up the "library path". Historically this
 * search path has served many uses, but the only one remaining is a base for
 * the encodingSearchPath above. If the application does not explicitly set
 * the encodingSearchPath, then it is initialized by appending /encoding
 * to each directory in this "libraryPath".
 */

static ProcessGlobalValue libraryPath = {
    0, 0, NULL, NULL, TclpInitLibraryPath, NULL, NULL
};

static int encodingsInitialized = 0;

/*
 * Hash table that keeps track of all loaded Encodings. Keys are the string
 * names that represent the encoding, values are (Encoding *).
 */

static Tcl_HashTable encodingTable;
TCL_DECLARE_MUTEX(encodingMutex)

/*
 * The following are used to hold the default and current system encodings.
 * If NULL is passed to one of the conversion routines, the current setting of
 * the system encoding is used to perform the conversion.
 */

static Tcl_Encoding defaultEncoding = NULL;
static Tcl_Encoding systemEncoding = NULL;
Tcl_Encoding tclIdentityEncoding = NULL;
Tcl_Encoding tclUtf8Encoding = NULL;

/*
 * Names of encoding profiles and corresponding integer values.
 * Keep alphabetical order for error messages.
 */
static struct TclEncodingProfiles {
    const char *name;
    int value;
} encodingProfiles[] = {
    {"lossless", TCL_ENCODING_PROFILE_LOSSLESS},
    {"replace", TCL_ENCODING_PROFILE_REPLACE},
    {"strict", TCL_ENCODING_PROFILE_STRICT},
    {"tcl8", TCL_ENCODING_PROFILE_TCL8},
};
#define PROFILE_TCL8(flags_)                                           \
    (ENCODING_PROFILE_GET(flags_) == TCL_ENCODING_PROFILE_TCL8)

#define PROFILE_REPLACE(flags_)                                        \
    (ENCODING_PROFILE_GET(flags_) == TCL_ENCODING_PROFILE_REPLACE)

#define PROFILE_LOSSLESS(flags_)                                       \
    (ENCODING_PROFILE_GET(flags_) == TCL_ENCODING_PROFILE_LOSSLESS)

#define PROFILE_STRICT(flags_)                                         \
    (!PROFILE_TCL8(flags_) && !PROFILE_REPLACE(flags_) && !PROFILE_LOSSLESS(flags_))

#define UNICODE_REPLACE_CHAR ((Tcl_UniChar)0xFFFD)
#define SURROGATE(c_)      (((c_) & ~0x7FF) == 0xD800)
#define HIGH_SURROGATE(c_) (((c_) & ~0x3FF) == 0xD800)
#define LOW_SURROGATE(c_)  (((c_) & ~0x3FF) == 0xDC00)

/*
 * The following variable is used in the sparse matrix code for a
 * TableEncoding to represent a page in the table that has no entries.
 */

static unsigned short emptyPage[256];

/*
 * Functions used only in this module.
 */

static Tcl_EncodingConvertProc	BinaryProc;
static Tcl_DupInternalRepProc	DupEncodingInternalRep;
static Tcl_EncodingFreeProc	EscapeFreeProc;
static Tcl_EncodingConvertProc	EscapeFromUtfProc;
static Tcl_EncodingConvertProc	EscapeToUtfProc;
static void			FillEncodingFileMap(void);
static void			FreeEncoding(Tcl_Encoding encoding);
static Tcl_FreeInternalRepProc	FreeEncodingInternalRep;
static Encoding *		GetTableEncoding(EscapeEncodingData *dataPtr,
				    int state);
static Tcl_Encoding		LoadEncodingFile(Tcl_Interp *interp,
				    const char *name);
static Tcl_Encoding		LoadTableEncoding(const char *name, int type,
				    Tcl_Channel chan);
static Tcl_Encoding		LoadEscapeEncoding(const char *name,
				    Tcl_Channel chan);
static Tcl_Channel		OpenEncodingFileChannel(Tcl_Interp *interp,
				    const char *name);
static Tcl_EncodingFreeProc	TableFreeProc;
static Tcl_EncodingConvertProc	TableFromUtfProc;
static Tcl_EncodingConvertProc	TableToUtfProc;
static size_t		unilen(const char *src);
static size_t		unilen4(const char *src);
static Tcl_EncodingConvertProc	Utf32ToUtfProc;
static Tcl_EncodingConvertProc	UtfToUtf32Proc;
static Tcl_EncodingConvertProc	Utf16ToUtfProc;
static Tcl_EncodingConvertProc	UtfToUtf16Proc;
static Tcl_EncodingConvertProc	UtfToUcs2Proc;
static Tcl_EncodingConvertProc	UtfToUtfProc;
static Tcl_EncodingConvertProc	Iso88591FromUtfProc;
static Tcl_EncodingConvertProc	Iso88591ToUtfProc;

/* Return 1/0 if unich is a lossless wrapper */
static inline int IsLosslessWrapper(Tcl_UniChar unich) {
    return (unich >= 0xDC00 && unich <= 0xDCFF);
}
/* Convert a byte to internal lossless representation */
static inline Tcl_UniChar ToLossless(char ch) {
    /* Only encode if non-ASCII for security reasons. See TIP */
    return 0x80 & ch ? 0xDC00 + UCHAR(ch) : UNICODE_REPLACE_CHAR;
}
/* Convert an internal lossless representation to raw byte */
static inline unsigned char FromLossless(Tcl_UniChar unich) {
    assert(IsLosslessWrapper(unich));
    return (unsigned char)(unich - 0xDC00);
}

/*
 * A Tcl_ObjType for holding a cached Tcl_Encoding in the twoPtrValue.ptr1 field
 * of the internalrep. This should help the lifetime of encodings be more useful.
 * See concerns raised in [Bug 1077262].
 */

static const Tcl_ObjType encodingType = {
    "encoding",
    FreeEncodingInternalRep,
    DupEncodingInternalRep,
    NULL,
    NULL,
    TCL_OBJTYPE_V0
};

#define EncodingSetInternalRep(objPtr, encoding)				\
    do {								\
	Tcl_ObjInternalRep ir;						\
	ir.twoPtrValue.ptr1 = (encoding);				\
	ir.twoPtrValue.ptr2 = NULL;					\
	Tcl_StoreInternalRep((objPtr), &encodingType, &ir);			\
    } while (0)

#define EncodingGetInternalRep(objPtr, encoding)				\
    do {								\
	const Tcl_ObjInternalRep *irPtr;					\
	irPtr = TclFetchInternalRep ((objPtr), &encodingType);		\
	(encoding) = irPtr ? (Tcl_Encoding)irPtr->twoPtrValue.ptr1 : NULL;		\
    } while (0)


/*
 *------------------------------------------------------------------------
 *
 * ToLosslessUtf8 --
 *
 *    Converts an entire string of bytes to their lossless utf-8 representation.
 *    Caller has to ensure the entire string is to be treated as invalid encoding.
 *
 * Results:
 *    Number of bytes in converted utf-8 output or a negative value if
 *    insufficient space.
 *
 * Side effects:
 *    The dst buffer is filled with the utf-8 lossless representation.
 *
 *------------------------------------------------------------------------
 */
static Tcl_Size
ToLosslessUtf8(
	const char *src, /* Source bytes */
	Tcl_Size srcLen, /* Number of source bytes */
	char *dst,       /* Destination buffer */
	Tcl_Size dstLen) /* Size of destination buffer */
{
    if ((dstLen / 3) < srcLen) {
	return -1; /* No space */
    }
    const char *srcEnd = src + srcLen;
    char *dstStart = dst;
    while (src < srcEnd) {
	dst += Tcl_UniCharToUtf(ToLossless(UCHAR(*src)), dst);
	++src;
    }
    return (dst - dstStart);
}

/*
 *----------------------------------------------------------------------
 *
 * Tcl_GetEncodingFromObj --
 *
 *	Writes to (*encodingPtr) the Tcl_Encoding value of (*objPtr), if
 *	possible, and returns TCL_OK. If no such encoding exists, TCL_ERROR is
 *	returned, and if interp is non-NULL, an error message is written
 *	there.
 *
 * Results:
 *	Standard Tcl return code.
 *
 * Side effects:
 *	Caches the Tcl_Encoding value as the internal rep of (*objPtr).
 *
 *----------------------------------------------------------------------
 */

int
Tcl_GetEncodingFromObj(
    Tcl_Interp *interp,
    Tcl_Obj *objPtr,
    Tcl_Encoding *encodingPtr)
{
    Tcl_Encoding encoding;
    const char *name = TclGetString(objPtr);

    EncodingGetInternalRep(objPtr, encoding);
    if (encoding == NULL) {
	encoding = Tcl_GetEncoding(interp, name);
	if (encoding == NULL) {
	    return TCL_ERROR;
	}
	EncodingSetInternalRep(objPtr, encoding);
    }
    *encodingPtr = Tcl_GetEncoding(NULL, name);
    return TCL_OK;
}

/*
 *----------------------------------------------------------------------
 *
 * FreeEncodingInternalRep --
 *
 *	The Tcl_FreeInternalRepProc for the "encoding" Tcl_ObjType.
 *
 *----------------------------------------------------------------------
 */

static void
FreeEncodingInternalRep(
    Tcl_Obj *objPtr)
{
    Tcl_Encoding encoding;

    EncodingGetInternalRep(objPtr, encoding);
    Tcl_FreeEncoding(encoding);
}

/*
 *----------------------------------------------------------------------
 *
 * DupEncodingInternalRep --
 *
 *	The Tcl_DupInternalRepProc for the "encoding" Tcl_ObjType.
 *
 *----------------------------------------------------------------------
 */

static void
DupEncodingInternalRep(
    Tcl_Obj *srcPtr,
    Tcl_Obj *dupPtr)
{
    Tcl_Encoding encoding = Tcl_GetEncoding(NULL, TclGetString(srcPtr));
    EncodingSetInternalRep(dupPtr, encoding);
}

/*
 *----------------------------------------------------------------------
 *
 * Tcl_GetEncodingSearchPath --
 *
 *	Keeps the per-thread copy of the encoding search path current with
 *	changes to the global copy.
 *
 * Results:
 *	Returns a "list" (Tcl_Obj *) that contains the encoding search path.
 *
 *----------------------------------------------------------------------
 */

Tcl_Obj *
Tcl_GetEncodingSearchPath(void)
{
    return TclGetProcessGlobalValue(&encodingSearchPath);
}

/*
 *----------------------------------------------------------------------
 *
 * Tcl_SetEncodingSearchPath --
 *
 *	Keeps the per-thread copy of the encoding search path current with
 *	changes to the global copy.
 *
 *----------------------------------------------------------------------
 */

int
Tcl_SetEncodingSearchPath(
    Tcl_Obj *searchPath)
{
    Tcl_Size dummy;

    if (TCL_ERROR == TclListObjLengthM(NULL, searchPath, &dummy)) {
	return TCL_ERROR;
    }
    TclSetProcessGlobalValue(&encodingSearchPath, searchPath, NULL);
    return TCL_OK;
}

/*
 *----------------------------------------------------------------------
 *
 * TclGetLibraryPath --
 *
 *	Keeps the per-thread copy of the library path current with changes to
 *	the global copy.
 *
 * Results:
 *	Returns a "list" (Tcl_Obj *) that contains the library path.
 *
 *----------------------------------------------------------------------
 */

Tcl_Obj *
TclGetLibraryPath(void)
{
    return TclGetProcessGlobalValue(&libraryPath);
}

/*
 *----------------------------------------------------------------------
 *
 * TclSetLibraryPath --
 *
 *	Keeps the per-thread copy of the library path current with changes to
 *	the global copy.
 *
 *	Since the result of this routine is void, if searchPath is not a valid
 *	list this routine silently does nothing.
 *
 *----------------------------------------------------------------------
 */

void
TclSetLibraryPath(
    Tcl_Obj *path)
{
    Tcl_Size dummy;

    if (TCL_ERROR == TclListObjLengthM(NULL, path, &dummy)) {
	return;
    }
    TclSetProcessGlobalValue(&libraryPath, path, NULL);
}

/*
 *---------------------------------------------------------------------------
 *
 * FillEncodingFileMap --
 *
 *	Called to update the encoding file map with the current value
 *	of the encoding search path.
 *
 *	Finds *.end files in the directories on the encoding search path and
 *	stores the found pathnames in a map associated with the encoding name.
 *
 *	If $dir is on the encoding search path and the file $dir/foo.enc is
 *	found, stores a "foo" -> $dir entry in the map.  if the "foo" encoding
 *	is needed later, the $dir/foo.enc name can be quickly constructed in
 *	order to read the encoding data.
 *
 * Results:
 *	None.
 *
 * Side effects:
 *	Entries are added to the encoding file map.
 *
 *---------------------------------------------------------------------------
 */

static void
FillEncodingFileMap(void)
{
    Tcl_Size i, numDirs = 0;
    Tcl_Obj *map, *searchPath;

    searchPath = Tcl_GetEncodingSearchPath();
    Tcl_IncrRefCount(searchPath);
    TclListObjLengthM(NULL, searchPath, &numDirs);
    map = Tcl_NewDictObj();
    Tcl_IncrRefCount(map);

    for (i = numDirs-1; i != TCL_INDEX_NONE; i--) {
	/*
	 * Iterate backwards through the search path so as we overwrite
	 * entries found, we favor files earlier on the search path.
	 */

	Tcl_Size j, numFiles;
	Tcl_Obj *directory, *matchFileList;
	Tcl_Obj **filev;
	Tcl_GlobTypeData readableFiles = {
	    TCL_GLOB_TYPE_FILE, TCL_GLOB_PERM_R, NULL, NULL
	};

	TclNewObj(matchFileList);
	Tcl_ListObjIndex(NULL, searchPath, i, &directory);
	Tcl_IncrRefCount(directory);
	Tcl_IncrRefCount(matchFileList);
	Tcl_FSMatchInDirectory(NULL, matchFileList, directory, "*.enc",
		&readableFiles);

	TclListObjGetElementsM(NULL, matchFileList, &numFiles, &filev);
	for (j=0; j<numFiles; j++) {
	    Tcl_Obj *encodingName, *fileObj;

	    fileObj = TclPathPart(NULL, filev[j], TCL_PATH_TAIL);
	    encodingName = TclPathPart(NULL, fileObj, TCL_PATH_ROOT);
	    Tcl_DictObjPut(NULL, map, encodingName, directory);
	    Tcl_DecrRefCount(fileObj);
	    Tcl_DecrRefCount(encodingName);
	}
	Tcl_DecrRefCount(matchFileList);
	Tcl_DecrRefCount(directory);
    }
    Tcl_DecrRefCount(searchPath);
    TclSetProcessGlobalValue(&encodingFileMap, map, NULL);
    Tcl_DecrRefCount(map);
}

/*
 *---------------------------------------------------------------------------
 *
 * TclInitEncodingSubsystem --
 *
 *	Initialize all resources used by this subsystem on a per-process
 *	basis.
 *
 * Results:
 *	None.
 *
 * Side effects:
 *	Depends on the memory, object, and IO subsystems.
 *
 *---------------------------------------------------------------------------
 */

/*
 * NOTE: THESE BIT DEFINITIONS SHOULD NOT OVERLAP WITH INTERNAL USE BITS
 * DEFINED IN tcl.h (TCL_ENCODING_* et al). Be cognizant of this
 * when adding bits. TODO - should really be defined in a single file.
 *
 * To prevent conflicting bits, only define bits within 0xff00 mask here.
 */
#define TCL_ENCODING_LE	0x100   /* Used to distinguish LE/BE variants */
#define ENCODING_UTF	0x200	/* For UTF-8 encoding, allow 4-byte output sequences */
#define ENCODING_INPUT	0x400   /* For UTF-8/CESU-8 encoding, means external -> internal */

void
TclInitEncodingSubsystem(void)
{
    Tcl_EncodingType type;
    TableEncodingData *dataPtr;
    unsigned size;
    unsigned short i;
    union {
	char c;
	short s;
    } isLe;
    int leFlags;

    if (encodingsInitialized) {
	return;
    }

    /* Note: This DEPENDS on TCL_ENCODING_LE being defined in least sig byte */
    isLe.s = 1;
    leFlags = isLe.c ? TCL_ENCODING_LE : 0;

    Tcl_MutexLock(&encodingMutex);
    Tcl_InitHashTable(&encodingTable, TCL_STRING_KEYS);
    Tcl_MutexUnlock(&encodingMutex);

    /*
     * Create a few initial encodings.  UTF-8 to UTF-8 translation is not a
     * no-op because it turns a stream of improperly formed UTF-8 into a
     * properly formed stream.
     */

    type.encodingName	= NULL;
    type.toUtfProc	= BinaryProc;
    type.fromUtfProc	= BinaryProc;
    type.freeProc	= NULL;
    type.nullSize	= 1;
    type.clientData	= NULL;
    tclIdentityEncoding = Tcl_CreateEncoding(&type);

    type.encodingName	= "utf-8";
    type.toUtfProc	= UtfToUtfProc;
    type.fromUtfProc	= UtfToUtfProc;
    type.freeProc	= NULL;
    type.nullSize	= 1;
    type.clientData	= INT2PTR(ENCODING_UTF);
    tclUtf8Encoding = Tcl_CreateEncoding(&type);
    type.clientData	= NULL;
    type.encodingName	= "cesu-8";
    Tcl_CreateEncoding(&type);

    type.toUtfProc	= Utf16ToUtfProc;
    type.fromUtfProc    = UtfToUcs2Proc;
    type.freeProc	= NULL;
    type.nullSize	= 2;
    type.encodingName   = "ucs-2le";
    type.clientData	= INT2PTR(TCL_ENCODING_LE);
    Tcl_CreateEncoding(&type);
    type.encodingName   = "ucs-2be";
    type.clientData	= NULL;
    Tcl_CreateEncoding(&type);
    type.encodingName   = "ucs-2";
    type.clientData	= INT2PTR(leFlags);
    Tcl_CreateEncoding(&type);

    type.toUtfProc	= Utf32ToUtfProc;
    type.fromUtfProc    = UtfToUtf32Proc;
    type.freeProc	= NULL;
    type.nullSize	= 4;
    type.encodingName   = "utf-32le";
    type.clientData	= INT2PTR(TCL_ENCODING_LE);
    Tcl_CreateEncoding(&type);
    type.encodingName   = "utf-32be";
    type.clientData	= NULL;
    Tcl_CreateEncoding(&type);
    type.encodingName   = "utf-32";
    type.clientData	= INT2PTR(leFlags);
    Tcl_CreateEncoding(&type);

    type.toUtfProc	= Utf16ToUtfProc;
    type.fromUtfProc    = UtfToUtf16Proc;
    type.freeProc	= NULL;
    type.nullSize	= 2;
    type.encodingName   = "utf-16le";
    type.clientData	= INT2PTR(TCL_ENCODING_LE);
    Tcl_CreateEncoding(&type);
    type.encodingName   = "utf-16be";
    type.clientData	= NULL;
    Tcl_CreateEncoding(&type);
    type.encodingName   = "utf-16";
    type.clientData	= INT2PTR(leFlags);
    Tcl_CreateEncoding(&type);

#ifndef TCL_NO_DEPRECATED
    type.encodingName   = "unicode";
    Tcl_CreateEncoding(&type);
#endif

    /*
     * Need the iso8859-1 encoding in order to process binary data, so force
     * it to always be embedded. Note that this encoding *must* be a proper
     * table encoding or some of the escape encodings crash! Hence the ugly
     * code to duplicate the structure of a table encoding here.
     */

    dataPtr = (TableEncodingData *)Tcl_Alloc(sizeof(TableEncodingData));
    memset(dataPtr, 0, sizeof(TableEncodingData));
    dataPtr->fallback = '?';

    size = 256*(sizeof(unsigned short *) + sizeof(unsigned short));
    dataPtr->toUnicode = (unsigned short **)Tcl_Alloc(size);
    memset(dataPtr->toUnicode, 0, size);
    dataPtr->fromUnicode = (unsigned short **)Tcl_Alloc(size);
    memset(dataPtr->fromUnicode, 0, size);

    dataPtr->toUnicode[0] = (unsigned short *) (dataPtr->toUnicode + 256);
    dataPtr->fromUnicode[0] = (unsigned short *) (dataPtr->fromUnicode + 256);
    for (i=1 ; i<256 ; i++) {
	dataPtr->toUnicode[i] = emptyPage;
	dataPtr->fromUnicode[i] = emptyPage;
    }

    for (i=0 ; i<256 ; i++) {
	dataPtr->toUnicode[0][i] = i;
	dataPtr->fromUnicode[0][i] = i;
    }

    type.encodingName	= "iso8859-1";
    type.toUtfProc	= Iso88591ToUtfProc;
    type.fromUtfProc	= Iso88591FromUtfProc;
    type.freeProc	= TableFreeProc;
    type.nullSize	= 1;
    type.clientData	= dataPtr;
    defaultEncoding	= Tcl_CreateEncoding(&type);
    systemEncoding	= Tcl_GetEncoding(NULL, type.encodingName);

    encodingsInitialized = 1;
}

/*
 *----------------------------------------------------------------------
 *
 * TclFinalizeEncodingSubsystem --
 *
 *	Release the state associated with the encoding subsystem.
 *
 * Results:
 *	None.
 *
 * Side effects:
 *	Frees all of the encodings.
 *
 *----------------------------------------------------------------------
 */

void
TclFinalizeEncodingSubsystem(void)
{
    Tcl_HashSearch search;
    Tcl_HashEntry *hPtr;

    Tcl_MutexLock(&encodingMutex);
    encodingsInitialized = 0;
    FreeEncoding(systemEncoding);
    systemEncoding = NULL;
    defaultEncoding = NULL;
    FreeEncoding(tclIdentityEncoding);
    tclIdentityEncoding = NULL;
    FreeEncoding(tclUtf8Encoding);
    tclUtf8Encoding = NULL;

    hPtr = Tcl_FirstHashEntry(&encodingTable, &search);
    while (hPtr != NULL) {
	/*
	 * Call FreeEncoding instead of doing it directly to handle refcounts
	 * like escape encodings use. [Bug 524674] Make sure to call
	 * Tcl_FirstHashEntry repeatedly so that all encodings are eventually
	 * cleaned up.
	 */

	FreeEncoding((Tcl_Encoding)Tcl_GetHashValue(hPtr));
	hPtr = Tcl_FirstHashEntry(&encodingTable, &search);
    }

    Tcl_DeleteHashTable(&encodingTable);
    Tcl_MutexUnlock(&encodingMutex);
}

/*
 *-------------------------------------------------------------------------
 *
 * Tcl_GetEncoding --
 *
 *	Given the name of a encoding, find the corresponding Tcl_Encoding
 *	token. If the encoding did not already exist, Tcl attempts to
 *	dynamically load an encoding by that name.
 *
 * Results:
 *	Returns a token that represents the encoding. If the name didn't refer
 *	to any known or loadable encoding, NULL is returned. If NULL was
 *	returned, an error message is left in interp's result object, unless
 *	interp was NULL.
 *
 * Side effects:
 *	LoadEncodingFile is called if necessary.
 *
 *-------------------------------------------------------------------------
 */

Tcl_Encoding
Tcl_GetEncoding(
    Tcl_Interp *interp,		/* Interp for error reporting, if not NULL. */
    const char *name)		/* The name of the desired encoding. */
{
    Tcl_HashEntry *hPtr;
    Encoding *encodingPtr;

    Tcl_MutexLock(&encodingMutex);
    if (name == NULL) {
	encodingPtr = (Encoding *) systemEncoding;
	encodingPtr->refCount++;
	Tcl_MutexUnlock(&encodingMutex);
	return systemEncoding;
    }

    hPtr = Tcl_FindHashEntry(&encodingTable, name);
    if (hPtr != NULL) {
	encodingPtr = (Encoding *)Tcl_GetHashValue(hPtr);
	encodingPtr->refCount++;
	Tcl_MutexUnlock(&encodingMutex);
	return (Tcl_Encoding) encodingPtr;
    }
    Tcl_MutexUnlock(&encodingMutex);

    return LoadEncodingFile(interp, name);
}

/*
 *---------------------------------------------------------------------------
 *
 * Tcl_FreeEncoding --
 *
 *	Releases an encoding allocated by Tcl_CreateEncoding() or
 *	Tcl_GetEncoding().
 *
 * Results:
 *	None.
 *
 * Side effects:
 *	The reference count associated with the encoding is decremented and
 *	the encoding is deleted if nothing is using it anymore.
 *
 *---------------------------------------------------------------------------
 */

void
Tcl_FreeEncoding(
    Tcl_Encoding encoding)
{
    Tcl_MutexLock(&encodingMutex);
    FreeEncoding(encoding);
    Tcl_MutexUnlock(&encodingMutex);
}

/*
 *----------------------------------------------------------------------
 *
 * FreeEncoding --
 *
 *	Decrements the reference count of an encoding.  The caller must hold
 *	encodingMutes.
 *
 * Results:
 *	None.
 *
 * Side effects:
 *	Releases the resource for an encoding if it is now unused.
 *	The reference count associated with the encoding is decremented and
 *	the encoding may be deleted if nothing is using it anymore.
 *
 *----------------------------------------------------------------------
 */

static void
FreeEncoding(
    Tcl_Encoding encoding)
{
    Encoding *encodingPtr = (Encoding *) encoding;

    if (encodingPtr == NULL) {
	return;
    }
    if (encodingPtr->refCount-- <= 1) {
	if (encodingPtr->freeProc != NULL) {
	    encodingPtr->freeProc(encodingPtr->clientData);
	}
	if (encodingPtr->hPtr != NULL) {
	    Tcl_DeleteHashEntry(encodingPtr->hPtr);
	}
	if (encodingPtr->name) {
	    Tcl_Free(encodingPtr->name);
	}
	Tcl_Free(encodingPtr);
    }
}

/*
 *-------------------------------------------------------------------------
 *
 * Tcl_GetEncodingName --
 *
 *	Given an encoding, return the name that was used to construct the
 *	encoding.
 *
 * Results:
 *	The name of the encoding.
 *
 * Side effects:
 *	None.
 *
 *---------------------------------------------------------------------------
 */

const char *
Tcl_GetEncodingName(
    Tcl_Encoding encoding)	/* The encoding whose name to fetch. */
{
    if (encoding == NULL) {
	encoding = systemEncoding;
    }

    return ((Encoding *) encoding)->name;
}

/*
 *-------------------------------------------------------------------------
 *
 * Tcl_GetEncodingNames --
 *
 *	Get the list of all known encodings, including the ones stored as
 *	files on disk in the encoding path.
 *
 * Results:
 *	Modifies interp's result object to hold a list of all the available
 *	encodings.
 *
 * Side effects:
 *	None.
 *
 *-------------------------------------------------------------------------
 */

void
Tcl_GetEncodingNames(
    Tcl_Interp *interp)		/* Interp to hold result. */
{
    Tcl_HashTable table;
    Tcl_HashSearch search;
    Tcl_HashEntry *hPtr;
    Tcl_Obj *map, *name, *result;
    Tcl_DictSearch mapSearch;
    int dummy, done = 0;

    TclNewObj(result);
    Tcl_InitObjHashTable(&table);

    /*
     * Copy encoding names from loaded encoding table to table.
     */

    Tcl_MutexLock(&encodingMutex);
    for (hPtr = Tcl_FirstHashEntry(&encodingTable, &search); hPtr != NULL;
	    hPtr = Tcl_NextHashEntry(&search)) {
	Encoding *encodingPtr = (Encoding *)Tcl_GetHashValue(hPtr);

	Tcl_CreateHashEntry(&table,
		Tcl_NewStringObj(encodingPtr->name, TCL_INDEX_NONE), &dummy);
    }
    Tcl_MutexUnlock(&encodingMutex);

    FillEncodingFileMap();
    map = TclGetProcessGlobalValue(&encodingFileMap);

    /*
     * Copy encoding names from encoding file map to table.
     */

    Tcl_DictObjFirst(NULL, map, &mapSearch, &name, NULL, &done);
    for (; !done; Tcl_DictObjNext(&mapSearch, &name, NULL, &done)) {
	Tcl_CreateHashEntry(&table, name, &dummy);
    }

    /*
     * Pull all encoding names from table into the result list.
     */

    for (hPtr = Tcl_FirstHashEntry(&table, &search); hPtr != NULL;
	    hPtr = Tcl_NextHashEntry(&search)) {
	Tcl_ListObjAppendElement(NULL, result,
		(Tcl_Obj *) Tcl_GetHashKey(&table, hPtr));
    }
    Tcl_SetObjResult(interp, result);
    Tcl_DeleteHashTable(&table);
}

/*
 *-------------------------------------------------------------------------
 *
 * Tcl_GetEncodingNulLength --
 *
 *	Given an encoding, return the number of nul bytes used for the
 *      string termination.
 *
 * Results:
 *	The number of nul bytes used for the string termination.
 *
 * Side effects:
 *	None.
 *
 *---------------------------------------------------------------------------
 */
Tcl_Size
Tcl_GetEncodingNulLength(
    Tcl_Encoding encoding)
{
    if (encoding == NULL) {
	encoding = systemEncoding;
    }

    return ((Encoding *) encoding)->nullSize;
}

/*
 *------------------------------------------------------------------------
 *
 * Tcl_SetSystemEncoding --
 *
 *	Sets the default encoding that should be used whenever the user passes
 *	a NULL value in to one of the conversion routines. If the supplied
 *	name is NULL, the system encoding is reset to the default system
 *	encoding.
 *
 * Results:
 *	The return value is TCL_OK if the system encoding was successfully set
 *	to the encoding specified by name, TCL_ERROR otherwise. If TCL_ERROR
 *	is returned, an error message is left in interp's result object,
 *	unless interp was NULL.
 *
 * Side effects:
 *	The reference count of the new system encoding is incremented. The
 *	reference count of the old system encoding is decremented and it may
 *	be freed. All VFS cached information is invalidated.
 *
 *------------------------------------------------------------------------
 */

int
Tcl_SetSystemEncoding(
    Tcl_Interp *interp,		/* Interp for error reporting, if not NULL. */
    const char *name)		/* The name of the desired encoding, or NULL/""
				 * to reset to default encoding. */
{
    Tcl_Encoding encoding;
    Encoding *encodingPtr;

    if (!name || !*name) {
	Tcl_MutexLock(&encodingMutex);
	encoding = defaultEncoding;
	encodingPtr = (Encoding *) encoding;
	encodingPtr->refCount++;
	Tcl_MutexUnlock(&encodingMutex);
    } else {
	encoding = Tcl_GetEncoding(interp, name);
	if (encoding == NULL) {
	    return TCL_ERROR;
	}
    }

    Tcl_MutexLock(&encodingMutex);
    FreeEncoding(systemEncoding);
    systemEncoding = encoding;
    Tcl_MutexUnlock(&encodingMutex);
    Tcl_FSMountsChanged(NULL);

    return TCL_OK;
}

/*
 *---------------------------------------------------------------------------
 *
 * Tcl_CreateEncoding --
 *
 *	Defines a new encoding, along with the functions that are used to
 *	convert to and from Unicode.
 *
 * Results:
 *	Returns a token that represents the encoding. If an encoding with the
 *	same name already existed, the old encoding token remains valid and
 *	continues to behave as it used to, and is eventually garbage collected
 *	when the last reference to it goes away. Any subsequent calls to
 *	Tcl_GetEncoding with the specified name retrieve the most recent
 *	encoding token.
 *
 * Side effects:
 *	A new record having the name of the encoding is entered into a table of
 *	encodings visible to all interpreters.  For each call to this function,
 *	there should eventually be a call to Tcl_FreeEncoding, which cleans
 *	deletes the record in the table when an encoding is no longer needed.
 *
 *---------------------------------------------------------------------------
 */

Tcl_Encoding
Tcl_CreateEncoding(
    const Tcl_EncodingType *typePtr)
				/* The encoding type. */
{
    Encoding *encodingPtr = (Encoding *)Tcl_Alloc(sizeof(Encoding));
    encodingPtr->name		= NULL;
    encodingPtr->toUtfProc	= typePtr->toUtfProc;
    encodingPtr->fromUtfProc	= typePtr->fromUtfProc;
    encodingPtr->freeProc	= typePtr->freeProc;
    encodingPtr->nullSize	= typePtr->nullSize;
    encodingPtr->clientData	= typePtr->clientData;
    if (typePtr->nullSize == 2) {
	encodingPtr->lengthProc = (LengthProc *) unilen;
    } else if (typePtr->nullSize == 4) {
	encodingPtr->lengthProc = (LengthProc *) unilen4;
    } else {
	encodingPtr->lengthProc = (LengthProc *) strlen;
    }
    encodingPtr->refCount	= 1;
    encodingPtr->hPtr		= NULL;

  if (typePtr->encodingName) {
    Tcl_HashEntry *hPtr;
    int isNew;
    char *name;

    Tcl_MutexLock(&encodingMutex);
    hPtr = Tcl_CreateHashEntry(&encodingTable, typePtr->encodingName, &isNew);
    if (isNew == 0) {
	/*
	 * Remove old encoding from hash table, but don't delete it until last
	 * reference goes away.
	 */

	Encoding *replaceMe = (Encoding *)Tcl_GetHashValue(hPtr);
	replaceMe->hPtr = NULL;
    }

    name = (char *)Tcl_Alloc(strlen(typePtr->encodingName) + 1);
    encodingPtr->name		= strcpy(name, typePtr->encodingName);
    encodingPtr->hPtr		= hPtr;
    Tcl_SetHashValue(hPtr, encodingPtr);

    Tcl_MutexUnlock(&encodingMutex);
  }
    return (Tcl_Encoding) encodingPtr;
}

/*
 *-------------------------------------------------------------------------
 *
 * Tcl_ExternalToUtfDString --
 *
 *	Convert a source buffer from the specified encoding into UTF-8. If any
 *	of the bytes in the source buffer are invalid or cannot be represented
 *	in the target encoding, a default fallback character will be
 *	substituted.
 *
 * Results:
 *	The converted bytes are stored in the DString, which is then NULL
 *	terminated. The return value is a pointer to the value stored in the
 *	DString.
 *
 * Side effects:
 *	None.
 *
 *-------------------------------------------------------------------------
 */

#undef Tcl_ExternalToUtfDString
char *
Tcl_ExternalToUtfDString(
    Tcl_Encoding encoding,	/* The encoding for the source string, or NULL
				 * for the default system encoding. */
    const char *src,		/* Source string in specified encoding. */
    Tcl_Size srcLen,		/* Source string length in bytes, or < 0 for
				 * encoding-specific string length. */
    Tcl_DString *dstPtr)	/* Uninitialized or free DString in which the
				 * converted string is stored. */
{
    Tcl_ExternalToUtfDStringEx(
	NULL, encoding, src, srcLen, TCL_ENCODING_PROFILE_TCL8, dstPtr, NULL);
    return Tcl_DStringValue(dstPtr);
}


/*
 *-------------------------------------------------------------------------
 *
 * Tcl_ExternalToUtfDStringEx --
 *
 *	Convert a source buffer from the specified encoding into UTF-8.
 *	"flags" controls the behavior if any of the bytes in
 *	the source buffer are invalid or cannot be represented in utf-8.
 *	Possible flags values:
 *	target encoding. It should be composed by OR-ing the following:
 *	- *At most one* of TCL_ENCODING_PROFILE{DEFAULT,TCL8,STRICT}
 *
 * Results:
 *      The return value is one of
 *        TCL_OK: success. Converted string in *dstPtr
 *        TCL_ERROR: error in passed parameters. Error message in interp
 *        TCL_CONVERT_MULTIBYTE: source ends in truncated multibyte sequence
 *        TCL_CONVERT_SYNTAX: source is not conformant to encoding definition
 *        TCL_CONVERT_UNKNOWN: source contained a character that could not
 *            be represented in target encoding.
 *
 * Side effects:
 *
 *      TCL_OK: The converted bytes are stored in the DString and NUL
 *          terminated in an encoding-specific manner.
 *      TCL_ERROR: an error, message is stored in the interp if not NULL.
 *      TCL_CONVERT_*: if errorLocPtr is NULL, an error message is stored
 *          in the interpreter (if not NULL). If errorLocPtr is not NULL,
 *          no error message is stored as it is expected the caller is
 *          interested in whatever is decoded so far and not treating this
 *          as an error condition.
 *
 *      In addition, *dstPtr is always initialized and must be cleared
 *      by the caller irrespective of the return code.
 *
 *-------------------------------------------------------------------------
 */

int
Tcl_ExternalToUtfDStringEx(
    Tcl_Interp *interp,         /* For error messages. May be NULL. */
    Tcl_Encoding encoding,	/* The encoding for the source string, or NULL
				 * for the default system encoding. */
    const char *src,		/* Source string in specified encoding. */
    Tcl_Size srcLen,			/* Source string length in bytes, or < 0 for
				 * encoding-specific string length. */
    int flags,			/* Conversion control flags. */
    Tcl_DString *dstPtr,	/* Uninitialized or free DString in which the
				 * converted string is stored. */
    Tcl_Size *errorLocPtr)      /* Where to store the error location
                                   (or TCL_INDEX_NONE if no error). May
				   be NULL. */
{
    char *dst;
    Tcl_EncodingState state;
    const Encoding *encodingPtr;
    int result;
    Tcl_Size dstLen, soFar;
    const char *srcStart = src;

    /* DO FIRST - Must always be initialized before returning */
    Tcl_DStringInit(dstPtr);

    if (flags & (TCL_ENCODING_START|TCL_ENCODING_END)) {
	/* TODO - what other flags are illegal? - See TIP 656 */
	Tcl_SetObjResult(
	    interp,
	    Tcl_NewStringObj(
		"Parameter error: TCL_ENCODING_{START,STOP} bits set in flags.",
		TCL_INDEX_NONE));
	Tcl_SetErrorCode(interp, "TCL", "ENCODING", "ILLEGALFLAGS", NULL);
	errno = EINVAL;
	return TCL_ERROR;
    }

    dst = Tcl_DStringValue(dstPtr);
    dstLen = dstPtr->spaceAvl - 1;

    if (encoding == NULL) {
	encoding = systemEncoding;
    }
    encodingPtr = (Encoding *)encoding;

    if (src == NULL) {
	srcLen = 0;
    } else if (srcLen == TCL_INDEX_NONE) {
	srcLen = encodingPtr->lengthProc(src);
    }

    flags |= TCL_ENCODING_START;
    if (encodingPtr->toUtfProc == UtfToUtfProc) {
	flags |= ENCODING_INPUT;
    }

    while (1) {
	int srcChunkLen, srcChunkRead;
	int dstChunkLen, dstChunkWrote, dstChunkChars;

	if (srcLen > INT_MAX) {
	    srcChunkLen = INT_MAX;
	} else {
	    srcChunkLen = srcLen;
	    flags |= TCL_ENCODING_END; /* Last chunk */
	}
	dstChunkLen = dstLen > INT_MAX ? INT_MAX : dstLen;

	result = encodingPtr->toUtfProc(encodingPtr->clientData, src,
		srcChunkLen, flags, &state, dst, dstChunkLen,
		&srcChunkRead, &dstChunkWrote, &dstChunkChars);
	soFar = dst + dstChunkWrote - Tcl_DStringValue(dstPtr);

	src += srcChunkRead;

	/*
	 * Keep looping in two case -
	 *   - our destination buffer did not have enough room
	 *   - we had not passed in all the data and error indicated fragment
	 *     of a multibyte character
	 * In both cases we have to grow buffer, move the input source pointer
	 * and loop. Otherwise, return the result we got.
	 */
	if ((result != TCL_CONVERT_NOSPACE) &&
	    !(result == TCL_CONVERT_MULTIBYTE && (flags & TCL_ENCODING_END))) {
	    Tcl_Size nBytesProcessed = (src - srcStart);

	    Tcl_DStringSetLength(dstPtr, soFar);
	    if (errorLocPtr) {
		/*
		 * Do not write error message into interpreter if caller
		 * wants to know error location.
		 */
		*errorLocPtr = result == TCL_OK ? TCL_INDEX_NONE : nBytesProcessed;
	    } else {
		/* Caller wants error message on failure */
		if (result != TCL_OK && interp != NULL) {
		    char buf[TCL_INTEGER_SPACE];
		    snprintf(buf, sizeof(buf), "%" TCL_SIZE_MODIFIER "u", nBytesProcessed);
		    Tcl_SetObjResult(
			interp,
			Tcl_ObjPrintf("unexpected byte sequence starting at index %"
				      TCL_SIZE_MODIFIER "u: '\\x%02X'",
				      nBytesProcessed,
				      UCHAR(srcStart[nBytesProcessed])));
		    Tcl_SetErrorCode(
			interp, "TCL", "ENCODING", "ILLEGALSEQUENCE", buf, NULL);
		}
	    }
	    if (result != TCL_OK) {
		errno = (result == TCL_CONVERT_NOSPACE) ? ENOMEM : EILSEQ;
	    }
	    return result;
	}

	flags &= ~TCL_ENCODING_START;
	srcLen -= srcChunkRead;

	if (Tcl_DStringLength(dstPtr) == 0) {
	    Tcl_DStringSetLength(dstPtr, dstLen);
	}
	Tcl_DStringSetLength(dstPtr, 2 * Tcl_DStringLength(dstPtr) + 1);
	dst = Tcl_DStringValue(dstPtr) + soFar;
	dstLen = Tcl_DStringLength(dstPtr) - soFar - 1;
    }
}

/*
 *-------------------------------------------------------------------------
 *
 * Tcl_ExternalToUtf --
 *
 *	Convert a source buffer from the specified encoding into UTF-8.
 *
 * Results:
 *	The return value is one of TCL_OK, TCL_CONVERT_MULTIBYTE,
 *	TCL_CONVERT_SYNTAX, TCL_CONVERT_UNKNOWN, or TCL_CONVERT_NOSPACE, as
 *	documented in tcl.h.
 *
 * Side effects:
 *	The converted bytes are stored in the output buffer.
 *
 *-------------------------------------------------------------------------
 */

int
Tcl_ExternalToUtf(
    TCL_UNUSED(Tcl_Interp *),	/* TODO: Re-examine this. */
    Tcl_Encoding encoding,	/* The encoding for the source string, or NULL
				 * for the default system encoding. */
    const char *src,		/* Source string in specified encoding. */
    Tcl_Size srcLen,		/* Source string length in bytes, or TCL_INDEX_NONE for
				 * encoding-specific string length. */
    int flags,			/* Conversion control flags. */
    Tcl_EncodingState *statePtr,/* Place for conversion routine to store state
				 * information used during a piecewise
				 * conversion. Contents of statePtr are
				 * initialized and/or reset by conversion
				 * routine under control of flags argument. */
    char *dst,			/* Output buffer in which converted string is
				 * stored. */
    Tcl_Size dstLen,		/* The maximum length of output buffer in
				 * bytes. */
    int *srcReadPtr,		/* Filled with the number of bytes from the
				 * source string that were converted. This may
				 * be less than the original source length if
				 * there was a problem converting some source
				 * characters. */
    int *dstWrotePtr,		/* Filled with the number of bytes that were
				 * stored in the output buffer as a result of
				 * the conversion. */
    int *dstCharsPtr)		/* Filled with the number of characters that
				 * correspond to the bytes stored in the
				 * output buffer. */
{
    const Encoding *encodingPtr;
    int result, srcRead, dstWrote, dstChars = 0;
    int noTerminate = flags & TCL_ENCODING_NO_TERMINATE;
    int charLimited = (flags & TCL_ENCODING_CHAR_LIMIT) && dstCharsPtr;
    int maxChars = INT_MAX;
    Tcl_EncodingState state;

    if (encoding == NULL) {
	encoding = systemEncoding;
    }
    encodingPtr = (Encoding *) encoding;

    if (src == NULL) {
	srcLen = 0;
    } else if (srcLen == TCL_INDEX_NONE) {
	srcLen = encodingPtr->lengthProc(src);
    }
    if (statePtr == NULL) {
	flags |= TCL_ENCODING_START | TCL_ENCODING_END;
	statePtr = &state;
    }
    if (srcLen > INT_MAX) {
	srcLen = INT_MAX;
	flags &= ~TCL_ENCODING_END;
    }
    if (dstLen > INT_MAX) {
	dstLen = INT_MAX;
    }
    if (srcReadPtr == NULL) {
	srcReadPtr = &srcRead;
    }
    if (dstWrotePtr == NULL) {
	dstWrotePtr = &dstWrote;
    }
    if (dstCharsPtr == NULL) {
	dstCharsPtr = &dstChars;
	flags &= ~TCL_ENCODING_CHAR_LIMIT;
    } else if (charLimited) {
	maxChars = *dstCharsPtr;
    }

    if (!noTerminate) {
        if (dstLen < 1) {
            return TCL_CONVERT_NOSPACE;
        }
	/*
	 * If there are any null characters in the middle of the buffer,
	 * they will converted to the UTF-8 null character (\xC0\x80). To get
	 * the actual \0 at the end of the destination buffer, we need to
	 * append it manually.  First make room for it...
	 */

	dstLen--;
    } else {
	if (dstLen <= 0 && srcLen > 0) {
	    return TCL_CONVERT_NOSPACE;
	}
    }
    if (encodingPtr->toUtfProc == UtfToUtfProc) {
	flags |= ENCODING_INPUT;
    }
    do {
	Tcl_EncodingState savedState = *statePtr;

	result = encodingPtr->toUtfProc(encodingPtr->clientData, src, srcLen,
		flags, statePtr, dst, dstLen, srcReadPtr, dstWrotePtr,
		dstCharsPtr);
	if (*dstCharsPtr <= maxChars) {
	    break;
	}
	dstLen = Tcl_UtfAtIndex(dst, maxChars) - dst + (TCL_UTF_MAX - 1);
	*statePtr = savedState;
    } while (1);
    if (!noTerminate) {
	/* ...and then append it */

	dst[*dstWrotePtr] = '\0';
    }

    return result;
}

/*
 *-------------------------------------------------------------------------
 *
 * Tcl_UtfToExternalDString --
 *
 *	Convert a source buffer from UTF-8 to the specified encoding. If any
 *	of the bytes in the source buffer are invalid or cannot be represented
 *	in the target encoding, a default fallback character is substituted.
 *
 * Results:
 *	The converted bytes are stored in the DString, which is then NULL
 *	terminated in an encoding-specific manner. The return value is a
 *	pointer to the value stored in the DString.
 *
 * Side effects:
 *	None.
 *
 *-------------------------------------------------------------------------
 */
#undef Tcl_UtfToExternalDString
char *
Tcl_UtfToExternalDString(
    Tcl_Encoding encoding,	/* The encoding for the converted string, or
				 * NULL for the default system encoding. */
    const char *src,		/* Source string in UTF-8. */
    Tcl_Size srcLen,		/* Source string length in bytes, or < 0 for
				 * strlen(). */
    Tcl_DString *dstPtr)	/* Uninitialized or free DString in which the
				 * converted string is stored. */
{
    Tcl_UtfToExternalDStringEx(
	NULL, encoding, src, srcLen, TCL_ENCODING_PROFILE_TCL8, dstPtr, NULL);
    return Tcl_DStringValue(dstPtr);
}


/*
 *-------------------------------------------------------------------------
 *
 * Tcl_UtfToExternalDStringEx --
 *
 *	Convert a source buffer from UTF-8 to the specified encoding.
 *	The parameter flags controls the behavior, if any of the bytes in
 *	the source buffer are invalid or cannot be represented in the
 *	target encoding. It should be composed by OR-ing the following:
 *	- *At most one* of TCL_ENCODING_PROFILE_*
 *
 * Results:
 *      The return value is one of
 *        TCL_OK: success. Converted string in *dstPtr
 *        TCL_ERROR: error in passed parameters. Error message in interp
 *        TCL_CONVERT_MULTIBYTE: source ends in truncated multibyte sequence
 *        TCL_CONVERT_SYNTAX: source is not conformant to encoding definition
 *        TCL_CONVERT_UNKNOWN: source contained a character that could not
 *            be represented in target encoding.
 *
 * Side effects:
 *
 *      TCL_OK: The converted bytes are stored in the DString and NUL
 *          terminated in an encoding-specific manner
 *      TCL_ERROR: an error, message is stored in the interp if not NULL.
 *      TCL_CONVERT_*: if errorLocPtr is NULL, an error message is stored
 *          in the interpreter (if not NULL). If errorLocPtr is not NULL,
 *          no error message is stored as it is expected the caller is
 *          interested in whatever is decoded so far and not treating this
 *          as an error condition.
 *
 *      In addition, *dstPtr is always initialized and must be cleared
 *      by the caller irrespective of the return code.
 *
 *-------------------------------------------------------------------------
 */

int
Tcl_UtfToExternalDStringEx(
    Tcl_Interp *interp,         /* For error messages. May be NULL. */
    Tcl_Encoding encoding,	/* The encoding for the converted string, or
				 * NULL for the default system encoding. */
    const char *src,		/* Source string in UTF-8. */
    Tcl_Size srcLen,		/* Source string length in bytes, or < 0 for
				 * strlen(). */
    int flags,			/* Conversion control flags. */
    Tcl_DString *dstPtr,	/* Uninitialized or free DString in which the
				 * converted string is stored. */
    Tcl_Size *errorLocPtr)      /* Where to store the error location
                                   (or TCL_INDEX_NONE if no error). May
				   be NULL. */
{
    char *dst;
    Tcl_EncodingState state;
    const Encoding *encodingPtr;
    int result;
    const char *srcStart = src;
    Tcl_Size dstLen, soFar;

    /* DO FIRST - must always be initialized on return */
    Tcl_DStringInit(dstPtr);

    if (flags & (TCL_ENCODING_START|TCL_ENCODING_END)) {
	/* TODO - what other flags are illegal? - See TIP 656 */
	Tcl_SetObjResult(
	    interp,
	    Tcl_NewStringObj(
		"Parameter error: TCL_ENCODING_{START,STOP} bits set in flags.",
		TCL_INDEX_NONE));
	Tcl_SetErrorCode(interp, "TCL", "ENCODING", "ILLEGALFLAGS", NULL);
	errno = EINVAL;
	return TCL_ERROR;
    }

    dst = Tcl_DStringValue(dstPtr);
    dstLen = dstPtr->spaceAvl - 1;

    if (encoding == NULL) {
	encoding = systemEncoding;
    }
    encodingPtr = (Encoding *) encoding;

    if (src == NULL) {
	srcLen = 0;
    } else if (srcLen == TCL_INDEX_NONE) {
	srcLen = strlen(src);
    }

    flags |= TCL_ENCODING_START;
    while (1) {
	int srcChunkLen, srcChunkRead;
	int dstChunkLen, dstChunkWrote, dstChunkChars;

	if (srcLen > INT_MAX) {
	    srcChunkLen = INT_MAX;
	} else {
	    srcChunkLen = srcLen;
	    flags |= TCL_ENCODING_END; /* Last chunk */
	}
	dstChunkLen = dstLen > INT_MAX ? INT_MAX : dstLen;

	result = encodingPtr->fromUtfProc(encodingPtr->clientData, src,
					  srcChunkLen, flags, &state, dst, dstChunkLen,
					  &srcChunkRead, &dstChunkWrote, &dstChunkChars);
	soFar = dst + dstChunkWrote - Tcl_DStringValue(dstPtr);

	/* Move past the part processed in this go around */
	src += srcChunkRead;

	/*
	 * Keep looping in two case -
	 *   - our destination buffer did not have enough room
	 *   - we had not passed in all the data and error indicated fragment
	 *     of a multibyte character
	 * In both cases we have to grow buffer, move the input source pointer
	 * and loop. Otherwise, return the result we got.
	 */
	if ((result != TCL_CONVERT_NOSPACE) &&
	    !(result == TCL_CONVERT_MULTIBYTE && (flags & TCL_ENCODING_END))) {
	    Tcl_Size nBytesProcessed = (src - srcStart);
	    Tcl_Size i = soFar + encodingPtr->nullSize - 1;
	    /* Loop as DStringSetLength only stores one nul byte at a time */
	    while (i >= soFar) {
		Tcl_DStringSetLength(dstPtr, i--);
	    }
	    if (errorLocPtr) {
		/*
		 * Do not write error message into interpreter if caller
		 * wants to know error location.
		 */
		*errorLocPtr = result == TCL_OK ? TCL_INDEX_NONE : nBytesProcessed;
	    } else {
		/* Caller wants error message on failure */
		if (result != TCL_OK && interp != NULL) {
		    Tcl_Size pos = Tcl_NumUtfChars(srcStart, nBytesProcessed);
		    int ucs4;
		    char buf[TCL_INTEGER_SPACE];
		    Tcl_UtfToUniChar(&srcStart[nBytesProcessed], &ucs4);
		    snprintf(buf, sizeof(buf), "%" TCL_SIZE_MODIFIER "u", nBytesProcessed);
		    Tcl_SetObjResult(
			interp,
			Tcl_ObjPrintf(
			    "unexpected character at index %" TCL_SIZE_MODIFIER
			    "u: 'U+%06X'",
			    pos,
			    ucs4));
		    Tcl_SetErrorCode(interp, "TCL", "ENCODING", "ILLEGALSEQUENCE",
				     buf, NULL);
		}
	    }
	    if (result != TCL_OK) {
		errno = (result == TCL_CONVERT_NOSPACE) ? ENOMEM : EILSEQ;
	    }
	    return result;
	}

	flags &= ~TCL_ENCODING_START;
	srcLen -= srcChunkRead;

	if (Tcl_DStringLength(dstPtr) == 0) {
	    Tcl_DStringSetLength(dstPtr, dstLen);
	}
	Tcl_DStringSetLength(dstPtr, 2 * Tcl_DStringLength(dstPtr) + 1);
	dst = Tcl_DStringValue(dstPtr) + soFar;
	dstLen = Tcl_DStringLength(dstPtr) - soFar - 1;
    }
}

/*
 *-------------------------------------------------------------------------
 *
 * Tcl_UtfToExternal --
 *
 *	Convert a buffer from UTF-8 into the specified encoding.
 *
 * Results:
 *	The return value is one of TCL_OK, TCL_CONVERT_MULTIBYTE,
 *	TCL_CONVERT_SYNTAX, TCL_CONVERT_UNKNOWN, or TCL_CONVERT_NOSPACE, as
 *	documented in tcl.h.
 *
 * Side effects:
 *	The converted bytes are stored in the output buffer.
 *
 *-------------------------------------------------------------------------
 */

int
Tcl_UtfToExternal(
    TCL_UNUSED(Tcl_Interp *),	/* TODO: Re-examine this. */
    Tcl_Encoding encoding,	/* The encoding for the converted string, or
				 * NULL for the default system encoding. */
    const char *src,		/* Source string in UTF-8. */
    Tcl_Size srcLen,		/* Source string length in bytes, or TCL_INDEX_NONE for
				 * strlen(). */
    int flags,			/* Conversion control flags. */
    Tcl_EncodingState *statePtr,/* Place for conversion routine to store state
				 * information used during a piecewise
				 * conversion. Contents of statePtr are
				 * initialized and/or reset by conversion
				 * routine under control of flags argument. */
    char *dst,			/* Output buffer in which converted string
				 * is stored. */
    Tcl_Size dstLen,		/* The maximum length of output buffer in
				 * bytes. */
    int *srcReadPtr,		/* Filled with the number of bytes from the
				 * source string that were converted. This may
				 * be less than the original source length if
				 * there was a problem converting some source
				 * characters. */
    int *dstWrotePtr,		/* Filled with the number of bytes that were
				 * stored in the output buffer as a result of
				 * the conversion. */
    int *dstCharsPtr)		/* Filled with the number of characters that
				 * correspond to the bytes stored in the
				 * output buffer. */
{
    const Encoding *encodingPtr;
    int result, srcRead, dstWrote, dstChars;
    Tcl_EncodingState state;

    if (encoding == NULL) {
	encoding = systemEncoding;
    }
    encodingPtr = (Encoding *) encoding;

    if (src == NULL) {
	srcLen = 0;
    } else if (srcLen == TCL_INDEX_NONE) {
	srcLen = strlen(src);
    }
    if (statePtr == NULL) {
	flags |= TCL_ENCODING_START | TCL_ENCODING_END;
	statePtr = &state;
    }
    if (srcLen > INT_MAX) {
	srcLen = INT_MAX;
	flags &= ~TCL_ENCODING_END;
    }
    if (dstLen > INT_MAX) {
	dstLen = INT_MAX;
    }
    if (srcReadPtr == NULL) {
	srcReadPtr = &srcRead;
    }
    if (dstWrotePtr == NULL) {
	dstWrotePtr = &dstWrote;
    }
    if (dstCharsPtr == NULL) {
	dstCharsPtr = &dstChars;
    }

    if (dstLen < encodingPtr->nullSize) {
	return TCL_CONVERT_NOSPACE;
    }
    dstLen -= encodingPtr->nullSize;
    result = encodingPtr->fromUtfProc(encodingPtr->clientData, src, srcLen,
	    flags, statePtr, dst, dstLen, srcReadPtr,
	    dstWrotePtr, dstCharsPtr);
    /*
     * Buffer is terminated irrespective of result. Not sure this is
     * reasonable but keep for historical/compatibility reasons.
     */
    memset(&dst[*dstWrotePtr], '\0', encodingPtr->nullSize);

    return result;
}

/*
 *---------------------------------------------------------------------------
 *
 * Tcl_FindExecutable --
 *
 *	This function computes the absolute path name of the current
 *	application, given its argv[0] value.
 *
 * Results:
 *	None.
 *
 * Side effects:
 *	The absolute pathname for the application is computed and stored to be
 *	returned later by [info nameofexecutable].
 *
 *---------------------------------------------------------------------------
 */
#undef Tcl_FindExecutable
const char *
Tcl_FindExecutable(
    const char *argv0)		/* The value of the application's argv[0]
				 * (native). */
{
    const char *version = Tcl_InitSubsystems();
    TclpSetInitialEncodings();
    TclpFindExecutable(argv0);
    return version;
}

/*
 *---------------------------------------------------------------------------
 *
 * OpenEncodingFileChannel --
 *
 *	Open the file believed to hold data for the encoding, "name".
 *
 * Results:
 *	Returns the readable Tcl_Channel from opening the file, or NULL if the
 *	file could not be successfully opened. If NULL was returned, an error
 *	message is left in interp's result object, unless interp was NULL.
 *
 * Side effects:
 *	Channel may be opened. Information about the filesystem may be cached
 *	to speed later calls.
 *
 *---------------------------------------------------------------------------
 */

static Tcl_Channel
OpenEncodingFileChannel(
    Tcl_Interp *interp,		/* Interp for error reporting, if not NULL. */
    const char *name)		/* The name of the encoding file on disk and
				 * also the name for new encoding. */
{
    Tcl_Obj *nameObj = Tcl_NewStringObj(name, TCL_INDEX_NONE);
    Tcl_Obj *fileNameObj = Tcl_DuplicateObj(nameObj);
    Tcl_Obj *searchPath = Tcl_DuplicateObj(Tcl_GetEncodingSearchPath());
    Tcl_Obj *map = TclGetProcessGlobalValue(&encodingFileMap);
    Tcl_Obj **dir, *path, *directory = NULL;
    Tcl_Channel chan = NULL;
    Tcl_Size i, numDirs;

    TclListObjGetElementsM(NULL, searchPath, &numDirs, &dir);
    Tcl_IncrRefCount(nameObj);
    Tcl_AppendToObj(fileNameObj, ".enc", TCL_INDEX_NONE);
    Tcl_IncrRefCount(fileNameObj);
    Tcl_DictObjGet(NULL, map, nameObj, &directory);

    /*
     * Check that any cached directory is still on the encoding search path.
     */

    if (NULL != directory) {
	int verified = 0;

	for (i=0; i<numDirs && !verified; i++) {
	    if (dir[i] == directory) {
		verified = 1;
	    }
	}
	if (!verified) {
	    const char *dirString = TclGetString(directory);

	    for (i=0; i<numDirs && !verified; i++) {
		if (strcmp(dirString, TclGetString(dir[i])) == 0) {
		    verified = 1;
		}
	    }
	}
	if (!verified) {
	    /*
	     * Directory no longer on the search path. Remove from cache.
	     */

	    map = Tcl_DuplicateObj(map);
	    Tcl_DictObjRemove(NULL, map, nameObj);
	    TclSetProcessGlobalValue(&encodingFileMap, map, NULL);
	    directory = NULL;
	}
    }

    if (NULL != directory) {
	/*
	 * Got a directory from the cache. Try to use it first.
	 */

	Tcl_IncrRefCount(directory);
	path = Tcl_FSJoinToPath(directory, 1, &fileNameObj);
	Tcl_IncrRefCount(path);
	Tcl_DecrRefCount(directory);
	chan = Tcl_FSOpenFileChannel(NULL, path, "r", 0);
	Tcl_DecrRefCount(path);
    }

    /*
     * Scan the search path until we find it.
     */

    for (i=0; i<numDirs && (chan == NULL); i++) {
	path = Tcl_FSJoinToPath(dir[i], 1, &fileNameObj);
	Tcl_IncrRefCount(path);
	chan = Tcl_FSOpenFileChannel(NULL, path, "r", 0);
	Tcl_DecrRefCount(path);
	if (chan != NULL) {
	    /*
	     * Save directory in the cache.
	     */

	    map = Tcl_DuplicateObj(TclGetProcessGlobalValue(&encodingFileMap));
	    Tcl_DictObjPut(NULL, map, nameObj, dir[i]);
	    TclSetProcessGlobalValue(&encodingFileMap, map, NULL);
	}
    }

    if ((NULL == chan) && (interp != NULL)) {
	Tcl_SetObjResult(interp, Tcl_ObjPrintf(
		"unknown encoding \"%s\"", name));
	Tcl_SetErrorCode(interp, "TCL", "LOOKUP", "ENCODING", name, NULL);
    }
    Tcl_DecrRefCount(fileNameObj);
    Tcl_DecrRefCount(nameObj);
    Tcl_DecrRefCount(searchPath);

    return chan;
}

/*
 *---------------------------------------------------------------------------
 *
 * LoadEncodingFile --
 *
 *	Read a file that describes an encoding and create a new Encoding from
 *	the data.
 *
 * Results:
 *	The return value is the newly loaded Tcl_Encoding or NULL if the file
 *	didn't exist or could not be processed. If NULL is returned and interp
 *	is not NULL, an error message is left in interp's result object.
 *
 * Side effects:
 *	A corresponding encoding file might be read from persistent storage, in
 *	which case LoadTableEncoding is called.
 *
 *---------------------------------------------------------------------------
 */

static Tcl_Encoding
LoadEncodingFile(
    Tcl_Interp *interp,		/* Interp for error reporting, if not NULL. */
    const char *name)		/* The name of both the encoding file
				 * and the new encoding. */
{
    Tcl_Channel chan = NULL;
    Tcl_Encoding encoding = NULL;
    int ch;

    chan = OpenEncodingFileChannel(interp, name);
    if (chan == NULL) {
	return NULL;
    }

    Tcl_SetChannelOption(NULL, chan, "-encoding", "utf-8");

    while (1) {
	Tcl_DString ds;

	Tcl_DStringInit(&ds);
	Tcl_Gets(chan, &ds);
	ch = Tcl_DStringValue(&ds)[0];
	Tcl_DStringFree(&ds);
	if (ch != '#') {
	    break;
	}
    }

    switch (ch) {
    case 'S':
	encoding = LoadTableEncoding(name, ENCODING_SINGLEBYTE, chan);
	break;
    case 'D':
	encoding = LoadTableEncoding(name, ENCODING_DOUBLEBYTE, chan);
	break;
    case 'M':
	encoding = LoadTableEncoding(name, ENCODING_MULTIBYTE, chan);
	break;
    case 'E':
	encoding = LoadEscapeEncoding(name, chan);
	break;
    }
    if ((encoding == NULL) && (interp != NULL)) {
	Tcl_SetObjResult(interp, Tcl_ObjPrintf(
		"invalid encoding file \"%s\"", name));
	Tcl_SetErrorCode(interp, "TCL", "LOOKUP", "ENCODING", name, NULL);
    }
    Tcl_CloseEx(NULL, chan, 0);

    return encoding;
}

/*
 *-------------------------------------------------------------------------
 *
 * LoadTableEncoding --
 *
 *	Helper function for LoadEncodingFile().  Creates a Tcl_EncodingType
 *	structure along with its corresponding TableEncodingData structure, and
 *	passes it to Tcl_Createncoding.
 *
 *	The file contains binary data but begins with a marker to indicate
 *	byte-ordering so a single binary file can be read on big or
 *	little-endian systems.
 *
 * Results:
 *	Returns the new Tcl_Encoding,  or NULL if it could could
 *	not be created because the file contained invalid data.
 *
 * Side effects:
 *	See Tcl_CreateEncoding().
 *
 *-------------------------------------------------------------------------
 */

static Tcl_Encoding
LoadTableEncoding(
    const char *name,		/* Name of the new encoding. */
    int type,			/* Type of encoding (ENCODING_?????). */
    Tcl_Channel chan)		/* File containing new encoding. */
{
    Tcl_DString lineString;
    Tcl_Obj *objPtr;
    char *line;
    int i, hi, lo, numPages, symbol, fallback, len;
    unsigned char used[256];
    unsigned size;
    TableEncodingData *dataPtr;
    unsigned short *pageMemPtr, *page;
    Tcl_EncodingType encType;

    /*
     * Speed over memory. Use a full 256 character table to decode hex
     * sequences in the encoding files.
     */

    static const char staticHex[] = {
      0,  0,  0,  0,  0,  0,  0, 0, 0, 0, 0, 0, 0, 0, 0, 0, /*   0 ...  15 */
      0,  0,  0,  0,  0,  0,  0, 0, 0, 0, 0, 0, 0, 0, 0, 0, /*  16 ...  31 */
      0,  0,  0,  0,  0,  0,  0, 0, 0, 0, 0, 0, 0, 0, 0, 0, /*  32 ...  47 */
      0,  1,  2,  3,  4,  5,  6, 7, 8, 9, 0, 0, 0, 0, 0, 0, /*  48 ...  63 */
      0, 10, 11, 12, 13, 14, 15, 0, 0, 0, 0, 0, 0, 0, 0, 0, /*  64 ...  79 */
      0,  0,  0,  0,  0,  0,  0, 0, 0, 0, 0, 0, 0, 0, 0, 0, /*  80 ...  95 */
      0, 10, 11, 12, 13, 14, 15, 0, 0, 0, 0, 0, 0, 0, 0, 0, /*  96 ... 111 */
      0,  1,  2,  3,  4,  5,  6, 7, 8, 9, 0, 0, 0, 0, 0, 0, /* 112 ... 127 */
      0,  0,  0,  0,  0,  0,  0, 0, 0, 0, 0, 0, 0, 0, 0, 0, /* 128 ... 143 */
      0,  0,  0,  0,  0,  0,  0, 0, 0, 0, 0, 0, 0, 0, 0, 0, /* 144 ... 159 */
      0,  0,  0,  0,  0,  0,  0, 0, 0, 0, 0, 0, 0, 0, 0, 0, /* 160 ... 175 */
      0,  0,  0,  0,  0,  0,  0, 0, 0, 0, 0, 0, 0, 0, 0, 0, /* 176 ... 191 */
      0,  0,  0,  0,  0,  0,  0, 0, 0, 0, 0, 0, 0, 0, 0, 0, /* 192 ... 207 */
      0,  0,  0,  0,  0,  0,  0, 0, 0, 0, 0, 0, 0, 0, 0, 0, /* 208 ... 223 */
      0,  0,  0,  0,  0,  0,  0, 0, 0, 0, 0, 0, 0, 0, 0, 0, /* 224 ... 239 */
      0,  0,  0,  0,  0,  0,  0, 0, 0, 0, 0, 0, 0, 0, 0, 0, /* 240 ... 255 */
    };

    Tcl_DStringInit(&lineString);
    if (Tcl_Gets(chan, &lineString) == TCL_IO_FAILURE) {
	return NULL;
    }
    line = Tcl_DStringValue(&lineString);

    fallback = (int) strtol(line, &line, 16);
    symbol = (int) strtol(line, &line, 10);
    numPages = (int) strtol(line, &line, 10);
    Tcl_DStringFree(&lineString);

    if (numPages < 0) {
	numPages = 0;
    } else if (numPages > 256) {
	numPages = 256;
    }

    memset(used, 0, sizeof(used));

#undef PAGESIZE
#define PAGESIZE    (256 * sizeof(unsigned short))

    dataPtr = (TableEncodingData *)Tcl_Alloc(sizeof(TableEncodingData));
    memset(dataPtr, 0, sizeof(TableEncodingData));

    dataPtr->fallback = fallback;

    /*
     * Read the table that maps characters to Unicode. Performs a single
     * malloc to get the memory for the array and all the pages needed by the
     * array.
     */

    size = 256 * sizeof(unsigned short *) + numPages * PAGESIZE;
    dataPtr->toUnicode = (unsigned short **)Tcl_Alloc(size);
    memset(dataPtr->toUnicode, 0, size);
    pageMemPtr = (unsigned short *) (dataPtr->toUnicode + 256);

    TclNewObj(objPtr);
    Tcl_IncrRefCount(objPtr);
    for (i = 0; i < numPages; i++) {
	int ch;
	const char *p;
	Tcl_Size expected = 3 + 16 * (16 * 4 + 1);

	if (Tcl_ReadChars(chan, objPtr, expected, 0) != expected) {
	    return NULL;
	}
	p = TclGetString(objPtr);
	hi = (staticHex[UCHAR(p[0])] << 4) + staticHex[UCHAR(p[1])];
	dataPtr->toUnicode[hi] = pageMemPtr;
	p += 2;
	for (lo = 0; lo < 256; lo++) {
	    if ((lo & 0x0F) == 0) {
		p++;
	    }
	    ch = (staticHex[UCHAR(p[0])] << 12) + (staticHex[UCHAR(p[1])] << 8)
		    + (staticHex[UCHAR(p[2])] << 4) + staticHex[UCHAR(p[3])];
	    if (ch != 0) {
		used[ch >> 8] = 1;
	    }
	    *pageMemPtr = (unsigned short) ch;
	    pageMemPtr++;
	    p += 4;
	}
    }
    TclDecrRefCount(objPtr);

    if (type == ENCODING_DOUBLEBYTE) {
	/* DBCS never ascii compatible so no need to set dataPtr->flags */
	memset(dataPtr->prefixBytes, 1, sizeof(dataPtr->prefixBytes));
    } else {
	int asciiCompatible = 1;
	for (hi = 1; hi < 256; hi++) {
	    if (dataPtr->toUnicode[hi] != NULL) {
		dataPtr->prefixBytes[hi] = 1;
		if (hi < 128) {
		    /* any byte < 128 is a prefix => not ASCII compatible */
		    asciiCompatible = 0;
		}
	    }
	}
	if (asciiCompatible) {
	    for (lo = 1; lo < 128; ++lo) {
		if (dataPtr->toUnicode[0][lo] != lo) {
		    /* any byte < 128 does not map to itself => not ASCII compatible */
		    asciiCompatible = 0;
		    break;
		}
	    }
	    if (asciiCompatible) {
		dataPtr->flags |= ENCODING_ASCII_COMPATIBLE;
	    }
	}
    }

    /*
     * Invert the toUnicode array to produce the fromUnicode array. Performs a
     * single malloc to get the memory for the array and all the pages needed
     * by the array. While reading in the toUnicode array remember what
     * pages are needed for the fromUnicode array.
     */

    if (symbol) {
	used[0] = 1;
    }
    numPages = 0;
    for (hi = 0; hi < 256; hi++) {
	if (used[hi]) {
	    numPages++;
	}
    }
    size = 256 * sizeof(unsigned short *) + numPages * PAGESIZE;
    dataPtr->fromUnicode = (unsigned short **)Tcl_Alloc(size);
    memset(dataPtr->fromUnicode, 0, size);
    pageMemPtr = (unsigned short *) (dataPtr->fromUnicode + 256);

    for (hi = 0; hi < 256; hi++) {
	if (dataPtr->toUnicode[hi] == NULL) {
	    dataPtr->toUnicode[hi] = emptyPage;
	    continue;
	}
	for (lo = 0; lo < 256; lo++) {
	    int ch = dataPtr->toUnicode[hi][lo];

	    if (ch != 0) {
		page = dataPtr->fromUnicode[ch >> 8];
		if (page == NULL) {
		    page = pageMemPtr;
		    pageMemPtr += 256;
		    dataPtr->fromUnicode[ch >> 8] = page;
		}
		page[ch & 0xFF] = (unsigned short) ((hi << 8) + lo);
	    }
	}
    }
    if (type == ENCODING_MULTIBYTE) {
	/*
	 * If multibyte encodings don't have a backslash character, define
	 * one. Otherwise, on Windows, native file names don't work because
	 * the backslash in the file name maps to the unknown character
	 * (question mark) when converting from UTF-8 to external encoding.
	 */

	if (dataPtr->fromUnicode[0] != NULL) {
	    if (dataPtr->fromUnicode[0][(int)'\\'] == '\0') {
		dataPtr->fromUnicode[0][(int)'\\'] = '\\';
	    }
	}
    }
    if (symbol) {
	/*
	 * Make a special symbol encoding that maps each symbol character from
	 * its Unicode code point down into page 0, and also ensure that each
	 * characters on page 0 maps to itself so that a symbol font can be
	 * used to display a simple string like "abcd" and have alpha, beta,
	 * chi, delta show up, rather than have "unknown" chars show up because
	 * strictly speaking the symbol font doesn't have glyphs for those low
	 * ASCII chars.
	 */

	page = dataPtr->fromUnicode[0];
	if (page == NULL) {
	    page = pageMemPtr;
	    dataPtr->fromUnicode[0] = page;
	}
	for (lo = 0; lo < 256; lo++) {
	    if (dataPtr->toUnicode[0][lo] != 0) {
		page[lo] = (unsigned short) lo;
	    }
	}
    }
    for (hi = 0; hi < 256; hi++) {
	if (dataPtr->fromUnicode[hi] == NULL) {
	    dataPtr->fromUnicode[hi] = emptyPage;
	}
    }

    /*
     * For trailing 'R'everse encoding, see [Patch 689341]
     */

    Tcl_DStringInit(&lineString);

    /*
     * Skip leading empty lines.
     */

    while ((len = Tcl_Gets(chan, &lineString)) == 0) {
	/* empty body */
    }
    if (len < 0) {
	goto doneParse;
    }

    /*
     * Require that it starts with an 'R'.
     */

    line = Tcl_DStringValue(&lineString);
    if (line[0] != 'R') {
	goto doneParse;
    }

    /*
     * Read lines until EOF.
     */

    for (TclDStringClear(&lineString);
	    (len = Tcl_Gets(chan, &lineString)) != -1;
	    TclDStringClear(&lineString)) {
	const unsigned char *p;
	int to, from;

	/*
	 * Skip short lines.
	 */

	if (len < 5) {
	    continue;
	}

	/*
	 * Parse the line as a sequence of hex digits.
	 */

	p = (const unsigned char *) Tcl_DStringValue(&lineString);
	to = (staticHex[p[0]] << 12) + (staticHex[p[1]] << 8)
		+ (staticHex[p[2]] << 4) + staticHex[p[3]];
	if (to == 0) {
	    continue;
	}
	for (p += 5, len -= 5; len >= 0 && *p; p += 5, len -= 5) {
	    from = (staticHex[p[0]] << 12) + (staticHex[p[1]] << 8)
		    + (staticHex[p[2]] << 4) + staticHex[p[3]];
	    if (from == 0) {
		continue;
	    }
	    dataPtr->fromUnicode[from >> 8][from & 0xFF] = to;
	}
    }
  doneParse:
    Tcl_DStringFree(&lineString);

    /*
     * Package everything into an encoding structure.
     */

    encType.encodingName    = name;
    encType.toUtfProc	    = TableToUtfProc;
    encType.fromUtfProc	    = TableFromUtfProc;
    encType.freeProc	    = TableFreeProc;
    encType.nullSize	    = (type == ENCODING_DOUBLEBYTE) ? 2 : 1;
    encType.clientData	    = dataPtr;

    return Tcl_CreateEncoding(&encType);
}

/*
 *-------------------------------------------------------------------------
 *
 * LoadEscapeEncoding --
 *
 *	Helper function for LoadEncodingTable(). Loads a state machine that
 *	converts between Unicode and some other encoding.
 *
 *	File contains text data that describes the escape sequences that are
 *	used to choose an encoding and the associated names for the
 *	sub-encodings.
 *
 * Results:
 *	The return value is the new encoding, or NULL if the encoding could
 *	not be created (because the file contained invalid data).
 *
 * Side effects:
 *	None.
 *
 *-------------------------------------------------------------------------
 */

static Tcl_Encoding
LoadEscapeEncoding(
    const char *name,		/* Name of the new encoding. */
    Tcl_Channel chan)		/* File containing new encoding. */
{
    int i;
    unsigned size;
    Tcl_DString escapeData;
    char init[16], final[16];
    EscapeEncodingData *dataPtr;
    Tcl_EncodingType type;

    init[0] = '\0';
    final[0] = '\0';
    Tcl_DStringInit(&escapeData);

    while (1) {
	Tcl_Size argc;
	const char **argv;
	char *line;
	Tcl_DString lineString;

	Tcl_DStringInit(&lineString);
	if (Tcl_Gets(chan, &lineString) == TCL_IO_FAILURE) {
	    break;
	}
	line = Tcl_DStringValue(&lineString);
	if (Tcl_SplitList(NULL, line, &argc, &argv) != TCL_OK) {
	    Tcl_DStringFree(&lineString);
	    continue;
	}
	if (argc >= 2) {
	    if (strcmp(argv[0], "name") == 0) {
		/* do nothing */
	    } else if (strcmp(argv[0], "init") == 0) {
		strncpy(init, argv[1], sizeof(init));
		init[sizeof(init) - 1] = '\0';
	    } else if (strcmp(argv[0], "final") == 0) {
		strncpy(final, argv[1], sizeof(final));
		final[sizeof(final) - 1] = '\0';
	    } else {
		EscapeSubTable est;
		Encoding *e;

		strncpy(est.sequence, argv[1], sizeof(est.sequence));
		est.sequence[sizeof(est.sequence) - 1] = '\0';
		est.sequenceLen = strlen(est.sequence);

		strncpy(est.name, argv[0], sizeof(est.name));
		est.name[sizeof(est.name) - 1] = '\0';

		/*
		 * To avoid infinite recursion in [encoding system iso2022-*]
		 */

		e = (Encoding *) Tcl_GetEncoding(NULL, est.name);
		if ((e != NULL) && (e->toUtfProc != TableToUtfProc)
			&& (e->toUtfProc != Iso88591ToUtfProc)) {
		   Tcl_FreeEncoding((Tcl_Encoding) e);
		   e = NULL;
		}
		est.encodingPtr = e;
		Tcl_DStringAppend(&escapeData, (char *) &est, sizeof(est));
	    }
	}
	Tcl_Free(argv);
	Tcl_DStringFree(&lineString);
    }

    size = offsetof(EscapeEncodingData, subTables)
	    + Tcl_DStringLength(&escapeData);
    dataPtr = (EscapeEncodingData *)Tcl_Alloc(size);
    dataPtr->initLen = strlen(init);
    memcpy(dataPtr->init, init, dataPtr->initLen + 1);
    dataPtr->finalLen = strlen(final);
    memcpy(dataPtr->final, final, dataPtr->finalLen + 1);
    dataPtr->numSubTables =
	    Tcl_DStringLength(&escapeData) / sizeof(EscapeSubTable);
    memcpy(dataPtr->subTables, Tcl_DStringValue(&escapeData),
	    Tcl_DStringLength(&escapeData));
    Tcl_DStringFree(&escapeData);

    memset(dataPtr->prefixBytes, 0, sizeof(dataPtr->prefixBytes));
    for (i = 0; i < dataPtr->numSubTables; i++) {
	dataPtr->prefixBytes[UCHAR(dataPtr->subTables[i].sequence[0])] = 1;
    }
    if (dataPtr->init[0] != '\0') {
	dataPtr->prefixBytes[UCHAR(dataPtr->init[0])] = 1;
    }
    if (dataPtr->final[0] != '\0') {
	dataPtr->prefixBytes[UCHAR(dataPtr->final[0])] = 1;
    }

    /*
     * Package everything into an encoding structure.
     */

    type.encodingName	= name;
    type.toUtfProc	= EscapeToUtfProc;
    type.fromUtfProc    = EscapeFromUtfProc;
    type.freeProc	= EscapeFreeProc;
    type.nullSize	= 1;
    type.clientData	= dataPtr;

    return Tcl_CreateEncoding(&type);
}

/*
 *-------------------------------------------------------------------------
 *
 * BinaryProc --
 *
 *	The default conversion when no other conversion is specified. No
 *	translation is done; source bytes are copied directly to destination
 *	bytes.
 *
 * Results:
 *	Returns TCL_OK if conversion was successful.
 *
 * Side effects:
 *	None.
 *
 *-------------------------------------------------------------------------
 */

static int
BinaryProc(
    TCL_UNUSED(void *),
    const char *src,		/* Source string (unknown encoding). */
    int srcLen,			/* Source string length in bytes. */
    int flags,			/* Conversion control flags. */
    TCL_UNUSED(Tcl_EncodingState *),
    char *dst,			/* Output buffer in which converted string is
				 * stored. */
    int dstLen,			/* The maximum length of output buffer in
				 * bytes. */
    int *srcReadPtr,		/* Filled with the number of bytes from the
				 * source string that were converted. */
    int *dstWrotePtr,		/* Filled with the number of bytes that were
				 * stored in the output buffer as a result of
				 * the conversion. */
    int *dstCharsPtr)		/* Filled with the number of characters that
				 * correspond to the bytes stored in the
				 * output buffer. */
{
    int result;

    result = TCL_OK;
    dstLen -= TCL_UTF_MAX - 1;
    if (dstLen < 0) {
	dstLen = 0;
    }
    if ((flags & TCL_ENCODING_CHAR_LIMIT) && srcLen > *dstCharsPtr) {
	srcLen = *dstCharsPtr;
    }
    if (srcLen > dstLen) {
	srcLen = dstLen;
	result = TCL_CONVERT_NOSPACE;
    }

    *srcReadPtr = srcLen;
    *dstWrotePtr = srcLen;
    *dstCharsPtr = srcLen;
    memcpy(dst, src, srcLen);
    return result;
}

/*
 *-------------------------------------------------------------------------
 *
 * UtfToUtfProc --
 *
 *	Converts from UTF-8 to UTF-8. Note that the UTF-8 to UTF-8 translation
 *	is not a no-op, because it turns a stream of improperly formed
 *	UTF-8 into a properly-formed stream.
 *
 * Results:
 *	Returns TCL_OK if conversion was successful.
 *
 * Side effects:
 *	None.
 *
 *-------------------------------------------------------------------------
 */

static int
UtfToUtfProc(
    void *clientData,		/* additional flags */
    const char *src,		/* Source string in UTF-8. */
    int srcLen,			/* Source string length in bytes. */
    int flags,			/* TCL_ENCODING_* conversion control flags. */
    TCL_UNUSED(Tcl_EncodingState *),
    char *dst,			/* Output buffer in which converted string is
				 * stored. */
    int dstLen,			/* The maximum length of output buffer in
				 * bytes. */
    int *srcReadPtr,		/* Filled with the number of bytes from the
				 * source string that were converted. This may
				 * be less than the original source length if
				 * there was a problem converting some source
				 * characters. */
    int *dstWrotePtr,		/* Filled with the number of bytes that were
				 * stored in the output buffer as a result of
				 * the conversion. */
    int *dstCharsPtr)		/* Filled with the number of characters that
				 * correspond to the bytes stored in the
				 * output buffer. */
{
    const char *srcStart, *srcEnd, *srcClose;
    const char *dstStart, *dstEnd;
    int result, numChars, charLimit = INT_MAX;
    int ch;
    int profile;

    result = TCL_OK;

    srcStart = src;
    srcEnd = src + srcLen;
    srcClose = srcEnd;
    if ((flags & TCL_ENCODING_END) == 0) {
	srcClose -= 6;
    }
    if (flags & TCL_ENCODING_CHAR_LIMIT) {
	charLimit = *dstCharsPtr;
    }

    dstStart = dst;
    flags |= PTR2INT(clientData);
    dstEnd = dst + dstLen - ((flags & ENCODING_UTF) ? TCL_UTF_MAX : 6);


    profile = ENCODING_PROFILE_GET(flags);
    for (numChars = 0; src < srcEnd && numChars <= charLimit; numChars++) {

	if ((src > srcClose) && (!Tcl_UtfCharComplete(src, srcEnd - src))) {
	    /*
	     * If there is more string to follow, this will ensure that the
	     * last UTF-8 character in the source buffer hasn't been cut off.
	     */

	    result = TCL_CONVERT_MULTIBYTE;
	    break;
	}
	if (dst > dstEnd) {
	    result = TCL_CONVERT_NOSPACE;
	    break;
	}
	if (UCHAR(*src) < 0x80 && !((UCHAR(*src) == 0) && (flags & ENCODING_INPUT))) {
	    /*
	     * Copy 7bit characters, but skip null-bytes when we are in input
	     * mode, so that they get converted to \xC0\x80.
	     */
	    *dst++ = *src++;
	} else if ((UCHAR(*src) == 0xC0) && (src + 1 < srcEnd) &&
		 (UCHAR(src[1]) == 0x80) &&
		 (!(flags & ENCODING_INPUT) || ! PROFILE_TCL8(profile))) {
	    /*
	     * \xC0\x80 is handled specially for either of the following:
	     *   1. We are doing (internal) modified utf-8 to (external)
	     *   conformant utf-8. C080 is valid internal utf-8 so we
	     *   simply output a \0. Note this overrides case 2.
	     *   2. The profile in use is not TCL8, in which case we have to
	     *   to take a profile-dependent action.
	     * Note the remaining case of external->internal with a TCL8
	     * profile is handled in the default if clause later. (TODO - why not here?)
	     */
	    if (flags & ENCODING_INPUT) {
		assert(!PROFILE_TCL8(profile));
		if (PROFILE_STRICT(profile)) {
		   result = TCL_CONVERT_SYNTAX;
		   break;
		} else if (PROFILE_REPLACE(profile)) {
		   dst += Tcl_UniCharToUtf(UNICODE_REPLACE_CHAR, dst);
		   src += 2;
		} else {
		   assert(PROFILE_LOSSLESS(profile));
		   Tcl_Size len =
		       ToLosslessUtf8(src, 2, dst, dstLen - (dst - dstStart));
		   if (len < 0) {
		       result = TCL_CONVERT_NOSPACE;
		       break;
		   }
		   dst += len;
		   src += 2;
		}
	    } else {
		/* For output convert 0xC080 to a real null. */
		*dst++ = 0;
		src += 2;
	    }
	} else if (!Tcl_UtfCharComplete(src, srcEnd - src)) {
	    /*
<<<<<<< HEAD
	     * Incomplete byte sequence.
		 * Always check before using Tcl_UtfToUniChar. Not doing so can cause it
		 * run beyond the end of the buffer! If we happen on such an incomplete
		 * char its bytes are made to represent themselves unless the user has
		 * explicitly asked to be told.
=======
	     * Incomplete byte sequence. We need to do this check before the
	     * TclUtfToUCS4 checks in the next sibling if clause. Not doing
	     * so can cause it run beyond the end of the buffer! If we
	     * happen on such an incomplete char its bytes are made to
	     * represent themselves unless the user has explicitly asked to
	     * be told.
>>>>>>> 6a40e8c5
	     */
	    assert(flags & TCL_ENCODING_END); /* Else break earlier would
	    					 trigger (srcClose compare) */
	    if (flags & ENCODING_INPUT) {
		/* TODO - why is this inside a ENCODING_INPUT check? */
		/* Incomplete bytes for modified UTF-8 target */
		if (PROFILE_STRICT(profile)) {
		   result = (flags & TCL_ENCODING_CHAR_LIMIT)
			      ? TCL_CONVERT_MULTIBYTE
			      : TCL_CONVERT_SYNTAX;
		   break;
		}
	    }
	    if (PROFILE_REPLACE(profile)) {
		ch = UNICODE_REPLACE_CHAR;
		++src;
		dst += Tcl_UniCharToUtf(ch, dst);
	    } else if (PROFILE_TCL8(profile)) {
		char chbuf[2];
		chbuf[0] = UCHAR(*src++); chbuf[1] = 0;
<<<<<<< HEAD
		Tcl_UtfToUniChar(chbuf, &ch);
=======
		TclUtfToUCS4(chbuf, &ch);
		dst += Tcl_UniCharToUtf(ch, dst);
	    } else {
		assert(PROFILE_LOSSLESS(profile));
                ch = ToLossless(UCHAR(*src));
		dst += Tcl_UniCharToUtf(ch, dst);
		src += 1;
>>>>>>> 6a40e8c5
	    }
	} else {
	    int isInvalid = 0;
	    size_t len = Tcl_UtfToUniChar(src, &ch);
	    if (flags & ENCODING_INPUT) {
		if ((len < 2) && (ch != 0)) {
		    isInvalid = 1;
		} else if ((ch > 0xFFFF) && !(flags & ENCODING_UTF)) {
		    isInvalid = 1;
		}
		if (isInvalid) {
		    if (PROFILE_STRICT(profile)) {
			result = TCL_CONVERT_SYNTAX;
			break;
		    } else if (PROFILE_REPLACE(profile)) {
			ch = UNICODE_REPLACE_CHAR;
		    } else if (PROFILE_LOSSLESS(profile)) {
			Tcl_Size n = ToLosslessUtf8(
			    src, len, dst, dstLen - (dst - dstStart));
			if (n < 0) {
			    result = TCL_CONVERT_NOSPACE;
			    break;
			}
			dst += n;
			src += len;
			continue;
		    }
		    /* else PROFILE_TCL8 - treat as normal char below */
		}
	    }

	    const char *saveSrc = src;
	    src += len;
	    if (!(flags & ENCODING_UTF) && !(flags & ENCODING_INPUT) && (ch > 0x3FF)) {
		if (ch > 0xFFFF) {
		    /* CESU-8 6-byte sequence for chars > U+FFFF */
		    ch -= 0x10000;
		    *dst++ = 0xED;
		    *dst++ = (char) (((ch >> 16) & 0x0F) | 0xA0);
		    *dst++ = (char) (((ch >> 10) & 0x3F) | 0x80);
		    ch = (ch & 0x0CFF) | 0xDC00;
		}
		*dst++ = (char) (((ch >> 12) | 0xE0) & 0xEF);
		*dst++ = (char) (((ch >> 6) | 0x80) & 0xBF);
		*dst++ = (char) ((ch | 0x80) & 0xBF);
		continue;
<<<<<<< HEAD
	    } else if (PROFILE_STRICT(profile) &&
		       (!(flags & ENCODING_INPUT)) &&
		       SURROGATE(ch)) {
		result = TCL_CONVERT_UNKNOWN;
		src = saveSrc;
		break;
	    } else if (PROFILE_STRICT(profile) &&
		       (flags & ENCODING_INPUT) &&
		       SURROGATE(ch)) {
		result = TCL_CONVERT_SYNTAX;
		src = saveSrc;
		break;
=======
	    } else if (SURROGATE(ch)) {
#if TCL_UTF_MAX < 4
		/*
		 * A surrogate character is detected, handle especially.
		 */
		if (PROFILE_STRICT(profile) && (flags & ENCODING_UTF)) {
		    result = TCL_CONVERT_UNKNOWN;
		    src = saveSrc;
		    break;
		} else if (PROFILE_REPLACE(profile)) {
		    /* TODO - is this right for cesu8 or should we fall through below? */
		    ch = UNICODE_REPLACE_CHAR;
		} else {
		    int low = ch;
		    len = (src <= srcEnd - 3) ? TclUtfToUCS4(src, &low) : 0;

		    if ((!LOW_SURROGATE(low)) || (ch & 0x400)) {

			if (PROFILE_STRICT(profile)) {
			    result = TCL_CONVERT_UNKNOWN;
			    src = saveSrc;
			    break;
			}
			goto cesu8;
		    }
		    src += len;
		    dst += Tcl_UniCharToUtf(ch, dst);
		    ch = low;
		}
#else /* TCL_UTF_MAX */
		if (PROFILE_STRICT(profile)) {
		    result = (flags & ENCODING_INPUT) ? TCL_CONVERT_SYNTAX
						      : TCL_CONVERT_UNKNOWN;
		    src = saveSrc;
		    break;
		} else if (PROFILE_LOSSLESS(profile)) {
		    if (IsLosslessWrapper(ch)) {
			*dst++ = FromLossless(ch); /* Invalid UTF8 by design! */
			continue;
		    }
		}
#endif
>>>>>>> 6a40e8c5
	    }
	    dst += Tcl_UniCharToUtf(ch, dst);
	}
    }

    *srcReadPtr = src - srcStart;
    *dstWrotePtr = dst - dstStart;
    *dstCharsPtr = numChars;
    return result;
}

/*
 *-------------------------------------------------------------------------
 *
 * Utf32ToUtfProc --
 *
 *	Convert from UTF-32 to UTF-8.
 *
 * Results:
 *	Returns TCL_OK if conversion was successful.
 *
 * Side effects:
 *	None.
 *
 *-------------------------------------------------------------------------
 */

static int
Utf32ToUtfProc(
    void *clientData,	/* additional flags, e.g. TCL_ENCODING_LE */
    const char *src,		/* Source string in Unicode. */
    int srcLen,			/* Source string length in bytes. */
    int flags,			/* Conversion control flags. */
    TCL_UNUSED(Tcl_EncodingState *),
    char *dst,			/* Output buffer in which converted string is
				 * stored. */
    int dstLen,			/* The maximum length of output buffer in
				 * bytes. */
    int *srcReadPtr,		/* Filled with the number of bytes from the
				 * source string that were converted. This may
				 * be less than the original source length if
				 * there was a problem converting some source
				 * characters. */
    int *dstWrotePtr,		/* Filled with the number of bytes that were
				 * stored in the output buffer as a result of
				 * the conversion. */
    int *dstCharsPtr)		/* Filled with the number of characters that
				 * correspond to the bytes stored in the
				 * output buffer. */
{
    const char *srcStart, *srcEnd;
    const char *dstEnd, *dstStart;
    int result, numChars, charLimit = INT_MAX;
    int ch = 0, bytesLeft = srcLen % 4;

    flags |= PTR2INT(clientData);
    if (flags & TCL_ENCODING_CHAR_LIMIT) {
	charLimit = *dstCharsPtr;
    }
    result = TCL_OK;

    /*
     * Check alignment with utf-32 (4 == sizeof(UTF-32))
     */
    if (bytesLeft != 0) {
	/* We have a truncated code unit */
	result = TCL_CONVERT_MULTIBYTE;
	srcLen -= bytesLeft;
    }

    srcStart = src;
    srcEnd = src + srcLen;

    dstStart = dst;
    dstEnd = dst + dstLen - TCL_UTF_MAX;

    for (numChars = 0; src < srcEnd && numChars <= charLimit; numChars++) {
	if (dst > dstEnd) {
	    result = TCL_CONVERT_NOSPACE;
	    break;
	}

	if (flags & TCL_ENCODING_LE) {
	    ch = (unsigned int)(src[3] & 0xFF) << 24 | (src[2] & 0xFF) << 16 | (src[1] & 0xFF) << 8 | (src[0] & 0xFF);
	} else {
	    ch = (unsigned int)(src[0] & 0xFF) << 24 | (src[1] & 0xFF) << 16 | (src[2] & 0xFF) << 8 | (src[3] & 0xFF);
	}
	if ((unsigned)ch > 0x10FFFF) {
	    ch = UNICODE_REPLACE_CHAR;
	    if (PROFILE_STRICT(flags)) {
		result = TCL_CONVERT_SYNTAX;
		break;
	    }
	} else if (PROFILE_STRICT(flags) && SURROGATE(ch)) {
	    result = TCL_CONVERT_SYNTAX;
	    break;
	} else if ((! PROFILE_TCL8(flags)) && SURROGATE(ch)) {
            /* PROFILE_REPLACE | PROFILE_LOSSLESS */
	    ch = UNICODE_REPLACE_CHAR;
	}

	/*
	 * Special case for 1-byte utf chars for speed. Make sure we work with
	 * unsigned short-size data.
	 */

	if ((unsigned)ch - 1 < 0x7F) {
	    *dst++ = (ch & 0xFF);
	} else {
	    dst += Tcl_UniCharToUtf(ch, dst);
	}
	src += 4;
    }

    /*
     * If we had a truncated code unit at the end AND this is the last
     * fragment AND profile is not "strict", stick FFFD in its place.
     */
    if ((flags & TCL_ENCODING_END) && (result == TCL_CONVERT_MULTIBYTE)) {
	if (dst > dstEnd) {
	    result = TCL_CONVERT_NOSPACE;
	} else {
	    if (PROFILE_STRICT(flags)) {
		result = TCL_CONVERT_SYNTAX;
	    } else {
		/* PROFILE_REPLACE | PROFILE_LOSSLESS | PROFILE_TCL8 */
		result = TCL_OK;
		dst += Tcl_UniCharToUtf(UNICODE_REPLACE_CHAR, dst);
		numChars++;
		src += bytesLeft; /* Go past truncated code unit */
	    }
	}
    }

    *srcReadPtr = src - srcStart;
    *dstWrotePtr = dst - dstStart;
    *dstCharsPtr = numChars;
    return result;
}

/*
 *-------------------------------------------------------------------------
 *
 * UtfToUtf32Proc --
 *
 *	Convert from UTF-8 to UTF-32.
 *
 * Results:
 *	Returns TCL_OK if conversion was successful.
 *
 * Side effects:
 *	None.
 *
 *-------------------------------------------------------------------------
 */

static int
UtfToUtf32Proc(
    void *clientData,	/* additional flags, e.g. TCL_ENCODING_LE */
    const char *src,		/* Source string in UTF-8. */
    int srcLen,			/* Source string length in bytes. */
    int flags,			/* Conversion control flags. */
    TCL_UNUSED(Tcl_EncodingState *),
    char *dst,			/* Output buffer in which converted string is
				 * stored. */
    int dstLen,			/* The maximum length of output buffer in
				 * bytes. */
    int *srcReadPtr,		/* Filled with the number of bytes from the
				 * source string that were converted. This may
				 * be less than the original source length if
				 * there was a problem converting some source
				 * characters. */
    int *dstWrotePtr,		/* Filled with the number of bytes that were
				 * stored in the output buffer as a result of
				 * the conversion. */
    int *dstCharsPtr)		/* Filled with the number of characters that
				 * correspond to the bytes stored in the
				 * output buffer. */
{
    const char *srcStart, *srcEnd, *srcClose, *dstStart, *dstEnd;
    int result, numChars;
    int ch, len;

    srcStart = src;
    srcEnd = src + srcLen;
    srcClose = srcEnd;
    if ((flags & TCL_ENCODING_END) == 0) {
	srcClose -= TCL_UTF_MAX;
    }

    dstStart = dst;
    dstEnd = dst + dstLen - sizeof(Tcl_UniChar);
    flags |= PTR2INT(clientData);

    result = TCL_OK;
    for (numChars = 0; src < srcEnd; numChars++) {
	if ((src > srcClose) && (!Tcl_UtfCharComplete(src, srcEnd - src))) {
	    /*
	     * If there is more string to follow, this will ensure that the
	     * last UTF-8 character in the source buffer hasn't been cut off.
	     */

	    result = TCL_CONVERT_MULTIBYTE;
	    break;
	}
	if (dst > dstEnd) {
	    result = TCL_CONVERT_NOSPACE;
	    break;
	}
	len = Tcl_UtfToUniChar(src, &ch);
	if (SURROGATE(ch)) {
	    if (PROFILE_STRICT(flags)) {
		result = TCL_CONVERT_UNKNOWN;
		break;
	    } else if (! PROFILE_TCL8(flags)) {
                /* PROFILE_REPLACE | PROFILE_LOSSLESS */
		ch = UNICODE_REPLACE_CHAR;
	    }
	}
	src += len;
	if (flags & TCL_ENCODING_LE) {
	    *dst++ = (ch & 0xFF);
	    *dst++ = ((ch >> 8) & 0xFF);
	    *dst++ = ((ch >> 16) & 0xFF);
	    *dst++ = ((ch >> 24) & 0xFF);
	} else {
	    *dst++ = ((ch >> 24) & 0xFF);
	    *dst++ = ((ch >> 16) & 0xFF);
	    *dst++ = ((ch >> 8) & 0xFF);
	    *dst++ = (ch & 0xFF);
	}
    }

    *srcReadPtr = src - srcStart;
    *dstWrotePtr = dst - dstStart;
    *dstCharsPtr = numChars;
    return result;
}

/*
 *-------------------------------------------------------------------------
 *
 * Utf16ToUtfProc --
 *
 *	Convert from UTF-16 to UTF-8.
 *
 * Results:
 *	Returns TCL_OK if conversion was successful.
 *
 * Side effects:
 *	None.
 *
 *-------------------------------------------------------------------------
 */

static int
Utf16ToUtfProc(
    void *clientData,	/* additional flags, e.g. TCL_ENCODING_LE */
    const char *src,		/* Source string in Unicode. */
    int srcLen,			/* Source string length in bytes. */
    int flags,			/* Conversion control flags. */
    TCL_UNUSED(Tcl_EncodingState *),
    char *dst,			/* Output buffer in which converted string is
				 * stored. */
    int dstLen,			/* The maximum length of output buffer in
				 * bytes. */
    int *srcReadPtr,		/* Filled with the number of bytes from the
				 * source string that were converted. This may
				 * be less than the original source length if
				 * there was a problem converting some source
				 * characters. */
    int *dstWrotePtr,		/* Filled with the number of bytes that were
				 * stored in the output buffer as a result of
				 * the conversion. */
    int *dstCharsPtr)		/* Filled with the number of characters that
				 * correspond to the bytes stored in the
				 * output buffer. */
{
    const char *srcStart, *srcEnd;
    const char *dstEnd, *dstStart;
    int result, numChars, charLimit = INT_MAX;
    unsigned short ch = 0;

    flags |= PTR2INT(clientData);
    if (flags & TCL_ENCODING_CHAR_LIMIT) {
	charLimit = *dstCharsPtr;
    }
    result = TCL_OK;

    /*
     * Check alignment with utf-16 (2 == sizeof(UTF-16))
     */

    if ((srcLen % 2) != 0) {
	result = TCL_CONVERT_MULTIBYTE;
	srcLen--;
    }

    /*
     * If last code point is a high surrogate, we cannot handle that yet,
     * unless we are at the end.
     */

    if (!(flags & TCL_ENCODING_END) && (srcLen >= 2) &&
	    ((src[srcLen - ((flags & TCL_ENCODING_LE)?1:2)] & 0xFC) == 0xD8)) {
	result = TCL_CONVERT_MULTIBYTE;
	srcLen-= 2;
    }

    srcStart = src;
    srcEnd = src + srcLen;

    dstStart = dst;
    dstEnd = dst + dstLen - TCL_UTF_MAX;

    for (numChars = 0; src < srcEnd && numChars <= charLimit; src += 2, numChars++) {
	if (dst > dstEnd) {
	    result = TCL_CONVERT_NOSPACE;
	    break;
	}

	unsigned short prev = ch;
	if (flags & TCL_ENCODING_LE) {
	    ch = (src[1] & 0xFF) << 8 | (src[0] & 0xFF);
	} else {
	    ch = (src[0] & 0xFF) << 8 | (src[1] & 0xFF);
	}
	if (HIGH_SURROGATE(prev) && !LOW_SURROGATE(ch)) {
	    if (PROFILE_STRICT(flags)) {
		result = TCL_CONVERT_SYNTAX;
		src -= 2; /* Go back to beginning of high surrogate */
		dst--; /* Also undo writing a single byte too much */
		numChars--;
		break;
	    } else if (PROFILE_TCL8(flags)) {
                /* Bug [10c2c17c32]. Hi surrogate not followed by Lo: finish 3-byte UTF-8 */
		dst += Tcl_UniCharToUtf(-1, dst);
	    } else {
		/*
		 * Previous loop wrote a single byte to mark the high surrogate.
		 * Replace it with the replacement character. Further, restart
		 * current loop iteration since need to recheck destination space
		 * and reset processing of current character.
		 */
		ch = UNICODE_REPLACE_CHAR;
		dst--;
		dst += Tcl_UniCharToUtf(ch, dst);
		src -= 2;
		numChars--;
		continue;
	    }
	}

	/*
	 * Special case for 1-byte utf chars for speed. Make sure we work with
	 * unsigned short-size data.
	 */

	if ((unsigned)ch - 1 < 0x7F) {
	    *dst++ = (ch & 0xFF);
	} else if (HIGH_SURROGATE(prev) || HIGH_SURROGATE(ch)) {
	    dst += Tcl_UniCharToUtf(ch | TCL_COMBINE, dst);
	} else if (LOW_SURROGATE(ch)) {
	    /* Lo surrogate not preceded by Hi surrogate and not tcl8 profile */
	    if (PROFILE_STRICT(flags)) {
		result = TCL_CONVERT_UNKNOWN;
		break;
	    } else if (PROFILE_TCL8(flags)) {
                dst += Tcl_UniCharToUtf(ch, dst);
	    } else {
                /*
                 * PROFILE_REPLACE | PROFILE_LOSSLESS. LOSSLESS treated like
                 * REPLACE for UTF16 - see TIP 671
                 */
		dst += Tcl_UniCharToUtf(UNICODE_REPLACE_CHAR, dst);
            }
	} else {
	    dst += Tcl_UniCharToUtf(ch, dst);
	}
    }

    if (HIGH_SURROGATE(ch)) {
	if (PROFILE_STRICT(flags)) {
	    result = TCL_CONVERT_SYNTAX;
	    src -= 2;
	    dst--;
	    numChars--;
	} else if (PROFILE_TCL8(flags)) {
	    dst += Tcl_UniCharToUtf(-1, dst);
	} else {
            /* PROFILE_REPLACE | PROFILE_LOSSLESS */
	    dst--;
	    dst += Tcl_UniCharToUtf(UNICODE_REPLACE_CHAR, dst);
	}
    }

    /*
     * If we had a truncated code unit at the end AND this is the last
     * fragment AND profile is not "strict", use the appropriate replacement
     * strategy.
     */
    if ((flags & TCL_ENCODING_END) && (result == TCL_CONVERT_MULTIBYTE)) {
	if (dst > dstEnd) {
	    result = TCL_CONVERT_NOSPACE;
	} else {
	    if (PROFILE_STRICT(flags)) {
		result = TCL_CONVERT_SYNTAX;
	    } else {
		/* PROFILE_REPLACE | PROFILE_TCL8 | PROFILE_LOSSLESS */
		result = TCL_OK;
		dst += Tcl_UniCharToUtf(UNICODE_REPLACE_CHAR, dst);
		numChars++;
		src++; /* Go past truncated code unit */
	    }
	}
    }

    *srcReadPtr = src - srcStart;
    *dstWrotePtr = dst - dstStart;
    *dstCharsPtr = numChars;
    return result;
}

/*
 *-------------------------------------------------------------------------
 *
 * UtfToUtf16Proc --
 *
 *	Convert from UTF-8 to UTF-16.
 *
 * Results:
 *	Returns TCL_OK if conversion was successful.
 *
 * Side effects:
 *	None.
 *
 *-------------------------------------------------------------------------
 */

static int
UtfToUtf16Proc(
    void *clientData,	/* additional flags, e.g. TCL_ENCODING_LE */
    const char *src,		/* Source string in UTF-8. */
    int srcLen,			/* Source string length in bytes. */
    int flags,			/* Conversion control flags. */
    TCL_UNUSED(Tcl_EncodingState *),
    char *dst,			/* Output buffer in which converted string is
				 * stored. */
    int dstLen,			/* The maximum length of output buffer in
				 * bytes. */
    int *srcReadPtr,		/* Filled with the number of bytes from the
				 * source string that were converted. This may
				 * be less than the original source length if
				 * there was a problem converting some source
				 * characters. */
    int *dstWrotePtr,		/* Filled with the number of bytes that were
				 * stored in the output buffer as a result of
				 * the conversion. */
    int *dstCharsPtr)		/* Filled with the number of characters that
				 * correspond to the bytes stored in the
				 * output buffer. */
{
    const char *srcStart, *srcEnd, *srcClose, *dstStart, *dstEnd;
    int result, numChars;
    int ch, len;

    srcStart = src;
    srcEnd = src + srcLen;
    srcClose = srcEnd;
    if ((flags & TCL_ENCODING_END) == 0) {
	srcClose -= TCL_UTF_MAX;
    }

    dstStart = dst;
    dstEnd   = dst + dstLen - 2; /* 2 -> sizeof a UTF-16 code unit */
    flags |= PTR2INT(clientData);

    result = TCL_OK;
    for (numChars = 0; src < srcEnd; numChars++) {
	if ((src > srcClose) && (!Tcl_UtfCharComplete(src, srcEnd - src))) {
	    /*
	     * If there is more string to follow, this will ensure that the
	     * last UTF-8 character in the source buffer hasn't been cut off.
	     */

	    result = TCL_CONVERT_MULTIBYTE;
	    break;
	}
	if (dst > dstEnd) {
	    result = TCL_CONVERT_NOSPACE;
	    break;
	}
	len = Tcl_UtfToUniChar(src, &ch);
	if (SURROGATE(ch)) {
	    if (PROFILE_STRICT(flags)) {
		result = TCL_CONVERT_UNKNOWN;
		break;
	    } else if (! PROFILE_TCL8(flags)) {
                /* PROFILE_REPLACE | PROFILE_LOSSLESS */
		ch = UNICODE_REPLACE_CHAR;
	    }
	}
	src += len;
	if (flags & TCL_ENCODING_LE) {
	    if (ch <= 0xFFFF) {
		*dst++ = (ch & 0xFF);
		*dst++ = (ch >> 8);
	    } else {
		*dst++ = (((ch - 0x10000) >> 10) & 0xFF);
		*dst++ = (((ch - 0x10000) >> 18) & 0x3) | 0xD8;
		*dst++ = (ch & 0xFF);
		*dst++ = ((ch >> 8) & 0x3) | 0xDC;
	    }
	} else {
	    if (ch <= 0xFFFF) {
		*dst++ = (ch >> 8);
		*dst++ = (ch & 0xFF);
	    } else {
		*dst++ = (((ch - 0x10000) >> 18) & 0x3) | 0xD8;
		*dst++ = (((ch - 0x10000) >> 10) & 0xFF);
		*dst++ = ((ch >> 8) & 0x3) | 0xDC;
		*dst++ = (ch & 0xFF);
	    }
	}
    }
    *srcReadPtr = src - srcStart;
    *dstWrotePtr = dst - dstStart;
    *dstCharsPtr = numChars;
    return result;
}

/*
 *-------------------------------------------------------------------------
 *
 * UtfToUcs2Proc --
 *
 *	Convert from UTF-8 to UCS-2.
 *
 * Results:
 *	Returns TCL_OK if conversion was successful.
 *
 * Side effects:
 *	None.
 *
 *-------------------------------------------------------------------------
 */

static int
UtfToUcs2Proc(
    void *clientData,	/* additional flags, e.g. TCL_ENCODING_LE */
    const char *src,		/* Source string in UTF-8. */
    int srcLen,			/* Source string length in bytes. */
    int flags,			/* Conversion control flags. */
    TCL_UNUSED(Tcl_EncodingState *),
    char *dst,			/* Output buffer in which converted string is
				 * stored. */
    int dstLen,			/* The maximum length of output buffer in
				 * bytes. */
    int *srcReadPtr,		/* Filled with the number of bytes from the
				 * source string that were converted. This may
				 * be less than the original source length if
				 * there was a problem converting some source
				 * characters. */
    int *dstWrotePtr,		/* Filled with the number of bytes that were
				 * stored in the output buffer as a result of
				 * the conversion. */
    int *dstCharsPtr)		/* Filled with the number of characters that
				 * correspond to the bytes stored in the
				 * output buffer. */
{
    const char *srcStart, *srcEnd, *srcClose, *dstStart, *dstEnd;
    int result, numChars, len;
    Tcl_UniChar ch = 0;

    flags |= PTR2INT(clientData);
    srcStart = src;
    srcEnd = src + srcLen;
    srcClose = srcEnd;
    if ((flags & TCL_ENCODING_END) == 0) {
	srcClose -= TCL_UTF_MAX;
    }

    dstStart = dst;
    dstEnd   = dst + dstLen - 2; /* 2 - size of UCS code unit */

    result = TCL_OK;
    for (numChars = 0; src < srcEnd; numChars++) {
	if ((src > srcClose) && (!Tcl_UtfCharComplete(src, srcEnd - src))) {
	    /*
	     * If there is more string to follow, this will ensure that the
	     * last UTF-8 character in the source buffer hasn't been cut off.
	     */

	    result = TCL_CONVERT_MULTIBYTE;
	    break;
	}
	if (dst > dstEnd) {
	    result = TCL_CONVERT_NOSPACE;
	    break;
	}
	len = TclUtfToUniChar(src, &ch);
	if (ch > 0xFFFF) {
	    if (PROFILE_STRICT(flags)) {
		result = TCL_CONVERT_UNKNOWN;
		break;
	    }
	    ch = UNICODE_REPLACE_CHAR;
	}
<<<<<<< HEAD
	if (PROFILE_STRICT(flags) && SURROGATE(ch)) {
	    result = TCL_CONVERT_SYNTAX;
	    break;
=======
#endif
	if (SURROGATE(ch)) {
	    if (PROFILE_STRICT(flags)) {
		result = TCL_CONVERT_SYNTAX;
		break;
	    } else if (!PROFILE_TCL8(flags)) {
                /* PROFILE_REPLACE | PROFILE_LOSSLESS */
                ch = UNICODE_REPLACE_CHAR;
            }
>>>>>>> 6a40e8c5
	}

	src += len;

	/*
	 * Need to handle this in a way that won't cause misalignment by
	 * casting dst to a Tcl_UniChar. [Bug 1122671]
	 */

	if (flags & TCL_ENCODING_LE) {
	    *dst++ = (ch & 0xFF);
	    *dst++ = (ch >> 8);
	} else {
	    *dst++ = (ch >> 8);
	    *dst++ = (ch & 0xFF);
	}
    }
    *srcReadPtr = src - srcStart;
    *dstWrotePtr = dst - dstStart;
    *dstCharsPtr = numChars;
    return result;
}

/*
 *-------------------------------------------------------------------------
 *
 * TableToUtfProc --
 *
 *	Convert from the encoding specified by the TableEncodingData into
 *	UTF-8.
 *
 * Results:
 *	Returns TCL_OK if conversion was successful.
 *
 * Side effects:
 *	None.
 *
 *-------------------------------------------------------------------------
 */

static int
TableToUtfProc(
    void *clientData,	/* TableEncodingData that specifies
				 * encoding. */
    const char *src,		/* Source string in specified encoding. */
    int srcLen,			/* Source string length in bytes. */
    int flags,			/* Conversion control flags. */
    TCL_UNUSED(Tcl_EncodingState *),
    char *dst,			/* Output buffer in which converted string is
				 * stored. */
    int dstLen,			/* The maximum length of output buffer in
				 * bytes. */
    int *srcReadPtr,		/* Filled with the number of bytes from the
				 * source string that were converted. This may
				 * be less than the original source length if
				 * there was a problem converting some source
				 * characters. */
    int *dstWrotePtr,		/* Filled with the number of bytes that were
				 * stored in the output buffer as a result of
				 * the conversion. */
    int *dstCharsPtr)		/* Filled with the number of characters that
				 * correspond to the bytes stored in the
				 * output buffer. */
{
    const char *srcStart, *srcEnd;
    const char *dstEnd, *dstStart, *prefixBytes;
    int result, byte, numChars, charLimit = INT_MAX;
    Tcl_UniChar ch = 0;
    const unsigned short *const *toUnicode;
    const unsigned short *pageZero;
    TableEncodingData *dataPtr = (TableEncodingData *)clientData;

    if (flags & TCL_ENCODING_CHAR_LIMIT) {
	charLimit = *dstCharsPtr;
    }
    srcStart = src;
    srcEnd = src + srcLen;

    dstStart = dst;
    dstEnd = dst + dstLen - TCL_UTF_MAX;

    toUnicode = (const unsigned short *const *) dataPtr->toUnicode;
    prefixBytes = dataPtr->prefixBytes;
    pageZero = toUnicode[0];

    result = TCL_OK;
    for (numChars = 0; src < srcEnd && numChars <= charLimit; numChars++) {
	if (dst > dstEnd) {
	    result = TCL_CONVERT_NOSPACE;
	    break;
	}
	byte = *((unsigned char *) src);
	if (prefixBytes[byte]) {
	    if (src >= srcEnd-1) {
		/* Prefix byte but nothing after it */
		/* Truncated sequence ... */
		if (!(flags & TCL_ENCODING_END)) {
		    /* More data to come */
		    result = TCL_CONVERT_MULTIBYTE;
		    break;
		} else if (PROFILE_STRICT(flags)) {
		    result = TCL_CONVERT_SYNTAX;
		    break;
		} else if (PROFILE_REPLACE(flags)) {
		    ch = UNICODE_REPLACE_CHAR;
		} else if (PROFILE_LOSSLESS(flags)) {
		    if (dataPtr->flags & ENCODING_ASCII_COMPATIBLE) {
			ch = ToLossless(byte);
		    } else {
			ch = UNICODE_REPLACE_CHAR;
		    }
		} else {
		    ch = (Tcl_UniChar)byte;
		}
	    } else {
		ch = toUnicode[byte][*((unsigned char *)++src)];
	    }
	} else {
	    ch = pageZero[byte];
	}
	if ((ch == 0) && (byte != 0)) {
	    /* Prefix+suffix pair is invalid */
	    if (PROFILE_STRICT(flags)) {
		result = TCL_CONVERT_SYNTAX;
		break;
	    }
	    if (prefixBytes[byte]) {
		src--;
	    }
	    if (PROFILE_REPLACE(flags)) {
		ch = UNICODE_REPLACE_CHAR;
	    } else if (PROFILE_LOSSLESS(flags)) {
		ch = ToLossless(byte);
	    } else {
		ch = (Tcl_UniChar)byte;
	    }
	}

	/*
	 * Special case for 1-byte Utf chars for speed.
	 */

	if ((unsigned)ch - 1 < 0x7F) {
	    *dst++ = (char) ch;
	} else {
	    dst += Tcl_UniCharToUtf(ch, dst);
	}
	src++;
    }

    assert(src <= srcEnd);
    *srcReadPtr = src - srcStart;
    *dstWrotePtr = dst - dstStart;
    *dstCharsPtr = numChars;
    return result;
}

/*
 *-------------------------------------------------------------------------
 *
 * TableFromUtfProc --
 *
 *	Convert from UTF-8 into the encoding specified by the
 *	TableEncodingData.
 *
 * Results:
 *	Returns TCL_OK if conversion was successful.
 *
 * Side effects:
 *	None.
 *
 *-------------------------------------------------------------------------
 */

static int
TableFromUtfProc(
    void *clientData,	/* TableEncodingData that specifies
				 * encoding. */
    const char *src,		/* Source string in UTF-8. */
    int srcLen,			/* Source string length in bytes. */
    int flags,			/* Conversion control flags. */
    TCL_UNUSED(Tcl_EncodingState *),
    char *dst,			/* Output buffer in which converted string is
				 * stored. */
    int dstLen,			/* The maximum length of output buffer in
				 * bytes. */
    int *srcReadPtr,		/* Filled with the number of bytes from the
				 * source string that were converted. This may
				 * be less than the original source length if
				 * there was a problem converting some source
				 * characters. */
    int *dstWrotePtr,		/* Filled with the number of bytes that were
				 * stored in the output buffer as a result of
				 * the conversion. */
    int *dstCharsPtr)		/* Filled with the number of characters that
				 * correspond to the bytes stored in the
				 * output buffer. */
{
    const char *srcStart, *srcEnd, *srcClose;
    const char *dstStart, *dstEnd, *prefixBytes;
    Tcl_UniChar ch = 0;
    int result, len, word, numChars;
    TableEncodingData *dataPtr = (TableEncodingData *)clientData;
    int asciiCompatible = dataPtr->flags & ENCODING_ASCII_COMPATIBLE;
    const unsigned short *const *fromUnicode;

    result = TCL_OK;

    prefixBytes = dataPtr->prefixBytes;
    fromUnicode = (const unsigned short *const *) dataPtr->fromUnicode;

    srcStart = src;
    srcEnd = src + srcLen;
    srcClose = srcEnd;
    if ((flags & TCL_ENCODING_END) == 0) {
	srcClose -= TCL_UTF_MAX;
    }

    dstStart = dst;
    dstEnd = dst + dstLen - 1;

    for (numChars = 0; src < srcEnd; numChars++) {
	if ((src > srcClose) && (!Tcl_UtfCharComplete(src, srcEnd - src))) {
	    /*
	     * If there is more string to follow, this will ensure that the
	     * last UTF-8 character in the source buffer hasn't been cut off.
	     */

	    result = TCL_CONVERT_MULTIBYTE;
	    break;
	}
	len = TclUtfToUniChar(src, &ch);

	/* Unicode chars > +U0FFFF cannot be represented in any table encoding */
	if (ch & 0xFFFF0000) {
	    word = 0;
	} else {
	word = fromUnicode[(ch >> 8)][ch & 0xFF];
	}

	int isWrappedLossless = 0;
	if ((word == 0) && (ch != 0)) {
	    if (PROFILE_STRICT(flags)) {
		result = TCL_CONVERT_UNKNOWN;
		break;
	    }
	    if (PROFILE_LOSSLESS(flags) && IsLosslessWrapper(ch) &&
		asciiCompatible) {
		word = FromLossless(ch);
		isWrappedLossless = 1;
	    }
	    else {
		word = dataPtr->fallback; /* Both profiles REPLACE and TCL8 */
	    }
	}
	if (prefixBytes[(word >> 8)] != 0 && !isWrappedLossless) {
	    if (dst + 1 > dstEnd) {
		result = TCL_CONVERT_NOSPACE;
		break;
	    }
	    dst[0] = (char) (word >> 8);
	    dst[1] = (char) word;
	    dst += 2;
	} else {
	    if (dst > dstEnd) {
		result = TCL_CONVERT_NOSPACE;
		break;
	    }
	    dst[0] = (char) word;
	    dst++;
	}
	src += len;
    }

    *srcReadPtr = src - srcStart;
    *dstWrotePtr = dst - dstStart;
    *dstCharsPtr = numChars;
    return result;
}

/*
 *-------------------------------------------------------------------------
 *
 * Iso88591ToUtfProc --
 *
 *	Convert from the "iso8859-1" encoding into UTF-8.
 *
 * Results:
 *	Returns TCL_OK if conversion was successful.
 *
 * Side effects:
 *	None.
 *
 *-------------------------------------------------------------------------
 */

static int
Iso88591ToUtfProc(
    TCL_UNUSED(void *),
    const char *src,		/* Source string in specified encoding. */
    int srcLen,			/* Source string length in bytes. */
    int flags,			/* Conversion control flags. */
    TCL_UNUSED(Tcl_EncodingState *),
    char *dst,			/* Output buffer in which converted string is
				 * stored. */
    int dstLen,			/* The maximum length of output buffer in
				 * bytes. */
    int *srcReadPtr,		/* Filled with the number of bytes from the
				 * source string that were converted. This may
				 * be less than the original source length if
				 * there was a problem converting some source
				 * characters. */
    int *dstWrotePtr,		/* Filled with the number of bytes that were
				 * stored in the output buffer as a result of
				 * the conversion. */
    int *dstCharsPtr)		/* Filled with the number of characters that
				 * correspond to the bytes stored in the
				 * output buffer. */
{
    const char *srcStart, *srcEnd;
    const char *dstEnd, *dstStart;
    int result, numChars, charLimit = INT_MAX;

    if (flags & TCL_ENCODING_CHAR_LIMIT) {
	charLimit = *dstCharsPtr;
    }
    srcStart = src;
    srcEnd = src + srcLen;

    dstStart = dst;
    dstEnd = dst + dstLen - TCL_UTF_MAX;

<<<<<<< HEAD
=======
#if TCL_UTF_MAX < 4
    /* Initialize the buffer so that some random data doesn't trick
     * Tcl_UniCharToUtf() into thinking it should combine surrogate pairs.
     * Once TCL_UTF_MAX == 3 is removed and Tcl_UniCharToUtf restored to its
     * prior non-stateful nature, this call to memset can also be removed.
     */
    memset(dst, 0xff, dstLen);
#endif
    /*
     * Note with respect to profiles: all byte values are mapped
     * to Unicode characters on input so there is no question of invalid
     * 8859-1 characters.
     */

>>>>>>> 6a40e8c5
    result = TCL_OK;
    for (numChars = 0; src < srcEnd && numChars <= charLimit; numChars++) {
	Tcl_UniChar ch = 0;

	if (dst > dstEnd) {
	    result = TCL_CONVERT_NOSPACE;
	    break;
	}
	ch = (Tcl_UniChar) *((unsigned char *) src);

	/*
	 * Special case for 1-byte utf chars for speed.
	 */

	if ((unsigned)ch - 1 < 0x7F) {
	    *dst++ = (char) ch;
	} else {
	    dst += Tcl_UniCharToUtf(ch, dst);
	}
	src++;
    }

    *srcReadPtr = src - srcStart;
    *dstWrotePtr = dst - dstStart;
    *dstCharsPtr = numChars;
    return result;
}

/*
 *-------------------------------------------------------------------------
 *
 * Iso88591FromUtfProc --
 *
 *	Convert from UTF-8 into the encoding "iso8859-1".
 *
 * Results:
 *	Returns TCL_OK if conversion was successful.
 *
 * Side effects:
 *	None.
 *
 *-------------------------------------------------------------------------
 */

static int
Iso88591FromUtfProc(
    TCL_UNUSED(void *),
    const char *src,		/* Source string in UTF-8. */
    int srcLen,			/* Source string length in bytes. */
    int flags,			/* Conversion control flags. */
    TCL_UNUSED(Tcl_EncodingState *),
    char *dst,			/* Output buffer in which converted string is
				 * stored. */
    int dstLen,			/* The maximum length of output buffer in
				 * bytes. */
    int *srcReadPtr,		/* Filled with the number of bytes from the
				 * source string that were converted. This may
				 * be less than the original source length if
				 * there was a problem converting some source
				 * characters. */
    int *dstWrotePtr,		/* Filled with the number of bytes that were
				 * stored in the output buffer as a result of
				 * the conversion. */
    int *dstCharsPtr)		/* Filled with the number of characters that
				 * correspond to the bytes stored in the
				 * output buffer. */
{
    const char *srcStart, *srcEnd, *srcClose;
    const char *dstStart, *dstEnd;
    int result = TCL_OK, numChars;
    Tcl_UniChar ch = 0;

    srcStart = src;
    srcEnd = src + srcLen;
    srcClose = srcEnd;
    if ((flags & TCL_ENCODING_END) == 0) {
	srcClose -= TCL_UTF_MAX;
    }

    dstStart = dst;
    dstEnd = dst + dstLen - 1;

    for (numChars = 0; src < srcEnd; numChars++) {
	int len;

	if ((src > srcClose) && (!Tcl_UtfCharComplete(src, srcEnd - src))) {
	    /*
	     * If there is more string to follow, this will ensure that the
	     * last UTF-8 character in the source buffer hasn't been cut off.
	     */

	    result = TCL_CONVERT_MULTIBYTE;
	    break;
	}
	len = TclUtfToUniChar(src, &ch);

	/*
	 * Check for illegal characters.
	 */

	if (ch > 0xFF) {
	    if (PROFILE_STRICT(flags)) {
		result = TCL_CONVERT_UNKNOWN;
		break;
	    }
<<<<<<< HEAD
	    /*
	     * Plunge on, using '?' as a fallback character.
	     */

	    ch = (Tcl_UniChar) '?'; /* Profiles TCL8 and REPLACE */
=======
#if TCL_UTF_MAX < 4
	    if ((ch >= 0xD800) && (len < 3)) {
		len = 4;
	    }
#endif
	    if (PROFILE_LOSSLESS(flags) && IsLosslessWrapper(ch)) {
		ch = FromLossless(ch);
	    } else {
		ch = (Tcl_UniChar)'?';
	    }
>>>>>>> 6a40e8c5
	}

	if (dst > dstEnd) {
	    result = TCL_CONVERT_NOSPACE;
	    break;
	}
	*(dst++) = (char) ch;
	src += len;
    }

    *srcReadPtr = src - srcStart;
    *dstWrotePtr = dst - dstStart;
    *dstCharsPtr = numChars;
    return result;
}

/*
 *---------------------------------------------------------------------------
 *
 * TableFreeProc --
 *
 *	This function is invoked when an encoding is deleted. It deletes the
 *	memory used by the TableEncodingData.
 *
 * Results:
 *	None.
 *
 * Side effects:
 *	Memory freed.
 *
 *---------------------------------------------------------------------------
 */

static void
TableFreeProc(
    void *clientData)	/* TableEncodingData that specifies
				 * encoding. */
{
    TableEncodingData *dataPtr = (TableEncodingData *)clientData;

    /*
     * Make sure we aren't freeing twice on shutdown. [Bug 219314]
     */

    Tcl_Free(dataPtr->toUnicode);
    dataPtr->toUnicode = NULL;
    Tcl_Free(dataPtr->fromUnicode);
    dataPtr->fromUnicode = NULL;
    Tcl_Free(dataPtr);
}

/*
 *-------------------------------------------------------------------------
 *
 * EscapeToUtfProc --
 *
 *	Convert from the encoding specified by the EscapeEncodingData into
 *	UTF-8.
 *
 * Results:
 *	Returns TCL_OK if conversion was successful.
 *
 * Side effects:
 *	None.
 *
 *-------------------------------------------------------------------------
 */

static int
EscapeToUtfProc(
    void *clientData,	/* EscapeEncodingData that specifies
				 * encoding. */
    const char *src,		/* Source string in specified encoding. */
    int srcLen,			/* Source string length in bytes. */
    int flags,			/* Conversion control flags. */
    Tcl_EncodingState *statePtr,/* Place for conversion routine to store state
				 * information used during a piecewise
				 * conversion. Contents of statePtr are
				 * initialized and/or reset by conversion
				 * routine under control of flags argument. */
    char *dst,			/* Output buffer in which converted string is
				 * stored. */
    int dstLen,			/* The maximum length of output buffer in
				 * bytes. */
    int *srcReadPtr,		/* Filled with the number of bytes from the
				 * source string that were converted. This may
				 * be less than the original source length if
				 * there was a problem converting some source
				 * characters. */
    int *dstWrotePtr,		/* Filled with the number of bytes that were
				 * stored in the output buffer as a result of
				 * the conversion. */
    int *dstCharsPtr)		/* Filled with the number of characters that
				 * correspond to the bytes stored in the
				 * output buffer. */
{
    EscapeEncodingData *dataPtr = (EscapeEncodingData *)clientData;
    const char *prefixBytes, *tablePrefixBytes, *srcStart, *srcEnd;
    const unsigned short *const *tableToUnicode;
    const Encoding *encodingPtr;
    int state, result, numChars, charLimit = INT_MAX;
    const char *dstStart, *dstEnd;

    if (flags & TCL_ENCODING_CHAR_LIMIT) {
	charLimit = *dstCharsPtr;
    }
    result = TCL_OK;
    tablePrefixBytes = NULL;
    tableToUnicode = NULL;
    prefixBytes = dataPtr->prefixBytes;
    encodingPtr = NULL;

    srcStart = src;
    srcEnd = src + srcLen;

    dstStart = dst;
    dstEnd = dst + dstLen - TCL_UTF_MAX;

    state = PTR2INT(*statePtr);
    if (flags & TCL_ENCODING_START) {
	state = 0;
    }

    for (numChars = 0; src < srcEnd && numChars <= charLimit; ) {
	int byte, hi, lo, ch;

	if (dst > dstEnd) {
	    result = TCL_CONVERT_NOSPACE;
	    break;
	}
	byte = *((unsigned char *) src);
	if (prefixBytes[byte]) {
	    unsigned left, len, longest;
	    int checked, i;
	    const EscapeSubTable *subTablePtr;

	    /*
	     * Saw the beginning of an escape sequence.
	     */

	    left = srcEnd - src;
	    len = dataPtr->initLen;
	    longest = len;
	    checked = 0;

	    if (len <= left) {
		checked++;
		if ((len > 0) && (memcmp(src, dataPtr->init, len) == 0)) {
		    /*
		     * If we see initialization string, skip it, even if we're
		     * not at the beginning of the buffer.
		     */

		    src += len;
		    continue;
		}
	    }

	    len = dataPtr->finalLen;
	    if (len > longest) {
		longest = len;
	    }

	    if (len <= left) {
		checked++;
		if ((len > 0) && (memcmp(src, dataPtr->final, len) == 0)) {
		    /*
		     * If we see finalization string, skip it, even if we're
		     * not at the end of the buffer.
		     */

		    src += len;
		    continue;
		}
	    }

	    subTablePtr = dataPtr->subTables;
	    for (i = 0; i < dataPtr->numSubTables; i++) {
		len = subTablePtr->sequenceLen;
		if (len > longest) {
		    longest = len;
		}
		if (len <= left) {
		    checked++;
		    if ((len > 0) &&
			    (memcmp(src, subTablePtr->sequence, len) == 0)) {
			state = i;
			encodingPtr = NULL;
			subTablePtr = NULL;
			src += len;
			break;
		    }
		}
		subTablePtr++;
	    }

	    if (subTablePtr == NULL) {
		/*
		 * A match was found, the escape sequence was consumed, and
		 * the state was updated.
		 */

		continue;
	    }

	    /*
	     * We have a split-up or unrecognized escape sequence. If we
	     * checked all the sequences, then it's a syntax error, otherwise
	     * we need more bytes to determine a match.
	     */

	    if ((checked == dataPtr->numSubTables + 2)
		    || (flags & TCL_ENCODING_END)) {
		if (PROFILE_STRICT(flags)) {
		    result = TCL_CONVERT_SYNTAX;
		} else {
		    unsigned skip = longest > left ? left : longest;
		    /* Unknown escape sequence */
		    dst += Tcl_UniCharToUtf(UNICODE_REPLACE_CHAR, dst);
		    src += skip;
		    continue;
		}
	    } else {
		result = TCL_CONVERT_MULTIBYTE;
	    }
	    break;
	}

	if (encodingPtr == NULL) {
	    TableEncodingData *tableDataPtr;

	    encodingPtr = GetTableEncoding(dataPtr, state);
	    tableDataPtr = (TableEncodingData *)encodingPtr->clientData;
	    tablePrefixBytes = tableDataPtr->prefixBytes;
	    tableToUnicode = (const unsigned short *const*)
		    tableDataPtr->toUnicode;
	}

	if (tablePrefixBytes[byte]) {
	    src++;
	    if (src >= srcEnd) {
		src--;
		result = TCL_CONVERT_MULTIBYTE;
		break;
	    }
	    hi = byte;
	    lo = *((unsigned char *) src);
	} else {
	    hi = 0;
	    lo = byte;
	}

	ch = tableToUnicode[hi][lo];
	dst += Tcl_UniCharToUtf(ch, dst);
	src++;
	numChars++;
    }

    *statePtr = (Tcl_EncodingState) INT2PTR(state);
    *srcReadPtr = src - srcStart;
    *dstWrotePtr = dst - dstStart;
    *dstCharsPtr = numChars;
    return result;
}

/*
 *-------------------------------------------------------------------------
 *
 * EscapeFromUtfProc --
 *
 *	Convert from UTF-8 into the encoding specified by the
 *	EscapeEncodingData.
 *
 * Results:
 *	Returns TCL_OK if conversion was successful.
 *
 * Side effects:
 *	None.
 *
 *-------------------------------------------------------------------------
 */

static int
EscapeFromUtfProc(
    void *clientData,	/* EscapeEncodingData that specifies
				 * encoding. */
    const char *src,		/* Source string in UTF-8. */
    int srcLen,			/* Source string length in bytes. */
    int flags,			/* Conversion control flags. */
    Tcl_EncodingState *statePtr,/* Place for conversion routine to store state
				 * information used during a piecewise
				 * conversion. Contents of statePtr are
				 * initialized and/or reset by conversion
				 * routine under control of flags argument. */
    char *dst,			/* Output buffer in which converted string is
				 * stored. */
    int dstLen,			/* The maximum length of output buffer in
				 * bytes. */
    int *srcReadPtr,		/* Filled with the number of bytes from the
				 * source string that were converted. This may
				 * be less than the original source length if
				 * there was a problem converting some source
				 * characters. */
    int *dstWrotePtr,		/* Filled with the number of bytes that were
				 * stored in the output buffer as a result of
				 * the conversion. */
    int *dstCharsPtr)		/* Filled with the number of characters that
				 * correspond to the bytes stored in the
				 * output buffer. */
{
    EscapeEncodingData *dataPtr = (EscapeEncodingData *)clientData;
    const Encoding *encodingPtr;
    const char *srcStart, *srcEnd, *srcClose;
    const char *dstStart, *dstEnd;
    int state, result, numChars;
    const TableEncodingData *tableDataPtr;
    const char *tablePrefixBytes;
    const unsigned short *const *tableFromUnicode;
    Tcl_UniChar ch = 0;

    result = TCL_OK;

    srcStart = src;
    srcEnd = src + srcLen;
    srcClose = srcEnd;
    if ((flags & TCL_ENCODING_END) == 0) {
	srcClose -= TCL_UTF_MAX;
    }

    dstStart = dst;
    dstEnd = dst + dstLen - 1;

    /*
     * RFC 1468 states that the text starts in ASCII, and switches to Japanese
     * characters, and that the text must end in ASCII. [Patch 474358]
     */

    if (flags & TCL_ENCODING_START) {
	state = 0;
	if ((dst + dataPtr->initLen) > dstEnd) {
	    *srcReadPtr = 0;
	    *dstWrotePtr = 0;
	    return TCL_CONVERT_NOSPACE;
	}
	memcpy(dst, dataPtr->init, dataPtr->initLen);
	dst += dataPtr->initLen;
    } else {
	state = PTR2INT(*statePtr);
    }

    encodingPtr = GetTableEncoding(dataPtr, state);
    tableDataPtr = (const TableEncodingData *)encodingPtr->clientData;
    tablePrefixBytes = tableDataPtr->prefixBytes;
    tableFromUnicode = (const unsigned short *const *)
	    tableDataPtr->fromUnicode;

    for (numChars = 0; src < srcEnd; numChars++) {
	unsigned len;
	int word;

	if ((src > srcClose) && (!Tcl_UtfCharComplete(src, srcEnd - src))) {
	    /*
	     * If there is more string to follow, this will ensure that the
	     * last UTF-8 character in the source buffer hasn't been cut off.
	     */

	    result = TCL_CONVERT_MULTIBYTE;
	    break;
	}
	len = TclUtfToUniChar(src, &ch);
	word = tableFromUnicode[(ch >> 8)][ch & 0xFF];

	if ((word == 0) && (ch != 0)) {
	    int oldState;
	    const EscapeSubTable *subTablePtr;

	    oldState = state;
	    for (state = 0; state < dataPtr->numSubTables; state++) {
		encodingPtr = GetTableEncoding(dataPtr, state);
		tableDataPtr = (const TableEncodingData *)encodingPtr->clientData;
		word = tableDataPtr->fromUnicode[(ch >> 8)][ch & 0xFF];
		if (word != 0) {
		    break;
		}
	    }

	    if (word == 0) {
		state = oldState;
		if (PROFILE_STRICT(flags)) {
		    result = TCL_CONVERT_UNKNOWN;
		    break;
		}
		encodingPtr = GetTableEncoding(dataPtr, state);
		tableDataPtr =
		    (const TableEncodingData *)encodingPtr->clientData;
		word = tableDataPtr->fallback;
	    }

	    tablePrefixBytes = (const char *) tableDataPtr->prefixBytes;
	    tableFromUnicode = (const unsigned short *const *)
		    tableDataPtr->fromUnicode;

	    /*
	     * The state variable has the value of oldState when word is 0.
	     * In this case, the escape sequence should not be copied to dst
	     * because the current character set is not changed.
	     */

	    if (state != oldState) {
		subTablePtr = &dataPtr->subTables[state];
		if ((dst + subTablePtr->sequenceLen) > dstEnd) {
		    /*
		     * If there is no space to write the escape sequence, the
		     * state variable must be changed to the value of oldState
		     * variable because this escape sequence must be written
		     * in the next conversion.
		     */

		    state = oldState;
		    result = TCL_CONVERT_NOSPACE;
		    break;
		}
		memcpy(dst, subTablePtr->sequence, subTablePtr->sequenceLen);
		dst += subTablePtr->sequenceLen;
	    }
	}

	if (tablePrefixBytes[(word >> 8)] != 0) {
	    if (dst + 1 > dstEnd) {
		result = TCL_CONVERT_NOSPACE;
		break;
	    }
	    dst[0] = (char) (word >> 8);
	    dst[1] = (char) word;
	    dst += 2;
	} else {
	    if (dst > dstEnd) {
		result = TCL_CONVERT_NOSPACE;
		break;
	    }
	    dst[0] = (char) word;
	    dst++;
	}
	src += len;
    }

    if ((result == TCL_OK) && (flags & TCL_ENCODING_END)) {
	unsigned len = dataPtr->subTables[0].sequenceLen;

	/*
	 * Certain encodings like iso2022-jp need to write an escape sequence
	 * after all characters have been converted. This logic checks that
	 * enough room is available in the buffer for the escape bytes. The
	 * TCL_ENCODING_END flag is cleared after a final escape sequence has
	 * been added to the buffer so that another call to this method does
	 * not attempt to append escape bytes a second time.
	 */

	if ((dst + dataPtr->finalLen + (state?len:0)) > dstEnd) {
	    result = TCL_CONVERT_NOSPACE;
	} else {
	    if (state) {
		memcpy(dst, dataPtr->subTables[0].sequence, len);
		dst += len;
	    }
	    memcpy(dst, dataPtr->final, dataPtr->finalLen);
	    dst += dataPtr->finalLen;
	    state &= ~TCL_ENCODING_END;
	}
    }

    *statePtr = (Tcl_EncodingState) INT2PTR(state);
    *srcReadPtr = src - srcStart;
    *dstWrotePtr = dst - dstStart;
    *dstCharsPtr = numChars;
    return result;
}

/*
 *---------------------------------------------------------------------------
 *
 * EscapeFreeProc --
 *
 *	Frees resources used by the encoding.
 *
 * Results:
 *	None.
 *
 * Side effects:
 *	Memory is freed.
 *
 *---------------------------------------------------------------------------
 */

static void
EscapeFreeProc(
    void *clientData)	/* EscapeEncodingData that specifies
				 * encoding. */
{
    EscapeEncodingData *dataPtr = (EscapeEncodingData *)clientData;
    EscapeSubTable *subTablePtr;
    int i;

    if (dataPtr == NULL) {
	return;
    }

    /*
     * The subTables should be freed recursively in normal operation but not
     * during TclFinalizeEncodingSubsystem because they are also present as a
     * weak reference in the toplevel encodingTable (i.e., they don't have a
     * +1 refcount for this), and unpredictable nuking order could remove them
     * from under the following loop's feet. [Bug 2891556]
     *
     * The encodingsInitialized flag, being reset on entry to TFES, can serve
     * as a "not in finalization" test.
     */

    if (encodingsInitialized) {
	subTablePtr = dataPtr->subTables;
	for (i = 0; i < dataPtr->numSubTables; i++) {
	    FreeEncoding((Tcl_Encoding) subTablePtr->encodingPtr);
	    subTablePtr->encodingPtr = NULL;
	    subTablePtr++;
	}
    }
    Tcl_Free(dataPtr);
}

/*
 *---------------------------------------------------------------------------
 *
 * GetTableEncoding --
 *
 *	Helper function for the EscapeEncodingData conversions. Gets the
 *	encoding (of type TextEncodingData) that represents the specified
 *	state.
 *
 * Results:
 *	The return value is the encoding.
 *
 * Side effects:
 *	If the encoding that represents the specified state has not already
 *	been used by this EscapeEncoding, it will be loaded and cached in the
 *	dataPtr.
 *
 *---------------------------------------------------------------------------
 */

static Encoding *
GetTableEncoding(
    EscapeEncodingData *dataPtr,/* Contains names of encodings. */
    int state)			/* Index in dataPtr of desired Encoding. */
{
    EscapeSubTable *subTablePtr = &dataPtr->subTables[state];
    Encoding *encodingPtr = subTablePtr->encodingPtr;

    if (encodingPtr == NULL) {
	encodingPtr = (Encoding *) Tcl_GetEncoding(NULL, subTablePtr->name);
	if ((encodingPtr == NULL)
		|| (encodingPtr->toUtfProc != TableToUtfProc
		&& encodingPtr->toUtfProc != Iso88591ToUtfProc)) {
	    Tcl_Panic("EscapeToUtfProc: invalid sub table");
	}
	subTablePtr->encodingPtr = encodingPtr;
    }

    return encodingPtr;
}

/*
 *---------------------------------------------------------------------------
 *
 * unilen, unilen4 --
 *
 *	A helper function for the Tcl_ExternalToUtf functions. This function
 *	is similar to strlen for double-byte characters: it returns the number
 *	of bytes in a 0x0000 terminated string.
 *
 * Results:
 *	As above.
 *
 * Side effects:
 *	None.
 *
 *---------------------------------------------------------------------------
 */

static size_t
unilen(
    const char *src)
{
    unsigned short *p;

    p = (unsigned short *) src;
    while (*p != 0x0000) {
	p++;
    }
    return (char *) p - src;
}

static size_t
unilen4(
    const char *src)
{
    unsigned int *p;

    p = (unsigned int *) src;
    while (*p != 0x00000000) {
	p++;
    }
    return (char *) p - src;
}

/*
 *-------------------------------------------------------------------------
 *
 * InitializeEncodingSearchPath	--
 *
 *	This is the fallback routine that sets the default value of the
 *	encoding search path if the application has not set one via a call to
 *	Tcl_SetEncodingSearchPath() by the first time the search path is needed
 *	to load encoding data.
 *
 *	The default encoding search path is produced by taking each directory
 *	in the library path, appending a subdirectory named "encoding", and if
 *	the resulting directory exists, adding it to the encoding search path.
 *
 * Results:
 *	None.
 *
 * Side effects:
 *	Sets the encoding search path to an initial value.
 *
 *-------------------------------------------------------------------------
 */

static void
InitializeEncodingSearchPath(
    char **valuePtr,
    TCL_HASH_TYPE *lengthPtr,
    Tcl_Encoding *encodingPtr)
{
    const char *bytes;
    Tcl_Size i, numDirs, numBytes;
    Tcl_Obj *libPathObj, *encodingObj, *searchPathObj;

    TclNewLiteralStringObj(encodingObj, "encoding");
    TclNewObj(searchPathObj);
    Tcl_IncrRefCount(encodingObj);
    Tcl_IncrRefCount(searchPathObj);
    libPathObj = TclGetLibraryPath();
    Tcl_IncrRefCount(libPathObj);
    TclListObjLengthM(NULL, libPathObj, &numDirs);

    for (i = 0; i < numDirs; i++) {
	Tcl_Obj *directoryObj, *pathObj;
	Tcl_StatBuf stat;

	Tcl_ListObjIndex(NULL, libPathObj, i, &directoryObj);
	pathObj = Tcl_FSJoinToPath(directoryObj, 1, &encodingObj);
	Tcl_IncrRefCount(pathObj);
	if ((0 == Tcl_FSStat(pathObj, &stat)) && S_ISDIR(stat.st_mode)) {
	    Tcl_ListObjAppendElement(NULL, searchPathObj, pathObj);
	}
	Tcl_DecrRefCount(pathObj);
    }

    Tcl_DecrRefCount(libPathObj);
    Tcl_DecrRefCount(encodingObj);
    *encodingPtr = libraryPath.encoding;
    if (*encodingPtr) {
	((Encoding *)(*encodingPtr))->refCount++;
    }
    bytes = Tcl_GetStringFromObj(searchPathObj, &numBytes);

    *lengthPtr = numBytes;
    *valuePtr = (char *)Tcl_Alloc(numBytes + 1);
    memcpy(*valuePtr, bytes, numBytes + 1);
    Tcl_DecrRefCount(searchPathObj);
}

/*
 *------------------------------------------------------------------------
 *
 * TclEncodingProfileParseName --
 *
 *	Maps an encoding profile name to its integer equivalent.
 *
 * Results:
 *	TCL_OK on success or TCL_ERROR on failure.
 *
 * Side effects:
 *	Returns the profile enum value in *profilePtr
 *
 *------------------------------------------------------------------------
 */
int
TclEncodingProfileNameToId(
    Tcl_Interp *interp,		/* For error messages. May be NULL */
    const char *profileName,	/* Name of profile */
    int *profilePtr)  		/* Output */
{
    size_t i;
    size_t numProfiles = sizeof(encodingProfiles) / sizeof(encodingProfiles[0]);

    for (i = 0; i < numProfiles; ++i) {
	if (!strcmp(profileName, encodingProfiles[i].name)) {
	    *profilePtr = encodingProfiles[i].value;
	    return TCL_OK;
	}
    }
    if (interp) {
	Tcl_Obj *errorObj;
	/* This code assumes at least two profiles :-) */
	errorObj =
	    Tcl_ObjPrintf("bad profile name \"%s\": must be",
		profileName);
	for (i = 0; i < (numProfiles - 1); ++i) {
	    Tcl_AppendStringsToObj(
		errorObj, " ", encodingProfiles[i].name, ",", NULL);
	}
	Tcl_AppendStringsToObj(
	    errorObj, " or ", encodingProfiles[numProfiles-1].name, NULL);

	Tcl_SetObjResult(interp, errorObj);
	Tcl_SetErrorCode(
	    interp, "TCL", "ENCODING", "PROFILE", profileName, NULL);
    }
    return TCL_ERROR;
}

/*
 *------------------------------------------------------------------------
 *
 * TclEncodingProfileValueToName --
 *
 *	Maps an encoding profile value to its name.
 *
 * Results:
 *	Pointer to the name or NULL on failure. Caller must not make
 *	not modify the string and must make a copy to hold on to it.
 *
 * Side effects:
 *	None.
 *------------------------------------------------------------------------
 */
const char *
TclEncodingProfileIdToName(
    Tcl_Interp *interp,		/* For error messages. May be NULL */
    int profileValue)		/* Profile #define value */
{
    size_t i;

    for (i = 0; i < sizeof(encodingProfiles) / sizeof(encodingProfiles[0]); ++i) {
	if (profileValue == encodingProfiles[i].value) {
	    return encodingProfiles[i].name;
	}
    }
    if (interp) {
	Tcl_SetObjResult(
	    interp,
	    Tcl_ObjPrintf(
		"Internal error. Bad profile id \"%d\".",
		profileValue));
	Tcl_SetErrorCode(
	    interp, "TCL", "ENCODING", "PROFILEID", NULL);
    }
    return NULL;
}

/*
 *------------------------------------------------------------------------
 *
 * TclGetEncodingProfiles --
 *
 *	Get the list of supported encoding profiles.
 *
 * Results:
 *	None.
 *
 * Side effects:
 *	The list of profile names is stored in the interpreter result.
 *
 *------------------------------------------------------------------------
 */
void
TclGetEncodingProfiles(Tcl_Interp *interp)
{
    size_t i, n;
    Tcl_Obj *objPtr;
    n = sizeof(encodingProfiles) / sizeof(encodingProfiles[0]);
    objPtr = Tcl_NewListObj(n, NULL);
    for (i = 0; i < n; ++i) {
	Tcl_ListObjAppendElement(
	    interp, objPtr, Tcl_NewStringObj(encodingProfiles[i].name, TCL_INDEX_NONE));
    }
    Tcl_SetObjResult(interp, objPtr);
}

/*
 *------------------------------------------------------------------------
 *
 * TclSystemToInternalEncoding --
 *
 *    Converts a string encoded in the system encoding to Tcl's internal UTF8
 *    using the lossless profile.
 *
 * Results:
 *    Tcl_OK / TCL_ERROR
 *
 * Side effects:
 *    On success *dsPtr holds the converted string. On error, *dsPtr is
 *    cleared, an error message is stored in interp (if not NULL), and a
 *    POSIX error code stored in errno.
 *
 *------------------------------------------------------------------------
 */
int
TclSystemToInternalEncoding(
    Tcl_Interp *interp, /* For error messages, may be NULL */
    const char *src,    /* String in system encoding */
    Tcl_Size srcLen,    /* Number of bytes passed in */
    Tcl_DString *dsPtr) /* Pointer to uninitialized or cleared Tcl_DString. */
{
    Tcl_Size errorLoc;
    int ret;
    ret = Tcl_ExternalToUtfDStringEx(interp,
				     NULL,
				     src,
				     srcLen,
				     TCL_ENCODING_PROFILE_LOSSLESS,
				     dsPtr,
				     &errorLoc);
    /* On TCL_OK, caller owns *dsPtr. On failure we have to free it. */
    if (ret != TCL_OK) {
	Tcl_DStringFree(dsPtr);
	ret = TCL_ERROR; /* Map TCL_CONVERT_* to TCL_ERROR */
    }
    return ret;
}

/*
 *------------------------------------------------------------------------
 *
 * TclInternalToSystemEncoding --
 *
 *    Converts a string to the system encoding using the lossless profile
 *
 * Results:
 *    Tcl_OK / TCL_ERROR
 *
 * Side effects:
 *    On success *dsPtr holds the converted string. On error, *dsPtr is
 *    cleared, an error message is stored in interp (if not NULL), and a
 *    POSIX error code stored in errno.
 *
 *------------------------------------------------------------------------
 */
int
TclInternalToSystemEncoding(
    Tcl_Interp *interp, /* For error messages, may be NULL */
    const char *src,    /* String in system encoding */
    Tcl_Size srcLen,    /* Number of bytes passed in */
    Tcl_DString *dsPtr) /* Pointer to uninitialized or cleared Tcl_DString. */
{
    Tcl_Size errorLoc;
    int ret;
    ret = Tcl_UtfToExternalDStringEx(interp,
				     NULL,
				     src,
				     srcLen,
				     TCL_ENCODING_PROFILE_LOSSLESS,
				     dsPtr,
				     &errorLoc);
    /* On TCL_OK, caller owns *dsPtr. On failure we have to free it. */
    if (ret != TCL_OK) {
	Tcl_DStringFree(dsPtr);
	ret = TCL_ERROR; /* Map TCL_CONVERT_* to TCL_ERROR */
    }
    return ret;
}


/*
 * Local Variables:
 * mode: c
 * c-basic-offset: 4
 * fill-column: 78
 * End:
 */<|MERGE_RESOLUTION|>--- conflicted
+++ resolved
@@ -2698,20 +2698,12 @@
 	    }
 	} else if (!Tcl_UtfCharComplete(src, srcEnd - src)) {
 	    /*
-<<<<<<< HEAD
-	     * Incomplete byte sequence.
-		 * Always check before using Tcl_UtfToUniChar. Not doing so can cause it
-		 * run beyond the end of the buffer! If we happen on such an incomplete
-		 * char its bytes are made to represent themselves unless the user has
-		 * explicitly asked to be told.
-=======
 	     * Incomplete byte sequence. We need to do this check before the
-	     * TclUtfToUCS4 checks in the next sibling if clause. Not doing
+	     * Tcl_UtfToUniChar checks in the next sibling if clause. Not doing
 	     * so can cause it run beyond the end of the buffer! If we
 	     * happen on such an incomplete char its bytes are made to
 	     * represent themselves unless the user has explicitly asked to
 	     * be told.
->>>>>>> 6a40e8c5
 	     */
 	    assert(flags & TCL_ENCODING_END); /* Else break earlier would
 	    					 trigger (srcClose compare) */
@@ -2732,17 +2724,13 @@
 	    } else if (PROFILE_TCL8(profile)) {
 		char chbuf[2];
 		chbuf[0] = UCHAR(*src++); chbuf[1] = 0;
-<<<<<<< HEAD
 		Tcl_UtfToUniChar(chbuf, &ch);
-=======
-		TclUtfToUCS4(chbuf, &ch);
 		dst += Tcl_UniCharToUtf(ch, dst);
 	    } else {
 		assert(PROFILE_LOSSLESS(profile));
                 ch = ToLossless(UCHAR(*src));
 		dst += Tcl_UniCharToUtf(ch, dst);
 		src += 1;
->>>>>>> 6a40e8c5
 	    }
 	} else {
 	    int isInvalid = 0;
@@ -2789,50 +2777,7 @@
 		*dst++ = (char) (((ch >> 6) | 0x80) & 0xBF);
 		*dst++ = (char) ((ch | 0x80) & 0xBF);
 		continue;
-<<<<<<< HEAD
-	    } else if (PROFILE_STRICT(profile) &&
-		       (!(flags & ENCODING_INPUT)) &&
-		       SURROGATE(ch)) {
-		result = TCL_CONVERT_UNKNOWN;
-		src = saveSrc;
-		break;
-	    } else if (PROFILE_STRICT(profile) &&
-		       (flags & ENCODING_INPUT) &&
-		       SURROGATE(ch)) {
-		result = TCL_CONVERT_SYNTAX;
-		src = saveSrc;
-		break;
-=======
 	    } else if (SURROGATE(ch)) {
-#if TCL_UTF_MAX < 4
-		/*
-		 * A surrogate character is detected, handle especially.
-		 */
-		if (PROFILE_STRICT(profile) && (flags & ENCODING_UTF)) {
-		    result = TCL_CONVERT_UNKNOWN;
-		    src = saveSrc;
-		    break;
-		} else if (PROFILE_REPLACE(profile)) {
-		    /* TODO - is this right for cesu8 or should we fall through below? */
-		    ch = UNICODE_REPLACE_CHAR;
-		} else {
-		    int low = ch;
-		    len = (src <= srcEnd - 3) ? TclUtfToUCS4(src, &low) : 0;
-
-		    if ((!LOW_SURROGATE(low)) || (ch & 0x400)) {
-
-			if (PROFILE_STRICT(profile)) {
-			    result = TCL_CONVERT_UNKNOWN;
-			    src = saveSrc;
-			    break;
-			}
-			goto cesu8;
-		    }
-		    src += len;
-		    dst += Tcl_UniCharToUtf(ch, dst);
-		    ch = low;
-		}
-#else /* TCL_UTF_MAX */
 		if (PROFILE_STRICT(profile)) {
 		    result = (flags & ENCODING_INPUT) ? TCL_CONVERT_SYNTAX
 						      : TCL_CONVERT_UNKNOWN;
@@ -2844,8 +2789,6 @@
 			continue;
 		    }
 		}
-#endif
->>>>>>> 6a40e8c5
 	    }
 	    dst += Tcl_UniCharToUtf(ch, dst);
 	}
@@ -3459,12 +3402,6 @@
 	    }
 	    ch = UNICODE_REPLACE_CHAR;
 	}
-<<<<<<< HEAD
-	if (PROFILE_STRICT(flags) && SURROGATE(ch)) {
-	    result = TCL_CONVERT_SYNTAX;
-	    break;
-=======
-#endif
 	if (SURROGATE(ch)) {
 	    if (PROFILE_STRICT(flags)) {
 		result = TCL_CONVERT_SYNTAX;
@@ -3473,7 +3410,6 @@
                 /* PROFILE_REPLACE | PROFILE_LOSSLESS */
                 ch = UNICODE_REPLACE_CHAR;
             }
->>>>>>> 6a40e8c5
 	}
 
 	src += len;
@@ -3809,23 +3745,12 @@
     dstStart = dst;
     dstEnd = dst + dstLen - TCL_UTF_MAX;
 
-<<<<<<< HEAD
-=======
-#if TCL_UTF_MAX < 4
-    /* Initialize the buffer so that some random data doesn't trick
-     * Tcl_UniCharToUtf() into thinking it should combine surrogate pairs.
-     * Once TCL_UTF_MAX == 3 is removed and Tcl_UniCharToUtf restored to its
-     * prior non-stateful nature, this call to memset can also be removed.
-     */
-    memset(dst, 0xff, dstLen);
-#endif
     /*
      * Note with respect to profiles: all byte values are mapped
      * to Unicode characters on input so there is no question of invalid
      * 8859-1 characters.
      */
 
->>>>>>> 6a40e8c5
     result = TCL_OK;
     for (numChars = 0; src < srcEnd && numChars <= charLimit; numChars++) {
 	Tcl_UniChar ch = 0;
@@ -3932,24 +3857,11 @@
 		result = TCL_CONVERT_UNKNOWN;
 		break;
 	    }
-<<<<<<< HEAD
-	    /*
-	     * Plunge on, using '?' as a fallback character.
-	     */
-
-	    ch = (Tcl_UniChar) '?'; /* Profiles TCL8 and REPLACE */
-=======
-#if TCL_UTF_MAX < 4
-	    if ((ch >= 0xD800) && (len < 3)) {
-		len = 4;
-	    }
-#endif
 	    if (PROFILE_LOSSLESS(flags) && IsLosslessWrapper(ch)) {
 		ch = FromLossless(ch);
 	    } else {
 		ch = (Tcl_UniChar)'?';
 	    }
->>>>>>> 6a40e8c5
 	}
 
 	if (dst > dstEnd) {
