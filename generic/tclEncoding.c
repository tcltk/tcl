/*
 * tclEncoding.c --
 *
 *	Contains the implementation of the encoding conversion package.
 *
 * Copyright © 1996-1998 Sun Microsystems, Inc.
 *
 * See the file "license.terms" for information on usage and redistribution of
 * this file, and for a DISCLAIMER OF ALL WARRANTIES.
 */

#include "tclInt.h"

typedef size_t (LengthProc)(const char *src);

/*
 * The following data structure represents an encoding, which describes how to
 * convert between various character sets and UTF-8.
 */

typedef struct {
    char *name;			/* Name of encoding. Malloced because (1) hash
				 * table entry that owns this encoding may be
				 * freed prior to this encoding being freed,
				 * (2) string passed in the Tcl_EncodingType
				 * structure may not be persistent. */
    Tcl_EncodingConvertProc *toUtfProc;
				/* Function to convert from external encoding
				 * into UTF-8. */
    Tcl_EncodingConvertProc *fromUtfProc;
				/* Function to convert from UTF-8 into
				 * external encoding. */
    Tcl_EncodingFreeProc *freeProc;
				/* If non-NULL, function to call when this
				 * encoding is deleted. */
    int nullSize;		/* Number of 0x00 bytes that signify
				 * end-of-string in this encoding. This number
				 * is used to determine the source string
				 * length when the srcLen argument is
				 * negative. This number can be 1 or 2. */
    ClientData clientData;	/* Arbitrary value associated with encoding
				 * type. Passed to conversion functions. */
    LengthProc *lengthProc;	/* Function to compute length of
				 * null-terminated strings in this encoding.
				 * If nullSize is 1, this is strlen; if
				 * nullSize is 2, this is a function that
				 * returns the number of bytes in a 0x0000
				 * terminated string. */
    size_t refCount;		/* Number of uses of this structure. */
    Tcl_HashEntry *hPtr;	/* Hash table entry that owns this encoding. */
} Encoding;

/*
 * The following structure is the clientData for a dynamically-loaded,
 * table-driven encoding created by LoadTableEncoding(). It maps between
 * Unicode and a single-byte, double-byte, or multibyte (1 or 2 bytes only)
 * encoding.
 */

typedef struct {
    int fallback;		/* Character (in this encoding) to substitute
				 * when this encoding cannot represent a UTF-8
				 * character. */
    char prefixBytes[256];	/* If a byte in the input stream is a lead
				 * byte for a 2-byte sequence, the
				 * corresponding entry in this array is 1,
				 * otherwise it is 0. */
    unsigned short **toUnicode;	/* Two dimensional sparse matrix to map
				 * characters from the encoding to Unicode.
				 * Each element of the toUnicode array points
				 * to an array of 256 shorts. If there is no
				 * corresponding character in Unicode, the
				 * value in the matrix is 0x0000.
				 * malloc'd. */
    unsigned short **fromUnicode;
				/* Two dimensional sparse matrix to map
				 * characters from Unicode to the encoding.
				 * Each element of the fromUnicode array
				 * points to an array of 256 shorts. If there
				 * is no corresponding character the encoding,
				 * the value in the matrix is 0x0000.
				 * malloc'd. */
} TableEncodingData;

/*
 * Each of the following structures is the clientData for a dynamically-loaded
 * escape-driven encoding that is itself comprised of other simpler encodings.
 * An example is "iso-2022-jp", which uses escape sequences to switch between
 * ascii, jis0208, jis0212, gb2312, and ksc5601. Note that "escape-driven"
 * does not necessarily mean that the ESCAPE character is the character used
 * for switching character sets.
 */

typedef struct {
    unsigned sequenceLen;	/* Length of following string. */
    char sequence[16];		/* Escape code that marks this encoding. */
    char name[32];		/* Name for encoding. */
    Encoding *encodingPtr;	/* Encoding loaded using above name, or NULL
				 * if this sub-encoding has not been needed
				 * yet. */
} EscapeSubTable;

typedef struct {
    int fallback;		/* Character (in this encoding) to substitute
				 * when this encoding cannot represent a UTF-8
				 * character. */
    unsigned initLen;		/* Length of following string. */
    char init[16];		/* String to emit or expect before first char
				 * in conversion. */
    unsigned finalLen;		/* Length of following string. */
    char final[16];		/* String to emit or expect after last char in
				 * conversion. */
    char prefixBytes[256];	/* If a byte in the input stream is the first
				 * character of one of the escape sequences in
				 * the following array, the corresponding
				 * entry in this array is 1, otherwise it is
				 * 0. */
    int numSubTables;		/* Length of following array. */
    EscapeSubTable subTables[TCLFLEXARRAY];/* Information about each EscapeSubTable used
				 * by this encoding type. The actual size is
				 * as large as necessary to hold all
				 * EscapeSubTables. */
} EscapeEncodingData;

/*
 * Constants used when loading an encoding file to identify the type of the
 * file.
 */

#define ENCODING_SINGLEBYTE	0
#define ENCODING_DOUBLEBYTE	1
#define ENCODING_MULTIBYTE	2
#define ENCODING_ESCAPE		3

/*
 * A list of directories in which Tcl should look for *.enc files. This list
 * is shared by all threads. Access is governed by a mutex lock.
 */

static TclInitProcessGlobalValueProc InitializeEncodingSearchPath;
static ProcessGlobalValue encodingSearchPath = {
    0, 0, NULL, NULL, InitializeEncodingSearchPath, NULL, NULL
};

/*
 * A map from encoding names to the directories in which their data files have
 * been seen. The string value of the map is shared by all threads. Access to
 * the shared string is governed by a mutex lock.
 */

static ProcessGlobalValue encodingFileMap = {
    0, 0, NULL, NULL, NULL, NULL, NULL
};

/*
 * A list of directories making up the "library path". Historically this
 * search path has served many uses, but the only one remaining is a base for
 * the encodingSearchPath above. If the application does not explicitly set
 * the encodingSearchPath, then it is initialized by appending /encoding
 * to each directory in this "libraryPath".
 */

static ProcessGlobalValue libraryPath = {
    0, 0, NULL, NULL, TclpInitLibraryPath, NULL, NULL
};

static int encodingsInitialized = 0;

/*
 * Hash table that keeps track of all loaded Encodings. Keys are the string
 * names that represent the encoding, values are (Encoding *).
 */

static Tcl_HashTable encodingTable;
TCL_DECLARE_MUTEX(encodingMutex)

/*
 * The following are used to hold the default and current system encodings.
 * If NULL is passed to one of the conversion routines, the current setting of
 * the system encoding is used to perform the conversion.
 */

static Tcl_Encoding defaultEncoding = NULL;
static Tcl_Encoding systemEncoding = NULL;
Tcl_Encoding tclIdentityEncoding = NULL;

/*
 * The following variable is used in the sparse matrix code for a
 * TableEncoding to represent a page in the table that has no entries.
 */

static unsigned short emptyPage[256];

/*
 * Functions used only in this module.
 */

static Tcl_EncodingConvertProc	BinaryProc;
static Tcl_DupInternalRepProc	DupEncodingIntRep;
static Tcl_EncodingFreeProc	EscapeFreeProc;
static Tcl_EncodingConvertProc	EscapeFromUtfProc;
static Tcl_EncodingConvertProc	EscapeToUtfProc;
static void			FillEncodingFileMap(void);
static void			FreeEncoding(Tcl_Encoding encoding);
static Tcl_FreeInternalRepProc	FreeEncodingIntRep;
static Encoding *		GetTableEncoding(EscapeEncodingData *dataPtr,
				    int state);
static Tcl_Encoding		LoadEncodingFile(Tcl_Interp *interp,
				    const char *name);
static Tcl_Encoding		LoadTableEncoding(const char *name, int type,
				    Tcl_Channel chan);
static Tcl_Encoding		LoadEscapeEncoding(const char *name,
				    Tcl_Channel chan);
static Tcl_Channel		OpenEncodingFileChannel(Tcl_Interp *interp,
				    const char *name);
static Tcl_EncodingFreeProc	TableFreeProc;
static Tcl_EncodingConvertProc	TableFromUtfProc;
static Tcl_EncodingConvertProc	TableToUtfProc;
static size_t			unilen(const char *src);
static Tcl_EncodingConvertProc	Utf16ToUtfProc;
static Tcl_EncodingConvertProc	UtfToUtf16Proc;
static Tcl_EncodingConvertProc	UtfToUcs2Proc;
static Tcl_EncodingConvertProc	UtfToUtfProc;
static Tcl_EncodingConvertProc	Iso88591FromUtfProc;
static Tcl_EncodingConvertProc	Iso88591ToUtfProc;

/*
 * A Tcl_ObjType for holding a cached Tcl_Encoding in the twoPtrValue.ptr1 field
 * of the intrep. This should help the lifetime of encodings be more useful.
 * See concerns raised in [Bug 1077262].
 */

static const Tcl_ObjType encodingType = {
    "encoding", FreeEncodingIntRep, DupEncodingIntRep, NULL, NULL
};
#define EncodingSetIntRep(objPtr, encoding)				\
    do {								\
	Tcl_ObjIntRep ir;						\
	ir.twoPtrValue.ptr1 = (encoding);				\
	ir.twoPtrValue.ptr2 = NULL;					\
	Tcl_StoreIntRep((objPtr), &encodingType, &ir);			\
    } while (0)

#define EncodingGetIntRep(objPtr, encoding)				\
    do {								\
	const Tcl_ObjIntRep *irPtr;					\
	irPtr = TclFetchIntRep ((objPtr), &encodingType);		\
	(encoding) = irPtr ? (Tcl_Encoding)irPtr->twoPtrValue.ptr1 : NULL;		\
    } while (0)


/*
 *----------------------------------------------------------------------
 *
 * Tcl_GetEncodingFromObj --
 *
 *	Writes to (*encodingPtr) the Tcl_Encoding value of (*objPtr), if
 *	possible, and returns TCL_OK. If no such encoding exists, TCL_ERROR is
 *	returned, and if interp is non-NULL, an error message is written
 *	there.
 *
 * Results:
 *	Standard Tcl return code.
 *
 * Side effects:
 *	Caches the Tcl_Encoding value as the internal rep of (*objPtr).
 *
 *----------------------------------------------------------------------
 */

int
Tcl_GetEncodingFromObj(
    Tcl_Interp *interp,
    Tcl_Obj *objPtr,
    Tcl_Encoding *encodingPtr)
{
    Tcl_Encoding encoding;
    const char *name = TclGetString(objPtr);

    EncodingGetIntRep(objPtr, encoding);
    if (encoding == NULL) {
	encoding = Tcl_GetEncoding(interp, name);
	if (encoding == NULL) {
	    return TCL_ERROR;
	}
	EncodingSetIntRep(objPtr, encoding);
    }
    *encodingPtr = Tcl_GetEncoding(NULL, name);
    return TCL_OK;
}

/*
 *----------------------------------------------------------------------
 *
 * FreeEncodingIntRep --
 *
 *	The Tcl_FreeInternalRepProc for the "encoding" Tcl_ObjType.
 *
 *----------------------------------------------------------------------
 */

static void
FreeEncodingIntRep(
    Tcl_Obj *objPtr)
{
    Tcl_Encoding encoding;

    EncodingGetIntRep(objPtr, encoding);
    Tcl_FreeEncoding(encoding);
}

/*
 *----------------------------------------------------------------------
 *
 * DupEncodingIntRep --
 *
 *	The Tcl_DupInternalRepProc for the "encoding" Tcl_ObjType.
 *
 *----------------------------------------------------------------------
 */

static void
DupEncodingIntRep(
    Tcl_Obj *srcPtr,
    Tcl_Obj *dupPtr)
{
    Tcl_Encoding encoding = Tcl_GetEncoding(NULL, TclGetString(srcPtr));
    EncodingSetIntRep(dupPtr, encoding);
}

/*
 *----------------------------------------------------------------------
 *
 * Tcl_GetEncodingSearchPath --
 *
 *	Keeps the per-thread copy of the encoding search path current with
 *	changes to the global copy.
 *
 * Results:
 *	Returns a "list" (Tcl_Obj *) that contains the encoding search path.
 *
 *----------------------------------------------------------------------
 */

Tcl_Obj *
Tcl_GetEncodingSearchPath(void)
{
    return TclGetProcessGlobalValue(&encodingSearchPath);
}

/*
 *----------------------------------------------------------------------
 *
 * Tcl_SetEncodingSearchPath --
 *
 *	Keeps the per-thread copy of the encoding search path current with
 *	changes to the global copy.
 *
 *----------------------------------------------------------------------
 */

int
Tcl_SetEncodingSearchPath(
    Tcl_Obj *searchPath)
{
    int dummy;

    if (TCL_ERROR == Tcl_ListObjLength(NULL, searchPath, &dummy)) {
	return TCL_ERROR;
    }
    TclSetProcessGlobalValue(&encodingSearchPath, searchPath, NULL);
    return TCL_OK;
}

/*
 *----------------------------------------------------------------------
 *
 * TclGetLibraryPath --
 *
 *	Keeps the per-thread copy of the library path current with changes to
 *	the global copy.
 *
 * Results:
 *	Returns a "list" (Tcl_Obj *) that contains the library path.
 *
 *----------------------------------------------------------------------
 */

Tcl_Obj *
TclGetLibraryPath(void)
{
    return TclGetProcessGlobalValue(&libraryPath);
}

/*
 *----------------------------------------------------------------------
 *
 * TclSetLibraryPath --
 *
 *	Keeps the per-thread copy of the library path current with changes to
 *	the global copy.
 *
 *	Since the result of this routine is void, if searchPath is not a valid
 *	list this routine silently does nothing.
 *
 *----------------------------------------------------------------------
 */

void
TclSetLibraryPath(
    Tcl_Obj *path)
{
    int dummy;

    if (TCL_ERROR == Tcl_ListObjLength(NULL, path, &dummy)) {
	return;
    }
    TclSetProcessGlobalValue(&libraryPath, path, NULL);
}

/*
 *---------------------------------------------------------------------------
 *
 * FillEncodingFileMap --
 *
 *	Called to update the encoding file map with the current value
 *	of the encoding search path.
 *
 *	Finds *.end files in the directories on the encoding search path and
 *	stores the found pathnames in a map associated with the encoding name.
 *
 *	If $dir is on the encoding search path and the file $dir/foo.enc is
 *	found, stores a "foo" -> $dir entry in the map.  if the "foo" encoding
 *	is needed later, the $dir/foo.enc name can be quickly constructed in
 *	order to read the encoding data.
 *
 * Results:
 *	None.
 *
 * Side effects:
 *	Entries are added to the encoding file map.
 *
 *---------------------------------------------------------------------------
 */

static void
FillEncodingFileMap(void)
{
    int i, numDirs = 0;
    Tcl_Obj *map, *searchPath;

    searchPath = Tcl_GetEncodingSearchPath();
    Tcl_IncrRefCount(searchPath);
    Tcl_ListObjLength(NULL, searchPath, &numDirs);
    map = Tcl_NewDictObj();
    Tcl_IncrRefCount(map);

    for (i = numDirs-1; i >= 0; i--) {
	/*
	 * Iterate backwards through the search path so as we overwrite
	 * entries found, we favor files earlier on the search path.
	 */

	int j, numFiles;
	Tcl_Obj *directory, *matchFileList;
	Tcl_Obj **filev;
	Tcl_GlobTypeData readableFiles = {
	    TCL_GLOB_TYPE_FILE, TCL_GLOB_PERM_R, NULL, NULL
	};

	TclNewObj(matchFileList);
	Tcl_ListObjIndex(NULL, searchPath, i, &directory);
	Tcl_IncrRefCount(directory);
	Tcl_IncrRefCount(matchFileList);
	Tcl_FSMatchInDirectory(NULL, matchFileList, directory, "*.enc",
		&readableFiles);

	Tcl_ListObjGetElements(NULL, matchFileList, &numFiles, &filev);
	for (j=0; j<numFiles; j++) {
	    Tcl_Obj *encodingName, *fileObj;

	    fileObj = TclPathPart(NULL, filev[j], TCL_PATH_TAIL);
	    encodingName = TclPathPart(NULL, fileObj, TCL_PATH_ROOT);
	    Tcl_DictObjPut(NULL, map, encodingName, directory);
	    Tcl_DecrRefCount(fileObj);
	    Tcl_DecrRefCount(encodingName);
	}
	Tcl_DecrRefCount(matchFileList);
	Tcl_DecrRefCount(directory);
    }
    Tcl_DecrRefCount(searchPath);
    TclSetProcessGlobalValue(&encodingFileMap, map, NULL);
    Tcl_DecrRefCount(map);
}

/*
 *---------------------------------------------------------------------------
 *
 * TclInitEncodingSubsystem --
 *
 *	Initialize all resources used by this subsystem on a per-process
 *	basis.
 *
 * Results:
 *	None.
 *
 * Side effects:
 *	Depends on the memory, object, and IO subsystems.
 *
 *---------------------------------------------------------------------------
 */

/* Those flags must not conflict with other TCL_ENCODING_* flags in tcl.h */
#define TCL_ENCODING_MODIFIED	0x20	/* Converting NULL bytes to 0xC0 0x80 */
#define TCL_ENCODING_LE		0x80	/* Little-endian encoding, for ucs-2/utf-16 only */

void
TclInitEncodingSubsystem(void)
{
    Tcl_EncodingType type;
    TableEncodingData *dataPtr;
    unsigned size;
    unsigned short i;
    union {
        unsigned char c;
        short s;
    } isLe;

    if (encodingsInitialized) {
	return;
    }

    isLe.s = TCL_ENCODING_LE;
    Tcl_MutexLock(&encodingMutex);
    Tcl_InitHashTable(&encodingTable, TCL_STRING_KEYS);
    Tcl_MutexUnlock(&encodingMutex);

    /*
     * Create a few initial encodings.  UTF-8 to UTF-8 translation is not a
     * no-op because it turns a stream of improperly formed UTF-8 into a
     * properly formed stream.
     */

    type.encodingName	= NULL;
    type.toUtfProc	= BinaryProc;
    type.fromUtfProc	= BinaryProc;
    type.freeProc	= NULL;
    type.nullSize	= 1;
    type.clientData	= NULL;
    tclIdentityEncoding = Tcl_CreateEncoding(&type);

    type.encodingName	= "utf-8";
    type.toUtfProc	= UtfToUtfProc;
    type.fromUtfProc	= UtfToUtfProc;
    type.freeProc	= NULL;
    type.nullSize	= 1;
    type.clientData	= NULL;
    Tcl_CreateEncoding(&type);

    type.toUtfProc	= Utf16ToUtfProc;
    type.fromUtfProc    = UtfToUcs2Proc;
    type.freeProc	= NULL;
    type.nullSize	= 2;
    type.encodingName   = "ucs-2le";
    type.clientData	= INT2PTR(TCL_ENCODING_LE);
    Tcl_CreateEncoding(&type);
    type.encodingName   = "ucs-2be";
    type.clientData	= INT2PTR(0);
    Tcl_CreateEncoding(&type);
    type.encodingName   = "ucs-2";
    type.clientData	= INT2PTR(isLe.c);
    Tcl_CreateEncoding(&type);

    type.toUtfProc	= Utf16ToUtfProc;
    type.fromUtfProc    = UtfToUtf16Proc;
    type.freeProc	= NULL;
    type.nullSize	= 2;
    type.encodingName   = "utf-16le";
    type.clientData	= INT2PTR(TCL_ENCODING_LE);
    Tcl_CreateEncoding(&type);
    type.encodingName   = "utf-16be";
    type.clientData	= INT2PTR(0);
    Tcl_CreateEncoding(&type);
    type.encodingName   = "utf-16";
    type.clientData	= INT2PTR(isLe.c);
    Tcl_CreateEncoding(&type);

#ifndef TCL_NO_DEPRECATED
    type.encodingName   = "unicode";
    Tcl_CreateEncoding(&type);
#endif

    /*
     * Need the iso8859-1 encoding in order to process binary data, so force
     * it to always be embedded. Note that this encoding *must* be a proper
     * table encoding or some of the escape encodings crash! Hence the ugly
     * code to duplicate the structure of a table encoding here.
     */

    dataPtr = (TableEncodingData *)ckalloc(sizeof(TableEncodingData));
    memset(dataPtr, 0, sizeof(TableEncodingData));
    dataPtr->fallback = '?';

    size = 256*(sizeof(unsigned short *) + sizeof(unsigned short));
    dataPtr->toUnicode = (unsigned short **)ckalloc(size);
    memset(dataPtr->toUnicode, 0, size);
    dataPtr->fromUnicode = (unsigned short **)ckalloc(size);
    memset(dataPtr->fromUnicode, 0, size);

    dataPtr->toUnicode[0] = (unsigned short *) (dataPtr->toUnicode + 256);
    dataPtr->fromUnicode[0] = (unsigned short *) (dataPtr->fromUnicode + 256);
    for (i=1 ; i<256 ; i++) {
	dataPtr->toUnicode[i] = emptyPage;
	dataPtr->fromUnicode[i] = emptyPage;
    }

    for (i=0 ; i<256 ; i++) {
	dataPtr->toUnicode[0][i] = i;
	dataPtr->fromUnicode[0][i] = i;
    }

    type.encodingName	= "iso8859-1";
    type.toUtfProc	= Iso88591ToUtfProc;
    type.fromUtfProc	= Iso88591FromUtfProc;
    type.freeProc	= TableFreeProc;
    type.nullSize	= 1;
    type.clientData	= dataPtr;
    defaultEncoding	= Tcl_CreateEncoding(&type);
    systemEncoding	= Tcl_GetEncoding(NULL, type.encodingName);

    encodingsInitialized = 1;
}

/*
 *----------------------------------------------------------------------
 *
 * TclFinalizeEncodingSubsystem --
 *
 *	Release the state associated with the encoding subsystem.
 *
 * Results:
 *	None.
 *
 * Side effects:
 *	Frees all of the encodings.
 *
 *----------------------------------------------------------------------
 */

void
TclFinalizeEncodingSubsystem(void)
{
    Tcl_HashSearch search;
    Tcl_HashEntry *hPtr;

    Tcl_MutexLock(&encodingMutex);
    encodingsInitialized = 0;
    FreeEncoding(systemEncoding);
    systemEncoding = NULL;
    defaultEncoding = NULL;
    FreeEncoding(tclIdentityEncoding);
    tclIdentityEncoding = NULL;

    hPtr = Tcl_FirstHashEntry(&encodingTable, &search);
    while (hPtr != NULL) {
	/*
	 * Call FreeEncoding instead of doing it directly to handle refcounts
	 * like escape encodings use. [Bug 524674] Make sure to call
	 * Tcl_FirstHashEntry repeatedly so that all encodings are eventually
	 * cleaned up.
	 */

	FreeEncoding((Tcl_Encoding)Tcl_GetHashValue(hPtr));
	hPtr = Tcl_FirstHashEntry(&encodingTable, &search);
    }

    Tcl_DeleteHashTable(&encodingTable);
    Tcl_MutexUnlock(&encodingMutex);
}

/*
 *-------------------------------------------------------------------------
 *
 * Tcl_GetDefaultEncodingDir --
 *
 *	Legacy public interface to retrieve first directory in the encoding
 *	searchPath.
 *
 * Results:
 *	The directory pathname, as a string, or NULL for an empty encoding
 *	search path.
 *
 * Side effects:
 *	None.
 *
 *-------------------------------------------------------------------------
 */

#if !defined(TCL_NO_DEPRECATED) && TCL_MAJOR_VERSION < 9
const char *
Tcl_GetDefaultEncodingDir(void)
{
    int numDirs;
    Tcl_Obj *first, *searchPath = Tcl_GetEncodingSearchPath();

    Tcl_ListObjLength(NULL, searchPath, &numDirs);
    if (numDirs == 0) {
	return NULL;
    }
    Tcl_ListObjIndex(NULL, searchPath, 0, &first);

    return TclGetString(first);
}

/*
 *-------------------------------------------------------------------------
 *
 * Tcl_SetDefaultEncodingDir --
 *
 *	Legacy public interface to set the first directory in the encoding
 *	search path.
 *
 * Results:
 *	None.
 *
 * Side effects:
 *	Modifies the encoding search path.
 *
 *-------------------------------------------------------------------------
 */

void
Tcl_SetDefaultEncodingDir(
    const char *path)
{
    Tcl_Obj *searchPath = Tcl_GetEncodingSearchPath();
    Tcl_Obj *directory = Tcl_NewStringObj(path, -1);

    searchPath = Tcl_DuplicateObj(searchPath);
    Tcl_ListObjReplace(NULL, searchPath, 0, 0, 1, &directory);
    Tcl_SetEncodingSearchPath(searchPath);
}
#endif

/*
 *-------------------------------------------------------------------------
 *
 * Tcl_GetEncoding --
 *
 *	Given the name of a encoding, find the corresponding Tcl_Encoding
 *	token. If the encoding did not already exist, Tcl attempts to
 *	dynamically load an encoding by that name.
 *
 * Results:
 *	Returns a token that represents the encoding. If the name didn't refer
 *	to any known or loadable encoding, NULL is returned. If NULL was
 *	returned, an error message is left in interp's result object, unless
 *	interp was NULL.
 *
 * Side effects:
 *	LoadEncodingFile is called if necessary.
 *
 *-------------------------------------------------------------------------
 */

Tcl_Encoding
Tcl_GetEncoding(
    Tcl_Interp *interp,		/* Interp for error reporting, if not NULL. */
    const char *name)		/* The name of the desired encoding. */
{
    Tcl_HashEntry *hPtr;
    Encoding *encodingPtr;

    Tcl_MutexLock(&encodingMutex);
    if (name == NULL) {
	encodingPtr = (Encoding *) systemEncoding;
	encodingPtr->refCount++;
	Tcl_MutexUnlock(&encodingMutex);
	return systemEncoding;
    }

    hPtr = Tcl_FindHashEntry(&encodingTable, name);
    if (hPtr != NULL) {
	encodingPtr = (Encoding *)Tcl_GetHashValue(hPtr);
	encodingPtr->refCount++;
	Tcl_MutexUnlock(&encodingMutex);
	return (Tcl_Encoding) encodingPtr;
    }
    Tcl_MutexUnlock(&encodingMutex);

    return LoadEncodingFile(interp, name);
}

/*
 *---------------------------------------------------------------------------
 *
 * Tcl_FreeEncoding --
 *
 *	Releases an encoding allocated by Tcl_CreateEncoding() or
 *	Tcl_GetEncoding().
 *
 * Results:
 *	None.
 *
 * Side effects:
 *	The reference count associated with the encoding is decremented and
 *	the encoding is deleted if nothing is using it anymore.
 *
 *---------------------------------------------------------------------------
 */

void
Tcl_FreeEncoding(
    Tcl_Encoding encoding)
{
    Tcl_MutexLock(&encodingMutex);
    FreeEncoding(encoding);
    Tcl_MutexUnlock(&encodingMutex);
}

/*
 *----------------------------------------------------------------------
 *
 * FreeEncoding --
 *
 *	Decrements the reference count of an encoding.  The caller must hold
 *	encodingMutes.
 *
 * Results:
 *	None.
 *
 * Side effects:
 *	Releases the resource for an encoding if it is now unused.
 *	The reference count associated with the encoding is decremented and
 *	the encoding may be deleted if nothing is using it anymore.
 *
 *----------------------------------------------------------------------
 */

static void
FreeEncoding(
    Tcl_Encoding encoding)
{
    Encoding *encodingPtr = (Encoding *) encoding;

    if (encodingPtr == NULL) {
	return;
    }
    if (encodingPtr->refCount-- <= 1) {
	if (encodingPtr->freeProc != NULL) {
	    encodingPtr->freeProc(encodingPtr->clientData);
	}
	if (encodingPtr->hPtr != NULL) {
	    Tcl_DeleteHashEntry(encodingPtr->hPtr);
	}
	if (encodingPtr->name) {
	    ckfree(encodingPtr->name);
	}
	ckfree(encodingPtr);
    }
}

/*
 *-------------------------------------------------------------------------
 *
 * Tcl_GetEncodingName --
 *
 *	Given an encoding, return the name that was used to constuct the
 *	encoding.
 *
 * Results:
 *	The name of the encoding.
 *
 * Side effects:
 *	None.
 *
 *---------------------------------------------------------------------------
 */

const char *
Tcl_GetEncodingName(
    Tcl_Encoding encoding)	/* The encoding whose name to fetch. */
{
    if (encoding == NULL) {
	encoding = systemEncoding;
    }

    return ((Encoding *) encoding)->name;
}

/*
 *-------------------------------------------------------------------------
 *
 * Tcl_GetEncodingNames --
 *
 *	Get the list of all known encodings, including the ones stored as
 *	files on disk in the encoding path.
 *
 * Results:
 *	Modifies interp's result object to hold a list of all the available
 *	encodings.
 *
 * Side effects:
 *	None.
 *
 *-------------------------------------------------------------------------
 */

void
Tcl_GetEncodingNames(
    Tcl_Interp *interp)		/* Interp to hold result. */
{
    Tcl_HashTable table;
    Tcl_HashSearch search;
    Tcl_HashEntry *hPtr;
    Tcl_Obj *map, *name, *result;
    Tcl_DictSearch mapSearch;
    int dummy, done = 0;

    TclNewObj(result);
    Tcl_InitObjHashTable(&table);

    /*
     * Copy encoding names from loaded encoding table to table.
     */

    Tcl_MutexLock(&encodingMutex);
    for (hPtr = Tcl_FirstHashEntry(&encodingTable, &search); hPtr != NULL;
	    hPtr = Tcl_NextHashEntry(&search)) {
	Encoding *encodingPtr = (Encoding *)Tcl_GetHashValue(hPtr);

	Tcl_CreateHashEntry(&table,
		Tcl_NewStringObj(encodingPtr->name, -1), &dummy);
    }
    Tcl_MutexUnlock(&encodingMutex);

    FillEncodingFileMap();
    map = TclGetProcessGlobalValue(&encodingFileMap);

    /*
     * Copy encoding names from encoding file map to table.
     */

    Tcl_DictObjFirst(NULL, map, &mapSearch, &name, NULL, &done);
    for (; !done; Tcl_DictObjNext(&mapSearch, &name, NULL, &done)) {
	Tcl_CreateHashEntry(&table, name, &dummy);
    }

    /*
     * Pull all encoding names from table into the result list.
     */

    for (hPtr = Tcl_FirstHashEntry(&table, &search); hPtr != NULL;
	    hPtr = Tcl_NextHashEntry(&search)) {
	Tcl_ListObjAppendElement(NULL, result,
		(Tcl_Obj *) Tcl_GetHashKey(&table, hPtr));
    }
    Tcl_SetObjResult(interp, result);
    Tcl_DeleteHashTable(&table);
}

/*
 *------------------------------------------------------------------------
 *
 * Tcl_SetSystemEncoding --
 *
 *	Sets the default encoding that should be used whenever the user passes
 *	a NULL value in to one of the conversion routines. If the supplied
 *	name is NULL, the system encoding is reset to the default system
 *	encoding.
 *
 * Results:
 *	The return value is TCL_OK if the system encoding was successfully set
 *	to the encoding specified by name, TCL_ERROR otherwise. If TCL_ERROR
 *	is returned, an error message is left in interp's result object,
 *	unless interp was NULL.
 *
 * Side effects:
 *	The reference count of the new system encoding is incremented. The
 *	reference count of the old system encoding is decremented and it may
 *	be freed. All VFS cached information is invalidated.
 *
 *------------------------------------------------------------------------
 */

int
Tcl_SetSystemEncoding(
    Tcl_Interp *interp,		/* Interp for error reporting, if not NULL. */
    const char *name)		/* The name of the desired encoding, or NULL/""
				 * to reset to default encoding. */
{
    Tcl_Encoding encoding;
    Encoding *encodingPtr;

    if (!name || !*name) {
	Tcl_MutexLock(&encodingMutex);
	encoding = defaultEncoding;
	encodingPtr = (Encoding *) encoding;
	encodingPtr->refCount++;
	Tcl_MutexUnlock(&encodingMutex);
    } else {
	encoding = Tcl_GetEncoding(interp, name);
	if (encoding == NULL) {
	    return TCL_ERROR;
	}
    }

    Tcl_MutexLock(&encodingMutex);
    FreeEncoding(systemEncoding);
    systemEncoding = encoding;
    Tcl_MutexUnlock(&encodingMutex);
    Tcl_FSMountsChanged(NULL);

    return TCL_OK;
}

/*
 *---------------------------------------------------------------------------
 *
 * Tcl_CreateEncoding --
 *
 *	Defines a new encoding, along with the functions that are used to
 *	convert to and from Unicode.
 *
 * Results:
 *	Returns a token that represents the encoding. If an encoding with the
 *	same name already existed, the old encoding token remains valid and
 *	continues to behave as it used to, and is eventually garbage collected
 *	when the last reference to it goes away. Any subsequent calls to
 *	Tcl_GetEncoding with the specified name retrieve the most recent
 *	encoding token.
 *
 * Side effects:
 *	A new record having the name of the encoding is entered into a table of
 *	encodings visible to all interpreters.  For each call to this function,
 *	there should eventually be a call to Tcl_FreeEncoding, which cleans
 *	deletes the record in the table when an encoding is no longer needed.
 *
 *---------------------------------------------------------------------------
 */

Tcl_Encoding
Tcl_CreateEncoding(
    const Tcl_EncodingType *typePtr)
				/* The encoding type. */
{
    Encoding *encodingPtr = (Encoding *)ckalloc(sizeof(Encoding));
    encodingPtr->name		= NULL;
    encodingPtr->toUtfProc	= typePtr->toUtfProc;
    encodingPtr->fromUtfProc	= typePtr->fromUtfProc;
    encodingPtr->freeProc	= typePtr->freeProc;
    encodingPtr->nullSize	= typePtr->nullSize;
    encodingPtr->clientData	= typePtr->clientData;
    if (typePtr->nullSize == 1) {
	encodingPtr->lengthProc = (LengthProc *) strlen;
    } else {
	encodingPtr->lengthProc = (LengthProc *) unilen;
    }
    encodingPtr->refCount	= 1;
    encodingPtr->hPtr		= NULL;

  if (typePtr->encodingName) {
    Tcl_HashEntry *hPtr;
    int isNew;
    char *name;

    Tcl_MutexLock(&encodingMutex);
    hPtr = Tcl_CreateHashEntry(&encodingTable, typePtr->encodingName, &isNew);
    if (isNew == 0) {
	/*
	 * Remove old encoding from hash table, but don't delete it until last
	 * reference goes away.
	 */

	Encoding *replaceMe = (Encoding *)Tcl_GetHashValue(hPtr);
	replaceMe->hPtr = NULL;
    }

    name = (char *)ckalloc(strlen(typePtr->encodingName) + 1);
    encodingPtr->name		= strcpy(name, typePtr->encodingName);
    encodingPtr->hPtr		= hPtr;
    Tcl_SetHashValue(hPtr, encodingPtr);

    Tcl_MutexUnlock(&encodingMutex);
  }
    return (Tcl_Encoding) encodingPtr;
}

/*
 *-------------------------------------------------------------------------
 *
 * Tcl_ExternalToUtfDString/Tcl_ExternalToUtfDStringEx --
 *
 *	Convert a source buffer from the specified encoding into UTF-8. If any
 *	of the bytes in the source buffer are invalid or cannot be represented
 *	in the target encoding, a default fallback character will be
 *	substituted.
 *
 * Results:
 *	The converted bytes are stored in the DString, which is then NULL
 *	terminated. The return value is a pointer to the value stored in the
 *	DString resp. an error code.
 *
 * Side effects:
 *	None.
 *
 *-------------------------------------------------------------------------
 */

char *
Tcl_ExternalToUtfDString(
    Tcl_Encoding encoding,	/* The encoding for the source string, or NULL
				 * for the default system encoding. */
    const char *src,		/* Source string in specified encoding. */
    int srcLen,			/* Source string length in bytes, or < 0 for
				 * encoding-specific string length. */
    Tcl_DString *dstPtr)	/* Uninitialized or free DString in which the
				 * converted string is stored. */
{
    Tcl_ExternalToUtfDStringEx(encoding, src, srcLen, dstPtr, 0);
    return Tcl_DStringValue(dstPtr);
}


int
Tcl_ExternalToUtfDStringEx(
    Tcl_Encoding encoding,	/* The encoding for the source string, or NULL
				 * for the default system encoding. */
    const char *src,		/* Source string in specified encoding. */
    int srcLen,			/* Source string length in bytes, or < 0 for
				 * encoding-specific string length. */
    Tcl_DString *dstPtr,	/* Uninitialized or free DString in which the
				 * converted string is stored. */
    int flags)			/* Conversion control flags. */
{
    char *dst;
    Tcl_EncodingState state;
    const Encoding *encodingPtr;
    int dstLen, result, soFar, srcRead, dstWrote, dstChars;

    Tcl_DStringInit(dstPtr);
    dst = Tcl_DStringValue(dstPtr);
    dstLen = dstPtr->spaceAvl - 1;

    if (encoding == NULL) {
	encoding = systemEncoding;
    }
    encodingPtr = (Encoding *) encoding;

    if (src == NULL) {
	srcLen = 0;
    } else if (srcLen < 0) {
	srcLen = encodingPtr->lengthProc(src);
    }

<<<<<<< HEAD
    flags |= TCL_ENCODING_START | TCL_ENCODING_END;
=======
    flags = TCL_ENCODING_START | TCL_ENCODING_END | TCL_ENCODING_MODIFIED;
>>>>>>> 1f1f43fc

    while (1) {
	result = encodingPtr->toUtfProc(encodingPtr->clientData, src, srcLen,
		flags, &state, dst, dstLen, &srcRead, &dstWrote, &dstChars);
	soFar = dst + dstWrote - Tcl_DStringValue(dstPtr);

	if (result != TCL_CONVERT_NOSPACE) {
	    Tcl_DStringSetLength(dstPtr, soFar);
	    return result;
	}

	flags &= ~TCL_ENCODING_START;
	src += srcRead;
	srcLen -= srcRead;
	if (Tcl_DStringLength(dstPtr) == 0) {
	    Tcl_DStringSetLength(dstPtr, dstLen);
	}
	Tcl_DStringSetLength(dstPtr, 2 * Tcl_DStringLength(dstPtr) + 1);
	dst = Tcl_DStringValue(dstPtr) + soFar;
	dstLen = Tcl_DStringLength(dstPtr) - soFar - 1;
    }
}

/*
 *-------------------------------------------------------------------------
 *
 * Tcl_ExternalToUtf --
 *
 *	Convert a source buffer from the specified encoding into UTF-8.
 *
 * Results:
 *	The return value is one of TCL_OK, TCL_CONVERT_MULTIBYTE,
 *	TCL_CONVERT_SYNTAX, TCL_CONVERT_UNKNOWN, or TCL_CONVERT_NOSPACE, as
 *	documented in tcl.h.
 *
 * Side effects:
 *	The converted bytes are stored in the output buffer.
 *
 *-------------------------------------------------------------------------
 */

int
Tcl_ExternalToUtf(
    TCL_UNUSED(Tcl_Interp *),	/* TODO: Re-examine this. */
    Tcl_Encoding encoding,	/* The encoding for the source string, or NULL
				 * for the default system encoding. */
    const char *src,		/* Source string in specified encoding. */
    int srcLen,			/* Source string length in bytes, or < 0 for
				 * encoding-specific string length. */
    int flags,			/* Conversion control flags. */
    Tcl_EncodingState *statePtr,/* Place for conversion routine to store state
				 * information used during a piecewise
				 * conversion. Contents of statePtr are
				 * initialized and/or reset by conversion
				 * routine under control of flags argument. */
    char *dst,			/* Output buffer in which converted string is
				 * stored. */
    int dstLen,			/* The maximum length of output buffer in
				 * bytes. */
    int *srcReadPtr,		/* Filled with the number of bytes from the
				 * source string that were converted. This may
				 * be less than the original source length if
				 * there was a problem converting some source
				 * characters. */
    int *dstWrotePtr,		/* Filled with the number of bytes that were
				 * stored in the output buffer as a result of
				 * the conversion. */
    int *dstCharsPtr)		/* Filled with the number of characters that
				 * correspond to the bytes stored in the
				 * output buffer. */
{
    const Encoding *encodingPtr;
    int result, srcRead, dstWrote, dstChars = 0;
    int noTerminate = flags & TCL_ENCODING_NO_TERMINATE;
    int charLimited = (flags & TCL_ENCODING_CHAR_LIMIT) && dstCharsPtr;
    int maxChars = INT_MAX;
    Tcl_EncodingState state;

    if (encoding == NULL) {
	encoding = systemEncoding;
    }
    encodingPtr = (Encoding *) encoding;

    if (src == NULL) {
	srcLen = 0;
    } else if (srcLen < 0) {
	srcLen = encodingPtr->lengthProc(src);
    }
    if (statePtr == NULL) {
	flags |= TCL_ENCODING_START | TCL_ENCODING_END;
	statePtr = &state;
    }
    if (srcReadPtr == NULL) {
	srcReadPtr = &srcRead;
    }
    if (dstWrotePtr == NULL) {
	dstWrotePtr = &dstWrote;
    }
    if (dstCharsPtr == NULL) {
	dstCharsPtr = &dstChars;
	flags &= ~TCL_ENCODING_CHAR_LIMIT;
    } else if (charLimited) {
	maxChars = *dstCharsPtr;
    }

    if (!noTerminate) {
	/*
	 * If there are any null characters in the middle of the buffer,
	 * they will converted to the UTF-8 null character (\xC0\x80). To get
	 * the actual \0 at the end of the destination buffer, we need to
	 * append it manually.  First make room for it...
	 */

	dstLen--;
    }
    flags |= TCL_ENCODING_MODIFIED;
    do {
	Tcl_EncodingState savedState = *statePtr;

	result = encodingPtr->toUtfProc(encodingPtr->clientData, src, srcLen,
		flags , statePtr, dst, dstLen, srcReadPtr, dstWrotePtr,
		dstCharsPtr);
	if (*dstCharsPtr <= maxChars) {
	    break;
	}
	dstLen = Tcl_UtfAtIndex(dst, maxChars) - dst + (TCL_UTF_MAX - 1);
	*statePtr = savedState;
    } while (1);
    if (!noTerminate) {
	/* ...and then append it */

	dst[*dstWrotePtr] = '\0';
    }

    return result;
}

/*
 *-------------------------------------------------------------------------
 *
 * Tcl_UtfToExternalDString/Tcl_UtfToExternalDStringEx --
 *
 *	Convert a source buffer from UTF-8 to the specified encoding. If any
 *	of the bytes in the source buffer are invalid or cannot be represented
 *	in the target encoding, a default fallback character is substituted.
 *
 * Results:
 *	The converted bytes are stored in the DString, which is then NULL
 *	terminated in an encoding-specific manner. The return value is a
 *	pointer to the value stored in the DString resp. an error code.
 *
 * Side effects:
 *	None.
 *
 *-------------------------------------------------------------------------
 */

char *
Tcl_UtfToExternalDString(
    Tcl_Encoding encoding,	/* The encoding for the converted string, or
				 * NULL for the default system encoding. */
    const char *src,		/* Source string in UTF-8. */
    int srcLen,			/* Source string length in bytes, or < 0 for
				 * strlen(). */
    Tcl_DString *dstPtr)	/* Uninitialized or free DString in which the
				 * converted string is stored. */
{
    Tcl_UtfToExternalDStringEx(encoding, src, srcLen, dstPtr, 0);
    return Tcl_DStringValue(dstPtr);
}

int
Tcl_UtfToExternalDStringEx(
    Tcl_Encoding encoding,	/* The encoding for the converted string, or
				 * NULL for the default system encoding. */
    const char *src,		/* Source string in UTF-8. */
    int srcLen,			/* Source string length in bytes, or < 0 for
				 * strlen(). */
    Tcl_DString *dstPtr,	/* Uninitialized or free DString in which the
				 * converted string is stored. */
    int flags)	/* Conversion control flags. */
{
    char *dst;
    Tcl_EncodingState state;
    const Encoding *encodingPtr;
    int dstLen, result, soFar, srcRead, dstWrote, dstChars;

    Tcl_DStringInit(dstPtr);
    dst = Tcl_DStringValue(dstPtr);
    dstLen = dstPtr->spaceAvl - 1;

    if (encoding == NULL) {
	encoding = systemEncoding;
    }
    encodingPtr = (Encoding *) encoding;

    if (src == NULL) {
	srcLen = 0;
    } else if (srcLen < 0) {
	srcLen = strlen(src);
    }
    flags |= TCL_ENCODING_START | TCL_ENCODING_END | TCL_ENCODING_EXTERNAL;
    while (1) {
	result = encodingPtr->fromUtfProc(encodingPtr->clientData, src,
		srcLen, flags, &state, dst, dstLen,
		&srcRead, &dstWrote, &dstChars);
	soFar = dst + dstWrote - Tcl_DStringValue(dstPtr);

	if (result != TCL_CONVERT_NOSPACE) {
	    if (encodingPtr->nullSize == 2) {
		Tcl_DStringSetLength(dstPtr, soFar + 1);
	    }
	    Tcl_DStringSetLength(dstPtr, soFar);
	    return result;
	}

	flags &= ~TCL_ENCODING_START;
	src += srcRead;
	srcLen -= srcRead;
	if (Tcl_DStringLength(dstPtr) == 0) {
	    Tcl_DStringSetLength(dstPtr, dstLen);
	}
	Tcl_DStringSetLength(dstPtr, 2 * Tcl_DStringLength(dstPtr) + 1);
	dst = Tcl_DStringValue(dstPtr) + soFar;
	dstLen = Tcl_DStringLength(dstPtr) - soFar - 1;
    }
}

/*
 *-------------------------------------------------------------------------
 *
 * Tcl_UtfToExternal --
 *
 *	Convert a buffer from UTF-8 into the specified encoding.
 *
 * Results:
 *	The return value is one of TCL_OK, TCL_CONVERT_MULTIBYTE,
 *	TCL_CONVERT_SYNTAX, TCL_CONVERT_UNKNOWN, or TCL_CONVERT_NOSPACE, as
 *	documented in tcl.h.
 *
 * Side effects:
 *	The converted bytes are stored in the output buffer.
 *
 *-------------------------------------------------------------------------
 */

int
Tcl_UtfToExternal(
    TCL_UNUSED(Tcl_Interp *),	/* TODO: Re-examine this. */
    Tcl_Encoding encoding,	/* The encoding for the converted string, or
				 * NULL for the default system encoding. */
    const char *src,		/* Source string in UTF-8. */
    int srcLen,			/* Source string length in bytes, or < 0 for
				 * strlen(). */
    int flags,			/* Conversion control flags. */
    Tcl_EncodingState *statePtr,/* Place for conversion routine to store state
				 * information used during a piecewise
				 * conversion. Contents of statePtr are
				 * initialized and/or reset by conversion
				 * routine under control of flags argument. */
    char *dst,			/* Output buffer in which converted string
				 * is stored. */
    int dstLen,			/* The maximum length of output buffer in
				 * bytes. */
    int *srcReadPtr,		/* Filled with the number of bytes from the
				 * source string that were converted. This may
				 * be less than the original source length if
				 * there was a problem converting some source
				 * characters. */
    int *dstWrotePtr,		/* Filled with the number of bytes that were
				 * stored in the output buffer as a result of
				 * the conversion. */
    int *dstCharsPtr)		/* Filled with the number of characters that
				 * correspond to the bytes stored in the
				 * output buffer. */
{
    const Encoding *encodingPtr;
    int result, srcRead, dstWrote, dstChars;
    Tcl_EncodingState state;

    if (encoding == NULL) {
	encoding = systemEncoding;
    }
    encodingPtr = (Encoding *) encoding;

    if (src == NULL) {
	srcLen = 0;
    } else if (srcLen < 0) {
	srcLen = strlen(src);
    }
    if (statePtr == NULL) {
	flags |= TCL_ENCODING_START | TCL_ENCODING_END;
	statePtr = &state;
    }
    if (srcReadPtr == NULL) {
	srcReadPtr = &srcRead;
    }
    if (dstWrotePtr == NULL) {
	dstWrotePtr = &dstWrote;
    }
    if (dstCharsPtr == NULL) {
	dstCharsPtr = &dstChars;
    }

    dstLen -= encodingPtr->nullSize;
    result = encodingPtr->fromUtfProc(encodingPtr->clientData, src, srcLen,
	    flags, statePtr, dst, dstLen, srcReadPtr,
	    dstWrotePtr, dstCharsPtr);
    if (encodingPtr->nullSize == 2) {
	dst[*dstWrotePtr + 1] = '\0';
    }
    dst[*dstWrotePtr] = '\0';

    return result;
}

/*
 *---------------------------------------------------------------------------
 *
 * Tcl_FindExecutable --
 *
 *	This function computes the absolute path name of the current
 *	application, given its argv[0] value.
 *
 * Results:
 *	None.
 *
 * Side effects:
 *	The absolute pathname for the application is computed and stored to be
 *	returned later by [info nameofexecutable].
 *
 *---------------------------------------------------------------------------
 */
#undef Tcl_FindExecutable
void
Tcl_FindExecutable(
    const char *argv0)		/* The value of the application's argv[0]
				 * (native). */
{
    Tcl_InitSubsystems();
    TclpSetInitialEncodings();
    TclpFindExecutable(argv0);
}

/*
 *---------------------------------------------------------------------------
 *
 * OpenEncodingFileChannel --
 *
 *	Open the file believed to hold data for the encoding, "name".
 *
 * Results:
 *	Returns the readable Tcl_Channel from opening the file, or NULL if the
 *	file could not be successfully opened. If NULL was returned, an error
 *	message is left in interp's result object, unless interp was NULL.
 *
 * Side effects:
 *	Channel may be opened. Information about the filesystem may be cached
 *	to speed later calls.
 *
 *---------------------------------------------------------------------------
 */

static Tcl_Channel
OpenEncodingFileChannel(
    Tcl_Interp *interp,		/* Interp for error reporting, if not NULL. */
    const char *name)		/* The name of the encoding file on disk and
				 * also the name for new encoding. */
{
    Tcl_Obj *nameObj = Tcl_NewStringObj(name, -1);
    Tcl_Obj *fileNameObj = Tcl_DuplicateObj(nameObj);
    Tcl_Obj *searchPath = Tcl_DuplicateObj(Tcl_GetEncodingSearchPath());
    Tcl_Obj *map = TclGetProcessGlobalValue(&encodingFileMap);
    Tcl_Obj **dir, *path, *directory = NULL;
    Tcl_Channel chan = NULL;
    int i, numDirs;

    Tcl_ListObjGetElements(NULL, searchPath, &numDirs, &dir);
    Tcl_IncrRefCount(nameObj);
    Tcl_AppendToObj(fileNameObj, ".enc", -1);
    Tcl_IncrRefCount(fileNameObj);
    Tcl_DictObjGet(NULL, map, nameObj, &directory);

    /*
     * Check that any cached directory is still on the encoding search path.
     */

    if (NULL != directory) {
	int verified = 0;

	for (i=0; i<numDirs && !verified; i++) {
	    if (dir[i] == directory) {
		verified = 1;
	    }
	}
	if (!verified) {
	    const char *dirString = TclGetString(directory);

	    for (i=0; i<numDirs && !verified; i++) {
		if (strcmp(dirString, TclGetString(dir[i])) == 0) {
		    verified = 1;
		}
	    }
	}
	if (!verified) {
	    /*
	     * Directory no longer on the search path. Remove from cache.
	     */

	    map = Tcl_DuplicateObj(map);
	    Tcl_DictObjRemove(NULL, map, nameObj);
	    TclSetProcessGlobalValue(&encodingFileMap, map, NULL);
	    directory = NULL;
	}
    }

    if (NULL != directory) {
	/*
	 * Got a directory from the cache. Try to use it first.
	 */

	Tcl_IncrRefCount(directory);
	path = Tcl_FSJoinToPath(directory, 1, &fileNameObj);
	Tcl_IncrRefCount(path);
	Tcl_DecrRefCount(directory);
	chan = Tcl_FSOpenFileChannel(NULL, path, "r", 0);
	Tcl_DecrRefCount(path);
    }

    /*
     * Scan the search path until we find it.
     */

    for (i=0; i<numDirs && (chan == NULL); i++) {
	path = Tcl_FSJoinToPath(dir[i], 1, &fileNameObj);
	Tcl_IncrRefCount(path);
	chan = Tcl_FSOpenFileChannel(NULL, path, "r", 0);
	Tcl_DecrRefCount(path);
	if (chan != NULL) {
	    /*
	     * Save directory in the cache.
	     */

	    map = Tcl_DuplicateObj(TclGetProcessGlobalValue(&encodingFileMap));
	    Tcl_DictObjPut(NULL, map, nameObj, dir[i]);
	    TclSetProcessGlobalValue(&encodingFileMap, map, NULL);
	}
    }

    if ((NULL == chan) && (interp != NULL)) {
	Tcl_SetObjResult(interp, Tcl_ObjPrintf(
		"unknown encoding \"%s\"", name));
	Tcl_SetErrorCode(interp, "TCL", "LOOKUP", "ENCODING", name, NULL);
    }
    Tcl_DecrRefCount(fileNameObj);
    Tcl_DecrRefCount(nameObj);
    Tcl_DecrRefCount(searchPath);

    return chan;
}

/*
 *---------------------------------------------------------------------------
 *
 * LoadEncodingFile --
 *
 *	Read a file that describes an encoding and create a new Encoding from
 *	the data.
 *
 * Results:
 *	The return value is the newly loaded Tcl_Encoding or NULL if the file
 *	didn't exist or could not be processed. If NULL is returned and interp
 *	is not NULL, an error message is left in interp's result object.
 *
 * Side effects:
 *	A corresponding encoding file might be read from persistent storage, in
 *	which case LoadTableEncoding is called.
 *
 *---------------------------------------------------------------------------
 */

static Tcl_Encoding
LoadEncodingFile(
    Tcl_Interp *interp,		/* Interp for error reporting, if not NULL. */
    const char *name)		/* The name of both the encoding file
				 * and the new encoding. */
{
    Tcl_Channel chan = NULL;
    Tcl_Encoding encoding = NULL;
    int ch;

    chan = OpenEncodingFileChannel(interp, name);
    if (chan == NULL) {
	return NULL;
    }

    Tcl_SetChannelOption(NULL, chan, "-encoding", "utf-8");

    while (1) {
	Tcl_DString ds;

	Tcl_DStringInit(&ds);
	Tcl_Gets(chan, &ds);
	ch = Tcl_DStringValue(&ds)[0];
	Tcl_DStringFree(&ds);
	if (ch != '#') {
	    break;
	}
    }

    switch (ch) {
    case 'S':
	encoding = LoadTableEncoding(name, ENCODING_SINGLEBYTE, chan);
	break;
    case 'D':
	encoding = LoadTableEncoding(name, ENCODING_DOUBLEBYTE, chan);
	break;
    case 'M':
	encoding = LoadTableEncoding(name, ENCODING_MULTIBYTE, chan);
	break;
    case 'E':
	encoding = LoadEscapeEncoding(name, chan);
	break;
    }
    if ((encoding == NULL) && (interp != NULL)) {
	Tcl_SetObjResult(interp, Tcl_ObjPrintf(
		"invalid encoding file \"%s\"", name));
	Tcl_SetErrorCode(interp, "TCL", "LOOKUP", "ENCODING", name, NULL);
    }
    Tcl_Close(NULL, chan);

    return encoding;
}

/*
 *-------------------------------------------------------------------------
 *
 * LoadTableEncoding --
 *
 *	Helper function for LoadEncodingFile().  Creates a Tcl_EncodingType
 *	structure along with its corresponding TableEncodingData structure, and
 *	passes it to Tcl_Createncoding.
 *
 *	The file contains binary data but begins with a marker to indicate
 *	byte-ordering so a single binary file can be read on big or
 *	little-endian systems.
 *
 * Results:
 *	Returns the new Tcl_Encoding,  or NULL if it could could
 *	not be created because the file contained invalid data.
 *
 * Side effects:
 *	See Tcl_CreateEncoding().
 *
 *-------------------------------------------------------------------------
 */

static Tcl_Encoding
LoadTableEncoding(
    const char *name,		/* Name of the new encoding. */
    int type,			/* Type of encoding (ENCODING_?????). */
    Tcl_Channel chan)		/* File containing new encoding. */
{
    Tcl_DString lineString;
    Tcl_Obj *objPtr;
    char *line;
    int i, hi, lo, numPages, symbol, fallback, len;
    unsigned char used[256];
    unsigned size;
    TableEncodingData *dataPtr;
    unsigned short *pageMemPtr, *page;
    Tcl_EncodingType encType;

    /*
     * Speed over memory. Use a full 256 character table to decode hex
     * sequences in the encoding files.
     */

    static const char staticHex[] = {
      0,  0,  0,  0,  0,  0,  0, 0, 0, 0, 0, 0, 0, 0, 0, 0, /*   0 ...  15 */
      0,  0,  0,  0,  0,  0,  0, 0, 0, 0, 0, 0, 0, 0, 0, 0, /*  16 ...  31 */
      0,  0,  0,  0,  0,  0,  0, 0, 0, 0, 0, 0, 0, 0, 0, 0, /*  32 ...  47 */
      0,  1,  2,  3,  4,  5,  6, 7, 8, 9, 0, 0, 0, 0, 0, 0, /*  48 ...  63 */
      0, 10, 11, 12, 13, 14, 15, 0, 0, 0, 0, 0, 0, 0, 0, 0, /*  64 ...  79 */
      0,  0,  0,  0,  0,  0,  0, 0, 0, 0, 0, 0, 0, 0, 0, 0, /*  80 ...  95 */
      0, 10, 11, 12, 13, 14, 15, 0, 0, 0, 0, 0, 0, 0, 0, 0, /*  96 ... 111 */
      0,  1,  2,  3,  4,  5,  6, 7, 8, 9, 0, 0, 0, 0, 0, 0, /* 112 ... 127 */
      0,  0,  0,  0,  0,  0,  0, 0, 0, 0, 0, 0, 0, 0, 0, 0, /* 128 ... 143 */
      0,  0,  0,  0,  0,  0,  0, 0, 0, 0, 0, 0, 0, 0, 0, 0, /* 144 ... 159 */
      0,  0,  0,  0,  0,  0,  0, 0, 0, 0, 0, 0, 0, 0, 0, 0, /* 160 ... 175 */
      0,  0,  0,  0,  0,  0,  0, 0, 0, 0, 0, 0, 0, 0, 0, 0, /* 176 ... 191 */
      0,  0,  0,  0,  0,  0,  0, 0, 0, 0, 0, 0, 0, 0, 0, 0, /* 192 ... 207 */
      0,  0,  0,  0,  0,  0,  0, 0, 0, 0, 0, 0, 0, 0, 0, 0, /* 208 ... 223 */
      0,  0,  0,  0,  0,  0,  0, 0, 0, 0, 0, 0, 0, 0, 0, 0, /* 224 ... 239 */
      0,  0,  0,  0,  0,  0,  0, 0, 0, 0, 0, 0, 0, 0, 0, 0, /* 240 ... 255 */
    };

    Tcl_DStringInit(&lineString);
    if (Tcl_Gets(chan, &lineString) == TCL_IO_FAILURE) {
	return NULL;
    }
    line = Tcl_DStringValue(&lineString);

    fallback = (int) strtol(line, &line, 16);
    symbol = (int) strtol(line, &line, 10);
    numPages = (int) strtol(line, &line, 10);
    Tcl_DStringFree(&lineString);

    if (numPages < 0) {
	numPages = 0;
    } else if (numPages > 256) {
	numPages = 256;
    }

    memset(used, 0, sizeof(used));

#undef PAGESIZE
#define PAGESIZE    (256 * sizeof(unsigned short))

    dataPtr = (TableEncodingData *)ckalloc(sizeof(TableEncodingData));
    memset(dataPtr, 0, sizeof(TableEncodingData));

    dataPtr->fallback = fallback;

    /*
     * Read the table that maps characters to Unicode. Performs a single
     * malloc to get the memory for the array and all the pages needed by the
     * array.
     */

    size = 256 * sizeof(unsigned short *) + numPages * PAGESIZE;
    dataPtr->toUnicode = (unsigned short **)ckalloc(size);
    memset(dataPtr->toUnicode, 0, size);
    pageMemPtr = (unsigned short *) (dataPtr->toUnicode + 256);

    TclNewObj(objPtr);
    Tcl_IncrRefCount(objPtr);
    for (i = 0; i < numPages; i++) {
	int ch;
	const char *p;
	int expected = 3 + 16 * (16 * 4 + 1);

	if (Tcl_ReadChars(chan, objPtr, expected, 0) != expected) {
	    return NULL;
	}
	p = TclGetString(objPtr);
	hi = (staticHex[UCHAR(p[0])] << 4) + staticHex[UCHAR(p[1])];
	dataPtr->toUnicode[hi] = pageMemPtr;
	p += 2;
	for (lo = 0; lo < 256; lo++) {
	    if ((lo & 0x0F) == 0) {
		p++;
	    }
	    ch = (staticHex[UCHAR(p[0])] << 12) + (staticHex[UCHAR(p[1])] << 8)
		    + (staticHex[UCHAR(p[2])] << 4) + staticHex[UCHAR(p[3])];
	    if (ch != 0) {
		used[ch >> 8] = 1;
	    }
	    *pageMemPtr = (unsigned short) ch;
	    pageMemPtr++;
	    p += 4;
	}
    }
    TclDecrRefCount(objPtr);

    if (type == ENCODING_DOUBLEBYTE) {
	memset(dataPtr->prefixBytes, 1, sizeof(dataPtr->prefixBytes));
    } else {
	for (hi = 1; hi < 256; hi++) {
	    if (dataPtr->toUnicode[hi] != NULL) {
		dataPtr->prefixBytes[hi] = 1;
	    }
	}
    }

    /*
     * Invert the toUnicode array to produce the fromUnicode array. Performs a
     * single malloc to get the memory for the array and all the pages needed
     * by the array. While reading in the toUnicode array remember what
     * pages are needed for the fromUnicode array.
     */

    if (symbol) {
	used[0] = 1;
    }
    numPages = 0;
    for (hi = 0; hi < 256; hi++) {
	if (used[hi]) {
	    numPages++;
	}
    }
    size = 256 * sizeof(unsigned short *) + numPages * PAGESIZE;
    dataPtr->fromUnicode = (unsigned short **)ckalloc(size);
    memset(dataPtr->fromUnicode, 0, size);
    pageMemPtr = (unsigned short *) (dataPtr->fromUnicode + 256);

    for (hi = 0; hi < 256; hi++) {
	if (dataPtr->toUnicode[hi] == NULL) {
	    dataPtr->toUnicode[hi] = emptyPage;
	    continue;
	}
	for (lo = 0; lo < 256; lo++) {
	    int ch = dataPtr->toUnicode[hi][lo];

	    if (ch != 0) {
		page = dataPtr->fromUnicode[ch >> 8];
		if (page == NULL) {
		    page = pageMemPtr;
		    pageMemPtr += 256;
		    dataPtr->fromUnicode[ch >> 8] = page;
		}
		page[ch & 0xFF] = (unsigned short) ((hi << 8) + lo);
	    }
	}
    }
    if (type == ENCODING_MULTIBYTE) {
	/*
	 * If multibyte encodings don't have a backslash character, define
	 * one. Otherwise, on Windows, native file names don't work because
	 * the backslash in the file name maps to the unknown character
	 * (question mark) when converting from UTF-8 to external encoding.
	 */

	if (dataPtr->fromUnicode[0] != NULL) {
	    if (dataPtr->fromUnicode[0][(int)'\\'] == '\0') {
		dataPtr->fromUnicode[0][(int)'\\'] = '\\';
	    }
	}
    }
    if (symbol) {
	/*
	 * Make a special symbol encoding that maps each symbol character from
	 * its Unicode code point down into page 0, and also ensure that each
	 * characters on page 0 maps to itself so that a symbol font can be
	 * used to display a simple string like "abcd" and have alpha, beta,
	 * chi, delta show up, rather than have "unknown" chars show up because
	 * strictly speaking the symbol font doesn't have glyphs for those low
	 * ASCII chars.
	 */

	page = dataPtr->fromUnicode[0];
	if (page == NULL) {
	    page = pageMemPtr;
	    dataPtr->fromUnicode[0] = page;
	}
	for (lo = 0; lo < 256; lo++) {
	    if (dataPtr->toUnicode[0][lo] != 0) {
		page[lo] = (unsigned short) lo;
	    }
	}
    }
    for (hi = 0; hi < 256; hi++) {
	if (dataPtr->fromUnicode[hi] == NULL) {
	    dataPtr->fromUnicode[hi] = emptyPage;
	}
    }

    /*
     * For trailing 'R'everse encoding, see [Patch 689341]
     */

    Tcl_DStringInit(&lineString);

    /*
     * Skip leading empty lines.
     */

    while ((len = Tcl_Gets(chan, &lineString)) == 0) {
	/* empty body */
    }
    if (len < 0) {
	goto doneParse;
    }

    /*
     * Require that it starts with an 'R'.
     */

    line = Tcl_DStringValue(&lineString);
    if (line[0] != 'R') {
	goto doneParse;
    }

    /*
     * Read lines until EOF.
     */

    for (TclDStringClear(&lineString);
	    (len = Tcl_Gets(chan, &lineString)) >= 0;
	    TclDStringClear(&lineString)) {
	const unsigned char *p;
	int to, from;

	/*
	 * Skip short lines.
	 */

	if (len < 5) {
	    continue;
	}

	/*
	 * Parse the line as a sequence of hex digits.
	 */

	p = (const unsigned char *) Tcl_DStringValue(&lineString);
	to = (staticHex[p[0]] << 12) + (staticHex[p[1]] << 8)
		+ (staticHex[p[2]] << 4) + staticHex[p[3]];
	if (to == 0) {
	    continue;
	}
	for (p += 5, len -= 5; len >= 0 && *p; p += 5, len -= 5) {
	    from = (staticHex[p[0]] << 12) + (staticHex[p[1]] << 8)
		    + (staticHex[p[2]] << 4) + staticHex[p[3]];
	    if (from == 0) {
		continue;
	    }
	    dataPtr->fromUnicode[from >> 8][from & 0xFF] = to;
	}
    }
  doneParse:
    Tcl_DStringFree(&lineString);

    /*
     * Package everything into an encoding structure.
     */

    encType.encodingName    = name;
    encType.toUtfProc	    = TableToUtfProc;
    encType.fromUtfProc	    = TableFromUtfProc;
    encType.freeProc	    = TableFreeProc;
    encType.nullSize	    = (type == ENCODING_DOUBLEBYTE) ? 2 : 1;
    encType.clientData	    = dataPtr;

    return Tcl_CreateEncoding(&encType);
}

/*
 *-------------------------------------------------------------------------
 *
 * LoadEscapeEncoding --
 *
 *	Helper function for LoadEncodingTable(). Loads a state machine that
 *	converts between Unicode and some other encoding.
 *
 *	File contains text data that describes the escape sequences that are
 *	used to choose an encoding and the associated names for the
 *	sub-encodings.
 *
 * Results:
 *	The return value is the new encoding, or NULL if the encoding could
 *	not be created (because the file contained invalid data).
 *
 * Side effects:
 *	None.
 *
 *-------------------------------------------------------------------------
 */

static Tcl_Encoding
LoadEscapeEncoding(
    const char *name,		/* Name of the new encoding. */
    Tcl_Channel chan)		/* File containing new encoding. */
{
    int i;
    unsigned size;
    Tcl_DString escapeData;
    char init[16], final[16];
    EscapeEncodingData *dataPtr;
    Tcl_EncodingType type;

    init[0] = '\0';
    final[0] = '\0';
    Tcl_DStringInit(&escapeData);

    while (1) {
	int argc;
	const char **argv;
	char *line;
	Tcl_DString lineString;

	Tcl_DStringInit(&lineString);
	if (Tcl_Gets(chan, &lineString) < 0) {
	    break;
	}
	line = Tcl_DStringValue(&lineString);
	if (Tcl_SplitList(NULL, line, &argc, &argv) != TCL_OK) {
	    Tcl_DStringFree(&lineString);
	    continue;
	}
	if (argc >= 2) {
	    if (strcmp(argv[0], "name") == 0) {
		/* do nothing */
	    } else if (strcmp(argv[0], "init") == 0) {
		strncpy(init, argv[1], sizeof(init));
		init[sizeof(init) - 1] = '\0';
	    } else if (strcmp(argv[0], "final") == 0) {
		strncpy(final, argv[1], sizeof(final));
		final[sizeof(final) - 1] = '\0';
	    } else {
		EscapeSubTable est;
		Encoding *e;

		strncpy(est.sequence, argv[1], sizeof(est.sequence));
		est.sequence[sizeof(est.sequence) - 1] = '\0';
		est.sequenceLen = strlen(est.sequence);

		strncpy(est.name, argv[0], sizeof(est.name));
		est.name[sizeof(est.name) - 1] = '\0';

		/*
		 * To avoid infinite recursion in [encoding system iso2022-*]
		 */

		e = (Encoding *) Tcl_GetEncoding(NULL, est.name);
		if ((e != NULL) && (e->toUtfProc != TableToUtfProc)
			&& (e->toUtfProc != Iso88591ToUtfProc)) {
		   Tcl_FreeEncoding((Tcl_Encoding) e);
		   e = NULL;
		}
		est.encodingPtr = e;
		Tcl_DStringAppend(&escapeData, (char *) &est, sizeof(est));
	    }
	}
	ckfree(argv);
	Tcl_DStringFree(&lineString);
    }

    size = offsetof(EscapeEncodingData, subTables)
	    + Tcl_DStringLength(&escapeData);
    dataPtr = (EscapeEncodingData *)ckalloc(size);
    dataPtr->initLen = strlen(init);
    memcpy(dataPtr->init, init, dataPtr->initLen + 1);
    dataPtr->finalLen = strlen(final);
    memcpy(dataPtr->final, final, dataPtr->finalLen + 1);
    dataPtr->numSubTables =
	    Tcl_DStringLength(&escapeData) / sizeof(EscapeSubTable);
    memcpy(dataPtr->subTables, Tcl_DStringValue(&escapeData),
	    Tcl_DStringLength(&escapeData));
    Tcl_DStringFree(&escapeData);

    memset(dataPtr->prefixBytes, 0, sizeof(dataPtr->prefixBytes));
    for (i = 0; i < dataPtr->numSubTables; i++) {
	dataPtr->prefixBytes[UCHAR(dataPtr->subTables[i].sequence[0])] = 1;
    }
    if (dataPtr->init[0] != '\0') {
	dataPtr->prefixBytes[UCHAR(dataPtr->init[0])] = 1;
    }
    if (dataPtr->final[0] != '\0') {
	dataPtr->prefixBytes[UCHAR(dataPtr->final[0])] = 1;
    }

    /*
     * Package everything into an encoding structure.
     */

    type.encodingName	= name;
    type.toUtfProc	= EscapeToUtfProc;
    type.fromUtfProc    = EscapeFromUtfProc;
    type.freeProc	= EscapeFreeProc;
    type.nullSize	= 1;
    type.clientData	= dataPtr;

    return Tcl_CreateEncoding(&type);
}

/*
 *-------------------------------------------------------------------------
 *
 * BinaryProc --
 *
 *	The default conversion when no other conversion is specified. No
 *	translation is done; source bytes are copied directly to destination
 *	bytes.
 *
 * Results:
 *	Returns TCL_OK if conversion was successful.
 *
 * Side effects:
 *	None.
 *
 *-------------------------------------------------------------------------
 */

static int
BinaryProc(
    TCL_UNUSED(ClientData),
    const char *src,		/* Source string (unknown encoding). */
    int srcLen,			/* Source string length in bytes. */
    int flags,			/* Conversion control flags. */
    TCL_UNUSED(Tcl_EncodingState *),
    char *dst,			/* Output buffer in which converted string is
				 * stored. */
    int dstLen,			/* The maximum length of output buffer in
				 * bytes. */
    int *srcReadPtr,		/* Filled with the number of bytes from the
				 * source string that were converted. */
    int *dstWrotePtr,		/* Filled with the number of bytes that were
				 * stored in the output buffer as a result of
				 * the conversion. */
    int *dstCharsPtr)		/* Filled with the number of characters that
				 * correspond to the bytes stored in the
				 * output buffer. */
{
    int result;

    result = TCL_OK;
    dstLen -= TCL_UTF_MAX - 1;
    if (dstLen < 0) {
	dstLen = 0;
    }
    if ((flags & TCL_ENCODING_CHAR_LIMIT) && srcLen > *dstCharsPtr) {
	srcLen = *dstCharsPtr;
    }
    if (srcLen > dstLen) {
	srcLen = dstLen;
	result = TCL_CONVERT_NOSPACE;
    }

    *srcReadPtr = srcLen;
    *dstWrotePtr = srcLen;
    *dstCharsPtr = srcLen;
    memcpy(dst, src, srcLen);
    return result;
}

/*
 *-------------------------------------------------------------------------
 *
 * UtfToUtfProc --
 *
 *	Convert from UTF-8 to UTF-8. Note that the UTF-8 to UTF-8 translation
 *	is not a no-op, because it will turn a stream of improperly formed
 *	UTF-8 into a properly formed stream.
 *
 * Results:
 *	Returns TCL_OK if conversion was successful.
 *
 * Side effects:
 *	None.
 *
 *-------------------------------------------------------------------------
 */

static int
UtfToUtfProc(
    TCL_UNUSED(ClientData),
    const char *src,		/* Source string in UTF-8. */
    int srcLen,			/* Source string length in bytes. */
    int flags,			/* Conversion control flags. */
    TCL_UNUSED(Tcl_EncodingState *),
    char *dst,			/* Output buffer in which converted string is
				 * stored. */
    int dstLen,			/* The maximum length of output buffer in
				 * bytes. */
    int *srcReadPtr,		/* Filled with the number of bytes from the
				 * source string that were converted. This may
				 * be less than the original source length if
				 * there was a problem converting some source
				 * characters. */
    int *dstWrotePtr,		/* Filled with the number of bytes that were
				 * stored in the output buffer as a result of
				 * the conversion. */
    int *dstCharsPtr)		/* Filled with the number of characters that
				 * correspond to the bytes stored in the
				 * output buffer. */
{
    const char *srcStart, *srcEnd, *srcClose;
    const char *dstStart, *dstEnd;
    int result, numChars, charLimit = INT_MAX;
    int ch;

    result = TCL_OK;

    srcStart = src;
    srcEnd = src + srcLen;
    srcClose = srcEnd;
    if ((flags & TCL_ENCODING_END) == 0) {
	srcClose -= 6;
    }
    if (flags & TCL_ENCODING_CHAR_LIMIT) {
	charLimit = *dstCharsPtr;
    }

    dstStart = dst;
    dstEnd = dst + dstLen - TCL_UTF_MAX;

    for (numChars = 0; src < srcEnd && numChars <= charLimit; numChars++) {
	if ((src > srcClose) && (!Tcl_UtfCharComplete(src, srcEnd - src))) {
	    /*
	     * If there is more string to follow, this will ensure that the
	     * last UTF-8 character in the source buffer hasn't been cut off.
	     */

	    result = TCL_CONVERT_MULTIBYTE;
	    break;
	}
	if (dst > dstEnd) {
	    result = TCL_CONVERT_NOSPACE;
	    break;
	}
	if (UCHAR(*src) < 0x80 && !(UCHAR(*src) == 0 && (flags & TCL_ENCODING_MODIFIED))) {
	    /*
	     * Copy 7bit characters, but skip null-bytes when we are in input
	     * mode, so that they get converted to 0xC080.
	     */

	    *dst++ = *src++;
	} else if (UCHAR(*src) == 0xC0 && (src + 1 < srcEnd)
		&& UCHAR(src[1]) == 0x80 && !(flags & TCL_ENCODING_MODIFIED)) {
	    /*
	     * Convert 0xC080 to real nulls when we are in output mode.
	     */

	    *dst++ = 0;
	    src += 2;
	} else if (!Tcl_UtfCharComplete(src, srcEnd - src)) {
	    /*
	     * Always check before using TclUtfToUCS4. Not doing can so
	     * cause it run beyond the end of the buffer! If we happen such an
	     * incomplete char its bytes are made to represent themselves
	     * unless the user has explicitly asked to be told.
	     */

	    if (flags & TCL_ENCODING_STOPONERROR) {
		result = TCL_CONVERT_MULTIBYTE;
		break;
	    }
	    ch = UCHAR(*src);
	    src += 1;
	    dst += Tcl_UniCharToUtf(ch, dst);
	} else {
	    size_t len = TclUtfToUCS4(src, &ch);
	    if ((len < 2) && (ch != 0) && (flags & TCL_ENCODING_STOPONERROR)) {
		result = TCL_CONVERT_SYNTAX;
		break;
	    }
	    src += len;
	    if ((ch | 0x7FF) == 0xDFFF) {
		/*
		 * A surrogate character is detected, handle especially.
		 */

		int low = ch;
		len = (src <= srcEnd-3) ? TclUtfToUCS4(src, &low) : 0;

		if (((low & ~0x3FF) != 0xDC00) || (ch & 0x400)) {
		    *dst++ = (char) (((ch >> 12) | 0xE0) & 0xEF);
		    *dst++ = (char) (((ch >> 6) | 0x80) & 0xBF);
		    *dst++ = (char) ((ch | 0x80) & 0xBF);
		    continue;
		}
		src += len;
		dst += Tcl_UniCharToUtf(ch, dst);
		ch = low;
	    }
	    dst += Tcl_UniCharToUtf(ch, dst);
	}
    }

    *srcReadPtr = src - srcStart;
    *dstWrotePtr = dst - dstStart;
    *dstCharsPtr = numChars;
    return result;
}

/*
 *-------------------------------------------------------------------------
 *
 * Utf16ToUtfProc --
 *
 *	Convert from UTF-16 to UTF-8.
 *
 * Results:
 *	Returns TCL_OK if conversion was successful.
 *
 * Side effects:
 *	None.
 *
 *-------------------------------------------------------------------------
 */

static int
Utf16ToUtfProc(
    ClientData clientData,	/* additional flags, e.g. TCL_ENCODING_LE */
    const char *src,		/* Source string in Unicode. */
    int srcLen,			/* Source string length in bytes. */
    int flags,			/* Conversion control flags. */
    TCL_UNUSED(Tcl_EncodingState *),
    char *dst,			/* Output buffer in which converted string is
				 * stored. */
    int dstLen,			/* The maximum length of output buffer in
				 * bytes. */
    int *srcReadPtr,		/* Filled with the number of bytes from the
				 * source string that were converted. This may
				 * be less than the original source length if
				 * there was a problem converting some source
				 * characters. */
    int *dstWrotePtr,		/* Filled with the number of bytes that were
				 * stored in the output buffer as a result of
				 * the conversion. */
    int *dstCharsPtr)		/* Filled with the number of characters that
				 * correspond to the bytes stored in the
				 * output buffer. */
{
    const char *srcStart, *srcEnd;
    const char *dstEnd, *dstStart;
    int result, numChars, charLimit = INT_MAX;
    unsigned short ch;

    flags |= PTR2INT(clientData);
    if (flags & TCL_ENCODING_CHAR_LIMIT) {
	charLimit = *dstCharsPtr;
    }
    result = TCL_OK;

    /*
     * Check alignment with utf-16 (2 == sizeof(UTF-16))
     */

    if ((srcLen % 2) != 0) {
	result = TCL_CONVERT_MULTIBYTE;
	srcLen--;
    }

    /*
     * If last code point is a high surrogate, we cannot handle that yet.
     */

    if ((srcLen >= 2) &&
	    ((src[srcLen - ((flags & TCL_ENCODING_LE)?1:2)] & 0xFC) == 0xD8)) {
	result = TCL_CONVERT_MULTIBYTE;
	srcLen-= 2;
    }

    srcStart = src;
    srcEnd = src + srcLen;

    dstStart = dst;
    dstEnd = dst + dstLen - TCL_UTF_MAX;

    for (numChars = 0; src < srcEnd && numChars <= charLimit; numChars++) {
	if (dst > dstEnd) {
	    result = TCL_CONVERT_NOSPACE;
	    break;
	}

	if (flags & TCL_ENCODING_LE) {
	    ch = (src[1] & 0xFF) << 8 | (src[0] & 0xFF);
	} else {
	    ch = (src[0] & 0xFF) << 8 | (src[1] & 0xFF);
	}

	/*
	 * Special case for 1-byte utf chars for speed. Make sure we work with
	 * unsigned short-size data.
	 */

	if (ch && ch < 0x80) {
	    *dst++ = (ch & 0xFF);
	} else {
	    dst += Tcl_UniCharToUtf(ch, dst);
	}
	src += sizeof(unsigned short);
    }

    *srcReadPtr = src - srcStart;
    *dstWrotePtr = dst - dstStart;
    *dstCharsPtr = numChars;
    return result;
}

/*
 *-------------------------------------------------------------------------
 *
 * UtfToUtf16Proc --
 *
 *	Convert from UTF-8 to UTF-16.
 *
 * Results:
 *	Returns TCL_OK if conversion was successful.
 *
 * Side effects:
 *	None.
 *
 *-------------------------------------------------------------------------
 */

static int
UtfToUtf16Proc(
    ClientData clientData,	/* != NULL means LE, == NUL means BE */
    const char *src,		/* Source string in UTF-8. */
    int srcLen,			/* Source string length in bytes. */
    int flags,			/* Conversion control flags. */
    TCL_UNUSED(Tcl_EncodingState *),
    char *dst,			/* Output buffer in which converted string is
				 * stored. */
    int dstLen,			/* The maximum length of output buffer in
				 * bytes. */
    int *srcReadPtr,		/* Filled with the number of bytes from the
				 * source string that were converted. This may
				 * be less than the original source length if
				 * there was a problem converting some source
				 * characters. */
    int *dstWrotePtr,		/* Filled with the number of bytes that were
				 * stored in the output buffer as a result of
				 * the conversion. */
    int *dstCharsPtr)		/* Filled with the number of characters that
				 * correspond to the bytes stored in the
				 * output buffer. */
{
    const char *srcStart, *srcEnd, *srcClose, *dstStart, *dstEnd;
    int result, numChars;
    int ch;

    srcStart = src;
    srcEnd = src + srcLen;
    srcClose = srcEnd;
    if ((flags & TCL_ENCODING_END) == 0) {
	srcClose -= TCL_UTF_MAX;
    }

    dstStart = dst;
    dstEnd   = dst + dstLen - sizeof(Tcl_UniChar);

    result = TCL_OK;
    for (numChars = 0; src < srcEnd; numChars++) {
	if ((src > srcClose) && (!Tcl_UtfCharComplete(src, srcEnd - src))) {
	    /*
	     * If there is more string to follow, this will ensure that the
	     * last UTF-8 character in the source buffer hasn't been cut off.
	     */

	    result = TCL_CONVERT_MULTIBYTE;
	    break;
	}
	if (dst > dstEnd) {
	    result = TCL_CONVERT_NOSPACE;
	    break;
	}
	src += TclUtfToUCS4(src, &ch);
	if (clientData) {
	    if (ch <= 0xFFFF) {
		*dst++ = (ch & 0xFF);
		*dst++ = (ch >> 8);
	    } else {
		*dst++ = (((ch - 0x10000) >> 10) & 0xFF);
		*dst++ = (((ch - 0x10000) >> 18) & 0x3) | 0xD8;
		*dst++ = (ch & 0xFF);
		*dst++ = ((ch >> 8) & 0x3) | 0xDC;
	    }
	} else {
	    if (ch <= 0xFFFF) {
		*dst++ = (ch >> 8);
		*dst++ = (ch & 0xFF);
	    } else {
		*dst++ = (((ch - 0x10000) >> 18) & 0x3) | 0xD8;
		*dst++ = (((ch - 0x10000) >> 10) & 0xFF);
		*dst++ = ((ch >> 8) & 0x3) | 0xDC;
		*dst++ = (ch & 0xFF);
	    }
	}
    }
    *srcReadPtr = src - srcStart;
    *dstWrotePtr = dst - dstStart;
    *dstCharsPtr = numChars;
    return result;
}

/*
 *-------------------------------------------------------------------------
 *
 * UtfToUcs2Proc --
 *
 *	Convert from UTF-8 to UCS-2.
 *
 * Results:
 *	Returns TCL_OK if conversion was successful.
 *
 * Side effects:
 *	None.
 *
 *-------------------------------------------------------------------------
 */

static int
UtfToUcs2Proc(
    ClientData clientData,	/* additional flags, e.g. TCL_ENCODING_LE */
    const char *src,		/* Source string in UTF-8. */
    int srcLen,			/* Source string length in bytes. */
    int flags,			/* Conversion control flags. */
    TCL_UNUSED(Tcl_EncodingState *),
    char *dst,			/* Output buffer in which converted string is
				 * stored. */
    int dstLen,			/* The maximum length of output buffer in
				 * bytes. */
    int *srcReadPtr,		/* Filled with the number of bytes from the
				 * source string that were converted. This may
				 * be less than the original source length if
				 * there was a problem converting some source
				 * characters. */
    int *dstWrotePtr,		/* Filled with the number of bytes that were
				 * stored in the output buffer as a result of
				 * the conversion. */
    int *dstCharsPtr)		/* Filled with the number of characters that
				 * correspond to the bytes stored in the
				 * output buffer. */
{
    const char *srcStart, *srcEnd, *srcClose, *dstStart, *dstEnd;
    int result, numChars;
#if TCL_UTF_MAX <= 3
    int len;
#endif
    Tcl_UniChar ch = 0;

    flags |= PTR2INT(clientData);
    srcStart = src;
    srcEnd = src + srcLen;
    srcClose = srcEnd;
    if ((flags & TCL_ENCODING_END) == 0) {
	srcClose -= TCL_UTF_MAX;
    }

    dstStart = dst;
    dstEnd   = dst + dstLen - sizeof(Tcl_UniChar);

    result = TCL_OK;
    for (numChars = 0; src < srcEnd; numChars++) {
	if ((src > srcClose) && (!Tcl_UtfCharComplete(src, srcEnd - src))) {
	    /*
	     * If there is more string to follow, this will ensure that the
	     * last UTF-8 character in the source buffer hasn't been cut off.
	     */

	    result = TCL_CONVERT_MULTIBYTE;
	    break;
	}
	if (dst > dstEnd) {
	    result = TCL_CONVERT_NOSPACE;
	    break;
	}
#if TCL_UTF_MAX <= 3
	src += (len = TclUtfToUniChar(src, &ch));
	if ((ch >= 0xD800) && (len < 3)) {
	    src += TclUtfToUniChar(src, &ch);
	    ch = 0xFFFD;
	}
#else
	src += TclUtfToUniChar(src, &ch);
	if (ch > 0xFFFF) {
	    ch = 0xFFFD;
	}
#endif

	/*
	 * Need to handle this in a way that won't cause misalignment by
	 * casting dst to a Tcl_UniChar. [Bug 1122671]
	 */

	if (flags & TCL_ENCODING_LE) {
	    *dst++ = (ch & 0xFF);
	    *dst++ = (ch >> 8);
	} else {
	    *dst++ = (ch >> 8);
	    *dst++ = (ch & 0xFF);
	}
    }
    *srcReadPtr = src - srcStart;
    *dstWrotePtr = dst - dstStart;
    *dstCharsPtr = numChars;
    return result;
}

/*
 *-------------------------------------------------------------------------
 *
 * TableToUtfProc --
 *
 *	Convert from the encoding specified by the TableEncodingData into
 *	UTF-8.
 *
 * Results:
 *	Returns TCL_OK if conversion was successful.
 *
 * Side effects:
 *	None.
 *
 *-------------------------------------------------------------------------
 */

static int
TableToUtfProc(
    ClientData clientData,	/* TableEncodingData that specifies
				 * encoding. */
    const char *src,		/* Source string in specified encoding. */
    int srcLen,			/* Source string length in bytes. */
    int flags,			/* Conversion control flags. */
    TCL_UNUSED(Tcl_EncodingState *),
    char *dst,			/* Output buffer in which converted string is
				 * stored. */
    int dstLen,			/* The maximum length of output buffer in
				 * bytes. */
    int *srcReadPtr,		/* Filled with the number of bytes from the
				 * source string that were converted. This may
				 * be less than the original source length if
				 * there was a problem converting some source
				 * characters. */
    int *dstWrotePtr,		/* Filled with the number of bytes that were
				 * stored in the output buffer as a result of
				 * the conversion. */
    int *dstCharsPtr)		/* Filled with the number of characters that
				 * correspond to the bytes stored in the
				 * output buffer. */
{
    const char *srcStart, *srcEnd;
    const char *dstEnd, *dstStart, *prefixBytes;
    int result, byte, numChars, charLimit = INT_MAX;
    Tcl_UniChar ch = 0;
    const unsigned short *const *toUnicode;
    const unsigned short *pageZero;
    TableEncodingData *dataPtr = (TableEncodingData *)clientData;

    if (flags & TCL_ENCODING_CHAR_LIMIT) {
	charLimit = *dstCharsPtr;
    }
    srcStart = src;
    srcEnd = src + srcLen;

    dstStart = dst;
    dstEnd = dst + dstLen - TCL_UTF_MAX;

    toUnicode = (const unsigned short *const *) dataPtr->toUnicode;
    prefixBytes = dataPtr->prefixBytes;
    pageZero = toUnicode[0];

    result = TCL_OK;
    for (numChars = 0; src < srcEnd && numChars <= charLimit; numChars++) {
	if (dst > dstEnd) {
	    result = TCL_CONVERT_NOSPACE;
	    break;
	}
	byte = *((unsigned char *) src);
	if (prefixBytes[byte]) {
	    src++;
	    if (src >= srcEnd) {
		src--;
		result = TCL_CONVERT_MULTIBYTE;
		break;
	    }
	    ch = toUnicode[byte][*((unsigned char *) src)];
	} else {
	    ch = pageZero[byte];
	}
	if ((ch == 0) && (byte != 0)) {
	    if (flags & TCL_ENCODING_STOPONERROR) {
		result = TCL_CONVERT_SYNTAX;
		break;
	    }
	    if (prefixBytes[byte]) {
		src--;
	    }
	    ch = (Tcl_UniChar) byte;
	}

	/*
	 * Special case for 1-byte utf chars for speed.
	 */

	if (ch && ch < 0x80) {
	    *dst++ = (char) ch;
	} else {
	    dst += Tcl_UniCharToUtf(ch, dst);
	}
	src++;
    }

    *srcReadPtr = src - srcStart;
    *dstWrotePtr = dst - dstStart;
    *dstCharsPtr = numChars;
    return result;
}

/*
 *-------------------------------------------------------------------------
 *
 * TableFromUtfProc --
 *
 *	Convert from UTF-8 into the encoding specified by the
 *	TableEncodingData.
 *
 * Results:
 *	Returns TCL_OK if conversion was successful.
 *
 * Side effects:
 *	None.
 *
 *-------------------------------------------------------------------------
 */

static int
TableFromUtfProc(
    ClientData clientData,	/* TableEncodingData that specifies
				 * encoding. */
    const char *src,		/* Source string in UTF-8. */
    int srcLen,			/* Source string length in bytes. */
    int flags,			/* Conversion control flags. */
    TCL_UNUSED(Tcl_EncodingState *),
    char *dst,			/* Output buffer in which converted string is
				 * stored. */
    int dstLen,			/* The maximum length of output buffer in
				 * bytes. */
    int *srcReadPtr,		/* Filled with the number of bytes from the
				 * source string that were converted. This may
				 * be less than the original source length if
				 * there was a problem converting some source
				 * characters. */
    int *dstWrotePtr,		/* Filled with the number of bytes that were
				 * stored in the output buffer as a result of
				 * the conversion. */
    int *dstCharsPtr)		/* Filled with the number of characters that
				 * correspond to the bytes stored in the
				 * output buffer. */
{
    const char *srcStart, *srcEnd, *srcClose;
    const char *dstStart, *dstEnd, *prefixBytes;
    Tcl_UniChar ch = 0;
    int result, len, word, numChars;
    TableEncodingData *dataPtr = (TableEncodingData *)clientData;
    const unsigned short *const *fromUnicode;

    result = TCL_OK;

    prefixBytes = dataPtr->prefixBytes;
    fromUnicode = (const unsigned short *const *) dataPtr->fromUnicode;

    srcStart = src;
    srcEnd = src + srcLen;
    srcClose = srcEnd;
    if ((flags & TCL_ENCODING_END) == 0) {
	srcClose -= TCL_UTF_MAX;
    }

    dstStart = dst;
    dstEnd = dst + dstLen - 1;

    for (numChars = 0; src < srcEnd; numChars++) {
	if ((src > srcClose) && (!Tcl_UtfCharComplete(src, srcEnd - src))) {
	    /*
	     * If there is more string to follow, this will ensure that the
	     * last UTF-8 character in the source buffer hasn't been cut off.
	     */

	    result = TCL_CONVERT_MULTIBYTE;
	    break;
	}
	len = TclUtfToUniChar(src, &ch);

#if TCL_UTF_MAX > 3
	/*
	 * This prevents a crash condition. More evaluation is required for
	 * full support of int Tcl_UniChar. [Bug 1004065]
	 */

	if (ch & 0xFFFF0000) {
	    word = 0;
	} else
#else
	if (!len) {
	    word = 0;
	} else
#endif
	    word = fromUnicode[(ch >> 8)][ch & 0xFF];

	if ((word == 0) && (ch != 0)) {
	    if (flags & TCL_ENCODING_STOPONERROR) {
		result = TCL_CONVERT_UNKNOWN;
		break;
	    }
	    word = dataPtr->fallback;
	}
	if (prefixBytes[(word >> 8)] != 0) {
	    if (dst + 1 > dstEnd) {
		result = TCL_CONVERT_NOSPACE;
		break;
	    }
	    dst[0] = (char) (word >> 8);
	    dst[1] = (char) word;
	    dst += 2;
	} else {
	    if (dst > dstEnd) {
		result = TCL_CONVERT_NOSPACE;
		break;
	    }
	    dst[0] = (char) word;
	    dst++;
	}
	src += len;
    }

    *srcReadPtr = src - srcStart;
    *dstWrotePtr = dst - dstStart;
    *dstCharsPtr = numChars;
    return result;
}

/*
 *-------------------------------------------------------------------------
 *
 * Iso88591ToUtfProc --
 *
 *	Convert from the "iso8859-1" encoding into UTF-8.
 *
 * Results:
 *	Returns TCL_OK if conversion was successful.
 *
 * Side effects:
 *	None.
 *
 *-------------------------------------------------------------------------
 */

static int
Iso88591ToUtfProc(
    TCL_UNUSED(ClientData),
    const char *src,		/* Source string in specified encoding. */
    int srcLen,			/* Source string length in bytes. */
    int flags,			/* Conversion control flags. */
    TCL_UNUSED(Tcl_EncodingState *),
    char *dst,			/* Output buffer in which converted string is
				 * stored. */
    int dstLen,			/* The maximum length of output buffer in
				 * bytes. */
    int *srcReadPtr,		/* Filled with the number of bytes from the
				 * source string that were converted. This may
				 * be less than the original source length if
				 * there was a problem converting some source
				 * characters. */
    int *dstWrotePtr,		/* Filled with the number of bytes that were
				 * stored in the output buffer as a result of
				 * the conversion. */
    int *dstCharsPtr)		/* Filled with the number of characters that
				 * correspond to the bytes stored in the
				 * output buffer. */
{
    const char *srcStart, *srcEnd;
    const char *dstEnd, *dstStart;
    int result, numChars, charLimit = INT_MAX;

    if (flags & TCL_ENCODING_CHAR_LIMIT) {
	charLimit = *dstCharsPtr;
    }
    srcStart = src;
    srcEnd = src + srcLen;

    dstStart = dst;
    dstEnd = dst + dstLen - TCL_UTF_MAX;

    result = TCL_OK;
    for (numChars = 0; src < srcEnd && numChars <= charLimit; numChars++) {
	Tcl_UniChar ch = 0;

	if (dst > dstEnd) {
	    result = TCL_CONVERT_NOSPACE;
	    break;
	}
	ch = (Tcl_UniChar) *((unsigned char *) src);

	/*
	 * Special case for 1-byte utf chars for speed.
	 */

	if (ch && ch < 0x80) {
	    *dst++ = (char) ch;
	} else {
	    dst += Tcl_UniCharToUtf(ch, dst);
	}
	src++;
    }

    *srcReadPtr = src - srcStart;
    *dstWrotePtr = dst - dstStart;
    *dstCharsPtr = numChars;
    return result;
}

/*
 *-------------------------------------------------------------------------
 *
 * Iso88591FromUtfProc --
 *
 *	Convert from UTF-8 into the encoding "iso8859-1".
 *
 * Results:
 *	Returns TCL_OK if conversion was successful.
 *
 * Side effects:
 *	None.
 *
 *-------------------------------------------------------------------------
 */

static int
Iso88591FromUtfProc(
    TCL_UNUSED(ClientData),
    const char *src,		/* Source string in UTF-8. */
    int srcLen,			/* Source string length in bytes. */
    int flags,			/* Conversion control flags. */
    TCL_UNUSED(Tcl_EncodingState *),
    char *dst,			/* Output buffer in which converted string is
				 * stored. */
    int dstLen,			/* The maximum length of output buffer in
				 * bytes. */
    int *srcReadPtr,		/* Filled with the number of bytes from the
				 * source string that were converted. This may
				 * be less than the original source length if
				 * there was a problem converting some source
				 * characters. */
    int *dstWrotePtr,		/* Filled with the number of bytes that were
				 * stored in the output buffer as a result of
				 * the conversion. */
    int *dstCharsPtr)		/* Filled with the number of characters that
				 * correspond to the bytes stored in the
				 * output buffer. */
{
    const char *srcStart, *srcEnd, *srcClose;
    const char *dstStart, *dstEnd;
    int result = TCL_OK, numChars;
    Tcl_UniChar ch = 0;

    srcStart = src;
    srcEnd = src + srcLen;
    srcClose = srcEnd;
    if ((flags & TCL_ENCODING_END) == 0) {
	srcClose -= TCL_UTF_MAX;
    }

    dstStart = dst;
    dstEnd = dst + dstLen - 1;

    for (numChars = 0; src < srcEnd; numChars++) {
	int len;

	if ((src > srcClose) && (!Tcl_UtfCharComplete(src, srcEnd - src))) {
	    /*
	     * If there is more string to follow, this will ensure that the
	     * last UTF-8 character in the source buffer hasn't been cut off.
	     */

	    result = TCL_CONVERT_MULTIBYTE;
	    break;
	}
	len = TclUtfToUniChar(src, &ch);

	/*
	 * Check for illegal characters.
	 */

	if (ch > 0xFF
#if TCL_UTF_MAX <= 3
		|| ((ch >= 0xD800) && (len < 3))
#endif
		) {
	    if (flags & TCL_ENCODING_STOPONERROR) {
		result = TCL_CONVERT_UNKNOWN;
		break;
	    }
#if TCL_UTF_MAX <= 3
	    if ((ch >= 0xD800) && (len < 3)) {
		len = 4;
	    }
#endif
	    /*
	     * Plunge on, using '?' as a fallback character.
	     */

	    ch = (Tcl_UniChar) '?';
	}

	if (dst > dstEnd) {
	    result = TCL_CONVERT_NOSPACE;
	    break;
	}
	*(dst++) = (char) ch;
	src += len;
    }

    *srcReadPtr = src - srcStart;
    *dstWrotePtr = dst - dstStart;
    *dstCharsPtr = numChars;
    return result;
}

/*
 *---------------------------------------------------------------------------
 *
 * TableFreeProc --
 *
 *	This function is invoked when an encoding is deleted. It deletes the
 *	memory used by the TableEncodingData.
 *
 * Results:
 *	None.
 *
 * Side effects:
 *	Memory freed.
 *
 *---------------------------------------------------------------------------
 */

static void
TableFreeProc(
    ClientData clientData)	/* TableEncodingData that specifies
				 * encoding. */
{
    TableEncodingData *dataPtr = (TableEncodingData *) clientData;

    /*
     * Make sure we aren't freeing twice on shutdown. [Bug 219314]
     */

    ckfree(dataPtr->toUnicode);
    dataPtr->toUnicode = NULL;
    ckfree(dataPtr->fromUnicode);
    dataPtr->fromUnicode = NULL;
    ckfree(dataPtr);
}

/*
 *-------------------------------------------------------------------------
 *
 * EscapeToUtfProc --
 *
 *	Convert from the encoding specified by the EscapeEncodingData into
 *	UTF-8.
 *
 * Results:
 *	Returns TCL_OK if conversion was successful.
 *
 * Side effects:
 *	None.
 *
 *-------------------------------------------------------------------------
 */

static int
EscapeToUtfProc(
    ClientData clientData,	/* EscapeEncodingData that specifies
				 * encoding. */
    const char *src,		/* Source string in specified encoding. */
    int srcLen,			/* Source string length in bytes. */
    int flags,			/* Conversion control flags. */
    Tcl_EncodingState *statePtr,/* Place for conversion routine to store state
				 * information used during a piecewise
				 * conversion. Contents of statePtr are
				 * initialized and/or reset by conversion
				 * routine under control of flags argument. */
    char *dst,			/* Output buffer in which converted string is
				 * stored. */
    int dstLen,			/* The maximum length of output buffer in
				 * bytes. */
    int *srcReadPtr,		/* Filled with the number of bytes from the
				 * source string that were converted. This may
				 * be less than the original source length if
				 * there was a problem converting some source
				 * characters. */
    int *dstWrotePtr,		/* Filled with the number of bytes that were
				 * stored in the output buffer as a result of
				 * the conversion. */
    int *dstCharsPtr)		/* Filled with the number of characters that
				 * correspond to the bytes stored in the
				 * output buffer. */
{
    EscapeEncodingData *dataPtr = (EscapeEncodingData *) clientData;
    const char *prefixBytes, *tablePrefixBytes, *srcStart, *srcEnd;
    const unsigned short *const *tableToUnicode;
    const Encoding *encodingPtr;
    int state, result, numChars, charLimit = INT_MAX;
    const char *dstStart, *dstEnd;

    if (flags & TCL_ENCODING_CHAR_LIMIT) {
	charLimit = *dstCharsPtr;
    }
    result = TCL_OK;
    tablePrefixBytes = NULL;
    tableToUnicode = NULL;
    prefixBytes = dataPtr->prefixBytes;
    encodingPtr = NULL;

    srcStart = src;
    srcEnd = src + srcLen;

    dstStart = dst;
    dstEnd = dst + dstLen - TCL_UTF_MAX;

    state = PTR2INT(*statePtr);
    if (flags & TCL_ENCODING_START) {
	state = 0;
    }

    for (numChars = 0; src < srcEnd && numChars <= charLimit; ) {
	int byte, hi, lo, ch;

	if (dst > dstEnd) {
	    result = TCL_CONVERT_NOSPACE;
	    break;
	}
	byte = *((unsigned char *) src);
	if (prefixBytes[byte]) {
	    unsigned left, len, longest;
	    int checked, i;
	    const EscapeSubTable *subTablePtr;

	    /*
	     * Saw the beginning of an escape sequence.
	     */

	    left = srcEnd - src;
	    len = dataPtr->initLen;
	    longest = len;
	    checked = 0;

	    if (len <= left) {
		checked++;
		if ((len > 0) && (memcmp(src, dataPtr->init, len) == 0)) {
		    /*
		     * If we see initialization string, skip it, even if we're
		     * not at the beginning of the buffer.
		     */

		    src += len;
		    continue;
		}
	    }

	    len = dataPtr->finalLen;
	    if (len > longest) {
		longest = len;
	    }

	    if (len <= left) {
		checked++;
		if ((len > 0) && (memcmp(src, dataPtr->final, len) == 0)) {
		    /*
		     * If we see finalization string, skip it, even if we're
		     * not at the end of the buffer.
		     */

		    src += len;
		    continue;
		}
	    }

	    subTablePtr = dataPtr->subTables;
	    for (i = 0; i < dataPtr->numSubTables; i++) {
		len = subTablePtr->sequenceLen;
		if (len > longest) {
		    longest = len;
		}
		if (len <= left) {
		    checked++;
		    if ((len > 0) &&
			    (memcmp(src, subTablePtr->sequence, len) == 0)) {
			state = i;
			encodingPtr = NULL;
			subTablePtr = NULL;
			src += len;
			break;
		    }
		}
		subTablePtr++;
	    }

	    if (subTablePtr == NULL) {
		/*
		 * A match was found, the escape sequence was consumed, and
		 * the state was updated.
		 */

		continue;
	    }

	    /*
	     * We have a split-up or unrecognized escape sequence. If we
	     * checked all the sequences, then it's a syntax error, otherwise
	     * we need more bytes to determine a match.
	     */

	    if ((checked == dataPtr->numSubTables + 2)
		    || (flags & TCL_ENCODING_END)) {
		if ((flags & TCL_ENCODING_STOPONERROR) == 0) {
		    /*
		     * Skip the unknown escape sequence.
		     */

		    src += longest;
		    continue;
		}
		result = TCL_CONVERT_SYNTAX;
	    } else {
		result = TCL_CONVERT_MULTIBYTE;
	    }
	    break;
	}

	if (encodingPtr == NULL) {
	    TableEncodingData *tableDataPtr;

	    encodingPtr = GetTableEncoding(dataPtr, state);
	    tableDataPtr = (TableEncodingData *)encodingPtr->clientData;
	    tablePrefixBytes = tableDataPtr->prefixBytes;
	    tableToUnicode = (const unsigned short *const*)
		    tableDataPtr->toUnicode;
	}

	if (tablePrefixBytes[byte]) {
	    src++;
	    if (src >= srcEnd) {
		src--;
		result = TCL_CONVERT_MULTIBYTE;
		break;
	    }
	    hi = byte;
	    lo = *((unsigned char *) src);
	} else {
	    hi = 0;
	    lo = byte;
	}

	ch = tableToUnicode[hi][lo];
	dst += Tcl_UniCharToUtf(ch, dst);
	src++;
	numChars++;
    }

    *statePtr = (Tcl_EncodingState) INT2PTR(state);
    *srcReadPtr = src - srcStart;
    *dstWrotePtr = dst - dstStart;
    *dstCharsPtr = numChars;
    return result;
}

/*
 *-------------------------------------------------------------------------
 *
 * EscapeFromUtfProc --
 *
 *	Convert from UTF-8 into the encoding specified by the
 *	EscapeEncodingData.
 *
 * Results:
 *	Returns TCL_OK if conversion was successful.
 *
 * Side effects:
 *	None.
 *
 *-------------------------------------------------------------------------
 */

static int
EscapeFromUtfProc(
    ClientData clientData,	/* EscapeEncodingData that specifies
				 * encoding. */
    const char *src,		/* Source string in UTF-8. */
    int srcLen,			/* Source string length in bytes. */
    int flags,			/* Conversion control flags. */
    Tcl_EncodingState *statePtr,/* Place for conversion routine to store state
				 * information used during a piecewise
				 * conversion. Contents of statePtr are
				 * initialized and/or reset by conversion
				 * routine under control of flags argument. */
    char *dst,			/* Output buffer in which converted string is
				 * stored. */
    int dstLen,			/* The maximum length of output buffer in
				 * bytes. */
    int *srcReadPtr,		/* Filled with the number of bytes from the
				 * source string that were converted. This may
				 * be less than the original source length if
				 * there was a problem converting some source
				 * characters. */
    int *dstWrotePtr,		/* Filled with the number of bytes that were
				 * stored in the output buffer as a result of
				 * the conversion. */
    int *dstCharsPtr)		/* Filled with the number of characters that
				 * correspond to the bytes stored in the
				 * output buffer. */
{
    EscapeEncodingData *dataPtr = (EscapeEncodingData *)clientData;
    const Encoding *encodingPtr;
    const char *srcStart, *srcEnd, *srcClose;
    const char *dstStart, *dstEnd;
    int state, result, numChars;
    const TableEncodingData *tableDataPtr;
    const char *tablePrefixBytes;
    const unsigned short *const *tableFromUnicode;
    Tcl_UniChar ch = 0;

    result = TCL_OK;

    srcStart = src;
    srcEnd = src + srcLen;
    srcClose = srcEnd;
    if ((flags & TCL_ENCODING_END) == 0) {
	srcClose -= TCL_UTF_MAX;
    }

    dstStart = dst;
    dstEnd = dst + dstLen - 1;

    /*
     * RFC 1468 states that the text starts in ASCII, and switches to Japanese
     * characters, and that the text must end in ASCII. [Patch 474358]
     */

    if (flags & TCL_ENCODING_START) {
	state = 0;
	if ((dst + dataPtr->initLen) > dstEnd) {
	    *srcReadPtr = 0;
	    *dstWrotePtr = 0;
	    return TCL_CONVERT_NOSPACE;
	}
	memcpy(dst, dataPtr->init, dataPtr->initLen);
	dst += dataPtr->initLen;
    } else {
	state = PTR2INT(*statePtr);
    }

    encodingPtr = GetTableEncoding(dataPtr, state);
    tableDataPtr = (const TableEncodingData *)encodingPtr->clientData;
    tablePrefixBytes = tableDataPtr->prefixBytes;
    tableFromUnicode = (const unsigned short *const *)
	    tableDataPtr->fromUnicode;

    for (numChars = 0; src < srcEnd; numChars++) {
	unsigned len;
	int word;

	if ((src > srcClose) && (!Tcl_UtfCharComplete(src, srcEnd - src))) {
	    /*
	     * If there is more string to follow, this will ensure that the
	     * last UTF-8 character in the source buffer hasn't been cut off.
	     */

	    result = TCL_CONVERT_MULTIBYTE;
	    break;
	}
	len = TclUtfToUniChar(src, &ch);
	word = tableFromUnicode[(ch >> 8)][ch & 0xFF];

	if ((word == 0) && (ch != 0)) {
	    int oldState;
	    const EscapeSubTable *subTablePtr;

	    oldState = state;
	    for (state = 0; state < dataPtr->numSubTables; state++) {
		encodingPtr = GetTableEncoding(dataPtr, state);
		tableDataPtr = (const TableEncodingData *)encodingPtr->clientData;
		word = tableDataPtr->fromUnicode[(ch >> 8)][ch & 0xFF];
		if (word != 0) {
		    break;
		}
	    }

	    if (word == 0) {
		state = oldState;
		if (flags & TCL_ENCODING_STOPONERROR) {
		    result = TCL_CONVERT_UNKNOWN;
		    break;
		}
		encodingPtr = GetTableEncoding(dataPtr, state);
		tableDataPtr = (const TableEncodingData *)encodingPtr->clientData;
		word = tableDataPtr->fallback;
	    }

	    tablePrefixBytes = (const char *) tableDataPtr->prefixBytes;
	    tableFromUnicode = (const unsigned short *const *)
		    tableDataPtr->fromUnicode;

	    /*
	     * The state variable has the value of oldState when word is 0.
	     * In this case, the escape sequence should not be copied to dst
	     * because the current character set is not changed.
	     */

	    if (state != oldState) {
		subTablePtr = &dataPtr->subTables[state];
		if ((dst + subTablePtr->sequenceLen) > dstEnd) {
		    /*
		     * If there is no space to write the escape sequence, the
		     * state variable must be changed to the value of oldState
		     * variable because this escape sequence must be written
		     * in the next conversion.
		     */

		    state = oldState;
		    result = TCL_CONVERT_NOSPACE;
		    break;
		}
		memcpy(dst, subTablePtr->sequence,
			subTablePtr->sequenceLen);
		dst += subTablePtr->sequenceLen;
	    }
	}

	if (tablePrefixBytes[(word >> 8)] != 0) {
	    if (dst + 1 > dstEnd) {
		result = TCL_CONVERT_NOSPACE;
		break;
	    }
	    dst[0] = (char) (word >> 8);
	    dst[1] = (char) word;
	    dst += 2;
	} else {
	    if (dst > dstEnd) {
		result = TCL_CONVERT_NOSPACE;
		break;
	    }
	    dst[0] = (char) word;
	    dst++;
	}
	src += len;
    }

    if ((result == TCL_OK) && (flags & TCL_ENCODING_END)) {
	unsigned len = dataPtr->subTables[0].sequenceLen;

	/*
	 * Certain encodings like iso2022-jp need to write an escape sequence
	 * after all characters have been converted. This logic checks that
	 * enough room is available in the buffer for the escape bytes. The
	 * TCL_ENCODING_END flag is cleared after a final escape sequence has
	 * been added to the buffer so that another call to this method does
	 * not attempt to append escape bytes a second time.
	 */

	if ((dst + dataPtr->finalLen + (state?len:0)) > dstEnd) {
	    result = TCL_CONVERT_NOSPACE;
	} else {
	    if (state) {
		memcpy(dst, dataPtr->subTables[0].sequence, len);
		dst += len;
	    }
	    memcpy(dst, dataPtr->final, dataPtr->finalLen);
	    dst += dataPtr->finalLen;
	    state &= ~TCL_ENCODING_END;
	}
    }

    *statePtr = (Tcl_EncodingState) INT2PTR(state);
    *srcReadPtr = src - srcStart;
    *dstWrotePtr = dst - dstStart;
    *dstCharsPtr = numChars;
    return result;
}

/*
 *---------------------------------------------------------------------------
 *
 * EscapeFreeProc --
 *
 *	Frees resources used by the encoding.
 *
 * Results:
 *	None.
 *
 * Side effects:
 *	Memory is freed.
 *
 *---------------------------------------------------------------------------
 */

static void
EscapeFreeProc(
    ClientData clientData)	/* EscapeEncodingData that specifies
				 * encoding. */
{
    EscapeEncodingData *dataPtr = (EscapeEncodingData *)clientData;
    EscapeSubTable *subTablePtr;
    int i;

    if (dataPtr == NULL) {
	return;
    }

    /*
     * The subTables should be freed recursively in normal operation but not
     * during TclFinalizeEncodingSubsystem because they are also present as a
     * weak reference in the toplevel encodingTable (i.e., they don't have a
     * +1 refcount for this), and unpredictable nuking order could remove them
     * from under the following loop's feet. [Bug 2891556]
     *
     * The encodingsInitialized flag, being reset on entry to TFES, can serve
     * as a "not in finalization" test.
     */

    if (encodingsInitialized) {
	subTablePtr = dataPtr->subTables;
	for (i = 0; i < dataPtr->numSubTables; i++) {
	    FreeEncoding((Tcl_Encoding) subTablePtr->encodingPtr);
	    subTablePtr->encodingPtr = NULL;
	    subTablePtr++;
	}
    }
    ckfree(dataPtr);
}

/*
 *---------------------------------------------------------------------------
 *
 * GetTableEncoding --
 *
 *	Helper function for the EscapeEncodingData conversions. Gets the
 *	encoding (of type TextEncodingData) that represents the specified
 *	state.
 *
 * Results:
 *	The return value is the encoding.
 *
 * Side effects:
 *	If the encoding that represents the specified state has not already
 *	been used by this EscapeEncoding, it will be loaded and cached in the
 *	dataPtr.
 *
 *---------------------------------------------------------------------------
 */

static Encoding *
GetTableEncoding(
    EscapeEncodingData *dataPtr,/* Contains names of encodings. */
    int state)			/* Index in dataPtr of desired Encoding. */
{
    EscapeSubTable *subTablePtr = &dataPtr->subTables[state];
    Encoding *encodingPtr = subTablePtr->encodingPtr;

    if (encodingPtr == NULL) {
	encodingPtr = (Encoding *) Tcl_GetEncoding(NULL, subTablePtr->name);
	if ((encodingPtr == NULL)
		|| (encodingPtr->toUtfProc != TableToUtfProc
		&& encodingPtr->toUtfProc != Iso88591ToUtfProc)) {
	    Tcl_Panic("EscapeToUtfProc: invalid sub table");
	}
	subTablePtr->encodingPtr = encodingPtr;
    }

    return encodingPtr;
}

/*
 *---------------------------------------------------------------------------
 *
 * unilen --
 *
 *	A helper function for the Tcl_ExternalToUtf functions. This function
 *	is similar to strlen for double-byte characters: it returns the number
 *	of bytes in a 0x0000 terminated string.
 *
 * Results:
 *	As above.
 *
 * Side effects:
 *	None.
 *
 *---------------------------------------------------------------------------
 */

static size_t
unilen(
    const char *src)
{
    unsigned short *p;

    p = (unsigned short *) src;
    while (*p != 0x0000) {
	p++;
    }
    return (char *) p - src;
}

/*
 *-------------------------------------------------------------------------
 *
 * InitializeEncodingSearchPath	--
 *
 *	This is the fallback routine that sets the default value of the
 *	encoding search path if the application has not set one via a call to
 *	Tcl_SetEncodingSearchPath() by the first time the search path is needed
 *	to load encoding data.
 *
 *	The default encoding search path is produced by taking each directory
 *	in the library path, appending a subdirectory named "encoding", and if
 *	the resulting directory exists, adding it to the encoding search path.
 *
 * Results:
 *	None.
 *
 * Side effects:
 *	Sets the encoding search path to an initial value.
 *
 *-------------------------------------------------------------------------
 */

static void
InitializeEncodingSearchPath(
    char **valuePtr,
    unsigned int *lengthPtr,
    Tcl_Encoding *encodingPtr)
{
    const char *bytes;
    int i, numDirs;
    Tcl_Obj *libPathObj, *encodingObj, *searchPathObj;

    TclNewLiteralStringObj(encodingObj, "encoding");
    TclNewObj(searchPathObj);
    Tcl_IncrRefCount(encodingObj);
    Tcl_IncrRefCount(searchPathObj);
    libPathObj = TclGetLibraryPath();
    Tcl_IncrRefCount(libPathObj);
    Tcl_ListObjLength(NULL, libPathObj, &numDirs);

    for (i = 0; i < numDirs; i++) {
	Tcl_Obj *directoryObj, *pathObj;
	Tcl_StatBuf stat;

	Tcl_ListObjIndex(NULL, libPathObj, i, &directoryObj);
	pathObj = Tcl_FSJoinToPath(directoryObj, 1, &encodingObj);
	Tcl_IncrRefCount(pathObj);
	if ((0 == Tcl_FSStat(pathObj, &stat)) && S_ISDIR(stat.st_mode)) {
	    Tcl_ListObjAppendElement(NULL, searchPathObj, pathObj);
	}
	Tcl_DecrRefCount(pathObj);
    }

    Tcl_DecrRefCount(libPathObj);
    Tcl_DecrRefCount(encodingObj);
    *encodingPtr = libraryPath.encoding;
    if (*encodingPtr) {
	((Encoding *)(*encodingPtr))->refCount++;
    }
    bytes = TclGetString(searchPathObj);

    *lengthPtr = searchPathObj->length;
    *valuePtr = (char *)ckalloc(*lengthPtr + 1);
    memcpy(*valuePtr, bytes, *lengthPtr + 1);
    Tcl_DecrRefCount(searchPathObj);
}

/*
 * Local Variables:
 * mode: c
 * c-basic-offset: 4
 * fill-column: 78
 * End:
 */<|MERGE_RESOLUTION|>--- conflicted
+++ resolved
@@ -1173,11 +1173,7 @@
 	srcLen = encodingPtr->lengthProc(src);
     }
 
-<<<<<<< HEAD
-    flags |= TCL_ENCODING_START | TCL_ENCODING_END;
-=======
-    flags = TCL_ENCODING_START | TCL_ENCODING_END | TCL_ENCODING_MODIFIED;
->>>>>>> 1f1f43fc
+    flags |= TCL_ENCODING_START | TCL_ENCODING_END | TCL_ENCODING_MODIFIED;
 
     while (1) {
 	result = encodingPtr->toUtfProc(encodingPtr->clientData, src, srcLen,
