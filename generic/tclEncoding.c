/*
 * tclEncoding.c --
 *
 *	Contains the implementation of the encoding conversion package.
 *
 * Copyright © 1996-1998 Sun Microsystems, Inc.
 *
 * See the file "license.terms" for information on usage and redistribution of
 * this file, and for a DISCLAIMER OF ALL WARRANTIES.
 */

#include "tclInt.h"
<<<<<<< HEAD
#include <assert.h>
#include "../utf8proc/utf8proc.h" /* Relative path to ignore system include */
=======
>>>>>>> e0d724c9

typedef size_t (LengthProc)(const char *src);

/*
 * The following data structure represents an encoding, which describes how to
 * convert between various character sets and UTF-8.
 */

typedef struct {
    char *name;			/* Name of encoding. Malloced because (1) hash
				 * table entry that owns this encoding may be
				 * freed prior to this encoding being freed,
				 * (2) string passed in the Tcl_EncodingType
				 * structure may not be persistent. */
    Tcl_EncodingConvertProc *toUtfProc;
				/* Function to convert from external encoding
				 * into UTF-8. */
    Tcl_EncodingConvertProc *fromUtfProc;
				/* Function to convert from UTF-8 into
				 * external encoding. */
    Tcl_EncodingFreeProc *freeProc;
				/* If non-NULL, function to call when this
				 * encoding is deleted. */
    void *clientData;		/* Arbitrary value associated with encoding
				 * type. Passed to conversion functions. */
    Tcl_Size nullSize;		/* Number of 0x00 bytes that signify
				 * end-of-string in this encoding. This number
				 * is used to determine the source string
				 * length when the srcLen argument is
				 * negative. This number can be 1, 2, or 4. */
    LengthProc *lengthProc;	/* Function to compute length of
				 * null-terminated strings in this encoding.
				 * If nullSize is 1, this is strlen; if
				 * nullSize is 2, this is a function that
				 * returns the number of bytes in a 0x0000
				 * terminated string; if nullSize is 4, this
				 * is a function that returns the number of
				 * bytes in a 0x00000000 terminated string. */
    size_t refCount;		/* Number of uses of this structure. */
    Tcl_HashEntry *hPtr;	/* Hash table entry that owns this encoding. */
} Encoding;

/*
 * The following structure is the clientData for a dynamically-loaded,
 * table-driven encoding created by LoadTableEncoding(). It maps between
 * Unicode and a single-byte, double-byte, or multibyte (1 or 2 bytes only)
 * encoding.
 */

typedef struct {
    int fallback;		/* Character (in this encoding) to substitute
				 * when this encoding cannot represent a UTF-8
				 * character. */
    char prefixBytes[256];	/* If a byte in the input stream is a lead
				 * byte for a 2-byte sequence, the
				 * corresponding entry in this array is 1,
				 * otherwise it is 0. */
    unsigned short **toUnicode;	/* Two dimensional sparse matrix to map
				 * characters from the encoding to Unicode.
				 * Each element of the toUnicode array points
				 * to an array of 256 shorts. If there is no
				 * corresponding character in Unicode, the
				 * value in the matrix is 0x0000.
				 * malloc'd. */
    unsigned short **fromUnicode;
				/* Two dimensional sparse matrix to map
				 * characters from Unicode to the encoding.
				 * Each element of the fromUnicode array
				 * points to an array of 256 shorts. If there
				 * is no corresponding character the encoding,
				 * the value in the matrix is 0x0000.
				 * malloc'd. */
} TableEncodingData;

/*
 * Each of the following structures is the clientData for a dynamically-loaded
 * escape-driven encoding that is itself comprised of other simpler encodings.
 * An example is "iso-2022-jp", which uses escape sequences to switch between
 * ascii, jis0208, jis0212, gb2312, and ksc5601. Note that "escape-driven"
 * does not necessarily mean that the ESCAPE character is the character used
 * for switching character sets.
 */

typedef struct {
    unsigned sequenceLen;	/* Length of following string. */
    char sequence[16];		/* Escape code that marks this encoding. */
    char name[32];		/* Name for encoding. */
    Encoding *encodingPtr;	/* Encoding loaded using above name, or NULL
				 * if this sub-encoding has not been needed
				 * yet. */
} EscapeSubTable;

typedef struct {
    int fallback;		/* Character (in this encoding) to substitute
				 * when this encoding cannot represent a UTF-8
				 * character. */
    unsigned initLen;		/* Length of following string. */
    char init[16];		/* String to emit or expect before first char
				 * in conversion. */
    unsigned finalLen;		/* Length of following string. */
    char final[16];		/* String to emit or expect after last char in
				 * conversion. */
    char prefixBytes[256];	/* If a byte in the input stream is the first
				 * character of one of the escape sequences in
				 * the following array, the corresponding
				 * entry in this array is 1, otherwise it is
				 * 0. */
    int numSubTables;		/* Length of following array. */
    EscapeSubTable subTables[TCLFLEXARRAY];
				/* Information about each EscapeSubTable used
				 * by this encoding type. The actual size is
				 * as large as necessary to hold all
				 * EscapeSubTables. */
} EscapeEncodingData;

/*
 * Values used when loading an encoding file to identify the type of the
 * file.
 */
enum EncodingTypes {
    ENCODING_SINGLEBYTE = 0,	/* Encoding is single byte per character. */
    ENCODING_DOUBLEBYTE = 1,	/* Encoding is two bytes per character. */
    ENCODING_MULTIBYTE = 2,	/* Encoding is variable bytes per character. */
    ENCODING_ESCAPE = 3		/* Encoding has modes with escapes to move
				 * between them. */
};

/*
 * A list of directories in which Tcl should look for *.enc files. This list
 * is shared by all threads. Access is governed by a mutex lock.
 */

static TclInitProcessGlobalValueProc InitializeEncodingSearchPath;
static ProcessGlobalValue encodingSearchPath = {
    0, 0, NULL, NULL, InitializeEncodingSearchPath, NULL, NULL
};

/*
 * A map from encoding names to the directories in which their data files have
 * been seen. The string value of the map is shared by all threads. Access to
 * the shared string is governed by a mutex lock.
 */

static ProcessGlobalValue encodingFileMap = {
    0, 0, NULL, NULL, NULL, NULL, NULL
};

/*
 * A list of directories making up the "library path". Historically this
 * search path has served many uses, but the only one remaining is a base for
 * the encodingSearchPath above. If the application does not explicitly set
 * the encodingSearchPath, then it is initialized by appending /encoding
 * to each directory in this "libraryPath".
 */

static ProcessGlobalValue libraryPath = {
    0, 0, NULL, NULL, TclpInitLibraryPath, NULL, NULL
};

static int encodingsInitialized = 0;

/*
 * Hash table that keeps track of all loaded Encodings. Keys are the string
 * names that represent the encoding, values are (Encoding *).
 */

static Tcl_HashTable encodingTable;
TCL_DECLARE_MUTEX(encodingMutex)

/*
 * The following are used to hold the default and current system encodings.
 * If NULL is passed to one of the conversion routines, the current setting of
 * the system encoding is used to perform the conversion.
 */

static Tcl_Encoding defaultEncoding = NULL;
static Tcl_Encoding systemEncoding = NULL;
Tcl_Encoding tclIdentityEncoding = NULL;
Tcl_Encoding tclUtf8Encoding = NULL;

/*
 * Names of encoding profiles and corresponding integer values.
 * Keep alphabetical order for error messages.
 */
static const struct TclEncodingProfiles {
    const char *name;
    int value;
} encodingProfiles[] = {
    {"replace", TCL_ENCODING_PROFILE_REPLACE},
    {"strict", TCL_ENCODING_PROFILE_STRICT},
    {"tcl8", TCL_ENCODING_PROFILE_TCL8},
};

#define PROFILE_TCL8(flags_) \
    (ENCODING_PROFILE_GET(flags_) == TCL_ENCODING_PROFILE_TCL8)

#define PROFILE_REPLACE(flags_) \
    (ENCODING_PROFILE_GET(flags_) == TCL_ENCODING_PROFILE_REPLACE)

#define PROFILE_STRICT(flags_) \
    (!PROFILE_TCL8(flags_) && !PROFILE_REPLACE(flags_))

#define UNICODE_REPLACE_CHAR 0xFFFD
#define SURROGATE(c_)		(((c_) & ~0x7FF) == 0xD800)
#define HIGH_SURROGATE(c_)	(((c_) & ~0x3FF) == 0xD800)
#define LOW_SURROGATE(c_)	(((c_) & ~0x3FF) == 0xDC00)

/*
 * The following variable is used in the sparse matrix code for a
 * TableEncoding to represent a page in the table that has no entries.
 */

static unsigned short emptyPage[256];

/*
 * Functions used only in this module.
 */

static Tcl_EncodingConvertProc	BinaryProc;
static Tcl_DupInternalRepProc	DupEncodingInternalRep;
static Tcl_EncodingFreeProc	EscapeFreeProc;
static Tcl_EncodingConvertProc	EscapeFromUtfProc;
static Tcl_EncodingConvertProc	EscapeToUtfProc;
static void			FillEncodingFileMap(void);
static void			FreeEncoding(Tcl_Encoding encoding);
static Tcl_FreeInternalRepProc	FreeEncodingInternalRep;
static Encoding *		GetTableEncoding(EscapeEncodingData *dataPtr,
				    int state);
static Tcl_Encoding		LoadEncodingFile(Tcl_Interp *interp,
				    const char *name);
static Tcl_Encoding		LoadTableEncoding(const char *name, int type,
				    Tcl_Channel chan);
static Tcl_Encoding		LoadEscapeEncoding(const char *name,
				    Tcl_Channel chan);
static Tcl_Channel		OpenEncodingFileChannel(Tcl_Interp *interp,
				    const char *name);
static Tcl_EncodingFreeProc	TableFreeProc;
static Tcl_EncodingConvertProc	TableFromUtfProc;
static Tcl_EncodingConvertProc	TableToUtfProc;
static size_t		unilen(const char *src);
static size_t		unilen4(const char *src);
static Tcl_EncodingConvertProc	Utf32ToUtfProc;
static Tcl_EncodingConvertProc	UtfToUtf32Proc;
static Tcl_EncodingConvertProc	Utf16ToUtfProc;
static Tcl_EncodingConvertProc	UtfToUtf16Proc;
static Tcl_EncodingConvertProc	UtfToUcs2Proc;
static Tcl_EncodingConvertProc	UtfToUtfProc;
static Tcl_EncodingConvertProc	Iso88591FromUtfProc;
static Tcl_EncodingConvertProc	Iso88591ToUtfProc;

/*
 * A Tcl_ObjType for holding a cached Tcl_Encoding in the twoPtrValue.ptr1
 * field of the internalrep. This should help the lifetime of encodings be more
 * useful. See concerns raised in [Bug 1077262].
 */

static const Tcl_ObjType encodingType = {
    "encoding",
    FreeEncodingInternalRep,
    DupEncodingInternalRep,
    NULL,
    NULL,
    TCL_OBJTYPE_V0
};

#define EncodingSetInternalRep(objPtr, encoding) \
    do {								\
	Tcl_ObjInternalRep ir;						\
	ir.twoPtrValue.ptr1 = (encoding);				\
	ir.twoPtrValue.ptr2 = NULL;					\
	Tcl_StoreInternalRep((objPtr), &encodingType, &ir);		\
    } while (0)

#define EncodingGetInternalRep(objPtr, encoding) \
    do {								\
	const Tcl_ObjInternalRep *irPtr;				\
	irPtr = TclFetchInternalRep ((objPtr), &encodingType);		\
	(encoding) = irPtr ? (Tcl_Encoding)irPtr->twoPtrValue.ptr1 : NULL; \
    } while (0)

/*
 *----------------------------------------------------------------------
 *
 * Tcl_GetEncodingFromObj --
 *
 *	Writes to (*encodingPtr) the Tcl_Encoding value of (*objPtr), if
 *	possible, and returns TCL_OK. If no such encoding exists, TCL_ERROR is
 *	returned, and if interp is non-NULL, an error message is written
 *	there.
 *
 * Results:
 *	Standard Tcl return code.
 *
 * Side effects:
 *	Caches the Tcl_Encoding value as the internal rep of (*objPtr).
 *
 *----------------------------------------------------------------------
 */

int
Tcl_GetEncodingFromObj(
    Tcl_Interp *interp,
    Tcl_Obj *objPtr,
    Tcl_Encoding *encodingPtr)
{
    Tcl_Encoding encoding;
    const char *name = TclGetString(objPtr);

    EncodingGetInternalRep(objPtr, encoding);
    if (encoding == NULL) {
	encoding = Tcl_GetEncoding(interp, name);
	if (encoding == NULL) {
	    return TCL_ERROR;
	}
	EncodingSetInternalRep(objPtr, encoding);
    }
    *encodingPtr = Tcl_GetEncoding(NULL, name);
    return TCL_OK;
}

/*
 *----------------------------------------------------------------------
 *
 * FreeEncodingInternalRep --
 *
 *	The Tcl_FreeInternalRepProc for the "encoding" Tcl_ObjType.
 *
 *----------------------------------------------------------------------
 */

static void
FreeEncodingInternalRep(
    Tcl_Obj *objPtr)
{
    Tcl_Encoding encoding;

    EncodingGetInternalRep(objPtr, encoding);
    Tcl_FreeEncoding(encoding);
}

/*
 *----------------------------------------------------------------------
 *
 * DupEncodingInternalRep --
 *
 *	The Tcl_DupInternalRepProc for the "encoding" Tcl_ObjType.
 *
 *----------------------------------------------------------------------
 */

static void
DupEncodingInternalRep(
    Tcl_Obj *srcPtr,
    Tcl_Obj *dupPtr)
{
    Tcl_Encoding encoding = Tcl_GetEncoding(NULL, TclGetString(srcPtr));
    EncodingSetInternalRep(dupPtr, encoding);
}

/*
 *----------------------------------------------------------------------
 *
 * Tcl_GetEncodingSearchPath --
 *
 *	Keeps the per-thread copy of the encoding search path current with
 *	changes to the global copy.
 *
 * Results:
 *	Returns a "list" (Tcl_Obj *) that contains the encoding search path.
 *
 *----------------------------------------------------------------------
 */

Tcl_Obj *
Tcl_GetEncodingSearchPath(void)
{
    return TclGetProcessGlobalValue(&encodingSearchPath);
}

/*
 *----------------------------------------------------------------------
 *
 * Tcl_SetEncodingSearchPath --
 *
 *	Keeps the per-thread copy of the encoding search path current with
 *	changes to the global copy.
 *
 *----------------------------------------------------------------------
 */

int
Tcl_SetEncodingSearchPath(
    Tcl_Obj *searchPath)
{
    Tcl_Size dummy;

    if (TCL_ERROR == TclListObjLength(NULL, searchPath, &dummy)) {
	return TCL_ERROR;
    }
    TclSetProcessGlobalValue(&encodingSearchPath, searchPath);
    return TCL_OK;
}

/*
 *---------------------------------------------------------------------------
 *
 * FillEncodingFileMap --
 *
 *	Called to update the encoding file map with the current value
 *	of the encoding search path.
 *
 *	Finds *.end files in the directories on the encoding search path and
 *	stores the found pathnames in a map associated with the encoding name.
 *
 *	If $dir is on the encoding search path and the file $dir/foo.enc is
 *	found, stores a "foo" -> $dir entry in the map.  if the "foo" encoding
 *	is needed later, the $dir/foo.enc name can be quickly constructed in
 *	order to read the encoding data.
 *
 * Results:
 *	None.
 *
 * Side effects:
 *	Entries are added to the encoding file map.
 *
 *---------------------------------------------------------------------------
 */

static void
FillEncodingFileMap(void)
{
    Tcl_Size i, numDirs = 0;
    Tcl_Obj *map, *searchPath;

    searchPath = Tcl_GetEncodingSearchPath();
    Tcl_IncrRefCount(searchPath);
    TclListObjLength(NULL, searchPath, &numDirs);
    map = Tcl_NewDictObj();
    Tcl_IncrRefCount(map);

    for (i = numDirs-1; i != TCL_INDEX_NONE; i--) {
	/*
	 * Iterate backwards through the search path so as we overwrite
	 * entries found, we favor files earlier on the search path.
	 */

	Tcl_Size j, numFiles;
	Tcl_Obj *directory, *matchFileList;
	Tcl_Obj **filev;
	Tcl_GlobTypeData readableFiles = {
	    TCL_GLOB_TYPE_FILE, TCL_GLOB_PERM_R, NULL, NULL
	};

	TclNewObj(matchFileList);
	Tcl_ListObjIndex(NULL, searchPath, i, &directory);
	Tcl_IncrRefCount(directory);
	Tcl_IncrRefCount(matchFileList);
	Tcl_FSMatchInDirectory(NULL, matchFileList, directory, "*.enc",
		&readableFiles);

	TclListObjGetElements(NULL, matchFileList, &numFiles, &filev);
	for (j=0; j<numFiles; j++) {
	    Tcl_Obj *encoding, *fileObj;

	    fileObj = TclPathPart(NULL, filev[j], TCL_PATH_TAIL);
	    encoding = TclPathPart(NULL, fileObj, TCL_PATH_ROOT);
	    Tcl_DictObjPut(NULL, map, encoding, directory);
	    Tcl_DecrRefCount(fileObj);
	    Tcl_DecrRefCount(encoding);
	}
	Tcl_DecrRefCount(matchFileList);
	Tcl_DecrRefCount(directory);
    }
    Tcl_DecrRefCount(searchPath);
    TclSetProcessGlobalValue(&encodingFileMap, map);
    Tcl_DecrRefCount(map);
}

/*
 *---------------------------------------------------------------------------
 *
 * TclInitEncodingSubsystem --
 *
 *	Initialize all resources used by this subsystem on a per-process
 *	basis.
 *
 * Results:
 *	None.
 *
 * Side effects:
 *	Depends on the memory, object, and IO subsystems.
 *
 *---------------------------------------------------------------------------
 */

/*
 * NOTE: THESE BIT DEFINITIONS SHOULD NOT OVERLAP WITH INTERNAL USE BITS
 * DEFINED IN tcl.h (TCL_ENCODING_* et al). Be cognizant of this
 * when adding bits. TODO - should really be defined in a single file.
 *
 * To prevent conflicting bits, only define bits within 0xff00 mask here.
 */
enum InternalEncodingFlags {
    TCL_ENCODING_LE = 0x100,	/* Used to distinguish LE/BE variants */
    ENCODING_UTF = 0x200,	/* For UTF-8 encoding, allow 4-byte output
				 * sequences */
    ENCODING_INPUT = 0x400	/* For UTF-8/CESU-8 encoding, means
				 * external -> internal */
};

void
TclInitEncodingSubsystem(void)
{
    Tcl_EncodingType type;
    TableEncodingData *dataPtr;
    unsigned size;
    unsigned short i;
    union {
	char c;
	short s;
    } isLe;
    int leFlags;

    if (encodingsInitialized) {
	return;
    }

    /* Note: This DEPENDS on TCL_ENCODING_LE being defined in least sig byte */
    isLe.s = 1;
    leFlags = isLe.c ? TCL_ENCODING_LE : 0;

    Tcl_MutexLock(&encodingMutex);
    Tcl_InitHashTable(&encodingTable, TCL_STRING_KEYS);
    Tcl_MutexUnlock(&encodingMutex);

    /*
     * Create a few initial encodings.  UTF-8 to UTF-8 translation is not a
     * no-op because it turns a stream of improperly formed UTF-8 into a
     * properly formed stream.
     */

    type.encodingName	= NULL;
    type.toUtfProc	= BinaryProc;
    type.fromUtfProc	= BinaryProc;
    type.freeProc	= NULL;
    type.nullSize	= 1;
    type.clientData	= NULL;
    tclIdentityEncoding = Tcl_CreateEncoding(&type);

    type.encodingName	= "utf-8";
    type.toUtfProc	= UtfToUtfProc;
    type.fromUtfProc	= UtfToUtfProc;
    type.freeProc	= NULL;
    type.nullSize	= 1;
    type.clientData	= INT2PTR(ENCODING_UTF);
    tclUtf8Encoding = Tcl_CreateEncoding(&type);
    type.clientData	= NULL;
    type.encodingName	= "cesu-8";
    Tcl_CreateEncoding(&type);

    type.toUtfProc	= Utf16ToUtfProc;
    type.fromUtfProc	= UtfToUcs2Proc;
    type.freeProc	= NULL;
    type.nullSize	= 2;
    type.encodingName	= "ucs-2le";
    type.clientData	= INT2PTR(TCL_ENCODING_LE);
    Tcl_CreateEncoding(&type);
    type.encodingName	= "ucs-2be";
    type.clientData	= NULL;
    Tcl_CreateEncoding(&type);
    type.encodingName	= "ucs-2";
    type.clientData	= INT2PTR(leFlags);
    Tcl_CreateEncoding(&type);

    type.toUtfProc	= Utf32ToUtfProc;
    type.fromUtfProc	= UtfToUtf32Proc;
    type.freeProc	= NULL;
    type.nullSize	= 4;
    type.encodingName	= "utf-32le";
    type.clientData	= INT2PTR(TCL_ENCODING_LE);
    Tcl_CreateEncoding(&type);
    type.encodingName	= "utf-32be";
    type.clientData	= NULL;
    Tcl_CreateEncoding(&type);
    type.encodingName	= "utf-32";
    type.clientData	= INT2PTR(leFlags);
    Tcl_CreateEncoding(&type);

    type.toUtfProc	= Utf16ToUtfProc;
    type.fromUtfProc    = UtfToUtf16Proc;
    type.freeProc	= NULL;
    type.nullSize	= 2;
    type.encodingName	= "utf-16le";
    type.clientData	= INT2PTR(TCL_ENCODING_LE);
    Tcl_CreateEncoding(&type);
    type.encodingName	= "utf-16be";
    type.clientData	= NULL;
    Tcl_CreateEncoding(&type);
    type.encodingName	= "utf-16";
    type.clientData	= INT2PTR(leFlags);
    Tcl_CreateEncoding(&type);

#ifndef TCL_NO_DEPRECATED
    type.encodingName	= "unicode";
    Tcl_CreateEncoding(&type);
#endif

    /*
     * Need the iso8859-1 encoding in order to process binary data, so force
     * it to always be embedded. Note that this encoding *must* be a proper
     * table encoding or some of the escape encodings crash! Hence the ugly
     * code to duplicate the structure of a table encoding here.
     */

    dataPtr = (TableEncodingData *)Tcl_Alloc(sizeof(TableEncodingData));
    memset(dataPtr, 0, sizeof(TableEncodingData));
    dataPtr->fallback = '?';

    size = 256*(sizeof(unsigned short *) + sizeof(unsigned short));
    dataPtr->toUnicode = (unsigned short **)Tcl_Alloc(size);
    memset(dataPtr->toUnicode, 0, size);
    dataPtr->fromUnicode = (unsigned short **)Tcl_Alloc(size);
    memset(dataPtr->fromUnicode, 0, size);

    dataPtr->toUnicode[0] = (unsigned short *) (dataPtr->toUnicode + 256);
    dataPtr->fromUnicode[0] = (unsigned short *) (dataPtr->fromUnicode + 256);
    for (i=1 ; i<256 ; i++) {
	dataPtr->toUnicode[i] = emptyPage;
	dataPtr->fromUnicode[i] = emptyPage;
    }

    for (i=0 ; i<256 ; i++) {
	dataPtr->toUnicode[0][i] = i;
	dataPtr->fromUnicode[0][i] = i;
    }

    type.encodingName	= "iso8859-1";
    type.toUtfProc	= Iso88591ToUtfProc;
    type.fromUtfProc	= Iso88591FromUtfProc;
    type.freeProc	= TableFreeProc;
    type.nullSize	= 1;
    type.clientData	= dataPtr;
    defaultEncoding	= Tcl_CreateEncoding(&type);
    systemEncoding	= Tcl_GetEncoding(NULL, type.encodingName);

    encodingsInitialized = 1;
}

/*
 *----------------------------------------------------------------------
 *
 * TclFinalizeEncodingSubsystem --
 *
 *	Release the state associated with the encoding subsystem.
 *
 * Results:
 *	None.
 *
 * Side effects:
 *	Frees all of the encodings.
 *
 *----------------------------------------------------------------------
 */

void
TclFinalizeEncodingSubsystem(void)
{
    Tcl_HashSearch search;
    Tcl_HashEntry *hPtr;

    Tcl_MutexLock(&encodingMutex);
    encodingsInitialized = 0;
    FreeEncoding(systemEncoding);
    systemEncoding = NULL;
    defaultEncoding = NULL;
    FreeEncoding(tclIdentityEncoding);
    tclIdentityEncoding = NULL;
    FreeEncoding(tclUtf8Encoding);
    tclUtf8Encoding = NULL;

    hPtr = Tcl_FirstHashEntry(&encodingTable, &search);
    while (hPtr != NULL) {
	/*
	 * Call FreeEncoding instead of doing it directly to handle refcounts
	 * like escape encodings use. [Bug 524674] Make sure to call
	 * Tcl_FirstHashEntry repeatedly so that all encodings are eventually
	 * cleaned up.
	 */

	FreeEncoding((Tcl_Encoding)Tcl_GetHashValue(hPtr));
	hPtr = Tcl_FirstHashEntry(&encodingTable, &search);
    }

    Tcl_DeleteHashTable(&encodingTable);
    Tcl_MutexUnlock(&encodingMutex);
}

/*
 *-------------------------------------------------------------------------
 *
 * Tcl_GetEncoding --
 *
 *	Given the name of a encoding, find the corresponding Tcl_Encoding
 *	token. If the encoding did not already exist, Tcl attempts to
 *	dynamically load an encoding by that name.
 *
 * Results:
 *	Returns a token that represents the encoding. If the name didn't refer
 *	to any known or loadable encoding, NULL is returned. If NULL was
 *	returned, an error message is left in interp's result object, unless
 *	interp was NULL.
 *
 * Side effects:
 *	LoadEncodingFile is called if necessary.
 *
 *-------------------------------------------------------------------------
 */

Tcl_Encoding
Tcl_GetEncoding(
    Tcl_Interp *interp,		/* Interp for error reporting, if not NULL. */
    const char *name)		/* The name of the desired encoding. */
{
    Tcl_HashEntry *hPtr;
    Encoding *encodingPtr;

    Tcl_MutexLock(&encodingMutex);
    if (name == NULL) {
	encodingPtr = (Encoding *) systemEncoding;
	encodingPtr->refCount++;
	Tcl_MutexUnlock(&encodingMutex);
	return systemEncoding;
    }

    hPtr = Tcl_FindHashEntry(&encodingTable, name);
    if (hPtr != NULL) {
	encodingPtr = (Encoding *)Tcl_GetHashValue(hPtr);
	encodingPtr->refCount++;
	Tcl_MutexUnlock(&encodingMutex);
	return (Tcl_Encoding) encodingPtr;
    }
    Tcl_MutexUnlock(&encodingMutex);

    return LoadEncodingFile(interp, name);
}

/*
 *---------------------------------------------------------------------------
 *
 * Tcl_FreeEncoding --
 *
 *	Releases an encoding allocated by Tcl_CreateEncoding() or
 *	Tcl_GetEncoding().
 *
 * Results:
 *	None.
 *
 * Side effects:
 *	The reference count associated with the encoding is decremented and
 *	the encoding is deleted if nothing is using it anymore.
 *
 *---------------------------------------------------------------------------
 */

void
Tcl_FreeEncoding(
    Tcl_Encoding encoding)
{
    Tcl_MutexLock(&encodingMutex);
    FreeEncoding(encoding);
    Tcl_MutexUnlock(&encodingMutex);
}

/*
 *----------------------------------------------------------------------
 *
 * FreeEncoding --
 *
 *	Decrements the reference count of an encoding.  The caller must hold
 *	encodingMutes.
 *
 * Results:
 *	None.
 *
 * Side effects:
 *	Releases the resource for an encoding if it is now unused.
 *	The reference count associated with the encoding is decremented and
 *	the encoding may be deleted if nothing is using it anymore.
 *
 *----------------------------------------------------------------------
 */

static void
FreeEncoding(
    Tcl_Encoding encoding)
{
    Encoding *encodingPtr = (Encoding *) encoding;

    if (encodingPtr == NULL) {
	return;
    }
    if (encodingPtr->refCount-- <= 1) {
	if (encodingPtr->freeProc != NULL) {
	    encodingPtr->freeProc(encodingPtr->clientData);
	}
	if (encodingPtr->hPtr != NULL) {
	    Tcl_DeleteHashEntry(encodingPtr->hPtr);
	}
	if (encodingPtr->name) {
	    Tcl_Free(encodingPtr->name);
	}
	Tcl_Free(encodingPtr);
    }
}

/*
 *-------------------------------------------------------------------------
 *
 * Tcl_GetEncodingName --
 *
 *	Given an encoding, return the name that was used to construct the
 *	encoding.
 *
 * Results:
 *	The name of the encoding.
 *
 * Side effects:
 *	None.
 *
 *---------------------------------------------------------------------------
 */

const char *
Tcl_GetEncodingName(
    Tcl_Encoding encoding)	/* The encoding whose name to fetch. */
{
    if (encoding == NULL) {
	encoding = systemEncoding;
    }

    return ((Encoding *) encoding)->name;
}

/*
 *-------------------------------------------------------------------------
 *
 * Tcl_GetEncodingNames --
 *
 *	Get the list of all known encodings, including the ones stored as
 *	files on disk in the encoding path.
 *
 * Results:
 *	Modifies interp's result object to hold a list of all the available
 *	encodings.
 *
 * Side effects:
 *	None.
 *
 *-------------------------------------------------------------------------
 */

void
Tcl_GetEncodingNames(
    Tcl_Interp *interp)		/* Interp to hold result. */
{
    Tcl_HashTable table;
    Tcl_HashSearch search;
    Tcl_HashEntry *hPtr;
    Tcl_Obj *map, *name, *result;
    Tcl_DictSearch mapSearch;
    int done = 0;

    TclNewObj(result);
    Tcl_InitObjHashTable(&table);

    /*
     * Copy encoding names from loaded encoding table to table.
     */

    Tcl_MutexLock(&encodingMutex);
    for (hPtr = Tcl_FirstHashEntry(&encodingTable, &search); hPtr != NULL;
	    hPtr = Tcl_NextHashEntry(&search)) {
	Encoding *encodingPtr = (Encoding *)Tcl_GetHashValue(hPtr);

	Tcl_CreateHashEntry(&table,
		Tcl_NewStringObj(encodingPtr->name, TCL_INDEX_NONE), NULL);
    }
    Tcl_MutexUnlock(&encodingMutex);

    FillEncodingFileMap();
    map = TclGetProcessGlobalValue(&encodingFileMap);

    /*
     * Copy encoding names from encoding file map to table.
     */

    Tcl_DictObjFirst(NULL, map, &mapSearch, &name, NULL, &done);
    for (; !done; Tcl_DictObjNext(&mapSearch, &name, NULL, &done)) {
	Tcl_CreateHashEntry(&table, name, NULL);
    }

    /*
     * Pull all encoding names from table into the result list.
     */

    for (hPtr = Tcl_FirstHashEntry(&table, &search); hPtr != NULL;
	    hPtr = Tcl_NextHashEntry(&search)) {
	Tcl_ListObjAppendElement(NULL, result,
		(Tcl_Obj *) Tcl_GetHashKey(&table, hPtr));
    }
    Tcl_SetObjResult(interp, result);
    Tcl_DeleteHashTable(&table);
}

/*
 *-------------------------------------------------------------------------
 *
 * Tcl_GetEncodingNulLength --
 *
 *	Given an encoding, return the number of nul bytes used for the
 *	string termination.
 *
 * Results:
 *	The number of nul bytes used for the string termination.
 *
 * Side effects:
 *	None.
 *
 *---------------------------------------------------------------------------
 */
Tcl_Size
Tcl_GetEncodingNulLength(
    Tcl_Encoding encoding)
{
    if (encoding == NULL) {
	encoding = systemEncoding;
    }

    return ((Encoding *) encoding)->nullSize;
}

/*
 *------------------------------------------------------------------------
 *
 * Tcl_SetSystemEncoding --
 *
 *	Sets the default encoding that should be used whenever the user passes
 *	a NULL value in to one of the conversion routines. If the supplied
 *	name is NULL, the system encoding is reset to the default system
 *	encoding.
 *
 * Results:
 *	The return value is TCL_OK if the system encoding was successfully set
 *	to the encoding specified by name, TCL_ERROR otherwise. If TCL_ERROR
 *	is returned, an error message is left in interp's result object,
 *	unless interp was NULL.
 *
 * Side effects:
 *	If the passed encoding is the same as the current system
 *	encoding, the call is effectively a no-op. Otherwise, the reference
 *	count of the new system encoding is incremented. The reference count
 *	of the old system encoding is decremented and it may be freed. All
 *	VFS cached information is invalidated.
 *
 *------------------------------------------------------------------------
 */

int
Tcl_SetSystemEncoding(
    Tcl_Interp *interp,		/* Interp for error reporting, if not NULL. */
    const char *name)		/* The name of the desired encoding, or NULL/""
				 * to reset to default encoding. */
{
    Tcl_Encoding encoding = NULL;


    if (name && *name) {
	encoding = Tcl_GetEncoding(interp, name); /* this increases refCount */
	if (encoding == NULL) {
	    return TCL_ERROR;
	}
    }

    /* Don't lock (and change anything, bump epoch) if it remains unchanged. */

    if ((encoding ? encoding : defaultEncoding) == systemEncoding) {
	if (encoding) {
	    Tcl_FreeEncoding(encoding); /* paired to Tcl_GetEncoding */


	}


	return TCL_OK;
    }

    /* Checks above ensure this is only called when system encoding changes */
    Tcl_MutexLock(&encodingMutex);
    if (!encoding) {
	encoding = defaultEncoding; /* need increase its refCount */
	((Encoding *)encoding)->refCount++;
    }

    FreeEncoding(systemEncoding);
    systemEncoding = encoding;
    Tcl_MutexUnlock(&encodingMutex);

    Tcl_FSMountsChanged(NULL);

    return TCL_OK;
}

/*
 *---------------------------------------------------------------------------
 *
 * Tcl_CreateEncoding --
 *
 *	Defines a new encoding, along with the functions that are used to
 *	convert to and from Unicode.
 *
 * Results:
 *	Returns a token that represents the encoding. If an encoding with the
 *	same name already existed, the old encoding token remains valid and
 *	continues to behave as it used to, and is eventually garbage collected
 *	when the last reference to it goes away. Any subsequent calls to
 *	Tcl_GetEncoding with the specified name retrieve the most recent
 *	encoding token.
 *
 * Side effects:
 *	A new record having the name of the encoding is entered into a table of
 *	encodings visible to all interpreters.  For each call to this function,
 *	there should eventually be a call to Tcl_FreeEncoding, which cleans
 *	deletes the record in the table when an encoding is no longer needed.
 *
 *---------------------------------------------------------------------------
 */

Tcl_Encoding
Tcl_CreateEncoding(
    const Tcl_EncodingType *typePtr)
				/* The encoding type. */
{
    Encoding *encodingPtr = (Encoding *)Tcl_Alloc(sizeof(Encoding));
    encodingPtr->name		= NULL;
    encodingPtr->toUtfProc	= typePtr->toUtfProc;
    encodingPtr->fromUtfProc	= typePtr->fromUtfProc;
    encodingPtr->freeProc	= typePtr->freeProc;
    encodingPtr->nullSize	= typePtr->nullSize;
    encodingPtr->clientData	= typePtr->clientData;
    if (typePtr->nullSize == 2) {
	encodingPtr->lengthProc = (LengthProc *) unilen;
    } else if (typePtr->nullSize == 4) {
	encodingPtr->lengthProc = (LengthProc *) unilen4;
    } else {
	encodingPtr->lengthProc = (LengthProc *) strlen;
    }
    encodingPtr->refCount	= 1;
    encodingPtr->hPtr		= NULL;

    if (typePtr->encodingName) {
	Tcl_HashEntry *hPtr;
	int isNew;
	char *name;

	Tcl_MutexLock(&encodingMutex);
	hPtr = Tcl_CreateHashEntry(&encodingTable, typePtr->encodingName, &isNew);
	if (isNew == 0) {
	    /*
	     * Remove old encoding from hash table, but don't delete it until last
	     * reference goes away.
	     */

	    Encoding *replaceMe = (Encoding *)Tcl_GetHashValue(hPtr);
	    replaceMe->hPtr = NULL;
	}

	name = (char *)Tcl_Alloc(strlen(typePtr->encodingName) + 1);
	encodingPtr->name	= strcpy(name, typePtr->encodingName);
	encodingPtr->hPtr	= hPtr;
	Tcl_SetHashValue(hPtr, encodingPtr);

	Tcl_MutexUnlock(&encodingMutex);
    }
    return (Tcl_Encoding) encodingPtr;
}

/*
 *-------------------------------------------------------------------------
 *
 * Tcl_ExternalToUtfDString --
 *
 *	Convert a source buffer from the specified encoding into UTF-8. If any
 *	of the bytes in the source buffer are invalid or cannot be represented
 *	in the target encoding, a default fallback character will be
 *	substituted.
 *
 * Results:
 *	The converted bytes are stored in the DString, which is then NULL
 *	terminated. The return value is a pointer to the value stored in the
 *	DString.
 *
 * Side effects:
 *	None.
 *
 *-------------------------------------------------------------------------
 */

#undef Tcl_ExternalToUtfDString
char *
Tcl_ExternalToUtfDString(
    Tcl_Encoding encoding,	/* The encoding for the source string, or NULL
				 * for the default system encoding. */
    const char *src,		/* Source string in specified encoding. */
    Tcl_Size srcLen,		/* Source string length in bytes, or < 0 for
				 * encoding-specific string length. */
    Tcl_DString *dstPtr)	/* Uninitialized or free DString in which the
				 * converted string is stored. */
{
    Tcl_ExternalToUtfDStringEx(
	NULL, encoding, src, srcLen, TCL_ENCODING_PROFILE_TCL8, dstPtr, NULL);
    return Tcl_DStringValue(dstPtr);
}

/*
 *-------------------------------------------------------------------------
 *
 * Tcl_ExternalToUtfDStringEx --
 *
 *	Convert a source buffer from the specified encoding into UTF-8.
 *	"flags" controls the behavior if any of the bytes in
 *	the source buffer are invalid or cannot be represented in utf-8.
 *	Possible flags values:
 *	target encoding. It should be composed by OR-ing the following:
 *	- *At most one* of TCL_ENCODING_PROFILE{DEFAULT,TCL8,STRICT}
 *
 * Results:
 *	The return value is one of
 *	  TCL_OK: success. Converted string in *dstPtr
 *	  TCL_ERROR: error in passed parameters. Error message in interp
 *	  TCL_CONVERT_MULTIBYTE: source ends in truncated multibyte sequence
 *	  TCL_CONVERT_SYNTAX: source is not conformant to encoding definition
 *	  TCL_CONVERT_UNKNOWN: source contained a character that could not
 *	      be represented in target encoding.
 *
 * Side effects:
 *	TCL_OK: The converted bytes are stored in the DString and NUL
 *	    terminated in an encoding-specific manner.
 *	TCL_ERROR: an error, message is stored in the interp if not NULL.
 *	TCL_CONVERT_*: if errorLocPtr is NULL, an error message is stored
 *	    in the interpreter (if not NULL). If errorLocPtr is not NULL,
 *	    no error message is stored as it is expected the caller is
 *	    interested in whatever is decoded so far and not treating this
 *	    as an error condition.
 *
 *	In addition, *dstPtr is always initialized and must be cleared
 *	by the caller irrespective of the return code.
 *
 *-------------------------------------------------------------------------
 */

int
Tcl_ExternalToUtfDStringEx(
    Tcl_Interp *interp,		/* For error messages. May be NULL. */
    Tcl_Encoding encoding,	/* The encoding for the source string, or NULL
				 * for the default system encoding. */
    const char *src,		/* Source string in specified encoding. */
    Tcl_Size srcLen,		/* Source string length in bytes, or < 0 for
				 * encoding-specific string length. */
    int flags,			/* Conversion control flags. */
    Tcl_DString *dstPtr,	/* Uninitialized or free DString in which the
				 * converted string is stored. */
    Tcl_Size *errorLocPtr)	/* Where to store the error location
				 * (or TCL_INDEX_NONE if no error). May
				 * be NULL. */
{
    char *dst;
    Tcl_EncodingState state;
    const Encoding *encodingPtr;
    int result;
    Tcl_Size dstLen, soFar;
    const char *srcStart = src;

    /* DO FIRST - Must always be initialized before returning */
    Tcl_DStringInit(dstPtr);

    dst = Tcl_DStringValue(dstPtr);
    dstLen = dstPtr->spaceAvl - 1;

    if (encoding == NULL) {
	encoding = systemEncoding;
    }
    encodingPtr = (Encoding *)encoding;

    if (src == NULL) {
	srcLen = 0;
    } else if (srcLen == TCL_INDEX_NONE) {
	srcLen = encodingPtr->lengthProc(src);
    }

    flags &= ~TCL_ENCODING_END;
    flags |= TCL_ENCODING_START;
    if (encodingPtr->toUtfProc == UtfToUtfProc) {
	flags |= ENCODING_INPUT;
    }

    while (1) {
	int srcChunkLen, srcChunkRead;
	int dstChunkLen, dstChunkWrote, dstChunkChars;

	if (srcLen > INT_MAX) {
	    srcChunkLen = INT_MAX;
	} else {
	    srcChunkLen = srcLen;
	    flags |= TCL_ENCODING_END; /* Last chunk */
	}
	dstChunkLen = dstLen > INT_MAX ? INT_MAX : dstLen;

	result = encodingPtr->toUtfProc(encodingPtr->clientData, src,
		srcChunkLen, flags, &state, dst, dstChunkLen,
		&srcChunkRead, &dstChunkWrote, &dstChunkChars);
	soFar = dst + dstChunkWrote - Tcl_DStringValue(dstPtr);

	src += srcChunkRead;

	/*
	 * Keep looping in two case -
	 *   - our destination buffer did not have enough room
	 *   - we had not passed in all the data and error indicated fragment
	 *     of a multibyte character
	 * In both cases we have to grow buffer, move the input source pointer
	 * and loop. Otherwise, return the result we got.
	 */
	if ((result != TCL_CONVERT_NOSPACE) &&
		(result != TCL_CONVERT_MULTIBYTE || (flags & TCL_ENCODING_END))) {
	    Tcl_Size nBytesProcessed = (src - srcStart);

	    Tcl_DStringSetLength(dstPtr, soFar);
	    if (errorLocPtr) {
		/*
		 * Do not write error message into interpreter if caller
		 * wants to know error location.
		 */
		*errorLocPtr = result == TCL_OK
			? TCL_INDEX_NONE : nBytesProcessed;
	    } else {
		/* Caller wants error message on failure */
		if (result != TCL_OK && interp != NULL) {
		    char buf[TCL_INTEGER_SPACE];
		    snprintf(buf, sizeof(buf), "%" TCL_SIZE_MODIFIER "d",
			    nBytesProcessed);
		    Tcl_SetObjResult(interp, Tcl_ObjPrintf(
			    "unexpected byte sequence starting at index %"
			    TCL_SIZE_MODIFIER "d: '\\x%02X'",
			    nBytesProcessed, UCHAR(srcStart[nBytesProcessed])));
		    Tcl_SetErrorCode(
			    interp, "TCL", "ENCODING", "ILLEGALSEQUENCE", buf,
			    (char *)NULL);
		}
	    }
	    if (result != TCL_OK) {
		errno = (result == TCL_CONVERT_NOSPACE) ? ENOMEM : EILSEQ;
	    }
	    return result;
	}

	/* Expand space and continue */
	flags &= ~TCL_ENCODING_START;
	srcLen -= srcChunkRead;
	if (Tcl_DStringLength(dstPtr) == 0) {
	    Tcl_DStringSetLength(dstPtr, dstLen);
	}
	Tcl_DStringSetLength(dstPtr, 2 * Tcl_DStringLength(dstPtr) + 1);
	dst = Tcl_DStringValue(dstPtr) + soFar;
	dstLen = Tcl_DStringLength(dstPtr) - soFar - 1;
    }
}

/*
 *-------------------------------------------------------------------------
 *
 * Tcl_ExternalToUtf --
 *
 *	Convert a source buffer from the specified encoding into UTF-8.
 *
 * Results:
 *	The return value is one of TCL_OK, TCL_CONVERT_MULTIBYTE,
 *	TCL_CONVERT_SYNTAX, TCL_CONVERT_UNKNOWN, or TCL_CONVERT_NOSPACE, as
 *	documented in tcl.h.
 *
 * Side effects:
 *	The converted bytes are stored in the output buffer.
 *
 *-------------------------------------------------------------------------
 */

int
Tcl_ExternalToUtf(
    TCL_UNUSED(Tcl_Interp *),	/* TODO: Re-examine this. */
    Tcl_Encoding encoding,	/* The encoding for the source string, or NULL
				 * for the default system encoding. */
    const char *src,		/* Source string in specified encoding. */
    Tcl_Size srcLen,		/* Source string length in bytes, or
				 * TCL_INDEX_NONE for encoding-specific string
				 * length. */
    int flags,			/* Conversion control flags. */
    Tcl_EncodingState *statePtr,/* Place for conversion routine to store state
				 * information used during a piecewise
				 * conversion. Contents of statePtr are
				 * initialized and/or reset by conversion
				 * routine under control of flags argument. */
    char *dst,			/* Output buffer in which converted string is
				 * stored. */
    Tcl_Size dstLen,		/* The maximum length of output buffer in
				 * bytes. */
    int *srcReadPtr,		/* Filled with the number of bytes from the
				 * source string that were converted. This may
				 * be less than the original source length if
				 * there was a problem converting some source
				 * characters. */
    int *dstWrotePtr,		/* Filled with the number of bytes that were
				 * stored in the output buffer as a result of
				 * the conversion. */
    int *dstCharsPtr)		/* Filled with the number of characters that
				 * correspond to the bytes stored in the
				 * output buffer. */
{
    const Encoding *encodingPtr;
    int result, srcRead, dstWrote, dstChars = 0;
    int noTerminate = flags & TCL_ENCODING_NO_TERMINATE;
    int charLimited = (flags & TCL_ENCODING_CHAR_LIMIT) && dstCharsPtr;
    int maxChars = INT_MAX;
    Tcl_EncodingState state;

    if (encoding == NULL) {
	encoding = systemEncoding;
    }
    encodingPtr = (Encoding *) encoding;

    if (src == NULL) {
	srcLen = 0;
    } else if (srcLen == TCL_INDEX_NONE) {
	srcLen = encodingPtr->lengthProc(src);
    }
    if (statePtr == NULL) {
	flags |= TCL_ENCODING_START | TCL_ENCODING_END;
	statePtr = &state;
    }
    if (srcLen > INT_MAX) {
	srcLen = INT_MAX;
	flags &= ~TCL_ENCODING_END;
    }
    if (dstLen > INT_MAX) {
	dstLen = INT_MAX;
    }
    if (srcReadPtr == NULL) {
	srcReadPtr = &srcRead;
    }
    if (dstWrotePtr == NULL) {
	dstWrotePtr = &dstWrote;
    }
    if (dstCharsPtr == NULL) {
	dstCharsPtr = &dstChars;
	flags &= ~TCL_ENCODING_CHAR_LIMIT;
    } else if (charLimited) {
	maxChars = *dstCharsPtr;
    }

    if (!noTerminate) {
	if (dstLen < 1) {
	    return TCL_CONVERT_NOSPACE;
	}
	/*
	 * If there are any null characters in the middle of the buffer,
	 * they will converted to the UTF-8 null character (\xC0\x80). To get
	 * the actual \0 at the end of the destination buffer, we need to
	 * append it manually.  First make room for it...
	 */

	dstLen--;
    } else {
	if (dstLen <= 0 && srcLen > 0) {
	    return TCL_CONVERT_NOSPACE;
	}
    }
    if (encodingPtr->toUtfProc == UtfToUtfProc) {
	flags |= ENCODING_INPUT;
    }
    do {
	Tcl_EncodingState savedState = *statePtr;

	result = encodingPtr->toUtfProc(encodingPtr->clientData, src, srcLen,
		flags, statePtr, dst, dstLen, srcReadPtr, dstWrotePtr,
		dstCharsPtr);
	if (*dstCharsPtr <= maxChars) {
	    break;
	}
	dstLen = Tcl_UtfAtIndex(dst, maxChars) - dst + (TCL_UTF_MAX - 1);
	*statePtr = savedState;
    } while (1);
    if (!noTerminate) {
	/* ...and then append it */

	dst[*dstWrotePtr] = '\0';
    }

    return result;
}

/*
 *-------------------------------------------------------------------------
 *
 * Tcl_UtfToExternalDString --
 *
 *	Convert a source buffer from UTF-8 to the specified encoding. If any
 *	of the bytes in the source buffer are invalid or cannot be represented
 *	in the target encoding, a default fallback character is substituted.
 *
 * Results:
 *	The converted bytes are stored in the DString, which is then NULL
 *	terminated in an encoding-specific manner. The return value is a
 *	pointer to the value stored in the DString.
 *
 * Side effects:
 *	None.
 *
 *-------------------------------------------------------------------------
 */
#undef Tcl_UtfToExternalDString
char *
Tcl_UtfToExternalDString(
    Tcl_Encoding encoding,	/* The encoding for the converted string, or
				 * NULL for the default system encoding. */
    const char *src,		/* Source string in UTF-8. */
    Tcl_Size srcLen,		/* Source string length in bytes, or < 0 for
				 * strlen(). */
    Tcl_DString *dstPtr)	/* Uninitialized or free DString in which the
				 * converted string is stored. */
{
    Tcl_UtfToExternalDStringEx(
	NULL, encoding, src, srcLen, TCL_ENCODING_PROFILE_TCL8, dstPtr, NULL);
    return Tcl_DStringValue(dstPtr);
}

/*
 *-------------------------------------------------------------------------
 *
 * Tcl_UtfToExternalDStringEx --
 *
 *	Convert a source buffer from UTF-8 to the specified encoding.
 *	The parameter flags controls the behavior, if any of the bytes in
 *	the source buffer are invalid or cannot be represented in the
 *	target encoding. It should be composed by OR-ing the following:
 *	- *At most one* of TCL_ENCODING_PROFILE_*
 *
 * Results:
 *	The return value is one of
 *	  TCL_OK: success. Converted string in *dstPtr
 *	  TCL_ERROR: error in passed parameters. Error message in interp
 *	  TCL_CONVERT_MULTIBYTE: source ends in truncated multibyte sequence
 *	  TCL_CONVERT_SYNTAX: source is not conformant to encoding definition
 *	  TCL_CONVERT_UNKNOWN: source contained a character that could not
 *	      be represented in target encoding.
 *
 * Side effects:
 *	TCL_OK: The converted bytes are stored in the DString and NUL
 *	    terminated in an encoding-specific manner
 *	TCL_ERROR: an error, message is stored in the interp if not NULL.
 *	TCL_CONVERT_*: if errorLocPtr is NULL, an error message is stored
 *	    in the interpreter (if not NULL). If errorLocPtr is not NULL,
 *	    no error message is stored as it is expected the caller is
 *	    interested in whatever is decoded so far and not treating this
 *	    as an error condition.
 *
 *	In addition, *dstPtr is always initialized and must be cleared
 *	by the caller irrespective of the return code.
 *
 *-------------------------------------------------------------------------
 */

int
Tcl_UtfToExternalDStringEx(
    Tcl_Interp *interp,		/* For error messages. May be NULL. */
    Tcl_Encoding encoding,	/* The encoding for the converted string, or
				 * NULL for the default system encoding. */
    const char *src,		/* Source string in UTF-8. */
    Tcl_Size srcLen,		/* Source string length in bytes, or < 0 for
				 * strlen(). */
    int flags,			/* Conversion control flags. */
    Tcl_DString *dstPtr,	/* Uninitialized or free DString in which the
				 * converted string is stored. */
    Tcl_Size *errorLocPtr)	/* Where to store the error location
				 * (or TCL_INDEX_NONE if no error). May
				 * be NULL. */
{
    char *dst;
    Tcl_EncodingState state;
    const Encoding *encodingPtr;
    int result;
    const char *srcStart = src;
    Tcl_Size dstLen, soFar;

    /* DO FIRST - must always be initialized on return */
    Tcl_DStringInit(dstPtr);

    dst = Tcl_DStringValue(dstPtr);
    dstLen = dstPtr->spaceAvl - 1;

    if (encoding == NULL) {
	encoding = systemEncoding;
    }
    encodingPtr = (Encoding *) encoding;

    if (src == NULL) {
	srcLen = 0;
    } else if (srcLen == TCL_INDEX_NONE) {
	srcLen = strlen(src);
    }

    flags &= ~TCL_ENCODING_END;
    flags |= TCL_ENCODING_START;
    while (1) {
	int srcChunkLen, srcChunkRead;
	int dstChunkLen, dstChunkWrote, dstChunkChars;

	if (srcLen > INT_MAX) {
	    srcChunkLen = INT_MAX;
	} else {
	    srcChunkLen = srcLen;
	    flags |= TCL_ENCODING_END; /* Last chunk */
	}
	dstChunkLen = dstLen > INT_MAX ? INT_MAX : dstLen;

	result = encodingPtr->fromUtfProc(encodingPtr->clientData, src,
		srcChunkLen, flags, &state, dst, dstChunkLen,
		&srcChunkRead, &dstChunkWrote, &dstChunkChars);
	soFar = dst + dstChunkWrote - Tcl_DStringValue(dstPtr);

	/* Move past the part processed in this go around */
	src += srcChunkRead;

	/*
	 * Keep looping in two case -
	 *   - our destination buffer did not have enough room
	 *   - we had not passed in all the data and error indicated fragment
	 *     of a multibyte character
	 * In both cases we have to grow buffer, move the input source pointer
	 * and loop. Otherwise, return the result we got.
	 */
	if ((result != TCL_CONVERT_NOSPACE) &&
		(result != TCL_CONVERT_MULTIBYTE || (flags & TCL_ENCODING_END))) {
	    Tcl_Size nBytesProcessed = (src - srcStart);
	    Tcl_Size i = soFar + encodingPtr->nullSize - 1;
	    /* Loop as DStringSetLength only stores one nul byte at a time */
	    while (i >= soFar) {
		Tcl_DStringSetLength(dstPtr, i--);
	    }
	    if (errorLocPtr) {
		/*
		 * Do not write error message into interpreter if caller
		 * wants to know error location.
		 */
		*errorLocPtr = result == TCL_OK
			? TCL_INDEX_NONE : nBytesProcessed;
	    } else {
		/* Caller wants error message on failure */
		if (result != TCL_OK && interp != NULL) {
		    Tcl_Size pos = Tcl_NumUtfChars(srcStart, nBytesProcessed);
		    int ucs4;
		    char buf[TCL_INTEGER_SPACE];

		    TclUtfToUniChar(&srcStart[nBytesProcessed], &ucs4);
		    snprintf(buf, sizeof(buf), "%" TCL_SIZE_MODIFIER "d",
			    nBytesProcessed);
		    Tcl_SetObjResult(interp, Tcl_ObjPrintf(
			    "unexpected character at index %" TCL_SIZE_MODIFIER
			    "u: 'U+%06X'",
			    pos, ucs4));
		    Tcl_SetErrorCode(interp, "TCL", "ENCODING", "ILLEGALSEQUENCE",
			    buf, (char *)NULL);
		}
	    }
	    if (result != TCL_OK) {
		errno = (result == TCL_CONVERT_NOSPACE) ? ENOMEM : EILSEQ;
	    }
	    return result;
	}

	flags &= ~TCL_ENCODING_START;
	srcLen -= srcChunkRead;

	if (Tcl_DStringLength(dstPtr) == 0) {
	    Tcl_DStringSetLength(dstPtr, dstLen);
	}
	Tcl_DStringSetLength(dstPtr, 2 * Tcl_DStringLength(dstPtr) + 1);
	dst = Tcl_DStringValue(dstPtr) + soFar;
	dstLen = Tcl_DStringLength(dstPtr) - soFar - 1;
    }
}

/*
 *-------------------------------------------------------------------------
 *
 * Tcl_UtfToExternal --
 *
 *	Convert a buffer from UTF-8 into the specified encoding.
 *
 * Results:
 *	The return value is one of TCL_OK, TCL_CONVERT_MULTIBYTE,
 *	TCL_CONVERT_SYNTAX, TCL_CONVERT_UNKNOWN, or TCL_CONVERT_NOSPACE, as
 *	documented in tcl.h.
 *
 * Side effects:
 *	The converted bytes are stored in the output buffer.
 *
 *-------------------------------------------------------------------------
 */

int
Tcl_UtfToExternal(
    TCL_UNUSED(Tcl_Interp *),	/* TODO: Re-examine this. */
    Tcl_Encoding encoding,	/* The encoding for the converted string, or
				 * NULL for the default system encoding. */
    const char *src,		/* Source string in UTF-8. */
    Tcl_Size srcLen,		/* Source string length in bytes, or
				 * TCL_INDEX_NONE for strlen(). */
    int flags,			/* Conversion control flags. */
    Tcl_EncodingState *statePtr,/* Place for conversion routine to store state
				 * information used during a piecewise
				 * conversion. Contents of statePtr are
				 * initialized and/or reset by conversion
				 * routine under control of flags argument. */
    char *dst,			/* Output buffer in which converted string
				 * is stored. */
    Tcl_Size dstLen,		/* The maximum length of output buffer in
				 * bytes. */
    int *srcReadPtr,		/* Filled with the number of bytes from the
				 * source string that were converted. This may
				 * be less than the original source length if
				 * there was a problem converting some source
				 * characters. */
    int *dstWrotePtr,		/* Filled with the number of bytes that were
				 * stored in the output buffer as a result of
				 * the conversion. */
    int *dstCharsPtr)		/* Filled with the number of characters that
				 * correspond to the bytes stored in the
				 * output buffer. */
{
    const Encoding *encodingPtr;
    int result, srcRead, dstWrote, dstChars;
    Tcl_EncodingState state;

    if (encoding == NULL) {
	encoding = systemEncoding;
    }
    encodingPtr = (Encoding *) encoding;

    if (src == NULL) {
	srcLen = 0;
    } else if (srcLen == TCL_INDEX_NONE) {
	srcLen = strlen(src);
    }
    if (statePtr == NULL) {
	flags |= TCL_ENCODING_START | TCL_ENCODING_END;
	statePtr = &state;
    }
    if (srcLen > INT_MAX) {
	srcLen = INT_MAX;
	flags &= ~TCL_ENCODING_END;
    }
    if (dstLen > INT_MAX) {
	dstLen = INT_MAX;
    }
    if (srcReadPtr == NULL) {
	srcReadPtr = &srcRead;
    }
    if (dstWrotePtr == NULL) {
	dstWrotePtr = &dstWrote;
    }
    if (dstCharsPtr == NULL) {
	dstCharsPtr = &dstChars;
    }

    if (dstLen < encodingPtr->nullSize) {
	return TCL_CONVERT_NOSPACE;
    }
    dstLen -= encodingPtr->nullSize;
    result = encodingPtr->fromUtfProc(encodingPtr->clientData, src, srcLen,
	    flags, statePtr, dst, dstLen, srcReadPtr,
	    dstWrotePtr, dstCharsPtr);
    /*
     * Buffer is terminated irrespective of result. Not sure this is
     * reasonable but keep for historical/compatibility reasons.
     */
    memset(&dst[*dstWrotePtr], '\0', encodingPtr->nullSize);

    return result;
}

/*
 *---------------------------------------------------------------------------
 *
 * Tcl_FindExecutable --
 *
 *	This function computes the absolute path name of the current
 *	application, given its argv[0] value.
 *
 * Results:
 *	None.
 *
 * Side effects:
 *	The absolute pathname for the application is computed and stored to be
 *	returned later by [info nameofexecutable].
 *
 *---------------------------------------------------------------------------
 */
#undef Tcl_FindExecutable
const char *
Tcl_FindExecutable(
    const char *argv0)		/* The value of the application's argv[0]
				 * (native). */
{
    const char *version = Tcl_InitSubsystems();
    TclpSetInitialEncodings();
    TclpFindExecutable(argv0);
    return version;
}

/*
 *---------------------------------------------------------------------------
 *
 * OpenEncodingFileChannel --
 *
 *	Open the file believed to hold data for the encoding, "name".
 *
 * Results:
 *	Returns the readable Tcl_Channel from opening the file, or NULL if the
 *	file could not be successfully opened. If NULL was returned, an error
 *	message is left in interp's result object, unless interp was NULL.
 *
 * Side effects:
 *	Channel may be opened. Information about the filesystem may be cached
 *	to speed later calls.
 *
 *---------------------------------------------------------------------------
 */

static Tcl_Channel
OpenEncodingFileChannel(
    Tcl_Interp *interp,		/* Interp for error reporting, if not NULL. */
    const char *name)		/* The name of the encoding file on disk and
				 * also the name for new encoding. */
{
    Tcl_Obj *fileNameObj = Tcl_ObjPrintf("%s.enc", name);
    Tcl_Obj *searchPath = Tcl_DuplicateObj(Tcl_GetEncodingSearchPath());
    Tcl_Obj *map = TclGetProcessGlobalValue(&encodingFileMap);
    Tcl_Obj **dir, *path, *directory = NULL;
    Tcl_Channel chan = NULL;
    Tcl_Size i, numDirs;

    TclListObjGetElements(NULL, searchPath, &numDirs, &dir);
    Tcl_IncrRefCount(fileNameObj);
    TclDictGet(NULL, map, name, &directory);

    /*
     * Check that any cached directory is still on the encoding search path.
     */

    if (NULL != directory) {
	int verified = 0;

	for (i=0; i<numDirs && !verified; i++) {
	    if (dir[i] == directory) {
		verified = 1;
	    }
	}
	if (!verified) {
	    const char *dirString = TclGetString(directory);

	    for (i=0; i<numDirs && !verified; i++) {
		if (strcmp(dirString, TclGetString(dir[i])) == 0) {
		    verified = 1;
		}
	    }
	}
	if (!verified) {
	    /*
	     * Directory no longer on the search path. Remove from cache.
	     */

	    map = Tcl_DuplicateObj(map);
	    TclDictRemove(NULL, map, name);
	    TclSetProcessGlobalValue(&encodingFileMap, map);
	    directory = NULL;
	}
    }

    if (NULL != directory) {
	/*
	 * Got a directory from the cache. Try to use it first.
	 */

	Tcl_IncrRefCount(directory);
	path = Tcl_FSJoinToPath(directory, 1, &fileNameObj);
	Tcl_IncrRefCount(path);
	Tcl_DecrRefCount(directory);
	chan = Tcl_FSOpenFileChannel(NULL, path, "r", 0);
	Tcl_DecrRefCount(path);
    }

    /*
     * Scan the search path until we find it.
     */

    for (i=0; i<numDirs && (chan == NULL); i++) {
	path = Tcl_FSJoinToPath(dir[i], 1, &fileNameObj);
	Tcl_IncrRefCount(path);
	chan = Tcl_FSOpenFileChannel(NULL, path, "r", 0);
	Tcl_DecrRefCount(path);
	if (chan != NULL) {
	    /*
	     * Save directory in the cache.
	     */

	    map = Tcl_DuplicateObj(TclGetProcessGlobalValue(&encodingFileMap));
	    TclDictPut(NULL, map, name, dir[i]);
	    TclSetProcessGlobalValue(&encodingFileMap, map);
	}
    }

    if ((NULL == chan) && (interp != NULL)) {
	Tcl_SetObjResult(interp, Tcl_ObjPrintf(
		"unknown encoding \"%s\"", name));
	Tcl_SetErrorCode(interp, "TCL", "LOOKUP", "ENCODING", name, (char *)NULL);
    }
    Tcl_DecrRefCount(fileNameObj);
    Tcl_DecrRefCount(searchPath);

    return chan;
}

/*
 *---------------------------------------------------------------------------
 *
 * LoadEncodingFile --
 *
 *	Read a file that describes an encoding and create a new Encoding from
 *	the data.
 *
 * Results:
 *	The return value is the newly loaded Tcl_Encoding or NULL if the file
 *	didn't exist or could not be processed. If NULL is returned and interp
 *	is not NULL, an error message is left in interp's result object.
 *
 * Side effects:
 *	A corresponding encoding file might be read from persistent storage, in
 *	which case LoadTableEncoding is called.
 *
 *---------------------------------------------------------------------------
 */

static Tcl_Encoding
LoadEncodingFile(
    Tcl_Interp *interp,		/* Interp for error reporting, if not NULL. */
    const char *name)		/* The name of both the encoding file
				 * and the new encoding. */
{
    Tcl_Channel chan = NULL;
    Tcl_Encoding encoding = NULL;
    int ch;

    chan = OpenEncodingFileChannel(interp, name);
    if (chan == NULL) {
	return NULL;
    }

    Tcl_SetChannelOption(NULL, chan, "-encoding", "utf-8");

    while (1) {
	Tcl_DString ds;

	Tcl_DStringInit(&ds);
	Tcl_Gets(chan, &ds);
	ch = Tcl_DStringValue(&ds)[0];
	Tcl_DStringFree(&ds);
	if (ch != '#') {
	    break;
	}
    }

    switch (ch) {
    case 'S':
	encoding = LoadTableEncoding(name, ENCODING_SINGLEBYTE, chan);
	break;
    case 'D':
	encoding = LoadTableEncoding(name, ENCODING_DOUBLEBYTE, chan);
	break;
    case 'M':
	encoding = LoadTableEncoding(name, ENCODING_MULTIBYTE, chan);
	break;
    case 'E':
	encoding = LoadEscapeEncoding(name, chan);
	break;
    }
    if ((encoding == NULL) && (interp != NULL)) {
	Tcl_SetObjResult(interp, Tcl_ObjPrintf(
		"invalid encoding file \"%s\"", name));
	Tcl_SetErrorCode(interp, "TCL", "LOOKUP", "ENCODING", name, (char *)NULL);
    }
    Tcl_CloseEx(NULL, chan, 0);

    return encoding;
}

/*
 *-------------------------------------------------------------------------
 *
 * LoadTableEncoding --
 *
 *	Helper function for LoadEncodingFile().  Creates a Tcl_EncodingType
 *	structure along with its corresponding TableEncodingData structure, and
 *	passes it to Tcl_Createncoding.
 *
 *	The file contains binary data but begins with a marker to indicate
 *	byte-ordering so a single binary file can be read on big or
 *	little-endian systems.
 *
 * Results:
 *	Returns the new Tcl_Encoding,  or NULL if it could
 *	not be created because the file contained invalid data.
 *
 * Side effects:
 *	See Tcl_CreateEncoding().
 *
 *-------------------------------------------------------------------------
 */

static Tcl_Encoding
LoadTableEncoding(
    const char *name,		/* Name of the new encoding. */
    int type,			/* Type of encoding (ENCODING_?????). */
    Tcl_Channel chan)		/* File containing new encoding. */
{
    Tcl_DString lineString;
    Tcl_Obj *objPtr;
    char *line;
    int i, hi, lo, numPages, symbol, fallback, len;
    unsigned char used[256];
    unsigned size;
    TableEncodingData *dataPtr;
    unsigned short *pageMemPtr, *page;
    Tcl_EncodingType encType;

    /*
     * Speed over memory. Use a full 256 character table to decode hex
     * sequences in the encoding files.
     */

    static const char staticHex[] = {
	0,  0,  0,  0,  0,  0,  0, 0, 0, 0, 0, 0, 0, 0, 0, 0, /*   0 ...  15 */
	0,  0,  0,  0,  0,  0,  0, 0, 0, 0, 0, 0, 0, 0, 0, 0, /*  16 ...  31 */
	0,  0,  0,  0,  0,  0,  0, 0, 0, 0, 0, 0, 0, 0, 0, 0, /*  32 ...  47 */
	0,  1,  2,  3,  4,  5,  6, 7, 8, 9, 0, 0, 0, 0, 0, 0, /*  48 ...  63 */
	0, 10, 11, 12, 13, 14, 15, 0, 0, 0, 0, 0, 0, 0, 0, 0, /*  64 ...  79 */
	0,  0,  0,  0,  0,  0,  0, 0, 0, 0, 0, 0, 0, 0, 0, 0, /*  80 ...  95 */
	0, 10, 11, 12, 13, 14, 15, 0, 0, 0, 0, 0, 0, 0, 0, 0, /*  96 ... 111 */
	0,  1,  2,  3,  4,  5,  6, 7, 8, 9, 0, 0, 0, 0, 0, 0, /* 112 ... 127 */
	0,  0,  0,  0,  0,  0,  0, 0, 0, 0, 0, 0, 0, 0, 0, 0, /* 128 ... 143 */
	0,  0,  0,  0,  0,  0,  0, 0, 0, 0, 0, 0, 0, 0, 0, 0, /* 144 ... 159 */
	0,  0,  0,  0,  0,  0,  0, 0, 0, 0, 0, 0, 0, 0, 0, 0, /* 160 ... 175 */
	0,  0,  0,  0,  0,  0,  0, 0, 0, 0, 0, 0, 0, 0, 0, 0, /* 176 ... 191 */
	0,  0,  0,  0,  0,  0,  0, 0, 0, 0, 0, 0, 0, 0, 0, 0, /* 192 ... 207 */
	0,  0,  0,  0,  0,  0,  0, 0, 0, 0, 0, 0, 0, 0, 0, 0, /* 208 ... 223 */
	0,  0,  0,  0,  0,  0,  0, 0, 0, 0, 0, 0, 0, 0, 0, 0, /* 224 ... 239 */
	0,  0,  0,  0,  0,  0,  0, 0, 0, 0, 0, 0, 0, 0, 0, 0, /* 240 ... 255 */
    };

    Tcl_DStringInit(&lineString);
    if (Tcl_Gets(chan, &lineString) < 0) {
	return NULL;
    }
    line = Tcl_DStringValue(&lineString);

    fallback = (int) strtol(line, &line, 16);
    symbol = (int) strtol(line, &line, 10);
    numPages = (int) strtol(line, &line, 10);
    Tcl_DStringFree(&lineString);

    if (numPages < 0) {
	numPages = 0;
    } else if (numPages > 256) {
	numPages = 256;
    }

    memset(used, 0, sizeof(used));

#undef PAGESIZE
#define PAGESIZE    (256 * sizeof(unsigned short))

    dataPtr = (TableEncodingData *)Tcl_Alloc(sizeof(TableEncodingData));
    memset(dataPtr, 0, sizeof(TableEncodingData));

    dataPtr->fallback = fallback;

    /*
     * Read the table that maps characters to Unicode. Performs a single
     * malloc to get the memory for the array and all the pages needed by the
     * array.
     */

    size = 256 * sizeof(unsigned short *) + numPages * PAGESIZE;
    dataPtr->toUnicode = (unsigned short **)Tcl_Alloc(size);
    memset(dataPtr->toUnicode, 0, size);
    pageMemPtr = (unsigned short *) (dataPtr->toUnicode + 256);

    TclNewObj(objPtr);
    Tcl_IncrRefCount(objPtr);
    for (i = 0; i < numPages; i++) {
	int ch;
	const char *p;
	Tcl_Size expected = 3 + 16 * (16 * 4 + 1);

	if (Tcl_ReadChars(chan, objPtr, expected, 0) != expected) {
	    return NULL;
	}
	p = TclGetString(objPtr);
	hi = (staticHex[UCHAR(p[0])] << 4) + staticHex[UCHAR(p[1])];
	dataPtr->toUnicode[hi] = pageMemPtr;
	p += 2;
	for (lo = 0; lo < 256; lo++) {
	    if ((lo & 0x0F) == 0) {
		p++;
	    }
	    ch = (staticHex[UCHAR(p[0])] << 12) + (staticHex[UCHAR(p[1])] << 8)
		    + (staticHex[UCHAR(p[2])] << 4) + staticHex[UCHAR(p[3])];
	    if (ch != 0) {
		used[ch >> 8] = 1;
	    }
	    *pageMemPtr = (unsigned short) ch;
	    pageMemPtr++;
	    p += 4;
	}
    }
    TclDecrRefCount(objPtr);

    if (type == ENCODING_DOUBLEBYTE) {
	memset(dataPtr->prefixBytes, 1, sizeof(dataPtr->prefixBytes));
    } else {
	for (hi = 1; hi < 256; hi++) {
	    if (dataPtr->toUnicode[hi] != NULL) {
		dataPtr->prefixBytes[hi] = 1;
	    }
	}
    }

    /*
     * Invert the toUnicode array to produce the fromUnicode array. Performs a
     * single malloc to get the memory for the array and all the pages needed
     * by the array. While reading in the toUnicode array remember what
     * pages are needed for the fromUnicode array.
     */

    if (symbol) {
	used[0] = 1;
    }
    numPages = 0;
    for (hi = 0; hi < 256; hi++) {
	if (used[hi]) {
	    numPages++;
	}
    }
    size = 256 * sizeof(unsigned short *) + numPages * PAGESIZE;
    dataPtr->fromUnicode = (unsigned short **)Tcl_Alloc(size);
    memset(dataPtr->fromUnicode, 0, size);
    pageMemPtr = (unsigned short *) (dataPtr->fromUnicode + 256);

    for (hi = 0; hi < 256; hi++) {
	if (dataPtr->toUnicode[hi] == NULL) {
	    dataPtr->toUnicode[hi] = emptyPage;
	    continue;
	}
	for (lo = 0; lo < 256; lo++) {
	    int ch = dataPtr->toUnicode[hi][lo];

	    if (ch != 0) {
		page = dataPtr->fromUnicode[ch >> 8];
		if (page == NULL) {
		    page = pageMemPtr;
		    pageMemPtr += 256;
		    dataPtr->fromUnicode[ch >> 8] = page;
		}
		page[ch & 0xFF] = (unsigned short) ((hi << 8) + lo);
	    }
	}
    }
    if (type == ENCODING_MULTIBYTE) {
	/*
	 * If multibyte encodings don't have a backslash character, define
	 * one. Otherwise, on Windows, native file names don't work because
	 * the backslash in the file name maps to the unknown character
	 * (question mark) when converting from UTF-8 to external encoding.
	 */

	if (dataPtr->fromUnicode[0] != NULL) {
	    if (dataPtr->fromUnicode[0][(int)'\\'] == '\0') {
		dataPtr->fromUnicode[0][(int)'\\'] = '\\';
	    }
	}
    }
    if (symbol) {
	/*
	 * Make a special symbol encoding that maps each symbol character from
	 * its Unicode code point down into page 0, and also ensure that each
	 * characters on page 0 maps to itself so that a symbol font can be
	 * used to display a simple string like "abcd" and have alpha, beta,
	 * chi, delta show up, rather than have "unknown" chars show up because
	 * strictly speaking the symbol font doesn't have glyphs for those low
	 * ASCII chars.
	 */

	page = dataPtr->fromUnicode[0];
	if (page == NULL) {
	    page = pageMemPtr;
	    dataPtr->fromUnicode[0] = page;
	}
	for (lo = 0; lo < 256; lo++) {
	    if (dataPtr->toUnicode[0][lo] != 0) {
		page[lo] = (unsigned short) lo;
	    }
	}
    }
    for (hi = 0; hi < 256; hi++) {
	if (dataPtr->fromUnicode[hi] == NULL) {
	    dataPtr->fromUnicode[hi] = emptyPage;
	}
    }

    /*
     * For trailing 'R'everse encoding, see [Patch 689341]
     */

    Tcl_DStringInit(&lineString);

    /*
     * Skip leading empty lines.
     */

    while ((len = Tcl_Gets(chan, &lineString)) == 0) {
	/* empty body */
    }
    if (len < 0) {
	goto doneParse;
    }

    /*
     * Require that it starts with an 'R'.
     */

    line = Tcl_DStringValue(&lineString);
    if (line[0] != 'R') {
	goto doneParse;
    }

    /*
     * Read lines until EOF.
     */

    for (TclDStringClear(&lineString);
	    (len = Tcl_Gets(chan, &lineString)) != -1;
	    TclDStringClear(&lineString)) {
	const unsigned char *p;
	int to, from;

	/*
	 * Skip short lines.
	 */

	if (len < 5) {
	    continue;
	}

	/*
	 * Parse the line as a sequence of hex digits.
	 */

	p = (const unsigned char *) Tcl_DStringValue(&lineString);
	to = (staticHex[p[0]] << 12) + (staticHex[p[1]] << 8)
		+ (staticHex[p[2]] << 4) + staticHex[p[3]];
	if (to == 0) {
	    continue;
	}
	for (p += 5, len -= 5; len >= 0 && *p; p += 5, len -= 5) {
	    from = (staticHex[p[0]] << 12) + (staticHex[p[1]] << 8)
		    + (staticHex[p[2]] << 4) + staticHex[p[3]];
	    if (from == 0) {
		continue;
	    }
	    dataPtr->fromUnicode[from >> 8][from & 0xFF] = to;
	}
    }
  doneParse:
    Tcl_DStringFree(&lineString);

    /*
     * Package everything into an encoding structure.
     */

    encType.encodingName    = name;
    encType.toUtfProc	    = TableToUtfProc;
    encType.fromUtfProc	    = TableFromUtfProc;
    encType.freeProc	    = TableFreeProc;
    encType.nullSize	    = (type == ENCODING_DOUBLEBYTE) ? 2 : 1;
    encType.clientData	    = dataPtr;

    return Tcl_CreateEncoding(&encType);
}

/*
 *-------------------------------------------------------------------------
 *
 * LoadEscapeEncoding --
 *
 *	Helper function for LoadEncodingTable(). Loads a state machine that
 *	converts between Unicode and some other encoding.
 *
 *	File contains text data that describes the escape sequences that are
 *	used to choose an encoding and the associated names for the
 *	sub-encodings.
 *
 * Results:
 *	The return value is the new encoding, or NULL if the encoding could
 *	not be created (because the file contained invalid data).
 *
 * Side effects:
 *	None.
 *
 *-------------------------------------------------------------------------
 */

static Tcl_Encoding
LoadEscapeEncoding(
    const char *name,		/* Name of the new encoding. */
    Tcl_Channel chan)		/* File containing new encoding. */
{
    int i;
    unsigned size;
    Tcl_DString escapeData;
    char init[16], final[16];
    EscapeEncodingData *dataPtr;
    Tcl_EncodingType type;

    init[0] = '\0';
    final[0] = '\0';
    Tcl_DStringInit(&escapeData);

    while (1) {
	Tcl_Size argc;
	const char **argv;
	char *line;
	Tcl_DString lineString;

	Tcl_DStringInit(&lineString);
	if (Tcl_Gets(chan, &lineString) < 0) {
	    break;
	}
	line = Tcl_DStringValue(&lineString);
	if (Tcl_SplitList(NULL, line, &argc, &argv) != TCL_OK) {
	    Tcl_DStringFree(&lineString);
	    continue;
	}
	if (argc >= 2) {
	    if (strcmp(argv[0], "name") == 0) {
		/* do nothing */
	    } else if (strcmp(argv[0], "init") == 0) {
		strncpy(init, argv[1], sizeof(init));
		init[sizeof(init) - 1] = '\0';
	    } else if (strcmp(argv[0], "final") == 0) {
		strncpy(final, argv[1], sizeof(final));
		final[sizeof(final) - 1] = '\0';
	    } else {
		EscapeSubTable est;
		Encoding *e;

		strncpy(est.sequence, argv[1], sizeof(est.sequence));
		est.sequence[sizeof(est.sequence) - 1] = '\0';
		est.sequenceLen = strlen(est.sequence);

		strncpy(est.name, argv[0], sizeof(est.name));
		est.name[sizeof(est.name) - 1] = '\0';

		/*
		 * To avoid infinite recursion in [encoding system iso2022-*]
		 */

		e = (Encoding *) Tcl_GetEncoding(NULL, est.name);
		if ((e != NULL) && (e->toUtfProc != TableToUtfProc)
			&& (e->toUtfProc != Iso88591ToUtfProc)) {
		    Tcl_FreeEncoding((Tcl_Encoding) e);
		    e = NULL;
		}
		est.encodingPtr = e;
		Tcl_DStringAppend(&escapeData, (char *) &est, sizeof(est));
	    }
	}
	Tcl_Free(argv);
	Tcl_DStringFree(&lineString);
    }

    size = offsetof(EscapeEncodingData, subTables)
	    + Tcl_DStringLength(&escapeData);
    dataPtr = (EscapeEncodingData *)Tcl_Alloc(size);
    dataPtr->initLen = strlen(init);
    memcpy(dataPtr->init, init, dataPtr->initLen + 1);
    dataPtr->finalLen = strlen(final);
    memcpy(dataPtr->final, final, dataPtr->finalLen + 1);
    dataPtr->numSubTables =
	    Tcl_DStringLength(&escapeData) / sizeof(EscapeSubTable);
    memcpy(dataPtr->subTables, Tcl_DStringValue(&escapeData),
	    Tcl_DStringLength(&escapeData));
    Tcl_DStringFree(&escapeData);

    memset(dataPtr->prefixBytes, 0, sizeof(dataPtr->prefixBytes));
    for (i = 0; i < dataPtr->numSubTables; i++) {
	dataPtr->prefixBytes[UCHAR(dataPtr->subTables[i].sequence[0])] = 1;
    }
    if (dataPtr->init[0] != '\0') {
	dataPtr->prefixBytes[UCHAR(dataPtr->init[0])] = 1;
    }
    if (dataPtr->final[0] != '\0') {
	dataPtr->prefixBytes[UCHAR(dataPtr->final[0])] = 1;
    }

    /*
     * Package everything into an encoding structure.
     */

    type.encodingName	= name;
    type.toUtfProc	= EscapeToUtfProc;
    type.fromUtfProc    = EscapeFromUtfProc;
    type.freeProc	= EscapeFreeProc;
    type.nullSize	= 1;
    type.clientData	= dataPtr;

    return Tcl_CreateEncoding(&type);
}

/*
 *-------------------------------------------------------------------------
 *
 * BinaryProc --
 *
 *	The default conversion when no other conversion is specified. No
 *	translation is done; source bytes are copied directly to destination
 *	bytes.
 *
 * Results:
 *	Returns TCL_OK if conversion was successful.
 *
 * Side effects:
 *	None.
 *
 *-------------------------------------------------------------------------
 */

static int
BinaryProc(
    TCL_UNUSED(void *),
    const char *src,		/* Source string (unknown encoding). */
    int srcLen,			/* Source string length in bytes. */
    int flags,			/* Conversion control flags. */
    TCL_UNUSED(Tcl_EncodingState *),
    char *dst,			/* Output buffer in which converted string is
				 * stored. */
    int dstLen,			/* The maximum length of output buffer in
				 * bytes. */
    int *srcReadPtr,		/* Filled with the number of bytes from the
				 * source string that were converted. */
    int *dstWrotePtr,		/* Filled with the number of bytes that were
				 * stored in the output buffer as a result of
				 * the conversion. */
    int *dstCharsPtr)		/* Filled with the number of characters that
				 * correspond to the bytes stored in the
				 * output buffer. */
{
    int result;

    result = TCL_OK;
    dstLen -= TCL_UTF_MAX - 1;
    if (dstLen < 0) {
	dstLen = 0;
    }
    if ((flags & TCL_ENCODING_CHAR_LIMIT) && srcLen > *dstCharsPtr) {
	srcLen = *dstCharsPtr;
    }
    if (srcLen > dstLen) {
	srcLen = dstLen;
	result = TCL_CONVERT_NOSPACE;
    }

    *srcReadPtr = srcLen;
    *dstWrotePtr = srcLen;
    *dstCharsPtr = srcLen;
    memcpy(dst, src, srcLen);
    return result;
}

/*
 *-------------------------------------------------------------------------
 *
 * UtfToUtfProc --
 *
 *	Converts from UTF-8 to UTF-8. Note that the UTF-8 to UTF-8 translation
 *	is not a no-op, because it turns a stream of improperly formed
 *	UTF-8 into a properly-formed stream.
 *
 * Results:
 *	Returns TCL_OK if conversion was successful.
 *
 * Side effects:
 *	None.
 *
 *-------------------------------------------------------------------------
 */

static int
UtfToUtfProc(
    void *clientData,		/* additional flags */
    const char *src,		/* Source string in UTF-8. */
    int srcLen,			/* Source string length in bytes. */
    int flags,			/* TCL_ENCODING_* conversion control flags. */
    Tcl_EncodingState *statePtr,/* Place for conversion routine to store state
				 * information used during a piecewise
				 * conversion. Contents of statePtr are
				 * initialized and/or reset by conversion
				 * routine under control of flags argument. */
    char *dst,			/* Output buffer in which converted string is
				 * stored. */
    int dstLen,			/* The maximum length of output buffer in
				 * bytes. */
    int *srcReadPtr,		/* Filled with the number of bytes from the
				 * source string that were converted. This may
				 * be less than the original source length if
				 * there was a problem converting some source
				 * characters. */
    int *dstWrotePtr,		/* Filled with the number of bytes that were
				 * stored in the output buffer as a result of
				 * the conversion. */
    int *dstCharsPtr)		/* Filled with the number of characters that
				 * correspond to the bytes stored in the
				 * output buffer. */
{
    const char *srcStart, *srcEnd, *srcClose;
    const char *dstStart, *dstEnd;
    int result, numChars, charLimit = INT_MAX;
    int ch;
    int profile;

    if (flags & TCL_ENCODING_START) {
	/* *statePtr will hold high surrogate in a split surrogate pair */
	*statePtr = 0;
    }
    result = TCL_OK;

    srcStart = src;
    srcEnd = src + srcLen;
    srcClose = srcEnd;
    if ((flags & TCL_ENCODING_END) == 0) {
	srcClose -= 6;
    }
    if (flags & TCL_ENCODING_CHAR_LIMIT) {
	charLimit = *dstCharsPtr;
    }

    dstStart = dst;
    flags |= PTR2INT(clientData);

    /*
     * If output is UTF-8 or encoding for Tcl's internal encoding,
     * max space needed is TCL_UTF_MAX. Otherwise, need 6 bytes (CESU-8)
     */
    dstEnd = dst + dstLen - ((flags & (ENCODING_INPUT|ENCODING_UTF)) ? TCL_UTF_MAX : 6);

    /*
     * Macro to output an isolated high surrogate when it is not followed
     * by a low surrogate. NOT to be called for strict profile since
     * that should raise an error.
     */
#define OUTPUT_ISOLATEDSURROGATE() \
    do {								\
	Tcl_UniChar high;						\
	if (PROFILE_REPLACE(profile)) {					\
	    high = UNICODE_REPLACE_CHAR;				\
	} else {							\
	    high = (Tcl_UniChar)(ptrdiff_t) *statePtr;			\
	}								\
	assert(!(flags & ENCODING_UTF)); /* Must be CESU-8 */		\
	assert(HIGH_SURROGATE(high));					\
	assert(!PROFILE_STRICT(profile));				\
	dst += Tcl_UniCharToUtf(high, dst);				\
	*statePtr = 0; /* Reset state */				\
    } while (0)

    /*
     * Macro to check for isolated surrogate and either break with
     * an error if profile is strict, or output an appropriate
     * character for replace and tcl8 profiles and continue.
     */
#define CHECK_ISOLATEDSURROGATE() \
    if (*statePtr) {							\
	if (PROFILE_STRICT(profile)) {					\
	    result = TCL_CONVERT_SYNTAX;				\
	    break;							\
	}								\
	OUTPUT_ISOLATEDSURROGATE();					\
	continue; /* Rerun loop so length checks etc. repeated */	\
    } else								\
	(void) 0

    profile = ENCODING_PROFILE_GET(flags);
    for (numChars = 0; src < srcEnd && numChars <= charLimit; numChars++) {
	if ((src > srcClose) && (!Tcl_UtfCharComplete(src, srcEnd - src))) {
	    /*
	     * If there is more string to follow, this will ensure that the
	     * last UTF-8 character in the source buffer hasn't been cut off.
	     */

	    result = TCL_CONVERT_MULTIBYTE;
	    break;
	}
	if (dst > dstEnd) {
	    result = TCL_CONVERT_NOSPACE;
	    break;
	}
	if (UCHAR(*src) < 0x80 && !((UCHAR(*src) == 0) && (flags & ENCODING_INPUT))) {
	    CHECK_ISOLATEDSURROGATE();
	    /*
	     * Copy 7bit characters, but skip null-bytes when we are in input
	     * mode, so that they get converted to \xC0\x80.
	     */
	    *dst++ = *src++;
	} else if ((UCHAR(*src) == 0xC0) && (src + 1 < srcEnd) &&
		(UCHAR(src[1]) == 0x80) &&
		(!(flags & ENCODING_INPUT) || !PROFILE_TCL8(profile))) {
	    /* Special sequence \xC0\x80 */

	    CHECK_ISOLATEDSURROGATE();
	    if (!PROFILE_TCL8(profile) && (flags & ENCODING_INPUT)) {
		if (PROFILE_REPLACE(profile)) {
		    dst += Tcl_UniCharToUtf(UNICODE_REPLACE_CHAR, dst);
		    src += 2;
		} else {
		    /* PROFILE_STRICT */
		    result = TCL_CONVERT_SYNTAX;
		    break;
		}
	    } else {
		/*
		 * Convert 0xC080 to real nulls when we are in output mode,
		 * irrespective of the profile.
		 */
		*dst++ = 0;
		src += 2;
	    }

	} else if (!Tcl_UtfCharComplete(src, srcEnd - src)) {
	    /*
	     * Incomplete byte sequence not because there are insufficient
	     * bytes in source buffer (have already checked that above) but
	     * because the UTF-8 sequence is truncated.
	     */

	    CHECK_ISOLATEDSURROGATE();

	    if (flags & ENCODING_INPUT) {
		/* Incomplete bytes for modified UTF-8 target */
		if (PROFILE_STRICT(profile)) {
		    result = (flags & TCL_ENCODING_CHAR_LIMIT)
			    ? TCL_CONVERT_MULTIBYTE
			    : TCL_CONVERT_SYNTAX;
		    break;
		}
	    }
	    if (PROFILE_REPLACE(profile)) {
		ch = UNICODE_REPLACE_CHAR;
		++src;
	    } else {
		/* TCL_ENCODING_PROFILE_TCL8 */
		char chbuf[2];
		chbuf[0] = UCHAR(*src++);
		chbuf[1] = 0;
		TclUtfToUniChar(chbuf, &ch);
	    }
	    dst += Tcl_UniCharToUtf(ch, dst);
	} else {
	    /* Have a complete character */
	    size_t len = TclUtfToUniChar(src, &ch);

	    Tcl_UniChar savedSurrogate = (Tcl_UniChar) (ptrdiff_t)*statePtr;
	    *statePtr = 0; /* Reset surrogate */

	    if (flags & ENCODING_INPUT) {
		if (((len < 2) && (ch != 0)) || ((ch > 0xFFFF) && !(flags & ENCODING_UTF))) {
		    if (PROFILE_STRICT(profile)) {
			result = TCL_CONVERT_SYNTAX;
			break;
		    } else if (PROFILE_REPLACE(profile)) {
			ch = UNICODE_REPLACE_CHAR;
		    }
		}
	    }

	    const char *saveSrc = src;
	    src += len;
	    if (!(flags & ENCODING_UTF) && !(flags & ENCODING_INPUT)
		    && (ch > 0x7FF)) {
		assert(savedSurrogate == 0);	/* Since this flag combo
						 * will never set *statePtr */
		if (ch > 0xFFFF) {
		    /* CESU-8 6-byte sequence for chars > U+FFFF */
		    ch -= 0x10000;
		    *dst++ = 0xED;
		    *dst++ = (char) (((ch >> 16) & 0x0F) | 0xA0);
		    *dst++ = (char) (((ch >> 10) & 0x3F) | 0x80);
		    ch = (ch & 0x03FF) | 0xDC00;
		}
		*dst++ = (char)(((ch >> 12) | 0xE0) & 0xEF);
		*dst++ = (char)(((ch >> 6) | 0x80) & 0xBF);
		*dst++ = (char)((ch | 0x80) & 0xBF);
		continue;
	    } else if (SURROGATE(ch)) {
		if ((flags & ENCODING_UTF)) {
		    /* UTF-8, not CESU-8, so surrogates should not appear */
		    if (PROFILE_STRICT(profile)) {
			result = (flags & ENCODING_INPUT)
				? TCL_CONVERT_SYNTAX : TCL_CONVERT_UNKNOWN;
			src = saveSrc;
			break;
		    } else if (PROFILE_REPLACE(profile)) {
			ch = UNICODE_REPLACE_CHAR;
		    } else {
			/* PROFILE_TCL8 - output as is */
		    }
		} else {
		    /* CESU-8 */
		    if (LOW_SURROGATE(ch)) {
			if (savedSurrogate) {
			    assert(HIGH_SURROGATE(savedSurrogate));
			    ch = 0x10000 + ((savedSurrogate - 0xd800) << 10) + (ch - 0xdc00);
			} else {
			    /* Isolated low surrogate */
			    if (PROFILE_STRICT(profile)) {
				result = (flags & ENCODING_INPUT)
					? TCL_CONVERT_SYNTAX : TCL_CONVERT_UNKNOWN;
				src = saveSrc;
				break;
			    } else if (PROFILE_REPLACE(profile)) {
				ch = UNICODE_REPLACE_CHAR;
			    } else {
				/* Tcl8 profile. Output low surrogate as is */
			    }
			}
		    } else {
			assert(HIGH_SURROGATE(ch));
			/* Save the high surrogate */
			*statePtr = (Tcl_EncodingState) (ptrdiff_t) ch;
			if (savedSurrogate) {
			    assert(HIGH_SURROGATE(savedSurrogate));
			    if (PROFILE_STRICT(profile)) {
				result = (flags & ENCODING_INPUT)
					? TCL_CONVERT_SYNTAX : TCL_CONVERT_UNKNOWN;
				src = saveSrc;
				break;
			    } else if (PROFILE_REPLACE(profile)) {
				ch = UNICODE_REPLACE_CHAR;
			    } else {
				/* Output the isolated high surrogate */
				ch = savedSurrogate;
			    }
			} else {
			    /* High surrogate saved in *statePtr. Do not output anything just yet. */
			    --numChars; /* Cancel the increment at end of loop */
			    continue;
			}
		    }
		}
	    } else {
		/* Normal character */
		CHECK_ISOLATEDSURROGATE();
	    }

	    dst += Tcl_UniCharToUtf(ch, dst);
	}
    }

    /* Check if an high surrogate left over */
    if (*statePtr) {
	assert(!(flags & ENCODING_UTF)); /* CESU-8, Not UTF-8 */
	if (!(flags & TCL_ENCODING_END)) {
	    /* More data coming */
	} else {
	    /* No more data coming */
	    if (PROFILE_STRICT(profile)) {
		result = (flags & ENCODING_INPUT)
			? TCL_CONVERT_SYNTAX : TCL_CONVERT_UNKNOWN;
	    } else {
		if (PROFILE_REPLACE(profile)) {
		    ch = UNICODE_REPLACE_CHAR;
		} else {
		    ch = (Tcl_UniChar) (ptrdiff_t) *statePtr;
		}
		if (dst < dstEnd) {
		    dst += Tcl_UniCharToUtf(ch, dst);
		    ++numChars;
		} else {
		    /* No room in destination */
		    result = TCL_CONVERT_NOSPACE;
		}
	    }
	}
    }

    *srcReadPtr = src - srcStart;
    *dstWrotePtr = dst - dstStart;
    *dstCharsPtr = numChars;
    return result;
}

/*
 *-------------------------------------------------------------------------
 *
 * Utf32ToUtfProc --
 *
 *	Convert from UTF-32 to UTF-8.
 *
 * Results:
 *	Returns TCL_OK if conversion was successful.
 *
 * Side effects:
 *	None.
 *
 *-------------------------------------------------------------------------
 */

static int
Utf32ToUtfProc(
    void *clientData,		/* additional flags, e.g. TCL_ENCODING_LE */
    const char *src,		/* Source string in Unicode. */
    int srcLen,			/* Source string length in bytes. */
    int flags,			/* Conversion control flags. */
    TCL_UNUSED(Tcl_EncodingState *),
    char *dst,			/* Output buffer in which converted string is
				 * stored. */
    int dstLen,			/* The maximum length of output buffer in
				 * bytes. */
    int *srcReadPtr,		/* Filled with the number of bytes from the
				 * source string that were converted. This may
				 * be less than the original source length if
				 * there was a problem converting some source
				 * characters. */
    int *dstWrotePtr,		/* Filled with the number of bytes that were
				 * stored in the output buffer as a result of
				 * the conversion. */
    int *dstCharsPtr)		/* Filled with the number of characters that
				 * correspond to the bytes stored in the
				 * output buffer. */
{
    const char *srcStart, *srcEnd;
    const char *dstEnd, *dstStart;
    int result, numChars, charLimit = INT_MAX;
    int ch = 0, bytesLeft = srcLen % 4;

    flags |= PTR2INT(clientData);
    if (flags & TCL_ENCODING_CHAR_LIMIT) {
	charLimit = *dstCharsPtr;
    }
    result = TCL_OK;

    /*
     * Check alignment with utf-32 (4 == sizeof(UTF-32))
     */
    if (bytesLeft != 0) {
	/* We have a truncated code unit */
	result = TCL_CONVERT_MULTIBYTE;
	srcLen -= bytesLeft;
    }

    srcStart = src;
    srcEnd = src + srcLen;

    dstStart = dst;
    dstEnd = dst + dstLen - TCL_UTF_MAX;

    for (numChars = 0; src < srcEnd && numChars <= charLimit; numChars++) {
	if (dst > dstEnd) {
	    result = TCL_CONVERT_NOSPACE;
	    break;
	}

	if (flags & TCL_ENCODING_LE) {
	    ch = (unsigned int)(src[3] & 0xFF) << 24 | (src[2] & 0xFF) << 16
		    | (src[1] & 0xFF) << 8 | (src[0] & 0xFF);
	} else {
	    ch = (unsigned int)(src[0] & 0xFF) << 24 | (src[1] & 0xFF) << 16
		    | (src[2] & 0xFF) << 8 | (src[3] & 0xFF);
	}
	if ((unsigned)ch > 0x10FFFF) {
	    if (PROFILE_STRICT(flags)) {
		result = TCL_CONVERT_SYNTAX;
		break;
	    }
	    ch = UNICODE_REPLACE_CHAR;
	} else if (SURROGATE(ch)) {
	    if (PROFILE_STRICT(flags)) {
		result = TCL_CONVERT_SYNTAX;
		break;
	    }
	    if (PROFILE_REPLACE(flags)) {
		ch = UNICODE_REPLACE_CHAR;
	    }
	}

	/*
	 * Special case for 1-byte utf chars for speed. Make sure we work with
	 * unsigned short-size data.
	 */

	if ((unsigned)ch - 1 < 0x7F) {
	    *dst++ = (ch & 0xFF);
	} else {
	    dst += Tcl_UniCharToUtf(ch, dst);
	}
	src += 4;
    }

    if ((flags & TCL_ENCODING_END) && (result == TCL_CONVERT_MULTIBYTE)) {
	/* We have a code fragment left-over at the end */
	if (dst > dstEnd) {
	    result = TCL_CONVERT_NOSPACE;
	} else {
	    /* destination is not full, so we really are at the end now */
	    if (PROFILE_STRICT(flags)) {
		result = TCL_CONVERT_SYNTAX;
	    } else {
		/* PROFILE_REPLACE or PROFILE_TCL8 */
		result = TCL_OK;
		dst += Tcl_UniCharToUtf(UNICODE_REPLACE_CHAR, dst);
		numChars++;
		src += bytesLeft; /* Go past truncated code unit */
	    }
	}
    }

    *srcReadPtr = src - srcStart;
    *dstWrotePtr = dst - dstStart;
    *dstCharsPtr = numChars;
    return result;
}

/*
 *-------------------------------------------------------------------------
 *
 * UtfToUtf32Proc --
 *
 *	Convert from UTF-8 to UTF-32.
 *
 * Results:
 *	Returns TCL_OK if conversion was successful.
 *
 * Side effects:
 *	None.
 *
 *-------------------------------------------------------------------------
 */

static int
UtfToUtf32Proc(
    void *clientData,		/* additional flags, e.g. TCL_ENCODING_LE */
    const char *src,		/* Source string in UTF-8. */
    int srcLen,			/* Source string length in bytes. */
    int flags,			/* Conversion control flags. */
    TCL_UNUSED(Tcl_EncodingState *),
    char *dst,			/* Output buffer in which converted string is
				 * stored. */
    int dstLen,			/* The maximum length of output buffer in
				 * bytes. */
    int *srcReadPtr,		/* Filled with the number of bytes from the
				 * source string that were converted. This may
				 * be less than the original source length if
				 * there was a problem converting some source
				 * characters. */
    int *dstWrotePtr,		/* Filled with the number of bytes that were
				 * stored in the output buffer as a result of
				 * the conversion. */
    int *dstCharsPtr)		/* Filled with the number of characters that
				 * correspond to the bytes stored in the
				 * output buffer. */
{
    const char *srcStart, *srcEnd, *srcClose, *dstStart, *dstEnd;
    int result, numChars;
    int ch, len;

    srcStart = src;
    srcEnd = src + srcLen;
    srcClose = srcEnd;
    if ((flags & TCL_ENCODING_END) == 0) {
	srcClose -= TCL_UTF_MAX;
    }

    dstStart = dst;
    dstEnd = dst + dstLen - sizeof(Tcl_UniChar);
    flags |= PTR2INT(clientData);

    result = TCL_OK;
    for (numChars = 0; src < srcEnd; numChars++) {
	if ((src > srcClose) && (!Tcl_UtfCharComplete(src, srcEnd - src))) {
	    /*
	     * If there is more string to follow, this will ensure that the
	     * last UTF-8 character in the source buffer hasn't been cut off.
	     */

	    result = TCL_CONVERT_MULTIBYTE;
	    break;
	}
	if (dst > dstEnd) {
	    result = TCL_CONVERT_NOSPACE;
	    break;
	}
	len = TclUtfToUniChar(src, &ch);
	if (SURROGATE(ch)) {
	    if (PROFILE_STRICT(flags)) {
		result = TCL_CONVERT_UNKNOWN;
		break;
	    }
	    if (PROFILE_REPLACE(flags)) {
		ch = UNICODE_REPLACE_CHAR;
	    }
	}
	src += len;
	if (flags & TCL_ENCODING_LE) {
	    *dst++ = (ch & 0xFF);
	    *dst++ = ((ch >> 8) & 0xFF);
	    *dst++ = ((ch >> 16) & 0xFF);
	    *dst++ = ((ch >> 24) & 0xFF);
	} else {
	    *dst++ = ((ch >> 24) & 0xFF);
	    *dst++ = ((ch >> 16) & 0xFF);
	    *dst++ = ((ch >> 8) & 0xFF);
	    *dst++ = (ch & 0xFF);
	}
    }

    *srcReadPtr = src - srcStart;
    *dstWrotePtr = dst - dstStart;
    *dstCharsPtr = numChars;
    return result;
}

/*
 *-------------------------------------------------------------------------
 *
 * Utf16ToUtfProc --
 *
 *	Convert from UTF-16 to UTF-8.
 *
 * Results:
 *	Returns TCL_OK if conversion was successful.
 *
 * Side effects:
 *	None.
 *
 *-------------------------------------------------------------------------
 */

static int
Utf16ToUtfProc(
    void *clientData,		/* additional flags, e.g. TCL_ENCODING_LE */
    const char *src,		/* Source string in Unicode. */
    int srcLen,			/* Source string length in bytes. */
    int flags,			/* Conversion control flags. */
    TCL_UNUSED(Tcl_EncodingState *),
    char *dst,			/* Output buffer in which converted string is
				 * stored. */
    int dstLen,			/* The maximum length of output buffer in
				 * bytes. */
    int *srcReadPtr,		/* Filled with the number of bytes from the
				 * source string that were converted. This may
				 * be less than the original source length if
				 * there was a problem converting some source
				 * characters. */
    int *dstWrotePtr,		/* Filled with the number of bytes that were
				 * stored in the output buffer as a result of
				 * the conversion. */
    int *dstCharsPtr)		/* Filled with the number of characters that
				 * correspond to the bytes stored in the
				 * output buffer. */
{
    const char *srcStart, *srcEnd;
    const char *dstEnd, *dstStart;
    int result, numChars, charLimit = INT_MAX;
    unsigned short ch = 0;

    flags |= PTR2INT(clientData);
    if (flags & TCL_ENCODING_CHAR_LIMIT) {
	charLimit = *dstCharsPtr;
    }
    result = TCL_OK;

    /*
     * Check alignment with utf-16 (2 == sizeof(UTF-16))
     */

    if ((srcLen % 2) != 0) {
	result = TCL_CONVERT_MULTIBYTE;
	srcLen--;
    }

#if 0
    /*
     * If last code point is a high surrogate, we cannot handle that yet,
     * unless we are at the end.
     */

    if (!(flags & TCL_ENCODING_END) && (srcLen >= 2) &&
	    ((src[srcLen - ((flags & TCL_ENCODING_LE)?1:2)] & 0xFC) == 0xD8)) {
	result = TCL_CONVERT_MULTIBYTE;
	srcLen-= 2;
    }
#endif

    srcStart = src;
    srcEnd = src + srcLen;

    dstStart = dst;
    dstEnd = dst + dstLen - TCL_UTF_MAX;

    for (numChars = 0; src < srcEnd && numChars <= charLimit; src += 2, numChars++) {
	if (dst > dstEnd && !HIGH_SURROGATE(ch)) {
	    result = TCL_CONVERT_NOSPACE;
	    break;
	}

	unsigned short prev = ch;
	if (flags & TCL_ENCODING_LE) {
	    ch = (src[1] & 0xFF) << 8 | (src[0] & 0xFF);
	} else {
	    ch = (src[0] & 0xFF) << 8 | (src[1] & 0xFF);
	}
	if (HIGH_SURROGATE(prev)) {
	    if (LOW_SURROGATE(ch)) {
		/*
		 * High surrogate was followed by a low surrogate.
		 * Tcl_UniCharToUtf would have stashed away the state in dst.
		 * Call it again to combine that state with the low surrogate.
		 * We also have to compensate the numChars as two UTF-16 units
		 * have been combined into one character.
		 */
		dst += Tcl_UniCharToUtf(ch | TCL_COMBINE, dst);
	    } else {
		/* High surrogate was not followed by a low surrogate */
		if (PROFILE_STRICT(flags)) {
		    result = TCL_CONVERT_SYNTAX;
		    src -= 2;	/* Go back to beginning of high surrogate */
		    dst--;	/* Also undo writing a single byte too much */
		    break;
		}
		if (PROFILE_REPLACE(flags)) {
		    /*
		     * Previous loop wrote a single byte to mark the high surrogate.
		     * Replace it with the replacement character.
		     */
		    ch = UNICODE_REPLACE_CHAR;
		    dst--;
		    numChars++;
		    dst += Tcl_UniCharToUtf(ch, dst);
		} else {
		    /*
		     * Bug [10c2c17c32]. If Hi surrogate not followed by Lo
		     * surrogate, finish 3-byte UTF-8
		     */
		    dst += Tcl_UniCharToUtf(-1, dst);
		}
		/* Loop around again so destination space and other checks are done */
		prev = 0; /* Reset high surrogate tracker */
		src -= 2;
	    }
	} else {
	    /* Previous char was not a high surrogate */

	    /*
	     * Special case for 1-byte utf chars for speed. Make sure we work with
	     * unsigned short-size data. Order checks based on expected frequency.
	     */
	    if ((unsigned)ch - 1 < 0x7F) {
		/* ASCII except nul */
		*dst++ = (ch & 0xFF);
	    } else if (!SURROGATE(ch)) {
		/* Not ASCII, not surrogate */
		dst += Tcl_UniCharToUtf(ch, dst);
	    } else if (HIGH_SURROGATE(ch)) {
		dst += Tcl_UniCharToUtf(ch | TCL_COMBINE, dst);
		/* Do not count this just yet. Compensate for numChars++ in loop counter */
		numChars--;
	    } else {
		assert(LOW_SURROGATE(ch));
		if (PROFILE_STRICT(flags)) {
		    result = TCL_CONVERT_SYNTAX;
		    break;
		}
		if (PROFILE_REPLACE(flags)) {
		    ch = UNICODE_REPLACE_CHAR;
		}
		dst += Tcl_UniCharToUtf(ch, dst);
	    }
	}
    }

    /*
     * When the above loop ends, result may have the following values:
     * 1. TCL_OK - full source buffer was completely processed.
     *    src, dst, numChars will hold values up to that point BUT
     *    there may be a leftover high surrogate we need to deal with.
     * 2. TCL_CONVERT_NOSPACE - Ran out of room in the destination buffer.
     *    Same considerations as (1)
     * 3. TCL_CONVERT_SYNTAX - decoding error.
     * 4. TCL_CONVERT_MULTIBYTE - the buffer passed in was not fully
     *    processed, because there was a trailing single byte. However,
     *    we *may* have processed the requested number of characters already
     *    in which case the trailing byte does not matter. We still
     *    *may* still be a leftover high surrogate as in (1) and (2).
     */
    switch (result) {
    case TCL_CONVERT_MULTIBYTE: /* FALLTHRU */
    case TCL_OK: /* FALLTHRU */
    case TCL_CONVERT_NOSPACE:
	if (HIGH_SURROGATE(ch)) {
	    if (flags & TCL_ENCODING_END) {
		/*
		 * No more data expected. There will be space for output of
		 * one character (essentially overwriting the dst area holding
		 * high surrogate state)
		 */
		assert((dst-1) <= dstEnd);
		if (PROFILE_STRICT(flags)) {
		    result = TCL_CONVERT_SYNTAX;
		    src -= 2;
		    dst--;
		} else if (PROFILE_REPLACE(flags)) {
		    dst--;
		    numChars++;
		    dst += Tcl_UniCharToUtf(UNICODE_REPLACE_CHAR, dst);
		} else {
		    /* Bug [10c2c17c32]. If Hi surrogate, finish 3-byte UTF-8 */
		    numChars++;
		    dst += Tcl_UniCharToUtf(-1, dst);
		}
	    } else {
		/* More data is expected. Revert the surrogate state */
		src -= 2;
		dst--;
		/* Note: leave result of TCL_CONVERT_NOSPACE as is */
		if (result == TCL_OK) {
		    result = TCL_CONVERT_MULTIBYTE;
		}
	    }
	} else if ((flags & TCL_ENCODING_END) && (result == TCL_CONVERT_MULTIBYTE)) {
	    /*
	     * If we had a trailing byte at the end AND this is the last
	     * fragment AND profile is not "strict", stick FFFD in its place.
	     * Note in this case we DO need to check for room in dst.
	     */
	    if (dst > dstEnd) {
		result = TCL_CONVERT_NOSPACE;
	    } else {
		if (PROFILE_STRICT(flags)) {
		    result = TCL_CONVERT_SYNTAX;
		} else {
		    /* PROFILE_REPLACE or PROFILE_TCL8 */
		    result = TCL_OK;
		    dst += Tcl_UniCharToUtf(UNICODE_REPLACE_CHAR, dst);
		    numChars++;
		    src++;
		}
	    }
	}
	break;
    case TCL_CONVERT_SYNTAX:
	break; /* Nothing to do */
    }

    *srcReadPtr = src - srcStart;
    *dstWrotePtr = dst - dstStart;
    *dstCharsPtr = numChars;
    return result;
}

/*
 *-------------------------------------------------------------------------
 *
 * UtfToUtf16Proc --
 *
 *	Convert from UTF-8 to UTF-16.
 *
 * Results:
 *	Returns TCL_OK if conversion was successful.
 *
 * Side effects:
 *	None.
 *
 *-------------------------------------------------------------------------
 */

static int
UtfToUtf16Proc(
    void *clientData,		/* additional flags, e.g. TCL_ENCODING_LE */
    const char *src,		/* Source string in UTF-8. */
    int srcLen,			/* Source string length in bytes. */
    int flags,			/* Conversion control flags. */
    TCL_UNUSED(Tcl_EncodingState *),
    char *dst,			/* Output buffer in which converted string is
				 * stored. */
    int dstLen,			/* The maximum length of output buffer in
				 * bytes. */
    int *srcReadPtr,		/* Filled with the number of bytes from the
				 * source string that were converted. This may
				 * be less than the original source length if
				 * there was a problem converting some source
				 * characters. */
    int *dstWrotePtr,		/* Filled with the number of bytes that were
				 * stored in the output buffer as a result of
				 * the conversion. */
    int *dstCharsPtr)		/* Filled with the number of characters that
				 * correspond to the bytes stored in the
				 * output buffer. */
{
    const char *srcStart, *srcEnd, *srcClose, *dstStart, *dstEnd;
    int result, numChars;
    int ch, len;

    srcStart = src;
    srcEnd = src + srcLen;
    srcClose = srcEnd;
    if ((flags & TCL_ENCODING_END) == 0) {
	srcClose -= TCL_UTF_MAX;
    }

    dstStart = dst;
    dstEnd   = dst + dstLen - 2; /* 2 -> sizeof a UTF-16 code unit */
    flags |= PTR2INT(clientData);

    result = TCL_OK;
    for (numChars = 0; src < srcEnd; numChars++) {
	if ((src > srcClose) && (!Tcl_UtfCharComplete(src, srcEnd - src))) {
	    /*
	     * If there is more string to follow, this will ensure that the
	     * last UTF-8 character in the source buffer hasn't been cut off.
	     */

	    result = TCL_CONVERT_MULTIBYTE;
	    break;
	}
	if (dst > dstEnd) {
	    result = TCL_CONVERT_NOSPACE;
	    break;
	}
	len = TclUtfToUniChar(src, &ch);
	if (SURROGATE(ch)) {
	    if (PROFILE_STRICT(flags)) {
		result = TCL_CONVERT_UNKNOWN;
		break;
	    }
	    if (PROFILE_REPLACE(flags)) {
		ch = UNICODE_REPLACE_CHAR;
	    }
	}
	if (ch <= 0xFFFF) {
	    if (flags & TCL_ENCODING_LE) {
		*dst++ = (ch & 0xFF);
		*dst++ = (ch >> 8);
	    } else {
		*dst++ = (ch >> 8);
		*dst++ = (ch & 0xFF);
	    }
	} else {
	    if ((dst+2) > dstEnd) {
		/* Surrogates need 2 more bytes! Bug [66da4d4228] */
		result = TCL_CONVERT_NOSPACE;
		break;
	    }
	    if (flags & TCL_ENCODING_LE) {
		*dst++ = (((ch - 0x10000) >> 10) & 0xFF);
		*dst++ = (((ch - 0x10000) >> 18) & 0x3) | 0xD8;
		*dst++ = (ch & 0xFF);
		*dst++ = ((ch >> 8) & 0x3) | 0xDC;
	    } else {
		*dst++ = (((ch - 0x10000) >> 18) & 0x3) | 0xD8;
		*dst++ = (((ch - 0x10000) >> 10) & 0xFF);
		*dst++ = ((ch >> 8) & 0x3) | 0xDC;
		*dst++ = (ch & 0xFF);
	    }
	}
	src += len;
    }
    *srcReadPtr = src - srcStart;
    *dstWrotePtr = dst - dstStart;
    *dstCharsPtr = numChars;
    return result;
}

/*
 *-------------------------------------------------------------------------
 *
 * UtfToUcs2Proc --
 *
 *	Convert from UTF-8 to UCS-2.
 *
 * Results:
 *	Returns TCL_OK if conversion was successful.
 *
 * Side effects:
 *	None.
 *
 *-------------------------------------------------------------------------
 */

static int
UtfToUcs2Proc(
    void *clientData,		/* additional flags, e.g. TCL_ENCODING_LE */
    const char *src,		/* Source string in UTF-8. */
    int srcLen,			/* Source string length in bytes. */
    int flags,			/* Conversion control flags. */
    TCL_UNUSED(Tcl_EncodingState *),
    char *dst,			/* Output buffer in which converted string is
				 * stored. */
    int dstLen,			/* The maximum length of output buffer in
				 * bytes. */
    int *srcReadPtr,		/* Filled with the number of bytes from the
				 * source string that were converted. This may
				 * be less than the original source length if
				 * there was a problem converting some source
				 * characters. */
    int *dstWrotePtr,		/* Filled with the number of bytes that were
				 * stored in the output buffer as a result of
				 * the conversion. */
    int *dstCharsPtr)		/* Filled with the number of characters that
				 * correspond to the bytes stored in the
				 * output buffer. */
{
    const char *srcStart, *srcEnd, *srcClose, *dstStart, *dstEnd;
    int result, numChars, len;
    Tcl_UniChar ch = 0;

    flags |= PTR2INT(clientData);
    srcStart = src;
    srcEnd = src + srcLen;
    srcClose = srcEnd;
    if ((flags & TCL_ENCODING_END) == 0) {
	srcClose -= TCL_UTF_MAX;
    }

    dstStart = dst;
    dstEnd   = dst + dstLen - 2; /* 2 - size of UCS code unit */

    result = TCL_OK;
    for (numChars = 0; src < srcEnd; numChars++) {
	if ((src > srcClose) && (!Tcl_UtfCharComplete(src, srcEnd - src))) {
	    /*
	     * If there is more string to follow, this will ensure that the
	     * last UTF-8 character in the source buffer hasn't been cut off.
	     */

	    result = TCL_CONVERT_MULTIBYTE;
	    break;
	}
	if (dst > dstEnd) {
	    result = TCL_CONVERT_NOSPACE;
	    break;
	}
	len = TclUtfToUniChar(src, &ch);
	if (ch > 0xFFFF) {
	    if (PROFILE_STRICT(flags)) {
		result = TCL_CONVERT_UNKNOWN;
		break;
	    }
	    ch = UNICODE_REPLACE_CHAR;
	}
	if (PROFILE_STRICT(flags) && SURROGATE(ch)) {
	    result = TCL_CONVERT_SYNTAX;
	    break;
	}

	src += len;

	/*
	 * Need to handle this in a way that won't cause misalignment by
	 * casting dst to a Tcl_UniChar. [Bug 1122671]
	 */

	if (flags & TCL_ENCODING_LE) {
	    *dst++ = (ch & 0xFF);
	    *dst++ = (ch >> 8);
	} else {
	    *dst++ = (ch >> 8);
	    *dst++ = (ch & 0xFF);
	}
    }
    *srcReadPtr = src - srcStart;
    *dstWrotePtr = dst - dstStart;
    *dstCharsPtr = numChars;
    return result;
}

/*
 *-------------------------------------------------------------------------
 *
 * TableToUtfProc --
 *
 *	Convert from the encoding specified by the TableEncodingData into
 *	UTF-8.
 *
 * Results:
 *	Returns TCL_OK if conversion was successful.
 *
 * Side effects:
 *	None.
 *
 *-------------------------------------------------------------------------
 */

static int
TableToUtfProc(
    void *clientData,		/* TableEncodingData that specifies
				 * encoding. */
    const char *src,		/* Source string in specified encoding. */
    int srcLen,			/* Source string length in bytes. */
    int flags,			/* Conversion control flags. */
    TCL_UNUSED(Tcl_EncodingState *),
    char *dst,			/* Output buffer in which converted string is
				 * stored. */
    int dstLen,			/* The maximum length of output buffer in
				 * bytes. */
    int *srcReadPtr,		/* Filled with the number of bytes from the
				 * source string that were converted. This may
				 * be less than the original source length if
				 * there was a problem converting some source
				 * characters. */
    int *dstWrotePtr,		/* Filled with the number of bytes that were
				 * stored in the output buffer as a result of
				 * the conversion. */
    int *dstCharsPtr)		/* Filled with the number of characters that
				 * correspond to the bytes stored in the
				 * output buffer. */
{
    const char *srcStart, *srcEnd;
    const char *dstEnd, *dstStart, *prefixBytes;
    int result, byte, numChars, charLimit = INT_MAX;
    Tcl_UniChar ch = 0;
    const unsigned short *const *toUnicode;
    const unsigned short *pageZero;
    TableEncodingData *dataPtr = (TableEncodingData *)clientData;

    if (flags & TCL_ENCODING_CHAR_LIMIT) {
	charLimit = *dstCharsPtr;
    }
    srcStart = src;
    srcEnd = src + srcLen;

    dstStart = dst;
    dstEnd = dst + dstLen - TCL_UTF_MAX;

    toUnicode = (const unsigned short *const *) dataPtr->toUnicode;
    prefixBytes = dataPtr->prefixBytes;
    pageZero = toUnicode[0];

    result = TCL_OK;
    for (numChars = 0; src < srcEnd && numChars <= charLimit; numChars++) {
	if (dst > dstEnd) {
	    result = TCL_CONVERT_NOSPACE;
	    break;
	}
	byte = *((unsigned char *) src);
	if (prefixBytes[byte]) {
	    if (src >= srcEnd-1) {
		/* Prefix byte but nothing after it */
		if (!(flags & TCL_ENCODING_END)) {
		    /* More data to come */
		    result = TCL_CONVERT_MULTIBYTE;
		    break;
		} else if (PROFILE_STRICT(flags)) {
		    result = TCL_CONVERT_SYNTAX;
		    break;
		} else if (PROFILE_REPLACE(flags)) {
		    ch = UNICODE_REPLACE_CHAR;
		} else {
		    /* For prefix bytes, we don't fallback to cp1252, see [1355b9a874] */
		    ch = byte;
		}
	    } else {
		ch = toUnicode[byte][*((unsigned char *)++src)];
	    }
	} else {
	    ch = pageZero[byte];
	}
	if ((ch == 0) && (byte != 0)) {
	    /* Prefix+suffix pair is invalid */
	    if (PROFILE_STRICT(flags)) {
		result = TCL_CONVERT_SYNTAX;
		break;
	    }
	    if (prefixBytes[byte]) {
		src--;
	    }
	    if (PROFILE_REPLACE(flags)) {
		ch = UNICODE_REPLACE_CHAR;
	    } else {
		char chbuf[2];
		chbuf[0] = byte;
		chbuf[1] = 0;
		TclUtfToUniChar(chbuf, &ch);
	    }
	}

	/*
	 * Special case for 1-byte Utf chars for speed.
	 */

	if ((unsigned)ch - 1 < 0x7F) {
	    *dst++ = (char) ch;
	} else {
	    dst += Tcl_UniCharToUtf(ch, dst);
	}
	src++;
    }

    assert(src <= srcEnd);
    *srcReadPtr = src - srcStart;
    *dstWrotePtr = dst - dstStart;
    *dstCharsPtr = numChars;
    return result;
}

/*
 *-------------------------------------------------------------------------
 *
 * TableFromUtfProc --
 *
 *	Convert from UTF-8 into the encoding specified by the
 *	TableEncodingData.
 *
 * Results:
 *	Returns TCL_OK if conversion was successful.
 *
 * Side effects:
 *	None.
 *
 *-------------------------------------------------------------------------
 */

static int
TableFromUtfProc(
    void *clientData,		/* TableEncodingData that specifies
				 * encoding. */
    const char *src,		/* Source string in UTF-8. */
    int srcLen,			/* Source string length in bytes. */
    int flags,			/* Conversion control flags. */
    TCL_UNUSED(Tcl_EncodingState *),
    char *dst,			/* Output buffer in which converted string is
				 * stored. */
    int dstLen,			/* The maximum length of output buffer in
				 * bytes. */
    int *srcReadPtr,		/* Filled with the number of bytes from the
				 * source string that were converted. This may
				 * be less than the original source length if
				 * there was a problem converting some source
				 * characters. */
    int *dstWrotePtr,		/* Filled with the number of bytes that were
				 * stored in the output buffer as a result of
				 * the conversion. */
    int *dstCharsPtr)		/* Filled with the number of characters that
				 * correspond to the bytes stored in the
				 * output buffer. */
{
    const char *srcStart, *srcEnd, *srcClose;
    const char *dstStart, *dstEnd, *prefixBytes;
    Tcl_UniChar ch = 0;
    int result, len, word, numChars;
    TableEncodingData *dataPtr = (TableEncodingData *)clientData;
    const unsigned short *const *fromUnicode;

    result = TCL_OK;

    prefixBytes = dataPtr->prefixBytes;
    fromUnicode = (const unsigned short *const *) dataPtr->fromUnicode;

    srcStart = src;
    srcEnd = src + srcLen;
    srcClose = srcEnd;
    if ((flags & TCL_ENCODING_END) == 0) {
	srcClose -= TCL_UTF_MAX;
    }

    dstStart = dst;
    dstEnd = dst + dstLen - 1;

    for (numChars = 0; src < srcEnd; numChars++) {
	if ((src > srcClose) && (!Tcl_UtfCharComplete(src, srcEnd - src))) {
	    /*
	     * If there is more string to follow, this will ensure that the
	     * last UTF-8 character in the source buffer hasn't been cut off.
	     */

	    result = TCL_CONVERT_MULTIBYTE;
	    break;
	}
	len = TclUtfToUniChar(src, &ch);

	/* Unicode chars > +U0FFFF cannot be represented in any table encoding */
	if (ch & 0xFFFF0000) {
	    word = 0;
	} else {
	    word = fromUnicode[(ch >> 8)][ch & 0xFF];
	}

	if ((word == 0) && (ch != 0)) {
	    if (PROFILE_STRICT(flags)) {
		result = TCL_CONVERT_UNKNOWN;
		break;
	    }
	    word = dataPtr->fallback; /* Both profiles REPLACE and TCL8 */
	}
	if (prefixBytes[(word >> 8)] != 0) {
	    if (dst + 1 > dstEnd) {
		result = TCL_CONVERT_NOSPACE;
		break;
	    }
	    dst[0] = (char) (word >> 8);
	    dst[1] = (char) word;
	    dst += 2;
	} else {
	    if (dst > dstEnd) {
		result = TCL_CONVERT_NOSPACE;
		break;
	    }
	    dst[0] = (char) word;
	    dst++;
	}
	src += len;
    }

    *srcReadPtr = src - srcStart;
    *dstWrotePtr = dst - dstStart;
    *dstCharsPtr = numChars;
    return result;
}

/*
 *-------------------------------------------------------------------------
 *
 * Iso88591ToUtfProc --
 *
 *	Convert from the "iso8859-1" encoding into UTF-8.
 *
 * Results:
 *	Returns TCL_OK if conversion was successful.
 *
 * Side effects:
 *	None.
 *
 *-------------------------------------------------------------------------
 */

static int
Iso88591ToUtfProc(
    TCL_UNUSED(void *),
    const char *src,		/* Source string in specified encoding. */
    int srcLen,			/* Source string length in bytes. */
    int flags,			/* Conversion control flags. */
    TCL_UNUSED(Tcl_EncodingState *),
    char *dst,			/* Output buffer in which converted string is
				 * stored. */
    int dstLen,			/* The maximum length of output buffer in
				 * bytes. */
    int *srcReadPtr,		/* Filled with the number of bytes from the
				 * source string that were converted. This may
				 * be less than the original source length if
				 * there was a problem converting some source
				 * characters. */
    int *dstWrotePtr,		/* Filled with the number of bytes that were
				 * stored in the output buffer as a result of
				 * the conversion. */
    int *dstCharsPtr)		/* Filled with the number of characters that
				 * correspond to the bytes stored in the
				 * output buffer. */
{
    const char *srcStart, *srcEnd;
    const char *dstEnd, *dstStart;
    int result, numChars, charLimit = INT_MAX;

    if (flags & TCL_ENCODING_CHAR_LIMIT) {
	charLimit = *dstCharsPtr;
    }
    srcStart = src;
    srcEnd = src + srcLen;

    dstStart = dst;
    dstEnd = dst + dstLen - TCL_UTF_MAX;

    result = TCL_OK;
    for (numChars = 0; src < srcEnd && numChars <= charLimit; numChars++) {
	Tcl_UniChar ch = 0;

	if (dst > dstEnd) {
	    result = TCL_CONVERT_NOSPACE;
	    break;
	}
	ch = *((unsigned char *) src);

	/*
	 * Special case for 1-byte utf chars for speed.
	 */

	if ((unsigned)ch - 1 < 0x7F) {
	    *dst++ = (char) ch;
	} else {
	    dst += Tcl_UniCharToUtf(ch, dst);
	}
	src++;
    }

    *srcReadPtr = src - srcStart;
    *dstWrotePtr = dst - dstStart;
    *dstCharsPtr = numChars;
    return result;
}

/*
 *-------------------------------------------------------------------------
 *
 * Iso88591FromUtfProc --
 *
 *	Convert from UTF-8 into the encoding "iso8859-1".
 *
 * Results:
 *	Returns TCL_OK if conversion was successful.
 *
 * Side effects:
 *	None.
 *
 *-------------------------------------------------------------------------
 */

static int
Iso88591FromUtfProc(
    TCL_UNUSED(void *),
    const char *src,		/* Source string in UTF-8. */
    int srcLen,			/* Source string length in bytes. */
    int flags,			/* Conversion control flags. */
    TCL_UNUSED(Tcl_EncodingState *),
    char *dst,			/* Output buffer in which converted string is
				 * stored. */
    int dstLen,			/* The maximum length of output buffer in
				 * bytes. */
    int *srcReadPtr,		/* Filled with the number of bytes from the
				 * source string that were converted. This may
				 * be less than the original source length if
				 * there was a problem converting some source
				 * characters. */
    int *dstWrotePtr,		/* Filled with the number of bytes that were
				 * stored in the output buffer as a result of
				 * the conversion. */
    int *dstCharsPtr)		/* Filled with the number of characters that
				 * correspond to the bytes stored in the
				 * output buffer. */
{
    const char *srcStart, *srcEnd, *srcClose;
    const char *dstStart, *dstEnd;
    int result = TCL_OK, numChars;
    Tcl_UniChar ch = 0;

    srcStart = src;
    srcEnd = src + srcLen;
    srcClose = srcEnd;
    if ((flags & TCL_ENCODING_END) == 0) {
	srcClose -= TCL_UTF_MAX;
    }

    dstStart = dst;
    dstEnd = dst + dstLen - 1;

    for (numChars = 0; src < srcEnd; numChars++) {
	int len;

	if ((src > srcClose) && (!Tcl_UtfCharComplete(src, srcEnd - src))) {
	    /*
	     * If there is more string to follow, this will ensure that the
	     * last UTF-8 character in the source buffer hasn't been cut off.
	     */

	    result = TCL_CONVERT_MULTIBYTE;
	    break;
	}
	len = TclUtfToUniChar(src, &ch);

	/*
	 * Check for illegal characters.
	 */

	if (ch > 0xFF) {
	    if (PROFILE_STRICT(flags)) {
		result = TCL_CONVERT_UNKNOWN;
		break;
	    }
	    /*
	     * Plunge on, using '?' as a fallback character.
	     */

	    ch = '?'; /* Profiles TCL8 and REPLACE */
	}

	if (dst > dstEnd) {
	    result = TCL_CONVERT_NOSPACE;
	    break;
	}
	*(dst++) = (char) ch;
	src += len;
    }

    *srcReadPtr = src - srcStart;
    *dstWrotePtr = dst - dstStart;
    *dstCharsPtr = numChars;
    return result;
}

/*
 *---------------------------------------------------------------------------
 *
 * TableFreeProc --
 *
 *	This function is invoked when an encoding is deleted. It deletes the
 *	memory used by the TableEncodingData.
 *
 * Results:
 *	None.
 *
 * Side effects:
 *	Memory freed.
 *
 *---------------------------------------------------------------------------
 */

static void
TableFreeProc(
    void *clientData)		/* TableEncodingData that specifies
				 * encoding. */
{
    TableEncodingData *dataPtr = (TableEncodingData *)clientData;

    /*
     * Make sure we aren't freeing twice on shutdown. [Bug 219314]
     */

    Tcl_Free(dataPtr->toUnicode);
    dataPtr->toUnicode = NULL;
    Tcl_Free(dataPtr->fromUnicode);
    dataPtr->fromUnicode = NULL;
    Tcl_Free(dataPtr);
}

/*
 *-------------------------------------------------------------------------
 *
 * EscapeToUtfProc --
 *
 *	Convert from the encoding specified by the EscapeEncodingData into
 *	UTF-8.
 *
 * Results:
 *	Returns TCL_OK if conversion was successful.
 *
 * Side effects:
 *	None.
 *
 *-------------------------------------------------------------------------
 */

static int
EscapeToUtfProc(
    void *clientData,		/* EscapeEncodingData that specifies
				 * encoding. */
    const char *src,		/* Source string in specified encoding. */
    int srcLen,			/* Source string length in bytes. */
    int flags,			/* Conversion control flags. */
    Tcl_EncodingState *statePtr,/* Place for conversion routine to store state
				 * information used during a piecewise
				 * conversion. Contents of statePtr are
				 * initialized and/or reset by conversion
				 * routine under control of flags argument. */
    char *dst,			/* Output buffer in which converted string is
				 * stored. */
    int dstLen,			/* The maximum length of output buffer in
				 * bytes. */
    int *srcReadPtr,		/* Filled with the number of bytes from the
				 * source string that were converted. This may
				 * be less than the original source length if
				 * there was a problem converting some source
				 * characters. */
    int *dstWrotePtr,		/* Filled with the number of bytes that were
				 * stored in the output buffer as a result of
				 * the conversion. */
    int *dstCharsPtr)		/* Filled with the number of characters that
				 * correspond to the bytes stored in the
				 * output buffer. */
{
    EscapeEncodingData *dataPtr = (EscapeEncodingData *)clientData;
    const char *prefixBytes, *tablePrefixBytes, *srcStart, *srcEnd;
    const unsigned short *const *tableToUnicode;
    const Encoding *encodingPtr;
    int state, result, numChars, charLimit = INT_MAX;
    const char *dstStart, *dstEnd;

    if (flags & TCL_ENCODING_CHAR_LIMIT) {
	charLimit = *dstCharsPtr;
    }
    result = TCL_OK;
    tablePrefixBytes = NULL;
    tableToUnicode = NULL;
    prefixBytes = dataPtr->prefixBytes;
    encodingPtr = NULL;

    srcStart = src;
    srcEnd = src + srcLen;

    dstStart = dst;
    dstEnd = dst + dstLen - TCL_UTF_MAX;

    state = PTR2INT(*statePtr);
    if (flags & TCL_ENCODING_START) {
	state = 0;
    }

    for (numChars = 0; src < srcEnd && numChars <= charLimit; ) {
	int byte, hi, lo, ch;

	if (dst > dstEnd) {
	    result = TCL_CONVERT_NOSPACE;
	    break;
	}
	byte = *((unsigned char *) src);
	if (prefixBytes[byte]) {
	    unsigned left, len, longest;
	    int checked, i;
	    const EscapeSubTable *subTablePtr;

	    /*
	     * Saw the beginning of an escape sequence.
	     */

	    left = srcEnd - src;
	    len = dataPtr->initLen;
	    longest = len;
	    checked = 0;

	    if (len <= left) {
		checked++;
		if ((len > 0) && (memcmp(src, dataPtr->init, len) == 0)) {
		    /*
		     * If we see initialization string, skip it, even if we're
		     * not at the beginning of the buffer.
		     */

		    src += len;
		    continue;
		}
	    }

	    len = dataPtr->finalLen;
	    if (len > longest) {
		longest = len;
	    }

	    if (len <= left) {
		checked++;
		if ((len > 0) && (memcmp(src, dataPtr->final, len) == 0)) {
		    /*
		     * If we see finalization string, skip it, even if we're
		     * not at the end of the buffer.
		     */

		    src += len;
		    continue;
		}
	    }

	    subTablePtr = dataPtr->subTables;
	    for (i = 0; i < dataPtr->numSubTables; i++) {
		len = subTablePtr->sequenceLen;
		if (len > longest) {
		    longest = len;
		}
		if (len <= left) {
		    checked++;
		    if ((len > 0) &&
			    (memcmp(src, subTablePtr->sequence, len) == 0)) {
			state = i;
			encodingPtr = NULL;
			subTablePtr = NULL;
			src += len;
			break;
		    }
		}
		subTablePtr++;
	    }

	    if (subTablePtr == NULL) {
		/*
		 * A match was found, the escape sequence was consumed, and
		 * the state was updated.
		 */

		continue;
	    }

	    /*
	     * We have a split-up or unrecognized escape sequence. If we
	     * checked all the sequences, then it's a syntax error, otherwise
	     * we need more bytes to determine a match.
	     */

	    if ((checked == dataPtr->numSubTables + 2)
		    || (flags & TCL_ENCODING_END)) {
		if (!PROFILE_STRICT(flags)) {
		    unsigned skip = longest > left ? left : longest;
		    /* Unknown escape sequence */
		    dst += Tcl_UniCharToUtf(UNICODE_REPLACE_CHAR, dst);
		    src += skip;
		    continue;
		}
		result = TCL_CONVERT_SYNTAX;
	    } else {
		result = TCL_CONVERT_MULTIBYTE;
	    }
	    break;
	}

	if (encodingPtr == NULL) {
	    TableEncodingData *tableDataPtr;

	    encodingPtr = GetTableEncoding(dataPtr, state);
	    tableDataPtr = (TableEncodingData *)encodingPtr->clientData;
	    tablePrefixBytes = tableDataPtr->prefixBytes;
	    tableToUnicode = (const unsigned short *const*)
		    tableDataPtr->toUnicode;
	}

	if (tablePrefixBytes[byte]) {
	    src++;
	    if (src >= srcEnd) {
		src--;
		result = TCL_CONVERT_MULTIBYTE;
		break;
	    }
	    hi = byte;
	    lo = *((unsigned char *) src);
	} else {
	    hi = 0;
	    lo = byte;
	}

	ch = tableToUnicode[hi][lo];
	dst += Tcl_UniCharToUtf(ch, dst);
	src++;
	numChars++;
    }

    if ((flags & TCL_ENCODING_END) && (result == TCL_CONVERT_MULTIBYTE)) {
	/* We have a code fragment left-over at the end */
	if (dst > dstEnd) {
	    result = TCL_CONVERT_NOSPACE;
	} else {
	    /* destination is not full, so we really are at the end now */
	    if (PROFILE_STRICT(flags)) {
		result = TCL_CONVERT_SYNTAX;
	    } else {
		/*
		 * PROFILE_REPLACE or PROFILE_TCL8. The latter is treated
		 * similar to former because Tcl8 was broken in this regard
		 * as it just ignored the byte and truncated which is really
		 * a no-no as per Unicode recommendations.
		 */
		result = TCL_OK;
		dst += Tcl_UniCharToUtf(UNICODE_REPLACE_CHAR, dst);
		numChars++;
		/* TCL_CONVERT_MULTIBYTE means all source consumed */
		src = srcEnd;
	    }
	}
    }

    *statePtr = (Tcl_EncodingState) INT2PTR(state);
    *srcReadPtr = src - srcStart;
    *dstWrotePtr = dst - dstStart;
    *dstCharsPtr = numChars;
    return result;
}

/*
 *-------------------------------------------------------------------------
 *
 * EscapeFromUtfProc --
 *
 *	Convert from UTF-8 into the encoding specified by the
 *	EscapeEncodingData.
 *
 * Results:
 *	Returns TCL_OK if conversion was successful.
 *
 * Side effects:
 *	None.
 *
 *-------------------------------------------------------------------------
 */

static int
EscapeFromUtfProc(
    void *clientData,		/* EscapeEncodingData that specifies
				 * encoding. */
    const char *src,		/* Source string in UTF-8. */
    int srcLen,			/* Source string length in bytes. */
    int flags,			/* Conversion control flags. */
    Tcl_EncodingState *statePtr,/* Place for conversion routine to store state
				 * information used during a piecewise
				 * conversion. Contents of statePtr are
				 * initialized and/or reset by conversion
				 * routine under control of flags argument. */
    char *dst,			/* Output buffer in which converted string is
				 * stored. */
    int dstLen,			/* The maximum length of output buffer in
				 * bytes. */
    int *srcReadPtr,		/* Filled with the number of bytes from the
				 * source string that were converted. This may
				 * be less than the original source length if
				 * there was a problem converting some source
				 * characters. */
    int *dstWrotePtr,		/* Filled with the number of bytes that were
				 * stored in the output buffer as a result of
				 * the conversion. */
    int *dstCharsPtr)		/* Filled with the number of characters that
				 * correspond to the bytes stored in the
				 * output buffer. */
{
    EscapeEncodingData *dataPtr = (EscapeEncodingData *)clientData;
    const Encoding *encodingPtr;
    const char *srcStart, *srcEnd, *srcClose;
    const char *dstStart, *dstEnd;
    int state, result, numChars;
    const TableEncodingData *tableDataPtr;
    const char *tablePrefixBytes;
    const unsigned short *const *tableFromUnicode;
    Tcl_UniChar ch = 0;

    result = TCL_OK;

    srcStart = src;
    srcEnd = src + srcLen;
    srcClose = srcEnd;
    if ((flags & TCL_ENCODING_END) == 0) {
	srcClose -= TCL_UTF_MAX;
    }

    dstStart = dst;
    dstEnd = dst + dstLen - 1;

    /*
     * RFC 1468 states that the text starts in ASCII, and switches to Japanese
     * characters, and that the text must end in ASCII. [Patch 474358]
     */

    if (flags & TCL_ENCODING_START) {
	state = 0;
	if ((dst + dataPtr->initLen) > dstEnd) {
	    *srcReadPtr = 0;
	    *dstWrotePtr = 0;
	    return TCL_CONVERT_NOSPACE;
	}
	memcpy(dst, dataPtr->init, dataPtr->initLen);
	dst += dataPtr->initLen;
    } else {
	state = PTR2INT(*statePtr);
    }

    encodingPtr = GetTableEncoding(dataPtr, state);
    tableDataPtr = (const TableEncodingData *)encodingPtr->clientData;
    tablePrefixBytes = tableDataPtr->prefixBytes;
    tableFromUnicode = (const unsigned short *const *)
	    tableDataPtr->fromUnicode;

    for (numChars = 0; src < srcEnd; numChars++) {
	unsigned len;
	int word;

	if ((src > srcClose) && (!Tcl_UtfCharComplete(src, srcEnd - src))) {
	    /*
	     * If there is more string to follow, this will ensure that the
	     * last UTF-8 character in the source buffer hasn't been cut off.
	     */

	    result = TCL_CONVERT_MULTIBYTE;
	    break;
	}
	len = TclUtfToUniChar(src, &ch);
	if (ch > 0xFFFF) {
	    /* Bug 201c7a3aa6 crash - tables are 256x256 (64K) */
	    if (PROFILE_STRICT(flags)) {
		result = TCL_CONVERT_SYNTAX;
		break;
	    }
	    /* Will be encoded as encoding specific replacement below */
	    ch = UNICODE_REPLACE_CHAR;
	}
	word = tableFromUnicode[(ch >> 8)][ch & 0xFF];

	if ((word == 0) && (ch != 0)) {
	    int oldState;
	    const EscapeSubTable *subTablePtr;

	    oldState = state;
	    for (state = 0; state < dataPtr->numSubTables; state++) {
		encodingPtr = GetTableEncoding(dataPtr, state);
		tableDataPtr = (const TableEncodingData *)encodingPtr->clientData;
		word = tableDataPtr->fromUnicode[(ch >> 8)][ch & 0xFF];
		if (word != 0) {
		    break;
		}
	    }

	    if (word == 0) {
		state = oldState;
		if (PROFILE_STRICT(flags)) {
		    result = TCL_CONVERT_UNKNOWN;
		    break;
		}
		encodingPtr = GetTableEncoding(dataPtr, state);
		tableDataPtr = (const TableEncodingData *)encodingPtr->clientData;
		word = tableDataPtr->fallback;
	    }

	    tablePrefixBytes = (const char *) tableDataPtr->prefixBytes;
	    tableFromUnicode = (const unsigned short *const *)
		    tableDataPtr->fromUnicode;

	    /*
	     * The state variable has the value of oldState when word is 0.
	     * In this case, the escape sequence should not be copied to dst
	     * because the current character set is not changed.
	     */

	    if (state != oldState) {
		subTablePtr = &dataPtr->subTables[state];
		if ((dst + subTablePtr->sequenceLen) > dstEnd) {
		    /*
		     * If there is no space to write the escape sequence, the
		     * state variable must be changed to the value of oldState
		     * variable because this escape sequence must be written
		     * in the next conversion.
		     */

		    state = oldState;
		    result = TCL_CONVERT_NOSPACE;
		    break;
		}
		memcpy(dst, subTablePtr->sequence, subTablePtr->sequenceLen);
		dst += subTablePtr->sequenceLen;
	    }
	}

	if (tablePrefixBytes[(word >> 8)] != 0) {
	    if (dst + 1 > dstEnd) {
		result = TCL_CONVERT_NOSPACE;
		break;
	    }
	    dst[0] = (char) (word >> 8);
	    dst[1] = (char) word;
	    dst += 2;
	} else {
	    if (dst > dstEnd) {
		result = TCL_CONVERT_NOSPACE;
		break;
	    }
	    dst[0] = (char) word;
	    dst++;
	}
	src += len;
    }

    if ((result == TCL_OK) && (flags & TCL_ENCODING_END)) {
	unsigned len = dataPtr->subTables[0].sequenceLen;

	/*
	 * Certain encodings like iso2022-jp need to write an escape sequence
	 * after all characters have been converted. This logic checks that
	 * enough room is available in the buffer for the escape bytes. The
	 * TCL_ENCODING_END flag is cleared after a final escape sequence has
	 * been added to the buffer so that another call to this method does
	 * not attempt to append escape bytes a second time.
	 */

	if ((dst + dataPtr->finalLen + (state?len:0)) > dstEnd) {
	    result = TCL_CONVERT_NOSPACE;
	} else {
	    if (state) {
		memcpy(dst, dataPtr->subTables[0].sequence, len);
		dst += len;
	    }
	    memcpy(dst, dataPtr->final, dataPtr->finalLen);
	    dst += dataPtr->finalLen;
	    state &= ~TCL_ENCODING_END;
	}
    }

    *statePtr = (Tcl_EncodingState) INT2PTR(state);
    *srcReadPtr = src - srcStart;
    *dstWrotePtr = dst - dstStart;
    *dstCharsPtr = numChars;
    return result;
}

/*
 *---------------------------------------------------------------------------
 *
 * EscapeFreeProc --
 *
 *	Frees resources used by the encoding.
 *
 * Results:
 *	None.
 *
 * Side effects:
 *	Memory is freed.
 *
 *---------------------------------------------------------------------------
 */

static void
EscapeFreeProc(
    void *clientData)		/* EscapeEncodingData that specifies
				 * encoding. */
{
    EscapeEncodingData *dataPtr = (EscapeEncodingData *)clientData;
    EscapeSubTable *subTablePtr;
    int i;

    if (dataPtr == NULL) {
	return;
    }

    /*
     * The subTables should be freed recursively in normal operation but not
     * during TclFinalizeEncodingSubsystem because they are also present as a
     * weak reference in the toplevel encodingTable (i.e., they don't have a
     * +1 refcount for this), and unpredictable nuking order could remove them
     * from under the following loop's feet. [Bug 2891556]
     *
     * The encodingsInitialized flag, being reset on entry to TFES, can serve
     * as a "not in finalization" test.
     */

    if (encodingsInitialized) {
	subTablePtr = dataPtr->subTables;
	for (i = 0; i < dataPtr->numSubTables; i++) {
	    FreeEncoding((Tcl_Encoding) subTablePtr->encodingPtr);
	    subTablePtr->encodingPtr = NULL;
	    subTablePtr++;
	}
    }
    Tcl_Free(dataPtr);
}

/*
 *---------------------------------------------------------------------------
 *
 * GetTableEncoding --
 *
 *	Helper function for the EscapeEncodingData conversions. Gets the
 *	encoding (of type TextEncodingData) that represents the specified
 *	state.
 *
 * Results:
 *	The return value is the encoding.
 *
 * Side effects:
 *	If the encoding that represents the specified state has not already
 *	been used by this EscapeEncoding, it will be loaded and cached in the
 *	dataPtr.
 *
 *---------------------------------------------------------------------------
 */

static Encoding *
GetTableEncoding(
    EscapeEncodingData *dataPtr,/* Contains names of encodings. */
    int state)			/* Index in dataPtr of desired Encoding. */
{
    EscapeSubTable *subTablePtr = &dataPtr->subTables[state];
    Encoding *encodingPtr = subTablePtr->encodingPtr;

    if (encodingPtr == NULL) {
	encodingPtr = (Encoding *) Tcl_GetEncoding(NULL, subTablePtr->name);
	if ((encodingPtr == NULL)
		|| (encodingPtr->toUtfProc != TableToUtfProc
		&& encodingPtr->toUtfProc != Iso88591ToUtfProc)) {
	    Tcl_Panic("EscapeToUtfProc: invalid sub table");
	}
	subTablePtr->encodingPtr = encodingPtr;
    }

    return encodingPtr;
}

/*
 *---------------------------------------------------------------------------
 *
 * unilen, unilen4 --
 *
 *	A helper function for the Tcl_ExternalToUtf functions. This function
 *	is similar to strlen for double-byte characters: it returns the number
 *	of bytes in a 0x0000 terminated string.
 *
 * Results:
 *	As above.
 *
 * Side effects:
 *	None.
 *
 *---------------------------------------------------------------------------
 */

static size_t
unilen(
    const char *src)
{
    unsigned short *p;

    p = (unsigned short *) src;
    while (*p != 0x0000) {
	p++;
    }
    return (char *) p - src;
}

static size_t
unilen4(
    const char *src)
{
    unsigned int *p;

    p = (unsigned int *) src;
    while (*p != 0x00000000) {
	p++;
    }
    return (char *) p - src;
}

/*
 *-------------------------------------------------------------------------
 *
 * InitializeEncodingSearchPath	--
 *
 *	This is the fallback routine that sets the default value of the
 *	encoding search path if the application has not set one via a call to
 *	Tcl_SetEncodingSearchPath() by the first time the search path is needed
 *	to load encoding data.
 *
 *	The default encoding search path is produced by taking each directory
 *	in the library path, appending a subdirectory named "encoding", and if
 *	the resulting directory exists, adding it to the encoding search path.
 *
 * Results:
 *	None.
 *
 * Side effects:
 *	Sets the encoding search path to an initial value.
 *
 *-------------------------------------------------------------------------
 */

static void
InitializeEncodingSearchPath(
    char **valuePtr,
    size_t *lengthPtr,
    Tcl_Encoding *encodingPtr)
{
    const char *bytes;
    Tcl_Size i, numDirs, numBytes;
    Tcl_Obj *libPathObj, *encodingObj, *searchPathObj;

    TclNewLiteralStringObj(encodingObj, "encoding");
    TclNewObj(searchPathObj);
    Tcl_IncrRefCount(encodingObj);
    Tcl_IncrRefCount(searchPathObj);
    libPathObj = TclGetProcessGlobalValue(&libraryPath);
    Tcl_IncrRefCount(libPathObj);
    TclListObjLength(NULL, libPathObj, &numDirs);

    for (i = 0; i < numDirs; i++) {
	Tcl_Obj *directoryObj, *pathObj;
	Tcl_StatBuf stat;

	Tcl_ListObjIndex(NULL, libPathObj, i, &directoryObj);
	pathObj = Tcl_FSJoinToPath(directoryObj, 1, &encodingObj);
	Tcl_IncrRefCount(pathObj);
	if ((0 == Tcl_FSStat(pathObj, &stat)) && S_ISDIR(stat.st_mode)) {
	    Tcl_ListObjAppendElement(NULL, searchPathObj, pathObj);
	}
	Tcl_DecrRefCount(pathObj);
    }

    Tcl_DecrRefCount(libPathObj);
    Tcl_DecrRefCount(encodingObj);
    *encodingPtr = libraryPath.encoding;
    if (*encodingPtr) {
	((Encoding *)(*encodingPtr))->refCount++;
    }
    bytes = TclGetStringFromObj(searchPathObj, &numBytes);

    *lengthPtr = numBytes;
    *valuePtr = (char *)Tcl_Alloc(numBytes + 1);
    memcpy(*valuePtr, bytes, numBytes + 1);
    Tcl_DecrRefCount(searchPathObj);
}

/*
 *------------------------------------------------------------------------
 *
 * TclEncodingProfileParseName --
 *
 *	Maps an encoding profile name to its integer equivalent.
 *
 * Results:
 *	TCL_OK on success or TCL_ERROR on failure.
 *
 * Side effects:
 *	Returns the profile enum value in *profilePtr
 *
 *------------------------------------------------------------------------
 */
int
TclEncodingProfileNameToId(
    Tcl_Interp *interp,		/* For error messages. May be NULL */
    const char *profileName,	/* Name of profile */
    int *profilePtr)		/* Output */
{
    size_t i;
    size_t numProfiles = sizeof(encodingProfiles) / sizeof(encodingProfiles[0]);

    for (i = 0; i < numProfiles; ++i) {
	if (!strcmp(profileName, encodingProfiles[i].name)) {
	    *profilePtr = encodingProfiles[i].value;
	    return TCL_OK;
	}
    }
    if (interp) {
	/* This code assumes at least two profiles :-) */
	Tcl_Obj *errorObj = Tcl_ObjPrintf("bad profile name \"%s\": must be",
		profileName);
	for (i = 0; i < (numProfiles - 1); ++i) {
	    Tcl_AppendStringsToObj(
		    errorObj, " ", encodingProfiles[i].name, ",", (char *)NULL);
	}
	Tcl_AppendStringsToObj(
		errorObj, " or ", encodingProfiles[numProfiles-1].name, (char *)NULL);

	Tcl_SetObjResult(interp, errorObj);
	Tcl_SetErrorCode(
		interp, "TCL", "ENCODING", "PROFILE", profileName, (char *)NULL);
    }
    return TCL_ERROR;
}

/*
 *------------------------------------------------------------------------
 *
 * TclEncodingProfileValueToName --
 *
 *	Maps an encoding profile value to its name.
 *
 * Results:
 *	Pointer to the name or NULL on failure. Caller must not make
 *	not modify the string and must make a copy to hold on to it.
 *
 * Side effects:
 *	None.
 *------------------------------------------------------------------------
 */
const char *
TclEncodingProfileIdToName(
    Tcl_Interp *interp,		/* For error messages. May be NULL */
    int profileValue)		/* Profile #define value */
{
    size_t i;

    for (i = 0; i < sizeof(encodingProfiles) / sizeof(encodingProfiles[0]); ++i) {
	if (profileValue == encodingProfiles[i].value) {
	    return encodingProfiles[i].name;
	}
    }
    if (interp) {
	Tcl_SetObjResult(interp, Tcl_ObjPrintf(
		"Internal error. Bad profile id \"%d\".", profileValue));
	Tcl_SetErrorCode(
		interp, "TCL", "ENCODING", "PROFILEID", (char *)NULL);
    }
    return NULL;
}

/*
 *------------------------------------------------------------------------
 *
 * TclGetEncodingProfiles --
 *
 *	Get the list of supported encoding profiles.
 *
 * Results:
 *	None.
 *
 * Side effects:
 *	The list of profile names is stored in the interpreter result.
 *
 *------------------------------------------------------------------------
 */
void
TclGetEncodingProfiles(
    Tcl_Interp *interp)
{
    size_t i, n;
    Tcl_Obj *objPtr;
    n = sizeof(encodingProfiles) / sizeof(encodingProfiles[0]);
    objPtr = Tcl_NewListObj(n, NULL);
    for (i = 0; i < n; ++i) {
	Tcl_ListObjAppendElement(interp, objPtr,
		Tcl_NewStringObj(encodingProfiles[i].name, TCL_INDEX_NONE));
    }
    Tcl_SetObjResult(interp, objPtr);
}

/*
 *------------------------------------------------------------------------
 *
 * Utf8procErrorToTclError --
 *
 *	Converts an error from the utf8proc library into a Tcl error
 *	message/code.
 *
 * Results:
 *	None.
 *
 * Side effects:
 *	The interpreter result and error code are set.
 *
 *------------------------------------------------------------------------
 */
static inline void
Utf8procErrorToTclError(
    Tcl_Interp *interp,		// Interpreter to put error description into.
    utf8proc_ssize_t errcode)	// Error code to convert.
{
    const char *errorMsg = utf8proc_errmsg(errcode);
    Tcl_SetObjResult(interp, Tcl_NewStringObj(
	    errorMsg ? errorMsg : "Unicode normalization failed.",
	    TCL_AUTO_LENGTH));
    switch (errcode) {
    case UTF8PROC_ERROR_NOMEM:
	// Memory allocation failure can use the standard Tcl code.
	Tcl_SetErrorCode(interp, "TCL", "MEMORY", NULL);
	break;
    case UTF8PROC_ERROR_OVERFLOW:
	Tcl_SetErrorCode(interp, "TCL", "UNICODE", "OVERFLOW", NULL);
	break;
    case UTF8PROC_ERROR_INVALIDUTF8:
	Tcl_SetErrorCode(interp, "TCL", "UNICODE", "INVALIDUTF8", NULL);
	break;
    case UTF8PROC_ERROR_NOTASSIGNED:
	Tcl_SetErrorCode(interp, "TCL", "UNICODE", "NOTASSIGNED", NULL);
	break;
    case UTF8PROC_ERROR_INVALIDOPTS:
	Tcl_SetErrorCode(interp, "TCL", "UNICODE", "INVALIDOPTS", NULL);
	break;
    default:
	// Shouldn't happen...
	Tcl_SetErrorCode(interp, "TCL", "UNICODE", "UNKNOWN", NULL);
	break;
    }
}

/*
 *------------------------------------------------------------------------
 *
 * TclUtfNormalize --
 *
 *	Apply a normalization rule to a string.
 *
 * Results:
 *	The length of output string. If negative, an error occurred.
 *
 * Side effects:
 *	The interpreter may be updated on error.
 *
 *------------------------------------------------------------------------
 */
static utf8proc_ssize_t
TclUtfNormalize(
    Tcl_Interp *interp,		// Error messages. May be NULL.
    const char *bytes,		// Operand encoded in Tcl internal UTF8.
    Tcl_Size numBytes,		// Length bytes[], or -1 if NUL terminated.
    Tcl_Encoding encoding,	// Encoding - must be UTF-8. Caller passed for reuse
    Tcl_UnicodeNormalizationForm normForm, // TCL_{NFC,NFD,NFKC,NFKC}
    int profile,		// TCL_ENCODING_PROFILE_{STRICT,REPLACE}
    utf8proc_uint8_t **bufPtrPtr) // On success, output length excluding nul.
{
    if (profile != TCL_ENCODING_PROFILE_REPLACE &&
	    profile != TCL_ENCODING_PROFILE_STRICT) {
	if (interp) {
	    Tcl_SetObjResult(interp, Tcl_ObjPrintf(
		    "Invalid value %d passed for encoding profile.",
		    profile));
	    Tcl_SetErrorCode(
		    interp, "TCL", "ENCODING", "PROFILEID", (char *)NULL);
	}
	return -1;
    }

    unsigned options = UTF8PROC_STABLE;
    switch (normForm) {
    case TCL_NFC:
	options |= UTF8PROC_COMPOSE;
	break;
    case TCL_NFD:
	options |= UTF8PROC_DECOMPOSE;
	break;
    case TCL_NFKC:
	options |= UTF8PROC_COMPOSE | UTF8PROC_COMPAT;
	break;
    case TCL_NFKD:
	options |= UTF8PROC_DECOMPOSE | UTF8PROC_COMPAT;
	break;
    default:
	if (interp) {
	    Tcl_SetObjResult(interp, Tcl_ObjPrintf(
		    "Invalid value %d passed for normalization form.",
		    normForm));
	    Tcl_SetErrorCode(
		    interp, "TCL", "ENCODING", "NORMFORM", (char *)NULL);
	}
	return -1;
    }

    if (numBytes < 0) {
	numBytes = -1;
    }
    Tcl_DString dsExt;
    int result = Tcl_UtfToExternalDStringEx(interp, encoding, bytes, numBytes,
	    profile, &dsExt, NULL);
    /* !!! dsExt needs to be freed even in case of error returns */

    utf8proc_ssize_t normLength = -1;
    if (result == TCL_OK) {
	normLength = utf8proc_map_custom(
		(utf8proc_uint8_t *)Tcl_DStringValue(&dsExt),
		Tcl_DStringLength(&dsExt), bufPtrPtr,
		(utf8proc_option_t) options, NULL, NULL);

	if (normLength < 0 && interp) {
	    // There was an error and we want to transfer it to the interpreter.
	    Utf8procErrorToTclError(interp, normLength);
	}
    }

    Tcl_DStringFree(&dsExt);
    return normLength;
}

/*
 *------------------------------------------------------------------------
 *
 * Tcl_UtfToNormalizedDString --
 *
 *	Converts the passed string to a Unicode normalization form storing
 *	it in dsPtr.
 *
 * Results:
 *	A standard Tcl error code.
 *
 * Side effects:
 *      The output string is stored in dsPtr, which is initialized.
 *
 *------------------------------------------------------------------------
 */
int
Tcl_UtfToNormalizedDString(
    Tcl_Interp *interp,		/* Used for error messages. May be NULL */
    const char *bytes,		/* Operand encoded in Tcl internal UTF8 */
    Tcl_Size numBytes,		/* Length of bytes[], or -1 if NUL terminated */
    Tcl_UnicodeNormalizationForm normForm, /* TCL_{NFC,NFD,NFKC,NFKC} */
    int profile,		/* TCL_ENCODING_PROFILE_{STRICT,REPLACE} */
    Tcl_DString *dsPtr)		/* Converted output string in Tcl internal
				 * UTF8 encoding. Init'ed by function */
{
    Tcl_DStringInit(dsPtr);
    Tcl_Encoding encoding = Tcl_GetEncoding(interp, "utf-8");
    if (encoding == NULL) {
	return TCL_ERROR;
    }

    utf8proc_uint8_t *normUtf8;
    utf8proc_ssize_t normLength;

    normLength = TclUtfNormalize(interp, bytes, numBytes, encoding, normForm,
	    profile, &normUtf8);
    if (normLength >= 0) {
	assert(normUtf8);
	/* Convert standard UTF8 to internal UTF8 */
	int result = Tcl_ExternalToUtfDStringEx(interp, encoding,
		(const char *)normUtf8, normLength, profile, dsPtr, NULL);
	if (result != TCL_OK) {
	    normLength = -1;
	}
	free(normUtf8); /* NOT Tcl_Free! */
    }
    Tcl_FreeEncoding(encoding);
    return normLength >= 0 ? TCL_OK : TCL_ERROR;
}

/*
 *------------------------------------------------------------------------
 *
 * Tcl_UtfToNormalized --
 *
 *	Converts the passed string to a Unicode normalization form storing
 *	it in the caller provided buffer.
 *
 * Results:
 *	A standard Tcl error code.
 *
 * Side effects:
 *      The output string is stored in bufPtr.
 *
 *------------------------------------------------------------------------
 */
int
Tcl_UtfToNormalized(
    Tcl_Interp *interp,		/* Used for error messages. May be NULL */
    const char *bytes,		/* Operand encoded in Tcl internal UTF8 */
    Tcl_Size numBytes,		/* Length of bytes[], or -1 if NUL terminated */
    Tcl_UnicodeNormalizationForm normForm, /* TCL_{NFC,NFD,NFKC,NFKC} */
    int profile,		/* TCL_ENCODING_PROFILE_{STRICT,REPLACE} */
    char *bufPtr,		/* Pointer to output buffer. Must not be NULL.  */
    Tcl_Size bufLen,		/* Size of bufPtr storage. */
    Tcl_Size *lengthPtr)	/* Length of the output string in bytes excluding
				 * the trailing NUL byte. May be NULL */
{
    Tcl_Encoding encoding = Tcl_GetEncoding(interp, "utf-8");
    if (encoding == NULL) {
	return TCL_ERROR;
    }

    utf8proc_uint8_t *normUtf8;
    utf8proc_ssize_t normLength;
    normLength = TclUtfNormalize(interp, bytes, numBytes, encoding, normForm,
	    profile, &normUtf8);
    Tcl_FreeEncoding(encoding);
    if (normLength < 0) {
	return TCL_ERROR;
    }
    assert(normUtf8);

    /* Convert standard UTF8 to internal UTF8 */
    int result;
    utf8proc_uint8_t *from = normUtf8;
    utf8proc_uint8_t *fromEnd = from + normLength;
    char *to = bufPtr;
    char *toEnd = to + bufLen - 1; /* -1 for trailing NUL */
    while (from < fromEnd && to < toEnd) {
	/*
	 * The only difference between UTF-8 and internal UTF-8 is that
	 * internal UTF-8 does not allow NUL bytes in the middle of the string.
	 */
	if (*from) {
	    *to++ = *from++;
	} else {
	    *to++ = 0xC0; /* NUL byte in internal UTF-8 is encoded as C080 */
	    if (to == toEnd) {
		break;
	    }
	    *to++ = 0x80;
	    from++;
	}
    }
    if (from < fromEnd) {
	Tcl_SetObjResult(interp, Tcl_NewStringObj(
		"Output buffer too small.", -1));
	result = TCL_CONVERT_NOSPACE;
    } else {
	assert(to <= toEnd);
	*to = '\0'; /* NUL terminate the output */
	if (lengthPtr) {
	    *lengthPtr = to-bufPtr;
	}
	result = TCL_OK;
    }

    free(normUtf8); /* NOT Tcl_Free! */
    return result;
}

/*
 * Local Variables:
 * mode: c
 * c-basic-offset: 4
 * fill-column: 78
 * End:
 */<|MERGE_RESOLUTION|>--- conflicted
+++ resolved
@@ -10,11 +10,7 @@
  */
 
 #include "tclInt.h"
-<<<<<<< HEAD
-#include <assert.h>
 #include "../utf8proc/utf8proc.h" /* Relative path to ignore system include */
-=======
->>>>>>> e0d724c9
 
 typedef size_t (LengthProc)(const char *src);
 
