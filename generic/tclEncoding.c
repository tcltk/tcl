--- conflicted
+++ resolved
@@ -3668,12 +3668,7 @@
 	    /*
 	     * Plunge on, using '?' as a fallback character.
 	     */
-<<<<<<< HEAD
-	    ch = (Tcl_UniChar) '?'; /* Profiles TCL8 and REPLACE */
-=======
-
 	    ch = '?'; /* Profiles TCL8 and REPLACE */
->>>>>>> 7726d360
 	}
 
 	if (dst > dstEnd) {
