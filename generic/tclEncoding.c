/*
 * tclEncoding.c --
 *
 *	Contains the implementation of the encoding conversion package.
 *
 * Copyright © 1996-1998 Sun Microsystems, Inc.
 *
 * See the file "license.terms" for information on usage and redistribution of
 * this file, and for a DISCLAIMER OF ALL WARRANTIES.
 */

#include "tclInt.h"
<<<<<<< HEAD
#include <assert.h>
#include "../utf8proc/utf8proc.h" /* Relative path to ignore system include */
=======
>>>>>>> 1c3c4d15

typedef size_t (LengthProc)(const char *src);

/*
 * The following data structure represents an encoding, which describes how to
 * convert between various character sets and UTF-8.
 */

typedef struct {
    char *name;			/* Name of encoding. Malloced because (1) hash
				 * table entry that owns this encoding may be
				 * freed prior to this encoding being freed,
				 * (2) string passed in the Tcl_EncodingType
				 * structure may not be persistent. */
    Tcl_EncodingConvertProc *toUtfProc;
				/* Function to convert from external encoding
				 * into UTF-8. */
    Tcl_EncodingConvertProc *fromUtfProc;
				/* Function to convert from UTF-8 into
				 * external encoding. */
    Tcl_EncodingFreeProc *freeProc;
				/* If non-NULL, function to call when this
				 * encoding is deleted. */
    void *clientData;		/* Arbitrary value associated with encoding
				 * type. Passed to conversion functions. */
    Tcl_Size nullSize;		/* Number of 0x00 bytes that signify
				 * end-of-string in this encoding. This number
				 * is used to determine the source string
				 * length when the srcLen argument is
				 * negative. This number can be 1, 2, or 4. */
    LengthProc *lengthProc;	/* Function to compute length of
				 * null-terminated strings in this encoding.
				 * If nullSize is 1, this is strlen; if
				 * nullSize is 2, this is a function that
				 * returns the number of bytes in a 0x0000
				 * terminated string; if nullSize is 4, this
				 * is a function that returns the number of
				 * bytes in a 0x00000000 terminated string. */
    size_t refCount;		/* Number of uses of this structure. */
    Tcl_HashEntry *hPtr;	/* Hash table entry that owns this encoding. */
} Encoding;

/*
 * The following structure is the clientData for a dynamically-loaded,
 * table-driven encoding created by LoadTableEncoding(). It maps between
 * Unicode and a single-byte, double-byte, or multibyte (1 or 2 bytes only)
 * encoding.
 */

typedef struct {
    int fallback;		/* Character (in this encoding) to substitute
				 * when this encoding cannot represent a UTF-8
				 * character. */
    char prefixBytes[256];	/* If a byte in the input stream is a lead
				 * byte for a 2-byte sequence, the
				 * corresponding entry in this array is 1,
				 * otherwise it is 0. */
    unsigned short **toUnicode;	/* Two dimensional sparse matrix to map
				 * characters from the encoding to Unicode.
				 * Each element of the toUnicode array points
				 * to an array of 256 shorts. If there is no
				 * corresponding character in Unicode, the
				 * value in the matrix is 0x0000.
				 * malloc'd. */
    unsigned short **fromUnicode;
				/* Two dimensional sparse matrix to map
				 * characters from Unicode to the encoding.
				 * Each element of the fromUnicode array
				 * points to an array of 256 shorts. If there
				 * is no corresponding character the encoding,
				 * the value in the matrix is 0x0000.
				 * malloc'd. */
} TableEncodingData;

/*
 * Each of the following structures is the clientData for a dynamically-loaded
 * escape-driven encoding that is itself comprised of other simpler encodings.
 * An example is "iso-2022-jp", which uses escape sequences to switch between
 * ascii, jis0208, jis0212, gb2312, and ksc5601. Note that "escape-driven"
 * does not necessarily mean that the ESCAPE character is the character used
 * for switching character sets.
 */

typedef struct {
    unsigned sequenceLen;	/* Length of following string. */
    char sequence[16];		/* Escape code that marks this encoding. */
    char name[32];		/* Name for encoding. */
    Encoding *encodingPtr;	/* Encoding loaded using above name, or NULL
				 * if this sub-encoding has not been needed
				 * yet. */
} EscapeSubTable;

typedef struct {
    int fallback;		/* Character (in this encoding) to substitute
				 * when this encoding cannot represent a UTF-8
				 * character. */
    unsigned initLen;		/* Length of following string. */
    char init[16];		/* String to emit or expect before first char
				 * in conversion. */
    unsigned finalLen;		/* Length of following string. */
    char final[16];		/* String to emit or expect after last char in
				 * conversion. */
    char prefixBytes[256];	/* If a byte in the input stream is the first
				 * character of one of the escape sequences in
				 * the following array, the corresponding
				 * entry in this array is 1, otherwise it is
				 * 0. */
    int numSubTables;		/* Length of following array. */
    EscapeSubTable subTables[TCLFLEXARRAY];
				/* Information about each EscapeSubTable used
				 * by this encoding type. The actual size is
				 * as large as necessary to hold all
				 * EscapeSubTables. */
} EscapeEncodingData;

/*
 * Values used when loading an encoding file to identify the type of the
 * file.
 */
enum EncodingTypes {
    ENCODING_SINGLEBYTE = 0,	/* Encoding is single byte per character. */
    ENCODING_DOUBLEBYTE = 1,	/* Encoding is two bytes per character. */
    ENCODING_MULTIBYTE = 2,	/* Encoding is variable bytes per character. */
    ENCODING_ESCAPE = 3		/* Encoding has modes with escapes to move
				 * between them. */
};

/*
 * A list of directories in which Tcl should look for *.enc files. This list
 * is shared by all threads. Access is governed by a mutex lock.
 */

static TclInitProcessGlobalValueProc InitializeEncodingSearchPath;
static ProcessGlobalValue encodingSearchPath = {
    0, 0, NULL, NULL, InitializeEncodingSearchPath, NULL, NULL
};

/*
 * A map from encoding names to the directories in which their data files have
 * been seen. The string value of the map is shared by all threads. Access to
 * the shared string is governed by a mutex lock.
 */

static ProcessGlobalValue encodingFileMap = {
    0, 0, NULL, NULL, NULL, NULL, NULL
};

/*
 * A list of directories making up the "library path". Historically this
 * search path has served many uses, but the only one remaining is a base for
 * the encodingSearchPath above. If the application does not explicitly set
 * the encodingSearchPath, then it is initialized by appending /encoding
 * to each directory in this "libraryPath".
 */

static ProcessGlobalValue libraryPath = {
    0, 0, NULL, NULL, TclpInitLibraryPath, NULL, NULL
};

static int encodingsInitialized = 0;

/*
 * Hash table that keeps track of all loaded Encodings. Keys are the string
 * names that represent the encoding, values are (Encoding *).
 */

static Tcl_HashTable encodingTable;
TCL_DECLARE_MUTEX(encodingMutex)

/*
 * The following are used to hold the default and current system encodings.
 * If NULL is passed to one of the conversion routines, the current setting of
 * the system encoding is used to perform the conversion.
 */

static Tcl_Encoding defaultEncoding = NULL;
static Tcl_Encoding systemEncoding = NULL;
Tcl_Encoding tclIdentityEncoding = NULL;
Tcl_Encoding tclUtf8Encoding = NULL;

/*
 * Names of encoding profiles and corresponding integer values.
 * Keep alphabetical order for error messages.
 */
static const struct TclEncodingProfiles {
    const char *name;
    int value;
} encodingProfiles[] = {
    {"replace", TCL_ENCODING_PROFILE_REPLACE},
    {"strict", TCL_ENCODING_PROFILE_STRICT},
    {"tcl8", TCL_ENCODING_PROFILE_TCL8},
};

#define PROFILE_TCL8(flags_) \
    (ENCODING_PROFILE_GET(flags_) == TCL_ENCODING_PROFILE_TCL8)

#define PROFILE_REPLACE(flags_) \
    (ENCODING_PROFILE_GET(flags_) == TCL_ENCODING_PROFILE_REPLACE)

#define PROFILE_STRICT(flags_) \
    (!PROFILE_TCL8(flags_) && !PROFILE_REPLACE(flags_))

#define UNICODE_REPLACE_CHAR 0xFFFD
#define SURROGATE(c_)		(((c_) & ~0x7FF) == 0xD800)
#define HIGH_SURROGATE(c_)	(((c_) & ~0x3FF) == 0xD800)
#define LOW_SURROGATE(c_)	(((c_) & ~0x3FF) == 0xDC00)

/*
 * The following variable is used in the sparse matrix code for a
 * TableEncoding to represent a page in the table that has no entries.
 */

static unsigned short emptyPage[256];

/*
 * Functions used only in this module.
 */

static Tcl_EncodingConvertProc	BinaryProc;
static Tcl_DupInternalRepProc	DupEncodingInternalRep;
static Tcl_EncodingFreeProc	EscapeFreeProc;
static Tcl_EncodingConvertProc	EscapeFromUtfProc;
static Tcl_EncodingConvertProc	EscapeToUtfProc;
static void			FillEncodingFileMap(void);
static void			FreeEncoding(Tcl_Encoding encoding);
static Tcl_FreeInternalRepProc	FreeEncodingInternalRep;
static Encoding *		GetTableEncoding(EscapeEncodingData *dataPtr,
				    int state);
static Tcl_Encoding		LoadEncodingFile(Tcl_Interp *interp,
				    const char *name);
static Tcl_Encoding		LoadTableEncoding(const char *name, int type,
				    Tcl_Channel chan);
static Tcl_Encoding		LoadEscapeEncoding(const char *name,
				    Tcl_Channel chan);
static Tcl_Channel		OpenEncodingFileChannel(Tcl_Interp *interp,
				    const char *name);
static Tcl_EncodingFreeProc	TableFreeProc;
static Tcl_EncodingConvertProc	TableFromUtfProc;
static Tcl_EncodingConvertProc	TableToUtfProc;
static size_t		unilen(const char *src);
static size_t		unilen4(const char *src);
static Tcl_EncodingConvertProc	Utf32ToUtfProc;
static Tcl_EncodingConvertProc	UtfToUtf32Proc;
static Tcl_EncodingConvertProc	Utf16ToUtfProc;
static Tcl_EncodingConvertProc	UtfToUtf16Proc;
static Tcl_EncodingConvertProc	UtfToUcs2Proc;
static Tcl_EncodingConvertProc	UtfToUtfProc;
static Tcl_EncodingConvertProc	Iso88591FromUtfProc;
static Tcl_EncodingConvertProc	Iso88591ToUtfProc;

/*
 * A Tcl_ObjType for holding a cached Tcl_Encoding in the twoPtrValue.ptr1
 * field of the internalrep. This should help the lifetime of encodings be more
 * useful. See concerns raised in [Bug 1077262].
 */

static const Tcl_ObjType encodingType = {
    "encoding",
    FreeEncodingInternalRep,
    DupEncodingInternalRep,
    NULL,
    NULL,
    TCL_OBJTYPE_V0
};

#define EncodingSetInternalRep(objPtr, encoding) \
    do {								\
	Tcl_ObjInternalRep ir;						\
	ir.twoPtrValue.ptr1 = (encoding);				\
	ir.twoPtrValue.ptr2 = NULL;					\
	Tcl_StoreInternalRep((objPtr), &encodingType, &ir);		\
    } while (0)

#define EncodingGetInternalRep(objPtr, encoding) \
    do {								\
	const Tcl_ObjInternalRep *irPtr;				\
	irPtr = TclFetchInternalRep ((objPtr), &encodingType);		\
	(encoding) = irPtr ? (Tcl_Encoding)irPtr->twoPtrValue.ptr1 : NULL; \
    } while (0)

/*
 *----------------------------------------------------------------------
 *
 * Tcl_GetEncodingFromObj --
 *
 *	Writes to (*encodingPtr) the Tcl_Encoding value of (*objPtr), if
 *	possible, and returns TCL_OK. If no such encoding exists, TCL_ERROR is
 *	returned, and if interp is non-NULL, an error message is written
 *	there.
 *
 * Results:
 *	Standard Tcl return code.
 *
 * Side effects:
 *	Caches the Tcl_Encoding value as the internal rep of (*objPtr).
 *
 *----------------------------------------------------------------------
 */

int
Tcl_GetEncodingFromObj(
    Tcl_Interp *interp,
    Tcl_Obj *objPtr,
    Tcl_Encoding *encodingPtr)
{
    Tcl_Encoding encoding;
    const char *name = TclGetString(objPtr);

    EncodingGetInternalRep(objPtr, encoding);
    if (encoding == NULL) {
	encoding = Tcl_GetEncoding(interp, name);
	if (encoding == NULL) {
	    return TCL_ERROR;
	}
	EncodingSetInternalRep(objPtr, encoding);
    }
    *encodingPtr = Tcl_GetEncoding(NULL, name);
    return TCL_OK;
}

/*
 *----------------------------------------------------------------------
 *
 * FreeEncodingInternalRep --
 *
 *	The Tcl_FreeInternalRepProc for the "encoding" Tcl_ObjType.
 *
 *----------------------------------------------------------------------
 */

static void
FreeEncodingInternalRep(
    Tcl_Obj *objPtr)
{
    Tcl_Encoding encoding;

    EncodingGetInternalRep(objPtr, encoding);
    Tcl_FreeEncoding(encoding);
}

/*
 *----------------------------------------------------------------------
 *
 * DupEncodingInternalRep --
 *
 *	The Tcl_DupInternalRepProc for the "encoding" Tcl_ObjType.
 *
 *----------------------------------------------------------------------
 */

static void
DupEncodingInternalRep(
    Tcl_Obj *srcPtr,
    Tcl_Obj *dupPtr)
{
    Tcl_Encoding encoding = Tcl_GetEncoding(NULL, TclGetString(srcPtr));
    EncodingSetInternalRep(dupPtr, encoding);
}

/*
 *----------------------------------------------------------------------
 *
 * Tcl_GetEncodingSearchPath --
 *
 *	Keeps the per-thread copy of the encoding search path current with
 *	changes to the global copy.
 *
 * Results:
 *	Returns a "list" (Tcl_Obj *) that contains the encoding search path.
 *
 *----------------------------------------------------------------------
 */

Tcl_Obj *
Tcl_GetEncodingSearchPath(void)
{
    return TclGetProcessGlobalValue(&encodingSearchPath);
}

/*
 *----------------------------------------------------------------------
 *
 * Tcl_SetEncodingSearchPath --
 *
 *	Keeps the per-thread copy of the encoding search path current with
 *	changes to the global copy.
 *
 *----------------------------------------------------------------------
 */

int
Tcl_SetEncodingSearchPath(
    Tcl_Obj *searchPath)
{
    Tcl_Size dummy;

    if (TCL_ERROR == TclListObjLength(NULL, searchPath, &dummy)) {
	return TCL_ERROR;
    }
    TclSetProcessGlobalValue(&encodingSearchPath, searchPath);
    return TCL_OK;
}

/*
 *---------------------------------------------------------------------------
 *
 * FillEncodingFileMap --
 *
 *	Called to update the encoding file map with the current value
 *	of the encoding search path.
 *
 *	Finds *.end files in the directories on the encoding search path and
 *	stores the found pathnames in a map associated with the encoding name.
 *
 *	If $dir is on the encoding search path and the file $dir/foo.enc is
 *	found, stores a "foo" -> $dir entry in the map.  if the "foo" encoding
 *	is needed later, the $dir/foo.enc name can be quickly constructed in
 *	order to read the encoding data.
 *
 * Results:
 *	None.
 *
 * Side effects:
 *	Entries are added to the encoding file map.
 *
 *---------------------------------------------------------------------------
 */

static void
FillEncodingFileMap(void)
{
    Tcl_Size i, numDirs = 0;
    Tcl_Obj *map, *searchPath;

    searchPath = Tcl_GetEncodingSearchPath();
    Tcl_IncrRefCount(searchPath);
    TclListObjLength(NULL, searchPath, &numDirs);
    map = Tcl_NewDictObj();
    Tcl_IncrRefCount(map);

    for (i = numDirs-1; i != TCL_INDEX_NONE; i--) {
	/*
	 * Iterate backwards through the search path so as we overwrite
	 * entries found, we favor files earlier on the search path.
	 */

	Tcl_Size j, numFiles;
	Tcl_Obj *directory, *matchFileList;
	Tcl_Obj **filev;
	Tcl_GlobTypeData readableFiles = {
	    TCL_GLOB_TYPE_FILE, TCL_GLOB_PERM_R, NULL, NULL
	};

	TclNewObj(matchFileList);
	Tcl_ListObjIndex(NULL, searchPath, i, &directory);
	Tcl_IncrRefCount(directory);
	Tcl_IncrRefCount(matchFileList);
	Tcl_FSMatchInDirectory(NULL, matchFileList, directory, "*.enc",
		&readableFiles);

	TclListObjGetElements(NULL, matchFileList, &numFiles, &filev);
	for (j=0; j<numFiles; j++) {
	    Tcl_Obj *encoding, *fileObj;

	    fileObj = TclPathPart(NULL, filev[j], TCL_PATH_TAIL);
	    encoding = TclPathPart(NULL, fileObj, TCL_PATH_ROOT);
	    Tcl_DictObjPut(NULL, map, encoding, directory);
	    Tcl_DecrRefCount(fileObj);
	    Tcl_DecrRefCount(encoding);
	}
	Tcl_DecrRefCount(matchFileList);
	Tcl_DecrRefCount(directory);
    }
    Tcl_DecrRefCount(searchPath);
    TclSetProcessGlobalValue(&encodingFileMap, map);
    Tcl_DecrRefCount(map);
}

/*
 *---------------------------------------------------------------------------
 *
 * TclInitEncodingSubsystem --
 *
 *	Initialize all resources used by this subsystem on a per-process
 *	basis.
 *
 * Results:
 *	None.
 *
 * Side effects:
 *	Depends on the memory, object, and IO subsystems.
 *
 *---------------------------------------------------------------------------
 */

/*
 * NOTE: THESE BIT DEFINITIONS SHOULD NOT OVERLAP WITH INTERNAL USE BITS
 * DEFINED IN tcl.h (TCL_ENCODING_* et al). Be cognizant of this
 * when adding bits. TODO - should really be defined in a single file.
 *
 * To prevent conflicting bits, only define bits within 0xff00 mask here.
 */
enum InternalEncodingFlags {
    TCL_ENCODING_LE = 0x100,	/* Used to distinguish LE/BE variants */
    ENCODING_UTF = 0x200,	/* For UTF-8 encoding, allow 4-byte output
				 * sequences */
    ENCODING_INPUT = 0x400	/* For UTF-8/CESU-8 encoding, means
				 * external -> internal */
};

void
TclInitEncodingSubsystem(void)
{
    Tcl_EncodingType type;
    TableEncodingData *dataPtr;
    unsigned size;
    unsigned short i;
    union {
	char c;
	short s;
    } isLe;
    int leFlags;

    if (encodingsInitialized) {
	return;
    }

    /* Note: This DEPENDS on TCL_ENCODING_LE being defined in least sig byte */
    isLe.s = 1;
    leFlags = isLe.c ? TCL_ENCODING_LE : 0;

    Tcl_MutexLock(&encodingMutex);
    Tcl_InitHashTable(&encodingTable, TCL_STRING_KEYS);
    Tcl_MutexUnlock(&encodingMutex);

    /*
     * Create a few initial encodings.  UTF-8 to UTF-8 translation is not a
     * no-op because it turns a stream of improperly formed UTF-8 into a
     * properly formed stream.
     */

    type.encodingName	= NULL;
    type.toUtfProc	= BinaryProc;
    type.fromUtfProc	= BinaryProc;
    type.freeProc	= NULL;
    type.nullSize	= 1;
    type.clientData	= NULL;
    tclIdentityEncoding = Tcl_CreateEncoding(&type);

    type.encodingName	= "utf-8";
    type.toUtfProc	= UtfToUtfProc;
    type.fromUtfProc	= UtfToUtfProc;
    type.freeProc	= NULL;
    type.nullSize	= 1;
    type.clientData	= INT2PTR(ENCODING_UTF);
    tclUtf8Encoding = Tcl_CreateEncoding(&type);
    type.clientData	= NULL;
    type.encodingName	= "cesu-8";
    Tcl_CreateEncoding(&type);

    type.toUtfProc	= Utf16ToUtfProc;
    type.fromUtfProc	= UtfToUcs2Proc;
    type.freeProc	= NULL;
    type.nullSize	= 2;
    type.encodingName	= "ucs-2le";
    type.clientData	= INT2PTR(TCL_ENCODING_LE);
    Tcl_CreateEncoding(&type);
    type.encodingName	= "ucs-2be";
    type.clientData	= NULL;
    Tcl_CreateEncoding(&type);
    type.encodingName	= "ucs-2";
    type.clientData	= INT2PTR(leFlags);
    Tcl_CreateEncoding(&type);

    type.toUtfProc	= Utf32ToUtfProc;
    type.fromUtfProc	= UtfToUtf32Proc;
    type.freeProc	= NULL;
    type.nullSize	= 4;
    type.encodingName	= "utf-32le";
    type.clientData	= INT2PTR(TCL_ENCODING_LE);
    Tcl_CreateEncoding(&type);
    type.encodingName	= "utf-32be";
    type.clientData	= NULL;
    Tcl_CreateEncoding(&type);
    type.encodingName	= "utf-32";
    type.clientData	= INT2PTR(leFlags);
    Tcl_CreateEncoding(&type);

    type.toUtfProc	= Utf16ToUtfProc;
    type.fromUtfProc    = UtfToUtf16Proc;
    type.freeProc	= NULL;
    type.nullSize	= 2;
    type.encodingName	= "utf-16le";
    type.clientData	= INT2PTR(TCL_ENCODING_LE);
    Tcl_CreateEncoding(&type);
    type.encodingName	= "utf-16be";
    type.clientData	= NULL;
    Tcl_CreateEncoding(&type);
    type.encodingName	= "utf-16";
    type.clientData	= INT2PTR(leFlags);
    Tcl_CreateEncoding(&type);

#ifndef TCL_NO_DEPRECATED
    type.encodingName	= "unicode";
    Tcl_CreateEncoding(&type);
#endif

    /*
     * Need the iso8859-1 encoding in order to process binary data, so force
     * it to always be embedded. Note that this encoding *must* be a proper
     * table encoding or some of the escape encodings crash! Hence the ugly
     * code to duplicate the structure of a table encoding here.
     */

    dataPtr = (TableEncodingData *)Tcl_Alloc(sizeof(TableEncodingData));
    memset(dataPtr, 0, sizeof(TableEncodingData));
    dataPtr->fallback = '?';

    size = 256*(sizeof(unsigned short *) + sizeof(unsigned short));
    dataPtr->toUnicode = (unsigned short **)Tcl_Alloc(size);
    memset(dataPtr->toUnicode, 0, size);
    dataPtr->fromUnicode = (unsigned short **)Tcl_Alloc(size);
    memset(dataPtr->fromUnicode, 0, size);

    dataPtr->toUnicode[0] = (unsigned short *) (dataPtr->toUnicode + 256);
    dataPtr->fromUnicode[0] = (unsigned short *) (dataPtr->fromUnicode + 256);
    for (i=1 ; i<256 ; i++) {
	dataPtr->toUnicode[i] = emptyPage;
	dataPtr->fromUnicode[i] = emptyPage;
    }

    for (i=0 ; i<256 ; i++) {
	dataPtr->toUnicode[0][i] = i;
	dataPtr->fromUnicode[0][i] = i;
    }

    type.encodingName	= "iso8859-1";
    type.toUtfProc	= Iso88591ToUtfProc;
    type.fromUtfProc	= Iso88591FromUtfProc;
    type.freeProc	= TableFreeProc;
    type.nullSize	= 1;
    type.clientData	= dataPtr;
    defaultEncoding	= Tcl_CreateEncoding(&type);
    systemEncoding	= Tcl_GetEncoding(NULL, type.encodingName);

    encodingsInitialized = 1;
}

/*
 *----------------------------------------------------------------------
 *
 * TclFinalizeEncodingSubsystem --
 *
 *	Release the state associated with the encoding subsystem.
 *
 * Results:
 *	None.
 *
 * Side effects:
 *	Frees all of the encodings.
 *
 *----------------------------------------------------------------------
 */

void
TclFinalizeEncodingSubsystem(void)
{
    Tcl_HashSearch search;
    Tcl_HashEntry *hPtr;

    Tcl_MutexLock(&encodingMutex);
    encodingsInitialized = 0;
    FreeEncoding(systemEncoding);
    systemEncoding = NULL;
    defaultEncoding = NULL;
    FreeEncoding(tclIdentityEncoding);
    tclIdentityEncoding = NULL;
    FreeEncoding(tclUtf8Encoding);
    tclUtf8Encoding = NULL;

    hPtr = Tcl_FirstHashEntry(&encodingTable, &search);
    while (hPtr != NULL) {
	/*
	 * Call FreeEncoding instead of doing it directly to handle refcounts
	 * like escape encodings use. [Bug 524674] Make sure to call
	 * Tcl_FirstHashEntry repeatedly so that all encodings are eventually
	 * cleaned up.
	 */

	FreeEncoding((Tcl_Encoding)Tcl_GetHashValue(hPtr));
	hPtr = Tcl_FirstHashEntry(&encodingTable, &search);
    }

    Tcl_DeleteHashTable(&encodingTable);
    Tcl_MutexUnlock(&encodingMutex);
}

/*
 *-------------------------------------------------------------------------
 *
 * Tcl_GetEncoding --
 *
 *	Given the name of a encoding, find the corresponding Tcl_Encoding
 *	token. If the encoding did not already exist, Tcl attempts to
 *	dynamically load an encoding by that name.
 *
 * Results:
 *	Returns a token that represents the encoding. If the name didn't refer
 *	to any known or loadable encoding, NULL is returned. If NULL was
 *	returned, an error message is left in interp's result object, unless
 *	interp was NULL.
 *
 * Side effects:
 *	LoadEncodingFile is called if necessary.
 *
 *-------------------------------------------------------------------------
 */

Tcl_Encoding
Tcl_GetEncoding(
    Tcl_Interp *interp,		/* Interp for error reporting, if not NULL. */
    const char *name)		/* The name of the desired encoding. */
{
    Tcl_HashEntry *hPtr;
    Encoding *encodingPtr;

    Tcl_MutexLock(&encodingMutex);
    if (name == NULL) {
	encodingPtr = (Encoding *) systemEncoding;
	encodingPtr->refCount++;
	Tcl_MutexUnlock(&encodingMutex);
	return systemEncoding;
    }

    hPtr = Tcl_FindHashEntry(&encodingTable, name);
    if (hPtr != NULL) {
	encodingPtr = (Encoding *)Tcl_GetHashValue(hPtr);
	encodingPtr->refCount++;
	Tcl_MutexUnlock(&encodingMutex);
	return (Tcl_Encoding) encodingPtr;
    }
    Tcl_MutexUnlock(&encodingMutex);

    return LoadEncodingFile(interp, name);
}

/*
 *---------------------------------------------------------------------------
 *
 * Tcl_FreeEncoding --
 *
 *	Releases an encoding allocated by Tcl_CreateEncoding() or
 *	Tcl_GetEncoding().
 *
 * Results:
 *	None.
 *
 * Side effects:
 *	The reference count associated with the encoding is decremented and
 *	the encoding is deleted if nothing is using it anymore.
 *
 *---------------------------------------------------------------------------
 */

void
Tcl_FreeEncoding(
    Tcl_Encoding encoding)
{
    Tcl_MutexLock(&encodingMutex);
    FreeEncoding(encoding);
    Tcl_MutexUnlock(&encodingMutex);
}

/*
 *----------------------------------------------------------------------
 *
 * FreeEncoding --
 *
 *	Decrements the reference count of an encoding.  The caller must hold
 *	encodingMutes.
 *
 * Results:
 *	None.
 *
 * Side effects:
 *	Releases the resource for an encoding if it is now unused.
 *	The reference count associated with the encoding is decremented and
 *	the encoding may be deleted if nothing is using it anymore.
 *
 *----------------------------------------------------------------------
 */

static void
FreeEncoding(
    Tcl_Encoding encoding)
{
    Encoding *encodingPtr = (Encoding *) encoding;

    if (encodingPtr == NULL) {
	return;
    }
    if (encodingPtr->refCount-- <= 1) {
	if (encodingPtr->freeProc != NULL) {
	    encodingPtr->freeProc(encodingPtr->clientData);
	}
	if (encodingPtr->hPtr != NULL) {
	    Tcl_DeleteHashEntry(encodingPtr->hPtr);
	}
	if (encodingPtr->name) {
	    Tcl_Free(encodingPtr->name);
	}
	Tcl_Free(encodingPtr);
    }
}

/*
 *-------------------------------------------------------------------------
 *
 * Tcl_GetEncodingName --
 *
 *	Given an encoding, return the name that was used to construct the
 *	encoding.
 *
 * Results:
 *	The name of the encoding.
 *
 * Side effects:
 *	None.
 *
 *---------------------------------------------------------------------------
 */

const char *
Tcl_GetEncodingName(
    Tcl_Encoding encoding)	/* The encoding whose name to fetch. */
{
    if (encoding == NULL) {
	encoding = systemEncoding;
    }

    return ((Encoding *) encoding)->name;
}

/*
 *-------------------------------------------------------------------------
 *
 * Tcl_GetEncodingNames --
 *
 *	Get the list of all known encodings, including the ones stored as
 *	files on disk in the encoding path.
 *
 * Results:
 *	Modifies interp's result object to hold a list of all the available
 *	encodings.
 *
 * Side effects:
 *	None.
 *
 *-------------------------------------------------------------------------
 */

void
Tcl_GetEncodingNames(
    Tcl_Interp *interp)		/* Interp to hold result. */
{
    Tcl_HashTable table;
    Tcl_HashSearch search;
    Tcl_HashEntry *hPtr;
    Tcl_Obj *map, *name, *result;
    Tcl_DictSearch mapSearch;
    int done = 0;

    TclNewObj(result);
    Tcl_InitObjHashTable(&table);

    /*
     * Copy encoding names from loaded encoding table to table.
     */

    Tcl_MutexLock(&encodingMutex);
    for (hPtr = Tcl_FirstHashEntry(&encodingTable, &search); hPtr != NULL;
	    hPtr = Tcl_NextHashEntry(&search)) {
	Encoding *encodingPtr = (Encoding *)Tcl_GetHashValue(hPtr);

	Tcl_CreateHashEntry(&table,
		Tcl_NewStringObj(encodingPtr->name, TCL_INDEX_NONE), NULL);
    }
    Tcl_MutexUnlock(&encodingMutex);

    FillEncodingFileMap();
    map = TclGetProcessGlobalValue(&encodingFileMap);

    /*
     * Copy encoding names from encoding file map to table.
     */

    Tcl_DictObjFirst(NULL, map, &mapSearch, &name, NULL, &done);
    for (; !done; Tcl_DictObjNext(&mapSearch, &name, NULL, &done)) {
	Tcl_CreateHashEntry(&table, name, NULL);
    }

    /*
     * Pull all encoding names from table into the result list.
     */

    for (hPtr = Tcl_FirstHashEntry(&table, &search); hPtr != NULL;
	    hPtr = Tcl_NextHashEntry(&search)) {
	Tcl_ListObjAppendElement(NULL, result,
		(Tcl_Obj *) Tcl_GetHashKey(&table, hPtr));
    }
    Tcl_SetObjResult(interp, result);
    Tcl_DeleteHashTable(&table);
}

/*
 *-------------------------------------------------------------------------
 *
 * Tcl_GetEncodingNulLength --
 *
 *	Given an encoding, return the number of nul bytes used for the
 *	string termination.
 *
 * Results:
 *	The number of nul bytes used for the string termination.
 *
 * Side effects:
 *	None.
 *
 *---------------------------------------------------------------------------
 */
Tcl_Size
Tcl_GetEncodingNulLength(
    Tcl_Encoding encoding)
{
    if (encoding == NULL) {
	encoding = systemEncoding;
    }

    return ((Encoding *) encoding)->nullSize;
}

/*
 *------------------------------------------------------------------------
 *
 * Tcl_SetSystemEncoding --
 *
 *	Sets the default encoding that should be used whenever the user passes
 *	a NULL value in to one of the conversion routines. If the supplied
 *	name is NULL, the system encoding is reset to the default system
 *	encoding.
 *
 * Results:
 *	The return value is TCL_OK if the system encoding was successfully set
 *	to the encoding specified by name, TCL_ERROR otherwise. If TCL_ERROR
 *	is returned, an error message is left in interp's result object,
 *	unless interp was NULL.
 *
 * Side effects:
 *	If the passed encoding is the same as the current system
 *	encoding, the call is effectively a no-op. Otherwise, the reference
 *	count of the new system encoding is incremented. The reference count
 *	of the old system encoding is decremented and it may be freed. All
 *	VFS cached information is invalidated.
 *
 *------------------------------------------------------------------------
 */

int
Tcl_SetSystemEncoding(
    Tcl_Interp *interp,		/* Interp for error reporting, if not NULL. */
    const char *name)		/* The name of the desired encoding, or NULL/""
				 * to reset to default encoding. */
{
    Tcl_Encoding encoding = NULL;


    if (name && *name) {
	encoding = Tcl_GetEncoding(interp, name); /* this increases refCount */
	if (encoding == NULL) {
	    return TCL_ERROR;
	}
    }

    /* Don't lock (and change anything, bump epoch) if it remains unchanged. */

    if ((encoding ? encoding : defaultEncoding) == systemEncoding) {
	if (encoding) {
	    Tcl_FreeEncoding(encoding); /* paired to Tcl_GetEncoding */


	}


	return TCL_OK;
    }

    /* Checks above ensure this is only called when system encoding changes */
    Tcl_MutexLock(&encodingMutex);
    if (!encoding) {
	encoding = defaultEncoding; /* need increase its refCount */
	((Encoding *)encoding)->refCount++;
    }

    FreeEncoding(systemEncoding);
    systemEncoding = encoding;
    Tcl_MutexUnlock(&encodingMutex);

    Tcl_FSMountsChanged(NULL);

    return TCL_OK;
}

/*
 *---------------------------------------------------------------------------
 *
 * Tcl_CreateEncoding --
 *
 *	Defines a new encoding, along with the functions that are used to
 *	convert to and from Unicode.
 *
 * Results:
 *	Returns a token that represents the encoding. If an encoding with the
 *	same name already existed, the old encoding token remains valid and
 *	continues to behave as it used to, and is eventually garbage collected
 *	when the last reference to it goes away. Any subsequent calls to
 *	Tcl_GetEncoding with the specified name retrieve the most recent
 *	encoding token.
 *
 * Side effects:
 *	A new record having the name of the encoding is entered into a table of
 *	encodings visible to all interpreters.  For each call to this function,
 *	there should eventually be a call to Tcl_FreeEncoding, which cleans
 *	deletes the record in the table when an encoding is no longer needed.
 *
 *---------------------------------------------------------------------------
 */

Tcl_Encoding
Tcl_CreateEncoding(
    const Tcl_EncodingType *typePtr)
				/* The encoding type. */
{
    Encoding *encodingPtr = (Encoding *)Tcl_Alloc(sizeof(Encoding));
    encodingPtr->name		= NULL;
    encodingPtr->toUtfProc	= typePtr->toUtfProc;
    encodingPtr->fromUtfProc	= typePtr->fromUtfProc;
    encodingPtr->freeProc	= typePtr->freeProc;
    encodingPtr->nullSize	= typePtr->nullSize;
    encodingPtr->clientData	= typePtr->clientData;
    if (typePtr->nullSize == 2) {
	encodingPtr->lengthProc = (LengthProc *) unilen;
    } else if (typePtr->nullSize == 4) {
	encodingPtr->lengthProc = (LengthProc *) unilen4;
    } else {
	encodingPtr->lengthProc = (LengthProc *) strlen;
    }
    encodingPtr->refCount	= 1;
    encodingPtr->hPtr		= NULL;

    if (typePtr->encodingName) {
	Tcl_HashEntry *hPtr;
	int isNew;
	char *name;

	Tcl_MutexLock(&encodingMutex);
	hPtr = Tcl_CreateHashEntry(&encodingTable, typePtr->encodingName, &isNew);
	if (isNew == 0) {
	    /*
	     * Remove old encoding from hash table, but don't delete it until last
	     * reference goes away.
	     */

	    Encoding *replaceMe = (Encoding *)Tcl_GetHashValue(hPtr);
	    replaceMe->hPtr = NULL;
	}

	name = (char *)Tcl_Alloc(strlen(typePtr->encodingName) + 1);
	encodingPtr->name	= strcpy(name, typePtr->encodingName);
	encodingPtr->hPtr	= hPtr;
	Tcl_SetHashValue(hPtr, encodingPtr);

	Tcl_MutexUnlock(&encodingMutex);
    }
    return (Tcl_Encoding) encodingPtr;
}

/*
 *-------------------------------------------------------------------------
 *
 * Tcl_ExternalToUtfDString --
 *
 *	Convert a source buffer from the specified encoding into UTF-8. If any
 *	of the bytes in the source buffer are invalid or cannot be represented
 *	in the target encoding, a default fallback character will be
 *	substituted.
 *
 * Results:
 *	The converted bytes are stored in the DString, which is then NULL
 *	terminated. The return value is a pointer to the value stored in the
 *	DString.
 *
 * Side effects:
 *	None.
 *
 *-------------------------------------------------------------------------
 */

#undef Tcl_ExternalToUtfDString
char *
Tcl_ExternalToUtfDString(
    Tcl_Encoding encoding,	/* The encoding for the source string, or NULL
				 * for the default system encoding. */
    const char *src,		/* Source string in specified encoding. */
    Tcl_Size srcLen,		/* Source string length in bytes, or < 0 for
				 * encoding-specific string length. */
    Tcl_DString *dstPtr)	/* Uninitialized or free DString in which the
				 * converted string is stored. */
{
    Tcl_ExternalToUtfDStringEx(
	NULL, encoding, src, srcLen, TCL_ENCODING_PROFILE_TCL8, dstPtr, NULL);
    return Tcl_DStringValue(dstPtr);
}

/*
 *-------------------------------------------------------------------------
 *
 * Tcl_ExternalToUtfDStringEx --
 *
 *	Convert a source buffer from the specified encoding into UTF-8.
 *	"flags" controls the behavior if any of the bytes in
 *	the source buffer are invalid or cannot be represented in utf-8.
 *	Possible flags values:
 *	target encoding. It should be composed by OR-ing the following:
 *	- *At most one* of TCL_ENCODING_PROFILE{DEFAULT,TCL8,STRICT}
 *
 * Results:
 *	The return value is one of
 *	  TCL_OK: success. Converted string in *dstPtr
 *	  TCL_ERROR: error in passed parameters. Error message in interp
 *	  TCL_CONVERT_MULTIBYTE: source ends in truncated multibyte sequence
 *	  TCL_CONVERT_SYNTAX: source is not conformant to encoding definition
 *	  TCL_CONVERT_UNKNOWN: source contained a character that could not
 *	      be represented in target encoding.
 *
 * Side effects:
 *	TCL_OK: The converted bytes are stored in the DString and NUL
 *	    terminated in an encoding-specific manner.
 *	TCL_ERROR: an error, message is stored in the interp if not NULL.
 *	TCL_CONVERT_*: if errorLocPtr is NULL, an error message is stored
 *	    in the interpreter (if not NULL). If errorLocPtr is not NULL,
 *	    no error message is stored as it is expected the caller is
 *	    interested in whatever is decoded so far and not treating this
 *	    as an error condition.
 *
 *	In addition, *dstPtr is always initialized and must be cleared
 *	by the caller irrespective of the return code.
 *
 *-------------------------------------------------------------------------
 */

int
Tcl_ExternalToUtfDStringEx(
    Tcl_Interp *interp,		/* For error messages. May be NULL. */
    Tcl_Encoding encoding,	/* The encoding for the source string, or NULL
				 * for the default system encoding. */
    const char *src,		/* Source string in specified encoding. */
    Tcl_Size srcLen,		/* Source string length in bytes, or < 0 for
				 * encoding-specific string length. */
    int flags,			/* Conversion control flags. */
    Tcl_DString *dstPtr,	/* Uninitialized or free DString in which the
				 * converted string is stored. */
    Tcl_Size *errorLocPtr)	/* Where to store the error location
				 * (or TCL_INDEX_NONE if no error). May
				 * be NULL. */
{
    char *dst;
    Tcl_EncodingState state;
    const Encoding *encodingPtr;
    int result;
    Tcl_Size dstLen, soFar;
    const char *srcStart = src;

    /* DO FIRST - Must always be initialized before returning */
    Tcl_DStringInit(dstPtr);

    dst = Tcl_DStringValue(dstPtr);
    dstLen = dstPtr->spaceAvl - 1;

    if (encoding == NULL) {
	encoding = systemEncoding;
    }
    encodingPtr = (Encoding *)encoding;

    if (src == NULL) {
	srcLen = 0;
    } else if (srcLen == TCL_INDEX_NONE) {
	srcLen = encodingPtr->lengthProc(src);
    }

    flags &= ~TCL_ENCODING_END;
    flags |= TCL_ENCODING_START;
    if (encodingPtr->toUtfProc == UtfToUtfProc) {
	flags |= ENCODING_INPUT;
    }

    while (1) {
	int srcChunkLen, srcChunkRead;
	int dstChunkLen, dstChunkWrote, dstChunkChars;

	if (srcLen > INT_MAX) {
	    srcChunkLen = INT_MAX;
	} else {
	    srcChunkLen = srcLen;
	    flags |= TCL_ENCODING_END; /* Last chunk */
	}
	dstChunkLen = dstLen > INT_MAX ? INT_MAX : dstLen;

	result = encodingPtr->toUtfProc(encodingPtr->clientData, src,
		srcChunkLen, flags, &state, dst, dstChunkLen,
		&srcChunkRead, &dstChunkWrote, &dstChunkChars);
	soFar = dst + dstChunkWrote - Tcl_DStringValue(dstPtr);

	src += srcChunkRead;

	/*
	 * Keep looping in two case -
	 *   - our destination buffer did not have enough room
	 *   - we had not passed in all the data and error indicated fragment
	 *     of a multibyte character
	 * In both cases we have to grow buffer, move the input source pointer
	 * and loop. Otherwise, return the result we got.
	 */
	if ((result != TCL_CONVERT_NOSPACE) &&
		(result != TCL_CONVERT_MULTIBYTE || (flags & TCL_ENCODING_END))) {
	    Tcl_Size nBytesProcessed = (src - srcStart);

	    Tcl_DStringSetLength(dstPtr, soFar);
	    if (errorLocPtr) {
		/*
		 * Do not write error message into interpreter if caller
		 * wants to know error location.
		 */
		*errorLocPtr = result == TCL_OK
			? TCL_INDEX_NONE : nBytesProcessed;
	    } else {
		/* Caller wants error message on failure */
		if (result != TCL_OK && interp != NULL) {
		    char buf[TCL_INTEGER_SPACE];
		    snprintf(buf, sizeof(buf), "%" TCL_SIZE_MODIFIER "d",
			    nBytesProcessed);
		    Tcl_SetObjResult(interp, Tcl_ObjPrintf(
			    "unexpected byte sequence starting at index %"
			    TCL_SIZE_MODIFIER "d: '\\x%02X'",
			    nBytesProcessed, UCHAR(srcStart[nBytesProcessed])));
		    Tcl_SetErrorCode(
			    interp, "TCL", "ENCODING", "ILLEGALSEQUENCE", buf,
			    (char *)NULL);
		}
	    }
	    if (result != TCL_OK) {
		errno = (result == TCL_CONVERT_NOSPACE) ? ENOMEM : EILSEQ;
	    }
	    return result;
	}

	/* Expand space and continue */
	flags &= ~TCL_ENCODING_START;
	srcLen -= srcChunkRead;
	if (Tcl_DStringLength(dstPtr) == 0) {
	    Tcl_DStringSetLength(dstPtr, dstLen);
	}
	Tcl_DStringSetLength(dstPtr, 2 * Tcl_DStringLength(dstPtr) + 1);
	dst = Tcl_DStringValue(dstPtr) + soFar;
	dstLen = Tcl_DStringLength(dstPtr) - soFar - 1;
    }
}

/*
 *-------------------------------------------------------------------------
 *
 * Tcl_ExternalToUtf --
 *
 *	Convert a source buffer from the specified encoding into UTF-8.
 *
 * Results:
 *	The return value is one of TCL_OK, TCL_CONVERT_MULTIBYTE,
 *	TCL_CONVERT_SYNTAX, TCL_CONVERT_UNKNOWN, or TCL_CONVERT_NOSPACE, as
 *	documented in tcl.h.
 *
 * Side effects:
 *	The converted bytes are stored in the output buffer.
 *
 *-------------------------------------------------------------------------
 */

int
Tcl_ExternalToUtf(
    TCL_UNUSED(Tcl_Interp *),	/* TODO: Re-examine this. */
    Tcl_Encoding encoding,	/* The encoding for the source string, or NULL
				 * for the default system encoding. */
    const char *src,		/* Source string in specified encoding. */
    Tcl_Size srcLen,		/* Source string length in bytes, or
				 * TCL_INDEX_NONE for encoding-specific string
				 * length. */
    int flags,			/* Conversion control flags. */
    Tcl_EncodingState *statePtr,/* Place for conversion routine to store state
				 * information used during a piecewise
				 * conversion. Contents of statePtr are
				 * initialized and/or reset by conversion
				 * routine under control of flags argument. */
    char *dst,			/* Output buffer in which converted string is
				 * stored. */
    Tcl_Size dstLen,		/* The maximum length of output buffer in
				 * bytes. */
    int *srcReadPtr,		/* Filled with the number of bytes from the
				 * source string that were converted. This may
				 * be less than the original source length if
				 * there was a problem converting some source
				 * characters. */
    int *dstWrotePtr,		/* Filled with the number of bytes that were
				 * stored in the output buffer as a result of
				 * the conversion. */
    int *dstCharsPtr)		/* Filled with the number of characters that
				 * correspond to the bytes stored in the
				 * output buffer. */
{
    const Encoding *encodingPtr;
    int result, srcRead, dstWrote, dstChars = 0;
    int noTerminate = flags & TCL_ENCODING_NO_TERMINATE;
    int charLimited = (flags & TCL_ENCODING_CHAR_LIMIT) && dstCharsPtr;
    int maxChars = INT_MAX;
    Tcl_EncodingState state;

    if (encoding == NULL) {
	encoding = systemEncoding;
    }
    encodingPtr = (Encoding *) encoding;

    if (src == NULL) {
	srcLen = 0;
    } else if (srcLen == TCL_INDEX_NONE) {
	srcLen = encodingPtr->lengthProc(src);
    }
    if (statePtr == NULL) {
	flags |= TCL_ENCODING_START | TCL_ENCODING_END;
	statePtr = &state;
    }
    if (srcLen > INT_MAX) {
	srcLen = INT_MAX;
	flags &= ~TCL_ENCODING_END;
    }
    if (dstLen > INT_MAX) {
	dstLen = INT_MAX;
    }
    if (srcReadPtr == NULL) {
	srcReadPtr = &srcRead;
    }
    if (dstWrotePtr == NULL) {
	dstWrotePtr = &dstWrote;
    }
    if (dstCharsPtr == NULL) {
	dstCharsPtr = &dstChars;
	flags &= ~TCL_ENCODING_CHAR_LIMIT;
    } else if (charLimited) {
	maxChars = *dstCharsPtr;
    }

    if (!noTerminate) {
	if (dstLen < 1) {
	    return TCL_CONVERT_NOSPACE;
	}
	/*
	 * If there are any null characters in the middle of the buffer,
	 * they will converted to the UTF-8 null character (\xC0\x80). To get
	 * the actual \0 at the end of the destination buffer, we need to
	 * append it manually.  First make room for it...
	 */

	dstLen--;
    } else {
	if (dstLen <= 0 && srcLen > 0) {
	    return TCL_CONVERT_NOSPACE;
	}
    }
    if (encodingPtr->toUtfProc == UtfToUtfProc) {
	flags |= ENCODING_INPUT;
    }
    do {
	Tcl_EncodingState savedState = *statePtr;

	result = encodingPtr->toUtfProc(encodingPtr->clientData, src, srcLen,
		flags, statePtr, dst, dstLen, srcReadPtr, dstWrotePtr,
		dstCharsPtr);
	if (*dstCharsPtr <= maxChars) {
	    break;
	}
	dstLen = Tcl_UtfAtIndex(dst, maxChars) - dst + (TCL_UTF_MAX - 1);
	*statePtr = savedState;
    } while (1);
    if (!noTerminate) {
	/* ...and then append it */

	dst[*dstWrotePtr] = '\0';
    }

    return result;
}

/*
 *-------------------------------------------------------------------------
 *
 * Tcl_UtfToExternalDString --
 *
 *	Convert a source buffer from UTF-8 to the specified encoding. If any
 *	of the bytes in the source buffer are invalid or cannot be represented
 *	in the target encoding, a default fallback character is substituted.
 *
 * Results:
 *	The converted bytes are stored in the DString, which is then NULL
 *	terminated in an encoding-specific manner. The return value is a
 *	pointer to the value stored in the DString.
 *
 * Side effects:
 *	None.
 *
 *-------------------------------------------------------------------------
 */
#undef Tcl_UtfToExternalDString
char *
Tcl_UtfToExternalDString(
    Tcl_Encoding encoding,	/* The encoding for the converted string, or
				 * NULL for the default system encoding. */
    const char *src,		/* Source string in UTF-8. */
    Tcl_Size srcLen,		/* Source string length in bytes, or < 0 for
				 * strlen(). */
    Tcl_DString *dstPtr)	/* Uninitialized or free DString in which the
				 * converted string is stored. */
{
    Tcl_UtfToExternalDStringEx(
	NULL, encoding, src, srcLen, TCL_ENCODING_PROFILE_TCL8, dstPtr, NULL);
    return Tcl_DStringValue(dstPtr);
}

/*
 *-------------------------------------------------------------------------
 *
 * Tcl_UtfToExternalDStringEx --
 *
 *	Convert a source buffer from UTF-8 to the specified encoding.
 *	The parameter flags controls the behavior, if any of the bytes in
 *	the source buffer are invalid or cannot be represented in the
 *	target encoding. It should be composed by OR-ing the following:
 *	- *At most one* of TCL_ENCODING_PROFILE_*
 *
 * Results:
 *	The return value is one of
 *	  TCL_OK: success. Converted string in *dstPtr
 *	  TCL_ERROR: error in passed parameters. Error message in interp
 *	  TCL_CONVERT_MULTIBYTE: source ends in truncated multibyte sequence
 *	  TCL_CONVERT_SYNTAX: source is not conformant to encoding definition
 *	  TCL_CONVERT_UNKNOWN: source contained a character that could not
 *	      be represented in target encoding.
 *
 * Side effects:
 *	TCL_OK: The converted bytes are stored in the DString and NUL
 *	    terminated in an encoding-specific manner
 *	TCL_ERROR: an error, message is stored in the interp if not NULL.
 *	TCL_CONVERT_*: if errorLocPtr is NULL, an error message is stored
 *	    in the interpreter (if not NULL). If errorLocPtr is not NULL,
 *	    no error message is stored as it is expected the caller is
 *	    interested in whatever is decoded so far and not treating this
 *	    as an error condition.
 *
 *	In addition, *dstPtr is always initialized and must be cleared
 *	by the caller irrespective of the return code.
 *
 *-------------------------------------------------------------------------
 */

int
Tcl_UtfToExternalDStringEx(
    Tcl_Interp *interp,		/* For error messages. May be NULL. */
    Tcl_Encoding encoding,	/* The encoding for the converted string, or
				 * NULL for the default system encoding. */
    const char *src,		/* Source string in UTF-8. */
    Tcl_Size srcLen,		/* Source string length in bytes, or < 0 for
				 * strlen(). */
    int flags,			/* Conversion control flags. */
    Tcl_DString *dstPtr,	/* Uninitialized or free DString in which the
				 * converted string is stored. */
    Tcl_Size *errorLocPtr)	/* Where to store the error location
				 * (or TCL_INDEX_NONE if no error). May
				 * be NULL. */
{
    char *dst;
    Tcl_EncodingState state;
    const Encoding *encodingPtr;
    int result;
    const char *srcStart = src;
    Tcl_Size dstLen, soFar;

    /* DO FIRST - must always be initialized on return */
    Tcl_DStringInit(dstPtr);

    dst = Tcl_DStringValue(dstPtr);
    dstLen = dstPtr->spaceAvl - 1;

    if (encoding == NULL) {
	encoding = systemEncoding;
    }
    encodingPtr = (Encoding *) encoding;

    if (src == NULL) {
	srcLen = 0;
    } else if (srcLen == TCL_INDEX_NONE) {
	srcLen = strlen(src);
    }

    flags &= ~TCL_ENCODING_END;
    flags |= TCL_ENCODING_START;
    while (1) {
	int srcChunkLen, srcChunkRead;
	int dstChunkLen, dstChunkWrote, dstChunkChars;

	if (srcLen > INT_MAX) {
	    srcChunkLen = INT_MAX;
	} else {
	    srcChunkLen = srcLen;
	    flags |= TCL_ENCODING_END; /* Last chunk */
	}
	dstChunkLen = dstLen > INT_MAX ? INT_MAX : dstLen;

	result = encodingPtr->fromUtfProc(encodingPtr->clientData, src,
		srcChunkLen, flags, &state, dst, dstChunkLen,
		&srcChunkRead, &dstChunkWrote, &dstChunkChars);
	soFar = dst + dstChunkWrote - Tcl_DStringValue(dstPtr);

	/* Move past the part processed in this go around */
	src += srcChunkRead;

	/*
	 * Keep looping in two case -
	 *   - our destination buffer did not have enough room
	 *   - we had not passed in all the data and error indicated fragment
	 *     of a multibyte character
	 * In both cases we have to grow buffer, move the input source pointer
	 * and loop. Otherwise, return the result we got.
	 */
	if ((result != TCL_CONVERT_NOSPACE) &&
		(result != TCL_CONVERT_MULTIBYTE || (flags & TCL_ENCODING_END))) {
	    Tcl_Size nBytesProcessed = (src - srcStart);
	    Tcl_Size i = soFar + encodingPtr->nullSize - 1;
	    /* Loop as DStringSetLength only stores one nul byte at a time */
	    while (i >= soFar) {
		Tcl_DStringSetLength(dstPtr, i--);
	    }
	    if (errorLocPtr) {
		/*
		 * Do not write error message into interpreter if caller
		 * wants to know error location.
		 */
		*errorLocPtr = result == TCL_OK
			? TCL_INDEX_NONE : nBytesProcessed;
	    } else {
		/* Caller wants error message on failure */
		if (result != TCL_OK && interp != NULL) {
		    Tcl_Size pos = Tcl_NumUtfChars(srcStart, nBytesProcessed);
		    int ucs4;
		    char buf[TCL_INTEGER_SPACE];

		    TclUtfToUniChar(&srcStart[nBytesProcessed], &ucs4);
		    snprintf(buf, sizeof(buf), "%" TCL_SIZE_MODIFIER "d",
			    nBytesProcessed);
		    Tcl_SetObjResult(interp, Tcl_ObjPrintf(
			    "unexpected character at index %" TCL_SIZE_MODIFIER
			    "u: 'U+%06X'",
			    pos, ucs4));
		    Tcl_SetErrorCode(interp, "TCL", "ENCODING", "ILLEGALSEQUENCE",
			    buf, (char *)NULL);
		}
	    }
	    if (result != TCL_OK) {
		errno = (result == TCL_CONVERT_NOSPACE) ? ENOMEM : EILSEQ;
	    }
	    return result;
	}

	flags &= ~TCL_ENCODING_START;
	srcLen -= srcChunkRead;

	if (Tcl_DStringLength(dstPtr) == 0) {
	    Tcl_DStringSetLength(dstPtr, dstLen);
	}
	Tcl_DStringSetLength(dstPtr, 2 * Tcl_DStringLength(dstPtr) + 1);
	dst = Tcl_DStringValue(dstPtr) + soFar;
	dstLen = Tcl_DStringLength(dstPtr) - soFar - 1;
    }
}

/*
 *-------------------------------------------------------------------------
 *
 * Tcl_UtfToExternal --
 *
 *	Convert a buffer from UTF-8 into the specified encoding.
 *
 * Results:
 *	The return value is one of TCL_OK, TCL_CONVERT_MULTIBYTE,
 *	TCL_CONVERT_SYNTAX, TCL_CONVERT_UNKNOWN, or TCL_CONVERT_NOSPACE, as
 *	documented in tcl.h.
 *
 * Side effects:
 *	The converted bytes are stored in the output buffer.
 *
 *-------------------------------------------------------------------------
 */

int
Tcl_UtfToExternal(
    TCL_UNUSED(Tcl_Interp *),	/* TODO: Re-examine this. */
    Tcl_Encoding encoding,	/* The encoding for the converted string, or
				 * NULL for the default system encoding. */
    const char *src,		/* Source string in UTF-8. */
    Tcl_Size srcLen,		/* Source string length in bytes, or
				 * TCL_INDEX_NONE for strlen(). */
    int flags,			/* Conversion control flags. */
    Tcl_EncodingState *statePtr,/* Place for conversion routine to store state
				 * information used during a piecewise
				 * conversion. Contents of statePtr are
				 * initialized and/or reset by conversion
				 * routine under control of flags argument. */
    char *dst,			/* Output buffer in which converted string
				 * is stored. */
    Tcl_Size dstLen,		/* The maximum length of output buffer in
				 * bytes. */
    int *srcReadPtr,		/* Filled with the number of bytes from the
				 * source string that were converted. This may
				 * be less than the original source length if
				 * there was a problem converting some source
				 * characters. */
    int *dstWrotePtr,		/* Filled with the number of bytes that were
				 * stored in the output buffer as a result of
				 * the conversion. */
    int *dstCharsPtr)		/* Filled with the number of characters that
				 * correspond to the bytes stored in the
				 * output buffer. */
{
    const Encoding *encodingPtr;
    int result, srcRead, dstWrote, dstChars;
    Tcl_EncodingState state;

    if (encoding == NULL) {
	encoding = systemEncoding;
    }
    encodingPtr = (Encoding *) encoding;

    if (src == NULL) {
	srcLen = 0;
    } else if (srcLen == TCL_INDEX_NONE) {
	srcLen = strlen(src);
    }
    if (statePtr == NULL) {
	flags |= TCL_ENCODING_START | TCL_ENCODING_END;
	statePtr = &state;
    }
    if (srcLen > INT_MAX) {
	srcLen = INT_MAX;
	flags &= ~TCL_ENCODING_END;
    }
    if (dstLen > INT_MAX) {
	dstLen = INT_MAX;
    }
    if (srcReadPtr == NULL) {
	srcReadPtr = &srcRead;
    }
    if (dstWrotePtr == NULL) {
	dstWrotePtr = &dstWrote;
    }
    if (dstCharsPtr == NULL) {
	dstCharsPtr = &dstChars;
    }

    if (dstLen < encodingPtr->nullSize) {
	return TCL_CONVERT_NOSPACE;
    }
    dstLen -= encodingPtr->nullSize;
    result = encodingPtr->fromUtfProc(encodingPtr->clientData, src, srcLen,
	    flags, statePtr, dst, dstLen, srcReadPtr,
	    dstWrotePtr, dstCharsPtr);
    /*
     * Buffer is terminated irrespective of result. Not sure this is
     * reasonable but keep for historical/compatibility reasons.
     */
    memset(&dst[*dstWrotePtr], '\0', encodingPtr->nullSize);

    return result;
}

/*
 *---------------------------------------------------------------------------
 *
 * Tcl_FindExecutable --
 *
 *	This function computes the absolute path name of the current
 *	application, given its argv[0] value.
 *
 * Results:
 *	None.
 *
 * Side effects:
 *	The absolute pathname for the application is computed and stored to be
 *	returned later by [info nameofexecutable].
 *
 *---------------------------------------------------------------------------
 */
#undef Tcl_FindExecutable
const char *
Tcl_FindExecutable(
    const char *argv0)		/* The value of the application's argv[0]
				 * (native). */
{
    const char *version = Tcl_InitSubsystems();
    TclpSetInitialEncodings();
    TclpFindExecutable(argv0);
    return version;
}

/*
 *---------------------------------------------------------------------------
 *
 * OpenEncodingFileChannel --
 *
 *	Open the file believed to hold data for the encoding, "name".
 *
 * Results:
 *	Returns the readable Tcl_Channel from opening the file, or NULL if the
 *	file could not be successfully opened. If NULL was returned, an error
 *	message is left in interp's result object, unless interp was NULL.
 *
 * Side effects:
 *	Channel may be opened. Information about the filesystem may be cached
 *	to speed later calls.
 *
 *---------------------------------------------------------------------------
 */

static Tcl_Channel
OpenEncodingFileChannel(
    Tcl_Interp *interp,		/* Interp for error reporting, if not NULL. */
    const char *name)		/* The name of the encoding file on disk and
				 * also the name for new encoding. */
{
    Tcl_Obj *fileNameObj = Tcl_ObjPrintf("%s.enc", name);
    Tcl_Obj *searchPath = Tcl_DuplicateObj(Tcl_GetEncodingSearchPath());
    Tcl_Obj *map = TclGetProcessGlobalValue(&encodingFileMap);
    Tcl_Obj **dir, *path, *directory = NULL;
    Tcl_Channel chan = NULL;
    Tcl_Size i, numDirs;

    TclListObjGetElements(NULL, searchPath, &numDirs, &dir);
    Tcl_IncrRefCount(fileNameObj);
    TclDictGet(NULL, map, name, &directory);

    /*
     * Check that any cached directory is still on the encoding search path.
     */

    if (NULL != directory) {
	int verified = 0;

	for (i=0; i<numDirs && !verified; i++) {
	    if (dir[i] == directory) {
		verified = 1;
	    }
	}
	if (!verified) {
	    const char *dirString = TclGetString(directory);

	    for (i=0; i<numDirs && !verified; i++) {
		if (strcmp(dirString, TclGetString(dir[i])) == 0) {
		    verified = 1;
		}
	    }
	}
	if (!verified) {
	    /*
	     * Directory no longer on the search path. Remove from cache.
	     */

	    map = Tcl_DuplicateObj(map);
	    TclDictRemove(NULL, map, name);
	    TclSetProcessGlobalValue(&encodingFileMap, map);
	    directory = NULL;
	}
    }

    if (NULL != directory) {
	/*
	 * Got a directory from the cache. Try to use it first.
	 */

	Tcl_IncrRefCount(directory);
	path = Tcl_FSJoinToPath(directory, 1, &fileNameObj);
	Tcl_IncrRefCount(path);
	Tcl_DecrRefCount(directory);
	chan = Tcl_FSOpenFileChannel(NULL, path, "r", 0);
	Tcl_DecrRefCount(path);
    }

    /*
     * Scan the search path until we find it.
     */

    for (i=0; i<numDirs && (chan == NULL); i++) {
	path = Tcl_FSJoinToPath(dir[i], 1, &fileNameObj);
	Tcl_IncrRefCount(path);
	chan = Tcl_FSOpenFileChannel(NULL, path, "r", 0);
	Tcl_DecrRefCount(path);
	if (chan != NULL) {
	    /*
	     * Save directory in the cache.
	     */

	    map = Tcl_DuplicateObj(TclGetProcessGlobalValue(&encodingFileMap));
	    TclDictPut(NULL, map, name, dir[i]);
	    TclSetProcessGlobalValue(&encodingFileMap, map);
	}
    }

    if ((NULL == chan) && (interp != NULL)) {
	Tcl_SetObjResult(interp, Tcl_ObjPrintf(
		"unknown encoding \"%s\"", name));
	Tcl_SetErrorCode(interp, "TCL", "LOOKUP", "ENCODING", name, (char *)NULL);
    }
    Tcl_DecrRefCount(fileNameObj);
    Tcl_DecrRefCount(searchPath);

    return chan;
}

/*
 *---------------------------------------------------------------------------
 *
 * LoadEncodingFile --
 *
 *	Read a file that describes an encoding and create a new Encoding from
 *	the data.
 *
 * Results:
 *	The return value is the newly loaded Tcl_Encoding or NULL if the file
 *	didn't exist or could not be processed. If NULL is returned and interp
 *	is not NULL, an error message is left in interp's result object.
 *
 * Side effects:
 *	A corresponding encoding file might be read from persistent storage, in
 *	which case LoadTableEncoding is called.
 *
 *---------------------------------------------------------------------------
 */

static Tcl_Encoding
LoadEncodingFile(
    Tcl_Interp *interp,		/* Interp for error reporting, if not NULL. */
    const char *name)		/* The name of both the encoding file
				 * and the new encoding. */
{
    Tcl_Channel chan = NULL;
    Tcl_Encoding encoding = NULL;
    int ch;

    chan = OpenEncodingFileChannel(interp, name);
    if (chan == NULL) {
	return NULL;
    }

    Tcl_SetChannelOption(NULL, chan, "-encoding", "utf-8");

    while (1) {
	Tcl_DString ds;

	Tcl_DStringInit(&ds);
	Tcl_Gets(chan, &ds);
	ch = Tcl_DStringValue(&ds)[0];
	Tcl_DStringFree(&ds);
	if (ch != '#') {
	    break;
	}
    }

    switch (ch) {
    case 'S':
	encoding = LoadTableEncoding(name, ENCODING_SINGLEBYTE, chan);
	break;
    case 'D':
	encoding = LoadTableEncoding(name, ENCODING_DOUBLEBYTE, chan);
	break;
    case 'M':
	encoding = LoadTableEncoding(name, ENCODING_MULTIBYTE, chan);
	break;
    case 'E':
	encoding = LoadEscapeEncoding(name, chan);
	break;
    }
    if ((encoding == NULL) && (interp != NULL)) {
	Tcl_SetObjResult(interp, Tcl_ObjPrintf(
		"invalid encoding file \"%s\"", name));
	Tcl_SetErrorCode(interp, "TCL", "LOOKUP", "ENCODING", name, (char *)NULL);
    }
    Tcl_CloseEx(NULL, chan, 0);

    return encoding;
}

/*
 *-------------------------------------------------------------------------
 *
 * LoadTableEncoding --
 *
 *	Helper function for LoadEncodingFile().  Creates a Tcl_EncodingType
 *	structure along with its corresponding TableEncodingData structure, and
 *	passes it to Tcl_Createncoding.
 *
 *	The file contains binary data but begins with a marker to indicate
 *	byte-ordering so a single binary file can be read on big or
 *	little-endian systems.
 *
 * Results:
 *	Returns the new Tcl_Encoding,  or NULL if it could
 *	not be created because the file contained invalid data.
 *
 * Side effects:
 *	See Tcl_CreateEncoding().
 *
 *-------------------------------------------------------------------------
 */

static Tcl_Encoding
LoadTableEncoding(
    const char *name,		/* Name of the new encoding. */
    int type,			/* Type of encoding (ENCODING_?????). */
    Tcl_Channel chan)		/* File containing new encoding. */
{
    Tcl_DString lineString;
    Tcl_Obj *objPtr;
    char *line;
    int i, hi, lo, numPages, symbol, fallback, len;
    unsigned char used[256];
    unsigned size;
    TableEncodingData *dataPtr;
    unsigned short *pageMemPtr, *page;
    Tcl_EncodingType encType;

    /*
     * Speed over memory. Use a full 256 character table to decode hex
     * sequences in the encoding files.
     */

    static const char staticHex[] = {
	0,  0,  0,  0,  0,  0,  0, 0, 0, 0, 0, 0, 0, 0, 0, 0, /*   0 ...  15 */
	0,  0,  0,  0,  0,  0,  0, 0, 0, 0, 0, 0, 0, 0, 0, 0, /*  16 ...  31 */
	0,  0,  0,  0,  0,  0,  0, 0, 0, 0, 0, 0, 0, 0, 0, 0, /*  32 ...  47 */
	0,  1,  2,  3,  4,  5,  6, 7, 8, 9, 0, 0, 0, 0, 0, 0, /*  48 ...  63 */
	0, 10, 11, 12, 13, 14, 15, 0, 0, 0, 0, 0, 0, 0, 0, 0, /*  64 ...  79 */
	0,  0,  0,  0,  0,  0,  0, 0, 0, 0, 0, 0, 0, 0, 0, 0, /*  80 ...  95 */
	0, 10, 11, 12, 13, 14, 15, 0, 0, 0, 0, 0, 0, 0, 0, 0, /*  96 ... 111 */
	0,  1,  2,  3,  4,  5,  6, 7, 8, 9, 0, 0, 0, 0, 0, 0, /* 112 ... 127 */
	0,  0,  0,  0,  0,  0,  0, 0, 0, 0, 0, 0, 0, 0, 0, 0, /* 128 ... 143 */
	0,  0,  0,  0,  0,  0,  0, 0, 0, 0, 0, 0, 0, 0, 0, 0, /* 144 ... 159 */
	0,  0,  0,  0,  0,  0,  0, 0, 0, 0, 0, 0, 0, 0, 0, 0, /* 160 ... 175 */
	0,  0,  0,  0,  0,  0,  0, 0, 0, 0, 0, 0, 0, 0, 0, 0, /* 176 ... 191 */
	0,  0,  0,  0,  0,  0,  0, 0, 0, 0, 0, 0, 0, 0, 0, 0, /* 192 ... 207 */
	0,  0,  0,  0,  0,  0,  0, 0, 0, 0, 0, 0, 0, 0, 0, 0, /* 208 ... 223 */
	0,  0,  0,  0,  0,  0,  0, 0, 0, 0, 0, 0, 0, 0, 0, 0, /* 224 ... 239 */
	0,  0,  0,  0,  0,  0,  0, 0, 0, 0, 0, 0, 0, 0, 0, 0, /* 240 ... 255 */
    };

    Tcl_DStringInit(&lineString);
    if (Tcl_Gets(chan, &lineString) < 0) {
	return NULL;
    }
    line = Tcl_DStringValue(&lineString);

    fallback = (int) strtol(line, &line, 16);
    symbol = (int) strtol(line, &line, 10);
    numPages = (int) strtol(line, &line, 10);
    Tcl_DStringFree(&lineString);

    if (numPages < 0) {
	numPages = 0;
    } else if (numPages > 256) {
	numPages = 256;
    }

    memset(used, 0, sizeof(used));

#undef PAGESIZE
#define PAGESIZE    (256 * sizeof(unsigned short))

    dataPtr = (TableEncodingData *)Tcl_Alloc(sizeof(TableEncodingData));
    memset(dataPtr, 0, sizeof(TableEncodingData));

    dataPtr->fallback = fallback;

    /*
     * Read the table that maps characters to Unicode. Performs a single
     * malloc to get the memory for the array and all the pages needed by the
     * array.
     */

    size = 256 * sizeof(unsigned short *) + numPages * PAGESIZE;
    dataPtr->toUnicode = (unsigned short **)Tcl_Alloc(size);
    memset(dataPtr->toUnicode, 0, size);
    pageMemPtr = (unsigned short *) (dataPtr->toUnicode + 256);

    TclNewObj(objPtr);
    Tcl_IncrRefCount(objPtr);
    for (i = 0; i < numPages; i++) {
	int ch;
	const char *p;
	Tcl_Size expected = 3 + 16 * (16 * 4 + 1);

	if (Tcl_ReadChars(chan, objPtr, expected, 0) != expected) {
	    return NULL;
	}
	p = TclGetString(objPtr);
	hi = (staticHex[UCHAR(p[0])] << 4) + staticHex[UCHAR(p[1])];
	dataPtr->toUnicode[hi] = pageMemPtr;
	p += 2;
	for (lo = 0; lo < 256; lo++) {
	    if ((lo & 0x0F) == 0) {
		p++;
	    }
	    ch = (staticHex[UCHAR(p[0])] << 12) + (staticHex[UCHAR(p[1])] << 8)
		    + (staticHex[UCHAR(p[2])] << 4) + staticHex[UCHAR(p[3])];
	    if (ch != 0) {
		used[ch >> 8] = 1;
	    }
	    *pageMemPtr = (unsigned short) ch;
	    pageMemPtr++;
	    p += 4;
	}
    }
    TclDecrRefCount(objPtr);

    if (type == ENCODING_DOUBLEBYTE) {
	memset(dataPtr->prefixBytes, 1, sizeof(dataPtr->prefixBytes));
    } else {
	for (hi = 1; hi < 256; hi++) {
	    if (dataPtr->toUnicode[hi] != NULL) {
		dataPtr->prefixBytes[hi] = 1;
	    }
	}
    }

    /*
     * Invert the toUnicode array to produce the fromUnicode array. Performs a
     * single malloc to get the memory for the array and all the pages needed
     * by the array. While reading in the toUnicode array remember what
     * pages are needed for the fromUnicode array.
     */

    if (symbol) {
	used[0] = 1;
    }
    numPages = 0;
    for (hi = 0; hi < 256; hi++) {
	if (used[hi]) {
	    numPages++;
	}
    }
    size = 256 * sizeof(unsigned short *) + numPages * PAGESIZE;
    dataPtr->fromUnicode = (unsigned short **)Tcl_Alloc(size);
    memset(dataPtr->fromUnicode, 0, size);
    pageMemPtr = (unsigned short *) (dataPtr->fromUnicode + 256);

    for (hi = 0; hi < 256; hi++) {
	if (dataPtr->toUnicode[hi] == NULL) {
	    dataPtr->toUnicode[hi] = emptyPage;
	    continue;
	}
	for (lo = 0; lo < 256; lo++) {
	    int ch = dataPtr->toUnicode[hi][lo];

	    if (ch != 0) {
		page = dataPtr->fromUnicode[ch >> 8];
		if (page == NULL) {
		    page = pageMemPtr;
		    pageMemPtr += 256;
		    dataPtr->fromUnicode[ch >> 8] = page;
		}
		page[ch & 0xFF] = (unsigned short) ((hi << 8) + lo);
	    }
	}
    }
    if (type == ENCODING_MULTIBYTE) {
	/*
	 * If multibyte encodings don't have a backslash character, define
	 * one. Otherwise, on Windows, native file names don't work because
	 * the backslash in the file name maps to the unknown character
	 * (question mark) when converting from UTF-8 to external encoding.
	 */

	if (dataPtr->fromUnicode[0] != NULL) {
	    if (dataPtr->fromUnicode[0][(int)'\\'] == '\0') {
		dataPtr->fromUnicode[0][(int)'\\'] = '\\';
	    }
	}
    }
    if (symbol) {
	/*
	 * Make a special symbol encoding that maps each symbol character from
	 * its Unicode code point down into page 0, and also ensure that each
	 * characters on page 0 maps to itself so that a symbol font can be
	 * used to display a simple string like "abcd" and have alpha, beta,
	 * chi, delta show up, rather than have "unknown" chars show up because
	 * strictly speaking the symbol font doesn't have glyphs for those low
	 * ASCII chars.
	 */

	page = dataPtr->fromUnicode[0];
	if (page == NULL) {
	    page = pageMemPtr;
	    dataPtr->fromUnicode[0] = page;
	}
	for (lo = 0; lo < 256; lo++) {
	    if (dataPtr->toUnicode[0][lo] != 0) {
		page[lo] = (unsigned short) lo;
	    }
	}
    }
    for (hi = 0; hi < 256; hi++) {
	if (dataPtr->fromUnicode[hi] == NULL) {
	    dataPtr->fromUnicode[hi] = emptyPage;
	}
    }

    /*
     * For trailing 'R'everse encoding, see [Patch 689341]
     */

    Tcl_DStringInit(&lineString);

    /*
     * Skip leading empty lines.
     */

    while ((len = Tcl_Gets(chan, &lineString)) == 0) {
	/* empty body */
    }
    if (len < 0) {
	goto doneParse;
    }

    /*
     * Require that it starts with an 'R'.
     */

    line = Tcl_DStringValue(&lineString);
    if (line[0] != 'R') {
	goto doneParse;
    }

    /*
     * Read lines until EOF.
     */

    for (TclDStringClear(&lineString);
	    (len = Tcl_Gets(chan, &lineString)) != -1;
	    TclDStringClear(&lineString)) {
	const unsigned char *p;
	int to, from;

	/*
	 * Skip short lines.
	 */

	if (len < 5) {
	    continue;
	}

	/*
	 * Parse the line as a sequence of hex digits.
	 */

	p = (const unsigned char *) Tcl_DStringValue(&lineString);
	to = (staticHex[p[0]] << 12) + (staticHex[p[1]] << 8)
		+ (staticHex[p[2]] << 4) + staticHex[p[3]];
	if (to == 0) {
	    continue;
	}
	for (p += 5, len -= 5; len >= 0 && *p; p += 5, len -= 5) {
	    from = (staticHex[p[0]] << 12) + (staticHex[p[1]] << 8)
		    + (staticHex[p[2]] << 4) + staticHex[p[3]];
	    if (from == 0) {
		continue;
	    }
	    dataPtr->fromUnicode[from >> 8][from & 0xFF] = to;
	}
    }
  doneParse:
    Tcl_DStringFree(&lineString);

    /*
     * Package everything into an encoding structure.
     */

    encType.encodingName    = name;
    encType.toUtfProc	    = TableToUtfProc;
    encType.fromUtfProc	    = TableFromUtfProc;
    encType.freeProc	    = TableFreeProc;
    encType.nullSize	    = (type == ENCODING_DOUBLEBYTE) ? 2 : 1;
    encType.clientData	    = dataPtr;

    return Tcl_CreateEncoding(&encType);
}

/*
 *-------------------------------------------------------------------------
 *
 * LoadEscapeEncoding --
 *
 *	Helper function for LoadEncodingTable(). Loads a state machine that
 *	converts between Unicode and some other encoding.
 *
 *	File contains text data that describes the escape sequences that are
 *	used to choose an encoding and the associated names for the
 *	sub-encodings.
 *
 * Results:
 *	The return value is the new encoding, or NULL if the encoding could
 *	not be created (because the file contained invalid data).
 *
 * Side effects:
 *	None.
 *
 *-------------------------------------------------------------------------
 */

static Tcl_Encoding
LoadEscapeEncoding(
    const char *name,		/* Name of the new encoding. */
    Tcl_Channel chan)		/* File containing new encoding. */
{
    int i;
    unsigned size;
    Tcl_DString escapeData;
    char init[16], final[16];
    EscapeEncodingData *dataPtr;
    Tcl_EncodingType type;

    init[0] = '\0';
    final[0] = '\0';
    Tcl_DStringInit(&escapeData);

    while (1) {
	Tcl_Size argc;
	const char **argv;
	char *line;
	Tcl_DString lineString;

	Tcl_DStringInit(&lineString);
	if (Tcl_Gets(chan, &lineString) < 0) {
	    break;
	}
	line = Tcl_DStringValue(&lineString);
	if (Tcl_SplitList(NULL, line, &argc, &argv) != TCL_OK) {
	    Tcl_DStringFree(&lineString);
	    continue;
	}
	if (argc >= 2) {
	    if (strcmp(argv[0], "name") == 0) {
		/* do nothing */
	    } else if (strcmp(argv[0], "init") == 0) {
		strncpy(init, argv[1], sizeof(init));
		init[sizeof(init) - 1] = '\0';
	    } else if (strcmp(argv[0], "final") == 0) {
		strncpy(final, argv[1], sizeof(final));
		final[sizeof(final) - 1] = '\0';
	    } else {
		EscapeSubTable est;
		Encoding *e;

		strncpy(est.sequence, argv[1], sizeof(est.sequence));
		est.sequence[sizeof(est.sequence) - 1] = '\0';
		est.sequenceLen = strlen(est.sequence);

		strncpy(est.name, argv[0], sizeof(est.name));
		est.name[sizeof(est.name) - 1] = '\0';

		/*
		 * To avoid infinite recursion in [encoding system iso2022-*]
		 */

		e = (Encoding *) Tcl_GetEncoding(NULL, est.name);
		if ((e != NULL) && (e->toUtfProc != TableToUtfProc)
			&& (e->toUtfProc != Iso88591ToUtfProc)) {
		    Tcl_FreeEncoding((Tcl_Encoding) e);
		    e = NULL;
		}
		est.encodingPtr = e;
		Tcl_DStringAppend(&escapeData, (char *) &est, sizeof(est));
	    }
	}
	Tcl_Free(argv);
	Tcl_DStringFree(&lineString);
    }

    size = offsetof(EscapeEncodingData, subTables)
	    + Tcl_DStringLength(&escapeData);
    dataPtr = (EscapeEncodingData *)Tcl_Alloc(size);
    dataPtr->initLen = strlen(init);
    memcpy(dataPtr->init, init, dataPtr->initLen + 1);
    dataPtr->finalLen = strlen(final);
    memcpy(dataPtr->final, final, dataPtr->finalLen + 1);
    dataPtr->numSubTables =
	    Tcl_DStringLength(&escapeData) / sizeof(EscapeSubTable);
    memcpy(dataPtr->subTables, Tcl_DStringValue(&escapeData),
	    Tcl_DStringLength(&escapeData));
    Tcl_DStringFree(&escapeData);

    memset(dataPtr->prefixBytes, 0, sizeof(dataPtr->prefixBytes));
    for (i = 0; i < dataPtr->numSubTables; i++) {
	dataPtr->prefixBytes[UCHAR(dataPtr->subTables[i].sequence[0])] = 1;
    }
    if (dataPtr->init[0] != '\0') {
	dataPtr->prefixBytes[UCHAR(dataPtr->init[0])] = 1;
    }
    if (dataPtr->final[0] != '\0') {
	dataPtr->prefixBytes[UCHAR(dataPtr->final[0])] = 1;
    }

    /*
     * Package everything into an encoding structure.
     */

    type.encodingName	= name;
    type.toUtfProc	= EscapeToUtfProc;
    type.fromUtfProc    = EscapeFromUtfProc;
    type.freeProc	= EscapeFreeProc;
    type.nullSize	= 1;
    type.clientData	= dataPtr;

    return Tcl_CreateEncoding(&type);
}

/*
 *-------------------------------------------------------------------------
 *
 * BinaryProc --
 *
 *	The default conversion when no other conversion is specified. No
 *	translation is done; source bytes are copied directly to destination
 *	bytes.
 *
 * Results:
 *	Returns TCL_OK if conversion was successful.
 *
 * Side effects:
 *	None.
 *
 *-------------------------------------------------------------------------
 */

static int
BinaryProc(
    TCL_UNUSED(void *),
    const char *src,		/* Source string (unknown encoding). */
    int srcLen,			/* Source string length in bytes. */
    int flags,			/* Conversion control flags. */
    TCL_UNUSED(Tcl_EncodingState *),
    char *dst,			/* Output buffer in which converted string is
				 * stored. */
    int dstLen,			/* The maximum length of output buffer in
				 * bytes. */
    int *srcReadPtr,		/* Filled with the number of bytes from the
				 * source string that were converted. */
    int *dstWrotePtr,		/* Filled with the number of bytes that were
				 * stored in the output buffer as a result of
				 * the conversion. */
    int *dstCharsPtr)		/* Filled with the number of characters that
				 * correspond to the bytes stored in the
				 * output buffer. */
{
    int result;

    result = TCL_OK;
    dstLen -= TCL_UTF_MAX - 1;
    if (dstLen < 0) {
	dstLen = 0;
    }
    if ((flags & TCL_ENCODING_CHAR_LIMIT) && srcLen > *dstCharsPtr) {
	srcLen = *dstCharsPtr;
    }
    if (srcLen > dstLen) {
	srcLen = dstLen;
	result = TCL_CONVERT_NOSPACE;
    }

    *srcReadPtr = srcLen;
    *dstWrotePtr = srcLen;
    *dstCharsPtr = srcLen;
    memcpy(dst, src, srcLen);
    return result;
}

/*
 *-------------------------------------------------------------------------
 *
 * UtfToUtfProc --
 *
 *	Converts from UTF-8 to UTF-8. Note that the UTF-8 to UTF-8 translation
 *	is not a no-op, because it turns a stream of improperly formed
 *	UTF-8 into a properly-formed stream.
 *
 * Results:
 *	Returns TCL_OK if conversion was successful.
 *
 * Side effects:
 *	None.
 *
 *-------------------------------------------------------------------------
 */

static int
UtfToUtfProc(
    void *clientData,		/* additional flags */
    const char *src,		/* Source string in UTF-8. */
    int srcLen,			/* Source string length in bytes. */
    int flags,			/* TCL_ENCODING_* conversion control flags. */
    Tcl_EncodingState *statePtr,/* Place for conversion routine to store state
				 * information used during a piecewise
				 * conversion. Contents of statePtr are
				 * initialized and/or reset by conversion
				 * routine under control of flags argument. */
    char *dst,			/* Output buffer in which converted string is
				 * stored. */
    int dstLen,			/* The maximum length of output buffer in
				 * bytes. */
    int *srcReadPtr,		/* Filled with the number of bytes from the
				 * source string that were converted. This may
				 * be less than the original source length if
				 * there was a problem converting some source
				 * characters. */
    int *dstWrotePtr,		/* Filled with the number of bytes that were
				 * stored in the output buffer as a result of
				 * the conversion. */
    int *dstCharsPtr)		/* Filled with the number of characters that
				 * correspond to the bytes stored in the
				 * output buffer. */
{
    const char *srcStart, *srcEnd, *srcClose;
    const char *dstStart, *dstEnd;
    int result, numChars, charLimit = INT_MAX;
    int ch;
    int profile;

    if (flags & TCL_ENCODING_START) {
	/* *statePtr will hold high surrogate in a split surrogate pair */
	*statePtr = 0;
    }
    result = TCL_OK;

    srcStart = src;
    srcEnd = src + srcLen;
    srcClose = srcEnd;
    if ((flags & TCL_ENCODING_END) == 0) {
	srcClose -= 6;
    }
    if (flags & TCL_ENCODING_CHAR_LIMIT) {
	charLimit = *dstCharsPtr;
    }

    dstStart = dst;
    flags |= PTR2INT(clientData);

    /*
     * If output is UTF-8 or encoding for Tcl's internal encoding,
     * max space needed is TCL_UTF_MAX. Otherwise, need 6 bytes (CESU-8)
     */
    dstEnd = dst + dstLen - ((flags & (ENCODING_INPUT|ENCODING_UTF)) ? TCL_UTF_MAX : 6);

    /*
     * Macro to output an isolated high surrogate when it is not followed
     * by a low surrogate. NOT to be called for strict profile since
     * that should raise an error.
     */
#define OUTPUT_ISOLATEDSURROGATE() \
    do {								\
	Tcl_UniChar high;						\
	if (PROFILE_REPLACE(profile)) {					\
	    high = UNICODE_REPLACE_CHAR;				\
	} else {							\
	    high = (Tcl_UniChar)(ptrdiff_t) *statePtr;			\
	}								\
	assert(!(flags & ENCODING_UTF)); /* Must be CESU-8 */		\
	assert(HIGH_SURROGATE(high));					\
	assert(!PROFILE_STRICT(profile));				\
	dst += Tcl_UniCharToUtf(high, dst);				\
	*statePtr = 0; /* Reset state */				\
    } while (0)

    /*
     * Macro to check for isolated surrogate and either break with
     * an error if profile is strict, or output an appropriate
     * character for replace and tcl8 profiles and continue.
     */
#define CHECK_ISOLATEDSURROGATE() \
    if (*statePtr) {							\
	if (PROFILE_STRICT(profile)) {					\
	    result = TCL_CONVERT_SYNTAX;				\
	    break;							\
	}								\
	OUTPUT_ISOLATEDSURROGATE();					\
	continue; /* Rerun loop so length checks etc. repeated */	\
    } else								\
	(void) 0

    profile = ENCODING_PROFILE_GET(flags);
    for (numChars = 0; src < srcEnd && numChars <= charLimit; numChars++) {
	if ((src > srcClose) && (!Tcl_UtfCharComplete(src, srcEnd - src))) {
	    /*
	     * If there is more string to follow, this will ensure that the
	     * last UTF-8 character in the source buffer hasn't been cut off.
	     */

	    result = TCL_CONVERT_MULTIBYTE;
	    break;
	}
	if (dst > dstEnd) {
	    result = TCL_CONVERT_NOSPACE;
	    break;
	}
	if (UCHAR(*src) < 0x80 && !((UCHAR(*src) == 0) && (flags & ENCODING_INPUT))) {
	    CHECK_ISOLATEDSURROGATE();
	    /*
	     * Copy 7bit characters, but skip null-bytes when we are in input
	     * mode, so that they get converted to \xC0\x80.
	     */
	    *dst++ = *src++;
	} else if ((UCHAR(*src) == 0xC0) && (src + 1 < srcEnd) &&
		(UCHAR(src[1]) == 0x80) &&
		(!(flags & ENCODING_INPUT) || !PROFILE_TCL8(profile))) {
	    /* Special sequence \xC0\x80 */

	    CHECK_ISOLATEDSURROGATE();
	    if (!PROFILE_TCL8(profile) && (flags & ENCODING_INPUT)) {
		if (PROFILE_REPLACE(profile)) {
		    dst += Tcl_UniCharToUtf(UNICODE_REPLACE_CHAR, dst);
		    src += 2;
		} else {
		    /* PROFILE_STRICT */
		    result = TCL_CONVERT_SYNTAX;
		    break;
		}
	    } else {
		/*
		 * Convert 0xC080 to real nulls when we are in output mode,
		 * irrespective of the profile.
		 */
		*dst++ = 0;
		src += 2;
	    }

	} else if (!Tcl_UtfCharComplete(src, srcEnd - src)) {
	    /*
	     * Incomplete byte sequence not because there are insufficient
	     * bytes in source buffer (have already checked that above) but
	     * because the UTF-8 sequence is truncated.
	     */

	    CHECK_ISOLATEDSURROGATE();

	    if (flags & ENCODING_INPUT) {
		/* Incomplete bytes for modified UTF-8 target */
		if (PROFILE_STRICT(profile)) {
		    result = (flags & TCL_ENCODING_CHAR_LIMIT)
			    ? TCL_CONVERT_MULTIBYTE
			    : TCL_CONVERT_SYNTAX;
		    break;
		}
	    }
	    if (PROFILE_REPLACE(profile)) {
		ch = UNICODE_REPLACE_CHAR;
		++src;
	    } else {
		/* TCL_ENCODING_PROFILE_TCL8 */
		char chbuf[2];
		chbuf[0] = UCHAR(*src++);
		chbuf[1] = 0;
		TclUtfToUniChar(chbuf, &ch);
	    }
	    dst += Tcl_UniCharToUtf(ch, dst);
	} else {
	    /* Have a complete character */
	    size_t len = TclUtfToUniChar(src, &ch);

	    Tcl_UniChar savedSurrogate = (Tcl_UniChar) (ptrdiff_t)*statePtr;
	    *statePtr = 0; /* Reset surrogate */

	    if (flags & ENCODING_INPUT) {
		if (((len < 2) && (ch != 0)) || ((ch > 0xFFFF) && !(flags & ENCODING_UTF))) {
		    if (PROFILE_STRICT(profile)) {
			result = TCL_CONVERT_SYNTAX;
			break;
		    } else if (PROFILE_REPLACE(profile)) {
			ch = UNICODE_REPLACE_CHAR;
		    }
		}
	    }

	    const char *saveSrc = src;
	    src += len;
	    if (!(flags & ENCODING_UTF) && !(flags & ENCODING_INPUT)
		    && (ch > 0x7FF)) {
		assert(savedSurrogate == 0);	/* Since this flag combo
						 * will never set *statePtr */
		if (ch > 0xFFFF) {
		    /* CESU-8 6-byte sequence for chars > U+FFFF */
		    ch -= 0x10000;
		    *dst++ = 0xED;
		    *dst++ = (char) (((ch >> 16) & 0x0F) | 0xA0);
		    *dst++ = (char) (((ch >> 10) & 0x3F) | 0x80);
		    ch = (ch & 0x03FF) | 0xDC00;
		}
		*dst++ = (char)(((ch >> 12) | 0xE0) & 0xEF);
		*dst++ = (char)(((ch >> 6) | 0x80) & 0xBF);
		*dst++ = (char)((ch | 0x80) & 0xBF);
		continue;
	    } else if (SURROGATE(ch)) {
		if ((flags & ENCODING_UTF)) {
		    /* UTF-8, not CESU-8, so surrogates should not appear */
		    if (PROFILE_STRICT(profile)) {
			result = (flags & ENCODING_INPUT)
				? TCL_CONVERT_SYNTAX : TCL_CONVERT_UNKNOWN;
			src = saveSrc;
			break;
		    } else if (PROFILE_REPLACE(profile)) {
			ch = UNICODE_REPLACE_CHAR;
		    } else {
			/* PROFILE_TCL8 - output as is */
		    }
		} else {
		    /* CESU-8 */
		    if (LOW_SURROGATE(ch)) {
			if (savedSurrogate) {
			    assert(HIGH_SURROGATE(savedSurrogate));
			    ch = 0x10000 + ((savedSurrogate - 0xd800) << 10) + (ch - 0xdc00);
			} else {
			    /* Isolated low surrogate */
			    if (PROFILE_STRICT(profile)) {
				result = (flags & ENCODING_INPUT)
					? TCL_CONVERT_SYNTAX : TCL_CONVERT_UNKNOWN;
				src = saveSrc;
				break;
			    } else if (PROFILE_REPLACE(profile)) {
				ch = UNICODE_REPLACE_CHAR;
			    } else {
				/* Tcl8 profile. Output low surrogate as is */
			    }
			}
		    } else {
			assert(HIGH_SURROGATE(ch));
			/* Save the high surrogate */
			*statePtr = (Tcl_EncodingState) (ptrdiff_t) ch;
			if (savedSurrogate) {
			    assert(HIGH_SURROGATE(savedSurrogate));
			    if (PROFILE_STRICT(profile)) {
				result = (flags & ENCODING_INPUT)
					? TCL_CONVERT_SYNTAX : TCL_CONVERT_UNKNOWN;
				src = saveSrc;
				break;
			    } else if (PROFILE_REPLACE(profile)) {
				ch = UNICODE_REPLACE_CHAR;
			    } else {
				/* Output the isolated high surrogate */
				ch = savedSurrogate;
			    }
			} else {
			    /* High surrogate saved in *statePtr. Do not output anything just yet. */
			    --numChars; /* Cancel the increment at end of loop */
			    continue;
			}
		    }
		}
	    } else {
		/* Normal character */
		CHECK_ISOLATEDSURROGATE();
	    }

	    dst += Tcl_UniCharToUtf(ch, dst);
	}
    }

    /* Check if an high surrogate left over */
    if (*statePtr) {
	assert(!(flags & ENCODING_UTF)); /* CESU-8, Not UTF-8 */
	if (!(flags & TCL_ENCODING_END)) {
	    /* More data coming */
	} else {
	    /* No more data coming */
	    if (PROFILE_STRICT(profile)) {
		result = (flags & ENCODING_INPUT)
			? TCL_CONVERT_SYNTAX : TCL_CONVERT_UNKNOWN;
	    } else {
		if (PROFILE_REPLACE(profile)) {
		    ch = UNICODE_REPLACE_CHAR;
		} else {
		    ch = (Tcl_UniChar) (ptrdiff_t) *statePtr;
		}
		if (dst < dstEnd) {
		    dst += Tcl_UniCharToUtf(ch, dst);
		    ++numChars;
		} else {
		    /* No room in destination */
		    result = TCL_CONVERT_NOSPACE;
		}
	    }
	}
    }

    *srcReadPtr = src - srcStart;
    *dstWrotePtr = dst - dstStart;
    *dstCharsPtr = numChars;
    return result;
}

/*
 *-------------------------------------------------------------------------
 *
 * Utf32ToUtfProc --
 *
 *	Convert from UTF-32 to UTF-8.
 *
 * Results:
 *	Returns TCL_OK if conversion was successful.
 *
 * Side effects:
 *	None.
 *
 *-------------------------------------------------------------------------
 */

static int
Utf32ToUtfProc(
    void *clientData,		/* additional flags, e.g. TCL_ENCODING_LE */
    const char *src,		/* Source string in Unicode. */
    int srcLen,			/* Source string length in bytes. */
    int flags,			/* Conversion control flags. */
    TCL_UNUSED(Tcl_EncodingState *),
    char *dst,			/* Output buffer in which converted string is
				 * stored. */
    int dstLen,			/* The maximum length of output buffer in
				 * bytes. */
    int *srcReadPtr,		/* Filled with the number of bytes from the
				 * source string that were converted. This may
				 * be less than the original source length if
				 * there was a problem converting some source
				 * characters. */
    int *dstWrotePtr,		/* Filled with the number of bytes that were
				 * stored in the output buffer as a result of
				 * the conversion. */
    int *dstCharsPtr)		/* Filled with the number of characters that
				 * correspond to the bytes stored in the
				 * output buffer. */
{
    const char *srcStart, *srcEnd;
    const char *dstEnd, *dstStart;
    int result, numChars, charLimit = INT_MAX;
    int ch = 0, bytesLeft = srcLen % 4;

    flags |= PTR2INT(clientData);
    if (flags & TCL_ENCODING_CHAR_LIMIT) {
	charLimit = *dstCharsPtr;
    }
    result = TCL_OK;

    /*
     * Check alignment with utf-32 (4 == sizeof(UTF-32))
     */
    if (bytesLeft != 0) {
	/* We have a truncated code unit */
	result = TCL_CONVERT_MULTIBYTE;
	srcLen -= bytesLeft;
    }

    srcStart = src;
    srcEnd = src + srcLen;

    dstStart = dst;
    dstEnd = dst + dstLen - TCL_UTF_MAX;

    for (numChars = 0; src < srcEnd && numChars <= charLimit; numChars++) {
	if (dst > dstEnd) {
	    result = TCL_CONVERT_NOSPACE;
	    break;
	}

	if (flags & TCL_ENCODING_LE) {
	    ch = (unsigned int)(src[3] & 0xFF) << 24 | (src[2] & 0xFF) << 16
		    | (src[1] & 0xFF) << 8 | (src[0] & 0xFF);
	} else {
	    ch = (unsigned int)(src[0] & 0xFF) << 24 | (src[1] & 0xFF) << 16
		    | (src[2] & 0xFF) << 8 | (src[3] & 0xFF);
	}
	if ((unsigned)ch > 0x10FFFF) {
	    if (PROFILE_STRICT(flags)) {
		result = TCL_CONVERT_SYNTAX;
		break;
	    }
	    ch = UNICODE_REPLACE_CHAR;
	} else if (SURROGATE(ch)) {
	    if (PROFILE_STRICT(flags)) {
		result = TCL_CONVERT_SYNTAX;
		break;
	    }
	    if (PROFILE_REPLACE(flags)) {
		ch = UNICODE_REPLACE_CHAR;
	    }
	}

	/*
	 * Special case for 1-byte utf chars for speed. Make sure we work with
	 * unsigned short-size data.
	 */

	if ((unsigned)ch - 1 < 0x7F) {
	    *dst++ = (ch & 0xFF);
	} else {
	    dst += Tcl_UniCharToUtf(ch, dst);
	}
	src += 4;
    }

    if ((flags & TCL_ENCODING_END) && (result == TCL_CONVERT_MULTIBYTE)) {
	/* We have a code fragment left-over at the end */
	if (dst > dstEnd) {
	    result = TCL_CONVERT_NOSPACE;
	} else {
	    /* destination is not full, so we really are at the end now */
	    if (PROFILE_STRICT(flags)) {
		result = TCL_CONVERT_SYNTAX;
	    } else {
		/* PROFILE_REPLACE or PROFILE_TCL8 */
		result = TCL_OK;
		dst += Tcl_UniCharToUtf(UNICODE_REPLACE_CHAR, dst);
		numChars++;
		src += bytesLeft; /* Go past truncated code unit */
	    }
	}
    }

    *srcReadPtr = src - srcStart;
    *dstWrotePtr = dst - dstStart;
    *dstCharsPtr = numChars;
    return result;
}

/*
 *-------------------------------------------------------------------------
 *
 * UtfToUtf32Proc --
 *
 *	Convert from UTF-8 to UTF-32.
 *
 * Results:
 *	Returns TCL_OK if conversion was successful.
 *
 * Side effects:
 *	None.
 *
 *-------------------------------------------------------------------------
 */

static int
UtfToUtf32Proc(
    void *clientData,		/* additional flags, e.g. TCL_ENCODING_LE */
    const char *src,		/* Source string in UTF-8. */
    int srcLen,			/* Source string length in bytes. */
    int flags,			/* Conversion control flags. */
    TCL_UNUSED(Tcl_EncodingState *),
    char *dst,			/* Output buffer in which converted string is
				 * stored. */
    int dstLen,			/* The maximum length of output buffer in
				 * bytes. */
    int *srcReadPtr,		/* Filled with the number of bytes from the
				 * source string that were converted. This may
				 * be less than the original source length if
				 * there was a problem converting some source
				 * characters. */
    int *dstWrotePtr,		/* Filled with the number of bytes that were
				 * stored in the output buffer as a result of
				 * the conversion. */
    int *dstCharsPtr)		/* Filled with the number of characters that
				 * correspond to the bytes stored in the
				 * output buffer. */
{
    const char *srcStart, *srcEnd, *srcClose, *dstStart, *dstEnd;
    int result, numChars;
    int ch, len;

    srcStart = src;
    srcEnd = src + srcLen;
    srcClose = srcEnd;
    if ((flags & TCL_ENCODING_END) == 0) {
	srcClose -= TCL_UTF_MAX;
    }

    dstStart = dst;
    dstEnd = dst + dstLen - sizeof(Tcl_UniChar);
    flags |= PTR2INT(clientData);

    result = TCL_OK;
    for (numChars = 0; src < srcEnd; numChars++) {
	if ((src > srcClose) && (!Tcl_UtfCharComplete(src, srcEnd - src))) {
	    /*
	     * If there is more string to follow, this will ensure that the
	     * last UTF-8 character in the source buffer hasn't been cut off.
	     */

	    result = TCL_CONVERT_MULTIBYTE;
	    break;
	}
	if (dst > dstEnd) {
	    result = TCL_CONVERT_NOSPACE;
	    break;
	}
	len = TclUtfToUniChar(src, &ch);
	if (SURROGATE(ch)) {
	    if (PROFILE_STRICT(flags)) {
		result = TCL_CONVERT_UNKNOWN;
		break;
	    }
	    if (PROFILE_REPLACE(flags)) {
		ch = UNICODE_REPLACE_CHAR;
	    }
	}
	src += len;
	if (flags & TCL_ENCODING_LE) {
	    *dst++ = (ch & 0xFF);
	    *dst++ = ((ch >> 8) & 0xFF);
	    *dst++ = ((ch >> 16) & 0xFF);
	    *dst++ = ((ch >> 24) & 0xFF);
	} else {
	    *dst++ = ((ch >> 24) & 0xFF);
	    *dst++ = ((ch >> 16) & 0xFF);
	    *dst++ = ((ch >> 8) & 0xFF);
	    *dst++ = (ch & 0xFF);
	}
    }

    *srcReadPtr = src - srcStart;
    *dstWrotePtr = dst - dstStart;
    *dstCharsPtr = numChars;
    return result;
}

/*
 *-------------------------------------------------------------------------
 *
 * Utf16ToUtfProc --
 *
 *	Convert from UTF-16 to UTF-8.
 *
 * Results:
 *	Returns TCL_OK if conversion was successful.
 *
 * Side effects:
 *	None.
 *
 *-------------------------------------------------------------------------
 */

static int
Utf16ToUtfProc(
    void *clientData,		/* additional flags, e.g. TCL_ENCODING_LE */
    const char *src,		/* Source string in Unicode. */
    int srcLen,			/* Source string length in bytes. */
    int flags,			/* Conversion control flags. */
    TCL_UNUSED(Tcl_EncodingState *),
    char *dst,			/* Output buffer in which converted string is
				 * stored. */
    int dstLen,			/* The maximum length of output buffer in
				 * bytes. */
    int *srcReadPtr,		/* Filled with the number of bytes from the
				 * source string that were converted. This may
				 * be less than the original source length if
				 * there was a problem converting some source
				 * characters. */
    int *dstWrotePtr,		/* Filled with the number of bytes that were
				 * stored in the output buffer as a result of
				 * the conversion. */
    int *dstCharsPtr)		/* Filled with the number of characters that
				 * correspond to the bytes stored in the
				 * output buffer. */
{
    const char *srcStart, *srcEnd;
    const char *dstEnd, *dstStart;
    int result, numChars, charLimit = INT_MAX;
    unsigned short ch = 0;

    flags |= PTR2INT(clientData);
    if (flags & TCL_ENCODING_CHAR_LIMIT) {
	charLimit = *dstCharsPtr;
    }
    result = TCL_OK;

    /*
     * Check alignment with utf-16 (2 == sizeof(UTF-16))
     */

    if ((srcLen % 2) != 0) {
	result = TCL_CONVERT_MULTIBYTE;
	srcLen--;
    }

#if 0
    /*
     * If last code point is a high surrogate, we cannot handle that yet,
     * unless we are at the end.
     */

    if (!(flags & TCL_ENCODING_END) && (srcLen >= 2) &&
	    ((src[srcLen - ((flags & TCL_ENCODING_LE)?1:2)] & 0xFC) == 0xD8)) {
	result = TCL_CONVERT_MULTIBYTE;
	srcLen-= 2;
    }
#endif

    srcStart = src;
    srcEnd = src + srcLen;

    dstStart = dst;
    dstEnd = dst + dstLen - TCL_UTF_MAX;

    for (numChars = 0; src < srcEnd && numChars <= charLimit; src += 2, numChars++) {
	if (dst > dstEnd && !HIGH_SURROGATE(ch)) {
	    result = TCL_CONVERT_NOSPACE;
	    break;
	}

	unsigned short prev = ch;
	if (flags & TCL_ENCODING_LE) {
	    ch = (src[1] & 0xFF) << 8 | (src[0] & 0xFF);
	} else {
	    ch = (src[0] & 0xFF) << 8 | (src[1] & 0xFF);
	}
	if (HIGH_SURROGATE(prev)) {
	    if (LOW_SURROGATE(ch)) {
		/*
		 * High surrogate was followed by a low surrogate.
		 * Tcl_UniCharToUtf would have stashed away the state in dst.
		 * Call it again to combine that state with the low surrogate.
		 * We also have to compensate the numChars as two UTF-16 units
		 * have been combined into one character.
		 */
		dst += Tcl_UniCharToUtf(ch | TCL_COMBINE, dst);
	    } else {
		/* High surrogate was not followed by a low surrogate */
		if (PROFILE_STRICT(flags)) {
		    result = TCL_CONVERT_SYNTAX;
		    src -= 2;	/* Go back to beginning of high surrogate */
		    dst--;	/* Also undo writing a single byte too much */
		    break;
		}
		if (PROFILE_REPLACE(flags)) {
		    /*
		     * Previous loop wrote a single byte to mark the high surrogate.
		     * Replace it with the replacement character.
		     */
		    ch = UNICODE_REPLACE_CHAR;
		    dst--;
		    numChars++;
		    dst += Tcl_UniCharToUtf(ch, dst);
		} else {
		    /*
		     * Bug [10c2c17c32]. If Hi surrogate not followed by Lo
		     * surrogate, finish 3-byte UTF-8
		     */
		    dst += Tcl_UniCharToUtf(-1, dst);
		}
		/* Loop around again so destination space and other checks are done */
		prev = 0; /* Reset high surrogate tracker */
		src -= 2;
	    }
	} else {
	    /* Previous char was not a high surrogate */

	    /*
	     * Special case for 1-byte utf chars for speed. Make sure we work with
	     * unsigned short-size data. Order checks based on expected frequency.
	     */
	    if ((unsigned)ch - 1 < 0x7F) {
		/* ASCII except nul */
		*dst++ = (ch & 0xFF);
	    } else if (!SURROGATE(ch)) {
		/* Not ASCII, not surrogate */
		dst += Tcl_UniCharToUtf(ch, dst);
	    } else if (HIGH_SURROGATE(ch)) {
		dst += Tcl_UniCharToUtf(ch | TCL_COMBINE, dst);
		/* Do not count this just yet. Compensate for numChars++ in loop counter */
		numChars--;
	    } else {
		assert(LOW_SURROGATE(ch));
		if (PROFILE_STRICT(flags)) {
		    result = TCL_CONVERT_SYNTAX;
		    break;
		}
		if (PROFILE_REPLACE(flags)) {
		    ch = UNICODE_REPLACE_CHAR;
		}
		dst += Tcl_UniCharToUtf(ch, dst);
	    }
	}
    }

    /*
     * When the above loop ends, result may have the following values:
     * 1. TCL_OK - full source buffer was completely processed.
     *    src, dst, numChars will hold values up to that point BUT
     *    there may be a leftover high surrogate we need to deal with.
     * 2. TCL_CONVERT_NOSPACE - Ran out of room in the destination buffer.
     *    Same considerations as (1)
     * 3. TCL_CONVERT_SYNTAX - decoding error.
     * 4. TCL_CONVERT_MULTIBYTE - the buffer passed in was not fully
     *    processed, because there was a trailing single byte. However,
     *    we *may* have processed the requested number of characters already
     *    in which case the trailing byte does not matter. We still
     *    *may* still be a leftover high surrogate as in (1) and (2).
     */
    switch (result) {
    case TCL_CONVERT_MULTIBYTE: /* FALLTHRU */
    case TCL_OK: /* FALLTHRU */
    case TCL_CONVERT_NOSPACE:
	if (HIGH_SURROGATE(ch)) {
	    if (flags & TCL_ENCODING_END) {
		/*
		 * No more data expected. There will be space for output of
		 * one character (essentially overwriting the dst area holding
		 * high surrogate state)
		 */
		assert((dst-1) <= dstEnd);
		if (PROFILE_STRICT(flags)) {
		    result = TCL_CONVERT_SYNTAX;
		    src -= 2;
		    dst--;
		} else if (PROFILE_REPLACE(flags)) {
		    dst--;
		    numChars++;
		    dst += Tcl_UniCharToUtf(UNICODE_REPLACE_CHAR, dst);
		} else {
		    /* Bug [10c2c17c32]. If Hi surrogate, finish 3-byte UTF-8 */
		    numChars++;
		    dst += Tcl_UniCharToUtf(-1, dst);
		}
	    } else {
		/* More data is expected. Revert the surrogate state */
		src -= 2;
		dst--;
		/* Note: leave result of TCL_CONVERT_NOSPACE as is */
		if (result == TCL_OK) {
		    result = TCL_CONVERT_MULTIBYTE;
		}
	    }
	} else if ((flags & TCL_ENCODING_END) && (result == TCL_CONVERT_MULTIBYTE)) {
	    /*
	     * If we had a trailing byte at the end AND this is the last
	     * fragment AND profile is not "strict", stick FFFD in its place.
	     * Note in this case we DO need to check for room in dst.
	     */
	    if (dst > dstEnd) {
		result = TCL_CONVERT_NOSPACE;
	    } else {
		if (PROFILE_STRICT(flags)) {
		    result = TCL_CONVERT_SYNTAX;
		} else {
		    /* PROFILE_REPLACE or PROFILE_TCL8 */
		    result = TCL_OK;
		    dst += Tcl_UniCharToUtf(UNICODE_REPLACE_CHAR, dst);
		    numChars++;
		    src++;
		}
	    }
	}
	break;
    case TCL_CONVERT_SYNTAX:
	break; /* Nothing to do */
    }

    *srcReadPtr = src - srcStart;
    *dstWrotePtr = dst - dstStart;
    *dstCharsPtr = numChars;
    return result;
}

/*
 *-------------------------------------------------------------------------
 *
 * UtfToUtf16Proc --
 *
 *	Convert from UTF-8 to UTF-16.
 *
 * Results:
 *	Returns TCL_OK if conversion was successful.
 *
 * Side effects:
 *	None.
 *
 *-------------------------------------------------------------------------
 */

static int
UtfToUtf16Proc(
    void *clientData,		/* additional flags, e.g. TCL_ENCODING_LE */
    const char *src,		/* Source string in UTF-8. */
    int srcLen,			/* Source string length in bytes. */
    int flags,			/* Conversion control flags. */
    TCL_UNUSED(Tcl_EncodingState *),
    char *dst,			/* Output buffer in which converted string is
				 * stored. */
    int dstLen,			/* The maximum length of output buffer in
				 * bytes. */
    int *srcReadPtr,		/* Filled with the number of bytes from the
				 * source string that were converted. This may
				 * be less than the original source length if
				 * there was a problem converting some source
				 * characters. */
    int *dstWrotePtr,		/* Filled with the number of bytes that were
				 * stored in the output buffer as a result of
				 * the conversion. */
    int *dstCharsPtr)		/* Filled with the number of characters that
				 * correspond to the bytes stored in the
				 * output buffer. */
{
    const char *srcStart, *srcEnd, *srcClose, *dstStart, *dstEnd;
    int result, numChars;
    int ch, len;

    srcStart = src;
    srcEnd = src + srcLen;
    srcClose = srcEnd;
    if ((flags & TCL_ENCODING_END) == 0) {
	srcClose -= TCL_UTF_MAX;
    }

    dstStart = dst;
    dstEnd   = dst + dstLen - 2; /* 2 -> sizeof a UTF-16 code unit */
    flags |= PTR2INT(clientData);

    result = TCL_OK;
    for (numChars = 0; src < srcEnd; numChars++) {
	if ((src > srcClose) && (!Tcl_UtfCharComplete(src, srcEnd - src))) {
	    /*
	     * If there is more string to follow, this will ensure that the
	     * last UTF-8 character in the source buffer hasn't been cut off.
	     */

	    result = TCL_CONVERT_MULTIBYTE;
	    break;
	}
	if (dst > dstEnd) {
	    result = TCL_CONVERT_NOSPACE;
	    break;
	}
	len = TclUtfToUniChar(src, &ch);
	if (SURROGATE(ch)) {
	    if (PROFILE_STRICT(flags)) {
		result = TCL_CONVERT_UNKNOWN;
		break;
	    }
	    if (PROFILE_REPLACE(flags)) {
		ch = UNICODE_REPLACE_CHAR;
	    }
	}
	if (ch <= 0xFFFF) {
	    if (flags & TCL_ENCODING_LE) {
		*dst++ = (ch & 0xFF);
		*dst++ = (ch >> 8);
	    } else {
		*dst++ = (ch >> 8);
		*dst++ = (ch & 0xFF);
	    }
	} else {
	    if ((dst+2) > dstEnd) {
		/* Surrogates need 2 more bytes! Bug [66da4d4228] */
		result = TCL_CONVERT_NOSPACE;
		break;
	    }
	    if (flags & TCL_ENCODING_LE) {
		*dst++ = (((ch - 0x10000) >> 10) & 0xFF);
		*dst++ = (((ch - 0x10000) >> 18) & 0x3) | 0xD8;
		*dst++ = (ch & 0xFF);
		*dst++ = ((ch >> 8) & 0x3) | 0xDC;
	    } else {
		*dst++ = (((ch - 0x10000) >> 18) & 0x3) | 0xD8;
		*dst++ = (((ch - 0x10000) >> 10) & 0xFF);
		*dst++ = ((ch >> 8) & 0x3) | 0xDC;
		*dst++ = (ch & 0xFF);
	    }
	}
	src += len;
    }
    *srcReadPtr = src - srcStart;
    *dstWrotePtr = dst - dstStart;
    *dstCharsPtr = numChars;
    return result;
}

/*
 *-------------------------------------------------------------------------
 *
 * UtfToUcs2Proc --
 *
 *	Convert from UTF-8 to UCS-2.
 *
 * Results:
 *	Returns TCL_OK if conversion was successful.
 *
 * Side effects:
 *	None.
 *
 *-------------------------------------------------------------------------
 */

static int
UtfToUcs2Proc(
    void *clientData,		/* additional flags, e.g. TCL_ENCODING_LE */
    const char *src,		/* Source string in UTF-8. */
    int srcLen,			/* Source string length in bytes. */
    int flags,			/* Conversion control flags. */
    TCL_UNUSED(Tcl_EncodingState *),
    char *dst,			/* Output buffer in which converted string is
				 * stored. */
    int dstLen,			/* The maximum length of output buffer in
				 * bytes. */
    int *srcReadPtr,		/* Filled with the number of bytes from the
				 * source string that were converted. This may
				 * be less than the original source length if
				 * there was a problem converting some source
				 * characters. */
    int *dstWrotePtr,		/* Filled with the number of bytes that were
				 * stored in the output buffer as a result of
				 * the conversion. */
    int *dstCharsPtr)		/* Filled with the number of characters that
				 * correspond to the bytes stored in the
				 * output buffer. */
{
    const char *srcStart, *srcEnd, *srcClose, *dstStart, *dstEnd;
    int result, numChars, len;
    Tcl_UniChar ch = 0;

    flags |= PTR2INT(clientData);
    srcStart = src;
    srcEnd = src + srcLen;
    srcClose = srcEnd;
    if ((flags & TCL_ENCODING_END) == 0) {
	srcClose -= TCL_UTF_MAX;
    }

    dstStart = dst;
    dstEnd   = dst + dstLen - 2; /* 2 - size of UCS code unit */

    result = TCL_OK;
    for (numChars = 0; src < srcEnd; numChars++) {
	if ((src > srcClose) && (!Tcl_UtfCharComplete(src, srcEnd - src))) {
	    /*
	     * If there is more string to follow, this will ensure that the
	     * last UTF-8 character in the source buffer hasn't been cut off.
	     */

	    result = TCL_CONVERT_MULTIBYTE;
	    break;
	}
	if (dst > dstEnd) {
	    result = TCL_CONVERT_NOSPACE;
	    break;
	}
	len = TclUtfToUniChar(src, &ch);
	if (ch > 0xFFFF) {
	    if (PROFILE_STRICT(flags)) {
		result = TCL_CONVERT_UNKNOWN;
		break;
	    }
	    ch = UNICODE_REPLACE_CHAR;
	}
	if (PROFILE_STRICT(flags) && SURROGATE(ch)) {
	    result = TCL_CONVERT_SYNTAX;
	    break;
	}

	src += len;

	/*
	 * Need to handle this in a way that won't cause misalignment by
	 * casting dst to a Tcl_UniChar. [Bug 1122671]
	 */

	if (flags & TCL_ENCODING_LE) {
	    *dst++ = (ch & 0xFF);
	    *dst++ = (ch >> 8);
	} else {
	    *dst++ = (ch >> 8);
	    *dst++ = (ch & 0xFF);
	}
    }
    *srcReadPtr = src - srcStart;
    *dstWrotePtr = dst - dstStart;
    *dstCharsPtr = numChars;
    return result;
}

/*
 *-------------------------------------------------------------------------
 *
 * TableToUtfProc --
 *
 *	Convert from the encoding specified by the TableEncodingData into
 *	UTF-8.
 *
 * Results:
 *	Returns TCL_OK if conversion was successful.
 *
 * Side effects:
 *	None.
 *
 *-------------------------------------------------------------------------
 */

static int
TableToUtfProc(
    void *clientData,		/* TableEncodingData that specifies
				 * encoding. */
    const char *src,		/* Source string in specified encoding. */
    int srcLen,			/* Source string length in bytes. */
    int flags,			/* Conversion control flags. */
    TCL_UNUSED(Tcl_EncodingState *),
    char *dst,			/* Output buffer in which converted string is
				 * stored. */
    int dstLen,			/* The maximum length of output buffer in
				 * bytes. */
    int *srcReadPtr,		/* Filled with the number of bytes from the
				 * source string that were converted. This may
				 * be less than the original source length if
				 * there was a problem converting some source
				 * characters. */
    int *dstWrotePtr,		/* Filled with the number of bytes that were
				 * stored in the output buffer as a result of
				 * the conversion. */
    int *dstCharsPtr)		/* Filled with the number of characters that
				 * correspond to the bytes stored in the
				 * output buffer. */
{
    const char *srcStart, *srcEnd;
    const char *dstEnd, *dstStart, *prefixBytes;
    int result, byte, numChars, charLimit = INT_MAX;
    Tcl_UniChar ch = 0;
    const unsigned short *const *toUnicode;
    const unsigned short *pageZero;
    TableEncodingData *dataPtr = (TableEncodingData *)clientData;

    if (flags & TCL_ENCODING_CHAR_LIMIT) {
	charLimit = *dstCharsPtr;
    }
    srcStart = src;
    srcEnd = src + srcLen;

    dstStart = dst;
    dstEnd = dst + dstLen - TCL_UTF_MAX;

    toUnicode = (const unsigned short *const *) dataPtr->toUnicode;
    prefixBytes = dataPtr->prefixBytes;
    pageZero = toUnicode[0];

    result = TCL_OK;
    for (numChars = 0; src < srcEnd && numChars <= charLimit; numChars++) {
	if (dst > dstEnd) {
	    result = TCL_CONVERT_NOSPACE;
	    break;
	}
	byte = *((unsigned char *) src);
	if (prefixBytes[byte]) {
	    if (src >= srcEnd-1) {
		/* Prefix byte but nothing after it */
		if (!(flags & TCL_ENCODING_END)) {
		    /* More data to come */
		    result = TCL_CONVERT_MULTIBYTE;
		    break;
		} else if (PROFILE_STRICT(flags)) {
		    result = TCL_CONVERT_SYNTAX;
		    break;
		} else if (PROFILE_REPLACE(flags)) {
		    ch = UNICODE_REPLACE_CHAR;
		} else {
		    /* For prefix bytes, we don't fallback to cp1252, see [1355b9a874] */
		    ch = byte;
		}
	    } else {
		ch = toUnicode[byte][*((unsigned char *)++src)];
	    }
	} else {
	    ch = pageZero[byte];
	}
	if ((ch == 0) && (byte != 0)) {
	    /* Prefix+suffix pair is invalid */
	    if (PROFILE_STRICT(flags)) {
		result = TCL_CONVERT_SYNTAX;
		break;
	    }
	    if (prefixBytes[byte]) {
		src--;
	    }
	    if (PROFILE_REPLACE(flags)) {
		ch = UNICODE_REPLACE_CHAR;
	    } else {
		char chbuf[2];
		chbuf[0] = byte;
		chbuf[1] = 0;
		TclUtfToUniChar(chbuf, &ch);
	    }
	}

	/*
	 * Special case for 1-byte Utf chars for speed.
	 */

	if ((unsigned)ch - 1 < 0x7F) {
	    *dst++ = (char) ch;
	} else {
	    dst += Tcl_UniCharToUtf(ch, dst);
	}
	src++;
    }

    assert(src <= srcEnd);
    *srcReadPtr = src - srcStart;
    *dstWrotePtr = dst - dstStart;
    *dstCharsPtr = numChars;
    return result;
}

/*
 *-------------------------------------------------------------------------
 *
 * TableFromUtfProc --
 *
 *	Convert from UTF-8 into the encoding specified by the
 *	TableEncodingData.
 *
 * Results:
 *	Returns TCL_OK if conversion was successful.
 *
 * Side effects:
 *	None.
 *
 *-------------------------------------------------------------------------
 */

static int
TableFromUtfProc(
    void *clientData,		/* TableEncodingData that specifies
				 * encoding. */
    const char *src,		/* Source string in UTF-8. */
    int srcLen,			/* Source string length in bytes. */
    int flags,			/* Conversion control flags. */
    TCL_UNUSED(Tcl_EncodingState *),
    char *dst,			/* Output buffer in which converted string is
				 * stored. */
    int dstLen,			/* The maximum length of output buffer in
				 * bytes. */
    int *srcReadPtr,		/* Filled with the number of bytes from the
				 * source string that were converted. This may
				 * be less than the original source length if
				 * there was a problem converting some source
				 * characters. */
    int *dstWrotePtr,		/* Filled with the number of bytes that were
				 * stored in the output buffer as a result of
				 * the conversion. */
    int *dstCharsPtr)		/* Filled with the number of characters that
				 * correspond to the bytes stored in the
				 * output buffer. */
{
    const char *srcStart, *srcEnd, *srcClose;
    const char *dstStart, *dstEnd, *prefixBytes;
    Tcl_UniChar ch = 0;
    int result, len, word, numChars;
    TableEncodingData *dataPtr = (TableEncodingData *)clientData;
    const unsigned short *const *fromUnicode;

    result = TCL_OK;

    prefixBytes = dataPtr->prefixBytes;
    fromUnicode = (const unsigned short *const *) dataPtr->fromUnicode;

    srcStart = src;
    srcEnd = src + srcLen;
    srcClose = srcEnd;
    if ((flags & TCL_ENCODING_END) == 0) {
	srcClose -= TCL_UTF_MAX;
    }

    dstStart = dst;
    dstEnd = dst + dstLen - 1;

    for (numChars = 0; src < srcEnd; numChars++) {
	if ((src > srcClose) && (!Tcl_UtfCharComplete(src, srcEnd - src))) {
	    /*
	     * If there is more string to follow, this will ensure that the
	     * last UTF-8 character in the source buffer hasn't been cut off.
	     */

	    result = TCL_CONVERT_MULTIBYTE;
	    break;
	}
	len = TclUtfToUniChar(src, &ch);

	/* Unicode chars > +U0FFFF cannot be represented in any table encoding */
	if (ch & 0xFFFF0000) {
	    word = 0;
	} else {
	    word = fromUnicode[(ch >> 8)][ch & 0xFF];
	}

	if ((word == 0) && (ch != 0)) {
	    if (PROFILE_STRICT(flags)) {
		result = TCL_CONVERT_UNKNOWN;
		break;
	    }
	    word = dataPtr->fallback; /* Both profiles REPLACE and TCL8 */
	}
	if (prefixBytes[(word >> 8)] != 0) {
	    if (dst + 1 > dstEnd) {
		result = TCL_CONVERT_NOSPACE;
		break;
	    }
	    dst[0] = (char) (word >> 8);
	    dst[1] = (char) word;
	    dst += 2;
	} else {
	    if (dst > dstEnd) {
		result = TCL_CONVERT_NOSPACE;
		break;
	    }
	    dst[0] = (char) word;
	    dst++;
	}
	src += len;
    }

    *srcReadPtr = src - srcStart;
    *dstWrotePtr = dst - dstStart;
    *dstCharsPtr = numChars;
    return result;
}

/*
 *-------------------------------------------------------------------------
 *
 * Iso88591ToUtfProc --
 *
 *	Convert from the "iso8859-1" encoding into UTF-8.
 *
 * Results:
 *	Returns TCL_OK if conversion was successful.
 *
 * Side effects:
 *	None.
 *
 *-------------------------------------------------------------------------
 */

static int
Iso88591ToUtfProc(
    TCL_UNUSED(void *),
    const char *src,		/* Source string in specified encoding. */
    int srcLen,			/* Source string length in bytes. */
    int flags,			/* Conversion control flags. */
    TCL_UNUSED(Tcl_EncodingState *),
    char *dst,			/* Output buffer in which converted string is
				 * stored. */
    int dstLen,			/* The maximum length of output buffer in
				 * bytes. */
    int *srcReadPtr,		/* Filled with the number of bytes from the
				 * source string that were converted. This may
				 * be less than the original source length if
				 * there was a problem converting some source
				 * characters. */
    int *dstWrotePtr,		/* Filled with the number of bytes that were
				 * stored in the output buffer as a result of
				 * the conversion. */
    int *dstCharsPtr)		/* Filled with the number of characters that
				 * correspond to the bytes stored in the
				 * output buffer. */
{
    const char *srcStart, *srcEnd;
    const char *dstEnd, *dstStart;
    int result, numChars, charLimit = INT_MAX;

    if (flags & TCL_ENCODING_CHAR_LIMIT) {
	charLimit = *dstCharsPtr;
    }
    srcStart = src;
    srcEnd = src + srcLen;

    dstStart = dst;
    dstEnd = dst + dstLen - TCL_UTF_MAX;

    result = TCL_OK;
    for (numChars = 0; src < srcEnd && numChars <= charLimit; numChars++) {
	Tcl_UniChar ch = 0;

	if (dst > dstEnd) {
	    result = TCL_CONVERT_NOSPACE;
	    break;
	}
	ch = *((unsigned char *) src);

	/*
	 * Special case for 1-byte utf chars for speed.
	 */

	if ((unsigned)ch - 1 < 0x7F) {
	    *dst++ = (char) ch;
	} else {
	    dst += Tcl_UniCharToUtf(ch, dst);
	}
	src++;
    }

    *srcReadPtr = src - srcStart;
    *dstWrotePtr = dst - dstStart;
    *dstCharsPtr = numChars;
    return result;
}

/*
 *-------------------------------------------------------------------------
 *
 * Iso88591FromUtfProc --
 *
 *	Convert from UTF-8 into the encoding "iso8859-1".
 *
 * Results:
 *	Returns TCL_OK if conversion was successful.
 *
 * Side effects:
 *	None.
 *
 *-------------------------------------------------------------------------
 */

static int
Iso88591FromUtfProc(
    TCL_UNUSED(void *),
    const char *src,		/* Source string in UTF-8. */
    int srcLen,			/* Source string length in bytes. */
    int flags,			/* Conversion control flags. */
    TCL_UNUSED(Tcl_EncodingState *),
    char *dst,			/* Output buffer in which converted string is
				 * stored. */
    int dstLen,			/* The maximum length of output buffer in
				 * bytes. */
    int *srcReadPtr,		/* Filled with the number of bytes from the
				 * source string that were converted. This may
				 * be less than the original source length if
				 * there was a problem converting some source
				 * characters. */
    int *dstWrotePtr,		/* Filled with the number of bytes that were
				 * stored in the output buffer as a result of
				 * the conversion. */
    int *dstCharsPtr)		/* Filled with the number of characters that
				 * correspond to the bytes stored in the
				 * output buffer. */
{
    const char *srcStart, *srcEnd, *srcClose;
    const char *dstStart, *dstEnd;
    int result = TCL_OK, numChars;
    Tcl_UniChar ch = 0;

    srcStart = src;
    srcEnd = src + srcLen;
    srcClose = srcEnd;
    if ((flags & TCL_ENCODING_END) == 0) {
	srcClose -= TCL_UTF_MAX;
    }

    dstStart = dst;
    dstEnd = dst + dstLen - 1;

    for (numChars = 0; src < srcEnd; numChars++) {
	int len;

	if ((src > srcClose) && (!Tcl_UtfCharComplete(src, srcEnd - src))) {
	    /*
	     * If there is more string to follow, this will ensure that the
	     * last UTF-8 character in the source buffer hasn't been cut off.
	     */

	    result = TCL_CONVERT_MULTIBYTE;
	    break;
	}
	len = TclUtfToUniChar(src, &ch);

	/*
	 * Check for illegal characters.
	 */

	if (ch > 0xFF) {
	    if (PROFILE_STRICT(flags)) {
		result = TCL_CONVERT_UNKNOWN;
		break;
	    }
	    /*
	     * Plunge on, using '?' as a fallback character.
	     */

	    ch = '?'; /* Profiles TCL8 and REPLACE */
	}

	if (dst > dstEnd) {
	    result = TCL_CONVERT_NOSPACE;
	    break;
	}
	*(dst++) = (char) ch;
	src += len;
    }

    *srcReadPtr = src - srcStart;
    *dstWrotePtr = dst - dstStart;
    *dstCharsPtr = numChars;
    return result;
}

/*
 *---------------------------------------------------------------------------
 *
 * TableFreeProc --
 *
 *	This function is invoked when an encoding is deleted. It deletes the
 *	memory used by the TableEncodingData.
 *
 * Results:
 *	None.
 *
 * Side effects:
 *	Memory freed.
 *
 *---------------------------------------------------------------------------
 */

static void
TableFreeProc(
    void *clientData)		/* TableEncodingData that specifies
				 * encoding. */
{
    TableEncodingData *dataPtr = (TableEncodingData *)clientData;

    /*
     * Make sure we aren't freeing twice on shutdown. [Bug 219314]
     */

    Tcl_Free(dataPtr->toUnicode);
    dataPtr->toUnicode = NULL;
    Tcl_Free(dataPtr->fromUnicode);
    dataPtr->fromUnicode = NULL;
    Tcl_Free(dataPtr);
}

/*
 *-------------------------------------------------------------------------
 *
 * EscapeToUtfProc --
 *
 *	Convert from the encoding specified by the EscapeEncodingData into
 *	UTF-8.
 *
 * Results:
 *	Returns TCL_OK if conversion was successful.
 *
 * Side effects:
 *	None.
 *
 *-------------------------------------------------------------------------
 */

static int
EscapeToUtfProc(
    void *clientData,		/* EscapeEncodingData that specifies
				 * encoding. */
    const char *src,		/* Source string in specified encoding. */
    int srcLen,			/* Source string length in bytes. */
    int flags,			/* Conversion control flags. */
    Tcl_EncodingState *statePtr,/* Place for conversion routine to store state
				 * information used during a piecewise
				 * conversion. Contents of statePtr are
				 * initialized and/or reset by conversion
				 * routine under control of flags argument. */
    char *dst,			/* Output buffer in which converted string is
				 * stored. */
    int dstLen,			/* The maximum length of output buffer in
				 * bytes. */
    int *srcReadPtr,		/* Filled with the number of bytes from the
				 * source string that were converted. This may
				 * be less than the original source length if
				 * there was a problem converting some source
				 * characters. */
    int *dstWrotePtr,		/* Filled with the number of bytes that were
				 * stored in the output buffer as a result of
				 * the conversion. */
    int *dstCharsPtr)		/* Filled with the number of characters that
				 * correspond to the bytes stored in the
				 * output buffer. */
{
    EscapeEncodingData *dataPtr = (EscapeEncodingData *)clientData;
    const char *prefixBytes, *tablePrefixBytes, *srcStart, *srcEnd;
    const unsigned short *const *tableToUnicode;
    const Encoding *encodingPtr;
    int state, result, numChars, charLimit = INT_MAX;
    const char *dstStart, *dstEnd;

    if (flags & TCL_ENCODING_CHAR_LIMIT) {
	charLimit = *dstCharsPtr;
    }
    result = TCL_OK;
    tablePrefixBytes = NULL;
    tableToUnicode = NULL;
    prefixBytes = dataPtr->prefixBytes;
    encodingPtr = NULL;

    srcStart = src;
    srcEnd = src + srcLen;

    dstStart = dst;
    dstEnd = dst + dstLen - TCL_UTF_MAX;

    state = PTR2INT(*statePtr);
    if (flags & TCL_ENCODING_START) {
	state = 0;
    }

    for (numChars = 0; src < srcEnd && numChars <= charLimit; ) {
	int byte, hi, lo, ch;

	if (dst > dstEnd) {
	    result = TCL_CONVERT_NOSPACE;
	    break;
	}
	byte = *((unsigned char *) src);
	if (prefixBytes[byte]) {
	    unsigned left, len, longest;
	    int checked, i;
	    const EscapeSubTable *subTablePtr;

	    /*
	     * Saw the beginning of an escape sequence.
	     */

	    left = srcEnd - src;
	    len = dataPtr->initLen;
	    longest = len;
	    checked = 0;

	    if (len <= left) {
		checked++;
		if ((len > 0) && (memcmp(src, dataPtr->init, len) == 0)) {
		    /*
		     * If we see initialization string, skip it, even if we're
		     * not at the beginning of the buffer.
		     */

		    src += len;
		    continue;
		}
	    }

	    len = dataPtr->finalLen;
	    if (len > longest) {
		longest = len;
	    }

	    if (len <= left) {
		checked++;
		if ((len > 0) && (memcmp(src, dataPtr->final, len) == 0)) {
		    /*
		     * If we see finalization string, skip it, even if we're
		     * not at the end of the buffer.
		     */

		    src += len;
		    continue;
		}
	    }

	    subTablePtr = dataPtr->subTables;
	    for (i = 0; i < dataPtr->numSubTables; i++) {
		len = subTablePtr->sequenceLen;
		if (len > longest) {
		    longest = len;
		}
		if (len <= left) {
		    checked++;
		    if ((len > 0) &&
			    (memcmp(src, subTablePtr->sequence, len) == 0)) {
			state = i;
			encodingPtr = NULL;
			subTablePtr = NULL;
			src += len;
			break;
		    }
		}
		subTablePtr++;
	    }

	    if (subTablePtr == NULL) {
		/*
		 * A match was found, the escape sequence was consumed, and
		 * the state was updated.
		 */

		continue;
	    }

	    /*
	     * We have a split-up or unrecognized escape sequence. If we
	     * checked all the sequences, then it's a syntax error, otherwise
	     * we need more bytes to determine a match.
	     */

	    if ((checked == dataPtr->numSubTables + 2)
		    || (flags & TCL_ENCODING_END)) {
		if (!PROFILE_STRICT(flags)) {
		    unsigned skip = longest > left ? left : longest;
		    /* Unknown escape sequence */
		    dst += Tcl_UniCharToUtf(UNICODE_REPLACE_CHAR, dst);
		    src += skip;
		    continue;
		}
		result = TCL_CONVERT_SYNTAX;
	    } else {
		result = TCL_CONVERT_MULTIBYTE;
	    }
	    break;
	}

	if (encodingPtr == NULL) {
	    TableEncodingData *tableDataPtr;

	    encodingPtr = GetTableEncoding(dataPtr, state);
	    tableDataPtr = (TableEncodingData *)encodingPtr->clientData;
	    tablePrefixBytes = tableDataPtr->prefixBytes;
	    tableToUnicode = (const unsigned short *const*)
		    tableDataPtr->toUnicode;
	}

	if (tablePrefixBytes[byte]) {
	    src++;
	    if (src >= srcEnd) {
		src--;
		result = TCL_CONVERT_MULTIBYTE;
		break;
	    }
	    hi = byte;
	    lo = *((unsigned char *) src);
	} else {
	    hi = 0;
	    lo = byte;
	}

	ch = tableToUnicode[hi][lo];
	dst += Tcl_UniCharToUtf(ch, dst);
	src++;
	numChars++;
    }

    if ((flags & TCL_ENCODING_END) && (result == TCL_CONVERT_MULTIBYTE)) {
	/* We have a code fragment left-over at the end */
	if (dst > dstEnd) {
	    result = TCL_CONVERT_NOSPACE;
	} else {
	    /* destination is not full, so we really are at the end now */
	    if (PROFILE_STRICT(flags)) {
		result = TCL_CONVERT_SYNTAX;
	    } else {
		/*
		 * PROFILE_REPLACE or PROFILE_TCL8. The latter is treated
		 * similar to former because Tcl8 was broken in this regard
		 * as it just ignored the byte and truncated which is really
		 * a no-no as per Unicode recommendations.
		 */
		result = TCL_OK;
		dst += Tcl_UniCharToUtf(UNICODE_REPLACE_CHAR, dst);
		numChars++;
		/* TCL_CONVERT_MULTIBYTE means all source consumed */
		src = srcEnd;
	    }
	}
    }

    *statePtr = (Tcl_EncodingState) INT2PTR(state);
    *srcReadPtr = src - srcStart;
    *dstWrotePtr = dst - dstStart;
    *dstCharsPtr = numChars;
    return result;
}

/*
 *-------------------------------------------------------------------------
 *
 * EscapeFromUtfProc --
 *
 *	Convert from UTF-8 into the encoding specified by the
 *	EscapeEncodingData.
 *
 * Results:
 *	Returns TCL_OK if conversion was successful.
 *
 * Side effects:
 *	None.
 *
 *-------------------------------------------------------------------------
 */

static int
EscapeFromUtfProc(
    void *clientData,		/* EscapeEncodingData that specifies
				 * encoding. */
    const char *src,		/* Source string in UTF-8. */
    int srcLen,			/* Source string length in bytes. */
    int flags,			/* Conversion control flags. */
    Tcl_EncodingState *statePtr,/* Place for conversion routine to store state
				 * information used during a piecewise
				 * conversion. Contents of statePtr are
				 * initialized and/or reset by conversion
				 * routine under control of flags argument. */
    char *dst,			/* Output buffer in which converted string is
				 * stored. */
    int dstLen,			/* The maximum length of output buffer in
				 * bytes. */
    int *srcReadPtr,		/* Filled with the number of bytes from the
				 * source string that were converted. This may
				 * be less than the original source length if
				 * there was a problem converting some source
				 * characters. */
    int *dstWrotePtr,		/* Filled with the number of bytes that were
				 * stored in the output buffer as a result of
				 * the conversion. */
    int *dstCharsPtr)		/* Filled with the number of characters that
				 * correspond to the bytes stored in the
				 * output buffer. */
{
    EscapeEncodingData *dataPtr = (EscapeEncodingData *)clientData;
    const Encoding *encodingPtr;
    const char *srcStart, *srcEnd, *srcClose;
    const char *dstStart, *dstEnd;
    int state, result, numChars;
    const TableEncodingData *tableDataPtr;
    const char *tablePrefixBytes;
    const unsigned short *const *tableFromUnicode;
    Tcl_UniChar ch = 0;

    result = TCL_OK;

    srcStart = src;
    srcEnd = src + srcLen;
    srcClose = srcEnd;
    if ((flags & TCL_ENCODING_END) == 0) {
	srcClose -= TCL_UTF_MAX;
    }

    dstStart = dst;
    dstEnd = dst + dstLen - 1;

    /*
     * RFC 1468 states that the text starts in ASCII, and switches to Japanese
     * characters, and that the text must end in ASCII. [Patch 474358]
     */

    if (flags & TCL_ENCODING_START) {
	state = 0;
	if ((dst + dataPtr->initLen) > dstEnd) {
	    *srcReadPtr = 0;
	    *dstWrotePtr = 0;
	    return TCL_CONVERT_NOSPACE;
	}
	memcpy(dst, dataPtr->init, dataPtr->initLen);
	dst += dataPtr->initLen;
    } else {
	state = PTR2INT(*statePtr);
    }

    encodingPtr = GetTableEncoding(dataPtr, state);
    tableDataPtr = (const TableEncodingData *)encodingPtr->clientData;
    tablePrefixBytes = tableDataPtr->prefixBytes;
    tableFromUnicode = (const unsigned short *const *)
	    tableDataPtr->fromUnicode;

    for (numChars = 0; src < srcEnd; numChars++) {
	unsigned len;
	int word;

	if ((src > srcClose) && (!Tcl_UtfCharComplete(src, srcEnd - src))) {
	    /*
	     * If there is more string to follow, this will ensure that the
	     * last UTF-8 character in the source buffer hasn't been cut off.
	     */

	    result = TCL_CONVERT_MULTIBYTE;
	    break;
	}
	len = TclUtfToUniChar(src, &ch);
	if (ch > 0xFFFF) {
	    /* Bug 201c7a3aa6 crash - tables are 256x256 (64K) */
	    if (PROFILE_STRICT(flags)) {
		result = TCL_CONVERT_SYNTAX;
		break;
	    }
	    /* Will be encoded as encoding specific replacement below */
	    ch = UNICODE_REPLACE_CHAR;
	}
	word = tableFromUnicode[(ch >> 8)][ch & 0xFF];

	if ((word == 0) && (ch != 0)) {
	    int oldState;
	    const EscapeSubTable *subTablePtr;

	    oldState = state;
	    for (state = 0; state < dataPtr->numSubTables; state++) {
		encodingPtr = GetTableEncoding(dataPtr, state);
		tableDataPtr = (const TableEncodingData *)encodingPtr->clientData;
		word = tableDataPtr->fromUnicode[(ch >> 8)][ch & 0xFF];
		if (word != 0) {
		    break;
		}
	    }

	    if (word == 0) {
		state = oldState;
		if (PROFILE_STRICT(flags)) {
		    result = TCL_CONVERT_UNKNOWN;
		    break;
		}
		encodingPtr = GetTableEncoding(dataPtr, state);
		tableDataPtr = (const TableEncodingData *)encodingPtr->clientData;
		word = tableDataPtr->fallback;
	    }

	    tablePrefixBytes = (const char *) tableDataPtr->prefixBytes;
	    tableFromUnicode = (const unsigned short *const *)
		    tableDataPtr->fromUnicode;

	    /*
	     * The state variable has the value of oldState when word is 0.
	     * In this case, the escape sequence should not be copied to dst
	     * because the current character set is not changed.
	     */

	    if (state != oldState) {
		subTablePtr = &dataPtr->subTables[state];
		if ((dst + subTablePtr->sequenceLen) > dstEnd) {
		    /*
		     * If there is no space to write the escape sequence, the
		     * state variable must be changed to the value of oldState
		     * variable because this escape sequence must be written
		     * in the next conversion.
		     */

		    state = oldState;
		    result = TCL_CONVERT_NOSPACE;
		    break;
		}
		memcpy(dst, subTablePtr->sequence, subTablePtr->sequenceLen);
		dst += subTablePtr->sequenceLen;
	    }
	}

	if (tablePrefixBytes[(word >> 8)] != 0) {
	    if (dst + 1 > dstEnd) {
		result = TCL_CONVERT_NOSPACE;
		break;
	    }
	    dst[0] = (char) (word >> 8);
	    dst[1] = (char) word;
	    dst += 2;
	} else {
	    if (dst > dstEnd) {
		result = TCL_CONVERT_NOSPACE;
		break;
	    }
	    dst[0] = (char) word;
	    dst++;
	}
	src += len;
    }

    if ((result == TCL_OK) && (flags & TCL_ENCODING_END)) {
	unsigned len = dataPtr->subTables[0].sequenceLen;

	/*
	 * Certain encodings like iso2022-jp need to write an escape sequence
	 * after all characters have been converted. This logic checks that
	 * enough room is available in the buffer for the escape bytes. The
	 * TCL_ENCODING_END flag is cleared after a final escape sequence has
	 * been added to the buffer so that another call to this method does
	 * not attempt to append escape bytes a second time.
	 */

	if ((dst + dataPtr->finalLen + (state?len:0)) > dstEnd) {
	    result = TCL_CONVERT_NOSPACE;
	} else {
	    if (state) {
		memcpy(dst, dataPtr->subTables[0].sequence, len);
		dst += len;
	    }
	    memcpy(dst, dataPtr->final, dataPtr->finalLen);
	    dst += dataPtr->finalLen;
	    state &= ~TCL_ENCODING_END;
	}
    }

    *statePtr = (Tcl_EncodingState) INT2PTR(state);
    *srcReadPtr = src - srcStart;
    *dstWrotePtr = dst - dstStart;
    *dstCharsPtr = numChars;
    return result;
}

/*
 *---------------------------------------------------------------------------
 *
 * EscapeFreeProc --
 *
 *	Frees resources used by the encoding.
 *
 * Results:
 *	None.
 *
 * Side effects:
 *	Memory is freed.
 *
 *---------------------------------------------------------------------------
 */

static void
EscapeFreeProc(
    void *clientData)		/* EscapeEncodingData that specifies
				 * encoding. */
{
    EscapeEncodingData *dataPtr = (EscapeEncodingData *)clientData;
    EscapeSubTable *subTablePtr;
    int i;

    if (dataPtr == NULL) {
	return;
    }

    /*
     * The subTables should be freed recursively in normal operation but not
     * during TclFinalizeEncodingSubsystem because they are also present as a
     * weak reference in the toplevel encodingTable (i.e., they don't have a
     * +1 refcount for this), and unpredictable nuking order could remove them
     * from under the following loop's feet. [Bug 2891556]
     *
     * The encodingsInitialized flag, being reset on entry to TFES, can serve
     * as a "not in finalization" test.
     */

    if (encodingsInitialized) {
	subTablePtr = dataPtr->subTables;
	for (i = 0; i < dataPtr->numSubTables; i++) {
	    FreeEncoding((Tcl_Encoding) subTablePtr->encodingPtr);
	    subTablePtr->encodingPtr = NULL;
	    subTablePtr++;
	}
    }
    Tcl_Free(dataPtr);
}

/*
 *---------------------------------------------------------------------------
 *
 * GetTableEncoding --
 *
 *	Helper function for the EscapeEncodingData conversions. Gets the
 *	encoding (of type TextEncodingData) that represents the specified
 *	state.
 *
 * Results:
 *	The return value is the encoding.
 *
 * Side effects:
 *	If the encoding that represents the specified state has not already
 *	been used by this EscapeEncoding, it will be loaded and cached in the
 *	dataPtr.
 *
 *---------------------------------------------------------------------------
 */

static Encoding *
GetTableEncoding(
    EscapeEncodingData *dataPtr,/* Contains names of encodings. */
    int state)			/* Index in dataPtr of desired Encoding. */
{
    EscapeSubTable *subTablePtr = &dataPtr->subTables[state];
    Encoding *encodingPtr = subTablePtr->encodingPtr;

    if (encodingPtr == NULL) {
	encodingPtr = (Encoding *) Tcl_GetEncoding(NULL, subTablePtr->name);
	if ((encodingPtr == NULL)
		|| (encodingPtr->toUtfProc != TableToUtfProc
		&& encodingPtr->toUtfProc != Iso88591ToUtfProc)) {
	    Tcl_Panic("EscapeToUtfProc: invalid sub table");
	}
	subTablePtr->encodingPtr = encodingPtr;
    }

    return encodingPtr;
}

/*
 *---------------------------------------------------------------------------
 *
 * unilen, unilen4 --
 *
 *	A helper function for the Tcl_ExternalToUtf functions. This function
 *	is similar to strlen for double-byte characters: it returns the number
 *	of bytes in a 0x0000 terminated string.
 *
 * Results:
 *	As above.
 *
 * Side effects:
 *	None.
 *
 *---------------------------------------------------------------------------
 */

static size_t
unilen(
    const char *src)
{
    unsigned short *p;

    p = (unsigned short *) src;
    while (*p != 0x0000) {
	p++;
    }
    return (char *) p - src;
}

static size_t
unilen4(
    const char *src)
{
    unsigned int *p;

    p = (unsigned int *) src;
    while (*p != 0x00000000) {
	p++;
    }
    return (char *) p - src;
}

/*
 *-------------------------------------------------------------------------
 *
 * InitializeEncodingSearchPath	--
 *
 *	This is the fallback routine that sets the default value of the
 *	encoding search path if the application has not set one via a call to
 *	Tcl_SetEncodingSearchPath() by the first time the search path is needed
 *	to load encoding data.
 *
 *	The default encoding search path is produced by taking each directory
 *	in the library path, appending a subdirectory named "encoding", and if
 *	the resulting directory exists, adding it to the encoding search path.
 *
 * Results:
 *	None.
 *
 * Side effects:
 *	Sets the encoding search path to an initial value.
 *
 *-------------------------------------------------------------------------
 */

static void
InitializeEncodingSearchPath(
    char **valuePtr,
    size_t *lengthPtr,
    Tcl_Encoding *encodingPtr)
{
    const char *bytes;
    Tcl_Size i, numDirs, numBytes;
    Tcl_Obj *libPathObj, *encodingObj, *searchPathObj;

    TclNewLiteralStringObj(encodingObj, "encoding");
    TclNewObj(searchPathObj);
    Tcl_IncrRefCount(encodingObj);
    Tcl_IncrRefCount(searchPathObj);
    libPathObj = TclGetProcessGlobalValue(&libraryPath);
    Tcl_IncrRefCount(libPathObj);
    TclListObjLength(NULL, libPathObj, &numDirs);

    for (i = 0; i < numDirs; i++) {
	Tcl_Obj *directoryObj, *pathObj;
	Tcl_StatBuf stat;

	Tcl_ListObjIndex(NULL, libPathObj, i, &directoryObj);
	pathObj = Tcl_FSJoinToPath(directoryObj, 1, &encodingObj);
	Tcl_IncrRefCount(pathObj);
	if ((0 == Tcl_FSStat(pathObj, &stat)) && S_ISDIR(stat.st_mode)) {
	    Tcl_ListObjAppendElement(NULL, searchPathObj, pathObj);
	}
	Tcl_DecrRefCount(pathObj);
    }

    Tcl_DecrRefCount(libPathObj);
    Tcl_DecrRefCount(encodingObj);
    *encodingPtr = libraryPath.encoding;
    if (*encodingPtr) {
	((Encoding *)(*encodingPtr))->refCount++;
    }
    bytes = TclGetStringFromObj(searchPathObj, &numBytes);

    *lengthPtr = numBytes;
    *valuePtr = (char *)Tcl_Alloc(numBytes + 1);
    memcpy(*valuePtr, bytes, numBytes + 1);
    Tcl_DecrRefCount(searchPathObj);
}

/*
 *------------------------------------------------------------------------
 *
 * TclEncodingProfileParseName --
 *
 *	Maps an encoding profile name to its integer equivalent.
 *
 * Results:
 *	TCL_OK on success or TCL_ERROR on failure.
 *
 * Side effects:
 *	Returns the profile enum value in *profilePtr
 *
 *------------------------------------------------------------------------
 */
int
TclEncodingProfileNameToId(
    Tcl_Interp *interp,		/* For error messages. May be NULL */
    const char *profileName,	/* Name of profile */
    int *profilePtr)		/* Output */
{
    size_t i;
    size_t numProfiles = sizeof(encodingProfiles) / sizeof(encodingProfiles[0]);

    for (i = 0; i < numProfiles; ++i) {
	if (!strcmp(profileName, encodingProfiles[i].name)) {
	    *profilePtr = encodingProfiles[i].value;
	    return TCL_OK;
	}
    }
    if (interp) {
	/* This code assumes at least two profiles :-) */
	Tcl_Obj *errorObj = Tcl_ObjPrintf("bad profile name \"%s\": must be",
		profileName);
	for (i = 0; i < (numProfiles - 1); ++i) {
	    Tcl_AppendStringsToObj(
		    errorObj, " ", encodingProfiles[i].name, ",", (char *)NULL);
	}
	Tcl_AppendStringsToObj(
		errorObj, " or ", encodingProfiles[numProfiles-1].name, (char *)NULL);

	Tcl_SetObjResult(interp, errorObj);
	Tcl_SetErrorCode(
		interp, "TCL", "ENCODING", "PROFILE", profileName, (char *)NULL);
    }
    return TCL_ERROR;
}

/*
 *------------------------------------------------------------------------
 *
 * TclEncodingProfileValueToName --
 *
 *	Maps an encoding profile value to its name.
 *
 * Results:
 *	Pointer to the name or NULL on failure. Caller must not make
 *	not modify the string and must make a copy to hold on to it.
 *
 * Side effects:
 *	None.
 *------------------------------------------------------------------------
 */
const char *
TclEncodingProfileIdToName(
    Tcl_Interp *interp,		/* For error messages. May be NULL */
    int profileValue)		/* Profile #define value */
{
    size_t i;

    for (i = 0; i < sizeof(encodingProfiles) / sizeof(encodingProfiles[0]); ++i) {
	if (profileValue == encodingProfiles[i].value) {
	    return encodingProfiles[i].name;
	}
    }
    if (interp) {
	Tcl_SetObjResult(interp, Tcl_ObjPrintf(
		"Internal error. Bad profile id \"%d\".", profileValue));
	Tcl_SetErrorCode(
		interp, "TCL", "ENCODING", "PROFILEID", (char *)NULL);
    }
    return NULL;
}

/*
 *------------------------------------------------------------------------
 *
 * TclGetEncodingProfiles --
 *
 *	Get the list of supported encoding profiles.
 *
 * Results:
 *	None.
 *
 * Side effects:
 *	The list of profile names is stored in the interpreter result.
 *
 *------------------------------------------------------------------------
 */
void
TclGetEncodingProfiles(
    Tcl_Interp *interp)
{
    size_t i, n;
    Tcl_Obj *objPtr;
    n = sizeof(encodingProfiles) / sizeof(encodingProfiles[0]);
    objPtr = Tcl_NewListObj(n, NULL);
    for (i = 0; i < n; ++i) {
	Tcl_ListObjAppendElement(interp, objPtr,
		Tcl_NewStringObj(encodingProfiles[i].name, TCL_INDEX_NONE));
    }
    Tcl_SetObjResult(interp, objPtr);
}

/*
 *------------------------------------------------------------------------
 *
 * Utf8procErrorToTclError --
 *
 *	Converts an error from the utf8proc library into a Tcl error
 *	message/code.
 *
 * Results:
 *	None.
 *
 * Side effects:
 *	The interpreter result and error code are set.
 *
 *------------------------------------------------------------------------
 */
static inline void
Utf8procErrorToTclError(
    Tcl_Interp *interp,		// Interpreter to put error description into.
    utf8proc_ssize_t errcode)	// Error code to convert.
{
    const char *errorMsg = utf8proc_errmsg(errcode);
    Tcl_SetObjResult(interp, Tcl_NewStringObj(
	    errorMsg ? errorMsg : "Unicode normalization failed.",
	    TCL_AUTO_LENGTH));
    switch (errcode) {
    case UTF8PROC_ERROR_NOMEM:
	// Memory allocation failure can use the standard Tcl code.
	Tcl_SetErrorCode(interp, "TCL", "MEMORY", NULL);
	break;
    case UTF8PROC_ERROR_OVERFLOW:
	Tcl_SetErrorCode(interp, "TCL", "UNICODE", "OVERFLOW", NULL);
	break;
    case UTF8PROC_ERROR_INVALIDUTF8:
	Tcl_SetErrorCode(interp, "TCL", "UNICODE", "INVALIDUTF8", NULL);
	break;
    case UTF8PROC_ERROR_NOTASSIGNED:
	Tcl_SetErrorCode(interp, "TCL", "UNICODE", "NOTASSIGNED", NULL);
	break;
    case UTF8PROC_ERROR_INVALIDOPTS:
	Tcl_SetErrorCode(interp, "TCL", "UNICODE", "INVALIDOPTS", NULL);
	break;
    default:
	// Shouldn't happen...
	Tcl_SetErrorCode(interp, "TCL", "UNICODE", "UNKNOWN", NULL);
	break;
    }
}

/*
 *------------------------------------------------------------------------
 *
 * TclUtfNormalize --
 *
 *	Apply a normalization rule to a string.
 *
 * Results:
 *	The length of output string. If negative, an error occurred.
 *
 * Side effects:
 *	The interpreter may be updated on error.
 *
 *------------------------------------------------------------------------
 */
static utf8proc_ssize_t
TclUtfNormalize(
    Tcl_Interp *interp,		// Error messages. May be NULL.
    const char *bytes,		// Operand encoded in Tcl internal UTF8.
    Tcl_Size numBytes,		// Length bytes[], or -1 if NUL terminated.
    Tcl_Encoding encoding,	// Encoding - must be UTF-8. Caller passed for reuse
    Tcl_UnicodeNormalizationForm normForm, // TCL_{NFC,NFD,NFKC,NFKC}
    int profile,		// TCL_ENCODING_PROFILE_{STRICT,REPLACE}
    utf8proc_uint8_t **bufPtrPtr) // On success, output length excluding nul.
{
    if (profile != TCL_ENCODING_PROFILE_REPLACE &&
	    profile != TCL_ENCODING_PROFILE_STRICT) {
	if (interp) {
	    Tcl_SetObjResult(interp, Tcl_ObjPrintf(
		    "Invalid value %d passed for encoding profile.",
		    profile));
	    Tcl_SetErrorCode(
		    interp, "TCL", "ENCODING", "PROFILEID", (char *)NULL);
	}
	return -1;
    }

    unsigned options = UTF8PROC_STABLE;
    switch (normForm) {
    case TCL_NFC:
	options |= UTF8PROC_COMPOSE;
	break;
    case TCL_NFD:
	options |= UTF8PROC_DECOMPOSE;
	break;
    case TCL_NFKC:
	options |= UTF8PROC_COMPOSE | UTF8PROC_COMPAT;
	break;
    case TCL_NFKD:
	options |= UTF8PROC_DECOMPOSE | UTF8PROC_COMPAT;
	break;
    default:
	if (interp) {
	    Tcl_SetObjResult(interp, Tcl_ObjPrintf(
		    "Invalid value %d passed for normalization form.",
		    normForm));
	    Tcl_SetErrorCode(
		    interp, "TCL", "ENCODING", "NORMFORM", (char *)NULL);
	}
	return -1;
    }

    if (numBytes < 0) {
	numBytes = -1;
    }
    Tcl_DString dsExt;
    int result = Tcl_UtfToExternalDStringEx(interp, encoding, bytes, numBytes,
	    profile, &dsExt, NULL);
    /* !!! dsExt needs to be freed even in case of error returns */

    utf8proc_ssize_t normLength = -1;
    if (result == TCL_OK) {
	normLength = utf8proc_map_custom(
		(utf8proc_uint8_t *)Tcl_DStringValue(&dsExt),
		Tcl_DStringLength(&dsExt), bufPtrPtr,
		(utf8proc_option_t) options, NULL, NULL);

	if (normLength < 0 && interp) {
	    // There was an error and we want to transfer it to the interpreter.
	    Utf8procErrorToTclError(interp, normLength);
	}
    }

    Tcl_DStringFree(&dsExt);
    return normLength;
}

/*
 *------------------------------------------------------------------------
 *
 * Tcl_UtfToNormalizedDString --
 *
 *	Converts the passed string to a Unicode normalization form storing
 *	it in dsPtr.
 *
 * Results:
 *	A standard Tcl error code.
 *
 * Side effects:
 *      The output string is stored in dsPtr, which is initialized.
 *
 *------------------------------------------------------------------------
 */
int
Tcl_UtfToNormalizedDString(
    Tcl_Interp *interp,		/* Used for error messages. May be NULL */
    const char *bytes,		/* Operand encoded in Tcl internal UTF8 */
    Tcl_Size numBytes,		/* Length of bytes[], or -1 if NUL terminated */
    Tcl_UnicodeNormalizationForm normForm, /* TCL_{NFC,NFD,NFKC,NFKC} */
    int profile,		/* TCL_ENCODING_PROFILE_{STRICT,REPLACE} */
    Tcl_DString *dsPtr)		/* Converted output string in Tcl internal
				 * UTF8 encoding. Init'ed by function */
{
    Tcl_DStringInit(dsPtr);
    Tcl_Encoding encoding = Tcl_GetEncoding(interp, "utf-8");
    if (encoding == NULL) {
	return TCL_ERROR;
    }

    utf8proc_uint8_t *normUtf8;
    utf8proc_ssize_t normLength;

    normLength = TclUtfNormalize(interp, bytes, numBytes, encoding, normForm,
	    profile, &normUtf8);
    if (normLength >= 0) {
	assert(normUtf8);
	/* Convert standard UTF8 to internal UTF8 */
	int result = Tcl_ExternalToUtfDStringEx(interp, encoding,
		(const char *)normUtf8, normLength, profile, dsPtr, NULL);
	if (result != TCL_OK) {
	    normLength = -1;
	}
	free(normUtf8); /* NOT Tcl_Free! */
    }
    Tcl_FreeEncoding(encoding);
    return normLength >= 0 ? TCL_OK : TCL_ERROR;
}

/*
 *------------------------------------------------------------------------
 *
 * Tcl_UtfToNormalized --
 *
 *	Converts the passed string to a Unicode normalization form storing
 *	it in the caller provided buffer.
 *
 * Results:
 *	A standard Tcl error code.
 *
 * Side effects:
 *      The output string is stored in bufPtr.
 *
 *------------------------------------------------------------------------
 */
int
Tcl_UtfToNormalized(
    Tcl_Interp *interp,		/* Used for error messages. May be NULL */
    const char *bytes,		/* Operand encoded in Tcl internal UTF8 */
    Tcl_Size numBytes,		/* Length of bytes[], or -1 if NUL terminated */
    Tcl_UnicodeNormalizationForm normForm, /* TCL_{NFC,NFD,NFKC,NFKC} */
    int profile,		/* TCL_ENCODING_PROFILE_{STRICT,REPLACE} */
    char *bufPtr,		/* Pointer to output buffer. Must not be NULL.  */
    Tcl_Size bufLen,		/* Size of bufPtr storage. */
    Tcl_Size *lengthPtr)	/* Length of the output string in bytes excluding
				 * the trailing NUL byte. May be NULL */
{
    Tcl_Encoding encoding = Tcl_GetEncoding(interp, "utf-8");
    if (encoding == NULL) {
	return TCL_ERROR;
    }

    utf8proc_uint8_t *normUtf8;
    utf8proc_ssize_t normLength;
    normLength = TclUtfNormalize(interp, bytes, numBytes, encoding, normForm,
	    profile, &normUtf8);
    Tcl_FreeEncoding(encoding);
    if (normLength < 0) {
	return TCL_ERROR;
    }
    assert(normUtf8);

    /* Convert standard UTF8 to internal UTF8 */
    int result;
    utf8proc_uint8_t *from = normUtf8;
    utf8proc_uint8_t *fromEnd = from + normLength;
    char *to = bufPtr;
    char *toEnd = to + bufLen - 1; /* -1 for trailing NUL */
    while (from < fromEnd && to < toEnd) {
	/*
	 * The only difference between UTF-8 and internal UTF-8 is that
	 * internal UTF-8 does not allow NUL bytes in the middle of the string.
	 */
	if (*from) {
	    *to++ = *from++;
	} else {
	    *to++ = 0xC0; /* NUL byte in internal UTF-8 is encoded as C080 */
	    if (to == toEnd) {
		break;
	    }
	    *to++ = 0x80;
	    from++;
	}
    }
    if (from < fromEnd) {
	Tcl_SetObjResult(interp, Tcl_NewStringObj(
		"Output buffer too small.", -1));
	result = TCL_CONVERT_NOSPACE;
    } else {
	assert(to <= toEnd);
	*to = '\0'; /* NUL terminate the output */
	if (lengthPtr) {
	    *lengthPtr = to-bufPtr;
	}
	result = TCL_OK;
    }

    free(normUtf8); /* NOT Tcl_Free! */
    return result;
}

/*
 * Local Variables:
 * mode: c
 * c-basic-offset: 4
 * fill-column: 78
 * End:
 */<|MERGE_RESOLUTION|>--- conflicted
+++ resolved
@@ -10,11 +10,7 @@
  */
 
 #include "tclInt.h"
-<<<<<<< HEAD
-#include <assert.h>
 #include "../utf8proc/utf8proc.h" /* Relative path to ignore system include */
-=======
->>>>>>> 1c3c4d15
 
 typedef size_t (LengthProc)(const char *src);
 
