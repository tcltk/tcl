/*
 * tclEncoding.c --
 *
 *	Contains the implementation of the encoding conversion package.
 *
 * Copyright © 1996-1998 Sun Microsystems, Inc.
 *
 * See the file "license.terms" for information on usage and redistribution of
 * this file, and for a DISCLAIMER OF ALL WARRANTIES.
 */

#include "tclInt.h"
#include "tclIO.h"

typedef size_t (LengthProc)(const char *src);

/*
 * The following data structure represents an encoding, which describes how to
 * convert between various character sets and UTF-8.
 */

typedef struct {
    char *name;			/* Name of encoding. Malloced because (1) hash
				 * table entry that owns this encoding may be
				 * freed prior to this encoding being freed,
				 * (2) string passed in the Tcl_EncodingType
				 * structure may not be persistent. */
    Tcl_EncodingConvertProc *toUtfProc;
				/* Function to convert from external encoding
				 * into UTF-8. */
    Tcl_EncodingConvertProc *fromUtfProc;
				/* Function to convert from UTF-8 into
				 * external encoding. */
    Tcl_EncodingFreeProc *freeProc;
				/* If non-NULL, function to call when this
				 * encoding is deleted. */
    void *clientData;	/* Arbitrary value associated with encoding
				 * type. Passed to conversion functions. */
    Tcl_Size nullSize;	/* Number of 0x00 bytes that signify
				 * end-of-string in this encoding. This number
				 * is used to determine the source string
				 * length when the srcLen argument is
				 * negative. This number can be 1, 2, or 4. */
    LengthProc *lengthProc;	/* Function to compute length of
				 * null-terminated strings in this encoding.
				 * If nullSize is 1, this is strlen; if
				 * nullSize is 2, this is a function that
				 * returns the number of bytes in a 0x0000
				 * terminated string; if nullSize is 4, this
				 * is a function that returns the number of
				 * bytes in a 0x00000000 terminated string. */
    size_t refCount;		/* Number of uses of this structure. */
    Tcl_HashEntry *hPtr;	/* Hash table entry that owns this encoding. */
} Encoding;

/*
 * The following structure is the clientData for a dynamically-loaded,
 * table-driven encoding created by LoadTableEncoding(). It maps between
 * Unicode and a single-byte, double-byte, or multibyte (1 or 2 bytes only)
 * encoding.
 */

typedef struct {
    int fallback;		/* Character (in this encoding) to substitute
				 * when this encoding cannot represent a UTF-8
				 * character. */
    char prefixBytes[256];	/* If a byte in the input stream is a lead
				 * byte for a 2-byte sequence, the
				 * corresponding entry in this array is 1,
				 * otherwise it is 0. */
    unsigned short **toUnicode;	/* Two dimensional sparse matrix to map
				 * characters from the encoding to Unicode.
				 * Each element of the toUnicode array points
				 * to an array of 256 shorts. If there is no
				 * corresponding character in Unicode, the
				 * value in the matrix is 0x0000.
				 * malloc'd. */
    unsigned short **fromUnicode;
				/* Two dimensional sparse matrix to map
				 * characters from Unicode to the encoding.
				 * Each element of the fromUnicode array
				 * points to an array of 256 shorts. If there
				 * is no corresponding character the encoding,
				 * the value in the matrix is 0x0000.
				 * malloc'd. */
} TableEncodingData;

/*
 * Each of the following structures is the clientData for a dynamically-loaded
 * escape-driven encoding that is itself comprised of other simpler encodings.
 * An example is "iso-2022-jp", which uses escape sequences to switch between
 * ascii, jis0208, jis0212, gb2312, and ksc5601. Note that "escape-driven"
 * does not necessarily mean that the ESCAPE character is the character used
 * for switching character sets.
 */

typedef struct {
    unsigned sequenceLen;	/* Length of following string. */
    char sequence[16];		/* Escape code that marks this encoding. */
    char name[32];		/* Name for encoding. */
    Encoding *encodingPtr;	/* Encoding loaded using above name, or NULL
				 * if this sub-encoding has not been needed
				 * yet. */
} EscapeSubTable;

typedef struct {
    int fallback;		/* Character (in this encoding) to substitute
				 * when this encoding cannot represent a UTF-8
				 * character. */
    unsigned initLen;		/* Length of following string. */
    char init[16];		/* String to emit or expect before first char
				 * in conversion. */
    unsigned finalLen;		/* Length of following string. */
    char final[16];		/* String to emit or expect after last char in
				 * conversion. */
    char prefixBytes[256];	/* If a byte in the input stream is the first
				 * character of one of the escape sequences in
				 * the following array, the corresponding
				 * entry in this array is 1, otherwise it is
				 * 0. */
    int numSubTables;		/* Length of following array. */
    EscapeSubTable subTables[TCLFLEXARRAY];/* Information about each EscapeSubTable used
				 * by this encoding type. The actual size is
				 * as large as necessary to hold all
				 * EscapeSubTables. */
} EscapeEncodingData;

/*
 * Constants used when loading an encoding file to identify the type of the
 * file.
 */

#define ENCODING_SINGLEBYTE	0
#define ENCODING_DOUBLEBYTE	1
#define ENCODING_MULTIBYTE	2
#define ENCODING_ESCAPE		3

/*
 * A list of directories in which Tcl should look for *.enc files. This list
 * is shared by all threads. Access is governed by a mutex lock.
 */

static TclInitProcessGlobalValueProc InitializeEncodingSearchPath;
static ProcessGlobalValue encodingSearchPath = {
    0, 0, NULL, NULL, InitializeEncodingSearchPath, NULL, NULL
};

/*
 * A map from encoding names to the directories in which their data files have
 * been seen. The string value of the map is shared by all threads. Access to
 * the shared string is governed by a mutex lock.
 */

static ProcessGlobalValue encodingFileMap = {
    0, 0, NULL, NULL, NULL, NULL, NULL
};

/*
 * A list of directories making up the "library path". Historically this
 * search path has served many uses, but the only one remaining is a base for
 * the encodingSearchPath above. If the application does not explicitly set
 * the encodingSearchPath, then it is initialized by appending /encoding
 * to each directory in this "libraryPath".
 */

static ProcessGlobalValue libraryPath = {
    0, 0, NULL, NULL, TclpInitLibraryPath, NULL, NULL
};

static int encodingsInitialized = 0;

/*
 * Hash table that keeps track of all loaded Encodings. Keys are the string
 * names that represent the encoding, values are (Encoding *).
 */

static Tcl_HashTable encodingTable;
TCL_DECLARE_MUTEX(encodingMutex)

/*
 * The following are used to hold the default and current system encodings.
 * If NULL is passed to one of the conversion routines, the current setting of
 * the system encoding is used to perform the conversion.
 */

static Tcl_Encoding defaultEncoding = NULL;
static Tcl_Encoding systemEncoding = NULL;
Tcl_Encoding tclIdentityEncoding = NULL;

/*
 * Names of encoding profiles and corresponding integer values.
 * Keep alphabetical order for error messages.
 */
static struct TclEncodingProfiles {
    const char *name;
    int value;
} encodingProfiles[] = {
    {"replace", TCL_ENCODING_PROFILE_REPLACE},
    {"strict", TCL_ENCODING_PROFILE_STRICT},
    {"tcl8", TCL_ENCODING_PROFILE_TCL8},
};
#define PROFILE_STRICT(flags_)                                         \
    ((TCL_ENCODING_PROFILE_GET(flags_) == TCL_ENCODING_PROFILE_STRICT) \
     || (TCL_ENCODING_PROFILE_GET(flags_) == 0                         \
	 && TCL_ENCODING_PROFILE_DEFAULT == TCL_ENCODING_PROFILE_STRICT))

#define PROFILE_REPLACE(flags_)                                         \
    ((TCL_ENCODING_PROFILE_GET(flags_) == TCL_ENCODING_PROFILE_REPLACE) \
     || (TCL_ENCODING_PROFILE_GET(flags_) == 0                          \
	 && TCL_ENCODING_PROFILE_DEFAULT == TCL_ENCODING_PROFILE_REPLACE))

#define UNICODE_REPLACE_CHAR ((Tcl_UniChar)0xFFFD)
#define SURROGATE(c_)      (((c_) & ~0x7FF) == 0xD800)
#define HIGH_SURROGATE(c_) (((c_) & ~0x3FF) == 0xD800)
#define LOW_SURROGATE(c_)  (((c_) & ~0x3FF) == 0xDC00)

/*
 * The following variable is used in the sparse matrix code for a
 * TableEncoding to represent a page in the table that has no entries.
 */

static unsigned short emptyPage[256];

/*
 * Functions used only in this module.
 */

static Tcl_EncodingConvertProc	BinaryProc;
static Tcl_DupInternalRepProc	DupEncodingInternalRep;
static Tcl_EncodingFreeProc	EscapeFreeProc;
static Tcl_EncodingConvertProc	EscapeFromUtfProc;
static Tcl_EncodingConvertProc	EscapeToUtfProc;
static void			FillEncodingFileMap(void);
static void			FreeEncoding(Tcl_Encoding encoding);
static Tcl_FreeInternalRepProc	FreeEncodingInternalRep;
static Encoding *		GetTableEncoding(EscapeEncodingData *dataPtr,
				    int state);
static Tcl_Encoding		LoadEncodingFile(Tcl_Interp *interp,
				    const char *name);
static Tcl_Encoding		LoadTableEncoding(const char *name, int type,
				    Tcl_Channel chan);
static Tcl_Encoding		LoadEscapeEncoding(const char *name,
				    Tcl_Channel chan);
static Tcl_Channel		OpenEncodingFileChannel(Tcl_Interp *interp,
				    const char *name);
static Tcl_EncodingFreeProc	TableFreeProc;
static Tcl_EncodingConvertProc	TableFromUtfProc;
static Tcl_EncodingConvertProc	TableToUtfProc;
static size_t		unilen(const char *src);
static size_t		unilen4(const char *src);
static Tcl_EncodingConvertProc	Utf32ToUtfProc;
static Tcl_EncodingConvertProc	UtfToUtf32Proc;
static Tcl_EncodingConvertProc	Utf16ToUtfProc;
static Tcl_EncodingConvertProc	UtfToUtf16Proc;
static Tcl_EncodingConvertProc	UtfToUcs2Proc;
static Tcl_EncodingConvertProc	UtfToUtfProc;
static Tcl_EncodingConvertProc	Iso88591FromUtfProc;
static Tcl_EncodingConvertProc	Iso88591ToUtfProc;


/*
 * A Tcl_ObjType for holding a cached Tcl_Encoding in the twoPtrValue.ptr1 field
 * of the internalrep. This should help the lifetime of encodings be more useful.
 * See concerns raised in [Bug 1077262].
 */

static const Tcl_ObjType encodingType = {
    "encoding",
    FreeEncodingInternalRep,
    DupEncodingInternalRep,
    NULL,
    NULL,
    TCL_OBJTYPE_V0
};

#define EncodingSetInternalRep(objPtr, encoding)				\
    do {								\
	Tcl_ObjInternalRep ir;						\
	ir.twoPtrValue.ptr1 = (encoding);				\
	ir.twoPtrValue.ptr2 = NULL;					\
	Tcl_StoreInternalRep((objPtr), &encodingType, &ir);			\
    } while (0)

#define EncodingGetInternalRep(objPtr, encoding)				\
    do {								\
	const Tcl_ObjInternalRep *irPtr;					\
	irPtr = TclFetchInternalRep ((objPtr), &encodingType);		\
	(encoding) = irPtr ? (Tcl_Encoding)irPtr->twoPtrValue.ptr1 : NULL;		\
    } while (0)


/*
 *----------------------------------------------------------------------
 *
 * Tcl_GetEncodingFromObj --
 *
 *	Writes to (*encodingPtr) the Tcl_Encoding value of (*objPtr), if
 *	possible, and returns TCL_OK. If no such encoding exists, TCL_ERROR is
 *	returned, and if interp is non-NULL, an error message is written
 *	there.
 *
 * Results:
 *	Standard Tcl return code.
 *
 * Side effects:
 *	Caches the Tcl_Encoding value as the internal rep of (*objPtr).
 *
 *----------------------------------------------------------------------
 */

int
Tcl_GetEncodingFromObj(
    Tcl_Interp *interp,
    Tcl_Obj *objPtr,
    Tcl_Encoding *encodingPtr)
{
    Tcl_Encoding encoding;
    const char *name = TclGetString(objPtr);

    EncodingGetInternalRep(objPtr, encoding);
    if (encoding == NULL) {
	encoding = Tcl_GetEncoding(interp, name);
	if (encoding == NULL) {
	    return TCL_ERROR;
	}
	EncodingSetInternalRep(objPtr, encoding);
    }
    *encodingPtr = Tcl_GetEncoding(NULL, name);
    return TCL_OK;
}

/*
 *----------------------------------------------------------------------
 *
 * FreeEncodingInternalRep --
 *
 *	The Tcl_FreeInternalRepProc for the "encoding" Tcl_ObjType.
 *
 *----------------------------------------------------------------------
 */

static void
FreeEncodingInternalRep(
    Tcl_Obj *objPtr)
{
    Tcl_Encoding encoding;

    EncodingGetInternalRep(objPtr, encoding);
    Tcl_FreeEncoding(encoding);
}

/*
 *----------------------------------------------------------------------
 *
 * DupEncodingInternalRep --
 *
 *	The Tcl_DupInternalRepProc for the "encoding" Tcl_ObjType.
 *
 *----------------------------------------------------------------------
 */

static void
DupEncodingInternalRep(
    Tcl_Obj *srcPtr,
    Tcl_Obj *dupPtr)
{
    Tcl_Encoding encoding = Tcl_GetEncoding(NULL, TclGetString(srcPtr));
    EncodingSetInternalRep(dupPtr, encoding);
}

/*
 *----------------------------------------------------------------------
 *
 * Tcl_GetEncodingSearchPath --
 *
 *	Keeps the per-thread copy of the encoding search path current with
 *	changes to the global copy.
 *
 * Results:
 *	Returns a "list" (Tcl_Obj *) that contains the encoding search path.
 *
 *----------------------------------------------------------------------
 */

Tcl_Obj *
Tcl_GetEncodingSearchPath(void)
{
    return TclGetProcessGlobalValue(&encodingSearchPath);
}

/*
 *----------------------------------------------------------------------
 *
 * Tcl_SetEncodingSearchPath --
 *
 *	Keeps the per-thread copy of the encoding search path current with
 *	changes to the global copy.
 *
 *----------------------------------------------------------------------
 */

int
Tcl_SetEncodingSearchPath(
    Tcl_Obj *searchPath)
{
    Tcl_Size dummy;

    if (TCL_ERROR == TclListObjLengthM(NULL, searchPath, &dummy)) {
	return TCL_ERROR;
    }
    TclSetProcessGlobalValue(&encodingSearchPath, searchPath, NULL);
    return TCL_OK;
}

/*
 *----------------------------------------------------------------------
 *
 * TclGetLibraryPath --
 *
 *	Keeps the per-thread copy of the library path current with changes to
 *	the global copy.
 *
 * Results:
 *	Returns a "list" (Tcl_Obj *) that contains the library path.
 *
 *----------------------------------------------------------------------
 */

Tcl_Obj *
TclGetLibraryPath(void)
{
    return TclGetProcessGlobalValue(&libraryPath);
}

/*
 *----------------------------------------------------------------------
 *
 * TclSetLibraryPath --
 *
 *	Keeps the per-thread copy of the library path current with changes to
 *	the global copy.
 *
 *	Since the result of this routine is void, if searchPath is not a valid
 *	list this routine silently does nothing.
 *
 *----------------------------------------------------------------------
 */

void
TclSetLibraryPath(
    Tcl_Obj *path)
{
    Tcl_Size dummy;

    if (TCL_ERROR == TclListObjLengthM(NULL, path, &dummy)) {
	return;
    }
    TclSetProcessGlobalValue(&libraryPath, path, NULL);
}

/*
 *---------------------------------------------------------------------------
 *
 * FillEncodingFileMap --
 *
 *	Called to update the encoding file map with the current value
 *	of the encoding search path.
 *
 *	Finds *.end files in the directories on the encoding search path and
 *	stores the found pathnames in a map associated with the encoding name.
 *
 *	If $dir is on the encoding search path and the file $dir/foo.enc is
 *	found, stores a "foo" -> $dir entry in the map.  if the "foo" encoding
 *	is needed later, the $dir/foo.enc name can be quickly constructed in
 *	order to read the encoding data.
 *
 * Results:
 *	None.
 *
 * Side effects:
 *	Entries are added to the encoding file map.
 *
 *---------------------------------------------------------------------------
 */

static void
FillEncodingFileMap(void)
{
    Tcl_Size i, numDirs = 0;
    Tcl_Obj *map, *searchPath;

    searchPath = Tcl_GetEncodingSearchPath();
    Tcl_IncrRefCount(searchPath);
    TclListObjLengthM(NULL, searchPath, &numDirs);
    map = Tcl_NewDictObj();
    Tcl_IncrRefCount(map);

    for (i = numDirs-1; i != TCL_INDEX_NONE; i--) {
	/*
	 * Iterate backwards through the search path so as we overwrite
	 * entries found, we favor files earlier on the search path.
	 */

	Tcl_Size j, numFiles;
	Tcl_Obj *directory, *matchFileList;
	Tcl_Obj **filev;
	Tcl_GlobTypeData readableFiles = {
	    TCL_GLOB_TYPE_FILE, TCL_GLOB_PERM_R, NULL, NULL
	};

	TclNewObj(matchFileList);
	Tcl_ListObjIndex(NULL, searchPath, i, &directory);
	Tcl_IncrRefCount(directory);
	Tcl_IncrRefCount(matchFileList);
	Tcl_FSMatchInDirectory(NULL, matchFileList, directory, "*.enc",
		&readableFiles);

	TclListObjGetElementsM(NULL, matchFileList, &numFiles, &filev);
	for (j=0; j<numFiles; j++) {
	    Tcl_Obj *encodingName, *fileObj;

	    fileObj = TclPathPart(NULL, filev[j], TCL_PATH_TAIL);
	    encodingName = TclPathPart(NULL, fileObj, TCL_PATH_ROOT);
	    Tcl_DictObjPut(NULL, map, encodingName, directory);
	    Tcl_DecrRefCount(fileObj);
	    Tcl_DecrRefCount(encodingName);
	}
	Tcl_DecrRefCount(matchFileList);
	Tcl_DecrRefCount(directory);
    }
    Tcl_DecrRefCount(searchPath);
    TclSetProcessGlobalValue(&encodingFileMap, map, NULL);
    Tcl_DecrRefCount(map);
}

/*
 *---------------------------------------------------------------------------
 *
 * TclInitEncodingSubsystem --
 *
 *	Initialize all resources used by this subsystem on a per-process
 *	basis.
 *
 * Results:
 *	None.
 *
 * Side effects:
 *	Depends on the memory, object, and IO subsystems.
 *
 *---------------------------------------------------------------------------
 */

/* 
 * NOTE: THESE BIT DEFINITIONS SHOULD NOT OVERLAP WITH INTERNAL USE BITS 
 * DEFINED IN tcl.h (TCL_ENCODING_* et al). Be cognizant of this
 * when adding bits. TODO - should really be defined in a single file.
 * 
 * To prevent conflicting bits, only define bits within 0xff00 mask here.
 */
#define TCL_ENCODING_LE	0x100   /* Used to distinguish LE/BE variants */
#define ENCODING_UTF	0x200	/* For UTF-8 encoding, allow 4-byte output sequences */
#define ENCODING_INPUT	0x400   /* For UTF-8/CESU-8 encoding, means external -> internal */

void
TclInitEncodingSubsystem(void)
{
    Tcl_EncodingType type;
    TableEncodingData *dataPtr;
    unsigned size;
    unsigned short i;
    union {
        char c;
        short s;
    } isLe;
    int leFlags;

    if (encodingsInitialized) {
	return;
    }

    /* Note: This DEPENDS on TCL_ENCODING_LE being defined in least sig byte */
    isLe.s = 1;
    leFlags = isLe.c ? TCL_ENCODING_LE : 0;

    Tcl_MutexLock(&encodingMutex);
    Tcl_InitHashTable(&encodingTable, TCL_STRING_KEYS);
    Tcl_MutexUnlock(&encodingMutex);

    /*
     * Create a few initial encodings.  UTF-8 to UTF-8 translation is not a
     * no-op because it turns a stream of improperly formed UTF-8 into a
     * properly formed stream.
     */

    type.encodingName	= NULL;
    type.toUtfProc	= BinaryProc;
    type.fromUtfProc	= BinaryProc;
    type.freeProc	= NULL;
    type.nullSize	= 1;
    type.clientData	= NULL;
    tclIdentityEncoding = Tcl_CreateEncoding(&type);

    type.encodingName	= "utf-8";
    type.toUtfProc	= UtfToUtfProc;
    type.fromUtfProc	= UtfToUtfProc;
    type.freeProc	= NULL;
    type.nullSize	= 1;
    type.clientData	= INT2PTR(ENCODING_UTF);
    Tcl_CreateEncoding(&type);
    type.clientData	= INT2PTR(0);
    type.encodingName	= "cesu-8";
    Tcl_CreateEncoding(&type);

    type.toUtfProc	= Utf16ToUtfProc;
    type.fromUtfProc    = UtfToUcs2Proc;
    type.freeProc	= NULL;
    type.nullSize	= 2;
    type.encodingName   = "ucs-2le";
    type.clientData	= INT2PTR(TCL_ENCODING_LE);
    Tcl_CreateEncoding(&type);
    type.encodingName   = "ucs-2be";
    type.clientData	= INT2PTR(0);
    Tcl_CreateEncoding(&type);
    type.encodingName   = "ucs-2";
    type.clientData	= INT2PTR(leFlags);
    Tcl_CreateEncoding(&type);

    type.toUtfProc	= Utf32ToUtfProc;
    type.fromUtfProc    = UtfToUtf32Proc;
    type.freeProc	= NULL;
    type.nullSize	= 4;
    type.encodingName   = "utf-32le";
    type.clientData	= INT2PTR(TCL_ENCODING_LE);
    Tcl_CreateEncoding(&type);
    type.encodingName   = "utf-32be";
    type.clientData	= INT2PTR(0);
    Tcl_CreateEncoding(&type);
    type.encodingName   = "utf-32";
    type.clientData	= INT2PTR(leFlags);
    Tcl_CreateEncoding(&type);

    type.toUtfProc	= Utf16ToUtfProc;
    type.fromUtfProc    = UtfToUtf16Proc;
    type.freeProc	= NULL;
    type.nullSize	= 2;
    type.encodingName   = "utf-16le";
    type.clientData	= INT2PTR(TCL_ENCODING_LE|ENCODING_UTF);
    Tcl_CreateEncoding(&type);
    type.encodingName   = "utf-16be";
    type.clientData	= INT2PTR(ENCODING_UTF);
    Tcl_CreateEncoding(&type);
    type.encodingName   = "utf-16";
    type.clientData	= INT2PTR(leFlags|ENCODING_UTF);
    Tcl_CreateEncoding(&type);

#ifndef TCL_NO_DEPRECATED
    type.encodingName   = "unicode";
    Tcl_CreateEncoding(&type);
#endif

    /*
     * Need the iso8859-1 encoding in order to process binary data, so force
     * it to always be embedded. Note that this encoding *must* be a proper
     * table encoding or some of the escape encodings crash! Hence the ugly
     * code to duplicate the structure of a table encoding here.
     */

    dataPtr = (TableEncodingData *)Tcl_Alloc(sizeof(TableEncodingData));
    memset(dataPtr, 0, sizeof(TableEncodingData));
    dataPtr->fallback = '?';

    size = 256*(sizeof(unsigned short *) + sizeof(unsigned short));
    dataPtr->toUnicode = (unsigned short **)Tcl_Alloc(size);
    memset(dataPtr->toUnicode, 0, size);
    dataPtr->fromUnicode = (unsigned short **)Tcl_Alloc(size);
    memset(dataPtr->fromUnicode, 0, size);

    dataPtr->toUnicode[0] = (unsigned short *) (dataPtr->toUnicode + 256);
    dataPtr->fromUnicode[0] = (unsigned short *) (dataPtr->fromUnicode + 256);
    for (i=1 ; i<256 ; i++) {
	dataPtr->toUnicode[i] = emptyPage;
	dataPtr->fromUnicode[i] = emptyPage;
    }

    for (i=0 ; i<256 ; i++) {
	dataPtr->toUnicode[0][i] = i;
	dataPtr->fromUnicode[0][i] = i;
    }

    type.encodingName	= "iso8859-1";
    type.toUtfProc	= Iso88591ToUtfProc;
    type.fromUtfProc	= Iso88591FromUtfProc;
    type.freeProc	= TableFreeProc;
    type.nullSize	= 1;
    type.clientData	= dataPtr;
    defaultEncoding	= Tcl_CreateEncoding(&type);
    systemEncoding	= Tcl_GetEncoding(NULL, type.encodingName);

    encodingsInitialized = 1;
}

/*
 *----------------------------------------------------------------------
 *
 * TclFinalizeEncodingSubsystem --
 *
 *	Release the state associated with the encoding subsystem.
 *
 * Results:
 *	None.
 *
 * Side effects:
 *	Frees all of the encodings.
 *
 *----------------------------------------------------------------------
 */

void
TclFinalizeEncodingSubsystem(void)
{
    Tcl_HashSearch search;
    Tcl_HashEntry *hPtr;

    Tcl_MutexLock(&encodingMutex);
    encodingsInitialized = 0;
    FreeEncoding(systemEncoding);
    systemEncoding = NULL;
    defaultEncoding = NULL;
    FreeEncoding(tclIdentityEncoding);
    tclIdentityEncoding = NULL;

    hPtr = Tcl_FirstHashEntry(&encodingTable, &search);
    while (hPtr != NULL) {
	/*
	 * Call FreeEncoding instead of doing it directly to handle refcounts
	 * like escape encodings use. [Bug 524674] Make sure to call
	 * Tcl_FirstHashEntry repeatedly so that all encodings are eventually
	 * cleaned up.
	 */

	FreeEncoding((Tcl_Encoding)Tcl_GetHashValue(hPtr));
	hPtr = Tcl_FirstHashEntry(&encodingTable, &search);
    }

    Tcl_DeleteHashTable(&encodingTable);
    Tcl_MutexUnlock(&encodingMutex);
}

/*
 *-------------------------------------------------------------------------
 *
 * Tcl_GetEncoding --
 *
 *	Given the name of a encoding, find the corresponding Tcl_Encoding
 *	token. If the encoding did not already exist, Tcl attempts to
 *	dynamically load an encoding by that name.
 *
 * Results:
 *	Returns a token that represents the encoding. If the name didn't refer
 *	to any known or loadable encoding, NULL is returned. If NULL was
 *	returned, an error message is left in interp's result object, unless
 *	interp was NULL.
 *
 * Side effects:
 *	LoadEncodingFile is called if necessary.
 *
 *-------------------------------------------------------------------------
 */

Tcl_Encoding
Tcl_GetEncoding(
    Tcl_Interp *interp,		/* Interp for error reporting, if not NULL. */
    const char *name)		/* The name of the desired encoding. */
{
    Tcl_HashEntry *hPtr;
    Encoding *encodingPtr;

    Tcl_MutexLock(&encodingMutex);
    if (name == NULL) {
	encodingPtr = (Encoding *) systemEncoding;
	encodingPtr->refCount++;
	Tcl_MutexUnlock(&encodingMutex);
	return systemEncoding;
    }

    hPtr = Tcl_FindHashEntry(&encodingTable, name);
    if (hPtr != NULL) {
	encodingPtr = (Encoding *)Tcl_GetHashValue(hPtr);
	encodingPtr->refCount++;
	Tcl_MutexUnlock(&encodingMutex);
	return (Tcl_Encoding) encodingPtr;
    }
    Tcl_MutexUnlock(&encodingMutex);

    return LoadEncodingFile(interp, name);
}

/*
 *---------------------------------------------------------------------------
 *
 * Tcl_FreeEncoding --
 *
 *	Releases an encoding allocated by Tcl_CreateEncoding() or
 *	Tcl_GetEncoding().
 *
 * Results:
 *	None.
 *
 * Side effects:
 *	The reference count associated with the encoding is decremented and
 *	the encoding is deleted if nothing is using it anymore.
 *
 *---------------------------------------------------------------------------
 */

void
Tcl_FreeEncoding(
    Tcl_Encoding encoding)
{
    Tcl_MutexLock(&encodingMutex);
    FreeEncoding(encoding);
    Tcl_MutexUnlock(&encodingMutex);
}

/*
 *----------------------------------------------------------------------
 *
 * FreeEncoding --
 *
 *	Decrements the reference count of an encoding.  The caller must hold
 *	encodingMutes.
 *
 * Results:
 *	None.
 *
 * Side effects:
 *	Releases the resource for an encoding if it is now unused.
 *	The reference count associated with the encoding is decremented and
 *	the encoding may be deleted if nothing is using it anymore.
 *
 *----------------------------------------------------------------------
 */

static void
FreeEncoding(
    Tcl_Encoding encoding)
{
    Encoding *encodingPtr = (Encoding *) encoding;

    if (encodingPtr == NULL) {
	return;
    }
    if (encodingPtr->refCount-- <= 1) {
	if (encodingPtr->freeProc != NULL) {
	    encodingPtr->freeProc(encodingPtr->clientData);
	}
	if (encodingPtr->hPtr != NULL) {
	    Tcl_DeleteHashEntry(encodingPtr->hPtr);
	}
	if (encodingPtr->name) {
	    Tcl_Free(encodingPtr->name);
	}
	Tcl_Free(encodingPtr);
    }
}

/*
 *-------------------------------------------------------------------------
 *
 * Tcl_GetEncodingName --
 *
 *	Given an encoding, return the name that was used to construct the
 *	encoding.
 *
 * Results:
 *	The name of the encoding.
 *
 * Side effects:
 *	None.
 *
 *---------------------------------------------------------------------------
 */

const char *
Tcl_GetEncodingName(
    Tcl_Encoding encoding)	/* The encoding whose name to fetch. */
{
    if (encoding == NULL) {
	encoding = systemEncoding;
    }

    return ((Encoding *) encoding)->name;
}

/*
 *-------------------------------------------------------------------------
 *
 * Tcl_GetEncodingNames --
 *
 *	Get the list of all known encodings, including the ones stored as
 *	files on disk in the encoding path.
 *
 * Results:
 *	Modifies interp's result object to hold a list of all the available
 *	encodings.
 *
 * Side effects:
 *	None.
 *
 *-------------------------------------------------------------------------
 */

void
Tcl_GetEncodingNames(
    Tcl_Interp *interp)		/* Interp to hold result. */
{
    Tcl_HashTable table;
    Tcl_HashSearch search;
    Tcl_HashEntry *hPtr;
    Tcl_Obj *map, *name, *result;
    Tcl_DictSearch mapSearch;
    int dummy, done = 0;

    TclNewObj(result);
    Tcl_InitObjHashTable(&table);

    /*
     * Copy encoding names from loaded encoding table to table.
     */

    Tcl_MutexLock(&encodingMutex);
    for (hPtr = Tcl_FirstHashEntry(&encodingTable, &search); hPtr != NULL;
	    hPtr = Tcl_NextHashEntry(&search)) {
	Encoding *encodingPtr = (Encoding *)Tcl_GetHashValue(hPtr);

	Tcl_CreateHashEntry(&table,
		Tcl_NewStringObj(encodingPtr->name, -1), &dummy);
    }
    Tcl_MutexUnlock(&encodingMutex);

    FillEncodingFileMap();
    map = TclGetProcessGlobalValue(&encodingFileMap);

    /*
     * Copy encoding names from encoding file map to table.
     */

    Tcl_DictObjFirst(NULL, map, &mapSearch, &name, NULL, &done);
    for (; !done; Tcl_DictObjNext(&mapSearch, &name, NULL, &done)) {
	Tcl_CreateHashEntry(&table, name, &dummy);
    }

    /*
     * Pull all encoding names from table into the result list.
     */

    for (hPtr = Tcl_FirstHashEntry(&table, &search); hPtr != NULL;
	    hPtr = Tcl_NextHashEntry(&search)) {
	Tcl_ListObjAppendElement(NULL, result,
		(Tcl_Obj *) Tcl_GetHashKey(&table, hPtr));
    }
    Tcl_SetObjResult(interp, result);
    Tcl_DeleteHashTable(&table);
}

/*
 *-------------------------------------------------------------------------
 *
 * Tcl_GetEncodingNulLength --
 *
 *	Given an encoding, return the number of nul bytes used for the
 *      string termination.
 *
 * Results:
 *	The number of nul bytes used for the string termination.
 *
 * Side effects:
 *	None.
 *
 *---------------------------------------------------------------------------
 */
Tcl_Size
Tcl_GetEncodingNulLength(
    Tcl_Encoding encoding)
{
    if (encoding == NULL) {
	encoding = systemEncoding;
    }

    return ((Encoding *) encoding)->nullSize;
}

/*
 *------------------------------------------------------------------------
 *
 * Tcl_SetSystemEncoding --
 *
 *	Sets the default encoding that should be used whenever the user passes
 *	a NULL value in to one of the conversion routines. If the supplied
 *	name is NULL, the system encoding is reset to the default system
 *	encoding.
 *
 * Results:
 *	The return value is TCL_OK if the system encoding was successfully set
 *	to the encoding specified by name, TCL_ERROR otherwise. If TCL_ERROR
 *	is returned, an error message is left in interp's result object,
 *	unless interp was NULL.
 *
 * Side effects:
 *	The reference count of the new system encoding is incremented. The
 *	reference count of the old system encoding is decremented and it may
 *	be freed. All VFS cached information is invalidated.
 *
 *------------------------------------------------------------------------
 */

int
Tcl_SetSystemEncoding(
    Tcl_Interp *interp,		/* Interp for error reporting, if not NULL. */
    const char *name)		/* The name of the desired encoding, or NULL/""
				 * to reset to default encoding. */
{
    Tcl_Encoding encoding;
    Encoding *encodingPtr;

    if (!name || !*name) {
	Tcl_MutexLock(&encodingMutex);
	encoding = defaultEncoding;
	encodingPtr = (Encoding *) encoding;
	encodingPtr->refCount++;
	Tcl_MutexUnlock(&encodingMutex);
    } else {
	encoding = Tcl_GetEncoding(interp, name);
	if (encoding == NULL) {
	    return TCL_ERROR;
	}
    }

    Tcl_MutexLock(&encodingMutex);
    FreeEncoding(systemEncoding);
    systemEncoding = encoding;
    Tcl_MutexUnlock(&encodingMutex);
    Tcl_FSMountsChanged(NULL);

    return TCL_OK;
}

/*
 *---------------------------------------------------------------------------
 *
 * Tcl_CreateEncoding --
 *
 *	Defines a new encoding, along with the functions that are used to
 *	convert to and from Unicode.
 *
 * Results:
 *	Returns a token that represents the encoding. If an encoding with the
 *	same name already existed, the old encoding token remains valid and
 *	continues to behave as it used to, and is eventually garbage collected
 *	when the last reference to it goes away. Any subsequent calls to
 *	Tcl_GetEncoding with the specified name retrieve the most recent
 *	encoding token.
 *
 * Side effects:
 *	A new record having the name of the encoding is entered into a table of
 *	encodings visible to all interpreters.  For each call to this function,
 *	there should eventually be a call to Tcl_FreeEncoding, which cleans
 *	deletes the record in the table when an encoding is no longer needed.
 *
 *---------------------------------------------------------------------------
 */

Tcl_Encoding
Tcl_CreateEncoding(
    const Tcl_EncodingType *typePtr)
				/* The encoding type. */
{
    Encoding *encodingPtr = (Encoding *)Tcl_Alloc(sizeof(Encoding));
    encodingPtr->name		= NULL;
    encodingPtr->toUtfProc	= typePtr->toUtfProc;
    encodingPtr->fromUtfProc	= typePtr->fromUtfProc;
    encodingPtr->freeProc	= typePtr->freeProc;
    encodingPtr->nullSize	= typePtr->nullSize;
    encodingPtr->clientData	= typePtr->clientData;
    if (typePtr->nullSize == 2) {
	encodingPtr->lengthProc = (LengthProc *) unilen;
    } else if (typePtr->nullSize == 4) {
	encodingPtr->lengthProc = (LengthProc *) unilen4;
    } else {
	encodingPtr->lengthProc = (LengthProc *) strlen;
    }
    encodingPtr->refCount	= 1;
    encodingPtr->hPtr		= NULL;

  if (typePtr->encodingName) {
    Tcl_HashEntry *hPtr;
    int isNew;
    char *name;

    Tcl_MutexLock(&encodingMutex);
    hPtr = Tcl_CreateHashEntry(&encodingTable, typePtr->encodingName, &isNew);
    if (isNew == 0) {
	/*
	 * Remove old encoding from hash table, but don't delete it until last
	 * reference goes away.
	 */

	Encoding *replaceMe = (Encoding *)Tcl_GetHashValue(hPtr);
	replaceMe->hPtr = NULL;
    }

    name = (char *)Tcl_Alloc(strlen(typePtr->encodingName) + 1);
    encodingPtr->name		= strcpy(name, typePtr->encodingName);
    encodingPtr->hPtr		= hPtr;
    Tcl_SetHashValue(hPtr, encodingPtr);

    Tcl_MutexUnlock(&encodingMutex);
  }
    return (Tcl_Encoding) encodingPtr;
}

/*
 *-------------------------------------------------------------------------
 *
 * Tcl_ExternalToUtfDString --
 *
 *	Convert a source buffer from the specified encoding into UTF-8. If any
 *	of the bytes in the source buffer are invalid or cannot be represented
 *	in the target encoding, a default fallback character will be
 *	substituted.
 *
 * Results:
 *	The converted bytes are stored in the DString, which is then NULL
 *	terminated. The return value is a pointer to the value stored in the
 *	DString.
 *
 * Side effects:
 *	None.
 *
 *-------------------------------------------------------------------------
 */

#undef Tcl_ExternalToUtfDString
char *
Tcl_ExternalToUtfDString(
    Tcl_Encoding encoding,	/* The encoding for the source string, or NULL
				 * for the default system encoding. */
    const char *src,		/* Source string in specified encoding. */
    Tcl_Size srcLen,		/* Source string length in bytes, or < 0 for
				 * encoding-specific string length. */
    Tcl_DString *dstPtr)	/* Uninitialized or free DString in which the
				 * converted string is stored. */
{
    Tcl_ExternalToUtfDStringEx(
	NULL, encoding, src, srcLen, TCL_ENCODING_PROFILE_TCL8, dstPtr, NULL);
    return Tcl_DStringValue(dstPtr);
}


/*
 *-------------------------------------------------------------------------
 *
 * Tcl_ExternalToUtfDStringEx --
 *
 *	Convert a source buffer from the specified encoding into UTF-8.
 *	The parameter flags controls the behavior, if any of the bytes in
 *	the source buffer are invalid or cannot be represented in utf-8.
 *	Possible flags values:
 *	target encoding. It should be composed by OR-ing the following:
 *	- *At most one* of TCL_ENCODING_PROFILE{DEFAULT,TCL8,STRICT}
 *	- TCL_ENCODING_STOPONERROR: Backward compatibility. Sets the profile
 *	  to TCL_ENCODING_PROFILE_STRICT overriding any specified profile flags
 *      Any other flag bits will cause an error to be returned (for future
 *      compatibility)
 *
 * Results:
 *      The return value is one of
 *        TCL_OK: success. Converted string in *dstPtr
 *        TCL_ERROR: error in passed parameters. Error message in interp
 *        TCL_CONVERT_MULTIBYTE: source ends in truncated multibyte sequence
 *        TCL_CONVERT_SYNTAX: source is not conformant to encoding definition
 *        TCL_CONVERT_UNKNOWN: source contained a character that could not
 *            be represented in target encoding.
 *
 * Side effects:
 *
 *      TCL_OK: The converted bytes are stored in the DString and NUL
 *          terminated in an encoding-specific manner.
 *      TCL_ERROR: an error, message is stored in the interp if not NULL.
 *      TCL_CONVERT_*: if errorLocPtr is NULL, an error message is stored
 *          in the interpreter (if not NULL). If errorLocPtr is not NULL,
 *          no error message is stored as it is expected the caller is
 *          interested in whatever is decoded so far and not treating this
 *          as an error condition.
 *
 *      In addition, *dstPtr is always initialized and must be cleared
 *      by the caller irrespective of the return code.
 *
 *-------------------------------------------------------------------------
 */

int
Tcl_ExternalToUtfDStringEx(
    Tcl_Interp *interp,         /* For error messages. May be NULL. */
    Tcl_Encoding encoding,	/* The encoding for the source string, or NULL
				 * for the default system encoding. */
    const char *src,		/* Source string in specified encoding. */
    Tcl_Size srcLen,			/* Source string length in bytes, or < 0 for
				 * encoding-specific string length. */
    int flags,			/* Conversion control flags. */
    Tcl_DString *dstPtr,	/* Uninitialized or free DString in which the
				 * converted string is stored. */
    Tcl_Size *errorLocPtr)      /* Where to store the error location
                                   (or TCL_INDEX_NONE if no error). May
				   be NULL. */
{
    char *dst;
    Tcl_EncodingState state;
    const Encoding *encodingPtr;
    int result;
    Tcl_Size dstLen, soFar;
    const char *srcStart = src;

    /* DO FIRST - Must always be initialized before returning */
    Tcl_DStringInit(dstPtr);

    if (flags & (TCL_ENCODING_START|TCL_ENCODING_END)) {
	/* TODO - what other flags are illegal? - See TIP 656 */
 	Tcl_SetResult(interp,
	    "Parameter error: TCL_ENCODING_{START,STOP} bits set in flags.",
	    TCL_STATIC);
	Tcl_SetErrorCode(interp, "TCL", "ENCODING", "ILLEGALFLAGS", NULL);
	return TCL_ERROR;
    }

    dst = Tcl_DStringValue(dstPtr);
    dstLen = dstPtr->spaceAvl - 1;

    if (encoding == NULL) {
	encoding = systemEncoding;
    }
    encodingPtr = (Encoding *) encoding;

    if (src == NULL) {
	srcLen = 0;
    } else if (srcLen == TCL_INDEX_NONE) {
	srcLen = encodingPtr->lengthProc(src);
    }

    flags |= TCL_ENCODING_START;
    if (encodingPtr->toUtfProc == UtfToUtfProc) {
	flags |= ENCODING_INPUT;
    }

    while (1) {
	int srcChunkLen, srcChunkRead;
	int dstChunkLen, dstChunkWrote, dstChunkChars;

	if (srcLen > INT_MAX) {
	    srcChunkLen = INT_MAX;
	} else {
	    srcChunkLen = srcLen;
	    flags |= TCL_ENCODING_END; /* Last chunk */
	}
	dstChunkLen = dstLen > INT_MAX ? INT_MAX : dstLen;

	result = encodingPtr->toUtfProc(encodingPtr->clientData, src,
		srcChunkLen, flags, &state, dst, dstChunkLen,
		&srcChunkRead, &dstChunkWrote, &dstChunkChars);
	soFar = dst + dstChunkWrote - Tcl_DStringValue(dstPtr);

	src += srcChunkRead;

	/*
	 * Keep looping in two case -
	 *   - our destination buffer did not have enough room
	 *   - we had not passed in all the data and error indicated fragment
	 *     of a multibyte character
	 * In both cases we have to grow buffer, move the input source pointer
	 * and loop. Otherwise, return the result we got.
	 */
	if ((result != TCL_CONVERT_NOSPACE) &&
	    !(result == TCL_CONVERT_MULTIBYTE && (flags & TCL_ENCODING_END))) {
            Tcl_Size nBytesProcessed = (src - srcStart);

            Tcl_DStringSetLength(dstPtr, soFar);
            if (errorLocPtr) {
                /*
                 * Do not write error message into interpreter if caller
                 * wants to know error location.
                 */
                *errorLocPtr = result == TCL_OK ? TCL_INDEX_NONE : nBytesProcessed;
            }
            else {
                /* Caller wants error message on failure */
                if (result != TCL_OK && interp != NULL) {
                    char buf[TCL_INTEGER_SPACE];
                    sprintf(buf, "%" TCL_Z_MODIFIER "u", nBytesProcessed);
                    Tcl_SetObjResult(
                        interp,
                        Tcl_ObjPrintf("unexpected byte sequence starting at index %"
                                      TCL_Z_MODIFIER "u: '\\x%02X'",
                                      nBytesProcessed,
                                      UCHAR(srcStart[nBytesProcessed])));
                    Tcl_SetErrorCode(
                        interp, "TCL", "ENCODING", "ILLEGALSEQUENCE", buf, NULL);
                }
            }
            return result;
	}

	flags &= ~TCL_ENCODING_START;
	srcLen -= srcChunkRead;

	if (Tcl_DStringLength(dstPtr) == 0) {
	    Tcl_DStringSetLength(dstPtr, dstLen);
	}
	Tcl_DStringSetLength(dstPtr, 2 * Tcl_DStringLength(dstPtr) + 1);
	dst = Tcl_DStringValue(dstPtr) + soFar;
	dstLen = Tcl_DStringLength(dstPtr) - soFar - 1;
    }
}

/*
 *-------------------------------------------------------------------------
 *
 * Tcl_ExternalToUtf --
 *
 *	Convert a source buffer from the specified encoding into UTF-8.
 *
 * Results:
 *	The return value is one of TCL_OK, TCL_CONVERT_MULTIBYTE,
 *	TCL_CONVERT_SYNTAX, TCL_CONVERT_UNKNOWN, or TCL_CONVERT_NOSPACE, as
 *	documented in tcl.h.
 *
 * Side effects:
 *	The converted bytes are stored in the output buffer.
 *
 *-------------------------------------------------------------------------
 */

int
Tcl_ExternalToUtf(
    TCL_UNUSED(Tcl_Interp *),	/* TODO: Re-examine this. */
    Tcl_Encoding encoding,	/* The encoding for the source string, or NULL
				 * for the default system encoding. */
    const char *src,		/* Source string in specified encoding. */
    Tcl_Size srcLen,		/* Source string length in bytes, or TCL_INDEX_NONE for
				 * encoding-specific string length. */
    int flags,			/* Conversion control flags. */
    Tcl_EncodingState *statePtr,/* Place for conversion routine to store state
				 * information used during a piecewise
				 * conversion. Contents of statePtr are
				 * initialized and/or reset by conversion
				 * routine under control of flags argument. */
    char *dst,			/* Output buffer in which converted string is
				 * stored. */
    Tcl_Size dstLen,		/* The maximum length of output buffer in
				 * bytes. */
    int *srcReadPtr,		/* Filled with the number of bytes from the
				 * source string that were converted. This may
				 * be less than the original source length if
				 * there was a problem converting some source
				 * characters. */
    int *dstWrotePtr,		/* Filled with the number of bytes that were
				 * stored in the output buffer as a result of
				 * the conversion. */
    int *dstCharsPtr)		/* Filled with the number of characters that
				 * correspond to the bytes stored in the
				 * output buffer. */
{
    const Encoding *encodingPtr;
    int result, srcRead, dstWrote, dstChars = 0;
    int noTerminate = flags & TCL_ENCODING_NO_TERMINATE;
    int charLimited = (flags & TCL_ENCODING_CHAR_LIMIT) && dstCharsPtr;
    int maxChars = INT_MAX;
    Tcl_EncodingState state;

    if (encoding == NULL) {
	encoding = systemEncoding;
    }
    encodingPtr = (Encoding *) encoding;

    if (src == NULL) {
	srcLen = 0;
    } else if (srcLen == TCL_INDEX_NONE) {
	srcLen = encodingPtr->lengthProc(src);
    }
    if (statePtr == NULL) {
	flags |= TCL_ENCODING_START | TCL_ENCODING_END;
	statePtr = &state;
    }
    if (srcLen > INT_MAX) {
	srcLen = INT_MAX;
	flags &= ~TCL_ENCODING_END;
    }
    if (dstLen > INT_MAX) {
	dstLen = INT_MAX;
    }
    if (srcReadPtr == NULL) {
	srcReadPtr = &srcRead;
    }
    if (dstWrotePtr == NULL) {
	dstWrotePtr = &dstWrote;
    }
    if (dstCharsPtr == NULL) {
	dstCharsPtr = &dstChars;
	flags &= ~TCL_ENCODING_CHAR_LIMIT;
    } else if (charLimited) {
	maxChars = *dstCharsPtr;
    }

    if (!noTerminate) {
        if ((int) dstLen < 1) {
            return TCL_CONVERT_NOSPACE;
        }
	/*
	 * If there are any null characters in the middle of the buffer,
	 * they will converted to the UTF-8 null character (\xC0\x80). To get
	 * the actual \0 at the end of the destination buffer, we need to
	 * append it manually.  First make room for it...
	 */

	dstLen--;
    } else {
        if (dstLen <= 0 && srcLen > 0) {
            return TCL_CONVERT_NOSPACE;
        }
    }
    if (encodingPtr->toUtfProc == UtfToUtfProc) {
	flags |= ENCODING_INPUT;
    }
    do {
	Tcl_EncodingState savedState = *statePtr;

	result = encodingPtr->toUtfProc(encodingPtr->clientData, src, srcLen,
		flags, statePtr, dst, dstLen, srcReadPtr, dstWrotePtr,
		dstCharsPtr);
	if (*dstCharsPtr <= maxChars) {
	    break;
	}
	dstLen = Tcl_UtfAtIndex(dst, maxChars) - dst + (TCL_UTF_MAX - 1);
	*statePtr = savedState;
    } while (1);
    if (!noTerminate) {
	/* ...and then append it */

	dst[*dstWrotePtr] = '\0';
    }

    return result;
}

/*
 *-------------------------------------------------------------------------
 *
 * Tcl_UtfToExternalDString --
 *
 *	Convert a source buffer from UTF-8 to the specified encoding. If any
 *	of the bytes in the source buffer are invalid or cannot be represented
 *	in the target encoding, a default fallback character is substituted.
 *
 * Results:
 *	The converted bytes are stored in the DString, which is then NULL
 *	terminated in an encoding-specific manner. The return value is a
 *	pointer to the value stored in the DString.
 *
 * Side effects:
 *	None.
 *
 *-------------------------------------------------------------------------
 */
#undef Tcl_UtfToExternalDString
char *
Tcl_UtfToExternalDString(
    Tcl_Encoding encoding,	/* The encoding for the converted string, or
				 * NULL for the default system encoding. */
    const char *src,		/* Source string in UTF-8. */
    Tcl_Size srcLen,		/* Source string length in bytes, or < 0 for
				 * strlen(). */
    Tcl_DString *dstPtr)	/* Uninitialized or free DString in which the
				 * converted string is stored. */
{
    Tcl_UtfToExternalDStringEx(
	NULL, encoding, src, srcLen, TCL_ENCODING_PROFILE_DEFAULT, dstPtr, NULL);
    return Tcl_DStringValue(dstPtr);
}


/*
 *-------------------------------------------------------------------------
 *
 * Tcl_UtfToExternalDStringEx --
 *
 *	Convert a source buffer from UTF-8 to the specified encoding.
 *	The parameter flags controls the behavior, if any of the bytes in
 *	the source buffer are invalid or cannot be represented in the
 *	target encoding. It should be composed by OR-ing the following:
 *	- *At most one* of TCL_ENCODING_PROFILE{DEFAULT,TCL8,STRICT}
 *	- TCL_ENCODING_STOPONERROR: Backward compatibility. Sets the profile
 *	  to TCL_ENCODING_PROFILE_STRICT overriding any specified profile flags
 *
 * Results:
 *      The return value is one of
 *        TCL_OK: success. Converted string in *dstPtr
 *        TCL_ERROR: error in passed parameters. Error message in interp
 *        TCL_CONVERT_MULTIBYTE: source ends in truncated multibyte sequence
 *        TCL_CONVERT_SYNTAX: source is not conformant to encoding definition
 *        TCL_CONVERT_UNKNOWN: source contained a character that could not
 *            be represented in target encoding.
 *
 * Side effects:
 *
 *      TCL_OK: The converted bytes are stored in the DString and NUL
 *          terminated in an encoding-specific manner
 *      TCL_ERROR: an error, message is stored in the interp if not NULL.
 *      TCL_CONVERT_*: if errorLocPtr is NULL, an error message is stored
 *          in the interpreter (if not NULL). If errorLocPtr is not NULL,
 *          no error message is stored as it is expected the caller is
 *          interested in whatever is decoded so far and not treating this
 *          as an error condition.
 *
 *      In addition, *dstPtr is always initialized and must be cleared
 *      by the caller irrespective of the return code.
 *
 *-------------------------------------------------------------------------
 */

int
Tcl_UtfToExternalDStringEx(
    Tcl_Interp *interp,         /* For error messages. May be NULL. */
    Tcl_Encoding encoding,	/* The encoding for the converted string, or
				 * NULL for the default system encoding. */
    const char *src,		/* Source string in UTF-8. */
    Tcl_Size srcLen,		/* Source string length in bytes, or < 0 for
				 * strlen(). */
    int flags,			/* Conversion control flags. */
    Tcl_DString *dstPtr,	/* Uninitialized or free DString in which the
				 * converted string is stored. */
    Tcl_Size *errorLocPtr)      /* Where to store the error location
                                   (or TCL_INDEX_NONE if no error). May
				   be NULL. */
{
    char *dst;
    Tcl_EncodingState state;
    const Encoding *encodingPtr;
    int result;
    Tcl_Size dstLen, soFar;
    const char *srcStart = src;

    /* DO FIRST - must always be initialized on return */
    Tcl_DStringInit(dstPtr);

    if (flags & (TCL_ENCODING_START|TCL_ENCODING_END)) {
	/* TODO - what other flags are illegal? - See TIP 656 */
 	Tcl_SetResult(interp,
	    "Parameter error: TCL_ENCODING_{START,STOP} bits set in flags.",
	    TCL_STATIC);
	Tcl_SetErrorCode(interp, "TCL", "ENCODING", "ILLEGALFLAGS", NULL);
	return TCL_ERROR;
    }

    dst = Tcl_DStringValue(dstPtr);
    dstLen = dstPtr->spaceAvl - 1;

    if (encoding == NULL) {
	encoding = systemEncoding;
    }
    encodingPtr = (Encoding *) encoding;

    if (src == NULL) {
	srcLen = 0;
    } else if (srcLen == TCL_INDEX_NONE) {
	srcLen = strlen(src);
    }
    flags |= TCL_ENCODING_START;
    while (1) {
	int srcChunkLen, srcChunkRead;
	int dstChunkLen, dstChunkWrote, dstChunkChars;

	if (srcLen > INT_MAX) {
	    srcChunkLen = INT_MAX;
	} else {
	    srcChunkLen = srcLen;
	    flags |= TCL_ENCODING_END; /* Last chunk */
	}
	dstChunkLen = dstLen > INT_MAX ? INT_MAX : dstLen;

	result = encodingPtr->fromUtfProc(encodingPtr->clientData, src,
                                          srcChunkLen, flags, &state, dst, dstChunkLen,
                                          &srcChunkRead, &dstChunkWrote, &dstChunkChars);
	soFar = dst + dstChunkWrote - Tcl_DStringValue(dstPtr);

	/* Move past the part processed in this go around */
	src += srcChunkRead;

	/*
	 * Keep looping in two case -
	 *   - our destination buffer did not have enough room
	 *   - we had not passed in all the data and error indicated fragment
	 *     of a multibyte character
	 * In both cases we have to grow buffer, move the input source pointer
	 * and loop. Otherwise, return the result we got.
	 */
	if ((result != TCL_CONVERT_NOSPACE) &&
	    !(result == TCL_CONVERT_MULTIBYTE && (flags & TCL_ENCODING_END))) {
            Tcl_Size nBytesProcessed = (src - srcStart);
	    size_t i = soFar + encodingPtr->nullSize - 1;
	    /* Loop as DStringSetLength only stores one nul byte at a time */
	    while (i+1 >= soFar+1) {
		Tcl_DStringSetLength(dstPtr, i--);
	    }
            if (errorLocPtr) {
                /*
                 * Do not write error message into interpreter if caller
                 * wants to know error location.
                 */
                *errorLocPtr = result == TCL_OK ? TCL_INDEX_NONE : nBytesProcessed;
            }
            else {
                /* Caller wants error message on failure */
                if (result != TCL_OK && interp != NULL) {
                    Tcl_Size pos = Tcl_NumUtfChars(srcStart, nBytesProcessed);
                    int ucs4;
                    char buf[TCL_INTEGER_SPACE];
                    TclUtfToUCS4(&srcStart[nBytesProcessed], &ucs4);
                    sprintf(buf, "%" TCL_Z_MODIFIER "u", nBytesProcessed);
		    Tcl_SetObjResult(
			interp,
			Tcl_ObjPrintf(
			    "unexpected character at index %" TCL_Z_MODIFIER
			    "u: 'U+%06X'",
			    pos,
			    ucs4));
		    Tcl_SetErrorCode(interp, "TCL", "ENCODING", "ILLEGALSEQUENCE",
                                     buf, NULL);
                }
            }
            return result;
	}

	flags &= ~TCL_ENCODING_START;
	srcLen -= srcChunkRead;

	if (Tcl_DStringLength(dstPtr) == 0) {
	    Tcl_DStringSetLength(dstPtr, dstLen);
	}
	Tcl_DStringSetLength(dstPtr, 2 * Tcl_DStringLength(dstPtr) + 1);
	dst = Tcl_DStringValue(dstPtr) + soFar;
	dstLen = Tcl_DStringLength(dstPtr) - soFar - 1;
    }
}

/*
 *-------------------------------------------------------------------------
 *
 * Tcl_UtfToExternal --
 *
 *	Convert a buffer from UTF-8 into the specified encoding.
 *
 * Results:
 *	The return value is one of TCL_OK, TCL_CONVERT_MULTIBYTE,
 *	TCL_CONVERT_SYNTAX, TCL_CONVERT_UNKNOWN, or TCL_CONVERT_NOSPACE, as
 *	documented in tcl.h.
 *
 * Side effects:
 *	The converted bytes are stored in the output buffer.
 *
 *-------------------------------------------------------------------------
 */

int
Tcl_UtfToExternal(
    TCL_UNUSED(Tcl_Interp *),	/* TODO: Re-examine this. */
    Tcl_Encoding encoding,	/* The encoding for the converted string, or
				 * NULL for the default system encoding. */
    const char *src,		/* Source string in UTF-8. */
    Tcl_Size srcLen,		/* Source string length in bytes, or TCL_INDEX_NONE for
				 * strlen(). */
    int flags,			/* Conversion control flags. */
    Tcl_EncodingState *statePtr,/* Place for conversion routine to store state
				 * information used during a piecewise
				 * conversion. Contents of statePtr are
				 * initialized and/or reset by conversion
				 * routine under control of flags argument. */
    char *dst,			/* Output buffer in which converted string
				 * is stored. */
    Tcl_Size dstLen,		/* The maximum length of output buffer in
				 * bytes. */
    int *srcReadPtr,		/* Filled with the number of bytes from the
				 * source string that were converted. This may
				 * be less than the original source length if
				 * there was a problem converting some source
				 * characters. */
    int *dstWrotePtr,		/* Filled with the number of bytes that were
				 * stored in the output buffer as a result of
				 * the conversion. */
    int *dstCharsPtr)		/* Filled with the number of characters that
				 * correspond to the bytes stored in the
				 * output buffer. */
{
    const Encoding *encodingPtr;
    int result, srcRead, dstWrote, dstChars;
    Tcl_EncodingState state;

    if (encoding == NULL) {
	encoding = systemEncoding;
    }
    encodingPtr = (Encoding *) encoding;

    if (src == NULL) {
	srcLen = 0;
    } else if (srcLen == TCL_INDEX_NONE) {
	srcLen = strlen(src);
    }
    if (statePtr == NULL) {
	flags |= TCL_ENCODING_START | TCL_ENCODING_END;
	statePtr = &state;
    }
    if (srcLen > INT_MAX) {
	srcLen = INT_MAX;
	flags &= ~TCL_ENCODING_END;
    }
    if (dstLen > INT_MAX) {
	dstLen = INT_MAX;
    }
    if (srcReadPtr == NULL) {
	srcReadPtr = &srcRead;
    }
    if (dstWrotePtr == NULL) {
	dstWrotePtr = &dstWrote;
    }
    if (dstCharsPtr == NULL) {
	dstCharsPtr = &dstChars;
    }

    if (dstLen < encodingPtr->nullSize) {
        return TCL_CONVERT_NOSPACE;
    }
    dstLen -= encodingPtr->nullSize;
    result = encodingPtr->fromUtfProc(encodingPtr->clientData, src, srcLen,
	    flags, statePtr, dst, dstLen, srcReadPtr,
	    dstWrotePtr, dstCharsPtr);
    /*
     * Buffer is terminated irrespective of result. Not sure this is
     * reasonable but keep for historical/compatibility reasons.
     */
    memset(&dst[*dstWrotePtr], '\0', encodingPtr->nullSize);

    return result;
}

/*
 *---------------------------------------------------------------------------
 *
 * Tcl_FindExecutable --
 *
 *	This function computes the absolute path name of the current
 *	application, given its argv[0] value.
 *
 * Results:
 *	None.
 *
 * Side effects:
 *	The absolute pathname for the application is computed and stored to be
 *	returned later by [info nameofexecutable].
 *
 *---------------------------------------------------------------------------
 */
#undef Tcl_FindExecutable
const char *
Tcl_FindExecutable(
    const char *argv0)		/* The value of the application's argv[0]
				 * (native). */
{
    const char *version = Tcl_InitSubsystems();
    TclpSetInitialEncodings();
    TclpFindExecutable(argv0);
    return version;
}

/*
 *---------------------------------------------------------------------------
 *
 * OpenEncodingFileChannel --
 *
 *	Open the file believed to hold data for the encoding, "name".
 *
 * Results:
 *	Returns the readable Tcl_Channel from opening the file, or NULL if the
 *	file could not be successfully opened. If NULL was returned, an error
 *	message is left in interp's result object, unless interp was NULL.
 *
 * Side effects:
 *	Channel may be opened. Information about the filesystem may be cached
 *	to speed later calls.
 *
 *---------------------------------------------------------------------------
 */

static Tcl_Channel
OpenEncodingFileChannel(
    Tcl_Interp *interp,		/* Interp for error reporting, if not NULL. */
    const char *name)		/* The name of the encoding file on disk and
				 * also the name for new encoding. */
{
    Tcl_Obj *nameObj = Tcl_NewStringObj(name, -1);
    Tcl_Obj *fileNameObj = Tcl_DuplicateObj(nameObj);
    Tcl_Obj *searchPath = Tcl_DuplicateObj(Tcl_GetEncodingSearchPath());
    Tcl_Obj *map = TclGetProcessGlobalValue(&encodingFileMap);
    Tcl_Obj **dir, *path, *directory = NULL;
    Tcl_Channel chan = NULL;
    Tcl_Size i, numDirs;

    TclListObjGetElementsM(NULL, searchPath, &numDirs, &dir);
    Tcl_IncrRefCount(nameObj);
    Tcl_AppendToObj(fileNameObj, ".enc", -1);
    Tcl_IncrRefCount(fileNameObj);
    Tcl_DictObjGet(NULL, map, nameObj, &directory);

    /*
     * Check that any cached directory is still on the encoding search path.
     */

    if (NULL != directory) {
	int verified = 0;

	for (i=0; i<numDirs && !verified; i++) {
	    if (dir[i] == directory) {
		verified = 1;
	    }
	}
	if (!verified) {
	    const char *dirString = TclGetString(directory);

	    for (i=0; i<numDirs && !verified; i++) {
		if (strcmp(dirString, TclGetString(dir[i])) == 0) {
		    verified = 1;
		}
	    }
	}
	if (!verified) {
	    /*
	     * Directory no longer on the search path. Remove from cache.
	     */

	    map = Tcl_DuplicateObj(map);
	    Tcl_DictObjRemove(NULL, map, nameObj);
	    TclSetProcessGlobalValue(&encodingFileMap, map, NULL);
	    directory = NULL;
	}
    }

    if (NULL != directory) {
	/*
	 * Got a directory from the cache. Try to use it first.
	 */

	Tcl_IncrRefCount(directory);
	path = Tcl_FSJoinToPath(directory, 1, &fileNameObj);
	Tcl_IncrRefCount(path);
	Tcl_DecrRefCount(directory);
	chan = Tcl_FSOpenFileChannel(NULL, path, "r", 0);
	Tcl_DecrRefCount(path);
    }

    /*
     * Scan the search path until we find it.
     */

    for (i=0; i<numDirs && (chan == NULL); i++) {
	path = Tcl_FSJoinToPath(dir[i], 1, &fileNameObj);
	Tcl_IncrRefCount(path);
	chan = Tcl_FSOpenFileChannel(NULL, path, "r", 0);
	Tcl_DecrRefCount(path);
	if (chan != NULL) {
	    /*
	     * Save directory in the cache.
	     */

	    map = Tcl_DuplicateObj(TclGetProcessGlobalValue(&encodingFileMap));
	    Tcl_DictObjPut(NULL, map, nameObj, dir[i]);
	    TclSetProcessGlobalValue(&encodingFileMap, map, NULL);
	}
    }

    if ((NULL == chan) && (interp != NULL)) {
	Tcl_SetObjResult(interp, Tcl_ObjPrintf(
		"unknown encoding \"%s\"", name));
	Tcl_SetErrorCode(interp, "TCL", "LOOKUP", "ENCODING", name, NULL);
    }
    Tcl_DecrRefCount(fileNameObj);
    Tcl_DecrRefCount(nameObj);
    Tcl_DecrRefCount(searchPath);

    return chan;
}

/*
 *---------------------------------------------------------------------------
 *
 * LoadEncodingFile --
 *
 *	Read a file that describes an encoding and create a new Encoding from
 *	the data.
 *
 * Results:
 *	The return value is the newly loaded Tcl_Encoding or NULL if the file
 *	didn't exist or could not be processed. If NULL is returned and interp
 *	is not NULL, an error message is left in interp's result object.
 *
 * Side effects:
 *	A corresponding encoding file might be read from persistent storage, in
 *	which case LoadTableEncoding is called.
 *
 *---------------------------------------------------------------------------
 */

static Tcl_Encoding
LoadEncodingFile(
    Tcl_Interp *interp,		/* Interp for error reporting, if not NULL. */
    const char *name)		/* The name of both the encoding file
				 * and the new encoding. */
{
    Tcl_Channel chan = NULL;
    Tcl_Encoding encoding = NULL;
    int ch;

    chan = OpenEncodingFileChannel(interp, name);
    if (chan == NULL) {
	return NULL;
    }

    Tcl_SetChannelOption(NULL, chan, "-encoding", "utf-8");

    while (1) {
	Tcl_DString ds;

	Tcl_DStringInit(&ds);
	Tcl_Gets(chan, &ds);
	ch = Tcl_DStringValue(&ds)[0];
	Tcl_DStringFree(&ds);
	if (ch != '#') {
	    break;
	}
    }

    switch (ch) {
    case 'S':
	encoding = LoadTableEncoding(name, ENCODING_SINGLEBYTE, chan);
	break;
    case 'D':
	encoding = LoadTableEncoding(name, ENCODING_DOUBLEBYTE, chan);
	break;
    case 'M':
	encoding = LoadTableEncoding(name, ENCODING_MULTIBYTE, chan);
	break;
    case 'E':
	encoding = LoadEscapeEncoding(name, chan);
	break;
    }
    if ((encoding == NULL) && (interp != NULL)) {
	Tcl_SetObjResult(interp, Tcl_ObjPrintf(
		"invalid encoding file \"%s\"", name));
	Tcl_SetErrorCode(interp, "TCL", "LOOKUP", "ENCODING", name, NULL);
    }
    Tcl_CloseEx(NULL, chan, 0);

    return encoding;
}

/*
 *-------------------------------------------------------------------------
 *
 * LoadTableEncoding --
 *
 *	Helper function for LoadEncodingFile().  Creates a Tcl_EncodingType
 *	structure along with its corresponding TableEncodingData structure, and
 *	passes it to Tcl_Createncoding.
 *
 *	The file contains binary data but begins with a marker to indicate
 *	byte-ordering so a single binary file can be read on big or
 *	little-endian systems.
 *
 * Results:
 *	Returns the new Tcl_Encoding,  or NULL if it could could
 *	not be created because the file contained invalid data.
 *
 * Side effects:
 *	See Tcl_CreateEncoding().
 *
 *-------------------------------------------------------------------------
 */

static Tcl_Encoding
LoadTableEncoding(
    const char *name,		/* Name of the new encoding. */
    int type,			/* Type of encoding (ENCODING_?????). */
    Tcl_Channel chan)		/* File containing new encoding. */
{
    Tcl_DString lineString;
    Tcl_Obj *objPtr;
    char *line;
    int i, hi, lo, numPages, symbol, fallback, len;
    unsigned char used[256];
    unsigned size;
    TableEncodingData *dataPtr;
    unsigned short *pageMemPtr, *page;
    Tcl_EncodingType encType;

    /*
     * Speed over memory. Use a full 256 character table to decode hex
     * sequences in the encoding files.
     */

    static const char staticHex[] = {
      0,  0,  0,  0,  0,  0,  0, 0, 0, 0, 0, 0, 0, 0, 0, 0, /*   0 ...  15 */
      0,  0,  0,  0,  0,  0,  0, 0, 0, 0, 0, 0, 0, 0, 0, 0, /*  16 ...  31 */
      0,  0,  0,  0,  0,  0,  0, 0, 0, 0, 0, 0, 0, 0, 0, 0, /*  32 ...  47 */
      0,  1,  2,  3,  4,  5,  6, 7, 8, 9, 0, 0, 0, 0, 0, 0, /*  48 ...  63 */
      0, 10, 11, 12, 13, 14, 15, 0, 0, 0, 0, 0, 0, 0, 0, 0, /*  64 ...  79 */
      0,  0,  0,  0,  0,  0,  0, 0, 0, 0, 0, 0, 0, 0, 0, 0, /*  80 ...  95 */
      0, 10, 11, 12, 13, 14, 15, 0, 0, 0, 0, 0, 0, 0, 0, 0, /*  96 ... 111 */
      0,  1,  2,  3,  4,  5,  6, 7, 8, 9, 0, 0, 0, 0, 0, 0, /* 112 ... 127 */
      0,  0,  0,  0,  0,  0,  0, 0, 0, 0, 0, 0, 0, 0, 0, 0, /* 128 ... 143 */
      0,  0,  0,  0,  0,  0,  0, 0, 0, 0, 0, 0, 0, 0, 0, 0, /* 144 ... 159 */
      0,  0,  0,  0,  0,  0,  0, 0, 0, 0, 0, 0, 0, 0, 0, 0, /* 160 ... 175 */
      0,  0,  0,  0,  0,  0,  0, 0, 0, 0, 0, 0, 0, 0, 0, 0, /* 176 ... 191 */
      0,  0,  0,  0,  0,  0,  0, 0, 0, 0, 0, 0, 0, 0, 0, 0, /* 192 ... 207 */
      0,  0,  0,  0,  0,  0,  0, 0, 0, 0, 0, 0, 0, 0, 0, 0, /* 208 ... 223 */
      0,  0,  0,  0,  0,  0,  0, 0, 0, 0, 0, 0, 0, 0, 0, 0, /* 224 ... 239 */
      0,  0,  0,  0,  0,  0,  0, 0, 0, 0, 0, 0, 0, 0, 0, 0, /* 240 ... 255 */
    };

    Tcl_DStringInit(&lineString);
    if (Tcl_Gets(chan, &lineString) == TCL_IO_FAILURE) {
	return NULL;
    }
    line = Tcl_DStringValue(&lineString);

    fallback = (int) strtol(line, &line, 16);
    symbol = (int) strtol(line, &line, 10);
    numPages = (int) strtol(line, &line, 10);
    Tcl_DStringFree(&lineString);

    if (numPages < 0) {
	numPages = 0;
    } else if (numPages > 256) {
	numPages = 256;
    }

    memset(used, 0, sizeof(used));

#undef PAGESIZE
#define PAGESIZE    (256 * sizeof(unsigned short))

    dataPtr = (TableEncodingData *)Tcl_Alloc(sizeof(TableEncodingData));
    memset(dataPtr, 0, sizeof(TableEncodingData));

    dataPtr->fallback = fallback;

    /*
     * Read the table that maps characters to Unicode. Performs a single
     * malloc to get the memory for the array and all the pages needed by the
     * array.
     */

    size = 256 * sizeof(unsigned short *) + numPages * PAGESIZE;
    dataPtr->toUnicode = (unsigned short **)Tcl_Alloc(size);
    memset(dataPtr->toUnicode, 0, size);
    pageMemPtr = (unsigned short *) (dataPtr->toUnicode + 256);

    TclNewObj(objPtr);
    Tcl_IncrRefCount(objPtr);
    for (i = 0; i < numPages; i++) {
	int ch;
	const char *p;
	Tcl_Size expected = 3 + 16 * (16 * 4 + 1);

	if (Tcl_ReadChars(chan, objPtr, expected, 0) != expected) {
	    return NULL;
	}
	p = TclGetString(objPtr);
	hi = (staticHex[UCHAR(p[0])] << 4) + staticHex[UCHAR(p[1])];
	dataPtr->toUnicode[hi] = pageMemPtr;
	p += 2;
	for (lo = 0; lo < 256; lo++) {
	    if ((lo & 0x0F) == 0) {
		p++;
	    }
	    ch = (staticHex[UCHAR(p[0])] << 12) + (staticHex[UCHAR(p[1])] << 8)
		    + (staticHex[UCHAR(p[2])] << 4) + staticHex[UCHAR(p[3])];
	    if (ch != 0) {
		used[ch >> 8] = 1;
	    }
	    *pageMemPtr = (unsigned short) ch;
	    pageMemPtr++;
	    p += 4;
	}
    }
    TclDecrRefCount(objPtr);

    if (type == ENCODING_DOUBLEBYTE) {
	memset(dataPtr->prefixBytes, 1, sizeof(dataPtr->prefixBytes));
    } else {
	for (hi = 1; hi < 256; hi++) {
	    if (dataPtr->toUnicode[hi] != NULL) {
		dataPtr->prefixBytes[hi] = 1;
	    }
	}
    }

    /*
     * Invert the toUnicode array to produce the fromUnicode array. Performs a
     * single malloc to get the memory for the array and all the pages needed
     * by the array. While reading in the toUnicode array remember what
     * pages are needed for the fromUnicode array.
     */

    if (symbol) {
	used[0] = 1;
    }
    numPages = 0;
    for (hi = 0; hi < 256; hi++) {
	if (used[hi]) {
	    numPages++;
	}
    }
    size = 256 * sizeof(unsigned short *) + numPages * PAGESIZE;
    dataPtr->fromUnicode = (unsigned short **)Tcl_Alloc(size);
    memset(dataPtr->fromUnicode, 0, size);
    pageMemPtr = (unsigned short *) (dataPtr->fromUnicode + 256);

    for (hi = 0; hi < 256; hi++) {
	if (dataPtr->toUnicode[hi] == NULL) {
	    dataPtr->toUnicode[hi] = emptyPage;
	    continue;
	}
	for (lo = 0; lo < 256; lo++) {
	    int ch = dataPtr->toUnicode[hi][lo];

	    if (ch != 0) {
		page = dataPtr->fromUnicode[ch >> 8];
		if (page == NULL) {
		    page = pageMemPtr;
		    pageMemPtr += 256;
		    dataPtr->fromUnicode[ch >> 8] = page;
		}
		page[ch & 0xFF] = (unsigned short) ((hi << 8) + lo);
	    }
	}
    }
    if (type == ENCODING_MULTIBYTE) {
	/*
	 * If multibyte encodings don't have a backslash character, define
	 * one. Otherwise, on Windows, native file names don't work because
	 * the backslash in the file name maps to the unknown character
	 * (question mark) when converting from UTF-8 to external encoding.
	 */

	if (dataPtr->fromUnicode[0] != NULL) {
	    if (dataPtr->fromUnicode[0][(int)'\\'] == '\0') {
		dataPtr->fromUnicode[0][(int)'\\'] = '\\';
	    }
	}
    }
    if (symbol) {
	/*
	 * Make a special symbol encoding that maps each symbol character from
	 * its Unicode code point down into page 0, and also ensure that each
	 * characters on page 0 maps to itself so that a symbol font can be
	 * used to display a simple string like "abcd" and have alpha, beta,
	 * chi, delta show up, rather than have "unknown" chars show up because
	 * strictly speaking the symbol font doesn't have glyphs for those low
	 * ASCII chars.
	 */

	page = dataPtr->fromUnicode[0];
	if (page == NULL) {
	    page = pageMemPtr;
	    dataPtr->fromUnicode[0] = page;
	}
	for (lo = 0; lo < 256; lo++) {
	    if (dataPtr->toUnicode[0][lo] != 0) {
		page[lo] = (unsigned short) lo;
	    }
	}
    }
    for (hi = 0; hi < 256; hi++) {
	if (dataPtr->fromUnicode[hi] == NULL) {
	    dataPtr->fromUnicode[hi] = emptyPage;
	}
    }

    /*
     * For trailing 'R'everse encoding, see [Patch 689341]
     */

    Tcl_DStringInit(&lineString);

    /*
     * Skip leading empty lines.
     */

    while ((len = Tcl_Gets(chan, &lineString)) == 0) {
	/* empty body */
    }
    if (len < 0) {
	goto doneParse;
    }

    /*
     * Require that it starts with an 'R'.
     */

    line = Tcl_DStringValue(&lineString);
    if (line[0] != 'R') {
	goto doneParse;
    }

    /*
     * Read lines until EOF.
     */

    for (TclDStringClear(&lineString);
	    (len = Tcl_Gets(chan, &lineString)) != -1;
	    TclDStringClear(&lineString)) {
	const unsigned char *p;
	int to, from;

	/*
	 * Skip short lines.
	 */

	if (len < 5) {
	    continue;
	}

	/*
	 * Parse the line as a sequence of hex digits.
	 */

	p = (const unsigned char *) Tcl_DStringValue(&lineString);
	to = (staticHex[p[0]] << 12) + (staticHex[p[1]] << 8)
		+ (staticHex[p[2]] << 4) + staticHex[p[3]];
	if (to == 0) {
	    continue;
	}
	for (p += 5, len -= 5; len >= 0 && *p; p += 5, len -= 5) {
	    from = (staticHex[p[0]] << 12) + (staticHex[p[1]] << 8)
		    + (staticHex[p[2]] << 4) + staticHex[p[3]];
	    if (from == 0) {
		continue;
	    }
	    dataPtr->fromUnicode[from >> 8][from & 0xFF] = to;
	}
    }
  doneParse:
    Tcl_DStringFree(&lineString);

    /*
     * Package everything into an encoding structure.
     */

    encType.encodingName    = name;
    encType.toUtfProc	    = TableToUtfProc;
    encType.fromUtfProc	    = TableFromUtfProc;
    encType.freeProc	    = TableFreeProc;
    encType.nullSize	    = (type == ENCODING_DOUBLEBYTE) ? 2 : 1;
    encType.clientData	    = dataPtr;

    return Tcl_CreateEncoding(&encType);
}

/*
 *-------------------------------------------------------------------------
 *
 * LoadEscapeEncoding --
 *
 *	Helper function for LoadEncodingTable(). Loads a state machine that
 *	converts between Unicode and some other encoding.
 *
 *	File contains text data that describes the escape sequences that are
 *	used to choose an encoding and the associated names for the
 *	sub-encodings.
 *
 * Results:
 *	The return value is the new encoding, or NULL if the encoding could
 *	not be created (because the file contained invalid data).
 *
 * Side effects:
 *	None.
 *
 *-------------------------------------------------------------------------
 */

static Tcl_Encoding
LoadEscapeEncoding(
    const char *name,		/* Name of the new encoding. */
    Tcl_Channel chan)		/* File containing new encoding. */
{
    int i;
    unsigned size;
    Tcl_DString escapeData;
    char init[16], final[16];
    EscapeEncodingData *dataPtr;
    Tcl_EncodingType type;

    init[0] = '\0';
    final[0] = '\0';
    Tcl_DStringInit(&escapeData);

    while (1) {
	Tcl_Size argc;
	const char **argv;
	char *line;
	Tcl_DString lineString;

	Tcl_DStringInit(&lineString);
	if (Tcl_Gets(chan, &lineString) == TCL_IO_FAILURE) {
	    break;
	}
	line = Tcl_DStringValue(&lineString);
	if (Tcl_SplitList(NULL, line, &argc, &argv) != TCL_OK) {
	    Tcl_DStringFree(&lineString);
	    continue;
	}
	if (argc >= 2) {
	    if (strcmp(argv[0], "name") == 0) {
		/* do nothing */
	    } else if (strcmp(argv[0], "init") == 0) {
		strncpy(init, argv[1], sizeof(init));
		init[sizeof(init) - 1] = '\0';
	    } else if (strcmp(argv[0], "final") == 0) {
		strncpy(final, argv[1], sizeof(final));
		final[sizeof(final) - 1] = '\0';
	    } else {
		EscapeSubTable est;
		Encoding *e;

		strncpy(est.sequence, argv[1], sizeof(est.sequence));
		est.sequence[sizeof(est.sequence) - 1] = '\0';
		est.sequenceLen = strlen(est.sequence);

		strncpy(est.name, argv[0], sizeof(est.name));
		est.name[sizeof(est.name) - 1] = '\0';

		/*
		 * To avoid infinite recursion in [encoding system iso2022-*]
		 */

		e = (Encoding *) Tcl_GetEncoding(NULL, est.name);
		if ((e != NULL) && (e->toUtfProc != TableToUtfProc)
			&& (e->toUtfProc != Iso88591ToUtfProc)) {
		   Tcl_FreeEncoding((Tcl_Encoding) e);
		   e = NULL;
		}
		est.encodingPtr = e;
		Tcl_DStringAppend(&escapeData, (char *) &est, sizeof(est));
	    }
	}
	Tcl_Free(argv);
	Tcl_DStringFree(&lineString);
    }

    size = offsetof(EscapeEncodingData, subTables)
	    + Tcl_DStringLength(&escapeData);
    dataPtr = (EscapeEncodingData *)Tcl_Alloc(size);
    dataPtr->initLen = strlen(init);
    memcpy(dataPtr->init, init, dataPtr->initLen + 1);
    dataPtr->finalLen = strlen(final);
    memcpy(dataPtr->final, final, dataPtr->finalLen + 1);
    dataPtr->numSubTables =
	    Tcl_DStringLength(&escapeData) / sizeof(EscapeSubTable);
    memcpy(dataPtr->subTables, Tcl_DStringValue(&escapeData),
	    Tcl_DStringLength(&escapeData));
    Tcl_DStringFree(&escapeData);

    memset(dataPtr->prefixBytes, 0, sizeof(dataPtr->prefixBytes));
    for (i = 0; i < dataPtr->numSubTables; i++) {
	dataPtr->prefixBytes[UCHAR(dataPtr->subTables[i].sequence[0])] = 1;
    }
    if (dataPtr->init[0] != '\0') {
	dataPtr->prefixBytes[UCHAR(dataPtr->init[0])] = 1;
    }
    if (dataPtr->final[0] != '\0') {
	dataPtr->prefixBytes[UCHAR(dataPtr->final[0])] = 1;
    }

    /*
     * Package everything into an encoding structure.
     */

    type.encodingName	= name;
    type.toUtfProc	= EscapeToUtfProc;
    type.fromUtfProc    = EscapeFromUtfProc;
    type.freeProc	= EscapeFreeProc;
    type.nullSize	= 1;
    type.clientData	= dataPtr;

    return Tcl_CreateEncoding(&type);
}

/*
 *-------------------------------------------------------------------------
 *
 * BinaryProc --
 *
 *	The default conversion when no other conversion is specified. No
 *	translation is done; source bytes are copied directly to destination
 *	bytes.
 *
 * Results:
 *	Returns TCL_OK if conversion was successful.
 *
 * Side effects:
 *	None.
 *
 *-------------------------------------------------------------------------
 */

static int
BinaryProc(
    TCL_UNUSED(void *),
    const char *src,		/* Source string (unknown encoding). */
    int srcLen,			/* Source string length in bytes. */
    int flags,			/* Conversion control flags. */
    TCL_UNUSED(Tcl_EncodingState *),
    char *dst,			/* Output buffer in which converted string is
				 * stored. */
    int dstLen,			/* The maximum length of output buffer in
				 * bytes. */
    int *srcReadPtr,		/* Filled with the number of bytes from the
				 * source string that were converted. */
    int *dstWrotePtr,		/* Filled with the number of bytes that were
				 * stored in the output buffer as a result of
				 * the conversion. */
    int *dstCharsPtr)		/* Filled with the number of characters that
				 * correspond to the bytes stored in the
				 * output buffer. */
{
    int result;

    result = TCL_OK;
    dstLen -= TCL_UTF_MAX - 1;
    if (dstLen < 0) {
	dstLen = 0;
    }
    flags = TclEncodingSetProfileFlags(flags);
    if ((flags & TCL_ENCODING_CHAR_LIMIT) && srcLen > *dstCharsPtr) {
	srcLen = *dstCharsPtr;
    }
    if (srcLen > dstLen) {
	srcLen = dstLen;
	result = TCL_CONVERT_NOSPACE;
    }

    *srcReadPtr = srcLen;
    *dstWrotePtr = srcLen;
    *dstCharsPtr = srcLen;
    memcpy(dst, src, srcLen);
    return result;
}

/*
 *-------------------------------------------------------------------------
 *
 * UtfToUtfProc --
 *
 *	Converts from UTF-8 to UTF-8. Note that the UTF-8 to UTF-8 translation
 *	is not a no-op, because it turns a stream of improperly formed
 *	UTF-8 into a properly-formed stream.
 *
 * Results:
 *	Returns TCL_OK if conversion was successful.
 *
 * Side effects:
 *	None.
 *
 *-------------------------------------------------------------------------
 */

static int
UtfToUtfProc(
    void *clientData,		/* additional flags */
    const char *src,		/* Source string in UTF-8. */
    int srcLen,			/* Source string length in bytes. */
    int flags,			/* TCL_ENCODING_* conversion control flags. */
    TCL_UNUSED(Tcl_EncodingState *),
    char *dst,			/* Output buffer in which converted string is
				 * stored. */
    int dstLen,			/* The maximum length of output buffer in
				 * bytes. */
    int *srcReadPtr,		/* Filled with the number of bytes from the
				 * source string that were converted. This may
				 * be less than the original source length if
				 * there was a problem converting some source
				 * characters. */
    int *dstWrotePtr,		/* Filled with the number of bytes that were
				 * stored in the output buffer as a result of
				 * the conversion. */
    int *dstCharsPtr)		/* Filled with the number of characters that
				 * correspond to the bytes stored in the
				 * output buffer. */
{
    const char *srcStart, *srcEnd, *srcClose;
    const char *dstStart, *dstEnd;
    int result, numChars, charLimit = INT_MAX;
    int ch;
    int profile;

    result = TCL_OK;

    srcStart = src;
    srcEnd = src + srcLen;
    srcClose = srcEnd;
    flags = TclEncodingSetProfileFlags(flags);
    if ((flags & TCL_ENCODING_END) == 0) {
	srcClose -= 6;
    }
    if (flags & TCL_ENCODING_CHAR_LIMIT) {
	charLimit = *dstCharsPtr;
    }

    dstStart = dst;
    flags |= PTR2INT(clientData);
    dstEnd = dst + dstLen - ((flags & ENCODING_UTF) ? TCL_UTF_MAX : 6);

    profile = TCL_ENCODING_PROFILE_GET(flags);
    for (numChars = 0; src < srcEnd && numChars <= charLimit; numChars++) {

	if ((src > srcClose) && (!Tcl_UtfCharComplete(src, srcEnd - src))) {
	    /*
	     * If there is more string to follow, this will ensure that the
	     * last UTF-8 character in the source buffer hasn't been cut off.
	     */

	    result = TCL_CONVERT_MULTIBYTE;
	    break;
	}
	if (dst > dstEnd) {
	    result = TCL_CONVERT_NOSPACE;
	    break;
	}
	if (UCHAR(*src) < 0x80 && !((UCHAR(*src) == 0) && (flags & ENCODING_INPUT))) {
	    /*
	     * Copy 7bit characters, but skip null-bytes when we are in input
	     * mode, so that they get converted to 0xC080.
	     */

	    *dst++ = *src++;
	}
	else if ((UCHAR(*src) == 0xC0) && (src + 1 < srcEnd) &&
		 (UCHAR(src[1]) == 0x80) &&
		 (!(flags & ENCODING_INPUT) || PROFILE_STRICT(profile) ||
		  PROFILE_REPLACE(profile))) {
	    /* Special sequence \xC0\x80 */
            if ((PROFILE_STRICT(profile) || PROFILE_REPLACE(profile)) && (flags & ENCODING_INPUT)) {
		if (PROFILE_REPLACE(profile)) {
		   dst += Tcl_UniCharToUtf(UNICODE_REPLACE_CHAR, dst);
		   src += 2;
		} else {
		   /* PROFILE_STRICT */
		   result = TCL_CONVERT_SYNTAX;
		   break;
		}
	    } else {
		/*
		 * Convert 0xC080 to real nulls when we are in output mode,
		 * irrespective of the profile.
		 */
		*dst++ = 0;
		src += 2;
	    }

	}
	else if (!Tcl_UtfCharComplete(src, srcEnd - src)) {
	    /*
	     * Incomplete byte sequence.
	     * Always check before using TclUtfToUCS4. Not doing can so
	     * cause it run beyond the end of the buffer! If we happen such an
	     * incomplete char its bytes are made to represent themselves
	     * unless the user has explicitly asked to be told.
	     */

	    if (flags & ENCODING_INPUT) {
		/* Incomplete bytes for modified UTF-8 target */
		if (PROFILE_STRICT(profile)) {
		    result = (flags & TCL_ENCODING_CHAR_LIMIT)
			       ? TCL_CONVERT_MULTIBYTE
			       : TCL_CONVERT_SYNTAX;
		    break;
		}
            }
            if (PROFILE_REPLACE(profile)) {
                ch = UNICODE_REPLACE_CHAR;
                ++src;
            } else {
                /* TCL_ENCODING_PROFILE_TCL8 */
                char chbuf[2];
                chbuf[0] = UCHAR(*src++); chbuf[1] = 0;
                TclUtfToUCS4(chbuf, &ch);
            }
	    dst += Tcl_UniCharToUtf(ch, dst);
	}
	else {
            int isInvalid = 0;
	    size_t len = TclUtfToUCS4(src, &ch);
	    if (flags & ENCODING_INPUT) {
		if ((len < 2) && (ch != 0)) {
                    isInvalid = 1;
		} else if ((ch > 0xFFFF) && !(flags & ENCODING_UTF)) {
                    isInvalid = 1;
		}
		if (isInvalid) {
		    if (PROFILE_STRICT(profile)) {
			result = TCL_CONVERT_SYNTAX;
			break;
		    }
		    else if (PROFILE_REPLACE(profile)) {
			ch = UNICODE_REPLACE_CHAR;
		    }
		}
	    }

	    const char *saveSrc = src;
	    src += len;
	    if (!(flags & ENCODING_UTF) && !(flags & ENCODING_INPUT) && (ch > 0x3FF)) {
		if (ch > 0xFFFF) {
		    /* CESU-8 6-byte sequence for chars > U+FFFF */
		    ch -= 0x10000;
		    *dst++ = 0xED;
		    *dst++ = (char) (((ch >> 16) & 0x0F) | 0xA0);
		    *dst++ = (char) (((ch >> 10) & 0x3F) | 0x80);
		    ch = (ch & 0x0CFF) | 0xDC00;
		}
#if TCL_UTF_MAX < 4
	    cesu8:
#endif
		*dst++ = (char) (((ch >> 12) | 0xE0) & 0xEF);
		*dst++ = (char) (((ch >> 6) | 0x80) & 0xBF);
		*dst++ = (char) ((ch | 0x80) & 0xBF);
		continue;
#if TCL_UTF_MAX < 4
	    } else if ((ch | 0x7FF) == 0xDFFF) {
		/*
		 * A surrogate character is detected, handle especially.
		 */
		if (PROFILE_STRICT(profile) && (flags & ENCODING_UTF)) {
		    result = TCL_CONVERT_UNKNOWN;
		    src = saveSrc;
		    break;
		}
		if (PROFILE_REPLACE(profile)) {
                    /* TODO - is this right for cesu8 or should we fall through below? */
		    ch = UNICODE_REPLACE_CHAR;
		}
		else {
		    int low = ch;
		    len = (src <= srcEnd - 3) ? TclUtfToUCS4(src, &low) : 0;

		    if ((!LOW_SURROGATE(low)) || (ch & 0x400)) {

			if (PROFILE_STRICT(profile)) {
			    result = TCL_CONVERT_UNKNOWN;
			    src = saveSrc;
			    break;
			}
                        goto cesu8;
		    }
		    src += len;
		    dst += Tcl_UniCharToUtf(ch, dst);
		    ch = low;
		}
#endif
	    } else if (PROFILE_STRICT(profile) &&
		       (!(flags & ENCODING_INPUT)) &&
		       SURROGATE(ch)) {
		result = TCL_CONVERT_UNKNOWN;
		src = saveSrc;
		break;
	    } else if (PROFILE_STRICT(profile) &&
	               (flags & ENCODING_INPUT) &&
		       SURROGATE(ch)) {
		result = TCL_CONVERT_SYNTAX;
		src = saveSrc;
		break;
	    }
	    dst += Tcl_UniCharToUtf(ch, dst);
	}
    }

    *srcReadPtr = src - srcStart;
    *dstWrotePtr = dst - dstStart;
    *dstCharsPtr = numChars;
    return result;
}

/*
 *-------------------------------------------------------------------------
 *
 * Utf32ToUtfProc --
 *
 *	Convert from UTF-32 to UTF-8.
 *
 * Results:
 *	Returns TCL_OK if conversion was successful.
 *
 * Side effects:
 *	None.
 *
 *-------------------------------------------------------------------------
 */

static int
Utf32ToUtfProc(
    void *clientData,	/* additional flags, e.g. TCL_ENCODING_LE */
    const char *src,		/* Source string in Unicode. */
    int srcLen,			/* Source string length in bytes. */
    int flags,			/* Conversion control flags. */
    TCL_UNUSED(Tcl_EncodingState *),
    char *dst,			/* Output buffer in which converted string is
				 * stored. */
    int dstLen,			/* The maximum length of output buffer in
				 * bytes. */
    int *srcReadPtr,		/* Filled with the number of bytes from the
				 * source string that were converted. This may
				 * be less than the original source length if
				 * there was a problem converting some source
				 * characters. */
    int *dstWrotePtr,		/* Filled with the number of bytes that were
				 * stored in the output buffer as a result of
				 * the conversion. */
    int *dstCharsPtr)		/* Filled with the number of characters that
				 * correspond to the bytes stored in the
				 * output buffer. */
{
    const char *srcStart, *srcEnd;
    const char *dstEnd, *dstStart;
    int result, numChars, charLimit = INT_MAX;
    int ch = 0, bytesLeft = srcLen % 4;

    flags = TclEncodingSetProfileFlags(flags);
    flags |= PTR2INT(clientData);
    if (flags & TCL_ENCODING_CHAR_LIMIT) {
	charLimit = *dstCharsPtr;
    }
    result = TCL_OK;

    /*
     * Check alignment with utf-32 (4 == sizeof(UTF-32))
     */
    if (bytesLeft != 0) {
        /* We have a truncated code unit */
	result = TCL_CONVERT_MULTIBYTE;
	srcLen -= bytesLeft;
    }

#if TCL_UTF_MAX < 4
    /*
     * If last code point is a high surrogate, we cannot handle that yet,
     * unless we are at the end.
     */

    if (!(flags & TCL_ENCODING_END) && (srcLen >= 4) &&
	    ((src[srcLen - ((flags & TCL_ENCODING_LE)?3:2)] & 0xFC) == 0xD8) &&
	    ((src[srcLen - ((flags & TCL_ENCODING_LE)?2:3)]) == 0) &&
	    ((src[srcLen - ((flags & TCL_ENCODING_LE)?1:4)]) == 0)) {
	result = TCL_CONVERT_MULTIBYTE;
	srcLen-= 4;
    }
#endif

    srcStart = src;
    srcEnd = src + srcLen;

    dstStart = dst;
    dstEnd = dst + dstLen - TCL_UTF_MAX;

    for (numChars = 0; src < srcEnd && numChars <= charLimit; numChars++) {
	if (dst > dstEnd) {
	    result = TCL_CONVERT_NOSPACE;
	    break;
	}

#if TCL_UTF_MAX < 4
	int prev = ch;
#endif
	if (flags & TCL_ENCODING_LE) {
	    ch = (src[3] & 0xFF) << 24 | (src[2] & 0xFF) << 16 | (src[1] & 0xFF) << 8 | (src[0] & 0xFF);
	} else {
	    ch = (src[0] & 0xFF) << 24 | (src[1] & 0xFF) << 16 | (src[2] & 0xFF) << 8 | (src[3] & 0xFF);
	}
#if TCL_UTF_MAX < 4
	if (((prev  & ~0x3FF) == 0xD800) && ((ch  & ~0x3FF) != 0xDC00)) {
	    /* Bug [10c2c17c32]. If Hi surrogate not followed by Lo surrogate, finish 3-byte UTF-8 */
	    dst += Tcl_UniCharToUtf(-1, dst);
	}
#endif
<<<<<<< HEAD
        if ((unsigned)ch > 0x10FFFF || SURROGATE(ch)) {
	    if (PROFILE_STRICT(flags)) {
		result = TCL_CONVERT_SYNTAX;
=======

	if ((unsigned)ch > 0x10FFFF) {
	    ch = 0xFFFD;
	    if ((flags & TCL_ENCODING_STRICT) == TCL_ENCODING_STRICT) {
		result = TCL_CONVERT_SYNTAX;
		break;
	    }
	} else if (((flags & TCL_ENCODING_STRICT) == TCL_ENCODING_STRICT)
		&& ((ch  & ~0x7FF) == 0xD800)) {
	    result = TCL_CONVERT_SYNTAX;
>>>>>>> 76526242
#if TCL_UTF_MAX < 4
	    ch = 0;
#endif
<<<<<<< HEAD
		break;
	    }
	    if (PROFILE_REPLACE(flags)) {
		ch = UNICODE_REPLACE_CHAR;
	    }
=======
	    break;
>>>>>>> 76526242
	}
	/*
	 * Special case for 1-byte utf chars for speed. Make sure we work with
	 * unsigned short-size data.
	 */

	if ((ch > 0) && (ch < 0x80)) {
	    *dst++ = (ch & 0xFF);
	} else {
	    dst += Tcl_UniCharToUtf(ch, dst);
	}
	src += 4;
    }

    /*
     * If we had a truncated code unit at the end AND this is the last
     * fragment AND profile is not "strict", stick FFFD in its place.
     */
#if TCL_UTF_MAX < 4
    if ((ch  & ~0x3FF) == 0xD800) {
	/* Bug [10c2c17c32]. If Hi surrogate, finish 3-byte UTF-8 */
	dst += Tcl_UniCharToUtf(-1, dst);
    }
#endif

    if ((flags & TCL_ENCODING_END) && (result == TCL_CONVERT_MULTIBYTE)) {
	if (dst > dstEnd) {
	    result = TCL_CONVERT_NOSPACE;
	} else {
            if (PROFILE_STRICT(flags)) {
                result = TCL_CONVERT_SYNTAX;
            } else {
                /* PROFILE_REPLACE or PROFILE_TCL8 */
                result = TCL_OK;
                dst += Tcl_UniCharToUtf(UNICODE_REPLACE_CHAR, dst);
                numChars++;
                src += bytesLeft; /* Go past truncated code unit */
            }
        }
    }

    *srcReadPtr = src - srcStart;
    *dstWrotePtr = dst - dstStart;
    *dstCharsPtr = numChars;
    return result;
}

/*
 *-------------------------------------------------------------------------
 *
 * UtfToUtf32Proc --
 *
 *	Convert from UTF-8 to UTF-32.
 *
 * Results:
 *	Returns TCL_OK if conversion was successful.
 *
 * Side effects:
 *	None.
 *
 *-------------------------------------------------------------------------
 */

static int
UtfToUtf32Proc(
    void *clientData,	/* additional flags, e.g. TCL_ENCODING_LE */
    const char *src,		/* Source string in UTF-8. */
    int srcLen,			/* Source string length in bytes. */
    int flags,			/* Conversion control flags. */
    TCL_UNUSED(Tcl_EncodingState *),
    char *dst,			/* Output buffer in which converted string is
				 * stored. */
    int dstLen,			/* The maximum length of output buffer in
				 * bytes. */
    int *srcReadPtr,		/* Filled with the number of bytes from the
				 * source string that were converted. This may
				 * be less than the original source length if
				 * there was a problem converting some source
				 * characters. */
    int *dstWrotePtr,		/* Filled with the number of bytes that were
				 * stored in the output buffer as a result of
				 * the conversion. */
    int *dstCharsPtr)		/* Filled with the number of characters that
				 * correspond to the bytes stored in the
				 * output buffer. */
{
    const char *srcStart, *srcEnd, *srcClose, *dstStart, *dstEnd;
    int result, numChars;
    int ch, len;

    srcStart = src;
    srcEnd = src + srcLen;
    srcClose = srcEnd;
    flags = TclEncodingSetProfileFlags(flags);
    if ((flags & TCL_ENCODING_END) == 0) {
	srcClose -= TCL_UTF_MAX;
    }

    dstStart = dst;
    dstEnd = dst + dstLen - sizeof(Tcl_UniChar);
    flags |= PTR2INT(clientData);

    result = TCL_OK;
    for (numChars = 0; src < srcEnd; numChars++) {
	if ((src > srcClose) && (!Tcl_UtfCharComplete(src, srcEnd - src))) {
	    /*
	     * If there is more string to follow, this will ensure that the
	     * last UTF-8 character in the source buffer hasn't been cut off.
	     */

	    result = TCL_CONVERT_MULTIBYTE;
	    break;
	}
	if (dst > dstEnd) {
	    result = TCL_CONVERT_NOSPACE;
	    break;
	}
	len = TclUtfToUCS4(src, &ch);
	if (SURROGATE(ch)) {
	    if (PROFILE_STRICT(flags)) {
		result = TCL_CONVERT_UNKNOWN;
		break;
	    }
	    if (PROFILE_REPLACE(flags)) {
		ch = UNICODE_REPLACE_CHAR;
	    }
	}
	src += len;
	if (flags & TCL_ENCODING_LE) {
	    *dst++ = (ch & 0xFF);
	    *dst++ = ((ch >> 8) & 0xFF);
	    *dst++ = ((ch >> 16) & 0xFF);
	    *dst++ = ((ch >> 24) & 0xFF);
	} else {
	    *dst++ = ((ch >> 24) & 0xFF);
	    *dst++ = ((ch >> 16) & 0xFF);
	    *dst++ = ((ch >> 8) & 0xFF);
	    *dst++ = (ch & 0xFF);
	}
    }

    *srcReadPtr = src - srcStart;
    *dstWrotePtr = dst - dstStart;
    *dstCharsPtr = numChars;
    return result;
}

/*
 *-------------------------------------------------------------------------
 *
 * Utf16ToUtfProc --
 *
 *	Convert from UTF-16 to UTF-8.
 *
 * Results:
 *	Returns TCL_OK if conversion was successful.
 *
 * Side effects:
 *	None.
 *
 *-------------------------------------------------------------------------
 */

static int
Utf16ToUtfProc(
    void *clientData,	/* additional flags, e.g. TCL_ENCODING_LE */
    const char *src,		/* Source string in Unicode. */
    int srcLen,			/* Source string length in bytes. */
    int flags,			/* Conversion control flags. */
    TCL_UNUSED(Tcl_EncodingState *),
    char *dst,			/* Output buffer in which converted string is
				 * stored. */
    int dstLen,			/* The maximum length of output buffer in
				 * bytes. */
    int *srcReadPtr,		/* Filled with the number of bytes from the
				 * source string that were converted. This may
				 * be less than the original source length if
				 * there was a problem converting some source
				 * characters. */
    int *dstWrotePtr,		/* Filled with the number of bytes that were
				 * stored in the output buffer as a result of
				 * the conversion. */
    int *dstCharsPtr)		/* Filled with the number of characters that
				 * correspond to the bytes stored in the
				 * output buffer. */
{
    const char *srcStart, *srcEnd;
    const char *dstEnd, *dstStart;
    int result, numChars, charLimit = INT_MAX;
    unsigned short ch = 0;

    flags = TclEncodingSetProfileFlags(flags);
    flags |= PTR2INT(clientData);
    if (flags & TCL_ENCODING_CHAR_LIMIT) {
	charLimit = *dstCharsPtr;
    }
    result = TCL_OK;

    /*
     * Check alignment with utf-16 (2 == sizeof(UTF-16))
     */

    if ((srcLen % 2) != 0) {
	result = TCL_CONVERT_MULTIBYTE;
	srcLen--;
    }

    /*
     * If last code point is a high surrogate, we cannot handle that yet,
     * unless we are at the end.
     */

    if (!(flags & TCL_ENCODING_END) && (srcLen >= 2) &&
	    ((src[srcLen - ((flags & TCL_ENCODING_LE)?1:2)] & 0xFC) == 0xD8)) {
	result = TCL_CONVERT_MULTIBYTE;
	srcLen-= 2;
    }

    srcStart = src;
    srcEnd = src + srcLen;

    dstStart = dst;
    dstEnd = dst + dstLen - TCL_UTF_MAX;

    for (numChars = 0; src < srcEnd && numChars <= charLimit; numChars++) {
	if (dst > dstEnd) {
	    result = TCL_CONVERT_NOSPACE;
	    break;
	}

	unsigned short prev = ch;
	if (flags & TCL_ENCODING_LE) {
	    ch = (src[1] & 0xFF) << 8 | (src[0] & 0xFF);
	} else {
	    ch = (src[0] & 0xFF) << 8 | (src[1] & 0xFF);
	}
	if (((prev  & ~0x3FF) == 0xD800) && ((ch  & ~0x3FF) != 0xDC00)) {
	    if (((flags & TCL_ENCODING_STRICT) == TCL_ENCODING_STRICT)) {
		result = TCL_CONVERT_UNKNOWN;
		src -= 2; /* Go back to beginning of high surrogate */
		dst--; /* Also undo writing a single byte too much */
		numChars--;
		break;
	    }
	    /* Bug [10c2c17c32]. If Hi surrogate not followed by Lo surrogate, finish 3-byte UTF-8 */
	    dst += Tcl_UniCharToUtf(-1, dst);
	}

	/*
	 * Special case for 1-byte utf chars for speed. Make sure we work with
	 * unsigned short-size data.
	 */

	if ((unsigned)ch - 1 < 0x7F) {
	    *dst++ = (ch & 0xFF);
	} else if (((prev  & ~0x3FF) == 0xD800) || ((ch  & ~0x3FF) == 0xD800)) {
	    dst += Tcl_UniCharToUtf(ch | TCL_COMBINE, dst);
	} else if (((ch  & ~0x3FF) == 0xDC00) && ((flags & TCL_ENCODING_STRICT) == TCL_ENCODING_STRICT)) {
	    /* Lo surrogate not preceded by Hi surrogate */
	    result = TCL_CONVERT_UNKNOWN;
	    break;
	} else {
	    dst += Tcl_UniCharToUtf(ch, dst);
	}
	src += sizeof(unsigned short);
    }

    if ((ch  & ~0x3FF) == 0xD800) {
	if ((flags & TCL_ENCODING_STRICT) == TCL_ENCODING_STRICT) {
	    result = TCL_CONVERT_UNKNOWN;
	    src -= 2;
	    dst--;
	    numChars--;
	} else {
	    /* Bug [10c2c17c32]. If Hi surrogate, finish 3-byte UTF-8 */
	    dst += Tcl_UniCharToUtf(-1, dst);
	}
    }

    /*
     * If we had a truncated code unit at the end AND this is the last
     * fragment AND profile is not "strict", stick FFFD in its place.
     */
    if ((flags & TCL_ENCODING_END) && (result == TCL_CONVERT_MULTIBYTE)) {
	if (dst > dstEnd) {
	    result = TCL_CONVERT_NOSPACE;
	} else {
            if (PROFILE_STRICT(flags)) {
                result = TCL_CONVERT_SYNTAX;
            } else {
                /* PROFILE_REPLACE or PROFILE_TCL8 */
                result = TCL_OK;
                dst += Tcl_UniCharToUtf(UNICODE_REPLACE_CHAR, dst);
                numChars++;
                src++; /* Go past truncated code unit */
            }
        }
    }

    *srcReadPtr = src - srcStart;
    *dstWrotePtr = dst - dstStart;
    *dstCharsPtr = numChars;
    return result;
}

/*
 *-------------------------------------------------------------------------
 *
 * UtfToUtf16Proc --
 *
 *	Convert from UTF-8 to UTF-16.
 *
 * Results:
 *	Returns TCL_OK if conversion was successful.
 *
 * Side effects:
 *	None.
 *
 *-------------------------------------------------------------------------
 */

static int
UtfToUtf16Proc(
    void *clientData,	/* additional flags, e.g. TCL_ENCODING_LE */
    const char *src,		/* Source string in UTF-8. */
    int srcLen,			/* Source string length in bytes. */
    int flags,			/* Conversion control flags. */
    TCL_UNUSED(Tcl_EncodingState *),
    char *dst,			/* Output buffer in which converted string is
				 * stored. */
    int dstLen,			/* The maximum length of output buffer in
				 * bytes. */
    int *srcReadPtr,		/* Filled with the number of bytes from the
				 * source string that were converted. This may
				 * be less than the original source length if
				 * there was a problem converting some source
				 * characters. */
    int *dstWrotePtr,		/* Filled with the number of bytes that were
				 * stored in the output buffer as a result of
				 * the conversion. */
    int *dstCharsPtr)		/* Filled with the number of characters that
				 * correspond to the bytes stored in the
				 * output buffer. */
{
    const char *srcStart, *srcEnd, *srcClose, *dstStart, *dstEnd;
    int result, numChars;
    int ch, len;

    srcStart = src;
    srcEnd = src + srcLen;
    srcClose = srcEnd;
    flags = TclEncodingSetProfileFlags(flags);
    if ((flags & TCL_ENCODING_END) == 0) {
	srcClose -= TCL_UTF_MAX;
    }

    dstStart = dst;
    dstEnd   = dst + dstLen - sizeof(Tcl_UniChar);
    flags |= PTR2INT(clientData);

    result = TCL_OK;
    for (numChars = 0; src < srcEnd; numChars++) {
	if ((src > srcClose) && (!Tcl_UtfCharComplete(src, srcEnd - src))) {
	    /*
	     * If there is more string to follow, this will ensure that the
	     * last UTF-8 character in the source buffer hasn't been cut off.
	     */

	    result = TCL_CONVERT_MULTIBYTE;
	    break;
	}
	if (dst > dstEnd) {
	    result = TCL_CONVERT_NOSPACE;
	    break;
	}
	len = TclUtfToUCS4(src, &ch);
	if (SURROGATE(ch)) {
	    if (PROFILE_STRICT(flags)) {
		result = TCL_CONVERT_UNKNOWN;
		break;
	    }
	    if (PROFILE_REPLACE(flags)) {
		ch = UNICODE_REPLACE_CHAR;
	    }
	}
	src += len;
	if (flags & TCL_ENCODING_LE) {
	    if (ch <= 0xFFFF) {
		*dst++ = (ch & 0xFF);
		*dst++ = (ch >> 8);
	    } else {
		*dst++ = (((ch - 0x10000) >> 10) & 0xFF);
		*dst++ = (((ch - 0x10000) >> 18) & 0x3) | 0xD8;
		*dst++ = (ch & 0xFF);
		*dst++ = ((ch >> 8) & 0x3) | 0xDC;
	    }
	} else {
	    if (ch <= 0xFFFF) {
		*dst++ = (ch >> 8);
		*dst++ = (ch & 0xFF);
	    } else {
		*dst++ = (((ch - 0x10000) >> 18) & 0x3) | 0xD8;
		*dst++ = (((ch - 0x10000) >> 10) & 0xFF);
		*dst++ = ((ch >> 8) & 0x3) | 0xDC;
		*dst++ = (ch & 0xFF);
	    }
	}
    }
    *srcReadPtr = src - srcStart;
    *dstWrotePtr = dst - dstStart;
    *dstCharsPtr = numChars;
    return result;
}

/*
 *-------------------------------------------------------------------------
 *
 * UtfToUcs2Proc --
 *
 *	Convert from UTF-8 to UCS-2.
 *
 * Results:
 *	Returns TCL_OK if conversion was successful.
 *
 * Side effects:
 *	None.
 *
 *-------------------------------------------------------------------------
 */

static int
UtfToUcs2Proc(
    void *clientData,	/* additional flags, e.g. TCL_ENCODING_LE */
    const char *src,		/* Source string in UTF-8. */
    int srcLen,			/* Source string length in bytes. */
    int flags,			/* Conversion control flags. */
    TCL_UNUSED(Tcl_EncodingState *),
    char *dst,			/* Output buffer in which converted string is
				 * stored. */
    int dstLen,			/* The maximum length of output buffer in
				 * bytes. */
    int *srcReadPtr,		/* Filled with the number of bytes from the
				 * source string that were converted. This may
				 * be less than the original source length if
				 * there was a problem converting some source
				 * characters. */
    int *dstWrotePtr,		/* Filled with the number of bytes that were
				 * stored in the output buffer as a result of
				 * the conversion. */
    int *dstCharsPtr)		/* Filled with the number of characters that
				 * correspond to the bytes stored in the
				 * output buffer. */
{
    const char *srcStart, *srcEnd, *srcClose, *dstStart, *dstEnd;
    int result, numChars, len;
    Tcl_UniChar ch = 0;

    flags = TclEncodingSetProfileFlags(flags);
    flags |= PTR2INT(clientData);
    srcStart = src;
    srcEnd = src + srcLen;
    srcClose = srcEnd;
    if ((flags & TCL_ENCODING_END) == 0) {
	srcClose -= TCL_UTF_MAX;
    }

    dstStart = dst;
    dstEnd   = dst + dstLen - sizeof(Tcl_UniChar);

    result = TCL_OK;
    for (numChars = 0; src < srcEnd; numChars++) {
	if ((src > srcClose) && (!Tcl_UtfCharComplete(src, srcEnd - src))) {
	    /*
	     * If there is more string to follow, this will ensure that the
	     * last UTF-8 character in the source buffer hasn't been cut off.
	     */

	    result = TCL_CONVERT_MULTIBYTE;
	    break;
	}
	if (dst > dstEnd) {
	    result = TCL_CONVERT_NOSPACE;
	    break;
	}
#if TCL_UTF_MAX < 4
	len = TclUtfToUniChar(src, &ch);
	if ((ch >= 0xD800) && (len < 3)) {
	    if (PROFILE_STRICT(flags)) {
                result = TCL_CONVERT_UNKNOWN;
                break;
	    }
	    src += len;
	    src += TclUtfToUniChar(src, &ch);
	    ch = UNICODE_REPLACE_CHAR;
	}
#else
	len = TclUtfToUniChar(src, &ch);
	if (ch > 0xFFFF) {
	    if (PROFILE_STRICT(flags)) {
                result = TCL_CONVERT_UNKNOWN;
                break;
	    }
	    ch = UNICODE_REPLACE_CHAR;
	}
#endif
	if (PROFILE_STRICT(flags) && ((ch & ~0x7FF) == 0xD800)) {
	    result = TCL_CONVERT_SYNTAX;
	    break;
	}

	src += len;

	/*
	 * Need to handle this in a way that won't cause misalignment by
	 * casting dst to a Tcl_UniChar. [Bug 1122671]
	 */

	if (flags & TCL_ENCODING_LE) {
	    *dst++ = (ch & 0xFF);
	    *dst++ = (ch >> 8);
	} else {
	    *dst++ = (ch >> 8);
	    *dst++ = (ch & 0xFF);
	}
    }
    *srcReadPtr = src - srcStart;
    *dstWrotePtr = dst - dstStart;
    *dstCharsPtr = numChars;
    return result;
}

/*
 *-------------------------------------------------------------------------
 *
 * TableToUtfProc --
 *
 *	Convert from the encoding specified by the TableEncodingData into
 *	UTF-8.
 *
 * Results:
 *	Returns TCL_OK if conversion was successful.
 *
 * Side effects:
 *	None.
 *
 *-------------------------------------------------------------------------
 */

static int
TableToUtfProc(
    void *clientData,	/* TableEncodingData that specifies
				 * encoding. */
    const char *src,		/* Source string in specified encoding. */
    int srcLen,			/* Source string length in bytes. */
    int flags,			/* Conversion control flags. */
    TCL_UNUSED(Tcl_EncodingState *),
    char *dst,			/* Output buffer in which converted string is
				 * stored. */
    int dstLen,			/* The maximum length of output buffer in
				 * bytes. */
    int *srcReadPtr,		/* Filled with the number of bytes from the
				 * source string that were converted. This may
				 * be less than the original source length if
				 * there was a problem converting some source
				 * characters. */
    int *dstWrotePtr,		/* Filled with the number of bytes that were
				 * stored in the output buffer as a result of
				 * the conversion. */
    int *dstCharsPtr)		/* Filled with the number of characters that
				 * correspond to the bytes stored in the
				 * output buffer. */
{
    const char *srcStart, *srcEnd;
    const char *dstEnd, *dstStart, *prefixBytes;
    int result, byte, numChars, charLimit = INT_MAX;
    Tcl_UniChar ch = 0;
    const unsigned short *const *toUnicode;
    const unsigned short *pageZero;
    TableEncodingData *dataPtr = (TableEncodingData *)clientData;

    flags = TclEncodingSetProfileFlags(flags);
    if (flags & TCL_ENCODING_CHAR_LIMIT) {
	charLimit = *dstCharsPtr;
    }
    srcStart = src;
    srcEnd = src + srcLen;

    dstStart = dst;
    dstEnd = dst + dstLen - TCL_UTF_MAX;

    toUnicode = (const unsigned short *const *) dataPtr->toUnicode;
    prefixBytes = dataPtr->prefixBytes;
    pageZero = toUnicode[0];

    result = TCL_OK;
    for (numChars = 0; src < srcEnd && numChars <= charLimit; numChars++) {
	if (dst > dstEnd) {
	    result = TCL_CONVERT_NOSPACE;
	    break;
	}
	byte = *((unsigned char *) src);
	if (prefixBytes[byte]) {
	    src++;
	    if (src >= srcEnd) {
		/*
		 * TODO - this is broken. For consistency with other
		 * decoders, an error should be raised only if strict.
		 * However, doing that check cause a whole bunch of test
		 * failures. Need to verify if those tests are in fact
		 * correct.
		 */
		src--;
		result = TCL_CONVERT_MULTIBYTE;
		break;
	    }
	    ch = toUnicode[byte][*((unsigned char *)src)];
	    ch = toUnicode[byte][*((unsigned char *) src)];
	} else {
	    ch = pageZero[byte];
	}
	if ((ch == 0) && (byte != 0)) {
	    if (PROFILE_STRICT(flags)) {
		result = TCL_CONVERT_SYNTAX;
		break;
	    }
	    if (prefixBytes[byte]) {
		src--;
	    }
	    if (PROFILE_REPLACE(flags)) {
		ch = UNICODE_REPLACE_CHAR;
	    } else {
		ch = (Tcl_UniChar)byte;
	    }
	}

	/*
	 * Special case for 1-byte utf chars for speed.
	 */

	if (ch && ch < 0x80) {
	    *dst++ = (char) ch;
	} else {
	    dst += Tcl_UniCharToUtf(ch, dst);
	}
	src++;
    }

    *srcReadPtr = src - srcStart;
    *dstWrotePtr = dst - dstStart;
    *dstCharsPtr = numChars;
    return result;
}

/*
 *-------------------------------------------------------------------------
 *
 * TableFromUtfProc --
 *
 *	Convert from UTF-8 into the encoding specified by the
 *	TableEncodingData.
 *
 * Results:
 *	Returns TCL_OK if conversion was successful.
 *
 * Side effects:
 *	None.
 *
 *-------------------------------------------------------------------------
 */

static int
TableFromUtfProc(
    void *clientData,	/* TableEncodingData that specifies
				 * encoding. */
    const char *src,		/* Source string in UTF-8. */
    int srcLen,			/* Source string length in bytes. */
    int flags,			/* Conversion control flags. */
    TCL_UNUSED(Tcl_EncodingState *),
    char *dst,			/* Output buffer in which converted string is
				 * stored. */
    int dstLen,			/* The maximum length of output buffer in
				 * bytes. */
    int *srcReadPtr,		/* Filled with the number of bytes from the
				 * source string that were converted. This may
				 * be less than the original source length if
				 * there was a problem converting some source
				 * characters. */
    int *dstWrotePtr,		/* Filled with the number of bytes that were
				 * stored in the output buffer as a result of
				 * the conversion. */
    int *dstCharsPtr)		/* Filled with the number of characters that
				 * correspond to the bytes stored in the
				 * output buffer. */
{
    const char *srcStart, *srcEnd, *srcClose;
    const char *dstStart, *dstEnd, *prefixBytes;
    Tcl_UniChar ch = 0;
    int result, len, word, numChars;
    TableEncodingData *dataPtr = (TableEncodingData *)clientData;
    const unsigned short *const *fromUnicode;

    result = TCL_OK;

    prefixBytes = dataPtr->prefixBytes;
    fromUnicode = (const unsigned short *const *) dataPtr->fromUnicode;

    srcStart = src;
    srcEnd = src + srcLen;
    srcClose = srcEnd;
    flags = TclEncodingSetProfileFlags(flags);
    if ((flags & TCL_ENCODING_END) == 0) {
	srcClose -= TCL_UTF_MAX;
    }

    dstStart = dst;
    dstEnd = dst + dstLen - 1;

    for (numChars = 0; src < srcEnd; numChars++) {
	if ((src > srcClose) && (!Tcl_UtfCharComplete(src, srcEnd - src))) {
	    /*
	     * If there is more string to follow, this will ensure that the
	     * last UTF-8 character in the source buffer hasn't been cut off.
	     */

	    result = TCL_CONVERT_MULTIBYTE;
	    break;
	}
	len = TclUtfToUniChar(src, &ch);

#if TCL_UTF_MAX > 3
	/* Unicode chars > +U0FFFF cannot be represented in any table encoding */
	if (ch & 0xFFFF0000) {
	    word = 0;
	} else
#else
	if (!len) {
	    word = 0;
	} else
#endif
	    word = fromUnicode[(ch >> 8)][ch & 0xFF];

	if ((word == 0) && (ch != 0)) {
	    if (PROFILE_STRICT(flags)) {
		result = TCL_CONVERT_UNKNOWN;
		break;
	    }
	    word = dataPtr->fallback; /* Both profiles REPLACE and TCL8 */
	}
	if (prefixBytes[(word >> 8)] != 0) {
	    if (dst + 1 > dstEnd) {
		result = TCL_CONVERT_NOSPACE;
		break;
	    }
	    dst[0] = (char) (word >> 8);
	    dst[1] = (char) word;
	    dst += 2;
	} else {
	    if (dst > dstEnd) {
		result = TCL_CONVERT_NOSPACE;
		break;
	    }
	    dst[0] = (char) word;
	    dst++;
	}
	src += len;
    }

    *srcReadPtr = src - srcStart;
    *dstWrotePtr = dst - dstStart;
    *dstCharsPtr = numChars;
    return result;
}

/*
 *-------------------------------------------------------------------------
 *
 * Iso88591ToUtfProc --
 *
 *	Convert from the "iso8859-1" encoding into UTF-8.
 *
 * Results:
 *	Returns TCL_OK if conversion was successful.
 *
 * Side effects:
 *	None.
 *
 *-------------------------------------------------------------------------
 */

static int
Iso88591ToUtfProc(
    TCL_UNUSED(void *),
    const char *src,		/* Source string in specified encoding. */
    int srcLen,			/* Source string length in bytes. */
    int flags,			/* Conversion control flags. */
    TCL_UNUSED(Tcl_EncodingState *),
    char *dst,			/* Output buffer in which converted string is
				 * stored. */
    int dstLen,			/* The maximum length of output buffer in
				 * bytes. */
    int *srcReadPtr,		/* Filled with the number of bytes from the
				 * source string that were converted. This may
				 * be less than the original source length if
				 * there was a problem converting some source
				 * characters. */
    int *dstWrotePtr,		/* Filled with the number of bytes that were
				 * stored in the output buffer as a result of
				 * the conversion. */
    int *dstCharsPtr)		/* Filled with the number of characters that
				 * correspond to the bytes stored in the
				 * output buffer. */
{
    const char *srcStart, *srcEnd;
    const char *dstEnd, *dstStart;
    int result, numChars, charLimit = INT_MAX;

    flags = TclEncodingSetProfileFlags(flags);
    if (flags & TCL_ENCODING_CHAR_LIMIT) {
	charLimit = *dstCharsPtr;
    }
    srcStart = src;
    srcEnd = src + srcLen;

    dstStart = dst;
    dstEnd = dst + dstLen - TCL_UTF_MAX;

    result = TCL_OK;
    for (numChars = 0; src < srcEnd && numChars <= charLimit; numChars++) {
	Tcl_UniChar ch = 0;

	if (dst > dstEnd) {
	    result = TCL_CONVERT_NOSPACE;
	    break;
	}
	ch = (Tcl_UniChar) *((unsigned char *) src);

	/*
	 * Special case for 1-byte utf chars for speed.
	 */

	if (ch && ch < 0x80) {
	    *dst++ = (char) ch;
	} else {
	    dst += Tcl_UniCharToUtf(ch, dst);
	}
	src++;
    }

    *srcReadPtr = src - srcStart;
    *dstWrotePtr = dst - dstStart;
    *dstCharsPtr = numChars;
    return result;
}

/*
 *-------------------------------------------------------------------------
 *
 * Iso88591FromUtfProc --
 *
 *	Convert from UTF-8 into the encoding "iso8859-1".
 *
 * Results:
 *	Returns TCL_OK if conversion was successful.
 *
 * Side effects:
 *	None.
 *
 *-------------------------------------------------------------------------
 */

static int
Iso88591FromUtfProc(
    TCL_UNUSED(void *),
    const char *src,		/* Source string in UTF-8. */
    int srcLen,			/* Source string length in bytes. */
    int flags,			/* Conversion control flags. */
    TCL_UNUSED(Tcl_EncodingState *),
    char *dst,			/* Output buffer in which converted string is
				 * stored. */
    int dstLen,			/* The maximum length of output buffer in
				 * bytes. */
    int *srcReadPtr,		/* Filled with the number of bytes from the
				 * source string that were converted. This may
				 * be less than the original source length if
				 * there was a problem converting some source
				 * characters. */
    int *dstWrotePtr,		/* Filled with the number of bytes that were
				 * stored in the output buffer as a result of
				 * the conversion. */
    int *dstCharsPtr)		/* Filled with the number of characters that
				 * correspond to the bytes stored in the
				 * output buffer. */
{
    const char *srcStart, *srcEnd, *srcClose;
    const char *dstStart, *dstEnd;
    int result = TCL_OK, numChars;
    Tcl_UniChar ch = 0;

    srcStart = src;
    srcEnd = src + srcLen;
    srcClose = srcEnd;
    flags = TclEncodingSetProfileFlags(flags);
    if ((flags & TCL_ENCODING_END) == 0) {
	srcClose -= TCL_UTF_MAX;
    }

    dstStart = dst;
    dstEnd = dst + dstLen - 1;

    for (numChars = 0; src < srcEnd; numChars++) {
	int len;

	if ((src > srcClose) && (!Tcl_UtfCharComplete(src, srcEnd - src))) {
	    /*
	     * If there is more string to follow, this will ensure that the
	     * last UTF-8 character in the source buffer hasn't been cut off.
	     */

	    result = TCL_CONVERT_MULTIBYTE;
	    break;
	}
	len = TclUtfToUniChar(src, &ch);

	/*
	 * Check for illegal characters.
	 */

	if (ch > 0xFF
#if TCL_UTF_MAX < 4
		|| ((ch >= 0xD800) && (len < 3))
#endif
		) {
	    if (PROFILE_STRICT(flags)) {
		result = TCL_CONVERT_UNKNOWN;
		break;
	    }
#if TCL_UTF_MAX < 4
	    if ((ch >= 0xD800) && (len < 3)) {
		len = 4;
	    }
#endif
	    /*
	     * Plunge on, using '?' as a fallback character.
	     */

	    ch = (Tcl_UniChar) '?'; /* Profiles TCL8 and REPLACE */
	}

	if (dst > dstEnd) {
	    result = TCL_CONVERT_NOSPACE;
	    break;
	}
	*(dst++) = (char) ch;
	src += len;
    }

    *srcReadPtr = src - srcStart;
    *dstWrotePtr = dst - dstStart;
    *dstCharsPtr = numChars;
    return result;
}

/*
 *---------------------------------------------------------------------------
 *
 * TableFreeProc --
 *
 *	This function is invoked when an encoding is deleted. It deletes the
 *	memory used by the TableEncodingData.
 *
 * Results:
 *	None.
 *
 * Side effects:
 *	Memory freed.
 *
 *---------------------------------------------------------------------------
 */

static void
TableFreeProc(
    void *clientData)	/* TableEncodingData that specifies
				 * encoding. */
{
    TableEncodingData *dataPtr = (TableEncodingData *)clientData;

    /*
     * Make sure we aren't freeing twice on shutdown. [Bug 219314]
     */

    Tcl_Free(dataPtr->toUnicode);
    dataPtr->toUnicode = NULL;
    Tcl_Free(dataPtr->fromUnicode);
    dataPtr->fromUnicode = NULL;
    Tcl_Free(dataPtr);
}

/*
 *-------------------------------------------------------------------------
 *
 * EscapeToUtfProc --
 *
 *	Convert from the encoding specified by the EscapeEncodingData into
 *	UTF-8.
 *
 * Results:
 *	Returns TCL_OK if conversion was successful.
 *
 * Side effects:
 *	None.
 *
 *-------------------------------------------------------------------------
 */

static int
EscapeToUtfProc(
    void *clientData,	/* EscapeEncodingData that specifies
				 * encoding. */
    const char *src,		/* Source string in specified encoding. */
    int srcLen,			/* Source string length in bytes. */
    int flags,			/* Conversion control flags. */
    Tcl_EncodingState *statePtr,/* Place for conversion routine to store state
				 * information used during a piecewise
				 * conversion. Contents of statePtr are
				 * initialized and/or reset by conversion
				 * routine under control of flags argument. */
    char *dst,			/* Output buffer in which converted string is
				 * stored. */
    int dstLen,			/* The maximum length of output buffer in
				 * bytes. */
    int *srcReadPtr,		/* Filled with the number of bytes from the
				 * source string that were converted. This may
				 * be less than the original source length if
				 * there was a problem converting some source
				 * characters. */
    int *dstWrotePtr,		/* Filled with the number of bytes that were
				 * stored in the output buffer as a result of
				 * the conversion. */
    int *dstCharsPtr)		/* Filled with the number of characters that
				 * correspond to the bytes stored in the
				 * output buffer. */
{
    EscapeEncodingData *dataPtr = (EscapeEncodingData *)clientData;
    const char *prefixBytes, *tablePrefixBytes, *srcStart, *srcEnd;
    const unsigned short *const *tableToUnicode;
    const Encoding *encodingPtr;
    int state, result, numChars, charLimit = INT_MAX;
    const char *dstStart, *dstEnd;

    flags = TclEncodingSetProfileFlags(flags);
    if (flags & TCL_ENCODING_CHAR_LIMIT) {
	charLimit = *dstCharsPtr;
    }
    result = TCL_OK;
    tablePrefixBytes = NULL;
    tableToUnicode = NULL;
    prefixBytes = dataPtr->prefixBytes;
    encodingPtr = NULL;

    srcStart = src;
    srcEnd = src + srcLen;

    dstStart = dst;
    dstEnd = dst + dstLen - TCL_UTF_MAX;

    state = PTR2INT(*statePtr);
    if (flags & TCL_ENCODING_START) {
	state = 0;
    }

    for (numChars = 0; src < srcEnd && numChars <= charLimit; ) {
	int byte, hi, lo, ch;

	if (dst > dstEnd) {
	    result = TCL_CONVERT_NOSPACE;
	    break;
	}
	byte = *((unsigned char *) src);
	if (prefixBytes[byte]) {
	    unsigned left, len, longest;
	    int checked, i;
	    const EscapeSubTable *subTablePtr;

	    /*
	     * Saw the beginning of an escape sequence.
	     */

	    left = srcEnd - src;
	    len = dataPtr->initLen;
	    longest = len;
	    checked = 0;

	    if (len <= left) {
		checked++;
		if ((len > 0) && (memcmp(src, dataPtr->init, len) == 0)) {
		    /*
		     * If we see initialization string, skip it, even if we're
		     * not at the beginning of the buffer.
		     */

		    src += len;
		    continue;
		}
	    }

	    len = dataPtr->finalLen;
	    if (len > longest) {
		longest = len;
	    }

	    if (len <= left) {
		checked++;
		if ((len > 0) && (memcmp(src, dataPtr->final, len) == 0)) {
		    /*
		     * If we see finalization string, skip it, even if we're
		     * not at the end of the buffer.
		     */

		    src += len;
		    continue;
		}
	    }

	    subTablePtr = dataPtr->subTables;
	    for (i = 0; i < dataPtr->numSubTables; i++) {
		len = subTablePtr->sequenceLen;
		if (len > longest) {
		    longest = len;
		}
		if (len <= left) {
		    checked++;
		    if ((len > 0) &&
			    (memcmp(src, subTablePtr->sequence, len) == 0)) {
			state = i;
			encodingPtr = NULL;
			subTablePtr = NULL;
			src += len;
			break;
		    }
		}
		subTablePtr++;
	    }

	    if (subTablePtr == NULL) {
		/*
		 * A match was found, the escape sequence was consumed, and
		 * the state was updated.
		 */

		continue;
	    }

	    /*
	     * We have a split-up or unrecognized escape sequence. If we
	     * checked all the sequences, then it's a syntax error, otherwise
	     * we need more bytes to determine a match.
	     */

	    if ((checked == dataPtr->numSubTables + 2)
		    || (flags & TCL_ENCODING_END)) {
		if (!PROFILE_STRICT(flags)) {
		    /*
		     * Skip the unknown escape sequence. TODO - bug?
		     * May be replace with UNICODE_REPLACE_CHAR?
		     */

		    src += longest;
		    continue;
		}
		result = TCL_CONVERT_SYNTAX;
	    } else {
		result = TCL_CONVERT_MULTIBYTE;
	    }
	    break;
	}

	if (encodingPtr == NULL) {
	    TableEncodingData *tableDataPtr;

	    encodingPtr = GetTableEncoding(dataPtr, state);
	    tableDataPtr = (TableEncodingData *)encodingPtr->clientData;
	    tablePrefixBytes = tableDataPtr->prefixBytes;
	    tableToUnicode = (const unsigned short *const*)
		    tableDataPtr->toUnicode;
	}

	if (tablePrefixBytes[byte]) {
	    src++;
	    if (src >= srcEnd) {
		src--;
		result = TCL_CONVERT_MULTIBYTE;
		break;
	    }
	    hi = byte;
	    lo = *((unsigned char *) src);
	} else {
	    hi = 0;
	    lo = byte;
	}

	ch = tableToUnicode[hi][lo];
	dst += Tcl_UniCharToUtf(ch, dst);
	src++;
	numChars++;
    }

    *statePtr = (Tcl_EncodingState) INT2PTR(state);
    *srcReadPtr = src - srcStart;
    *dstWrotePtr = dst - dstStart;
    *dstCharsPtr = numChars;
    return result;
}

/*
 *-------------------------------------------------------------------------
 *
 * EscapeFromUtfProc --
 *
 *	Convert from UTF-8 into the encoding specified by the
 *	EscapeEncodingData.
 *
 * Results:
 *	Returns TCL_OK if conversion was successful.
 *
 * Side effects:
 *	None.
 *
 *-------------------------------------------------------------------------
 */

static int
EscapeFromUtfProc(
    void *clientData,	/* EscapeEncodingData that specifies
				 * encoding. */
    const char *src,		/* Source string in UTF-8. */
    int srcLen,			/* Source string length in bytes. */
    int flags,			/* Conversion control flags. */
    Tcl_EncodingState *statePtr,/* Place for conversion routine to store state
				 * information used during a piecewise
				 * conversion. Contents of statePtr are
				 * initialized and/or reset by conversion
				 * routine under control of flags argument. */
    char *dst,			/* Output buffer in which converted string is
				 * stored. */
    int dstLen,			/* The maximum length of output buffer in
				 * bytes. */
    int *srcReadPtr,		/* Filled with the number of bytes from the
				 * source string that were converted. This may
				 * be less than the original source length if
				 * there was a problem converting some source
				 * characters. */
    int *dstWrotePtr,		/* Filled with the number of bytes that were
				 * stored in the output buffer as a result of
				 * the conversion. */
    int *dstCharsPtr)		/* Filled with the number of characters that
				 * correspond to the bytes stored in the
				 * output buffer. */
{
    EscapeEncodingData *dataPtr = (EscapeEncodingData *)clientData;
    const Encoding *encodingPtr;
    const char *srcStart, *srcEnd, *srcClose;
    const char *dstStart, *dstEnd;
    int state, result, numChars;
    const TableEncodingData *tableDataPtr;
    const char *tablePrefixBytes;
    const unsigned short *const *tableFromUnicode;
    Tcl_UniChar ch = 0;

    result = TCL_OK;

    srcStart = src;
    srcEnd = src + srcLen;
    srcClose = srcEnd;
    flags = TclEncodingSetProfileFlags(flags);
    if ((flags & TCL_ENCODING_END) == 0) {
	srcClose -= TCL_UTF_MAX;
    }

    dstStart = dst;
    dstEnd = dst + dstLen - 1;

    /*
     * RFC 1468 states that the text starts in ASCII, and switches to Japanese
     * characters, and that the text must end in ASCII. [Patch 474358]
     */

    if (flags & TCL_ENCODING_START) {
	state = 0;
	if ((dst + dataPtr->initLen) > dstEnd) {
	    *srcReadPtr = 0;
	    *dstWrotePtr = 0;
	    return TCL_CONVERT_NOSPACE;
	}
	memcpy(dst, dataPtr->init, dataPtr->initLen);
	dst += dataPtr->initLen;
    } else {
	state = PTR2INT(*statePtr);
    }

    encodingPtr = GetTableEncoding(dataPtr, state);
    tableDataPtr = (const TableEncodingData *)encodingPtr->clientData;
    tablePrefixBytes = tableDataPtr->prefixBytes;
    tableFromUnicode = (const unsigned short *const *)
	    tableDataPtr->fromUnicode;

    for (numChars = 0; src < srcEnd; numChars++) {
	unsigned len;
	int word;

	if ((src > srcClose) && (!Tcl_UtfCharComplete(src, srcEnd - src))) {
	    /*
	     * If there is more string to follow, this will ensure that the
	     * last UTF-8 character in the source buffer hasn't been cut off.
	     */

	    result = TCL_CONVERT_MULTIBYTE;
	    break;
	}
	len = TclUtfToUniChar(src, &ch);
	word = tableFromUnicode[(ch >> 8)][ch & 0xFF];

	if ((word == 0) && (ch != 0)) {
	    int oldState;
	    const EscapeSubTable *subTablePtr;

	    oldState = state;
	    for (state = 0; state < dataPtr->numSubTables; state++) {
		encodingPtr = GetTableEncoding(dataPtr, state);
		tableDataPtr = (const TableEncodingData *)encodingPtr->clientData;
		word = tableDataPtr->fromUnicode[(ch >> 8)][ch & 0xFF];
		if (word != 0) {
		    break;
		}
	    }

	    if (word == 0) {
		state = oldState;
		if (PROFILE_STRICT(flags)) {
		    result = TCL_CONVERT_UNKNOWN;
		    break;
		}
		encodingPtr = GetTableEncoding(dataPtr, state);
		tableDataPtr = (const TableEncodingData *)encodingPtr->clientData;
		word = tableDataPtr->fallback;
	    }

	    tablePrefixBytes = (const char *) tableDataPtr->prefixBytes;
	    tableFromUnicode = (const unsigned short *const *)
		    tableDataPtr->fromUnicode;

	    /*
	     * The state variable has the value of oldState when word is 0.
	     * In this case, the escape sequence should not be copied to dst
	     * because the current character set is not changed.
	     */

	    if (state != oldState) {
		subTablePtr = &dataPtr->subTables[state];
		if ((dst + subTablePtr->sequenceLen) > dstEnd) {
		    /*
		     * If there is no space to write the escape sequence, the
		     * state variable must be changed to the value of oldState
		     * variable because this escape sequence must be written
		     * in the next conversion.
		     */

		    state = oldState;
		    result = TCL_CONVERT_NOSPACE;
		    break;
		}
		memcpy(dst, subTablePtr->sequence, subTablePtr->sequenceLen);
		dst += subTablePtr->sequenceLen;
	    }
	}

	if (tablePrefixBytes[(word >> 8)] != 0) {
	    if (dst + 1 > dstEnd) {
		result = TCL_CONVERT_NOSPACE;
		break;
	    }
	    dst[0] = (char) (word >> 8);
	    dst[1] = (char) word;
	    dst += 2;
	} else {
	    if (dst > dstEnd) {
		result = TCL_CONVERT_NOSPACE;
		break;
	    }
	    dst[0] = (char) word;
	    dst++;
	}
	src += len;
    }

    if ((result == TCL_OK) && (flags & TCL_ENCODING_END)) {
	unsigned len = dataPtr->subTables[0].sequenceLen;

	/*
	 * Certain encodings like iso2022-jp need to write an escape sequence
	 * after all characters have been converted. This logic checks that
	 * enough room is available in the buffer for the escape bytes. The
	 * TCL_ENCODING_END flag is cleared after a final escape sequence has
	 * been added to the buffer so that another call to this method does
	 * not attempt to append escape bytes a second time.
	 */

	if ((dst + dataPtr->finalLen + (state?len:0)) > dstEnd) {
	    result = TCL_CONVERT_NOSPACE;
	} else {
	    if (state) {
		memcpy(dst, dataPtr->subTables[0].sequence, len);
		dst += len;
	    }
	    memcpy(dst, dataPtr->final, dataPtr->finalLen);
	    dst += dataPtr->finalLen;
	    state &= ~TCL_ENCODING_END;
	}
    }

    *statePtr = (Tcl_EncodingState) INT2PTR(state);
    *srcReadPtr = src - srcStart;
    *dstWrotePtr = dst - dstStart;
    *dstCharsPtr = numChars;
    return result;
}

/*
 *---------------------------------------------------------------------------
 *
 * EscapeFreeProc --
 *
 *	Frees resources used by the encoding.
 *
 * Results:
 *	None.
 *
 * Side effects:
 *	Memory is freed.
 *
 *---------------------------------------------------------------------------
 */

static void
EscapeFreeProc(
    void *clientData)	/* EscapeEncodingData that specifies
				 * encoding. */
{
    EscapeEncodingData *dataPtr = (EscapeEncodingData *)clientData;
    EscapeSubTable *subTablePtr;
    int i;

    if (dataPtr == NULL) {
	return;
    }

    /*
     * The subTables should be freed recursively in normal operation but not
     * during TclFinalizeEncodingSubsystem because they are also present as a
     * weak reference in the toplevel encodingTable (i.e., they don't have a
     * +1 refcount for this), and unpredictable nuking order could remove them
     * from under the following loop's feet. [Bug 2891556]
     *
     * The encodingsInitialized flag, being reset on entry to TFES, can serve
     * as a "not in finalization" test.
     */

    if (encodingsInitialized) {
	subTablePtr = dataPtr->subTables;
	for (i = 0; i < dataPtr->numSubTables; i++) {
	    FreeEncoding((Tcl_Encoding) subTablePtr->encodingPtr);
	    subTablePtr->encodingPtr = NULL;
	    subTablePtr++;
	}
    }
    Tcl_Free(dataPtr);
}

/*
 *---------------------------------------------------------------------------
 *
 * GetTableEncoding --
 *
 *	Helper function for the EscapeEncodingData conversions. Gets the
 *	encoding (of type TextEncodingData) that represents the specified
 *	state.
 *
 * Results:
 *	The return value is the encoding.
 *
 * Side effects:
 *	If the encoding that represents the specified state has not already
 *	been used by this EscapeEncoding, it will be loaded and cached in the
 *	dataPtr.
 *
 *---------------------------------------------------------------------------
 */

static Encoding *
GetTableEncoding(
    EscapeEncodingData *dataPtr,/* Contains names of encodings. */
    int state)			/* Index in dataPtr of desired Encoding. */
{
    EscapeSubTable *subTablePtr = &dataPtr->subTables[state];
    Encoding *encodingPtr = subTablePtr->encodingPtr;

    if (encodingPtr == NULL) {
	encodingPtr = (Encoding *) Tcl_GetEncoding(NULL, subTablePtr->name);
	if ((encodingPtr == NULL)
		|| (encodingPtr->toUtfProc != TableToUtfProc
		&& encodingPtr->toUtfProc != Iso88591ToUtfProc)) {
	    Tcl_Panic("EscapeToUtfProc: invalid sub table");
	}
	subTablePtr->encodingPtr = encodingPtr;
    }

    return encodingPtr;
}

/*
 *---------------------------------------------------------------------------
 *
 * unilen, unilen4 --
 *
 *	A helper function for the Tcl_ExternalToUtf functions. This function
 *	is similar to strlen for double-byte characters: it returns the number
 *	of bytes in a 0x0000 terminated string.
 *
 * Results:
 *	As above.
 *
 * Side effects:
 *	None.
 *
 *---------------------------------------------------------------------------
 */

static size_t
unilen(
    const char *src)
{
    unsigned short *p;

    p = (unsigned short *) src;
    while (*p != 0x0000) {
	p++;
    }
    return (char *) p - src;
}

static size_t
unilen4(
    const char *src)
{
    unsigned int *p;

    p = (unsigned int *) src;
    while (*p != 0x00000000) {
	p++;
    }
    return (char *) p - src;
}

/*
 *-------------------------------------------------------------------------
 *
 * InitializeEncodingSearchPath	--
 *
 *	This is the fallback routine that sets the default value of the
 *	encoding search path if the application has not set one via a call to
 *	Tcl_SetEncodingSearchPath() by the first time the search path is needed
 *	to load encoding data.
 *
 *	The default encoding search path is produced by taking each directory
 *	in the library path, appending a subdirectory named "encoding", and if
 *	the resulting directory exists, adding it to the encoding search path.
 *
 * Results:
 *	None.
 *
 * Side effects:
 *	Sets the encoding search path to an initial value.
 *
 *-------------------------------------------------------------------------
 */

static void
InitializeEncodingSearchPath(
    char **valuePtr,
    TCL_HASH_TYPE *lengthPtr,
    Tcl_Encoding *encodingPtr)
{
    const char *bytes;
    Tcl_Size i, numDirs, numBytes;
    Tcl_Obj *libPathObj, *encodingObj, *searchPathObj;

    TclNewLiteralStringObj(encodingObj, "encoding");
    TclNewObj(searchPathObj);
    Tcl_IncrRefCount(encodingObj);
    Tcl_IncrRefCount(searchPathObj);
    libPathObj = TclGetLibraryPath();
    Tcl_IncrRefCount(libPathObj);
    TclListObjLengthM(NULL, libPathObj, &numDirs);

    for (i = 0; i < numDirs; i++) {
	Tcl_Obj *directoryObj, *pathObj;
	Tcl_StatBuf stat;

	Tcl_ListObjIndex(NULL, libPathObj, i, &directoryObj);
	pathObj = Tcl_FSJoinToPath(directoryObj, 1, &encodingObj);
	Tcl_IncrRefCount(pathObj);
	if ((0 == Tcl_FSStat(pathObj, &stat)) && S_ISDIR(stat.st_mode)) {
	    Tcl_ListObjAppendElement(NULL, searchPathObj, pathObj);
	}
	Tcl_DecrRefCount(pathObj);
    }

    Tcl_DecrRefCount(libPathObj);
    Tcl_DecrRefCount(encodingObj);
    *encodingPtr = libraryPath.encoding;
    if (*encodingPtr) {
	((Encoding *)(*encodingPtr))->refCount++;
    }
    bytes = Tcl_GetStringFromObj(searchPathObj, &numBytes);

    *lengthPtr = numBytes;
    *valuePtr = (char *)Tcl_Alloc(numBytes + 1);
    memcpy(*valuePtr, bytes, numBytes + 1);
    Tcl_DecrRefCount(searchPathObj);
}

/*
 *------------------------------------------------------------------------
 *
 * TclEncodingProfileParseName --
 *
 *	Maps an encoding profile name to its integer equivalent.
 *
 * Results:
 *	TCL_OK on success or TCL_ERROR on failure.
 *
 * Side effects:
 *	Returns the profile enum value in *profilePtr
 *
 *------------------------------------------------------------------------
 */
int
TclEncodingProfileNameToId(
    Tcl_Interp *interp,		/* For error messages. May be NULL */
    const char *profileName,	/* Name of profile */
    int *profilePtr)  		/* Output */
{
    size_t i;
    size_t numProfiles = sizeof(encodingProfiles) / sizeof(encodingProfiles[0]);

    for (i = 0; i < numProfiles; ++i) {
	if (!strcmp(profileName, encodingProfiles[i].name)) {
	    *profilePtr = encodingProfiles[i].value;
	    return TCL_OK;
	}
    }
    if (interp) {
	Tcl_Obj *errorObj;
	/* This code assumes at least two profiles :-) */
	errorObj = 
	    Tcl_ObjPrintf("bad profile name \"%s\": must be",
		profileName);
	for (i = 0; i < (numProfiles - 1); ++i) {
	    Tcl_AppendStringsToObj(
		errorObj, " ", encodingProfiles[i].name, ",", NULL);
	}
	Tcl_AppendStringsToObj(
	    errorObj, " or ", encodingProfiles[numProfiles-1].name, NULL);

	Tcl_SetObjResult(interp, errorObj);
	Tcl_SetErrorCode(
	    interp, "TCL", "ENCODING", "PROFILE", profileName, NULL);
    }
    return TCL_ERROR;
}

/*
 *------------------------------------------------------------------------
 *
 * TclEncodingProfileValueToName --
 *
 *	Maps an encoding profile value to its name.
 *
 * Results:
 *	Pointer to the name or NULL on failure. Caller must not make
 *	not modify the string and must make a copy to hold on to it.
 *
 * Side effects:
 *	None.
 *------------------------------------------------------------------------
 */
const char *
TclEncodingProfileIdToName(
    Tcl_Interp *interp,		/* For error messages. May be NULL */
    int profileValue)		/* Profile #define value */
{
    size_t i;

    for (i = 0; i < sizeof(encodingProfiles) / sizeof(encodingProfiles[0]); ++i) {
	if (profileValue == encodingProfiles[i].value) {
	    return encodingProfiles[i].name;
	}
    }
    if (interp) {
	Tcl_SetObjResult(
	    interp,
	    Tcl_ObjPrintf(
		"Internal error. Bad profile id \"%d\".",
		profileValue));
	Tcl_SetErrorCode(
	    interp, "TCL", "ENCODING", "PROFILEID", NULL);
    }
    return NULL;
}

/*
 *------------------------------------------------------------------------
 *
 * TclEncodingSetProfileFlags --
 *
 *	Maps the flags supported in the encoding C API's to internal flags.
 *
 *	For backward compatibility reasons, TCL_ENCODING_STOPONERROR is
 *	is mapped to the TCL_ENCODING_PROFILE_STRICT overwriting any profile
 *	specified.
 *
 *	If no profile or an invalid profile is specified, it is set to 
 *	the default.
 *
 * Results:
 *    Internal encoding flag mask.
 *
 * Side effects:
 *    None.
 *
 *------------------------------------------------------------------------
 */
int TclEncodingSetProfileFlags(int flags)
{
    if (flags & TCL_ENCODING_STOPONERROR) {
	TCL_ENCODING_PROFILE_SET(flags, TCL_ENCODING_PROFILE_STRICT);
    }
    else {
	int profile = TCL_ENCODING_PROFILE_GET(flags);
	switch (profile) {
	case TCL_ENCODING_PROFILE_TCL8:
	case TCL_ENCODING_PROFILE_STRICT:
	case TCL_ENCODING_PROFILE_REPLACE:
	    break;
	case 0: /* Unspecified by caller */
	default:
	    TCL_ENCODING_PROFILE_SET(flags, TCL_ENCODING_PROFILE_DEFAULT);
	    break;
	}
    }
    return flags;
}

/*
 *------------------------------------------------------------------------
 *
 * TclGetEncodingProfiles --
 *
 *	Get the list of supported encoding profiles.
 *
 * Results:
 *	None.
 *
 * Side effects:
 *	The list of profile names is stored in the interpreter result.
 *
 *------------------------------------------------------------------------
 */
void
TclGetEncodingProfiles(Tcl_Interp *interp)
{
    int i, n;
    Tcl_Obj *objPtr;
    n = sizeof(encodingProfiles) / sizeof(encodingProfiles[0]);
    objPtr = Tcl_NewListObj(n, NULL);
    for (i = 0; i < n; ++i) {
	Tcl_ListObjAppendElement(
	    interp, objPtr, Tcl_NewStringObj(encodingProfiles[i].name, -1));
    }
    Tcl_SetObjResult(interp, objPtr);
}

/*
 * Local Variables:
 * mode: c
 * c-basic-offset: 4
 * fill-column: 78
 * End:
 */<|MERGE_RESOLUTION|>--- conflicted
+++ resolved
@@ -199,11 +199,14 @@
     {"strict", TCL_ENCODING_PROFILE_STRICT},
     {"tcl8", TCL_ENCODING_PROFILE_TCL8},
 };
+#define PROFILE_TCL8(flags_)                                           \
+    ((TCL_ENCODING_PROFILE_GET(flags_) == TCL_ENCODING_PROFILE_TCL8)   \
+     || (TCL_ENCODING_PROFILE_GET(flags_) == 0                         \
+	 && TCL_ENCODING_PROFILE_DEFAULT == TCL_ENCODING_PROFILE_TCL8))
 #define PROFILE_STRICT(flags_)                                         \
     ((TCL_ENCODING_PROFILE_GET(flags_) == TCL_ENCODING_PROFILE_STRICT) \
      || (TCL_ENCODING_PROFILE_GET(flags_) == 0                         \
 	 && TCL_ENCODING_PROFILE_DEFAULT == TCL_ENCODING_PROFILE_STRICT))
-
 #define PROFILE_REPLACE(flags_)                                         \
     ((TCL_ENCODING_PROFILE_GET(flags_) == TCL_ENCODING_PROFILE_REPLACE) \
      || (TCL_ENCODING_PROFILE_GET(flags_) == 0                          \
@@ -2829,35 +2832,23 @@
 	    dst += Tcl_UniCharToUtf(-1, dst);
 	}
 #endif
-<<<<<<< HEAD
-        if ((unsigned)ch > 0x10FFFF || SURROGATE(ch)) {
+
+	if ((unsigned)ch > 0x10FFFF) {
+	    ch = UNICODE_REPLACE_CHAR;
 	    if (PROFILE_STRICT(flags)) {
 		result = TCL_CONVERT_SYNTAX;
-=======
-
-	if ((unsigned)ch > 0x10FFFF) {
-	    ch = 0xFFFD;
-	    if ((flags & TCL_ENCODING_STRICT) == TCL_ENCODING_STRICT) {
-		result = TCL_CONVERT_SYNTAX;
 		break;
 	    }
-	} else if (((flags & TCL_ENCODING_STRICT) == TCL_ENCODING_STRICT)
-		&& ((ch  & ~0x7FF) == 0xD800)) {
+	} else if (PROFILE_STRICT(flags) && SURROGATE(ch)) {
 	    result = TCL_CONVERT_SYNTAX;
->>>>>>> 76526242
 #if TCL_UTF_MAX < 4
 	    ch = 0;
 #endif
-<<<<<<< HEAD
-		break;
-	    }
-	    if (PROFILE_REPLACE(flags)) {
-		ch = UNICODE_REPLACE_CHAR;
-	    }
-=======
 	    break;
->>>>>>> 76526242
-	}
+	} else if (PROFILE_REPLACE(flags) && SURROGATE(ch)) {
+	    ch = UNICODE_REPLACE_CHAR;
+	} 
+
 	/*
 	 * Special case for 1-byte utf chars for speed. Make sure we work with
 	 * unsigned short-size data.
@@ -3083,7 +3074,7 @@
     dstStart = dst;
     dstEnd = dst + dstLen - TCL_UTF_MAX;
 
-    for (numChars = 0; src < srcEnd && numChars <= charLimit; numChars++) {
+    for (numChars = 0; src < srcEnd && numChars <= charLimit; src += 2, numChars++) {
 	if (dst > dstEnd) {
 	    result = TCL_CONVERT_NOSPACE;
 	    break;
@@ -3096,15 +3087,31 @@
 	    ch = (src[0] & 0xFF) << 8 | (src[1] & 0xFF);
 	}
 	if (((prev  & ~0x3FF) == 0xD800) && ((ch  & ~0x3FF) != 0xDC00)) {
-	    if (((flags & TCL_ENCODING_STRICT) == TCL_ENCODING_STRICT)) {
+	    if (PROFILE_STRICT(flags)) {
 		result = TCL_CONVERT_UNKNOWN;
 		src -= 2; /* Go back to beginning of high surrogate */
 		dst--; /* Also undo writing a single byte too much */
 		numChars--;
 		break;
-	    }
-	    /* Bug [10c2c17c32]. If Hi surrogate not followed by Lo surrogate, finish 3-byte UTF-8 */
-	    dst += Tcl_UniCharToUtf(-1, dst);
+	    } else if (PROFILE_REPLACE(flags)) {
+		/* 
+		 * Previous loop wrote a single byte to mark the high surrogate.
+		 * Replace it with the replacement character. Further, restart
+		 * current loop iteration since need to recheck destination space
+		 * and reset processing of current character.
+		 */
+		ch = UNICODE_REPLACE_CHAR;
+		dst--;
+		dst += Tcl_UniCharToUtf(ch, dst);
+		src -= 2;
+		numChars--;
+		continue;
+	    }
+	    else {
+		/* Bug [10c2c17c32]. If Hi surrogate not followed by Lo
+		 * surrogate, finish 3-byte UTF-8 */
+		dst += Tcl_UniCharToUtf(-1, dst);
+	    }
 	}
 
 	/*
@@ -3116,23 +3123,31 @@
 	    *dst++ = (ch & 0xFF);
 	} else if (((prev  & ~0x3FF) == 0xD800) || ((ch  & ~0x3FF) == 0xD800)) {
 	    dst += Tcl_UniCharToUtf(ch | TCL_COMBINE, dst);
-	} else if (((ch  & ~0x3FF) == 0xDC00) && ((flags & TCL_ENCODING_STRICT) == TCL_ENCODING_STRICT)) {
-	    /* Lo surrogate not preceded by Hi surrogate */
-	    result = TCL_CONVERT_UNKNOWN;
-	    break;
+	} else if (((ch  & ~0x3FF) == 0xDC00) && !PROFILE_TCL8(flags)) {
+	    /* Lo surrogate not preceded by Hi surrogate and not tcl8 profile */
+	    if (PROFILE_STRICT(flags)) {
+		result = TCL_CONVERT_UNKNOWN;
+		break;
+	    } else {
+		/* PROFILE_REPLACE */
+		dst += Tcl_UniCharToUtf(UNICODE_REPLACE_CHAR, dst);
+	    }
 	} else {
 	    dst += Tcl_UniCharToUtf(ch, dst);
 	}
-	src += sizeof(unsigned short);
     }
 
     if ((ch  & ~0x3FF) == 0xD800) {
-	if ((flags & TCL_ENCODING_STRICT) == TCL_ENCODING_STRICT) {
+	if (PROFILE_STRICT(flags)) {
 	    result = TCL_CONVERT_UNKNOWN;
 	    src -= 2;
 	    dst--;
 	    numChars--;
-	} else {
+	} else if (PROFILE_REPLACE(flags)) {
+	    dst--;
+	    dst += Tcl_UniCharToUtf(UNICODE_REPLACE_CHAR, dst);
+	}
+	else {
 	    /* Bug [10c2c17c32]. If Hi surrogate, finish 3-byte UTF-8 */
 	    dst += Tcl_UniCharToUtf(-1, dst);
 	}
