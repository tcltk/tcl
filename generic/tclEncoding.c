/*
 * tclEncoding.c --
 *
 *	Contains the implementation of the encoding conversion package.
 *
 * Copyright (c) 1996-1998 Sun Microsystems, Inc.
 *
 * See the file "license.terms" for information on usage and redistribution of
 * this file, and for a DISCLAIMER OF ALL WARRANTIES.
 */

#include "tclInt.h"

typedef size_t (LengthProc)(const char *src);

/*
 * The following data structure represents an encoding, which describes how to
 * convert between various character sets and UTF-8.
 */

typedef struct {
    char *name;			/* Name of encoding. Malloced because (1) hash
				 * table entry that owns this encoding may be
				 * freed prior to this encoding being freed,
				 * (2) string passed in the Tcl_EncodingType
				 * structure may not be persistent. */
    Tcl_EncodingConvertProc *toUtfProc;
				/* Function to convert from external encoding
				 * into UTF-8. */
    Tcl_EncodingConvertProc *fromUtfProc;
				/* Function to convert from UTF-8 into
				 * external encoding. */
    Tcl_EncodingFreeProc *freeProc;
				/* If non-NULL, function to call when this
				 * encoding is deleted. */
    int nullSize;		/* Number of 0x00 bytes that signify
				 * end-of-string in this encoding. This number
				 * is used to determine the source string
				 * length when the srcLen argument is
				 * negative. This number can be 1 or 2. */
    ClientData clientData;	/* Arbitrary value associated with encoding
				 * type. Passed to conversion functions. */
    LengthProc *lengthProc;	/* Function to compute length of
				 * null-terminated strings in this encoding.
				 * If nullSize is 1, this is strlen; if
				 * nullSize is 2, this is a function that
				 * returns the number of bytes in a 0x0000
				 * terminated string. */
    size_t refCount;		/* Number of uses of this structure. */
    Tcl_HashEntry *hPtr;	/* Hash table entry that owns this encoding. */
} Encoding;

/*
 * The following structure is the clientData for a dynamically-loaded,
 * table-driven encoding created by LoadTableEncoding(). It maps between
 * Unicode and a single-byte, double-byte, or multibyte (1 or 2 bytes only)
 * encoding.
 */

typedef struct {
    int fallback;		/* Character (in this encoding) to substitute
				 * when this encoding cannot represent a UTF-8
				 * character. */
    char prefixBytes[256];	/* If a byte in the input stream is a lead
				 * byte for a 2-byte sequence, the
				 * corresponding entry in this array is 1,
				 * otherwise it is 0. */
    unsigned short **toUnicode;	/* Two dimensional sparse matrix to map
				 * characters from the encoding to Unicode.
				 * Each element of the toUnicode array points
				 * to an array of 256 shorts. If there is no
				 * corresponding character in Unicode, the
				 * value in the matrix is 0x0000.
				 * malloc'd. */
    unsigned short **fromUnicode;
				/* Two dimensional sparse matrix to map
				 * characters from Unicode to the encoding.
				 * Each element of the fromUnicode array
				 * points to an array of 256 shorts. If there
				 * is no corresponding character the encoding,
				 * the value in the matrix is 0x0000.
				 * malloc'd. */
} TableEncodingData;

/*
 * Each of the following structures is the clientData for a dynamically-loaded
 * escape-driven encoding that is itself comprised of other simpler encodings.
 * An example is "iso-2022-jp", which uses escape sequences to switch between
 * ascii, jis0208, jis0212, gb2312, and ksc5601. Note that "escape-driven"
 * does not necessarily mean that the ESCAPE character is the character used
 * for switching character sets.
 */

typedef struct {
    unsigned sequenceLen;	/* Length of following string. */
    char sequence[16];		/* Escape code that marks this encoding. */
    char name[32];		/* Name for encoding. */
    Encoding *encodingPtr;	/* Encoding loaded using above name, or NULL
				 * if this sub-encoding has not been needed
				 * yet. */
} EscapeSubTable;

typedef struct {
    int fallback;		/* Character (in this encoding) to substitute
				 * when this encoding cannot represent a UTF-8
				 * character. */
    unsigned initLen;		/* Length of following string. */
    char init[16];		/* String to emit or expect before first char
				 * in conversion. */
    unsigned finalLen;		/* Length of following string. */
    char final[16];		/* String to emit or expect after last char in
				 * conversion. */
    char prefixBytes[256];	/* If a byte in the input stream is the first
				 * character of one of the escape sequences in
				 * the following array, the corresponding
				 * entry in this array is 1, otherwise it is
				 * 0. */
    int numSubTables;		/* Length of following array. */
    EscapeSubTable subTables[1];/* Information about each EscapeSubTable used
				 * by this encoding type. The actual size is
				 * as large as necessary to hold all
				 * EscapeSubTables. */
} EscapeEncodingData;

/*
 * Constants used when loading an encoding file to identify the type of the
 * file.
 */

#define ENCODING_SINGLEBYTE	0
#define ENCODING_DOUBLEBYTE	1
#define ENCODING_MULTIBYTE	2
#define ENCODING_ESCAPE		3

/*
 * A list of directories in which Tcl should look for *.enc files. This list
 * is shared by all threads. Access is governed by a mutex lock.
 */

static TclInitProcessGlobalValueProc InitializeEncodingSearchPath;
static ProcessGlobalValue encodingSearchPath = {
    0, 0, NULL, NULL, InitializeEncodingSearchPath, NULL, NULL
};

/*
 * A map from encoding names to the directories in which their data files have
 * been seen. The string value of the map is shared by all threads. Access to
 * the shared string is governed by a mutex lock.
 */

static ProcessGlobalValue encodingFileMap = {
    0, 0, NULL, NULL, NULL, NULL, NULL
};

/*
 * A list of directories making up the "library path". Historically this
 * search path has served many uses, but the only one remaining is a base for
 * the encodingSearchPath above. If the application does not explicitly set
 * the encodingSearchPath, then it is initialized by appending /encoding
 * to each directory in this "libraryPath".
 */

static ProcessGlobalValue libraryPath = {
    0, 0, NULL, NULL, TclpInitLibraryPath, NULL, NULL
};

static int encodingsInitialized = 0;

/*
 * Hash table that keeps track of all loaded Encodings. Keys are the string
 * names that represent the encoding, values are (Encoding *).
 */

static Tcl_HashTable encodingTable;
TCL_DECLARE_MUTEX(encodingMutex)

/*
 * The following are used to hold the default and current system encodings.
 * If NULL is passed to one of the conversion routines, the current setting of
 * the system encoding is used to perform the conversion.
 */

static Tcl_Encoding defaultEncoding = NULL;
static Tcl_Encoding systemEncoding = NULL;
Tcl_Encoding tclIdentityEncoding = NULL;

/*
 * The following variable is used in the sparse matrix code for a
 * TableEncoding to represent a page in the table that has no entries.
 */

static unsigned short emptyPage[256];

/*
 * Functions used only in this module.
 */

static int		BinaryProc(ClientData clientData,
			    const char *src, int srcLen, int flags,
			    Tcl_EncodingState *statePtr, char *dst, int dstLen,
			    int *srcReadPtr, int *dstWrotePtr,
			    int *dstCharsPtr);
static void		DupEncodingIntRep(Tcl_Obj *srcPtr, Tcl_Obj *dupPtr);
static void		EscapeFreeProc(ClientData clientData);
static int		EscapeFromUtfProc(ClientData clientData,
			    const char *src, int srcLen, int flags,
			    Tcl_EncodingState *statePtr, char *dst, int dstLen,
			    int *srcReadPtr, int *dstWrotePtr,
			    int *dstCharsPtr);
static int		EscapeToUtfProc(ClientData clientData,
			    const char *src, int srcLen, int flags,
			    Tcl_EncodingState *statePtr, char *dst, int dstLen,
			    int *srcReadPtr, int *dstWrotePtr,
			    int *dstCharsPtr);
static void		FillEncodingFileMap(void);
static void		FreeEncoding(Tcl_Encoding encoding);
static void		FreeEncodingIntRep(Tcl_Obj *objPtr);
static Encoding *	GetTableEncoding(EscapeEncodingData *dataPtr,
			    int state);
static Tcl_Encoding	LoadEncodingFile(Tcl_Interp *interp, const char *name);
static Tcl_Encoding	LoadTableEncoding(const char *name, int type,
			    Tcl_Channel chan);
static Tcl_Encoding	LoadEscapeEncoding(const char *name, Tcl_Channel chan);
static Tcl_Channel	OpenEncodingFileChannel(Tcl_Interp *interp,
			    const char *name);
static void		TableFreeProc(ClientData clientData);
static int		TableFromUtfProc(ClientData clientData,
			    const char *src, int srcLen, int flags,
			    Tcl_EncodingState *statePtr, char *dst, int dstLen,
			    int *srcReadPtr, int *dstWrotePtr,
			    int *dstCharsPtr);
static int		TableToUtfProc(ClientData clientData, const char *src,
			    int srcLen, int flags, Tcl_EncodingState *statePtr,
			    char *dst, int dstLen, int *srcReadPtr,
			    int *dstWrotePtr, int *dstCharsPtr);
static size_t		unilen(const char *src);
static int		Utf16ToUtfProc(ClientData clientData,
			    const char *src, int srcLen, int flags,
			    Tcl_EncodingState *statePtr, char *dst, int dstLen,
			    int *srcReadPtr, int *dstWrotePtr,
			    int *dstCharsPtr);
static int		UtfToUtf16Proc(ClientData clientData,
			    const char *src, int srcLen, int flags,
			    Tcl_EncodingState *statePtr, char *dst, int dstLen,
			    int *srcReadPtr, int *dstWrotePtr,
			    int *dstCharsPtr);
static int		UtfToUcs2Proc(ClientData clientData,
			    const char *src, int srcLen, int flags,
			    Tcl_EncodingState *statePtr, char *dst, int dstLen,
			    int *srcReadPtr, int *dstWrotePtr,
			    int *dstCharsPtr);
static int		UtfToUtfProc(ClientData clientData,
			    const char *src, int srcLen, int flags,
			    Tcl_EncodingState *statePtr, char *dst, int dstLen,
			    int *srcReadPtr, int *dstWrotePtr,
			    int *dstCharsPtr, int pureNullMode);
static int		UtfIntToUtfExtProc(ClientData clientData,
			    const char *src, int srcLen, int flags,
			    Tcl_EncodingState *statePtr, char *dst, int dstLen,
			    int *srcReadPtr, int *dstWrotePtr,
			    int *dstCharsPtr);
static int		UtfExtToUtfIntProc(ClientData clientData,
			    const char *src, int srcLen, int flags,
			    Tcl_EncodingState *statePtr, char *dst, int dstLen,
			    int *srcReadPtr, int *dstWrotePtr,
			    int *dstCharsPtr);
static int		Iso88591FromUtfProc(ClientData clientData,
			    const char *src, int srcLen, int flags,
			    Tcl_EncodingState *statePtr, char *dst, int dstLen,
			    int *srcReadPtr, int *dstWrotePtr,
			    int *dstCharsPtr);
static int		Iso88591ToUtfProc(ClientData clientData,
			    const char *src, int srcLen, int flags,
			    Tcl_EncodingState *statePtr, char *dst,
			    int dstLen, int *srcReadPtr, int *dstWrotePtr,
			    int *dstCharsPtr);

/*
 * A Tcl_ObjType for holding a cached Tcl_Encoding in the twoPtrValue.ptr1 field
 * of the intrep. This should help the lifetime of encodings be more useful.
 * See concerns raised in [Bug 1077262].
 */

static const Tcl_ObjType encodingType = {
    "encoding", FreeEncodingIntRep, DupEncodingIntRep, NULL, NULL
};
#define EncodingSetIntRep(objPtr, encoding)				\
    do {								\
	Tcl_ObjIntRep ir;						\
	ir.twoPtrValue.ptr1 = (encoding);				\
	ir.twoPtrValue.ptr2 = NULL;					\
	Tcl_StoreIntRep((objPtr), &encodingType, &ir);			\
    } while (0)

#define EncodingGetIntRep(objPtr, encoding)				\
    do {								\
	const Tcl_ObjIntRep *irPtr;					\
	irPtr = TclFetchIntRep ((objPtr), &encodingType);		\
	(encoding) = irPtr ? (Tcl_Encoding)irPtr->twoPtrValue.ptr1 : NULL;		\
    } while (0)


/*
 *----------------------------------------------------------------------
 *
 * Tcl_GetEncodingFromObj --
 *
 *	Writes to (*encodingPtr) the Tcl_Encoding value of (*objPtr), if
 *	possible, and returns TCL_OK. If no such encoding exists, TCL_ERROR is
 *	returned, and if interp is non-NULL, an error message is written
 *	there.
 *
 * Results:
 *	Standard Tcl return code.
 *
 * Side effects:
 *	Caches the Tcl_Encoding value as the internal rep of (*objPtr).
 *
 *----------------------------------------------------------------------
 */

int
Tcl_GetEncodingFromObj(
    Tcl_Interp *interp,
    Tcl_Obj *objPtr,
    Tcl_Encoding *encodingPtr)
{
    Tcl_Encoding encoding;
    const char *name = TclGetString(objPtr);

    EncodingGetIntRep(objPtr, encoding);
    if (encoding == NULL) {
	encoding = Tcl_GetEncoding(interp, name);
	if (encoding == NULL) {
	    return TCL_ERROR;
	}
	EncodingSetIntRep(objPtr, encoding);
    }
    *encodingPtr = Tcl_GetEncoding(NULL, name);
    return TCL_OK;
}

/*
 *----------------------------------------------------------------------
 *
 * FreeEncodingIntRep --
 *
 *	The Tcl_FreeInternalRepProc for the "encoding" Tcl_ObjType.
 *
 *----------------------------------------------------------------------
 */

static void
FreeEncodingIntRep(
    Tcl_Obj *objPtr)
{
    Tcl_Encoding encoding;

    EncodingGetIntRep(objPtr, encoding);
    Tcl_FreeEncoding(encoding);
}

/*
 *----------------------------------------------------------------------
 *
 * DupEncodingIntRep --
 *
 *	The Tcl_DupInternalRepProc for the "encoding" Tcl_ObjType.
 *
 *----------------------------------------------------------------------
 */

static void
DupEncodingIntRep(
    Tcl_Obj *srcPtr,
    Tcl_Obj *dupPtr)
{
    Tcl_Encoding encoding = Tcl_GetEncoding(NULL, TclGetString(srcPtr));
    EncodingSetIntRep(dupPtr, encoding);
}

/*
 *----------------------------------------------------------------------
 *
 * Tcl_GetEncodingSearchPath --
 *
 *	Keeps the per-thread copy of the encoding search path current with
 *	changes to the global copy.
 *
 * Results:
 *	Returns a "list" (Tcl_Obj *) that contains the encoding search path.
 *
 *----------------------------------------------------------------------
 */

Tcl_Obj *
Tcl_GetEncodingSearchPath(void)
{
    return TclGetProcessGlobalValue(&encodingSearchPath);
}

/*
 *----------------------------------------------------------------------
 *
 * Tcl_SetEncodingSearchPath --
 *
 *	Keeps the per-thread copy of the encoding search path current with
 *	changes to the global copy.
 *
 *----------------------------------------------------------------------
 */

int
Tcl_SetEncodingSearchPath(
    Tcl_Obj *searchPath)
{
    int dummy;

    if (TCL_ERROR == Tcl_ListObjLength(NULL, searchPath, &dummy)) {
	return TCL_ERROR;
    }
    TclSetProcessGlobalValue(&encodingSearchPath, searchPath, NULL);
    return TCL_OK;
}

/*
 *----------------------------------------------------------------------
 *
 * TclGetLibraryPath --
 *
 *	Keeps the per-thread copy of the library path current with changes to
 *	the global copy.
 *
 * Results:
 *	Returns a "list" (Tcl_Obj *) that contains the library path.
 *
 *----------------------------------------------------------------------
 */

Tcl_Obj *
TclGetLibraryPath(void)
{
    return TclGetProcessGlobalValue(&libraryPath);
}

/*
 *----------------------------------------------------------------------
 *
 * TclSetLibraryPath --
 *
 *	Keeps the per-thread copy of the library path current with changes to
 *	the global copy.
 *
 *	Since the result of this routine is void, if searchPath is not a valid
 *	list this routine silently does nothing.
 *
 *----------------------------------------------------------------------
 */

void
TclSetLibraryPath(
    Tcl_Obj *path)
{
    int dummy;

    if (TCL_ERROR == Tcl_ListObjLength(NULL, path, &dummy)) {
	return;
    }
    TclSetProcessGlobalValue(&libraryPath, path, NULL);
}

/*
 *---------------------------------------------------------------------------
 *
 * FillEncodingFileMap --
 *
 *	Called to update the encoding file map with the current value
 *	of the encoding search path.
 *
 *	Finds *.end files in the directories on the encoding search path and
 *	stores the found pathnames in a map associated with the encoding name.
 *
 *	If $dir is on the encoding search path and the file $dir/foo.enc is
 *	found, stores a "foo" -> $dir entry in the map.  if the "foo" encoding
 *	is needed later, the $dir/foo.enc name can be quickly constructed in
 *	order to read the encoding data.
 *
 * Results:
 *	None.
 *
 * Side effects:
 *	Entries are added to the encoding file map.
 *
 *---------------------------------------------------------------------------
 */

static void
FillEncodingFileMap(void)
{
    int i, numDirs = 0;
    Tcl_Obj *map, *searchPath;

    searchPath = Tcl_GetEncodingSearchPath();
    Tcl_IncrRefCount(searchPath);
    Tcl_ListObjLength(NULL, searchPath, &numDirs);
    map = Tcl_NewDictObj();
    Tcl_IncrRefCount(map);

    for (i = numDirs-1; i >= 0; i--) {
	/*
	 * Iterate backwards through the search path so as we overwrite
	 * entries found, we favor files earlier on the search path.
	 */

	int j, numFiles;
	Tcl_Obj *directory, *matchFileList = Tcl_NewObj();
	Tcl_Obj **filev;
	Tcl_GlobTypeData readableFiles = {
	    TCL_GLOB_TYPE_FILE, TCL_GLOB_PERM_R, NULL, NULL
	};

	Tcl_ListObjIndex(NULL, searchPath, i, &directory);
	Tcl_IncrRefCount(directory);
	Tcl_IncrRefCount(matchFileList);
	Tcl_FSMatchInDirectory(NULL, matchFileList, directory, "*.enc",
		&readableFiles);

	Tcl_ListObjGetElements(NULL, matchFileList, &numFiles, &filev);
	for (j=0; j<numFiles; j++) {
	    Tcl_Obj *encodingName, *fileObj;

	    fileObj = TclPathPart(NULL, filev[j], TCL_PATH_TAIL);
	    encodingName = TclPathPart(NULL, fileObj, TCL_PATH_ROOT);
	    Tcl_DictObjPut(NULL, map, encodingName, directory);
	    Tcl_DecrRefCount(fileObj);
	    Tcl_DecrRefCount(encodingName);
	}
	Tcl_DecrRefCount(matchFileList);
	Tcl_DecrRefCount(directory);
    }
    Tcl_DecrRefCount(searchPath);
    TclSetProcessGlobalValue(&encodingFileMap, map, NULL);
    Tcl_DecrRefCount(map);
}

/*
 *---------------------------------------------------------------------------
 *
 * TclInitEncodingSubsystem --
 *
 *	Initialize all resources used by this subsystem on a per-process
 *	basis.
 *
 * Results:
 *	None.
 *
 * Side effects:
 *	Depends on the memory, object, and IO subsystems.
 *
 *---------------------------------------------------------------------------
 */

void
TclInitEncodingSubsystem(void)
{
    Tcl_EncodingType type;
    TableEncodingData *dataPtr;
    unsigned size;
    unsigned short i;
    union {
        char c;
        short s;
    } isLe;

    if (encodingsInitialized) {
	return;
    }

    isLe.s = 1;
    Tcl_MutexLock(&encodingMutex);
    Tcl_InitHashTable(&encodingTable, TCL_STRING_KEYS);
    Tcl_MutexUnlock(&encodingMutex);

    /*
     * Create a few initial encodings.  UTF-8 to UTF-8 translation is not a
     * no-op because it turns a stream of improperly formed UTF-8 into a
     * properly formed stream.
     */

    type.encodingName	= NULL;
    type.toUtfProc	= BinaryProc;
    type.fromUtfProc	= BinaryProc;
    type.freeProc	= NULL;
    type.nullSize	= 1;
    type.clientData	= NULL;
    tclIdentityEncoding = Tcl_CreateEncoding(&type);

    type.encodingName	= "utf-8";
    type.toUtfProc	= UtfExtToUtfIntProc;
    type.fromUtfProc	= UtfIntToUtfExtProc;
    type.freeProc	= NULL;
    type.nullSize	= 1;
    type.clientData	= NULL;
    Tcl_CreateEncoding(&type);

    type.toUtfProc	= Utf16ToUtfProc;
    type.fromUtfProc    = UtfToUcs2Proc;
    type.freeProc	= NULL;
    type.nullSize	= 2;
    type.encodingName   = "ucs-2le";
    type.clientData	= INT2PTR(1);
    Tcl_CreateEncoding(&type);
    type.encodingName   = "ucs-2be";
    type.clientData	= INT2PTR(0);
    Tcl_CreateEncoding(&type);
    type.encodingName   = "ucs-2";
    type.clientData	= INT2PTR(isLe.c);
    Tcl_CreateEncoding(&type);

    type.toUtfProc	= Utf16ToUtfProc;
    type.fromUtfProc    = UtfToUtf16Proc;
    type.freeProc	= NULL;
    type.nullSize	= 2;
    type.encodingName   = "utf-16le";
    type.clientData	= INT2PTR(1);
    Tcl_CreateEncoding(&type);
    type.encodingName   = "utf-16be";
    type.clientData	= INT2PTR(0);
    Tcl_CreateEncoding(&type);
    type.encodingName   = "utf-16";
    type.clientData	= INT2PTR(isLe.c);
    Tcl_CreateEncoding(&type);

#ifndef TCL_NO_DEPRECATED
    type.encodingName   = "unicode";
    Tcl_CreateEncoding(&type);
#endif

    /*
     * Need the iso8859-1 encoding in order to process binary data, so force
     * it to always be embedded. Note that this encoding *must* be a proper
     * table encoding or some of the escape encodings crash! Hence the ugly
     * code to duplicate the structure of a table encoding here.
     */

<<<<<<< HEAD
    dataPtr = Tcl_Alloc(sizeof(TableEncodingData));
=======
    dataPtr = (TableEncodingData *)ckalloc(sizeof(TableEncodingData));
>>>>>>> e676594f
    memset(dataPtr, 0, sizeof(TableEncodingData));
    dataPtr->fallback = '?';

    size = 256*(sizeof(unsigned short *) + sizeof(unsigned short));
<<<<<<< HEAD
    dataPtr->toUnicode = Tcl_Alloc(size);
    memset(dataPtr->toUnicode, 0, size);
    dataPtr->fromUnicode = Tcl_Alloc(size);
=======
    dataPtr->toUnicode = (unsigned short **)ckalloc(size);
    memset(dataPtr->toUnicode, 0, size);
    dataPtr->fromUnicode = (unsigned short **)ckalloc(size);
>>>>>>> e676594f
    memset(dataPtr->fromUnicode, 0, size);

    dataPtr->toUnicode[0] = (unsigned short *) (dataPtr->toUnicode + 256);
    dataPtr->fromUnicode[0] = (unsigned short *) (dataPtr->fromUnicode + 256);
    for (i=1 ; i<256 ; i++) {
	dataPtr->toUnicode[i] = emptyPage;
	dataPtr->fromUnicode[i] = emptyPage;
    }

    for (i=0 ; i<256 ; i++) {
	dataPtr->toUnicode[0][i] = i;
	dataPtr->fromUnicode[0][i] = i;
    }

    type.encodingName	= "iso8859-1";
    type.toUtfProc	= Iso88591ToUtfProc;
    type.fromUtfProc	= Iso88591FromUtfProc;
    type.freeProc	= TableFreeProc;
    type.nullSize	= 1;
    type.clientData	= dataPtr;
    defaultEncoding	= Tcl_CreateEncoding(&type);
    systemEncoding	= Tcl_GetEncoding(NULL, type.encodingName);

    encodingsInitialized = 1;
}

/*
 *----------------------------------------------------------------------
 *
 * TclFinalizeEncodingSubsystem --
 *
 *	Release the state associated with the encoding subsystem.
 *
 * Results:
 *	None.
 *
 * Side effects:
 *	Frees all of the encodings.
 *
 *----------------------------------------------------------------------
 */

void
TclFinalizeEncodingSubsystem(void)
{
    Tcl_HashSearch search;
    Tcl_HashEntry *hPtr;

    Tcl_MutexLock(&encodingMutex);
    encodingsInitialized = 0;
    FreeEncoding(systemEncoding);
    systemEncoding = NULL;
    defaultEncoding = NULL;
    FreeEncoding(tclIdentityEncoding);
    tclIdentityEncoding = NULL;

    hPtr = Tcl_FirstHashEntry(&encodingTable, &search);
    while (hPtr != NULL) {
	/*
	 * Call FreeEncoding instead of doing it directly to handle refcounts
	 * like escape encodings use. [Bug 524674] Make sure to call
	 * Tcl_FirstHashEntry repeatedly so that all encodings are eventually
	 * cleaned up.
	 */

	FreeEncoding((Tcl_Encoding)Tcl_GetHashValue(hPtr));
	hPtr = Tcl_FirstHashEntry(&encodingTable, &search);
    }

    Tcl_DeleteHashTable(&encodingTable);
    Tcl_MutexUnlock(&encodingMutex);
}

/*
 *-------------------------------------------------------------------------
 *
 * Tcl_GetEncoding --
 *
 *	Given the name of a encoding, find the corresponding Tcl_Encoding
 *	token. If the encoding did not already exist, Tcl attempts to
 *	dynamically load an encoding by that name.
 *
 * Results:
 *	Returns a token that represents the encoding. If the name didn't refer
 *	to any known or loadable encoding, NULL is returned. If NULL was
 *	returned, an error message is left in interp's result object, unless
 *	interp was NULL.
 *
 * Side effects:
 *	LoadEncodingFile is called if necessary.
 *
 *-------------------------------------------------------------------------
 */

Tcl_Encoding
Tcl_GetEncoding(
    Tcl_Interp *interp,		/* Interp for error reporting, if not NULL. */
    const char *name)		/* The name of the desired encoding. */
{
    Tcl_HashEntry *hPtr;
    Encoding *encodingPtr;

    Tcl_MutexLock(&encodingMutex);
    if (name == NULL) {
	encodingPtr = (Encoding *) systemEncoding;
	encodingPtr->refCount++;
	Tcl_MutexUnlock(&encodingMutex);
	return systemEncoding;
    }

    hPtr = Tcl_FindHashEntry(&encodingTable, name);
    if (hPtr != NULL) {
	encodingPtr = (Encoding *)Tcl_GetHashValue(hPtr);
	encodingPtr->refCount++;
	Tcl_MutexUnlock(&encodingMutex);
	return (Tcl_Encoding) encodingPtr;
    }
    Tcl_MutexUnlock(&encodingMutex);

    return LoadEncodingFile(interp, name);
}

/*
 *---------------------------------------------------------------------------
 *
 * Tcl_FreeEncoding --
 *
 *	Releases an encoding allocated by Tcl_CreateEncoding() or
 *	Tcl_GetEncoding().
 *
 * Results:
 *	None.
 *
 * Side effects:
 *	The reference count associated with the encoding is decremented and
 *	the encoding is deleted if nothing is using it anymore.
 *
 *---------------------------------------------------------------------------
 */

void
Tcl_FreeEncoding(
    Tcl_Encoding encoding)
{
    Tcl_MutexLock(&encodingMutex);
    FreeEncoding(encoding);
    Tcl_MutexUnlock(&encodingMutex);
}

/*
 *----------------------------------------------------------------------
 *
 * FreeEncoding --
 *
 *	Decrements the reference count of an encoding.  The caller must hold
 *	encodingMutes.
 *
 * Results:
 *	None.
 *
 * Side effects:
 *	Releases the resource for an encoding if it is now unused.
 *	The reference count associated with the encoding is decremented and
 *	the encoding may be deleted if nothing is using it anymore.
 *
 *----------------------------------------------------------------------
 */

static void
FreeEncoding(
    Tcl_Encoding encoding)
{
    Encoding *encodingPtr = (Encoding *) encoding;

    if (encodingPtr == NULL) {
	return;
    }
    if (encodingPtr->refCount-- <= 1) {
	if (encodingPtr->freeProc != NULL) {
	    encodingPtr->freeProc(encodingPtr->clientData);
	}
	if (encodingPtr->hPtr != NULL) {
	    Tcl_DeleteHashEntry(encodingPtr->hPtr);
	}
	if (encodingPtr->name) {
	    Tcl_Free(encodingPtr->name);
	}
	Tcl_Free(encodingPtr);
    }
}

/*
 *-------------------------------------------------------------------------
 *
 * Tcl_GetEncodingName --
 *
 *	Given an encoding, return the name that was used to constuct the
 *	encoding.
 *
 * Results:
 *	The name of the encoding.
 *
 * Side effects:
 *	None.
 *
 *---------------------------------------------------------------------------
 */

const char *
Tcl_GetEncodingName(
    Tcl_Encoding encoding)	/* The encoding whose name to fetch. */
{
    if (encoding == NULL) {
	encoding = systemEncoding;
    }

    return ((Encoding *) encoding)->name;
}

/*
 *-------------------------------------------------------------------------
 *
 * Tcl_GetEncodingNames --
 *
 *	Get the list of all known encodings, including the ones stored as
 *	files on disk in the encoding path.
 *
 * Results:
 *	Modifies interp's result object to hold a list of all the available
 *	encodings.
 *
 * Side effects:
 *	None.
 *
 *-------------------------------------------------------------------------
 */

void
Tcl_GetEncodingNames(
    Tcl_Interp *interp)		/* Interp to hold result. */
{
    Tcl_HashTable table;
    Tcl_HashSearch search;
    Tcl_HashEntry *hPtr;
    Tcl_Obj *map, *name, *result = Tcl_NewObj();
    Tcl_DictSearch mapSearch;
    int dummy, done = 0;

    Tcl_InitObjHashTable(&table);

    /*
     * Copy encoding names from loaded encoding table to table.
     */

    Tcl_MutexLock(&encodingMutex);
    for (hPtr = Tcl_FirstHashEntry(&encodingTable, &search); hPtr != NULL;
	    hPtr = Tcl_NextHashEntry(&search)) {
	Encoding *encodingPtr = (Encoding *)Tcl_GetHashValue(hPtr);

	Tcl_CreateHashEntry(&table,
		Tcl_NewStringObj(encodingPtr->name, -1), &dummy);
    }
    Tcl_MutexUnlock(&encodingMutex);

    FillEncodingFileMap();
    map = TclGetProcessGlobalValue(&encodingFileMap);

    /*
     * Copy encoding names from encoding file map to table.
     */

    Tcl_DictObjFirst(NULL, map, &mapSearch, &name, NULL, &done);
    for (; !done; Tcl_DictObjNext(&mapSearch, &name, NULL, &done)) {
	Tcl_CreateHashEntry(&table, name, &dummy);
    }

    /*
     * Pull all encoding names from table into the result list.
     */

    for (hPtr = Tcl_FirstHashEntry(&table, &search); hPtr != NULL;
	    hPtr = Tcl_NextHashEntry(&search)) {
	Tcl_ListObjAppendElement(NULL, result,
		(Tcl_Obj *) Tcl_GetHashKey(&table, hPtr));
    }
    Tcl_SetObjResult(interp, result);
    Tcl_DeleteHashTable(&table);
}

/*
 *------------------------------------------------------------------------
 *
 * Tcl_SetSystemEncoding --
 *
 *	Sets the default encoding that should be used whenever the user passes
 *	a NULL value in to one of the conversion routines. If the supplied
 *	name is NULL, the system encoding is reset to the default system
 *	encoding.
 *
 * Results:
 *	The return value is TCL_OK if the system encoding was successfully set
 *	to the encoding specified by name, TCL_ERROR otherwise. If TCL_ERROR
 *	is returned, an error message is left in interp's result object,
 *	unless interp was NULL.
 *
 * Side effects:
 *	The reference count of the new system encoding is incremented. The
 *	reference count of the old system encoding is decremented and it may
 *	be freed. All VFS cached information is invalidated.
 *
 *------------------------------------------------------------------------
 */

int
Tcl_SetSystemEncoding(
    Tcl_Interp *interp,		/* Interp for error reporting, if not NULL. */
    const char *name)		/* The name of the desired encoding, or NULL/""
				 * to reset to default encoding. */
{
    Tcl_Encoding encoding;
    Encoding *encodingPtr;

    if (!name || !*name) {
	Tcl_MutexLock(&encodingMutex);
	encoding = defaultEncoding;
	encodingPtr = (Encoding *) encoding;
	encodingPtr->refCount++;
	Tcl_MutexUnlock(&encodingMutex);
    } else {
	encoding = Tcl_GetEncoding(interp, name);
	if (encoding == NULL) {
	    return TCL_ERROR;
	}
    }

    Tcl_MutexLock(&encodingMutex);
    FreeEncoding(systemEncoding);
    systemEncoding = encoding;
    Tcl_MutexUnlock(&encodingMutex);
    Tcl_FSMountsChanged(NULL);

    return TCL_OK;
}

/*
 *---------------------------------------------------------------------------
 *
 * Tcl_CreateEncoding --
 *
 *	Defines a new encoding, along with the functions that are used to
 *	convert to and from Unicode.
 *
 * Results:
 *	Returns a token that represents the encoding. If an encoding with the
 *	same name already existed, the old encoding token remains valid and
 *	continues to behave as it used to, and is eventually garbage collected
 *	when the last reference to it goes away. Any subsequent calls to
 *	Tcl_GetEncoding with the specified name retrieve the most recent
 *	encoding token.
 *
 * Side effects:
 *	A new record having the name of the encoding is entered into a table of
 *	encodings visible to all interpreters.  For each call to this function,
 *	there should eventually be a call to Tcl_FreeEncoding, which cleans
 *	deletes the record in the table when an encoding is no longer needed.
 *
 *---------------------------------------------------------------------------
 */

Tcl_Encoding
Tcl_CreateEncoding(
    const Tcl_EncodingType *typePtr)
				/* The encoding type. */
{
<<<<<<< HEAD
    Encoding *encodingPtr = Tcl_Alloc(sizeof(Encoding));
=======
    Encoding *encodingPtr = (Encoding *)ckalloc(sizeof(Encoding));
>>>>>>> e676594f
    encodingPtr->name		= NULL;
    encodingPtr->toUtfProc	= typePtr->toUtfProc;
    encodingPtr->fromUtfProc	= typePtr->fromUtfProc;
    encodingPtr->freeProc	= typePtr->freeProc;
    encodingPtr->nullSize	= typePtr->nullSize;
    encodingPtr->clientData	= typePtr->clientData;
    if (typePtr->nullSize == 1) {
	encodingPtr->lengthProc = (LengthProc *) strlen;
    } else {
	encodingPtr->lengthProc = (LengthProc *) unilen;
    }
    encodingPtr->refCount	= 1;
    encodingPtr->hPtr		= NULL;

  if (typePtr->encodingName) {
    Tcl_HashEntry *hPtr;
    int isNew;
    char *name;

    Tcl_MutexLock(&encodingMutex);
    hPtr = Tcl_CreateHashEntry(&encodingTable, typePtr->encodingName, &isNew);
    if (isNew == 0) {
	/*
	 * Remove old encoding from hash table, but don't delete it until last
	 * reference goes away.
	 */

	Encoding *replaceMe = (Encoding *)Tcl_GetHashValue(hPtr);
	replaceMe->hPtr = NULL;
    }

<<<<<<< HEAD
    name = Tcl_Alloc(strlen(typePtr->encodingName) + 1);
=======
    name = (char *)ckalloc(strlen(typePtr->encodingName) + 1);
>>>>>>> e676594f
    encodingPtr->name		= strcpy(name, typePtr->encodingName);
    encodingPtr->hPtr		= hPtr;
    Tcl_SetHashValue(hPtr, encodingPtr);

    Tcl_MutexUnlock(&encodingMutex);
  }
    return (Tcl_Encoding) encodingPtr;
}

/*
 *-------------------------------------------------------------------------
 *
 * Tcl_ExternalToUtfDString --
 *
 *	Convert a source buffer from the specified encoding into UTF-8. If any
 *	of the bytes in the source buffer are invalid or cannot be represented
 *	in the target encoding, a default fallback character will be
 *	substituted.
 *
 * Results:
 *	The converted bytes are stored in the DString, which is then NULL
 *	terminated. The return value is a pointer to the value stored in the
 *	DString.
 *
 * Side effects:
 *	None.
 *
 *-------------------------------------------------------------------------
 */

char *
Tcl_ExternalToUtfDString(
    Tcl_Encoding encoding,	/* The encoding for the source string, or NULL
				 * for the default system encoding. */
    const char *src,		/* Source string in specified encoding. */
    size_t srcLen,		/* Source string length in bytes, or -1 for
				 * encoding-specific string length. */
    Tcl_DString *dstPtr)	/* Uninitialized or free DString in which the
				 * converted string is stored. */
{
    char *dst;
    Tcl_EncodingState state;
    const Encoding *encodingPtr;
    int flags, result, soFar, srcRead, dstWrote, dstChars;
    size_t dstLen;

    Tcl_DStringInit(dstPtr);
    dst = Tcl_DStringValue(dstPtr);
    dstLen = dstPtr->spaceAvl - 1;

    if (encoding == NULL) {
	encoding = systemEncoding;
    }
    encodingPtr = (Encoding *) encoding;

    if (src == NULL) {
	srcLen = 0;
    } else if (srcLen == TCL_AUTO_LENGTH) {
	srcLen = encodingPtr->lengthProc(src);
    }

    flags = TCL_ENCODING_START | TCL_ENCODING_END;

    while (1) {
	result = encodingPtr->toUtfProc(encodingPtr->clientData, src, srcLen,
		flags, &state, dst, dstLen, &srcRead, &dstWrote, &dstChars);
	soFar = dst + dstWrote - Tcl_DStringValue(dstPtr);

	if (result != TCL_CONVERT_NOSPACE) {
	    Tcl_DStringSetLength(dstPtr, soFar);
	    return Tcl_DStringValue(dstPtr);
	}

	flags &= ~TCL_ENCODING_START;
	src += srcRead;
	srcLen -= srcRead;
	if (Tcl_DStringLength(dstPtr) == 0) {
	    Tcl_DStringSetLength(dstPtr, dstLen);
	}
	Tcl_DStringSetLength(dstPtr, 2 * Tcl_DStringLength(dstPtr) + 1);
	dst = Tcl_DStringValue(dstPtr) + soFar;
	dstLen = Tcl_DStringLength(dstPtr) - soFar - 1;
    }
}

/*
 *-------------------------------------------------------------------------
 *
 * Tcl_ExternalToUtf --
 *
 *	Convert a source buffer from the specified encoding into UTF-8.
 *
 * Results:
 *	The return value is one of TCL_OK, TCL_CONVERT_MULTIBYTE,
 *	TCL_CONVERT_SYNTAX, TCL_CONVERT_UNKNOWN, or TCL_CONVERT_NOSPACE, as
 *	documented in tcl.h.
 *
 * Side effects:
 *	The converted bytes are stored in the output buffer.
 *
 *-------------------------------------------------------------------------
 */

int
Tcl_ExternalToUtf(
    Tcl_Interp *dummy,		/* Interp for error return, if not NULL. */
    Tcl_Encoding encoding,	/* The encoding for the source string, or NULL
				 * for the default system encoding. */
    const char *src,		/* Source string in specified encoding. */
    size_t srcLen,		/* Source string length in bytes, or -1
				 * for encoding-specific string length. */
    int flags,			/* Conversion control flags. */
    Tcl_EncodingState *statePtr,/* Place for conversion routine to store state
				 * information used during a piecewise
				 * conversion. Contents of statePtr are
				 * initialized and/or reset by conversion
				 * routine under control of flags argument. */
    char *dst,			/* Output buffer in which converted string is
				 * stored. */
    size_t dstLen,		/* The maximum length of output buffer in
				 * bytes. */
    int *srcReadPtr,		/* Filled with the number of bytes from the
				 * source string that were converted. This may
				 * be less than the original source length if
				 * there was a problem converting some source
				 * characters. */
    int *dstWrotePtr,		/* Filled with the number of bytes that were
				 * stored in the output buffer as a result of
				 * the conversion. */
    int *dstCharsPtr)		/* Filled with the number of characters that
				 * correspond to the bytes stored in the
				 * output buffer. */
{
    const Encoding *encodingPtr;
    int result, srcRead, dstWrote, dstChars = 0;
    int noTerminate = flags & TCL_ENCODING_NO_TERMINATE;
    int charLimited = (flags & TCL_ENCODING_CHAR_LIMIT) && dstCharsPtr;
    int maxChars = INT_MAX;
    Tcl_EncodingState state;
    (void)dummy;

    if (encoding == NULL) {
	encoding = systemEncoding;
    }
    encodingPtr = (Encoding *) encoding;

    if (src == NULL) {
	srcLen = 0;
    } else if (srcLen == TCL_AUTO_LENGTH) {
	srcLen = encodingPtr->lengthProc(src);
    }
    if (statePtr == NULL) {
	flags |= TCL_ENCODING_START | TCL_ENCODING_END;
	statePtr = &state;
    }
    if (srcReadPtr == NULL) {
	srcReadPtr = &srcRead;
    }
    if (dstWrotePtr == NULL) {
	dstWrotePtr = &dstWrote;
    }
    if (dstCharsPtr == NULL) {
	dstCharsPtr = &dstChars;
	flags &= ~TCL_ENCODING_CHAR_LIMIT;
    } else if (charLimited) {
	maxChars = *dstCharsPtr;
    }

    if (!noTerminate) {
	/*
	 * If there are any null characters in the middle of the buffer,
	 * they will converted to the UTF-8 null character (\xC080). To get
	 * the actual \0 at the end of the destination buffer, we need to
	 * append it manually.  First make room for it...
	 */

	dstLen--;
    }
    do {
	int savedFlags = flags;
	Tcl_EncodingState savedState = *statePtr;

	result = encodingPtr->toUtfProc(encodingPtr->clientData, src, srcLen,
		flags, statePtr, dst, dstLen, srcReadPtr, dstWrotePtr,
		dstCharsPtr);
	if (*dstCharsPtr <= maxChars) {
	    break;
	}
	dstLen = Tcl_UtfAtIndex(dst, maxChars) - dst + (TCL_UTF_MAX - 1);
	flags = savedFlags;
	*statePtr = savedState;
    } while (1);
    if (!noTerminate) {
	/* ...and then append it */

	dst[*dstWrotePtr] = '\0';
    }

    return result;
}

/*
 *-------------------------------------------------------------------------
 *
 * Tcl_UtfToExternalDString --
 *
 *	Convert a source buffer from UTF-8 to the specified encoding. If any
 *	of the bytes in the source buffer are invalid or cannot be represented
 *	in the target encoding, a default fallback character is substituted.
 *
 * Results:
 *	The converted bytes are stored in the DString, which is then NULL
 *	terminated in an encoding-specific manner. The return value is a
 *	pointer to the value stored in the DString.
 *
 * Side effects:
 *	None.
 *
 *-------------------------------------------------------------------------
 */

char *
Tcl_UtfToExternalDString(
    Tcl_Encoding encoding,	/* The encoding for the converted string, or
				 * NULL for the default system encoding. */
    const char *src,		/* Source string in UTF-8. */
    size_t srcLen,		/* Source string length in bytes, or -1 for
				 * strlen(). */
    Tcl_DString *dstPtr)	/* Uninitialized or free DString in which the
				 * converted string is stored. */
{
    char *dst;
    Tcl_EncodingState state;
    const Encoding *encodingPtr;
    int flags, result, soFar, srcRead, dstWrote, dstChars;
    size_t dstLen;

    Tcl_DStringInit(dstPtr);
    dst = Tcl_DStringValue(dstPtr);
    dstLen = dstPtr->spaceAvl - 1;

    if (encoding == NULL) {
	encoding = systemEncoding;
    }
    encodingPtr = (Encoding *) encoding;

    if (src == NULL) {
	srcLen = 0;
    } else if (srcLen == TCL_AUTO_LENGTH) {
	srcLen = strlen(src);
    }
    flags = TCL_ENCODING_START | TCL_ENCODING_END;
    while (1) {
	result = encodingPtr->fromUtfProc(encodingPtr->clientData, src,
		srcLen, flags, &state, dst, dstLen, &srcRead, &dstWrote,
		&dstChars);
	soFar = dst + dstWrote - Tcl_DStringValue(dstPtr);

	if (result != TCL_CONVERT_NOSPACE) {
	    if (encodingPtr->nullSize == 2) {
		Tcl_DStringSetLength(dstPtr, soFar + 1);
	    }
	    Tcl_DStringSetLength(dstPtr, soFar);
	    return Tcl_DStringValue(dstPtr);
	}

	flags &= ~TCL_ENCODING_START;
	src += srcRead;
	srcLen -= srcRead;
	if (Tcl_DStringLength(dstPtr) == 0) {
	    Tcl_DStringSetLength(dstPtr, dstLen);
	}
	Tcl_DStringSetLength(dstPtr, 2 * Tcl_DStringLength(dstPtr) + 1);
	dst = Tcl_DStringValue(dstPtr) + soFar;
	dstLen = Tcl_DStringLength(dstPtr) - soFar - 1;
    }
}

/*
 *-------------------------------------------------------------------------
 *
 * Tcl_UtfToExternal --
 *
 *	Convert a buffer from UTF-8 into the specified encoding.
 *
 * Results:
 *	The return value is one of TCL_OK, TCL_CONVERT_MULTIBYTE,
 *	TCL_CONVERT_SYNTAX, TCL_CONVERT_UNKNOWN, or TCL_CONVERT_NOSPACE, as
 *	documented in tcl.h.
 *
 * Side effects:
 *	The converted bytes are stored in the output buffer.
 *
 *-------------------------------------------------------------------------
 */

int
Tcl_UtfToExternal(
    Tcl_Interp *dummy,		/* Interp for error return, if not NULL. */
    Tcl_Encoding encoding,	/* The encoding for the converted string, or
				 * NULL for the default system encoding. */
    const char *src,		/* Source string in UTF-8. */
    size_t srcLen,		/* Source string length in bytes, or -1
				 * for strlen(). */
    int flags,			/* Conversion control flags. */
    Tcl_EncodingState *statePtr,/* Place for conversion routine to store state
				 * information used during a piecewise
				 * conversion. Contents of statePtr are
				 * initialized and/or reset by conversion
				 * routine under control of flags argument. */
    char *dst,			/* Output buffer in which converted string
				 * is stored. */
    size_t dstLen,		/* The maximum length of output buffer in
				 * bytes. */
    int *srcReadPtr,		/* Filled with the number of bytes from the
				 * source string that were converted. This may
				 * be less than the original source length if
				 * there was a problem converting some source
				 * characters. */
    int *dstWrotePtr,		/* Filled with the number of bytes that were
				 * stored in the output buffer as a result of
				 * the conversion. */
    int *dstCharsPtr)		/* Filled with the number of characters that
				 * correspond to the bytes stored in the
				 * output buffer. */
{
    const Encoding *encodingPtr;
    int result, srcRead, dstWrote, dstChars;
    Tcl_EncodingState state;
    (void)dummy;

    if (encoding == NULL) {
	encoding = systemEncoding;
    }
    encodingPtr = (Encoding *) encoding;

    if (src == NULL) {
	srcLen = 0;
    } else if (srcLen == TCL_AUTO_LENGTH) {
	srcLen = strlen(src);
    }
    if (statePtr == NULL) {
	flags |= TCL_ENCODING_START | TCL_ENCODING_END;
	statePtr = &state;
    }
    if (srcReadPtr == NULL) {
	srcReadPtr = &srcRead;
    }
    if (dstWrotePtr == NULL) {
	dstWrotePtr = &dstWrote;
    }
    if (dstCharsPtr == NULL) {
	dstCharsPtr = &dstChars;
    }

    dstLen -= encodingPtr->nullSize;
    result = encodingPtr->fromUtfProc(encodingPtr->clientData, src, srcLen,
	    flags, statePtr, dst, dstLen, srcReadPtr, dstWrotePtr,
	    dstCharsPtr);
    if (encodingPtr->nullSize == 2) {
	dst[*dstWrotePtr + 1] = '\0';
    }
    dst[*dstWrotePtr] = '\0';

    return result;
}

/*
 *---------------------------------------------------------------------------
 *
 * Tcl_FindExecutable --
 *
 *	This function computes the absolute path name of the current
 *	application, given its argv[0] value.
 *
 * Results:
 *	None.
 *
 * Side effects:
 *	The absolute pathname for the application is computed and stored to be
 *	returned later by [info nameofexecutable].
 *
 *---------------------------------------------------------------------------
 */
#undef Tcl_FindExecutable
void
Tcl_FindExecutable(
    const char *argv0)		/* The value of the application's argv[0]
				 * (native). */
{
    Tcl_InitSubsystems();
    TclpSetInitialEncodings();
    TclpFindExecutable(argv0);
}

/*
 *---------------------------------------------------------------------------
 *
 * OpenEncodingFileChannel --
 *
 *	Open the file believed to hold data for the encoding, "name".
 *
 * Results:
 *	Returns the readable Tcl_Channel from opening the file, or NULL if the
 *	file could not be successfully opened. If NULL was returned, an error
 *	message is left in interp's result object, unless interp was NULL.
 *
 * Side effects:
 *	Channel may be opened. Information about the filesystem may be cached
 *	to speed later calls.
 *
 *---------------------------------------------------------------------------
 */

static Tcl_Channel
OpenEncodingFileChannel(
    Tcl_Interp *interp,		/* Interp for error reporting, if not NULL. */
    const char *name)		/* The name of the encoding file on disk and
				 * also the name for new encoding. */
{
    Tcl_Obj *nameObj = Tcl_NewStringObj(name, -1);
    Tcl_Obj *fileNameObj = Tcl_DuplicateObj(nameObj);
    Tcl_Obj *searchPath = Tcl_DuplicateObj(Tcl_GetEncodingSearchPath());
    Tcl_Obj *map = TclGetProcessGlobalValue(&encodingFileMap);
    Tcl_Obj **dir, *path, *directory = NULL;
    Tcl_Channel chan = NULL;
    int i, numDirs;

    Tcl_ListObjGetElements(NULL, searchPath, &numDirs, &dir);
    Tcl_IncrRefCount(nameObj);
    Tcl_AppendToObj(fileNameObj, ".enc", -1);
    Tcl_IncrRefCount(fileNameObj);
    Tcl_DictObjGet(NULL, map, nameObj, &directory);

    /*
     * Check that any cached directory is still on the encoding search path.
     */

    if (NULL != directory) {
	int verified = 0;

	for (i=0; i<numDirs && !verified; i++) {
	    if (dir[i] == directory) {
		verified = 1;
	    }
	}
	if (!verified) {
	    const char *dirString = TclGetString(directory);

	    for (i=0; i<numDirs && !verified; i++) {
		if (strcmp(dirString, TclGetString(dir[i])) == 0) {
		    verified = 1;
		}
	    }
	}
	if (!verified) {
	    /*
	     * Directory no longer on the search path. Remove from cache.
	     */

	    map = Tcl_DuplicateObj(map);
	    Tcl_DictObjRemove(NULL, map, nameObj);
	    TclSetProcessGlobalValue(&encodingFileMap, map, NULL);
	    directory = NULL;
	}
    }

    if (NULL != directory) {
	/*
	 * Got a directory from the cache. Try to use it first.
	 */

	Tcl_IncrRefCount(directory);
	path = Tcl_FSJoinToPath(directory, 1, &fileNameObj);
	Tcl_IncrRefCount(path);
	Tcl_DecrRefCount(directory);
	chan = Tcl_FSOpenFileChannel(NULL, path, "r", 0);
	Tcl_DecrRefCount(path);
    }

    /*
     * Scan the search path until we find it.
     */

    for (i=0; i<numDirs && (chan == NULL); i++) {
	path = Tcl_FSJoinToPath(dir[i], 1, &fileNameObj);
	Tcl_IncrRefCount(path);
	chan = Tcl_FSOpenFileChannel(NULL, path, "r", 0);
	Tcl_DecrRefCount(path);
	if (chan != NULL) {
	    /*
	     * Save directory in the cache.
	     */

	    map = Tcl_DuplicateObj(TclGetProcessGlobalValue(&encodingFileMap));
	    Tcl_DictObjPut(NULL, map, nameObj, dir[i]);
	    TclSetProcessGlobalValue(&encodingFileMap, map, NULL);
	}
    }

    if ((NULL == chan) && (interp != NULL)) {
	Tcl_SetObjResult(interp, Tcl_ObjPrintf(
		"unknown encoding \"%s\"", name));
	Tcl_SetErrorCode(interp, "TCL", "LOOKUP", "ENCODING", name, NULL);
    }
    Tcl_DecrRefCount(fileNameObj);
    Tcl_DecrRefCount(nameObj);
    Tcl_DecrRefCount(searchPath);

    return chan;
}

/*
 *---------------------------------------------------------------------------
 *
 * LoadEncodingFile --
 *
 *	Read a file that describes an encoding and create a new Encoding from
 *	the data.
 *
 * Results:
 *	The return value is the newly loaded Tcl_Encoding or NULL if the file
 *	didn't exist or could not be processed. If NULL is returned and interp
 *	is not NULL, an error message is left in interp's result object.
 *
 * Side effects:
 *	A corresponding encoding file might be read from persistent storage, in
 *	which case LoadTableEncoding is called.
 *
 *---------------------------------------------------------------------------
 */

static Tcl_Encoding
LoadEncodingFile(
    Tcl_Interp *interp,		/* Interp for error reporting, if not NULL. */
    const char *name)		/* The name of both the encoding file
				 * and the new encoding. */
{
    Tcl_Channel chan = NULL;
    Tcl_Encoding encoding = NULL;
    int ch;

    chan = OpenEncodingFileChannel(interp, name);
    if (chan == NULL) {
	return NULL;
    }

    Tcl_SetChannelOption(NULL, chan, "-encoding", "utf-8");

    while (1) {
	Tcl_DString ds;

	Tcl_DStringInit(&ds);
	Tcl_Gets(chan, &ds);
	ch = Tcl_DStringValue(&ds)[0];
	Tcl_DStringFree(&ds);
	if (ch != '#') {
	    break;
	}
    }

    switch (ch) {
    case 'S':
	encoding = LoadTableEncoding(name, ENCODING_SINGLEBYTE, chan);
	break;
    case 'D':
	encoding = LoadTableEncoding(name, ENCODING_DOUBLEBYTE, chan);
	break;
    case 'M':
	encoding = LoadTableEncoding(name, ENCODING_MULTIBYTE, chan);
	break;
    case 'E':
	encoding = LoadEscapeEncoding(name, chan);
	break;
    }
    if ((encoding == NULL) && (interp != NULL)) {
	Tcl_SetObjResult(interp, Tcl_ObjPrintf(
		"invalid encoding file \"%s\"", name));
	Tcl_SetErrorCode(interp, "TCL", "LOOKUP", "ENCODING", name, NULL);
    }
    Tcl_Close(NULL, chan);

    return encoding;
}

/*
 *-------------------------------------------------------------------------
 *
 * LoadTableEncoding --
 *
 *	Helper function for LoadEncodingFile().  Creates a Tcl_EncodingType
 *	structure along with its corresponding TableEncodingData structure, and
 *	passes it to Tcl_Createncoding.
 *
 *	The file contains binary data but begins with a marker to indicate
 *	byte-ordering so a single binary file can be read on big or
 *	little-endian systems.
 *
 * Results:
 *	Returns the new Tcl_Encoding,  or NULL if it could could
 *	not be created because the file contained invalid data.
 *
 * Side effects:
 *	See Tcl_CreateEncoding().
 *
 *-------------------------------------------------------------------------
 */

static Tcl_Encoding
LoadTableEncoding(
    const char *name,		/* Name of the new encoding. */
    int type,			/* Type of encoding (ENCODING_?????). */
    Tcl_Channel chan)		/* File containing new encoding. */
{
    Tcl_DString lineString;
    Tcl_Obj *objPtr;
    char *line;
    int i, hi, lo, numPages, symbol, fallback, len;
    unsigned char used[256];
    unsigned size;
    TableEncodingData *dataPtr;
    unsigned short *pageMemPtr, *page;
    Tcl_EncodingType encType;

    /*
     * Speed over memory. Use a full 256 character table to decode hex
     * sequences in the encoding files.
     */

    static const char staticHex[] = {
      0,  0,  0,  0,  0,  0,  0, 0, 0, 0, 0, 0, 0, 0, 0, 0, /*   0 ...  15 */
      0,  0,  0,  0,  0,  0,  0, 0, 0, 0, 0, 0, 0, 0, 0, 0, /*  16 ...  31 */
      0,  0,  0,  0,  0,  0,  0, 0, 0, 0, 0, 0, 0, 0, 0, 0, /*  32 ...  47 */
      0,  1,  2,  3,  4,  5,  6, 7, 8, 9, 0, 0, 0, 0, 0, 0, /*  48 ...  63 */
      0, 10, 11, 12, 13, 14, 15, 0, 0, 0, 0, 0, 0, 0, 0, 0, /*  64 ...  79 */
      0,  0,  0,  0,  0,  0,  0, 0, 0, 0, 0, 0, 0, 0, 0, 0, /*  80 ...  95 */
      0, 10, 11, 12, 13, 14, 15, 0, 0, 0, 0, 0, 0, 0, 0, 0, /*  96 ... 111 */
      0,  1,  2,  3,  4,  5,  6, 7, 8, 9, 0, 0, 0, 0, 0, 0, /* 112 ... 127 */
      0,  0,  0,  0,  0,  0,  0, 0, 0, 0, 0, 0, 0, 0, 0, 0, /* 128 ... 143 */
      0,  0,  0,  0,  0,  0,  0, 0, 0, 0, 0, 0, 0, 0, 0, 0, /* 144 ... 159 */
      0,  0,  0,  0,  0,  0,  0, 0, 0, 0, 0, 0, 0, 0, 0, 0, /* 160 ... 175 */
      0,  0,  0,  0,  0,  0,  0, 0, 0, 0, 0, 0, 0, 0, 0, 0, /* 176 ... 191 */
      0,  0,  0,  0,  0,  0,  0, 0, 0, 0, 0, 0, 0, 0, 0, 0, /* 192 ... 207 */
      0,  0,  0,  0,  0,  0,  0, 0, 0, 0, 0, 0, 0, 0, 0, 0, /* 208 ... 223 */
      0,  0,  0,  0,  0,  0,  0, 0, 0, 0, 0, 0, 0, 0, 0, 0, /* 224 ... 239 */
      0,  0,  0,  0,  0,  0,  0, 0, 0, 0, 0, 0, 0, 0, 0, 0, /* 240 ... 255 */
    };

    Tcl_DStringInit(&lineString);
    if (Tcl_Gets(chan, &lineString) == TCL_IO_FAILURE) {
	return NULL;
    }
    line = Tcl_DStringValue(&lineString);

    fallback = (int) strtol(line, &line, 16);
    symbol = (int) strtol(line, &line, 10);
    numPages = (int) strtol(line, &line, 10);
    Tcl_DStringFree(&lineString);

    if (numPages < 0) {
	numPages = 0;
    } else if (numPages > 256) {
	numPages = 256;
    }

    memset(used, 0, sizeof(used));

#undef PAGESIZE
#define PAGESIZE    (256 * sizeof(unsigned short))

<<<<<<< HEAD
    dataPtr = Tcl_Alloc(sizeof(TableEncodingData));
=======
    dataPtr = (TableEncodingData *)ckalloc(sizeof(TableEncodingData));
>>>>>>> e676594f
    memset(dataPtr, 0, sizeof(TableEncodingData));

    dataPtr->fallback = fallback;

    /*
     * Read the table that maps characters to Unicode. Performs a single
     * malloc to get the memory for the array and all the pages needed by the
     * array.
     */

    size = 256 * sizeof(unsigned short *) + numPages * PAGESIZE;
<<<<<<< HEAD
    dataPtr->toUnicode = Tcl_Alloc(size);
=======
    dataPtr->toUnicode = (unsigned short **)ckalloc(size);
>>>>>>> e676594f
    memset(dataPtr->toUnicode, 0, size);
    pageMemPtr = (unsigned short *) (dataPtr->toUnicode + 256);

    TclNewObj(objPtr);
    Tcl_IncrRefCount(objPtr);
    for (i = 0; i < numPages; i++) {
	int ch;
	const char *p;
	size_t expected = 3 + 16 * (16 * 4 + 1);

	if (Tcl_ReadChars(chan, objPtr, expected, 0) != expected) {
	    return NULL;
	}
	p = TclGetString(objPtr);
	hi = (staticHex[UCHAR(p[0])] << 4) + staticHex[UCHAR(p[1])];
	dataPtr->toUnicode[hi] = pageMemPtr;
	p += 2;
	for (lo = 0; lo < 256; lo++) {
	    if ((lo & 0x0f) == 0) {
		p++;
	    }
	    ch = (staticHex[UCHAR(p[0])] << 12) + (staticHex[UCHAR(p[1])] << 8)
		    + (staticHex[UCHAR(p[2])] << 4) + staticHex[UCHAR(p[3])];
	    if (ch != 0) {
		used[ch >> 8] = 1;
	    }
	    *pageMemPtr = (unsigned short) ch;
	    pageMemPtr++;
	    p += 4;
	}
    }
    TclDecrRefCount(objPtr);

    if (type == ENCODING_DOUBLEBYTE) {
	memset(dataPtr->prefixBytes, 1, sizeof(dataPtr->prefixBytes));
    } else {
	for (hi = 1; hi < 256; hi++) {
	    if (dataPtr->toUnicode[hi] != NULL) {
		dataPtr->prefixBytes[hi] = 1;
	    }
	}
    }

    /*
     * Invert the toUnicode array to produce the fromUnicode array. Performs a
     * single malloc to get the memory for the array and all the pages needed
     * by the array. While reading in the toUnicode array remember what
     * pages are needed for the fromUnicode array.
     */

    if (symbol) {
	used[0] = 1;
    }
    numPages = 0;
    for (hi = 0; hi < 256; hi++) {
	if (used[hi]) {
	    numPages++;
	}
    }
    size = 256 * sizeof(unsigned short *) + numPages * PAGESIZE;
<<<<<<< HEAD
    dataPtr->fromUnicode = Tcl_Alloc(size);
=======
    dataPtr->fromUnicode = (unsigned short **)ckalloc(size);
>>>>>>> e676594f
    memset(dataPtr->fromUnicode, 0, size);
    pageMemPtr = (unsigned short *) (dataPtr->fromUnicode + 256);

    for (hi = 0; hi < 256; hi++) {
	if (dataPtr->toUnicode[hi] == NULL) {
	    dataPtr->toUnicode[hi] = emptyPage;
	    continue;
	}
	for (lo = 0; lo < 256; lo++) {
	    int ch = dataPtr->toUnicode[hi][lo];

	    if (ch != 0) {
		page = dataPtr->fromUnicode[ch >> 8];
		if (page == NULL) {
		    page = pageMemPtr;
		    pageMemPtr += 256;
		    dataPtr->fromUnicode[ch >> 8] = page;
		}
		page[ch & 0xff] = (unsigned short) ((hi << 8) + lo);
	    }
	}
    }
    if (type == ENCODING_MULTIBYTE) {
	/*
	 * If multibyte encodings don't have a backslash character, define
	 * one. Otherwise, on Windows, native file names don't work because
	 * the backslash in the file name maps to the unknown character
	 * (question mark) when converting from UTF-8 to external encoding.
	 */

	if (dataPtr->fromUnicode[0] != NULL) {
	    if (dataPtr->fromUnicode[0][(int)'\\'] == '\0') {
		dataPtr->fromUnicode[0][(int)'\\'] = '\\';
	    }
	}
    }
    if (symbol) {
	/*
	 * Make a special symbol encoding that maps each symbol character from
	 * its Unicode code point down into page 0, and also ensure that each
	 * characters on page 0 maps to itself so that a symbol font can be
	 * used to display a simple string like "abcd" and have alpha, beta,
	 * chi, delta show up, rather than have "unknown" chars show up because
	 * strictly speaking the symbol font doesn't have glyphs for those low
	 * ASCII chars.
	 */

	page = dataPtr->fromUnicode[0];
	if (page == NULL) {
	    page = pageMemPtr;
	    dataPtr->fromUnicode[0] = page;
	}
	for (lo = 0; lo < 256; lo++) {
	    if (dataPtr->toUnicode[0][lo] != 0) {
		page[lo] = (unsigned short) lo;
	    }
	}
    }
    for (hi = 0; hi < 256; hi++) {
	if (dataPtr->fromUnicode[hi] == NULL) {
	    dataPtr->fromUnicode[hi] = emptyPage;
	}
    }

    /*
     * For trailing 'R'everse encoding, see [Patch 689341]
     */

    Tcl_DStringInit(&lineString);

    /*
     * Skip leading empty lines.
     */

    while ((len = Tcl_Gets(chan, &lineString)) == 0) {
	/* empty body */
    }
    if (len < 0) {
	goto doneParse;
    }

    /*
     * Require that it starts with an 'R'.
     */

    line = Tcl_DStringValue(&lineString);
    if (line[0] != 'R') {
	goto doneParse;
    }

    /*
     * Read lines until EOF.
     */

    for (TclDStringClear(&lineString);
	    (len = Tcl_Gets(chan, &lineString)) != -1;
	    TclDStringClear(&lineString)) {
	const unsigned char *p;
	int to, from;

	/*
	 * Skip short lines.
	 */

	if (len < 5) {
	    continue;
	}

	/*
	 * Parse the line as a sequence of hex digits.
	 */

	p = (const unsigned char *) Tcl_DStringValue(&lineString);
	to = (staticHex[p[0]] << 12) + (staticHex[p[1]] << 8)
		+ (staticHex[p[2]] << 4) + staticHex[p[3]];
	if (to == 0) {
	    continue;
	}
	for (p += 5, len -= 5; len >= 0 && *p; p += 5, len -= 5) {
	    from = (staticHex[p[0]] << 12) + (staticHex[p[1]] << 8)
		    + (staticHex[p[2]] << 4) + staticHex[p[3]];
	    if (from == 0) {
		continue;
	    }
	    dataPtr->fromUnicode[from >> 8][from & 0xff] = to;
	}
    }
  doneParse:
    Tcl_DStringFree(&lineString);

    /*
     * Package everything into an encoding structure.
     */

    encType.encodingName    = name;
    encType.toUtfProc	    = TableToUtfProc;
    encType.fromUtfProc	    = TableFromUtfProc;
    encType.freeProc	    = TableFreeProc;
    encType.nullSize	    = (type == ENCODING_DOUBLEBYTE) ? 2 : 1;
    encType.clientData	    = dataPtr;

    return Tcl_CreateEncoding(&encType);
}

/*
 *-------------------------------------------------------------------------
 *
 * LoadEscapeEncoding --
 *
 *	Helper function for LoadEncodingTable(). Loads a state machine that
 *	converts between Unicode and some other encoding.
 *
 *	File contains text data that describes the escape sequences that are
 *	used to choose an encoding and the associated names for the
 *	sub-encodings.
 *
 * Results:
 *	The return value is the new encoding, or NULL if the encoding could
 *	not be created (because the file contained invalid data).
 *
 * Side effects:
 *	None.
 *
 *-------------------------------------------------------------------------
 */

static Tcl_Encoding
LoadEscapeEncoding(
    const char *name,		/* Name of the new encoding. */
    Tcl_Channel chan)		/* File containing new encoding. */
{
    int i;
    unsigned size;
    Tcl_DString escapeData;
    char init[16], final[16];
    EscapeEncodingData *dataPtr;
    Tcl_EncodingType type;

    init[0] = '\0';
    final[0] = '\0';
    Tcl_DStringInit(&escapeData);

    while (1) {
	int argc;
	const char **argv;
	char *line;
	Tcl_DString lineString;

	Tcl_DStringInit(&lineString);
	if (Tcl_Gets(chan, &lineString) == TCL_IO_FAILURE) {
	    break;
	}
	line = Tcl_DStringValue(&lineString);
	if (Tcl_SplitList(NULL, line, &argc, &argv) != TCL_OK) {
	    Tcl_DStringFree(&lineString);
	    continue;
	}
	if (argc >= 2) {
	    if (strcmp(argv[0], "name") == 0) {
		/* do nothing */
	    } else if (strcmp(argv[0], "init") == 0) {
		strncpy(init, argv[1], sizeof(init));
		init[sizeof(init) - 1] = '\0';
	    } else if (strcmp(argv[0], "final") == 0) {
		strncpy(final, argv[1], sizeof(final));
		final[sizeof(final) - 1] = '\0';
	    } else {
		EscapeSubTable est;
		Encoding *e;

		strncpy(est.sequence, argv[1], sizeof(est.sequence));
		est.sequence[sizeof(est.sequence) - 1] = '\0';
		est.sequenceLen = strlen(est.sequence);

		strncpy(est.name, argv[0], sizeof(est.name));
		est.name[sizeof(est.name) - 1] = '\0';

		/*
		 * To avoid infinite recursion in [encoding system iso2022-*]
		 */

		e = (Encoding *) Tcl_GetEncoding(NULL, est.name);
		if ((e != NULL) && (e->toUtfProc != TableToUtfProc)
			&& (e->toUtfProc != Iso88591ToUtfProc)) {
		   Tcl_FreeEncoding((Tcl_Encoding) e);
		   e = NULL;
		}
		est.encodingPtr = e;
		Tcl_DStringAppend(&escapeData, (char *) &est, sizeof(est));
	    }
	}
	Tcl_Free((void *)argv);
	Tcl_DStringFree(&lineString);
    }

    size = sizeof(EscapeEncodingData) - sizeof(EscapeSubTable)
	    + Tcl_DStringLength(&escapeData);
<<<<<<< HEAD
    dataPtr = Tcl_Alloc(size);
=======
    dataPtr = (EscapeEncodingData *)ckalloc(size);
>>>>>>> e676594f
    dataPtr->initLen = strlen(init);
    memcpy(dataPtr->init, init, dataPtr->initLen + 1);
    dataPtr->finalLen = strlen(final);
    memcpy(dataPtr->final, final, dataPtr->finalLen + 1);
    dataPtr->numSubTables =
	    Tcl_DStringLength(&escapeData) / sizeof(EscapeSubTable);
    memcpy(dataPtr->subTables, Tcl_DStringValue(&escapeData),
	    Tcl_DStringLength(&escapeData));
    Tcl_DStringFree(&escapeData);

    memset(dataPtr->prefixBytes, 0, sizeof(dataPtr->prefixBytes));
    for (i = 0; i < dataPtr->numSubTables; i++) {
	dataPtr->prefixBytes[UCHAR(dataPtr->subTables[i].sequence[0])] = 1;
    }
    if (dataPtr->init[0] != '\0') {
	dataPtr->prefixBytes[UCHAR(dataPtr->init[0])] = 1;
    }
    if (dataPtr->final[0] != '\0') {
	dataPtr->prefixBytes[UCHAR(dataPtr->final[0])] = 1;
    }

    /*
     * Package everything into an encoding structure.
     */

    type.encodingName	= name;
    type.toUtfProc	= EscapeToUtfProc;
    type.fromUtfProc    = EscapeFromUtfProc;
    type.freeProc	= EscapeFreeProc;
    type.nullSize	= 1;
    type.clientData	= dataPtr;

    return Tcl_CreateEncoding(&type);
}

/*
 *-------------------------------------------------------------------------
 *
 * BinaryProc --
 *
 *	The default conversion when no other conversion is specified. No
 *	translation is done; source bytes are copied directly to destination
 *	bytes.
 *
 * Results:
 *	Returns TCL_OK if conversion was successful.
 *
 * Side effects:
 *	None.
 *
 *-------------------------------------------------------------------------
 */

static int
BinaryProc(
    ClientData clientData,	/* Not used. */
    const char *src,		/* Source string (unknown encoding). */
    int srcLen,			/* Source string length in bytes. */
    int flags,			/* Conversion control flags. */
    Tcl_EncodingState *statePtr,/* Place for conversion routine to store state
				 * information used during a piecewise
				 * conversion. Contents of statePtr are
				 * initialized and/or reset by conversion
				 * routine under control of flags argument. */
    char *dst,			/* Output buffer in which converted string is
				 * stored. */
    int dstLen,			/* The maximum length of output buffer in
				 * bytes. */
    int *srcReadPtr,		/* Filled with the number of bytes from the
				 * source string that were converted. */
    int *dstWrotePtr,		/* Filled with the number of bytes that were
				 * stored in the output buffer as a result of
				 * the conversion. */
    int *dstCharsPtr)		/* Filled with the number of characters that
				 * correspond to the bytes stored in the
				 * output buffer. */
{
    int result;
    (void)clientData;
    (void)statePtr;

    result = TCL_OK;
    dstLen -= TCL_UTF_MAX - 1;
    if (dstLen < 0) {
	dstLen = 0;
    }
    if ((flags & TCL_ENCODING_CHAR_LIMIT) && srcLen > *dstCharsPtr) {
	srcLen = *dstCharsPtr;
    }
    if (srcLen > dstLen) {
	srcLen = dstLen;
	result = TCL_CONVERT_NOSPACE;
    }

    *srcReadPtr = srcLen;
    *dstWrotePtr = srcLen;
    *dstCharsPtr = srcLen;
    memcpy(dst, src, srcLen);
    return result;
}

/*
 *-------------------------------------------------------------------------
 *
 * UtfIntToUtfExtProc --
 *
 *	Convert from UTF-8 to UTF-8. While converting null-bytes from the
 *	Tcl's internal representation (0xc0, 0x80) to the official
 *	representation (0x00). See UtfToUtfProc for details.
 *
 * Results:
 *	Returns TCL_OK if conversion was successful.
 *
 * Side effects:
 *	None.
 *
 *-------------------------------------------------------------------------
 */

static int
UtfIntToUtfExtProc(
    ClientData clientData,	/* Not used. */
    const char *src,		/* Source string in UTF-8. */
    int srcLen,			/* Source string length in bytes. */
    int flags,			/* Conversion control flags. */
    Tcl_EncodingState *statePtr,/* Place for conversion routine to store state
				 * information used during a piecewise
				 * conversion. Contents of statePtr are
				 * initialized and/or reset by conversion
				 * routine under control of flags argument. */
    char *dst,			/* Output buffer in which converted string
				 * is stored. */
    int dstLen,			/* The maximum length of output buffer in
				 * bytes. */
    int *srcReadPtr,		/* Filled with the number of bytes from the
				 * source string that were converted. This may
				 * be less than the original source length if
				 * there was a problem converting some source
				 * characters. */
    int *dstWrotePtr,		/* Filled with the number of bytes that were
				 * stored in the output buffer as a result of
				 * the conversion. */
    int *dstCharsPtr)		/* Filled with the number of characters that
				 * correspond to the bytes stored in the
				 * output buffer. */
{
    return UtfToUtfProc(clientData, src, srcLen, flags, statePtr, dst, dstLen,
	    srcReadPtr, dstWrotePtr, dstCharsPtr, 1);
}

/*
 *-------------------------------------------------------------------------
 *
 * UtfExtToUtfIntProc --
 *
 *	Convert from UTF-8 to UTF-8 while converting null-bytes from the
 *	official representation (0x00) to Tcl's internal representation (0xc0,
 *	0x80). See UtfToUtfProc for details.
 *
 * Results:
 *	Returns TCL_OK if conversion was successful.
 *
 * Side effects:
 *	None.
 *
 *-------------------------------------------------------------------------
 */

static int
UtfExtToUtfIntProc(
    ClientData clientData,	/* Not used. */
    const char *src,		/* Source string in UTF-8. */
    int srcLen,			/* Source string length in bytes. */
    int flags,			/* Conversion control flags. */
    Tcl_EncodingState *statePtr,/* Place for conversion routine to store state
				 * information used during a piecewise
				 * conversion. Contents of statePtr are
				 * initialized and/or reset by conversion
				 * routine under control of flags argument. */
    char *dst,			/* Output buffer in which converted string is
				 * stored. */
    int dstLen,			/* The maximum length of output buffer in
				 * bytes. */
    int *srcReadPtr,		/* Filled with the number of bytes from the
				 * source string that were converted. This may
				 * be less than the original source length if
				 * there was a problem converting some source
				 * characters. */
    int *dstWrotePtr,		/* Filled with the number of bytes that were
				 * stored in the output buffer as a result of
				 * the conversion. */
    int *dstCharsPtr)		/* Filled with the number of characters that
				 * correspond to the bytes stored in the
				 * output buffer. */
{
    return UtfToUtfProc(clientData, src, srcLen, flags, statePtr, dst, dstLen,
	    srcReadPtr, dstWrotePtr, dstCharsPtr, 0);
}

/*
 *-------------------------------------------------------------------------
 *
 * UtfToUtfProc --
 *
 *	Convert from UTF-8 to UTF-8. Note that the UTF-8 to UTF-8 translation
 *	is not a no-op, because it will turn a stream of improperly formed
 *	UTF-8 into a properly formed stream.
 *
 * Results:
 *	Returns TCL_OK if conversion was successful.
 *
 * Side effects:
 *	None.
 *
 *-------------------------------------------------------------------------
 */

static int
UtfToUtfProc(
    ClientData clientData,	/* Not used. */
    const char *src,		/* Source string in UTF-8. */
    int srcLen,			/* Source string length in bytes. */
    int flags,			/* Conversion control flags. */
    Tcl_EncodingState *statePtr,/* Place for conversion routine to store state
				 * information used during a piecewise
				 * conversion. Contents of statePtr are
				 * initialized and/or reset by conversion
				 * routine under control of flags argument. */
    char *dst,			/* Output buffer in which converted string is
				 * stored. */
    int dstLen,			/* The maximum length of output buffer in
				 * bytes. */
    int *srcReadPtr,		/* Filled with the number of bytes from the
				 * source string that were converted. This may
				 * be less than the original source length if
				 * there was a problem converting some source
				 * characters. */
    int *dstWrotePtr,		/* Filled with the number of bytes that were
				 * stored in the output buffer as a result of
				 * the conversion. */
    int *dstCharsPtr,		/* Filled with the number of characters that
				 * correspond to the bytes stored in the
				 * output buffer. */
    int pureNullMode)		/* Convert embedded nulls from internal
				 * representation to real null-bytes or vice
				 * versa. Also combine or separate surrogate pairs */
{
    const char *srcStart, *srcEnd, *srcClose;
    const char *dstStart, *dstEnd;
    int result, numChars, charLimit = INT_MAX;
    Tcl_UniChar *chPtr = (Tcl_UniChar *) statePtr;
    (void)clientData;

    if (flags & TCL_ENCODING_START) {
    	*statePtr = 0;
    }
    result = TCL_OK;

    srcStart = src;
    srcEnd = src + srcLen;
    srcClose = srcEnd;
    if ((flags & TCL_ENCODING_END) == 0) {
	srcClose -= 6;
    }
    if (flags & TCL_ENCODING_CHAR_LIMIT) {
	charLimit = *dstCharsPtr;
    }

    dstStart = dst;
    dstEnd = dst + dstLen - TCL_UTF_MAX;

    for (numChars = 0; src < srcEnd && numChars <= charLimit; numChars++) {
	if ((src > srcClose) && (!Tcl_UtfCharComplete(src, srcEnd - src))) {
	    /*
	     * If there is more string to follow, this will ensure that the
	     * last UTF-8 character in the source buffer hasn't been cut off.
	     */

	    result = TCL_CONVERT_MULTIBYTE;
	    break;
	}
	if (dst > dstEnd) {
	    result = TCL_CONVERT_NOSPACE;
	    break;
	}
	if (UCHAR(*src) < 0x80 && !(UCHAR(*src) == 0 && pureNullMode == 0)) {
	    /*
	     * Copy 7bit characters, but skip null-bytes when we are in input
	     * mode, so that they get converted to 0xc080.
	     */

	    *dst++ = *src++;
	} else if (pureNullMode == 1 && UCHAR(*src) == 0xc0 &&
		(src + 1 < srcEnd) && UCHAR(*(src+1)) == 0x80) {
	    /*
	     * Convert 0xc080 to real nulls when we are in output mode.
	     */

	    *dst++ = 0;
	    src += 2;
	} else if (!Tcl_UtfCharComplete(src, srcEnd - src)) {
	    /*
	     * Always check before using TclUtfToUniChar. Not doing can so
	     * cause it run beyond the end of the buffer! If we happen such an
	     * incomplete char its bytes are made to represent themselves.
	     */

	    *chPtr = (unsigned char) *src;
	    src += 1;
	    dst += Tcl_UniCharToUtf(*chPtr, dst);
	} else {
	    src += TclUtfToUniChar(src, chPtr);
	    if ((*chPtr | 0x7FF) == 0xDFFF) {
		/* A surrogate character is detected, handle especially */
		Tcl_UniChar low = *chPtr;
		size_t len = (src <= srcEnd-3) ? Tcl_UtfToUniChar(src, &low) : 0;
		if (((low | 0x3FF) != 0xDFFF) || (*chPtr & 0x400)) {
			*dst++ = (char) (((*chPtr >> 12) | 0xE0) & 0xEF);
			*dst++ = (char) (((*chPtr >> 6) | 0x80) & 0xBF);
			*dst++ = (char) ((*chPtr | 0x80) & 0xBF);
			continue;
		}
		src += len;
		dst += Tcl_UniCharToUtf(*chPtr, dst);
		*chPtr = low;
	    }
	    dst += Tcl_UniCharToUtf(*chPtr, dst);
	}
    }

    *srcReadPtr = src - srcStart;
    *dstWrotePtr = dst - dstStart;
    *dstCharsPtr = numChars;
    return result;
}

/*
 *-------------------------------------------------------------------------
 *
 * Utf16ToUtfProc --
 *
 *	Convert from UTF-16 to UTF-8.
 *
 * Results:
 *	Returns TCL_OK if conversion was successful.
 *
 * Side effects:
 *	None.
 *
 *-------------------------------------------------------------------------
 */

static int
Utf16ToUtfProc(
    ClientData clientData,	/* != NULL means LE, == NUL means BE */
    const char *src,		/* Source string in Unicode. */
    int srcLen,			/* Source string length in bytes. */
    int flags,			/* Conversion control flags. */
    Tcl_EncodingState *statePtr,/* Place for conversion routine to store state
				 * information used during a piecewise
				 * conversion. Contents of statePtr are
				 * initialized and/or reset by conversion
				 * routine under control of flags argument. */
    char *dst,			/* Output buffer in which converted string is
				 * stored. */
    int dstLen,			/* The maximum length of output buffer in
				 * bytes. */
    int *srcReadPtr,		/* Filled with the number of bytes from the
				 * source string that were converted. This may
				 * be less than the original source length if
				 * there was a problem converting some source
				 * characters. */
    int *dstWrotePtr,		/* Filled with the number of bytes that were
				 * stored in the output buffer as a result of
				 * the conversion. */
    int *dstCharsPtr)		/* Filled with the number of characters that
				 * correspond to the bytes stored in the
				 * output buffer. */
{
    const char *srcStart, *srcEnd;
    const char *dstEnd, *dstStart;
    int result, numChars, charLimit = INT_MAX;
    unsigned short ch;
    (void)statePtr;

    if (flags & TCL_ENCODING_CHAR_LIMIT) {
	charLimit = *dstCharsPtr;
    }
    result = TCL_OK;

    /* check alignment with utf-16 (2 == sizeof(UTF-16)) */
    if ((srcLen % 2) != 0) {
	result = TCL_CONVERT_MULTIBYTE;
	srcLen--;
    }
    /* If last code point is a high surrogate, we cannot handle that yet */
    if ((srcLen >= 2) && ((src[srcLen - (clientData?1:2)] & 0xFC) == 0xD8)) {
	result = TCL_CONVERT_MULTIBYTE;
	srcLen-= 2;
    }

    srcStart = src;
    srcEnd = src + srcLen;

    dstStart = dst;
    dstEnd = dst + dstLen - TCL_UTF_MAX;

    for (numChars = 0; src < srcEnd && numChars <= charLimit; numChars++) {
	if (dst > dstEnd) {
	    result = TCL_CONVERT_NOSPACE;
	    break;
	}

	if (clientData) {
	    ch = (src[1] & 0xFF) << 8 | (src[0] & 0xFF);
	} else {
	    ch = (src[0] & 0xFF) << 8 | (src[1] & 0xFF);
	}
	/*
	 * Special case for 1-byte utf chars for speed. Make sure we work with
	 * unsigned short-size data.
	 */
	if (ch && ch < 0x80) {
	    *dst++ = (ch & 0xFF);
	} else {
	    dst += Tcl_UniCharToUtf(ch, dst);
	}
	src += sizeof(unsigned short);
    }

    *srcReadPtr = src - srcStart;
    *dstWrotePtr = dst - dstStart;
    *dstCharsPtr = numChars;
    return result;
}

/*
 *-------------------------------------------------------------------------
 *
 * UtfToUtf16Proc --
 *
 *	Convert from UTF-8 to UTF-16.
 *
 * Results:
 *	Returns TCL_OK if conversion was successful.
 *
 * Side effects:
 *	None.
 *
 *-------------------------------------------------------------------------
 */

static int
UtfToUtf16Proc(
    ClientData clientData,	/* != NULL means LE, == NUL means BE */
    const char *src,		/* Source string in UTF-8. */
    int srcLen,			/* Source string length in bytes. */
    int flags,			/* Conversion control flags. */
    Tcl_EncodingState *statePtr,/* Place for conversion routine to store state
				 * information used during a piecewise
				 * conversion. Contents of statePtr are
				 * initialized and/or reset by conversion
				 * routine under control of flags argument. */
    char *dst,			/* Output buffer in which converted string is
				 * stored. */
    int dstLen,			/* The maximum length of output buffer in
				 * bytes. */
    int *srcReadPtr,		/* Filled with the number of bytes from the
				 * source string that were converted. This may
				 * be less than the original source length if
				 * there was a problem converting some source
				 * characters. */
    int *dstWrotePtr,		/* Filled with the number of bytes that were
				 * stored in the output buffer as a result of
				 * the conversion. */
    int *dstCharsPtr)		/* Filled with the number of characters that
				 * correspond to the bytes stored in the
				 * output buffer. */
{
    const char *srcStart, *srcEnd, *srcClose, *dstStart, *dstEnd;
    int result, numChars;
    Tcl_UniChar *chPtr = (Tcl_UniChar *) statePtr;

    if (flags & TCL_ENCODING_START) {
    	*statePtr = 0;
    }
    srcStart = src;
    srcEnd = src + srcLen;
    srcClose = srcEnd;
    if ((flags & TCL_ENCODING_END) == 0) {
	srcClose -= TCL_UTF_MAX;
    }

    dstStart = dst;
    dstEnd   = dst + dstLen - sizeof(Tcl_UniChar);

    result = TCL_OK;
    for (numChars = 0; src < srcEnd; numChars++) {
	if ((src > srcClose) && (!Tcl_UtfCharComplete(src, srcEnd - src))) {
	    /*
	     * If there is more string to follow, this will ensure that the
	     * last UTF-8 character in the source buffer hasn't been cut off.
	     */

	    result = TCL_CONVERT_MULTIBYTE;
	    break;
	}
	if (dst > dstEnd) {
	    result = TCL_CONVERT_NOSPACE;
	    break;
	}
	src += TclUtfToUniChar(src, chPtr);

	/*
	 * Need to handle this in a way that won't cause misalignment by
	 * casting dst to a Tcl_UniChar. [Bug 1122671]
	 */

	if (clientData) {
#if TCL_UTF_MAX > 3
	    if (*chPtr <= 0xFFFF) {
		*dst++ = (*chPtr & 0xFF);
		*dst++ = (*chPtr >> 8);
	    } else {
		*dst++ = (((*chPtr - 0x10000) >> 10) & 0xFF);
		*dst++ = (((*chPtr - 0x10000) >> 18) & 0x3) | 0xD8;
		*dst++ = (*chPtr & 0xFF);
		*dst++ = ((*chPtr & 0x3) >> 8) | 0xDC;
	    }
#else
	    *dst++ = (*chPtr & 0xFF);
	    *dst++ = (*chPtr >> 8);
#endif
	} else {
#if TCL_UTF_MAX > 3
	    if (*chPtr <= 0xFFFF) {
		*dst++ = (*chPtr >> 8);
		*dst++ = (*chPtr & 0xFF);
	    } else {
		*dst++ = ((*chPtr & 0x3) >> 8) | 0xDC;
		*dst++ = (*chPtr & 0xFF);
		*dst++ = (((*chPtr - 0x10000) >> 18) & 0x3) | 0xD8;
		*dst++ = (((*chPtr - 0x10000) >> 10) & 0xFF);
	    }
#else
	    *dst++ = (*chPtr >> 8);
	    *dst++ = (*chPtr & 0xFF);
#endif
	}
    }
    *srcReadPtr = src - srcStart;
    *dstWrotePtr = dst - dstStart;
    *dstCharsPtr = numChars;
    return result;
}

/*
 *-------------------------------------------------------------------------
 *
 * UtfToUcs2Proc --
 *
 *	Convert from UTF-8 to UCS-2.
 *
 * Results:
 *	Returns TCL_OK if conversion was successful.
 *
 * Side effects:
 *	None.
 *
 *-------------------------------------------------------------------------
 */

static int
UtfToUcs2Proc(
    ClientData clientData,	/* != NULL means LE, == NUL means BE */
    const char *src,		/* Source string in UTF-8. */
    int srcLen,			/* Source string length in bytes. */
    int flags,			/* Conversion control flags. */
    Tcl_EncodingState *statePtr,/* Place for conversion routine to store state
				 * information used during a piecewise
				 * conversion. Contents of statePtr are
				 * initialized and/or reset by conversion
				 * routine under control of flags argument. */
    char *dst,			/* Output buffer in which converted string is
				 * stored. */
    int dstLen,			/* The maximum length of output buffer in
				 * bytes. */
    int *srcReadPtr,		/* Filled with the number of bytes from the
				 * source string that were converted. This may
				 * be less than the original source length if
				 * there was a problem converting some source
				 * characters. */
    int *dstWrotePtr,		/* Filled with the number of bytes that were
				 * stored in the output buffer as a result of
				 * the conversion. */
    int *dstCharsPtr)		/* Filled with the number of characters that
				 * correspond to the bytes stored in the
				 * output buffer. */
{
    const char *srcStart, *srcEnd, *srcClose, *dstStart, *dstEnd;
    int result, numChars;
#if TCL_UTF_MAX <= 3
    int len;
#endif
    Tcl_UniChar ch = 0;
    (void)statePtr;

    srcStart = src;
    srcEnd = src + srcLen;
    srcClose = srcEnd;
    if ((flags & TCL_ENCODING_END) == 0) {
	srcClose -= TCL_UTF_MAX;
    }

    dstStart = dst;
    dstEnd   = dst + dstLen - sizeof(Tcl_UniChar);

    result = TCL_OK;
    for (numChars = 0; src < srcEnd; numChars++) {
	if ((src > srcClose) && (!Tcl_UtfCharComplete(src, srcEnd - src))) {
	    /*
	     * If there is more string to follow, this will ensure that the
	     * last UTF-8 character in the source buffer hasn't been cut off.
	     */

	    result = TCL_CONVERT_MULTIBYTE;
	    break;
	}
	if (dst > dstEnd) {
	    result = TCL_CONVERT_NOSPACE;
	    break;
	}
#if TCL_UTF_MAX <= 3
	src += (len = TclUtfToUniChar(src, &ch));
	if ((ch >= 0xD800) && (len < 3)) {
	    src += TclUtfToUniChar(src, &ch);
	    ch = 0xFFFD;
	}
#else
	src += TclUtfToUniChar(src, &ch);
	if (ch > 0xFFFF) {
	    ch = 0xFFFD;
	}
#endif

	/*
	 * Need to handle this in a way that won't cause misalignment by
	 * casting dst to a Tcl_UniChar. [Bug 1122671]
	 */

	if (clientData) {
	    *dst++ = (ch & 0xFF);
	    *dst++ = (ch >> 8);
	} else {
	    *dst++ = (ch >> 8);
	    *dst++ = (ch & 0xFF);
	}
    }
    *srcReadPtr = src - srcStart;
    *dstWrotePtr = dst - dstStart;
    *dstCharsPtr = numChars;
    return result;
}

/*
 *-------------------------------------------------------------------------
 *
 * TableToUtfProc --
 *
 *	Convert from the encoding specified by the TableEncodingData into
 *	UTF-8.
 *
 * Results:
 *	Returns TCL_OK if conversion was successful.
 *
 * Side effects:
 *	None.
 *
 *-------------------------------------------------------------------------
 */

static int
TableToUtfProc(
    ClientData clientData,	/* TableEncodingData that specifies
				 * encoding. */
    const char *src,		/* Source string in specified encoding. */
    int srcLen,			/* Source string length in bytes. */
    int flags,			/* Conversion control flags. */
    Tcl_EncodingState *statePtr,/* Place for conversion routine to store state
				 * information used during a piecewise
				 * conversion. Contents of statePtr are
				 * initialized and/or reset by conversion
				 * routine under control of flags argument. */
    char *dst,			/* Output buffer in which converted string is
				 * stored. */
    int dstLen,			/* The maximum length of output buffer in
				 * bytes. */
    int *srcReadPtr,		/* Filled with the number of bytes from the
				 * source string that were converted. This may
				 * be less than the original source length if
				 * there was a problem converting some source
				 * characters. */
    int *dstWrotePtr,		/* Filled with the number of bytes that were
				 * stored in the output buffer as a result of
				 * the conversion. */
    int *dstCharsPtr)		/* Filled with the number of characters that
				 * correspond to the bytes stored in the
				 * output buffer. */
{
    const char *srcStart, *srcEnd;
    const char *dstEnd, *dstStart, *prefixBytes;
    int result, byte, numChars, charLimit = INT_MAX;
    Tcl_UniChar ch = 0;
    const unsigned short *const *toUnicode;
    const unsigned short *pageZero;
    TableEncodingData *dataPtr = (TableEncodingData *)clientData;
    (void)statePtr;

    if (flags & TCL_ENCODING_CHAR_LIMIT) {
	charLimit = *dstCharsPtr;
    }
    srcStart = src;
    srcEnd = src + srcLen;

    dstStart = dst;
    dstEnd = dst + dstLen - TCL_UTF_MAX;

    toUnicode = (const unsigned short *const *) dataPtr->toUnicode;
    prefixBytes = dataPtr->prefixBytes;
    pageZero = toUnicode[0];

    result = TCL_OK;
    for (numChars = 0; src < srcEnd && numChars <= charLimit; numChars++) {
	if (dst > dstEnd) {
	    result = TCL_CONVERT_NOSPACE;
	    break;
	}
	byte = *((unsigned char *) src);
	if (prefixBytes[byte]) {
	    src++;
	    if (src >= srcEnd) {
		src--;
		result = TCL_CONVERT_MULTIBYTE;
		break;
	    }
	    ch = toUnicode[byte][*((unsigned char *) src)];
	} else {
	    ch = pageZero[byte];
	}
	if ((ch == 0) && (byte != 0)) {
	    if (flags & TCL_ENCODING_STOPONERROR) {
		result = TCL_CONVERT_SYNTAX;
		break;
	    }
	    if (prefixBytes[byte]) {
		src--;
	    }
	    ch = (Tcl_UniChar) byte;
	}

	/*
	 * Special case for 1-byte utf chars for speed.
	 */

	if (ch && ch < 0x80) {
	    *dst++ = (char) ch;
	} else {
	    dst += Tcl_UniCharToUtf(ch, dst);
	}
	src++;
    }

    *srcReadPtr = src - srcStart;
    *dstWrotePtr = dst - dstStart;
    *dstCharsPtr = numChars;
    return result;
}

/*
 *-------------------------------------------------------------------------
 *
 * TableFromUtfProc --
 *
 *	Convert from UTF-8 into the encoding specified by the
 *	TableEncodingData.
 *
 * Results:
 *	Returns TCL_OK if conversion was successful.
 *
 * Side effects:
 *	None.
 *
 *-------------------------------------------------------------------------
 */

static int
TableFromUtfProc(
    ClientData clientData,	/* TableEncodingData that specifies
				 * encoding. */
    const char *src,		/* Source string in UTF-8. */
    int srcLen,			/* Source string length in bytes. */
    int flags,			/* Conversion control flags. */
    Tcl_EncodingState *statePtr,/* Place for conversion routine to store state
				 * information used during a piecewise
				 * conversion. Contents of statePtr are
				 * initialized and/or reset by conversion
				 * routine under control of flags argument. */
    char *dst,			/* Output buffer in which converted string is
				 * stored. */
    int dstLen,			/* The maximum length of output buffer in
				 * bytes. */
    int *srcReadPtr,		/* Filled with the number of bytes from the
				 * source string that were converted. This may
				 * be less than the original source length if
				 * there was a problem converting some source
				 * characters. */
    int *dstWrotePtr,		/* Filled with the number of bytes that were
				 * stored in the output buffer as a result of
				 * the conversion. */
    int *dstCharsPtr)		/* Filled with the number of characters that
				 * correspond to the bytes stored in the
				 * output buffer. */
{
    const char *srcStart, *srcEnd, *srcClose;
    const char *dstStart, *dstEnd, *prefixBytes;
    Tcl_UniChar ch = 0;
    int result, len, word, numChars;
    TableEncodingData *dataPtr = (TableEncodingData *)clientData;
    const unsigned short *const *fromUnicode;
    (void)statePtr;

    result = TCL_OK;

    prefixBytes = dataPtr->prefixBytes;
    fromUnicode = (const unsigned short *const *) dataPtr->fromUnicode;

    srcStart = src;
    srcEnd = src + srcLen;
    srcClose = srcEnd;
    if ((flags & TCL_ENCODING_END) == 0) {
	srcClose -= TCL_UTF_MAX;
    }

    dstStart = dst;
    dstEnd = dst + dstLen - 1;

    for (numChars = 0; src < srcEnd; numChars++) {
	if ((src > srcClose) && (!Tcl_UtfCharComplete(src, srcEnd - src))) {
	    /*
	     * If there is more string to follow, this will ensure that the
	     * last UTF-8 character in the source buffer hasn't been cut off.
	     */

	    result = TCL_CONVERT_MULTIBYTE;
	    break;
	}
	len = TclUtfToUniChar(src, &ch);

#if TCL_UTF_MAX > 3
	/*
	 * This prevents a crash condition. More evaluation is required for
	 * full support of int Tcl_UniChar. [Bug 1004065]
	 */

	if (ch & 0xffff0000) {
	    word = 0;
	} else
#else
	if (!len) {
	    word = 0;
	} else
#endif
	    word = fromUnicode[(ch >> 8)][ch & 0xff];

	if ((word == 0) && (ch != 0)) {
	    if (flags & TCL_ENCODING_STOPONERROR) {
		result = TCL_CONVERT_UNKNOWN;
		break;
	    }
	    word = dataPtr->fallback;
	}
	if (prefixBytes[(word >> 8)] != 0) {
	    if (dst + 1 > dstEnd) {
		result = TCL_CONVERT_NOSPACE;
		break;
	    }
	    dst[0] = (char) (word >> 8);
	    dst[1] = (char) word;
	    dst += 2;
	} else {
	    if (dst > dstEnd) {
		result = TCL_CONVERT_NOSPACE;
		break;
	    }
	    dst[0] = (char) word;
	    dst++;
	}
	src += len;
    }

    *srcReadPtr = src - srcStart;
    *dstWrotePtr = dst - dstStart;
    *dstCharsPtr = numChars;
    return result;
}

/*
 *-------------------------------------------------------------------------
 *
 * Iso88591ToUtfProc --
 *
 *	Convert from the "iso8859-1" encoding into UTF-8.
 *
 * Results:
 *	Returns TCL_OK if conversion was successful.
 *
 * Side effects:
 *	None.
 *
 *-------------------------------------------------------------------------
 */

static int
Iso88591ToUtfProc(
    ClientData clientData,	/* Ignored. */
    const char *src,		/* Source string in specified encoding. */
    int srcLen,			/* Source string length in bytes. */
    int flags,			/* Conversion control flags. */
    Tcl_EncodingState *statePtr,/* Place for conversion routine to store state
				 * information used during a piecewise
				 * conversion. Contents of statePtr are
				 * initialized and/or reset by conversion
				 * routine under control of flags argument. */
    char *dst,			/* Output buffer in which converted string is
				 * stored. */
    int dstLen,			/* The maximum length of output buffer in
				 * bytes. */
    int *srcReadPtr,		/* Filled with the number of bytes from the
				 * source string that were converted. This may
				 * be less than the original source length if
				 * there was a problem converting some source
				 * characters. */
    int *dstWrotePtr,		/* Filled with the number of bytes that were
				 * stored in the output buffer as a result of
				 * the conversion. */
    int *dstCharsPtr)		/* Filled with the number of characters that
				 * correspond to the bytes stored in the
				 * output buffer. */
{
    const char *srcStart, *srcEnd;
    const char *dstEnd, *dstStart;
    int result, numChars, charLimit = INT_MAX;
    (void)clientData;
    (void)statePtr;

    if (flags & TCL_ENCODING_CHAR_LIMIT) {
	charLimit = *dstCharsPtr;
    }
    srcStart = src;
    srcEnd = src + srcLen;

    dstStart = dst;
    dstEnd = dst + dstLen - TCL_UTF_MAX;

    result = TCL_OK;
    for (numChars = 0; src < srcEnd && numChars <= charLimit; numChars++) {
	Tcl_UniChar ch = 0;

	if (dst > dstEnd) {
	    result = TCL_CONVERT_NOSPACE;
	    break;
	}
	ch = (Tcl_UniChar) *((unsigned char *) src);

	/*
	 * Special case for 1-byte utf chars for speed.
	 */

	if (ch && ch < 0x80) {
	    *dst++ = (char) ch;
	} else {
	    dst += Tcl_UniCharToUtf(ch, dst);
	}
	src++;
    }

    *srcReadPtr = src - srcStart;
    *dstWrotePtr = dst - dstStart;
    *dstCharsPtr = numChars;
    return result;
}

/*
 *-------------------------------------------------------------------------
 *
 * Iso88591FromUtfProc --
 *
 *	Convert from UTF-8 into the encoding "iso8859-1".
 *
 * Results:
 *	Returns TCL_OK if conversion was successful.
 *
 * Side effects:
 *	None.
 *
 *-------------------------------------------------------------------------
 */

static int
Iso88591FromUtfProc(
    ClientData clientData,	/* Ignored. */
    const char *src,		/* Source string in UTF-8. */
    int srcLen,			/* Source string length in bytes. */
    int flags,			/* Conversion control flags. */
    Tcl_EncodingState *statePtr,/* Place for conversion routine to store state
				 * information used during a piecewise
				 * conversion. Contents of statePtr are
				 * initialized and/or reset by conversion
				 * routine under control of flags argument. */
    char *dst,			/* Output buffer in which converted string is
				 * stored. */
    int dstLen,			/* The maximum length of output buffer in
				 * bytes. */
    int *srcReadPtr,		/* Filled with the number of bytes from the
				 * source string that were converted. This may
				 * be less than the original source length if
				 * there was a problem converting some source
				 * characters. */
    int *dstWrotePtr,		/* Filled with the number of bytes that were
				 * stored in the output buffer as a result of
				 * the conversion. */
    int *dstCharsPtr)		/* Filled with the number of characters that
				 * correspond to the bytes stored in the
				 * output buffer. */
{
    const char *srcStart, *srcEnd, *srcClose;
    const char *dstStart, *dstEnd;
    int result = TCL_OK, numChars;
    Tcl_UniChar ch = 0;
    (void)clientData;
    (void)statePtr;

    srcStart = src;
    srcEnd = src + srcLen;
    srcClose = srcEnd;
    if ((flags & TCL_ENCODING_END) == 0) {
	srcClose -= TCL_UTF_MAX;
    }

    dstStart = dst;
    dstEnd = dst + dstLen - 1;

    for (numChars = 0; src < srcEnd; numChars++) {
	int len;

	if ((src > srcClose) && (!Tcl_UtfCharComplete(src, srcEnd - src))) {
	    /*
	     * If there is more string to follow, this will ensure that the
	     * last UTF-8 character in the source buffer hasn't been cut off.
	     */

	    result = TCL_CONVERT_MULTIBYTE;
	    break;
	}
	len = TclUtfToUniChar(src, &ch);

	/*
	 * Check for illegal characters.
	 */

	if (ch > 0xff
#if TCL_UTF_MAX <= 3
		|| ((ch >= 0xD800) && (len < 3))
#endif
		) {
	    if (flags & TCL_ENCODING_STOPONERROR) {
		result = TCL_CONVERT_UNKNOWN;
		break;
	    }
#if TCL_UTF_MAX <= 3
	    if ((ch >= 0xD800) && (len < 3)) len = 4;
#endif
	    /*
	     * Plunge on, using '?' as a fallback character.
	     */

	    ch = (Tcl_UniChar) '?';
	}

	if (dst > dstEnd) {
	    result = TCL_CONVERT_NOSPACE;
	    break;
	}
	*(dst++) = (char) ch;
	src += len;
    }

    *srcReadPtr = src - srcStart;
    *dstWrotePtr = dst - dstStart;
    *dstCharsPtr = numChars;
    return result;
}

/*
 *---------------------------------------------------------------------------
 *
 * TableFreeProc --
 *
 *	This function is invoked when an encoding is deleted. It deletes the
 *	memory used by the TableEncodingData.
 *
 * Results:
 *	None.
 *
 * Side effects:
 *	Memory freed.
 *
 *---------------------------------------------------------------------------
 */

static void
TableFreeProc(
    ClientData clientData)	/* TableEncodingData that specifies
				 * encoding. */
{
    TableEncodingData *dataPtr = (TableEncodingData *)clientData;

    /*
     * Make sure we aren't freeing twice on shutdown. [Bug 219314]
     */

    Tcl_Free(dataPtr->toUnicode);
    dataPtr->toUnicode = NULL;
    Tcl_Free(dataPtr->fromUnicode);
    dataPtr->fromUnicode = NULL;
    Tcl_Free(dataPtr);
}

/*
 *-------------------------------------------------------------------------
 *
 * EscapeToUtfProc --
 *
 *	Convert from the encoding specified by the EscapeEncodingData into
 *	UTF-8.
 *
 * Results:
 *	Returns TCL_OK if conversion was successful.
 *
 * Side effects:
 *	None.
 *
 *-------------------------------------------------------------------------
 */

static int
EscapeToUtfProc(
    ClientData clientData,	/* EscapeEncodingData that specifies
				 * encoding. */
    const char *src,		/* Source string in specified encoding. */
    int srcLen,			/* Source string length in bytes. */
    int flags,			/* Conversion control flags. */
    Tcl_EncodingState *statePtr,/* Place for conversion routine to store state
				 * information used during a piecewise
				 * conversion. Contents of statePtr are
				 * initialized and/or reset by conversion
				 * routine under control of flags argument. */
    char *dst,			/* Output buffer in which converted string is
				 * stored. */
    int dstLen,			/* The maximum length of output buffer in
				 * bytes. */
    int *srcReadPtr,		/* Filled with the number of bytes from the
				 * source string that were converted. This may
				 * be less than the original source length if
				 * there was a problem converting some source
				 * characters. */
    int *dstWrotePtr,		/* Filled with the number of bytes that were
				 * stored in the output buffer as a result of
				 * the conversion. */
    int *dstCharsPtr)		/* Filled with the number of characters that
				 * correspond to the bytes stored in the
				 * output buffer. */
{
    EscapeEncodingData *dataPtr = (EscapeEncodingData *)clientData;
    const char *prefixBytes, *tablePrefixBytes, *srcStart, *srcEnd;
    const unsigned short *const *tableToUnicode;
    const Encoding *encodingPtr;
    int state, result, numChars, charLimit = INT_MAX;
    const char *dstStart, *dstEnd;

    if (flags & TCL_ENCODING_CHAR_LIMIT) {
	charLimit = *dstCharsPtr;
    }
    result = TCL_OK;
    tablePrefixBytes = NULL;	/* lint. */
    tableToUnicode = NULL;	/* lint. */
    prefixBytes = dataPtr->prefixBytes;
    encodingPtr = NULL;

    srcStart = src;
    srcEnd = src + srcLen;

    dstStart = dst;
    dstEnd = dst + dstLen - TCL_UTF_MAX;

    state = PTR2INT(*statePtr);
    if (flags & TCL_ENCODING_START) {
	state = 0;
    }

    for (numChars = 0; src < srcEnd && numChars <= charLimit; ) {
	int byte, hi, lo, ch;

	if (dst > dstEnd) {
	    result = TCL_CONVERT_NOSPACE;
	    break;
	}
	byte = *((unsigned char *) src);
	if (prefixBytes[byte]) {
	    unsigned left, len, longest;
	    int checked, i;
	    const EscapeSubTable *subTablePtr;

	    /*
	     * Saw the beginning of an escape sequence.
	     */

	    left = srcEnd - src;
	    len = dataPtr->initLen;
	    longest = len;
	    checked = 0;

	    if (len <= left) {
		checked++;
		if ((len > 0) && (memcmp(src, dataPtr->init, len) == 0)) {
		    /*
		     * If we see initialization string, skip it, even if we're
		     * not at the beginning of the buffer.
		     */

		    src += len;
		    continue;
		}
	    }

	    len = dataPtr->finalLen;
	    if (len > longest) {
		longest = len;
	    }

	    if (len <= left) {
		checked++;
		if ((len > 0) && (memcmp(src, dataPtr->final, len) == 0)) {
		    /*
		     * If we see finalization string, skip it, even if we're
		     * not at the end of the buffer.
		     */

		    src += len;
		    continue;
		}
	    }

	    subTablePtr = dataPtr->subTables;
	    for (i = 0; i < dataPtr->numSubTables; i++) {
		len = subTablePtr->sequenceLen;
		if (len > longest) {
		    longest = len;
		}
		if (len <= left) {
		    checked++;
		    if ((len > 0) &&
			    (memcmp(src, subTablePtr->sequence, len) == 0)) {
			state = i;
			encodingPtr = NULL;
			subTablePtr = NULL;
			src += len;
			break;
		    }
		}
		subTablePtr++;
	    }

	    if (subTablePtr == NULL) {
		/*
		 * A match was found, the escape sequence was consumed, and
		 * the state was updated.
		 */

		continue;
	    }

	    /*
	     * We have a split-up or unrecognized escape sequence. If we
	     * checked all the sequences, then it's a syntax error, otherwise
	     * we need more bytes to determine a match.
	     */

	    if ((checked == dataPtr->numSubTables + 2)
		    || (flags & TCL_ENCODING_END)) {
		if ((flags & TCL_ENCODING_STOPONERROR) == 0) {
		    /*
		     * Skip the unknown escape sequence.
		     */

		    src += longest;
		    continue;
		}
		result = TCL_CONVERT_SYNTAX;
	    } else {
		result = TCL_CONVERT_MULTIBYTE;
	    }
	    break;
	}

	if (encodingPtr == NULL) {
	    TableEncodingData *tableDataPtr;

	    encodingPtr = GetTableEncoding(dataPtr, state);
	    tableDataPtr = (TableEncodingData *)encodingPtr->clientData;
	    tablePrefixBytes = tableDataPtr->prefixBytes;
	    tableToUnicode = (const unsigned short *const*)
		    tableDataPtr->toUnicode;
	}

	if (tablePrefixBytes[byte]) {
	    src++;
	    if (src >= srcEnd) {
		src--;
		result = TCL_CONVERT_MULTIBYTE;
		break;
	    }
	    hi = byte;
	    lo = *((unsigned char *) src);
	} else {
	    hi = 0;
	    lo = byte;
	}

	ch = tableToUnicode[hi][lo];
	dst += Tcl_UniCharToUtf(ch, dst);
	src++;
	numChars++;
    }

    *statePtr = (Tcl_EncodingState) INT2PTR(state);
    *srcReadPtr = src - srcStart;
    *dstWrotePtr = dst - dstStart;
    *dstCharsPtr = numChars;
    return result;
}

/*
 *-------------------------------------------------------------------------
 *
 * EscapeFromUtfProc --
 *
 *	Convert from UTF-8 into the encoding specified by the
 *	EscapeEncodingData.
 *
 * Results:
 *	Returns TCL_OK if conversion was successful.
 *
 * Side effects:
 *	None.
 *
 *-------------------------------------------------------------------------
 */

static int
EscapeFromUtfProc(
    ClientData clientData,	/* EscapeEncodingData that specifies
				 * encoding. */
    const char *src,		/* Source string in UTF-8. */
    int srcLen,			/* Source string length in bytes. */
    int flags,			/* Conversion control flags. */
    Tcl_EncodingState *statePtr,/* Place for conversion routine to store state
				 * information used during a piecewise
				 * conversion. Contents of statePtr are
				 * initialized and/or reset by conversion
				 * routine under control of flags argument. */
    char *dst,			/* Output buffer in which converted string is
				 * stored. */
    int dstLen,			/* The maximum length of output buffer in
				 * bytes. */
    int *srcReadPtr,		/* Filled with the number of bytes from the
				 * source string that were converted. This may
				 * be less than the original source length if
				 * there was a problem converting some source
				 * characters. */
    int *dstWrotePtr,		/* Filled with the number of bytes that were
				 * stored in the output buffer as a result of
				 * the conversion. */
    int *dstCharsPtr)		/* Filled with the number of characters that
				 * correspond to the bytes stored in the
				 * output buffer. */
{
    EscapeEncodingData *dataPtr = (EscapeEncodingData *)clientData;
    const Encoding *encodingPtr;
    const char *srcStart, *srcEnd, *srcClose;
    const char *dstStart, *dstEnd;
    int state, result, numChars;
    const TableEncodingData *tableDataPtr;
    const char *tablePrefixBytes;
    const unsigned short *const *tableFromUnicode;
    Tcl_UniChar ch = 0;

    result = TCL_OK;

    srcStart = src;
    srcEnd = src + srcLen;
    srcClose = srcEnd;
    if ((flags & TCL_ENCODING_END) == 0) {
	srcClose -= TCL_UTF_MAX;
    }

    dstStart = dst;
    dstEnd = dst + dstLen - 1;

    /*
     * RFC 1468 states that the text starts in ASCII, and switches to Japanese
     * characters, and that the text must end in ASCII. [Patch 474358]
     */

    if (flags & TCL_ENCODING_START) {
	state = 0;
	if ((dst + dataPtr->initLen) > dstEnd) {
	    *srcReadPtr = 0;
	    *dstWrotePtr = 0;
	    return TCL_CONVERT_NOSPACE;
	}
	memcpy(dst, dataPtr->init, dataPtr->initLen);
	dst += dataPtr->initLen;
    } else {
	state = PTR2INT(*statePtr);
    }

    encodingPtr = GetTableEncoding(dataPtr, state);
    tableDataPtr = (const TableEncodingData *)encodingPtr->clientData;
    tablePrefixBytes = tableDataPtr->prefixBytes;
    tableFromUnicode = (const unsigned short *const *)
	    tableDataPtr->fromUnicode;

    for (numChars = 0; src < srcEnd; numChars++) {
	unsigned len;
	int word;

	if ((src > srcClose) && (!Tcl_UtfCharComplete(src, srcEnd - src))) {
	    /*
	     * If there is more string to follow, this will ensure that the
	     * last UTF-8 character in the source buffer hasn't been cut off.
	     */

	    result = TCL_CONVERT_MULTIBYTE;
	    break;
	}
	len = TclUtfToUniChar(src, &ch);
	word = tableFromUnicode[(ch >> 8)][ch & 0xff];

	if ((word == 0) && (ch != 0)) {
	    int oldState;
	    const EscapeSubTable *subTablePtr;

	    oldState = state;
	    for (state = 0; state < dataPtr->numSubTables; state++) {
		encodingPtr = GetTableEncoding(dataPtr, state);
		tableDataPtr = (const TableEncodingData *)encodingPtr->clientData;
		word = tableDataPtr->fromUnicode[(ch >> 8)][ch & 0xff];
		if (word != 0) {
		    break;
		}
	    }

	    if (word == 0) {
		state = oldState;
		if (flags & TCL_ENCODING_STOPONERROR) {
		    result = TCL_CONVERT_UNKNOWN;
		    break;
		}
		encodingPtr = GetTableEncoding(dataPtr, state);
		tableDataPtr = (const TableEncodingData *)encodingPtr->clientData;
		word = tableDataPtr->fallback;
	    }

	    tablePrefixBytes = (const char *) tableDataPtr->prefixBytes;
	    tableFromUnicode = (const unsigned short *const *)
		    tableDataPtr->fromUnicode;

	    /*
	     * The state variable has the value of oldState when word is 0.
	     * In this case, the escape sequence should not be copied to dst
	     * because the current character set is not changed.
	     */

	    if (state != oldState) {
		subTablePtr = &dataPtr->subTables[state];
		if ((dst + subTablePtr->sequenceLen) > dstEnd) {
		    /*
		     * If there is no space to write the escape sequence, the
		     * state variable must be changed to the value of oldState
		     * variable because this escape sequence must be written
		     * in the next conversion.
		     */

		    state = oldState;
		    result = TCL_CONVERT_NOSPACE;
		    break;
		}
		memcpy(dst, subTablePtr->sequence, subTablePtr->sequenceLen);
		dst += subTablePtr->sequenceLen;
	    }
	}

	if (tablePrefixBytes[(word >> 8)] != 0) {
	    if (dst + 1 > dstEnd) {
		result = TCL_CONVERT_NOSPACE;
		break;
	    }
	    dst[0] = (char) (word >> 8);
	    dst[1] = (char) word;
	    dst += 2;
	} else {
	    if (dst > dstEnd) {
		result = TCL_CONVERT_NOSPACE;
		break;
	    }
	    dst[0] = (char) word;
	    dst++;
	}
	src += len;
    }

    if ((result == TCL_OK) && (flags & TCL_ENCODING_END)) {
	unsigned len = dataPtr->subTables[0].sequenceLen;

	/*
	 * Certain encodings like iso2022-jp need to write an escape sequence
	 * after all characters have been converted. This logic checks that
	 * enough room is available in the buffer for the escape bytes. The
	 * TCL_ENCODING_END flag is cleared after a final escape sequence has
	 * been added to the buffer so that another call to this method does
	 * not attempt to append escape bytes a second time.
	 */

	if ((dst + dataPtr->finalLen + (state?len:0)) > dstEnd) {
	    result = TCL_CONVERT_NOSPACE;
	} else {
	    if (state) {
		memcpy(dst, dataPtr->subTables[0].sequence, len);
		dst += len;
	    }
	    memcpy(dst, dataPtr->final, dataPtr->finalLen);
	    dst += dataPtr->finalLen;
	    state &= ~TCL_ENCODING_END;
	}
    }

    *statePtr = (Tcl_EncodingState) INT2PTR(state);
    *srcReadPtr = src - srcStart;
    *dstWrotePtr = dst - dstStart;
    *dstCharsPtr = numChars;
    return result;
}

/*
 *---------------------------------------------------------------------------
 *
 * EscapeFreeProc --
 *
 *	Frees resources used by the encoding.
 *
 * Results:
 *	None.
 *
 * Side effects:
 *	Memory is freed.
 *
 *---------------------------------------------------------------------------
 */

static void
EscapeFreeProc(
    ClientData clientData)	/* EscapeEncodingData that specifies
				 * encoding. */
{
    EscapeEncodingData *dataPtr = (EscapeEncodingData *)clientData;
    EscapeSubTable *subTablePtr;
    int i;

    if (dataPtr == NULL) {
	return;
    }

    /*
     * The subTables should be freed recursively in normal operation but not
     * during TclFinalizeEncodingSubsystem because they are also present as a
     * weak reference in the toplevel encodingTable (i.e., they don't have a
     * +1 refcount for this), and unpredictable nuking order could remove them
     * from under the following loop's feet. [Bug 2891556]
     *
     * The encodingsInitialized flag, being reset on entry to TFES, can serve
     * as a "not in finalization" test.
     */

    if (encodingsInitialized) {
	subTablePtr = dataPtr->subTables;
	for (i = 0; i < dataPtr->numSubTables; i++) {
	    FreeEncoding((Tcl_Encoding) subTablePtr->encodingPtr);
	    subTablePtr->encodingPtr = NULL;
	    subTablePtr++;
	}
    }
    Tcl_Free(dataPtr);
}

/*
 *---------------------------------------------------------------------------
 *
 * GetTableEncoding --
 *
 *	Helper function for the EscapeEncodingData conversions. Gets the
 *	encoding (of type TextEncodingData) that represents the specified
 *	state.
 *
 * Results:
 *	The return value is the encoding.
 *
 * Side effects:
 *	If the encoding that represents the specified state has not already
 *	been used by this EscapeEncoding, it will be loaded and cached in the
 *	dataPtr.
 *
 *---------------------------------------------------------------------------
 */

static Encoding *
GetTableEncoding(
    EscapeEncodingData *dataPtr,/* Contains names of encodings. */
    int state)			/* Index in dataPtr of desired Encoding. */
{
    EscapeSubTable *subTablePtr = &dataPtr->subTables[state];
    Encoding *encodingPtr = subTablePtr->encodingPtr;

    if (encodingPtr == NULL) {
	encodingPtr = (Encoding *) Tcl_GetEncoding(NULL, subTablePtr->name);
	if ((encodingPtr == NULL)
		|| (encodingPtr->toUtfProc != TableToUtfProc
		&& encodingPtr->toUtfProc != Iso88591ToUtfProc)) {
	    Tcl_Panic("EscapeToUtfProc: invalid sub table");
	}
	subTablePtr->encodingPtr = encodingPtr;
    }

    return encodingPtr;
}

/*
 *---------------------------------------------------------------------------
 *
 * unilen --
 *
 *	A helper function for the Tcl_ExternalToUtf functions. This function
 *	is similar to strlen for double-byte characters: it returns the number
 *	of bytes in a 0x0000 terminated string.
 *
 * Results:
 *	As above.
 *
 * Side effects:
 *	None.
 *
 *---------------------------------------------------------------------------
 */

static size_t
unilen(
    const char *src)
{
    unsigned short *p;

    p = (unsigned short *) src;
    while (*p != 0x0000) {
	p++;
    }
    return (char *) p - src;
}

/*
 *-------------------------------------------------------------------------
 *
 * InitializeEncodingSearchPath	--
 *
 *	This is the fallback routine that sets the default value of the
 *	encoding search path if the application has not set one via a call to
 *	Tcl_SetEncodingSearchPath() by the first time the search path is needed
 *	to load encoding data.
 *
 *	The default encoding search path is produced by taking each directory
 *	in the library path, appending a subdirectory named "encoding", and if
 *	the resulting directory exists, adding it to the encoding search path.
 *
 * Results:
 *	None.
 *
 * Side effects:
 *	Sets the encoding search path to an initial value.
 *
 *-------------------------------------------------------------------------
 */

static void
InitializeEncodingSearchPath(
    char **valuePtr,
    size_t *lengthPtr,
    Tcl_Encoding *encodingPtr)
{
    const char *bytes;
    int i, numDirs;
    Tcl_Obj *libPathObj, *encodingObj, *searchPathObj;

    TclNewLiteralStringObj(encodingObj, "encoding");
    TclNewObj(searchPathObj);
    Tcl_IncrRefCount(encodingObj);
    Tcl_IncrRefCount(searchPathObj);
    libPathObj = TclGetLibraryPath();
    Tcl_IncrRefCount(libPathObj);
    Tcl_ListObjLength(NULL, libPathObj, &numDirs);

    for (i = 0; i < numDirs; i++) {
	Tcl_Obj *directoryObj, *pathObj;
	Tcl_StatBuf stat;

	Tcl_ListObjIndex(NULL, libPathObj, i, &directoryObj);
	pathObj = Tcl_FSJoinToPath(directoryObj, 1, &encodingObj);
	Tcl_IncrRefCount(pathObj);
	if ((0 == Tcl_FSStat(pathObj, &stat)) && S_ISDIR(stat.st_mode)) {
	    Tcl_ListObjAppendElement(NULL, searchPathObj, pathObj);
	}
	Tcl_DecrRefCount(pathObj);
    }

    Tcl_DecrRefCount(libPathObj);
    Tcl_DecrRefCount(encodingObj);
    *encodingPtr = libraryPath.encoding;
    if (*encodingPtr) {
	((Encoding *)(*encodingPtr))->refCount++;
    }
<<<<<<< HEAD
    bytes = TclGetStringFromObj(searchPathObj, lengthPtr);
    *valuePtr = Tcl_Alloc(*lengthPtr + 1);
=======
    bytes = TclGetString(searchPathObj);

    *lengthPtr = searchPathObj->length;
    *valuePtr = (char *)ckalloc(*lengthPtr + 1);
>>>>>>> e676594f
    memcpy(*valuePtr, bytes, *lengthPtr + 1);
    Tcl_DecrRefCount(searchPathObj);
}

/*
 * Local Variables:
 * mode: c
 * c-basic-offset: 4
 * fill-column: 78
 * End:
 */<|MERGE_RESOLUTION|>--- conflicted
+++ resolved
@@ -652,24 +652,14 @@
      * code to duplicate the structure of a table encoding here.
      */
 
-<<<<<<< HEAD
-    dataPtr = Tcl_Alloc(sizeof(TableEncodingData));
-=======
-    dataPtr = (TableEncodingData *)ckalloc(sizeof(TableEncodingData));
->>>>>>> e676594f
+    dataPtr = (TableEncodingData *)Tcl_Alloc(sizeof(TableEncodingData));
     memset(dataPtr, 0, sizeof(TableEncodingData));
     dataPtr->fallback = '?';
 
     size = 256*(sizeof(unsigned short *) + sizeof(unsigned short));
-<<<<<<< HEAD
-    dataPtr->toUnicode = Tcl_Alloc(size);
+    dataPtr->toUnicode = (unsigned short **)Tcl_Alloc(size);
     memset(dataPtr->toUnicode, 0, size);
-    dataPtr->fromUnicode = Tcl_Alloc(size);
-=======
-    dataPtr->toUnicode = (unsigned short **)ckalloc(size);
-    memset(dataPtr->toUnicode, 0, size);
-    dataPtr->fromUnicode = (unsigned short **)ckalloc(size);
->>>>>>> e676594f
+    dataPtr->fromUnicode = (unsigned short **)Tcl_Alloc(size);
     memset(dataPtr->fromUnicode, 0, size);
 
     dataPtr->toUnicode[0] = (unsigned short *) (dataPtr->toUnicode + 256);
@@ -1052,11 +1042,7 @@
     const Tcl_EncodingType *typePtr)
 				/* The encoding type. */
 {
-<<<<<<< HEAD
-    Encoding *encodingPtr = Tcl_Alloc(sizeof(Encoding));
-=======
-    Encoding *encodingPtr = (Encoding *)ckalloc(sizeof(Encoding));
->>>>>>> e676594f
+    Encoding *encodingPtr = (Encoding *)Tcl_Alloc(sizeof(Encoding));
     encodingPtr->name		= NULL;
     encodingPtr->toUtfProc	= typePtr->toUtfProc;
     encodingPtr->fromUtfProc	= typePtr->fromUtfProc;
@@ -1088,11 +1074,7 @@
 	replaceMe->hPtr = NULL;
     }
 
-<<<<<<< HEAD
-    name = Tcl_Alloc(strlen(typePtr->encodingName) + 1);
-=======
-    name = (char *)ckalloc(strlen(typePtr->encodingName) + 1);
->>>>>>> e676594f
+    name = (char *)Tcl_Alloc(strlen(typePtr->encodingName) + 1);
     encodingPtr->name		= strcpy(name, typePtr->encodingName);
     encodingPtr->hPtr		= hPtr;
     Tcl_SetHashValue(hPtr, encodingPtr);
@@ -1771,11 +1753,7 @@
 #undef PAGESIZE
 #define PAGESIZE    (256 * sizeof(unsigned short))
 
-<<<<<<< HEAD
-    dataPtr = Tcl_Alloc(sizeof(TableEncodingData));
-=======
-    dataPtr = (TableEncodingData *)ckalloc(sizeof(TableEncodingData));
->>>>>>> e676594f
+    dataPtr = (TableEncodingData *)Tcl_Alloc(sizeof(TableEncodingData));
     memset(dataPtr, 0, sizeof(TableEncodingData));
 
     dataPtr->fallback = fallback;
@@ -1787,11 +1765,7 @@
      */
 
     size = 256 * sizeof(unsigned short *) + numPages * PAGESIZE;
-<<<<<<< HEAD
-    dataPtr->toUnicode = Tcl_Alloc(size);
-=======
-    dataPtr->toUnicode = (unsigned short **)ckalloc(size);
->>>>>>> e676594f
+    dataPtr->toUnicode = (unsigned short **)Tcl_Alloc(size);
     memset(dataPtr->toUnicode, 0, size);
     pageMemPtr = (unsigned short *) (dataPtr->toUnicode + 256);
 
@@ -1852,11 +1826,7 @@
 	}
     }
     size = 256 * sizeof(unsigned short *) + numPages * PAGESIZE;
-<<<<<<< HEAD
-    dataPtr->fromUnicode = Tcl_Alloc(size);
-=======
-    dataPtr->fromUnicode = (unsigned short **)ckalloc(size);
->>>>>>> e676594f
+    dataPtr->fromUnicode = (unsigned short **)Tcl_Alloc(size);
     memset(dataPtr->fromUnicode, 0, size);
     pageMemPtr = (unsigned short *) (dataPtr->fromUnicode + 256);
 
@@ -2095,11 +2065,7 @@
 
     size = sizeof(EscapeEncodingData) - sizeof(EscapeSubTable)
 	    + Tcl_DStringLength(&escapeData);
-<<<<<<< HEAD
-    dataPtr = Tcl_Alloc(size);
-=======
-    dataPtr = (EscapeEncodingData *)ckalloc(size);
->>>>>>> e676594f
+    dataPtr = (EscapeEncodingData *)Tcl_Alloc(size);
     dataPtr->initLen = strlen(init);
     memcpy(dataPtr->init, init, dataPtr->initLen + 1);
     dataPtr->finalLen = strlen(final);
@@ -3862,15 +3828,8 @@
     if (*encodingPtr) {
 	((Encoding *)(*encodingPtr))->refCount++;
     }
-<<<<<<< HEAD
     bytes = TclGetStringFromObj(searchPathObj, lengthPtr);
-    *valuePtr = Tcl_Alloc(*lengthPtr + 1);
-=======
-    bytes = TclGetString(searchPathObj);
-
-    *lengthPtr = searchPathObj->length;
-    *valuePtr = (char *)ckalloc(*lengthPtr + 1);
->>>>>>> e676594f
+    *valuePtr = (char *)Tcl_Alloc(*lengthPtr + 1);
     memcpy(*valuePtr, bytes, *lengthPtr + 1);
     Tcl_DecrRefCount(searchPathObj);
 }
