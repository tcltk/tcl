/*
 * tclEncoding.c --
 *
 *	Contains the implementation of the encoding conversion package.
 *
 * Copyright © 1996-1998 Sun Microsystems, Inc.
 *
 * See the file "license.terms" for information on usage and redistribution of
 * this file, and for a DISCLAIMER OF ALL WARRANTIES.
 */

#include "tclInt.h"
#include <assert.h>

typedef size_t (LengthProc)(const char *src);

/*
 * The following data structure represents an encoding, which describes how to
 * convert between various character sets and UTF-8.
 */

typedef struct {
    char *name;			/* Name of encoding. Malloced because (1) hash
				 * table entry that owns this encoding may be
				 * freed prior to this encoding being freed,
				 * (2) string passed in the Tcl_EncodingType
				 * structure may not be persistent. */
    Tcl_EncodingConvertProc *toUtfProc;
				/* Function to convert from external encoding
				 * into UTF-8. */
    Tcl_EncodingConvertProc *fromUtfProc;
				/* Function to convert from UTF-8 into
				 * external encoding. */
    Tcl_EncodingFreeProc *freeProc;
				/* If non-NULL, function to call when this
				 * encoding is deleted. */
    void *clientData;		/* Arbitrary value associated with encoding
				 * type. Passed to conversion functions. */
    Tcl_Size nullSize;		/* Number of 0x00 bytes that signify
				 * end-of-string in this encoding. This number
				 * is used to determine the source string
				 * length when the srcLen argument is
				 * negative. This number can be 1, 2, or 4. */
    LengthProc *lengthProc;	/* Function to compute length of
				 * null-terminated strings in this encoding.
				 * If nullSize is 1, this is strlen; if
				 * nullSize is 2, this is a function that
				 * returns the number of bytes in a 0x0000
				 * terminated string; if nullSize is 4, this
				 * is a function that returns the number of
				 * bytes in a 0x00000000 terminated string. */
    size_t refCount;		/* Number of uses of this structure. */
    Tcl_HashEntry *hPtr;	/* Hash table entry that owns this encoding. */
} Encoding;

/*
 * The following structure is the clientData for a dynamically-loaded,
 * table-driven encoding created by LoadTableEncoding(). It maps between
 * Unicode and a single-byte, double-byte, or multibyte (1 or 2 bytes only)
 * encoding.
 */

typedef struct {
    int fallback;		/* Character (in this encoding) to substitute
				 * when this encoding cannot represent a UTF-8
				 * character. */
    char prefixBytes[256];	/* If a byte in the input stream is a lead
				 * byte for a 2-byte sequence, the
				 * corresponding entry in this array is 1,
				 * otherwise it is 0. */
    unsigned short **toUnicode;	/* Two dimensional sparse matrix to map
				 * characters from the encoding to Unicode.
				 * Each element of the toUnicode array points
				 * to an array of 256 shorts. If there is no
				 * corresponding character in Unicode, the
				 * value in the matrix is 0x0000.
				 * malloc'd. */
    unsigned short **fromUnicode;
				/* Two dimensional sparse matrix to map
				 * characters from Unicode to the encoding.
				 * Each element of the fromUnicode array
				 * points to an array of 256 shorts. If there
				 * is no corresponding character the encoding,
				 * the value in the matrix is 0x0000.
				 * malloc'd. */
} TableEncodingData;

/*
 * Each of the following structures is the clientData for a dynamically-loaded
 * escape-driven encoding that is itself comprised of other simpler encodings.
 * An example is "iso-2022-jp", which uses escape sequences to switch between
 * ascii, jis0208, jis0212, gb2312, and ksc5601. Note that "escape-driven"
 * does not necessarily mean that the ESCAPE character is the character used
 * for switching character sets.
 */

typedef struct {
    unsigned sequenceLen;	/* Length of following string. */
    char sequence[16];		/* Escape code that marks this encoding. */
    char name[32];		/* Name for encoding. */
    Encoding *encodingPtr;	/* Encoding loaded using above name, or NULL
				 * if this sub-encoding has not been needed
				 * yet. */
} EscapeSubTable;

typedef struct {
    int fallback;		/* Character (in this encoding) to substitute
				 * when this encoding cannot represent a UTF-8
				 * character. */
    unsigned initLen;		/* Length of following string. */
    char init[16];		/* String to emit or expect before first char
				 * in conversion. */
    unsigned finalLen;		/* Length of following string. */
    char final[16];		/* String to emit or expect after last char in
				 * conversion. */
    char prefixBytes[256];	/* If a byte in the input stream is the first
				 * character of one of the escape sequences in
				 * the following array, the corresponding
				 * entry in this array is 1, otherwise it is
				 * 0. */
    int numSubTables;		/* Length of following array. */
    EscapeSubTable subTables[TCLFLEXARRAY];
				/* Information about each EscapeSubTable used
				 * by this encoding type. The actual size is
				 * as large as necessary to hold all
				 * EscapeSubTables. */
} EscapeEncodingData;

/*
 * Constants used when loading an encoding file to identify the type of the
 * file.
 */

#define ENCODING_SINGLEBYTE	0
#define ENCODING_DOUBLEBYTE	1
#define ENCODING_MULTIBYTE	2
#define ENCODING_ESCAPE		3

/*
 * A list of directories in which Tcl should look for *.enc files. This list
 * is shared by all threads. Access is governed by a mutex lock.
 */

static TclInitProcessGlobalValueProc InitializeEncodingSearchPath;
static ProcessGlobalValue encodingSearchPath = {
    0, 0, NULL, NULL, InitializeEncodingSearchPath, NULL, NULL
};

/*
 * A map from encoding names to the directories in which their data files have
 * been seen. The string value of the map is shared by all threads. Access to
 * the shared string is governed by a mutex lock.
 */

static ProcessGlobalValue encodingFileMap = {
    0, 0, NULL, NULL, NULL, NULL, NULL
};

/*
 * A list of directories making up the "library path". Historically this
 * search path has served many uses, but the only one remaining is a base for
 * the encodingSearchPath above. If the application does not explicitly set
 * the encodingSearchPath, then it is initialized by appending /encoding
 * to each directory in this "libraryPath".
 */

static ProcessGlobalValue libraryPath = {
    0, 0, NULL, NULL, TclpInitLibraryPath, NULL, NULL
};

static int encodingsInitialized = 0;

/*
 * Hash table that keeps track of all loaded Encodings. Keys are the string
 * names that represent the encoding, values are (Encoding *).
 */

static Tcl_HashTable encodingTable;
TCL_DECLARE_MUTEX(encodingMutex)

/*
 * The following are used to hold the default and current system encodings.
 * If NULL is passed to one of the conversion routines, the current setting of
 * the system encoding is used to perform the conversion.
 */

static Tcl_Encoding defaultEncoding = NULL;
static Tcl_Encoding systemEncoding = NULL;
Tcl_Encoding tclIdentityEncoding = NULL;
Tcl_Encoding tclUtf8Encoding = NULL;

/*
 * Names of encoding profiles and corresponding integer values.
 * Keep alphabetical order for error messages.
 */
static const struct TclEncodingProfiles {
    const char *name;
    int value;
} encodingProfiles[] = {
    {"replace", TCL_ENCODING_PROFILE_REPLACE},
    {"strict", TCL_ENCODING_PROFILE_STRICT},
    {"tcl8", TCL_ENCODING_PROFILE_TCL8},
};

#define PROFILE_TCL8(flags_) \
    (ENCODING_PROFILE_GET(flags_) == TCL_ENCODING_PROFILE_TCL8)

#define PROFILE_REPLACE(flags_) \
    (ENCODING_PROFILE_GET(flags_) == TCL_ENCODING_PROFILE_REPLACE)

#define PROFILE_STRICT(flags_) \
    (!PROFILE_TCL8(flags_) && !PROFILE_REPLACE(flags_))

#define UNICODE_REPLACE_CHAR 0xFFFD
#define SURROGATE(c_)		(((c_) & ~0x7FF) == 0xD800)
#define HIGH_SURROGATE(c_)	(((c_) & ~0x3FF) == 0xD800)
#define LOW_SURROGATE(c_)	(((c_) & ~0x3FF) == 0xDC00)

/*
 * The following variable is used in the sparse matrix code for a
 * TableEncoding to represent a page in the table that has no entries.
 */

static unsigned short emptyPage[256];

/*
 * Functions used only in this module.
 */

static Tcl_EncodingConvertProc	BinaryProc;
static Tcl_DupInternalRepProc	DupEncodingInternalRep;
static Tcl_EncodingFreeProc	EscapeFreeProc;
static Tcl_EncodingConvertProc	EscapeFromUtfProc;
static Tcl_EncodingConvertProc	EscapeToUtfProc;
static void			FillEncodingFileMap(void);
static void			FreeEncoding(Tcl_Encoding encoding);
static Tcl_FreeInternalRepProc	FreeEncodingInternalRep;
static Encoding *		GetTableEncoding(EscapeEncodingData *dataPtr,
				    int state);
static Tcl_Encoding		LoadEncodingFile(Tcl_Interp *interp,
				    const char *name);
static Tcl_Encoding		LoadTableEncoding(const char *name, int type,
				    Tcl_Channel chan);
static Tcl_Encoding		LoadEscapeEncoding(const char *name,
				    Tcl_Channel chan);
static Tcl_Channel		OpenEncodingFileChannel(Tcl_Interp *interp,
				    const char *name);
static Tcl_EncodingFreeProc	TableFreeProc;
static Tcl_EncodingConvertProc	TableFromUtfProc;
static Tcl_EncodingConvertProc	TableToUtfProc;
static size_t		unilen(const char *src);
static size_t		unilen4(const char *src);
static Tcl_EncodingConvertProc	Utf32ToUtfProc;
static Tcl_EncodingConvertProc	UtfToUtf32Proc;
static Tcl_EncodingConvertProc	Utf16ToUtfProc;
static Tcl_EncodingConvertProc	UtfToUtf16Proc;
static Tcl_EncodingConvertProc	UtfToUcs2Proc;
static Tcl_EncodingConvertProc	UtfToUtfProc;
static Tcl_EncodingConvertProc	Iso88591FromUtfProc;
static Tcl_EncodingConvertProc	Iso88591ToUtfProc;

/*
 * A Tcl_ObjType for holding a cached Tcl_Encoding in the twoPtrValue.ptr1
 * field of the internalrep. This should help the lifetime of encodings be more
 * useful. See concerns raised in [Bug 1077262].
 */

static const Tcl_ObjType encodingType = {
    "encoding",
    FreeEncodingInternalRep,
    DupEncodingInternalRep,
    NULL,
    NULL,
    TCL_OBJTYPE_V0
};

#define EncodingSetInternalRep(objPtr, encoding) \
    do {								\
	Tcl_ObjInternalRep ir;						\
	ir.twoPtrValue.ptr1 = (encoding);				\
	ir.twoPtrValue.ptr2 = NULL;					\
	Tcl_StoreInternalRep((objPtr), &encodingType, &ir);		\
    } while (0)

#define EncodingGetInternalRep(objPtr, encoding) \
    do {								\
	const Tcl_ObjInternalRep *irPtr;				\
	irPtr = TclFetchInternalRep ((objPtr), &encodingType);		\
	(encoding) = irPtr ? (Tcl_Encoding)irPtr->twoPtrValue.ptr1 : NULL; \
    } while (0)

/*
 *----------------------------------------------------------------------
 *
 * Tcl_GetEncodingFromObj --
 *
 *	Writes to (*encodingPtr) the Tcl_Encoding value of (*objPtr), if
 *	possible, and returns TCL_OK. If no such encoding exists, TCL_ERROR is
 *	returned, and if interp is non-NULL, an error message is written
 *	there.
 *
 * Results:
 *	Standard Tcl return code.
 *
 * Side effects:
 *	Caches the Tcl_Encoding value as the internal rep of (*objPtr).
 *
 *----------------------------------------------------------------------
 */

int
Tcl_GetEncodingFromObj(
    Tcl_Interp *interp,
    Tcl_Obj *objPtr,
    Tcl_Encoding *encodingPtr)
{
    Tcl_Encoding encoding;
    const char *name = TclGetString(objPtr);

    EncodingGetInternalRep(objPtr, encoding);
    if (encoding == NULL) {
	encoding = Tcl_GetEncoding(interp, name);
	if (encoding == NULL) {
	    return TCL_ERROR;
	}
	EncodingSetInternalRep(objPtr, encoding);
    }
    *encodingPtr = Tcl_GetEncoding(NULL, name);
    return TCL_OK;
}

/*
 *----------------------------------------------------------------------
 *
 * FreeEncodingInternalRep --
 *
 *	The Tcl_FreeInternalRepProc for the "encoding" Tcl_ObjType.
 *
 *----------------------------------------------------------------------
 */

static void
FreeEncodingInternalRep(
    Tcl_Obj *objPtr)
{
    Tcl_Encoding encoding;

    EncodingGetInternalRep(objPtr, encoding);
    Tcl_FreeEncoding(encoding);
}

/*
 *----------------------------------------------------------------------
 *
 * DupEncodingInternalRep --
 *
 *	The Tcl_DupInternalRepProc for the "encoding" Tcl_ObjType.
 *
 *----------------------------------------------------------------------
 */

static void
DupEncodingInternalRep(
    Tcl_Obj *srcPtr,
    Tcl_Obj *dupPtr)
{
    Tcl_Encoding encoding = Tcl_GetEncoding(NULL, TclGetString(srcPtr));
    EncodingSetInternalRep(dupPtr, encoding);
}

/*
 *----------------------------------------------------------------------
 *
 * Tcl_GetEncodingSearchPath --
 *
 *	Keeps the per-thread copy of the encoding search path current with
 *	changes to the global copy.
 *
 * Results:
 *	Returns a "list" (Tcl_Obj *) that contains the encoding search path.
 *
 *----------------------------------------------------------------------
 */

Tcl_Obj *
Tcl_GetEncodingSearchPath(void)
{
    return TclGetProcessGlobalValue(&encodingSearchPath);
}

/*
 *----------------------------------------------------------------------
 *
 * Tcl_SetEncodingSearchPath --
 *
 *	Keeps the per-thread copy of the encoding search path current with
 *	changes to the global copy.
 *
 *----------------------------------------------------------------------
 */

int
Tcl_SetEncodingSearchPath(
    Tcl_Obj *searchPath)
{
    Tcl_Size dummy;

    if (TCL_ERROR == TclListObjLength(NULL, searchPath, &dummy)) {
	return TCL_ERROR;
    }
    TclSetProcessGlobalValue(&encodingSearchPath, searchPath);
    return TCL_OK;
}

/*
 *---------------------------------------------------------------------------
 *
 * FillEncodingFileMap --
 *
 *	Called to update the encoding file map with the current value
 *	of the encoding search path.
 *
 *	Finds *.end files in the directories on the encoding search path and
 *	stores the found pathnames in a map associated with the encoding name.
 *
 *	If $dir is on the encoding search path and the file $dir/foo.enc is
 *	found, stores a "foo" -> $dir entry in the map.  if the "foo" encoding
 *	is needed later, the $dir/foo.enc name can be quickly constructed in
 *	order to read the encoding data.
 *
 * Results:
 *	None.
 *
 * Side effects:
 *	Entries are added to the encoding file map.
 *
 *---------------------------------------------------------------------------
 */

static void
FillEncodingFileMap(void)
{
    Tcl_Size i, numDirs = 0;
    Tcl_Obj *map, *searchPath;

    searchPath = Tcl_GetEncodingSearchPath();
    Tcl_IncrRefCount(searchPath);
    TclListObjLength(NULL, searchPath, &numDirs);
    map = Tcl_NewDictObj();
    Tcl_IncrRefCount(map);

    for (i = numDirs-1; i != TCL_INDEX_NONE; i--) {
	/*
	 * Iterate backwards through the search path so as we overwrite
	 * entries found, we favor files earlier on the search path.
	 */

	Tcl_Size j, numFiles;
	Tcl_Obj *directory, *matchFileList;
	Tcl_Obj **filev;
	Tcl_GlobTypeData readableFiles = {
	    TCL_GLOB_TYPE_FILE, TCL_GLOB_PERM_R, NULL, NULL
	};

	TclNewObj(matchFileList);
	Tcl_ListObjIndex(NULL, searchPath, i, &directory);
	Tcl_IncrRefCount(directory);
	Tcl_IncrRefCount(matchFileList);
	Tcl_FSMatchInDirectory(NULL, matchFileList, directory, "*.enc",
		&readableFiles);

	TclListObjGetElements(NULL, matchFileList, &numFiles, &filev);
	for (j=0; j<numFiles; j++) {
	    Tcl_Obj *encoding, *fileObj;

	    fileObj = TclPathPart(NULL, filev[j], TCL_PATH_TAIL);
	    encoding = TclPathPart(NULL, fileObj, TCL_PATH_ROOT);
	    Tcl_DictObjPut(NULL, map, encoding, directory);
	    Tcl_DecrRefCount(fileObj);
	    Tcl_DecrRefCount(encoding);
	}
	Tcl_DecrRefCount(matchFileList);
	Tcl_DecrRefCount(directory);
    }
    Tcl_DecrRefCount(searchPath);
    TclSetProcessGlobalValue(&encodingFileMap, map);
    Tcl_DecrRefCount(map);
}

/*
 *---------------------------------------------------------------------------
 *
 * TclInitEncodingSubsystem --
 *
 *	Initialize all resources used by this subsystem on a per-process
 *	basis.
 *
 * Results:
 *	None.
 *
 * Side effects:
 *	Depends on the memory, object, and IO subsystems.
 *
 *---------------------------------------------------------------------------
 */

/*
 * NOTE: THESE BIT DEFINITIONS SHOULD NOT OVERLAP WITH INTERNAL USE BITS
 * DEFINED IN tcl.h (TCL_ENCODING_* et al). Be cognizant of this
 * when adding bits. TODO - should really be defined in a single file.
 *
 * To prevent conflicting bits, only define bits within 0xff00 mask here.
 */
enum InternalEncodingFlags {
    TCL_ENCODING_LE = 0x100,	/* Used to distinguish LE/BE variants */
    ENCODING_UTF = 0x200,	/* For UTF-8 encoding, allow 4-byte output
				 * sequences */
    ENCODING_INPUT = 0x400	/* For UTF-8/CESU-8 encoding, means
				 * external -> internal */
};

void
TclInitEncodingSubsystem(void)
{
    Tcl_EncodingType type;
    TableEncodingData *dataPtr;
    unsigned size;
    unsigned short i;
    union {
	char c;
	short s;
    } isLe;
    int leFlags;

    if (encodingsInitialized) {
	return;
    }

    /* Note: This DEPENDS on TCL_ENCODING_LE being defined in least sig byte */
    isLe.s = 1;
    leFlags = isLe.c ? TCL_ENCODING_LE : 0;

    Tcl_MutexLock(&encodingMutex);
    Tcl_InitHashTable(&encodingTable, TCL_STRING_KEYS);
    Tcl_MutexUnlock(&encodingMutex);

    /*
     * Create a few initial encodings.  UTF-8 to UTF-8 translation is not a
     * no-op because it turns a stream of improperly formed UTF-8 into a
     * properly formed stream.
     */

    type.encodingName	= NULL;
    type.toUtfProc	= BinaryProc;
    type.fromUtfProc	= BinaryProc;
    type.freeProc	= NULL;
    type.nullSize	= 1;
    type.clientData	= NULL;
    tclIdentityEncoding = Tcl_CreateEncoding(&type);

    type.encodingName	= "utf-8";
    type.toUtfProc	= UtfToUtfProc;
    type.fromUtfProc	= UtfToUtfProc;
    type.freeProc	= NULL;
    type.nullSize	= 1;
    type.clientData	= INT2PTR(ENCODING_UTF);
    tclUtf8Encoding = Tcl_CreateEncoding(&type);
    type.clientData	= NULL;
    type.encodingName	= "cesu-8";
    Tcl_CreateEncoding(&type);

    type.toUtfProc	= Utf16ToUtfProc;
    type.fromUtfProc	= UtfToUcs2Proc;
    type.freeProc	= NULL;
    type.nullSize	= 2;
    type.encodingName	= "ucs-2le";
    type.clientData	= INT2PTR(TCL_ENCODING_LE);
    Tcl_CreateEncoding(&type);
    type.encodingName	= "ucs-2be";
    type.clientData	= NULL;
    Tcl_CreateEncoding(&type);
    type.encodingName	= "ucs-2";
    type.clientData	= INT2PTR(leFlags);
    Tcl_CreateEncoding(&type);

    type.toUtfProc	= Utf32ToUtfProc;
    type.fromUtfProc	= UtfToUtf32Proc;
    type.freeProc	= NULL;
    type.nullSize	= 4;
    type.encodingName	= "utf-32le";
    type.clientData	= INT2PTR(TCL_ENCODING_LE);
    Tcl_CreateEncoding(&type);
    type.encodingName	= "utf-32be";
    type.clientData	= NULL;
    Tcl_CreateEncoding(&type);
    type.encodingName	= "utf-32";
    type.clientData	= INT2PTR(leFlags);
    Tcl_CreateEncoding(&type);

    type.toUtfProc	= Utf16ToUtfProc;
    type.fromUtfProc    = UtfToUtf16Proc;
    type.freeProc	= NULL;
    type.nullSize	= 2;
    type.encodingName	= "utf-16le";
    type.clientData	= INT2PTR(TCL_ENCODING_LE);
    Tcl_CreateEncoding(&type);
    type.encodingName	= "utf-16be";
    type.clientData	= NULL;
    Tcl_CreateEncoding(&type);
    type.encodingName	= "utf-16";
    type.clientData	= INT2PTR(leFlags);
    Tcl_CreateEncoding(&type);

#ifndef TCL_NO_DEPRECATED
    type.encodingName	= "unicode";
    Tcl_CreateEncoding(&type);
#endif

    /*
     * Need the iso8859-1 encoding in order to process binary data, so force
     * it to always be embedded. Note that this encoding *must* be a proper
     * table encoding or some of the escape encodings crash! Hence the ugly
     * code to duplicate the structure of a table encoding here.
     */

    dataPtr = (TableEncodingData *)Tcl_Alloc(sizeof(TableEncodingData));
    memset(dataPtr, 0, sizeof(TableEncodingData));
    dataPtr->fallback = '?';

    size = 256*(sizeof(unsigned short *) + sizeof(unsigned short));
    dataPtr->toUnicode = (unsigned short **)Tcl_Alloc(size);
    memset(dataPtr->toUnicode, 0, size);
    dataPtr->fromUnicode = (unsigned short **)Tcl_Alloc(size);
    memset(dataPtr->fromUnicode, 0, size);

    dataPtr->toUnicode[0] = (unsigned short *) (dataPtr->toUnicode + 256);
    dataPtr->fromUnicode[0] = (unsigned short *) (dataPtr->fromUnicode + 256);
    for (i=1 ; i<256 ; i++) {
	dataPtr->toUnicode[i] = emptyPage;
	dataPtr->fromUnicode[i] = emptyPage;
    }

    for (i=0 ; i<256 ; i++) {
	dataPtr->toUnicode[0][i] = i;
	dataPtr->fromUnicode[0][i] = i;
    }

    type.encodingName	= "iso8859-1";
    type.toUtfProc	= Iso88591ToUtfProc;
    type.fromUtfProc	= Iso88591FromUtfProc;
    type.freeProc	= TableFreeProc;
    type.nullSize	= 1;
    type.clientData	= dataPtr;
    defaultEncoding	= Tcl_CreateEncoding(&type);
    systemEncoding	= Tcl_GetEncoding(NULL, type.encodingName);

    encodingsInitialized = 1;
}

/*
 *----------------------------------------------------------------------
 *
 * TclFinalizeEncodingSubsystem --
 *
 *	Release the state associated with the encoding subsystem.
 *
 * Results:
 *	None.
 *
 * Side effects:
 *	Frees all of the encodings.
 *
 *----------------------------------------------------------------------
 */

void
TclFinalizeEncodingSubsystem(void)
{
    Tcl_HashSearch search;
    Tcl_HashEntry *hPtr;

    Tcl_MutexLock(&encodingMutex);
    encodingsInitialized = 0;
    FreeEncoding(systemEncoding);
    systemEncoding = NULL;
    defaultEncoding = NULL;
    FreeEncoding(tclIdentityEncoding);
    tclIdentityEncoding = NULL;
    FreeEncoding(tclUtf8Encoding);
    tclUtf8Encoding = NULL;

    hPtr = Tcl_FirstHashEntry(&encodingTable, &search);
    while (hPtr != NULL) {
	/*
	 * Call FreeEncoding instead of doing it directly to handle refcounts
	 * like escape encodings use. [Bug 524674] Make sure to call
	 * Tcl_FirstHashEntry repeatedly so that all encodings are eventually
	 * cleaned up.
	 */

	FreeEncoding((Tcl_Encoding)Tcl_GetHashValue(hPtr));
	hPtr = Tcl_FirstHashEntry(&encodingTable, &search);
    }

    Tcl_DeleteHashTable(&encodingTable);
    Tcl_MutexUnlock(&encodingMutex);
}

/*
 *-------------------------------------------------------------------------
 *
 * Tcl_GetEncoding --
 *
 *	Given the name of a encoding, find the corresponding Tcl_Encoding
 *	token. If the encoding did not already exist, Tcl attempts to
 *	dynamically load an encoding by that name.
 *
 * Results:
 *	Returns a token that represents the encoding. If the name didn't refer
 *	to any known or loadable encoding, NULL is returned. If NULL was
 *	returned, an error message is left in interp's result object, unless
 *	interp was NULL.
 *
 * Side effects:
 *	LoadEncodingFile is called if necessary.
 *
 *-------------------------------------------------------------------------
 */

Tcl_Encoding
Tcl_GetEncoding(
    Tcl_Interp *interp,		/* Interp for error reporting, if not NULL. */
    const char *name)		/* The name of the desired encoding. */
{
    Tcl_HashEntry *hPtr;
    Encoding *encodingPtr;

    Tcl_MutexLock(&encodingMutex);
    if (name == NULL) {
	encodingPtr = (Encoding *) systemEncoding;
	encodingPtr->refCount++;
	Tcl_MutexUnlock(&encodingMutex);
	return systemEncoding;
    }

    hPtr = Tcl_FindHashEntry(&encodingTable, name);
    if (hPtr != NULL) {
	encodingPtr = (Encoding *)Tcl_GetHashValue(hPtr);
	encodingPtr->refCount++;
	Tcl_MutexUnlock(&encodingMutex);
	return (Tcl_Encoding) encodingPtr;
    }
    Tcl_MutexUnlock(&encodingMutex);

    return LoadEncodingFile(interp, name);
}

/*
 *---------------------------------------------------------------------------
 *
 * Tcl_FreeEncoding --
 *
 *	Releases an encoding allocated by Tcl_CreateEncoding() or
 *	Tcl_GetEncoding().
 *
 * Results:
 *	None.
 *
 * Side effects:
 *	The reference count associated with the encoding is decremented and
 *	the encoding is deleted if nothing is using it anymore.
 *
 *---------------------------------------------------------------------------
 */

void
Tcl_FreeEncoding(
    Tcl_Encoding encoding)
{
    Tcl_MutexLock(&encodingMutex);
    FreeEncoding(encoding);
    Tcl_MutexUnlock(&encodingMutex);
}

/*
 *----------------------------------------------------------------------
 *
 * FreeEncoding --
 *
 *	Decrements the reference count of an encoding.  The caller must hold
 *	encodingMutes.
 *
 * Results:
 *	None.
 *
 * Side effects:
 *	Releases the resource for an encoding if it is now unused.
 *	The reference count associated with the encoding is decremented and
 *	the encoding may be deleted if nothing is using it anymore.
 *
 *----------------------------------------------------------------------
 */

static void
FreeEncoding(
    Tcl_Encoding encoding)
{
    Encoding *encodingPtr = (Encoding *) encoding;

    if (encodingPtr == NULL) {
	return;
    }
    if (encodingPtr->refCount-- <= 1) {
	if (encodingPtr->freeProc != NULL) {
	    encodingPtr->freeProc(encodingPtr->clientData);
	}
	if (encodingPtr->hPtr != NULL) {
	    Tcl_DeleteHashEntry(encodingPtr->hPtr);
	}
	if (encodingPtr->name) {
	    Tcl_Free(encodingPtr->name);
	}
	Tcl_Free(encodingPtr);
    }
}

/*
 *-------------------------------------------------------------------------
 *
 * Tcl_GetEncodingName --
 *
 *	Given an encoding, return the name that was used to construct the
 *	encoding.
 *
 * Results:
 *	The name of the encoding.
 *
 * Side effects:
 *	None.
 *
 *---------------------------------------------------------------------------
 */

const char *
Tcl_GetEncodingName(
    Tcl_Encoding encoding)	/* The encoding whose name to fetch. */
{
    if (encoding == NULL) {
	encoding = systemEncoding;
    }

    return ((Encoding *) encoding)->name;
}

/*
 *-------------------------------------------------------------------------
 *
 * Tcl_GetEncodingNames --
 *
 *	Get the list of all known encodings, including the ones stored as
 *	files on disk in the encoding path.
 *
 * Results:
 *	Modifies interp's result object to hold a list of all the available
 *	encodings.
 *
 * Side effects:
 *	None.
 *
 *-------------------------------------------------------------------------
 */

void
Tcl_GetEncodingNames(
    Tcl_Interp *interp)		/* Interp to hold result. */
{
    Tcl_HashTable table;
    Tcl_HashSearch search;
    Tcl_HashEntry *hPtr;
    Tcl_Obj *map, *name, *result;
    Tcl_DictSearch mapSearch;
    int dummy, done = 0;

    TclNewObj(result);
    Tcl_InitObjHashTable(&table);

    /*
     * Copy encoding names from loaded encoding table to table.
     */

    Tcl_MutexLock(&encodingMutex);
    for (hPtr = Tcl_FirstHashEntry(&encodingTable, &search); hPtr != NULL;
	    hPtr = Tcl_NextHashEntry(&search)) {
	Encoding *encodingPtr = (Encoding *)Tcl_GetHashValue(hPtr);

	Tcl_CreateHashEntry(&table,
		Tcl_NewStringObj(encodingPtr->name, TCL_INDEX_NONE), &dummy);
    }
    Tcl_MutexUnlock(&encodingMutex);

    FillEncodingFileMap();
    map = TclGetProcessGlobalValue(&encodingFileMap);

    /*
     * Copy encoding names from encoding file map to table.
     */

    Tcl_DictObjFirst(NULL, map, &mapSearch, &name, NULL, &done);
    for (; !done; Tcl_DictObjNext(&mapSearch, &name, NULL, &done)) {
	Tcl_CreateHashEntry(&table, name, &dummy);
    }

    /*
     * Pull all encoding names from table into the result list.
     */

    for (hPtr = Tcl_FirstHashEntry(&table, &search); hPtr != NULL;
	    hPtr = Tcl_NextHashEntry(&search)) {
	Tcl_ListObjAppendElement(NULL, result,
		(Tcl_Obj *) Tcl_GetHashKey(&table, hPtr));
    }
    Tcl_SetObjResult(interp, result);
    Tcl_DeleteHashTable(&table);
}

/*
 *-------------------------------------------------------------------------
 *
 * Tcl_GetEncodingNulLength --
 *
 *	Given an encoding, return the number of nul bytes used for the
 *	string termination.
 *
 * Results:
 *	The number of nul bytes used for the string termination.
 *
 * Side effects:
 *	None.
 *
 *---------------------------------------------------------------------------
 */
Tcl_Size
Tcl_GetEncodingNulLength(
    Tcl_Encoding encoding)
{
    if (encoding == NULL) {
	encoding = systemEncoding;
    }

    return ((Encoding *) encoding)->nullSize;
}

/*
 *------------------------------------------------------------------------
 *
 * Tcl_SetSystemEncoding --
 *
 *	Sets the default encoding that should be used whenever the user passes
 *	a NULL value in to one of the conversion routines. If the supplied
 *	name is NULL, the system encoding is reset to the default system
 *	encoding.
 *
 * Results:
 *	The return value is TCL_OK if the system encoding was successfully set
 *	to the encoding specified by name, TCL_ERROR otherwise. If TCL_ERROR
 *	is returned, an error message is left in interp's result object,
 *	unless interp was NULL.
 *
 * Side effects:
 *	The reference count of the new system encoding is incremented. The
 *	reference count of the old system encoding is decremented and it may
 *	be freed. All VFS cached information is invalidated.
 *
 *------------------------------------------------------------------------
 */

int
Tcl_SetSystemEncoding(
    Tcl_Interp *interp,		/* Interp for error reporting, if not NULL. */
    const char *name)		/* The name of the desired encoding, or NULL/""
				 * to reset to default encoding. */
{
    Tcl_Encoding encoding;
    Encoding *encodingPtr;

    if (!name || !*name) {
	Tcl_MutexLock(&encodingMutex);
	encoding = defaultEncoding;
	encodingPtr = (Encoding *) encoding;
	encodingPtr->refCount++;
	Tcl_MutexUnlock(&encodingMutex);
    } else {
	encoding = Tcl_GetEncoding(interp, name);
	if (encoding == NULL) {
	    return TCL_ERROR;
	}
    }

    Tcl_MutexLock(&encodingMutex);
    FreeEncoding(systemEncoding);
    systemEncoding = encoding;
    Tcl_MutexUnlock(&encodingMutex);
    Tcl_FSMountsChanged(NULL);

    return TCL_OK;
}

/*
 *---------------------------------------------------------------------------
 *
 * Tcl_CreateEncoding --
 *
 *	Defines a new encoding, along with the functions that are used to
 *	convert to and from Unicode.
 *
 * Results:
 *	Returns a token that represents the encoding. If an encoding with the
 *	same name already existed, the old encoding token remains valid and
 *	continues to behave as it used to, and is eventually garbage collected
 *	when the last reference to it goes away. Any subsequent calls to
 *	Tcl_GetEncoding with the specified name retrieve the most recent
 *	encoding token.
 *
 * Side effects:
 *	A new record having the name of the encoding is entered into a table of
 *	encodings visible to all interpreters.  For each call to this function,
 *	there should eventually be a call to Tcl_FreeEncoding, which cleans
 *	deletes the record in the table when an encoding is no longer needed.
 *
 *---------------------------------------------------------------------------
 */

Tcl_Encoding
Tcl_CreateEncoding(
    const Tcl_EncodingType *typePtr)
				/* The encoding type. */
{
    Encoding *encodingPtr = (Encoding *)Tcl_Alloc(sizeof(Encoding));
    encodingPtr->name		= NULL;
    encodingPtr->toUtfProc	= typePtr->toUtfProc;
    encodingPtr->fromUtfProc	= typePtr->fromUtfProc;
    encodingPtr->freeProc	= typePtr->freeProc;
    encodingPtr->nullSize	= typePtr->nullSize;
    encodingPtr->clientData	= typePtr->clientData;
    if (typePtr->nullSize == 2) {
	encodingPtr->lengthProc = (LengthProc *) unilen;
    } else if (typePtr->nullSize == 4) {
	encodingPtr->lengthProc = (LengthProc *) unilen4;
    } else {
	encodingPtr->lengthProc = (LengthProc *) strlen;
    }
    encodingPtr->refCount	= 1;
    encodingPtr->hPtr		= NULL;

    if (typePtr->encodingName) {
	Tcl_HashEntry *hPtr;
	int isNew;
	char *name;

	Tcl_MutexLock(&encodingMutex);
	hPtr = Tcl_CreateHashEntry(&encodingTable, typePtr->encodingName, &isNew);
	if (isNew == 0) {
	    /*
	     * Remove old encoding from hash table, but don't delete it until last
	     * reference goes away.
	     */

	    Encoding *replaceMe = (Encoding *)Tcl_GetHashValue(hPtr);
	    replaceMe->hPtr = NULL;
	}

	name = (char *) Tcl_Alloc(strlen(typePtr->encodingName) + 1);
	encodingPtr->name	= strcpy(name, typePtr->encodingName);
	encodingPtr->hPtr	= hPtr;
	Tcl_SetHashValue(hPtr, encodingPtr);

	Tcl_MutexUnlock(&encodingMutex);
    }
    return (Tcl_Encoding) encodingPtr;
}

/*
 *-------------------------------------------------------------------------
 *
 * Tcl_ExternalToUtfDString --
 *
 *	Convert a source buffer from the specified encoding into UTF-8. If any
 *	of the bytes in the source buffer are invalid or cannot be represented
 *	in the target encoding, a default fallback character will be
 *	substituted.
 *
 * Results:
 *	The converted bytes are stored in the DString, which is then NULL
 *	terminated. The return value is a pointer to the value stored in the
 *	DString.
 *
 * Side effects:
 *	None.
 *
 *-------------------------------------------------------------------------
 */

#undef Tcl_ExternalToUtfDString
char *
Tcl_ExternalToUtfDString(
    Tcl_Encoding encoding,	/* The encoding for the source string, or NULL
				 * for the default system encoding. */
    const char *src,		/* Source string in specified encoding. */
    Tcl_Size srcLen,		/* Source string length in bytes, or < 0 for
				 * encoding-specific string length. */
    Tcl_DString *dstPtr)	/* Uninitialized or free DString in which the
				 * converted string is stored. */
{
    Tcl_ExternalToUtfDStringEx(
	NULL, encoding, src, srcLen, TCL_ENCODING_PROFILE_TCL8, dstPtr, NULL);
    return Tcl_DStringValue(dstPtr);
}

/*
 *-------------------------------------------------------------------------
 *
 * Tcl_ExternalToUtfDStringEx --
 *
 *	Convert a source buffer from the specified encoding into UTF-8.
 *	"flags" controls the behavior if any of the bytes in
 *	the source buffer are invalid or cannot be represented in utf-8.
 *	Possible flags values:
 *	target encoding. It should be composed by OR-ing the following:
 *	- *At most one* of TCL_ENCODING_PROFILE{DEFAULT,TCL8,STRICT}
 *
 * Results:
 *	The return value is one of
 *	  TCL_OK: success. Converted string in *dstPtr
 *	  TCL_ERROR: error in passed parameters. Error message in interp
 *	  TCL_CONVERT_MULTIBYTE: source ends in truncated multibyte sequence
 *	  TCL_CONVERT_SYNTAX: source is not conformant to encoding definition
 *	  TCL_CONVERT_UNKNOWN: source contained a character that could not
 *	      be represented in target encoding.
 *
 * Side effects:
 *	TCL_OK: The converted bytes are stored in the DString and NUL
 *	    terminated in an encoding-specific manner.
 *	TCL_ERROR: an error, message is stored in the interp if not NULL.
 *	TCL_CONVERT_*: if errorLocPtr is NULL, an error message is stored
 *	    in the interpreter (if not NULL). If errorLocPtr is not NULL,
 *	    no error message is stored as it is expected the caller is
 *	    interested in whatever is decoded so far and not treating this
 *	    as an error condition.
 *
 *	In addition, *dstPtr is always initialized and must be cleared
 *	by the caller irrespective of the return code.
 *
 *-------------------------------------------------------------------------
 */

int
Tcl_ExternalToUtfDStringEx(
    Tcl_Interp *interp,		/* For error messages. May be NULL. */
    Tcl_Encoding encoding,	/* The encoding for the source string, or NULL
				 * for the default system encoding. */
    const char *src,		/* Source string in specified encoding. */
    Tcl_Size srcLen,		/* Source string length in bytes, or < 0 for
				 * encoding-specific string length. */
    int flags,			/* Conversion control flags. */
    Tcl_DString *dstPtr,	/* Uninitialized or free DString in which the
				 * converted string is stored. */
    Tcl_Size *errorLocPtr)	/* Where to store the error location
				 * (or TCL_INDEX_NONE if no error). May
				 * be NULL. */
{
    char *dst;
    Tcl_EncodingState state;
    const Encoding *encodingPtr;
    int result;
    Tcl_Size dstLen, soFar;
    const char *srcStart = src;

    /* DO FIRST - Must always be initialized before returning */
    Tcl_DStringInit(dstPtr);

    dst = Tcl_DStringValue(dstPtr);
    dstLen = dstPtr->spaceAvl - 1;

    if (encoding == NULL) {
	encoding = systemEncoding;
    }
    encodingPtr = (Encoding *)encoding;

    if (src == NULL) {
	srcLen = 0;
    } else if (srcLen == TCL_INDEX_NONE) {
	srcLen = encodingPtr->lengthProc(src);
    }

    flags &= ~TCL_ENCODING_END;
    flags |= TCL_ENCODING_START;
    if (encodingPtr->toUtfProc == UtfToUtfProc) {
	flags |= ENCODING_INPUT;
    }

    while (1) {
	int srcChunkLen, srcChunkRead;
	int dstChunkLen, dstChunkWrote, dstChunkChars;

	if (srcLen > INT_MAX) {
	    srcChunkLen = INT_MAX;
	} else {
	    srcChunkLen = srcLen;
	    flags |= TCL_ENCODING_END; /* Last chunk */
	}
	dstChunkLen = dstLen > INT_MAX ? INT_MAX : dstLen;

	result = encodingPtr->toUtfProc(encodingPtr->clientData, src,
		srcChunkLen, flags, &state, dst, dstChunkLen,
		&srcChunkRead, &dstChunkWrote, &dstChunkChars);
	soFar = dst + dstChunkWrote - Tcl_DStringValue(dstPtr);

	src += srcChunkRead;

	/*
	 * Keep looping in two case -
	 *   - our destination buffer did not have enough room
	 *   - we had not passed in all the data and error indicated fragment
	 *     of a multibyte character
	 * In both cases we have to grow buffer, move the input source pointer
	 * and loop. Otherwise, return the result we got.
	 */
	if ((result != TCL_CONVERT_NOSPACE) &&
		!(result == TCL_CONVERT_MULTIBYTE && (flags & TCL_ENCODING_END))) {
	    Tcl_Size nBytesProcessed = (src - srcStart);

	    Tcl_DStringSetLength(dstPtr, soFar);
	    if (errorLocPtr) {
		/*
		 * Do not write error message into interpreter if caller
		 * wants to know error location.
		 */
		*errorLocPtr = result == TCL_OK
			? TCL_INDEX_NONE : nBytesProcessed;
	    } else {
		/* Caller wants error message on failure */
		if (result != TCL_OK && interp != NULL) {
		    char buf[TCL_INTEGER_SPACE];
		    snprintf(buf, sizeof(buf), "%" TCL_SIZE_MODIFIER "d",
			    nBytesProcessed);
		    Tcl_SetObjResult(interp, Tcl_ObjPrintf(
			    "unexpected byte sequence starting at index %"
			    TCL_SIZE_MODIFIER "d: '\\x%02X'",
			    nBytesProcessed, UCHAR(srcStart[nBytesProcessed])));
		    Tcl_SetErrorCode(
			    interp, "TCL", "ENCODING", "ILLEGALSEQUENCE", buf,
			    (void *)NULL);
		}
	    }
	    if (result != TCL_OK) {
		errno = (result == TCL_CONVERT_NOSPACE) ? ENOMEM : EILSEQ;
	    }
	    return result;
	}

	/* Expand space and continue */
	flags &= ~TCL_ENCODING_START;
	srcLen -= srcChunkRead;
	if (Tcl_DStringLength(dstPtr) == 0) {
	    Tcl_DStringSetLength(dstPtr, dstLen);
	}
	Tcl_DStringSetLength(dstPtr, 2 * Tcl_DStringLength(dstPtr) + 1);
	dst = Tcl_DStringValue(dstPtr) + soFar;
	dstLen = Tcl_DStringLength(dstPtr) - soFar - 1;
    }
}

/*
 *-------------------------------------------------------------------------
 *
 * Tcl_ExternalToUtf --
 *
 *	Convert a source buffer from the specified encoding into UTF-8.
 *
 * Results:
 *	The return value is one of TCL_OK, TCL_CONVERT_MULTIBYTE,
 *	TCL_CONVERT_SYNTAX, TCL_CONVERT_UNKNOWN, or TCL_CONVERT_NOSPACE, as
 *	documented in tcl.h.
 *
 * Side effects:
 *	The converted bytes are stored in the output buffer.
 *
 *-------------------------------------------------------------------------
 */

int
Tcl_ExternalToUtf(
    TCL_UNUSED(Tcl_Interp *),	/* TODO: Re-examine this. */
    Tcl_Encoding encoding,	/* The encoding for the source string, or NULL
				 * for the default system encoding. */
    const char *src,		/* Source string in specified encoding. */
    Tcl_Size srcLen,		/* Source string length in bytes, or
				 * TCL_INDEX_NONE for encoding-specific string
				 * length. */
    int flags,			/* Conversion control flags. */
    Tcl_EncodingState *statePtr,/* Place for conversion routine to store state
				 * information used during a piecewise
				 * conversion. Contents of statePtr are
				 * initialized and/or reset by conversion
				 * routine under control of flags argument. */
    char *dst,			/* Output buffer in which converted string is
				 * stored. */
    Tcl_Size dstLen,		/* The maximum length of output buffer in
				 * bytes. */
    int *srcReadPtr,		/* Filled with the number of bytes from the
				 * source string that were converted. This may
				 * be less than the original source length if
				 * there was a problem converting some source
				 * characters. */
    int *dstWrotePtr,		/* Filled with the number of bytes that were
				 * stored in the output buffer as a result of
				 * the conversion. */
    int *dstCharsPtr)		/* Filled with the number of characters that
				 * correspond to the bytes stored in the
				 * output buffer. */
{
    const Encoding *encodingPtr;
    int result, srcRead, dstWrote, dstChars = 0;
    int noTerminate = flags & TCL_ENCODING_NO_TERMINATE;
    int charLimited = (flags & TCL_ENCODING_CHAR_LIMIT) && dstCharsPtr;
    int maxChars = INT_MAX;
    Tcl_EncodingState state;

    if (encoding == NULL) {
	encoding = systemEncoding;
    }
    encodingPtr = (Encoding *) encoding;

    if (src == NULL) {
	srcLen = 0;
    } else if (srcLen == TCL_INDEX_NONE) {
	srcLen = encodingPtr->lengthProc(src);
    }
    if (statePtr == NULL) {
	flags |= TCL_ENCODING_START | TCL_ENCODING_END;
	statePtr = &state;
    }
    if (srcLen > INT_MAX) {
	srcLen = INT_MAX;
	flags &= ~TCL_ENCODING_END;
    }
    if (dstLen > INT_MAX) {
	dstLen = INT_MAX;
    }
    if (srcReadPtr == NULL) {
	srcReadPtr = &srcRead;
    }
    if (dstWrotePtr == NULL) {
	dstWrotePtr = &dstWrote;
    }
    if (dstCharsPtr == NULL) {
	dstCharsPtr = &dstChars;
	flags &= ~TCL_ENCODING_CHAR_LIMIT;
    } else if (charLimited) {
	maxChars = *dstCharsPtr;
    }

    if (!noTerminate) {
	if (dstLen < 1) {
	    return TCL_CONVERT_NOSPACE;
	}
	/*
	 * If there are any null characters in the middle of the buffer,
	 * they will converted to the UTF-8 null character (\xC0\x80). To get
	 * the actual \0 at the end of the destination buffer, we need to
	 * append it manually.  First make room for it...
	 */

	dstLen--;
    } else {
	if (dstLen <= 0 && srcLen > 0) {
	    return TCL_CONVERT_NOSPACE;
	}
    }
    if (encodingPtr->toUtfProc == UtfToUtfProc) {
	flags |= ENCODING_INPUT;
    }
    do {
	Tcl_EncodingState savedState = *statePtr;

	result = encodingPtr->toUtfProc(encodingPtr->clientData, src, srcLen,
		flags, statePtr, dst, dstLen, srcReadPtr, dstWrotePtr,
		dstCharsPtr);
	if (*dstCharsPtr <= maxChars) {
	    break;
	}
	dstLen = Tcl_UtfAtIndex(dst, maxChars) - dst + (TCL_UTF_MAX - 1);
	*statePtr = savedState;
    } while (1);
    if (!noTerminate) {
	/* ...and then append it */

	dst[*dstWrotePtr] = '\0';
    }

    return result;
}

/*
 *-------------------------------------------------------------------------
 *
 * Tcl_UtfToExternalDString --
 *
 *	Convert a source buffer from UTF-8 to the specified encoding. If any
 *	of the bytes in the source buffer are invalid or cannot be represented
 *	in the target encoding, a default fallback character is substituted.
 *
 * Results:
 *	The converted bytes are stored in the DString, which is then NULL
 *	terminated in an encoding-specific manner. The return value is a
 *	pointer to the value stored in the DString.
 *
 * Side effects:
 *	None.
 *
 *-------------------------------------------------------------------------
 */
#undef Tcl_UtfToExternalDString
char *
Tcl_UtfToExternalDString(
    Tcl_Encoding encoding,	/* The encoding for the converted string, or
				 * NULL for the default system encoding. */
    const char *src,		/* Source string in UTF-8. */
    Tcl_Size srcLen,		/* Source string length in bytes, or < 0 for
				 * strlen(). */
    Tcl_DString *dstPtr)	/* Uninitialized or free DString in which the
				 * converted string is stored. */
{
    Tcl_UtfToExternalDStringEx(
	NULL, encoding, src, srcLen, TCL_ENCODING_PROFILE_TCL8, dstPtr, NULL);
    return Tcl_DStringValue(dstPtr);
}

/*
 *-------------------------------------------------------------------------
 *
 * Tcl_UtfToExternalDStringEx --
 *
 *	Convert a source buffer from UTF-8 to the specified encoding.
 *	The parameter flags controls the behavior, if any of the bytes in
 *	the source buffer are invalid or cannot be represented in the
 *	target encoding. It should be composed by OR-ing the following:
 *	- *At most one* of TCL_ENCODING_PROFILE_*
 *
 * Results:
 *	The return value is one of
 *	  TCL_OK: success. Converted string in *dstPtr
 *	  TCL_ERROR: error in passed parameters. Error message in interp
 *	  TCL_CONVERT_MULTIBYTE: source ends in truncated multibyte sequence
 *	  TCL_CONVERT_SYNTAX: source is not conformant to encoding definition
 *	  TCL_CONVERT_UNKNOWN: source contained a character that could not
 *	      be represented in target encoding.
 *
 * Side effects:
 *	TCL_OK: The converted bytes are stored in the DString and NUL
 *	    terminated in an encoding-specific manner
 *	TCL_ERROR: an error, message is stored in the interp if not NULL.
 *	TCL_CONVERT_*: if errorLocPtr is NULL, an error message is stored
 *	    in the interpreter (if not NULL). If errorLocPtr is not NULL,
 *	    no error message is stored as it is expected the caller is
 *	    interested in whatever is decoded so far and not treating this
 *	    as an error condition.
 *
 *	In addition, *dstPtr is always initialized and must be cleared
 *	by the caller irrespective of the return code.
 *
 *-------------------------------------------------------------------------
 */

int
Tcl_UtfToExternalDStringEx(
    Tcl_Interp *interp,		/* For error messages. May be NULL. */
    Tcl_Encoding encoding,	/* The encoding for the converted string, or
				 * NULL for the default system encoding. */
    const char *src,		/* Source string in UTF-8. */
    Tcl_Size srcLen,		/* Source string length in bytes, or < 0 for
				 * strlen(). */
    int flags,			/* Conversion control flags. */
    Tcl_DString *dstPtr,	/* Uninitialized or free DString in which the
				 * converted string is stored. */
    Tcl_Size *errorLocPtr)	/* Where to store the error location
				 * (or TCL_INDEX_NONE if no error). May
				 * be NULL. */
{
    char *dst;
    Tcl_EncodingState state;
    const Encoding *encodingPtr;
    int result;
    const char *srcStart = src;
    Tcl_Size dstLen, soFar;

    /* DO FIRST - must always be initialized on return */
    Tcl_DStringInit(dstPtr);

    dst = Tcl_DStringValue(dstPtr);
    dstLen = dstPtr->spaceAvl - 1;

    if (encoding == NULL) {
	encoding = systemEncoding;
    }
    encodingPtr = (Encoding *) encoding;

    if (src == NULL) {
	srcLen = 0;
    } else if (srcLen == TCL_INDEX_NONE) {
	srcLen = strlen(src);
    }

    flags &= ~TCL_ENCODING_END;
    flags |= TCL_ENCODING_START;
    while (1) {
	int srcChunkLen, srcChunkRead;
	int dstChunkLen, dstChunkWrote, dstChunkChars;

	if (srcLen > INT_MAX) {
	    srcChunkLen = INT_MAX;
	} else {
	    srcChunkLen = srcLen;
	    flags |= TCL_ENCODING_END; /* Last chunk */
	}
	dstChunkLen = dstLen > INT_MAX ? INT_MAX : dstLen;

	result = encodingPtr->fromUtfProc(encodingPtr->clientData, src,
		srcChunkLen, flags, &state, dst, dstChunkLen,
		&srcChunkRead, &dstChunkWrote, &dstChunkChars);
	soFar = dst + dstChunkWrote - Tcl_DStringValue(dstPtr);

	/* Move past the part processed in this go around */
	src += srcChunkRead;

	/*
	 * Keep looping in two case -
	 *   - our destination buffer did not have enough room
	 *   - we had not passed in all the data and error indicated fragment
	 *     of a multibyte character
	 * In both cases we have to grow buffer, move the input source pointer
	 * and loop. Otherwise, return the result we got.
	 */
	if ((result != TCL_CONVERT_NOSPACE) &&
		!(result == TCL_CONVERT_MULTIBYTE && (flags & TCL_ENCODING_END))) {
	    Tcl_Size nBytesProcessed = (src - srcStart);
	    Tcl_Size i = soFar + encodingPtr->nullSize - 1;
	    /* Loop as DStringSetLength only stores one nul byte at a time */
	    while (i >= soFar) {
		Tcl_DStringSetLength(dstPtr, i--);
	    }
	    if (errorLocPtr) {
		/*
		 * Do not write error message into interpreter if caller
		 * wants to know error location.
		 */
		*errorLocPtr = result == TCL_OK
			? TCL_INDEX_NONE : nBytesProcessed;
	    } else {
		/* Caller wants error message on failure */
		if (result != TCL_OK && interp != NULL) {
		    Tcl_Size pos = Tcl_NumUtfChars(srcStart, nBytesProcessed);
		    int ucs4;
		    char buf[TCL_INTEGER_SPACE];

		    TclUtfToUniChar(&srcStart[nBytesProcessed], &ucs4);
		    snprintf(buf, sizeof(buf), "%" TCL_SIZE_MODIFIER "d",
			    nBytesProcessed);
		    Tcl_SetObjResult(interp, Tcl_ObjPrintf(
			    "unexpected character at index %" TCL_SIZE_MODIFIER
			    "u: 'U+%06X'",
			    pos, ucs4));
		    Tcl_SetErrorCode(interp, "TCL", "ENCODING", "ILLEGALSEQUENCE",
			    buf, (void *)NULL);
		}
	    }
	    if (result != TCL_OK) {
		errno = (result == TCL_CONVERT_NOSPACE) ? ENOMEM : EILSEQ;
	    }
	    return result;
	}

	flags &= ~TCL_ENCODING_START;
	srcLen -= srcChunkRead;

	if (Tcl_DStringLength(dstPtr) == 0) {
	    Tcl_DStringSetLength(dstPtr, dstLen);
	}
	Tcl_DStringSetLength(dstPtr, 2 * Tcl_DStringLength(dstPtr) + 1);
	dst = Tcl_DStringValue(dstPtr) + soFar;
	dstLen = Tcl_DStringLength(dstPtr) - soFar - 1;
    }
}

/*
 *-------------------------------------------------------------------------
 *
 * Tcl_UtfToExternal --
 *
 *	Convert a buffer from UTF-8 into the specified encoding.
 *
 * Results:
 *	The return value is one of TCL_OK, TCL_CONVERT_MULTIBYTE,
 *	TCL_CONVERT_SYNTAX, TCL_CONVERT_UNKNOWN, or TCL_CONVERT_NOSPACE, as
 *	documented in tcl.h.
 *
 * Side effects:
 *	The converted bytes are stored in the output buffer.
 *
 *-------------------------------------------------------------------------
 */

int
Tcl_UtfToExternal(
    TCL_UNUSED(Tcl_Interp *),	/* TODO: Re-examine this. */
    Tcl_Encoding encoding,	/* The encoding for the converted string, or
				 * NULL for the default system encoding. */
    const char *src,		/* Source string in UTF-8. */
    Tcl_Size srcLen,		/* Source string length in bytes, or
				 * TCL_INDEX_NONE for strlen(). */
    int flags,			/* Conversion control flags. */
    Tcl_EncodingState *statePtr,/* Place for conversion routine to store state
				 * information used during a piecewise
				 * conversion. Contents of statePtr are
				 * initialized and/or reset by conversion
				 * routine under control of flags argument. */
    char *dst,			/* Output buffer in which converted string
				 * is stored. */
    Tcl_Size dstLen,		/* The maximum length of output buffer in
				 * bytes. */
    int *srcReadPtr,		/* Filled with the number of bytes from the
				 * source string that were converted. This may
				 * be less than the original source length if
				 * there was a problem converting some source
				 * characters. */
    int *dstWrotePtr,		/* Filled with the number of bytes that were
				 * stored in the output buffer as a result of
				 * the conversion. */
    int *dstCharsPtr)		/* Filled with the number of characters that
				 * correspond to the bytes stored in the
				 * output buffer. */
{
    const Encoding *encodingPtr;
    int result, srcRead, dstWrote, dstChars;
    Tcl_EncodingState state;

    if (encoding == NULL) {
	encoding = systemEncoding;
    }
    encodingPtr = (Encoding *) encoding;

    if (src == NULL) {
	srcLen = 0;
    } else if (srcLen == TCL_INDEX_NONE) {
	srcLen = strlen(src);
    }
    if (statePtr == NULL) {
	flags |= TCL_ENCODING_START | TCL_ENCODING_END;
	statePtr = &state;
    }
    if (srcLen > INT_MAX) {
	srcLen = INT_MAX;
	flags &= ~TCL_ENCODING_END;
    }
    if (dstLen > INT_MAX) {
	dstLen = INT_MAX;
    }
    if (srcReadPtr == NULL) {
	srcReadPtr = &srcRead;
    }
    if (dstWrotePtr == NULL) {
	dstWrotePtr = &dstWrote;
    }
    if (dstCharsPtr == NULL) {
	dstCharsPtr = &dstChars;
    }

    if (dstLen < encodingPtr->nullSize) {
	return TCL_CONVERT_NOSPACE;
    }
    dstLen -= encodingPtr->nullSize;
    result = encodingPtr->fromUtfProc(encodingPtr->clientData, src, srcLen,
	    flags, statePtr, dst, dstLen, srcReadPtr,
	    dstWrotePtr, dstCharsPtr);
    /*
     * Buffer is terminated irrespective of result. Not sure this is
     * reasonable but keep for historical/compatibility reasons.
     */
    memset(&dst[*dstWrotePtr], '\0', encodingPtr->nullSize);

    return result;
}

/*
 *---------------------------------------------------------------------------
 *
 * Tcl_FindExecutable --
 *
 *	This function computes the absolute path name of the current
 *	application, given its argv[0] value.
 *
 * Results:
 *	None.
 *
 * Side effects:
 *	The absolute pathname for the application is computed and stored to be
 *	returned later by [info nameofexecutable].
 *
 *---------------------------------------------------------------------------
 */
#undef Tcl_FindExecutable
const char *
Tcl_FindExecutable(
    const char *argv0)		/* The value of the application's argv[0]
				 * (native). */
{
    const char *version = Tcl_InitSubsystems();
    TclpSetInitialEncodings();
    TclpFindExecutable(argv0);
    return version;
}

/*
 *---------------------------------------------------------------------------
 *
 * OpenEncodingFileChannel --
 *
 *	Open the file believed to hold data for the encoding, "name".
 *
 * Results:
 *	Returns the readable Tcl_Channel from opening the file, or NULL if the
 *	file could not be successfully opened. If NULL was returned, an error
 *	message is left in interp's result object, unless interp was NULL.
 *
 * Side effects:
 *	Channel may be opened. Information about the filesystem may be cached
 *	to speed later calls.
 *
 *---------------------------------------------------------------------------
 */

static Tcl_Channel
OpenEncodingFileChannel(
    Tcl_Interp *interp,		/* Interp for error reporting, if not NULL. */
    const char *name)		/* The name of the encoding file on disk and
				 * also the name for new encoding. */
{
    Tcl_Obj *fileNameObj = Tcl_ObjPrintf("%s.enc", name);
    Tcl_Obj *searchPath = Tcl_DuplicateObj(Tcl_GetEncodingSearchPath());
    Tcl_Obj *map = TclGetProcessGlobalValue(&encodingFileMap);
    Tcl_Obj **dir, *path, *directory = NULL;
    Tcl_Channel chan = NULL;
    Tcl_Size i, numDirs;

    TclListObjGetElements(NULL, searchPath, &numDirs, &dir);
    Tcl_IncrRefCount(fileNameObj);
    TclDictGet(NULL, map, name, &directory);

    /*
     * Check that any cached directory is still on the encoding search path.
     */

    if (NULL != directory) {
	int verified = 0;

	for (i=0; i<numDirs && !verified; i++) {
	    if (dir[i] == directory) {
		verified = 1;
	    }
	}
	if (!verified) {
	    const char *dirString = TclGetString(directory);

	    for (i=0; i<numDirs && !verified; i++) {
		if (strcmp(dirString, TclGetString(dir[i])) == 0) {
		    verified = 1;
		}
	    }
	}
	if (!verified) {
	    /*
	     * Directory no longer on the search path. Remove from cache.
	     */

	    map = Tcl_DuplicateObj(map);
	    TclDictRemove(NULL, map, name);
	    TclSetProcessGlobalValue(&encodingFileMap, map);
	    directory = NULL;
	}
    }

    if (NULL != directory) {
	/*
	 * Got a directory from the cache. Try to use it first.
	 */

	Tcl_IncrRefCount(directory);
	path = Tcl_FSJoinToPath(directory, 1, &fileNameObj);
	Tcl_IncrRefCount(path);
	Tcl_DecrRefCount(directory);
	chan = Tcl_FSOpenFileChannel(NULL, path, "r", 0);
	Tcl_DecrRefCount(path);
    }

    /*
     * Scan the search path until we find it.
     */

    for (i=0; i<numDirs && (chan == NULL); i++) {
	path = Tcl_FSJoinToPath(dir[i], 1, &fileNameObj);
	Tcl_IncrRefCount(path);
	chan = Tcl_FSOpenFileChannel(NULL, path, "r", 0);
	Tcl_DecrRefCount(path);
	if (chan != NULL) {
	    /*
	     * Save directory in the cache.
	     */

	    map = Tcl_DuplicateObj(TclGetProcessGlobalValue(&encodingFileMap));
	    TclDictPut(NULL, map, name, dir[i]);
	    TclSetProcessGlobalValue(&encodingFileMap, map);
	}
    }

    if ((NULL == chan) && (interp != NULL)) {
	Tcl_SetObjResult(interp, Tcl_ObjPrintf(
		"unknown encoding \"%s\"", name));
	Tcl_SetErrorCode(interp, "TCL", "LOOKUP", "ENCODING", name,
		(void *)NULL);
    }
    Tcl_DecrRefCount(fileNameObj);
    Tcl_DecrRefCount(searchPath);

    return chan;
}

/*
 *---------------------------------------------------------------------------
 *
 * LoadEncodingFile --
 *
 *	Read a file that describes an encoding and create a new Encoding from
 *	the data.
 *
 * Results:
 *	The return value is the newly loaded Tcl_Encoding or NULL if the file
 *	didn't exist or could not be processed. If NULL is returned and interp
 *	is not NULL, an error message is left in interp's result object.
 *
 * Side effects:
 *	A corresponding encoding file might be read from persistent storage, in
 *	which case LoadTableEncoding is called.
 *
 *---------------------------------------------------------------------------
 */

static Tcl_Encoding
LoadEncodingFile(
    Tcl_Interp *interp,		/* Interp for error reporting, if not NULL. */
    const char *name)		/* The name of both the encoding file
				 * and the new encoding. */
{
    Tcl_Channel chan = NULL;
    Tcl_Encoding encoding = NULL;
    int ch;

    chan = OpenEncodingFileChannel(interp, name);
    if (chan == NULL) {
	return NULL;
    }

    Tcl_SetChannelOption(NULL, chan, "-encoding", "utf-8");

    while (1) {
	Tcl_DString ds;

	Tcl_DStringInit(&ds);
	Tcl_Gets(chan, &ds);
	ch = Tcl_DStringValue(&ds)[0];
	Tcl_DStringFree(&ds);
	if (ch != '#') {
	    break;
	}
    }

    switch (ch) {
    case 'S':
	encoding = LoadTableEncoding(name, ENCODING_SINGLEBYTE, chan);
	break;
    case 'D':
	encoding = LoadTableEncoding(name, ENCODING_DOUBLEBYTE, chan);
	break;
    case 'M':
	encoding = LoadTableEncoding(name, ENCODING_MULTIBYTE, chan);
	break;
    case 'E':
	encoding = LoadEscapeEncoding(name, chan);
	break;
    }
    if ((encoding == NULL) && (interp != NULL)) {
	Tcl_SetObjResult(interp, Tcl_ObjPrintf(
		"invalid encoding file \"%s\"", name));
	Tcl_SetErrorCode(interp, "TCL", "LOOKUP", "ENCODING", name,
		(void *)NULL);
    }
    Tcl_CloseEx(NULL, chan, 0);

    return encoding;
}

/*
 *-------------------------------------------------------------------------
 *
 * LoadTableEncoding --
 *
 *	Helper function for LoadEncodingFile().  Creates a Tcl_EncodingType
 *	structure along with its corresponding TableEncodingData structure, and
 *	passes it to Tcl_Createncoding.
 *
 *	The file contains binary data but begins with a marker to indicate
 *	byte-ordering so a single binary file can be read on big or
 *	little-endian systems.
 *
 * Results:
 *	Returns the new Tcl_Encoding,  or NULL if it could could
 *	not be created because the file contained invalid data.
 *
 * Side effects:
 *	See Tcl_CreateEncoding().
 *
 *-------------------------------------------------------------------------
 */

static Tcl_Encoding
LoadTableEncoding(
    const char *name,		/* Name of the new encoding. */
    int type,			/* Type of encoding (ENCODING_?????). */
    Tcl_Channel chan)		/* File containing new encoding. */
{
    Tcl_DString lineString;
    Tcl_Obj *objPtr;
    char *line;
    int i, hi, lo, numPages, symbol, fallback, len;
    unsigned char used[256];
    unsigned size;
    TableEncodingData *dataPtr;
    unsigned short *pageMemPtr, *page;
    Tcl_EncodingType encType;

    /*
     * Speed over memory. Use a full 256 character table to decode hex
     * sequences in the encoding files.
     */

    static const char staticHex[] = {
      0,  0,  0,  0,  0,  0,  0, 0, 0, 0, 0, 0, 0, 0, 0, 0, /*   0 ...  15 */
      0,  0,  0,  0,  0,  0,  0, 0, 0, 0, 0, 0, 0, 0, 0, 0, /*  16 ...  31 */
      0,  0,  0,  0,  0,  0,  0, 0, 0, 0, 0, 0, 0, 0, 0, 0, /*  32 ...  47 */
      0,  1,  2,  3,  4,  5,  6, 7, 8, 9, 0, 0, 0, 0, 0, 0, /*  48 ...  63 */
      0, 10, 11, 12, 13, 14, 15, 0, 0, 0, 0, 0, 0, 0, 0, 0, /*  64 ...  79 */
      0,  0,  0,  0,  0,  0,  0, 0, 0, 0, 0, 0, 0, 0, 0, 0, /*  80 ...  95 */
      0, 10, 11, 12, 13, 14, 15, 0, 0, 0, 0, 0, 0, 0, 0, 0, /*  96 ... 111 */
      0,  1,  2,  3,  4,  5,  6, 7, 8, 9, 0, 0, 0, 0, 0, 0, /* 112 ... 127 */
      0,  0,  0,  0,  0,  0,  0, 0, 0, 0, 0, 0, 0, 0, 0, 0, /* 128 ... 143 */
      0,  0,  0,  0,  0,  0,  0, 0, 0, 0, 0, 0, 0, 0, 0, 0, /* 144 ... 159 */
      0,  0,  0,  0,  0,  0,  0, 0, 0, 0, 0, 0, 0, 0, 0, 0, /* 160 ... 175 */
      0,  0,  0,  0,  0,  0,  0, 0, 0, 0, 0, 0, 0, 0, 0, 0, /* 176 ... 191 */
      0,  0,  0,  0,  0,  0,  0, 0, 0, 0, 0, 0, 0, 0, 0, 0, /* 192 ... 207 */
      0,  0,  0,  0,  0,  0,  0, 0, 0, 0, 0, 0, 0, 0, 0, 0, /* 208 ... 223 */
      0,  0,  0,  0,  0,  0,  0, 0, 0, 0, 0, 0, 0, 0, 0, 0, /* 224 ... 239 */
      0,  0,  0,  0,  0,  0,  0, 0, 0, 0, 0, 0, 0, 0, 0, 0, /* 240 ... 255 */
    };

    Tcl_DStringInit(&lineString);
    if (Tcl_Gets(chan, &lineString) < 0) {
	return NULL;
    }
    line = Tcl_DStringValue(&lineString);

    fallback = (int) strtol(line, &line, 16);
    symbol = (int) strtol(line, &line, 10);
    numPages = (int) strtol(line, &line, 10);
    Tcl_DStringFree(&lineString);

    if (numPages < 0) {
	numPages = 0;
    } else if (numPages > 256) {
	numPages = 256;
    }

    memset(used, 0, sizeof(used));

#undef PAGESIZE
#define PAGESIZE    (256 * sizeof(unsigned short))

    dataPtr = (TableEncodingData *)Tcl_Alloc(sizeof(TableEncodingData));
    memset(dataPtr, 0, sizeof(TableEncodingData));

    dataPtr->fallback = fallback;

    /*
     * Read the table that maps characters to Unicode. Performs a single
     * malloc to get the memory for the array and all the pages needed by the
     * array.
     */

    size = 256 * sizeof(unsigned short *) + numPages * PAGESIZE;
    dataPtr->toUnicode = (unsigned short **)Tcl_Alloc(size);
    memset(dataPtr->toUnicode, 0, size);
    pageMemPtr = (unsigned short *) (dataPtr->toUnicode + 256);

    TclNewObj(objPtr);
    Tcl_IncrRefCount(objPtr);
    for (i = 0; i < numPages; i++) {
	int ch;
	const char *p;
	Tcl_Size expected = 3 + 16 * (16 * 4 + 1);

	if (Tcl_ReadChars(chan, objPtr, expected, 0) != expected) {
	    return NULL;
	}
	p = TclGetString(objPtr);
	hi = (staticHex[UCHAR(p[0])] << 4) + staticHex[UCHAR(p[1])];
	dataPtr->toUnicode[hi] = pageMemPtr;
	p += 2;
	for (lo = 0; lo < 256; lo++) {
	    if ((lo & 0x0F) == 0) {
		p++;
	    }
	    ch = (staticHex[UCHAR(p[0])] << 12) + (staticHex[UCHAR(p[1])] << 8)
		    + (staticHex[UCHAR(p[2])] << 4) + staticHex[UCHAR(p[3])];
	    if (ch != 0) {
		used[ch >> 8] = 1;
	    }
	    *pageMemPtr = (unsigned short) ch;
	    pageMemPtr++;
	    p += 4;
	}
    }
    TclDecrRefCount(objPtr);

    if (type == ENCODING_DOUBLEBYTE) {
	memset(dataPtr->prefixBytes, 1, sizeof(dataPtr->prefixBytes));
    } else {
	for (hi = 1; hi < 256; hi++) {
	    if (dataPtr->toUnicode[hi] != NULL) {
		dataPtr->prefixBytes[hi] = 1;
	    }
	}
    }

    /*
     * Invert the toUnicode array to produce the fromUnicode array. Performs a
     * single malloc to get the memory for the array and all the pages needed
     * by the array. While reading in the toUnicode array remember what
     * pages are needed for the fromUnicode array.
     */

    if (symbol) {
	used[0] = 1;
    }
    numPages = 0;
    for (hi = 0; hi < 256; hi++) {
	if (used[hi]) {
	    numPages++;
	}
    }
    size = 256 * sizeof(unsigned short *) + numPages * PAGESIZE;
    dataPtr->fromUnicode = (unsigned short **)Tcl_Alloc(size);
    memset(dataPtr->fromUnicode, 0, size);
    pageMemPtr = (unsigned short *) (dataPtr->fromUnicode + 256);

    for (hi = 0; hi < 256; hi++) {
	if (dataPtr->toUnicode[hi] == NULL) {
	    dataPtr->toUnicode[hi] = emptyPage;
	    continue;
	}
	for (lo = 0; lo < 256; lo++) {
	    int ch = dataPtr->toUnicode[hi][lo];

	    if (ch != 0) {
		page = dataPtr->fromUnicode[ch >> 8];
		if (page == NULL) {
		    page = pageMemPtr;
		    pageMemPtr += 256;
		    dataPtr->fromUnicode[ch >> 8] = page;
		}
		page[ch & 0xFF] = (unsigned short) ((hi << 8) + lo);
	    }
	}
    }
    if (type == ENCODING_MULTIBYTE) {
	/*
	 * If multibyte encodings don't have a backslash character, define
	 * one. Otherwise, on Windows, native file names don't work because
	 * the backslash in the file name maps to the unknown character
	 * (question mark) when converting from UTF-8 to external encoding.
	 */

	if (dataPtr->fromUnicode[0] != NULL) {
	    if (dataPtr->fromUnicode[0][(int)'\\'] == '\0') {
		dataPtr->fromUnicode[0][(int)'\\'] = '\\';
	    }
	}
    }
    if (symbol) {
	/*
	 * Make a special symbol encoding that maps each symbol character from
	 * its Unicode code point down into page 0, and also ensure that each
	 * characters on page 0 maps to itself so that a symbol font can be
	 * used to display a simple string like "abcd" and have alpha, beta,
	 * chi, delta show up, rather than have "unknown" chars show up because
	 * strictly speaking the symbol font doesn't have glyphs for those low
	 * ASCII chars.
	 */

	page = dataPtr->fromUnicode[0];
	if (page == NULL) {
	    page = pageMemPtr;
	    dataPtr->fromUnicode[0] = page;
	}
	for (lo = 0; lo < 256; lo++) {
	    if (dataPtr->toUnicode[0][lo] != 0) {
		page[lo] = (unsigned short) lo;
	    }
	}
    }
    for (hi = 0; hi < 256; hi++) {
	if (dataPtr->fromUnicode[hi] == NULL) {
	    dataPtr->fromUnicode[hi] = emptyPage;
	}
    }

    /*
     * For trailing 'R'everse encoding, see [Patch 689341]
     */

    Tcl_DStringInit(&lineString);

    /*
     * Skip leading empty lines.
     */

    while ((len = Tcl_Gets(chan, &lineString)) == 0) {
	/* empty body */
    }
    if (len < 0) {
	goto doneParse;
    }

    /*
     * Require that it starts with an 'R'.
     */

    line = Tcl_DStringValue(&lineString);
    if (line[0] != 'R') {
	goto doneParse;
    }

    /*
     * Read lines until EOF.
     */

    for (TclDStringClear(&lineString);
	    (len = Tcl_Gets(chan, &lineString)) != -1;
	    TclDStringClear(&lineString)) {
	const unsigned char *p;
	int to, from;

	/*
	 * Skip short lines.
	 */

	if (len < 5) {
	    continue;
	}

	/*
	 * Parse the line as a sequence of hex digits.
	 */

	p = (const unsigned char *) Tcl_DStringValue(&lineString);
	to = (staticHex[p[0]] << 12) + (staticHex[p[1]] << 8)
		+ (staticHex[p[2]] << 4) + staticHex[p[3]];
	if (to == 0) {
	    continue;
	}
	for (p += 5, len -= 5; len >= 0 && *p; p += 5, len -= 5) {
	    from = (staticHex[p[0]] << 12) + (staticHex[p[1]] << 8)
		    + (staticHex[p[2]] << 4) + staticHex[p[3]];
	    if (from == 0) {
		continue;
	    }
	    dataPtr->fromUnicode[from >> 8][from & 0xFF] = to;
	}
    }
  doneParse:
    Tcl_DStringFree(&lineString);

    /*
     * Package everything into an encoding structure.
     */

    encType.encodingName    = name;
    encType.toUtfProc	    = TableToUtfProc;
    encType.fromUtfProc	    = TableFromUtfProc;
    encType.freeProc	    = TableFreeProc;
    encType.nullSize	    = (type == ENCODING_DOUBLEBYTE) ? 2 : 1;
    encType.clientData	    = dataPtr;

    return Tcl_CreateEncoding(&encType);
}

/*
 *-------------------------------------------------------------------------
 *
 * LoadEscapeEncoding --
 *
 *	Helper function for LoadEncodingTable(). Loads a state machine that
 *	converts between Unicode and some other encoding.
 *
 *	File contains text data that describes the escape sequences that are
 *	used to choose an encoding and the associated names for the
 *	sub-encodings.
 *
 * Results:
 *	The return value is the new encoding, or NULL if the encoding could
 *	not be created (because the file contained invalid data).
 *
 * Side effects:
 *	None.
 *
 *-------------------------------------------------------------------------
 */

static Tcl_Encoding
LoadEscapeEncoding(
    const char *name,		/* Name of the new encoding. */
    Tcl_Channel chan)		/* File containing new encoding. */
{
    int i;
    unsigned size;
    Tcl_DString escapeData;
    char init[16], final[16];
    EscapeEncodingData *dataPtr;
    Tcl_EncodingType type;

    init[0] = '\0';
    final[0] = '\0';
    Tcl_DStringInit(&escapeData);

    while (1) {
	Tcl_Size argc;
	const char **argv;
	char *line;
	Tcl_DString lineString;

	Tcl_DStringInit(&lineString);
	if (Tcl_Gets(chan, &lineString) < 0) {
	    break;
	}
	line = Tcl_DStringValue(&lineString);
	if (Tcl_SplitList(NULL, line, &argc, &argv) != TCL_OK) {
	    Tcl_DStringFree(&lineString);
	    continue;
	}
	if (argc >= 2) {
	    if (strcmp(argv[0], "name") == 0) {
		/* do nothing */
	    } else if (strcmp(argv[0], "init") == 0) {
		strncpy(init, argv[1], sizeof(init));
		init[sizeof(init) - 1] = '\0';
	    } else if (strcmp(argv[0], "final") == 0) {
		strncpy(final, argv[1], sizeof(final));
		final[sizeof(final) - 1] = '\0';
	    } else {
		EscapeSubTable est;
		Encoding *e;

		strncpy(est.sequence, argv[1], sizeof(est.sequence));
		est.sequence[sizeof(est.sequence) - 1] = '\0';
		est.sequenceLen = strlen(est.sequence);

		strncpy(est.name, argv[0], sizeof(est.name));
		est.name[sizeof(est.name) - 1] = '\0';

		/*
		 * To avoid infinite recursion in [encoding system iso2022-*]
		 */

		e = (Encoding *) Tcl_GetEncoding(NULL, est.name);
		if ((e != NULL) && (e->toUtfProc != TableToUtfProc)
			&& (e->toUtfProc != Iso88591ToUtfProc)) {
		    Tcl_FreeEncoding((Tcl_Encoding) e);
		    e = NULL;
		}
		est.encodingPtr = e;
		Tcl_DStringAppend(&escapeData, (char *) &est, sizeof(est));
	    }
	}
	Tcl_Free(argv);
	Tcl_DStringFree(&lineString);
    }

    size = offsetof(EscapeEncodingData, subTables)
	    + Tcl_DStringLength(&escapeData);
    dataPtr = (EscapeEncodingData *)Tcl_Alloc(size);
    dataPtr->initLen = strlen(init);
    memcpy(dataPtr->init, init, dataPtr->initLen + 1);
    dataPtr->finalLen = strlen(final);
    memcpy(dataPtr->final, final, dataPtr->finalLen + 1);
    dataPtr->numSubTables =
	    Tcl_DStringLength(&escapeData) / sizeof(EscapeSubTable);
    memcpy(dataPtr->subTables, Tcl_DStringValue(&escapeData),
	    Tcl_DStringLength(&escapeData));
    Tcl_DStringFree(&escapeData);

    memset(dataPtr->prefixBytes, 0, sizeof(dataPtr->prefixBytes));
    for (i = 0; i < dataPtr->numSubTables; i++) {
	dataPtr->prefixBytes[UCHAR(dataPtr->subTables[i].sequence[0])] = 1;
    }
    if (dataPtr->init[0] != '\0') {
	dataPtr->prefixBytes[UCHAR(dataPtr->init[0])] = 1;
    }
    if (dataPtr->final[0] != '\0') {
	dataPtr->prefixBytes[UCHAR(dataPtr->final[0])] = 1;
    }

    /*
     * Package everything into an encoding structure.
     */

    type.encodingName	= name;
    type.toUtfProc	= EscapeToUtfProc;
    type.fromUtfProc    = EscapeFromUtfProc;
    type.freeProc	= EscapeFreeProc;
    type.nullSize	= 1;
    type.clientData	= dataPtr;

    return Tcl_CreateEncoding(&type);
}

/*
 *-------------------------------------------------------------------------
 *
 * BinaryProc --
 *
 *	The default conversion when no other conversion is specified. No
 *	translation is done; source bytes are copied directly to destination
 *	bytes.
 *
 * Results:
 *	Returns TCL_OK if conversion was successful.
 *
 * Side effects:
 *	None.
 *
 *-------------------------------------------------------------------------
 */

static int
BinaryProc(
    TCL_UNUSED(void *),
    const char *src,		/* Source string (unknown encoding). */
    int srcLen,			/* Source string length in bytes. */
    int flags,			/* Conversion control flags. */
    TCL_UNUSED(Tcl_EncodingState *),
    char *dst,			/* Output buffer in which converted string is
				 * stored. */
    int dstLen,			/* The maximum length of output buffer in
				 * bytes. */
    int *srcReadPtr,		/* Filled with the number of bytes from the
				 * source string that were converted. */
    int *dstWrotePtr,		/* Filled with the number of bytes that were
				 * stored in the output buffer as a result of
				 * the conversion. */
    int *dstCharsPtr)		/* Filled with the number of characters that
				 * correspond to the bytes stored in the
				 * output buffer. */
{
    int result;

    result = TCL_OK;
    dstLen -= TCL_UTF_MAX - 1;
    if (dstLen < 0) {
	dstLen = 0;
    }
    if ((flags & TCL_ENCODING_CHAR_LIMIT) && srcLen > *dstCharsPtr) {
	srcLen = *dstCharsPtr;
    }
    if (srcLen > dstLen) {
	srcLen = dstLen;
	result = TCL_CONVERT_NOSPACE;
    }

    *srcReadPtr = srcLen;
    *dstWrotePtr = srcLen;
    *dstCharsPtr = srcLen;
    memcpy(dst, src, srcLen);
    return result;
}

/*
 *-------------------------------------------------------------------------
 *
 * UtfToUtfProc --
 *
 *	Converts from UTF-8 to UTF-8. Note that the UTF-8 to UTF-8 translation
 *	is not a no-op, because it turns a stream of improperly formed
 *	UTF-8 into a properly-formed stream.
 *
 * Results:
 *	Returns TCL_OK if conversion was successful.
 *
 * Side effects:
 *	None.
 *
 *-------------------------------------------------------------------------
 */

static int
UtfToUtfProc(
    void *clientData,		/* additional flags */
    const char *src,		/* Source string in UTF-8. */
    int srcLen,			/* Source string length in bytes. */
    int flags,			/* TCL_ENCODING_* conversion control flags. */
    Tcl_EncodingState *statePtr,/* Place for conversion routine to store state
				 * information used during a piecewise
				 * conversion. Contents of statePtr are
				 * initialized and/or reset by conversion
				 * routine under control of flags argument. */
    char *dst,			/* Output buffer in which converted string is
				 * stored. */
    int dstLen,			/* The maximum length of output buffer in
				 * bytes. */
    int *srcReadPtr,		/* Filled with the number of bytes from the
				 * source string that were converted. This may
				 * be less than the original source length if
				 * there was a problem converting some source
				 * characters. */
    int *dstWrotePtr,		/* Filled with the number of bytes that were
				 * stored in the output buffer as a result of
				 * the conversion. */
    int *dstCharsPtr)		/* Filled with the number of characters that
				 * correspond to the bytes stored in the
				 * output buffer. */
{
    const char *srcStart, *srcEnd, *srcClose;
    const char *dstStart, *dstEnd;
    int result, numChars, charLimit = INT_MAX;
    int ch;
    int profile;

    if (flags & TCL_ENCODING_START) {
        /* *statePtr will hold high surrogate in a split surrogate pair */
    	*statePtr = 0;
    }
    result = TCL_OK;

    srcStart = src;
    srcEnd = src + srcLen;
    srcClose = srcEnd;
    if ((flags & TCL_ENCODING_END) == 0) {
	srcClose -= 6;
    }
    if (flags & TCL_ENCODING_CHAR_LIMIT) {
	charLimit = *dstCharsPtr;
    }

    dstStart = dst;
    flags |= PTR2INT(clientData);

    /*
     * If output is UTF-8 or encoding for Tcl's internal encoding,
     * max space needed is TCL_UTF_MAX. Otherwise, need 6 bytes (CESU-8)
     */
    dstEnd = dst + dstLen - ((flags & (ENCODING_INPUT|ENCODING_UTF)) ? TCL_UTF_MAX : 6);

    /*
     * Macro to output an isolated high surrogate when it is not followed
     * by a low surrogate. NOT to be called for strict profile since
     * that should raise an error.
     */
#define OUTPUT_ISOLATEDSURROGATE                                \
    do {                                                        \
        Tcl_UniChar high;                                       \
        if (PROFILE_REPLACE(profile)) {                         \
            high = UNICODE_REPLACE_CHAR;                        \
        } else {                                                \
            high = (Tcl_UniChar)(ptrdiff_t) *statePtr;          \
        }                                                       \
        assert(!(flags & ENCODING_UTF)); /* Must be CESU-8 */   \
        assert(HIGH_SURROGATE(high));                           \
        assert(!PROFILE_STRICT(profile));                       \
        dst += Tcl_UniCharToUtf(high, dst);                     \
        *statePtr = 0; /* Reset state */                        \
    } while (0) 

    /*
     * Macro to check for isolated surrogate and either break with
     * an error if profile is strict, or output an appropriate
     * character for replace and tcl8 profiles and continue.
     */
#define CHECK_ISOLATEDSURROGATE                                         \
    if (*statePtr) {                                                    \
        if (PROFILE_STRICT(profile)) {                                  \
            result = TCL_CONVERT_SYNTAX;                                \
            break;                                                      \
        }                                                               \
        OUTPUT_ISOLATEDSURROGATE;                                       \
        continue; /* Rerun loop so length checks etc. repeated */       \
    } else                                                              \
        (void) 0

    profile = ENCODING_PROFILE_GET(flags);
    for (numChars = 0; src < srcEnd && numChars <= charLimit; numChars++) {

	if ((src > srcClose) && (!Tcl_UtfCharComplete(src, srcEnd - src))) {
	    /*
	     * If there is more string to follow, this will ensure that the
	     * last UTF-8 character in the source buffer hasn't been cut off.
	     */

	    result = TCL_CONVERT_MULTIBYTE;
	    break;
	}
	if (dst > dstEnd) {
	    result = TCL_CONVERT_NOSPACE;
	    break;
	}
	if (UCHAR(*src) < 0x80
		&& !((UCHAR(*src) == 0) && (flags & ENCODING_INPUT))) {

            CHECK_ISOLATEDSURROGATE;
	    /*
	     * Copy 7bit characters, but skip null-bytes when we are in input
	     * mode, so that they get converted to \xC0\x80.
	     */
	    *dst++ = *src++;
	} else if ((UCHAR(*src) == 0xC0) && (src + 1 < srcEnd) &&
		 (UCHAR(src[1]) == 0x80) &&
		 (!(flags & ENCODING_INPUT) || !PROFILE_TCL8(profile))) {
	    /* Special sequence \xC0\x80 */

            CHECK_ISOLATEDSURROGATE;
	    if (!PROFILE_TCL8(profile) && (flags & ENCODING_INPUT)) {
		if (PROFILE_REPLACE(profile)) {
		    dst += Tcl_UniCharToUtf(UNICODE_REPLACE_CHAR, dst);
		    src += 2;
		} else {
		    /* PROFILE_STRICT */
		    result = TCL_CONVERT_SYNTAX;
		    break;
		}
	    } else {
		/*
		 * Convert 0xC080 to real nulls when we are in output mode,
		 * irrespective of the profile.
		 */
		*dst++ = 0;
		src += 2;
	    }

	} else if (!Tcl_UtfCharComplete(src, srcEnd - src)) {
	    /*
             * Incomplete byte sequence not because there are insufficient
             * bytes in source buffer (have already checked that above) but
             * because the UTF-8 sequence is truncated.
             */

            CHECK_ISOLATEDSURROGATE;

	    if (flags & ENCODING_INPUT) {
		/* Incomplete bytes for modified UTF-8 target */
		if (PROFILE_STRICT(profile)) {
		    result = (flags & TCL_ENCODING_CHAR_LIMIT)
			    ? TCL_CONVERT_MULTIBYTE
			    : TCL_CONVERT_SYNTAX;
		    break;
		}
	    }
	    if (PROFILE_REPLACE(profile)) {
		ch = UNICODE_REPLACE_CHAR;
		++src;
	    } else {
		/* TCL_ENCODING_PROFILE_TCL8 */
		char chbuf[2];
		chbuf[0] = UCHAR(*src++); chbuf[1] = 0;
		TclUtfToUniChar(chbuf, &ch);
	    }
	    dst += Tcl_UniCharToUtf(ch, dst);
	} else {
            /* Have a complete character */
	    size_t len = TclUtfToUniChar(src, &ch);

            Tcl_UniChar savedSurrogate = (Tcl_UniChar) (ptrdiff_t)*statePtr;
            *statePtr = 0; /* Reset surrogate */

	    if (flags & ENCODING_INPUT) {
		if (((len < 2) && (ch != 0))
			|| ((ch > 0xFFFF) && !(flags & ENCODING_UTF))) {
		    if (PROFILE_STRICT(profile)) {
			result = TCL_CONVERT_SYNTAX;
			break;
		    } else if (PROFILE_REPLACE(profile)) {
			ch = UNICODE_REPLACE_CHAR;
		    }
		}
	    }

	    const char *saveSrc = src;
	    src += len;
<<<<<<< HEAD
	    if (!(flags & ENCODING_UTF) && !(flags & ENCODING_INPUT)
		    && (ch > 0x3FF)) {
                assert(savedSurrogate == 0); /* Since this flag combo
                                                will never set *statePtr */
=======
	    if (!(flags & ENCODING_UTF) && !(flags & ENCODING_INPUT) && (ch > 0x7FF)) {
>>>>>>> 30983dad
		if (ch > 0xFFFF) {
		    /* CESU-8 6-byte sequence for chars > U+FFFF */
		    ch -= 0x10000;
		    *dst++ = 0xED;
		    *dst++ = (char) (((ch >> 16) & 0x0F) | 0xA0);
		    *dst++ = (char) (((ch >> 10) & 0x3F) | 0x80);
		    ch = (ch & 0x03FF) | 0xDC00;
		}
		*dst++ = (char)(((ch >> 12) | 0xE0) & 0xEF);
		*dst++ = (char)(((ch >> 6) | 0x80) & 0xBF);
		*dst++ = (char)((ch | 0x80) & 0xBF);
		continue;
	    } else if (SURROGATE(ch)) {
                if ((flags & ENCODING_UTF)) {
                    /* UTF-8, not CESU-8, so surrogates should not appear */
                    if (PROFILE_STRICT(profile)) {
                        result = (flags & ENCODING_INPUT)
			    ? TCL_CONVERT_SYNTAX : TCL_CONVERT_UNKNOWN;
                        src = saveSrc;
                        break;
                    } else if (PROFILE_REPLACE(profile)) {
                        ch = UNICODE_REPLACE_CHAR;
                    } else {
                        /* PROFILE_TCL8 - output as is */
                    }
                } else {
                    /* CESU-8 */
                    if (LOW_SURROGATE(ch)) {
                        if (savedSurrogate) {
                            assert(HIGH_SURROGATE(savedSurrogate));
                            ch = 0x10000 + ((savedSurrogate - 0xd800) << 10) + (ch - 0xdc00);
                        } else {
                            /* Isolated low surrogate */
                            if (PROFILE_STRICT(profile)) {
                                result = (flags & ENCODING_INPUT)
                                    ? TCL_CONVERT_SYNTAX : TCL_CONVERT_UNKNOWN;
                                src = saveSrc;
                                break;
                            } else if (PROFILE_REPLACE(profile)) {
                                ch = UNICODE_REPLACE_CHAR;
                            } else {
                                /* Tcl8 profile. Output low surrogate as is */
                            }
                        }
                    } else {
                        assert(HIGH_SURROGATE(ch));
                        /* Save the high surrogate */
                        *statePtr = (Tcl_EncodingState) (ptrdiff_t) ch;
                        if (savedSurrogate) {
                            assert(HIGH_SURROGATE(savedSurrogate));
                            if (PROFILE_STRICT(profile)) {
                                result = (flags & ENCODING_INPUT)
                                    ? TCL_CONVERT_SYNTAX : TCL_CONVERT_UNKNOWN;
                                src = saveSrc;
                                break;
                            } else if (PROFILE_REPLACE(profile)) {
                                ch = UNICODE_REPLACE_CHAR;
                            } else {
                                /* Output the isolated high surrogate */
                                ch = savedSurrogate;
                            }
                        } else {
                            /* High surrogate saved in *statePtr. Do not output anything just yet. */
                            --numChars; /* Cancel the increment at end of loop */
                            continue;
                        }
                    }
                }
	    } else {
                /* Normal character */
                CHECK_ISOLATEDSURROGATE;
            }

	    dst += Tcl_UniCharToUtf(ch, dst);
	}
    }

    /* Check if an high surrogate left over */
    if (*statePtr) {
        assert(!(flags & ENCODING_UTF)); /* CESU-8, Not UTF-8 */
        if (!(flags & TCL_ENCODING_END)) {
            /* More data coming */
        } else {
            /* No more data coming */
            if (PROFILE_STRICT(profile)) {
                result = (flags & ENCODING_INPUT)
                    ? TCL_CONVERT_SYNTAX : TCL_CONVERT_UNKNOWN;
            } else {
                if (PROFILE_REPLACE(profile)) {
                    ch = UNICODE_REPLACE_CHAR;
                } else {
                    ch = (Tcl_UniChar) (ptrdiff_t) *statePtr;
                }
                if (dst < dstEnd) {
                    dst += Tcl_UniCharToUtf(ch, dst);
                    ++numChars;
                } else {
                    /* No room in destination */
                    result = TCL_CONVERT_NOSPACE;
                }
            }
        }

    }

    *srcReadPtr = src - srcStart;
    *dstWrotePtr = dst - dstStart;
    *dstCharsPtr = numChars;
    return result;
}

/*
 *-------------------------------------------------------------------------
 *
 * Utf32ToUtfProc --
 *
 *	Convert from UTF-32 to UTF-8.
 *
 * Results:
 *	Returns TCL_OK if conversion was successful.
 *
 * Side effects:
 *	None.
 *
 *-------------------------------------------------------------------------
 */

static int
Utf32ToUtfProc(
    void *clientData,		/* additional flags, e.g. TCL_ENCODING_LE */
    const char *src,		/* Source string in Unicode. */
    int srcLen,			/* Source string length in bytes. */
    int flags,			/* Conversion control flags. */
    TCL_UNUSED(Tcl_EncodingState *),
    char *dst,			/* Output buffer in which converted string is
				 * stored. */
    int dstLen,			/* The maximum length of output buffer in
				 * bytes. */
    int *srcReadPtr,		/* Filled with the number of bytes from the
				 * source string that were converted. This may
				 * be less than the original source length if
				 * there was a problem converting some source
				 * characters. */
    int *dstWrotePtr,		/* Filled with the number of bytes that were
				 * stored in the output buffer as a result of
				 * the conversion. */
    int *dstCharsPtr)		/* Filled with the number of characters that
				 * correspond to the bytes stored in the
				 * output buffer. */
{
    const char *srcStart, *srcEnd;
    const char *dstEnd, *dstStart;
    int result, numChars, charLimit = INT_MAX;
    int ch = 0, bytesLeft = srcLen % 4;

    flags |= PTR2INT(clientData);
    if (flags & TCL_ENCODING_CHAR_LIMIT) {
	charLimit = *dstCharsPtr;
    }
    result = TCL_OK;

    /*
     * Check alignment with utf-32 (4 == sizeof(UTF-32))
     */
    if (bytesLeft != 0) {
	/* We have a truncated code unit */
	result = TCL_CONVERT_MULTIBYTE;
	srcLen -= bytesLeft;
    }

    srcStart = src;
    srcEnd = src + srcLen;

    dstStart = dst;
    dstEnd = dst + dstLen - TCL_UTF_MAX;

    for (numChars = 0; src < srcEnd && numChars <= charLimit; numChars++) {
	if (dst > dstEnd) {
	    result = TCL_CONVERT_NOSPACE;
	    break;
	}

	if (flags & TCL_ENCODING_LE) {
	    ch = (unsigned int)(src[3] & 0xFF) << 24 | (src[2] & 0xFF) << 16
		    | (src[1] & 0xFF) << 8 | (src[0] & 0xFF);
	} else {
	    ch = (unsigned int)(src[0] & 0xFF) << 24 | (src[1] & 0xFF) << 16
		    | (src[2] & 0xFF) << 8 | (src[3] & 0xFF);
	}
	if ((unsigned)ch > 0x10FFFF) {
	    if (PROFILE_STRICT(flags)) {
		result = TCL_CONVERT_SYNTAX;
		break;
	    }
	    ch = UNICODE_REPLACE_CHAR;
	} else if (SURROGATE(ch)) {
	    if (PROFILE_STRICT(flags)) {
		result = TCL_CONVERT_SYNTAX;
		break;
	    }
	    if (PROFILE_REPLACE(flags)) {
		ch = UNICODE_REPLACE_CHAR;
	    }
	}

	/*
	 * Special case for 1-byte utf chars for speed. Make sure we work with
	 * unsigned short-size data.
	 */

	if ((unsigned)ch - 1 < 0x7F) {
	    *dst++ = (ch & 0xFF);
	} else {
	    dst += Tcl_UniCharToUtf(ch, dst);
	}
	src += 4;
    }

    if ((flags & TCL_ENCODING_END) && (result == TCL_CONVERT_MULTIBYTE)) {
	/* We have a code fragment left-over at the end */
	if (dst > dstEnd) {
	    result = TCL_CONVERT_NOSPACE;
	} else {
	    /* destination is not full, so we really are at the end now */
	    if (PROFILE_STRICT(flags)) {
		result = TCL_CONVERT_SYNTAX;
	    } else {
		/* PROFILE_REPLACE or PROFILE_TCL8 */
		result = TCL_OK;
		dst += Tcl_UniCharToUtf(UNICODE_REPLACE_CHAR, dst);
		numChars++;
		src += bytesLeft; /* Go past truncated code unit */
	    }
	}
    }

    *srcReadPtr = src - srcStart;
    *dstWrotePtr = dst - dstStart;
    *dstCharsPtr = numChars;
    return result;
}

/*
 *-------------------------------------------------------------------------
 *
 * UtfToUtf32Proc --
 *
 *	Convert from UTF-8 to UTF-32.
 *
 * Results:
 *	Returns TCL_OK if conversion was successful.
 *
 * Side effects:
 *	None.
 *
 *-------------------------------------------------------------------------
 */

static int
UtfToUtf32Proc(
    void *clientData,		/* additional flags, e.g. TCL_ENCODING_LE */
    const char *src,		/* Source string in UTF-8. */
    int srcLen,			/* Source string length in bytes. */
    int flags,			/* Conversion control flags. */
    TCL_UNUSED(Tcl_EncodingState *),
    char *dst,			/* Output buffer in which converted string is
				 * stored. */
    int dstLen,			/* The maximum length of output buffer in
				 * bytes. */
    int *srcReadPtr,		/* Filled with the number of bytes from the
				 * source string that were converted. This may
				 * be less than the original source length if
				 * there was a problem converting some source
				 * characters. */
    int *dstWrotePtr,		/* Filled with the number of bytes that were
				 * stored in the output buffer as a result of
				 * the conversion. */
    int *dstCharsPtr)		/* Filled with the number of characters that
				 * correspond to the bytes stored in the
				 * output buffer. */
{
    const char *srcStart, *srcEnd, *srcClose, *dstStart, *dstEnd;
    int result, numChars;
    int ch, len;

    srcStart = src;
    srcEnd = src + srcLen;
    srcClose = srcEnd;
    if ((flags & TCL_ENCODING_END) == 0) {
	srcClose -= TCL_UTF_MAX;
    }

    dstStart = dst;
    dstEnd = dst + dstLen - sizeof(Tcl_UniChar);
    flags |= PTR2INT(clientData);

    result = TCL_OK;
    for (numChars = 0; src < srcEnd; numChars++) {
	if ((src > srcClose) && (!Tcl_UtfCharComplete(src, srcEnd - src))) {
	    /*
	     * If there is more string to follow, this will ensure that the
	     * last UTF-8 character in the source buffer hasn't been cut off.
	     */

	    result = TCL_CONVERT_MULTIBYTE;
	    break;
	}
	if (dst > dstEnd) {
	    result = TCL_CONVERT_NOSPACE;
	    break;
	}
	len = TclUtfToUniChar(src, &ch);
	if (SURROGATE(ch)) {
	    if (PROFILE_STRICT(flags)) {
		result = TCL_CONVERT_UNKNOWN;
		break;
	    }
	    if (PROFILE_REPLACE(flags)) {
		ch = UNICODE_REPLACE_CHAR;
	    }
	}
	src += len;
	if (flags & TCL_ENCODING_LE) {
	    *dst++ = (ch & 0xFF);
	    *dst++ = ((ch >> 8) & 0xFF);
	    *dst++ = ((ch >> 16) & 0xFF);
	    *dst++ = ((ch >> 24) & 0xFF);
	} else {
	    *dst++ = ((ch >> 24) & 0xFF);
	    *dst++ = ((ch >> 16) & 0xFF);
	    *dst++ = ((ch >> 8) & 0xFF);
	    *dst++ = (ch & 0xFF);
	}
    }

    *srcReadPtr = src - srcStart;
    *dstWrotePtr = dst - dstStart;
    *dstCharsPtr = numChars;
    return result;
}

/*
 *-------------------------------------------------------------------------
 *
 * Utf16ToUtfProc --
 *
 *	Convert from UTF-16 to UTF-8.
 *
 * Results:
 *	Returns TCL_OK if conversion was successful.
 *
 * Side effects:
 *	None.
 *
 *-------------------------------------------------------------------------
 */

static int
Utf16ToUtfProc(
    void *clientData,		/* additional flags, e.g. TCL_ENCODING_LE */
    const char *src,		/* Source string in Unicode. */
    int srcLen,			/* Source string length in bytes. */
    int flags,			/* Conversion control flags. */
    TCL_UNUSED(Tcl_EncodingState *),
    char *dst,			/* Output buffer in which converted string is
				 * stored. */
    int dstLen,			/* The maximum length of output buffer in
				 * bytes. */
    int *srcReadPtr,		/* Filled with the number of bytes from the
				 * source string that were converted. This may
				 * be less than the original source length if
				 * there was a problem converting some source
				 * characters. */
    int *dstWrotePtr,		/* Filled with the number of bytes that were
				 * stored in the output buffer as a result of
				 * the conversion. */
    int *dstCharsPtr)		/* Filled with the number of characters that
				 * correspond to the bytes stored in the
				 * output buffer. */
{
    const char *srcStart, *srcEnd;
    const char *dstEnd, *dstStart;
    int result, numChars, charLimit = INT_MAX;
    unsigned short ch = 0;

    flags |= PTR2INT(clientData);
    if (flags & TCL_ENCODING_CHAR_LIMIT) {
	charLimit = *dstCharsPtr;
    }
    result = TCL_OK;

    /*
     * Check alignment with utf-16 (2 == sizeof(UTF-16))
     */

    if ((srcLen % 2) != 0) {
	result = TCL_CONVERT_MULTIBYTE;
	srcLen--;
    }

#if 0
    /*
     * If last code point is a high surrogate, we cannot handle that yet,
     * unless we are at the end.
     */

    if (!(flags & TCL_ENCODING_END) && (srcLen >= 2) &&
	    ((src[srcLen - ((flags & TCL_ENCODING_LE)?1:2)] & 0xFC) == 0xD8)) {
	result = TCL_CONVERT_MULTIBYTE;
	srcLen-= 2;
    }
#endif

    srcStart = src;
    srcEnd = src + srcLen;

    dstStart = dst;
    dstEnd = dst + dstLen - TCL_UTF_MAX;

    for (numChars = 0; src < srcEnd && numChars <= charLimit;
	    src += 2, numChars++) {
	if (dst > dstEnd && !HIGH_SURROGATE(ch)) {
	    result = TCL_CONVERT_NOSPACE;
	    break;
	}

	unsigned short prev = ch;
	if (flags & TCL_ENCODING_LE) {
	    ch = (src[1] & 0xFF) << 8 | (src[0] & 0xFF);
	} else {
	    ch = (src[0] & 0xFF) << 8 | (src[1] & 0xFF);
	}
	if (HIGH_SURROGATE(prev)) {
            if (LOW_SURROGATE(ch)) {
                /*
                 * High surrogate was followed by a low surrogate.
                 * Tcl_UniCharToUtf would have stashed away the state in dst.
                 * Call it again to combine that state with the low surrogate.
                 * We also have to compensate the numChars as two UTF-16 units
                 * have been combined into one character.
                 */
                dst += Tcl_UniCharToUtf(ch | TCL_COMBINE, dst);
            } else {
                /* High surrogate was not followed by a low surrogate */
                if (PROFILE_STRICT(flags)) {
                    result = TCL_CONVERT_SYNTAX;
                    src -= 2;	/* Go back to beginning of high surrogate */
                    dst--;		/* Also undo writing a single byte too much */
                    break;
                }
                if (PROFILE_REPLACE(flags)) {
                    /*
                     * Previous loop wrote a single byte to mark the high surrogate.
                     * Replace it with the replacement character.
                     */
                    ch = UNICODE_REPLACE_CHAR;
                    dst--;
                    numChars++;
                    dst += Tcl_UniCharToUtf(ch, dst);
                } else {
                    /*
                     * Bug [10c2c17c32]. If Hi surrogate not followed by Lo
                     * surrogate, finish 3-byte UTF-8
                     */
                    dst += Tcl_UniCharToUtf(-1, dst);
                }
                /* Loop around again so destination space and other checks are done */
                prev = 0; /* Reset high surrogate tracker */
                src -= 2;
            }
	} else {
            /* Previous char was not a high surrogate */

            /*
             * Special case for 1-byte utf chars for speed. Make sure we work with
             * unsigned short-size data. Order checks based on expected frequency.
             */
            if ((unsigned)ch - 1 < 0x7F) {
                /* ASCII except nul */
                *dst++ = (ch & 0xFF);
            } else if (!SURROGATE(ch)) {
                /* Not ASCII, not surrogate */
                dst += Tcl_UniCharToUtf(ch, dst);
            } else if (HIGH_SURROGATE(ch)) {
                dst += Tcl_UniCharToUtf(ch | TCL_COMBINE, dst);
                /* Do not count this just yet. Compensate for numChars++ in loop counter */
                numChars--;
            } else {
                assert(LOW_SURROGATE(ch));
                if (PROFILE_STRICT(flags)) {
                    result = TCL_CONVERT_SYNTAX;
                    break;
                }
                if (PROFILE_REPLACE(flags)) {
                    ch = UNICODE_REPLACE_CHAR;
                }
                dst += Tcl_UniCharToUtf(ch, dst);
            }
        }
    }

    /*
     * When the above loop ends, result may have the following values:
     * 1. TCL_OK - full source buffer was completely processed.
     *    src, dst, numChars will hold values up to that point BUT
     *    there may be a leftover high surrogate we need to deal with.
     * 2. TCL_CONVERT_NOSPACE - Ran out of room in the destination buffer.
     *    Same considerations as (1)
     * 3. TCL_CONVERT_SYNTAX - decoding error.
     * 4. TCL_CONVERT_MULTIBYTE - the buffer passed in was not fully
     *    processed, because there was a trailing single byte. However,
     *    we *may* have processed the requested number of characters already
     *    in which case the trailing byte does not matter. We still
     *    *may* still be a leftover high surrogate as in (1) and (2).
     */
    switch (result) {
    case TCL_CONVERT_MULTIBYTE: /* FALLTHRU */
    case TCL_OK: /* FALLTHRU */
    case TCL_CONVERT_NOSPACE:
        if (HIGH_SURROGATE(ch)) {
            if (flags & TCL_ENCODING_END) {
                /*
                 * No more data expected. There will be space for output of
                 * one character (essentially overwriting the dst area holding
                 * high surrogate state)
                 */
                assert((dst-1) <= dstEnd);
                if (PROFILE_STRICT(flags)) {
                    result = TCL_CONVERT_SYNTAX;
                    src -= 2;
                    dst--;
                } else if (PROFILE_REPLACE(flags)) {
                    dst--;
                    numChars++;
                    dst += Tcl_UniCharToUtf(UNICODE_REPLACE_CHAR, dst);
                } else {
                    /* Bug [10c2c17c32]. If Hi surrogate, finish 3-byte UTF-8 */
                    numChars++;
                    dst += Tcl_UniCharToUtf(-1, dst);
                }
            } else {
                /* More data is expected. Revert the surrogate state */
                src -= 2;
                dst--;
                /* Note: leave result of TCL_CONVERT_NOSPACE as is */
                if (result == TCL_OK) {
                    result = TCL_CONVERT_MULTIBYTE;
                }
            }
        } else if ((flags & TCL_ENCODING_END) && (result == TCL_CONVERT_MULTIBYTE)) {
            /*
             * If we had a trailing byte at the end AND this is the last
             * fragment AND profile is not "strict", stick FFFD in its place.
             * Note in this case we DO need to check for room in dst.
             */
            if (dst > dstEnd) {
                result = TCL_CONVERT_NOSPACE;
            } else {
                if (PROFILE_STRICT(flags)) {
                    result = TCL_CONVERT_SYNTAX;
                } else {
                    /* PROFILE_REPLACE or PROFILE_TCL8 */
                    result = TCL_OK;
                    dst += Tcl_UniCharToUtf(UNICODE_REPLACE_CHAR, dst);
                    numChars++;
                    src++;
                }
            }
        }
        break;
    case TCL_CONVERT_SYNTAX:
        break; /* Nothing to do */
    }

    *srcReadPtr = src - srcStart;
    *dstWrotePtr = dst - dstStart;
    *dstCharsPtr = numChars;
    return result;
}

/*
 *-------------------------------------------------------------------------
 *
 * UtfToUtf16Proc --
 *
 *	Convert from UTF-8 to UTF-16.
 *
 * Results:
 *	Returns TCL_OK if conversion was successful.
 *
 * Side effects:
 *	None.
 *
 *-------------------------------------------------------------------------
 */

static int
UtfToUtf16Proc(
    void *clientData,		/* additional flags, e.g. TCL_ENCODING_LE */
    const char *src,		/* Source string in UTF-8. */
    int srcLen,			/* Source string length in bytes. */
    int flags,			/* Conversion control flags. */
    TCL_UNUSED(Tcl_EncodingState *),
    char *dst,			/* Output buffer in which converted string is
				 * stored. */
    int dstLen,			/* The maximum length of output buffer in
				 * bytes. */
    int *srcReadPtr,		/* Filled with the number of bytes from the
				 * source string that were converted. This may
				 * be less than the original source length if
				 * there was a problem converting some source
				 * characters. */
    int *dstWrotePtr,		/* Filled with the number of bytes that were
				 * stored in the output buffer as a result of
				 * the conversion. */
    int *dstCharsPtr)		/* Filled with the number of characters that
				 * correspond to the bytes stored in the
				 * output buffer. */
{
    const char *srcStart, *srcEnd, *srcClose, *dstStart, *dstEnd;
    int result, numChars;
    int ch, len;

    srcStart = src;
    srcEnd = src + srcLen;
    srcClose = srcEnd;
    if ((flags & TCL_ENCODING_END) == 0) {
	srcClose -= TCL_UTF_MAX;
    }

    dstStart = dst;
    dstEnd   = dst + dstLen - 2; /* 2 -> sizeof a UTF-16 code unit */
    flags |= PTR2INT(clientData);

    result = TCL_OK;
    for (numChars = 0; src < srcEnd; numChars++) {
	if ((src > srcClose) && (!Tcl_UtfCharComplete(src, srcEnd - src))) {
	    /*
	     * If there is more string to follow, this will ensure that the
	     * last UTF-8 character in the source buffer hasn't been cut off.
	     */

	    result = TCL_CONVERT_MULTIBYTE;
	    break;
	}
	if (dst > dstEnd) {
	    result = TCL_CONVERT_NOSPACE;
	    break;
	}
	len = TclUtfToUniChar(src, &ch);
	if (SURROGATE(ch)) {
	    if (PROFILE_STRICT(flags)) {
		result = TCL_CONVERT_UNKNOWN;
		break;
	    }
	    if (PROFILE_REPLACE(flags)) {
		ch = UNICODE_REPLACE_CHAR;
	    }
	}
	src += len;
	if (flags & TCL_ENCODING_LE) {
	    if (ch <= 0xFFFF) {
		*dst++ = (ch & 0xFF);
		*dst++ = (ch >> 8);
	    } else {
		*dst++ = (((ch - 0x10000) >> 10) & 0xFF);
		*dst++ = (((ch - 0x10000) >> 18) & 0x3) | 0xD8;
		*dst++ = (ch & 0xFF);
		*dst++ = ((ch >> 8) & 0x3) | 0xDC;
	    }
	} else {
	    if (ch <= 0xFFFF) {
		*dst++ = (ch >> 8);
		*dst++ = (ch & 0xFF);
	    } else {
		*dst++ = (((ch - 0x10000) >> 18) & 0x3) | 0xD8;
		*dst++ = (((ch - 0x10000) >> 10) & 0xFF);
		*dst++ = ((ch >> 8) & 0x3) | 0xDC;
		*dst++ = (ch & 0xFF);
	    }
	}
    }
    *srcReadPtr = src - srcStart;
    *dstWrotePtr = dst - dstStart;
    *dstCharsPtr = numChars;
    return result;
}

/*
 *-------------------------------------------------------------------------
 *
 * UtfToUcs2Proc --
 *
 *	Convert from UTF-8 to UCS-2.
 *
 * Results:
 *	Returns TCL_OK if conversion was successful.
 *
 * Side effects:
 *	None.
 *
 *-------------------------------------------------------------------------
 */

static int
UtfToUcs2Proc(
    void *clientData,		/* additional flags, e.g. TCL_ENCODING_LE */
    const char *src,		/* Source string in UTF-8. */
    int srcLen,			/* Source string length in bytes. */
    int flags,			/* Conversion control flags. */
    TCL_UNUSED(Tcl_EncodingState *),
    char *dst,			/* Output buffer in which converted string is
				 * stored. */
    int dstLen,			/* The maximum length of output buffer in
				 * bytes. */
    int *srcReadPtr,		/* Filled with the number of bytes from the
				 * source string that were converted. This may
				 * be less than the original source length if
				 * there was a problem converting some source
				 * characters. */
    int *dstWrotePtr,		/* Filled with the number of bytes that were
				 * stored in the output buffer as a result of
				 * the conversion. */
    int *dstCharsPtr)		/* Filled with the number of characters that
				 * correspond to the bytes stored in the
				 * output buffer. */
{
    const char *srcStart, *srcEnd, *srcClose, *dstStart, *dstEnd;
    int result, numChars, len;
    Tcl_UniChar ch = 0;

    flags |= PTR2INT(clientData);
    srcStart = src;
    srcEnd = src + srcLen;
    srcClose = srcEnd;
    if ((flags & TCL_ENCODING_END) == 0) {
	srcClose -= TCL_UTF_MAX;
    }

    dstStart = dst;
    dstEnd   = dst + dstLen - 2; /* 2 - size of UCS code unit */

    result = TCL_OK;
    for (numChars = 0; src < srcEnd; numChars++) {
	if ((src > srcClose) && (!Tcl_UtfCharComplete(src, srcEnd - src))) {
	    /*
	     * If there is more string to follow, this will ensure that the
	     * last UTF-8 character in the source buffer hasn't been cut off.
	     */

	    result = TCL_CONVERT_MULTIBYTE;
	    break;
	}
	if (dst > dstEnd) {
	    result = TCL_CONVERT_NOSPACE;
	    break;
	}
	len = TclUtfToUniChar(src, &ch);
	if (ch > 0xFFFF) {
	    if (PROFILE_STRICT(flags)) {
		result = TCL_CONVERT_UNKNOWN;
		break;
	    }
	    ch = UNICODE_REPLACE_CHAR;
	}
	if (PROFILE_STRICT(flags) && SURROGATE(ch)) {
	    result = TCL_CONVERT_SYNTAX;
	    break;
	}

	src += len;

	/*
	 * Need to handle this in a way that won't cause misalignment by
	 * casting dst to a Tcl_UniChar. [Bug 1122671]
	 */

	if (flags & TCL_ENCODING_LE) {
	    *dst++ = (ch & 0xFF);
	    *dst++ = (ch >> 8);
	} else {
	    *dst++ = (ch >> 8);
	    *dst++ = (ch & 0xFF);
	}
    }
    *srcReadPtr = src - srcStart;
    *dstWrotePtr = dst - dstStart;
    *dstCharsPtr = numChars;
    return result;
}

/*
 *-------------------------------------------------------------------------
 *
 * TableToUtfProc --
 *
 *	Convert from the encoding specified by the TableEncodingData into
 *	UTF-8.
 *
 * Results:
 *	Returns TCL_OK if conversion was successful.
 *
 * Side effects:
 *	None.
 *
 *-------------------------------------------------------------------------
 */

static int
TableToUtfProc(
    void *clientData,		/* TableEncodingData that specifies
				 * encoding. */
    const char *src,		/* Source string in specified encoding. */
    int srcLen,			/* Source string length in bytes. */
    int flags,			/* Conversion control flags. */
    TCL_UNUSED(Tcl_EncodingState *),
    char *dst,			/* Output buffer in which converted string is
				 * stored. */
    int dstLen,			/* The maximum length of output buffer in
				 * bytes. */
    int *srcReadPtr,		/* Filled with the number of bytes from the
				 * source string that were converted. This may
				 * be less than the original source length if
				 * there was a problem converting some source
				 * characters. */
    int *dstWrotePtr,		/* Filled with the number of bytes that were
				 * stored in the output buffer as a result of
				 * the conversion. */
    int *dstCharsPtr)		/* Filled with the number of characters that
				 * correspond to the bytes stored in the
				 * output buffer. */
{
    const char *srcStart, *srcEnd;
    const char *dstEnd, *dstStart, *prefixBytes;
    int result, byte, numChars, charLimit = INT_MAX;
    Tcl_UniChar ch = 0;
    const unsigned short *const *toUnicode;
    const unsigned short *pageZero;
    TableEncodingData *dataPtr = (TableEncodingData *)clientData;

    if (flags & TCL_ENCODING_CHAR_LIMIT) {
	charLimit = *dstCharsPtr;
    }
    srcStart = src;
    srcEnd = src + srcLen;

    dstStart = dst;
    dstEnd = dst + dstLen - TCL_UTF_MAX;

    toUnicode = (const unsigned short *const *) dataPtr->toUnicode;
    prefixBytes = dataPtr->prefixBytes;
    pageZero = toUnicode[0];

    result = TCL_OK;
    for (numChars = 0; src < srcEnd && numChars <= charLimit; numChars++) {
	if (dst > dstEnd) {
	    result = TCL_CONVERT_NOSPACE;
	    break;
	}
	byte = *((unsigned char *) src);
	if (prefixBytes[byte]) {
	    if (src >= srcEnd-1) {
		/* Prefix byte but nothing after it */
		if (!(flags & TCL_ENCODING_END)) {
		    /* More data to come */
		    result = TCL_CONVERT_MULTIBYTE;
		    break;
		} else if (PROFILE_STRICT(flags)) {
		    result = TCL_CONVERT_SYNTAX;
		    break;
		} else if (PROFILE_REPLACE(flags)) {
		    ch = UNICODE_REPLACE_CHAR;
		} else {
		    /* For prefix bytes, we don't fallback to cp1252, see
		     * [1355b9a874] */
		    ch = byte;
		}
	    } else {
		ch = toUnicode[byte][*((unsigned char *)++src)];
	    }
	} else {
	    ch = pageZero[byte];
	}
	if ((ch == 0) && (byte != 0)) {
	    /* Prefix+suffix pair is invalid */
	    if (PROFILE_STRICT(flags)) {
		result = TCL_CONVERT_SYNTAX;
		break;
	    }
	    if (prefixBytes[byte]) {
		src--;
	    }
	    if (PROFILE_REPLACE(flags)) {
		ch = UNICODE_REPLACE_CHAR;
	    } else {
		char chbuf[2];
		chbuf[0] = byte; chbuf[1] = 0;
		TclUtfToUniChar(chbuf, &ch);
	    }
	}

	/*
	 * Special case for 1-byte Utf chars for speed.
	 */

	if ((unsigned)ch - 1 < 0x7F) {
	    *dst++ = (char) ch;
	} else {
	    dst += Tcl_UniCharToUtf(ch, dst);
	}
	src++;
    }

    assert(src <= srcEnd);
    *srcReadPtr = src - srcStart;
    *dstWrotePtr = dst - dstStart;
    *dstCharsPtr = numChars;
    return result;
}

/*
 *-------------------------------------------------------------------------
 *
 * TableFromUtfProc --
 *
 *	Convert from UTF-8 into the encoding specified by the
 *	TableEncodingData.
 *
 * Results:
 *	Returns TCL_OK if conversion was successful.
 *
 * Side effects:
 *	None.
 *
 *-------------------------------------------------------------------------
 */

static int
TableFromUtfProc(
    void *clientData,		/* TableEncodingData that specifies
				 * encoding. */
    const char *src,		/* Source string in UTF-8. */
    int srcLen,			/* Source string length in bytes. */
    int flags,			/* Conversion control flags. */
    TCL_UNUSED(Tcl_EncodingState *),
    char *dst,			/* Output buffer in which converted string is
				 * stored. */
    int dstLen,			/* The maximum length of output buffer in
				 * bytes. */
    int *srcReadPtr,		/* Filled with the number of bytes from the
				 * source string that were converted. This may
				 * be less than the original source length if
				 * there was a problem converting some source
				 * characters. */
    int *dstWrotePtr,		/* Filled with the number of bytes that were
				 * stored in the output buffer as a result of
				 * the conversion. */
    int *dstCharsPtr)		/* Filled with the number of characters that
				 * correspond to the bytes stored in the
				 * output buffer. */
{
    const char *srcStart, *srcEnd, *srcClose;
    const char *dstStart, *dstEnd, *prefixBytes;
    Tcl_UniChar ch = 0;
    int result, len, word, numChars;
    TableEncodingData *dataPtr = (TableEncodingData *)clientData;
    const unsigned short *const *fromUnicode;

    result = TCL_OK;

    prefixBytes = dataPtr->prefixBytes;
    fromUnicode = (const unsigned short *const *) dataPtr->fromUnicode;

    srcStart = src;
    srcEnd = src + srcLen;
    srcClose = srcEnd;
    if ((flags & TCL_ENCODING_END) == 0) {
	srcClose -= TCL_UTF_MAX;
    }

    dstStart = dst;
    dstEnd = dst + dstLen - 1;

    for (numChars = 0; src < srcEnd; numChars++) {
	if ((src > srcClose) && (!Tcl_UtfCharComplete(src, srcEnd - src))) {
	    /*
	     * If there is more string to follow, this will ensure that the
	     * last UTF-8 character in the source buffer hasn't been cut off.
	     */

	    result = TCL_CONVERT_MULTIBYTE;
	    break;
	}
	len = TclUtfToUniChar(src, &ch);

	/* Unicode chars > +U0FFFF cannot be represented in any table encoding */
	if (ch & 0xFFFF0000) {
	    word = 0;
	} else {
	    word = fromUnicode[(ch >> 8)][ch & 0xFF];
	}

	if ((word == 0) && (ch != 0)) {
	    if (PROFILE_STRICT(flags)) {
		result = TCL_CONVERT_UNKNOWN;
		break;
	    }
	    word = dataPtr->fallback; /* Both profiles REPLACE and TCL8 */
	}
	if (prefixBytes[(word >> 8)] != 0) {
	    if (dst + 1 > dstEnd) {
		result = TCL_CONVERT_NOSPACE;
		break;
	    }
	    dst[0] = (char) (word >> 8);
	    dst[1] = (char) word;
	    dst += 2;
	} else {
	    if (dst > dstEnd) {
		result = TCL_CONVERT_NOSPACE;
		break;
	    }
	    dst[0] = (char) word;
	    dst++;
	}
	src += len;
    }

    *srcReadPtr = src - srcStart;
    *dstWrotePtr = dst - dstStart;
    *dstCharsPtr = numChars;
    return result;
}

/*
 *-------------------------------------------------------------------------
 *
 * Iso88591ToUtfProc --
 *
 *	Convert from the "iso8859-1" encoding into UTF-8.
 *
 * Results:
 *	Returns TCL_OK if conversion was successful.
 *
 * Side effects:
 *	None.
 *
 *-------------------------------------------------------------------------
 */

static int
Iso88591ToUtfProc(
    TCL_UNUSED(void *),
    const char *src,		/* Source string in specified encoding. */
    int srcLen,			/* Source string length in bytes. */
    int flags,			/* Conversion control flags. */
    TCL_UNUSED(Tcl_EncodingState *),
    char *dst,			/* Output buffer in which converted string is
				 * stored. */
    int dstLen,			/* The maximum length of output buffer in
				 * bytes. */
    int *srcReadPtr,		/* Filled with the number of bytes from the
				 * source string that were converted. This may
				 * be less than the original source length if
				 * there was a problem converting some source
				 * characters. */
    int *dstWrotePtr,		/* Filled with the number of bytes that were
				 * stored in the output buffer as a result of
				 * the conversion. */
    int *dstCharsPtr)		/* Filled with the number of characters that
				 * correspond to the bytes stored in the
				 * output buffer. */
{
    const char *srcStart, *srcEnd;
    const char *dstEnd, *dstStart;
    int result, numChars, charLimit = INT_MAX;

    if (flags & TCL_ENCODING_CHAR_LIMIT) {
	charLimit = *dstCharsPtr;
    }
    srcStart = src;
    srcEnd = src + srcLen;

    dstStart = dst;
    dstEnd = dst + dstLen - TCL_UTF_MAX;

    result = TCL_OK;
    for (numChars = 0; src < srcEnd && numChars <= charLimit; numChars++) {
	Tcl_UniChar ch = 0;

	if (dst > dstEnd) {
	    result = TCL_CONVERT_NOSPACE;
	    break;
	}
	ch = *((unsigned char *) src);

	/*
	 * Special case for 1-byte utf chars for speed.
	 */

	if ((unsigned)ch - 1 < 0x7F) {
	    *dst++ = (char) ch;
	} else {
	    dst += Tcl_UniCharToUtf(ch, dst);
	}
	src++;
    }

    *srcReadPtr = src - srcStart;
    *dstWrotePtr = dst - dstStart;
    *dstCharsPtr = numChars;
    return result;
}

/*
 *-------------------------------------------------------------------------
 *
 * Iso88591FromUtfProc --
 *
 *	Convert from UTF-8 into the encoding "iso8859-1".
 *
 * Results:
 *	Returns TCL_OK if conversion was successful.
 *
 * Side effects:
 *	None.
 *
 *-------------------------------------------------------------------------
 */

static int
Iso88591FromUtfProc(
    TCL_UNUSED(void *),
    const char *src,		/* Source string in UTF-8. */
    int srcLen,			/* Source string length in bytes. */
    int flags,			/* Conversion control flags. */
    TCL_UNUSED(Tcl_EncodingState *),
    char *dst,			/* Output buffer in which converted string is
				 * stored. */
    int dstLen,			/* The maximum length of output buffer in
				 * bytes. */
    int *srcReadPtr,		/* Filled with the number of bytes from the
				 * source string that were converted. This may
				 * be less than the original source length if
				 * there was a problem converting some source
				 * characters. */
    int *dstWrotePtr,		/* Filled with the number of bytes that were
				 * stored in the output buffer as a result of
				 * the conversion. */
    int *dstCharsPtr)		/* Filled with the number of characters that
				 * correspond to the bytes stored in the
				 * output buffer. */
{
    const char *srcStart, *srcEnd, *srcClose;
    const char *dstStart, *dstEnd;
    int result = TCL_OK, numChars;
    Tcl_UniChar ch = 0;

    srcStart = src;
    srcEnd = src + srcLen;
    srcClose = srcEnd;
    if ((flags & TCL_ENCODING_END) == 0) {
	srcClose -= TCL_UTF_MAX;
    }

    dstStart = dst;
    dstEnd = dst + dstLen - 1;

    for (numChars = 0; src < srcEnd; numChars++) {
	int len;

	if ((src > srcClose) && (!Tcl_UtfCharComplete(src, srcEnd - src))) {
	    /*
	     * If there is more string to follow, this will ensure that the
	     * last UTF-8 character in the source buffer hasn't been cut off.
	     */

	    result = TCL_CONVERT_MULTIBYTE;
	    break;
	}
	len = TclUtfToUniChar(src, &ch);

	/*
	 * Check for illegal characters.
	 */

	if (ch > 0xFF) {
	    if (PROFILE_STRICT(flags)) {
		result = TCL_CONVERT_UNKNOWN;
		break;
	    }
	    /*
	     * Plunge on, using '?' as a fallback character.
	     */

	    ch = '?'; /* Profiles TCL8 and REPLACE */
	}

	if (dst > dstEnd) {
	    result = TCL_CONVERT_NOSPACE;
	    break;
	}
	*(dst++) = (char) ch;
	src += len;
    }

    *srcReadPtr = src - srcStart;
    *dstWrotePtr = dst - dstStart;
    *dstCharsPtr = numChars;
    return result;
}

/*
 *---------------------------------------------------------------------------
 *
 * TableFreeProc --
 *
 *	This function is invoked when an encoding is deleted. It deletes the
 *	memory used by the TableEncodingData.
 *
 * Results:
 *	None.
 *
 * Side effects:
 *	Memory freed.
 *
 *---------------------------------------------------------------------------
 */

static void
TableFreeProc(
    void *clientData)		/* TableEncodingData that specifies
				 * encoding. */
{
    TableEncodingData *dataPtr = (TableEncodingData *)clientData;

    /*
     * Make sure we aren't freeing twice on shutdown. [Bug 219314]
     */

    Tcl_Free(dataPtr->toUnicode);
    dataPtr->toUnicode = NULL;
    Tcl_Free(dataPtr->fromUnicode);
    dataPtr->fromUnicode = NULL;
    Tcl_Free(dataPtr);
}

/*
 *-------------------------------------------------------------------------
 *
 * EscapeToUtfProc --
 *
 *	Convert from the encoding specified by the EscapeEncodingData into
 *	UTF-8.
 *
 * Results:
 *	Returns TCL_OK if conversion was successful.
 *
 * Side effects:
 *	None.
 *
 *-------------------------------------------------------------------------
 */

static int
EscapeToUtfProc(
    void *clientData,		/* EscapeEncodingData that specifies
				 * encoding. */
    const char *src,		/* Source string in specified encoding. */
    int srcLen,			/* Source string length in bytes. */
    int flags,			/* Conversion control flags. */
    Tcl_EncodingState *statePtr,/* Place for conversion routine to store state
				 * information used during a piecewise
				 * conversion. Contents of statePtr are
				 * initialized and/or reset by conversion
				 * routine under control of flags argument. */
    char *dst,			/* Output buffer in which converted string is
				 * stored. */
    int dstLen,			/* The maximum length of output buffer in
				 * bytes. */
    int *srcReadPtr,		/* Filled with the number of bytes from the
				 * source string that were converted. This may
				 * be less than the original source length if
				 * there was a problem converting some source
				 * characters. */
    int *dstWrotePtr,		/* Filled with the number of bytes that were
				 * stored in the output buffer as a result of
				 * the conversion. */
    int *dstCharsPtr)		/* Filled with the number of characters that
				 * correspond to the bytes stored in the
				 * output buffer. */
{
    EscapeEncodingData *dataPtr = (EscapeEncodingData *)clientData;
    const char *prefixBytes, *tablePrefixBytes, *srcStart, *srcEnd;
    const unsigned short *const *tableToUnicode;
    const Encoding *encodingPtr;
    int state, result, numChars, charLimit = INT_MAX;
    const char *dstStart, *dstEnd;

    if (flags & TCL_ENCODING_CHAR_LIMIT) {
	charLimit = *dstCharsPtr;
    }
    result = TCL_OK;
    tablePrefixBytes = NULL;
    tableToUnicode = NULL;
    prefixBytes = dataPtr->prefixBytes;
    encodingPtr = NULL;

    srcStart = src;
    srcEnd = src + srcLen;

    dstStart = dst;
    dstEnd = dst + dstLen - TCL_UTF_MAX;

    state = PTR2INT(*statePtr);
    if (flags & TCL_ENCODING_START) {
	state = 0;
    }

    for (numChars = 0; src < srcEnd && numChars <= charLimit; ) {
	int byte, hi, lo, ch;

	if (dst > dstEnd) {
	    result = TCL_CONVERT_NOSPACE;
	    break;
	}
	byte = *((unsigned char *) src);
	if (prefixBytes[byte]) {
	    unsigned left, len, longest;
	    int checked, i;
	    const EscapeSubTable *subTablePtr;

	    /*
	     * Saw the beginning of an escape sequence.
	     */

	    left = srcEnd - src;
	    len = dataPtr->initLen;
	    longest = len;
	    checked = 0;

	    if (len <= left) {
		checked++;
		if ((len > 0) && (memcmp(src, dataPtr->init, len) == 0)) {
		    /*
		     * If we see initialization string, skip it, even if we're
		     * not at the beginning of the buffer.
		     */

		    src += len;
		    continue;
		}
	    }

	    len = dataPtr->finalLen;
	    if (len > longest) {
		longest = len;
	    }

	    if (len <= left) {
		checked++;
		if ((len > 0) && (memcmp(src, dataPtr->final, len) == 0)) {
		    /*
		     * If we see finalization string, skip it, even if we're
		     * not at the end of the buffer.
		     */

		    src += len;
		    continue;
		}
	    }

	    subTablePtr = dataPtr->subTables;
	    for (i = 0; i < dataPtr->numSubTables; i++) {
		len = subTablePtr->sequenceLen;
		if (len > longest) {
		    longest = len;
		}
		if (len <= left) {
		    checked++;
		    if ((len > 0) &&
			    (memcmp(src, subTablePtr->sequence, len) == 0)) {
			state = i;
			encodingPtr = NULL;
			subTablePtr = NULL;
			src += len;
			break;
		    }
		}
		subTablePtr++;
	    }

	    if (subTablePtr == NULL) {
		/*
		 * A match was found, the escape sequence was consumed, and
		 * the state was updated.
		 */

		continue;
	    }

	    /*
	     * We have a split-up or unrecognized escape sequence. If we
	     * checked all the sequences, then it's a syntax error, otherwise
	     * we need more bytes to determine a match.
	     */

	    if ((checked == dataPtr->numSubTables + 2)
		    || (flags & TCL_ENCODING_END)) {
		if (!PROFILE_STRICT(flags)) {
		    unsigned skip = longest > left ? left : longest;
		    /* Unknown escape sequence */
		    dst += Tcl_UniCharToUtf(UNICODE_REPLACE_CHAR, dst);
		    src += skip;
		    continue;
		}
		result = TCL_CONVERT_SYNTAX;
	    } else {
		result = TCL_CONVERT_MULTIBYTE;
	    }
	    break;
	}

	if (encodingPtr == NULL) {
	    TableEncodingData *tableDataPtr;

	    encodingPtr = GetTableEncoding(dataPtr, state);
	    tableDataPtr = (TableEncodingData *)encodingPtr->clientData;
	    tablePrefixBytes = tableDataPtr->prefixBytes;
	    tableToUnicode = (const unsigned short *const*)
		    tableDataPtr->toUnicode;
	}

	if (tablePrefixBytes[byte]) {
	    src++;
	    if (src >= srcEnd) {
		src--;
		result = TCL_CONVERT_MULTIBYTE;
		break;
	    }
	    hi = byte;
	    lo = *((unsigned char *) src);
	} else {
	    hi = 0;
	    lo = byte;
	}

	ch = tableToUnicode[hi][lo];
	dst += Tcl_UniCharToUtf(ch, dst);
	src++;
	numChars++;
    }

    *statePtr = (Tcl_EncodingState) INT2PTR(state);
    *srcReadPtr = src - srcStart;
    *dstWrotePtr = dst - dstStart;
    *dstCharsPtr = numChars;
    return result;
}

/*
 *-------------------------------------------------------------------------
 *
 * EscapeFromUtfProc --
 *
 *	Convert from UTF-8 into the encoding specified by the
 *	EscapeEncodingData.
 *
 * Results:
 *	Returns TCL_OK if conversion was successful.
 *
 * Side effects:
 *	None.
 *
 *-------------------------------------------------------------------------
 */

static int
EscapeFromUtfProc(
    void *clientData,		/* EscapeEncodingData that specifies
				 * encoding. */
    const char *src,		/* Source string in UTF-8. */
    int srcLen,			/* Source string length in bytes. */
    int flags,			/* Conversion control flags. */
    Tcl_EncodingState *statePtr,/* Place for conversion routine to store state
				 * information used during a piecewise
				 * conversion. Contents of statePtr are
				 * initialized and/or reset by conversion
				 * routine under control of flags argument. */
    char *dst,			/* Output buffer in which converted string is
				 * stored. */
    int dstLen,			/* The maximum length of output buffer in
				 * bytes. */
    int *srcReadPtr,		/* Filled with the number of bytes from the
				 * source string that were converted. This may
				 * be less than the original source length if
				 * there was a problem converting some source
				 * characters. */
    int *dstWrotePtr,		/* Filled with the number of bytes that were
				 * stored in the output buffer as a result of
				 * the conversion. */
    int *dstCharsPtr)		/* Filled with the number of characters that
				 * correspond to the bytes stored in the
				 * output buffer. */
{
    EscapeEncodingData *dataPtr = (EscapeEncodingData *)clientData;
    const Encoding *encodingPtr;
    const char *srcStart, *srcEnd, *srcClose;
    const char *dstStart, *dstEnd;
    int state, result, numChars;
    const TableEncodingData *tableDataPtr;
    const char *tablePrefixBytes;
    const unsigned short *const *tableFromUnicode;
    Tcl_UniChar ch = 0;

    result = TCL_OK;

    srcStart = src;
    srcEnd = src + srcLen;
    srcClose = srcEnd;
    if ((flags & TCL_ENCODING_END) == 0) {
	srcClose -= TCL_UTF_MAX;
    }

    dstStart = dst;
    dstEnd = dst + dstLen - 1;

    /*
     * RFC 1468 states that the text starts in ASCII, and switches to Japanese
     * characters, and that the text must end in ASCII. [Patch 474358]
     */

    if (flags & TCL_ENCODING_START) {
	state = 0;
	if ((dst + dataPtr->initLen) > dstEnd) {
	    *srcReadPtr = 0;
	    *dstWrotePtr = 0;
	    return TCL_CONVERT_NOSPACE;
	}
	memcpy(dst, dataPtr->init, dataPtr->initLen);
	dst += dataPtr->initLen;
    } else {
	state = PTR2INT(*statePtr);
    }

    encodingPtr = GetTableEncoding(dataPtr, state);
    tableDataPtr = (TableEncodingData *) encodingPtr->clientData;
    tablePrefixBytes = tableDataPtr->prefixBytes;
    tableFromUnicode = (const unsigned short *const *)
	    tableDataPtr->fromUnicode;

    for (numChars = 0; src < srcEnd; numChars++) {
	unsigned len;
	int word;

	if ((src > srcClose) && (!Tcl_UtfCharComplete(src, srcEnd - src))) {
	    /*
	     * If there is more string to follow, this will ensure that the
	     * last UTF-8 character in the source buffer hasn't been cut off.
	     */

	    result = TCL_CONVERT_MULTIBYTE;
	    break;
	}
	len = TclUtfToUniChar(src, &ch);
	if (ch > 0xFFFF) {
	    /* Bug 201c7a3aa6 crash - tables are 256x256 (64K) */
	    if (PROFILE_STRICT(flags)) {
		result = TCL_CONVERT_SYNTAX;
		break;
	    }
	    /* Will be encoded as encoding specific replacement below */
	    ch = UNICODE_REPLACE_CHAR;
	}
	word = tableFromUnicode[(ch >> 8)][ch & 0xFF];

	if ((word == 0) && (ch != 0)) {
	    int oldState;
	    const EscapeSubTable *subTablePtr;

	    oldState = state;
	    for (state = 0; state < dataPtr->numSubTables; state++) {
		encodingPtr = GetTableEncoding(dataPtr, state);
		tableDataPtr = (TableEncodingData *) encodingPtr->clientData;
		word = tableDataPtr->fromUnicode[(ch >> 8)][ch & 0xFF];
		if (word != 0) {
		    break;
		}
	    }

	    if (word == 0) {
		state = oldState;
		if (PROFILE_STRICT(flags)) {
		    result = TCL_CONVERT_UNKNOWN;
		    break;
		}
		encodingPtr = GetTableEncoding(dataPtr, state);
		tableDataPtr = (TableEncodingData *) encodingPtr->clientData;
		word = tableDataPtr->fallback;
	    }

	    tablePrefixBytes = (const char *) tableDataPtr->prefixBytes;
	    tableFromUnicode = (const unsigned short *const *)
		    tableDataPtr->fromUnicode;

	    /*
	     * The state variable has the value of oldState when word is 0.
	     * In this case, the escape sequence should not be copied to dst
	     * because the current character set is not changed.
	     */

	    if (state != oldState) {
		subTablePtr = &dataPtr->subTables[state];
		if ((dst + subTablePtr->sequenceLen) > dstEnd) {
		    /*
		     * If there is no space to write the escape sequence, the
		     * state variable must be changed to the value of oldState
		     * variable because this escape sequence must be written
		     * in the next conversion.
		     */

		    state = oldState;
		    result = TCL_CONVERT_NOSPACE;
		    break;
		}
		memcpy(dst, subTablePtr->sequence, subTablePtr->sequenceLen);
		dst += subTablePtr->sequenceLen;
	    }
	}

	if (tablePrefixBytes[(word >> 8)] != 0) {
	    if (dst + 1 > dstEnd) {
		result = TCL_CONVERT_NOSPACE;
		break;
	    }
	    dst[0] = (char) (word >> 8);
	    dst[1] = (char) word;
	    dst += 2;
	} else {
	    if (dst > dstEnd) {
		result = TCL_CONVERT_NOSPACE;
		break;
	    }
	    dst[0] = (char) word;
	    dst++;
	}
	src += len;
    }

    if ((result == TCL_OK) && (flags & TCL_ENCODING_END)) {
	unsigned len = dataPtr->subTables[0].sequenceLen;

	/*
	 * Certain encodings like iso2022-jp need to write an escape sequence
	 * after all characters have been converted. This logic checks that
	 * enough room is available in the buffer for the escape bytes. The
	 * TCL_ENCODING_END flag is cleared after a final escape sequence has
	 * been added to the buffer so that another call to this method does
	 * not attempt to append escape bytes a second time.
	 */

	if ((dst + dataPtr->finalLen + (state?len:0)) > dstEnd) {
	    result = TCL_CONVERT_NOSPACE;
	} else {
	    if (state) {
		memcpy(dst, dataPtr->subTables[0].sequence, len);
		dst += len;
	    }
	    memcpy(dst, dataPtr->final, dataPtr->finalLen);
	    dst += dataPtr->finalLen;
	    state &= ~TCL_ENCODING_END;
	}
    }

    *statePtr = (Tcl_EncodingState) INT2PTR(state);
    *srcReadPtr = src - srcStart;
    *dstWrotePtr = dst - dstStart;
    *dstCharsPtr = numChars;
    return result;
}

/*
 *---------------------------------------------------------------------------
 *
 * EscapeFreeProc --
 *
 *	Frees resources used by the encoding.
 *
 * Results:
 *	None.
 *
 * Side effects:
 *	Memory is freed.
 *
 *---------------------------------------------------------------------------
 */

static void
EscapeFreeProc(
    void *clientData)		/* EscapeEncodingData that specifies
				 * encoding. */
{
    EscapeEncodingData *dataPtr = (EscapeEncodingData *)clientData;
    EscapeSubTable *subTablePtr;
    int i;

    if (dataPtr == NULL) {
	return;
    }

    /*
     * The subTables should be freed recursively in normal operation but not
     * during TclFinalizeEncodingSubsystem because they are also present as a
     * weak reference in the toplevel encodingTable (i.e., they don't have a
     * +1 refcount for this), and unpredictable nuking order could remove them
     * from under the following loop's feet. [Bug 2891556]
     *
     * The encodingsInitialized flag, being reset on entry to TFES, can serve
     * as a "not in finalization" test.
     */

    if (encodingsInitialized) {
	subTablePtr = dataPtr->subTables;
	for (i = 0; i < dataPtr->numSubTables; i++) {
	    FreeEncoding((Tcl_Encoding) subTablePtr->encodingPtr);
	    subTablePtr->encodingPtr = NULL;
	    subTablePtr++;
	}
    }
    Tcl_Free(dataPtr);
}

/*
 *---------------------------------------------------------------------------
 *
 * GetTableEncoding --
 *
 *	Helper function for the EscapeEncodingData conversions. Gets the
 *	encoding (of type TextEncodingData) that represents the specified
 *	state.
 *
 * Results:
 *	The return value is the encoding.
 *
 * Side effects:
 *	If the encoding that represents the specified state has not already
 *	been used by this EscapeEncoding, it will be loaded and cached in the
 *	dataPtr.
 *
 *---------------------------------------------------------------------------
 */

static Encoding *
GetTableEncoding(
    EscapeEncodingData *dataPtr,/* Contains names of encodings. */
    int state)			/* Index in dataPtr of desired Encoding. */
{
    EscapeSubTable *subTablePtr = &dataPtr->subTables[state];
    Encoding *encodingPtr = subTablePtr->encodingPtr;

    if (encodingPtr == NULL) {
	encodingPtr = (Encoding *) Tcl_GetEncoding(NULL, subTablePtr->name);
	if ((encodingPtr == NULL)
		|| (encodingPtr->toUtfProc != TableToUtfProc
		&& encodingPtr->toUtfProc != Iso88591ToUtfProc)) {
	    Tcl_Panic("EscapeToUtfProc: invalid sub table");
	}
	subTablePtr->encodingPtr = encodingPtr;
    }

    return encodingPtr;
}

/*
 *---------------------------------------------------------------------------
 *
 * unilen, unilen4 --
 *
 *	A helper function for the Tcl_ExternalToUtf functions. This function
 *	is similar to strlen for double-byte characters: it returns the number
 *	of bytes in a 0x0000 terminated string.
 *
 * Results:
 *	As above.
 *
 * Side effects:
 *	None.
 *
 *---------------------------------------------------------------------------
 */

static size_t
unilen(
    const char *src)
{
    unsigned short *p;

    p = (unsigned short *) src;
    while (*p != 0x0000) {
	p++;
    }
    return (char *) p - src;
}

static size_t
unilen4(
    const char *src)
{
    unsigned int *p;

    p = (unsigned int *) src;
    while (*p != 0x00000000) {
	p++;
    }
    return (char *) p - src;
}

/*
 *-------------------------------------------------------------------------
 *
 * InitializeEncodingSearchPath	--
 *
 *	This is the fallback routine that sets the default value of the
 *	encoding search path if the application has not set one via a call to
 *	Tcl_SetEncodingSearchPath() by the first time the search path is needed
 *	to load encoding data.
 *
 *	The default encoding search path is produced by taking each directory
 *	in the library path, appending a subdirectory named "encoding", and if
 *	the resulting directory exists, adding it to the encoding search path.
 *
 * Results:
 *	None.
 *
 * Side effects:
 *	Sets the encoding search path to an initial value.
 *
 *-------------------------------------------------------------------------
 */

static void
InitializeEncodingSearchPath(
    char **valuePtr,
    size_t *lengthPtr,
    Tcl_Encoding *encodingPtr)
{
    const char *bytes;
    Tcl_Size i, numDirs, numBytes;
    Tcl_Obj *libPathObj, *encodingObj, *searchPathObj;

    TclNewLiteralStringObj(encodingObj, "encoding");
    TclNewObj(searchPathObj);
    Tcl_IncrRefCount(encodingObj);
    Tcl_IncrRefCount(searchPathObj);
    libPathObj = TclGetProcessGlobalValue(&libraryPath);
    Tcl_IncrRefCount(libPathObj);
    TclListObjLength(NULL, libPathObj, &numDirs);

    for (i = 0; i < numDirs; i++) {
	Tcl_Obj *directoryObj, *pathObj;
	Tcl_StatBuf stat;

	Tcl_ListObjIndex(NULL, libPathObj, i, &directoryObj);
	pathObj = Tcl_FSJoinToPath(directoryObj, 1, &encodingObj);
	Tcl_IncrRefCount(pathObj);
	if ((0 == Tcl_FSStat(pathObj, &stat)) && S_ISDIR(stat.st_mode)) {
	    Tcl_ListObjAppendElement(NULL, searchPathObj, pathObj);
	}
	Tcl_DecrRefCount(pathObj);
    }

    Tcl_DecrRefCount(libPathObj);
    Tcl_DecrRefCount(encodingObj);
    *encodingPtr = libraryPath.encoding;
    if (*encodingPtr) {
	((Encoding *)(*encodingPtr))->refCount++;
    }
    bytes = TclGetStringFromObj(searchPathObj, &numBytes);

    *lengthPtr = numBytes;
    *valuePtr = (char *)Tcl_Alloc(numBytes + 1);
    memcpy(*valuePtr, bytes, numBytes + 1);
    Tcl_DecrRefCount(searchPathObj);
}

/*
 *------------------------------------------------------------------------
 *
 * TclEncodingProfileParseName --
 *
 *	Maps an encoding profile name to its integer equivalent.
 *
 * Results:
 *	TCL_OK on success or TCL_ERROR on failure.
 *
 * Side effects:
 *	Returns the profile enum value in *profilePtr
 *
 *------------------------------------------------------------------------
 */
int
TclEncodingProfileNameToId(
    Tcl_Interp *interp,		/* For error messages. May be NULL */
    const char *profileName,	/* Name of profile */
    int *profilePtr)		/* Output */
{
    size_t i;
    size_t numProfiles = sizeof(encodingProfiles) / sizeof(encodingProfiles[0]);

    for (i = 0; i < numProfiles; ++i) {
	if (!strcmp(profileName, encodingProfiles[i].name)) {
	    *profilePtr = encodingProfiles[i].value;
	    return TCL_OK;
	}
    }
    if (interp) {
	/* This code assumes at least two profiles :-) */
	Tcl_Obj *errorObj = Tcl_ObjPrintf("bad profile name \"%s\": must be",
		profileName);
	for (i = 0; i < (numProfiles - 1); ++i) {
	    Tcl_AppendStringsToObj(
		    errorObj, " ", encodingProfiles[i].name, ",",
		    (void *)NULL);
	}
	Tcl_AppendStringsToObj(
		errorObj, " or ", encodingProfiles[numProfiles-1].name,
		(void *)NULL);

	Tcl_SetObjResult(interp, errorObj);
	Tcl_SetErrorCode(
		interp, "TCL", "ENCODING", "PROFILE", profileName,
		(void *)NULL);
    }
    return TCL_ERROR;
}

/*
 *------------------------------------------------------------------------
 *
 * TclEncodingProfileValueToName --
 *
 *	Maps an encoding profile value to its name.
 *
 * Results:
 *	Pointer to the name or NULL on failure. Caller must not make
 *	not modify the string and must make a copy to hold on to it.
 *
 * Side effects:
 *	None.
 *------------------------------------------------------------------------
 */
const char *
TclEncodingProfileIdToName(
    Tcl_Interp *interp,		/* For error messages. May be NULL */
    int profileValue)		/* Profile #define value */
{
    size_t i;

    for (i = 0; i < sizeof(encodingProfiles) / sizeof(encodingProfiles[0]);
	    ++i) {
	if (profileValue == encodingProfiles[i].value) {
	    return encodingProfiles[i].name;
	}
    }
    if (interp) {
	Tcl_SetObjResult(interp, Tcl_ObjPrintf(
		"Internal error. Bad profile id \"%d\".",
		profileValue));
	Tcl_SetErrorCode(
		interp, "TCL", "ENCODING", "PROFILEID", (void *)NULL);
    }
    return NULL;
}

/*
 *------------------------------------------------------------------------
 *
 * TclGetEncodingProfiles --
 *
 *	Get the list of supported encoding profiles.
 *
 * Results:
 *	None.
 *
 * Side effects:
 *	The list of profile names is stored in the interpreter result.
 *
 *------------------------------------------------------------------------
 */
void
TclGetEncodingProfiles(
    Tcl_Interp *interp)
{
    size_t i, n;
    Tcl_Obj *objPtr;
    n = sizeof(encodingProfiles) / sizeof(encodingProfiles[0]);
    objPtr = Tcl_NewListObj(n, NULL);
    for (i = 0; i < n; ++i) {
	Tcl_ListObjAppendElement(interp, objPtr,
		Tcl_NewStringObj(encodingProfiles[i].name, TCL_INDEX_NONE));
    }
    Tcl_SetObjResult(interp, objPtr);
}

/*
 * Local Variables:
 * mode: c
 * c-basic-offset: 4
 * fill-column: 78
 * End:
 */<|MERGE_RESOLUTION|>--- conflicted
+++ resolved
@@ -2639,14 +2639,10 @@
 
 	    const char *saveSrc = src;
 	    src += len;
-<<<<<<< HEAD
 	    if (!(flags & ENCODING_UTF) && !(flags & ENCODING_INPUT)
-		    && (ch > 0x3FF)) {
-                assert(savedSurrogate == 0); /* Since this flag combo
-                                                will never set *statePtr */
-=======
-	    if (!(flags & ENCODING_UTF) && !(flags & ENCODING_INPUT) && (ch > 0x7FF)) {
->>>>>>> 30983dad
+		    && (ch > 0x7FF)) {
+		assert(savedSurrogate == 0); /* Since this flag combo
+						will never set *statePtr */
 		if (ch > 0xFFFF) {
 		    /* CESU-8 6-byte sequence for chars > U+FFFF */
 		    ch -= 0x10000;
