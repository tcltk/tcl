/*
 * tclEncoding.c --
 *
 *	Contains the implementation of the encoding conversion package.
 *
 * Copyright (c) 1996-1998 Sun Microsystems, Inc.
 *
 * See the file "license.terms" for information on usage and redistribution of
 * this file, and for a DISCLAIMER OF ALL WARRANTIES.
 */

#include <sys/stat.h>
#include "tclInt.h"

typedef size_t (LengthProc)(const char *src);

/*
 * The following data structure represents an encoding, which describes how to
 * convert between various character sets and UTF-8.
 */

typedef struct Encoding {
    char *name;			/* Name of encoding. Malloced because (1) hash
				 * table entry that owns this encoding may be
				 * freed prior to this encoding being freed,
				 * (2) string passed in the Tcl_EncodingType
				 * structure may not be persistent. */
    Tcl_EncodingConvertProc *toUtfProc;
				/* Function to convert from external encoding
				 * into UTF-8. */
    Tcl_EncodingConvertProc *fromUtfProc;
				/* Function to convert from UTF-8 into
				 * external encoding. */
    Tcl_EncodingFreeProc *freeProc;
				/* If non-NULL, function to call when this
				 * encoding is deleted. */
    int nullSize;		/* Number of 0x00 bytes that signify
				 * end-of-string in this encoding. This number
				 * is used to determine the source string
				 * length when the srcLen argument is
				 * negative. This number can be 1 or 2. */
    ClientData clientData;	/* Arbitrary value associated with encoding
				 * type. Passed to conversion functions. */
    LengthProc *lengthProc;	/* Function to compute length of
				 * null-terminated strings in this encoding.
				 * If nullSize is 1, this is strlen; if
				 * nullSize is 2, this is a function that
				 * returns the number of bytes in a 0x0000
				 * terminated string. */
    int refCount;		/* Number of uses of this structure. */
    Tcl_HashEntry *hPtr;	/* Hash table entry that owns this encoding. */
} Encoding;

/*
 * The following structure is the clientData for a dynamically-loaded,
 * table-driven encoding created by LoadTableEncoding(). It maps between
 * Unicode and a single-byte, double-byte, or multibyte (1 or 2 bytes only)
 * encoding.
 */

typedef struct TableEncodingData {
    int fallback;		/* Character (in this encoding) to substitute
				 * when this encoding cannot represent a UTF-8
				 * character. */
    char prefixBytes[256];	/* If a byte in the input stream is a lead
				 * byte for a 2-byte sequence, the
				 * corresponding entry in this array is 1,
				 * otherwise it is 0. */
    unsigned short **toUnicode;	/* Two dimensional sparse matrix to map
				 * characters from the encoding to Unicode.
				 * Each element of the toUnicode array points
				 * to an array of 256 shorts. If there is no
				 * corresponding character in Unicode, the
				 * value in the matrix is 0x0000.
				 * malloc'd. */
    unsigned short **fromUnicode;
				/* Two dimensional sparse matrix to map
				 * characters from Unicode to the encoding.
				 * Each element of the fromUnicode array
				 * points to an array of 256 shorts. If there
				 * is no corresponding character the encoding,
				 * the value in the matrix is 0x0000.
				 * malloc'd. */
} TableEncodingData;

/*
 * The following structures is the clientData for a dynamically-loaded,
 * escape-driven encoding that is itself comprised of other simpler encodings.
 * An example is "iso-2022-jp", which uses escape sequences to switch between
 * ascii, jis0208, jis0212, gb2312, and ksc5601. Note that "escape-driven"
 * does not necessarily mean that the ESCAPE character is the character used
 * for switching character sets.
 */

typedef struct EscapeSubTable {
    unsigned int sequenceLen;	/* Length of following string. */
    char sequence[16];		/* Escape code that marks this encoding. */
    char name[32];		/* Name for encoding. */
    Encoding *encodingPtr;	/* Encoding loaded using above name, or NULL
				 * if this sub-encoding has not been needed
				 * yet. */
} EscapeSubTable;

typedef struct EscapeEncodingData {
    int fallback;		/* Character (in this encoding) to substitute
				 * when this encoding cannot represent a UTF-8
				 * character. */
    unsigned int initLen;	/* Length of following string. */
    char init[16];		/* String to emit or expect before first char
				 * in conversion. */
    unsigned int finalLen;	/* Length of following string. */
    char final[16];		/* String to emit or expect after last char in
				 * conversion. */
    char prefixBytes[256];	/* If a byte in the input stream is the first
				 * character of one of the escape sequences in
				 * the following array, the corresponding
				 * entry in this array is 1, otherwise it is
				 * 0. */
    int numSubTables;		/* Length of following array. */
    EscapeSubTable subTables[1];/* Information about each EscapeSubTable used
				 * by this encoding type. The actual size will
				 * be as large as necessary to hold all
				 * EscapeSubTables. */
} EscapeEncodingData;

/*
 * constants used when loading an encoding file to identify the type of the
 * file.
 */

#define ENCODING_SINGLEBYTE	0
#define ENCODING_DOUBLEBYTE	1
#define ENCODING_MULTIBYTE	2
#define ENCODING_ESCAPE		3

/*
 * A list of directories in which Tcl should look for *.enc files. This list
 * is shared by all threads. Access is governed by a mutex lock.
 */

static TclInitProcessGlobalValueProc InitializeEncodingSearchPath;
static ProcessGlobalValue encodingSearchPath = {
    0, 0, NULL, NULL, InitializeEncodingSearchPath, NULL, NULL
};

/*
 * A map from encoding names to the directories in which their data files have
 * been seen. The string value of the map is shared by all threads. Access to
 * the shared string is governed by a mutex lock.
 */

static ProcessGlobalValue encodingFileMap = {
    0, 0, NULL, NULL, NULL, NULL, NULL
};

/*
 * A list of directories making up the "library path". Historically this
 * search path has served many uses, but the only one remaining is a base for
 * the encodingSearchPath above. If the application does not explicitly set
 * the encodingSearchPath, then it will be initialized by appending /encoding
 * to each directory in this "libraryPath".
 */

static ProcessGlobalValue libraryPath = {
    0, 0, NULL, NULL, TclpInitLibraryPath, NULL, NULL
};

static int encodingsInitialized = 0;

/*
 * Hash table that keeps track of all loaded Encodings. Keys are the string
 * names that represent the encoding, values are (Encoding *).
 */

static Tcl_HashTable encodingTable;
TCL_DECLARE_MUTEX(encodingMutex)

/*
 * The following are used to hold the default and current system encodings.
 * If NULL is passed to one of the conversion routines, the current setting of
 * the system encoding will be used to perform the conversion.
 */

static Tcl_Encoding defaultEncoding;
static Tcl_Encoding systemEncoding;

/*
 * The following variable is used in the sparse matrix code for a
 * TableEncoding to represent a page in the table that has no entries.
 */

static unsigned short emptyPage[256];

/*
 * Functions used only in this module.
 */

static int		BinaryProc(ClientData clientData,
			    const char *src, int srcLen, int flags,
			    Tcl_EncodingState *statePtr, char *dst, int dstLen,
			    int *srcReadPtr, int *dstWrotePtr,
			    int *dstCharsPtr);
static void		DupEncodingIntRep(Tcl_Obj *srcPtr, Tcl_Obj *dupPtr);
static void		EscapeFreeProc(ClientData clientData);
static int		EscapeFromUtfProc(ClientData clientData,
			    const char *src, int srcLen, int flags,
			    Tcl_EncodingState *statePtr, char *dst, int dstLen,
			    int *srcReadPtr, int *dstWrotePtr,
			    int *dstCharsPtr);
static int		EscapeToUtfProc(ClientData clientData,
			    const char *src, int srcLen, int flags,
			    Tcl_EncodingState *statePtr, char *dst, int dstLen,
			    int *srcReadPtr, int *dstWrotePtr,
			    int *dstCharsPtr);
static void		FillEncodingFileMap(void);
static void		FreeEncoding(Tcl_Encoding encoding);
static void		FreeEncodingIntRep(Tcl_Obj *objPtr);
static Encoding *	GetTableEncoding(EscapeEncodingData *dataPtr,
			    int state);
static Tcl_Encoding	LoadEncodingFile(Tcl_Interp *interp, const char *name);
static Tcl_Encoding	LoadTableEncoding(const char *name, int type,
			    Tcl_Channel chan);
static Tcl_Encoding	LoadEscapeEncoding(const char *name, Tcl_Channel chan);
static Tcl_Channel	OpenEncodingFileChannel(Tcl_Interp *interp,
			    const char *name);
static void		TableFreeProc(ClientData clientData);
static int		TableFromUtfProc(ClientData clientData,
			    const char *src, int srcLen, int flags,
			    Tcl_EncodingState *statePtr, char *dst, int dstLen,
			    int *srcReadPtr, int *dstWrotePtr,
			    int *dstCharsPtr);
static int		TableToUtfProc(ClientData clientData, const char *src,
			    int srcLen, int flags, Tcl_EncodingState *statePtr,
			    char *dst, int dstLen, int *srcReadPtr,
			    int *dstWrotePtr, int *dstCharsPtr);
static size_t		unilen(const char *src);
static int		UnicodeToUtfProc(ClientData clientData,
			    const char *src, int srcLen, int flags,
			    Tcl_EncodingState *statePtr, char *dst, int dstLen,
			    int *srcReadPtr, int *dstWrotePtr,
			    int *dstCharsPtr);
static int		UtfToUnicodeProc(ClientData clientData,
			    const char *src, int srcLen, int flags,
			    Tcl_EncodingState *statePtr, char *dst, int dstLen,
			    int *srcReadPtr, int *dstWrotePtr,
			    int *dstCharsPtr);
static int		UtfToUtfProc(ClientData clientData,
			    const char *src, int srcLen, int flags,
			    Tcl_EncodingState *statePtr, char *dst, int dstLen,
			    int *srcReadPtr, int *dstWrotePtr,
			    int *dstCharsPtr, int pureNullMode);
static int		UtfIntToUtfExtProc(ClientData clientData,
			    const char *src, int srcLen, int flags,
			    Tcl_EncodingState *statePtr, char *dst, int dstLen,
			    int *srcReadPtr, int *dstWrotePtr,
			    int *dstCharsPtr);
static int		UtfExtToUtfIntProc(ClientData clientData,
			    const char *src, int srcLen, int flags,
			    Tcl_EncodingState *statePtr, char *dst, int dstLen,
			    int *srcReadPtr, int *dstWrotePtr,
			    int *dstCharsPtr);
static int		Iso88591FromUtfProc(ClientData clientData,
			    const char *src, int srcLen, int flags,
			    Tcl_EncodingState *statePtr, char *dst, int dstLen,
			    int *srcReadPtr, int *dstWrotePtr,
			    int *dstCharsPtr);
static int		Iso88591ToUtfProc(ClientData clientData,
			    const char *src, int srcLen, int flags,
			    Tcl_EncodingState *statePtr, char *dst,
			    int dstLen, int *srcReadPtr, int *dstWrotePtr,
			    int *dstCharsPtr);

/*
 * A Tcl_ObjType for holding a cached Tcl_Encoding in the twoPtrValue.ptr1 field
 * of the intrep. This should help the lifetime of encodings be more useful.
 * See concerns raised in [Bug 1077262].
 */

Tcl_ObjType tclEncodingType = {
    "encoding", FreeEncodingIntRep, DupEncodingIntRep, NULL, NULL
};

/*
 *----------------------------------------------------------------------
 *
 * Tcl_GetEncodingFromObj --
 *
 *	Writes to (*encodingPtr) the Tcl_Encoding value of (*objPtr), if
 *	possible, and returns TCL_OK. If no such encoding exists, TCL_ERROR is
 *	returned, and if interp is non-NULL, an error message is written
 *	there.
 *
 * Results:
 *	Standard Tcl return code.
 *
 * Side effects:
 * 	Caches the Tcl_Encoding value as the internal rep of (*objPtr).
 *
 *----------------------------------------------------------------------
 */

int
Tcl_GetEncodingFromObj(
    Tcl_Interp *interp,
    Tcl_Obj *objPtr,
    Tcl_Encoding *encodingPtr)
{
    const char *name = Tcl_GetString(objPtr);
    if (objPtr->typePtr != &tclEncodingType) {
	void *stringIntRep = NULL;
	Tcl_Encoding encoding = Tcl_GetEncoding(interp, name);

	if (encoding == NULL) {
	    return TCL_ERROR;
	}
	/* If previous objType was string, keep the internal representation */
	if (objPtr->typePtr == &tclStringType) {
		stringIntRep = objPtr->internalRep.twoPtrValue.ptr2;
		objPtr->internalRep.twoPtrValue.ptr2 = NULL;
	}
	TclFreeIntRep(objPtr);
	objPtr->internalRep.twoPtrValue.ptr1 = (VOID *) encoding;
<<<<<<< HEAD
	objPtr->internalRep.twoPtrValue.ptr2 = stringIntRep;
	objPtr->typePtr = &tclEncodingType;
=======
	objPtr->typePtr = &encodingType;
>>>>>>> cc943628
    }
    *encodingPtr = Tcl_GetEncoding(NULL, name);
    return TCL_OK;
}

/*
 *----------------------------------------------------------------------
 *
 * FreeEncodingIntRep --
 *
 *	The Tcl_FreeInternalRepProc for the "encoding" Tcl_ObjType.
 *
 *----------------------------------------------------------------------
 */

static void
FreeEncodingIntRep(
    Tcl_Obj *objPtr)
{
    Tcl_FreeEncoding((Tcl_Encoding) objPtr->internalRep.twoPtrValue.ptr1);
<<<<<<< HEAD
    if (objPtr->internalRep.twoPtrValue.ptr2) {
	    ckfree(objPtr->internalRep.twoPtrValue.ptr2);
    }
=======
>>>>>>> cc943628
    objPtr->typePtr = NULL;
}

/*
 *----------------------------------------------------------------------
 *
 * DupEncodingIntRep --
 *
 *	The Tcl_DupInternalRepProc for the "encoding" Tcl_ObjType.
 *
 *----------------------------------------------------------------------
 */

static void
DupEncodingIntRep(
    Tcl_Obj *srcPtr,
    Tcl_Obj *dupPtr)
{
    dupPtr->internalRep.twoPtrValue.ptr1 = (VOID *)
	    Tcl_GetEncoding(NULL, srcPtr->bytes);
}

/*
 *----------------------------------------------------------------------
 *
 * Tcl_GetEncodingSearchPath --
 *
 *	Keeps the per-thread copy of the encoding search path current with
 *	changes to the global copy.
 *
 * Results:
 *	Returns a "list" (Tcl_Obj *) that contains the encoding search path.
 *
 *----------------------------------------------------------------------
 */

Tcl_Obj *
Tcl_GetEncodingSearchPath(void)
{
    return TclGetProcessGlobalValue(&encodingSearchPath);
}

/*
 *----------------------------------------------------------------------
 *
 * Tcl_SetEncodingSearchPath --
 *
 *	Keeps the per-thread copy of the encoding search path current with
 *	changes to the global copy.
 *
 *----------------------------------------------------------------------
 */

int
Tcl_SetEncodingSearchPath(
    Tcl_Obj *searchPath)
{
    int dummy;

    if (TCL_ERROR == Tcl_ListObjLength(NULL, searchPath, &dummy)) {
	return TCL_ERROR;
    }
    TclSetProcessGlobalValue(&encodingSearchPath, searchPath, NULL);
    return TCL_OK;
}

/*
 *----------------------------------------------------------------------
 *
 * TclGetLibraryPath --
 *
 *	Keeps the per-thread copy of the library path current with changes to
 *	the global copy.
 *
 * Results:
 *	Returns a "list" (Tcl_Obj *) that contains the library path.
 *
 *----------------------------------------------------------------------
 */

Tcl_Obj *
TclGetLibraryPath(void)
{
    return TclGetProcessGlobalValue(&libraryPath);
}

/*
 *----------------------------------------------------------------------
 *
 * TclSetLibraryPath --
 *
 *	Keeps the per-thread copy of the library path current with changes to
 *	the global copy.
 *
 *	NOTE: this routine returns void, so there's no way to report the error
 *	that searchPath is not a valid list. In that case, this routine will
 *	silently do nothing.
 *
 *----------------------------------------------------------------------
 */

void
TclSetLibraryPath(
    Tcl_Obj *path)
{
    int dummy;

    if (TCL_ERROR == Tcl_ListObjLength(NULL, path, &dummy)) {
	return;
    }
    TclSetProcessGlobalValue(&libraryPath, path, NULL);
}

/*
 *---------------------------------------------------------------------------
 *
 * FillEncodingFileMap --
 *
 * 	Called to bring the encoding file map in sync with the current value
 * 	of the encoding search path.
 *
 *	Scan the directories on the encoding search path, find the *.enc
 *	files, and store the found pathnames in a map associated with the
 *	encoding name.
 *
 *	In particular, if $dir is on the encoding search path, and the file
 *	$dir/foo.enc is found, then store a "foo" -> $dir entry in the map.
 *	Later, any need for the "foo" encoding will quickly * be able to
 *	construct the $dir/foo.enc pathname for reading the encoding data.
 *
 * Results:
 *	None.
 *
 * Side effects:
 *	Entries are added to the encoding file map.
 *
 *---------------------------------------------------------------------------
 */

static void
FillEncodingFileMap(void)
{
    int i, numDirs = 0;
    Tcl_Obj *map, *searchPath;

    searchPath = Tcl_GetEncodingSearchPath();
    Tcl_IncrRefCount(searchPath);
    Tcl_ListObjLength(NULL, searchPath, &numDirs);
    map = Tcl_NewDictObj();
    Tcl_IncrRefCount(map);

    for (i = numDirs-1; i >= 0; i--) {
	/*
	 * Iterate backwards through the search path so as we overwrite
	 * entries found, we favor files earlier on the search path.
	 */

	int j, numFiles;
	Tcl_Obj *directory, *matchFileList = Tcl_NewObj();
	Tcl_Obj **filev;
	Tcl_GlobTypeData readableFiles = {
	    TCL_GLOB_TYPE_FILE, TCL_GLOB_PERM_R, NULL, NULL
	};

	Tcl_ListObjIndex(NULL, searchPath, i, &directory);
	Tcl_IncrRefCount(directory);
	Tcl_IncrRefCount(matchFileList);
	Tcl_FSMatchInDirectory(NULL, matchFileList, directory, "*.enc",
		&readableFiles);

	Tcl_ListObjGetElements(NULL, matchFileList, &numFiles, &filev);
	for (j=0; j<numFiles; j++) {
	    Tcl_Obj *encodingName, *file;

	    file = TclPathPart(NULL, filev[j], TCL_PATH_TAIL);
	    encodingName = TclPathPart(NULL, file, TCL_PATH_ROOT);
	    Tcl_DictObjPut(NULL, map, encodingName, directory);
	    Tcl_DecrRefCount(file);
	    Tcl_DecrRefCount(encodingName);
	}
	Tcl_DecrRefCount(matchFileList);
	Tcl_DecrRefCount(directory);
    }
    Tcl_DecrRefCount(searchPath);
    TclSetProcessGlobalValue(&encodingFileMap, map, NULL);
    Tcl_DecrRefCount(map);
}

/*
 *---------------------------------------------------------------------------
 *
 * TclInitEncodingSubsystem --
 *
 *	Initialize all resources used by this subsystem on a per-process
 *	basis.
 *
 * Results:
 *	None.
 *
 * Side effects:
 *	Depends on the memory, object, and IO subsystems.
 *
 *---------------------------------------------------------------------------
 */

void
TclInitEncodingSubsystem(void)
{
    Tcl_EncodingType type;

    if (encodingsInitialized) {
	return;
    }

    Tcl_MutexLock(&encodingMutex);
    Tcl_InitHashTable(&encodingTable, TCL_STRING_KEYS);
    Tcl_MutexUnlock(&encodingMutex);

    /*
     * Create a few initial encodings. Note that the UTF-8 to UTF-8
     * translation is not a no-op, because it will turn a stream of improperly
     * formed UTF-8 into a properly formed stream.
     */

    type.encodingName	= "identity";
    type.toUtfProc	= BinaryProc;
    type.fromUtfProc	= BinaryProc;
    type.freeProc	= NULL;
    type.nullSize	= 1;
    type.clientData	= NULL;

    defaultEncoding	= Tcl_CreateEncoding(&type);
    systemEncoding	= Tcl_GetEncoding(NULL, type.encodingName);

    type.encodingName	= "utf-8";
    type.toUtfProc	= UtfExtToUtfIntProc;
    type.fromUtfProc	= UtfIntToUtfExtProc;
    type.freeProc	= NULL;
    type.nullSize	= 1;
    type.clientData	= NULL;
    Tcl_CreateEncoding(&type);

    type.encodingName   = "unicode";
    type.toUtfProc	= UnicodeToUtfProc;
    type.fromUtfProc    = UtfToUnicodeProc;
    type.freeProc	= NULL;
    type.nullSize	= 2;
    type.clientData	= NULL;
    Tcl_CreateEncoding(&type);

    /*
     * Need the iso8859-1 encoding in order to process binary data, so force
     * it to always be embedded. Note that this encoding *must* be a proper
     * table encoding or some of the escape encodings crash! Hence the ugly
     * code to duplicate the structure of a table encoding here.
     */

    {
	TableEncodingData *dataPtr = (TableEncodingData *)
		ckalloc(sizeof(TableEncodingData));
	unsigned size;
	unsigned short i;

	memset(dataPtr, 0, sizeof(TableEncodingData));
	dataPtr->fallback = '?';

	size = 256*(sizeof(unsigned short *) + sizeof(unsigned short));
	dataPtr->toUnicode = (unsigned short **) ckalloc(size);
	memset(dataPtr->toUnicode, 0, size);
	dataPtr->fromUnicode = (unsigned short **) ckalloc(size);
	memset(dataPtr->fromUnicode, 0, size);

	dataPtr->toUnicode[0] = (unsigned short *) (dataPtr->toUnicode + 256);
	dataPtr->fromUnicode[0] = (unsigned short *)
		(dataPtr->fromUnicode + 256);
	for (i=1 ; i<256 ; i++) {
	    dataPtr->toUnicode[i] = emptyPage;
	    dataPtr->fromUnicode[i] = emptyPage;
	}

	for (i=0 ; i<256 ; i++) {
	    dataPtr->toUnicode[0][i] = i;
	    dataPtr->fromUnicode[0][i] = i;
	}

	type.encodingName	= "iso8859-1";
	type.toUtfProc		= Iso88591ToUtfProc;
	type.fromUtfProc	= Iso88591FromUtfProc;
	type.freeProc		= TableFreeProc;
	type.nullSize		= 1;
	type.clientData		= dataPtr;
	Tcl_CreateEncoding(&type);
    }

    encodingsInitialized = 1;
}

/*
 *----------------------------------------------------------------------
 *
 * TclFinalizeEncodingSubsystem --
 *
 *	Release the state associated with the encoding subsystem.
 *
 * Results:
 *	None.
 *
 * Side effects:
 *	Frees all of the encodings.
 *
 *----------------------------------------------------------------------
 */

void
TclFinalizeEncodingSubsystem(void)
{
    Tcl_HashSearch search;
    Tcl_HashEntry *hPtr;

    Tcl_MutexLock(&encodingMutex);
    encodingsInitialized = 0;
    FreeEncoding(systemEncoding);

    hPtr = Tcl_FirstHashEntry(&encodingTable, &search);
    while (hPtr != NULL) {
	/*
	 * Call FreeEncoding instead of doing it directly to handle refcounts
	 * like escape encodings use. [Bug 524674] Make sure to call
	 * Tcl_FirstHashEntry repeatedly so that all encodings are eventually
	 * cleaned up.
	 */

	FreeEncoding((Tcl_Encoding) Tcl_GetHashValue(hPtr));
	hPtr = Tcl_FirstHashEntry(&encodingTable, &search);
    }

    Tcl_DeleteHashTable(&encodingTable);
    Tcl_MutexUnlock(&encodingMutex);
}

/*
 *-------------------------------------------------------------------------
 *
 * Tcl_GetDefaultEncodingDir --
 *
 * 	Legacy public interface to retrieve first directory in the encoding
 * 	searchPath.
 *
 * Results:
 *	The directory pathname, as a string, or NULL for an empty encoding
 *	search path.
 *
 * Side effects:
 * 	None.
 *
 *-------------------------------------------------------------------------
 */

const char *
Tcl_GetDefaultEncodingDir(void)
{
    int numDirs;
    Tcl_Obj *first, *searchPath = Tcl_GetEncodingSearchPath();

    Tcl_ListObjLength(NULL, searchPath, &numDirs);
    if (numDirs == 0) {
	return NULL;
    }
    Tcl_ListObjIndex(NULL, searchPath, 0, &first);

    return Tcl_GetString(first);
}

/*
 *-------------------------------------------------------------------------
 *
 * Tcl_SetDefaultEncodingDir --
 *
 * 	Legacy public interface to set the first directory in the encoding
 * 	search path.
 *
 * Results:
 * 	None.
 *
 * Side effects:
 * 	Modifies the encoding search path.
 *
 *-------------------------------------------------------------------------
 */

void
Tcl_SetDefaultEncodingDir(
    const char *path)
{
    Tcl_Obj *searchPath = Tcl_GetEncodingSearchPath();
    Tcl_Obj *directory = Tcl_NewStringObj(path, -1);

    searchPath = Tcl_DuplicateObj(searchPath);
    Tcl_ListObjReplace(NULL, searchPath, 0, 0, 1, &directory);
    Tcl_SetEncodingSearchPath(searchPath);
}

/*
 *-------------------------------------------------------------------------
 *
 * Tcl_GetEncoding --
 *
 *	Given the name of a encoding, find the corresponding Tcl_Encoding
 *	token. If the encoding did not already exist, Tcl attempts to
 *	dynamically load an encoding by that name.
 *
 * Results:
 *	Returns a token that represents the encoding. If the name didn't refer
 *	to any known or loadable encoding, NULL is returned. If NULL was
 *	returned, an error message is left in interp's result object, unless
 *	interp was NULL.
 *
 * Side effects:
 *	The new encoding type is entered into a table visible to all
 *	interpreters, keyed off the encoding's name. For each call to this
 *	function, there should eventually be a call to Tcl_FreeEncoding, so
 *	that the database can be cleaned up when encodings aren't needed
 *	anymore.
 *
 *-------------------------------------------------------------------------
 */

Tcl_Encoding
Tcl_GetEncoding(
    Tcl_Interp *interp,		/* Interp for error reporting, if not NULL. */
    const char *name)		/* The name of the desired encoding. */
{
    Tcl_HashEntry *hPtr;
    Encoding *encodingPtr;

    Tcl_MutexLock(&encodingMutex);
    if (name == NULL) {
	encodingPtr = (Encoding *) systemEncoding;
	encodingPtr->refCount++;
	Tcl_MutexUnlock(&encodingMutex);
	return systemEncoding;
    }

    hPtr = Tcl_FindHashEntry(&encodingTable, name);
    if (hPtr != NULL) {
	encodingPtr = (Encoding *) Tcl_GetHashValue(hPtr);
	encodingPtr->refCount++;
	Tcl_MutexUnlock(&encodingMutex);
	return (Tcl_Encoding) encodingPtr;
    }
    Tcl_MutexUnlock(&encodingMutex);

    return LoadEncodingFile(interp, name);
}

/*
 *---------------------------------------------------------------------------
 *
 * Tcl_FreeEncoding --
 *
 *	This function is called to release an encoding allocated by
 *	Tcl_CreateEncoding() or Tcl_GetEncoding().
 *
 * Results:
 *	None.
 *
 * Side effects:
 *	The reference count associated with the encoding is decremented and
 *	the encoding may be deleted if nothing is using it anymore.
 *
 *---------------------------------------------------------------------------
 */

void
Tcl_FreeEncoding(
    Tcl_Encoding encoding)
{
    Tcl_MutexLock(&encodingMutex);
    FreeEncoding(encoding);
    Tcl_MutexUnlock(&encodingMutex);
}

/*
 *----------------------------------------------------------------------
 *
 * FreeEncoding --
 *
 *	This function is called to release an encoding by functions that
 *	already have the encodingMutex.
 *
 * Results:
 *	None.
 *
 * Side effects:
 *	The reference count associated with the encoding is decremented and
 *	the encoding may be deleted if nothing is using it anymore.
 *
 *----------------------------------------------------------------------
 */

static void
FreeEncoding(
    Tcl_Encoding encoding)
{
    Encoding *encodingPtr;

    encodingPtr = (Encoding *) encoding;
    if (encodingPtr == NULL) {
	return;
    }
    if (encodingPtr->refCount<=0) {
	Tcl_Panic("FreeEncoding: refcount problem !!!");
    }
    encodingPtr->refCount--;
    if (encodingPtr->refCount == 0) {
	if (encodingPtr->freeProc != NULL) {
	    (*encodingPtr->freeProc)(encodingPtr->clientData);
	}
	if (encodingPtr->hPtr != NULL) {
	    Tcl_DeleteHashEntry(encodingPtr->hPtr);
	}
	ckfree((char *) encodingPtr->name);
	ckfree((char *) encodingPtr);
    }
}

/*
 *-------------------------------------------------------------------------
 *
 * Tcl_GetEncodingName --
 *
 *	Given an encoding, return the name that was used to constuct the
 *	encoding.
 *
 * Results:
 *	The name of the encoding.
 *
 * Side effects:
 *	None.
 *
 *---------------------------------------------------------------------------
 */

const char *
Tcl_GetEncodingName(
    Tcl_Encoding encoding)	/* The encoding whose name to fetch. */
{
    if (encoding == NULL) {
	encoding = systemEncoding;
    }

    return ((Encoding *) encoding)->name;
}

/*
 *-------------------------------------------------------------------------
 *
 * Tcl_GetEncodingNames --
 *
 *	Get the list of all known encodings, including the ones stored as
 *	files on disk in the encoding path.
 *
 * Results:
 *	Modifies interp's result object to hold a list of all the available
 *	encodings.
 *
 * Side effects:
 *	None.
 *
 *-------------------------------------------------------------------------
 */

void
Tcl_GetEncodingNames(
    Tcl_Interp *interp)		/* Interp to hold result. */
{
    Tcl_HashTable table;
    Tcl_HashSearch search;
    Tcl_HashEntry *hPtr;
    Tcl_Obj *map, *name, *result = Tcl_NewObj();
    Tcl_DictSearch mapSearch;
    int dummy, done = 0;

    Tcl_InitObjHashTable(&table);

    /*
     * Copy encoding names from loaded encoding table to table.
     */

    Tcl_MutexLock(&encodingMutex);
    for (hPtr = Tcl_FirstHashEntry(&encodingTable, &search); hPtr != NULL;
	    hPtr = Tcl_NextHashEntry(&search)) {
	Encoding *encodingPtr = (Encoding *) Tcl_GetHashValue(hPtr);
	Tcl_CreateHashEntry(&table,
		(char *) Tcl_NewStringObj(encodingPtr->name, -1), &dummy);
    }
    Tcl_MutexUnlock(&encodingMutex);

    FillEncodingFileMap();
    map = TclGetProcessGlobalValue(&encodingFileMap);

    /*
     * Copy encoding names from encoding file map to table.
     */

    Tcl_DictObjFirst(NULL, map, &mapSearch, &name, NULL, &done);
    for (; !done; Tcl_DictObjNext(&mapSearch, &name, NULL, &done)) {
	Tcl_CreateHashEntry(&table, (char *) name, &dummy);
    }

    /*
     * Pull all encoding names from table into the result list.
     */

    for (hPtr = Tcl_FirstHashEntry(&table, &search); hPtr != NULL;
	    hPtr = Tcl_NextHashEntry(&search)) {
	Tcl_ListObjAppendElement(NULL, result,
		(Tcl_Obj *) Tcl_GetHashKey(&table, hPtr));
    }
    Tcl_SetObjResult(interp, result);
    Tcl_DeleteHashTable(&table);
}

/*
 *------------------------------------------------------------------------
 *
 * Tcl_SetSystemEncoding --
 *
 *	Sets the default encoding that should be used whenever the user passes
 *	a NULL value in to one of the conversion routines. If the supplied
 *	name is NULL, the system encoding is reset to the default system
 *	encoding.
 *
 * Results:
 *	The return value is TCL_OK if the system encoding was successfully set
 *	to the encoding specified by name, TCL_ERROR otherwise. If TCL_ERROR
 *	is returned, an error message is left in interp's result object,
 *	unless interp was NULL.
 *
 * Side effects:
 *	The reference count of the new system encoding is incremented. The
 *	reference count of the old system encoding is decremented and it may
 *	be freed.
 *
 *------------------------------------------------------------------------
 */

int
Tcl_SetSystemEncoding(
    Tcl_Interp *interp,		/* Interp for error reporting, if not NULL. */
    const char *name)		/* The name of the desired encoding, or NULL/""
				 * to reset to default encoding. */
{
    Tcl_Encoding encoding;
    Encoding *encodingPtr;

    if (!name || !*name) {
	Tcl_MutexLock(&encodingMutex);
	encoding = defaultEncoding;
	encodingPtr = (Encoding *) encoding;
	encodingPtr->refCount++;
	Tcl_MutexUnlock(&encodingMutex);
    } else {
	encoding = Tcl_GetEncoding(interp, name);
	if (encoding == NULL) {
	    return TCL_ERROR;
	}
    }

    Tcl_MutexLock(&encodingMutex);
    FreeEncoding(systemEncoding);
    systemEncoding = encoding;
    Tcl_MutexUnlock(&encodingMutex);

    return TCL_OK;
}

/*
 *---------------------------------------------------------------------------
 *
 * Tcl_CreateEncoding --
 *
 *	This function is called to define a new encoding and the functions
 *	that are used to convert between the specified encoding and Unicode.
 *
 * Results:
 *	Returns a token that represents the encoding. If an encoding with the
 *	same name already existed, the old encoding token remains valid and
 *	continues to behave as it used to, and will eventually be garbage
 *	collected when the last reference to it goes away. Any subsequent
 *	calls to Tcl_GetEncoding with the specified name will retrieve the
 *	most recent encoding token.
 *
 * Side effects:
 *	The new encoding type is entered into a table visible to all
 *	interpreters, keyed off the encoding's name. For each call to this
 *	function, there should eventually be a call to Tcl_FreeEncoding, so
 *	that the database can be cleaned up when encodings aren't needed
 *	anymore.
 *
 *---------------------------------------------------------------------------
 */

Tcl_Encoding
Tcl_CreateEncoding(
    const Tcl_EncodingType *typePtr)
				/* The encoding type. */
{
    Tcl_HashEntry *hPtr;
    int isNew;
    Encoding *encodingPtr;
    char *name;

    Tcl_MutexLock(&encodingMutex);
    hPtr = Tcl_CreateHashEntry(&encodingTable, typePtr->encodingName, &isNew);
    if (isNew == 0) {
	/*
	 * Remove old encoding from hash table, but don't delete it until last
	 * reference goes away.
	 */

	encodingPtr = (Encoding *) Tcl_GetHashValue(hPtr);
	encodingPtr->hPtr = NULL;
    }

    name = ckalloc((unsigned) strlen(typePtr->encodingName) + 1);

    encodingPtr = (Encoding *) ckalloc(sizeof(Encoding));
    encodingPtr->name		= strcpy(name, typePtr->encodingName);
    encodingPtr->toUtfProc	= typePtr->toUtfProc;
    encodingPtr->fromUtfProc	= typePtr->fromUtfProc;
    encodingPtr->freeProc	= typePtr->freeProc;
    encodingPtr->nullSize	= typePtr->nullSize;
    encodingPtr->clientData	= typePtr->clientData;
    if (typePtr->nullSize == 1) {
	encodingPtr->lengthProc = (LengthProc *) strlen;
    } else {
	encodingPtr->lengthProc = (LengthProc *) unilen;
    }
    encodingPtr->refCount	= 1;
    encodingPtr->hPtr		= hPtr;
    Tcl_SetHashValue(hPtr, encodingPtr);

    Tcl_MutexUnlock(&encodingMutex);

    return (Tcl_Encoding) encodingPtr;
}

/*
 *-------------------------------------------------------------------------
 *
 * Tcl_ExternalToUtfDString --
 *
 *	Convert a source buffer from the specified encoding into UTF-8. If any
 *	of the bytes in the source buffer are invalid or cannot be represented
 *	in the target encoding, a default fallback character will be
 *	substituted.
 *
 * Results:
 *	The converted bytes are stored in the DString, which is then NULL
 *	terminated. The return value is a pointer to the value stored in the
 *	DString.
 *
 * Side effects:
 *	None.
 *
 *-------------------------------------------------------------------------
 */

char *
Tcl_ExternalToUtfDString(
    Tcl_Encoding encoding,	/* The encoding for the source string, or NULL
				 * for the default system encoding. */
    const char *src,		/* Source string in specified encoding. */
    int srcLen,			/* Source string length in bytes, or < 0 for
				 * encoding-specific string length. */
    Tcl_DString *dstPtr)	/* Uninitialized or free DString in which the
				 * converted string is stored. */
{
    char *dst;
    Tcl_EncodingState state;
    Encoding *encodingPtr;
    int flags, dstLen, result, soFar, srcRead, dstWrote, dstChars;

    Tcl_DStringInit(dstPtr);
    dst = Tcl_DStringValue(dstPtr);
    dstLen = dstPtr->spaceAvl - 1;

    if (encoding == NULL) {
	encoding = systemEncoding;
    }
    encodingPtr = (Encoding *) encoding;

    if (src == NULL) {
	srcLen = 0;
    } else if (srcLen < 0) {
	srcLen = (*encodingPtr->lengthProc)(src);
    }

    flags = TCL_ENCODING_START | TCL_ENCODING_END;

    while (1) {
	result = (*encodingPtr->toUtfProc)(encodingPtr->clientData, src,
		srcLen, flags, &state, dst, dstLen, &srcRead, &dstWrote,
		&dstChars);
	soFar = dst + dstWrote - Tcl_DStringValue(dstPtr);

	if (result != TCL_CONVERT_NOSPACE) {
	    Tcl_DStringSetLength(dstPtr, soFar);
	    return Tcl_DStringValue(dstPtr);
	}

	flags &= ~TCL_ENCODING_START;
	src += srcRead;
	srcLen -= srcRead;
	if (Tcl_DStringLength(dstPtr) == 0) {
	    Tcl_DStringSetLength(dstPtr, dstLen);
	}
	Tcl_DStringSetLength(dstPtr, 2 * Tcl_DStringLength(dstPtr) + 1);
	dst = Tcl_DStringValue(dstPtr) + soFar;
	dstLen = Tcl_DStringLength(dstPtr) - soFar - 1;
    }
}

/*
 *-------------------------------------------------------------------------
 *
 * Tcl_ExternalToUtf --
 *
 *	Convert a source buffer from the specified encoding into UTF-8.
 *
 * Results:
 *	The return value is one of TCL_OK, TCL_CONVERT_MULTIBYTE,
 *	TCL_CONVERT_SYNTAX, TCL_CONVERT_UNKNOWN, or TCL_CONVERT_NOSPACE, as
 *	documented in tcl.h.
 *
 * Side effects:
 *	The converted bytes are stored in the output buffer.
 *
 *-------------------------------------------------------------------------
 */

int
Tcl_ExternalToUtf(
    Tcl_Interp *interp,		/* Interp for error return, if not NULL. */
    Tcl_Encoding encoding,	/* The encoding for the source string, or NULL
				 * for the default system encoding. */
    const char *src,		/* Source string in specified encoding. */
    int srcLen,			/* Source string length in bytes, or < 0 for
				 * encoding-specific string length. */
    int flags,			/* Conversion control flags. */
    Tcl_EncodingState *statePtr,/* Place for conversion routine to store state
				 * information used during a piecewise
				 * conversion. Contents of statePtr are
				 * initialized and/or reset by conversion
				 * routine under control of flags argument. */
    char *dst,			/* Output buffer in which converted string is
				 * stored. */
    int dstLen,			/* The maximum length of output buffer in
				 * bytes. */
    int *srcReadPtr,		/* Filled with the number of bytes from the
				 * source string that were converted. This may
				 * be less than the original source length if
				 * there was a problem converting some source
				 * characters. */
    int *dstWrotePtr,		/* Filled with the number of bytes that were
				 * stored in the output buffer as a result of
				 * the conversion. */
    int *dstCharsPtr)		/* Filled with the number of characters that
				 * correspond to the bytes stored in the
				 * output buffer. */
{
    Encoding *encodingPtr;
    int result, srcRead, dstWrote, dstChars;
    Tcl_EncodingState state;

    if (encoding == NULL) {
	encoding = systemEncoding;
    }
    encodingPtr = (Encoding *) encoding;

    if (src == NULL) {
	srcLen = 0;
    } else if (srcLen < 0) {
	srcLen = (*encodingPtr->lengthProc)(src);
    }
    if (statePtr == NULL) {
	flags |= TCL_ENCODING_START | TCL_ENCODING_END;
	statePtr = &state;
    }
    if (srcReadPtr == NULL) {
	srcReadPtr = &srcRead;
    }
    if (dstWrotePtr == NULL) {
	dstWrotePtr = &dstWrote;
    }
    if (dstCharsPtr == NULL) {
	dstCharsPtr = &dstChars;
    }

    /*
     * If there are any null characters in the middle of the buffer, they will
     * converted to the UTF-8 null character (\xC080). To get the actual \0 at
     * the end of the destination buffer, we need to append it manually.
     */

    dstLen--;
    result = (*encodingPtr->toUtfProc)(encodingPtr->clientData, src, srcLen,
	    flags, statePtr, dst, dstLen, srcReadPtr, dstWrotePtr,
	    dstCharsPtr);
    dst[*dstWrotePtr] = '\0';

    return result;
}

/*
 *-------------------------------------------------------------------------
 *
 * Tcl_UtfToExternalDString --
 *
 *	Convert a source buffer from UTF-8 into the specified encoding. If any
 *	of the bytes in the source buffer are invalid or cannot be represented
 *	in the target encoding, a default fallback character will be
 *	substituted.
 *
 * Results:
 *	The converted bytes are stored in the DString, which is then NULL
 *	terminated in an encoding-specific manner. The return value is a
 *	pointer to the value stored in the DString.
 *
 * Side effects:
 *	None.
 *
 *-------------------------------------------------------------------------
 */

char *
Tcl_UtfToExternalDString(
    Tcl_Encoding encoding,	/* The encoding for the converted string, or
				 * NULL for the default system encoding. */
    const char *src,		/* Source string in UTF-8. */
    int srcLen,			/* Source string length in bytes, or < 0 for
				 * strlen(). */
    Tcl_DString *dstPtr)	/* Uninitialized or free DString in which the
				 * converted string is stored. */
{
    char *dst;
    Tcl_EncodingState state;
    Encoding *encodingPtr;
    int flags, dstLen, result, soFar, srcRead, dstWrote, dstChars;

    Tcl_DStringInit(dstPtr);
    dst = Tcl_DStringValue(dstPtr);
    dstLen = dstPtr->spaceAvl - 1;

    if (encoding == NULL) {
	encoding = systemEncoding;
    }
    encodingPtr = (Encoding *) encoding;

    if (src == NULL) {
	srcLen = 0;
    } else if (srcLen < 0) {
	srcLen = strlen(src);
    }
    flags = TCL_ENCODING_START | TCL_ENCODING_END;
    while (1) {
	result = (*encodingPtr->fromUtfProc)(encodingPtr->clientData, src,
		srcLen, flags, &state, dst, dstLen, &srcRead, &dstWrote,
		&dstChars);
	soFar = dst + dstWrote - Tcl_DStringValue(dstPtr);

	if (result != TCL_CONVERT_NOSPACE) {
	    if (encodingPtr->nullSize == 2) {
		Tcl_DStringSetLength(dstPtr, soFar + 1);
	    }
	    Tcl_DStringSetLength(dstPtr, soFar);
	    return Tcl_DStringValue(dstPtr);
	}

	flags &= ~TCL_ENCODING_START;
	src += srcRead;
	srcLen -= srcRead;
	if (Tcl_DStringLength(dstPtr) == 0) {
	    Tcl_DStringSetLength(dstPtr, dstLen);
	}
	Tcl_DStringSetLength(dstPtr, 2 * Tcl_DStringLength(dstPtr) + 1);
	dst = Tcl_DStringValue(dstPtr) + soFar;
	dstLen = Tcl_DStringLength(dstPtr) - soFar - 1;
    }
}

/*
 *-------------------------------------------------------------------------
 *
 * Tcl_UtfToExternal --
 *
 *	Convert a buffer from UTF-8 into the specified encoding.
 *
 * Results:
 *	The return value is one of TCL_OK, TCL_CONVERT_MULTIBYTE,
 *	TCL_CONVERT_SYNTAX, TCL_CONVERT_UNKNOWN, or TCL_CONVERT_NOSPACE, as
 *	documented in tcl.h.
 *
 * Side effects:
 *	The converted bytes are stored in the output buffer.
 *
 *-------------------------------------------------------------------------
 */

int
Tcl_UtfToExternal(
    Tcl_Interp *interp,		/* Interp for error return, if not NULL. */
    Tcl_Encoding encoding,	/* The encoding for the converted string, or
				 * NULL for the default system encoding. */
    const char *src,		/* Source string in UTF-8. */
    int srcLen,			/* Source string length in bytes, or < 0 for
				 * strlen(). */
    int flags,			/* Conversion control flags. */
    Tcl_EncodingState *statePtr,/* Place for conversion routine to store state
				 * information used during a piecewise
				 * conversion. Contents of statePtr are
				 * initialized and/or reset by conversion
				 * routine under control of flags argument. */
    char *dst,			/* Output buffer in which converted string
				 * is stored. */
    int dstLen,			/* The maximum length of output buffer in
				 * bytes. */
    int *srcReadPtr,		/* Filled with the number of bytes from the
				 * source string that were converted. This may
				 * be less than the original source length if
				 * there was a problem converting some source
				 * characters. */
    int *dstWrotePtr,		/* Filled with the number of bytes that were
				 * stored in the output buffer as a result of
				 * the conversion. */
    int *dstCharsPtr)		/* Filled with the number of characters that
				 * correspond to the bytes stored in the
				 * output buffer. */
{
    Encoding *encodingPtr;
    int result, srcRead, dstWrote, dstChars;
    Tcl_EncodingState state;

    if (encoding == NULL) {
	encoding = systemEncoding;
    }
    encodingPtr = (Encoding *) encoding;

    if (src == NULL) {
	srcLen = 0;
    } else if (srcLen < 0) {
	srcLen = strlen(src);
    }
    if (statePtr == NULL) {
	flags |= TCL_ENCODING_START | TCL_ENCODING_END;
	statePtr = &state;
    }
    if (srcReadPtr == NULL) {
	srcReadPtr = &srcRead;
    }
    if (dstWrotePtr == NULL) {
	dstWrotePtr = &dstWrote;
    }
    if (dstCharsPtr == NULL) {
	dstCharsPtr = &dstChars;
    }

    dstLen -= encodingPtr->nullSize;
    result = (*encodingPtr->fromUtfProc)(encodingPtr->clientData, src, srcLen,
	    flags, statePtr, dst, dstLen, srcReadPtr, dstWrotePtr,
	    dstCharsPtr);
    if (encodingPtr->nullSize == 2) {
	dst[*dstWrotePtr + 1] = '\0';
    }
    dst[*dstWrotePtr] = '\0';

    return result;
}

/*
 *---------------------------------------------------------------------------
 *
 * Tcl_FindExecutable --
 *
 *	This function computes the absolute path name of the current
 *	application, given its argv[0] value.
 *
 * Results:
 *	None.
 *
 * Side effects:
 *	The absolute pathname for the application is computed and stored to be
 *	returned later be [info nameofexecutable].
 *
 *---------------------------------------------------------------------------
 */

void
Tcl_FindExecutable(
    const char *argv0)		/* The value of the application's argv[0]
				 * (native). */
{
    TclInitSubsystems();
    TclpSetInitialEncodings();
    TclpFindExecutable(argv0);
}

/*
 *---------------------------------------------------------------------------
 *
 * OpenEncodingFileChannel --
 *
 *	Open the file believed to hold data for the encoding, "name".
 *
 * Results:
 * 	Returns the readable Tcl_Channel from opening the file, or NULL if the
 * 	file could not be successfully opened. If NULL was returned, an error
 * 	message is left in interp's result object, unless interp was NULL.
 *
 * Side effects:
 *	Channel may be opened. Information about the filesystem may be cached
 *	to speed later calls.
 *
 *---------------------------------------------------------------------------
 */

static Tcl_Channel
OpenEncodingFileChannel(
    Tcl_Interp *interp,		/* Interp for error reporting, if not NULL. */
    const char *name)		/* The name of the encoding file on disk and
				 * also the name for new encoding. */
{
    Tcl_Obj *nameObj = Tcl_NewStringObj(name, -1);
    Tcl_Obj *fileNameObj = Tcl_DuplicateObj(nameObj);
    Tcl_Obj *searchPath = Tcl_DuplicateObj(Tcl_GetEncodingSearchPath());
    Tcl_Obj *map = TclGetProcessGlobalValue(&encodingFileMap);
    Tcl_Obj **dir, *path, *directory = NULL;
    Tcl_Channel chan = NULL;
    int i, numDirs;

    Tcl_ListObjGetElements(NULL, searchPath, &numDirs, &dir);
    Tcl_IncrRefCount(nameObj);
    Tcl_AppendToObj(fileNameObj, ".enc", -1);
    Tcl_IncrRefCount(fileNameObj);
    Tcl_DictObjGet(NULL, map, nameObj, &directory);

    /*
     * Check that any cached directory is still on the encoding search path.
     */

    if (NULL != directory) {
	int verified = 0;

	for (i=0; i<numDirs && !verified; i++) {
	    if (dir[i] == directory) {
		verified = 1;
	    }
	}
	if (!verified) {
	    const char *dirString = Tcl_GetString(directory);
	    for (i=0; i<numDirs && !verified; i++) {
		if (strcmp(dirString, Tcl_GetString(dir[i])) == 0) {
		    verified = 1;
		}
	    }
	}
	if (!verified) {
	    /*
	     * Directory no longer on the search path. Remove from cache.
	     */

	    map = Tcl_DuplicateObj(map);
	    Tcl_DictObjRemove(NULL, map, nameObj);
	    TclSetProcessGlobalValue(&encodingFileMap, map, NULL);
	    directory = NULL;
	}
    }

    if (NULL != directory) {
	/*
	 * Got a directory from the cache. Try to use it first.
	 */

	Tcl_IncrRefCount(directory);
	path = Tcl_FSJoinToPath(directory, 1, &fileNameObj);
	Tcl_IncrRefCount(path);
	Tcl_DecrRefCount(directory);
	chan = Tcl_FSOpenFileChannel(NULL, path, "r", 0);
	Tcl_DecrRefCount(path);
    }

    /*
     * Scan the search path until we find it.
     */

    for (i=0; i<numDirs && (chan == NULL); i++) {
	path = Tcl_FSJoinToPath(dir[i], 1, &fileNameObj);
	Tcl_IncrRefCount(path);
	chan = Tcl_FSOpenFileChannel(NULL, path, "r", 0);
	Tcl_DecrRefCount(path);
	if (chan != NULL) {
	    /*
	     * Save directory in the cache.
	     */

	    map = Tcl_DuplicateObj(TclGetProcessGlobalValue(&encodingFileMap));
	    Tcl_DictObjPut(NULL, map, nameObj, dir[i]);
	    TclSetProcessGlobalValue(&encodingFileMap, map, NULL);
	}
    }

    if ((NULL == chan) && (interp != NULL)) {
	Tcl_AppendResult(interp, "unknown encoding \"", name, "\"", NULL);
	Tcl_SetErrorCode(interp, "TCL", "LOOKUP", "ENCODING", name, NULL);
    }
    Tcl_DecrRefCount(fileNameObj);
    Tcl_DecrRefCount(nameObj);
    Tcl_DecrRefCount(searchPath);

    return chan;
}

/*
 *---------------------------------------------------------------------------
 *
 * LoadEncodingFile --
 *
 *	Read a file that describes an encoding and create a new Encoding from
 *	the data.
 *
 * Results:
 *	The return value is the newly loaded Encoding, or NULL if the file
 *	didn't exist of was in the incorrect format. If NULL was returned, an
 *	error message is left in interp's result object, unless interp was
 *	NULL.
 *
 * Side effects:
 *	File read from disk.
 *
 *---------------------------------------------------------------------------
 */

static Tcl_Encoding
LoadEncodingFile(
    Tcl_Interp *interp,		/* Interp for error reporting, if not NULL. */
    const char *name)		/* The name of the encoding file on disk and
				 * also the name for new encoding. */
{
    Tcl_Channel chan = NULL;
    Tcl_Encoding encoding = NULL;
    int ch;

    chan = OpenEncodingFileChannel(interp, name);
    if (chan == NULL) {
	return NULL;
    }

    Tcl_SetChannelOption(NULL, chan, "-encoding", "utf-8");

    while (1) {
	Tcl_DString ds;

	Tcl_DStringInit(&ds);
	Tcl_Gets(chan, &ds);
	ch = Tcl_DStringValue(&ds)[0];
	Tcl_DStringFree(&ds);
	if (ch != '#') {
	    break;
	}
    }

    switch (ch) {
    case 'S':
	encoding = LoadTableEncoding(name, ENCODING_SINGLEBYTE, chan);
	break;
    case 'D':
	encoding = LoadTableEncoding(name, ENCODING_DOUBLEBYTE, chan);
	break;
    case 'M':
	encoding = LoadTableEncoding(name, ENCODING_MULTIBYTE, chan);
	break;
    case 'E':
	encoding = LoadEscapeEncoding(name, chan);
	break;
    }
    if ((encoding == NULL) && (interp != NULL)) {
	Tcl_AppendResult(interp, "invalid encoding file \"", name, "\"", NULL);
    }
    Tcl_Close(NULL, chan);

    return encoding;
}

/*
 *-------------------------------------------------------------------------
 *
 * LoadTableEncoding --
 *
 *	Helper function for LoadEncodingTable(). Loads a table to that
 *	converts between Unicode and some other encoding and creates an
 *	encoding (using a TableEncoding structure) from that information.
 *
 *	File contains binary data, but begins with a marker to indicate
 *	byte-ordering, so that same binary file can be read on either endian
 *	platforms.
 *
 * Results:
 *	The return value is the new encoding, or NULL if the encoding could
 *	not be created (because the file contained invalid data).
 *
 * Side effects:
 *	None.
 *
 *-------------------------------------------------------------------------
 */

static Tcl_Encoding
LoadTableEncoding(
    const char *name,		/* Name for new encoding. */
    int type,			/* Type of encoding (ENCODING_?????). */
    Tcl_Channel chan)		/* File containing new encoding. */
{
    Tcl_DString lineString;
    Tcl_Obj *objPtr;
    char *line;
    int i, hi, lo, numPages, symbol, fallback;
    unsigned char used[256];
    unsigned int size;
    TableEncodingData *dataPtr;
    unsigned short *pageMemPtr;
    Tcl_EncodingType encType;

    /*
     * Speed over memory. Use a full 256 character table to decode hex
     * sequences in the encoding files.
     */

    static const char staticHex[] = {
      0,  0,  0,  0,  0,  0,  0, 0, 0, 0, 0, 0, 0, 0, 0, 0, /*   0 ...  15 */
      0,  0,  0,  0,  0,  0,  0, 0, 0, 0, 0, 0, 0, 0, 0, 0, /*  16 ...  31 */
      0,  0,  0,  0,  0,  0,  0, 0, 0, 0, 0, 0, 0, 0, 0, 0, /*  32 ...  47 */
      0,  1,  2,  3,  4,  5,  6, 7, 8, 9, 0, 0, 0, 0, 0, 0, /*  48 ...  63 */
      0, 10, 11, 12, 13, 14, 15, 0, 0, 0, 0, 0, 0, 0, 0, 0, /*  64 ...  79 */
      0,  0,  0,  0,  0,  0,  0, 0, 0, 0, 0, 0, 0, 0, 0, 0, /*  80 ...  95 */
      0, 10, 11, 12, 13, 14, 15, 0, 0, 0, 0, 0, 0, 0, 0, 0, /*  96 ... 111 */
      0,  1,  2,  3,  4,  5,  6, 7, 8, 9, 0, 0, 0, 0, 0, 0, /* 112 ... 127 */
      0,  0,  0,  0,  0,  0,  0, 0, 0, 0, 0, 0, 0, 0, 0, 0, /* 128 ... 143 */
      0,  0,  0,  0,  0,  0,  0, 0, 0, 0, 0, 0, 0, 0, 0, 0, /* 144 ... 159 */
      0,  0,  0,  0,  0,  0,  0, 0, 0, 0, 0, 0, 0, 0, 0, 0, /* 160 ... 175 */
      0,  0,  0,  0,  0,  0,  0, 0, 0, 0, 0, 0, 0, 0, 0, 0, /* 176 ... 191 */
      0,  0,  0,  0,  0,  0,  0, 0, 0, 0, 0, 0, 0, 0, 0, 0, /* 192 ... 207 */
      0,  0,  0,  0,  0,  0,  0, 0, 0, 0, 0, 0, 0, 0, 0, 0, /* 208 ... 223 */
      0,  0,  0,  0,  0,  0,  0, 0, 0, 0, 0, 0, 0, 0, 0, 0, /* 224 ... 239 */
      0,  0,  0,  0,  0,  0,  0, 0, 0, 0, 0, 0, 0, 0, 0, 0, /* 240 ... 255 */
    };

    Tcl_DStringInit(&lineString);
    Tcl_Gets(chan, &lineString);
    line = Tcl_DStringValue(&lineString);

    fallback = (int) strtol(line, &line, 16);
    symbol = (int) strtol(line, &line, 10);
    numPages = (int) strtol(line, &line, 10);
    Tcl_DStringFree(&lineString);

    if (numPages < 0) {
	numPages = 0;
    } else if (numPages > 256) {
	numPages = 256;
    }

    memset(used, 0, sizeof(used));

#undef PAGESIZE
#define PAGESIZE    (256 * sizeof(unsigned short))

    dataPtr = (TableEncodingData *) ckalloc(sizeof(TableEncodingData));
    memset(dataPtr, 0, sizeof(TableEncodingData));

    dataPtr->fallback = fallback;

    /*
     * Read the table that maps characters to Unicode. Performs a single
     * malloc to get the memory for the array and all the pages needed by the
     * array.
     */

    size = 256 * sizeof(unsigned short *) + numPages * PAGESIZE;
    dataPtr->toUnicode = (unsigned short **) ckalloc(size);
    memset(dataPtr->toUnicode, 0, size);
    pageMemPtr = (unsigned short *) (dataPtr->toUnicode + 256);

    TclNewObj(objPtr);
    Tcl_IncrRefCount(objPtr);
    for (i = 0; i < numPages; i++) {
	int ch;
	char *p;

	Tcl_ReadChars(chan, objPtr, 3 + 16 * (16 * 4 + 1), 0);
	p = Tcl_GetString(objPtr);
	hi = (staticHex[UCHAR(p[0])] << 4) + staticHex[UCHAR(p[1])];
	dataPtr->toUnicode[hi] = pageMemPtr;
	p += 2;
	for (lo = 0; lo < 256; lo++) {
	    if ((lo & 0x0f) == 0) {
		p++;
	    }
	    ch = (staticHex[UCHAR(p[0])] << 12) + (staticHex[UCHAR(p[1])] << 8)
		    + (staticHex[UCHAR(p[2])] << 4) + staticHex[UCHAR(p[3])];
	    if (ch != 0) {
		used[ch >> 8] = 1;
	    }
	    *pageMemPtr = (unsigned short) ch;
	    pageMemPtr++;
	    p += 4;
	}
    }
    TclDecrRefCount(objPtr);

    if (type == ENCODING_DOUBLEBYTE) {
	memset(dataPtr->prefixBytes, 1, sizeof(dataPtr->prefixBytes));
    } else {
	for (hi = 1; hi < 256; hi++) {
	    if (dataPtr->toUnicode[hi] != NULL) {
		dataPtr->prefixBytes[hi] = 1;
	    }
	}
    }

    /*
     * Invert toUnicode array to produce the fromUnicode array. Performs a
     * single malloc to get the memory for the array and all the pages needed
     * by the array. While reading in the toUnicode array, we remembered what
     * pages that would be needed for the fromUnicode array.
     */

    if (symbol) {
	used[0] = 1;
    }
    numPages = 0;
    for (hi = 0; hi < 256; hi++) {
	if (used[hi]) {
	    numPages++;
	}
    }
    size = 256 * sizeof(unsigned short *) + numPages * PAGESIZE;
    dataPtr->fromUnicode = (unsigned short **) ckalloc(size);
    memset(dataPtr->fromUnicode, 0, size);
    pageMemPtr = (unsigned short *) (dataPtr->fromUnicode + 256);

    for (hi = 0; hi < 256; hi++) {
	if (dataPtr->toUnicode[hi] == NULL) {
	    dataPtr->toUnicode[hi] = emptyPage;
	} else {
	    for (lo = 0; lo < 256; lo++) {
		int ch;

		ch = dataPtr->toUnicode[hi][lo];
		if (ch != 0) {
		    unsigned short *page;

		    page = dataPtr->fromUnicode[ch >> 8];
		    if (page == NULL) {
			page = pageMemPtr;
			pageMemPtr += 256;
			dataPtr->fromUnicode[ch >> 8] = page;
		    }
		    page[ch & 0xff] = (unsigned short) ((hi << 8) + lo);
		}
	    }
	}
    }
    if (type == ENCODING_MULTIBYTE) {
	/*
	 * If multibyte encodings don't have a backslash character, define
	 * one. Otherwise, on Windows, native file names won't work because
	 * the backslash in the file name will map to the unknown character
	 * (question mark) when converting from UTF-8 to external encoding.
	 */

	if (dataPtr->fromUnicode[0] != NULL) {
	    if (dataPtr->fromUnicode[0]['\\'] == '\0') {
		dataPtr->fromUnicode[0]['\\'] = '\\';
	    }
	}
    }
    if (symbol) {
	unsigned short *page;

	/*
	 * Make a special symbol encoding that not only maps the symbol
	 * characters from their Unicode code points down into page 0, but
	 * also ensure that the characters on page 0 map to themselves. This
	 * is so that a symbol font can be used to display a simple string
	 * like "abcd" and have alpha, beta, chi, delta show up, rather than
	 * have "unknown" chars show up because strictly speaking the symbol
	 * font doesn't have glyphs for those low ascii chars.
	 */

	page = dataPtr->fromUnicode[0];
	if (page == NULL) {
	    page = pageMemPtr;
	    dataPtr->fromUnicode[0] = page;
	}
	for (lo = 0; lo < 256; lo++) {
	    if (dataPtr->toUnicode[0][lo] != 0) {
		page[lo] = (unsigned short) lo;
	    }
	}
    }
    for (hi = 0; hi < 256; hi++) {
	if (dataPtr->fromUnicode[hi] == NULL) {
	    dataPtr->fromUnicode[hi] = emptyPage;
	}
    }

    /*
     * For trailing 'R'everse encoding, see [Patch 689341]
     */

    Tcl_DStringInit(&lineString);
    do {
	int len;

	/*
	 * Skip leading empty lines.
	 */

	while ((len = Tcl_Gets(chan, &lineString)) == 0) {
	    /* empty body */
	}

	if (len < 0) {
	    break;
	}
	line = Tcl_DStringValue(&lineString);
	if (line[0] != 'R') {
	    break;
	}
	for (Tcl_DStringSetLength(&lineString, 0);
		(len = Tcl_Gets(chan, &lineString)) >= 0;
		Tcl_DStringSetLength(&lineString, 0)) {
	    unsigned char* p;
	    int to, from;

	    if (len < 5) {
		continue;
	    }
	    p = (unsigned char*) Tcl_DStringValue(&lineString);
	    to = (staticHex[p[0]] << 12) + (staticHex[p[1]] << 8)
		    + (staticHex[p[2]] << 4) + staticHex[p[3]];
	    if (to == 0) {
	    	continue;
	    }
	    for (p += 5, len -= 5; len >= 0 && *p; p += 5, len -= 5) {
		from = (staticHex[p[0]] << 12) + (staticHex[p[1]] << 8)
			+ (staticHex[p[2]] << 4) + staticHex[p[3]];
	    	if (from == 0) {
		    continue;
		}
		dataPtr->fromUnicode[from >> 8][from & 0xff] = to;
	    }
	}
    } while (0);
    Tcl_DStringFree(&lineString);

    encType.encodingName    = name;
    encType.toUtfProc	    = TableToUtfProc;
    encType.fromUtfProc	    = TableFromUtfProc;
    encType.freeProc	    = TableFreeProc;
    encType.nullSize	    = (type == ENCODING_DOUBLEBYTE) ? 2 : 1;
    encType.clientData	    = (ClientData) dataPtr;

    return Tcl_CreateEncoding(&encType);
}

/*
 *-------------------------------------------------------------------------
 *
 * LoadEscapeEncoding --
 *
 *	Helper function for LoadEncodingTable(). Loads a state machine that
 *	converts between Unicode and some other encoding.
 *
 *	File contains text data that describes the escape sequences that are
 *	used to choose an encoding and the associated names for the
 *	sub-encodings.
 *
 * Results:
 *	The return value is the new encoding, or NULL if the encoding could
 *	not be created (because the file contained invalid data).
 *
 * Side effects:
 *	None.
 *
 *-------------------------------------------------------------------------
 */

static Tcl_Encoding
LoadEscapeEncoding(
    const char *name,		/* Name for new encoding. */
    Tcl_Channel chan)		/* File containing new encoding. */
{
    int i;
    unsigned int size;
    Tcl_DString escapeData;
    char init[16], final[16];
    EscapeEncodingData *dataPtr;
    Tcl_EncodingType type;

    init[0] = '\0';
    final[0] = '\0';
    Tcl_DStringInit(&escapeData);

    while (1) {
	int argc;
	const char **argv;
	char *line;
	Tcl_DString lineString;

	Tcl_DStringInit(&lineString);
	if (Tcl_Gets(chan, &lineString) < 0) {
	    break;
	}
	line = Tcl_DStringValue(&lineString);
	if (Tcl_SplitList(NULL, line, &argc, &argv) != TCL_OK) {
	    continue;
	}
	if (argc >= 2) {
	    if (strcmp(argv[0], "name") == 0) {
		/* do nothing */
	    } else if (strcmp(argv[0], "init") == 0) {
		strncpy(init, argv[1], sizeof(init));
		init[sizeof(init) - 1] = '\0';
	    } else if (strcmp(argv[0], "final") == 0) {
		strncpy(final, argv[1], sizeof(final));
		final[sizeof(final) - 1] = '\0';
	    } else {
		EscapeSubTable est;
		Encoding *e;

		strncpy(est.sequence, argv[1], sizeof(est.sequence));
		est.sequence[sizeof(est.sequence) - 1] = '\0';
		est.sequenceLen = strlen(est.sequence);

		strncpy(est.name, argv[0], sizeof(est.name));
		est.name[sizeof(est.name) - 1] = '\0';

		/*
		 * To avoid infinite recursion in [encoding system iso2022-*]
		 */

		e = (Encoding *) Tcl_GetEncoding(NULL, est.name);
		if (e && e->toUtfProc != TableToUtfProc &&
			e->toUtfProc != Iso88591ToUtfProc) {
		   Tcl_FreeEncoding((Tcl_Encoding) e);
		   e = NULL;
		}
		est.encodingPtr = e;
		Tcl_DStringAppend(&escapeData, (char *) &est, sizeof(est));
	    }
	}
	ckfree((char *) argv);
	Tcl_DStringFree(&lineString);
    }

    size = sizeof(EscapeEncodingData) - sizeof(EscapeSubTable)
	    + Tcl_DStringLength(&escapeData);
    dataPtr = (EscapeEncodingData *) ckalloc(size);
    dataPtr->initLen = strlen(init);
    strcpy(dataPtr->init, init);
    dataPtr->finalLen = strlen(final);
    strcpy(dataPtr->final, final);
    dataPtr->numSubTables =
	    Tcl_DStringLength(&escapeData) / sizeof(EscapeSubTable);
    memcpy(dataPtr->subTables, Tcl_DStringValue(&escapeData),
	    (size_t) Tcl_DStringLength(&escapeData));
    Tcl_DStringFree(&escapeData);

    memset(dataPtr->prefixBytes, 0, sizeof(dataPtr->prefixBytes));
    for (i = 0; i < dataPtr->numSubTables; i++) {
	dataPtr->prefixBytes[UCHAR(dataPtr->subTables[i].sequence[0])] = 1;
    }
    if (dataPtr->init[0] != '\0') {
	dataPtr->prefixBytes[UCHAR(dataPtr->init[0])] = 1;
    }
    if (dataPtr->final[0] != '\0') {
	dataPtr->prefixBytes[UCHAR(dataPtr->final[0])] = 1;
    }

    type.encodingName	= name;
    type.toUtfProc	= EscapeToUtfProc;
    type.fromUtfProc    = EscapeFromUtfProc;
    type.freeProc	= EscapeFreeProc;
    type.nullSize	= 1;
    type.clientData	= (ClientData) dataPtr;

    return Tcl_CreateEncoding(&type);
}

/*
 *-------------------------------------------------------------------------
 *
 * BinaryProc --
 *
 *	The default conversion when no other conversion is specified. No
 *	translation is done; source bytes are copied directly to destination
 *	bytes.
 *
 * Results:
 *	Returns TCL_OK if conversion was successful.
 *
 * Side effects:
 *	None.
 *
 *-------------------------------------------------------------------------
 */

static int
BinaryProc(
    ClientData clientData,	/* Not used. */
    const char *src,		/* Source string (unknown encoding). */
    int srcLen,			/* Source string length in bytes. */
    int flags,			/* Conversion control flags. */
    Tcl_EncodingState *statePtr,/* Place for conversion routine to store state
				 * information used during a piecewise
				 * conversion. Contents of statePtr are
				 * initialized and/or reset by conversion
				 * routine under control of flags argument. */
    char *dst,			/* Output buffer in which converted string is
				 * stored. */
    int dstLen,			/* The maximum length of output buffer in
				 * bytes. */
    int *srcReadPtr,		/* Filled with the number of bytes from the
				 * source string that were converted. */
    int *dstWrotePtr,		/* Filled with the number of bytes that were
				 * stored in the output buffer as a result of
				 * the conversion. */
    int *dstCharsPtr)		/* Filled with the number of characters that
				 * correspond to the bytes stored in the
				 * output buffer. */
{
    int result;

    result = TCL_OK;
    dstLen -= TCL_UTF_MAX - 1;
    if (dstLen < 0) {
	dstLen = 0;
    }
    if (srcLen > dstLen) {
	srcLen = dstLen;
	result = TCL_CONVERT_NOSPACE;
    }

    *srcReadPtr = srcLen;
    *dstWrotePtr = srcLen;
    *dstCharsPtr = srcLen;
    memcpy(dst, src, (size_t) srcLen);
    return result;
}

/*
 *-------------------------------------------------------------------------
 *
 * UtfExtToUtfIntProc --
 *
 *	Convert from UTF-8 to UTF-8. While converting null-bytes from the
 *	Tcl's internal representation (0xc0, 0x80) to the official
 *	representation (0x00). See UtfToUtfProc for details.
 *
 * Results:
 *	Returns TCL_OK if conversion was successful.
 *
 * Side effects:
 *	None.
 *
 *-------------------------------------------------------------------------
 */

static int
UtfIntToUtfExtProc(
    ClientData clientData,	/* Not used. */
    const char *src,		/* Source string in UTF-8. */
    int srcLen,			/* Source string length in bytes. */
    int flags,			/* Conversion control flags. */
    Tcl_EncodingState *statePtr,/* Place for conversion routine to store state
				 * information used during a piecewise
				 * conversion. Contents of statePtr are
				 * initialized and/or reset by conversion
				 * routine under control of flags argument. */
    char *dst,			/* Output buffer in which converted string
				 * is stored. */
    int dstLen,			/* The maximum length of output buffer in
				 * bytes. */
    int *srcReadPtr,		/* Filled with the number of bytes from the
				 * source string that were converted. This may
				 * be less than the original source length if
				 * there was a problem converting some source
				 * characters. */
    int *dstWrotePtr,		/* Filled with the number of bytes that were
				 * stored in the output buffer as a result of
				 * the conversion. */
    int *dstCharsPtr)		/* Filled with the number of characters that
				 * correspond to the bytes stored in the
				 * output buffer. */
{
    return UtfToUtfProc(clientData, src, srcLen, flags, statePtr, dst, dstLen,
	    srcReadPtr, dstWrotePtr, dstCharsPtr, 1);
}

/*
 *-------------------------------------------------------------------------
 *
 * UtfExtToUtfIntProc --
 *
 *	Convert from UTF-8 to UTF-8 while converting null-bytes from the
 *	official representation (0x00) to Tcl's internal representation (0xc0,
 *	0x80). See UtfToUtfProc for details.
 *
 * Results:
 *	Returns TCL_OK if conversion was successful.
 *
 * Side effects:
 *	None.
 *
 *-------------------------------------------------------------------------
 */
static int
UtfExtToUtfIntProc(
    ClientData clientData,	/* Not used. */
    const char *src,		/* Source string in UTF-8. */
    int srcLen,			/* Source string length in bytes. */
    int flags,			/* Conversion control flags. */
    Tcl_EncodingState *statePtr,/* Place for conversion routine to store state
				 * information used during a piecewise
				 * conversion. Contents of statePtr are
				 * initialized and/or reset by conversion
				 * routine under control of flags argument. */
    char *dst,			/* Output buffer in which converted string is
				 * stored. */
    int dstLen,			/* The maximum length of output buffer in
				 * bytes. */
    int *srcReadPtr,		/* Filled with the number of bytes from the
				 * source string that were converted. This may
				 * be less than the original source length if
				 * there was a problem converting some source
				 * characters. */
    int *dstWrotePtr,		/* Filled with the number of bytes that were
				 * stored in the output buffer as a result of
				 * the conversion. */
    int *dstCharsPtr)		/* Filled with the number of characters that
				 * correspond to the bytes stored in the
				 * output buffer. */
{
    return UtfToUtfProc(clientData, src, srcLen, flags, statePtr, dst, dstLen,
	    srcReadPtr, dstWrotePtr, dstCharsPtr, 0);
}

/*
 *-------------------------------------------------------------------------
 *
 * UtfToUtfProc --
 *
 *	Convert from UTF-8 to UTF-8. Note that the UTF-8 to UTF-8 translation
 *	is not a no-op, because it will turn a stream of improperly formed
 *	UTF-8 into a properly formed stream.
 *
 * Results:
 *	Returns TCL_OK if conversion was successful.
 *
 * Side effects:
 *	None.
 *
 *-------------------------------------------------------------------------
 */

static int
UtfToUtfProc(
    ClientData clientData,	/* Not used. */
    const char *src,		/* Source string in UTF-8. */
    int srcLen,			/* Source string length in bytes. */
    int flags,			/* Conversion control flags. */
    Tcl_EncodingState *statePtr,/* Place for conversion routine to store state
				 * information used during a piecewise
				 * conversion. Contents of statePtr are
				 * initialized and/or reset by conversion
				 * routine under control of flags argument. */
    char *dst,			/* Output buffer in which converted string is
				 * stored. */
    int dstLen,			/* The maximum length of output buffer in
				 * bytes. */
    int *srcReadPtr,		/* Filled with the number of bytes from the
				 * source string that were converted. This may
				 * be less than the original source length if
				 * there was a problem converting some source
				 * characters. */
    int *dstWrotePtr,		/* Filled with the number of bytes that were
				 * stored in the output buffer as a result of
				 * the conversion. */
    int *dstCharsPtr,		/* Filled with the number of characters that
				 * correspond to the bytes stored in the
				 * output buffer. */
    int pureNullMode)		/* Convert embedded nulls from internal
				 * representation to real null-bytes or vice
				 * versa. */
{
    const char *srcStart, *srcEnd, *srcClose;
    char *dstStart, *dstEnd;
    int result, numChars;
    Tcl_UniChar ch;

    result = TCL_OK;

    srcStart = src;
    srcEnd = src + srcLen;
    srcClose = srcEnd;
    if ((flags & TCL_ENCODING_END) == 0) {
	srcClose -= TCL_UTF_MAX;
    }

    dstStart = dst;
    dstEnd = dst + dstLen - TCL_UTF_MAX;

    for (numChars = 0; src < srcEnd; numChars++) {
	if ((src > srcClose) && (!Tcl_UtfCharComplete(src, srcEnd - src))) {
	    /*
	     * If there is more string to follow, this will ensure that the
	     * last UTF-8 character in the source buffer hasn't been cut off.
	     */

	    result = TCL_CONVERT_MULTIBYTE;
	    break;
	}
	if (dst > dstEnd) {
	    result = TCL_CONVERT_NOSPACE;
	    break;
	}
	if (UCHAR(*src) < 0x80 && !(UCHAR(*src) == 0 && pureNullMode == 0)) {
	    /*
	     * Copy 7bit chatacters, but skip null-bytes when we are in input
	     * mode, so that they get converted to 0xc080.
	     */

	    *dst++ = *src++;
	} else if (pureNullMode == 1 && UCHAR(*src) == 0xc0 &&
		UCHAR(*(src+1)) == 0x80) {
	    /*
	     * Convert 0xc080 to real nulls when we are in output mode.
	     */

	    *dst++ = 0;
	    src += 2;
	} else if (!Tcl_UtfCharComplete(src, srcEnd - src)) {
	    /*
	     * Always check before using Tcl_UtfToUniChar. Not doing can so
	     * cause it run beyond the endof the buffer! If we happen such an
	     * incomplete char its byts are made to represent themselves.
	     */

	    ch = (unsigned char) *src;
	    src += 1;
	    dst += Tcl_UniCharToUtf(ch, dst);
	} else {
	    src += Tcl_UtfToUniChar(src, &ch);
	    dst += Tcl_UniCharToUtf(ch, dst);
	}
    }

    *srcReadPtr = src - srcStart;
    *dstWrotePtr = dst - dstStart;
    *dstCharsPtr = numChars;
    return result;
}

/*
 *-------------------------------------------------------------------------
 *
 * UnicodeToUtfProc --
 *
 *	Convert from Unicode to UTF-8.
 *
 * Results:
 *	Returns TCL_OK if conversion was successful.
 *
 * Side effects:
 *	None.
 *
 *-------------------------------------------------------------------------
 */

static int
UnicodeToUtfProc(
    ClientData clientData,	/* Not used. */
    const char *src,		/* Source string in Unicode. */
    int srcLen,			/* Source string length in bytes. */
    int flags,			/* Conversion control flags. */
    Tcl_EncodingState *statePtr,/* Place for conversion routine to store state
				 * information used during a piecewise
				 * conversion. Contents of statePtr are
				 * initialized and/or reset by conversion
				 * routine under control of flags argument. */
    char *dst,			/* Output buffer in which converted string is
				 * stored. */
    int dstLen,			/* The maximum length of output buffer in
				 * bytes. */
    int *srcReadPtr,		/* Filled with the number of bytes from the
				 * source string that were converted. This may
				 * be less than the original source length if
				 * there was a problem converting some source
				 * characters. */
    int *dstWrotePtr,		/* Filled with the number of bytes that were
				 * stored in the output buffer as a result of
				 * the conversion. */
    int *dstCharsPtr)		/* Filled with the number of characters that
				 * correspond to the bytes stored in the
				 * output buffer. */
{
    const char *srcStart, *srcEnd;
    char *dstEnd, *dstStart;
    int result, numChars;
    Tcl_UniChar ch;

    result = TCL_OK;
    if ((srcLen % sizeof(Tcl_UniChar)) != 0) {
	result = TCL_CONVERT_MULTIBYTE;
	srcLen /= sizeof(Tcl_UniChar);
	srcLen *= sizeof(Tcl_UniChar);
    }

    srcStart = src;
    srcEnd = src + srcLen;

    dstStart = dst;
    dstEnd = dst + dstLen - TCL_UTF_MAX;

    for (numChars = 0; src < srcEnd; numChars++) {
	if (dst > dstEnd) {
	    result = TCL_CONVERT_NOSPACE;
	    break;
	}
	/*
	 * Special case for 1-byte utf chars for speed.  Make sure we
	 * work with Tcl_UniChar-size data.
	 */
	ch = *(Tcl_UniChar *)src;
	if (ch && ch < 0x80) {
	    *dst++ = (ch & 0xFF);
	} else {
	    dst += Tcl_UniCharToUtf(ch, dst);
	}
	src += sizeof(Tcl_UniChar);
    }

    *srcReadPtr = src - srcStart;
    *dstWrotePtr = dst - dstStart;
    *dstCharsPtr = numChars;
    return result;
}

/*
 *-------------------------------------------------------------------------
 *
 * UtfToUnicodeProc --
 *
 *	Convert from UTF-8 to Unicode.
 *
 * Results:
 *	Returns TCL_OK if conversion was successful.
 *
 * Side effects:
 *	None.
 *
 *-------------------------------------------------------------------------
 */

static int
UtfToUnicodeProc(
    ClientData clientData,	/* TableEncodingData that specifies
				 * encoding. */
    const char *src,		/* Source string in UTF-8. */
    int srcLen,			/* Source string length in bytes. */
    int flags,			/* Conversion control flags. */
    Tcl_EncodingState *statePtr,/* Place for conversion routine to store state
				 * information used during a piecewise
				 * conversion. Contents of statePtr are
				 * initialized and/or reset by conversion
				 * routine under control of flags argument. */
    char *dst,			/* Output buffer in which converted string is
				 * stored. */
    int dstLen,			/* The maximum length of output buffer in
				 * bytes. */
    int *srcReadPtr,		/* Filled with the number of bytes from the
				 * source string that were converted. This may
				 * be less than the original source length if
				 * there was a problem converting some source
				 * characters. */
    int *dstWrotePtr,		/* Filled with the number of bytes that were
				 * stored in the output buffer as a result of
				 * the conversion. */
    int *dstCharsPtr)		/* Filled with the number of characters that
				 * correspond to the bytes stored in the
				 * output buffer. */
{
    const char *srcStart, *srcEnd, *srcClose, *dstStart, *dstEnd;
    int result, numChars;
    Tcl_UniChar ch;

    srcStart = src;
    srcEnd = src + srcLen;
    srcClose = srcEnd;
    if ((flags & TCL_ENCODING_END) == 0) {
	srcClose -= TCL_UTF_MAX;
    }

    dstStart = dst;
    dstEnd   = dst + dstLen - sizeof(Tcl_UniChar);

    result = TCL_OK;
    for (numChars = 0; src < srcEnd; numChars++) {
	if ((src > srcClose) && (!Tcl_UtfCharComplete(src, srcEnd - src))) {
	    /*
	     * If there is more string to follow, this will ensure that the
	     * last UTF-8 character in the source buffer hasn't been cut off.
	     */

	    result = TCL_CONVERT_MULTIBYTE;
	    break;
	}
	if (dst > dstEnd) {
	    result = TCL_CONVERT_NOSPACE;
	    break;
        }
	src += TclUtfToUniChar(src, &ch);
	/*
	 * Need to handle this in a way that won't cause misalignment
	 * by casting dst to a Tcl_UniChar. [Bug 1122671]
	 * XXX: This hard-codes the assumed size of Tcl_UniChar as 2.
	 */
#ifdef WORDS_BIGENDIAN
	*dst++ = (ch >> 8);
	*dst++ = (ch & 0xFF);
#else
	*dst++ = (ch & 0xFF);
	*dst++ = (ch >> 8);
#endif
    }
    *srcReadPtr = src - srcStart;
    *dstWrotePtr = dst - dstStart;
    *dstCharsPtr = numChars;
    return result;
}

/*
 *-------------------------------------------------------------------------
 *
 * TableToUtfProc --
 *
 *	Convert from the encoding specified by the TableEncodingData into
 *	UTF-8.
 *
 * Results:
 *	Returns TCL_OK if conversion was successful.
 *
 * Side effects:
 *	None.
 *
 *-------------------------------------------------------------------------
 */

static int
TableToUtfProc(
    ClientData clientData,	/* TableEncodingData that specifies
				 * encoding. */
    const char *src,		/* Source string in specified encoding. */
    int srcLen,			/* Source string length in bytes. */
    int flags,			/* Conversion control flags. */
    Tcl_EncodingState *statePtr,/* Place for conversion routine to store state
				 * information used during a piecewise
				 * conversion. Contents of statePtr are
				 * initialized and/or reset by conversion
				 * routine under control of flags argument. */
    char *dst,			/* Output buffer in which converted string is
				 * stored. */
    int dstLen,			/* The maximum length of output buffer in
				 * bytes. */
    int *srcReadPtr,		/* Filled with the number of bytes from the
				 * source string that were converted. This may
				 * be less than the original source length if
				 * there was a problem converting some source
				 * characters. */
    int *dstWrotePtr,		/* Filled with the number of bytes that were
				 * stored in the output buffer as a result of
				 * the conversion. */
    int *dstCharsPtr)		/* Filled with the number of characters that
				 * correspond to the bytes stored in the
				 * output buffer. */
{
    const char *srcStart, *srcEnd;
    char *dstEnd, *dstStart, *prefixBytes;
    int result, byte, numChars;
    Tcl_UniChar ch;
    unsigned short **toUnicode;
    unsigned short *pageZero;
    TableEncodingData *dataPtr;

    srcStart = src;
    srcEnd = src + srcLen;

    dstStart = dst;
    dstEnd = dst + dstLen - TCL_UTF_MAX;

    dataPtr = (TableEncodingData *) clientData;
    toUnicode = dataPtr->toUnicode;
    prefixBytes = dataPtr->prefixBytes;
    pageZero = toUnicode[0];

    result = TCL_OK;
    for (numChars = 0; src < srcEnd; numChars++) {
	if (dst > dstEnd) {
	    result = TCL_CONVERT_NOSPACE;
	    break;
	}
	byte = *((unsigned char *) src);
	if (prefixBytes[byte]) {
	    src++;
	    if (src >= srcEnd) {
		src--;
		result = TCL_CONVERT_MULTIBYTE;
		break;
	    }
	    ch = toUnicode[byte][*((unsigned char *) src)];
	} else {
	    ch = pageZero[byte];
	}
	if ((ch == 0) && (byte != 0)) {
	    if (flags & TCL_ENCODING_STOPONERROR) {
		result = TCL_CONVERT_SYNTAX;
		break;
	    }
	    if (prefixBytes[byte]) {
		src--;
	    }
	    ch = (Tcl_UniChar) byte;
	}
	/*
	 * Special case for 1-byte utf chars for speed.
	 */
	if (ch && ch < 0x80) {
	    *dst++ = (char) ch;
	} else {
	    dst += Tcl_UniCharToUtf(ch, dst);
	}
	src++;
    }

    *srcReadPtr = src - srcStart;
    *dstWrotePtr = dst - dstStart;
    *dstCharsPtr = numChars;
    return result;
}

/*
 *-------------------------------------------------------------------------
 *
 * TableFromUtfProc --
 *
 *	Convert from UTF-8 into the encoding specified by the
 *	TableEncodingData.
 *
 * Results:
 *	Returns TCL_OK if conversion was successful.
 *
 * Side effects:
 *	None.
 *
 *-------------------------------------------------------------------------
 */

static int
TableFromUtfProc(
    ClientData clientData,	/* TableEncodingData that specifies
				 * encoding. */
    const char *src,		/* Source string in UTF-8. */
    int srcLen,			/* Source string length in bytes. */
    int flags,			/* Conversion control flags. */
    Tcl_EncodingState *statePtr,/* Place for conversion routine to store state
				 * information used during a piecewise
				 * conversion. Contents of statePtr are
				 * initialized and/or reset by conversion
				 * routine under control of flags argument. */
    char *dst,			/* Output buffer in which converted string is
				 * stored. */
    int dstLen,			/* The maximum length of output buffer in
				 * bytes. */
    int *srcReadPtr,		/* Filled with the number of bytes from the
				 * source string that were converted. This may
				 * be less than the original source length if
				 * there was a problem converting some source
				 * characters. */
    int *dstWrotePtr,		/* Filled with the number of bytes that were
				 * stored in the output buffer as a result of
				 * the conversion. */
    int *dstCharsPtr)		/* Filled with the number of characters that
				 * correspond to the bytes stored in the
				 * output buffer. */
{
    const char *srcStart, *srcEnd, *srcClose;
    char *dstStart, *dstEnd, *prefixBytes;
    Tcl_UniChar ch;
    int result, len, word, numChars;
    TableEncodingData *dataPtr;
    unsigned short **fromUnicode;

    result = TCL_OK;

    dataPtr = (TableEncodingData *) clientData;
    prefixBytes = dataPtr->prefixBytes;
    fromUnicode = dataPtr->fromUnicode;

    srcStart = src;
    srcEnd = src + srcLen;
    srcClose = srcEnd;
    if ((flags & TCL_ENCODING_END) == 0) {
	srcClose -= TCL_UTF_MAX;
    }

    dstStart = dst;
    dstEnd = dst + dstLen - 1;

    for (numChars = 0; src < srcEnd; numChars++) {
	if ((src > srcClose) && (!Tcl_UtfCharComplete(src, srcEnd - src))) {
	    /*
	     * If there is more string to follow, this will ensure that the
	     * last UTF-8 character in the source buffer hasn't been cut off.
	     */

	    result = TCL_CONVERT_MULTIBYTE;
	    break;
	}
	len = TclUtfToUniChar(src, &ch);

#if TCL_UTF_MAX > 3
	/*
	 * This prevents a crash condition. More evaluation is required for
	 * full support of int Tcl_UniChar. [Bug 1004065]
	 */

	if (ch & 0xffff0000) {
	    word = 0;
	} else
#endif
	    word = fromUnicode[(ch >> 8)][ch & 0xff];

	if ((word == 0) && (ch != 0)) {
	    if (flags & TCL_ENCODING_STOPONERROR) {
		result = TCL_CONVERT_UNKNOWN;
		break;
	    }
	    word = dataPtr->fallback;
	}
	if (prefixBytes[(word >> 8)] != 0) {
	    if (dst + 1 > dstEnd) {
		result = TCL_CONVERT_NOSPACE;
		break;
	    }
	    dst[0] = (char) (word >> 8);
	    dst[1] = (char) word;
	    dst += 2;
	} else {
	    if (dst > dstEnd) {
		result = TCL_CONVERT_NOSPACE;
		break;
	    }
	    dst[0] = (char) word;
	    dst++;
	}
	src += len;
    }

    *srcReadPtr = src - srcStart;
    *dstWrotePtr = dst - dstStart;
    *dstCharsPtr = numChars;
    return result;
}

/*
 *-------------------------------------------------------------------------
 *
 * Iso88591ToUtfProc --
 *
 *	Convert from the "iso8859-1" encoding into UTF-8.
 *
 * Results:
 *	Returns TCL_OK if conversion was successful.
 *
 * Side effects:
 *	None.
 *
 *-------------------------------------------------------------------------
 */

static int
Iso88591ToUtfProc(
    ClientData clientData,	/* Ignored. */
    const char *src,		/* Source string in specified encoding. */
    int srcLen,			/* Source string length in bytes. */
    int flags,			/* Conversion control flags. */
    Tcl_EncodingState *statePtr,/* Place for conversion routine to store state
				 * information used during a piecewise
				 * conversion. Contents of statePtr are
				 * initialized and/or reset by conversion
				 * routine under control of flags argument. */
    char *dst,			/* Output buffer in which converted string is
				 * stored. */
    int dstLen,			/* The maximum length of output buffer in
				 * bytes. */
    int *srcReadPtr,		/* Filled with the number of bytes from the
				 * source string that were converted. This may
				 * be less than the original source length if
				 * there was a problem converting some source
				 * characters. */
    int *dstWrotePtr,		/* Filled with the number of bytes that were
				 * stored in the output buffer as a result of
				 * the conversion. */
    int *dstCharsPtr)		/* Filled with the number of characters that
				 * correspond to the bytes stored in the
				 * output buffer. */
{
    const char *srcStart, *srcEnd;
    char *dstEnd, *dstStart;
    int result, numChars;

    srcStart = src;
    srcEnd = src + srcLen;

    dstStart = dst;
    dstEnd = dst + dstLen - TCL_UTF_MAX;

    result = TCL_OK;
    for (numChars = 0; src < srcEnd; numChars++) {
	Tcl_UniChar ch;

	if (dst > dstEnd) {
	    result = TCL_CONVERT_NOSPACE;
	    break;
	}
	ch = (Tcl_UniChar) *((unsigned char *) src);
	/*
	 * Special case for 1-byte utf chars for speed.
	 */
	if (ch && ch < 0x80) {
	    *dst++ = (char) ch;
	} else {
	    dst += Tcl_UniCharToUtf(ch, dst);
	}
	src++;
    }

    *srcReadPtr = src - srcStart;
    *dstWrotePtr = dst - dstStart;
    *dstCharsPtr = numChars;
    return result;
}

/*
 *-------------------------------------------------------------------------
 *
 * Iso88591FromUtfProc --
 *
 *	Convert from UTF-8 into the encoding "iso8859-1".
 *
 * Results:
 *	Returns TCL_OK if conversion was successful.
 *
 * Side effects:
 *	None.
 *
 *-------------------------------------------------------------------------
 */

static int
Iso88591FromUtfProc(
    ClientData clientData,	/* Ignored. */
    const char *src,		/* Source string in UTF-8. */
    int srcLen,			/* Source string length in bytes. */
    int flags,			/* Conversion control flags. */
    Tcl_EncodingState *statePtr,/* Place for conversion routine to store state
				 * information used during a piecewise
				 * conversion. Contents of statePtr are
				 * initialized and/or reset by conversion
				 * routine under control of flags argument. */
    char *dst,			/* Output buffer in which converted string is
				 * stored. */
    int dstLen,			/* The maximum length of output buffer in
				 * bytes. */
    int *srcReadPtr,		/* Filled with the number of bytes from the
				 * source string that were converted. This may
				 * be less than the original source length if
				 * there was a problem converting some source
				 * characters. */
    int *dstWrotePtr,		/* Filled with the number of bytes that were
				 * stored in the output buffer as a result of
				 * the conversion. */
    int *dstCharsPtr)		/* Filled with the number of characters that
				 * correspond to the bytes stored in the
				 * output buffer. */
{
    const char *srcStart, *srcEnd, *srcClose;
    char *dstStart, *dstEnd;
    int result, numChars;

    result = TCL_OK;

    srcStart = src;
    srcEnd = src + srcLen;
    srcClose = srcEnd;
    if ((flags & TCL_ENCODING_END) == 0) {
	srcClose -= TCL_UTF_MAX;
    }

    dstStart = dst;
    dstEnd = dst + dstLen - 1;

    for (numChars = 0; src < srcEnd; numChars++) {
	Tcl_UniChar ch;
	int len;

	if ((src > srcClose) && (!Tcl_UtfCharComplete(src, srcEnd - src))) {
	    /*
	     * If there is more string to follow, this will ensure that the
	     * last UTF-8 character in the source buffer hasn't been cut off.
	     */

	    result = TCL_CONVERT_MULTIBYTE;
	    break;
	}
	len = TclUtfToUniChar(src, &ch);

	/*
	 * Check for illegal characters.
	 */

	if (ch > 0xff) {
	    if (flags & TCL_ENCODING_STOPONERROR) {
		result = TCL_CONVERT_UNKNOWN;
		break;
	    }

	    /*
	     * Plunge on, using '?' as a fallback character.
	     */

	    ch = (Tcl_UniChar) '?';
	}

	if (dst > dstEnd) {
	    result = TCL_CONVERT_NOSPACE;
	    break;
	}
	*(dst++) = (char) ch;
	src += len;
    }

    *srcReadPtr = src - srcStart;
    *dstWrotePtr = dst - dstStart;
    *dstCharsPtr = numChars;
    return result;
}

/*
 *---------------------------------------------------------------------------
 *
 * TableFreeProc --
 *
 *	This function is invoked when an encoding is deleted. It deletes the
 *	memory used by the TableEncodingData.
 *
 * Results:
 *	None.
 *
 * Side effects:
 *	Memory freed.
 *
 *---------------------------------------------------------------------------
 */

static void
TableFreeProc(
    ClientData clientData)	/* TableEncodingData that specifies
				 * encoding. */
{
    TableEncodingData *dataPtr;

    /*
     * Make sure we aren't freeing twice on shutdown. [Bug 219314]
     */

    dataPtr = (TableEncodingData *) clientData;
    ckfree((char *) dataPtr->toUnicode);
    ckfree((char *) dataPtr->fromUnicode);
    ckfree((char *) dataPtr);
}

/*
 *-------------------------------------------------------------------------
 *
 * EscapeToUtfProc --
 *
 *	Convert from the encoding specified by the EscapeEncodingData into
 *	UTF-8.
 *
 * Results:
 *	Returns TCL_OK if conversion was successful.
 *
 * Side effects:
 *	None.
 *
 *-------------------------------------------------------------------------
 */

static int
EscapeToUtfProc(
    ClientData clientData,	/* EscapeEncodingData that specifies
				 * encoding. */
    const char *src,		/* Source string in specified encoding. */
    int srcLen,			/* Source string length in bytes. */
    int flags,			/* Conversion control flags. */
    Tcl_EncodingState *statePtr,/* Place for conversion routine to store state
				 * information used during a piecewise
				 * conversion. Contents of statePtr are
				 * initialized and/or reset by conversion
				 * routine under control of flags argument. */
    char *dst,			/* Output buffer in which converted string is
				 * stored. */
    int dstLen,			/* The maximum length of output buffer in
				 * bytes. */
    int *srcReadPtr,		/* Filled with the number of bytes from the
				 * source string that were converted. This may
				 * be less than the original source length if
				 * there was a problem converting some source
				 * characters. */
    int *dstWrotePtr,		/* Filled with the number of bytes that were
				 * stored in the output buffer as a result of
				 * the conversion. */
    int *dstCharsPtr)		/* Filled with the number of characters that
				 * correspond to the bytes stored in the
				 * output buffer. */
{
    EscapeEncodingData *dataPtr;
    char *prefixBytes, *tablePrefixBytes;
    unsigned short **tableToUnicode;
    Encoding *encodingPtr;
    int state, result, numChars;
    const char *srcStart, *srcEnd;
    char *dstStart, *dstEnd;

    result = TCL_OK;

    tablePrefixBytes = NULL;	/* lint. */
    tableToUnicode = NULL;	/* lint. */

    dataPtr = (EscapeEncodingData *) clientData;
    prefixBytes = dataPtr->prefixBytes;
    encodingPtr = NULL;

    srcStart = src;
    srcEnd = src + srcLen;

    dstStart = dst;
    dstEnd = dst + dstLen - TCL_UTF_MAX;

    state = PTR2INT(*statePtr);
    if (flags & TCL_ENCODING_START) {
	state = 0;
    }

    for (numChars = 0; src < srcEnd; ) {
	int byte, hi, lo, ch;

	if (dst > dstEnd) {
	    result = TCL_CONVERT_NOSPACE;
	    break;
	}
	byte = *((unsigned char *) src);
	if (prefixBytes[byte]) {
	    unsigned int left, len, longest;
	    int checked, i;
	    EscapeSubTable *subTablePtr;

	    /*
	     * Saw the beginning of an escape sequence.
	     */

	    left = srcEnd - src;
	    len = dataPtr->initLen;
	    longest = len;
	    checked = 0;

	    if (len <= left) {
		checked++;
		if ((len > 0) && (memcmp(src, dataPtr->init, len) == 0)) {
		    /*
		     * If we see initialization string, skip it, even if we're
		     * not at the beginning of the buffer.
		     */

		    src += len;
		    continue;
		}
	    }

	    len = dataPtr->finalLen;
	    if (len > longest) {
		longest = len;
	    }

	    if (len <= left) {
		checked++;
		if ((len > 0) && (memcmp(src, dataPtr->final, len) == 0)) {
		    /*
		     * If we see finalization string, skip it, even if we're
		     * not at the end of the buffer.
		     */

		    src += len;
		    continue;
		}
	    }

	    subTablePtr = dataPtr->subTables;
	    for (i = 0; i < dataPtr->numSubTables; i++) {
		len = subTablePtr->sequenceLen;
		if (len > longest) {
		    longest = len;
		}
		if (len <= left) {
		    checked++;
		    if ((len > 0) &&
			    (memcmp(src, subTablePtr->sequence, len) == 0)) {
			state = i;
			encodingPtr = NULL;
			subTablePtr = NULL;
			src += len;
			break;
		    }
		}
		subTablePtr++;
	    }

	    if (subTablePtr == NULL) {
		/*
		 * A match was found, the escape sequence was consumed, and
		 * the state was updated.
		 */

		continue;
	    }

	    /*
	     * We have a split-up or unrecognized escape sequence. If we
	     * checked all the sequences, then it's a syntax error, otherwise
	     * we need more bytes to determine a match.
	     */

	    if ((checked == dataPtr->numSubTables + 2)
		    || (flags & TCL_ENCODING_END)) {
		if ((flags & TCL_ENCODING_STOPONERROR) == 0) {
		    /*
		     * Skip the unknown escape sequence.
		     */

		    src += longest;
		    continue;
		}
		result = TCL_CONVERT_SYNTAX;
	    } else {
		result = TCL_CONVERT_MULTIBYTE;
	    }
	    break;
	}

	if (encodingPtr == NULL) {
	    TableEncodingData *tableDataPtr;

	    encodingPtr = GetTableEncoding(dataPtr, state);
	    tableDataPtr = (TableEncodingData *) encodingPtr->clientData;
	    tablePrefixBytes = tableDataPtr->prefixBytes;
	    tableToUnicode = tableDataPtr->toUnicode;
	}

	if (tablePrefixBytes[byte]) {
	    src++;
	    if (src >= srcEnd) {
		src--;
		result = TCL_CONVERT_MULTIBYTE;
		break;
	    }
	    hi = byte;
	    lo = *((unsigned char *) src);
	} else {
	    hi = 0;
	    lo = byte;
	}

	ch = tableToUnicode[hi][lo];
	dst += Tcl_UniCharToUtf(ch, dst);
	src++;
	numChars++;
    }

    *statePtr = (Tcl_EncodingState) INT2PTR(state);
    *srcReadPtr = src - srcStart;
    *dstWrotePtr = dst - dstStart;
    *dstCharsPtr = numChars;
    return result;
}

/*
 *-------------------------------------------------------------------------
 *
 * EscapeFromUtfProc --
 *
 *	Convert from UTF-8 into the encoding specified by the
 *	EscapeEncodingData.
 *
 * Results:
 *	Returns TCL_OK if conversion was successful.
 *
 * Side effects:
 *	None.
 *
 *-------------------------------------------------------------------------
 */

static int
EscapeFromUtfProc(
    ClientData clientData,	/* EscapeEncodingData that specifies
				 * encoding. */
    const char *src,		/* Source string in UTF-8. */
    int srcLen,			/* Source string length in bytes. */
    int flags,			/* Conversion control flags. */
    Tcl_EncodingState *statePtr,/* Place for conversion routine to store state
				 * information used during a piecewise
				 * conversion. Contents of statePtr are
				 * initialized and/or reset by conversion
				 * routine under control of flags argument. */
    char *dst,			/* Output buffer in which converted string is
				 * stored. */
    int dstLen,			/* The maximum length of output buffer in
				 * bytes. */
    int *srcReadPtr,		/* Filled with the number of bytes from the
				 * source string that were converted. This may
				 * be less than the original source length if
				 * there was a problem converting some source
				 * characters. */
    int *dstWrotePtr,		/* Filled with the number of bytes that were
				 * stored in the output buffer as a result of
				 * the conversion. */
    int *dstCharsPtr)		/* Filled with the number of characters that
				 * correspond to the bytes stored in the
				 * output buffer. */
{
    EscapeEncodingData *dataPtr;
    Encoding *encodingPtr;
    const char *srcStart, *srcEnd, *srcClose;
    char *dstStart, *dstEnd;
    int state, result, numChars;
    TableEncodingData *tableDataPtr;
    char *tablePrefixBytes;
    unsigned short **tableFromUnicode;

    result = TCL_OK;

    dataPtr = (EscapeEncodingData *) clientData;

    srcStart = src;
    srcEnd = src + srcLen;
    srcClose = srcEnd;
    if ((flags & TCL_ENCODING_END) == 0) {
	srcClose -= TCL_UTF_MAX;
    }

    dstStart = dst;
    dstEnd = dst + dstLen - 1;

    /*
     * RFC1468 states that the text starts in ASCII, and switches to Japanese
     * characters, and that the text must end in ASCII. [Patch 474358]
     */

    if (flags & TCL_ENCODING_START) {
	state = 0;
	if ((dst + dataPtr->initLen) > dstEnd) {
	    *srcReadPtr = 0;
	    *dstWrotePtr = 0;
	    return TCL_CONVERT_NOSPACE;
	}
	memcpy(dst, dataPtr->init, (size_t)dataPtr->initLen);
	dst += dataPtr->initLen;
    } else {
	state = PTR2INT(*statePtr);
    }

    encodingPtr = GetTableEncoding(dataPtr, state);
    tableDataPtr = (TableEncodingData *) encodingPtr->clientData;
    tablePrefixBytes = tableDataPtr->prefixBytes;
    tableFromUnicode = tableDataPtr->fromUnicode;

    for (numChars = 0; src < srcEnd; numChars++) {
	unsigned int len;
	int word;
	Tcl_UniChar ch;

	if ((src > srcClose) && (!Tcl_UtfCharComplete(src, srcEnd - src))) {
	    /*
	     * If there is more string to follow, this will ensure that the
	     * last UTF-8 character in the source buffer hasn't been cut off.
	     */

	    result = TCL_CONVERT_MULTIBYTE;
	    break;
	}
	len = TclUtfToUniChar(src, &ch);
	word = tableFromUnicode[(ch >> 8)][ch & 0xff];

	if ((word == 0) && (ch != 0)) {
	    int oldState;
	    EscapeSubTable *subTablePtr;

	    oldState = state;
	    for (state = 0; state < dataPtr->numSubTables; state++) {
		encodingPtr = GetTableEncoding(dataPtr, state);
		tableDataPtr = (TableEncodingData *) encodingPtr->clientData;
	    	word = tableDataPtr->fromUnicode[(ch >> 8)][ch & 0xff];
		if (word != 0) {
		    break;
		}
	    }

	    if (word == 0) {
		state = oldState;
		if (flags & TCL_ENCODING_STOPONERROR) {
		    result = TCL_CONVERT_UNKNOWN;
		    break;
		}
		encodingPtr = GetTableEncoding(dataPtr, state);
		tableDataPtr = (TableEncodingData *) encodingPtr->clientData;
		word = tableDataPtr->fallback;
	    }

	    tablePrefixBytes = tableDataPtr->prefixBytes;
	    tableFromUnicode = tableDataPtr->fromUnicode;

	    /*
	     * The state variable has the value of oldState when word is 0.
	     * In this case, the escape sequense should not be copied to dst
	     * because the current character set is not changed.
	     */

	    if (state != oldState) {
		subTablePtr = &dataPtr->subTables[state];
		if ((dst + subTablePtr->sequenceLen) > dstEnd) {
		    /*
		     * If there is no space to write the escape sequence, the
		     * state variable must be changed to the value of oldState
		     * variable because this escape sequence must be written
		     * in the next conversion.
		     */

		    state = oldState;
		    result = TCL_CONVERT_NOSPACE;
		    break;
		}
		memcpy(dst, subTablePtr->sequence,
			(size_t) subTablePtr->sequenceLen);
		dst += subTablePtr->sequenceLen;
	    }
	}

	if (tablePrefixBytes[(word >> 8)] != 0) {
	    if (dst + 1 > dstEnd) {
		result = TCL_CONVERT_NOSPACE;
		break;
	    }
	    dst[0] = (char) (word >> 8);
	    dst[1] = (char) word;
	    dst += 2;
	} else {
	    if (dst > dstEnd) {
		result = TCL_CONVERT_NOSPACE;
		break;
	    }
	    dst[0] = (char) word;
	    dst++;
	}
	src += len;
    }

    if ((result == TCL_OK) && (flags & TCL_ENCODING_END)) {
	unsigned int len = dataPtr->subTables[0].sequenceLen;
	/*
	 * Certain encodings like iso2022-jp need to write
	 * an escape sequence after all characters have
	 * been converted. This logic checks that enough
	 * room is available in the buffer for the escape bytes.
	 * The TCL_ENCODING_END flag is cleared after a final
	 * escape sequence has been added to the buffer so
	 * that another call to this method does not attempt
	 * to append escape bytes a second time.
	 */
	if ((dst + dataPtr->finalLen + (state?len:0)) > dstEnd) {
	    result = TCL_CONVERT_NOSPACE;
	} else {
	    if (state) {
		memcpy(dst, dataPtr->subTables[0].sequence, (size_t) len);
		dst += len;
	    }
	    memcpy(dst, dataPtr->final, (size_t) dataPtr->finalLen);
	    dst += dataPtr->finalLen;
	    state &= ~TCL_ENCODING_END;
	}
    }

    *statePtr = (Tcl_EncodingState) INT2PTR(state);
    *srcReadPtr = src - srcStart;
    *dstWrotePtr = dst - dstStart;
    *dstCharsPtr = numChars;
    return result;
}

/*
 *---------------------------------------------------------------------------
 *
 * EscapeFreeProc --
 *
 *	This function is invoked when an EscapeEncodingData encoding is
 *	deleted. It deletes the memory used by the encoding.
 *
 * Results:
 *	None.
 *
 * Side effects:
 *	Memory freed.
 *
 *---------------------------------------------------------------------------
 */

static void
EscapeFreeProc(
    ClientData clientData)	/* EscapeEncodingData that specifies
				 * encoding. */
{
    EscapeEncodingData *dataPtr;
    EscapeSubTable *subTablePtr;
    int i;

    dataPtr = (EscapeEncodingData *) clientData;
    if (dataPtr == NULL) {
	return;
    }
    /*
     *  The subTables should be freed recursively in normal operation but not
     *  during TclFinalizeEncodingSubsystem because they are also present as a
     *  weak reference in the toplevel encodingTable (ie they don't have a +1
     *  refcount for this), and unpredictable nuking order could remove them
     *  from under the following loop's feet [Bug 2891556].
     *  
     *  The encodingsInitialized flag, being reset on entry to TFES, can serve
     *  as a "not in finalization" test.
     */
    if (encodingsInitialized)
	{
	    subTablePtr = dataPtr->subTables;
	    for (i = 0; i < dataPtr->numSubTables; i++) {
		FreeEncoding((Tcl_Encoding) subTablePtr->encodingPtr);
		subTablePtr++;
	    }
	}
    ckfree((char *) dataPtr);
}

/*
 *---------------------------------------------------------------------------
 *
 * GetTableEncoding --
 *
 *	Helper function for the EscapeEncodingData conversions. Gets the
 *	encoding (of type TextEncodingData) that represents the specified
 *	state.
 *
 * Results:
 *	The return value is the encoding.
 *
 * Side effects:
 *	If the encoding that represents the specified state has not already
 *	been used by this EscapeEncoding, it will be loaded and cached in the
 *	dataPtr.
 *
 *---------------------------------------------------------------------------
 */

static Encoding *
GetTableEncoding(
    EscapeEncodingData *dataPtr,/* Contains names of encodings. */
    int state)			/* Index in dataPtr of desired Encoding. */
{
    EscapeSubTable *subTablePtr;
    Encoding *encodingPtr;

    subTablePtr = &dataPtr->subTables[state];
    encodingPtr = subTablePtr->encodingPtr;

    if (encodingPtr == NULL) {
	encodingPtr = (Encoding *) Tcl_GetEncoding(NULL, subTablePtr->name);
	if ((encodingPtr == NULL)
		|| (encodingPtr->toUtfProc != TableToUtfProc
		&& encodingPtr->toUtfProc != Iso88591ToUtfProc)) {
	    Tcl_Panic("EscapeToUtfProc: invalid sub table");
	}
	subTablePtr->encodingPtr = encodingPtr;
    }

    return encodingPtr;
}

/*
 *---------------------------------------------------------------------------
 *
 * unilen --
 *
 *	A helper function for the Tcl_ExternalToUtf functions. This function
 *	is similar to strlen for double-byte characters: it returns the number
 *	of bytes in a 0x0000 terminated string.
 *
 * Results:
 *	As above.
 *
 * Side effects:
 *	None.
 *
 *---------------------------------------------------------------------------
 */

static size_t
unilen(
    const char *src)
{
    unsigned short *p;

    p = (unsigned short *) src;
    while (*p != 0x0000) {
	p++;
    }
    return (char *) p - src;
}

/*
 *-------------------------------------------------------------------------
 *
 * InitializeEncodingSearchPath	--
 *
 *	This is the fallback routine that sets the default value of the
 *	encoding search path if the application has not set one via a call to
 *	Tcl_SetEncodingSearchPath() by the first time the search path is needed
 *	to load encoding data.
 *
 *	The default encoding search path is produced by taking each directory
 *	in the library path, appending a subdirectory named "encoding", and if
 *	the resulting directory exists, adding it to the encoding search path.
 *
 * Results:
 *	None.
 *
 * Side effects:
 *	Sets the encoding search path to an initial value.
 *
 *-------------------------------------------------------------------------
 */

static void
InitializeEncodingSearchPath(
    char **valuePtr,
    int *lengthPtr,
    Tcl_Encoding *encodingPtr)
{
    char *bytes;
    int i, numDirs, numBytes;
    Tcl_Obj *libPath, *encodingObj, *searchPath;

    TclNewLiteralStringObj(encodingObj, "encoding");
    TclNewObj(searchPath);
    Tcl_IncrRefCount(encodingObj);
    Tcl_IncrRefCount(searchPath);
    libPath = TclGetLibraryPath();
    Tcl_IncrRefCount(libPath);
    Tcl_ListObjLength(NULL, libPath, &numDirs);

    for (i = 0; i < numDirs; i++) {
	Tcl_Obj *directory, *path;
	Tcl_StatBuf stat;

	Tcl_ListObjIndex(NULL, libPath, i, &directory);
	path = Tcl_FSJoinToPath(directory, 1, &encodingObj);
	Tcl_IncrRefCount(path);
	if ((0 == Tcl_FSStat(path, &stat)) && S_ISDIR(stat.st_mode)) {
	    Tcl_ListObjAppendElement(NULL, searchPath, path);
	}
	Tcl_DecrRefCount(path);
    }

    Tcl_DecrRefCount(libPath);
    Tcl_DecrRefCount(encodingObj);
    *encodingPtr = libraryPath.encoding;
    if (*encodingPtr) {
	((Encoding *)(*encodingPtr))->refCount++;
    }
    bytes = Tcl_GetStringFromObj(searchPath, &numBytes);

    *lengthPtr = numBytes;
    *valuePtr = ckalloc((unsigned int) numBytes + 1);
    memcpy(*valuePtr, bytes, (size_t) numBytes + 1);
    Tcl_DecrRefCount(searchPath);
}

/*
 * Local Variables:
 * mode: c
 * c-basic-offset: 4
 * fill-column: 78
 * End:
 */
<|MERGE_RESOLUTION|>--- conflicted
+++ resolved
@@ -316,17 +316,13 @@
 	}
 	/* If previous objType was string, keep the internal representation */
 	if (objPtr->typePtr == &tclStringType) {
-		stringIntRep = objPtr->internalRep.twoPtrValue.ptr2;
-		objPtr->internalRep.twoPtrValue.ptr2 = NULL;
-	}
-	TclFreeIntRep(objPtr);
+	    stringIntRep = objPtr->internalRep.twoPtrValue.ptr1;
+	} else {
+	    TclFreeIntRep(objPtr);
+	}
 	objPtr->internalRep.twoPtrValue.ptr1 = (VOID *) encoding;
-<<<<<<< HEAD
 	objPtr->internalRep.twoPtrValue.ptr2 = stringIntRep;
 	objPtr->typePtr = &tclEncodingType;
-=======
-	objPtr->typePtr = &encodingType;
->>>>>>> cc943628
     }
     *encodingPtr = Tcl_GetEncoding(NULL, name);
     return TCL_OK;
@@ -348,12 +344,9 @@
     Tcl_Obj *objPtr)
 {
     Tcl_FreeEncoding((Tcl_Encoding) objPtr->internalRep.twoPtrValue.ptr1);
-<<<<<<< HEAD
     if (objPtr->internalRep.twoPtrValue.ptr2) {
 	    ckfree(objPtr->internalRep.twoPtrValue.ptr2);
     }
-=======
->>>>>>> cc943628
     objPtr->typePtr = NULL;
 }
 