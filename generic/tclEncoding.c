--- conflicted
+++ resolved
@@ -1180,12 +1180,7 @@
  * Tcl_ExternalToUtfDStringEx --
  *
  *	Convert a source buffer from the specified encoding into UTF-8.
-<<<<<<< HEAD
- *
- *	"flags" controls the behavior, if any of the bytes in
-=======
  *	"flags" controls the behavior if any of the bytes in
->>>>>>> edbf195d
  *	the source buffer are invalid or cannot be represented in utf-8.
  *	Possible flags values:
  *	target encoding. It should be composed by OR-ing the following:
@@ -2609,17 +2604,10 @@
 	} else if (!Tcl_UtfCharComplete(src, srcEnd - src)) {
 	    /*
 	     * Incomplete byte sequence.
-<<<<<<< HEAD
 	     * Always check before using Tcl_UtfToUniChar. Not doing can so cause
 	     * it to run beyond the end of the buffer! If we happen such an
 	     * incomplete char its bytes are made to represent themselves
 	     * unless the user has explicitly asked to be told.
-=======
-		 * Always check before using TclUtfToUCS4. Not doing so can cause it
-		 * run beyond the end of the buffer! If we happen on such an incomplete
-		 * char its bytes are made to represent themselves unless the user has
-		 * explicitly asked to be told.
->>>>>>> edbf195d
 	     */
 
 	    if (flags & ENCODING_INPUT) {
