--- conflicted
+++ resolved
@@ -1145,13 +1145,9 @@
     char *dst;
     Tcl_EncodingState state;
     const Encoding *encodingPtr;
-<<<<<<< HEAD
-    int flags, result, soFar, srcRead, dstWrote, dstChars;
     size_t dstLen;
-=======
-    int dstLen, result, soFar, srcRead, dstWrote, dstChars;
+    int result, soFar, srcRead, dstWrote, dstChars;
     const char *srcStart = src;
->>>>>>> 6ec7e10a
 
     Tcl_DStringInit(dstPtr);
     dst = Tcl_DStringValue(dstPtr);
@@ -1392,13 +1388,9 @@
     char *dst;
     Tcl_EncodingState state;
     const Encoding *encodingPtr;
-<<<<<<< HEAD
-    int flags, result, soFar, srcRead, dstWrote, dstChars;
     size_t dstLen;
-=======
-    int dstLen, result, soFar, srcRead, dstWrote, dstChars;
+    int result, soFar, srcRead, dstWrote, dstChars;
     const char *srcStart = src;
->>>>>>> 6ec7e10a
 
     Tcl_DStringInit(dstPtr);
     dst = Tcl_DStringValue(dstPtr);
