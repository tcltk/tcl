/*
 * tclEncoding.c --
 *
 *	Contains the implementation of the encoding conversion package.
 *
 * Copyright (c) 1996-1998 Sun Microsystems, Inc.
 *
 * See the file "license.terms" for information on usage and redistribution of
 * this file, and for a DISCLAIMER OF ALL WARRANTIES.
 */

#include "tclInt.h"

typedef size_t (LengthProc)(CONST char *src);

/*
 * The following data structure represents an encoding, which describes how to
 * convert between various character sets and UTF-8.
 */

typedef struct Encoding {
    char *name;			/* Name of encoding. Malloced because (1) hash
				 * table entry that owns this encoding may be
				 * freed prior to this encoding being freed,
				 * (2) string passed in the Tcl_EncodingType
				 * structure may not be persistent. */
    Tcl_EncodingConvertProc *toUtfProc;
				/* Function to convert from external encoding
				 * into UTF-8. */
    Tcl_EncodingConvertProc *fromUtfProc;
				/* Function to convert from UTF-8 into
				 * external encoding. */
    Tcl_EncodingFreeProc *freeProc;
				/* If non-NULL, function to call when this
				 * encoding is deleted. */
    int nullSize;		/* Number of 0x00 bytes that signify
				 * end-of-string in this encoding. This number
				 * is used to determine the source string
				 * length when the srcLen argument is
				 * negative. This number can be 1 or 2. */
    ClientData clientData;	/* Arbitrary value associated with encoding
				 * type. Passed to conversion functions. */
    LengthProc *lengthProc;	/* Function to compute length of
				 * null-terminated strings in this encoding.
				 * If nullSize is 1, this is strlen; if
				 * nullSize is 2, this is a function that
				 * returns the number of bytes in a 0x0000
				 * terminated string. */
    int refCount;		/* Number of uses of this structure. */
    Tcl_HashEntry *hPtr;	/* Hash table entry that owns this encoding. */
} Encoding;

/*
 * The following structure is the clientData for a dynamically-loaded,
 * table-driven encoding created by LoadTableEncoding(). It maps between
 * Unicode and a single-byte, double-byte, or multibyte (1 or 2 bytes only)
 * encoding.
 */

typedef struct TableEncodingData {
    int fallback;		/* Character (in this encoding) to substitute
				 * when this encoding cannot represent a UTF-8
				 * character. */
    char prefixBytes[256];	/* If a byte in the input stream is a lead
				 * byte for a 2-byte sequence, the
				 * corresponding entry in this array is 1,
				 * otherwise it is 0. */
    unsigned short **toUnicode;	/* Two dimensional sparse matrix to map
				 * characters from the encoding to Unicode.
				 * Each element of the toUnicode array points
				 * to an array of 256 shorts. If there is no
				 * corresponding character in Unicode, the
				 * value in the matrix is 0x0000.
				 * malloc'd. */
    unsigned short **fromUnicode;
				/* Two dimensional sparse matrix to map
				 * characters from Unicode to the encoding.
				 * Each element of the fromUnicode array
				 * points to an array of 256 shorts. If there
				 * is no corresponding character the encoding,
				 * the value in the matrix is 0x0000.
				 * malloc'd. */
} TableEncodingData;

/*
 * The following structures is the clientData for a dynamically-loaded,
 * escape-driven encoding that is itself comprised of other simpler encodings.
 * An example is "iso-2022-jp", which uses escape sequences to switch between
 * ascii, jis0208, jis0212, gb2312, and ksc5601. Note that "escape-driven"
 * does not necessarily mean that the ESCAPE character is the character used
 * for switching character sets.
 */

typedef struct EscapeSubTable {
    unsigned int sequenceLen;	/* Length of following string. */
    char sequence[16];		/* Escape code that marks this encoding. */
    char name[32];		/* Name for encoding. */
    Encoding *encodingPtr;	/* Encoding loaded using above name, or NULL
				 * if this sub-encoding has not been needed
				 * yet. */
} EscapeSubTable;

typedef struct EscapeEncodingData {
    int fallback;		/* Character (in this encoding) to substitute
				 * when this encoding cannot represent a UTF-8
				 * character. */
    unsigned int initLen;	/* Length of following string. */
    char init[16];		/* String to emit or expect before first char
				 * in conversion. */
    unsigned int finalLen;	/* Length of following string. */
    char final[16];		/* String to emit or expect after last char in
				 * conversion. */
    char prefixBytes[256];	/* If a byte in the input stream is the first
				 * character of one of the escape sequences in
				 * the following array, the corresponding
				 * entry in this array is 1, otherwise it is
				 * 0. */
    int numSubTables;		/* Length of following array. */
    EscapeSubTable subTables[1];/* Information about each EscapeSubTable used
				 * by this encoding type. The actual size will
				 * be as large as necessary to hold all
				 * EscapeSubTables. */
} EscapeEncodingData;

/*
 * Constants used when loading an encoding file to identify the type of the
 * file.
 */

#define ENCODING_SINGLEBYTE	0
#define ENCODING_DOUBLEBYTE	1
#define ENCODING_MULTIBYTE	2
#define ENCODING_ESCAPE		3

/*
 * A list of directories in which Tcl should look for *.enc files. This list
 * is shared by all threads. Access is governed by a mutex lock.
 */

static TclInitProcessGlobalValueProc InitializeEncodingSearchPath;
static ProcessGlobalValue encodingSearchPath = {
    0, 0, NULL, NULL, InitializeEncodingSearchPath, NULL, NULL
};

/*
 * A map from encoding names to the directories in which their data files have
 * been seen. The string value of the map is shared by all threads. Access to
 * the shared string is governed by a mutex lock.
 */

static ProcessGlobalValue encodingFileMap = {
    0, 0, NULL, NULL, NULL, NULL, NULL
};

/*
 * A list of directories making up the "library path". Historically this
 * search path has served many uses, but the only one remaining is a base for
 * the encodingSearchPath above. If the application does not explicitly set
 * the encodingSearchPath, then it will be initialized by appending /encoding
 * to each directory in this "libraryPath".
 */

static ProcessGlobalValue libraryPath = {
    0, 0, NULL, NULL, TclpInitLibraryPath, NULL, NULL
};

static int encodingsInitialized = 0;

/*
 * Hash table that keeps track of all loaded Encodings. Keys are the string
 * names that represent the encoding, values are (Encoding *).
 */

static Tcl_HashTable encodingTable;
TCL_DECLARE_MUTEX(encodingMutex)

/*
 * The following are used to hold the default and current system encodings.
 * If NULL is passed to one of the conversion routines, the current setting of
 * the system encoding will be used to perform the conversion.
 */

static Tcl_Encoding defaultEncoding;
static Tcl_Encoding systemEncoding;

/*
 * The following variable is used in the sparse matrix code for a
 * TableEncoding to represent a page in the table that has no entries.
 */

static unsigned short emptyPage[256];

/*
 * Functions used only in this module.
 */

static int		BinaryProc(ClientData clientData,
			    CONST char *src, int srcLen, int flags,
			    Tcl_EncodingState *statePtr, char *dst, int dstLen,
			    int *srcReadPtr, int *dstWrotePtr,
			    int *dstCharsPtr);
static void		DupEncodingIntRep(Tcl_Obj *srcPtr, Tcl_Obj *dupPtr);
static void		EscapeFreeProc(ClientData clientData);
static int		EscapeFromUtfProc(ClientData clientData,
			    CONST char *src, int srcLen, int flags,
			    Tcl_EncodingState *statePtr, char *dst, int dstLen,
			    int *srcReadPtr, int *dstWrotePtr,
			    int *dstCharsPtr);
static int		EscapeToUtfProc(ClientData clientData,
			    CONST char *src, int srcLen, int flags,
			    Tcl_EncodingState *statePtr, char *dst, int dstLen,
			    int *srcReadPtr, int *dstWrotePtr,
			    int *dstCharsPtr);
static void		FillEncodingFileMap(void);
static void		FreeEncoding(Tcl_Encoding encoding);
static void		FreeEncodingIntRep(Tcl_Obj *objPtr);
static Encoding *	GetTableEncoding(EscapeEncodingData *dataPtr,
			    int state);
static Tcl_Encoding	LoadEncodingFile(Tcl_Interp *interp, CONST char *name);
static Tcl_Encoding	LoadTableEncoding(CONST char *name, int type,
			    Tcl_Channel chan);
static Tcl_Encoding	LoadEscapeEncoding(CONST char *name, Tcl_Channel chan);
static Tcl_Channel	OpenEncodingFileChannel(Tcl_Interp *interp,
			    CONST char *name);
static void		TableFreeProc(ClientData clientData);
static int		TableFromUtfProc(ClientData clientData,
			    CONST char *src, int srcLen, int flags,
			    Tcl_EncodingState *statePtr, char *dst, int dstLen,
			    int *srcReadPtr, int *dstWrotePtr,
			    int *dstCharsPtr);
static int		TableToUtfProc(ClientData clientData, CONST char *src,
			    int srcLen, int flags, Tcl_EncodingState *statePtr,
			    char *dst, int dstLen, int *srcReadPtr,
			    int *dstWrotePtr, int *dstCharsPtr);
static size_t		unilen(CONST char *src);
static int		UnicodeToUtfProc(ClientData clientData,
			    CONST char *src, int srcLen, int flags,
			    Tcl_EncodingState *statePtr, char *dst, int dstLen,
			    int *srcReadPtr, int *dstWrotePtr,
			    int *dstCharsPtr);
static int		UtfToUnicodeProc(ClientData clientData,
			    CONST char *src, int srcLen, int flags,
			    Tcl_EncodingState *statePtr, char *dst, int dstLen,
			    int *srcReadPtr, int *dstWrotePtr,
			    int *dstCharsPtr);
static int		UtfToUtfProc(ClientData clientData,
			    CONST char *src, int srcLen, int flags,
			    Tcl_EncodingState *statePtr, char *dst, int dstLen,
			    int *srcReadPtr, int *dstWrotePtr,
			    int *dstCharsPtr, int pureNullMode);
static int		UtfIntToUtfExtProc(ClientData clientData,
			    CONST char *src, int srcLen, int flags,
			    Tcl_EncodingState *statePtr, char *dst, int dstLen,
			    int *srcReadPtr, int *dstWrotePtr,
			    int *dstCharsPtr);
static int		UtfExtToUtfIntProc(ClientData clientData,
			    CONST char *src, int srcLen, int flags,
			    Tcl_EncodingState *statePtr, char *dst, int dstLen,
			    int *srcReadPtr, int *dstWrotePtr,
			    int *dstCharsPtr);
static int		Iso88591FromUtfProc(ClientData clientData,
			    CONST char *src, int srcLen, int flags,
			    Tcl_EncodingState *statePtr, char *dst, int dstLen,
			    int *srcReadPtr, int *dstWrotePtr,
			    int *dstCharsPtr);
static int		Iso88591ToUtfProc(ClientData clientData,
			    CONST char *src, int srcLen, int flags,
			    Tcl_EncodingState *statePtr, char *dst,
			    int dstLen, int *srcReadPtr, int *dstWrotePtr,
			    int *dstCharsPtr);

/*
 * A Tcl_ObjType for holding a cached Tcl_Encoding in the otherValuePtr field
 * of the intrep. This should help the lifetime of encodings be more useful.
 * See concerns raised in [Bug 1077262].
 */

static Tcl_ObjType encodingType = {
    "encoding", FreeEncodingIntRep, DupEncodingIntRep, NULL, NULL
};

/*
 *----------------------------------------------------------------------
 *
 * Tcl_GetEncodingFromObj --
 *
 *	Writes to (*encodingPtr) the Tcl_Encoding value of (*objPtr), if
 *	possible, and returns TCL_OK. If no such encoding exists, TCL_ERROR is
 *	returned, and if interp is non-NULL, an error message is written
 *	there.
 *
 * Results:
 *	Standard Tcl return code.
 *
 * Side effects:
 * 	Caches the Tcl_Encoding value as the internal rep of (*objPtr).
 *
 *----------------------------------------------------------------------
 */

int
Tcl_GetEncodingFromObj(
    Tcl_Interp *interp,
    Tcl_Obj *objPtr,
    Tcl_Encoding *encodingPtr)
{
    CONST char *name = Tcl_GetString(objPtr);
    if (objPtr->typePtr != &encodingType) {
	Tcl_Encoding encoding = Tcl_GetEncoding(interp, name);

	if (encoding == NULL) {
	    return TCL_ERROR;
	}
	TclFreeIntRep(objPtr);
	objPtr->internalRep.otherValuePtr = (VOID *) encoding;
	objPtr->typePtr = &encodingType;
    }
    *encodingPtr = Tcl_GetEncoding(NULL, name);
    return TCL_OK;
}

/*
 *----------------------------------------------------------------------
 *
 * FreeEncodingIntRep --
 *
 *	The Tcl_FreeInternalRepProc for the "encoding" Tcl_ObjType.
 *
 *----------------------------------------------------------------------
 */

static void
FreeEncodingIntRep(
    Tcl_Obj *objPtr)
{
    Tcl_FreeEncoding((Tcl_Encoding) objPtr->internalRep.otherValuePtr);
    objPtr->typePtr = NULL;
}

/*
 *----------------------------------------------------------------------
 *
 * DupEncodingIntRep --
 *
 *	The Tcl_DupInternalRepProc for the "encoding" Tcl_ObjType.
 *
 *----------------------------------------------------------------------
 */

static void
DupEncodingIntRep(
    Tcl_Obj *srcPtr,
    Tcl_Obj *dupPtr)
{
    dupPtr->internalRep.otherValuePtr = (VOID *)
	    Tcl_GetEncoding(NULL, srcPtr->bytes);
}

/*
 *----------------------------------------------------------------------
 *
 * Tcl_GetEncodingSearchPath --
 *
 *	Keeps the per-thread copy of the encoding search path current with
 *	changes to the global copy.
 *
 * Results:
 *	Returns a "list" (Tcl_Obj *) that contains the encoding search path.
 *
 *----------------------------------------------------------------------
 */

Tcl_Obj *
Tcl_GetEncodingSearchPath(void)
{
    return TclGetProcessGlobalValue(&encodingSearchPath);
}

/*
 *----------------------------------------------------------------------
 *
 * Tcl_SetEncodingSearchPath --
 *
 *	Keeps the per-thread copy of the encoding search path current with
 *	changes to the global copy.
 *
 *----------------------------------------------------------------------
 */

int
Tcl_SetEncodingSearchPath(
    Tcl_Obj *searchPath)
{
    int dummy;

    if (TCL_ERROR == Tcl_ListObjLength(NULL, searchPath, &dummy)) {
	return TCL_ERROR;
    }
    TclSetProcessGlobalValue(&encodingSearchPath, searchPath, NULL);
    return TCL_OK;
}

/*
 *----------------------------------------------------------------------
 *
 * TclGetLibraryPath --
 *
 *	Keeps the per-thread copy of the library path current with changes to
 *	the global copy.
 *
 * Results:
 *	Returns a "list" (Tcl_Obj *) that contains the library path.
 *
 *----------------------------------------------------------------------
 */

Tcl_Obj *
TclGetLibraryPath(void)
{
    return TclGetProcessGlobalValue(&libraryPath);
}

/*
 *----------------------------------------------------------------------
 *
 * TclSetLibraryPath --
 *
 *	Keeps the per-thread copy of the library path current with changes to
 *	the global copy.
 *
 *	NOTE: this routine returns void, so there's no way to report the error
 *	that searchPath is not a valid list. In that case, this routine will
 *	silently do nothing.
 *
 *----------------------------------------------------------------------
 */

void
TclSetLibraryPath(
    Tcl_Obj *path)
{
    int dummy;

    if (TCL_ERROR == Tcl_ListObjLength(NULL, path, &dummy)) {
	return;
    }
    TclSetProcessGlobalValue(&libraryPath, path, NULL);
}

/*
 *---------------------------------------------------------------------------
 *
 * FillEncodingFileMap --
 *
 * 	Called to bring the encoding file map in sync with the current value
 * 	of the encoding search path.
 *
 *	Scan the directories on the encoding search path, find the *.enc
 *	files, and store the found pathnames in a map associated with the
 *	encoding name.
 *
 *	In particular, if $dir is on the encoding search path, and the file
 *	$dir/foo.enc is found, then store a "foo" -> $dir entry in the map.
 *	Later, any need for the "foo" encoding will quickly * be able to
 *	construct the $dir/foo.enc pathname for reading the encoding data.
 *
 * Results:
 *	None.
 *
 * Side effects:
 *	Entries are added to the encoding file map.
 *
 *---------------------------------------------------------------------------
 */

static void
FillEncodingFileMap(void)
{
    int i, numDirs = 0;
    Tcl_Obj *map, *searchPath;

    searchPath = Tcl_GetEncodingSearchPath();
    Tcl_IncrRefCount(searchPath);
    Tcl_ListObjLength(NULL, searchPath, &numDirs);
    map = Tcl_NewDictObj();
    Tcl_IncrRefCount(map);

    for (i = numDirs-1; i >= 0; i--) {
	/*
	 * Iterate backwards through the search path so as we overwrite
	 * entries found, we favor files earlier on the search path.
	 */

	int j, numFiles;
	Tcl_Obj *directory, *matchFileList = Tcl_NewObj();
	Tcl_Obj **filev;
	Tcl_GlobTypeData readableFiles = {
	    TCL_GLOB_TYPE_FILE, TCL_GLOB_PERM_R, NULL, NULL
	};

	Tcl_ListObjIndex(NULL, searchPath, i, &directory);
	Tcl_IncrRefCount(directory);
	Tcl_IncrRefCount(matchFileList);
	Tcl_FSMatchInDirectory(NULL, matchFileList, directory, "*.enc",
		&readableFiles);

	Tcl_ListObjGetElements(NULL, matchFileList, &numFiles, &filev);
	for (j=0; j<numFiles; j++) {
	    Tcl_Obj *encodingName, *file;

	    file = TclPathPart(NULL, filev[j], TCL_PATH_TAIL);
	    encodingName = TclPathPart(NULL, file, TCL_PATH_ROOT);
	    Tcl_DictObjPut(NULL, map, encodingName, directory);
	    Tcl_DecrRefCount(file);
	    Tcl_DecrRefCount(encodingName);
	}
	Tcl_DecrRefCount(matchFileList);
	Tcl_DecrRefCount(directory);
    }
    Tcl_DecrRefCount(searchPath);
    TclSetProcessGlobalValue(&encodingFileMap, map, NULL);
    Tcl_DecrRefCount(map);
}

/*
 *---------------------------------------------------------------------------
 *
 * TclInitEncodingSubsystem --
 *
 *	Initialize all resources used by this subsystem on a per-process
 *	basis.
 *
 * Results:
 *	None.
 *
 * Side effects:
 *	Depends on the memory, object, and IO subsystems.
 *
 *---------------------------------------------------------------------------
 */

void
TclInitEncodingSubsystem(void)
{
    Tcl_EncodingType type;

    if (encodingsInitialized) {
	return;
    }

    Tcl_MutexLock(&encodingMutex);
    Tcl_InitHashTable(&encodingTable, TCL_STRING_KEYS);
    Tcl_MutexUnlock(&encodingMutex);

    /*
     * Create a few initial encodings. Note that the UTF-8 to UTF-8
     * translation is not a no-op, because it will turn a stream of improperly
     * formed UTF-8 into a properly formed stream.
     */

    type.encodingName	= "identity";
    type.toUtfProc	= BinaryProc;
    type.fromUtfProc	= BinaryProc;
    type.freeProc	= NULL;
    type.nullSize	= 1;
    type.clientData	= NULL;

    defaultEncoding	= Tcl_CreateEncoding(&type);
    systemEncoding	= Tcl_GetEncoding(NULL, type.encodingName);

    type.encodingName	= "utf-8";
    type.toUtfProc	= UtfExtToUtfIntProc;
    type.fromUtfProc	= UtfIntToUtfExtProc;
    type.freeProc	= NULL;
    type.nullSize	= 1;
    type.clientData	= NULL;
    Tcl_CreateEncoding(&type);

    type.encodingName   = "unicode";
    type.toUtfProc	= UnicodeToUtfProc;
    type.fromUtfProc    = UtfToUnicodeProc;
    type.freeProc	= NULL;
    type.nullSize	= 2;
    type.clientData	= NULL;
    Tcl_CreateEncoding(&type);

    /*
     * Need the iso8859-1 encoding in order to process binary data, so force
     * it to always be embedded. Note that this encoding *must* be a proper
     * table encoding or some of the escape encodings crash! Hence the ugly
     * code to duplicate the structure of a table encoding here.
     */

    {
	TableEncodingData *dataPtr = (TableEncodingData *)
		ckalloc(sizeof(TableEncodingData));
	unsigned size;
	unsigned short i;

	memset(dataPtr, 0, sizeof(TableEncodingData));
	dataPtr->fallback = '?';

	size = 256*(sizeof(unsigned short *) + sizeof(unsigned short));
	dataPtr->toUnicode = (unsigned short **) ckalloc(size);
	memset(dataPtr->toUnicode, 0, size);
	dataPtr->fromUnicode = (unsigned short **) ckalloc(size);
	memset(dataPtr->fromUnicode, 0, size);

	dataPtr->toUnicode[0] = (unsigned short *) (dataPtr->toUnicode + 256);
	dataPtr->fromUnicode[0] = (unsigned short *)
		(dataPtr->fromUnicode + 256);
	for (i=1 ; i<256 ; i++) {
	    dataPtr->toUnicode[i] = emptyPage;
	    dataPtr->fromUnicode[i] = emptyPage;
	}

	for (i=0 ; i<256 ; i++) {
	    dataPtr->toUnicode[0][i] = i;
	    dataPtr->fromUnicode[0][i] = i;
	}

	type.encodingName	= "iso8859-1";
	type.toUtfProc		= Iso88591ToUtfProc;
	type.fromUtfProc	= Iso88591FromUtfProc;
	type.freeProc		= TableFreeProc;
	type.nullSize		= 1;
	type.clientData		= dataPtr;
	Tcl_CreateEncoding(&type);
    }

    encodingsInitialized = 1;
}

/*
 *----------------------------------------------------------------------
 *
 * TclFinalizeEncodingSubsystem --
 *
 *	Release the state associated with the encoding subsystem.
 *
 * Results:
 *	None.
 *
 * Side effects:
 *	Frees all of the encodings.
 *
 *----------------------------------------------------------------------
 */

void
TclFinalizeEncodingSubsystem(void)
{
    Tcl_HashSearch search;
    Tcl_HashEntry *hPtr;

    Tcl_MutexLock(&encodingMutex);
    encodingsInitialized = 0;
    FreeEncoding(systemEncoding);

    hPtr = Tcl_FirstHashEntry(&encodingTable, &search);
    while (hPtr != NULL) {
	/*
	 * Call FreeEncoding instead of doing it directly to handle refcounts
	 * like escape encodings use. [Bug 524674] Make sure to call
	 * Tcl_FirstHashEntry repeatedly so that all encodings are eventually
	 * cleaned up.
	 */

	FreeEncoding((Tcl_Encoding) Tcl_GetHashValue(hPtr));
	hPtr = Tcl_FirstHashEntry(&encodingTable, &search);
    }

    Tcl_DeleteHashTable(&encodingTable);
    Tcl_MutexUnlock(&encodingMutex);
}

/*
 *-------------------------------------------------------------------------
 *
 * Tcl_GetDefaultEncodingDir --
 *
 * 	Legacy public interface to retrieve first directory in the encoding
 * 	searchPath.
 *
 * Results:
 *	The directory pathname, as a string, or NULL for an empty encoding
 *	search path.
 *
 * Side effects:
 * 	None.
 *
 *-------------------------------------------------------------------------
 */

CONST char *
Tcl_GetDefaultEncodingDir(void)
{
    int numDirs;
    Tcl_Obj *first, *searchPath = Tcl_GetEncodingSearchPath();

    Tcl_ListObjLength(NULL, searchPath, &numDirs);
    if (numDirs == 0) {
	return NULL;
    }
    Tcl_ListObjIndex(NULL, searchPath, 0, &first);

    return Tcl_GetString(first);
}

/*
 *-------------------------------------------------------------------------
 *
 * Tcl_SetDefaultEncodingDir --
 *
 * 	Legacy public interface to set the first directory in the encoding
 * 	search path.
 *
 * Results:
 * 	None.
 *
 * Side effects:
 * 	Modifies the encoding search path.
 *
 *-------------------------------------------------------------------------
 */

void
Tcl_SetDefaultEncodingDir(
    CONST char *path)
{
    Tcl_Obj *searchPath = Tcl_GetEncodingSearchPath();
    Tcl_Obj *directory = Tcl_NewStringObj(path, -1);

    searchPath = Tcl_DuplicateObj(searchPath);
    Tcl_ListObjReplace(NULL, searchPath, 0, 0, 1, &directory);
    Tcl_SetEncodingSearchPath(searchPath);
}

/*
 *-------------------------------------------------------------------------
 *
 * Tcl_GetEncoding --
 *
 *	Given the name of a encoding, find the corresponding Tcl_Encoding
 *	token. If the encoding did not already exist, Tcl attempts to
 *	dynamically load an encoding by that name.
 *
 * Results:
 *	Returns a token that represents the encoding. If the name didn't refer
 *	to any known or loadable encoding, NULL is returned. If NULL was
 *	returned, an error message is left in interp's result object, unless
 *	interp was NULL.
 *
 * Side effects:
 *	The new encoding type is entered into a table visible to all
 *	interpreters, keyed off the encoding's name. For each call to this
 *	function, there should eventually be a call to Tcl_FreeEncoding, so
 *	that the database can be cleaned up when encodings aren't needed
 *	anymore.
 *
 *-------------------------------------------------------------------------
 */

Tcl_Encoding
Tcl_GetEncoding(
    Tcl_Interp *interp,		/* Interp for error reporting, if not NULL. */
    CONST char *name)		/* The name of the desired encoding. */
{
    Tcl_HashEntry *hPtr;
    Encoding *encodingPtr;

    Tcl_MutexLock(&encodingMutex);
    if (name == NULL) {
	encodingPtr = (Encoding *) systemEncoding;
	encodingPtr->refCount++;
	Tcl_MutexUnlock(&encodingMutex);
	return systemEncoding;
    }

    hPtr = Tcl_FindHashEntry(&encodingTable, name);
    if (hPtr != NULL) {
	encodingPtr = (Encoding *) Tcl_GetHashValue(hPtr);
	encodingPtr->refCount++;
	Tcl_MutexUnlock(&encodingMutex);
	return (Tcl_Encoding) encodingPtr;
    }
    Tcl_MutexUnlock(&encodingMutex);

    return LoadEncodingFile(interp, name);
}

/*
 *---------------------------------------------------------------------------
 *
 * Tcl_FreeEncoding --
 *
 *	This function is called to release an encoding allocated by
 *	Tcl_CreateEncoding() or Tcl_GetEncoding().
 *
 * Results:
 *	None.
 *
 * Side effects:
 *	The reference count associated with the encoding is decremented and
 *	the encoding may be deleted if nothing is using it anymore.
 *
 *---------------------------------------------------------------------------
 */

void
Tcl_FreeEncoding(
    Tcl_Encoding encoding)
{
    Tcl_MutexLock(&encodingMutex);
    FreeEncoding(encoding);
    Tcl_MutexUnlock(&encodingMutex);
}

/*
 *----------------------------------------------------------------------
 *
 * FreeEncoding --
 *
 *	This function is called to release an encoding by functions that
 *	already have the encodingMutex.
 *
 * Results:
 *	None.
 *
 * Side effects:
 *	The reference count associated with the encoding is decremented and
 *	the encoding may be deleted if nothing is using it anymore.
 *
 *----------------------------------------------------------------------
 */

static void
FreeEncoding(
    Tcl_Encoding encoding)
{
    Encoding *encodingPtr;

    encodingPtr = (Encoding *) encoding;
    if (encodingPtr == NULL) {
	return;
    }
    if (encodingPtr->refCount<=0) {
	Tcl_Panic("FreeEncoding: refcount problem !!!");
    }
    encodingPtr->refCount--;
    if (encodingPtr->refCount == 0) {
	if (encodingPtr->freeProc != NULL) {
	    (*encodingPtr->freeProc)(encodingPtr->clientData);
	}
	if (encodingPtr->hPtr != NULL) {
	    Tcl_DeleteHashEntry(encodingPtr->hPtr);
	}
	ckfree((char *) encodingPtr->name);
	ckfree((char *) encodingPtr);
    }
}

/*
 *-------------------------------------------------------------------------
 *
 * Tcl_GetEncodingName --
 *
 *	Given an encoding, return the name that was used to constuct the
 *	encoding.
 *
 * Results:
 *	The name of the encoding.
 *
 * Side effects:
 *	None.
 *
 *---------------------------------------------------------------------------
 */

CONST char *
Tcl_GetEncodingName(
    Tcl_Encoding encoding)	/* The encoding whose name to fetch. */
{
    if (encoding == NULL) {
	encoding = systemEncoding;
    }

    return ((Encoding *) encoding)->name;
}

/*
 *-------------------------------------------------------------------------
 *
 * Tcl_GetEncodingNames --
 *
 *	Get the list of all known encodings, including the ones stored as
 *	files on disk in the encoding path.
 *
 * Results:
 *	Modifies interp's result object to hold a list of all the available
 *	encodings.
 *
 * Side effects:
 *	None.
 *
 *-------------------------------------------------------------------------
 */

void
Tcl_GetEncodingNames(
    Tcl_Interp *interp)		/* Interp to hold result. */
{
    Tcl_HashTable table;
    Tcl_HashSearch search;
    Tcl_HashEntry *hPtr;
    Tcl_Obj *map, *name, *result = Tcl_NewObj();
    Tcl_DictSearch mapSearch;
    int dummy, done = 0;

    Tcl_InitObjHashTable(&table);

    /*
     * Copy encoding names from loaded encoding table to table.
     */

    Tcl_MutexLock(&encodingMutex);
    for (hPtr = Tcl_FirstHashEntry(&encodingTable, &search); hPtr != NULL;
	    hPtr = Tcl_NextHashEntry(&search)) {
	Encoding *encodingPtr = (Encoding *) Tcl_GetHashValue(hPtr);
	Tcl_CreateHashEntry(&table,
		(char *) Tcl_NewStringObj(encodingPtr->name, -1), &dummy);
    }
    Tcl_MutexUnlock(&encodingMutex);

    FillEncodingFileMap();
    map = TclGetProcessGlobalValue(&encodingFileMap);

    /*
     * Copy encoding names from encoding file map to table.
     */

    Tcl_DictObjFirst(NULL, map, &mapSearch, &name, NULL, &done);
    for (; !done; Tcl_DictObjNext(&mapSearch, &name, NULL, &done)) {
	Tcl_CreateHashEntry(&table, (char *) name, &dummy);
    }

    /*
     * Pull all encoding names from table into the result list.
     */

    for (hPtr = Tcl_FirstHashEntry(&table, &search); hPtr != NULL;
	    hPtr = Tcl_NextHashEntry(&search)) {
	Tcl_ListObjAppendElement(NULL, result,
		(Tcl_Obj *) Tcl_GetHashKey(&table, hPtr));
    }
    Tcl_SetObjResult(interp, result);
    Tcl_DeleteHashTable(&table);
}

/*
 *------------------------------------------------------------------------
 *
 * Tcl_SetSystemEncoding --
 *
 *	Sets the default encoding that should be used whenever the user passes
 *	a NULL value in to one of the conversion routines. If the supplied
 *	name is NULL, the system encoding is reset to the default system
 *	encoding.
 *
 * Results:
 *	The return value is TCL_OK if the system encoding was successfully set
 *	to the encoding specified by name, TCL_ERROR otherwise. If TCL_ERROR
 *	is returned, an error message is left in interp's result object,
 *	unless interp was NULL.
 *
 * Side effects:
 *	The reference count of the new system encoding is incremented. The
 *	reference count of the old system encoding is decremented and it may
 *	be freed.
 *
 *------------------------------------------------------------------------
 */

int
<<<<<<< HEAD
Tcl_SetSystemEncoding(
    Tcl_Interp *interp,		/* Interp for error reporting, if not NULL. */
    CONST char *name)		/* The name of the desired encoding, or NULL
=======
Tcl_SetSystemEncoding(interp, name)
    Tcl_Interp *interp;		/* Interp for error reporting, if not NULL. */
    CONST char *name;		/* The name of the desired encoding, or NULL/""
>>>>>>> 34fe1cc0
				 * to reset to default encoding. */
{
    Tcl_Encoding encoding;
    Encoding *encodingPtr;

    if (!name || !*name) {
	Tcl_MutexLock(&encodingMutex);
	encoding = defaultEncoding;
	encodingPtr = (Encoding *) encoding;
	encodingPtr->refCount++;
	Tcl_MutexUnlock(&encodingMutex);
    } else {
	encoding = Tcl_GetEncoding(interp, name);
	if (encoding == NULL) {
	    return TCL_ERROR;
	}
    }

    Tcl_MutexLock(&encodingMutex);
    FreeEncoding(systemEncoding);
    systemEncoding = encoding;
    Tcl_MutexUnlock(&encodingMutex);

    return TCL_OK;
}

/*
 *---------------------------------------------------------------------------
 *
 * Tcl_CreateEncoding --
 *
 *	This function is called to define a new encoding and the functions
 *	that are used to convert between the specified encoding and Unicode.
 *
 * Results:
 *	Returns a token that represents the encoding. If an encoding with the
 *	same name already existed, the old encoding token remains valid and
 *	continues to behave as it used to, and will eventually be garbage
 *	collected when the last reference to it goes away. Any subsequent
 *	calls to Tcl_GetEncoding with the specified name will retrieve the
 *	most recent encoding token.
 *
 * Side effects:
 *	The new encoding type is entered into a table visible to all
 *	interpreters, keyed off the encoding's name. For each call to this
 *	function, there should eventually be a call to Tcl_FreeEncoding, so
 *	that the database can be cleaned up when encodings aren't needed
 *	anymore.
 *
 *---------------------------------------------------------------------------
 */

Tcl_Encoding
Tcl_CreateEncoding(
    const Tcl_EncodingType *typePtr)
				/* The encoding type. */
{
    Tcl_HashEntry *hPtr;
    int isNew;
    Encoding *encodingPtr;
    char *name;

    Tcl_MutexLock(&encodingMutex);
    hPtr = Tcl_CreateHashEntry(&encodingTable, typePtr->encodingName, &isNew);
    if (isNew == 0) {
	/*
	 * Remove old encoding from hash table, but don't delete it until last
	 * reference goes away.
	 */

	encodingPtr = (Encoding *) Tcl_GetHashValue(hPtr);
	encodingPtr->hPtr = NULL;
    }

    name = ckalloc((unsigned) strlen(typePtr->encodingName) + 1);

    encodingPtr = (Encoding *) ckalloc(sizeof(Encoding));
    encodingPtr->name		= strcpy(name, typePtr->encodingName);
    encodingPtr->toUtfProc	= typePtr->toUtfProc;
    encodingPtr->fromUtfProc	= typePtr->fromUtfProc;
    encodingPtr->freeProc	= typePtr->freeProc;
    encodingPtr->nullSize	= typePtr->nullSize;
    encodingPtr->clientData	= typePtr->clientData;
    if (typePtr->nullSize == 1) {
	encodingPtr->lengthProc = (LengthProc *) strlen;
    } else {
	encodingPtr->lengthProc = (LengthProc *) unilen;
    }
    encodingPtr->refCount	= 1;
    encodingPtr->hPtr		= hPtr;
    Tcl_SetHashValue(hPtr, encodingPtr);

    Tcl_MutexUnlock(&encodingMutex);

    return (Tcl_Encoding) encodingPtr;
}

/*
 *-------------------------------------------------------------------------
 *
 * Tcl_ExternalToUtfDString --
 *
 *	Convert a source buffer from the specified encoding into UTF-8. If any
 *	of the bytes in the source buffer are invalid or cannot be represented
 *	in the target encoding, a default fallback character will be
 *	substituted.
 *
 * Results:
 *	The converted bytes are stored in the DString, which is then NULL
 *	terminated. The return value is a pointer to the value stored in the
 *	DString.
 *
 * Side effects:
 *	None.
 *
 *-------------------------------------------------------------------------
 */

char *
Tcl_ExternalToUtfDString(
    Tcl_Encoding encoding,	/* The encoding for the source string, or NULL
				 * for the default system encoding. */
    CONST char *src,		/* Source string in specified encoding. */
    int srcLen,			/* Source string length in bytes, or < 0 for
				 * encoding-specific string length. */
    Tcl_DString *dstPtr)	/* Uninitialized or free DString in which the
				 * converted string is stored. */
{
    char *dst;
    Tcl_EncodingState state;
    Encoding *encodingPtr;
    int flags, dstLen, result, soFar, srcRead, dstWrote, dstChars;

    Tcl_DStringInit(dstPtr);
    dst = Tcl_DStringValue(dstPtr);
    dstLen = dstPtr->spaceAvl - 1;

    if (encoding == NULL) {
	encoding = systemEncoding;
    }
    encodingPtr = (Encoding *) encoding;

    if (src == NULL) {
	srcLen = 0;
    } else if (srcLen < 0) {
	srcLen = (*encodingPtr->lengthProc)(src);
    }

    flags = TCL_ENCODING_START | TCL_ENCODING_END;

    while (1) {
	result = (*encodingPtr->toUtfProc)(encodingPtr->clientData, src,
		srcLen, flags, &state, dst, dstLen, &srcRead, &dstWrote,
		&dstChars);
	soFar = dst + dstWrote - Tcl_DStringValue(dstPtr);

	if (result != TCL_CONVERT_NOSPACE) {
	    Tcl_DStringSetLength(dstPtr, soFar);
	    return Tcl_DStringValue(dstPtr);
	}

	flags &= ~TCL_ENCODING_START;
	src += srcRead;
	srcLen -= srcRead;
	if (Tcl_DStringLength(dstPtr) == 0) {
	    Tcl_DStringSetLength(dstPtr, dstLen);
	}
	Tcl_DStringSetLength(dstPtr, 2 * Tcl_DStringLength(dstPtr) + 1);
	dst = Tcl_DStringValue(dstPtr) + soFar;
	dstLen = Tcl_DStringLength(dstPtr) - soFar - 1;
    }
}

/*
 *-------------------------------------------------------------------------
 *
 * Tcl_ExternalToUtf --
 *
 *	Convert a source buffer from the specified encoding into UTF-8.
 *
 * Results:
 *	The return value is one of TCL_OK, TCL_CONVERT_MULTIBYTE,
 *	TCL_CONVERT_SYNTAX, TCL_CONVERT_UNKNOWN, or TCL_CONVERT_NOSPACE, as
 *	documented in tcl.h.
 *
 * Side effects:
 *	The converted bytes are stored in the output buffer.
 *
 *-------------------------------------------------------------------------
 */

int
Tcl_ExternalToUtf(
    Tcl_Interp *interp,		/* Interp for error return, if not NULL. */
    Tcl_Encoding encoding,	/* The encoding for the source string, or NULL
				 * for the default system encoding. */
    CONST char *src,		/* Source string in specified encoding. */
    int srcLen,			/* Source string length in bytes, or < 0 for
				 * encoding-specific string length. */
    int flags,			/* Conversion control flags. */
    Tcl_EncodingState *statePtr,/* Place for conversion routine to store state
				 * information used during a piecewise
				 * conversion. Contents of statePtr are
				 * initialized and/or reset by conversion
				 * routine under control of flags argument. */
    char *dst,			/* Output buffer in which converted string is
				 * stored. */
    int dstLen,			/* The maximum length of output buffer in
				 * bytes. */
    int *srcReadPtr,		/* Filled with the number of bytes from the
				 * source string that were converted. This may
				 * be less than the original source length if
				 * there was a problem converting some source
				 * characters. */
    int *dstWrotePtr,		/* Filled with the number of bytes that were
				 * stored in the output buffer as a result of
				 * the conversion. */
    int *dstCharsPtr)		/* Filled with the number of characters that
				 * correspond to the bytes stored in the
				 * output buffer. */
{
    Encoding *encodingPtr;
    int result, srcRead, dstWrote, dstChars;
    Tcl_EncodingState state;

    if (encoding == NULL) {
	encoding = systemEncoding;
    }
    encodingPtr = (Encoding *) encoding;

    if (src == NULL) {
	srcLen = 0;
    } else if (srcLen < 0) {
	srcLen = (*encodingPtr->lengthProc)(src);
    }
    if (statePtr == NULL) {
	flags |= TCL_ENCODING_START | TCL_ENCODING_END;
	statePtr = &state;
    }
    if (srcReadPtr == NULL) {
	srcReadPtr = &srcRead;
    }
    if (dstWrotePtr == NULL) {
	dstWrotePtr = &dstWrote;
    }
    if (dstCharsPtr == NULL) {
	dstCharsPtr = &dstChars;
    }

    /*
     * If there are any null characters in the middle of the buffer, they will
     * converted to the UTF-8 null character (\xC080). To get the actual \0 at
     * the end of the destination buffer, we need to append it manually.
     */

    dstLen--;
    result = (*encodingPtr->toUtfProc)(encodingPtr->clientData, src, srcLen,
	    flags, statePtr, dst, dstLen, srcReadPtr, dstWrotePtr,
	    dstCharsPtr);
    dst[*dstWrotePtr] = '\0';

    return result;
}

/*
 *-------------------------------------------------------------------------
 *
 * Tcl_UtfToExternalDString --
 *
 *	Convert a source buffer from UTF-8 into the specified encoding. If any
 *	of the bytes in the source buffer are invalid or cannot be represented
 *	in the target encoding, a default fallback character will be
 *	substituted.
 *
 * Results:
 *	The converted bytes are stored in the DString, which is then NULL
 *	terminated in an encoding-specific manner. The return value is a
 *	pointer to the value stored in the DString.
 *
 * Side effects:
 *	None.
 *
 *-------------------------------------------------------------------------
 */

char *
Tcl_UtfToExternalDString(
    Tcl_Encoding encoding,	/* The encoding for the converted string, or
				 * NULL for the default system encoding. */
    CONST char *src,		/* Source string in UTF-8. */
    int srcLen,			/* Source string length in bytes, or < 0 for
				 * strlen(). */
    Tcl_DString *dstPtr)	/* Uninitialized or free DString in which the
				 * converted string is stored. */
{
    char *dst;
    Tcl_EncodingState state;
    Encoding *encodingPtr;
    int flags, dstLen, result, soFar, srcRead, dstWrote, dstChars;

    Tcl_DStringInit(dstPtr);
    dst = Tcl_DStringValue(dstPtr);
    dstLen = dstPtr->spaceAvl - 1;

    if (encoding == NULL) {
	encoding = systemEncoding;
    }
    encodingPtr = (Encoding *) encoding;

    if (src == NULL) {
	srcLen = 0;
    } else if (srcLen < 0) {
	srcLen = strlen(src);
    }
    flags = TCL_ENCODING_START | TCL_ENCODING_END;
    while (1) {
	result = (*encodingPtr->fromUtfProc)(encodingPtr->clientData, src,
		srcLen, flags, &state, dst, dstLen, &srcRead, &dstWrote,
		&dstChars);
	soFar = dst + dstWrote - Tcl_DStringValue(dstPtr);

	if (result != TCL_CONVERT_NOSPACE) {
	    if (encodingPtr->nullSize == 2) {
		Tcl_DStringSetLength(dstPtr, soFar + 1);
	    }
	    Tcl_DStringSetLength(dstPtr, soFar);
	    return Tcl_DStringValue(dstPtr);
	}

	flags &= ~TCL_ENCODING_START;
	src += srcRead;
	srcLen -= srcRead;
	if (Tcl_DStringLength(dstPtr) == 0) {
	    Tcl_DStringSetLength(dstPtr, dstLen);
	}
	Tcl_DStringSetLength(dstPtr, 2 * Tcl_DStringLength(dstPtr) + 1);
	dst = Tcl_DStringValue(dstPtr) + soFar;
	dstLen = Tcl_DStringLength(dstPtr) - soFar - 1;
    }
}

/*
 *-------------------------------------------------------------------------
 *
 * Tcl_UtfToExternal --
 *
 *	Convert a buffer from UTF-8 into the specified encoding.
 *
 * Results:
 *	The return value is one of TCL_OK, TCL_CONVERT_MULTIBYTE,
 *	TCL_CONVERT_SYNTAX, TCL_CONVERT_UNKNOWN, or TCL_CONVERT_NOSPACE, as
 *	documented in tcl.h.
 *
 * Side effects:
 *	The converted bytes are stored in the output buffer.
 *
 *-------------------------------------------------------------------------
 */

int
Tcl_UtfToExternal(
    Tcl_Interp *interp,		/* Interp for error return, if not NULL. */
    Tcl_Encoding encoding,	/* The encoding for the converted string, or
				 * NULL for the default system encoding. */
    CONST char *src,		/* Source string in UTF-8. */
    int srcLen,			/* Source string length in bytes, or < 0 for
				 * strlen(). */
    int flags,			/* Conversion control flags. */
    Tcl_EncodingState *statePtr,/* Place for conversion routine to store state
				 * information used during a piecewise
				 * conversion. Contents of statePtr are
				 * initialized and/or reset by conversion
				 * routine under control of flags argument. */
    char *dst,			/* Output buffer in which converted string
				 * is stored. */
    int dstLen,			/* The maximum length of output buffer in
				 * bytes. */
    int *srcReadPtr,		/* Filled with the number of bytes from the
				 * source string that were converted. This may
				 * be less than the original source length if
				 * there was a problem converting some source
				 * characters. */
    int *dstWrotePtr,		/* Filled with the number of bytes that were
				 * stored in the output buffer as a result of
				 * the conversion. */
    int *dstCharsPtr)		/* Filled with the number of characters that
				 * correspond to the bytes stored in the
				 * output buffer. */
{
    Encoding *encodingPtr;
    int result, srcRead, dstWrote, dstChars;
    Tcl_EncodingState state;

    if (encoding == NULL) {
	encoding = systemEncoding;
    }
    encodingPtr = (Encoding *) encoding;

    if (src == NULL) {
	srcLen = 0;
    } else if (srcLen < 0) {
	srcLen = strlen(src);
    }
    if (statePtr == NULL) {
	flags |= TCL_ENCODING_START | TCL_ENCODING_END;
	statePtr = &state;
    }
    if (srcReadPtr == NULL) {
	srcReadPtr = &srcRead;
    }
    if (dstWrotePtr == NULL) {
	dstWrotePtr = &dstWrote;
    }
    if (dstCharsPtr == NULL) {
	dstCharsPtr = &dstChars;
    }

    dstLen -= encodingPtr->nullSize;
    result = (*encodingPtr->fromUtfProc)(encodingPtr->clientData, src, srcLen,
	    flags, statePtr, dst, dstLen, srcReadPtr, dstWrotePtr,
	    dstCharsPtr);
    if (encodingPtr->nullSize == 2) {
	dst[*dstWrotePtr + 1] = '\0';
    }
    dst[*dstWrotePtr] = '\0';

    return result;
}

/*
 *---------------------------------------------------------------------------
 *
 * Tcl_FindExecutable --
 *
 *	This function computes the absolute path name of the current
 *	application, given its argv[0] value.
 *
 * Results:
 *	None.
 *
 * Side effects:
 *	The absolute pathname for the application is computed and stored to be
 *	returned later be [info nameofexecutable].
 *
 *---------------------------------------------------------------------------
 */

void
Tcl_FindExecutable(
    CONST char *argv0)		/* The value of the application's argv[0]
				 * (native). */
{
    TclInitSubsystems();
    TclpSetInitialEncodings();
    TclpFindExecutable(argv0);
}

/*
 *---------------------------------------------------------------------------
 *
 * OpenEncodingFileChannel --
 *
 *	Open the file believed to hold data for the encoding, "name".
 *
 * Results:
 * 	Returns the readable Tcl_Channel from opening the file, or NULL if the
 * 	file could not be successfully opened. If NULL was returned, an error
 * 	message is left in interp's result object, unless interp was NULL.
 *
 * Side effects:
 *	Channel may be opened. Information about the filesystem may be cached
 *	to speed later calls.
 *
 *---------------------------------------------------------------------------
 */

static Tcl_Channel
OpenEncodingFileChannel(
    Tcl_Interp *interp,		/* Interp for error reporting, if not NULL. */
    CONST char *name)		/* The name of the encoding file on disk and
				 * also the name for new encoding. */
{
    Tcl_Obj *nameObj = Tcl_NewStringObj(name, -1);
    Tcl_Obj *fileNameObj = Tcl_DuplicateObj(nameObj);
    Tcl_Obj *searchPath = Tcl_DuplicateObj(Tcl_GetEncodingSearchPath());
    Tcl_Obj *map = TclGetProcessGlobalValue(&encodingFileMap);
    Tcl_Obj **dir, *path, *directory = NULL;
    Tcl_Channel chan = NULL;
    int i, numDirs;

    Tcl_ListObjGetElements(NULL, searchPath, &numDirs, &dir);
    Tcl_IncrRefCount(nameObj);
    Tcl_AppendToObj(fileNameObj, ".enc", -1);
    Tcl_IncrRefCount(fileNameObj);
    Tcl_DictObjGet(NULL, map, nameObj, &directory);

    /*
     * Check that any cached directory is still on the encoding search path.
     */

    if (NULL != directory) {
	int verified = 0;

	for (i=0; i<numDirs && !verified; i++) {
	    if (dir[i] == directory) {
		verified = 1;
	    }
	}
	if (!verified) {
	    CONST char *dirString = Tcl_GetString(directory);
	    for (i=0; i<numDirs && !verified; i++) {
		if (strcmp(dirString, Tcl_GetString(dir[i])) == 0) {
		    verified = 1;
		}
	    }
	}
	if (!verified) {
	    /*
	     * Directory no longer on the search path. Remove from cache.
	     */

	    map = Tcl_DuplicateObj(map);
	    Tcl_DictObjRemove(NULL, map, nameObj);
	    TclSetProcessGlobalValue(&encodingFileMap, map, NULL);
	    directory = NULL;
	}
    }

    if (NULL != directory) {
	/*
	 * Got a directory from the cache. Try to use it first.
	 */

	Tcl_IncrRefCount(directory);
	path = Tcl_FSJoinToPath(directory, 1, &fileNameObj);
	Tcl_IncrRefCount(path);
	Tcl_DecrRefCount(directory);
	chan = Tcl_FSOpenFileChannel(NULL, path, "r", 0);
	Tcl_DecrRefCount(path);
    }

    /*
     * Scan the search path until we find it.
     */

    for (i=0; i<numDirs && (chan == NULL); i++) {
	path = Tcl_FSJoinToPath(dir[i], 1, &fileNameObj);
	Tcl_IncrRefCount(path);
	chan = Tcl_FSOpenFileChannel(NULL, path, "r", 0);
	Tcl_DecrRefCount(path);
	if (chan != NULL) {
	    /*
	     * Save directory in the cache.
	     */

	    map = Tcl_DuplicateObj(TclGetProcessGlobalValue(&encodingFileMap));
	    Tcl_DictObjPut(NULL, map, nameObj, dir[i]);
	    TclSetProcessGlobalValue(&encodingFileMap, map, NULL);
	}
    }

    if ((NULL == chan) && (interp != NULL)) {
	Tcl_AppendResult(interp, "unknown encoding \"", name, "\"", NULL);
	Tcl_SetErrorCode(interp, "TCL", "LOOKUP", "ENCODING", name, NULL);
    }
    Tcl_DecrRefCount(fileNameObj);
    Tcl_DecrRefCount(nameObj);
    Tcl_DecrRefCount(searchPath);

    return chan;
}

/*
 *---------------------------------------------------------------------------
 *
 * LoadEncodingFile --
 *
 *	Read a file that describes an encoding and create a new Encoding from
 *	the data.
 *
 * Results:
 *	The return value is the newly loaded Encoding, or NULL if the file
 *	didn't exist of was in the incorrect format. If NULL was returned, an
 *	error message is left in interp's result object, unless interp was
 *	NULL.
 *
 * Side effects:
 *	File read from disk.
 *
 *---------------------------------------------------------------------------
 */

static Tcl_Encoding
LoadEncodingFile(
    Tcl_Interp *interp,		/* Interp for error reporting, if not NULL. */
    CONST char *name)		/* The name of the encoding file on disk and
				 * also the name for new encoding. */
{
    Tcl_Channel chan = NULL;
    Tcl_Encoding encoding = NULL;
    int ch;

    chan = OpenEncodingFileChannel(interp, name);
    if (chan == NULL) {
	return NULL;
    }

    Tcl_SetChannelOption(NULL, chan, "-encoding", "utf-8");

    while (1) {
	Tcl_DString ds;

	Tcl_DStringInit(&ds);
	Tcl_Gets(chan, &ds);
	ch = Tcl_DStringValue(&ds)[0];
	Tcl_DStringFree(&ds);
	if (ch != '#') {
	    break;
	}
    }

    switch (ch) {
    case 'S':
	encoding = LoadTableEncoding(name, ENCODING_SINGLEBYTE, chan);
	break;
    case 'D':
	encoding = LoadTableEncoding(name, ENCODING_DOUBLEBYTE, chan);
	break;
    case 'M':
	encoding = LoadTableEncoding(name, ENCODING_MULTIBYTE, chan);
	break;
    case 'E':
	encoding = LoadEscapeEncoding(name, chan);
	break;
    }
    if ((encoding == NULL) && (interp != NULL)) {
	Tcl_AppendResult(interp, "invalid encoding file \"", name, "\"", NULL);
    }
    Tcl_Close(NULL, chan);

    return encoding;
}

/*
 *-------------------------------------------------------------------------
 *
 * LoadTableEncoding --
 *
 *	Helper function for LoadEncodingTable(). Loads a table to that
 *	converts between Unicode and some other encoding and creates an
 *	encoding (using a TableEncoding structure) from that information.
 *
 *	File contains binary data, but begins with a marker to indicate
 *	byte-ordering, so that same binary file can be read on either endian
 *	platforms.
 *
 * Results:
 *	The return value is the new encoding, or NULL if the encoding could
 *	not be created (because the file contained invalid data).
 *
 * Side effects:
 *	None.
 *
 *-------------------------------------------------------------------------
 */

static Tcl_Encoding
LoadTableEncoding(
    CONST char *name,		/* Name for new encoding. */
    int type,			/* Type of encoding (ENCODING_?????). */
    Tcl_Channel chan)		/* File containing new encoding. */
{
    Tcl_DString lineString;
    Tcl_Obj *objPtr;
    char *line;
    int i, hi, lo, numPages, symbol, fallback;
    unsigned char used[256];
    unsigned int size;
    TableEncodingData *dataPtr;
    unsigned short *pageMemPtr;
    Tcl_EncodingType encType;

    /*
     * Speed over memory. Use a full 256 character table to decode hex
     * sequences in the encoding files.
     */

    static char staticHex[] = {
      0,  0,  0,  0,  0,  0,  0, 0, 0, 0, 0, 0, 0, 0, 0, 0, /*   0 ...  15 */
      0,  0,  0,  0,  0,  0,  0, 0, 0, 0, 0, 0, 0, 0, 0, 0, /*  16 ...  31 */
      0,  0,  0,  0,  0,  0,  0, 0, 0, 0, 0, 0, 0, 0, 0, 0, /*  32 ...  47 */
      0,  1,  2,  3,  4,  5,  6, 7, 8, 9, 0, 0, 0, 0, 0, 0, /*  48 ...  63 */
      0, 10, 11, 12, 13, 14, 15, 0, 0, 0, 0, 0, 0, 0, 0, 0, /*  64 ...  79 */
      0,  0,  0,  0,  0,  0,  0, 0, 0, 0, 0, 0, 0, 0, 0, 0, /*  80 ...  95 */
      0, 10, 11, 12, 13, 14, 15, 0, 0, 0, 0, 0, 0, 0, 0, 0, /*  96 ... 111 */
      0,  1,  2,  3,  4,  5,  6, 7, 8, 9, 0, 0, 0, 0, 0, 0, /* 112 ... 127 */
      0,  0,  0,  0,  0,  0,  0, 0, 0, 0, 0, 0, 0, 0, 0, 0, /* 128 ... 143 */
      0,  0,  0,  0,  0,  0,  0, 0, 0, 0, 0, 0, 0, 0, 0, 0, /* 144 ... 159 */
      0,  0,  0,  0,  0,  0,  0, 0, 0, 0, 0, 0, 0, 0, 0, 0, /* 160 ... 175 */
      0,  0,  0,  0,  0,  0,  0, 0, 0, 0, 0, 0, 0, 0, 0, 0, /* 176 ... 191 */
      0,  0,  0,  0,  0,  0,  0, 0, 0, 0, 0, 0, 0, 0, 0, 0, /* 192 ... 207 */
      0,  0,  0,  0,  0,  0,  0, 0, 0, 0, 0, 0, 0, 0, 0, 0, /* 208 ... 223 */
      0,  0,  0,  0,  0,  0,  0, 0, 0, 0, 0, 0, 0, 0, 0, 0, /* 224 ... 239 */
      0,  0,  0,  0,  0,  0,  0, 0, 0, 0, 0, 0, 0, 0, 0, 0, /* 240 ... 255 */
    };

    Tcl_DStringInit(&lineString);
    Tcl_Gets(chan, &lineString);
    line = Tcl_DStringValue(&lineString);

    fallback = (int) strtol(line, &line, 16);
    symbol = (int) strtol(line, &line, 10);
    numPages = (int) strtol(line, &line, 10);
    Tcl_DStringFree(&lineString);

    if (numPages < 0) {
	numPages = 0;
    } else if (numPages > 256) {
	numPages = 256;
    }

    memset(used, 0, sizeof(used));

#undef PAGESIZE
#define PAGESIZE    (256 * sizeof(unsigned short))

    dataPtr = (TableEncodingData *) ckalloc(sizeof(TableEncodingData));
    memset(dataPtr, 0, sizeof(TableEncodingData));

    dataPtr->fallback = fallback;

    /*
     * Read the table that maps characters to Unicode. Performs a single
     * malloc to get the memory for the array and all the pages needed by the
     * array.
     */

    size = 256 * sizeof(unsigned short *) + numPages * PAGESIZE;
    dataPtr->toUnicode = (unsigned short **) ckalloc(size);
    memset(dataPtr->toUnicode, 0, size);
    pageMemPtr = (unsigned short *) (dataPtr->toUnicode + 256);

    TclNewObj(objPtr);
    Tcl_IncrRefCount(objPtr);
    for (i = 0; i < numPages; i++) {
	int ch;
	char *p;

	Tcl_ReadChars(chan, objPtr, 3 + 16 * (16 * 4 + 1), 0);
	p = Tcl_GetString(objPtr);
	hi = (staticHex[UCHAR(p[0])] << 4) + staticHex[UCHAR(p[1])];
	dataPtr->toUnicode[hi] = pageMemPtr;
	p += 2;
	for (lo = 0; lo < 256; lo++) {
	    if ((lo & 0x0f) == 0) {
		p++;
	    }
	    ch = (staticHex[UCHAR(p[0])] << 12) + (staticHex[UCHAR(p[1])] << 8)
		    + (staticHex[UCHAR(p[2])] << 4) + staticHex[UCHAR(p[3])];
	    if (ch != 0) {
		used[ch >> 8] = 1;
	    }
	    *pageMemPtr = (unsigned short) ch;
	    pageMemPtr++;
	    p += 4;
	}
    }
    TclDecrRefCount(objPtr);

    if (type == ENCODING_DOUBLEBYTE) {
	memset(dataPtr->prefixBytes, 1, sizeof(dataPtr->prefixBytes));
    } else {
	for (hi = 1; hi < 256; hi++) {
	    if (dataPtr->toUnicode[hi] != NULL) {
		dataPtr->prefixBytes[hi] = 1;
	    }
	}
    }

    /*
     * Invert toUnicode array to produce the fromUnicode array. Performs a
     * single malloc to get the memory for the array and all the pages needed
     * by the array. While reading in the toUnicode array, we remembered what
     * pages that would be needed for the fromUnicode array.
     */

    if (symbol) {
	used[0] = 1;
    }
    numPages = 0;
    for (hi = 0; hi < 256; hi++) {
	if (used[hi]) {
	    numPages++;
	}
    }
    size = 256 * sizeof(unsigned short *) + numPages * PAGESIZE;
    dataPtr->fromUnicode = (unsigned short **) ckalloc(size);
    memset(dataPtr->fromUnicode, 0, size);
    pageMemPtr = (unsigned short *) (dataPtr->fromUnicode + 256);

    for (hi = 0; hi < 256; hi++) {
	if (dataPtr->toUnicode[hi] == NULL) {
	    dataPtr->toUnicode[hi] = emptyPage;
	} else {
	    for (lo = 0; lo < 256; lo++) {
		int ch;

		ch = dataPtr->toUnicode[hi][lo];
		if (ch != 0) {
		    unsigned short *page;

		    page = dataPtr->fromUnicode[ch >> 8];
		    if (page == NULL) {
			page = pageMemPtr;
			pageMemPtr += 256;
			dataPtr->fromUnicode[ch >> 8] = page;
		    }
		    page[ch & 0xff] = (unsigned short) ((hi << 8) + lo);
		}
	    }
	}
    }
    if (type == ENCODING_MULTIBYTE) {
	/*
	 * If multibyte encodings don't have a backslash character, define
	 * one. Otherwise, on Windows, native file names won't work because
	 * the backslash in the file name will map to the unknown character
	 * (question mark) when converting from UTF-8 to external encoding.
	 */

	if (dataPtr->fromUnicode[0] != NULL) {
	    if (dataPtr->fromUnicode[0]['\\'] == '\0') {
		dataPtr->fromUnicode[0]['\\'] = '\\';
	    }
	}
    }
    if (symbol) {
	unsigned short *page;

	/*
	 * Make a special symbol encoding that not only maps the symbol
	 * characters from their Unicode code points down into page 0, but
	 * also ensure that the characters on page 0 map to themselves. This
	 * is so that a symbol font can be used to display a simple string
	 * like "abcd" and have alpha, beta, chi, delta show up, rather than
	 * have "unknown" chars show up because strictly speaking the symbol
	 * font doesn't have glyphs for those low ascii chars.
	 */

	page = dataPtr->fromUnicode[0];
	if (page == NULL) {
	    page = pageMemPtr;
	    dataPtr->fromUnicode[0] = page;
	}
	for (lo = 0; lo < 256; lo++) {
	    if (dataPtr->toUnicode[0][lo] != 0) {
		page[lo] = (unsigned short) lo;
	    }
	}
    }
    for (hi = 0; hi < 256; hi++) {
	if (dataPtr->fromUnicode[hi] == NULL) {
	    dataPtr->fromUnicode[hi] = emptyPage;
	}
    }

    /*
     * For trailing 'R'everse encoding, see [Patch 689341]
     */

    Tcl_DStringInit(&lineString);
    do {
	int len;

	/*
	 * Skip leading empty lines.
	 */

	while ((len = Tcl_Gets(chan, &lineString)) == 0) {
	    /* empty body */
	}

	if (len < 0) {
	    break;
	}
	line = Tcl_DStringValue(&lineString);
	if (line[0] != 'R') {
	    break;
	}
	for (Tcl_DStringSetLength(&lineString, 0);
		(len = Tcl_Gets(chan, &lineString)) >= 0;
		Tcl_DStringSetLength(&lineString, 0)) {
	    unsigned char* p;
	    int to, from;

	    if (len < 5) {
		continue;
	    }
	    p = (unsigned char*) Tcl_DStringValue(&lineString);
	    to = (staticHex[p[0]] << 12) + (staticHex[p[1]] << 8)
		    + (staticHex[p[2]] << 4) + staticHex[p[3]];
	    if (to == 0) {
	    	continue;
	    }
	    for (p += 5, len -= 5; len >= 0 && *p; p += 5, len -= 5) {
		from = (staticHex[p[0]] << 12) + (staticHex[p[1]] << 8)
			+ (staticHex[p[2]] << 4) + staticHex[p[3]];
	    	if (from == 0) {
		    continue;
		}
		dataPtr->fromUnicode[from >> 8][from & 0xff] = to;
	    }
	}
    } while (0);
    Tcl_DStringFree(&lineString);

    encType.encodingName    = name;
    encType.toUtfProc	    = TableToUtfProc;
    encType.fromUtfProc	    = TableFromUtfProc;
    encType.freeProc	    = TableFreeProc;
    encType.nullSize	    = (type == ENCODING_DOUBLEBYTE) ? 2 : 1;
    encType.clientData	    = (ClientData) dataPtr;

    return Tcl_CreateEncoding(&encType);
}

/*
 *-------------------------------------------------------------------------
 *
 * LoadEscapeEncoding --
 *
 *	Helper function for LoadEncodingTable(). Loads a state machine that
 *	converts between Unicode and some other encoding.
 *
 *	File contains text data that describes the escape sequences that are
 *	used to choose an encoding and the associated names for the
 *	sub-encodings.
 *
 * Results:
 *	The return value is the new encoding, or NULL if the encoding could
 *	not be created (because the file contained invalid data).
 *
 * Side effects:
 *	None.
 *
 *-------------------------------------------------------------------------
 */

static Tcl_Encoding
LoadEscapeEncoding(
    CONST char *name,		/* Name for new encoding. */
    Tcl_Channel chan)		/* File containing new encoding. */
{
    int i;
    unsigned int size;
    Tcl_DString escapeData;
    char init[16], final[16];
    EscapeEncodingData *dataPtr;
    Tcl_EncodingType type;

    init[0] = '\0';
    final[0] = '\0';
    Tcl_DStringInit(&escapeData);

    while (1) {
	int argc;
	CONST char **argv;
	char *line;
	Tcl_DString lineString;

	Tcl_DStringInit(&lineString);
	if (Tcl_Gets(chan, &lineString) < 0) {
	    break;
	}
	line = Tcl_DStringValue(&lineString);
	if (Tcl_SplitList(NULL, line, &argc, &argv) != TCL_OK) {
	    continue;
	}
	if (argc >= 2) {
	    if (strcmp(argv[0], "name") == 0) {
		/* do nothing */
	    } else if (strcmp(argv[0], "init") == 0) {
		strncpy(init, argv[1], sizeof(init));
		init[sizeof(init) - 1] = '\0';
	    } else if (strcmp(argv[0], "final") == 0) {
		strncpy(final, argv[1], sizeof(final));
		final[sizeof(final) - 1] = '\0';
	    } else {
		EscapeSubTable est;
		Encoding *e;

		strncpy(est.sequence, argv[1], sizeof(est.sequence));
		est.sequence[sizeof(est.sequence) - 1] = '\0';
		est.sequenceLen = strlen(est.sequence);

		strncpy(est.name, argv[0], sizeof(est.name));
		est.name[sizeof(est.name) - 1] = '\0';

		/*
		 * To avoid infinite recursion in [encoding system iso2022-*]
		 */

		e = (Encoding *) Tcl_GetEncoding(NULL, est.name);
		if (e && e->toUtfProc != TableToUtfProc &&
			e->toUtfProc != Iso88591ToUtfProc) {
		   Tcl_FreeEncoding((Tcl_Encoding) e);
		   e = NULL;
		}
		est.encodingPtr = e;
		Tcl_DStringAppend(&escapeData, (char *) &est, sizeof(est));
	    }
	}
	ckfree((char *) argv);
	Tcl_DStringFree(&lineString);
    }

    size = sizeof(EscapeEncodingData) - sizeof(EscapeSubTable)
	    + Tcl_DStringLength(&escapeData);
    dataPtr = (EscapeEncodingData *) ckalloc(size);
    dataPtr->initLen = strlen(init);
    strcpy(dataPtr->init, init);
    dataPtr->finalLen = strlen(final);
    strcpy(dataPtr->final, final);
    dataPtr->numSubTables =
	    Tcl_DStringLength(&escapeData) / sizeof(EscapeSubTable);
    memcpy(dataPtr->subTables, Tcl_DStringValue(&escapeData),
	    (size_t) Tcl_DStringLength(&escapeData));
    Tcl_DStringFree(&escapeData);

    memset(dataPtr->prefixBytes, 0, sizeof(dataPtr->prefixBytes));
    for (i = 0; i < dataPtr->numSubTables; i++) {
	dataPtr->prefixBytes[UCHAR(dataPtr->subTables[i].sequence[0])] = 1;
    }
    if (dataPtr->init[0] != '\0') {
	dataPtr->prefixBytes[UCHAR(dataPtr->init[0])] = 1;
    }
    if (dataPtr->final[0] != '\0') {
	dataPtr->prefixBytes[UCHAR(dataPtr->final[0])] = 1;
    }

    type.encodingName	= name;
    type.toUtfProc	= EscapeToUtfProc;
    type.fromUtfProc    = EscapeFromUtfProc;
    type.freeProc	= EscapeFreeProc;
    type.nullSize	= 1;
    type.clientData	= (ClientData) dataPtr;

    return Tcl_CreateEncoding(&type);
}

/*
 *-------------------------------------------------------------------------
 *
 * BinaryProc --
 *
 *	The default conversion when no other conversion is specified. No
 *	translation is done; source bytes are copied directly to destination
 *	bytes.
 *
 * Results:
 *	Returns TCL_OK if conversion was successful.
 *
 * Side effects:
 *	None.
 *
 *-------------------------------------------------------------------------
 */

static int
BinaryProc(
    ClientData clientData,	/* Not used. */
    CONST char *src,		/* Source string (unknown encoding). */
    int srcLen,			/* Source string length in bytes. */
    int flags,			/* Conversion control flags. */
    Tcl_EncodingState *statePtr,/* Place for conversion routine to store state
				 * information used during a piecewise
				 * conversion. Contents of statePtr are
				 * initialized and/or reset by conversion
				 * routine under control of flags argument. */
    char *dst,			/* Output buffer in which converted string is
				 * stored. */
    int dstLen,			/* The maximum length of output buffer in
				 * bytes. */
    int *srcReadPtr,		/* Filled with the number of bytes from the
				 * source string that were converted. */
    int *dstWrotePtr,		/* Filled with the number of bytes that were
				 * stored in the output buffer as a result of
				 * the conversion. */
    int *dstCharsPtr)		/* Filled with the number of characters that
				 * correspond to the bytes stored in the
				 * output buffer. */
{
    int result;

    result = TCL_OK;
    dstLen -= TCL_UTF_MAX - 1;
    if (dstLen < 0) {
	dstLen = 0;
    }
    if (srcLen > dstLen) {
	srcLen = dstLen;
	result = TCL_CONVERT_NOSPACE;
    }

    *srcReadPtr = srcLen;
    *dstWrotePtr = srcLen;
    *dstCharsPtr = srcLen;
    memcpy(dst, src, (size_t) srcLen);
    return result;
}

/*
 *-------------------------------------------------------------------------
 *
 * UtfExtToUtfIntProc --
 *
 *	Convert from UTF-8 to UTF-8. While converting null-bytes from the
 *	Tcl's internal representation (0xc0, 0x80) to the official
 *	representation (0x00). See UtfToUtfProc for details.
 *
 * Results:
 *	Returns TCL_OK if conversion was successful.
 *
 * Side effects:
 *	None.
 *
 *-------------------------------------------------------------------------
 */

static int
UtfIntToUtfExtProc(
    ClientData clientData,	/* Not used. */
    CONST char *src,		/* Source string in UTF-8. */
    int srcLen,			/* Source string length in bytes. */
    int flags,			/* Conversion control flags. */
    Tcl_EncodingState *statePtr,/* Place for conversion routine to store state
				 * information used during a piecewise
				 * conversion. Contents of statePtr are
				 * initialized and/or reset by conversion
				 * routine under control of flags argument. */
    char *dst,			/* Output buffer in which converted string
				 * is stored. */
    int dstLen,			/* The maximum length of output buffer in
				 * bytes. */
    int *srcReadPtr,		/* Filled with the number of bytes from the
				 * source string that were converted. This may
				 * be less than the original source length if
				 * there was a problem converting some source
				 * characters. */
    int *dstWrotePtr,		/* Filled with the number of bytes that were
				 * stored in the output buffer as a result of
				 * the conversion. */
    int *dstCharsPtr)		/* Filled with the number of characters that
				 * correspond to the bytes stored in the
				 * output buffer. */
{
    return UtfToUtfProc(clientData, src, srcLen, flags, statePtr, dst, dstLen,
	    srcReadPtr, dstWrotePtr, dstCharsPtr, 1);
}

/*
 *-------------------------------------------------------------------------
 *
 * UtfExtToUtfIntProc --
 *
 *	Convert from UTF-8 to UTF-8 while converting null-bytes from the
 *	official representation (0x00) to Tcl's internal representation (0xc0,
 *	0x80). See UtfToUtfProc for details.
 *
 * Results:
 *	Returns TCL_OK if conversion was successful.
 *
 * Side effects:
 *	None.
 *
 *-------------------------------------------------------------------------
 */
static int
UtfExtToUtfIntProc(
    ClientData clientData,	/* Not used. */
    CONST char *src,		/* Source string in UTF-8. */
    int srcLen,			/* Source string length in bytes. */
    int flags,			/* Conversion control flags. */
    Tcl_EncodingState *statePtr,/* Place for conversion routine to store state
				 * information used during a piecewise
				 * conversion. Contents of statePtr are
				 * initialized and/or reset by conversion
				 * routine under control of flags argument. */
    char *dst,			/* Output buffer in which converted string is
				 * stored. */
    int dstLen,			/* The maximum length of output buffer in
				 * bytes. */
    int *srcReadPtr,		/* Filled with the number of bytes from the
				 * source string that were converted. This may
				 * be less than the original source length if
				 * there was a problem converting some source
				 * characters. */
    int *dstWrotePtr,		/* Filled with the number of bytes that were
				 * stored in the output buffer as a result of
				 * the conversion. */
    int *dstCharsPtr)		/* Filled with the number of characters that
				 * correspond to the bytes stored in the
				 * output buffer. */
{
    return UtfToUtfProc(clientData, src, srcLen, flags, statePtr, dst, dstLen,
	    srcReadPtr, dstWrotePtr, dstCharsPtr, 0);
}

/*
 *-------------------------------------------------------------------------
 *
 * UtfToUtfProc --
 *
 *	Convert from UTF-8 to UTF-8. Note that the UTF-8 to UTF-8 translation
 *	is not a no-op, because it will turn a stream of improperly formed
 *	UTF-8 into a properly formed stream.
 *
 * Results:
 *	Returns TCL_OK if conversion was successful.
 *
 * Side effects:
 *	None.
 *
 *-------------------------------------------------------------------------
 */

static int
UtfToUtfProc(
    ClientData clientData,	/* Not used. */
    CONST char *src,		/* Source string in UTF-8. */
    int srcLen,			/* Source string length in bytes. */
    int flags,			/* Conversion control flags. */
    Tcl_EncodingState *statePtr,/* Place for conversion routine to store state
				 * information used during a piecewise
				 * conversion. Contents of statePtr are
				 * initialized and/or reset by conversion
				 * routine under control of flags argument. */
    char *dst,			/* Output buffer in which converted string is
				 * stored. */
    int dstLen,			/* The maximum length of output buffer in
				 * bytes. */
    int *srcReadPtr,		/* Filled with the number of bytes from the
				 * source string that were converted. This may
				 * be less than the original source length if
				 * there was a problem converting some source
				 * characters. */
    int *dstWrotePtr,		/* Filled with the number of bytes that were
				 * stored in the output buffer as a result of
				 * the conversion. */
    int *dstCharsPtr,		/* Filled with the number of characters that
				 * correspond to the bytes stored in the
				 * output buffer. */
    int pureNullMode)		/* Convert embedded nulls from internal
				 * representation to real null-bytes or vice
				 * versa. */
{
    CONST char *srcStart, *srcEnd, *srcClose;
    char *dstStart, *dstEnd;
    int result, numChars;
    Tcl_UniChar ch;

    result = TCL_OK;

    srcStart = src;
    srcEnd = src + srcLen;
    srcClose = srcEnd;
    if ((flags & TCL_ENCODING_END) == 0) {
	srcClose -= TCL_UTF_MAX;
    }

    dstStart = dst;
    dstEnd = dst + dstLen - TCL_UTF_MAX;

    for (numChars = 0; src < srcEnd; numChars++) {
	if ((src > srcClose) && (!Tcl_UtfCharComplete(src, srcEnd - src))) {
	    /*
	     * If there is more string to follow, this will ensure that the
	     * last UTF-8 character in the source buffer hasn't been cut off.
	     */

	    result = TCL_CONVERT_MULTIBYTE;
	    break;
	}
	if (dst > dstEnd) {
	    result = TCL_CONVERT_NOSPACE;
	    break;
	}
	if (UCHAR(*src) < 0x80 && !(UCHAR(*src) == 0 && pureNullMode == 0)) {
	    /*
	     * Copy 7bit chatacters, but skip null-bytes when we are in input
	     * mode, so that they get converted to 0xc080.
	     */

	    *dst++ = *src++;
	} else if (pureNullMode == 1 && UCHAR(*src) == 0xc0 &&
		UCHAR(*(src+1)) == 0x80) {
	    /*
	     * Convert 0xc080 to real nulls when we are in output mode.
	     */

	    *dst++ = 0;
	    src += 2;
	} else if (!Tcl_UtfCharComplete(src, srcEnd - src)) {
	    /*
	     * Always check before using Tcl_UtfToUniChar. Not doing can so
	     * cause it run beyond the endof the buffer! If we happen such an
	     * incomplete char its byts are made to represent themselves.
	     */

	    ch = (unsigned char) *src;
	    src += 1;
	    dst += Tcl_UniCharToUtf(ch, dst);
	} else {
	    src += Tcl_UtfToUniChar(src, &ch);
	    dst += Tcl_UniCharToUtf(ch, dst);
	}
    }

    *srcReadPtr = src - srcStart;
    *dstWrotePtr = dst - dstStart;
    *dstCharsPtr = numChars;
    return result;
}

/*
 *-------------------------------------------------------------------------
 *
 * UnicodeToUtfProc --
 *
 *	Convert from Unicode to UTF-8.
 *
 * Results:
 *	Returns TCL_OK if conversion was successful.
 *
 * Side effects:
 *	None.
 *
 *-------------------------------------------------------------------------
 */

static int
UnicodeToUtfProc(
    ClientData clientData,	/* Not used. */
    CONST char *src,		/* Source string in Unicode. */
    int srcLen,			/* Source string length in bytes. */
    int flags,			/* Conversion control flags. */
    Tcl_EncodingState *statePtr,/* Place for conversion routine to store state
				 * information used during a piecewise
				 * conversion. Contents of statePtr are
				 * initialized and/or reset by conversion
				 * routine under control of flags argument. */
    char *dst,			/* Output buffer in which converted string is
				 * stored. */
    int dstLen,			/* The maximum length of output buffer in
				 * bytes. */
    int *srcReadPtr,		/* Filled with the number of bytes from the
				 * source string that were converted. This may
				 * be less than the original source length if
				 * there was a problem converting some source
				 * characters. */
    int *dstWrotePtr,		/* Filled with the number of bytes that were
				 * stored in the output buffer as a result of
				 * the conversion. */
    int *dstCharsPtr)		/* Filled with the number of characters that
				 * correspond to the bytes stored in the
				 * output buffer. */
{
    CONST char *srcStart, *srcEnd;
    char *dstEnd, *dstStart;
    int result, numChars;
    Tcl_UniChar ch;

    result = TCL_OK;
    if ((srcLen % sizeof(Tcl_UniChar)) != 0) {
	result = TCL_CONVERT_MULTIBYTE;
	srcLen /= sizeof(Tcl_UniChar);
	srcLen *= sizeof(Tcl_UniChar);
    }

    srcStart = src;
    srcEnd = src + srcLen;

    dstStart = dst;
    dstEnd = dst + dstLen - TCL_UTF_MAX;

    for (numChars = 0; src < srcEnd; numChars++) {
	if (dst > dstEnd) {
	    result = TCL_CONVERT_NOSPACE;
	    break;
	}
	/*
	 * Special case for 1-byte utf chars for speed.  Make sure we
	 * work with Tcl_UniChar-size data.
	 */
	ch = *(Tcl_UniChar *)src;
	if (ch && ch < 0x80) {
	    *dst++ = (ch & 0xFF);
	} else {
	    dst += Tcl_UniCharToUtf(ch, dst);
	}
	src += sizeof(Tcl_UniChar);
    }

    *srcReadPtr = src - srcStart;
    *dstWrotePtr = dst - dstStart;
    *dstCharsPtr = numChars;
    return result;
}

/*
 *-------------------------------------------------------------------------
 *
 * UtfToUnicodeProc --
 *
 *	Convert from UTF-8 to Unicode.
 *
 * Results:
 *	Returns TCL_OK if conversion was successful.
 *
 * Side effects:
 *	None.
 *
 *-------------------------------------------------------------------------
 */

static int
UtfToUnicodeProc(
    ClientData clientData,	/* TableEncodingData that specifies
				 * encoding. */
    CONST char *src,		/* Source string in UTF-8. */
    int srcLen,			/* Source string length in bytes. */
    int flags,			/* Conversion control flags. */
    Tcl_EncodingState *statePtr,/* Place for conversion routine to store state
				 * information used during a piecewise
				 * conversion. Contents of statePtr are
				 * initialized and/or reset by conversion
				 * routine under control of flags argument. */
    char *dst,			/* Output buffer in which converted string is
				 * stored. */
    int dstLen,			/* The maximum length of output buffer in
				 * bytes. */
    int *srcReadPtr,		/* Filled with the number of bytes from the
				 * source string that were converted. This may
				 * be less than the original source length if
				 * there was a problem converting some source
				 * characters. */
    int *dstWrotePtr,		/* Filled with the number of bytes that were
				 * stored in the output buffer as a result of
				 * the conversion. */
    int *dstCharsPtr)		/* Filled with the number of characters that
				 * correspond to the bytes stored in the
				 * output buffer. */
{
    CONST char *srcStart, *srcEnd, *srcClose, *dstStart, *dstEnd;
    int result, numChars;
    Tcl_UniChar ch;

    srcStart = src;
    srcEnd = src + srcLen;
    srcClose = srcEnd;
    if ((flags & TCL_ENCODING_END) == 0) {
	srcClose -= TCL_UTF_MAX;
    }

    dstStart = dst;
    dstEnd   = dst + dstLen - sizeof(Tcl_UniChar);

    result = TCL_OK;
    for (numChars = 0; src < srcEnd; numChars++) {
	if ((src > srcClose) && (!Tcl_UtfCharComplete(src, srcEnd - src))) {
	    /*
	     * If there is more string to follow, this will ensure that the
	     * last UTF-8 character in the source buffer hasn't been cut off.
	     */

	    result = TCL_CONVERT_MULTIBYTE;
	    break;
	}
	if (dst > dstEnd) {
	    result = TCL_CONVERT_NOSPACE;
	    break;
        }
	src += TclUtfToUniChar(src, &ch);
	/*
	 * Need to handle this in a way that won't cause misalignment
	 * by casting dst to a Tcl_UniChar. [Bug 1122671]
	 * XXX: This hard-codes the assumed size of Tcl_UniChar as 2.
	 */
#ifdef WORDS_BIGENDIAN
	*dst++ = (ch >> 8);
	*dst++ = (ch & 0xFF);
#else
	*dst++ = (ch & 0xFF);
	*dst++ = (ch >> 8);
#endif
    }
    *srcReadPtr = src - srcStart;
    *dstWrotePtr = dst - dstStart;
    *dstCharsPtr = numChars;
    return result;
}

/*
 *-------------------------------------------------------------------------
 *
 * TableToUtfProc --
 *
 *	Convert from the encoding specified by the TableEncodingData into
 *	UTF-8.
 *
 * Results:
 *	Returns TCL_OK if conversion was successful.
 *
 * Side effects:
 *	None.
 *
 *-------------------------------------------------------------------------
 */

static int
TableToUtfProc(
    ClientData clientData,	/* TableEncodingData that specifies
				 * encoding. */
    CONST char *src,		/* Source string in specified encoding. */
    int srcLen,			/* Source string length in bytes. */
    int flags,			/* Conversion control flags. */
    Tcl_EncodingState *statePtr,/* Place for conversion routine to store state
				 * information used during a piecewise
				 * conversion. Contents of statePtr are
				 * initialized and/or reset by conversion
				 * routine under control of flags argument. */
    char *dst,			/* Output buffer in which converted string is
				 * stored. */
    int dstLen,			/* The maximum length of output buffer in
				 * bytes. */
    int *srcReadPtr,		/* Filled with the number of bytes from the
				 * source string that were converted. This may
				 * be less than the original source length if
				 * there was a problem converting some source
				 * characters. */
    int *dstWrotePtr,		/* Filled with the number of bytes that were
				 * stored in the output buffer as a result of
				 * the conversion. */
    int *dstCharsPtr)		/* Filled with the number of characters that
				 * correspond to the bytes stored in the
				 * output buffer. */
{
    CONST char *srcStart, *srcEnd;
    char *dstEnd, *dstStart, *prefixBytes;
    int result, byte, numChars;
    Tcl_UniChar ch;
    unsigned short **toUnicode;
    unsigned short *pageZero;
    TableEncodingData *dataPtr;

    srcStart = src;
    srcEnd = src + srcLen;

    dstStart = dst;
    dstEnd = dst + dstLen - TCL_UTF_MAX;

    dataPtr = (TableEncodingData *) clientData;
    toUnicode = dataPtr->toUnicode;
    prefixBytes = dataPtr->prefixBytes;
    pageZero = toUnicode[0];

    result = TCL_OK;
    for (numChars = 0; src < srcEnd; numChars++) {
	if (dst > dstEnd) {
	    result = TCL_CONVERT_NOSPACE;
	    break;
	}
	byte = *((unsigned char *) src);
	if (prefixBytes[byte]) {
	    src++;
	    if (src >= srcEnd) {
		src--;
		result = TCL_CONVERT_MULTIBYTE;
		break;
	    }
	    ch = toUnicode[byte][*((unsigned char *) src)];
	} else {
	    ch = pageZero[byte];
	}
	if ((ch == 0) && (byte != 0)) {
	    if (flags & TCL_ENCODING_STOPONERROR) {
		result = TCL_CONVERT_SYNTAX;
		break;
	    }
	    if (prefixBytes[byte]) {
		src--;
	    }
	    ch = (Tcl_UniChar) byte;
	}
	/*
	 * Special case for 1-byte utf chars for speed.
	 */
	if (ch && ch < 0x80) {
	    *dst++ = (char) ch;
	} else {
	    dst += Tcl_UniCharToUtf(ch, dst);
	}
	src++;
    }

    *srcReadPtr = src - srcStart;
    *dstWrotePtr = dst - dstStart;
    *dstCharsPtr = numChars;
    return result;
}

/*
 *-------------------------------------------------------------------------
 *
 * TableFromUtfProc --
 *
 *	Convert from UTF-8 into the encoding specified by the
 *	TableEncodingData.
 *
 * Results:
 *	Returns TCL_OK if conversion was successful.
 *
 * Side effects:
 *	None.
 *
 *-------------------------------------------------------------------------
 */

static int
TableFromUtfProc(
    ClientData clientData,	/* TableEncodingData that specifies
				 * encoding. */
    CONST char *src,		/* Source string in UTF-8. */
    int srcLen,			/* Source string length in bytes. */
    int flags,			/* Conversion control flags. */
    Tcl_EncodingState *statePtr,/* Place for conversion routine to store state
				 * information used during a piecewise
				 * conversion. Contents of statePtr are
				 * initialized and/or reset by conversion
				 * routine under control of flags argument. */
    char *dst,			/* Output buffer in which converted string is
				 * stored. */
    int dstLen,			/* The maximum length of output buffer in
				 * bytes. */
    int *srcReadPtr,		/* Filled with the number of bytes from the
				 * source string that were converted. This may
				 * be less than the original source length if
				 * there was a problem converting some source
				 * characters. */
    int *dstWrotePtr,		/* Filled with the number of bytes that were
				 * stored in the output buffer as a result of
				 * the conversion. */
    int *dstCharsPtr)		/* Filled with the number of characters that
				 * correspond to the bytes stored in the
				 * output buffer. */
{
    CONST char *srcStart, *srcEnd, *srcClose;
    char *dstStart, *dstEnd, *prefixBytes;
    Tcl_UniChar ch;
    int result, len, word, numChars;
    TableEncodingData *dataPtr;
    unsigned short **fromUnicode;

    result = TCL_OK;

    dataPtr = (TableEncodingData *) clientData;
    prefixBytes = dataPtr->prefixBytes;
    fromUnicode = dataPtr->fromUnicode;

    srcStart = src;
    srcEnd = src + srcLen;
    srcClose = srcEnd;
    if ((flags & TCL_ENCODING_END) == 0) {
	srcClose -= TCL_UTF_MAX;
    }

    dstStart = dst;
    dstEnd = dst + dstLen - 1;

    for (numChars = 0; src < srcEnd; numChars++) {
	if ((src > srcClose) && (!Tcl_UtfCharComplete(src, srcEnd - src))) {
	    /*
	     * If there is more string to follow, this will ensure that the
	     * last UTF-8 character in the source buffer hasn't been cut off.
	     */

	    result = TCL_CONVERT_MULTIBYTE;
	    break;
	}
	len = TclUtfToUniChar(src, &ch);

#if TCL_UTF_MAX > 3
	/*
	 * This prevents a crash condition. More evaluation is required for
	 * full support of int Tcl_UniChar. [Bug 1004065]
	 */

	if (ch & 0xffff0000) {
	    word = 0;
	} else
#endif
	    word = fromUnicode[(ch >> 8)][ch & 0xff];

	if ((word == 0) && (ch != 0)) {
	    if (flags & TCL_ENCODING_STOPONERROR) {
		result = TCL_CONVERT_UNKNOWN;
		break;
	    }
	    word = dataPtr->fallback;
	}
	if (prefixBytes[(word >> 8)] != 0) {
	    if (dst + 1 > dstEnd) {
		result = TCL_CONVERT_NOSPACE;
		break;
	    }
	    dst[0] = (char) (word >> 8);
	    dst[1] = (char) word;
	    dst += 2;
	} else {
	    if (dst > dstEnd) {
		result = TCL_CONVERT_NOSPACE;
		break;
	    }
	    dst[0] = (char) word;
	    dst++;
	}
	src += len;
    }

    *srcReadPtr = src - srcStart;
    *dstWrotePtr = dst - dstStart;
    *dstCharsPtr = numChars;
    return result;
}

/*
 *-------------------------------------------------------------------------
 *
 * Iso88591ToUtfProc --
 *
 *	Convert from the "iso8859-1" encoding into UTF-8.
 *
 * Results:
 *	Returns TCL_OK if conversion was successful.
 *
 * Side effects:
 *	None.
 *
 *-------------------------------------------------------------------------
 */

static int
Iso88591ToUtfProc(
    ClientData clientData,	/* Ignored. */
    CONST char *src,		/* Source string in specified encoding. */
    int srcLen,			/* Source string length in bytes. */
    int flags,			/* Conversion control flags. */
    Tcl_EncodingState *statePtr,/* Place for conversion routine to store state
				 * information used during a piecewise
				 * conversion. Contents of statePtr are
				 * initialized and/or reset by conversion
				 * routine under control of flags argument. */
    char *dst,			/* Output buffer in which converted string is
				 * stored. */
    int dstLen,			/* The maximum length of output buffer in
				 * bytes. */
    int *srcReadPtr,		/* Filled with the number of bytes from the
				 * source string that were converted. This may
				 * be less than the original source length if
				 * there was a problem converting some source
				 * characters. */
    int *dstWrotePtr,		/* Filled with the number of bytes that were
				 * stored in the output buffer as a result of
				 * the conversion. */
    int *dstCharsPtr)		/* Filled with the number of characters that
				 * correspond to the bytes stored in the
				 * output buffer. */
{
    CONST char *srcStart, *srcEnd;
    char *dstEnd, *dstStart;
    int result, numChars;

    srcStart = src;
    srcEnd = src + srcLen;

    dstStart = dst;
    dstEnd = dst + dstLen - TCL_UTF_MAX;

    result = TCL_OK;
    for (numChars = 0; src < srcEnd; numChars++) {
	Tcl_UniChar ch;

	if (dst > dstEnd) {
	    result = TCL_CONVERT_NOSPACE;
	    break;
	}
	ch = (Tcl_UniChar) *((unsigned char *) src);
	/*
	 * Special case for 1-byte utf chars for speed.
	 */
	if (ch && ch < 0x80) {
	    *dst++ = (char) ch;
	} else {
	    dst += Tcl_UniCharToUtf(ch, dst);
	}
	src++;
    }

    *srcReadPtr = src - srcStart;
    *dstWrotePtr = dst - dstStart;
    *dstCharsPtr = numChars;
    return result;
}

/*
 *-------------------------------------------------------------------------
 *
 * Iso88591FromUtfProc --
 *
 *	Convert from UTF-8 into the encoding "iso8859-1".
 *
 * Results:
 *	Returns TCL_OK if conversion was successful.
 *
 * Side effects:
 *	None.
 *
 *-------------------------------------------------------------------------
 */

static int
Iso88591FromUtfProc(
    ClientData clientData,	/* Ignored. */
    CONST char *src,		/* Source string in UTF-8. */
    int srcLen,			/* Source string length in bytes. */
    int flags,			/* Conversion control flags. */
    Tcl_EncodingState *statePtr,/* Place for conversion routine to store state
				 * information used during a piecewise
				 * conversion. Contents of statePtr are
				 * initialized and/or reset by conversion
				 * routine under control of flags argument. */
    char *dst,			/* Output buffer in which converted string is
				 * stored. */
    int dstLen,			/* The maximum length of output buffer in
				 * bytes. */
    int *srcReadPtr,		/* Filled with the number of bytes from the
				 * source string that were converted. This may
				 * be less than the original source length if
				 * there was a problem converting some source
				 * characters. */
    int *dstWrotePtr,		/* Filled with the number of bytes that were
				 * stored in the output buffer as a result of
				 * the conversion. */
    int *dstCharsPtr)		/* Filled with the number of characters that
				 * correspond to the bytes stored in the
				 * output buffer. */
{
    CONST char *srcStart, *srcEnd, *srcClose;
    char *dstStart, *dstEnd;
    int result, numChars;

    result = TCL_OK;

    srcStart = src;
    srcEnd = src + srcLen;
    srcClose = srcEnd;
    if ((flags & TCL_ENCODING_END) == 0) {
	srcClose -= TCL_UTF_MAX;
    }

    dstStart = dst;
    dstEnd = dst + dstLen - 1;

    for (numChars = 0; src < srcEnd; numChars++) {
	Tcl_UniChar ch;
	int len;

	if ((src > srcClose) && (!Tcl_UtfCharComplete(src, srcEnd - src))) {
	    /*
	     * If there is more string to follow, this will ensure that the
	     * last UTF-8 character in the source buffer hasn't been cut off.
	     */

	    result = TCL_CONVERT_MULTIBYTE;
	    break;
	}
	len = TclUtfToUniChar(src, &ch);

	/*
	 * Check for illegal characters.
	 */

	if (ch > 0xff) {
	    if (flags & TCL_ENCODING_STOPONERROR) {
		result = TCL_CONVERT_UNKNOWN;
		break;
	    }

	    /*
	     * Plunge on, using '?' as a fallback character.
	     */

	    ch = (Tcl_UniChar) '?';
	}

	if (dst > dstEnd) {
	    result = TCL_CONVERT_NOSPACE;
	    break;
	}
	*(dst++) = (char) ch;
	src += len;
    }

    *srcReadPtr = src - srcStart;
    *dstWrotePtr = dst - dstStart;
    *dstCharsPtr = numChars;
    return result;
}

/*
 *---------------------------------------------------------------------------
 *
 * TableFreeProc --
 *
 *	This function is invoked when an encoding is deleted. It deletes the
 *	memory used by the TableEncodingData.
 *
 * Results:
 *	None.
 *
 * Side effects:
 *	Memory freed.
 *
 *---------------------------------------------------------------------------
 */

static void
TableFreeProc(
    ClientData clientData)	/* TableEncodingData that specifies
				 * encoding. */
{
    TableEncodingData *dataPtr;

    /*
     * Make sure we aren't freeing twice on shutdown. [Bug 219314]
     */

    dataPtr = (TableEncodingData *) clientData;
    ckfree((char *) dataPtr->toUnicode);
    ckfree((char *) dataPtr->fromUnicode);
    ckfree((char *) dataPtr);
}

/*
 *-------------------------------------------------------------------------
 *
 * EscapeToUtfProc --
 *
 *	Convert from the encoding specified by the EscapeEncodingData into
 *	UTF-8.
 *
 * Results:
 *	Returns TCL_OK if conversion was successful.
 *
 * Side effects:
 *	None.
 *
 *-------------------------------------------------------------------------
 */

static int
EscapeToUtfProc(
    ClientData clientData,	/* EscapeEncodingData that specifies
				 * encoding. */
    CONST char *src,		/* Source string in specified encoding. */
    int srcLen,			/* Source string length in bytes. */
    int flags,			/* Conversion control flags. */
    Tcl_EncodingState *statePtr,/* Place for conversion routine to store state
				 * information used during a piecewise
				 * conversion. Contents of statePtr are
				 * initialized and/or reset by conversion
				 * routine under control of flags argument. */
    char *dst,			/* Output buffer in which converted string is
				 * stored. */
    int dstLen,			/* The maximum length of output buffer in
				 * bytes. */
    int *srcReadPtr,		/* Filled with the number of bytes from the
				 * source string that were converted. This may
				 * be less than the original source length if
				 * there was a problem converting some source
				 * characters. */
    int *dstWrotePtr,		/* Filled with the number of bytes that were
				 * stored in the output buffer as a result of
				 * the conversion. */
    int *dstCharsPtr)		/* Filled with the number of characters that
				 * correspond to the bytes stored in the
				 * output buffer. */
{
    EscapeEncodingData *dataPtr;
    char *prefixBytes, *tablePrefixBytes;
    unsigned short **tableToUnicode;
    Encoding *encodingPtr;
    int state, result, numChars;
    CONST char *srcStart, *srcEnd;
    char *dstStart, *dstEnd;

    result = TCL_OK;

    tablePrefixBytes = NULL;	/* lint. */
    tableToUnicode = NULL;	/* lint. */

    dataPtr = (EscapeEncodingData *) clientData;
    prefixBytes = dataPtr->prefixBytes;
    encodingPtr = NULL;

    srcStart = src;
    srcEnd = src + srcLen;

    dstStart = dst;
    dstEnd = dst + dstLen - TCL_UTF_MAX;

    state = PTR2INT(*statePtr);
    if (flags & TCL_ENCODING_START) {
	state = 0;
    }

    for (numChars = 0; src < srcEnd; ) {
	int byte, hi, lo, ch;

	if (dst > dstEnd) {
	    result = TCL_CONVERT_NOSPACE;
	    break;
	}
	byte = *((unsigned char *) src);
	if (prefixBytes[byte]) {
	    unsigned int left, len, longest;
	    int checked, i;
	    EscapeSubTable *subTablePtr;

	    /*
	     * Saw the beginning of an escape sequence.
	     */

	    left = srcEnd - src;
	    len = dataPtr->initLen;
	    longest = len;
	    checked = 0;

	    if (len <= left) {
		checked++;
		if ((len > 0) && (memcmp(src, dataPtr->init, len) == 0)) {
		    /*
		     * If we see initialization string, skip it, even if we're
		     * not at the beginning of the buffer.
		     */

		    src += len;
		    continue;
		}
	    }

	    len = dataPtr->finalLen;
	    if (len > longest) {
		longest = len;
	    }

	    if (len <= left) {
		checked++;
		if ((len > 0) && (memcmp(src, dataPtr->final, len) == 0)) {
		    /*
		     * If we see finalization string, skip it, even if we're
		     * not at the end of the buffer.
		     */

		    src += len;
		    continue;
		}
	    }

	    subTablePtr = dataPtr->subTables;
	    for (i = 0; i < dataPtr->numSubTables; i++) {
		len = subTablePtr->sequenceLen;
		if (len > longest) {
		    longest = len;
		}
		if (len <= left) {
		    checked++;
		    if ((len > 0) &&
			    (memcmp(src, subTablePtr->sequence, len) == 0)) {
			state = i;
			encodingPtr = NULL;
			subTablePtr = NULL;
			src += len;
			break;
		    }
		}
		subTablePtr++;
	    }

	    if (subTablePtr == NULL) {
		/*
		 * A match was found, the escape sequence was consumed, and
		 * the state was updated.
		 */

		continue;
	    }

	    /*
	     * We have a split-up or unrecognized escape sequence. If we
	     * checked all the sequences, then it's a syntax error, otherwise
	     * we need more bytes to determine a match.
	     */

	    if ((checked == dataPtr->numSubTables + 2)
		    || (flags & TCL_ENCODING_END)) {
		if ((flags & TCL_ENCODING_STOPONERROR) == 0) {
		    /*
		     * Skip the unknown escape sequence.
		     */

		    src += longest;
		    continue;
		}
		result = TCL_CONVERT_SYNTAX;
	    } else {
		result = TCL_CONVERT_MULTIBYTE;
	    }
	    break;
	}

	if (encodingPtr == NULL) {
	    TableEncodingData *tableDataPtr;

	    encodingPtr = GetTableEncoding(dataPtr, state);
	    tableDataPtr = (TableEncodingData *) encodingPtr->clientData;
	    tablePrefixBytes = tableDataPtr->prefixBytes;
	    tableToUnicode = tableDataPtr->toUnicode;
	}

	if (tablePrefixBytes[byte]) {
	    src++;
	    if (src >= srcEnd) {
		src--;
		result = TCL_CONVERT_MULTIBYTE;
		break;
	    }
	    hi = byte;
	    lo = *((unsigned char *) src);
	} else {
	    hi = 0;
	    lo = byte;
	}

	ch = tableToUnicode[hi][lo];
	dst += Tcl_UniCharToUtf(ch, dst);
	src++;
	numChars++;
    }

    *statePtr = (Tcl_EncodingState) INT2PTR(state);
    *srcReadPtr = src - srcStart;
    *dstWrotePtr = dst - dstStart;
    *dstCharsPtr = numChars;
    return result;
}

/*
 *-------------------------------------------------------------------------
 *
 * EscapeFromUtfProc --
 *
 *	Convert from UTF-8 into the encoding specified by the
 *	EscapeEncodingData.
 *
 * Results:
 *	Returns TCL_OK if conversion was successful.
 *
 * Side effects:
 *	None.
 *
 *-------------------------------------------------------------------------
 */

static int
EscapeFromUtfProc(
    ClientData clientData,	/* EscapeEncodingData that specifies
				 * encoding. */
    CONST char *src,		/* Source string in UTF-8. */
    int srcLen,			/* Source string length in bytes. */
    int flags,			/* Conversion control flags. */
    Tcl_EncodingState *statePtr,/* Place for conversion routine to store state
				 * information used during a piecewise
				 * conversion. Contents of statePtr are
				 * initialized and/or reset by conversion
				 * routine under control of flags argument. */
    char *dst,			/* Output buffer in which converted string is
				 * stored. */
    int dstLen,			/* The maximum length of output buffer in
				 * bytes. */
    int *srcReadPtr,		/* Filled with the number of bytes from the
				 * source string that were converted. This may
				 * be less than the original source length if
				 * there was a problem converting some source
				 * characters. */
    int *dstWrotePtr,		/* Filled with the number of bytes that were
				 * stored in the output buffer as a result of
				 * the conversion. */
    int *dstCharsPtr)		/* Filled with the number of characters that
				 * correspond to the bytes stored in the
				 * output buffer. */
{
    EscapeEncodingData *dataPtr;
    Encoding *encodingPtr;
    CONST char *srcStart, *srcEnd, *srcClose;
    char *dstStart, *dstEnd;
    int state, result, numChars;
    TableEncodingData *tableDataPtr;
    char *tablePrefixBytes;
    unsigned short **tableFromUnicode;

    result = TCL_OK;

    dataPtr = (EscapeEncodingData *) clientData;

    srcStart = src;
    srcEnd = src + srcLen;
    srcClose = srcEnd;
    if ((flags & TCL_ENCODING_END) == 0) {
	srcClose -= TCL_UTF_MAX;
    }

    dstStart = dst;
    dstEnd = dst + dstLen - 1;

    /*
     * RFC1468 states that the text starts in ASCII, and switches to Japanese
     * characters, and that the text must end in ASCII. [Patch 474358]
     */

    if (flags & TCL_ENCODING_START) {
	state = 0;
	if ((dst + dataPtr->initLen) > dstEnd) {
	    *srcReadPtr = 0;
	    *dstWrotePtr = 0;
	    return TCL_CONVERT_NOSPACE;
	}
	memcpy(dst, dataPtr->init, (size_t)dataPtr->initLen);
	dst += dataPtr->initLen;
    } else {
	state = PTR2INT(*statePtr);
    }

    encodingPtr = GetTableEncoding(dataPtr, state);
    tableDataPtr = (TableEncodingData *) encodingPtr->clientData;
    tablePrefixBytes = tableDataPtr->prefixBytes;
    tableFromUnicode = tableDataPtr->fromUnicode;

    for (numChars = 0; src < srcEnd; numChars++) {
	unsigned int len;
	int word;
	Tcl_UniChar ch;

	if ((src > srcClose) && (!Tcl_UtfCharComplete(src, srcEnd - src))) {
	    /*
	     * If there is more string to follow, this will ensure that the
	     * last UTF-8 character in the source buffer hasn't been cut off.
	     */

	    result = TCL_CONVERT_MULTIBYTE;
	    break;
	}
	len = TclUtfToUniChar(src, &ch);
	word = tableFromUnicode[(ch >> 8)][ch & 0xff];

	if ((word == 0) && (ch != 0)) {
	    int oldState;
	    EscapeSubTable *subTablePtr;

	    oldState = state;
	    for (state = 0; state < dataPtr->numSubTables; state++) {
		encodingPtr = GetTableEncoding(dataPtr, state);
		tableDataPtr = (TableEncodingData *) encodingPtr->clientData;
	    	word = tableDataPtr->fromUnicode[(ch >> 8)][ch & 0xff];
		if (word != 0) {
		    break;
		}
	    }

	    if (word == 0) {
		state = oldState;
		if (flags & TCL_ENCODING_STOPONERROR) {
		    result = TCL_CONVERT_UNKNOWN;
		    break;
		}
		encodingPtr = GetTableEncoding(dataPtr, state);
		tableDataPtr = (TableEncodingData *) encodingPtr->clientData;
		word = tableDataPtr->fallback;
	    }

	    tablePrefixBytes = tableDataPtr->prefixBytes;
	    tableFromUnicode = tableDataPtr->fromUnicode;

	    /*
	     * The state variable has the value of oldState when word is 0.
	     * In this case, the escape sequense should not be copied to dst
	     * because the current character set is not changed.
	     */

	    if (state != oldState) {
		subTablePtr = &dataPtr->subTables[state];
		if ((dst + subTablePtr->sequenceLen) > dstEnd) {
		    /*
		     * If there is no space to write the escape sequence, the
		     * state variable must be changed to the value of oldState
		     * variable because this escape sequence must be written
		     * in the next conversion.
		     */

		    state = oldState;
		    result = TCL_CONVERT_NOSPACE;
		    break;
		}
		memcpy(dst, subTablePtr->sequence,
			(size_t) subTablePtr->sequenceLen);
		dst += subTablePtr->sequenceLen;
	    }
	}

	if (tablePrefixBytes[(word >> 8)] != 0) {
	    if (dst + 1 > dstEnd) {
		result = TCL_CONVERT_NOSPACE;
		break;
	    }
	    dst[0] = (char) (word >> 8);
	    dst[1] = (char) word;
	    dst += 2;
	} else {
	    if (dst > dstEnd) {
		result = TCL_CONVERT_NOSPACE;
		break;
	    }
	    dst[0] = (char) word;
	    dst++;
	}
	src += len;
    }

    if ((result == TCL_OK) && (flags & TCL_ENCODING_END)) {
	unsigned int len = dataPtr->subTables[0].sequenceLen;
	/*
	 * Certain encodings like iso2022-jp need to write
	 * an escape sequence after all characters have
	 * been converted. This logic checks that enough
	 * room is available in the buffer for the escape bytes.
	 * The TCL_ENCODING_END flag is cleared after a final
	 * escape sequence has been added to the buffer so
	 * that another call to this method does not attempt
	 * to append escape bytes a second time.
	 */
	if ((dst + dataPtr->finalLen + (state?len:0)) > dstEnd) {
	    result = TCL_CONVERT_NOSPACE;
	} else {
	    if (state) {
		memcpy(dst, dataPtr->subTables[0].sequence, (size_t) len);
		dst += len;
	    }
	    memcpy(dst, dataPtr->final, (size_t) dataPtr->finalLen);
	    dst += dataPtr->finalLen;
	    state &= ~TCL_ENCODING_END;
	}
    }

    *statePtr = (Tcl_EncodingState) INT2PTR(state);
    *srcReadPtr = src - srcStart;
    *dstWrotePtr = dst - dstStart;
    *dstCharsPtr = numChars;
    return result;
}

/*
 *---------------------------------------------------------------------------
 *
 * EscapeFreeProc --
 *
 *	This function is invoked when an EscapeEncodingData encoding is
 *	deleted. It deletes the memory used by the encoding.
 *
 * Results:
 *	None.
 *
 * Side effects:
 *	Memory freed.
 *
 *---------------------------------------------------------------------------
 */

static void
EscapeFreeProc(
    ClientData clientData)	/* EscapeEncodingData that specifies
				 * encoding. */
{
    EscapeEncodingData *dataPtr;
    EscapeSubTable *subTablePtr;
    int i;

    dataPtr = (EscapeEncodingData *) clientData;
    if (dataPtr == NULL) {
	return;
    }
    /*
     *  The subTables should be freed recursively in normal operation but not
     *  during TclFinalizeEncodingSubsystem because they are also present as a
     *  weak reference in the toplevel encodingTable (ie they don't have a +1
     *  refcount for this), and unpredictable nuking order could remove them
     *  from under the following loop's feet [Bug 2891556].
     *  
     *  The encodingsInitialized flag, being reset on entry to TFES, can serve
     *  as a "not in finalization" test.
     */
    if (encodingsInitialized)
	{
	    subTablePtr = dataPtr->subTables;
	    for (i = 0; i < dataPtr->numSubTables; i++) {
		FreeEncoding((Tcl_Encoding) subTablePtr->encodingPtr);
		subTablePtr++;
	    }
	}
    ckfree((char *) dataPtr);
}

/*
 *---------------------------------------------------------------------------
 *
 * GetTableEncoding --
 *
 *	Helper function for the EscapeEncodingData conversions. Gets the
 *	encoding (of type TextEncodingData) that represents the specified
 *	state.
 *
 * Results:
 *	The return value is the encoding.
 *
 * Side effects:
 *	If the encoding that represents the specified state has not already
 *	been used by this EscapeEncoding, it will be loaded and cached in the
 *	dataPtr.
 *
 *---------------------------------------------------------------------------
 */

static Encoding *
GetTableEncoding(
    EscapeEncodingData *dataPtr,/* Contains names of encodings. */
    int state)			/* Index in dataPtr of desired Encoding. */
{
    EscapeSubTable *subTablePtr;
    Encoding *encodingPtr;

    subTablePtr = &dataPtr->subTables[state];
    encodingPtr = subTablePtr->encodingPtr;

    if (encodingPtr == NULL) {
	encodingPtr = (Encoding *) Tcl_GetEncoding(NULL, subTablePtr->name);
	if ((encodingPtr == NULL)
		|| (encodingPtr->toUtfProc != TableToUtfProc
		&& encodingPtr->toUtfProc != Iso88591ToUtfProc)) {
	    Tcl_Panic("EscapeToUtfProc: invalid sub table");
	}
	subTablePtr->encodingPtr = encodingPtr;
    }

    return encodingPtr;
}

/*
 *---------------------------------------------------------------------------
 *
 * unilen --
 *
 *	A helper function for the Tcl_ExternalToUtf functions. This function
 *	is similar to strlen for double-byte characters: it returns the number
 *	of bytes in a 0x0000 terminated string.
 *
 * Results:
 *	As above.
 *
 * Side effects:
 *	None.
 *
 *---------------------------------------------------------------------------
 */

static size_t
unilen(
    CONST char *src)
{
    unsigned short *p;

    p = (unsigned short *) src;
    while (*p != 0x0000) {
	p++;
    }
    return (char *) p - src;
}

/*
 *-------------------------------------------------------------------------
 *
 * InitializeEncodingSearchPath	--
 *
 *	This is the fallback routine that sets the default value of the
 *	encoding search path if the application has not set one via a call to
 *	Tcl_SetEncodingSearchPath() by the first time the search path is needed
 *	to load encoding data.
 *
 *	The default encoding search path is produced by taking each directory
 *	in the library path, appending a subdirectory named "encoding", and if
 *	the resulting directory exists, adding it to the encoding search path.
 *
 * Results:
 *	None.
 *
 * Side effects:
 *	Sets the encoding search path to an initial value.
 *
 *-------------------------------------------------------------------------
 */

static void
InitializeEncodingSearchPath(
    char **valuePtr,
    int *lengthPtr,
    Tcl_Encoding *encodingPtr)
{
    char *bytes;
    int i, numDirs, numBytes;
    Tcl_Obj *libPath, *encodingObj, *searchPath;

    TclNewLiteralStringObj(encodingObj, "encoding");
    TclNewObj(searchPath);
    Tcl_IncrRefCount(encodingObj);
    Tcl_IncrRefCount(searchPath);
    libPath = TclGetLibraryPath();
    Tcl_IncrRefCount(libPath);
    Tcl_ListObjLength(NULL, libPath, &numDirs);

    for (i = 0; i < numDirs; i++) {
	Tcl_Obj *directory, *path;
	Tcl_StatBuf stat;

	Tcl_ListObjIndex(NULL, libPath, i, &directory);
	path = Tcl_FSJoinToPath(directory, 1, &encodingObj);
	Tcl_IncrRefCount(path);
	if ((0 == Tcl_FSStat(path, &stat)) && S_ISDIR(stat.st_mode)) {
	    Tcl_ListObjAppendElement(NULL, searchPath, path);
	}
	Tcl_DecrRefCount(path);
    }

    Tcl_DecrRefCount(libPath);
    Tcl_DecrRefCount(encodingObj);
    *encodingPtr = libraryPath.encoding;
    if (*encodingPtr) {
	((Encoding *)(*encodingPtr))->refCount++;
    }
    bytes = Tcl_GetStringFromObj(searchPath, &numBytes);

    *lengthPtr = numBytes;
    *valuePtr = ckalloc((unsigned int) numBytes + 1);
    memcpy(*valuePtr, bytes, (size_t) numBytes + 1);
    Tcl_DecrRefCount(searchPath);
}

/*
 * Local Variables:
 * mode: c
 * c-basic-offset: 4
 * fill-column: 78
 * End:
 */
<|MERGE_RESOLUTION|>--- conflicted
+++ resolved
@@ -1000,15 +1000,9 @@
  */
 
 int
-<<<<<<< HEAD
 Tcl_SetSystemEncoding(
     Tcl_Interp *interp,		/* Interp for error reporting, if not NULL. */
-    CONST char *name)		/* The name of the desired encoding, or NULL
-=======
-Tcl_SetSystemEncoding(interp, name)
-    Tcl_Interp *interp;		/* Interp for error reporting, if not NULL. */
-    CONST char *name;		/* The name of the desired encoding, or NULL/""
->>>>>>> 34fe1cc0
+    CONST char *name)		/* The name of the desired encoding, or NULL/""
 				 * to reset to default encoding. */
 {
     Tcl_Encoding encoding;
