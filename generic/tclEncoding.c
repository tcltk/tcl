--- conflicted
+++ resolved
@@ -1283,9 +1283,16 @@
 
 	src += srcChunkRead;
 
-<<<<<<< HEAD
-        src += srcRead;
-        if (result != TCL_CONVERT_NOSPACE) {
+	/*
+	 * Keep looping in two case -
+	 *   - our destination buffer did not have enough room
+	 *   - we had not passed in all the data and error indicated fragment
+	 *     of a multibyte character
+	 * In both cases we have to grow buffer, move the input source pointer
+	 * and loop. Otherwise, return the result we got.
+	 */
+	if ((result != TCL_CONVERT_NOSPACE) &&
+	    !(result == TCL_CONVERT_MULTIBYTE && (flags & TCL_ENCODING_END))) {
             Tcl_Size nBytesProcessed = (src - srcStart);
 
             Tcl_DStringSetLength(dstPtr, soFar);
@@ -1312,30 +1319,6 @@
                 }
             }
             return result;
-        }
-
-        /* Expand space and continue */
-        flags &= ~TCL_ENCODING_START;
-        srcLen -= srcRead;
-        if (Tcl_DStringLength(dstPtr) == 0) {
-            Tcl_DStringSetLength(dstPtr, dstLen);
-        }
-        Tcl_DStringSetLength(dstPtr, 2 * Tcl_DStringLength(dstPtr) + 1);
-        dst = Tcl_DStringValue(dstPtr) + soFar;
-        dstLen = Tcl_DStringLength(dstPtr) - soFar - 1;
-=======
-	/*
-	 * Keep looping in two case -
-	 *   - our destination buffer did not have enough room
-	 *   - we had not passed in all the data and error indicated fragment
-	 *     of a multibyte character
-	 * In both cases we have to grow buffer, move the input source pointer
-	 * and loop. Otherwise, return the result we got.
-	 */
-	if ((result != TCL_CONVERT_NOSPACE) &&
-	    !(result == TCL_CONVERT_MULTIBYTE && (flags & TCL_ENCODING_END))) {
-	    Tcl_DStringSetLength(dstPtr, soFar);
-	    return (result == TCL_OK) ? TCL_INDEX_NONE : (Tcl_Size)(src - srcStart);
 	}
 
 	flags &= ~TCL_ENCODING_START;
@@ -1347,7 +1330,6 @@
 	Tcl_DStringSetLength(dstPtr, 2 * Tcl_DStringLength(dstPtr) + 1);
 	dst = Tcl_DStringValue(dstPtr) + soFar;
 	dstLen = Tcl_DStringLength(dstPtr) - soFar - 1;
->>>>>>> 62d9150e
     }
 }
 @@ -1601,12 +1583,7 @@
     } else if (srcLen == TCL_INDEX_NONE) {
 	srcLen = strlen(src);
     }
-<<<<<<< HEAD
-
-    flags |= TCL_ENCODING_START | TCL_ENCODING_END;
-=======
     flags |= TCL_ENCODING_START;
->>>>>>> 62d9150e
     while (1) {
 	int srcChunkLen, srcChunkRead;
 	int dstChunkLen, dstChunkWrote, dstChunkChars;
@@ -1620,19 +1597,8 @@
 	dstChunkLen = dstLen > INT_MAX ? INT_MAX : dstLen;
 
 	result = encodingPtr->fromUtfProc(encodingPtr->clientData, src,
-<<<<<<< HEAD
-                                          srcLen, flags, &state, dst, dstLen,
-                                          &srcRead, &dstWrote, &dstChars);
-	soFar = dst + dstWrote - Tcl_DStringValue(dstPtr);
-
-	src += srcRead;
-	if (result != TCL_CONVERT_NOSPACE) {
-            Tcl_Size nBytesProcessed = (src - srcStart);
-	    int i = soFar + encodingPtr->nullSize - 1;
-	    while (i >= soFar) {
-=======
-		srcChunkLen, flags, &state, dst, dstChunkLen,
-		&srcChunkRead, &dstChunkWrote, &dstChunkChars);
+                                          srcChunkLen, flags, &state, dst, dstChunkLen,
+                                          &srcChunkRead, &dstChunkWrote, &dstChunkChars);
 	soFar = dst + dstChunkWrote - Tcl_DStringValue(dstPtr);
 
 	/* Move past the part processed in this go around */
@@ -1648,10 +1614,10 @@
 	 */
 	if ((result != TCL_CONVERT_NOSPACE) &&
 	    !(result == TCL_CONVERT_MULTIBYTE && (flags & TCL_ENCODING_END))) {
+            Tcl_Size nBytesProcessed = (src - srcStart);
 	    size_t i = soFar + encodingPtr->nullSize - 1;
 	    /* Loop as DStringSetLength only stores one nul byte at a time */
 	    while (i+1 >= soFar+1) {
->>>>>>> 62d9150e
 		Tcl_DStringSetLength(dstPtr, i--);
 	    }
             if (errorLocPtr) {
