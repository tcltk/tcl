--- conflicted
+++ resolved
@@ -2465,10 +2465,10 @@
 	    if (flags & ENCODING_INPUT) {
 		if ((len < 2) && (ch != 0)
 			&& (((flags & TCL_ENCODING_STRICT) == TCL_ENCODING_STRICT) || (flags & ENCODING_FAILINDEX))) {
-		    result = TCL_CONVERT_SYNTAX;
-		    break;
+		    goto utf8Syntax;
 		} else if ((ch > 0xFFFF) && !(flags & ENCODING_UTF)
 			&& (((flags & TCL_ENCODING_STRICT) == TCL_ENCODING_STRICT) || (flags & ENCODING_FAILINDEX))) {
+		utf8Syntax:
 		    result = TCL_CONVERT_SYNTAX;
 		    break;
 		}
@@ -2577,7 +2577,7 @@
     const char *srcStart, *srcEnd;
     const char *dstEnd, *dstStart;
     int result, numChars, charLimit = INT_MAX;
-    int ch = 0;
+    int ch = 0, bytesLeft = srcLen % 4;
 
     flags |= PTR2INT(clientData);
     if (flags & TCL_ENCODING_CHAR_LIMIT) {
@@ -2589,9 +2589,9 @@
      * Check alignment with utf-32 (4 == sizeof(UTF-32))
      */
 
-    if ((srcLen % 4) != 0) {
+    if (bytesLeft != 0) {
 	result = TCL_CONVERT_MULTIBYTE;
-	srcLen &= -4;
+	srcLen -= bytesLeft;
     }
 
     /*
@@ -2654,6 +2654,21 @@
     if ((ch  & ~0x3FF) == 0xD800) {
 	/* Bug [10c2c17c32]. If Hi surrogate, finish 3-byte UTF-8 */
 	dst += Tcl_UniCharToUtf(-1, dst);
+    }
+    if ((flags & TCL_ENCODING_END) && (result == TCL_CONVERT_MULTIBYTE)) {
+	/* We have a single byte left-over at the end */
+	if (dst > dstEnd) {
+	    result = TCL_CONVERT_NOSPACE;
+	} else {
+	    /* destination is not full, so we really are at the end now */
+	    if (flags & TCL_ENCODING_STOPONERROR) {
+		result = TCL_CONVERT_SYNTAX;
+	    } else {
+		dst += Tcl_UniCharToUtf(0xFFFD, dst);
+		numChars++;
+		src += bytesLeft;
+	    }
+	}
     }
     *srcReadPtr = src - srcStart;
     *dstWrotePtr = dst - dstStart;
@@ -2818,22 +2833,16 @@
 	srcLen--;
     }
 
-#if TCL_UTF_MAX > 3
     /*
      * If last code point is a high surrogate, we cannot handle that yet,
      * unless we are at the end.
      */
 
     if (!(flags & TCL_ENCODING_END) && (srcLen >= 2) &&
-<<<<<<< HEAD
 	    ((src[srcLen - ((flags & TCL_ENCODING_LE)?1:2)] & 0xFC) == 0xD8)) {
-=======
-	    ((src[srcLen - (clientData?1:2)] & 0xFC) == 0xD8)) {
->>>>>>> c3e063b0
 	result = TCL_CONVERT_MULTIBYTE;
 	srcLen-= 2;
     }
-#endif
 
     srcStart = src;
     srcEnd = src + srcLen;
@@ -2871,11 +2880,10 @@
 	src += sizeof(unsigned short);
     }
 
-<<<<<<< HEAD
     if ((ch  & ~0x3FF) == 0xD800) {
 	/* Bug [10c2c17c32]. If Hi surrogate, finish 3-byte UTF-8 */
 	dst += Tcl_UniCharToUtf(-1, dst);
-=======
+    }
     if ((flags & TCL_ENCODING_END) && (result == TCL_CONVERT_MULTIBYTE)) {
 	/* We have a single byte left-over at the end */
 	if (dst > dstEnd) {
@@ -2890,7 +2898,6 @@
 		src++;
 	    }
 	}
->>>>>>> c3e063b0
     }
     *srcReadPtr = src - srcStart;
     *dstWrotePtr = dst - dstStart;
@@ -3078,8 +3085,8 @@
 	len = TclUtfToUniChar(src, &ch);
 	if ((ch >= 0xD800) && (len < 3)) {
 	    if (STOPONERROR) {
-			result = TCL_CONVERT_UNKNOWN;
-			break;
+		result = TCL_CONVERT_UNKNOWN;
+		break;
 	    }
 	    src += len;
 	    src += TclUtfToUniChar(src, &ch);
@@ -3089,8 +3096,8 @@
 	len = TclUtfToUniChar(src, &ch);
 	if (ch > 0xFFFF) {
 	    if (STOPONERROR) {
-			result = TCL_CONVERT_UNKNOWN;
-			break;
+		result = TCL_CONVERT_UNKNOWN;
+		break;
 	    }
 	    ch = 0xFFFD;
 	}
