--- conflicted
+++ resolved
@@ -1263,11 +1263,7 @@
 			    TCL_SIZE_MODIFIER "d: '\\x%02X'",
 			    nBytesProcessed, UCHAR(srcStart[nBytesProcessed])));
 		    Tcl_SetErrorCode(
-<<<<<<< HEAD
 			    interp, "TCL", "ENCODING", "ILLEGALSEQUENCE", buf, (void *)NULL);
-=======
-			interp, "TCL", "ENCODING", "ILLEGALSEQUENCE", buf, (char *)NULL);
->>>>>>> 925a24a4
 		}
 	    }
 	    if (result != TCL_OK) {
@@ -1591,11 +1587,7 @@
 			    "u: 'U+%06X'",
 			    pos, ucs4));
 		    Tcl_SetErrorCode(interp, "TCL", "ENCODING", "ILLEGALSEQUENCE",
-<<<<<<< HEAD
 			    buf, (void *)NULL);
-=======
-				     buf, (char *)NULL);
->>>>>>> 925a24a4
 		}
 	    }
 	    if (result != TCL_OK) {
@@ -1855,7 +1847,7 @@
     if ((NULL == chan) && (interp != NULL)) {
 	Tcl_SetObjResult(interp, Tcl_ObjPrintf(
 		"unknown encoding \"%s\"", name));
-	Tcl_SetErrorCode(interp, "TCL", "LOOKUP", "ENCODING", name, (char *)NULL);
+	Tcl_SetErrorCode(interp, "TCL", "LOOKUP", "ENCODING", name, (void *)NULL);
     }
     Tcl_DecrRefCount(fileNameObj);
     Tcl_DecrRefCount(nameObj);
@@ -1931,7 +1923,7 @@
     if ((encoding == NULL) && (interp != NULL)) {
 	Tcl_SetObjResult(interp, Tcl_ObjPrintf(
 		"invalid encoding file \"%s\"", name));
-	Tcl_SetErrorCode(interp, "TCL", "LOOKUP", "ENCODING", name, (char *)NULL);
+	Tcl_SetErrorCode(interp, "TCL", "LOOKUP", "ENCODING", name, (void *)NULL);
     }
     Tcl_CloseEx(NULL, chan, 0);
 
@@ -4370,14 +4362,14 @@
 		profileName);
 	for (i = 0; i < (numProfiles - 1); ++i) {
 	    Tcl_AppendStringsToObj(
-		errorObj, " ", encodingProfiles[i].name, ",", (char *)NULL);
+		errorObj, " ", encodingProfiles[i].name, ",", (void *)NULL);
 	}
 	Tcl_AppendStringsToObj(
-	    errorObj, " or ", encodingProfiles[numProfiles-1].name, (char *)NULL);
+	    errorObj, " or ", encodingProfiles[numProfiles-1].name, (void *)NULL);
 
 	Tcl_SetObjResult(interp, errorObj);
 	Tcl_SetErrorCode(
-	    interp, "TCL", "ENCODING", "PROFILE", profileName, (char *)NULL);
+	    interp, "TCL", "ENCODING", "PROFILE", profileName, (void *)NULL);
     }
     return TCL_ERROR;
 }
@@ -4415,7 +4407,7 @@
 		"Internal error. Bad profile id \"%d\".",
 		profileValue));
 	Tcl_SetErrorCode(
-	    interp, "TCL", "ENCODING", "PROFILEID", (char *)NULL);
+	    interp, "TCL", "ENCODING", "PROFILEID", (void *)NULL);
     }
     return NULL;
 }
