/*
 * tclEncoding.c --
 *
 *	Contains the implementation of the encoding conversion package.
 *
 * Copyright © 1996-1998 Sun Microsystems, Inc.
 *
 * See the file "license.terms" for information on usage and redistribution of
 * this file, and for a DISCLAIMER OF ALL WARRANTIES.
 */

#include "tclInt.h"
#include <assert.h>

typedef size_t (LengthProc)(const char *src);

/*
 * The following data structure represents an encoding, which describes how to
 * convert between various character sets and UTF-8.
 */

typedef struct {
    char *name;			/* Name of encoding. Malloced because (1) hash
				 * table entry that owns this encoding may be
				 * freed prior to this encoding being freed,
				 * (2) string passed in the Tcl_EncodingType
				 * structure may not be persistent. */
    Tcl_EncodingConvertProc *toUtfProc;
				/* Function to convert from external encoding
				 * into UTF-8. */
    Tcl_EncodingConvertProc *fromUtfProc;
				/* Function to convert from UTF-8 into
				 * external encoding. */
    Tcl_EncodingFreeProc *freeProc;
				/* If non-NULL, function to call when this
				 * encoding is deleted. */
    void *clientData;	/* Arbitrary value associated with encoding
				 * type. Passed to conversion functions. */
    Tcl_Size nullSize;	/* Number of 0x00 bytes that signify
				 * end-of-string in this encoding. This number
				 * is used to determine the source string
				 * length when the srcLen argument is
				 * negative. This number can be 1, 2, or 4. */
    LengthProc *lengthProc;	/* Function to compute length of
				 * null-terminated strings in this encoding.
				 * If nullSize is 1, this is strlen; if
				 * nullSize is 2, this is a function that
				 * returns the number of bytes in a 0x0000
				 * terminated string; if nullSize is 4, this
				 * is a function that returns the number of
				 * bytes in a 0x00000000 terminated string. */
    size_t refCount;		/* Number of uses of this structure. */
    Tcl_HashEntry *hPtr;	/* Hash table entry that owns this encoding. */
} Encoding;

/*
 * The following structure is the clientData for a dynamically-loaded,
 * table-driven encoding created by LoadTableEncoding(). It maps between
 * Unicode and a single-byte, double-byte, or multibyte (1 or 2 bytes only)
 * encoding.
 */

typedef struct {
    int fallback;		/* Character (in this encoding) to substitute
				 * when this encoding cannot represent a UTF-8
				 * character. */
    char prefixBytes[256];	/* If a byte in the input stream is a lead
				 * byte for a 2-byte sequence, the
				 * corresponding entry in this array is 1,
				 * otherwise it is 0. */
    unsigned short **toUnicode;	/* Two dimensional sparse matrix to map
				 * characters from the encoding to Unicode.
				 * Each element of the toUnicode array points
				 * to an array of 256 shorts. If there is no
				 * corresponding character in Unicode, the
				 * value in the matrix is 0x0000.
				 * malloc'd. */
    unsigned short **fromUnicode;
				/* Two dimensional sparse matrix to map
				 * characters from Unicode to the encoding.
				 * Each element of the fromUnicode array
				 * points to an array of 256 shorts. If there
				 * is no corresponding character the encoding,
				 * the value in the matrix is 0x0000.
				 * malloc'd. */
} TableEncodingData;

/*
 * Each of the following structures is the clientData for a dynamically-loaded
 * escape-driven encoding that is itself comprised of other simpler encodings.
 * An example is "iso-2022-jp", which uses escape sequences to switch between
 * ascii, jis0208, jis0212, gb2312, and ksc5601. Note that "escape-driven"
 * does not necessarily mean that the ESCAPE character is the character used
 * for switching character sets.
 */

typedef struct {
    unsigned sequenceLen;	/* Length of following string. */
    char sequence[16];		/* Escape code that marks this encoding. */
    char name[32];		/* Name for encoding. */
    Encoding *encodingPtr;	/* Encoding loaded using above name, or NULL
				 * if this sub-encoding has not been needed
				 * yet. */
} EscapeSubTable;

typedef struct {
    int fallback;		/* Character (in this encoding) to substitute
				 * when this encoding cannot represent a UTF-8
				 * character. */
    unsigned initLen;		/* Length of following string. */
    char init[16];		/* String to emit or expect before first char
				 * in conversion. */
    unsigned finalLen;		/* Length of following string. */
    char final[16];		/* String to emit or expect after last char in
				 * conversion. */
    char prefixBytes[256];	/* If a byte in the input stream is the first
				 * character of one of the escape sequences in
				 * the following array, the corresponding
				 * entry in this array is 1, otherwise it is
				 * 0. */
    int numSubTables;		/* Length of following array. */
    EscapeSubTable subTables[TCLFLEXARRAY];/* Information about each EscapeSubTable used
				 * by this encoding type. The actual size is
				 * as large as necessary to hold all
				 * EscapeSubTables. */
} EscapeEncodingData;

/*
 * Constants used when loading an encoding file to identify the type of the
 * file.
 */

#define ENCODING_SINGLEBYTE	0
#define ENCODING_DOUBLEBYTE	1
#define ENCODING_MULTIBYTE	2
#define ENCODING_ESCAPE		3

/*
 * A list of directories in which Tcl should look for *.enc files. This list
 * is shared by all threads. Access is governed by a mutex lock.
 */

static TclInitProcessGlobalValueProc InitializeEncodingSearchPath;
static ProcessGlobalValue encodingSearchPath = {
    0, 0, NULL, NULL, InitializeEncodingSearchPath, NULL, NULL
};

/*
 * A map from encoding names to the directories in which their data files have
 * been seen. The string value of the map is shared by all threads. Access to
 * the shared string is governed by a mutex lock.
 */

static ProcessGlobalValue encodingFileMap = {
    0, 0, NULL, NULL, NULL, NULL, NULL
};

/*
 * A list of directories making up the "library path". Historically this
 * search path has served many uses, but the only one remaining is a base for
 * the encodingSearchPath above. If the application does not explicitly set
 * the encodingSearchPath, then it is initialized by appending /encoding
 * to each directory in this "libraryPath".
 */

static ProcessGlobalValue libraryPath = {
    0, 0, NULL, NULL, TclpInitLibraryPath, NULL, NULL
};

static int encodingsInitialized = 0;

/*
 * Hash table that keeps track of all loaded Encodings. Keys are the string
 * names that represent the encoding, values are (Encoding *).
 */

static Tcl_HashTable encodingTable;
TCL_DECLARE_MUTEX(encodingMutex)

/*
 * The following are used to hold the default and current system encodings.
 * If NULL is passed to one of the conversion routines, the current setting of
 * the system encoding is used to perform the conversion.
 */

static Tcl_Encoding defaultEncoding = NULL;
static Tcl_Encoding systemEncoding = NULL;
Tcl_Encoding tclIdentityEncoding = NULL;
Tcl_Encoding tclUtf8Encoding = NULL;

/*
 * Names of encoding profiles and corresponding integer values.
 * Keep alphabetical order for error messages.
 */
static struct TclEncodingProfiles {
    const char *name;
    int value;
} encodingProfiles[] = {
    {"replace", TCL_ENCODING_PROFILE_REPLACE},
    {"strict", TCL_ENCODING_PROFILE_STRICT},
    {"tcl8", TCL_ENCODING_PROFILE_TCL8},
};
<<<<<<< HEAD
#define PROFILE_TCL8(flags_)                                           \
    (ENCODING_PROFILE_GET(flags_) == TCL_ENCODING_PROFILE_TCL8)

#define PROFILE_REPLACE(flags_)                                        \
    (ENCODING_PROFILE_GET(flags_) == TCL_ENCODING_PROFILE_REPLACE)
=======

#define PROFILE_STRICT(flags_)                                         \
    ((flags_) & TCL_ENCODING_PROFILE_STRICT)
>>>>>>> 348cf10c

#define PROFILE_STRICT(flags_)                                         \
    (!PROFILE_TCL8(flags_) && !PROFILE_REPLACE(flags_))

#define PROFILE_TCL8(flags_)                                         \
    ((ENCODING_PROFILE_GET(flags_) != TCL_ENCODING_PROFILE_REPLACE) && !PROFILE_STRICT(flags_))

#define UNICODE_REPLACE_CHAR ((Tcl_UniChar)0xFFFD)
#define SURROGATE(c_)      (((c_) & ~0x7FF) == 0xD800)
#define HIGH_SURROGATE(c_) (((c_) & ~0x3FF) == 0xD800)
#define LOW_SURROGATE(c_)  (((c_) & ~0x3FF) == 0xDC00)

/*
 * The following variable is used in the sparse matrix code for a
 * TableEncoding to represent a page in the table that has no entries.
 */

static unsigned short emptyPage[256];

/*
 * Functions used only in this module.
 */

static Tcl_EncodingConvertProc	BinaryProc;
static Tcl_DupInternalRepProc	DupEncodingInternalRep;
static Tcl_EncodingFreeProc	EscapeFreeProc;
static Tcl_EncodingConvertProc	EscapeFromUtfProc;
static Tcl_EncodingConvertProc	EscapeToUtfProc;
static void			FillEncodingFileMap(void);
static void			FreeEncoding(Tcl_Encoding encoding);
static Tcl_FreeInternalRepProc	FreeEncodingInternalRep;
static Encoding *		GetTableEncoding(EscapeEncodingData *dataPtr,
				    int state);
static Tcl_Encoding		LoadEncodingFile(Tcl_Interp *interp,
				    const char *name);
static Tcl_Encoding		LoadTableEncoding(const char *name, int type,
				    Tcl_Channel chan);
static Tcl_Encoding		LoadEscapeEncoding(const char *name,
				    Tcl_Channel chan);
static Tcl_Channel		OpenEncodingFileChannel(Tcl_Interp *interp,
				    const char *name);
static Tcl_EncodingFreeProc	TableFreeProc;
static Tcl_EncodingConvertProc	TableFromUtfProc;
static Tcl_EncodingConvertProc	TableToUtfProc;
static size_t		unilen(const char *src);
static size_t		unilen4(const char *src);
static Tcl_EncodingConvertProc	Utf32ToUtfProc;
static Tcl_EncodingConvertProc	UtfToUtf32Proc;
static Tcl_EncodingConvertProc	Utf16ToUtfProc;
static Tcl_EncodingConvertProc	UtfToUtf16Proc;
static Tcl_EncodingConvertProc	UtfToUcs2Proc;
static Tcl_EncodingConvertProc	UtfToUtfProc;
static Tcl_EncodingConvertProc	Iso88591FromUtfProc;
static Tcl_EncodingConvertProc	Iso88591ToUtfProc;


/*
 * A Tcl_ObjType for holding a cached Tcl_Encoding in the twoPtrValue.ptr1 field
 * of the internalrep. This should help the lifetime of encodings be more useful.
 * See concerns raised in [Bug 1077262].
 */

static const Tcl_ObjType encodingType = {
    "encoding",
    FreeEncodingInternalRep,
    DupEncodingInternalRep,
    NULL,
    NULL,
    TCL_OBJTYPE_V0
};

#define EncodingSetInternalRep(objPtr, encoding)				\
    do {								\
	Tcl_ObjInternalRep ir;						\
	ir.twoPtrValue.ptr1 = (encoding);				\
	ir.twoPtrValue.ptr2 = NULL;					\
	Tcl_StoreInternalRep((objPtr), &encodingType, &ir);			\
    } while (0)

#define EncodingGetInternalRep(objPtr, encoding)				\
    do {								\
	const Tcl_ObjInternalRep *irPtr;					\
	irPtr = TclFetchInternalRep ((objPtr), &encodingType);		\
	(encoding) = irPtr ? (Tcl_Encoding)irPtr->twoPtrValue.ptr1 : NULL;		\
    } while (0)


/*
 *----------------------------------------------------------------------
 *
 * Tcl_GetEncodingFromObj --
 *
 *	Writes to (*encodingPtr) the Tcl_Encoding value of (*objPtr), if
 *	possible, and returns TCL_OK. If no such encoding exists, TCL_ERROR is
 *	returned, and if interp is non-NULL, an error message is written
 *	there.
 *
 * Results:
 *	Standard Tcl return code.
 *
 * Side effects:
 *	Caches the Tcl_Encoding value as the internal rep of (*objPtr).
 *
 *----------------------------------------------------------------------
 */

int
Tcl_GetEncodingFromObj(
    Tcl_Interp *interp,
    Tcl_Obj *objPtr,
    Tcl_Encoding *encodingPtr)
{
    Tcl_Encoding encoding;
    const char *name = TclGetString(objPtr);

    EncodingGetInternalRep(objPtr, encoding);
    if (encoding == NULL) {
	encoding = Tcl_GetEncoding(interp, name);
	if (encoding == NULL) {
	    return TCL_ERROR;
	}
	EncodingSetInternalRep(objPtr, encoding);
    }
    *encodingPtr = Tcl_GetEncoding(NULL, name);
    return TCL_OK;
}

/*
 *----------------------------------------------------------------------
 *
 * FreeEncodingInternalRep --
 *
 *	The Tcl_FreeInternalRepProc for the "encoding" Tcl_ObjType.
 *
 *----------------------------------------------------------------------
 */

static void
FreeEncodingInternalRep(
    Tcl_Obj *objPtr)
{
    Tcl_Encoding encoding;

    EncodingGetInternalRep(objPtr, encoding);
    Tcl_FreeEncoding(encoding);
}

/*
 *----------------------------------------------------------------------
 *
 * DupEncodingInternalRep --
 *
 *	The Tcl_DupInternalRepProc for the "encoding" Tcl_ObjType.
 *
 *----------------------------------------------------------------------
 */

static void
DupEncodingInternalRep(
    Tcl_Obj *srcPtr,
    Tcl_Obj *dupPtr)
{
    Tcl_Encoding encoding = Tcl_GetEncoding(NULL, TclGetString(srcPtr));
    EncodingSetInternalRep(dupPtr, encoding);
}

/*
 *----------------------------------------------------------------------
 *
 * Tcl_GetEncodingSearchPath --
 *
 *	Keeps the per-thread copy of the encoding search path current with
 *	changes to the global copy.
 *
 * Results:
 *	Returns a "list" (Tcl_Obj *) that contains the encoding search path.
 *
 *----------------------------------------------------------------------
 */

Tcl_Obj *
Tcl_GetEncodingSearchPath(void)
{
    return TclGetProcessGlobalValue(&encodingSearchPath);
}

/*
 *----------------------------------------------------------------------
 *
 * Tcl_SetEncodingSearchPath --
 *
 *	Keeps the per-thread copy of the encoding search path current with
 *	changes to the global copy.
 *
 *----------------------------------------------------------------------
 */

int
Tcl_SetEncodingSearchPath(
    Tcl_Obj *searchPath)
{
    Tcl_Size dummy;

    if (TCL_ERROR == TclListObjLengthM(NULL, searchPath, &dummy)) {
	return TCL_ERROR;
    }
    TclSetProcessGlobalValue(&encodingSearchPath, searchPath, NULL);
    return TCL_OK;
}

/*
 *---------------------------------------------------------------------------
 *
 * FillEncodingFileMap --
 *
 *	Called to update the encoding file map with the current value
 *	of the encoding search path.
 *
 *	Finds *.end files in the directories on the encoding search path and
 *	stores the found pathnames in a map associated with the encoding name.
 *
 *	If $dir is on the encoding search path and the file $dir/foo.enc is
 *	found, stores a "foo" -> $dir entry in the map.  if the "foo" encoding
 *	is needed later, the $dir/foo.enc name can be quickly constructed in
 *	order to read the encoding data.
 *
 * Results:
 *	None.
 *
 * Side effects:
 *	Entries are added to the encoding file map.
 *
 *---------------------------------------------------------------------------
 */

static void
FillEncodingFileMap(void)
{
    Tcl_Size i, numDirs = 0;
    Tcl_Obj *map, *searchPath;

    searchPath = Tcl_GetEncodingSearchPath();
    Tcl_IncrRefCount(searchPath);
    TclListObjLengthM(NULL, searchPath, &numDirs);
    map = Tcl_NewDictObj();
    Tcl_IncrRefCount(map);

    for (i = numDirs-1; i != TCL_INDEX_NONE; i--) {
	/*
	 * Iterate backwards through the search path so as we overwrite
	 * entries found, we favor files earlier on the search path.
	 */

	Tcl_Size j, numFiles;
	Tcl_Obj *directory, *matchFileList;
	Tcl_Obj **filev;
	Tcl_GlobTypeData readableFiles = {
	    TCL_GLOB_TYPE_FILE, TCL_GLOB_PERM_R, NULL, NULL
	};

	TclNewObj(matchFileList);
	Tcl_ListObjIndex(NULL, searchPath, i, &directory);
	Tcl_IncrRefCount(directory);
	Tcl_IncrRefCount(matchFileList);
	Tcl_FSMatchInDirectory(NULL, matchFileList, directory, "*.enc",
		&readableFiles);

	TclListObjGetElementsM(NULL, matchFileList, &numFiles, &filev);
	for (j=0; j<numFiles; j++) {
	    Tcl_Obj *encodingName, *fileObj;

	    fileObj = TclPathPart(NULL, filev[j], TCL_PATH_TAIL);
	    encodingName = TclPathPart(NULL, fileObj, TCL_PATH_ROOT);
	    Tcl_DictObjPut(NULL, map, encodingName, directory);
	    Tcl_DecrRefCount(fileObj);
	    Tcl_DecrRefCount(encodingName);
	}
	Tcl_DecrRefCount(matchFileList);
	Tcl_DecrRefCount(directory);
    }
    Tcl_DecrRefCount(searchPath);
    TclSetProcessGlobalValue(&encodingFileMap, map, NULL);
    Tcl_DecrRefCount(map);
}

/*
 *---------------------------------------------------------------------------
 *
 * TclInitEncodingSubsystem --
 *
 *	Initialize all resources used by this subsystem on a per-process
 *	basis.
 *
 * Results:
 *	None.
 *
 * Side effects:
 *	Depends on the memory, object, and IO subsystems.
 *
 *---------------------------------------------------------------------------
 */

/*
 * NOTE: THESE BIT DEFINITIONS SHOULD NOT OVERLAP WITH INTERNAL USE BITS
 * DEFINED IN tcl.h (TCL_ENCODING_* et al). Be cognizant of this
 * when adding bits. TODO - should really be defined in a single file.
 *
 * To prevent conflicting bits, only define bits within 0xff00 mask here.
 */
#define TCL_ENCODING_LE	0x100   /* Used to distinguish LE/BE variants */
#define ENCODING_UTF	0x200	/* For UTF-8 encoding, allow 4-byte output sequences */
#define ENCODING_INPUT	0x400   /* For UTF-8/CESU-8 encoding, means external -> internal */

void
TclInitEncodingSubsystem(void)
{
    Tcl_EncodingType type;
    TableEncodingData *dataPtr;
    unsigned size;
    unsigned short i;
    union {
	char c;
	short s;
    } isLe;
    int leFlags;

    if (encodingsInitialized) {
	return;
    }

    /* Note: This DEPENDS on TCL_ENCODING_LE being defined in least sig byte */
    isLe.s = 1;
    leFlags = isLe.c ? TCL_ENCODING_LE : 0;

    Tcl_MutexLock(&encodingMutex);
    Tcl_InitHashTable(&encodingTable, TCL_STRING_KEYS);
    Tcl_MutexUnlock(&encodingMutex);

    /*
     * Create a few initial encodings.  UTF-8 to UTF-8 translation is not a
     * no-op because it turns a stream of improperly formed UTF-8 into a
     * properly formed stream.
     */

    type.encodingName	= NULL;
    type.toUtfProc	= BinaryProc;
    type.fromUtfProc	= BinaryProc;
    type.freeProc	= NULL;
    type.nullSize	= 1;
    type.clientData	= NULL;
    tclIdentityEncoding = Tcl_CreateEncoding(&type);

    type.encodingName	= "utf-8";
    type.toUtfProc	= UtfToUtfProc;
    type.fromUtfProc	= UtfToUtfProc;
    type.freeProc	= NULL;
    type.nullSize	= 1;
    type.clientData	= INT2PTR(ENCODING_UTF);
    tclUtf8Encoding = Tcl_CreateEncoding(&type);
    type.clientData	= NULL;
    type.encodingName	= "cesu-8";
    Tcl_CreateEncoding(&type);

    type.toUtfProc	= Utf16ToUtfProc;
    type.fromUtfProc    = UtfToUcs2Proc;
    type.freeProc	= NULL;
    type.nullSize	= 2;
    type.encodingName   = "ucs-2le";
    type.clientData	= INT2PTR(TCL_ENCODING_LE);
    Tcl_CreateEncoding(&type);
    type.encodingName   = "ucs-2be";
    type.clientData	= NULL;
    Tcl_CreateEncoding(&type);
    type.encodingName   = "ucs-2";
    type.clientData	= INT2PTR(leFlags);
    Tcl_CreateEncoding(&type);

    type.toUtfProc	= Utf32ToUtfProc;
    type.fromUtfProc    = UtfToUtf32Proc;
    type.freeProc	= NULL;
    type.nullSize	= 4;
    type.encodingName   = "utf-32le";
    type.clientData	= INT2PTR(TCL_ENCODING_LE);
    Tcl_CreateEncoding(&type);
    type.encodingName   = "utf-32be";
    type.clientData	= NULL;
    Tcl_CreateEncoding(&type);
    type.encodingName   = "utf-32";
    type.clientData	= INT2PTR(leFlags);
    Tcl_CreateEncoding(&type);

    type.toUtfProc	= Utf16ToUtfProc;
    type.fromUtfProc    = UtfToUtf16Proc;
    type.freeProc	= NULL;
    type.nullSize	= 2;
    type.encodingName   = "utf-16le";
    type.clientData	= INT2PTR(TCL_ENCODING_LE);
    Tcl_CreateEncoding(&type);
    type.encodingName   = "utf-16be";
    type.clientData	= NULL;
    Tcl_CreateEncoding(&type);
    type.encodingName   = "utf-16";
    type.clientData	= INT2PTR(leFlags);
    Tcl_CreateEncoding(&type);

#ifndef TCL_NO_DEPRECATED
    type.encodingName   = "unicode";
    Tcl_CreateEncoding(&type);
#endif

    /*
     * Need the iso8859-1 encoding in order to process binary data, so force
     * it to always be embedded. Note that this encoding *must* be a proper
     * table encoding or some of the escape encodings crash! Hence the ugly
     * code to duplicate the structure of a table encoding here.
     */

    dataPtr = (TableEncodingData *)Tcl_Alloc(sizeof(TableEncodingData));
    memset(dataPtr, 0, sizeof(TableEncodingData));
    dataPtr->fallback = '?';

    size = 256*(sizeof(unsigned short *) + sizeof(unsigned short));
    dataPtr->toUnicode = (unsigned short **)Tcl_Alloc(size);
    memset(dataPtr->toUnicode, 0, size);
    dataPtr->fromUnicode = (unsigned short **)Tcl_Alloc(size);
    memset(dataPtr->fromUnicode, 0, size);

    dataPtr->toUnicode[0] = (unsigned short *) (dataPtr->toUnicode + 256);
    dataPtr->fromUnicode[0] = (unsigned short *) (dataPtr->fromUnicode + 256);
    for (i=1 ; i<256 ; i++) {
	dataPtr->toUnicode[i] = emptyPage;
	dataPtr->fromUnicode[i] = emptyPage;
    }

    for (i=0 ; i<256 ; i++) {
	dataPtr->toUnicode[0][i] = i;
	dataPtr->fromUnicode[0][i] = i;
    }

    type.encodingName	= "iso8859-1";
    type.toUtfProc	= Iso88591ToUtfProc;
    type.fromUtfProc	= Iso88591FromUtfProc;
    type.freeProc	= TableFreeProc;
    type.nullSize	= 1;
    type.clientData	= dataPtr;
    defaultEncoding	= Tcl_CreateEncoding(&type);
    systemEncoding	= Tcl_GetEncoding(NULL, type.encodingName);

    encodingsInitialized = 1;
}

/*
 *----------------------------------------------------------------------
 *
 * TclFinalizeEncodingSubsystem --
 *
 *	Release the state associated with the encoding subsystem.
 *
 * Results:
 *	None.
 *
 * Side effects:
 *	Frees all of the encodings.
 *
 *----------------------------------------------------------------------
 */

void
TclFinalizeEncodingSubsystem(void)
{
    Tcl_HashSearch search;
    Tcl_HashEntry *hPtr;

    Tcl_MutexLock(&encodingMutex);
    encodingsInitialized = 0;
    FreeEncoding(systemEncoding);
    systemEncoding = NULL;
    defaultEncoding = NULL;
    FreeEncoding(tclIdentityEncoding);
    tclIdentityEncoding = NULL;
    FreeEncoding(tclUtf8Encoding);
    tclUtf8Encoding = NULL;

    hPtr = Tcl_FirstHashEntry(&encodingTable, &search);
    while (hPtr != NULL) {
	/*
	 * Call FreeEncoding instead of doing it directly to handle refcounts
	 * like escape encodings use. [Bug 524674] Make sure to call
	 * Tcl_FirstHashEntry repeatedly so that all encodings are eventually
	 * cleaned up.
	 */

	FreeEncoding((Tcl_Encoding)Tcl_GetHashValue(hPtr));
	hPtr = Tcl_FirstHashEntry(&encodingTable, &search);
    }

    Tcl_DeleteHashTable(&encodingTable);
    Tcl_MutexUnlock(&encodingMutex);
}

/*
 *-------------------------------------------------------------------------
 *
 * Tcl_GetEncoding --
 *
 *	Given the name of a encoding, find the corresponding Tcl_Encoding
 *	token. If the encoding did not already exist, Tcl attempts to
 *	dynamically load an encoding by that name.
 *
 * Results:
 *	Returns a token that represents the encoding. If the name didn't refer
 *	to any known or loadable encoding, NULL is returned. If NULL was
 *	returned, an error message is left in interp's result object, unless
 *	interp was NULL.
 *
 * Side effects:
 *	LoadEncodingFile is called if necessary.
 *
 *-------------------------------------------------------------------------
 */

Tcl_Encoding
Tcl_GetEncoding(
    Tcl_Interp *interp,		/* Interp for error reporting, if not NULL. */
    const char *name)		/* The name of the desired encoding. */
{
    Tcl_HashEntry *hPtr;
    Encoding *encodingPtr;

    Tcl_MutexLock(&encodingMutex);
    if (name == NULL) {
	encodingPtr = (Encoding *) systemEncoding;
	encodingPtr->refCount++;
	Tcl_MutexUnlock(&encodingMutex);
	return systemEncoding;
    }

    hPtr = Tcl_FindHashEntry(&encodingTable, name);
    if (hPtr != NULL) {
	encodingPtr = (Encoding *)Tcl_GetHashValue(hPtr);
	encodingPtr->refCount++;
	Tcl_MutexUnlock(&encodingMutex);
	return (Tcl_Encoding) encodingPtr;
    }
    Tcl_MutexUnlock(&encodingMutex);

    return LoadEncodingFile(interp, name);
}

/*
 *---------------------------------------------------------------------------
 *
 * Tcl_FreeEncoding --
 *
 *	Releases an encoding allocated by Tcl_CreateEncoding() or
 *	Tcl_GetEncoding().
 *
 * Results:
 *	None.
 *
 * Side effects:
 *	The reference count associated with the encoding is decremented and
 *	the encoding is deleted if nothing is using it anymore.
 *
 *---------------------------------------------------------------------------
 */

void
Tcl_FreeEncoding(
    Tcl_Encoding encoding)
{
    Tcl_MutexLock(&encodingMutex);
    FreeEncoding(encoding);
    Tcl_MutexUnlock(&encodingMutex);
}

/*
 *----------------------------------------------------------------------
 *
 * FreeEncoding --
 *
 *	Decrements the reference count of an encoding.  The caller must hold
 *	encodingMutes.
 *
 * Results:
 *	None.
 *
 * Side effects:
 *	Releases the resource for an encoding if it is now unused.
 *	The reference count associated with the encoding is decremented and
 *	the encoding may be deleted if nothing is using it anymore.
 *
 *----------------------------------------------------------------------
 */

static void
FreeEncoding(
    Tcl_Encoding encoding)
{
    Encoding *encodingPtr = (Encoding *) encoding;

    if (encodingPtr == NULL) {
	return;
    }
    if (encodingPtr->refCount-- <= 1) {
	if (encodingPtr->freeProc != NULL) {
	    encodingPtr->freeProc(encodingPtr->clientData);
	}
	if (encodingPtr->hPtr != NULL) {
	    Tcl_DeleteHashEntry(encodingPtr->hPtr);
	}
	if (encodingPtr->name) {
	    Tcl_Free(encodingPtr->name);
	}
	Tcl_Free(encodingPtr);
    }
}

/*
 *-------------------------------------------------------------------------
 *
 * Tcl_GetEncodingName --
 *
 *	Given an encoding, return the name that was used to construct the
 *	encoding.
 *
 * Results:
 *	The name of the encoding.
 *
 * Side effects:
 *	None.
 *
 *---------------------------------------------------------------------------
 */

const char *
Tcl_GetEncodingName(
    Tcl_Encoding encoding)	/* The encoding whose name to fetch. */
{
    if (encoding == NULL) {
	encoding = systemEncoding;
    }

    return ((Encoding *) encoding)->name;
}

/*
 *-------------------------------------------------------------------------
 *
 * Tcl_GetEncodingNames --
 *
 *	Get the list of all known encodings, including the ones stored as
 *	files on disk in the encoding path.
 *
 * Results:
 *	Modifies interp's result object to hold a list of all the available
 *	encodings.
 *
 * Side effects:
 *	None.
 *
 *-------------------------------------------------------------------------
 */

void
Tcl_GetEncodingNames(
    Tcl_Interp *interp)		/* Interp to hold result. */
{
    Tcl_HashTable table;
    Tcl_HashSearch search;
    Tcl_HashEntry *hPtr;
    Tcl_Obj *map, *name, *result;
    Tcl_DictSearch mapSearch;
    int dummy, done = 0;

    TclNewObj(result);
    Tcl_InitObjHashTable(&table);

    /*
     * Copy encoding names from loaded encoding table to table.
     */

    Tcl_MutexLock(&encodingMutex);
    for (hPtr = Tcl_FirstHashEntry(&encodingTable, &search); hPtr != NULL;
	    hPtr = Tcl_NextHashEntry(&search)) {
	Encoding *encodingPtr = (Encoding *)Tcl_GetHashValue(hPtr);

	Tcl_CreateHashEntry(&table,
		Tcl_NewStringObj(encodingPtr->name, TCL_INDEX_NONE), &dummy);
    }
    Tcl_MutexUnlock(&encodingMutex);

    FillEncodingFileMap();
    map = TclGetProcessGlobalValue(&encodingFileMap);

    /*
     * Copy encoding names from encoding file map to table.
     */

    Tcl_DictObjFirst(NULL, map, &mapSearch, &name, NULL, &done);
    for (; !done; Tcl_DictObjNext(&mapSearch, &name, NULL, &done)) {
	Tcl_CreateHashEntry(&table, name, &dummy);
    }

    /*
     * Pull all encoding names from table into the result list.
     */

    for (hPtr = Tcl_FirstHashEntry(&table, &search); hPtr != NULL;
	    hPtr = Tcl_NextHashEntry(&search)) {
	Tcl_ListObjAppendElement(NULL, result,
		(Tcl_Obj *) Tcl_GetHashKey(&table, hPtr));
    }
    Tcl_SetObjResult(interp, result);
    Tcl_DeleteHashTable(&table);
}

/*
 *-------------------------------------------------------------------------
 *
 * Tcl_GetEncodingNulLength --
 *
 *	Given an encoding, return the number of nul bytes used for the
 *      string termination.
 *
 * Results:
 *	The number of nul bytes used for the string termination.
 *
 * Side effects:
 *	None.
 *
 *---------------------------------------------------------------------------
 */
Tcl_Size
Tcl_GetEncodingNulLength(
    Tcl_Encoding encoding)
{
    if (encoding == NULL) {
	encoding = systemEncoding;
    }

    return ((Encoding *) encoding)->nullSize;
}

/*
 *------------------------------------------------------------------------
 *
 * Tcl_SetSystemEncoding --
 *
 *	Sets the default encoding that should be used whenever the user passes
 *	a NULL value in to one of the conversion routines. If the supplied
 *	name is NULL, the system encoding is reset to the default system
 *	encoding.
 *
 * Results:
 *	The return value is TCL_OK if the system encoding was successfully set
 *	to the encoding specified by name, TCL_ERROR otherwise. If TCL_ERROR
 *	is returned, an error message is left in interp's result object,
 *	unless interp was NULL.
 *
 * Side effects:
 *	The reference count of the new system encoding is incremented. The
 *	reference count of the old system encoding is decremented and it may
 *	be freed. All VFS cached information is invalidated.
 *
 *------------------------------------------------------------------------
 */

int
Tcl_SetSystemEncoding(
    Tcl_Interp *interp,		/* Interp for error reporting, if not NULL. */
    const char *name)		/* The name of the desired encoding, or NULL/""
				 * to reset to default encoding. */
{
    Tcl_Encoding encoding;
    Encoding *encodingPtr;

    if (!name || !*name) {
	Tcl_MutexLock(&encodingMutex);
	encoding = defaultEncoding;
	encodingPtr = (Encoding *) encoding;
	encodingPtr->refCount++;
	Tcl_MutexUnlock(&encodingMutex);
    } else {
	encoding = Tcl_GetEncoding(interp, name);
	if (encoding == NULL) {
	    return TCL_ERROR;
	}
    }

    Tcl_MutexLock(&encodingMutex);
    FreeEncoding(systemEncoding);
    systemEncoding = encoding;
    Tcl_MutexUnlock(&encodingMutex);
    Tcl_FSMountsChanged(NULL);

    return TCL_OK;
}

/*
 *---------------------------------------------------------------------------
 *
 * Tcl_CreateEncoding --
 *
 *	Defines a new encoding, along with the functions that are used to
 *	convert to and from Unicode.
 *
 * Results:
 *	Returns a token that represents the encoding. If an encoding with the
 *	same name already existed, the old encoding token remains valid and
 *	continues to behave as it used to, and is eventually garbage collected
 *	when the last reference to it goes away. Any subsequent calls to
 *	Tcl_GetEncoding with the specified name retrieve the most recent
 *	encoding token.
 *
 * Side effects:
 *	A new record having the name of the encoding is entered into a table of
 *	encodings visible to all interpreters.  For each call to this function,
 *	there should eventually be a call to Tcl_FreeEncoding, which cleans
 *	deletes the record in the table when an encoding is no longer needed.
 *
 *---------------------------------------------------------------------------
 */

Tcl_Encoding
Tcl_CreateEncoding(
    const Tcl_EncodingType *typePtr)
				/* The encoding type. */
{
    Encoding *encodingPtr = (Encoding *)Tcl_Alloc(sizeof(Encoding));
    encodingPtr->name		= NULL;
    encodingPtr->toUtfProc	= typePtr->toUtfProc;
    encodingPtr->fromUtfProc	= typePtr->fromUtfProc;
    encodingPtr->freeProc	= typePtr->freeProc;
    encodingPtr->nullSize	= typePtr->nullSize;
    encodingPtr->clientData	= typePtr->clientData;
    if (typePtr->nullSize == 2) {
	encodingPtr->lengthProc = (LengthProc *) unilen;
    } else if (typePtr->nullSize == 4) {
	encodingPtr->lengthProc = (LengthProc *) unilen4;
    } else {
	encodingPtr->lengthProc = (LengthProc *) strlen;
    }
    encodingPtr->refCount	= 1;
    encodingPtr->hPtr		= NULL;

  if (typePtr->encodingName) {
    Tcl_HashEntry *hPtr;
    int isNew;
    char *name;

    Tcl_MutexLock(&encodingMutex);
    hPtr = Tcl_CreateHashEntry(&encodingTable, typePtr->encodingName, &isNew);
    if (isNew == 0) {
	/*
	 * Remove old encoding from hash table, but don't delete it until last
	 * reference goes away.
	 */

	Encoding *replaceMe = (Encoding *)Tcl_GetHashValue(hPtr);
	replaceMe->hPtr = NULL;
    }

    name = (char *)Tcl_Alloc(strlen(typePtr->encodingName) + 1);
    encodingPtr->name		= strcpy(name, typePtr->encodingName);
    encodingPtr->hPtr		= hPtr;
    Tcl_SetHashValue(hPtr, encodingPtr);

    Tcl_MutexUnlock(&encodingMutex);
  }
    return (Tcl_Encoding) encodingPtr;
}

/*
 *-------------------------------------------------------------------------
 *
 * Tcl_ExternalToUtfDString --
 *
 *	Convert a source buffer from the specified encoding into UTF-8. If any
 *	of the bytes in the source buffer are invalid or cannot be represented
 *	in the target encoding, a default fallback character will be
 *	substituted.
 *
 * Results:
 *	The converted bytes are stored in the DString, which is then NULL
 *	terminated. The return value is a pointer to the value stored in the
 *	DString.
 *
 * Side effects:
 *	None.
 *
 *-------------------------------------------------------------------------
 */

#undef Tcl_ExternalToUtfDString
char *
Tcl_ExternalToUtfDString(
    Tcl_Encoding encoding,	/* The encoding for the source string, or NULL
				 * for the default system encoding. */
    const char *src,		/* Source string in specified encoding. */
    Tcl_Size srcLen,		/* Source string length in bytes, or < 0 for
				 * encoding-specific string length. */
    Tcl_DString *dstPtr)	/* Uninitialized or free DString in which the
				 * converted string is stored. */
{
    Tcl_ExternalToUtfDStringEx(
	NULL, encoding, src, srcLen, TCL_ENCODING_PROFILE_TCL8, dstPtr, NULL);
    return Tcl_DStringValue(dstPtr);
}


/*
 *-------------------------------------------------------------------------
 *
 * Tcl_ExternalToUtfDStringEx --
 *
 *	Convert a source buffer from the specified encoding into UTF-8.
 *	"flags" controls the behavior if any of the bytes in
 *	the source buffer are invalid or cannot be represented in utf-8.
 *	Possible flags values:
 *	target encoding. It should be composed by OR-ing the following:
 *	- *At most one* of TCL_ENCODING_PROFILE{DEFAULT,TCL8,STRICT}
 *
 * Results:
 *      The return value is one of
 *        TCL_OK: success. Converted string in *dstPtr
 *        TCL_ERROR: error in passed parameters. Error message in interp
 *        TCL_CONVERT_MULTIBYTE: source ends in truncated multibyte sequence
 *        TCL_CONVERT_SYNTAX: source is not conformant to encoding definition
 *        TCL_CONVERT_UNKNOWN: source contained a character that could not
 *            be represented in target encoding.
 *
 * Side effects:
 *
 *      TCL_OK: The converted bytes are stored in the DString and NUL
 *          terminated in an encoding-specific manner.
 *      TCL_ERROR: an error, message is stored in the interp if not NULL.
 *      TCL_CONVERT_*: if errorLocPtr is NULL, an error message is stored
 *          in the interpreter (if not NULL). If errorLocPtr is not NULL,
 *          no error message is stored as it is expected the caller is
 *          interested in whatever is decoded so far and not treating this
 *          as an error condition.
 *
 *      In addition, *dstPtr is always initialized and must be cleared
 *      by the caller irrespective of the return code.
 *
 *-------------------------------------------------------------------------
 */

int
Tcl_ExternalToUtfDStringEx(
    Tcl_Interp *interp,         /* For error messages. May be NULL. */
    Tcl_Encoding encoding,	/* The encoding for the source string, or NULL
				 * for the default system encoding. */
    const char *src,		/* Source string in specified encoding. */
    Tcl_Size srcLen,			/* Source string length in bytes, or < 0 for
				 * encoding-specific string length. */
    int flags,			/* Conversion control flags. */
    Tcl_DString *dstPtr,	/* Uninitialized or free DString in which the
				 * converted string is stored. */
    Tcl_Size *errorLocPtr)      /* Where to store the error location
                                   (or TCL_INDEX_NONE if no error). May
				   be NULL. */
{
    char *dst;
    Tcl_EncodingState state;
    const Encoding *encodingPtr;
    int result;
    Tcl_Size dstLen, soFar;
    const char *srcStart = src;

    /* DO FIRST - Must always be initialized before returning */
    Tcl_DStringInit(dstPtr);

    if (flags & (TCL_ENCODING_START|TCL_ENCODING_END)) {
	/* TODO - what other flags are illegal? - See TIP 656 */
	Tcl_SetObjResult(
	    interp,
	    Tcl_NewStringObj(
		"Parameter error: TCL_ENCODING_{START,STOP} bits set in flags.",
		TCL_INDEX_NONE));
	Tcl_SetErrorCode(interp, "TCL", "ENCODING", "ILLEGALFLAGS", (void *)NULL);
	errno = EINVAL;
	return TCL_ERROR;
    }

    dst = Tcl_DStringValue(dstPtr);
    dstLen = dstPtr->spaceAvl - 1;

    if (encoding == NULL) {
	encoding = systemEncoding;
    }
    encodingPtr = (Encoding *)encoding;

    if (src == NULL) {
	srcLen = 0;
    } else if (srcLen == TCL_INDEX_NONE) {
	srcLen = encodingPtr->lengthProc(src);
    }

    flags |= TCL_ENCODING_START;
    if (encodingPtr->toUtfProc == UtfToUtfProc) {
	flags |= ENCODING_INPUT;
    }

    while (1) {
	int srcChunkLen, srcChunkRead;
	int dstChunkLen, dstChunkWrote, dstChunkChars;

	if (srcLen > INT_MAX) {
	    srcChunkLen = INT_MAX;
	} else {
	    srcChunkLen = srcLen;
	    flags |= TCL_ENCODING_END; /* Last chunk */
	}
	dstChunkLen = dstLen > INT_MAX ? INT_MAX : dstLen;

	result = encodingPtr->toUtfProc(encodingPtr->clientData, src,
		srcChunkLen, flags, &state, dst, dstChunkLen,
		&srcChunkRead, &dstChunkWrote, &dstChunkChars);
	soFar = dst + dstChunkWrote - Tcl_DStringValue(dstPtr);

	src += srcChunkRead;

	/*
	 * Keep looping in two case -
	 *   - our destination buffer did not have enough room
	 *   - we had not passed in all the data and error indicated fragment
	 *     of a multibyte character
	 * In both cases we have to grow buffer, move the input source pointer
	 * and loop. Otherwise, return the result we got.
	 */
	if ((result != TCL_CONVERT_NOSPACE) &&
	    !(result == TCL_CONVERT_MULTIBYTE && (flags & TCL_ENCODING_END))) {
	    Tcl_Size nBytesProcessed = (src - srcStart);

	    Tcl_DStringSetLength(dstPtr, soFar);
	    if (errorLocPtr) {
		/*
		 * Do not write error message into interpreter if caller
		 * wants to know error location.
		 */
		*errorLocPtr = result == TCL_OK ? TCL_INDEX_NONE : nBytesProcessed;
	    } else {
		/* Caller wants error message on failure */
		if (result != TCL_OK && interp != NULL) {
		    char buf[TCL_INTEGER_SPACE];
		    snprintf(buf, sizeof(buf), "%" TCL_SIZE_MODIFIER "d", nBytesProcessed);
		    Tcl_SetObjResult(
			interp,
			Tcl_ObjPrintf("unexpected byte sequence starting at index %"
				      TCL_SIZE_MODIFIER "d: '\\x%02X'",
				      nBytesProcessed,
				      UCHAR(srcStart[nBytesProcessed])));
		    Tcl_SetErrorCode(
			interp, "TCL", "ENCODING", "ILLEGALSEQUENCE", buf, (void *)NULL);
		}
	    }
	    if (result != TCL_OK) {
		errno = (result == TCL_CONVERT_NOSPACE) ? ENOMEM : EILSEQ;
	    }
	    return result;
	}

	flags &= ~TCL_ENCODING_START;
	srcLen -= srcChunkRead;

	if (Tcl_DStringLength(dstPtr) == 0) {
	    Tcl_DStringSetLength(dstPtr, dstLen);
	}
	Tcl_DStringSetLength(dstPtr, 2 * Tcl_DStringLength(dstPtr) + 1);
	dst = Tcl_DStringValue(dstPtr) + soFar;
	dstLen = Tcl_DStringLength(dstPtr) - soFar - 1;
    }
}

/*
 *-------------------------------------------------------------------------
 *
 * Tcl_ExternalToUtf --
 *
 *	Convert a source buffer from the specified encoding into UTF-8.
 *
 * Results:
 *	The return value is one of TCL_OK, TCL_CONVERT_MULTIBYTE,
 *	TCL_CONVERT_SYNTAX, TCL_CONVERT_UNKNOWN, or TCL_CONVERT_NOSPACE, as
 *	documented in tcl.h.
 *
 * Side effects:
 *	The converted bytes are stored in the output buffer.
 *
 *-------------------------------------------------------------------------
 */

int
Tcl_ExternalToUtf(
    TCL_UNUSED(Tcl_Interp *),	/* TODO: Re-examine this. */
    Tcl_Encoding encoding,	/* The encoding for the source string, or NULL
				 * for the default system encoding. */
    const char *src,		/* Source string in specified encoding. */
    Tcl_Size srcLen,		/* Source string length in bytes, or TCL_INDEX_NONE for
				 * encoding-specific string length. */
    int flags,			/* Conversion control flags. */
    Tcl_EncodingState *statePtr,/* Place for conversion routine to store state
				 * information used during a piecewise
				 * conversion. Contents of statePtr are
				 * initialized and/or reset by conversion
				 * routine under control of flags argument. */
    char *dst,			/* Output buffer in which converted string is
				 * stored. */
    Tcl_Size dstLen,		/* The maximum length of output buffer in
				 * bytes. */
    int *srcReadPtr,		/* Filled with the number of bytes from the
				 * source string that were converted. This may
				 * be less than the original source length if
				 * there was a problem converting some source
				 * characters. */
    int *dstWrotePtr,		/* Filled with the number of bytes that were
				 * stored in the output buffer as a result of
				 * the conversion. */
    int *dstCharsPtr)		/* Filled with the number of characters that
				 * correspond to the bytes stored in the
				 * output buffer. */
{
    const Encoding *encodingPtr;
    int result, srcRead, dstWrote, dstChars = 0;
    int noTerminate = flags & TCL_ENCODING_NO_TERMINATE;
    int charLimited = (flags & TCL_ENCODING_CHAR_LIMIT) && dstCharsPtr;
    int maxChars = INT_MAX;
    Tcl_EncodingState state;

    if (encoding == NULL) {
	encoding = systemEncoding;
    }
    encodingPtr = (Encoding *) encoding;

    if (src == NULL) {
	srcLen = 0;
    } else if (srcLen == TCL_INDEX_NONE) {
	srcLen = encodingPtr->lengthProc(src);
    }
    if (statePtr == NULL) {
	flags |= TCL_ENCODING_START | TCL_ENCODING_END;
	statePtr = &state;
    }
    if (srcLen > INT_MAX) {
	srcLen = INT_MAX;
	flags &= ~TCL_ENCODING_END;
    }
    if (dstLen > INT_MAX) {
	dstLen = INT_MAX;
    }
    if (srcReadPtr == NULL) {
	srcReadPtr = &srcRead;
    }
    if (dstWrotePtr == NULL) {
	dstWrotePtr = &dstWrote;
    }
    if (dstCharsPtr == NULL) {
	dstCharsPtr = &dstChars;
	flags &= ~TCL_ENCODING_CHAR_LIMIT;
    } else if (charLimited) {
	maxChars = *dstCharsPtr;
    }

    if (!noTerminate) {
        if (dstLen < 1) {
            return TCL_CONVERT_NOSPACE;
        }
	/*
	 * If there are any null characters in the middle of the buffer,
	 * they will converted to the UTF-8 null character (\xC0\x80). To get
	 * the actual \0 at the end of the destination buffer, we need to
	 * append it manually.  First make room for it...
	 */

	dstLen--;
    } else {
	if (dstLen <= 0 && srcLen > 0) {
	    return TCL_CONVERT_NOSPACE;
	}
    }
    if (encodingPtr->toUtfProc == UtfToUtfProc) {
	flags |= ENCODING_INPUT;
    }
    do {
	Tcl_EncodingState savedState = *statePtr;

	result = encodingPtr->toUtfProc(encodingPtr->clientData, src, srcLen,
		flags, statePtr, dst, dstLen, srcReadPtr, dstWrotePtr,
		dstCharsPtr);
	if (*dstCharsPtr <= maxChars) {
	    break;
	}
	dstLen = Tcl_UtfAtIndex(dst, maxChars) - dst + (TCL_UTF_MAX - 1);
	*statePtr = savedState;
    } while (1);
    if (!noTerminate) {
	/* ...and then append it */

	dst[*dstWrotePtr] = '\0';
    }

    return result;
}

/*
 *-------------------------------------------------------------------------
 *
 * Tcl_UtfToExternalDString --
 *
 *	Convert a source buffer from UTF-8 to the specified encoding. If any
 *	of the bytes in the source buffer are invalid or cannot be represented
 *	in the target encoding, a default fallback character is substituted.
 *
 * Results:
 *	The converted bytes are stored in the DString, which is then NULL
 *	terminated in an encoding-specific manner. The return value is a
 *	pointer to the value stored in the DString.
 *
 * Side effects:
 *	None.
 *
 *-------------------------------------------------------------------------
 */
#undef Tcl_UtfToExternalDString
char *
Tcl_UtfToExternalDString(
    Tcl_Encoding encoding,	/* The encoding for the converted string, or
				 * NULL for the default system encoding. */
    const char *src,		/* Source string in UTF-8. */
    Tcl_Size srcLen,		/* Source string length in bytes, or < 0 for
				 * strlen(). */
    Tcl_DString *dstPtr)	/* Uninitialized or free DString in which the
				 * converted string is stored. */
{
    Tcl_UtfToExternalDStringEx(
	NULL, encoding, src, srcLen, TCL_ENCODING_PROFILE_TCL8, dstPtr, NULL);
    return Tcl_DStringValue(dstPtr);
}


/*
 *-------------------------------------------------------------------------
 *
 * Tcl_UtfToExternalDStringEx --
 *
 *	Convert a source buffer from UTF-8 to the specified encoding.
 *	The parameter flags controls the behavior, if any of the bytes in
 *	the source buffer are invalid or cannot be represented in the
 *	target encoding. It should be composed by OR-ing the following:
 *	- *At most one* of TCL_ENCODING_PROFILE_*
 *
 * Results:
 *      The return value is one of
 *        TCL_OK: success. Converted string in *dstPtr
 *        TCL_ERROR: error in passed parameters. Error message in interp
 *        TCL_CONVERT_MULTIBYTE: source ends in truncated multibyte sequence
 *        TCL_CONVERT_SYNTAX: source is not conformant to encoding definition
 *        TCL_CONVERT_UNKNOWN: source contained a character that could not
 *            be represented in target encoding.
 *
 * Side effects:
 *
 *      TCL_OK: The converted bytes are stored in the DString and NUL
 *          terminated in an encoding-specific manner
 *      TCL_ERROR: an error, message is stored in the interp if not NULL.
 *      TCL_CONVERT_*: if errorLocPtr is NULL, an error message is stored
 *          in the interpreter (if not NULL). If errorLocPtr is not NULL,
 *          no error message is stored as it is expected the caller is
 *          interested in whatever is decoded so far and not treating this
 *          as an error condition.
 *
 *      In addition, *dstPtr is always initialized and must be cleared
 *      by the caller irrespective of the return code.
 *
 *-------------------------------------------------------------------------
 */

int
Tcl_UtfToExternalDStringEx(
    Tcl_Interp *interp,         /* For error messages. May be NULL. */
    Tcl_Encoding encoding,	/* The encoding for the converted string, or
				 * NULL for the default system encoding. */
    const char *src,		/* Source string in UTF-8. */
    Tcl_Size srcLen,		/* Source string length in bytes, or < 0 for
				 * strlen(). */
    int flags,			/* Conversion control flags. */
    Tcl_DString *dstPtr,	/* Uninitialized or free DString in which the
				 * converted string is stored. */
    Tcl_Size *errorLocPtr)      /* Where to store the error location
                                   (or TCL_INDEX_NONE if no error). May
				   be NULL. */
{
    char *dst;
    Tcl_EncodingState state;
    const Encoding *encodingPtr;
    int result;
    const char *srcStart = src;
    Tcl_Size dstLen, soFar;

    /* DO FIRST - must always be initialized on return */
    Tcl_DStringInit(dstPtr);

    if (flags & (TCL_ENCODING_START|TCL_ENCODING_END)) {
	/* TODO - what other flags are illegal? - See TIP 656 */
	Tcl_SetObjResult(
	    interp,
	    Tcl_NewStringObj(
		"Parameter error: TCL_ENCODING_{START,STOP} bits set in flags.",
		TCL_INDEX_NONE));
	Tcl_SetErrorCode(interp, "TCL", "ENCODING", "ILLEGALFLAGS", (void *)NULL);
	errno = EINVAL;
	return TCL_ERROR;
    }

    dst = Tcl_DStringValue(dstPtr);
    dstLen = dstPtr->spaceAvl - 1;

    if (encoding == NULL) {
	encoding = systemEncoding;
    }
    encodingPtr = (Encoding *) encoding;

    if (src == NULL) {
	srcLen = 0;
    } else if (srcLen == TCL_INDEX_NONE) {
	srcLen = strlen(src);
    }

    flags |= TCL_ENCODING_START;
    while (1) {
	int srcChunkLen, srcChunkRead;
	int dstChunkLen, dstChunkWrote, dstChunkChars;

	if (srcLen > INT_MAX) {
	    srcChunkLen = INT_MAX;
	} else {
	    srcChunkLen = srcLen;
	    flags |= TCL_ENCODING_END; /* Last chunk */
	}
	dstChunkLen = dstLen > INT_MAX ? INT_MAX : dstLen;

	result = encodingPtr->fromUtfProc(encodingPtr->clientData, src,
					  srcChunkLen, flags, &state, dst, dstChunkLen,
					  &srcChunkRead, &dstChunkWrote, &dstChunkChars);
	soFar = dst + dstChunkWrote - Tcl_DStringValue(dstPtr);

	/* Move past the part processed in this go around */
	src += srcChunkRead;

	/*
	 * Keep looping in two case -
	 *   - our destination buffer did not have enough room
	 *   - we had not passed in all the data and error indicated fragment
	 *     of a multibyte character
	 * In both cases we have to grow buffer, move the input source pointer
	 * and loop. Otherwise, return the result we got.
	 */
	if ((result != TCL_CONVERT_NOSPACE) &&
	    !(result == TCL_CONVERT_MULTIBYTE && (flags & TCL_ENCODING_END))) {
	    Tcl_Size nBytesProcessed = (src - srcStart);
	    Tcl_Size i = soFar + encodingPtr->nullSize - 1;
	    /* Loop as DStringSetLength only stores one nul byte at a time */
	    while (i >= soFar) {
		Tcl_DStringSetLength(dstPtr, i--);
	    }
	    if (errorLocPtr) {
		/*
		 * Do not write error message into interpreter if caller
		 * wants to know error location.
		 */
		*errorLocPtr = result == TCL_OK ? TCL_INDEX_NONE : nBytesProcessed;
	    } else {
		/* Caller wants error message on failure */
		if (result != TCL_OK && interp != NULL) {
		    Tcl_Size pos = Tcl_NumUtfChars(srcStart, nBytesProcessed);
		    int ucs4;
		    char buf[TCL_INTEGER_SPACE];
		    Tcl_UtfToUniChar(&srcStart[nBytesProcessed], &ucs4);
		    snprintf(buf, sizeof(buf), "%" TCL_SIZE_MODIFIER "d", nBytesProcessed);
		    Tcl_SetObjResult(
			interp,
			Tcl_ObjPrintf(
			    "unexpected character at index %" TCL_SIZE_MODIFIER
			    "u: 'U+%06X'",
			    pos,
			    ucs4));
		    Tcl_SetErrorCode(interp, "TCL", "ENCODING", "ILLEGALSEQUENCE",
				     buf, (void *)NULL);
		}
	    }
	    if (result != TCL_OK) {
		errno = (result == TCL_CONVERT_NOSPACE) ? ENOMEM : EILSEQ;
	    }
	    return result;
	}

	flags &= ~TCL_ENCODING_START;
	srcLen -= srcChunkRead;

	if (Tcl_DStringLength(dstPtr) == 0) {
	    Tcl_DStringSetLength(dstPtr, dstLen);
	}
	Tcl_DStringSetLength(dstPtr, 2 * Tcl_DStringLength(dstPtr) + 1);
	dst = Tcl_DStringValue(dstPtr) + soFar;
	dstLen = Tcl_DStringLength(dstPtr) - soFar - 1;
    }
}

/*
 *-------------------------------------------------------------------------
 *
 * Tcl_UtfToExternal --
 *
 *	Convert a buffer from UTF-8 into the specified encoding.
 *
 * Results:
 *	The return value is one of TCL_OK, TCL_CONVERT_MULTIBYTE,
 *	TCL_CONVERT_SYNTAX, TCL_CONVERT_UNKNOWN, or TCL_CONVERT_NOSPACE, as
 *	documented in tcl.h.
 *
 * Side effects:
 *	The converted bytes are stored in the output buffer.
 *
 *-------------------------------------------------------------------------
 */

int
Tcl_UtfToExternal(
    TCL_UNUSED(Tcl_Interp *),	/* TODO: Re-examine this. */
    Tcl_Encoding encoding,	/* The encoding for the converted string, or
				 * NULL for the default system encoding. */
    const char *src,		/* Source string in UTF-8. */
    Tcl_Size srcLen,		/* Source string length in bytes, or TCL_INDEX_NONE for
				 * strlen(). */
    int flags,			/* Conversion control flags. */
    Tcl_EncodingState *statePtr,/* Place for conversion routine to store state
				 * information used during a piecewise
				 * conversion. Contents of statePtr are
				 * initialized and/or reset by conversion
				 * routine under control of flags argument. */
    char *dst,			/* Output buffer in which converted string
				 * is stored. */
    Tcl_Size dstLen,		/* The maximum length of output buffer in
				 * bytes. */
    int *srcReadPtr,		/* Filled with the number of bytes from the
				 * source string that were converted. This may
				 * be less than the original source length if
				 * there was a problem converting some source
				 * characters. */
    int *dstWrotePtr,		/* Filled with the number of bytes that were
				 * stored in the output buffer as a result of
				 * the conversion. */
    int *dstCharsPtr)		/* Filled with the number of characters that
				 * correspond to the bytes stored in the
				 * output buffer. */
{
    const Encoding *encodingPtr;
    int result, srcRead, dstWrote, dstChars;
    Tcl_EncodingState state;

    if (encoding == NULL) {
	encoding = systemEncoding;
    }
    encodingPtr = (Encoding *) encoding;

    if (src == NULL) {
	srcLen = 0;
    } else if (srcLen == TCL_INDEX_NONE) {
	srcLen = strlen(src);
    }
    if (statePtr == NULL) {
	flags |= TCL_ENCODING_START | TCL_ENCODING_END;
	statePtr = &state;
    }
    if (srcLen > INT_MAX) {
	srcLen = INT_MAX;
	flags &= ~TCL_ENCODING_END;
    }
    if (dstLen > INT_MAX) {
	dstLen = INT_MAX;
    }
    if (srcReadPtr == NULL) {
	srcReadPtr = &srcRead;
    }
    if (dstWrotePtr == NULL) {
	dstWrotePtr = &dstWrote;
    }
    if (dstCharsPtr == NULL) {
	dstCharsPtr = &dstChars;
    }

    if (dstLen < encodingPtr->nullSize) {
	return TCL_CONVERT_NOSPACE;
    }
    dstLen -= encodingPtr->nullSize;
    result = encodingPtr->fromUtfProc(encodingPtr->clientData, src, srcLen,
	    flags, statePtr, dst, dstLen, srcReadPtr,
	    dstWrotePtr, dstCharsPtr);
    /*
     * Buffer is terminated irrespective of result. Not sure this is
     * reasonable but keep for historical/compatibility reasons.
     */
    memset(&dst[*dstWrotePtr], '\0', encodingPtr->nullSize);

    return result;
}

/*
 *---------------------------------------------------------------------------
 *
 * Tcl_FindExecutable --
 *
 *	This function computes the absolute path name of the current
 *	application, given its argv[0] value.
 *
 * Results:
 *	None.
 *
 * Side effects:
 *	The absolute pathname for the application is computed and stored to be
 *	returned later by [info nameofexecutable].
 *
 *---------------------------------------------------------------------------
 */
#undef Tcl_FindExecutable
const char *
Tcl_FindExecutable(
    const char *argv0)		/* The value of the application's argv[0]
				 * (native). */
{
    const char *version = Tcl_InitSubsystems();
    TclpSetInitialEncodings();
    TclpFindExecutable(argv0);
    return version;
}

/*
 *---------------------------------------------------------------------------
 *
 * OpenEncodingFileChannel --
 *
 *	Open the file believed to hold data for the encoding, "name".
 *
 * Results:
 *	Returns the readable Tcl_Channel from opening the file, or NULL if the
 *	file could not be successfully opened. If NULL was returned, an error
 *	message is left in interp's result object, unless interp was NULL.
 *
 * Side effects:
 *	Channel may be opened. Information about the filesystem may be cached
 *	to speed later calls.
 *
 *---------------------------------------------------------------------------
 */

static Tcl_Channel
OpenEncodingFileChannel(
    Tcl_Interp *interp,		/* Interp for error reporting, if not NULL. */
    const char *name)		/* The name of the encoding file on disk and
				 * also the name for new encoding. */
{
    Tcl_Obj *nameObj = Tcl_NewStringObj(name, TCL_INDEX_NONE);
    Tcl_Obj *fileNameObj = Tcl_DuplicateObj(nameObj);
    Tcl_Obj *searchPath = Tcl_DuplicateObj(Tcl_GetEncodingSearchPath());
    Tcl_Obj *map = TclGetProcessGlobalValue(&encodingFileMap);
    Tcl_Obj **dir, *path, *directory = NULL;
    Tcl_Channel chan = NULL;
    Tcl_Size i, numDirs;

    TclListObjGetElementsM(NULL, searchPath, &numDirs, &dir);
    Tcl_IncrRefCount(nameObj);
    Tcl_AppendToObj(fileNameObj, ".enc", TCL_INDEX_NONE);
    Tcl_IncrRefCount(fileNameObj);
    Tcl_DictObjGet(NULL, map, nameObj, &directory);

    /*
     * Check that any cached directory is still on the encoding search path.
     */

    if (NULL != directory) {
	int verified = 0;

	for (i=0; i<numDirs && !verified; i++) {
	    if (dir[i] == directory) {
		verified = 1;
	    }
	}
	if (!verified) {
	    const char *dirString = TclGetString(directory);

	    for (i=0; i<numDirs && !verified; i++) {
		if (strcmp(dirString, TclGetString(dir[i])) == 0) {
		    verified = 1;
		}
	    }
	}
	if (!verified) {
	    /*
	     * Directory no longer on the search path. Remove from cache.
	     */

	    map = Tcl_DuplicateObj(map);
	    Tcl_DictObjRemove(NULL, map, nameObj);
	    TclSetProcessGlobalValue(&encodingFileMap, map, NULL);
	    directory = NULL;
	}
    }

    if (NULL != directory) {
	/*
	 * Got a directory from the cache. Try to use it first.
	 */

	Tcl_IncrRefCount(directory);
	path = Tcl_FSJoinToPath(directory, 1, &fileNameObj);
	Tcl_IncrRefCount(path);
	Tcl_DecrRefCount(directory);
	chan = Tcl_FSOpenFileChannel(NULL, path, "r", 0);
	Tcl_DecrRefCount(path);
    }

    /*
     * Scan the search path until we find it.
     */

    for (i=0; i<numDirs && (chan == NULL); i++) {
	path = Tcl_FSJoinToPath(dir[i], 1, &fileNameObj);
	Tcl_IncrRefCount(path);
	chan = Tcl_FSOpenFileChannel(NULL, path, "r", 0);
	Tcl_DecrRefCount(path);
	if (chan != NULL) {
	    /*
	     * Save directory in the cache.
	     */

	    map = Tcl_DuplicateObj(TclGetProcessGlobalValue(&encodingFileMap));
	    Tcl_DictObjPut(NULL, map, nameObj, dir[i]);
	    TclSetProcessGlobalValue(&encodingFileMap, map, NULL);
	}
    }

    if ((NULL == chan) && (interp != NULL)) {
	Tcl_SetObjResult(interp, Tcl_ObjPrintf(
		"unknown encoding \"%s\"", name));
	Tcl_SetErrorCode(interp, "TCL", "LOOKUP", "ENCODING", name, (void *)NULL);
    }
    Tcl_DecrRefCount(fileNameObj);
    Tcl_DecrRefCount(nameObj);
    Tcl_DecrRefCount(searchPath);

    return chan;
}

/*
 *---------------------------------------------------------------------------
 *
 * LoadEncodingFile --
 *
 *	Read a file that describes an encoding and create a new Encoding from
 *	the data.
 *
 * Results:
 *	The return value is the newly loaded Tcl_Encoding or NULL if the file
 *	didn't exist or could not be processed. If NULL is returned and interp
 *	is not NULL, an error message is left in interp's result object.
 *
 * Side effects:
 *	A corresponding encoding file might be read from persistent storage, in
 *	which case LoadTableEncoding is called.
 *
 *---------------------------------------------------------------------------
 */

static Tcl_Encoding
LoadEncodingFile(
    Tcl_Interp *interp,		/* Interp for error reporting, if not NULL. */
    const char *name)		/* The name of both the encoding file
				 * and the new encoding. */
{
    Tcl_Channel chan = NULL;
    Tcl_Encoding encoding = NULL;
    int ch;

    chan = OpenEncodingFileChannel(interp, name);
    if (chan == NULL) {
	return NULL;
    }

    Tcl_SetChannelOption(NULL, chan, "-encoding", "utf-8");

    while (1) {
	Tcl_DString ds;

	Tcl_DStringInit(&ds);
	Tcl_Gets(chan, &ds);
	ch = Tcl_DStringValue(&ds)[0];
	Tcl_DStringFree(&ds);
	if (ch != '#') {
	    break;
	}
    }

    switch (ch) {
    case 'S':
	encoding = LoadTableEncoding(name, ENCODING_SINGLEBYTE, chan);
	break;
    case 'D':
	encoding = LoadTableEncoding(name, ENCODING_DOUBLEBYTE, chan);
	break;
    case 'M':
	encoding = LoadTableEncoding(name, ENCODING_MULTIBYTE, chan);
	break;
    case 'E':
	encoding = LoadEscapeEncoding(name, chan);
	break;
    }
    if ((encoding == NULL) && (interp != NULL)) {
	Tcl_SetObjResult(interp, Tcl_ObjPrintf(
		"invalid encoding file \"%s\"", name));
	Tcl_SetErrorCode(interp, "TCL", "LOOKUP", "ENCODING", name, (void *)NULL);
    }
    Tcl_CloseEx(NULL, chan, 0);

    return encoding;
}

/*
 *-------------------------------------------------------------------------
 *
 * LoadTableEncoding --
 *
 *	Helper function for LoadEncodingFile().  Creates a Tcl_EncodingType
 *	structure along with its corresponding TableEncodingData structure, and
 *	passes it to Tcl_Createncoding.
 *
 *	The file contains binary data but begins with a marker to indicate
 *	byte-ordering so a single binary file can be read on big or
 *	little-endian systems.
 *
 * Results:
 *	Returns the new Tcl_Encoding,  or NULL if it could could
 *	not be created because the file contained invalid data.
 *
 * Side effects:
 *	See Tcl_CreateEncoding().
 *
 *-------------------------------------------------------------------------
 */

static Tcl_Encoding
LoadTableEncoding(
    const char *name,		/* Name of the new encoding. */
    int type,			/* Type of encoding (ENCODING_?????). */
    Tcl_Channel chan)		/* File containing new encoding. */
{
    Tcl_DString lineString;
    Tcl_Obj *objPtr;
    char *line;
    int i, hi, lo, numPages, symbol, fallback, len;
    unsigned char used[256];
    unsigned size;
    TableEncodingData *dataPtr;
    unsigned short *pageMemPtr, *page;
    Tcl_EncodingType encType;

    /*
     * Speed over memory. Use a full 256 character table to decode hex
     * sequences in the encoding files.
     */

    static const char staticHex[] = {
      0,  0,  0,  0,  0,  0,  0, 0, 0, 0, 0, 0, 0, 0, 0, 0, /*   0 ...  15 */
      0,  0,  0,  0,  0,  0,  0, 0, 0, 0, 0, 0, 0, 0, 0, 0, /*  16 ...  31 */
      0,  0,  0,  0,  0,  0,  0, 0, 0, 0, 0, 0, 0, 0, 0, 0, /*  32 ...  47 */
      0,  1,  2,  3,  4,  5,  6, 7, 8, 9, 0, 0, 0, 0, 0, 0, /*  48 ...  63 */
      0, 10, 11, 12, 13, 14, 15, 0, 0, 0, 0, 0, 0, 0, 0, 0, /*  64 ...  79 */
      0,  0,  0,  0,  0,  0,  0, 0, 0, 0, 0, 0, 0, 0, 0, 0, /*  80 ...  95 */
      0, 10, 11, 12, 13, 14, 15, 0, 0, 0, 0, 0, 0, 0, 0, 0, /*  96 ... 111 */
      0,  1,  2,  3,  4,  5,  6, 7, 8, 9, 0, 0, 0, 0, 0, 0, /* 112 ... 127 */
      0,  0,  0,  0,  0,  0,  0, 0, 0, 0, 0, 0, 0, 0, 0, 0, /* 128 ... 143 */
      0,  0,  0,  0,  0,  0,  0, 0, 0, 0, 0, 0, 0, 0, 0, 0, /* 144 ... 159 */
      0,  0,  0,  0,  0,  0,  0, 0, 0, 0, 0, 0, 0, 0, 0, 0, /* 160 ... 175 */
      0,  0,  0,  0,  0,  0,  0, 0, 0, 0, 0, 0, 0, 0, 0, 0, /* 176 ... 191 */
      0,  0,  0,  0,  0,  0,  0, 0, 0, 0, 0, 0, 0, 0, 0, 0, /* 192 ... 207 */
      0,  0,  0,  0,  0,  0,  0, 0, 0, 0, 0, 0, 0, 0, 0, 0, /* 208 ... 223 */
      0,  0,  0,  0,  0,  0,  0, 0, 0, 0, 0, 0, 0, 0, 0, 0, /* 224 ... 239 */
      0,  0,  0,  0,  0,  0,  0, 0, 0, 0, 0, 0, 0, 0, 0, 0, /* 240 ... 255 */
    };

    Tcl_DStringInit(&lineString);
    if (Tcl_Gets(chan, &lineString) == TCL_IO_FAILURE) {
	return NULL;
    }
    line = Tcl_DStringValue(&lineString);

    fallback = (int) strtol(line, &line, 16);
    symbol = (int) strtol(line, &line, 10);
    numPages = (int) strtol(line, &line, 10);
    Tcl_DStringFree(&lineString);

    if (numPages < 0) {
	numPages = 0;
    } else if (numPages > 256) {
	numPages = 256;
    }

    memset(used, 0, sizeof(used));

#undef PAGESIZE
#define PAGESIZE    (256 * sizeof(unsigned short))

    dataPtr = (TableEncodingData *)Tcl_Alloc(sizeof(TableEncodingData));
    memset(dataPtr, 0, sizeof(TableEncodingData));

    dataPtr->fallback = fallback;

    /*
     * Read the table that maps characters to Unicode. Performs a single
     * malloc to get the memory for the array and all the pages needed by the
     * array.
     */

    size = 256 * sizeof(unsigned short *) + numPages * PAGESIZE;
    dataPtr->toUnicode = (unsigned short **)Tcl_Alloc(size);
    memset(dataPtr->toUnicode, 0, size);
    pageMemPtr = (unsigned short *) (dataPtr->toUnicode + 256);

    TclNewObj(objPtr);
    Tcl_IncrRefCount(objPtr);
    for (i = 0; i < numPages; i++) {
	int ch;
	const char *p;
	Tcl_Size expected = 3 + 16 * (16 * 4 + 1);

	if (Tcl_ReadChars(chan, objPtr, expected, 0) != expected) {
	    return NULL;
	}
	p = TclGetString(objPtr);
	hi = (staticHex[UCHAR(p[0])] << 4) + staticHex[UCHAR(p[1])];
	dataPtr->toUnicode[hi] = pageMemPtr;
	p += 2;
	for (lo = 0; lo < 256; lo++) {
	    if ((lo & 0x0F) == 0) {
		p++;
	    }
	    ch = (staticHex[UCHAR(p[0])] << 12) + (staticHex[UCHAR(p[1])] << 8)
		    + (staticHex[UCHAR(p[2])] << 4) + staticHex[UCHAR(p[3])];
	    if (ch != 0) {
		used[ch >> 8] = 1;
	    }
	    *pageMemPtr = (unsigned short) ch;
	    pageMemPtr++;
	    p += 4;
	}
    }
    TclDecrRefCount(objPtr);

    if (type == ENCODING_DOUBLEBYTE) {
	memset(dataPtr->prefixBytes, 1, sizeof(dataPtr->prefixBytes));
    } else {
	for (hi = 1; hi < 256; hi++) {
	    if (dataPtr->toUnicode[hi] != NULL) {
		dataPtr->prefixBytes[hi] = 1;
	    }
	}
    }

    /*
     * Invert the toUnicode array to produce the fromUnicode array. Performs a
     * single malloc to get the memory for the array and all the pages needed
     * by the array. While reading in the toUnicode array remember what
     * pages are needed for the fromUnicode array.
     */

    if (symbol) {
	used[0] = 1;
    }
    numPages = 0;
    for (hi = 0; hi < 256; hi++) {
	if (used[hi]) {
	    numPages++;
	}
    }
    size = 256 * sizeof(unsigned short *) + numPages * PAGESIZE;
    dataPtr->fromUnicode = (unsigned short **)Tcl_Alloc(size);
    memset(dataPtr->fromUnicode, 0, size);
    pageMemPtr = (unsigned short *) (dataPtr->fromUnicode + 256);

    for (hi = 0; hi < 256; hi++) {
	if (dataPtr->toUnicode[hi] == NULL) {
	    dataPtr->toUnicode[hi] = emptyPage;
	    continue;
	}
	for (lo = 0; lo < 256; lo++) {
	    int ch = dataPtr->toUnicode[hi][lo];

	    if (ch != 0) {
		page = dataPtr->fromUnicode[ch >> 8];
		if (page == NULL) {
		    page = pageMemPtr;
		    pageMemPtr += 256;
		    dataPtr->fromUnicode[ch >> 8] = page;
		}
		page[ch & 0xFF] = (unsigned short) ((hi << 8) + lo);
	    }
	}
    }
    if (type == ENCODING_MULTIBYTE) {
	/*
	 * If multibyte encodings don't have a backslash character, define
	 * one. Otherwise, on Windows, native file names don't work because
	 * the backslash in the file name maps to the unknown character
	 * (question mark) when converting from UTF-8 to external encoding.
	 */

	if (dataPtr->fromUnicode[0] != NULL) {
	    if (dataPtr->fromUnicode[0][(int)'\\'] == '\0') {
		dataPtr->fromUnicode[0][(int)'\\'] = '\\';
	    }
	}
    }
    if (symbol) {
	/*
	 * Make a special symbol encoding that maps each symbol character from
	 * its Unicode code point down into page 0, and also ensure that each
	 * characters on page 0 maps to itself so that a symbol font can be
	 * used to display a simple string like "abcd" and have alpha, beta,
	 * chi, delta show up, rather than have "unknown" chars show up because
	 * strictly speaking the symbol font doesn't have glyphs for those low
	 * ASCII chars.
	 */

	page = dataPtr->fromUnicode[0];
	if (page == NULL) {
	    page = pageMemPtr;
	    dataPtr->fromUnicode[0] = page;
	}
	for (lo = 0; lo < 256; lo++) {
	    if (dataPtr->toUnicode[0][lo] != 0) {
		page[lo] = (unsigned short) lo;
	    }
	}
    }
    for (hi = 0; hi < 256; hi++) {
	if (dataPtr->fromUnicode[hi] == NULL) {
	    dataPtr->fromUnicode[hi] = emptyPage;
	}
    }

    /*
     * For trailing 'R'everse encoding, see [Patch 689341]
     */

    Tcl_DStringInit(&lineString);

    /*
     * Skip leading empty lines.
     */

    while ((len = Tcl_Gets(chan, &lineString)) == 0) {
	/* empty body */
    }
    if (len < 0) {
	goto doneParse;
    }

    /*
     * Require that it starts with an 'R'.
     */

    line = Tcl_DStringValue(&lineString);
    if (line[0] != 'R') {
	goto doneParse;
    }

    /*
     * Read lines until EOF.
     */

    for (TclDStringClear(&lineString);
	    (len = Tcl_Gets(chan, &lineString)) != -1;
	    TclDStringClear(&lineString)) {
	const unsigned char *p;
	int to, from;

	/*
	 * Skip short lines.
	 */

	if (len < 5) {
	    continue;
	}

	/*
	 * Parse the line as a sequence of hex digits.
	 */

	p = (const unsigned char *) Tcl_DStringValue(&lineString);
	to = (staticHex[p[0]] << 12) + (staticHex[p[1]] << 8)
		+ (staticHex[p[2]] << 4) + staticHex[p[3]];
	if (to == 0) {
	    continue;
	}
	for (p += 5, len -= 5; len >= 0 && *p; p += 5, len -= 5) {
	    from = (staticHex[p[0]] << 12) + (staticHex[p[1]] << 8)
		    + (staticHex[p[2]] << 4) + staticHex[p[3]];
	    if (from == 0) {
		continue;
	    }
	    dataPtr->fromUnicode[from >> 8][from & 0xFF] = to;
	}
    }
  doneParse:
    Tcl_DStringFree(&lineString);

    /*
     * Package everything into an encoding structure.
     */

    encType.encodingName    = name;
    encType.toUtfProc	    = TableToUtfProc;
    encType.fromUtfProc	    = TableFromUtfProc;
    encType.freeProc	    = TableFreeProc;
    encType.nullSize	    = (type == ENCODING_DOUBLEBYTE) ? 2 : 1;
    encType.clientData	    = dataPtr;

    return Tcl_CreateEncoding(&encType);
}

/*
 *-------------------------------------------------------------------------
 *
 * LoadEscapeEncoding --
 *
 *	Helper function for LoadEncodingTable(). Loads a state machine that
 *	converts between Unicode and some other encoding.
 *
 *	File contains text data that describes the escape sequences that are
 *	used to choose an encoding and the associated names for the
 *	sub-encodings.
 *
 * Results:
 *	The return value is the new encoding, or NULL if the encoding could
 *	not be created (because the file contained invalid data).
 *
 * Side effects:
 *	None.
 *
 *-------------------------------------------------------------------------
 */

static Tcl_Encoding
LoadEscapeEncoding(
    const char *name,		/* Name of the new encoding. */
    Tcl_Channel chan)		/* File containing new encoding. */
{
    int i;
    unsigned size;
    Tcl_DString escapeData;
    char init[16], final[16];
    EscapeEncodingData *dataPtr;
    Tcl_EncodingType type;

    init[0] = '\0';
    final[0] = '\0';
    Tcl_DStringInit(&escapeData);

    while (1) {
	Tcl_Size argc;
	const char **argv;
	char *line;
	Tcl_DString lineString;

	Tcl_DStringInit(&lineString);
	if (Tcl_Gets(chan, &lineString) == TCL_IO_FAILURE) {
	    break;
	}
	line = Tcl_DStringValue(&lineString);
	if (Tcl_SplitList(NULL, line, &argc, &argv) != TCL_OK) {
	    Tcl_DStringFree(&lineString);
	    continue;
	}
	if (argc >= 2) {
	    if (strcmp(argv[0], "name") == 0) {
		/* do nothing */
	    } else if (strcmp(argv[0], "init") == 0) {
		strncpy(init, argv[1], sizeof(init));
		init[sizeof(init) - 1] = '\0';
	    } else if (strcmp(argv[0], "final") == 0) {
		strncpy(final, argv[1], sizeof(final));
		final[sizeof(final) - 1] = '\0';
	    } else {
		EscapeSubTable est;
		Encoding *e;

		strncpy(est.sequence, argv[1], sizeof(est.sequence));
		est.sequence[sizeof(est.sequence) - 1] = '\0';
		est.sequenceLen = strlen(est.sequence);

		strncpy(est.name, argv[0], sizeof(est.name));
		est.name[sizeof(est.name) - 1] = '\0';

		/*
		 * To avoid infinite recursion in [encoding system iso2022-*]
		 */

		e = (Encoding *) Tcl_GetEncoding(NULL, est.name);
		if ((e != NULL) && (e->toUtfProc != TableToUtfProc)
			&& (e->toUtfProc != Iso88591ToUtfProc)) {
		   Tcl_FreeEncoding((Tcl_Encoding) e);
		   e = NULL;
		}
		est.encodingPtr = e;
		Tcl_DStringAppend(&escapeData, (char *) &est, sizeof(est));
	    }
	}
	Tcl_Free(argv);
	Tcl_DStringFree(&lineString);
    }

    size = offsetof(EscapeEncodingData, subTables)
	    + Tcl_DStringLength(&escapeData);
    dataPtr = (EscapeEncodingData *)Tcl_Alloc(size);
    dataPtr->initLen = strlen(init);
    memcpy(dataPtr->init, init, dataPtr->initLen + 1);
    dataPtr->finalLen = strlen(final);
    memcpy(dataPtr->final, final, dataPtr->finalLen + 1);
    dataPtr->numSubTables =
	    Tcl_DStringLength(&escapeData) / sizeof(EscapeSubTable);
    memcpy(dataPtr->subTables, Tcl_DStringValue(&escapeData),
	    Tcl_DStringLength(&escapeData));
    Tcl_DStringFree(&escapeData);

    memset(dataPtr->prefixBytes, 0, sizeof(dataPtr->prefixBytes));
    for (i = 0; i < dataPtr->numSubTables; i++) {
	dataPtr->prefixBytes[UCHAR(dataPtr->subTables[i].sequence[0])] = 1;
    }
    if (dataPtr->init[0] != '\0') {
	dataPtr->prefixBytes[UCHAR(dataPtr->init[0])] = 1;
    }
    if (dataPtr->final[0] != '\0') {
	dataPtr->prefixBytes[UCHAR(dataPtr->final[0])] = 1;
    }

    /*
     * Package everything into an encoding structure.
     */

    type.encodingName	= name;
    type.toUtfProc	= EscapeToUtfProc;
    type.fromUtfProc    = EscapeFromUtfProc;
    type.freeProc	= EscapeFreeProc;
    type.nullSize	= 1;
    type.clientData	= dataPtr;

    return Tcl_CreateEncoding(&type);
}

/*
 *-------------------------------------------------------------------------
 *
 * BinaryProc --
 *
 *	The default conversion when no other conversion is specified. No
 *	translation is done; source bytes are copied directly to destination
 *	bytes.
 *
 * Results:
 *	Returns TCL_OK if conversion was successful.
 *
 * Side effects:
 *	None.
 *
 *-------------------------------------------------------------------------
 */

static int
BinaryProc(
    TCL_UNUSED(void *),
    const char *src,		/* Source string (unknown encoding). */
    int srcLen,			/* Source string length in bytes. */
    int flags,			/* Conversion control flags. */
    TCL_UNUSED(Tcl_EncodingState *),
    char *dst,			/* Output buffer in which converted string is
				 * stored. */
    int dstLen,			/* The maximum length of output buffer in
				 * bytes. */
    int *srcReadPtr,		/* Filled with the number of bytes from the
				 * source string that were converted. */
    int *dstWrotePtr,		/* Filled with the number of bytes that were
				 * stored in the output buffer as a result of
				 * the conversion. */
    int *dstCharsPtr)		/* Filled with the number of characters that
				 * correspond to the bytes stored in the
				 * output buffer. */
{
    int result;

    result = TCL_OK;
    dstLen -= TCL_UTF_MAX - 1;
    if (dstLen < 0) {
	dstLen = 0;
    }
    if ((flags & TCL_ENCODING_CHAR_LIMIT) && srcLen > *dstCharsPtr) {
	srcLen = *dstCharsPtr;
    }
    if (srcLen > dstLen) {
	srcLen = dstLen;
	result = TCL_CONVERT_NOSPACE;
    }

    *srcReadPtr = srcLen;
    *dstWrotePtr = srcLen;
    *dstCharsPtr = srcLen;
    memcpy(dst, src, srcLen);
    return result;
}

/*
 *-------------------------------------------------------------------------
 *
 * UtfToUtfProc --
 *
 *	Converts from UTF-8 to UTF-8. Note that the UTF-8 to UTF-8 translation
 *	is not a no-op, because it turns a stream of improperly formed
 *	UTF-8 into a properly-formed stream.
 *
 * Results:
 *	Returns TCL_OK if conversion was successful.
 *
 * Side effects:
 *	None.
 *
 *-------------------------------------------------------------------------
 */

static int
UtfToUtfProc(
    void *clientData,		/* additional flags */
    const char *src,		/* Source string in UTF-8. */
    int srcLen,			/* Source string length in bytes. */
    int flags,			/* TCL_ENCODING_* conversion control flags. */
    TCL_UNUSED(Tcl_EncodingState *),
    char *dst,			/* Output buffer in which converted string is
				 * stored. */
    int dstLen,			/* The maximum length of output buffer in
				 * bytes. */
    int *srcReadPtr,		/* Filled with the number of bytes from the
				 * source string that were converted. This may
				 * be less than the original source length if
				 * there was a problem converting some source
				 * characters. */
    int *dstWrotePtr,		/* Filled with the number of bytes that were
				 * stored in the output buffer as a result of
				 * the conversion. */
    int *dstCharsPtr)		/* Filled with the number of characters that
				 * correspond to the bytes stored in the
				 * output buffer. */
{
    const char *srcStart, *srcEnd, *srcClose;
    const char *dstStart, *dstEnd;
    int result, numChars, charLimit = INT_MAX;
    int ch;
    int profile;

    result = TCL_OK;

    srcStart = src;
    srcEnd = src + srcLen;
    srcClose = srcEnd;
    if ((flags & TCL_ENCODING_END) == 0) {
	srcClose -= 6;
    }
    if (flags & TCL_ENCODING_CHAR_LIMIT) {
	charLimit = *dstCharsPtr;
    }

    dstStart = dst;
    flags |= PTR2INT(clientData);
    dstEnd = dst + dstLen - ((flags & ENCODING_UTF) ? TCL_UTF_MAX : 6);

    profile = ENCODING_PROFILE_GET(flags);
    for (numChars = 0; src < srcEnd && numChars <= charLimit; numChars++) {

	if ((src > srcClose) && (!Tcl_UtfCharComplete(src, srcEnd - src))) {
	    /*
	     * If there is more string to follow, this will ensure that the
	     * last UTF-8 character in the source buffer hasn't been cut off.
	     */

	    result = TCL_CONVERT_MULTIBYTE;
	    break;
	}
	if (dst > dstEnd) {
	    result = TCL_CONVERT_NOSPACE;
	    break;
	}
	if (UCHAR(*src) < 0x80 && !((UCHAR(*src) == 0) && (flags & ENCODING_INPUT))) {
	    /*
	     * Copy 7bit characters, but skip null-bytes when we are in input
	     * mode, so that they get converted to \xC0\x80.
	     */
	    *dst++ = *src++;
	} else if ((UCHAR(*src) == 0xC0) && (src + 1 < srcEnd) &&
		 (UCHAR(src[1]) == 0x80) &&
		 (!(flags & ENCODING_INPUT) || PROFILE_STRICT(profile) ||
		  PROFILE_REPLACE(profile))) {
	    /* Special sequence \xC0\x80 */
	    if ((PROFILE_STRICT(profile) || PROFILE_REPLACE(profile)) && (flags & ENCODING_INPUT)) {
		if (PROFILE_REPLACE(profile)) {
		   dst += Tcl_UniCharToUtf(UNICODE_REPLACE_CHAR, dst);
		   src += 2;
		} else {
		   /* PROFILE_STRICT */
		   result = TCL_CONVERT_SYNTAX;
		   break;
		}
	    } else {
		/*
		 * For output convert 0xC080 to a real null.
		 */
		*dst++ = 0;
		src += 2;
	    }

	} else if (!Tcl_UtfCharComplete(src, srcEnd - src)) {
	    /*
	     * Incomplete byte sequence.
		 * Always check before using Tcl_UtfToUniChar. Not doing so can cause it
		 * run beyond the end of the buffer! If we happen on such an incomplete
		 * char its bytes are made to represent themselves unless the user has
		 * explicitly asked to be told.
	     */

	    if (flags & ENCODING_INPUT) {
		/* Incomplete bytes for modified UTF-8 target */
		if (PROFILE_STRICT(profile)) {
		    result = (flags & TCL_ENCODING_CHAR_LIMIT)
			       ? TCL_CONVERT_MULTIBYTE
			       : TCL_CONVERT_SYNTAX;
		    break;
		}
	    }
	    if (PROFILE_REPLACE(profile)) {
		ch = UNICODE_REPLACE_CHAR;
		++src;
	    } else {
		/* TCL_ENCODING_PROFILE_TCL8 */
		char chbuf[2];
		chbuf[0] = UCHAR(*src++); chbuf[1] = 0;
		Tcl_UtfToUniChar(chbuf, &ch);
	    }
	    dst += Tcl_UniCharToUtf(ch, dst);
	} else {
	    int isInvalid = 0;
	    size_t len = Tcl_UtfToUniChar(src, &ch);
	    if (flags & ENCODING_INPUT) {
		if ((len < 2) && (ch != 0)) {
		    isInvalid = 1;
		} else if ((ch > 0xFFFF) && !(flags & ENCODING_UTF)) {
		    isInvalid = 1;
		}
		if (isInvalid) {
		    if (PROFILE_STRICT(profile)) {
			result = TCL_CONVERT_SYNTAX;
			break;
		    } else if (PROFILE_REPLACE(profile)) {
			ch = UNICODE_REPLACE_CHAR;
		    }
		}
	    }

	    const char *saveSrc = src;
	    src += len;
	    if (!(flags & ENCODING_UTF) && !(flags & ENCODING_INPUT) && (ch > 0x3FF)) {
		if (ch > 0xFFFF) {
		    /* CESU-8 6-byte sequence for chars > U+FFFF */
		    ch -= 0x10000;
		    *dst++ = 0xED;
		    *dst++ = (char) (((ch >> 16) & 0x0F) | 0xA0);
		    *dst++ = (char) (((ch >> 10) & 0x3F) | 0x80);
		    ch = (ch & 0x0CFF) | 0xDC00;
		}
		*dst++ = (char) (((ch >> 12) | 0xE0) & 0xEF);
		*dst++ = (char) (((ch >> 6) | 0x80) & 0xBF);
		*dst++ = (char) ((ch | 0x80) & 0xBF);
		continue;
	    } else if (PROFILE_STRICT(profile) && SURROGATE(ch)) {
		result = (flags & ENCODING_INPUT) ? TCL_CONVERT_SYNTAX : TCL_CONVERT_UNKNOWN;
		src = saveSrc;
		break;
	    } else if (PROFILE_REPLACE(profile) && SURROGATE(ch)) {
		ch = UNICODE_REPLACE_CHAR;
	    }
	    dst += Tcl_UniCharToUtf(ch, dst);
	}
    }

    *srcReadPtr = src - srcStart;
    *dstWrotePtr = dst - dstStart;
    *dstCharsPtr = numChars;
    return result;
}

/*
 *-------------------------------------------------------------------------
 *
 * Utf32ToUtfProc --
 *
 *	Convert from UTF-32 to UTF-8.
 *
 * Results:
 *	Returns TCL_OK if conversion was successful.
 *
 * Side effects:
 *	None.
 *
 *-------------------------------------------------------------------------
 */

static int
Utf32ToUtfProc(
    void *clientData,	/* additional flags, e.g. TCL_ENCODING_LE */
    const char *src,		/* Source string in Unicode. */
    int srcLen,			/* Source string length in bytes. */
    int flags,			/* Conversion control flags. */
    TCL_UNUSED(Tcl_EncodingState *),
    char *dst,			/* Output buffer in which converted string is
				 * stored. */
    int dstLen,			/* The maximum length of output buffer in
				 * bytes. */
    int *srcReadPtr,		/* Filled with the number of bytes from the
				 * source string that were converted. This may
				 * be less than the original source length if
				 * there was a problem converting some source
				 * characters. */
    int *dstWrotePtr,		/* Filled with the number of bytes that were
				 * stored in the output buffer as a result of
				 * the conversion. */
    int *dstCharsPtr)		/* Filled with the number of characters that
				 * correspond to the bytes stored in the
				 * output buffer. */
{
    const char *srcStart, *srcEnd;
    const char *dstEnd, *dstStart;
    int result, numChars, charLimit = INT_MAX;
    int ch = 0, bytesLeft = srcLen % 4;

    flags |= PTR2INT(clientData);
    if (flags & TCL_ENCODING_CHAR_LIMIT) {
	charLimit = *dstCharsPtr;
    }
    result = TCL_OK;

    /*
     * Check alignment with utf-32 (4 == sizeof(UTF-32))
     */
    if (bytesLeft != 0) {
	/* We have a truncated code unit */
	result = TCL_CONVERT_MULTIBYTE;
	srcLen -= bytesLeft;
    }

    srcStart = src;
    srcEnd = src + srcLen;

    dstStart = dst;
    dstEnd = dst + dstLen - TCL_UTF_MAX;

    for (numChars = 0; src < srcEnd && numChars <= charLimit; numChars++) {
	if (dst > dstEnd) {
	    result = TCL_CONVERT_NOSPACE;
	    break;
	}

	if (flags & TCL_ENCODING_LE) {
	    ch = (unsigned int)(src[3] & 0xFF) << 24 | (src[2] & 0xFF) << 16 | (src[1] & 0xFF) << 8 | (src[0] & 0xFF);
	} else {
	    ch = (unsigned int)(src[0] & 0xFF) << 24 | (src[1] & 0xFF) << 16 | (src[2] & 0xFF) << 8 | (src[3] & 0xFF);
	}
	if ((unsigned)ch > 0x10FFFF) {
	    ch = UNICODE_REPLACE_CHAR;
	    if (PROFILE_STRICT(flags)) {
		result = TCL_CONVERT_SYNTAX;
		break;
	    }
	} else if (PROFILE_STRICT(flags) && SURROGATE(ch)) {
	    result = TCL_CONVERT_SYNTAX;
	    break;
	} else if (PROFILE_REPLACE(flags) && SURROGATE(ch)) {
	    ch = UNICODE_REPLACE_CHAR;
	}

	/*
	 * Special case for 1-byte utf chars for speed. Make sure we work with
	 * unsigned short-size data.
	 */

	if ((unsigned)ch - 1 < 0x7F) {
	    *dst++ = (ch & 0xFF);
	} else {
	    dst += Tcl_UniCharToUtf(ch, dst);
	}
	src += 4;
    }

    /*
     * If we had a truncated code unit at the end AND this is the last
     * fragment AND profile is not "strict", stick FFFD in its place.
     */
    if ((flags & TCL_ENCODING_END) && (result == TCL_CONVERT_MULTIBYTE)) {
	if (dst > dstEnd) {
	    result = TCL_CONVERT_NOSPACE;
	} else {
	    if (PROFILE_STRICT(flags)) {
		result = TCL_CONVERT_SYNTAX;
	    } else {
		/* PROFILE_REPLACE or PROFILE_TCL8 */
		result = TCL_OK;
		dst += Tcl_UniCharToUtf(UNICODE_REPLACE_CHAR, dst);
		numChars++;
		src += bytesLeft; /* Go past truncated code unit */
	    }
	}
    }

    *srcReadPtr = src - srcStart;
    *dstWrotePtr = dst - dstStart;
    *dstCharsPtr = numChars;
    return result;
}

/*
 *-------------------------------------------------------------------------
 *
 * UtfToUtf32Proc --
 *
 *	Convert from UTF-8 to UTF-32.
 *
 * Results:
 *	Returns TCL_OK if conversion was successful.
 *
 * Side effects:
 *	None.
 *
 *-------------------------------------------------------------------------
 */

static int
UtfToUtf32Proc(
    void *clientData,	/* additional flags, e.g. TCL_ENCODING_LE */
    const char *src,		/* Source string in UTF-8. */
    int srcLen,			/* Source string length in bytes. */
    int flags,			/* Conversion control flags. */
    TCL_UNUSED(Tcl_EncodingState *),
    char *dst,			/* Output buffer in which converted string is
				 * stored. */
    int dstLen,			/* The maximum length of output buffer in
				 * bytes. */
    int *srcReadPtr,		/* Filled with the number of bytes from the
				 * source string that were converted. This may
				 * be less than the original source length if
				 * there was a problem converting some source
				 * characters. */
    int *dstWrotePtr,		/* Filled with the number of bytes that were
				 * stored in the output buffer as a result of
				 * the conversion. */
    int *dstCharsPtr)		/* Filled with the number of characters that
				 * correspond to the bytes stored in the
				 * output buffer. */
{
    const char *srcStart, *srcEnd, *srcClose, *dstStart, *dstEnd;
    int result, numChars;
    int ch, len;

    srcStart = src;
    srcEnd = src + srcLen;
    srcClose = srcEnd;
    if ((flags & TCL_ENCODING_END) == 0) {
	srcClose -= TCL_UTF_MAX;
    }

    dstStart = dst;
    dstEnd = dst + dstLen - sizeof(Tcl_UniChar);
    flags |= PTR2INT(clientData);

    result = TCL_OK;
    for (numChars = 0; src < srcEnd; numChars++) {
	if ((src > srcClose) && (!Tcl_UtfCharComplete(src, srcEnd - src))) {
	    /*
	     * If there is more string to follow, this will ensure that the
	     * last UTF-8 character in the source buffer hasn't been cut off.
	     */

	    result = TCL_CONVERT_MULTIBYTE;
	    break;
	}
	if (dst > dstEnd) {
	    result = TCL_CONVERT_NOSPACE;
	    break;
	}
	len = Tcl_UtfToUniChar(src, &ch);
	if (SURROGATE(ch)) {
	    if (PROFILE_STRICT(flags)) {
		result = TCL_CONVERT_UNKNOWN;
		break;
	    }
	    if (PROFILE_REPLACE(flags)) {
		ch = UNICODE_REPLACE_CHAR;
	    }
	}
	src += len;
	if (flags & TCL_ENCODING_LE) {
	    *dst++ = (ch & 0xFF);
	    *dst++ = ((ch >> 8) & 0xFF);
	    *dst++ = ((ch >> 16) & 0xFF);
	    *dst++ = ((ch >> 24) & 0xFF);
	} else {
	    *dst++ = ((ch >> 24) & 0xFF);
	    *dst++ = ((ch >> 16) & 0xFF);
	    *dst++ = ((ch >> 8) & 0xFF);
	    *dst++ = (ch & 0xFF);
	}
    }

    *srcReadPtr = src - srcStart;
    *dstWrotePtr = dst - dstStart;
    *dstCharsPtr = numChars;
    return result;
}

/*
 *-------------------------------------------------------------------------
 *
 * Utf16ToUtfProc --
 *
 *	Convert from UTF-16 to UTF-8.
 *
 * Results:
 *	Returns TCL_OK if conversion was successful.
 *
 * Side effects:
 *	None.
 *
 *-------------------------------------------------------------------------
 */

static int
Utf16ToUtfProc(
    void *clientData,	/* additional flags, e.g. TCL_ENCODING_LE */
    const char *src,		/* Source string in Unicode. */
    int srcLen,			/* Source string length in bytes. */
    int flags,			/* Conversion control flags. */
    TCL_UNUSED(Tcl_EncodingState *),
    char *dst,			/* Output buffer in which converted string is
				 * stored. */
    int dstLen,			/* The maximum length of output buffer in
				 * bytes. */
    int *srcReadPtr,		/* Filled with the number of bytes from the
				 * source string that were converted. This may
				 * be less than the original source length if
				 * there was a problem converting some source
				 * characters. */
    int *dstWrotePtr,		/* Filled with the number of bytes that were
				 * stored in the output buffer as a result of
				 * the conversion. */
    int *dstCharsPtr)		/* Filled with the number of characters that
				 * correspond to the bytes stored in the
				 * output buffer. */
{
    const char *srcStart, *srcEnd;
    const char *dstEnd, *dstStart;
    int result, numChars, charLimit = INT_MAX;
    unsigned short ch = 0;

    flags |= PTR2INT(clientData);
    if (flags & TCL_ENCODING_CHAR_LIMIT) {
	charLimit = *dstCharsPtr;
    }
    result = TCL_OK;

    /*
     * Check alignment with utf-16 (2 == sizeof(UTF-16))
     */

    if ((srcLen % 2) != 0) {
	result = TCL_CONVERT_MULTIBYTE;
	srcLen--;
    }

    /*
     * If last code point is a high surrogate, we cannot handle that yet,
     * unless we are at the end.
     */

    if (!(flags & TCL_ENCODING_END) && (srcLen >= 2) &&
	    ((src[srcLen - ((flags & TCL_ENCODING_LE)?1:2)] & 0xFC) == 0xD8)) {
	result = TCL_CONVERT_MULTIBYTE;
	srcLen-= 2;
    }

    srcStart = src;
    srcEnd = src + srcLen;

    dstStart = dst;
    dstEnd = dst + dstLen - TCL_UTF_MAX;

    for (numChars = 0; src < srcEnd && numChars <= charLimit; src += 2, numChars++) {
	if (dst > dstEnd) {
	    result = TCL_CONVERT_NOSPACE;
	    break;
	}

	unsigned short prev = ch;
	if (flags & TCL_ENCODING_LE) {
	    ch = (src[1] & 0xFF) << 8 | (src[0] & 0xFF);
	} else {
	    ch = (src[0] & 0xFF) << 8 | (src[1] & 0xFF);
	}
	if (HIGH_SURROGATE(prev) && !LOW_SURROGATE(ch)) {
	    if (PROFILE_STRICT(flags)) {
		result = TCL_CONVERT_SYNTAX;
		src -= 2; /* Go back to beginning of high surrogate */
		dst--; /* Also undo writing a single byte too much */
		numChars--;
		break;
	    } else if (PROFILE_REPLACE(flags)) {
		/*
		 * Previous loop wrote a single byte to mark the high surrogate.
		 * Replace it with the replacement character. Further, restart
		 * current loop iteration since need to recheck destination space
		 * and reset processing of current character.
		 */
		ch = UNICODE_REPLACE_CHAR;
		dst--;
		dst += Tcl_UniCharToUtf(ch, dst);
		src -= 2;
		numChars--;
		continue;
	    } else {
	    /* Bug [10c2c17c32]. If Hi surrogate not followed by Lo surrogate, finish 3-byte UTF-8 */
		dst += Tcl_UniCharToUtf(-1, dst);
	    }
	}

	/*
	 * Special case for 1-byte utf chars for speed. Make sure we work with
	 * unsigned short-size data.
	 */

	if ((unsigned)ch - 1 < 0x7F) {
	    *dst++ = (ch & 0xFF);
	} else if (HIGH_SURROGATE(prev) || HIGH_SURROGATE(ch)) {
<<<<<<< HEAD
	    dst += Tcl_UniCharToUtf(ch | TCL_COMBINE, dst);
	} else if (LOW_SURROGATE(ch) && !PROFILE_TCL8(flags)) {
	    /* Lo surrogate not preceded by Hi surrogate and not tcl8 profile */
	    if (PROFILE_STRICT(flags)) {
		result = TCL_CONVERT_UNKNOWN;
=======
	    dst += Tcl_UniCharToUtf(ch, dst);
	} else if (LOW_SURROGATE(ch) && !PROFILE_TCL8(flags)) {
	    /* Lo surrogate not preceded by Hi surrogate and not tcl8 profile */
	    if (PROFILE_STRICT(flags)) {
		result = TCL_CONVERT_SYNTAX;
>>>>>>> 348cf10c
		break;
	    } else {
		/* PROFILE_REPLACE */
		dst += Tcl_UniCharToUtf(UNICODE_REPLACE_CHAR, dst);
	    }
	} else {
	    dst += Tcl_UniCharToUtf(ch, dst);
	}
    }

    if (HIGH_SURROGATE(ch)) {
	if (PROFILE_STRICT(flags)) {
	    result = TCL_CONVERT_SYNTAX;
	    src -= 2;
	    dst--;
	    numChars--;
	} else if (PROFILE_REPLACE(flags)) {
	    dst--;
	    dst += Tcl_UniCharToUtf(UNICODE_REPLACE_CHAR, dst);
	} else {
	    /* Bug [10c2c17c32]. If Hi surrogate, finish 3-byte UTF-8 */
	    dst += Tcl_UniCharToUtf(-1, dst);
	}
    }

    /*
     * If we had a truncated code unit at the end AND this is the last
     * fragment AND profile is not "strict", stick FFFD in its place.
     */
    if ((flags & TCL_ENCODING_END) && (result == TCL_CONVERT_MULTIBYTE)) {
	if (dst > dstEnd) {
	    result = TCL_CONVERT_NOSPACE;
	} else {
	    if (PROFILE_STRICT(flags)) {
		result = TCL_CONVERT_SYNTAX;
	    } else {
		/* PROFILE_REPLACE or PROFILE_TCL8 */
		result = TCL_OK;
		dst += Tcl_UniCharToUtf(UNICODE_REPLACE_CHAR, dst);
		numChars++;
		src++; /* Go past truncated code unit */
	    }
	}
    }

    *srcReadPtr = src - srcStart;
    *dstWrotePtr = dst - dstStart;
    *dstCharsPtr = numChars;
    return result;
}

/*
 *-------------------------------------------------------------------------
 *
 * UtfToUtf16Proc --
 *
 *	Convert from UTF-8 to UTF-16.
 *
 * Results:
 *	Returns TCL_OK if conversion was successful.
 *
 * Side effects:
 *	None.
 *
 *-------------------------------------------------------------------------
 */

static int
UtfToUtf16Proc(
    void *clientData,	/* additional flags, e.g. TCL_ENCODING_LE */
    const char *src,		/* Source string in UTF-8. */
    int srcLen,			/* Source string length in bytes. */
    int flags,			/* Conversion control flags. */
    TCL_UNUSED(Tcl_EncodingState *),
    char *dst,			/* Output buffer in which converted string is
				 * stored. */
    int dstLen,			/* The maximum length of output buffer in
				 * bytes. */
    int *srcReadPtr,		/* Filled with the number of bytes from the
				 * source string that were converted. This may
				 * be less than the original source length if
				 * there was a problem converting some source
				 * characters. */
    int *dstWrotePtr,		/* Filled with the number of bytes that were
				 * stored in the output buffer as a result of
				 * the conversion. */
    int *dstCharsPtr)		/* Filled with the number of characters that
				 * correspond to the bytes stored in the
				 * output buffer. */
{
    const char *srcStart, *srcEnd, *srcClose, *dstStart, *dstEnd;
    int result, numChars;
    int ch, len;

    srcStart = src;
    srcEnd = src + srcLen;
    srcClose = srcEnd;
    if ((flags & TCL_ENCODING_END) == 0) {
	srcClose -= TCL_UTF_MAX;
    }

    dstStart = dst;
    dstEnd   = dst + dstLen - 2; /* 2 -> sizeof a UTF-16 code unit */
    flags |= PTR2INT(clientData);

    result = TCL_OK;
    for (numChars = 0; src < srcEnd; numChars++) {
	if ((src > srcClose) && (!Tcl_UtfCharComplete(src, srcEnd - src))) {
	    /*
	     * If there is more string to follow, this will ensure that the
	     * last UTF-8 character in the source buffer hasn't been cut off.
	     */

	    result = TCL_CONVERT_MULTIBYTE;
	    break;
	}
	if (dst > dstEnd) {
	    result = TCL_CONVERT_NOSPACE;
	    break;
	}
	len = Tcl_UtfToUniChar(src, &ch);
	if (SURROGATE(ch)) {
	    if (PROFILE_STRICT(flags)) {
		result = TCL_CONVERT_UNKNOWN;
		break;
	    }
	    if (PROFILE_REPLACE(flags)) {
		ch = UNICODE_REPLACE_CHAR;
	    }
	}
	src += len;
	if (flags & TCL_ENCODING_LE) {
	    if (ch <= 0xFFFF) {
		*dst++ = (ch & 0xFF);
		*dst++ = (ch >> 8);
	    } else {
		*dst++ = (((ch - 0x10000) >> 10) & 0xFF);
		*dst++ = (((ch - 0x10000) >> 18) & 0x3) | 0xD8;
		*dst++ = (ch & 0xFF);
		*dst++ = ((ch >> 8) & 0x3) | 0xDC;
	    }
	} else {
	    if (ch <= 0xFFFF) {
		*dst++ = (ch >> 8);
		*dst++ = (ch & 0xFF);
	    } else {
		*dst++ = (((ch - 0x10000) >> 18) & 0x3) | 0xD8;
		*dst++ = (((ch - 0x10000) >> 10) & 0xFF);
		*dst++ = ((ch >> 8) & 0x3) | 0xDC;
		*dst++ = (ch & 0xFF);
	    }
	}
    }
    *srcReadPtr = src - srcStart;
    *dstWrotePtr = dst - dstStart;
    *dstCharsPtr = numChars;
    return result;
}

/*
 *-------------------------------------------------------------------------
 *
 * UtfToUcs2Proc --
 *
 *	Convert from UTF-8 to UCS-2.
 *
 * Results:
 *	Returns TCL_OK if conversion was successful.
 *
 * Side effects:
 *	None.
 *
 *-------------------------------------------------------------------------
 */

static int
UtfToUcs2Proc(
    void *clientData,	/* additional flags, e.g. TCL_ENCODING_LE */
    const char *src,		/* Source string in UTF-8. */
    int srcLen,			/* Source string length in bytes. */
    int flags,			/* Conversion control flags. */
    TCL_UNUSED(Tcl_EncodingState *),
    char *dst,			/* Output buffer in which converted string is
				 * stored. */
    int dstLen,			/* The maximum length of output buffer in
				 * bytes. */
    int *srcReadPtr,		/* Filled with the number of bytes from the
				 * source string that were converted. This may
				 * be less than the original source length if
				 * there was a problem converting some source
				 * characters. */
    int *dstWrotePtr,		/* Filled with the number of bytes that were
				 * stored in the output buffer as a result of
				 * the conversion. */
    int *dstCharsPtr)		/* Filled with the number of characters that
				 * correspond to the bytes stored in the
				 * output buffer. */
{
    const char *srcStart, *srcEnd, *srcClose, *dstStart, *dstEnd;
    int result, numChars, len;
    Tcl_UniChar ch = 0;

    flags |= PTR2INT(clientData);
    srcStart = src;
    srcEnd = src + srcLen;
    srcClose = srcEnd;
    if ((flags & TCL_ENCODING_END) == 0) {
	srcClose -= TCL_UTF_MAX;
    }

    dstStart = dst;
    dstEnd   = dst + dstLen - 2; /* 2 - size of UCS code unit */

    result = TCL_OK;
    for (numChars = 0; src < srcEnd; numChars++) {
	if ((src > srcClose) && (!Tcl_UtfCharComplete(src, srcEnd - src))) {
	    /*
	     * If there is more string to follow, this will ensure that the
	     * last UTF-8 character in the source buffer hasn't been cut off.
	     */

	    result = TCL_CONVERT_MULTIBYTE;
	    break;
	}
	if (dst > dstEnd) {
	    result = TCL_CONVERT_NOSPACE;
	    break;
	}
	len = TclUtfToUniChar(src, &ch);
	if (ch > 0xFFFF) {
	    if (PROFILE_STRICT(flags)) {
		result = TCL_CONVERT_UNKNOWN;
		break;
	    }
	    ch = UNICODE_REPLACE_CHAR;
	}
	if (PROFILE_STRICT(flags) && SURROGATE(ch)) {
	    result = TCL_CONVERT_SYNTAX;
	    break;
	}

	src += len;

	/*
	 * Need to handle this in a way that won't cause misalignment by
	 * casting dst to a Tcl_UniChar. [Bug 1122671]
	 */

	if (flags & TCL_ENCODING_LE) {
	    *dst++ = (ch & 0xFF);
	    *dst++ = (ch >> 8);
	} else {
	    *dst++ = (ch >> 8);
	    *dst++ = (ch & 0xFF);
	}
    }
    *srcReadPtr = src - srcStart;
    *dstWrotePtr = dst - dstStart;
    *dstCharsPtr = numChars;
    return result;
}

/*
 *-------------------------------------------------------------------------
 *
 * TableToUtfProc --
 *
 *	Convert from the encoding specified by the TableEncodingData into
 *	UTF-8.
 *
 * Results:
 *	Returns TCL_OK if conversion was successful.
 *
 * Side effects:
 *	None.
 *
 *-------------------------------------------------------------------------
 */

static int
TableToUtfProc(
    void *clientData,	/* TableEncodingData that specifies
				 * encoding. */
    const char *src,		/* Source string in specified encoding. */
    int srcLen,			/* Source string length in bytes. */
    int flags,			/* Conversion control flags. */
    TCL_UNUSED(Tcl_EncodingState *),
    char *dst,			/* Output buffer in which converted string is
				 * stored. */
    int dstLen,			/* The maximum length of output buffer in
				 * bytes. */
    int *srcReadPtr,		/* Filled with the number of bytes from the
				 * source string that were converted. This may
				 * be less than the original source length if
				 * there was a problem converting some source
				 * characters. */
    int *dstWrotePtr,		/* Filled with the number of bytes that were
				 * stored in the output buffer as a result of
				 * the conversion. */
    int *dstCharsPtr)		/* Filled with the number of characters that
				 * correspond to the bytes stored in the
				 * output buffer. */
{
    const char *srcStart, *srcEnd;
    const char *dstEnd, *dstStart, *prefixBytes;
    int result, byte, numChars, charLimit = INT_MAX;
    Tcl_UniChar ch = 0;
    const unsigned short *const *toUnicode;
    const unsigned short *pageZero;
    TableEncodingData *dataPtr = (TableEncodingData *)clientData;

    if (flags & TCL_ENCODING_CHAR_LIMIT) {
	charLimit = *dstCharsPtr;
    }
    srcStart = src;
    srcEnd = src + srcLen;

    dstStart = dst;
    dstEnd = dst + dstLen - TCL_UTF_MAX;

    toUnicode = (const unsigned short *const *) dataPtr->toUnicode;
    prefixBytes = dataPtr->prefixBytes;
    pageZero = toUnicode[0];

    result = TCL_OK;
    for (numChars = 0; src < srcEnd && numChars <= charLimit; numChars++) {
	if (dst > dstEnd) {
	    result = TCL_CONVERT_NOSPACE;
	    break;
	}
	byte = *((unsigned char *) src);
	if (prefixBytes[byte]) {
	    if (src >= srcEnd-1) {
		/* Prefix byte but nothing after it */
		if (!(flags & TCL_ENCODING_END)) {
		    /* More data to come */
		    result = TCL_CONVERT_MULTIBYTE;
		    break;
		} else if (PROFILE_STRICT(flags)) {
		    result = TCL_CONVERT_SYNTAX;
		    break;
		} else if (PROFILE_REPLACE(flags)) {
		    ch = UNICODE_REPLACE_CHAR;
		} else {
		    /* For prefix bytes, we don't fallback to cp1252, see [1355b9a874] */
		    ch = (Tcl_UniChar)byte;
		}
	    } else {
		ch = toUnicode[byte][*((unsigned char *)++src)];
	    }
	} else {
	    ch = pageZero[byte];
	}
	if ((ch == 0) && (byte != 0)) {
	    /* Prefix+suffix pair is invalid */
	    if (PROFILE_STRICT(flags)) {
		result = TCL_CONVERT_SYNTAX;
		break;
	    }
	    if (prefixBytes[byte]) {
		src--;
	    }
	    if (PROFILE_REPLACE(flags)) {
		ch = UNICODE_REPLACE_CHAR;
	    } else {
		char chbuf[2];
		chbuf[0] = byte; chbuf[1] = 0;
		Tcl_UtfToUniChar(chbuf, &ch);
	    }
	}

	/*
	 * Special case for 1-byte Utf chars for speed.
	 */

	if ((unsigned)ch - 1 < 0x7F) {
	    *dst++ = (char) ch;
	} else {
	    dst += Tcl_UniCharToUtf(ch, dst);
	}
	src++;
    }

    assert(src <= srcEnd);
    *srcReadPtr = src - srcStart;
    *dstWrotePtr = dst - dstStart;
    *dstCharsPtr = numChars;
    return result;
}

/*
 *-------------------------------------------------------------------------
 *
 * TableFromUtfProc --
 *
 *	Convert from UTF-8 into the encoding specified by the
 *	TableEncodingData.
 *
 * Results:
 *	Returns TCL_OK if conversion was successful.
 *
 * Side effects:
 *	None.
 *
 *-------------------------------------------------------------------------
 */

static int
TableFromUtfProc(
    void *clientData,	/* TableEncodingData that specifies
				 * encoding. */
    const char *src,		/* Source string in UTF-8. */
    int srcLen,			/* Source string length in bytes. */
    int flags,			/* Conversion control flags. */
    TCL_UNUSED(Tcl_EncodingState *),
    char *dst,			/* Output buffer in which converted string is
				 * stored. */
    int dstLen,			/* The maximum length of output buffer in
				 * bytes. */
    int *srcReadPtr,		/* Filled with the number of bytes from the
				 * source string that were converted. This may
				 * be less than the original source length if
				 * there was a problem converting some source
				 * characters. */
    int *dstWrotePtr,		/* Filled with the number of bytes that were
				 * stored in the output buffer as a result of
				 * the conversion. */
    int *dstCharsPtr)		/* Filled with the number of characters that
				 * correspond to the bytes stored in the
				 * output buffer. */
{
    const char *srcStart, *srcEnd, *srcClose;
    const char *dstStart, *dstEnd, *prefixBytes;
    Tcl_UniChar ch = 0;
    int result, len, word, numChars;
    TableEncodingData *dataPtr = (TableEncodingData *)clientData;
    const unsigned short *const *fromUnicode;

    result = TCL_OK;

    prefixBytes = dataPtr->prefixBytes;
    fromUnicode = (const unsigned short *const *) dataPtr->fromUnicode;

    srcStart = src;
    srcEnd = src + srcLen;
    srcClose = srcEnd;
    if ((flags & TCL_ENCODING_END) == 0) {
	srcClose -= TCL_UTF_MAX;
    }

    dstStart = dst;
    dstEnd = dst + dstLen - 1;

    for (numChars = 0; src < srcEnd; numChars++) {
	if ((src > srcClose) && (!Tcl_UtfCharComplete(src, srcEnd - src))) {
	    /*
	     * If there is more string to follow, this will ensure that the
	     * last UTF-8 character in the source buffer hasn't been cut off.
	     */

	    result = TCL_CONVERT_MULTIBYTE;
	    break;
	}
	len = TclUtfToUniChar(src, &ch);

	/* Unicode chars > +U0FFFF cannot be represented in any table encoding */
	if (ch & 0xFFFF0000) {
	    word = 0;
	} else {
	word = fromUnicode[(ch >> 8)][ch & 0xFF];
	}

	if ((word == 0) && (ch != 0)) {
	    if (PROFILE_STRICT(flags)) {
		result = TCL_CONVERT_UNKNOWN;
		break;
	    }
	    word = dataPtr->fallback; /* Both profiles REPLACE and TCL8 */
	}
	if (prefixBytes[(word >> 8)] != 0) {
	    if (dst + 1 > dstEnd) {
		result = TCL_CONVERT_NOSPACE;
		break;
	    }
	    dst[0] = (char) (word >> 8);
	    dst[1] = (char) word;
	    dst += 2;
	} else {
	    if (dst > dstEnd) {
		result = TCL_CONVERT_NOSPACE;
		break;
	    }
	    dst[0] = (char) word;
	    dst++;
	}
	src += len;
    }

    *srcReadPtr = src - srcStart;
    *dstWrotePtr = dst - dstStart;
    *dstCharsPtr = numChars;
    return result;
}

/*
 *-------------------------------------------------------------------------
 *
 * Iso88591ToUtfProc --
 *
 *	Convert from the "iso8859-1" encoding into UTF-8.
 *
 * Results:
 *	Returns TCL_OK if conversion was successful.
 *
 * Side effects:
 *	None.
 *
 *-------------------------------------------------------------------------
 */

static int
Iso88591ToUtfProc(
    TCL_UNUSED(void *),
    const char *src,		/* Source string in specified encoding. */
    int srcLen,			/* Source string length in bytes. */
    int flags,			/* Conversion control flags. */
    TCL_UNUSED(Tcl_EncodingState *),
    char *dst,			/* Output buffer in which converted string is
				 * stored. */
    int dstLen,			/* The maximum length of output buffer in
				 * bytes. */
    int *srcReadPtr,		/* Filled with the number of bytes from the
				 * source string that were converted. This may
				 * be less than the original source length if
				 * there was a problem converting some source
				 * characters. */
    int *dstWrotePtr,		/* Filled with the number of bytes that were
				 * stored in the output buffer as a result of
				 * the conversion. */
    int *dstCharsPtr)		/* Filled with the number of characters that
				 * correspond to the bytes stored in the
				 * output buffer. */
{
    const char *srcStart, *srcEnd;
    const char *dstEnd, *dstStart;
    int result, numChars, charLimit = INT_MAX;

    if (flags & TCL_ENCODING_CHAR_LIMIT) {
	charLimit = *dstCharsPtr;
    }
    srcStart = src;
    srcEnd = src + srcLen;

    dstStart = dst;
    dstEnd = dst + dstLen - TCL_UTF_MAX;

    result = TCL_OK;
    for (numChars = 0; src < srcEnd && numChars <= charLimit; numChars++) {
	Tcl_UniChar ch = 0;

	if (dst > dstEnd) {
	    result = TCL_CONVERT_NOSPACE;
	    break;
	}
	ch = (Tcl_UniChar) *((unsigned char *) src);

	/*
	 * Special case for 1-byte utf chars for speed.
	 */

	if ((unsigned)ch - 1 < 0x7F) {
	    *dst++ = (char) ch;
	} else {
	    dst += Tcl_UniCharToUtf(ch, dst);
	}
	src++;
    }

    *srcReadPtr = src - srcStart;
    *dstWrotePtr = dst - dstStart;
    *dstCharsPtr = numChars;
    return result;
}

/*
 *-------------------------------------------------------------------------
 *
 * Iso88591FromUtfProc --
 *
 *	Convert from UTF-8 into the encoding "iso8859-1".
 *
 * Results:
 *	Returns TCL_OK if conversion was successful.
 *
 * Side effects:
 *	None.
 *
 *-------------------------------------------------------------------------
 */

static int
Iso88591FromUtfProc(
    TCL_UNUSED(void *),
    const char *src,		/* Source string in UTF-8. */
    int srcLen,			/* Source string length in bytes. */
    int flags,			/* Conversion control flags. */
    TCL_UNUSED(Tcl_EncodingState *),
    char *dst,			/* Output buffer in which converted string is
				 * stored. */
    int dstLen,			/* The maximum length of output buffer in
				 * bytes. */
    int *srcReadPtr,		/* Filled with the number of bytes from the
				 * source string that were converted. This may
				 * be less than the original source length if
				 * there was a problem converting some source
				 * characters. */
    int *dstWrotePtr,		/* Filled with the number of bytes that were
				 * stored in the output buffer as a result of
				 * the conversion. */
    int *dstCharsPtr)		/* Filled with the number of characters that
				 * correspond to the bytes stored in the
				 * output buffer. */
{
    const char *srcStart, *srcEnd, *srcClose;
    const char *dstStart, *dstEnd;
    int result = TCL_OK, numChars;
    Tcl_UniChar ch = 0;

    srcStart = src;
    srcEnd = src + srcLen;
    srcClose = srcEnd;
    if ((flags & TCL_ENCODING_END) == 0) {
	srcClose -= TCL_UTF_MAX;
    }

    dstStart = dst;
    dstEnd = dst + dstLen - 1;

    for (numChars = 0; src < srcEnd; numChars++) {
	int len;

	if ((src > srcClose) && (!Tcl_UtfCharComplete(src, srcEnd - src))) {
	    /*
	     * If there is more string to follow, this will ensure that the
	     * last UTF-8 character in the source buffer hasn't been cut off.
	     */

	    result = TCL_CONVERT_MULTIBYTE;
	    break;
	}
	len = TclUtfToUniChar(src, &ch);

	/*
	 * Check for illegal characters.
	 */

	if (ch > 0xFF) {
	    if (PROFILE_STRICT(flags)) {
		result = TCL_CONVERT_UNKNOWN;
		break;
	    }
	    /*
	     * Plunge on, using '?' as a fallback character.
	     */

	    ch = (Tcl_UniChar) '?'; /* Profiles TCL8 and REPLACE */
	}

	if (dst > dstEnd) {
	    result = TCL_CONVERT_NOSPACE;
	    break;
	}
	*(dst++) = (char) ch;
	src += len;
    }

    *srcReadPtr = src - srcStart;
    *dstWrotePtr = dst - dstStart;
    *dstCharsPtr = numChars;
    return result;
}

/*
 *---------------------------------------------------------------------------
 *
 * TableFreeProc --
 *
 *	This function is invoked when an encoding is deleted. It deletes the
 *	memory used by the TableEncodingData.
 *
 * Results:
 *	None.
 *
 * Side effects:
 *	Memory freed.
 *
 *---------------------------------------------------------------------------
 */

static void
TableFreeProc(
    void *clientData)	/* TableEncodingData that specifies
				 * encoding. */
{
    TableEncodingData *dataPtr = (TableEncodingData *)clientData;

    /*
     * Make sure we aren't freeing twice on shutdown. [Bug 219314]
     */

    Tcl_Free(dataPtr->toUnicode);
    dataPtr->toUnicode = NULL;
    Tcl_Free(dataPtr->fromUnicode);
    dataPtr->fromUnicode = NULL;
    Tcl_Free(dataPtr);
}

/*
 *-------------------------------------------------------------------------
 *
 * EscapeToUtfProc --
 *
 *	Convert from the encoding specified by the EscapeEncodingData into
 *	UTF-8.
 *
 * Results:
 *	Returns TCL_OK if conversion was successful.
 *
 * Side effects:
 *	None.
 *
 *-------------------------------------------------------------------------
 */

static int
EscapeToUtfProc(
    void *clientData,	/* EscapeEncodingData that specifies
				 * encoding. */
    const char *src,		/* Source string in specified encoding. */
    int srcLen,			/* Source string length in bytes. */
    int flags,			/* Conversion control flags. */
    Tcl_EncodingState *statePtr,/* Place for conversion routine to store state
				 * information used during a piecewise
				 * conversion. Contents of statePtr are
				 * initialized and/or reset by conversion
				 * routine under control of flags argument. */
    char *dst,			/* Output buffer in which converted string is
				 * stored. */
    int dstLen,			/* The maximum length of output buffer in
				 * bytes. */
    int *srcReadPtr,		/* Filled with the number of bytes from the
				 * source string that were converted. This may
				 * be less than the original source length if
				 * there was a problem converting some source
				 * characters. */
    int *dstWrotePtr,		/* Filled with the number of bytes that were
				 * stored in the output buffer as a result of
				 * the conversion. */
    int *dstCharsPtr)		/* Filled with the number of characters that
				 * correspond to the bytes stored in the
				 * output buffer. */
{
    EscapeEncodingData *dataPtr = (EscapeEncodingData *)clientData;
    const char *prefixBytes, *tablePrefixBytes, *srcStart, *srcEnd;
    const unsigned short *const *tableToUnicode;
    const Encoding *encodingPtr;
    int state, result, numChars, charLimit = INT_MAX;
    const char *dstStart, *dstEnd;

    if (flags & TCL_ENCODING_CHAR_LIMIT) {
	charLimit = *dstCharsPtr;
    }
    result = TCL_OK;
    tablePrefixBytes = NULL;
    tableToUnicode = NULL;
    prefixBytes = dataPtr->prefixBytes;
    encodingPtr = NULL;

    srcStart = src;
    srcEnd = src + srcLen;

    dstStart = dst;
    dstEnd = dst + dstLen - TCL_UTF_MAX;

    state = PTR2INT(*statePtr);
    if (flags & TCL_ENCODING_START) {
	state = 0;
    }

    for (numChars = 0; src < srcEnd && numChars <= charLimit; ) {
	int byte, hi, lo, ch;

	if (dst > dstEnd) {
	    result = TCL_CONVERT_NOSPACE;
	    break;
	}
	byte = *((unsigned char *) src);
	if (prefixBytes[byte]) {
	    unsigned left, len, longest;
	    int checked, i;
	    const EscapeSubTable *subTablePtr;

	    /*
	     * Saw the beginning of an escape sequence.
	     */

	    left = srcEnd - src;
	    len = dataPtr->initLen;
	    longest = len;
	    checked = 0;

	    if (len <= left) {
		checked++;
		if ((len > 0) && (memcmp(src, dataPtr->init, len) == 0)) {
		    /*
		     * If we see initialization string, skip it, even if we're
		     * not at the beginning of the buffer.
		     */

		    src += len;
		    continue;
		}
	    }

	    len = dataPtr->finalLen;
	    if (len > longest) {
		longest = len;
	    }

	    if (len <= left) {
		checked++;
		if ((len > 0) && (memcmp(src, dataPtr->final, len) == 0)) {
		    /*
		     * If we see finalization string, skip it, even if we're
		     * not at the end of the buffer.
		     */

		    src += len;
		    continue;
		}
	    }

	    subTablePtr = dataPtr->subTables;
	    for (i = 0; i < dataPtr->numSubTables; i++) {
		len = subTablePtr->sequenceLen;
		if (len > longest) {
		    longest = len;
		}
		if (len <= left) {
		    checked++;
		    if ((len > 0) &&
			    (memcmp(src, subTablePtr->sequence, len) == 0)) {
			state = i;
			encodingPtr = NULL;
			subTablePtr = NULL;
			src += len;
			break;
		    }
		}
		subTablePtr++;
	    }

	    if (subTablePtr == NULL) {
		/*
		 * A match was found, the escape sequence was consumed, and
		 * the state was updated.
		 */

		continue;
	    }

	    /*
	     * We have a split-up or unrecognized escape sequence. If we
	     * checked all the sequences, then it's a syntax error, otherwise
	     * we need more bytes to determine a match.
	     */

	    if ((checked == dataPtr->numSubTables + 2)
		    || (flags & TCL_ENCODING_END)) {
		if (!PROFILE_STRICT(flags)) {
		    unsigned skip = longest > left ? left : longest;
		    /* Unknown escape sequence */
		    dst += Tcl_UniCharToUtf(UNICODE_REPLACE_CHAR, dst);
		    src += skip;
		    continue;
		}
		result = TCL_CONVERT_SYNTAX;
	    } else {
		result = TCL_CONVERT_MULTIBYTE;
	    }
	    break;
	}

	if (encodingPtr == NULL) {
	    TableEncodingData *tableDataPtr;

	    encodingPtr = GetTableEncoding(dataPtr, state);
	    tableDataPtr = (TableEncodingData *)encodingPtr->clientData;
	    tablePrefixBytes = tableDataPtr->prefixBytes;
	    tableToUnicode = (const unsigned short *const*)
		    tableDataPtr->toUnicode;
	}

	if (tablePrefixBytes[byte]) {
	    src++;
	    if (src >= srcEnd) {
		src--;
		result = TCL_CONVERT_MULTIBYTE;
		break;
	    }
	    hi = byte;
	    lo = *((unsigned char *) src);
	} else {
	    hi = 0;
	    lo = byte;
	}

	ch = tableToUnicode[hi][lo];
	dst += Tcl_UniCharToUtf(ch, dst);
	src++;
	numChars++;
    }

    *statePtr = (Tcl_EncodingState) INT2PTR(state);
    *srcReadPtr = src - srcStart;
    *dstWrotePtr = dst - dstStart;
    *dstCharsPtr = numChars;
    return result;
}

/*
 *-------------------------------------------------------------------------
 *
 * EscapeFromUtfProc --
 *
 *	Convert from UTF-8 into the encoding specified by the
 *	EscapeEncodingData.
 *
 * Results:
 *	Returns TCL_OK if conversion was successful.
 *
 * Side effects:
 *	None.
 *
 *-------------------------------------------------------------------------
 */

static int
EscapeFromUtfProc(
    void *clientData,	/* EscapeEncodingData that specifies
				 * encoding. */
    const char *src,		/* Source string in UTF-8. */
    int srcLen,			/* Source string length in bytes. */
    int flags,			/* Conversion control flags. */
    Tcl_EncodingState *statePtr,/* Place for conversion routine to store state
				 * information used during a piecewise
				 * conversion. Contents of statePtr are
				 * initialized and/or reset by conversion
				 * routine under control of flags argument. */
    char *dst,			/* Output buffer in which converted string is
				 * stored. */
    int dstLen,			/* The maximum length of output buffer in
				 * bytes. */
    int *srcReadPtr,		/* Filled with the number of bytes from the
				 * source string that were converted. This may
				 * be less than the original source length if
				 * there was a problem converting some source
				 * characters. */
    int *dstWrotePtr,		/* Filled with the number of bytes that were
				 * stored in the output buffer as a result of
				 * the conversion. */
    int *dstCharsPtr)		/* Filled with the number of characters that
				 * correspond to the bytes stored in the
				 * output buffer. */
{
    EscapeEncodingData *dataPtr = (EscapeEncodingData *)clientData;
    const Encoding *encodingPtr;
    const char *srcStart, *srcEnd, *srcClose;
    const char *dstStart, *dstEnd;
    int state, result, numChars;
    const TableEncodingData *tableDataPtr;
    const char *tablePrefixBytes;
    const unsigned short *const *tableFromUnicode;
    Tcl_UniChar ch = 0;

    result = TCL_OK;

    srcStart = src;
    srcEnd = src + srcLen;
    srcClose = srcEnd;
    if ((flags & TCL_ENCODING_END) == 0) {
	srcClose -= TCL_UTF_MAX;
    }

    dstStart = dst;
    dstEnd = dst + dstLen - 1;

    /*
     * RFC 1468 states that the text starts in ASCII, and switches to Japanese
     * characters, and that the text must end in ASCII. [Patch 474358]
     */

    if (flags & TCL_ENCODING_START) {
	state = 0;
	if ((dst + dataPtr->initLen) > dstEnd) {
	    *srcReadPtr = 0;
	    *dstWrotePtr = 0;
	    return TCL_CONVERT_NOSPACE;
	}
	memcpy(dst, dataPtr->init, dataPtr->initLen);
	dst += dataPtr->initLen;
    } else {
	state = PTR2INT(*statePtr);
    }

    encodingPtr = GetTableEncoding(dataPtr, state);
    tableDataPtr = (const TableEncodingData *)encodingPtr->clientData;
    tablePrefixBytes = tableDataPtr->prefixBytes;
    tableFromUnicode = (const unsigned short *const *)
	    tableDataPtr->fromUnicode;

    for (numChars = 0; src < srcEnd; numChars++) {
	unsigned len;
	int word;

	if ((src > srcClose) && (!Tcl_UtfCharComplete(src, srcEnd - src))) {
	    /*
	     * If there is more string to follow, this will ensure that the
	     * last UTF-8 character in the source buffer hasn't been cut off.
	     */

	    result = TCL_CONVERT_MULTIBYTE;
	    break;
	}
	len = TclUtfToUniChar(src, &ch);
	word = tableFromUnicode[(ch >> 8)][ch & 0xFF];

	if ((word == 0) && (ch != 0)) {
	    int oldState;
	    const EscapeSubTable *subTablePtr;

	    oldState = state;
	    for (state = 0; state < dataPtr->numSubTables; state++) {
		encodingPtr = GetTableEncoding(dataPtr, state);
		tableDataPtr = (const TableEncodingData *)encodingPtr->clientData;
		word = tableDataPtr->fromUnicode[(ch >> 8)][ch & 0xFF];
		if (word != 0) {
		    break;
		}
	    }

	    if (word == 0) {
		state = oldState;
		if (PROFILE_STRICT(flags)) {
		    result = TCL_CONVERT_UNKNOWN;
		    break;
		}
		encodingPtr = GetTableEncoding(dataPtr, state);
		tableDataPtr = (const TableEncodingData *)encodingPtr->clientData;
		word = tableDataPtr->fallback;
	    }

	    tablePrefixBytes = (const char *) tableDataPtr->prefixBytes;
	    tableFromUnicode = (const unsigned short *const *)
		    tableDataPtr->fromUnicode;

	    /*
	     * The state variable has the value of oldState when word is 0.
	     * In this case, the escape sequence should not be copied to dst
	     * because the current character set is not changed.
	     */

	    if (state != oldState) {
		subTablePtr = &dataPtr->subTables[state];
		if ((dst + subTablePtr->sequenceLen) > dstEnd) {
		    /*
		     * If there is no space to write the escape sequence, the
		     * state variable must be changed to the value of oldState
		     * variable because this escape sequence must be written
		     * in the next conversion.
		     */

		    state = oldState;
		    result = TCL_CONVERT_NOSPACE;
		    break;
		}
		memcpy(dst, subTablePtr->sequence, subTablePtr->sequenceLen);
		dst += subTablePtr->sequenceLen;
	    }
	}

	if (tablePrefixBytes[(word >> 8)] != 0) {
	    if (dst + 1 > dstEnd) {
		result = TCL_CONVERT_NOSPACE;
		break;
	    }
	    dst[0] = (char) (word >> 8);
	    dst[1] = (char) word;
	    dst += 2;
	} else {
	    if (dst > dstEnd) {
		result = TCL_CONVERT_NOSPACE;
		break;
	    }
	    dst[0] = (char) word;
	    dst++;
	}
	src += len;
    }

    if ((result == TCL_OK) && (flags & TCL_ENCODING_END)) {
	unsigned len = dataPtr->subTables[0].sequenceLen;

	/*
	 * Certain encodings like iso2022-jp need to write an escape sequence
	 * after all characters have been converted. This logic checks that
	 * enough room is available in the buffer for the escape bytes. The
	 * TCL_ENCODING_END flag is cleared after a final escape sequence has
	 * been added to the buffer so that another call to this method does
	 * not attempt to append escape bytes a second time.
	 */

	if ((dst + dataPtr->finalLen + (state?len:0)) > dstEnd) {
	    result = TCL_CONVERT_NOSPACE;
	} else {
	    if (state) {
		memcpy(dst, dataPtr->subTables[0].sequence, len);
		dst += len;
	    }
	    memcpy(dst, dataPtr->final, dataPtr->finalLen);
	    dst += dataPtr->finalLen;
	    state &= ~TCL_ENCODING_END;
	}
    }

    *statePtr = (Tcl_EncodingState) INT2PTR(state);
    *srcReadPtr = src - srcStart;
    *dstWrotePtr = dst - dstStart;
    *dstCharsPtr = numChars;
    return result;
}

/*
 *---------------------------------------------------------------------------
 *
 * EscapeFreeProc --
 *
 *	Frees resources used by the encoding.
 *
 * Results:
 *	None.
 *
 * Side effects:
 *	Memory is freed.
 *
 *---------------------------------------------------------------------------
 */

static void
EscapeFreeProc(
    void *clientData)	/* EscapeEncodingData that specifies
				 * encoding. */
{
    EscapeEncodingData *dataPtr = (EscapeEncodingData *)clientData;
    EscapeSubTable *subTablePtr;
    int i;

    if (dataPtr == NULL) {
	return;
    }

    /*
     * The subTables should be freed recursively in normal operation but not
     * during TclFinalizeEncodingSubsystem because they are also present as a
     * weak reference in the toplevel encodingTable (i.e., they don't have a
     * +1 refcount for this), and unpredictable nuking order could remove them
     * from under the following loop's feet. [Bug 2891556]
     *
     * The encodingsInitialized flag, being reset on entry to TFES, can serve
     * as a "not in finalization" test.
     */

    if (encodingsInitialized) {
	subTablePtr = dataPtr->subTables;
	for (i = 0; i < dataPtr->numSubTables; i++) {
	    FreeEncoding((Tcl_Encoding) subTablePtr->encodingPtr);
	    subTablePtr->encodingPtr = NULL;
	    subTablePtr++;
	}
    }
    Tcl_Free(dataPtr);
}

/*
 *---------------------------------------------------------------------------
 *
 * GetTableEncoding --
 *
 *	Helper function for the EscapeEncodingData conversions. Gets the
 *	encoding (of type TextEncodingData) that represents the specified
 *	state.
 *
 * Results:
 *	The return value is the encoding.
 *
 * Side effects:
 *	If the encoding that represents the specified state has not already
 *	been used by this EscapeEncoding, it will be loaded and cached in the
 *	dataPtr.
 *
 *---------------------------------------------------------------------------
 */

static Encoding *
GetTableEncoding(
    EscapeEncodingData *dataPtr,/* Contains names of encodings. */
    int state)			/* Index in dataPtr of desired Encoding. */
{
    EscapeSubTable *subTablePtr = &dataPtr->subTables[state];
    Encoding *encodingPtr = subTablePtr->encodingPtr;

    if (encodingPtr == NULL) {
	encodingPtr = (Encoding *) Tcl_GetEncoding(NULL, subTablePtr->name);
	if ((encodingPtr == NULL)
		|| (encodingPtr->toUtfProc != TableToUtfProc
		&& encodingPtr->toUtfProc != Iso88591ToUtfProc)) {
	    Tcl_Panic("EscapeToUtfProc: invalid sub table");
	}
	subTablePtr->encodingPtr = encodingPtr;
    }

    return encodingPtr;
}

/*
 *---------------------------------------------------------------------------
 *
 * unilen, unilen4 --
 *
 *	A helper function for the Tcl_ExternalToUtf functions. This function
 *	is similar to strlen for double-byte characters: it returns the number
 *	of bytes in a 0x0000 terminated string.
 *
 * Results:
 *	As above.
 *
 * Side effects:
 *	None.
 *
 *---------------------------------------------------------------------------
 */

static size_t
unilen(
    const char *src)
{
    unsigned short *p;

    p = (unsigned short *) src;
    while (*p != 0x0000) {
	p++;
    }
    return (char *) p - src;
}

static size_t
unilen4(
    const char *src)
{
    unsigned int *p;

    p = (unsigned int *) src;
    while (*p != 0x00000000) {
	p++;
    }
    return (char *) p - src;
}

/*
 *-------------------------------------------------------------------------
 *
 * InitializeEncodingSearchPath	--
 *
 *	This is the fallback routine that sets the default value of the
 *	encoding search path if the application has not set one via a call to
 *	Tcl_SetEncodingSearchPath() by the first time the search path is needed
 *	to load encoding data.
 *
 *	The default encoding search path is produced by taking each directory
 *	in the library path, appending a subdirectory named "encoding", and if
 *	the resulting directory exists, adding it to the encoding search path.
 *
 * Results:
 *	None.
 *
 * Side effects:
 *	Sets the encoding search path to an initial value.
 *
 *-------------------------------------------------------------------------
 */

static void
InitializeEncodingSearchPath(
    char **valuePtr,
    size_t *lengthPtr,
    Tcl_Encoding *encodingPtr)
{
    const char *bytes;
    Tcl_Size i, numDirs, numBytes;
    Tcl_Obj *libPathObj, *encodingObj, *searchPathObj;

    TclNewLiteralStringObj(encodingObj, "encoding");
    TclNewObj(searchPathObj);
    Tcl_IncrRefCount(encodingObj);
    Tcl_IncrRefCount(searchPathObj);
    libPathObj = TclGetProcessGlobalValue(&libraryPath);
    Tcl_IncrRefCount(libPathObj);
    TclListObjLengthM(NULL, libPathObj, &numDirs);

    for (i = 0; i < numDirs; i++) {
	Tcl_Obj *directoryObj, *pathObj;
	Tcl_StatBuf stat;

	Tcl_ListObjIndex(NULL, libPathObj, i, &directoryObj);
	pathObj = Tcl_FSJoinToPath(directoryObj, 1, &encodingObj);
	Tcl_IncrRefCount(pathObj);
	if ((0 == Tcl_FSStat(pathObj, &stat)) && S_ISDIR(stat.st_mode)) {
	    Tcl_ListObjAppendElement(NULL, searchPathObj, pathObj);
	}
	Tcl_DecrRefCount(pathObj);
    }

    Tcl_DecrRefCount(libPathObj);
    Tcl_DecrRefCount(encodingObj);
    *encodingPtr = libraryPath.encoding;
    if (*encodingPtr) {
	((Encoding *)(*encodingPtr))->refCount++;
    }
    bytes = Tcl_GetStringFromObj(searchPathObj, &numBytes);

    *lengthPtr = numBytes;
    *valuePtr = (char *)Tcl_Alloc(numBytes + 1);
    memcpy(*valuePtr, bytes, numBytes + 1);
    Tcl_DecrRefCount(searchPathObj);
}

/*
 *------------------------------------------------------------------------
 *
 * TclEncodingProfileParseName --
 *
 *	Maps an encoding profile name to its integer equivalent.
 *
 * Results:
 *	TCL_OK on success or TCL_ERROR on failure.
 *
 * Side effects:
 *	Returns the profile enum value in *profilePtr
 *
 *------------------------------------------------------------------------
 */
int
TclEncodingProfileNameToId(
    Tcl_Interp *interp,		/* For error messages. May be NULL */
    const char *profileName,	/* Name of profile */
    int *profilePtr)  		/* Output */
{
    size_t i;
    size_t numProfiles = sizeof(encodingProfiles) / sizeof(encodingProfiles[0]);

    for (i = 0; i < numProfiles; ++i) {
	if (!strcmp(profileName, encodingProfiles[i].name)) {
	    *profilePtr = encodingProfiles[i].value;
	    return TCL_OK;
	}
    }
    if (interp) {
	Tcl_Obj *errorObj;
	/* This code assumes at least two profiles :-) */
	errorObj =
	    Tcl_ObjPrintf("bad profile name \"%s\": must be",
		profileName);
	for (i = 0; i < (numProfiles - 1); ++i) {
	    Tcl_AppendStringsToObj(
		errorObj, " ", encodingProfiles[i].name, ",", (void *)NULL);
	}
	Tcl_AppendStringsToObj(
	    errorObj, " or ", encodingProfiles[numProfiles-1].name, (void *)NULL);

	Tcl_SetObjResult(interp, errorObj);
	Tcl_SetErrorCode(
	    interp, "TCL", "ENCODING", "PROFILE", profileName, (void *)NULL);
    }
    return TCL_ERROR;
}

/*
 *------------------------------------------------------------------------
 *
 * TclEncodingProfileValueToName --
 *
 *	Maps an encoding profile value to its name.
 *
 * Results:
 *	Pointer to the name or NULL on failure. Caller must not make
 *	not modify the string and must make a copy to hold on to it.
 *
 * Side effects:
 *	None.
 *------------------------------------------------------------------------
 */
const char *
TclEncodingProfileIdToName(
    Tcl_Interp *interp,		/* For error messages. May be NULL */
    int profileValue)		/* Profile #define value */
{
    size_t i;

    for (i = 0; i < sizeof(encodingProfiles) / sizeof(encodingProfiles[0]); ++i) {
	if (profileValue == encodingProfiles[i].value) {
	    return encodingProfiles[i].name;
	}
    }
    if (interp) {
	Tcl_SetObjResult(
	    interp,
	    Tcl_ObjPrintf(
		"Internal error. Bad profile id \"%d\".",
		profileValue));
	Tcl_SetErrorCode(
	    interp, "TCL", "ENCODING", "PROFILEID", (void *)NULL);
    }
    return NULL;
}

/*
 *------------------------------------------------------------------------
 *
 * TclGetEncodingProfiles --
 *
 *	Get the list of supported encoding profiles.
 *
 * Results:
 *	None.
 *
 * Side effects:
 *	The list of profile names is stored in the interpreter result.
 *
 *------------------------------------------------------------------------
 */
void
TclGetEncodingProfiles(Tcl_Interp *interp)
{
    size_t i, n;
    Tcl_Obj *objPtr;
    n = sizeof(encodingProfiles) / sizeof(encodingProfiles[0]);
    objPtr = Tcl_NewListObj(n, NULL);
    for (i = 0; i < n; ++i) {
	Tcl_ListObjAppendElement(
	    interp, objPtr, Tcl_NewStringObj(encodingProfiles[i].name, TCL_INDEX_NONE));
    }
    Tcl_SetObjResult(interp, objPtr);
}

/*
 * Local Variables:
 * mode: c
 * c-basic-offset: 4
 * fill-column: 78
 * End:
 */<|MERGE_RESOLUTION|>--- conflicted
+++ resolved
@@ -192,7 +192,7 @@
  * Names of encoding profiles and corresponding integer values.
  * Keep alphabetical order for error messages.
  */
-static struct TclEncodingProfiles {
+static const struct TclEncodingProfiles {
     const char *name;
     int value;
 } encodingProfiles[] = {
@@ -200,23 +200,15 @@
     {"strict", TCL_ENCODING_PROFILE_STRICT},
     {"tcl8", TCL_ENCODING_PROFILE_TCL8},
 };
-<<<<<<< HEAD
+
 #define PROFILE_TCL8(flags_)                                           \
     (ENCODING_PROFILE_GET(flags_) == TCL_ENCODING_PROFILE_TCL8)
 
 #define PROFILE_REPLACE(flags_)                                        \
     (ENCODING_PROFILE_GET(flags_) == TCL_ENCODING_PROFILE_REPLACE)
-=======
-
-#define PROFILE_STRICT(flags_)                                         \
-    ((flags_) & TCL_ENCODING_PROFILE_STRICT)
->>>>>>> 348cf10c
 
 #define PROFILE_STRICT(flags_)                                         \
     (!PROFILE_TCL8(flags_) && !PROFILE_REPLACE(flags_))
-
-#define PROFILE_TCL8(flags_)                                         \
-    ((ENCODING_PROFILE_GET(flags_) != TCL_ENCODING_PROFILE_REPLACE) && !PROFILE_STRICT(flags_))
 
 #define UNICODE_REPLACE_CHAR ((Tcl_UniChar)0xFFFD)
 #define SURROGATE(c_)      (((c_) & ~0x7FF) == 0xD800)
@@ -1293,9 +1285,9 @@
 	    return result;
 	}
 
+	/* Expand space and continue */
 	flags &= ~TCL_ENCODING_START;
 	srcLen -= srcChunkRead;
-
 	if (Tcl_DStringLength(dstPtr) == 0) {
 	    Tcl_DStringSetLength(dstPtr, dstLen);
 	}
@@ -1396,9 +1388,9 @@
     }
 
     if (!noTerminate) {
-        if (dstLen < 1) {
-            return TCL_CONVERT_NOSPACE;
-        }
+	if (dstLen < 1) {
+	    return TCL_CONVERT_NOSPACE;
+	}
 	/*
 	 * If there are any null characters in the middle of the buffer,
 	 * they will converted to the UTF-8 null character (\xC0\x80). To get
@@ -2029,7 +2021,7 @@
     };
 
     Tcl_DStringInit(&lineString);
-    if (Tcl_Gets(chan, &lineString) == TCL_IO_FAILURE) {
+    if (Tcl_Gets(chan, &lineString) < 0) {
 	return NULL;
     }
     line = Tcl_DStringValue(&lineString);
@@ -2314,7 +2306,7 @@
 	Tcl_DString lineString;
 
 	Tcl_DStringInit(&lineString);
-	if (Tcl_Gets(chan, &lineString) == TCL_IO_FAILURE) {
+	if (Tcl_Gets(chan, &lineString) < 0) {
 	    break;
 	}
 	line = Tcl_DStringValue(&lineString);
@@ -2561,7 +2553,8 @@
 		}
 	    } else {
 		/*
-		 * For output convert 0xC080 to a real null.
+		 * Convert 0xC080 to real nulls when we are in output mode,
+		 * irrespective of the profile.
 		 */
 		*dst++ = 0;
 		src += 2;
@@ -2754,9 +2747,11 @@
      * fragment AND profile is not "strict", stick FFFD in its place.
      */
     if ((flags & TCL_ENCODING_END) && (result == TCL_CONVERT_MULTIBYTE)) {
+	/* We have a code fragment left-over at the end */
 	if (dst > dstEnd) {
 	    result = TCL_CONVERT_NOSPACE;
 	} else {
+	    /* destination is not full, so we really are at the end now */
 	    if (PROFILE_STRICT(flags)) {
 		result = TCL_CONVERT_SYNTAX;
 	    } else {
@@ -2998,19 +2993,11 @@
 	if ((unsigned)ch - 1 < 0x7F) {
 	    *dst++ = (ch & 0xFF);
 	} else if (HIGH_SURROGATE(prev) || HIGH_SURROGATE(ch)) {
-<<<<<<< HEAD
 	    dst += Tcl_UniCharToUtf(ch | TCL_COMBINE, dst);
 	} else if (LOW_SURROGATE(ch) && !PROFILE_TCL8(flags)) {
 	    /* Lo surrogate not preceded by Hi surrogate and not tcl8 profile */
 	    if (PROFILE_STRICT(flags)) {
-		result = TCL_CONVERT_UNKNOWN;
-=======
-	    dst += Tcl_UniCharToUtf(ch, dst);
-	} else if (LOW_SURROGATE(ch) && !PROFILE_TCL8(flags)) {
-	    /* Lo surrogate not preceded by Hi surrogate and not tcl8 profile */
-	    if (PROFILE_STRICT(flags)) {
 		result = TCL_CONVERT_SYNTAX;
->>>>>>> 348cf10c
 		break;
 	    } else {
 		/* PROFILE_REPLACE */
@@ -3484,7 +3471,7 @@
 	if (ch & 0xFFFF0000) {
 	    word = 0;
 	} else {
-	word = fromUnicode[(ch >> 8)][ch & 0xFF];
+	    word = fromUnicode[(ch >> 8)][ch & 0xFF];
 	}
 
 	if ((word == 0) && (ch != 0)) {
