--- conflicted
+++ resolved
@@ -2580,10 +2580,6 @@
     flags |= PTR2INT(clientData);
     dstEnd = dst + dstLen - ((flags & ENCODING_UTF) ? TCL_UTF_MAX : 6);
 
-<<<<<<< HEAD
-=======
-
->>>>>>> 3b3d524d
     profile = ENCODING_PROFILE_GET(flags);
     for (numChars = 0; src < srcEnd && numChars <= charLimit; numChars++) {
 
@@ -2631,17 +2627,10 @@
 	} else if (!Tcl_UtfCharComplete(src, srcEnd - src)) {
 	    /*
 	     * Incomplete byte sequence.
-<<<<<<< HEAD
 	     * Always check before using Tcl_UtfToUniChar. Not doing can so cause
 	     * it to run beyond the end of the buffer! If we happen such an
 	     * incomplete char its bytes are made to represent themselves
 	     * unless the user has explicitly asked to be told.
-=======
-		 * Always check before using Tcl_UtfToUniChar. Not doing so can cause it
-		 * run beyond the end of the buffer! If we happen on such an incomplete
-		 * char its bytes are made to represent themselves unless the user has
-		 * explicitly asked to be told.
->>>>>>> 3b3d524d
 	     */
 
 	    if (flags & ENCODING_INPUT) {
@@ -2798,10 +2787,6 @@
 	} else {
 	    ch = (unsigned int)(src[0] & 0xFF) << 24 | (src[1] & 0xFF) << 16 | (src[2] & 0xFF) << 8 | (src[3] & 0xFF);
 	}
-<<<<<<< HEAD
-
-=======
->>>>>>> 3b3d524d
 	if ((unsigned)ch > 0x10FFFF) {
 	    ch = UNICODE_REPLACE_CHAR;
 	    if (PROFILE_STRICT(flags)) {
@@ -2828,13 +2813,6 @@
 	src += 4;
     }
 
-<<<<<<< HEAD
-=======
-    /*
-     * If we had a truncated code unit at the end AND this is the last
-     * fragment AND profile is not "strict", stick FFFD in its place.
-     */
->>>>>>> 3b3d524d
     if ((flags & TCL_ENCODING_END) && (result == TCL_CONVERT_MULTIBYTE)) {
 	/* We have a code fragment left-over at the end */
 	if (dst > dstEnd) {
@@ -3321,10 +3299,6 @@
 	    result = TCL_CONVERT_NOSPACE;
 	    break;
 	}
-<<<<<<< HEAD
-
-=======
->>>>>>> 3b3d524d
 	len = TclUtfToUniChar(src, &ch);
 	if (ch > 0xFFFF) {
 	    if (PROFILE_STRICT(flags)) {
