--- conflicted
+++ resolved
@@ -1319,11 +1319,7 @@
 		/* Caller wants error message on failure */
 		if (result != TCL_OK && interp != NULL) {
 		    char buf[TCL_INTEGER_SPACE];
-<<<<<<< HEAD
-		    sprintf(buf, "%" TCL_Z_MODIFIER "u", nBytesProcessed);
-=======
-		    snprintf(buf, sizeof(buf), "%u", nBytesProcessed);
->>>>>>> ed24f448
+		    snprintf(buf, sizeof(buf), "%" TCL_Z_MODIFIER "u", nBytesProcessed);
 		    Tcl_SetObjResult(
 			interp,
 			Tcl_ObjPrintf("unexpected byte sequence starting at index %"
@@ -1657,11 +1653,7 @@
 		    int ucs4;
 		    char buf[TCL_INTEGER_SPACE];
 		    TclUtfToUCS4(&srcStart[nBytesProcessed], &ucs4);
-<<<<<<< HEAD
-		    sprintf(buf, "%" TCL_Z_MODIFIER "u", nBytesProcessed);
-=======
-		    snprintf(buf, sizeof(buf), "%u", nBytesProcessed);
->>>>>>> ed24f448
+		    snprintf(buf, sizeof(buf), "%" TCL_Z_MODIFIER "u", nBytesProcessed);
 		    Tcl_SetObjResult(
 			interp,
 			Tcl_ObjPrintf(
