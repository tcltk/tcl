--- conflicted
+++ resolved
@@ -3518,19 +3518,9 @@
 	/* Unicode chars > +U0FFFF cannot be represented in any table encoding */
 	if (ch & 0xFFFF0000) {
 	    word = 0;
-<<<<<<< HEAD
 	} else {
-	    word = fromUnicode[(ch >> 8)][ch & 0xFF];
-	}
-=======
-	} else
-#else
-	if (!len) {
-	    word = 0;
-	} else
-#endif
 	word = fromUnicode[(ch >> 8)][ch & 0xFF];
->>>>>>> 8e12c6c7
+	}
 
 	if ((word == 0) && (ch != 0)) {
 	    if (PROFILE_STRICT(flags)) {
