/*
 * tclStringObj.c --
 *
 *	This file contains functions that implement string operations on Tcl
 *	objects. Some string operations work with UTF strings and others
 *	require Unicode format. Functions that require knowledge of the width
 *	of each character, such as indexing, operate on Unicode data.
 *
 *	A Unicode string is an internationalized string. Conceptually, a
 *	Unicode string is an array of 16-bit quantities organized as a
 *	sequence of properly formed UTF-8 characters. There is a one-to-one
 *	map between Unicode and UTF characters. Because Unicode characters
 *	have a fixed width, operations such as indexing operate on Unicode
 *	data. The String object is optimized for the case where each UTF char
 *	in a string is only one byte. In this case, we store the value of
 *	numChars, but we don't store the Unicode data (unless Tcl_GetUnicode
 *	is explicitly called).
 *
 *	The String object type stores one or both formats. The default
 *	behavior is to store UTF. Once Unicode is calculated by a function, it
 *	is stored in the internal rep for future access (without an additional
 *	O(n) cost).
 *
 *	To allow many appends to be done to an object without constantly
 *	reallocating the space for the string or Unicode representation, we
 *	allocate double the space for the string or Unicode and use the
 *	internal representation to keep track of how much space is used vs.
 *	allocated.
 *
 * Copyright (c) 1995-1997 Sun Microsystems, Inc.
 * Copyright (c) 1999 by Scriptics Corporation.
 *
 * See the file "license.terms" for information on usage and redistribution of
 * this file, and for a DISCLAIMER OF ALL WARRANTIES.
 */

#include "tclInt.h"
#include "tommath.h"
#include "tclStringRep.h"

/*
 * Prototypes for functions defined later in this file:
 */

static void		AppendPrintfToObjVA(Tcl_Obj *objPtr,
			    const char *format, va_list argList);
static void		AppendUnicodeToUnicodeRep(Tcl_Obj *objPtr,
			    const Tcl_UniChar *unicode, size_t appendNumChars);
static void		AppendUnicodeToUtfRep(Tcl_Obj *objPtr,
			    const Tcl_UniChar *unicode, size_t numChars);
static void		AppendUtfToUnicodeRep(Tcl_Obj *objPtr,
			    const char *bytes, size_t numBytes);
static void		AppendUtfToUtfRep(Tcl_Obj *objPtr,
			    const char *bytes, size_t numBytes);
static void		DupStringInternalRep(Tcl_Obj *objPtr,
			    Tcl_Obj *copyPtr);
static size_t		ExtendStringRepWithUnicode(Tcl_Obj *objPtr,
			    const Tcl_UniChar *unicode, size_t numChars);
static void		ExtendUnicodeRepWithString(Tcl_Obj *objPtr,
			    const char *bytes, size_t numBytes,
			    size_t numAppendChars);
static void		FillUnicodeRep(Tcl_Obj *objPtr);
static void		FreeStringInternalRep(Tcl_Obj *objPtr);
static void		GrowStringBuffer(Tcl_Obj *objPtr, size_t needed, int flag);
static void		GrowUnicodeBuffer(Tcl_Obj *objPtr, size_t needed);
static int		SetStringFromAny(Tcl_Interp *interp, Tcl_Obj *objPtr);
static void		SetUnicodeObj(Tcl_Obj *objPtr,
			    const Tcl_UniChar *unicode, size_t numChars);
static size_t		UnicodeLength(const Tcl_UniChar *unicode);
static void		UpdateStringOfString(Tcl_Obj *objPtr);

/*
 * The structure below defines the string Tcl object type by means of
 * functions that can be invoked by generic object code.
 */

const Tcl_ObjType tclStringType = {
    "string",			/* name */
    FreeStringInternalRep,	/* freeIntRepPro */
    DupStringInternalRep,	/* dupIntRepProc */
    UpdateStringOfString,	/* updateStringProc */
    SetStringFromAny		/* setFromAnyProc */
};

/*
 * TCL STRING GROWTH ALGORITHM
 *
 * When growing strings (during an append, for example), the following growth
 * algorithm is used:
 *
 *   Attempt to allocate 2 * (originalLength + appendLength)
 *   On failure:
 *	attempt to allocate originalLength + 2*appendLength + TCL_MIN_GROWTH
 *
 * This algorithm allows very good performance, as it rapidly increases the
 * memory allocated for a given string, which minimizes the number of
 * reallocations that must be performed. However, using only the doubling
 * algorithm can lead to a significant waste of memory. In particular, it may
 * fail even when there is sufficient memory available to complete the append
 * request (but there is not 2*totalLength memory available). So when the
 * doubling fails (because there is not enough memory available), the
 * algorithm requests a smaller amount of memory, which is still enough to
 * cover the request, but which hopefully will be less than the total
 * available memory.
 *
 * The addition of TCL_MIN_GROWTH allows for efficient handling of very
 * small appends. Without this extra slush factor, a sequence of several small
 * appends would cause several memory allocations. As long as
 * TCL_MIN_GROWTH is a reasonable size, we can avoid that behavior.
 *
 * The growth algorithm can be tuned by adjusting the following parameters:
 *
 * TCL_MIN_GROWTH		Additional space, in bytes, to allocate when
 *				the double allocation has failed. Default is
 *				1024 (1 kilobyte).  See tclInt.h.
 */

#ifndef TCL_MIN_UNICHAR_GROWTH
#define TCL_MIN_UNICHAR_GROWTH	TCL_MIN_GROWTH/sizeof(Tcl_UniChar)
#endif

static void
GrowStringBuffer(
    Tcl_Obj *objPtr,
    size_t needed,
    int flag)
{
    /*
     * Pre-conditions:
     *	objPtr->typePtr == &tclStringType
     *	needed > stringPtr->allocated
     *	flag || objPtr->bytes != NULL
     */

    String *stringPtr = GET_STRING(objPtr);
    char *ptr = NULL;
    size_t attempt;

    if (objPtr->bytes == &tclEmptyString) {
	objPtr->bytes = NULL;
    }
    if (flag == 0 || stringPtr->allocated > 0) {
	attempt = 2 * needed;
	if (attempt <= STRING_MAXCHARS) {
	    ptr = attemptckrealloc(objPtr->bytes, attempt + 1);
	}
	if (ptr == NULL) {
	    /*
	     * Take care computing the amount of modest growth to avoid
	     * overflow into invalid argument values for attempt.
	     */

	    size_t limit = INT_MAX - needed;
	    size_t extra = needed - objPtr->length + TCL_MIN_GROWTH;
	    size_t growth = (extra > limit) ? limit : extra;

	    attempt = needed + growth;
	    ptr = attemptckrealloc(objPtr->bytes, attempt + 1);
	}
    }
    if (ptr == NULL) {
	/*
	 * First allocation - just big enough; or last chance fallback.
	 */

	attempt = needed;
	ptr = ckrealloc(objPtr->bytes, attempt + 1);
    }
    objPtr->bytes = ptr;
    stringPtr->allocated = attempt;
}

static void
GrowUnicodeBuffer(
    Tcl_Obj *objPtr,
    size_t needed)
{
    /*
     * Pre-conditions:
     *	objPtr->typePtr == &tclStringType
     *	needed > stringPtr->maxChars
     *	needed < STRING_MAXCHARS
     */

    String *ptr = NULL, *stringPtr = GET_STRING(objPtr);
    size_t attempt;

    if (stringPtr->maxChars > 0) {
	/*
	 * Subsequent appends - apply the growth algorithm.
	 */

	attempt = 2 * needed;
	if (attempt <= STRING_MAXCHARS) {
	    ptr = stringAttemptRealloc(stringPtr, attempt);
	}
	if (ptr == NULL) {
	    /*
	     * Take care computing the amount of modest growth to avoid
	     * overflow into invalid argument values for attempt.
	     */

	    size_t limit = STRING_MAXCHARS - needed;
	    size_t extra = needed - stringPtr->numChars
		    + TCL_MIN_UNICHAR_GROWTH;
	    size_t growth = (extra > limit) ? limit : extra;

	    attempt = needed + growth;
	    ptr = stringAttemptRealloc(stringPtr, attempt);
	}
    }
    if (ptr == NULL) {
	/*
	 * First allocation - just big enough; or last chance fallback.
	 */

	attempt = needed;
	ptr = stringRealloc(stringPtr, attempt);
    }
    stringPtr = ptr;
    stringPtr->maxChars = attempt;
    SET_STRING(objPtr, stringPtr);
}

/*
 *----------------------------------------------------------------------
 *
 * Tcl_NewStringObj --
 *
 *	This function is normally called when not debugging: i.e., when
 *	TCL_MEM_DEBUG is not defined. It creates a new string object and
 *	initializes it from the byte pointer and length arguments.
 *
 *	When TCL_MEM_DEBUG is defined, this function just returns the result
 *	of calling the debugging version Tcl_DbNewStringObj.
 *
 * Results:
 *	A newly created string object is returned that has ref count zero.
 *
 * Side effects:
 *	The new object's internal string representation will be set to a copy
 *	of the length bytes starting at "bytes". If "length" is negative, use
 *	bytes up to the first NUL byte; i.e., assume "bytes" points to a
 *	C-style NUL-terminated string. The object's type is set to NULL. An
 *	extra NUL is added to the end of the new object's byte array.
 *
 *----------------------------------------------------------------------
 */

#ifdef TCL_MEM_DEBUG
#undef Tcl_NewStringObj
Tcl_Obj *
Tcl_NewStringObj(
    const char *bytes,		/* Points to the first of the length bytes
				 * used to initialize the new object. */
    int length)			/* The number of bytes to copy from "bytes"
				 * when initializing the new object. If
				 * negative, use bytes up to the first NUL
				 * byte. */
{
    return Tcl_DbNewStringObj(bytes, length, "unknown", 0);
}
#else /* if not TCL_MEM_DEBUG */
Tcl_Obj *
Tcl_NewStringObj(
    const char *bytes,		/* Points to the first of the length bytes
				 * used to initialize the new object. */
    int length)			/* The number of bytes to copy from "bytes"
				 * when initializing the new object. If
				 * negative, use bytes up to the first NUL
				 * byte. */
{
    Tcl_Obj *objPtr;

    if (length < 0) {
	length = (bytes? strlen(bytes) : 0);
    }
    TclNewStringObj(objPtr, bytes, length);
    return objPtr;
}
#endif /* TCL_MEM_DEBUG */

/*
 *----------------------------------------------------------------------
 *
 * Tcl_DbNewStringObj --
 *
 *	This function is normally called when debugging: i.e., when
 *	TCL_MEM_DEBUG is defined. It creates new string objects. It is the
 *	same as the Tcl_NewStringObj function above except that it calls
 *	Tcl_DbCkalloc directly with the file name and line number from its
 *	caller. This simplifies debugging since then the [memory active]
 *	command will report the correct file name and line number when
 *	reporting objects that haven't been freed.
 *
 *	When TCL_MEM_DEBUG is not defined, this function just returns the
 *	result of calling Tcl_NewStringObj.
 *
 * Results:
 *	A newly created string object is returned that has ref count zero.
 *
 * Side effects:
 *	The new object's internal string representation will be set to a copy
 *	of the length bytes starting at "bytes". If "length" is negative, use
 *	bytes up to the first NUL byte; i.e., assume "bytes" points to a
 *	C-style NUL-terminated string. The object's type is set to NULL. An
 *	extra NUL is added to the end of the new object's byte array.
 *
 *----------------------------------------------------------------------
 */

#ifdef TCL_MEM_DEBUG
Tcl_Obj *
Tcl_DbNewStringObj(
    const char *bytes,		/* Points to the first of the length bytes
				 * used to initialize the new object. */
    size_t length,		/* The number of bytes to copy from "bytes"
				 * when initializing the new object. If
				 * (size_t)-1, use bytes up to the first NUL
				 * byte. */
    const char *file,		/* The name of the source file calling this
				 * function; used for debugging. */
    int line)			/* Line number in the source file; used for
				 * debugging. */
{
    Tcl_Obj *objPtr;

    if (length == (size_t)-1) {
	length = (bytes? strlen(bytes) : 0);
    }
    TclDbNewObj(objPtr, file, line);
    TclInitStringRep(objPtr, bytes, length);
    return objPtr;
}
#else /* if not TCL_MEM_DEBUG */
Tcl_Obj *
Tcl_DbNewStringObj(
    const char *bytes,		/* Points to the first of the length bytes
				 * used to initialize the new object. */
    size_t length,		/* The number of bytes to copy from "bytes"
				 * when initializing the new object. If
				 * (size_t)-1, use bytes up to the first NUL
				 * byte. */
    const char *file,		/* The name of the source file calling this
				 * function; used for debugging. */
    int line)			/* Line number in the source file; used for
				 * debugging. */
{
    return Tcl_NewStringObj(bytes, length);
}
#endif /* TCL_MEM_DEBUG */

/*
 *---------------------------------------------------------------------------
 *
 * Tcl_NewUnicodeObj --
 *
 *	This function is creates a new String object and initializes it from
 *	the given Unicode String. If the Utf String is the same size as the
 *	Unicode string, don't duplicate the data.
 *
 * Results:
 *	The newly created object is returned. This object will have no initial
 *	string representation. The returned object has a ref count of 0.
 *
 * Side effects:
 *	Memory allocated for new object and copy of Unicode argument.
 *
 *---------------------------------------------------------------------------
 */

Tcl_Obj *
Tcl_NewUnicodeObj(
    const Tcl_UniChar *unicode,	/* The unicode string used to initialize the
				 * new object. */
    int numChars)		/* Number of characters in the unicode
				 * string. */
{
    Tcl_Obj *objPtr;

    TclNewObj(objPtr);
    SetUnicodeObj(objPtr, unicode, numChars);
    return objPtr;
}

/*
 *----------------------------------------------------------------------
 *
 * Tcl_GetCharLength --
 *
 *	Get the length of the Unicode string from the Tcl object.
 *
 * Results:
 *	Pointer to unicode string representing the unicode object.
 *
 * Side effects:
 *	Frees old internal rep. Allocates memory for new "String" internal
 *	rep.
 *
 *----------------------------------------------------------------------
 */

size_t
Tcl_GetCharLength(
    Tcl_Obj *objPtr)		/* The String object to get the num chars
				 * of. */
{
    String *stringPtr;
    size_t numChars;

    /*
     * Quick, no-shimmer return for short string reps.
     */

    if ((objPtr->bytes) && (objPtr->length < 2)) {
	/* 0 bytes -> 0 chars; 1 byte -> 1 char */
	return objPtr->length;
    }

    /*
     * Optimize the case where we're really dealing with a bytearray object
     * without string representation; we don't need to convert to a string to
     * perform the get-length operation.
     */

    if (TclIsPureByteArray(objPtr)) {
	int length;

	(void) Tcl_GetByteArrayFromObj(objPtr, &length);
	return length;
    }

    /*
     * OK, need to work with the object as a string.
     */

    SetStringFromAny(NULL, objPtr);
    stringPtr = GET_STRING(objPtr);
    numChars = stringPtr->numChars;

    /*
     * If numChars is unknown, compute it.
     */

    if (numChars == (size_t)-1) {
	TclNumUtfChars(numChars, objPtr->bytes, objPtr->length);
	stringPtr->numChars = numChars;
    }
    return numChars;
}

/*
 *----------------------------------------------------------------------
 *
 * Tcl_GetUniChar --
 *
 *	Get the index'th Unicode character from the String object. The index
 *	is assumed to be in the appropriate range.
 *
 * Results:
 *	Returns the index'th Unicode character in the Object.
 *
 * Side effects:
 *	Fills unichar with the index'th Unicode character.
 *
 *----------------------------------------------------------------------
 */

Tcl_UniChar
Tcl_GetUniChar(
    Tcl_Obj *objPtr,		/* The object to get the Unicode charater
				 * from. */
    int index)			/* Get the index'th Unicode character. */
{
    String *stringPtr;

    /*
     * Optimize the case where we're really dealing with a bytearray object
     * without string representation; we don't need to convert to a string to
     * perform the indexing operation.
     */

    if (TclIsPureByteArray(objPtr)) {
	unsigned char *bytes = Tcl_GetByteArrayFromObj(objPtr, NULL);

	return (Tcl_UniChar) bytes[index];
    }

    /*
     * OK, need to work with the object as a string.
     */

    SetStringFromAny(NULL, objPtr);
    stringPtr = GET_STRING(objPtr);

    if (stringPtr->hasUnicode == 0) {
	/*
	 * If numChars is unknown, compute it.
	 */

	if (stringPtr->numChars == (size_t)-1) {
	    TclNumUtfChars(stringPtr->numChars, objPtr->bytes, objPtr->length);
	}
	if (stringPtr->numChars == (size_t)objPtr->length) {
	    return (Tcl_UniChar) objPtr->bytes[index];
	}
	FillUnicodeRep(objPtr);
	stringPtr = GET_STRING(objPtr);
    }
    return stringPtr->unicode[index];
}

/*
 *----------------------------------------------------------------------
 *
 * Tcl_GetUnicode --
 *
 *	Get the Unicode form of the String object. If the object is not
 *	already a String object, it will be converted to one. If the String
 *	object does not have a Unicode rep, then one is create from the UTF
 *	string format.
 *
 * Results:
 *	Returns a pointer to the object's internal Unicode string.
 *
 * Side effects:
 *	Converts the object to have the String internal rep.
 *
 *----------------------------------------------------------------------
 */

Tcl_UniChar *
Tcl_GetUnicode(
    Tcl_Obj *objPtr)		/* The object to find the unicode string
				 * for. */
{
    return Tcl_GetUnicodeFromObj(objPtr, NULL);
}

/*
 *----------------------------------------------------------------------
 *
 * Tcl_GetUnicodeFromObj --
 *
 *	Get the Unicode form of the String object with length. If the object
 *	is not already a String object, it will be converted to one. If the
 *	String object does not have a Unicode rep, then one is create from the
 *	UTF string format.
 *
 * Results:
 *	Returns a pointer to the object's internal Unicode string.
 *
 * Side effects:
 *	Converts the object to have the String internal rep.
 *
 *----------------------------------------------------------------------
 */

Tcl_UniChar *
Tcl_GetUnicodeFromObj(
    Tcl_Obj *objPtr,		/* The object to find the unicode string
				 * for. */
    int *lengthPtr)		/* If non-NULL, the location where the string
				 * rep's unichar length should be stored. If
				 * NULL, no length is stored. */
{
    String *stringPtr;

    SetStringFromAny(NULL, objPtr);
    stringPtr = GET_STRING(objPtr);

    if (stringPtr->hasUnicode == 0) {
	FillUnicodeRep(objPtr);
	stringPtr = GET_STRING(objPtr);
    }

    if (lengthPtr != NULL) {
	*lengthPtr = stringPtr->numChars;
    }
    return stringPtr->unicode;
}

/*
 *----------------------------------------------------------------------
 *
 * Tcl_GetRange --
 *
 *	Create a Tcl Object that contains the chars between first and last of
 *	the object indicated by "objPtr". If the object is not already a
 *	String object, convert it to one. The first and last indices are
 *	assumed to be in the appropriate range.
 *
 * Results:
 *	Returns a new Tcl Object of the String type.
 *
 * Side effects:
 *	Changes the internal rep of "objPtr" to the String type.
 *
 *----------------------------------------------------------------------
 */

Tcl_Obj *
Tcl_GetRange(
    Tcl_Obj *objPtr,		/* The Tcl object to find the range of. */
    int first,			/* First index of the range. */
    int last)			/* Last index of the range. */
{
    Tcl_Obj *newObjPtr;		/* The Tcl object to find the range of. */
    String *stringPtr;

    /*
     * Optimize the case where we're really dealing with a bytearray object
     * without string representation; we don't need to convert to a string to
     * perform the substring operation.
     */

    if (TclIsPureByteArray(objPtr)) {
	unsigned char *bytes = Tcl_GetByteArrayFromObj(objPtr, NULL);

	return Tcl_NewByteArrayObj(bytes+first, last-first+1);
    }

    /*
     * OK, need to work with the object as a string.
     */

    SetStringFromAny(NULL, objPtr);
    stringPtr = GET_STRING(objPtr);

    if (stringPtr->hasUnicode == 0) {
	/*
	 * If numChars is unknown, compute it.
	 */

	if (stringPtr->numChars == (size_t)-1) {
	    TclNumUtfChars(stringPtr->numChars, objPtr->bytes, objPtr->length);
	}
	if (stringPtr->numChars == (size_t)objPtr->length) {
	    newObjPtr = Tcl_NewStringObj(objPtr->bytes + first, last-first+1);

	    /*
	     * Since we know the char length of the result, store it.
	     */

	    SetStringFromAny(NULL, newObjPtr);
	    stringPtr = GET_STRING(newObjPtr);
	    stringPtr->numChars = newObjPtr->length;
	    return newObjPtr;
	}
	FillUnicodeRep(objPtr);
	stringPtr = GET_STRING(objPtr);
    }

    return Tcl_NewUnicodeObj(stringPtr->unicode + first, last-first+1);
}

/*
 *----------------------------------------------------------------------
 *
 * Tcl_SetStringObj --
 *
 *	Modify an object to hold a string that is a copy of the bytes
 *	indicated by the byte pointer and length arguments.
 *
 * Results:
 *	None.
 *
 * Side effects:
 *	The object's string representation will be set to a copy of the
 *	"length" bytes starting at "bytes". If "length" is negative, use bytes
 *	up to the first NUL byte; i.e., assume "bytes" points to a C-style
 *	NUL-terminated string. The object's old string and internal
 *	representations are freed and the object's type is set NULL.
 *
 *----------------------------------------------------------------------
 */

void
Tcl_SetStringObj(
    Tcl_Obj *objPtr,		/* Object whose internal rep to init. */
    const char *bytes,		/* Points to the first of the length bytes
				 * used to initialize the object. */
    size_t length)		/* The number of bytes to copy from "bytes"
				 * when initializing the object. If (size_t)-1,
				 * use bytes up to the first NUL byte.*/
{
    if (Tcl_IsShared(objPtr)) {
	Tcl_Panic("%s called with shared object", "Tcl_SetStringObj");
    }

    /*
     * Set the type to NULL and free any internal rep for the old type.
     */

    TclFreeIntRep(objPtr);

    /*
     * Free any old string rep, then set the string rep to a copy of the
     * length bytes starting at "bytes".
     */

    TclInvalidateStringRep(objPtr);
    if (length == (size_t)-1) {
	length = (bytes? strlen(bytes) : 0);
    }
    TclInitStringRep(objPtr, bytes, length);
}

/*
 *----------------------------------------------------------------------
 *
 * Tcl_SetObjLength --
 *
 *	This function changes the length of the string representation of an
 *	object.
 *
 * Results:
 *	None.
 *
 * Side effects:
 *	If the size of objPtr's string representation is greater than length,
 *	then it is reduced to length and a new terminating null byte is stored
 *	in the strength. If the length of the string representation is greater
 *	than length, the storage space is reallocated to the given length; a
 *	null byte is stored at the end, but other bytes past the end of the
 *	original string representation are undefined. The object's internal
 *	representation is changed to "expendable string".
 *
 *----------------------------------------------------------------------
 */

void
Tcl_SetObjLength(
    Tcl_Obj *objPtr,		/* Pointer to object. This object must not
				 * currently be shared. */
    size_t length)		/* Number of bytes desired for string
				 * representation of object, not including
				 * terminating null byte. */
{
    String *stringPtr;

    if (Tcl_IsShared(objPtr)) {
	Tcl_Panic("%s called with shared object", "Tcl_SetObjLength");
    }

    if (objPtr->bytes && objPtr->length == length) {
	return;
    }

    SetStringFromAny(NULL, objPtr);
    stringPtr = GET_STRING(objPtr);

    if (objPtr->bytes != NULL) {
	/*
	 * Change length of an existing string rep.
	 */
	if (length > stringPtr->allocated) {
	    /*
	     * Need to enlarge the buffer.
	     */
	    if (objPtr->bytes == &tclEmptyString) {
		objPtr->bytes = ckalloc(length + 1);
	    } else {
		objPtr->bytes = ckrealloc(objPtr->bytes, length + 1);
	    }
	    stringPtr->allocated = length;
	}

	objPtr->length = length;
	objPtr->bytes[length] = 0;

	/*
	 * Invalidate the unicode data.
	 */

	stringPtr->numChars = (size_t)-1;
	stringPtr->hasUnicode = 0;
    } else {
	/*
	 * Changing length of pure unicode string.
	 */

	stringCheckLimits(length);
	if ((size_t)length > stringPtr->maxChars) {
	    stringPtr = stringRealloc(stringPtr, length);
	    SET_STRING(objPtr, stringPtr);
	    stringPtr->maxChars = length;
	}

	/*
	 * Mark the new end of the unicode string
	 */

	stringPtr->numChars = length;
	stringPtr->unicode[length] = 0;
	stringPtr->hasUnicode = 1;

	/*
	 * Can only get here when objPtr->bytes == NULL. No need to invalidate
	 * the string rep.
	 */
    }
}

/*
 *----------------------------------------------------------------------
 *
 * Tcl_AttemptSetObjLength --
 *
 *	This function changes the length of the string representation of an
 *	object. It uses the attempt* (non-panic'ing) memory allocators.
 *
 * Results:
 *	1 if the requested memory was allocated, 0 otherwise.
 *
 * Side effects:
 *	If the size of objPtr's string representation is greater than length,
 *	then it is reduced to length and a new terminating null byte is stored
 *	in the strength. If the length of the string representation is greater
 *	than length, the storage space is reallocated to the given length; a
 *	null byte is stored at the end, but other bytes past the end of the
 *	original string representation are undefined. The object's internal
 *	representation is changed to "expendable string".
 *
 *----------------------------------------------------------------------
 */

int
Tcl_AttemptSetObjLength(
    Tcl_Obj *objPtr,		/* Pointer to object. This object must not
				 * currently be shared. */
    size_t length)		/* Number of bytes desired for string
				 * representation of object, not including
				 * terminating null byte. */
{
    String *stringPtr;

    if (Tcl_IsShared(objPtr)) {
	Tcl_Panic("%s called with shared object", "Tcl_AttemptSetObjLength");
    }
    if (objPtr->bytes && objPtr->length == length) {
	return 1;
    }

    SetStringFromAny(NULL, objPtr);
    stringPtr = GET_STRING(objPtr);

    if (objPtr->bytes != NULL) {
	/*
	 * Change length of an existing string rep.
	 */
	if (length > stringPtr->allocated) {
	    /*
	     * Need to enlarge the buffer.
	     */

	    char *newBytes;

	    if (objPtr->bytes == &tclEmptyString) {
		newBytes = attemptckalloc(length + 1);
	    } else {
		newBytes = attemptckrealloc(objPtr->bytes, length + 1);
	    }
	    if (newBytes == NULL) {
		return 0;
	    }
	    objPtr->bytes = newBytes;
	    stringPtr->allocated = length;
	}

	objPtr->length = length;
	objPtr->bytes[length] = 0;

	/*
	 * Invalidate the unicode data.
	 */

	stringPtr->numChars = (size_t)-1;
	stringPtr->hasUnicode = 0;
    } else {
	/*
	 * Changing length of pure unicode string.
	 */

	if (length > STRING_MAXCHARS) {
	    return 0;
	}
	if (length > stringPtr->maxChars) {
	    stringPtr = stringAttemptRealloc(stringPtr, length);
	    if (stringPtr == NULL) {
		return 0;
	    }
	    SET_STRING(objPtr, stringPtr);
	    stringPtr->maxChars = length;
	}

	/*
	 * Mark the new end of the unicode string.
	 */

	stringPtr->unicode[length] = 0;
	stringPtr->numChars = length;
	stringPtr->hasUnicode = 1;

	/*
	 * Can only get here when objPtr->bytes == NULL. No need to invalidate
	 * the string rep.
	 */
    }
    return 1;
}

/*
 *---------------------------------------------------------------------------
 *
 * Tcl_SetUnicodeObj --
 *
 *	Modify an object to hold the Unicode string indicated by "unicode".
 *
 * Results:
 *	None.
 *
 * Side effects:
 *	Memory allocated for new "String" internal rep.
 *
 *---------------------------------------------------------------------------
 */

void
Tcl_SetUnicodeObj(
    Tcl_Obj *objPtr,		/* The object to set the string of. */
    const Tcl_UniChar *unicode,	/* The unicode string used to initialize the
				 * object. */
    size_t numChars)		/* Number of characters in the unicode
				 * string. */
{
    if (Tcl_IsShared(objPtr)) {
	Tcl_Panic("%s called with shared object", "Tcl_SetUnicodeObj");
    }
    TclFreeIntRep(objPtr);
    SetUnicodeObj(objPtr, unicode, numChars);
}

static size_t
UnicodeLength(
    const Tcl_UniChar *unicode)
{
    size_t numChars = 0;

    if (unicode) {
	while (numChars != (size_t)-1 && unicode[numChars] != 0) {
	    numChars++;
	}
    }
    stringCheckLimits(numChars);
    return numChars;
}

static void
SetUnicodeObj(
    Tcl_Obj *objPtr,		/* The object to set the string of. */
    const Tcl_UniChar *unicode,	/* The unicode string used to initialize the
				 * object. */
    size_t numChars)		/* Number of characters in the unicode
				 * string. */
{
    String *stringPtr;

    if (numChars == (size_t)-1) {
	numChars = UnicodeLength(unicode);
    }

    /*
     * Allocate enough space for the String structure + Unicode string.
     */

    stringCheckLimits(numChars);
    stringPtr = stringAlloc(numChars);
    SET_STRING(objPtr, stringPtr);
    objPtr->typePtr = &tclStringType;

    stringPtr->maxChars = numChars;
    memcpy(stringPtr->unicode, unicode, numChars * sizeof(Tcl_UniChar));
    stringPtr->unicode[numChars] = 0;
    stringPtr->numChars = numChars;
    stringPtr->hasUnicode = 1;

    TclInvalidateStringRep(objPtr);
    stringPtr->allocated = 0;
}

/*
 *----------------------------------------------------------------------
 *
 * Tcl_AppendLimitedToObj --
 *
 *	This function appends a limited number of bytes from a sequence of
 *	bytes to an object, marking any limitation with an ellipsis.
 *
 * Results:
 *	None.
 *
 * Side effects:
 *	The bytes at *bytes are appended to the string representation of
 *	objPtr.
 *
 *----------------------------------------------------------------------
 */

void
Tcl_AppendLimitedToObj(
    Tcl_Obj *objPtr,		/* Points to the object to append to. */
    const char *bytes,		/* Points to the bytes to append to the
				 * object. */
    size_t length,		/* The number of bytes available to be
				 * appended from "bytes". If (size_t)-1, then
				 * all bytes up to a NUL byte are available. */
    size_t limit,		/* The maximum number of bytes to append to
				 * the object. */
    const char *ellipsis)	/* Ellipsis marker string, appended to the
				 * object to indicate not all available bytes
				 * at "bytes" were appended. */
{
    String *stringPtr;
    size_t toCopy = 0;

    if (Tcl_IsShared(objPtr)) {
	Tcl_Panic("%s called with shared object", "Tcl_AppendLimitedToObj");
    }

    if (length == (size_t)-1) {
	length = (bytes ? strlen(bytes) : 0);
    }
    if (length == 0) {
	return;
    }

    if (length <= limit) {
	toCopy = length;
    } else {
	if (ellipsis == NULL) {
	    ellipsis = "...";
	}
	toCopy = (bytes == NULL) ? limit
		: (size_t)(Tcl_UtfPrev(bytes+limit+1-strlen(ellipsis), bytes) - bytes);
    }

    /*
     * If objPtr has a valid Unicode rep, then append the Unicode conversion
     * of "bytes" to the objPtr's Unicode rep, otherwise append "bytes" to
     * objPtr's string rep.
     */

    SetStringFromAny(NULL, objPtr);
    stringPtr = GET_STRING(objPtr);

    if (stringPtr->hasUnicode && (stringPtr->numChars+1) > 1) {
	AppendUtfToUnicodeRep(objPtr, bytes, toCopy);
    } else {
	AppendUtfToUtfRep(objPtr, bytes, toCopy);
    }

    if (length <= limit) {
	return;
    }

    stringPtr = GET_STRING(objPtr);
    if (stringPtr->hasUnicode && (stringPtr->numChars+1) > 1) {
	AppendUtfToUnicodeRep(objPtr, ellipsis, strlen(ellipsis));
    } else {
	AppendUtfToUtfRep(objPtr, ellipsis, strlen(ellipsis));
    }
}

/*
 *----------------------------------------------------------------------
 *
 * Tcl_AppendToObj --
 *
 *	This function appends a sequence of bytes to an object.
 *
 * Results:
 *	None.
 *
 * Side effects:
 *	The bytes at *bytes are appended to the string representation of
 *	objPtr.
 *
 *----------------------------------------------------------------------
 */

void
Tcl_AppendToObj(
    Tcl_Obj *objPtr,		/* Points to the object to append to. */
    const char *bytes,		/* Points to the bytes to append to the
				 * object. */
    size_t length)		/* The number of bytes to append from "bytes".
				 * If (size_t)-1, then append all bytes up to NUL
				 * byte. */
{
    Tcl_AppendLimitedToObj(objPtr, bytes, length, (size_t)-1, NULL);
}

/*
 *----------------------------------------------------------------------
 *
 * Tcl_AppendUnicodeToObj --
 *
 *	This function appends a Unicode string to an object in the most
 *	efficient manner possible. Length must be >= 0.
 *
 * Results:
 *	None.
 *
 * Side effects:
 *	Invalidates the string rep and creates a new Unicode string.
 *
 *----------------------------------------------------------------------
 */

void
Tcl_AppendUnicodeToObj(
    Tcl_Obj *objPtr,		/* Points to the object to append to. */
    const Tcl_UniChar *unicode,	/* The unicode string to append to the
				 * object. */
    size_t length)		/* Number of chars in "unicode". */
{
    String *stringPtr;

    if (Tcl_IsShared(objPtr)) {
	Tcl_Panic("%s called with shared object", "Tcl_AppendUnicodeToObj");
    }

    if (length == 0) {
	return;
    }

    SetStringFromAny(NULL, objPtr);
    stringPtr = GET_STRING(objPtr);

    /*
     * If objPtr has a valid Unicode rep, then append the "unicode" to the
     * objPtr's Unicode rep, otherwise the UTF conversion of "unicode" to
     * objPtr's string rep.
     */

    if (stringPtr->hasUnicode) {
	AppendUnicodeToUnicodeRep(objPtr, unicode, length);
    } else {
	AppendUnicodeToUtfRep(objPtr, unicode, length);
    }
}

/*
 *----------------------------------------------------------------------
 *
 * Tcl_AppendObjToObj --
 *
 *	This function appends the string rep of one object to another.
 *	"objPtr" cannot be a shared object.
 *
 * Results:
 *	None.
 *
 * Side effects:
 *	The string rep of appendObjPtr is appended to the string
 *	representation of objPtr.
 *	IMPORTANT: This routine does not and MUST NOT shimmer appendObjPtr.
 *	Callers are counting on that.
 *
 *----------------------------------------------------------------------
 */

void
Tcl_AppendObjToObj(
    Tcl_Obj *objPtr,		/* Points to the object to append to. */
    Tcl_Obj *appendObjPtr)	/* Object to append. */
{
    String *stringPtr;
    int length, numChars;
    size_t appendNumChars = (size_t)-1;
    const char *bytes;

    /*
     * Special case: second object is standard-empty is fast case. We know
     * that appending nothing to anything leaves that starting anything...
     */

    if (appendObjPtr->bytes == &tclEmptyString) {
	return;
    }

    /*
     * Handle append of one bytearray object to another as a special case.
     * Note that we only do this when the objects don't have string reps; if
     * it did, then appending the byte arrays together could well lose
     * information; this is a special-case optimization only.
     */

    if ((TclIsPureByteArray(objPtr) || objPtr->bytes == &tclEmptyString)
	    && TclIsPureByteArray(appendObjPtr)) {

	/*
	 * You might expect the code here to be
	 *
	 *  bytes = Tcl_GetByteArrayFromObj(appendObjPtr, &length);
	 *  TclAppendBytesToByteArray(objPtr, bytes, length);
	 *
	 * and essentially all of the time that would be fine.  However,
	 * it would run into trouble in the case where objPtr and
	 * appendObjPtr point to the same thing.  That may never be a
	 * good idea.  It seems to violate Copy On Write, and we don't
	 * have any tests for the situation, since making any Tcl commands
	 * that call Tcl_AppendObjToObj() do that appears impossible
	 * (They honor Copy On Write!).  For the sake of extensions that
	 * go off into that realm, though, here's a more complex approach
	 * that can handle all the cases.
	 */

	/* Get lengths */
	int lengthSrc;

	(void) Tcl_GetByteArrayFromObj(objPtr, &length);
	(void) Tcl_GetByteArrayFromObj(appendObjPtr, &lengthSrc);

	/* Grow buffer enough for the append */
	TclAppendBytesToByteArray(objPtr, NULL, lengthSrc);

	/* Reset objPtr back to the original value */
	Tcl_SetByteArrayLength(objPtr, length);

	/*
	 * Now do the append knowing that buffer growth cannot cause
	 * any trouble.
	 */

	TclAppendBytesToByteArray(objPtr,
		Tcl_GetByteArrayFromObj(appendObjPtr, NULL), lengthSrc);
	return;
    }

    /*
     * Must append as strings.
     */

    SetStringFromAny(NULL, objPtr);
    stringPtr = GET_STRING(objPtr);

    /*
     * If objPtr has a valid Unicode rep, then get a Unicode string from
     * appendObjPtr and append it.
     */

    if (stringPtr->hasUnicode) {
	/*
	 * If appendObjPtr is not of the "String" type, don't convert it.
	 */

	if (appendObjPtr->typePtr == &tclStringType) {
	    Tcl_UniChar *unicode =
		    Tcl_GetUnicodeFromObj(appendObjPtr, &numChars);

	    AppendUnicodeToUnicodeRep(objPtr, unicode, numChars);
	} else {
	    bytes = TclGetStringFromObj(appendObjPtr, &length);
	    AppendUtfToUnicodeRep(objPtr, bytes, length);
	}
	return;
    }

    /*
     * Append to objPtr's UTF string rep. If we know the number of characters
     * in both objects before appending, then set the combined number of
     * characters in the final (appended-to) object.
     */

    bytes = TclGetStringFromObj(appendObjPtr, &length);

    numChars = stringPtr->numChars;
    if ((numChars >= 0) && (appendObjPtr->typePtr == &tclStringType)) {
	String *appendStringPtr = GET_STRING(appendObjPtr);
	appendNumChars = appendStringPtr->numChars;
    }

    AppendUtfToUtfRep(objPtr, bytes, length);

    if (numChars >= 0 && appendNumChars != (size_t)-1) {
	stringPtr->numChars = numChars + appendNumChars;
    }
}

/*
 *----------------------------------------------------------------------
 *
 * AppendUnicodeToUnicodeRep --
 *
 *	This function appends the contents of "unicode" to the Unicode rep of
 *	"objPtr". objPtr must already have a valid Unicode rep.
 *
 * Results:
 *	None.
 *
 * Side effects:
 *	objPtr's internal rep is reallocated.
 *
 *----------------------------------------------------------------------
 */

static void
AppendUnicodeToUnicodeRep(
    Tcl_Obj *objPtr,		/* Points to the object to append to. */
    const Tcl_UniChar *unicode,	/* String to append. */
    size_t appendNumChars)		/* Number of chars of "unicode" to append. */
{
    String *stringPtr;
    size_t numChars;

    if (appendNumChars == (size_t)-1) {
	appendNumChars = UnicodeLength(unicode);
    }
    if (appendNumChars == 0) {
	return;
    }

    SetStringFromAny(NULL, objPtr);
    stringPtr = GET_STRING(objPtr);

    /*
     * If not enough space has been allocated for the unicode rep, reallocate
     * the internal rep object with additional space. First try to double the
     * required allocation; if that fails, try a more modest increase. See the
     * "TCL STRING GROWTH ALGORITHM" comment at the top of this file for an
     * explanation of this growth algorithm.
     */

    numChars = stringPtr->numChars + appendNumChars;
    stringCheckLimits(numChars);

    if (numChars > stringPtr->maxChars) {
	size_t offset = (size_t)-1;

	/*
	 * Protect against case where unicode points into the existing
	 * stringPtr->unicode array. Force it to follow any relocations due to
	 * the reallocs below.
	 */

	if (unicode && unicode >= stringPtr->unicode
		&& unicode <= stringPtr->unicode + stringPtr->maxChars) {
	    offset = unicode - stringPtr->unicode;
	}

	GrowUnicodeBuffer(objPtr, numChars);
	stringPtr = GET_STRING(objPtr);

	/*
	 * Relocate unicode if needed; see above.
	 */

	if (offset != (size_t)-1) {
	    unicode = stringPtr->unicode + offset;
	}
    }

    /*
     * Copy the new string onto the end of the old string, then add the
     * trailing null.
     */

    if (unicode) {
	memmove(stringPtr->unicode + stringPtr->numChars, unicode,
		appendNumChars * sizeof(Tcl_UniChar));
    }
    stringPtr->unicode[numChars] = 0;
    stringPtr->numChars = numChars;
    stringPtr->allocated = 0;

    TclInvalidateStringRep(objPtr);
}

/*
 *----------------------------------------------------------------------
 *
 * AppendUnicodeToUtfRep --
 *
 *	This function converts the contents of "unicode" to UTF and appends
 *	the UTF to the string rep of "objPtr".
 *
 * Results:
 *	None.
 *
 * Side effects:
 *	objPtr's internal rep is reallocated.
 *
 *----------------------------------------------------------------------
 */

static void
AppendUnicodeToUtfRep(
    Tcl_Obj *objPtr,		/* Points to the object to append to. */
    const Tcl_UniChar *unicode,	/* String to convert to UTF. */
    size_t numChars)		/* Number of chars of "unicode" to convert. */
{
    String *stringPtr = GET_STRING(objPtr);

    numChars = ExtendStringRepWithUnicode(objPtr, unicode, numChars);

    if (stringPtr->numChars != (size_t)-1) {
	stringPtr->numChars += numChars;
    }
}

/*
 *----------------------------------------------------------------------
 *
 * AppendUtfToUnicodeRep --
 *
 *	This function converts the contents of "bytes" to Unicode and appends
 *	the Unicode to the Unicode rep of "objPtr". objPtr must already have a
 *	valid Unicode rep. numBytes must be non-negative.
 *
 * Results:
 *	None.
 *
 * Side effects:
 *	objPtr's internal rep is reallocated.
 *
 *----------------------------------------------------------------------
 */

static void
AppendUtfToUnicodeRep(
    Tcl_Obj *objPtr,		/* Points to the object to append to. */
    const char *bytes,		/* String to convert to Unicode. */
    size_t numBytes)		/* Number of bytes of "bytes" to convert. */
{
    String *stringPtr;

    if (numBytes == 0) {
	return;
    }

    ExtendUnicodeRepWithString(objPtr, bytes, numBytes, -1);
    TclInvalidateStringRep(objPtr);
    stringPtr = GET_STRING(objPtr);
    stringPtr->allocated = 0;
}

/*
 *----------------------------------------------------------------------
 *
 * AppendUtfToUtfRep --
 *
 *	This function appends "numBytes" bytes of "bytes" to the UTF string
 *	rep of "objPtr". objPtr must already have a valid String rep.
 *	numBytes must be non-negative.
 *
 * Results:
 *	None.
 *
 * Side effects:
 *	objPtr's internal rep is reallocated.
 *
 *----------------------------------------------------------------------
 */

static void
AppendUtfToUtfRep(
    Tcl_Obj *objPtr,		/* Points to the object to append to. */
    const char *bytes,		/* String to append. */
    size_t numBytes)		/* Number of bytes of "bytes" to append. */
{
    String *stringPtr;
    size_t newLength, oldLength;

    if (numBytes == 0) {
	return;
    }

    /*
     * Copy the new string onto the end of the old string, then add the
     * trailing null.
     */

    if (objPtr->bytes == NULL) {
	objPtr->length = 0;
    }
    oldLength = objPtr->length;
    newLength = numBytes + oldLength;

    stringPtr = GET_STRING(objPtr);
    if (newLength > stringPtr->allocated) {
	size_t offset = (size_t)-1;

	/*
	 * Protect against case where unicode points into the existing
	 * stringPtr->unicode array. Force it to follow any relocations due to
	 * the reallocs below.
	 */

	if (bytes && bytes >= objPtr->bytes
		&& bytes <= objPtr->bytes + objPtr->length) {
	    offset = bytes - objPtr->bytes;
	}

	/*
	 * TODO: consider passing flag=1: no overalloc on first append. This
	 * would make test stringObj-8.1 fail.
	 */

	GrowStringBuffer(objPtr, newLength, 0);

	/*
	 * Relocate bytes if needed; see above.
	 */

	if (offset != (size_t)-1) {
	    bytes = objPtr->bytes + offset;
	}
    }

    /*
     * Invalidate the unicode data.
     */

    stringPtr->numChars = (size_t)-1;
    stringPtr->hasUnicode = 0;

    if (bytes) {
	memmove(objPtr->bytes + oldLength, bytes, numBytes);
    }
    objPtr->bytes[newLength] = 0;
    objPtr->length = newLength;
}

/*
 *----------------------------------------------------------------------
 *
 * Tcl_AppendStringsToObjVA --
 *
 *	This function appends one or more null-terminated strings to an
 *	object.
 *
 * Results:
 *	None.
 *
 * Side effects:
 *	The contents of all the string arguments are appended to the string
 *	representation of objPtr.
 *
 *----------------------------------------------------------------------
 */

void
Tcl_AppendStringsToObjVA(
    Tcl_Obj *objPtr,		/* Points to the object to append to. */
    va_list argList)		/* Variable argument list. */
{
    if (Tcl_IsShared(objPtr)) {
	Tcl_Panic("%s called with shared object", "Tcl_AppendStringsToObj");
    }

    while (1) {
	const char *bytes = va_arg(argList, char *);

	if (bytes == NULL) {
	    break;
	}
	Tcl_AppendToObj(objPtr, bytes, -1);
    }
}

/*
 *----------------------------------------------------------------------
 *
 * Tcl_AppendStringsToObj --
 *
 *	This function appends one or more null-terminated strings to an
 *	object.
 *
 * Results:
 *	None.
 *
 * Side effects:
 *	The contents of all the string arguments are appended to the string
 *	representation of objPtr.
 *
 *----------------------------------------------------------------------
 */

void
Tcl_AppendStringsToObj(
    Tcl_Obj *objPtr,
    ...)
{
    va_list argList;

    va_start(argList, objPtr);
    Tcl_AppendStringsToObjVA(objPtr, argList);
    va_end(argList);
}

/*
 *----------------------------------------------------------------------
 *
 * Tcl_AppendFormatToObj --
 *
 *	This function appends a list of Tcl_Obj's to a Tcl_Obj according to
 *	the formatting instructions embedded in the format string. The
 *	formatting instructions are inspired by sprintf(). Returns TCL_OK when
 *	successful. If there's an error in the arguments, TCL_ERROR is
 *	returned, and an error message is written to the interp, if non-NULL.
 *
 * Results:
 *	A standard Tcl result.
 *
 * Side effects:
 *	None.
 *
 *----------------------------------------------------------------------
 */

int
Tcl_AppendFormatToObj(
    Tcl_Interp *interp,
    Tcl_Obj *appendObj,
    const char *format,
    int objc,
    Tcl_Obj *const objv[])
{
    const char *span = format, *msg, *errCode;
    int numBytes = 0, objIndex = 0, gotXpg = 0, gotSequential = 0;
    int originalLength, limit;
    static const char *mixedXPG =
	    "cannot mix \"%\" and \"%n$\" conversion specifiers";
    static const char *const badIndex[2] = {
	"not enough arguments for all format specifiers",
	"\"%n$\" argument index out of range"
    };
    static const char *overflow = "max size for a Tcl value exceeded";

    if (Tcl_IsShared(appendObj)) {
	Tcl_Panic("%s called with shared object", "Tcl_AppendFormatToObj");
    }
    TclGetStringFromObj(appendObj, &originalLength);
    limit = INT_MAX - originalLength;

    /*
     * Format string is NUL-terminated.
     */

    while (*format != '\0') {
	char *end;
	int gotMinus = 0, gotHash = 0, gotZero = 0, gotSpace = 0, gotPlus = 0;
	int width, gotPrecision, precision, sawFlag, useShort = 0, useBig = 0;
#ifndef TCL_WIDE_INT_IS_LONG
	int useWide = 0;
#endif
	int newXpg, numChars, allocSegment = 0, segmentLimit, segmentNumBytes;
	Tcl_Obj *segment;
	Tcl_UniChar ch;
	int step = TclUtfToUniChar(format, &ch);

	format += step;
	if (ch != '%') {
	    numBytes += step;
	    continue;
	}
	if (numBytes) {
	    if (numBytes > limit) {
		msg = overflow;
		errCode = "OVERFLOW";
		goto errorMsg;
	    }
	    Tcl_AppendToObj(appendObj, span, numBytes);
	    limit -= numBytes;
	    numBytes = 0;
	}

	/*
	 * Saw a % : process the format specifier.
	 *
	 * Step 0. Handle special case of escaped format marker (i.e., %%).
	 */

	step = TclUtfToUniChar(format, &ch);
	if (ch == '%') {
	    span = format;
	    numBytes = step;
	    format += step;
	    continue;
	}

	/*
	 * Step 1. XPG3 position specifier
	 */

	newXpg = 0;
	if (isdigit(UCHAR(ch))) {
	    int position = strtoul(format, &end, 10);

	    if (*end == '$') {
		newXpg = 1;
		objIndex = position - 1;
		format = end + 1;
		step = TclUtfToUniChar(format, &ch);
	    }
	}
	if (newXpg) {
	    if (gotSequential) {
		msg = mixedXPG;
		errCode = "MIXEDSPECTYPES";
		goto errorMsg;
	    }
	    gotXpg = 1;
	} else {
	    if (gotXpg) {
		msg = mixedXPG;
		errCode = "MIXEDSPECTYPES";
		goto errorMsg;
	    }
	    gotSequential = 1;
	}
	if ((objIndex < 0) || (objIndex >= objc)) {
	    msg = badIndex[gotXpg];
	    errCode = gotXpg ? "INDEXRANGE" : "FIELDVARMISMATCH";
	    goto errorMsg;
	}

	/*
	 * Step 2. Set of flags.
	 */

	sawFlag = 1;
	do {
	    switch (ch) {
	    case '-':
		gotMinus = 1;
		break;
	    case '#':
		gotHash = 1;
		break;
	    case '0':
		gotZero = 1;
		break;
	    case ' ':
		gotSpace = 1;
		break;
	    case '+':
		gotPlus = 1;
		break;
	    default:
		sawFlag = 0;
	    }
	    if (sawFlag) {
		format += step;
		step = TclUtfToUniChar(format, &ch);
	    }
	} while (sawFlag);

	/*
	 * Step 3. Minimum field width.
	 */

	width = 0;
	if (isdigit(UCHAR(ch))) {
	    width = strtoul(format, &end, 10);
	    format = end;
	    step = TclUtfToUniChar(format, &ch);
	} else if (ch == '*') {
	    if (objIndex >= objc - 1) {
		msg = badIndex[gotXpg];
		errCode = gotXpg ? "INDEXRANGE" : "FIELDVARMISMATCH";
		goto errorMsg;
	    }
	    if (TclGetIntFromObj(interp, objv[objIndex], &width) != TCL_OK) {
		goto error;
	    }
	    if (width < 0) {
		width = -width;
		gotMinus = 1;
	    }
	    objIndex++;
	    format += step;
	    step = TclUtfToUniChar(format, &ch);
	}
	if (width > limit) {
	    msg = overflow;
	    errCode = "OVERFLOW";
	    goto errorMsg;
	}

	/*
	 * Step 4. Precision.
	 */

	gotPrecision = precision = 0;
	if (ch == '.') {
	    gotPrecision = 1;
	    format += step;
	    step = TclUtfToUniChar(format, &ch);
	}
	if (isdigit(UCHAR(ch))) {
	    precision = strtoul(format, &end, 10);
	    format = end;
	    step = TclUtfToUniChar(format, &ch);
	} else if (ch == '*') {
	    if (objIndex >= objc - 1) {
		msg = badIndex[gotXpg];
		errCode = gotXpg ? "INDEXRANGE" : "FIELDVARMISMATCH";
		goto errorMsg;
	    }
	    if (TclGetIntFromObj(interp, objv[objIndex], &precision)
		    != TCL_OK) {
		goto error;
	    }

	    /*
	     * TODO: Check this truncation logic.
	     */

	    if (precision < 0) {
		precision = 0;
	    }
	    objIndex++;
	    format += step;
	    step = TclUtfToUniChar(format, &ch);
	}

	/*
	 * Step 5. Length modifier.
	 */

	if (ch == 'h') {
	    useShort = 1;
	    format += step;
	    step = TclUtfToUniChar(format, &ch);
	} else if (ch == 'l') {
	    format += step;
	    step = TclUtfToUniChar(format, &ch);
	    if (ch == 'l') {
		useBig = 1;
		format += step;
		step = TclUtfToUniChar(format, &ch);
#ifndef TCL_WIDE_INT_IS_LONG
	    } else {
		useWide = 1;
#endif
	    }
	} else if (ch == 'I') {
	    if ((format[1] == '6') && (format[2] == '4')) {
		format += (step + 2);
		step = Tcl_UtfToUniChar(format, &ch);
#ifndef TCL_WIDE_INT_IS_LONG
		useWide = 1;
#endif
	    } else if ((format[1] == '3') && (format[2] == '2')) {
		format += (step + 2);
		step = Tcl_UtfToUniChar(format, &ch);
	    } else {
		format += step;
		step = Tcl_UtfToUniChar(format, &ch);
	    }
	} else if ((ch == 't') || (ch == 'z')) {
	    format += step;
	    step = Tcl_UtfToUniChar(format, &ch);
#ifndef TCL_WIDE_INT_IS_LONG
	    if (sizeof(size_t) > sizeof(int)) {
		useWide = 1;
	    }
#endif
	} else if ((ch == 'q') ||(ch == 'j')) {
	    format += step;
	    step = Tcl_UtfToUniChar(format, &ch);
#ifndef TCL_WIDE_INT_IS_LONG
	    useWide = 1;
#endif
	}

	format += step;
	span = format;

	/*
	 * Step 6. The actual conversion character.
	 */

	segment = objv[objIndex];
	numChars = -1;
	if (ch == 'i') {
	    ch = 'd';
	}
	switch (ch) {
	case '\0':
	    msg = "format string ended in middle of field specifier";
	    errCode = "INCOMPLETE";
	    goto errorMsg;
	case 's':
	    if (gotPrecision) {
		numChars = Tcl_GetCharLength(segment);
		if (precision < numChars) {
		    segment = Tcl_GetRange(segment, 0, precision - 1);
		    numChars = precision;
		    Tcl_IncrRefCount(segment);
		    allocSegment = 1;
		}
	    }
	    break;
	case 'c': {
	    char buf[TCL_UTF_MAX];
	    int code, length;

	    if (TclGetIntFromObj(interp, segment, &code) != TCL_OK) {
		goto error;
	    }
	    length = Tcl_UniCharToUtf(code, buf);
	    segment = Tcl_NewStringObj(buf, length);
	    Tcl_IncrRefCount(segment);
	    allocSegment = 1;
	    break;
	}

	case 'u':
	    if (useBig) {
		msg = "unsigned bignum format is invalid";
		errCode = "BADUNSIGNED";
		goto errorMsg;
	    }
	case 'd':
	case 'o':
	case 'p':
	case 'x':
	case 'X':
	case 'b': {
	    short s = 0;	/* Silence compiler warning; only defined and
				 * used when useShort is true. */
	    long l;
	    Tcl_WideInt w;
	    mp_int big;
	    int toAppend, isNegative = 0;

#ifndef TCL_WIDE_INT_IS_LONG
	    if (ch == 'p') {
		useWide = 1;
	    }
#endif
	    if (useBig) {
		if (Tcl_GetBignumFromObj(interp, segment, &big) != TCL_OK) {
		    goto error;
		}
		isNegative = (mp_cmp_d(&big, 0) == MP_LT);
#ifndef TCL_WIDE_INT_IS_LONG
	    } else if (useWide) {
		if (Tcl_GetWideIntFromObj(NULL, segment, &w) != TCL_OK) {
		    Tcl_Obj *objPtr;

		    if (Tcl_GetBignumFromObj(interp,segment,&big) != TCL_OK) {
			goto error;
		    }
		    mp_mod_2d(&big, (int) CHAR_BIT*sizeof(Tcl_WideInt), &big);
		    objPtr = Tcl_NewBignumObj(&big);
		    Tcl_IncrRefCount(objPtr);
		    Tcl_GetWideIntFromObj(NULL, objPtr, &w);
		    Tcl_DecrRefCount(objPtr);
		}
		isNegative = (w < (Tcl_WideInt) 0);
#endif
	    } else if (TclGetLongFromObj(NULL, segment, &l) != TCL_OK) {
		if (Tcl_GetWideIntFromObj(NULL, segment, &w) != TCL_OK) {
		    Tcl_Obj *objPtr;

		    if (Tcl_GetBignumFromObj(interp,segment,&big) != TCL_OK) {
			goto error;
		    }
		    mp_mod_2d(&big, (int) CHAR_BIT * sizeof(long), &big);
		    objPtr = Tcl_NewBignumObj(&big);
		    Tcl_IncrRefCount(objPtr);
		    TclGetLongFromObj(NULL, objPtr, &l);
		    Tcl_DecrRefCount(objPtr);
		} else {
		    l = Tcl_WideAsLong(w);
		}
		if (useShort) {
		    s = (short) l;
		    isNegative = (s < (short) 0);
		} else {
		    isNegative = (l < (long) 0);
		}
	    } else if (useShort) {
		s = (short) l;
		isNegative = (s < (short) 0);
	    } else {
		isNegative = (l < (long) 0);
	    }

	    segment = Tcl_NewObj();
	    allocSegment = 1;
	    segmentLimit = INT_MAX;
	    Tcl_IncrRefCount(segment);

	    if ((isNegative || gotPlus || gotSpace) && (useBig || ch=='d')) {
		Tcl_AppendToObj(segment,
			(isNegative ? "-" : gotPlus ? "+" : " "), 1);
		segmentLimit -= 1;
	    }

	    if (gotHash || (ch == 'p')) {
		switch (ch) {
		case 'o':
		    Tcl_AppendToObj(segment, "0", 1);
		    segmentLimit -= 1;
		    precision--;
		    break;
		case 'p':
		case 'x':
		case 'X':
		    Tcl_AppendToObj(segment, "0x", 2);
		    segmentLimit -= 2;
		    break;
		case 'b':
		    Tcl_AppendToObj(segment, "0b", 2);
		    segmentLimit -= 2;
		    break;
		}
	    }

	    switch (ch) {
	    case 'd': {
		int length;
		Tcl_Obj *pure;
		const char *bytes;

		if (useShort) {
		    pure = Tcl_NewIntObj((int) s);
#ifndef TCL_WIDE_INT_IS_LONG
		} else if (useWide) {
		    pure = Tcl_NewWideIntObj(w);
#endif
		} else if (useBig) {
		    pure = Tcl_NewBignumObj(&big);
		} else {
		    pure = Tcl_NewLongObj(l);
		}
		Tcl_IncrRefCount(pure);
		bytes = TclGetStringFromObj(pure, &length);

		/*
		 * Already did the sign above.
		 */

		if (*bytes == '-') {
		    length--;
		    bytes++;
		}
		toAppend = length;

		/*
		 * Canonical decimal string reps for integers are composed
		 * entirely of one-byte encoded characters, so "length" is the
		 * number of chars.
		 */

		if (gotPrecision) {
		    if (length < precision) {
			segmentLimit -= precision - length;
		    }
		    while (length < precision) {
			Tcl_AppendToObj(segment, "0", 1);
			length++;
		    }
		    gotZero = 0;
		}
		if (gotZero) {
		    length += Tcl_GetCharLength(segment);
		    if (length < width) {
			segmentLimit -= width - length;
		    }
		    while (length < width) {
			Tcl_AppendToObj(segment, "0", 1);
			length++;
		    }
		}
		if (toAppend > segmentLimit) {
		    msg = overflow;
		    errCode = "OVERFLOW";
		    goto errorMsg;
		}
		Tcl_AppendToObj(segment, bytes, toAppend);
		Tcl_DecrRefCount(pure);
		break;
	    }

	    case 'u':
	    case 'o':
	    case 'p':
	    case 'x':
	    case 'X':
	    case 'b': {
		Tcl_WideUInt bits = (Tcl_WideUInt) 0;
		Tcl_WideInt numDigits = (Tcl_WideInt) 0;
		int length, numBits = 4, base = 16, index = 0, shift = 0;
		Tcl_Obj *pure;
		char *bytes;

		if (ch == 'u') {
		    base = 10;
		} else if (ch == 'o') {
		    base = 8;
		    numBits = 3;
		} else if (ch == 'b') {
		    base = 2;
		    numBits = 1;
		}
		if (useShort) {
		    unsigned short us = (unsigned short) s;

		    bits = (Tcl_WideUInt) us;
		    while (us) {
			numDigits++;
			us /= base;
		    }
#ifndef TCL_WIDE_INT_IS_LONG
		} else if (useWide) {
		    Tcl_WideUInt uw = (Tcl_WideUInt) w;

		    bits = uw;
		    while (uw) {
			numDigits++;
			uw /= base;
		    }
#endif
		} else if (useBig && big.used) {
		    int leftover = (big.used * DIGIT_BIT) % numBits;
		    mp_digit mask = (~(mp_digit)0) << (DIGIT_BIT-leftover);

		    numDigits = 1 +
			    (((Tcl_WideInt) big.used * DIGIT_BIT) / numBits);
		    while ((mask & big.dp[big.used-1]) == 0) {
			numDigits--;
			mask >>= numBits;
		    }
		    if (numDigits > INT_MAX) {
			msg = overflow;
			errCode = "OVERFLOW";
			goto errorMsg;
		    }
		} else if (!useBig) {
		    unsigned long ul = (unsigned long) l;

		    bits = (Tcl_WideUInt) ul;
		    while (ul) {
			numDigits++;
			ul /= base;
		    }
		}

		/*
		 * Need to be sure zero becomes "0", not "".
		 */

		if ((numDigits == 0) && !((ch == 'o') && gotHash)) {
		    numDigits = 1;
		}
		pure = Tcl_NewObj();
		Tcl_SetObjLength(pure, (int) numDigits);
		bytes = TclGetString(pure);
		toAppend = length = (int) numDigits;
		while (numDigits--) {
		    int digitOffset;

		    if (useBig && big.used) {
			if (index < big.used && (size_t) shift <
				CHAR_BIT*sizeof(Tcl_WideUInt) - DIGIT_BIT) {
			    bits |= ((Tcl_WideUInt) big.dp[index++]) << shift;
			    shift += DIGIT_BIT;
			}
			shift -= numBits;
		    }
		    digitOffset = (int) (bits % base);
		    if (digitOffset > 9) {
			bytes[numDigits] = 'a' + digitOffset - 10;
		    } else {
			bytes[numDigits] = '0' + digitOffset;
		    }
		    bits /= base;
		}
		if (useBig) {
		    mp_clear(&big);
		}
		if (gotPrecision) {
		    if (length < precision) {
			segmentLimit -= precision - length;
		    }
		    while (length < precision) {
			Tcl_AppendToObj(segment, "0", 1);
			length++;
		    }
		    gotZero = 0;
		}
		if (gotZero) {
		    length += Tcl_GetCharLength(segment);
		    if (length < width) {
			segmentLimit -= width - length;
		    }
		    while (length < width) {
			Tcl_AppendToObj(segment, "0", 1);
			length++;
		    }
		}
		if (toAppend > segmentLimit) {
		    msg = overflow;
		    errCode = "OVERFLOW";
		    goto errorMsg;
		}
		Tcl_AppendObjToObj(segment, pure);
		Tcl_DecrRefCount(pure);
		break;
	    }

	    }
	    break;
	}

	case 'e':
	case 'E':
	case 'f':
	case 'g':
	case 'G': {
#define MAX_FLOAT_SIZE 320
	    char spec[2*TCL_INTEGER_SPACE + 9], *p = spec;
	    double d;
	    int length = MAX_FLOAT_SIZE;
	    char *bytes;

	    if (Tcl_GetDoubleFromObj(interp, segment, &d) != TCL_OK) {
		/* TODO: Figure out ACCEPT_NAN here */
		goto error;
	    }
	    *p++ = '%';
	    if (gotMinus) {
		*p++ = '-';
	    }
	    if (gotHash) {
		*p++ = '#';
	    }
	    if (gotZero) {
		*p++ = '0';
	    }
	    if (gotSpace) {
		*p++ = ' ';
	    }
	    if (gotPlus) {
		*p++ = '+';
	    }
	    if (width) {
		p += sprintf(p, "%d", width);
		if (width > length) {
		    length = width;
		}
	    }
	    if (gotPrecision) {
		*p++ = '.';
		p += sprintf(p, "%d", precision);
		if (precision > INT_MAX - length) {
		    msg = overflow;
		    errCode = "OVERFLOW";
		    goto errorMsg;
		}
		length += precision;
	    }

	    /*
	     * Don't pass length modifiers!
	     */

	    *p++ = (char) ch;
	    *p = '\0';

	    segment = Tcl_NewObj();
	    allocSegment = 1;
	    if (!Tcl_AttemptSetObjLength(segment, length)) {
		msg = overflow;
		errCode = "OVERFLOW";
		goto errorMsg;
	    }
	    bytes = TclGetString(segment);
	    if (!Tcl_AttemptSetObjLength(segment, sprintf(bytes, spec, d))) {
		msg = overflow;
		errCode = "OVERFLOW";
		goto errorMsg;
	    }
	    break;
	}
	default:
	    if (interp != NULL) {
		Tcl_SetObjResult(interp,
			Tcl_ObjPrintf("bad field specifier \"%c\"", ch));
		Tcl_SetErrorCode(interp, "TCL", "FORMAT", "BADTYPE", NULL);
	    }
	    goto error;
	}

	switch (ch) {
	case 'E':
	case 'G':
	case 'X': {
	    Tcl_SetObjLength(segment, Tcl_UtfToUpper(TclGetString(segment)));
	}
	}

	if (width>0 && numChars<0) {
	    numChars = Tcl_GetCharLength(segment);
	}
	if (!gotMinus && width>0) {
	    if (numChars < width) {
		limit -= width - numChars;
	    }
	    while (numChars < width) {
		Tcl_AppendToObj(appendObj, (gotZero ? "0" : " "), 1);
		numChars++;
	    }
	}

	TclGetStringFromObj(segment, &segmentNumBytes);
	if (segmentNumBytes > limit) {
	    if (allocSegment) {
		Tcl_DecrRefCount(segment);
	    }
	    msg = overflow;
	    errCode = "OVERFLOW";
	    goto errorMsg;
	}
	Tcl_AppendObjToObj(appendObj, segment);
	limit -= segmentNumBytes;
	if (allocSegment) {
	    Tcl_DecrRefCount(segment);
	}
	if (width > 0) {
	    if (numChars < width) {
		limit -= width-numChars;
	    }
	    while (numChars < width) {
		Tcl_AppendToObj(appendObj, (gotZero ? "0" : " "), 1);
		numChars++;
	    }
	}

	objIndex += gotSequential;
    }
    if (numBytes) {
	if (numBytes > limit) {
	    msg = overflow;
	    errCode = "OVERFLOW";
	    goto errorMsg;
	}
	Tcl_AppendToObj(appendObj, span, numBytes);
	limit -= numBytes;
	numBytes = 0;
    }

    return TCL_OK;

  errorMsg:
    if (interp != NULL) {
	Tcl_SetObjResult(interp, Tcl_NewStringObj(msg, -1));
	Tcl_SetErrorCode(interp, "TCL", "FORMAT", errCode, NULL);
    }
  error:
    Tcl_SetObjLength(appendObj, originalLength);
    return TCL_ERROR;
}

/*
 *---------------------------------------------------------------------------
 *
 * Tcl_Format--
 *
 * Results:
 *	A refcount zero Tcl_Obj.
 *
 * Side effects:
 *	None.
 *
 *---------------------------------------------------------------------------
 */

Tcl_Obj *
Tcl_Format(
    Tcl_Interp *interp,
    const char *format,
    int objc,
    Tcl_Obj *const objv[])
{
    int result;
    Tcl_Obj *objPtr = Tcl_NewObj();

    result = Tcl_AppendFormatToObj(interp, objPtr, format, objc, objv);
    if (result != TCL_OK) {
	Tcl_DecrRefCount(objPtr);
	return NULL;
    }
    return objPtr;
}

/*
 *---------------------------------------------------------------------------
 *
 * AppendPrintfToObjVA --
 *
 * Results:
 *
 * Side effects:
 *
 *---------------------------------------------------------------------------
 */

static void
AppendPrintfToObjVA(
    Tcl_Obj *objPtr,
    const char *format,
    va_list argList)
{
    int code, objc;
    Tcl_Obj **objv, *list = Tcl_NewObj();
    const char *p;

    p = format;
    Tcl_IncrRefCount(list);
    while (*p != '\0') {
	int size = 0, seekingConversion = 1, gotPrecision = 0;
	int lastNum = -1;

	if (*p++ != '%') {
	    continue;
	}
	if (*p == '%') {
	    p++;
	    continue;
	}
	do {
	    switch (*p) {
	    case '\0':
		seekingConversion = 0;
		break;
	    case 's': {
		const char *q, *end, *bytes = va_arg(argList, char *);
		seekingConversion = 0;

		/*
		 * The buffer to copy characters from starts at bytes and ends
		 * at either the first NUL byte, or after lastNum bytes, when
		 * caller has indicated a limit.
		 */

		end = bytes;
		while ((!gotPrecision || lastNum--) && (*end != '\0')) {
		    end++;
		}

		/*
		 * Within that buffer, we trim both ends if needed so that we
		 * copy only whole characters, and avoid copying any partial
		 * multi-byte characters.
		 */

		q = Tcl_UtfPrev(end, bytes);
		if (!Tcl_UtfCharComplete(q, (int)(end - q))) {
		    end = q;
		}

		q = bytes + TCL_UTF_MAX;
		while ((bytes < end) && (bytes < q)
			&& ((*bytes & 0xC0) == 0x80)) {
		    bytes++;
		}

		Tcl_ListObjAppendElement(NULL, list,
			Tcl_NewStringObj(bytes , (int)(end - bytes)));

		break;
	    }
	    case 'c':
	    case 'i':
	    case 'u':
	    case 'd':
	    case 'o':
	    case 'p':
	    case 'x':
	    case 'X':
		seekingConversion = 0;
		switch (size) {
		case -1:
		case 0:
		    Tcl_ListObjAppendElement(NULL, list, Tcl_NewLongObj(
			    (long) va_arg(argList, int)));
		    break;
		case 1:
		    Tcl_ListObjAppendElement(NULL, list, Tcl_NewLongObj(
			    va_arg(argList, long)));
		    break;
		case 2:
		    Tcl_ListObjAppendElement(NULL, list, Tcl_NewWideIntObj(
			    va_arg(argList, Tcl_WideInt)));
		    break;
		}
		break;
	    case 'e':
	    case 'E':
	    case 'f':
	    case 'g':
	    case 'G':
		Tcl_ListObjAppendElement(NULL, list, Tcl_NewDoubleObj(
			va_arg(argList, double)));
		seekingConversion = 0;
		break;
	    case '*':
		lastNum = (int) va_arg(argList, int);
		Tcl_ListObjAppendElement(NULL, list, Tcl_NewIntObj(lastNum));
		p++;
		break;
	    case '0': case '1': case '2': case '3': case '4':
	    case '5': case '6': case '7': case '8': case '9': {
		char *end;

		lastNum = (int) strtoul(p, &end, 10);
		p = end;
		break;
	    }
	    case '.':
		gotPrecision = 1;
		p++;
		break;
	    /* TODO: support for bignum arguments */
	    case 'l':
		++size;
		p++;
		break;
	    case 't':
	    case 'z':
		if (sizeof(size_t) == sizeof(Tcl_WideInt)) {
		    size = 2;
		}
		p++;
		break;
	    case 'j':
	    case 'q':
		size = 2;
		p++;
		break;
	    case 'I':
		if (p[1]=='6' && p[2]=='4') {
		    p += 2;
		    size = 2;
		} else if (p[1]=='3' && p[2]=='2') {
		    p += 2;
		} else if (sizeof(size_t) == sizeof(Tcl_WideInt)) {
		    size = 2;
		}
		p++;
		break;
	    case 'h':
		size = -1;
	    default:
		p++;
	    }
	} while (seekingConversion);
    }
    TclListObjGetElements(NULL, list, &objc, &objv);
    code = Tcl_AppendFormatToObj(NULL, objPtr, format, objc, objv);
    if (code != TCL_OK) {
	Tcl_AppendPrintfToObj(objPtr,
		"Unable to format \"%s\" with supplied arguments: %s",
		format, Tcl_GetString(list));
    }
    Tcl_DecrRefCount(list);
}

/*
 *---------------------------------------------------------------------------
 *
 * Tcl_AppendPrintfToObj --
 *
 * Results:
 *	A standard Tcl result.
 *
 * Side effects:
 *	None.
 *
 *---------------------------------------------------------------------------
 */

void
Tcl_AppendPrintfToObj(
    Tcl_Obj *objPtr,
    const char *format,
    ...)
{
    va_list argList;

    va_start(argList, format);
    AppendPrintfToObjVA(objPtr, format, argList);
    va_end(argList);
}

/*
 *---------------------------------------------------------------------------
 *
 * Tcl_ObjPrintf --
 *
 * Results:
 *	A refcount zero Tcl_Obj.
 *
 * Side effects:
 *	None.
 *
 *---------------------------------------------------------------------------
 */

Tcl_Obj *
Tcl_ObjPrintf(
    const char *format,
    ...)
{
    va_list argList;
    Tcl_Obj *objPtr = Tcl_NewObj();

    va_start(argList, format);
    AppendPrintfToObjVA(objPtr, format, argList);
    va_end(argList);
    return objPtr;
}

/*
 *---------------------------------------------------------------------------
 *
 * TclGetStringStorage --
 *
 *	Returns the string storage space of a Tcl_Obj.
 *
 * Results:
 *	The pointer value objPtr->bytes is returned and the number of bytes
 *	allocated there is written to *sizePtr (if known).
 *
 * Side effects:
 *	May set objPtr->bytes.
 *
 *---------------------------------------------------------------------------
 */

char *
TclGetStringStorage(
    Tcl_Obj *objPtr,
    unsigned int *sizePtr)
{
    String *stringPtr;

    if (objPtr->typePtr != &tclStringType || objPtr->bytes == NULL) {
	return TclGetStringFromObj(objPtr, (int *)sizePtr);
    }

    stringPtr = GET_STRING(objPtr);
    *sizePtr = stringPtr->allocated;
    return objPtr->bytes;
}

/*
 *---------------------------------------------------------------------------
 *
 * TclStringRepeat --
 *
 *	Performs the [string repeat] function.
 *
 * Results:
 * 	A standard Tcl result.
 *
 * Side effects:
 * 	Writes to *objPtrPtr the address of Tcl_Obj that is concatenation
 * 	of count copies of the value in objPtr.
 *
 *---------------------------------------------------------------------------
 */

int
TclStringRepeat(
    Tcl_Interp *interp,
    Tcl_Obj *objPtr,
    int count,
    Tcl_Obj **objPtrPtr)
{
    Tcl_Obj *objResultPtr;
    int length = 0, unichar = 0, done = 1;
    int binary = TclIsPureByteArray(objPtr);

    /* assert (count >= 2) */

    /*
     * Analyze to determine what representation result should be.
     * GOALS:	Avoid shimmering & string rep generation.
     * 		Produce pure bytearray when possible.
     * 		Error on overflow.
     */

    if (!binary) {
	if (objPtr->typePtr == &tclStringType) {
	    String *stringPtr = GET_STRING(objPtr);
	    if (stringPtr->hasUnicode) {
		unichar = 1;
	    }
	}
    }

    if (binary) {
	/* Result will be pure byte array. Pre-size it */
	Tcl_GetByteArrayFromObj(objPtr, &length);
    } else if (unichar) {
	/* Result will be pure Tcl_UniChar array. Pre-size it. */
	Tcl_GetUnicodeFromObj(objPtr, &length);
    } else {
	/* Result will be concat of string reps. Pre-size it. */
	Tcl_GetStringFromObj(objPtr, &length);
    }

    if (length == 0) {
	/* Any repeats of empty is empty. */
	*objPtrPtr = objPtr;
	return TCL_OK;
    }

    if (count > INT_MAX/length) {
	if (interp) {
	    Tcl_SetObjResult(interp, Tcl_ObjPrintf(
		    "max size for a Tcl value (%d bytes) exceeded", INT_MAX));
	    Tcl_SetErrorCode(interp, "TCL", "MEMORY", NULL);
	}
	return TCL_ERROR;
    }

    if (binary) {
	/* Efficiently produce a pure byte array result */
	objResultPtr = Tcl_IsShared(objPtr) ? Tcl_DuplicateObj(objPtr)
		: objPtr;

	Tcl_SetByteArrayLength(objResultPtr, count*length); /* PANIC? */
	Tcl_SetByteArrayLength(objResultPtr, length);
	while (count - done > done) {
	    Tcl_AppendObjToObj(objResultPtr, objResultPtr);
	    done *= 2;
	}
	TclAppendBytesToByteArray(objResultPtr,
		Tcl_GetByteArrayFromObj(objResultPtr, NULL),
		(count - done) * length);
    } else if (unichar) {
	/* Efficiently produce a pure Tcl_UniChar array result */
	if (Tcl_IsShared(objPtr)) {
	    objResultPtr = Tcl_NewUnicodeObj(Tcl_GetUnicode(objPtr), length);
	} else {
	    TclInvalidateStringRep(objPtr);
	    objResultPtr = objPtr;
	}

        if (0 == Tcl_AttemptSetObjLength(objResultPtr, count*length)) {
	    if (interp) {
		Tcl_SetObjResult(interp, Tcl_ObjPrintf(
			"string size overflow: unable to alloc %"
			TCL_LL_MODIFIER "d bytes",
			(Tcl_WideUInt)STRING_SIZE(count*length)));
		Tcl_SetErrorCode(interp, "TCL", "MEMORY", NULL);
	    }
	    return TCL_ERROR;
	}
	Tcl_SetObjLength(objResultPtr, length);
	while (count - done > done) {
	    Tcl_AppendObjToObj(objResultPtr, objResultPtr);
	    done *= 2;
	}
	Tcl_AppendUnicodeToObj(objResultPtr, Tcl_GetUnicode(objResultPtr),
		(count - done) * length);
    } else {
	/* Efficiently concatenate string reps */
	if (Tcl_IsShared(objPtr)) {
	    objResultPtr = Tcl_NewStringObj(Tcl_GetString(objPtr), length);
	} else {
	    TclFreeIntRep(objPtr);
	    objResultPtr = objPtr;
	}
        if (0 == Tcl_AttemptSetObjLength(objResultPtr, count*length)) {
	    if (interp) {
		Tcl_SetObjResult(interp, Tcl_ObjPrintf(
			"string size overflow: unable to alloc %u bytes",
			count*length));
		Tcl_SetErrorCode(interp, "TCL", "MEMORY", NULL);
	    }
	    return TCL_ERROR;
	}
	Tcl_SetObjLength(objResultPtr, length);
	while (count - done > done) {
	    Tcl_AppendObjToObj(objResultPtr, objResultPtr);
	    done *= 2;
	}
	Tcl_AppendToObj(objResultPtr, Tcl_GetString(objResultPtr),
		(count - done) * length);
    }
    *objPtrPtr = objResultPtr;
    return TCL_OK;
}

/*
 *---------------------------------------------------------------------------
 *
 * TclStringCatObjv --
 *
 *	Performs the [string cat] function.
 *
 * Results:
 * 	A standard Tcl result.
 *
 * Side effects:
 * 	Writes to *objPtrPtr the address of Tcl_Obj that is concatenation
 * 	of all objc values in objv.
 *
 *---------------------------------------------------------------------------
 */

int
TclStringCatObjv(
    Tcl_Interp *interp,
    int inPlace,
    int objc,
    Tcl_Obj * const objv[],
    Tcl_Obj **objPtrPtr)
{
    Tcl_Obj *objPtr, *objResultPtr, * const *ov;
    int oc, length = 0, binary = 1, first = 0, last = 0;
    int allowUniChar = 1, requestUniChar = 0;

    /* assert ( objc >= 0 ) */

    if (objc <= 1) {
	/* Only one or no objects; return first or empty */
	*objPtrPtr = objc ? objv[0] : Tcl_NewObj();
	return TCL_OK;
    }

    /* assert ( objc >= 2 ) */

    /*
     * Analyze to determine what representation result should be.
     * GOALS:	Avoid shimmering & string rep generation.
     * 		Produce pure bytearray when possible.
     * 		Error on overflow.
     */

    ov = objv, oc = objc;
    do {
	objPtr = *ov++;

	if (objPtr->bytes) {
	    /* Value has a string rep. */
	    if (objPtr->length) {
		/*
		 * Non-empty string rep. Not a pure bytearray, so we
		 * won't create a pure bytearray
		 */
	 	binary = 0;
		if ((objPtr->typePtr) && (objPtr->typePtr != &tclStringType)) {
		    /* Prevent shimmer of non-string types. */
		    allowUniChar = 0;
		}
	    }
	} else {
	    /* assert (objPtr->typePtr != NULL) -- stork! */
	    if (TclIsPureByteArray(objPtr)) {
		allowUniChar = 0;
	    } else {
		binary = 0;
		if (objPtr->typePtr == &tclStringType) {
		    /* Have a pure Unicode value; ask to preserve it */
		    requestUniChar = 1;
		} else {
		    /* Have another type; prevent shimmer */
		    allowUniChar = 0;
		}
	    }
	}
    } while (--oc && (binary || allowUniChar));

    if (binary) {
	/* Result will be pure byte array. Pre-size it */
	ov = objv; oc = objc;
	do {
	    objPtr = *ov++;

	    if (objPtr->bytes == NULL) {
		int numBytes;

		Tcl_GetByteArrayFromObj(objPtr, &numBytes); /* PANIC? */
		if (numBytes) {
		    last = objc - oc;
		    if (length == 0) {
			first = last;
		    } else if (numBytes > INT_MAX - length) {
			goto overflow;
		    }
		    length += numBytes;
		}
	    }
	} while (--oc);
    } else if (allowUniChar && requestUniChar) {
	/* Result will be pure Tcl_UniChar array. Pre-size it. */
	ov = objv; oc = objc;
	do {
	    objPtr = *ov++;

	    if ((objPtr->bytes == NULL) || (objPtr->length)) {
		int numChars;

		Tcl_GetUnicodeFromObj(objPtr, &numChars); /* PANIC? */
		if (numChars) {
		    last = objc - oc;
		    if (length == 0) {
			first = last;
		    } else if (numChars > INT_MAX - length) {
			goto overflow;
		    }
		    length += numChars;
		}
	    }
	} while (--oc);
    } else {
	Tcl_Obj *pendingPtr = NULL;

	/* Result will be concat of string reps. Pre-size it. */
	ov = objv; oc = objc;
	do {
	    int numBytes;

	    objPtr = *ov++;

	    if ((length == 0) && (objPtr->bytes == NULL) && !pendingPtr) {
		/* No string rep; Take the chance we can avoid making it */

		last = objc - oc;
		first = last;
		pendingPtr = objPtr;
	    } else {

		Tcl_GetStringFromObj(objPtr, &numBytes); /* PANIC? */
		if (numBytes == 0) {
		    continue;
		}
		last = objc - oc;
		if (pendingPtr) {
		    Tcl_GetStringFromObj(pendingPtr, &length); /* PANIC? */
		    pendingPtr = NULL;
		}
		if (length == 0) {
		    first = last;
		} else if (numBytes > INT_MAX - length) {
		    goto overflow;
		}
		length += numBytes;
	    }
	} while (--oc);
    }

    if (last == first /*|| length == 0 */) {
	/* Only one non-empty value or zero length; return first */
	/* NOTE: (length == 0) implies (last == first) */
	*objPtrPtr = objv[first];
	return TCL_OK;
    }

    objv += first; objc = (last - first + 1);

    if (binary) {
	/* Efficiently produce a pure byte array result */
	unsigned char *dst;

	/*
	 * Broken interface! Byte array value routines offer no way
	 * to handle failure to allocate enough space. Following
	 * stanza may panic.
	 */
	if (inPlace && !Tcl_IsShared(*objv)) {
	    int start;

	    objResultPtr = *objv++; objc--;
	    Tcl_GetByteArrayFromObj(objResultPtr, &start);
	    dst = Tcl_SetByteArrayLength(objResultPtr, length) + start;
	} else {
	    objResultPtr = Tcl_NewByteArrayObj(NULL, length);
	    dst = Tcl_SetByteArrayLength(objResultPtr, length);
	}
	while (objc--) {
	    Tcl_Obj *objPtr = *objv++;

	    if (objPtr->bytes == NULL) {
		int more;
		unsigned char *src = Tcl_GetByteArrayFromObj(objPtr, &more);
		memcpy(dst, src, (size_t) more);
		dst += more;
	    }
	}
    } else if (allowUniChar && requestUniChar) {
	/* Efficiently produce a pure Tcl_UniChar array result */
	Tcl_UniChar *dst;

	if (inPlace && !Tcl_IsShared(*objv)) {
	    int start;

	    objResultPtr = *objv++; objc--;

	    /* Ugly interface! Force resize of the unicode array. */
	    Tcl_GetUnicodeFromObj(objResultPtr, &start);
	    Tcl_InvalidateStringRep(objResultPtr);
	    if (0 == Tcl_AttemptSetObjLength(objResultPtr, length)) {
		if (interp) {
		    Tcl_SetObjResult(interp, Tcl_ObjPrintf(
		    	"concatenation failed: unable to alloc %"
			TCL_LL_MODIFIER "d bytes",
			(Tcl_WideUInt)STRING_SIZE(length)));
		    Tcl_SetErrorCode(interp, "TCL", "MEMORY", NULL);
		}
		return TCL_ERROR;
	    }
	    dst = Tcl_GetUnicode(objResultPtr) + start;
	} else {
	    Tcl_UniChar ch = 0;

	    /* Ugly interface! No scheme to init array size. */
	    objResultPtr = Tcl_NewUnicodeObj(&ch, 0);	/* PANIC? */
	    if (0 == Tcl_AttemptSetObjLength(objResultPtr, length)) {
		if (interp) {
		    Tcl_SetObjResult(interp, Tcl_ObjPrintf(
		    	"concatenation failed: unable to alloc %"
			TCL_LL_MODIFIER "d bytes",
			(Tcl_WideUInt)STRING_SIZE(length)));
		    Tcl_SetErrorCode(interp, "TCL", "MEMORY", NULL);
		}
		return TCL_ERROR;
	    }
	    dst = Tcl_GetUnicode(objResultPtr);
	}
	while (objc--) {
	    Tcl_Obj *objPtr = *objv++;

	    if ((objPtr->bytes == NULL) || (objPtr->length)) {
		int more;
		Tcl_UniChar *src = Tcl_GetUnicodeFromObj(objPtr, &more);
		memcpy(dst, src, more * sizeof(Tcl_UniChar));
		dst += more;
	    }
	}
    } else {
	/* Efficiently concatenate string reps */
	char *dst;

	if (inPlace && !Tcl_IsShared(*objv)) {
	    int start;

	    objResultPtr = *objv++; objc--;

	    Tcl_GetStringFromObj(objResultPtr, &start);
	    if (0 == Tcl_AttemptSetObjLength(objResultPtr, length)) {
		if (interp) {
		    Tcl_SetObjResult(interp, Tcl_ObjPrintf(
		    	"concatenation failed: unable to alloc %u bytes",
			length));
		    Tcl_SetErrorCode(interp, "TCL", "MEMORY", NULL);
		}
		return TCL_ERROR;
	    }
	    dst = Tcl_GetString(objResultPtr) + start;

	    /* assert ( length > start ) */
	    TclFreeIntRep(objResultPtr);
	} else {
	    objResultPtr = Tcl_NewObj();	/* PANIC? */
	    if (0 == Tcl_AttemptSetObjLength(objResultPtr, length)) {
		if (interp) {
		    Tcl_SetObjResult(interp, Tcl_ObjPrintf(
		    	"concatenation failed: unable to alloc %u bytes",
			length));
		    Tcl_SetErrorCode(interp, "TCL", "MEMORY", NULL);
		}
		return TCL_ERROR;
	    }
	    dst = Tcl_GetString(objResultPtr);
	}
	while (objc--) {
	    Tcl_Obj *objPtr = *objv++;

	    if ((objPtr->bytes == NULL) || (objPtr->length)) {
		int more;
		char *src = Tcl_GetStringFromObj(objPtr, &more);
		memcpy(dst, src, (size_t) more);
		dst += more;
	    }
	}
    }
    *objPtrPtr = objResultPtr;
    return TCL_OK;

  overflow:
    if (interp) {
	Tcl_SetObjResult(interp, Tcl_ObjPrintf(
		    "max size for a Tcl value (%d bytes) exceeded", INT_MAX));
	Tcl_SetErrorCode(interp, "TCL", "MEMORY", NULL);
    }
    return TCL_ERROR;
}

/*
 *---------------------------------------------------------------------------
 *
 * TclStringFind --
 *
 *	Implements the [string first] operation.
 *
 * Results:
 *	If needle is found as a substring of haystack, the index of the
 *	first instance of such a find is returned.  If needle is not present
 *	as a substring of haystack, -1 is returned.
 *
 * Side effects:
 *	needle and haystack may have their Tcl_ObjType changed.
 *
 *---------------------------------------------------------------------------
 */

int
TclStringFind(
    Tcl_Obj *needle,
    Tcl_Obj *haystack,
    int start)
{
    int lh, ln = Tcl_GetCharLength(needle);

    if (ln == 0) {
	/*
	 * 	We don't find empty substrings.  Bizarre!
	 *
	 * 	TODO: When we one day make this a true substring
	 * 	finder, change this to "return 0"
	 */
	return -1;
    }

    if (TclIsPureByteArray(needle) && TclIsPureByteArray(haystack)) {
	unsigned char *end, *try, *bh;
	unsigned char *bn = Tcl_GetByteArrayFromObj(needle, &ln);

	bh = Tcl_GetByteArrayFromObj(haystack, &lh);
	end = bh + lh;

	try = bh + start;
	while (try + ln <= end) {
	    try = memchr(try, bn[0], end - try);

	    if (try == NULL) {
		return -1;
	    }
	    if (0 == memcmp(try+1, bn+1, ln-1)) {
		return (try - bh);
	    }
	    try++;
	}
	return -1;
    }

    lh = Tcl_GetCharLength(haystack);
    if (haystack->bytes && ((size_t)lh == haystack->length)) {
	/* haystack is all single-byte chars */

	if (needle->bytes && ((size_t)ln == needle->length)) {
	    /* needle is also all single-byte chars */
	    char *found = strstr(haystack->bytes + start, needle->bytes);

	    if (found) {
		return (found - haystack->bytes);
	    } else {
		return -1;
	    }
	} else {
	    /*
	     * Cannot find substring with a multi-byte char inside
	     * a string with no multi-byte chars.
	     */
	    return -1;
	}
    } else {
	Tcl_UniChar *try, *end, *uh;
	Tcl_UniChar *un = Tcl_GetUnicodeFromObj(needle, &ln);

	uh = Tcl_GetUnicodeFromObj(haystack, &lh);
	end = uh + lh;

	try = uh + start;
	while (try + ln <= end) {
	    if ((*try == *un)
		    && (0 == memcmp(try+1, un+1, (ln-1)*sizeof(Tcl_UniChar)))) {
		return (try - uh);
	    }
	    try++;
	}
	return -1;
    }
}

/*
 *---------------------------------------------------------------------------
 *
 * TclStringLast --
 *
 *	Implements the [string last] operation.
 *
 * Results:
 *	If needle is found as a substring of haystack, the index of the
 *	last instance of such a find is returned.  If needle is not present
 *	as a substring of haystack, -1 is returned.
 *
 * Side effects:
 *	needle and haystack may have their Tcl_ObjType changed.
 *
 *---------------------------------------------------------------------------
 */

int
TclStringLast(
    Tcl_Obj *needle,
    Tcl_Obj *haystack,
    int last)
{
    int lh, ln = Tcl_GetCharLength(needle);

    if (ln == 0) {
	/*
	 * 	We don't find empty substrings.  Bizarre!
	 *
	 * 	TODO: When we one day make this a true substring
	 * 	finder, change this to "return 0"
	 */
	return -1;
    }

    if (ln > last + 1) {
	return -1;
    }

    if (TclIsPureByteArray(needle) && TclIsPureByteArray(haystack)) {
	unsigned char *try, *bh;
	unsigned char *bn = Tcl_GetByteArrayFromObj(needle, &ln);

	bh = Tcl_GetByteArrayFromObj(haystack, &lh);

	if (last + 1 > lh) {
	    last = lh - 1;
	}
	try = bh + last + 1 - ln;
	while (try >= bh) {
	    if ((*try == bn[0])
		    && (0 == memcmp(try+1, bn+1, ln-1))) {
		return (try - bh);
	    }
	    try--;
	}
	return -1;
    }

    lh = Tcl_GetCharLength(haystack);
    if (last + 1 > lh) {
	last = lh - 1;
    }
    if (haystack->bytes && ((size_t)lh == haystack->length)) {
	/* haystack is all single-byte chars */

	if (needle->bytes && ((size_t)ln == needle->length)) {
	    /* needle is also all single-byte chars */

	    char *try = haystack->bytes + last + 1 - ln;
	    while (try >= haystack->bytes) {
		if ((*try == needle->bytes[0])
			&& (0 == memcmp(try+1, needle->bytes + 1, ln - 1))) {
		    return (try - haystack->bytes);
		}
		try--;
	    }
	    return -1;
	} else {
	    /*
	     * Cannot find substring with a multi-byte char inside
	     * a string with no multi-byte chars.
	     */
	    return -1;
	}
    } else {
	Tcl_UniChar *try, *uh;
	Tcl_UniChar *un = Tcl_GetUnicodeFromObj(needle, &ln);

	uh = Tcl_GetUnicodeFromObj(haystack, &lh);

	try = uh + last + 1 - ln;
	while (try >= uh) {
	    if ((*try == un[0])
		    && (0 == memcmp(try+1, un+1, (ln-1)*sizeof(Tcl_UniChar)))) {
		return (try - uh);
	    }
	    try--;
	}
	return -1;
    }
}

/*
 *---------------------------------------------------------------------------
 *
 * TclStringObjReverse --
 *
 *	Implements the [string reverse] operation.
 *
 * Results:
 *	An unshared Tcl value which is the [string reverse] of the argument
 *	supplied. When sharing rules permit, the returned value might be the
 *	argument with modifications done in place.
 *
 * Side effects:
 *	May allocate a new Tcl_Obj.
 *
 *---------------------------------------------------------------------------
 */

static void
ReverseBytes(
    unsigned char *to,		/* Copy bytes into here... */
    unsigned char *from,	/* ...from here... */
    size_t count)		/* Until this many are copied, */
				/* reversing as you go. */
{
    unsigned char *src = from + count;
    if (to == from) {
	/* Reversing in place */
	while (--src > to) {
	    unsigned char c = *src;
	    *src = *to;
	    *to++ = c;
	}
    }  else {
	while (--src >= from) {
	    *to++ = *src;
	}
    }
}

Tcl_Obj *
TclStringObjReverse(
    Tcl_Obj *objPtr)
{
    String *stringPtr;
    Tcl_UniChar ch;

    if (TclIsPureByteArray(objPtr)) {
	int numBytes;
	unsigned char *from = Tcl_GetByteArrayFromObj(objPtr, &numBytes);

	if (Tcl_IsShared(objPtr)) {
	    objPtr = Tcl_NewByteArrayObj(NULL, numBytes);
	}
	ReverseBytes(Tcl_GetByteArrayFromObj(objPtr, NULL), from, numBytes);
	return objPtr;
    }

    SetStringFromAny(NULL, objPtr);
    stringPtr = GET_STRING(objPtr);

    if (stringPtr->hasUnicode) {
	Tcl_UniChar *from = Tcl_GetUnicode(objPtr);
	Tcl_UniChar *src = from + stringPtr->numChars;

	if (Tcl_IsShared(objPtr)) {
	    Tcl_UniChar *to;

	    /*
	     * Create a non-empty, pure unicode value, so we can coax
	     * Tcl_SetObjLength into growing the unicode rep buffer.
	     */

	    ch = 0;
	    objPtr = Tcl_NewUnicodeObj(&ch, 1);
	    Tcl_SetObjLength(objPtr, stringPtr->numChars);
	    to = Tcl_GetUnicode(objPtr);
	    while (--src >= from) {
		*to++ = *src;
	    }
	} else {
	    /* Reversing in place */
	    while (--src > from) {
		ch = *src;
		*src = *from;
		*from++ = ch;
	    }
	}
    }

    if (objPtr->bytes) {
	size_t numChars = stringPtr->numChars;
	size_t numBytes = objPtr->length;
	char *to, *from = objPtr->bytes;

	if (Tcl_IsShared(objPtr)) {
	    objPtr = Tcl_NewObj();
	    Tcl_SetObjLength(objPtr, numBytes);
	}
	to = objPtr->bytes;

	if (numChars < numBytes) {
	    /*
	     * Either numChars == -1 and we don't know how many chars are
	     * represented by objPtr->bytes and we need Pass 1 just in case,
	     * or numChars >= 0 and we know we have fewer chars than bytes,
	     * so we know there's a multibyte character needing Pass 1.
	     *
	     * Pass 1. Reverse the bytes of each multi-byte character.
	     */
	    size_t charCount = 0;
	    size_t bytesLeft = numBytes;

	    while (bytesLeft) {
		/*
		 * NOTE: We know that the from buffer is NUL-terminated.
		 * It's part of the contract for objPtr->bytes values.
		 * Thus, we can skip calling Tcl_UtfCharComplete() here.
		 */
<<<<<<< HEAD
		size_t bytesInChar = Tcl_UtfToUniChar(from, &ch);
=======
		int bytesInChar = TclUtfToUniChar(from, &ch);
>>>>>>> 54043c0e

		ReverseBytes((unsigned char *)to, (unsigned char *)from,
			bytesInChar);
		to += bytesInChar;
		from += bytesInChar;
		bytesLeft -= bytesInChar;
		charCount++;
	    }

	    from = to = objPtr->bytes;
	    stringPtr->numChars = charCount;
	}
	/* Pass 2. Reverse all the bytes. */
	ReverseBytes((unsigned char *)to, (unsigned char *)from, numBytes);
    }

    return objPtr;
}

/*
 *---------------------------------------------------------------------------
 *
 * FillUnicodeRep --
 *
 *	Populate the Unicode internal rep with the Unicode form of its string
 *	rep. The object must alread have a "String" internal rep.
 *
 * Results:
 *	None.
 *
 * Side effects:
 *	Reallocates the String internal rep.
 *
 *---------------------------------------------------------------------------
 */

static void
FillUnicodeRep(
    Tcl_Obj *objPtr)		/* The object in which to fill the unicode
				 * rep. */
{
    String *stringPtr = GET_STRING(objPtr);

    ExtendUnicodeRepWithString(objPtr, objPtr->bytes, objPtr->length,
	    stringPtr->numChars);
}

static void
ExtendUnicodeRepWithString(
    Tcl_Obj *objPtr,
    const char *bytes,
    size_t numBytes,
    size_t numAppendChars)
{
    String *stringPtr = GET_STRING(objPtr);
    size_t needed, numOrigChars = 0;
    Tcl_UniChar *dst;

    if (stringPtr->hasUnicode) {
	numOrigChars = stringPtr->numChars;
    }
    if (numAppendChars == (size_t)-1) {
	TclNumUtfChars(numAppendChars, bytes, numBytes);
    }
    needed = numOrigChars + numAppendChars;
    stringCheckLimits(needed);

    if (needed > stringPtr->maxChars) {
	GrowUnicodeBuffer(objPtr, needed);
	stringPtr = GET_STRING(objPtr);
    }

    stringPtr->hasUnicode = 1;
    if (bytes) {
	stringPtr->numChars = needed;
    } else {
	numAppendChars = 0;
    }
    for (dst=stringPtr->unicode + numOrigChars; numAppendChars-- > 0; dst++) {
	bytes += TclUtfToUniChar(bytes, dst);
    }
    *dst = 0;
}

/*
 *----------------------------------------------------------------------
 *
 * DupStringInternalRep --
 *
 *	Initialize the internal representation of a new Tcl_Obj to a copy of
 *	the internal representation of an existing string object.
 *
 * Results:
 *	None.
 *
 * Side effects:
 *	copyPtr's internal rep is set to a copy of srcPtr's internal
 *	representation.
 *
 *----------------------------------------------------------------------
 */

static void
DupStringInternalRep(
    Tcl_Obj *srcPtr,		/* Object with internal rep to copy. Must have
				 * an internal rep of type "String". */
    Tcl_Obj *copyPtr)		/* Object with internal rep to set. Must not
				 * currently have an internal rep.*/
{
    String *srcStringPtr = GET_STRING(srcPtr);
    String *copyStringPtr = NULL;

    if (srcStringPtr->numChars == (size_t)-1) {
	/*
	 * The String struct in the source value holds zero useful data. Don't
	 * bother copying it. Don't even bother allocating space in which to
	 * copy it. Just let the copy be untyped.
	 */

	return;
    }

    if (srcStringPtr->hasUnicode) {
	int copyMaxChars;

	if (srcStringPtr->maxChars / 2 >= srcStringPtr->numChars) {
	    copyMaxChars = 2 * srcStringPtr->numChars;
	} else {
	    copyMaxChars = srcStringPtr->maxChars;
	}
	copyStringPtr = stringAttemptAlloc(copyMaxChars);
	if (copyStringPtr == NULL) {
	    copyMaxChars = srcStringPtr->numChars;
	    copyStringPtr = stringAlloc(copyMaxChars);
	}
	copyStringPtr->maxChars = copyMaxChars;
	memcpy(copyStringPtr->unicode, srcStringPtr->unicode,
		srcStringPtr->numChars * sizeof(Tcl_UniChar));
	copyStringPtr->unicode[srcStringPtr->numChars] = 0;
    } else {
	copyStringPtr = stringAlloc(0);
	copyStringPtr->maxChars = 0;
	copyStringPtr->unicode[0] = 0;
    }
    copyStringPtr->hasUnicode = srcStringPtr->hasUnicode;
    copyStringPtr->numChars = srcStringPtr->numChars;

    /*
     * Tricky point: the string value was copied by generic object management
     * code, so it doesn't contain any extra bytes that might exist in the
     * source object.
     */

    copyStringPtr->allocated = copyPtr->bytes ? copyPtr->length : 0;

    SET_STRING(copyPtr, copyStringPtr);
    copyPtr->typePtr = &tclStringType;
}

/*
 *----------------------------------------------------------------------
 *
 * SetStringFromAny --
 *
 *	Create an internal representation of type "String" for an object.
 *
 * Results:
 *	This operation always succeeds and returns TCL_OK.
 *
 * Side effects:
 *	Any old internal reputation for objPtr is freed and the internal
 *	representation is set to "String".
 *
 *----------------------------------------------------------------------
 */

static int
SetStringFromAny(
    Tcl_Interp *interp,		/* Used for error reporting if not NULL. */
    Tcl_Obj *objPtr)		/* The object to convert. */
{
    if (objPtr->typePtr != &tclStringType) {
	String *stringPtr = stringAlloc(0);

	/*
	 * Convert whatever we have into an untyped value. Just A String.
	 */

	(void) TclGetString(objPtr);
	TclFreeIntRep(objPtr);

	/*
	 * Create a basic String intrep that just points to the UTF-8 string
	 * already in place at objPtr->bytes.
	 */

	stringPtr->numChars = (size_t)-1;
	stringPtr->allocated = objPtr->length;
	stringPtr->maxChars = 0;
	stringPtr->hasUnicode = 0;
	SET_STRING(objPtr, stringPtr);
	objPtr->typePtr = &tclStringType;
    }
    return TCL_OK;
}

/*
 *----------------------------------------------------------------------
 *
 * UpdateStringOfString --
 *
 *	Update the string representation for an object whose internal
 *	representation is "String".
 *
 * Results:
 *	None.
 *
 * Side effects:
 *	The object's string may be set by converting its Unicode represention
 *	to UTF format.
 *
 *----------------------------------------------------------------------
 */

static void
UpdateStringOfString(
    Tcl_Obj *objPtr)		/* Object with string rep to update. */
{
    String *stringPtr = GET_STRING(objPtr);

    /*
     * This routine is only called when we need to generate the
     * string rep objPtr->bytes because it does not exist -- it is NULL.
     * In that circumstance, any lingering claim about the size of
     * memory pointed to by that NULL pointer is clearly bogus, and
     * needs a reset.
     */

    stringPtr->allocated = 0;

    if (stringPtr->numChars == 0) {
	TclInitStringRep(objPtr, &tclEmptyString, 0);
    } else {
	(void) ExtendStringRepWithUnicode(objPtr, stringPtr->unicode,
		stringPtr->numChars);
    }
}

static size_t
ExtendStringRepWithUnicode(
    Tcl_Obj *objPtr,
    const Tcl_UniChar *unicode,
    size_t numChars)
{
    /*
     * Pre-condition: this is the "string" Tcl_ObjType.
     */

    size_t i, origLength, size = 0;
    char *dst;
    String *stringPtr = GET_STRING(objPtr);

    if (numChars == (size_t)-1) {
	numChars = UnicodeLength(unicode);
    }

    if (numChars == 0) {
	return 0;
    }

    if (objPtr->bytes == NULL) {
	objPtr->length = 0;
    }
    size = origLength = objPtr->length;

    /*
     * Quick cheap check in case we have more than enough room.
     */

    if (numChars <= (INT_MAX - size)/TCL_UTF_MAX
	    && stringPtr->allocated >= size + numChars * TCL_UTF_MAX) {
	goto copyBytes;
    }

    for (i = 0; i < numChars; i++) {
	size += TclUtfCount(unicode[i]);
    }

    /*
     * Grow space if needed.
     */

    if (size > stringPtr->allocated) {
	GrowStringBuffer(objPtr, size, 1);
    }

  copyBytes:
    dst = objPtr->bytes + origLength;
    for (i = 0; i < numChars; i++) {
	dst += Tcl_UniCharToUtf((int) unicode[i], dst);
    }
    *dst = '\0';
    objPtr->length = dst - objPtr->bytes;
    return numChars;
}

/*
 *----------------------------------------------------------------------
 *
 * FreeStringInternalRep --
 *
 *	Deallocate the storage associated with a String data object's internal
 *	representation.
 *
 * Results:
 *	None.
 *
 * Side effects:
 *	Frees memory.
 *
 *----------------------------------------------------------------------
 */

static void
FreeStringInternalRep(
    Tcl_Obj *objPtr)		/* Object with internal rep to free. */
{
    ckfree(GET_STRING(objPtr));
    objPtr->typePtr = NULL;
}

/*
 * Local Variables:
 * mode: c
 * c-basic-offset: 4
 * fill-column: 78
 * End:
 */<|MERGE_RESOLUTION|>--- conflicted
+++ resolved
@@ -3463,11 +3463,7 @@
 		 * It's part of the contract for objPtr->bytes values.
 		 * Thus, we can skip calling Tcl_UtfCharComplete() here.
 		 */
-<<<<<<< HEAD
-		size_t bytesInChar = Tcl_UtfToUniChar(from, &ch);
-=======
-		int bytesInChar = TclUtfToUniChar(from, &ch);
->>>>>>> 54043c0e
+		size_t bytesInChar = TclUtfToUniChar(from, &ch);
 
 		ReverseBytes((unsigned char *)to, (unsigned char *)from,
 			bytesInChar);
