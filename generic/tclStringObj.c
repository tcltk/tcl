--- conflicted
+++ resolved
@@ -399,7 +399,6 @@
  *----------------------------------------------------------------------
  */
 
-#undef Tcl_GetCharLength
 size_t
 Tcl_GetCharLength(
     Tcl_Obj *objPtr)		/* The String object to get the num chars
@@ -650,17 +649,10 @@
 	return -1;
     }
     const char *begin = TclUtfAtIndex(objPtr->bytes, index);
-<<<<<<< HEAD
-    Tcl_UtfToUniChar(begin, &ch);
-    return ch;
-}
-
-=======
 #undef Tcl_UtfToUniChar
     Tcl_UtfToUniChar(begin, &ch);
     return ch;
 }
->>>>>>> d0fec753
  
 /*
