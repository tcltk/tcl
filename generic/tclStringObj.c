/*
 * tclStringObj.c --
 *
 *	This file contains functions that implement string operations on Tcl
 *	objects. Some string operations work with UTF strings and others
 *	require Unicode format. Functions that require knowledge of the width
 *	of each character, such as indexing, operate on Unicode data.
 *
 *	A Unicode string is an internationalized string. Conceptually, a
 *	Unicode string is an array of 16-bit quantities organized as a
 *	sequence of properly formed UTF-8 characters. There is a one-to-one
 *	map between Unicode and UTF characters. Because Unicode characters
 *	have a fixed width, operations such as indexing operate on Unicode
 *	data. The String object is optimized for the case where each UTF char
 *	in a string is only one byte. In this case, we store the value of
 *	numChars, but we don't store the Unicode data (unless Tcl_GetUnicode
 *	is explicitly called).
 *
 *	The String object type stores one or both formats. The default
 *	behavior is to store UTF. Once Unicode is calculated by a function, it
 *	is stored in the internal rep for future access (without an additional
 *	O(n) cost).
 *
 *	To allow many appends to be done to an object without constantly
 *	reallocating the space for the string or Unicode representation, we
 *	allocate double the space for the string or Unicode and use the
 *	internal representation to keep track of how much space is used vs.
 *	allocated.
 *
 * Copyright (c) 1995-1997 Sun Microsystems, Inc.
 * Copyright (c) 1999 by Scriptics Corporation.
 *
 * See the file "license.terms" for information on usage and redistribution of
 * this file, and for a DISCLAIMER OF ALL WARRANTIES.
 */

#include "tclInt.h"
#include "tommath.h"
#include "tclStringRep.h"

#include "assert.h"
/*
 * Prototypes for functions defined later in this file:
 */

static void		AppendPrintfToObjVA(Tcl_Obj *objPtr,
			    const char *format, va_list argList);
static void		AppendUnicodeToUnicodeRep(Tcl_Obj *objPtr,
			    const Tcl_UniChar *unicode, int appendNumChars);
static void		AppendUnicodeToUtfRep(Tcl_Obj *objPtr,
			    const Tcl_UniChar *unicode, int numChars);
static void		AppendUtfToUnicodeRep(Tcl_Obj *objPtr,
			    const char *bytes, int numBytes);
static void		AppendUtfToUtfRep(Tcl_Obj *objPtr,
			    const char *bytes, int numBytes);
static void		DupStringInternalRep(Tcl_Obj *objPtr,
			    Tcl_Obj *copyPtr);
static int		ExtendStringRepWithUnicode(Tcl_Obj *objPtr,
			    const Tcl_UniChar *unicode, int numChars);
static void		ExtendUnicodeRepWithString(Tcl_Obj *objPtr,
			    const char *bytes, int numBytes,
			    int numAppendChars);
static void		FillUnicodeRep(Tcl_Obj *objPtr);
static void		FreeStringInternalRep(Tcl_Obj *objPtr);
static void		GrowStringBuffer(Tcl_Obj *objPtr, int needed, int flag);
static void		GrowUnicodeBuffer(Tcl_Obj *objPtr, int needed);
static int		SetStringFromAny(Tcl_Interp *interp, Tcl_Obj *objPtr);
static void		SetUnicodeObj(Tcl_Obj *objPtr,
			    const Tcl_UniChar *unicode, int numChars);
static int		UnicodeLength(const Tcl_UniChar *unicode);
static void		UpdateStringOfString(Tcl_Obj *objPtr);

/*
 * The structure below defines the string Tcl object type by means of
 * functions that can be invoked by generic object code.
 */

const Tcl_ObjType tclStringType = {
    "string",			/* name */
    FreeStringInternalRep,	/* freeIntRepPro */
    DupStringInternalRep,	/* dupIntRepProc */
    UpdateStringOfString,	/* updateStringProc */
    SetStringFromAny		/* setFromAnyProc */
};

/*
 * TCL STRING GROWTH ALGORITHM
 *
 * When growing strings (during an append, for example), the following growth
 * algorithm is used:
 *
 *   Attempt to allocate 2 * (originalLength + appendLength)
 *   On failure:
 *	attempt to allocate originalLength + 2*appendLength + TCL_MIN_GROWTH
 *
 * This algorithm allows very good performance, as it rapidly increases the
 * memory allocated for a given string, which minimizes the number of
 * reallocations that must be performed. However, using only the doubling
 * algorithm can lead to a significant waste of memory. In particular, it may
 * fail even when there is sufficient memory available to complete the append
 * request (but there is not 2*totalLength memory available). So when the
 * doubling fails (because there is not enough memory available), the
 * algorithm requests a smaller amount of memory, which is still enough to
 * cover the request, but which hopefully will be less than the total
 * available memory.
 *
 * The addition of TCL_MIN_GROWTH allows for efficient handling of very
 * small appends. Without this extra slush factor, a sequence of several small
 * appends would cause several memory allocations. As long as
 * TCL_MIN_GROWTH is a reasonable size, we can avoid that behavior.
 *
 * The growth algorithm can be tuned by adjusting the following parameters:
 *
 * TCL_MIN_GROWTH		Additional space, in bytes, to allocate when
 *				the double allocation has failed. Default is
 *				1024 (1 kilobyte).  See tclInt.h.
 */

#ifndef TCL_MIN_UNICHAR_GROWTH
#define TCL_MIN_UNICHAR_GROWTH	TCL_MIN_GROWTH/sizeof(Tcl_UniChar)
#endif

static void
GrowStringBuffer(
    Tcl_Obj *objPtr,
    int needed,
    int flag)
{
    /*
     * Pre-conditions:
     *	objPtr->typePtr == &tclStringType
     *	needed > stringPtr->allocated
     *	flag || objPtr->bytes != NULL
     */

    String *stringPtr = GET_STRING(objPtr);
    char *ptr = NULL;
    int attempt;

    if (objPtr->bytes == &tclEmptyString) {
	objPtr->bytes = NULL;
    }
    if (flag == 0 || stringPtr->allocated > 0) {
	if (needed <= INT_MAX / 2) {
	    attempt = 2 * needed;
	    ptr = attemptckrealloc(objPtr->bytes, attempt + 1);
	}
	if (ptr == NULL) {
	    /*
	     * Take care computing the amount of modest growth to avoid
	     * overflow into invalid argument values for attempt.
	     */

	    unsigned int limit = INT_MAX - needed;
	    unsigned int extra = needed - objPtr->length + TCL_MIN_GROWTH;
	    int growth = (int) ((extra > limit) ? limit : extra);

	    attempt = needed + growth;
	    ptr = attemptckrealloc(objPtr->bytes, attempt + 1);
	}
    }
    if (ptr == NULL) {
	/*
	 * First allocation - just big enough; or last chance fallback.
	 */

	attempt = needed;
	ptr = ckrealloc(objPtr->bytes, attempt + 1);
    }
    objPtr->bytes = ptr;
    stringPtr->allocated = attempt;
}

static void
GrowUnicodeBuffer(
    Tcl_Obj *objPtr,
    int needed)
{
    /*
     * Pre-conditions:
     *	objPtr->typePtr == &tclStringType
     *	needed > stringPtr->maxChars
     *	needed < STRING_MAXCHARS
     */

    String *ptr = NULL, *stringPtr = GET_STRING(objPtr);
    int attempt;

    if (stringPtr->maxChars > 0) {
	/*
	 * Subsequent appends - apply the growth algorithm.
	 */

	if (needed <= STRING_MAXCHARS / 2) {
	    attempt = 2 * needed;
	    ptr = stringAttemptRealloc(stringPtr, attempt);
	}
	if (ptr == NULL) {
	    /*
	     * Take care computing the amount of modest growth to avoid
	     * overflow into invalid argument values for attempt.
	     */

	    unsigned int limit = STRING_MAXCHARS - needed;
	    unsigned int extra = needed - stringPtr->numChars
		    + TCL_MIN_UNICHAR_GROWTH;
	    int growth = (int) ((extra > limit) ? limit : extra);

	    attempt = needed + growth;
	    ptr = stringAttemptRealloc(stringPtr, attempt);
	}
    }
    if (ptr == NULL) {
	/*
	 * First allocation - just big enough; or last chance fallback.
	 */

	attempt = needed;
	ptr = stringRealloc(stringPtr, attempt);
    }
    stringPtr = ptr;
    stringPtr->maxChars = attempt;
    SET_STRING(objPtr, stringPtr);
}

/*
 *----------------------------------------------------------------------
 *
 * Tcl_NewStringObj --
 *
 *	This function is normally called when not debugging: i.e., when
 *	TCL_MEM_DEBUG is not defined. It creates a new string object and
 *	initializes it from the byte pointer and length arguments.
 *
 *	When TCL_MEM_DEBUG is defined, this function just returns the result
 *	of calling the debugging version Tcl_DbNewStringObj.
 *
 * Results:
 *	A newly created string object is returned that has ref count zero.
 *
 * Side effects:
 *	The new object's internal string representation will be set to a copy
 *	of the length bytes starting at "bytes". If "length" is negative, use
 *	bytes up to the first NUL byte; i.e., assume "bytes" points to a
 *	C-style NUL-terminated string. The object's type is set to NULL. An
 *	extra NUL is added to the end of the new object's byte array.
 *
 *----------------------------------------------------------------------
 */

#ifdef TCL_MEM_DEBUG
#undef Tcl_NewStringObj
Tcl_Obj *
Tcl_NewStringObj(
    const char *bytes,		/* Points to the first of the length bytes
				 * used to initialize the new object. */
    int length)			/* The number of bytes to copy from "bytes"
				 * when initializing the new object. If
				 * negative, use bytes up to the first NUL
				 * byte. */
{
    return Tcl_DbNewStringObj(bytes, length, "unknown", 0);
}
#else /* if not TCL_MEM_DEBUG */
Tcl_Obj *
Tcl_NewStringObj(
    const char *bytes,		/* Points to the first of the length bytes
				 * used to initialize the new object. */
    int length)			/* The number of bytes to copy from "bytes"
				 * when initializing the new object. If
				 * negative, use bytes up to the first NUL
				 * byte. */
{
    Tcl_Obj *objPtr;

    if (length < 0) {
	length = (bytes? strlen(bytes) : 0);
    }
    TclNewStringObj(objPtr, bytes, length);
    return objPtr;
}
#endif /* TCL_MEM_DEBUG */

/*
 *----------------------------------------------------------------------
 *
 * Tcl_DbNewStringObj --
 *
 *	This function is normally called when debugging: i.e., when
 *	TCL_MEM_DEBUG is defined. It creates new string objects. It is the
 *	same as the Tcl_NewStringObj function above except that it calls
 *	Tcl_DbCkalloc directly with the file name and line number from its
 *	caller. This simplifies debugging since then the [memory active]
 *	command will report the correct file name and line number when
 *	reporting objects that haven't been freed.
 *
 *	When TCL_MEM_DEBUG is not defined, this function just returns the
 *	result of calling Tcl_NewStringObj.
 *
 * Results:
 *	A newly created string object is returned that has ref count zero.
 *
 * Side effects:
 *	The new object's internal string representation will be set to a copy
 *	of the length bytes starting at "bytes". If "length" is negative, use
 *	bytes up to the first NUL byte; i.e., assume "bytes" points to a
 *	C-style NUL-terminated string. The object's type is set to NULL. An
 *	extra NUL is added to the end of the new object's byte array.
 *
 *----------------------------------------------------------------------
 */

#ifdef TCL_MEM_DEBUG
Tcl_Obj *
Tcl_DbNewStringObj(
    const char *bytes,		/* Points to the first of the length bytes
				 * used to initialize the new object. */
    int length,			/* The number of bytes to copy from "bytes"
				 * when initializing the new object. If
				 * negative, use bytes up to the first NUL
				 * byte. */
    const char *file,		/* The name of the source file calling this
				 * function; used for debugging. */
    int line)			/* Line number in the source file; used for
				 * debugging. */
{
    Tcl_Obj *objPtr;

    if (length < 0) {
	length = (bytes? strlen(bytes) : 0);
    }
    TclDbNewObj(objPtr, file, line);
    TclInitStringRep(objPtr, bytes, length);
    return objPtr;
}
#else /* if not TCL_MEM_DEBUG */
Tcl_Obj *
Tcl_DbNewStringObj(
    const char *bytes,		/* Points to the first of the length bytes
				 * used to initialize the new object. */
    int length,			/* The number of bytes to copy from "bytes"
				 * when initializing the new object. If
				 * negative, use bytes up to the first NUL
				 * byte. */
    const char *file,		/* The name of the source file calling this
				 * function; used for debugging. */
    int line)			/* Line number in the source file; used for
				 * debugging. */
{
    return Tcl_NewStringObj(bytes, length);
}
#endif /* TCL_MEM_DEBUG */

/*
 *---------------------------------------------------------------------------
 *
 * TclNewUnicodeObj --
 *
 *	This function is creates a new String object and initializes it from
 *	the given Unicode String. If the Utf String is the same size as the
 *	Unicode string, don't duplicate the data.
 *
 * Results:
 *	The newly created object is returned. This object will have no initial
 *	string representation. The returned object has a ref count of 0.
 *
 * Side effects:
 *	Memory allocated for new object and copy of Unicode argument.
 *
 *---------------------------------------------------------------------------
 */

Tcl_Obj *
TclNewUnicodeObj(
    const Tcl_UniChar *unicode,	/* The unicode string used to initialize the
				 * new object. */
    int numChars)		/* Number of characters in the unicode
				 * string. */
{
    Tcl_Obj *objPtr;

    TclNewObj(objPtr);
    SetUnicodeObj(objPtr, unicode, numChars);
    return objPtr;
}

/*
 *----------------------------------------------------------------------
 *
 * Tcl_GetCharLength --
 *
 *	Get the length of the Unicode string from the Tcl object.
 *
 * Results:
 *	Pointer to unicode string representing the unicode object.
 *
 * Side effects:
 *	Frees old internal rep. Allocates memory for new "String" internal
 *	rep.
 *
 *----------------------------------------------------------------------
 */

int
Tcl_GetCharLength(
    Tcl_Obj *objPtr)		/* The String object to get the num chars
				 * of. */
{
    String *stringPtr;
    int numChars;

    /*
     * Quick, no-shimmer return for short string reps.
     */

    if ((objPtr->bytes) && (objPtr->length < 2)) {
	/* 0 bytes -> 0 chars; 1 byte -> 1 char */
	return objPtr->length;
    }

    /*
     * Optimize the case where we're really dealing with a bytearray object;
     * we don't need to convert to a string to perform the get-length operation.
     *
     * Starting in Tcl 8.7, we check for a "pure" bytearray, because the
     * machinery behind that test is using a proper bytearray ObjType.  We
     * could also compute length of an improper bytearray without shimmering
     * but there's no value in that. We *want* to shimmer an improper bytearray
     * because improper bytearrays have worthless internal reps.
     */

    if (TclIsPureByteArray(objPtr)) {
	int length;

	(void) Tcl_GetByteArrayFromObj(objPtr, &length);
	return length;
    }

    /*
     * OK, need to work with the object as a string.
     */

    SetStringFromAny(NULL, objPtr);
    stringPtr = GET_STRING(objPtr);
    numChars = stringPtr->numChars;

    /*
     * If numChars is unknown, compute it.
     */

    if (numChars == -1) {
	TclNumUtfChars(numChars, objPtr->bytes, objPtr->length);
	stringPtr->numChars = numChars;
    }
    return numChars;
}

/*
 *----------------------------------------------------------------------
 *
 * TclCheckEmptyString --
 *
 *	Determine whether the string value of an object is or would be the
 *	empty string, without generating a string representation.
 *
 * Results:
 *	Returns 1 if empty, 0 if not, and -1 if unknown.
 *
 * Side effects:
 *	None.
 *
 *----------------------------------------------------------------------
 */
int
TclCheckEmptyString(
    Tcl_Obj *objPtr)
{
    int length = -1;

    if (objPtr->bytes == &tclEmptyString) {
	return TCL_EMPTYSTRING_YES;
    }

    if (TclListObjIsCanonical(objPtr)) {
	Tcl_ListObjLength(NULL, objPtr, &length);
	return length == 0;
    }

    if (TclIsPureDict(objPtr)) {
	Tcl_DictObjSize(NULL, objPtr, &length);
	return length == 0;
    }

    if (objPtr->bytes == NULL) {
	return TCL_EMPTYSTRING_UNKNOWN;
    }
    return objPtr->length == 0;
}

/*
 *----------------------------------------------------------------------
 *
 * Tcl_GetUniChar --
 *
 *	Get the index'th Unicode character from the String object. If index
 *	is out of range or it references a low surrogate preceded by a high
 *	surrogate, the result = -1;
 *
 * Results:
 *	Returns the index'th Unicode character in the Object.
 *
 * Side effects:
 *	Fills unichar with the index'th Unicode character.
 *
 *----------------------------------------------------------------------
 */

int
Tcl_GetUniChar(
    Tcl_Obj *objPtr,		/* The object to get the Unicode charater
				 * from. */
    int index)			/* Get the index'th Unicode character. */
{
    String *stringPtr;
    int ch, length;

    if (index < 0) {
	return -1;
    }

    /*
     * Optimize the case where we're really dealing with a bytearray object
     * we don't need to convert to a string to perform the indexing operation.
     */

    if (TclIsPureByteArray(objPtr)) {
	unsigned char *bytes = Tcl_GetByteArrayFromObj(objPtr, &length);
	if (index >= length) {
		return -1;
	}

	return (int) bytes[index];
    }

    /*
     * OK, need to work with the object as a string.
     */

    SetStringFromAny(NULL, objPtr);
    stringPtr = GET_STRING(objPtr);

    if (stringPtr->hasUnicode == 0) {
	/*
	 * If numChars is unknown, compute it.
	 */

	if (stringPtr->numChars == -1) {
	    TclNumUtfChars(stringPtr->numChars, objPtr->bytes, objPtr->length);
	}
	if (stringPtr->numChars == objPtr->length) {
	    return (Tcl_UniChar) objPtr->bytes[index];
	}
	FillUnicodeRep(objPtr);
	stringPtr = GET_STRING(objPtr);
    }

    if (index >= stringPtr->numChars) {
	return -1;
    }
    ch = stringPtr->unicode[index];
#if TCL_UTF_MAX == 3
    /* See: bug [11ae2be95dac9417] */
    if ((ch & 0xF800) == 0xD800) {
	if (ch & 0x400) {
	    if ((index > 0)
		    && ((stringPtr->unicode[index-1] & 0xFC00) == 0xD800)) {
		ch = -1; /* low surrogate preceded by high surrogate */
	    }
	} else if ((++index < stringPtr->numChars)
		&& ((stringPtr->unicode[index] & 0xFC00) == 0xDC00)) {
	    /* high surrogate followed by low surrogate */
	    ch = (((ch & 0x3FF) << 10) |
			(stringPtr->unicode[index] & 0x3FF)) + 0x10000;
	}
    }
#endif
    return ch;
}

/*
 *----------------------------------------------------------------------
 *
 * Tcl_GetUnicode --
 *
 *	Get the Unicode form of the String object. If the object is not
 *	already a String object, it will be converted to one. If the String
 *	object does not have a Unicode rep, then one is created from the UTF
 *	string format.
 *
 * Results:
 *	Returns a pointer to the object's internal Unicode string.
 *
 * Side effects:
 *	Converts the object to have the String internal rep.
 *
 *----------------------------------------------------------------------
 */

#if !defined(TCL_NO_DEPRECATED) && (TCL_UTF_MAX==3)
#undef Tcl_GetUnicode
unsigned short *
Tcl_GetUnicode(
    Tcl_Obj *objPtr)		/* The object to find the unicode string
				 * for. */
{
    return TclGetUnicodeFromObj(objPtr, NULL);
}
#endif /* TCL_NO_DEPRECATED */

/*
 *----------------------------------------------------------------------
 *
 * Tcl_GetUnicodeFromObj --
 *
 *	Get the Unicode form of the String object with length. If the object
 *	is not already a String object, it will be converted to one. If the
 *	String object does not have a Unicode rep, then one is create from the
 *	UTF string format.
 *
 * Results:
 *	Returns a pointer to the object's internal Unicode string.
 *
 * Side effects:
 *	Converts the object to have the String internal rep.
 *
 *----------------------------------------------------------------------
 */

Tcl_UniChar *
TclGetUnicodeFromObj(
    Tcl_Obj *objPtr,		/* The object to find the unicode string
				 * for. */
    int *lengthPtr)		/* If non-NULL, the location where the string
				 * rep's unichar length should be stored. If
				 * NULL, no length is stored. */
{
    String *stringPtr;

    SetStringFromAny(NULL, objPtr);
    stringPtr = GET_STRING(objPtr);

    if (stringPtr->hasUnicode == 0) {
	FillUnicodeRep(objPtr);
	stringPtr = GET_STRING(objPtr);
    }

    if (lengthPtr != NULL) {
	*lengthPtr = stringPtr->numChars;
    }
    return stringPtr->unicode;
}

/*
 *----------------------------------------------------------------------
 *
 * Tcl_GetRange --
 *
 *	Create a Tcl Object that contains the chars between first and last of
 *	the object indicated by "objPtr". If the object is not already a
 *	String object, convert it to one. The first and last indices are
 *	assumed to be in the appropriate range.
 *
 * Results:
 *	Returns a new Tcl Object of the String type.
 *
 * Side effects:
 *	Changes the internal rep of "objPtr" to the String type.
 *
 *----------------------------------------------------------------------
 */

Tcl_Obj *
Tcl_GetRange(
    Tcl_Obj *objPtr,		/* The Tcl object to find the range of. */
    int first,			/* First index of the range. */
    int last)			/* Last index of the range. */
{
    Tcl_Obj *newObjPtr;		/* The Tcl object to find the range of. */
    String *stringPtr;
    int length;

    if (first < 0) {
	first = 0;
    }

    /*
     * Optimize the case where we're really dealing with a bytearray object
     * we don't need to convert to a string to perform the substring operation.
     */

    if (TclIsPureByteArray(objPtr)) {
	unsigned char *bytes = Tcl_GetByteArrayFromObj(objPtr, &length);

	if (last >= length) {
	    last = length - 1;
	}
	if (last < first) {
	    return Tcl_NewObj();
	}
	return Tcl_NewByteArrayObj(bytes + first, last - first + 1);
    }

    /*
     * OK, need to work with the object as a string.
     */

    SetStringFromAny(NULL, objPtr);
    stringPtr = GET_STRING(objPtr);

    if (stringPtr->hasUnicode == 0) {
	/*
	 * If numChars is unknown, compute it.
	 */

	if (stringPtr->numChars == -1) {
	    TclNumUtfChars(stringPtr->numChars, objPtr->bytes, objPtr->length);
	}
	if (stringPtr->numChars == objPtr->length) {
	    if (last >= stringPtr->numChars) {
		last = stringPtr->numChars - 1;
	    }
	    if (last < first) {
		return Tcl_NewObj();
	    }
	    newObjPtr = Tcl_NewStringObj(objPtr->bytes + first, last-first+1);

	    /*
	     * Since we know the char length of the result, store it.
	     */

	    SetStringFromAny(NULL, newObjPtr);
	    stringPtr = GET_STRING(newObjPtr);
	    stringPtr->numChars = newObjPtr->length;
	    return newObjPtr;
	}
	FillUnicodeRep(objPtr);
	stringPtr = GET_STRING(objPtr);
    }
    if (last > stringPtr->numChars) {
	last = stringPtr->numChars;
    }
    if (last < first) {
	return Tcl_NewObj();
    }
#if TCL_UTF_MAX == 3
    /* See: bug [11ae2be95dac9417] */
    if ((first > 0) && ((stringPtr->unicode[first] & 0xFC00) == 0xDC00)
	    && ((stringPtr->unicode[first-1] & 0xFC00) == 0xD800)) {
	++first;
    }
    if ((last + 1 < stringPtr->numChars)
	    && ((stringPtr->unicode[last+1] & 0xFC00) == 0xDC00)
	    && ((stringPtr->unicode[last] & 0xFC00) == 0xD800)) {
	++last;
    }
#endif
    return TclNewUnicodeObj(stringPtr->unicode + first, last - first + 1);
}

/*
 *----------------------------------------------------------------------
 *
 * Tcl_SetStringObj --
 *
 *	Modify an object to hold a string that is a copy of the bytes
 *	indicated by the byte pointer and length arguments.
 *
 * Results:
 *	None.
 *
 * Side effects:
 *	The object's string representation will be set to a copy of the
 *	"length" bytes starting at "bytes". If "length" is negative, use bytes
 *	up to the first NUL byte; i.e., assume "bytes" points to a C-style
 *	NUL-terminated string. The object's old string and internal
 *	representations are freed and the object's type is set NULL.
 *
 *----------------------------------------------------------------------
 */

void
Tcl_SetStringObj(
    Tcl_Obj *objPtr,		/* Object whose internal rep to init. */
    const char *bytes,		/* Points to the first of the length bytes
				 * used to initialize the object. */
    int length)			/* The number of bytes to copy from "bytes"
				 * when initializing the object. If negative,
				 * use bytes up to the first NUL byte.*/
{
    if (Tcl_IsShared(objPtr)) {
	Tcl_Panic("%s called with shared object", "Tcl_SetStringObj");
    }

    /*
     * Set the type to NULL and free any internal rep for the old type.
     */

    TclFreeIntRep(objPtr);

    /*
     * Free any old string rep, then set the string rep to a copy of the
     * length bytes starting at "bytes".
     */

    TclInvalidateStringRep(objPtr);
    if (length < 0) {
	length = (bytes? strlen(bytes) : 0);
    }
    TclInitStringRep(objPtr, bytes, length);
}

/*
 *----------------------------------------------------------------------
 *
 * Tcl_SetObjLength --
 *
 *	This function changes the length of the string representation of an
 *	object.
 *
 * Results:
 *	None.
 *
 * Side effects:
 *	If the size of objPtr's string representation is greater than length,
 *	then it is reduced to length and a new terminating null byte is stored
 *	in the strength. If the length of the string representation is greater
 *	than length, the storage space is reallocated to the given length; a
 *	null byte is stored at the end, but other bytes past the end of the
 *	original string representation are undefined. The object's internal
 *	representation is changed to "expendable string".
 *
 *----------------------------------------------------------------------
 */

void
Tcl_SetObjLength(
    Tcl_Obj *objPtr,		/* Pointer to object. This object must not
				 * currently be shared. */
    int length)			/* Number of bytes desired for string
				 * representation of object, not including
				 * terminating null byte. */
{
    String *stringPtr;

    if (length < 0) {
	/*
	 * Setting to a negative length is nonsense. This is probably the
	 * result of overflowing the signed integer range.
	 */

	Tcl_Panic("Tcl_SetObjLength: negative length requested: "
		"%d (integer overflow?)", length);
    }
    if (Tcl_IsShared(objPtr)) {
	Tcl_Panic("%s called with shared object", "Tcl_SetObjLength");
    }

    if (objPtr->bytes && objPtr->length == length) {
	return;
    }

    SetStringFromAny(NULL, objPtr);
    stringPtr = GET_STRING(objPtr);

    if (objPtr->bytes != NULL) {
	/*
	 * Change length of an existing string rep.
	 */
	if (length > stringPtr->allocated) {
	    /*
	     * Need to enlarge the buffer.
	     */
	    if (objPtr->bytes == &tclEmptyString) {
		objPtr->bytes = ckalloc(length + 1);
	    } else {
		objPtr->bytes = ckrealloc(objPtr->bytes, length + 1);
	    }
	    stringPtr->allocated = length;
	}

	objPtr->length = length;
	objPtr->bytes[length] = 0;

	/*
	 * Invalidate the unicode data.
	 */

	stringPtr->numChars = -1;
	stringPtr->hasUnicode = 0;
    } else {
	/*
	 * Changing length of pure unicode string.
	 */

	stringCheckLimits(length);
	if (length > stringPtr->maxChars) {
	    stringPtr = stringRealloc(stringPtr, length);
	    SET_STRING(objPtr, stringPtr);
	    stringPtr->maxChars = length;
	}

	/*
	 * Mark the new end of the unicode string
	 */

	stringPtr->numChars = length;
	stringPtr->unicode[length] = 0;
	stringPtr->hasUnicode = 1;

	/*
	 * Can only get here when objPtr->bytes == NULL. No need to invalidate
	 * the string rep.
	 */
    }
}

/*
 *----------------------------------------------------------------------
 *
 * Tcl_AttemptSetObjLength --
 *
 *	This function changes the length of the string representation of an
 *	object. It uses the attempt* (non-panic'ing) memory allocators.
 *
 * Results:
 *	1 if the requested memory was allocated, 0 otherwise.
 *
 * Side effects:
 *	If the size of objPtr's string representation is greater than length,
 *	then it is reduced to length and a new terminating null byte is stored
 *	in the strength. If the length of the string representation is greater
 *	than length, the storage space is reallocated to the given length; a
 *	null byte is stored at the end, but other bytes past the end of the
 *	original string representation are undefined. The object's internal
 *	representation is changed to "expendable string".
 *
 *----------------------------------------------------------------------
 */

int
Tcl_AttemptSetObjLength(
    Tcl_Obj *objPtr,		/* Pointer to object. This object must not
				 * currently be shared. */
    int length)			/* Number of bytes desired for string
				 * representation of object, not including
				 * terminating null byte. */
{
    String *stringPtr;

    if (length < 0) {
	/*
	 * Setting to a negative length is nonsense. This is probably the
	 * result of overflowing the signed integer range.
	 */

	return 0;
    }
    if (Tcl_IsShared(objPtr)) {
	Tcl_Panic("%s called with shared object", "Tcl_AttemptSetObjLength");
    }
    if (objPtr->bytes && objPtr->length == length) {
	return 1;
    }

    SetStringFromAny(NULL, objPtr);
    stringPtr = GET_STRING(objPtr);

    if (objPtr->bytes != NULL) {
	/*
	 * Change length of an existing string rep.
	 */
	if (length > stringPtr->allocated) {
	    /*
	     * Need to enlarge the buffer.
	     */

	    char *newBytes;

	    if (objPtr->bytes == &tclEmptyString) {
		newBytes = attemptckalloc(length + 1);
	    } else {
		newBytes = attemptckrealloc(objPtr->bytes, length + 1);
	    }
	    if (newBytes == NULL) {
		return 0;
	    }
	    objPtr->bytes = newBytes;
	    stringPtr->allocated = length;
	}

	objPtr->length = length;
	objPtr->bytes[length] = 0;

	/*
	 * Invalidate the unicode data.
	 */

	stringPtr->numChars = -1;
	stringPtr->hasUnicode = 0;
    } else {
	/*
	 * Changing length of pure unicode string.
	 */

	if (length > STRING_MAXCHARS) {
	    return 0;
	}
	if (length > stringPtr->maxChars) {
	    stringPtr = stringAttemptRealloc(stringPtr, length);
	    if (stringPtr == NULL) {
		return 0;
	    }
	    SET_STRING(objPtr, stringPtr);
	    stringPtr->maxChars = length;
	}

	/*
	 * Mark the new end of the unicode string.
	 */

	stringPtr->unicode[length] = 0;
	stringPtr->numChars = length;
	stringPtr->hasUnicode = 1;

	/*
	 * Can only get here when objPtr->bytes == NULL. No need to invalidate
	 * the string rep.
	 */
    }
    return 1;
}

/*
 *---------------------------------------------------------------------------
 *
 * Tcl_SetUnicodeObj --
 *
 *	Modify an object to hold the Unicode string indicated by "unicode".
 *
 * Results:
 *	None.
 *
 * Side effects:
 *	Memory allocated for new "String" internal rep.
 *
 *---------------------------------------------------------------------------
 */

void
TclSetUnicodeObj(
    Tcl_Obj *objPtr,		/* The object to set the string of. */
    const Tcl_UniChar *unicode,	/* The unicode string used to initialize the
				 * object. */
    int numChars)		/* Number of characters in the unicode
				 * string. */
{
    if (Tcl_IsShared(objPtr)) {
	Tcl_Panic("%s called with shared object", "Tcl_SetUnicodeObj");
    }
    TclFreeIntRep(objPtr);
    SetUnicodeObj(objPtr, unicode, numChars);
}

static int
UnicodeLength(
    const Tcl_UniChar *unicode)
{
    int numChars = 0;

    if (unicode) {
	while (numChars >= 0 && unicode[numChars] != 0) {
	    numChars++;
	}
    }
    stringCheckLimits(numChars);
    return numChars;
}

static void
SetUnicodeObj(
    Tcl_Obj *objPtr,		/* The object to set the string of. */
    const Tcl_UniChar *unicode,	/* The unicode string used to initialize the
				 * object. */
    int numChars)		/* Number of characters in the unicode
				 * string. */
{
    String *stringPtr;

    if (numChars < 0) {
	numChars = UnicodeLength(unicode);
    }

    /*
     * Allocate enough space for the String structure + Unicode string.
     */

    stringCheckLimits(numChars);
    stringPtr = stringAlloc(numChars);
    SET_STRING(objPtr, stringPtr);
    objPtr->typePtr = &tclStringType;

    stringPtr->maxChars = numChars;
    memcpy(stringPtr->unicode, unicode, numChars * sizeof(Tcl_UniChar));
    stringPtr->unicode[numChars] = 0;
    stringPtr->numChars = numChars;
    stringPtr->hasUnicode = 1;

    TclInvalidateStringRep(objPtr);
    stringPtr->allocated = 0;
}

/*
 *----------------------------------------------------------------------
 *
 * Tcl_AppendLimitedToObj --
 *
 *	This function appends a limited number of bytes from a sequence of
 *	bytes to an object, marking any limitation with an ellipsis.
 *
 * Results:
 *	None.
 *
 * Side effects:
 *	The bytes at *bytes are appended to the string representation of
 *	objPtr.
 *
 *----------------------------------------------------------------------
 */

void
Tcl_AppendLimitedToObj(
    Tcl_Obj *objPtr,		/* Points to the object to append to. */
    const char *bytes,		/* Points to the bytes to append to the
				 * object. */
    int length,			/* The number of bytes available to be
				 * appended from "bytes". If < 0, then all
				 * bytes up to a NUL byte are available. */
    int limit,			/* The maximum number of bytes to append to
				 * the object. */
    const char *ellipsis)	/* Ellipsis marker string, appended to the
				 * object to indicate not all available bytes
				 * at "bytes" were appended. */
{
    String *stringPtr;
    int toCopy = 0;

    if (Tcl_IsShared(objPtr)) {
	Tcl_Panic("%s called with shared object", "Tcl_AppendLimitedToObj");
    }

    if (length < 0) {
	length = (bytes ? strlen(bytes) : 0);
    }
    if (length == 0) {
	return;
    }

    if (length <= limit) {
	toCopy = length;
    } else {
	if (ellipsis == NULL) {
	    ellipsis = "...";
	}
	toCopy = (bytes == NULL) ? limit
		: Tcl_UtfPrev(bytes+limit+1-strlen(ellipsis), bytes) - bytes;
    }

    /*
     * If objPtr has a valid Unicode rep, then append the Unicode conversion
     * of "bytes" to the objPtr's Unicode rep, otherwise append "bytes" to
     * objPtr's string rep.
     */

    SetStringFromAny(NULL, objPtr);
    stringPtr = GET_STRING(objPtr);

    if (stringPtr->hasUnicode && stringPtr->numChars > 0) {
	AppendUtfToUnicodeRep(objPtr, bytes, toCopy);
    } else {
	AppendUtfToUtfRep(objPtr, bytes, toCopy);
    }

    if (length <= limit) {
	return;
    }

    stringPtr = GET_STRING(objPtr);
    if (stringPtr->hasUnicode && stringPtr->numChars > 0) {
	AppendUtfToUnicodeRep(objPtr, ellipsis, strlen(ellipsis));
    } else {
	AppendUtfToUtfRep(objPtr, ellipsis, strlen(ellipsis));
    }
}

/*
 *----------------------------------------------------------------------
 *
 * Tcl_AppendToObj --
 *
 *	This function appends a sequence of bytes to an object.
 *
 * Results:
 *	None.
 *
 * Side effects:
 *	The bytes at *bytes are appended to the string representation of
 *	objPtr.
 *
 *----------------------------------------------------------------------
 */

void
Tcl_AppendToObj(
    Tcl_Obj *objPtr,		/* Points to the object to append to. */
    const char *bytes,		/* Points to the bytes to append to the
				 * object. */
    int length)			/* The number of bytes to append from "bytes".
				 * If < 0, then append all bytes up to NUL
				 * byte. */
{
    Tcl_AppendLimitedToObj(objPtr, bytes, length, INT_MAX, NULL);
}

/*
 *----------------------------------------------------------------------
 *
 * Tcl_AppendUnicodeToObj --
 *
 *	This function appends a Unicode string to an object in the most
 *	efficient manner possible. Length must be >= 0.
 *
 * Results:
 *	None.
 *
 * Side effects:
 *	Invalidates the string rep and creates a new Unicode string.
 *
 *----------------------------------------------------------------------
 */

void
TclAppendUnicodeToObj(
    Tcl_Obj *objPtr,		/* Points to the object to append to. */
    const Tcl_UniChar *unicode,	/* The unicode string to append to the
				 * object. */
    int length)			/* Number of chars in "unicode". */
{
    String *stringPtr;

    if (Tcl_IsShared(objPtr)) {
	Tcl_Panic("%s called with shared object", "Tcl_AppendUnicodeToObj");
    }

    if (length == 0) {
	return;
    }

    SetStringFromAny(NULL, objPtr);
    stringPtr = GET_STRING(objPtr);

    /*
     * If objPtr has a valid Unicode rep, then append the "unicode" to the
     * objPtr's Unicode rep, otherwise the UTF conversion of "unicode" to
     * objPtr's string rep.
     */

    if (stringPtr->hasUnicode) {
	AppendUnicodeToUnicodeRep(objPtr, unicode, length);
    } else {
	AppendUnicodeToUtfRep(objPtr, unicode, length);
    }
}

/*
 *----------------------------------------------------------------------
 *
 * Tcl_AppendObjToObj --
 *
 *	This function appends the string rep of one object to another.
 *	"objPtr" cannot be a shared object.
 *
 * Results:
 *	None.
 *
 * Side effects:
 *	The string rep of appendObjPtr is appended to the string
 *	representation of objPtr.
 *	IMPORTANT: This routine does not and MUST NOT shimmer appendObjPtr.
 *	Callers are counting on that.
 *
 *----------------------------------------------------------------------
 */

void
Tcl_AppendObjToObj(
    Tcl_Obj *objPtr,		/* Points to the object to append to. */
    Tcl_Obj *appendObjPtr)	/* Object to append. */
{
    String *stringPtr;
    int length, numChars, appendNumChars = -1;
    const char *bytes;

    /*
     * Special case: second object is standard-empty is fast case. We know
     * that appending nothing to anything leaves that starting anything...
     */

    if (appendObjPtr->bytes == &tclEmptyString) {
	return;
    }

    /*
     * Handle append of one bytearray object to another as a special case.
     * Note that we only do this when the objects are pure so that the
     * bytearray faithfully represent the true value; Otherwise appending the
     * byte arrays together could lose information;
     */

    if ((TclIsPureByteArray(objPtr) || objPtr->bytes == &tclEmptyString)
	    && TclIsPureByteArray(appendObjPtr)) {
	/*
	 * You might expect the code here to be
	 *
	 *  bytes = Tcl_GetByteArrayFromObj(appendObjPtr, &length);
	 *  TclAppendBytesToByteArray(objPtr, bytes, length);
	 *
	 * and essentially all of the time that would be fine. However, it
	 * would run into trouble in the case where objPtr and appendObjPtr
	 * point to the same thing. That may never be a good idea. It seems to
	 * violate Copy On Write, and we don't have any tests for the
	 * situation, since making any Tcl commands that call
	 * Tcl_AppendObjToObj() do that appears impossible (They honor Copy On
	 * Write!). For the sake of extensions that go off into that realm,
	 * though, here's a more complex approach that can handle all the
	 * cases.
	 *
	 * First, get the lengths.
	 */

	int lengthSrc;

	(void) Tcl_GetByteArrayFromObj(objPtr, &length);
	(void) Tcl_GetByteArrayFromObj(appendObjPtr, &lengthSrc);

	/*
	 * Grow buffer enough for the append.
	 */

	TclAppendBytesToByteArray(objPtr, NULL, lengthSrc);

	/*
	 * Reset objPtr back to the original value.
	 */

	Tcl_SetByteArrayLength(objPtr, length);

	/*
	 * Now do the append knowing that buffer growth cannot cause any
	 * trouble.
	 */

	TclAppendBytesToByteArray(objPtr,
		Tcl_GetByteArrayFromObj(appendObjPtr, NULL), lengthSrc);
	return;
    }

    /*
     * Must append as strings.
     */

    SetStringFromAny(NULL, objPtr);
    stringPtr = GET_STRING(objPtr);

    /*
     * If objPtr has a valid Unicode rep, then get a Unicode string from
     * appendObjPtr and append it.
     */

    if (stringPtr->hasUnicode) {
	/*
	 * If appendObjPtr is not of the "String" type, don't convert it.
	 */

	if (TclHasIntRep(appendObjPtr, &tclStringType)) {
	    Tcl_UniChar *unicode =
		    TclGetUnicodeFromObj(appendObjPtr, &numChars);

	    AppendUnicodeToUnicodeRep(objPtr, unicode, numChars);
	} else {
	    bytes = TclGetStringFromObj(appendObjPtr, &length);
	    AppendUtfToUnicodeRep(objPtr, bytes, length);
	}
	return;
    }

    /*
     * Append to objPtr's UTF string rep. If we know the number of characters
     * in both objects before appending, then set the combined number of
     * characters in the final (appended-to) object.
     */

    bytes = TclGetStringFromObj(appendObjPtr, &length);

    numChars = stringPtr->numChars;
    if ((numChars >= 0) && TclHasIntRep(appendObjPtr, &tclStringType)) {
	String *appendStringPtr = GET_STRING(appendObjPtr);

	appendNumChars = appendStringPtr->numChars;
    }

    AppendUtfToUtfRep(objPtr, bytes, length);

    if (numChars >= 0 && appendNumChars >= 0) {
	stringPtr->numChars = numChars + appendNumChars;
    }
}

/*
 *----------------------------------------------------------------------
 *
 * AppendUnicodeToUnicodeRep --
 *
 *	This function appends the contents of "unicode" to the Unicode rep of
 *	"objPtr". objPtr must already have a valid Unicode rep.
 *
 * Results:
 *	None.
 *
 * Side effects:
 *	objPtr's internal rep is reallocated.
 *
 *----------------------------------------------------------------------
 */

static void
AppendUnicodeToUnicodeRep(
    Tcl_Obj *objPtr,		/* Points to the object to append to. */
    const Tcl_UniChar *unicode,	/* String to append. */
    int appendNumChars)		/* Number of chars of "unicode" to append. */
{
    String *stringPtr;
    int numChars;

    if (appendNumChars < 0) {
	appendNumChars = UnicodeLength(unicode);
    }
    if (appendNumChars == 0) {
	return;
    }

    SetStringFromAny(NULL, objPtr);
    stringPtr = GET_STRING(objPtr);

    /*
     * If not enough space has been allocated for the unicode rep, reallocate
     * the internal rep object with additional space. First try to double the
     * required allocation; if that fails, try a more modest increase. See the
     * "TCL STRING GROWTH ALGORITHM" comment at the top of this file for an
     * explanation of this growth algorithm.
     */

    numChars = stringPtr->numChars + appendNumChars;
    stringCheckLimits(numChars);

    if (numChars > stringPtr->maxChars) {
	int offset = -1;

	/*
	 * Protect against case where unicode points into the existing
	 * stringPtr->unicode array. Force it to follow any relocations due to
	 * the reallocs below.
	 */

	if (unicode && unicode >= stringPtr->unicode
		&& unicode <= stringPtr->unicode + stringPtr->maxChars) {
	    offset = unicode - stringPtr->unicode;
	}

	GrowUnicodeBuffer(objPtr, numChars);
	stringPtr = GET_STRING(objPtr);

	/*
	 * Relocate unicode if needed; see above.
	 */

	if (offset >= 0) {
	    unicode = stringPtr->unicode + offset;
	}
    }

    /*
     * Copy the new string onto the end of the old string, then add the
     * trailing null.
     */

    if (unicode) {
	memmove(stringPtr->unicode + stringPtr->numChars, unicode,
		appendNumChars * sizeof(Tcl_UniChar));
    }
    stringPtr->unicode[numChars] = 0;
    stringPtr->numChars = numChars;
    stringPtr->allocated = 0;

    TclInvalidateStringRep(objPtr);
}

/*
 *----------------------------------------------------------------------
 *
 * AppendUnicodeToUtfRep --
 *
 *	This function converts the contents of "unicode" to UTF and appends
 *	the UTF to the string rep of "objPtr".
 *
 * Results:
 *	None.
 *
 * Side effects:
 *	objPtr's internal rep is reallocated.
 *
 *----------------------------------------------------------------------
 */

static void
AppendUnicodeToUtfRep(
    Tcl_Obj *objPtr,		/* Points to the object to append to. */
    const Tcl_UniChar *unicode,	/* String to convert to UTF. */
    int numChars)		/* Number of chars of "unicode" to convert. */
{
    String *stringPtr = GET_STRING(objPtr);

    numChars = ExtendStringRepWithUnicode(objPtr, unicode, numChars);

    if (stringPtr->numChars != -1) {
	stringPtr->numChars += numChars;
    }
}

/*
 *----------------------------------------------------------------------
 *
 * AppendUtfToUnicodeRep --
 *
 *	This function converts the contents of "bytes" to Unicode and appends
 *	the Unicode to the Unicode rep of "objPtr". objPtr must already have a
 *	valid Unicode rep. numBytes must be non-negative.
 *
 * Results:
 *	None.
 *
 * Side effects:
 *	objPtr's internal rep is reallocated.
 *
 *----------------------------------------------------------------------
 */

static void
AppendUtfToUnicodeRep(
    Tcl_Obj *objPtr,		/* Points to the object to append to. */
    const char *bytes,		/* String to convert to Unicode. */
    int numBytes)		/* Number of bytes of "bytes" to convert. */
{
    String *stringPtr;

    if (numBytes == 0) {
	return;
    }

    ExtendUnicodeRepWithString(objPtr, bytes, numBytes, -1);
    TclInvalidateStringRep(objPtr);
    stringPtr = GET_STRING(objPtr);
    stringPtr->allocated = 0;
}

/*
 *----------------------------------------------------------------------
 *
 * AppendUtfToUtfRep --
 *
 *	This function appends "numBytes" bytes of "bytes" to the UTF string
 *	rep of "objPtr". objPtr must already have a valid String rep.
 *	numBytes must be non-negative.
 *
 * Results:
 *	None.
 *
 * Side effects:
 *	objPtr's internal rep is reallocated.
 *
 *----------------------------------------------------------------------
 */

static void
AppendUtfToUtfRep(
    Tcl_Obj *objPtr,		/* Points to the object to append to. */
    const char *bytes,		/* String to append. */
    int numBytes)		/* Number of bytes of "bytes" to append. */
{
    String *stringPtr;
    int newLength, oldLength;

    if (numBytes == 0) {
	return;
    }

    /*
     * Copy the new string onto the end of the old string, then add the
     * trailing null.
     */

    if (objPtr->bytes == NULL) {
	objPtr->length = 0;
    }
    oldLength = objPtr->length;
    newLength = numBytes + oldLength;
    if (newLength < 0) {
	Tcl_Panic("max size for a Tcl value (%d bytes) exceeded", INT_MAX);
    }

    stringPtr = GET_STRING(objPtr);
    if (newLength > stringPtr->allocated) {
	int offset = -1;

	/*
	 * Protect against case where unicode points into the existing
	 * stringPtr->unicode array. Force it to follow any relocations due to
	 * the reallocs below.
	 */

	if (bytes && bytes >= objPtr->bytes
		&& bytes <= objPtr->bytes + objPtr->length) {
	    offset = bytes - objPtr->bytes;
	}

	/*
	 * TODO: consider passing flag=1: no overalloc on first append. This
	 * would make test stringObj-8.1 fail.
	 */

	GrowStringBuffer(objPtr, newLength, 0);

	/*
	 * Relocate bytes if needed; see above.
	 */

	if (offset >= 0) {
	    bytes = objPtr->bytes + offset;
	}
    }

    /*
     * Invalidate the unicode data.
     */

    stringPtr->numChars = -1;
    stringPtr->hasUnicode = 0;

    if (bytes) {
	memmove(objPtr->bytes + oldLength, bytes, numBytes);
    }
    objPtr->bytes[newLength] = 0;
    objPtr->length = newLength;
}

/*
 *----------------------------------------------------------------------
 *
 * Tcl_AppendStringsToObjVA --
 *
 *	This function appends one or more null-terminated strings to an
 *	object.
 *
 * Results:
 *	None.
 *
 * Side effects:
 *	The contents of all the string arguments are appended to the string
 *	representation of objPtr.
 *
 *----------------------------------------------------------------------
 */

void
Tcl_AppendStringsToObjVA(
    Tcl_Obj *objPtr,		/* Points to the object to append to. */
    va_list argList)		/* Variable argument list. */
{
    if (Tcl_IsShared(objPtr)) {
	Tcl_Panic("%s called with shared object", "Tcl_AppendStringsToObj");
    }

    while (1) {
	const char *bytes = va_arg(argList, char *);

	if (bytes == NULL) {
	    break;
	}
	Tcl_AppendToObj(objPtr, bytes, -1);
    }
}

/*
 *----------------------------------------------------------------------
 *
 * Tcl_AppendStringsToObj --
 *
 *	This function appends one or more null-terminated strings to an
 *	object.
 *
 * Results:
 *	None.
 *
 * Side effects:
 *	The contents of all the string arguments are appended to the string
 *	representation of objPtr.
 *
 *----------------------------------------------------------------------
 */

void
Tcl_AppendStringsToObj(
    Tcl_Obj *objPtr,
    ...)
{
    va_list argList;

    va_start(argList, objPtr);
    Tcl_AppendStringsToObjVA(objPtr, argList);
    va_end(argList);
}

/*
 *----------------------------------------------------------------------
 *
 * Tcl_AppendFormatToObj --
 *
 *	This function appends a list of Tcl_Obj's to a Tcl_Obj according to
 *	the formatting instructions embedded in the format string. The
 *	formatting instructions are inspired by sprintf(). Returns TCL_OK when
 *	successful. If there's an error in the arguments, TCL_ERROR is
 *	returned, and an error message is written to the interp, if non-NULL.
 *
 * Results:
 *	A standard Tcl result.
 *
 * Side effects:
 *	None.
 *
 *----------------------------------------------------------------------
 */

int
Tcl_AppendFormatToObj(
    Tcl_Interp *interp,
    Tcl_Obj *appendObj,
    const char *format,
    int objc,
    Tcl_Obj *const objv[])
{
    const char *span = format, *msg, *errCode;
    int numBytes = 0, objIndex = 0, gotXpg = 0, gotSequential = 0;
    int originalLength, limit;
    Tcl_UniChar ch = 0;
    static const char *mixedXPG =
	    "cannot mix \"%\" and \"%n$\" conversion specifiers";
    static const char *const badIndex[2] = {
	"not enough arguments for all format specifiers",
	"\"%n$\" argument index out of range"
    };
    static const char *overflow = "max size for a Tcl value exceeded";

    if (Tcl_IsShared(appendObj)) {
	Tcl_Panic("%s called with shared object", "Tcl_AppendFormatToObj");
    }
    TclGetStringFromObj(appendObj, &originalLength);
    limit = INT_MAX - originalLength;

    /*
     * Format string is NUL-terminated.
     */

    while (*format != '\0') {
	char *end;
	int gotMinus = 0, gotHash = 0, gotZero = 0, gotSpace = 0, gotPlus = 0;
	int width, gotPrecision, precision, sawFlag, useShort = 0, useBig = 0;
#ifndef TCL_WIDE_INT_IS_LONG
	int useWide = 0;
#endif
	int newXpg, numChars, allocSegment = 0, segmentLimit, segmentNumBytes;
	Tcl_Obj *segment;
	int step = TclUtfToUniChar(format, &ch);

	format += step;
	if (ch != '%') {
	    numBytes += step;
	    continue;
	}
	if (numBytes) {
	    if (numBytes > limit) {
		msg = overflow;
		errCode = "OVERFLOW";
		goto errorMsg;
	    }
	    Tcl_AppendToObj(appendObj, span, numBytes);
	    limit -= numBytes;
	    numBytes = 0;
	}

	/*
	 * Saw a % : process the format specifier.
	 *
	 * Step 0. Handle special case of escaped format marker (i.e., %%).
	 */

	step = TclUtfToUniChar(format, &ch);
	if (ch == '%') {
	    span = format;
	    numBytes = step;
	    format += step;
	    continue;
	}

	/*
	 * Step 1. XPG3 position specifier
	 */

	newXpg = 0;
	if (isdigit(UCHAR(ch))) {
	    int position = strtoul(format, &end, 10);

	    if (*end == '$') {
		newXpg = 1;
		objIndex = position - 1;
		format = end + 1;
		step = TclUtfToUniChar(format, &ch);
	    }
	}
	if (newXpg) {
	    if (gotSequential) {
		msg = mixedXPG;
		errCode = "MIXEDSPECTYPES";
		goto errorMsg;
	    }
	    gotXpg = 1;
	} else {
	    if (gotXpg) {
		msg = mixedXPG;
		errCode = "MIXEDSPECTYPES";
		goto errorMsg;
	    }
	    gotSequential = 1;
	}
	if ((objIndex < 0) || (objIndex >= objc)) {
	    msg = badIndex[gotXpg];
	    errCode = gotXpg ? "INDEXRANGE" : "FIELDVARMISMATCH";
	    goto errorMsg;
	}

	/*
	 * Step 2. Set of flags.
	 */

	sawFlag = 1;
	do {
	    switch (ch) {
	    case '-':
		gotMinus = 1;
		break;
	    case '#':
		gotHash = 1;
		break;
	    case '0':
		gotZero = 1;
		break;
	    case ' ':
		gotSpace = 1;
		break;
	    case '+':
		gotPlus = 1;
		break;
	    default:
		sawFlag = 0;
	    }
	    if (sawFlag) {
		format += step;
		step = TclUtfToUniChar(format, &ch);
	    }
	} while (sawFlag);

	/*
	 * Step 3. Minimum field width.
	 */

	width = 0;
	if (isdigit(UCHAR(ch))) {
	    width = strtoul(format, &end, 10);
	    if (width < 0) {
		msg = overflow;
		errCode = "OVERFLOW";
		goto errorMsg;
	    }
	    format = end;
	    step = TclUtfToUniChar(format, &ch);
	} else if (ch == '*') {
	    if (objIndex >= objc - 1) {
		msg = badIndex[gotXpg];
		errCode = gotXpg ? "INDEXRANGE" : "FIELDVARMISMATCH";
		goto errorMsg;
	    }
	    if (TclGetIntFromObj(interp, objv[objIndex], &width) != TCL_OK) {
		goto error;
	    }
	    if (width < 0) {
		width = -width;
		gotMinus = 1;
	    }
	    objIndex++;
	    format += step;
	    step = TclUtfToUniChar(format, &ch);
	}
	if (width > limit) {
	    msg = overflow;
	    errCode = "OVERFLOW";
	    goto errorMsg;
	}

	/*
	 * Step 4. Precision.
	 */

	gotPrecision = precision = 0;
	if (ch == '.') {
	    gotPrecision = 1;
	    format += step;
	    step = TclUtfToUniChar(format, &ch);
	}
	if (isdigit(UCHAR(ch))) {
	    precision = strtoul(format, &end, 10);
	    format = end;
	    step = TclUtfToUniChar(format, &ch);
	} else if (ch == '*') {
	    if (objIndex >= objc - 1) {
		msg = badIndex[gotXpg];
		errCode = gotXpg ? "INDEXRANGE" : "FIELDVARMISMATCH";
		goto errorMsg;
	    }
	    if (TclGetIntFromObj(interp, objv[objIndex], &precision)
		    != TCL_OK) {
		goto error;
	    }

	    /*
	     * TODO: Check this truncation logic.
	     */

	    if (precision < 0) {
		precision = 0;
	    }
	    objIndex++;
	    format += step;
	    step = TclUtfToUniChar(format, &ch);
	}

	/*
	 * Step 5. Length modifier.
	 */

	if (ch == 'h') {
	    useShort = 1;
	    format += step;
	    step = TclUtfToUniChar(format, &ch);
	} else if (ch == 'l') {
	    format += step;
	    step = TclUtfToUniChar(format, &ch);
	    if (ch == 'l') {
		useBig = 1;
		format += step;
		step = TclUtfToUniChar(format, &ch);
#ifndef TCL_WIDE_INT_IS_LONG
	    } else {
		useWide = 1;
#endif
	    }
	} else if (ch == 'I') {
	    if ((format[1] == '6') && (format[2] == '4')) {
		format += (step + 2);
		step = TclUtfToUniChar(format, &ch);
#ifndef TCL_WIDE_INT_IS_LONG
		useWide = 1;
#endif
	    } else if ((format[1] == '3') && (format[2] == '2')) {
		format += (step + 2);
		step = TclUtfToUniChar(format, &ch);
	    } else {
		format += step;
		step = TclUtfToUniChar(format, &ch);
	    }
	} else if ((ch == 't') || (ch == 'z') || (ch == 'q') || (ch == 'j')
		|| (ch == 'L')) {
	    format += step;
	    step = TclUtfToUniChar(format, &ch);
	    useBig = 1;
	}

	format += step;
	span = format;

	/*
	 * Step 6. The actual conversion character.
	 */

	segment = objv[objIndex];
	numChars = -1;
	if (ch == 'i') {
	    ch = 'd';
	}
	switch (ch) {
	case '\0':
	    msg = "format string ended in middle of field specifier";
	    errCode = "INCOMPLETE";
	    goto errorMsg;
	case 's':
	    if (gotPrecision) {
		numChars = Tcl_GetCharLength(segment);
		if (precision < numChars) {
		    segment = Tcl_GetRange(segment, 0, precision - 1);
		    numChars = precision;
		    Tcl_IncrRefCount(segment);
		    allocSegment = 1;
		}
	    }
	    break;
	case 'c': {
	    char buf[4] = "";
	    int code, length;

	    if (TclGetIntFromObj(interp, segment, &code) != TCL_OK) {
		goto error;
	    }
	    length = Tcl_UniCharToUtf(code, buf);
	    if ((code >= 0xD800) && (length < 3)) {
		/* Special case for handling high surrogates. */
		length += Tcl_UniCharToUtf(-1, buf + length);
	    }
	    segment = Tcl_NewStringObj(buf, length);
	    Tcl_IncrRefCount(segment);
	    allocSegment = 1;
	    break;
	}

	case 'u':
	case 'd':
	case 'o':
	case 'p':
	case 'x':
	case 'X':
	case 'b': {
	    short s = 0;	/* Silence compiler warning; only defined and
				 * used when useShort is true. */
	    long l;
	    Tcl_WideInt w;
	    mp_int big;
	    int toAppend, isNegative = 0;

#ifndef TCL_WIDE_INT_IS_LONG
	    if (ch == 'p') {
		useWide = 1;
	    }
#endif
	    if (useBig) {
		int cmpResult;
		if (Tcl_GetBignumFromObj(interp, segment, &big) != TCL_OK) {
		    goto error;
		}
		cmpResult = mp_cmp_d(&big, 0);
		isNegative = (cmpResult == MP_LT);
		if (cmpResult == MP_EQ) gotHash = 0;
		if (ch == 'u') {
		    if (isNegative) {
			mp_clear(&big);
			msg = "unsigned bignum format is invalid";
			errCode = "BADUNSIGNED";
			goto errorMsg;
		    } else {
			ch = 'd';
		    }
		}
#ifndef TCL_WIDE_INT_IS_LONG
	    } else if (useWide) {
		if (TclGetWideBitsFromObj(interp, segment, &w) != TCL_OK) {
		    goto error;
		}
		isNegative = (w < (Tcl_WideInt) 0);
		if (w == (Tcl_WideInt) 0) gotHash = 0;
#endif
	    } else if (TclGetLongFromObj(NULL, segment, &l) != TCL_OK) {
		if (TclGetWideBitsFromObj(interp, segment, &w) != TCL_OK) {
		    goto error;
		} else {
		    l = (long) w;
		}
		if (useShort) {
		    s = (short) l;
		    isNegative = (s < (short) 0);
		    if (s == (short) 0) gotHash = 0;
		} else {
		    isNegative = (l < (long) 0);
		    if (l == (long) 0) gotHash = 0;
		}
	    } else if (useShort) {
		s = (short) l;
		isNegative = (s < (short) 0);
		if (s == (short) 0) gotHash = 0;
	    } else {
		isNegative = (l < (long) 0);
		if (l == (long) 0) gotHash = 0;
	    }

	    segment = Tcl_NewObj();
	    allocSegment = 1;
	    segmentLimit = INT_MAX;
	    Tcl_IncrRefCount(segment);

	    if ((isNegative || gotPlus || gotSpace) && (useBig || ch=='d')) {
		Tcl_AppendToObj(segment,
			(isNegative ? "-" : gotPlus ? "+" : " "), 1);
		segmentLimit -= 1;
	    }

	    if (gotHash || (ch == 'p')) {
		switch (ch) {
		case 'o':
		    Tcl_AppendToObj(segment, "0o", 2);
		    segmentLimit -= 2;
		    break;
		case 'p':
		case 'x':
		case 'X':
		    Tcl_AppendToObj(segment, "0x", 2);
		    segmentLimit -= 2;
		    break;
		case 'b':
		    Tcl_AppendToObj(segment, "0b", 2);
		    segmentLimit -= 2;
		    break;
#if TCL_MAJOR_VERSION < 9
		case 'd':
		    if (gotZero) {
			Tcl_AppendToObj(segment, "0d", 2);
			segmentLimit -= 2;
		    }
		    break;
#endif
		}
	    }

	    switch (ch) {
	    case 'd': {
		int length;
		Tcl_Obj *pure;
		const char *bytes;

		if (useShort) {
		    pure = Tcl_NewWideIntObj(s);
#ifndef TCL_WIDE_INT_IS_LONG
		} else if (useWide) {
		    pure = Tcl_NewWideIntObj(w);
#endif
		} else if (useBig) {
		    pure = Tcl_NewBignumObj(&big);
		} else {
		    pure = Tcl_NewWideIntObj(l);
		}
		Tcl_IncrRefCount(pure);
		bytes = TclGetStringFromObj(pure, &length);

		/*
		 * Already did the sign above.
		 */

		if (*bytes == '-') {
		    length--;
		    bytes++;
		}
		toAppend = length;

		/*
		 * Canonical decimal string reps for integers are composed
		 * entirely of one-byte encoded characters, so "length" is the
		 * number of chars.
		 */

		if (gotPrecision) {
		    if (length < precision) {
			segmentLimit -= precision - length;
		    }
		    while (length < precision) {
			Tcl_AppendToObj(segment, "0", 1);
			length++;
		    }
		    gotZero = 0;
		}
		if (gotZero) {
		    length += Tcl_GetCharLength(segment);
		    if (length < width) {
			segmentLimit -= width - length;
		    }
		    while (length < width) {
			Tcl_AppendToObj(segment, "0", 1);
			length++;
		    }
		}
		if (toAppend > segmentLimit) {
		    msg = overflow;
		    errCode = "OVERFLOW";
		    goto errorMsg;
		}
		Tcl_AppendToObj(segment, bytes, toAppend);
		Tcl_DecrRefCount(pure);
		break;
	    }

	    case 'u':
	    case 'o':
	    case 'p':
	    case 'x':
	    case 'X':
	    case 'b': {
		Tcl_WideUInt bits = (Tcl_WideUInt) 0;
		Tcl_WideInt numDigits = (Tcl_WideInt) 0;
		int length, numBits = 4, base = 16, index = 0, shift = 0;
		Tcl_Obj *pure;
		char *bytes;

		if (ch == 'u') {
		    base = 10;
		} else if (ch == 'o') {
		    base = 8;
		    numBits = 3;
		} else if (ch == 'b') {
		    base = 2;
		    numBits = 1;
		}
		if (useShort) {
		    unsigned short us = (unsigned short) s;

		    bits = (Tcl_WideUInt) us;
		    while (us) {
			numDigits++;
			us /= base;
		    }
#ifndef TCL_WIDE_INT_IS_LONG
		} else if (useWide) {
		    Tcl_WideUInt uw = (Tcl_WideUInt) w;

		    bits = uw;
		    while (uw) {
			numDigits++;
			uw /= base;
		    }
#endif
		} else if (useBig && big.used) {
		    int leftover = (big.used * MP_DIGIT_BIT) % numBits;
		    mp_digit mask = (~(mp_digit)0) << (MP_DIGIT_BIT-leftover);

		    numDigits = 1 +
			    (((Tcl_WideInt) big.used * MP_DIGIT_BIT) / numBits);
		    while ((mask & big.dp[big.used-1]) == 0) {
			numDigits--;
			mask >>= numBits;
		    }
		    if (numDigits > INT_MAX) {
			msg = overflow;
			errCode = "OVERFLOW";
			goto errorMsg;
		    }
		} else if (!useBig) {
		    unsigned long ul = (unsigned long) l;

		    bits = (Tcl_WideUInt) ul;
		    while (ul) {
			numDigits++;
			ul /= base;
		    }
		}

		/*
		 * Need to be sure zero becomes "0", not "".
		 */

		if (numDigits == 0) {
		    numDigits = 1;
		}
		pure = Tcl_NewObj();
		Tcl_SetObjLength(pure, (int) numDigits);
		bytes = TclGetString(pure);
		toAppend = length = (int) numDigits;
		while (numDigits--) {
		    int digitOffset;

		    if (useBig && big.used) {
			if (index < big.used && (size_t) shift <
				CHAR_BIT*sizeof(Tcl_WideUInt) - MP_DIGIT_BIT) {
			    bits |= ((Tcl_WideUInt) big.dp[index++]) << shift;
			    shift += MP_DIGIT_BIT;
			}
			shift -= numBits;
		    }
		    digitOffset = (int) (bits % base);
		    if (digitOffset > 9) {
			if (ch == 'X') {
			    bytes[numDigits] = 'A' + digitOffset - 10;
			} else {
			    bytes[numDigits] = 'a' + digitOffset - 10;
			}
		    } else {
			bytes[numDigits] = '0' + digitOffset;
		    }
		    bits /= base;
		}
		if (useBig) {
		    mp_clear(&big);
		}
		if (gotPrecision) {
		    if (length < precision) {
			segmentLimit -= precision - length;
		    }
		    while (length < precision) {
			Tcl_AppendToObj(segment, "0", 1);
			length++;
		    }
		    gotZero = 0;
		}
		if (gotZero) {
		    length += Tcl_GetCharLength(segment);
		    if (length < width) {
			segmentLimit -= width - length;
		    }
		    while (length < width) {
			Tcl_AppendToObj(segment, "0", 1);
			length++;
		    }
		}
		if (toAppend > segmentLimit) {
		    msg = overflow;
		    errCode = "OVERFLOW";
		    goto errorMsg;
		}
		Tcl_AppendObjToObj(segment, pure);
		Tcl_DecrRefCount(pure);
		break;
	    }

	    }
	    break;
	}

	case 'a':
	case 'A':
	case 'e':
	case 'E':
	case 'f':
	case 'g':
	case 'G': {
#define MAX_FLOAT_SIZE 320
	    char spec[2*TCL_INTEGER_SPACE + 9], *p = spec;
	    double d;
	    int length = MAX_FLOAT_SIZE;
	    char *bytes;

	    if (Tcl_GetDoubleFromObj(interp, segment, &d) != TCL_OK) {
		/* TODO: Figure out ACCEPT_NAN here */
		goto error;
	    }
	    *p++ = '%';
	    if (gotMinus) {
		*p++ = '-';
	    }
	    if (gotHash) {
		*p++ = '#';
	    }
	    if (gotZero) {
		*p++ = '0';
	    }
	    if (gotSpace) {
		*p++ = ' ';
	    }
	    if (gotPlus) {
		*p++ = '+';
	    }
	    if (width) {
		p += sprintf(p, "%d", width);
		if (width > length) {
		    length = width;
		}
	    }
	    if (gotPrecision) {
		*p++ = '.';
		p += sprintf(p, "%d", precision);
		if (precision > INT_MAX - length) {
		    msg = overflow;
		    errCode = "OVERFLOW";
		    goto errorMsg;
		}
		length += precision;
	    }

	    /*
	     * Don't pass length modifiers!
	     */

	    *p++ = (char) ch;
	    *p = '\0';

	    segment = Tcl_NewObj();
	    allocSegment = 1;
	    if (!Tcl_AttemptSetObjLength(segment, length)) {
		msg = overflow;
		errCode = "OVERFLOW";
		goto errorMsg;
	    }
	    bytes = TclGetString(segment);
	    if (!Tcl_AttemptSetObjLength(segment, sprintf(bytes, spec, d))) {
		msg = overflow;
		errCode = "OVERFLOW";
		goto errorMsg;
	    }
	    if (ch == 'A') {
		char *p = TclGetString(segment) + 1;
		*p = 'x';
		p = strchr(p, 'P');
		if (p) *p = 'p';
	    }
	    break;
	}
	default:
	    if (interp != NULL) {
		Tcl_SetObjResult(interp,
			Tcl_ObjPrintf("bad field specifier \"%c\"", ch));
		Tcl_SetErrorCode(interp, "TCL", "FORMAT", "BADTYPE", NULL);
	    }
	    goto error;
	}

	if (width>0 && numChars<0) {
	    numChars = Tcl_GetCharLength(segment);
	}
	if (!gotMinus && width>0) {
	    if (numChars < width) {
		limit -= width - numChars;
	    }
	    while (numChars < width) {
		Tcl_AppendToObj(appendObj, (gotZero ? "0" : " "), 1);
		numChars++;
	    }
	}

	TclGetStringFromObj(segment, &segmentNumBytes);
	if (segmentNumBytes > limit) {
	    if (allocSegment) {
		Tcl_DecrRefCount(segment);
	    }
	    msg = overflow;
	    errCode = "OVERFLOW";
	    goto errorMsg;
	}
	Tcl_AppendObjToObj(appendObj, segment);
	limit -= segmentNumBytes;
	if (allocSegment) {
	    Tcl_DecrRefCount(segment);
	}
	if (width > 0) {
	    if (numChars < width) {
		limit -= width-numChars;
	    }
	    while (numChars < width) {
		Tcl_AppendToObj(appendObj, (gotZero ? "0" : " "), 1);
		numChars++;
	    }
	}

	objIndex += gotSequential;
    }
    if (numBytes) {
	if (numBytes > limit) {
	    msg = overflow;
	    errCode = "OVERFLOW";
	    goto errorMsg;
	}
	Tcl_AppendToObj(appendObj, span, numBytes);
	limit -= numBytes;
	numBytes = 0;
    }

    return TCL_OK;

  errorMsg:
    if (interp != NULL) {
	Tcl_SetObjResult(interp, Tcl_NewStringObj(msg, -1));
	Tcl_SetErrorCode(interp, "TCL", "FORMAT", errCode, NULL);
    }
  error:
    Tcl_SetObjLength(appendObj, originalLength);
    return TCL_ERROR;
}

/*
 *---------------------------------------------------------------------------
 *
 * Tcl_Format --
 *
 * Results:
 *	A refcount zero Tcl_Obj.
 *
 * Side effects:
 *	None.
 *
 *---------------------------------------------------------------------------
 */

Tcl_Obj *
Tcl_Format(
    Tcl_Interp *interp,
    const char *format,
    int objc,
    Tcl_Obj *const objv[])
{
    int result;
    Tcl_Obj *objPtr = Tcl_NewObj();

    result = Tcl_AppendFormatToObj(interp, objPtr, format, objc, objv);
    if (result != TCL_OK) {
	Tcl_DecrRefCount(objPtr);
	return NULL;
    }
    return objPtr;
}

/*
 *---------------------------------------------------------------------------
 *
 * AppendPrintfToObjVA --
 *
 * Results:
 *
 * Side effects:
 *
 *---------------------------------------------------------------------------
 */

static void
AppendPrintfToObjVA(
    Tcl_Obj *objPtr,
    const char *format,
    va_list argList)
{
    int code, objc;
    Tcl_Obj **objv, *list = Tcl_NewObj();
    const char *p;

    p = format;
    Tcl_IncrRefCount(list);
    while (*p != '\0') {
	int size = 0, seekingConversion = 1, gotPrecision = 0;
	int lastNum = -1;

	if (*p++ != '%') {
	    continue;
	}
	if (*p == '%') {
	    p++;
	    continue;
	}
	do {
	    switch (*p) {
	    case '\0':
		seekingConversion = 0;
		break;
	    case 's': {
		const char *q, *end, *bytes = va_arg(argList, char *);
		seekingConversion = 0;

		/*
		 * The buffer to copy characters from starts at bytes and ends
		 * at either the first NUL byte, or after lastNum bytes, when
		 * caller has indicated a limit.
		 */

		end = bytes;
		while ((!gotPrecision || lastNum--) && (*end != '\0')) {
		    end++;
		}

		/*
		 * Within that buffer, we trim both ends if needed so that we
		 * copy only whole characters, and avoid copying any partial
		 * multi-byte characters.
		 */

		q = Tcl_UtfPrev(end, bytes);
		if (!Tcl_UtfCharComplete(q, (int)(end - q))) {
		    end = q;
		}

		q = bytes + TCL_UTF_MAX;
		while ((bytes < end) && (bytes < q)
			&& ((*bytes & 0xC0) == 0x80)) {
		    bytes++;
		}

		Tcl_ListObjAppendElement(NULL, list,
			Tcl_NewStringObj(bytes , (int)(end - bytes)));

		break;
	    }
	    case 'c':
	    case 'i':
	    case 'u':
	    case 'd':
	    case 'o':
	    case 'p':
	    case 'x':
	    case 'X':
		seekingConversion = 0;
		switch (size) {
		case -1:
		case 0:
		    Tcl_ListObjAppendElement(NULL, list, Tcl_NewWideIntObj(
			    va_arg(argList, int)));
		    break;
		case 1:
		    Tcl_ListObjAppendElement(NULL, list, Tcl_NewWideIntObj(
			    va_arg(argList, long)));
		    break;
		case 2:
		    Tcl_ListObjAppendElement(NULL, list, Tcl_NewWideIntObj(
			    va_arg(argList, Tcl_WideInt)));
		    break;
		case 3:
		    Tcl_ListObjAppendElement(NULL, list, Tcl_NewBignumObj(
			    va_arg(argList, mp_int *)));
		    break;
		}
		break;
	    case 'a':
	    case 'A':
	    case 'e':
	    case 'E':
	    case 'f':
	    case 'g':
	    case 'G':
		if (size > 0) {
		Tcl_ListObjAppendElement(NULL, list, Tcl_NewDoubleObj(
			(double)va_arg(argList, long double)));
		} else {
			Tcl_ListObjAppendElement(NULL, list, Tcl_NewDoubleObj(
				va_arg(argList, double)));
		}
		seekingConversion = 0;
		break;
	    case '*':
		lastNum = (int) va_arg(argList, int);
		Tcl_ListObjAppendElement(NULL, list, Tcl_NewWideIntObj(lastNum));
		p++;
		break;
	    case '0': case '1': case '2': case '3': case '4':
	    case '5': case '6': case '7': case '8': case '9': {
		char *end;

		lastNum = (int) strtoul(p, &end, 10);
		p = end;
		break;
	    }
	    case '.':
		gotPrecision = 1;
		p++;
		break;
	    case 'l':
		++size;
		p++;
		break;
	    case 't':
	    case 'z':
		if (sizeof(size_t) == sizeof(Tcl_WideInt)) {
		    size = 2;
		}
		p++;
		break;
	    case 'j':
	    case 'q':
		size = 2;
		p++;
		break;
	    case 'I':
		if (p[1]=='6' && p[2]=='4') {
		    p += 2;
		    size = 2;
		} else if (p[1]=='3' && p[2]=='2') {
		    p += 2;
		} else if (sizeof(size_t) == sizeof(Tcl_WideInt)) {
		    size = 2;
		}
		p++;
		break;
	    case 'L':
		size = 3;
		p++;
		break;
	    case 'h':
		size = -1;
	    default:
		p++;
	    }
	} while (seekingConversion);
    }
    TclListObjGetElements(NULL, list, &objc, &objv);
    code = Tcl_AppendFormatToObj(NULL, objPtr, format, objc, objv);
    if (code != TCL_OK) {
	Tcl_AppendPrintfToObj(objPtr,
		"Unable to format \"%s\" with supplied arguments: %s",
		format, Tcl_GetString(list));
    }
    Tcl_DecrRefCount(list);
}

/*
 *---------------------------------------------------------------------------
 *
 * Tcl_AppendPrintfToObj --
 *
 * Results:
 *	A standard Tcl result.
 *
 * Side effects:
 *	None.
 *
 *---------------------------------------------------------------------------
 */

void
Tcl_AppendPrintfToObj(
    Tcl_Obj *objPtr,
    const char *format,
    ...)
{
    va_list argList;

    va_start(argList, format);
    AppendPrintfToObjVA(objPtr, format, argList);
    va_end(argList);
}

/*
 *---------------------------------------------------------------------------
 *
 * Tcl_ObjPrintf --
 *
 * Results:
 *	A refcount zero Tcl_Obj.
 *
 * Side effects:
 *	None.
 *
 *---------------------------------------------------------------------------
 */

Tcl_Obj *
Tcl_ObjPrintf(
    const char *format,
    ...)
{
    va_list argList;
    Tcl_Obj *objPtr = Tcl_NewObj();

    va_start(argList, format);
    AppendPrintfToObjVA(objPtr, format, argList);
    va_end(argList);
    return objPtr;
}

/*
 *---------------------------------------------------------------------------
 *
 * TclGetStringStorage --
 *
 *	Returns the string storage space of a Tcl_Obj.
 *
 * Results:
 *	The pointer value objPtr->bytes is returned and the number of bytes
 *	allocated there is written to *sizePtr (if known).
 *
 * Side effects:
 *	May set objPtr->bytes.
 *
 *---------------------------------------------------------------------------
 */

char *
TclGetStringStorage(
    Tcl_Obj *objPtr,
    unsigned int *sizePtr)
{
    String *stringPtr;

    if (!TclHasIntRep(objPtr, &tclStringType) || objPtr->bytes == NULL) {
	return TclGetStringFromObj(objPtr, (int *)sizePtr);
    }

    stringPtr = GET_STRING(objPtr);
    *sizePtr = stringPtr->allocated;
    return objPtr->bytes;
}

/*
 *---------------------------------------------------------------------------
 *
 * TclStringRepeat --
 *
 *	Performs the [string repeat] function.
 *
 * Results:
 * 	A (Tcl_Obj *) pointing to the result value, or NULL in case of an
 * 	error.
 *
 * Side effects:
 * 	On error, when interp is not NULL, error information is left in it.
 *
 *---------------------------------------------------------------------------
 */

Tcl_Obj *
TclStringRepeat(
    Tcl_Interp *interp,
    Tcl_Obj *objPtr,
    int count,
    int flags)
{
    Tcl_Obj *objResultPtr;
    int inPlace = flags & TCL_STRING_IN_PLACE;
    int length = 0, unichar = 0, done = 1;
    int binary = TclIsPureByteArray(objPtr);

    /* assert (count >= 2) */

    /*
     * Analyze to determine what representation result should be.
     * GOALS:	Avoid shimmering & string rep generation.
     * 		Produce pure bytearray when possible.
     * 		Error on overflow.
     */

    if (!binary) {
	if (TclHasIntRep(objPtr, &tclStringType)) {
	    String *stringPtr = GET_STRING(objPtr);
	    if (stringPtr->hasUnicode) {
		unichar = 1;
	    }
	}
    }

    if (binary) {
	/* Result will be pure byte array. Pre-size it */
	Tcl_GetByteArrayFromObj(objPtr, &length);
    } else if (unichar) {
	/* Result will be pure Tcl_UniChar array. Pre-size it. */
	TclGetUnicodeFromObj(objPtr, &length);
    } else {
	/* Result will be concat of string reps. Pre-size it. */
	Tcl_GetStringFromObj(objPtr, &length);
    }

    if (length == 0) {
	/* Any repeats of empty is empty. */
	return objPtr;
    }

    if (count > INT_MAX/length) {
	if (interp) {
	    Tcl_SetObjResult(interp, Tcl_ObjPrintf(
		    "max size for a Tcl value (%d bytes) exceeded", INT_MAX));
	    Tcl_SetErrorCode(interp, "TCL", "MEMORY", NULL);
	}
	return NULL;
    }

    if (binary) {
	/* Efficiently produce a pure byte array result */
	objResultPtr = (!inPlace || Tcl_IsShared(objPtr)) ?
		Tcl_DuplicateObj(objPtr) : objPtr;

	Tcl_SetByteArrayLength(objResultPtr, count*length); /* PANIC? */
	Tcl_SetByteArrayLength(objResultPtr, length);
	while (count - done > done) {
	    Tcl_AppendObjToObj(objResultPtr, objResultPtr);
	    done *= 2;
	}
	TclAppendBytesToByteArray(objResultPtr,
		Tcl_GetByteArrayFromObj(objResultPtr, NULL),
		(count - done) * length);
    } else if (unichar) {
	/*
	 * Efficiently produce a pure Tcl_UniChar array result.
	 */

	if (!inPlace || Tcl_IsShared(objPtr)) {
	    objResultPtr = TclNewUnicodeObj(Tcl_GetUnicode(objPtr), length);
	} else {
	    TclInvalidateStringRep(objPtr);
	    objResultPtr = objPtr;
	}

        if (0 == Tcl_AttemptSetObjLength(objResultPtr, count*length)) {
	    if (interp) {
		Tcl_SetObjResult(interp, Tcl_ObjPrintf(
			"string size overflow: unable to alloc %"
			TCL_Z_MODIFIER "u bytes",
			STRING_SIZE(count*length)));
		Tcl_SetErrorCode(interp, "TCL", "MEMORY", NULL);
	    }
	    return NULL;
	}
	Tcl_SetObjLength(objResultPtr, length);
	while (count - done > done) {
	    Tcl_AppendObjToObj(objResultPtr, objResultPtr);
	    done *= 2;
	}
	TclAppendUnicodeToObj(objResultPtr, Tcl_GetUnicode(objResultPtr),
		(count - done) * length);
    } else {
	/*
	 * Efficiently concatenate string reps.
	 */

	if (!inPlace || Tcl_IsShared(objPtr)) {
	    objResultPtr = Tcl_NewStringObj(Tcl_GetString(objPtr), length);
	} else {
	    TclFreeIntRep(objPtr);
	    objResultPtr = objPtr;
	}
        if (0 == Tcl_AttemptSetObjLength(objResultPtr, count*length)) {
	    if (interp) {
		Tcl_SetObjResult(interp, Tcl_ObjPrintf(
			"string size overflow: unable to alloc %u bytes",
			count*length));
		Tcl_SetErrorCode(interp, "TCL", "MEMORY", NULL);
	    }
	    return NULL;
	}
	Tcl_SetObjLength(objResultPtr, length);
	while (count - done > done) {
	    Tcl_AppendObjToObj(objResultPtr, objResultPtr);
	    done *= 2;
	}
	Tcl_AppendToObj(objResultPtr, Tcl_GetString(objResultPtr),
		(count - done) * length);
    }
    return objResultPtr;
}

/*
 *---------------------------------------------------------------------------
 *
 * TclStringCat --
 *
 *	Performs the [string cat] function.
 *
 * Results:
 * 	A (Tcl_Obj *) pointing to the result value, or NULL in case of an
 * 	error.
 *
 * Side effects:
 * 	On error, when interp is not NULL, error information is left in it.
 *
 *---------------------------------------------------------------------------
 */

Tcl_Obj *
TclStringCat(
    Tcl_Interp *interp,
    int objc,
    Tcl_Obj * const objv[],
    int flags)
{
    Tcl_Obj *objResultPtr, * const *ov;
    int oc, length = 0, binary = 1;
    int allowUniChar = 1, requestUniChar = 0;
    int first = objc - 1;	/* Index of first value possibly not empty */
    int last = 0;		/* Index of last value possibly not empty */
    int inPlace = flags & TCL_STRING_IN_PLACE;

    /* assert ( objc >= 0 ) */

    if (objc <= 1) {
	/* Only one or no objects; return first or empty */
	return objc ? objv[0] : Tcl_NewObj();
    }

    /* assert ( objc >= 2 ) */

    /*
     * Analyze to determine what representation result should be.
     * GOALS:	Avoid shimmering & string rep generation.
     * 		Produce pure bytearray when possible.
     * 		Error on overflow.
     */

    ov = objv, oc = objc;
    do {
	Tcl_Obj *objPtr = *ov++;

	if (TclIsPureByteArray(objPtr)) {
	    allowUniChar = 0;
	} else if (objPtr->bytes) {
	    /* Value has a string rep. */
	    if (objPtr->length) {
		/*
		 * Non-empty string rep. Not a pure bytearray, so we won't
		 * create a pure bytearray.
		 */

	 	binary = 0;
		if ((objPtr->typePtr) && (objPtr->typePtr != &tclStringType)) {
		    /* Prevent shimmer of non-string types. */
		    allowUniChar = 0;
		}
	    }
	} else {
	    /* assert (objPtr->typePtr != NULL) -- stork! */
	    binary = 0;
	    if (TclHasIntRep(objPtr, &tclStringType)) {
		/* Have a pure Unicode value; ask to preserve it */
		requestUniChar = 1;
	    } else {
		/* Have another type; prevent shimmer */
		allowUniChar = 0;
	    }
	}
    } while (--oc && (binary || allowUniChar));

    if (binary) {
	/*
	 * Result will be pure byte array. Pre-size it
	 */

	int numBytes;
	ov = objv;
	oc = objc;
	do {
	    Tcl_Obj *objPtr = *ov++;

	    /*
	     * Every argument is either a bytearray with a ("pure")
	     * value we know we can safely use, or it is an empty string.
	     * We don't need to count bytes for the empty strings.
	     */

	    if (TclIsPureByteArray(objPtr)) {
		Tcl_GetByteArrayFromObj(objPtr, &numBytes); /* PANIC? */

		if (numBytes) {
		    last = objc - oc;
		    if (length == 0) {
			first = last;
		    } else if (numBytes > INT_MAX - length) {
			goto overflow;
		    }
		    length += numBytes;
		}
	    }
	} while (--oc);
    } else if (allowUniChar && requestUniChar) {
	/*
	 * Result will be pure Tcl_UniChar array. Pre-size it.
	 */

	ov = objv;
	oc = objc;
	do {
	    Tcl_Obj *objPtr = *ov++;

	    if ((objPtr->bytes == NULL) || (objPtr->length)) {
		int numChars;

		TclGetUnicodeFromObj(objPtr, &numChars); /* PANIC? */
		if (numChars) {
		    last = objc - oc;
		    if (length == 0) {
			first = last;
		    } else if (numChars > INT_MAX - length) {
			goto overflow;
		    }
		    length += numChars;
		}
	    }
	} while (--oc);
    } else {
	/* Result will be concat of string reps. Pre-size it. */
	ov = objv; oc = objc;
	do {
	    Tcl_Obj *pendingPtr = NULL;

	    /*
	     * Loop until a possibly non-empty value is reached.
	     * Keep string rep generation pending when possible.
	     */

	    do {
		/* assert ( pendingPtr == NULL ) */
		/* assert ( length == 0 ) */

		Tcl_Obj *objPtr = *ov++;

		if (objPtr->bytes == NULL) {
		    /* No string rep; Take the chance we can avoid making it */
		    pendingPtr = objPtr;
		} else {
		    Tcl_GetStringFromObj(objPtr, &length); /* PANIC? */
		}
	    } while (--oc && (length == 0) && (pendingPtr == NULL));

	    /*
 	     * Either we found a possibly non-empty value, and we remember
 	     * this index as the first and last such value so far seen,
	     * or (oc == 0) and all values are known empty,
 	     * so first = last = objc - 1 signals the right quick return.
 	     */

	    first = last = objc - oc - 1;

	    if (oc && (length == 0)) {
		int numBytes;

		/* assert ( pendingPtr != NULL ) */

		/*
		 * There's a pending value followed by more values.  Loop over
		 * remaining values generating strings until a non-empty value
		 * is found, or the pending value gets its string generated.
		 */

		do {
		    Tcl_Obj *objPtr = *ov++;
		    Tcl_GetStringFromObj(objPtr, &numBytes); /* PANIC? */
		} while (--oc && numBytes == 0 && pendingPtr->bytes == NULL);

		if (numBytes) {
		    last = objc -oc -1;
		}
		if (oc || numBytes) {
		    Tcl_GetStringFromObj(pendingPtr, &length);
		}
		if (length == 0) {
		    if (numBytes) {
			first = last;
		    }
		} else if (numBytes > INT_MAX - length) {
		    goto overflow;
		}
		length += numBytes;
	    }
	} while (oc && (length == 0));

	while (oc) {
	    int numBytes;
	    Tcl_Obj *objPtr = *ov++;

	    /* assert ( length > 0 && pendingPtr == NULL )  */

	    Tcl_GetStringFromObj(objPtr, &numBytes); /* PANIC? */
	    if (numBytes) {
		last = objc - oc;
		if (numBytes > INT_MAX - length) {
		    goto overflow;
		}
		length += numBytes;
	    }
	    --oc;
	}
    }

    if (last <= first /*|| length == 0 */) {
	/* Only one non-empty value or zero length; return first */
	/* NOTE: (length == 0) implies (last <= first) */
	return objv[first];
    }

    objv += first; objc = (last - first + 1);

    if (binary) {
	/* Efficiently produce a pure byte array result */
	unsigned char *dst;

	/*
	 * Broken interface! Byte array value routines offer no way to handle
	 * failure to allocate enough space. Following stanza may panic.
	 */

	if (inPlace && !Tcl_IsShared(*objv)) {
	    int start;

	    objResultPtr = *objv++; objc--;
	    Tcl_GetByteArrayFromObj(objResultPtr, &start);
	    dst = Tcl_SetByteArrayLength(objResultPtr, length) + start;
	} else {
	    objResultPtr = Tcl_NewByteArrayObj(NULL, length);
	    dst = Tcl_SetByteArrayLength(objResultPtr, length);
	}
	while (objc--) {
	    Tcl_Obj *objPtr = *objv++;

	    /*
	     * Every argument is either a bytearray with a ("pure")
	     * value we know we can safely use, or it is an empty string.
	     * We don't need to copy bytes from the empty strings.
	     */

	    if (TclIsPureByteArray(objPtr)) {
		int more;
		unsigned char *src = Tcl_GetByteArrayFromObj(objPtr, &more);
		memcpy(dst, src, more);
		dst += more;
	    }
	}
    } else if (allowUniChar && requestUniChar) {
	/* Efficiently produce a pure Tcl_UniChar array result */
	Tcl_UniChar *dst;

	if (inPlace && !Tcl_IsShared(*objv)) {
	    int start;

	    objResultPtr = *objv++; objc--;

	    /* Ugly interface! Force resize of the unicode array. */
	    TclGetUnicodeFromObj(objResultPtr, &start);
	    Tcl_InvalidateStringRep(objResultPtr);
	    if (0 == Tcl_AttemptSetObjLength(objResultPtr, length)) {
		if (interp) {
		    Tcl_SetObjResult(interp, Tcl_ObjPrintf(
		    	"concatenation failed: unable to alloc %"
			TCL_Z_MODIFIER "u bytes",
			STRING_SIZE(length)));
		    Tcl_SetErrorCode(interp, "TCL", "MEMORY", NULL);
		}
		return NULL;
	    }
	    dst = Tcl_GetUnicode(objResultPtr) + start;
	} else {
	    Tcl_UniChar ch = 0;

	    /* Ugly interface! No scheme to init array size. */
	    objResultPtr = TclNewUnicodeObj(&ch, 0);	/* PANIC? */
	    if (0 == Tcl_AttemptSetObjLength(objResultPtr, length)) {
		Tcl_DecrRefCount(objResultPtr);
		if (interp) {
		    Tcl_SetObjResult(interp, Tcl_ObjPrintf(
		    	"concatenation failed: unable to alloc %"
			TCL_Z_MODIFIER "u bytes",
			STRING_SIZE(length)));
		    Tcl_SetErrorCode(interp, "TCL", "MEMORY", NULL);
		}
		return NULL;
	    }
	    dst = Tcl_GetUnicode(objResultPtr);
	}
	while (objc--) {
	    Tcl_Obj *objPtr = *objv++;

	    if ((objPtr->bytes == NULL) || (objPtr->length)) {
		int more;
		Tcl_UniChar *src = TclGetUnicodeFromObj(objPtr, &more);
		memcpy(dst, src, more * sizeof(Tcl_UniChar));
		dst += more;
	    }
	}
    } else {
	/* Efficiently concatenate string reps */
	char *dst;

	if (inPlace && !Tcl_IsShared(*objv)) {
	    int start;

	    objResultPtr = *objv++; objc--;

	    Tcl_GetStringFromObj(objResultPtr, &start);
	    if (0 == Tcl_AttemptSetObjLength(objResultPtr, length)) {
		if (interp) {
		    Tcl_SetObjResult(interp, Tcl_ObjPrintf(
		    	"concatenation failed: unable to alloc %u bytes",
			length));
		    Tcl_SetErrorCode(interp, "TCL", "MEMORY", NULL);
		}
		return NULL;
	    }
	    dst = Tcl_GetString(objResultPtr) + start;

	    /* assert ( length > start ) */
	    TclFreeIntRep(objResultPtr);
	} else {
	    objResultPtr = Tcl_NewObj();	/* PANIC? */
	    if (0 == Tcl_AttemptSetObjLength(objResultPtr, length)) {
		Tcl_DecrRefCount(objResultPtr);
		if (interp) {
		    Tcl_SetObjResult(interp, Tcl_ObjPrintf(
		    	"concatenation failed: unable to alloc %u bytes",
			length));
		    Tcl_SetErrorCode(interp, "TCL", "MEMORY", NULL);
		}
		return NULL;
	    }
	    dst = Tcl_GetString(objResultPtr);
	}
	while (objc--) {
	    Tcl_Obj *objPtr = *objv++;

	    if ((objPtr->bytes == NULL) || (objPtr->length)) {
		int more;
		char *src = Tcl_GetStringFromObj(objPtr, &more);

		memcpy(dst, src, more);
		dst += more;
	    }
	}
	/* Must NUL-terminate! */
	*dst = '\0';
    }
    return objResultPtr;

  overflow:
    if (interp) {
	Tcl_SetObjResult(interp, Tcl_ObjPrintf(
		    "max size for a Tcl value (%d bytes) exceeded", INT_MAX));
	Tcl_SetErrorCode(interp, "TCL", "MEMORY", NULL);
    }
    return NULL;
}

/*
 *---------------------------------------------------------------------------
 *
 * TclStringCmp --
 *	Compare two Tcl_Obj values as strings.
 *
 * Results:
 *	Like memcmp, return -1, 0, or 1.
 *
 * Side effects:
 *	String representations may be generated.  Internal representation may
 *	be changed.
 *
 *---------------------------------------------------------------------------
 */

int
TclStringCmp(
    Tcl_Obj *value1Ptr,
    Tcl_Obj *value2Ptr,
    int checkEq,		/* comparison is only for equality */
    int nocase,			/* comparison is not case sensitive */
    int reqlength)		/* requested length */
{
    char *s1, *s2;
    int empty, length, match, s1len, s2len;
    memCmpFn_t memCmpFn;

    if ((reqlength == 0) || (value1Ptr == value2Ptr)) {
	/*
	 * Always match at 0 chars of if it is the same obj.
	 */
	match = 0;
    } else {
	if (!nocase && TclIsPureByteArray(value1Ptr)
		&& TclIsPureByteArray(value2Ptr)) {
	    /*
	     * Use binary versions of comparisons since that won't cause undue
	     * type conversions and it is much faster. Only do this if we're
	     * case-sensitive (which is all that really makes sense with byte
	     * arrays anyway, and we have no memcasecmp() for some reason... :^)
	     */

	    s1 = (char *) Tcl_GetByteArrayFromObj(value1Ptr, &s1len);
	    s2 = (char *) Tcl_GetByteArrayFromObj(value2Ptr, &s2len);
	    memCmpFn = memcmp;
	} else if (TclHasIntRep(value1Ptr, &tclStringType)
		&& TclHasIntRep(value2Ptr, &tclStringType)) {
	    /*
	     * Do a unicode-specific comparison if both of the args are of
	     * String type. If the char length == byte length, we can do a
	     * memcmp. In benchmark testing this proved the most efficient
	     * check between the unicode and string comparison operations.
	     */

	    if (nocase) {
		s1 = (char *) TclGetUnicodeFromObj(value1Ptr, &s1len);
		s2 = (char *) TclGetUnicodeFromObj(value2Ptr, &s2len);
		memCmpFn = (memCmpFn_t)Tcl_UniCharNcasecmp;
	    } else {
		s1len = Tcl_GetCharLength(value1Ptr);
		s2len = Tcl_GetCharLength(value2Ptr);
		if ((s1len == value1Ptr->length)
			&& (value1Ptr->bytes != NULL)
			&& (s2len == value2Ptr->length)
			&& (value2Ptr->bytes != NULL)) {
		    s1 = value1Ptr->bytes;
		    s2 = value2Ptr->bytes;
		    memCmpFn = memcmp;
		} else {
		    s1 = (char *) Tcl_GetUnicode(value1Ptr);
		    s2 = (char *) Tcl_GetUnicode(value2Ptr);
		    if (
#ifdef WORDS_BIGENDIAN
			    1
#else
			    checkEq
#endif
			    ) {
			memCmpFn = memcmp;
			s1len *= sizeof(Tcl_UniChar);
			s2len *= sizeof(Tcl_UniChar);
		    } else {
			memCmpFn = (memCmpFn_t) Tcl_UniCharNcmp;
		    }
		}
	    }
	} else {
	    empty = TclCheckEmptyString(value1Ptr);
	    if (empty > 0) {
		switch (TclCheckEmptyString(value2Ptr)) {
		case -1:
		    s1 = 0;
		    s1len = 0;
		    s2 = TclGetStringFromObj(value2Ptr, &s2len);
		    break;
		case 0:
		    match = -1;
		    goto matchdone;
		case 1:
		default: /* avoid warn: `s2` may be used uninitialized */
		    match = 0;
		    goto matchdone;
		}
	    } else if (TclCheckEmptyString(value2Ptr) > 0) {
		switch (empty) {
		case -1:
		    s2 = 0;
		    s2len = 0;
		    s1 = TclGetStringFromObj(value1Ptr, &s1len);
		    break;
		case 0:
		    match = 1;
		    goto matchdone;
		case 1:
		default: /* avoid warn: `s1` may be used uninitialized */
		    match = 0;
		    goto matchdone;
		}
	    } else {
		s1 = TclGetStringFromObj(value1Ptr, &s1len);
		s2 = TclGetStringFromObj(value2Ptr, &s2len);
	    }
	    if (!nocase && checkEq) {
		/*
		 * When we have equal-length we can check only for
		 * (in)equality. We can use memcmp in all (n)eq cases because
		 * we don't need to worry about lexical LE/BE variance.
		 */

		memCmpFn = memcmp;
	    } else {
		/*
		 * As a catch-all we will work with UTF-8. We cannot use
		 * memcmp() as that is unsafe with any string containing NUL
		 * (\xC0\x80 in Tcl's utf rep). We can use the more efficient
		 * TclpUtfNcmp2 if we are case-sensitive and no specific
		 * length was requested.
		 */

		if ((reqlength < 0) && !nocase) {
		    memCmpFn = (memCmpFn_t) TclpUtfNcmp2;
		} else {
		    s1len = Tcl_NumUtfChars(s1, s1len);
		    s2len = Tcl_NumUtfChars(s2, s2len);
		    memCmpFn = (memCmpFn_t)
			    (nocase ? Tcl_UtfNcasecmp : Tcl_UtfNcmp);
		}
	    }
	}

	length = (s1len < s2len) ? s1len : s2len;
	if (reqlength > 0 && reqlength < length) {
	    length = reqlength;
	} else if (reqlength < 0) {
	    /*
	     * The requested length is negative, so we ignore it by setting it
	     * to length + 1 so we correct the match var.
	     */

	    reqlength = length + 1;
	}

	if (checkEq && (s1len != s2len)) {
	    match = 1;		/* This will be reversed below. */
	} else {
	    /*
	     * The comparison function should compare up to the minimum byte
	     * length only.
	     */

	    match = memCmpFn(s1, s2, (size_t) length);
	}
	if ((match == 0) && (reqlength > length)) {
	    match = s1len - s2len;
	}
	match = (match > 0) ? 1 : (match < 0) ? -1 : 0;
    }
  matchdone:
    return match;
}

/*
 *---------------------------------------------------------------------------
 *
 * TclStringFirst --
 *
 *	Implements the [string first] operation.
 *
 * Results:
 *	If needle is found as a substring of haystack, the index of the
 *	first instance of such a find is returned.  If needle is not present
 *	as a substring of haystack, -1 is returned.
 *
 * Side effects:
 *	needle and haystack may have their Tcl_ObjType changed.
 *
 *---------------------------------------------------------------------------
 */

int
TclStringFirst(
    Tcl_Obj *needle,
    Tcl_Obj *haystack,
    int start)
{
    int lh, ln = Tcl_GetCharLength(needle);

    if (start < 0) {
	start = 0;
    }
    if (ln == 0) {
	/* We don't find empty substrings.  Bizarre!
	 * Whenever this routine is turned into a proper substring
	 * finder, change to `return start` after limits imposed. */
	return -1;
    }

    if (TclIsPureByteArray(needle) && TclIsPureByteArray(haystack)) {
	unsigned char *end, *check, *bh;
	unsigned char *bn = Tcl_GetByteArrayFromObj(needle, &ln);

	/* Find bytes in bytes */
	bh = Tcl_GetByteArrayFromObj(haystack, &lh);
	if ((lh < ln) || (start > lh - ln)) {
	    /* Don't start the loop if there cannot be a valid answer */
	    return -1;
	}
	end = bh + lh;

	check = bh + start;
	while (check + ln <= end) {
	    /*
	     * Look for the leading byte of the needle in the haystack
	     * starting at check and stopping when there's not enough room
	     * for the needle left.
	     */
	    check = memchr(check, bn[0], (end + 1 - ln) - check);
	    if (check == NULL) {
		/* Leading byte not found -> needle cannot be found. */
		return -1;
	    }
	    /* Leading byte found, check rest of needle. */
	    if (0 == memcmp(check+1, bn+1, ln-1)) {
		/* Checks! Return the successful index. */
		return (check - bh);
	    }
	    /* Rest of needle match failed; Iterate to continue search. */
	    check++;
	}
	return -1;
    }

    /*
     * TODO: It might be nice to support some cases where it is not
     * necessary to shimmer to &tclStringType to compute the result,
     * and instead operate just on the objPtr->bytes values directly.
     * However, we also do not want the answer to change based on the
     * code pathway, or if it does we want that to be for some values
     * we explicitly decline to support.  Getting there will involve
     * locking down in practice more firmly just what encodings produce
     * what supported results for the objPtr->bytes values.  For now,
     * do only the well-defined Tcl_UniChar array search.
     */

    {
<<<<<<< HEAD
	Tcl_UniChar *try, *end, *uh;
	Tcl_UniChar *un = TclGetUnicodeFromObj(needle, &ln);
=======
	Tcl_UniChar *check, *end, *uh;
	Tcl_UniChar *un = Tcl_GetUnicodeFromObj(needle, &ln);
>>>>>>> b2f918d6

	uh = TclGetUnicodeFromObj(haystack, &lh);
	if ((lh < ln) || (start > lh - ln)) {
	    /* Don't start the loop if there cannot be a valid answer */
	    return -1;
	}
	end = uh + lh;

	for (check = uh + start; check + ln <= end; check++) {
	    if ((*check == *un) && (0 ==
		    memcmp(check + 1, un + 1, (ln-1) * sizeof(Tcl_UniChar)))) {
		return (check - uh);
	    }
	}
	return -1;
    }
}

/*
 *---------------------------------------------------------------------------
 *
 * TclStringLast --
 *
 *	Implements the [string last] operation.
 *
 * Results:
 *	If needle is found as a substring of haystack, the index of the
 *	last instance of such a find is returned.  If needle is not present
 *	as a substring of haystack, -1 is returned.
 *
 * Side effects:
 *	needle and haystack may have their Tcl_ObjType changed.
 *
 *---------------------------------------------------------------------------
 */

int
TclStringLast(
    Tcl_Obj *needle,
    Tcl_Obj *haystack,
    int last)
{
    int lh, ln = Tcl_GetCharLength(needle);

    if (ln == 0) {
	/*
	 * 	We don't find empty substrings.  Bizarre!
	 *
	 * 	TODO: When we one day make this a true substring
	 * 	finder, change this to "return last", after limitation.
	 */
	return -1;
    }

    if (TclIsPureByteArray(needle) && TclIsPureByteArray(haystack)) {
	unsigned char *check, *bh = Tcl_GetByteArrayFromObj(haystack, &lh);
	unsigned char *bn = Tcl_GetByteArrayFromObj(needle, &ln);

	if (last >= lh) {
	    last = lh - 1;
	}
	if (last + 1 < ln) {
	    /* Don't start the loop if there cannot be a valid answer */
	    return -1;
	}
	check = bh + last + 1 - ln;

	while (check >= bh) {
	    if ((*check == bn[0])
		    && (0 == memcmp(check+1, bn+1, ln-1))) {
		return (check - bh);
	    }
	    check--;
	}
	return -1;
    }

    {
<<<<<<< HEAD
	Tcl_UniChar *try, *uh = TclGetUnicodeFromObj(haystack, &lh);
	Tcl_UniChar *un = TclGetUnicodeFromObj(needle, &ln);
=======
	Tcl_UniChar *check, *uh = Tcl_GetUnicodeFromObj(haystack, &lh);
	Tcl_UniChar *un = Tcl_GetUnicodeFromObj(needle, &ln);
>>>>>>> b2f918d6

	if (last >= lh) {
	    last = lh - 1;
	}
	if (last + 1 < ln) {
	    /* Don't start the loop if there cannot be a valid answer */
	    return -1;
	}
	check = uh + last + 1 - ln;
	while (check >= uh) {
	    if ((*check == un[0])
		    && (0 == memcmp(check+1, un+1, (ln-1)*sizeof(Tcl_UniChar)))) {
		return (check - uh);
	    }
	    check--;
	}
	return -1;
    }
}

/*
 *---------------------------------------------------------------------------
 *
 * TclStringReverse --
 *
 *	Implements the [string reverse] operation.
 *
 * Results:
 *	A Tcl value which is the [string reverse] of the argument supplied.
 *	When sharing rules permit and the caller requests, the returned value
 *	might be the argument with modifications done in place.
 *
 * Side effects:
 *	May allocate a new Tcl_Obj.
 *
 *---------------------------------------------------------------------------
 */

static void
ReverseBytes(
    unsigned char *to,		/* Copy bytes into here... */
    unsigned char *from,	/* ...from here... */
    int count)			/* Until this many are copied, */
				/* reversing as you go. */
{
    unsigned char *src = from + count;

    if (to == from) {
	/* Reversing in place */
	while (--src > to) {
	    unsigned char c = *src;

	    *src = *to;
	    *to++ = c;
	}
    } else {
	while (--src >= from) {
	    *to++ = *src;
	}
    }
}

Tcl_Obj *
TclStringReverse(
    Tcl_Obj *objPtr,
    int flags)
{
    String *stringPtr;
    Tcl_UniChar ch = 0;
    int inPlace = flags & TCL_STRING_IN_PLACE;

    if (TclIsPureByteArray(objPtr)) {
	int numBytes;
	unsigned char *from = Tcl_GetByteArrayFromObj(objPtr, &numBytes);

	if (!inPlace || Tcl_IsShared(objPtr)) {
	    objPtr = Tcl_NewByteArrayObj(NULL, numBytes);
	}
	ReverseBytes(Tcl_GetByteArrayFromObj(objPtr, NULL), from, numBytes);
	return objPtr;
    }

    SetStringFromAny(NULL, objPtr);
    stringPtr = GET_STRING(objPtr);

    if (stringPtr->hasUnicode) {
	Tcl_UniChar *from = Tcl_GetUnicode(objPtr);
	Tcl_UniChar *src = from + stringPtr->numChars;

	if (!inPlace || Tcl_IsShared(objPtr)) {
	    Tcl_UniChar *to;

	    /*
	     * Create a non-empty, pure unicode value, so we can coax
	     * Tcl_SetObjLength into growing the unicode rep buffer.
	     */

	    objPtr = TclNewUnicodeObj(&ch, 1);
	    Tcl_SetObjLength(objPtr, stringPtr->numChars);
	    to = Tcl_GetUnicode(objPtr);
	    while (--src >= from) {
		*to++ = *src;
	    }
	} else {
	    /*
	     * Reversing in place.
	     */

	    while (--src > from) {
		ch = *src;
		*src = *from;
		*from++ = ch;
	    }
	}
    }

    if (objPtr->bytes) {
	int numChars = stringPtr->numChars;
	int numBytes = objPtr->length;
	char *to, *from = objPtr->bytes;

	if (!inPlace || Tcl_IsShared(objPtr)) {
	    objPtr = Tcl_NewObj();
	    Tcl_SetObjLength(objPtr, numBytes);
	}
	to = objPtr->bytes;

	if (numChars < numBytes) {
	    /*
	     * Either numChars == -1 and we don't know how many chars are
	     * represented by objPtr->bytes and we need Pass 1 just in case,
	     * or numChars >= 0 and we know we have fewer chars than bytes, so
	     * we know there's a multibyte character needing Pass 1.
	     *
	     * Pass 1. Reverse the bytes of each multi-byte character.
	     */

	    int charCount = 0;
	    int bytesLeft = numBytes;

	    while (bytesLeft) {
		/*
		 * NOTE: We know that the from buffer is NUL-terminated. It's
		 * part of the contract for objPtr->bytes values. Thus, we can
		 * skip calling Tcl_UtfCharComplete() here.
		 */

		int bytesInChar = TclUtfToUniChar(from, &ch);

		ReverseBytes((unsigned char *)to, (unsigned char *)from,
			bytesInChar);
		to += bytesInChar;
		from += bytesInChar;
		bytesLeft -= bytesInChar;
		charCount++;
	    }

	    from = to = objPtr->bytes;
	    stringPtr->numChars = charCount;
	}
	/* Pass 2. Reverse all the bytes. */
	ReverseBytes((unsigned char *)to, (unsigned char *)from, numBytes);
    }

    return objPtr;
}

/*
 *---------------------------------------------------------------------------
 *
 * TclStringReplace --
 *
 *	Implements the inner engine of the [string replace] and
 *	[string insert] commands.
 *
 *	The result is a concatenation of a prefix from objPtr, characters
 *	0 through first-1, the insertPtr string value, and a suffix from
 *	objPtr, characters from first + count to the end. The effect is as if
 *	the inner substring of characters first through first+count-1 are
 *	removed and replaced with insertPtr. If insertPtr is NULL, it is
 *	treated as an empty string. When passed the flag TCL_STRING_IN_PLACE,
 *	this routine will try to do the work within objPtr, so long as no
 *	sharing forbids it. Without that request, or as needed, a new Tcl
 *	value will be allocated to be the result.
 *
 * Results:
 *	A Tcl value that is the result of the substring replacement. May
 *	return NULL in case of an error. When NULL is returned and interp is
 *	non-NULL, error information is left in interp
 *
 *---------------------------------------------------------------------------
 */

Tcl_Obj *
TclStringReplace(
    Tcl_Interp *interp,		/* For error reporting, may be NULL */
    Tcl_Obj *objPtr,		/* String to act upon */
    int first,			/* First index to replace */
    int count,			/* How many chars to replace */
    Tcl_Obj *insertPtr,		/* Replacement string, may be NULL */
    int flags)			/* TCL_STRING_IN_PLACE => attempt in-place */
{
    int inPlace = flags & TCL_STRING_IN_PLACE;
    Tcl_Obj *result;

    /* Caller is expected to pass sensible arguments */
    assert ( count >= 0 ) ;
    assert ( first >= 0 ) ;

    /* Replace nothing with nothing */
    if ((insertPtr == NULL) && (count == 0)) {
	if (inPlace) {
	    return objPtr;
	} else {
	    return Tcl_DuplicateObj(objPtr);
	}
    }

    /*
     * The caller very likely had to call Tcl_GetCharLength() or similar
     * to be able to process index values.  This means it is likely that
     * objPtr is either a proper "bytearray" or a "string" or else it has
     * a known and short string rep.
     */

    if (TclIsPureByteArray(objPtr)) {
	int numBytes;
	unsigned char *bytes = Tcl_GetByteArrayFromObj(objPtr, &numBytes);

	if (insertPtr == NULL) {
	    /* Replace something with nothing. */

	    assert ( first <= numBytes ) ;
	    assert ( count <= numBytes ) ;
	    assert ( first + count <= numBytes ) ;

	    result = Tcl_NewByteArrayObj(NULL, numBytes - count);/* PANIC? */
	    TclAppendBytesToByteArray(result, bytes, first);
	    TclAppendBytesToByteArray(result, bytes + first + count,
		    numBytes - count - first);
	    return result;
	}

	/* Replace everything */
	if ((first == 0) && (count == numBytes)) {
	    return insertPtr;
	}

	if (TclIsPureByteArray(insertPtr)) {
	    int newBytes;
	    unsigned char *iBytes
		    = Tcl_GetByteArrayFromObj(insertPtr, &newBytes);

	    if (count == newBytes && inPlace && !Tcl_IsShared(objPtr)) {
		/*
		 * Removal count and replacement count are equal.
		 * Other conditions permit. Do in-place splice.
		 */

		memcpy(bytes + first, iBytes, count);
		Tcl_InvalidateStringRep(objPtr);
		return objPtr;
	    }

	    if (newBytes > INT_MAX - (numBytes - count)) {
		if (interp) {
		    Tcl_SetObjResult(interp, Tcl_ObjPrintf(
			    "max size for a Tcl value (%d bytes) exceeded",
			    INT_MAX));
		    Tcl_SetErrorCode(interp, "TCL", "MEMORY", NULL);
		}
		return NULL;
	    }
	    result = Tcl_NewByteArrayObj(NULL, numBytes - count + newBytes);
								/* PANIC? */
	    Tcl_SetByteArrayLength(result, 0);
	    TclAppendBytesToByteArray(result, bytes, first);
	    TclAppendBytesToByteArray(result, iBytes, newBytes);
	    TclAppendBytesToByteArray(result, bytes + first + count,
		    numBytes - count - first);
	    return result;
	}

	/* Flow through to try other approaches below */
    }

    /*
     * TODO: Figure out how not to generate a Tcl_UniChar array rep
     * when it can be determined objPtr->bytes points to a string of
     * all single-byte characters so we can index it directly.
     */

    /* The traditional implementation... */
    {
	int numChars;
	Tcl_UniChar *ustring = TclGetUnicodeFromObj(objPtr, &numChars);

	/* TODO: Is there an in-place option worth pursuing here? */

	result = TclNewUnicodeObj(ustring, first);
	if (insertPtr) {
	    Tcl_AppendObjToObj(result, insertPtr);
	}
	if (first + count < numChars) {
	    TclAppendUnicodeToObj(result, ustring + first + count,
		    numChars - first - count);
	}

	return result;
    }
}

/*
 *---------------------------------------------------------------------------
 *
 * FillUnicodeRep --
 *
 *	Populate the Unicode internal rep with the Unicode form of its string
 *	rep. The object must alread have a "String" internal rep.
 *
 * Results:
 *	None.
 *
 * Side effects:
 *	Reallocates the String internal rep.
 *
 *---------------------------------------------------------------------------
 */

static void
FillUnicodeRep(
    Tcl_Obj *objPtr)		/* The object in which to fill the unicode
				 * rep. */
{
    String *stringPtr = GET_STRING(objPtr);

    ExtendUnicodeRepWithString(objPtr, objPtr->bytes, objPtr->length,
	    stringPtr->numChars);
}

static void
ExtendUnicodeRepWithString(
    Tcl_Obj *objPtr,
    const char *bytes,
    int numBytes,
    int numAppendChars)
{
    String *stringPtr = GET_STRING(objPtr);
    int needed, numOrigChars = 0;
    Tcl_UniChar *dst, unichar = 0;

    if (stringPtr->hasUnicode) {
	numOrigChars = stringPtr->numChars;
    }
    if (numAppendChars == -1) {
	TclNumUtfChars(numAppendChars, bytes, numBytes);
    }
    needed = numOrigChars + numAppendChars;
    stringCheckLimits(needed);

    if (needed > stringPtr->maxChars) {
	GrowUnicodeBuffer(objPtr, needed);
	stringPtr = GET_STRING(objPtr);
    }

    stringPtr->hasUnicode = 1;
    if (bytes) {
	stringPtr->numChars = needed;
    } else {
	numAppendChars = 0;
    }
    for (dst=stringPtr->unicode + numOrigChars; numAppendChars-- > 0; dst++) {
	bytes += TclUtfToUniChar(bytes, &unichar);
	*dst = unichar;
    }
    *dst = 0;
}

/*
 *----------------------------------------------------------------------
 *
 * DupStringInternalRep --
 *
 *	Initialize the internal representation of a new Tcl_Obj to a copy of
 *	the internal representation of an existing string object.
 *
 * Results:
 *	None.
 *
 * Side effects:
 *	copyPtr's internal rep is set to a copy of srcPtr's internal
 *	representation.
 *
 *----------------------------------------------------------------------
 */

static void
DupStringInternalRep(
    Tcl_Obj *srcPtr,		/* Object with internal rep to copy. Must have
				 * an internal rep of type "String". */
    Tcl_Obj *copyPtr)		/* Object with internal rep to set. Must not
				 * currently have an internal rep.*/
{
    String *srcStringPtr = GET_STRING(srcPtr);
    String *copyStringPtr = NULL;

    if (srcStringPtr->numChars == -1) {
	/*
	 * The String struct in the source value holds zero useful data. Don't
	 * bother copying it. Don't even bother allocating space in which to
	 * copy it. Just let the copy be untyped.
	 */

	return;
    }

    if (srcStringPtr->hasUnicode) {
	int copyMaxChars;

	if (srcStringPtr->maxChars / 2 >= srcStringPtr->numChars) {
	    copyMaxChars = 2 * srcStringPtr->numChars;
	} else {
	    copyMaxChars = srcStringPtr->maxChars;
	}
	copyStringPtr = stringAttemptAlloc(copyMaxChars);
	if (copyStringPtr == NULL) {
	    copyMaxChars = srcStringPtr->numChars;
	    copyStringPtr = stringAlloc(copyMaxChars);
	}
	copyStringPtr->maxChars = copyMaxChars;
	memcpy(copyStringPtr->unicode, srcStringPtr->unicode,
		srcStringPtr->numChars * sizeof(Tcl_UniChar));
	copyStringPtr->unicode[srcStringPtr->numChars] = 0;
    } else {
	copyStringPtr = stringAlloc(0);
	copyStringPtr->maxChars = 0;
	copyStringPtr->unicode[0] = 0;
    }
    copyStringPtr->hasUnicode = srcStringPtr->hasUnicode;
    copyStringPtr->numChars = srcStringPtr->numChars;

    /*
     * Tricky point: the string value was copied by generic object management
     * code, so it doesn't contain any extra bytes that might exist in the
     * source object.
     */

    copyStringPtr->allocated = copyPtr->bytes ? copyPtr->length : 0;

    SET_STRING(copyPtr, copyStringPtr);
    copyPtr->typePtr = &tclStringType;
}

/*
 *----------------------------------------------------------------------
 *
 * SetStringFromAny --
 *
 *	Create an internal representation of type "String" for an object.
 *
 * Results:
 *	This operation always succeeds and returns TCL_OK.
 *
 * Side effects:
 *	Any old internal reputation for objPtr is freed and the internal
 *	representation is set to "String".
 *
 *----------------------------------------------------------------------
 */

static int
SetStringFromAny(
    Tcl_Interp *interp,		/* Used for error reporting if not NULL. */
    Tcl_Obj *objPtr)		/* The object to convert. */
{
    if (!TclHasIntRep(objPtr, &tclStringType)) {
	String *stringPtr = stringAlloc(0);

	/*
	 * Convert whatever we have into an untyped value. Just A String.
	 */

	(void) TclGetString(objPtr);
	TclFreeIntRep(objPtr);

	/*
	 * Create a basic String intrep that just points to the UTF-8 string
	 * already in place at objPtr->bytes.
	 */

	stringPtr->numChars = -1;
	stringPtr->allocated = objPtr->length;
	stringPtr->maxChars = 0;
	stringPtr->hasUnicode = 0;
	SET_STRING(objPtr, stringPtr);
	objPtr->typePtr = &tclStringType;
    }
    return TCL_OK;
}

/*
 *----------------------------------------------------------------------
 *
 * UpdateStringOfString --
 *
 *	Update the string representation for an object whose internal
 *	representation is "String".
 *
 * Results:
 *	None.
 *
 * Side effects:
 *	The object's string may be set by converting its Unicode represention
 *	to UTF format.
 *
 *----------------------------------------------------------------------
 */

static void
UpdateStringOfString(
    Tcl_Obj *objPtr)		/* Object with string rep to update. */
{
    String *stringPtr = GET_STRING(objPtr);

    /*
     * This routine is only called when we need to generate the
     * string rep objPtr->bytes because it does not exist -- it is NULL.
     * In that circumstance, any lingering claim about the size of
     * memory pointed to by that NULL pointer is clearly bogus, and
     * needs a reset.
     */

    stringPtr->allocated = 0;

    if (stringPtr->numChars == 0) {
	TclInitStringRep(objPtr, NULL, 0);
    } else {
	(void) ExtendStringRepWithUnicode(objPtr, stringPtr->unicode,
		stringPtr->numChars);
    }
}

static int
ExtendStringRepWithUnicode(
    Tcl_Obj *objPtr,
    const Tcl_UniChar *unicode,
    int numChars)
{
    /*
     * Pre-condition: this is the "string" Tcl_ObjType.
     */

    int i, origLength, size = 0;
    char *dst;
    String *stringPtr = GET_STRING(objPtr);

    if (numChars < 0) {
	numChars = UnicodeLength(unicode);
    }

    if (numChars == 0) {
	return 0;
    }

    if (objPtr->bytes == NULL) {
	objPtr->length = 0;
    }
    size = origLength = objPtr->length;

    /*
     * Quick cheap check in case we have more than enough room.
     */

    if (numChars <= (INT_MAX - size)/TCL_UTF_MAX
	    && stringPtr->allocated >= size + numChars * TCL_UTF_MAX) {
	goto copyBytes;
    }

    for (i = 0; i < numChars && size >= 0; i++) {
	size += TclUtfCount(unicode[i]);
    }
    if (size < 0) {
	Tcl_Panic("max size for a Tcl value (%d bytes) exceeded", INT_MAX);
    }

    /*
     * Grow space if needed.
     */

    if (size > stringPtr->allocated) {
	GrowStringBuffer(objPtr, size, 1);
    }

  copyBytes:
    dst = objPtr->bytes + origLength;
    for (i = 0; i < numChars; i++) {
	dst += Tcl_UniCharToUtf(unicode[i], dst);
    }
    *dst = '\0';
    objPtr->length = dst - objPtr->bytes;
    return numChars;
}

/*
 *----------------------------------------------------------------------
 *
 * FreeStringInternalRep --
 *
 *	Deallocate the storage associated with a String data object's internal
 *	representation.
 *
 * Results:
 *	None.
 *
 * Side effects:
 *	Frees memory.
 *
 *----------------------------------------------------------------------
 */

static void
FreeStringInternalRep(
    Tcl_Obj *objPtr)		/* Object with internal rep to free. */
{
    ckfree(GET_STRING(objPtr));
    objPtr->typePtr = NULL;
}

/*
 * Local Variables:
 * mode: c
 * c-basic-offset: 4
 * fill-column: 78
 * End:
 */<|MERGE_RESOLUTION|>--- conflicted
+++ resolved
@@ -3644,13 +3644,8 @@
      */
 
     {
-<<<<<<< HEAD
-	Tcl_UniChar *try, *end, *uh;
+	Tcl_UniChar *check, *end, *uh;
 	Tcl_UniChar *un = TclGetUnicodeFromObj(needle, &ln);
-=======
-	Tcl_UniChar *check, *end, *uh;
-	Tcl_UniChar *un = Tcl_GetUnicodeFromObj(needle, &ln);
->>>>>>> b2f918d6
 
 	uh = TclGetUnicodeFromObj(haystack, &lh);
 	if ((lh < ln) || (start > lh - ln)) {
@@ -3730,13 +3725,8 @@
     }
 
     {
-<<<<<<< HEAD
-	Tcl_UniChar *try, *uh = TclGetUnicodeFromObj(haystack, &lh);
+	Tcl_UniChar *check, *uh = TclGetUnicodeFromObj(haystack, &lh);
 	Tcl_UniChar *un = TclGetUnicodeFromObj(needle, &ln);
-=======
-	Tcl_UniChar *check, *uh = Tcl_GetUnicodeFromObj(haystack, &lh);
-	Tcl_UniChar *un = Tcl_GetUnicodeFromObj(needle, &ln);
->>>>>>> b2f918d6
 
 	if (last >= lh) {
 	    last = lh - 1;
