/*
 * tclStringObj.c --
 *
 *	This file contains functions that implement string operations on Tcl
 *	objects. Some string operations work with UTF strings and others
 *	require Unicode format. Functions that require knowledge of the width
 *	of each character, such as indexing, operate on Unicode data.
 *
 *	A Unicode string is an internationalized string. Conceptually, a
 *	Unicode string is an array of 16-bit quantities organized as a
 *	sequence of properly formed UTF-8 characters. There is a one-to-one
 *	map between Unicode and UTF characters. Because Unicode characters
 *	have a fixed width, operations such as indexing operate on Unicode
 *	data. The String object is optimized for the case where each UTF char
 *	in a string is only one byte. In this case, we store the value of
 *	numChars, but we don't store the Unicode data (unless Tcl_GetUnicode
 *	is explicitly called).
 *
 *	The String object type stores one or both formats. The default
 *	behavior is to store UTF. Once Unicode is calculated by a function, it
 *	is stored in the internal rep for future access (without an additional
 *	O(n) cost).
 *
 *	To allow many appends to be done to an object without constantly
 *	reallocating the space for the string or Unicode representation, we
 *	allocate double the space for the string or Unicode and use the
 *	internal representation to keep track of how much space is used vs.
 *	allocated.
 *
 * Copyright (c) 1995-1997 Sun Microsystems, Inc.
 * Copyright (c) 1999 by Scriptics Corporation.
 *
 * See the file "license.terms" for information on usage and redistribution of
 * this file, and for a DISCLAIMER OF ALL WARRANTIES.
 */

#include "tclInt.h"
#include "tommath.h"
#include "tclStringRep.h"

#include "assert.h"
/*
 * Prototypes for functions defined later in this file:
 */

static void		AppendPrintfToObjVA(Tcl_Obj *objPtr,
			    const char *format, va_list argList);
static void		AppendUnicodeToUnicodeRep(Tcl_Obj *objPtr,
			    const Tcl_UniChar *unicode, size_t appendNumChars);
static void		AppendUnicodeToUtfRep(Tcl_Obj *objPtr,
			    const Tcl_UniChar *unicode, size_t numChars);
static void		AppendUtfToUnicodeRep(Tcl_Obj *objPtr,
			    const char *bytes, size_t numBytes);
static void		AppendUtfToUtfRep(Tcl_Obj *objPtr,
			    const char *bytes, size_t numBytes);
static void		DupStringInternalRep(Tcl_Obj *objPtr,
			    Tcl_Obj *copyPtr);
static size_t		ExtendStringRepWithUnicode(Tcl_Obj *objPtr,
			    const Tcl_UniChar *unicode, size_t numChars);
static void		ExtendUnicodeRepWithString(Tcl_Obj *objPtr,
			    const char *bytes, size_t numBytes,
			    size_t numAppendChars);
static void		FillUnicodeRep(Tcl_Obj *objPtr);
static void		FreeStringInternalRep(Tcl_Obj *objPtr);
static void		GrowStringBuffer(Tcl_Obj *objPtr, size_t needed, int flag);
static void		GrowUnicodeBuffer(Tcl_Obj *objPtr, size_t needed);
static int		SetStringFromAny(Tcl_Interp *interp, Tcl_Obj *objPtr);
static void		SetUnicodeObj(Tcl_Obj *objPtr,
			    const Tcl_UniChar *unicode, size_t numChars);
static size_t		UnicodeLength(const Tcl_UniChar *unicode);
static void		UpdateStringOfString(Tcl_Obj *objPtr);

/*
 * The structure below defines the string Tcl object type by means of
 * functions that can be invoked by generic object code.
 */

const Tcl_ObjType tclStringType = {
    "string",			/* name */
    FreeStringInternalRep,	/* freeIntRepPro */
    DupStringInternalRep,	/* dupIntRepProc */
    UpdateStringOfString,	/* updateStringProc */
    SetStringFromAny		/* setFromAnyProc */
};

/*
 * TCL STRING GROWTH ALGORITHM
 *
 * When growing strings (during an append, for example), the following growth
 * algorithm is used:
 *
 *   Attempt to allocate 2 * (originalLength + appendLength)
 *   On failure:
 *	attempt to allocate originalLength + 2*appendLength + TCL_MIN_GROWTH
 *
 * This algorithm allows very good performance, as it rapidly increases the
 * memory allocated for a given string, which minimizes the number of
 * reallocations that must be performed. However, using only the doubling
 * algorithm can lead to a significant waste of memory. In particular, it may
 * fail even when there is sufficient memory available to complete the append
 * request (but there is not 2*totalLength memory available). So when the
 * doubling fails (because there is not enough memory available), the
 * algorithm requests a smaller amount of memory, which is still enough to
 * cover the request, but which hopefully will be less than the total
 * available memory.
 *
 * The addition of TCL_MIN_GROWTH allows for efficient handling of very
 * small appends. Without this extra slush factor, a sequence of several small
 * appends would cause several memory allocations. As long as
 * TCL_MIN_GROWTH is a reasonable size, we can avoid that behavior.
 *
 * The growth algorithm can be tuned by adjusting the following parameters:
 *
 * TCL_MIN_GROWTH		Additional space, in bytes, to allocate when
 *				the double allocation has failed. Default is
 *				1024 (1 kilobyte).  See tclInt.h.
 */

#ifndef TCL_MIN_UNICHAR_GROWTH
#define TCL_MIN_UNICHAR_GROWTH	TCL_MIN_GROWTH/sizeof(Tcl_UniChar)
#endif

static void
GrowStringBuffer(
    Tcl_Obj *objPtr,
    size_t needed,
    int flag)
{
    /*
     * Pre-conditions:
     *	objPtr->typePtr == &tclStringType
     *	needed > stringPtr->allocated
     *	flag || objPtr->bytes != NULL
     */

    String *stringPtr = GET_STRING(objPtr);
    char *ptr = NULL;
    size_t attempt;

    if (objPtr->bytes == &tclEmptyString) {
	objPtr->bytes = NULL;
    }
    if (flag == 0 || stringPtr->allocated > 0) {
	if (needed <= STRING_MAXCHARS / 2) {
	    attempt = 2 * needed;
	    ptr = Tcl_AttemptRealloc(objPtr->bytes, attempt + 1);
	}
	if (ptr == NULL) {
	    /*
	     * Take care computing the amount of modest growth to avoid
	     * overflow into invalid argument values for attempt.
	     */

	    size_t limit = INT_MAX - needed;
	    size_t extra = needed - objPtr->length + TCL_MIN_GROWTH;
	    size_t growth = (extra > limit) ? limit : extra;

	    attempt = needed + growth;
	    ptr = Tcl_AttemptRealloc(objPtr->bytes, attempt + 1);
	}
    }
    if (ptr == NULL) {
	/*
	 * First allocation - just big enough; or last chance fallback.
	 */

	attempt = needed;
	ptr = Tcl_Realloc(objPtr->bytes, attempt + 1);
    }
    objPtr->bytes = ptr;
    stringPtr->allocated = attempt;
}

static void
GrowUnicodeBuffer(
    Tcl_Obj *objPtr,
    size_t needed)
{
    /*
     * Pre-conditions:
     *	objPtr->typePtr == &tclStringType
     *	needed > stringPtr->maxChars
     *	needed < STRING_MAXCHARS
     */

    String *ptr = NULL, *stringPtr = GET_STRING(objPtr);
    size_t attempt;

    if (stringPtr->maxChars > 0) {
	/*
	 * Subsequent appends - apply the growth algorithm.
	 */

	if (needed <= STRING_MAXCHARS / 2) {
	    attempt = 2 * needed;
	    ptr = stringAttemptRealloc(stringPtr, attempt);
	}
	if (ptr == NULL) {
	    /*
	     * Take care computing the amount of modest growth to avoid
	     * overflow into invalid argument values for attempt.
	     */

	    size_t limit = STRING_MAXCHARS - needed;
	    size_t extra = needed - stringPtr->numChars
		    + TCL_MIN_UNICHAR_GROWTH;
	    size_t growth = (extra > limit) ? limit : extra;

	    attempt = needed + growth;
	    ptr = stringAttemptRealloc(stringPtr, attempt);
	}
    }
    if (ptr == NULL) {
	/*
	 * First allocation - just big enough; or last chance fallback.
	 */

	attempt = needed;
	ptr = stringRealloc(stringPtr, attempt);
    }
    stringPtr = ptr;
    stringPtr->maxChars = attempt;
    SET_STRING(objPtr, stringPtr);
}

/*
 *----------------------------------------------------------------------
 *
 * Tcl_NewStringObj --
 *
 *	This function is normally called when not debugging: i.e., when
 *	TCL_MEM_DEBUG is not defined. It creates a new string object and
 *	initializes it from the byte pointer and length arguments.
 *
 *	When TCL_MEM_DEBUG is defined, this function just returns the result
 *	of calling the debugging version Tcl_DbNewStringObj.
 *
 * Results:
 *	A newly created string object is returned that has ref count zero.
 *
 * Side effects:
 *	The new object's internal string representation will be set to a copy
 *	of the length bytes starting at "bytes". If "length" is negative, use
 *	bytes up to the first NUL byte; i.e., assume "bytes" points to a
 *	C-style NUL-terminated string. The object's type is set to NULL. An
 *	extra NUL is added to the end of the new object's byte array.
 *
 *----------------------------------------------------------------------
 */

#ifdef TCL_MEM_DEBUG
#undef Tcl_NewStringObj
Tcl_Obj *
Tcl_NewStringObj(
    const char *bytes,		/* Points to the first of the length bytes
				 * used to initialize the new object. */
    size_t length)			/* The number of bytes to copy from "bytes"
				 * when initializing the new object. If
				 * negative, use bytes up to the first NUL
				 * byte. */
{
    return Tcl_DbNewStringObj(bytes, length, "unknown", 0);
}
#else /* if not TCL_MEM_DEBUG */
Tcl_Obj *
Tcl_NewStringObj(
    const char *bytes,		/* Points to the first of the length bytes
				 * used to initialize the new object. */
    size_t length)		/* The number of bytes to copy from "bytes"
				 * when initializing the new object. If -1,
				 * use bytes up to the first NUL byte. */
{
    Tcl_Obj *objPtr;

    if (length == TCL_AUTO_LENGTH) {
	length = (bytes? strlen(bytes) : 0);
    }
    TclNewStringObj(objPtr, bytes, length);
    return objPtr;
}
#endif /* TCL_MEM_DEBUG */

/*
 *----------------------------------------------------------------------
 *
 * Tcl_DbNewStringObj --
 *
 *	This function is normally called when debugging: i.e., when
 *	TCL_MEM_DEBUG is defined. It creates new string objects. It is the
 *	same as the Tcl_NewStringObj function above except that it calls
 *	Tcl_DbCkalloc directly with the file name and line number from its
 *	caller. This simplifies debugging since then the [memory active]
 *	command will report the correct file name and line number when
 *	reporting objects that haven't been freed.
 *
 *	When TCL_MEM_DEBUG is not defined, this function just returns the
 *	result of calling Tcl_NewStringObj.
 *
 * Results:
 *	A newly created string object is returned that has ref count zero.
 *
 * Side effects:
 *	The new object's internal string representation will be set to a copy
 *	of the length bytes starting at "bytes". If "length" is negative, use
 *	bytes up to the first NUL byte; i.e., assume "bytes" points to a
 *	C-style NUL-terminated string. The object's type is set to NULL. An
 *	extra NUL is added to the end of the new object's byte array.
 *
 *----------------------------------------------------------------------
 */

#ifdef TCL_MEM_DEBUG
Tcl_Obj *
Tcl_DbNewStringObj(
    const char *bytes,		/* Points to the first of the length bytes
				 * used to initialize the new object. */
    size_t length,		/* The number of bytes to copy from "bytes"
				 * when initializing the new object. If -1,
				 * use bytes up to the first NUL byte. */
    const char *file,		/* The name of the source file calling this
				 * function; used for debugging. */
    int line)			/* Line number in the source file; used for
				 * debugging. */
{
    Tcl_Obj *objPtr;

    if (length == TCL_AUTO_LENGTH) {
	length = (bytes? strlen(bytes) : 0);
    }
    TclDbNewObj(objPtr, file, line);
    TclInitStringRep(objPtr, bytes, length);
    return objPtr;
}
#else /* if not TCL_MEM_DEBUG */
Tcl_Obj *
Tcl_DbNewStringObj(
    const char *bytes,		/* Points to the first of the length bytes
				 * used to initialize the new object. */
    size_t length,		/* The number of bytes to copy from "bytes"
				 * when initializing the new object. If -1,
				 * use bytes up to the first NUL byte. */
    const char *file,		/* The name of the source file calling this
				 * function; used for debugging. */
    int line)			/* Line number in the source file; used for
				 * debugging. */
{
    return Tcl_NewStringObj(bytes, length);
}
#endif /* TCL_MEM_DEBUG */

/*
 *---------------------------------------------------------------------------
 *
 * Tcl_NewUnicodeObj --
 *
 *	This function is creates a new String object and initializes it from
 *	the given Unicode String. If the Utf String is the same size as the
 *	Unicode string, don't duplicate the data.
 *
 * Results:
 *	The newly created object is returned. This object will have no initial
 *	string representation. The returned object has a ref count of 0.
 *
 * Side effects:
 *	Memory allocated for new object and copy of Unicode argument.
 *
 *---------------------------------------------------------------------------
 */

Tcl_Obj *
Tcl_NewUnicodeObj(
    const Tcl_UniChar *unicode,	/* The unicode string used to initialize the
				 * new object. */
    size_t numChars)		/* Number of characters in the unicode
				 * string. */
{
    Tcl_Obj *objPtr;

    TclNewObj(objPtr);
    SetUnicodeObj(objPtr, unicode, numChars);
    return objPtr;
}

/*
 *----------------------------------------------------------------------
 *
 * Tcl_GetCharLength --
 *
 *	Get the length of the Unicode string from the Tcl object.
 *
 * Results:
 *	Pointer to unicode string representing the unicode object.
 *
 * Side effects:
 *	Frees old internal rep. Allocates memory for new "String" internal
 *	rep.
 *
 *----------------------------------------------------------------------
 */

size_t
Tcl_GetCharLength(
    Tcl_Obj *objPtr)		/* The String object to get the num chars
				 * of. */
{
    String *stringPtr;
    size_t numChars;

    /*
     * Quick, no-shimmer return for short string reps.
     */

    if ((objPtr->bytes) && (objPtr->length < 2)) {
	/* 0 bytes -> 0 chars; 1 byte -> 1 char */
	return objPtr->length;
    }

    /*
     * Optimize the case where we're really dealing with a bytearray object;
     * we don't need to convert to a string to perform the get-length operation.
     *
     * Starting in Tcl 8.7, we check for a "pure" bytearray, because the
     * machinery behind that test is using a proper bytearray ObjType.  We
     * could also compute length of an improper bytearray without shimmering
     * but there's no value in that. We *want* to shimmer an improper bytearray
     * because improper bytearrays have worthless internal reps.
     */

    if (TclIsPureByteArray(objPtr)) {
	(void) TclGetByteArrayFromObj(objPtr, &numChars);
	return numChars;
    }

    /*
     * OK, need to work with the object as a string.
     */

    SetStringFromAny(NULL, objPtr);
    stringPtr = GET_STRING(objPtr);
    numChars = stringPtr->numChars;

    /*
     * If numChars is unknown, compute it.
     */

    if (numChars == TCL_AUTO_LENGTH) {
	TclNumUtfChars(numChars, objPtr->bytes, objPtr->length);
	stringPtr->numChars = numChars;
    }
    return numChars;
}

/*
 *----------------------------------------------------------------------
 *
 * TclCheckEmptyString --
 *
 *	Determine whether the string value of an object is or would be the
 *	empty string, without generating a string representation.
 *
 * Results:
 *	Returns 1 if empty, 0 if not, and -1 if unknown.
 *
 * Side effects:
 *	None.
 *
 *----------------------------------------------------------------------
 */
int
TclCheckEmptyString(
    Tcl_Obj *objPtr)
{
    int length = -1;

    if (objPtr->bytes == &tclEmptyString) {
	return TCL_EMPTYSTRING_YES;
    }

    if (TclListObjIsCanonical(objPtr)) {
	Tcl_ListObjLength(NULL, objPtr, &length);
	return length == 0;
    }

    if (TclIsPureDict(objPtr)) {
	Tcl_DictObjSize(NULL, objPtr, &length);
	return length == 0;
    }

    if (objPtr->bytes == NULL) {
	return TCL_EMPTYSTRING_UNKNOWN;
    }
    return objPtr->length == 0;
}

/*
 *----------------------------------------------------------------------
 *
 * Tcl_GetUniChar --
 *
 *	Get the index'th Unicode character from the String object. If index
 *	is out of range or it references a low surrogate preceded by a high
 *	surrogate, the result = -1;
 *
 * Results:
 *	Returns the index'th Unicode character in the Object.
 *
 * Side effects:
 *	Fills unichar with the index'th Unicode character.
 *
 *----------------------------------------------------------------------
 */

int
Tcl_GetUniChar(
    Tcl_Obj *objPtr,		/* The object to get the Unicode charater
				 * from. */
    size_t index)		/* Get the index'th Unicode character. */
{
    String *stringPtr;
    int ch;

    /*
     * Optimize the case where we're really dealing with a bytearray object
     * we don't need to convert to a string to perform the indexing operation.
     */

    if (TclIsPureByteArray(objPtr)) {
	size_t length;
	unsigned char *bytes = TclGetByteArrayFromObj(objPtr, &length);
	if (index >= length) {
		return -1;
	}

	return bytes[index];
    }

    /*
     * OK, need to work with the object as a string.
     */

    SetStringFromAny(NULL, objPtr);
    stringPtr = GET_STRING(objPtr);

    if (stringPtr->hasUnicode == 0) {
	/*
	 * If numChars is unknown, compute it.
	 */

	if (stringPtr->numChars == TCL_AUTO_LENGTH) {
	    TclNumUtfChars(stringPtr->numChars, objPtr->bytes, objPtr->length);
	}
	if (stringPtr->numChars == objPtr->length) {
	    return (Tcl_UniChar) objPtr->bytes[index];
	}
	FillUnicodeRep(objPtr);
	stringPtr = GET_STRING(objPtr);
    }

    if (index >= stringPtr->numChars) {
	return -1;
    }
    ch = stringPtr->unicode[index];
#if TCL_UTF_MAX <= 4
    /* See: bug [11ae2be95dac9417] */
    if ((ch & 0xF800) == 0xD800) {
	if (ch & 0x400) {
	    if ((index > 0)
		    && ((stringPtr->unicode[index-1] & 0xFC00) == 0xD800)) {
		ch = -1; /* low surrogate preceded by high surrogate */
	    }
	} else if ((++index < stringPtr->numChars)
		&& ((stringPtr->unicode[index] & 0xFC00) == 0xDC00)) {
	    /* high surrogate followed by low surrogate */
	    ch = (((ch & 0x3FF) << 10) |
			(stringPtr->unicode[index] & 0x3FF)) + 0x10000;
	}
    }
#endif
    return ch;
}

/*
 *----------------------------------------------------------------------
 *
 * Tcl_GetUnicodeFromObj --
 *
 *	Get the Unicode form of the String object with length. If the object
 *	is not already a String object, it will be converted to one. If the
 *	String object does not have a Unicode rep, then one is create from the
 *	UTF string format.
 *
 * Results:
 *	Returns a pointer to the object's internal Unicode string.
 *
 * Side effects:
 *	Converts the object to have the String internal rep.
 *
 *----------------------------------------------------------------------
 */

Tcl_UniChar *
Tcl_GetUnicodeFromObj(
    Tcl_Obj *objPtr,		/* The object to find the unicode string
				 * for. */
    int *lengthPtr)		/* If non-NULL, the location where the string
				 * rep's unichar length should be stored. If
				 * NULL, no length is stored. */
{
    String *stringPtr;

    SetStringFromAny(NULL, objPtr);
    stringPtr = GET_STRING(objPtr);

    if (stringPtr->hasUnicode == 0) {
	FillUnicodeRep(objPtr);
	stringPtr = GET_STRING(objPtr);
    }

    if (lengthPtr != NULL) {
	*lengthPtr = stringPtr->numChars;
    }
    return stringPtr->unicode;
}

/*
 *----------------------------------------------------------------------
 *
 * Tcl_GetRange --
 *
 *	Create a Tcl Object that contains the chars between first and last of
 *	the object indicated by "objPtr". If the object is not already a
 *	String object, convert it to one. The first and last indices are
 *	assumed to be in the appropriate range.
 *
 * Results:
 *	Returns a new Tcl Object of the String type.
 *
 * Side effects:
 *	Changes the internal rep of "objPtr" to the String type.
 *
 *----------------------------------------------------------------------
 */

Tcl_Obj *
Tcl_GetRange(
    Tcl_Obj *objPtr,		/* The Tcl object to find the range of. */
    size_t first,			/* First index of the range. */
    size_t last)			/* Last index of the range. */
{
    Tcl_Obj *newObjPtr;		/* The Tcl object to find the range of. */
    String *stringPtr;
    size_t length;

    if (first == TCL_AUTO_LENGTH) {
	first = 0;
    }
    if (last + 2 <= first + 1) {
	return Tcl_NewObj();
    }

    /*
     * Optimize the case where we're really dealing with a bytearray object
     * we don't need to convert to a string to perform the substring operation.
     */

    if (TclIsPureByteArray(objPtr)) {
	unsigned char *bytes = TclGetByteArrayFromObj(objPtr, &length);

	if (last >= length) {
	    last = length - 1;
	}
	if (last < first) {
	    return Tcl_NewObj();
	}
	return Tcl_NewByteArrayObj(bytes + first, last - first + 1);
    }

    /*
     * OK, need to work with the object as a string.
     */

    SetStringFromAny(NULL, objPtr);
    stringPtr = GET_STRING(objPtr);

    if (stringPtr->hasUnicode == 0) {
	/*
	 * If numChars is unknown, compute it.
	 */

	if (stringPtr->numChars == TCL_AUTO_LENGTH) {
	    TclNumUtfChars(stringPtr->numChars, objPtr->bytes, objPtr->length);
	}
	if (stringPtr->numChars == objPtr->length) {
	    if (last >= stringPtr->numChars) {
		last = stringPtr->numChars - 1;
	    }
	    if (last < first) {
		return Tcl_NewObj();
	    }
	    newObjPtr = Tcl_NewStringObj(objPtr->bytes + first, last-first+1);

	    /*
	     * Since we know the char length of the result, store it.
	     */

	    SetStringFromAny(NULL, newObjPtr);
	    stringPtr = GET_STRING(newObjPtr);
	    stringPtr->numChars = newObjPtr->length;
	    return newObjPtr;
	}
	FillUnicodeRep(objPtr);
	stringPtr = GET_STRING(objPtr);
    }
    if (last > stringPtr->numChars) {
	last = stringPtr->numChars;
    }
    if (last < first) {
	return Tcl_NewObj();
    }
#if TCL_UTF_MAX <= 4
    /* See: bug [11ae2be95dac9417] */
    if ((first + 1 > 1) && ((stringPtr->unicode[first] & 0xFC00) == 0xDC00)
	    && ((stringPtr->unicode[first-1] & 0xFC00) == 0xD800)) {
	++first;
    }
    if ((last + 2 < stringPtr->numChars + 1)
	    && ((stringPtr->unicode[last+1] & 0xFC00) == 0xDC00)
	    && ((stringPtr->unicode[last] & 0xFC00) == 0xD800)) {
	++last;
    }
#endif
    return Tcl_NewUnicodeObj(stringPtr->unicode + first, last - first + 1);
}

/*
 *----------------------------------------------------------------------
 *
 * Tcl_SetStringObj --
 *
 *	Modify an object to hold a string that is a copy of the bytes
 *	indicated by the byte pointer and length arguments.
 *
 * Results:
 *	None.
 *
 * Side effects:
 *	The object's string representation will be set to a copy of the
 *	"length" bytes starting at "bytes". If "length" is negative, use bytes
 *	up to the first NUL byte; i.e., assume "bytes" points to a C-style
 *	NUL-terminated string. The object's old string and internal
 *	representations are freed and the object's type is set NULL.
 *
 *----------------------------------------------------------------------
 */

void
Tcl_SetStringObj(
    Tcl_Obj *objPtr,		/* Object whose internal rep to init. */
    const char *bytes,		/* Points to the first of the length bytes
				 * used to initialize the object. */
    size_t length)		/* The number of bytes to copy from "bytes"
				 * when initializing the object. If -1,
				 * use bytes up to the first NUL byte.*/
{
    if (Tcl_IsShared(objPtr)) {
	Tcl_Panic("%s called with shared object", "Tcl_SetStringObj");
    }

    /*
     * Set the type to NULL and free any internal rep for the old type.
     */

    TclFreeIntRep(objPtr);

    /*
     * Free any old string rep, then set the string rep to a copy of the
     * length bytes starting at "bytes".
     */

    TclInvalidateStringRep(objPtr);
    if (length == TCL_AUTO_LENGTH) {
	length = (bytes? strlen(bytes) : 0);
    }
    TclInitStringRep(objPtr, bytes, length);
}

/*
 *----------------------------------------------------------------------
 *
 * Tcl_SetObjLength --
 *
 *	This function changes the length of the string representation of an
 *	object.
 *
 * Results:
 *	None.
 *
 * Side effects:
 *	If the size of objPtr's string representation is greater than length,
 *	then it is reduced to length and a new terminating null byte is stored
 *	in the strength. If the length of the string representation is greater
 *	than length, the storage space is reallocated to the given length; a
 *	null byte is stored at the end, but other bytes past the end of the
 *	original string representation are undefined. The object's internal
 *	representation is changed to "expendable string".
 *
 *----------------------------------------------------------------------
 */

void
Tcl_SetObjLength(
    Tcl_Obj *objPtr,		/* Pointer to object. This object must not
				 * currently be shared. */
    size_t length)		/* Number of bytes desired for string
				 * representation of object, not including
				 * terminating null byte. */
{
    String *stringPtr;

    if (Tcl_IsShared(objPtr)) {
	Tcl_Panic("%s called with shared object", "Tcl_SetObjLength");
    }

    if (objPtr->bytes && objPtr->length == length) {
	return;
    }

    SetStringFromAny(NULL, objPtr);
    stringPtr = GET_STRING(objPtr);

    if (objPtr->bytes != NULL) {
	/*
	 * Change length of an existing string rep.
	 */
	if (length > stringPtr->allocated) {
	    /*
	     * Need to enlarge the buffer.
	     */
	    if (objPtr->bytes == &tclEmptyString) {
		objPtr->bytes = Tcl_Alloc(length + 1);
	    } else {
		objPtr->bytes = Tcl_Realloc(objPtr->bytes, length + 1);
	    }
	    stringPtr->allocated = length;
	}

	objPtr->length = length;
	objPtr->bytes[length] = 0;

	/*
	 * Invalidate the unicode data.
	 */

	stringPtr->numChars = TCL_AUTO_LENGTH;
	stringPtr->hasUnicode = 0;
    } else {
	/*
	 * Changing length of pure unicode string.
	 */

	stringCheckLimits(length);
	if (length > stringPtr->maxChars) {
	    stringPtr = stringRealloc(stringPtr, length);
	    SET_STRING(objPtr, stringPtr);
	    stringPtr->maxChars = length;
	}

	/*
	 * Mark the new end of the unicode string
	 */

	stringPtr->numChars = length;
	stringPtr->unicode[length] = 0;
	stringPtr->hasUnicode = 1;

	/*
	 * Can only get here when objPtr->bytes == NULL. No need to invalidate
	 * the string rep.
	 */
    }
}

/*
 *----------------------------------------------------------------------
 *
 * Tcl_AttemptSetObjLength --
 *
 *	This function changes the length of the string representation of an
 *	object. It uses the attempt* (non-panic'ing) memory allocators.
 *
 * Results:
 *	1 if the requested memory was allocated, 0 otherwise.
 *
 * Side effects:
 *	If the size of objPtr's string representation is greater than length,
 *	then it is reduced to length and a new terminating null byte is stored
 *	in the strength. If the length of the string representation is greater
 *	than length, the storage space is reallocated to the given length; a
 *	null byte is stored at the end, but other bytes past the end of the
 *	original string representation are undefined. The object's internal
 *	representation is changed to "expendable string".
 *
 *----------------------------------------------------------------------
 */

int
Tcl_AttemptSetObjLength(
    Tcl_Obj *objPtr,		/* Pointer to object. This object must not
				 * currently be shared. */
    size_t length)		/* Number of bytes desired for string
				 * representation of object, not including
				 * terminating null byte. */
{
    String *stringPtr;

    if (Tcl_IsShared(objPtr)) {
	Tcl_Panic("%s called with shared object", "Tcl_AttemptSetObjLength");
    }
    if (objPtr->bytes && objPtr->length == length) {
	return 1;
    }

    SetStringFromAny(NULL, objPtr);
    stringPtr = GET_STRING(objPtr);

    if (objPtr->bytes != NULL) {
	/*
	 * Change length of an existing string rep.
	 */
	if (length > stringPtr->allocated) {
	    /*
	     * Need to enlarge the buffer.
	     */

	    char *newBytes;

	    if (objPtr->bytes == &tclEmptyString) {
		newBytes = Tcl_AttemptAlloc(length + 1);
	    } else {
		newBytes = Tcl_AttemptRealloc(objPtr->bytes, length + 1);
	    }
	    if (newBytes == NULL) {
		return 0;
	    }
	    objPtr->bytes = newBytes;
	    stringPtr->allocated = length;
	}

	objPtr->length = length;
	objPtr->bytes[length] = 0;

	/*
	 * Invalidate the unicode data.
	 */

	stringPtr->numChars = TCL_AUTO_LENGTH;
	stringPtr->hasUnicode = 0;
    } else {
	/*
	 * Changing length of pure unicode string.
	 */

	if (length > STRING_MAXCHARS) {
	    return 0;
	}
	if (length > stringPtr->maxChars) {
	    stringPtr = stringAttemptRealloc(stringPtr, length);
	    if (stringPtr == NULL) {
		return 0;
	    }
	    SET_STRING(objPtr, stringPtr);
	    stringPtr->maxChars = length;
	}

	/*
	 * Mark the new end of the unicode string.
	 */

	stringPtr->unicode[length] = 0;
	stringPtr->numChars = length;
	stringPtr->hasUnicode = 1;

	/*
	 * Can only get here when objPtr->bytes == NULL. No need to invalidate
	 * the string rep.
	 */
    }
    return 1;
}

/*
 *---------------------------------------------------------------------------
 *
 * Tcl_SetUnicodeObj --
 *
 *	Modify an object to hold the Unicode string indicated by "unicode".
 *
 * Results:
 *	None.
 *
 * Side effects:
 *	Memory allocated for new "String" internal rep.
 *
 *---------------------------------------------------------------------------
 */

void
Tcl_SetUnicodeObj(
    Tcl_Obj *objPtr,		/* The object to set the string of. */
    const Tcl_UniChar *unicode,	/* The unicode string used to initialize the
				 * object. */
    size_t numChars)		/* Number of characters in the unicode
				 * string. */
{
    if (Tcl_IsShared(objPtr)) {
	Tcl_Panic("%s called with shared object", "Tcl_SetUnicodeObj");
    }
    TclFreeIntRep(objPtr);
    SetUnicodeObj(objPtr, unicode, numChars);
}

static size_t
UnicodeLength(
    const Tcl_UniChar *unicode)
{
    size_t numChars = 0;

    if (unicode) {
	while ((numChars != TCL_AUTO_LENGTH) && (unicode[numChars] != 0)) {
	    numChars++;
	}
    }
    stringCheckLimits(numChars);
    return numChars;
}

static void
SetUnicodeObj(
    Tcl_Obj *objPtr,		/* The object to set the string of. */
    const Tcl_UniChar *unicode,	/* The unicode string used to initialize the
				 * object. */
    size_t numChars)		/* Number of characters in the unicode
				 * string. */
{
    String *stringPtr;

    if (numChars == TCL_AUTO_LENGTH) {
	numChars = UnicodeLength(unicode);
    }

    /*
     * Allocate enough space for the String structure + Unicode string.
     */

    stringCheckLimits(numChars);
    stringPtr = stringAlloc(numChars);
    SET_STRING(objPtr, stringPtr);
    objPtr->typePtr = &tclStringType;

    stringPtr->maxChars = numChars;
    memcpy(stringPtr->unicode, unicode, numChars * sizeof(Tcl_UniChar));
    stringPtr->unicode[numChars] = 0;
    stringPtr->numChars = numChars;
    stringPtr->hasUnicode = 1;

    TclInvalidateStringRep(objPtr);
    stringPtr->allocated = 0;
}

/*
 *----------------------------------------------------------------------
 *
 * Tcl_AppendLimitedToObj --
 *
 *	This function appends a limited number of bytes from a sequence of
 *	bytes to an object, marking any limitation with an ellipsis.
 *
 * Results:
 *	None.
 *
 * Side effects:
 *	The bytes at *bytes are appended to the string representation of
 *	objPtr.
 *
 *----------------------------------------------------------------------
 */

void
Tcl_AppendLimitedToObj(
    Tcl_Obj *objPtr,		/* Points to the object to append to. */
    const char *bytes,		/* Points to the bytes to append to the
				 * object. */
    size_t length,		/* The number of bytes available to be
				 * appended from "bytes". If -1, then
				 * all bytes up to a NUL byte are available. */
    size_t limit,		/* The maximum number of bytes to append to
				 * the object. */
    const char *ellipsis)	/* Ellipsis marker string, appended to the
				 * object to indicate not all available bytes
				 * at "bytes" were appended. */
{
    String *stringPtr;
    size_t toCopy = 0;

    if (Tcl_IsShared(objPtr)) {
	Tcl_Panic("%s called with shared object", "Tcl_AppendLimitedToObj");
    }

    if (length == TCL_AUTO_LENGTH) {
	length = (bytes ? strlen(bytes) : 0);
    }
    if (length == 0) {
	return;
    }

    if (length <= limit) {
	toCopy = length;
    } else {
	if (ellipsis == NULL) {
	    ellipsis = "...";
	}
	toCopy = (bytes == NULL) ? limit
		: (size_t)(Tcl_UtfPrev(bytes+limit+1-strlen(ellipsis), bytes) - bytes);
    }

    /*
     * If objPtr has a valid Unicode rep, then append the Unicode conversion
     * of "bytes" to the objPtr's Unicode rep, otherwise append "bytes" to
     * objPtr's string rep.
     */

    SetStringFromAny(NULL, objPtr);
    stringPtr = GET_STRING(objPtr);

    if (stringPtr->hasUnicode && (stringPtr->numChars+1) > 1) {
	AppendUtfToUnicodeRep(objPtr, bytes, toCopy);
    } else {
	AppendUtfToUtfRep(objPtr, bytes, toCopy);
    }

    if (length <= limit) {
	return;
    }

    stringPtr = GET_STRING(objPtr);
    if (stringPtr->hasUnicode && (stringPtr->numChars+1) > 1) {
	AppendUtfToUnicodeRep(objPtr, ellipsis, strlen(ellipsis));
    } else {
	AppendUtfToUtfRep(objPtr, ellipsis, strlen(ellipsis));
    }
}

/*
 *----------------------------------------------------------------------
 *
 * Tcl_AppendToObj --
 *
 *	This function appends a sequence of bytes to an object.
 *
 * Results:
 *	None.
 *
 * Side effects:
 *	The bytes at *bytes are appended to the string representation of
 *	objPtr.
 *
 *----------------------------------------------------------------------
 */

void
Tcl_AppendToObj(
    Tcl_Obj *objPtr,		/* Points to the object to append to. */
    const char *bytes,		/* Points to the bytes to append to the
				 * object. */
    size_t length)		/* The number of bytes to append from "bytes".
				 * If -1, then append all bytes up to NUL
				 * byte. */
{
    Tcl_AppendLimitedToObj(objPtr, bytes, length, TCL_AUTO_LENGTH, NULL);
}

/*
 *----------------------------------------------------------------------
 *
 * Tcl_AppendUnicodeToObj --
 *
 *	This function appends a Unicode string to an object in the most
 *	efficient manner possible. Length must be >= 0.
 *
 * Results:
 *	None.
 *
 * Side effects:
 *	Invalidates the string rep and creates a new Unicode string.
 *
 *----------------------------------------------------------------------
 */

void
Tcl_AppendUnicodeToObj(
    Tcl_Obj *objPtr,		/* Points to the object to append to. */
    const Tcl_UniChar *unicode,	/* The unicode string to append to the
				 * object. */
    size_t length)		/* Number of chars in "unicode". */
{
    String *stringPtr;

    if (Tcl_IsShared(objPtr)) {
	Tcl_Panic("%s called with shared object", "Tcl_AppendUnicodeToObj");
    }

    if (length == 0) {
	return;
    }

    SetStringFromAny(NULL, objPtr);
    stringPtr = GET_STRING(objPtr);

    /*
     * If objPtr has a valid Unicode rep, then append the "unicode" to the
     * objPtr's Unicode rep, otherwise the UTF conversion of "unicode" to
     * objPtr's string rep.
     */

    if (stringPtr->hasUnicode) {
	AppendUnicodeToUnicodeRep(objPtr, unicode, length);
    } else {
	AppendUnicodeToUtfRep(objPtr, unicode, length);
    }
}

/*
 *----------------------------------------------------------------------
 *
 * Tcl_AppendObjToObj --
 *
 *	This function appends the string rep of one object to another.
 *	"objPtr" cannot be a shared object.
 *
 * Results:
 *	None.
 *
 * Side effects:
 *	The string rep of appendObjPtr is appended to the string
 *	representation of objPtr.
 *	IMPORTANT: This routine does not and MUST NOT shimmer appendObjPtr.
 *	Callers are counting on that.
 *
 *----------------------------------------------------------------------
 */

void
Tcl_AppendObjToObj(
    Tcl_Obj *objPtr,		/* Points to the object to append to. */
    Tcl_Obj *appendObjPtr)	/* Object to append. */
{
    String *stringPtr;
    size_t length, numChars;
    size_t appendNumChars = TCL_AUTO_LENGTH;
    const char *bytes;

    /*
     * Special case: second object is standard-empty is fast case. We know
     * that appending nothing to anything leaves that starting anything...
     */

    if (appendObjPtr->bytes == &tclEmptyString) {
	return;
    }

    /*
     * Handle append of one bytearray object to another as a special case.
     * Note that we only do this when the objects are pure so that the
     * bytearray faithfully represent the true value; Otherwise appending the
     * byte arrays together could lose information;
     */

    if ((TclIsPureByteArray(objPtr) || objPtr->bytes == &tclEmptyString)
	    && TclIsPureByteArray(appendObjPtr)) {
	/*
	 * You might expect the code here to be
	 *
	 *  bytes = TclGetByteArrayFromObj(appendObjPtr, &length);
	 *  TclAppendBytesToByteArray(objPtr, bytes, length);
	 *
	 * and essentially all of the time that would be fine. However, it
	 * would run into trouble in the case where objPtr and appendObjPtr
	 * point to the same thing. That may never be a good idea. It seems to
	 * violate Copy On Write, and we don't have any tests for the
	 * situation, since making any Tcl commands that call
	 * Tcl_AppendObjToObj() do that appears impossible (They honor Copy On
	 * Write!). For the sake of extensions that go off into that realm,
	 * though, here's a more complex approach that can handle all the
	 * cases.
	 *
	 * First, get the lengths.
	 */

	size_t lengthSrc;

	(void) TclGetByteArrayFromObj(objPtr, &length);
	(void) TclGetByteArrayFromObj(appendObjPtr, &lengthSrc);

	/*
	 * Grow buffer enough for the append.
	 */

	TclAppendBytesToByteArray(objPtr, NULL, lengthSrc);

	/*
	 * Reset objPtr back to the original value.
	 */

	Tcl_SetByteArrayLength(objPtr, length);

	/*
	 * Now do the append knowing that buffer growth cannot cause any
	 * trouble.
	 */

	TclAppendBytesToByteArray(objPtr,
		Tcl_GetByteArrayFromObj(appendObjPtr, NULL), lengthSrc);
	return;
    }

    /*
     * Must append as strings.
     */

    SetStringFromAny(NULL, objPtr);
    stringPtr = GET_STRING(objPtr);

    /*
     * If objPtr has a valid Unicode rep, then get a Unicode string from
     * appendObjPtr and append it.
     */

    if (stringPtr->hasUnicode) {
	/*
	 * If appendObjPtr is not of the "String" type, don't convert it.
	 */

	if (appendObjPtr->typePtr == &tclStringType) {
	    Tcl_UniChar *unicode =
		    TclGetUnicodeFromObj(appendObjPtr, &numChars);

	    AppendUnicodeToUnicodeRep(objPtr, unicode, numChars);
	} else {
	    bytes = TclGetStringFromObj(appendObjPtr, &length);
	    AppendUtfToUnicodeRep(objPtr, bytes, length);
	}
	return;
    }

    /*
     * Append to objPtr's UTF string rep. If we know the number of characters
     * in both objects before appending, then set the combined number of
     * characters in the final (appended-to) object.
     */

    bytes = TclGetStringFromObj(appendObjPtr, &length);

    numChars = stringPtr->numChars;
    if ((numChars != TCL_AUTO_LENGTH) && (appendObjPtr->typePtr == &tclStringType)) {
	String *appendStringPtr = GET_STRING(appendObjPtr);

	appendNumChars = appendStringPtr->numChars;
    }

    AppendUtfToUtfRep(objPtr, bytes, length);

    if ((numChars != TCL_AUTO_LENGTH) && (appendNumChars != TCL_AUTO_LENGTH)) {
	stringPtr->numChars = numChars + appendNumChars;
    }
}

/*
 *----------------------------------------------------------------------
 *
 * AppendUnicodeToUnicodeRep --
 *
 *	This function appends the contents of "unicode" to the Unicode rep of
 *	"objPtr". objPtr must already have a valid Unicode rep.
 *
 * Results:
 *	None.
 *
 * Side effects:
 *	objPtr's internal rep is reallocated.
 *
 *----------------------------------------------------------------------
 */

static void
AppendUnicodeToUnicodeRep(
    Tcl_Obj *objPtr,		/* Points to the object to append to. */
    const Tcl_UniChar *unicode,	/* String to append. */
    size_t appendNumChars)		/* Number of chars of "unicode" to append. */
{
    String *stringPtr;
    size_t numChars;

    if (appendNumChars == TCL_AUTO_LENGTH) {
	appendNumChars = UnicodeLength(unicode);
    }
    if (appendNumChars == 0) {
	return;
    }

    SetStringFromAny(NULL, objPtr);
    stringPtr = GET_STRING(objPtr);

    /*
     * If not enough space has been allocated for the unicode rep, reallocate
     * the internal rep object with additional space. First try to double the
     * required allocation; if that fails, try a more modest increase. See the
     * "TCL STRING GROWTH ALGORITHM" comment at the top of this file for an
     * explanation of this growth algorithm.
     */

    numChars = stringPtr->numChars + appendNumChars;
    stringCheckLimits(numChars);

    if (numChars > stringPtr->maxChars) {
	size_t offset = TCL_AUTO_LENGTH;

	/*
	 * Protect against case where unicode points into the existing
	 * stringPtr->unicode array. Force it to follow any relocations due to
	 * the reallocs below.
	 */

	if (unicode && unicode >= stringPtr->unicode
		&& unicode <= stringPtr->unicode + stringPtr->maxChars) {
	    offset = unicode - stringPtr->unicode;
	}

	GrowUnicodeBuffer(objPtr, numChars);
	stringPtr = GET_STRING(objPtr);

	/*
	 * Relocate unicode if needed; see above.
	 */

	if (offset != TCL_AUTO_LENGTH) {
	    unicode = stringPtr->unicode + offset;
	}
    }

    /*
     * Copy the new string onto the end of the old string, then add the
     * trailing null.
     */

    if (unicode) {
	memmove(stringPtr->unicode + stringPtr->numChars, unicode,
		appendNumChars * sizeof(Tcl_UniChar));
    }
    stringPtr->unicode[numChars] = 0;
    stringPtr->numChars = numChars;
    stringPtr->allocated = 0;

    TclInvalidateStringRep(objPtr);
}

/*
 *----------------------------------------------------------------------
 *
 * AppendUnicodeToUtfRep --
 *
 *	This function converts the contents of "unicode" to UTF and appends
 *	the UTF to the string rep of "objPtr".
 *
 * Results:
 *	None.
 *
 * Side effects:
 *	objPtr's internal rep is reallocated.
 *
 *----------------------------------------------------------------------
 */

static void
AppendUnicodeToUtfRep(
    Tcl_Obj *objPtr,		/* Points to the object to append to. */
    const Tcl_UniChar *unicode,	/* String to convert to UTF. */
    size_t numChars)		/* Number of chars of "unicode" to convert. */
{
    String *stringPtr = GET_STRING(objPtr);

    numChars = ExtendStringRepWithUnicode(objPtr, unicode, numChars);

    if (stringPtr->numChars != TCL_AUTO_LENGTH) {
	stringPtr->numChars += numChars;
    }
}

/*
 *----------------------------------------------------------------------
 *
 * AppendUtfToUnicodeRep --
 *
 *	This function converts the contents of "bytes" to Unicode and appends
 *	the Unicode to the Unicode rep of "objPtr". objPtr must already have a
 *	valid Unicode rep. numBytes must be non-negative.
 *
 * Results:
 *	None.
 *
 * Side effects:
 *	objPtr's internal rep is reallocated.
 *
 *----------------------------------------------------------------------
 */

static void
AppendUtfToUnicodeRep(
    Tcl_Obj *objPtr,		/* Points to the object to append to. */
    const char *bytes,		/* String to convert to Unicode. */
    size_t numBytes)		/* Number of bytes of "bytes" to convert. */
{
    String *stringPtr;

    if (numBytes == 0) {
	return;
    }

    ExtendUnicodeRepWithString(objPtr, bytes, numBytes, -1);
    TclInvalidateStringRep(objPtr);
    stringPtr = GET_STRING(objPtr);
    stringPtr->allocated = 0;
}

/*
 *----------------------------------------------------------------------
 *
 * AppendUtfToUtfRep --
 *
 *	This function appends "numBytes" bytes of "bytes" to the UTF string
 *	rep of "objPtr". objPtr must already have a valid String rep.
 *	numBytes must be non-negative.
 *
 * Results:
 *	None.
 *
 * Side effects:
 *	objPtr's internal rep is reallocated.
 *
 *----------------------------------------------------------------------
 */

static void
AppendUtfToUtfRep(
    Tcl_Obj *objPtr,		/* Points to the object to append to. */
    const char *bytes,		/* String to append. */
    size_t numBytes)		/* Number of bytes of "bytes" to append. */
{
    String *stringPtr;
    size_t newLength, oldLength;

    if (numBytes == 0) {
	return;
    }

    /*
     * Copy the new string onto the end of the old string, then add the
     * trailing null.
     */

    if (objPtr->bytes == NULL) {
	objPtr->length = 0;
    }
    oldLength = objPtr->length;
    newLength = numBytes + oldLength;

    stringPtr = GET_STRING(objPtr);
    if (newLength > stringPtr->allocated) {
	size_t offset = TCL_AUTO_LENGTH;

	/*
	 * Protect against case where unicode points into the existing
	 * stringPtr->unicode array. Force it to follow any relocations due to
	 * the reallocs below.
	 */

	if (bytes && bytes >= objPtr->bytes
		&& bytes <= objPtr->bytes + objPtr->length) {
	    offset = bytes - objPtr->bytes;
	}

	/*
	 * TODO: consider passing flag=1: no overalloc on first append. This
	 * would make test stringObj-8.1 fail.
	 */

	GrowStringBuffer(objPtr, newLength, 0);

	/*
	 * Relocate bytes if needed; see above.
	 */

	if (offset != TCL_AUTO_LENGTH) {
	    bytes = objPtr->bytes + offset;
	}
    }

    /*
     * Invalidate the unicode data.
     */

    stringPtr->numChars = TCL_AUTO_LENGTH;
    stringPtr->hasUnicode = 0;

    if (bytes) {
	memmove(objPtr->bytes + oldLength, bytes, numBytes);
    }
    objPtr->bytes[newLength] = 0;
    objPtr->length = newLength;
}

/*
 *----------------------------------------------------------------------
 *
 * Tcl_AppendStringsToObj --
 *
 *	This function appends one or more null-terminated strings to an
 *	object.
 *
 * Results:
 *	None.
 *
 * Side effects:
 *	The contents of all the string arguments are appended to the string
 *	representation of objPtr.
 *
 *----------------------------------------------------------------------
 */

void
Tcl_AppendStringsToObj(
    Tcl_Obj *objPtr,
    ...)
{
    va_list argList;

    va_start(argList, objPtr);
    if (Tcl_IsShared(objPtr)) {
	Tcl_Panic("%s called with shared object", "Tcl_AppendStringsToObj");
    }

    while (1) {
	const char *bytes = va_arg(argList, char *);

	if (bytes == NULL) {
	    break;
	}
	Tcl_AppendToObj(objPtr, bytes, -1);
    }
    va_end(argList);
}

/*
 *----------------------------------------------------------------------
 *
 * Tcl_AppendFormatToObj --
 *
 *	This function appends a list of Tcl_Obj's to a Tcl_Obj according to
 *	the formatting instructions embedded in the format string. The
 *	formatting instructions are inspired by sprintf(). Returns TCL_OK when
 *	successful. If there's an error in the arguments, TCL_ERROR is
 *	returned, and an error message is written to the interp, if non-NULL.
 *
 * Results:
 *	A standard Tcl result.
 *
 * Side effects:
 *	None.
 *
 *----------------------------------------------------------------------
 */

int
Tcl_AppendFormatToObj(
    Tcl_Interp *interp,
    Tcl_Obj *appendObj,
    const char *format,
    int objc,
    Tcl_Obj *const objv[])
{
    const char *span = format, *msg, *errCode;
    int numBytes = 0, objIndex = 0, gotXpg = 0, gotSequential = 0;
    int originalLength, limit;
    Tcl_UniChar ch = 0;
    static const char *mixedXPG =
	    "cannot mix \"%\" and \"%n$\" conversion specifiers";
    static const char *const badIndex[2] = {
	"not enough arguments for all format specifiers",
	"\"%n$\" argument index out of range"
    };
    static const char *overflow = "max size for a Tcl value exceeded";

    if (Tcl_IsShared(appendObj)) {
	Tcl_Panic("%s called with shared object", "Tcl_AppendFormatToObj");
    }
    (void)TclGetStringFromObj(appendObj, &originalLength);
    limit = INT_MAX - originalLength;

    /*
     * Format string is NUL-terminated.
     */

    while (*format != '\0') {
	char *end;
	int gotMinus = 0, gotHash = 0, gotZero = 0, gotSpace = 0, gotPlus = 0;
	int width, gotPrecision, precision, sawFlag, useShort = 0, useBig = 0;
#ifndef TCL_WIDE_INT_IS_LONG
	int useWide = 0;
#endif
	int newXpg, numChars, allocSegment = 0, segmentLimit, segmentNumBytes;
	Tcl_Obj *segment;
	int step = TclUtfToUniChar(format, &ch);

	format += step;
	if (ch != '%') {
	    numBytes += step;
	    continue;
	}
	if (numBytes) {
	    if (numBytes > limit) {
		msg = overflow;
		errCode = "OVERFLOW";
		goto errorMsg;
	    }
	    Tcl_AppendToObj(appendObj, span, numBytes);
	    limit -= numBytes;
	    numBytes = 0;
	}

	/*
	 * Saw a % : process the format specifier.
	 *
	 * Step 0. Handle special case of escaped format marker (i.e., %%).
	 */

	step = TclUtfToUniChar(format, &ch);
	if (ch == '%') {
	    span = format;
	    numBytes = step;
	    format += step;
	    continue;
	}

	/*
	 * Step 1. XPG3 position specifier
	 */

	newXpg = 0;
	if (isdigit(UCHAR(ch))) {
	    int position = strtoul(format, &end, 10);

	    if (*end == '$') {
		newXpg = 1;
		objIndex = position - 1;
		format = end + 1;
		step = TclUtfToUniChar(format, &ch);
	    }
	}
	if (newXpg) {
	    if (gotSequential) {
		msg = mixedXPG;
		errCode = "MIXEDSPECTYPES";
		goto errorMsg;
	    }
	    gotXpg = 1;
	} else {
	    if (gotXpg) {
		msg = mixedXPG;
		errCode = "MIXEDSPECTYPES";
		goto errorMsg;
	    }
	    gotSequential = 1;
	}
	if ((objIndex < 0) || (objIndex >= objc)) {
	    msg = badIndex[gotXpg];
	    errCode = gotXpg ? "INDEXRANGE" : "FIELDVARMISMATCH";
	    goto errorMsg;
	}

	/*
	 * Step 2. Set of flags.
	 */

	sawFlag = 1;
	do {
	    switch (ch) {
	    case '-':
		gotMinus = 1;
		break;
	    case '#':
		gotHash = 1;
		break;
	    case '0':
		gotZero = 1;
		break;
	    case ' ':
		gotSpace = 1;
		break;
	    case '+':
		gotPlus = 1;
		break;
	    default:
		sawFlag = 0;
	    }
	    if (sawFlag) {
		format += step;
		step = TclUtfToUniChar(format, &ch);
	    }
	} while (sawFlag);

	/*
	 * Step 3. Minimum field width.
	 */

	width = 0;
	if (isdigit(UCHAR(ch))) {
	    width = strtoul(format, &end, 10);
	    if (width < 0) {
		msg = overflow;
		errCode = "OVERFLOW";
		goto errorMsg;
	    }
	    format = end;
	    step = TclUtfToUniChar(format, &ch);
	} else if (ch == '*') {
	    if (objIndex >= objc - 1) {
		msg = badIndex[gotXpg];
		errCode = gotXpg ? "INDEXRANGE" : "FIELDVARMISMATCH";
		goto errorMsg;
	    }
	    if (TclGetIntFromObj(interp, objv[objIndex], &width) != TCL_OK) {
		goto error;
	    }
	    if (width < 0) {
		width = -width;
		gotMinus = 1;
	    }
	    objIndex++;
	    format += step;
	    step = TclUtfToUniChar(format, &ch);
	}
	if (width > limit) {
	    msg = overflow;
	    errCode = "OVERFLOW";
	    goto errorMsg;
	}

	/*
	 * Step 4. Precision.
	 */

	gotPrecision = precision = 0;
	if (ch == '.') {
	    gotPrecision = 1;
	    format += step;
	    step = TclUtfToUniChar(format, &ch);
	}
	if (isdigit(UCHAR(ch))) {
	    precision = strtoul(format, &end, 10);
	    format = end;
	    step = TclUtfToUniChar(format, &ch);
	} else if (ch == '*') {
	    if (objIndex >= objc - 1) {
		msg = badIndex[gotXpg];
		errCode = gotXpg ? "INDEXRANGE" : "FIELDVARMISMATCH";
		goto errorMsg;
	    }
	    if (TclGetIntFromObj(interp, objv[objIndex], &precision)
		    != TCL_OK) {
		goto error;
	    }

	    /*
	     * TODO: Check this truncation logic.
	     */

	    if (precision < 0) {
		precision = 0;
	    }
	    objIndex++;
	    format += step;
	    step = TclUtfToUniChar(format, &ch);
	}

	/*
	 * Step 5. Length modifier.
	 */

	if (ch == 'h') {
	    useShort = 1;
	    format += step;
	    step = TclUtfToUniChar(format, &ch);
	} else if (ch == 'l') {
	    format += step;
	    step = TclUtfToUniChar(format, &ch);
	    if (ch == 'l') {
		useBig = 1;
		format += step;
		step = TclUtfToUniChar(format, &ch);
#ifndef TCL_WIDE_INT_IS_LONG
	    } else {
		useWide = 1;
#endif
	    }
	} else if (ch == 'I') {
	    if ((format[1] == '6') && (format[2] == '4')) {
		format += (step + 2);
		step = TclUtfToUniChar(format, &ch);
#ifndef TCL_WIDE_INT_IS_LONG
		useWide = 1;
#endif
	    } else if ((format[1] == '3') && (format[2] == '2')) {
		format += (step + 2);
		step = TclUtfToUniChar(format, &ch);
	    } else {
		format += step;
		step = TclUtfToUniChar(format, &ch);
	    }
	} else if ((ch == 't') || (ch == 'z') || (ch == 'q') || (ch == 'j')
		|| (ch == 'L')) {
	    format += step;
	    step = TclUtfToUniChar(format, &ch);
	    useBig = 1;
	}

	format += step;
	span = format;

	/*
	 * Step 6. The actual conversion character.
	 */

	segment = objv[objIndex];
	numChars = -1;
	if (ch == 'i') {
	    ch = 'd';
	}
	switch (ch) {
	case '\0':
	    msg = "format string ended in middle of field specifier";
	    errCode = "INCOMPLETE";
	    goto errorMsg;
	case 's':
	    if (gotPrecision) {
		numChars = Tcl_GetCharLength(segment);
		if (precision < numChars) {
		    segment = Tcl_GetRange(segment, 0, precision - 1);
		    numChars = precision;
		    Tcl_IncrRefCount(segment);
		    allocSegment = 1;
		}
	    }
	    break;
	case 'c': {
	    char buf[4];
	    int code, length;

	    if (TclGetIntFromObj(interp, segment, &code) != TCL_OK) {
		goto error;
	    }
	    length = Tcl_UniCharToUtf(code, buf);
	    if (!length) {
		/* Special case for handling upper surrogates. */
		length = Tcl_UniCharToUtf(-1, buf);
	    }
	    segment = Tcl_NewStringObj(buf, length);
	    Tcl_IncrRefCount(segment);
	    allocSegment = 1;
	    break;
	}

	case 'u':
	case 'd':
	case 'o':
	case 'p':
	case 'x':
	case 'X':
	case 'b': {
	    short s = 0;	/* Silence compiler warning; only defined and
				 * used when useShort is true. */
	    long l;
	    Tcl_WideInt w;
	    mp_int big;
	    int toAppend, isNegative = 0;

#ifndef TCL_WIDE_INT_IS_LONG
	    if (ch == 'p') {
		useWide = 1;
	    }
#endif
	    if (useBig) {
		int cmpResult;
		if (Tcl_GetBignumFromObj(interp, segment, &big) != TCL_OK) {
		    goto error;
		}
		cmpResult = mp_cmp_d(&big, 0);
		isNegative = (cmpResult == MP_LT);
		if (cmpResult == MP_EQ) gotHash = 0;
		if (ch == 'u') {
		    if (isNegative) {
			mp_clear(&big);
			msg = "unsigned bignum format is invalid";
			errCode = "BADUNSIGNED";
			goto errorMsg;
		    } else {
			ch = 'd';
		    }
		}
#ifndef TCL_WIDE_INT_IS_LONG
	    } else if (useWide) {
		if (TclGetWideBitsFromObj(interp, segment, &w) != TCL_OK) {
		    goto error;
		}
		isNegative = (w < (Tcl_WideInt) 0);
		if (w == (Tcl_WideInt) 0) gotHash = 0;
#endif
	    } else if (TclGetLongFromObj(NULL, segment, &l) != TCL_OK) {
		if (TclGetWideBitsFromObj(interp, segment, &w) != TCL_OK) {
		    goto error;
		} else {
		    l = (long) w;
		}
		if (useShort) {
		    s = (short) l;
		    isNegative = (s < (short) 0);
		    if (s == (short) 0) gotHash = 0;
		} else {
		    isNegative = (l < (long) 0);
		    if (l == (long) 0) gotHash = 0;
		}
	    } else if (useShort) {
		s = (short) l;
		isNegative = (s < (short) 0);
		if (s == (short) 0) gotHash = 0;
	    } else {
		isNegative = (l < (long) 0);
		if (l == (long) 0) gotHash = 0;
	    }

	    segment = Tcl_NewObj();
	    allocSegment = 1;
	    segmentLimit = INT_MAX;
	    Tcl_IncrRefCount(segment);

	    if ((isNegative || gotPlus || gotSpace) && (useBig || ch=='d')) {
		Tcl_AppendToObj(segment,
			(isNegative ? "-" : gotPlus ? "+" : " "), 1);
		segmentLimit -= 1;
	    }

	    if (gotHash || (ch == 'p')) {
		switch (ch) {
		case 'o':
		    Tcl_AppendToObj(segment, "0o", 2);
		    segmentLimit -= 2;
		    break;
		case 'p':
		case 'x':
		case 'X':
		    Tcl_AppendToObj(segment, "0x", 2);
		    segmentLimit -= 2;
		    break;
		case 'b':
		    Tcl_AppendToObj(segment, "0b", 2);
		    segmentLimit -= 2;
		    break;
		}
	    }

	    switch (ch) {
	    case 'd': {
		int length;
		Tcl_Obj *pure;
		const char *bytes;

		if (useShort) {
<<<<<<< HEAD
		    pure = Tcl_NewIntObj(s);
=======
		    pure = Tcl_NewWideIntObj(s);
>>>>>>> 19616335
#ifndef TCL_WIDE_INT_IS_LONG
		} else if (useWide) {
		    pure = Tcl_NewWideIntObj(w);
#endif
		} else if (useBig) {
		    pure = Tcl_NewBignumObj(&big);
		} else {
		    pure = Tcl_NewWideIntObj(l);
		}
		Tcl_IncrRefCount(pure);
		bytes = TclGetStringFromObj(pure, &length);

		/*
		 * Already did the sign above.
		 */

		if (*bytes == '-') {
		    length--;
		    bytes++;
		}
		toAppend = length;

		/*
		 * Canonical decimal string reps for integers are composed
		 * entirely of one-byte encoded characters, so "length" is the
		 * number of chars.
		 */

		if (gotPrecision) {
		    if (length < precision) {
			segmentLimit -= precision - length;
		    }
		    while (length < precision) {
			Tcl_AppendToObj(segment, "0", 1);
			length++;
		    }
		    gotZero = 0;
		}
		if (gotZero) {
		    length += Tcl_GetCharLength(segment);
		    if (length < width) {
			segmentLimit -= width - length;
		    }
		    while (length < width) {
			Tcl_AppendToObj(segment, "0", 1);
			length++;
		    }
		}
		if (toAppend > segmentLimit) {
		    msg = overflow;
		    errCode = "OVERFLOW";
		    goto errorMsg;
		}
		Tcl_AppendToObj(segment, bytes, toAppend);
		Tcl_DecrRefCount(pure);
		break;
	    }

	    case 'u':
	    case 'o':
	    case 'p':
	    case 'x':
	    case 'X':
	    case 'b': {
		Tcl_WideUInt bits = 0;
		Tcl_WideInt numDigits = 0;
		int length, numBits = 4, base = 16, index = 0, shift = 0;
		Tcl_Obj *pure;
		char *bytes;

		if (ch == 'u') {
		    base = 10;
		} else if (ch == 'o') {
		    base = 8;
		    numBits = 3;
		} else if (ch == 'b') {
		    base = 2;
		    numBits = 1;
		}
		if (useShort) {
		    unsigned short us = (unsigned short) s;

		    bits = (Tcl_WideUInt) us;
		    while (us) {
			numDigits++;
			us /= base;
		    }
#ifndef TCL_WIDE_INT_IS_LONG
		} else if (useWide) {
		    Tcl_WideUInt uw = (Tcl_WideUInt) w;

		    bits = uw;
		    while (uw) {
			numDigits++;
			uw /= base;
		    }
#endif
		} else if (useBig && big.used) {
		    int leftover = (big.used * DIGIT_BIT) % numBits;
		    mp_digit mask = (~(mp_digit)0) << (DIGIT_BIT-leftover);

		    numDigits = 1 +
			    (((Tcl_WideInt) big.used * DIGIT_BIT) / numBits);
		    while ((mask & big.dp[big.used-1]) == 0) {
			numDigits--;
			mask >>= numBits;
		    }
		    if (numDigits > INT_MAX) {
			msg = overflow;
			errCode = "OVERFLOW";
			goto errorMsg;
		    }
		} else if (!useBig) {
		    unsigned long ul = (unsigned long) l;

		    bits = (Tcl_WideUInt) ul;
		    while (ul) {
			numDigits++;
			ul /= base;
		    }
		}

		/*
		 * Need to be sure zero becomes "0", not "".
		 */

		if (numDigits == 0) {
		    numDigits = 1;
		}
		pure = Tcl_NewObj();
		Tcl_SetObjLength(pure, numDigits);
		bytes = TclGetString(pure);
		toAppend = length = numDigits;
		while (numDigits--) {
		    int digitOffset;

		    if (useBig && big.used) {
			if (index < big.used && (size_t) shift <
				CHAR_BIT*sizeof(Tcl_WideUInt) - DIGIT_BIT) {
			    bits |= ((Tcl_WideUInt) big.dp[index++]) << shift;
			    shift += DIGIT_BIT;
			}
			shift -= numBits;
		    }
		    digitOffset = bits % base;
		    if (digitOffset > 9) {
			if (ch == 'X') {
			    bytes[numDigits] = 'A' + digitOffset - 10;
			} else {
			    bytes[numDigits] = 'a' + digitOffset - 10;
			}
		    } else {
			bytes[numDigits] = '0' + digitOffset;
		    }
		    bits /= base;
		}
		if (useBig) {
		    mp_clear(&big);
		}
		if (gotPrecision) {
		    if (length < precision) {
			segmentLimit -= precision - length;
		    }
		    while (length < precision) {
			Tcl_AppendToObj(segment, "0", 1);
			length++;
		    }
		    gotZero = 0;
		}
		if (gotZero) {
		    length += Tcl_GetCharLength(segment);
		    if (length < width) {
			segmentLimit -= width - length;
		    }
		    while (length < width) {
			Tcl_AppendToObj(segment, "0", 1);
			length++;
		    }
		}
		if (toAppend > segmentLimit) {
		    msg = overflow;
		    errCode = "OVERFLOW";
		    goto errorMsg;
		}
		Tcl_AppendObjToObj(segment, pure);
		Tcl_DecrRefCount(pure);
		break;
	    }

	    }
	    break;
	}

	case 'a':
	case 'A':
	case 'e':
	case 'E':
	case 'f':
	case 'g':
	case 'G': {
#define MAX_FLOAT_SIZE 320
	    char spec[2*TCL_INTEGER_SPACE + 9], *p = spec;
	    double d;
	    int length = MAX_FLOAT_SIZE;
	    char *bytes;

	    if (Tcl_GetDoubleFromObj(interp, segment, &d) != TCL_OK) {
		/* TODO: Figure out ACCEPT_NAN here */
		goto error;
	    }
	    *p++ = '%';
	    if (gotMinus) {
		*p++ = '-';
	    }
	    if (gotHash) {
		*p++ = '#';
	    }
	    if (gotZero) {
		*p++ = '0';
	    }
	    if (gotSpace) {
		*p++ = ' ';
	    }
	    if (gotPlus) {
		*p++ = '+';
	    }
	    if (width) {
		p += sprintf(p, "%d", width);
		if (width > length) {
		    length = width;
		}
	    }
	    if (gotPrecision) {
		*p++ = '.';
		p += sprintf(p, "%d", precision);
		if (precision > INT_MAX - length) {
		    msg = overflow;
		    errCode = "OVERFLOW";
		    goto errorMsg;
		}
		length += precision;
	    }

	    /*
	     * Don't pass length modifiers!
	     */

	    *p++ = (char) ch;
	    *p = '\0';

	    segment = Tcl_NewObj();
	    allocSegment = 1;
	    if (!Tcl_AttemptSetObjLength(segment, length)) {
		msg = overflow;
		errCode = "OVERFLOW";
		goto errorMsg;
	    }
	    bytes = TclGetString(segment);
	    if (!Tcl_AttemptSetObjLength(segment, sprintf(bytes, spec, d))) {
		msg = overflow;
		errCode = "OVERFLOW";
		goto errorMsg;
	    }
	    if (ch == 'A') {
		char *p = TclGetString(segment) + 1;
		*p = 'x';
		p = strchr(p, 'P');
		if (p) *p = 'p';
	    }
	    break;
	}
	default:
	    if (interp != NULL) {
		Tcl_SetObjResult(interp,
			Tcl_ObjPrintf("bad field specifier \"%c\"", ch));
		Tcl_SetErrorCode(interp, "TCL", "FORMAT", "BADTYPE", NULL);
	    }
	    goto error;
	}

	if (width>0 && numChars<0) {
	    numChars = Tcl_GetCharLength(segment);
	}
	if (!gotMinus && width>0) {
	    if (numChars < width) {
		limit -= width - numChars;
	    }
	    while (numChars < width) {
		Tcl_AppendToObj(appendObj, (gotZero ? "0" : " "), 1);
		numChars++;
	    }
	}

	(void)TclGetStringFromObj(segment, &segmentNumBytes);
	if (segmentNumBytes > limit) {
	    if (allocSegment) {
		Tcl_DecrRefCount(segment);
	    }
	    msg = overflow;
	    errCode = "OVERFLOW";
	    goto errorMsg;
	}
	Tcl_AppendObjToObj(appendObj, segment);
	limit -= segmentNumBytes;
	if (allocSegment) {
	    Tcl_DecrRefCount(segment);
	}
	if (width > 0) {
	    if (numChars < width) {
		limit -= width-numChars;
	    }
	    while (numChars < width) {
		Tcl_AppendToObj(appendObj, (gotZero ? "0" : " "), 1);
		numChars++;
	    }
	}

	objIndex += gotSequential;
    }
    if (numBytes) {
	if (numBytes > limit) {
	    msg = overflow;
	    errCode = "OVERFLOW";
	    goto errorMsg;
	}
	Tcl_AppendToObj(appendObj, span, numBytes);
	limit -= numBytes;
	numBytes = 0;
    }

    return TCL_OK;

  errorMsg:
    if (interp != NULL) {
	Tcl_SetObjResult(interp, Tcl_NewStringObj(msg, -1));
	Tcl_SetErrorCode(interp, "TCL", "FORMAT", errCode, NULL);
    }
  error:
    Tcl_SetObjLength(appendObj, originalLength);
    return TCL_ERROR;
}

/*
 *---------------------------------------------------------------------------
 *
 * Tcl_Format --
 *
 * Results:
 *	A refcount zero Tcl_Obj.
 *
 * Side effects:
 *	None.
 *
 *---------------------------------------------------------------------------
 */

Tcl_Obj *
Tcl_Format(
    Tcl_Interp *interp,
    const char *format,
    int objc,
    Tcl_Obj *const objv[])
{
    int result;
    Tcl_Obj *objPtr = Tcl_NewObj();

    result = Tcl_AppendFormatToObj(interp, objPtr, format, objc, objv);
    if (result != TCL_OK) {
	Tcl_DecrRefCount(objPtr);
	return NULL;
    }
    return objPtr;
}

/*
 *---------------------------------------------------------------------------
 *
 * AppendPrintfToObjVA --
 *
 * Results:
 *
 * Side effects:
 *
 *---------------------------------------------------------------------------
 */

static void
AppendPrintfToObjVA(
    Tcl_Obj *objPtr,
    const char *format,
    va_list argList)
{
    int code, objc;
    Tcl_Obj **objv, *list = Tcl_NewObj();
    const char *p;

    p = format;
    Tcl_IncrRefCount(list);
    while (*p != '\0') {
	int size = 0, seekingConversion = 1, gotPrecision = 0;
	int lastNum = -1;

	if (*p++ != '%') {
	    continue;
	}
	if (*p == '%') {
	    p++;
	    continue;
	}
	do {
	    switch (*p) {
	    case '\0':
		seekingConversion = 0;
		break;
	    case 's': {
		const char *q, *end, *bytes = va_arg(argList, char *);
		seekingConversion = 0;

		/*
		 * The buffer to copy characters from starts at bytes and ends
		 * at either the first NUL byte, or after lastNum bytes, when
		 * caller has indicated a limit.
		 */

		end = bytes;
		while ((!gotPrecision || lastNum--) && (*end != '\0')) {
		    end++;
		}

		/*
		 * Within that buffer, we trim both ends if needed so that we
		 * copy only whole characters, and avoid copying any partial
		 * multi-byte characters.
		 */

		q = Tcl_UtfPrev(end, bytes);
		if (!Tcl_UtfCharComplete(q, (end - q))) {
		    end = q;
		}

		q = bytes + TCL_UTF_MAX;
		while ((bytes < end) && (bytes < q)
			&& ((*bytes & 0xC0) == 0x80)) {
		    bytes++;
		}

		Tcl_ListObjAppendElement(NULL, list,
			Tcl_NewStringObj(bytes , (end - bytes)));

		break;
	    }
	    case 'c':
	    case 'i':
	    case 'u':
	    case 'd':
	    case 'o':
	    case 'p':
	    case 'x':
	    case 'X':
		seekingConversion = 0;
		switch (size) {
		case -1:
		case 0:
		    Tcl_ListObjAppendElement(NULL, list, Tcl_NewWideIntObj(
			    va_arg(argList, int)));
		    break;
		case 1:
		    Tcl_ListObjAppendElement(NULL, list, Tcl_NewWideIntObj(
			    va_arg(argList, long)));
		    break;
		case 2:
		    Tcl_ListObjAppendElement(NULL, list, Tcl_NewWideIntObj(
			    va_arg(argList, Tcl_WideInt)));
		    break;
		case 3:
		    Tcl_ListObjAppendElement(NULL, list, Tcl_NewBignumObj(
			    va_arg(argList, mp_int *)));
		    break;
		}
		break;
	    case 'a':
	    case 'A':
	    case 'e':
	    case 'E':
	    case 'f':
	    case 'g':
	    case 'G':
		if (size > 0) {
		Tcl_ListObjAppendElement(NULL, list, Tcl_NewDoubleObj(
			(double)va_arg(argList, long double)));
		} else {
			Tcl_ListObjAppendElement(NULL, list, Tcl_NewDoubleObj(
				va_arg(argList, double)));
		}
		seekingConversion = 0;
		break;
	    case '*':
<<<<<<< HEAD
		lastNum = va_arg(argList, int);
		Tcl_ListObjAppendElement(NULL, list, Tcl_NewIntObj(lastNum));
=======
		lastNum = (int) va_arg(argList, int);
		Tcl_ListObjAppendElement(NULL, list, Tcl_NewWideIntObj(lastNum));
>>>>>>> 19616335
		p++;
		break;
	    case '0': case '1': case '2': case '3': case '4':
	    case '5': case '6': case '7': case '8': case '9': {
		char *end;

		lastNum = strtoul(p, &end, 10);
		p = end;
		break;
	    }
	    case '.':
		gotPrecision = 1;
		p++;
		break;
	    case 'l':
		++size;
		p++;
		break;
	    case 't':
	    case 'z':
		if (sizeof(size_t) == sizeof(Tcl_WideInt)) {
		    size = 2;
		}
		p++;
		break;
	    case 'j':
	    case 'q':
		size = 2;
		p++;
		break;
	    case 'I':
		if (p[1]=='6' && p[2]=='4') {
		    p += 2;
		    size = 2;
		} else if (p[1]=='3' && p[2]=='2') {
		    p += 2;
		} else if (sizeof(size_t) == sizeof(Tcl_WideInt)) {
		    size = 2;
		}
		p++;
		break;
	    case 'L':
		size = 3;
		p++;
		break;
	    case 'h':
		size = -1;
	    default:
		p++;
	    }
	} while (seekingConversion);
    }
    TclListObjGetElements(NULL, list, &objc, &objv);
    code = Tcl_AppendFormatToObj(NULL, objPtr, format, objc, objv);
    if (code != TCL_OK) {
	Tcl_AppendPrintfToObj(objPtr,
		"Unable to format \"%s\" with supplied arguments: %s",
		format, Tcl_GetString(list));
    }
    Tcl_DecrRefCount(list);
}

/*
 *---------------------------------------------------------------------------
 *
 * Tcl_AppendPrintfToObj --
 *
 * Results:
 *	A standard Tcl result.
 *
 * Side effects:
 *	None.
 *
 *---------------------------------------------------------------------------
 */

void
Tcl_AppendPrintfToObj(
    Tcl_Obj *objPtr,
    const char *format,
    ...)
{
    va_list argList;

    va_start(argList, format);
    AppendPrintfToObjVA(objPtr, format, argList);
    va_end(argList);
}

/*
 *---------------------------------------------------------------------------
 *
 * Tcl_ObjPrintf --
 *
 * Results:
 *	A refcount zero Tcl_Obj.
 *
 * Side effects:
 *	None.
 *
 *---------------------------------------------------------------------------
 */

Tcl_Obj *
Tcl_ObjPrintf(
    const char *format,
    ...)
{
    va_list argList;
    Tcl_Obj *objPtr = Tcl_NewObj();

    va_start(argList, format);
    AppendPrintfToObjVA(objPtr, format, argList);
    va_end(argList);
    return objPtr;
}

/*
 *---------------------------------------------------------------------------
 *
 * TclGetStringStorage --
 *
 *	Returns the string storage space of a Tcl_Obj.
 *
 * Results:
 *	The pointer value objPtr->bytes is returned and the number of bytes
 *	allocated there is written to *sizePtr (if known).
 *
 * Side effects:
 *	May set objPtr->bytes.
 *
 *---------------------------------------------------------------------------
 */

char *
TclGetStringStorage(
    Tcl_Obj *objPtr,
    unsigned int *sizePtr)
{
    String *stringPtr;

    if (objPtr->typePtr != &tclStringType || objPtr->bytes == NULL) {
	return TclGetStringFromObj(objPtr, (int *)sizePtr);
    }

    stringPtr = GET_STRING(objPtr);
    *sizePtr = stringPtr->allocated;
    return objPtr->bytes;
}

/*
 *---------------------------------------------------------------------------
 *
 * TclStringRepeat --
 *
 *	Performs the [string repeat] function.
 *
 * Results:
 * 	A (Tcl_Obj *) pointing to the result value, or NULL in case of an
 * 	error.
 *
 * Side effects:
 * 	On error, when interp is not NULL, error information is left in it.
 *
 *---------------------------------------------------------------------------
 */

Tcl_Obj *
TclStringRepeat(
    Tcl_Interp *interp,
    Tcl_Obj *objPtr,
    size_t count,
    int flags)
{
    Tcl_Obj *objResultPtr;
    int inPlace = flags & TCL_STRING_IN_PLACE;
    size_t length = 0, unichar = 0, done = 1;
    int binary = TclIsPureByteArray(objPtr);

    /* assert (count >= 2) */

    /*
     * Analyze to determine what representation result should be.
     * GOALS:	Avoid shimmering & string rep generation.
     * 		Produce pure bytearray when possible.
     * 		Error on overflow.
     */

    if (!binary) {
	if (objPtr->typePtr == &tclStringType) {
	    String *stringPtr = GET_STRING(objPtr);
	    if (stringPtr->hasUnicode) {
		unichar = 1;
	    }
	}
    }

    if (binary) {
	/* Result will be pure byte array. Pre-size it */
	TclGetByteArrayFromObj(objPtr, &length);
    } else if (unichar) {
	/* Result will be pure Tcl_UniChar array. Pre-size it. */
	TclGetUnicodeFromObj(objPtr, &length);
    } else {
	/* Result will be concat of string reps. Pre-size it. */
	(void)TclGetStringFromObj(objPtr, &length);
    }

    if (length == 0) {
	/* Any repeats of empty is empty. */
	return objPtr;
    }

    if (count > INT_MAX/length) {
	if (interp) {
	    Tcl_SetObjResult(interp, Tcl_ObjPrintf(
		    "max size for a Tcl value (%d bytes) exceeded", INT_MAX));
	    Tcl_SetErrorCode(interp, "TCL", "MEMORY", NULL);
	}
	return NULL;
    }

    if (binary) {
	/* Efficiently produce a pure byte array result */
	objResultPtr = (!inPlace || Tcl_IsShared(objPtr)) ?
		Tcl_DuplicateObj(objPtr) : objPtr;

	Tcl_SetByteArrayLength(objResultPtr, count*length); /* PANIC? */
	Tcl_SetByteArrayLength(objResultPtr, length);
	while (count - done > done) {
	    Tcl_AppendObjToObj(objResultPtr, objResultPtr);
	    done *= 2;
	}
	TclAppendBytesToByteArray(objResultPtr,
		Tcl_GetByteArrayFromObj(objResultPtr, NULL),
		(count - done) * length);
    } else if (unichar) {
	/*
	 * Efficiently produce a pure Tcl_UniChar array result.
	 */

	if (!inPlace || Tcl_IsShared(objPtr)) {
	    objResultPtr = Tcl_NewUnicodeObj(Tcl_GetUnicode(objPtr), length);
	} else {
	    TclInvalidateStringRep(objPtr);
	    objResultPtr = objPtr;
	}

        if (0 == Tcl_AttemptSetObjLength(objResultPtr, count*length)) {
	    if (interp) {
		Tcl_SetObjResult(interp, Tcl_ObjPrintf(
			"string size overflow: unable to alloc %"
			TCL_Z_MODIFIER "u bytes",
			STRING_SIZE(count*length)));
		Tcl_SetErrorCode(interp, "TCL", "MEMORY", NULL);
	    }
	    return NULL;
	}
	Tcl_SetObjLength(objResultPtr, length);
	while (count - done > done) {
	    Tcl_AppendObjToObj(objResultPtr, objResultPtr);
	    done *= 2;
	}
	Tcl_AppendUnicodeToObj(objResultPtr, Tcl_GetUnicode(objResultPtr),
		(count - done) * length);
    } else {
	/*
	 * Efficiently concatenate string reps.
	 */

	if (!inPlace || Tcl_IsShared(objPtr)) {
	    objResultPtr = Tcl_NewStringObj(Tcl_GetString(objPtr), length);
	} else {
	    TclFreeIntRep(objPtr);
	    objResultPtr = objPtr;
	}
        if (0 == Tcl_AttemptSetObjLength(objResultPtr, count*length)) {
	    if (interp) {
		Tcl_SetObjResult(interp, Tcl_ObjPrintf(
			"string size overflow: unable to alloc %" TCL_Z_MODIFIER "u bytes",
			count*length));
		Tcl_SetErrorCode(interp, "TCL", "MEMORY", NULL);
	    }
	    return NULL;
	}
	Tcl_SetObjLength(objResultPtr, length);
	while (count - done > done) {
	    Tcl_AppendObjToObj(objResultPtr, objResultPtr);
	    done *= 2;
	}
	Tcl_AppendToObj(objResultPtr, Tcl_GetString(objResultPtr),
		(count - done) * length);
    }
    return objResultPtr;
}

/*
 *---------------------------------------------------------------------------
 *
 * TclStringCat --
 *
 *	Performs the [string cat] function.
 *
 * Results:
 * 	A (Tcl_Obj *) pointing to the result value, or NULL in case of an
 * 	error.
 *
 * Side effects:
 * 	On error, when interp is not NULL, error information is left in it.
 *
 *---------------------------------------------------------------------------
 */

Tcl_Obj *
TclStringCat(
    Tcl_Interp *interp,
    int objc,
    Tcl_Obj * const objv[],
    int flags)
{
    Tcl_Obj *objResultPtr, * const *ov;
    int oc, binary = 1;
	size_t length = 0;
    int allowUniChar = 1, requestUniChar = 0;
    int first = objc - 1;	/* Index of first value possibly not empty */
    int last = 0;		/* Index of last value possibly not empty */
    int inPlace = flags & TCL_STRING_IN_PLACE;

    /* assert ( objc >= 0 ) */

    if (objc <= 1) {
	/* Only one or no objects; return first or empty */
	return objc ? objv[0] : Tcl_NewObj();
    }

    /* assert ( objc >= 2 ) */

    /*
     * Analyze to determine what representation result should be.
     * GOALS:	Avoid shimmering & string rep generation.
     * 		Produce pure bytearray when possible.
     * 		Error on overflow.
     */

    ov = objv, oc = objc;
    do {
	Tcl_Obj *objPtr = *ov++;

	if (TclIsPureByteArray(objPtr)) {
	    allowUniChar = 0;
	} else if (objPtr->bytes) {
	    /* Value has a string rep. */
	    if (objPtr->length) {
		/*
		 * Non-empty string rep. Not a pure bytearray, so we won't
		 * create a pure bytearray.
		 */

	 	binary = 0;
		if ((objPtr->typePtr) && (objPtr->typePtr != &tclStringType)) {
		    /* Prevent shimmer of non-string types. */
		    allowUniChar = 0;
		}
	    }
	} else {
	    /* assert (objPtr->typePtr != NULL) -- stork! */
	    binary = 0;
	    if (objPtr->typePtr == &tclStringType) {
		/* Have a pure Unicode value; ask to preserve it */
		requestUniChar = 1;
	    } else {
		/* Have another type; prevent shimmer */
		allowUniChar = 0;
	    }
	}
    } while (--oc && (binary || allowUniChar));

    if (binary) {
	/*
	 * Result will be pure byte array. Pre-size it
	 */

	size_t numBytes;
	ov = objv;
	oc = objc;
	do {
	    Tcl_Obj *objPtr = *ov++;

	    /*
	     * Every argument is either a bytearray with a ("pure")
	     * value we know we can safely use, or it is an empty string.
	     * We don't need to count bytes for the empty strings.
	     */

	    if (TclIsPureByteArray(objPtr)) {
		TclGetByteArrayFromObj(objPtr, &numBytes); /* PANIC? */

		if (numBytes) {
		    last = objc - oc;
		    if (length == 0) {
			first = last;
		    }
		    length += numBytes;
		}
	    }
	} while (--oc);
    } else if (allowUniChar && requestUniChar) {
	/*
	 * Result will be pure Tcl_UniChar array. Pre-size it.
	 */

	ov = objv;
	oc = objc;
	do {
	    Tcl_Obj *objPtr = *ov++;

	    if ((objPtr->bytes == NULL) || (objPtr->length)) {
		size_t numChars;

		TclGetUnicodeFromObj(objPtr, &numChars); /* PANIC? */
		if (numChars) {
		    last = objc - oc;
		    if (length == 0) {
			first = last;
		    }
		    length += numChars;
		}
	    }
	} while (--oc);
    } else {
	/* Result will be concat of string reps. Pre-size it. */
	ov = objv; oc = objc;
	do {
	    Tcl_Obj *pendingPtr = NULL;

	    /*
	     * Loop until a possibly non-empty value is reached.
	     * Keep string rep generation pending when possible.
	     */

	    do {
		/* assert ( pendingPtr == NULL ) */
		/* assert ( length == 0 ) */

		Tcl_Obj *objPtr = *ov++;

		if (objPtr->bytes == NULL) {
		    /* No string rep; Take the chance we can avoid making it */
		    pendingPtr = objPtr;
		} else {
		    (void)TclGetStringFromObj(objPtr, &length); /* PANIC? */
		}
	    } while (--oc && (length == 0) && (pendingPtr == NULL));

	    /*
 	     * Either we found a possibly non-empty value, and we remember
 	     * this index as the first and last such value so far seen,
	     * or (oc == 0) and all values are known empty,
 	     * so first = last = objc - 1 signals the right quick return.
 	     */

	    first = last = objc - oc - 1;

	    if (oc && (length == 0)) {
		size_t numBytes;

		/* assert ( pendingPtr != NULL ) */

		/*
		 * There's a pending value followed by more values.  Loop over
		 * remaining values generating strings until a non-empty value
		 * is found, or the pending value gets its string generated.
		 */

		do {
		    Tcl_Obj *objPtr = *ov++;
		    Tcl_GetString(objPtr); /* PANIC? */
		    numBytes = objPtr->length;
		} while (--oc && numBytes == 0 && pendingPtr->bytes == NULL);

		if (numBytes) {
		    last = objc -oc -1;
		}
		if (oc || numBytes) {
		    (void)TclGetStringFromObj(pendingPtr, &length);
		}
		if (length == 0) {
		    if (numBytes) {
			first = last;
		    }
		} else if (numBytes + length > (size_t)INT_MAX) {
		    goto overflow;
		}
		length += numBytes;
	    }
	} while (oc && (length == 0));

	while (oc) {
	    size_t numBytes;
	    Tcl_Obj *objPtr = *ov++;

	    /* assert ( length > 0 && pendingPtr == NULL )  */

	    Tcl_GetString(objPtr); /* PANIC? */
	    numBytes = objPtr->length;
	    if (numBytes) {
		last = objc - oc;
		if (numBytes + length > (size_t)INT_MAX) {
		    goto overflow;
		}
		length += numBytes;
	    }
	    --oc;
	}
    }

    if (last <= first /*|| length == 0 */) {
	/* Only one non-empty value or zero length; return first */
	/* NOTE: (length == 0) implies (last <= first) */
	return objv[first];
    }

    objv += first; objc = (last - first + 1);

    if (binary) {
	/* Efficiently produce a pure byte array result */
	unsigned char *dst;

	/*
	 * Broken interface! Byte array value routines offer no way to handle
	 * failure to allocate enough space. Following stanza may panic.
	 */

	if (inPlace && !Tcl_IsShared(*objv)) {
	    size_t start;

	    objResultPtr = *objv++; objc--;
	    TclGetByteArrayFromObj(objResultPtr, &start);
	    dst = Tcl_SetByteArrayLength(objResultPtr, length) + start;
	} else {
	    objResultPtr = Tcl_NewByteArrayObj(NULL, length);
	    dst = Tcl_SetByteArrayLength(objResultPtr, length);
	}
	while (objc--) {
	    Tcl_Obj *objPtr = *objv++;

	    /*
	     * Every argument is either a bytearray with a ("pure")
	     * value we know we can safely use, or it is an empty string.
	     * We don't need to copy bytes from the empty strings.
	     */

	    if (TclIsPureByteArray(objPtr)) {
		size_t more;
		unsigned char *src = TclGetByteArrayFromObj(objPtr, &more);
		memcpy(dst, src, more);
		dst += more;
	    }
	}
    } else if (allowUniChar && requestUniChar) {
	/* Efficiently produce a pure Tcl_UniChar array result */
	Tcl_UniChar *dst;

	if (inPlace && !Tcl_IsShared(*objv)) {
	    size_t start;

	    objResultPtr = *objv++; objc--;

	    /* Ugly interface! Force resize of the unicode array. */
	    TclGetUnicodeFromObj(objResultPtr, &start);
	    Tcl_InvalidateStringRep(objResultPtr);
	    if (0 == Tcl_AttemptSetObjLength(objResultPtr, length)) {
		if (interp) {
		    Tcl_SetObjResult(interp, Tcl_ObjPrintf(
		    	"concatenation failed: unable to alloc %"
			TCL_Z_MODIFIER "u bytes",
			STRING_SIZE(length)));
		    Tcl_SetErrorCode(interp, "TCL", "MEMORY", NULL);
		}
		return NULL;
	    }
	    dst = Tcl_GetUnicode(objResultPtr) + start;
	} else {
	    Tcl_UniChar ch = 0;

	    /* Ugly interface! No scheme to init array size. */
	    objResultPtr = Tcl_NewUnicodeObj(&ch, 0);	/* PANIC? */
	    if (0 == Tcl_AttemptSetObjLength(objResultPtr, length)) {
		Tcl_DecrRefCount(objResultPtr);
		if (interp) {
		    Tcl_SetObjResult(interp, Tcl_ObjPrintf(
		    	"concatenation failed: unable to alloc %"
			TCL_Z_MODIFIER "u bytes",
			STRING_SIZE(length)));
		    Tcl_SetErrorCode(interp, "TCL", "MEMORY", NULL);
		}
		return NULL;
	    }
	    dst = Tcl_GetUnicode(objResultPtr);
	}
	while (objc--) {
	    Tcl_Obj *objPtr = *objv++;

	    if ((objPtr->bytes == NULL) || (objPtr->length)) {
		size_t more;
		Tcl_UniChar *src = TclGetUnicodeFromObj(objPtr, &more);
		memcpy(dst, src, more * sizeof(Tcl_UniChar));
		dst += more;
	    }
	}
    } else {
	/* Efficiently concatenate string reps */
	char *dst;

	if (inPlace && !Tcl_IsShared(*objv)) {
	    size_t start;

	    objResultPtr = *objv++; objc--;

	    (void)TclGetStringFromObj(objResultPtr, &start);
	    if (0 == Tcl_AttemptSetObjLength(objResultPtr, length)) {
		if (interp) {
		    Tcl_SetObjResult(interp, Tcl_ObjPrintf(
		    	"concatenation failed: unable to alloc %" TCL_Z_MODIFIER "u bytes",
			length));
		    Tcl_SetErrorCode(interp, "TCL", "MEMORY", NULL);
		}
		return NULL;
	    }
	    dst = Tcl_GetString(objResultPtr) + start;

	    /* assert ( length > start ) */
	    TclFreeIntRep(objResultPtr);
	} else {
	    objResultPtr = Tcl_NewObj();	/* PANIC? */
	    if (0 == Tcl_AttemptSetObjLength(objResultPtr, length)) {
		Tcl_DecrRefCount(objResultPtr);
		if (interp) {
		    Tcl_SetObjResult(interp, Tcl_ObjPrintf(
		    	"concatenation failed: unable to alloc %" TCL_Z_MODIFIER "u bytes",
			length));
		    Tcl_SetErrorCode(interp, "TCL", "MEMORY", NULL);
		}
		return NULL;
	    }
	    dst = Tcl_GetString(objResultPtr);
	}
	while (objc--) {
	    Tcl_Obj *objPtr = *objv++;

	    if ((objPtr->bytes == NULL) || (objPtr->length)) {
		size_t more;
		char *src = TclGetStringFromObj(objPtr, &more);

		memcpy(dst, src, (size_t) more);
		dst += more;
	    }
	}
	/* Must NUL-terminate! */
	*dst = '\0';
    }
    return objResultPtr;

  overflow:
    if (interp) {
	Tcl_SetObjResult(interp, Tcl_ObjPrintf(
		    "max size for a Tcl value (%d bytes) exceeded", INT_MAX));
	Tcl_SetErrorCode(interp, "TCL", "MEMORY", NULL);
    }
    return NULL;
}

/*
 *---------------------------------------------------------------------------
 *
 * TclStringCmp --
 *	Compare two Tcl_Obj values as strings.
 *
 * Results:
 *	Like memcmp, return -1, 0, or 1.
 *
 * Side effects:
 *	String representations may be generated.  Internal representation may
 *	be changed.
 *
 *---------------------------------------------------------------------------
 */

int
TclStringCmp(
    Tcl_Obj *value1Ptr,
    Tcl_Obj *value2Ptr,
    int checkEq,		/* comparison is only for equality */
    int nocase,			/* comparison is not case sensitive */
    size_t reqlength)		/* requested length */
{
    char *s1, *s2;
    int empty, match;
    size_t length, s1len, s2len;
    memCmpFn_t memCmpFn;

    if ((reqlength == 0) || (value1Ptr == value2Ptr)) {
	/*
	 * Always match at 0 chars of if it is the same obj.
	 */
	match = 0;
    } else {
	if (!nocase && TclIsPureByteArray(value1Ptr)
		&& TclIsPureByteArray(value2Ptr)) {
	    /*
	     * Use binary versions of comparisons since that won't cause undue
	     * type conversions and it is much faster. Only do this if we're
	     * case-sensitive (which is all that really makes sense with byte
	     * arrays anyway, and we have no memcasecmp() for some reason... :^)
	     */

	    s1 = (char *) TclGetByteArrayFromObj(value1Ptr, &s1len);
	    s2 = (char *) TclGetByteArrayFromObj(value2Ptr, &s2len);
	    memCmpFn = memcmp;
	} else if ((value1Ptr->typePtr == &tclStringType)
		&& (value2Ptr->typePtr == &tclStringType)) {
	    /*
	     * Do a unicode-specific comparison if both of the args are of
	     * String type. If the char length == byte length, we can do a
	     * memcmp. In benchmark testing this proved the most efficient
	     * check between the unicode and string comparison operations.
	     */

	    if (nocase) {
		s1 = (char *) TclGetUnicodeFromObj(value1Ptr, &s1len);
		s2 = (char *) TclGetUnicodeFromObj(value2Ptr, &s2len);
		memCmpFn = (memCmpFn_t)Tcl_UniCharNcasecmp;
	    } else {
		s1len = Tcl_GetCharLength(value1Ptr);
		s2len = Tcl_GetCharLength(value2Ptr);
		if ((s1len == value1Ptr->length)
			&& (value1Ptr->bytes != NULL)
			&& (s2len == value2Ptr->length)
			&& (value2Ptr->bytes != NULL)) {
		    s1 = value1Ptr->bytes;
		    s2 = value2Ptr->bytes;
		    memCmpFn = memcmp;
		} else {
		    s1 = (char *) Tcl_GetUnicode(value1Ptr);
		    s2 = (char *) Tcl_GetUnicode(value2Ptr);
		    if (
#ifdef WORDS_BIGENDIAN
			    1
#else
			    checkEq
#endif
			    ) {
			memCmpFn = memcmp;
			s1len *= sizeof(Tcl_UniChar);
			s2len *= sizeof(Tcl_UniChar);
		    } else {
			memCmpFn = (memCmpFn_t) Tcl_UniCharNcmp;
		    }
		}
	    }
	} else {
	    empty = TclCheckEmptyString(value1Ptr);
	    if (empty > 0) {
		switch (TclCheckEmptyString(value2Ptr)) {
		case -1:
		    s1 = 0;
		    s1len = 0;
		    s2 = TclGetStringFromObj(value2Ptr, &s2len);
		    break;
		case 0:
		    match = -1;
		    goto matchdone;
		case 1:
		default: /* avoid warn: `s2` may be used uninitialized */
		    match = 0;
		    goto matchdone;
		}
	    } else if (TclCheckEmptyString(value2Ptr) > 0) {
		switch (empty) {
		case -1:
		    s2 = 0;
		    s2len = 0;
		    s1 = TclGetStringFromObj(value1Ptr, &s1len);
		    break;
		case 0:
		    match = 1;
		    goto matchdone;
		case 1:
		default: /* avoid warn: `s1` may be used uninitialized */
		    match = 0;
		    goto matchdone;
		}
	    } else {
		s1 = TclGetStringFromObj(value1Ptr, &s1len);
		s2 = TclGetStringFromObj(value2Ptr, &s2len);
	    }
	    if (!nocase && checkEq) {
		/*
		 * When we have equal-length we can check only for
		 * (in)equality. We can use memcmp in all (n)eq cases because
		 * we don't need to worry about lexical LE/BE variance.
		 */

		memCmpFn = memcmp;
	    } else {
		/*
		 * As a catch-all we will work with UTF-8. We cannot use
		 * memcmp() as that is unsafe with any string containing NUL
		 * (\xC0\x80 in Tcl's utf rep). We can use the more efficient
		 * TclpUtfNcmp2 if we are case-sensitive and no specific
		 * length was requested.
		 */

		if ((reqlength == TCL_AUTO_LENGTH) && !nocase) {
		    memCmpFn = (memCmpFn_t) TclpUtfNcmp2;
		} else {
		    s1len = Tcl_NumUtfChars(s1, s1len);
		    s2len = Tcl_NumUtfChars(s2, s2len);
		    memCmpFn = (memCmpFn_t)
			    (nocase ? Tcl_UtfNcasecmp : Tcl_UtfNcmp);
		}
	    }
	}

	length = (s1len < s2len) ? s1len : s2len;
	if (reqlength == TCL_AUTO_LENGTH) {
	    /*
	     * The requested length is negative, so we ignore it by setting it
	     * to length + 1 so we correct the match var.
	     */

	    reqlength = length + 1;
	} else if (reqlength > 0 && reqlength < length) {
	    length = reqlength;
	}

	if (checkEq && (s1len != s2len)) {
	    match = 1;		/* This will be reversed below. */
	} else {
	    /*
	     * The comparison function should compare up to the minimum byte
	     * length only.
	     */

	    match = memCmpFn(s1, s2, (size_t) length);
	}
	if ((match == 0) && (reqlength > length)) {
	    match = s1len - s2len;
	}
	match = (match > 0) ? 1 : (match < 0) ? -1 : 0;
    }
  matchdone:
    return match;
}

/*
 *---------------------------------------------------------------------------
 *
 * TclStringFirst --
 *
 *	Implements the [string first] operation.
 *
 * Results:
 *	If needle is found as a substring of haystack, the index of the
 *	first instance of such a find is returned.  If needle is not present
 *	as a substring of haystack, TCL_IO_FAILURE is returned.
 *
 * Side effects:
 *	needle and haystack may have their Tcl_ObjType changed.
 *
 *---------------------------------------------------------------------------
 */

size_t
TclStringFirst(
    Tcl_Obj *needle,
    Tcl_Obj *haystack,
    size_t start)
{
    size_t lh, ln = Tcl_GetCharLength(needle);

    if (start == TCL_AUTO_LENGTH) {
	start = 0;
    }
    if (ln == 0) {
	/* We don't find empty substrings.  Bizarre!
	 * Whenever this routine is turned into a proper substring
	 * finder, change to `return start` after limits imposed. */
	return -1;
    }

    if (TclIsPureByteArray(needle) && TclIsPureByteArray(haystack)) {
	unsigned char *end, *try, *bh;
	unsigned char *bn = TclGetByteArrayFromObj(needle, &ln);

	/* Find bytes in bytes */
	bh = TclGetByteArrayFromObj(haystack, &lh);
	end = bh + lh;

	try = bh + start;
	while (try + ln <= end) {
	    /*
	     * Look for the leading byte of the needle in the haystack
	     * starting at try and stopping when there's not enough room
	     * for the needle left.
	     */
	    try = memchr(try, bn[0], (end + 1 - ln) - try);
	    if (try == NULL) {
		/* Leading byte not found -> needle cannot be found. */
		return -1;
	    }
	    /* Leading byte found, check rest of needle. */
	    if (0 == memcmp(try+1, bn+1, ln-1)) {
		/* Checks! Return the successful index. */
		return (try - bh);
	    }
	    /* Rest of needle match failed; Iterate to continue search. */
	    try++;
	}
	return -1;
    }

    /*
     * TODO: It might be nice to support some cases where it is not
     * necessary to shimmer to &tclStringType to compute the result,
     * and instead operate just on the objPtr->bytes values directly.
     * However, we also do not want the answer to change based on the
     * code pathway, or if it does we want that to be for some values
     * we explicitly decline to support.  Getting there will involve
     * locking down in practice more firmly just what encodings produce
     * what supported results for the objPtr->bytes values.  For now,
     * do only the well-defined Tcl_UniChar array search.
     */

    {
	Tcl_UniChar *try, *end, *uh;
	Tcl_UniChar *un = TclGetUnicodeFromObj(needle, &ln);

	uh = TclGetUnicodeFromObj(haystack, &lh);
	end = uh + lh;

	for (try = uh + start; try + ln <= end; try++) {
	    if ((*try == *un) && (0 ==
		    memcmp(try + 1, un + 1, (ln-1) * sizeof(Tcl_UniChar)))) {
		return (try - uh);
	    }
	}
	return -1;
    }
}

/*
 *---------------------------------------------------------------------------
 *
 * TclStringLast --
 *
 *	Implements the [string last] operation.
 *
 * Results:
 *	If needle is found as a substring of haystack, the index of the
 *	last instance of such a find is returned.  If needle is not present
 *	as a substring of haystack, TCL_IO_FAILURE is returned.
 *
 * Side effects:
 *	needle and haystack may have their Tcl_ObjType changed.
 *
 *---------------------------------------------------------------------------
 */

size_t
TclStringLast(
    Tcl_Obj *needle,
    Tcl_Obj *haystack,
    size_t last)
{
    size_t lh, ln = Tcl_GetCharLength(needle);

    if (ln == 0) {
	/*
	 * 	We don't find empty substrings.  Bizarre!
	 *
	 * 	TODO: When we one day make this a true substring
	 * 	finder, change this to "return last", after limitation.
	 */
	return TCL_IO_FAILURE;
    }

    lh = Tcl_GetCharLength(haystack);
    if (last >= lh) {
	last = lh - 1;
    }

    if (last < ln - 1) {
	return TCL_IO_FAILURE;
    }

    if (TclIsPureByteArray(needle) && TclIsPureByteArray(haystack)) {
	unsigned char *try, *bh = TclGetByteArrayFromObj(haystack, &lh);
	unsigned char *bn = TclGetByteArrayFromObj(needle, &ln);

	try = bh + last + 1 - ln;
	while (try >= bh) {
	    if ((*try == bn[0])
		    && (0 == memcmp(try+1, bn+1, ln-1))) {
		return (try - bh);
	    }
	    try--;
	}
	return -1;
    }

    {
	Tcl_UniChar *try, *uh = TclGetUnicodeFromObj(haystack, &lh);
	Tcl_UniChar *un = TclGetUnicodeFromObj(needle, &ln);

	try = uh + last + 1 - ln;
	while (try >= uh) {
	    if ((*try == un[0])
		    && (0 == memcmp(try+1, un+1, (ln-1)*sizeof(Tcl_UniChar)))) {
		return (try - uh);
	    }
	    try--;
	}
	return TCL_IO_FAILURE;
    }
}

/*
 *---------------------------------------------------------------------------
 *
 * TclStringReverse --
 *
 *	Implements the [string reverse] operation.
 *
 * Results:
 *	A Tcl value which is the [string reverse] of the argument supplied.
 *	When sharing rules permit and the caller requests, the returned value
 *	might be the argument with modifications done in place.
 *
 * Side effects:
 *	May allocate a new Tcl_Obj.
 *
 *---------------------------------------------------------------------------
 */

static void
ReverseBytes(
    unsigned char *to,		/* Copy bytes into here... */
    unsigned char *from,	/* ...from here... */
    size_t count)		/* Until this many are copied, */
				/* reversing as you go. */
{
    unsigned char *src = from + count;

    if (to == from) {
	/* Reversing in place */
	while (--src > to) {
	    unsigned char c = *src;

	    *src = *to;
	    *to++ = c;
	}
    } else {
	while (--src >= from) {
	    *to++ = *src;
	}
    }
}

Tcl_Obj *
TclStringReverse(
    Tcl_Obj *objPtr,
    int flags)
{
    String *stringPtr;
    Tcl_UniChar ch = 0;
    int inPlace = flags & TCL_STRING_IN_PLACE;

    if (TclIsPureByteArray(objPtr)) {
	size_t numBytes;
	unsigned char *from = TclGetByteArrayFromObj(objPtr, &numBytes);

	if (!inPlace || Tcl_IsShared(objPtr)) {
	    objPtr = Tcl_NewByteArrayObj(NULL, numBytes);
	}
	ReverseBytes(Tcl_GetByteArrayFromObj(objPtr, NULL), from, numBytes);
	return objPtr;
    }

    SetStringFromAny(NULL, objPtr);
    stringPtr = GET_STRING(objPtr);

    if (stringPtr->hasUnicode) {
	Tcl_UniChar *from = Tcl_GetUnicode(objPtr);
	Tcl_UniChar *src = from + stringPtr->numChars;

	if (!inPlace || Tcl_IsShared(objPtr)) {
	    Tcl_UniChar *to;

	    /*
	     * Create a non-empty, pure unicode value, so we can coax
	     * Tcl_SetObjLength into growing the unicode rep buffer.
	     */

	    objPtr = Tcl_NewUnicodeObj(&ch, 1);
	    Tcl_SetObjLength(objPtr, stringPtr->numChars);
	    to = Tcl_GetUnicode(objPtr);
	    while (--src >= from) {
		*to++ = *src;
	    }
	} else {
	    /*
	     * Reversing in place.
	     */

	    while (--src > from) {
		ch = *src;
		*src = *from;
		*from++ = ch;
	    }
	}
    }

    if (objPtr->bytes) {
	size_t numChars = stringPtr->numChars;
	size_t numBytes = objPtr->length;
	char *to, *from = objPtr->bytes;

	if (!inPlace || Tcl_IsShared(objPtr)) {
	    objPtr = Tcl_NewObj();
	    Tcl_SetObjLength(objPtr, numBytes);
	}
	to = objPtr->bytes;

	if ((numChars == TCL_AUTO_LENGTH) || (numChars < numBytes)) {
	    /*
	     * Either numChars == -1 and we don't know how many chars are
	     * represented by objPtr->bytes and we need Pass 1 just in case,
	     * or numChars >= 0 and we know we have fewer chars than bytes, so
	     * we know there's a multibyte character needing Pass 1.
	     *
	     * Pass 1. Reverse the bytes of each multi-byte character.
	     */

	    size_t charCount = 0;
	    size_t bytesLeft = numBytes;

	    while (bytesLeft) {
		/*
		 * NOTE: We know that the from buffer is NUL-terminated. It's
		 * part of the contract for objPtr->bytes values. Thus, we can
		 * skip calling Tcl_UtfCharComplete() here.
		 */

		size_t bytesInChar = TclUtfToUniChar(from, &ch);

		ReverseBytes((unsigned char *)to, (unsigned char *)from,
			bytesInChar);
		to += bytesInChar;
		from += bytesInChar;
		bytesLeft -= bytesInChar;
		charCount++;
	    }

	    from = to = objPtr->bytes;
	    stringPtr->numChars = charCount;
	}
	/* Pass 2. Reverse all the bytes. */
	ReverseBytes((unsigned char *)to, (unsigned char *)from, numBytes);
    }

    return objPtr;
}

/*
 *---------------------------------------------------------------------------
 *
 * TclStringReplace --
 *
 *	Implements the inner engine of the [string replace] command.
 *
 *	The result is a concatenation of a prefix from objPtr, characters
 *	0 through first-1, the insertPtr string value, and a suffix from
 *	objPtr, characters from first + count to the end. The effect is as if
 *	the inner substring of characters first through first+count-1 are
 *	removed and replaced with insertPtr. If insertPtr is NULL, it is
 *	treated as an empty string. When passed the flag TCL_STRING_IN_PLACE,
 *	this routine will try to do the work within objPtr, so long as no
 *	sharing forbids it. Without that request, or as needed, a new Tcl
 *	value will be allocated to be the result.
 *
 * Results:
 *	A Tcl value that is the result of the substring replacement. May
 *	return NULL in case of an error. When NULL is returned and interp is
 *	non-NULL, error information is left in interp
 *
 *---------------------------------------------------------------------------
 */

Tcl_Obj *
TclStringReplace(
    Tcl_Interp *interp,		/* For error reporting, may be NULL */
    Tcl_Obj *objPtr,		/* String to act upon */
    size_t first,		/* First index to replace */
    size_t count,		/* How many chars to replace */
    Tcl_Obj *insertPtr,		/* Replacement string, may be NULL */
    int flags)			/* TCL_STRING_IN_PLACE => attempt in-place */
{
    int inPlace = flags & TCL_STRING_IN_PLACE;
    Tcl_Obj *result;

    /* Replace nothing with nothing */
    if ((insertPtr == NULL) && (count == 0)) {
	if (inPlace) {
	    return objPtr;
	} else {
	    return Tcl_DuplicateObj(objPtr);
	}
    }

    /*
     * The caller very likely had to call Tcl_GetCharLength() or similar
     * to be able to process index values.  This means it is like that
     * objPtr is either a proper "bytearray" or a "string" or else it has
     * a known and short string rep.
     */

    if (TclIsPureByteArray(objPtr)) {
	size_t numBytes;
	unsigned char *bytes = TclGetByteArrayFromObj(objPtr, &numBytes);

	if (insertPtr == NULL) {
	    /* Replace something with nothing. */

	    assert ( first <= numBytes ) ;
	    assert ( count <= numBytes ) ;
	    assert ( first + count <= numBytes ) ;

	    result = Tcl_NewByteArrayObj(NULL, numBytes - count);/* PANIC? */
	    TclAppendBytesToByteArray(result, bytes, first);
	    TclAppendBytesToByteArray(result, bytes + first + count,
		    numBytes - count - first);
	    return result;
	}

	/* Replace everything */
	if ((first == 0) && (count == numBytes)) {
	    return insertPtr;
	}

	if (TclIsPureByteArray(insertPtr)) {
	    size_t newBytes;
	    unsigned char *iBytes
		    = TclGetByteArrayFromObj(insertPtr, &newBytes);

	    if (count == newBytes && inPlace && !Tcl_IsShared(objPtr)) {
		/*
		 * Removal count and replacement count are equal.
		 * Other conditions permit. Do in-place splice.
		 */

		memcpy(bytes + first, iBytes, count);
		Tcl_InvalidateStringRep(objPtr);
		return objPtr;
	    }

	    if ((size_t)newBytes > INT_MAX - (numBytes - count)) {
		if (interp) {
		    Tcl_SetObjResult(interp, Tcl_ObjPrintf(
			    "max size for a Tcl value (%d bytes) exceeded",
			    INT_MAX));
		    Tcl_SetErrorCode(interp, "TCL", "MEMORY", NULL);
		}
		return NULL;
	    }
	    result = Tcl_NewByteArrayObj(NULL, numBytes - count + newBytes);
								/* PANIC? */
	    Tcl_SetByteArrayLength(result, 0);
	    TclAppendBytesToByteArray(result, bytes, first);
	    TclAppendBytesToByteArray(result, iBytes, newBytes);
	    TclAppendBytesToByteArray(result, bytes + first + count,
		    numBytes - count - first);
	    return result;
	}

	/* Flow through to try other approaches below */
    }

    /*
     * TODO: Figure out how not to generate a Tcl_UniChar array rep
     * when it can be determined objPtr->bytes points to a string of
     * all single-byte characters so we can index it directly.
     */

    /* The traditional implementation... */
    {
	size_t numChars;
	Tcl_UniChar *ustring = TclGetUnicodeFromObj(objPtr, &numChars);

	/* TODO: Is there an in-place option worth pursuing here? */

	result = Tcl_NewUnicodeObj(ustring, first);
	if (insertPtr) {
	    Tcl_AppendObjToObj(result, insertPtr);
	}
	if (first + count < (size_t)numChars) {
	    Tcl_AppendUnicodeToObj(result, ustring + first + count,
		    numChars - first - count);
	}

	return result;
    }
}

/*
 *---------------------------------------------------------------------------
 *
 * FillUnicodeRep --
 *
 *	Populate the Unicode internal rep with the Unicode form of its string
 *	rep. The object must alread have a "String" internal rep.
 *
 * Results:
 *	None.
 *
 * Side effects:
 *	Reallocates the String internal rep.
 *
 *---------------------------------------------------------------------------
 */

static void
FillUnicodeRep(
    Tcl_Obj *objPtr)		/* The object in which to fill the unicode
				 * rep. */
{
    String *stringPtr = GET_STRING(objPtr);

    ExtendUnicodeRepWithString(objPtr, objPtr->bytes, objPtr->length,
	    stringPtr->numChars);
}

static void
ExtendUnicodeRepWithString(
    Tcl_Obj *objPtr,
    const char *bytes,
    size_t numBytes,
    size_t numAppendChars)
{
    String *stringPtr = GET_STRING(objPtr);
    size_t needed, numOrigChars = 0;
    Tcl_UniChar *dst, unichar = 0;

    if (stringPtr->hasUnicode) {
	numOrigChars = stringPtr->numChars;
    }
    if (numAppendChars == TCL_AUTO_LENGTH) {
	TclNumUtfChars(numAppendChars, bytes, numBytes);
    }
    needed = numOrigChars + numAppendChars;
    stringCheckLimits(needed);

    if (needed > stringPtr->maxChars) {
	GrowUnicodeBuffer(objPtr, needed);
	stringPtr = GET_STRING(objPtr);
    }

    stringPtr->hasUnicode = 1;
    if (bytes) {
	stringPtr->numChars = needed;
    } else {
	numAppendChars = 0;
    }
    for (dst=stringPtr->unicode + numOrigChars; numAppendChars-- > 0; dst++) {
	bytes += TclUtfToUniChar(bytes, &unichar);
	*dst = unichar;
    }
    *dst = 0;
}

/*
 *----------------------------------------------------------------------
 *
 * DupStringInternalRep --
 *
 *	Initialize the internal representation of a new Tcl_Obj to a copy of
 *	the internal representation of an existing string object.
 *
 * Results:
 *	None.
 *
 * Side effects:
 *	copyPtr's internal rep is set to a copy of srcPtr's internal
 *	representation.
 *
 *----------------------------------------------------------------------
 */

static void
DupStringInternalRep(
    Tcl_Obj *srcPtr,		/* Object with internal rep to copy. Must have
				 * an internal rep of type "String". */
    Tcl_Obj *copyPtr)		/* Object with internal rep to set. Must not
				 * currently have an internal rep.*/
{
    String *srcStringPtr = GET_STRING(srcPtr);
    String *copyStringPtr = NULL;

    if (srcStringPtr->numChars == TCL_AUTO_LENGTH) {
	/*
	 * The String struct in the source value holds zero useful data. Don't
	 * bother copying it. Don't even bother allocating space in which to
	 * copy it. Just let the copy be untyped.
	 */

	return;
    }

    if (srcStringPtr->hasUnicode) {
	int copyMaxChars;

	if (srcStringPtr->maxChars / 2 >= srcStringPtr->numChars) {
	    copyMaxChars = 2 * srcStringPtr->numChars;
	} else {
	    copyMaxChars = srcStringPtr->maxChars;
	}
	copyStringPtr = stringAttemptAlloc(copyMaxChars);
	if (copyStringPtr == NULL) {
	    copyMaxChars = srcStringPtr->numChars;
	    copyStringPtr = stringAlloc(copyMaxChars);
	}
	copyStringPtr->maxChars = copyMaxChars;
	memcpy(copyStringPtr->unicode, srcStringPtr->unicode,
		srcStringPtr->numChars * sizeof(Tcl_UniChar));
	copyStringPtr->unicode[srcStringPtr->numChars] = 0;
    } else {
	copyStringPtr = stringAlloc(0);
	copyStringPtr->maxChars = 0;
	copyStringPtr->unicode[0] = 0;
    }
    copyStringPtr->hasUnicode = srcStringPtr->hasUnicode;
    copyStringPtr->numChars = srcStringPtr->numChars;

    /*
     * Tricky point: the string value was copied by generic object management
     * code, so it doesn't contain any extra bytes that might exist in the
     * source object.
     */

    copyStringPtr->allocated = copyPtr->bytes ? copyPtr->length : 0;

    SET_STRING(copyPtr, copyStringPtr);
    copyPtr->typePtr = &tclStringType;
}

/*
 *----------------------------------------------------------------------
 *
 * SetStringFromAny --
 *
 *	Create an internal representation of type "String" for an object.
 *
 * Results:
 *	This operation always succeeds and returns TCL_OK.
 *
 * Side effects:
 *	Any old internal reputation for objPtr is freed and the internal
 *	representation is set to "String".
 *
 *----------------------------------------------------------------------
 */

static int
SetStringFromAny(
    Tcl_Interp *interp,		/* Used for error reporting if not NULL. */
    Tcl_Obj *objPtr)		/* The object to convert. */
{
    if (objPtr->typePtr != &tclStringType) {
	String *stringPtr = stringAlloc(0);

	/*
	 * Convert whatever we have into an untyped value. Just A String.
	 */

	(void) TclGetString(objPtr);
	TclFreeIntRep(objPtr);

	/*
	 * Create a basic String intrep that just points to the UTF-8 string
	 * already in place at objPtr->bytes.
	 */

	stringPtr->numChars = -1;
	stringPtr->allocated = objPtr->length;
	stringPtr->maxChars = 0;
	stringPtr->hasUnicode = 0;
	SET_STRING(objPtr, stringPtr);
	objPtr->typePtr = &tclStringType;
    }
    return TCL_OK;
}

/*
 *----------------------------------------------------------------------
 *
 * UpdateStringOfString --
 *
 *	Update the string representation for an object whose internal
 *	representation is "String".
 *
 * Results:
 *	None.
 *
 * Side effects:
 *	The object's string may be set by converting its Unicode represention
 *	to UTF format.
 *
 *----------------------------------------------------------------------
 */

static void
UpdateStringOfString(
    Tcl_Obj *objPtr)		/* Object with string rep to update. */
{
    String *stringPtr = GET_STRING(objPtr);

    /*
     * This routine is only called when we need to generate the
     * string rep objPtr->bytes because it does not exist -- it is NULL.
     * In that circumstance, any lingering claim about the size of
     * memory pointed to by that NULL pointer is clearly bogus, and
     * needs a reset.
     */

    stringPtr->allocated = 0;

    if (stringPtr->numChars == 0) {
	TclInitStringRep(objPtr, NULL, 0);
    } else {
	(void) ExtendStringRepWithUnicode(objPtr, stringPtr->unicode,
		stringPtr->numChars);
    }
}

static size_t
ExtendStringRepWithUnicode(
    Tcl_Obj *objPtr,
    const Tcl_UniChar *unicode,
    size_t numChars)
{
    /*
     * Pre-condition: this is the "string" Tcl_ObjType.
     */

    size_t i, origLength, size = 0;
    char *dst;
    String *stringPtr = GET_STRING(objPtr);

    if (numChars == TCL_AUTO_LENGTH) {
	numChars = UnicodeLength(unicode);
    }

    if (numChars == 0) {
	return 0;
    }

    if (objPtr->bytes == NULL) {
	objPtr->length = 0;
    }
    size = origLength = objPtr->length;

    /*
     * Quick cheap check in case we have more than enough room.
     */

    if (numChars <= (INT_MAX - size)/TCL_UTF_MAX
	    && stringPtr->allocated >= size + numChars * TCL_UTF_MAX) {
	goto copyBytes;
    }

    for (i = 0; i < numChars; i++) {
	size += TclUtfCount(unicode[i]);
    }

    /*
     * Grow space if needed.
     */

    if (size > stringPtr->allocated) {
	GrowStringBuffer(objPtr, size, 1);
    }

  copyBytes:
    dst = objPtr->bytes + origLength;
    for (i = 0; i < numChars; i++) {
	dst += Tcl_UniCharToUtf(unicode[i], dst);
    }
    *dst = '\0';
    objPtr->length = dst - objPtr->bytes;
    return numChars;
}

/*
 *----------------------------------------------------------------------
 *
 * FreeStringInternalRep --
 *
 *	Deallocate the storage associated with a String data object's internal
 *	representation.
 *
 * Results:
 *	None.
 *
 * Side effects:
 *	Frees memory.
 *
 *----------------------------------------------------------------------
 */

static void
FreeStringInternalRep(
    Tcl_Obj *objPtr)		/* Object with internal rep to free. */
{
    Tcl_Free(GET_STRING(objPtr));
    objPtr->typePtr = NULL;
}

/*
 * Local Variables:
 * mode: c
 * c-basic-offset: 4
 * fill-column: 78
 * End:
 */<|MERGE_RESOLUTION|>--- conflicted
+++ resolved
@@ -2106,11 +2106,7 @@
 		const char *bytes;
 
 		if (useShort) {
-<<<<<<< HEAD
-		    pure = Tcl_NewIntObj(s);
-=======
 		    pure = Tcl_NewWideIntObj(s);
->>>>>>> 19616335
 #ifndef TCL_WIDE_INT_IS_LONG
 		} else if (useWide) {
 		    pure = Tcl_NewWideIntObj(w);
@@ -2610,13 +2606,8 @@
 		seekingConversion = 0;
 		break;
 	    case '*':
-<<<<<<< HEAD
 		lastNum = va_arg(argList, int);
-		Tcl_ListObjAppendElement(NULL, list, Tcl_NewIntObj(lastNum));
-=======
-		lastNum = (int) va_arg(argList, int);
 		Tcl_ListObjAppendElement(NULL, list, Tcl_NewWideIntObj(lastNum));
->>>>>>> 19616335
 		p++;
 		break;
 	    case '0': case '1': case '2': case '3': case '4':
