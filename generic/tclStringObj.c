--- conflicted
+++ resolved
@@ -1095,16 +1095,8 @@
 				 * at "bytes" were appended. */
 {
     String *stringPtr;
-<<<<<<< HEAD
     size_t toCopy = 0;
-
-    if (Tcl_IsShared(objPtr)) {
-	Tcl_Panic("%s called with shared object", "Tcl_AppendLimitedToObj");
-    }
-=======
-    int toCopy = 0;
-    int eLen = 0;
->>>>>>> 1faed93c
+    size_t eLen = 0;
 
     if (length == TCL_AUTO_LENGTH) {
 	length = (bytes ? strlen(bytes) : 0);
@@ -1122,17 +1114,12 @@
 	if (ellipsis == NULL) {
 	    ellipsis = "...";
 	}
-<<<<<<< HEAD
-	toCopy = (bytes == NULL) ? limit
-		: (size_t)(Tcl_UtfPrev(bytes+limit+1-strlen(ellipsis), bytes) - bytes);
-=======
 	eLen = strlen(ellipsis);
 	while (eLen > limit) {
 	    eLen = Tcl_UtfPrev(ellipsis+eLen, ellipsis) - ellipsis;
 	}
 
 	toCopy = Tcl_UtfPrev(bytes+limit+1-eLen, bytes) - bytes;
->>>>>>> 1faed93c
     }
 
     /*
@@ -1159,13 +1146,8 @@
     }
 
     stringPtr = GET_STRING(objPtr);
-<<<<<<< HEAD
     if (stringPtr->hasUnicode && (stringPtr->numChars+1) > 1) {
-	AppendUtfToUnicodeRep(objPtr, ellipsis, strlen(ellipsis));
-=======
-    if (stringPtr->hasUnicode && stringPtr->numChars > 0) {
 	AppendUtfToUnicodeRep(objPtr, ellipsis, eLen);
->>>>>>> 1faed93c
     } else {
 	AppendUtfToUtfRep(objPtr, ellipsis, eLen);
     }
