/*
 * Copyright © 1995-1997 Sun Microsystems, Inc.
 * Copyright © 1999 Scriptics Corporation.
 *
 * See the file "license.terms" for information on usage and redistribution of
 * this file, and for a DISCLAIMER OF ALL WARRANTIES.
 */

/*
 * You may distribute and/or modify this program under the terms of the GNU
 * Affero General Public License as published by the Free Software Foundation,
 * either version 3 of the License, or (at your option) any later version.

 * See the file "COPYING" for information on usage and redistribution
 * of this file, and for a DISCLAIMER OF ALL WARRANTIES.
*/

/*
 * tclStringObj.c --
 *
 *      This file contains functions that implement string operations on Tcl
 *      objects. Some string operations work with UTF-8 encoding forms.
 *      Functions that require knowledge of the width of each character,
 * 	such as indexing, operate on fixed width encoding forms such as UTF-32.
 *
 * 	Conceptually, a string is a sequence of Unicode code points. Internally
 * 	it may be stored in an encoding form such as a modified version of
 * 	UTF-8 or UTF-32.
 *
 *	The String object is optimized for the case where each UTF char
 *	in a string is only one byte. In this case, we store the value of
 *	numChars, but we don't store the fixed form encoding (unless
 * 	Tcl_GetUnicode is explicitly called).
 *
 *      The String object type stores one or both formats. The default
 *      behavior is to store UTF-8. Once UTF-16/UTF32 is calculated, it is
 *      stored in the internal rep for future access (without an additional
 *      O(n) cost).
 *
 *	To allow many appends to be done to an object without constantly
 *	reallocating space, we allocate double the space and use the
 *	internal representation to keep track of how much space is used vs.
 *	allocated.
 */

#include "tclInt.h"
#include "tclTomMath.h"
#include "tclStringRep.h"
#include "assert.h"
/*
 * Prototypes for functions defined later in this file:
 */

static void		AppendPrintfToObjVA(Tcl_Obj *objPtr,
			    const char *format, va_list argList);
static void		AppendUnicodeToUnicodeRep(Tcl_Obj *objPtr,
			    const Tcl_UniChar *unicode, Tcl_Size appendNumChars);
static void		AppendUnicodeToUtfRep(Tcl_Obj *objPtr,
			    const Tcl_UniChar *unicode, Tcl_Size numChars);
static void		AppendUtfToUnicodeRep(Tcl_Obj *objPtr,
			    const char *bytes, Tcl_Size numBytes);
static void		AppendUtfToUtfRep(Tcl_Obj *objPtr,
			    const char *bytes, Tcl_Size numBytes);
static void		DupStringInternalRep(Tcl_Obj *objPtr,
			    Tcl_Obj *copyPtr);
static Tcl_Size		ExtendStringRepWithUnicode(Tcl_Obj *objPtr,
			    const Tcl_UniChar *unicode, Tcl_Size numChars);
static void		ExtendUnicodeRepWithString(Tcl_Obj *objPtr,
			    const char *bytes, Tcl_Size numBytes,
			    Tcl_Size numAppendChars);
static void		FillUnicodeRep(Tcl_Obj *objPtr);
static void		FreeStringInternalRep(Tcl_Obj *objPtr);
static Tcl_Size		GetCharLength(Tcl_Obj *objPtr);
static Tcl_Obj*		GetRange(tclObjTypeInterfaceArgsStringRange);
static void		GrowStringBuffer(Tcl_Obj *objPtr, Tcl_Size needed, int flag);
static void		GrowUnicodeBuffer(Tcl_Obj *objPtr, Tcl_Size needed);
static int		SetStringFromAny(Tcl_Interp *interp, Tcl_Obj *objPtr);
static void		SetUnicodeObj(Tcl_Obj *objPtr,
			    const Tcl_UniChar *unicode, Tcl_Size numChars);
static Tcl_Size		UnicodeLength(const Tcl_UniChar *unicode);
static void		UpdateStringOfString(Tcl_Obj *objPtr);

<<<<<<< HEAD
=======
#define ISCONTINUATION(bytes) (\
	((bytes)[0] & 0xC0) == 0x80)

>>>>>>> 3b3d524d
/*
 * The structure below defines the string Tcl object type by means of
 * functions that can be invoked by generic object code.
 */

const Tcl_ObjType tclStringType = {
    "string",			/* name */
    FreeStringInternalRep,	/* freeIntRepPro */
    DupStringInternalRep,	/* dupIntRepProc */
    UpdateStringOfString,	/* updateStringProc */
    SetStringFromAny,		/* setFromAnyProc */
	0
};

/*
 * TCL STRING GROWTH ALGORITHM
 *
 * When growing strings (during an append, for example), the following growth
 * algorithm is used:
 *
 *   Attempt to allocate 2 * (originalLength + appendLength)
 *   On failure:
 *	attempt to allocate originalLength + 2*appendLength + TCL_MIN_GROWTH
 *
 * This algorithm allows very good performance, as it rapidly increases the
 * memory allocated for a given string, which minimizes the number of
 * reallocations that must be performed. However, using only the doubling
 * algorithm can lead to a significant waste of memory. In particular, it may
 * fail even when there is sufficient memory available to complete the append
 * request (but there is not 2*totalLength memory available). So when the
 * doubling fails (because there is not enough memory available), the
 * algorithm requests a smaller amount of memory, which is still enough to
 * cover the request, but which hopefully will be less than the total
 * available memory.
 *
 * The addition of TCL_MIN_GROWTH allows for efficient handling of very
 * small appends. Without this extra slush factor, a sequence of several small
 * appends would cause several memory allocations. As long as
 * TCL_MIN_GROWTH is a reasonable size, we can avoid that behavior.
 *
 * The growth algorithm can be tuned by adjusting the following parameters:
 *
 * TCL_MIN_GROWTH		Additional space, in bytes, to allocate when
 *				the double allocation has failed. Default is
 *				1024 (1 kilobyte).  See tclInt.h.
 */

#ifndef TCL_MIN_UNICHAR_GROWTH
#define TCL_MIN_UNICHAR_GROWTH	TCL_MIN_GROWTH/sizeof(Tcl_UniChar)
#endif

static void
GrowStringBuffer(
    Tcl_Obj *objPtr,
    Tcl_Size needed, /* Not including terminating nul */
    int flag)      /* If 0, try to overallocate */
{
    /*
     * Preconditions:
     *	objPtr->typePtr == &tclStringType
     *	needed > stringPtr->allocated
     *	flag || objPtr->bytes != NULL
     */

    String *stringPtr = GET_STRING(objPtr);
    char *ptr;
    Tcl_Size capacity;

    assert(needed <= TCL_SIZE_MAX - 1);
    needed += 1; /* Include terminating nul */

    if (objPtr->bytes == &tclEmptyString) {
	objPtr->bytes = NULL;
    }
    /*
     * In code below, note 'capacity' and 'needed' include terminating nul,
     * while stringPtr->allocated does not.
     */
    if (flag == 0 || stringPtr->allocated > 0) {
	ptr = (char *)TclReallocEx(objPtr->bytes, needed, &capacity);
    } else {
	/* Allocate exact size */
	ptr = (char *)Tcl_Realloc(objPtr->bytes, needed);
	capacity = needed;
    }

    objPtr->bytes = ptr;
    stringPtr->allocated = capacity - 1; /* Does not include slot for end nul */
}

static void
GrowUnicodeBuffer(
    Tcl_Obj *objPtr,
    Tcl_Size needed)
{
    /*
     * Preconditions:
     *	objPtr->typePtr == &tclStringType
     *	needed > stringPtr->maxChars
     */

    String *stringPtr = GET_STRING(objPtr);
    Tcl_Size maxChars;

    /* Note STRING_MAXCHARS already takes into account space for nul */
    if (needed > STRING_MAXCHARS) {
	Tcl_Panic("max size for a Tcl unicode rep (%" TCL_Z_MODIFIER "d bytes) exceeded",
		  STRING_MAXCHARS);
    }
    if (stringPtr->maxChars > 0) {
	/* Expansion - try allocating extra space */
	stringPtr = (String *)TclReallocElemsEx(stringPtr,
						needed + 1, /* +1 for nul */
						sizeof(Tcl_UniChar),
						offsetof(String, unicode),
						&maxChars);
	maxChars -= 1; /* End nul not included */
    }
    else {
	/*
	 * First allocation - just big enough. Note needed does
	 * not include terminating nul but STRING_SIZE does
	 */
	stringPtr = (String *)Tcl_Realloc(stringPtr, STRING_SIZE(needed));
	maxChars = needed;
    }
    stringPtr->maxChars = maxChars;
    SET_STRING(objPtr, stringPtr);
}

/*
 *----------------------------------------------------------------------
 *
 * Tcl_NewStringObj --
 *
 *	This function is normally called when not debugging: i.e., when
 *	TCL_MEM_DEBUG is not defined. It creates a new string object and
 *	initializes it from the byte pointer and length arguments.
 *
 *	When TCL_MEM_DEBUG is defined, this function just returns the result
 *	of calling the debugging version Tcl_DbNewStringObj.
 *
 * Results:
 *	A newly created string object is returned that has ref count zero.
 *
 * Side effects:
 *	The new object's internal string representation will be set to a copy
 *	of the length bytes starting at "bytes". If "length" is TCL_INDEX_NONE, use
 *	bytes up to the first NUL byte; i.e., assume "bytes" points to a
 *	C-style NUL-terminated string. The object's type is set to NULL. An
 *	extra NUL is added to the end of the new object's byte array.
 *
 *----------------------------------------------------------------------
 */

#ifdef TCL_MEM_DEBUG
#undef Tcl_NewStringObj
Tcl_Obj *
Tcl_NewStringObj(
    const char *bytes,		/* Points to the first of the length bytes
				 * used to initialize the new object. */
    Tcl_Size length)		/* The number of bytes to copy from "bytes"
				 * when initializing the new object. If
				 * TCL_INDEX_NONE, use bytes up to the first NUL
				 * byte. */
{
    return Tcl_DbNewStringObj(bytes, length, "unknown", 0);
}
#else /* if not TCL_MEM_DEBUG */
Tcl_Obj *
Tcl_NewStringObj(
    const char *bytes,		/* Points to the first of the length bytes
				 * used to initialize the new object. */
    Tcl_Size length)		/* The number of bytes to copy from "bytes"
				 * when initializing the new object. If -1,
				 * use bytes up to the first NUL byte. */
{
    Tcl_Obj *objPtr;

    if (length < 0) {
	length = (bytes? strlen(bytes) : 0);
    }
    TclNewStringObj(objPtr, bytes, length);
    return objPtr;
}
#endif /* TCL_MEM_DEBUG */

/*
 *----------------------------------------------------------------------
 *
 * Tcl_DbNewStringObj --
 *
 *	This function is normally called when debugging: i.e., when
 *	TCL_MEM_DEBUG is defined. It creates new string objects. It is the
 *	same as the Tcl_NewStringObj function above except that it calls
 *	Tcl_DbCkalloc directly with the file name and line number from its
 *	caller. This simplifies debugging since then the [memory active]
 *	command will report the correct file name and line number when
 *	reporting objects that haven't been freed.
 *
 *	When TCL_MEM_DEBUG is not defined, this function just returns the
 *	result of calling Tcl_NewStringObj.
 *
 * Results:
 *	A newly created string object is returned that has ref count zero.
 *
 * Side effects:
 *	The new object's internal string representation will be set to a copy
 *	of the length bytes starting at "bytes". If "length" is TCL_INDEX_NONE, use
 *	bytes up to the first NUL byte; i.e., assume "bytes" points to a
 *	C-style NUL-terminated string. The object's type is set to NULL. An
 *	extra NUL is added to the end of the new object's byte array.
 *
 *----------------------------------------------------------------------
 */

#ifdef TCL_MEM_DEBUG
Tcl_Obj *
Tcl_DbNewStringObj(
    const char *bytes,		/* Points to the first of the length bytes
				 * used to initialize the new object. */
    Tcl_Size length,		/* The number of bytes to copy from "bytes"
				 * when initializing the new object. If -1,
				 * use bytes up to the first NUL byte. */
    const char *file,		/* The name of the source file calling this
				 * function; used for debugging. */
    int line)			/* Line number in the source file; used for
				 * debugging. */
{
    Tcl_Obj *objPtr;

    if (length == TCL_INDEX_NONE) {
	length = (bytes? strlen(bytes) : 0);
    }
    TclDbNewObj(objPtr, file, line);
    TclInitStringRep(objPtr, bytes, length);
    return objPtr;
}
#else /* if not TCL_MEM_DEBUG */
Tcl_Obj *
Tcl_DbNewStringObj(
    const char *bytes,		/* Points to the first of the length bytes
				 * used to initialize the new object. */
    Tcl_Size length,		/* The number of bytes to copy from "bytes"
				 * when initializing the new object. If -1,
				 * use bytes up to the first NUL byte. */
    TCL_UNUSED(const char *) /*file*/,
    TCL_UNUSED(int) /*line*/)
{
    return Tcl_NewStringObj(bytes, length);
}
#endif /* TCL_MEM_DEBUG */

/*
 *---------------------------------------------------------------------------
 *
 * Tcl_NewUnicodeObj --
 *
 *	This function is creates a new String object and initializes it from
 *	the given Unicode String. If the Utf String is the same size as the
 *	Unicode string, don't duplicate the data.
 *
 * Results:
 *	The newly created object is returned. This object will have no initial
 *	string representation. The returned object has a ref count of 0.
 *
 * Side effects:
 *	Memory allocated for new object and copy of Unicode argument.
 *
 *---------------------------------------------------------------------------
 */

Tcl_Obj *
Tcl_NewUnicodeObj(
    const Tcl_UniChar *unicode,	/* The unicode string used to initialize the
				 * new object. */
    Tcl_Size numChars)		/* Number of characters in the unicode
				 * string. */
{
    Tcl_Obj *objPtr;

    TclNewObj(objPtr);
    SetUnicodeObj(objPtr, unicode, numChars);
    return objPtr;
}

/*
 *----------------------------------------------------------------------
 *
 * Tcl_GetCharLength --
 *
 *	Get the length of the Unicode string from the Tcl object.
 *
 * Results:
 *	Pointer to Unicode string representing the Unicode object.
 *
 * Side effects:
 *	Frees old internal rep. Allocates memory for new "String" internal
 *	rep.
 *
 *----------------------------------------------------------------------
 */
Tcl_Size
Tcl_GetCharLength(
    Tcl_Obj *objPtr)		/* The String object to get the num chars
				 * of. */
{
    return TclObjectDispatch(objPtr, GetCharLength,
	string, length, objPtr);
}

Tcl_Size
GetCharLength(
    Tcl_Obj *objPtr)
{
    String *stringPtr;
    Tcl_Size numChars = 0;

    /*
     * Quick, no-shimmer return for short string reps.
     */

    if ((objPtr->bytes) && (objPtr->length < 2)) {
	/* 0 bytes -> 0 chars; 1 byte -> 1 char */
	return objPtr->length;
    }

    /*
     * Optimize the case where we're really dealing with a bytearray object;
     * we don't need to convert to a string to perform the get-length operation.
     *
     * Starting in Tcl 8.7, we check for a "pure" bytearray, because the
     * machinery behind that test is using a proper bytearray ObjType.  We
     * could also compute length of an improper bytearray without shimmering
     * but there's no value in that. We *want* to shimmer an improper bytearray
     * because improper bytearrays have worthless internal reps.
     */

    if (TclIsPureByteArray(objPtr)) {
	(void) Tcl_GetByteArrayFromObj(objPtr, &numChars);
	return numChars;
    }

    /*
     * OK, need to work with the object as a string.
     */

    SetStringFromAny(NULL, objPtr);
    stringPtr = GET_STRING(objPtr);
    numChars = stringPtr->numChars;

    /*
     * If numChars is unknown, compute it.
     */

    if (numChars < 0) {
	TclNumUtfCharsM(numChars, objPtr->bytes, objPtr->length);
	stringPtr->numChars = numChars;
    }
    return numChars;
}

Tcl_Size
TclGetCharLength(
    Tcl_Obj *objPtr)		/* The String object to get the num chars
				 * of. */
{
    Tcl_Size numChars = 0;

    /*
     * Quick, no-shimmer return for short string reps.
     */

    if ((objPtr->bytes) && (objPtr->length < 2)) {
	/* 0 bytes -> 0 chars; 1 byte -> 1 char */
	return objPtr->length;
    }

    /*
     * Optimize the case where we're really dealing with a bytearray object;
     * we don't need to convert to a string to perform the get-length operation.
     *
     * Starting in Tcl 8.7, we check for a "pure" bytearray, because the
     * machinery behind that test is using a proper bytearray ObjType.  We
     * could also compute length of an improper bytearray without shimmering
     * but there's no value in that. We *want* to shimmer an improper bytearray
     * because improper bytearrays have worthless internal reps.
     */

    if (TclIsPureByteArray(objPtr)) {
	(void) Tcl_GetByteArrayFromObj(objPtr, &numChars);
    } else {
	Tcl_GetString(objPtr);
	numChars = TclNumUtfChars(objPtr->bytes, objPtr->length);
    }

    return numChars;
}


/*
 *----------------------------------------------------------------------
 *
 * TclCheckEmptyString --
 *
 *	Determine whether the string value of an object is or would be the
 *	empty string, without generating a string representation.
 *
 * Results:
 *	Returns 1 if empty, 0 if not, and -1 if unknown.
 *
 * Side effects:
 *	None.
 *
 *----------------------------------------------------------------------
 */
int
TclCheckEmptyString(
    Tcl_Interp *interp,
    Tcl_Obj *objPtr,
    int *res
)
{
    int status;
    Tcl_Size length = 0;

    if (objPtr->bytes == &tclEmptyString) {
	*res = TCL_EMPTYSTRING_YES;
	return TCL_OK;
    }

    if (TclIsPureByteArray(objPtr)
	&& Tcl_GetCharLength(objPtr) == 0) {
	*res = TCL_EMPTYSTRING_YES;
	return TCL_OK;
    }

    if (TclListObjIsCanonical(objPtr)) {
	status = TclListObjLengthM(interp, objPtr, &length);
	if (status) {
	    return status;
	} else {
	    *res = length == 0;
	    return TCL_OK;
	}
    }

    if (TclIsPureDict(objPtr)) {
	status = Tcl_DictObjSize(interp, objPtr, &length);
	if (status) {
	    return status;
	} else {
	    *res = length == 0;
	    return TCL_OK;
	}
    }

    if (objPtr->bytes == NULL) {
	if (TclObjectHasInterface(objPtr, string, isEmpty)) {
	    TclObjectDispatchNoDefault(interp ,status ,objPtr ,string
		,isEmpty ,interp ,objPtr ,res);
	    return status;
	} else {
	    *res = TCL_EMPTYSTRING_UNKNOWN;
	    return TCL_OK;
	}
    }
    *res = objPtr->length == 0;
    return TCL_OK;
}

/*
 *----------------------------------------------------------------------
 *
 * Tcl_GetUniChar --
 *
 *	Get the index'th Unicode character from the String object. If index
 *	is out of range or it references a low surrogate preceded by a high
 *	surrogate, the result = -1;
 *
 * Results:
 *	Returns the index'th Unicode character in the Object.
 *
 * Side effects:
 *	Fills unichar with the index'th Unicode character.
 *
 *----------------------------------------------------------------------
 */

int
Tcl_GetUniChar(
    Tcl_Obj *objPtr,		/* The object to get the Unicode charater
				 * from. */
    Tcl_Size index)		/* Get the index'th Unicode character. */
{
    String *stringPtr;
    int ch;

    if (index < 0) {
	return -1;
    }

    /*
     * Optimize the case where we're really dealing with a ByteArray object
     * we don't need to convert to a string to perform the indexing operation.
     */

    if (TclIsPureByteArray(objPtr)) {
	Tcl_Size length = 0;
	unsigned char *bytes = Tcl_GetByteArrayFromObj(objPtr, &length);
	if (index >= length) {
		return -1;
	}

	return bytes[index];
    }

    /*
     * OK, need to work with the object as a string.
     */

    SetStringFromAny(NULL, objPtr);
    stringPtr = GET_STRING(objPtr);

    if (stringPtr->hasUnicode == 0) {
	/*
	 * If numChars is unknown, compute it.
	 */

	if (stringPtr->numChars == TCL_INDEX_NONE) {
	    TclNumUtfCharsM(stringPtr->numChars, objPtr->bytes, objPtr->length);
	}
        if (index >= stringPtr->numChars) {
            return -1;
        }
	if (stringPtr->numChars == objPtr->length) {
	    return (unsigned char) objPtr->bytes[index];
	}
	FillUnicodeRep(objPtr);
	stringPtr = GET_STRING(objPtr);
    }

    if (index >= stringPtr->numChars) {
	return -1;
    }
    ch = stringPtr->unicode[index];
    return ch;
}

int
TclGetUniChar(
    Tcl_Obj *objPtr,		/* The object to get the Unicode character
				 * from. */
    Tcl_Size index)		/* Get the index'th Unicode character. */
{
    int ch = 0;

    if (index < 0) {
	return -1;
    }

    /*
	 * Optimize the ByteArray case:  N need need to convert to a string to
	 * perform the indexing operation.
     */

    if (TclIsPureByteArray(objPtr)) {
	Tcl_Size length = 0;
	unsigned char *bytes = Tcl_GetByteArrayFromObj(objPtr, &length);
	if (index >= length) {
		return -1;
	}

	return bytes[index];
    }

    Tcl_Size numChars = TclNumUtfChars(objPtr->bytes, objPtr->length);

    if (index >= numChars) {
	return -1;
    }
    const char *begin = TclUtfAtIndex(objPtr->bytes, index);
#undef Tcl_UtfToUniChar
    Tcl_UtfToUniChar(begin, &ch);
    return ch;
}

/*
 *----------------------------------------------------------------------
 *
 * Tcl_GetUnicodeFromObj/TclGetUnicodeFromObj --
 *
 *	Get the Unicode form of the String object with length. If the object
 *	is not already a String object, it will be converted to one. If the
 *	String object does not have a Unicode rep, then one is create from the
 *	UTF string format.
 *
 * Results:
 *	Returns a pointer to the object's internal Unicode string.
 *
 * Side effects:
 *	Converts the object to have the String internal rep.
 *
 *----------------------------------------------------------------------
 */

#undef Tcl_GetUnicodeFromObj
Tcl_UniChar *
Tcl_GetUnicodeFromObj(
    Tcl_Obj *objPtr,		/* The object to find the unicode string
				 * for. */
    Tcl_Size *lengthPtr)	/* If non-NULL, the location where the string
				 * rep's unichar length should be stored. If
				 * NULL, no length is stored. */
{
    String *stringPtr;

    SetStringFromAny(NULL, objPtr);
    stringPtr = GET_STRING(objPtr);

    if (stringPtr->hasUnicode == 0) {
	FillUnicodeRep(objPtr);
	stringPtr = GET_STRING(objPtr);
    }

    if (lengthPtr != NULL) {
	*lengthPtr = stringPtr->numChars;
    }
    return stringPtr->unicode;
}

/*
 *----------------------------------------------------------------------
 *
 * Tcl_GetRange --
 *
 *	Create a Tcl Object that contains the chars between first and last of
 *	the object indicated by "objPtr". If the object is not already a
 *	String object, convert it to one.  If first is TCL_INDEX_NONE, the
 *	returned string start at the beginning of objPtr.  If last is
 *	TCL_INDEX_NONE, the returned string ends at the end of objPtr.
 *
 * Results:
 *	Returns a new Tcl Object of the String type.
 *
 * Side effects:
 *	Changes the internal rep of "objPtr" to the String type.
 *
 *----------------------------------------------------------------------
 */

Tcl_Obj *
Tcl_GetRange(tclObjTypeInterfaceArgsStringRange)
{
    return TclObjectDispatch(objPtr, GetRange,
	string, range, objPtr, first, last);
}


Tcl_Obj *
GetRange(tclObjTypeInterfaceArgsStringRange) {
    Tcl_Obj *newObjPtr;		/* The Tcl object to find the range of. */
    String *stringPtr;
    Tcl_Size length = 0;

    if (first < 0) {
	first = 0;
    }

    /*
     * Optimize the case where we're really dealing with a bytearray object
     * we don't need to convert to a string to perform the substring operation.
     */

    if (TclIsPureByteArray(objPtr)) {
	unsigned char *bytes = Tcl_GetByteArrayFromObj(objPtr, &length);

	if (last < 0 || last >= length) {
	    last = length - 1;
	}
	if (last < first) {
	    TclNewObj(newObjPtr);
	    return newObjPtr;
	}
	return Tcl_NewByteArrayObj(bytes + first, last - first + 1);
    }

    /*
     * OK, need to work with the object as a string.
     */

    SetStringFromAny(NULL, objPtr);
    stringPtr = GET_STRING(objPtr);

    if (stringPtr->hasUnicode == 0) {
	/*
	 * If numChars is unknown, compute it.
	 */

	if (stringPtr->numChars == TCL_INDEX_NONE) {
	    TclNumUtfCharsM(stringPtr->numChars, objPtr->bytes, objPtr->length);
	}
	if (stringPtr->numChars == objPtr->length) {
	    if (last < 0 || last >= stringPtr->numChars) {
		last = stringPtr->numChars - 1;
	    }
	    if (last < first) {
		TclNewObj(newObjPtr);
		return newObjPtr;
	    }
	    newObjPtr = Tcl_NewStringObj(objPtr->bytes + first, last - first + 1);

	    /*
	     * Since we know the char length of the result, store it.
	     */

	    SetStringFromAny(NULL, newObjPtr);
	    stringPtr = GET_STRING(newObjPtr);
	    stringPtr->numChars = newObjPtr->length;
	    return newObjPtr;
	}
	FillUnicodeRep(objPtr);
	stringPtr = GET_STRING(objPtr);
    }
    if (last < 0 || last >= stringPtr->numChars) {
	last = stringPtr->numChars - 1;
    }
    if (last < first) {
	TclNewObj(newObjPtr);
	return newObjPtr;
    }
    return Tcl_NewUnicodeObj(stringPtr->unicode + first, last - first + 1);
}

Tcl_Obj *
TclGetRange(
    Tcl_Obj *objPtr,		/* The Tcl object to find the range of. */
    Tcl_Size first,		/* First index of the range. */
    Tcl_Size last)		/* Last index of the range. */
{
    Tcl_Obj *newObjPtr;		/* The Tcl object to find the range of. */
    Tcl_Size length = 0;

    if (first < 0) {
	first = TCL_INDEX_START;
    }

    /*
     * Optimize the case where we're really dealing with a bytearray object
     * we don't need to convert to a string to perform the substring operation.
     */

    if (TclIsPureByteArray(objPtr)) {
	unsigned char *bytes = Tcl_GetByteArrayFromObj(objPtr, &length);

	if (last < 0 || last >= length) {
	    last = length - 1;
	}
	if (last < first) {
	    TclNewObj(newObjPtr);
	    return newObjPtr;
	}
	return Tcl_NewByteArrayObj(bytes + first, last - first + 1);
    }

    Tcl_Size numChars = TclNumUtfChars(objPtr->bytes, objPtr->length);

    if (last < 0 || last >= numChars) {
	last = numChars - 1;
    }
    if (last < first) {
	TclNewObj(newObjPtr);
	return newObjPtr;
    }
    const char *begin = TclUtfAtIndex(objPtr->bytes, first);
    const char *end = TclUtfAtIndex(objPtr->bytes, last + 1);
    return Tcl_NewStringObj(begin, end - begin);
}

/*
 *----------------------------------------------------------------------
 *
 * Tcl_SetStringObj --
 *
 *	Modify an object to hold a string that is a copy of the bytes
 *	indicated by the byte pointer and length arguments.
 *
 * Results:
 *	None.
 *
 * Side effects:
 *	The object's string representation will be set to a copy of the
 *	"length" bytes starting at "bytes". If "length" is TCL_INDEX_NONE, use bytes
 *	up to the first NUL byte; i.e., assume "bytes" points to a C-style
 *	NUL-terminated string. The object's old string and internal
 *	representations are freed and the object's type is set NULL.
 *
 *----------------------------------------------------------------------
 */

void
Tcl_SetStringObj(
    Tcl_Obj *objPtr,		/* Object whose internal rep to init. */
    const char *bytes,		/* Points to the first of the length bytes
				 * used to initialize the object. */
    Tcl_Size length)		/* The number of bytes to copy from "bytes"
				 * when initializing the object. If -1,
				 * use bytes up to the first NUL byte.*/
{
    if (Tcl_IsShared(objPtr)) {
	Tcl_Panic("%s called with shared object", "Tcl_SetStringObj");
    }

    /*
     * Set the type to NULL and free any internal rep for the old type.
     */

    TclFreeInternalRep(objPtr);

    /*
     * Free any old string rep, then set the string rep to a copy of the
     * length bytes starting at "bytes".
     */

    TclInvalidateStringRep(objPtr);
    if (length == TCL_INDEX_NONE) {
	length = (bytes? strlen(bytes) : 0);
    }
    TclInitStringRep(objPtr, bytes, length);
}

/*
 *----------------------------------------------------------------------
 *
 * Tcl_SetObjLength --
 *
 *	Changes the length of the string representation of objPtr.
 *
 * Results:
 *	None.
 *
 * Side effects:
 *	If the size of objPtr's string representation is greater than length, a
 *	new terminating null byte is stored in objPtr->bytes at length, and
 *	bytes at positions past length have no meaning.  If the length of the
 *	string representation is greater than length, the storage space is
 *	reallocated to length+1.
 *
 *	The object's internal representation is changed to &tclStringType.
 *
 *----------------------------------------------------------------------
 */

void
Tcl_SetObjLength(
    Tcl_Obj *objPtr,		/* Pointer to object. This object must not
				 * currently be shared. */
    Tcl_Size length)		/* Number of bytes desired for string
				 * representation of object, not including
				 * terminating null byte. */
{
    String *stringPtr;

    if (length < 0) {
	Tcl_Panic("Tcl_SetObjLength: length requested is negative: "
		"%" TCL_SIZE_MODIFIER "d (integer overflow?)", length);
    }
    if (Tcl_IsShared(objPtr)) {
	Tcl_Panic("%s called with shared object", "Tcl_SetObjLength");
    }

    if (objPtr->bytes && objPtr->length == length) {
	return;
    }

    SetStringFromAny(NULL, objPtr);
    stringPtr = GET_STRING(objPtr);

    if (objPtr->bytes != NULL) {
	/*
	 * Change length of an existing string rep.
	 */
	if (length > stringPtr->allocated) {
	    /*
	     * Need to enlarge the buffer.
	     */
	    if (objPtr->bytes == &tclEmptyString) {
		objPtr->bytes = (char *)Tcl_Alloc(length + 1);
	    } else {
		objPtr->bytes = (char *)Tcl_Realloc(objPtr->bytes, length + 1);
	    }
	    stringPtr->allocated = length;
	}

	objPtr->length = length;
	objPtr->bytes[length] = 0;

	/*
	 * Invalidate the Unicode data.
	 */

	stringPtr->numChars = TCL_INDEX_NONE;
	stringPtr->hasUnicode = 0;
    } else {
	if (length > stringPtr->maxChars) {
	    stringPtr = stringRealloc(stringPtr, length);
	    SET_STRING(objPtr, stringPtr);
	    stringPtr->maxChars = length;
	}

	/*
	 * Mark the new end of the Unicode string
	 */

	stringPtr->numChars = length;
	stringPtr->unicode[length] = 0;
	stringPtr->hasUnicode = 1;

	/*
	 * Can only get here when objPtr->bytes == NULL. No need to invalidate
	 * the string rep.
	 */
    }
}

/*
 *----------------------------------------------------------------------
 *
 * Tcl_AttemptSetObjLength --
 *
 *	This function changes the length of the string representation of an
 *	object. It uses the attempt* (non-panic'ing) memory allocators.
 *
 * Results:
 *	1 if the requested memory was allocated, 0 otherwise.
 *
 * Side effects:
 *	If the size of objPtr's string representation is greater than length,
 *	then it is reduced to length and a new terminating null byte is stored
 *	in the strength. If the length of the string representation is greater
 *	than length, the storage space is reallocated to the given length; a
 *	null byte is stored at the end, but other bytes past the end of the
 *	original string representation are undefined. The object's internal
 *	representation is changed to "expendable string".
 *
 *----------------------------------------------------------------------
 */

int
Tcl_AttemptSetObjLength(
    Tcl_Obj *objPtr,		/* Pointer to object. This object must not
				 * currently be shared. */
    Tcl_Size length)		/* Number of bytes desired for string
				 * representation of object, not including
				 * terminating null byte. */
{
    String *stringPtr;

    if (length < 0) {
	/* Negative lengths => most likely integer overflow */
	return 0;
    }

    if (Tcl_IsShared(objPtr)) {
	Tcl_Panic("%s called with shared object", "Tcl_AttemptSetObjLength");
    }
    if (objPtr->bytes && objPtr->length == length) {
	return 1;
    }

    SetStringFromAny(NULL, objPtr);
    stringPtr = GET_STRING(objPtr);

    if (objPtr->bytes != NULL) {
	/*
	 * Change length of an existing string rep.
	 */
	if (length > stringPtr->allocated) {
	    /*
	     * Need to enlarge the buffer.
	     */

	    char *newBytes;

	    if (objPtr->bytes == &tclEmptyString) {
		newBytes = (char *)Tcl_AttemptAlloc(length + 1U);
	    } else {
		newBytes = (char *)Tcl_AttemptRealloc(objPtr->bytes, length + 1U);
	    }
	    if (newBytes == NULL) {
		return 0;
	    }
	    objPtr->bytes = newBytes;
	    stringPtr->allocated = length;
	}

	objPtr->length = length;
	objPtr->bytes[length] = 0;

	/*
	 * Invalidate the Unicode data.
	 */

	stringPtr->numChars = TCL_INDEX_NONE;
	stringPtr->hasUnicode = 0;
    } else {
	/*
	 * Changing length of pure Unicode string.
	 */

	if (length > stringPtr->maxChars) {
	    stringPtr = stringAttemptRealloc(stringPtr, length);
	    if (stringPtr == NULL) {
		return 0;
	    }
	    SET_STRING(objPtr, stringPtr);
	    stringPtr->maxChars = length;
	}

	/*
	 * Mark the new end of the Unicode string.
	 */

	stringPtr->unicode[length] = 0;
	stringPtr->numChars = length;
	stringPtr->hasUnicode = 1;

	/*
	 * Can only get here when objPtr->bytes == NULL. No need to invalidate
	 * the string rep.
	 */
    }
    return 1;
}

/*
 *---------------------------------------------------------------------------
 *
 * Tcl_SetUnicodeObj --
 *
 *	Modify an object to hold the Unicode string indicated by "unicode".
 *
 * Results:
 *	None.
 *
 * Side effects:
 *	Memory allocated for new "String" internal rep.
 *
 *---------------------------------------------------------------------------
 */

void
Tcl_SetUnicodeObj(
    Tcl_Obj *objPtr,		/* The object to set the string of. */
    const Tcl_UniChar *unicode,	/* The Unicode string used to initialize the
				 * object. */
    Tcl_Size numChars)		/* Number of characters in the Unicode
				 * string. */
{
    if (Tcl_IsShared(objPtr)) {
	Tcl_Panic("%s called with shared object", "Tcl_SetUnicodeObj");
    }
    TclFreeInternalRep(objPtr);
    SetUnicodeObj(objPtr, unicode, numChars);
}

static Tcl_Size
UnicodeLength(
    const Tcl_UniChar *unicode)
{
    Tcl_Size numChars = 0;

    if (unicode) {
	/* TODO - is this overflow check really necessary? */
	while ((numChars >= 0) && (unicode[numChars] != 0)) {
	    numChars++;
	}
    }
    return numChars;
}

static void
SetUnicodeObj(
    Tcl_Obj *objPtr,		/* The object to set the string of. */
    const Tcl_UniChar *unicode,	/* The Unicode string used to initialize the
				 * object. */
    Tcl_Size numChars)		/* Number of characters in the Unicode
				 * string. */
{
    String *stringPtr;

    if (numChars < 0) {
	numChars = UnicodeLength(unicode);
    }

    /*
     * Allocate enough space for the String structure + Unicode string.
     */

    stringPtr = stringAlloc(numChars);
    SET_STRING(objPtr, stringPtr);
    objPtr->typePtr = &tclStringType;

    stringPtr->maxChars = numChars;
    memcpy(stringPtr->unicode, unicode, numChars * sizeof(Tcl_UniChar));
    stringPtr->unicode[numChars] = 0;
    stringPtr->numChars = numChars;
    stringPtr->hasUnicode = 1;

    TclInvalidateStringRep(objPtr);
    stringPtr->allocated = 0;
}

/*
 *----------------------------------------------------------------------
 *
 * Tcl_AppendLimitedToObj --
 *
 *	This function appends a limited number of bytes from a sequence of
 *	bytes to an object, marking any limitation with an ellipsis.
 *
 * Results:
 *	None.
 *
 * Side effects:
 *	The bytes at *bytes are appended to the string representation of
 *	objPtr.
 *
 *----------------------------------------------------------------------
 */

void
Tcl_AppendLimitedToObj(
    Tcl_Obj *objPtr,		/* Points to the object to append to. */
    const char *bytes,		/* Points to the bytes to append to the
				 * object. */
    Tcl_Size length,		/* The number of bytes available to be
				 * appended from "bytes". If -1, then
				 * all bytes up to a NUL byte are available. */
    Tcl_Size limit,		/* The maximum number of bytes to append to
				 * the object. */
    const char *ellipsis)	/* Ellipsis marker string, appended to the
				 * object to indicate not all available bytes
				 * at "bytes" were appended. */
{
    String *stringPtr;
    Tcl_Size toCopy = 0;
    Tcl_Size eLen = 0;

    if (length < 0) {
	length = (bytes ? strlen(bytes) : 0);
    }
    if (length == 0) {
	return;
    }
    if (limit <= 0) {
	return;
    }

    if (length <= limit) {
	toCopy = length;
    } else {
	if (ellipsis == NULL) {
	    ellipsis = "...";
	}
	eLen = strlen(ellipsis);
	while (eLen > limit) {
	    eLen = Tcl_UtfPrev(ellipsis+eLen, ellipsis) - ellipsis;
	}

	toCopy = Tcl_UtfPrev(bytes+limit+1-eLen, bytes) - bytes;
    }

    /*
     * If objPtr has a valid Unicode rep, then append the Unicode conversion
     * of "bytes" to the objPtr's Unicode rep, otherwise append "bytes" to
     * objPtr's string rep.
     */

    if (Tcl_IsShared(objPtr)) {
	Tcl_Panic("%s called with shared object", "Tcl_AppendLimitedToObj");
    }

    SetStringFromAny(NULL, objPtr);
    stringPtr = GET_STRING(objPtr);

    if (stringPtr->hasUnicode && (stringPtr->numChars) > 0) {
	AppendUtfToUnicodeRep(objPtr, bytes, toCopy);
    } else {
	AppendUtfToUtfRep(objPtr, bytes, toCopy);
    }

    if (length <= limit) {
	return;
    }

    stringPtr = GET_STRING(objPtr);
    if (stringPtr->hasUnicode && (stringPtr->numChars) > 0) {
	AppendUtfToUnicodeRep(objPtr, ellipsis, eLen);
    } else {
	AppendUtfToUtfRep(objPtr, ellipsis, eLen);
    }
}

/*
 *----------------------------------------------------------------------
 *
 * Tcl_AppendToObj --
 *
 *	This function appends a sequence of bytes to an object.
 *
 * Results:
 *	None.
 *
 * Side effects:
 *	The bytes at *bytes are appended to the string representation of
 *	objPtr.
 *
 *----------------------------------------------------------------------
 */

void
Tcl_AppendToObj(
    Tcl_Obj *objPtr,		/* Points to the object to append to. */
    const char *bytes,		/* Points to the bytes to append to the
				 * object. */
    Tcl_Size length)		/* The number of bytes to append from "bytes".
				 * If TCL_INDEX_NONE, then append all bytes up to NUL
				 * byte. */
{
    Tcl_AppendLimitedToObj(objPtr, bytes, length, TCL_SIZE_MAX, NULL);
}

/*
 *----------------------------------------------------------------------
 *
 * Tcl_AppendUnicodeToObj --
 *
 *	This function appends a Unicode string to an object in the most
 *	efficient manner possible.
 *
 * Results:
 *	None.
 *
 * Side effects:
 *	Invalidates the string rep and creates a new Unicode string.
 *
 *----------------------------------------------------------------------
 */

void
Tcl_AppendUnicodeToObj(
    Tcl_Obj *objPtr,		/* Points to the object to append to. */
    const Tcl_UniChar *unicode,	/* The Unicode string to append to the
				 * object. */
    Tcl_Size length)		/* Number of chars in Unicode. Negative
    				 * lengths means nul terminated */
{
    String *stringPtr;

    if (Tcl_IsShared(objPtr)) {
	Tcl_Panic("%s called with shared object", "Tcl_AppendUnicodeToObj");
    }

    if (length == 0) {
	return;
    }

    SetStringFromAny(NULL, objPtr);
    stringPtr = GET_STRING(objPtr);

    /*
     * If objPtr has a valid Unicode rep, then append the "unicode" to the
     * objPtr's Unicode rep, otherwise the UTF conversion of "unicode" to
     * objPtr's string rep.
     */

    if (stringPtr->hasUnicode) {
	AppendUnicodeToUnicodeRep(objPtr, unicode, length);
    } else {
	AppendUnicodeToUtfRep(objPtr, unicode, length);
    }
}

/*
 *----------------------------------------------------------------------
 *
 * Tcl_AppendObjToObj --
 *
 *	This function appends the string rep of one object to another.
 *	"objPtr" cannot be a shared object.
 *
 * Results:
 *	None.
 *
 * Side effects:
 *	The string rep of appendObjPtr is appended to the string
 *	representation of objPtr.
 *	IMPORTANT: This routine does not and MUST NOT shimmer appendObjPtr.
 *	Callers are counting on that.
 *
 *----------------------------------------------------------------------
 */

void
Tcl_AppendObjToObj(
    Tcl_Obj *objPtr,		/* Points to the object to append to. */
    Tcl_Obj *appendObjPtr)	/* Object to append. */
{
    String *stringPtr;
    Tcl_Size length = 0, numChars;
    Tcl_Size appendNumChars = TCL_INDEX_NONE;
    const char *bytes;
    int isEmpty, status;

    status = TclCheckEmptyString(NULL, appendObjPtr, &isEmpty); 
    /* No way to return an error.  Panic. */
    if (status) {
	Tcl_Panic("%s: TclCheckEmptyString failed, %s", "Tcl_AppendObjToObj", "appendObjPtr");
    }

    if (isEmpty == TCL_EMPTYSTRING_YES) {
	return;
    }

    status = TclCheckEmptyString(NULL, objPtr, &isEmpty);
    if (status) {
	Tcl_Panic("%s: TclCheckEmptyString failed, %s", "Tcl_AppendObjToObj", "objPtr");
    }
    if (isEmpty == TCL_EMPTYSTRING_YES) {
	TclSetDuplicateObj(objPtr, appendObjPtr);
	return;
    }

    if (
	TclIsPureByteArray(appendObjPtr)
	&& (TclIsPureByteArray(objPtr) || objPtr->bytes == &tclEmptyString)
    ) {
	/*
	 * Both bytearray objects are pure, so the second internal bytearray value
	 * can be appended to the first, with no need to modify the "bytes" field.
	 */

	/*
	 * One might expect the code here to be
	 *
	 *  bytes = Tcl_GetByteArrayFromObj(appendObjPtr, &length);
	 *  TclAppendBytesToByteArray(objPtr, bytes, length);
	 *
	 * and essentially all of the time that would be fine. However, it
	 * would run into trouble in the case where objPtr and appendObjPtr
	 * point to the same thing. That may never be a good idea. It seems to
	 * violate Copy On Write, and we don't have any tests for the
	 * situation, since making any Tcl commands that call
	 * Tcl_AppendObjToObj() do that appears impossible (They honor Copy On
	 * Write!). For the sake of extensions that go off into that realm,
	 * though, here's a more complex approach that can handle all the
	 * cases.
	 *
	 * First, get the lengths.
	 */

	Tcl_Size lengthSrc = 0;

	(void) Tcl_GetByteArrayFromObj(objPtr, &length);
	(void) Tcl_GetByteArrayFromObj(appendObjPtr, &lengthSrc);

	/*
	 * Grow buffer enough for the append.
	 */

	TclAppendBytesToByteArray(objPtr, NULL, lengthSrc);

	/*
	 * Reset objPtr back to the original value.
	 */

	Tcl_SetByteArrayLength(objPtr, length);

	/*
	 * Now do the append knowing that buffer growth cannot cause any
	 * trouble.
	 */

	TclAppendBytesToByteArray(objPtr,
		Tcl_GetByteArrayFromObj(appendObjPtr, (Tcl_Size *) NULL), lengthSrc);
	return;
    }

    /*
     * Must append as strings.
     */

    SetStringFromAny(NULL, objPtr);
    stringPtr = GET_STRING(objPtr);

    /*
     * If objPtr has a valid Unicode rep, then get a Unicode string from
     * appendObjPtr and append it.
     */

    if (stringPtr->hasUnicode) {
	/*
	 * If appendObjPtr is not of the "String" type, don't convert it.
	 */

	if (TclHasInternalRep(appendObjPtr, &tclStringType)) {
	    Tcl_UniChar *unicode =
		    Tcl_GetUnicodeFromObj(appendObjPtr, &numChars);

	    AppendUnicodeToUnicodeRep(objPtr, unicode, numChars);
	} else {
	    bytes = Tcl_GetStringFromObj(appendObjPtr, &length);
	    AppendUtfToUnicodeRep(objPtr, bytes, length);
	}
	return;
    }

    /*
     * Append to objPtr's UTF string rep. If we know the number of characters
     * in both objects before appending, then set the combined number of
     * characters in the final (appended-to) object.
     */

    bytes = Tcl_GetStringFromObj(appendObjPtr, &length);

    numChars = stringPtr->numChars;
    if ((numChars >= 0) && TclHasInternalRep(appendObjPtr, &tclStringType)) {
	String *appendStringPtr = GET_STRING(appendObjPtr);

	appendNumChars = appendStringPtr->numChars;
    }

    AppendUtfToUtfRep(objPtr, bytes, length);

    if ((numChars >= 0) && (appendNumChars >= 0)) {
	stringPtr->numChars = numChars + appendNumChars;
    }
}

/*
 *----------------------------------------------------------------------
 *
 * AppendUnicodeToUnicodeRep --
 *
 *	Appends the contents of unicode to the Unicode rep of
 *	objPtr, which must already have a valid Unicode rep.
 *
 * Results:
 *	None.
 *
 * Side effects:
 *	objPtr's internal rep is reallocated.
 *
 *----------------------------------------------------------------------
 */

static void
AppendUnicodeToUnicodeRep(
    Tcl_Obj *objPtr,		/* Points to the object to append to. */
    const Tcl_UniChar *unicode,	/* String to append. */
    Tcl_Size appendNumChars)	/* Number of chars of "unicode" to append. */
{
    String *stringPtr;
    Tcl_Size numChars;

    if (appendNumChars < 0) {
	appendNumChars = UnicodeLength(unicode);
    }
    if (appendNumChars == 0) {
	return;
    }

    SetStringFromAny(NULL, objPtr);
    stringPtr = GET_STRING(objPtr);

    /*
     * If not enough space has been allocated for the Unicode rep, reallocate
     * the internal rep object with additional space. First try to double the
     * required allocation; if that fails, try a more modest increase. See the
     * "TCL STRING GROWTH ALGORITHM" comment at the top of this file for an
     * explanation of this growth algorithm.
     */

    numChars = stringPtr->numChars + appendNumChars;

    if (numChars > stringPtr->maxChars) {
	Tcl_Size offset = -1;

	/*
	 * Protect against case where Unicode points into the existing
	 * stringPtr->unicode array. Force it to follow any relocations due to
	 * the reallocs below.
	 */

	if (unicode && unicode >= stringPtr->unicode
		&& unicode <= stringPtr->unicode + stringPtr->maxChars) {
	    offset = unicode - stringPtr->unicode;
	}

	GrowUnicodeBuffer(objPtr, numChars);
	stringPtr = GET_STRING(objPtr);

	/*
	 * Relocate Unicode if needed; see above.
	 */

	if (offset >= 0) {
	    unicode = stringPtr->unicode + offset;
	}
    }

    /*
     * Copy the new string onto the end of the old string, then add the
     * trailing null.
     */

    if (unicode) {
	memmove(stringPtr->unicode + stringPtr->numChars, unicode,
		appendNumChars * sizeof(Tcl_UniChar));
    }
    stringPtr->unicode[numChars] = 0;
    stringPtr->numChars = numChars;
    stringPtr->allocated = 0;

    TclInvalidateStringRep(objPtr);
}

/*
 *----------------------------------------------------------------------
 *
 * AppendUnicodeToUtfRep --
 *
 *	This function converts the contents of "unicode" to UTF and appends
 *	the UTF to the string rep of "objPtr".
 *
 * Results:
 *	None.
 *
 * Side effects:
 *	objPtr's internal rep is reallocated.
 *
 *----------------------------------------------------------------------
 */

static void
AppendUnicodeToUtfRep(
    Tcl_Obj *objPtr,		/* Points to the object to append to. */
    const Tcl_UniChar *unicode,	/* String to convert to UTF. */
    Tcl_Size numChars)		/* Number of chars of Unicode to convert. */
{
    String *stringPtr = GET_STRING(objPtr);

    numChars = ExtendStringRepWithUnicode(objPtr, unicode, numChars);

    if (stringPtr->numChars != TCL_INDEX_NONE) {
	stringPtr->numChars += numChars;
    }
}

/*
 *----------------------------------------------------------------------
 *
 * AppendUtfToUnicodeRep --
 *
 *	This function converts the contents of "bytes" to Unicode and appends
 *	the Unicode to the Unicode rep of "objPtr". objPtr must already have a
 *	valid Unicode rep. numBytes must be non-negative.
 *
 * Results:
 *	None.
 *
 * Side effects:
 *	objPtr's internal rep is reallocated.
 *
 *----------------------------------------------------------------------
 */

static void
AppendUtfToUnicodeRep(
    Tcl_Obj *objPtr,		/* Points to the object to append to. */
    const char *bytes,		/* String to convert to Unicode. */
    Tcl_Size numBytes)		/* Number of bytes of "bytes" to convert. */
{
    String *stringPtr;

    if (numBytes == 0) {
	return;
    }

    ExtendUnicodeRepWithString(objPtr, bytes, numBytes, -1);
    TclInvalidateStringRep(objPtr);
    stringPtr = GET_STRING(objPtr);
    stringPtr->allocated = 0;
}

/*
 *----------------------------------------------------------------------
 *
 * AppendUtfToUtfRep --
 *
 *	This function appends "numBytes" bytes of "bytes" to the UTF string
 *	rep of "objPtr". objPtr must already have a valid String rep.
 *	numBytes must be non-negative.
 *
 * Results:
 *	None.
 *
 * Side effects:
 *	objPtr's internal rep is reallocated.
 *
 *----------------------------------------------------------------------
 */

static void
AppendUtfToUtfRep(
    Tcl_Obj *objPtr,		/* Points to the object to append to. */
    const char *bytes,		/* String to append. */
    Tcl_Size numBytes)		/* Number of bytes of "bytes" to append. */
{
    String *stringPtr;
    Tcl_Size newLength, oldLength;

    if (numBytes == 0) {
	return;
    }

    /*
     * Copy the new string onto the end of the old string, then add the
     * trailing null.
     */

    if (objPtr->bytes == NULL) {
	objPtr->length = 0;
    }
    oldLength = objPtr->length;
    if (numBytes > TCL_SIZE_MAX - oldLength) {
	Tcl_Panic("max size for a Tcl value (%" TCL_SIZE_MODIFIER "d bytes) exceeded", TCL_SIZE_MAX);
    }
    newLength = numBytes + oldLength;

    stringPtr = GET_STRING(objPtr);
    if (newLength > stringPtr->allocated) {
	Tcl_Size offset = -1;

	/*
	 * Protect against case where unicode points into the existing
	 * stringPtr->unicode array. Force it to follow any relocations due to
	 * the reallocs below.
	 */

	if (bytes && objPtr->bytes && (bytes >= objPtr->bytes)
		&& (bytes <= objPtr->bytes + objPtr->length)) {
	    offset = bytes - objPtr->bytes;
	}

	/*
	 * TODO: consider passing flag=1: no overalloc on first append. This
	 * would make test stringObj-8.1 fail.
	 */

	GrowStringBuffer(objPtr, newLength, 0);

	/*
	 * Relocate bytes if needed; see above.
	 */

	if (offset >= 0) {
	    bytes = objPtr->bytes + offset;
	}
    }

    /*
     * Invalidate the unicode data.
     */

    stringPtr->numChars = -1;
    stringPtr->hasUnicode = 0;

    if (bytes) {
	memmove(objPtr->bytes + oldLength, bytes, numBytes);
    }
    objPtr->bytes[newLength] = 0;
    objPtr->length = newLength;
}

/*
 *----------------------------------------------------------------------
 *
 * Tcl_AppendStringsToObj --
 *
 *	This function appends one or more null-terminated strings to an
 *	object.
 *
 * Results:
 *	None.
 *
 * Side effects:
 *	The contents of all the string arguments are appended to the string
 *	representation of objPtr.
 *
 *----------------------------------------------------------------------
 */

void
Tcl_AppendStringsToObj(
    Tcl_Obj *objPtr,
    ...)
{
    va_list argList;

    va_start(argList, objPtr);
    if (Tcl_IsShared(objPtr)) {
	Tcl_Panic("%s called with shared object", "Tcl_AppendStringsToObj");
    }

    while (1) {
	const char *bytes = va_arg(argList, char *);

	if (bytes == NULL) {
	    break;
	}
	Tcl_AppendToObj(objPtr, bytes, -1);
    }
    va_end(argList);
}

/*
 *----------------------------------------------------------------------
 *
 * Tcl_AppendFormatToObj --
 *
 *	This function appends a list of Tcl_Obj's to a Tcl_Obj according to
 *	the formatting instructions embedded in the format string. The
 *	formatting instructions are inspired by sprintf(). Returns TCL_OK when
 *	successful. If there's an error in the arguments, TCL_ERROR is
 *	returned, and an error message is written to the interp, if non-NULL.
 *
 * Results:
 *	A standard Tcl result.
 *
 * Side effects:
 *	None.
 *
 *----------------------------------------------------------------------
 */

int
Tcl_AppendFormatToObj(
    Tcl_Interp *interp,
    Tcl_Obj *appendObj,
    const char *format,
    Tcl_Size objc,
    Tcl_Obj *const objv[])
{
    const char *span = format, *msg, *errCode;
    int gotXpg = 0, gotSequential = 0;
    Tcl_Size objIndex = 0, originalLength, limit, numBytes = 0;
    Tcl_UniChar ch = 0;
    static const char *mixedXPG =
	    "cannot mix \"%\" and \"%n$\" conversion specifiers";
    static const char *const badIndex[2] = {
	"not enough arguments for all format specifiers",
	"\"%n$\" argument index out of range"
    };
    static const char *overflow = "max size for a Tcl value exceeded";

    if (Tcl_IsShared(appendObj)) {
	Tcl_Panic("%s called with shared object", "Tcl_AppendFormatToObj");
    }
    (void)Tcl_GetStringFromObj(appendObj, &originalLength);
    limit = TCL_SIZE_MAX - originalLength;

    /*
     * Format string is NUL-terminated.
     */

    while (*format != '\0') {
	char *end;
	int gotMinus = 0, gotHash = 0, gotZero = 0, gotSpace = 0, gotPlus = 0;
	int gotPrecision, sawFlag, useShort = 0, useBig = 0;
	Tcl_Size width, precision;
#ifndef TCL_WIDE_INT_IS_LONG
	int useWide = 0;
#endif
	int newXpg, allocSegment = 0;
	Tcl_Size numChars, segmentLimit, segmentNumBytes;
	Tcl_Obj *segment;
	int step = TclUtfToUniChar(format, &ch);

	format += step;
	if (ch != '%') {
	    numBytes += step;
	    continue;
	}
	if (numBytes) {
	    if (numBytes > limit) {
		msg = overflow;
		errCode = "OVERFLOW";
		goto errorMsg;
	    }
	    Tcl_AppendToObj(appendObj, span, numBytes);
	    limit -= numBytes;
	    numBytes = 0;
	}

	/*
	 * Saw a % : process the format specifier.
	 *
	 * Step 0. Handle special case of escaped format marker (i.e., %%).
	 */

	step = TclUtfToUniChar(format, &ch);
	if (ch == '%') {
	    span = format;
	    numBytes = step;
	    format += step;
	    continue;
	}

	/*
	 * Step 1. XPG3 position specifier
	 */

	newXpg = 0;
	if (isdigit(UCHAR(ch))) {
	    int position = strtoul(format, &end, 10);

	    if (*end == '$') {
		newXpg = 1;
		objIndex = position - 1;
		format = end + 1;
		step = TclUtfToUniChar(format, &ch);
	    }
	}
	if (newXpg) {
	    if (gotSequential) {
		msg = mixedXPG;
		errCode = "MIXEDSPECTYPES";
		goto errorMsg;
	    }
	    gotXpg = 1;
	} else {
	    if (gotXpg) {
		msg = mixedXPG;
		errCode = "MIXEDSPECTYPES";
		goto errorMsg;
	    }
	    gotSequential = 1;
	}
	if ((objIndex < 0) || (objIndex >= objc)) {
	    msg = badIndex[gotXpg];
	    errCode = gotXpg ? "INDEXRANGE" : "FIELDVARMISMATCH";
	    goto errorMsg;
	}

	/*
	 * Step 2. Set of flags.
	 */

	sawFlag = 1;
	do {
	    switch (ch) {
	    case '-':
		gotMinus = 1;
		break;
	    case '#':
		gotHash = 1;
		break;
	    case '0':
		gotZero = 1;
		break;
	    case ' ':
		gotSpace = 1;
		break;
	    case '+':
		gotPlus = 1;
		break;
	    default:
		sawFlag = 0;
	    }
	    if (sawFlag) {
		format += step;
		step = TclUtfToUniChar(format, &ch);
	    }
	} while (sawFlag);

	/*
	 * Step 3. Minimum field width.
	 */

	width = 0;
	if (isdigit(UCHAR(ch))) {
	    /* Note ull will be >= 0 because of isdigit check above */
	    unsigned long long ull;
	    ull = strtoull(format, &end, 10);
	    /* Comparison is >=, not >, to leave room for nul */
	    if (ull >= TCL_SIZE_MAX) {
		msg = overflow;
		errCode = "OVERFLOW";
		goto errorMsg;
	    }
	    width = (Tcl_Size)ull;
	    format = end;
	    step = TclUtfToUniChar(format, &ch);
	} else if (ch == '*') {
	    if (objIndex >= objc - 1) {
		msg = badIndex[gotXpg];
		errCode = gotXpg ? "INDEXRANGE" : "FIELDVARMISMATCH";
		goto errorMsg;
	    }
	    if (TclGetSizeIntFromObj(interp, objv[objIndex], &width) != TCL_OK) {
		goto error;
	    }
	    if (width < 0) {
		width = -width;
		gotMinus = 1;
	    }
	    objIndex++;
	    format += step;
	    step = TclUtfToUniChar(format, &ch);
	}
	if (width > limit) {
	    msg = overflow;
	    errCode = "OVERFLOW";
	    goto errorMsg;
	}

	/*
	 * Step 4. Precision.
	 */

	gotPrecision = precision = 0;
	if (ch == '.') {
	    gotPrecision = 1;
	    format += step;
	    step = TclUtfToUniChar(format, &ch);
	}
	if (isdigit(UCHAR(ch))) {
	    /* Note ull will be >= 0 because of isdigit check above */
	    unsigned long long ull;
	    ull = strtoull(format, &end, 10);
	    /* Comparison is >=, not >, to leave room for nul */
	    if (ull >= TCL_SIZE_MAX) {
		msg = overflow;
		errCode = "OVERFLOW";
		goto errorMsg;
	    }
	    precision = (Tcl_Size)ull;
	    format = end;
	    step = TclUtfToUniChar(format, &ch);
	} else if (ch == '*') {
	    if (objIndex >= objc - 1) {
		msg = badIndex[gotXpg];
		errCode = gotXpg ? "INDEXRANGE" : "FIELDVARMISMATCH";
		goto errorMsg;
	    }
	    if (TclGetSizeIntFromObj(interp, objv[objIndex], &precision)
		    != TCL_OK) {
		goto error;
	    }

	    /*
	     * TODO: Check this truncation logic.
	     */

	    if (precision < 0) {
		precision = 0;
	    }
	    objIndex++;
	    format += step;
	    step = TclUtfToUniChar(format, &ch);
	}

	/*
	 * Step 5. Length modifier.
	 */

	if (ch == 'h') {
	    useShort = 1;
	    format += step;
	    step = TclUtfToUniChar(format, &ch);
	} else if (ch == 'l') {
	    format += step;
	    step = TclUtfToUniChar(format, &ch);
	    if (ch == 'l') {
		useBig = 1;
		format += step;
		step = TclUtfToUniChar(format, &ch);
#ifndef TCL_WIDE_INT_IS_LONG
	    } else {
		useWide = 1;
#endif
	    }
	} else if (ch == 'I') {
	    if ((format[1] == '6') && (format[2] == '4')) {
		format += (step + 2);
		step = TclUtfToUniChar(format, &ch);
#ifndef TCL_WIDE_INT_IS_LONG
		useWide = 1;
#endif
	    } else if ((format[1] == '3') && (format[2] == '2')) {
		format += (step + 2);
		step = TclUtfToUniChar(format, &ch);
	    } else {
		format += step;
		step = TclUtfToUniChar(format, &ch);
	    }
	} else if ((ch == 't') || (ch == 'z') || (ch == 'q') || (ch == 'j')
		|| (ch == 'L')) {
	    format += step;
	    step = TclUtfToUniChar(format, &ch);
	    useBig = 1;
	}

	format += step;
	span = format;

	/*
	 * Step 6. The actual conversion character.
	 */

	segment = objv[objIndex];
	numChars = -1;
	if (ch == 'i') {
	    ch = 'd';
	}
	switch (ch) {
	case '\0':
	    msg = "format string ended in middle of field specifier";
	    errCode = "INCOMPLETE";
	    goto errorMsg;
	case 's':
	    if (gotPrecision) {
		numChars = Tcl_GetCharLength(segment);
		if (precision < numChars) {
		    if (precision < 1) {
			TclNewObj(segment);
		    } else {
			segment = Tcl_GetRange(segment, 0, precision - 1);
		    }
		    numChars = precision;
		    Tcl_IncrRefCount(segment);
		    allocSegment = 1;
		}
	    }
	    break;
	case 'c': {
	    char buf[4] = "";
	    int code, length;

	    if (TclGetIntFromObj(interp, segment, &code) != TCL_OK) {
		goto error;
	    }
	    if ((unsigned)code > 0x10FFFF) {
	    	code = 0xFFFD;
	    }
	    length = Tcl_UniCharToUtf(code, buf);
	    segment = Tcl_NewStringObj(buf, length);
	    Tcl_IncrRefCount(segment);
	    allocSegment = 1;
	    break;
	}

	case 'u':
	    /* FALLTHRU */
	case 'd':
	case 'o':
	case 'p':
	case 'x':
	case 'X':
	case 'b': {
	    short s = 0;	/* Silence compiler warning; only defined and
				 * used when useShort is true. */
	    long l;
	    Tcl_WideInt w;
	    mp_int big;
	    int isNegative = 0;
	    Tcl_Size toAppend;

#ifndef TCL_WIDE_INT_IS_LONG
	    if (ch == 'p') {
		useWide = 1;
	    }
#endif
	    if (useBig) {
		int cmpResult;
		if (Tcl_GetBignumFromObj(interp, segment, &big) != TCL_OK) {
		    goto error;
		}
		cmpResult = mp_cmp_d(&big, 0);
		isNegative = (cmpResult == MP_LT);
		if (cmpResult == MP_EQ) gotHash = 0;
		if (ch == 'u') {
		    if (isNegative) {
			mp_clear(&big);
			msg = "unsigned bignum format is invalid";
			errCode = "BADUNSIGNED";
			goto errorMsg;
		    } else {
			ch = 'd';
		    }
		}
#ifndef TCL_WIDE_INT_IS_LONG
	    } else if (useWide) {
		if (TclGetWideBitsFromObj(interp, segment, &w) != TCL_OK) {
		    goto error;
		}
		isNegative = (w < (Tcl_WideInt) 0);
		if (w == (Tcl_WideInt) 0) gotHash = 0;
#endif
	    } else if (TclGetLongFromObj(NULL, segment, &l) != TCL_OK) {
		if (TclGetWideBitsFromObj(interp, segment, &w) != TCL_OK) {
		    goto error;
		} else {
		    l = (long) w;
		}
		if (useShort) {
		    s = (short) l;
		    isNegative = (s < (short) 0);
		    if (s == (short) 0) gotHash = 0;
		} else {
		    isNegative = (l < (long) 0);
		    if (l == (long) 0) gotHash = 0;
		}
	    } else if (useShort) {
		s = (short) l;
		isNegative = (s < (short) 0);
		if (s == (short) 0) gotHash = 0;
	    } else {
		isNegative = (l < (long) 0);
		if (l == (long) 0) gotHash = 0;
	    }

	    TclNewObj(segment);
	    allocSegment = 1;
	    segmentLimit = TCL_SIZE_MAX;
	    Tcl_IncrRefCount(segment);

	    if ((isNegative || gotPlus || gotSpace) && (useBig || ch=='d')) {
		Tcl_AppendToObj(segment,
			(isNegative ? "-" : gotPlus ? "+" : " "), 1);
		segmentLimit -= 1;
	    }

	    if (gotHash || (ch == 'p')) {
		switch (ch) {
		case 'o':
		    Tcl_AppendToObj(segment, "0o", 2);
		    segmentLimit -= 2;
		    break;
		case 'p':
		case 'x':
		case 'X':
		    Tcl_AppendToObj(segment, "0x", 2);
		    segmentLimit -= 2;
		    break;
		case 'b':
		    Tcl_AppendToObj(segment, "0b", 2);
		    segmentLimit -= 2;
		    break;
		}
	    }

	    switch (ch) {
	    case 'd': {
		Tcl_Size length;
		Tcl_Obj *pure;
		const char *bytes;

		if (useShort) {
		    TclNewIntObj(pure, s);
#ifndef TCL_WIDE_INT_IS_LONG
		} else if (useWide) {
		    TclNewIntObj(pure, w);
#endif
		} else if (useBig) {
		    pure = Tcl_NewBignumObj(&big);
		} else {
		    TclNewIntObj(pure, l);
		}
		Tcl_IncrRefCount(pure);
		bytes = Tcl_GetStringFromObj(pure, &length);

		/*
		 * Already did the sign above.
		 */

		if (*bytes == '-') {
		    length--;
		    bytes++;
		}
		toAppend = length;

		/*
		 * Canonical decimal string reps for integers are composed
		 * entirely of one-byte encoded characters, so "length" is the
		 * number of chars.
		 */

		if (gotPrecision) {
		    if (length < precision) {
			segmentLimit -= precision - length;
		    }
		    while (length < precision) {
			Tcl_AppendToObj(segment, "0", 1);
			length++;
		    }
		    gotZero = 0;
		}
		if (gotZero) {
		    length += Tcl_GetCharLength(segment);
		    if (length < width) {
			segmentLimit -= width - length;
		    }
		    while (length < width) {
			Tcl_AppendToObj(segment, "0", 1);
			length++;
		    }
		}
		if (toAppend > segmentLimit) {
		    msg = overflow;
		    errCode = "OVERFLOW";
		    goto errorMsg;
		}
		Tcl_AppendToObj(segment, bytes, toAppend);
		Tcl_DecrRefCount(pure);
		break;
	    }

	    case 'u':
	    case 'o':
	    case 'p':
	    case 'x':
	    case 'X':
	    case 'b': {
		Tcl_WideUInt bits = 0;
		Tcl_WideInt numDigits = 0;
		int numBits = 4, base = 16, index = 0, shift = 0;
		Tcl_Size length;
		Tcl_Obj *pure;
		char *bytes;

		if (ch == 'u') {
		    base = 10;
		} else if (ch == 'o') {
		    base = 8;
		    numBits = 3;
		} else if (ch == 'b') {
		    base = 2;
		    numBits = 1;
		}
		if (useShort) {
		    unsigned short us = (unsigned short) s;

		    bits = (Tcl_WideUInt) us;
		    while (us) {
			numDigits++;
			us /= base;
		    }
#ifndef TCL_WIDE_INT_IS_LONG
		} else if (useWide) {
		    Tcl_WideUInt uw = (Tcl_WideUInt) w;

		    bits = uw;
		    while (uw) {
			numDigits++;
			uw /= base;
		    }
#endif
		} else if (useBig && !mp_iszero(&big)) {
		    int leftover = (big.used * MP_DIGIT_BIT) % numBits;
		    mp_digit mask = (~(mp_digit)0) << (MP_DIGIT_BIT-leftover);

		    numDigits = 1 +
			    (((Tcl_WideInt) big.used * MP_DIGIT_BIT) / numBits);
		    while ((mask & big.dp[big.used-1]) == 0) {
			numDigits--;
			mask >>= numBits;
		    }
		    if (numDigits > INT_MAX) {
			msg = overflow;
			errCode = "OVERFLOW";
			goto errorMsg;
		    }
		} else if (!useBig) {
		    unsigned long ul = (unsigned long) l;

		    bits = (Tcl_WideUInt) ul;
		    while (ul) {
			numDigits++;
			ul /= base;
		    }
		}

		/*
		 * Need to be sure zero becomes "0", not "".
		 */

		if (numDigits == 0) {
		    numDigits = 1;
		}
		TclNewObj(pure);
		Tcl_SetObjLength(pure, numDigits);
		bytes = TclGetString(pure);
		toAppend = length = numDigits;
		while (numDigits--) {
		    int digitOffset;

		    if (useBig && !mp_iszero(&big)) {
			if (index < big.used && (size_t) shift <
				CHAR_BIT*sizeof(Tcl_WideUInt) - MP_DIGIT_BIT) {
			    bits |= ((Tcl_WideUInt) big.dp[index++]) << shift;
			    shift += MP_DIGIT_BIT;
			}
			shift -= numBits;
		    }
		    digitOffset = bits % base;
		    if (digitOffset > 9) {
			if (ch == 'X') {
			    bytes[numDigits] = 'A' + digitOffset - 10;
			} else {
			    bytes[numDigits] = 'a' + digitOffset - 10;
			}
		    } else {
			bytes[numDigits] = '0' + digitOffset;
		    }
		    bits /= base;
		}
		if (useBig) {
		    mp_clear(&big);
		}
		if (gotPrecision) {
		    if (length < precision) {
			segmentLimit -= precision - length;
		    }
		    while (length < precision) {
			Tcl_AppendToObj(segment, "0", 1);
			length++;
		    }
		    gotZero = 0;
		}
		if (gotZero) {
		    length += Tcl_GetCharLength(segment);
		    if (length < width) {
			segmentLimit -= width - length;
		    }
		    while (length < width) {
			Tcl_AppendToObj(segment, "0", 1);
			length++;
		    }
		}
		if (toAppend > segmentLimit) {
		    msg = overflow;
		    errCode = "OVERFLOW";
		    goto errorMsg;
		}
		Tcl_AppendObjToObj(segment, pure);
		Tcl_DecrRefCount(pure);
		break;
	    }

	    }
	    break;
	}

	case 'a':
	case 'A':
	case 'e':
	case 'E':
	case 'f':
	case 'g':
	case 'G': {
#define MAX_FLOAT_SIZE 320
	    char spec[2*TCL_INTEGER_SPACE + 9], *p = spec;
	    double d;
	    int length = MAX_FLOAT_SIZE;
	    char *bytes;

	    if (Tcl_GetDoubleFromObj(interp, segment, &d) != TCL_OK) {
		/* TODO: Figure out ACCEPT_NAN here */
		goto error;
	    }
	    *p++ = '%';
	    if (gotMinus) {
		*p++ = '-';
	    }
	    if (gotHash) {
		*p++ = '#';
	    }
	    if (gotZero) {
		*p++ = '0';
	    }
	    if (gotSpace) {
		*p++ = ' ';
	    }
	    if (gotPlus) {
		*p++ = '+';
	    }
	    if (width) {
		p += snprintf(
		    p, TCL_INTEGER_SPACE, "%" TCL_SIZE_MODIFIER "d", width);
		if (width > length) {
		    length = width;
		}
	    }
	    if (gotPrecision) {
		*p++ = '.';
		p += snprintf(
		    p, TCL_INTEGER_SPACE, "%" TCL_SIZE_MODIFIER "d", precision);
		if (precision > TCL_SIZE_MAX - length) {
		    msg = overflow;
		    errCode = "OVERFLOW";
		    goto errorMsg;
		}
		length += precision;
	    }

	    /*
	     * Don't pass length modifiers!
	     */

	    *p++ = (char) ch;
	    *p = '\0';

	    TclNewObj(segment);
	    allocSegment = 1;
	    if (!Tcl_AttemptSetObjLength(segment, length)) {
		msg = overflow;
		errCode = "OVERFLOW";
		goto errorMsg;
	    }
	    bytes = TclGetString(segment);
	    if (!Tcl_AttemptSetObjLength(segment, snprintf(bytes, segment->length, spec, d))) {
		msg = overflow;
		errCode = "OVERFLOW";
		goto errorMsg;
	    }
	    if (ch == 'A') {
		char *q = TclGetString(segment) + 1;
		*q = 'x';
		q = strchr(q, 'P');
		if (q) *q = 'p';
	    }
	    break;
	}
	default:
	    if (interp != NULL) {
		Tcl_SetObjResult(interp,
			Tcl_ObjPrintf("bad field specifier \"%c\"", ch));
		Tcl_SetErrorCode(interp, "TCL", "FORMAT", "BADTYPE", NULL);
	    }
	    goto error;
	}

	if (width>0 && numChars<0) {
	    numChars = Tcl_GetCharLength(segment);
	}
	if (!gotMinus && width>0) {
	    if (numChars < width) {
		limit -= width - numChars;
	    }
	    while (numChars < width) {
		Tcl_AppendToObj(appendObj, (gotZero ? "0" : " "), 1);
		numChars++;
	    }
	}

	(void)Tcl_GetStringFromObj(segment, &segmentNumBytes);
	if (segmentNumBytes > limit) {
	    if (allocSegment) {
		Tcl_DecrRefCount(segment);
	    }
	    msg = overflow;
	    errCode = "OVERFLOW";
	    goto errorMsg;
	}
	Tcl_AppendObjToObj(appendObj, segment);
	limit -= segmentNumBytes;
	if (allocSegment) {
	    Tcl_DecrRefCount(segment);
	}
	if (width > 0) {
	    if (numChars < width) {
		limit -= width-numChars;
	    }
	    while (numChars < width) {
		Tcl_AppendToObj(appendObj, (gotZero ? "0" : " "), 1);
		numChars++;
	    }
	}

	objIndex += gotSequential;
    }
    if (numBytes) {
	if (numBytes > limit) {
	    msg = overflow;
	    errCode = "OVERFLOW";
	    goto errorMsg;
	}
	Tcl_AppendToObj(appendObj, span, numBytes);
	limit -= numBytes;
	numBytes = 0;
    }

    return TCL_OK;

  errorMsg:
    if (interp != NULL) {
	Tcl_SetObjResult(interp, Tcl_NewStringObj(msg, -1));
	Tcl_SetErrorCode(interp, "TCL", "FORMAT", errCode, NULL);
    }
  error:
    Tcl_SetObjLength(appendObj, originalLength);
    return TCL_ERROR;
}

/*
 *---------------------------------------------------------------------------
 *
 * Tcl_Format --
 *
 * Results:
 *	A refcount zero Tcl_Obj.
 *
 * Side effects:
 *	None.
 *
 *---------------------------------------------------------------------------
 */

Tcl_Obj *
Tcl_Format(
    Tcl_Interp *interp,
    const char *format,
    Tcl_Size objc,
    Tcl_Obj *const objv[])
{
    int result;
    Tcl_Obj *objPtr;

    TclNewObj(objPtr);
    result = Tcl_AppendFormatToObj(interp, objPtr, format, objc, objv);
    if (result != TCL_OK) {
	Tcl_DecrRefCount(objPtr);
	return NULL;
    }
    return objPtr;
}

/*
 *---------------------------------------------------------------------------
 *
 * AppendPrintfToObjVA --
 *
 * Results:
 *
 * Side effects:
 *
 *---------------------------------------------------------------------------
 */

static void
AppendPrintfToObjVA(
    Tcl_Obj *objPtr,
    const char *format,
    va_list argList)
{
    int code;
    Tcl_Size objc;
    Tcl_Obj **objv, *list;
    const char *p;

    TclNewObj(list);
    p = format;
    Tcl_IncrRefCount(list);
    while (*p != '\0') {
	int size = 0, seekingConversion = 1, gotPrecision = 0;
	int lastNum = -1;

	if (*p++ != '%') {
	    continue;
	}
	if (*p == '%') {
	    p++;
	    continue;
	}
	do {
	    switch (*p) {
	    case '\0':
		seekingConversion = 0;
		break;
	    case 's': {
		const char *q, *end, *bytes = va_arg(argList, char *);
		seekingConversion = 0;

		/*
		 * The buffer to copy characters from starts at bytes and ends
		 * at either the first NUL byte, or after lastNum bytes, when
		 * caller has indicated a limit.
		 */

		end = bytes;
		while ((!gotPrecision || lastNum--) && (*end != '\0')) {
		    end++;
		}

		/*
		 * Within that buffer, we trim both ends if needed so that we
		 * copy only whole characters, and avoid copying any partial
		 * multi-byte characters.
		 */

		q = Tcl_UtfPrev(end, bytes);
		if (!Tcl_UtfCharComplete(q, (end - q))) {
		    end = q;
		}

		q = bytes + 4;
		while ((bytes < end) && (bytes < q)
			&& ((*bytes & 0xC0) == 0x80)) {
		    bytes++;
		}

		Tcl_ListObjAppendElement(NULL, list,
			Tcl_NewStringObj(bytes , (end - bytes)));

		break;
	    }
	    case 'p':
		if (sizeof(size_t) == sizeof(Tcl_WideInt)) {
		    size = 2;
		}
		/* FALLTHRU */
	    case 'c':
	    case 'i':
	    case 'u':
	    case 'd':
	    case 'o':
	    case 'x':
	    case 'X':
		seekingConversion = 0;
		switch (size) {
		case -1:
		case 0:
		    Tcl_ListObjAppendElement(NULL, list, Tcl_NewWideIntObj(
			    va_arg(argList, int)));
		    break;
		case 1:
		    Tcl_ListObjAppendElement(NULL, list, Tcl_NewWideIntObj(
			    va_arg(argList, long)));
		    break;
		case 2:
		    Tcl_ListObjAppendElement(NULL, list, Tcl_NewWideIntObj(
			    va_arg(argList, Tcl_WideInt)));
		    break;
		case 3:
		    Tcl_ListObjAppendElement(NULL, list, Tcl_NewBignumObj(
			    va_arg(argList, mp_int *)));
		    break;
		}
		break;
	    case 'a':
	    case 'A':
	    case 'e':
	    case 'E':
	    case 'f':
	    case 'g':
	    case 'G':
		if (size > 0) {
		Tcl_ListObjAppendElement(NULL, list, Tcl_NewDoubleObj(
			(double)va_arg(argList, long double)));
		} else {
			Tcl_ListObjAppendElement(NULL, list, Tcl_NewDoubleObj(
				va_arg(argList, double)));
		}
		seekingConversion = 0;
		break;
	    case '*':
		lastNum = va_arg(argList, int);
		Tcl_ListObjAppendElement(NULL, list, Tcl_NewWideIntObj(lastNum));
		p++;
		break;
	    case '0': case '1': case '2': case '3': case '4':
	    case '5': case '6': case '7': case '8': case '9': {
		char *end;

		lastNum = strtoul(p, &end, 10);
		p = end;
		break;
	    }
	    case '.':
		gotPrecision = 1;
		p++;
		break;
	    case 'l':
		++size;
		p++;
		break;
	    case 't':
	    case 'z':
		if (sizeof(size_t) == sizeof(Tcl_WideInt)) {
		    size = 2;
		}
		p++;
		break;
	    case 'j':
	    case 'q':
		size = 2;
		p++;
		break;
	    case 'I':
		if (p[1]=='6' && p[2]=='4') {
		    p += 2;
		    size = 2;
		} else if (p[1]=='3' && p[2]=='2') {
		    p += 2;
		} else if (sizeof(size_t) == sizeof(Tcl_WideInt)) {
		    size = 2;
		}
		p++;
		break;
	    case 'L':
		size = 3;
		p++;
		break;
	    case 'h':
		size = -1;
		/* FALLTHRU */
	    default:
		p++;
	    }
	} while (seekingConversion);
    }
    TclListObjGetElementsM(NULL, list, &objc, &objv);
    code = Tcl_AppendFormatToObj(NULL, objPtr, format, objc, objv);
    if (code != TCL_OK) {
	Tcl_AppendPrintfToObj(objPtr,
		"Unable to format \"%s\" with supplied arguments: %s",
		format, TclGetString(list));
    }
    Tcl_DecrRefCount(list);
}

/*
 *---------------------------------------------------------------------------
 *
 * Tcl_AppendPrintfToObj --
 *
 * Results:
 *	A standard Tcl result.
 *
 * Side effects:
 *	None.
 *
 *---------------------------------------------------------------------------
 */

void
Tcl_AppendPrintfToObj(
    Tcl_Obj *objPtr,
    const char *format,
    ...)
{
    va_list argList;

    va_start(argList, format);
    AppendPrintfToObjVA(objPtr, format, argList);
    va_end(argList);
}

/*
 *---------------------------------------------------------------------------
 *
 * Tcl_ObjPrintf --
 *
 * Results:
 *	A refcount zero Tcl_Obj.
 *
 * Side effects:
 *	None.
 *
 *---------------------------------------------------------------------------
 */

Tcl_Obj *
Tcl_ObjPrintf(
    const char *format,
    ...)
{
    va_list argList;
    Tcl_Obj *objPtr;

    TclNewObj(objPtr);
    va_start(argList, format);
    AppendPrintfToObjVA(objPtr, format, argList);
    va_end(argList);
    return objPtr;
}

/*
 *---------------------------------------------------------------------------
 *
 * TclGetStringStorage --
 *
 *	Returns the string storage space of a Tcl_Obj.
 *
 * Results:
 *	The pointer value objPtr->bytes is returned and the number of bytes
 *	allocated there is written to *sizePtr (if known).
 *
 * Side effects:
 *	May set objPtr->bytes.
 *
 *---------------------------------------------------------------------------
 */

char *
TclGetStringStorage(
    Tcl_Obj *objPtr,
    Tcl_Size *sizePtr)
{
    String *stringPtr;

    if (!TclHasInternalRep(objPtr, &tclStringType) || objPtr->bytes == NULL) {
	return Tcl_GetStringFromObj(objPtr, sizePtr);
    }

    stringPtr = GET_STRING(objPtr);
    *sizePtr = stringPtr->allocated;
    return objPtr->bytes;
}

/*
 *---------------------------------------------------------------------------
 *
 * TclStringRepeat --
 *
 *	Performs the [string repeat] function.
 *
 * Results:
 * 	A (Tcl_Obj *) pointing to the result value, or NULL in case of an
 * 	error.
 *
 * Side effects:
 * 	On error, when interp is not NULL, error information is left in it.
 *
 *---------------------------------------------------------------------------
 */

Tcl_Obj *
TclStringRepeat(
    Tcl_Interp *interp,
    Tcl_Obj *objPtr,
    Tcl_Size count,
    int flags)
{
    Tcl_Obj *objResultPtr;
    int inPlace = flags & TCL_STRING_IN_PLACE;
    Tcl_Size length = 0;
    int unichar = 0;
    Tcl_Size done = 1;
    int binary = TclIsPureByteArray(objPtr);
    Tcl_Size maxCount;

    /* assert (count >= 2) */

    /*
     * Analyze to determine what representation result should be.
     * GOALS:	Avoid shimmering & string rep generation.
     * 		Produce pure bytearray when possible.
     * 		Error on overflow.
     */

    if (!binary) {
	if (TclHasInternalRep(objPtr, &tclStringType)) {
	    String *stringPtr = GET_STRING(objPtr);
	    if (stringPtr->hasUnicode) {
		unichar = 1;
	    }
	}
    }

    if (binary) {
	/* Result will be pure byte array. Pre-size it */
	(void)Tcl_GetByteArrayFromObj(objPtr, &length);
	maxCount = TCL_SIZE_MAX;
    } else if (unichar) {
	/* Result will be pure Tcl_UniChar array. Pre-size it. */
	(void)Tcl_GetUnicodeFromObj(objPtr, &length);
	maxCount = TCL_SIZE_MAX/sizeof(Tcl_UniChar);
    } else {
	/* Result will be concat of string reps. Pre-size it. */
	(void)Tcl_GetStringFromObj(objPtr, &length);
	maxCount = TCL_SIZE_MAX;
    }

    if (length == 0) {
	/* Any repeats of empty is empty. */
	return objPtr;
    }

    /* maxCount includes space for null */
    if (count > (maxCount-1)) {
	if (interp) {
	    Tcl_SetObjResult(
		interp,
		Tcl_ObjPrintf("max size for a Tcl value (%" TCL_SIZE_MODIFIER
			      "d bytes) exceeded",
			      TCL_SIZE_MAX));
	    Tcl_SetErrorCode(interp, "TCL", "MEMORY", NULL);
	}
	return NULL;
    }

    if (binary) {
	/* Efficiently produce a pure byte array result */
	objResultPtr = (!inPlace || Tcl_IsShared(objPtr)) ?
		Tcl_DuplicateObj(objPtr) : objPtr;

	/* Allocate count*length space */
	Tcl_SetByteArrayLength(objResultPtr, count*length); /* PANIC? */
	Tcl_SetByteArrayLength(objResultPtr, length);
	while (count - done > done) {
	    Tcl_AppendObjToObj(objResultPtr, objResultPtr);
	    done *= 2;
	}
	TclAppendBytesToByteArray(objResultPtr,
		Tcl_GetByteArrayFromObj(objResultPtr, (Tcl_Size *) NULL),
		(count - done) * length);
    } else if (unichar) {
	/*
	 * Efficiently produce a pure Tcl_UniChar array result.
	 */

	if (!inPlace || Tcl_IsShared(objPtr)) {
	    objResultPtr = Tcl_NewUnicodeObj(Tcl_GetUnicode(objPtr), length);
	} else {
	    TclInvalidateStringRep(objPtr);
	    objResultPtr = objPtr;
	}

        /* TODO - overflow check */
        if (0 == Tcl_AttemptSetObjLength(objResultPtr, count*length)) {
	    if (interp) {
		Tcl_SetObjResult(interp, Tcl_ObjPrintf(
			"string size overflow: unable to alloc %"
			TCL_SIZE_MODIFIER "d bytes",
			STRING_SIZE(count*length)));
		Tcl_SetErrorCode(interp, "TCL", "MEMORY", NULL);
	    }
	    return NULL;
	}
	Tcl_SetObjLength(objResultPtr, length);
	while (count - done > done) {
	    Tcl_AppendObjToObj(objResultPtr, objResultPtr);
	    done *= 2;
	}
	Tcl_AppendUnicodeToObj(objResultPtr, Tcl_GetUnicode(objResultPtr),
		(count - done) * length);
    } else {
	/*
	 * Efficiently concatenate string reps.
	 */

	if (!inPlace || Tcl_IsShared(objPtr)) {
	    objResultPtr = Tcl_NewStringObj(TclGetString(objPtr), length);
	} else {
	    TclFreeInternalRep(objPtr);
	    objResultPtr = objPtr;
	}
        /* TODO - overflow check */
        if (0 == Tcl_AttemptSetObjLength(objResultPtr, count*length)) {
	    if (interp) {
		Tcl_SetObjResult(interp, Tcl_ObjPrintf(
			"string size overflow: unable to alloc %" TCL_SIZE_MODIFIER "d bytes",
			count*length));
		Tcl_SetErrorCode(interp, "TCL", "MEMORY", NULL);
	    }
	    return NULL;
	}
	Tcl_SetObjLength(objResultPtr, length);
	while (count - done > done) {
	    Tcl_AppendObjToObj(objResultPtr, objResultPtr);
	    done *= 2;
	}
	Tcl_AppendToObj(objResultPtr, TclGetString(objResultPtr),
		(count - done) * length);
    }
    return objResultPtr;
}

/*
 *---------------------------------------------------------------------------
 *
 * TclStringCat --
 *
 *	Performs the [string cat] function.
 *
 * Results:
 * 	A (Tcl_Obj *) pointing to the result value, or NULL in case of an
 * 	error.
 *
 * Side effects:
 * 	On error, when interp is not NULL, error information is left in it.
 *
 *---------------------------------------------------------------------------
 */

Tcl_Obj *
TclStringCat(
    Tcl_Interp *interp,
    Tcl_Size objc,
    Tcl_Obj * const objv[],
    int flags)
{
    Tcl_Obj *objResultPtr, * const *ov;
    int binary = 1;
    Tcl_Size oc, length = 0;
    int allowUniChar = 1, requestUniChar = 0;
    Tcl_Size first = objc - 1;	/* Index of first value possibly not empty */
    Tcl_Size last = 0;		/* Index of last value possibly not empty */
    int inPlace = (flags & TCL_STRING_IN_PLACE) && !Tcl_IsShared(*objv);

    /* assert ( objc >= 0 ) */

    if (objc <= 1) {
	if (objc != 1) {
	    /* Negative (shouldn't be) no objects; return empty */
	    Tcl_Obj *obj;
	    TclNewObj(obj);
	    return obj;
	}
	/* One object; return first */
	return objv[0];
    }

    /* assert ( objc >= 2 ) */

    /*
     * Analyze to determine what representation result should be.
     * GOALS:	Avoid shimmering & string rep generation.
     * 		Produce pure bytearray when possible.
     * 		Error on overflow.
     */

    ov = objv, oc = objc;
    do {
	Tcl_Obj *objPtr = *ov++;

	if (TclIsPureByteArray(objPtr)) {
	    allowUniChar = 0;
	} else if (objPtr->bytes) {
	    /* Value has a string rep. */
	    if (objPtr->length) {
		/*
		 * Non-empty string rep. Not a pure bytearray, so we won't
		 * create a pure bytearray.
		 */

	 	binary = 0;
	 	if ((objPtr->typePtr) && (objPtr->typePtr != &tclStringType)) {
		    /* Prevent shimmer of non-string types. */
		    allowUniChar = 0;
		}
	    }
	} else {
	    /* assert (objPtr->typePtr != NULL) -- stork! */
	    binary = 0;
	    if (TclHasInternalRep(objPtr, &tclStringType)) {
		/* Have a pure Unicode value; ask to preserve it */
		requestUniChar = 1;
	    } else {
		/* Have another type; prevent shimmer */
		allowUniChar = 0;
	    }
	}
    } while (--oc && (binary || allowUniChar));

    if (binary) {
	/*
	 * Result will be pure byte array. Pre-size it
	 */

	Tcl_Size numBytes = 0;
	ov = objv;
	oc = objc;
	do {
	    Tcl_Obj *objPtr = *ov++;

	    /*
	     * Every argument is either a bytearray with a ("pure")
	     * value we know we can safely use, or it is an empty string.
	     * We don't need to count bytes for the empty strings.
	     */

	    if (TclIsPureByteArray(objPtr)) {
		(void)Tcl_GetByteArrayFromObj(objPtr, &numBytes); /* PANIC? */

		if (numBytes) {
		    last = objc - oc;
		    if (length == 0) {
			first = last;
		    }
		    if (length > (TCL_SIZE_MAX-numBytes)) {
			goto overflow;
		    }
		    length += numBytes;
		}
	    }
	} while (--oc);
    } else if ((allowUniChar && requestUniChar)) {
	/*
	 * Result will be pure Tcl_UniChar array. Pre-size it.
	 */

	ov = objv;
	oc = objc;
	do {
	    Tcl_Obj *objPtr = *ov++;

	    if ((objPtr->bytes == NULL) || (objPtr->length)) {
		Tcl_Size numChars;

		(void)Tcl_GetUnicodeFromObj(objPtr, &numChars); /* PANIC? */
		if (numChars) {
		    last = objc - oc;
		    if (length == 0) {
			first = last;
		    }
		    if (length > (Tcl_Size) ((TCL_SIZE_MAX/sizeof(Tcl_UniChar))-numChars)) {
			goto overflow;
		    }
		    length += numChars;
		}
	    }
	} while (--oc);
    } else {
	/* Result will be concat of string reps. Pre-size it. */
	ov = objv; oc = objc;
	do {
	    Tcl_Obj *pendingPtr = NULL;

	    /*
	     * Loop until a possibly non-empty value is reached.
	     * Keep string rep generation pending when possible.
	     */

	    do {
		int isEmpty, status;
		/* assert ( pendingPtr == NULL ) */
		/* assert ( length == 0 ) */

		Tcl_Obj *objPtr = *ov++;

		status = TclCheckEmptyString(NULL, objPtr, &isEmpty);
		if (status) {
		    return NULL;
		}
		if (objPtr->bytes == NULL
		    && isEmpty != TCL_EMPTYSTRING_YES) {
		    /* No string rep; Take the chance we can avoid making it */
		    pendingPtr = objPtr;
		} else {
		    (void)Tcl_GetStringFromObj(objPtr, &length); /* PANIC? */
		}
	    } while (--oc && (length == 0) && (pendingPtr == NULL));

	    /*
 	     * Either we found a possibly non-empty value, and we remember
 	     * this index as the first and last such value so far seen,
	     * or (oc == 0) and all values are known empty,
 	     * so first = last = objc - 1 signals the right quick return.
 	     */

	    first = last = objc - oc - 1;

	    if (oc && (length == 0)) {
		Tcl_Size numBytes;

		/* assert ( pendingPtr != NULL ) */

		/*
		 * There's a pending value followed by more values.  Loop over
		 * remaining values generating strings until a non-empty value
		 * is found, or the pending value gets its string generated.
		 */

		do {
		    Tcl_Obj *objPtr = *ov++;
		    (void)Tcl_GetStringFromObj(objPtr, &numBytes); /* PANIC? */
		} while (--oc && numBytes == 0 && pendingPtr->bytes == NULL);

		if (numBytes) {
		    last = objc -oc -1;
		}
		if (oc || numBytes) {
		    (void)Tcl_GetStringFromObj(pendingPtr, &length);
		}
		if (length == 0) {
		    if (numBytes) {
			first = last;
		    }
		} else if (numBytes > (TCL_SIZE_MAX - length)) {
		    goto overflow;
		}
		length += numBytes;
	    }
	} while (oc && (length == 0));

	while (oc) {
	    Tcl_Size numBytes;
	    Tcl_Obj *objPtr = *ov++;

	    /* assert ( length > 0 && pendingPtr == NULL )  */

	    TclGetString(objPtr); /* PANIC? */
	    numBytes = objPtr->length;
	    if (numBytes) {
		last = objc - oc;
		if (numBytes > (TCL_SIZE_MAX - length)) {
		    goto overflow;
		}
		length += numBytes;
	    }
	    --oc;
	}
    }

    if (last <= first /*|| length == 0 */) {
	/* Only one non-empty value or zero length; return first */
	/* NOTE: (length == 0) implies (last <= first) */
	return objv[first];
    }

    objv += first; objc = (last - first + 1);
    inPlace = (flags & TCL_STRING_IN_PLACE) && !Tcl_IsShared(*objv);

    if (binary) {
	/* Efficiently produce a pure byte array result */
	unsigned char *dst;

	/*
	 * Broken interface! Byte array value routines offer no way to handle
	 * failure to allocate enough space. Following stanza may panic.
	 */

	if (inPlace) {
	    Tcl_Size start = 0;

	    objResultPtr = *objv++; objc--;
	    (void)Tcl_GetByteArrayFromObj(objResultPtr, &start);
	    dst = Tcl_SetByteArrayLength(objResultPtr, length) + start;
	} else {
	    objResultPtr = Tcl_NewByteArrayObj(NULL, length);
	    dst = Tcl_SetByteArrayLength(objResultPtr, length);
	}
	while (objc--) {
	    Tcl_Obj *objPtr = *objv++;

	    /*
	     * Every argument is either a bytearray with a ("pure")
	     * value we know we can safely use, or it is an empty string.
	     * We don't need to copy bytes from the empty strings.
	     */

	    if (TclIsPureByteArray(objPtr)) {
		Tcl_Size more = 0;
		unsigned char *src = Tcl_GetByteArrayFromObj(objPtr, &more);
		memcpy(dst, src, more);
		dst += more;
	    }
	}
    } else if ((allowUniChar && requestUniChar)) {
	/* Efficiently produce a pure Tcl_UniChar array result */
	Tcl_UniChar *dst;

	if (inPlace) {
	    Tcl_Size start;

	    objResultPtr = *objv++; objc--;

	    /* Ugly interface! Force resize of the unicode array. */
	    (void)Tcl_GetUnicodeFromObj(objResultPtr, &start);
	    Tcl_InvalidateStringRep(objResultPtr);
	    if (0 == Tcl_AttemptSetObjLength(objResultPtr, length)) {
		if (interp) {
		    Tcl_SetObjResult(interp, Tcl_ObjPrintf(
		    	"concatenation failed: unable to alloc %"
			TCL_Z_MODIFIER "u bytes",
			STRING_SIZE(length)));
		    Tcl_SetErrorCode(interp, "TCL", "MEMORY", NULL);
		}
		return NULL;
	    }
	    dst = Tcl_GetUnicode(objResultPtr) + start;
	} else {
	    Tcl_UniChar ch = 0;

	    /* Ugly interface! No scheme to init array size. */
	    objResultPtr = Tcl_NewUnicodeObj(&ch, 0);	/* PANIC? */
	    if (0 == Tcl_AttemptSetObjLength(objResultPtr, length)) {
		Tcl_DecrRefCount(objResultPtr);
		if (interp) {
		    Tcl_SetObjResult(interp, Tcl_ObjPrintf(
		    	"concatenation failed: unable to alloc %"
			TCL_Z_MODIFIER "u bytes",
			STRING_SIZE(length)));
		    Tcl_SetErrorCode(interp, "TCL", "MEMORY", NULL);
		}
		return NULL;
	    }
	    dst = Tcl_GetUnicode(objResultPtr);
	}
	while (objc--) {
	    Tcl_Obj *objPtr = *objv++;

	    if ((objPtr->bytes == NULL) || (objPtr->length)) {
		Tcl_Size more;
		Tcl_UniChar *src = Tcl_GetUnicodeFromObj(objPtr, &more);
		memcpy(dst, src, more * sizeof(Tcl_UniChar));
		dst += more;
	    }
	}
    } else {
	/* Efficiently concatenate string reps */
	char *dst;

	if (inPlace) {
	    Tcl_Size start;

	    objResultPtr = *objv++; objc--;

	    (void)Tcl_GetStringFromObj(objResultPtr, &start);
	    if (0 == Tcl_AttemptSetObjLength(objResultPtr, length)) {
		if (interp) {
		    Tcl_SetObjResult(interp, Tcl_ObjPrintf(
		    	"concatenation failed: unable to alloc %" TCL_SIZE_MODIFIER "d bytes",
			length));
		    Tcl_SetErrorCode(interp, "TCL", "MEMORY", NULL);
		}
		return NULL;
	    }
	    dst = TclGetString(objResultPtr) + start;

	    /* assert ( length > start ) */
	    TclFreeInternalRep(objResultPtr);
	} else {
	    TclNewObj(objResultPtr);	/* PANIC? */
	    if (0 == Tcl_AttemptSetObjLength(objResultPtr, length)) {
		Tcl_DecrRefCount(objResultPtr);
		if (interp) {
		    Tcl_SetObjResult(interp, Tcl_ObjPrintf(
		    	"concatenation failed: unable to alloc %" TCL_SIZE_MODIFIER "d bytes",
			length));
		    Tcl_SetErrorCode(interp, "TCL", "MEMORY", NULL);
		}
		return NULL;
	    }
	    dst = TclGetString(objResultPtr);
	}
	while (objc--) {
	    Tcl_Obj *objPtr = *objv++;

	    if ((objPtr->bytes == NULL) || (objPtr->length)) {
		Tcl_Size more;
		char *src = Tcl_GetStringFromObj(objPtr, &more);

		memcpy(dst, src, more);
		dst += more;
	    }
	}
	/* Must NUL-terminate! */
	*dst = '\0';
    }
    return objResultPtr;

  overflow:
    if (interp) {
	Tcl_SetObjResult(interp, Tcl_ObjPrintf(
		    "max size for a Tcl value (%" TCL_SIZE_MODIFIER "d bytes) exceeded", TCL_SIZE_MAX));
	Tcl_SetErrorCode(interp, "TCL", "MEMORY", NULL);
    }
    return NULL;
}

/*
 *---------------------------------------------------------------------------
 *
 * TclStringCmp --
 *	Compare two Tcl_Obj values as strings.
 *
 * Results:
 *	Like memcmp, return -1, 0, or 1.
 *
 * Side effects:
 *	String representations may be generated.  Internal representation may
 *	be changed.
 *
 *---------------------------------------------------------------------------
 */

int
TclStringCmp(
    Tcl_Obj *value1Ptr,
    Tcl_Obj *value2Ptr,
    int checkEq,		/* comparison is only for equality */
    int nocase,			/* comparison is not case sensitive */
    Tcl_Size reqlength)		/* requested length in characters;
						 * TCL_INDEX_NONE to compare whole strings */
{
    const char *s1, *s2;
    int empty, empty2, match, status;
    Tcl_Size length, s1len = 0, s2len = 0;
    memCmpFn_t memCmpFn;

    if ((reqlength == 0) || (value1Ptr == value2Ptr)) {
	/*
	 * Always match at 0 chars of if it is the same obj.
	 * Note: as documented reqlength negative means it is ignored
	 */
	match = 0;
    } else {
	if (!nocase && TclIsPureByteArray(value1Ptr)
		&& TclIsPureByteArray(value2Ptr)) {
	    /*
	     * Use binary versions of comparisons since that won't cause undue
	     * type conversions and it is much faster. Only do this if we're
	     * case-sensitive (which is all that really makes sense with byte
	     * arrays anyway, and we have no memcasecmp() for some reason... :^)
	     */

	    s1 = (char *) Tcl_GetByteArrayFromObj(value1Ptr, &s1len);
	    s2 = (char *) Tcl_GetByteArrayFromObj(value2Ptr, &s2len);
	    memCmpFn = memcmp;
	} else if (TclHasInternalRep(value1Ptr, &tclStringType)
		&& TclHasInternalRep(value2Ptr, &tclStringType)) {
	    /*
	     * Do a Unicode-specific comparison if both of the args are of String
	     * type. If the char length == byte length, we can do a memcmp. In
	     * benchmark testing this proved the most efficient check between the
	     * Unicode and string comparison operations.
	     */

	    if (nocase) {
		s1 = (char *) Tcl_GetUnicodeFromObj(value1Ptr, &s1len);
		s2 = (char *) Tcl_GetUnicodeFromObj(value2Ptr, &s2len);
		memCmpFn = (memCmpFn_t)TclUniCharNcasecmp;
	    } else {
		s1len = Tcl_GetCharLength(value1Ptr);
		s2len = Tcl_GetCharLength(value2Ptr);
		if ((s1len == value1Ptr->length)
			&& (value1Ptr->bytes != NULL)
			&& (s2len == value2Ptr->length)
			&& (value2Ptr->bytes != NULL)) {
			/* each byte represents one character so s1l3n, s2l3n, and
			 * reqlength are in both bytes and characters
			 */
		    s1 = value1Ptr->bytes;
		    s2 = value2Ptr->bytes;
		    memCmpFn = memcmp;
		} else {
		    s1 = (char *) Tcl_GetUnicode(value1Ptr);
		    s2 = (char *) Tcl_GetUnicode(value2Ptr);
		    if (
#if defined(WORDS_BIGENDIAN)
			    1
#else
			    checkEq
#endif
			    ) {
			memCmpFn = memcmp;
			s1len *= sizeof(Tcl_UniChar);
			s2len *= sizeof(Tcl_UniChar);
			if (reqlength > 0) {
			    reqlength *= sizeof(Tcl_UniChar);
			}
		    } else {
			memCmpFn = (memCmpFn_t)(void *)TclUniCharNcmp;
		    }
		}
	    }
	} else {
	    status = TclCheckEmptyString(NULL, value1Ptr, &empty);
	    if (status) {
		/* No way to report an error */
		Tcl_Panic("TclStringCmp  TclCheckEmptyString value1Ptr");
	    }
	    status = TclCheckEmptyString(NULL, value2Ptr, &empty2);
	    if (status) {
		/* No way to report an error */
		Tcl_Panic("TclStringCmp  TclCheckEmptyString value2Ptr");
	    }
	    if (empty > 0) {
		switch (empty2) {
		case -1:
		    s1 = 0;
		    s1len = 0;
		    s2 = Tcl_GetStringFromObj(value2Ptr, &s2len);
		    break;
		case 0:
		    match = -1;
		    goto matchdone;
		case 1:
		default: /* avoid warn: `s2` may be used uninitialized */
		    match = 0;
		    goto matchdone;
		}
	    } else if (empty2 > 0) {
		switch (empty) {
		case -1:
		    s2 = 0;
		    s2len = 0;
		    s1 = Tcl_GetStringFromObj(value1Ptr, &s1len);
		    break;
		case 0:
		    match = 1;
		    goto matchdone;
		case 1:
		default: /* avoid warn: `s1` may be used uninitialized */
		    match = 0;
		    goto matchdone;
		}
	    } else {
		s1 = Tcl_GetStringFromObj(value1Ptr, &s1len);
		s2 = Tcl_GetStringFromObj(value2Ptr, &s2len);
	    }
	    if (!nocase && checkEq && reqlength < 0) {
		/*
		 * When we have equal-length we can check only for
		 * (in)equality. We can use memcmp in all (n)eq cases because
		 * we don't need to worry about lexical LE/BE variance.
		 */

		memCmpFn = memcmp;
	    } else {
		/*
		 * As a catch-all we will work with UTF-8. We cannot use
		 * memcmp() as that is unsafe with any string containing NUL
		 * (\xC0\x80 in Tcl's utf rep). We can use the more efficient
		 * TclpUtfNcmp2 if we are case-sensitive and no specific
		 * length was requested.
		 */

		if ((reqlength < 0) && !nocase) {
		    memCmpFn = (memCmpFn_t)(void *)TclpUtfNcmp2;
		} else {
		    s1len = Tcl_NumUtfChars(s1, s1len);
		    s2len = Tcl_NumUtfChars(s2, s2len);
		    memCmpFn = (memCmpFn_t)(void *)
			    (nocase ? Tcl_UtfNcasecmp : Tcl_UtfNcmp);
		}
	    }
	}

	/* At this point s1len, s2len, and reqlength should by now have been
	 * adjusted so that they are all in the units expected by the selected
	 * comparison function.
	 */
	length = (s1len < s2len) ? s1len : s2len;
	if (reqlength < 0) {
	    /*
	     * The requested length is negative, so ignore it by setting it
	     * to length + 1 to correct the match var.
	     */

	    reqlength = length + 1;
	} else if (reqlength > 0 && reqlength < length) {
	    length = reqlength;
	}

	if (checkEq && reqlength < 0 && (s1len != s2len)) {
	    match = 1;		/* This will be reversed below. */
	} else {
	    /*
	     * The comparison function should compare up to the minimum byte
	     * length only.
	     */

	    match = memCmpFn(s1, s2, length);
	}
	if ((match == 0) && (reqlength > length)) {
	    match = s1len - s2len;
	}
	match = (match > 0) ? 1 : (match < 0) ? -1 : 0;
    }
  matchdone:
    return match;
}

/*
 *---------------------------------------------------------------------------
 *
 * TclStringFirst --
 *
 *	Implements the [string first] operation.
 *
 * Results:
 *	If needle is found as a substring of haystack, the index of the
 *	first instance of such a find is returned.  If needle is not present
 *	as a substring of haystack, -1 is returned.
 *
 * Side effects:
 *	needle and haystack may have their Tcl_ObjType changed.
 *
 *---------------------------------------------------------------------------
 */

Tcl_Obj *
TclStringFirst(
    Tcl_Obj *needle,
    Tcl_Obj *haystack,
    Tcl_Size start)
{
    Tcl_Size lh = 0, ln = Tcl_GetCharLength(needle);
    Tcl_Size value = -1;
    Tcl_UniChar *checkStr, *endStr, *uh, *un;
    Tcl_Obj *obj;

    if (start < 0) {
	start = 0;
    }
    if (ln == 0) {
	/* We don't find empty substrings.  Bizarre!
	 * Whenever this routine is turned into a proper substring
	 * finder, change to `return start` after limits imposed. */
	goto firstEnd;
    }

    if (TclIsPureByteArray(needle) && TclIsPureByteArray(haystack)) {
	unsigned char *end, *check, *bh;
	unsigned char *bn = Tcl_GetByteArrayFromObj(needle, &ln);

	/* Find bytes in bytes */
	bh = Tcl_GetByteArrayFromObj(haystack, &lh);
	if ((lh < ln) || (start > lh - ln)) {
	    /* Don't start the loop if there cannot be a valid answer */
	    goto firstEnd;
	}
	end = bh + lh;

	check = bh + start;
	while (check + ln <= end) {
	    /*
	     * Look for the leading byte of the needle in the haystack
	     * starting at check and stopping when there's not enough room
	     * for the needle left.
	     */
	    check = (unsigned char *)memchr(check, bn[0], (end + 1 - ln) - check);
	    if (check == NULL) {
		/* Leading byte not found -> needle cannot be found. */
		goto firstEnd;
	    }
	    /* Leading byte found, check rest of needle. */
	    if (0 == memcmp(check+1, bn+1, ln-1)) {
		/* Checks! Return the successful index. */
		value = (check - bh);
		goto firstEnd;
	    }
	    /* Rest of needle match failed; Iterate to continue search. */
	    check++;
	}
	goto firstEnd;
    }

    /*
     * TODO: It might be nice to support some cases where it is not
     * necessary to shimmer to &tclStringType to compute the result,
     * and instead operate just on the objPtr->bytes values directly.
     * However, we also do not want the answer to change based on the
     * code pathway, or if it does we want that to be for some values
     * we explicitly decline to support.  Getting there will involve
     * locking down in practice more firmly just what encodings produce
     * what supported results for the objPtr->bytes values.  For now,
     * do only the well-defined Tcl_UniChar array search.
     */

    un = Tcl_GetUnicodeFromObj(needle, &ln);
    uh = Tcl_GetUnicodeFromObj(haystack, &lh);
    if ((lh < ln) || (start > lh - ln)) {
	/* Don't start the loop if there cannot be a valid answer */
	goto firstEnd;
    }
    endStr = uh + lh;

    for (checkStr = uh + start; checkStr + ln <= endStr; checkStr++) {
	if ((*checkStr == *un) && (0 ==
		memcmp(checkStr + 1, un + 1, (ln-1) * sizeof(Tcl_UniChar)))) {
	    value =  (checkStr - uh);
	    goto firstEnd;
	}
    }
  firstEnd:
    TclNewIndexObj(obj, value);
    return obj;
}

int
TclStringIndexInterface(
    Tcl_Interp *interp, Tcl_Obj *objPtr, Tcl_Obj *indexPtr, Tcl_Obj **charPtrPtr)
{
    Tcl_Size index, status;

    status = TclGetIntForIndexM(interp, indexPtr, /*endValue*/ TCL_SIZE_MAX - 1,
	&index);
    if (status != TCL_OK) {
	return status;
    }

    if (TclIndexIsFromEnd(index)) {
	if (TclObjectInterfaceCall(objPtr, string, indexEnd,
	    interp, objPtr, index, charPtrPtr) != TCL_OK) {
	    return TCL_ERROR;
	}
    } else {
	if (TclObjectInterfaceCall(objPtr, string, index, interp, objPtr,
	    index, charPtrPtr) != TCL_OK) {
	    return TCL_ERROR;
	}
    }
    return TCL_OK;
}

/*
 *---------------------------------------------------------------------------
 *
 * TclStringLast --
 *
 *	Implements the [string last] operation.
 *
 * Results:
 *	If needle is found as a substring of haystack, the index of the
 *	last instance of such a find is returned.  If needle is not present
 *	as a substring of haystack, -1 is returned.
 *
 * Side effects:
 *	needle and haystack may have their Tcl_ObjType changed.
 *
 *---------------------------------------------------------------------------
 */

Tcl_Obj *
TclStringLast(
    Tcl_Obj *needle,
    Tcl_Obj *haystack,
    Tcl_Size last)
{
    Tcl_Size lh = 0, ln = Tcl_GetCharLength(needle);
    Tcl_Size value = -1;
    Tcl_UniChar *checkStr, *uh, *un;
    Tcl_Obj *obj;

    if (ln == 0) {
	/*
	 * 	We don't find empty substrings.  Bizarre!
	 *
	 * 	TODO: When we one day make this a true substring
	 * 	finder, change this to "return last", after limitation.
	 */
	goto lastEnd;
    }

    if (TclIsPureByteArray(needle) && TclIsPureByteArray(haystack)) {
	unsigned char *check, *bh = Tcl_GetByteArrayFromObj(haystack, &lh);
	unsigned char *bn = Tcl_GetByteArrayFromObj(needle, &ln);

	if (last >= lh) {
	    last = lh - 1;
	}
	if (last + 1 < ln) {
	    /* Don't start the loop if there cannot be a valid answer */
	    goto lastEnd;
	}
	check = bh + last + 1 - ln;

	while (check >= bh) {
	    if ((*check == bn[0])
		    && (0 == memcmp(check+1, bn+1, ln-1))) {
		value = (check - bh);
		goto lastEnd;
	    }
	    check--;
	}
	goto lastEnd;
    }

    uh = Tcl_GetUnicodeFromObj(haystack, &lh);
    un = Tcl_GetUnicodeFromObj(needle, &ln);

    if (last >= lh) {
	last = lh - 1;
    }
    if (last + 1 < ln) {
	/* Don't start the loop if there cannot be a valid answer */
	goto lastEnd;
    }
    checkStr = uh + last + 1 - ln;
    while (checkStr >= uh) {
	if ((*checkStr == un[0])
		&& (0 == memcmp(checkStr+1, un+1, (ln-1)*sizeof(Tcl_UniChar)))) {
	    value = (checkStr - uh);
	    goto lastEnd;
	}
	checkStr--;
    }
  lastEnd:
    TclNewIndexObj(obj, value);
    return obj;
}

/*
 *---------------------------------------------------------------------------
 *
 * TclStringReverse --
 *
 *	Implements the [string reverse] operation.
 *
 * Results:
 *	A Tcl value which is the [string reverse] of the argument supplied.
 *	When sharing rules permit and the caller requests, the returned value
 *	might be the argument with modifications done in place.
 *
 * Side effects:
 *	May allocate a new Tcl_Obj.
 *
 *---------------------------------------------------------------------------
 */

static void
ReverseBytes(
    unsigned char *to,		/* Copy bytes into here... */
    unsigned char *from,	/* ...from here... */
    Tcl_Size count)		/* Until this many are copied, */
				/* reversing as you go. */
{
    unsigned char *src = from + count;

    if (to == from) {
	/* Reversing in place */
	while (--src > to) {
	    unsigned char c = *src;

	    *src = *to;
	    *to++ = c;
	}
    } else {
	while (--src >= from) {
	    *to++ = *src;
	}
    }
}

Tcl_Obj *
TclStringReverse(
    Tcl_Obj *objPtr,
    int flags)
{
    String *stringPtr;
    Tcl_UniChar ch = 0;
    int inPlace = flags & TCL_STRING_IN_PLACE;

    if (TclIsPureByteArray(objPtr)) {
	Tcl_Size numBytes = 0;
	unsigned char *from = Tcl_GetByteArrayFromObj(objPtr, &numBytes);

	if (!inPlace || Tcl_IsShared(objPtr)) {
	    objPtr = Tcl_NewByteArrayObj(NULL, numBytes);
	}
	ReverseBytes(Tcl_GetByteArrayFromObj(objPtr, (Tcl_Size *)NULL), from, numBytes);
	return objPtr;
    }

    SetStringFromAny(NULL, objPtr);
    stringPtr = GET_STRING(objPtr);

    if (stringPtr->hasUnicode) {
	Tcl_UniChar *from = Tcl_GetUnicode(objPtr);
	stringPtr = GET_STRING(objPtr);
	Tcl_UniChar *src = from + stringPtr->numChars;
	Tcl_UniChar *to;

	if (!inPlace || Tcl_IsShared(objPtr)) {
	    /*
	     * Create a non-empty, pure Unicode value, so we can coax
	     * Tcl_SetObjLength into growing the Unicode rep buffer.
	     */

	    objPtr = Tcl_NewUnicodeObj(&ch, 1);
	    Tcl_SetObjLength(objPtr, stringPtr->numChars);
	    to = Tcl_GetUnicode(objPtr);
	    stringPtr = GET_STRING(objPtr);
	    while (--src >= from) {
		*to++ = *src;
	    }
	} else {
	    /*
	     * Reversing in place.
	     */

	    while (--src > from) {
		ch = *src;
		*src = *from;
		*from++ = ch;
	    }
	}
    }

    if (objPtr->bytes) {
	Tcl_Size numChars = stringPtr->numChars;
	Tcl_Size numBytes = objPtr->length;
	char *to, *from = objPtr->bytes;

	if (!inPlace || Tcl_IsShared(objPtr)) {
	    TclNewObj(objPtr);
	    Tcl_SetObjLength(objPtr, numBytes);
	}
	to = objPtr->bytes;

	if (numChars < numBytes) {
	    /*
	     * Either numChars == -1 and we don't know how many chars are
	     * represented by objPtr->bytes and we need Pass 1 just in case,
	     * or numChars >= 0 and we know we have fewer chars than bytes, so
	     * we know there's a multibyte character needing Pass 1.
	     *
	     * Pass 1. Reverse the bytes of each multi-byte character.
	     */

	    Tcl_Size bytesLeft = numBytes;
	    int chw;

	    while (bytesLeft) {
		/*
		 * NOTE: We know that the from buffer is NUL-terminated. It's
		 * part of the contract for objPtr->bytes values. Thus, we can
		 * skip calling Tcl_UtfCharComplete() here.
		 */

		int bytesInChar = Tcl_UtfToUniChar(from, &chw);

		ReverseBytes((unsigned char *)to, (unsigned char *)from,
			bytesInChar);
		to += bytesInChar;
		from += bytesInChar;
		bytesLeft -= bytesInChar;
	    }

	    from = to = objPtr->bytes;
	}
	/* Pass 2. Reverse all the bytes. */
	ReverseBytes((unsigned char *)to, (unsigned char *)from, numBytes);
    }

    return objPtr;
}

/*
 *---------------------------------------------------------------------------
 *
 * TclStringReplace --
 *
 *	Implements the inner engine of the [string replace] and
 *	[string insert] commands.
 *
 *	The result is a concatenation of a prefix from objPtr, characters
 *	0 through first-1, the insertPtr string value, and a suffix from
 *	objPtr, characters from first + count to the end. The effect is as if
 *	the inner substring of characters first through first+count-1 are
 *	removed and replaced with insertPtr. If insertPtr is NULL, it is
 *	treated as an empty string. When passed the flag TCL_STRING_IN_PLACE,
 *	this routine will try to do the work within objPtr, so long as no
 *	sharing forbids it. Without that request, or as needed, a new Tcl
 *	value will be allocated to be the result.
 *
 * Results:
 *	A Tcl value that is the result of the substring replacement. May
 *	return NULL in case of an error. When NULL is returned and interp is
 *	non-NULL, error information is left in interp
 *
 *---------------------------------------------------------------------------
 */

Tcl_Obj *
TclStringReplace(
    Tcl_Interp *interp,		/* For error reporting, may be NULL */
    Tcl_Obj *objPtr,		/* String to act upon */
    Tcl_Size first,		/* First index to replace */
    Tcl_Size count,		/* How many chars to replace */
    Tcl_Obj *insertPtr,		/* Replacement string, may be NULL */
    int flags)			/* TCL_STRING_IN_PLACE => attempt in-place */
{
    int inPlace = flags & TCL_STRING_IN_PLACE;
    Tcl_Obj *result;

    /* Replace nothing with nothing */
    if ((insertPtr == NULL) && (count <= 0)) {
	if (inPlace) {
	    return objPtr;
	} else {
	    return Tcl_DuplicateObj(objPtr);
	}
    }
    if (first < 0) {
	first = 0;
    }

    /*
     * The caller very likely had to call Tcl_GetCharLength() or similar
     * to be able to process index values.  This means it is likely that
     * objPtr is either a proper "bytearray" or a "string" or else it has
     * a known and short string rep.
     */

    if (TclIsPureByteArray(objPtr)) {
	Tcl_Size numBytes = 0;
	unsigned char *bytes = Tcl_GetByteArrayFromObj(objPtr, &numBytes);

	if (insertPtr == NULL) {
	    /* Replace something with nothing. */

	    assert ( first <= numBytes ) ;
	    assert ( count <= numBytes ) ;
	    assert ( first + count <= numBytes ) ;

	    result = Tcl_NewByteArrayObj(NULL, numBytes - count);/* PANIC? */
	    TclAppendBytesToByteArray(result, bytes, first);
	    TclAppendBytesToByteArray(result, bytes + first + count,
		    numBytes - count - first);
	    return result;
	}

	/* Replace everything */
	if ((first == 0) && (count == numBytes)) {
	    return insertPtr;
	}

	if (TclIsPureByteArray(insertPtr)) {
	    Tcl_Size newBytes = 0;
	    unsigned char *iBytes
		    = Tcl_GetByteArrayFromObj(insertPtr, &newBytes);

	    if (count == newBytes && inPlace && !Tcl_IsShared(objPtr)) {
		/*
		 * Removal count and replacement count are equal.
		 * Other conditions permit. Do in-place splice.
		 */

		memcpy(bytes + first, iBytes, count);
		Tcl_InvalidateStringRep(objPtr);
		return objPtr;
	    }

	    if (newBytes > (TCL_SIZE_MAX - (numBytes - count))) {
		if (interp) {
		    Tcl_SetObjResult(interp, Tcl_ObjPrintf(
			    "max size for a Tcl value (%" TCL_SIZE_MODIFIER "d bytes) exceeded",
			    TCL_SIZE_MAX));
		    Tcl_SetErrorCode(interp, "TCL", "MEMORY", NULL);
		}
		return NULL;
	    }
	    result = Tcl_NewByteArrayObj(NULL, numBytes - count + newBytes);
								/* PANIC? */
	    Tcl_SetByteArrayLength(result, 0);
	    TclAppendBytesToByteArray(result, bytes, first);
	    TclAppendBytesToByteArray(result, iBytes, newBytes);
	    TclAppendBytesToByteArray(result, bytes + first + count,
		    numBytes - count - first);
	    return result;
	}

	/* Flow through to try other approaches below */
    }

    /*
     * TODO: Figure out how not to generate a Tcl_UniChar array rep
     * when it can be determined objPtr->bytes points to a string of
     * all single-byte characters so we can index it directly.
     */

    /* The traditional implementation... */
    {
	Tcl_Size numChars;
	Tcl_UniChar *ustring = Tcl_GetUnicodeFromObj(objPtr, &numChars);

	/* TODO: Is there an in-place option worth pursuing here? */

	result = Tcl_NewUnicodeObj(ustring, first);
	if (insertPtr) {
	    Tcl_AppendObjToObj(result, insertPtr);
	}
	if ((first + count) < numChars) {
	    Tcl_AppendUnicodeToObj(result, ustring + first + count,
		    numChars - first - count);
	}

	return result;
    }
}

/*
 *---------------------------------------------------------------------------
 *
 * FillUnicodeRep --
 *
 *	Populate the Unicode internal rep with the Unicode form of its string
 *	rep. The object must already have a "String" internal rep.
 *
 * Results:
 *	None.
 *
 * Side effects:
 *	Reallocates the String internal rep.
 *
 *---------------------------------------------------------------------------
 */

static void
FillUnicodeRep(
    Tcl_Obj *objPtr)		/* The object in which to fill the unicode
				 * rep. */
{
    String *stringPtr = GET_STRING(objPtr);

    ExtendUnicodeRepWithString(objPtr, objPtr->bytes, objPtr->length,
	    stringPtr->numChars);
}

static void
ExtendUnicodeRepWithString(
    Tcl_Obj *objPtr,
    const char *bytes,
    Tcl_Size numBytes,
    Tcl_Size numAppendChars)
{
    String *stringPtr = GET_STRING(objPtr);
    Tcl_Size needed, numOrigChars = 0;
    Tcl_UniChar *dst, unichar = 0;

    if (stringPtr->hasUnicode) {
	numOrigChars = stringPtr->numChars;
    }
    if (numAppendChars == TCL_INDEX_NONE) {
	TclNumUtfCharsM(numAppendChars, bytes, numBytes);
    }
    needed = numOrigChars + numAppendChars;

    if (needed > stringPtr->maxChars) {
	GrowUnicodeBuffer(objPtr, needed);
	stringPtr = GET_STRING(objPtr);
    }

    stringPtr->hasUnicode = 1;
    if (bytes) {
	stringPtr->numChars = needed;
    } else {
	numAppendChars = 0;
    }
    dst = stringPtr->unicode + numOrigChars;
    if (numAppendChars-- > 0) {
	bytes += TclUtfToUniChar(bytes, &unichar);
	*dst++ = unichar;
	while (numAppendChars-- > 0) {
	    bytes += TclUtfToUniChar(bytes, &unichar);
	    *dst++ = unichar;
	}
    }
    *dst = 0;
}

/*
 *----------------------------------------------------------------------
 *
 * DupStringInternalRep --
 *
 *	Initialize the internal representation of a new Tcl_Obj to a copy of
 *	the internal representation of an existing string object.
 *
 * Results:
 *	None.
 *
 * Side effects:
 *	copyPtr's internal rep is set to a copy of srcPtr's internal
 *	representation.
 *
 *----------------------------------------------------------------------
 */

static void
DupStringInternalRep(
    Tcl_Obj *srcPtr,		/* Object with internal rep to copy. Must have
				 * an internal rep of type "String". */
    Tcl_Obj *copyPtr)		/* Object with internal rep to set. Must not
				 * currently have an internal rep.*/
{
    String *srcStringPtr = GET_STRING(srcPtr);
    String *copyStringPtr = NULL;

    if (srcStringPtr->numChars == TCL_INDEX_NONE) {
	/*
	 * The String struct in the source value holds zero useful data. Don't
	 * bother copying it. Don't even bother allocating space in which to
	 * copy it. Just let the copy be untyped.
	 */
	return;
    }

    if (srcStringPtr->hasUnicode) {
	int copyMaxChars;

	if (srcStringPtr->maxChars / 2 >= srcStringPtr->numChars) {
	    copyMaxChars = 2 * srcStringPtr->numChars;
	} else {
	    copyMaxChars = srcStringPtr->maxChars;
	}
	copyStringPtr = stringAttemptAlloc(copyMaxChars);
	if (copyStringPtr == NULL) {
	    copyMaxChars = srcStringPtr->numChars;
	    copyStringPtr = stringAlloc(copyMaxChars);
	}
	copyStringPtr->maxChars = copyMaxChars;
	memcpy(copyStringPtr->unicode, srcStringPtr->unicode,
		srcStringPtr->numChars * sizeof(Tcl_UniChar));
	copyStringPtr->unicode[srcStringPtr->numChars] = 0;
    } else {
	copyStringPtr = stringAlloc(0);
	copyStringPtr->maxChars = 0;
	copyStringPtr->unicode[0] = 0;
    }
    copyStringPtr->hasUnicode = srcStringPtr->hasUnicode;
    copyStringPtr->numChars = srcStringPtr->numChars;

    /*
     * Tricky point: the string value was copied by generic object management
     * code, so it doesn't contain any extra bytes that might exist in the
     * source object.
     */

    copyStringPtr->allocated = copyPtr->bytes ? copyPtr->length : 0;

    SET_STRING(copyPtr, copyStringPtr);
    copyPtr->typePtr = &tclStringType;
}

/*
 *----------------------------------------------------------------------
 *
 * SetStringFromAny --
 *
 *	Create an internal representation of type "String" for an object.
 *
 * Results:
 *	This operation always succeeds and returns TCL_OK.
 *
 * Side effects:
 *	Any old internal representation for objPtr is freed and the internal
 *	representation is set to &tclStringType.
 *
 *----------------------------------------------------------------------
 */

static int
SetStringFromAny(
    TCL_UNUSED(Tcl_Interp *),
    Tcl_Obj *objPtr)		/* The object to convert. */
{
    if (!TclHasInternalRep(objPtr, &tclStringType)) {
	String *stringPtr = stringAlloc(0);

	/*
	 * Convert whatever we have into an untyped value. Just A String.
	 */

	(void) TclGetString(objPtr);
	TclFreeInternalRep(objPtr);

	/*
	 * Create a basic String internalrep that just points to the UTF-8 string
	 * already in place at objPtr->bytes.
	 */

	stringPtr->numChars = -1;
	stringPtr->allocated = objPtr->length;
	stringPtr->maxChars = 0;
	stringPtr->hasUnicode = 0;
	SET_STRING(objPtr, stringPtr);
	objPtr->typePtr = &tclStringType;
    }
    return TCL_OK;
}

/*
 *----------------------------------------------------------------------
 *
 * UpdateStringOfString --
 *
 *	Update the string representation for an object whose internal
 *	representation is "String".
 *
 * Results:
 *	None.
 *
 * Side effects:
 *	The object's string may be set by converting its Unicode representation
 *	to UTF format.
 *
 *----------------------------------------------------------------------
 */

static void
UpdateStringOfString(
    Tcl_Obj *objPtr)		/* Object with string rep to update. */
{
    String *stringPtr = GET_STRING(objPtr);

    /*
     * This routine is only called when we need to generate the
     * string rep objPtr->bytes because it does not exist -- it is NULL.
     * In that circumstance, any lingering claim about the size of
     * memory pointed to by that NULL pointer is clearly bogus, and
     * needs a reset.
     */

    stringPtr->allocated = 0;

    if (stringPtr->numChars == 0) {
	TclInitEmptyStringRep(objPtr);
    } else {
	(void) ExtendStringRepWithUnicode(objPtr, stringPtr->unicode,
		stringPtr->numChars);
    }
}

static Tcl_Size
ExtendStringRepWithUnicode(
    Tcl_Obj *objPtr,
    const Tcl_UniChar *unicode,
    Tcl_Size numChars)
{
    /*
     * Precondition: this is the "string" Tcl_ObjType.
     */

    Tcl_Size i, origLength, size = 0;
    char *dst;
    String *stringPtr = GET_STRING(objPtr);

    if (numChars < 0) {
	numChars = UnicodeLength(unicode);
    }

    if (numChars == 0) {
	return 0;
    }

    if (objPtr->bytes == NULL) {
	objPtr->length = 0;
    }
    size = origLength = objPtr->length;

    /*
     * Quick cheap check in case we have more than enough room.
     */

    if (numChars <= (TCL_SIZE_MAX - size)/TCL_UTF_MAX
	    && stringPtr->allocated >= size + numChars * TCL_UTF_MAX) {
	goto copyBytes;
    }

    for (i = 0; i < numChars && size >= 0; i++) {
	/* TODO - overflow check! I don't think check below at end suffices */
	size += TclUtfCount(unicode[i]);
    }
    if (size < 0) {
	Tcl_Panic("max size for a Tcl value (%" TCL_SIZE_MODIFIER "d bytes) exceeded", TCL_SIZE_MAX);
    }

    /*
     * Grow space if needed.
     */

    if (size > stringPtr->allocated) {
	GrowStringBuffer(objPtr, size, 1);
    }

  copyBytes:
    dst = objPtr->bytes + origLength;
    for (i = 0; i < numChars; i++) {
	dst += Tcl_UniCharToUtf(unicode[i], dst);
    }
    *dst = '\0';
    objPtr->length = dst - objPtr->bytes;
    return numChars;
}

/*
 *----------------------------------------------------------------------
 *
 * FreeStringInternalRep --
 *
 *	Deallocate the storage associated with a String data object's internal
 *	representation.
 *
 * Results:
 *	None.
 *
 * Side effects:
 *	Frees memory.
 *
 *----------------------------------------------------------------------
 */

static void
FreeStringInternalRep(
    Tcl_Obj *objPtr)		/* Object with internal rep to free. */
{
    Tcl_Free(GET_STRING(objPtr));
    objPtr->typePtr = NULL;
}

/*
 * Local Variables:
 * mode: c
 * c-basic-offset: 4
 * fill-column: 78
 * End:
 */<|MERGE_RESOLUTION|>--- conflicted
+++ resolved
@@ -80,12 +80,6 @@
 static Tcl_Size		UnicodeLength(const Tcl_UniChar *unicode);
 static void		UpdateStringOfString(Tcl_Obj *objPtr);
 
-<<<<<<< HEAD
-=======
-#define ISCONTINUATION(bytes) (\
-	((bytes)[0] & 0xC0) == 0x80)
-
->>>>>>> 3b3d524d
 /*
  * The structure below defines the string Tcl object type by means of
  * functions that can be invoked by generic object code.
