--- conflicted
+++ resolved
@@ -437,14 +437,9 @@
      */
 
     if (TclIsPureByteArray(objPtr)) {
-<<<<<<< HEAD
-	(void) Tcl_GetByteArrayFromObj(objPtr, &numChars);
+	(void) Tcl_GetBytesFromObj(NULL, objPtr, &numChars);
 	*length = numChars;
 	return TCL_OK;
-=======
-	(void) Tcl_GetBytesFromObj(NULL, objPtr, &numChars);
-	return numChars;
->>>>>>> 994d6504
     }
 
     /*
