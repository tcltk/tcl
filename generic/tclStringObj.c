/*
 * tclStringObj.c --
 *
 *      This file contains functions that implement string operations on Tcl
 *      objects. Some string operations work with UTF-8 encoding forms.
 *      Functions that require knowledge of the width of each character,
 * 	such as indexing, operate on fixed width encoding forms such as UTF-32.
 *
 * 	Conceptually, a string is a sequence of Unicode code points. Internally
 * 	it may be stored in an encoding form such as a modified version of
 * 	UTF-8 or UTF-16 (when TCL_UTF_MAX=3) or UTF-32.
 *
 *	The String object is optimized for the case where each UTF char
 *	in a string is only one byte. In this case, we store the value of
 *	numChars, but we don't store the fixed form encoding (unless
 * 	Tcl_GetUnicode is explicitly called).
 *
 *      The String object type stores one or both formats. The default
 *      behavior is to store UTF-8. Once UTF-16/UTF32 is calculated, it is
 *      stored in the internal rep for future access (without an additional
 *      O(n) cost).
 *
 *	To allow many appends to be done to an object without constantly
 *	reallocating space, we allocate double the space and use the
 *	internal representation to keep track of how much space is used vs.
 *	allocated.
 *
 * Copyright © 1995-1997 Sun Microsystems, Inc.
 * Copyright © 1999 Scriptics Corporation.
 *
 * See the file "license.terms" for information on usage and redistribution of
 * this file, and for a DISCLAIMER OF ALL WARRANTIES.
 */

#include "tclInt.h"
#include "tclTomMath.h"
#include "tclStringRep.h"
#include "assert.h"
/*
 * Prototypes for functions defined later in this file:
 */

static void		AppendPrintfToObjVA(Tcl_Obj *objPtr,
			    const char *format, va_list argList);
static void		AppendUnicodeToUnicodeRep(Tcl_Obj *objPtr,
			    const Tcl_UniChar *unicode, Tcl_Size appendNumChars);
static void		AppendUnicodeToUtfRep(Tcl_Obj *objPtr,
			    const Tcl_UniChar *unicode, Tcl_Size numChars);
static void		AppendUtfToUnicodeRep(Tcl_Obj *objPtr,
			    const char *bytes, Tcl_Size numBytes);
static void		AppendUtfToUtfRep(Tcl_Obj *objPtr,
			    const char *bytes, Tcl_Size numBytes);
static void		DupStringInternalRep(Tcl_Obj *objPtr,
			    Tcl_Obj *copyPtr);
static Tcl_Size		ExtendStringRepWithUnicode(Tcl_Obj *objPtr,
			    const Tcl_UniChar *unicode, Tcl_Size numChars);
static void		ExtendUnicodeRepWithString(Tcl_Obj *objPtr,
			    const char *bytes, Tcl_Size numBytes,
			    Tcl_Size numAppendChars);
static void		FillUnicodeRep(Tcl_Obj *objPtr);
static void		FreeStringInternalRep(Tcl_Obj *objPtr);
static size_t		GetCharLength(Tcl_Obj *objPtr);
static Tcl_Obj*		GetRange(tclObjTypeInterfaceArgsStringRange);
static void		GrowStringBuffer(Tcl_Obj *objPtr, size_t needed, int flag);
static void		GrowUnicodeBuffer(Tcl_Obj *objPtr, size_t needed);
static int		SetStringFromAny(Tcl_Interp *interp, Tcl_Obj *objPtr);
static void		SetUnicodeObj(Tcl_Obj *objPtr,
			    const Tcl_UniChar *unicode, Tcl_Size numChars);
static Tcl_Size		UnicodeLength(const Tcl_UniChar *unicode);
static void		UpdateStringOfString(Tcl_Obj *objPtr);

/*
 * The structure below defines the string Tcl object type by means of
 * functions that can be invoked by generic object code.
 */

const Tcl_ObjType tclStringType = {
    "string",			/* name */
    FreeStringInternalRep,	/* freeIntRepPro */
    DupStringInternalRep,	/* dupIntRepProc */
    UpdateStringOfString,	/* updateStringProc */
    SetStringFromAny,		/* setFromAnyProc */
    TCL_OBJTYPE_V0
};

/*
 * TCL STRING GROWTH ALGORITHM
 *
 * When growing strings (during an append, for example), the following growth
 * algorithm is used:
 *
 *   Attempt to allocate 2 * (originalLength + appendLength)
 *   On failure:
 *	attempt to allocate originalLength + 2*appendLength + TCL_MIN_GROWTH
 *
 * This algorithm allows very good performance, as it rapidly increases the
 * memory allocated for a given string, which minimizes the number of
 * reallocations that must be performed. However, using only the doubling
 * algorithm can lead to a significant waste of memory. In particular, it may
 * fail even when there is sufficient memory available to complete the append
 * request (but there is not 2*totalLength memory available). So when the
 * doubling fails (because there is not enough memory available), the
 * algorithm requests a smaller amount of memory, which is still enough to
 * cover the request, but which hopefully will be less than the total
 * available memory.
 *
 * The addition of TCL_MIN_GROWTH allows for efficient handling of very
 * small appends. Without this extra slush factor, a sequence of several small
 * appends would cause several memory allocations. As long as
 * TCL_MIN_GROWTH is a reasonable size, we can avoid that behavior.
 *
 * The growth algorithm can be tuned by adjusting the following parameters:
 *
 * TCL_MIN_GROWTH		Additional space, in bytes, to allocate when
 *				the double allocation has failed. Default is
 *				1024 (1 kilobyte).  See tclInt.h.
 */

#ifndef TCL_MIN_UNICHAR_GROWTH
#define TCL_MIN_UNICHAR_GROWTH	TCL_MIN_GROWTH/sizeof(Tcl_UniChar)
#endif

static void
GrowStringBuffer(
    Tcl_Obj *objPtr,
    size_t needed,
    int flag)
{
    /*
     * Preconditions:
     *	objPtr->typePtr == &tclStringType
     *	needed > stringPtr->allocated
     *	flag || objPtr->bytes != NULL
     */

    String *stringPtr = GET_STRING(objPtr);
    char *ptr = NULL;
    size_t attempt;

    if (objPtr->bytes == &tclEmptyString) {
	objPtr->bytes = NULL;
    }
    if (flag == 0 || stringPtr->allocated > 0) {
	attempt = 2 * needed;
	ptr = (char *)Tcl_AttemptRealloc(objPtr->bytes, attempt + 1U);
	if (ptr == NULL) {
	    /*
	     * Take care computing the amount of modest growth to avoid
	     * overflow into invalid argument values for attempt.
	     */

	    size_t limit = INT_MAX - needed;
	    size_t extra = needed - objPtr->length + TCL_MIN_GROWTH;
	    size_t growth = (extra > limit) ? limit : extra;

	    attempt = needed + growth;
	    ptr = (char *)Tcl_AttemptRealloc(objPtr->bytes, attempt + 1U);
	}
    }
    if (ptr == NULL) {
	/*
	 * First allocation - just big enough; or last chance fallback.
	 */

	attempt = needed;
	ptr = (char *)Tcl_Realloc(objPtr->bytes, attempt + 1U);
    }
    objPtr->bytes = ptr;
    stringPtr->allocated = attempt;
}

static void
GrowUnicodeBuffer(
    Tcl_Obj *objPtr,
    size_t needed)
{
    /*
     * Preconditions:
     *	objPtr->typePtr == &tclStringType
     *	needed > stringPtr->maxChars
     */

    String *ptr = NULL, *stringPtr = GET_STRING(objPtr);
    size_t attempt;

    if (stringPtr->maxChars > 0) {
	/*
	 * Subsequent appends - apply the growth algorithm.
	 */

	attempt = 2 * needed;
	ptr = stringAttemptRealloc(stringPtr, attempt);
	if (ptr == NULL) {
	    /*
	     * Take care computing the amount of modest growth to avoid
	     * overflow into invalid argument values for attempt.
	     */

	    size_t extra = needed - stringPtr->numChars
		    + TCL_MIN_UNICHAR_GROWTH;

	    attempt = needed + extra;
	    ptr = stringAttemptRealloc(stringPtr, attempt);
	}
    }
    if (ptr == NULL) {
	/*
	 * First allocation - just big enough; or last chance fallback.
	 */

	attempt = needed;
	ptr = stringRealloc(stringPtr, attempt);
    }
    stringPtr = ptr;
    stringPtr->maxChars = attempt;
    SET_STRING(objPtr, stringPtr);
}

/*
 *----------------------------------------------------------------------
 *
 * Tcl_NewStringObj --
 *
 *	This function is normally called when not debugging: i.e., when
 *	TCL_MEM_DEBUG is not defined. It creates a new string object and
 *	initializes it from the byte pointer and length arguments.
 *
 *	When TCL_MEM_DEBUG is defined, this function just returns the result
 *	of calling the debugging version Tcl_DbNewStringObj.
 *
 * Results:
 *	A newly created string object is returned that has ref count zero.
 *
 * Side effects:
 *	The new object's internal string representation will be set to a copy
 *	of the length bytes starting at "bytes". If "length" is TCL_INDEX_NONE, use
 *	bytes up to the first NUL byte; i.e., assume "bytes" points to a
 *	C-style NUL-terminated string. The object's type is set to NULL. An
 *	extra NUL is added to the end of the new object's byte array.
 *
 *----------------------------------------------------------------------
 */

#ifdef TCL_MEM_DEBUG
#undef Tcl_NewStringObj
Tcl_Obj *
Tcl_NewStringObj(
    const char *bytes,		/* Points to the first of the length bytes
				 * used to initialize the new object. */
    Tcl_Size length)		/* The number of bytes to copy from "bytes"
				 * when initializing the new object. If
				 * TCL_INDEX_NONE, use bytes up to the first NUL
				 * byte. */
{
    return Tcl_DbNewStringObj(bytes, length, "unknown", 0);
}
#else /* if not TCL_MEM_DEBUG */
Tcl_Obj *
Tcl_NewStringObj(
    const char *bytes,		/* Points to the first of the length bytes
				 * used to initialize the new object. */
    Tcl_Size length)		/* The number of bytes to copy from "bytes"
				 * when initializing the new object. If -1,
				 * use bytes up to the first NUL byte. */
{
    Tcl_Obj *objPtr;

    if (length < 0) {
	length = (bytes? strlen(bytes) : 0);
    }
    TclNewStringObj(objPtr, bytes, length);
    return objPtr;
}
#endif /* TCL_MEM_DEBUG */

/*
 *----------------------------------------------------------------------
 *
 * Tcl_DbNewStringObj --
 *
 *	This function is normally called when debugging: i.e., when
 *	TCL_MEM_DEBUG is defined. It creates new string objects. It is the
 *	same as the Tcl_NewStringObj function above except that it calls
 *	Tcl_DbCkalloc directly with the file name and line number from its
 *	caller. This simplifies debugging since then the [memory active]
 *	command will report the correct file name and line number when
 *	reporting objects that haven't been freed.
 *
 *	When TCL_MEM_DEBUG is not defined, this function just returns the
 *	result of calling Tcl_NewStringObj.
 *
 * Results:
 *	A newly created string object is returned that has ref count zero.
 *
 * Side effects:
 *	The new object's internal string representation will be set to a copy
 *	of the length bytes starting at "bytes". If "length" is TCL_INDEX_NONE, use
 *	bytes up to the first NUL byte; i.e., assume "bytes" points to a
 *	C-style NUL-terminated string. The object's type is set to NULL. An
 *	extra NUL is added to the end of the new object's byte array.
 *
 *----------------------------------------------------------------------
 */

#ifdef TCL_MEM_DEBUG
Tcl_Obj *
Tcl_DbNewStringObj(
    const char *bytes,		/* Points to the first of the length bytes
				 * used to initialize the new object. */
    Tcl_Size length,		/* The number of bytes to copy from "bytes"
				 * when initializing the new object. If -1,
				 * use bytes up to the first NUL byte. */
    const char *file,		/* The name of the source file calling this
				 * function; used for debugging. */
    int line)			/* Line number in the source file; used for
				 * debugging. */
{
    Tcl_Obj *objPtr;

    if (length == TCL_INDEX_NONE) {
	length = (bytes? strlen(bytes) : 0);
    }
    TclDbNewObj(objPtr, file, line);
    TclInitStringRep(objPtr, bytes, length);
    return objPtr;
}
#else /* if not TCL_MEM_DEBUG */
Tcl_Obj *
Tcl_DbNewStringObj(
    const char *bytes,		/* Points to the first of the length bytes
				 * used to initialize the new object. */
    Tcl_Size length,		/* The number of bytes to copy from "bytes"
				 * when initializing the new object. If -1,
				 * use bytes up to the first NUL byte. */
    TCL_UNUSED(const char *) /*file*/,
    TCL_UNUSED(int) /*line*/)
{
    return Tcl_NewStringObj(bytes, length);
}
#endif /* TCL_MEM_DEBUG */

/*
 *---------------------------------------------------------------------------
 *
 * Tcl_NewUnicodeObj --
 *
 *	This function is creates a new String object and initializes it from
 *	the given Unicode String. If the Utf String is the same size as the
 *	Unicode string, don't duplicate the data.
 *
 * Results:
 *	The newly created object is returned. This object will have no initial
 *	string representation. The returned object has a ref count of 0.
 *
 * Side effects:
 *	Memory allocated for new object and copy of Unicode argument.
 *
 *---------------------------------------------------------------------------
 */

Tcl_Obj *
Tcl_NewUnicodeObj(
    const Tcl_UniChar *unicode,	/* The unicode string used to initialize the
				 * new object. */
    Tcl_Size numChars)		/* Number of characters in the unicode
				 * string. */
{
    Tcl_Obj *objPtr;

    TclNewObj(objPtr);
    SetUnicodeObj(objPtr, unicode, numChars);
    return objPtr;
}

/*
 *----------------------------------------------------------------------
 *
 * Tcl_GetCharLength --
 *
 *	Get the length of the Unicode string from the Tcl object.
 *
 * Results:
 *	Pointer to Unicode string representing the Unicode object.
 *
 * Side effects:
 *	Frees old internal rep. Allocates memory for new "String" internal
 *	rep.
 *
 *----------------------------------------------------------------------
 */
<<<<<<< HEAD
size_t
=======

Tcl_Size
>>>>>>> 6da79937
Tcl_GetCharLength(
    Tcl_Obj *objPtr)		/* The String object to get the num chars
				 * of. */
{
    return TclObjectDispatch(objPtr, GetCharLength,
	string, length, objPtr);
}

size_t
GetCharLength(
    Tcl_Obj *objPtr)
{
    String *stringPtr;
    Tcl_Size numChars = 0;

    /*
     * Quick, no-shimmer return for short string reps.
     */

    if ((objPtr->bytes) && (objPtr->length < 2)) {
	/* 0 bytes -> 0 chars; 1 byte -> 1 char */
	return objPtr->length;
    }

    /*
     * Optimize the case where we're really dealing with a bytearray object;
     * we don't need to convert to a string to perform the get-length operation.
     *
     * Starting in Tcl 8.7, we check for a "pure" bytearray, because the
     * machinery behind that test is using a proper bytearray ObjType.  We
     * could also compute length of an improper bytearray without shimmering
     * but there's no value in that. We *want* to shimmer an improper bytearray
     * because improper bytearrays have worthless internal reps.
     */

    if (TclIsPureByteArray(objPtr)) {
	(void) Tcl_GetByteArrayFromObj(objPtr, &numChars);
	return numChars;
    }

    /*
     * OK, need to work with the object as a string.
     */

    SetStringFromAny(NULL, objPtr);
    stringPtr = GET_STRING(objPtr);
    numChars = stringPtr->numChars;

    /*
     * If numChars is unknown, compute it.
     */

    if (numChars < 0) {
	TclNumUtfCharsM(numChars, objPtr->bytes, objPtr->length);
	stringPtr->numChars = numChars;
    }
    return numChars;
}

Tcl_Size
TclGetCharLength(
    Tcl_Obj *objPtr)		/* The String object to get the num chars
				 * of. */
{
    Tcl_Size numChars = 0;

    /*
     * Quick, no-shimmer return for short string reps.
     */

    if ((objPtr->bytes) && (objPtr->length < 2)) {
	/* 0 bytes -> 0 chars; 1 byte -> 1 char */
	return objPtr->length;
    }

    /*
     * Optimize the case where we're really dealing with a bytearray object;
     * we don't need to convert to a string to perform the get-length operation.
     *
     * Starting in Tcl 8.7, we check for a "pure" bytearray, because the
     * machinery behind that test is using a proper bytearray ObjType.  We
     * could also compute length of an improper bytearray without shimmering
     * but there's no value in that. We *want* to shimmer an improper bytearray
     * because improper bytearrays have worthless internal reps.
     */

    if (TclIsPureByteArray(objPtr)) {
	(void) Tcl_GetByteArrayFromObj(objPtr, &numChars);
    } else {
	Tcl_GetString(objPtr);
	numChars = TclNumUtfChars(objPtr->bytes, objPtr->length);
    }

    return numChars;
}


/*
 *----------------------------------------------------------------------
 *
 * TclCheckEmptyString --
 *
 *	Determine whether the string value of an object is or would be the
 *	empty string, without generating a string representation.
 *
 * Results:
 *	Returns 1 if empty, 0 if not, and -1 if unknown.
 *
 * Side effects:
 *	None.
 *
 *----------------------------------------------------------------------
 */
int
TclCheckEmptyString(
    Tcl_Obj *objPtr)
{
    Tcl_Size length = TCL_INDEX_NONE;

    if (objPtr->bytes == &tclEmptyString) {
	return TCL_EMPTYSTRING_YES;
    }

    if (TclIsPureByteArray(objPtr)
	&& Tcl_GetCharLength(objPtr) == 0) {
	return TCL_EMPTYSTRING_YES;
    }

    if (TclListObjIsCanonical(objPtr)) {
	TclListObjLengthM(NULL, objPtr, &length);
	return length == 0;
    }

    if (TclIsPureDict(objPtr)) {
	Tcl_DictObjSize(NULL, objPtr, &length);
	return length == 0;
    }

    if (objPtr->bytes == NULL) {
	return TCL_EMPTYSTRING_UNKNOWN;
    }
    return objPtr->length == 0;
}

/*
 *----------------------------------------------------------------------
 *
 * Tcl_GetUniChar --
 *
 *	Get the index'th Unicode character from the String object. If index
 *	is out of range or it references a low surrogate preceded by a high
 *	surrogate, the result = -1;
 *
 * Results:
 *	Returns the index'th Unicode character in the Object.
 *
 * Side effects:
 *	Fills unichar with the index'th Unicode character.
 *
 *----------------------------------------------------------------------
 */

int
Tcl_GetUniChar(
    Tcl_Obj *objPtr,		/* The object to get the Unicode charater
				 * from. */
    Tcl_Size index)		/* Get the index'th Unicode character. */
{
    String *stringPtr;
    int ch;

    if (index < 0) {
	return -1;
    }

    /*
     * Optimize the case where we're really dealing with a ByteArray object
     * we don't need to convert to a string to perform the indexing operation.
     */

    if (TclIsPureByteArray(objPtr)) {
	Tcl_Size length = 0;
	unsigned char *bytes = Tcl_GetByteArrayFromObj(objPtr, &length);
	if (index >= length) {
		return -1;
	}

	return bytes[index];
    }

    /*
     * OK, need to work with the object as a string.
     */

    SetStringFromAny(NULL, objPtr);
    stringPtr = GET_STRING(objPtr);

    if (stringPtr->hasUnicode == 0) {
	/*
	 * If numChars is unknown, compute it.
	 */

	if (stringPtr->numChars == TCL_INDEX_NONE) {
	    TclNumUtfCharsM(stringPtr->numChars, objPtr->bytes, objPtr->length);
	}
	if (stringPtr->numChars == objPtr->length) {
	    return (unsigned char) objPtr->bytes[index];
	}
	FillUnicodeRep(objPtr);
	stringPtr = GET_STRING(objPtr);
    }

    if (index >= stringPtr->numChars) {
	return -1;
    }
    ch = stringPtr->unicode[index];
    return ch;
}

int
TclGetUniChar(
    Tcl_Obj *objPtr,		/* The object to get the Unicode charater
				 * from. */
    Tcl_Size index)		/* Get the index'th Unicode character. */
{
    int ch = 0;

    if (index < 0) {
	return -1;
    }

    /*
	 * Optimize the ByteArray case:  N need need to convert to a string to
	 * perform the indexing operation.
     */

    if (TclIsPureByteArray(objPtr)) {
	Tcl_Size length = 0;
	unsigned char *bytes = Tcl_GetByteArrayFromObj(objPtr, &length);
	if (index >= length) {
		return -1;
	}

	return bytes[index];
    }

    Tcl_Size numChars = TclNumUtfChars(objPtr->bytes, objPtr->length);

    if (index >= numChars) {
	return -1;
    }
    const char *begin = TclUtfAtIndex(objPtr->bytes, index);
#undef Tcl_UtfToUniChar
    Tcl_UtfToUniChar(begin, &ch);
    return ch;
}

/*
 *----------------------------------------------------------------------
 *
 * Tcl_GetUnicodeFromObj/TclGetUnicodeFromObj --
 *
 *	Get the Unicode form of the String object with length. If the object
 *	is not already a String object, it will be converted to one. If the
 *	String object does not have a Unicode rep, then one is create from the
 *	UTF string format.
 *
 * Results:
 *	Returns a pointer to the object's internal Unicode string.
 *
 * Side effects:
 *	Converts the object to have the String internal rep.
 *
 *----------------------------------------------------------------------
 */

#undef Tcl_GetUnicodeFromObj
Tcl_UniChar *
Tcl_GetUnicodeFromObj(
    Tcl_Obj *objPtr,		/* The object to find the unicode string
				 * for. */
    Tcl_Size *lengthPtr)	/* If non-NULL, the location where the string
				 * rep's unichar length should be stored. If
				 * NULL, no length is stored. */
{
    String *stringPtr;

    SetStringFromAny(NULL, objPtr);
    stringPtr = GET_STRING(objPtr);

    if (stringPtr->hasUnicode == 0) {
	FillUnicodeRep(objPtr);
	stringPtr = GET_STRING(objPtr);
    }

    if (lengthPtr != NULL) {
	*lengthPtr = stringPtr->numChars;
    }
    return stringPtr->unicode;
}

/*
 *----------------------------------------------------------------------
 *
 * Tcl_GetRange --
 *
 *	Create a Tcl Object that contains the chars between first and last of
 *	the object indicated by "objPtr". If the object is not already a
 *	String object, convert it to one.  If first is TCL_INDEX_NONE, the
 *	returned string start at the beginning of objPtr.  If last is
 *	TCL_INDEX_NONE, the returned string ends at the end of objPtr.
 *
 * Results:
 *	Returns a new Tcl Object of the String type.
 *
 * Side effects:
 *	Changes the internal rep of "objPtr" to the String type.
 *
 *----------------------------------------------------------------------
 */

Tcl_Obj *
<<<<<<< HEAD
Tcl_GetRange(tclObjTypeInterfaceArgsStringRange)
=======
Tcl_GetRange(
    Tcl_Obj *objPtr,		/* The Tcl object to find the range of. */
    Tcl_Size first,			/* First index of the range. */
    Tcl_Size last)			/* Last index of the range. */
>>>>>>> 6da79937
{
    return TclObjectDispatch(objPtr, GetRange,
	string, range, objPtr, first, last);
}


Tcl_Obj *
GetRange(tclObjTypeInterfaceArgsStringRange) {
    Tcl_Obj *newObjPtr;		/* The Tcl object to find the range of. */
    String *stringPtr;
    Tcl_Size length = 0;

    if (first < 0) {
	first = TCL_INDEX_START;
    }

    /*
     * Optimize the case where we're really dealing with a bytearray object
     * we don't need to convert to a string to perform the substring operation.
     */

    if (TclIsPureByteArray(objPtr)) {
	unsigned char *bytes = Tcl_GetByteArrayFromObj(objPtr, &length);

	if (last < 0 || last >= length) {
	    last = length - 1;
	}
	if (last < first) {
	    TclNewObj(newObjPtr);
	    return newObjPtr;
	}
	return Tcl_NewByteArrayObj(bytes + first, last - first + 1);
    }

    /*
     * OK, need to work with the object as a string.
     */

    SetStringFromAny(NULL, objPtr);
    stringPtr = GET_STRING(objPtr);

    if (stringPtr->hasUnicode == 0) {
	/*
	 * If numChars is unknown, compute it.
	 */

	if (stringPtr->numChars == TCL_INDEX_NONE) {
	    TclNumUtfCharsM(stringPtr->numChars, objPtr->bytes, objPtr->length);
	}
	if (stringPtr->numChars == objPtr->length) {
	    if (last < 0 || last >= stringPtr->numChars) {
		last = stringPtr->numChars - 1;
	    }
	    if (last < first) {
		TclNewObj(newObjPtr);
		return newObjPtr;
	    }
	    newObjPtr = Tcl_NewStringObj(objPtr->bytes + first, last - first + 1);

	    /*
	     * Since we know the char length of the result, store it.
	     */

	    SetStringFromAny(NULL, newObjPtr);
	    stringPtr = GET_STRING(newObjPtr);
	    stringPtr->numChars = newObjPtr->length;
	    return newObjPtr;
	}
	FillUnicodeRep(objPtr);
	stringPtr = GET_STRING(objPtr);
    }
    if (last < 0 || last >= stringPtr->numChars) {
	last = stringPtr->numChars - 1;
    }
    if (last < first) {
	TclNewObj(newObjPtr);
	return newObjPtr;
    }
    return Tcl_NewUnicodeObj(stringPtr->unicode + first, last - first + 1);
}

Tcl_Obj *
TclGetRange(
    Tcl_Obj *objPtr,		/* The Tcl object to find the range of. */
    Tcl_Size first,		/* First index of the range. */
    Tcl_Size last)		/* Last index of the range. */
{
    Tcl_Obj *newObjPtr;		/* The Tcl object to find the range of. */
    Tcl_Size length = 0;

    if (first < 0) {
	first = TCL_INDEX_START;
    }

    /*
     * Optimize the case where we're really dealing with a bytearray object
     * we don't need to convert to a string to perform the substring operation.
     */

    if (TclIsPureByteArray(objPtr)) {
	unsigned char *bytes = Tcl_GetByteArrayFromObj(objPtr, &length);

	if (last < 0 || last >= length) {
	    last = length - 1;
	}
	if (last < first) {
	    TclNewObj(newObjPtr);
	    return newObjPtr;
	}
	return Tcl_NewByteArrayObj(bytes + first, last - first + 1);
    }

    Tcl_Size numChars = TclNumUtfChars(objPtr->bytes, objPtr->length);

    if (last < 0 || last >= numChars) {
	last = numChars - 1;
    }
    if (last < first) {
	TclNewObj(newObjPtr);
	return newObjPtr;
    }
    const char *begin = TclUtfAtIndex(objPtr->bytes, first);
    const char *end = TclUtfAtIndex(objPtr->bytes, last + 1);
    return Tcl_NewStringObj(begin, end - begin);
}

/*
 *----------------------------------------------------------------------
 *
 * Tcl_SetStringObj --
 *
 *	Modify an object to hold a string that is a copy of the bytes
 *	indicated by the byte pointer and length arguments.
 *
 * Results:
 *	None.
 *
 * Side effects:
 *	The object's string representation will be set to a copy of the
 *	"length" bytes starting at "bytes". If "length" is TCL_INDEX_NONE, use bytes
 *	up to the first NUL byte; i.e., assume "bytes" points to a C-style
 *	NUL-terminated string. The object's old string and internal
 *	representations are freed and the object's type is set NULL.
 *
 *----------------------------------------------------------------------
 */

void
Tcl_SetStringObj(
    Tcl_Obj *objPtr,		/* Object whose internal rep to init. */
    const char *bytes,		/* Points to the first of the length bytes
				 * used to initialize the object. */
    Tcl_Size length)		/* The number of bytes to copy from "bytes"
				 * when initializing the object. If -1,
				 * use bytes up to the first NUL byte.*/
{
    if (Tcl_IsShared(objPtr)) {
	Tcl_Panic("%s called with shared object", "Tcl_SetStringObj");
    }

    /*
     * Set the type to NULL and free any internal rep for the old type.
     */

    TclFreeInternalRep(objPtr);

    /*
     * Free any old string rep, then set the string rep to a copy of the
     * length bytes starting at "bytes".
     */

    TclInvalidateStringRep(objPtr);
    if (length == TCL_INDEX_NONE) {
	length = (bytes? strlen(bytes) : 0);
    }
    TclInitStringRep(objPtr, bytes, length);
}

/*
 *----------------------------------------------------------------------
 *
 * Tcl_SetObjLength --
 *
 *	Changes the length of the string representation of objPtr.
 *
 * Results:
 *	None.
 *
 * Side effects:
 *	If the size of objPtr's string representation is greater than length, a
 *	new terminating null byte is stored in objPtr->bytes at length, and
 *	bytes at positions past length have no meaning.  If the length of the
 *	string representation is greater than length, the storage space is
 *	reallocated to length+1.
 *
 *	The object's internal representation is changed to &tclStringType.
 *
 *----------------------------------------------------------------------
 */

void
Tcl_SetObjLength(
    Tcl_Obj *objPtr,		/* Pointer to object. This object must not
				 * currently be shared. */
    Tcl_Size length)		/* Number of bytes desired for string
				 * representation of object, not including
				 * terminating null byte. */
{
    String *stringPtr;

    if (length < 0) {
	Tcl_Panic("Tcl_SetObjLength: length requested is negative: "
		"%" TCL_SIZE_MODIFIER "d (integer overflow?)", length);
    }
    if (Tcl_IsShared(objPtr)) {
	Tcl_Panic("%s called with shared object", "Tcl_SetObjLength");
    }

    if (objPtr->bytes && objPtr->length == length) {
	return;
    }

    SetStringFromAny(NULL, objPtr);
    stringPtr = GET_STRING(objPtr);

    if (objPtr->bytes != NULL) {
	/*
	 * Change length of an existing string rep.
	 */
	if (length > stringPtr->allocated) {
	    /*
	     * Need to enlarge the buffer.
	     */
	    if (objPtr->bytes == &tclEmptyString) {
		objPtr->bytes = (char *)Tcl_Alloc(length + 1);
	    } else {
		objPtr->bytes = (char *)Tcl_Realloc(objPtr->bytes, length + 1);
	    }
	    stringPtr->allocated = length;
	}

	objPtr->length = length;
	objPtr->bytes[length] = 0;

	/*
	 * Invalidate the Unicode data.
	 */

	stringPtr->numChars = TCL_INDEX_NONE;
	stringPtr->hasUnicode = 0;
    } else {
	if (length > stringPtr->maxChars) {
	    stringPtr = stringRealloc(stringPtr, length);
	    SET_STRING(objPtr, stringPtr);
	    stringPtr->maxChars = length;
	}

	/*
	 * Mark the new end of the Unicode string
	 */

	stringPtr->numChars = length;
	stringPtr->unicode[length] = 0;
	stringPtr->hasUnicode = 1;

	/*
	 * Can only get here when objPtr->bytes == NULL. No need to invalidate
	 * the string rep.
	 */
    }
}

/*
 *----------------------------------------------------------------------
 *
 * Tcl_AttemptSetObjLength --
 *
 *	This function changes the length of the string representation of an
 *	object. It uses the attempt* (non-panic'ing) memory allocators.
 *
 * Results:
 *	1 if the requested memory was allocated, 0 otherwise.
 *
 * Side effects:
 *	If the size of objPtr's string representation is greater than length,
 *	then it is reduced to length and a new terminating null byte is stored
 *	in the strength. If the length of the string representation is greater
 *	than length, the storage space is reallocated to the given length; a
 *	null byte is stored at the end, but other bytes past the end of the
 *	original string representation are undefined. The object's internal
 *	representation is changed to "expendable string".
 *
 *----------------------------------------------------------------------
 */

int
Tcl_AttemptSetObjLength(
    Tcl_Obj *objPtr,		/* Pointer to object. This object must not
				 * currently be shared. */
    Tcl_Size length)		/* Number of bytes desired for string
				 * representation of object, not including
				 * terminating null byte. */
{
    String *stringPtr;

    if (length < 0) {
	/* Negative lengths => most likely integer overflow */
	return 0;
    }

    if (Tcl_IsShared(objPtr)) {
	Tcl_Panic("%s called with shared object", "Tcl_AttemptSetObjLength");
    }
    if (objPtr->bytes && objPtr->length == length) {
	return 1;
    }

    SetStringFromAny(NULL, objPtr);
    stringPtr = GET_STRING(objPtr);

    if (objPtr->bytes != NULL) {
	/*
	 * Change length of an existing string rep.
	 */
	if (length > stringPtr->allocated) {
	    /*
	     * Need to enlarge the buffer.
	     */

	    char *newBytes;

	    if (objPtr->bytes == &tclEmptyString) {
		newBytes = (char *)Tcl_AttemptAlloc(length + 1);
	    } else {
		newBytes = (char *)Tcl_AttemptRealloc(objPtr->bytes, length + 1);
	    }
	    if (newBytes == NULL) {
		return 0;
	    }
	    objPtr->bytes = newBytes;
	    stringPtr->allocated = length;
	}

	objPtr->length = length;
	objPtr->bytes[length] = 0;

	/*
	 * Invalidate the Unicode data.
	 */

	stringPtr->numChars = TCL_INDEX_NONE;
	stringPtr->hasUnicode = 0;
    } else {
	/*
	 * Changing length of pure Unicode string.
	 */

	if (length > stringPtr->maxChars) {
	    stringPtr = stringAttemptRealloc(stringPtr, length);
	    if (stringPtr == NULL) {
		return 0;
	    }
	    SET_STRING(objPtr, stringPtr);
	    stringPtr->maxChars = length;
	}

	/*
	 * Mark the new end of the Unicode string.
	 */

	stringPtr->unicode[length] = 0;
	stringPtr->numChars = length;
	stringPtr->hasUnicode = 1;

	/*
	 * Can only get here when objPtr->bytes == NULL. No need to invalidate
	 * the string rep.
	 */
    }
    return 1;
}

/*
 *---------------------------------------------------------------------------
 *
 * Tcl_SetUnicodeObj --
 *
 *	Modify an object to hold the Unicode string indicated by "unicode".
 *
 * Results:
 *	None.
 *
 * Side effects:
 *	Memory allocated for new "String" internal rep.
 *
 *---------------------------------------------------------------------------
 */

void
Tcl_SetUnicodeObj(
    Tcl_Obj *objPtr,		/* The object to set the string of. */
    const Tcl_UniChar *unicode,	/* The Unicode string used to initialize the
				 * object. */
    Tcl_Size numChars)		/* Number of characters in the Unicode
				 * string. */
{
    if (Tcl_IsShared(objPtr)) {
	Tcl_Panic("%s called with shared object", "Tcl_SetUnicodeObj");
    }
    TclFreeInternalRep(objPtr);
    SetUnicodeObj(objPtr, unicode, numChars);
}

static Tcl_Size
UnicodeLength(
    const Tcl_UniChar *unicode)
{
    Tcl_Size numChars = 0;

    if (unicode) {
	/* TODO - is this overflow check really necessary? */
	while ((numChars >= 0) && (unicode[numChars] != 0)) {
	    numChars++;
	}
    }
    return numChars;
}

static void
SetUnicodeObj(
    Tcl_Obj *objPtr,		/* The object to set the string of. */
    const Tcl_UniChar *unicode,	/* The Unicode string used to initialize the
				 * object. */
    Tcl_Size numChars)		/* Number of characters in the Unicode
				 * string. */
{
    String *stringPtr;

    if (numChars < 0) {
	numChars = UnicodeLength(unicode);
    }

    /*
     * Allocate enough space for the String structure + Unicode string.
     */

    stringPtr = stringAlloc(numChars);
    SET_STRING(objPtr, stringPtr);
    objPtr->typePtr = &tclStringType;

    stringPtr->maxChars = numChars;
    memcpy(stringPtr->unicode, unicode, numChars * sizeof(Tcl_UniChar));
    stringPtr->unicode[numChars] = 0;
    stringPtr->numChars = numChars;
    stringPtr->hasUnicode = 1;

    TclInvalidateStringRep(objPtr);
    stringPtr->allocated = 0;
}

/*
 *----------------------------------------------------------------------
 *
 * Tcl_AppendLimitedToObj --
 *
 *	This function appends a limited number of bytes from a sequence of
 *	bytes to an object, marking any limitation with an ellipsis.
 *
 * Results:
 *	None.
 *
 * Side effects:
 *	The bytes at *bytes are appended to the string representation of
 *	objPtr.
 *
 *----------------------------------------------------------------------
 */

void
Tcl_AppendLimitedToObj(
    Tcl_Obj *objPtr,		/* Points to the object to append to. */
    const char *bytes,		/* Points to the bytes to append to the
				 * object. */
    Tcl_Size length,		/* The number of bytes available to be
				 * appended from "bytes". If -1, then
				 * all bytes up to a NUL byte are available. */
    Tcl_Size limit,		/* The maximum number of bytes to append to
				 * the object. */
    const char *ellipsis)	/* Ellipsis marker string, appended to the
				 * object to indicate not all available bytes
				 * at "bytes" were appended. */
{
    String *stringPtr;
    Tcl_Size toCopy = 0;
    Tcl_Size eLen = 0;

    if (length < 0) {
	length = (bytes ? strlen(bytes) : 0);
    }
    if (length == 0) {
	return;
    }
    if (limit <= 0) {
	return;
    }

    if (length <= limit) {
	toCopy = length;
    } else {
	if (ellipsis == NULL) {
	    ellipsis = "...";
	}
	eLen = strlen(ellipsis);
	while (eLen > limit) {
	    eLen = Tcl_UtfPrev(ellipsis+eLen, ellipsis) - ellipsis;
	}

	toCopy = Tcl_UtfPrev(bytes+limit+1-eLen, bytes) - bytes;
    }

    /*
     * If objPtr has a valid Unicode rep, then append the Unicode conversion
     * of "bytes" to the objPtr's Unicode rep, otherwise append "bytes" to
     * objPtr's string rep.
     */

    if (Tcl_IsShared(objPtr)) {
	Tcl_Panic("%s called with shared object", "Tcl_AppendLimitedToObj");
    }

    SetStringFromAny(NULL, objPtr);
    stringPtr = GET_STRING(objPtr);

    if (stringPtr->hasUnicode && (stringPtr->numChars+1) > 1) {
	AppendUtfToUnicodeRep(objPtr, bytes, toCopy);
    } else {
	AppendUtfToUtfRep(objPtr, bytes, toCopy);
    }

    if (length <= limit) {
	return;
    }

    stringPtr = GET_STRING(objPtr);
    if (stringPtr->hasUnicode && (stringPtr->numChars+1) > 1) {
	AppendUtfToUnicodeRep(objPtr, ellipsis, eLen);
    } else {
	AppendUtfToUtfRep(objPtr, ellipsis, eLen);
    }
}

/*
 *----------------------------------------------------------------------
 *
 * Tcl_AppendToObj --
 *
 *	This function appends a sequence of bytes to an object.
 *
 * Results:
 *	None.
 *
 * Side effects:
 *	The bytes at *bytes are appended to the string representation of
 *	objPtr.
 *
 *----------------------------------------------------------------------
 */

void
Tcl_AppendToObj(
    Tcl_Obj *objPtr,		/* Points to the object to append to. */
    const char *bytes,		/* Points to the bytes to append to the
				 * object. */
    Tcl_Size length)		/* The number of bytes to append from "bytes".
				 * If TCL_INDEX_NONE, then append all bytes up to NUL
				 * byte. */
{
    Tcl_AppendLimitedToObj(objPtr, bytes, length, TCL_SIZE_MAX, NULL);
}

/*
 *----------------------------------------------------------------------
 *
 * Tcl_AppendUnicodeToObj --
 *
 *	This function appends a Unicode string to an object in the most
 *	efficient manner possible.
 *
 * Results:
 *	None.
 *
 * Side effects:
 *	Invalidates the string rep and creates a new Unicode string.
 *
 *----------------------------------------------------------------------
 */

void
Tcl_AppendUnicodeToObj(
    Tcl_Obj *objPtr,		/* Points to the object to append to. */
    const Tcl_UniChar *unicode,	/* The Unicode string to append to the
				 * object. */
    Tcl_Size length)		/* Number of chars in Unicode. Negative
    				 * lengths means nul terminated */
{
    String *stringPtr;

    if (Tcl_IsShared(objPtr)) {
	Tcl_Panic("%s called with shared object", "Tcl_AppendUnicodeToObj");
    }

    if (length == 0) {
	return;
    }

    SetStringFromAny(NULL, objPtr);
    stringPtr = GET_STRING(objPtr);

    /*
     * If objPtr has a valid Unicode rep, then append the "unicode" to the
     * objPtr's Unicode rep, otherwise the UTF conversion of "unicode" to
     * objPtr's string rep.
     */

    if (stringPtr->hasUnicode) {
	AppendUnicodeToUnicodeRep(objPtr, unicode, length);
    } else {
	AppendUnicodeToUtfRep(objPtr, unicode, length);
    }
}

/*
 *----------------------------------------------------------------------
 *
 * Tcl_AppendObjToObj --
 *
 *	This function appends the string rep of one object to another.
 *	"objPtr" cannot be a shared object.
 *
 * Results:
 *	None.
 *
 * Side effects:
 *	The string rep of appendObjPtr is appended to the string
 *	representation of objPtr.
 *	IMPORTANT: This routine does not and MUST NOT shimmer appendObjPtr.
 *	Callers are counting on that.
 *
 *----------------------------------------------------------------------
 */

void
Tcl_AppendObjToObj(
    Tcl_Obj *objPtr,		/* Points to the object to append to. */
    Tcl_Obj *appendObjPtr)	/* Object to append. */
{
    String *stringPtr;
    Tcl_Size length = 0, numChars;
    Tcl_Size appendNumChars = TCL_INDEX_NONE;
    const char *bytes;

    if (TclCheckEmptyString(appendObjPtr) == TCL_EMPTYSTRING_YES) {
	return;
    }

    if (TclCheckEmptyString(objPtr) == TCL_EMPTYSTRING_YES) {
	TclSetDuplicateObj(objPtr, appendObjPtr);
	return;
    }

    if (
	TclIsPureByteArray(appendObjPtr)
	&& (TclIsPureByteArray(objPtr) || objPtr->bytes == &tclEmptyString)
    ) {
	/*
	 * Both bytearray objects are pure, so the second internal bytearray value
	 * can be appended to the first, with no need to modify the "bytes" field.
	 */

	/*
	 * One might expect the code here to be
	 *
	 *  bytes = Tcl_GetByteArrayFromObj(appendObjPtr, &length);
	 *  TclAppendBytesToByteArray(objPtr, bytes, length);
	 *
	 * and essentially all of the time that would be fine. However, it
	 * would run into trouble in the case where objPtr and appendObjPtr
	 * point to the same thing. That may never be a good idea. It seems to
	 * violate Copy On Write, and we don't have any tests for the
	 * situation, since making any Tcl commands that call
	 * Tcl_AppendObjToObj() do that appears impossible (They honor Copy On
	 * Write!). For the sake of extensions that go off into that realm,
	 * though, here's a more complex approach that can handle all the
	 * cases.
	 *
	 * First, get the lengths.
	 */

	Tcl_Size lengthSrc = 0;

	(void) Tcl_GetByteArrayFromObj(objPtr, &length);
	(void) Tcl_GetByteArrayFromObj(appendObjPtr, &lengthSrc);

	/*
	 * Grow buffer enough for the append.
	 */

	TclAppendBytesToByteArray(objPtr, NULL, lengthSrc);

	/*
	 * Reset objPtr back to the original value.
	 */

	Tcl_SetByteArrayLength(objPtr, length);

	/*
	 * Now do the append knowing that buffer growth cannot cause any
	 * trouble.
	 */

	TclAppendBytesToByteArray(objPtr,
		Tcl_GetByteArrayFromObj(appendObjPtr, (Tcl_Size *) NULL), lengthSrc);
	return;
    }

    /*
     * Must append as strings.
     */

    SetStringFromAny(NULL, objPtr);
    stringPtr = GET_STRING(objPtr);

    /*
     * If objPtr has a valid Unicode rep, then get a Unicode string from
     * appendObjPtr and append it.
     */

    if (stringPtr->hasUnicode) {
	/*
	 * If appendObjPtr is not of the "String" type, don't convert it.
	 */

	if (TclHasInternalRep(appendObjPtr, &tclStringType)) {
	    Tcl_UniChar *unicode =
		    Tcl_GetUnicodeFromObj(appendObjPtr, &numChars);

	    AppendUnicodeToUnicodeRep(objPtr, unicode, numChars);
	} else {
	    bytes = Tcl_GetStringFromObj(appendObjPtr, &length);
	    AppendUtfToUnicodeRep(objPtr, bytes, length);
	}
	return;
    }

    /*
     * Append to objPtr's UTF string rep. If we know the number of characters
     * in both objects before appending, then set the combined number of
     * characters in the final (appended-to) object.
     */

    bytes = Tcl_GetStringFromObj(appendObjPtr, &length);

    numChars = stringPtr->numChars;
    if ((numChars >= 0) && TclHasInternalRep(appendObjPtr, &tclStringType)) {
	String *appendStringPtr = GET_STRING(appendObjPtr);

	appendNumChars = appendStringPtr->numChars;
    }

    AppendUtfToUtfRep(objPtr, bytes, length);

    if ((numChars >= 0) && (appendNumChars >= 0)) {
	stringPtr->numChars = numChars + appendNumChars;
    }
}

/*
 *----------------------------------------------------------------------
 *
 * AppendUnicodeToUnicodeRep --
 *
 *	Appends the contents of unicode to the Unicode rep of
 *	objPtr, which must already have a valid Unicode rep.
 *
 * Results:
 *	None.
 *
 * Side effects:
 *	objPtr's internal rep is reallocated.
 *
 *----------------------------------------------------------------------
 */

static void
AppendUnicodeToUnicodeRep(
    Tcl_Obj *objPtr,		/* Points to the object to append to. */
    const Tcl_UniChar *unicode,	/* String to append. */
    Tcl_Size appendNumChars)	/* Number of chars of "unicode" to append. */
{
    String *stringPtr;
    Tcl_Size numChars;

    if (appendNumChars < 0) {
	appendNumChars = UnicodeLength(unicode);
    }
    if (appendNumChars == 0) {
	return;
    }

    SetStringFromAny(NULL, objPtr);
    stringPtr = GET_STRING(objPtr);

    /*
     * If not enough space has been allocated for the Unicode rep, reallocate
     * the internal rep object with additional space. First try to double the
     * required allocation; if that fails, try a more modest increase. See the
     * "TCL STRING GROWTH ALGORITHM" comment at the top of this file for an
     * explanation of this growth algorithm.
     */

    numChars = stringPtr->numChars + appendNumChars;

    if (numChars > stringPtr->maxChars) {
	Tcl_Size offset = -1;

	/*
	 * Protect against case where Unicode points into the existing
	 * stringPtr->unicode array. Force it to follow any relocations due to
	 * the reallocs below.
	 */

	if (unicode && unicode >= stringPtr->unicode
		&& unicode <= stringPtr->unicode + stringPtr->maxChars) {
	    offset = unicode - stringPtr->unicode;
	}

	GrowUnicodeBuffer(objPtr, numChars);
	stringPtr = GET_STRING(objPtr);

	/*
	 * Relocate Unicode if needed; see above.
	 */

	if (offset >= 0) {
	    unicode = stringPtr->unicode + offset;
	}
    }

    /*
     * Copy the new string onto the end of the old string, then add the
     * trailing null.
     */

    if (unicode) {
	memmove(stringPtr->unicode + stringPtr->numChars, unicode,
		appendNumChars * sizeof(Tcl_UniChar));
    }
    stringPtr->unicode[numChars] = 0;
    stringPtr->numChars = numChars;
    stringPtr->allocated = 0;

    TclInvalidateStringRep(objPtr);
}

/*
 *----------------------------------------------------------------------
 *
 * AppendUnicodeToUtfRep --
 *
 *	This function converts the contents of "unicode" to UTF and appends
 *	the UTF to the string rep of "objPtr".
 *
 * Results:
 *	None.
 *
 * Side effects:
 *	objPtr's internal rep is reallocated.
 *
 *----------------------------------------------------------------------
 */

static void
AppendUnicodeToUtfRep(
    Tcl_Obj *objPtr,		/* Points to the object to append to. */
    const Tcl_UniChar *unicode,	/* String to convert to UTF. */
    Tcl_Size numChars)		/* Number of chars of Unicode to convert. */
{
    String *stringPtr = GET_STRING(objPtr);

    numChars = ExtendStringRepWithUnicode(objPtr, unicode, numChars);

    if (stringPtr->numChars != TCL_INDEX_NONE) {
	stringPtr->numChars += numChars;
    }
}

/*
 *----------------------------------------------------------------------
 *
 * AppendUtfToUnicodeRep --
 *
 *	This function converts the contents of "bytes" to Unicode and appends
 *	the Unicode to the Unicode rep of "objPtr". objPtr must already have a
 *	valid Unicode rep. numBytes must be non-negative.
 *
 * Results:
 *	None.
 *
 * Side effects:
 *	objPtr's internal rep is reallocated.
 *
 *----------------------------------------------------------------------
 */

static void
AppendUtfToUnicodeRep(
    Tcl_Obj *objPtr,		/* Points to the object to append to. */
    const char *bytes,		/* String to convert to Unicode. */
    Tcl_Size numBytes)		/* Number of bytes of "bytes" to convert. */
{
    String *stringPtr;

    if (numBytes == 0) {
	return;
    }

    ExtendUnicodeRepWithString(objPtr, bytes, numBytes, -1);
    TclInvalidateStringRep(objPtr);
    stringPtr = GET_STRING(objPtr);
    stringPtr->allocated = 0;
}

/*
 *----------------------------------------------------------------------
 *
 * AppendUtfToUtfRep --
 *
 *	This function appends "numBytes" bytes of "bytes" to the UTF string
 *	rep of "objPtr". objPtr must already have a valid String rep.
 *	numBytes must be non-negative.
 *
 * Results:
 *	None.
 *
 * Side effects:
 *	objPtr's internal rep is reallocated.
 *
 *----------------------------------------------------------------------
 */

static void
AppendUtfToUtfRep(
    Tcl_Obj *objPtr,		/* Points to the object to append to. */
    const char *bytes,		/* String to append. */
    Tcl_Size numBytes)		/* Number of bytes of "bytes" to append. */
{
    String *stringPtr;
    Tcl_Size newLength, oldLength;

    if (numBytes == 0) {
	return;
    }

    /*
     * Copy the new string onto the end of the old string, then add the
     * trailing null.
     */

    if (objPtr->bytes == NULL) {
	objPtr->length = 0;
    }
    oldLength = objPtr->length;
    if (numBytes > TCL_SIZE_MAX - oldLength) {
	Tcl_Panic("max size for a Tcl value (%" TCL_SIZE_MODIFIER "d bytes) exceeded", TCL_SIZE_MAX);
    }
    newLength = numBytes + oldLength;

    stringPtr = GET_STRING(objPtr);
    if (newLength > stringPtr->allocated) {
	Tcl_Size offset = -1;

	/*
	 * Protect against case where unicode points into the existing
	 * stringPtr->unicode array. Force it to follow any relocations due to
	 * the reallocs below.
	 */

	if (bytes && objPtr->bytes && (bytes >= objPtr->bytes)
		&& (bytes <= objPtr->bytes + objPtr->length)) {
	    offset = bytes - objPtr->bytes;
	}

	/*
	 * TODO: consider passing flag=1: no overalloc on first append. This
	 * would make test stringObj-8.1 fail.
	 */

	GrowStringBuffer(objPtr, newLength, 0);

	/*
	 * Relocate bytes if needed; see above.
	 */

	if (offset >= 0) {
	    bytes = objPtr->bytes + offset;
	}
    }

    /*
     * Invalidate the unicode data.
     */

    stringPtr->numChars = -1;
    stringPtr->hasUnicode = 0;

    if (bytes) {
	memmove(objPtr->bytes + oldLength, bytes, numBytes);
    }
    objPtr->bytes[newLength] = 0;
    objPtr->length = newLength;
}

/*
 *----------------------------------------------------------------------
 *
 * Tcl_AppendStringsToObj --
 *
 *	This function appends one or more null-terminated strings to an
 *	object.
 *
 * Results:
 *	None.
 *
 * Side effects:
 *	The contents of all the string arguments are appended to the string
 *	representation of objPtr.
 *
 *----------------------------------------------------------------------
 */

void
Tcl_AppendStringsToObj(
    Tcl_Obj *objPtr,
    ...)
{
    va_list argList;

    va_start(argList, objPtr);
    if (Tcl_IsShared(objPtr)) {
	Tcl_Panic("%s called with shared object", "Tcl_AppendStringsToObj");
    }

    while (1) {
	const char *bytes = va_arg(argList, char *);

	if (bytes == NULL) {
	    break;
	}
	Tcl_AppendToObj(objPtr, bytes, -1);
    }
    va_end(argList);
}

/*
 *----------------------------------------------------------------------
 *
 * Tcl_AppendFormatToObj --
 *
 *	This function appends a list of Tcl_Obj's to a Tcl_Obj according to
 *	the formatting instructions embedded in the format string. The
 *	formatting instructions are inspired by sprintf(). Returns TCL_OK when
 *	successful. If there's an error in the arguments, TCL_ERROR is
 *	returned, and an error message is written to the interp, if non-NULL.
 *
 * Results:
 *	A standard Tcl result.
 *
 * Side effects:
 *	None.
 *
 *----------------------------------------------------------------------
 */

int
Tcl_AppendFormatToObj(
    Tcl_Interp *interp,
    Tcl_Obj *appendObj,
    const char *format,
    Tcl_Size objc,
    Tcl_Obj *const objv[])
{
    const char *span = format, *msg, *errCode;
    int gotXpg = 0, gotSequential = 0;
    Tcl_Size objIndex = 0, originalLength, limit, numBytes = 0;
    Tcl_UniChar ch = 0;
    static const char *mixedXPG =
	    "cannot mix \"%\" and \"%n$\" conversion specifiers";
    static const char *const badIndex[2] = {
	"not enough arguments for all format specifiers",
	"\"%n$\" argument index out of range"
    };
    static const char *overflow = "max size for a Tcl value exceeded";

    if (Tcl_IsShared(appendObj)) {
	Tcl_Panic("%s called with shared object", "Tcl_AppendFormatToObj");
    }
    (void)Tcl_GetStringFromObj(appendObj, &originalLength);
    limit = TCL_SIZE_MAX - originalLength;

    /*
     * Format string is NUL-terminated.
     */

    while (*format != '\0') {
	char *end;
	int gotMinus = 0, gotHash = 0, gotZero = 0, gotSpace = 0, gotPlus = 0;
	int gotPrecision, sawFlag, useShort = 0, useBig = 0;
	Tcl_Size width, precision;
#ifndef TCL_WIDE_INT_IS_LONG
	int useWide = 0;
#endif
	int newXpg, allocSegment = 0;
	Tcl_Size numChars, segmentLimit, segmentNumBytes;
	Tcl_Obj *segment;
	int step = TclUtfToUniChar(format, &ch);

	format += step;
	if (ch != '%') {
	    numBytes += step;
	    continue;
	}
	if (numBytes) {
	    if (numBytes > limit) {
		msg = overflow;
		errCode = "OVERFLOW";
		goto errorMsg;
	    }
	    Tcl_AppendToObj(appendObj, span, numBytes);
	    limit -= numBytes;
	    numBytes = 0;
	}

	/*
	 * Saw a % : process the format specifier.
	 *
	 * Step 0. Handle special case of escaped format marker (i.e., %%).
	 */

	step = TclUtfToUniChar(format, &ch);
	if (ch == '%') {
	    span = format;
	    numBytes = step;
	    format += step;
	    continue;
	}

	/*
	 * Step 1. XPG3 position specifier
	 */

	newXpg = 0;
	if (isdigit(UCHAR(ch))) {
	    int position = strtoul(format, &end, 10);

	    if (*end == '$') {
		newXpg = 1;
		objIndex = position - 1;
		format = end + 1;
		step = TclUtfToUniChar(format, &ch);
	    }
	}
	if (newXpg) {
	    if (gotSequential) {
		msg = mixedXPG;
		errCode = "MIXEDSPECTYPES";
		goto errorMsg;
	    }
	    gotXpg = 1;
	} else {
	    if (gotXpg) {
		msg = mixedXPG;
		errCode = "MIXEDSPECTYPES";
		goto errorMsg;
	    }
	    gotSequential = 1;
	}
	if (objIndex < 0 || objIndex >= objc) {
	    msg = badIndex[gotXpg];
	    errCode = gotXpg ? "INDEXRANGE" : "FIELDVARMISMATCH";
	    goto errorMsg;
	}

	/*
	 * Step 2. Set of flags.
	 */

	sawFlag = 1;
	do {
	    switch (ch) {
	    case '-':
		gotMinus = 1;
		break;
	    case '#':
		gotHash = 1;
		break;
	    case '0':
		gotZero = 1;
		break;
	    case ' ':
		gotSpace = 1;
		break;
	    case '+':
		gotPlus = 1;
		break;
	    default:
		sawFlag = 0;
	    }
	    if (sawFlag) {
		format += step;
		step = TclUtfToUniChar(format, &ch);
	    }
	} while (sawFlag);

	/*
	 * Step 3. Minimum field width.
	 */

	width = 0;
	if (isdigit(UCHAR(ch))) {
	    /* Note ull will be >= 0 because of isdigit check above */
	    unsigned long long ull;
	    ull = strtoull(format, &end, 10);
	    /* Comparison is >=, not >, to leave room for nul */
	    if (ull >= TCL_SIZE_MAX) {
		msg = overflow;
		errCode = "OVERFLOW";
		goto errorMsg;
	    }
	    width = (Tcl_Size)ull;
	    format = end;
	    step = TclUtfToUniChar(format, &ch);
	} else if (ch == '*') {
	    if (objIndex >= objc - 1) {
		msg = badIndex[gotXpg];
		errCode = gotXpg ? "INDEXRANGE" : "FIELDVARMISMATCH";
		goto errorMsg;
	    }
	    if (TclGetSizeIntFromObj(interp, objv[objIndex], &width) != TCL_OK) {
		goto error;
	    }
	    if (width < 0) {
		width = -width;
		gotMinus = 1;
	    }
	    objIndex++;
	    format += step;
	    step = TclUtfToUniChar(format, &ch);
	}
	if (width > limit) {
	    msg = overflow;
	    errCode = "OVERFLOW";
	    goto errorMsg;
	}

	/*
	 * Step 4. Precision.
	 */

	gotPrecision = precision = 0;
	if (ch == '.') {
	    gotPrecision = 1;
	    format += step;
	    step = TclUtfToUniChar(format, &ch);
	}
	if (isdigit(UCHAR(ch))) {
	    /* Note ull will be >= 0 because of isdigit check above */
	    unsigned long long ull;
	    ull = strtoull(format, &end, 10);
	    /* Comparison is >=, not >, to leave room for nul */
	    if (ull >= TCL_SIZE_MAX) {
		msg = overflow;
		errCode = "OVERFLOW";
		goto errorMsg;
	    }
	    precision = (Tcl_Size)ull;
	    format = end;
	    step = TclUtfToUniChar(format, &ch);
	} else if (ch == '*') {
	    if (objIndex >= objc - 1) {
		msg = badIndex[gotXpg];
		errCode = gotXpg ? "INDEXRANGE" : "FIELDVARMISMATCH";
		goto errorMsg;
	    }
	    if (TclGetSizeIntFromObj(interp, objv[objIndex], &precision)
		    != TCL_OK) {
		goto error;
	    }

	    /*
	     * TODO: Check this truncation logic.
	     */

	    if (precision < 0) {
		precision = 0;
	    }
	    objIndex++;
	    format += step;
	    step = TclUtfToUniChar(format, &ch);
	}

	/*
	 * Step 5. Length modifier.
	 */

	if (ch == 'h') {
	    useShort = 1;
	    format += step;
	    step = TclUtfToUniChar(format, &ch);
	} else if (ch == 'l') {
	    format += step;
	    step = TclUtfToUniChar(format, &ch);
	    if (ch == 'l') {
		useBig = 1;
		format += step;
		step = TclUtfToUniChar(format, &ch);
#ifndef TCL_WIDE_INT_IS_LONG
	    } else {
		useWide = 1;
#endif
	    }
	} else if (ch == 'I') {
	    if ((format[1] == '6') && (format[2] == '4')) {
		format += (step + 2);
		step = TclUtfToUniChar(format, &ch);
#ifndef TCL_WIDE_INT_IS_LONG
		useWide = 1;
#endif
	    } else if ((format[1] == '3') && (format[2] == '2')) {
		format += (step + 2);
		step = TclUtfToUniChar(format, &ch);
	    } else {
		format += step;
		step = TclUtfToUniChar(format, &ch);
	    }
	} else if ((ch == 't') || (ch == 'z') || (ch == 'q') || (ch == 'j')
		|| (ch == 'L')) {
	    format += step;
	    step = TclUtfToUniChar(format, &ch);
	    useBig = 1;
	}

	format += step;
	span = format;

	/*
	 * Step 6. The actual conversion character.
	 */

	segment = objv[objIndex];
	numChars = -1;
	if (ch == 'i') {
	    ch = 'd';
	}
	switch (ch) {
	case '\0':
	    msg = "format string ended in middle of field specifier";
	    errCode = "INCOMPLETE";
	    goto errorMsg;
	case 's':
	    if (gotPrecision) {
		numChars = Tcl_GetCharLength(segment);
		if (precision < numChars) {
		    if (precision < 1) {
			TclNewObj(segment);
		    } else {
			segment = Tcl_GetRange(segment, 0, precision - 1);
		    }
		    numChars = precision;
		    Tcl_IncrRefCount(segment);
		    allocSegment = 1;
		}
	    }
	    break;
	case 'c': {
	    char buf[4] = "";
	    int code, length;

	    if (TclGetIntFromObj(interp, segment, &code) != TCL_OK) {
		goto error;
	    }
	    if ((unsigned)code > 0x10FFFF) {
	    	code = 0xFFFD;
	    }
	    length = Tcl_UniCharToUtf(code, buf);
	    segment = Tcl_NewStringObj(buf, length);
	    Tcl_IncrRefCount(segment);
	    allocSegment = 1;
	    break;
	}

	case 'u':
	    /* FALLTHRU */
	case 'd':
	case 'o':
	case 'p':
	case 'x':
	case 'X':
	case 'b': {
	    short s = 0;	/* Silence compiler warning; only defined and
				 * used when useShort is true. */
	    long l;
	    Tcl_WideInt w;
	    mp_int big;
	    int isNegative = 0;
	    Tcl_Size toAppend;

#ifndef TCL_WIDE_INT_IS_LONG
	    if (ch == 'p') {
		useWide = 1;
	    }
#endif
	    if (useBig) {
		int cmpResult;
		if (Tcl_GetBignumFromObj(interp, segment, &big) != TCL_OK) {
		    goto error;
		}
		cmpResult = mp_cmp_d(&big, 0);
		isNegative = (cmpResult == MP_LT);
		if (cmpResult == MP_EQ) gotHash = 0;
		if (ch == 'u') {
		    if (isNegative) {
			mp_clear(&big);
			msg = "unsigned bignum format is invalid";
			errCode = "BADUNSIGNED";
			goto errorMsg;
		    } else {
			ch = 'd';
		    }
		}
#ifndef TCL_WIDE_INT_IS_LONG
	    } else if (useWide) {
		if (TclGetWideBitsFromObj(interp, segment, &w) != TCL_OK) {
		    goto error;
		}
		isNegative = (w < (Tcl_WideInt) 0);
		if (w == (Tcl_WideInt) 0) gotHash = 0;
#endif
	    } else if (TclGetLongFromObj(NULL, segment, &l) != TCL_OK) {
		if (TclGetWideBitsFromObj(interp, segment, &w) != TCL_OK) {
		    goto error;
		} else {
		    l = (long) w;
		}
		if (useShort) {
		    s = (short) l;
		    isNegative = (s < (short) 0);
		    if (s == (short) 0) gotHash = 0;
		} else {
		    isNegative = (l < (long) 0);
		    if (l == (long) 0) gotHash = 0;
		}
	    } else if (useShort) {
		s = (short) l;
		isNegative = (s < (short) 0);
		if (s == (short) 0) gotHash = 0;
	    } else {
		isNegative = (l < (long) 0);
		if (l == (long) 0) gotHash = 0;
	    }

	    TclNewObj(segment);
	    allocSegment = 1;
	    segmentLimit = TCL_SIZE_MAX;
	    Tcl_IncrRefCount(segment);

	    if ((isNegative || gotPlus || gotSpace) && (useBig || ch=='d')) {
		Tcl_AppendToObj(segment,
			(isNegative ? "-" : gotPlus ? "+" : " "), 1);
		segmentLimit -= 1;
	    }

	    if (gotHash || (ch == 'p')) {
		switch (ch) {
		case 'o':
		    Tcl_AppendToObj(segment, "0o", 2);
		    segmentLimit -= 2;
		    break;
		case 'p':
		case 'x':
		case 'X':
		    Tcl_AppendToObj(segment, "0x", 2);
		    segmentLimit -= 2;
		    break;
		case 'b':
		    Tcl_AppendToObj(segment, "0b", 2);
		    segmentLimit -= 2;
		    break;
		}
	    }

	    switch (ch) {
	    case 'd': {
		Tcl_Size length;
		Tcl_Obj *pure;
		const char *bytes;

		if (useShort) {
		    TclNewIntObj(pure, s);
#ifndef TCL_WIDE_INT_IS_LONG
		} else if (useWide) {
		    TclNewIntObj(pure, w);
#endif
		} else if (useBig) {
		    pure = Tcl_NewBignumObj(&big);
		} else {
		    TclNewIntObj(pure, l);
		}
		Tcl_IncrRefCount(pure);
		bytes = Tcl_GetStringFromObj(pure, &length);

		/*
		 * Already did the sign above.
		 */

		if (*bytes == '-') {
		    length--;
		    bytes++;
		}
		toAppend = length;

		/*
		 * Canonical decimal string reps for integers are composed
		 * entirely of one-byte encoded characters, so "length" is the
		 * number of chars.
		 */

		if (gotPrecision) {
		    if (length < precision) {
			segmentLimit -= precision - length;
		    }
		    while (length < precision) {
			Tcl_AppendToObj(segment, "0", 1);
			length++;
		    }
		    gotZero = 0;
		}
		if (gotZero) {
		    length += Tcl_GetCharLength(segment);
		    if (length < width) {
			segmentLimit -= width - length;
		    }
		    while (length < width) {
			Tcl_AppendToObj(segment, "0", 1);
			length++;
		    }
		}
		if (toAppend > segmentLimit) {
		    msg = overflow;
		    errCode = "OVERFLOW";
		    goto errorMsg;
		}
		Tcl_AppendToObj(segment, bytes, toAppend);
		Tcl_DecrRefCount(pure);
		break;
	    }

	    case 'u':
	    case 'o':
	    case 'p':
	    case 'x':
	    case 'X':
	    case 'b': {
		Tcl_WideUInt bits = 0;
		Tcl_WideInt numDigits = 0;
		int numBits = 4, base = 16, index = 0, shift = 0;
		Tcl_Size length;
		Tcl_Obj *pure;
		char *bytes;

		if (ch == 'u') {
		    base = 10;
		} else if (ch == 'o') {
		    base = 8;
		    numBits = 3;
		} else if (ch == 'b') {
		    base = 2;
		    numBits = 1;
		}
		if (useShort) {
		    unsigned short us = (unsigned short) s;

		    bits = (Tcl_WideUInt) us;
		    while (us) {
			numDigits++;
			us /= base;
		    }
#ifndef TCL_WIDE_INT_IS_LONG
		} else if (useWide) {
		    Tcl_WideUInt uw = (Tcl_WideUInt) w;

		    bits = uw;
		    while (uw) {
			numDigits++;
			uw /= base;
		    }
#endif
		} else if (useBig && !mp_iszero(&big)) {
		    int leftover = (big.used * MP_DIGIT_BIT) % numBits;
		    mp_digit mask = (~(mp_digit)0) << (MP_DIGIT_BIT-leftover);

		    numDigits = 1 +
			    (((Tcl_WideInt) big.used * MP_DIGIT_BIT) / numBits);
		    while ((mask & big.dp[big.used-1]) == 0) {
			numDigits--;
			mask >>= numBits;
		    }
		    if (numDigits > INT_MAX) {
			msg = overflow;
			errCode = "OVERFLOW";
			goto errorMsg;
		    }
		} else if (!useBig) {
		    unsigned long ul = (unsigned long) l;

		    bits = (Tcl_WideUInt) ul;
		    while (ul) {
			numDigits++;
			ul /= base;
		    }
		}

		/*
		 * Need to be sure zero becomes "0", not "".
		 */

		if (numDigits == 0) {
		    numDigits = 1;
		}
		TclNewObj(pure);
		Tcl_SetObjLength(pure, numDigits);
		bytes = TclGetString(pure);
		toAppend = length = numDigits;
		while (numDigits--) {
		    int digitOffset;

		    if (useBig && !mp_iszero(&big)) {
			if (index < big.used && (size_t) shift <
				CHAR_BIT*sizeof(Tcl_WideUInt) - MP_DIGIT_BIT) {
			    bits |= ((Tcl_WideUInt) big.dp[index++]) << shift;
			    shift += MP_DIGIT_BIT;
			}
			shift -= numBits;
		    }
		    digitOffset = bits % base;
		    if (digitOffset > 9) {
			if (ch == 'X') {
			    bytes[numDigits] = 'A' + digitOffset - 10;
			} else {
			    bytes[numDigits] = 'a' + digitOffset - 10;
			}
		    } else {
			bytes[numDigits] = '0' + digitOffset;
		    }
		    bits /= base;
		}
		if (useBig) {
		    mp_clear(&big);
		}
		if (gotPrecision) {
		    if (length < precision) {
			segmentLimit -= precision - length;
		    }
		    while (length < precision) {
			Tcl_AppendToObj(segment, "0", 1);
			length++;
		    }
		    gotZero = 0;
		}
		if (gotZero) {
		    length += Tcl_GetCharLength(segment);
		    if (length < width) {
			segmentLimit -= width - length;
		    }
		    while (length < width) {
			Tcl_AppendToObj(segment, "0", 1);
			length++;
		    }
		}
		if (toAppend > segmentLimit) {
		    msg = overflow;
		    errCode = "OVERFLOW";
		    goto errorMsg;
		}
		Tcl_AppendObjToObj(segment, pure);
		Tcl_DecrRefCount(pure);
		break;
	    }

	    }
	    break;
	}

	case 'a':
	case 'A':
	case 'e':
	case 'E':
	case 'f':
	case 'g':
	case 'G': {
#define MAX_FLOAT_SIZE 320
	    char spec[2*TCL_INTEGER_SPACE + 9], *p = spec;
	    double d;
	    int length = MAX_FLOAT_SIZE;
	    char *bytes;

	    if (Tcl_GetDoubleFromObj(interp, segment, &d) != TCL_OK) {
		/* TODO: Figure out ACCEPT_NAN here */
		goto error;
	    }
	    *p++ = '%';
	    if (gotMinus) {
		*p++ = '-';
	    }
	    if (gotHash) {
		*p++ = '#';
	    }
	    if (gotZero) {
		*p++ = '0';
	    }
	    if (gotSpace) {
		*p++ = ' ';
	    }
	    if (gotPlus) {
		*p++ = '+';
	    }
	    if (width) {
		p += snprintf(
		    p, TCL_INTEGER_SPACE, "%" TCL_SIZE_MODIFIER "d", width);
		if (width > length) {
		    length = width;
		}
	    }
	    if (gotPrecision) {
		*p++ = '.';
		p += snprintf(
		    p, TCL_INTEGER_SPACE, "%" TCL_SIZE_MODIFIER "d", precision);
		if (precision > TCL_SIZE_MAX - length) {
		    msg = overflow;
		    errCode = "OVERFLOW";
		    goto errorMsg;
		}
		length += precision;
	    }

	    /*
	     * Don't pass length modifiers!
	     */

	    *p++ = (char) ch;
	    *p = '\0';

	    TclNewObj(segment);
	    allocSegment = 1;
	    if (!Tcl_AttemptSetObjLength(segment, length)) {
		msg = overflow;
		errCode = "OVERFLOW";
		goto errorMsg;
	    }
	    bytes = TclGetString(segment);
	    if (!Tcl_AttemptSetObjLength(segment, sprintf(bytes, spec, d))) {
		msg = overflow;
		errCode = "OVERFLOW";
		goto errorMsg;
	    }
	    if (ch == 'A') {
		char *q = TclGetString(segment) + 1;
		*q = 'x';
		q = strchr(q, 'P');
		if (q) *q = 'p';
	    }
	    break;
	}
	default:
	    if (interp != NULL) {
		Tcl_SetObjResult(interp,
			Tcl_ObjPrintf("bad field specifier \"%c\"", ch));
		Tcl_SetErrorCode(interp, "TCL", "FORMAT", "BADTYPE", NULL);
	    }
	    goto error;
	}

	if (width>0 && numChars<0) {
	    numChars = Tcl_GetCharLength(segment);
	}
	if (!gotMinus && width>0) {
	    if (numChars < width) {
		limit -= width - numChars;
	    }
	    while (numChars < width) {
		Tcl_AppendToObj(appendObj, (gotZero ? "0" : " "), 1);
		numChars++;
	    }
	}

	(void)Tcl_GetStringFromObj(segment, &segmentNumBytes);
	if (segmentNumBytes > limit) {
	    if (allocSegment) {
		Tcl_DecrRefCount(segment);
	    }
	    msg = overflow;
	    errCode = "OVERFLOW";
	    goto errorMsg;
	}
	Tcl_AppendObjToObj(appendObj, segment);
	limit -= segmentNumBytes;
	if (allocSegment) {
	    Tcl_DecrRefCount(segment);
	}
	if (width > 0) {
	    if (numChars < width) {
		limit -= width-numChars;
	    }
	    while (numChars < width) {
		Tcl_AppendToObj(appendObj, (gotZero ? "0" : " "), 1);
		numChars++;
	    }
	}

	objIndex += gotSequential;
    }
    if (numBytes) {
	if (numBytes > limit) {
	    msg = overflow;
	    errCode = "OVERFLOW";
	    goto errorMsg;
	}
	Tcl_AppendToObj(appendObj, span, numBytes);
	limit -= numBytes;
	numBytes = 0;
    }

    return TCL_OK;

  errorMsg:
    if (interp != NULL) {
	Tcl_SetObjResult(interp, Tcl_NewStringObj(msg, -1));
	Tcl_SetErrorCode(interp, "TCL", "FORMAT", errCode, NULL);
    }
  error:
    Tcl_SetObjLength(appendObj, originalLength);
    return TCL_ERROR;
}

/*
 *---------------------------------------------------------------------------
 *
 * Tcl_Format --
 *
 * Results:
 *	A refcount zero Tcl_Obj.
 *
 * Side effects:
 *	None.
 *
 *---------------------------------------------------------------------------
 */

Tcl_Obj *
Tcl_Format(
    Tcl_Interp *interp,
    const char *format,
    Tcl_Size objc,
    Tcl_Obj *const objv[])
{
    int result;
    Tcl_Obj *objPtr;

    TclNewObj(objPtr);
    result = Tcl_AppendFormatToObj(interp, objPtr, format, objc, objv);
    if (result != TCL_OK) {
	Tcl_DecrRefCount(objPtr);
	return NULL;
    }
    return objPtr;
}

/*
 *---------------------------------------------------------------------------
 *
 * AppendPrintfToObjVA --
 *
 * Results:
 *
 * Side effects:
 *
 *---------------------------------------------------------------------------
 */

static void
AppendPrintfToObjVA(
    Tcl_Obj *objPtr,
    const char *format,
    va_list argList)
{
    int code;
    Tcl_Size objc;
    Tcl_Obj **objv, *list;
    const char *p;

    TclNewObj(list);
    p = format;
    Tcl_IncrRefCount(list);
    while (*p != '\0') {
	int size = 0, seekingConversion = 1, gotPrecision = 0;
	int lastNum = -1;

	if (*p++ != '%') {
	    continue;
	}
	if (*p == '%') {
	    p++;
	    continue;
	}
	do {
	    switch (*p) {
	    case '\0':
		seekingConversion = 0;
		break;
	    case 's': {
		const char *q, *end, *bytes = va_arg(argList, char *);
		seekingConversion = 0;

		/*
		 * The buffer to copy characters from starts at bytes and ends
		 * at either the first NUL byte, or after lastNum bytes, when
		 * caller has indicated a limit.
		 */

		end = bytes;
		while ((!gotPrecision || lastNum--) && (*end != '\0')) {
		    end++;
		}

		/*
		 * Within that buffer, we trim both ends if needed so that we
		 * copy only whole characters, and avoid copying any partial
		 * multi-byte characters.
		 */

		q = Tcl_UtfPrev(end, bytes);
		if (!Tcl_UtfCharComplete(q, (end - q))) {
		    end = q;
		}

		q = bytes + 4;
		while ((bytes < end) && (bytes < q)
			&& ((*bytes & 0xC0) == 0x80)) {
		    bytes++;
		}

		Tcl_ListObjAppendElement(NULL, list,
			Tcl_NewStringObj(bytes , (end - bytes)));

		break;
	    }
	    case 'c':
	    case 'i':
	    case 'u':
	    case 'd':
	    case 'o':
	    case 'p':
	    case 'x':
	    case 'X':
		seekingConversion = 0;
		switch (size) {
		case -1:
		case 0:
		    Tcl_ListObjAppendElement(NULL, list, Tcl_NewWideIntObj(
			    va_arg(argList, int)));
		    break;
		case 1:
		    Tcl_ListObjAppendElement(NULL, list, Tcl_NewWideIntObj(
			    va_arg(argList, long)));
		    break;
		case 2:
		    Tcl_ListObjAppendElement(NULL, list, Tcl_NewWideIntObj(
			    va_arg(argList, Tcl_WideInt)));
		    break;
		case 3:
		    Tcl_ListObjAppendElement(NULL, list, Tcl_NewBignumObj(
			    va_arg(argList, mp_int *)));
		    break;
		}
		break;
	    case 'a':
	    case 'A':
	    case 'e':
	    case 'E':
	    case 'f':
	    case 'g':
	    case 'G':
		if (size > 0) {
		Tcl_ListObjAppendElement(NULL, list, Tcl_NewDoubleObj(
			(double)va_arg(argList, long double)));
		} else {
			Tcl_ListObjAppendElement(NULL, list, Tcl_NewDoubleObj(
				va_arg(argList, double)));
		}
		seekingConversion = 0;
		break;
	    case '*':
		lastNum = va_arg(argList, int);
		Tcl_ListObjAppendElement(NULL, list, Tcl_NewWideIntObj(lastNum));
		p++;
		break;
	    case '0': case '1': case '2': case '3': case '4':
	    case '5': case '6': case '7': case '8': case '9': {
		char *end;

		lastNum = strtoul(p, &end, 10);
		p = end;
		break;
	    }
	    case '.':
		gotPrecision = 1;
		p++;
		break;
	    case 'l':
		++size;
		p++;
		break;
	    case 't':
	    case 'z':
		if (sizeof(size_t) == sizeof(Tcl_WideInt)) {
		    size = 2;
		}
		p++;
		break;
	    case 'j':
	    case 'q':
		size = 2;
		p++;
		break;
	    case 'I':
		if (p[1]=='6' && p[2]=='4') {
		    p += 2;
		    size = 2;
		} else if (p[1]=='3' && p[2]=='2') {
		    p += 2;
		} else if (sizeof(size_t) == sizeof(Tcl_WideInt)) {
		    size = 2;
		}
		p++;
		break;
	    case 'L':
		size = 3;
		p++;
		break;
	    case 'h':
		size = -1;
		/* FALLTHRU */
	    default:
		p++;
	    }
	} while (seekingConversion);
    }
    TclListObjGetElementsM(NULL, list, &objc, &objv);
    code = Tcl_AppendFormatToObj(NULL, objPtr, format, objc, objv);
    if (code != TCL_OK) {
	Tcl_AppendPrintfToObj(objPtr,
		"Unable to format \"%s\" with supplied arguments: %s",
		format, TclGetString(list));
    }
    Tcl_DecrRefCount(list);
}

/*
 *---------------------------------------------------------------------------
 *
 * Tcl_AppendPrintfToObj --
 *
 * Results:
 *	A standard Tcl result.
 *
 * Side effects:
 *	None.
 *
 *---------------------------------------------------------------------------
 */

void
Tcl_AppendPrintfToObj(
    Tcl_Obj *objPtr,
    const char *format,
    ...)
{
    va_list argList;

    va_start(argList, format);
    AppendPrintfToObjVA(objPtr, format, argList);
    va_end(argList);
}

/*
 *---------------------------------------------------------------------------
 *
 * Tcl_ObjPrintf --
 *
 * Results:
 *	A refcount zero Tcl_Obj.
 *
 * Side effects:
 *	None.
 *
 *---------------------------------------------------------------------------
 */

Tcl_Obj *
Tcl_ObjPrintf(
    const char *format,
    ...)
{
    va_list argList;
    Tcl_Obj *objPtr;

    TclNewObj(objPtr);
    va_start(argList, format);
    AppendPrintfToObjVA(objPtr, format, argList);
    va_end(argList);
    return objPtr;
}

/*
 *---------------------------------------------------------------------------
 *
 * TclGetStringStorage --
 *
 *	Returns the string storage space of a Tcl_Obj.
 *
 * Results:
 *	The pointer value objPtr->bytes is returned and the number of bytes
 *	allocated there is written to *sizePtr (if known).
 *
 * Side effects:
 *	May set objPtr->bytes.
 *
 *---------------------------------------------------------------------------
 */

char *
TclGetStringStorage(
    Tcl_Obj *objPtr,
    Tcl_Size *sizePtr)
{
    String *stringPtr;

    if (!TclHasInternalRep(objPtr, &tclStringType) || objPtr->bytes == NULL) {
	return Tcl_GetStringFromObj(objPtr, sizePtr);
    }

    stringPtr = GET_STRING(objPtr);
    *sizePtr = stringPtr->allocated;
    return objPtr->bytes;
}

/*
 *---------------------------------------------------------------------------
 *
 * TclStringRepeat --
 *
 *	Performs the [string repeat] function.
 *
 * Results:
 * 	A (Tcl_Obj *) pointing to the result value, or NULL in case of an
 * 	error.
 *
 * Side effects:
 * 	On error, when interp is not NULL, error information is left in it.
 *
 *---------------------------------------------------------------------------
 */

Tcl_Obj *
TclStringRepeat(
    Tcl_Interp *interp,
    Tcl_Obj *objPtr,
    Tcl_Size count,
    int flags)
{
    Tcl_Obj *objResultPtr;
    int inPlace = flags & TCL_STRING_IN_PLACE;
    Tcl_Size length = 0;
    int unichar = 0;
    Tcl_Size done = 1;
    int binary = TclIsPureByteArray(objPtr);
    Tcl_Size maxCount;

    /* assert (count >= 2) */

    /*
     * Analyze to determine what representation result should be.
     * GOALS:	Avoid shimmering & string rep generation.
     * 		Produce pure bytearray when possible.
     * 		Error on overflow.
     */

    if (!binary) {
	if (TclHasInternalRep(objPtr, &tclStringType)) {
	    String *stringPtr = GET_STRING(objPtr);
	    if (stringPtr->hasUnicode) {
		unichar = 1;
	    }
	}
    }

    if (binary) {
	/* Result will be pure byte array. Pre-size it */
	(void)Tcl_GetByteArrayFromObj(objPtr, &length);
	maxCount = TCL_SIZE_MAX;
    } else if (unichar) {
	/* Result will be pure Tcl_UniChar array. Pre-size it. */
	(void)Tcl_GetUnicodeFromObj(objPtr, &length);
	maxCount = TCL_SIZE_MAX/sizeof(Tcl_UniChar);
    } else {
	/* Result will be concat of string reps. Pre-size it. */
	(void)Tcl_GetStringFromObj(objPtr, &length);
	maxCount = TCL_SIZE_MAX;
    }

    if (length == 0) {
	/* Any repeats of empty is empty. */
	return objPtr;
    }

    /* maxCount includes space for null */
    if (count > (maxCount-1)) {
	if (interp) {
	    Tcl_SetObjResult(
		interp,
		Tcl_ObjPrintf("max size for a Tcl value (%" TCL_SIZE_MODIFIER
			      "d bytes) exceeded",
			      TCL_SIZE_MAX));
	    Tcl_SetErrorCode(interp, "TCL", "MEMORY", NULL);
	}
	return NULL;
    }

    if (binary) {
	/* Efficiently produce a pure byte array result */
	objResultPtr = (!inPlace || Tcl_IsShared(objPtr)) ?
		Tcl_DuplicateObj(objPtr) : objPtr;

	/* Allocate count*length space */
	Tcl_SetByteArrayLength(objResultPtr, count*length); /* PANIC? */
	Tcl_SetByteArrayLength(objResultPtr, length);
	while (count - done > done) {
	    Tcl_AppendObjToObj(objResultPtr, objResultPtr);
	    done *= 2;
	}
	TclAppendBytesToByteArray(objResultPtr,
		Tcl_GetByteArrayFromObj(objResultPtr, (Tcl_Size *) NULL),
		(count - done) * length);
    } else if (unichar) {
	/*
	 * Efficiently produce a pure Tcl_UniChar array result.
	 */

	if (!inPlace || Tcl_IsShared(objPtr)) {
	    objResultPtr = Tcl_NewUnicodeObj(Tcl_GetUnicode(objPtr), length);
	} else {
	    TclInvalidateStringRep(objPtr);
	    objResultPtr = objPtr;
	}

        /* TODO - overflow check */
        if (0 == Tcl_AttemptSetObjLength(objResultPtr, count*length)) {
	    if (interp) {
		Tcl_SetObjResult(interp, Tcl_ObjPrintf(
			"string size overflow: unable to alloc %"
			TCL_SIZE_MODIFIER "d bytes",
			STRING_SIZE(count*length)));
		Tcl_SetErrorCode(interp, "TCL", "MEMORY", NULL);
	    }
	    return NULL;
	}
	Tcl_SetObjLength(objResultPtr, length);
	while (count - done > done) {
	    Tcl_AppendObjToObj(objResultPtr, objResultPtr);
	    done *= 2;
	}
	Tcl_AppendUnicodeToObj(objResultPtr, Tcl_GetUnicode(objResultPtr),
		(count - done) * length);
    } else {
	/*
	 * Efficiently concatenate string reps.
	 */

	if (!inPlace || Tcl_IsShared(objPtr)) {
	    objResultPtr = Tcl_NewStringObj(TclGetString(objPtr), length);
	} else {
	    TclFreeInternalRep(objPtr);
	    objResultPtr = objPtr;
	}
        /* TODO - overflow check */
        if (0 == Tcl_AttemptSetObjLength(objResultPtr, count*length)) {
	    if (interp) {
		Tcl_SetObjResult(interp, Tcl_ObjPrintf(
			"string size overflow: unable to alloc %" TCL_SIZE_MODIFIER "d bytes",
			count*length));
		Tcl_SetErrorCode(interp, "TCL", "MEMORY", NULL);
	    }
	    return NULL;
	}
	Tcl_SetObjLength(objResultPtr, length);
	while (count - done > done) {
	    Tcl_AppendObjToObj(objResultPtr, objResultPtr);
	    done *= 2;
	}
	Tcl_AppendToObj(objResultPtr, TclGetString(objResultPtr),
		(count - done) * length);
    }
    return objResultPtr;

}

/*
 *---------------------------------------------------------------------------
 *
 * TclStringCat --
 *
 *	Performs the [string cat] function.
 *
 * Results:
 * 	A (Tcl_Obj *) pointing to the result value, or NULL in case of an
 * 	error.
 *
 * Side effects:
 * 	On error, when interp is not NULL, error information is left in it.
 *
 *---------------------------------------------------------------------------
 */

Tcl_Obj *
TclStringCat(
    Tcl_Interp *interp,
    Tcl_Size objc,
    Tcl_Obj * const objv[],
    int flags)
{
    Tcl_Obj *objResultPtr, * const *ov;
    int binary = 1;
    Tcl_Size oc;
    Tcl_Size length = 0;
    int allowUniChar = 1, requestUniChar = 0;
    Tcl_Size first = objc - 1;	/* Index of first value possibly not empty */
    Tcl_Size last = 0;		/* Index of last value possibly not empty */
    int inPlace = (flags & TCL_STRING_IN_PLACE) && !Tcl_IsShared(*objv);

    /* assert ( objc >= 0 ) */

    if (objc <= 1) {
	/* Negative (shouldn't be), one or no objects; return first or empty */
	return objc == 1 ? objv[0] : Tcl_NewObj();
    }

    /* assert ( objc >= 2 ) */

    /*
     * Analyze to determine what representation result should be.
     * GOALS:	Avoid shimmering & string rep generation.
     * 		Produce pure bytearray when possible.
     * 		Error on overflow.
     */

    ov = objv, oc = objc;
    do {
	Tcl_Obj *objPtr = *ov++;

	if (TclIsPureByteArray(objPtr)) {
	    allowUniChar = 0;
	} else if (objPtr->bytes) {
	    /* Value has a string rep. */
	    if (objPtr->length) {
		/*
		 * Non-empty string rep. Not a pure bytearray, so we won't
		 * create a pure bytearray.
		 */

	 	binary = 0;
	 	if ((objPtr->typePtr) && (objPtr->typePtr != &tclStringType)) {
		    /* Prevent shimmer of non-string types. */
		    allowUniChar = 0;
		}
	    }
	} else {
	    /* assert (objPtr->typePtr != NULL) -- stork! */
	    binary = 0;
	    if (TclHasInternalRep(objPtr, &tclStringType)) {
		/* Have a pure Unicode value; ask to preserve it */
		requestUniChar = 1;
	    } else {
		/* Have another type; prevent shimmer */
		allowUniChar = 0;
	    }
	}
    } while (--oc && (binary || allowUniChar));

    if (binary) {
	/*
	 * Result will be pure byte array. Pre-size it
	 */

	Tcl_Size numBytes = 0;
	ov = objv;
	oc = objc;
	do {
	    Tcl_Obj *objPtr = *ov++;

	    /*
	     * Every argument is either a bytearray with a ("pure")
	     * value we know we can safely use, or it is an empty string.
	     * We don't need to count bytes for the empty strings.
	     */

	    if (TclIsPureByteArray(objPtr)) {
		(void)Tcl_GetByteArrayFromObj(objPtr, &numBytes); /* PANIC? */

		if (numBytes) {
		    last = objc - oc;
		    if (length == 0) {
			first = last;
		    }
		    if (length > (TCL_SIZE_MAX-numBytes)) {
			goto overflow;
		    }
		    length += numBytes;
		}
	    }
	} while (--oc);
    } else if ((allowUniChar && requestUniChar)) {
	/*
	 * Result will be pure Tcl_UniChar array. Pre-size it.
	 */

	ov = objv;
	oc = objc;
	do {
	    Tcl_Obj *objPtr = *ov++;

	    if ((objPtr->bytes == NULL) || (objPtr->length)) {
		Tcl_Size numChars;

		(void)Tcl_GetUnicodeFromObj(objPtr, &numChars); /* PANIC? */
		if (numChars) {
		    last = objc - oc;
		    if (length == 0) {
			first = last;
		    }
		    if (length > (Tcl_Size) ((TCL_SIZE_MAX/sizeof(Tcl_UniChar))-numChars)) {
			goto overflow;
		    }
		    length += numChars;
		}
	    }
	} while (--oc);
    } else {
	/* Result will be concat of string reps. Pre-size it. */
	ov = objv; oc = objc;
	do {
	    Tcl_Obj *pendingPtr = NULL;

	    /*
	     * Loop until a possibly non-empty value is reached.
	     * Keep string rep generation pending when possible.
	     */

	    do {
		/* assert ( pendingPtr == NULL ) */
		/* assert ( length == 0 ) */

		Tcl_Obj *objPtr = *ov++;

		if (objPtr->bytes == NULL
		    && TclCheckEmptyString(objPtr) != TCL_EMPTYSTRING_YES) {
		    /* No string rep; Take the chance we can avoid making it */
		    pendingPtr = objPtr;
		} else {
		    (void)Tcl_GetStringFromObj(objPtr, &length); /* PANIC? */
		}
	    } while (--oc && (length == 0) && (pendingPtr == NULL));

	    /*
 	     * Either we found a possibly non-empty value, and we remember
 	     * this index as the first and last such value so far seen,
	     * or (oc == 0) and all values are known empty,
 	     * so first = last = objc - 1 signals the right quick return.
 	     */

	    first = last = objc - oc - 1;

	    if (oc && (length == 0)) {
		Tcl_Size numBytes;

		/* assert ( pendingPtr != NULL ) */

		/*
		 * There's a pending value followed by more values.  Loop over
		 * remaining values generating strings until a non-empty value
		 * is found, or the pending value gets its string generated.
		 */

		do {
		    Tcl_Obj *objPtr = *ov++;
		    (void)Tcl_GetStringFromObj(objPtr, &numBytes); /* PANIC? */
		} while (--oc && numBytes == 0 && pendingPtr->bytes == NULL);

		if (numBytes) {
		    last = objc -oc -1;
		}
		if (oc || numBytes) {
		    (void)Tcl_GetStringFromObj(pendingPtr, &length);
		}
		if (length == 0) {
		    if (numBytes) {
			first = last;
		    }
		} else if (numBytes > (TCL_SIZE_MAX - length)) {
		    goto overflow;
		}
		length += numBytes;
	    }
	} while (oc && (length == 0));

	while (oc) {
	    Tcl_Size numBytes;
	    Tcl_Obj *objPtr = *ov++;

	    /* assert ( length > 0 && pendingPtr == NULL )  */

	    TclGetString(objPtr); /* PANIC? */
	    numBytes = objPtr->length;
	    if (numBytes) {
		last = objc - oc;
		if (numBytes > (TCL_SIZE_MAX - length)) {
		    goto overflow;
		}
		length += numBytes;
	    }
	    --oc;
	}
    }

    if (last <= first /*|| length == 0 */) {
	/* Only one non-empty value or zero length; return first */
	/* NOTE: (length == 0) implies (last <= first) */
	return objv[first];
    }

    objv += first; objc = (last - first + 1);
    inPlace = (flags & TCL_STRING_IN_PLACE) && !Tcl_IsShared(*objv);

    if (binary) {
	/* Efficiently produce a pure byte array result */
	unsigned char *dst;

	/*
	 * Broken interface! Byte array value routines offer no way to handle
	 * failure to allocate enough space. Following stanza may panic.
	 */

	if (inPlace) {
	    Tcl_Size start = 0;

	    objResultPtr = *objv++; objc--;
	    (void)Tcl_GetByteArrayFromObj(objResultPtr, &start);
	    dst = Tcl_SetByteArrayLength(objResultPtr, length) + start;
	} else {
	    objResultPtr = Tcl_NewByteArrayObj(NULL, length);
	    dst = Tcl_SetByteArrayLength(objResultPtr, length);
	}
	while (objc--) {
	    Tcl_Obj *objPtr = *objv++;

	    /*
	     * Every argument is either a bytearray with a ("pure")
	     * value we know we can safely use, or it is an empty string.
	     * We don't need to copy bytes from the empty strings.
	     */

	    if (TclIsPureByteArray(objPtr)) {
		Tcl_Size more = 0;
		unsigned char *src = Tcl_GetByteArrayFromObj(objPtr, &more);
		memcpy(dst, src, more);
		dst += more;
	    }
	}
    } else if ((allowUniChar && requestUniChar)) {
	/* Efficiently produce a pure Tcl_UniChar array result */
	Tcl_UniChar *dst;

	if (inPlace) {
	    Tcl_Size start;

	    objResultPtr = *objv++; objc--;

	    /* Ugly interface! Force resize of the unicode array. */
	    (void)Tcl_GetUnicodeFromObj(objResultPtr, &start);
	    Tcl_InvalidateStringRep(objResultPtr);
	    if (0 == Tcl_AttemptSetObjLength(objResultPtr, length)) {
		if (interp) {
		    Tcl_SetObjResult(interp, Tcl_ObjPrintf(
		    	"concatenation failed: unable to alloc %"
			TCL_Z_MODIFIER "u bytes",
			STRING_SIZE(length)));
		    Tcl_SetErrorCode(interp, "TCL", "MEMORY", NULL);
		}
		return NULL;
	    }
	    dst = Tcl_GetUnicode(objResultPtr) + start;
	} else {
	    Tcl_UniChar ch = 0;

	    /* Ugly interface! No scheme to init array size. */
	    objResultPtr = Tcl_NewUnicodeObj(&ch, 0);	/* PANIC? */
	    if (0 == Tcl_AttemptSetObjLength(objResultPtr, length)) {
		Tcl_DecrRefCount(objResultPtr);
		if (interp) {
		    Tcl_SetObjResult(interp, Tcl_ObjPrintf(
		    	"concatenation failed: unable to alloc %"
			TCL_Z_MODIFIER "u bytes",
			STRING_SIZE(length)));
		    Tcl_SetErrorCode(interp, "TCL", "MEMORY", NULL);
		}
		return NULL;
	    }
	    dst = Tcl_GetUnicode(objResultPtr);
	}
	while (objc--) {
	    Tcl_Obj *objPtr = *objv++;

	    if ((objPtr->bytes == NULL) || (objPtr->length)) {
		Tcl_Size more;
		Tcl_UniChar *src = Tcl_GetUnicodeFromObj(objPtr, &more);
		memcpy(dst, src, more * sizeof(Tcl_UniChar));
		dst += more;
	    }
	}
    } else {
	/* Efficiently concatenate string reps */
	char *dst;

	if (inPlace) {
	    Tcl_Size start;

	    objResultPtr = *objv++; objc--;

	    (void)Tcl_GetStringFromObj(objResultPtr, &start);
	    if (0 == Tcl_AttemptSetObjLength(objResultPtr, length)) {
		if (interp) {
		    Tcl_SetObjResult(interp, Tcl_ObjPrintf(
		    	"concatenation failed: unable to alloc %" TCL_Z_MODIFIER "u bytes",
			length));
		    Tcl_SetErrorCode(interp, "TCL", "MEMORY", NULL);
		}
		return NULL;
	    }
	    dst = TclGetString(objResultPtr) + start;

	    /* assert ( length > start ) */
	    TclFreeInternalRep(objResultPtr);
	} else {
	    TclNewObj(objResultPtr);	/* PANIC? */
	    if (0 == Tcl_AttemptSetObjLength(objResultPtr, length)) {
		Tcl_DecrRefCount(objResultPtr);
		if (interp) {
		    Tcl_SetObjResult(interp, Tcl_ObjPrintf(
		    	"concatenation failed: unable to alloc %" TCL_Z_MODIFIER "u bytes",
			length));
		    Tcl_SetErrorCode(interp, "TCL", "MEMORY", NULL);
		}
		return NULL;
	    }
	    dst = TclGetString(objResultPtr);
	}
	while (objc--) {
	    Tcl_Obj *objPtr = *objv++;

	    if ((objPtr->bytes == NULL) || (objPtr->length)) {
		Tcl_Size more;
		char *src = Tcl_GetStringFromObj(objPtr, &more);

		memcpy(dst, src, more);
		dst += more;
	    }
	}
	/* Must NUL-terminate! */
	*dst = '\0';
    }
    return objResultPtr;

  overflow:
    if (interp) {
	Tcl_SetObjResult(interp, Tcl_ObjPrintf(
		    "max size for a Tcl value (%" TCL_SIZE_MODIFIER "d bytes) exceeded", TCL_SIZE_MAX));
	Tcl_SetErrorCode(interp, "TCL", "MEMORY", NULL);
    }
    return NULL;
}

/*
 *---------------------------------------------------------------------------
 *
 * TclStringCmp --
 *	Compare two Tcl_Obj values as strings.
 *
 * Results:
 *	Like memcmp, return -1, 0, or 1.
 *
 * Side effects:
 *	String representations may be generated.  Internal representation may
 *	be changed.
 *
 *---------------------------------------------------------------------------
 */

int
TclStringCmp(
    Tcl_Obj *value1Ptr,
    Tcl_Obj *value2Ptr,
    int checkEq,		/* comparison is only for equality */
    int nocase,			/* comparison is not case sensitive */
    Tcl_Size reqlength)		/* requested length in characters;
						 * TCL_INDEX_NONE to compare whole strings */
{
    const char *s1, *s2;
    int empty, match;
    Tcl_Size length, s1len = 0, s2len = 0;
    memCmpFn_t memCmpFn;

    if ((reqlength == 0) || (value1Ptr == value2Ptr)) {
	/*
	 * Always match at 0 chars of if it is the same obj.
	 * Note: as documented reqlength negative means it is ignored
	 */
	match = 0;
    } else {
	if (!nocase && TclIsPureByteArray(value1Ptr)
		&& TclIsPureByteArray(value2Ptr)) {
	    /*
	     * Use binary versions of comparisons since that won't cause undue
	     * type conversions and it is much faster. Only do this if we're
	     * case-sensitive (which is all that really makes sense with byte
	     * arrays anyway, and we have no memcasecmp() for some reason... :^)
	     */

	    s1 = (char *) Tcl_GetByteArrayFromObj(value1Ptr, &s1len);
	    s2 = (char *) Tcl_GetByteArrayFromObj(value2Ptr, &s2len);
	    memCmpFn = memcmp;
	} else if (TclHasInternalRep(value1Ptr, &tclStringType)
		&& TclHasInternalRep(value2Ptr, &tclStringType)) {
	    /*
	     * Do a Unicode-specific comparison if both of the args are of String
	     * type. If the char length == byte length, we can do a memcmp. In
	     * benchmark testing this proved the most efficient check between the
	     * Unicode and string comparison operations.
	     */

	    if (nocase) {
		s1 = (char *) Tcl_GetUnicodeFromObj(value1Ptr, &s1len);
		s2 = (char *) Tcl_GetUnicodeFromObj(value2Ptr, &s2len);
		memCmpFn = (memCmpFn_t)TclUniCharNcasecmp;
	    } else {
		s1len = Tcl_GetCharLength(value1Ptr);
		s2len = Tcl_GetCharLength(value2Ptr);
		if ((s1len == value1Ptr->length)
			&& (value1Ptr->bytes != NULL)
			&& (s2len == value2Ptr->length)
			&& (value2Ptr->bytes != NULL)) {
			/* each byte represents one character so s1l3n, s2l3n, and
			 * reqlength are in both bytes and characters
			 */
		    s1 = value1Ptr->bytes;
		    s2 = value2Ptr->bytes;
		    memCmpFn = memcmp;
		} else {
		    s1 = (char *) Tcl_GetUnicode(value1Ptr);
		    s2 = (char *) Tcl_GetUnicode(value2Ptr);
		    if (
#if defined(WORDS_BIGENDIAN)
			    1
#else
			    checkEq
#endif
			    ) {
			memCmpFn = memcmp;
			s1len *= sizeof(Tcl_UniChar);
			s2len *= sizeof(Tcl_UniChar);
			if (reqlength > 0) {
			    reqlength *= sizeof(Tcl_UniChar);
			}
		    } else {
			memCmpFn = (memCmpFn_t) TclUniCharNcmp;
		    }
		}
	    }
	} else {
	    empty = TclCheckEmptyString(value1Ptr);
	    if (empty > 0) {
		switch (TclCheckEmptyString(value2Ptr)) {
		case -1:
		    s1 = 0;
		    s1len = 0;
		    s2 = Tcl_GetStringFromObj(value2Ptr, &s2len);
		    break;
		case 0:
		    match = -1;
		    goto matchdone;
		case 1:
		default: /* avoid warn: `s2` may be used uninitialized */
		    match = 0;
		    goto matchdone;
		}
	    } else if (TclCheckEmptyString(value2Ptr) > 0) {
		switch (empty) {
		case -1:
		    s2 = 0;
		    s2len = 0;
		    s1 = Tcl_GetStringFromObj(value1Ptr, &s1len);
		    break;
		case 0:
		    match = 1;
		    goto matchdone;
		case 1:
		default: /* avoid warn: `s1` may be used uninitialized */
		    match = 0;
		    goto matchdone;
		}
	    } else {
		s1 = Tcl_GetStringFromObj(value1Ptr, &s1len);
		s2 = Tcl_GetStringFromObj(value2Ptr, &s2len);
	    }
	    if (!nocase && checkEq && reqlength < 0) {
		/*
		 * When we have equal-length we can check only for
		 * (in)equality. We can use memcmp in all (n)eq cases because
		 * we don't need to worry about lexical LE/BE variance.
		 */

		memCmpFn = memcmp;
	    } else {
		/*
		 * As a catch-all we will work with UTF-8. We cannot use
		 * memcmp() as that is unsafe with any string containing NUL
		 * (\xC0\x80 in Tcl's utf rep). We can use the more efficient
		 * TclpUtfNcmp2 if we are case-sensitive and no specific
		 * length was requested.
		 */

		if ((reqlength < 0) && !nocase) {
		    memCmpFn = (memCmpFn_t) TclpUtfNcmp2;
		} else {
		    s1len = Tcl_NumUtfChars(s1, s1len);
		    s2len = Tcl_NumUtfChars(s2, s2len);
		    memCmpFn = (memCmpFn_t)
			    (nocase ? Tcl_UtfNcasecmp : Tcl_UtfNcmp);
		}
	    }
	}

	/* At this point s1len, s2len, and reqlength should by now have been
	 * adjusted so that they are all in the units expected by the selected
	 * comparison function.
	 */
	length = (s1len < s2len) ? s1len : s2len;
	if (reqlength < 0) {
	    /*
	     * The requested length is negative, so ignore it by setting it
	     * to length + 1 to correct the match var.
	     */

	    reqlength = length + 1;
	} else if (reqlength > 0 && reqlength < length) {
	    length = reqlength;
	}

	if (checkEq && reqlength < 0 && (s1len != s2len)) {
	    match = 1;		/* This will be reversed below. */
	} else {
	    /*
	     * The comparison function should compare up to the minimum byte
	     * length only.
	     */

	    match = memCmpFn(s1, s2, length);
	}
	if ((match == 0) && (reqlength > length)) {
	    match = s1len - s2len;
	}
	match = (match > 0) ? 1 : (match < 0) ? -1 : 0;
    }
  matchdone:
    return match;
}

/*
 *---------------------------------------------------------------------------
 *
 * TclStringFirst --
 *
 *	Implements the [string first] operation.
 *
 * Results:
 *	If needle is found as a substring of haystack, the index of the
 *	first instance of such a find is returned.  If needle is not present
 *	as a substring of haystack, -1 is returned.
 *
 * Side effects:
 *	needle and haystack may have their Tcl_ObjType changed.
 *
 *---------------------------------------------------------------------------
 */

Tcl_Obj *
TclStringFirst(
    Tcl_Obj *needle,
    Tcl_Obj *haystack,
    Tcl_Size start)
{
    Tcl_Size lh = 0, ln = Tcl_GetCharLength(needle);
    Tcl_Size value = -1;
    Tcl_UniChar *checkStr, *endStr, *uh, *un;
    Tcl_Obj *obj;

    if (start < 0) {
	start = 0;
    }
    if (ln == 0) {
	/* We don't find empty substrings.  Bizarre!
	 * Whenever this routine is turned into a proper substring
	 * finder, change to `return start` after limits imposed. */
	goto firstEnd;
    }

    if (TclIsPureByteArray(needle) && TclIsPureByteArray(haystack)) {
	unsigned char *end, *check, *bh;
	unsigned char *bn = Tcl_GetByteArrayFromObj(needle, &ln);

	/* Find bytes in bytes */
	bh = Tcl_GetByteArrayFromObj(haystack, &lh);
	if ((lh < ln) || (start > lh - ln)) {
	    /* Don't start the loop if there cannot be a valid answer */
	    goto firstEnd;
	}
	end = bh + lh;

	check = bh + start;
	while (check + ln <= end) {
	    /*
	     * Look for the leading byte of the needle in the haystack
	     * starting at check and stopping when there's not enough room
	     * for the needle left.
	     */
	    check = (unsigned char *)memchr(check, bn[0], (end + 1 - ln) - check);
	    if (check == NULL) {
		/* Leading byte not found -> needle cannot be found. */
		goto firstEnd;
	    }
	    /* Leading byte found, check rest of needle. */
	    if (0 == memcmp(check+1, bn+1, ln-1)) {
		/* Checks! Return the successful index. */
		value = (check - bh);
		goto firstEnd;
	    }
	    /* Rest of needle match failed; Iterate to continue search. */
	    check++;
	}
	goto firstEnd;
    }

    /*
     * TODO: It might be nice to support some cases where it is not
     * necessary to shimmer to &tclStringType to compute the result,
     * and instead operate just on the objPtr->bytes values directly.
     * However, we also do not want the answer to change based on the
     * code pathway, or if it does we want that to be for some values
     * we explicitly decline to support.  Getting there will involve
     * locking down in practice more firmly just what encodings produce
     * what supported results for the objPtr->bytes values.  For now,
     * do only the well-defined Tcl_UniChar array search.
     */

    un = Tcl_GetUnicodeFromObj(needle, &ln);
    uh = Tcl_GetUnicodeFromObj(haystack, &lh);
    if ((lh < ln) || (start > lh - ln)) {
	/* Don't start the loop if there cannot be a valid answer */
	goto firstEnd;
    }
    endStr = uh + lh;

    for (checkStr = uh + start; checkStr + ln <= endStr; checkStr++) {
	if ((*checkStr == *un) && (0 ==
		memcmp(checkStr + 1, un + 1, (ln-1) * sizeof(Tcl_UniChar)))) {
	    value =  (checkStr - uh);
	    goto firstEnd;
	}
    }
  firstEnd:
    TclNewIndexObj(obj, value);
    return obj;
}

int
TclStringIndexInterface(
    Tcl_Interp *interp, Tcl_Obj *objPtr, Tcl_Obj *indexPtr, Tcl_Obj **charPtrPtr)
{
    int decoded, encoded, status;

    status = TclIndexEncode(interp, indexPtr, TCL_INDEX_NONE,
	TCL_INDEX_NONE, &encoded);
    if (status != TCL_OK) {
	return TCL_ERROR;
    }

    if (TclIndexIsFromEnd(encoded)) {
	decoded = TclIndexDecode(encoded, SIZE_MAX);
	if (TclObjectInterfaceCall(objPtr, string, indexEnd,
	    interp, objPtr, decoded, charPtrPtr) != TCL_OK) {
	    return TCL_ERROR;
	}
    } else {
	decoded = TclIndexDecode(encoded, TCL_INDEX_END);
	if (TclObjectInterfaceCall(objPtr, string, index, interp, objPtr,
	    decoded, charPtrPtr) != TCL_OK) {
	    return TCL_ERROR;
	}
    }
    return TCL_OK;
}

/*
 *---------------------------------------------------------------------------
 *
 * TclStringLast --
 *
 *	Implements the [string last] operation.
 *
 * Results:
 *	If needle is found as a substring of haystack, the index of the
 *	last instance of such a find is returned.  If needle is not present
 *	as a substring of haystack, -1 is returned.
 *
 * Side effects:
 *	needle and haystack may have their Tcl_ObjType changed.
 *
 *---------------------------------------------------------------------------
 */

Tcl_Obj *
TclStringLast(
    Tcl_Obj *needle,
    Tcl_Obj *haystack,
    Tcl_Size last)
{
    Tcl_Size lh = 0, ln = Tcl_GetCharLength(needle);
    Tcl_Size value = -1;
    Tcl_UniChar *checkStr, *uh, *un;
    Tcl_Obj *obj;

    if (ln == 0) {
	/*
	 * 	We don't find empty substrings.  Bizarre!
	 *
	 * 	TODO: When we one day make this a true substring
	 * 	finder, change this to "return last", after limitation.
	 */
	goto lastEnd;
    }

    if (TclIsPureByteArray(needle) && TclIsPureByteArray(haystack)) {
	unsigned char *check, *bh = Tcl_GetByteArrayFromObj(haystack, &lh);
	unsigned char *bn = Tcl_GetByteArrayFromObj(needle, &ln);

	if (last >= lh) {
	    last = lh - 1;
	}
	if (last + 1 < ln) {
	    /* Don't start the loop if there cannot be a valid answer */
	    goto lastEnd;
	}
	check = bh + last + 1 - ln;

	while (check >= bh) {
	    if ((*check == bn[0])
		    && (0 == memcmp(check+1, bn+1, ln-1))) {
		value = (check - bh);
		goto lastEnd;
	    }
	    check--;
	}
	goto lastEnd;
    }

    uh = Tcl_GetUnicodeFromObj(haystack, &lh);
    un = Tcl_GetUnicodeFromObj(needle, &ln);

    if (last >= lh) {
	last = lh - 1;
    }
    if (last + 1 < ln) {
	/* Don't start the loop if there cannot be a valid answer */
	goto lastEnd;
    }
    checkStr = uh + last + 1 - ln;
    while (checkStr >= uh) {
	if ((*checkStr == un[0])
		&& (0 == memcmp(checkStr+1, un+1, (ln-1)*sizeof(Tcl_UniChar)))) {
	    value = (checkStr - uh);
	    goto lastEnd;
	}
	checkStr--;
    }
  lastEnd:
    TclNewIndexObj(obj, value);
    return obj;
}

/*
 *---------------------------------------------------------------------------
 *
 * TclStringReverse --
 *
 *	Implements the [string reverse] operation.
 *
 * Results:
 *	A Tcl value which is the [string reverse] of the argument supplied.
 *	When sharing rules permit and the caller requests, the returned value
 *	might be the argument with modifications done in place.
 *
 * Side effects:
 *	May allocate a new Tcl_Obj.
 *
 *---------------------------------------------------------------------------
 */

static void
ReverseBytes(
    unsigned char *to,		/* Copy bytes into here... */
    unsigned char *from,	/* ...from here... */
    Tcl_Size count)		/* Until this many are copied, */
				/* reversing as you go. */
{
    unsigned char *src = from + count;

    if (to == from) {
	/* Reversing in place */
	while (--src > to) {
	    unsigned char c = *src;

	    *src = *to;
	    *to++ = c;
	}
    } else {
	while (--src >= from) {
	    *to++ = *src;
	}
    }
}

Tcl_Obj *
TclStringReverse(
    Tcl_Obj *objPtr,
    int flags)
{
    String *stringPtr;
    Tcl_UniChar ch = 0;
    int inPlace = flags & TCL_STRING_IN_PLACE;

    if (TclIsPureByteArray(objPtr)) {
	Tcl_Size numBytes = 0;
	unsigned char *from = Tcl_GetByteArrayFromObj(objPtr, &numBytes);

	if (!inPlace || Tcl_IsShared(objPtr)) {
	    objPtr = Tcl_NewByteArrayObj(NULL, numBytes);
	}
	ReverseBytes(Tcl_GetByteArrayFromObj(objPtr, (Tcl_Size *)NULL), from, numBytes);
	return objPtr;
    }

    SetStringFromAny(NULL, objPtr);
    stringPtr = GET_STRING(objPtr);

    if (stringPtr->hasUnicode) {
	Tcl_UniChar *from = Tcl_GetUnicode(objPtr);
	stringPtr = GET_STRING(objPtr);
	Tcl_UniChar *src = from + stringPtr->numChars;
	Tcl_UniChar *to;

	if (!inPlace || Tcl_IsShared(objPtr)) {
	    /*
	     * Create a non-empty, pure Unicode value, so we can coax
	     * Tcl_SetObjLength into growing the Unicode rep buffer.
	     */

	    objPtr = Tcl_NewUnicodeObj(&ch, 1);
	    Tcl_SetObjLength(objPtr, stringPtr->numChars);
	    to = Tcl_GetUnicode(objPtr);
	    stringPtr = GET_STRING(objPtr);
	    while (--src >= from) {
		*to++ = *src;
	    }
	} else {
	    /*
	     * Reversing in place.
	     */

	    while (--src > from) {
		ch = *src;
		*src = *from;
		*from++ = ch;
	    }
	}
    }

    if (objPtr->bytes) {
	Tcl_Size numChars = stringPtr->numChars;
	Tcl_Size numBytes = objPtr->length;
	char *to, *from = objPtr->bytes;

	if (!inPlace || Tcl_IsShared(objPtr)) {
	    TclNewObj(objPtr);
	    Tcl_SetObjLength(objPtr, numBytes);
	}
	to = objPtr->bytes;

	if (numChars < numBytes) {
	    /*
	     * Either numChars == -1 and we don't know how many chars are
	     * represented by objPtr->bytes and we need Pass 1 just in case,
	     * or numChars >= 0 and we know we have fewer chars than bytes, so
	     * we know there's a multibyte character needing Pass 1.
	     *
	     * Pass 1. Reverse the bytes of each multi-byte character.
	     */

	    Tcl_Size bytesLeft = numBytes;
	    int chw;

	    while (bytesLeft) {
		/*
		 * NOTE: We know that the from buffer is NUL-terminated. It's
		 * part of the contract for objPtr->bytes values. Thus, we can
		 * skip calling Tcl_UtfCharComplete() here.
		 */

		int bytesInChar = Tcl_UtfToUniChar(from, &chw);

		ReverseBytes((unsigned char *)to, (unsigned char *)from,
			bytesInChar);
		to += bytesInChar;
		from += bytesInChar;
		bytesLeft -= bytesInChar;
	    }

	    from = to = objPtr->bytes;
	}
	/* Pass 2. Reverse all the bytes. */
	ReverseBytes((unsigned char *)to, (unsigned char *)from, numBytes);
    }

    return objPtr;
}

/*
 *---------------------------------------------------------------------------
 *
 * TclStringReplace --
 *
 *	Implements the inner engine of the [string replace] and
 *	[string insert] commands.
 *
 *	The result is a concatenation of a prefix from objPtr, characters
 *	0 through first-1, the insertPtr string value, and a suffix from
 *	objPtr, characters from first + count to the end. The effect is as if
 *	the inner substring of characters first through first+count-1 are
 *	removed and replaced with insertPtr. If insertPtr is NULL, it is
 *	treated as an empty string. When passed the flag TCL_STRING_IN_PLACE,
 *	this routine will try to do the work within objPtr, so long as no
 *	sharing forbids it. Without that request, or as needed, a new Tcl
 *	value will be allocated to be the result.
 *
 * Results:
 *	A Tcl value that is the result of the substring replacement. May
 *	return NULL in case of an error. When NULL is returned and interp is
 *	non-NULL, error information is left in interp
 *
 *---------------------------------------------------------------------------
 */

Tcl_Obj *
TclStringReplace(
    Tcl_Interp *interp,		/* For error reporting, may be NULL */
    Tcl_Obj *objPtr,		/* String to act upon */
    Tcl_Size first,		/* First index to replace */
    Tcl_Size count,		/* How many chars to replace */
    Tcl_Obj *insertPtr,		/* Replacement string, may be NULL */
    int flags)			/* TCL_STRING_IN_PLACE => attempt in-place */
{
    int inPlace = flags & TCL_STRING_IN_PLACE;
    Tcl_Obj *result;

    /* Replace nothing with nothing */
    if ((insertPtr == NULL) && (count <= 0)) {
	if (inPlace) {
	    return objPtr;
	} else {
	    return Tcl_DuplicateObj(objPtr);
	}
    }
    if (first < 0) {
	first = 0;
    }

    /*
     * The caller very likely had to call Tcl_GetCharLength() or similar
     * to be able to process index values.  This means it is likely that
     * objPtr is either a proper "bytearray" or a "string" or else it has
     * a known and short string rep.
     */

    if (TclIsPureByteArray(objPtr)) {
	Tcl_Size numBytes = 0;
	unsigned char *bytes = Tcl_GetByteArrayFromObj(objPtr, &numBytes);

	if (insertPtr == NULL) {
	    /* Replace something with nothing. */

	    assert ( first <= numBytes ) ;
	    assert ( count <= numBytes ) ;
	    assert ( first + count <= numBytes ) ;

	    result = Tcl_NewByteArrayObj(NULL, numBytes - count);/* PANIC? */
	    TclAppendBytesToByteArray(result, bytes, first);
	    TclAppendBytesToByteArray(result, bytes + first + count,
		    numBytes - count - first);
	    return result;
	}

	/* Replace everything */
	if ((first == 0) && (count == numBytes)) {
	    return insertPtr;
	}

	if (TclIsPureByteArray(insertPtr)) {
	    Tcl_Size newBytes = 0;
	    unsigned char *iBytes
		    = Tcl_GetByteArrayFromObj(insertPtr, &newBytes);

	    if (count == newBytes && inPlace && !Tcl_IsShared(objPtr)) {
		/*
		 * Removal count and replacement count are equal.
		 * Other conditions permit. Do in-place splice.
		 */

		memcpy(bytes + first, iBytes, count);
		Tcl_InvalidateStringRep(objPtr);
		return objPtr;
	    }

	    if (newBytes > (TCL_SIZE_MAX - (numBytes - count))) {
		if (interp) {
		    Tcl_SetObjResult(interp, Tcl_ObjPrintf(
			    "max size for a Tcl value (%" TCL_SIZE_MODIFIER "d bytes) exceeded",
			    TCL_SIZE_MAX));
		    Tcl_SetErrorCode(interp, "TCL", "MEMORY", NULL);
		}
		return NULL;
	    }
	    result = Tcl_NewByteArrayObj(NULL, numBytes - count + newBytes);
								/* PANIC? */
	    Tcl_SetByteArrayLength(result, 0);
	    TclAppendBytesToByteArray(result, bytes, first);
	    TclAppendBytesToByteArray(result, iBytes, newBytes);
	    TclAppendBytesToByteArray(result, bytes + first + count,
		    numBytes - count - first);
	    return result;
	}

	/* Flow through to try other approaches below */
    }

    /*
     * TODO: Figure out how not to generate a Tcl_UniChar array rep
     * when it can be determined objPtr->bytes points to a string of
     * all single-byte characters so we can index it directly.
     */

    /* The traditional implementation... */
    {
	Tcl_Size numChars;
	Tcl_UniChar *ustring = Tcl_GetUnicodeFromObj(objPtr, &numChars);

	/* TODO: Is there an in-place option worth pursuing here? */

	result = Tcl_NewUnicodeObj(ustring, first);
	if (insertPtr) {
	    Tcl_AppendObjToObj(result, insertPtr);
	}
	if ((first + count) < numChars) {
	    Tcl_AppendUnicodeToObj(result, ustring + first + count,
		    numChars - first - count);
	}

	return result;
    }
}

/*
 *---------------------------------------------------------------------------
 *
 * FillUnicodeRep --
 *
 *	Populate the Unicode internal rep with the Unicode form of its string
 *	rep. The object must already have a "String" internal rep.
 *
 * Results:
 *	None.
 *
 * Side effects:
 *	Reallocates the String internal rep.
 *
 *---------------------------------------------------------------------------
 */

static void
FillUnicodeRep(
    Tcl_Obj *objPtr)		/* The object in which to fill the unicode
				 * rep. */
{
    String *stringPtr = GET_STRING(objPtr);

    ExtendUnicodeRepWithString(objPtr, objPtr->bytes, objPtr->length,
	    stringPtr->numChars);
}

static void
ExtendUnicodeRepWithString(
    Tcl_Obj *objPtr,
    const char *bytes,
    Tcl_Size numBytes,
    Tcl_Size numAppendChars)
{
    String *stringPtr = GET_STRING(objPtr);
    Tcl_Size needed, numOrigChars = 0;
    Tcl_UniChar *dst, unichar = 0;

    if (stringPtr->hasUnicode) {
	numOrigChars = stringPtr->numChars;
    }
    if (numAppendChars == TCL_INDEX_NONE) {
	TclNumUtfCharsM(numAppendChars, bytes, numBytes);
    }
    needed = numOrigChars + numAppendChars;

    if (needed > stringPtr->maxChars) {
	GrowUnicodeBuffer(objPtr, needed);
	stringPtr = GET_STRING(objPtr);
    }

    stringPtr->hasUnicode = 1;
    if (bytes) {
	stringPtr->numChars = needed;
    } else {
	numAppendChars = 0;
    }
    dst = stringPtr->unicode + numOrigChars;
    if (numAppendChars-- > 0) {
	bytes += TclUtfToUniChar(bytes, &unichar);
	*dst++ = unichar;
	while (numAppendChars-- > 0) {
	    bytes += TclUtfToUniChar(bytes, &unichar);
	    *dst++ = unichar;
	}
    }
    *dst = 0;
}

/*
 *----------------------------------------------------------------------
 *
 * DupStringInternalRep --
 *
 *	Initialize the internal representation of a new Tcl_Obj to a copy of
 *	the internal representation of an existing string object.
 *
 * Results:
 *	None.
 *
 * Side effects:
 *	copyPtr's internal rep is set to a copy of srcPtr's internal
 *	representation.
 *
 *----------------------------------------------------------------------
 */

static void
DupStringInternalRep(
    Tcl_Obj *srcPtr,		/* Object with internal rep to copy. Must have
				 * an internal rep of type "String". */
    Tcl_Obj *copyPtr)		/* Object with internal rep to set. Must not
				 * currently have an internal rep.*/
{
    String *srcStringPtr = GET_STRING(srcPtr);
    String *copyStringPtr = NULL;

    if (srcStringPtr->numChars == TCL_INDEX_NONE) {
	/*
	 * The String struct in the source value holds zero useful data. Don't
	 * bother copying it. Don't even bother allocating space in which to
	 * copy it. Just let the copy be untyped.
	 */

	return;
    }

    if (srcStringPtr->hasUnicode) {
	int copyMaxChars;

	if (srcStringPtr->maxChars / 2 >= srcStringPtr->numChars) {
	    copyMaxChars = 2 * srcStringPtr->numChars;
	} else {
	    copyMaxChars = srcStringPtr->maxChars;
	}
	copyStringPtr = stringAttemptAlloc(copyMaxChars);
	if (copyStringPtr == NULL) {
	    copyMaxChars = srcStringPtr->numChars;
	    copyStringPtr = stringAlloc(copyMaxChars);
	}
	copyStringPtr->maxChars = copyMaxChars;
	memcpy(copyStringPtr->unicode, srcStringPtr->unicode,
		srcStringPtr->numChars * sizeof(Tcl_UniChar));
	copyStringPtr->unicode[srcStringPtr->numChars] = 0;
    } else {
	copyStringPtr = stringAlloc(0);
	copyStringPtr->maxChars = 0;
	copyStringPtr->unicode[0] = 0;
    }
    copyStringPtr->hasUnicode = srcStringPtr->hasUnicode;
    copyStringPtr->numChars = srcStringPtr->numChars;

    /*
     * Tricky point: the string value was copied by generic object management
     * code, so it doesn't contain any extra bytes that might exist in the
     * source object.
     */

    copyStringPtr->allocated = copyPtr->bytes ? copyPtr->length : 0;

    SET_STRING(copyPtr, copyStringPtr);
    copyPtr->typePtr = &tclStringType;
}

/*
 *----------------------------------------------------------------------
 *
 * SetStringFromAny --
 *
 *	Create an internal representation of type "String" for an object.
 *
 * Results:
 *	This operation always succeeds and returns TCL_OK.
 *
 * Side effects:
 *	Any old internal representation for objPtr is freed and the internal
 *	representation is set to &tclStringType.
 *
 *----------------------------------------------------------------------
 */

static int
SetStringFromAny(
    TCL_UNUSED(Tcl_Interp *),
    Tcl_Obj *objPtr)		/* The object to convert. */
{
    if (!TclHasInternalRep(objPtr, &tclStringType)) {
	String *stringPtr = stringAlloc(0);

	/*
	 * Convert whatever we have into an untyped value. Just A String.
	 */

	(void) TclGetString(objPtr);
	TclFreeInternalRep(objPtr);

	/*
	 * Create a basic String internalrep that just points to the UTF-8 string
	 * already in place at objPtr->bytes.
	 */

	stringPtr->numChars = -1;
	stringPtr->allocated = objPtr->length;
	stringPtr->maxChars = 0;
	stringPtr->hasUnicode = 0;
	SET_STRING(objPtr, stringPtr);
	objPtr->typePtr = &tclStringType;
    }
    return TCL_OK;
}

/*
 *----------------------------------------------------------------------
 *
 * UpdateStringOfString --
 *
 *	Update the string representation for an object whose internal
 *	representation is "String".
 *
 * Results:
 *	None.
 *
 * Side effects:
 *	The object's string may be set by converting its Unicode representation
 *	to UTF format.
 *
 *----------------------------------------------------------------------
 */

static void
UpdateStringOfString(
    Tcl_Obj *objPtr)		/* Object with string rep to update. */
{
    String *stringPtr = GET_STRING(objPtr);

    /*
     * This routine is only called when we need to generate the
     * string rep objPtr->bytes because it does not exist -- it is NULL.
     * In that circumstance, any lingering claim about the size of
     * memory pointed to by that NULL pointer is clearly bogus, and
     * needs a reset.
     */

    stringPtr->allocated = 0;

    if (stringPtr->numChars == 0) {
	TclInitStringRep(objPtr, NULL, 0);
    } else {
	(void) ExtendStringRepWithUnicode(objPtr, stringPtr->unicode,
		stringPtr->numChars);
    }
}

static Tcl_Size
ExtendStringRepWithUnicode(
    Tcl_Obj *objPtr,
    const Tcl_UniChar *unicode,
    Tcl_Size numChars)
{
    /*
     * Precondition: this is the "string" Tcl_ObjType.
     */

    Tcl_Size i, origLength, size = 0;
    char *dst;
    String *stringPtr = GET_STRING(objPtr);

    if (numChars < 0) {
	numChars = UnicodeLength(unicode);
    }

    if (numChars == 0) {
	return 0;
    }

    if (objPtr->bytes == NULL) {
	objPtr->length = 0;
    }
    size = origLength = objPtr->length;

    /*
     * Quick cheap check in case we have more than enough room.
     */

    if (numChars <= (TCL_SIZE_MAX - size)/TCL_UTF_MAX
	    && stringPtr->allocated >= size + numChars * TCL_UTF_MAX) {
	goto copyBytes;
    }

    for (i = 0; i < numChars && size >= 0; i++) {
	/* TODO - overflow check! I don't think check below at end suffices */
	size += TclUtfCount(unicode[i]);
    }
    if (size < 0) {
	Tcl_Panic("max size for a Tcl value (%" TCL_SIZE_MODIFIER "d bytes) exceeded", TCL_SIZE_MAX);
    }

    /*
     * Grow space if needed.
     */

    if (size > stringPtr->allocated) {
	GrowStringBuffer(objPtr, size, 1);
    }

  copyBytes:
    dst = objPtr->bytes + origLength;
    for (i = 0; i < numChars; i++) {
	dst += Tcl_UniCharToUtf(unicode[i], dst);
    }
    *dst = '\0';
    objPtr->length = dst - objPtr->bytes;
    return numChars;
}

/*
 *----------------------------------------------------------------------
 *
 * FreeStringInternalRep --
 *
 *	Deallocate the storage associated with a String data object's internal
 *	representation.
 *
 * Results:
 *	None.
 *
 * Side effects:
 *	Frees memory.
 *
 *----------------------------------------------------------------------
 */

static void
FreeStringInternalRep(
    Tcl_Obj *objPtr)		/* Object with internal rep to free. */
{
    Tcl_Free(GET_STRING(objPtr));
    objPtr->typePtr = NULL;
}

/*
 * Local Variables:
 * mode: c
 * c-basic-offset: 4
 * fill-column: 78
 * End:
 */<|MERGE_RESOLUTION|>--- conflicted
+++ resolved
@@ -59,7 +59,7 @@
 			    Tcl_Size numAppendChars);
 static void		FillUnicodeRep(Tcl_Obj *objPtr);
 static void		FreeStringInternalRep(Tcl_Obj *objPtr);
-static size_t		GetCharLength(Tcl_Obj *objPtr);
+static Tcl_Size		GetCharLength(Tcl_Obj *objPtr);
 static Tcl_Obj*		GetRange(tclObjTypeInterfaceArgsStringRange);
 static void		GrowStringBuffer(Tcl_Obj *objPtr, size_t needed, int flag);
 static void		GrowUnicodeBuffer(Tcl_Obj *objPtr, size_t needed);
@@ -393,12 +393,7 @@
  *
  *----------------------------------------------------------------------
  */
-<<<<<<< HEAD
-size_t
-=======
-
 Tcl_Size
->>>>>>> 6da79937
 Tcl_GetCharLength(
     Tcl_Obj *objPtr)		/* The String object to get the num chars
 				 * of. */
@@ -408,7 +403,7 @@
 }
  
-size_t
+Tcl_Size
 GetCharLength(
     Tcl_Obj *objPtr)
 {
@@ -726,14 +721,7 @@
  */
 
 Tcl_Obj *
-<<<<<<< HEAD
 Tcl_GetRange(tclObjTypeInterfaceArgsStringRange)
-=======
-Tcl_GetRange(
-    Tcl_Obj *objPtr,		/* The Tcl object to find the range of. */
-    Tcl_Size first,			/* First index of the range. */
-    Tcl_Size last)			/* Last index of the range. */
->>>>>>> 6da79937
 {
     return TclObjectDispatch(objPtr, GetRange,
 	string, range, objPtr, first, last);
@@ -3774,24 +3762,22 @@
 TclStringIndexInterface(
     Tcl_Interp *interp, Tcl_Obj *objPtr, Tcl_Obj *indexPtr, Tcl_Obj **charPtrPtr)
 {
-    int decoded, encoded, status;
-
-    status = TclIndexEncode(interp, indexPtr, TCL_INDEX_NONE,
-	TCL_INDEX_NONE, &encoded);
+    Tcl_Size index, status;
+
+    status = TclGetIntForIndexM(interp, indexPtr, /*endValue*/ TCL_SIZE_MAX - 1,
+	&index);
     if (status != TCL_OK) {
-	return TCL_ERROR;
-    }
-
-    if (TclIndexIsFromEnd(encoded)) {
-	decoded = TclIndexDecode(encoded, SIZE_MAX);
+	return status;
+    }
+
+    if (TclIndexIsFromEnd(index)) {
 	if (TclObjectInterfaceCall(objPtr, string, indexEnd,
-	    interp, objPtr, decoded, charPtrPtr) != TCL_OK) {
+	    interp, objPtr, index, charPtrPtr) != TCL_OK) {
 	    return TCL_ERROR;
 	}
     } else {
-	decoded = TclIndexDecode(encoded, TCL_INDEX_END);
 	if (TclObjectInterfaceCall(objPtr, string, index, interp, objPtr,
-	    decoded, charPtrPtr) != TCL_OK) {
+	    index, charPtrPtr) != TCL_OK) {
 	    return TCL_ERROR;
 	}
     }
