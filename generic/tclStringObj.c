/*
 * tclStringObj.c --
 *
 *	This file contains functions that implement string operations on Tcl
 *	objects. Some string operations work with UTF strings and others
 *	require Unicode format. Functions that require knowledge of the width
 *	of each character, such as indexing, operate on Unicode data.
 *
 *	A Unicode string is an internationalized string. Conceptually, a
 *	Unicode string is an array of 16-bit quantities organized as a
 *	sequence of properly formed UTF-8 characters. There is a one-to-one
 *	map between Unicode and UTF characters. Because Unicode characters
 *	have a fixed width, operations such as indexing operate on Unicode
 *	data. The String object is optimized for the case where each UTF char
 *	in a string is only one byte. In this case, we store the value of
 *	numChars, but we don't store the Unicode data (unless Tcl_GetUnicode
 *	is explicitly called).
 *
 *	The String object type stores one or both formats. The default
 *	behavior is to store UTF. Once Unicode is calculated by a function, it
 *	is stored in the internal rep for future access (without an additional
 *	O(n) cost).
 *
 *	To allow many appends to be done to an object without constantly
 *	reallocating the space for the string or Unicode representation, we
 *	allocate double the space for the string or Unicode and use the
 *	internal representation to keep track of how much space is used vs.
 *	allocated.
 *
 * Copyright (c) 1995-1997 Sun Microsystems, Inc.
 * Copyright (c) 1999 by Scriptics Corporation.
 *
 * See the file "license.terms" for information on usage and redistribution of
 * this file, and for a DISCLAIMER OF ALL WARRANTIES.
 */

#include "tclInt.h"
#include "tommath.h"
#include "tclStringRep.h"

/*
 * Prototypes for functions defined later in this file:
 */

static void		AppendPrintfToObjVA(Tcl_Obj *objPtr,
			    const char *format, va_list argList);
static void		AppendUnicodeToUnicodeRep(Tcl_Obj *objPtr,
			    const Tcl_UniChar *unicode, int appendNumChars);
static void		AppendUnicodeToUtfRep(Tcl_Obj *objPtr,
			    const Tcl_UniChar *unicode, int numChars);
static void		AppendUtfToUnicodeRep(Tcl_Obj *objPtr,
			    const char *bytes, int numBytes);
static void		AppendUtfToUtfRep(Tcl_Obj *objPtr,
			    const char *bytes, int numBytes);
static void		DupStringInternalRep(Tcl_Obj *objPtr,
			    Tcl_Obj *copyPtr);
static int		ExtendStringRepWithUnicode(Tcl_Obj *objPtr,
			    const Tcl_UniChar *unicode, int numChars);
static void		ExtendUnicodeRepWithString(Tcl_Obj *objPtr,
			    const char *bytes, int numBytes,
			    int numAppendChars);
static void		FillUnicodeRep(Tcl_Obj *objPtr);
static void		FreeStringInternalRep(Tcl_Obj *objPtr);
static void		GrowStringBuffer(Tcl_Obj *objPtr, int needed, int flag);
static void		GrowUnicodeBuffer(Tcl_Obj *objPtr, int needed);
static int		SetStringFromAny(Tcl_Interp *interp, Tcl_Obj *objPtr);
static void		SetUnicodeObj(Tcl_Obj *objPtr,
			    const Tcl_UniChar *unicode, int numChars);
static int		UnicodeLength(const Tcl_UniChar *unicode);
static void		UpdateStringOfString(Tcl_Obj *objPtr);

/*
 * The structure below defines the string Tcl object type by means of
 * functions that can be invoked by generic object code.
 */

const Tcl_ObjType tclStringType = {
    "string",			/* name */
    FreeStringInternalRep,	/* freeIntRepPro */
    DupStringInternalRep,	/* dupIntRepProc */
    UpdateStringOfString,	/* updateStringProc */
    SetStringFromAny		/* setFromAnyProc */
};

/*
 * TCL STRING GROWTH ALGORITHM
 *
 * When growing strings (during an append, for example), the following growth
 * algorithm is used:
 *
 *   Attempt to allocate 2 * (originalLength + appendLength)
 *   On failure:
 *	attempt to allocate originalLength + 2*appendLength + TCL_MIN_GROWTH
 *
 * This algorithm allows very good performance, as it rapidly increases the
 * memory allocated for a given string, which minimizes the number of
 * reallocations that must be performed. However, using only the doubling
 * algorithm can lead to a significant waste of memory. In particular, it may
 * fail even when there is sufficient memory available to complete the append
 * request (but there is not 2*totalLength memory available). So when the
 * doubling fails (because there is not enough memory available), the
 * algorithm requests a smaller amount of memory, which is still enough to
 * cover the request, but which hopefully will be less than the total
 * available memory.
 *
 * The addition of TCL_MIN_GROWTH allows for efficient handling of very
 * small appends. Without this extra slush factor, a sequence of several small
 * appends would cause several memory allocations. As long as
 * TCL_MIN_GROWTH is a reasonable size, we can avoid that behavior.
 *
 * The growth algorithm can be tuned by adjusting the following parameters:
 *
 * TCL_MIN_GROWTH		Additional space, in bytes, to allocate when
 *				the double allocation has failed. Default is
 *				1024 (1 kilobyte).  See tclInt.h.
 */

#ifndef TCL_MIN_UNICHAR_GROWTH
#define TCL_MIN_UNICHAR_GROWTH	TCL_MIN_GROWTH/sizeof(Tcl_UniChar)
#endif

static void
GrowStringBuffer(
    Tcl_Obj *objPtr,
    int needed,
    int flag)
{
    /*
     * Pre-conditions:
     *	objPtr->typePtr == &tclStringType
     *	needed > stringPtr->allocated
     *	flag || objPtr->bytes != NULL
     */

    String *stringPtr = GET_STRING(objPtr);
    char *ptr = NULL;
    int attempt;

    if (objPtr->bytes == &tclEmptyString) {
	objPtr->bytes = NULL;
    }
    if (flag == 0 || stringPtr->allocated > 0) {
	attempt = 2 * needed;
	if (attempt >= 0) {
	    ptr = attemptckrealloc(objPtr->bytes, attempt + 1);
	}
	if (ptr == NULL) {
	    /*
	     * Take care computing the amount of modest growth to avoid
	     * overflow into invalid argument values for attempt.
	     */

	    unsigned int limit = INT_MAX - needed;
	    unsigned int extra = needed - objPtr->length + TCL_MIN_GROWTH;
	    int growth = (int) ((extra > limit) ? limit : extra);

	    attempt = needed + growth;
	    ptr = attemptckrealloc(objPtr->bytes, attempt + 1);
	}
    }
    if (ptr == NULL) {
	/*
	 * First allocation - just big enough; or last chance fallback.
	 */

	attempt = needed;
	ptr = ckrealloc(objPtr->bytes, attempt + 1);
    }
    objPtr->bytes = ptr;
    stringPtr->allocated = attempt;
}

static void
GrowUnicodeBuffer(
    Tcl_Obj *objPtr,
    int needed)
{
    /*
     * Pre-conditions:
     *	objPtr->typePtr == &tclStringType
     *	needed > stringPtr->maxChars
     *	needed < STRING_MAXCHARS
     */

    String *ptr = NULL, *stringPtr = GET_STRING(objPtr);
    int attempt;

    if (stringPtr->maxChars > 0) {
	/*
	 * Subsequent appends - apply the growth algorithm.
	 */

	attempt = 2 * needed;
	if (attempt >= 0 && attempt <= STRING_MAXCHARS) {
	    ptr = stringAttemptRealloc(stringPtr, attempt);
	}
	if (ptr == NULL) {
	    /*
	     * Take care computing the amount of modest growth to avoid
	     * overflow into invalid argument values for attempt.
	     */

	    unsigned int limit = STRING_MAXCHARS - needed;
	    unsigned int extra = needed - stringPtr->numChars
		    + TCL_MIN_UNICHAR_GROWTH;
	    int growth = (int) ((extra > limit) ? limit : extra);

	    attempt = needed + growth;
	    ptr = stringAttemptRealloc(stringPtr, attempt);
	}
    }
    if (ptr == NULL) {
	/*
	 * First allocation - just big enough; or last chance fallback.
	 */

	attempt = needed;
	ptr = stringRealloc(stringPtr, attempt);
    }
    stringPtr = ptr;
    stringPtr->maxChars = attempt;
    SET_STRING(objPtr, stringPtr);
}

/*
 *----------------------------------------------------------------------
 *
 * Tcl_NewStringObj --
 *
 *	This function is normally called when not debugging: i.e., when
 *	TCL_MEM_DEBUG is not defined. It creates a new string object and
 *	initializes it from the byte pointer and length arguments.
 *
 *	When TCL_MEM_DEBUG is defined, this function just returns the result
 *	of calling the debugging version Tcl_DbNewStringObj.
 *
 * Results:
 *	A newly created string object is returned that has ref count zero.
 *
 * Side effects:
 *	The new object's internal string representation will be set to a copy
 *	of the length bytes starting at "bytes". If "length" is negative, use
 *	bytes up to the first NUL byte; i.e., assume "bytes" points to a
 *	C-style NUL-terminated string. The object's type is set to NULL. An
 *	extra NUL is added to the end of the new object's byte array.
 *
 *----------------------------------------------------------------------
 */

#ifdef TCL_MEM_DEBUG
#undef Tcl_NewStringObj
Tcl_Obj *
Tcl_NewStringObj(
    const char *bytes,		/* Points to the first of the length bytes
				 * used to initialize the new object. */
    int length)			/* The number of bytes to copy from "bytes"
				 * when initializing the new object. If
				 * negative, use bytes up to the first NUL
				 * byte. */
{
    return Tcl_DbNewStringObj(bytes, length, "unknown", 0);
}
#else /* if not TCL_MEM_DEBUG */
Tcl_Obj *
Tcl_NewStringObj(
    const char *bytes,		/* Points to the first of the length bytes
				 * used to initialize the new object. */
    int length)			/* The number of bytes to copy from "bytes"
				 * when initializing the new object. If
				 * negative, use bytes up to the first NUL
				 * byte. */
{
    Tcl_Obj *objPtr;

    if (length < 0) {
	length = (bytes? strlen(bytes) : 0);
    }
    TclNewStringObj(objPtr, bytes, length);
    return objPtr;
}
#endif /* TCL_MEM_DEBUG */

/*
 *----------------------------------------------------------------------
 *
 * Tcl_DbNewStringObj --
 *
 *	This function is normally called when debugging: i.e., when
 *	TCL_MEM_DEBUG is defined. It creates new string objects. It is the
 *	same as the Tcl_NewStringObj function above except that it calls
 *	Tcl_DbCkalloc directly with the file name and line number from its
 *	caller. This simplifies debugging since then the [memory active]
 *	command will report the correct file name and line number when
 *	reporting objects that haven't been freed.
 *
 *	When TCL_MEM_DEBUG is not defined, this function just returns the
 *	result of calling Tcl_NewStringObj.
 *
 * Results:
 *	A newly created string object is returned that has ref count zero.
 *
 * Side effects:
 *	The new object's internal string representation will be set to a copy
 *	of the length bytes starting at "bytes". If "length" is negative, use
 *	bytes up to the first NUL byte; i.e., assume "bytes" points to a
 *	C-style NUL-terminated string. The object's type is set to NULL. An
 *	extra NUL is added to the end of the new object's byte array.
 *
 *----------------------------------------------------------------------
 */

#ifdef TCL_MEM_DEBUG
Tcl_Obj *
Tcl_DbNewStringObj(
    const char *bytes,		/* Points to the first of the length bytes
				 * used to initialize the new object. */
    int length,			/* The number of bytes to copy from "bytes"
				 * when initializing the new object. If
				 * negative, use bytes up to the first NUL
				 * byte. */
    const char *file,		/* The name of the source file calling this
				 * function; used for debugging. */
    int line)			/* Line number in the source file; used for
				 * debugging. */
{
    Tcl_Obj *objPtr;

    if (length < 0) {
	length = (bytes? strlen(bytes) : 0);
    }
    TclDbNewObj(objPtr, file, line);
    TclInitStringRep(objPtr, bytes, length);
    return objPtr;
}
#else /* if not TCL_MEM_DEBUG */
Tcl_Obj *
Tcl_DbNewStringObj(
    const char *bytes,		/* Points to the first of the length bytes
				 * used to initialize the new object. */
    int length,			/* The number of bytes to copy from "bytes"
				 * when initializing the new object. If
				 * negative, use bytes up to the first NUL
				 * byte. */
    const char *file,		/* The name of the source file calling this
				 * function; used for debugging. */
    int line)			/* Line number in the source file; used for
				 * debugging. */
{
    return Tcl_NewStringObj(bytes, length);
}
#endif /* TCL_MEM_DEBUG */

/*
 *---------------------------------------------------------------------------
 *
 * Tcl_NewUnicodeObj --
 *
 *	This function is creates a new String object and initializes it from
 *	the given Unicode String. If the Utf String is the same size as the
 *	Unicode string, don't duplicate the data.
 *
 * Results:
 *	The newly created object is returned. This object will have no initial
 *	string representation. The returned object has a ref count of 0.
 *
 * Side effects:
 *	Memory allocated for new object and copy of Unicode argument.
 *
 *---------------------------------------------------------------------------
 */

Tcl_Obj *
Tcl_NewUnicodeObj(
    const Tcl_UniChar *unicode,	/* The unicode string used to initialize the
				 * new object. */
    int numChars)		/* Number of characters in the unicode
				 * string. */
{
    Tcl_Obj *objPtr;

    TclNewObj(objPtr);
    SetUnicodeObj(objPtr, unicode, numChars);
    return objPtr;
}

/*
 *----------------------------------------------------------------------
 *
 * Tcl_GetCharLength --
 *
 *	Get the length of the Unicode string from the Tcl object.
 *
 * Results:
 *	Pointer to unicode string representing the unicode object.
 *
 * Side effects:
 *	Frees old internal rep. Allocates memory for new "String" internal
 *	rep.
 *
 *----------------------------------------------------------------------
 */

int
Tcl_GetCharLength(
    Tcl_Obj *objPtr)		/* The String object to get the num chars
				 * of. */
{
    String *stringPtr;
    int numChars;

    /*
     * Quick, no-shimmer return for short string reps.
     */

    if ((objPtr->bytes) && (objPtr->length < 2)) {
	/* 0 bytes -> 0 chars; 1 byte -> 1 char */
	return objPtr->length;
    }

    /*
     * Optimize the case where we're really dealing with a bytearray object
     * without string representation; we don't need to convert to a string to
     * perform the get-length operation.
     */

    if (TclIsPureByteArray(objPtr)) {
	int length;

	(void) Tcl_GetByteArrayFromObj(objPtr, &length);
	return length;
    }

    /*
     * OK, need to work with the object as a string.
     */

    SetStringFromAny(NULL, objPtr);
    stringPtr = GET_STRING(objPtr);
    numChars = stringPtr->numChars;

    /*
     * If numChars is unknown, compute it.
     */

    if (numChars == -1) {
	TclNumUtfChars(numChars, objPtr->bytes, objPtr->length);
	stringPtr->numChars = numChars;
    }
    return numChars;
}

/*
 *----------------------------------------------------------------------
 *
 * Tcl_GetUniChar --
 *
 *	Get the index'th Unicode character from the String object. The index
 *	is assumed to be in the appropriate range.
 *
 * Results:
 *	Returns the index'th Unicode character in the Object.
 *
 * Side effects:
 *	Fills unichar with the index'th Unicode character.
 *
 *----------------------------------------------------------------------
 */

Tcl_UniChar
Tcl_GetUniChar(
    Tcl_Obj *objPtr,		/* The object to get the Unicode charater
				 * from. */
    int index)			/* Get the index'th Unicode character. */
{
    String *stringPtr;

    /*
     * Optimize the case where we're really dealing with a bytearray object
     * without string representation; we don't need to convert to a string to
     * perform the indexing operation.
     */

    if (TclIsPureByteArray(objPtr)) {
	unsigned char *bytes = Tcl_GetByteArrayFromObj(objPtr, NULL);

	return (Tcl_UniChar) bytes[index];
    }

    /*
     * OK, need to work with the object as a string.
     */

    SetStringFromAny(NULL, objPtr);
    stringPtr = GET_STRING(objPtr);

    if (stringPtr->hasUnicode == 0) {
	/*
	 * If numChars is unknown, compute it.
	 */

	if (stringPtr->numChars == -1) {
	    TclNumUtfChars(stringPtr->numChars, objPtr->bytes, objPtr->length);
	}
	if (stringPtr->numChars == objPtr->length) {
	    return (Tcl_UniChar) objPtr->bytes[index];
	}
	FillUnicodeRep(objPtr);
	stringPtr = GET_STRING(objPtr);
    }
    return stringPtr->unicode[index];
}

/*
 *----------------------------------------------------------------------
 *
 * Tcl_GetUnicode --
 *
 *	Get the Unicode form of the String object. If the object is not
 *	already a String object, it will be converted to one. If the String
 *	object does not have a Unicode rep, then one is create from the UTF
 *	string format.
 *
 * Results:
 *	Returns a pointer to the object's internal Unicode string.
 *
 * Side effects:
 *	Converts the object to have the String internal rep.
 *
 *----------------------------------------------------------------------
 */

Tcl_UniChar *
Tcl_GetUnicode(
    Tcl_Obj *objPtr)		/* The object to find the unicode string
				 * for. */
{
    return Tcl_GetUnicodeFromObj(objPtr, NULL);
}

/*
 *----------------------------------------------------------------------
 *
 * Tcl_GetUnicodeFromObj --
 *
 *	Get the Unicode form of the String object with length. If the object
 *	is not already a String object, it will be converted to one. If the
 *	String object does not have a Unicode rep, then one is create from the
 *	UTF string format.
 *
 * Results:
 *	Returns a pointer to the object's internal Unicode string.
 *
 * Side effects:
 *	Converts the object to have the String internal rep.
 *
 *----------------------------------------------------------------------
 */

Tcl_UniChar *
Tcl_GetUnicodeFromObj(
    Tcl_Obj *objPtr,		/* The object to find the unicode string
				 * for. */
    int *lengthPtr)		/* If non-NULL, the location where the string
				 * rep's unichar length should be stored. If
				 * NULL, no length is stored. */
{
    String *stringPtr;

    SetStringFromAny(NULL, objPtr);
    stringPtr = GET_STRING(objPtr);

    if (stringPtr->hasUnicode == 0) {
	FillUnicodeRep(objPtr);
	stringPtr = GET_STRING(objPtr);
    }

    if (lengthPtr != NULL) {
	*lengthPtr = stringPtr->numChars;
    }
    return stringPtr->unicode;
}

/*
 *----------------------------------------------------------------------
 *
 * Tcl_GetRange --
 *
 *	Create a Tcl Object that contains the chars between first and last of
 *	the object indicated by "objPtr". If the object is not already a
 *	String object, convert it to one. The first and last indices are
 *	assumed to be in the appropriate range.
 *
 * Results:
 *	Returns a new Tcl Object of the String type.
 *
 * Side effects:
 *	Changes the internal rep of "objPtr" to the String type.
 *
 *----------------------------------------------------------------------
 */

Tcl_Obj *
Tcl_GetRange(
    Tcl_Obj *objPtr,		/* The Tcl object to find the range of. */
    int first,			/* First index of the range. */
    int last)			/* Last index of the range. */
{
    Tcl_Obj *newObjPtr;		/* The Tcl object to find the range of. */
    String *stringPtr;

    /*
     * Optimize the case where we're really dealing with a bytearray object
     * without string representation; we don't need to convert to a string to
     * perform the substring operation.
     */

    if (TclIsPureByteArray(objPtr)) {
	unsigned char *bytes = Tcl_GetByteArrayFromObj(objPtr, NULL);

	return Tcl_NewByteArrayObj(bytes+first, last-first+1);
    }

    /*
     * OK, need to work with the object as a string.
     */

    SetStringFromAny(NULL, objPtr);
    stringPtr = GET_STRING(objPtr);

    if (stringPtr->hasUnicode == 0) {
	/*
	 * If numChars is unknown, compute it.
	 */

	if (stringPtr->numChars == -1) {
	    TclNumUtfChars(stringPtr->numChars, objPtr->bytes, objPtr->length);
	}
	if (stringPtr->numChars == objPtr->length) {
	    newObjPtr = Tcl_NewStringObj(objPtr->bytes + first, last-first+1);

	    /*
	     * Since we know the char length of the result, store it.
	     */

	    SetStringFromAny(NULL, newObjPtr);
	    stringPtr = GET_STRING(newObjPtr);
	    stringPtr->numChars = newObjPtr->length;
	    return newObjPtr;
	}
	FillUnicodeRep(objPtr);
	stringPtr = GET_STRING(objPtr);
    }

    return Tcl_NewUnicodeObj(stringPtr->unicode + first, last-first+1);
}

/*
 *----------------------------------------------------------------------
 *
 * Tcl_SetStringObj --
 *
 *	Modify an object to hold a string that is a copy of the bytes
 *	indicated by the byte pointer and length arguments.
 *
 * Results:
 *	None.
 *
 * Side effects:
 *	The object's string representation will be set to a copy of the
 *	"length" bytes starting at "bytes". If "length" is negative, use bytes
 *	up to the first NUL byte; i.e., assume "bytes" points to a C-style
 *	NUL-terminated string. The object's old string and internal
 *	representations are freed and the object's type is set NULL.
 *
 *----------------------------------------------------------------------
 */

void
Tcl_SetStringObj(
    Tcl_Obj *objPtr,		/* Object whose internal rep to init. */
    const char *bytes,		/* Points to the first of the length bytes
				 * used to initialize the object. */
    int length)			/* The number of bytes to copy from "bytes"
				 * when initializing the object. If negative,
				 * use bytes up to the first NUL byte.*/
{
    if (Tcl_IsShared(objPtr)) {
	Tcl_Panic("%s called with shared object", "Tcl_SetStringObj");
    }

    /*
     * Set the type to NULL and free any internal rep for the old type.
     */

    TclFreeIntRep(objPtr);

    /*
     * Free any old string rep, then set the string rep to a copy of the
     * length bytes starting at "bytes".
     */

    TclInvalidateStringRep(objPtr);
    if (length < 0) {
	length = (bytes? strlen(bytes) : 0);
    }
    TclInitStringRep(objPtr, bytes, length);
}

/*
 *----------------------------------------------------------------------
 *
 * Tcl_SetObjLength --
 *
 *	This function changes the length of the string representation of an
 *	object.
 *
 * Results:
 *	None.
 *
 * Side effects:
 *	If the size of objPtr's string representation is greater than length,
 *	then it is reduced to length and a new terminating null byte is stored
 *	in the strength. If the length of the string representation is greater
 *	than length, the storage space is reallocated to the given length; a
 *	null byte is stored at the end, but other bytes past the end of the
 *	original string representation are undefined. The object's internal
 *	representation is changed to "expendable string".
 *
 *----------------------------------------------------------------------
 */

void
Tcl_SetObjLength(
    Tcl_Obj *objPtr,		/* Pointer to object. This object must not
				 * currently be shared. */
    int length)			/* Number of bytes desired for string
				 * representation of object, not including
				 * terminating null byte. */
{
    String *stringPtr;

    if (length < 0) {
	/*
	 * Setting to a negative length is nonsense. This is probably the
	 * result of overflowing the signed integer range.
	 */

	Tcl_Panic("Tcl_SetObjLength: negative length requested: "
		"%d (integer overflow?)", length);
    }
    if (Tcl_IsShared(objPtr)) {
	Tcl_Panic("%s called with shared object", "Tcl_SetObjLength");
    }

    if (objPtr->bytes && objPtr->length == length) {
	return;
    }

    SetStringFromAny(NULL, objPtr);
    stringPtr = GET_STRING(objPtr);

    if (objPtr->bytes != NULL) {
	/*
	 * Change length of an existing string rep.
	 */
	if (length > stringPtr->allocated) {
	    /*
	     * Need to enlarge the buffer.
	     */
	    if (objPtr->bytes == &tclEmptyString) {
		objPtr->bytes = ckalloc(length + 1);
	    } else {
		objPtr->bytes = ckrealloc(objPtr->bytes, length + 1);
	    }
	    stringPtr->allocated = length;
	}

	objPtr->length = length;
	objPtr->bytes[length] = 0;

	/*
	 * Invalidate the unicode data.
	 */

	stringPtr->numChars = -1;
	stringPtr->hasUnicode = 0;
    } else {
	/*
	 * Changing length of pure unicode string.
	 */

	stringCheckLimits(length);
	if (length > stringPtr->maxChars) {
	    stringPtr = stringRealloc(stringPtr, length);
	    SET_STRING(objPtr, stringPtr);
	    stringPtr->maxChars = length;
	}

	/*
	 * Mark the new end of the unicode string
	 */

	stringPtr->numChars = length;
	stringPtr->unicode[length] = 0;
	stringPtr->hasUnicode = 1;

	/*
	 * Can only get here when objPtr->bytes == NULL. No need to invalidate
	 * the string rep.
	 */
    }
}

/*
 *----------------------------------------------------------------------
 *
 * Tcl_AttemptSetObjLength --
 *
 *	This function changes the length of the string representation of an
 *	object. It uses the attempt* (non-panic'ing) memory allocators.
 *
 * Results:
 *	1 if the requested memory was allocated, 0 otherwise.
 *
 * Side effects:
 *	If the size of objPtr's string representation is greater than length,
 *	then it is reduced to length and a new terminating null byte is stored
 *	in the strength. If the length of the string representation is greater
 *	than length, the storage space is reallocated to the given length; a
 *	null byte is stored at the end, but other bytes past the end of the
 *	original string representation are undefined. The object's internal
 *	representation is changed to "expendable string".
 *
 *----------------------------------------------------------------------
 */

int
Tcl_AttemptSetObjLength(
    Tcl_Obj *objPtr,		/* Pointer to object. This object must not
				 * currently be shared. */
    int length)			/* Number of bytes desired for string
				 * representation of object, not including
				 * terminating null byte. */
{
    String *stringPtr;

    if (length < 0) {
	/*
	 * Setting to a negative length is nonsense. This is probably the
	 * result of overflowing the signed integer range.
	 */

	return 0;
    }
    if (Tcl_IsShared(objPtr)) {
	Tcl_Panic("%s called with shared object", "Tcl_AttemptSetObjLength");
    }
    if (objPtr->bytes && objPtr->length == length) {
	return 1;
    }

    SetStringFromAny(NULL, objPtr);
    stringPtr = GET_STRING(objPtr);

    if (objPtr->bytes != NULL) {
	/*
	 * Change length of an existing string rep.
	 */
	if (length > stringPtr->allocated) {
	    /*
	     * Need to enlarge the buffer.
	     */

	    char *newBytes;

	    if (objPtr->bytes == &tclEmptyString) {
		newBytes = attemptckalloc(length + 1);
	    } else {
		newBytes = attemptckrealloc(objPtr->bytes, length + 1);
	    }
	    if (newBytes == NULL) {
		return 0;
	    }
	    objPtr->bytes = newBytes;
	    stringPtr->allocated = length;
	}

	objPtr->length = length;
	objPtr->bytes[length] = 0;

	/*
	 * Invalidate the unicode data.
	 */

	stringPtr->numChars = -1;
	stringPtr->hasUnicode = 0;
    } else {
	/*
	 * Changing length of pure unicode string.
	 */

	if (length > STRING_MAXCHARS) {
	    return 0;
	}
	if (length > stringPtr->maxChars) {
	    stringPtr = stringAttemptRealloc(stringPtr, length);
	    if (stringPtr == NULL) {
		return 0;
	    }
	    SET_STRING(objPtr, stringPtr);
	    stringPtr->maxChars = length;
	}

	/*
	 * Mark the new end of the unicode string.
	 */

	stringPtr->unicode[length] = 0;
	stringPtr->numChars = length;
	stringPtr->hasUnicode = 1;

	/*
	 * Can only get here when objPtr->bytes == NULL. No need to invalidate
	 * the string rep.
	 */
    }
    return 1;
}

/*
 *---------------------------------------------------------------------------
 *
 * Tcl_SetUnicodeObj --
 *
 *	Modify an object to hold the Unicode string indicated by "unicode".
 *
 * Results:
 *	None.
 *
 * Side effects:
 *	Memory allocated for new "String" internal rep.
 *
 *---------------------------------------------------------------------------
 */

void
Tcl_SetUnicodeObj(
    Tcl_Obj *objPtr,		/* The object to set the string of. */
    const Tcl_UniChar *unicode,	/* The unicode string used to initialize the
				 * object. */
    int numChars)		/* Number of characters in the unicode
				 * string. */
{
    if (Tcl_IsShared(objPtr)) {
	Tcl_Panic("%s called with shared object", "Tcl_SetUnicodeObj");
    }
    TclFreeIntRep(objPtr);
    SetUnicodeObj(objPtr, unicode, numChars);
}

static int
UnicodeLength(
    const Tcl_UniChar *unicode)
{
    int numChars = 0;

    if (unicode) {
	while (numChars >= 0 && unicode[numChars] != 0) {
	    numChars++;
	}
    }
    stringCheckLimits(numChars);
    return numChars;
}

static void
SetUnicodeObj(
    Tcl_Obj *objPtr,		/* The object to set the string of. */
    const Tcl_UniChar *unicode,	/* The unicode string used to initialize the
				 * object. */
    int numChars)		/* Number of characters in the unicode
				 * string. */
{
    String *stringPtr;

    if (numChars < 0) {
	numChars = UnicodeLength(unicode);
    }

    /*
     * Allocate enough space for the String structure + Unicode string.
     */

    stringCheckLimits(numChars);
    stringPtr = stringAlloc(numChars);
    SET_STRING(objPtr, stringPtr);
    objPtr->typePtr = &tclStringType;

    stringPtr->maxChars = numChars;
    memcpy(stringPtr->unicode, unicode, numChars * sizeof(Tcl_UniChar));
    stringPtr->unicode[numChars] = 0;
    stringPtr->numChars = numChars;
    stringPtr->hasUnicode = 1;

    TclInvalidateStringRep(objPtr);
    stringPtr->allocated = 0;
}

/*
 *----------------------------------------------------------------------
 *
 * Tcl_AppendLimitedToObj --
 *
 *	This function appends a limited number of bytes from a sequence of
 *	bytes to an object, marking any limitation with an ellipsis.
 *
 * Results:
 *	None.
 *
 * Side effects:
 *	The bytes at *bytes are appended to the string representation of
 *	objPtr.
 *
 *----------------------------------------------------------------------
 */

void
Tcl_AppendLimitedToObj(
    Tcl_Obj *objPtr,		/* Points to the object to append to. */
    const char *bytes,		/* Points to the bytes to append to the
				 * object. */
    int length,			/* The number of bytes available to be
				 * appended from "bytes". If < 0, then all
				 * bytes up to a NUL byte are available. */
    int limit,			/* The maximum number of bytes to append to
				 * the object. */
    const char *ellipsis)	/* Ellipsis marker string, appended to the
				 * object to indicate not all available bytes
				 * at "bytes" were appended. */
{
    String *stringPtr;
    int toCopy = 0;

    if (Tcl_IsShared(objPtr)) {
	Tcl_Panic("%s called with shared object", "Tcl_AppendLimitedToObj");
    }

    if (length < 0) {
	length = (bytes ? strlen(bytes) : 0);
    }
    if (length == 0) {
	return;
    }

    if (length <= limit) {
	toCopy = length;
    } else {
	if (ellipsis == NULL) {
	    ellipsis = "...";
	}
	toCopy = (bytes == NULL) ? limit
		: Tcl_UtfPrev(bytes+limit+1-strlen(ellipsis), bytes) - bytes;
    }

    /*
     * If objPtr has a valid Unicode rep, then append the Unicode conversion
     * of "bytes" to the objPtr's Unicode rep, otherwise append "bytes" to
     * objPtr's string rep.
     */

    SetStringFromAny(NULL, objPtr);
    stringPtr = GET_STRING(objPtr);

    if (stringPtr->hasUnicode && stringPtr->numChars > 0) {
	AppendUtfToUnicodeRep(objPtr, bytes, toCopy);
    } else {
	AppendUtfToUtfRep(objPtr, bytes, toCopy);
    }

    if (length <= limit) {
	return;
    }

    stringPtr = GET_STRING(objPtr);
    if (stringPtr->hasUnicode && stringPtr->numChars > 0) {
	AppendUtfToUnicodeRep(objPtr, ellipsis, strlen(ellipsis));
    } else {
	AppendUtfToUtfRep(objPtr, ellipsis, strlen(ellipsis));
    }
}

/*
 *----------------------------------------------------------------------
 *
 * Tcl_AppendToObj --
 *
 *	This function appends a sequence of bytes to an object.
 *
 * Results:
 *	None.
 *
 * Side effects:
 *	The bytes at *bytes are appended to the string representation of
 *	objPtr.
 *
 *----------------------------------------------------------------------
 */

void
Tcl_AppendToObj(
    Tcl_Obj *objPtr,		/* Points to the object to append to. */
    const char *bytes,		/* Points to the bytes to append to the
				 * object. */
    int length)			/* The number of bytes to append from "bytes".
				 * If < 0, then append all bytes up to NUL
				 * byte. */
{
    Tcl_AppendLimitedToObj(objPtr, bytes, length, INT_MAX, NULL);
}

/*
 *----------------------------------------------------------------------
 *
 * Tcl_AppendUnicodeToObj --
 *
 *	This function appends a Unicode string to an object in the most
 *	efficient manner possible. Length must be >= 0.
 *
 * Results:
 *	None.
 *
 * Side effects:
 *	Invalidates the string rep and creates a new Unicode string.
 *
 *----------------------------------------------------------------------
 */

void
Tcl_AppendUnicodeToObj(
    Tcl_Obj *objPtr,		/* Points to the object to append to. */
    const Tcl_UniChar *unicode,	/* The unicode string to append to the
				 * object. */
    int length)			/* Number of chars in "unicode". */
{
    String *stringPtr;

    if (Tcl_IsShared(objPtr)) {
	Tcl_Panic("%s called with shared object", "Tcl_AppendUnicodeToObj");
    }

    if (length == 0) {
	return;
    }

    SetStringFromAny(NULL, objPtr);
    stringPtr = GET_STRING(objPtr);

    /*
     * If objPtr has a valid Unicode rep, then append the "unicode" to the
     * objPtr's Unicode rep, otherwise the UTF conversion of "unicode" to
     * objPtr's string rep.
     */

    if (stringPtr->hasUnicode) {
	AppendUnicodeToUnicodeRep(objPtr, unicode, length);
    } else {
	AppendUnicodeToUtfRep(objPtr, unicode, length);
    }
}

/*
 *----------------------------------------------------------------------
 *
 * Tcl_AppendObjToObj --
 *
 *	This function appends the string rep of one object to another.
 *	"objPtr" cannot be a shared object.
 *
 * Results:
 *	None.
 *
 * Side effects:
 *	The string rep of appendObjPtr is appended to the string
 *	representation of objPtr.
 *	IMPORTANT: This routine does not and MUST NOT shimmer appendObjPtr.
 *	Callers are counting on that.
 *
 *----------------------------------------------------------------------
 */

void
Tcl_AppendObjToObj(
    Tcl_Obj *objPtr,		/* Points to the object to append to. */
    Tcl_Obj *appendObjPtr)	/* Object to append. */
{
    String *stringPtr;
    int length, numChars, appendNumChars = -1;
    const char *bytes;

    /*
     * Special case: second object is standard-empty is fast case. We know
     * that appending nothing to anything leaves that starting anything...
     */

<<<<<<< HEAD
    if (appendObjPtr->bytes && !appendObjPtr->bytes[0]) {
=======
    if (appendObjPtr->bytes == &tclEmptyString) {
>>>>>>> b2a59d29
	return;
    }

    /*
     * Handle append of one bytearray object to another as a special case.
     * Note that we only do this when the objects don't have string reps; if
     * it did, then appending the byte arrays together could well lose
     * information; this is a special-case optimization only.
     */

<<<<<<< HEAD
    if ((TclIsPureByteArray(objPtr) || (objPtr->bytes && !objPtr->bytes[0]))
=======
    if ((TclIsPureByteArray(objPtr) || objPtr->bytes == &tclEmptyString)
>>>>>>> b2a59d29
	    && TclIsPureByteArray(appendObjPtr)) {

	/*
	 * You might expect the code here to be
	 *
	 *  bytes = Tcl_GetByteArrayFromObj(appendObjPtr, &length);
	 *  TclAppendBytesToByteArray(objPtr, bytes, length);
	 *
	 * and essentially all of the time that would be fine.  However,
	 * it would run into trouble in the case where objPtr and
	 * appendObjPtr point to the same thing.  That may never be a
	 * good idea.  It seems to violate Copy On Write, and we don't
	 * have any tests for the situation, since making any Tcl commands
	 * that call Tcl_AppendObjToObj() do that appears impossible
	 * (They honor Copy On Write!).  For the sake of extensions that
	 * go off into that realm, though, here's a more complex approach
	 * that can handle all the cases.
	 */

	/* Get lengths */
	int lengthSrc;

	(void) Tcl_GetByteArrayFromObj(objPtr, &length);
	(void) Tcl_GetByteArrayFromObj(appendObjPtr, &lengthSrc);

	/* Grow buffer enough for the append */
	TclAppendBytesToByteArray(objPtr, NULL, lengthSrc);

	/* Reset objPtr back to the original value */
	Tcl_SetByteArrayLength(objPtr, length);

	/*
	 * Now do the append knowing that buffer growth cannot cause
	 * any trouble.
	 */

	TclAppendBytesToByteArray(objPtr,
		Tcl_GetByteArrayFromObj(appendObjPtr, NULL), lengthSrc);
	return;
    }

    /*
     * Must append as strings.
     */

    SetStringFromAny(NULL, objPtr);
    stringPtr = GET_STRING(objPtr);

    /*
     * If objPtr has a valid Unicode rep, then get a Unicode string from
     * appendObjPtr and append it.
     */

    if (stringPtr->hasUnicode) {
	/*
	 * If appendObjPtr is not of the "String" type, don't convert it.
	 */

	if (appendObjPtr->typePtr == &tclStringType) {
	    Tcl_UniChar *unicode =
		    Tcl_GetUnicodeFromObj(appendObjPtr, &numChars);

	    AppendUnicodeToUnicodeRep(objPtr, unicode, numChars);
	} else {
	    bytes = TclGetStringFromObj(appendObjPtr, &length);
	    AppendUtfToUnicodeRep(objPtr, bytes, length);
	}
	return;
    }

    /*
     * Append to objPtr's UTF string rep. If we know the number of characters
     * in both objects before appending, then set the combined number of
     * characters in the final (appended-to) object.
     */

    bytes = TclGetStringFromObj(appendObjPtr, &length);

    numChars = stringPtr->numChars;
    if ((numChars >= 0) && (appendObjPtr->typePtr == &tclStringType)) {
	String *appendStringPtr = GET_STRING(appendObjPtr);
	appendNumChars = appendStringPtr->numChars;
    }

    AppendUtfToUtfRep(objPtr, bytes, length);

    if (numChars >= 0 && appendNumChars >= 0) {
	stringPtr->numChars = numChars + appendNumChars;
    }
}

/*
 *----------------------------------------------------------------------
 *
 * AppendUnicodeToUnicodeRep --
 *
 *	This function appends the contents of "unicode" to the Unicode rep of
 *	"objPtr". objPtr must already have a valid Unicode rep.
 *
 * Results:
 *	None.
 *
 * Side effects:
 *	objPtr's internal rep is reallocated.
 *
 *----------------------------------------------------------------------
 */

static void
AppendUnicodeToUnicodeRep(
    Tcl_Obj *objPtr,		/* Points to the object to append to. */
    const Tcl_UniChar *unicode,	/* String to append. */
    int appendNumChars)		/* Number of chars of "unicode" to append. */
{
    String *stringPtr;
    int numChars;

    if (appendNumChars < 0) {
	appendNumChars = UnicodeLength(unicode);
    }
    if (appendNumChars == 0) {
	return;
    }

    SetStringFromAny(NULL, objPtr);
    stringPtr = GET_STRING(objPtr);

    /*
     * If not enough space has been allocated for the unicode rep, reallocate
     * the internal rep object with additional space. First try to double the
     * required allocation; if that fails, try a more modest increase. See the
     * "TCL STRING GROWTH ALGORITHM" comment at the top of this file for an
     * explanation of this growth algorithm.
     */

    numChars = stringPtr->numChars + appendNumChars;
    stringCheckLimits(numChars);

    if (numChars > stringPtr->maxChars) {
	int offset = -1;

	/*
	 * Protect against case where unicode points into the existing
	 * stringPtr->unicode array. Force it to follow any relocations due to
	 * the reallocs below.
	 */

	if (unicode && unicode >= stringPtr->unicode
		&& unicode <= stringPtr->unicode + stringPtr->maxChars) {
	    offset = unicode - stringPtr->unicode;
	}

	GrowUnicodeBuffer(objPtr, numChars);
	stringPtr = GET_STRING(objPtr);

	/*
	 * Relocate unicode if needed; see above.
	 */

	if (offset >= 0) {
	    unicode = stringPtr->unicode + offset;
	}
    }

    /*
     * Copy the new string onto the end of the old string, then add the
     * trailing null.
     */

    if (unicode) {
	memmove(stringPtr->unicode + stringPtr->numChars, unicode,
		appendNumChars * sizeof(Tcl_UniChar));
    }
    stringPtr->unicode[numChars] = 0;
    stringPtr->numChars = numChars;
    stringPtr->allocated = 0;

    TclInvalidateStringRep(objPtr);
}

/*
 *----------------------------------------------------------------------
 *
 * AppendUnicodeToUtfRep --
 *
 *	This function converts the contents of "unicode" to UTF and appends
 *	the UTF to the string rep of "objPtr".
 *
 * Results:
 *	None.
 *
 * Side effects:
 *	objPtr's internal rep is reallocated.
 *
 *----------------------------------------------------------------------
 */

static void
AppendUnicodeToUtfRep(
    Tcl_Obj *objPtr,		/* Points to the object to append to. */
    const Tcl_UniChar *unicode,	/* String to convert to UTF. */
    int numChars)		/* Number of chars of "unicode" to convert. */
{
    String *stringPtr = GET_STRING(objPtr);

    numChars = ExtendStringRepWithUnicode(objPtr, unicode, numChars);

    if (stringPtr->numChars != -1) {
	stringPtr->numChars += numChars;
    }
}

/*
 *----------------------------------------------------------------------
 *
 * AppendUtfToUnicodeRep --
 *
 *	This function converts the contents of "bytes" to Unicode and appends
 *	the Unicode to the Unicode rep of "objPtr". objPtr must already have a
 *	valid Unicode rep. numBytes must be non-negative.
 *
 * Results:
 *	None.
 *
 * Side effects:
 *	objPtr's internal rep is reallocated.
 *
 *----------------------------------------------------------------------
 */

static void
AppendUtfToUnicodeRep(
    Tcl_Obj *objPtr,		/* Points to the object to append to. */
    const char *bytes,		/* String to convert to Unicode. */
    int numBytes)		/* Number of bytes of "bytes" to convert. */
{
    String *stringPtr;

    if (numBytes == 0) {
	return;
    }

    ExtendUnicodeRepWithString(objPtr, bytes, numBytes, -1);
    TclInvalidateStringRep(objPtr);
    stringPtr = GET_STRING(objPtr);
    stringPtr->allocated = 0;
}

/*
 *----------------------------------------------------------------------
 *
 * AppendUtfToUtfRep --
 *
 *	This function appends "numBytes" bytes of "bytes" to the UTF string
 *	rep of "objPtr". objPtr must already have a valid String rep.
 *	numBytes must be non-negative.
 *
 * Results:
 *	None.
 *
 * Side effects:
 *	objPtr's internal rep is reallocated.
 *
 *----------------------------------------------------------------------
 */

static void
AppendUtfToUtfRep(
    Tcl_Obj *objPtr,		/* Points to the object to append to. */
    const char *bytes,		/* String to append. */
    int numBytes)		/* Number of bytes of "bytes" to append. */
{
    String *stringPtr;
    int newLength, oldLength;

    if (numBytes == 0) {
	return;
    }

    /*
     * Copy the new string onto the end of the old string, then add the
     * trailing null.
     */

    if (objPtr->bytes == NULL) {
	objPtr->length = 0;
    }
    oldLength = objPtr->length;
    newLength = numBytes + oldLength;
    if (newLength < 0) {
	Tcl_Panic("max size for a Tcl value (%d bytes) exceeded", INT_MAX);
    }

    stringPtr = GET_STRING(objPtr);
    if (newLength > stringPtr->allocated) {
	int offset = -1;

	/*
	 * Protect against case where unicode points into the existing
	 * stringPtr->unicode array. Force it to follow any relocations due to
	 * the reallocs below.
	 */

	if (bytes && bytes >= objPtr->bytes
		&& bytes <= objPtr->bytes + objPtr->length) {
	    offset = bytes - objPtr->bytes;
	}

	/*
	 * TODO: consider passing flag=1: no overalloc on first append. This
	 * would make test stringObj-8.1 fail.
	 */

	GrowStringBuffer(objPtr, newLength, 0);

	/*
	 * Relocate bytes if needed; see above.
	 */

	if (offset >= 0) {
	    bytes = objPtr->bytes + offset;
	}
    }

    /*
     * Invalidate the unicode data.
     */

    stringPtr->numChars = -1;
    stringPtr->hasUnicode = 0;

    if (bytes) {
	memmove(objPtr->bytes + oldLength, bytes, numBytes);
    }
    objPtr->bytes[newLength] = 0;
    objPtr->length = newLength;
}

/*
 *----------------------------------------------------------------------
 *
 * Tcl_AppendStringsToObjVA --
 *
 *	This function appends one or more null-terminated strings to an
 *	object.
 *
 * Results:
 *	None.
 *
 * Side effects:
 *	The contents of all the string arguments are appended to the string
 *	representation of objPtr.
 *
 *----------------------------------------------------------------------
 */

void
Tcl_AppendStringsToObjVA(
    Tcl_Obj *objPtr,		/* Points to the object to append to. */
    va_list argList)		/* Variable argument list. */
{
    if (Tcl_IsShared(objPtr)) {
	Tcl_Panic("%s called with shared object", "Tcl_AppendStringsToObj");
    }

    while (1) {
	const char *bytes = va_arg(argList, char *);

	if (bytes == NULL) {
	    break;
	}
	Tcl_AppendToObj(objPtr, bytes, -1);
    }
}

/*
 *----------------------------------------------------------------------
 *
 * Tcl_AppendStringsToObj --
 *
 *	This function appends one or more null-terminated strings to an
 *	object.
 *
 * Results:
 *	None.
 *
 * Side effects:
 *	The contents of all the string arguments are appended to the string
 *	representation of objPtr.
 *
 *----------------------------------------------------------------------
 */

void
Tcl_AppendStringsToObj(
    Tcl_Obj *objPtr,
    ...)
{
    va_list argList;

    va_start(argList, objPtr);
    Tcl_AppendStringsToObjVA(objPtr, argList);
    va_end(argList);
}

/*
 *----------------------------------------------------------------------
 *
 * Tcl_AppendFormatToObj --
 *
 *	This function appends a list of Tcl_Obj's to a Tcl_Obj according to
 *	the formatting instructions embedded in the format string. The
 *	formatting instructions are inspired by sprintf(). Returns TCL_OK when
 *	successful. If there's an error in the arguments, TCL_ERROR is
 *	returned, and an error message is written to the interp, if non-NULL.
 *
 * Results:
 *	A standard Tcl result.
 *
 * Side effects:
 *	None.
 *
 *----------------------------------------------------------------------
 */

int
Tcl_AppendFormatToObj(
    Tcl_Interp *interp,
    Tcl_Obj *appendObj,
    const char *format,
    int objc,
    Tcl_Obj *const objv[])
{
    const char *span = format, *msg, *errCode;
    int numBytes = 0, objIndex = 0, gotXpg = 0, gotSequential = 0;
    int originalLength, limit;
    static const char *mixedXPG =
	    "cannot mix \"%\" and \"%n$\" conversion specifiers";
    static const char *const badIndex[2] = {
	"not enough arguments for all format specifiers",
	"\"%n$\" argument index out of range"
    };
    static const char *overflow = "max size for a Tcl value exceeded";

    if (Tcl_IsShared(appendObj)) {
	Tcl_Panic("%s called with shared object", "Tcl_AppendFormatToObj");
    }
    TclGetStringFromObj(appendObj, &originalLength);
    limit = INT_MAX - originalLength;

    /*
     * Format string is NUL-terminated.
     */

    while (*format != '\0') {
	char *end;
	int gotMinus, gotHash, gotZero, gotSpace, gotPlus, sawFlag;
	int width, gotPrecision, precision, useShort, useWide, useBig;
	int newXpg, numChars, allocSegment = 0, segmentLimit, segmentNumBytes;
	Tcl_Obj *segment;
	Tcl_UniChar ch;
	int step = Tcl_UtfToUniChar(format, &ch);

	format += step;
	if (ch != '%') {
	    numBytes += step;
	    continue;
	}
	if (numBytes) {
	    if (numBytes > limit) {
		msg = overflow;
		errCode = "OVERFLOW";
		goto errorMsg;
	    }
	    Tcl_AppendToObj(appendObj, span, numBytes);
	    limit -= numBytes;
	    numBytes = 0;
	}

	/*
	 * Saw a % : process the format specifier.
	 *
	 * Step 0. Handle special case of escaped format marker (i.e., %%).
	 */

	step = Tcl_UtfToUniChar(format, &ch);
	if (ch == '%') {
	    span = format;
	    numBytes = step;
	    format += step;
	    continue;
	}

	/*
	 * Step 1. XPG3 position specifier
	 */

	newXpg = 0;
	if (isdigit(UCHAR(ch))) {
	    int position = strtoul(format, &end, 10);

	    if (*end == '$') {
		newXpg = 1;
		objIndex = position - 1;
		format = end + 1;
		step = Tcl_UtfToUniChar(format, &ch);
	    }
	}
	if (newXpg) {
	    if (gotSequential) {
		msg = mixedXPG;
		errCode = "MIXEDSPECTYPES";
		goto errorMsg;
	    }
	    gotXpg = 1;
	} else {
	    if (gotXpg) {
		msg = mixedXPG;
		errCode = "MIXEDSPECTYPES";
		goto errorMsg;
	    }
	    gotSequential = 1;
	}
	if ((objIndex < 0) || (objIndex >= objc)) {
	    msg = badIndex[gotXpg];
	    errCode = gotXpg ? "INDEXRANGE" : "FIELDVARMISMATCH";
	    goto errorMsg;
	}

	/*
	 * Step 2. Set of flags.
	 */

	gotMinus = gotHash = gotZero = gotSpace = gotPlus = 0;
	sawFlag = 1;
	do {
	    switch (ch) {
	    case '-':
		gotMinus = 1;
		break;
	    case '#':
		gotHash = 1;
		break;
	    case '0':
		gotZero = 1;
		break;
	    case ' ':
		gotSpace = 1;
		break;
	    case '+':
		gotPlus = 1;
		break;
	    default:
		sawFlag = 0;
	    }
	    if (sawFlag) {
		format += step;
		step = Tcl_UtfToUniChar(format, &ch);
	    }
	} while (sawFlag);

	/*
	 * Step 3. Minimum field width.
	 */

	width = 0;
	if (isdigit(UCHAR(ch))) {
	    width = strtoul(format, &end, 10);
	    format = end;
	    step = Tcl_UtfToUniChar(format, &ch);
	} else if (ch == '*') {
	    if (objIndex >= objc - 1) {
		msg = badIndex[gotXpg];
		errCode = gotXpg ? "INDEXRANGE" : "FIELDVARMISMATCH";
		goto errorMsg;
	    }
	    if (TclGetIntFromObj(interp, objv[objIndex], &width) != TCL_OK) {
		goto error;
	    }
	    if (width < 0) {
		width = -width;
		gotMinus = 1;
	    }
	    objIndex++;
	    format += step;
	    step = Tcl_UtfToUniChar(format, &ch);
	}
	if (width > limit) {
	    msg = overflow;
	    errCode = "OVERFLOW";
	    goto errorMsg;
	}

	/*
	 * Step 4. Precision.
	 */

	gotPrecision = precision = 0;
	if (ch == '.') {
	    gotPrecision = 1;
	    format += step;
	    step = Tcl_UtfToUniChar(format, &ch);
	}
	if (isdigit(UCHAR(ch))) {
	    precision = strtoul(format, &end, 10);
	    format = end;
	    step = Tcl_UtfToUniChar(format, &ch);
	} else if (ch == '*') {
	    if (objIndex >= objc - 1) {
		msg = badIndex[gotXpg];
		errCode = gotXpg ? "INDEXRANGE" : "FIELDVARMISMATCH";
		goto errorMsg;
	    }
	    if (TclGetIntFromObj(interp, objv[objIndex], &precision)
		    != TCL_OK) {
		goto error;
	    }

	    /*
	     * TODO: Check this truncation logic.
	     */

	    if (precision < 0) {
		precision = 0;
	    }
	    objIndex++;
	    format += step;
	    step = Tcl_UtfToUniChar(format, &ch);
	}

	/*
	 * Step 5. Length modifier.
	 */

	useShort = useWide = useBig = 0;
	if (ch == 'h') {
	    useShort = 1;
	    format += step;
	    step = Tcl_UtfToUniChar(format, &ch);
	} else if (ch == 'l') {
	    format += step;
	    step = Tcl_UtfToUniChar(format, &ch);
	    if (ch == 'l') {
		useBig = 1;
		format += step;
		step = Tcl_UtfToUniChar(format, &ch);
#ifndef TCL_WIDE_INT_IS_LONG
	    } else {
		useWide = 1;
#endif
	    }
	} else if ((ch == 'I') && (format[1] == '6') && (format[2] == '4')) {
	    format += (step + 2);
	    step = Tcl_UtfToUniChar(format, &ch);
	    useBig = 1;
	} else if (ch == 'L') {
	    format += step;
	    step = Tcl_UtfToUniChar(format, &ch);
	    useBig = 1;
	}

	format += step;
	span = format;

	/*
	 * Step 6. The actual conversion character.
	 */

	segment = objv[objIndex];
	numChars = -1;
	if (ch == 'i') {
	    ch = 'd';
	}
	switch (ch) {
	case '\0':
	    msg = "format string ended in middle of field specifier";
	    errCode = "INCOMPLETE";
	    goto errorMsg;
	case 's':
	    if (gotPrecision) {
		numChars = Tcl_GetCharLength(segment);
		if (precision < numChars) {
		    segment = Tcl_GetRange(segment, 0, precision - 1);
		    numChars = precision;
		    Tcl_IncrRefCount(segment);
		    allocSegment = 1;
		}
	    }
	    break;
	case 'c': {
	    char buf[TCL_UTF_MAX];
	    int code, length;

	    if (TclGetIntFromObj(interp, segment, &code) != TCL_OK) {
		goto error;
	    }
	    length = Tcl_UniCharToUtf(code, buf);
	    segment = Tcl_NewStringObj(buf, length);
	    Tcl_IncrRefCount(segment);
	    allocSegment = 1;
	    break;
	}

	case 'u':
	    if (useBig) {
		msg = "unsigned bignum format is invalid";
		errCode = "BADUNSIGNED";
		goto errorMsg;
	    }
	case 'd':
	case 'o':
	case 'x':
	case 'X':
	case 'b': {
	    short s = 0;	/* Silence compiler warning; only defined and
				 * used when useShort is true. */
	    long l;
	    Tcl_WideInt w;
	    mp_int big;
	    int toAppend, isNegative = 0;

	    if (useBig) {
		if (Tcl_GetBignumFromObj(interp, segment, &big) != TCL_OK) {
		    goto error;
		}
		isNegative = (mp_cmp_d(&big, 0) == MP_LT);
	    } else if (useWide) {
		if (Tcl_GetWideIntFromObj(NULL, segment, &w) != TCL_OK) {
		    Tcl_Obj *objPtr;

		    if (Tcl_GetBignumFromObj(interp,segment,&big) != TCL_OK) {
			goto error;
		    }
		    mp_mod_2d(&big, (int) CHAR_BIT*sizeof(Tcl_WideInt), &big);
		    objPtr = Tcl_NewBignumObj(&big);
		    Tcl_IncrRefCount(objPtr);
		    Tcl_GetWideIntFromObj(NULL, objPtr, &w);
		    Tcl_DecrRefCount(objPtr);
		}
		isNegative = (w < (Tcl_WideInt) 0);
	    } else if (TclGetLongFromObj(NULL, segment, &l) != TCL_OK) {
		if (Tcl_GetWideIntFromObj(NULL, segment, &w) != TCL_OK) {
		    Tcl_Obj *objPtr;

		    if (Tcl_GetBignumFromObj(interp,segment,&big) != TCL_OK) {
			goto error;
		    }
		    mp_mod_2d(&big, (int) CHAR_BIT * sizeof(long), &big);
		    objPtr = Tcl_NewBignumObj(&big);
		    Tcl_IncrRefCount(objPtr);
		    TclGetLongFromObj(NULL, objPtr, &l);
		    Tcl_DecrRefCount(objPtr);
		} else {
		    l = Tcl_WideAsLong(w);
		}
		if (useShort) {
		    s = (short) l;
		    isNegative = (s < (short) 0);
		} else {
		    isNegative = (l < (long) 0);
		}
	    } else if (useShort) {
		s = (short) l;
		isNegative = (s < (short) 0);
	    } else {
		isNegative = (l < (long) 0);
	    }

	    segment = Tcl_NewObj();
	    allocSegment = 1;
	    segmentLimit = INT_MAX;
	    Tcl_IncrRefCount(segment);

	    if ((isNegative || gotPlus || gotSpace) && (useBig || ch=='d')) {
		Tcl_AppendToObj(segment,
			(isNegative ? "-" : gotPlus ? "+" : " "), 1);
		segmentLimit -= 1;
	    }

	    if (gotHash) {
		switch (ch) {
		case 'o':
		    Tcl_AppendToObj(segment, "0", 1);
		    segmentLimit -= 1;
		    precision--;
		    break;
		case 'x':
		case 'X':
		    Tcl_AppendToObj(segment, "0x", 2);
		    segmentLimit -= 2;
		    break;
		case 'b':
		    Tcl_AppendToObj(segment, "0b", 2);
		    segmentLimit -= 2;
		    break;
		}
	    }

	    switch (ch) {
	    case 'd': {
		int length;
		Tcl_Obj *pure;
		const char *bytes;

		if (useShort) {
		    pure = Tcl_NewIntObj((int) s);
		} else if (useWide) {
		    pure = Tcl_NewWideIntObj(w);
		} else if (useBig) {
		    pure = Tcl_NewBignumObj(&big);
		} else {
		    pure = Tcl_NewLongObj(l);
		}
		Tcl_IncrRefCount(pure);
		bytes = TclGetStringFromObj(pure, &length);

		/*
		 * Already did the sign above.
		 */

		if (*bytes == '-') {
		    length--;
		    bytes++;
		}
		toAppend = length;

		/*
		 * Canonical decimal string reps for integers are composed
		 * entirely of one-byte encoded characters, so "length" is the
		 * number of chars.
		 */

		if (gotPrecision) {
		    if (length < precision) {
			segmentLimit -= precision - length;
		    }
		    while (length < precision) {
			Tcl_AppendToObj(segment, "0", 1);
			length++;
		    }
		    gotZero = 0;
		}
		if (gotZero) {
		    length += Tcl_GetCharLength(segment);
		    if (length < width) {
			segmentLimit -= width - length;
		    }
		    while (length < width) {
			Tcl_AppendToObj(segment, "0", 1);
			length++;
		    }
		}
		if (toAppend > segmentLimit) {
		    msg = overflow;
		    errCode = "OVERFLOW";
		    goto errorMsg;
		}
		Tcl_AppendToObj(segment, bytes, toAppend);
		Tcl_DecrRefCount(pure);
		break;
	    }

	    case 'u':
	    case 'o':
	    case 'x':
	    case 'X':
	    case 'b': {
		Tcl_WideUInt bits = (Tcl_WideUInt) 0;
		Tcl_WideInt numDigits = (Tcl_WideInt) 0;
		int length, numBits = 4, base = 16, index = 0, shift = 0;
		Tcl_Obj *pure;
		char *bytes;

		if (ch == 'u') {
		    base = 10;
		} else if (ch == 'o') {
		    base = 8;
		    numBits = 3;
		} else if (ch == 'b') {
		    base = 2;
		    numBits = 1;
		}
		if (useShort) {
		    unsigned short us = (unsigned short) s;

		    bits = (Tcl_WideUInt) us;
		    while (us) {
			numDigits++;
			us /= base;
		    }
		} else if (useWide) {
		    Tcl_WideUInt uw = (Tcl_WideUInt) w;

		    bits = uw;
		    while (uw) {
			numDigits++;
			uw /= base;
		    }
		} else if (useBig && big.used) {
		    int leftover = (big.used * DIGIT_BIT) % numBits;
		    mp_digit mask = (~(mp_digit)0) << (DIGIT_BIT-leftover);

		    numDigits = 1 +
			    (((Tcl_WideInt) big.used * DIGIT_BIT) / numBits);
		    while ((mask & big.dp[big.used-1]) == 0) {
			numDigits--;
			mask >>= numBits;
		    }
		    if (numDigits > INT_MAX) {
			msg = overflow;
			errCode = "OVERFLOW";
			goto errorMsg;
		    }
		} else if (!useBig) {
		    unsigned long ul = (unsigned long) l;

		    bits = (Tcl_WideUInt) ul;
		    while (ul) {
			numDigits++;
			ul /= base;
		    }
		}

		/*
		 * Need to be sure zero becomes "0", not "".
		 */

		if ((numDigits == 0) && !((ch == 'o') && gotHash)) {
		    numDigits = 1;
		}
		pure = Tcl_NewObj();
		Tcl_SetObjLength(pure, (int) numDigits);
		bytes = TclGetString(pure);
		toAppend = length = (int) numDigits;
		while (numDigits--) {
		    int digitOffset;

		    if (useBig && big.used) {
			if (index < big.used && (size_t) shift <
				CHAR_BIT*sizeof(Tcl_WideUInt) - DIGIT_BIT) {
			    bits |= ((Tcl_WideUInt) big.dp[index++]) << shift;
			    shift += DIGIT_BIT;
			}
			shift -= numBits;
		    }
		    digitOffset = (int) (bits % base);
		    if (digitOffset > 9) {
			bytes[numDigits] = 'a' + digitOffset - 10;
		    } else {
			bytes[numDigits] = '0' + digitOffset;
		    }
		    bits /= base;
		}
		if (useBig) {
		    mp_clear(&big);
		}
		if (gotPrecision) {
		    if (length < precision) {
			segmentLimit -= precision - length;
		    }
		    while (length < precision) {
			Tcl_AppendToObj(segment, "0", 1);
			length++;
		    }
		    gotZero = 0;
		}
		if (gotZero) {
		    length += Tcl_GetCharLength(segment);
		    if (length < width) {
			segmentLimit -= width - length;
		    }
		    while (length < width) {
			Tcl_AppendToObj(segment, "0", 1);
			length++;
		    }
		}
		if (toAppend > segmentLimit) {
		    msg = overflow;
		    errCode = "OVERFLOW";
		    goto errorMsg;
		}
		Tcl_AppendObjToObj(segment, pure);
		Tcl_DecrRefCount(pure);
		break;
	    }

	    }
	    break;
	}

	case 'e':
	case 'E':
	case 'f':
	case 'g':
	case 'G': {
#define MAX_FLOAT_SIZE 320
	    char spec[2*TCL_INTEGER_SPACE + 9], *p = spec;
	    double d;
	    int length = MAX_FLOAT_SIZE;
	    char *bytes;

	    if (Tcl_GetDoubleFromObj(interp, segment, &d) != TCL_OK) {
		/* TODO: Figure out ACCEPT_NAN here */
		goto error;
	    }
	    *p++ = '%';
	    if (gotMinus) {
		*p++ = '-';
	    }
	    if (gotHash) {
		*p++ = '#';
	    }
	    if (gotZero) {
		*p++ = '0';
	    }
	    if (gotSpace) {
		*p++ = ' ';
	    }
	    if (gotPlus) {
		*p++ = '+';
	    }
	    if (width) {
		p += sprintf(p, "%d", width);
		if (width > length) {
		    length = width;
		}
	    }
	    if (gotPrecision) {
		*p++ = '.';
		p += sprintf(p, "%d", precision);
		if (precision > INT_MAX - length) {
		    msg = overflow;
		    errCode = "OVERFLOW";
		    goto errorMsg;
		}
		length += precision;
	    }

	    /*
	     * Don't pass length modifiers!
	     */

	    *p++ = (char) ch;
	    *p = '\0';

	    segment = Tcl_NewObj();
	    allocSegment = 1;
	    if (!Tcl_AttemptSetObjLength(segment, length)) {
		msg = overflow;
		errCode = "OVERFLOW";
		goto errorMsg;
	    }
	    bytes = TclGetString(segment);
	    if (!Tcl_AttemptSetObjLength(segment, sprintf(bytes, spec, d))) {
		msg = overflow;
		errCode = "OVERFLOW";
		goto errorMsg;
	    }
	    break;
	}
	default:
	    if (interp != NULL) {
		Tcl_SetObjResult(interp,
			Tcl_ObjPrintf("bad field specifier \"%c\"", ch));
		Tcl_SetErrorCode(interp, "TCL", "FORMAT", "BADTYPE", NULL);
	    }
	    goto error;
	}

	switch (ch) {
	case 'E':
	case 'G':
	case 'X': {
	    Tcl_SetObjLength(segment, Tcl_UtfToUpper(TclGetString(segment)));
	}
	}

	if (width>0 && numChars<0) {
	    numChars = Tcl_GetCharLength(segment);
	}
	if (!gotMinus && width>0) {
	    if (numChars < width) {
		limit -= width - numChars;
	    }
	    while (numChars < width) {
		Tcl_AppendToObj(appendObj, (gotZero ? "0" : " "), 1);
		numChars++;
	    }
	}

	TclGetStringFromObj(segment, &segmentNumBytes);
	if (segmentNumBytes > limit) {
	    if (allocSegment) {
		Tcl_DecrRefCount(segment);
	    }
	    msg = overflow;
	    errCode = "OVERFLOW";
	    goto errorMsg;
	}
	Tcl_AppendObjToObj(appendObj, segment);
	limit -= segmentNumBytes;
	if (allocSegment) {
	    Tcl_DecrRefCount(segment);
	}
	if (width > 0) {
	    if (numChars < width) {
		limit -= width-numChars;
	    }
	    while (numChars < width) {
		Tcl_AppendToObj(appendObj, (gotZero ? "0" : " "), 1);
		numChars++;
	    }
	}

	objIndex += gotSequential;
    }
    if (numBytes) {
	if (numBytes > limit) {
	    msg = overflow;
	    errCode = "OVERFLOW";
	    goto errorMsg;
	}
	Tcl_AppendToObj(appendObj, span, numBytes);
	limit -= numBytes;
	numBytes = 0;
    }

    return TCL_OK;

  errorMsg:
    if (interp != NULL) {
	Tcl_SetObjResult(interp, Tcl_NewStringObj(msg, -1));
	Tcl_SetErrorCode(interp, "TCL", "FORMAT", errCode, NULL);
    }
  error:
    Tcl_SetObjLength(appendObj, originalLength);
    return TCL_ERROR;
}

/*
 *---------------------------------------------------------------------------
 *
 * Tcl_Format--
 *
 * Results:
 *	A refcount zero Tcl_Obj.
 *
 * Side effects:
 *	None.
 *
 *---------------------------------------------------------------------------
 */

Tcl_Obj *
Tcl_Format(
    Tcl_Interp *interp,
    const char *format,
    int objc,
    Tcl_Obj *const objv[])
{
    int result;
    Tcl_Obj *objPtr = Tcl_NewObj();

    result = Tcl_AppendFormatToObj(interp, objPtr, format, objc, objv);
    if (result != TCL_OK) {
	Tcl_DecrRefCount(objPtr);
	return NULL;
    }
    return objPtr;
}

/*
 *---------------------------------------------------------------------------
 *
 * AppendPrintfToObjVA --
 *
 * Results:
 *
 * Side effects:
 *
 *---------------------------------------------------------------------------
 */

static void
AppendPrintfToObjVA(
    Tcl_Obj *objPtr,
    const char *format,
    va_list argList)
{
    int code, objc;
    Tcl_Obj **objv, *list = Tcl_NewObj();
    const char *p;

    p = format;
    Tcl_IncrRefCount(list);
    while (*p != '\0') {
	int size = 0, seekingConversion = 1, gotPrecision = 0;
	int lastNum = -1;

	if (*p++ != '%') {
	    continue;
	}
	if (*p == '%') {
	    p++;
	    continue;
	}
	do {
	    switch (*p) {
	    case '\0':
		seekingConversion = 0;
		break;
	    case 's': {
		const char *q, *end, *bytes = va_arg(argList, char *);
		seekingConversion = 0;

		/*
		 * The buffer to copy characters from starts at bytes and ends
		 * at either the first NUL byte, or after lastNum bytes, when
		 * caller has indicated a limit.
		 */

		end = bytes;
		while ((!gotPrecision || lastNum--) && (*end != '\0')) {
		    end++;
		}

		/*
		 * Within that buffer, we trim both ends if needed so that we
		 * copy only whole characters, and avoid copying any partial
		 * multi-byte characters.
		 */

		q = Tcl_UtfPrev(end, bytes);
		if (!Tcl_UtfCharComplete(q, (int)(end - q))) {
		    end = q;
		}

		q = bytes + TCL_UTF_MAX;
		while ((bytes < end) && (bytes < q)
			&& ((*bytes & 0xC0) == 0x80)) {
		    bytes++;
		}

		Tcl_ListObjAppendElement(NULL, list,
			Tcl_NewStringObj(bytes , (int)(end - bytes)));

		break;
	    }
	    case 'c':
	    case 'i':
	    case 'u':
	    case 'd':
	    case 'o':
	    case 'x':
	    case 'X':
		seekingConversion = 0;
		switch (size) {
		case -1:
		case 0:
		    Tcl_ListObjAppendElement(NULL, list, Tcl_NewLongObj(
			    (long) va_arg(argList, int)));
		    break;
		case 1:
		    Tcl_ListObjAppendElement(NULL, list, Tcl_NewLongObj(
			    va_arg(argList, long)));
		    break;
		case 2:
		    Tcl_ListObjAppendElement(NULL, list, Tcl_NewWideIntObj(
			    va_arg(argList, Tcl_WideInt)));
		    break;
		}
		break;
	    case 'e':
	    case 'E':
	    case 'f':
	    case 'g':
	    case 'G':
		Tcl_ListObjAppendElement(NULL, list, Tcl_NewDoubleObj(
			va_arg(argList, double)));
		seekingConversion = 0;
		break;
	    case '*':
		lastNum = (int) va_arg(argList, int);
		Tcl_ListObjAppendElement(NULL, list, Tcl_NewIntObj(lastNum));
		p++;
		break;
	    case '0': case '1': case '2': case '3': case '4':
	    case '5': case '6': case '7': case '8': case '9': {
		char *end;

		lastNum = (int) strtoul(p, &end, 10);
		p = end;
		break;
	    }
	    case '.':
		gotPrecision = 1;
		p++;
		break;
	    /* TODO: support for bignum arguments */
	    case 'l':
		++size;
		p++;
		break;
	    case 'L':
		size = 2;
		p++;
		break;
	    case 'I':
		if (p[1]=='6' && p[2]=='4') {
		    p += 2;
		    size = 2;
		}
		p++;
		break;
	    case 'h':
		size = -1;
	    default:
		p++;
	    }
	} while (seekingConversion);
    }
    TclListObjGetElements(NULL, list, &objc, &objv);
    code = Tcl_AppendFormatToObj(NULL, objPtr, format, objc, objv);
    if (code != TCL_OK) {
	Tcl_AppendPrintfToObj(objPtr,
		"Unable to format \"%s\" with supplied arguments: %s",
		format, Tcl_GetString(list));
    }
    Tcl_DecrRefCount(list);
}

/*
 *---------------------------------------------------------------------------
 *
 * Tcl_AppendPrintfToObj --
 *
 * Results:
 *	A standard Tcl result.
 *
 * Side effects:
 *	None.
 *
 *---------------------------------------------------------------------------
 */

void
Tcl_AppendPrintfToObj(
    Tcl_Obj *objPtr,
    const char *format,
    ...)
{
    va_list argList;

    va_start(argList, format);
    AppendPrintfToObjVA(objPtr, format, argList);
    va_end(argList);
}

/*
 *---------------------------------------------------------------------------
 *
 * Tcl_ObjPrintf --
 *
 * Results:
 *	A refcount zero Tcl_Obj.
 *
 * Side effects:
 *	None.
 *
 *---------------------------------------------------------------------------
 */

Tcl_Obj *
Tcl_ObjPrintf(
    const char *format,
    ...)
{
    va_list argList;
    Tcl_Obj *objPtr = Tcl_NewObj();

    va_start(argList, format);
    AppendPrintfToObjVA(objPtr, format, argList);
    va_end(argList);
    return objPtr;
}

/*
 *---------------------------------------------------------------------------
 *
 * TclGetStringStorage --
 *
 *	Returns the string storage space of a Tcl_Obj.
 *
 * Results:
 *	The pointer value objPtr->bytes is returned and the number of bytes
 *	allocated there is written to *sizePtr (if known).
 *
 * Side effects:
 *	May set objPtr->bytes.
 *
 *---------------------------------------------------------------------------
 */

char *
TclGetStringStorage(
    Tcl_Obj *objPtr,
    unsigned int *sizePtr)
{
    String *stringPtr;

    if (objPtr->typePtr != &tclStringType || objPtr->bytes == NULL) {
	return TclGetStringFromObj(objPtr, (int *)sizePtr);
    }

    stringPtr = GET_STRING(objPtr);
    *sizePtr = stringPtr->allocated;
    return objPtr->bytes;
}

/*
 *---------------------------------------------------------------------------
 *
 * TclStringRepeat --
 *
 *	Performs the [string repeat] function.
 *
 * Results:
 * 	A standard Tcl result.
 *
 * Side effects:
 * 	Writes to *objPtrPtr the address of Tcl_Obj that is concatenation
 * 	of count copies of the value in objPtr.
 *
 *---------------------------------------------------------------------------
 */

int
TclStringRepeat(
    Tcl_Interp *interp,
    Tcl_Obj *objPtr,
    int count,
    Tcl_Obj **objPtrPtr)
{
    Tcl_Obj *objResultPtr;
    int length = 0, unichar = 0, done = 1;
    int binary = TclIsPureByteArray(objPtr);

    /* assert (count >= 2) */

    /*
     * Analyze to determine what representation result should be.
     * GOALS:	Avoid shimmering & string rep generation.
     * 		Produce pure bytearray when possible.
     * 		Error on overflow.
     */

    if (!binary) {
	if (objPtr->typePtr == &tclStringType) {
	    String *stringPtr = GET_STRING(objPtr);
	    if (stringPtr->hasUnicode) {
		unichar = 1;
	    }
	}
    }

    if (binary) {
	/* Result will be pure byte array. Pre-size it */
	Tcl_GetByteArrayFromObj(objPtr, &length);
    } else if (unichar) {
	/* Result will be pure Tcl_UniChar array. Pre-size it. */
	Tcl_GetUnicodeFromObj(objPtr, &length);
    } else {
	/* Result will be concat of string reps. Pre-size it. */
	Tcl_GetStringFromObj(objPtr, &length);
    }

    if (length == 0) {
	/* Any repeats of empty is empty. */
	*objPtrPtr = objPtr;
	return TCL_OK;
    }

    if (count > INT_MAX/length) {
	if (interp) {
	    Tcl_SetObjResult(interp, Tcl_ObjPrintf(
		    "max size for a Tcl value (%d bytes) exceeded", INT_MAX));
	    Tcl_SetErrorCode(interp, "TCL", "MEMORY", NULL);
	}
	return TCL_ERROR;
    }

    if (binary) {
	/* Efficiently produce a pure byte array result */
	objResultPtr = Tcl_IsShared(objPtr) ? Tcl_DuplicateObj(objPtr)
		: objPtr;

	Tcl_SetByteArrayLength(objResultPtr, count*length); /* PANIC? */
	Tcl_SetByteArrayLength(objResultPtr, length);
	while (count - done > done) {
	    Tcl_AppendObjToObj(objResultPtr, objResultPtr);
	    done *= 2;
	}
	TclAppendBytesToByteArray(objResultPtr,
		Tcl_GetByteArrayFromObj(objResultPtr, NULL),
		(count - done) * length);
    } else if (unichar) {
	/* Efficiently produce a pure Tcl_UniChar array result */
	if (Tcl_IsShared(objPtr)) {
	    objResultPtr = Tcl_NewUnicodeObj(Tcl_GetUnicode(objPtr), length);
	} else {
	    TclInvalidateStringRep(objPtr);
	    objResultPtr = objPtr;
	}

        if (0 == Tcl_AttemptSetObjLength(objResultPtr, count*length)) {
	    if (interp) {
		Tcl_SetObjResult(interp, Tcl_ObjPrintf(
			"string size overflow: unable to alloc %"
			TCL_LL_MODIFIER "u bytes",
			(Tcl_WideUInt)STRING_SIZE(count*length)));
		Tcl_SetErrorCode(interp, "TCL", "MEMORY", NULL);
	    }
	    return TCL_ERROR;
	}
	Tcl_SetObjLength(objResultPtr, length);
	while (count - done > done) {
	    Tcl_AppendObjToObj(objResultPtr, objResultPtr);
	    done *= 2;
	}
	Tcl_AppendUnicodeToObj(objResultPtr, Tcl_GetUnicode(objResultPtr),
		(count - done) * length);
    } else {
	/* Efficiently concatenate string reps */
	if (Tcl_IsShared(objPtr)) {
	    objResultPtr = Tcl_NewStringObj(Tcl_GetString(objPtr), length);
	} else {
	    TclFreeIntRep(objPtr);
	    objResultPtr = objPtr;
	}
        if (0 == Tcl_AttemptSetObjLength(objResultPtr, count*length)) {
	    if (interp) {
		Tcl_SetObjResult(interp, Tcl_ObjPrintf(
			"string size overflow: unable to alloc %u bytes",
			count*length));
		Tcl_SetErrorCode(interp, "TCL", "MEMORY", NULL);
	    }
	    return TCL_ERROR;
	}
	Tcl_SetObjLength(objResultPtr, length);
	while (count - done > done) {
	    Tcl_AppendObjToObj(objResultPtr, objResultPtr);
	    done *= 2;
	}
	Tcl_AppendToObj(objResultPtr, Tcl_GetString(objResultPtr),
		(count - done) * length);
    }
    *objPtrPtr = objResultPtr;
    return TCL_OK;
}

/*
 *---------------------------------------------------------------------------
 *
 * TclStringCatObjv --
 *
 *	Performs the [string cat] function.
 *
 * Results:
 * 	A standard Tcl result.
 *
 * Side effects:
 * 	Writes to *objPtrPtr the address of Tcl_Obj that is concatenation
 * 	of all objc values in objv.
 *
 *---------------------------------------------------------------------------
 */

int
TclStringCatObjv(
    Tcl_Interp *interp,
    int inPlace,
    int objc,
    Tcl_Obj * const objv[],
    Tcl_Obj **objPtrPtr)
{
    Tcl_Obj *objPtr, *objResultPtr, * const *ov;
    int oc, length = 0, binary = 1, first = 0;
    int allowUniChar = 1, requestUniChar = 0;

    /* assert (objc >= 2) */

    /*
     * Analyze to determine what representation result should be.
     * GOALS:	Avoid shimmering & string rep generation.
     * 		Produce pure bytearray when possible.
     * 		Error on overflow.
     */

    ov = objv, oc = objc;
    while (oc-- && (binary || allowUniChar)) {
	objPtr = *ov++;

	if (objPtr->bytes) {
	    /* Value has a string rep. */
	    if (objPtr->length) {
		/*
		 * Non-empty string rep. Not a pure bytearray, so we
		 * won't create a pure bytearray
		 */
	 	binary = 0;
		if ((objPtr->typePtr) && (objPtr->typePtr != &tclStringType)) {
		    /* Prevent shimmer of non-string types. */
		    allowUniChar = 0;
		}
	    }
	} else {
	    /* assert (objPtr->typePtr != NULL) -- stork! */
	    if (TclIsPureByteArray(objPtr)) {
		allowUniChar = 0;
	    } else {
		binary = 0;
		if (objPtr->typePtr == &tclStringType) {
		    /* Have a pure Unicode value; ask to preserve it */
		    requestUniChar = 1;
		} else {
		    /* Have another type; prevent shimmer */
		    allowUniChar = 0;
		}
	    }
	}
    }

    if (binary) {
	/* Result will be pure byte array. Pre-size it */
	ov = objv; oc = objc;
	while (oc-- && (length >= 0)) {
	    objPtr = *ov++;

	    if (objPtr->bytes == NULL) {
		int numBytes;

		Tcl_GetByteArrayFromObj(objPtr, &numBytes); /* PANIC? */
		if (length == 0) {
		    first = objc - oc - 1;
		}
		length += numBytes;
	    }
	}
    } else if (allowUniChar && requestUniChar) {
	/* Result will be pure Tcl_UniChar array. Pre-size it. */
	ov = objv; oc = objc;
	while (oc-- && (length >= 0)) {
	    objPtr = *ov++;

	    if ((objPtr->bytes == NULL) || (objPtr->length)) {
		int numChars;

		Tcl_GetUnicodeFromObj(objPtr, &numChars); /* PANIC? */
		if (length == 0) {
		    first = objc - oc - 1;
		}
		length += numChars;
	    }
	}
    } else {
	/* Result will be concat of string reps. Pre-size it. */
	ov = objv; oc = objc;
	while (oc-- && (length >= 0)) {
	    int numBytes;

	    objPtr = *ov++;

	    Tcl_GetStringFromObj(objPtr, &numBytes);	/* PANIC? */
	    if ((length == 0) && numBytes) {
		first = objc - oc - 1;
	    }
	    length += numBytes;
	}
    }

    if (length < 0) {
	if (interp) {
	    Tcl_SetObjResult(interp, Tcl_ObjPrintf(
		    "max size for a Tcl value (%d bytes) exceeded", INT_MAX));
	    Tcl_SetErrorCode(interp, "TCL", "MEMORY", NULL);
	}
	return TCL_ERROR;
    }

    if (length == 0) {
	/* Total length of zero means every value has length zero */
	*objPtrPtr = objv[0];
	return TCL_OK;
    }

    objv += first; objc -= first;

    if (binary) {
	/* Efficiently produce a pure byte array result */
	unsigned char *dst;

	/*
	 * Broken interface! Byte array value routines offer no way
	 * to handle failure to allocate enough space. Following
	 * stanza may panic.
	 */
	if (inPlace && !Tcl_IsShared(*objv)) {
	    int start;

	    objResultPtr = *objv++; objc--;
	    Tcl_GetByteArrayFromObj(objResultPtr, &start);
	    dst = Tcl_SetByteArrayLength(objResultPtr, length) + start;
	} else {
	    objResultPtr = Tcl_NewByteArrayObj(NULL, length);
	    dst = Tcl_SetByteArrayLength(objResultPtr, length);
	}
	while (objc--) {
	    Tcl_Obj *objPtr = *objv++;

	    if (objPtr->bytes == NULL) {
		int more;
		unsigned char *src = Tcl_GetByteArrayFromObj(objPtr, &more);
		memcpy(dst, src, (size_t) more);
		dst += more;
	    }
	}
    } else if (allowUniChar && requestUniChar) {
	/* Efficiently produce a pure Tcl_UniChar array result */
	Tcl_UniChar *dst;

	if (inPlace && !Tcl_IsShared(*objv)) {
	    int start;

	    objResultPtr = *objv++; objc--;

	    /* Ugly interface! Force resize of the unicode array. */
	    Tcl_GetUnicodeFromObj(objResultPtr, &start);
	    Tcl_InvalidateStringRep(objResultPtr);
	    if (0 == Tcl_AttemptSetObjLength(objResultPtr, length)) {
		if (interp) {
		    Tcl_SetObjResult(interp, Tcl_ObjPrintf(
		    	"concatenation failed: unable to alloc %"
			TCL_LL_MODIFIER "u bytes",
			(Tcl_WideUInt)STRING_SIZE(length)));
		    Tcl_SetErrorCode(interp, "TCL", "MEMORY", NULL);
		}
		return TCL_ERROR;
	    }
	    dst = Tcl_GetUnicode(objResultPtr) + start;
	} else {
	    Tcl_UniChar ch = 0;

	    /* Ugly interface! No scheme to init array size. */
	    objResultPtr = Tcl_NewUnicodeObj(&ch, 0);	/* PANIC? */
	    if (0 == Tcl_AttemptSetObjLength(objResultPtr, length)) {
		if (interp) {
		    Tcl_SetObjResult(interp, Tcl_ObjPrintf(
		    	"concatenation failed: unable to alloc %"
			TCL_LL_MODIFIER "u bytes",
			(Tcl_WideUInt)STRING_SIZE(length)));
		    Tcl_SetErrorCode(interp, "TCL", "MEMORY", NULL);
		}
		return TCL_ERROR;
	    }
	    dst = Tcl_GetUnicode(objResultPtr);
	}
	while (objc--) {
	    Tcl_Obj *objPtr = *objv++;

	    if ((objPtr->bytes == NULL) || (objPtr->length)) {
		int more;
		Tcl_UniChar *src = Tcl_GetUnicodeFromObj(objPtr, &more);
		memcpy(dst, src, more * sizeof(Tcl_UniChar));
		dst += more;
	    }
	}
    } else {
	/* Efficiently concatenate string reps */
	char *dst;

	if (inPlace && !Tcl_IsShared(*objv)) {
	    int start;

	    objResultPtr = *objv++; objc--;

	    Tcl_GetStringFromObj(objResultPtr, &start);
	    if (0 == Tcl_AttemptSetObjLength(objResultPtr, length)) {
		if (interp) {
		    Tcl_SetObjResult(interp, Tcl_ObjPrintf(
		    	"concatenation failed: unable to alloc %u bytes",
			length));
		    Tcl_SetErrorCode(interp, "TCL", "MEMORY", NULL);
		}
		return TCL_ERROR;
	    }
	    dst = Tcl_GetString(objResultPtr) + start;
	    if (length > start) {
		TclFreeIntRep(objResultPtr);
	    }
	} else {
	    objResultPtr = Tcl_NewObj();	/* PANIC? */
	    if (0 == Tcl_AttemptSetObjLength(objResultPtr, length)) {
		if (interp) {
		    Tcl_SetObjResult(interp, Tcl_ObjPrintf(
		    	"concatenation failed: unable to alloc %u bytes",
			length));
		    Tcl_SetErrorCode(interp, "TCL", "MEMORY", NULL);
		}
		return TCL_ERROR;
	    }
	    dst = Tcl_GetString(objResultPtr);
	}
	while (objc--) {
	    Tcl_Obj *objPtr = *objv++;

	    if ((objPtr->bytes == NULL) || (objPtr->length)) {
		int more;
		char *src = Tcl_GetStringFromObj(objPtr, &more);
		memcpy(dst, src, (size_t) more);
		dst += more;
	    }
	}
    }
    *objPtrPtr = objResultPtr;
    return TCL_OK;
}

/*
 *---------------------------------------------------------------------------
 *
 * TclStringFind --
 *
 *	Implements the [string first] operation.
 *
 * Results:
 *	If needle is found as a substring of haystack, the index of the
 *	first instance of such a find is returned.  If needle is not present
 *	as a substring of haystack, -1 is returned.
 *
 * Side effects:
 *	needle and haystack may have their Tcl_ObjType changed.
 *
 *---------------------------------------------------------------------------
 */

int
TclStringFind(
    Tcl_Obj *needle,
    Tcl_Obj *haystack,
    int start)
{
    int lh, ln = Tcl_GetCharLength(needle);

    if (ln == 0) {
	/*
	 * 	We don't find empty substrings.  Bizarre!
	 *
	 * 	TODO: When we one day make this a true substring
	 * 	finder, change this to "return 0"
	 */
	return -1;
    }

    if (TclIsPureByteArray(needle) && TclIsPureByteArray(haystack)) {
	unsigned char *end, *try, *bh;
	unsigned char *bn = Tcl_GetByteArrayFromObj(needle, &ln);

	bh = Tcl_GetByteArrayFromObj(haystack, &lh);
	end = bh + lh;

	try = bh + start;
	while (try + ln <= end) {
	    try = memchr(try, bn[0], end - try);

	    if (try == NULL) {
		return -1;
	    }
	    if (0 == memcmp(try+1, bn+1, ln-1)) {
		return (try - bh);
	    }
	    try++;
	}
	return -1;
    }

    lh = Tcl_GetCharLength(haystack);
    if (haystack->bytes && (lh == haystack->length)) {
	/* haystack is all single-byte chars */

	if (needle->bytes && (ln == needle->length)) {
	    /* needle is also all single-byte chars */
	    char *found = strstr(haystack->bytes + start, needle->bytes);

	    if (found) {
		return (found - haystack->bytes);
	    } else {
		return -1;
	    }
	} else {
	    /*
	     * Cannot find substring with a multi-byte char inside
	     * a string with no multi-byte chars.
	     */
	    return -1;
	}
    } else {
	Tcl_UniChar *try, *end, *uh;
	Tcl_UniChar *un = Tcl_GetUnicodeFromObj(needle, &ln);

	uh = Tcl_GetUnicodeFromObj(haystack, &lh);
	end = uh + lh;

	try = uh + start;
	while (try + ln <= end) {
	    if ((*try == *un)
		    && (0 == memcmp(try+1, un+1, (ln-1)*sizeof(Tcl_UniChar)))) {
		return (try - uh);
	    }
	    try++;
	}
	return -1;
    }
}

/*
 *---------------------------------------------------------------------------
 *
 * TclStringLast --
 *
 *	Implements the [string last] operation.
 *
 * Results:
 *	If needle is found as a substring of haystack, the index of the
 *	last instance of such a find is returned.  If needle is not present
 *	as a substring of haystack, -1 is returned.
 *
 * Side effects:
 *	needle and haystack may have their Tcl_ObjType changed.
 *
 *---------------------------------------------------------------------------
 */

int
TclStringLast(
    Tcl_Obj *needle,
    Tcl_Obj *haystack,
    int last)
{
    int lh, ln = Tcl_GetCharLength(needle);

    if (ln == 0) {
	/*
	 * 	We don't find empty substrings.  Bizarre!
	 *
	 * 	TODO: When we one day make this a true substring
	 * 	finder, change this to "return 0"
	 */
	return -1;
    }

    if (ln > last + 1) {
	return -1;
    }

    if (TclIsPureByteArray(needle) && TclIsPureByteArray(haystack)) {
	unsigned char *try, *bh;
	unsigned char *bn = Tcl_GetByteArrayFromObj(needle, &ln);

	bh = Tcl_GetByteArrayFromObj(haystack, &lh);

	if (last + 1 > lh) {
	    last = lh - 1;
	}
	try = bh + last + 1 - ln;
	while (try >= bh) {
	    if ((*try == bn[0])
		    && (0 == memcmp(try+1, bn+1, ln-1))) {
		return (try - bh);
	    }
	    try--;
	}
	return -1;
    }

    lh = Tcl_GetCharLength(haystack);
    if (last + 1 > lh) {
	last = lh - 1;
    }
    if (haystack->bytes && (lh == haystack->length)) {
	/* haystack is all single-byte chars */

	if (needle->bytes && (ln == needle->length)) {
	    /* needle is also all single-byte chars */

	    char *try = haystack->bytes + last + 1 - ln;
	    while (try >= haystack->bytes) {
		if ((*try == needle->bytes[0])
			&& (0 == memcmp(try+1, needle->bytes + 1, ln - 1))) {
		    return (try - haystack->bytes);
		}
		try--;
	    }
	    return -1;
	} else {
	    /*
	     * Cannot find substring with a multi-byte char inside
	     * a string with no multi-byte chars.
	     */
	    return -1;
	}
    } else {
	Tcl_UniChar *try, *uh;
	Tcl_UniChar *un = Tcl_GetUnicodeFromObj(needle, &ln);

	uh = Tcl_GetUnicodeFromObj(haystack, &lh);

	try = uh + last + 1 - ln;
	while (try >= uh) {
	    if ((*try == un[0])
		    && (0 == memcmp(try+1, un+1, (ln-1)*sizeof(Tcl_UniChar)))) {
		return (try - uh);
	    }
	    try--;
	}
	return -1;
    }
}

/*
 *---------------------------------------------------------------------------
 *
 * TclStringObjReverse --
 *
 *	Implements the [string reverse] operation.
 *
 * Results:
 *	An unshared Tcl value which is the [string reverse] of the argument
 *	supplied. When sharing rules permit, the returned value might be the
 *	argument with modifications done in place.
 *
 * Side effects:
 *	May allocate a new Tcl_Obj.
 *
 *---------------------------------------------------------------------------
 */

static void
ReverseBytes(
    unsigned char *to,		/* Copy bytes into here... */
    unsigned char *from,	/* ...from here... */
    int count)		/* Until this many are copied, */
				/* reversing as you go. */
{
    unsigned char *src = from + count;
    if (to == from) {
	/* Reversing in place */
	while (--src > to) {
	    unsigned char c = *src;
	    *src = *to;
	    *to++ = c;
	}
    }  else {
	while (--src >= from) {
	    *to++ = *src;
	}
    }
}

Tcl_Obj *
TclStringObjReverse(
    Tcl_Obj *objPtr)
{
    String *stringPtr;
    Tcl_UniChar ch;

    if (TclIsPureByteArray(objPtr)) {
	int numBytes;
	unsigned char *from = Tcl_GetByteArrayFromObj(objPtr, &numBytes);

	if (Tcl_IsShared(objPtr)) {
	    objPtr = Tcl_NewByteArrayObj(NULL, numBytes);
	}
	ReverseBytes(Tcl_GetByteArrayFromObj(objPtr, NULL), from, numBytes);
	return objPtr;
    }

    SetStringFromAny(NULL, objPtr);
    stringPtr = GET_STRING(objPtr);

    if (stringPtr->hasUnicode) {
	Tcl_UniChar *from = Tcl_GetUnicode(objPtr);
	Tcl_UniChar *src = from + stringPtr->numChars;

	if (Tcl_IsShared(objPtr)) {
	    Tcl_UniChar *to;

	    /*
	     * Create a non-empty, pure unicode value, so we can coax
	     * Tcl_SetObjLength into growing the unicode rep buffer.
	     */

	    ch = 0;
	    objPtr = Tcl_NewUnicodeObj(&ch, 1);
	    Tcl_SetObjLength(objPtr, stringPtr->numChars);
	    to = Tcl_GetUnicode(objPtr);
	    while (--src >= from) {
		*to++ = *src;
	    }
	} else {
	    /* Reversing in place */
	    while (--src > from) {
		ch = *src;
		*src = *from;
		*from++ = ch;
	    }
	}
    }

    if (objPtr->bytes) {
	int numChars = stringPtr->numChars;
	int numBytes = objPtr->length;
	char *to, *from = objPtr->bytes;

	if (Tcl_IsShared(objPtr)) {
	    objPtr = Tcl_NewObj();
	    Tcl_SetObjLength(objPtr, numBytes);
	}
	to = objPtr->bytes;

	if (numChars < numBytes) {
	    /*
	     * Either numChars == -1 and we don't know how many chars are
	     * represented by objPtr->bytes and we need Pass 1 just in case,
	     * or numChars >= 0 and we know we have fewer chars than bytes,
	     * so we know there's a multibyte character needing Pass 1.
	     *
	     * Pass 1. Reverse the bytes of each multi-byte character.
	     */
	    int charCount = 0;
	    int bytesLeft = numBytes;

	    while (bytesLeft) {
		/*
		 * NOTE: We know that the from buffer is NUL-terminated.
		 * It's part of the contract for objPtr->bytes values.
		 * Thus, we can skip calling Tcl_UtfCharComplete() here.
		 */
		int bytesInChar = Tcl_UtfToUniChar(from, &ch);

		ReverseBytes((unsigned char *)to, (unsigned char *)from,
			bytesInChar);
		to += bytesInChar;
		from += bytesInChar;
		bytesLeft -= bytesInChar;
		charCount++;
	    }

	    from = to = objPtr->bytes;
	    stringPtr->numChars = charCount;
	}
	/* Pass 2. Reverse all the bytes. */
	ReverseBytes((unsigned char *)to, (unsigned char *)from, numBytes);
    }

    return objPtr;
}

/*
 *---------------------------------------------------------------------------
 *
 * FillUnicodeRep --
 *
 *	Populate the Unicode internal rep with the Unicode form of its string
 *	rep. The object must alread have a "String" internal rep.
 *
 * Results:
 *	None.
 *
 * Side effects:
 *	Reallocates the String internal rep.
 *
 *---------------------------------------------------------------------------
 */

static void
FillUnicodeRep(
    Tcl_Obj *objPtr)		/* The object in which to fill the unicode
				 * rep. */
{
    String *stringPtr = GET_STRING(objPtr);

    ExtendUnicodeRepWithString(objPtr, objPtr->bytes, objPtr->length,
	    stringPtr->numChars);
}

static void
ExtendUnicodeRepWithString(
    Tcl_Obj *objPtr,
    const char *bytes,
    int numBytes,
    int numAppendChars)
{
    String *stringPtr = GET_STRING(objPtr);
    int needed, numOrigChars = 0;
    Tcl_UniChar *dst;

    if (stringPtr->hasUnicode) {
	numOrigChars = stringPtr->numChars;
    }
    if (numAppendChars == -1) {
	TclNumUtfChars(numAppendChars, bytes, numBytes);
    }
    needed = numOrigChars + numAppendChars;
    stringCheckLimits(needed);

    if (needed > stringPtr->maxChars) {
	GrowUnicodeBuffer(objPtr, needed);
	stringPtr = GET_STRING(objPtr);
    }

    stringPtr->hasUnicode = 1;
    if (bytes) {
	stringPtr->numChars = needed;
    } else {
	numAppendChars = 0;
    }
    for (dst=stringPtr->unicode + numOrigChars; numAppendChars-- > 0; dst++) {
	bytes += TclUtfToUniChar(bytes, dst);
    }
    *dst = 0;
}

/*
 *----------------------------------------------------------------------
 *
 * DupStringInternalRep --
 *
 *	Initialize the internal representation of a new Tcl_Obj to a copy of
 *	the internal representation of an existing string object.
 *
 * Results:
 *	None.
 *
 * Side effects:
 *	copyPtr's internal rep is set to a copy of srcPtr's internal
 *	representation.
 *
 *----------------------------------------------------------------------
 */

static void
DupStringInternalRep(
    Tcl_Obj *srcPtr,		/* Object with internal rep to copy. Must have
				 * an internal rep of type "String". */
    Tcl_Obj *copyPtr)		/* Object with internal rep to set. Must not
				 * currently have an internal rep.*/
{
    String *srcStringPtr = GET_STRING(srcPtr);
    String *copyStringPtr = NULL;

    if (srcStringPtr->numChars == -1) {
	/*
	 * The String struct in the source value holds zero useful data. Don't
	 * bother copying it. Don't even bother allocating space in which to
	 * copy it. Just let the copy be untyped.
	 */

	return;
    }

    if (srcStringPtr->hasUnicode) {
	int copyMaxChars;

	if (srcStringPtr->maxChars / 2 >= srcStringPtr->numChars) {
	    copyMaxChars = 2 * srcStringPtr->numChars;
	} else {
	    copyMaxChars = srcStringPtr->maxChars;
	}
	copyStringPtr = stringAttemptAlloc(copyMaxChars);
	if (copyStringPtr == NULL) {
	    copyMaxChars = srcStringPtr->numChars;
	    copyStringPtr = stringAlloc(copyMaxChars);
	}
	copyStringPtr->maxChars = copyMaxChars;
	memcpy(copyStringPtr->unicode, srcStringPtr->unicode,
		srcStringPtr->numChars * sizeof(Tcl_UniChar));
	copyStringPtr->unicode[srcStringPtr->numChars] = 0;
    } else {
	copyStringPtr = stringAlloc(0);
	copyStringPtr->maxChars = 0;
	copyStringPtr->unicode[0] = 0;
    }
    copyStringPtr->hasUnicode = srcStringPtr->hasUnicode;
    copyStringPtr->numChars = srcStringPtr->numChars;

    /*
     * Tricky point: the string value was copied by generic object management
     * code, so it doesn't contain any extra bytes that might exist in the
     * source object.
     */

    copyStringPtr->allocated = copyPtr->bytes ? copyPtr->length : 0;

    SET_STRING(copyPtr, copyStringPtr);
    copyPtr->typePtr = &tclStringType;
}

/*
 *----------------------------------------------------------------------
 *
 * SetStringFromAny --
 *
 *	Create an internal representation of type "String" for an object.
 *
 * Results:
 *	This operation always succeeds and returns TCL_OK.
 *
 * Side effects:
 *	Any old internal reputation for objPtr is freed and the internal
 *	representation is set to "String".
 *
 *----------------------------------------------------------------------
 */

static int
SetStringFromAny(
    Tcl_Interp *interp,		/* Used for error reporting if not NULL. */
    Tcl_Obj *objPtr)		/* The object to convert. */
{
    if (objPtr->typePtr != &tclStringType) {
	String *stringPtr = stringAlloc(0);

	/*
	 * Convert whatever we have into an untyped value. Just A String.
	 */

	(void) TclGetString(objPtr);
	TclFreeIntRep(objPtr);

	/*
	 * Create a basic String intrep that just points to the UTF-8 string
	 * already in place at objPtr->bytes.
	 */

	stringPtr->numChars = -1;
	stringPtr->allocated = objPtr->length;
	stringPtr->maxChars = 0;
	stringPtr->hasUnicode = 0;
	SET_STRING(objPtr, stringPtr);
	objPtr->typePtr = &tclStringType;
    }
    return TCL_OK;
}

/*
 *----------------------------------------------------------------------
 *
 * UpdateStringOfString --
 *
 *	Update the string representation for an object whose internal
 *	representation is "String".
 *
 * Results:
 *	None.
 *
 * Side effects:
 *	The object's string may be set by converting its Unicode represention
 *	to UTF format.
 *
 *----------------------------------------------------------------------
 */

static void
UpdateStringOfString(
    Tcl_Obj *objPtr)		/* Object with string rep to update. */
{
    String *stringPtr = GET_STRING(objPtr);

    /*
     * This routine is only called when we need to generate the
     * string rep objPtr->bytes because it does not exist -- it is NULL.
     * In that circumstance, any lingering claim about the size of
     * memory pointed to by that NULL pointer is clearly bogus, and
     * needs a reset.
     */

    stringPtr->allocated = 0;

    if (stringPtr->numChars == 0) {
	TclInitStringRep(objPtr, &tclEmptyString, 0);
    } else {
	(void) ExtendStringRepWithUnicode(objPtr, stringPtr->unicode,
		stringPtr->numChars);
    }
}

static int
ExtendStringRepWithUnicode(
    Tcl_Obj *objPtr,
    const Tcl_UniChar *unicode,
    int numChars)
{
    /*
     * Pre-condition: this is the "string" Tcl_ObjType.
     */

    int i, origLength, size = 0;
    char *dst;
    String *stringPtr = GET_STRING(objPtr);

    if (numChars < 0) {
	numChars = UnicodeLength(unicode);
    }

    if (numChars == 0) {
	return 0;
    }

    if (objPtr->bytes == NULL) {
	objPtr->length = 0;
    }
    size = origLength = objPtr->length;

    /*
     * Quick cheap check in case we have more than enough room.
     */

    if (numChars <= (INT_MAX - size)/TCL_UTF_MAX
	    && stringPtr->allocated >= size + numChars * TCL_UTF_MAX) {
	goto copyBytes;
    }

    for (i = 0; i < numChars && size >= 0; i++) {
	size += TclUtfCount(unicode[i]);
    }
    if (size < 0) {
	Tcl_Panic("max size for a Tcl value (%d bytes) exceeded", INT_MAX);
    }

    /*
     * Grow space if needed.
     */

    if (size > stringPtr->allocated) {
	GrowStringBuffer(objPtr, size, 1);
    }

  copyBytes:
    dst = objPtr->bytes + origLength;
    for (i = 0; i < numChars; i++) {
	dst += Tcl_UniCharToUtf((int) unicode[i], dst);
    }
    *dst = '\0';
    objPtr->length = dst - objPtr->bytes;
    return numChars;
}

/*
 *----------------------------------------------------------------------
 *
 * FreeStringInternalRep --
 *
 *	Deallocate the storage associated with a String data object's internal
 *	representation.
 *
 * Results:
 *	None.
 *
 * Side effects:
 *	Frees memory.
 *
 *----------------------------------------------------------------------
 */

static void
FreeStringInternalRep(
    Tcl_Obj *objPtr)		/* Object with internal rep to free. */
{
    ckfree(GET_STRING(objPtr));
    objPtr->typePtr = NULL;
}

/*
 * Local Variables:
 * mode: c
 * c-basic-offset: 4
 * fill-column: 78
 * End:
 */<|MERGE_RESOLUTION|>--- conflicted
+++ resolved
@@ -1219,11 +1219,7 @@
      * that appending nothing to anything leaves that starting anything...
      */
 
-<<<<<<< HEAD
-    if (appendObjPtr->bytes && !appendObjPtr->bytes[0]) {
-=======
     if (appendObjPtr->bytes == &tclEmptyString) {
->>>>>>> b2a59d29
 	return;
     }
 
@@ -1234,11 +1230,7 @@
      * information; this is a special-case optimization only.
      */
 
-<<<<<<< HEAD
-    if ((TclIsPureByteArray(objPtr) || (objPtr->bytes && !objPtr->bytes[0]))
-=======
     if ((TclIsPureByteArray(objPtr) || objPtr->bytes == &tclEmptyString)
->>>>>>> b2a59d29
 	    && TclIsPureByteArray(appendObjPtr)) {
 
 	/*
