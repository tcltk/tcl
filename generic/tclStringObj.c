/*
 * tclStringObj.c --
 *
 *	This file contains functions that implement string operations on Tcl
 *	objects. Some string operations work with UTF strings and others
 *	require Unicode format. Functions that require knowledge of the width
 *	of each character, such as indexing, operate on Unicode data.
 *
 *	A Unicode string is an internationalized string. Conceptually, a
 *	Unicode string is an array of 16-bit quantities organized as a
 *	sequence of properly formed UTF-8 characters. There is a one-to-one
 *	map between Unicode and UTF characters. Because Unicode characters
 *	have a fixed width, operations such as indexing operate on Unicode
 *	data. The String object is optimized for the case where each UTF char
 *	in a string is only one byte. In this case, we store the value of
 *	numChars, but we don't store the Unicode data (unless Tcl_GetUnicode
 *	is explicitly called).
 *
 *	The String object type stores one or both formats. The default
 *	behavior is to store UTF. Once Unicode is calculated by a function, it
 *	is stored in the internal rep for future access (without an additional
 *	O(n) cost).
 *
 *	To allow many appends to be done to an object without constantly
 *	reallocating the space for the string or Unicode representation, we
 *	allocate double the space for the string or Unicode and use the
 *	internal representation to keep track of how much space is used vs.
 *	allocated.
 *
 * Copyright (c) 1995-1997 Sun Microsystems, Inc.
 * Copyright (c) 1999 by Scriptics Corporation.
 *
 * See the file "license.terms" for information on usage and redistribution of
 * this file, and for a DISCLAIMER OF ALL WARRANTIES.
 */

#include "tclInt.h"
#include "tommath.h"

/*
 * Prototypes for functions defined later in this file:
 */

static void		AppendPrintfToObjVA(Tcl_Obj *objPtr,
			    const char *format, va_list argList);
static void		AppendUnicodeToUnicodeRep(Tcl_Obj *objPtr,
			    const Tcl_UniChar *unicode, int appendNumChars);
static void		AppendUnicodeToUtfRep(Tcl_Obj *objPtr,
			    const Tcl_UniChar *unicode, int numChars);
static void		AppendUtfToUnicodeRep(Tcl_Obj *objPtr,
			    const char *bytes, int numBytes);
static void		AppendUtfToUtfRep(Tcl_Obj *objPtr,
			    const char *bytes, int numBytes);
static void		DupStringInternalRep(Tcl_Obj *objPtr,
			    Tcl_Obj *copyPtr);
static void		FillUnicodeRep(Tcl_Obj *objPtr);
static void		FreeStringInternalRep(Tcl_Obj *objPtr);
static void		GrowUnicodeBuffer(Tcl_Obj *objPtr, int needed);
static int		SetStringFromAny(Tcl_Interp *interp, Tcl_Obj *objPtr);
static void		SetUnicodeObj(Tcl_Obj *objPtr,
			    const Tcl_UniChar *unicode, int numChars);
static int		UnicodeLength(const Tcl_UniChar *unicode);
static void		UpdateStringOfString(Tcl_Obj *objPtr);

/*
 * The structure below defines the string Tcl object type by means of
 * functions that can be invoked by generic object code.
 */

Tcl_ObjType tclStringType = {
    "string",			/* name */
    FreeStringInternalRep,	/* freeIntRepPro */
    DupStringInternalRep,	/* dupIntRepProc */
    UpdateStringOfString,	/* updateStringProc */
    SetStringFromAny		/* setFromAnyProc */
};

/*
 * The following structure is the internal rep for a String object. It keeps
 * track of how much memory has been used and how much has been allocated for
 * the Unicode and UTF string to enable growing and shrinking of the UTF and
 * Unicode reps of the String object with fewer mallocs. To optimize string
 * length and indexing operations, this structure also stores the number of
 * characters (same of UTF and Unicode!) once that value has been computed.
 *
 * Under normal configurations, what Tcl calls "Unicode" is actually UTF-16
 * restricted to the Basic Multilingual Plane (i.e. U+00000 to U+0FFFF). This
 * can be officially modified by altering the definition of Tcl_UniChar in
 * tcl.h, but do not do that unless you are sure what you're doing!
 */

typedef struct String {
    int numChars;		/* The number of chars in the string. -1 means
				 * this value has not been calculated. >= 0
				 * means that there is a valid Unicode rep, or
				 * that the number of UTF bytes == the number
				 * of chars. */
    size_t allocated;		/* The amount of space actually allocated for
				 * the UTF string (minus 1 byte for the
				 * termination char). */
    size_t uallocated;		/* The amount of space actually allocated for
				 * the Unicode string (minus 2 bytes for the
				 * termination char). */
    int hasUnicode;		/* Boolean determining whether the string has
				 * a Unicode representation. */
    Tcl_UniChar unicode[2];	/* The array of Unicode chars. The actual size
				 * of this field depends on the 'uallocated'
				 * field above. */
} String;

#define STRING_MAXCHARS \
	(1 + (int)(((size_t)UINT_MAX - sizeof(String))/sizeof(Tcl_UniChar)))
#define STRING_UALLOC(numChars)	\
	((numChars) * sizeof(Tcl_UniChar))
#define STRING_SIZE(ualloc) \
    ((unsigned) ((ualloc) \
	? (sizeof(String) - sizeof(Tcl_UniChar) + (ualloc)) \
	: sizeof(String)))
#define stringCheckLimits(numChars) \
    if ((numChars) < 0 || (numChars) > STRING_MAXCHARS) { \
	Tcl_Panic("max length for a Tcl unicode value (%d chars) exceeded", \
		STRING_MAXCHARS); \
    }
#define stringRealloc(ptr, numChars) \
	(String *) ckrealloc((char *) ptr, \
		(unsigned) STRING_SIZE(STRING_UALLOC(numChars)) )
#define stringAttemptRealloc(ptr, numChars) \
	(String *) attemptckrealloc((char *) ptr, \
		(unsigned) STRING_SIZE(STRING_UALLOC(numChars)) )
#define GET_STRING(objPtr) \
	((String *) (objPtr)->internalRep.otherValuePtr)
#define SET_STRING(objPtr, stringPtr) \
	((objPtr)->internalRep.otherValuePtr = (void *) (stringPtr))

/*
 * TCL STRING GROWTH ALGORITHM
 *
 * When growing strings (during an append, for example), the following growth
 * algorithm is used:
 *
 *   Attempt to allocate 2 * (originalLength + appendLength)
 *   On failure:
 *	attempt to allocate originalLength + 2*appendLength +
 *			TCL_GROWTH_MIN_ALLOC
 *
 * This algorithm allows very good performance, as it rapidly increases the
 * memory allocated for a given string, which minimizes the number of
 * reallocations that must be performed. However, using only the doubling
 * algorithm can lead to a significant waste of memory. In particular, it may
 * fail even when there is sufficient memory available to complete the append
 * request (but there is not 2*totalLength memory available). So when the
 * doubling fails (because there is not enough memory available), the
 * algorithm requests a smaller amount of memory, which is still enough to
 * cover the request, but which hopefully will be less than the total
 * available memory.
 *
 * The addition of TCL_GROWTH_MIN_ALLOC allows for efficient handling of very
 * small appends. Without this extra slush factor, a sequence of several small
 * appends would cause several memory allocations. As long as
 * TCL_GROWTH_MIN_ALLOC is a reasonable size, we can avoid that behavior.
 *
 * The growth algorithm can be tuned by adjusting the following parameters:
 *
 * TCL_GROWTH_MIN_ALLOC		Additional space, in bytes, to allocate when
 *				the double allocation has failed. Default is
 *				1024 (1 kilobyte).
 */

#ifndef TCL_GROWTH_MIN_ALLOC
#define TCL_GROWTH_MIN_ALLOC	1024
#endif

static void
GrowUnicodeBuffer(
    Tcl_Obj *objPtr,
    int needed)
{
    /* Pre-conditions:
     *  objPtr->typePtr == &tclStringType
     *  STRING_UALLOC(needed) > stringPtr->uallocated
     *  needed < STRING_MAXCHARS
     */
    String *ptr = NULL, *stringPtr = GET_STRING(objPtr);
    int attempt;

    if (stringPtr->uallocated > 0) {
	/* Subsequent appends - apply the growth algorithm. */
	attempt = 2 * needed;
	if (attempt >= 0 && attempt <= STRING_MAXCHARS) {
	    ptr = stringAttemptRealloc(stringPtr, attempt);
	}
	if (ptr == NULL) {
	    /*
	     * Take care computing the amount of modest growth to avoid
	     * overflow into invalid argument values for attempt.
	     */
	    unsigned int limit = STRING_MAXCHARS - needed;
	    unsigned int extra = needed - stringPtr->numChars
		    + TCL_GROWTH_MIN_ALLOC/sizeof(Tcl_UniChar);
	    int growth = (int) ((extra > limit) ? limit : extra);
	    attempt = needed + growth;
	    ptr = stringAttemptRealloc(stringPtr, attempt);
	}
    }
    if (ptr == NULL) {
	/* First allocation - just big enough; or last chance fallback. */
	attempt = needed;
	ptr = stringRealloc(stringPtr, attempt);
    }
    stringPtr = ptr;
    stringPtr->uallocated = STRING_UALLOC(attempt);
    SET_STRING(objPtr, stringPtr);
}


/*
 *----------------------------------------------------------------------
 *
 * Tcl_NewStringObj --
 *
 *	This function is normally called when not debugging: i.e., when
 *	TCL_MEM_DEBUG is not defined. It creates a new string object and
 *	initializes it from the byte pointer and length arguments.
 *
 *	When TCL_MEM_DEBUG is defined, this function just returns the result
 *	of calling the debugging version Tcl_DbNewStringObj.
 *
 * Results:
 *	A newly created string object is returned that has ref count zero.
 *
 * Side effects:
 *	The new object's internal string representation will be set to a copy
 *	of the length bytes starting at "bytes". If "length" is negative, use
 *	bytes up to the first NUL byte; i.e., assume "bytes" points to a
 *	C-style NUL-terminated string. The object's type is set to NULL. An
 *	extra NUL is added to the end of the new object's byte array.
 *
 *----------------------------------------------------------------------
 */

#ifdef TCL_MEM_DEBUG
#undef Tcl_NewStringObj
Tcl_Obj *
Tcl_NewStringObj(
    const char *bytes,		/* Points to the first of the length bytes
				 * used to initialize the new object. */
    int length)			/* The number of bytes to copy from "bytes"
				 * when initializing the new object. If
				 * negative, use bytes up to the first NUL
				 * byte. */
{
    return Tcl_DbNewStringObj(bytes, length, "unknown", 0);
}
#else /* if not TCL_MEM_DEBUG */
Tcl_Obj *
Tcl_NewStringObj(
    const char *bytes,		/* Points to the first of the length bytes
				 * used to initialize the new object. */
    int length)			/* The number of bytes to copy from "bytes"
				 * when initializing the new object. If
				 * negative, use bytes up to the first NUL
				 * byte. */
{
    register Tcl_Obj *objPtr;

    if (length < 0) {
	length = (bytes? strlen(bytes) : 0);
    }
    TclNewStringObj(objPtr, bytes, length);
    return objPtr;
}
#endif /* TCL_MEM_DEBUG */

/*
 *----------------------------------------------------------------------
 *
 * Tcl_DbNewStringObj --
 *
 *	This function is normally called when debugging: i.e., when
 *	TCL_MEM_DEBUG is defined. It creates new string objects. It is the
 *	same as the Tcl_NewStringObj function above except that it calls
 *	Tcl_DbCkalloc directly with the file name and line number from its
 *	caller. This simplifies debugging since then the [memory active]
 *	command will report the correct file name and line number when
 *	reporting objects that haven't been freed.
 *
 *	When TCL_MEM_DEBUG is not defined, this function just returns the
 *	result of calling Tcl_NewStringObj.
 *
 * Results:
 *	A newly created string object is returned that has ref count zero.
 *
 * Side effects:
 *	The new object's internal string representation will be set to a copy
 *	of the length bytes starting at "bytes". If "length" is negative, use
 *	bytes up to the first NUL byte; i.e., assume "bytes" points to a
 *	C-style NUL-terminated string. The object's type is set to NULL. An
 *	extra NUL is added to the end of the new object's byte array.
 *
 *----------------------------------------------------------------------
 */

#ifdef TCL_MEM_DEBUG
Tcl_Obj *
Tcl_DbNewStringObj(
    const char *bytes,		/* Points to the first of the length bytes
				 * used to initialize the new object. */
    int length,			/* The number of bytes to copy from "bytes"
				 * when initializing the new object. If
				 * negative, use bytes up to the first NUL
				 * byte. */
    const char *file,		/* The name of the source file calling this
				 * function; used for debugging. */
    int line)			/* Line number in the source file; used for
				 * debugging. */
{
    register Tcl_Obj *objPtr;

    if (length < 0) {
	length = (bytes? strlen(bytes) : 0);
    }
    TclDbNewObj(objPtr, file, line);
    TclInitStringRep(objPtr, bytes, length);
    return objPtr;
}
#else /* if not TCL_MEM_DEBUG */
Tcl_Obj *
Tcl_DbNewStringObj(
    const char *bytes,		/* Points to the first of the length bytes
				 * used to initialize the new object. */
    register int length,	/* The number of bytes to copy from "bytes"
				 * when initializing the new object. If
				 * negative, use bytes up to the first NUL
				 * byte. */
    const char *file,		/* The name of the source file calling this
				 * function; used for debugging. */
    int line)			/* Line number in the source file; used for
				 * debugging. */
{
    return Tcl_NewStringObj(bytes, length);
}
#endif /* TCL_MEM_DEBUG */

/*
 *---------------------------------------------------------------------------
 *
 * Tcl_NewUnicodeObj --
 *
 *	This function is creates a new String object and initializes it from
 *	the given Unicode String. If the Utf String is the same size as the
 *	Unicode string, don't duplicate the data.
 *
 * Results:
 *	The newly created object is returned. This object will have no initial
 *	string representation. The returned object has a ref count of 0.
 *
 * Side effects:
 *	Memory allocated for new object and copy of Unicode argument.
 *
 *---------------------------------------------------------------------------
 */

Tcl_Obj *
Tcl_NewUnicodeObj(
    const Tcl_UniChar *unicode,	/* The unicode string used to initialize the
				 * new object. */
    int numChars)		/* Number of characters in the unicode
				 * string. */
{
    Tcl_Obj *objPtr;

    TclNewObj(objPtr);
    SetUnicodeObj(objPtr, unicode, numChars);
    return objPtr;
}

/*
 *----------------------------------------------------------------------
 *
 * Tcl_GetCharLength --
 *
 *	Get the length of the Unicode string from the Tcl object.
 *
 * Results:
 *	Pointer to unicode string representing the unicode object.
 *
 * Side effects:
 *	Frees old internal rep. Allocates memory for new "String" internal
 *	rep.
 *
 *----------------------------------------------------------------------
 */

int
Tcl_GetCharLength(
    Tcl_Obj *objPtr)		/* The String object to get the num chars
				 * of. */
{
    String *stringPtr;

    SetStringFromAny(NULL, objPtr);
    stringPtr = GET_STRING(objPtr);

    /*
     * If numChars is unknown, then calculate the number of characaters while
     * populating the Unicode string.
     */

    if (stringPtr->numChars == -1) {
	register int i = objPtr->length;
	register unsigned char *str = (unsigned char *) objPtr->bytes;

	/*
	 * This is a speed sensitive function, so run specially over the
	 * string to count continuous ascii characters before resorting to the
	 * Tcl_NumUtfChars call. This is a long form of:
	 stringPtr->numChars = Tcl_NumUtfChars(objPtr->bytes,objPtr->length);
	 *
	 * TODO: Consider macro-izing this.
	 */

	while (i && (*str < 0xC0)) {
	    i--;
	    str++;
	}
	stringPtr->numChars = objPtr->length - i;
	if (i) {
	    stringPtr->numChars += Tcl_NumUtfChars(objPtr->bytes
		    + (objPtr->length - i), i);
	}

	if (stringPtr->numChars == objPtr->length) {
	    /*
	     * Since we've just calculated the number of chars, and all UTF
	     * chars are 1-byte long, we don't need to store the unicode
	     * string.
	     */

	    stringPtr->hasUnicode = 0;
	} else {
	    /*
	     * Since we've just calucalated the number of chars, and not all
	     * UTF chars are 1-byte long, go ahead and populate the unicode
	     * string.
	     */

	    FillUnicodeRep(objPtr);

	    /*
	     * We need to fetch the pointer again because we have just
	     * reallocated the structure to make room for the Unicode data.
	     */

	    stringPtr = GET_STRING(objPtr);
	}
    }
    return stringPtr->numChars;
}

/*
 *----------------------------------------------------------------------
 *
 * Tcl_GetUniChar --
 *
 *	Get the index'th Unicode character from the String object. The index
 *	is assumed to be in the appropriate range.
 *
 * Results:
 *	Returns the index'th Unicode character in the Object.
 *
 * Side effects:
 *	Fills unichar with the index'th Unicode character.
 *
 *----------------------------------------------------------------------
 */

Tcl_UniChar
Tcl_GetUniChar(
    Tcl_Obj *objPtr,		/* The object to get the Unicode charater
				 * from. */
    int index)			/* Get the index'th Unicode character. */
{
    Tcl_UniChar unichar;
    String *stringPtr;

    SetStringFromAny(NULL, objPtr);
    stringPtr = GET_STRING(objPtr);

    if (stringPtr->numChars == -1) {
	/*
	 * We haven't yet calculated the length, so we don't have the Unicode
	 * str. We need to know the number of chars before we can do indexing.
	 */

	Tcl_GetCharLength(objPtr);

	/*
	 * We need to fetch the pointer again because we may have just
	 * reallocated the structure.
	 */

	stringPtr = GET_STRING(objPtr);
    }
    if (stringPtr->hasUnicode == 0) {
	/*
	 * All of the characters in the Utf string are 1 byte chars, so we
	 * don't store the unicode char. We get the Utf string and convert the
	 * index'th byte to a Unicode character.
	 */

	unichar = (Tcl_UniChar) objPtr->bytes[index];
    } else {
	unichar = stringPtr->unicode[index];
    }
    return unichar;
}

/*
 *----------------------------------------------------------------------
 *
 * Tcl_GetUnicode --
 *
 *	Get the Unicode form of the String object. If the object is not
 *	already a String object, it will be converted to one. If the String
 *	object does not have a Unicode rep, then one is create from the UTF
 *	string format.
 *
 * Results:
 *	Returns a pointer to the object's internal Unicode string.
 *
 * Side effects:
 *	Converts the object to have the String internal rep.
 *
 *----------------------------------------------------------------------
 */

Tcl_UniChar *
Tcl_GetUnicode(
    Tcl_Obj *objPtr)		/* The object to find the unicode string
				 * for. */
{
    String *stringPtr;

    SetStringFromAny(NULL, objPtr);
    stringPtr = GET_STRING(objPtr);

    if ((stringPtr->numChars == -1) || (stringPtr->hasUnicode == 0)) {
	/*
	 * We haven't yet calculated the length, or all of the characters in
	 * the Utf string are 1 byte chars (so we didn't store the unicode
	 * str). Since this function must return a unicode string, and one has
	 * not yet been stored, force the Unicode to be calculated and stored
	 * now.
	 */

	FillUnicodeRep(objPtr);

	/*
	 * We need to fetch the pointer again because we have just reallocated
	 * the structure to make room for the Unicode data.
	 */

	stringPtr = GET_STRING(objPtr);
    }
    return stringPtr->unicode;
}

/*
 *----------------------------------------------------------------------
 *
 * Tcl_GetUnicodeFromObj --
 *
 *	Get the Unicode form of the String object with length. If the object
 *	is not already a String object, it will be converted to one. If the
 *	String object does not have a Unicode rep, then one is create from the
 *	UTF string format.
 *
 * Results:
 *	Returns a pointer to the object's internal Unicode string.
 *
 * Side effects:
 *	Converts the object to have the String internal rep.
 *
 *----------------------------------------------------------------------
 */

Tcl_UniChar *
Tcl_GetUnicodeFromObj(
    Tcl_Obj *objPtr,		/* The object to find the unicode string
				 * for. */
    int *lengthPtr)		/* If non-NULL, the location where the string
				 * rep's unichar length should be stored. If
				 * NULL, no length is stored. */
{
    String *stringPtr;

    SetStringFromAny(NULL, objPtr);
    stringPtr = GET_STRING(objPtr);

    if ((stringPtr->numChars == -1) || (stringPtr->hasUnicode == 0)) {
	/*
	 * We haven't yet calculated the length, or all of the characters in
	 * the Utf string are 1 byte chars (so we didn't store the unicode
	 * str). Since this function must return a unicode string, and one has
	 * not yet been stored, force the Unicode to be calculated and stored
	 * now.
	 */

	FillUnicodeRep(objPtr);

	/*
	 * We need to fetch the pointer again because we have just reallocated
	 * the structure to make room for the Unicode data.
	 */

	stringPtr = GET_STRING(objPtr);
    }

    if (lengthPtr != NULL) {
	*lengthPtr = stringPtr->numChars;
    }
    return stringPtr->unicode;
}

/*
 *----------------------------------------------------------------------
 *
 * Tcl_GetRange --
 *
 *	Create a Tcl Object that contains the chars between first and last of
 *	the object indicated by "objPtr". If the object is not already a
 *	String object, convert it to one. The first and last indices are
 *	assumed to be in the appropriate range.
 *
 * Results:
 *	Returns a new Tcl Object of the String type.
 *
 * Side effects:
 *	Changes the internal rep of "objPtr" to the String type.
 *
 *----------------------------------------------------------------------
 */

Tcl_Obj *
Tcl_GetRange(
    Tcl_Obj *objPtr,		/* The Tcl object to find the range of. */
    int first,			/* First index of the range. */
    int last)			/* Last index of the range. */
{
    Tcl_Obj *newObjPtr;		/* The Tcl object to find the range of. */
    String *stringPtr;

    SetStringFromAny(NULL, objPtr);
    stringPtr = GET_STRING(objPtr);

    if (stringPtr->numChars == -1) {
	/*
	 * We haven't yet calculated the length, so we don't have the Unicode
	 * str. We need to know the number of chars before we can do indexing.
	 */

	Tcl_GetCharLength(objPtr);

	/*
	 * We need to fetch the pointer again because we may have just
	 * reallocated the structure.
	 */

	stringPtr = GET_STRING(objPtr);
    }

    if (objPtr->bytes && (stringPtr->numChars == objPtr->length)) {
	char *str = TclGetString(objPtr);

	/*
	 * All of the characters in the Utf string are 1 byte chars, so we
	 * don't store the unicode char. Create a new string object containing
	 * the specified range of chars.
	 */

	newObjPtr = Tcl_NewStringObj(&str[first], last-first+1);

	/*
	 * Since we know the new string only has 1-byte chars, we can set it's
	 * numChars field.
	 */

	SetStringFromAny(NULL, newObjPtr);
	stringPtr = GET_STRING(newObjPtr);
	stringPtr->numChars = last-first+1;
    } else {
	newObjPtr = Tcl_NewUnicodeObj(stringPtr->unicode + first,
		last-first+1);
    }
    return newObjPtr;
}

/*
 *----------------------------------------------------------------------
 *
 * Tcl_SetStringObj --
 *
 *	Modify an object to hold a string that is a copy of the bytes
 *	indicated by the byte pointer and length arguments.
 *
 * Results:
 *	None.
 *
 * Side effects:
 *	The object's string representation will be set to a copy of the
 *	"length" bytes starting at "bytes". If "length" is negative, use bytes
 *	up to the first NUL byte; i.e., assume "bytes" points to a C-style
 *	NUL-terminated string. The object's old string and internal
 *	representations are freed and the object's type is set NULL.
 *
 *----------------------------------------------------------------------
 */

void
Tcl_SetStringObj(
    register Tcl_Obj *objPtr,	/* Object whose internal rep to init. */
    const char *bytes,		/* Points to the first of the length bytes
				 * used to initialize the object. */
    register int length)	/* The number of bytes to copy from "bytes"
				 * when initializing the object. If negative,
				 * use bytes up to the first NUL byte.*/
{
    if (Tcl_IsShared(objPtr)) {
	Tcl_Panic("%s called with shared object", "Tcl_SetStringObj");
    }

    /*
     * Set the type to NULL and free any internal rep for the old type.
     */

    TclFreeIntRep(objPtr);
    objPtr->typePtr = NULL;

    /*
     * Free any old string rep, then set the string rep to a copy of the
     * length bytes starting at "bytes".
     */

    Tcl_InvalidateStringRep(objPtr);
    if (length < 0) {
	length = (bytes? strlen(bytes) : 0);
    }
    TclInitStringRep(objPtr, bytes, length);
}

/*
 *----------------------------------------------------------------------
 *
 * Tcl_SetObjLength --
 *
 *	This function changes the length of the string representation of an
 *	object.
 *
 * Results:
 *	None.
 *
 * Side effects:
 *	If the size of objPtr's string representation is greater than length,
 *	then it is reduced to length and a new terminating null byte is stored
 *	in the strength. If the length of the string representation is greater
 *	than length, the storage space is reallocated to the given length; a
 *	null byte is stored at the end, but other bytes past the end of the
 *	original string representation are undefined. The object's internal
 *	representation is changed to "expendable string".
 *
 *----------------------------------------------------------------------
 */

void
Tcl_SetObjLength(
    register Tcl_Obj *objPtr,	/* Pointer to object. This object must not
				 * currently be shared. */
    register int length)	/* Number of bytes desired for string
				 * representation of object, not including
				 * terminating null byte. */
{
    String *stringPtr;

    if (length < 0) {
	/*
	 * Setting to a negative length is nonsense.  This is probably the
	 * result of overflowing the signed integer range.
	 */
	Tcl_Panic("Tcl_SetObjLength: negative length requested: "
		"%d (integer overflow?)", length);
    }
    if (Tcl_IsShared(objPtr)) {
	Tcl_Panic("%s called with shared object", "Tcl_SetObjLength");
    }
    SetStringFromAny(NULL, objPtr);

    stringPtr = GET_STRING(objPtr);

    /*
     * Check that we're not extending a pure unicode string.
     */

    if ((size_t)length > stringPtr->allocated &&
	    (objPtr->bytes != NULL || stringPtr->hasUnicode == 0)) {
	/*
	 * Not enough space in current string. Reallocate the string space and
	 * free the old string.
	 */

	if (objPtr->bytes != tclEmptyStringRep) {
	    objPtr->bytes = ckrealloc((char *) objPtr->bytes,
		    (unsigned) (length + 1));
	} else {
	    char *newBytes = ckalloc((unsigned) (length+1));

	    if (objPtr->bytes != NULL && objPtr->length != 0) {
		memcpy(newBytes, objPtr->bytes, (size_t) objPtr->length);
		Tcl_InvalidateStringRep(objPtr);
	    }
	    objPtr->bytes = newBytes;
	}
	stringPtr->allocated = length;

	/*
	 * Invalidate the unicode data.
	 */

	stringPtr->hasUnicode = 0;
    }

    if (objPtr->bytes != NULL) {
	objPtr->length = length;
	if (objPtr->bytes != tclEmptyStringRep) {
	    /*
	     * Ensure the string is NUL-terminated.
	     */

	    objPtr->bytes[length] = 0;
	}

	/*
	 * Invalidate the unicode data.
	 */

	stringPtr->numChars = -1;
	stringPtr->hasUnicode = 0;
    } else {
	/*
	 * Changing length of pure unicode string.
	 */

	size_t uallocated = STRING_UALLOC(length);

	stringCheckLimits(length);
	if (uallocated > stringPtr->uallocated) {
	    stringPtr = stringRealloc(stringPtr, length);
	    SET_STRING(objPtr, stringPtr);
	    stringPtr->uallocated = uallocated;
	}
	stringPtr->numChars = length;
	stringPtr->hasUnicode = (length > 0);

	/*
	 * Ensure the string is NUL-terminated.
	 */

	stringPtr->unicode[length] = 0;
	stringPtr->allocated = 0;
	objPtr->length = 0;
    }
}

/*
 *----------------------------------------------------------------------
 *
 * Tcl_AttemptSetObjLength --
 *
 *	This function changes the length of the string representation of an
 *	object. It uses the attempt* (non-panic'ing) memory allocators.
 *
 * Results:
 *	1 if the requested memory was allocated, 0 otherwise.
 *
 * Side effects:
 *	If the size of objPtr's string representation is greater than length,
 *	then it is reduced to length and a new terminating null byte is stored
 *	in the strength. If the length of the string representation is greater
 *	than length, the storage space is reallocated to the given length; a
 *	null byte is stored at the end, but other bytes past the end of the
 *	original string representation are undefined. The object's internal
 *	representation is changed to "expendable string".
 *
 *----------------------------------------------------------------------
 */

int
Tcl_AttemptSetObjLength(
    register Tcl_Obj *objPtr,	/* Pointer to object. This object must not
				 * currently be shared. */
    register int length)	/* Number of bytes desired for string
				 * representation of object, not including
				 * terminating null byte. */
{
    String *stringPtr;

    if (length < 0) {
	/*
	 * Setting to a negative length is nonsense.  This is probably the
	 * result of overflowing the signed integer range.
	 */
	return 0;
    }
    if (Tcl_IsShared(objPtr)) {
	Tcl_Panic("%s called with shared object", "Tcl_AttemptSetObjLength");
    }
    SetStringFromAny(NULL, objPtr);

    stringPtr = GET_STRING(objPtr);

    /*
     * Check that we're not extending a pure unicode string.
     */

    if (length > (int) stringPtr->allocated &&
	    (objPtr->bytes != NULL || stringPtr->hasUnicode == 0)) {
	char *newBytes;

	/*
	 * Not enough space in current string. Reallocate the string space and
	 * free the old string.
	 */

	if (objPtr->bytes != tclEmptyStringRep) {
	    newBytes = attemptckrealloc(objPtr->bytes,
		    (unsigned)(length + 1));
	    if (newBytes == NULL) {
		return 0;
	    }
	} else {
	    newBytes = attemptckalloc((unsigned) (length + 1));
	    if (newBytes == NULL) {
		return 0;
	    }
	    if (objPtr->bytes != NULL && objPtr->length != 0) {
		memcpy(newBytes, objPtr->bytes, (size_t) objPtr->length);
		Tcl_InvalidateStringRep(objPtr);
	    }
	}
	objPtr->bytes = newBytes;
	stringPtr->allocated = length;

	/*
	 * Invalidate the unicode data.
	 */

	stringPtr->hasUnicode = 0;
    }

    if (objPtr->bytes != NULL) {
	objPtr->length = length;
	if (objPtr->bytes != tclEmptyStringRep) {
	    /*
	     * Ensure the string is NULL-terminated.
	     */

	    objPtr->bytes[length] = 0;
	}

	/*
	 * Invalidate the unicode data.
	 */

	stringPtr->numChars = -1;
	stringPtr->hasUnicode = 0;
    } else {
	/*
	 * Changing length of pure unicode string.
	 */

	size_t uallocated = STRING_UALLOC(length);
	if (length > STRING_MAXCHARS) {
	    return 0;
	}

	if (uallocated > stringPtr->uallocated) {
	    stringPtr = stringAttemptRealloc(stringPtr, length);
	    if (stringPtr == NULL) {
		return 0;
	    }
	    SET_STRING(objPtr, stringPtr);
	    stringPtr->uallocated = uallocated;
	}
	stringPtr->numChars = length;
	stringPtr->hasUnicode = (length > 0);

	/*
	 * Ensure the string is NUL-terminated.
	 */

	stringPtr->unicode[length] = 0;
	stringPtr->allocated = 0;
	objPtr->length = 0;
    }
    return 1;
}

/*
 *---------------------------------------------------------------------------
 *
 * Tcl_SetUnicodeObj --
 *
 *	Modify an object to hold the Unicode string indicated by "unicode".
 *
 * Results:
 *	None.
 *
 * Side effects:
 *	Memory allocated for new "String" internal rep.
 *
 *---------------------------------------------------------------------------
 */

void
Tcl_SetUnicodeObj(
    Tcl_Obj *objPtr,		/* The object to set the string of. */
    const Tcl_UniChar *unicode,	/* The unicode string used to initialize the
				 * object. */
    int numChars)		/* Number of characters in the unicode
				 * string. */
{
    if (Tcl_IsShared(objPtr)) {
	Tcl_Panic("%s called with shared object", "Tcl_SetUnicodeObj");
    }
    TclFreeIntRep(objPtr);
    SetUnicodeObj(objPtr, unicode, numChars);
}

static int
UnicodeLength(
    const Tcl_UniChar *unicode)
{
    int numChars = 0;

    if (unicode) {
	while (numChars >= 0 && unicode[numChars] != 0) {
	    numChars++;
	}
    }
    stringCheckLimits(numChars);
    return numChars;
}

static void
SetUnicodeObj(
    Tcl_Obj *objPtr,		/* The object to set the string of. */
    const Tcl_UniChar *unicode,	/* The unicode string used to initialize the
				 * object. */
    int numChars)		/* Number of characters in the unicode
				 * string. */
{
    String *stringPtr;
    size_t uallocated;

    if (numChars < 0) {
	numChars = UnicodeLength(unicode);
    }

    /*
     * Allocate enough space for the String structure + Unicode string.
     */

    stringCheckLimits(numChars);
    uallocated = STRING_UALLOC(numChars);
    stringPtr = (String *) ckalloc(STRING_SIZE(uallocated));

    stringPtr->numChars = numChars;
    stringPtr->uallocated = uallocated;
    stringPtr->hasUnicode = (numChars > 0);
    stringPtr->allocated = 0;
    memcpy(stringPtr->unicode, unicode, uallocated);
    stringPtr->unicode[numChars] = 0;

    Tcl_InvalidateStringRep(objPtr);
    objPtr->typePtr = &tclStringType;
    SET_STRING(objPtr, stringPtr);
}

/*
 *----------------------------------------------------------------------
 *
 * Tcl_AppendLimitedToObj --
 *
 *	This function appends a limited number of bytes from a sequence of
 *	bytes to an object, marking any limitation with an ellipsis.
 *
 * Results:
 *	None.
 *
 * Side effects:
 *	The bytes at *bytes are appended to the string representation of
 *	objPtr.
 *
 *----------------------------------------------------------------------
 */

void
Tcl_AppendLimitedToObj(
    register Tcl_Obj *objPtr,	/* Points to the object to append to. */
    const char *bytes,		/* Points to the bytes to append to the
				 * object. */
    register int length,	/* The number of bytes available to be
				 * appended from "bytes". If < 0, then all
				 * bytes up to a NUL byte are available. */
    register int limit,		/* The maximum number of bytes to append to
				 * the object. */
    const char *ellipsis)	/* Ellipsis marker string, appended to the
				 * object to indicate not all available bytes
				 * at "bytes" were appended. */
{
    String *stringPtr;
    int toCopy = 0;

    if (Tcl_IsShared(objPtr)) {
	Tcl_Panic("%s called with shared object", "Tcl_AppendLimitedToObj");
    }

    SetStringFromAny(NULL, objPtr);

    if (length < 0) {
	length = (bytes ? strlen(bytes) : 0);
    }
    if (length == 0) {
	return;
    }

    if (length <= limit) {
	toCopy = length;
    } else {
	if (ellipsis == NULL) {
	    ellipsis = "...";
	}
	toCopy = Tcl_UtfPrev(bytes+limit+1-strlen(ellipsis), bytes) - bytes;
    }

    /*
     * If objPtr has a valid Unicode rep, then append the Unicode conversion
     * of "bytes" to the objPtr's Unicode rep, otherwise append "bytes" to
     * objPtr's string rep.
     */

    stringPtr = GET_STRING(objPtr);
    if (stringPtr->hasUnicode != 0) {
	AppendUtfToUnicodeRep(objPtr, bytes, toCopy);
    } else {
	AppendUtfToUtfRep(objPtr, bytes, toCopy);
    }

    if (length <= limit) {
	return;
    }

    stringPtr = GET_STRING(objPtr);
    if (stringPtr->hasUnicode != 0) {
	AppendUtfToUnicodeRep(objPtr, ellipsis, -1);
    } else {
	AppendUtfToUtfRep(objPtr, ellipsis, -1);
    }
}

/*
 *----------------------------------------------------------------------
 *
 * Tcl_AppendToObj --
 *
 *	This function appends a sequence of bytes to an object.
 *
 * Results:
 *	None.
 *
 * Side effects:
 *	The bytes at *bytes are appended to the string representation of
 *	objPtr.
 *
 *----------------------------------------------------------------------
 */

void
Tcl_AppendToObj(
    register Tcl_Obj *objPtr,	/* Points to the object to append to. */
    const char *bytes,		/* Points to the bytes to append to the
				 * object. */
    register int length)	/* The number of bytes to append from "bytes".
				 * If < 0, then append all bytes up to NUL
				 * byte. */
{
    Tcl_AppendLimitedToObj(objPtr, bytes, length, INT_MAX, NULL);
}

/*
 *----------------------------------------------------------------------
 *
 * Tcl_AppendUnicodeToObj --
 *
 *	This function appends a Unicode string to an object in the most
 *	efficient manner possible. Length must be >= 0.
 *
 * Results:
 *	None.
 *
 * Side effects:
 *	Invalidates the string rep and creates a new Unicode string.
 *
 *----------------------------------------------------------------------
 */

void
Tcl_AppendUnicodeToObj(
    register Tcl_Obj *objPtr,	/* Points to the object to append to. */
    const Tcl_UniChar *unicode,	/* The unicode string to append to the
				 * object. */
    int length)			/* Number of chars in "unicode". */
{
    String *stringPtr;

    if (Tcl_IsShared(objPtr)) {
	Tcl_Panic("%s called with shared object", "Tcl_AppendUnicodeToObj");
    }

    if (length == 0) {
	return;
    }

    SetStringFromAny(NULL, objPtr);
    stringPtr = GET_STRING(objPtr);

    /*
     * If objPtr has a valid Unicode rep, then append the "unicode" to the
     * objPtr's Unicode rep, otherwise the UTF conversion of "unicode" to
     * objPtr's string rep.
     */

    if (stringPtr->hasUnicode != 0) {
	AppendUnicodeToUnicodeRep(objPtr, unicode, length);
    } else {
	AppendUnicodeToUtfRep(objPtr, unicode, length);
    }
}

/*
 *----------------------------------------------------------------------
 *
 * Tcl_AppendObjToObj --
 *
 *	This function appends the string rep of one object to another.
 *	"objPtr" cannot be a shared object.
 *
 * Results:
 *	None.
 *
 * Side effects:
 *	The string rep of appendObjPtr is appended to the string
 *	representation of objPtr.
 *
 *----------------------------------------------------------------------
 */

void
Tcl_AppendObjToObj(
    Tcl_Obj *objPtr,		/* Points to the object to append to. */
    Tcl_Obj *appendObjPtr)	/* Object to append. */
{
    String *stringPtr;
    int length, numChars, allOneByteChars;
    char *bytes;

    SetStringFromAny(NULL, objPtr);

    /*
     * If objPtr has a valid Unicode rep, then get a Unicode string from
     * appendObjPtr and append it.
     */

    stringPtr = GET_STRING(objPtr);
    if (stringPtr->hasUnicode != 0) {
	/*
	 * If appendObjPtr is not of the "String" type, don't convert it.
	 */

	if (appendObjPtr->typePtr == &tclStringType) {
	    stringPtr = GET_STRING(appendObjPtr);
	    if ((stringPtr->numChars == -1) || (stringPtr->hasUnicode == 0)) {
		/*
		 * If appendObjPtr is a string obj with no valid Unicode rep,
		 * then fill its unicode rep.
		 */

		FillUnicodeRep(appendObjPtr);
		stringPtr = GET_STRING(appendObjPtr);
	    }
	    AppendUnicodeToUnicodeRep(objPtr, stringPtr->unicode,
		    stringPtr->numChars);
	} else {
	    bytes = TclGetStringFromObj(appendObjPtr, &length);
	    AppendUtfToUnicodeRep(objPtr, bytes, length);
	}
	return;
    }

    /*
     * Append to objPtr's UTF string rep. If we know the number of characters
     * in both objects before appending, then set the combined number of
     * characters in the final (appended-to) object.
     */

    bytes = TclGetStringFromObj(appendObjPtr, &length);

    allOneByteChars = 0;
    numChars = stringPtr->numChars;
    if ((numChars >= 0) && (appendObjPtr->typePtr == &tclStringType)) {
	stringPtr = GET_STRING(appendObjPtr);
	if ((stringPtr->numChars >= 0) && (stringPtr->numChars == length)) {
	    numChars += stringPtr->numChars;
	    allOneByteChars = 1;
	}
    }

    AppendUtfToUtfRep(objPtr, bytes, length);

    if (allOneByteChars) {
	stringPtr = GET_STRING(objPtr);
	stringPtr->numChars = numChars;
    }
}

/*
 *----------------------------------------------------------------------
 *
 * AppendUnicodeToUnicodeRep --
 *
 *	This function appends the contents of "unicode" to the Unicode rep of
 *	"objPtr". objPtr must already have a valid Unicode rep.
 *
 * Results:
 *	None.
 *
 * Side effects:
 *	objPtr's internal rep is reallocated.
 *
 *----------------------------------------------------------------------
 */

static void
AppendUnicodeToUnicodeRep(
    Tcl_Obj *objPtr,		/* Points to the object to append to. */
    const Tcl_UniChar *unicode,	/* String to append. */
    int appendNumChars)		/* Number of chars of "unicode" to append. */
{
    String *stringPtr;
    int numChars;

    if (appendNumChars < 0) {
	appendNumChars = UnicodeLength(unicode);
    }
    if (appendNumChars == 0) {
	return;
    }

    SetStringFromAny(NULL, objPtr);
    stringPtr = GET_STRING(objPtr);

    /*
     * If not enough space has been allocated for the unicode rep, reallocate
     * the internal rep object with additional space. First try to double the
     * required allocation; if that fails, try a more modest increase. See the
     * "TCL STRING GROWTH ALGORITHM" comment at the top of this file for an
     * explanation of this growth algorithm.
     */

    numChars = stringPtr->numChars + appendNumChars;
    stringCheckLimits(numChars);

    if (STRING_UALLOC(numChars) > stringPtr->uallocated) {
	/*
	 * Protect against case where unicode points into the existing
	 * stringPtr->unicode array.  Force it to follow any relocations
	 * due to the reallocs below.
	 */
	int offset = -1;
<<<<<<< HEAD
	if (unicode >= stringPtr->unicode && unicode <= stringPtr->unicode 
		+ 1 + stringPtr->uallocated / sizeof(Tcl_UniChar)) {
=======
	if (unicode >= stringPtr->unicode && unicode <= stringPtr->unicode
		+ stringPtr->uallocated / sizeof(Tcl_UniChar)) {
>>>>>>> 467c2012
	    offset = unicode - stringPtr->unicode;
	}
	
	GrowUnicodeBuffer(objPtr, numChars);
	stringPtr = GET_STRING(objPtr);

	/* Relocate unicode if needed; see above. */
	if (offset >= 0) {
	    unicode = stringPtr->unicode + offset;
	}
    }

    /*
     * Copy the new string onto the end of the old string, then add the
     * trailing null.
     */

    memcpy(stringPtr->unicode + stringPtr->numChars, unicode,
	    appendNumChars * sizeof(Tcl_UniChar));
    stringPtr->unicode[numChars] = 0;
    stringPtr->numChars = numChars;
    stringPtr->allocated = 0;

    Tcl_InvalidateStringRep(objPtr);
}

/*
 *----------------------------------------------------------------------
 *
 * AppendUnicodeToUtfRep --
 *
 *	This function converts the contents of "unicode" to UTF and appends
 *	the UTF to the string rep of "objPtr".
 *
 * Results:
 *	None.
 *
 * Side effects:
 *	objPtr's internal rep is reallocated.
 *
 *----------------------------------------------------------------------
 */

static void
AppendUnicodeToUtfRep(
    Tcl_Obj *objPtr,		/* Points to the object to append to. */
    const Tcl_UniChar *unicode,	/* String to convert to UTF. */
    int numChars)		/* Number of chars of "unicode" to convert. */
{
    Tcl_DString dsPtr;
    const char *bytes;

    if (numChars < 0) {
	numChars = UnicodeLength(unicode);
    }
    if (numChars == 0) {
	return;
    }

    Tcl_DStringInit(&dsPtr);
    bytes = Tcl_UniCharToUtfDString(unicode, numChars, &dsPtr);
    AppendUtfToUtfRep(objPtr, bytes, Tcl_DStringLength(&dsPtr));
    Tcl_DStringFree(&dsPtr);
}

/*
 *----------------------------------------------------------------------
 *
 * AppendUtfToUnicodeRep --
 *
 *	This function converts the contents of "bytes" to Unicode and appends
 *	the Unicode to the Unicode rep of "objPtr". objPtr must already have a
 *	valid Unicode rep.
 *
 * Results:
 *	None.
 *
 * Side effects:
 *	objPtr's internal rep is reallocated.
 *
 *----------------------------------------------------------------------
 */

static void
AppendUtfToUnicodeRep(
    Tcl_Obj *objPtr,		/* Points to the object to append to. */
    const char *bytes,		/* String to convert to Unicode. */
    int numBytes)		/* Number of bytes of "bytes" to convert. */
{
    Tcl_DString dsPtr;
    int numChars;
    Tcl_UniChar *unicode;

    if (numBytes < 0) {
	numBytes = (bytes ? strlen(bytes) : 0);
    }
    if (numBytes == 0) {
	return;
    }

    Tcl_DStringInit(&dsPtr);
    numChars = Tcl_NumUtfChars(bytes, numBytes);
    unicode = (Tcl_UniChar *)Tcl_UtfToUniCharDString(bytes, numBytes, &dsPtr);
    AppendUnicodeToUnicodeRep(objPtr, unicode, numChars);
    Tcl_DStringFree(&dsPtr);
}

/*
 *----------------------------------------------------------------------
 *
 * AppendUtfToUtfRep --
 *
 *	This function appends "numBytes" bytes of "bytes" to the UTF string
 *	rep of "objPtr". objPtr must already have a valid String rep.
 *
 * Results:
 *	None.
 *
 * Side effects:
 *	objPtr's internal rep is reallocated.
 *
 *----------------------------------------------------------------------
 */

static void
AppendUtfToUtfRep(
    Tcl_Obj *objPtr,		/* Points to the object to append to. */
    const char *bytes,		/* String to append. */
    int numBytes)		/* Number of bytes of "bytes" to append. */
{
    String *stringPtr;
    int newLength, oldLength;

    if (numBytes < 0) {
	numBytes = (bytes ? strlen(bytes) : 0);
    }
    if (numBytes == 0) {
	return;
    }

    /*
     * Copy the new string onto the end of the old string, then add the
     * trailing null.
     */

    oldLength = objPtr->length;
    newLength = numBytes + oldLength;
    if (newLength < 0) {
	Tcl_Panic("max size for a Tcl value (%d bytes) exceeded", INT_MAX);
    }

    stringPtr = GET_STRING(objPtr);
    if (newLength > (int) stringPtr->allocated) {
	/*
	 * Protect against case where unicode points into the existing
	 * stringPtr->unicode array.  Force it to follow any relocations
	 * due to the reallocs below.
	 */
	int offset = -1;
	if (bytes >= objPtr->bytes
		&& bytes <= objPtr->bytes + objPtr->length) {
	    offset = bytes - objPtr->bytes;
	}

	/*
	 * There isn't currently enough space in the string representation so
	 * allocate additional space. First, try to double the length
	 * required. If that fails, try a more modest allocation. See the "TCL
	 * STRING GROWTH ALGORITHM" comment at the top of this file for an
	 * explanation of this growth algorithm.
	 */

	if (Tcl_AttemptSetObjLength(objPtr, 2 * newLength) == 0) {
	    /*
	     * Take care computing the amount of modest growth to avoid
	     * overflow into invalid argument values for Tcl_SetObjLength.
	     */
	    unsigned int limit = INT_MAX - newLength;
	    unsigned int extra = numBytes + TCL_GROWTH_MIN_ALLOC;
	    int growth = (int) ((extra > limit) ? limit : extra);
	
	    Tcl_SetObjLength(objPtr, newLength + growth);
	}

	/* Relocate bytes if needed; see above. */
	if (offset >=0) {
	    bytes = objPtr->bytes + offset;
	}
    }

    /*
     * Invalidate the unicode data.
     */

    stringPtr->numChars = -1;
    stringPtr->hasUnicode = 0;

    memcpy(objPtr->bytes + oldLength, bytes, (size_t) numBytes);
    objPtr->bytes[newLength] = 0;
    objPtr->length = newLength;
}

/*
 *----------------------------------------------------------------------
 *
 * Tcl_AppendStringsToObjVA --
 *
 *	This function appends one or more null-terminated strings to an
 *	object.
 *
 * Results:
 *	None.
 *
 * Side effects:
 *	The contents of all the string arguments are appended to the string
 *	representation of objPtr.
 *
 *----------------------------------------------------------------------
 */

void
Tcl_AppendStringsToObjVA(
    Tcl_Obj *objPtr,		/* Points to the object to append to. */
    va_list argList)		/* Variable argument list. */
{
#define STATIC_LIST_SIZE 16
    String *stringPtr;
    int newLength, oldLength, attemptLength;
    register char *string, *dst;
    char *static_list[STATIC_LIST_SIZE];
    char **args = static_list;
    int nargs_space = STATIC_LIST_SIZE;
    int nargs, i;

    if (Tcl_IsShared(objPtr)) {
	Tcl_Panic("%s called with shared object", "Tcl_AppendStringsToObj");
    }

    SetStringFromAny(NULL, objPtr);

    /*
     * Force the existence of a string rep. so we avoid crashes operating
     * on a pure unicode value.  [Bug 2597185]
     */

    (void) Tcl_GetStringFromObj(objPtr, &oldLength);

    /*
     * Figure out how much space is needed for all the strings, and expand the
     * string representation if it isn't big enough. If no bytes would be
     * appended, just return. Note that on some platforms (notably OS/390) the
     * argList is an array so we need to use memcpy.
     */

    nargs = 0;
    newLength = 0;
    while (1) {
	string = va_arg(argList, char *);
	if (string == NULL) {
	    break;
	}
	if (nargs >= nargs_space) {
	    /*
	     * Expand the args buffer.
	     */

	    nargs_space += STATIC_LIST_SIZE;
	    if (args == static_list) {
		args = (void *) ckalloc(nargs_space * sizeof(char *));
		for (i = 0; i < nargs; ++i) {
		    args[i] = static_list[i];
		}
	    } else {
		args = (void *) ckrealloc((void *) args,
			nargs_space * sizeof(char *));
	    }
	}
	newLength += strlen(string);
	args[nargs++] = string;
    }
    if (newLength == 0) {
	goto done;
    }

    stringPtr = GET_STRING(objPtr);
    if (oldLength + newLength > (int) stringPtr->allocated) {
	/*
	 * There isn't currently enough space in the string representation, so
	 * allocate additional space. If the current string representation
	 * isn't empty (i.e. it looks like we're doing a series of appends)
	 * then try to allocate extra space to accomodate future growth: first
	 * try to double the required memory; if that fails, try a more modest
	 * allocation. See the "TCL STRING GROWTH ALGORITHM" comment at the
	 * top of this file for an explanation of this growth algorithm.
	 * Otherwise, if the current string representation is empty, exactly
	 * enough memory is allocated.
	 */

	if (oldLength == 0) {
	    Tcl_SetObjLength(objPtr, newLength);
	} else {
	    attemptLength = 2 * (oldLength + newLength);
	    if (Tcl_AttemptSetObjLength(objPtr, attemptLength) == 0) {
		attemptLength = oldLength + (2 * newLength) +
			TCL_GROWTH_MIN_ALLOC;
		Tcl_SetObjLength(objPtr, attemptLength);
	    }
	}
    }

    /*
     * Make a second pass through the arguments, appending all the strings to
     * the object.
     */

    dst = objPtr->bytes + oldLength;
    for (i = 0; i < nargs; ++i) {
	string = args[i];
	if (string == NULL) {
	    break;
	}
	while (*string != 0) {
	    *dst = *string;
	    dst++;
	    string++;
	}
    }

    /*
     * Add a null byte to terminate the string. However, be careful: it's
     * possible that the object is totally empty (if it was empty originally
     * and there was nothing to append). In this case dst is NULL; just leave
     * everything alone.
     */

    if (dst != NULL) {
	*dst = 0;
    }
    objPtr->length = oldLength + newLength;

  done:
    /*
     * If we had to allocate a buffer from the heap, free it now.
     */

    if (args != static_list) {
	ckfree((void *) args);
    }
#undef STATIC_LIST_SIZE
}

/*
 *----------------------------------------------------------------------
 *
 * Tcl_AppendStringsToObj --
 *
 *	This function appends one or more null-terminated strings to an
 *	object.
 *
 * Results:
 *	None.
 *
 * Side effects:
 *	The contents of all the string arguments are appended to the string
 *	representation of objPtr.
 *
 *----------------------------------------------------------------------
 */

void
Tcl_AppendStringsToObj(
    Tcl_Obj *objPtr,
    ...)
{
    va_list argList;

    va_start(argList, objPtr);
    Tcl_AppendStringsToObjVA(objPtr, argList);
    va_end(argList);
}

/*
 *----------------------------------------------------------------------
 *
 * Tcl_AppendFormatToObj --
 *
 *	This function appends a list of Tcl_Obj's to a Tcl_Obj according to
 *	the formatting instructions embedded in the format string. The
 *	formatting instructions are inspired by sprintf(). Returns TCL_OK when
 *	successful. If there's an error in the arguments, TCL_ERROR is
 *	returned, and an error message is written to the interp, if non-NULL.
 *
 * Results:
 *	A standard Tcl result.
 *
 * Side effects:
 *	None.
 *
 *----------------------------------------------------------------------
 */

int
Tcl_AppendFormatToObj(
    Tcl_Interp *interp,
    Tcl_Obj *appendObj,
    const char *format,
    int objc,
    Tcl_Obj *const objv[])
{
    const char *span = format, *msg;
    int numBytes = 0, objIndex = 0, gotXpg = 0, gotSequential = 0;
    int originalLength, limit;
    static const char *mixedXPG =
	    "cannot mix \"%\" and \"%n$\" conversion specifiers";
    static const char *badIndex[2] = {
	"not enough arguments for all format specifiers",
	"\"%n$\" argument index out of range"
    };
    static const char *overflow = "max size for a Tcl value exceeded";

    if (Tcl_IsShared(appendObj)) {
	Tcl_Panic("%s called with shared object", "Tcl_AppendFormatToObj");
    }
    TclGetStringFromObj(appendObj, &originalLength);
    limit = INT_MAX - originalLength;

    /*
     * Format string is NUL-terminated.
     */

    while (*format != '\0') {
	char *end;
	int gotMinus, gotHash, gotZero, gotSpace, gotPlus, sawFlag;
	int width, gotPrecision, precision, useShort, useWide, useBig;
	int newXpg, numChars, allocSegment = 0, segmentLimit, segmentNumBytes;
	Tcl_Obj *segment;
	Tcl_UniChar ch;
	int step = Tcl_UtfToUniChar(format, &ch);

	format += step;
	if (ch != '%') {
	    numBytes += step;
	    continue;
	}
	if (numBytes) {
	    if (numBytes > limit) {
		msg = overflow;
		goto errorMsg;
	    }
	    Tcl_AppendToObj(appendObj, span, numBytes);
	    limit -= numBytes;
	    numBytes = 0;
	}

	/*
	 * Saw a % : process the format specifier.
	 *
	 * Step 0. Handle special case of escaped format marker (i.e., %%).
	 */

	step = Tcl_UtfToUniChar(format, &ch);
	if (ch == '%') {
	    span = format;
	    numBytes = step;
	    format += step;
	    continue;
	}

	/*
	 * Step 1. XPG3 position specifier
	 */

	newXpg = 0;
	if (isdigit(UCHAR(ch))) {
	    int position = strtoul(format, &end, 10);
	    if (*end == '$') {
		newXpg = 1;
		objIndex = position - 1;
		format = end + 1;
		step = Tcl_UtfToUniChar(format, &ch);
	    }
	}
	if (newXpg) {
	    if (gotSequential) {
		msg = mixedXPG;
		goto errorMsg;
	    }
	    gotXpg = 1;
	} else {
	    if (gotXpg) {
		msg = mixedXPG;
		goto errorMsg;
	    }
	    gotSequential = 1;
	}
	if ((objIndex < 0) || (objIndex >= objc)) {
	    msg = badIndex[gotXpg];
	    goto errorMsg;
	}

	/*
	 * Step 2. Set of flags.
	 */

	gotMinus = gotHash = gotZero = gotSpace = gotPlus = 0;
	sawFlag = 1;
	do {
	    switch (ch) {
	    case '-':
		gotMinus = 1;
		break;
	    case '#':
		gotHash = 1;
		break;
	    case '0':
		gotZero = 1;
		break;
	    case ' ':
		gotSpace = 1;
		break;
	    case '+':
		gotPlus = 1;
		break;
	    default:
		sawFlag = 0;
	    }
	    if (sawFlag) {
		format += step;
		step = Tcl_UtfToUniChar(format, &ch);
	    }
	} while (sawFlag);

	/*
	 * Step 3. Minimum field width.
	 */

	width = 0;
	if (isdigit(UCHAR(ch))) {
	    width = strtoul(format, &end, 10);
	    format = end;
	    step = Tcl_UtfToUniChar(format, &ch);
	} else if (ch == '*') {
	    if (objIndex >= objc - 1) {
		msg = badIndex[gotXpg];
		goto errorMsg;
	    }
	    if (TclGetIntFromObj(interp, objv[objIndex], &width) != TCL_OK) {
		goto error;
	    }
	    if (width < 0) {
		width = -width;
		gotMinus = 1;
	    }
	    objIndex++;
	    format += step;
	    step = Tcl_UtfToUniChar(format, &ch);
	}
	if (width > limit) {
	    msg = overflow;
	    goto errorMsg;
	}

	/*
	 * Step 4. Precision.
	 */

	gotPrecision = precision = 0;
	if (ch == '.') {
	    gotPrecision = 1;
	    format += step;
	    step = Tcl_UtfToUniChar(format, &ch);
	}
	if (isdigit(UCHAR(ch))) {
	    precision = strtoul(format, &end, 10);
	    format = end;
	    step = Tcl_UtfToUniChar(format, &ch);
	} else if (ch == '*') {
	    if (objIndex >= objc - 1) {
		msg = badIndex[gotXpg];
		goto errorMsg;
	    }
	    if (TclGetIntFromObj(interp, objv[objIndex], &precision)
		    != TCL_OK) {
		goto error;
	    }

	    /*
	     * TODO: Check this truncation logic.
	     */

	    if (precision < 0) {
		precision = 0;
	    }
	    objIndex++;
	    format += step;
	    step = Tcl_UtfToUniChar(format, &ch);
	}

	/*
	 * Step 5. Length modifier.
	 */

	useShort = useWide = useBig = 0;
	if (ch == 'h') {
	    useShort = 1;
	    format += step;
	    step = Tcl_UtfToUniChar(format, &ch);
	} else if (ch == 'l') {
	    format += step;
	    step = Tcl_UtfToUniChar(format, &ch);
	    if (ch == 'l') {
		useBig = 1;
		format += step;
		step = Tcl_UtfToUniChar(format, &ch);
	    } else {
#ifndef TCL_WIDE_INT_IS_LONG
		useWide = 1;
#endif
	    }
	}

	format += step;
	span = format;

	/*
	 * Step 6. The actual conversion character.
	 */

	segment = objv[objIndex];
	numChars = -1;
	if (ch == 'i') {
	    ch = 'd';
	}
	switch (ch) {
	case '\0':
	    msg = "format string ended in middle of field specifier";
	    goto errorMsg;
	case 's':
	    if (gotPrecision) {
		numChars = Tcl_GetCharLength(segment);
		if (precision < numChars) {
		    segment = Tcl_GetRange(segment, 0, precision - 1);
		    numChars = precision;
		    Tcl_IncrRefCount(segment);
		    allocSegment = 1;
		}
	    }
	    break;
	case 'c': {
	    char buf[TCL_UTF_MAX];
	    int code, length;

	    if (TclGetIntFromObj(interp, segment, &code) != TCL_OK) {
		goto error;
	    }
	    length = Tcl_UniCharToUtf(code, buf);
	    segment = Tcl_NewStringObj(buf, length);
	    Tcl_IncrRefCount(segment);
	    allocSegment = 1;
	    break;
	}

	case 'u':
	    if (useBig) {
		msg = "unsigned bignum format is invalid";
		goto errorMsg;
	    }
	case 'd':
	case 'o':
	case 'x':
	case 'X': {
	    short int s = 0;	/* Silence compiler warning; only defined and
				 * used when useShort is true. */
	    long l;
	    Tcl_WideInt w;
	    mp_int big;
	    int toAppend, isNegative = 0;

	    if (useBig) {
		if (Tcl_GetBignumFromObj(interp, segment, &big) != TCL_OK) {
		    goto error;
		}
		isNegative = (mp_cmp_d(&big, 0) == MP_LT);
	    } else if (useWide) {
		if (Tcl_GetWideIntFromObj(NULL, segment, &w) != TCL_OK) {
		    Tcl_Obj *objPtr;

		    if (Tcl_GetBignumFromObj(interp,segment,&big) != TCL_OK) {
			goto error;
		    }
		    mp_mod_2d(&big, (int) CHAR_BIT*sizeof(Tcl_WideInt), &big);
		    objPtr = Tcl_NewBignumObj(&big);
		    Tcl_IncrRefCount(objPtr);
		    Tcl_GetWideIntFromObj(NULL, objPtr, &w);
		    Tcl_DecrRefCount(objPtr);
		}
		isNegative = (w < (Tcl_WideInt)0);
	    } else if (TclGetLongFromObj(NULL, segment, &l) != TCL_OK) {
		if (Tcl_GetWideIntFromObj(NULL, segment, &w) != TCL_OK) {
		    Tcl_Obj *objPtr;

		    if (Tcl_GetBignumFromObj(interp,segment,&big) != TCL_OK) {
			goto error;
		    }
		    mp_mod_2d(&big, (int) CHAR_BIT * sizeof(long), &big);
		    objPtr = Tcl_NewBignumObj(&big);
		    Tcl_IncrRefCount(objPtr);
		    TclGetLongFromObj(NULL, objPtr, &l);
		    Tcl_DecrRefCount(objPtr);
		} else {
		    l = Tcl_WideAsLong(w);
		}
		if (useShort) {
		    s = (short int) l;
		    isNegative = (s < (short int)0);
		} else {
		    isNegative = (l < (long)0);
		}
	    } else if (useShort) {
		s = (short int) l;
		isNegative = (s < (short int)0);
	    } else {
		isNegative = (l < (long)0);
	    }

	    segment = Tcl_NewObj();
	    allocSegment = 1;
	    segmentLimit = INT_MAX;
	    Tcl_IncrRefCount(segment);

	    if ((isNegative || gotPlus || gotSpace) && (useBig || (ch == 'd'))) {
		Tcl_AppendToObj(segment, (isNegative ? "-" : gotPlus ? "+" : " "), 1);
		segmentLimit -= 1;
	    }

	    if (gotHash) {
		switch (ch) {
		case 'o':
		    Tcl_AppendToObj(segment, "0", 1);
		    segmentLimit -= 1;
		    precision--;
		    break;
		case 'x':
		case 'X':
		    Tcl_AppendToObj(segment, "0x", 2);
		    segmentLimit -= 2;
		    break;
		}
	    }

	    switch (ch) {
	    case 'd': {
		int length;
		Tcl_Obj *pure;
		const char *bytes;

		if (useShort) {
		    pure = Tcl_NewIntObj((int)(s));
		} else if (useWide) {
		    pure = Tcl_NewWideIntObj(w);
		} else if (useBig) {
		    pure = Tcl_NewBignumObj(&big);
		} else {
		    pure = Tcl_NewLongObj(l);
		}
		Tcl_IncrRefCount(pure);
		bytes = TclGetStringFromObj(pure, &length);

		/*
		 * Already did the sign above.
		 */

		if (*bytes == '-') {
		    length--;
		    bytes++;
		}
		toAppend = length;

		/*
		 * Canonical decimal string reps for integers are composed
		 * entirely of one-byte encoded characters, so "length" is the
		 * number of chars.
		 */

		if (gotPrecision) {
		    if (length < precision) {
			segmentLimit -= (precision - length);
		    }
		    while (length < precision) {
			Tcl_AppendToObj(segment, "0", 1);
			length++;
		    }
		    gotZero = 0;
		}
		if (gotZero) {
		    length += Tcl_GetCharLength(segment);
		    if (length < width) {
			segmentLimit -= (width - length);
		    }
		    while (length < width) {
			Tcl_AppendToObj(segment, "0", 1);
			length++;
		    }
		}
		if (toAppend > segmentLimit) {
		    msg = overflow;
		    goto errorMsg;
		}
		Tcl_AppendToObj(segment, bytes, toAppend);
		Tcl_DecrRefCount(pure);
		break;
	    }

	    case 'u':
	    case 'o':
	    case 'x':
	    case 'X': {
		Tcl_WideUInt bits = (Tcl_WideUInt)0;
		Tcl_WideInt numDigits = (Tcl_WideInt)0;
		int length, numBits = 4, base = 16;
		int index = 0, shift = 0;
		Tcl_Obj *pure;
		char *bytes;

		if (ch == 'u') {
		    base = 10;
		}
		if (ch == 'o') {
		    base = 8;
		    numBits = 3;
		}
		if (useShort) {
		    unsigned short int us = (unsigned short int) s;

		    bits = (Tcl_WideUInt) us;
		    while (us) {
			numDigits++;
			us /= base;
		    }
		} else if (useWide) {
		    Tcl_WideUInt uw = (Tcl_WideUInt) w;

		    bits = uw;
		    while (uw) {
			numDigits++;
			uw /= base;
		    }
		} else if (useBig && big.used) {
		    int leftover = (big.used * DIGIT_BIT) % numBits;
		    mp_digit mask = (~(mp_digit)0) << (DIGIT_BIT-leftover);

		    numDigits = 1 +
			    (((Tcl_WideInt)big.used * DIGIT_BIT) / numBits);
		    while ((mask & big.dp[big.used-1]) == 0) {
			numDigits--;
			mask >>= numBits;
		    }
		    if (numDigits > INT_MAX) {
			msg = overflow;
			goto errorMsg;
		    }
		} else if (!useBig) {
		    unsigned long int ul = (unsigned long int) l;

		    bits = (Tcl_WideUInt) ul;
		    while (ul) {
			numDigits++;
			ul /= base;
		    }
		}

		/*
		 * Need to be sure zero becomes "0", not "".
		 */

		if ((numDigits == 0) && !((ch == 'o') && gotHash)) {
		    numDigits = 1;
		}
		pure = Tcl_NewObj();
		Tcl_SetObjLength(pure, (int)numDigits);
		bytes = TclGetString(pure);
		toAppend = length = (int)numDigits;
		while (numDigits--) {
		    int digitOffset;

		    if (useBig && big.used) {
			if (index < big.used && (size_t) shift <
				CHAR_BIT*sizeof(Tcl_WideUInt) - DIGIT_BIT) {
			    bits |= (((Tcl_WideUInt)big.dp[index++]) <<shift);
			    shift += DIGIT_BIT;
			}
			shift -= numBits;
		    }
		    digitOffset = (int) (bits % base);
		    if (digitOffset > 9) {
			bytes[numDigits] = 'a' + digitOffset - 10;
		    } else {
			bytes[numDigits] = '0' + digitOffset;
		    }
		    bits /= base;
		}
		if (useBig) {
		    mp_clear(&big);
		}
		if (gotPrecision) {
		    if (length < precision) {
			segmentLimit -= (precision - length);
		    }
		    while (length < precision) {
			Tcl_AppendToObj(segment, "0", 1);
			length++;
		    }
		    gotZero = 0;
		}
		if (gotZero) {
		    length += Tcl_GetCharLength(segment);
		    if (length < width) {
			segmentLimit -= (width - length);
		    }
		    while (length < width) {
			Tcl_AppendToObj(segment, "0", 1);
			length++;
		    }
		}
		if (toAppend > segmentLimit) {
		    msg = overflow;
		    goto errorMsg;
		}
		Tcl_AppendObjToObj(segment, pure);
		Tcl_DecrRefCount(pure);
		break;
	    }

	    }
	    break;
	}

	case 'e':
	case 'E':
	case 'f':
	case 'g':
	case 'G': {
#define MAX_FLOAT_SIZE 320
	    char spec[2*TCL_INTEGER_SPACE + 9], *p = spec;
	    double d;
	    int length = MAX_FLOAT_SIZE;
	    char *bytes;

	    if (Tcl_GetDoubleFromObj(interp, segment, &d) != TCL_OK) {
		/* TODO: Figure out ACCEPT_NAN here */
		goto error;
	    }
	    *p++ = '%';
	    if (gotMinus) {
		*p++ = '-';
	    }
	    if (gotHash) {
		*p++ = '#';
	    }
	    if (gotZero) {
		*p++ = '0';
	    }
	    if (gotSpace) {
		*p++ = ' ';
	    }
	    if (gotPlus) {
		*p++ = '+';
	    }
	    if (width) {
		p += sprintf(p, "%d", width);
		if (width > length) {
		    length = width;
		}
	    }
	    if (gotPrecision) {
		*p++ = '.';
		p += sprintf(p, "%d", precision);
		if (precision > INT_MAX - length) {
		    msg=overflow;
		    goto errorMsg;
		}
		length += precision;
	    }

	    /*
	     * Don't pass length modifiers!
	     */

	    *p++ = (char) ch;
	    *p = '\0';

	    segment = Tcl_NewObj();
	    allocSegment = 1;
	    if (!Tcl_AttemptSetObjLength(segment, length)) {
		msg = overflow;
		goto errorMsg;
	    }
	    bytes = TclGetString(segment);
	    if (!Tcl_AttemptSetObjLength(segment, sprintf(bytes, spec, d))) {
		msg = overflow;
		goto errorMsg;
	    }
	    break;
	}
	default:
	    if (interp != NULL) {
		Tcl_SetObjResult(interp,
			Tcl_ObjPrintf("bad field specifier \"%c\"", ch));
	    }
	    goto error;
	}

	switch (ch) {
	case 'E':
	case 'G':
	case 'X': {
	    Tcl_SetObjLength(segment, Tcl_UtfToUpper(TclGetString(segment)));
	}
	}

	if (width > 0) {
	    if (numChars < 0) {
		numChars = Tcl_GetCharLength(segment);
	    }
	    if (!gotMinus) {
		if (numChars < width) {
		    limit -= (width - numChars);
		}
		while (numChars < width) {
		    Tcl_AppendToObj(appendObj, (gotZero ? "0" : " "), 1);
		    numChars++;
		}
	    }
	}

	Tcl_GetStringFromObj(segment, &segmentNumBytes);
	if (segmentNumBytes > limit) {
	    if (allocSegment) {
		Tcl_DecrRefCount(segment);
	    }
	    msg = overflow;
	    goto errorMsg;
	}
	Tcl_AppendObjToObj(appendObj, segment);
	limit -= segmentNumBytes;
	if (allocSegment) {
	    Tcl_DecrRefCount(segment);
	}
	if (width > 0) {
	    if (numChars < width) {
		limit -= (width - numChars);
	    }
	    while (numChars < width) {
		Tcl_AppendToObj(appendObj, (gotZero ? "0" : " "), 1);
		numChars++;
	    }
	}

	objIndex += gotSequential;
    }
    if (numBytes) {
	if (numBytes > limit) {
	    msg = overflow;
	    goto errorMsg;
	}
	Tcl_AppendToObj(appendObj, span, numBytes);
	limit -= numBytes;
	numBytes = 0;
    }

    return TCL_OK;

  errorMsg:
    if (interp != NULL) {
	Tcl_SetObjResult(interp, Tcl_NewStringObj(msg, -1));
    }
  error:
    Tcl_SetObjLength(appendObj, originalLength);
    return TCL_ERROR;
}

/*
 *---------------------------------------------------------------------------
 *
 * Tcl_Format--
 *
 * Results:
 *	A refcount zero Tcl_Obj.
 *
 * Side effects:
 * 	None.
 *
 *---------------------------------------------------------------------------
 */

Tcl_Obj *
Tcl_Format(
    Tcl_Interp *interp,
    const char *format,
    int objc,
    Tcl_Obj *const objv[])
{
    int result;
    Tcl_Obj *objPtr = Tcl_NewObj();
    result = Tcl_AppendFormatToObj(interp, objPtr, format, objc, objv);
    if (result != TCL_OK) {
	Tcl_DecrRefCount(objPtr);
	return NULL;
    }
    return objPtr;
}

/*
 *---------------------------------------------------------------------------
 *
 * AppendPrintfToObjVA --
 *
 * Results:
 *
 * Side effects:
 *
 *---------------------------------------------------------------------------
 */

static void
AppendPrintfToObjVA(
    Tcl_Obj *objPtr,
    const char *format,
    va_list argList)
{
    int code, objc;
    Tcl_Obj **objv, *list = Tcl_NewObj();
    const char *p;
    char *end;

    p = format;
    Tcl_IncrRefCount(list);
    while (*p != '\0') {
	int size = 0, seekingConversion = 1, gotPrecision = 0;
	int lastNum = -1;

	if (*p++ != '%') {
	    continue;
	}
	if (*p == '%') {
	    p++;
	    continue;
	}
	do {
	    switch (*p) {

	    case '\0':
		seekingConversion = 0;
		break;
	    case 's': {
		const char *q, *end, *bytes = va_arg(argList, char *);
		seekingConversion = 0;

		/*
		 * The buffer to copy characters from starts at bytes and ends
		 * at either the first NUL byte, or after lastNum bytes, when
		 * caller has indicated a limit.
		 */

		end = bytes;
		while ((!gotPrecision || lastNum--) && (*end != '\0')) {
		    end++;
		}

		/*
		 * Within that buffer, we trim both ends if needed so that we
		 * copy only whole characters, and avoid copying any partial
		 * multi-byte characters.
		 */

		q = Tcl_UtfPrev(end, bytes);
		if (!Tcl_UtfCharComplete(q, (int)(end - q))) {
		    end = q;
		}

		q = bytes + TCL_UTF_MAX;
		while ((bytes < end) && (bytes < q)
			&& ((*bytes & 0xC0) == 0x80)) {
		    bytes++;
		}

		Tcl_ListObjAppendElement(NULL, list,
			Tcl_NewStringObj(bytes , (int)(end - bytes)));

		break;
	    }
	    case 'c':
	    case 'i':
	    case 'u':
	    case 'd':
	    case 'o':
	    case 'x':
	    case 'X':
		seekingConversion = 0;
		switch (size) {
		case -1:
		case 0:
		    Tcl_ListObjAppendElement(NULL, list, Tcl_NewLongObj(
			    (long int)va_arg(argList, int)));
		    break;
		case 1:
		    Tcl_ListObjAppendElement(NULL, list, Tcl_NewLongObj(
			    va_arg(argList, long int)));
		    break;
		}
		break;
	    case 'e':
	    case 'E':
	    case 'f':
	    case 'g':
	    case 'G':
		Tcl_ListObjAppendElement(NULL, list, Tcl_NewDoubleObj(
			va_arg(argList, double)));
		seekingConversion = 0;
		break;
	    case '*':
		lastNum = (int)va_arg(argList, int);
		Tcl_ListObjAppendElement(NULL, list, Tcl_NewIntObj(lastNum));
		p++;
		break;
	    case '0': case '1': case '2': case '3': case '4':
	    case '5': case '6': case '7': case '8': case '9':
		lastNum = (int) strtoul(p, &end, 10);
		p = end;
		break;
	    case '.':
		gotPrecision = 1;
		p++;
		break;
	    /* TODO: support for wide (and bignum?) arguments */
	    case 'l':
		size = 1;
		p++;
		break;
	    case 'h':
		size = -1;
	    default:
		p++;
	    }
	} while (seekingConversion);
    }
    TclListObjGetElements(NULL, list, &objc, &objv);
    code = Tcl_AppendFormatToObj(NULL, objPtr, format, objc, objv);
    if (code != TCL_OK) {
	Tcl_AppendPrintfToObj(objPtr,
		"Unable to format \"%s\" with supplied arguments: %s",
		format, Tcl_GetString(list));
    }
    Tcl_DecrRefCount(list);
}

/*
 *---------------------------------------------------------------------------
 *
 * Tcl_AppendPrintfToObj --
 *
 * Results:
 *	A standard Tcl result.
 *
 * Side effects:
 * 	None.
 *
 *---------------------------------------------------------------------------
 */

void
Tcl_AppendPrintfToObj(
    Tcl_Obj *objPtr,
    const char *format,
    ...)
{
    va_list argList;

    va_start(argList, format);
    AppendPrintfToObjVA(objPtr, format, argList);
    va_end(argList);
}

/*
 *---------------------------------------------------------------------------
 *
 * Tcl_ObjPrintf --
 *
 * Results:
 *	A refcount zero Tcl_Obj.
 *
 * Side effects:
 * 	None.
 *
 *---------------------------------------------------------------------------
 */

Tcl_Obj *
Tcl_ObjPrintf(
    const char *format,
    ...)
{
    va_list argList;
    Tcl_Obj *objPtr = Tcl_NewObj();

    va_start(argList, format);
    AppendPrintfToObjVA(objPtr, format, argList);
    va_end(argList);
    return objPtr;
}

/*
 *---------------------------------------------------------------------------
 *
 * TclStringObjReverse --
 *
 *	Implements the [string reverse] operation.
 *
 * Results:
 *	An unshared Tcl value which is the [string reverse] of the argument
 *	supplied.  When sharing rules permit, the returned value might be
 *	the argument with modifications done in place.
 *
 * Side effects:
 *	May allocate a new Tcl_Obj.
 *
 *---------------------------------------------------------------------------
 */

Tcl_Obj *
TclStringObjReverse(
    Tcl_Obj *objPtr)
{
    String *stringPtr;
    int numChars = Tcl_GetCharLength(objPtr);
    int i = 0, lastCharIdx = numChars - 1;
    char *bytes;

    if (numChars <= 1) {
	return objPtr;
    }

    stringPtr = GET_STRING(objPtr);
    if (stringPtr->hasUnicode) {
	Tcl_UniChar *source = stringPtr->unicode;

	if (Tcl_IsShared(objPtr)) {
	    Tcl_UniChar *dest, ch = 0;

	    /*
	     * Create a non-empty, pure unicode value, so we can coax
	     * Tcl_SetObjLength into growing the unicode rep buffer.
	     */

	    Tcl_Obj *resultPtr = Tcl_NewUnicodeObj(&ch, 1);
	    Tcl_SetObjLength(resultPtr, numChars);
	    dest = Tcl_GetUnicode(resultPtr);

	    while (i < numChars) {
		dest[i++] = source[lastCharIdx--];
	    }
	    return resultPtr;
	}

	while (i < lastCharIdx) {
	    Tcl_UniChar tmp = source[lastCharIdx];
	    source[lastCharIdx--] = source[i];
	    source[i++] = tmp;
	}
	Tcl_InvalidateStringRep(objPtr);
	stringPtr->allocated = 0;
	return objPtr;
    }

    bytes = TclGetString(objPtr);
    if (Tcl_IsShared(objPtr)) {
	char *dest;
	Tcl_Obj *resultPtr = Tcl_NewObj();
	Tcl_SetObjLength(resultPtr, numChars);
	dest = TclGetString(resultPtr);
	while (i < numChars) {
	    dest[i++] = bytes[lastCharIdx--];
	}
	return resultPtr;
    }

    while (i < lastCharIdx) {
	char tmp = bytes[lastCharIdx];
	bytes[lastCharIdx--] = bytes[i];
	bytes[i++] = tmp;
    }
    return objPtr;
}

/*
 *---------------------------------------------------------------------------
 *
 * FillUnicodeRep --
 *
 *	Populate the Unicode internal rep with the Unicode form of its string
 *	rep. The object must alread have a "String" internal rep.
 *
 * Results:
 *	None.
 *
 * Side effects:
 *	Reallocates the String internal rep.
 *
 *---------------------------------------------------------------------------
 */

static void
FillUnicodeRep(
    Tcl_Obj *objPtr)		/* The object in which to fill the unicode
				 * rep. */
{
    String *stringPtr;
    size_t uallocated;
    char *srcEnd, *src = objPtr->bytes;
    Tcl_UniChar *dst;

    stringPtr = GET_STRING(objPtr);
    if (stringPtr->numChars == -1) {
	stringPtr->numChars = Tcl_NumUtfChars(src, objPtr->length);
    }
    stringPtr->hasUnicode = (stringPtr->numChars > 0);

    stringCheckLimits(stringPtr->numChars);
    uallocated = STRING_UALLOC(stringPtr->numChars);
    if (uallocated > stringPtr->uallocated) {
	GrowUnicodeBuffer(objPtr, stringPtr->numChars);
	stringPtr = GET_STRING(objPtr);
    }

    /*
     * Convert src to Unicode and store the coverted data in "unicode".
     */

    srcEnd = src + objPtr->length;
    for (dst = stringPtr->unicode; src < srcEnd; dst++) {
	src += TclUtfToUniChar(src, dst);
    }
    *dst = 0;

    SET_STRING(objPtr, stringPtr);
}

/*
 *----------------------------------------------------------------------
 *
 * DupStringInternalRep --
 *
 *	Initialize the internal representation of a new Tcl_Obj to a copy of
 *	the internal representation of an existing string object.
 *
 * Results:
 *	None.
 *
 * Side effects:
 *	copyPtr's internal rep is set to a copy of srcPtr's internal
 *	representation.
 *
 *----------------------------------------------------------------------
 */

static void
DupStringInternalRep(
    register Tcl_Obj *srcPtr,	/* Object with internal rep to copy. Must have
				 * an internal rep of type "String". */
    register Tcl_Obj *copyPtr)	/* Object with internal rep to set. Must not
				 * currently have an internal rep.*/
{
    String *srcStringPtr = GET_STRING(srcPtr);
    String *copyStringPtr = NULL;

    /*
     * If the src obj is a string of 1-byte Utf chars, then copy the string
     * rep of the source object and create an "empty" Unicode internal rep for
     * the new object. Otherwise, copy Unicode internal rep, and invalidate
     * the string rep of the new object.
     */

    if (srcStringPtr->hasUnicode == 0) {
	copyStringPtr = (String *) ckalloc(sizeof(String));
	copyStringPtr->uallocated = 0;
    } else {
	copyStringPtr = (String *) ckalloc(
		STRING_SIZE(srcStringPtr->uallocated));
	copyStringPtr->uallocated = srcStringPtr->uallocated;

	memcpy(copyStringPtr->unicode, srcStringPtr->unicode,
		(size_t) srcStringPtr->numChars * sizeof(Tcl_UniChar));
	copyStringPtr->unicode[srcStringPtr->numChars] = 0;
    }
    copyStringPtr->numChars = srcStringPtr->numChars;
    copyStringPtr->hasUnicode = srcStringPtr->hasUnicode;
    copyStringPtr->allocated = srcStringPtr->allocated;

    /*
     * Tricky point: the string value was copied by generic object management
     * code, so it doesn't contain any extra bytes that might exist in the
     * source object.
     */

    copyStringPtr->allocated = copyPtr->length;

    SET_STRING(copyPtr, copyStringPtr);
    copyPtr->typePtr = &tclStringType;
}

/*
 *----------------------------------------------------------------------
 *
 * SetStringFromAny --
 *
 *	Create an internal representation of type "String" for an object.
 *
 * Results:
 *	This operation always succeeds and returns TCL_OK.
 *
 * Side effects:
 *	Any old internal reputation for objPtr is freed and the internal
 *	representation is set to "String".
 *
 *----------------------------------------------------------------------
 */

static int
SetStringFromAny(
    Tcl_Interp *interp,		/* Used for error reporting if not NULL. */
    register Tcl_Obj *objPtr)	/* The object to convert. */
{
    /*
     * The Unicode object is optimized for the case where each UTF char in a
     * string is only one byte. In this case, we store the value of numChars,
     * but we don't copy the bytes to the unicodeObj->unicode.
     */

    if (objPtr->typePtr != &tclStringType) {
	String *stringPtr;

	if (objPtr->typePtr != NULL) {
	    if (objPtr->bytes == NULL) {
		objPtr->typePtr->updateStringProc(objPtr);
	    }
	    TclFreeIntRep(objPtr);
	}
	objPtr->typePtr = &tclStringType;

	/*
	 * Allocate enough space for the basic String structure.
	 */

	stringPtr = (String *) ckalloc(sizeof(String));
	stringPtr->numChars = -1;
	stringPtr->uallocated = 0;
	stringPtr->hasUnicode = 0;

	if (objPtr->bytes != NULL) {
	    stringPtr->allocated = objPtr->length;
            if (objPtr->bytes != tclEmptyStringRep) {
	        objPtr->bytes[objPtr->length] = 0;
            }
	} else {
	    objPtr->length = 0;
	}
	SET_STRING(objPtr, stringPtr);
    }
    return TCL_OK;
}

/*
 *----------------------------------------------------------------------
 *
 * UpdateStringOfString --
 *
 *	Update the string representation for an object whose internal
 *	representation is "String".
 *
 * Results:
 *	None.
 *
 * Side effects:
 *	The object's string may be set by converting its Unicode represention
 *	to UTF format.
 *
 *----------------------------------------------------------------------
 */

static void
UpdateStringOfString(
    Tcl_Obj *objPtr)		/* Object with string rep to update. */
{
    int i, size;
    Tcl_UniChar *unicode;
    char dummy[TCL_UTF_MAX];
    char *dst;
    String *stringPtr;

    stringPtr = GET_STRING(objPtr);
    if ((objPtr->bytes == NULL) || (stringPtr->allocated == 0)) {
	if (stringPtr->numChars <= 0) {
	    /*
	     * If there is no Unicode rep, or the string has 0 chars, then set
	     * the string rep to an empty string.
	     */

	    objPtr->bytes = tclEmptyStringRep;
	    objPtr->length = 0;
	    return;
	}

	unicode = stringPtr->unicode;

	/*
	 * Translate the Unicode string to UTF. "size" will hold the amount of
	 * space the UTF string needs.
	 */

	if (stringPtr->numChars <= INT_MAX/TCL_UTF_MAX
	    && stringPtr->allocated >= stringPtr->numChars * (size_t)TCL_UTF_MAX) {
	    goto copyBytes;
	}

	size = 0;
	for (i = 0; i < stringPtr->numChars && size >= 0; i++) {
	    size += Tcl_UniCharToUtf((int) unicode[i], dummy);
	}
	if (size < 0) {
	    Tcl_Panic("max size for a Tcl value (%d bytes) exceeded", INT_MAX);
	}

	objPtr->bytes = (char *) ckalloc((unsigned) (size + 1));
	objPtr->length = size;
	stringPtr->allocated = size;

    copyBytes:
	dst = objPtr->bytes;
	for (i = 0; i < stringPtr->numChars; i++) {
	    dst += Tcl_UniCharToUtf(unicode[i], dst);
	}
	*dst = '\0';
    }
    return;
}

/*
 *----------------------------------------------------------------------
 *
 * FreeStringInternalRep --
 *
 *	Deallocate the storage associated with a String data object's internal
 *	representation.
 *
 * Results:
 *	None.
 *
 * Side effects:
 *	Frees memory.
 *
 *----------------------------------------------------------------------
 */

static void
FreeStringInternalRep(
    Tcl_Obj *objPtr)		/* Object with internal rep to free. */
{
    ckfree((char *) GET_STRING(objPtr));
    objPtr->typePtr = NULL;
}

/*
 * Local Variables:
 * mode: c
 * c-basic-offset: 4
 * fill-column: 78
 * End:
 */<|MERGE_RESOLUTION|>--- conflicted
+++ resolved
@@ -1403,13 +1403,8 @@
 	 * due to the reallocs below.
 	 */
 	int offset = -1;
-<<<<<<< HEAD
 	if (unicode >= stringPtr->unicode && unicode <= stringPtr->unicode 
-		+ 1 + stringPtr->uallocated / sizeof(Tcl_UniChar)) {
-=======
-	if (unicode >= stringPtr->unicode && unicode <= stringPtr->unicode
 		+ stringPtr->uallocated / sizeof(Tcl_UniChar)) {
->>>>>>> 467c2012
 	    offset = unicode - stringPtr->unicode;
 	}
 	
