--- conflicted
+++ resolved
@@ -1976,8 +1976,9 @@
 		if (Tcl_GetBignumFromObj(interp, segment, &big) != TCL_OK) {
 		    goto error;
 		}
-<<<<<<< HEAD
-		isNegative = (mp_cmp_d(&big, 0) == MP_LT);
+		cmpResult = mp_cmp_d(&big, 0);
+		isNegative = (cmpResult == MP_LT);
+		if (cmpResult == MP_EQ) gotHash = 0;
 		if (ch == 'u') {
 		    if (isNegative) {
 			msg = "unsigned bignum format is invalid";
@@ -1988,11 +1989,6 @@
 		    }
 		}
 		if (mp_cmp_d(&big, 0) == MP_EQ) gotHash = 0;
-=======
-		cmpResult = mp_cmp_d(&big, 0);
-		isNegative = (cmpResult == MP_LT);
-		if (cmpResult == MP_EQ) gotHash = 0;
->>>>>>> 7c186467
 #ifndef TCL_WIDE_INT_IS_LONG
 	    } else if (useWide) {
 		if (TclGetWideIntFromObj(NULL, segment, &w) != TCL_OK) {
@@ -2008,11 +2004,7 @@
 		    Tcl_DecrRefCount(objPtr);
 		}
 		isNegative = (w < (Tcl_WideInt) 0);
-<<<<<<< HEAD
 		if (w == (Tcl_WideInt) 0) gotHash = 0;
-=======
-	    if (w == (Tcl_WideInt) 0) gotHash = 0;
->>>>>>> 7c186467
 #endif
 	    } else if (TclGetLongFromObj(NULL, segment, &l) != TCL_OK) {
 		if (TclGetWideIntFromObj(NULL, segment, &w) != TCL_OK) {
@@ -2060,14 +2052,6 @@
 	    if (gotHash || (ch == 'p')) {
 		switch (ch) {
 		case 'o':
-		    Tcl_AppendToObj(segment, "0o", 2);
-<<<<<<< HEAD
-		    segmentLimit -= 2;
-		    break;
-		case 'X':
-		    Tcl_AppendToObj(segment, "0X", 2);
-=======
->>>>>>> 7c186467
 		    segmentLimit -= 2;
 		    break;
 		case 'p':
