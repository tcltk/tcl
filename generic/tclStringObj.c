--- conflicted
+++ resolved
@@ -332,22 +332,11 @@
 Tcl_DbNewStringObj(
     const char *bytes,		/* Points to the first of the length bytes
 				 * used to initialize the new object. */
-<<<<<<< HEAD
     size_t length,		/* The number of bytes to copy from "bytes"
 				 * when initializing the new object. If -1,
 				 * use bytes up to the first NUL byte. */
-    const char *file,		/* The name of the source file calling this
-				 * function; used for debugging. */
-    int line)			/* Line number in the source file; used for
-				 * debugging. */
-=======
-    int length,			/* The number of bytes to copy from "bytes"
-				 * when initializing the new object. If
-				 * negative, use bytes up to the first NUL
-				 * byte. */
     TCL_UNUSED(const char *) /*file*/,
     TCL_UNUSED(int) /*line*/)
->>>>>>> 42e6e9b1
 {
     return Tcl_NewStringObj(bytes, length);
 }
