/*
 * Copyright © 1995-1997 Sun Microsystems, Inc.
 * Copyright © 1999 Scriptics Corporation.
 *
 * See the file "license.terms" for information on usage and redistribution of
 * this file, and for a DISCLAIMER OF ALL WARRANTIES.
 */

/*
 * You may distribute and/or modify this program under the terms of the GNU
 * Affero General Public License as published by the Free Software Foundation,
 * either version 3 of the License, or (at your option) any later version.

 * See the file "COPYING" for information on usage and redistribution
 * of this file, and for a DISCLAIMER OF ALL WARRANTIES.
*/

/*
 * tclStringObj.c --
 *
 *	This file contains functions that implement string operations on Tcl
 *	objects. Some string operations work with UTF-8 encoding forms.
 *	Functions that require knowledge of the width of each character,
 * 	such as indexing, operate on fixed width encoding forms such as UTF-32.
 *
 * 	Conceptually, a string is a sequence of Unicode code points. Internally
 * 	it may be stored in an encoding form such as a modified version of
 * 	UTF-8 or UTF-32.
 *
 *	The String object is optimized for the case where each UTF char
 *	in a string is only one byte. In this case, we store the value of
 *	numChars, but we don't store the fixed form encoding (unless
 * 	Tcl_GetUnicode is explicitly called).
 *
 *	The String object type stores one or both formats. The default
 *	behavior is to store UTF-8. Once UTF-16/UTF32 is calculated, it is
 *	stored in the internal rep for future access (without an additional
 *	O(n) cost).
 *
 *	To allow many appends to be done to an object without constantly
 *	reallocating space, we allocate double the space and use the
 *	internal representation to keep track of how much space is used vs.
 *	allocated.
 */

#include "tclInt.h"
#include "tclTomMath.h"
#include "tclStringRep.h"
#include <assert.h>
/*
 * Prototypes for functions defined later in this file:
 */

static void		AppendPrintfToObjVA(Tcl_Obj *objPtr,
			    const char *format, va_list argList);
static void		AppendUnicodeToUnicodeRep(Tcl_Obj *objPtr,
			    const Tcl_UniChar *unicode, Tcl_Size appendNumChars);
static void		AppendUnicodeToUtfRep(Tcl_Obj *objPtr,
			    const Tcl_UniChar *unicode, Tcl_Size numChars);
static void		AppendUtfToUnicodeRep(Tcl_Obj *objPtr,
			    const char *bytes, Tcl_Size numBytes);
static void		AppendUtfToUtfRep(Tcl_Obj *objPtr,
			    const char *bytes, Tcl_Size numBytes);
static void		DupStringInternalRep(Tcl_Obj *objPtr,
			    Tcl_Obj *copyPtr);
static Tcl_Size		ExtendStringRepWithUnicode(Tcl_Obj *objPtr,
			    const Tcl_UniChar *unicode, Tcl_Size numChars);
static void		ExtendUnicodeRepWithString(Tcl_Obj *objPtr,
			    const char *bytes, Tcl_Size numBytes,
			    Tcl_Size numAppendChars);
static void		FillUnicodeRep(Tcl_Obj *objPtr);
static void		FreeStringInternalRep(Tcl_Obj *objPtr);
static int		GetCharLength(Tcl_Obj *objPtr, Tcl_Size *length);
static int		GetRange(tclObjTypeInterfaceArgsStringRange);
static void		GrowStringBuffer(Tcl_Obj *objPtr, Tcl_Size needed, int flag);
static void		GrowUnicodeBuffer(Tcl_Obj *objPtr, Tcl_Size needed);
static int		SetStringFromAny(Tcl_Interp *interp, Tcl_Obj *objPtr);
static void		SetUnicodeObj(Tcl_Obj *objPtr,
			    const Tcl_UniChar *unicode, Tcl_Size numChars);
static Tcl_Size		UnicodeLength(const Tcl_UniChar *unicode);
static void		UpdateStringOfString(Tcl_Obj *objPtr);

/*
 * The structure below defines the string Tcl object type by means of
 * functions that can be invoked by generic object code.
 */

const Tcl_ObjType tclStringType = {
    "string",			/* name */
    FreeStringInternalRep,	/* freeIntRepPro */
    DupStringInternalRep,	/* dupIntRepProc */
    UpdateStringOfString,	/* updateStringProc */
    SetStringFromAny,		/* setFromAnyProc */
	0
};

/*
 * TCL STRING GROWTH ALGORITHM
 *
 * When growing strings (during an append, for example), the following growth
 * algorithm is used:
 *
 *   Attempt to allocate 2 * (originalLength + appendLength)
 *   On failure:
 *	attempt to allocate originalLength + 2*appendLength + TCL_MIN_GROWTH
 *
 * This algorithm allows very good performance, as it rapidly increases the
 * memory allocated for a given string, which minimizes the number of
 * reallocations that must be performed. However, using only the doubling
 * algorithm can lead to a significant waste of memory. In particular, it may
 * fail even when there is sufficient memory available to complete the append
 * request (but there is not 2*totalLength memory available). So when the
 * doubling fails (because there is not enough memory available), the
 * algorithm requests a smaller amount of memory, which is still enough to
 * cover the request, but which hopefully will be less than the total
 * available memory.
 *
 * The addition of TCL_MIN_GROWTH allows for efficient handling of very
 * small appends. Without this extra slush factor, a sequence of several small
 * appends would cause several memory allocations. As long as
 * TCL_MIN_GROWTH is a reasonable size, we can avoid that behavior.
 *
 * The growth algorithm can be tuned by adjusting the following parameters:
 *
 * TCL_MIN_GROWTH		Additional space, in bytes, to allocate when
 *				the double allocation has failed. Default is
 *				1024 (1 kilobyte).  See tclInt.h.
 */

#ifndef TCL_MIN_UNICHAR_GROWTH
#define TCL_MIN_UNICHAR_GROWTH	TCL_MIN_GROWTH/sizeof(Tcl_UniChar)
#endif

static void
GrowStringBuffer(
    Tcl_Obj *objPtr,
    Tcl_Size needed,		/* Not including terminating nul */
    int flag)			/* If 0, try to overallocate */
{
    /*
     * Preconditions:
     *	TclHasInternalRep(objPtr, &tclStringType)
     *	needed > stringPtr->allocated
     *	flag || objPtr->bytes != NULL
     */

    String *stringPtr = GET_STRING(objPtr);
    char *ptr;
    Tcl_Size capacity;

    assert(needed <= TCL_SIZE_MAX - 1);
    needed += 1; /* Include terminating nul */

    if (objPtr->bytes == &tclEmptyString) {
	objPtr->bytes = NULL;
    }
    /*
     * In code below, note 'capacity' and 'needed' include terminating nul,
     * while stringPtr->allocated does not.
     */
    if (flag == 0 || stringPtr->allocated > 0) {
	ptr = (char *)TclReallocEx(objPtr->bytes, needed, &capacity);
    } else {
	/* Allocate exact size */
	ptr = (char *)Tcl_Realloc(objPtr->bytes, needed);
	capacity = needed;
    }

    objPtr->bytes = ptr;
    stringPtr->allocated = capacity - 1; /* Does not include slot for end nul */
}

static void
GrowUnicodeBuffer(
    Tcl_Obj *objPtr,
    Tcl_Size needed)
{
    /*
     * Preconditions:
     *	TclHasInternalRep(objPtr, &tclStringType)
     *	needed > stringPtr->maxChars
     */

    String *stringPtr = GET_STRING(objPtr);
    Tcl_Size maxChars;

    /* Note STRING_MAXCHARS already takes into account space for nul */
    if (needed > STRING_MAXCHARS) {
	Tcl_Panic("max size for a Tcl unicode rep (%" TCL_Z_MODIFIER "d bytes) exceeded",
		  STRING_MAXCHARS);
    }
    if (stringPtr->maxChars > 0) {
	/* Expansion - try allocating extra space */
	stringPtr = (String *) TclReallocElemsEx(stringPtr,
		needed + 1, /* +1 for nul */
		sizeof(Tcl_UniChar), offsetof(String, unicode), &maxChars);
	maxChars -= 1; /* End nul not included */
    } else {
	/*
	 * First allocation - just big enough. Note needed does
	 * not include terminating nul but STRING_SIZE does
	 */
	stringPtr = (String *)Tcl_Realloc(stringPtr, STRING_SIZE(needed));
	maxChars = needed;
    }
    stringPtr->maxChars = maxChars;
    SET_STRING(objPtr, stringPtr);
}

/*
 *----------------------------------------------------------------------
 *
 * Tcl_NewStringObj --
 *
 *	This function is normally called when not debugging: i.e., when
 *	TCL_MEM_DEBUG is not defined. It creates a new string object and
 *	initializes it from the byte pointer and length arguments.
 *
 *	When TCL_MEM_DEBUG is defined, this function just returns the result
 *	of calling the debugging version Tcl_DbNewStringObj.
 *
 * Results:
 *	A newly created string object is returned that has ref count zero.
 *
 * Side effects:
 *	The new object's internal string representation will be set to a copy
 *	of the length bytes starting at "bytes". If "length" is TCL_INDEX_NONE, use
 *	bytes up to the first NUL byte; i.e., assume "bytes" points to a
 *	C-style NUL-terminated string. The object's type is set to NULL. An
 *	extra NUL is added to the end of the new object's byte array.
 *
 *----------------------------------------------------------------------
 */

#ifdef TCL_MEM_DEBUG
#undef Tcl_NewStringObj
Tcl_Obj *
Tcl_NewStringObj(
    const char *bytes,		/* Points to the first of the length bytes
				 * used to initialize the new object. */
    Tcl_Size length)		/* The number of bytes to copy from "bytes"
				 * when initializing the new object. If
				 * TCL_INDEX_NONE, use bytes up to the first NUL
				 * byte. */
{
    return Tcl_DbNewStringObj(bytes, length, "unknown", 0);
}
#else /* if not TCL_MEM_DEBUG */
Tcl_Obj *
Tcl_NewStringObj(
    const char *bytes,		/* Points to the first of the length bytes
				 * used to initialize the new object. */
    Tcl_Size length)		/* The number of bytes to copy from "bytes"
				 * when initializing the new object. If -1,
				 * use bytes up to the first NUL byte. */
{
    Tcl_Obj *objPtr;

    if (length < 0) {
	length = (bytes? strlen(bytes) : 0);
    }
    TclNewStringObj(objPtr, bytes, length);
    return objPtr;
}
#endif /* TCL_MEM_DEBUG */

/*
 *----------------------------------------------------------------------
 *
 * Tcl_DbNewStringObj --
 *
 *	This function is normally called when debugging: i.e., when
 *	TCL_MEM_DEBUG is defined. It creates new string objects. It is the
 *	same as the Tcl_NewStringObj function above except that it calls
 *	Tcl_DbCkalloc directly with the file name and line number from its
 *	caller. This simplifies debugging since then the [memory active]
 *	command will report the correct file name and line number when
 *	reporting objects that haven't been freed.
 *
 *	When TCL_MEM_DEBUG is not defined, this function just returns the
 *	result of calling Tcl_NewStringObj.
 *
 * Results:
 *	A newly created string object is returned that has ref count zero.
 *
 * Side effects:
 *	The new object's internal string representation will be set to a copy
 *	of the length bytes starting at "bytes". If "length" is TCL_INDEX_NONE, use
 *	bytes up to the first NUL byte; i.e., assume "bytes" points to a
 *	C-style NUL-terminated string. The object's type is set to NULL. An
 *	extra NUL is added to the end of the new object's byte array.
 *
 *----------------------------------------------------------------------
 */

#ifdef TCL_MEM_DEBUG
Tcl_Obj *
Tcl_DbNewStringObj(
    const char *bytes,		/* Points to the first of the length bytes
				 * used to initialize the new object. */
    Tcl_Size length,		/* The number of bytes to copy from "bytes"
				 * when initializing the new object. If -1,
				 * use bytes up to the first NUL byte. */
    const char *file,		/* The name of the source file calling this
				 * function; used for debugging. */
    int line)			/* Line number in the source file; used for
				 * debugging. */
{
    Tcl_Obj *objPtr;

    if (length == TCL_INDEX_NONE) {
	length = (bytes? strlen(bytes) : 0);
    }
    TclDbNewObj(objPtr, file, line);
    TclInitStringRep(objPtr, bytes, length);
    return objPtr;
}
#else /* if not TCL_MEM_DEBUG */
Tcl_Obj *
Tcl_DbNewStringObj(
    const char *bytes,		/* Points to the first of the length bytes
				 * used to initialize the new object. */
    Tcl_Size length,		/* The number of bytes to copy from "bytes"
				 * when initializing the new object. If -1,
				 * use bytes up to the first NUL byte. */
    TCL_UNUSED(const char *) /*file*/,
    TCL_UNUSED(int) /*line*/)
{
    return Tcl_NewStringObj(bytes, length);
}
#endif /* TCL_MEM_DEBUG */

/*
 *---------------------------------------------------------------------------
 *
 * Tcl_NewUnicodeObj --
 *
 *	This function is creates a new String object and initializes it from
 *	the given Unicode String. If the Utf String is the same size as the
 *	Unicode string, don't duplicate the data.
 *
 * Results:
 *	The newly created object is returned. This object will have no initial
 *	string representation. The returned object has a ref count of 0.
 *
 * Side effects:
 *	Memory allocated for new object and copy of Unicode argument.
 *
 *---------------------------------------------------------------------------
 */

Tcl_Obj *
Tcl_NewUnicodeObj(
    const Tcl_UniChar *unicode,	/* The unicode string used to initialize the
				 * new object. */
    Tcl_Size numChars)		/* Number of characters in the unicode
				 * string. */
{
    Tcl_Obj *objPtr;

    TclNewObj(objPtr);
    SetUnicodeObj(objPtr, unicode, numChars);
    return objPtr;
}

/*
 *----------------------------------------------------------------------
 *
 * Tcl_GetCharLength --
 *
 *	Get the length of the Unicode string from the Tcl object.
 *
 * Results:
 *	Pointer to Unicode string representing the Unicode object.
 *
 * Side effects:
 *	Frees old internal rep. Allocates memory for new "String" internal
 *	rep.
 *
 *----------------------------------------------------------------------
 */
Tcl_Size
Tcl_GetCharLength(
    Tcl_Obj *objPtr)		/* The String object to get the num chars
				 * of. */
{
    int status;
    Tcl_Size length;
    status = TclObjectDispatch(objPtr, GetCharLength,
	string, length, objPtr ,&length);
    if (status) {
	/* to do 
	 *  have Tcl_GetCharLength return a standard result
	 */
	Tcl_Panic("%s failed", "Tcl_GetCharLength");
    }
    return length;
}

int
GetCharLength(
    Tcl_Obj *objPtr
    ,Tcl_Size *length
)
{
    String *stringPtr;
    Tcl_Size numChars = 0;

    /*
     * Quick, no-shimmer return for short string reps.
     */

    if ((objPtr->bytes) && (objPtr->length < 2)) {
	/* 0 bytes -> 0 chars; 1 byte -> 1 char */
	*length = objPtr->length;
	return TCL_OK;
    }

    /*
     * Optimize the case where we're really dealing with a bytearray object;
     * we don't need to convert to a string to perform the get-length operation.
     *
     * Starting in Tcl 8.7, we check for a "pure" bytearray, because the
     * machinery behind that test is using a proper bytearray ObjType.  We
     * could also compute length of an improper bytearray without shimmering
     * but there's no value in that. We *want* to shimmer an improper bytearray
     * because improper bytearrays have worthless internal reps.
     */

    if (TclIsPureByteArray(objPtr)) {
	(void) Tcl_GetBytesFromObj(NULL, objPtr, &numChars);
	*length = numChars;
	return TCL_OK;
    }

    /*
     * OK, need to work with the object as a string.
     */

    SetStringFromAny(NULL, objPtr);
    stringPtr = GET_STRING(objPtr);
    numChars = stringPtr->numChars;

    /*
     * If numChars is unknown, compute it.
     */

    if (numChars < 0) {
	TclNumUtfCharsM(numChars, objPtr->bytes, objPtr->length);
	stringPtr->numChars = numChars;
    }
    *length = numChars;
    return TCL_OK;
}

Tcl_Size
TclGetCharLength(
    Tcl_Obj *objPtr)		/* The String object to get the num chars
				 * of. */
{
    Tcl_Size numChars = 0;

    /*
     * Quick, no-shimmer return for short string reps.
     */

    if ((objPtr->bytes) && (objPtr->length < 2)) {
	/* 0 bytes -> 0 chars; 1 byte -> 1 char */
	return objPtr->length;
    }

    /*
     * Optimize the case where we're really dealing with a bytearray object;
     * we don't need to convert to a string to perform the get-length operation.
     *
     * Starting in Tcl 8.7, we check for a "pure" bytearray, because the
     * machinery behind that test is using a proper bytearray ObjType.  We
     * could also compute length of an improper bytearray without shimmering
     * but there's no value in that. We *want* to shimmer an improper bytearray
     * because improper bytearrays have worthless internal reps.
     */

    if (TclIsPureByteArray(objPtr)) {
	(void) Tcl_GetBytesFromObj(NULL, objPtr, &numChars);
    } else {
	TclGetString(objPtr);
	numChars = TclNumUtfChars(objPtr->bytes, objPtr->length);
    }

    return numChars;
}

/*
 *----------------------------------------------------------------------
 *
 * TclCheckEmptyString --
 *
 *	Determine whether the string value of an object is or would be the
 *	empty string, without generating a string representation.
 *
 * Results:
 *	Returns 1 if empty, 0 if not, and -1 if unknown.
 *
 * Side effects:
 *	None.
 *
 *----------------------------------------------------------------------
 */
int
TclCheckEmptyString(
    Tcl_Interp *interp,
    Tcl_Obj *objPtr,
    int *res
)
{
    int status;
    Tcl_Size length = 0;

    if (objPtr->bytes == &tclEmptyString) {
	*res = TCL_EMPTYSTRING_YES;
	return TCL_OK;
    }

    if (TclIsPureByteArray(objPtr)
	    && Tcl_GetCharLength(objPtr) == 0) {
	*res = TCL_EMPTYSTRING_YES;
	return TCL_OK;
    }

    if (TclListObjIsCanonical(objPtr)) {
	status = TclListObjLength(interp, objPtr, &length);
	if (status) {
	    return status;
	} else {
	    *res = length == 0;
	    return TCL_OK;
	}
    }

    if (TclIsPureDict(objPtr)) {
	status = Tcl_DictObjSize(interp, objPtr, &length);
	if (status) {
	    return status;
	} else {
	    *res = length == 0;
	    return TCL_OK;
	}
    }

    if (objPtr->bytes == NULL) {
	if (TclObjectHasInterface(objPtr, string, isEmpty)) {
	    TclObjectDispatchNoDefault(interp ,status ,objPtr ,string
		,isEmpty ,interp ,objPtr ,res);
	    return status;
	} else {
	    *res = TCL_EMPTYSTRING_UNKNOWN;
	    return TCL_OK;
	}
    }
    *res = objPtr->length == 0;
    return TCL_OK;
}

/*
 *----------------------------------------------------------------------
 *
 * Tcl_GetUniChar --
 *
 *	Get the index'th Unicode character from the String object. If index
 *	is out of range or it references a low surrogate preceded by a high
 *	surrogate, the result = -1;
 *
 * Results:
 *	Returns the index'th Unicode character in the Object.
 *
 * Side effects:
 *	Fills unichar with the index'th Unicode character.
 *
 *----------------------------------------------------------------------
 */

int
Tcl_GetUniChar(
    Tcl_Obj *objPtr,		/* The object to get the Unicode charater
				 * from. */
    Tcl_Size index)		/* Get the index'th Unicode character. */
{
    String *stringPtr;
    int ch;

    if (index < 0) {
	return -1;
    }

    /*
     * Optimize the case where we're really dealing with a ByteArray object
     * we don't need to convert to a string to perform the indexing operation.
     */

    if (TclIsPureByteArray(objPtr)) {
	Tcl_Size length = 0;
	unsigned char *bytes = Tcl_GetBytesFromObj(NULL, objPtr, &length);
	if (index >= length) {
		return -1;
	}

	return bytes[index];
    }

    /*
     * OK, need to work with the object as a string.
     */

    SetStringFromAny(NULL, objPtr);
    stringPtr = GET_STRING(objPtr);

    if (stringPtr->hasUnicode == 0) {
	/*
	 * If numChars is unknown, compute it.
	 */

	if (stringPtr->numChars == TCL_INDEX_NONE) {
	    TclNumUtfCharsM(stringPtr->numChars, objPtr->bytes, objPtr->length);
	}
	if (index >= stringPtr->numChars) {
	    return -1;
	}
	if (stringPtr->numChars == objPtr->length) {
	    return (unsigned char) objPtr->bytes[index];
	}
	FillUnicodeRep(objPtr);
	stringPtr = GET_STRING(objPtr);
    }

    if (index >= stringPtr->numChars) {
	return -1;
    }
    ch = stringPtr->unicode[index];
    return ch;
}

int
TclGetUniChar(
    Tcl_Obj *objPtr,		/* The object to get the Unicode character
				 * from. */
    Tcl_Size index)		/* Get the index'th Unicode character. */
{
    int ch = 0;

    if (index < 0) {
	return -1;
    }

    /*
	 * Optimize the ByteArray case:  N need need to convert to a string to
	 * perform the indexing operation.
     */

    if (TclIsPureByteArray(objPtr)) {
	Tcl_Size length = 0;
	unsigned char *bytes = Tcl_GetBytesFromObj(NULL, objPtr, &length);
	if (index >= length) {
		return -1;
	}

	return bytes[index];
    }

    Tcl_Size numChars = TclNumUtfChars(objPtr->bytes, objPtr->length);

    if (index >= numChars) {
	return -1;
    }
    const char *begin = TclUtfAtIndex(objPtr->bytes, index);
    TclUtfToUniChar(begin, &ch);
    return ch;
}

/*
 *----------------------------------------------------------------------
 *
 * Tcl_GetUnicodeFromObj/TclGetUnicodeFromObj --
 *
 *	Get the Unicode form of the String object with length. If the object
 *	is not already a String object, it will be converted to one. If the
 *	String object does not have a Unicode rep, then one is create from the
 *	UTF string format.
 *
 * Results:
 *	Returns a pointer to the object's internal Unicode string.
 *
 * Side effects:
 *	Converts the object to have the String internal rep.
 *
 *----------------------------------------------------------------------
 */

#undef Tcl_GetUnicodeFromObj
Tcl_UniChar *
Tcl_GetUnicodeFromObj(
    Tcl_Obj *objPtr,		/* The object to find the unicode string
				 * for. */
    Tcl_Size *lengthPtr)	/* If non-NULL, the location where the string
				 * rep's unichar length should be stored. If
				 * NULL, no length is stored. */
{
    String *stringPtr;

    SetStringFromAny(NULL, objPtr);
    stringPtr = GET_STRING(objPtr);

    if (stringPtr->hasUnicode == 0) {
	FillUnicodeRep(objPtr);
	stringPtr = GET_STRING(objPtr);
    }

    if (lengthPtr != NULL) {
	*lengthPtr = stringPtr->numChars;
    }
    return stringPtr->unicode;
}

/*
 *----------------------------------------------------------------------
 *
 * Tcl_GetRange --
 *
 *	Create a Tcl Object that contains the chars between first and last of
 *	the object indicated by "objPtr". If the object is not already a
 *	String object, convert it to one.  If first is TCL_INDEX_NONE, the
 *	returned string start at the beginning of objPtr.  If last is
 *	TCL_INDEX_NONE, the returned string ends at the end of objPtr.
 *
 * Results:
 *	Returns a new Tcl Object of the String type.
 *
 * Side effects:
 *	Changes the internal rep of "objPtr" to the String type.
 *
 *----------------------------------------------------------------------
 */

Tcl_Obj *
Tcl_GetRange(
    Tcl_Obj *objPtr,		/* The Tcl object to find the range of. */
    Tcl_Size first,		/* First index of the range. */
    Tcl_Size last)		/* Last index of the range. */
{
    Tcl_Obj *resPtr;
    TclObjectDispatch(objPtr, GetRange,
    string, range, objPtr, first, last, &resPtr);
    return resPtr;
}


int
GetRange(tclObjTypeInterfaceArgsStringRange) {
    Tcl_Obj *newObjPtr;		/* The Tcl object to find the range of. */
    String *stringPtr;
    Tcl_Size length = 0;

    if (first < 0) {
	first = 0;
    }

    /*
     * Optimize the case where we're really dealing with a bytearray object
     * we don't need to convert to a string to perform the substring operation.
     */

    if (TclIsPureByteArray(objPtr)) {
	unsigned char *bytes = Tcl_GetBytesFromObj(NULL, objPtr, &length);

	if (last < 0 || last >= length) {
	    last = length - 1;
	}
	if (last < first) {
	    TclNewObj(newObjPtr);
		*resPtrPtr = newObjPtr;
	    return TCL_OK;
	}
	*resPtrPtr = Tcl_NewByteArrayObj(bytes + first, last - first + 1);
	return TCL_OK;
    }

    /*
     * OK, need to work with the object as a string.
     */

    SetStringFromAny(NULL, objPtr);
    stringPtr = GET_STRING(objPtr);

    if (stringPtr->hasUnicode == 0) {
	/*
	 * If numChars is unknown, compute it.
	 */

	if (stringPtr->numChars == TCL_INDEX_NONE) {
	    TclNumUtfCharsM(
		stringPtr->numChars, objPtr->bytes, objPtr->length);
	}
	if (stringPtr->numChars == objPtr->length) {
	    if (last < 0 || last >= stringPtr->numChars) {
		last = stringPtr->numChars - 1;
	    }
	    if (last < first) {
		TclNewObj(newObjPtr);
		*resPtrPtr = newObjPtr;
		return TCL_OK;
	    }
	    newObjPtr = Tcl_NewStringObj(
		objPtr->bytes + first, last - first + 1);

	    /*
	     * Since we know the char length of the result, store it.
	     */

	    SetStringFromAny(NULL, newObjPtr);
	    stringPtr = GET_STRING(newObjPtr);
	    stringPtr->numChars = newObjPtr->length;
	    *resPtrPtr = newObjPtr;
	    return TCL_OK;
	}
	FillUnicodeRep(objPtr);
	stringPtr = GET_STRING(objPtr);
    }
    if (last < 0 || last >= stringPtr->numChars) {
	last = stringPtr->numChars - 1;
    }
    if (last < first) {
	TclNewObj(newObjPtr);
	*resPtrPtr = newObjPtr;
	return TCL_OK;
    }
    *resPtrPtr = Tcl_NewUnicodeObj(
		stringPtr->unicode + first, last - first + 1);
    return TCL_OK;
}


Tcl_Obj *
TclGetRange(
    Tcl_Obj *objPtr,		/* The Tcl object to find the range of. */
    Tcl_Size first,		/* First index of the range. */
    Tcl_Size last)		/* Last index of the range. */
{
    Tcl_Obj *newObjPtr;		/* The Tcl object to find the range of. */
    Tcl_Size length = 0;

    if (first < 0) {
	first = TCL_INDEX_START;
    }

    /*
     * Optimize the case where we're really dealing with a bytearray object
     * we don't need to convert to a string to perform the substring operation.
     */

    if (TclIsPureByteArray(objPtr)) {
	unsigned char *bytes = Tcl_GetBytesFromObj(NULL, objPtr, &length);

	if (last < 0 || last >= length) {
	    last = length - 1;
	}
	if (last < first) {
	    TclNewObj(newObjPtr);
	    return newObjPtr;
	}
	return Tcl_NewByteArrayObj(bytes + first, last - first + 1);
    }

    Tcl_Size numChars = TclNumUtfChars(objPtr->bytes, objPtr->length);

    if (last < 0 || last >= numChars) {
	last = numChars - 1;
    }
    if (last < first) {
	TclNewObj(newObjPtr);
	return newObjPtr;
    }
    const char *begin = TclUtfAtIndex(objPtr->bytes, first);
    const char *end = TclUtfAtIndex(objPtr->bytes, last + 1);
    return Tcl_NewStringObj(begin, end - begin);
}

/*
 *----------------------------------------------------------------------
 *
 * Tcl_SetStringObj --
 *
 *	Modify an object to hold a string that is a copy of the bytes
 *	indicated by the byte pointer and length arguments.
 *
 * Results:
 *	None.
 *
 * Side effects:
 *	The object's string representation will be set to a copy of the
 *	"length" bytes starting at "bytes". If "length" is TCL_INDEX_NONE, use bytes
 *	up to the first NUL byte; i.e., assume "bytes" points to a C-style
 *	NUL-terminated string. The object's old string and internal
 *	representations are freed and the object's type is set NULL.
 *
 *----------------------------------------------------------------------
 */

void
Tcl_SetStringObj(
    Tcl_Obj *objPtr,		/* Object whose internal rep to init. */
    const char *bytes,		/* Points to the first of the length bytes
				 * used to initialize the object. */
    Tcl_Size length)		/* The number of bytes to copy from "bytes"
				 * when initializing the object. If -1,
				 * use bytes up to the first NUL byte.*/
{
    if (Tcl_IsShared(objPtr)) {
	Tcl_Panic("%s called with shared object", "Tcl_SetStringObj");
    }

    /*
     * Set the type to NULL and free any internal rep for the old type.
     */

    TclFreeInternalRep(objPtr);

    /*
     * Free any old string rep, then set the string rep to a copy of the
     * length bytes starting at "bytes".
     */

    TclInvalidateStringRep(objPtr);
    if (length == TCL_INDEX_NONE) {
	length = (bytes? strlen(bytes) : 0);
    }
    TclInitStringRep(objPtr, bytes, length);
}

/*
 *----------------------------------------------------------------------
 *
 * Tcl_SetObjLength --
 *
 *	Changes the length of the string representation of objPtr.
 *
 * Results:
 *	None.
 *
 * Side effects:
 *	If the size of objPtr's string representation is greater than length, a
 *	new terminating null byte is stored in objPtr->bytes at length, and
 *	bytes at positions past length have no meaning.  If the length of the
 *	string representation is greater than length, the storage space is
 *	reallocated to length+1.
 *
 *	The object's internal representation is changed to &tclStringType.
 *
 *----------------------------------------------------------------------
 */

void
Tcl_SetObjLength(
    Tcl_Obj *objPtr,		/* Pointer to object. This object must not
				 * currently be shared. */
    Tcl_Size length)		/* Number of bytes desired for string
				 * representation of object, not including
				 * terminating null byte. */
{
    String *stringPtr;

    if (length < 0) {
	Tcl_Panic("Tcl_SetObjLength: length requested is negative: "
		"%" TCL_SIZE_MODIFIER "d (integer overflow?)", length);
    }
    if (Tcl_IsShared(objPtr)) {
	Tcl_Panic("%s called with shared object", "Tcl_SetObjLength");
    }

    if (objPtr->bytes && objPtr->length == length) {
	return;
    }

    SetStringFromAny(NULL, objPtr);
    stringPtr = GET_STRING(objPtr);

    if (objPtr->bytes != NULL) {
	/*
	 * Change length of an existing string rep.
	 */
	if (length > stringPtr->allocated) {
	    /*
	     * Need to enlarge the buffer.
	     */
	    if (objPtr->bytes == &tclEmptyString) {
		objPtr->bytes = (char *)Tcl_Alloc(length + 1);
	    } else {
		objPtr->bytes = (char *)Tcl_Realloc(objPtr->bytes, length + 1);
	    }
	    stringPtr->allocated = length;
	}

	objPtr->length = length;
	objPtr->bytes[length] = 0;

	/*
	 * Invalidate the Unicode data.
	 */

	stringPtr->numChars = TCL_INDEX_NONE;
	stringPtr->hasUnicode = 0;
    } else {
	if (length > stringPtr->maxChars) {
	    stringPtr = stringRealloc(stringPtr, length);
	    SET_STRING(objPtr, stringPtr);
	    stringPtr->maxChars = length;
	}

	/*
	 * Mark the new end of the Unicode string
	 */

	stringPtr->numChars = length;
	stringPtr->unicode[length] = 0;
	stringPtr->hasUnicode = 1;

	/*
	 * Can only get here when objPtr->bytes == NULL. No need to invalidate
	 * the string rep.
	 */
    }
}

/*
 *----------------------------------------------------------------------
 *
 * Tcl_AttemptSetObjLength --
 *
 *	This function changes the length of the string representation of an
 *	object. It uses the attempt* (non-panic'ing) memory allocators.
 *
 * Results:
 *	1 if the requested memory was allocated, 0 otherwise.
 *
 * Side effects:
 *	If the size of objPtr's string representation is greater than length,
 *	then it is reduced to length and a new terminating null byte is stored
 *	in the strength. If the length of the string representation is greater
 *	than length, the storage space is reallocated to the given length; a
 *	null byte is stored at the end, but other bytes past the end of the
 *	original string representation are undefined. The object's internal
 *	representation is changed to "expendable string".
 *
 *----------------------------------------------------------------------
 */

int
Tcl_AttemptSetObjLength(
    Tcl_Obj *objPtr,		/* Pointer to object. This object must not
				 * currently be shared. */
    Tcl_Size length)		/* Number of bytes desired for string
				 * representation of object, not including
				 * terminating null byte. */
{
    String *stringPtr;

    if (length < 0) {
	/* Negative lengths => most likely integer overflow */
	return 0;
    }

    if (Tcl_IsShared(objPtr)) {
	Tcl_Panic("%s called with shared object", "Tcl_AttemptSetObjLength");
    }
    if (objPtr->bytes && objPtr->length == length) {
	return 1;
    }

    SetStringFromAny(NULL, objPtr);
    stringPtr = GET_STRING(objPtr);

    if (objPtr->bytes != NULL) {
	/*
	 * Change length of an existing string rep.
	 */
	if (length > stringPtr->allocated) {
	    /*
	     * Need to enlarge the buffer.
	     */

	    char *newBytes;

	    if (objPtr->bytes == &tclEmptyString) {
		newBytes = (char *)Tcl_AttemptAlloc(length + 1U);
	    } else {
		newBytes = (char *)Tcl_AttemptRealloc(objPtr->bytes, length + 1U);
	    }
	    if (newBytes == NULL) {
		return 0;
	    }
	    objPtr->bytes = newBytes;
	    stringPtr->allocated = length;
	}

	objPtr->length = length;
	objPtr->bytes[length] = 0;

	/*
	 * Invalidate the Unicode data.
	 */

	stringPtr->numChars = TCL_INDEX_NONE;
	stringPtr->hasUnicode = 0;
    } else {
	/*
	 * Changing length of pure Unicode string.
	 */

	if (length > stringPtr->maxChars) {
	    stringPtr = stringAttemptRealloc(stringPtr, length);
	    if (stringPtr == NULL) {
		return 0;
	    }
	    SET_STRING(objPtr, stringPtr);
	    stringPtr->maxChars = length;
	}

	/*
	 * Mark the new end of the Unicode string.
	 */

	stringPtr->unicode[length] = 0;
	stringPtr->numChars = length;
	stringPtr->hasUnicode = 1;

	/*
	 * Can only get here when objPtr->bytes == NULL. No need to invalidate
	 * the string rep.
	 */
    }
    return 1;
}

/*
 *---------------------------------------------------------------------------
 *
 * Tcl_SetUnicodeObj --
 *
 *	Modify an object to hold the Unicode string indicated by "unicode".
 *
 * Results:
 *	None.
 *
 * Side effects:
 *	Memory allocated for new "String" internal rep.
 *
 *---------------------------------------------------------------------------
 */

void
Tcl_SetUnicodeObj(
    Tcl_Obj *objPtr,		/* The object to set the string of. */
    const Tcl_UniChar *unicode,	/* The Unicode string used to initialize the
				 * object. */
    Tcl_Size numChars)		/* Number of characters in the Unicode
				 * string. */
{
    if (Tcl_IsShared(objPtr)) {
	Tcl_Panic("%s called with shared object", "Tcl_SetUnicodeObj");
    }
    TclFreeInternalRep(objPtr);
    SetUnicodeObj(objPtr, unicode, numChars);
}

static Tcl_Size
UnicodeLength(
    const Tcl_UniChar *unicode)
{
    Tcl_Size numChars = 0;

    if (unicode) {
	/* TODO - is this overflow check really necessary? */
	while ((numChars >= 0) && (unicode[numChars] != 0)) {
	    numChars++;
	}
    }
    return numChars;
}

static void
SetUnicodeObj(
    Tcl_Obj *objPtr,		/* The object to set the string of. */
    const Tcl_UniChar *unicode,	/* The Unicode string used to initialize the
				 * object. */
    Tcl_Size numChars)		/* Number of characters in the Unicode
				 * string. */
{
    String *stringPtr;

    if (numChars < 0) {
	numChars = UnicodeLength(unicode);
    }

    /*
     * Allocate enough space for the String structure + Unicode string.
     */

    stringPtr = stringAlloc(numChars);
    SET_STRING(objPtr, stringPtr);
    objPtr->typePtr = &tclStringType;

    stringPtr->maxChars = numChars;
    memcpy(stringPtr->unicode, unicode, numChars * sizeof(Tcl_UniChar));
    stringPtr->unicode[numChars] = 0;
    stringPtr->numChars = numChars;
    stringPtr->hasUnicode = 1;

    TclInvalidateStringRep(objPtr);
    stringPtr->allocated = 0;
}

/*
 *----------------------------------------------------------------------
 *
 * Tcl_AppendLimitedToObj --
 *
 *	This function appends a limited number of bytes from a sequence of
 *	bytes to an object, marking any limitation with an ellipsis.
 *
 * Results:
 *	None.
 *
 * Side effects:
 *	The bytes at *bytes are appended to the string representation of
 *	objPtr.
 *
 *----------------------------------------------------------------------
 */

void
Tcl_AppendLimitedToObj(
    Tcl_Obj *objPtr,		/* Points to the object to append to. */
    const char *bytes,		/* Points to the bytes to append to the
				 * object. */
    Tcl_Size length,		/* The number of bytes available to be
				 * appended from "bytes". If -1, then
				 * all bytes up to a NUL byte are available. */
    Tcl_Size limit,		/* The maximum number of bytes to append to
				 * the object. */
    const char *ellipsis)	/* Ellipsis marker string, appended to the
				 * object to indicate not all available bytes
				 * at "bytes" were appended. */
{
    String *stringPtr;
    Tcl_Size toCopy = 0;
    Tcl_Size eLen = 0;

    if (length < 0) {
	length = (bytes ? strlen(bytes) : 0);
    }
    if (length == 0) {
	return;
    }
    if (limit <= 0) {
	return;
    }

    if (length <= limit) {
	toCopy = length;
    } else {
	if (ellipsis == NULL) {
	    ellipsis = "...";
	}
	eLen = strlen(ellipsis);
	while (eLen > limit) {
	    eLen = Tcl_UtfPrev(ellipsis+eLen, ellipsis) - ellipsis;
	}

	toCopy = Tcl_UtfPrev(bytes+limit+1-eLen, bytes) - bytes;
    }

    /*
     * If objPtr has a valid Unicode rep, then append the Unicode conversion
     * of "bytes" to the objPtr's Unicode rep, otherwise append "bytes" to
     * objPtr's string rep.
     */

    if (Tcl_IsShared(objPtr)) {
	Tcl_Panic("%s called with shared object", "Tcl_AppendLimitedToObj");
    }

    SetStringFromAny(NULL, objPtr);
    stringPtr = GET_STRING(objPtr);

    if (stringPtr->hasUnicode && (stringPtr->numChars > 0)) {
	AppendUtfToUnicodeRep(objPtr, bytes, toCopy);
    } else {
	AppendUtfToUtfRep(objPtr, bytes, toCopy);
    }

    if (length <= limit) {
	return;
    }

    stringPtr = GET_STRING(objPtr);
    if (stringPtr->hasUnicode && (stringPtr->numChars > 0)) {
	AppendUtfToUnicodeRep(objPtr, ellipsis, eLen);
    } else {
	AppendUtfToUtfRep(objPtr, ellipsis, eLen);
    }
}

/*
 *----------------------------------------------------------------------
 *
 * Tcl_AppendToObj --
 *
 *	This function appends a sequence of bytes to an object.
 *
 * Results:
 *	None.
 *
 * Side effects:
 *	The bytes at *bytes are appended to the string representation of
 *	objPtr.
 *
 *----------------------------------------------------------------------
 */

void
Tcl_AppendToObj(
    Tcl_Obj *objPtr,		/* Points to the object to append to. */
    const char *bytes,		/* Points to the bytes to append to the
				 * object. */
    Tcl_Size length)		/* The number of bytes to append from "bytes".
				 * If TCL_INDEX_NONE, then append all bytes up to NUL
				 * byte. */
{
    Tcl_AppendLimitedToObj(objPtr, bytes, length, TCL_SIZE_MAX, NULL);
}

/*
 *----------------------------------------------------------------------
 *
 * Tcl_AppendUnicodeToObj --
 *
 *	This function appends a Unicode string to an object in the most
 *	efficient manner possible.
 *
 * Results:
 *	None.
 *
 * Side effects:
 *	Invalidates the string rep and creates a new Unicode string.
 *
 *----------------------------------------------------------------------
 */

void
Tcl_AppendUnicodeToObj(
    Tcl_Obj *objPtr,		/* Points to the object to append to. */
    const Tcl_UniChar *unicode,	/* The Unicode string to append to the
				 * object. */
    Tcl_Size length)		/* Number of chars in Unicode. Negative
    				 * lengths means nul terminated */
{
    String *stringPtr;

    if (Tcl_IsShared(objPtr)) {
	Tcl_Panic("%s called with shared object", "Tcl_AppendUnicodeToObj");
    }

    if (length == 0) {
	return;
    }

    SetStringFromAny(NULL, objPtr);
    stringPtr = GET_STRING(objPtr);

    /*
     * If objPtr has a valid Unicode rep, then append the "unicode" to the
     * objPtr's Unicode rep, otherwise the UTF conversion of "unicode" to
     * objPtr's string rep.
     */

    if (stringPtr->hasUnicode) {
	AppendUnicodeToUnicodeRep(objPtr, unicode, length);
    } else {
	AppendUnicodeToUtfRep(objPtr, unicode, length);
    }
}

/*
 *----------------------------------------------------------------------
 *
 * Tcl_AppendObjToObj --
 *
 *	This function appends the string rep of one object to another.
 *	"objPtr" cannot be a shared object.
 *
 * Results:
 *	None.
 *
 * Side effects:
 *	The string rep of appendObjPtr is appended to the string
 *	representation of objPtr.
 *	IMPORTANT: This routine does not and MUST NOT shimmer appendObjPtr.
 *	Callers are counting on that.
 *
 *----------------------------------------------------------------------
 */

void
Tcl_AppendObjToObj(
    Tcl_Obj *objPtr,		/* Points to the object to append to. */
    Tcl_Obj *appendObjPtr)	/* Object to append. */
{
    String *stringPtr;
    Tcl_Size length = 0, numChars;
    Tcl_Size appendNumChars = TCL_INDEX_NONE;
    const char *bytes;
    int isEmpty, status;

    status = TclCheckEmptyString(NULL, appendObjPtr, &isEmpty); 
    /* No way to return an error.  Panic. */
    if (status) {
	Tcl_Panic("%s: TclCheckEmptyString failed, %s", "Tcl_AppendObjToObj", "appendObjPtr");
    }

    if (isEmpty == TCL_EMPTYSTRING_YES) {
	return;
    }

    status = TclCheckEmptyString(NULL, objPtr, &isEmpty);
    if (status) {
	Tcl_Panic("%s: TclCheckEmptyString failed, %s", "Tcl_AppendObjToObj", "objPtr");
    }
    if (isEmpty == TCL_EMPTYSTRING_YES) {
	TclSetDuplicateObj(objPtr, appendObjPtr);
	return;
    }

    if (TclIsPureByteArray(appendObjPtr)
	    && (TclIsPureByteArray(objPtr) || objPtr->bytes == &tclEmptyString)) {
	/*
	 * Both bytearray objects are pure, so the second internal bytearray value
	 * can be appended to the first, with no need to modify the "bytes" field.
	 */

	/*
	 * One might expect the code here to be
	 *
	 *  bytes = Tcl_GetBytesFromObj(NULL, appendObjPtr, &length);
	 *  TclAppendBytesToByteArray(objPtr, bytes, length);
	 *
	 * and essentially all of the time that would be fine. However, it
	 * would run into trouble in the case where objPtr and appendObjPtr
	 * point to the same thing. That may never be a good idea. It seems to
	 * violate Copy On Write, and we don't have any tests for the
	 * situation, since making any Tcl commands that call
	 * Tcl_AppendObjToObj() do that appears impossible (They honor Copy On
	 * Write!). For the sake of extensions that go off into that realm,
	 * though, here's a more complex approach that can handle all the
	 * cases.
	 *
	 * First, get the lengths.
	 */

	Tcl_Size lengthSrc = 0;

	(void) Tcl_GetBytesFromObj(NULL, objPtr, &length);
	(void) Tcl_GetBytesFromObj(NULL, appendObjPtr, &lengthSrc);

	/*
	 * Grow buffer enough for the append.
	 */

	TclAppendBytesToByteArray(objPtr, NULL, lengthSrc);

	/*
	 * Reset objPtr back to the original value.
	 */

	Tcl_SetByteArrayLength(objPtr, length);

	/*
	 * Now do the append knowing that buffer growth cannot cause any
	 * trouble.
	 */

	TclAppendBytesToByteArray(objPtr,
		Tcl_GetBytesFromObj(NULL, appendObjPtr, (Tcl_Size *) NULL), lengthSrc);
	return;
    }

    /*
     * Must append as strings.
     */

    SetStringFromAny(NULL, objPtr);
    stringPtr = GET_STRING(objPtr);

    /*
     * If objPtr has a valid Unicode rep, then get a Unicode string from
     * appendObjPtr and append it.
     */

    if (stringPtr->hasUnicode) {
	/*
	 * If appendObjPtr is not of the "String" type, don't convert it.
	 */

	if (TclHasInternalRep(appendObjPtr, &tclStringType)) {
	    Tcl_UniChar *unicode =
		    Tcl_GetUnicodeFromObj(appendObjPtr, &numChars);

	    AppendUnicodeToUnicodeRep(objPtr, unicode, numChars);
	} else {
	    bytes = Tcl_GetStringFromObj(appendObjPtr, &length);
	    AppendUtfToUnicodeRep(objPtr, bytes, length);
	}
	return;
    }

    /*
     * Append to objPtr's UTF string rep. If we know the number of characters
     * in both objects before appending, then set the combined number of
     * characters in the final (appended-to) object.
     */

    bytes = Tcl_GetStringFromObj(appendObjPtr, &length);

    numChars = stringPtr->numChars;
    if ((numChars >= 0) && TclHasInternalRep(appendObjPtr, &tclStringType)) {
	String *appendStringPtr = GET_STRING(appendObjPtr);

	appendNumChars = appendStringPtr->numChars;
    }

    AppendUtfToUtfRep(objPtr, bytes, length);

    if ((numChars >= 0) && (appendNumChars >= 0)) {
	stringPtr->numChars = numChars + appendNumChars;
    }
}

/*
 *----------------------------------------------------------------------
 *
 * AppendUnicodeToUnicodeRep --
 *
 *	Appends the contents of unicode to the Unicode rep of
 *	objPtr, which must already have a valid Unicode rep.
 *
 * Results:
 *	None.
 *
 * Side effects:
 *	objPtr's internal rep is reallocated.
 *
 *----------------------------------------------------------------------
 */

static void
AppendUnicodeToUnicodeRep(
    Tcl_Obj *objPtr,		/* Points to the object to append to. */
    const Tcl_UniChar *unicode,	/* String to append. */
    Tcl_Size appendNumChars)	/* Number of chars of "unicode" to append. */
{
    String *stringPtr;
    Tcl_Size numChars;

    if (appendNumChars < 0) {
	appendNumChars = UnicodeLength(unicode);
    }
    if (appendNumChars == 0) {
	return;
    }

    SetStringFromAny(NULL, objPtr);
    stringPtr = GET_STRING(objPtr);

    /*
     * If not enough space has been allocated for the Unicode rep, reallocate
     * the internal rep object with additional space. First try to double the
     * required allocation; if that fails, try a more modest increase. See the
     * "TCL STRING GROWTH ALGORITHM" comment at the top of this file for an
     * explanation of this growth algorithm.
     */

    numChars = stringPtr->numChars + appendNumChars;

    if (numChars > stringPtr->maxChars) {
	Tcl_Size offset = -1;

	/*
	 * Protect against case where Unicode points into the existing
	 * stringPtr->unicode array. Force it to follow any relocations due to
	 * the reallocs below.
	 */

	if (unicode && unicode >= stringPtr->unicode
		&& unicode <= stringPtr->unicode + stringPtr->maxChars) {
	    offset = unicode - stringPtr->unicode;
	}

	GrowUnicodeBuffer(objPtr, numChars);
	stringPtr = GET_STRING(objPtr);

	/*
	 * Relocate Unicode if needed; see above.
	 */

	if (offset >= 0) {
	    unicode = stringPtr->unicode + offset;
	}
    }

    /*
     * Copy the new string onto the end of the old string, then add the
     * trailing null.
     */

    if (unicode) {
	memmove(stringPtr->unicode + stringPtr->numChars, unicode,
		appendNumChars * sizeof(Tcl_UniChar));
    }
    stringPtr->unicode[numChars] = 0;
    stringPtr->numChars = numChars;
    stringPtr->allocated = 0;

    TclInvalidateStringRep(objPtr);
}

/*
 *----------------------------------------------------------------------
 *
 * AppendUnicodeToUtfRep --
 *
 *	This function converts the contents of "unicode" to UTF and appends
 *	the UTF to the string rep of "objPtr".
 *
 * Results:
 *	None.
 *
 * Side effects:
 *	objPtr's internal rep is reallocated.
 *
 *----------------------------------------------------------------------
 */

static void
AppendUnicodeToUtfRep(
    Tcl_Obj *objPtr,		/* Points to the object to append to. */
    const Tcl_UniChar *unicode,	/* String to convert to UTF. */
    Tcl_Size numChars)		/* Number of chars of Unicode to convert. */
{
    String *stringPtr = GET_STRING(objPtr);

    numChars = ExtendStringRepWithUnicode(objPtr, unicode, numChars);

    if (stringPtr->numChars != TCL_INDEX_NONE) {
	stringPtr->numChars += numChars;
    }
}

/*
 *----------------------------------------------------------------------
 *
 * AppendUtfToUnicodeRep --
 *
 *	This function converts the contents of "bytes" to Unicode and appends
 *	the Unicode to the Unicode rep of "objPtr". objPtr must already have a
 *	valid Unicode rep. numBytes must be non-negative.
 *
 * Results:
 *	None.
 *
 * Side effects:
 *	objPtr's internal rep is reallocated and string rep is cleaned.
 *
 *----------------------------------------------------------------------
 */

static void
AppendUtfToUnicodeRep(
    Tcl_Obj *objPtr,		/* Points to the object to append to. */
    const char *bytes,		/* String to convert to Unicode. */
    Tcl_Size numBytes)		/* Number of bytes of "bytes" to convert. */
{
    String *stringPtr;

    if (numBytes == 0) {
	return;
    }

    ExtendUnicodeRepWithString(objPtr, bytes, numBytes, -1);
    TclInvalidateStringRep(objPtr);
    stringPtr = GET_STRING(objPtr);
    stringPtr->allocated = 0;
}

/*
 *----------------------------------------------------------------------
 *
 * AppendUtfToUtfRep --
 *
 *	This function appends "numBytes" bytes of "bytes" to the UTF string
 *	rep of "objPtr". objPtr must already have a valid String rep.
 *	numBytes must be non-negative.
 *
 * Results:
 *	None.
 *
 * Side effects:
 *	objPtr's string rep is reallocated (by TCL STRING GROWTH ALGORITHM).
 *
 *----------------------------------------------------------------------
 */

static void
AppendUtfToUtfRep(
    Tcl_Obj *objPtr,		/* Points to the object to append to. */
    const char *bytes,		/* String to append. */
    Tcl_Size numBytes)		/* Number of bytes of "bytes" to append. */
{
    String *stringPtr;
    Tcl_Size newLength, oldLength;

    if (numBytes == 0) {
	return;
    }

    /*
     * Copy the new string onto the end of the old string, then add the
     * trailing null.
     */

    if (objPtr->bytes == NULL) {
	objPtr->length = 0;
    }
    oldLength = objPtr->length;
    if (numBytes > TCL_SIZE_MAX - oldLength) {
	Tcl_Panic("max size for a Tcl value (%" TCL_SIZE_MODIFIER "d bytes) exceeded", TCL_SIZE_MAX);
    }
    newLength = numBytes + oldLength;

    stringPtr = GET_STRING(objPtr);
    if (newLength > stringPtr->allocated) {
	Tcl_Size offset = -1;

	/*
	 * Protect against case where unicode points into the existing
	 * stringPtr->unicode array. Force it to follow any relocations due to
	 * the reallocs below.
	 */

	if (bytes && objPtr->bytes && (bytes >= objPtr->bytes)
		&& (bytes <= objPtr->bytes + objPtr->length)) {
	    offset = bytes - objPtr->bytes;
	}

	/*
	 * TODO: consider passing flag=1: no overalloc on first append. This
	 * would make test stringObj-8.1 fail.
	 */

	GrowStringBuffer(objPtr, newLength, 0);

	/*
	 * Relocate bytes if needed; see above.
	 */

	if (offset >= 0) {
	    bytes = objPtr->bytes + offset;
	}
    }

    /*
     * Invalidate the unicode data.
     */

    stringPtr->numChars = -1;
    stringPtr->hasUnicode = 0;

    if (bytes) {
	memmove(objPtr->bytes + oldLength, bytes, numBytes);
    }
    objPtr->bytes[newLength] = 0;
    objPtr->length = newLength;
}

/*
 *----------------------------------------------------------------------
 *
 * TclAppendUtfToUtf --
 *
 *	This function appends "numBytes" bytes of "bytes" to the UTF string
 *	rep of "objPtr" (objPtr's internal rep converted to string on demand).
 *	numBytes must be non-negative.
 *
 * Results:
 *	None.
 *
 * Side effects:
 *	objPtr's string rep is reallocated (by TCL STRING GROWTH ALGORITHM).
 *
 *----------------------------------------------------------------------
 */

void
TclAppendUtfToUtf(
    Tcl_Obj *objPtr,		/* Points to the object to append to. */
    const char *bytes,		/* String to append (or NULL to enlarge buffer). */
    Tcl_Size numBytes)		/* Number of bytes of "bytes" to append. */
{
    if (Tcl_IsShared(objPtr)) {
	Tcl_Panic("%s called with shared object", "TclAppendUtfToUtf");
    }

    SetStringFromAny(NULL, objPtr);

    AppendUtfToUtfRep(objPtr, bytes, numBytes);
}

/*
 *----------------------------------------------------------------------
 *
 * Tcl_AppendStringsToObj --
 *
 *	This function appends one or more null-terminated strings to an
 *	object.
 *
 * Results:
 *	None.
 *
 * Side effects:
 *	The contents of all the string arguments are appended to the string
 *	representation of objPtr.
 *
 *----------------------------------------------------------------------
 */

void
Tcl_AppendStringsToObj(
    Tcl_Obj *objPtr,
    ...)
{
    va_list argList;

    va_start(argList, objPtr);
    if (Tcl_IsShared(objPtr)) {
	Tcl_Panic("%s called with shared object", "Tcl_AppendStringsToObj");
    }

    while (1) {
	const char *bytes = va_arg(argList, char *);

	if (bytes == NULL) {
	    break;
	}
	Tcl_AppendToObj(objPtr, bytes, -1);
    }
    va_end(argList);
}

/*
 *----------------------------------------------------------------------
 *
 * Tcl_AppendFormatToObj --
 *
 *	This function appends a list of Tcl_Obj's to a Tcl_Obj according to
 *	the formatting instructions embedded in the format string. The
 *	formatting instructions are inspired by sprintf(). Returns TCL_OK when
 *	successful. If there's an error in the arguments, TCL_ERROR is
 *	returned, and an error message is written to the interp, if non-NULL.
 *
 * Results:
 *	A standard Tcl result.
 *
 * Side effects:
 *	None.
 *
 *----------------------------------------------------------------------
 */

int
Tcl_AppendFormatToObj(
    Tcl_Interp *interp,
    Tcl_Obj *appendObj,
    const char *format,
    Tcl_Size objc,
    Tcl_Obj *const objv[])
{
    const char *span = format, *msg, *errCode;
    int gotXpg = 0, gotSequential = 0;
    Tcl_Size objIndex = 0, originalLength, limit, numBytes = 0;
    Tcl_UniChar ch = 0;
    static const char *mixedXPG =
	    "cannot mix \"%\" and \"%n$\" conversion specifiers";
    static const char *const badIndex[2] = {
	"not enough arguments for all format specifiers",
	"\"%n$\" argument index out of range"
    };
    static const char *overflow = "max size for a Tcl value exceeded";

    if (Tcl_IsShared(appendObj)) {
	Tcl_Panic("%s called with shared object", "Tcl_AppendFormatToObj");
    }
    (void)Tcl_GetStringFromObj(appendObj, &originalLength);
    limit = TCL_SIZE_MAX - originalLength;

    /*
     * Format string is NUL-terminated.
     */

    while (*format != '\0') {
	char *end;
	int gotMinus = 0, gotHash = 0, gotZero = 0, gotSpace = 0, gotPlus = 0;
	int gotPrecision, sawFlag, useShort = 0, useBig = 0;
	Tcl_WideInt width, precision;
#ifndef TCL_WIDE_INT_IS_LONG
	int useWide = 0;
#endif
	int newXpg, allocSegment = 0;
	Tcl_Size numChars, segmentLimit, segmentNumBytes;
	Tcl_Obj *segment;
	int step = TclUtfToUniChar(format, &ch);

	format += step;
	if (ch != '%') {
	    numBytes += step;
	    continue;
	}
	if (numBytes) {
	    if (numBytes > limit) {
		msg = overflow;
		errCode = "OVERFLOW";
		goto errorMsg;
	    }
	    Tcl_AppendToObj(appendObj, span, numBytes);
	    limit -= numBytes;
	    numBytes = 0;
	}

	/*
	 * Saw a % : process the format specifier.
	 *
	 * Step 0. Handle special case of escaped format marker (i.e., %%).
	 */

	step = TclUtfToUniChar(format, &ch);
	if (ch == '%') {
	    span = format;
	    numBytes = step;
	    format += step;
	    continue;
	}

	/*
	 * Step 1. XPG3 position specifier
	 */

	newXpg = 0;
	if (isdigit(UCHAR(ch))) {
	    int position = strtoul(format, &end, 10);

	    if (*end == '$') {
		newXpg = 1;
		objIndex = position - 1;
		format = end + 1;
		step = TclUtfToUniChar(format, &ch);
	    }
	}
	if (newXpg) {
	    if (gotSequential) {
		msg = mixedXPG;
		errCode = "MIXEDSPECTYPES";
		goto errorMsg;
	    }
	    gotXpg = 1;
	} else {
	    if (gotXpg) {
		msg = mixedXPG;
		errCode = "MIXEDSPECTYPES";
		goto errorMsg;
	    }
	    gotSequential = 1;
	}
	if ((objIndex < 0) || (objIndex >= objc)) {
	    msg = badIndex[gotXpg];
	    errCode = gotXpg ? "INDEXRANGE" : "FIELDVARMISMATCH";
	    goto errorMsg;
	}

	/*
	 * Step 2. Set of flags.
	 */

	sawFlag = 1;
	do {
	    switch (ch) {
	    case '-':
		gotMinus = 1;
		break;
	    case '#':
		gotHash = 1;
		break;
	    case '0':
		gotZero = 1;
		break;
	    case ' ':
		gotSpace = 1;
		break;
	    case '+':
		gotPlus = 1;
		break;
	    default:
		sawFlag = 0;
	    }
	    if (sawFlag) {
		format += step;
		step = TclUtfToUniChar(format, &ch);
	    }
	} while (sawFlag);

	/*
	 * Step 3. Minimum field width.
	 */

	width = 0;
	if (isdigit(UCHAR(ch))) {
	    /* Note ull will be >= 0 because of isdigit check above */
	    unsigned long long ull;
	    ull = strtoull(format, &end, 10);
	    /* Comparison is >=, not >, to leave room for nul */
	    if (ull >= WIDE_MAX) {
		msg = overflow;
		errCode = "OVERFLOW";
		goto errorMsg;
	    }
	    width = (Tcl_WideInt)ull;
	    format = end;
	    step = TclUtfToUniChar(format, &ch);
	} else if (ch == '*') {
	    if (objIndex >= objc - 1) {
		msg = badIndex[gotXpg];
		errCode = gotXpg ? "INDEXRANGE" : "FIELDVARMISMATCH";
		goto errorMsg;
	    }
	    if (TclGetWideIntFromObj(interp, objv[objIndex], &width) != TCL_OK) {
		goto error;
	    }
	    if (width < 0) {
		width = -width;
		gotMinus = 1;
	    }
	    objIndex++;
	    format += step;
	    step = TclUtfToUniChar(format, &ch);
	}
	if (width > limit) {
	    msg = overflow;
	    errCode = "OVERFLOW";
	    goto errorMsg;
	}

	/*
	 * Step 4. Precision.
	 */

	gotPrecision = precision = 0;
	if (ch == '.') {
	    gotPrecision = 1;
	    format += step;
	    step = TclUtfToUniChar(format, &ch);
	}
	if (isdigit(UCHAR(ch))) {
	    /* Note ull will be >= 0 because of isdigit check above */
	    unsigned long long ull;
	    ull = strtoull(format, &end, 10);
	    /* Comparison is >=, not >, to leave room for nul */
	    if (ull >= WIDE_MAX) {
		msg = overflow;
		errCode = "OVERFLOW";
		goto errorMsg;
	    }
	    precision = (Tcl_WideInt)ull;
	    format = end;
	    step = TclUtfToUniChar(format, &ch);
	} else if (ch == '*') {
	    if (objIndex >= objc - 1) {
		msg = badIndex[gotXpg];
		errCode = gotXpg ? "INDEXRANGE" : "FIELDVARMISMATCH";
		goto errorMsg;
	    }
	    if (TclGetWideIntFromObj(interp, objv[objIndex], &precision)
		    != TCL_OK) {
		goto error;
	    }

	    /*
	     * TODO: Check this truncation logic.
	     */

	    if (precision < 0) {
		precision = 0;
	    }
	    objIndex++;
	    format += step;
	    step = TclUtfToUniChar(format, &ch);
	}

	/*
	 * Step 5. Length modifier.
	 */

	if (ch == 'h') {
	    useShort = 1;
	    format += step;
	    step = TclUtfToUniChar(format, &ch);
	} else if (ch == 'l') {
	    format += step;
	    step = TclUtfToUniChar(format, &ch);
	    if (ch == 'l') {
		useBig = 1;
		format += step;
		step = TclUtfToUniChar(format, &ch);
#ifndef TCL_WIDE_INT_IS_LONG
	    } else {
		useWide = 1;
#endif
	    }
	} else if (ch == 'I') {
	    if ((format[1] == '6') && (format[2] == '4')) {
		format += (step + 2);
		step = TclUtfToUniChar(format, &ch);
#ifndef TCL_WIDE_INT_IS_LONG
		useWide = 1;
#endif
	    } else if ((format[1] == '3') && (format[2] == '2')) {
		format += (step + 2);
		step = TclUtfToUniChar(format, &ch);
	    } else {
		format += step;
		step = TclUtfToUniChar(format, &ch);
	    }
	} else if ((ch == 'q') || (ch == 'j')) {
	    format += step;
	    step = TclUtfToUniChar(format, &ch);
#ifndef TCL_WIDE_INT_IS_LONG
	    useWide = 1;
#endif
	} else if ((ch == 't') || (ch == 'z')) {
	    format += step;
	    step = TclUtfToUniChar(format, &ch);
#ifndef TCL_WIDE_INT_IS_LONG
	    if (sizeof(void *) > sizeof(int)) {
		useWide = 1;
	    }
#endif
	} else if (ch == 'L') {
	    format += step;
	    step = TclUtfToUniChar(format, &ch);
	    useBig = 1;
	}

	format += step;
	span = format;

	/*
	 * Step 6. The actual conversion character.
	 */

	segment = objv[objIndex];
	numChars = -1;
	if (ch == 'i') {
	    ch = 'd';
	}
	switch (ch) {
	case '\0':
	    msg = "format string ended in middle of field specifier";
	    errCode = "INCOMPLETE";
	    goto errorMsg;
	case 's':
	    if (gotPrecision) {
		numChars = Tcl_GetCharLength(segment);
		if (precision < numChars) {
		    if (precision < 1) {
			TclNewObj(segment);
		    } else {
			segment = Tcl_GetRange(segment, 0, precision - 1);
		    }
		    numChars = precision;
		    Tcl_IncrRefCount(segment);
		    allocSegment = 1;
		}
	    }
	    break;
	case 'c': {
	    char buf[4] = "";
	    int code, length;

	    if (TclGetIntFromObj(interp, segment, &code) != TCL_OK) {
		goto error;
	    }
	    if ((unsigned)code > 0x10FFFF) {
	    	code = 0xFFFD;
	    }
	    length = Tcl_UniCharToUtf(code, buf);
	    segment = Tcl_NewStringObj(buf, length);
	    Tcl_IncrRefCount(segment);
	    allocSegment = 1;
	    break;
	}

	case 'u':
	    /* FALLTHRU */
	case 'd':
	case 'o':
	case 'p':
	case 'x':
	case 'X':
	case 'b': {
	    short s = 0;	/* Silence compiler warning; only defined and
				 * used when useShort is true. */
	    long l;
	    Tcl_WideInt w;
	    mp_int big;
	    int isNegative = 0;
	    Tcl_Size toAppend;

#ifndef TCL_WIDE_INT_IS_LONG
	    if ((ch == 'p') && (sizeof(void *) > sizeof(int))) {
		useWide = 1;
	    }
#endif
	    if (useBig) {
		int cmpResult;
		if (Tcl_GetBignumFromObj(interp, segment, &big) != TCL_OK) {
		    goto error;
		}
		cmpResult = mp_cmp_d(&big, 0);
		isNegative = (cmpResult == MP_LT);
		if (cmpResult == MP_EQ) {
		    gotHash = 0;
		}
		if (ch == 'u') {
		    if (isNegative) {
			mp_clear(&big);
			msg = "unsigned bignum format is invalid";
			errCode = "BADUNSIGNED";
			goto errorMsg;
		    } else {
			ch = 'd';
		    }
		}
#ifndef TCL_WIDE_INT_IS_LONG
	    } else if (useWide) {
		if (TclGetWideBitsFromObj(interp, segment, &w) != TCL_OK) {
		    goto error;
		}
		isNegative = (w < (Tcl_WideInt) 0);
		if (w == (Tcl_WideInt) 0) {
		    gotHash = 0;
		}
#endif
	    } else if (TclGetLongFromObj(NULL, segment, &l) != TCL_OK) {
		if (TclGetWideBitsFromObj(interp, segment, &w) != TCL_OK) {
		    goto error;
		} else {
		    l = (long) w;
		}
		if (useShort) {
		    s = (short) l;
		    isNegative = (s < (short) 0);
		    if (s == (short) 0) {
			gotHash = 0;
		    }
		} else {
		    isNegative = (l < (long) 0);
		    if (l == (long) 0) {
			gotHash = 0;
		    }
		}
	    } else if (useShort) {
		s = (short) l;
		isNegative = (s < (short) 0);
		if (s == (short) 0) {
		    gotHash = 0;
		}
	    } else {
		isNegative = (l < (long) 0);
		if (l == (long) 0) {
		    gotHash = 0;
		}
	    }

	    TclNewObj(segment);
	    allocSegment = 1;
	    segmentLimit = TCL_SIZE_MAX;
	    Tcl_IncrRefCount(segment);

	    if ((isNegative || gotPlus || gotSpace) && (useBig || ch=='d')) {
		Tcl_AppendToObj(segment,
			(isNegative ? "-" : gotPlus ? "+" : " "), 1);
		segmentLimit -= 1;
	    }

	    if (gotHash || (ch == 'p')) {
		switch (ch) {
		case 'o':
		    Tcl_AppendToObj(segment, "0o", 2);
		    segmentLimit -= 2;
		    break;
		case 'p':
		case 'x':
		case 'X':
		    Tcl_AppendToObj(segment, "0x", 2);
		    segmentLimit -= 2;
		    break;
		case 'b':
		    Tcl_AppendToObj(segment, "0b", 2);
		    segmentLimit -= 2;
		    break;
		case 'd':
		    Tcl_AppendToObj(segment, "0d", 2);
		    segmentLimit -= 2;
		    break;
		}
	    }

	    switch (ch) {
	    case 'd': {
		Tcl_Size length;
		Tcl_Obj *pure;
		const char *bytes;

		if (useShort) {
		    TclNewIntObj(pure, s);
#ifndef TCL_WIDE_INT_IS_LONG
		} else if (useWide) {
		    TclNewIntObj(pure, w);
#endif
		} else if (useBig) {
		    pure = Tcl_NewBignumObj(&big);
		} else {
		    TclNewIntObj(pure, l);
		}
		Tcl_IncrRefCount(pure);
		bytes = Tcl_GetStringFromObj(pure, &length);

		/*
		 * Already did the sign above.
		 */

		if (*bytes == '-') {
		    length--;
		    bytes++;
		}
		toAppend = length;

		/*
		 * Canonical decimal string reps for integers are composed
		 * entirely of one-byte encoded characters, so "length" is the
		 * number of chars.
		 */

		if (gotPrecision) {
		    if (length < precision) {
			segmentLimit -= precision - length;
		    }
		    while (length < precision) {
			Tcl_AppendToObj(segment, "0", 1);
			length++;
		    }
		    gotZero = 0;
		}
		if (gotZero) {
		    length += Tcl_GetCharLength(segment);
		    if (length < width) {
			segmentLimit -= width - length;
		    }
		    while (length < width) {
			Tcl_AppendToObj(segment, "0", 1);
			length++;
		    }
		}
		if (toAppend > segmentLimit) {
		    msg = overflow;
		    errCode = "OVERFLOW";
		    goto errorMsg;
		}
		Tcl_AppendToObj(segment, bytes, toAppend);
		Tcl_DecrRefCount(pure);
		break;
	    }

	    case 'u':
	    case 'o':
	    case 'p':
	    case 'x':
	    case 'X':
	    case 'b': {
		Tcl_WideUInt bits = 0;
		Tcl_WideInt numDigits = 0;
		int numBits = 4, base = 16, index = 0, shift = 0;
		Tcl_Size length;
		Tcl_Obj *pure;
		char *bytes;

		if (ch == 'u') {
		    base = 10;
		} else if (ch == 'o') {
		    base = 8;
		    numBits = 3;
		} else if (ch == 'b') {
		    base = 2;
		    numBits = 1;
		}
		if (useShort) {
		    unsigned short us = (unsigned short) s;

		    bits = (Tcl_WideUInt) us;
		    while (us) {
			numDigits++;
			us /= base;
		    }
#ifndef TCL_WIDE_INT_IS_LONG
		} else if (useWide) {
		    Tcl_WideUInt uw = (Tcl_WideUInt) w;

		    bits = uw;
		    while (uw) {
			numDigits++;
			uw /= base;
		    }
#endif
		} else if (useBig && !mp_iszero(&big)) {
		    int leftover = (big.used * MP_DIGIT_BIT) % numBits;
		    mp_digit mask = (~(mp_digit)0) << (MP_DIGIT_BIT-leftover);

		    numDigits = 1 +
			    (((Tcl_WideInt) big.used * MP_DIGIT_BIT) / numBits);
		    while ((mask & big.dp[big.used-1]) == 0) {
			numDigits--;
			mask >>= numBits;
		    }
		    if (numDigits > INT_MAX) {
			msg = overflow;
			errCode = "OVERFLOW";
			goto errorMsg;
		    }
		} else if (!useBig) {
		    unsigned long ul = (unsigned long) l;

		    bits = (Tcl_WideUInt) ul;
		    while (ul) {
			numDigits++;
			ul /= base;
		    }
		}

		/*
		 * Need to be sure zero becomes "0", not "".
		 */

		if (numDigits == 0) {
		    numDigits = 1;
		}
		TclNewObj(pure);
		Tcl_SetObjLength(pure, (Tcl_Size)numDigits);
		bytes = TclGetString(pure);
		toAppend = length = numDigits;
		while (numDigits--) {
		    int digitOffset;

		    if (useBig && !mp_iszero(&big)) {
			if (index < big.used && (size_t) shift <
				CHAR_BIT*sizeof(Tcl_WideUInt) - MP_DIGIT_BIT) {
			    bits |= ((Tcl_WideUInt) big.dp[index++]) << shift;
			    shift += MP_DIGIT_BIT;
			}
			shift -= numBits;
		    }
		    digitOffset = bits % base;
		    if (digitOffset > 9) {
			if (ch == 'X') {
			    bytes[numDigits] = 'A' + digitOffset - 10;
			} else {
			    bytes[numDigits] = 'a' + digitOffset - 10;
			}
		    } else {
			bytes[numDigits] = '0' + digitOffset;
		    }
		    bits /= base;
		}
		if (useBig) {
		    mp_clear(&big);
		}
		if (gotPrecision) {
		    if (length < precision) {
			segmentLimit -= precision - length;
		    }
		    while (length < precision) {
			Tcl_AppendToObj(segment, "0", 1);
			length++;
		    }
		    gotZero = 0;
		}
		if (gotZero) {
		    length += Tcl_GetCharLength(segment);
		    if (length < width) {
			segmentLimit -= width - length;
		    }
		    while (length < width) {
			Tcl_AppendToObj(segment, "0", 1);
			length++;
		    }
		}
		if (toAppend > segmentLimit) {
		    msg = overflow;
		    errCode = "OVERFLOW";
		    goto errorMsg;
		}
		Tcl_AppendObjToObj(segment, pure);
		Tcl_DecrRefCount(pure);
		break;
	    }

	    }
	    break;
	}

	case 'a':
	case 'A':
	case 'e':
	case 'E':
	case 'f':
	case 'g':
	case 'G': {
#define MAX_FLOAT_SIZE 320
	    char spec[2*TCL_INTEGER_SPACE + 9], *p = spec;
	    double d;
	    int length = MAX_FLOAT_SIZE;
	    char *bytes;

	    if (Tcl_GetDoubleFromObj(interp, segment, &d) != TCL_OK) {
		/* TODO: Figure out ACCEPT_NAN here */
		goto error;
	    }
	    *p++ = '%';
	    if (gotMinus) {
		*p++ = '-';
	    }
	    if (gotHash) {
		*p++ = '#';
	    }
	    if (gotZero) {
		*p++ = '0';
	    }
	    if (gotSpace) {
		*p++ = ' ';
	    }
	    if (gotPlus) {
		*p++ = '+';
	    }
	    if (width) {
		p += snprintf(p, TCL_INTEGER_SPACE, "%" TCL_LL_MODIFIER "d", width);
		if (width > length) {
		    length = width;
		}
	    }
	    if (gotPrecision) {
		*p++ = '.';
		p += snprintf(p, TCL_INTEGER_SPACE, "%" TCL_LL_MODIFIER "d", precision);
		if (precision > TCL_SIZE_MAX - length) {
		    msg = overflow;
		    errCode = "OVERFLOW";
		    goto errorMsg;
		}
		length += precision;
	    }

	    /*
	     * Don't pass length modifiers!
	     */

	    *p++ = (char) ch;
	    *p = '\0';

	    TclNewObj(segment);
	    allocSegment = 1;
	    if (!Tcl_AttemptSetObjLength(segment, length)) {
		msg = overflow;
		errCode = "OVERFLOW";
		goto errorMsg;
	    }
	    bytes = TclGetString(segment);
	    if (!Tcl_AttemptSetObjLength(segment, snprintf(bytes, segment->length, spec, d))) {
		msg = overflow;
		errCode = "OVERFLOW";
		goto errorMsg;
	    }
	    if (ch == 'A') {
		char *q = TclGetString(segment) + 1;
		*q = 'x';
		q = strchr(q, 'P');
		if (q) {
		    *q = 'p';
		}
	    }
	    break;
	}
	default:
	    if (interp != NULL) {
		Tcl_SetObjResult(interp, Tcl_ObjPrintf(
			"bad field specifier \"%c\"", ch));
		Tcl_SetErrorCode(interp, "TCL", "FORMAT", "BADTYPE", (char *)NULL);
	    }
	    goto error;
	}

	if (width>0 && numChars<0) {
	    numChars = Tcl_GetCharLength(segment);
	}
	if (!gotMinus && width>0) {
	    if (numChars < width) {
		limit -= width - numChars;
	    }
	    while (numChars < width) {
		Tcl_AppendToObj(appendObj, (gotZero ? "0" : " "), 1);
		numChars++;
	    }
	}

	(void)Tcl_GetStringFromObj(segment, &segmentNumBytes);
	if (segmentNumBytes > limit) {
	    if (allocSegment) {
		Tcl_DecrRefCount(segment);
	    }
	    msg = overflow;
	    errCode = "OVERFLOW";
	    goto errorMsg;
	}
	Tcl_AppendObjToObj(appendObj, segment);
	limit -= segmentNumBytes;
	if (allocSegment) {
	    Tcl_DecrRefCount(segment);
	}
	if (width > 0) {
	    if (numChars < width) {
		limit -= width-numChars;
	    }
	    while (numChars < width) {
		Tcl_AppendToObj(appendObj, (gotZero ? "0" : " "), 1);
		numChars++;
	    }
	}

	objIndex += gotSequential;
    }
    if (numBytes) {
	if (numBytes > limit) {
	    msg = overflow;
	    errCode = "OVERFLOW";
	    goto errorMsg;
	}
	Tcl_AppendToObj(appendObj, span, numBytes);
	limit -= numBytes;
	numBytes = 0;
    }

    return TCL_OK;

  errorMsg:
    if (interp != NULL) {
	Tcl_SetObjResult(interp, Tcl_NewStringObj(msg, -1));
	Tcl_SetErrorCode(interp, "TCL", "FORMAT", errCode, (char *)NULL);
    }
  error:
    Tcl_SetObjLength(appendObj, originalLength);
    return TCL_ERROR;
}

/*
 *---------------------------------------------------------------------------
 *
 * Tcl_Format --
 *
 * Results:
 *	A refcount zero Tcl_Obj.
 *
 * Side effects:
 *	None.
 *
 *---------------------------------------------------------------------------
 */

Tcl_Obj *
Tcl_Format(
    Tcl_Interp *interp,
    const char *format,
    Tcl_Size objc,
    Tcl_Obj *const objv[])
{
    int result;
    Tcl_Obj *objPtr;

    TclNewObj(objPtr);
    result = Tcl_AppendFormatToObj(interp, objPtr, format, objc, objv);
    if (result != TCL_OK) {
	Tcl_DecrRefCount(objPtr);
	return NULL;
    }
    return objPtr;
}

/*
 *---------------------------------------------------------------------------
 *
 * AppendPrintfToObjVA --
 *
 * Results:
 *
 * Side effects:
 *
 *---------------------------------------------------------------------------
 */

static Tcl_Obj *
NewLongObj(
    char c,
    long value)
{
    if ((value < 0) && strchr("puoxX", c)) {
	Tcl_Obj *obj;
	TclNewUIntObj(obj, (unsigned long)value);
	return obj;
    }
    return Tcl_NewWideIntObj((long)value);
}

static Tcl_Obj *
NewWideIntObj(
    char c,
    Tcl_WideInt value)
{
    if ((value < 0) && strchr("puoxX", c)) {
	Tcl_Obj *obj;
	TclNewUIntObj(obj, (Tcl_WideUInt)value);
	return obj;
    }
    return Tcl_NewWideIntObj(value);
}

static void
AppendPrintfToObjVA(
    Tcl_Obj *objPtr,
    const char *format,
    va_list argList)
{
    int code;
    Tcl_Size objc;
    Tcl_Obj **objv, *list;
    const char *p;

    TclNewObj(list);
    p = format;
    Tcl_IncrRefCount(list);
    while (*p != '\0') {
	int size = 0, seekingConversion = 1, gotPrecision = 0;
	int lastNum = -1;

	if (*p++ != '%') {
	    continue;
	}
	if (*p == '%') {
	    p++;
	    continue;
	}
	do {
	    switch (*p) {
	    case '\0':
		seekingConversion = 0;
		break;
	    case 's': {
		const char *q, *end, *bytes = va_arg(argList, char *);
		seekingConversion = 0;

		/*
		 * The buffer to copy characters from starts at bytes and ends
		 * at either the first NUL byte, or after lastNum bytes, when
		 * caller has indicated a limit.
		 */

		end = bytes;
		while ((!gotPrecision || lastNum--) && (*end != '\0')) {
		    end++;
		}

		/*
		 * Within that buffer, we trim both ends if needed so that we
		 * copy only whole characters, and avoid copying any partial
		 * multi-byte characters.
		 */

		q = Tcl_UtfPrev(end, bytes);
		if (!Tcl_UtfCharComplete(q, (end - q))) {
		    end = q;
		}

		q = bytes + 4;
		while ((bytes < end) && (bytes < q)
			&& ((*bytes & 0xC0) == 0x80)) {
		    bytes++;
		}

		Tcl_ListObjAppendElement(NULL, list,
			Tcl_NewStringObj(bytes, (end - bytes)));

		break;
	    }
	    case 'p':
		if (sizeof(size_t) == sizeof(Tcl_WideInt)) {
		    size = 2;
		}
		/* FALLTHRU */
	    case 'c':
	    case 'i':
	    case 'u':
	    case 'd':
	    case 'o':
	    case 'x':
	    case 'X':
		seekingConversion = 0;
		switch (size) {
		case -1:
		case 0:
		    Tcl_ListObjAppendElement(NULL, list, Tcl_NewIntObj(
			    va_arg(argList, int)));
		    break;
		case 1:
		    Tcl_ListObjAppendElement(NULL, list, NewLongObj(*p,
			    va_arg(argList, long)));
		    break;
		case 2:
		    Tcl_ListObjAppendElement(NULL, list, NewWideIntObj(*p,
			    va_arg(argList, Tcl_WideInt)));
		    break;
		case 3:
		    Tcl_ListObjAppendElement(NULL, list, Tcl_NewBignumObj(
			    va_arg(argList, mp_int *)));
		    break;
		}
		break;
	    case 'a':
	    case 'A':
	    case 'e':
	    case 'E':
	    case 'f':
	    case 'g':
	    case 'G':
		if (size > 0) {
		    Tcl_ListObjAppendElement(NULL, list, Tcl_NewDoubleObj(
			    (double) va_arg(argList, long double)));
		} else {
		    Tcl_ListObjAppendElement(NULL, list, Tcl_NewDoubleObj(
			    va_arg(argList, double)));
		}
		seekingConversion = 0;
		break;
	    case '*':
		lastNum = va_arg(argList, int);
		Tcl_ListObjAppendElement(NULL, list, Tcl_NewWideIntObj(lastNum));
		p++;
		break;
	    case '0': case '1': case '2': case '3': case '4':
	    case '5': case '6': case '7': case '8': case '9': {
		char *end;

		lastNum = strtoul(p, &end, 10);
		p = end;
		break;
	    }
	    case '.':
		gotPrecision = 1;
		p++;
		break;
	    case 'l':
		++size;
		p++;
		break;
	    case 't':
	    case 'z':
		if (sizeof(size_t) == sizeof(Tcl_WideInt)) {
		    size = 2;
		}
		p++;
		break;
	    case 'j':
	    case 'q':
		size = 2;
		p++;
		break;
	    case 'I':
		if (p[1]=='6' && p[2]=='4') {
		    p += 2;
		    size = 2;
		} else if (p[1]=='3' && p[2]=='2') {
		    p += 2;
		} else if (sizeof(size_t) == sizeof(Tcl_WideInt)) {
		    size = 2;
		}
		p++;
		break;
	    case 'L':
		size = 3;
		p++;
		break;
	    case 'h':
		size = -1;
		/* FALLTHRU */
	    default:
		p++;
	    }
	} while (seekingConversion);
    }
    TclListObjGetElements(NULL, list, &objc, &objv);
    code = Tcl_AppendFormatToObj(NULL, objPtr, format, objc, objv);
    if (code != TCL_OK) {
	Tcl_AppendPrintfToObj(objPtr,
		"Unable to format \"%s\" with supplied arguments: %s",
		format, TclGetString(list));
    }
    Tcl_DecrRefCount(list);
}

/*
 *---------------------------------------------------------------------------
 *
 * Tcl_AppendPrintfToObj --
 *
 * Results:
 *	A standard Tcl result.
 *
 * Side effects:
 *	None.
 *
 *---------------------------------------------------------------------------
 */

void
Tcl_AppendPrintfToObj(
    Tcl_Obj *objPtr,
    const char *format,
    ...)
{
    va_list argList;

    va_start(argList, format);
    AppendPrintfToObjVA(objPtr, format, argList);
    va_end(argList);
}

/*
 *---------------------------------------------------------------------------
 *
 * Tcl_ObjPrintf --
 *
 * Results:
 *	A refcount zero Tcl_Obj.
 *
 * Side effects:
 *	None.
 *
 *---------------------------------------------------------------------------
 */

Tcl_Obj *
Tcl_ObjPrintf(
    const char *format,
    ...)
{
    va_list argList;
    Tcl_Obj *objPtr;

    TclNewObj(objPtr);
    va_start(argList, format);
    AppendPrintfToObjVA(objPtr, format, argList);
    va_end(argList);
    return objPtr;
}

/*
 *---------------------------------------------------------------------------
 *
 * TclGetStringStorage --
 *
 *	Returns the string storage space of a Tcl_Obj.
 *
 * Results:
 *	The pointer value objPtr->bytes is returned and the number of bytes
 *	allocated there is written to *sizePtr (if known).
 *
 * Side effects:
 *	May set objPtr->bytes.
 *
 *---------------------------------------------------------------------------
 */

char *
TclGetStringStorage(
    Tcl_Obj *objPtr,
    Tcl_Size *sizePtr)
{
    String *stringPtr;

    if (!TclHasInternalRep(objPtr, &tclStringType) || objPtr->bytes == NULL) {
	return Tcl_GetStringFromObj(objPtr, sizePtr);
    }

    stringPtr = GET_STRING(objPtr);
    *sizePtr = stringPtr->allocated;
    return objPtr->bytes;
}

/*
 *---------------------------------------------------------------------------
 *
 * TclStringRepeat --
 *
 *	Performs the [string repeat] function.
 *
 * Results:
 * 	A (Tcl_Obj *) pointing to the result value, or NULL in case of an
 * 	error.
 *
 * Side effects:
 * 	On error, when interp is not NULL, error information is left in it.
 *
 *---------------------------------------------------------------------------
 */

Tcl_Obj *
TclStringRepeat(
    Tcl_Interp *interp,
    Tcl_Obj *objPtr,
    Tcl_Size count,
    int flags)
{
    Tcl_Obj *objResultPtr;
    int inPlace = flags & TCL_STRING_IN_PLACE;
    Tcl_Size length = 0;
    int unichar = 0;
    Tcl_Size done = 1;
    int binary = TclIsPureByteArray(objPtr);
    Tcl_Size maxCount;

    /*
     * Analyze to determine what representation result should be.
     * GOALS:	Avoid shimmering & string rep generation.
     * 		Produce pure bytearray when possible.
     * 		Error on overflow.
     */

    if (!binary) {
	if (TclHasInternalRep(objPtr, &tclStringType)) {
	    String *stringPtr = GET_STRING(objPtr);
	    if (stringPtr->hasUnicode) {
		unichar = 1;
	    }
	}
    }

    if (binary) {
	/* Result will be pure byte array. Pre-size it */
	(void)Tcl_GetBytesFromObj(NULL, objPtr, &length);
	maxCount = TCL_SIZE_MAX;
    } else if (unichar) {
	/* Result will be pure Tcl_UniChar array. Pre-size it. */
	(void)Tcl_GetUnicodeFromObj(objPtr, &length);
	maxCount = TCL_SIZE_MAX/sizeof(Tcl_UniChar);
    } else {
	/* Result will be concat of string reps. Pre-size it. */
	(void)Tcl_GetStringFromObj(objPtr, &length);
	maxCount = TCL_SIZE_MAX;
    }

    if (length == 0) {
	/* Any repeats of empty is empty. */
	return objPtr;
    }

    /* maxCount includes space for null */
    if (count > (maxCount-1)) {
	if (interp) {
	    Tcl_SetObjResult(interp, Tcl_ObjPrintf(
		    "max size for a Tcl value (%" TCL_SIZE_MODIFIER
<<<<<<< HEAD
		    "d bytes) exceeded",
		    TCL_SIZE_MAX));
=======
		    "d bytes) exceeded", TCL_SIZE_MAX));
>>>>>>> 4a25523b
	    Tcl_SetErrorCode(interp, "TCL", "MEMORY", (char *)NULL);
	}
	return NULL;
    }

    if (binary) {
	/* Efficiently produce a pure byte array result */
	objResultPtr = (!inPlace || Tcl_IsShared(objPtr)) ?
		Tcl_DuplicateObj(objPtr) : objPtr;

	/* Allocate count*length space */
	Tcl_SetByteArrayLength(objResultPtr, count*length); /* PANIC? */
	Tcl_SetByteArrayLength(objResultPtr, length);
	while (count - done > done) {
	    Tcl_AppendObjToObj(objResultPtr, objResultPtr);
	    done *= 2;
	}
	TclAppendBytesToByteArray(objResultPtr,
		Tcl_GetBytesFromObj(NULL, objResultPtr, (Tcl_Size *) NULL),
		(count - done) * length);
    } else if (unichar) {
	/*
	 * Efficiently produce a pure Tcl_UniChar array result.
	 */

	if (!inPlace || Tcl_IsShared(objPtr)) {
	    objResultPtr = Tcl_NewUnicodeObj(Tcl_GetUnicode(objPtr), length);
	} else {
	    TclInvalidateStringRep(objPtr);
	    objResultPtr = objPtr;
	}

	/* TODO - overflow check */
	if (0 == Tcl_AttemptSetObjLength(objResultPtr, count*length)) {
	    if (interp) {
		Tcl_SetObjResult(interp, Tcl_ObjPrintf(
			"string size overflow: unable to alloc %"
			TCL_SIZE_MODIFIER "d bytes",
			STRING_SIZE(count*length)));
		Tcl_SetErrorCode(interp, "TCL", "MEMORY", (char *)NULL);
	    }
	    return NULL;
	}
	Tcl_SetObjLength(objResultPtr, length);
	while (count - done > done) {
	    Tcl_AppendObjToObj(objResultPtr, objResultPtr);
	    done *= 2;
	}
	Tcl_AppendUnicodeToObj(objResultPtr, Tcl_GetUnicode(objResultPtr),
		(count - done) * length);
    } else {
	/*
	 * Efficiently concatenate string reps.
	 */

	if (!inPlace || Tcl_IsShared(objPtr)) {
	    objResultPtr = Tcl_NewStringObj(TclGetString(objPtr), length);
	} else {
	    TclFreeInternalRep(objPtr);
	    objResultPtr = objPtr;
	}
	/* TODO - overflow check */
	if (0 == Tcl_AttemptSetObjLength(objResultPtr, count*length)) {
	    if (interp) {
		Tcl_SetObjResult(interp, Tcl_ObjPrintf(
			"string size overflow: unable to alloc %" TCL_SIZE_MODIFIER "d bytes",
			count*length));
		Tcl_SetErrorCode(interp, "TCL", "MEMORY", (char *)NULL);
	    }
	    return NULL;
	}
	Tcl_SetObjLength(objResultPtr, length);
	while (count - done > done) {
	    Tcl_AppendObjToObj(objResultPtr, objResultPtr);
	    done *= 2;
	}
	Tcl_AppendToObj(objResultPtr, TclGetString(objResultPtr),
		(count - done) * length);
    }
    return objResultPtr;
}

/*
 *---------------------------------------------------------------------------
 *
 * TclStringCat --
 *
 *	Performs the [string cat] function.
 *
 * Results:
 * 	A (Tcl_Obj *) pointing to the result value, or NULL in case of an
 * 	error.
 *
 * Side effects:
 * 	On error, when interp is not NULL, error information is left in it.
 *
 *---------------------------------------------------------------------------
 */

Tcl_Obj *
TclStringCat(
    Tcl_Interp *interp,
    Tcl_Size objc,
    Tcl_Obj * const objv[],
    int flags)
{
    Tcl_Obj *objResultPtr, * const *ov;
    int binary = 1;
    Tcl_Size oc, length = 0;
    int allowUniChar = 1, requestUniChar = 0;
    Tcl_Size first = objc - 1;	/* Index of first value possibly not empty */
    Tcl_Size last = 0;		/* Index of last value possibly not empty */
    int inPlace = (flags & TCL_STRING_IN_PLACE) && !Tcl_IsShared(*objv);

    if (objc <= 1) {
	if (objc != 1) {
	    /* Negative (shouldn't be) no objects; return empty */
	    Tcl_Obj *obj;
	    TclNewObj(obj);
	    return obj;
	}
	/* One object; return first */
	return objv[0];
    }

    /*
     * Analyze to determine what representation result should be.
     * GOALS:	Avoid shimmering & string rep generation.
     * 		Produce pure bytearray when possible.
     * 		Error on overflow.
     */

    ov = objv, oc = objc;
    do {
	Tcl_Obj *objPtr = *ov++;

	if (TclIsPureByteArray(objPtr)) {
	    allowUniChar = 0;
	} else if (objPtr->bytes) {
	    /* Value has a string rep. */
	    if (objPtr->length) {
		/*
		 * Non-empty string rep. Not a pure bytearray, so we won't
		 * create a pure bytearray.
		 */

	 	binary = 0;
	 	if ((objPtr->typePtr)
			&& !TclHasInternalRep(
			    objPtr, &tclStringType)) {
		    /* Prevent shimmer of non-string types. */
		    allowUniChar = 0;
		}
	    }
	} else {
	    binary = 0;
	    if (TclHasInternalRep(objPtr, &tclStringType)) {
		/* Have a pure Unicode value; ask to preserve it */
		requestUniChar = 1;
	    } else {
		/* Have another type; prevent shimmer */
		allowUniChar = 0;
	    }
	}
    } while (--oc && (binary || allowUniChar));

    if (binary) {
	/*
	 * Result will be pure byte array. Pre-size it
	 */

	Tcl_Size numBytes = 0;
	ov = objv;
	oc = objc;
	do {
	    Tcl_Obj *objPtr = *ov++;

	    /*
	     * Every argument is either a bytearray with a ("pure")
	     * value we know we can safely use, or it is an empty string.
	     * We don't need to count bytes for the empty strings.
	     */

	    if (TclIsPureByteArray(objPtr)) {
		(void)Tcl_GetBytesFromObj(NULL, objPtr, &numBytes); /* PANIC? */

		if (numBytes) {
		    last = objc - oc;
		    if (length == 0) {
			first = last;
		    }
		    if (length > (TCL_SIZE_MAX-numBytes)) {
			goto overflow;
		    }
		    length += numBytes;
		}
	    }
	} while (--oc);
    } else if ((allowUniChar && requestUniChar)) {
	/*
	 * Result will be pure Tcl_UniChar array. Pre-size it.
	 */

	ov = objv;
	oc = objc;
	do {
	    Tcl_Obj *objPtr = *ov++;

	    if ((objPtr->bytes == NULL) || (objPtr->length)) {
		Tcl_Size numChars;

		(void)Tcl_GetUnicodeFromObj(objPtr, &numChars); /* PANIC? */
		if (numChars) {
		    last = objc - oc;
		    if (length == 0) {
			first = last;
		    }
		    if (length > (Tcl_Size) ((TCL_SIZE_MAX/sizeof(Tcl_UniChar))-numChars)) {
			goto overflow;
		    }
		    length += numChars;
		}
	    }
	} while (--oc);
    } else {
	/* Result will be concat of string reps. Pre-size it. */
	ov = objv;
	oc = objc;
	do {
	    Tcl_Obj *pendingPtr = NULL;

	    /*
	     * Loop until a possibly non-empty value is reached.
	     * Keep string rep generation pending when possible.
	     */

	    do {
		int isEmpty, status;
		Tcl_Obj *objPtr = *ov++;

		status = TclCheckEmptyString(NULL, objPtr, &isEmpty);
		if (status) {
		    return NULL;
		}
		if (objPtr->bytes == NULL && isEmpty != TCL_EMPTYSTRING_YES) {
		    /* No string rep; Take the chance we can avoid making it */
		    pendingPtr = objPtr;
		} else {
		    (void) Tcl_GetStringFromObj(objPtr, &length); /* PANIC? */
		}
	    } while (--oc && (length == 0) && (pendingPtr == NULL));

	    /*
 	     * Either we found a possibly non-empty value, and we remember
 	     * this index as the first and last such value so far seen,
	     * or (oc == 0) and all values are known empty,
 	     * so first = last = objc - 1 signals the right quick return.
 	     */

	    first = last = objc - oc - 1;

	    if (oc && (length == 0)) {
		Tcl_Size numBytes;

		/*
		 * There's a pending value followed by more values.  Loop over
		 * remaining values generating strings until a non-empty value
		 * is found, or the pending value gets its string generated.
		 */

		do {
		    Tcl_Obj *objPtr = *ov++;
		    (void)Tcl_GetStringFromObj(objPtr, &numBytes); /* PANIC? */
		} while (--oc && numBytes == 0 && pendingPtr->bytes == NULL);

		if (numBytes) {
		    last = objc -oc -1;
		}
		if (oc || numBytes) {
		    (void)Tcl_GetStringFromObj(pendingPtr, &length);
		}
		if (length == 0) {
		    if (numBytes) {
			first = last;
		    }
		} else if (numBytes > (TCL_SIZE_MAX - length)) {
		    goto overflow;
		}
		length += numBytes;
	    }
	} while (oc && (length == 0));

	while (oc) {
	    Tcl_Size numBytes;
	    Tcl_Obj *objPtr = *ov++;

	    TclGetString(objPtr); /* PANIC? */
	    numBytes = objPtr->length;
	    if (numBytes) {
		last = objc - oc;
		if (numBytes > (TCL_SIZE_MAX - length)) {
		    goto overflow;
		}
		length += numBytes;
	    }
	    --oc;
	}
    }

    if (last <= first /*|| length == 0 */) {
	/* Only one non-empty value or zero length; return first */
	/* NOTE: (length == 0) implies (last <= first) */
	return objv[first];
    }

    objv += first;
    objc = (last - first + 1);
    inPlace = (flags & TCL_STRING_IN_PLACE) && !Tcl_IsShared(*objv);

    if (binary) {
	/* Efficiently produce a pure byte array result */
	unsigned char *dst;

	/*
	 * Broken interface! Byte array value routines offer no way to handle
	 * failure to allocate enough space. Following stanza may panic.
	 */

	if (inPlace) {
	    Tcl_Size start = 0;

	    objResultPtr = *objv++;
	    objc--;
	    (void)Tcl_GetBytesFromObj(NULL, objResultPtr, &start);
	    dst = Tcl_SetByteArrayLength(objResultPtr, length) + start;
	} else {
	    objResultPtr = Tcl_NewByteArrayObj(NULL, length);
	    dst = Tcl_SetByteArrayLength(objResultPtr, length);
	}
	while (objc--) {
	    Tcl_Obj *objPtr = *objv++;

	    /*
	     * Every argument is either a bytearray with a ("pure")
	     * value we know we can safely use, or it is an empty string.
	     * We don't need to copy bytes from the empty strings.
	     */

	    if (TclIsPureByteArray(objPtr)) {
		Tcl_Size more = 0;
		unsigned char *src = Tcl_GetBytesFromObj(NULL, objPtr, &more);
		memcpy(dst, src, more);
		dst += more;
	    }
	}
    } else if ((allowUniChar && requestUniChar)) {
	/* Efficiently produce a pure Tcl_UniChar array result */
	Tcl_UniChar *dst;

	if (inPlace) {
	    Tcl_Size start;

	    objResultPtr = *objv++;
	    objc--;

	    /* Ugly interface! Force resize of the unicode array. */
	    (void)Tcl_GetUnicodeFromObj(objResultPtr, &start);
	    Tcl_InvalidateStringRep(objResultPtr);
	    if (0 == Tcl_AttemptSetObjLength(objResultPtr, length)) {
		if (interp) {
		    Tcl_SetObjResult(interp, Tcl_ObjPrintf(
		    	"concatenation failed: unable to alloc %"
			TCL_Z_MODIFIER "u bytes",
			STRING_SIZE(length)));
		    Tcl_SetErrorCode(interp, "TCL", "MEMORY", (char *)NULL);
		}
		return NULL;
	    }
	    dst = Tcl_GetUnicode(objResultPtr) + start;
	} else {
	    Tcl_UniChar ch = 0;

	    /* Ugly interface! No scheme to init array size. */
	    objResultPtr = Tcl_NewUnicodeObj(&ch, 0);	/* PANIC? */
	    if (0 == Tcl_AttemptSetObjLength(objResultPtr, length)) {
		Tcl_DecrRefCount(objResultPtr);
		if (interp) {
		    Tcl_SetObjResult(interp, Tcl_ObjPrintf(
		    	"concatenation failed: unable to alloc %"
			TCL_Z_MODIFIER "u bytes",
			STRING_SIZE(length)));
		    Tcl_SetErrorCode(interp, "TCL", "MEMORY", (char *)NULL);
		}
		return NULL;
	    }
	    dst = Tcl_GetUnicode(objResultPtr);
	}
	while (objc--) {
	    Tcl_Obj *objPtr = *objv++;

	    if ((objPtr->bytes == NULL) || (objPtr->length)) {
		Tcl_Size more;
		Tcl_UniChar *src = Tcl_GetUnicodeFromObj(objPtr, &more);
		memcpy(dst, src, more * sizeof(Tcl_UniChar));
		dst += more;
	    }
	}
    } else {
	/* Efficiently concatenate string reps */
	char *dst;

	if (inPlace) {
	    Tcl_Size start;

	    objResultPtr = *objv++;
	    objc--;

	    (void)Tcl_GetStringFromObj(objResultPtr, &start);
	    if (0 == Tcl_AttemptSetObjLength(objResultPtr, length)) {
		if (interp) {
		    Tcl_SetObjResult(interp, Tcl_ObjPrintf(
		    	"concatenation failed: unable to alloc %" TCL_SIZE_MODIFIER "d bytes",
			length));
		    Tcl_SetErrorCode(interp, "TCL", "MEMORY", (char *)NULL);
		}
		return NULL;
	    }
	    dst = TclGetString(objResultPtr) + start;

	    TclFreeInternalRep(objResultPtr);
	} else {
	    TclNewObj(objResultPtr);	/* PANIC? */
	    if (0 == Tcl_AttemptSetObjLength(objResultPtr, length)) {
		Tcl_DecrRefCount(objResultPtr);
		if (interp) {
		    Tcl_SetObjResult(interp, Tcl_ObjPrintf(
		    	"concatenation failed: unable to alloc %" TCL_SIZE_MODIFIER "d bytes",
			length));
		    Tcl_SetErrorCode(interp, "TCL", "MEMORY", (char *)NULL);
		}
		return NULL;
	    }
	    dst = TclGetString(objResultPtr);
	}
	while (objc--) {
	    Tcl_Obj *objPtr = *objv++;

	    if ((objPtr->bytes == NULL) || (objPtr->length)) {
		Tcl_Size more;
		char *src = Tcl_GetStringFromObj(objPtr, &more);

		memcpy(dst, src, more);
		dst += more;
	    }
	}
	/* Must NUL-terminate! */
	*dst = '\0';
    }
    return objResultPtr;

  overflow:
    if (interp) {
	Tcl_SetObjResult(interp, Tcl_ObjPrintf(
		"max size for a Tcl value (%" TCL_SIZE_MODIFIER
		"d bytes) exceeded", TCL_SIZE_MAX));
	Tcl_SetErrorCode(interp, "TCL", "MEMORY", (char *)NULL);
    }
    return NULL;
}

/*
 *---------------------------------------------------------------------------
 *
 * TclStringCmp --
 *	Compare two Tcl_Obj values as strings.
 *
 * Results:
 *	Like memcmp, return -1, 0, or 1.
 *
 * Side effects:
 *	String representations may be generated.  Internal representation may
 *	be changed.
 *
 *---------------------------------------------------------------------------
 */

static int
UniCharNcasememcmp(
    const void *ucsPtr,		/* Unicode string to compare to uct. */
    const void *uctPtr,		/* Unicode string ucs is compared to. */
    size_t numChars)		/* Number of Unichars to compare. */
{
    const Tcl_UniChar *ucs = (const Tcl_UniChar *)ucsPtr;
    const Tcl_UniChar *uct = (const Tcl_UniChar *)uctPtr;
    for ( ; numChars != 0; numChars--, ucs++, uct++) {
	if (*ucs != *uct) {
	    Tcl_UniChar lcs = Tcl_UniCharToLower(*ucs);
	    Tcl_UniChar lct = Tcl_UniCharToLower(*uct);

	    if (lcs != lct) {
		return (lcs - lct);
	    }
	}
    }
    return 0;
}

static int
UtfNmemcmp(
    const void *csPtr,		/* UTF string to compare to ct. */
    const void *ctPtr,		/* UTF string cs is compared to. */
    size_t numChars)		/* Number of UTF chars to compare. */
{
    Tcl_UniChar ch1 = 0, ch2 = 0;
    const char *cs = (const char *)csPtr;
    const char *ct = (const char *)ctPtr;

    /*
     * Cannot use 'memcmp(cs, ct, n);' as byte representation of \u0000 (the
     * pair of bytes 0xC0,0x80) is larger than byte representation of \u0001
     * (the byte 0x01.)
     */

    while (numChars-- > 0) {
	/*
	 * n must be interpreted as chars, not bytes. This should be called
	 * only when both strings are of at least n chars long (no need for \0
	 * check)
	 */

	cs += TclUtfToUniChar(cs, &ch1);
	ct += TclUtfToUniChar(ct, &ch2);
	if (ch1 != ch2) {
	    return (ch1 - ch2);
	}
    }
    return 0;
}

static int
UtfNcasememcmp(
    const void *csPtr,		/* UTF string to compare to ct. */
    const void *ctPtr,		/* UTF string cs is compared to. */
    size_t numChars)		/* Number of UTF chars to compare. */
{
    Tcl_UniChar ch1 = 0, ch2 = 0;
    const char *cs = (const char *)csPtr;
    const char *ct = (const char *)ctPtr;

    while (numChars-- > 0) {
	/*
	 * n must be interpreted as chars, not bytes.
	 * This should be called only when both strings are of
	 * at least n chars long (no need for \0 check)
	 */
	cs += TclUtfToUniChar(cs, &ch1);
	ct += TclUtfToUniChar(ct, &ch2);
	if (ch1 != ch2) {
	    ch1 = Tcl_UniCharToLower(ch1);
	    ch2 = Tcl_UniCharToLower(ch2);
	    if (ch1 != ch2) {
		return (ch1 - ch2);
	    }
	}
    }
    return 0;
}

static int
UniCharNmemcmp(
    const void *ucsPtr,		/* Unicode string to compare to uct. */
    const void *uctPtr,		/* Unicode string ucs is compared to. */
    size_t numChars)		/* Number of unichars to compare. */
{
    const Tcl_UniChar *ucs = (const Tcl_UniChar *)ucsPtr;
    const Tcl_UniChar *uct = (const Tcl_UniChar *)uctPtr;
#if defined(WORDS_BIGENDIAN)
    /*
     * We are definitely on a big-endian machine; memcmp() is safe
     */

    return memcmp(ucs, uct, numChars*sizeof(Tcl_UniChar));

#else /* !WORDS_BIGENDIAN */
    /*
     * We can't simply call memcmp() because that is not lexically correct.
     */

    for ( ; numChars != 0; ucs++, uct++, numChars--) {
	if (*ucs != *uct) {
	    return (*ucs - *uct);
	}
    }
    return 0;
#endif /* WORDS_BIGENDIAN */
}

int
TclStringCmp(
    Tcl_Obj *value1Ptr,
    Tcl_Obj *value2Ptr,
    int checkEq,		/* comparison is only for equality */
    int nocase,			/* comparison is not case sensitive */
    Tcl_Size reqlength)		/* requested length in characters;
				 * TCL_INDEX_NONE to compare whole strings */
{
    const char *s1, *s2;
    int empty, empty2, match, status;
    Tcl_Size length, s1len = 0, s2len = 0;
    memCmpFn_t memCmpFn;

    if ((reqlength == 0) || (value1Ptr == value2Ptr)) {
	/*
	 * Always match at 0 chars of if it is the same obj.
	 * Note: as documented reqlength negative means it is ignored
	 */
	match = 0;
    } else {
	if (!nocase && TclIsPureByteArray(value1Ptr)
		&& TclIsPureByteArray(value2Ptr)) {
	    /*
	     * Use binary versions of comparisons since that won't cause undue
	     * type conversions and it is much faster. Only do this if we're
	     * case-sensitive (which is all that really makes sense with byte
	     * arrays anyway, and we have no memcasecmp() for some reason... :^)
	     */

	    s1 = (char *) Tcl_GetBytesFromObj(NULL, value1Ptr, &s1len);
	    s2 = (char *) Tcl_GetBytesFromObj(NULL, value2Ptr, &s2len);
	    memCmpFn = memcmp;
	} else if (TclHasInternalRep(value1Ptr, &tclStringType)
		&& TclHasInternalRep(value2Ptr, &tclStringType)) {
	    /*
	     * Do a Unicode-specific comparison if both of the args are of String
	     * type. If the char length == byte length, we can do a memcmp. In
	     * benchmark testing this proved the most efficient check between the
	     * Unicode and string comparison operations.
	     */

	    if (nocase) {
		s1 = (char *) Tcl_GetUnicodeFromObj(value1Ptr, &s1len);
		s2 = (char *) Tcl_GetUnicodeFromObj(value2Ptr, &s2len);
		memCmpFn = UniCharNcasememcmp;
	    } else {
		s1len = Tcl_GetCharLength(value1Ptr);
		s2len = Tcl_GetCharLength(value2Ptr);
		if ((s1len == value1Ptr->length)
			&& (value1Ptr->bytes != NULL)
			&& (s2len == value2Ptr->length)
			&& (value2Ptr->bytes != NULL)) {
<<<<<<< HEAD
		    /* each byte represents one character so s1l3n, s2l3n, and
		     * reqlength are in both bytes and characters */
=======
			/* each byte represents one character so s1l3n, s2l3n,
			 * and reqlength are in both bytes and characters */
>>>>>>> 4a25523b
		    s1 = value1Ptr->bytes;
		    s2 = value2Ptr->bytes;
		    memCmpFn = memcmp;
		} else {
		    s1 = (char *) Tcl_GetUnicode(value1Ptr);
		    s2 = (char *) Tcl_GetUnicode(value2Ptr);
		    if (
#if defined(WORDS_BIGENDIAN)
			    1
#else
			    checkEq
#endif
			    ) {
			memCmpFn = memcmp;
			s1len *= sizeof(Tcl_UniChar);
			s2len *= sizeof(Tcl_UniChar);
			if (reqlength > 0) {
			    reqlength *= sizeof(Tcl_UniChar);
			}
		    } else {
			memCmpFn = UniCharNmemcmp;
		    }
		}
	    }
	} else {
	    status = TclCheckEmptyString(NULL, value1Ptr, &empty);
	    if (status) {
		/* No way to report an error */
		Tcl_Panic("TclStringCmp  TclCheckEmptyString value1Ptr");
	    }
	    status = TclCheckEmptyString(NULL, value2Ptr, &empty2);
	    if (status) {
		/* No way to report an error */
		Tcl_Panic("TclStringCmp  TclCheckEmptyString value2Ptr");
	    }
	    if (empty > 0) {
		switch (empty2) {
		case -1:
		    s1 = "";
		    s1len = 0;
		    s2 = Tcl_GetStringFromObj(value2Ptr, &s2len);
		    break;
		case 0:
		    match = -1;
		    goto matchdone;
		case 1:
		default: /* avoid warn: `s2` may be used uninitialized */
		    match = 0;
		    goto matchdone;
		}
	    } else if (empty2 > 0) {
		switch (empty) {
		case -1:
		    s2 = "";
		    s2len = 0;
		    s1 = Tcl_GetStringFromObj(value1Ptr, &s1len);
		    break;
		case 0:
		    match = 1;
		    goto matchdone;
		case 1:
		default: /* avoid warn: `s1` may be used uninitialized */
		    match = 0;
		    goto matchdone;
		}
	    } else {
		s1 = Tcl_GetStringFromObj(value1Ptr, &s1len);
		s2 = Tcl_GetStringFromObj(value2Ptr, &s2len);
	    }
	    if (!nocase && checkEq && reqlength < 0) {
		/*
		 * When we have equal-length we can check only for
		 * (in)equality. We can use memcmp in all (n)eq cases because
		 * we don't need to worry about lexical LE/BE variance.
		 */

		memCmpFn = memcmp;
	    } else {
		/*
		 * As a catch-all we will work with UTF-8. We cannot use
		 * memcmp() as that is unsafe with any string containing NUL
		 * (\xC0\x80 in Tcl's utf rep). We can use the more efficient
		 * TclpUtfNcmp2 if we are case-sensitive and no specific
		 * length was requested.
		 */

		if ((reqlength < 0) && !nocase) {
		    memCmpFn = TclpUtfNcmp2;
		} else {
		    s1len = Tcl_NumUtfChars(s1, s1len);
		    s2len = Tcl_NumUtfChars(s2, s2len);
		    memCmpFn = nocase ? UtfNcasememcmp : UtfNmemcmp;
		}
	    }
	}

	/* At this point s1len, s2len, and reqlength should by now have been
	 * adjusted so that they are all in the units expected by the selected
	 * comparison function.
	 */
	length = (s1len < s2len) ? s1len : s2len;
	if (reqlength < 0) {
	    /*
	     * The requested length is negative, so ignore it by setting it
	     * to length + 1 to correct the match var.
	     */

	    reqlength = length + 1;
	} else if (reqlength > 0 && reqlength < length) {
	    length = reqlength;
	}

	if (checkEq && reqlength < 0 && (s1len != s2len)) {
	    match = 1;		/* This will be reversed below. */
	} else {
	    /*
	     * The comparison function should compare up to the minimum byte
	     * length only.
	     */

	    match = memCmpFn(s1, s2, length);
	}
	if ((match == 0) && (reqlength > length)) {
	    match = s1len - s2len;
	}
	match = (match > 0) ? 1 : (match < 0) ? -1 : 0;
    }
  matchdone:
    return match;
}

/*
 *---------------------------------------------------------------------------
 *
 * TclStringFirst --
 *
 *	Implements the [string first] operation.
 *
 * Results:
 *	If needle is found as a substring of haystack, the index of the
 *	first instance of such a find is returned.  If needle is not present
 *	as a substring of haystack, -1 is returned.
 *
 * Side effects:
 *	needle and haystack may have their Tcl_ObjType changed.
 *
 *---------------------------------------------------------------------------
 */

Tcl_Obj *
TclStringFirst(
    Tcl_Obj *needle,
    Tcl_Obj *haystack,
    Tcl_Size start)
{
    Tcl_Size lh = 0, ln = Tcl_GetCharLength(needle);
    Tcl_Size value = -1;
    Tcl_UniChar *checkStr, *endStr, *uh, *un;
    Tcl_Obj *obj;

    if (start < 0) {
	start = 0;
    }
    if (ln == 0) {
	/* We don't find empty substrings.  Bizarre!
	 * Whenever this routine is turned into a proper substring
	 * finder, change to `return start` after limits imposed. */
	goto firstEnd;
    }

    if (TclIsPureByteArray(needle) && TclIsPureByteArray(haystack)) {
	unsigned char *end, *check, *bh;
	unsigned char *bn = Tcl_GetBytesFromObj(NULL, needle, &ln);

	/* Find bytes in bytes */
	bh = Tcl_GetBytesFromObj(NULL, haystack, &lh);
	if ((lh < ln) || (start > lh - ln)) {
	    /* Don't start the loop if there cannot be a valid answer */
	    goto firstEnd;
	}
	end = bh + lh;

	check = bh + start;
	while (check + ln <= end) {
	    /*
	     * Look for the leading byte of the needle in the haystack
	     * starting at check and stopping when there's not enough room
	     * for the needle left.
	     */
	    check = (unsigned char *)memchr(check, bn[0], (end + 1 - ln) - check);
	    if (check == NULL) {
		/* Leading byte not found -> needle cannot be found. */
		goto firstEnd;
	    }
	    /* Leading byte found, check rest of needle. */
	    if (0 == memcmp(check+1, bn+1, ln-1)) {
		/* Checks! Return the successful index. */
		value = (check - bh);
		goto firstEnd;
	    }
	    /* Rest of needle match failed; Iterate to continue search. */
	    check++;
	}
	goto firstEnd;
    }

    /*
     * TODO: It might be nice to support some cases where it is not
     * necessary to shimmer to &tclStringType to compute the result,
     * and instead operate just on the objPtr->bytes values directly.
     * However, we also do not want the answer to change based on the
     * code pathway, or if it does we want that to be for some values
     * we explicitly decline to support.  Getting there will involve
     * locking down in practice more firmly just what encodings produce
     * what supported results for the objPtr->bytes values.  For now,
     * do only the well-defined Tcl_UniChar array search.
     */

    un = Tcl_GetUnicodeFromObj(needle, &ln);
    uh = Tcl_GetUnicodeFromObj(haystack, &lh);
    if ((lh < ln) || (start > lh - ln)) {
	/* Don't start the loop if there cannot be a valid answer */
	goto firstEnd;
    }
    endStr = uh + lh;

    for (checkStr = uh + start; checkStr + ln <= endStr; checkStr++) {
	if ((*checkStr == *un) && (0 ==
		memcmp(checkStr + 1, un + 1, (ln-1) * sizeof(Tcl_UniChar)))) {
	    value =  (checkStr - uh);
	    goto firstEnd;
	}
    }
  firstEnd:
    TclNewIndexObj(obj, value);
    return obj;
}

int
TclStringIndexInterface(
    Tcl_Interp *interp, Tcl_Obj *objPtr, Tcl_Obj *indexPtr, Tcl_Obj **charPtrPtr)
{
    Tcl_Size index, status;

    status = TclGetIntForIndexM(interp, indexPtr, /*endValue*/ TCL_SIZE_MAX - 1,
	&index);
    if (status != TCL_OK) {
	return status;
    }

    if (TclIndexIsFromEnd(index)) {
	if (TclObjectInterfaceCall(objPtr, string, indexEnd,
	    interp, objPtr, index, charPtrPtr) != TCL_OK) {
	    return TCL_ERROR;
	}
    } else {
	if (TclObjectInterfaceCall(objPtr, string, index, interp, objPtr,
	    index, charPtrPtr) != TCL_OK) {
	    return TCL_ERROR;
	}
    }
    return TCL_OK;
}

/*
 *---------------------------------------------------------------------------
 *
 * TclStringLast --
 *
 *	Implements the [string last] operation.
 *
 * Results:
 *	If needle is found as a substring of haystack, the index of the
 *	last instance of such a find is returned.  If needle is not present
 *	as a substring of haystack, -1 is returned.
 *
 * Side effects:
 *	needle and haystack may have their Tcl_ObjType changed.
 *
 *---------------------------------------------------------------------------
 */

Tcl_Obj *
TclStringLast(
    Tcl_Obj *needle,
    Tcl_Obj *haystack,
    Tcl_Size last)
{
    Tcl_Size lh = 0, ln = Tcl_GetCharLength(needle);
    Tcl_Size value = -1;
    Tcl_UniChar *checkStr, *uh, *un;
    Tcl_Obj *obj;

    if (ln == 0) {
	/*
	 * 	We don't find empty substrings.  Bizarre!
	 *
	 * 	TODO: When we one day make this a true substring
	 * 	finder, change this to "return last", after limitation.
	 */
	goto lastEnd;
    }

    if (TclIsPureByteArray(needle) && TclIsPureByteArray(haystack)) {
	unsigned char *check, *bh = Tcl_GetBytesFromObj(NULL, haystack, &lh);
	unsigned char *bn = Tcl_GetBytesFromObj(NULL, needle, &ln);

	if (last >= lh) {
	    last = lh - 1;
	}
	if (last + 1 < ln) {
	    /* Don't start the loop if there cannot be a valid answer */
	    goto lastEnd;
	}
	check = bh + last + 1 - ln;

	while (check >= bh) {
	    if ((*check == bn[0])
		    && (0 == memcmp(check+1, bn+1, ln-1))) {
		value = (check - bh);
		goto lastEnd;
	    }
	    check--;
	}
	goto lastEnd;
    }

    uh = Tcl_GetUnicodeFromObj(haystack, &lh);
    un = Tcl_GetUnicodeFromObj(needle, &ln);

    if (last >= lh) {
	last = lh - 1;
    }
    if (last + 1 < ln) {
	/* Don't start the loop if there cannot be a valid answer */
	goto lastEnd;
    }
    checkStr = uh + last + 1 - ln;
    while (checkStr >= uh) {
	if ((*checkStr == un[0])
		&& (0 == memcmp(checkStr+1, un+1, (ln-1)*sizeof(Tcl_UniChar)))) {
	    value = (checkStr - uh);
	    goto lastEnd;
	}
	checkStr--;
    }
  lastEnd:
    TclNewIndexObj(obj, value);
    return obj;
}

/*
 *---------------------------------------------------------------------------
 *
 * TclStringReverse --
 *
 *	Implements the [string reverse] operation.
 *
 * Results:
 *	A Tcl value which is the [string reverse] of the argument supplied.
 *	When sharing rules permit and the caller requests, the returned value
 *	might be the argument with modifications done in place.
 *
 * Side effects:
 *	May allocate a new Tcl_Obj.
 *
 *---------------------------------------------------------------------------
 */

static void
ReverseBytes(
    unsigned char *to,		/* Copy bytes into here... */
    unsigned char *from,	/* ...from here... */
    Tcl_Size count)		/* Until this many are copied, */
				/* reversing as you go. */
{
    unsigned char *src = from + count;

    if (to == from) {
	/* Reversing in place */
	while (--src > to) {
	    unsigned char c = *src;

	    *src = *to;
	    *to++ = c;
	}
    } else {
	while (--src >= from) {
	    *to++ = *src;
	}
    }
}

Tcl_Obj *
TclStringReverse(
    Tcl_Obj *objPtr,
    int flags)
{
    String *stringPtr;
    Tcl_UniChar ch = 0;
    int inPlace = flags & TCL_STRING_IN_PLACE;

    if (TclIsPureByteArray(objPtr)) {
	Tcl_Size numBytes = 0;
	unsigned char *from = Tcl_GetBytesFromObj(NULL, objPtr, &numBytes);

	if (!inPlace || Tcl_IsShared(objPtr)) {
	    objPtr = Tcl_NewByteArrayObj(NULL, numBytes);
	}
	ReverseBytes(Tcl_GetBytesFromObj(NULL, objPtr, (Tcl_Size *)NULL), from, numBytes);
	return objPtr;
    }

    SetStringFromAny(NULL, objPtr);
    stringPtr = GET_STRING(objPtr);

    if (stringPtr->hasUnicode) {
	Tcl_UniChar *from = Tcl_GetUnicode(objPtr);
	stringPtr = GET_STRING(objPtr);
	Tcl_UniChar *src = from + stringPtr->numChars;
	Tcl_UniChar *to;

	if (!inPlace || Tcl_IsShared(objPtr)) {
	    /*
	     * Create a non-empty, pure Unicode value, so we can coax
	     * Tcl_SetObjLength into growing the Unicode rep buffer.
	     */

	    objPtr = Tcl_NewUnicodeObj(&ch, 1);
	    Tcl_SetObjLength(objPtr, stringPtr->numChars);
	    to = Tcl_GetUnicode(objPtr);
	    stringPtr = GET_STRING(objPtr);
	    while (--src >= from) {
		*to++ = *src;
	    }
	} else {
	    /*
	     * Reversing in place.
	     */

	    while (--src > from) {
		ch = *src;
		*src = *from;
		*from++ = ch;
	    }
	}
    }

    if (objPtr->bytes) {
	Tcl_Size numChars = stringPtr->numChars;
	Tcl_Size numBytes = objPtr->length;
	char *to, *from = objPtr->bytes;

	if (!inPlace || Tcl_IsShared(objPtr)) {
	    TclNewObj(objPtr);
	    Tcl_SetObjLength(objPtr, numBytes);
	}
	to = objPtr->bytes;

	if (numChars < numBytes) {
	    /*
	     * Either numChars == -1 and we don't know how many chars are
	     * represented by objPtr->bytes and we need Pass 1 just in case,
	     * or numChars >= 0 and we know we have fewer chars than bytes, so
	     * we know there's a multibyte character needing Pass 1.
	     *
	     * Pass 1. Reverse the bytes of each multi-byte character.
	     */

	    Tcl_Size bytesLeft = numBytes;
	    int chw;

	    while (bytesLeft) {
		/*
		 * NOTE: We know that the from buffer is NUL-terminated. It's
		 * part of the contract for objPtr->bytes values. Thus, we can
		 * skip calling Tcl_UtfCharComplete() here.
		 */

		int bytesInChar = TclUtfToUniChar(from, &chw);

		ReverseBytes((unsigned char *)to, (unsigned char *)from,
			bytesInChar);
		to += bytesInChar;
		from += bytesInChar;
		bytesLeft -= bytesInChar;
	    }

	    from = to = objPtr->bytes;
	}
	/* Pass 2. Reverse all the bytes. */
	ReverseBytes((unsigned char *)to, (unsigned char *)from, numBytes);
    }

    return objPtr;
}

/*
 *---------------------------------------------------------------------------
 *
 * TclStringReplace --
 *
 *	Implements the inner engine of the [string replace] and
 *	[string insert] commands.
 *
 *	The result is a concatenation of a prefix from objPtr, characters
 *	0 through first-1, the insertPtr string value, and a suffix from
 *	objPtr, characters from first + count to the end. The effect is as if
 *	the inner substring of characters first through first+count-1 are
 *	removed and replaced with insertPtr. If insertPtr is NULL, it is
 *	treated as an empty string. When passed the flag TCL_STRING_IN_PLACE,
 *	this routine will try to do the work within objPtr, so long as no
 *	sharing forbids it. Without that request, or as needed, a new Tcl
 *	value will be allocated to be the result.
 *
 * Results:
 *	A Tcl value that is the result of the substring replacement. May
 *	return NULL in case of an error. When NULL is returned and interp is
 *	non-NULL, error information is left in interp
 *
 *---------------------------------------------------------------------------
 */

Tcl_Obj *
TclStringReplace(
    Tcl_Interp *interp,		/* For error reporting, may be NULL */
    Tcl_Obj *objPtr,		/* String to act upon */
    Tcl_Size first,		/* First index to replace */
    Tcl_Size count,		/* How many chars to replace */
    Tcl_Obj *insertPtr,		/* Replacement string, may be NULL */
    int flags)			/* TCL_STRING_IN_PLACE => attempt in-place */
{
    int inPlace = flags & TCL_STRING_IN_PLACE;
    Tcl_Obj *result;

    /* Replace nothing with nothing */
    if ((insertPtr == NULL) && (count <= 0)) {
	if (inPlace) {
	    return objPtr;
	} else {
	    return Tcl_DuplicateObj(objPtr);
	}
    }
    if (first < 0) {
	first = 0;
    }

    /*
     * The caller very likely had to call Tcl_GetCharLength() or similar
     * to be able to process index values.  This means it is likely that
     * objPtr is either a proper "bytearray" or a "string" or else it has
     * a known and short string rep.
     */

    if (TclIsPureByteArray(objPtr)) {
	Tcl_Size numBytes = 0;
	unsigned char *bytes = Tcl_GetBytesFromObj(NULL, objPtr, &numBytes);

	if (insertPtr == NULL) {
	    /* Replace something with nothing. */

	    assert ( first <= numBytes ) ;
	    assert ( count <= numBytes ) ;
	    assert ( first + count <= numBytes ) ;

	    result = Tcl_NewByteArrayObj(NULL, numBytes - count);/* PANIC? */
	    TclAppendBytesToByteArray(result, bytes, first);
	    TclAppendBytesToByteArray(result, bytes + first + count,
		    numBytes - count - first);
	    return result;
	}

	/* Replace everything */
	if ((first == 0) && (count == numBytes)) {
	    return insertPtr;
	}

	if (TclIsPureByteArray(insertPtr)) {
	    Tcl_Size newBytes = 0;
	    unsigned char *iBytes
		    = Tcl_GetBytesFromObj(NULL, insertPtr, &newBytes);

	    if (count == newBytes && inPlace && !Tcl_IsShared(objPtr)) {
		/*
		 * Removal count and replacement count are equal.
		 * Other conditions permit. Do in-place splice.
		 */

		memcpy(bytes + first, iBytes, count);
		Tcl_InvalidateStringRep(objPtr);
		return objPtr;
	    }

	    if (newBytes > (TCL_SIZE_MAX - (numBytes - count))) {
		if (interp) {
		    Tcl_SetObjResult(interp, Tcl_ObjPrintf(
			    "max size for a Tcl value (%" TCL_SIZE_MODIFIER "d bytes) exceeded",
			    TCL_SIZE_MAX));
		    Tcl_SetErrorCode(interp, "TCL", "MEMORY", (char *)NULL);
		}
		return NULL;
	    }
	    result = Tcl_NewByteArrayObj(NULL, numBytes - count + newBytes);
								/* PANIC? */
	    Tcl_SetByteArrayLength(result, 0);
	    TclAppendBytesToByteArray(result, bytes, first);
	    TclAppendBytesToByteArray(result, iBytes, newBytes);
	    TclAppendBytesToByteArray(result, bytes + first + count,
		    numBytes - count - first);
	    return result;
	}

	/* Flow through to try other approaches below */
    }

    /*
     * TODO: Figure out how not to generate a Tcl_UniChar array rep
     * when it can be determined objPtr->bytes points to a string of
     * all single-byte characters so we can index it directly.
     */

    /* The traditional implementation... */
    {
	Tcl_Size numChars;
	Tcl_UniChar *ustring = Tcl_GetUnicodeFromObj(objPtr, &numChars);

	/* TODO: Is there an in-place option worth pursuing here? */

	result = Tcl_NewUnicodeObj(ustring, first);
	if (insertPtr) {
	    Tcl_AppendObjToObj(result, insertPtr);
	}
	if ((first + count) < numChars) {
	    Tcl_AppendUnicodeToObj(result, ustring + first + count,
		    numChars - first - count);
	}

	return result;
    }
}

/*
 *---------------------------------------------------------------------------
 *
 * FillUnicodeRep --
 *
 *	Populate the Unicode internal rep with the Unicode form of its string
 *	rep. The object must already have a "String" internal rep.
 *
 * Results:
 *	None.
 *
 * Side effects:
 *	Reallocates the String internal rep.
 *
 *---------------------------------------------------------------------------
 */

static void
FillUnicodeRep(
    Tcl_Obj *objPtr)		/* The object in which to fill the unicode
				 * rep. */
{
    String *stringPtr = GET_STRING(objPtr);

    ExtendUnicodeRepWithString(objPtr, objPtr->bytes, objPtr->length,
	    stringPtr->numChars);
}

static void
ExtendUnicodeRepWithString(
    Tcl_Obj *objPtr,
    const char *bytes,
    Tcl_Size numBytes,
    Tcl_Size numAppendChars)
{
    String *stringPtr = GET_STRING(objPtr);
    Tcl_Size needed, numOrigChars = 0;
    Tcl_UniChar *dst, unichar = 0;

    if (stringPtr->hasUnicode) {
	numOrigChars = stringPtr->numChars;
    }
    if (numAppendChars == TCL_INDEX_NONE) {
	TclNumUtfCharsM(numAppendChars, bytes, numBytes);
    }
    needed = numOrigChars + numAppendChars;

    if (needed > stringPtr->maxChars) {
	GrowUnicodeBuffer(objPtr, needed);
	stringPtr = GET_STRING(objPtr);
    }

    stringPtr->hasUnicode = 1;
    if (bytes) {
	stringPtr->numChars = needed;
    } else {
	numAppendChars = 0;
    }
    dst = stringPtr->unicode + numOrigChars;
    if (numAppendChars-- > 0) {
	bytes += TclUtfToUniChar(bytes, &unichar);
	*dst++ = unichar;
	while (numAppendChars-- > 0) {
	    bytes += TclUtfToUniChar(bytes, &unichar);
	    *dst++ = unichar;
	}
    }
    *dst = 0;
}

/*
 *----------------------------------------------------------------------
 *
 * DupStringInternalRep --
 *
 *	Initialize the internal representation of a new Tcl_Obj to a copy of
 *	the internal representation of an existing string object.
 *
 * Results:
 *	None.
 *
 * Side effects:
 *	copyPtr's internal rep is set to a copy of srcPtr's internal
 *	representation.
 *
 *----------------------------------------------------------------------
 */

static void
DupStringInternalRep(
    Tcl_Obj *srcPtr,		/* Object with internal rep to copy. Must have
				 * an internal rep of type "String". */
    Tcl_Obj *copyPtr)		/* Object with internal rep to set. Must not
				 * currently have an internal rep.*/
{
    String *srcStringPtr = GET_STRING(srcPtr);
    String *copyStringPtr = NULL;

    if (srcStringPtr->numChars == TCL_INDEX_NONE) {
	/*
	 * The String struct in the source value holds zero useful data. Don't
	 * bother copying it. Don't even bother allocating space in which to
	 * copy it. Just let the copy be untyped.
	 */
	return;
    }

    if (srcStringPtr->hasUnicode) {
	int copyMaxChars;

	if (srcStringPtr->maxChars / 2 >= srcStringPtr->numChars) {
	    copyMaxChars = 2 * srcStringPtr->numChars;
	} else {
	    copyMaxChars = srcStringPtr->maxChars;
	}
	copyStringPtr = stringAttemptAlloc(copyMaxChars);
	if (copyStringPtr == NULL) {
	    copyMaxChars = srcStringPtr->numChars;
	    copyStringPtr = stringAlloc(copyMaxChars);
	}
	copyStringPtr->maxChars = copyMaxChars;
	memcpy(copyStringPtr->unicode, srcStringPtr->unicode,
		srcStringPtr->numChars * sizeof(Tcl_UniChar));
	copyStringPtr->unicode[srcStringPtr->numChars] = 0;
    } else {
	copyStringPtr = stringAlloc(0);
	copyStringPtr->maxChars = 0;
	copyStringPtr->unicode[0] = 0;
    }
    copyStringPtr->hasUnicode = srcStringPtr->hasUnicode;
    copyStringPtr->numChars = srcStringPtr->numChars;

    /*
     * Tricky point: the string value was copied by generic object management
     * code, so it doesn't contain any extra bytes that might exist in the
     * source object.
     */

    copyStringPtr->allocated = copyPtr->bytes ? copyPtr->length : 0;

    SET_STRING(copyPtr, copyStringPtr);
    copyPtr->typePtr = &tclStringType;
}

/*
 *----------------------------------------------------------------------
 *
 * SetStringFromAny --
 *
 *	Create an internal representation of type "String" for an object.
 *
 * Results:
 *	This operation always succeeds and returns TCL_OK.
 *
 * Side effects:
 *	Any old internal representation for objPtr is freed and the internal
 *	representation is set to &tclStringType.
 *
 *----------------------------------------------------------------------
 */

static int
SetStringFromAny(
    TCL_UNUSED(Tcl_Interp *),
    Tcl_Obj *objPtr)		/* The object to convert. */
{
    if (!TclHasInternalRep(objPtr, &tclStringType)) {
	String *stringPtr = stringAlloc(0);

	/*
	 * Convert whatever we have into an untyped value. Just A String.
	 */

	(void) TclGetString(objPtr);
	TclFreeInternalRep(objPtr);

	/*
	 * Create a basic String internalrep that just points to the UTF-8 string
	 * already in place at objPtr->bytes.
	 */

	stringPtr->numChars = -1;
	stringPtr->allocated = objPtr->length;
	stringPtr->maxChars = 0;
	stringPtr->hasUnicode = 0;
	SET_STRING(objPtr, stringPtr);
	objPtr->typePtr = &tclStringType;
    }
    return TCL_OK;
}

/*
 *----------------------------------------------------------------------
 *
 * UpdateStringOfString --
 *
 *	Update the string representation for an object whose internal
 *	representation is "String".
 *
 * Results:
 *	None.
 *
 * Side effects:
 *	The object's string may be set by converting its Unicode representation
 *	to UTF format.
 *
 *----------------------------------------------------------------------
 */

static void
UpdateStringOfString(
    Tcl_Obj *objPtr)		/* Object with string rep to update. */
{
    String *stringPtr = GET_STRING(objPtr);

    /*
     * This routine is only called when we need to generate the
     * string rep objPtr->bytes because it does not exist -- it is NULL.
     * In that circumstance, any lingering claim about the size of
     * memory pointed to by that NULL pointer is clearly bogus, and
     * needs a reset.
     */

    stringPtr->allocated = 0;

    if (stringPtr->numChars == 0) {
	TclInitEmptyStringRep(objPtr);
    } else {
	(void) ExtendStringRepWithUnicode(objPtr, stringPtr->unicode,
		stringPtr->numChars);
    }
}

static Tcl_Size
ExtendStringRepWithUnicode(
    Tcl_Obj *objPtr,
    const Tcl_UniChar *unicode,
    Tcl_Size numChars)
{
    /*
     * Precondition: this is the "string" Tcl_ObjType.
     */

    Tcl_Size i, origLength, size = 0;
    char *dst;
    String *stringPtr = GET_STRING(objPtr);

    if (numChars < 0) {
	numChars = UnicodeLength(unicode);
    }

    if (numChars == 0) {
	return 0;
    }

    if (objPtr->bytes == NULL) {
	objPtr->length = 0;
    }
    size = origLength = objPtr->length;

    /*
     * Quick cheap check in case we have more than enough room.
     */

    if (numChars <= (TCL_SIZE_MAX - size)/TCL_UTF_MAX
	    && stringPtr->allocated >= size + numChars * TCL_UTF_MAX) {
	goto copyBytes;
    }

    for (i = 0; i < numChars && size >= 0; i++) {
	/* TODO - overflow check! I don't think check below at end suffices */
	size += TclUtfCount(unicode[i]);
    }
    if (size < 0) {
	Tcl_Panic("max size for a Tcl value (%" TCL_SIZE_MODIFIER "d bytes) exceeded", TCL_SIZE_MAX);
    }

    /*
     * Grow space if needed.
     */

    if (size > stringPtr->allocated) {
	GrowStringBuffer(objPtr, size, 1);
    }

  copyBytes:
    dst = objPtr->bytes + origLength;
    for (i = 0; i < numChars; i++) {
	dst += Tcl_UniCharToUtf(unicode[i], dst);
    }
    *dst = '\0';
    objPtr->length = dst - objPtr->bytes;
    return numChars;
}

/*
 *----------------------------------------------------------------------
 *
 * FreeStringInternalRep --
 *
 *	Deallocate the storage associated with a String data object's internal
 *	representation.
 *
 * Results:
 *	None.
 *
 * Side effects:
 *	Frees memory.
 *
 *----------------------------------------------------------------------
 */

static void
FreeStringInternalRep(
    Tcl_Obj *objPtr)		/* Object with internal rep to free. */
{
    Tcl_Free(GET_STRING(objPtr));
    objPtr->typePtr = NULL;
}

/*
 * Local Variables:
 * mode: c
 * c-basic-offset: 4
 * fill-column: 78
 * End:
 */<|MERGE_RESOLUTION|>--- conflicted
+++ resolved
@@ -3128,12 +3128,7 @@
 	if (interp) {
 	    Tcl_SetObjResult(interp, Tcl_ObjPrintf(
 		    "max size for a Tcl value (%" TCL_SIZE_MODIFIER
-<<<<<<< HEAD
-		    "d bytes) exceeded",
-		    TCL_SIZE_MAX));
-=======
 		    "d bytes) exceeded", TCL_SIZE_MAX));
->>>>>>> 4a25523b
 	    Tcl_SetErrorCode(interp, "TCL", "MEMORY", (char *)NULL);
 	}
 	return NULL;
@@ -3786,13 +3781,8 @@
 			&& (value1Ptr->bytes != NULL)
 			&& (s2len == value2Ptr->length)
 			&& (value2Ptr->bytes != NULL)) {
-<<<<<<< HEAD
-		    /* each byte represents one character so s1l3n, s2l3n, and
-		     * reqlength are in both bytes and characters */
-=======
 			/* each byte represents one character so s1l3n, s2l3n,
 			 * and reqlength are in both bytes and characters */
->>>>>>> 4a25523b
 		    s1 = value1Ptr->bytes;
 		    s2 = value2Ptr->bytes;
 		    memCmpFn = memcmp;
