/*
 * tclStringObj.c --
 *
 *	This file contains functions that implement string operations on Tcl
 *	objects. Some string operations work with UTF strings and others
 *	require Unicode format. Functions that require knowledge of the width
 *	of each character, such as indexing, operate on Unicode data.
 *
 *	A Unicode string is an internationalized string. Conceptually, a
 *	Unicode string is an array of 16-bit quantities organized as a
 *	sequence of properly formed UTF-8 characters. There is a one-to-one
 *	map between Unicode and UTF characters. Because Unicode characters
 *	have a fixed width, operations such as indexing operate on Unicode
 *	data. The String object is optimized for the case where each UTF char
 *	in a string is only one byte. In this case, we store the value of
 *	numChars, but we don't store the Unicode data (unless Tcl_GetUnicode
 *	is explicitly called).
 *
 *	The String object type stores one or both formats. The default
 *	behavior is to store UTF. Once Unicode is calculated by a function, it
 *	is stored in the internal rep for future access (without an additional
 *	O(n) cost).
 *
 *	To allow many appends to be done to an object without constantly
 *	reallocating the space for the string or Unicode representation, we
 *	allocate double the space for the string or Unicode and use the
 *	internal representation to keep track of how much space is used vs.
 *	allocated.
 *
 * Copyright © 1995-1997 Sun Microsystems, Inc.
 * Copyright © 1999 Scriptics Corporation.
 *
 * See the file "license.terms" for information on usage and redistribution of
 * this file, and for a DISCLAIMER OF ALL WARRANTIES.
 */

#include "tclInt.h"
#include "tclTomMath.h"
#include "tclStringRep.h"
#include "assert.h"
/*
 * Prototypes for functions defined later in this file:
 */

static void		AppendPrintfToObjVA(Tcl_Obj *objPtr,
			    const char *format, va_list argList);
static void		AppendUnicodeToUnicodeRep(Tcl_Obj *objPtr,
			    const Tcl_UniChar *unicode, Tcl_Size appendNumChars);
static void		AppendUnicodeToUtfRep(Tcl_Obj *objPtr,
			    const Tcl_UniChar *unicode, Tcl_Size numChars);
static void		AppendUtfToUnicodeRep(Tcl_Obj *objPtr,
			    const char *bytes, Tcl_Size numBytes);
static void		AppendUtfToUtfRep(Tcl_Obj *objPtr,
			    const char *bytes, Tcl_Size numBytes);
static void		DupStringInternalRep(Tcl_Obj *objPtr,
			    Tcl_Obj *copyPtr);
static Tcl_Size		ExtendStringRepWithUnicode(Tcl_Obj *objPtr,
			    const Tcl_UniChar *unicode, Tcl_Size numChars);
static void		ExtendUnicodeRepWithString(Tcl_Obj *objPtr,
			    const char *bytes, Tcl_Size numBytes,
			    Tcl_Size numAppendChars);
static void		FillUnicodeRep(Tcl_Obj *objPtr);
static void		FreeStringInternalRep(Tcl_Obj *objPtr);
static void		GrowStringBuffer(Tcl_Obj *objPtr, size_t needed, int flag);
static void		GrowUnicodeBuffer(Tcl_Obj *objPtr, size_t needed);
static int		SetStringFromAny(Tcl_Interp *interp, Tcl_Obj *objPtr);
static void		SetUnicodeObj(Tcl_Obj *objPtr,
			    const Tcl_UniChar *unicode, Tcl_Size numChars);
static Tcl_Size		UnicodeLength(const Tcl_UniChar *unicode);
static void		UpdateStringOfString(Tcl_Obj *objPtr);

#if TCL_UTF_MAX > 3
#define ISCONTINUATION(bytes) (\
	((bytes)[0] & 0xC0) == 0x80)
#else
#define ISCONTINUATION(bytes) (\
	((((bytes)[0] & 0xC0) == 0x80) || (((bytes)[0] == '\xED') \
	&& (((bytes)[1] & 0xF0) == 0xB0) && (((bytes)[2] & 0xC0) == 0x80))))
#endif


/*
 * The structure below defines the string Tcl object type by means of
 * functions that can be invoked by generic object code.
 */

const Tcl_ObjType tclStringType = {
    "string",			/* name */
    FreeStringInternalRep,	/* freeIntRepPro */
    DupStringInternalRep,	/* dupIntRepProc */
    UpdateStringOfString,	/* updateStringProc */
    SetStringFromAny,		/* setFromAnyProc */
    TCL_OBJTYPE_V0
};

/*
 * TCL STRING GROWTH ALGORITHM
 *
 * When growing strings (during an append, for example), the following growth
 * algorithm is used:
 *
 *   Attempt to allocate 2 * (originalLength + appendLength)
 *   On failure:
 *	attempt to allocate originalLength + 2*appendLength + TCL_MIN_GROWTH
 *
 * This algorithm allows very good performance, as it rapidly increases the
 * memory allocated for a given string, which minimizes the number of
 * reallocations that must be performed. However, using only the doubling
 * algorithm can lead to a significant waste of memory. In particular, it may
 * fail even when there is sufficient memory available to complete the append
 * request (but there is not 2*totalLength memory available). So when the
 * doubling fails (because there is not enough memory available), the
 * algorithm requests a smaller amount of memory, which is still enough to
 * cover the request, but which hopefully will be less than the total
 * available memory.
 *
 * The addition of TCL_MIN_GROWTH allows for efficient handling of very
 * small appends. Without this extra slush factor, a sequence of several small
 * appends would cause several memory allocations. As long as
 * TCL_MIN_GROWTH is a reasonable size, we can avoid that behavior.
 *
 * The growth algorithm can be tuned by adjusting the following parameters:
 *
 * TCL_MIN_GROWTH		Additional space, in bytes, to allocate when
 *				the double allocation has failed. Default is
 *				1024 (1 kilobyte).  See tclInt.h.
 */

#ifndef TCL_MIN_UNICHAR_GROWTH
#define TCL_MIN_UNICHAR_GROWTH	TCL_MIN_GROWTH/sizeof(Tcl_UniChar)
#endif

static void
GrowStringBuffer(
    Tcl_Obj *objPtr,
    size_t needed,
    int flag)
{
    /*
     * Preconditions:
     *	objPtr->typePtr == &tclStringType
     *	needed > stringPtr->allocated
     *	flag || objPtr->bytes != NULL
     */

    String *stringPtr = GET_STRING(objPtr);
    char *ptr = NULL;
    size_t attempt;

    if (objPtr->bytes == &tclEmptyString) {
	objPtr->bytes = NULL;
    }
    if (flag == 0 || stringPtr->allocated > 0) {
	attempt = 2 * needed;
	ptr = (char *)Tcl_AttemptRealloc(objPtr->bytes, attempt + 1U);
	if (ptr == NULL) {
	    /*
	     * Take care computing the amount of modest growth to avoid
	     * overflow into invalid argument values for attempt.
	     */

	    size_t limit = INT_MAX - needed;
	    size_t extra = needed - objPtr->length + TCL_MIN_GROWTH;
	    size_t growth = (extra > limit) ? limit : extra;

	    attempt = needed + growth;
	    ptr = (char *)Tcl_AttemptRealloc(objPtr->bytes, attempt + 1U);
	}
    }
    if (ptr == NULL) {
	/*
	 * First allocation - just big enough; or last chance fallback.
	 */

	attempt = needed;
	ptr = (char *)Tcl_Realloc(objPtr->bytes, attempt + 1U);
    }
    objPtr->bytes = ptr;
    stringPtr->allocated = attempt;
}

static void
GrowUnicodeBuffer(
    Tcl_Obj *objPtr,
    size_t needed)
{
    /*
     * Preconditions:
     *	objPtr->typePtr == &tclStringType
     *	needed > stringPtr->maxChars
     */

    String *ptr = NULL, *stringPtr = GET_STRING(objPtr);
    size_t attempt;

    if (stringPtr->maxChars > 0) {
	/*
	 * Subsequent appends - apply the growth algorithm.
	 */

	attempt = 2 * needed;
	ptr = stringAttemptRealloc(stringPtr, attempt);
	if (ptr == NULL) {
	    /*
	     * Take care computing the amount of modest growth to avoid
	     * overflow into invalid argument values for attempt.
	     */

	    size_t extra = needed - stringPtr->numChars
		    + TCL_MIN_UNICHAR_GROWTH;

	    attempt = needed + extra;
	    ptr = stringAttemptRealloc(stringPtr, attempt);
	}
    }
    if (ptr == NULL) {
	/*
	 * First allocation - just big enough; or last chance fallback.
	 */

	attempt = needed;
	ptr = stringRealloc(stringPtr, attempt);
    }
    stringPtr = ptr;
    stringPtr->maxChars = attempt;
    SET_STRING(objPtr, stringPtr);
}

/*
 *----------------------------------------------------------------------
 *
 * Tcl_NewStringObj --
 *
 *	This function is normally called when not debugging: i.e., when
 *	TCL_MEM_DEBUG is not defined. It creates a new string object and
 *	initializes it from the byte pointer and length arguments.
 *
 *	When TCL_MEM_DEBUG is defined, this function just returns the result
 *	of calling the debugging version Tcl_DbNewStringObj.
 *
 * Results:
 *	A newly created string object is returned that has ref count zero.
 *
 * Side effects:
 *	The new object's internal string representation will be set to a copy
 *	of the length bytes starting at "bytes". If "length" is TCL_INDEX_NONE, use
 *	bytes up to the first NUL byte; i.e., assume "bytes" points to a
 *	C-style NUL-terminated string. The object's type is set to NULL. An
 *	extra NUL is added to the end of the new object's byte array.
 *
 *----------------------------------------------------------------------
 */

#ifdef TCL_MEM_DEBUG
#undef Tcl_NewStringObj
Tcl_Obj *
Tcl_NewStringObj(
    const char *bytes,		/* Points to the first of the length bytes
				 * used to initialize the new object. */
    Tcl_Size length)		/* The number of bytes to copy from "bytes"
				 * when initializing the new object. If
				 * TCL_INDEX_NONE, use bytes up to the first NUL
				 * byte. */
{
    return Tcl_DbNewStringObj(bytes, length, "unknown", 0);
}
#else /* if not TCL_MEM_DEBUG */
Tcl_Obj *
Tcl_NewStringObj(
    const char *bytes,		/* Points to the first of the length bytes
				 * used to initialize the new object. */
    Tcl_Size length)		/* The number of bytes to copy from "bytes"
				 * when initializing the new object. If -1,
				 * use bytes up to the first NUL byte. */
{
    Tcl_Obj *objPtr;

    if (length < 0) {
	length = (bytes? strlen(bytes) : 0);
    }
    TclNewStringObj(objPtr, bytes, length);
    return objPtr;
}
#endif /* TCL_MEM_DEBUG */

/*
 *----------------------------------------------------------------------
 *
 * Tcl_DbNewStringObj --
 *
 *	This function is normally called when debugging: i.e., when
 *	TCL_MEM_DEBUG is defined. It creates new string objects. It is the
 *	same as the Tcl_NewStringObj function above except that it calls
 *	Tcl_DbCkalloc directly with the file name and line number from its
 *	caller. This simplifies debugging since then the [memory active]
 *	command will report the correct file name and line number when
 *	reporting objects that haven't been freed.
 *
 *	When TCL_MEM_DEBUG is not defined, this function just returns the
 *	result of calling Tcl_NewStringObj.
 *
 * Results:
 *	A newly created string object is returned that has ref count zero.
 *
 * Side effects:
 *	The new object's internal string representation will be set to a copy
 *	of the length bytes starting at "bytes". If "length" is TCL_INDEX_NONE, use
 *	bytes up to the first NUL byte; i.e., assume "bytes" points to a
 *	C-style NUL-terminated string. The object's type is set to NULL. An
 *	extra NUL is added to the end of the new object's byte array.
 *
 *----------------------------------------------------------------------
 */

#ifdef TCL_MEM_DEBUG
Tcl_Obj *
Tcl_DbNewStringObj(
    const char *bytes,		/* Points to the first of the length bytes
				 * used to initialize the new object. */
    Tcl_Size length,		/* The number of bytes to copy from "bytes"
				 * when initializing the new object. If -1,
				 * use bytes up to the first NUL byte. */
    const char *file,		/* The name of the source file calling this
				 * function; used for debugging. */
    int line)			/* Line number in the source file; used for
				 * debugging. */
{
    Tcl_Obj *objPtr;

    if (length == TCL_INDEX_NONE) {
	length = (bytes? strlen(bytes) : 0);
    }
    TclDbNewObj(objPtr, file, line);
    TclInitStringRep(objPtr, bytes, length);
    return objPtr;
}
#else /* if not TCL_MEM_DEBUG */
Tcl_Obj *
Tcl_DbNewStringObj(
    const char *bytes,		/* Points to the first of the length bytes
				 * used to initialize the new object. */
    Tcl_Size length,		/* The number of bytes to copy from "bytes"
				 * when initializing the new object. If -1,
				 * use bytes up to the first NUL byte. */
    TCL_UNUSED(const char *) /*file*/,
    TCL_UNUSED(int) /*line*/)
{
    return Tcl_NewStringObj(bytes, length);
}
#endif /* TCL_MEM_DEBUG */

/*
 *---------------------------------------------------------------------------
 *
 * Tcl_NewUnicodeObj --
 *
 *	This function is creates a new String object and initializes it from
 *	the given Unicode String. If the Utf String is the same size as the
 *	Unicode string, don't duplicate the data.
 *
 * Results:
 *	The newly created object is returned. This object will have no initial
 *	string representation. The returned object has a ref count of 0.
 *
 * Side effects:
 *	Memory allocated for new object and copy of Unicode argument.
 *
 *---------------------------------------------------------------------------
 */

Tcl_Obj *
Tcl_NewUnicodeObj(
    const Tcl_UniChar *unicode,	/* The unicode string used to initialize the
				 * new object. */
    Tcl_Size numChars)		/* Number of characters in the unicode
				 * string. */
{
    Tcl_Obj *objPtr;

    TclNewObj(objPtr);
    SetUnicodeObj(objPtr, unicode, numChars);
    return objPtr;
}

/*
 *----------------------------------------------------------------------
 *
 * Tcl_GetCharLength --
 *
 *	Get the length of the Unicode string from the Tcl object.
 *
 * Results:
 *	Pointer to Unicode string representing the Unicode object.
 *
 * Side effects:
 *	Frees old internal rep. Allocates memory for new "String" internal
 *	rep.
 *
 *----------------------------------------------------------------------
 */

Tcl_Size
Tcl_GetCharLength(
    Tcl_Obj *objPtr)		/* The String object to get the num chars
				 * of. */
{
    String *stringPtr;
    Tcl_Size numChars = 0;

    /*
     * Quick, no-shimmer return for short string reps.
     */

    if ((objPtr->bytes) && (objPtr->length < 2)) {
	/* 0 bytes -> 0 chars; 1 byte -> 1 char */
	return objPtr->length;
    }

    /*
     * Optimize the case where we're really dealing with a bytearray object;
     * we don't need to convert to a string to perform the get-length operation.
     *
     * Starting in Tcl 8.7, we check for a "pure" bytearray, because the
     * machinery behind that test is using a proper bytearray ObjType.  We
     * could also compute length of an improper bytearray without shimmering
     * but there's no value in that. We *want* to shimmer an improper bytearray
     * because improper bytearrays have worthless internal reps.
     */

    if (TclIsPureByteArray(objPtr)) {
	(void) Tcl_GetByteArrayFromObj(objPtr, &numChars);
	return numChars;
    }

    /*
     * OK, need to work with the object as a string.
     */

    SetStringFromAny(NULL, objPtr);
    stringPtr = GET_STRING(objPtr);
    numChars = stringPtr->numChars;

    /*
     * If numChars is unknown, compute it.
     */

    if (numChars < 0) {
	TclNumUtfCharsM(numChars, objPtr->bytes, objPtr->length);
	stringPtr->numChars = numChars;
    }
    return numChars;
}

Tcl_Size
TclGetCharLength(
    Tcl_Obj *objPtr)		/* The String object to get the num chars
				 * of. */
{
    Tcl_Size numChars = 0;

    /*
     * Quick, no-shimmer return for short string reps.
     */

    if ((objPtr->bytes) && (objPtr->length < 2)) {
	/* 0 bytes -> 0 chars; 1 byte -> 1 char */
	return objPtr->length;
    }

    /*
     * Optimize the case where we're really dealing with a bytearray object;
     * we don't need to convert to a string to perform the get-length operation.
     *
     * Starting in Tcl 8.7, we check for a "pure" bytearray, because the
     * machinery behind that test is using a proper bytearray ObjType.  We
     * could also compute length of an improper bytearray without shimmering
     * but there's no value in that. We *want* to shimmer an improper bytearray
     * because improper bytearrays have worthless internal reps.
     */

    if (TclIsPureByteArray(objPtr)) {
	(void) Tcl_GetByteArrayFromObj(objPtr, &numChars);
    } else {
	Tcl_GetString(objPtr);
	numChars = TclNumUtfChars(objPtr->bytes, objPtr->length);
    }

    return numChars;
}


/*
 *----------------------------------------------------------------------
 *
 * TclCheckEmptyString --
 *
 *	Determine whether the string value of an object is or would be the
 *	empty string, without generating a string representation.
 *
 * Results:
 *	Returns 1 if empty, 0 if not, and -1 if unknown.
 *
 * Side effects:
 *	None.
 *
 *----------------------------------------------------------------------
 */
int
TclCheckEmptyString(
    Tcl_Obj *objPtr)
{
    Tcl_Size length = TCL_INDEX_NONE;

    if (objPtr->bytes == &tclEmptyString) {
	return TCL_EMPTYSTRING_YES;
    }

    if (TclListObjIsCanonical(objPtr)) {
	TclListObjLengthM(NULL, objPtr, &length);
	return length == 0;
    }

    if (TclIsPureDict(objPtr)) {
	Tcl_DictObjSize(NULL, objPtr, &length);
	return length == 0;
    }

    if (objPtr->bytes == NULL) {
	return TCL_EMPTYSTRING_UNKNOWN;
    }
    return objPtr->length == 0;
}

/*
 *----------------------------------------------------------------------
 *
 * Tcl_GetUniChar --
 *
 *	Get the index'th Unicode character from the String object. If index
 *	is out of range or it references a low surrogate preceded by a high
 *	surrogate, the result = -1;
 *
 * Results:
 *	Returns the index'th Unicode character in the Object.
 *
 * Side effects:
 *	Fills unichar with the index'th Unicode character.
 *
 *----------------------------------------------------------------------
 */

int
Tcl_GetUniChar(
    Tcl_Obj *objPtr,		/* The object to get the Unicode charater
				 * from. */
    Tcl_Size index)		/* Get the index'th Unicode character. */
{
    String *stringPtr;
    int ch;

    if (index < 0) {
	return -1;
    }

    /*
     * Optimize the case where we're really dealing with a ByteArray object
     * we don't need to convert to a string to perform the indexing operation.
     */

    if (TclIsPureByteArray(objPtr)) {
	Tcl_Size length = 0;
	unsigned char *bytes = Tcl_GetByteArrayFromObj(objPtr, &length);
	if (index >= length) {
		return -1;
	}

	return bytes[index];
    }

    /*
     * OK, need to work with the object as a string.
     */

    SetStringFromAny(NULL, objPtr);
    stringPtr = GET_STRING(objPtr);

    if (stringPtr->hasUnicode == 0) {
	/*
	 * If numChars is unknown, compute it.
	 */

	if (stringPtr->numChars == TCL_INDEX_NONE) {
	    TclNumUtfCharsM(stringPtr->numChars, objPtr->bytes, objPtr->length);
	}
	if (stringPtr->numChars == objPtr->length) {
	    return (unsigned char) objPtr->bytes[index];
	}
	FillUnicodeRep(objPtr);
	stringPtr = GET_STRING(objPtr);
    }

    if (index >= stringPtr->numChars) {
	return -1;
    }
    ch = stringPtr->unicode[index];
#if TCL_UTF_MAX < 4
    /* See: bug [11ae2be95dac9417] */
    if ((ch & 0xF800) == 0xD800) {
	if (ch & 0x400) {
	    if ((index > 0)
		    && ((stringPtr->unicode[index-1] & 0xFC00) == 0xD800)) {
		ch = -1; /* low surrogate preceded by high surrogate */
	    }
	} else if ((++index < stringPtr->numChars)
		&& ((stringPtr->unicode[index] & 0xFC00) == 0xDC00)) {
	    /* high surrogate followed by low surrogate */
	    ch = (((ch & 0x3FF) << 10) |
			(stringPtr->unicode[index] & 0x3FF)) + 0x10000;
	}
    }
#endif
    return ch;
}

int
TclGetUniChar(
    Tcl_Obj *objPtr,		/* The object to get the Unicode charater
				 * from. */
    Tcl_Size index)		/* Get the index'th Unicode character. */
{
    int ch = 0;

    if (index < 0) {
	return -1;
    }

    /*
	 * Optimize the ByteArray case:  N need need to convert to a string to
	 * perform the indexing operation.
     */

    if (TclIsPureByteArray(objPtr)) {
	Tcl_Size length = 0;
	unsigned char *bytes = Tcl_GetByteArrayFromObj(objPtr, &length);
	if (index >= length) {
		return -1;
	}

	return bytes[index];
    }

    Tcl_Size numChars = TclNumUtfChars(objPtr->bytes, objPtr->length);

    if (index >= numChars) {
	return -1;
    }
    const char *begin = TclUtfAtIndex(objPtr->bytes, index);
#undef Tcl_UtfToUniChar
    Tcl_UtfToUniChar(begin, &ch);
    return ch;
}

/*
 *----------------------------------------------------------------------
 *
 * Tcl_GetUnicodeFromObj/TclGetUnicodeFromObj --
 *
 *	Get the Unicode form of the String object with length. If the object
 *	is not already a String object, it will be converted to one. If the
 *	String object does not have a Unicode rep, then one is create from the
 *	UTF string format.
 *
 * Results:
 *	Returns a pointer to the object's internal Unicode string.
 *
 * Side effects:
 *	Converts the object to have the String internal rep.
 *
 *----------------------------------------------------------------------
 */

#undef Tcl_GetUnicodeFromObj
#if !defined(TCL_NO_DEPRECATED)
Tcl_UniChar *
TclGetUnicodeFromObj(
    Tcl_Obj *objPtr,		/* The object to find the Unicode string
				 * for. */
    int *lengthPtr)		/* If non-NULL, the location where the string
				 * rep's Tcl_UniChar length should be stored. If
				 * NULL, no length is stored. */
{
    String *stringPtr;

    SetStringFromAny(NULL, objPtr);
    stringPtr = GET_STRING(objPtr);

    if (stringPtr->hasUnicode == 0) {
	FillUnicodeRep(objPtr);
	stringPtr = GET_STRING(objPtr);
    }

    if (lengthPtr != NULL) {
	if (stringPtr->numChars > INT_MAX) {
	    Tcl_Panic("Tcl_GetUnicodeFromObj with 'int' lengthPtr"
		    " cannot handle such long strings. Please use 'Tcl_Size'");
	}
	*lengthPtr = (int)stringPtr->numChars;
    }
    return stringPtr->unicode;
}
#endif /* !defined(TCL_NO_DEPRECATED) */

Tcl_UniChar *
Tcl_GetUnicodeFromObj(
    Tcl_Obj *objPtr,		/* The object to find the unicode string
				 * for. */
    Tcl_Size *lengthPtr)	/* If non-NULL, the location where the string
				 * rep's unichar length should be stored. If
				 * NULL, no length is stored. */
{
    String *stringPtr;

    SetStringFromAny(NULL, objPtr);
    stringPtr = GET_STRING(objPtr);

    if (stringPtr->hasUnicode == 0) {
	FillUnicodeRep(objPtr);
	stringPtr = GET_STRING(objPtr);
    }

    if (lengthPtr != NULL) {
	*lengthPtr = stringPtr->numChars;
    }
    return stringPtr->unicode;
}

/*
 *----------------------------------------------------------------------
 *
 * Tcl_GetRange --
 *
 *	Create a Tcl Object that contains the chars between first and last of
 *	the object indicated by "objPtr". If the object is not already a
 *	String object, convert it to one.  If first is TCL_INDEX_NONE, the
 *	returned string start at the beginning of objPtr.  If last is
 *	TCL_INDEX_NONE, the returned string ends at the end of objPtr.
 *
 * Results:
 *	Returns a new Tcl Object of the String type.
 *
 * Side effects:
 *	Changes the internal rep of "objPtr" to the String type.
 *
 *----------------------------------------------------------------------
 */

Tcl_Obj *
Tcl_GetRange(
    Tcl_Obj *objPtr,		/* The Tcl object to find the range of. */
    Tcl_Size first,			/* First index of the range. */
    Tcl_Size last)			/* Last index of the range. */
{
    Tcl_Obj *newObjPtr;		/* The Tcl object to find the range of. */
    String *stringPtr;
    Tcl_Size length = 0;

    if (first < 0) {
	first = TCL_INDEX_START;
    }

    /*
     * Optimize the case where we're really dealing with a bytearray object
     * we don't need to convert to a string to perform the substring operation.
     */

    if (TclIsPureByteArray(objPtr)) {
	unsigned char *bytes = Tcl_GetByteArrayFromObj(objPtr, &length);

	if (last < 0 || last >= length) {
	    last = length - 1;
	}
	if (last < first) {
	    TclNewObj(newObjPtr);
	    return newObjPtr;
	}
	return Tcl_NewByteArrayObj(bytes + first, last - first + 1);
    }

    /*
     * OK, need to work with the object as a string.
     */

    SetStringFromAny(NULL, objPtr);
    stringPtr = GET_STRING(objPtr);

    if (stringPtr->hasUnicode == 0) {
	/*
	 * If numChars is unknown, compute it.
	 */

	if (stringPtr->numChars == TCL_INDEX_NONE) {
	    TclNumUtfCharsM(stringPtr->numChars, objPtr->bytes, objPtr->length);
	}
	if (stringPtr->numChars == objPtr->length) {
	    if (last < 0 || last >= stringPtr->numChars) {
		last = stringPtr->numChars - 1;
	    }
	    if (last < first) {
		TclNewObj(newObjPtr);
		return newObjPtr;
	    }
	    newObjPtr = Tcl_NewStringObj(objPtr->bytes + first, last - first + 1);

	    /*
	     * Since we know the char length of the result, store it.
	     */

	    SetStringFromAny(NULL, newObjPtr);
	    stringPtr = GET_STRING(newObjPtr);
	    stringPtr->numChars = newObjPtr->length;
	    return newObjPtr;
	}
	FillUnicodeRep(objPtr);
	stringPtr = GET_STRING(objPtr);
    }
    if (last < 0 || last >= stringPtr->numChars) {
	last = stringPtr->numChars - 1;
    }
    if (last < first) {
	TclNewObj(newObjPtr);
	return newObjPtr;
    }
#if TCL_UTF_MAX < 4
    /* See: bug [11ae2be95dac9417] */
    if ((first > 0) && ((stringPtr->unicode[first] & 0xFC00) == 0xDC00)
	    && ((stringPtr->unicode[first-1] & 0xFC00) == 0xD800)) {
	++first;
    }
    if ((last + 1 < stringPtr->numChars)
	    && ((stringPtr->unicode[last+1] & 0xFC00) == 0xDC00)
	    && ((stringPtr->unicode[last] & 0xFC00) == 0xD800)) {
	++last;
    }
#endif
    return Tcl_NewUnicodeObj(stringPtr->unicode + first, last - first + 1);
}

Tcl_Obj *
TclGetRange(
    Tcl_Obj *objPtr,		/* The Tcl object to find the range of. */
    Tcl_Size first,		/* First index of the range. */
    Tcl_Size last)		/* Last index of the range. */
{
    Tcl_Obj *newObjPtr;		/* The Tcl object to find the range of. */
    Tcl_Size length = 0;

    if (first < 0) {
	first = TCL_INDEX_START;
    }

    /*
     * Optimize the case where we're really dealing with a bytearray object
     * we don't need to convert to a string to perform the substring operation.
     */

    if (TclIsPureByteArray(objPtr)) {
	unsigned char *bytes = Tcl_GetByteArrayFromObj(objPtr, &length);

	if (last < 0 || last >= length) {
	    last = length - 1;
	}
	if (last < first) {
	    TclNewObj(newObjPtr);
	    return newObjPtr;
	}
	return Tcl_NewByteArrayObj(bytes + first, last - first + 1);
    }

    Tcl_Size numChars = TclNumUtfChars(objPtr->bytes, objPtr->length);

    if (last < 0 || last >= numChars) {
	last = numChars - 1;
    }
    if (last < first) {
	TclNewObj(newObjPtr);
	return newObjPtr;
    }
    const char *begin = TclUtfAtIndex(objPtr->bytes, first);
    const char *end = TclUtfAtIndex(objPtr->bytes, last + 1);
    return Tcl_NewStringObj(begin, end - begin);
}

/*
 *----------------------------------------------------------------------
 *
 * Tcl_SetStringObj --
 *
 *	Modify an object to hold a string that is a copy of the bytes
 *	indicated by the byte pointer and length arguments.
 *
 * Results:
 *	None.
 *
 * Side effects:
 *	The object's string representation will be set to a copy of the
 *	"length" bytes starting at "bytes". If "length" is TCL_INDEX_NONE, use bytes
 *	up to the first NUL byte; i.e., assume "bytes" points to a C-style
 *	NUL-terminated string. The object's old string and internal
 *	representations are freed and the object's type is set NULL.
 *
 *----------------------------------------------------------------------
 */

void
Tcl_SetStringObj(
    Tcl_Obj *objPtr,		/* Object whose internal rep to init. */
    const char *bytes,		/* Points to the first of the length bytes
				 * used to initialize the object. */
    Tcl_Size length)		/* The number of bytes to copy from "bytes"
				 * when initializing the object. If -1,
				 * use bytes up to the first NUL byte.*/
{
    if (Tcl_IsShared(objPtr)) {
	Tcl_Panic("%s called with shared object", "Tcl_SetStringObj");
    }

    /*
     * Set the type to NULL and free any internal rep for the old type.
     */

    TclFreeInternalRep(objPtr);

    /*
     * Free any old string rep, then set the string rep to a copy of the
     * length bytes starting at "bytes".
     */

    TclInvalidateStringRep(objPtr);
    if (length == TCL_INDEX_NONE) {
	length = (bytes? strlen(bytes) : 0);
    }
    TclInitStringRep(objPtr, bytes, length);
}

/*
 *----------------------------------------------------------------------
 *
 * Tcl_SetObjLength --
 *
 *	Changes the length of the string representation of objPtr.
 *
 * Results:
 *	None.
 *
 * Side effects:
 *	If the size of objPtr's string representation is greater than length, a
 *	new terminating null byte is stored in objPtr->bytes at length, and
 *	bytes at positions past length have no meaning.  If the length of the
 *	string representation is greater than length, the storage space is
 *	reallocated to length+1.
 *
 *	The object's internal representation is changed to &tclStringType.
 *
 *----------------------------------------------------------------------
 */

void
Tcl_SetObjLength(
    Tcl_Obj *objPtr,		/* Pointer to object. This object must not
				 * currently be shared. */
    Tcl_Size length)		/* Number of bytes desired for string
				 * representation of object, not including
				 * terminating null byte. */
{
    String *stringPtr;

    if (length < 0) {
	Tcl_Panic("Tcl_SetObjLength: length requested is negative: "
		"%" TCL_SIZE_MODIFIER "d (integer overflow?)", length);
    }
    if (Tcl_IsShared(objPtr)) {
	Tcl_Panic("%s called with shared object", "Tcl_SetObjLength");
    }

    if (objPtr->bytes && objPtr->length == length) {
	return;
    }

    SetStringFromAny(NULL, objPtr);
    stringPtr = GET_STRING(objPtr);

    if (objPtr->bytes != NULL) {
	/*
	 * Change length of an existing string rep.
	 */
	if (length > stringPtr->allocated) {
	    /*
	     * Need to enlarge the buffer.
	     */
	    if (objPtr->bytes == &tclEmptyString) {
		objPtr->bytes = (char *)Tcl_Alloc(length + 1);
	    } else {
		objPtr->bytes = (char *)Tcl_Realloc(objPtr->bytes, length + 1);
	    }
	    stringPtr->allocated = length;
	}

	objPtr->length = length;
	objPtr->bytes[length] = 0;

	/*
	 * Invalidate the Unicode data.
	 */

	stringPtr->numChars = TCL_INDEX_NONE;
	stringPtr->hasUnicode = 0;
    } else {
	if (length > stringPtr->maxChars) {
	    stringPtr = stringRealloc(stringPtr, length);
	    SET_STRING(objPtr, stringPtr);
	    stringPtr->maxChars = length;
	}

	/*
	 * Mark the new end of the Unicode string
	 */

	stringPtr->numChars = length;
	stringPtr->unicode[length] = 0;
	stringPtr->hasUnicode = 1;

	/*
	 * Can only get here when objPtr->bytes == NULL. No need to invalidate
	 * the string rep.
	 */
    }
}

/*
 *----------------------------------------------------------------------
 *
 * Tcl_AttemptSetObjLength --
 *
 *	This function changes the length of the string representation of an
 *	object. It uses the attempt* (non-panic'ing) memory allocators.
 *
 * Results:
 *	1 if the requested memory was allocated, 0 otherwise.
 *
 * Side effects:
 *	If the size of objPtr's string representation is greater than length,
 *	then it is reduced to length and a new terminating null byte is stored
 *	in the strength. If the length of the string representation is greater
 *	than length, the storage space is reallocated to the given length; a
 *	null byte is stored at the end, but other bytes past the end of the
 *	original string representation are undefined. The object's internal
 *	representation is changed to "expendable string".
 *
 *----------------------------------------------------------------------
 */

int
Tcl_AttemptSetObjLength(
    Tcl_Obj *objPtr,		/* Pointer to object. This object must not
				 * currently be shared. */
    Tcl_Size length)		/* Number of bytes desired for string
				 * representation of object, not including
				 * terminating null byte. */
{
    String *stringPtr;

    if (length < 0) {
	/* Negative lengths => most likely integer overflow */
	return 0;
    }

    if (Tcl_IsShared(objPtr)) {
	Tcl_Panic("%s called with shared object", "Tcl_AttemptSetObjLength");
    }
    if (objPtr->bytes && objPtr->length == length) {
	return 1;
    }

    SetStringFromAny(NULL, objPtr);
    stringPtr = GET_STRING(objPtr);

    if (objPtr->bytes != NULL) {
	/*
	 * Change length of an existing string rep.
	 */
	if (length > stringPtr->allocated) {
	    /*
	     * Need to enlarge the buffer.
	     */

	    char *newBytes;

	    if (objPtr->bytes == &tclEmptyString) {
		newBytes = (char *)Tcl_AttemptAlloc(length + 1);
	    } else {
		newBytes = (char *)Tcl_AttemptRealloc(objPtr->bytes, length + 1);
	    }
	    if (newBytes == NULL) {
		return 0;
	    }
	    objPtr->bytes = newBytes;
	    stringPtr->allocated = length;
	}

	objPtr->length = length;
	objPtr->bytes[length] = 0;

	/*
	 * Invalidate the Unicode data.
	 */

	stringPtr->numChars = TCL_INDEX_NONE;
	stringPtr->hasUnicode = 0;
    } else {
	/*
	 * Changing length of pure Unicode string.
	 */

	if (length > stringPtr->maxChars) {
	    stringPtr = stringAttemptRealloc(stringPtr, length);
	    if (stringPtr == NULL) {
		return 0;
	    }
	    SET_STRING(objPtr, stringPtr);
	    stringPtr->maxChars = length;
	}

	/*
	 * Mark the new end of the Unicode string.
	 */

	stringPtr->unicode[length] = 0;
	stringPtr->numChars = length;
	stringPtr->hasUnicode = 1;

	/*
	 * Can only get here when objPtr->bytes == NULL. No need to invalidate
	 * the string rep.
	 */
    }
    return 1;
}

/*
 *---------------------------------------------------------------------------
 *
 * Tcl_SetUnicodeObj --
 *
 *	Modify an object to hold the Unicode string indicated by "unicode".
 *
 * Results:
 *	None.
 *
 * Side effects:
 *	Memory allocated for new "String" internal rep.
 *
 *---------------------------------------------------------------------------
 */

void
Tcl_SetUnicodeObj(
    Tcl_Obj *objPtr,		/* The object to set the string of. */
    const Tcl_UniChar *unicode,	/* The Unicode string used to initialize the
				 * object. */
<<<<<<< HEAD
    Tcl_Size numChars)		/* Number of characters in the unicode
=======
    size_t numChars)		/* Number of characters in the Unicode
>>>>>>> f7c3a988
				 * string. */
{
    if (Tcl_IsShared(objPtr)) {
	Tcl_Panic("%s called with shared object", "Tcl_SetUnicodeObj");
    }
    TclFreeInternalRep(objPtr);
    SetUnicodeObj(objPtr, unicode, numChars);
}

static Tcl_Size
UnicodeLength(
    const Tcl_UniChar *unicode)
{
    Tcl_Size numChars = 0;

    if (unicode) {
	/* TODO - is this overflow check really necessary? */
	while ((numChars >= 0) && (unicode[numChars] != 0)) {
	    numChars++;
	}
    }
    return numChars;
}

static void
SetUnicodeObj(
    Tcl_Obj *objPtr,		/* The object to set the string of. */
    const Tcl_UniChar *unicode,	/* The Unicode string used to initialize the
				 * object. */
<<<<<<< HEAD
    Tcl_Size numChars)		/* Number of characters in the unicode
				 * string. */
=======
    size_t numChars)		/* Number of characters in unicode. */
>>>>>>> f7c3a988
{
    String *stringPtr;

    if (numChars < 0) {
	numChars = UnicodeLength(unicode);
    }

    /*
     * Allocate enough space for the String structure + Unicode string.
     */

    stringPtr = stringAlloc(numChars);
    SET_STRING(objPtr, stringPtr);
    objPtr->typePtr = &tclStringType;

    stringPtr->maxChars = numChars;
    memcpy(stringPtr->unicode, unicode, numChars * sizeof(Tcl_UniChar));
    stringPtr->unicode[numChars] = 0;
    stringPtr->numChars = numChars;
    stringPtr->hasUnicode = 1;

    TclInvalidateStringRep(objPtr);
    stringPtr->allocated = 0;
}

/*
 *----------------------------------------------------------------------
 *
 * Tcl_AppendLimitedToObj --
 *
 *	This function appends a limited number of bytes from a sequence of
 *	bytes to an object, marking any limitation with an ellipsis.
 *
 * Results:
 *	None.
 *
 * Side effects:
 *	The bytes at *bytes are appended to the string representation of
 *	objPtr.
 *
 *----------------------------------------------------------------------
 */

void
Tcl_AppendLimitedToObj(
    Tcl_Obj *objPtr,		/* Points to the object to append to. */
    const char *bytes,		/* Points to the bytes to append to the
				 * object. */
    Tcl_Size length,		/* The number of bytes available to be
				 * appended from "bytes". If -1, then
				 * all bytes up to a NUL byte are available. */
    Tcl_Size limit,		/* The maximum number of bytes to append to
				 * the object. */
    const char *ellipsis)	/* Ellipsis marker string, appended to the
				 * object to indicate not all available bytes
				 * at "bytes" were appended. */
{
    String *stringPtr;
    Tcl_Size toCopy = 0;
    Tcl_Size eLen = 0;

    if (length < 0) {
	length = (bytes ? strlen(bytes) : 0);
    }
    if (length == 0) {
	return;
    }
    if (limit <= 0) {
	return;
    }

    if (length <= limit) {
	toCopy = length;
    } else {
	if (ellipsis == NULL) {
	    ellipsis = "...";
	}
	eLen = strlen(ellipsis);
	while (eLen > limit) {
	    eLen = Tcl_UtfPrev(ellipsis+eLen, ellipsis) - ellipsis;
	}

	toCopy = Tcl_UtfPrev(bytes+limit+1-eLen, bytes) - bytes;
    }

    /*
     * If objPtr has a valid Unicode rep, then append the Unicode conversion
     * of "bytes" to the objPtr's Unicode rep, otherwise append "bytes" to
     * objPtr's string rep.
     */

    if (Tcl_IsShared(objPtr)) {
	Tcl_Panic("%s called with shared object", "Tcl_AppendLimitedToObj");
    }

    SetStringFromAny(NULL, objPtr);
    stringPtr = GET_STRING(objPtr);

    /* If appended string starts with a continuation byte or a lower surrogate,
     * force objPtr to unicode representation. See [7f1162a867] */
    if (bytes && ISCONTINUATION(bytes)) {
	Tcl_GetUnicode(objPtr);
	stringPtr = GET_STRING(objPtr);
    }
    if (stringPtr->hasUnicode && (stringPtr->numChars+1) > 1) {
	AppendUtfToUnicodeRep(objPtr, bytes, toCopy);
    } else {
	AppendUtfToUtfRep(objPtr, bytes, toCopy);
    }

    if (length <= limit) {
	return;
    }

    stringPtr = GET_STRING(objPtr);
    if (stringPtr->hasUnicode && (stringPtr->numChars+1) > 1) {
	AppendUtfToUnicodeRep(objPtr, ellipsis, eLen);
    } else {
	AppendUtfToUtfRep(objPtr, ellipsis, eLen);
    }
}

/*
 *----------------------------------------------------------------------
 *
 * Tcl_AppendToObj --
 *
 *	This function appends a sequence of bytes to an object.
 *
 * Results:
 *	None.
 *
 * Side effects:
 *	The bytes at *bytes are appended to the string representation of
 *	objPtr.
 *
 *----------------------------------------------------------------------
 */

void
Tcl_AppendToObj(
    Tcl_Obj *objPtr,		/* Points to the object to append to. */
    const char *bytes,		/* Points to the bytes to append to the
				 * object. */
    Tcl_Size length)		/* The number of bytes to append from "bytes".
				 * If TCL_INDEX_NONE, then append all bytes up to NUL
				 * byte. */
{
    Tcl_AppendLimitedToObj(objPtr, bytes, length, TCL_SIZE_MAX, NULL);
}

/*
 *----------------------------------------------------------------------
 *
 * Tcl_AppendUnicodeToObj --
 *
 *	This function appends a Unicode string to an object in the most
 *	efficient manner possible.
 *
 * Results:
 *	None.
 *
 * Side effects:
 *	Invalidates the string rep and creates a new Unicode string.
 *
 *----------------------------------------------------------------------
 */

void
Tcl_AppendUnicodeToObj(
    Tcl_Obj *objPtr,		/* Points to the object to append to. */
    const Tcl_UniChar *unicode,	/* The Unicode string to append to the
				 * object. */
<<<<<<< HEAD
    Tcl_Size length)		/* Number of chars in "unicode". Negative
    				 * lengths means nul terminated */
=======
    size_t length)		/* Number of chars in unicode. */
>>>>>>> f7c3a988
{
    String *stringPtr;

    if (Tcl_IsShared(objPtr)) {
	Tcl_Panic("%s called with shared object", "Tcl_AppendUnicodeToObj");
    }

    if (length == 0) {
	return;
    }

    SetStringFromAny(NULL, objPtr);
    stringPtr = GET_STRING(objPtr);

    /*
     * If objPtr has a valid Unicode rep, then append the "unicode" to the
     * objPtr's Unicode rep, otherwise the UTF conversion of "unicode" to
     * objPtr's string rep.
     */

    if (stringPtr->hasUnicode) {
	AppendUnicodeToUnicodeRep(objPtr, unicode, length);
    } else {
	AppendUnicodeToUtfRep(objPtr, unicode, length);
    }
}

/*
 *----------------------------------------------------------------------
 *
 * Tcl_AppendObjToObj --
 *
 *	This function appends the string rep of one object to another.
 *	"objPtr" cannot be a shared object.
 *
 * Results:
 *	None.
 *
 * Side effects:
 *	The string rep of appendObjPtr is appended to the string
 *	representation of objPtr.
 *	IMPORTANT: This routine does not and MUST NOT shimmer appendObjPtr.
 *	Callers are counting on that.
 *
 *----------------------------------------------------------------------
 */

void
Tcl_AppendObjToObj(
    Tcl_Obj *objPtr,		/* Points to the object to append to. */
    Tcl_Obj *appendObjPtr)	/* Object to append. */
{
    String *stringPtr;
    Tcl_Size length = 0, numChars;
    Tcl_Size appendNumChars = TCL_INDEX_NONE;
    const char *bytes;

    /*
     * Special case: second object is standard-empty is fast case. We know
     * that appending nothing to anything leaves that starting anything...
     */

    if (appendObjPtr->bytes == &tclEmptyString) {
	return;
    }

    /*
     * Handle append of one ByteArray object to another as a special case.
     * Note that we only do this when the objects are pure so that the
     * bytearray faithfully represent the true value; Otherwise appending the
     * byte arrays together could lose information;
     */

    if ((TclIsPureByteArray(objPtr) || objPtr->bytes == &tclEmptyString)
	    && TclIsPureByteArray(appendObjPtr)) {
	/*
	 * You might expect the code here to be
	 *
	 *  bytes = Tcl_GetByteArrayFromObj(appendObjPtr, &length);
	 *  TclAppendBytesToByteArray(objPtr, bytes, length);
	 *
	 * and essentially all of the time that would be fine. However, it
	 * would run into trouble in the case where objPtr and appendObjPtr
	 * point to the same thing. That may never be a good idea. It seems to
	 * violate Copy On Write, and we don't have any tests for the
	 * situation, since making any Tcl commands that call
	 * Tcl_AppendObjToObj() do that appears impossible (They honor Copy On
	 * Write!). For the sake of extensions that go off into that realm,
	 * though, here's a more complex approach that can handle all the
	 * cases.
	 *
	 * First, get the lengths.
	 */

	Tcl_Size lengthSrc = 0;

	(void) Tcl_GetByteArrayFromObj(objPtr, &length);
	(void) Tcl_GetByteArrayFromObj(appendObjPtr, &lengthSrc);

	/*
	 * Grow buffer enough for the append.
	 */

	TclAppendBytesToByteArray(objPtr, NULL, lengthSrc);

	/*
	 * Reset objPtr back to the original value.
	 */

	Tcl_SetByteArrayLength(objPtr, length);

	/*
	 * Now do the append knowing that buffer growth cannot cause any
	 * trouble.
	 */

	TclAppendBytesToByteArray(objPtr,
		Tcl_GetByteArrayFromObj(appendObjPtr, (Tcl_Size *) NULL), lengthSrc);
	return;
    }

    /*
     * Must append as strings.
     */

    SetStringFromAny(NULL, objPtr);
    stringPtr = GET_STRING(objPtr);

    /* If appended string starts with a continuation byte or a lower surrogate,
     * force objPtr to unicode representation. See [7f1162a867]
     * This fixes append-3.4, append-3.7 and utf-1.18 testcases. */
    if (ISCONTINUATION(TclGetString(appendObjPtr))) {
	Tcl_GetUnicode(objPtr);
	stringPtr = GET_STRING(objPtr);
    }
    /*
     * If objPtr has a valid Unicode rep, then get a Unicode string from
     * appendObjPtr and append it.
     */

    if (stringPtr->hasUnicode) {
	/*
	 * If appendObjPtr is not of the "String" type, don't convert it.
	 */

	if (TclHasInternalRep(appendObjPtr, &tclStringType)) {
	    Tcl_UniChar *unicode =
		    Tcl_GetUnicodeFromObj(appendObjPtr, &numChars);

	    AppendUnicodeToUnicodeRep(objPtr, unicode, numChars);
	} else {
	    bytes = Tcl_GetStringFromObj(appendObjPtr, &length);
	    AppendUtfToUnicodeRep(objPtr, bytes, length);
	}
	return;
    }

    /*
     * Append to objPtr's UTF string rep. If we know the number of characters
     * in both objects before appending, then set the combined number of
     * characters in the final (appended-to) object.
     */

    bytes = Tcl_GetStringFromObj(appendObjPtr, &length);

    numChars = stringPtr->numChars;
    if ((numChars >= 0) && TclHasInternalRep(appendObjPtr, &tclStringType)) {
	String *appendStringPtr = GET_STRING(appendObjPtr);

	appendNumChars = appendStringPtr->numChars;
    }

    AppendUtfToUtfRep(objPtr, bytes, length);

    if ((numChars >= 0) && (appendNumChars >= 0)) {
	stringPtr->numChars = numChars + appendNumChars;
    }
}

/*
 *----------------------------------------------------------------------
 *
 * AppendUnicodeToUnicodeRep --
 *
 *	Appends the contents of unicode to the Unicode rep of
 *	objPtr, which must already have a valid Unicode rep.
 *
 * Results:
 *	None.
 *
 * Side effects:
 *	objPtr's internal rep is reallocated.
 *
 *----------------------------------------------------------------------
 */

static void
AppendUnicodeToUnicodeRep(
    Tcl_Obj *objPtr,		/* Points to the object to append to. */
    const Tcl_UniChar *unicode,	/* String to append. */
    Tcl_Size appendNumChars)	/* Number of chars of "unicode" to append. */
{
    String *stringPtr;
    Tcl_Size numChars;

    if (appendNumChars < 0) {
	appendNumChars = UnicodeLength(unicode);
    }
    if (appendNumChars == 0) {
	return;
    }

    SetStringFromAny(NULL, objPtr);
    stringPtr = GET_STRING(objPtr);

    /*
     * If not enough space has been allocated for the Unicode rep, reallocate
     * the internal rep object with additional space. First try to double the
     * required allocation; if that fails, try a more modest increase. See the
     * "TCL STRING GROWTH ALGORITHM" comment at the top of this file for an
     * explanation of this growth algorithm.
     */

    numChars = stringPtr->numChars + appendNumChars;

    if (numChars > stringPtr->maxChars) {
	Tcl_Size offset = -1;

	/*
	 * Protect against case where Unicode points into the existing
	 * stringPtr->unicode array. Force it to follow any relocations due to
	 * the reallocs below.
	 */

	if (unicode && unicode >= stringPtr->unicode
		&& unicode <= stringPtr->unicode + stringPtr->maxChars) {
	    offset = unicode - stringPtr->unicode;
	}

	GrowUnicodeBuffer(objPtr, numChars);
	stringPtr = GET_STRING(objPtr);

	/*
	 * Relocate Unicode if needed; see above.
	 */

	if (offset >= 0) {
	    unicode = stringPtr->unicode + offset;
	}
    }

    /*
     * Copy the new string onto the end of the old string, then add the
     * trailing null.
     */

    if (unicode) {
	memmove(stringPtr->unicode + stringPtr->numChars, unicode,
		appendNumChars * sizeof(Tcl_UniChar));
    }
    stringPtr->unicode[numChars] = 0;
    stringPtr->numChars = numChars;
    stringPtr->allocated = 0;

    TclInvalidateStringRep(objPtr);
}

/*
 *----------------------------------------------------------------------
 *
 * AppendUnicodeToUtfRep --
 *
 *	This function converts the contents of "unicode" to UTF and appends
 *	the UTF to the string rep of "objPtr".
 *
 * Results:
 *	None.
 *
 * Side effects:
 *	objPtr's internal rep is reallocated.
 *
 *----------------------------------------------------------------------
 */

static void
AppendUnicodeToUtfRep(
    Tcl_Obj *objPtr,		/* Points to the object to append to. */
    const Tcl_UniChar *unicode,	/* String to convert to UTF. */
<<<<<<< HEAD
    Tcl_Size numChars)		/* Number of chars of "unicode" to convert. */
=======
    size_t numChars)		/* Number of chars of unicode to convert. */
>>>>>>> f7c3a988
{
    String *stringPtr = GET_STRING(objPtr);

    numChars = ExtendStringRepWithUnicode(objPtr, unicode, numChars);

    if (stringPtr->numChars != TCL_INDEX_NONE) {
	stringPtr->numChars += numChars;
    }
}

/*
 *----------------------------------------------------------------------
 *
 * AppendUtfToUnicodeRep --
 *
 *	This function converts the contents of "bytes" to Unicode and appends
 *	the Unicode to the Unicode rep of "objPtr". objPtr must already have a
 *	valid Unicode rep. numBytes must be non-negative.
 *
 * Results:
 *	None.
 *
 * Side effects:
 *	objPtr's internal rep is reallocated.
 *
 *----------------------------------------------------------------------
 */

static void
AppendUtfToUnicodeRep(
    Tcl_Obj *objPtr,		/* Points to the object to append to. */
    const char *bytes,		/* String to convert to Unicode. */
    Tcl_Size numBytes)		/* Number of bytes of "bytes" to convert. */
{
    String *stringPtr;

    if (numBytes == 0) {
	return;
    }

    ExtendUnicodeRepWithString(objPtr, bytes, numBytes, -1);
    TclInvalidateStringRep(objPtr);
    stringPtr = GET_STRING(objPtr);
    stringPtr->allocated = 0;
}

/*
 *----------------------------------------------------------------------
 *
 * AppendUtfToUtfRep --
 *
 *	This function appends "numBytes" bytes of "bytes" to the UTF string
 *	rep of "objPtr". objPtr must already have a valid String rep.
 *	numBytes must be non-negative.
 *
 * Results:
 *	None.
 *
 * Side effects:
 *	objPtr's internal rep is reallocated.
 *
 *----------------------------------------------------------------------
 */

static void
AppendUtfToUtfRep(
    Tcl_Obj *objPtr,		/* Points to the object to append to. */
    const char *bytes,		/* String to append. */
    Tcl_Size numBytes)		/* Number of bytes of "bytes" to append. */
{
    String *stringPtr;
    Tcl_Size newLength, oldLength;

    if (numBytes == 0) {
	return;
    }

    /*
     * Copy the new string onto the end of the old string, then add the
     * trailing null.
     */

    if (objPtr->bytes == NULL) {
	objPtr->length = 0;
    }
    oldLength = objPtr->length;
    if (numBytes > TCL_SIZE_MAX - oldLength) {
	Tcl_Panic("max size for a Tcl value (%" TCL_SIZE_MODIFIER "d bytes) exceeded", TCL_SIZE_MAX);
    }
    newLength = numBytes + oldLength;

    stringPtr = GET_STRING(objPtr);
    if (newLength > stringPtr->allocated) {
	Tcl_Size offset = -1;

	/*
	 * Protect against case where unicode points into the existing
	 * stringPtr->unicode array. Force it to follow any relocations due to
	 * the reallocs below.
	 */

	if (bytes && objPtr->bytes && (bytes >= objPtr->bytes)
		&& (bytes <= objPtr->bytes + objPtr->length)) {
	    offset = bytes - objPtr->bytes;
	}

	/*
	 * TODO: consider passing flag=1: no overalloc on first append. This
	 * would make test stringObj-8.1 fail.
	 */

	GrowStringBuffer(objPtr, newLength, 0);

	/*
	 * Relocate bytes if needed; see above.
	 */

	if (offset >= 0) {
	    bytes = objPtr->bytes + offset;
	}
    }

    /*
     * Invalidate the unicode data.
     */

    stringPtr->numChars = -1;
    stringPtr->hasUnicode = 0;

    if (bytes) {
	memmove(objPtr->bytes + oldLength, bytes, numBytes);
    }
    objPtr->bytes[newLength] = 0;
    objPtr->length = newLength;
}

/*
 *----------------------------------------------------------------------
 *
 * Tcl_AppendStringsToObj --
 *
 *	This function appends one or more null-terminated strings to an
 *	object.
 *
 * Results:
 *	None.
 *
 * Side effects:
 *	The contents of all the string arguments are appended to the string
 *	representation of objPtr.
 *
 *----------------------------------------------------------------------
 */

void
Tcl_AppendStringsToObj(
    Tcl_Obj *objPtr,
    ...)
{
    va_list argList;

    va_start(argList, objPtr);
    if (Tcl_IsShared(objPtr)) {
	Tcl_Panic("%s called with shared object", "Tcl_AppendStringsToObj");
    }

    while (1) {
	const char *bytes = va_arg(argList, char *);

	if (bytes == NULL) {
	    break;
	}
	Tcl_AppendToObj(objPtr, bytes, -1);
    }
    va_end(argList);
}

/*
 *----------------------------------------------------------------------
 *
 * Tcl_AppendFormatToObj --
 *
 *	This function appends a list of Tcl_Obj's to a Tcl_Obj according to
 *	the formatting instructions embedded in the format string. The
 *	formatting instructions are inspired by sprintf(). Returns TCL_OK when
 *	successful. If there's an error in the arguments, TCL_ERROR is
 *	returned, and an error message is written to the interp, if non-NULL.
 *
 * Results:
 *	A standard Tcl result.
 *
 * Side effects:
 *	None.
 *
 *----------------------------------------------------------------------
 */

int
Tcl_AppendFormatToObj(
    Tcl_Interp *interp,
    Tcl_Obj *appendObj,
    const char *format,
    Tcl_Size objc,
    Tcl_Obj *const objv[])
{
    const char *span = format, *msg, *errCode;
    int gotXpg = 0, gotSequential = 0;
    Tcl_Size objIndex = 0, originalLength, limit, numBytes = 0;
    Tcl_UniChar ch = 0;
    static const char *mixedXPG =
	    "cannot mix \"%\" and \"%n$\" conversion specifiers";
    static const char *const badIndex[2] = {
	"not enough arguments for all format specifiers",
	"\"%n$\" argument index out of range"
    };
    static const char *overflow = "max size for a Tcl value exceeded";

    if (Tcl_IsShared(appendObj)) {
	Tcl_Panic("%s called with shared object", "Tcl_AppendFormatToObj");
    }
    (void)Tcl_GetStringFromObj(appendObj, &originalLength);
    limit = TCL_SIZE_MAX - originalLength;

    /*
     * Format string is NUL-terminated.
     */

    while (*format != '\0') {
	char *end;
	int gotMinus = 0, gotHash = 0, gotZero = 0, gotSpace = 0, gotPlus = 0;
	int gotPrecision, sawFlag, useShort = 0, useBig = 0;
	Tcl_Size width, precision;
#ifndef TCL_WIDE_INT_IS_LONG
	int useWide = 0;
#endif
	int newXpg, allocSegment = 0;
	Tcl_Size numChars, segmentLimit, segmentNumBytes;
	Tcl_Obj *segment;
	int step = TclUtfToUniChar(format, &ch);

	format += step;
	if (ch != '%') {
	    numBytes += step;
	    continue;
	}
	if (numBytes) {
	    if (numBytes > limit) {
		msg = overflow;
		errCode = "OVERFLOW";
		goto errorMsg;
	    }
	    Tcl_AppendToObj(appendObj, span, numBytes);
	    limit -= numBytes;
	    numBytes = 0;
	}

	/*
	 * Saw a % : process the format specifier.
	 *
	 * Step 0. Handle special case of escaped format marker (i.e., %%).
	 */

	step = TclUtfToUniChar(format, &ch);
	if (ch == '%') {
	    span = format;
	    numBytes = step;
	    format += step;
	    continue;
	}

	/*
	 * Step 1. XPG3 position specifier
	 */

	newXpg = 0;
	if (isdigit(UCHAR(ch))) {
	    int position = strtoul(format, &end, 10);

	    if (*end == '$') {
		newXpg = 1;
		objIndex = position - 1;
		format = end + 1;
		step = TclUtfToUniChar(format, &ch);
	    }
	}
	if (newXpg) {
	    if (gotSequential) {
		msg = mixedXPG;
		errCode = "MIXEDSPECTYPES";
		goto errorMsg;
	    }
	    gotXpg = 1;
	} else {
	    if (gotXpg) {
		msg = mixedXPG;
		errCode = "MIXEDSPECTYPES";
		goto errorMsg;
	    }
	    gotSequential = 1;
	}
	if (objIndex < 0 || objIndex >= objc) {
	    msg = badIndex[gotXpg];
	    errCode = gotXpg ? "INDEXRANGE" : "FIELDVARMISMATCH";
	    goto errorMsg;
	}

	/*
	 * Step 2. Set of flags.
	 */

	sawFlag = 1;
	do {
	    switch (ch) {
	    case '-':
		gotMinus = 1;
		break;
	    case '#':
		gotHash = 1;
		break;
	    case '0':
		gotZero = 1;
		break;
	    case ' ':
		gotSpace = 1;
		break;
	    case '+':
		gotPlus = 1;
		break;
	    default:
		sawFlag = 0;
	    }
	    if (sawFlag) {
		format += step;
		step = TclUtfToUniChar(format, &ch);
	    }
	} while (sawFlag);

	/*
	 * Step 3. Minimum field width.
	 */

	width = 0;
	if (isdigit(UCHAR(ch))) {
	    width = strtoul(format, &end, 10);
	    if (width < 0) {
		msg = overflow;
		errCode = "OVERFLOW";
		goto errorMsg;
	    }
	    format = end;
	    step = TclUtfToUniChar(format, &ch);
	} else if (ch == '*') {
	    if (objIndex >= objc - 1) {
		msg = badIndex[gotXpg];
		errCode = gotXpg ? "INDEXRANGE" : "FIELDVARMISMATCH";
		goto errorMsg;
	    }
	    if (TclGetSizeIntFromObj(interp, objv[objIndex], &width) != TCL_OK) {
		goto error;
	    }
	    if (width < 0) {
		width = -width;
		gotMinus = 1;
	    }
	    objIndex++;
	    format += step;
	    step = TclUtfToUniChar(format, &ch);
	}
	if (width > limit) {
	    msg = overflow;
	    errCode = "OVERFLOW";
	    goto errorMsg;
	}

	/*
	 * Step 4. Precision.
	 */

	gotPrecision = precision = 0;
	if (ch == '.') {
	    gotPrecision = 1;
	    format += step;
	    step = TclUtfToUniChar(format, &ch);
	}
	if (isdigit(UCHAR(ch))) {
	    precision = strtoul(format, &end, 10);
	    format = end;
	    step = TclUtfToUniChar(format, &ch);
	} else if (ch == '*') {
	    if (objIndex >= objc - 1) {
		msg = badIndex[gotXpg];
		errCode = gotXpg ? "INDEXRANGE" : "FIELDVARMISMATCH";
		goto errorMsg;
	    }
	    if (TclGetSizeIntFromObj(interp, objv[objIndex], &precision)
		    != TCL_OK) {
		goto error;
	    }

	    /*
	     * TODO: Check this truncation logic.
	     */

	    if (precision < 0) {
		precision = 0;
	    }
	    objIndex++;
	    format += step;
	    step = TclUtfToUniChar(format, &ch);
	}

	/*
	 * Step 5. Length modifier.
	 */

	if (ch == 'h') {
	    useShort = 1;
	    format += step;
	    step = TclUtfToUniChar(format, &ch);
	} else if (ch == 'l') {
	    format += step;
	    step = TclUtfToUniChar(format, &ch);
	    if (ch == 'l') {
		useBig = 1;
		format += step;
		step = TclUtfToUniChar(format, &ch);
#ifndef TCL_WIDE_INT_IS_LONG
	    } else {
		useWide = 1;
#endif
	    }
	} else if (ch == 'I') {
	    if ((format[1] == '6') && (format[2] == '4')) {
		format += (step + 2);
		step = TclUtfToUniChar(format, &ch);
#ifndef TCL_WIDE_INT_IS_LONG
		useWide = 1;
#endif
	    } else if ((format[1] == '3') && (format[2] == '2')) {
		format += (step + 2);
		step = TclUtfToUniChar(format, &ch);
	    } else {
		format += step;
		step = TclUtfToUniChar(format, &ch);
	    }
	} else if ((ch == 't') || (ch == 'z') || (ch == 'q') || (ch == 'j')
		|| (ch == 'L')) {
	    format += step;
	    step = TclUtfToUniChar(format, &ch);
	    useBig = 1;
	}

	format += step;
	span = format;

	/*
	 * Step 6. The actual conversion character.
	 */

	segment = objv[objIndex];
	numChars = -1;
	if (ch == 'i') {
	    ch = 'd';
	}
	switch (ch) {
	case '\0':
	    msg = "format string ended in middle of field specifier";
	    errCode = "INCOMPLETE";
	    goto errorMsg;
	case 's':
	    if (gotPrecision) {
		numChars = Tcl_GetCharLength(segment);
		if (precision < numChars) {
		    if (precision < 1) {
			TclNewObj(segment);
		    } else {
			segment = Tcl_GetRange(segment, 0, precision - 1);
		    }
		    numChars = precision;
		    Tcl_IncrRefCount(segment);
		    allocSegment = 1;
		}
	    }
	    break;
	case 'c': {
	    char buf[4] = "";
	    int code, length;

	    if (TclGetIntFromObj(interp, segment, &code) != TCL_OK) {
		goto error;
	    }
	    if ((unsigned)code > 0x10FFFF) {
	    	code = 0xFFFD;
	    }
	    length = Tcl_UniCharToUtf(code, buf);
#if TCL_UTF_MAX < 4
	    if ((code >= 0xD800) && (length < 3)) {
		/* Special case for handling high surrogates. */
		length += Tcl_UniCharToUtf(-1, buf + length);
	    }
#endif
	    segment = Tcl_NewStringObj(buf, length);
	    Tcl_IncrRefCount(segment);
	    allocSegment = 1;
	    break;
	}

	case 'u':
	    /* FALLTHRU */
	case 'd':
	case 'o':
	case 'p':
	case 'x':
	case 'X':
	case 'b': {
	    short s = 0;	/* Silence compiler warning; only defined and
				 * used when useShort is true. */
	    long l;
	    Tcl_WideInt w;
	    mp_int big;
	    int isNegative = 0;
	    Tcl_Size toAppend;

#ifndef TCL_WIDE_INT_IS_LONG
	    if (ch == 'p') {
		useWide = 1;
	    }
#endif
	    if (useBig) {
		int cmpResult;
		if (Tcl_GetBignumFromObj(interp, segment, &big) != TCL_OK) {
		    goto error;
		}
		cmpResult = mp_cmp_d(&big, 0);
		isNegative = (cmpResult == MP_LT);
		if (cmpResult == MP_EQ) gotHash = 0;
		if (ch == 'u') {
		    if (isNegative) {
			mp_clear(&big);
			msg = "unsigned bignum format is invalid";
			errCode = "BADUNSIGNED";
			goto errorMsg;
		    } else {
			ch = 'd';
		    }
		}
#ifndef TCL_WIDE_INT_IS_LONG
	    } else if (useWide) {
		if (TclGetWideBitsFromObj(interp, segment, &w) != TCL_OK) {
		    goto error;
		}
		isNegative = (w < (Tcl_WideInt) 0);
		if (w == (Tcl_WideInt) 0) gotHash = 0;
#endif
	    } else if (TclGetLongFromObj(NULL, segment, &l) != TCL_OK) {
		if (TclGetWideBitsFromObj(interp, segment, &w) != TCL_OK) {
		    goto error;
		} else {
		    l = (long) w;
		}
		if (useShort) {
		    s = (short) l;
		    isNegative = (s < (short) 0);
		    if (s == (short) 0) gotHash = 0;
		} else {
		    isNegative = (l < (long) 0);
		    if (l == (long) 0) gotHash = 0;
		}
	    } else if (useShort) {
		s = (short) l;
		isNegative = (s < (short) 0);
		if (s == (short) 0) gotHash = 0;
	    } else {
		isNegative = (l < (long) 0);
		if (l == (long) 0) gotHash = 0;
	    }

	    TclNewObj(segment);
	    allocSegment = 1;
	    segmentLimit = TCL_SIZE_MAX;
	    Tcl_IncrRefCount(segment);

	    if ((isNegative || gotPlus || gotSpace) && (useBig || ch=='d')) {
		Tcl_AppendToObj(segment,
			(isNegative ? "-" : gotPlus ? "+" : " "), 1);
		segmentLimit -= 1;
	    }

	    if (gotHash || (ch == 'p')) {
		switch (ch) {
		case 'o':
		    Tcl_AppendToObj(segment, "0o", 2);
		    segmentLimit -= 2;
		    break;
		case 'p':
		case 'x':
		case 'X':
		    Tcl_AppendToObj(segment, "0x", 2);
		    segmentLimit -= 2;
		    break;
		case 'b':
		    Tcl_AppendToObj(segment, "0b", 2);
		    segmentLimit -= 2;
		    break;
		}
	    }

	    switch (ch) {
	    case 'd': {
		Tcl_Size length;
		Tcl_Obj *pure;
		const char *bytes;

		if (useShort) {
		    TclNewIntObj(pure, s);
#ifndef TCL_WIDE_INT_IS_LONG
		} else if (useWide) {
		    TclNewIntObj(pure, w);
#endif
		} else if (useBig) {
		    pure = Tcl_NewBignumObj(&big);
		} else {
		    TclNewIntObj(pure, l);
		}
		Tcl_IncrRefCount(pure);
		bytes = Tcl_GetStringFromObj(pure, &length);

		/*
		 * Already did the sign above.
		 */

		if (*bytes == '-') {
		    length--;
		    bytes++;
		}
		toAppend = length;

		/*
		 * Canonical decimal string reps for integers are composed
		 * entirely of one-byte encoded characters, so "length" is the
		 * number of chars.
		 */

		if (gotPrecision) {
		    if (length < precision) {
			segmentLimit -= precision - length;
		    }
		    while (length < precision) {
			Tcl_AppendToObj(segment, "0", 1);
			length++;
		    }
		    gotZero = 0;
		}
		if (gotZero) {
		    length += Tcl_GetCharLength(segment);
		    if (length < width) {
			segmentLimit -= width - length;
		    }
		    while (length < width) {
			Tcl_AppendToObj(segment, "0", 1);
			length++;
		    }
		}
		if (toAppend > segmentLimit) {
		    msg = overflow;
		    errCode = "OVERFLOW";
		    goto errorMsg;
		}
		Tcl_AppendToObj(segment, bytes, toAppend);
		Tcl_DecrRefCount(pure);
		break;
	    }

	    case 'u':
	    case 'o':
	    case 'p':
	    case 'x':
	    case 'X':
	    case 'b': {
		Tcl_WideUInt bits = 0;
		Tcl_WideInt numDigits = 0;
		int numBits = 4, base = 16, index = 0, shift = 0;
		Tcl_Size length;
		Tcl_Obj *pure;
		char *bytes;

		if (ch == 'u') {
		    base = 10;
		} else if (ch == 'o') {
		    base = 8;
		    numBits = 3;
		} else if (ch == 'b') {
		    base = 2;
		    numBits = 1;
		}
		if (useShort) {
		    unsigned short us = (unsigned short) s;

		    bits = (Tcl_WideUInt) us;
		    while (us) {
			numDigits++;
			us /= base;
		    }
#ifndef TCL_WIDE_INT_IS_LONG
		} else if (useWide) {
		    Tcl_WideUInt uw = (Tcl_WideUInt) w;

		    bits = uw;
		    while (uw) {
			numDigits++;
			uw /= base;
		    }
#endif
		} else if (useBig && !mp_iszero(&big)) {
		    int leftover = (big.used * MP_DIGIT_BIT) % numBits;
		    mp_digit mask = (~(mp_digit)0) << (MP_DIGIT_BIT-leftover);

		    numDigits = 1 +
			    (((Tcl_WideInt) big.used * MP_DIGIT_BIT) / numBits);
		    while ((mask & big.dp[big.used-1]) == 0) {
			numDigits--;
			mask >>= numBits;
		    }
		    if (numDigits > INT_MAX) {
			msg = overflow;
			errCode = "OVERFLOW";
			goto errorMsg;
		    }
		} else if (!useBig) {
		    unsigned long ul = (unsigned long) l;

		    bits = (Tcl_WideUInt) ul;
		    while (ul) {
			numDigits++;
			ul /= base;
		    }
		}

		/*
		 * Need to be sure zero becomes "0", not "".
		 */

		if (numDigits == 0) {
		    numDigits = 1;
		}
		TclNewObj(pure);
		Tcl_SetObjLength(pure, numDigits);
		bytes = TclGetString(pure);
		toAppend = length = numDigits;
		while (numDigits--) {
		    int digitOffset;

		    if (useBig && !mp_iszero(&big)) {
			if (index < big.used && (size_t) shift <
				CHAR_BIT*sizeof(Tcl_WideUInt) - MP_DIGIT_BIT) {
			    bits |= ((Tcl_WideUInt) big.dp[index++]) << shift;
			    shift += MP_DIGIT_BIT;
			}
			shift -= numBits;
		    }
		    digitOffset = bits % base;
		    if (digitOffset > 9) {
			if (ch == 'X') {
			    bytes[numDigits] = 'A' + digitOffset - 10;
			} else {
			    bytes[numDigits] = 'a' + digitOffset - 10;
			}
		    } else {
			bytes[numDigits] = '0' + digitOffset;
		    }
		    bits /= base;
		}
		if (useBig) {
		    mp_clear(&big);
		}
		if (gotPrecision) {
		    if (length < precision) {
			segmentLimit -= precision - length;
		    }
		    while (length < precision) {
			Tcl_AppendToObj(segment, "0", 1);
			length++;
		    }
		    gotZero = 0;
		}
		if (gotZero) {
		    length += Tcl_GetCharLength(segment);
		    if (length < width) {
			segmentLimit -= width - length;
		    }
		    while (length < width) {
			Tcl_AppendToObj(segment, "0", 1);
			length++;
		    }
		}
		if (toAppend > segmentLimit) {
		    msg = overflow;
		    errCode = "OVERFLOW";
		    goto errorMsg;
		}
		Tcl_AppendObjToObj(segment, pure);
		Tcl_DecrRefCount(pure);
		break;
	    }

	    }
	    break;
	}

	case 'a':
	case 'A':
	case 'e':
	case 'E':
	case 'f':
	case 'g':
	case 'G': {
#define MAX_FLOAT_SIZE 320
	    char spec[2*TCL_INTEGER_SPACE + 9], *p = spec;
	    double d;
	    int length = MAX_FLOAT_SIZE;
	    char *bytes;

	    if (Tcl_GetDoubleFromObj(interp, segment, &d) != TCL_OK) {
		/* TODO: Figure out ACCEPT_NAN here */
		goto error;
	    }
	    *p++ = '%';
	    if (gotMinus) {
		*p++ = '-';
	    }
	    if (gotHash) {
		*p++ = '#';
	    }
	    if (gotZero) {
		*p++ = '0';
	    }
	    if (gotSpace) {
		*p++ = ' ';
	    }
	    if (gotPlus) {
		*p++ = '+';
	    }
	    if (width) {
		p += snprintf(
		    p, TCL_INTEGER_SPACE, "%" TCL_SIZE_MODIFIER "d", width);
		if (width > length) {
		    length = width;
		}
	    }
	    if (gotPrecision) {
		*p++ = '.';
		p += snprintf(
		    p, TCL_INTEGER_SPACE, "%" TCL_SIZE_MODIFIER "d", precision);
		if (precision > TCL_SIZE_MAX - length) {
		    msg = overflow;
		    errCode = "OVERFLOW";
		    goto errorMsg;
		}
		length += precision;
	    }

	    /*
	     * Don't pass length modifiers!
	     */

	    *p++ = (char) ch;
	    *p = '\0';

	    TclNewObj(segment);
	    allocSegment = 1;
	    if (!Tcl_AttemptSetObjLength(segment, length)) {
		msg = overflow;
		errCode = "OVERFLOW";
		goto errorMsg;
	    }
	    bytes = TclGetString(segment);
	    if (!Tcl_AttemptSetObjLength(segment, sprintf(bytes, spec, d))) {
		msg = overflow;
		errCode = "OVERFLOW";
		goto errorMsg;
	    }
	    if (ch == 'A') {
		char *q = TclGetString(segment) + 1;
		*q = 'x';
		q = strchr(q, 'P');
		if (q) *q = 'p';
	    }
	    break;
	}
	default:
	    if (interp != NULL) {
		Tcl_SetObjResult(interp,
			Tcl_ObjPrintf("bad field specifier \"%c\"", ch));
		Tcl_SetErrorCode(interp, "TCL", "FORMAT", "BADTYPE", NULL);
	    }
	    goto error;
	}

	if (width>0 && numChars<0) {
	    numChars = Tcl_GetCharLength(segment);
	}
	if (!gotMinus && width>0) {
	    if (numChars < width) {
		limit -= width - numChars;
	    }
	    while (numChars < width) {
		Tcl_AppendToObj(appendObj, (gotZero ? "0" : " "), 1);
		numChars++;
	    }
	}

	(void)Tcl_GetStringFromObj(segment, &segmentNumBytes);
	if (segmentNumBytes > limit) {
	    if (allocSegment) {
		Tcl_DecrRefCount(segment);
	    }
	    msg = overflow;
	    errCode = "OVERFLOW";
	    goto errorMsg;
	}
	Tcl_AppendObjToObj(appendObj, segment);
	limit -= segmentNumBytes;
	if (allocSegment) {
	    Tcl_DecrRefCount(segment);
	}
	if (width > 0) {
	    if (numChars < width) {
		limit -= width-numChars;
	    }
	    while (numChars < width) {
		Tcl_AppendToObj(appendObj, (gotZero ? "0" : " "), 1);
		numChars++;
	    }
	}

	objIndex += gotSequential;
    }
    if (numBytes) {
	if (numBytes > limit) {
	    msg = overflow;
	    errCode = "OVERFLOW";
	    goto errorMsg;
	}
	Tcl_AppendToObj(appendObj, span, numBytes);
	limit -= numBytes;
	numBytes = 0;
    }

    return TCL_OK;

  errorMsg:
    if (interp != NULL) {
	Tcl_SetObjResult(interp, Tcl_NewStringObj(msg, -1));
	Tcl_SetErrorCode(interp, "TCL", "FORMAT", errCode, NULL);
    }
  error:
    Tcl_SetObjLength(appendObj, originalLength);
    return TCL_ERROR;
}

/*
 *---------------------------------------------------------------------------
 *
 * Tcl_Format --
 *
 * Results:
 *	A refcount zero Tcl_Obj.
 *
 * Side effects:
 *	None.
 *
 *---------------------------------------------------------------------------
 */

Tcl_Obj *
Tcl_Format(
    Tcl_Interp *interp,
    const char *format,
    Tcl_Size objc,
    Tcl_Obj *const objv[])
{
    int result;
    Tcl_Obj *objPtr;

    TclNewObj(objPtr);
    result = Tcl_AppendFormatToObj(interp, objPtr, format, objc, objv);
    if (result != TCL_OK) {
	Tcl_DecrRefCount(objPtr);
	return NULL;
    }
    return objPtr;
}

/*
 *---------------------------------------------------------------------------
 *
 * AppendPrintfToObjVA --
 *
 * Results:
 *
 * Side effects:
 *
 *---------------------------------------------------------------------------
 */

static void
AppendPrintfToObjVA(
    Tcl_Obj *objPtr,
    const char *format,
    va_list argList)
{
    int code;
    Tcl_Size objc;
    Tcl_Obj **objv, *list;
    const char *p;

    TclNewObj(list);
    p = format;
    Tcl_IncrRefCount(list);
    while (*p != '\0') {
	int size = 0, seekingConversion = 1, gotPrecision = 0;
	int lastNum = -1;

	if (*p++ != '%') {
	    continue;
	}
	if (*p == '%') {
	    p++;
	    continue;
	}
	do {
	    switch (*p) {
	    case '\0':
		seekingConversion = 0;
		break;
	    case 's': {
		const char *q, *end, *bytes = va_arg(argList, char *);
		seekingConversion = 0;

		/*
		 * The buffer to copy characters from starts at bytes and ends
		 * at either the first NUL byte, or after lastNum bytes, when
		 * caller has indicated a limit.
		 */

		end = bytes;
		while ((!gotPrecision || lastNum--) && (*end != '\0')) {
		    end++;
		}

		/*
		 * Within that buffer, we trim both ends if needed so that we
		 * copy only whole characters, and avoid copying any partial
		 * multi-byte characters.
		 */

		q = Tcl_UtfPrev(end, bytes);
		if (!Tcl_UtfCharComplete(q, (end - q))) {
		    end = q;
		}

		q = bytes + 4;
		while ((bytes < end) && (bytes < q)
			&& ((*bytes & 0xC0) == 0x80)) {
		    bytes++;
		}

		Tcl_ListObjAppendElement(NULL, list,
			Tcl_NewStringObj(bytes , (end - bytes)));

		break;
	    }
	    case 'c':
	    case 'i':
	    case 'u':
	    case 'd':
	    case 'o':
	    case 'p':
	    case 'x':
	    case 'X':
		seekingConversion = 0;
		switch (size) {
		case -1:
		case 0:
		    Tcl_ListObjAppendElement(NULL, list, Tcl_NewWideIntObj(
			    va_arg(argList, int)));
		    break;
		case 1:
		    Tcl_ListObjAppendElement(NULL, list, Tcl_NewWideIntObj(
			    va_arg(argList, long)));
		    break;
		case 2:
		    Tcl_ListObjAppendElement(NULL, list, Tcl_NewWideIntObj(
			    va_arg(argList, Tcl_WideInt)));
		    break;
		case 3:
		    Tcl_ListObjAppendElement(NULL, list, Tcl_NewBignumObj(
			    va_arg(argList, mp_int *)));
		    break;
		}
		break;
	    case 'a':
	    case 'A':
	    case 'e':
	    case 'E':
	    case 'f':
	    case 'g':
	    case 'G':
		if (size > 0) {
		Tcl_ListObjAppendElement(NULL, list, Tcl_NewDoubleObj(
			(double)va_arg(argList, long double)));
		} else {
			Tcl_ListObjAppendElement(NULL, list, Tcl_NewDoubleObj(
				va_arg(argList, double)));
		}
		seekingConversion = 0;
		break;
	    case '*':
		lastNum = va_arg(argList, int);
		Tcl_ListObjAppendElement(NULL, list, Tcl_NewWideIntObj(lastNum));
		p++;
		break;
	    case '0': case '1': case '2': case '3': case '4':
	    case '5': case '6': case '7': case '8': case '9': {
		char *end;

		lastNum = strtoul(p, &end, 10);
		p = end;
		break;
	    }
	    case '.':
		gotPrecision = 1;
		p++;
		break;
	    case 'l':
		++size;
		p++;
		break;
	    case 't':
	    case 'z':
		if (sizeof(size_t) == sizeof(Tcl_WideInt)) {
		    size = 2;
		}
		p++;
		break;
	    case 'j':
	    case 'q':
		size = 2;
		p++;
		break;
	    case 'I':
		if (p[1]=='6' && p[2]=='4') {
		    p += 2;
		    size = 2;
		} else if (p[1]=='3' && p[2]=='2') {
		    p += 2;
		} else if (sizeof(size_t) == sizeof(Tcl_WideInt)) {
		    size = 2;
		}
		p++;
		break;
	    case 'L':
		size = 3;
		p++;
		break;
	    case 'h':
		size = -1;
		/* FALLTHRU */
	    default:
		p++;
	    }
	} while (seekingConversion);
    }
    TclListObjGetElementsM(NULL, list, &objc, &objv);
    code = Tcl_AppendFormatToObj(NULL, objPtr, format, objc, objv);
    if (code != TCL_OK) {
	Tcl_AppendPrintfToObj(objPtr,
		"Unable to format \"%s\" with supplied arguments: %s",
		format, TclGetString(list));
    }
    Tcl_DecrRefCount(list);
}

/*
 *---------------------------------------------------------------------------
 *
 * Tcl_AppendPrintfToObj --
 *
 * Results:
 *	A standard Tcl result.
 *
 * Side effects:
 *	None.
 *
 *---------------------------------------------------------------------------
 */

void
Tcl_AppendPrintfToObj(
    Tcl_Obj *objPtr,
    const char *format,
    ...)
{
    va_list argList;

    va_start(argList, format);
    AppendPrintfToObjVA(objPtr, format, argList);
    va_end(argList);
}

/*
 *---------------------------------------------------------------------------
 *
 * Tcl_ObjPrintf --
 *
 * Results:
 *	A refcount zero Tcl_Obj.
 *
 * Side effects:
 *	None.
 *
 *---------------------------------------------------------------------------
 */

Tcl_Obj *
Tcl_ObjPrintf(
    const char *format,
    ...)
{
    va_list argList;
    Tcl_Obj *objPtr;

    TclNewObj(objPtr);
    va_start(argList, format);
    AppendPrintfToObjVA(objPtr, format, argList);
    va_end(argList);
    return objPtr;
}

/*
 *---------------------------------------------------------------------------
 *
 * TclGetStringStorage --
 *
 *	Returns the string storage space of a Tcl_Obj.
 *
 * Results:
 *	The pointer value objPtr->bytes is returned and the number of bytes
 *	allocated there is written to *sizePtr (if known).
 *
 * Side effects:
 *	May set objPtr->bytes.
 *
 *---------------------------------------------------------------------------
 */

char *
TclGetStringStorage(
    Tcl_Obj *objPtr,
    Tcl_Size *sizePtr)
{
    String *stringPtr;

    if (!TclHasInternalRep(objPtr, &tclStringType) || objPtr->bytes == NULL) {
	return Tcl_GetStringFromObj(objPtr, sizePtr);
    }

    stringPtr = GET_STRING(objPtr);
    *sizePtr = stringPtr->allocated;
    return objPtr->bytes;
}

/*
 *---------------------------------------------------------------------------
 *
 * TclStringRepeat --
 *
 *	Performs the [string repeat] function.
 *
 * Results:
 * 	A (Tcl_Obj *) pointing to the result value, or NULL in case of an
 * 	error.
 *
 * Side effects:
 * 	On error, when interp is not NULL, error information is left in it.
 *
 *---------------------------------------------------------------------------
 */

Tcl_Obj *
TclStringRepeat(
    Tcl_Interp *interp,
    Tcl_Obj *objPtr,
    Tcl_Size count,
    int flags)
{
    Tcl_Obj *objResultPtr;
    int inPlace = flags & TCL_STRING_IN_PLACE;
    Tcl_Size length = 0;
    int unichar = 0;
    Tcl_Size done = 1;
    int binary = TclIsPureByteArray(objPtr);
    Tcl_Size maxCount;

    /* assert (count >= 2) */

    /*
     * Analyze to determine what representation result should be.
     * GOALS:	Avoid shimmering & string rep generation.
     * 		Produce pure bytearray when possible.
     * 		Error on overflow.
     */

    if (!binary) {
	if (TclHasInternalRep(objPtr, &tclStringType)) {
	    String *stringPtr = GET_STRING(objPtr);
	    if (stringPtr->hasUnicode) {
		unichar = 1;
	    }
	}
    }

    if (binary) {
	/* Result will be pure byte array. Pre-size it */
	(void)Tcl_GetByteArrayFromObj(objPtr, &length);
	maxCount = TCL_SIZE_MAX;
    } else if (unichar) {
	/* Result will be pure Tcl_UniChar array. Pre-size it. */
	(void)Tcl_GetUnicodeFromObj(objPtr, &length);
	maxCount = TCL_SIZE_MAX/sizeof(Tcl_UniChar);
    } else {
	/* Result will be concat of string reps. Pre-size it. */
	(void)Tcl_GetStringFromObj(objPtr, &length);
	maxCount = TCL_SIZE_MAX;
    }

    if (length == 0) {
	/* Any repeats of empty is empty. */
	return objPtr;
    }

    /* maxCount includes space for null */
    if (count > (maxCount-1)) {
	if (interp) {
	    Tcl_SetObjResult(
		interp,
		Tcl_ObjPrintf("max size for a Tcl value (%" TCL_SIZE_MODIFIER
			      "d bytes) exceeded",
			      TCL_SIZE_MAX));
	    Tcl_SetErrorCode(interp, "TCL", "MEMORY", NULL);
	}
	return NULL;
    }

    if (binary) {
	/* Efficiently produce a pure byte array result */
	objResultPtr = (!inPlace || Tcl_IsShared(objPtr)) ?
		Tcl_DuplicateObj(objPtr) : objPtr;

	/* Allocate count*length space */
	Tcl_SetByteArrayLength(objResultPtr, count*length); /* PANIC? */
	Tcl_SetByteArrayLength(objResultPtr, length);
	while (count - done > done) {
	    Tcl_AppendObjToObj(objResultPtr, objResultPtr);
	    done *= 2;
	}
	TclAppendBytesToByteArray(objResultPtr,
		Tcl_GetByteArrayFromObj(objResultPtr, (Tcl_Size *) NULL),
		(count - done) * length);
    } else if (unichar) {
	/*
	 * Efficiently produce a pure Tcl_UniChar array result.
	 */

	if (!inPlace || Tcl_IsShared(objPtr)) {
	    objResultPtr = Tcl_NewUnicodeObj(Tcl_GetUnicode(objPtr), length);
	} else {
	    TclInvalidateStringRep(objPtr);
	    objResultPtr = objPtr;
	}

        /* TODO - overflow check */
        if (0 == Tcl_AttemptSetObjLength(objResultPtr, count*length)) {
	    if (interp) {
		Tcl_SetObjResult(interp, Tcl_ObjPrintf(
			"string size overflow: unable to alloc %"
			TCL_SIZE_MODIFIER "d bytes",
			STRING_SIZE(count*length)));
		Tcl_SetErrorCode(interp, "TCL", "MEMORY", NULL);
	    }
	    return NULL;
	}
	Tcl_SetObjLength(objResultPtr, length);
	while (count - done > done) {
	    Tcl_AppendObjToObj(objResultPtr, objResultPtr);
	    done *= 2;
	}
	Tcl_AppendUnicodeToObj(objResultPtr, Tcl_GetUnicode(objResultPtr),
		(count - done) * length);
    } else {
	/*
	 * Efficiently concatenate string reps.
	 */

	if (!inPlace || Tcl_IsShared(objPtr)) {
	    objResultPtr = Tcl_NewStringObj(TclGetString(objPtr), length);
	} else {
	    TclFreeInternalRep(objPtr);
	    objResultPtr = objPtr;
	}
        /* TODO - overflow check */
        if (0 == Tcl_AttemptSetObjLength(objResultPtr, count*length)) {
	    if (interp) {
		Tcl_SetObjResult(interp, Tcl_ObjPrintf(
			"string size overflow: unable to alloc %" TCL_SIZE_MODIFIER "d bytes",
			count*length));
		Tcl_SetErrorCode(interp, "TCL", "MEMORY", NULL);
	    }
	    return NULL;
	}
	Tcl_SetObjLength(objResultPtr, length);
	while (count - done > done) {
	    Tcl_AppendObjToObj(objResultPtr, objResultPtr);
	    done *= 2;
	}
	Tcl_AppendToObj(objResultPtr, TclGetString(objResultPtr),
		(count - done) * length);
    }
    return objResultPtr;

}

/*
 *---------------------------------------------------------------------------
 *
 * TclStringCat --
 *
 *	Performs the [string cat] function.
 *
 * Results:
 * 	A (Tcl_Obj *) pointing to the result value, or NULL in case of an
 * 	error.
 *
 * Side effects:
 * 	On error, when interp is not NULL, error information is left in it.
 *
 *---------------------------------------------------------------------------
 */

Tcl_Obj *
TclStringCat(
    Tcl_Interp *interp,
    int objc,
    Tcl_Obj * const objv[],
    int flags)
{
    Tcl_Obj *objResultPtr, * const *ov;
    int oc, binary = 1;
    Tcl_Size length = 0;
    int allowUniChar = 1, requestUniChar = 0, forceUniChar = 0;
    int first = objc - 1;	/* Index of first value possibly not empty */
    int last = 0;		/* Index of last value possibly not empty */
    int inPlace = flags & TCL_STRING_IN_PLACE;

    /* assert ( objc >= 0 ) */

    if (objc <= 1) {
	/* Only one or no objects; return first or empty */
	return objc ? objv[0] : Tcl_NewObj();
    }

    /* assert ( objc >= 2 ) */

    /*
     * Analyze to determine what representation result should be.
     * GOALS:	Avoid shimmering & string rep generation.
     * 		Produce pure bytearray when possible.
     * 		Error on overflow.
     */

    ov = objv, oc = objc;
    do {
	Tcl_Obj *objPtr = *ov++;

	if (TclIsPureByteArray(objPtr)) {
	    allowUniChar = 0;
	} else if (objPtr->bytes) {
	    /* Value has a string rep. */
	    if (objPtr->length) {
		/*
		 * Non-empty string rep. Not a pure bytearray, so we won't
		 * create a pure bytearray.
		 */

	 	binary = 0;
	 	if (ov > objv+1 && ISCONTINUATION(TclGetString(objPtr))) {
	 	    forceUniChar = 1;
	 	} else if ((objPtr->typePtr) && (objPtr->typePtr != &tclStringType)) {
		    /* Prevent shimmer of non-string types. */
		    allowUniChar = 0;
		}
	    }
	} else {
	    /* assert (objPtr->typePtr != NULL) -- stork! */
	    binary = 0;
	    if (TclHasInternalRep(objPtr, &tclStringType)) {
		/* Have a pure Unicode value; ask to preserve it */
		requestUniChar = 1;
	    } else {
		/* Have another type; prevent shimmer */
		allowUniChar = 0;
	    }
	}
    } while (--oc && (binary || allowUniChar));

    if (binary) {
	/*
	 * Result will be pure byte array. Pre-size it
	 */

	Tcl_Size numBytes = 0;
	ov = objv;
	oc = objc;
	do {
	    Tcl_Obj *objPtr = *ov++;

	    /*
	     * Every argument is either a bytearray with a ("pure")
	     * value we know we can safely use, or it is an empty string.
	     * We don't need to count bytes for the empty strings.
	     */

	    if (TclIsPureByteArray(objPtr)) {
		(void)Tcl_GetByteArrayFromObj(objPtr, &numBytes); /* PANIC? */

		if (numBytes) {
		    last = objc - oc;
		    if (length == 0) {
			first = last;
		    }
		    if (length > (TCL_SIZE_MAX-numBytes)) {
			goto overflow;
		    }
		    length += numBytes;
		}
	    }
	} while (--oc);
    } else if ((allowUniChar && requestUniChar) || forceUniChar) {
	/*
	 * Result will be pure Tcl_UniChar array. Pre-size it.
	 */

	ov = objv;
	oc = objc;
	do {
	    Tcl_Obj *objPtr = *ov++;

	    if ((objPtr->bytes == NULL) || (objPtr->length)) {
		Tcl_Size numChars;

		(void)Tcl_GetUnicodeFromObj(objPtr, &numChars); /* PANIC? */
		if (numChars) {
		    last = objc - oc;
		    if (length == 0) {
			first = last;
		    }
		    if (length > (Tcl_Size) ((TCL_SIZE_MAX/sizeof(Tcl_UniChar))-numChars)) {
			goto overflow;
		    }
		    length += numChars;
		}
	    }
	} while (--oc);
    } else {
	/* Result will be concat of string reps. Pre-size it. */
	ov = objv; oc = objc;
	do {
	    Tcl_Obj *pendingPtr = NULL;

	    /*
	     * Loop until a possibly non-empty value is reached.
	     * Keep string rep generation pending when possible.
	     */

	    do {
		/* assert ( pendingPtr == NULL ) */
		/* assert ( length == 0 ) */

		Tcl_Obj *objPtr = *ov++;

		if (objPtr->bytes == NULL) {
		    /* No string rep; Take the chance we can avoid making it */
		    pendingPtr = objPtr;
		} else {
		    (void)Tcl_GetStringFromObj(objPtr, &length); /* PANIC? */
		}
	    } while (--oc && (length == 0) && (pendingPtr == NULL));

	    /*
 	     * Either we found a possibly non-empty value, and we remember
 	     * this index as the first and last such value so far seen,
	     * or (oc == 0) and all values are known empty,
 	     * so first = last = objc - 1 signals the right quick return.
 	     */

	    first = last = objc - oc - 1;

	    if (oc && (length == 0)) {
		Tcl_Size numBytes;

		/* assert ( pendingPtr != NULL ) */

		/*
		 * There's a pending value followed by more values.  Loop over
		 * remaining values generating strings until a non-empty value
		 * is found, or the pending value gets its string generated.
		 */

		do {
		    Tcl_Obj *objPtr = *ov++;
		    (void)Tcl_GetStringFromObj(objPtr, &numBytes); /* PANIC? */
		} while (--oc && numBytes == 0 && pendingPtr->bytes == NULL);

		if (numBytes) {
		    last = objc -oc -1;
		}
		if (oc || numBytes) {
		    (void)Tcl_GetStringFromObj(pendingPtr, &length);
		}
		if (length == 0) {
		    if (numBytes) {
			first = last;
		    }
		} else if (numBytes > (TCL_SIZE_MAX - length)) {
		    goto overflow;
		}
		length += numBytes;
	    }
	} while (oc && (length == 0));

	while (oc) {
	    Tcl_Size numBytes;
	    Tcl_Obj *objPtr = *ov++;

	    /* assert ( length > 0 && pendingPtr == NULL )  */

	    TclGetString(objPtr); /* PANIC? */
	    numBytes = objPtr->length;
	    if (numBytes) {
		last = objc - oc;
		if (numBytes > (TCL_SIZE_MAX - length)) {
		    goto overflow;
		}
		length += numBytes;
	    }
	    --oc;
	}
    }

    if (last <= first /*|| length == 0 */) {
	/* Only one non-empty value or zero length; return first */
	/* NOTE: (length == 0) implies (last <= first) */
	return objv[first];
    }

    objv += first; objc = (last - first + 1);

    if (binary) {
	/* Efficiently produce a pure byte array result */
	unsigned char *dst;

	/*
	 * Broken interface! Byte array value routines offer no way to handle
	 * failure to allocate enough space. Following stanza may panic.
	 */

	if (inPlace && !Tcl_IsShared(*objv)) {
	    Tcl_Size start = 0;

	    objResultPtr = *objv++; objc--;
	    (void)Tcl_GetByteArrayFromObj(objResultPtr, &start);
	    dst = Tcl_SetByteArrayLength(objResultPtr, length) + start;
	} else {
	    objResultPtr = Tcl_NewByteArrayObj(NULL, length);
	    dst = Tcl_SetByteArrayLength(objResultPtr, length);
	}
	while (objc--) {
	    Tcl_Obj *objPtr = *objv++;

	    /*
	     * Every argument is either a bytearray with a ("pure")
	     * value we know we can safely use, or it is an empty string.
	     * We don't need to copy bytes from the empty strings.
	     */

	    if (TclIsPureByteArray(objPtr)) {
		Tcl_Size more = 0;
		unsigned char *src = Tcl_GetByteArrayFromObj(objPtr, &more);
		memcpy(dst, src, more);
		dst += more;
	    }
	}
    } else if ((allowUniChar && requestUniChar) || forceUniChar) {
	/* Efficiently produce a pure Tcl_UniChar array result */
	Tcl_UniChar *dst;

	if (inPlace && !Tcl_IsShared(*objv)) {
	    Tcl_Size start;

	    objResultPtr = *objv++; objc--;

	    /* Ugly interface! Force resize of the unicode array. */
	    (void)Tcl_GetUnicodeFromObj(objResultPtr, &start);
	    Tcl_InvalidateStringRep(objResultPtr);
	    if (0 == Tcl_AttemptSetObjLength(objResultPtr, length)) {
		if (interp) {
		    Tcl_SetObjResult(interp, Tcl_ObjPrintf(
		    	"concatenation failed: unable to alloc %"
			TCL_Z_MODIFIER "u bytes",
			STRING_SIZE(length)));
		    Tcl_SetErrorCode(interp, "TCL", "MEMORY", NULL);
		}
		return NULL;
	    }
	    dst = Tcl_GetUnicode(objResultPtr) + start;
	} else {
	    Tcl_UniChar ch = 0;

	    /* Ugly interface! No scheme to init array size. */
	    objResultPtr = Tcl_NewUnicodeObj(&ch, 0);	/* PANIC? */
	    if (0 == Tcl_AttemptSetObjLength(objResultPtr, length)) {
		Tcl_DecrRefCount(objResultPtr);
		if (interp) {
		    Tcl_SetObjResult(interp, Tcl_ObjPrintf(
		    	"concatenation failed: unable to alloc %"
			TCL_Z_MODIFIER "u bytes",
			STRING_SIZE(length)));
		    Tcl_SetErrorCode(interp, "TCL", "MEMORY", NULL);
		}
		return NULL;
	    }
	    dst = Tcl_GetUnicode(objResultPtr);
	}
	while (objc--) {
	    Tcl_Obj *objPtr = *objv++;

	    if ((objPtr->bytes == NULL) || (objPtr->length)) {
		Tcl_Size more;
		Tcl_UniChar *src = Tcl_GetUnicodeFromObj(objPtr, &more);
		memcpy(dst, src, more * sizeof(Tcl_UniChar));
		dst += more;
	    }
	}
    } else {
	/* Efficiently concatenate string reps */
	char *dst;

	if (inPlace && !Tcl_IsShared(*objv)) {
	    Tcl_Size start;

	    objResultPtr = *objv++; objc--;

	    (void)Tcl_GetStringFromObj(objResultPtr, &start);
	    if (0 == Tcl_AttemptSetObjLength(objResultPtr, length)) {
		if (interp) {
		    Tcl_SetObjResult(interp, Tcl_ObjPrintf(
		    	"concatenation failed: unable to alloc %" TCL_Z_MODIFIER "u bytes",
			length));
		    Tcl_SetErrorCode(interp, "TCL", "MEMORY", NULL);
		}
		return NULL;
	    }
	    dst = TclGetString(objResultPtr) + start;

	    /* assert ( length > start ) */
	    TclFreeInternalRep(objResultPtr);
	} else {
	    TclNewObj(objResultPtr);	/* PANIC? */
	    if (0 == Tcl_AttemptSetObjLength(objResultPtr, length)) {
		Tcl_DecrRefCount(objResultPtr);
		if (interp) {
		    Tcl_SetObjResult(interp, Tcl_ObjPrintf(
		    	"concatenation failed: unable to alloc %" TCL_Z_MODIFIER "u bytes",
			length));
		    Tcl_SetErrorCode(interp, "TCL", "MEMORY", NULL);
		}
		return NULL;
	    }
	    dst = TclGetString(objResultPtr);
	}
	while (objc--) {
	    Tcl_Obj *objPtr = *objv++;

	    if ((objPtr->bytes == NULL) || (objPtr->length)) {
		Tcl_Size more;
		char *src = Tcl_GetStringFromObj(objPtr, &more);

		memcpy(dst, src, more);
		dst += more;
	    }
	}
	/* Must NUL-terminate! */
	*dst = '\0';
    }
    return objResultPtr;

  overflow:
    if (interp) {
	Tcl_SetObjResult(interp, Tcl_ObjPrintf(
		    "max size for a Tcl value (%" TCL_SIZE_MODIFIER "d bytes) exceeded", TCL_SIZE_MAX));
	Tcl_SetErrorCode(interp, "TCL", "MEMORY", NULL);
    }
    return NULL;
}

/*
 *---------------------------------------------------------------------------
 *
 * TclStringCmp --
 *	Compare two Tcl_Obj values as strings.
 *
 * Results:
 *	Like memcmp, return -1, 0, or 1.
 *
 * Side effects:
 *	String representations may be generated.  Internal representation may
 *	be changed.
 *
 *---------------------------------------------------------------------------
 */

int
TclStringCmp(
    Tcl_Obj *value1Ptr,
    Tcl_Obj *value2Ptr,
    int checkEq,		/* comparison is only for equality */
    int nocase,			/* comparison is not case sensitive */
    Tcl_Size reqlength)		/* requested length in characters;
						 * TCL_INDEX_NONE to compare whole strings */
{
    const char *s1, *s2;
    int empty, match;
    Tcl_Size length, s1len = 0, s2len = 0;
    memCmpFn_t memCmpFn;

    if ((reqlength == 0) || (value1Ptr == value2Ptr)) {
	/*
	 * Always match at 0 chars of if it is the same obj.
	 */
	match = 0;
    } else {
	if (!nocase && TclIsPureByteArray(value1Ptr)
		&& TclIsPureByteArray(value2Ptr)) {
	    /*
	     * Use binary versions of comparisons since that won't cause undue
	     * type conversions and it is much faster. Only do this if we're
	     * case-sensitive (which is all that really makes sense with byte
	     * arrays anyway, and we have no memcasecmp() for some reason... :^)
	     */

	    s1 = (char *) Tcl_GetByteArrayFromObj(value1Ptr, &s1len);
	    s2 = (char *) Tcl_GetByteArrayFromObj(value2Ptr, &s2len);
	    memCmpFn = memcmp;
	} else if (TclHasInternalRep(value1Ptr, &tclStringType)
		&& TclHasInternalRep(value2Ptr, &tclStringType)) {
	    /*
	     * Do a Unicode-specific comparison if both of the args are of String
	     * type. If the char length == byte length, we can do a memcmp. In
	     * benchmark testing this proved the most efficient check between the
	     * Unicode and string comparison operations.
	     */

	    if (nocase) {
		s1 = (char *) Tcl_GetUnicodeFromObj(value1Ptr, &s1len);
		s2 = (char *) Tcl_GetUnicodeFromObj(value2Ptr, &s2len);
		memCmpFn = (memCmpFn_t)TclUniCharNcasecmp;
	    } else {
		s1len = Tcl_GetCharLength(value1Ptr);
		s2len = Tcl_GetCharLength(value2Ptr);
		if ((s1len == value1Ptr->length)
			&& (value1Ptr->bytes != NULL)
			&& (s2len == value2Ptr->length)
			&& (value2Ptr->bytes != NULL)) {
			/* each byte represents one character so s1l3n, s2l3n, and
			 * reqlength are in both bytes and characters
			 */
		    s1 = value1Ptr->bytes;
		    s2 = value2Ptr->bytes;
		    memCmpFn = memcmp;
		} else {
		    s1 = (char *) Tcl_GetUnicode(value1Ptr);
		    s2 = (char *) Tcl_GetUnicode(value2Ptr);
		    if (
#if defined(WORDS_BIGENDIAN) && (TCL_UTF_MAX > 3)
			    1
#else
			    checkEq
#endif
			    ) {
			memCmpFn = memcmp;
			s1len *= sizeof(Tcl_UniChar);
			s2len *= sizeof(Tcl_UniChar);
			if (reqlength != TCL_INDEX_NONE) {
			    reqlength *= sizeof(Tcl_UniChar);
			}
		    } else {
			memCmpFn = (memCmpFn_t) TclUniCharNcmp;
		    }
		}
	    }
	} else {
	    empty = TclCheckEmptyString(value1Ptr);
	    if (empty > 0) {
		switch (TclCheckEmptyString(value2Ptr)) {
		case -1:
		    s1 = 0;
		    s1len = 0;
		    s2 = Tcl_GetStringFromObj(value2Ptr, &s2len);
		    break;
		case 0:
		    match = -1;
		    goto matchdone;
		case 1:
		default: /* avoid warn: `s2` may be used uninitialized */
		    match = 0;
		    goto matchdone;
		}
	    } else if (TclCheckEmptyString(value2Ptr) > 0) {
		switch (empty) {
		case -1:
		    s2 = 0;
		    s2len = 0;
		    s1 = Tcl_GetStringFromObj(value1Ptr, &s1len);
		    break;
		case 0:
		    match = 1;
		    goto matchdone;
		case 1:
		default: /* avoid warn: `s1` may be used uninitialized */
		    match = 0;
		    goto matchdone;
		}
	    } else {
		s1 = Tcl_GetStringFromObj(value1Ptr, &s1len);
		s2 = Tcl_GetStringFromObj(value2Ptr, &s2len);
	    }
	    if (!nocase && checkEq && reqlength == TCL_INDEX_NONE) {
		/*
		 * When we have equal-length we can check only for
		 * (in)equality. We can use memcmp in all (n)eq cases because
		 * we don't need to worry about lexical LE/BE variance.
		 */

		memCmpFn = memcmp;
	    } else {
		/*
		 * As a catch-all we will work with UTF-8. We cannot use
		 * memcmp() as that is unsafe with any string containing NUL
		 * (\xC0\x80 in Tcl's utf rep). We can use the more efficient
		 * TclpUtfNcmp2 if we are case-sensitive and no specific
		 * length was requested.
		 */

		if ((reqlength == TCL_INDEX_NONE) && !nocase) {
		    memCmpFn = (memCmpFn_t) TclpUtfNcmp2;
		} else {
		    s1len = Tcl_NumUtfChars(s1, s1len);
		    s2len = Tcl_NumUtfChars(s2, s2len);
		    memCmpFn = (memCmpFn_t)
			    (nocase ? Tcl_UtfNcasecmp : Tcl_UtfNcmp);
		}
	    }
	}

	/* At this point s1len, s2len, and reqlength should by now have been
	 * adjusted so that they are all in the units expected by the selected
	 * comparison function.
	 */
	length = (s1len < s2len) ? s1len : s2len;
	if (reqlength == TCL_INDEX_NONE) {
	    /*
	     * The requested length is negative, so ignore it by setting it
	     * to length + 1 to correct the match var.
	     */

	    reqlength = length + 1;
	} else if (reqlength > 0 && reqlength < length) {
	    length = reqlength;
	}

	if (checkEq && reqlength == TCL_INDEX_NONE && (s1len != s2len)) {
	    match = 1;		/* This will be reversed below. */
	} else {
	    /*
	     * The comparison function should compare up to the minimum byte
	     * length only.
	     */

	    match = memCmpFn(s1, s2, length);
	}
	if ((match == 0) && (reqlength > length)) {
	    match = s1len - s2len;
	}
	match = (match > 0) ? 1 : (match < 0) ? -1 : 0;
    }
  matchdone:
    return match;
}

/*
 *---------------------------------------------------------------------------
 *
 * TclStringFirst --
 *
 *	Implements the [string first] operation.
 *
 * Results:
 *	If needle is found as a substring of haystack, the index of the
 *	first instance of such a find is returned.  If needle is not present
 *	as a substring of haystack, -1 is returned.
 *
 * Side effects:
 *	needle and haystack may have their Tcl_ObjType changed.
 *
 *---------------------------------------------------------------------------
 */

Tcl_Obj *
TclStringFirst(
    Tcl_Obj *needle,
    Tcl_Obj *haystack,
    Tcl_Size start)
{
    Tcl_Size lh = 0, ln = Tcl_GetCharLength(needle);
    Tcl_Size value = -1;
    Tcl_UniChar *checkStr, *endStr, *uh, *un;
    Tcl_Obj *obj;

    if (start < 0) {
	start = 0;
    }
    if (ln == 0) {
	/* We don't find empty substrings.  Bizarre!
	 * Whenever this routine is turned into a proper substring
	 * finder, change to `return start` after limits imposed. */
	goto firstEnd;
    }

    if (TclIsPureByteArray(needle) && TclIsPureByteArray(haystack)) {
	unsigned char *end, *check, *bh;
	unsigned char *bn = Tcl_GetByteArrayFromObj(needle, &ln);

	/* Find bytes in bytes */
	bh = Tcl_GetByteArrayFromObj(haystack, &lh);
	if ((lh < ln) || (start > lh - ln)) {
	    /* Don't start the loop if there cannot be a valid answer */
	    goto firstEnd;
	}
	end = bh + lh;

	check = bh + start;
	while (check + ln <= end) {
	    /*
	     * Look for the leading byte of the needle in the haystack
	     * starting at check and stopping when there's not enough room
	     * for the needle left.
	     */
	    check = (unsigned char *)memchr(check, bn[0], (end + 1 - ln) - check);
	    if (check == NULL) {
		/* Leading byte not found -> needle cannot be found. */
		goto firstEnd;
	    }
	    /* Leading byte found, check rest of needle. */
	    if (0 == memcmp(check+1, bn+1, ln-1)) {
		/* Checks! Return the successful index. */
		value = (check - bh);
		goto firstEnd;
	    }
	    /* Rest of needle match failed; Iterate to continue search. */
	    check++;
	}
	goto firstEnd;
    }

    /*
     * TODO: It might be nice to support some cases where it is not
     * necessary to shimmer to &tclStringType to compute the result,
     * and instead operate just on the objPtr->bytes values directly.
     * However, we also do not want the answer to change based on the
     * code pathway, or if it does we want that to be for some values
     * we explicitly decline to support.  Getting there will involve
     * locking down in practice more firmly just what encodings produce
     * what supported results for the objPtr->bytes values.  For now,
     * do only the well-defined Tcl_UniChar array search.
     */

    un = Tcl_GetUnicodeFromObj(needle, &ln);
    uh = Tcl_GetUnicodeFromObj(haystack, &lh);
    if ((lh < ln) || (start > lh - ln)) {
	/* Don't start the loop if there cannot be a valid answer */
	goto firstEnd;
    }
    endStr = uh + lh;

    for (checkStr = uh + start; checkStr + ln <= endStr; checkStr++) {
	if ((*checkStr == *un) && (0 ==
		memcmp(checkStr + 1, un + 1, (ln-1) * sizeof(Tcl_UniChar)))) {
	    value =  (checkStr - uh);
	    goto firstEnd;
	}
    }
  firstEnd:
    TclNewIndexObj(obj, value);
    return obj;
}

/*
 *---------------------------------------------------------------------------
 *
 * TclStringLast --
 *
 *	Implements the [string last] operation.
 *
 * Results:
 *	If needle is found as a substring of haystack, the index of the
 *	last instance of such a find is returned.  If needle is not present
 *	as a substring of haystack, -1 is returned.
 *
 * Side effects:
 *	needle and haystack may have their Tcl_ObjType changed.
 *
 *---------------------------------------------------------------------------
 */

Tcl_Obj *
TclStringLast(
    Tcl_Obj *needle,
    Tcl_Obj *haystack,
    Tcl_Size last)
{
    Tcl_Size lh = 0, ln = Tcl_GetCharLength(needle);
    Tcl_Size value = -1;
    Tcl_UniChar *checkStr, *uh, *un;
    Tcl_Obj *obj;

    if (ln == 0) {
	/*
	 * 	We don't find empty substrings.  Bizarre!
	 *
	 * 	TODO: When we one day make this a true substring
	 * 	finder, change this to "return last", after limitation.
	 */
	goto lastEnd;
    }

    if (TclIsPureByteArray(needle) && TclIsPureByteArray(haystack)) {
	unsigned char *check, *bh = Tcl_GetByteArrayFromObj(haystack, &lh);
	unsigned char *bn = Tcl_GetByteArrayFromObj(needle, &ln);

	if (last >= lh) {
	    last = lh - 1;
	}
	if (last + 1 < ln) {
	    /* Don't start the loop if there cannot be a valid answer */
	    goto lastEnd;
	}
	check = bh + last + 1 - ln;

	while (check >= bh) {
	    if ((*check == bn[0])
		    && (0 == memcmp(check+1, bn+1, ln-1))) {
		value = (check - bh);
		goto lastEnd;
	    }
	    check--;
	}
	goto lastEnd;
    }

    uh = Tcl_GetUnicodeFromObj(haystack, &lh);
    un = Tcl_GetUnicodeFromObj(needle, &ln);

    if (last >= lh) {
	last = lh - 1;
    }
    if (last + 1 < ln) {
	/* Don't start the loop if there cannot be a valid answer */
	goto lastEnd;
    }
    checkStr = uh + last + 1 - ln;
    while (checkStr >= uh) {
	if ((*checkStr == un[0])
		&& (0 == memcmp(checkStr+1, un+1, (ln-1)*sizeof(Tcl_UniChar)))) {
	    value = (checkStr - uh);
	    goto lastEnd;
	}
	checkStr--;
    }
  lastEnd:
    TclNewIndexObj(obj, value);
    return obj;
}

/*
 *---------------------------------------------------------------------------
 *
 * TclStringReverse --
 *
 *	Implements the [string reverse] operation.
 *
 * Results:
 *	A Tcl value which is the [string reverse] of the argument supplied.
 *	When sharing rules permit and the caller requests, the returned value
 *	might be the argument with modifications done in place.
 *
 * Side effects:
 *	May allocate a new Tcl_Obj.
 *
 *---------------------------------------------------------------------------
 */

static void
ReverseBytes(
    unsigned char *to,		/* Copy bytes into here... */
    unsigned char *from,	/* ...from here... */
    Tcl_Size count)		/* Until this many are copied, */
				/* reversing as you go. */
{
    unsigned char *src = from + count;

    if (to == from) {
	/* Reversing in place */
	while (--src > to) {
	    unsigned char c = *src;

	    *src = *to;
	    *to++ = c;
	}
    } else {
	while (--src >= from) {
	    *to++ = *src;
	}
    }
}

Tcl_Obj *
TclStringReverse(
    Tcl_Obj *objPtr,
    int flags)
{
    String *stringPtr;
    Tcl_UniChar ch = 0;
    int inPlace = flags & TCL_STRING_IN_PLACE;
#if TCL_UTF_MAX < 4
    int needFlip = 0;
#endif

    if (TclIsPureByteArray(objPtr)) {
	Tcl_Size numBytes = 0;
	unsigned char *from = Tcl_GetByteArrayFromObj(objPtr, &numBytes);

	if (!inPlace || Tcl_IsShared(objPtr)) {
	    objPtr = Tcl_NewByteArrayObj(NULL, numBytes);
	}
	ReverseBytes(Tcl_GetByteArrayFromObj(objPtr, (Tcl_Size *)NULL), from, numBytes);
	return objPtr;
    }

    SetStringFromAny(NULL, objPtr);
    stringPtr = GET_STRING(objPtr);

    if (stringPtr->hasUnicode) {
	Tcl_UniChar *from = Tcl_GetUnicode(objPtr);
	stringPtr = GET_STRING(objPtr);
	Tcl_UniChar *src = from + stringPtr->numChars;
	Tcl_UniChar *to;

	if (!inPlace || Tcl_IsShared(objPtr)) {
	    /*
	     * Create a non-empty, pure Unicode value, so we can coax
	     * Tcl_SetObjLength into growing the Unicode rep buffer.
	     */

	    objPtr = Tcl_NewUnicodeObj(&ch, 1);
	    Tcl_SetObjLength(objPtr, stringPtr->numChars);
	    to = Tcl_GetUnicode(objPtr);
	    stringPtr = GET_STRING(objPtr);
	    while (--src >= from) {
#if TCL_UTF_MAX < 4
		ch = *src;
		if ((ch & 0xF800) == 0xD800) {
		    needFlip = 1;
		}
		*to++ = ch;
#else
		*to++ = *src;
#endif
	    }
	} else {
	    /*
	     * Reversing in place.
	     */

#if TCL_UTF_MAX < 4
	    to = src;
#endif
	    while (--src > from) {
		ch = *src;
#if TCL_UTF_MAX < 4
		if ((ch & 0xF800) == 0xD800) {
		    needFlip = 1;
		}
#endif
		*src = *from;
		*from++ = ch;
	    }
	}
#if TCL_UTF_MAX < 4
	if (needFlip) {
	    /*
	     * Flip back surrogate pairs.
	     */

	    from = to - stringPtr->numChars;
	    while (--to >= from) {
		ch = *to;
		if ((ch & 0xFC00) == 0xD800) {
		    if ((to-1 >= from) && ((to[-1] & 0xFC00) == 0xDC00)) {
			to[0] = to[-1];
			to[-1] = ch;
			--to;
		    }
		}
	    }
	}
#endif
    }

    if (objPtr->bytes) {
	Tcl_Size numChars = stringPtr->numChars;
	Tcl_Size numBytes = objPtr->length;
	char *to, *from = objPtr->bytes;

	if (!inPlace || Tcl_IsShared(objPtr)) {
	    TclNewObj(objPtr);
	    Tcl_SetObjLength(objPtr, numBytes);
	}
	to = objPtr->bytes;

	if (numChars < numBytes) {
	    /*
	     * Either numChars == -1 and we don't know how many chars are
	     * represented by objPtr->bytes and we need Pass 1 just in case,
	     * or numChars >= 0 and we know we have fewer chars than bytes, so
	     * we know there's a multibyte character needing Pass 1.
	     *
	     * Pass 1. Reverse the bytes of each multi-byte character.
	     */

	    Tcl_Size bytesLeft = numBytes;
	    int chw;

	    while (bytesLeft) {
		/*
		 * NOTE: We know that the from buffer is NUL-terminated. It's
		 * part of the contract for objPtr->bytes values. Thus, we can
		 * skip calling Tcl_UtfCharComplete() here.
		 */

		int bytesInChar = TclUtfToUCS4(from, &chw);

		ReverseBytes((unsigned char *)to, (unsigned char *)from,
			bytesInChar);
		to += bytesInChar;
		from += bytesInChar;
		bytesLeft -= bytesInChar;
	    }

	    from = to = objPtr->bytes;
	}
	/* Pass 2. Reverse all the bytes. */
	ReverseBytes((unsigned char *)to, (unsigned char *)from, numBytes);
    }

    return objPtr;
}

/*
 *---------------------------------------------------------------------------
 *
 * TclStringReplace --
 *
 *	Implements the inner engine of the [string replace] and
 *	[string insert] commands.
 *
 *	The result is a concatenation of a prefix from objPtr, characters
 *	0 through first-1, the insertPtr string value, and a suffix from
 *	objPtr, characters from first + count to the end. The effect is as if
 *	the inner substring of characters first through first+count-1 are
 *	removed and replaced with insertPtr. If insertPtr is NULL, it is
 *	treated as an empty string. When passed the flag TCL_STRING_IN_PLACE,
 *	this routine will try to do the work within objPtr, so long as no
 *	sharing forbids it. Without that request, or as needed, a new Tcl
 *	value will be allocated to be the result.
 *
 * Results:
 *	A Tcl value that is the result of the substring replacement. May
 *	return NULL in case of an error. When NULL is returned and interp is
 *	non-NULL, error information is left in interp
 *
 *---------------------------------------------------------------------------
 */

Tcl_Obj *
TclStringReplace(
    Tcl_Interp *interp,		/* For error reporting, may be NULL */
    Tcl_Obj *objPtr,		/* String to act upon */
    Tcl_Size first,		/* First index to replace */
    Tcl_Size count,		/* How many chars to replace */
    Tcl_Obj *insertPtr,		/* Replacement string, may be NULL */
    int flags)			/* TCL_STRING_IN_PLACE => attempt in-place */
{
    int inPlace = flags & TCL_STRING_IN_PLACE;
    Tcl_Obj *result;

    /* Replace nothing with nothing */
    if ((insertPtr == NULL) && (count <= 0)) {
	if (inPlace) {
	    return objPtr;
	} else {
	    return Tcl_DuplicateObj(objPtr);
	}
    }
    if (first < 0) {
	first = 0;
    }

    /*
     * The caller very likely had to call Tcl_GetCharLength() or similar
     * to be able to process index values.  This means it is likely that
     * objPtr is either a proper "bytearray" or a "string" or else it has
     * a known and short string rep.
     */

    if (TclIsPureByteArray(objPtr)) {
	Tcl_Size numBytes = 0;
	unsigned char *bytes = Tcl_GetByteArrayFromObj(objPtr, &numBytes);

	if (insertPtr == NULL) {
	    /* Replace something with nothing. */

	    assert ( first <= numBytes ) ;
	    assert ( count <= numBytes ) ;
	    assert ( first + count <= numBytes ) ;

	    result = Tcl_NewByteArrayObj(NULL, numBytes - count);/* PANIC? */
	    TclAppendBytesToByteArray(result, bytes, first);
	    TclAppendBytesToByteArray(result, bytes + first + count,
		    numBytes - count - first);
	    return result;
	}

	/* Replace everything */
	if ((first == 0) && (count == numBytes)) {
	    return insertPtr;
	}

	if (TclIsPureByteArray(insertPtr)) {
	    Tcl_Size newBytes = 0;
	    unsigned char *iBytes
		    = Tcl_GetByteArrayFromObj(insertPtr, &newBytes);

	    if (count == newBytes && inPlace && !Tcl_IsShared(objPtr)) {
		/*
		 * Removal count and replacement count are equal.
		 * Other conditions permit. Do in-place splice.
		 */

		memcpy(bytes + first, iBytes, count);
		Tcl_InvalidateStringRep(objPtr);
		return objPtr;
	    }

	    if (newBytes > (TCL_SIZE_MAX - (numBytes - count))) {
		if (interp) {
		    Tcl_SetObjResult(interp, Tcl_ObjPrintf(
			    "max size for a Tcl value (%" TCL_SIZE_MODIFIER "d bytes) exceeded",
			    TCL_SIZE_MAX));
		    Tcl_SetErrorCode(interp, "TCL", "MEMORY", NULL);
		}
		return NULL;
	    }
	    result = Tcl_NewByteArrayObj(NULL, numBytes - count + newBytes);
								/* PANIC? */
	    Tcl_SetByteArrayLength(result, 0);
	    TclAppendBytesToByteArray(result, bytes, first);
	    TclAppendBytesToByteArray(result, iBytes, newBytes);
	    TclAppendBytesToByteArray(result, bytes + first + count,
		    numBytes - count - first);
	    return result;
	}

	/* Flow through to try other approaches below */
    }

    /*
     * TODO: Figure out how not to generate a Tcl_UniChar array rep
     * when it can be determined objPtr->bytes points to a string of
     * all single-byte characters so we can index it directly.
     */

    /* The traditional implementation... */
    {
	Tcl_Size numChars;
	Tcl_UniChar *ustring = Tcl_GetUnicodeFromObj(objPtr, &numChars);

	/* TODO: Is there an in-place option worth pursuing here? */

	result = Tcl_NewUnicodeObj(ustring, first);
	if (insertPtr) {
	    Tcl_AppendObjToObj(result, insertPtr);
	}
	if ((first + count) < numChars) {
	    Tcl_AppendUnicodeToObj(result, ustring + first + count,
		    numChars - first - count);
	}

	return result;
    }
}

/*
 *---------------------------------------------------------------------------
 *
 * FillUnicodeRep --
 *
 *	Populate the Unicode internal rep with the Unicode form of its string
 *	rep. The object must already have a "String" internal rep.
 *
 * Results:
 *	None.
 *
 * Side effects:
 *	Reallocates the String internal rep.
 *
 *---------------------------------------------------------------------------
 */

static void
FillUnicodeRep(
    Tcl_Obj *objPtr)		/* The object in which to fill the unicode
				 * rep. */
{
    String *stringPtr = GET_STRING(objPtr);

    ExtendUnicodeRepWithString(objPtr, objPtr->bytes, objPtr->length,
	    stringPtr->numChars);
}

static void
ExtendUnicodeRepWithString(
    Tcl_Obj *objPtr,
    const char *bytes,
    Tcl_Size numBytes,
    Tcl_Size numAppendChars)
{
    String *stringPtr = GET_STRING(objPtr);
    Tcl_Size needed, numOrigChars = 0;
    Tcl_UniChar *dst, unichar = 0;

    if (stringPtr->hasUnicode) {
	numOrigChars = stringPtr->numChars;
    }
    if (numAppendChars == TCL_INDEX_NONE) {
	TclNumUtfCharsM(numAppendChars, bytes, numBytes);
    }
    needed = numOrigChars + numAppendChars;

    if (needed > stringPtr->maxChars) {
	GrowUnicodeBuffer(objPtr, needed);
	stringPtr = GET_STRING(objPtr);
    }

    stringPtr->hasUnicode = 1;
    if (bytes) {
	stringPtr->numChars = needed;
    } else {
	numAppendChars = 0;
    }
    dst = stringPtr->unicode + numOrigChars;
    if (numAppendChars-- > 0) {
	bytes += TclUtfToUniChar(bytes, &unichar);
	*dst++ = unichar;
	while (numAppendChars-- > 0) {
	    bytes += TclUtfToUniChar(bytes, &unichar);
	    *dst++ = unichar;
	}
    }
    *dst = 0;
}

/*
 *----------------------------------------------------------------------
 *
 * DupStringInternalRep --
 *
 *	Initialize the internal representation of a new Tcl_Obj to a copy of
 *	the internal representation of an existing string object.
 *
 * Results:
 *	None.
 *
 * Side effects:
 *	copyPtr's internal rep is set to a copy of srcPtr's internal
 *	representation.
 *
 *----------------------------------------------------------------------
 */

static void
DupStringInternalRep(
    Tcl_Obj *srcPtr,		/* Object with internal rep to copy. Must have
				 * an internal rep of type "String". */
    Tcl_Obj *copyPtr)		/* Object with internal rep to set. Must not
				 * currently have an internal rep.*/
{
    String *srcStringPtr = GET_STRING(srcPtr);
    String *copyStringPtr = NULL;

    if (srcStringPtr->numChars == TCL_INDEX_NONE) {
	/*
	 * The String struct in the source value holds zero useful data. Don't
	 * bother copying it. Don't even bother allocating space in which to
	 * copy it. Just let the copy be untyped.
	 */

	return;
    }

    if (srcStringPtr->hasUnicode) {
	int copyMaxChars;

	if (srcStringPtr->maxChars / 2 >= srcStringPtr->numChars) {
	    copyMaxChars = 2 * srcStringPtr->numChars;
	} else {
	    copyMaxChars = srcStringPtr->maxChars;
	}
	copyStringPtr = stringAttemptAlloc(copyMaxChars);
	if (copyStringPtr == NULL) {
	    copyMaxChars = srcStringPtr->numChars;
	    copyStringPtr = stringAlloc(copyMaxChars);
	}
	copyStringPtr->maxChars = copyMaxChars;
	memcpy(copyStringPtr->unicode, srcStringPtr->unicode,
		srcStringPtr->numChars * sizeof(Tcl_UniChar));
	copyStringPtr->unicode[srcStringPtr->numChars] = 0;
    } else {
	copyStringPtr = stringAlloc(0);
	copyStringPtr->maxChars = 0;
	copyStringPtr->unicode[0] = 0;
    }
    copyStringPtr->hasUnicode = srcStringPtr->hasUnicode;
    copyStringPtr->numChars = srcStringPtr->numChars;

    /*
     * Tricky point: the string value was copied by generic object management
     * code, so it doesn't contain any extra bytes that might exist in the
     * source object.
     */

    copyStringPtr->allocated = copyPtr->bytes ? copyPtr->length : 0;

    SET_STRING(copyPtr, copyStringPtr);
    copyPtr->typePtr = &tclStringType;
}

/*
 *----------------------------------------------------------------------
 *
 * SetStringFromAny --
 *
 *	Create an internal representation of type "String" for an object.
 *
 * Results:
 *	This operation always succeeds and returns TCL_OK.
 *
 * Side effects:
 *	Any old internal representation for objPtr is freed and the internal
 *	representation is set to &tclStringType.
 *
 *----------------------------------------------------------------------
 */

static int
SetStringFromAny(
    TCL_UNUSED(Tcl_Interp *),
    Tcl_Obj *objPtr)		/* The object to convert. */
{
    if (!TclHasInternalRep(objPtr, &tclStringType)) {
	String *stringPtr = stringAlloc(0);

	/*
	 * Convert whatever we have into an untyped value. Just A String.
	 */

	(void) TclGetString(objPtr);
	TclFreeInternalRep(objPtr);

	/*
	 * Create a basic String internalrep that just points to the UTF-8 string
	 * already in place at objPtr->bytes.
	 */

	stringPtr->numChars = -1;
	stringPtr->allocated = objPtr->length;
	stringPtr->maxChars = 0;
	stringPtr->hasUnicode = 0;
	SET_STRING(objPtr, stringPtr);
	objPtr->typePtr = &tclStringType;
    }
    return TCL_OK;
}

/*
 *----------------------------------------------------------------------
 *
 * UpdateStringOfString --
 *
 *	Update the string representation for an object whose internal
 *	representation is "String".
 *
 * Results:
 *	None.
 *
 * Side effects:
 *	The object's string may be set by converting its Unicode representation
 *	to UTF format.
 *
 *----------------------------------------------------------------------
 */

static void
UpdateStringOfString(
    Tcl_Obj *objPtr)		/* Object with string rep to update. */
{
    String *stringPtr = GET_STRING(objPtr);

    /*
     * This routine is only called when we need to generate the
     * string rep objPtr->bytes because it does not exist -- it is NULL.
     * In that circumstance, any lingering claim about the size of
     * memory pointed to by that NULL pointer is clearly bogus, and
     * needs a reset.
     */

    stringPtr->allocated = 0;

    if (stringPtr->numChars == 0) {
	TclInitStringRep(objPtr, NULL, 0);
    } else {
	(void) ExtendStringRepWithUnicode(objPtr, stringPtr->unicode,
		stringPtr->numChars);
    }
}

static Tcl_Size
ExtendStringRepWithUnicode(
    Tcl_Obj *objPtr,
    const Tcl_UniChar *unicode,
    Tcl_Size numChars)
{
    /*
     * Precondition: this is the "string" Tcl_ObjType.
     */

    Tcl_Size i, origLength, size = 0;
    char *dst;
    String *stringPtr = GET_STRING(objPtr);

    if (numChars < 0) {
	numChars = UnicodeLength(unicode);
    }

    if (numChars == 0) {
	return 0;
    }

    if (objPtr->bytes == NULL) {
	objPtr->length = 0;
    }
    size = origLength = objPtr->length;

    /*
     * Quick cheap check in case we have more than enough room.
     */

    if (numChars <= (TCL_SIZE_MAX - size)/TCL_UTF_MAX
	    && stringPtr->allocated >= size + numChars * TCL_UTF_MAX) {
	goto copyBytes;
    }

    for (i = 0; i < numChars && size >= 0; i++) {
	/* TODO - overflow check! I don't think check below at end suffices */
	size += TclUtfCount(unicode[i]);
    }
    if (size < 0) {
	Tcl_Panic("max size for a Tcl value (%" TCL_SIZE_MODIFIER "d bytes) exceeded", TCL_SIZE_MAX);
    }

    /*
     * Grow space if needed.
     */

    if (size > stringPtr->allocated) {
	GrowStringBuffer(objPtr, size, 1);
    }

  copyBytes:
    dst = objPtr->bytes + origLength;
    for (i = 0; i < numChars; i++) {
	dst += Tcl_UniCharToUtf(unicode[i], dst);
    }
    *dst = '\0';
    objPtr->length = dst - objPtr->bytes;
    return numChars;
}

/*
 *----------------------------------------------------------------------
 *
 * FreeStringInternalRep --
 *
 *	Deallocate the storage associated with a String data object's internal
 *	representation.
 *
 * Results:
 *	None.
 *
 * Side effects:
 *	Frees memory.
 *
 *----------------------------------------------------------------------
 */

static void
FreeStringInternalRep(
    Tcl_Obj *objPtr)		/* Object with internal rep to free. */
{
    Tcl_Free(GET_STRING(objPtr));
    objPtr->typePtr = NULL;
}

/*
 * Local Variables:
 * mode: c
 * c-basic-offset: 4
 * fill-column: 78
 * End:
 */<|MERGE_RESOLUTION|>--- conflicted
+++ resolved
@@ -1180,11 +1180,7 @@
     Tcl_Obj *objPtr,		/* The object to set the string of. */
     const Tcl_UniChar *unicode,	/* The Unicode string used to initialize the
 				 * object. */
-<<<<<<< HEAD
-    Tcl_Size numChars)		/* Number of characters in the unicode
-=======
-    size_t numChars)		/* Number of characters in the Unicode
->>>>>>> f7c3a988
+    Tcl_Size numChars)		/* Number of characters in the Unicode
 				 * string. */
 {
     if (Tcl_IsShared(objPtr)) {
@@ -1214,12 +1210,8 @@
     Tcl_Obj *objPtr,		/* The object to set the string of. */
     const Tcl_UniChar *unicode,	/* The Unicode string used to initialize the
 				 * object. */
-<<<<<<< HEAD
-    Tcl_Size numChars)		/* Number of characters in the unicode
+    Tcl_Size numChars)		/* Number of characters in the Unicode
 				 * string. */
-=======
-    size_t numChars)		/* Number of characters in unicode. */
->>>>>>> f7c3a988
 {
     String *stringPtr;
 
@@ -1396,12 +1388,8 @@
     Tcl_Obj *objPtr,		/* Points to the object to append to. */
     const Tcl_UniChar *unicode,	/* The Unicode string to append to the
 				 * object. */
-<<<<<<< HEAD
-    Tcl_Size length)		/* Number of chars in "unicode". Negative
+    Tcl_Size length)		/* Number of chars in Unicode. Negative
     				 * lengths means nul terminated */
-=======
-    size_t length)		/* Number of chars in unicode. */
->>>>>>> f7c3a988
 {
     String *stringPtr;
 
@@ -1693,11 +1681,7 @@
 AppendUnicodeToUtfRep(
     Tcl_Obj *objPtr,		/* Points to the object to append to. */
     const Tcl_UniChar *unicode,	/* String to convert to UTF. */
-<<<<<<< HEAD
-    Tcl_Size numChars)		/* Number of chars of "unicode" to convert. */
-=======
-    size_t numChars)		/* Number of chars of unicode to convert. */
->>>>>>> f7c3a988
+    Tcl_Size numChars)		/* Number of chars of Unicode to convert. */
 {
     String *stringPtr = GET_STRING(objPtr);
 
