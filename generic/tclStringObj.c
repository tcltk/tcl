/*
 * tclStringObj.c --
 *
 *	This file contains functions that implement string operations on Tcl
 *	objects. Some string operations work with UTF strings and others
 *	require Unicode format. Functions that require knowledge of the width
 *	of each character, such as indexing, operate on Unicode data.
 *
 *	A Unicode string is an internationalized string. Conceptually, a
 *	Unicode string is an array of 16-bit quantities organized as a
 *	sequence of properly formed UTF-8 characters. There is a one-to-one
 *	map between Unicode and UTF characters. Because Unicode characters
 *	have a fixed width, operations such as indexing operate on Unicode
 *	data. The String object is optimized for the case where each UTF char
 *	in a string is only one byte. In this case, we store the value of
 *	numChars, but we don't store the Unicode data (unless Tcl_GetUnicode
 *	is explicitly called).
 *
 *	The String object type stores one or both formats. The default
 *	behavior is to store UTF. Once Unicode is calculated by a function, it
 *	is stored in the internal rep for future access (without an additional
 *	O(n) cost).
 *
 *	To allow many appends to be done to an object without constantly
 *	reallocating the space for the string or Unicode representation, we
 *	allocate double the space for the string or Unicode and use the
 *	internal representation to keep track of how much space is used vs.
 *	allocated.
 *
 * Copyright (c) 1995-1997 Sun Microsystems, Inc.
 * Copyright (c) 1999 by Scriptics Corporation.
 *
 * See the file "license.terms" for information on usage and redistribution of
 * this file, and for a DISCLAIMER OF ALL WARRANTIES.
 */

#include "tclInt.h"
#include "tommath.h"
#include "tclStringRep.h"

#include "assert.h"
/*
 * Prototypes for functions defined later in this file:
 */

static void		AppendPrintfToObjVA(Tcl_Obj *objPtr,
			    const char *format, va_list argList);
static void		AppendUnicodeToUnicodeRep(Tcl_Obj *objPtr,
			    const Tcl_UniChar *unicode, int appendNumChars);
static void		AppendUnicodeToUtfRep(Tcl_Obj *objPtr,
			    const Tcl_UniChar *unicode, int numChars);
static void		AppendUtfToUnicodeRep(Tcl_Obj *objPtr,
			    const char *bytes, int numBytes);
static void		AppendUtfToUtfRep(Tcl_Obj *objPtr,
			    const char *bytes, int numBytes);
static void		DupStringInternalRep(Tcl_Obj *objPtr,
			    Tcl_Obj *copyPtr);
static int		ExtendStringRepWithUnicode(Tcl_Obj *objPtr,
			    const Tcl_UniChar *unicode, int numChars);
static void		ExtendUnicodeRepWithString(Tcl_Obj *objPtr,
			    const char *bytes, int numBytes,
			    int numAppendChars);
static void		FillUnicodeRep(Tcl_Obj *objPtr);
static void		FreeStringInternalRep(Tcl_Obj *objPtr);
static void		GrowStringBuffer(Tcl_Obj *objPtr, int needed, int flag);
static void		GrowUnicodeBuffer(Tcl_Obj *objPtr, int needed);
static int		SetStringFromAny(Tcl_Interp *interp, Tcl_Obj *objPtr);
static void		SetUnicodeObj(Tcl_Obj *objPtr,
			    const Tcl_UniChar *unicode, int numChars);
static int		UnicodeLength(const Tcl_UniChar *unicode);
static void		UpdateStringOfString(Tcl_Obj *objPtr);

/*
 * The structure below defines the string Tcl object type by means of
 * functions that can be invoked by generic object code.
 */

const Tcl_ObjType tclStringType = {
    "string",			/* name */
    FreeStringInternalRep,	/* freeIntRepPro */
    DupStringInternalRep,	/* dupIntRepProc */
    UpdateStringOfString,	/* updateStringProc */
    SetStringFromAny		/* setFromAnyProc */
};

/*
 * TCL STRING GROWTH ALGORITHM
 *
 * When growing strings (during an append, for example), the following growth
 * algorithm is used:
 *
 *   Attempt to allocate 2 * (originalLength + appendLength)
 *   On failure:
 *	attempt to allocate originalLength + 2*appendLength + TCL_MIN_GROWTH
 *
 * This algorithm allows very good performance, as it rapidly increases the
 * memory allocated for a given string, which minimizes the number of
 * reallocations that must be performed. However, using only the doubling
 * algorithm can lead to a significant waste of memory. In particular, it may
 * fail even when there is sufficient memory available to complete the append
 * request (but there is not 2*totalLength memory available). So when the
 * doubling fails (because there is not enough memory available), the
 * algorithm requests a smaller amount of memory, which is still enough to
 * cover the request, but which hopefully will be less than the total
 * available memory.
 *
 * The addition of TCL_MIN_GROWTH allows for efficient handling of very
 * small appends. Without this extra slush factor, a sequence of several small
 * appends would cause several memory allocations. As long as
 * TCL_MIN_GROWTH is a reasonable size, we can avoid that behavior.
 *
 * The growth algorithm can be tuned by adjusting the following parameters:
 *
 * TCL_MIN_GROWTH		Additional space, in bytes, to allocate when
 *				the double allocation has failed. Default is
 *				1024 (1 kilobyte).  See tclInt.h.
 */

#ifndef TCL_MIN_UNICHAR_GROWTH
#define TCL_MIN_UNICHAR_GROWTH	TCL_MIN_GROWTH/sizeof(Tcl_UniChar)
#endif

static void
GrowStringBuffer(
    Tcl_Obj *objPtr,
    int needed,
    int flag)
{
    /*
     * Pre-conditions:
     *	objPtr->typePtr == &tclStringType
     *	needed > stringPtr->allocated
     *	flag || objPtr->bytes != NULL
     */

    String *stringPtr = GET_STRING(objPtr);
    char *ptr = NULL;
    int attempt;

    if (objPtr->bytes == &tclEmptyString) {
	objPtr->bytes = NULL;
    }
    if (flag == 0 || stringPtr->allocated > 0) {
	if (needed <= INT_MAX / 2) {
	    attempt = 2 * needed;
	    ptr = attemptckrealloc(objPtr->bytes, attempt + 1);
	}
	if (ptr == NULL) {
	    /*
	     * Take care computing the amount of modest growth to avoid
	     * overflow into invalid argument values for attempt.
	     */

	    unsigned int limit = INT_MAX - needed;
	    unsigned int extra = needed - objPtr->length + TCL_MIN_GROWTH;
	    int growth = (int) ((extra > limit) ? limit : extra);

	    attempt = needed + growth;
	    ptr = attemptckrealloc(objPtr->bytes, attempt + 1);
	}
    }
    if (ptr == NULL) {
	/*
	 * First allocation - just big enough; or last chance fallback.
	 */

	attempt = needed;
	ptr = ckrealloc(objPtr->bytes, attempt + 1);
    }
    objPtr->bytes = ptr;
    stringPtr->allocated = attempt;
}

static void
GrowUnicodeBuffer(
    Tcl_Obj *objPtr,
    int needed)
{
    /*
     * Pre-conditions:
     *	objPtr->typePtr == &tclStringType
     *	needed > stringPtr->maxChars
     *	needed < STRING_MAXCHARS
     */

    String *ptr = NULL, *stringPtr = GET_STRING(objPtr);
    int attempt;

    if (stringPtr->maxChars > 0) {
	/*
	 * Subsequent appends - apply the growth algorithm.
	 */

	if (needed <= STRING_MAXCHARS / 2) {
	    attempt = 2 * needed;
	    ptr = stringAttemptRealloc(stringPtr, attempt);
	}
	if (ptr == NULL) {
	    /*
	     * Take care computing the amount of modest growth to avoid
	     * overflow into invalid argument values for attempt.
	     */

	    unsigned int limit = STRING_MAXCHARS - needed;
	    unsigned int extra = needed - stringPtr->numChars
		    + TCL_MIN_UNICHAR_GROWTH;
	    int growth = (int) ((extra > limit) ? limit : extra);

	    attempt = needed + growth;
	    ptr = stringAttemptRealloc(stringPtr, attempt);
	}
    }
    if (ptr == NULL) {
	/*
	 * First allocation - just big enough; or last chance fallback.
	 */

	attempt = needed;
	ptr = stringRealloc(stringPtr, attempt);
    }
    stringPtr = ptr;
    stringPtr->maxChars = attempt;
    SET_STRING(objPtr, stringPtr);
}

/*
 *----------------------------------------------------------------------
 *
 * Tcl_NewStringObj --
 *
 *	This function is normally called when not debugging: i.e., when
 *	TCL_MEM_DEBUG is not defined. It creates a new string object and
 *	initializes it from the byte pointer and length arguments.
 *
 *	When TCL_MEM_DEBUG is defined, this function just returns the result
 *	of calling the debugging version Tcl_DbNewStringObj.
 *
 * Results:
 *	A newly created string object is returned that has ref count zero.
 *
 * Side effects:
 *	The new object's internal string representation will be set to a copy
 *	of the length bytes starting at "bytes". If "length" is negative, use
 *	bytes up to the first NUL byte; i.e., assume "bytes" points to a
 *	C-style NUL-terminated string. The object's type is set to NULL. An
 *	extra NUL is added to the end of the new object's byte array.
 *
 *----------------------------------------------------------------------
 */

#ifdef TCL_MEM_DEBUG
#undef Tcl_NewStringObj
Tcl_Obj *
Tcl_NewStringObj(
    const char *bytes,		/* Points to the first of the length bytes
				 * used to initialize the new object. */
    int length)			/* The number of bytes to copy from "bytes"
				 * when initializing the new object. If
				 * negative, use bytes up to the first NUL
				 * byte. */
{
    return Tcl_DbNewStringObj(bytes, length, "unknown", 0);
}
#else /* if not TCL_MEM_DEBUG */
Tcl_Obj *
Tcl_NewStringObj(
    const char *bytes,		/* Points to the first of the length bytes
				 * used to initialize the new object. */
    int length)			/* The number of bytes to copy from "bytes"
				 * when initializing the new object. If
				 * negative, use bytes up to the first NUL
				 * byte. */
{
    Tcl_Obj *objPtr;

    if (length < 0) {
	length = (bytes? strlen(bytes) : 0);
    }
    TclNewStringObj(objPtr, bytes, length);
    return objPtr;
}
#endif /* TCL_MEM_DEBUG */

/*
 *----------------------------------------------------------------------
 *
 * Tcl_DbNewStringObj --
 *
 *	This function is normally called when debugging: i.e., when
 *	TCL_MEM_DEBUG is defined. It creates new string objects. It is the
 *	same as the Tcl_NewStringObj function above except that it calls
 *	Tcl_DbCkalloc directly with the file name and line number from its
 *	caller. This simplifies debugging since then the [memory active]
 *	command will report the correct file name and line number when
 *	reporting objects that haven't been freed.
 *
 *	When TCL_MEM_DEBUG is not defined, this function just returns the
 *	result of calling Tcl_NewStringObj.
 *
 * Results:
 *	A newly created string object is returned that has ref count zero.
 *
 * Side effects:
 *	The new object's internal string representation will be set to a copy
 *	of the length bytes starting at "bytes". If "length" is negative, use
 *	bytes up to the first NUL byte; i.e., assume "bytes" points to a
 *	C-style NUL-terminated string. The object's type is set to NULL. An
 *	extra NUL is added to the end of the new object's byte array.
 *
 *----------------------------------------------------------------------
 */

#ifdef TCL_MEM_DEBUG
Tcl_Obj *
Tcl_DbNewStringObj(
    const char *bytes,		/* Points to the first of the length bytes
				 * used to initialize the new object. */
    int length,			/* The number of bytes to copy from "bytes"
				 * when initializing the new object. If
				 * negative, use bytes up to the first NUL
				 * byte. */
    const char *file,		/* The name of the source file calling this
				 * function; used for debugging. */
    int line)			/* Line number in the source file; used for
				 * debugging. */
{
    Tcl_Obj *objPtr;

    if (length < 0) {
	length = (bytes? strlen(bytes) : 0);
    }
    TclDbNewObj(objPtr, file, line);
    TclInitStringRep(objPtr, bytes, length);
    return objPtr;
}
#else /* if not TCL_MEM_DEBUG */
Tcl_Obj *
Tcl_DbNewStringObj(
    const char *bytes,		/* Points to the first of the length bytes
				 * used to initialize the new object. */
    int length,			/* The number of bytes to copy from "bytes"
				 * when initializing the new object. If
				 * negative, use bytes up to the first NUL
				 * byte. */
    const char *file,		/* The name of the source file calling this
				 * function; used for debugging. */
    int line)			/* Line number in the source file; used for
				 * debugging. */
{
    return Tcl_NewStringObj(bytes, length);
}
#endif /* TCL_MEM_DEBUG */

/*
 *---------------------------------------------------------------------------
 *
 * Tcl_NewUnicodeObj --
 *
 *	This function is creates a new String object and initializes it from
 *	the given Unicode String. If the Utf String is the same size as the
 *	Unicode string, don't duplicate the data.
 *
 * Results:
 *	The newly created object is returned. This object will have no initial
 *	string representation. The returned object has a ref count of 0.
 *
 * Side effects:
 *	Memory allocated for new object and copy of Unicode argument.
 *
 *---------------------------------------------------------------------------
 */

Tcl_Obj *
Tcl_NewUnicodeObj(
    const Tcl_UniChar *unicode,	/* The unicode string used to initialize the
				 * new object. */
    int numChars)		/* Number of characters in the unicode
				 * string. */
{
    Tcl_Obj *objPtr;

    TclNewObj(objPtr);
    SetUnicodeObj(objPtr, unicode, numChars);
    return objPtr;
}

/*
 *----------------------------------------------------------------------
 *
 * Tcl_GetCharLength --
 *
 *	Get the length of the Unicode string from the Tcl object.
 *
 * Results:
 *	Pointer to unicode string representing the unicode object.
 *
 * Side effects:
 *	Frees old internal rep. Allocates memory for new "String" internal
 *	rep.
 *
 *----------------------------------------------------------------------
 */

int
Tcl_GetCharLength(
    Tcl_Obj *objPtr)		/* The String object to get the num chars
				 * of. */
{
    String *stringPtr;
    int numChars;

    /*
     * Quick, no-shimmer return for short string reps.
     */

    if ((objPtr->bytes) && (objPtr->length < 2)) {
	/* 0 bytes -> 0 chars; 1 byte -> 1 char */
	return objPtr->length;
    }

    /*
     * Optimize the case where we're really dealing with a bytearray object;
     * we don't need to convert to a string to perform the get-length operation.
     *
     * Starting in Tcl 8.7, we check for a "pure" bytearray, because the
     * machinery behind that test is using a proper bytearray ObjType.  We
     * could also compute length of an improper bytearray without shimmering
     * but there's no value in that. We *want* to shimmer an improper bytearray
     * because improper bytearrays have worthless internal reps.
     */

    if (TclIsPureByteArray(objPtr)) {
	int length;

	(void) Tcl_GetByteArrayFromObj(objPtr, &length);
	return length;
    }

    /*
     * OK, need to work with the object as a string.
     */

    SetStringFromAny(NULL, objPtr);
    stringPtr = GET_STRING(objPtr);
    numChars = stringPtr->numChars;

    /*
     * If numChars is unknown, compute it.
     */

    if (numChars == -1) {
	TclNumUtfChars(numChars, objPtr->bytes, objPtr->length);
	stringPtr->numChars = numChars;
    }
    return numChars;
}

/*
 *----------------------------------------------------------------------
 *
 * TclCheckEmptyString --
 *
 *	Determine whether the string value of an object is or would be the
 *	empty string, without generating a string representation.
 *
 * Results:
 *	Returns 1 if empty, 0 if not, and -1 if unknown.
 *
 * Side effects:
 *	None.
 *
 *----------------------------------------------------------------------
 */
int
TclCheckEmptyString(
    Tcl_Obj *objPtr)
{
    int length = -1;

    if (objPtr->bytes == &tclEmptyString) {
	return TCL_EMPTYSTRING_YES;
    }

    if (TclListObjIsCanonical(objPtr)) {
	Tcl_ListObjLength(NULL, objPtr, &length);
	return length == 0;
    }

    if (TclIsPureDict(objPtr)) {
	Tcl_DictObjSize(NULL, objPtr, &length);
	return length == 0;
    }

    if (objPtr->bytes == NULL) {
	return TCL_EMPTYSTRING_UNKNOWN;
    }
    return objPtr->length == 0;
}

/*
 *----------------------------------------------------------------------
 *
 * Tcl_GetUniChar --
 *
 *	Get the index'th Unicode character from the String object. If index
 *	is out of range or it references a low surrogate preceded by a high
 *	surrogate, the result = -1;
 *
 * Results:
 *	Returns the index'th Unicode character in the Object.
 *
 * Side effects:
 *	Fills unichar with the index'th Unicode character.
 *
 *----------------------------------------------------------------------
 */

int
Tcl_GetUniChar(
    Tcl_Obj *objPtr,		/* The object to get the Unicode charater
				 * from. */
    int index)			/* Get the index'th Unicode character. */
{
    String *stringPtr;
    int ch, length;

    if (index < 0) {
	return -1;
    }

    /*
     * Optimize the case where we're really dealing with a bytearray object
     * we don't need to convert to a string to perform the indexing operation.
     */

    if (TclIsPureByteArray(objPtr)) {
	unsigned char *bytes = Tcl_GetByteArrayFromObj(objPtr, &length);
	if (index >= length) {
		return -1;
	}

	return (int) bytes[index];
    }

    /*
     * OK, need to work with the object as a string.
     */

    SetStringFromAny(NULL, objPtr);
    stringPtr = GET_STRING(objPtr);

    if (stringPtr->hasUnicode == 0) {
	/*
	 * If numChars is unknown, compute it.
	 */

	if (stringPtr->numChars == -1) {
	    TclNumUtfChars(stringPtr->numChars, objPtr->bytes, objPtr->length);
	}
	if (stringPtr->numChars == objPtr->length) {
	    return (Tcl_UniChar) objPtr->bytes[index];
	}
	FillUnicodeRep(objPtr);
	stringPtr = GET_STRING(objPtr);
    }

    if (index >= stringPtr->numChars) {
	return -1;
    }
    ch = stringPtr->unicode[index];
#if TCL_UTF_MAX <= 4
    /* See: bug [11ae2be95dac9417] */
    if ((ch & 0xF800) == 0xD800) {
	if (ch & 0x400) {
	    if ((index > 0)
		    && ((stringPtr->unicode[index-1] & 0xFC00) == 0xD800)) {
		ch = -1; /* low surrogate preceded by high surrogate */
	    }
	} else if ((++index < stringPtr->numChars)
		&& ((stringPtr->unicode[index] & 0xFC00) == 0xDC00)) {
	    /* high surrogate followed by low surrogate */
	    ch = (((ch & 0x3FF) << 10) |
			(stringPtr->unicode[index] & 0x3FF)) + 0x10000;
	}
    }
#endif
    return ch;
}

/*
 *----------------------------------------------------------------------
 *
 * Tcl_GetUnicode --
 *
 *	Get the Unicode form of the String object. If the object is not
 *	already a String object, it will be converted to one. If the String
 *	object does not have a Unicode rep, then one is created from the UTF
 *	string format.
 *
 * Results:
 *	Returns a pointer to the object's internal Unicode string.
 *
 * Side effects:
 *	Converts the object to have the String internal rep.
 *
 *----------------------------------------------------------------------
 */

#ifndef TCL_NO_DEPRECATED
#undef Tcl_GetUnicode
Tcl_UniChar *
Tcl_GetUnicode(
    Tcl_Obj *objPtr)		/* The object to find the unicode string
				 * for. */
{
    return Tcl_GetUnicodeFromObj(objPtr, NULL);
}
#endif /* TCL_NO_DEPRECATED */

/*
 *----------------------------------------------------------------------
 *
 * Tcl_GetUnicodeFromObj --
 *
 *	Get the Unicode form of the String object with length. If the object
 *	is not already a String object, it will be converted to one. If the
 *	String object does not have a Unicode rep, then one is create from the
 *	UTF string format.
 *
 * Results:
 *	Returns a pointer to the object's internal Unicode string.
 *
 * Side effects:
 *	Converts the object to have the String internal rep.
 *
 *----------------------------------------------------------------------
 */

Tcl_UniChar *
Tcl_GetUnicodeFromObj(
    Tcl_Obj *objPtr,		/* The object to find the unicode string
				 * for. */
    int *lengthPtr)		/* If non-NULL, the location where the string
				 * rep's unichar length should be stored. If
				 * NULL, no length is stored. */
{
    String *stringPtr;

    SetStringFromAny(NULL, objPtr);
    stringPtr = GET_STRING(objPtr);

    if (stringPtr->hasUnicode == 0) {
	FillUnicodeRep(objPtr);
	stringPtr = GET_STRING(objPtr);
    }

    if (lengthPtr != NULL) {
	*lengthPtr = stringPtr->numChars;
    }
    return stringPtr->unicode;
}

/*
 *----------------------------------------------------------------------
 *
 * Tcl_GetRange --
 *
 *	Create a Tcl Object that contains the chars between first and last of
 *	the object indicated by "objPtr". If the object is not already a
 *	String object, convert it to one. The first and last indices are
 *	assumed to be in the appropriate range.
 *
 * Results:
 *	Returns a new Tcl Object of the String type.
 *
 * Side effects:
 *	Changes the internal rep of "objPtr" to the String type.
 *
 *----------------------------------------------------------------------
 */

Tcl_Obj *
Tcl_GetRange(
    Tcl_Obj *objPtr,		/* The Tcl object to find the range of. */
    int first,			/* First index of the range. */
    int last)			/* Last index of the range. */
{
    Tcl_Obj *newObjPtr;		/* The Tcl object to find the range of. */
    String *stringPtr;
    int length;

    if (first < 0) {
	first = 0;
    }

    /*
     * Optimize the case where we're really dealing with a bytearray object
     * we don't need to convert to a string to perform the substring operation.
     */

    if (TclIsPureByteArray(objPtr)) {
	unsigned char *bytes = Tcl_GetByteArrayFromObj(objPtr, &length);

	if (last >= length) {
	    last = length - 1;
	}
	if (last < first) {
	    return Tcl_NewObj();
	}
	return Tcl_NewByteArrayObj(bytes + first, last - first + 1);
    }

    /*
     * OK, need to work with the object as a string.
     */

    SetStringFromAny(NULL, objPtr);
    stringPtr = GET_STRING(objPtr);

    if (stringPtr->hasUnicode == 0) {
	/*
	 * If numChars is unknown, compute it.
	 */

	if (stringPtr->numChars == -1) {
	    TclNumUtfChars(stringPtr->numChars, objPtr->bytes, objPtr->length);
	}
	if (stringPtr->numChars == objPtr->length) {
	    if (last >= stringPtr->numChars) {
		last = stringPtr->numChars - 1;
	    }
	    if (last < first) {
		return Tcl_NewObj();
	    }
	    newObjPtr = Tcl_NewStringObj(objPtr->bytes + first, last-first+1);

	    /*
	     * Since we know the char length of the result, store it.
	     */

	    SetStringFromAny(NULL, newObjPtr);
	    stringPtr = GET_STRING(newObjPtr);
	    stringPtr->numChars = newObjPtr->length;
	    return newObjPtr;
	}
	FillUnicodeRep(objPtr);
	stringPtr = GET_STRING(objPtr);
    }
    if (last > stringPtr->numChars) {
	last = stringPtr->numChars;
    }
    if (last < first) {
	return Tcl_NewObj();
    }
#if TCL_UTF_MAX <= 4
    /* See: bug [11ae2be95dac9417] */
    if ((first > 0) && ((stringPtr->unicode[first] & 0xFC00) == 0xDC00)
	    && ((stringPtr->unicode[first-1] & 0xFC00) == 0xD800)) {
	++first;
    }
    if ((last + 1 < stringPtr->numChars)
	    && ((stringPtr->unicode[last+1] & 0xFC00) == 0xDC00)
	    && ((stringPtr->unicode[last] & 0xFC00) == 0xD800)) {
	++last;
    }
#endif
    return Tcl_NewUnicodeObj(stringPtr->unicode + first, last - first + 1);
}

/*
 *----------------------------------------------------------------------
 *
 * Tcl_SetStringObj --
 *
 *	Modify an object to hold a string that is a copy of the bytes
 *	indicated by the byte pointer and length arguments.
 *
 * Results:
 *	None.
 *
 * Side effects:
 *	The object's string representation will be set to a copy of the
 *	"length" bytes starting at "bytes". If "length" is negative, use bytes
 *	up to the first NUL byte; i.e., assume "bytes" points to a C-style
 *	NUL-terminated string. The object's old string and internal
 *	representations are freed and the object's type is set NULL.
 *
 *----------------------------------------------------------------------
 */

void
Tcl_SetStringObj(
    Tcl_Obj *objPtr,		/* Object whose internal rep to init. */
    const char *bytes,		/* Points to the first of the length bytes
				 * used to initialize the object. */
    int length)			/* The number of bytes to copy from "bytes"
				 * when initializing the object. If negative,
				 * use bytes up to the first NUL byte.*/
{
    if (Tcl_IsShared(objPtr)) {
	Tcl_Panic("%s called with shared object", "Tcl_SetStringObj");
    }

    /*
     * Set the type to NULL and free any internal rep for the old type.
     */

    TclFreeIntRep(objPtr);

    /*
     * Free any old string rep, then set the string rep to a copy of the
     * length bytes starting at "bytes".
     */

    TclInvalidateStringRep(objPtr);
    if (length < 0) {
	length = (bytes? strlen(bytes) : 0);
    }
    TclInitStringRep(objPtr, bytes, length);
}

/*
 *----------------------------------------------------------------------
 *
 * Tcl_SetObjLength --
 *
 *	This function changes the length of the string representation of an
 *	object.
 *
 * Results:
 *	None.
 *
 * Side effects:
 *	If the size of objPtr's string representation is greater than length,
 *	then it is reduced to length and a new terminating null byte is stored
 *	in the strength. If the length of the string representation is greater
 *	than length, the storage space is reallocated to the given length; a
 *	null byte is stored at the end, but other bytes past the end of the
 *	original string representation are undefined. The object's internal
 *	representation is changed to "expendable string".
 *
 *----------------------------------------------------------------------
 */

void
Tcl_SetObjLength(
    Tcl_Obj *objPtr,		/* Pointer to object. This object must not
				 * currently be shared. */
    int length)			/* Number of bytes desired for string
				 * representation of object, not including
				 * terminating null byte. */
{
    String *stringPtr;

    if (length < 0) {
	/*
	 * Setting to a negative length is nonsense. This is probably the
	 * result of overflowing the signed integer range.
	 */

	Tcl_Panic("Tcl_SetObjLength: negative length requested: "
		"%d (integer overflow?)", length);
    }
    if (Tcl_IsShared(objPtr)) {
	Tcl_Panic("%s called with shared object", "Tcl_SetObjLength");
    }

    if (objPtr->bytes && objPtr->length == length) {
	return;
    }

    SetStringFromAny(NULL, objPtr);
    stringPtr = GET_STRING(objPtr);

    if (objPtr->bytes != NULL) {
	/*
	 * Change length of an existing string rep.
	 */
	if (length > stringPtr->allocated) {
	    /*
	     * Need to enlarge the buffer.
	     */
	    if (objPtr->bytes == &tclEmptyString) {
		objPtr->bytes = ckalloc(length + 1);
	    } else {
		objPtr->bytes = ckrealloc(objPtr->bytes, length + 1);
	    }
	    stringPtr->allocated = length;
	}

	objPtr->length = length;
	objPtr->bytes[length] = 0;

	/*
	 * Invalidate the unicode data.
	 */

	stringPtr->numChars = -1;
	stringPtr->hasUnicode = 0;
    } else {
	/*
	 * Changing length of pure unicode string.
	 */

	stringCheckLimits(length);
	if (length > stringPtr->maxChars) {
	    stringPtr = stringRealloc(stringPtr, length);
	    SET_STRING(objPtr, stringPtr);
	    stringPtr->maxChars = length;
	}

	/*
	 * Mark the new end of the unicode string
	 */

	stringPtr->numChars = length;
	stringPtr->unicode[length] = 0;
	stringPtr->hasUnicode = 1;

	/*
	 * Can only get here when objPtr->bytes == NULL. No need to invalidate
	 * the string rep.
	 */
    }
}

/*
 *----------------------------------------------------------------------
 *
 * Tcl_AttemptSetObjLength --
 *
 *	This function changes the length of the string representation of an
 *	object. It uses the attempt* (non-panic'ing) memory allocators.
 *
 * Results:
 *	1 if the requested memory was allocated, 0 otherwise.
 *
 * Side effects:
 *	If the size of objPtr's string representation is greater than length,
 *	then it is reduced to length and a new terminating null byte is stored
 *	in the strength. If the length of the string representation is greater
 *	than length, the storage space is reallocated to the given length; a
 *	null byte is stored at the end, but other bytes past the end of the
 *	original string representation are undefined. The object's internal
 *	representation is changed to "expendable string".
 *
 *----------------------------------------------------------------------
 */

int
Tcl_AttemptSetObjLength(
    Tcl_Obj *objPtr,		/* Pointer to object. This object must not
				 * currently be shared. */
    int length)			/* Number of bytes desired for string
				 * representation of object, not including
				 * terminating null byte. */
{
    String *stringPtr;

    if (length < 0) {
	/*
	 * Setting to a negative length is nonsense. This is probably the
	 * result of overflowing the signed integer range.
	 */

	return 0;
    }
    if (Tcl_IsShared(objPtr)) {
	Tcl_Panic("%s called with shared object", "Tcl_AttemptSetObjLength");
    }
    if (objPtr->bytes && objPtr->length == length) {
	return 1;
    }

    SetStringFromAny(NULL, objPtr);
    stringPtr = GET_STRING(objPtr);

    if (objPtr->bytes != NULL) {
	/*
	 * Change length of an existing string rep.
	 */
	if (length > stringPtr->allocated) {
	    /*
	     * Need to enlarge the buffer.
	     */

	    char *newBytes;

	    if (objPtr->bytes == &tclEmptyString) {
		newBytes = attemptckalloc(length + 1);
	    } else {
		newBytes = attemptckrealloc(objPtr->bytes, length + 1);
	    }
	    if (newBytes == NULL) {
		return 0;
	    }
	    objPtr->bytes = newBytes;
	    stringPtr->allocated = length;
	}

	objPtr->length = length;
	objPtr->bytes[length] = 0;

	/*
	 * Invalidate the unicode data.
	 */

	stringPtr->numChars = -1;
	stringPtr->hasUnicode = 0;
    } else {
	/*
	 * Changing length of pure unicode string.
	 */

	if (length > STRING_MAXCHARS) {
	    return 0;
	}
	if (length > stringPtr->maxChars) {
	    stringPtr = stringAttemptRealloc(stringPtr, length);
	    if (stringPtr == NULL) {
		return 0;
	    }
	    SET_STRING(objPtr, stringPtr);
	    stringPtr->maxChars = length;
	}

	/*
	 * Mark the new end of the unicode string.
	 */

	stringPtr->unicode[length] = 0;
	stringPtr->numChars = length;
	stringPtr->hasUnicode = 1;

	/*
	 * Can only get here when objPtr->bytes == NULL. No need to invalidate
	 * the string rep.
	 */
    }
    return 1;
}

/*
 *---------------------------------------------------------------------------
 *
 * Tcl_SetUnicodeObj --
 *
 *	Modify an object to hold the Unicode string indicated by "unicode".
 *
 * Results:
 *	None.
 *
 * Side effects:
 *	Memory allocated for new "String" internal rep.
 *
 *---------------------------------------------------------------------------
 */

void
Tcl_SetUnicodeObj(
    Tcl_Obj *objPtr,		/* The object to set the string of. */
    const Tcl_UniChar *unicode,	/* The unicode string used to initialize the
				 * object. */
    int numChars)		/* Number of characters in the unicode
				 * string. */
{
    if (Tcl_IsShared(objPtr)) {
	Tcl_Panic("%s called with shared object", "Tcl_SetUnicodeObj");
    }
    TclFreeIntRep(objPtr);
    SetUnicodeObj(objPtr, unicode, numChars);
}

static int
UnicodeLength(
    const Tcl_UniChar *unicode)
{
    int numChars = 0;

    if (unicode) {
	while (numChars >= 0 && unicode[numChars] != 0) {
	    numChars++;
	}
    }
    stringCheckLimits(numChars);
    return numChars;
}

static void
SetUnicodeObj(
    Tcl_Obj *objPtr,		/* The object to set the string of. */
    const Tcl_UniChar *unicode,	/* The unicode string used to initialize the
				 * object. */
    int numChars)		/* Number of characters in the unicode
				 * string. */
{
    String *stringPtr;

    if (numChars < 0) {
	numChars = UnicodeLength(unicode);
    }

    /*
     * Allocate enough space for the String structure + Unicode string.
     */

    stringCheckLimits(numChars);
    stringPtr = stringAlloc(numChars);
    SET_STRING(objPtr, stringPtr);
    objPtr->typePtr = &tclStringType;

    stringPtr->maxChars = numChars;
    memcpy(stringPtr->unicode, unicode, numChars * sizeof(Tcl_UniChar));
    stringPtr->unicode[numChars] = 0;
    stringPtr->numChars = numChars;
    stringPtr->hasUnicode = 1;

    TclInvalidateStringRep(objPtr);
    stringPtr->allocated = 0;
}

/*
 *----------------------------------------------------------------------
 *
 * Tcl_AppendLimitedToObj --
 *
 *	This function appends a limited number of bytes from a sequence of
 *	bytes to an object, marking any limitation with an ellipsis.
 *
 * Results:
 *	None.
 *
 * Side effects:
 *	The bytes at *bytes are appended to the string representation of
 *	objPtr.
 *
 *----------------------------------------------------------------------
 */

void
Tcl_AppendLimitedToObj(
    Tcl_Obj *objPtr,		/* Points to the object to append to. */
    const char *bytes,		/* Points to the bytes to append to the
				 * object. */
    int length,			/* The number of bytes available to be
				 * appended from "bytes". If < 0, then all
				 * bytes up to a NUL byte are available. */
    int limit,			/* The maximum number of bytes to append to
				 * the object. */
    const char *ellipsis)	/* Ellipsis marker string, appended to the
				 * object to indicate not all available bytes
				 * at "bytes" were appended. */
{
    String *stringPtr;
    int toCopy = 0;

    if (Tcl_IsShared(objPtr)) {
	Tcl_Panic("%s called with shared object", "Tcl_AppendLimitedToObj");
    }

    if (length < 0) {
	length = (bytes ? strlen(bytes) : 0);
    }
    if (length == 0) {
	return;
    }

    if (length <= limit) {
	toCopy = length;
    } else {
	if (ellipsis == NULL) {
	    ellipsis = "...";
	}
	toCopy = (bytes == NULL) ? limit
		: Tcl_UtfPrev(bytes+limit+1-strlen(ellipsis), bytes) - bytes;
    }

    /*
     * If objPtr has a valid Unicode rep, then append the Unicode conversion
     * of "bytes" to the objPtr's Unicode rep, otherwise append "bytes" to
     * objPtr's string rep.
     */

    SetStringFromAny(NULL, objPtr);
    stringPtr = GET_STRING(objPtr);

    if (stringPtr->hasUnicode && stringPtr->numChars > 0) {
	AppendUtfToUnicodeRep(objPtr, bytes, toCopy);
    } else {
	AppendUtfToUtfRep(objPtr, bytes, toCopy);
    }

    if (length <= limit) {
	return;
    }

    stringPtr = GET_STRING(objPtr);
    if (stringPtr->hasUnicode && stringPtr->numChars > 0) {
	AppendUtfToUnicodeRep(objPtr, ellipsis, strlen(ellipsis));
    } else {
	AppendUtfToUtfRep(objPtr, ellipsis, strlen(ellipsis));
    }
}

/*
 *----------------------------------------------------------------------
 *
 * Tcl_AppendToObj --
 *
 *	This function appends a sequence of bytes to an object.
 *
 * Results:
 *	None.
 *
 * Side effects:
 *	The bytes at *bytes are appended to the string representation of
 *	objPtr.
 *
 *----------------------------------------------------------------------
 */

void
Tcl_AppendToObj(
    Tcl_Obj *objPtr,		/* Points to the object to append to. */
    const char *bytes,		/* Points to the bytes to append to the
				 * object. */
    int length)			/* The number of bytes to append from "bytes".
				 * If < 0, then append all bytes up to NUL
				 * byte. */
{
    Tcl_AppendLimitedToObj(objPtr, bytes, length, INT_MAX, NULL);
}

/*
 *----------------------------------------------------------------------
 *
 * Tcl_AppendUnicodeToObj --
 *
 *	This function appends a Unicode string to an object in the most
 *	efficient manner possible. Length must be >= 0.
 *
 * Results:
 *	None.
 *
 * Side effects:
 *	Invalidates the string rep and creates a new Unicode string.
 *
 *----------------------------------------------------------------------
 */

void
Tcl_AppendUnicodeToObj(
    Tcl_Obj *objPtr,		/* Points to the object to append to. */
    const Tcl_UniChar *unicode,	/* The unicode string to append to the
				 * object. */
    int length)			/* Number of chars in "unicode". */
{
    String *stringPtr;

    if (Tcl_IsShared(objPtr)) {
	Tcl_Panic("%s called with shared object", "Tcl_AppendUnicodeToObj");
    }

    if (length == 0) {
	return;
    }

    SetStringFromAny(NULL, objPtr);
    stringPtr = GET_STRING(objPtr);

    /*
     * If objPtr has a valid Unicode rep, then append the "unicode" to the
     * objPtr's Unicode rep, otherwise the UTF conversion of "unicode" to
     * objPtr's string rep.
     */

    if (stringPtr->hasUnicode) {
	AppendUnicodeToUnicodeRep(objPtr, unicode, length);
    } else {
	AppendUnicodeToUtfRep(objPtr, unicode, length);
    }
}

/*
 *----------------------------------------------------------------------
 *
 * Tcl_AppendObjToObj --
 *
 *	This function appends the string rep of one object to another.
 *	"objPtr" cannot be a shared object.
 *
 * Results:
 *	None.
 *
 * Side effects:
 *	The string rep of appendObjPtr is appended to the string
 *	representation of objPtr.
 *	IMPORTANT: This routine does not and MUST NOT shimmer appendObjPtr.
 *	Callers are counting on that.
 *
 *----------------------------------------------------------------------
 */

void
Tcl_AppendObjToObj(
    Tcl_Obj *objPtr,		/* Points to the object to append to. */
    Tcl_Obj *appendObjPtr)	/* Object to append. */
{
    String *stringPtr;
    int length, numChars, appendNumChars = -1;
    const char *bytes;

    /*
     * Special case: second object is standard-empty is fast case. We know
     * that appending nothing to anything leaves that starting anything...
     */

    if (appendObjPtr->bytes == &tclEmptyString) {
	return;
    }

    /*
     * Handle append of one bytearray object to another as a special case.
     * Note that we only do this when the objects are pure so that the
     * bytearray faithfully represent the true value; Otherwise appending the
     * byte arrays together could lose information;
     */

    if ((TclIsPureByteArray(objPtr) || objPtr->bytes == &tclEmptyString)
	    && TclIsPureByteArray(appendObjPtr)) {
	/*
	 * You might expect the code here to be
	 *
	 *  bytes = Tcl_GetByteArrayFromObj(appendObjPtr, &length);
	 *  TclAppendBytesToByteArray(objPtr, bytes, length);
	 *
	 * and essentially all of the time that would be fine. However, it
	 * would run into trouble in the case where objPtr and appendObjPtr
	 * point to the same thing. That may never be a good idea. It seems to
	 * violate Copy On Write, and we don't have any tests for the
	 * situation, since making any Tcl commands that call
	 * Tcl_AppendObjToObj() do that appears impossible (They honor Copy On
	 * Write!). For the sake of extensions that go off into that realm,
	 * though, here's a more complex approach that can handle all the
	 * cases.
	 *
	 * First, get the lengths.
	 */

	int lengthSrc;

	(void) Tcl_GetByteArrayFromObj(objPtr, &length);
	(void) Tcl_GetByteArrayFromObj(appendObjPtr, &lengthSrc);

	/*
	 * Grow buffer enough for the append.
	 */

	TclAppendBytesToByteArray(objPtr, NULL, lengthSrc);

	/*
	 * Reset objPtr back to the original value.
	 */

	Tcl_SetByteArrayLength(objPtr, length);

	/*
	 * Now do the append knowing that buffer growth cannot cause any
	 * trouble.
	 */

	TclAppendBytesToByteArray(objPtr,
		Tcl_GetByteArrayFromObj(appendObjPtr, NULL), lengthSrc);
	return;
    }

    /*
     * Must append as strings.
     */

    SetStringFromAny(NULL, objPtr);
    stringPtr = GET_STRING(objPtr);

    /*
     * If objPtr has a valid Unicode rep, then get a Unicode string from
     * appendObjPtr and append it.
     */

    if (stringPtr->hasUnicode) {
	/*
	 * If appendObjPtr is not of the "String" type, don't convert it.
	 */

	if (appendObjPtr->typePtr == &tclStringType) {
	    Tcl_UniChar *unicode =
		    Tcl_GetUnicodeFromObj(appendObjPtr, &numChars);

	    AppendUnicodeToUnicodeRep(objPtr, unicode, numChars);
	} else {
	    bytes = TclGetStringFromObj(appendObjPtr, &length);
	    AppendUtfToUnicodeRep(objPtr, bytes, length);
	}
	return;
    }

    /*
     * Append to objPtr's UTF string rep. If we know the number of characters
     * in both objects before appending, then set the combined number of
     * characters in the final (appended-to) object.
     */

    bytes = TclGetStringFromObj(appendObjPtr, &length);

    numChars = stringPtr->numChars;
    if ((numChars >= 0) && (appendObjPtr->typePtr == &tclStringType)) {
	String *appendStringPtr = GET_STRING(appendObjPtr);

	appendNumChars = appendStringPtr->numChars;
    }

    AppendUtfToUtfRep(objPtr, bytes, length);

    if (numChars >= 0 && appendNumChars >= 0) {
	stringPtr->numChars = numChars + appendNumChars;
    }
}

/*
 *----------------------------------------------------------------------
 *
 * AppendUnicodeToUnicodeRep --
 *
 *	This function appends the contents of "unicode" to the Unicode rep of
 *	"objPtr". objPtr must already have a valid Unicode rep.
 *
 * Results:
 *	None.
 *
 * Side effects:
 *	objPtr's internal rep is reallocated.
 *
 *----------------------------------------------------------------------
 */

static void
AppendUnicodeToUnicodeRep(
    Tcl_Obj *objPtr,		/* Points to the object to append to. */
    const Tcl_UniChar *unicode,	/* String to append. */
    int appendNumChars)		/* Number of chars of "unicode" to append. */
{
    String *stringPtr;
    int numChars;

    if (appendNumChars < 0) {
	appendNumChars = UnicodeLength(unicode);
    }
    if (appendNumChars == 0) {
	return;
    }

    SetStringFromAny(NULL, objPtr);
    stringPtr = GET_STRING(objPtr);

    /*
     * If not enough space has been allocated for the unicode rep, reallocate
     * the internal rep object with additional space. First try to double the
     * required allocation; if that fails, try a more modest increase. See the
     * "TCL STRING GROWTH ALGORITHM" comment at the top of this file for an
     * explanation of this growth algorithm.
     */

    numChars = stringPtr->numChars + appendNumChars;
    stringCheckLimits(numChars);

    if (numChars > stringPtr->maxChars) {
	int offset = -1;

	/*
	 * Protect against case where unicode points into the existing
	 * stringPtr->unicode array. Force it to follow any relocations due to
	 * the reallocs below.
	 */

	if (unicode && unicode >= stringPtr->unicode
		&& unicode <= stringPtr->unicode + stringPtr->maxChars) {
	    offset = unicode - stringPtr->unicode;
	}

	GrowUnicodeBuffer(objPtr, numChars);
	stringPtr = GET_STRING(objPtr);

	/*
	 * Relocate unicode if needed; see above.
	 */

	if (offset >= 0) {
	    unicode = stringPtr->unicode + offset;
	}
    }

    /*
     * Copy the new string onto the end of the old string, then add the
     * trailing null.
     */

    if (unicode) {
	memmove(stringPtr->unicode + stringPtr->numChars, unicode,
		appendNumChars * sizeof(Tcl_UniChar));
    }
    stringPtr->unicode[numChars] = 0;
    stringPtr->numChars = numChars;
    stringPtr->allocated = 0;

    TclInvalidateStringRep(objPtr);
}

/*
 *----------------------------------------------------------------------
 *
 * AppendUnicodeToUtfRep --
 *
 *	This function converts the contents of "unicode" to UTF and appends
 *	the UTF to the string rep of "objPtr".
 *
 * Results:
 *	None.
 *
 * Side effects:
 *	objPtr's internal rep is reallocated.
 *
 *----------------------------------------------------------------------
 */

static void
AppendUnicodeToUtfRep(
    Tcl_Obj *objPtr,		/* Points to the object to append to. */
    const Tcl_UniChar *unicode,	/* String to convert to UTF. */
    int numChars)		/* Number of chars of "unicode" to convert. */
{
    String *stringPtr = GET_STRING(objPtr);

    numChars = ExtendStringRepWithUnicode(objPtr, unicode, numChars);

    if (stringPtr->numChars != -1) {
	stringPtr->numChars += numChars;
    }
}

/*
 *----------------------------------------------------------------------
 *
 * AppendUtfToUnicodeRep --
 *
 *	This function converts the contents of "bytes" to Unicode and appends
 *	the Unicode to the Unicode rep of "objPtr". objPtr must already have a
 *	valid Unicode rep. numBytes must be non-negative.
 *
 * Results:
 *	None.
 *
 * Side effects:
 *	objPtr's internal rep is reallocated.
 *
 *----------------------------------------------------------------------
 */

static void
AppendUtfToUnicodeRep(
    Tcl_Obj *objPtr,		/* Points to the object to append to. */
    const char *bytes,		/* String to convert to Unicode. */
    int numBytes)		/* Number of bytes of "bytes" to convert. */
{
    String *stringPtr;

    if (numBytes == 0) {
	return;
    }

    ExtendUnicodeRepWithString(objPtr, bytes, numBytes, -1);
    TclInvalidateStringRep(objPtr);
    stringPtr = GET_STRING(objPtr);
    stringPtr->allocated = 0;
}

/*
 *----------------------------------------------------------------------
 *
 * AppendUtfToUtfRep --
 *
 *	This function appends "numBytes" bytes of "bytes" to the UTF string
 *	rep of "objPtr". objPtr must already have a valid String rep.
 *	numBytes must be non-negative.
 *
 * Results:
 *	None.
 *
 * Side effects:
 *	objPtr's internal rep is reallocated.
 *
 *----------------------------------------------------------------------
 */

static void
AppendUtfToUtfRep(
    Tcl_Obj *objPtr,		/* Points to the object to append to. */
    const char *bytes,		/* String to append. */
    int numBytes)		/* Number of bytes of "bytes" to append. */
{
    String *stringPtr;
    int newLength, oldLength;

    if (numBytes == 0) {
	return;
    }

    /*
     * Copy the new string onto the end of the old string, then add the
     * trailing null.
     */

    if (objPtr->bytes == NULL) {
	objPtr->length = 0;
    }
    oldLength = objPtr->length;
    newLength = numBytes + oldLength;
    if (newLength < 0) {
	Tcl_Panic("max size for a Tcl value (%d bytes) exceeded", INT_MAX);
    }

    stringPtr = GET_STRING(objPtr);
    if (newLength > stringPtr->allocated) {
	int offset = -1;

	/*
	 * Protect against case where unicode points into the existing
	 * stringPtr->unicode array. Force it to follow any relocations due to
	 * the reallocs below.
	 */

	if (bytes && bytes >= objPtr->bytes
		&& bytes <= objPtr->bytes + objPtr->length) {
	    offset = bytes - objPtr->bytes;
	}

	/*
	 * TODO: consider passing flag=1: no overalloc on first append. This
	 * would make test stringObj-8.1 fail.
	 */

	GrowStringBuffer(objPtr, newLength, 0);

	/*
	 * Relocate bytes if needed; see above.
	 */

	if (offset >= 0) {
	    bytes = objPtr->bytes + offset;
	}
    }

    /*
     * Invalidate the unicode data.
     */

    stringPtr->numChars = -1;
    stringPtr->hasUnicode = 0;

    if (bytes) {
	memmove(objPtr->bytes + oldLength, bytes, numBytes);
    }
    objPtr->bytes[newLength] = 0;
    objPtr->length = newLength;
}

/*
 *----------------------------------------------------------------------
 *
 * Tcl_AppendStringsToObjVA --
 *
 *	This function appends one or more null-terminated strings to an
 *	object.
 *
 * Results:
 *	None.
 *
 * Side effects:
 *	The contents of all the string arguments are appended to the string
 *	representation of objPtr.
 *
 *----------------------------------------------------------------------
 */

void
Tcl_AppendStringsToObjVA(
    Tcl_Obj *objPtr,		/* Points to the object to append to. */
    va_list argList)		/* Variable argument list. */
{
    if (Tcl_IsShared(objPtr)) {
	Tcl_Panic("%s called with shared object", "Tcl_AppendStringsToObj");
    }

    while (1) {
	const char *bytes = va_arg(argList, char *);

	if (bytes == NULL) {
	    break;
	}
	Tcl_AppendToObj(objPtr, bytes, -1);
    }
}

/*
 *----------------------------------------------------------------------
 *
 * Tcl_AppendStringsToObj --
 *
 *	This function appends one or more null-terminated strings to an
 *	object.
 *
 * Results:
 *	None.
 *
 * Side effects:
 *	The contents of all the string arguments are appended to the string
 *	representation of objPtr.
 *
 *----------------------------------------------------------------------
 */

void
Tcl_AppendStringsToObj(
    Tcl_Obj *objPtr,
    ...)
{
    va_list argList;

    va_start(argList, objPtr);
    Tcl_AppendStringsToObjVA(objPtr, argList);
    va_end(argList);
}

/*
 *----------------------------------------------------------------------
 *
 * Tcl_AppendFormatToObj --
 *
 *	This function appends a list of Tcl_Obj's to a Tcl_Obj according to
 *	the formatting instructions embedded in the format string. The
 *	formatting instructions are inspired by sprintf(). Returns TCL_OK when
 *	successful. If there's an error in the arguments, TCL_ERROR is
 *	returned, and an error message is written to the interp, if non-NULL.
 *
 * Results:
 *	A standard Tcl result.
 *
 * Side effects:
 *	None.
 *
 *----------------------------------------------------------------------
 */

int
Tcl_AppendFormatToObj(
    Tcl_Interp *interp,
    Tcl_Obj *appendObj,
    const char *format,
    int objc,
    Tcl_Obj *const objv[])
{
    const char *span = format, *msg, *errCode;
    int numBytes = 0, objIndex = 0, gotXpg = 0, gotSequential = 0;
    int originalLength, limit;
    Tcl_UniChar ch = 0;
    static const char *mixedXPG =
	    "cannot mix \"%\" and \"%n$\" conversion specifiers";
    static const char *const badIndex[2] = {
	"not enough arguments for all format specifiers",
	"\"%n$\" argument index out of range"
    };
    static const char *overflow = "max size for a Tcl value exceeded";

    if (Tcl_IsShared(appendObj)) {
	Tcl_Panic("%s called with shared object", "Tcl_AppendFormatToObj");
    }
    TclGetStringFromObj(appendObj, &originalLength);
    limit = INT_MAX - originalLength;

    /*
     * Format string is NUL-terminated.
     */

    while (*format != '\0') {
	char *end;
	int gotMinus = 0, gotHash = 0, gotZero = 0, gotSpace = 0, gotPlus = 0;
	int width, gotPrecision, precision, sawFlag, useShort = 0, useBig = 0;
#ifndef TCL_WIDE_INT_IS_LONG
	int useWide = 0;
#endif
	int newXpg, numChars, allocSegment = 0, segmentLimit, segmentNumBytes;
	Tcl_Obj *segment;
	int step = TclUtfToUniChar(format, &ch);

	format += step;
	if (ch != '%') {
	    numBytes += step;
	    continue;
	}
	if (numBytes) {
	    if (numBytes > limit) {
		msg = overflow;
		errCode = "OVERFLOW";
		goto errorMsg;
	    }
	    Tcl_AppendToObj(appendObj, span, numBytes);
	    limit -= numBytes;
	    numBytes = 0;
	}

	/*
	 * Saw a % : process the format specifier.
	 *
	 * Step 0. Handle special case of escaped format marker (i.e., %%).
	 */

	step = TclUtfToUniChar(format, &ch);
	if (ch == '%') {
	    span = format;
	    numBytes = step;
	    format += step;
	    continue;
	}

	/*
	 * Step 1. XPG3 position specifier
	 */

	newXpg = 0;
	if (isdigit(UCHAR(ch))) {
	    int position = strtoul(format, &end, 10);

	    if (*end == '$') {
		newXpg = 1;
		objIndex = position - 1;
		format = end + 1;
		step = TclUtfToUniChar(format, &ch);
	    }
	}
	if (newXpg) {
	    if (gotSequential) {
		msg = mixedXPG;
		errCode = "MIXEDSPECTYPES";
		goto errorMsg;
	    }
	    gotXpg = 1;
	} else {
	    if (gotXpg) {
		msg = mixedXPG;
		errCode = "MIXEDSPECTYPES";
		goto errorMsg;
	    }
	    gotSequential = 1;
	}
	if ((objIndex < 0) || (objIndex >= objc)) {
	    msg = badIndex[gotXpg];
	    errCode = gotXpg ? "INDEXRANGE" : "FIELDVARMISMATCH";
	    goto errorMsg;
	}

	/*
	 * Step 2. Set of flags.
	 */

	sawFlag = 1;
	do {
	    switch (ch) {
	    case '-':
		gotMinus = 1;
		break;
	    case '#':
		gotHash = 1;
		break;
	    case '0':
		gotZero = 1;
		break;
	    case ' ':
		gotSpace = 1;
		break;
	    case '+':
		gotPlus = 1;
		break;
	    default:
		sawFlag = 0;
	    }
	    if (sawFlag) {
		format += step;
		step = TclUtfToUniChar(format, &ch);
	    }
	} while (sawFlag);

	/*
	 * Step 3. Minimum field width.
	 */

	width = 0;
	if (isdigit(UCHAR(ch))) {
	    width = strtoul(format, &end, 10);
	    if (width < 0) {
		msg = overflow;
		errCode = "OVERFLOW";
		goto errorMsg;
	    }
	    format = end;
	    step = TclUtfToUniChar(format, &ch);
	} else if (ch == '*') {
	    if (objIndex >= objc - 1) {
		msg = badIndex[gotXpg];
		errCode = gotXpg ? "INDEXRANGE" : "FIELDVARMISMATCH";
		goto errorMsg;
	    }
	    if (TclGetIntFromObj(interp, objv[objIndex], &width) != TCL_OK) {
		goto error;
	    }
	    if (width < 0) {
		width = -width;
		gotMinus = 1;
	    }
	    objIndex++;
	    format += step;
	    step = TclUtfToUniChar(format, &ch);
	}
	if (width > limit) {
	    msg = overflow;
	    errCode = "OVERFLOW";
	    goto errorMsg;
	}

	/*
	 * Step 4. Precision.
	 */

	gotPrecision = precision = 0;
	if (ch == '.') {
	    gotPrecision = 1;
	    format += step;
	    step = TclUtfToUniChar(format, &ch);
	}
	if (isdigit(UCHAR(ch))) {
	    precision = strtoul(format, &end, 10);
	    format = end;
	    step = TclUtfToUniChar(format, &ch);
	} else if (ch == '*') {
	    if (objIndex >= objc - 1) {
		msg = badIndex[gotXpg];
		errCode = gotXpg ? "INDEXRANGE" : "FIELDVARMISMATCH";
		goto errorMsg;
	    }
	    if (TclGetIntFromObj(interp, objv[objIndex], &precision)
		    != TCL_OK) {
		goto error;
	    }

	    /*
	     * TODO: Check this truncation logic.
	     */

	    if (precision < 0) {
		precision = 0;
	    }
	    objIndex++;
	    format += step;
	    step = TclUtfToUniChar(format, &ch);
	}

	/*
	 * Step 5. Length modifier.
	 */

	if (ch == 'h') {
	    useShort = 1;
	    format += step;
	    step = TclUtfToUniChar(format, &ch);
	} else if (ch == 'l') {
	    format += step;
	    step = TclUtfToUniChar(format, &ch);
	    if (ch == 'l') {
		useBig = 1;
		format += step;
		step = TclUtfToUniChar(format, &ch);
#ifndef TCL_WIDE_INT_IS_LONG
	    } else {
		useWide = 1;
#endif
	    }
	} else if (ch == 'I') {
	    if ((format[1] == '6') && (format[2] == '4')) {
		format += (step + 2);
		step = TclUtfToUniChar(format, &ch);
#ifndef TCL_WIDE_INT_IS_LONG
		useWide = 1;
#endif
	    } else if ((format[1] == '3') && (format[2] == '2')) {
		format += (step + 2);
		step = TclUtfToUniChar(format, &ch);
	    } else {
		format += step;
		step = TclUtfToUniChar(format, &ch);
	    }
	} else if ((ch == 't') || (ch == 'z') || (ch == 'q') || (ch == 'j')
		|| (ch == 'L')) {
	    format += step;
	    step = TclUtfToUniChar(format, &ch);
	    useBig = 1;
	}

	format += step;
	span = format;

	/*
	 * Step 6. The actual conversion character.
	 */

	segment = objv[objIndex];
	numChars = -1;
	if (ch == 'i') {
	    ch = 'd';
	}
	switch (ch) {
	case '\0':
	    msg = "format string ended in middle of field specifier";
	    errCode = "INCOMPLETE";
	    goto errorMsg;
	case 's':
	    if (gotPrecision) {
		numChars = Tcl_GetCharLength(segment);
		if (precision < numChars) {
		    segment = Tcl_GetRange(segment, 0, precision - 1);
		    numChars = precision;
		    Tcl_IncrRefCount(segment);
		    allocSegment = 1;
		}
	    }
	    break;
	case 'c': {
	    char buf[4];
	    int code, length;

	    if (TclGetIntFromObj(interp, segment, &code) != TCL_OK) {
		goto error;
	    }
	    length = Tcl_UniCharToUtf(code, buf);
	    if (!length) {
		/* Special case for handling upper surrogates. */
		length = Tcl_UniCharToUtf(-1, buf);
	    }
	    segment = Tcl_NewStringObj(buf, length);
	    Tcl_IncrRefCount(segment);
	    allocSegment = 1;
	    break;
	}

	case 'u':
	case 'd':
	case 'o':
	case 'p':
	case 'x':
	case 'X':
	case 'b': {
	    short s = 0;	/* Silence compiler warning; only defined and
				 * used when useShort is true. */
	    long l;
	    Tcl_WideInt w;
	    mp_int big;
	    int toAppend, isNegative = 0;

#ifndef TCL_WIDE_INT_IS_LONG
	    if (ch == 'p') {
		useWide = 1;
	    }
#endif
	    if (useBig) {
		int cmpResult;
		if (Tcl_GetBignumFromObj(interp, segment, &big) != TCL_OK) {
		    goto error;
		}
		cmpResult = mp_cmp_d(&big, 0);
		isNegative = (cmpResult == MP_LT);
		if (cmpResult == MP_EQ) gotHash = 0;
		if (ch == 'u') {
		    if (isNegative) {
			mp_clear(&big);
			msg = "unsigned bignum format is invalid";
			errCode = "BADUNSIGNED";
			goto errorMsg;
		    } else {
			ch = 'd';
		    }
		}
#ifndef TCL_WIDE_INT_IS_LONG
	    } else if (useWide) {
<<<<<<< HEAD
		if (TclGetLeastSign64bits(interp, segment, &w) != TCL_OK) {
=======
		if (TclGetWideBitsFromObj(interp, segment, &w) != TCL_OK) {
>>>>>>> fdf1df3b
		    goto error;
		}
		isNegative = (w < (Tcl_WideInt) 0);
		if (w == (Tcl_WideInt) 0) gotHash = 0;
#endif
	    } else if (TclGetLongFromObj(NULL, segment, &l) != TCL_OK) {
<<<<<<< HEAD
		if (TclGetLeastSign64bits(interp, segment, &w) != TCL_OK) {
=======
		if (TclGetWideBitsFromObj(interp, segment, &w) != TCL_OK) {
>>>>>>> fdf1df3b
		    goto error;
		} else {
		    l = Tcl_WideAsLong(w);
		}
		if (useShort) {
		    s = (short) l;
		    isNegative = (s < (short) 0);
		    if (s == (short) 0) gotHash = 0;
		} else {
		    isNegative = (l < (long) 0);
		    if (l == (long) 0) gotHash = 0;
		}
	    } else if (useShort) {
		s = (short) l;
		isNegative = (s < (short) 0);
		if (s == (short) 0) gotHash = 0;
	    } else {
		isNegative = (l < (long) 0);
		if (l == (long) 0) gotHash = 0;
	    }

	    segment = Tcl_NewObj();
	    allocSegment = 1;
	    segmentLimit = INT_MAX;
	    Tcl_IncrRefCount(segment);

	    if ((isNegative || gotPlus || gotSpace) && (useBig || ch=='d')) {
		Tcl_AppendToObj(segment,
			(isNegative ? "-" : gotPlus ? "+" : " "), 1);
		segmentLimit -= 1;
	    }

	    if (gotHash || (ch == 'p')) {
		switch (ch) {
		case 'o':
		    Tcl_AppendToObj(segment, "0o", 2);
		    segmentLimit -= 2;
		    break;
		case 'p':
		case 'x':
		case 'X':
		    Tcl_AppendToObj(segment, "0x", 2);
		    segmentLimit -= 2;
		    break;
		case 'b':
		    Tcl_AppendToObj(segment, "0b", 2);
		    segmentLimit -= 2;
		    break;
#if TCL_MAJOR_VERSION < 9
		case 'd':
		    if (gotZero) {
			Tcl_AppendToObj(segment, "0d", 2);
			segmentLimit -= 2;
		    }
		    break;
#endif
		}
	    }

	    switch (ch) {
	    case 'd': {
		int length;
		Tcl_Obj *pure;
		const char *bytes;

		if (useShort) {
		    pure = Tcl_NewIntObj((int) s);
#ifndef TCL_WIDE_INT_IS_LONG
		} else if (useWide) {
		    pure = Tcl_NewWideIntObj(w);
#endif
		} else if (useBig) {
		    pure = Tcl_NewBignumObj(&big);
		} else {
		    pure = Tcl_NewLongObj(l);
		}
		Tcl_IncrRefCount(pure);
		bytes = TclGetStringFromObj(pure, &length);

		/*
		 * Already did the sign above.
		 */

		if (*bytes == '-') {
		    length--;
		    bytes++;
		}
		toAppend = length;

		/*
		 * Canonical decimal string reps for integers are composed
		 * entirely of one-byte encoded characters, so "length" is the
		 * number of chars.
		 */

		if (gotPrecision) {
		    if (length < precision) {
			segmentLimit -= precision - length;
		    }
		    while (length < precision) {
			Tcl_AppendToObj(segment, "0", 1);
			length++;
		    }
		    gotZero = 0;
		}
		if (gotZero) {
		    length += Tcl_GetCharLength(segment);
		    if (length < width) {
			segmentLimit -= width - length;
		    }
		    while (length < width) {
			Tcl_AppendToObj(segment, "0", 1);
			length++;
		    }
		}
		if (toAppend > segmentLimit) {
		    msg = overflow;
		    errCode = "OVERFLOW";
		    goto errorMsg;
		}
		Tcl_AppendToObj(segment, bytes, toAppend);
		Tcl_DecrRefCount(pure);
		break;
	    }

	    case 'u':
	    case 'o':
	    case 'p':
	    case 'x':
	    case 'X':
	    case 'b': {
		Tcl_WideUInt bits = (Tcl_WideUInt) 0;
		Tcl_WideInt numDigits = (Tcl_WideInt) 0;
		int length, numBits = 4, base = 16, index = 0, shift = 0;
		Tcl_Obj *pure;
		char *bytes;

		if (ch == 'u') {
		    base = 10;
		} else if (ch == 'o') {
		    base = 8;
		    numBits = 3;
		} else if (ch == 'b') {
		    base = 2;
		    numBits = 1;
		}
		if (useShort) {
		    unsigned short us = (unsigned short) s;

		    bits = (Tcl_WideUInt) us;
		    while (us) {
			numDigits++;
			us /= base;
		    }
#ifndef TCL_WIDE_INT_IS_LONG
		} else if (useWide) {
		    Tcl_WideUInt uw = (Tcl_WideUInt) w;

		    bits = uw;
		    while (uw) {
			numDigits++;
			uw /= base;
		    }
#endif
		} else if (useBig && big.used) {
		    int leftover = (big.used * DIGIT_BIT) % numBits;
		    mp_digit mask = (~(mp_digit)0) << (DIGIT_BIT-leftover);

		    numDigits = 1 +
			    (((Tcl_WideInt) big.used * DIGIT_BIT) / numBits);
		    while ((mask & big.dp[big.used-1]) == 0) {
			numDigits--;
			mask >>= numBits;
		    }
		    if (numDigits > INT_MAX) {
			msg = overflow;
			errCode = "OVERFLOW";
			goto errorMsg;
		    }
		} else if (!useBig) {
		    unsigned long ul = (unsigned long) l;

		    bits = (Tcl_WideUInt) ul;
		    while (ul) {
			numDigits++;
			ul /= base;
		    }
		}

		/*
		 * Need to be sure zero becomes "0", not "".
		 */

		if (numDigits == 0) {
		    numDigits = 1;
		}
		pure = Tcl_NewObj();
		Tcl_SetObjLength(pure, (int) numDigits);
		bytes = TclGetString(pure);
		toAppend = length = (int) numDigits;
		while (numDigits--) {
		    int digitOffset;

		    if (useBig && big.used) {
			if (index < big.used && (size_t) shift <
				CHAR_BIT*sizeof(Tcl_WideUInt) - DIGIT_BIT) {
			    bits |= ((Tcl_WideUInt) big.dp[index++]) << shift;
			    shift += DIGIT_BIT;
			}
			shift -= numBits;
		    }
		    digitOffset = (int) (bits % base);
		    if (digitOffset > 9) {
			if (ch == 'X') {
			    bytes[numDigits] = 'A' + digitOffset - 10;
			} else {
			    bytes[numDigits] = 'a' + digitOffset - 10;
			}
		    } else {
			bytes[numDigits] = '0' + digitOffset;
		    }
		    bits /= base;
		}
		if (useBig) {
		    mp_clear(&big);
		}
		if (gotPrecision) {
		    if (length < precision) {
			segmentLimit -= precision - length;
		    }
		    while (length < precision) {
			Tcl_AppendToObj(segment, "0", 1);
			length++;
		    }
		    gotZero = 0;
		}
		if (gotZero) {
		    length += Tcl_GetCharLength(segment);
		    if (length < width) {
			segmentLimit -= width - length;
		    }
		    while (length < width) {
			Tcl_AppendToObj(segment, "0", 1);
			length++;
		    }
		}
		if (toAppend > segmentLimit) {
		    msg = overflow;
		    errCode = "OVERFLOW";
		    goto errorMsg;
		}
		Tcl_AppendObjToObj(segment, pure);
		Tcl_DecrRefCount(pure);
		break;
	    }

	    }
	    break;
	}

	case 'a':
	case 'A':
	case 'e':
	case 'E':
	case 'f':
	case 'g':
	case 'G': {
#define MAX_FLOAT_SIZE 320
	    char spec[2*TCL_INTEGER_SPACE + 9], *p = spec;
	    double d;
	    int length = MAX_FLOAT_SIZE;
	    char *bytes;

	    if (Tcl_GetDoubleFromObj(interp, segment, &d) != TCL_OK) {
		/* TODO: Figure out ACCEPT_NAN here */
		goto error;
	    }
	    *p++ = '%';
	    if (gotMinus) {
		*p++ = '-';
	    }
	    if (gotHash) {
		*p++ = '#';
	    }
	    if (gotZero) {
		*p++ = '0';
	    }
	    if (gotSpace) {
		*p++ = ' ';
	    }
	    if (gotPlus) {
		*p++ = '+';
	    }
	    if (width) {
		p += sprintf(p, "%d", width);
		if (width > length) {
		    length = width;
		}
	    }
	    if (gotPrecision) {
		*p++ = '.';
		p += sprintf(p, "%d", precision);
		if (precision > INT_MAX - length) {
		    msg = overflow;
		    errCode = "OVERFLOW";
		    goto errorMsg;
		}
		length += precision;
	    }

	    /*
	     * Don't pass length modifiers!
	     */

	    *p++ = (char) ch;
	    *p = '\0';

	    segment = Tcl_NewObj();
	    allocSegment = 1;
	    if (!Tcl_AttemptSetObjLength(segment, length)) {
		msg = overflow;
		errCode = "OVERFLOW";
		goto errorMsg;
	    }
	    bytes = TclGetString(segment);
	    if (!Tcl_AttemptSetObjLength(segment, sprintf(bytes, spec, d))) {
		msg = overflow;
		errCode = "OVERFLOW";
		goto errorMsg;
	    }
	    if (ch == 'A') {
		char *p = TclGetString(segment) + 1;
		*p = 'x';
		p = strchr(p, 'P');
		if (p) *p = 'p';
	    }
	    break;
	}
	default:
	    if (interp != NULL) {
		Tcl_SetObjResult(interp,
			Tcl_ObjPrintf("bad field specifier \"%c\"", ch));
		Tcl_SetErrorCode(interp, "TCL", "FORMAT", "BADTYPE", NULL);
	    }
	    goto error;
	}

	if (width>0 && numChars<0) {
	    numChars = Tcl_GetCharLength(segment);
	}
	if (!gotMinus && width>0) {
	    if (numChars < width) {
		limit -= width - numChars;
	    }
	    while (numChars < width) {
		Tcl_AppendToObj(appendObj, (gotZero ? "0" : " "), 1);
		numChars++;
	    }
	}

	TclGetStringFromObj(segment, &segmentNumBytes);
	if (segmentNumBytes > limit) {
	    if (allocSegment) {
		Tcl_DecrRefCount(segment);
	    }
	    msg = overflow;
	    errCode = "OVERFLOW";
	    goto errorMsg;
	}
	Tcl_AppendObjToObj(appendObj, segment);
	limit -= segmentNumBytes;
	if (allocSegment) {
	    Tcl_DecrRefCount(segment);
	}
	if (width > 0) {
	    if (numChars < width) {
		limit -= width-numChars;
	    }
	    while (numChars < width) {
		Tcl_AppendToObj(appendObj, (gotZero ? "0" : " "), 1);
		numChars++;
	    }
	}

	objIndex += gotSequential;
    }
    if (numBytes) {
	if (numBytes > limit) {
	    msg = overflow;
	    errCode = "OVERFLOW";
	    goto errorMsg;
	}
	Tcl_AppendToObj(appendObj, span, numBytes);
	limit -= numBytes;
	numBytes = 0;
    }

    return TCL_OK;

  errorMsg:
    if (interp != NULL) {
	Tcl_SetObjResult(interp, Tcl_NewStringObj(msg, -1));
	Tcl_SetErrorCode(interp, "TCL", "FORMAT", errCode, NULL);
    }
  error:
    Tcl_SetObjLength(appendObj, originalLength);
    return TCL_ERROR;
}

/*
 *---------------------------------------------------------------------------
 *
 * Tcl_Format --
 *
 * Results:
 *	A refcount zero Tcl_Obj.
 *
 * Side effects:
 *	None.
 *
 *---------------------------------------------------------------------------
 */

Tcl_Obj *
Tcl_Format(
    Tcl_Interp *interp,
    const char *format,
    int objc,
    Tcl_Obj *const objv[])
{
    int result;
    Tcl_Obj *objPtr = Tcl_NewObj();

    result = Tcl_AppendFormatToObj(interp, objPtr, format, objc, objv);
    if (result != TCL_OK) {
	Tcl_DecrRefCount(objPtr);
	return NULL;
    }
    return objPtr;
}

/*
 *---------------------------------------------------------------------------
 *
 * AppendPrintfToObjVA --
 *
 * Results:
 *
 * Side effects:
 *
 *---------------------------------------------------------------------------
 */

static void
AppendPrintfToObjVA(
    Tcl_Obj *objPtr,
    const char *format,
    va_list argList)
{
    int code, objc;
    Tcl_Obj **objv, *list = Tcl_NewObj();
    const char *p;

    p = format;
    Tcl_IncrRefCount(list);
    while (*p != '\0') {
	int size = 0, seekingConversion = 1, gotPrecision = 0;
	int lastNum = -1;

	if (*p++ != '%') {
	    continue;
	}
	if (*p == '%') {
	    p++;
	    continue;
	}
	do {
	    switch (*p) {
	    case '\0':
		seekingConversion = 0;
		break;
	    case 's': {
		const char *q, *end, *bytes = va_arg(argList, char *);
		seekingConversion = 0;

		/*
		 * The buffer to copy characters from starts at bytes and ends
		 * at either the first NUL byte, or after lastNum bytes, when
		 * caller has indicated a limit.
		 */

		end = bytes;
		while ((!gotPrecision || lastNum--) && (*end != '\0')) {
		    end++;
		}

		/*
		 * Within that buffer, we trim both ends if needed so that we
		 * copy only whole characters, and avoid copying any partial
		 * multi-byte characters.
		 */

		q = Tcl_UtfPrev(end, bytes);
		if (!Tcl_UtfCharComplete(q, (int)(end - q))) {
		    end = q;
		}

		q = bytes + TCL_UTF_MAX;
		while ((bytes < end) && (bytes < q)
			&& ((*bytes & 0xC0) == 0x80)) {
		    bytes++;
		}

		Tcl_ListObjAppendElement(NULL, list,
			Tcl_NewStringObj(bytes , (int)(end - bytes)));

		break;
	    }
	    case 'c':
	    case 'i':
	    case 'u':
	    case 'd':
	    case 'o':
	    case 'p':
	    case 'x':
	    case 'X':
		seekingConversion = 0;
		switch (size) {
		case -1:
		case 0:
		    Tcl_ListObjAppendElement(NULL, list, Tcl_NewLongObj(
			    (long) va_arg(argList, int)));
		    break;
		case 1:
		    Tcl_ListObjAppendElement(NULL, list, Tcl_NewLongObj(
			    va_arg(argList, long)));
		    break;
		case 2:
		    Tcl_ListObjAppendElement(NULL, list, Tcl_NewWideIntObj(
			    va_arg(argList, Tcl_WideInt)));
		    break;
		case 3:
		    Tcl_ListObjAppendElement(NULL, list, Tcl_NewBignumObj(
			    va_arg(argList, mp_int *)));
		    break;
		}
		break;
	    case 'a':
	    case 'A':
	    case 'e':
	    case 'E':
	    case 'f':
	    case 'g':
	    case 'G':
		if (size > 0) {
		Tcl_ListObjAppendElement(NULL, list, Tcl_NewDoubleObj(
			(double)va_arg(argList, long double)));
		} else {
			Tcl_ListObjAppendElement(NULL, list, Tcl_NewDoubleObj(
				va_arg(argList, double)));
		}
		seekingConversion = 0;
		break;
	    case '*':
		lastNum = (int) va_arg(argList, int);
		Tcl_ListObjAppendElement(NULL, list, Tcl_NewIntObj(lastNum));
		p++;
		break;
	    case '0': case '1': case '2': case '3': case '4':
	    case '5': case '6': case '7': case '8': case '9': {
		char *end;

		lastNum = (int) strtoul(p, &end, 10);
		p = end;
		break;
	    }
	    case '.':
		gotPrecision = 1;
		p++;
		break;
	    case 'l':
		++size;
		p++;
		break;
	    case 't':
	    case 'z':
		if (sizeof(size_t) == sizeof(Tcl_WideInt)) {
		    size = 2;
		}
		p++;
		break;
	    case 'j':
	    case 'q':
		size = 2;
		p++;
		break;
	    case 'I':
		if (p[1]=='6' && p[2]=='4') {
		    p += 2;
		    size = 2;
		} else if (p[1]=='3' && p[2]=='2') {
		    p += 2;
		} else if (sizeof(size_t) == sizeof(Tcl_WideInt)) {
		    size = 2;
		}
		p++;
		break;
	    case 'L':
		size = 3;
		p++;
		break;
	    case 'h':
		size = -1;
	    default:
		p++;
	    }
	} while (seekingConversion);
    }
    TclListObjGetElements(NULL, list, &objc, &objv);
    code = Tcl_AppendFormatToObj(NULL, objPtr, format, objc, objv);
    if (code != TCL_OK) {
	Tcl_AppendPrintfToObj(objPtr,
		"Unable to format \"%s\" with supplied arguments: %s",
		format, Tcl_GetString(list));
    }
    Tcl_DecrRefCount(list);
}

/*
 *---------------------------------------------------------------------------
 *
 * Tcl_AppendPrintfToObj --
 *
 * Results:
 *	A standard Tcl result.
 *
 * Side effects:
 *	None.
 *
 *---------------------------------------------------------------------------
 */

void
Tcl_AppendPrintfToObj(
    Tcl_Obj *objPtr,
    const char *format,
    ...)
{
    va_list argList;

    va_start(argList, format);
    AppendPrintfToObjVA(objPtr, format, argList);
    va_end(argList);
}

/*
 *---------------------------------------------------------------------------
 *
 * Tcl_ObjPrintf --
 *
 * Results:
 *	A refcount zero Tcl_Obj.
 *
 * Side effects:
 *	None.
 *
 *---------------------------------------------------------------------------
 */

Tcl_Obj *
Tcl_ObjPrintf(
    const char *format,
    ...)
{
    va_list argList;
    Tcl_Obj *objPtr = Tcl_NewObj();

    va_start(argList, format);
    AppendPrintfToObjVA(objPtr, format, argList);
    va_end(argList);
    return objPtr;
}

/*
 *---------------------------------------------------------------------------
 *
 * TclGetStringStorage --
 *
 *	Returns the string storage space of a Tcl_Obj.
 *
 * Results:
 *	The pointer value objPtr->bytes is returned and the number of bytes
 *	allocated there is written to *sizePtr (if known).
 *
 * Side effects:
 *	May set objPtr->bytes.
 *
 *---------------------------------------------------------------------------
 */

char *
TclGetStringStorage(
    Tcl_Obj *objPtr,
    unsigned int *sizePtr)
{
    String *stringPtr;

    if (objPtr->typePtr != &tclStringType || objPtr->bytes == NULL) {
	return TclGetStringFromObj(objPtr, (int *)sizePtr);
    }

    stringPtr = GET_STRING(objPtr);
    *sizePtr = stringPtr->allocated;
    return objPtr->bytes;
}

/*
 *---------------------------------------------------------------------------
 *
 * TclStringRepeat --
 *
 *	Performs the [string repeat] function.
 *
 * Results:
 * 	A (Tcl_Obj *) pointing to the result value, or NULL in case of an
 * 	error.
 *
 * Side effects:
 * 	On error, when interp is not NULL, error information is left in it.
 *
 *---------------------------------------------------------------------------
 */

Tcl_Obj *
TclStringRepeat(
    Tcl_Interp *interp,
    Tcl_Obj *objPtr,
    int count,
    int flags)
{
    Tcl_Obj *objResultPtr;
    int inPlace = flags & TCL_STRING_IN_PLACE;
    int length = 0, unichar = 0, done = 1;
    int binary = TclIsPureByteArray(objPtr);

    /* assert (count >= 2) */

    /*
     * Analyze to determine what representation result should be.
     * GOALS:	Avoid shimmering & string rep generation.
     * 		Produce pure bytearray when possible.
     * 		Error on overflow.
     */

    if (!binary) {
	if (objPtr->typePtr == &tclStringType) {
	    String *stringPtr = GET_STRING(objPtr);
	    if (stringPtr->hasUnicode) {
		unichar = 1;
	    }
	}
    }

    if (binary) {
	/* Result will be pure byte array. Pre-size it */
	Tcl_GetByteArrayFromObj(objPtr, &length);
    } else if (unichar) {
	/* Result will be pure Tcl_UniChar array. Pre-size it. */
	Tcl_GetUnicodeFromObj(objPtr, &length);
    } else {
	/* Result will be concat of string reps. Pre-size it. */
	Tcl_GetStringFromObj(objPtr, &length);
    }

    if (length == 0) {
	/* Any repeats of empty is empty. */
	return objPtr;
    }

    if (count > INT_MAX/length) {
	if (interp) {
	    Tcl_SetObjResult(interp, Tcl_ObjPrintf(
		    "max size for a Tcl value (%d bytes) exceeded", INT_MAX));
	    Tcl_SetErrorCode(interp, "TCL", "MEMORY", NULL);
	}
	return NULL;
    }

    if (binary) {
	/* Efficiently produce a pure byte array result */
	objResultPtr = (!inPlace || Tcl_IsShared(objPtr)) ?
		Tcl_DuplicateObj(objPtr) : objPtr;

	Tcl_SetByteArrayLength(objResultPtr, count*length); /* PANIC? */
	Tcl_SetByteArrayLength(objResultPtr, length);
	while (count - done > done) {
	    Tcl_AppendObjToObj(objResultPtr, objResultPtr);
	    done *= 2;
	}
	TclAppendBytesToByteArray(objResultPtr,
		Tcl_GetByteArrayFromObj(objResultPtr, NULL),
		(count - done) * length);
    } else if (unichar) {
	/*
	 * Efficiently produce a pure Tcl_UniChar array result.
	 */

	if (!inPlace || Tcl_IsShared(objPtr)) {
	    objResultPtr = Tcl_NewUnicodeObj(Tcl_GetUnicode(objPtr), length);
	} else {
	    TclInvalidateStringRep(objPtr);
	    objResultPtr = objPtr;
	}

        if (0 == Tcl_AttemptSetObjLength(objResultPtr, count*length)) {
	    if (interp) {
		Tcl_SetObjResult(interp, Tcl_ObjPrintf(
			"string size overflow: unable to alloc %"
			TCL_Z_MODIFIER "u bytes",
			STRING_SIZE(count*length)));
		Tcl_SetErrorCode(interp, "TCL", "MEMORY", NULL);
	    }
	    return NULL;
	}
	Tcl_SetObjLength(objResultPtr, length);
	while (count - done > done) {
	    Tcl_AppendObjToObj(objResultPtr, objResultPtr);
	    done *= 2;
	}
	Tcl_AppendUnicodeToObj(objResultPtr, Tcl_GetUnicode(objResultPtr),
		(count - done) * length);
    } else {
	/*
	 * Efficiently concatenate string reps.
	 */

	if (!inPlace || Tcl_IsShared(objPtr)) {
	    objResultPtr = Tcl_NewStringObj(Tcl_GetString(objPtr), length);
	} else {
	    TclFreeIntRep(objPtr);
	    objResultPtr = objPtr;
	}
        if (0 == Tcl_AttemptSetObjLength(objResultPtr, count*length)) {
	    if (interp) {
		Tcl_SetObjResult(interp, Tcl_ObjPrintf(
			"string size overflow: unable to alloc %u bytes",
			count*length));
		Tcl_SetErrorCode(interp, "TCL", "MEMORY", NULL);
	    }
	    return NULL;
	}
	Tcl_SetObjLength(objResultPtr, length);
	while (count - done > done) {
	    Tcl_AppendObjToObj(objResultPtr, objResultPtr);
	    done *= 2;
	}
	Tcl_AppendToObj(objResultPtr, Tcl_GetString(objResultPtr),
		(count - done) * length);
    }
    return objResultPtr;
}

/*
 *---------------------------------------------------------------------------
 *
 * TclStringCat --
 *
 *	Performs the [string cat] function.
 *
 * Results:
 * 	A (Tcl_Obj *) pointing to the result value, or NULL in case of an
 * 	error.
 *
 * Side effects:
 * 	On error, when interp is not NULL, error information is left in it.
 *
 *---------------------------------------------------------------------------
 */

Tcl_Obj *
TclStringCat(
    Tcl_Interp *interp,
    int objc,
    Tcl_Obj * const objv[],
    int flags)
{
    Tcl_Obj *objResultPtr, * const *ov;
    int oc, length = 0, binary = 1;
    int allowUniChar = 1, requestUniChar = 0;
    int first = objc - 1;	/* Index of first value possibly not empty */
    int last = 0;		/* Index of last value possibly not empty */
    int inPlace = flags & TCL_STRING_IN_PLACE;

    /* assert ( objc >= 0 ) */

    if (objc <= 1) {
	/* Only one or no objects; return first or empty */
	return objc ? objv[0] : Tcl_NewObj();
    }

    /* assert ( objc >= 2 ) */

    /*
     * Analyze to determine what representation result should be.
     * GOALS:	Avoid shimmering & string rep generation.
     * 		Produce pure bytearray when possible.
     * 		Error on overflow.
     */

    ov = objv, oc = objc;
    do {
	Tcl_Obj *objPtr = *ov++;

	if (TclIsPureByteArray(objPtr)) {
	    allowUniChar = 0;
	} else if (objPtr->bytes) {
	    /* Value has a string rep. */
	    if (objPtr->length) {
		/*
		 * Non-empty string rep. Not a pure bytearray, so we won't
		 * create a pure bytearray.
		 */

	 	binary = 0;
		if ((objPtr->typePtr) && (objPtr->typePtr != &tclStringType)) {
		    /* Prevent shimmer of non-string types. */
		    allowUniChar = 0;
		}
	    }
	} else {
	    /* assert (objPtr->typePtr != NULL) -- stork! */
	    binary = 0;
	    if (objPtr->typePtr == &tclStringType) {
		/* Have a pure Unicode value; ask to preserve it */
		requestUniChar = 1;
	    } else {
		/* Have another type; prevent shimmer */
		allowUniChar = 0;
	    }
	}
    } while (--oc && (binary || allowUniChar));

    if (binary) {
	/*
	 * Result will be pure byte array. Pre-size it
	 */

	int numBytes;
	ov = objv;
	oc = objc;
	do {
	    Tcl_Obj *objPtr = *ov++;

	    /*
	     * Every argument is either a bytearray with a ("pure")
	     * value we know we can safely use, or it is an empty string.
	     * We don't need to count bytes for the empty strings.
	     */

	    if (TclIsPureByteArray(objPtr)) {
		Tcl_GetByteArrayFromObj(objPtr, &numBytes); /* PANIC? */

		if (numBytes) {
		    last = objc - oc;
		    if (length == 0) {
			first = last;
		    } else if (numBytes > INT_MAX - length) {
			goto overflow;
		    }
		    length += numBytes;
		}
	    }
	} while (--oc);
    } else if (allowUniChar && requestUniChar) {
	/*
	 * Result will be pure Tcl_UniChar array. Pre-size it.
	 */

	ov = objv;
	oc = objc;
	do {
	    Tcl_Obj *objPtr = *ov++;

	    if ((objPtr->bytes == NULL) || (objPtr->length)) {
		int numChars;

		Tcl_GetUnicodeFromObj(objPtr, &numChars); /* PANIC? */
		if (numChars) {
		    last = objc - oc;
		    if (length == 0) {
			first = last;
		    } else if (numChars > INT_MAX - length) {
			goto overflow;
		    }
		    length += numChars;
		}
	    }
	} while (--oc);
    } else {
	/* Result will be concat of string reps. Pre-size it. */
	ov = objv; oc = objc;
	do {
	    Tcl_Obj *pendingPtr = NULL;

	    /*
	     * Loop until a possibly non-empty value is reached.
	     * Keep string rep generation pending when possible.
	     */

	    do {
		/* assert ( pendingPtr == NULL ) */
		/* assert ( length == 0 ) */

		Tcl_Obj *objPtr = *ov++;

		if (objPtr->bytes == NULL) {
		    /* No string rep; Take the chance we can avoid making it */
		    pendingPtr = objPtr;
		} else {
		    Tcl_GetStringFromObj(objPtr, &length); /* PANIC? */
		}
	    } while (--oc && (length == 0) && (pendingPtr == NULL));

	    /*
 	     * Either we found a possibly non-empty value, and we remember
 	     * this index as the first and last such value so far seen,
	     * or (oc == 0) and all values are known empty,
 	     * so first = last = objc - 1 signals the right quick return.
 	     */

	    first = last = objc - oc - 1;

	    if (oc && (length == 0)) {
		int numBytes;

		/* assert ( pendingPtr != NULL ) */

		/*
		 * There's a pending value followed by more values.  Loop over
		 * remaining values generating strings until a non-empty value
		 * is found, or the pending value gets its string generated.
		 */

		do {
		    Tcl_Obj *objPtr = *ov++;
		    Tcl_GetStringFromObj(objPtr, &numBytes); /* PANIC? */
		} while (--oc && numBytes == 0 && pendingPtr->bytes == NULL);

		if (numBytes) {
		    last = objc -oc -1;
		}
		if (oc || numBytes) {
		    Tcl_GetStringFromObj(pendingPtr, &length);
		}
		if (length == 0) {
		    if (numBytes) {
			first = last;
		    }
		} else if (numBytes > INT_MAX - length) {
		    goto overflow;
		}
		length += numBytes;
	    }
	} while (oc && (length == 0));

	while (oc) {
	    int numBytes;
	    Tcl_Obj *objPtr = *ov++;

	    /* assert ( length > 0 && pendingPtr == NULL )  */

	    Tcl_GetStringFromObj(objPtr, &numBytes); /* PANIC? */
	    if (numBytes) {
		last = objc - oc;
		if (numBytes > INT_MAX - length) {
		    goto overflow;
		}
		length += numBytes;
	    }
	    --oc;
	}
    }

    if (last <= first /*|| length == 0 */) {
	/* Only one non-empty value or zero length; return first */
	/* NOTE: (length == 0) implies (last <= first) */
	return objv[first];
    }

    objv += first; objc = (last - first + 1);

    if (binary) {
	/* Efficiently produce a pure byte array result */
	unsigned char *dst;

	/*
	 * Broken interface! Byte array value routines offer no way to handle
	 * failure to allocate enough space. Following stanza may panic.
	 */

	if (inPlace && !Tcl_IsShared(*objv)) {
	    int start;

	    objResultPtr = *objv++; objc--;
	    Tcl_GetByteArrayFromObj(objResultPtr, &start);
	    dst = Tcl_SetByteArrayLength(objResultPtr, length) + start;
	} else {
	    objResultPtr = Tcl_NewByteArrayObj(NULL, length);
	    dst = Tcl_SetByteArrayLength(objResultPtr, length);
	}
	while (objc--) {
	    Tcl_Obj *objPtr = *objv++;

	    /*
	     * Every argument is either a bytearray with a ("pure")
	     * value we know we can safely use, or it is an empty string.
	     * We don't need to copy bytes from the empty strings.
	     */

	    if (TclIsPureByteArray(objPtr)) {
		int more;
		unsigned char *src = Tcl_GetByteArrayFromObj(objPtr, &more);
		memcpy(dst, src, (size_t) more);
		dst += more;
	    }
	}
    } else if (allowUniChar && requestUniChar) {
	/* Efficiently produce a pure Tcl_UniChar array result */
	Tcl_UniChar *dst;

	if (inPlace && !Tcl_IsShared(*objv)) {
	    int start;

	    objResultPtr = *objv++; objc--;

	    /* Ugly interface! Force resize of the unicode array. */
	    Tcl_GetUnicodeFromObj(objResultPtr, &start);
	    Tcl_InvalidateStringRep(objResultPtr);
	    if (0 == Tcl_AttemptSetObjLength(objResultPtr, length)) {
		if (interp) {
		    Tcl_SetObjResult(interp, Tcl_ObjPrintf(
		    	"concatenation failed: unable to alloc %"
			TCL_Z_MODIFIER "u bytes",
			STRING_SIZE(length)));
		    Tcl_SetErrorCode(interp, "TCL", "MEMORY", NULL);
		}
		return NULL;
	    }
	    dst = Tcl_GetUnicode(objResultPtr) + start;
	} else {
	    Tcl_UniChar ch = 0;

	    /* Ugly interface! No scheme to init array size. */
	    objResultPtr = Tcl_NewUnicodeObj(&ch, 0);	/* PANIC? */
	    if (0 == Tcl_AttemptSetObjLength(objResultPtr, length)) {
		Tcl_DecrRefCount(objResultPtr);
		if (interp) {
		    Tcl_SetObjResult(interp, Tcl_ObjPrintf(
		    	"concatenation failed: unable to alloc %"
			TCL_Z_MODIFIER "u bytes",
			STRING_SIZE(length)));
		    Tcl_SetErrorCode(interp, "TCL", "MEMORY", NULL);
		}
		return NULL;
	    }
	    dst = Tcl_GetUnicode(objResultPtr);
	}
	while (objc--) {
	    Tcl_Obj *objPtr = *objv++;

	    if ((objPtr->bytes == NULL) || (objPtr->length)) {
		int more;
		Tcl_UniChar *src = Tcl_GetUnicodeFromObj(objPtr, &more);
		memcpy(dst, src, more * sizeof(Tcl_UniChar));
		dst += more;
	    }
	}
    } else {
	/* Efficiently concatenate string reps */
	char *dst;

	if (inPlace && !Tcl_IsShared(*objv)) {
	    int start;

	    objResultPtr = *objv++; objc--;

	    Tcl_GetStringFromObj(objResultPtr, &start);
	    if (0 == Tcl_AttemptSetObjLength(objResultPtr, length)) {
		if (interp) {
		    Tcl_SetObjResult(interp, Tcl_ObjPrintf(
		    	"concatenation failed: unable to alloc %u bytes",
			length));
		    Tcl_SetErrorCode(interp, "TCL", "MEMORY", NULL);
		}
		return NULL;
	    }
	    dst = Tcl_GetString(objResultPtr) + start;

	    /* assert ( length > start ) */
	    TclFreeIntRep(objResultPtr);
	} else {
	    objResultPtr = Tcl_NewObj();	/* PANIC? */
	    if (0 == Tcl_AttemptSetObjLength(objResultPtr, length)) {
		Tcl_DecrRefCount(objResultPtr);
		if (interp) {
		    Tcl_SetObjResult(interp, Tcl_ObjPrintf(
		    	"concatenation failed: unable to alloc %u bytes",
			length));
		    Tcl_SetErrorCode(interp, "TCL", "MEMORY", NULL);
		}
		return NULL;
	    }
	    dst = Tcl_GetString(objResultPtr);
	}
	while (objc--) {
	    Tcl_Obj *objPtr = *objv++;

	    if ((objPtr->bytes == NULL) || (objPtr->length)) {
		int more;
		char *src = Tcl_GetStringFromObj(objPtr, &more);

		memcpy(dst, src, (size_t) more);
		dst += more;
	    }
	}
	/* Must NUL-terminate! */
	*dst = '\0';
    }
    return objResultPtr;

  overflow:
    if (interp) {
	Tcl_SetObjResult(interp, Tcl_ObjPrintf(
		    "max size for a Tcl value (%d bytes) exceeded", INT_MAX));
	Tcl_SetErrorCode(interp, "TCL", "MEMORY", NULL);
    }
    return NULL;
}

/*
 *---------------------------------------------------------------------------
 *
 * TclStringCmp --
 *	Compare two Tcl_Obj values as strings.
 *
 * Results:
 *	Like memcmp, return -1, 0, or 1.
 *
 * Side effects:
 *	String representations may be generated.  Internal representation may
 *	be changed.
 *
 *---------------------------------------------------------------------------
 */

int TclStringCmp(
    Tcl_Obj *value1Ptr,
    Tcl_Obj *value2Ptr,
    int checkEq,		/* comparison is only for equality */
    int nocase,			/* comparison is not case sensitive */
    int reqlength)		/* requested length */
{
    char *s1, *s2;
    int empty, length, match, s1len, s2len;
    memCmpFn_t memCmpFn;

    if ((reqlength == 0) || (value1Ptr == value2Ptr)) {
	/*
	 * Always match at 0 chars of if it is the same obj.
	 */
	match = 0;
    } else {

	if (!nocase && TclIsPureByteArray(value1Ptr)
		&& TclIsPureByteArray(value2Ptr)) {
	    /*
	     * Use binary versions of comparisons since that won't cause undue
	     * type conversions and it is much faster. Only do this if we're
	     * case-sensitive (which is all that really makes sense with byte
	     * arrays anyway, and we have no memcasecmp() for some reason... :^)
	     */

	    s1 = (char *) Tcl_GetByteArrayFromObj(value1Ptr, &s1len);
	    s2 = (char *) Tcl_GetByteArrayFromObj(value2Ptr, &s2len);
	    memCmpFn = memcmp;
	} else if ((value1Ptr->typePtr == &tclStringType)
		&& (value2Ptr->typePtr == &tclStringType)) {
	    /*
	     * Do a unicode-specific comparison if both of the args are of
	     * String type. If the char length == byte length, we can do a
	     * memcmp. In benchmark testing this proved the most efficient
	     * check between the unicode and string comparison operations.
	     */

	    if (nocase) {
		s1 = (char *) Tcl_GetUnicodeFromObj(value1Ptr, &s1len);
		s2 = (char *) Tcl_GetUnicodeFromObj(value2Ptr, &s2len);
		memCmpFn = (memCmpFn_t)Tcl_UniCharNcasecmp;
	    } else {
		s1len = Tcl_GetCharLength(value1Ptr);
		s2len = Tcl_GetCharLength(value2Ptr);
		if ((s1len == value1Ptr->length)
			&& (value1Ptr->bytes != NULL)
			&& (s2len == value2Ptr->length)
			&& (value2Ptr->bytes != NULL)) {
		    s1 = value1Ptr->bytes;
		    s2 = value2Ptr->bytes;
		    memCmpFn = memcmp;
		} else {
		    s1 = (char *) Tcl_GetUnicode(value1Ptr);
		    s2 = (char *) Tcl_GetUnicode(value2Ptr);
		    if (
#ifdef WORDS_BIGENDIAN
			1
#else
			checkEq
#endif
			) {
			memCmpFn = memcmp;
			s1len *= sizeof(Tcl_UniChar);
			s2len *= sizeof(Tcl_UniChar);
		    } else {
			memCmpFn = (memCmpFn_t) Tcl_UniCharNcmp;
		    }
		}
	    }
	} else {
	    if ((empty = TclCheckEmptyString(value1Ptr)) > 0) {
		switch (TclCheckEmptyString(value2Ptr)) {
		case -1:
		    s1 = 0;
		    s1len = 0;
		    s2 = TclGetStringFromObj(value2Ptr, &s2len);
		    break;
		case 0:
		    match = -1;
		    goto matchdone;
		case 1:
		default: /* avoid warn: `s2` may be used uninitialized */
		    match = 0;
		    goto matchdone;
		}
	    } else if (TclCheckEmptyString(value2Ptr) > 0) {
		switch (empty) {
		case -1:
		    s2 = 0;
		    s2len = 0;
		    s1 = TclGetStringFromObj(value1Ptr, &s1len);
		    break;
		case 0:
		    match = 1;
		    goto matchdone;
		case 1:
		default: /* avoid warn: `s1` may be used uninitialized */
		    match = 0;
		    goto matchdone;
		}
	    } else {
		s1 = TclGetStringFromObj(value1Ptr, &s1len);
		s2 = TclGetStringFromObj(value2Ptr, &s2len);
	    }
	    if (!nocase && checkEq) {
		/*
		 * When we have equal-length we can check only for
		 * (in)equality. We can use memcmp in all (n)eq cases because
		 * we don't need to worry about lexical LE/BE variance.
		 */

		memCmpFn = memcmp;
	    } else {
		/*
		 * As a catch-all we will work with UTF-8. We cannot use
		 * memcmp() as that is unsafe with any string containing NUL
		 * (\xC0\x80 in Tcl's utf rep). We can use the more efficient
		 * TclpUtfNcmp2 if we are case-sensitive and no specific
		 * length was requested.
		 */

		if ((reqlength < 0) && !nocase) {
		    memCmpFn = (memCmpFn_t) TclpUtfNcmp2;
		} else {
		    s1len = Tcl_NumUtfChars(s1, s1len);
		    s2len = Tcl_NumUtfChars(s2, s2len);
		    memCmpFn = (memCmpFn_t)
			    (nocase ? Tcl_UtfNcasecmp : Tcl_UtfNcmp);
		}
	    }
	}

	length = (s1len < s2len) ? s1len : s2len;
	if (reqlength > 0 && reqlength < length) {
	    length = reqlength;
	} else if (reqlength < 0) {
	    /*
	     * The requested length is negative, so we ignore it by setting it
	     * to length + 1 so we correct the match var.
	     */

	    reqlength = length + 1;
	}

	if (checkEq && (s1len != s2len)) {
	    match = 1;		/* This will be reversed below. */
	} else {
	    /*
	     * The comparison function should compare up to the minimum byte
	     * length only.
	     */

	    match = memCmpFn(s1, s2, (size_t) length);
	}
	if ((match == 0) && (reqlength > length)) {
	    match = s1len - s2len;
	}
	match = (match > 0) ? 1 : (match < 0) ? -1 : 0;
    }
  matchdone:
    return match;
}

/*
 *---------------------------------------------------------------------------
 *
 * TclStringFirst --
 *
 *	Implements the [string first] operation.
 *
 * Results:
 *	If needle is found as a substring of haystack, the index of the
 *	first instance of such a find is returned.  If needle is not present
 *	as a substring of haystack, -1 is returned.
 *
 * Side effects:
 *	needle and haystack may have their Tcl_ObjType changed.
 *
 *---------------------------------------------------------------------------
 */

int
TclStringFirst(
    Tcl_Obj *needle,
    Tcl_Obj *haystack,
    int start)
{
    int lh, ln = Tcl_GetCharLength(needle);

    if (start < 0) {
	start = 0;
    }
    if (ln == 0) {
	/* We don't find empty substrings.  Bizarre!
	 * Whenever this routine is turned into a proper substring
	 * finder, change to `return start` after limits imposed. */
	return -1;
    }

    if (TclIsPureByteArray(needle) && TclIsPureByteArray(haystack)) {
	unsigned char *end, *try, *bh;
	unsigned char *bn = Tcl_GetByteArrayFromObj(needle, &ln);

	/* Find bytes in bytes */
	bh = Tcl_GetByteArrayFromObj(haystack, &lh);
	end = bh + lh;

	try = bh + start;
	while (try + ln <= end) {
	    /*
	     * Look for the leading byte of the needle in the haystack
	     * starting at try and stopping when there's not enough room
	     * for the needle left.
	     */
	    try = memchr(try, bn[0], (end + 1 - ln) - try);
	    if (try == NULL) {
		/* Leading byte not found -> needle cannot be found. */
		return -1;
	    }
	    /* Leading byte found, check rest of needle. */
	    if (0 == memcmp(try+1, bn+1, ln-1)) {
		/* Checks! Return the successful index. */
		return (try - bh);
	    }
	    /* Rest of needle match failed; Iterate to continue search. */
	    try++;
	}
	return -1;
    }

    /*
     * TODO: It might be nice to support some cases where it is not
     * necessary to shimmer to &tclStringType to compute the result,
     * and instead operate just on the objPtr->bytes values directly.
     * However, we also do not want the answer to change based on the
     * code pathway, or if it does we want that to be for some values
     * we explicitly decline to support.  Getting there will involve
     * locking down in practice more firmly just what encodings produce
     * what supported results for the objPtr->bytes values.  For now,
     * do only the well-defined Tcl_UniChar array search.
     */

    {
	Tcl_UniChar *try, *end, *uh;
	Tcl_UniChar *un = Tcl_GetUnicodeFromObj(needle, &ln);

	uh = Tcl_GetUnicodeFromObj(haystack, &lh);
	end = uh + lh;

	for (try = uh + start; try + ln <= end; try++) {
	    if ((*try == *un) && (0 ==
		    memcmp(try + 1, un + 1, (ln-1) * sizeof(Tcl_UniChar)))) {
		return (try - uh);
	    }
	}
	return -1;
    }
}

/*
 *---------------------------------------------------------------------------
 *
 * TclStringLast --
 *
 *	Implements the [string last] operation.
 *
 * Results:
 *	If needle is found as a substring of haystack, the index of the
 *	last instance of such a find is returned.  If needle is not present
 *	as a substring of haystack, -1 is returned.
 *
 * Side effects:
 *	needle and haystack may have their Tcl_ObjType changed.
 *
 *---------------------------------------------------------------------------
 */

int
TclStringLast(
    Tcl_Obj *needle,
    Tcl_Obj *haystack,
    int last)
{
    int lh, ln = Tcl_GetCharLength(needle);

    if (ln == 0) {
	/*
	 * 	We don't find empty substrings.  Bizarre!
	 *
	 * 	TODO: When we one day make this a true substring
	 * 	finder, change this to "return last", after limitation.
	 */
	return -1;
    }

    lh = Tcl_GetCharLength(haystack);
    if (last >= lh) {
	last = lh - 1;
    }

    if (last < ln - 1) {
	return -1;
    }

    if (TclIsPureByteArray(needle) && TclIsPureByteArray(haystack)) {
	unsigned char *try, *bh = Tcl_GetByteArrayFromObj(haystack, &lh);
	unsigned char *bn = Tcl_GetByteArrayFromObj(needle, &ln);

	try = bh + last + 1 - ln;
	while (try >= bh) {
	    if ((*try == bn[0])
		    && (0 == memcmp(try+1, bn+1, ln-1))) {
		return (try - bh);
	    }
	    try--;
	}
	return -1;
    }

    {
	Tcl_UniChar *try, *uh = Tcl_GetUnicodeFromObj(haystack, &lh);
	Tcl_UniChar *un = Tcl_GetUnicodeFromObj(needle, &ln);

	try = uh + last + 1 - ln;
	while (try >= uh) {
	    if ((*try == un[0])
		    && (0 == memcmp(try+1, un+1, (ln-1)*sizeof(Tcl_UniChar)))) {
		return (try - uh);
	    }
	    try--;
	}
	return -1;
    }
}

/*
 *---------------------------------------------------------------------------
 *
 * TclStringReverse --
 *
 *	Implements the [string reverse] operation.
 *
 * Results:
 *	A Tcl value which is the [string reverse] of the argument supplied.
 *	When sharing rules permit and the caller requests, the returned value
 *	might be the argument with modifications done in place.
 *
 * Side effects:
 *	May allocate a new Tcl_Obj.
 *
 *---------------------------------------------------------------------------
 */

static void
ReverseBytes(
    unsigned char *to,		/* Copy bytes into here... */
    unsigned char *from,	/* ...from here... */
    int count)			/* Until this many are copied, */
				/* reversing as you go. */
{
    unsigned char *src = from + count;

    if (to == from) {
	/* Reversing in place */
	while (--src > to) {
	    unsigned char c = *src;

	    *src = *to;
	    *to++ = c;
	}
    } else {
	while (--src >= from) {
	    *to++ = *src;
	}
    }
}

Tcl_Obj *
TclStringReverse(
    Tcl_Obj *objPtr,
    int flags)
{
    String *stringPtr;
    Tcl_UniChar ch = 0;
    int inPlace = flags & TCL_STRING_IN_PLACE;

    if (TclIsPureByteArray(objPtr)) {
	int numBytes;
	unsigned char *from = Tcl_GetByteArrayFromObj(objPtr, &numBytes);

	if (!inPlace || Tcl_IsShared(objPtr)) {
	    objPtr = Tcl_NewByteArrayObj(NULL, numBytes);
	}
	ReverseBytes(Tcl_GetByteArrayFromObj(objPtr, NULL), from, numBytes);
	return objPtr;
    }

    SetStringFromAny(NULL, objPtr);
    stringPtr = GET_STRING(objPtr);

    if (stringPtr->hasUnicode) {
	Tcl_UniChar *from = Tcl_GetUnicode(objPtr);
	Tcl_UniChar *src = from + stringPtr->numChars;

	if (!inPlace || Tcl_IsShared(objPtr)) {
	    Tcl_UniChar *to;

	    /*
	     * Create a non-empty, pure unicode value, so we can coax
	     * Tcl_SetObjLength into growing the unicode rep buffer.
	     */

	    objPtr = Tcl_NewUnicodeObj(&ch, 1);
	    Tcl_SetObjLength(objPtr, stringPtr->numChars);
	    to = Tcl_GetUnicode(objPtr);
	    while (--src >= from) {
		*to++ = *src;
	    }
	} else {
	    /*
	     * Reversing in place.
	     */

	    while (--src > from) {
		ch = *src;
		*src = *from;
		*from++ = ch;
	    }
	}
    }

    if (objPtr->bytes) {
	int numChars = stringPtr->numChars;
	int numBytes = objPtr->length;
	char *to, *from = objPtr->bytes;

	if (!inPlace || Tcl_IsShared(objPtr)) {
	    objPtr = Tcl_NewObj();
	    Tcl_SetObjLength(objPtr, numBytes);
	}
	to = objPtr->bytes;

	if (numChars < numBytes) {
	    /*
	     * Either numChars == -1 and we don't know how many chars are
	     * represented by objPtr->bytes and we need Pass 1 just in case,
	     * or numChars >= 0 and we know we have fewer chars than bytes, so
	     * we know there's a multibyte character needing Pass 1.
	     *
	     * Pass 1. Reverse the bytes of each multi-byte character.
	     */

	    int charCount = 0;
	    int bytesLeft = numBytes;

	    while (bytesLeft) {
		/*
		 * NOTE: We know that the from buffer is NUL-terminated. It's
		 * part of the contract for objPtr->bytes values. Thus, we can
		 * skip calling Tcl_UtfCharComplete() here.
		 */

		int bytesInChar = TclUtfToUniChar(from, &ch);

		ReverseBytes((unsigned char *)to, (unsigned char *)from,
			bytesInChar);
		to += bytesInChar;
		from += bytesInChar;
		bytesLeft -= bytesInChar;
		charCount++;
	    }

	    from = to = objPtr->bytes;
	    stringPtr->numChars = charCount;
	}
	/* Pass 2. Reverse all the bytes. */
	ReverseBytes((unsigned char *)to, (unsigned char *)from, numBytes);
    }

    return objPtr;
}

/*
 *---------------------------------------------------------------------------
 *
 * TclStringReplace --
 *
 *	Implements the inner engine of the [string replace] command.
 *
 *	The result is a concatenation of a prefix from objPtr, characters
 *	0 through first-1, the insertPtr string value, and a suffix from
 *	objPtr, characters from first + count to the end. The effect is as if
 *	the inner substring of characters first through first+count-1 are
 *	removed and replaced with insertPtr. If insertPtr is NULL, it is
 *	treated as an empty string. When passed the flag TCL_STRING_IN_PLACE,
 *	this routine will try to do the work within objPtr, so long as no
 *	sharing forbids it. Without that request, or as needed, a new Tcl
 *	value will be allocated to be the result.
 *
 * Results:
 *	A Tcl value that is the result of the substring replacement. May
 *	return NULL in case of an error. When NULL is returned and interp is
 *	non-NULL, error information is left in interp
 *
 *---------------------------------------------------------------------------
 */

Tcl_Obj *
TclStringReplace(
    Tcl_Interp *interp,		/* For error reporting, may be NULL */
    Tcl_Obj *objPtr,		/* String to act upon */
    int first,			/* First index to replace */
    int count,			/* How many chars to replace */
    Tcl_Obj *insertPtr,		/* Replacement string, may be NULL */
    int flags)			/* TCL_STRING_IN_PLACE => attempt in-place */
{
    int inPlace = flags & TCL_STRING_IN_PLACE;
    Tcl_Obj *result;

    /* Caller is expected to pass sensible arguments */
    assert ( count >= 0 ) ;
    assert ( first >= 0 ) ;

    /* Replace nothing with nothing */
    if ((insertPtr == NULL) && (count == 0)) {
	if (inPlace) {
	    return objPtr;
	} else {
	    return Tcl_DuplicateObj(objPtr);
	}
    }

    /*
     * The caller very likely had to call Tcl_GetCharLength() or similar
     * to be able to process index values.  This means it is like that
     * objPtr is either a proper "bytearray" or a "string" or else it has
     * a known and short string rep.
     */

    if (TclIsPureByteArray(objPtr)) {
	int numBytes;
	unsigned char *bytes = Tcl_GetByteArrayFromObj(objPtr, &numBytes);

	if (insertPtr == NULL) {
	    /* Replace something with nothing. */

	    assert ( first <= numBytes ) ;
	    assert ( count <= numBytes ) ;
	    assert ( first + count <= numBytes ) ;

	    result = Tcl_NewByteArrayObj(NULL, numBytes - count);/* PANIC? */
	    TclAppendBytesToByteArray(result, bytes, first);
	    TclAppendBytesToByteArray(result, bytes + first + count,
		    numBytes - count - first);
	    return result;
	}

	/* Replace everything */
	if ((first == 0) && (count == numBytes)) {
	    return insertPtr;
	}

	if (TclIsPureByteArray(insertPtr)) {
	    int newBytes;
	    unsigned char *iBytes
		    = Tcl_GetByteArrayFromObj(insertPtr, &newBytes);

	    if (count == newBytes && inPlace && !Tcl_IsShared(objPtr)) {
		/*
		 * Removal count and replacement count are equal.
		 * Other conditions permit. Do in-place splice.
		 */

		memcpy(bytes + first, iBytes, count);
		Tcl_InvalidateStringRep(objPtr);
		return objPtr;
	    }

	    if (newBytes > INT_MAX - (numBytes - count)) {
		if (interp) {
		    Tcl_SetObjResult(interp, Tcl_ObjPrintf(
			    "max size for a Tcl value (%d bytes) exceeded",
			    INT_MAX));
		    Tcl_SetErrorCode(interp, "TCL", "MEMORY", NULL);
		}
		return NULL;
	    }
	    result = Tcl_NewByteArrayObj(NULL, numBytes - count + newBytes);
								/* PANIC? */
	    Tcl_SetByteArrayLength(result, 0);
	    TclAppendBytesToByteArray(result, bytes, first);
	    TclAppendBytesToByteArray(result, iBytes, newBytes);
	    TclAppendBytesToByteArray(result, bytes + first + count,
		    numBytes - count - first);
	    return result;
	}

	/* Flow through to try other approaches below */
    }

    /*
     * TODO: Figure out how not to generate a Tcl_UniChar array rep
     * when it can be determined objPtr->bytes points to a string of
     * all single-byte characters so we can index it directly.
     */

    /* The traditional implementation... */
    {
	int numChars;
	Tcl_UniChar *ustring = Tcl_GetUnicodeFromObj(objPtr, &numChars);

	/* TODO: Is there an in-place option worth pursuing here? */

	result = Tcl_NewUnicodeObj(ustring, first);
	if (insertPtr) {
	    Tcl_AppendObjToObj(result, insertPtr);
	}
	if (first + count < numChars) {
	    Tcl_AppendUnicodeToObj(result, ustring + first + count,
		    numChars - first - count);
	}

	return result;
    }
}

/*
 *---------------------------------------------------------------------------
 *
 * FillUnicodeRep --
 *
 *	Populate the Unicode internal rep with the Unicode form of its string
 *	rep. The object must alread have a "String" internal rep.
 *
 * Results:
 *	None.
 *
 * Side effects:
 *	Reallocates the String internal rep.
 *
 *---------------------------------------------------------------------------
 */

static void
FillUnicodeRep(
    Tcl_Obj *objPtr)		/* The object in which to fill the unicode
				 * rep. */
{
    String *stringPtr = GET_STRING(objPtr);

    ExtendUnicodeRepWithString(objPtr, objPtr->bytes, objPtr->length,
	    stringPtr->numChars);
}

static void
ExtendUnicodeRepWithString(
    Tcl_Obj *objPtr,
    const char *bytes,
    int numBytes,
    int numAppendChars)
{
    String *stringPtr = GET_STRING(objPtr);
    int needed, numOrigChars = 0;
    Tcl_UniChar *dst, unichar = 0;

    if (stringPtr->hasUnicode) {
	numOrigChars = stringPtr->numChars;
    }
    if (numAppendChars == -1) {
	TclNumUtfChars(numAppendChars, bytes, numBytes);
    }
    needed = numOrigChars + numAppendChars;
    stringCheckLimits(needed);

    if (needed > stringPtr->maxChars) {
	GrowUnicodeBuffer(objPtr, needed);
	stringPtr = GET_STRING(objPtr);
    }

    stringPtr->hasUnicode = 1;
    if (bytes) {
	stringPtr->numChars = needed;
    } else {
	numAppendChars = 0;
    }
    for (dst=stringPtr->unicode + numOrigChars; numAppendChars-- > 0; dst++) {
	bytes += TclUtfToUniChar(bytes, &unichar);
	*dst = unichar;
    }
    *dst = 0;
}

/*
 *----------------------------------------------------------------------
 *
 * DupStringInternalRep --
 *
 *	Initialize the internal representation of a new Tcl_Obj to a copy of
 *	the internal representation of an existing string object.
 *
 * Results:
 *	None.
 *
 * Side effects:
 *	copyPtr's internal rep is set to a copy of srcPtr's internal
 *	representation.
 *
 *----------------------------------------------------------------------
 */

static void
DupStringInternalRep(
    Tcl_Obj *srcPtr,		/* Object with internal rep to copy. Must have
				 * an internal rep of type "String". */
    Tcl_Obj *copyPtr)		/* Object with internal rep to set. Must not
				 * currently have an internal rep.*/
{
    String *srcStringPtr = GET_STRING(srcPtr);
    String *copyStringPtr = NULL;

    if (srcStringPtr->numChars == -1) {
	/*
	 * The String struct in the source value holds zero useful data. Don't
	 * bother copying it. Don't even bother allocating space in which to
	 * copy it. Just let the copy be untyped.
	 */

	return;
    }

    if (srcStringPtr->hasUnicode) {
	int copyMaxChars;

	if (srcStringPtr->maxChars / 2 >= srcStringPtr->numChars) {
	    copyMaxChars = 2 * srcStringPtr->numChars;
	} else {
	    copyMaxChars = srcStringPtr->maxChars;
	}
	copyStringPtr = stringAttemptAlloc(copyMaxChars);
	if (copyStringPtr == NULL) {
	    copyMaxChars = srcStringPtr->numChars;
	    copyStringPtr = stringAlloc(copyMaxChars);
	}
	copyStringPtr->maxChars = copyMaxChars;
	memcpy(copyStringPtr->unicode, srcStringPtr->unicode,
		srcStringPtr->numChars * sizeof(Tcl_UniChar));
	copyStringPtr->unicode[srcStringPtr->numChars] = 0;
    } else {
	copyStringPtr = stringAlloc(0);
	copyStringPtr->maxChars = 0;
	copyStringPtr->unicode[0] = 0;
    }
    copyStringPtr->hasUnicode = srcStringPtr->hasUnicode;
    copyStringPtr->numChars = srcStringPtr->numChars;

    /*
     * Tricky point: the string value was copied by generic object management
     * code, so it doesn't contain any extra bytes that might exist in the
     * source object.
     */

    copyStringPtr->allocated = copyPtr->bytes ? copyPtr->length : 0;

    SET_STRING(copyPtr, copyStringPtr);
    copyPtr->typePtr = &tclStringType;
}

/*
 *----------------------------------------------------------------------
 *
 * SetStringFromAny --
 *
 *	Create an internal representation of type "String" for an object.
 *
 * Results:
 *	This operation always succeeds and returns TCL_OK.
 *
 * Side effects:
 *	Any old internal reputation for objPtr is freed and the internal
 *	representation is set to "String".
 *
 *----------------------------------------------------------------------
 */

static int
SetStringFromAny(
    Tcl_Interp *interp,		/* Used for error reporting if not NULL. */
    Tcl_Obj *objPtr)		/* The object to convert. */
{
    if (objPtr->typePtr != &tclStringType) {
	String *stringPtr = stringAlloc(0);

	/*
	 * Convert whatever we have into an untyped value. Just A String.
	 */

	(void) TclGetString(objPtr);
	TclFreeIntRep(objPtr);

	/*
	 * Create a basic String intrep that just points to the UTF-8 string
	 * already in place at objPtr->bytes.
	 */

	stringPtr->numChars = -1;
	stringPtr->allocated = objPtr->length;
	stringPtr->maxChars = 0;
	stringPtr->hasUnicode = 0;
	SET_STRING(objPtr, stringPtr);
	objPtr->typePtr = &tclStringType;
    }
    return TCL_OK;
}

/*
 *----------------------------------------------------------------------
 *
 * UpdateStringOfString --
 *
 *	Update the string representation for an object whose internal
 *	representation is "String".
 *
 * Results:
 *	None.
 *
 * Side effects:
 *	The object's string may be set by converting its Unicode represention
 *	to UTF format.
 *
 *----------------------------------------------------------------------
 */

static void
UpdateStringOfString(
    Tcl_Obj *objPtr)		/* Object with string rep to update. */
{
    String *stringPtr = GET_STRING(objPtr);

    /*
     * This routine is only called when we need to generate the
     * string rep objPtr->bytes because it does not exist -- it is NULL.
     * In that circumstance, any lingering claim about the size of
     * memory pointed to by that NULL pointer is clearly bogus, and
     * needs a reset.
     */

    stringPtr->allocated = 0;

    if (stringPtr->numChars == 0) {
	TclInitStringRep(objPtr, &tclEmptyString, 0);
    } else {
	(void) ExtendStringRepWithUnicode(objPtr, stringPtr->unicode,
		stringPtr->numChars);
    }
}

static int
ExtendStringRepWithUnicode(
    Tcl_Obj *objPtr,
    const Tcl_UniChar *unicode,
    int numChars)
{
    /*
     * Pre-condition: this is the "string" Tcl_ObjType.
     */

    int i, origLength, size = 0;
    char *dst;
    String *stringPtr = GET_STRING(objPtr);

    if (numChars < 0) {
	numChars = UnicodeLength(unicode);
    }

    if (numChars == 0) {
	return 0;
    }

    if (objPtr->bytes == NULL) {
	objPtr->length = 0;
    }
    size = origLength = objPtr->length;

    /*
     * Quick cheap check in case we have more than enough room.
     */

    if (numChars <= (INT_MAX - size)/TCL_UTF_MAX
	    && stringPtr->allocated >= size + numChars * TCL_UTF_MAX) {
	goto copyBytes;
    }

    for (i = 0; i < numChars && size >= 0; i++) {
	size += TclUtfCount(unicode[i]);
    }
    if (size < 0) {
	Tcl_Panic("max size for a Tcl value (%d bytes) exceeded", INT_MAX);
    }

    /*
     * Grow space if needed.
     */

    if (size > stringPtr->allocated) {
	GrowStringBuffer(objPtr, size, 1);
    }

  copyBytes:
    dst = objPtr->bytes + origLength;
    for (i = 0; i < numChars; i++) {
	dst += Tcl_UniCharToUtf((int) unicode[i], dst);
    }
    *dst = '\0';
    objPtr->length = dst - objPtr->bytes;
    return numChars;
}

/*
 *----------------------------------------------------------------------
 *
 * FreeStringInternalRep --
 *
 *	Deallocate the storage associated with a String data object's internal
 *	representation.
 *
 * Results:
 *	None.
 *
 * Side effects:
 *	Frees memory.
 *
 *----------------------------------------------------------------------
 */

static void
FreeStringInternalRep(
    Tcl_Obj *objPtr)		/* Object with internal rep to free. */
{
    ckfree(GET_STRING(objPtr));
    objPtr->typePtr = NULL;
}

/*
 * Local Variables:
 * mode: c
 * c-basic-offset: 4
 * fill-column: 78
 * End:
 */<|MERGE_RESOLUTION|>--- conflicted
+++ resolved
@@ -2122,22 +2122,14 @@
 		}
 #ifndef TCL_WIDE_INT_IS_LONG
 	    } else if (useWide) {
-<<<<<<< HEAD
-		if (TclGetLeastSign64bits(interp, segment, &w) != TCL_OK) {
-=======
 		if (TclGetWideBitsFromObj(interp, segment, &w) != TCL_OK) {
->>>>>>> fdf1df3b
 		    goto error;
 		}
 		isNegative = (w < (Tcl_WideInt) 0);
 		if (w == (Tcl_WideInt) 0) gotHash = 0;
 #endif
 	    } else if (TclGetLongFromObj(NULL, segment, &l) != TCL_OK) {
-<<<<<<< HEAD
-		if (TclGetLeastSign64bits(interp, segment, &w) != TCL_OK) {
-=======
 		if (TclGetWideBitsFromObj(interp, segment, &w) != TCL_OK) {
->>>>>>> fdf1df3b
 		    goto error;
 		} else {
 		    l = Tcl_WideAsLong(w);
