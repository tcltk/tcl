--- conflicted
+++ resolved
@@ -539,18 +539,13 @@
     }
 
     if (TclListObjIsCanonical(objPtr)) {
-<<<<<<< HEAD
-	status = TclListObjLengthM(interp, objPtr, &length);
+	status = TclListObjLength(interp, objPtr, &length);
 	if (status) {
 	    return status;
 	} else {
 	    *res = length == 0;
 	    return TCL_OK;
 	}
-=======
-	TclListObjLength(NULL, objPtr, &length);
-	return length == 0;
->>>>>>> 3b079f13
     }
 
     if (TclIsPureDict(objPtr)) {
