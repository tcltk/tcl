--- conflicted
+++ resolved
@@ -490,13 +490,8 @@
 	return TCL_EMPTYSTRING_YES;
     }
 
-<<<<<<< HEAD
     if (TclListObjIsCanonical(objPtr)) {
-	Tcl_ListObjLength(NULL, objPtr, &length);
-=======
-    if (TclIsPureList(objPtr)) {
 	TclListObjLength(NULL, objPtr, &length);
->>>>>>> 8f805cf7
 	return length == 0;
     }
 
