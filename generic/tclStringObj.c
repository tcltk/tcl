/*
 * tclStringObj.c --
 *
 *	This file contains functions that implement string operations on Tcl
 *	objects. Some string operations work with UTF strings and others
 *	require Unicode format. Functions that require knowledge of the width
 *	of each character, such as indexing, operate on Unicode data.
 *
 *	A Unicode string is an internationalized string. Conceptually, a
 *	Unicode string is an array of 16-bit quantities organized as a
 *	sequence of properly formed UTF-8 characters. There is a one-to-one
 *	map between Unicode and UTF characters. Because Unicode characters
 *	have a fixed width, operations such as indexing operate on Unicode
 *	data. The String object is optimized for the case where each UTF char
 *	in a string is only one byte. In this case, we store the value of
 *	numChars, but we don't store the Unicode data (unless Tcl_GetUnicode
 *	is explicitly called).
 *
 *	The String object type stores one or both formats. The default
 *	behavior is to store UTF. Once Unicode is calculated by a function, it
 *	is stored in the internal rep for future access (without an additional
 *	O(n) cost).
 *
 *	To allow many appends to be done to an object without constantly
 *	reallocating the space for the string or Unicode representation, we
 *	allocate double the space for the string or Unicode and use the
 *	internal representation to keep track of how much space is used vs.
 *	allocated.
 *
 * Copyright (c) 1995-1997 Sun Microsystems, Inc.
 * Copyright (c) 1999 by Scriptics Corporation.
 *
 * See the file "license.terms" for information on usage and redistribution of
 * this file, and for a DISCLAIMER OF ALL WARRANTIES.
 */

#include "tclInt.h"
#include "tommath.h"

/*
 * Set COMPAT to 1 to restore the shimmering patterns to those of Tcl 8.5.
 * This is an escape hatch in case the changes have some unexpected unwelcome
 * impact on performance. If things go well, this mechanism can go away when
 * post-8.6 development begins.
 */

#define COMPAT 0

/*
 * Prototypes for functions defined later in this file:
 */

static void		AppendPrintfToObjVA(Tcl_Obj *objPtr,
			    const char *format, va_list argList);
static void		AppendUnicodeToUnicodeRep(Tcl_Obj *objPtr,
			    const Tcl_UniChar *unicode, int appendNumChars);
static void		AppendUnicodeToUtfRep(Tcl_Obj *objPtr,
			    const Tcl_UniChar *unicode, int numChars);
static void		AppendUtfToUnicodeRep(Tcl_Obj *objPtr,
			    const char *bytes, int numBytes);
static void		AppendUtfToUtfRep(Tcl_Obj *objPtr,
			    const char *bytes, int numBytes);
static void		DupStringInternalRep(Tcl_Obj *objPtr,
			    Tcl_Obj *copyPtr);
static int		ExtendStringRepWithUnicode(Tcl_Obj *objPtr,
			    const Tcl_UniChar *unicode, int numChars);
static void		ExtendUnicodeRepWithString(Tcl_Obj *objPtr,
			    const char *bytes, int numBytes,
			    int numAppendChars);
static void		FillUnicodeRep(Tcl_Obj *objPtr);
static void		FreeStringInternalRep(Tcl_Obj *objPtr);
static void		GrowStringBuffer(Tcl_Obj *objPtr, int needed, int flag);
static void		GrowUnicodeBuffer(Tcl_Obj *objPtr, int needed);
static int		SetStringFromAny(Tcl_Interp *interp, Tcl_Obj *objPtr);
static void		SetUnicodeObj(Tcl_Obj *objPtr,
			    const Tcl_UniChar *unicode, int numChars);
static int		UnicodeLength(const Tcl_UniChar *unicode);
static void		UpdateStringOfString(Tcl_Obj *objPtr);

/*
 * The structure below defines the string Tcl object type by means of
 * functions that can be invoked by generic object code.
 */

const Tcl_ObjType tclStringType = {
    "string",			/* name */
    FreeStringInternalRep,	/* freeIntRepPro */
    DupStringInternalRep,	/* dupIntRepProc */
    UpdateStringOfString,	/* updateStringProc */
    SetStringFromAny		/* setFromAnyProc */
};

/*
 * The following structure is the internal rep for a String object. It keeps
 * track of how much memory has been used and how much has been allocated for
 * the Unicode and UTF string to enable growing and shrinking of the UTF and
 * Unicode reps of the String object with fewer mallocs. To optimize string
 * length and indexing operations, this structure also stores the number of
 * characters (same of UTF and Unicode!) once that value has been computed.
 *
 * Under normal configurations, what Tcl calls "Unicode" is actually UTF-16
 * restricted to the Basic Multilingual Plane (i.e. U+00000 to U+0FFFF). This
 * can be officially modified by altering the definition of Tcl_UniChar in
 * tcl.h, but do not do that unless you are sure what you're doing!
 */

typedef struct String {
    int numChars;		/* The number of chars in the string. -1 means
				 * this value has not been calculated. >= 0
				 * means that there is a valid Unicode rep, or
				 * that the number of UTF bytes == the number
				 * of chars. */
    int allocated;		/* The amount of space actually allocated for
				 * the UTF string (minus 1 byte for the
				 * termination char). */
    int maxChars;		/* Max number of chars that can fit in the
				 * space allocated for the unicode array. */
    int hasUnicode;		/* Boolean determining whether the string has
				 * a Unicode representation. */
    Tcl_UniChar unicode[1];	/* The array of Unicode chars. The actual size
				 * of this field depends on the 'maxChars'
				 * field above. */
} String;

#define STRING_MAXCHARS \
	(int)(((size_t)UINT_MAX - sizeof(String))/sizeof(Tcl_UniChar))
#define STRING_SIZE(numChars) \
	(sizeof(String) + ((numChars) * sizeof(Tcl_UniChar)))
#define stringCheckLimits(numChars) \
    if ((numChars) < 0 || (numChars) > STRING_MAXCHARS) { \
	Tcl_Panic("max length for a Tcl unicode value (%d chars) exceeded", \
		STRING_MAXCHARS); \
    }
#define stringAttemptAlloc(numChars) \
	(String *) attemptckalloc((unsigned) STRING_SIZE(numChars) )
#define stringAlloc(numChars) \
	(String *) ckalloc((unsigned) STRING_SIZE(numChars) )
#define stringRealloc(ptr, numChars) \
    (String *) ckrealloc((ptr), (unsigned) STRING_SIZE(numChars) )
#define stringAttemptRealloc(ptr, numChars) \
    (String *) attemptckrealloc((ptr), (unsigned) STRING_SIZE(numChars) )
#define GET_STRING(objPtr) \
	((String *) (objPtr)->internalRep.twoPtrValue.ptr1)
#define SET_STRING(objPtr, stringPtr) \
	((objPtr)->internalRep.twoPtrValue.ptr1 = (void *) (stringPtr))

/*
 * TCL STRING GROWTH ALGORITHM
 *
 * When growing strings (during an append, for example), the following growth
 * algorithm is used:
 *
 *   Attempt to allocate 2 * (originalLength + appendLength)
 *   On failure:
 *	attempt to allocate originalLength + 2*appendLength + TCL_MIN_GROWTH
 *
 * This algorithm allows very good performance, as it rapidly increases the
 * memory allocated for a given string, which minimizes the number of
 * reallocations that must be performed. However, using only the doubling
 * algorithm can lead to a significant waste of memory. In particular, it may
 * fail even when there is sufficient memory available to complete the append
 * request (but there is not 2*totalLength memory available). So when the
 * doubling fails (because there is not enough memory available), the
 * algorithm requests a smaller amount of memory, which is still enough to
 * cover the request, but which hopefully will be less than the total
 * available memory.
 *
 * The addition of TCL_MIN_GROWTH allows for efficient handling of very
 * small appends. Without this extra slush factor, a sequence of several small
 * appends would cause several memory allocations. As long as
 * TCL_MIN_GROWTH is a reasonable size, we can avoid that behavior.
 *
 * The growth algorithm can be tuned by adjusting the following parameters:
 *
 * TCL_MIN_GROWTH		Additional space, in bytes, to allocate when
 *				the double allocation has failed. Default is
 *				1024 (1 kilobyte).  See tclInt.h.
 */

#ifndef TCL_MIN_UNICHAR_GROWTH
#define TCL_MIN_UNICHAR_GROWTH	TCL_MIN_GROWTH/sizeof(Tcl_UniChar)
#endif

static void
GrowStringBuffer(
    Tcl_Obj *objPtr,
    int needed,
    int flag)
{
    /*
     * Pre-conditions: 
     *	objPtr->typePtr == &tclStringType
     *	needed > stringPtr->allocated
     *	flag || objPtr->bytes != NULL
     */

    String *stringPtr = GET_STRING(objPtr);
    char *ptr = NULL;
    int attempt;

    if (objPtr->bytes == tclEmptyStringRep) {
	objPtr->bytes = NULL;
    }
    if (flag == 0 || stringPtr->allocated > 0) {
	attempt = 2 * needed;
	if (attempt >= 0) {
	    ptr = attemptckrealloc(objPtr->bytes, attempt + 1);
	}
	if (ptr == NULL) {
	    /*
	     * Take care computing the amount of modest growth to avoid
	     * overflow into invalid argument values for attempt.
	     */

	    unsigned int limit = INT_MAX - needed;
	    unsigned int extra = needed - objPtr->length + TCL_MIN_GROWTH;
	    int growth = (int) ((extra > limit) ? limit : extra);

	    attempt = needed + growth;
	    ptr = attemptckrealloc(objPtr->bytes, attempt + 1);
	}
    }
    if (ptr == NULL) {
	/*
	 * First allocation - just big enough; or last chance fallback.
	 */

	attempt = needed;
	ptr = ckrealloc(objPtr->bytes, attempt + 1);
    }
    objPtr->bytes = ptr;
    stringPtr->allocated = attempt;
}

static void
GrowUnicodeBuffer(
    Tcl_Obj *objPtr,
    int needed)
{
    /*
     * Pre-conditions: 
     *	objPtr->typePtr == &tclStringType
     *	needed > stringPtr->maxChars
     *	needed < STRING_MAXCHARS
     */

    String *ptr = NULL, *stringPtr = GET_STRING(objPtr);
    int attempt;

    if (stringPtr->maxChars > 0) {
	/*
	 * Subsequent appends - apply the growth algorithm.
	 */

	attempt = 2 * needed;
	if (attempt >= 0 && attempt <= STRING_MAXCHARS) {
	    ptr = stringAttemptRealloc(stringPtr, attempt);
	}
	if (ptr == NULL) {
	    /*
	     * Take care computing the amount of modest growth to avoid
	     * overflow into invalid argument values for attempt.
	     */

	    unsigned int limit = STRING_MAXCHARS - needed;
	    unsigned int extra = needed - stringPtr->numChars
		    + TCL_MIN_UNICHAR_GROWTH;
	    int growth = (int) ((extra > limit) ? limit : extra);

	    attempt = needed + growth;
	    ptr = stringAttemptRealloc(stringPtr, attempt);
	}
    }
    if (ptr == NULL) {
	/*
	 * First allocation - just big enough; or last chance fallback.
	 */

	attempt = needed;
	ptr = stringRealloc(stringPtr, attempt);
    }
    stringPtr = ptr;
    stringPtr->maxChars = attempt;
    SET_STRING(objPtr, stringPtr);
}

/*
 *----------------------------------------------------------------------
 *
 * Tcl_NewStringObj --
 *
 *	This function is normally called when not debugging: i.e., when
 *	TCL_MEM_DEBUG is not defined. It creates a new string object and
 *	initializes it from the byte pointer and length arguments.
 *
 *	When TCL_MEM_DEBUG is defined, this function just returns the result
 *	of calling the debugging version Tcl_DbNewStringObj.
 *
 * Results:
 *	A newly created string object is returned that has ref count zero.
 *
 * Side effects:
 *	The new object's internal string representation will be set to a copy
 *	of the length bytes starting at "bytes". If "length" is negative, use
 *	bytes up to the first NUL byte; i.e., assume "bytes" points to a
 *	C-style NUL-terminated string. The object's type is set to NULL. An
 *	extra NUL is added to the end of the new object's byte array.
 *
 *----------------------------------------------------------------------
 */

#ifdef TCL_MEM_DEBUG
#undef Tcl_NewStringObj
Tcl_Obj *
Tcl_NewStringObj(
    const char *bytes,		/* Points to the first of the length bytes
				 * used to initialize the new object. */
    int length)			/* The number of bytes to copy from "bytes"
				 * when initializing the new object. If
				 * negative, use bytes up to the first NUL
				 * byte. */
{
    return Tcl_DbNewStringObj(bytes, length, "unknown", 0);
}
#else /* if not TCL_MEM_DEBUG */
Tcl_Obj *
Tcl_NewStringObj(
    const char *bytes,		/* Points to the first of the length bytes
				 * used to initialize the new object. */
    int length)			/* The number of bytes to copy from "bytes"
				 * when initializing the new object. If
				 * negative, use bytes up to the first NUL
				 * byte. */
{
    Tcl_Obj *objPtr;

    if (length < 0) {
	length = (bytes? strlen(bytes) : 0);
    }
    TclNewStringObj(objPtr, bytes, length);
    return objPtr;
}
#endif /* TCL_MEM_DEBUG */

/*
 *----------------------------------------------------------------------
 *
 * Tcl_DbNewStringObj --
 *
 *	This function is normally called when debugging: i.e., when
 *	TCL_MEM_DEBUG is defined. It creates new string objects. It is the
 *	same as the Tcl_NewStringObj function above except that it calls
 *	Tcl_DbCkalloc directly with the file name and line number from its
 *	caller. This simplifies debugging since then the [memory active]
 *	command will report the correct file name and line number when
 *	reporting objects that haven't been freed.
 *
 *	When TCL_MEM_DEBUG is not defined, this function just returns the
 *	result of calling Tcl_NewStringObj.
 *
 * Results:
 *	A newly created string object is returned that has ref count zero.
 *
 * Side effects:
 *	The new object's internal string representation will be set to a copy
 *	of the length bytes starting at "bytes". If "length" is negative, use
 *	bytes up to the first NUL byte; i.e., assume "bytes" points to a
 *	C-style NUL-terminated string. The object's type is set to NULL. An
 *	extra NUL is added to the end of the new object's byte array.
 *
 *----------------------------------------------------------------------
 */

#ifdef TCL_MEM_DEBUG
Tcl_Obj *
Tcl_DbNewStringObj(
    const char *bytes,		/* Points to the first of the length bytes
				 * used to initialize the new object. */
    int length,			/* The number of bytes to copy from "bytes"
				 * when initializing the new object. If
				 * negative, use bytes up to the first NUL
				 * byte. */
    const char *file,		/* The name of the source file calling this
				 * function; used for debugging. */
    int line)			/* Line number in the source file; used for
				 * debugging. */
{
    Tcl_Obj *objPtr;

    if (length < 0) {
	length = (bytes? strlen(bytes) : 0);
    }
    TclDbNewObj(objPtr, file, line);
    TclInitStringRep(objPtr, bytes, length);
    return objPtr;
}
#else /* if not TCL_MEM_DEBUG */
Tcl_Obj *
Tcl_DbNewStringObj(
    const char *bytes,		/* Points to the first of the length bytes
				 * used to initialize the new object. */
    int length,			/* The number of bytes to copy from "bytes"
				 * when initializing the new object. If
				 * negative, use bytes up to the first NUL
				 * byte. */
    const char *file,		/* The name of the source file calling this
				 * function; used for debugging. */
    int line)			/* Line number in the source file; used for
				 * debugging. */
{
    return Tcl_NewStringObj(bytes, length);
}
#endif /* TCL_MEM_DEBUG */

/*
 *---------------------------------------------------------------------------
 *
 * Tcl_NewUnicodeObj --
 *
 *	This function is creates a new String object and initializes it from
 *	the given Unicode String. If the Utf String is the same size as the
 *	Unicode string, don't duplicate the data.
 *
 * Results:
 *	The newly created object is returned. This object will have no initial
 *	string representation. The returned object has a ref count of 0.
 *
 * Side effects:
 *	Memory allocated for new object and copy of Unicode argument.
 *
 *---------------------------------------------------------------------------
 */

Tcl_Obj *
Tcl_NewUnicodeObj(
    const Tcl_UniChar *unicode,	/* The unicode string used to initialize the
				 * new object. */
    int numChars)		/* Number of characters in the unicode
				 * string. */
{
    Tcl_Obj *objPtr;

    TclNewObj(objPtr);
    SetUnicodeObj(objPtr, unicode, numChars);
    return objPtr;
}

/*
 *----------------------------------------------------------------------
 *
 * Tcl_GetCharLength --
 *
 *	Get the length of the Unicode string from the Tcl object.
 *
 * Results:
 *	Pointer to unicode string representing the unicode object.
 *
 * Side effects:
 *	Frees old internal rep. Allocates memory for new "String" internal
 *	rep.
 *
 *----------------------------------------------------------------------
 */

int
Tcl_GetCharLength(
    Tcl_Obj *objPtr)		/* The String object to get the num chars
				 * of. */
{
    String *stringPtr;
    int numChars;

    /*
     * Optimize the case where we're really dealing with a bytearray object
     * without string representation; we don't need to convert to a string to
     * perform the get-length operation.
     */

    if (TclIsPureByteArray(objPtr)) {
	int length;

	(void) Tcl_GetByteArrayFromObj(objPtr, &length);
	return length;
    }

    /*
     * OK, need to work with the object as a string.
     */

    SetStringFromAny(NULL, objPtr);
    stringPtr = GET_STRING(objPtr);
    numChars = stringPtr->numChars;

    /*
     * If numChars is unknown, compute it.
     */

    if (numChars == -1) {
	TclNumUtfChars(numChars, objPtr->bytes, objPtr->length);
	stringPtr->numChars = numChars;

#if COMPAT
	if (numChars < objPtr->length) {
	    /*
	     * Since we've just computed the number of chars, and not all UTF
	     * chars are 1-byte long, go ahead and populate the unicode
	     * string.
	     */

	    FillUnicodeRep(objPtr);
	}
#endif
    }
    return numChars;
}

/*
 *----------------------------------------------------------------------
 *
 * Tcl_GetUniChar --
 *
 *	Get the index'th Unicode character from the String object. The index
 *	is assumed to be in the appropriate range.
 *
 * Results:
 *	Returns the index'th Unicode character in the Object.
 *
 * Side effects:
 *	Fills unichar with the index'th Unicode character.
 *
 *----------------------------------------------------------------------
 */

Tcl_UniChar
Tcl_GetUniChar(
    Tcl_Obj *objPtr,		/* The object to get the Unicode charater
				 * from. */
    int index)			/* Get the index'th Unicode character. */
{
    String *stringPtr;

    /*
     * Optimize the case where we're really dealing with a bytearray object
     * without string representation; we don't need to convert to a string to
     * perform the indexing operation.
     */

    if (TclIsPureByteArray(objPtr)) {
	unsigned char *bytes = Tcl_GetByteArrayFromObj(objPtr, NULL);

	return (Tcl_UniChar) bytes[index];
    }

    /*
     * OK, need to work with the object as a string.
     */

    SetStringFromAny(NULL, objPtr);
    stringPtr = GET_STRING(objPtr);

    if (stringPtr->hasUnicode == 0) {
	/*
	 * If numChars is unknown, compute it.
	 */

	if (stringPtr->numChars == -1) {
	    TclNumUtfChars(stringPtr->numChars, objPtr->bytes, objPtr->length);
	}
	if (stringPtr->numChars == objPtr->length) {
	    return (Tcl_UniChar) objPtr->bytes[index];
	}
	FillUnicodeRep(objPtr);
	stringPtr = GET_STRING(objPtr);
    }
    return stringPtr->unicode[index];
}

/*
 *----------------------------------------------------------------------
 *
 * Tcl_GetUnicode --
 *
 *	Get the Unicode form of the String object. If the object is not
 *	already a String object, it will be converted to one. If the String
 *	object does not have a Unicode rep, then one is create from the UTF
 *	string format.
 *
 * Results:
 *	Returns a pointer to the object's internal Unicode string.
 *
 * Side effects:
 *	Converts the object to have the String internal rep.
 *
 *----------------------------------------------------------------------
 */

Tcl_UniChar *
Tcl_GetUnicode(
    Tcl_Obj *objPtr)		/* The object to find the unicode string
				 * for. */
{
    return Tcl_GetUnicodeFromObj(objPtr, NULL);
}

/*
 *----------------------------------------------------------------------
 *
 * Tcl_GetUnicodeFromObj --
 *
 *	Get the Unicode form of the String object with length. If the object
 *	is not already a String object, it will be converted to one. If the
 *	String object does not have a Unicode rep, then one is create from the
 *	UTF string format.
 *
 * Results:
 *	Returns a pointer to the object's internal Unicode string.
 *
 * Side effects:
 *	Converts the object to have the String internal rep.
 *
 *----------------------------------------------------------------------
 */

Tcl_UniChar *
Tcl_GetUnicodeFromObj(
    Tcl_Obj *objPtr,		/* The object to find the unicode string
				 * for. */
    int *lengthPtr)		/* If non-NULL, the location where the string
				 * rep's unichar length should be stored. If
				 * NULL, no length is stored. */
{
    String *stringPtr;

    SetStringFromAny(NULL, objPtr);
    stringPtr = GET_STRING(objPtr);

    if (stringPtr->hasUnicode == 0) {
	FillUnicodeRep(objPtr);
	stringPtr = GET_STRING(objPtr);
    }

    if (lengthPtr != NULL) {
	*lengthPtr = stringPtr->numChars;
    }
    return stringPtr->unicode;
}

/*
 *----------------------------------------------------------------------
 *
 * Tcl_GetRange --
 *
 *	Create a Tcl Object that contains the chars between first and last of
 *	the object indicated by "objPtr". If the object is not already a
 *	String object, convert it to one. The first and last indices are
 *	assumed to be in the appropriate range.
 *
 * Results:
 *	Returns a new Tcl Object of the String type.
 *
 * Side effects:
 *	Changes the internal rep of "objPtr" to the String type.
 *
 *----------------------------------------------------------------------
 */

Tcl_Obj *
Tcl_GetRange(
    Tcl_Obj *objPtr,		/* The Tcl object to find the range of. */
    int first,			/* First index of the range. */
    int last)			/* Last index of the range. */
{
    Tcl_Obj *newObjPtr;		/* The Tcl object to find the range of. */
    String *stringPtr;

    /*
     * Optimize the case where we're really dealing with a bytearray object
     * without string representation; we don't need to convert to a string to
     * perform the substring operation.
     */

    if (TclIsPureByteArray(objPtr)) {
	unsigned char *bytes = Tcl_GetByteArrayFromObj(objPtr, NULL);

	return Tcl_NewByteArrayObj(bytes+first, last-first+1);
    }

    /*
     * OK, need to work with the object as a string.
     */

    SetStringFromAny(NULL, objPtr);
    stringPtr = GET_STRING(objPtr);

    if (stringPtr->hasUnicode == 0) {
	/*
	 * If numChars is unknown, compute it.
	 */

	if (stringPtr->numChars == -1) {
	    TclNumUtfChars(stringPtr->numChars, objPtr->bytes, objPtr->length);
	}
	if (stringPtr->numChars == objPtr->length) {
	    newObjPtr = Tcl_NewStringObj(objPtr->bytes + first, last-first+1);

	    /*
	     * Since we know the char length of the result, store it.
	     */

	    SetStringFromAny(NULL, newObjPtr);
	    stringPtr = GET_STRING(newObjPtr);
	    stringPtr->numChars = newObjPtr->length;
	    return newObjPtr;
	}
	FillUnicodeRep(objPtr);
	stringPtr = GET_STRING(objPtr);
    }

    return Tcl_NewUnicodeObj(stringPtr->unicode + first, last-first+1);
}

/*
 *----------------------------------------------------------------------
 *
 * Tcl_SetStringObj --
 *
 *	Modify an object to hold a string that is a copy of the bytes
 *	indicated by the byte pointer and length arguments.
 *
 * Results:
 *	None.
 *
 * Side effects:
 *	The object's string representation will be set to a copy of the
 *	"length" bytes starting at "bytes". If "length" is negative, use bytes
 *	up to the first NUL byte; i.e., assume "bytes" points to a C-style
 *	NUL-terminated string. The object's old string and internal
 *	representations are freed and the object's type is set NULL.
 *
 *----------------------------------------------------------------------
 */

void
Tcl_SetStringObj(
    Tcl_Obj *objPtr,		/* Object whose internal rep to init. */
    const char *bytes,		/* Points to the first of the length bytes
				 * used to initialize the object. */
    int length)			/* The number of bytes to copy from "bytes"
				 * when initializing the object. If negative,
				 * use bytes up to the first NUL byte.*/
{
    if (Tcl_IsShared(objPtr)) {
	Tcl_Panic("%s called with shared object", "Tcl_SetStringObj");
    }

    /*
     * Set the type to NULL and free any internal rep for the old type.
     */

    TclFreeIntRep(objPtr);

    /*
     * Free any old string rep, then set the string rep to a copy of the
     * length bytes starting at "bytes".
     */

    TclInvalidateStringRep(objPtr);
    if (length < 0) {
	length = (bytes? strlen(bytes) : 0);
    }
    TclInitStringRep(objPtr, bytes, length);
}

/*
 *----------------------------------------------------------------------
 *
 * Tcl_SetObjLength --
 *
 *	This function changes the length of the string representation of an
 *	object.
 *
 * Results:
 *	None.
 *
 * Side effects:
 *	If the size of objPtr's string representation is greater than length,
 *	then it is reduced to length and a new terminating null byte is stored
 *	in the strength. If the length of the string representation is greater
 *	than length, the storage space is reallocated to the given length; a
 *	null byte is stored at the end, but other bytes past the end of the
 *	original string representation are undefined. The object's internal
 *	representation is changed to "expendable string".
 *
 *----------------------------------------------------------------------
 */

void
Tcl_SetObjLength(
    Tcl_Obj *objPtr,		/* Pointer to object. This object must not
				 * currently be shared. */
    int length)			/* Number of bytes desired for string
				 * representation of object, not including
				 * terminating null byte. */
{
    String *stringPtr;

    if (length < 0) {
	/*
	 * Setting to a negative length is nonsense. This is probably the
	 * result of overflowing the signed integer range.
	 */

	Tcl_Panic("Tcl_SetObjLength: negative length requested: "
		"%d (integer overflow?)", length);
    }
    if (Tcl_IsShared(objPtr)) {
	Tcl_Panic("%s called with shared object", "Tcl_SetObjLength");
    }

    if (objPtr->bytes && objPtr->length == length) {
	return;
    }

    SetStringFromAny(NULL, objPtr);
    stringPtr = GET_STRING(objPtr);

    if (objPtr->bytes != NULL) {
	/*
	 * Change length of an existing string rep.
	 */
	if (length > stringPtr->allocated) {
	    /*
	     * Need to enlarge the buffer.
	     */
	    if (objPtr->bytes == tclEmptyStringRep) {
		objPtr->bytes = ckalloc(length + 1);
	    } else {
		objPtr->bytes = ckrealloc(objPtr->bytes, length + 1);
	    }
	    stringPtr->allocated = length;
	}

	objPtr->length = length;
	objPtr->bytes[length] = 0;

	/*
	 * Invalidate the unicode data.
	 */

	stringPtr->numChars = -1;
	stringPtr->hasUnicode = 0;
    } else {
	/*
	 * Changing length of pure unicode string.
	 */

	stringCheckLimits(length);
	if (length > stringPtr->maxChars) {
	    stringPtr = stringRealloc(stringPtr, length);
	    SET_STRING(objPtr, stringPtr);
	    stringPtr->maxChars = length;
	}

	/*
	 * Mark the new end of the unicode string
	 */

	stringPtr->numChars = length;
	stringPtr->unicode[length] = 0;
	stringPtr->hasUnicode = 1;

	/*
	 * Can only get here when objPtr->bytes == NULL. No need to invalidate
	 * the string rep.
	 */
    }
}

/*
 *----------------------------------------------------------------------
 *
 * Tcl_AttemptSetObjLength --
 *
 *	This function changes the length of the string representation of an
 *	object. It uses the attempt* (non-panic'ing) memory allocators.
 *
 * Results:
 *	1 if the requested memory was allocated, 0 otherwise.
 *
 * Side effects:
 *	If the size of objPtr's string representation is greater than length,
 *	then it is reduced to length and a new terminating null byte is stored
 *	in the strength. If the length of the string representation is greater
 *	than length, the storage space is reallocated to the given length; a
 *	null byte is stored at the end, but other bytes past the end of the
 *	original string representation are undefined. The object's internal
 *	representation is changed to "expendable string".
 *
 *----------------------------------------------------------------------
 */

int
Tcl_AttemptSetObjLength(
    Tcl_Obj *objPtr,		/* Pointer to object. This object must not
				 * currently be shared. */
    int length)			/* Number of bytes desired for string
				 * representation of object, not including
				 * terminating null byte. */
{
    String *stringPtr;

    if (length < 0) {
	/*
	 * Setting to a negative length is nonsense. This is probably the
	 * result of overflowing the signed integer range.
	 */

	return 0;
    }
    if (Tcl_IsShared(objPtr)) {
	Tcl_Panic("%s called with shared object", "Tcl_AttemptSetObjLength");
    }
    if (objPtr->bytes && objPtr->length == length) {
	return 1;
    }

    SetStringFromAny(NULL, objPtr);
    stringPtr = GET_STRING(objPtr);

    if (objPtr->bytes != NULL) {
	/*
	 * Change length of an existing string rep.
	 */
	if (length > stringPtr->allocated) {
	    /*
	     * Need to enlarge the buffer.
	     */

	    char *newBytes;

	    if (objPtr->bytes == tclEmptyStringRep) {
		newBytes = attemptckalloc(length + 1);
	    } else {
		newBytes = attemptckrealloc(objPtr->bytes, length + 1);
	    }
	    if (newBytes == NULL) {
		return 0;
	    }
	    objPtr->bytes = newBytes;
	    stringPtr->allocated = length;
	}

	objPtr->length = length;
	objPtr->bytes[length] = 0;

	/*
	 * Invalidate the unicode data.
	 */

	stringPtr->numChars = -1;
	stringPtr->hasUnicode = 0;
    } else {
	/*
	 * Changing length of pure unicode string.
	 */

	if (length > STRING_MAXCHARS) {
	    return 0;
	}
	if (length > stringPtr->maxChars) {
	    stringPtr = stringAttemptRealloc(stringPtr, length);
	    if (stringPtr == NULL) {
		return 0;
	    }
	    SET_STRING(objPtr, stringPtr);
	    stringPtr->maxChars = length;
	}

	/*
	 * Mark the new end of the unicode string.
	 */

	stringPtr->unicode[length] = 0;
	stringPtr->numChars = length;
	stringPtr->hasUnicode = 1;

	/*
	 * Can only get here when objPtr->bytes == NULL. No need to invalidate
	 * the string rep.
	 */
    }
    return 1;
}

/*
 *---------------------------------------------------------------------------
 *
 * Tcl_SetUnicodeObj --
 *
 *	Modify an object to hold the Unicode string indicated by "unicode".
 *
 * Results:
 *	None.
 *
 * Side effects:
 *	Memory allocated for new "String" internal rep.
 *
 *---------------------------------------------------------------------------
 */

void
Tcl_SetUnicodeObj(
    Tcl_Obj *objPtr,		/* The object to set the string of. */
    const Tcl_UniChar *unicode,	/* The unicode string used to initialize the
				 * object. */
    int numChars)		/* Number of characters in the unicode
				 * string. */
{
    if (Tcl_IsShared(objPtr)) {
	Tcl_Panic("%s called with shared object", "Tcl_SetUnicodeObj");
    }
    TclFreeIntRep(objPtr);
    SetUnicodeObj(objPtr, unicode, numChars);
}

static int
UnicodeLength(
    const Tcl_UniChar *unicode)
{
    int numChars = 0;

    if (unicode) {
	while (numChars >= 0 && unicode[numChars] != 0) {
	    numChars++;
	}
    }
    stringCheckLimits(numChars);
    return numChars;
}

static void
SetUnicodeObj(
    Tcl_Obj *objPtr,		/* The object to set the string of. */
    const Tcl_UniChar *unicode,	/* The unicode string used to initialize the
				 * object. */
    int numChars)		/* Number of characters in the unicode
				 * string. */
{
    String *stringPtr;

    if (numChars < 0) {
	numChars = UnicodeLength(unicode);
    }

    /*
     * Allocate enough space for the String structure + Unicode string.
     */

    stringCheckLimits(numChars);
    stringPtr = stringAlloc(numChars);
    SET_STRING(objPtr, stringPtr);
    objPtr->typePtr = &tclStringType;

    stringPtr->maxChars = numChars;
    memcpy(stringPtr->unicode, unicode, numChars * sizeof(Tcl_UniChar));
    stringPtr->unicode[numChars] = 0;
    stringPtr->numChars = numChars;
    stringPtr->hasUnicode = 1;

    TclInvalidateStringRep(objPtr);
    stringPtr->allocated = 0;
}

/*
 *----------------------------------------------------------------------
 *
 * Tcl_AppendLimitedToObj --
 *
 *	This function appends a limited number of bytes from a sequence of
 *	bytes to an object, marking any limitation with an ellipsis.
 *
 * Results:
 *	None.
 *
 * Side effects:
 *	The bytes at *bytes are appended to the string representation of
 *	objPtr.
 *
 *----------------------------------------------------------------------
 */

void
Tcl_AppendLimitedToObj(
    Tcl_Obj *objPtr,		/* Points to the object to append to. */
    const char *bytes,		/* Points to the bytes to append to the
				 * object. */
    int length,			/* The number of bytes available to be
				 * appended from "bytes". If < 0, then all
				 * bytes up to a NUL byte are available. */
    int limit,			/* The maximum number of bytes to append to
				 * the object. */
    const char *ellipsis)	/* Ellipsis marker string, appended to the
				 * object to indicate not all available bytes
				 * at "bytes" were appended. */
{
    String *stringPtr;
    int toCopy = 0;

    if (Tcl_IsShared(objPtr)) {
	Tcl_Panic("%s called with shared object", "Tcl_AppendLimitedToObj");
    }

    if (length < 0) {
	length = (bytes ? strlen(bytes) : 0);
    }
    if (length == 0) {
	return;
    }

    if (length <= limit) {
	toCopy = length;
    } else {
	if (ellipsis == NULL) {
	    ellipsis = "...";
	}
	toCopy = (bytes == NULL) ? limit
		: Tcl_UtfPrev(bytes+limit+1-strlen(ellipsis), bytes) - bytes;
    }

    /*
     * If objPtr has a valid Unicode rep, then append the Unicode conversion
     * of "bytes" to the objPtr's Unicode rep, otherwise append "bytes" to
     * objPtr's string rep.
     */

    SetStringFromAny(NULL, objPtr);
    stringPtr = GET_STRING(objPtr);

    if (stringPtr->hasUnicode && stringPtr->numChars > 0) {
	AppendUtfToUnicodeRep(objPtr, bytes, toCopy);
    } else {
	AppendUtfToUtfRep(objPtr, bytes, toCopy);
    }

    if (length <= limit) {
	return;
    }

    stringPtr = GET_STRING(objPtr);
    if (stringPtr->hasUnicode && stringPtr->numChars > 0) {
	AppendUtfToUnicodeRep(objPtr, ellipsis, strlen(ellipsis));
    } else {
	AppendUtfToUtfRep(objPtr, ellipsis, strlen(ellipsis));
    }
}

/*
 *----------------------------------------------------------------------
 *
 * Tcl_AppendToObj --
 *
 *	This function appends a sequence of bytes to an object.
 *
 * Results:
 *	None.
 *
 * Side effects:
 *	The bytes at *bytes are appended to the string representation of
 *	objPtr.
 *
 *----------------------------------------------------------------------
 */

void
Tcl_AppendToObj(
    Tcl_Obj *objPtr,		/* Points to the object to append to. */
    const char *bytes,		/* Points to the bytes to append to the
				 * object. */
    int length)			/* The number of bytes to append from "bytes".
				 * If < 0, then append all bytes up to NUL
				 * byte. */
{
    Tcl_AppendLimitedToObj(objPtr, bytes, length, INT_MAX, NULL);
}

/*
 *----------------------------------------------------------------------
 *
 * Tcl_AppendUnicodeToObj --
 *
 *	This function appends a Unicode string to an object in the most
 *	efficient manner possible. Length must be >= 0.
 *
 * Results:
 *	None.
 *
 * Side effects:
 *	Invalidates the string rep and creates a new Unicode string.
 *
 *----------------------------------------------------------------------
 */

void
Tcl_AppendUnicodeToObj(
    Tcl_Obj *objPtr,		/* Points to the object to append to. */
    const Tcl_UniChar *unicode,	/* The unicode string to append to the
				 * object. */
    int length)			/* Number of chars in "unicode". */
{
    String *stringPtr;

    if (Tcl_IsShared(objPtr)) {
	Tcl_Panic("%s called with shared object", "Tcl_AppendUnicodeToObj");
    }

    if (length == 0) {
	return;
    }

    SetStringFromAny(NULL, objPtr);
    stringPtr = GET_STRING(objPtr);

    /*
     * If objPtr has a valid Unicode rep, then append the "unicode" to the
     * objPtr's Unicode rep, otherwise the UTF conversion of "unicode" to
     * objPtr's string rep.
     */

    if (stringPtr->hasUnicode
#if COMPAT
		&& stringPtr->numChars > 0
#endif
	    ) {
	AppendUnicodeToUnicodeRep(objPtr, unicode, length);
    } else {
	AppendUnicodeToUtfRep(objPtr, unicode, length);
    }
}

/*
 *----------------------------------------------------------------------
 *
 * Tcl_AppendObjToObj --
 *
 *	This function appends the string rep of one object to another.
 *	"objPtr" cannot be a shared object.
 *
 * Results:
 *	None.
 *
 * Side effects:
 *	The string rep of appendObjPtr is appended to the string
 *	representation of objPtr.
 *
 *----------------------------------------------------------------------
 */

void
Tcl_AppendObjToObj(
    Tcl_Obj *objPtr,		/* Points to the object to append to. */
    Tcl_Obj *appendObjPtr)	/* Object to append. */
{
    String *stringPtr;
    int length, numChars, appendNumChars = -1;
    const char *bytes;

    /*
     * Special case: second object is standard-empty is fast case. We know
     * that appending nothing to anything leaves that starting anything...
     */

    if (appendObjPtr->bytes == tclEmptyStringRep) {
	return;
    }

    /*
     * Handle append of one bytearray object to another as a special case.
     * Note that we only do this when the objects don't have string reps; if
     * it did, then appending the byte arrays together could well lose
     * information; this is a special-case optimization only.
     */

    if ((TclIsPureByteArray(objPtr) || objPtr->bytes == tclEmptyStringRep)
	    && TclIsPureByteArray(appendObjPtr)) {

	/*
	 * You might expect the code here to be
	 *
	 *  bytes = Tcl_GetByteArrayFromObj(appendObjPtr, &length);
	 *  TclAppendBytesToByteArray(objPtr, bytes, length);
	 *
	 * and essentially all of the time that would be fine.  However,
	 * it would run into trouble in the case where objPtr and
	 * appendObjPtr point to the same thing.  That may never be a
	 * good idea.  It seems to violate Copy On Write, and we don't
	 * have any tests for the situation, since making any Tcl commands
	 * that call Tcl_AppendObjToObj() do that appears impossible
	 * (They honor Copy On Write!).  For the sake of extensions that
	 * go off into that realm, though, here's a more complex approach
	 * that can handle all the cases.
	 */

	/* Get lengths */
	int lengthSrc;

	(void) Tcl_GetByteArrayFromObj(objPtr, &length);
	(void) Tcl_GetByteArrayFromObj(appendObjPtr, &lengthSrc);

	/* Grow buffer enough for the append */
	TclAppendBytesToByteArray(objPtr, NULL, lengthSrc);

	/* Reset objPtr back to the original value */
	Tcl_SetByteArrayLength(objPtr, length);

	/*
	 * Now do the append knowing that buffer growth cannot cause
	 * any trouble.
	 */

	TclAppendBytesToByteArray(objPtr,
		Tcl_GetByteArrayFromObj(appendObjPtr, NULL), lengthSrc);
	return;
    }

    /*
     * Must append as strings.
     */

    SetStringFromAny(NULL, objPtr);
    stringPtr = GET_STRING(objPtr);

    /*
     * If objPtr has a valid Unicode rep, then get a Unicode string from
     * appendObjPtr and append it.
     */

    if (stringPtr->hasUnicode 
#if COMPAT
		&& stringPtr->numChars > 0
#endif
	    ) {
	/*
	 * If appendObjPtr is not of the "String" type, don't convert it.
	 */

	if (appendObjPtr->typePtr == &tclStringType) {
	    Tcl_UniChar *unicode =
		    Tcl_GetUnicodeFromObj(appendObjPtr, &numChars);

	    AppendUnicodeToUnicodeRep(objPtr, unicode, numChars);
	} else {
	    bytes = TclGetStringFromObj(appendObjPtr, &length);
	    AppendUtfToUnicodeRep(objPtr, bytes, length);
	}
	return;
    }

    /*
     * Append to objPtr's UTF string rep. If we know the number of characters
     * in both objects before appending, then set the combined number of
     * characters in the final (appended-to) object.
     */

    bytes = TclGetStringFromObj(appendObjPtr, &length);

    numChars = stringPtr->numChars;
    if ((numChars >= 0) && (appendObjPtr->typePtr == &tclStringType)) {
	String *appendStringPtr = GET_STRING(appendObjPtr);
	appendNumChars = appendStringPtr->numChars;
    }

    AppendUtfToUtfRep(objPtr, bytes, length);

    if (numChars >= 0 && appendNumChars >= 0
#if COMPAT
		&& appendNumChars == length
#endif
	    ) {
	stringPtr->numChars = numChars + appendNumChars;
    }
}

/*
 *----------------------------------------------------------------------
 *
 * AppendUnicodeToUnicodeRep --
 *
 *	This function appends the contents of "unicode" to the Unicode rep of
 *	"objPtr". objPtr must already have a valid Unicode rep.
 *
 * Results:
 *	None.
 *
 * Side effects:
 *	objPtr's internal rep is reallocated.
 *
 *----------------------------------------------------------------------
 */

static void
AppendUnicodeToUnicodeRep(
    Tcl_Obj *objPtr,		/* Points to the object to append to. */
    const Tcl_UniChar *unicode,	/* String to append. */
    int appendNumChars)		/* Number of chars of "unicode" to append. */
{
    String *stringPtr;
    int numChars;

    if (appendNumChars < 0) {
	appendNumChars = UnicodeLength(unicode);
    }
    if (appendNumChars == 0) {
	return;
    }

    SetStringFromAny(NULL, objPtr);
    stringPtr = GET_STRING(objPtr);

    /*
     * If not enough space has been allocated for the unicode rep, reallocate
     * the internal rep object with additional space. First try to double the
     * required allocation; if that fails, try a more modest increase. See the
     * "TCL STRING GROWTH ALGORITHM" comment at the top of this file for an
     * explanation of this growth algorithm.
     */

    numChars = stringPtr->numChars + appendNumChars;
    stringCheckLimits(numChars);

    if (numChars > stringPtr->maxChars) {
	int offset = -1;

	/*
	 * Protect against case where unicode points into the existing
	 * stringPtr->unicode array. Force it to follow any relocations due to
	 * the reallocs below.
	 */

	if (unicode && unicode >= stringPtr->unicode
		&& unicode <= stringPtr->unicode + stringPtr->maxChars) {
	    offset = unicode - stringPtr->unicode;
	}

	GrowUnicodeBuffer(objPtr, numChars);
	stringPtr = GET_STRING(objPtr);

	/*
	 * Relocate unicode if needed; see above.
	 */

	if (offset >= 0) {
	    unicode = stringPtr->unicode + offset;
	}
    }

    /*
     * Copy the new string onto the end of the old string, then add the
     * trailing null.
     */

    if (unicode) {
	memmove(stringPtr->unicode + stringPtr->numChars, unicode,
		appendNumChars * sizeof(Tcl_UniChar));
    }
    stringPtr->unicode[numChars] = 0;
    stringPtr->numChars = numChars;
    stringPtr->allocated = 0;

    TclInvalidateStringRep(objPtr);
}

/*
 *----------------------------------------------------------------------
 *
 * AppendUnicodeToUtfRep --
 *
 *	This function converts the contents of "unicode" to UTF and appends
 *	the UTF to the string rep of "objPtr".
 *
 * Results:
 *	None.
 *
 * Side effects:
 *	objPtr's internal rep is reallocated.
 *
 *----------------------------------------------------------------------
 */

static void
AppendUnicodeToUtfRep(
    Tcl_Obj *objPtr,		/* Points to the object to append to. */
    const Tcl_UniChar *unicode,	/* String to convert to UTF. */
    int numChars)		/* Number of chars of "unicode" to convert. */
{
    String *stringPtr = GET_STRING(objPtr);

    numChars = ExtendStringRepWithUnicode(objPtr, unicode, numChars);

    if (stringPtr->numChars != -1) {
	stringPtr->numChars += numChars;
    }

#if COMPAT
    /*
     * Invalidate the unicode rep.
     */

    stringPtr->hasUnicode = 0;
#endif
}

/*
 *----------------------------------------------------------------------
 *
 * AppendUtfToUnicodeRep --
 *
 *	This function converts the contents of "bytes" to Unicode and appends
 *	the Unicode to the Unicode rep of "objPtr". objPtr must already have a
 *	valid Unicode rep. numBytes must be non-negative.
 *
 * Results:
 *	None.
 *
 * Side effects:
 *	objPtr's internal rep is reallocated.
 *
 *----------------------------------------------------------------------
 */

static void
AppendUtfToUnicodeRep(
    Tcl_Obj *objPtr,		/* Points to the object to append to. */
    const char *bytes,		/* String to convert to Unicode. */
    int numBytes)		/* Number of bytes of "bytes" to convert. */
{
    String *stringPtr;

    if (numBytes == 0) {
	return;
    }

    ExtendUnicodeRepWithString(objPtr, bytes, numBytes, -1);
    TclInvalidateStringRep(objPtr);
    stringPtr = GET_STRING(objPtr);
    stringPtr->allocated = 0;
}

/*
 *----------------------------------------------------------------------
 *
 * AppendUtfToUtfRep --
 *
 *	This function appends "numBytes" bytes of "bytes" to the UTF string
 *	rep of "objPtr". objPtr must already have a valid String rep.
 *	numBytes must be non-negative.
 *
 * Results:
 *	None.
 *
 * Side effects:
 *	objPtr's internal rep is reallocated.
 *
 *----------------------------------------------------------------------
 */

static void
AppendUtfToUtfRep(
    Tcl_Obj *objPtr,		/* Points to the object to append to. */
    const char *bytes,		/* String to append. */
    int numBytes)		/* Number of bytes of "bytes" to append. */
{
    String *stringPtr;
    int newLength, oldLength;

    if (numBytes == 0) {
	return;
    }

    /*
     * Copy the new string onto the end of the old string, then add the
     * trailing null.
     */

    if (objPtr->bytes == NULL) {
	objPtr->length = 0;
    }
    oldLength = objPtr->length;
    newLength = numBytes + oldLength;
    if (newLength < 0) {
	Tcl_Panic("max size for a Tcl value (%d bytes) exceeded", INT_MAX);
    }

    stringPtr = GET_STRING(objPtr);
    if (newLength > stringPtr->allocated) {
	int offset = -1;

	/*
	 * Protect against case where unicode points into the existing
	 * stringPtr->unicode array. Force it to follow any relocations due to
	 * the reallocs below.
	 */

	if (bytes && bytes >= objPtr->bytes
		&& bytes <= objPtr->bytes + objPtr->length) {
	    offset = bytes - objPtr->bytes;
	}

	/*
	 * TODO: consider passing flag=1: no overalloc on first append. This
	 * would make test stringObj-8.1 fail.
	 */

<<<<<<< HEAD
	GrowStringBuffer(objPtr, newLength, 0);

	/*
	 * Relocate bytes if needed; see above.
	 */
=======
	if (Tcl_AttemptSetObjLength(objPtr, 2 * newLength) == 0) {
	    /*
	     * Take care computing the amount of modest growth to avoid
	     * overflow into invalid argument values for Tcl_SetObjLength.
	     */
	    unsigned int limit = INT_MAX - newLength;
	    unsigned int extra = numBytes + TCL_GROWTH_MIN_ALLOC;
	    int growth = (int) ((extra > limit) ? limit : extra);

	    Tcl_SetObjLength(objPtr, newLength + growth);
	}
>>>>>>> 677ffa11

	if (offset >= 0) {
	    bytes = objPtr->bytes + offset;
	}
    }

    /*
     * Invalidate the unicode data.
     */

    stringPtr->numChars = -1;
    stringPtr->hasUnicode = 0;

    if (bytes) {
	memmove(objPtr->bytes + oldLength, bytes, numBytes);
    }
    objPtr->bytes[newLength] = 0;
    objPtr->length = newLength;
}

/*
 *----------------------------------------------------------------------
 *
 * Tcl_AppendStringsToObjVA --
 *
 *	This function appends one or more null-terminated strings to an
 *	object.
 *
 * Results:
 *	None.
 *
 * Side effects:
 *	The contents of all the string arguments are appended to the string
 *	representation of objPtr.
 *
 *----------------------------------------------------------------------
 */

void
Tcl_AppendStringsToObjVA(
    Tcl_Obj *objPtr,		/* Points to the object to append to. */
    va_list argList)		/* Variable argument list. */
{
    if (Tcl_IsShared(objPtr)) {
	Tcl_Panic("%s called with shared object", "Tcl_AppendStringsToObj");
    }

    while (1) {
	const char *bytes = va_arg(argList, char *);

	if (bytes == NULL) {
	    break;
	}
	Tcl_AppendToObj(objPtr, bytes, -1);
    }
}

/*
 *----------------------------------------------------------------------
 *
 * Tcl_AppendStringsToObj --
 *
 *	This function appends one or more null-terminated strings to an
 *	object.
 *
 * Results:
 *	None.
 *
 * Side effects:
 *	The contents of all the string arguments are appended to the string
 *	representation of objPtr.
 *
 *----------------------------------------------------------------------
 */

void
Tcl_AppendStringsToObj(
    Tcl_Obj *objPtr,
    ...)
{
    va_list argList;

    va_start(argList, objPtr);
    Tcl_AppendStringsToObjVA(objPtr, argList);
    va_end(argList);
}

/*
 *----------------------------------------------------------------------
 *
 * Tcl_AppendFormatToObj --
 *
 *	This function appends a list of Tcl_Obj's to a Tcl_Obj according to
 *	the formatting instructions embedded in the format string. The
 *	formatting instructions are inspired by sprintf(). Returns TCL_OK when
 *	successful. If there's an error in the arguments, TCL_ERROR is
 *	returned, and an error message is written to the interp, if non-NULL.
 *
 * Results:
 *	A standard Tcl result.
 *
 * Side effects:
 *	None.
 *
 *----------------------------------------------------------------------
 */

int
Tcl_AppendFormatToObj(
    Tcl_Interp *interp,
    Tcl_Obj *appendObj,
    const char *format,
    int objc,
    Tcl_Obj *const objv[])
{
    const char *span = format, *msg, *errCode;
    int numBytes = 0, objIndex = 0, gotXpg = 0, gotSequential = 0;
    int originalLength, limit;
    static const char *mixedXPG =
	    "cannot mix \"%\" and \"%n$\" conversion specifiers";
    static const char *const badIndex[2] = {
	"not enough arguments for all format specifiers",
	"\"%n$\" argument index out of range"
    };
    static const char *overflow = "max size for a Tcl value exceeded";

    if (Tcl_IsShared(appendObj)) {
	Tcl_Panic("%s called with shared object", "Tcl_AppendFormatToObj");
    }
    TclGetStringFromObj(appendObj, &originalLength);
    limit = INT_MAX - originalLength;

    /*
     * Format string is NUL-terminated.
     */

    while (*format != '\0') {
	char *end;
	int gotMinus, gotHash, gotZero, gotSpace, gotPlus, sawFlag;
	int width, gotPrecision, precision, useShort, useWide, useBig;
	int newXpg, numChars, allocSegment = 0, segmentLimit, segmentNumBytes;
	Tcl_Obj *segment;
	Tcl_UniChar ch;
	int step = Tcl_UtfToUniChar(format, &ch);

	format += step;
	if (ch != '%') {
	    numBytes += step;
	    continue;
	}
	if (numBytes) {
	    if (numBytes > limit) {
		msg = overflow;
		errCode = "OVERFLOW";
		goto errorMsg;
	    }
	    Tcl_AppendToObj(appendObj, span, numBytes);
	    limit -= numBytes;
	    numBytes = 0;
	}

	/*
	 * Saw a % : process the format specifier.
	 *
	 * Step 0. Handle special case of escaped format marker (i.e., %%).
	 */

	step = Tcl_UtfToUniChar(format, &ch);
	if (ch == '%') {
	    span = format;
	    numBytes = step;
	    format += step;
	    continue;
	}

	/*
	 * Step 1. XPG3 position specifier
	 */

	newXpg = 0;
	if (isdigit(UCHAR(ch))) {
	    int position = strtoul(format, &end, 10);

	    if (*end == '$') {
		newXpg = 1;
		objIndex = position - 1;
		format = end + 1;
		step = Tcl_UtfToUniChar(format, &ch);
	    }
	}
	if (newXpg) {
	    if (gotSequential) {
		msg = mixedXPG;
		errCode = "MIXEDSPECTYPES";
		goto errorMsg;
	    }
	    gotXpg = 1;
	} else {
	    if (gotXpg) {
		msg = mixedXPG;
		errCode = "MIXEDSPECTYPES";
		goto errorMsg;
	    }
	    gotSequential = 1;
	}
	if ((objIndex < 0) || (objIndex >= objc)) {
	    msg = badIndex[gotXpg];
	    errCode = gotXpg ? "INDEXRANGE" : "FIELDVARMISMATCH";
	    goto errorMsg;
	}

	/*
	 * Step 2. Set of flags.
	 */

	gotMinus = gotHash = gotZero = gotSpace = gotPlus = 0;
	sawFlag = 1;
	do {
	    switch (ch) {
	    case '-':
		gotMinus = 1;
		break;
	    case '#':
		gotHash = 1;
		break;
	    case '0':
		gotZero = 1;
		break;
	    case ' ':
		gotSpace = 1;
		break;
	    case '+':
		gotPlus = 1;
		break;
	    default:
		sawFlag = 0;
	    }
	    if (sawFlag) {
		format += step;
		step = Tcl_UtfToUniChar(format, &ch);
	    }
	} while (sawFlag);

	/*
	 * Step 3. Minimum field width.
	 */

	width = 0;
	if (isdigit(UCHAR(ch))) {
	    width = strtoul(format, &end, 10);
	    format = end;
	    step = Tcl_UtfToUniChar(format, &ch);
	} else if (ch == '*') {
	    if (objIndex >= objc - 1) {
		msg = badIndex[gotXpg];
		errCode = gotXpg ? "INDEXRANGE" : "FIELDVARMISMATCH";
		goto errorMsg;
	    }
	    if (TclGetIntFromObj(interp, objv[objIndex], &width) != TCL_OK) {
		goto error;
	    }
	    if (width < 0) {
		width = -width;
		gotMinus = 1;
	    }
	    objIndex++;
	    format += step;
	    step = Tcl_UtfToUniChar(format, &ch);
	}
	if (width > limit) {
	    msg = overflow;
	    errCode = "OVERFLOW";
	    goto errorMsg;
	}

	/*
	 * Step 4. Precision.
	 */

	gotPrecision = precision = 0;
	if (ch == '.') {
	    gotPrecision = 1;
	    format += step;
	    step = Tcl_UtfToUniChar(format, &ch);
	}
	if (isdigit(UCHAR(ch))) {
	    precision = strtoul(format, &end, 10);
	    format = end;
	    step = Tcl_UtfToUniChar(format, &ch);
	} else if (ch == '*') {
	    if (objIndex >= objc - 1) {
		msg = badIndex[gotXpg];
		errCode = gotXpg ? "INDEXRANGE" : "FIELDVARMISMATCH";
		goto errorMsg;
	    }
	    if (TclGetIntFromObj(interp, objv[objIndex], &precision)
		    != TCL_OK) {
		goto error;
	    }

	    /*
	     * TODO: Check this truncation logic.
	     */

	    if (precision < 0) {
		precision = 0;
	    }
	    objIndex++;
	    format += step;
	    step = Tcl_UtfToUniChar(format, &ch);
	}

	/*
	 * Step 5. Length modifier.
	 */

	useShort = useWide = useBig = 0;
	if (ch == 'h') {
	    useShort = 1;
	    format += step;
	    step = Tcl_UtfToUniChar(format, &ch);
	} else if (ch == 'l') {
	    format += step;
	    step = Tcl_UtfToUniChar(format, &ch);
	    if (ch == 'l') {
		useBig = 1;
		format += step;
		step = Tcl_UtfToUniChar(format, &ch);
#ifndef TCL_WIDE_INT_IS_LONG
	    } else {
		useWide = 1;
#endif
	    }
	}

	format += step;
	span = format;

	/*
	 * Step 6. The actual conversion character.
	 */

	segment = objv[objIndex];
	numChars = -1;
	if (ch == 'i') {
	    ch = 'd';
	}
	switch (ch) {
	case '\0':
	    msg = "format string ended in middle of field specifier";
	    errCode = "INCOMPLETE";
	    goto errorMsg;
	case 's':
	    if (gotPrecision) {
		numChars = Tcl_GetCharLength(segment);
		if (precision < numChars) {
		    segment = Tcl_GetRange(segment, 0, precision - 1);
		    numChars = precision;
		    Tcl_IncrRefCount(segment);
		    allocSegment = 1;
		}
	    }
	    break;
	case 'c': {
	    char buf[TCL_UTF_MAX];
	    int code, length;

	    if (TclGetIntFromObj(interp, segment, &code) != TCL_OK) {
		goto error;
	    }
	    length = Tcl_UniCharToUtf(code, buf);
	    segment = Tcl_NewStringObj(buf, length);
	    Tcl_IncrRefCount(segment);
	    allocSegment = 1;
	    break;
	}

	case 'u':
	    if (useBig) {
		msg = "unsigned bignum format is invalid";
		errCode = "BADUNSIGNED";
		goto errorMsg;
	    }
	case 'd':
	case 'o':
	case 'x':
	case 'X':
	case 'b': {
	    short s = 0;	/* Silence compiler warning; only defined and
				 * used when useShort is true. */
	    long l;
	    Tcl_WideInt w;
	    mp_int big;
	    int toAppend, isNegative = 0;

	    if (useBig) {
		if (Tcl_GetBignumFromObj(interp, segment, &big) != TCL_OK) {
		    goto error;
		}
		isNegative = (mp_cmp_d(&big, 0) == MP_LT);
	    } else if (useWide) {
		if (Tcl_GetWideIntFromObj(NULL, segment, &w) != TCL_OK) {
		    Tcl_Obj *objPtr;

		    if (Tcl_GetBignumFromObj(interp,segment,&big) != TCL_OK) {
			goto error;
		    }
		    mp_mod_2d(&big, (int) CHAR_BIT*sizeof(Tcl_WideInt), &big);
		    objPtr = Tcl_NewBignumObj(&big);
		    Tcl_IncrRefCount(objPtr);
		    Tcl_GetWideIntFromObj(NULL, objPtr, &w);
		    Tcl_DecrRefCount(objPtr);
		}
		isNegative = (w < (Tcl_WideInt) 0);
	    } else if (TclGetLongFromObj(NULL, segment, &l) != TCL_OK) {
		if (Tcl_GetWideIntFromObj(NULL, segment, &w) != TCL_OK) {
		    Tcl_Obj *objPtr;

		    if (Tcl_GetBignumFromObj(interp,segment,&big) != TCL_OK) {
			goto error;
		    }
		    mp_mod_2d(&big, (int) CHAR_BIT * sizeof(long), &big);
		    objPtr = Tcl_NewBignumObj(&big);
		    Tcl_IncrRefCount(objPtr);
		    TclGetLongFromObj(NULL, objPtr, &l);
		    Tcl_DecrRefCount(objPtr);
		} else {
		    l = Tcl_WideAsLong(w);
		}
		if (useShort) {
		    s = (short) l;
		    isNegative = (s < (short) 0);
		} else {
		    isNegative = (l < (long) 0);
		}
	    } else if (useShort) {
		s = (short) l;
		isNegative = (s < (short) 0);
	    } else {
		isNegative = (l < (long) 0);
	    }

	    segment = Tcl_NewObj();
	    allocSegment = 1;
	    segmentLimit = INT_MAX;
	    Tcl_IncrRefCount(segment);

	    if ((isNegative || gotPlus || gotSpace) && (useBig || ch=='d')) {
		Tcl_AppendToObj(segment,
			(isNegative ? "-" : gotPlus ? "+" : " "), 1);
		segmentLimit -= 1;
	    }

	    if (gotHash) {
		switch (ch) {
		case 'o':
		    Tcl_AppendToObj(segment, "0", 1);
		    segmentLimit -= 1;
		    precision--;
		    break;
		case 'x':
		case 'X':
		    Tcl_AppendToObj(segment, "0x", 2);
		    segmentLimit -= 2;
		    break;
		case 'b':
		    Tcl_AppendToObj(segment, "0b", 2);
		    segmentLimit -= 2;
		    break;
		}
	    }

	    switch (ch) {
	    case 'd': {
		int length;
		Tcl_Obj *pure;
		const char *bytes;

		if (useShort) {
		    pure = Tcl_NewIntObj((int) s);
		} else if (useWide) {
		    pure = Tcl_NewWideIntObj(w);
		} else if (useBig) {
		    pure = Tcl_NewBignumObj(&big);
		} else {
		    pure = Tcl_NewLongObj(l);
		}
		Tcl_IncrRefCount(pure);
		bytes = TclGetStringFromObj(pure, &length);

		/*
		 * Already did the sign above.
		 */

		if (*bytes == '-') {
		    length--;
		    bytes++;
		}
		toAppend = length;

		/*
		 * Canonical decimal string reps for integers are composed
		 * entirely of one-byte encoded characters, so "length" is the
		 * number of chars.
		 */

		if (gotPrecision) {
		    if (length < precision) {
			segmentLimit -= precision - length;
		    }
		    while (length < precision) {
			Tcl_AppendToObj(segment, "0", 1);
			length++;
		    }
		    gotZero = 0;
		}
		if (gotZero) {
		    length += Tcl_GetCharLength(segment);
		    if (length < width) {
			segmentLimit -= width - length;
		    }
		    while (length < width) {
			Tcl_AppendToObj(segment, "0", 1);
			length++;
		    }
		}
		if (toAppend > segmentLimit) {
		    msg = overflow;
		    errCode = "OVERFLOW";
		    goto errorMsg;
		}
		Tcl_AppendToObj(segment, bytes, toAppend);
		Tcl_DecrRefCount(pure);
		break;
	    }

	    case 'u':
	    case 'o':
	    case 'x':
	    case 'X':
	    case 'b': {
		Tcl_WideUInt bits = (Tcl_WideUInt) 0;
		Tcl_WideInt numDigits = (Tcl_WideInt) 0;
		int length, numBits = 4, base = 16, index = 0, shift = 0;
		Tcl_Obj *pure;
		char *bytes;

		if (ch == 'u') {
		    base = 10;
		} else if (ch == 'o') {
		    base = 8;
		    numBits = 3;
		} else if (ch == 'b') {
		    base = 2;
		    numBits = 1;
		}
		if (useShort) {
		    unsigned short us = (unsigned short) s;

		    bits = (Tcl_WideUInt) us;
		    while (us) {
			numDigits++;
			us /= base;
		    }
		} else if (useWide) {
		    Tcl_WideUInt uw = (Tcl_WideUInt) w;

		    bits = uw;
		    while (uw) {
			numDigits++;
			uw /= base;
		    }
		} else if (useBig && big.used) {
		    int leftover = (big.used * DIGIT_BIT) % numBits;
		    mp_digit mask = (~(mp_digit)0) << (DIGIT_BIT-leftover);

		    numDigits = 1 +
			    (((Tcl_WideInt) big.used * DIGIT_BIT) / numBits);
		    while ((mask & big.dp[big.used-1]) == 0) {
			numDigits--;
			mask >>= numBits;
		    }
		    if (numDigits > INT_MAX) {
			msg = overflow;
			errCode = "OVERFLOW";
			goto errorMsg;
		    }
		} else if (!useBig) {
		    unsigned long ul = (unsigned long) l;

		    bits = (Tcl_WideUInt) ul;
		    while (ul) {
			numDigits++;
			ul /= base;
		    }
		}

		/*
		 * Need to be sure zero becomes "0", not "".
		 */

		if ((numDigits == 0) && !((ch == 'o') && gotHash)) {
		    numDigits = 1;
		}
		pure = Tcl_NewObj();
		Tcl_SetObjLength(pure, (int) numDigits);
		bytes = TclGetString(pure);
		toAppend = length = (int) numDigits;
		while (numDigits--) {
		    int digitOffset;

		    if (useBig && big.used) {
			if (index < big.used && (size_t) shift <
				CHAR_BIT*sizeof(Tcl_WideUInt) - DIGIT_BIT) {
			    bits |= ((Tcl_WideUInt) big.dp[index++]) << shift;
			    shift += DIGIT_BIT;
			}
			shift -= numBits;
		    }
		    digitOffset = (int) (bits % base);
		    if (digitOffset > 9) {
			bytes[numDigits] = 'a' + digitOffset - 10;
		    } else {
			bytes[numDigits] = '0' + digitOffset;
		    }
		    bits /= base;
		}
		if (useBig) {
		    mp_clear(&big);
		}
		if (gotPrecision) {
		    if (length < precision) {
			segmentLimit -= precision - length;
		    }
		    while (length < precision) {
			Tcl_AppendToObj(segment, "0", 1);
			length++;
		    }
		    gotZero = 0;
		}
		if (gotZero) {
		    length += Tcl_GetCharLength(segment);
		    if (length < width) {
			segmentLimit -= width - length;
		    }
		    while (length < width) {
			Tcl_AppendToObj(segment, "0", 1);
			length++;
		    }
		}
		if (toAppend > segmentLimit) {
		    msg = overflow;
		    errCode = "OVERFLOW";
		    goto errorMsg;
		}
		Tcl_AppendObjToObj(segment, pure);
		Tcl_DecrRefCount(pure);
		break;
	    }

	    }
	    break;
	}

	case 'e':
	case 'E':
	case 'f':
	case 'g':
	case 'G': {
#define MAX_FLOAT_SIZE 320
	    char spec[2*TCL_INTEGER_SPACE + 9], *p = spec;
	    double d;
	    int length = MAX_FLOAT_SIZE;
	    char *bytes;

	    if (Tcl_GetDoubleFromObj(interp, segment, &d) != TCL_OK) {
		/* TODO: Figure out ACCEPT_NAN here */
		goto error;
	    }
	    *p++ = '%';
	    if (gotMinus) {
		*p++ = '-';
	    }
	    if (gotHash) {
		*p++ = '#';
	    }
	    if (gotZero) {
		*p++ = '0';
	    }
	    if (gotSpace) {
		*p++ = ' ';
	    }
	    if (gotPlus) {
		*p++ = '+';
	    }
	    if (width) {
		p += sprintf(p, "%d", width);
		if (width > length) {
		    length = width;
		} 
	    }
	    if (gotPrecision) {
		*p++ = '.';
		p += sprintf(p, "%d", precision);
		if (precision > INT_MAX - length) {
		    msg = overflow;
		    errCode = "OVERFLOW";
		    goto errorMsg;
		}
		length += precision;
	    }

	    /*
	     * Don't pass length modifiers!
	     */

	    *p++ = (char) ch;
	    *p = '\0';

	    segment = Tcl_NewObj();
	    allocSegment = 1;
	    if (!Tcl_AttemptSetObjLength(segment, length)) {
		msg = overflow;
		errCode = "OVERFLOW";
		goto errorMsg;
	    }
	    bytes = TclGetString(segment);
	    if (!Tcl_AttemptSetObjLength(segment, sprintf(bytes, spec, d))) {
		msg = overflow;
		errCode = "OVERFLOW";
		goto errorMsg;
	    }
	    break;
	}
	default:
	    if (interp != NULL) {
		Tcl_SetObjResult(interp,
			Tcl_ObjPrintf("bad field specifier \"%c\"", ch));
		Tcl_SetErrorCode(interp, "TCL", "FORMAT", "BADTYPE", NULL);
	    }
	    goto error;
	}

	switch (ch) {
	case 'E':
	case 'G':
	case 'X': {
	    Tcl_SetObjLength(segment, Tcl_UtfToUpper(TclGetString(segment)));
	}
	}

	if (width>0 && numChars<0) {
	    numChars = Tcl_GetCharLength(segment);
	}
	if (!gotMinus && width>0) {
	    if (numChars < width) {
		limit -= width - numChars;
	    }
	    while (numChars < width) {
		Tcl_AppendToObj(appendObj, (gotZero ? "0" : " "), 1);
		numChars++;
	    }
	}

	Tcl_GetStringFromObj(segment, &segmentNumBytes);
	if (segmentNumBytes > limit) {
	    if (allocSegment) {
		Tcl_DecrRefCount(segment);
	    }
	    msg = overflow;
	    errCode = "OVERFLOW";
	    goto errorMsg;
	}
	Tcl_AppendObjToObj(appendObj, segment);
	limit -= segmentNumBytes;
	if (allocSegment) {
	    Tcl_DecrRefCount(segment);
	}
	if (width > 0) {
	    if (numChars < width) {
		limit -= width-numChars;
	    }
	    while (numChars < width) {
		Tcl_AppendToObj(appendObj, (gotZero ? "0" : " "), 1);
		numChars++;
	    }
	}

	objIndex += gotSequential;
    }
    if (numBytes) {
	if (numBytes > limit) {
	    msg = overflow;
	    errCode = "OVERFLOW";
	    goto errorMsg;
	}
	Tcl_AppendToObj(appendObj, span, numBytes);
	limit -= numBytes;
	numBytes = 0;
    }

    return TCL_OK;

  errorMsg:
    if (interp != NULL) {
	Tcl_SetObjResult(interp, Tcl_NewStringObj(msg, -1));
	Tcl_SetErrorCode(interp, "TCL", "FORMAT", errCode, NULL);
    }
  error:
    Tcl_SetObjLength(appendObj, originalLength);
    return TCL_ERROR;
}

/*
 *---------------------------------------------------------------------------
 *
 * Tcl_Format--
 *
 * Results:
 *	A refcount zero Tcl_Obj.
 *
 * Side effects:
 *	None.
 *
 *---------------------------------------------------------------------------
 */

Tcl_Obj *
Tcl_Format(
    Tcl_Interp *interp,
    const char *format,
    int objc,
    Tcl_Obj *const objv[])
{
    int result;
    Tcl_Obj *objPtr = Tcl_NewObj();

    result = Tcl_AppendFormatToObj(interp, objPtr, format, objc, objv);
    if (result != TCL_OK) {
	Tcl_DecrRefCount(objPtr);
	return NULL;
    }
    return objPtr;
}

/*
 *---------------------------------------------------------------------------
 *
 * AppendPrintfToObjVA --
 *
 * Results:
 *
 * Side effects:
 *
 *---------------------------------------------------------------------------
 */

static void
AppendPrintfToObjVA(
    Tcl_Obj *objPtr,
    const char *format,
    va_list argList)
{
    int code, objc;
    Tcl_Obj **objv, *list = Tcl_NewObj();
    const char *p;

    p = format;
    Tcl_IncrRefCount(list);
    while (*p != '\0') {
	int size = 0, seekingConversion = 1, gotPrecision = 0;
	int lastNum = -1;

	if (*p++ != '%') {
	    continue;
	}
	if (*p == '%') {
	    p++;
	    continue;
	}
	do {
	    switch (*p) {
	    case '\0':
		seekingConversion = 0;
		break;
	    case 's': {
		const char *q, *end, *bytes = va_arg(argList, char *);
		seekingConversion = 0;

		/*
		 * The buffer to copy characters from starts at bytes and ends
		 * at either the first NUL byte, or after lastNum bytes, when
		 * caller has indicated a limit.
		 */

		end = bytes;
		while ((!gotPrecision || lastNum--) && (*end != '\0')) {
		    end++;
		}

		/*
		 * Within that buffer, we trim both ends if needed so that we
		 * copy only whole characters, and avoid copying any partial
		 * multi-byte characters.
		 */

		q = Tcl_UtfPrev(end, bytes);
		if (!Tcl_UtfCharComplete(q, (int)(end - q))) {
		    end = q;
		}

		q = bytes + TCL_UTF_MAX;
		while ((bytes < end) && (bytes < q)
			&& ((*bytes & 0xC0) == 0x80)) {
		    bytes++;
		}

		Tcl_ListObjAppendElement(NULL, list,
			Tcl_NewStringObj(bytes , (int)(end - bytes)));

		break;
	    }
	    case 'c':
	    case 'i':
	    case 'u':
	    case 'd':
	    case 'o':
	    case 'x':
	    case 'X':
		seekingConversion = 0;
		switch (size) {
		case -1:
		case 0:
		    Tcl_ListObjAppendElement(NULL, list, Tcl_NewLongObj(
			    (long) va_arg(argList, int)));
		    break;
		case 1:
		    Tcl_ListObjAppendElement(NULL, list, Tcl_NewLongObj(
			    va_arg(argList, long)));
		    break;
		}
		break;
	    case 'e':
	    case 'E':
	    case 'f':
	    case 'g':
	    case 'G':
		Tcl_ListObjAppendElement(NULL, list, Tcl_NewDoubleObj(
			va_arg(argList, double)));
		seekingConversion = 0;
		break;
	    case '*':
		lastNum = (int) va_arg(argList, int);
		Tcl_ListObjAppendElement(NULL, list, Tcl_NewIntObj(lastNum));
		p++;
		break;
	    case '0': case '1': case '2': case '3': case '4':
	    case '5': case '6': case '7': case '8': case '9': {
		char *end;

		lastNum = (int) strtoul(p, &end, 10);
		p = end;
		break;
	    }
	    case '.':
		gotPrecision = 1;
		p++;
		break;
	    /* TODO: support for wide (and bignum?) arguments */
	    case 'l':
		size = 1;
		p++;
		break;
	    case 'h':
		size = -1;
	    default:
		p++;
	    }
	} while (seekingConversion);
    }
    TclListObjGetElements(NULL, list, &objc, &objv);
    code = Tcl_AppendFormatToObj(NULL, objPtr, format, objc, objv);
    if (code != TCL_OK) {
	Tcl_AppendPrintfToObj(objPtr,
		"Unable to format \"%s\" with supplied arguments: %s",
		format, Tcl_GetString(list));
    }
    Tcl_DecrRefCount(list);
}

/*
 *---------------------------------------------------------------------------
 *
 * Tcl_AppendPrintfToObj --
 *
 * Results:
 *	A standard Tcl result.
 *
 * Side effects:
 *	None.
 *
 *---------------------------------------------------------------------------
 */

void
Tcl_AppendPrintfToObj(
    Tcl_Obj *objPtr,
    const char *format,
    ...)
{
    va_list argList;

    va_start(argList, format);
    AppendPrintfToObjVA(objPtr, format, argList);
    va_end(argList);
}

/*
 *---------------------------------------------------------------------------
 *
 * Tcl_ObjPrintf --
 *
 * Results:
 *	A refcount zero Tcl_Obj.
 *
 * Side effects:
 *	None.
 *
 *---------------------------------------------------------------------------
 */

Tcl_Obj *
Tcl_ObjPrintf(
    const char *format,
    ...)
{
    va_list argList;
    Tcl_Obj *objPtr = Tcl_NewObj();

    va_start(argList, format);
    AppendPrintfToObjVA(objPtr, format, argList);
    va_end(argList);
    return objPtr;
}

/*
 *---------------------------------------------------------------------------
 *
 * TclGetStringStorage --
 *
 *	Returns the string storage space of a Tcl_Obj.
 *
 * Results:
 *	The pointer value objPtr->bytes is returned and the number of bytes
 *	allocated there is written to *sizePtr (if known).
 *
 * Side effects:
 *	May set objPtr->bytes.
 *
 *---------------------------------------------------------------------------
 */

char *
TclGetStringStorage(
    Tcl_Obj *objPtr,
    unsigned int *sizePtr)
{
    String *stringPtr;

    if (objPtr->typePtr != &tclStringType || objPtr->bytes == NULL) {
	return TclGetStringFromObj(objPtr, (int *)sizePtr);
    }

    stringPtr = GET_STRING(objPtr);
    *sizePtr = stringPtr->allocated;
    return objPtr->bytes;
}
/*
 *---------------------------------------------------------------------------
 *
 * TclStringObjReverse --
 *
 *	Implements the [string reverse] operation.
 *
 * Results:
 *	An unshared Tcl value which is the [string reverse] of the argument
 *	supplied. When sharing rules permit, the returned value might be the
 *	argument with modifications done in place.
 *
 * Side effects:
 *	May allocate a new Tcl_Obj.
 *
 *---------------------------------------------------------------------------
 */

static void
ReverseBytes(
    unsigned char *to,		/* Copy bytes into here... */
    unsigned char *from,	/* ...from here... */
    int count)		/* Until this many are copied, */
				/* reversing as you go. */
{
    unsigned char *src = from + count;
    if (to == from) {
	/* Reversing in place */
	while (--src > to) {
	    unsigned char c = *src;
	    *src = *to;
	    *to++ = c;
	}
    }  else {
	while (--src >= from) {
	    *to++ = *src;
	}
    }
}

Tcl_Obj *
TclStringObjReverse(
    Tcl_Obj *objPtr)
{
    String *stringPtr;
    Tcl_UniChar ch;

    if (TclIsPureByteArray(objPtr)) {
	int numBytes;
	unsigned char *from = Tcl_GetByteArrayFromObj(objPtr, &numBytes);

	if (Tcl_IsShared(objPtr)) {
	    objPtr = Tcl_NewByteArrayObj(NULL, numBytes);
	}
	ReverseBytes(Tcl_GetByteArrayFromObj(objPtr, NULL), from, numBytes);
	return objPtr;
    }

    SetStringFromAny(NULL, objPtr);
    stringPtr = GET_STRING(objPtr);

    if (stringPtr->hasUnicode) {
	Tcl_UniChar *from = Tcl_GetUnicode(objPtr);
	Tcl_UniChar *src = from + stringPtr->numChars;

	if (Tcl_IsShared(objPtr)) {
	    Tcl_UniChar *to;

	    /*
	     * Create a non-empty, pure unicode value, so we can coax
	     * Tcl_SetObjLength into growing the unicode rep buffer.
	     */

	    ch = 0;
	    objPtr = Tcl_NewUnicodeObj(&ch, 1);
	    Tcl_SetObjLength(objPtr, stringPtr->numChars);
	    to = Tcl_GetUnicode(objPtr);
	    while (--src >= from) {
		*to++ = *src;
	    }
	} else {
	    /* Reversing in place */
	    while (--src > from) {
		ch = *src;
		*src = *from;
		*from++ = ch;
	    }
	}
    }

    if (objPtr->bytes) {
	int numChars = stringPtr->numChars;
	int numBytes = objPtr->length;
	char *to, *from = objPtr->bytes;

	if (Tcl_IsShared(objPtr)) {
	    objPtr = Tcl_NewObj();
	    Tcl_SetObjLength(objPtr, numBytes);
	}
	to = objPtr->bytes;

	if (numChars < numBytes) {
	    /*
	     * Either numChars == -1 and we don't know how many chars are
	     * represented by objPtr->bytes and we need Pass 1 just in case,
	     * or numChars >= 0 and we know we have fewer chars than bytes,
	     * so we know there's a multibyte character needing Pass 1.
	     *
	     * Pass 1. Reverse the bytes of each multi-byte character.
	     */
	    int charCount = 0;
	    int bytesLeft = numBytes;

	    while (bytesLeft) {
		/*
		 * NOTE: We know that the from buffer is NUL-terminated.
		 * It's part of the contract for objPtr->bytes values.
		 * Thus, we can skip calling Tcl_UtfCharComplete() here.
		 */
		int bytesInChar = Tcl_UtfToUniChar(from, &ch);

		ReverseBytes((unsigned char *)to, (unsigned char *)from,
			bytesInChar);
		to += bytesInChar;
		from += bytesInChar;
		bytesLeft -= bytesInChar;
		charCount++;
	    }

	    from = to = objPtr->bytes;
	    stringPtr->numChars = charCount;
	}
	/* Pass 2. Reverse all the bytes. */
	ReverseBytes((unsigned char *)to, (unsigned char *)from, numBytes);
    }

    return objPtr;
}

/*
 *---------------------------------------------------------------------------
 *
 * FillUnicodeRep --
 *
 *	Populate the Unicode internal rep with the Unicode form of its string
 *	rep. The object must alread have a "String" internal rep.
 *
 * Results:
 *	None.
 *
 * Side effects:
 *	Reallocates the String internal rep.
 *
 *---------------------------------------------------------------------------
 */

static void
FillUnicodeRep(
    Tcl_Obj *objPtr)		/* The object in which to fill the unicode
				 * rep. */
{
    String *stringPtr = GET_STRING(objPtr);

    ExtendUnicodeRepWithString(objPtr, objPtr->bytes, objPtr->length,
	    stringPtr->numChars);
}

static void
ExtendUnicodeRepWithString(
    Tcl_Obj *objPtr,
    const char *bytes,
    int numBytes,
    int numAppendChars)
{
    String *stringPtr = GET_STRING(objPtr);
    int needed, numOrigChars = 0;
    Tcl_UniChar *dst;

    if (stringPtr->hasUnicode) {
	numOrigChars = stringPtr->numChars;
    }
    if (numAppendChars == -1) {
	TclNumUtfChars(numAppendChars, bytes, numBytes);
    }
    needed = numOrigChars + numAppendChars;
    stringCheckLimits(needed);
	
    if (needed > stringPtr->maxChars) {
	GrowUnicodeBuffer(objPtr, needed);
	stringPtr = GET_STRING(objPtr);
    }

    stringPtr->hasUnicode = 1;
    if (bytes) {
	stringPtr->numChars = needed;
    } else {
	numAppendChars = 0;
    }
    for (dst=stringPtr->unicode + numOrigChars; numAppendChars-- > 0; dst++) {
	bytes += TclUtfToUniChar(bytes, dst);
    }
    *dst = 0;
}

/*
 *----------------------------------------------------------------------
 *
 * DupStringInternalRep --
 *
 *	Initialize the internal representation of a new Tcl_Obj to a copy of
 *	the internal representation of an existing string object.
 *
 * Results:
 *	None.
 *
 * Side effects:
 *	copyPtr's internal rep is set to a copy of srcPtr's internal
 *	representation.
 *
 *----------------------------------------------------------------------
 */

static void
DupStringInternalRep(
    Tcl_Obj *srcPtr,		/* Object with internal rep to copy. Must have
				 * an internal rep of type "String". */
    Tcl_Obj *copyPtr)		/* Object with internal rep to set. Must not
				 * currently have an internal rep.*/
{
    String *srcStringPtr = GET_STRING(srcPtr);
    String *copyStringPtr = NULL;

#if COMPAT==0
    if (srcStringPtr->numChars == -1) {
	/*
	 * The String struct in the source value holds zero useful data. Don't
	 * bother copying it. Don't even bother allocating space in which to
	 * copy it. Just let the copy be untyped.
	 */

	return;
    }

    if (srcStringPtr->hasUnicode) {
	int copyMaxChars;

	if (srcStringPtr->maxChars / 2 >= srcStringPtr->numChars) {
	    copyMaxChars = 2 * srcStringPtr->numChars;
	} else {
	    copyMaxChars = srcStringPtr->maxChars;
	}
	copyStringPtr = stringAttemptAlloc(copyMaxChars);
	if (copyStringPtr == NULL) {
	    copyMaxChars = srcStringPtr->numChars;
	    copyStringPtr = stringAlloc(copyMaxChars);
	}
	copyStringPtr->maxChars = copyMaxChars;
	memcpy(copyStringPtr->unicode, srcStringPtr->unicode,
		srcStringPtr->numChars * sizeof(Tcl_UniChar));
	copyStringPtr->unicode[srcStringPtr->numChars] = 0;
    } else {
	copyStringPtr = stringAlloc(0);
	copyStringPtr->maxChars = 0;
	copyStringPtr->unicode[0] = 0;
    }
    copyStringPtr->hasUnicode = srcStringPtr->hasUnicode;
    copyStringPtr->numChars = srcStringPtr->numChars;

    /*
     * Tricky point: the string value was copied by generic object management
     * code, so it doesn't contain any extra bytes that might exist in the
     * source object.
     */

    copyStringPtr->allocated = copyPtr->bytes ? copyPtr->length : 0;
#else /* COMPAT!=0 */
    /*
     * If the src obj is a string of 1-byte Utf chars, then copy the string
     * rep of the source object and create an "empty" Unicode internal rep for
     * the new object. Otherwise, copy Unicode internal rep, and invalidate
     * the string rep of the new object.
     */

    if (srcStringPtr->hasUnicode && srcStringPtr->numChars > 0) {
	/*
	 * Copy the full allocation for the Unicode buffer.
	 */

	copyStringPtr = stringAlloc(srcStringPtr->maxChars);
	copyStringPtr->maxChars = srcStringPtr->maxChars;
	memcpy(copyStringPtr->unicode, srcStringPtr->unicode,
		srcStringPtr->numChars * sizeof(Tcl_UniChar));
	copyStringPtr->unicode[srcStringPtr->numChars] = 0;
	copyStringPtr->allocated = 0;
    } else {
	copyStringPtr = stringAlloc(0);
	copyStringPtr->unicode[0] = 0;
	copyStringPtr->maxChars = 0;

	/*
	 * Tricky point: the string value was copied by generic object
	 * management code, so it doesn't contain any extra bytes that might
	 * exist in the source object.
	 */

	copyStringPtr->allocated = copyPtr->length;
    }
    copyStringPtr->numChars = srcStringPtr->numChars;
    copyStringPtr->hasUnicode = srcStringPtr->hasUnicode;
#endif /* COMPAT==0 */

    SET_STRING(copyPtr, copyStringPtr);
    copyPtr->typePtr = &tclStringType;
}

/*
 *----------------------------------------------------------------------
 *
 * SetStringFromAny --
 *
 *	Create an internal representation of type "String" for an object.
 *
 * Results:
 *	This operation always succeeds and returns TCL_OK.
 *
 * Side effects:
 *	Any old internal reputation for objPtr is freed and the internal
 *	representation is set to "String".
 *
 *----------------------------------------------------------------------
 */

static int
SetStringFromAny(
    Tcl_Interp *interp,		/* Used for error reporting if not NULL. */
    Tcl_Obj *objPtr)		/* The object to convert. */
{
    if (objPtr->typePtr != &tclStringType) {
	String *stringPtr = stringAlloc(0);

	/*
	 * Convert whatever we have into an untyped value. Just A String.
	 */

	(void) TclGetString(objPtr);
	TclFreeIntRep(objPtr);

	/*
	 * Create a basic String intrep that just points to the UTF-8 string
	 * already in place at objPtr->bytes.
	 */

	stringPtr->numChars = -1;
	stringPtr->allocated = objPtr->length;
	stringPtr->maxChars = 0;
	stringPtr->hasUnicode = 0;
	SET_STRING(objPtr, stringPtr);
	objPtr->typePtr = &tclStringType;
    }
    return TCL_OK;
}

/*
 *----------------------------------------------------------------------
 *
 * UpdateStringOfString --
 *
 *	Update the string representation for an object whose internal
 *	representation is "String".
 *
 * Results:
 *	None.
 *
 * Side effects:
 *	The object's string may be set by converting its Unicode represention
 *	to UTF format.
 *
 *----------------------------------------------------------------------
 */

static void
UpdateStringOfString(
    Tcl_Obj *objPtr)		/* Object with string rep to update. */
{
    String *stringPtr = GET_STRING(objPtr);

    if (stringPtr->numChars == 0) {
	TclInitStringRep(objPtr, tclEmptyStringRep, 0);
    } else {
	(void) ExtendStringRepWithUnicode(objPtr, stringPtr->unicode,
		stringPtr->numChars);
    }
}

static int
ExtendStringRepWithUnicode(
    Tcl_Obj *objPtr,
    const Tcl_UniChar *unicode,
    int numChars)
{
    /*
     * Pre-condition: this is the "string" Tcl_ObjType.
     */

    int i, origLength, size = 0;	
    char *dst, buf[TCL_UTF_MAX];
    String *stringPtr = GET_STRING(objPtr);

    if (numChars < 0) {
	numChars = UnicodeLength(unicode);
    }

    if (numChars == 0) {
	return 0;
    }

    if (objPtr->bytes == NULL) {
	objPtr->length = 0;
    }
    size = origLength = objPtr->length;
    
    /*
     * Quick cheap check in case we have more than enough room.
     */

    if (numChars <= (INT_MAX - size)/TCL_UTF_MAX 
	    && stringPtr->allocated >= size + numChars * TCL_UTF_MAX) {
	goto copyBytes;
    }

    for (i = 0; i < numChars && size >= 0; i++) {
	size += Tcl_UniCharToUtf((int) unicode[i], buf);
    }
    if (size < 0) {
	Tcl_Panic("max size for a Tcl value (%d bytes) exceeded", INT_MAX);
    }

    /*
     * Grow space if needed.
     */

    if (size > stringPtr->allocated) {
	GrowStringBuffer(objPtr, size, 1);
    }

  copyBytes:
    dst = objPtr->bytes + origLength;
    for (i = 0; i < numChars; i++) {
	dst += Tcl_UniCharToUtf((int) unicode[i], dst);
    }
    *dst = '\0';
    objPtr->length = dst - objPtr->bytes;
    return numChars;
}

/*
 *----------------------------------------------------------------------
 *
 * FreeStringInternalRep --
 *
 *	Deallocate the storage associated with a String data object's internal
 *	representation.
 *
 * Results:
 *	None.
 *
 * Side effects:
 *	Frees memory.
 *
 *----------------------------------------------------------------------
 */

static void
FreeStringInternalRep(
    Tcl_Obj *objPtr)		/* Object with internal rep to free. */
{
    ckfree(GET_STRING(objPtr));
    objPtr->typePtr = NULL;
}

/*
 * Local Variables:
 * mode: c
 * c-basic-offset: 4
 * fill-column: 78
 * End:
 */<|MERGE_RESOLUTION|>--- conflicted
+++ resolved
@@ -189,7 +189,7 @@
     int flag)
 {
     /*
-     * Pre-conditions: 
+     * Pre-conditions:
      *	objPtr->typePtr == &tclStringType
      *	needed > stringPtr->allocated
      *	flag || objPtr->bytes != NULL
@@ -239,7 +239,7 @@
     int needed)
 {
     /*
-     * Pre-conditions: 
+     * Pre-conditions:
      *	objPtr->typePtr == &tclStringType
      *	needed > stringPtr->maxChars
      *	needed < STRING_MAXCHARS
@@ -1351,7 +1351,7 @@
      * appendObjPtr and append it.
      */
 
-    if (stringPtr->hasUnicode 
+    if (stringPtr->hasUnicode
 #if COMPAT
 		&& stringPtr->numChars > 0
 #endif
@@ -1631,25 +1631,11 @@
 	 * would make test stringObj-8.1 fail.
 	 */
 
-<<<<<<< HEAD
 	GrowStringBuffer(objPtr, newLength, 0);
 
 	/*
 	 * Relocate bytes if needed; see above.
 	 */
-=======
-	if (Tcl_AttemptSetObjLength(objPtr, 2 * newLength) == 0) {
-	    /*
-	     * Take care computing the amount of modest growth to avoid
-	     * overflow into invalid argument values for Tcl_SetObjLength.
-	     */
-	    unsigned int limit = INT_MAX - newLength;
-	    unsigned int extra = numBytes + TCL_GROWTH_MIN_ALLOC;
-	    int growth = (int) ((extra > limit) ? limit : extra);
-
-	    Tcl_SetObjLength(objPtr, newLength + growth);
-	}
->>>>>>> 677ffa11
 
 	if (offset >= 0) {
 	    bytes = objPtr->bytes + offset;
@@ -2352,7 +2338,7 @@
 		p += sprintf(p, "%d", width);
 		if (width > length) {
 		    length = width;
-		} 
+		}
 	    }
 	    if (gotPrecision) {
 		*p++ = '.';
@@ -2922,7 +2908,7 @@
     }
     needed = numOrigChars + numAppendChars;
     stringCheckLimits(needed);
-	
+
     if (needed > stringPtr->maxChars) {
 	GrowUnicodeBuffer(objPtr, needed);
 	stringPtr = GET_STRING(objPtr);
@@ -3143,7 +3129,7 @@
      * Pre-condition: this is the "string" Tcl_ObjType.
      */
 
-    int i, origLength, size = 0;	
+    int i, origLength, size = 0;
     char *dst, buf[TCL_UTF_MAX];
     String *stringPtr = GET_STRING(objPtr);
 
@@ -3159,12 +3145,12 @@
 	objPtr->length = 0;
     }
     size = origLength = objPtr->length;
-    
+
     /*
      * Quick cheap check in case we have more than enough room.
      */
 
-    if (numChars <= (INT_MAX - size)/TCL_UTF_MAX 
+    if (numChars <= (INT_MAX - size)/TCL_UTF_MAX
 	    && stringPtr->allocated >= size + numChars * TCL_UTF_MAX) {
 	goto copyBytes;
     }
