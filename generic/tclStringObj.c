/*
 * tclStringObj.c --
 *
 *	This file contains functions that implement string operations on Tcl
 *	objects. Some string operations work with UTF strings and others
 *	require Unicode format. Functions that require knowledge of the width
 *	of each character, such as indexing, operate on Unicode data.
 *
 *	A Unicode string is an internationalized string. Conceptually, a
 *	Unicode string is an array of 16-bit quantities organized as a
 *	sequence of properly formed UTF-8 characters. There is a one-to-one
 *	map between Unicode and UTF characters. Because Unicode characters
 *	have a fixed width, operations such as indexing operate on Unicode
 *	data. The String object is optimized for the case where each UTF char
 *	in a string is only one byte. In this case, we store the value of
 *	numChars, but we don't store the Unicode data (unless Tcl_GetUnicode
 *	is explicitly called).
 *
 *	The String object type stores one or both formats. The default
 *	behavior is to store UTF. Once Unicode is calculated by a function, it
 *	is stored in the internal rep for future access (without an additional
 *	O(n) cost).
 *
 *	To allow many appends to be done to an object without constantly
 *	reallocating the space for the string or Unicode representation, we
 *	allocate double the space for the string or Unicode and use the
 *	internal representation to keep track of how much space is used vs.
 *	allocated.
 *
 * Copyright © 1995-1997 Sun Microsystems, Inc.
 * Copyright © 1999 Scriptics Corporation.
 *
 * See the file "license.terms" for information on usage and redistribution of
 * this file, and for a DISCLAIMER OF ALL WARRANTIES.
 */

#include "tclInt.h"
#include "tclTomMath.h"
#include "tclStringRep.h"

#include "assert.h"
/*
 * Prototypes for functions defined later in this file:
 */

static void		AppendPrintfToObjVA(Tcl_Obj *objPtr,
			    const char *format, va_list argList);
static void		AppendUnicodeToUnicodeRep(Tcl_Obj *objPtr,
			    const Tcl_UniChar *unicode, size_t appendNumChars);
static void		AppendUnicodeToUtfRep(Tcl_Obj *objPtr,
			    const Tcl_UniChar *unicode, size_t numChars);
static void		AppendUtfToUnicodeRep(Tcl_Obj *objPtr,
			    const char *bytes, size_t numBytes);
static void		AppendUtfToUtfRep(Tcl_Obj *objPtr,
			    const char *bytes, size_t numBytes);
static void		DupStringInternalRep(Tcl_Obj *objPtr,
			    Tcl_Obj *copyPtr);
static size_t		ExtendStringRepWithUnicode(Tcl_Obj *objPtr,
			    const Tcl_UniChar *unicode, size_t numChars);
static void		ExtendUnicodeRepWithString(Tcl_Obj *objPtr,
			    const char *bytes, size_t numBytes,
			    size_t numAppendChars);
static void		FillUnicodeRep(Tcl_Obj *objPtr);
static void		FreeStringInternalRep(Tcl_Obj *objPtr);
static void		GrowStringBuffer(Tcl_Obj *objPtr, size_t needed, int flag);
static void		GrowUnicodeBuffer(Tcl_Obj *objPtr, size_t needed);
static int		SetStringFromAny(Tcl_Interp *interp, Tcl_Obj *objPtr);
static void		SetUnicodeObj(Tcl_Obj *objPtr,
			    const Tcl_UniChar *unicode, size_t numChars);
static size_t		UnicodeLength(const Tcl_UniChar *unicode);
static void		UpdateStringOfString(Tcl_Obj *objPtr);

#define ISCONTINUATION(bytes) (\
	((((bytes)[0] & 0xC0) == 0x80) || (((bytes)[0] == '\xED') \
	&& (((bytes)[1] & 0xF0) == 0xB0) && (((bytes)[2] & 0xC0) == 0x80))))


/*
 * The structure below defines the string Tcl object type by means of
 * functions that can be invoked by generic object code.
 */

const Tcl_ObjType tclStringType = {
    "string",			/* name */
    FreeStringInternalRep,	/* freeIntRepPro */
    DupStringInternalRep,	/* dupIntRepProc */
    UpdateStringOfString,	/* updateStringProc */
    SetStringFromAny		/* setFromAnyProc */
};

/*
 * TCL STRING GROWTH ALGORITHM
 *
 * When growing strings (during an append, for example), the following growth
 * algorithm is used:
 *
 *   Attempt to allocate 2 * (originalLength + appendLength)
 *   On failure:
 *	attempt to allocate originalLength + 2*appendLength + TCL_MIN_GROWTH
 *
 * This algorithm allows very good performance, as it rapidly increases the
 * memory allocated for a given string, which minimizes the number of
 * reallocations that must be performed. However, using only the doubling
 * algorithm can lead to a significant waste of memory. In particular, it may
 * fail even when there is sufficient memory available to complete the append
 * request (but there is not 2*totalLength memory available). So when the
 * doubling fails (because there is not enough memory available), the
 * algorithm requests a smaller amount of memory, which is still enough to
 * cover the request, but which hopefully will be less than the total
 * available memory.
 *
 * The addition of TCL_MIN_GROWTH allows for efficient handling of very
 * small appends. Without this extra slush factor, a sequence of several small
 * appends would cause several memory allocations. As long as
 * TCL_MIN_GROWTH is a reasonable size, we can avoid that behavior.
 *
 * The growth algorithm can be tuned by adjusting the following parameters:
 *
 * TCL_MIN_GROWTH		Additional space, in bytes, to allocate when
 *				the double allocation has failed. Default is
 *				1024 (1 kilobyte).  See tclInt.h.
 */

#ifndef TCL_MIN_UNICHAR_GROWTH
#define TCL_MIN_UNICHAR_GROWTH	TCL_MIN_GROWTH/sizeof(Tcl_UniChar)
#endif

static void
GrowStringBuffer(
    Tcl_Obj *objPtr,
    size_t needed,
    int flag)
{
    /*
     * Pre-conditions:
     *	objPtr->typePtr == &tclStringType
     *	needed > stringPtr->allocated
     *	flag || objPtr->bytes != NULL
     */

    String *stringPtr = GET_STRING(objPtr);
    char *ptr = NULL;
    size_t attempt;

    if (objPtr->bytes == &tclEmptyString) {
	objPtr->bytes = NULL;
    }
    if (flag == 0 || stringPtr->allocated > 0) {
<<<<<<< HEAD
	attempt = 2 * needed;
	ptr = (char *)Tcl_AttemptRealloc(objPtr->bytes, attempt + 1);
=======
	if (needed <= INT_MAX / 2) {
	    attempt = 2 * needed;
	    ptr = (char *)attemptckrealloc(objPtr->bytes, attempt + 1U);
	}
>>>>>>> f1b74b07
	if (ptr == NULL) {
	    /*
	     * Take care computing the amount of modest growth to avoid
	     * overflow into invalid argument values for attempt.
	     */

	    size_t limit = INT_MAX - needed;
	    size_t extra = needed - objPtr->length + TCL_MIN_GROWTH;
	    size_t growth = (extra > limit) ? limit : extra;

	    attempt = needed + growth;
<<<<<<< HEAD
	    ptr = (char *)Tcl_AttemptRealloc(objPtr->bytes, attempt + 1);
=======
	    ptr = (char *)attemptckrealloc(objPtr->bytes, attempt + 1U);
>>>>>>> f1b74b07
	}
    }
    if (ptr == NULL) {
	/*
	 * First allocation - just big enough; or last chance fallback.
	 */

	attempt = needed;
<<<<<<< HEAD
	ptr = (char *)Tcl_Realloc(objPtr->bytes, attempt + 1);
=======
	ptr = (char *)ckrealloc(objPtr->bytes, attempt + 1U);
>>>>>>> f1b74b07
    }
    objPtr->bytes = ptr;
    stringPtr->allocated = attempt;
}

static void
GrowUnicodeBuffer(
    Tcl_Obj *objPtr,
    size_t needed)
{
    /*
     * Pre-conditions:
     *	objPtr->typePtr == &tclStringType
     *	needed > stringPtr->maxChars
     */

    String *ptr = NULL, *stringPtr = GET_STRING(objPtr);
    size_t attempt;

    if (stringPtr->maxChars > 0) {
	/*
	 * Subsequent appends - apply the growth algorithm.
	 */

	attempt = 2 * needed;
	ptr = stringAttemptRealloc(stringPtr, attempt);
	if (ptr == NULL) {
	    /*
	     * Take care computing the amount of modest growth to avoid
	     * overflow into invalid argument values for attempt.
	     */

	    size_t extra = needed - stringPtr->numChars
		    + TCL_MIN_UNICHAR_GROWTH;

	    attempt = needed + extra;
	    ptr = stringAttemptRealloc(stringPtr, attempt);
	}
    }
    if (ptr == NULL) {
	/*
	 * First allocation - just big enough; or last chance fallback.
	 */

	attempt = needed;
	ptr = stringRealloc(stringPtr, attempt);
    }
    stringPtr = ptr;
    stringPtr->maxChars = attempt;
    SET_STRING(objPtr, stringPtr);
}

/*
 *----------------------------------------------------------------------
 *
 * Tcl_NewStringObj --
 *
 *	This function is normally called when not debugging: i.e., when
 *	TCL_MEM_DEBUG is not defined. It creates a new string object and
 *	initializes it from the byte pointer and length arguments.
 *
 *	When TCL_MEM_DEBUG is defined, this function just returns the result
 *	of calling the debugging version Tcl_DbNewStringObj.
 *
 * Results:
 *	A newly created string object is returned that has ref count zero.
 *
 * Side effects:
 *	The new object's internal string representation will be set to a copy
 *	of the length bytes starting at "bytes". If "length" is negative, use
 *	bytes up to the first NUL byte; i.e., assume "bytes" points to a
 *	C-style NUL-terminated string. The object's type is set to NULL. An
 *	extra NUL is added to the end of the new object's byte array.
 *
 *----------------------------------------------------------------------
 */

#ifdef TCL_MEM_DEBUG
#undef Tcl_NewStringObj
Tcl_Obj *
Tcl_NewStringObj(
    const char *bytes,		/* Points to the first of the length bytes
				 * used to initialize the new object. */
    size_t length)			/* The number of bytes to copy from "bytes"
				 * when initializing the new object. If
				 * negative, use bytes up to the first NUL
				 * byte. */
{
    return Tcl_DbNewStringObj(bytes, length, "unknown", 0);
}
#else /* if not TCL_MEM_DEBUG */
Tcl_Obj *
Tcl_NewStringObj(
    const char *bytes,		/* Points to the first of the length bytes
				 * used to initialize the new object. */
    size_t length)		/* The number of bytes to copy from "bytes"
				 * when initializing the new object. If -1,
				 * use bytes up to the first NUL byte. */
{
    Tcl_Obj *objPtr;

    if (length == TCL_INDEX_NONE) {
	length = (bytes? strlen(bytes) : 0);
    }
    TclNewStringObj(objPtr, bytes, length);
    return objPtr;
}
#endif /* TCL_MEM_DEBUG */

/*
 *----------------------------------------------------------------------
 *
 * Tcl_DbNewStringObj --
 *
 *	This function is normally called when debugging: i.e., when
 *	TCL_MEM_DEBUG is defined. It creates new string objects. It is the
 *	same as the Tcl_NewStringObj function above except that it calls
 *	Tcl_DbCkalloc directly with the file name and line number from its
 *	caller. This simplifies debugging since then the [memory active]
 *	command will report the correct file name and line number when
 *	reporting objects that haven't been freed.
 *
 *	When TCL_MEM_DEBUG is not defined, this function just returns the
 *	result of calling Tcl_NewStringObj.
 *
 * Results:
 *	A newly created string object is returned that has ref count zero.
 *
 * Side effects:
 *	The new object's internal string representation will be set to a copy
 *	of the length bytes starting at "bytes". If "length" is negative, use
 *	bytes up to the first NUL byte; i.e., assume "bytes" points to a
 *	C-style NUL-terminated string. The object's type is set to NULL. An
 *	extra NUL is added to the end of the new object's byte array.
 *
 *----------------------------------------------------------------------
 */

#ifdef TCL_MEM_DEBUG
Tcl_Obj *
Tcl_DbNewStringObj(
    const char *bytes,		/* Points to the first of the length bytes
				 * used to initialize the new object. */
    size_t length,		/* The number of bytes to copy from "bytes"
				 * when initializing the new object. If -1,
				 * use bytes up to the first NUL byte. */
    const char *file,		/* The name of the source file calling this
				 * function; used for debugging. */
    int line)			/* Line number in the source file; used for
				 * debugging. */
{
    Tcl_Obj *objPtr;

    if (length == TCL_INDEX_NONE) {
	length = (bytes? strlen(bytes) : 0);
    }
    TclDbNewObj(objPtr, file, line);
    TclInitStringRep(objPtr, bytes, length);
    return objPtr;
}
#else /* if not TCL_MEM_DEBUG */
Tcl_Obj *
Tcl_DbNewStringObj(
    const char *bytes,		/* Points to the first of the length bytes
				 * used to initialize the new object. */
    size_t length,		/* The number of bytes to copy from "bytes"
				 * when initializing the new object. If -1,
				 * use bytes up to the first NUL byte. */
    TCL_UNUSED(const char *) /*file*/,
    TCL_UNUSED(int) /*line*/)
{
    return Tcl_NewStringObj(bytes, length);
}
#endif /* TCL_MEM_DEBUG */

/*
 *---------------------------------------------------------------------------
 *
 * Tcl_NewUnicodeObj --
 *
 *	This function is creates a new String object and initializes it from
 *	the given Unicode String. If the Utf String is the same size as the
 *	Unicode string, don't duplicate the data.
 *
 * Results:
 *	The newly created object is returned. This object will have no initial
 *	string representation. The returned object has a ref count of 0.
 *
 * Side effects:
 *	Memory allocated for new object and copy of Unicode argument.
 *
 *---------------------------------------------------------------------------
 */

Tcl_Obj *
Tcl_NewUnicodeObj(
    const Tcl_UniChar *unicode,	/* The unicode string used to initialize the
				 * new object. */
    size_t numChars)		/* Number of characters in the unicode
				 * string. */
{
    Tcl_Obj *objPtr;

    TclNewObj(objPtr);
    SetUnicodeObj(objPtr, unicode, numChars);
    return objPtr;
}

/*
 *----------------------------------------------------------------------
 *
 * Tcl_GetCharLength --
 *
 *	Get the length of the Unicode string from the Tcl object.
 *
 * Results:
 *	Pointer to unicode string representing the unicode object.
 *
 * Side effects:
 *	Frees old internal rep. Allocates memory for new "String" internal
 *	rep.
 *
 *----------------------------------------------------------------------
 */

size_t
Tcl_GetCharLength(
    Tcl_Obj *objPtr)		/* The String object to get the num chars
				 * of. */
{
    String *stringPtr;
    size_t numChars = 0;

    /*
     * Quick, no-shimmer return for short string reps.
     */

    if ((objPtr->bytes) && (objPtr->length < 2)) {
	/* 0 bytes -> 0 chars; 1 byte -> 1 char */
	return objPtr->length;
    }

    /*
     * Optimize the case where we're really dealing with a bytearray object;
     * we don't need to convert to a string to perform the get-length operation.
     *
     * Starting in Tcl 8.7, we check for a "pure" bytearray, because the
     * machinery behind that test is using a proper bytearray ObjType.  We
     * could also compute length of an improper bytearray without shimmering
     * but there's no value in that. We *want* to shimmer an improper bytearray
     * because improper bytearrays have worthless internal reps.
     */

    if (TclIsPureByteArray(objPtr)) {
	(void) Tcl_GetByteArrayFromObj(objPtr, &numChars);
	return numChars;
    }

    /*
     * OK, need to work with the object as a string.
     */

    SetStringFromAny(NULL, objPtr);
    stringPtr = GET_STRING(objPtr);
    numChars = stringPtr->numChars;

    /*
     * If numChars is unknown, compute it.
     */

    if (numChars == TCL_INDEX_NONE) {
	TclNumUtfChars(numChars, objPtr->bytes, objPtr->length);
	stringPtr->numChars = numChars;
    }
    return numChars;
}

/*
 *----------------------------------------------------------------------
 *
 * TclCheckEmptyString --
 *
 *	Determine whether the string value of an object is or would be the
 *	empty string, without generating a string representation.
 *
 * Results:
 *	Returns 1 if empty, 0 if not, and -1 if unknown.
 *
 * Side effects:
 *	None.
 *
 *----------------------------------------------------------------------
 */
int
TclCheckEmptyString(
    Tcl_Obj *objPtr)
{
    int length = -1;

    if (objPtr->bytes == &tclEmptyString) {
	return TCL_EMPTYSTRING_YES;
    }

    if (TclListObjIsCanonical(objPtr)) {
	Tcl_ListObjLength(NULL, objPtr, &length);
	return length == 0;
    }

    if (TclIsPureDict(objPtr)) {
	Tcl_DictObjSize(NULL, objPtr, &length);
	return length == 0;
    }

    if (objPtr->bytes == NULL) {
	return TCL_EMPTYSTRING_UNKNOWN;
    }
    return objPtr->length == 0;
}

/*
 *----------------------------------------------------------------------
 *
 * Tcl_GetUniChar --
 *
 *	Get the index'th Unicode character from the String object. If index
 *	is out of range or it references a low surrogate preceded by a high
 *	surrogate, the result = -1;
 *
 * Results:
 *	Returns the index'th Unicode character in the Object.
 *
 * Side effects:
 *	Fills unichar with the index'th Unicode character.
 *
 *----------------------------------------------------------------------
 */

int
Tcl_GetUniChar(
    Tcl_Obj *objPtr,		/* The object to get the Unicode charater
				 * from. */
    size_t index)		/* Get the index'th Unicode character. */
{
    String *stringPtr;
    int ch;

    /*
     * Optimize the case where we're really dealing with a bytearray object
     * we don't need to convert to a string to perform the indexing operation.
     */

    if (TclIsPureByteArray(objPtr)) {
	size_t length = 0;
	unsigned char *bytes = Tcl_GetByteArrayFromObj(objPtr, &length);
	if (index >= length) {
		return -1;
	}

	return bytes[index];
    }

    /*
     * OK, need to work with the object as a string.
     */

    SetStringFromAny(NULL, objPtr);
    stringPtr = GET_STRING(objPtr);

    if (stringPtr->hasUnicode == 0) {
	/*
	 * If numChars is unknown, compute it.
	 */

	if (stringPtr->numChars == TCL_INDEX_NONE) {
	    TclNumUtfChars(stringPtr->numChars, objPtr->bytes, objPtr->length);
	}
	if (stringPtr->numChars == objPtr->length) {
	    return (Tcl_UniChar) objPtr->bytes[index];
	}
	FillUnicodeRep(objPtr);
	stringPtr = GET_STRING(objPtr);
    }

    if (index >= stringPtr->numChars) {
	return -1;
    }
    ch = stringPtr->unicode[index];
#if TCL_UTF_MAX <= 3
    /* See: bug [11ae2be95dac9417] */
    if ((ch & 0xF800) == 0xD800) {
	if (ch & 0x400) {
	    if ((index > 0)
		    && ((stringPtr->unicode[index-1] & 0xFC00) == 0xD800)) {
		ch = -1; /* low surrogate preceded by high surrogate */
	    }
	} else if ((++index < stringPtr->numChars)
		&& ((stringPtr->unicode[index] & 0xFC00) == 0xDC00)) {
	    /* high surrogate followed by low surrogate */
	    ch = (((ch & 0x3FF) << 10) |
			(stringPtr->unicode[index] & 0x3FF)) + 0x10000;
	}
    }
#endif
    return ch;
}

/*
 *----------------------------------------------------------------------
 *
 * Tcl_GetUnicodeFromObj/TclGetUnicodeFromObj --
 *
 *	Get the Unicode form of the String object with length. If the object
 *	is not already a String object, it will be converted to one. If the
 *	String object does not have a Unicode rep, then one is create from the
 *	UTF string format.
 *
 * Results:
 *	Returns a pointer to the object's internal Unicode string.
 *
 * Side effects:
 *	Converts the object to have the String internal rep.
 *
 *----------------------------------------------------------------------
 */

#undef Tcl_GetUnicodeFromObj
Tcl_UniChar *
TclGetUnicodeFromObj(
    Tcl_Obj *objPtr,		/* The object to find the unicode string
				 * for. */
    int *lengthPtr)		/* If non-NULL, the location where the string
				 * rep's unichar length should be stored. If
				 * NULL, no length is stored. */
{
    String *stringPtr;

    SetStringFromAny(NULL, objPtr);
    stringPtr = GET_STRING(objPtr);

    if (stringPtr->hasUnicode == 0) {
	FillUnicodeRep(objPtr);
	stringPtr = GET_STRING(objPtr);
    }

    if (lengthPtr != NULL) {
	*lengthPtr = (int)stringPtr->numChars;
    }
    return stringPtr->unicode;
}

Tcl_UniChar *
Tcl_GetUnicodeFromObj(
    Tcl_Obj *objPtr,		/* The object to find the unicode string
				 * for. */
    size_t *lengthPtr)		/* If non-NULL, the location where the string
				 * rep's unichar length should be stored. If
				 * NULL, no length is stored. */
{
    String *stringPtr;

    SetStringFromAny(NULL, objPtr);
    stringPtr = GET_STRING(objPtr);

    if (stringPtr->hasUnicode == 0) {
	FillUnicodeRep(objPtr);
	stringPtr = GET_STRING(objPtr);
    }

    if (lengthPtr != NULL) {
	*lengthPtr = stringPtr->numChars;
    }
    return stringPtr->unicode;
}

/*
 *----------------------------------------------------------------------
 *
 * Tcl_GetRange --
 *
 *	Create a Tcl Object that contains the chars between first and last of
 *	the object indicated by "objPtr". If the object is not already a
 *	String object, convert it to one. The first and last indices are
 *	assumed to be in the appropriate range.
 *
 * Results:
 *	Returns a new Tcl Object of the String type.
 *
 * Side effects:
 *	Changes the internal rep of "objPtr" to the String type.
 *
 *----------------------------------------------------------------------
 */

Tcl_Obj *
Tcl_GetRange(
    Tcl_Obj *objPtr,		/* The Tcl object to find the range of. */
    size_t first,			/* First index of the range. */
    size_t last)			/* Last index of the range. */
{
    Tcl_Obj *newObjPtr;		/* The Tcl object to find the range of. */
    String *stringPtr;
    size_t length = 0;

    if (first == TCL_INDEX_NONE) {
	first = TCL_INDEX_START;
    }
    if (last + 2 <= first + 1) {
	return Tcl_NewObj();
    }

    /*
     * Optimize the case where we're really dealing with a bytearray object
     * we don't need to convert to a string to perform the substring operation.
     */

    if (TclIsPureByteArray(objPtr)) {
	unsigned char *bytes = Tcl_GetByteArrayFromObj(objPtr, &length);

	if (last >= length) {
	    last = length - 1;
	}
	if (last < first) {
	    return Tcl_NewObj();
	}
	return Tcl_NewByteArrayObj(bytes + first, last - first + 1);
    }

    /*
     * OK, need to work with the object as a string.
     */

    SetStringFromAny(NULL, objPtr);
    stringPtr = GET_STRING(objPtr);

    if (stringPtr->hasUnicode == 0) {
	/*
	 * If numChars is unknown, compute it.
	 */

	if (stringPtr->numChars == TCL_INDEX_NONE) {
	    TclNumUtfChars(stringPtr->numChars, objPtr->bytes, objPtr->length);
	}
	if (stringPtr->numChars == objPtr->length) {
	    if (last >= stringPtr->numChars) {
		last = stringPtr->numChars - 1;
	    }
	    if (last < first) {
		return Tcl_NewObj();
	    }
	    newObjPtr = Tcl_NewStringObj(objPtr->bytes + first, last-first+1);

	    /*
	     * Since we know the char length of the result, store it.
	     */

	    SetStringFromAny(NULL, newObjPtr);
	    stringPtr = GET_STRING(newObjPtr);
	    stringPtr->numChars = newObjPtr->length;
	    return newObjPtr;
	}
	FillUnicodeRep(objPtr);
	stringPtr = GET_STRING(objPtr);
    }
    if (last > stringPtr->numChars) {
	last = stringPtr->numChars;
    }
    if (last < first) {
	return Tcl_NewObj();
    }
#if TCL_UTF_MAX <= 3
    /* See: bug [11ae2be95dac9417] */
    if ((first + 1 > 1) && ((stringPtr->unicode[first] & 0xFC00) == 0xDC00)
	    && ((stringPtr->unicode[first-1] & 0xFC00) == 0xD800)) {
	++first;
    }
    if ((last + 2 < stringPtr->numChars + 1)
	    && ((stringPtr->unicode[last+1] & 0xFC00) == 0xDC00)
	    && ((stringPtr->unicode[last] & 0xFC00) == 0xD800)) {
	++last;
    }
#endif
    return Tcl_NewUnicodeObj(stringPtr->unicode + first, last - first + 1);
}

/*
 *----------------------------------------------------------------------
 *
 * Tcl_SetStringObj --
 *
 *	Modify an object to hold a string that is a copy of the bytes
 *	indicated by the byte pointer and length arguments.
 *
 * Results:
 *	None.
 *
 * Side effects:
 *	The object's string representation will be set to a copy of the
 *	"length" bytes starting at "bytes". If "length" is negative, use bytes
 *	up to the first NUL byte; i.e., assume "bytes" points to a C-style
 *	NUL-terminated string. The object's old string and internal
 *	representations are freed and the object's type is set NULL.
 *
 *----------------------------------------------------------------------
 */

void
Tcl_SetStringObj(
    Tcl_Obj *objPtr,		/* Object whose internal rep to init. */
    const char *bytes,		/* Points to the first of the length bytes
				 * used to initialize the object. */
    size_t length)		/* The number of bytes to copy from "bytes"
				 * when initializing the object. If -1,
				 * use bytes up to the first NUL byte.*/
{
    if (Tcl_IsShared(objPtr)) {
	Tcl_Panic("%s called with shared object", "Tcl_SetStringObj");
    }

    /*
     * Set the type to NULL and free any internal rep for the old type.
     */

    TclFreeInternalRep(objPtr);

    /*
     * Free any old string rep, then set the string rep to a copy of the
     * length bytes starting at "bytes".
     */

    TclInvalidateStringRep(objPtr);
    if (length == TCL_INDEX_NONE) {
	length = (bytes? strlen(bytes) : 0);
    }
    TclInitStringRep(objPtr, bytes, length);
}

/*
 *----------------------------------------------------------------------
 *
 * Tcl_SetObjLength --
 *
 *	This function changes the length of the string representation of an
 *	object.
 *
 * Results:
 *	None.
 *
 * Side effects:
 *	If the size of objPtr's string representation is greater than length,
 *	then it is reduced to length and a new terminating null byte is stored
 *	in the strength. If the length of the string representation is greater
 *	than length, the storage space is reallocated to the given length; a
 *	null byte is stored at the end, but other bytes past the end of the
 *	original string representation are undefined. The object's internal
 *	representation is changed to "expendable string".
 *
 *----------------------------------------------------------------------
 */

void
Tcl_SetObjLength(
    Tcl_Obj *objPtr,		/* Pointer to object. This object must not
				 * currently be shared. */
    size_t length)		/* Number of bytes desired for string
				 * representation of object, not including
				 * terminating null byte. */
{
    String *stringPtr;

    if (Tcl_IsShared(objPtr)) {
	Tcl_Panic("%s called with shared object", "Tcl_SetObjLength");
    }

    if (objPtr->bytes && objPtr->length == length) {
	return;
    }

    SetStringFromAny(NULL, objPtr);
    stringPtr = GET_STRING(objPtr);

    if (objPtr->bytes != NULL) {
	/*
	 * Change length of an existing string rep.
	 */
	if (length > stringPtr->allocated) {
	    /*
	     * Need to enlarge the buffer.
	     */
	    if (objPtr->bytes == &tclEmptyString) {
		objPtr->bytes = (char *)Tcl_Alloc(length + 1);
	    } else {
		objPtr->bytes = (char *)Tcl_Realloc(objPtr->bytes, length + 1);
	    }
	    stringPtr->allocated = length;
	}

	objPtr->length = length;
	objPtr->bytes[length] = 0;

	/*
	 * Invalidate the unicode data.
	 */

	stringPtr->numChars = TCL_INDEX_NONE;
	stringPtr->hasUnicode = 0;
    } else {
	if (length > stringPtr->maxChars) {
	    stringPtr = stringRealloc(stringPtr, length);
	    SET_STRING(objPtr, stringPtr);
	    stringPtr->maxChars = length;
	}

	/*
	 * Mark the new end of the unicode string
	 */

	stringPtr->numChars = length;
	stringPtr->unicode[length] = 0;
	stringPtr->hasUnicode = 1;

	/*
	 * Can only get here when objPtr->bytes == NULL. No need to invalidate
	 * the string rep.
	 */
    }
}

/*
 *----------------------------------------------------------------------
 *
 * Tcl_AttemptSetObjLength --
 *
 *	This function changes the length of the string representation of an
 *	object. It uses the attempt* (non-panic'ing) memory allocators.
 *
 * Results:
 *	1 if the requested memory was allocated, 0 otherwise.
 *
 * Side effects:
 *	If the size of objPtr's string representation is greater than length,
 *	then it is reduced to length and a new terminating null byte is stored
 *	in the strength. If the length of the string representation is greater
 *	than length, the storage space is reallocated to the given length; a
 *	null byte is stored at the end, but other bytes past the end of the
 *	original string representation are undefined. The object's internal
 *	representation is changed to "expendable string".
 *
 *----------------------------------------------------------------------
 */

int
Tcl_AttemptSetObjLength(
    Tcl_Obj *objPtr,		/* Pointer to object. This object must not
				 * currently be shared. */
    size_t length)		/* Number of bytes desired for string
				 * representation of object, not including
				 * terminating null byte. */
{
    String *stringPtr;

    if (Tcl_IsShared(objPtr)) {
	Tcl_Panic("%s called with shared object", "Tcl_AttemptSetObjLength");
    }
    if (objPtr->bytes && objPtr->length == length) {
	return 1;
    }

    SetStringFromAny(NULL, objPtr);
    stringPtr = GET_STRING(objPtr);

    if (objPtr->bytes != NULL) {
	/*
	 * Change length of an existing string rep.
	 */
	if (length > stringPtr->allocated) {
	    /*
	     * Need to enlarge the buffer.
	     */

	    char *newBytes;

	    if (objPtr->bytes == &tclEmptyString) {
		newBytes = (char *)Tcl_AttemptAlloc(length + 1);
	    } else {
		newBytes = (char *)Tcl_AttemptRealloc(objPtr->bytes, length + 1);
	    }
	    if (newBytes == NULL) {
		return 0;
	    }
	    objPtr->bytes = newBytes;
	    stringPtr->allocated = length;
	}

	objPtr->length = length;
	objPtr->bytes[length] = 0;

	/*
	 * Invalidate the unicode data.
	 */

	stringPtr->numChars = TCL_INDEX_NONE;
	stringPtr->hasUnicode = 0;
    } else {
	/*
	 * Changing length of pure unicode string.
	 */

	if (length > stringPtr->maxChars) {
	    stringPtr = stringAttemptRealloc(stringPtr, length);
	    if (stringPtr == NULL) {
		return 0;
	    }
	    SET_STRING(objPtr, stringPtr);
	    stringPtr->maxChars = length;
	}

	/*
	 * Mark the new end of the unicode string.
	 */

	stringPtr->unicode[length] = 0;
	stringPtr->numChars = length;
	stringPtr->hasUnicode = 1;

	/*
	 * Can only get here when objPtr->bytes == NULL. No need to invalidate
	 * the string rep.
	 */
    }
    return 1;
}

/*
 *---------------------------------------------------------------------------
 *
 * Tcl_SetUnicodeObj --
 *
 *	Modify an object to hold the Unicode string indicated by "unicode".
 *
 * Results:
 *	None.
 *
 * Side effects:
 *	Memory allocated for new "String" internal rep.
 *
 *---------------------------------------------------------------------------
 */

void
Tcl_SetUnicodeObj(
    Tcl_Obj *objPtr,		/* The object to set the string of. */
    const Tcl_UniChar *unicode,	/* The unicode string used to initialize the
				 * object. */
    size_t numChars)		/* Number of characters in the unicode
				 * string. */
{
    if (Tcl_IsShared(objPtr)) {
	Tcl_Panic("%s called with shared object", "Tcl_SetUnicodeObj");
    }
    TclFreeInternalRep(objPtr);
    SetUnicodeObj(objPtr, unicode, numChars);
}

static size_t
UnicodeLength(
    const Tcl_UniChar *unicode)
{
    size_t numChars = 0;

    if (unicode) {
	while ((numChars != TCL_INDEX_NONE) && (unicode[numChars] != 0)) {
	    numChars++;
	}
    }
    return numChars;
}

static void
SetUnicodeObj(
    Tcl_Obj *objPtr,		/* The object to set the string of. */
    const Tcl_UniChar *unicode,	/* The unicode string used to initialize the
				 * object. */
    size_t numChars)		/* Number of characters in the unicode
				 * string. */
{
    String *stringPtr;

    if (numChars == TCL_INDEX_NONE) {
	numChars = UnicodeLength(unicode);
    }

    /*
     * Allocate enough space for the String structure + Unicode string.
     */

    stringPtr = stringAlloc(numChars);
    SET_STRING(objPtr, stringPtr);
    objPtr->typePtr = &tclStringType;

    stringPtr->maxChars = numChars;
    memcpy(stringPtr->unicode, unicode, numChars * sizeof(Tcl_UniChar));
    stringPtr->unicode[numChars] = 0;
    stringPtr->numChars = numChars;
    stringPtr->hasUnicode = 1;

    TclInvalidateStringRep(objPtr);
    stringPtr->allocated = 0;
}

/*
 *----------------------------------------------------------------------
 *
 * Tcl_AppendLimitedToObj --
 *
 *	This function appends a limited number of bytes from a sequence of
 *	bytes to an object, marking any limitation with an ellipsis.
 *
 * Results:
 *	None.
 *
 * Side effects:
 *	The bytes at *bytes are appended to the string representation of
 *	objPtr.
 *
 *----------------------------------------------------------------------
 */

void
Tcl_AppendLimitedToObj(
    Tcl_Obj *objPtr,		/* Points to the object to append to. */
    const char *bytes,		/* Points to the bytes to append to the
				 * object. */
    size_t length,		/* The number of bytes available to be
				 * appended from "bytes". If -1, then
				 * all bytes up to a NUL byte are available. */
    size_t limit,		/* The maximum number of bytes to append to
				 * the object. */
    const char *ellipsis)	/* Ellipsis marker string, appended to the
				 * object to indicate not all available bytes
				 * at "bytes" were appended. */
{
    String *stringPtr;
    size_t toCopy = 0;
    size_t eLen = 0;

    if (length == TCL_INDEX_NONE) {
	length = (bytes ? strlen(bytes) : 0);
    }
    if (length == 0) {
	return;
    }
    if (limit <= 0) {
	return;
    }

    if (length <= limit) {
	toCopy = length;
    } else {
	if (ellipsis == NULL) {
	    ellipsis = "...";
	}
	eLen = strlen(ellipsis);
	while (eLen > limit) {
	    eLen = Tcl_UtfPrev(ellipsis+eLen, ellipsis) - ellipsis;
	}

	toCopy = Tcl_UtfPrev(bytes+limit+1-eLen, bytes) - bytes;
    }

    /*
     * If objPtr has a valid Unicode rep, then append the Unicode conversion
     * of "bytes" to the objPtr's Unicode rep, otherwise append "bytes" to
     * objPtr's string rep.
     */

    if (Tcl_IsShared(objPtr)) {
	Tcl_Panic("%s called with shared object", "Tcl_AppendLimitedToObj");
    }

    SetStringFromAny(NULL, objPtr);
    stringPtr = GET_STRING(objPtr);

    /* If appended string starts with a continuation byte or a lower surrogate,
     * force objPtr to unicode representation. See [7f1162a867] */
    if (bytes && ISCONTINUATION(bytes)) {
	Tcl_GetUnicode(objPtr);
	stringPtr = GET_STRING(objPtr);
    }
    if (stringPtr->hasUnicode && (stringPtr->numChars+1) > 1) {
	AppendUtfToUnicodeRep(objPtr, bytes, toCopy);
    } else {
	AppendUtfToUtfRep(objPtr, bytes, toCopy);
    }

    if (length <= limit) {
	return;
    }

    stringPtr = GET_STRING(objPtr);
    if (stringPtr->hasUnicode && (stringPtr->numChars+1) > 1) {
	AppendUtfToUnicodeRep(objPtr, ellipsis, eLen);
    } else {
	AppendUtfToUtfRep(objPtr, ellipsis, eLen);
    }
}

/*
 *----------------------------------------------------------------------
 *
 * Tcl_AppendToObj --
 *
 *	This function appends a sequence of bytes to an object.
 *
 * Results:
 *	None.
 *
 * Side effects:
 *	The bytes at *bytes are appended to the string representation of
 *	objPtr.
 *
 *----------------------------------------------------------------------
 */

void
Tcl_AppendToObj(
    Tcl_Obj *objPtr,		/* Points to the object to append to. */
    const char *bytes,		/* Points to the bytes to append to the
				 * object. */
    size_t length)		/* The number of bytes to append from "bytes".
				 * If TCL_INDEX_NONE, then append all bytes up to NUL
				 * byte. */
{
    Tcl_AppendLimitedToObj(objPtr, bytes, length, TCL_INDEX_NONE, NULL);
}

/*
 *----------------------------------------------------------------------
 *
 * TclAppendUnicodeToObj --
 *
 *	This function appends a Unicode string to an object in the most
 *	efficient manner possible. Length must be >= 0.
 *
 * Results:
 *	None.
 *
 * Side effects:
 *	Invalidates the string rep and creates a new Unicode string.
 *
 *----------------------------------------------------------------------
 */

void
TclAppendUnicodeToObj(
    Tcl_Obj *objPtr,		/* Points to the object to append to. */
    const Tcl_UniChar *unicode,	/* The unicode string to append to the
				 * object. */
    size_t length)		/* Number of chars in "unicode". */
{
    String *stringPtr;

    if (Tcl_IsShared(objPtr)) {
	Tcl_Panic("%s called with shared object", "TclAppendUnicodeToObj");
    }

    if (length == 0) {
	return;
    }

    SetStringFromAny(NULL, objPtr);
    stringPtr = GET_STRING(objPtr);

    /*
     * If objPtr has a valid Unicode rep, then append the "unicode" to the
     * objPtr's Unicode rep, otherwise the UTF conversion of "unicode" to
     * objPtr's string rep.
     */

    if (stringPtr->hasUnicode) {
	AppendUnicodeToUnicodeRep(objPtr, unicode, length);
    } else {
	AppendUnicodeToUtfRep(objPtr, unicode, length);
    }
}

/*
 *----------------------------------------------------------------------
 *
 * Tcl_AppendObjToObj --
 *
 *	This function appends the string rep of one object to another.
 *	"objPtr" cannot be a shared object.
 *
 * Results:
 *	None.
 *
 * Side effects:
 *	The string rep of appendObjPtr is appended to the string
 *	representation of objPtr.
 *	IMPORTANT: This routine does not and MUST NOT shimmer appendObjPtr.
 *	Callers are counting on that.
 *
 *----------------------------------------------------------------------
 */

void
Tcl_AppendObjToObj(
    Tcl_Obj *objPtr,		/* Points to the object to append to. */
    Tcl_Obj *appendObjPtr)	/* Object to append. */
{
    String *stringPtr;
    size_t length = 0, numChars;
    size_t appendNumChars = TCL_INDEX_NONE;
    const char *bytes;

    /*
     * Special case: second object is standard-empty is fast case. We know
     * that appending nothing to anything leaves that starting anything...
     */

    if (appendObjPtr->bytes == &tclEmptyString) {
	return;
    }

    /*
     * Handle append of one bytearray object to another as a special case.
     * Note that we only do this when the objects are pure so that the
     * bytearray faithfully represent the true value; Otherwise appending the
     * byte arrays together could lose information;
     */

    if ((TclIsPureByteArray(objPtr) || objPtr->bytes == &tclEmptyString)
	    && TclIsPureByteArray(appendObjPtr)) {
	/*
	 * You might expect the code here to be
	 *
	 *  bytes = Tcl_GetByteArrayFromObj(appendObjPtr, &length);
	 *  TclAppendBytesToByteArray(objPtr, bytes, length);
	 *
	 * and essentially all of the time that would be fine. However, it
	 * would run into trouble in the case where objPtr and appendObjPtr
	 * point to the same thing. That may never be a good idea. It seems to
	 * violate Copy On Write, and we don't have any tests for the
	 * situation, since making any Tcl commands that call
	 * Tcl_AppendObjToObj() do that appears impossible (They honor Copy On
	 * Write!). For the sake of extensions that go off into that realm,
	 * though, here's a more complex approach that can handle all the
	 * cases.
	 *
	 * First, get the lengths.
	 */

	size_t lengthSrc = 0;

	(void) Tcl_GetByteArrayFromObj(objPtr, &length);
	(void) Tcl_GetByteArrayFromObj(appendObjPtr, &lengthSrc);

	/*
	 * Grow buffer enough for the append.
	 */

	TclAppendBytesToByteArray(objPtr, NULL, lengthSrc);

	/*
	 * Reset objPtr back to the original value.
	 */

	Tcl_SetByteArrayLength(objPtr, length);

	/*
	 * Now do the append knowing that buffer growth cannot cause any
	 * trouble.
	 */

	TclAppendBytesToByteArray(objPtr,
		(Tcl_GetBytesFromObj)(NULL, appendObjPtr, NULL), lengthSrc);
	return;
    }

    /*
     * Must append as strings.
     */

    SetStringFromAny(NULL, objPtr);
    stringPtr = GET_STRING(objPtr);

    /* If appended string starts with a continuation byte or a lower surrogate,
     * force objPtr to unicode representation. See [7f1162a867]
     * This fixes append-3.4, append-3.7 and utf-1.18 testcases. */
    if (ISCONTINUATION(TclGetString(appendObjPtr))) {
	Tcl_GetUnicode(objPtr);
	stringPtr = GET_STRING(objPtr);
    }
    /*
     * If objPtr has a valid Unicode rep, then get a Unicode string from
     * appendObjPtr and append it.
     */

    if (stringPtr->hasUnicode) {
	/*
	 * If appendObjPtr is not of the "String" type, don't convert it.
	 */

	if (TclHasInternalRep(appendObjPtr, &tclStringType)) {
	    Tcl_UniChar *unicode =
		    Tcl_GetUnicodeFromObj(appendObjPtr, &numChars);

	    AppendUnicodeToUnicodeRep(objPtr, unicode, numChars);
	} else {
	    bytes = Tcl_GetStringFromObj(appendObjPtr, &length);
	    AppendUtfToUnicodeRep(objPtr, bytes, length);
	}
	return;
    }

    /*
     * Append to objPtr's UTF string rep. If we know the number of characters
     * in both objects before appending, then set the combined number of
     * characters in the final (appended-to) object.
     */

    bytes = Tcl_GetStringFromObj(appendObjPtr, &length);

    numChars = stringPtr->numChars;
    if ((numChars != TCL_INDEX_NONE) && TclHasInternalRep(appendObjPtr, &tclStringType)) {
	String *appendStringPtr = GET_STRING(appendObjPtr);

	appendNumChars = appendStringPtr->numChars;
    }

    AppendUtfToUtfRep(objPtr, bytes, length);

    if ((numChars != TCL_INDEX_NONE) && (appendNumChars != TCL_INDEX_NONE)) {
	stringPtr->numChars = numChars + appendNumChars;
    }
}

/*
 *----------------------------------------------------------------------
 *
 * AppendUnicodeToUnicodeRep --
 *
 *	This function appends the contents of "unicode" to the Unicode rep of
 *	"objPtr". objPtr must already have a valid Unicode rep.
 *
 * Results:
 *	None.
 *
 * Side effects:
 *	objPtr's internal rep is reallocated.
 *
 *----------------------------------------------------------------------
 */

static void
AppendUnicodeToUnicodeRep(
    Tcl_Obj *objPtr,		/* Points to the object to append to. */
    const Tcl_UniChar *unicode,	/* String to append. */
    size_t appendNumChars)		/* Number of chars of "unicode" to append. */
{
    String *stringPtr;
    size_t numChars;

    if (appendNumChars == TCL_INDEX_NONE) {
	appendNumChars = UnicodeLength(unicode);
    }
    if (appendNumChars == 0) {
	return;
    }

    SetStringFromAny(NULL, objPtr);
    stringPtr = GET_STRING(objPtr);

    /*
     * If not enough space has been allocated for the unicode rep, reallocate
     * the internal rep object with additional space. First try to double the
     * required allocation; if that fails, try a more modest increase. See the
     * "TCL STRING GROWTH ALGORITHM" comment at the top of this file for an
     * explanation of this growth algorithm.
     */

    numChars = stringPtr->numChars + appendNumChars;

    if (numChars > stringPtr->maxChars) {
	size_t index = TCL_INDEX_NONE;

	/*
	 * Protect against case where unicode points into the existing
	 * stringPtr->unicode array. Force it to follow any relocations due to
	 * the reallocs below.
	 */

	if (unicode && unicode >= stringPtr->unicode
		&& unicode <= stringPtr->unicode + stringPtr->maxChars) {
	    index = unicode - stringPtr->unicode;
	}

	GrowUnicodeBuffer(objPtr, numChars);
	stringPtr = GET_STRING(objPtr);

	/*
	 * Relocate unicode if needed; see above.
	 */

	if (index != TCL_INDEX_NONE) {
	    unicode = stringPtr->unicode + index;
	}
    }

    /*
     * Copy the new string onto the end of the old string, then add the
     * trailing null.
     */

    if (unicode) {
	memmove(stringPtr->unicode + stringPtr->numChars, unicode,
		appendNumChars * sizeof(Tcl_UniChar));
    }
    stringPtr->unicode[numChars] = 0;
    stringPtr->numChars = numChars;
    stringPtr->allocated = 0;

    TclInvalidateStringRep(objPtr);
}

/*
 *----------------------------------------------------------------------
 *
 * AppendUnicodeToUtfRep --
 *
 *	This function converts the contents of "unicode" to UTF and appends
 *	the UTF to the string rep of "objPtr".
 *
 * Results:
 *	None.
 *
 * Side effects:
 *	objPtr's internal rep is reallocated.
 *
 *----------------------------------------------------------------------
 */

static void
AppendUnicodeToUtfRep(
    Tcl_Obj *objPtr,		/* Points to the object to append to. */
    const Tcl_UniChar *unicode,	/* String to convert to UTF. */
    size_t numChars)		/* Number of chars of "unicode" to convert. */
{
    String *stringPtr = GET_STRING(objPtr);

    numChars = ExtendStringRepWithUnicode(objPtr, unicode, numChars);

    if (stringPtr->numChars != TCL_INDEX_NONE) {
	stringPtr->numChars += numChars;
    }
}

/*
 *----------------------------------------------------------------------
 *
 * AppendUtfToUnicodeRep --
 *
 *	This function converts the contents of "bytes" to Unicode and appends
 *	the Unicode to the Unicode rep of "objPtr". objPtr must already have a
 *	valid Unicode rep. numBytes must be non-negative.
 *
 * Results:
 *	None.
 *
 * Side effects:
 *	objPtr's internal rep is reallocated.
 *
 *----------------------------------------------------------------------
 */

static void
AppendUtfToUnicodeRep(
    Tcl_Obj *objPtr,		/* Points to the object to append to. */
    const char *bytes,		/* String to convert to Unicode. */
    size_t numBytes)		/* Number of bytes of "bytes" to convert. */
{
    String *stringPtr;

    if (numBytes == 0) {
	return;
    }

    ExtendUnicodeRepWithString(objPtr, bytes, numBytes, -1);
    TclInvalidateStringRep(objPtr);
    stringPtr = GET_STRING(objPtr);
    stringPtr->allocated = 0;
}

/*
 *----------------------------------------------------------------------
 *
 * AppendUtfToUtfRep --
 *
 *	This function appends "numBytes" bytes of "bytes" to the UTF string
 *	rep of "objPtr". objPtr must already have a valid String rep.
 *	numBytes must be non-negative.
 *
 * Results:
 *	None.
 *
 * Side effects:
 *	objPtr's internal rep is reallocated.
 *
 *----------------------------------------------------------------------
 */

static void
AppendUtfToUtfRep(
    Tcl_Obj *objPtr,		/* Points to the object to append to. */
    const char *bytes,		/* String to append. */
    size_t numBytes)		/* Number of bytes of "bytes" to append. */
{
    String *stringPtr;
    size_t newLength, oldLength;

    if (numBytes == 0) {
	return;
    }

    /*
     * Copy the new string onto the end of the old string, then add the
     * trailing null.
     */

    if (objPtr->bytes == NULL) {
	objPtr->length = 0;
    }
    oldLength = objPtr->length;
    newLength = numBytes + oldLength;

    stringPtr = GET_STRING(objPtr);
    if (newLength > stringPtr->allocated) {
	size_t offset = TCL_INDEX_NONE;

	/*
	 * Protect against case where unicode points into the existing
	 * stringPtr->unicode array. Force it to follow any relocations due to
	 * the reallocs below.
	 */

	if (bytes && objPtr->bytes && (bytes >= objPtr->bytes)
		&& (bytes <= objPtr->bytes + objPtr->length)) {
	    offset = bytes - objPtr->bytes;
	}

	/*
	 * TODO: consider passing flag=1: no overalloc on first append. This
	 * would make test stringObj-8.1 fail.
	 */

	GrowStringBuffer(objPtr, newLength, 0);

	/*
	 * Relocate bytes if needed; see above.
	 */

	if (offset != TCL_INDEX_NONE) {
	    bytes = objPtr->bytes + offset;
	}
    }

    /*
     * Invalidate the unicode data.
     */

    stringPtr->numChars = TCL_INDEX_NONE;
    stringPtr->hasUnicode = 0;

    if (bytes) {
	memmove(objPtr->bytes + oldLength, bytes, numBytes);
    }
    objPtr->bytes[newLength] = 0;
    objPtr->length = newLength;
}

/*
 *----------------------------------------------------------------------
 *
 * Tcl_AppendStringsToObj --
 *
 *	This function appends one or more null-terminated strings to an
 *	object.
 *
 * Results:
 *	None.
 *
 * Side effects:
 *	The contents of all the string arguments are appended to the string
 *	representation of objPtr.
 *
 *----------------------------------------------------------------------
 */

void
Tcl_AppendStringsToObj(
    Tcl_Obj *objPtr,
    ...)
{
    va_list argList;

    va_start(argList, objPtr);
    if (Tcl_IsShared(objPtr)) {
	Tcl_Panic("%s called with shared object", "Tcl_AppendStringsToObj");
    }

    while (1) {
	const char *bytes = va_arg(argList, char *);

	if (bytes == NULL) {
	    break;
	}
	Tcl_AppendToObj(objPtr, bytes, -1);
    }
    va_end(argList);
}

/*
 *----------------------------------------------------------------------
 *
 * Tcl_AppendFormatToObj --
 *
 *	This function appends a list of Tcl_Obj's to a Tcl_Obj according to
 *	the formatting instructions embedded in the format string. The
 *	formatting instructions are inspired by sprintf(). Returns TCL_OK when
 *	successful. If there's an error in the arguments, TCL_ERROR is
 *	returned, and an error message is written to the interp, if non-NULL.
 *
 * Results:
 *	A standard Tcl result.
 *
 * Side effects:
 *	None.
 *
 *----------------------------------------------------------------------
 */

int
Tcl_AppendFormatToObj(
    Tcl_Interp *interp,
    Tcl_Obj *appendObj,
    const char *format,
    int objc,
    Tcl_Obj *const objv[])
{
    const char *span = format, *msg, *errCode;
    int objIndex = 0, gotXpg = 0, gotSequential = 0;
    size_t originalLength, limit, numBytes = 0;
    Tcl_UniChar ch = 0;
    static const char *mixedXPG =
	    "cannot mix \"%\" and \"%n$\" conversion specifiers";
    static const char *const badIndex[2] = {
	"not enough arguments for all format specifiers",
	"\"%n$\" argument index out of range"
    };
    static const char *overflow = "max size for a Tcl value exceeded";

    if (Tcl_IsShared(appendObj)) {
	Tcl_Panic("%s called with shared object", "Tcl_AppendFormatToObj");
    }
    (void)Tcl_GetStringFromObj(appendObj, &originalLength);
    limit = (size_t)INT_MAX - originalLength;

    /*
     * Format string is NUL-terminated.
     */

    while (*format != '\0') {
	char *end;
	int gotMinus = 0, gotHash = 0, gotZero = 0, gotSpace = 0, gotPlus = 0;
	int width, gotPrecision, precision, sawFlag, useShort = 0, useBig = 0;
#ifndef TCL_WIDE_INT_IS_LONG
	int useWide = 0;
#endif
	int newXpg, numChars, allocSegment = 0, segmentLimit;
	size_t segmentNumBytes;
	Tcl_Obj *segment;
	int step = TclUtfToUniChar(format, &ch);

	format += step;
	if (ch != '%') {
	    numBytes += step;
	    continue;
	}
	if (numBytes) {
	    if (numBytes > limit) {
		msg = overflow;
		errCode = "OVERFLOW";
		goto errorMsg;
	    }
	    Tcl_AppendToObj(appendObj, span, numBytes);
	    limit -= numBytes;
	    numBytes = 0;
	}

	/*
	 * Saw a % : process the format specifier.
	 *
	 * Step 0. Handle special case of escaped format marker (i.e., %%).
	 */

	step = TclUtfToUniChar(format, &ch);
	if (ch == '%') {
	    span = format;
	    numBytes = step;
	    format += step;
	    continue;
	}

	/*
	 * Step 1. XPG3 position specifier
	 */

	newXpg = 0;
	if (isdigit(UCHAR(ch))) {
	    int position = strtoul(format, &end, 10);

	    if (*end == '$') {
		newXpg = 1;
		objIndex = position - 1;
		format = end + 1;
		step = TclUtfToUniChar(format, &ch);
	    }
	}
	if (newXpg) {
	    if (gotSequential) {
		msg = mixedXPG;
		errCode = "MIXEDSPECTYPES";
		goto errorMsg;
	    }
	    gotXpg = 1;
	} else {
	    if (gotXpg) {
		msg = mixedXPG;
		errCode = "MIXEDSPECTYPES";
		goto errorMsg;
	    }
	    gotSequential = 1;
	}
	if ((objIndex < 0) || (objIndex >= objc)) {
	    msg = badIndex[gotXpg];
	    errCode = gotXpg ? "INDEXRANGE" : "FIELDVARMISMATCH";
	    goto errorMsg;
	}

	/*
	 * Step 2. Set of flags.
	 */

	sawFlag = 1;
	do {
	    switch (ch) {
	    case '-':
		gotMinus = 1;
		break;
	    case '#':
		gotHash = 1;
		break;
	    case '0':
		gotZero = 1;
		break;
	    case ' ':
		gotSpace = 1;
		break;
	    case '+':
		gotPlus = 1;
		break;
	    default:
		sawFlag = 0;
	    }
	    if (sawFlag) {
		format += step;
		step = TclUtfToUniChar(format, &ch);
	    }
	} while (sawFlag);

	/*
	 * Step 3. Minimum field width.
	 */

	width = 0;
	if (isdigit(UCHAR(ch))) {
	    width = strtoul(format, &end, 10);
	    if (width < 0) {
		msg = overflow;
		errCode = "OVERFLOW";
		goto errorMsg;
	    }
	    format = end;
	    step = TclUtfToUniChar(format, &ch);
	} else if (ch == '*') {
	    if (objIndex >= objc - 1) {
		msg = badIndex[gotXpg];
		errCode = gotXpg ? "INDEXRANGE" : "FIELDVARMISMATCH";
		goto errorMsg;
	    }
	    if (TclGetIntFromObj(interp, objv[objIndex], &width) != TCL_OK) {
		goto error;
	    }
	    if (width < 0) {
		width = -width;
		gotMinus = 1;
	    }
	    objIndex++;
	    format += step;
	    step = TclUtfToUniChar(format, &ch);
	}
	if (width > (int) limit) {
	    msg = overflow;
	    errCode = "OVERFLOW";
	    goto errorMsg;
	}

	/*
	 * Step 4. Precision.
	 */

	gotPrecision = precision = 0;
	if (ch == '.') {
	    gotPrecision = 1;
	    format += step;
	    step = TclUtfToUniChar(format, &ch);
	}
	if (isdigit(UCHAR(ch))) {
	    precision = strtoul(format, &end, 10);
	    format = end;
	    step = TclUtfToUniChar(format, &ch);
	} else if (ch == '*') {
	    if (objIndex >= objc - 1) {
		msg = badIndex[gotXpg];
		errCode = gotXpg ? "INDEXRANGE" : "FIELDVARMISMATCH";
		goto errorMsg;
	    }
	    if (TclGetIntFromObj(interp, objv[objIndex], &precision)
		    != TCL_OK) {
		goto error;
	    }

	    /*
	     * TODO: Check this truncation logic.
	     */

	    if (precision < 0) {
		precision = 0;
	    }
	    objIndex++;
	    format += step;
	    step = TclUtfToUniChar(format, &ch);
	}

	/*
	 * Step 5. Length modifier.
	 */

	if (ch == 'h') {
	    useShort = 1;
	    format += step;
	    step = TclUtfToUniChar(format, &ch);
	} else if (ch == 'l') {
	    format += step;
	    step = TclUtfToUniChar(format, &ch);
	    if (ch == 'l') {
		useBig = 1;
		format += step;
		step = TclUtfToUniChar(format, &ch);
#ifndef TCL_WIDE_INT_IS_LONG
	    } else {
		useWide = 1;
#endif
	    }
	} else if (ch == 'I') {
	    if ((format[1] == '6') && (format[2] == '4')) {
		format += (step + 2);
		step = TclUtfToUniChar(format, &ch);
#ifndef TCL_WIDE_INT_IS_LONG
		useWide = 1;
#endif
	    } else if ((format[1] == '3') && (format[2] == '2')) {
		format += (step + 2);
		step = TclUtfToUniChar(format, &ch);
	    } else {
		format += step;
		step = TclUtfToUniChar(format, &ch);
	    }
	} else if ((ch == 't') || (ch == 'z') || (ch == 'q') || (ch == 'j')
		|| (ch == 'L')) {
	    format += step;
	    step = TclUtfToUniChar(format, &ch);
	    useBig = 1;
	}

	format += step;
	span = format;

	/*
	 * Step 6. The actual conversion character.
	 */

	segment = objv[objIndex];
	numChars = -1;
	if (ch == 'i') {
	    ch = 'd';
	}
	switch (ch) {
	case '\0':
	    msg = "format string ended in middle of field specifier";
	    errCode = "INCOMPLETE";
	    goto errorMsg;
	case 's':
	    if (gotPrecision) {
		numChars = Tcl_GetCharLength(segment);
		if (precision < numChars) {
		    segment = Tcl_GetRange(segment, 0, precision - 1);
		    numChars = precision;
		    Tcl_IncrRefCount(segment);
		    allocSegment = 1;
		}
	    }
	    break;
	case 'c': {
	    char buf[4] = "";
	    int code, length;

	    if (TclGetIntFromObj(interp, segment, &code) != TCL_OK) {
		goto error;
	    }
	    length = Tcl_UniCharToUtf(code, buf);
	    if ((code >= 0xD800) && (length < 3)) {
		/* Special case for handling high surrogates. */
		length += Tcl_UniCharToUtf(-1, buf + length);
	    }
	    segment = Tcl_NewStringObj(buf, length);
	    Tcl_IncrRefCount(segment);
	    allocSegment = 1;
	    break;
	}

	case 'u':
	    /* FALLTHRU */
	case 'd':
	case 'o':
	case 'p':
	case 'x':
	case 'X':
	case 'b': {
	    short s = 0;	/* Silence compiler warning; only defined and
				 * used when useShort is true. */
	    long l;
	    Tcl_WideInt w;
	    mp_int big;
	    int toAppend, isNegative = 0;

#ifndef TCL_WIDE_INT_IS_LONG
	    if (ch == 'p') {
		useWide = 1;
	    }
#endif
	    if (useBig) {
		int cmpResult;
		if (Tcl_GetBignumFromObj(interp, segment, &big) != TCL_OK) {
		    goto error;
		}
		cmpResult = mp_cmp_d(&big, 0);
		isNegative = (cmpResult == MP_LT);
		if (cmpResult == MP_EQ) gotHash = 0;
		if (ch == 'u') {
		    if (isNegative) {
			mp_clear(&big);
			msg = "unsigned bignum format is invalid";
			errCode = "BADUNSIGNED";
			goto errorMsg;
		    } else {
			ch = 'd';
		    }
		}
#ifndef TCL_WIDE_INT_IS_LONG
	    } else if (useWide) {
		if (TclGetWideBitsFromObj(interp, segment, &w) != TCL_OK) {
		    goto error;
		}
		isNegative = (w < (Tcl_WideInt) 0);
		if (w == (Tcl_WideInt) 0) gotHash = 0;
#endif
	    } else if (TclGetLongFromObj(NULL, segment, &l) != TCL_OK) {
		if (TclGetWideBitsFromObj(interp, segment, &w) != TCL_OK) {
		    goto error;
		} else {
		    l = (long) w;
		}
		if (useShort) {
		    s = (short) l;
		    isNegative = (s < (short) 0);
		    if (s == (short) 0) gotHash = 0;
		} else {
		    isNegative = (l < (long) 0);
		    if (l == (long) 0) gotHash = 0;
		}
	    } else if (useShort) {
		s = (short) l;
		isNegative = (s < (short) 0);
		if (s == (short) 0) gotHash = 0;
	    } else {
		isNegative = (l < (long) 0);
		if (l == (long) 0) gotHash = 0;
	    }

	    TclNewObj(segment);
	    allocSegment = 1;
	    segmentLimit = INT_MAX;
	    Tcl_IncrRefCount(segment);

	    if ((isNegative || gotPlus || gotSpace) && (useBig || ch=='d')) {
		Tcl_AppendToObj(segment,
			(isNegative ? "-" : gotPlus ? "+" : " "), 1);
		segmentLimit -= 1;
	    }

	    if (gotHash || (ch == 'p')) {
		switch (ch) {
		case 'o':
		    Tcl_AppendToObj(segment, "0o", 2);
		    segmentLimit -= 2;
		    break;
		case 'p':
		case 'x':
		case 'X':
		    Tcl_AppendToObj(segment, "0x", 2);
		    segmentLimit -= 2;
		    break;
		case 'b':
		    Tcl_AppendToObj(segment, "0b", 2);
		    segmentLimit -= 2;
		    break;
		}
	    }

	    switch (ch) {
	    case 'd': {
		size_t length;
		Tcl_Obj *pure;
		const char *bytes;

		if (useShort) {
		    TclNewIntObj(pure, s);
#ifndef TCL_WIDE_INT_IS_LONG
		} else if (useWide) {
		    TclNewIntObj(pure, w);
#endif
		} else if (useBig) {
		    pure = Tcl_NewBignumObj(&big);
		} else {
		    TclNewIntObj(pure, l);
		}
		Tcl_IncrRefCount(pure);
		bytes = Tcl_GetStringFromObj(pure, &length);

		/*
		 * Already did the sign above.
		 */

		if (*bytes == '-') {
		    length--;
		    bytes++;
		}
		toAppend = length;

		/*
		 * Canonical decimal string reps for integers are composed
		 * entirely of one-byte encoded characters, so "length" is the
		 * number of chars.
		 */

		if (gotPrecision) {
		    if (length < (size_t)precision) {
			segmentLimit -= precision - length;
		    }
		    while (length < (size_t)precision) {
			Tcl_AppendToObj(segment, "0", 1);
			length++;
		    }
		    gotZero = 0;
		}
		if (gotZero) {
		    length += Tcl_GetCharLength(segment);
		    if (length < (size_t)width) {
			segmentLimit -= width - length;
		    }
		    while (length < (size_t)width) {
			Tcl_AppendToObj(segment, "0", 1);
			length++;
		    }
		}
		if (toAppend > segmentLimit) {
		    msg = overflow;
		    errCode = "OVERFLOW";
		    goto errorMsg;
		}
		Tcl_AppendToObj(segment, bytes, toAppend);
		Tcl_DecrRefCount(pure);
		break;
	    }

	    case 'u':
	    case 'o':
	    case 'p':
	    case 'x':
	    case 'X':
	    case 'b': {
		Tcl_WideUInt bits = 0;
		Tcl_WideInt numDigits = 0;
		int numBits = 4, base = 16, index = 0, shift = 0;
		size_t length;
		Tcl_Obj *pure;
		char *bytes;

		if (ch == 'u') {
		    base = 10;
		} else if (ch == 'o') {
		    base = 8;
		    numBits = 3;
		} else if (ch == 'b') {
		    base = 2;
		    numBits = 1;
		}
		if (useShort) {
		    unsigned short us = (unsigned short) s;

		    bits = (Tcl_WideUInt) us;
		    while (us) {
			numDigits++;
			us /= base;
		    }
#ifndef TCL_WIDE_INT_IS_LONG
		} else if (useWide) {
		    Tcl_WideUInt uw = (Tcl_WideUInt) w;

		    bits = uw;
		    while (uw) {
			numDigits++;
			uw /= base;
		    }
#endif
		} else if (useBig && !mp_iszero(&big)) {
		    int leftover = (big.used * MP_DIGIT_BIT) % numBits;
		    mp_digit mask = (~(mp_digit)0) << (MP_DIGIT_BIT-leftover);

		    numDigits = 1 +
			    (((Tcl_WideInt) big.used * MP_DIGIT_BIT) / numBits);
		    while ((mask & big.dp[big.used-1]) == 0) {
			numDigits--;
			mask >>= numBits;
		    }
		    if (numDigits > INT_MAX) {
			msg = overflow;
			errCode = "OVERFLOW";
			goto errorMsg;
		    }
		} else if (!useBig) {
		    unsigned long ul = (unsigned long) l;

		    bits = (Tcl_WideUInt) ul;
		    while (ul) {
			numDigits++;
			ul /= base;
		    }
		}

		/*
		 * Need to be sure zero becomes "0", not "".
		 */

		if (numDigits == 0) {
		    numDigits = 1;
		}
		TclNewObj(pure);
		Tcl_SetObjLength(pure, numDigits);
		bytes = TclGetString(pure);
		toAppend = length = numDigits;
		while (numDigits--) {
		    int digitOffset;

		    if (useBig && !mp_iszero(&big)) {
			if (index < big.used && (size_t) shift <
				CHAR_BIT*sizeof(Tcl_WideUInt) - MP_DIGIT_BIT) {
			    bits |= ((Tcl_WideUInt) big.dp[index++]) << shift;
			    shift += MP_DIGIT_BIT;
			}
			shift -= numBits;
		    }
		    digitOffset = bits % base;
		    if (digitOffset > 9) {
			if (ch == 'X') {
			    bytes[numDigits] = 'A' + digitOffset - 10;
			} else {
			    bytes[numDigits] = 'a' + digitOffset - 10;
			}
		    } else {
			bytes[numDigits] = '0' + digitOffset;
		    }
		    bits /= base;
		}
		if (useBig) {
		    mp_clear(&big);
		}
		if (gotPrecision) {
		    if (length < (size_t)precision) {
			segmentLimit -= precision - length;
		    }
		    while (length < (size_t)precision) {
			Tcl_AppendToObj(segment, "0", 1);
			length++;
		    }
		    gotZero = 0;
		}
		if (gotZero) {
		    length += Tcl_GetCharLength(segment);
		    if (length < (size_t)width) {
			segmentLimit -= width - length;
		    }
		    while (length < (size_t)width) {
			Tcl_AppendToObj(segment, "0", 1);
			length++;
		    }
		}
		if (toAppend > segmentLimit) {
		    msg = overflow;
		    errCode = "OVERFLOW";
		    goto errorMsg;
		}
		Tcl_AppendObjToObj(segment, pure);
		Tcl_DecrRefCount(pure);
		break;
	    }

	    }
	    break;
	}

	case 'a':
	case 'A':
	case 'e':
	case 'E':
	case 'f':
	case 'g':
	case 'G': {
#define MAX_FLOAT_SIZE 320
	    char spec[2*TCL_INTEGER_SPACE + 9], *p = spec;
	    double d;
	    int length = MAX_FLOAT_SIZE;
	    char *bytes;

	    if (Tcl_GetDoubleFromObj(interp, segment, &d) != TCL_OK) {
		/* TODO: Figure out ACCEPT_NAN here */
		goto error;
	    }
	    *p++ = '%';
	    if (gotMinus) {
		*p++ = '-';
	    }
	    if (gotHash) {
		*p++ = '#';
	    }
	    if (gotZero) {
		*p++ = '0';
	    }
	    if (gotSpace) {
		*p++ = ' ';
	    }
	    if (gotPlus) {
		*p++ = '+';
	    }
	    if (width) {
		p += sprintf(p, "%d", width);
		if (width > length) {
		    length = width;
		}
	    }
	    if (gotPrecision) {
		*p++ = '.';
		p += sprintf(p, "%d", precision);
		if (precision > INT_MAX - length) {
		    msg = overflow;
		    errCode = "OVERFLOW";
		    goto errorMsg;
		}
		length += precision;
	    }

	    /*
	     * Don't pass length modifiers!
	     */

	    *p++ = (char) ch;
	    *p = '\0';

	    TclNewObj(segment);
	    allocSegment = 1;
	    if (!Tcl_AttemptSetObjLength(segment, length)) {
		msg = overflow;
		errCode = "OVERFLOW";
		goto errorMsg;
	    }
	    bytes = TclGetString(segment);
	    if (!Tcl_AttemptSetObjLength(segment, sprintf(bytes, spec, d))) {
		msg = overflow;
		errCode = "OVERFLOW";
		goto errorMsg;
	    }
	    if (ch == 'A') {
		char *q = TclGetString(segment) + 1;
		*q = 'x';
		q = strchr(q, 'P');
		if (q) *q = 'p';
	    }
	    break;
	}
	default:
	    if (interp != NULL) {
		Tcl_SetObjResult(interp,
			Tcl_ObjPrintf("bad field specifier \"%c\"", ch));
		Tcl_SetErrorCode(interp, "TCL", "FORMAT", "BADTYPE", NULL);
	    }
	    goto error;
	}

	if (width>0 && numChars<0) {
	    numChars = Tcl_GetCharLength(segment);
	}
	if (!gotMinus && width>0) {
	    if (numChars < width) {
		limit -= width - numChars;
	    }
	    while (numChars < width) {
		Tcl_AppendToObj(appendObj, (gotZero ? "0" : " "), 1);
		numChars++;
	    }
	}

	(void)Tcl_GetStringFromObj(segment, &segmentNumBytes);
	if (segmentNumBytes > limit) {
	    if (allocSegment) {
		Tcl_DecrRefCount(segment);
	    }
	    msg = overflow;
	    errCode = "OVERFLOW";
	    goto errorMsg;
	}
	Tcl_AppendObjToObj(appendObj, segment);
	limit -= segmentNumBytes;
	if (allocSegment) {
	    Tcl_DecrRefCount(segment);
	}
	if (width > 0) {
	    if (numChars < width) {
		limit -= width-numChars;
	    }
	    while (numChars < width) {
		Tcl_AppendToObj(appendObj, (gotZero ? "0" : " "), 1);
		numChars++;
	    }
	}

	objIndex += gotSequential;
    }
    if (numBytes) {
	if (numBytes > limit) {
	    msg = overflow;
	    errCode = "OVERFLOW";
	    goto errorMsg;
	}
	Tcl_AppendToObj(appendObj, span, numBytes);
	limit -= numBytes;
	numBytes = 0;
    }

    return TCL_OK;

  errorMsg:
    if (interp != NULL) {
	Tcl_SetObjResult(interp, Tcl_NewStringObj(msg, -1));
	Tcl_SetErrorCode(interp, "TCL", "FORMAT", errCode, NULL);
    }
  error:
    Tcl_SetObjLength(appendObj, originalLength);
    return TCL_ERROR;
}

/*
 *---------------------------------------------------------------------------
 *
 * Tcl_Format --
 *
 * Results:
 *	A refcount zero Tcl_Obj.
 *
 * Side effects:
 *	None.
 *
 *---------------------------------------------------------------------------
 */

Tcl_Obj *
Tcl_Format(
    Tcl_Interp *interp,
    const char *format,
    int objc,
    Tcl_Obj *const objv[])
{
    int result;
    Tcl_Obj *objPtr;

    TclNewObj(objPtr);
    result = Tcl_AppendFormatToObj(interp, objPtr, format, objc, objv);
    if (result != TCL_OK) {
	Tcl_DecrRefCount(objPtr);
	return NULL;
    }
    return objPtr;
}

/*
 *---------------------------------------------------------------------------
 *
 * AppendPrintfToObjVA --
 *
 * Results:
 *
 * Side effects:
 *
 *---------------------------------------------------------------------------
 */

static void
AppendPrintfToObjVA(
    Tcl_Obj *objPtr,
    const char *format,
    va_list argList)
{
    int code, objc;
    Tcl_Obj **objv, *list;
    const char *p;

    TclNewObj(list);
    p = format;
    Tcl_IncrRefCount(list);
    while (*p != '\0') {
	int size = 0, seekingConversion = 1, gotPrecision = 0;
	int lastNum = -1;

	if (*p++ != '%') {
	    continue;
	}
	if (*p == '%') {
	    p++;
	    continue;
	}
	do {
	    switch (*p) {
	    case '\0':
		seekingConversion = 0;
		break;
	    case 's': {
		const char *q, *end, *bytes = va_arg(argList, char *);
		seekingConversion = 0;

		/*
		 * The buffer to copy characters from starts at bytes and ends
		 * at either the first NUL byte, or after lastNum bytes, when
		 * caller has indicated a limit.
		 */

		end = bytes;
		while ((!gotPrecision || lastNum--) && (*end != '\0')) {
		    end++;
		}

		/*
		 * Within that buffer, we trim both ends if needed so that we
		 * copy only whole characters, and avoid copying any partial
		 * multi-byte characters.
		 */

		q = Tcl_UtfPrev(end, bytes);
		if (!Tcl_UtfCharComplete(q, (end - q))) {
		    end = q;
		}

		q = bytes + 4;
		while ((bytes < end) && (bytes < q)
			&& ((*bytes & 0xC0) == 0x80)) {
		    bytes++;
		}

		Tcl_ListObjAppendElement(NULL, list,
			Tcl_NewStringObj(bytes , (end - bytes)));

		break;
	    }
	    case 'c':
	    case 'i':
	    case 'u':
	    case 'd':
	    case 'o':
	    case 'p':
	    case 'x':
	    case 'X':
		seekingConversion = 0;
		switch (size) {
		case -1:
		case 0:
		    Tcl_ListObjAppendElement(NULL, list, Tcl_NewWideIntObj(
			    va_arg(argList, int)));
		    break;
		case 1:
		    Tcl_ListObjAppendElement(NULL, list, Tcl_NewWideIntObj(
			    va_arg(argList, long)));
		    break;
		case 2:
		    Tcl_ListObjAppendElement(NULL, list, Tcl_NewWideIntObj(
			    va_arg(argList, Tcl_WideInt)));
		    break;
		case 3:
		    Tcl_ListObjAppendElement(NULL, list, Tcl_NewBignumObj(
			    va_arg(argList, mp_int *)));
		    break;
		}
		break;
	    case 'a':
	    case 'A':
	    case 'e':
	    case 'E':
	    case 'f':
	    case 'g':
	    case 'G':
		if (size > 0) {
		Tcl_ListObjAppendElement(NULL, list, Tcl_NewDoubleObj(
			(double)va_arg(argList, long double)));
		} else {
			Tcl_ListObjAppendElement(NULL, list, Tcl_NewDoubleObj(
				va_arg(argList, double)));
		}
		seekingConversion = 0;
		break;
	    case '*':
		lastNum = va_arg(argList, int);
		Tcl_ListObjAppendElement(NULL, list, Tcl_NewWideIntObj(lastNum));
		p++;
		break;
	    case '0': case '1': case '2': case '3': case '4':
	    case '5': case '6': case '7': case '8': case '9': {
		char *end;

		lastNum = strtoul(p, &end, 10);
		p = end;
		break;
	    }
	    case '.':
		gotPrecision = 1;
		p++;
		break;
	    case 'l':
		++size;
		p++;
		break;
	    case 't':
	    case 'z':
		if (sizeof(size_t) == sizeof(Tcl_WideInt)) {
		    size = 2;
		}
		p++;
		break;
	    case 'j':
	    case 'q':
		size = 2;
		p++;
		break;
	    case 'I':
		if (p[1]=='6' && p[2]=='4') {
		    p += 2;
		    size = 2;
		} else if (p[1]=='3' && p[2]=='2') {
		    p += 2;
		} else if (sizeof(size_t) == sizeof(Tcl_WideInt)) {
		    size = 2;
		}
		p++;
		break;
	    case 'L':
		size = 3;
		p++;
		break;
	    case 'h':
		size = -1;
		/* FALLTHRU */
	    default:
		p++;
	    }
	} while (seekingConversion);
    }
    TclListObjGetElements(NULL, list, &objc, &objv);
    code = Tcl_AppendFormatToObj(NULL, objPtr, format, objc, objv);
    if (code != TCL_OK) {
	Tcl_AppendPrintfToObj(objPtr,
		"Unable to format \"%s\" with supplied arguments: %s",
		format, TclGetString(list));
    }
    Tcl_DecrRefCount(list);
}

/*
 *---------------------------------------------------------------------------
 *
 * Tcl_AppendPrintfToObj --
 *
 * Results:
 *	A standard Tcl result.
 *
 * Side effects:
 *	None.
 *
 *---------------------------------------------------------------------------
 */

void
Tcl_AppendPrintfToObj(
    Tcl_Obj *objPtr,
    const char *format,
    ...)
{
    va_list argList;

    va_start(argList, format);
    AppendPrintfToObjVA(objPtr, format, argList);
    va_end(argList);
}

/*
 *---------------------------------------------------------------------------
 *
 * Tcl_ObjPrintf --
 *
 * Results:
 *	A refcount zero Tcl_Obj.
 *
 * Side effects:
 *	None.
 *
 *---------------------------------------------------------------------------
 */

Tcl_Obj *
Tcl_ObjPrintf(
    const char *format,
    ...)
{
    va_list argList;
    Tcl_Obj *objPtr;

    TclNewObj(objPtr);
    va_start(argList, format);
    AppendPrintfToObjVA(objPtr, format, argList);
    va_end(argList);
    return objPtr;
}

/*
 *---------------------------------------------------------------------------
 *
 * TclGetStringStorage --
 *
 *	Returns the string storage space of a Tcl_Obj.
 *
 * Results:
 *	The pointer value objPtr->bytes is returned and the number of bytes
 *	allocated there is written to *sizePtr (if known).
 *
 * Side effects:
 *	May set objPtr->bytes.
 *
 *---------------------------------------------------------------------------
 */

char *
TclGetStringStorage(
    Tcl_Obj *objPtr,
    size_t *sizePtr)
{
    String *stringPtr;

    if (!TclHasInternalRep(objPtr, &tclStringType) || objPtr->bytes == NULL) {
	return Tcl_GetStringFromObj(objPtr, sizePtr);
    }

    stringPtr = GET_STRING(objPtr);
    *sizePtr = stringPtr->allocated;
    return objPtr->bytes;
}

/*
 *---------------------------------------------------------------------------
 *
 * TclStringRepeat --
 *
 *	Performs the [string repeat] function.
 *
 * Results:
 * 	A (Tcl_Obj *) pointing to the result value, or NULL in case of an
 * 	error.
 *
 * Side effects:
 * 	On error, when interp is not NULL, error information is left in it.
 *
 *---------------------------------------------------------------------------
 */

Tcl_Obj *
TclStringRepeat(
    Tcl_Interp *interp,
    Tcl_Obj *objPtr,
    size_t count,
    int flags)
{
    Tcl_Obj *objResultPtr;
    int inPlace = flags & TCL_STRING_IN_PLACE;
    size_t length = 0, unichar = 0, done = 1;
    int binary = TclIsPureByteArray(objPtr);

    /* assert (count >= 2) */

    /*
     * Analyze to determine what representation result should be.
     * GOALS:	Avoid shimmering & string rep generation.
     * 		Produce pure bytearray when possible.
     * 		Error on overflow.
     */

    if (!binary) {
	if (TclHasInternalRep(objPtr, &tclStringType)) {
	    String *stringPtr = GET_STRING(objPtr);
	    if (stringPtr->hasUnicode) {
		unichar = 1;
	    }
	}
    }

    if (binary) {
	/* Result will be pure byte array. Pre-size it */
	(void)Tcl_GetByteArrayFromObj(objPtr, &length);
    } else if (unichar) {
	/* Result will be pure Tcl_UniChar array. Pre-size it. */
	(void)Tcl_GetUnicodeFromObj(objPtr, &length);
    } else {
	/* Result will be concat of string reps. Pre-size it. */
	(void)Tcl_GetStringFromObj(objPtr, &length);
    }

    if (length == 0) {
	/* Any repeats of empty is empty. */
	return objPtr;
    }

    if (count > INT_MAX/length) {
	if (interp) {
	    Tcl_SetObjResult(interp, Tcl_ObjPrintf(
		    "max size for a Tcl value (%d bytes) exceeded", INT_MAX));
	    Tcl_SetErrorCode(interp, "TCL", "MEMORY", NULL);
	}
	return NULL;
    }

    if (binary) {
	/* Efficiently produce a pure byte array result */
	objResultPtr = (!inPlace || Tcl_IsShared(objPtr)) ?
		Tcl_DuplicateObj(objPtr) : objPtr;

	Tcl_SetByteArrayLength(objResultPtr, count*length); /* PANIC? */
	Tcl_SetByteArrayLength(objResultPtr, length);
	while (count - done > done) {
	    Tcl_AppendObjToObj(objResultPtr, objResultPtr);
	    done *= 2;
	}
	TclAppendBytesToByteArray(objResultPtr,
		(Tcl_GetBytesFromObj)(NULL, objResultPtr, NULL),
		(count - done) * length);
    } else if (unichar) {
	/*
	 * Efficiently produce a pure Tcl_UniChar array result.
	 */

	if (!inPlace || Tcl_IsShared(objPtr)) {
	    objResultPtr = Tcl_NewUnicodeObj(Tcl_GetUnicode(objPtr), length);
	} else {
	    TclInvalidateStringRep(objPtr);
	    objResultPtr = objPtr;
	}

        if (0 == Tcl_AttemptSetObjLength(objResultPtr, count*length)) {
	    if (interp) {
		Tcl_SetObjResult(interp, Tcl_ObjPrintf(
			"string size overflow: unable to alloc %"
			TCL_Z_MODIFIER "u bytes",
			STRING_SIZE(count*length)));
		Tcl_SetErrorCode(interp, "TCL", "MEMORY", NULL);
	    }
	    return NULL;
	}
	Tcl_SetObjLength(objResultPtr, length);
	while (count - done > done) {
	    Tcl_AppendObjToObj(objResultPtr, objResultPtr);
	    done *= 2;
	}
	TclAppendUnicodeToObj(objResultPtr, Tcl_GetUnicode(objResultPtr),
		(count - done) * length);
    } else {
	/*
	 * Efficiently concatenate string reps.
	 */

	if (!inPlace || Tcl_IsShared(objPtr)) {
	    objResultPtr = Tcl_NewStringObj(TclGetString(objPtr), length);
	} else {
	    TclFreeInternalRep(objPtr);
	    objResultPtr = objPtr;
	}
        if (0 == Tcl_AttemptSetObjLength(objResultPtr, count*length)) {
	    if (interp) {
		Tcl_SetObjResult(interp, Tcl_ObjPrintf(
			"string size overflow: unable to alloc %" TCL_Z_MODIFIER "u bytes",
			count*length));
		Tcl_SetErrorCode(interp, "TCL", "MEMORY", NULL);
	    }
	    return NULL;
	}
	Tcl_SetObjLength(objResultPtr, length);
	while (count - done > done) {
	    Tcl_AppendObjToObj(objResultPtr, objResultPtr);
	    done *= 2;
	}
	Tcl_AppendToObj(objResultPtr, TclGetString(objResultPtr),
		(count - done) * length);
    }
    return objResultPtr;
}

/*
 *---------------------------------------------------------------------------
 *
 * TclStringCat --
 *
 *	Performs the [string cat] function.
 *
 * Results:
 * 	A (Tcl_Obj *) pointing to the result value, or NULL in case of an
 * 	error.
 *
 * Side effects:
 * 	On error, when interp is not NULL, error information is left in it.
 *
 *---------------------------------------------------------------------------
 */

Tcl_Obj *
TclStringCat(
    Tcl_Interp *interp,
    int objc,
    Tcl_Obj * const objv[],
    int flags)
{
    Tcl_Obj *objResultPtr, * const *ov;
    int oc, binary = 1;
	size_t length = 0;
    int allowUniChar = 1, requestUniChar = 0, forceUniChar = 0;
    int first = objc - 1;	/* Index of first value possibly not empty */
    int last = 0;		/* Index of last value possibly not empty */
    int inPlace = flags & TCL_STRING_IN_PLACE;

    /* assert ( objc >= 0 ) */

    if (objc <= 1) {
	/* Only one or no objects; return first or empty */
	return objc ? objv[0] : Tcl_NewObj();
    }

    /* assert ( objc >= 2 ) */

    /*
     * Analyze to determine what representation result should be.
     * GOALS:	Avoid shimmering & string rep generation.
     * 		Produce pure bytearray when possible.
     * 		Error on overflow.
     */

    ov = objv, oc = objc;
    do {
	Tcl_Obj *objPtr = *ov++;

	if (TclIsPureByteArray(objPtr)) {
	    allowUniChar = 0;
	} else if (objPtr->bytes) {
	    /* Value has a string rep. */
	    if (objPtr->length) {
		/*
		 * Non-empty string rep. Not a pure bytearray, so we won't
		 * create a pure bytearray.
		 */

	 	binary = 0;
	 	if (ov > objv+1 && ISCONTINUATION(TclGetString(objPtr))) {
	 	    forceUniChar = 1;
	 	} else if ((objPtr->typePtr) && (objPtr->typePtr != &tclStringType)) {
		    /* Prevent shimmer of non-string types. */
		    allowUniChar = 0;
		}
	    }
	} else {
	    /* assert (objPtr->typePtr != NULL) -- stork! */
	    binary = 0;
	    if (TclHasInternalRep(objPtr, &tclStringType)) {
		/* Have a pure Unicode value; ask to preserve it */
		requestUniChar = 1;
	    } else {
		/* Have another type; prevent shimmer */
		allowUniChar = 0;
	    }
	}
    } while (--oc && (binary || allowUniChar));

    if (binary) {
	/*
	 * Result will be pure byte array. Pre-size it
	 */

	size_t numBytes = 0;
	ov = objv;
	oc = objc;
	do {
	    Tcl_Obj *objPtr = *ov++;

	    /*
	     * Every argument is either a bytearray with a ("pure")
	     * value we know we can safely use, or it is an empty string.
	     * We don't need to count bytes for the empty strings.
	     */

	    if (TclIsPureByteArray(objPtr)) {
		(void)Tcl_GetByteArrayFromObj(objPtr, &numBytes); /* PANIC? */

		if (numBytes) {
		    last = objc - oc;
		    if (length == 0) {
			first = last;
		    }
		    length += numBytes;
		}
	    }
	} while (--oc);
    } else if ((allowUniChar && requestUniChar) || forceUniChar) {
	/*
	 * Result will be pure Tcl_UniChar array. Pre-size it.
	 */

	ov = objv;
	oc = objc;
	do {
	    Tcl_Obj *objPtr = *ov++;

	    if ((objPtr->bytes == NULL) || (objPtr->length)) {
		size_t numChars;

		(void)Tcl_GetUnicodeFromObj(objPtr, &numChars); /* PANIC? */
		if (numChars) {
		    last = objc - oc;
		    if (length == 0) {
			first = last;
		    }
		    length += numChars;
		}
	    }
	} while (--oc);
    } else {
	/* Result will be concat of string reps. Pre-size it. */
	ov = objv; oc = objc;
	do {
	    Tcl_Obj *pendingPtr = NULL;

	    /*
	     * Loop until a possibly non-empty value is reached.
	     * Keep string rep generation pending when possible.
	     */

	    do {
		/* assert ( pendingPtr == NULL ) */
		/* assert ( length == 0 ) */

		Tcl_Obj *objPtr = *ov++;

		if (objPtr->bytes == NULL) {
		    /* No string rep; Take the chance we can avoid making it */
		    pendingPtr = objPtr;
		} else {
		    (void)Tcl_GetStringFromObj(objPtr, &length); /* PANIC? */
		}
	    } while (--oc && (length == 0) && (pendingPtr == NULL));

	    /*
 	     * Either we found a possibly non-empty value, and we remember
 	     * this index as the first and last such value so far seen,
	     * or (oc == 0) and all values are known empty,
 	     * so first = last = objc - 1 signals the right quick return.
 	     */

	    first = last = objc - oc - 1;

	    if (oc && (length == 0)) {
		size_t numBytes;

		/* assert ( pendingPtr != NULL ) */

		/*
		 * There's a pending value followed by more values.  Loop over
		 * remaining values generating strings until a non-empty value
		 * is found, or the pending value gets its string generated.
		 */

		do {
		    Tcl_Obj *objPtr = *ov++;
		    (void)Tcl_GetStringFromObj(objPtr, &numBytes); /* PANIC? */
		} while (--oc && numBytes == 0 && pendingPtr->bytes == NULL);

		if (numBytes) {
		    last = objc -oc -1;
		}
		if (oc || numBytes) {
		    (void)Tcl_GetStringFromObj(pendingPtr, &length);
		}
		if (length == 0) {
		    if (numBytes) {
			first = last;
		    }
		} else if (numBytes + length > (size_t)INT_MAX) {
		    goto overflow;
		}
		length += numBytes;
	    }
	} while (oc && (length == 0));

	while (oc) {
	    size_t numBytes;
	    Tcl_Obj *objPtr = *ov++;

	    /* assert ( length > 0 && pendingPtr == NULL )  */

	    TclGetString(objPtr); /* PANIC? */
	    numBytes = objPtr->length;
	    if (numBytes) {
		last = objc - oc;
		if (numBytes + length > (size_t)INT_MAX) {
		    goto overflow;
		}
		length += numBytes;
	    }
	    --oc;
	}
    }

    if (last <= first /*|| length == 0 */) {
	/* Only one non-empty value or zero length; return first */
	/* NOTE: (length == 0) implies (last <= first) */
	return objv[first];
    }

    objv += first; objc = (last - first + 1);

    if (binary) {
	/* Efficiently produce a pure byte array result */
	unsigned char *dst;

	/*
	 * Broken interface! Byte array value routines offer no way to handle
	 * failure to allocate enough space. Following stanza may panic.
	 */

	if (inPlace && !Tcl_IsShared(*objv)) {
	    size_t start = 0;

	    objResultPtr = *objv++; objc--;
	    (void)Tcl_GetByteArrayFromObj(objResultPtr, &start);
	    dst = Tcl_SetByteArrayLength(objResultPtr, length) + start;
	} else {
	    objResultPtr = Tcl_NewByteArrayObj(NULL, length);
	    dst = Tcl_SetByteArrayLength(objResultPtr, length);
	}
	while (objc--) {
	    Tcl_Obj *objPtr = *objv++;

	    /*
	     * Every argument is either a bytearray with a ("pure")
	     * value we know we can safely use, or it is an empty string.
	     * We don't need to copy bytes from the empty strings.
	     */

	    if (TclIsPureByteArray(objPtr)) {
		size_t more = 0;
		unsigned char *src = Tcl_GetByteArrayFromObj(objPtr, &more);
		memcpy(dst, src, more);
		dst += more;
	    }
	}
    } else if ((allowUniChar && requestUniChar) || forceUniChar) {
	/* Efficiently produce a pure Tcl_UniChar array result */
	Tcl_UniChar *dst;

	if (inPlace && !Tcl_IsShared(*objv)) {
	    size_t start;

	    objResultPtr = *objv++; objc--;

	    /* Ugly interface! Force resize of the unicode array. */
	    (void)Tcl_GetUnicodeFromObj(objResultPtr, &start);
	    Tcl_InvalidateStringRep(objResultPtr);
	    if (0 == Tcl_AttemptSetObjLength(objResultPtr, length)) {
		if (interp) {
		    Tcl_SetObjResult(interp, Tcl_ObjPrintf(
		    	"concatenation failed: unable to alloc %"
			TCL_Z_MODIFIER "u bytes",
			STRING_SIZE(length)));
		    Tcl_SetErrorCode(interp, "TCL", "MEMORY", NULL);
		}
		return NULL;
	    }
	    dst = Tcl_GetUnicode(objResultPtr) + start;
	} else {
	    Tcl_UniChar ch = 0;

	    /* Ugly interface! No scheme to init array size. */
	    objResultPtr = Tcl_NewUnicodeObj(&ch, 0);	/* PANIC? */
	    if (0 == Tcl_AttemptSetObjLength(objResultPtr, length)) {
		Tcl_DecrRefCount(objResultPtr);
		if (interp) {
		    Tcl_SetObjResult(interp, Tcl_ObjPrintf(
		    	"concatenation failed: unable to alloc %"
			TCL_Z_MODIFIER "u bytes",
			STRING_SIZE(length)));
		    Tcl_SetErrorCode(interp, "TCL", "MEMORY", NULL);
		}
		return NULL;
	    }
	    dst = Tcl_GetUnicode(objResultPtr);
	}
	while (objc--) {
	    Tcl_Obj *objPtr = *objv++;

	    if ((objPtr->bytes == NULL) || (objPtr->length)) {
		size_t more;
		Tcl_UniChar *src = Tcl_GetUnicodeFromObj(objPtr, &more);
		memcpy(dst, src, more * sizeof(Tcl_UniChar));
		dst += more;
	    }
	}
    } else {
	/* Efficiently concatenate string reps */
	char *dst;

	if (inPlace && !Tcl_IsShared(*objv)) {
	    size_t start;

	    objResultPtr = *objv++; objc--;

	    (void)Tcl_GetStringFromObj(objResultPtr, &start);
	    if (0 == Tcl_AttemptSetObjLength(objResultPtr, length)) {
		if (interp) {
		    Tcl_SetObjResult(interp, Tcl_ObjPrintf(
		    	"concatenation failed: unable to alloc %" TCL_Z_MODIFIER "u bytes",
			length));
		    Tcl_SetErrorCode(interp, "TCL", "MEMORY", NULL);
		}
		return NULL;
	    }
	    dst = TclGetString(objResultPtr) + start;

	    /* assert ( length > start ) */
	    TclFreeInternalRep(objResultPtr);
	} else {
	    TclNewObj(objResultPtr);	/* PANIC? */
	    if (0 == Tcl_AttemptSetObjLength(objResultPtr, length)) {
		Tcl_DecrRefCount(objResultPtr);
		if (interp) {
		    Tcl_SetObjResult(interp, Tcl_ObjPrintf(
		    	"concatenation failed: unable to alloc %" TCL_Z_MODIFIER "u bytes",
			length));
		    Tcl_SetErrorCode(interp, "TCL", "MEMORY", NULL);
		}
		return NULL;
	    }
	    dst = TclGetString(objResultPtr);
	}
	while (objc--) {
	    Tcl_Obj *objPtr = *objv++;

	    if ((objPtr->bytes == NULL) || (objPtr->length)) {
		size_t more;
		char *src = Tcl_GetStringFromObj(objPtr, &more);

		memcpy(dst, src, more);
		dst += more;
	    }
	}
	/* Must NUL-terminate! */
	*dst = '\0';
    }
    return objResultPtr;

  overflow:
    if (interp) {
	Tcl_SetObjResult(interp, Tcl_ObjPrintf(
		    "max size for a Tcl value (%d bytes) exceeded", INT_MAX));
	Tcl_SetErrorCode(interp, "TCL", "MEMORY", NULL);
    }
    return NULL;
}

/*
 *---------------------------------------------------------------------------
 *
 * TclStringCmp --
 *	Compare two Tcl_Obj values as strings.
 *
 * Results:
 *	Like memcmp, return -1, 0, or 1.
 *
 * Side effects:
 *	String representations may be generated.  Internal representation may
 *	be changed.
 *
 *---------------------------------------------------------------------------
 */

int
TclStringCmp(
    Tcl_Obj *value1Ptr,
    Tcl_Obj *value2Ptr,
    int checkEq,		/* comparison is only for equality */
    int nocase,			/* comparison is not case sensitive */
    size_t reqlength)		/* requested length */
{
    char *s1, *s2;
    int empty, match;
    size_t length, s1len = 0, s2len = 0;
    memCmpFn_t memCmpFn;

    if ((reqlength == 0) || (value1Ptr == value2Ptr)) {
	/*
	 * Always match at 0 chars of if it is the same obj.
	 */
	match = 0;
    } else {
	if (!nocase && TclIsPureByteArray(value1Ptr)
		&& TclIsPureByteArray(value2Ptr)) {
	    /*
	     * Use binary versions of comparisons since that won't cause undue
	     * type conversions and it is much faster. Only do this if we're
	     * case-sensitive (which is all that really makes sense with byte
	     * arrays anyway, and we have no memcasecmp() for some reason... :^)
	     */

	    s1 = (char *) Tcl_GetByteArrayFromObj(value1Ptr, &s1len);
	    s2 = (char *) Tcl_GetByteArrayFromObj(value2Ptr, &s2len);
	    memCmpFn = memcmp;
	} else if (TclHasInternalRep(value1Ptr, &tclStringType)
		&& TclHasInternalRep(value2Ptr, &tclStringType)) {
	    /*
	     * Do a unicode-specific comparison if both of the args are of
	     * String type. If the char length == byte length, we can do a
	     * memcmp. In benchmark testing this proved the most efficient
	     * check between the unicode and string comparison operations.
	     */

	    if (nocase) {
		s1 = (char *) Tcl_GetUnicodeFromObj(value1Ptr, &s1len);
		s2 = (char *) Tcl_GetUnicodeFromObj(value2Ptr, &s2len);
		memCmpFn = (memCmpFn_t)TclUniCharNcasecmp;
	    } else {
		s1len = Tcl_GetCharLength(value1Ptr);
		s2len = Tcl_GetCharLength(value2Ptr);
		if ((s1len == value1Ptr->length)
			&& (value1Ptr->bytes != NULL)
			&& (s2len == value2Ptr->length)
			&& (value2Ptr->bytes != NULL)) {
		    s1 = value1Ptr->bytes;
		    s2 = value2Ptr->bytes;
		    memCmpFn = memcmp;
		} else {
		    s1 = (char *) Tcl_GetUnicode(value1Ptr);
		    s2 = (char *) Tcl_GetUnicode(value2Ptr);
		    if (
#if defined(WORDS_BIGENDIAN) && (TCL_UTF_MAX > 3)
			    1
#else
			    checkEq
#endif
			    ) {
			memCmpFn = memcmp;
			s1len *= sizeof(Tcl_UniChar);
			s2len *= sizeof(Tcl_UniChar);
		    } else {
			memCmpFn = (memCmpFn_t) TclUniCharNcmp;
		    }
		}
	    }
	} else {
	    empty = TclCheckEmptyString(value1Ptr);
	    if (empty > 0) {
		switch (TclCheckEmptyString(value2Ptr)) {
		case -1:
		    s1 = 0;
		    s1len = 0;
		    s2 = Tcl_GetStringFromObj(value2Ptr, &s2len);
		    break;
		case 0:
		    match = -1;
		    goto matchdone;
		case 1:
		default: /* avoid warn: `s2` may be used uninitialized */
		    match = 0;
		    goto matchdone;
		}
	    } else if (TclCheckEmptyString(value2Ptr) > 0) {
		switch (empty) {
		case -1:
		    s2 = 0;
		    s2len = 0;
		    s1 = Tcl_GetStringFromObj(value1Ptr, &s1len);
		    break;
		case 0:
		    match = 1;
		    goto matchdone;
		case 1:
		default: /* avoid warn: `s1` may be used uninitialized */
		    match = 0;
		    goto matchdone;
		}
	    } else {
		s1 = Tcl_GetStringFromObj(value1Ptr, &s1len);
		s2 = Tcl_GetStringFromObj(value2Ptr, &s2len);
	    }
	    if (!nocase && checkEq) {
		/*
		 * When we have equal-length we can check only for
		 * (in)equality. We can use memcmp in all (n)eq cases because
		 * we don't need to worry about lexical LE/BE variance.
		 */

		memCmpFn = memcmp;
	    } else {
		/*
		 * As a catch-all we will work with UTF-8. We cannot use
		 * memcmp() as that is unsafe with any string containing NUL
		 * (\xC0\x80 in Tcl's utf rep). We can use the more efficient
		 * TclpUtfNcmp2 if we are case-sensitive and no specific
		 * length was requested.
		 */

		if ((reqlength == TCL_INDEX_NONE) && !nocase) {
		    memCmpFn = (memCmpFn_t) TclpUtfNcmp2;
		} else {
		    s1len = Tcl_NumUtfChars(s1, s1len);
		    s2len = Tcl_NumUtfChars(s2, s2len);
		    memCmpFn = (memCmpFn_t)
			    (nocase ? Tcl_UtfNcasecmp : Tcl_UtfNcmp);
		}
	    }
	}

	length = (s1len < s2len) ? s1len : s2len;
	if (reqlength == TCL_INDEX_NONE) {
	    /*
	     * The requested length is negative, so we ignore it by setting it
	     * to length + 1 so we correct the match var.
	     */

	    reqlength = length + 1;
	} else if (reqlength > 0 && reqlength < length) {
	    length = reqlength;
	}

	if (checkEq && (s1len != s2len)) {
	    match = 1;		/* This will be reversed below. */
	} else {
	    /*
	     * The comparison function should compare up to the minimum byte
	     * length only.
	     */

	    match = memCmpFn(s1, s2, length);
	}
	if ((match == 0) && (reqlength > length)) {
	    match = s1len - s2len;
	}
	match = (match > 0) ? 1 : (match < 0) ? -1 : 0;
    }
  matchdone:
    return match;
}

/*
 *---------------------------------------------------------------------------
 *
 * TclStringFirst --
 *
 *	Implements the [string first] operation.
 *
 * Results:
 *	If needle is found as a substring of haystack, the index of the
 *	first instance of such a find is returned.  If needle is not present
 *	as a substring of haystack, -1 is returned.
 *
 * Side effects:
 *	needle and haystack may have their Tcl_ObjType changed.
 *
 *---------------------------------------------------------------------------
 */

Tcl_Obj *
TclStringFirst(
    Tcl_Obj *needle,
    Tcl_Obj *haystack,
    size_t start)
{
    size_t lh = 0, ln = Tcl_GetCharLength(needle);
    size_t value = TCL_INDEX_NONE;
    Tcl_UniChar *checkStr, *endStr, *uh, *un;
    Tcl_Obj *obj;

    if (start == TCL_INDEX_NONE) {
	start = 0;
    }
    if (ln == 0) {
	/* We don't find empty substrings.  Bizarre!
	 * Whenever this routine is turned into a proper substring
	 * finder, change to `return start` after limits imposed. */
	goto firstEnd;
    }

    if (TclIsPureByteArray(needle) && TclIsPureByteArray(haystack)) {
	unsigned char *end, *check, *bh;
	unsigned char *bn = Tcl_GetByteArrayFromObj(needle, &ln);

	/* Find bytes in bytes */
	bh = Tcl_GetByteArrayFromObj(haystack, &lh);
	if ((lh < ln) || (start > lh - ln)) {
	    /* Don't start the loop if there cannot be a valid answer */
	    goto firstEnd;
	}
	end = bh + lh;

	check = bh + start;
	while (check + ln <= end) {
	    /*
	     * Look for the leading byte of the needle in the haystack
	     * starting at check and stopping when there's not enough room
	     * for the needle left.
	     */
	    check = (unsigned char *)memchr(check, bn[0], (end + 1 - ln) - check);
	    if (check == NULL) {
		/* Leading byte not found -> needle cannot be found. */
		goto firstEnd;
	    }
	    /* Leading byte found, check rest of needle. */
	    if (0 == memcmp(check+1, bn+1, ln-1)) {
		/* Checks! Return the successful index. */
		value = (check - bh);
		goto firstEnd;
	    }
	    /* Rest of needle match failed; Iterate to continue search. */
	    check++;
	}
	goto firstEnd;
    }

    /*
     * TODO: It might be nice to support some cases where it is not
     * necessary to shimmer to &tclStringType to compute the result,
     * and instead operate just on the objPtr->bytes values directly.
     * However, we also do not want the answer to change based on the
     * code pathway, or if it does we want that to be for some values
     * we explicitly decline to support.  Getting there will involve
     * locking down in practice more firmly just what encodings produce
     * what supported results for the objPtr->bytes values.  For now,
     * do only the well-defined Tcl_UniChar array search.
     */

    un = Tcl_GetUnicodeFromObj(needle, &ln);
    uh = Tcl_GetUnicodeFromObj(haystack, &lh);
    if ((lh < ln) || (start > lh - ln)) {
	/* Don't start the loop if there cannot be a valid answer */
	goto firstEnd;
    }
    endStr = uh + lh;

    for (checkStr = uh + start; checkStr + ln <= endStr; checkStr++) {
	if ((*checkStr == *un) && (0 ==
		memcmp(checkStr + 1, un + 1, (ln-1) * sizeof(Tcl_UniChar)))) {
	    value =  (checkStr - uh);
	    goto firstEnd;
	}
    }
  firstEnd:
    TclNewIndexObj(obj, value);
    return obj;
}

/*
 *---------------------------------------------------------------------------
 *
 * TclStringLast --
 *
 *	Implements the [string last] operation.
 *
 * Results:
 *	If needle is found as a substring of haystack, the index of the
 *	last instance of such a find is returned.  If needle is not present
 *	as a substring of haystack, -1 is returned.
 *
 * Side effects:
 *	needle and haystack may have their Tcl_ObjType changed.
 *
 *---------------------------------------------------------------------------
 */

Tcl_Obj *
TclStringLast(
    Tcl_Obj *needle,
    Tcl_Obj *haystack,
    size_t last)
{
    size_t lh = 0, ln = Tcl_GetCharLength(needle);
    size_t value = TCL_INDEX_NONE;
    Tcl_UniChar *checkStr, *uh, *un;
    Tcl_Obj *obj;

    if (ln == 0) {
	/*
	 * 	We don't find empty substrings.  Bizarre!
	 *
	 * 	TODO: When we one day make this a true substring
	 * 	finder, change this to "return last", after limitation.
	 */
	goto lastEnd;
    }

    if (TclIsPureByteArray(needle) && TclIsPureByteArray(haystack)) {
	unsigned char *check, *bh = Tcl_GetByteArrayFromObj(haystack, &lh);
	unsigned char *bn = Tcl_GetByteArrayFromObj(needle, &ln);

	if (last + 1 >= lh + 1) {
	    last = lh - 1;
	}
	if (last + 1 < ln) {
	    /* Don't start the loop if there cannot be a valid answer */
	    goto lastEnd;
	}
	check = bh + last + 1 - ln;

	while (check >= bh) {
	    if ((*check == bn[0])
		    && (0 == memcmp(check+1, bn+1, ln-1))) {
		value = (check - bh);
		goto lastEnd;
	    }
	    check--;
	}
	goto lastEnd;
    }

    uh = Tcl_GetUnicodeFromObj(haystack, &lh);
    un = Tcl_GetUnicodeFromObj(needle, &ln);

    if (last + 1 >= lh + 1) {
	last = lh - 1;
    }
    if (last + 1 < ln) {
	/* Don't start the loop if there cannot be a valid answer */
	goto lastEnd;
    }
    checkStr = uh + last + 1 - ln;
    while (checkStr >= uh) {
	if ((*checkStr == un[0])
		&& (0 == memcmp(checkStr+1, un+1, (ln-1)*sizeof(Tcl_UniChar)))) {
	    value = (checkStr - uh);
	    goto lastEnd;
	}
	checkStr--;
    }
  lastEnd:
    TclNewIndexObj(obj, value);
    return obj;
}

/*
 *---------------------------------------------------------------------------
 *
 * TclStringReverse --
 *
 *	Implements the [string reverse] operation.
 *
 * Results:
 *	A Tcl value which is the [string reverse] of the argument supplied.
 *	When sharing rules permit and the caller requests, the returned value
 *	might be the argument with modifications done in place.
 *
 * Side effects:
 *	May allocate a new Tcl_Obj.
 *
 *---------------------------------------------------------------------------
 */

static void
ReverseBytes(
    unsigned char *to,		/* Copy bytes into here... */
    unsigned char *from,	/* ...from here... */
    size_t count)		/* Until this many are copied, */
				/* reversing as you go. */
{
    unsigned char *src = from + count;

    if (to == from) {
	/* Reversing in place */
	while (--src > to) {
	    unsigned char c = *src;

	    *src = *to;
	    *to++ = c;
	}
    } else {
	while (--src >= from) {
	    *to++ = *src;
	}
    }
}

Tcl_Obj *
TclStringReverse(
    Tcl_Obj *objPtr,
    int flags)
{
    String *stringPtr;
    Tcl_UniChar ch = 0;
    int inPlace = flags & TCL_STRING_IN_PLACE;
#if TCL_UTF_MAX < 4
    int needFlip = 0;
#endif

    if (TclIsPureByteArray(objPtr)) {
	size_t numBytes = 0;
	unsigned char *from = Tcl_GetByteArrayFromObj(objPtr, &numBytes);

	if (!inPlace || Tcl_IsShared(objPtr)) {
	    objPtr = Tcl_NewByteArrayObj(NULL, numBytes);
	}
	ReverseBytes((Tcl_GetBytesFromObj)(NULL, objPtr, NULL), from, numBytes);
	return objPtr;
    }

    SetStringFromAny(NULL, objPtr);
    stringPtr = GET_STRING(objPtr);

    if (stringPtr->hasUnicode) {
	Tcl_UniChar *from = Tcl_GetUnicode(objPtr);
	stringPtr = GET_STRING(objPtr);
	Tcl_UniChar *src = from + stringPtr->numChars;
	Tcl_UniChar *to;

	if (!inPlace || Tcl_IsShared(objPtr)) {
	    /*
	     * Create a non-empty, pure unicode value, so we can coax
	     * Tcl_SetObjLength into growing the unicode rep buffer.
	     */

	    objPtr = Tcl_NewUnicodeObj(&ch, 1);
	    Tcl_SetObjLength(objPtr, stringPtr->numChars);
	    to = Tcl_GetUnicode(objPtr);
	    stringPtr = GET_STRING(objPtr);
	    while (--src >= from) {
#if TCL_UTF_MAX < 4
		ch = *src;
		if ((ch & 0xF800) == 0xD800) {
		    needFlip = 1;
		}
		*to++ = ch;
#else
		*to++ = *src;
#endif
	    }
	} else {
	    /*
	     * Reversing in place.
	     */

#if TCL_UTF_MAX < 4
	    to = src;
#endif
	    while (--src > from) {
		ch = *src;
#if TCL_UTF_MAX < 4
		if ((ch & 0xF800) == 0xD800) {
		    needFlip = 1;
		}
#endif
		*src = *from;
		*from++ = ch;
	    }
	}
#if TCL_UTF_MAX < 4
	if (needFlip) {
	    /*
	     * Flip back surrogate pairs.
	     */

	    from = to - stringPtr->numChars;
	    while (--to >= from) {
		ch = *to;
		if ((ch & 0xFC00) == 0xD800) {
		    if ((to-1 >= from) && ((to[-1] & 0xFC00) == 0xDC00)) {
			to[0] = to[-1];
			to[-1] = ch;
			--to;
		    }
		}
	    }
	}
#endif
    }

    if (objPtr->bytes) {
	size_t numChars = stringPtr->numChars;
	size_t numBytes = objPtr->length;
	char *to, *from = objPtr->bytes;

	if (!inPlace || Tcl_IsShared(objPtr)) {
	    TclNewObj(objPtr);
	    Tcl_SetObjLength(objPtr, numBytes);
	}
	to = objPtr->bytes;

	if ((numChars == TCL_INDEX_NONE) || (numChars < numBytes)) {
	    /*
	     * Either numChars == -1 and we don't know how many chars are
	     * represented by objPtr->bytes and we need Pass 1 just in case,
	     * or numChars >= 0 and we know we have fewer chars than bytes, so
	     * we know there's a multibyte character needing Pass 1.
	     *
	     * Pass 1. Reverse the bytes of each multi-byte character.
	     */

	    size_t bytesLeft = numBytes;
	    int chw;

	    while (bytesLeft) {
		/*
		 * NOTE: We know that the from buffer is NUL-terminated. It's
		 * part of the contract for objPtr->bytes values. Thus, we can
		 * skip calling Tcl_UtfCharComplete() here.
		 */

		size_t bytesInChar = TclUtfToUCS4(from, &chw);

		ReverseBytes((unsigned char *)to, (unsigned char *)from,
			bytesInChar);
		to += bytesInChar;
		from += bytesInChar;
		bytesLeft -= bytesInChar;
	    }

	    from = to = objPtr->bytes;
	}
	/* Pass 2. Reverse all the bytes. */
	ReverseBytes((unsigned char *)to, (unsigned char *)from, numBytes);
    }

    return objPtr;
}

/*
 *---------------------------------------------------------------------------
 *
 * TclStringReplace --
 *
 *	Implements the inner engine of the [string replace] and
 *	[string insert] commands.
 *
 *	The result is a concatenation of a prefix from objPtr, characters
 *	0 through first-1, the insertPtr string value, and a suffix from
 *	objPtr, characters from first + count to the end. The effect is as if
 *	the inner substring of characters first through first+count-1 are
 *	removed and replaced with insertPtr. If insertPtr is NULL, it is
 *	treated as an empty string. When passed the flag TCL_STRING_IN_PLACE,
 *	this routine will try to do the work within objPtr, so long as no
 *	sharing forbids it. Without that request, or as needed, a new Tcl
 *	value will be allocated to be the result.
 *
 * Results:
 *	A Tcl value that is the result of the substring replacement. May
 *	return NULL in case of an error. When NULL is returned and interp is
 *	non-NULL, error information is left in interp
 *
 *---------------------------------------------------------------------------
 */

Tcl_Obj *
TclStringReplace(
    Tcl_Interp *interp,		/* For error reporting, may be NULL */
    Tcl_Obj *objPtr,		/* String to act upon */
    size_t first,		/* First index to replace */
    size_t count,		/* How many chars to replace */
    Tcl_Obj *insertPtr,		/* Replacement string, may be NULL */
    int flags)			/* TCL_STRING_IN_PLACE => attempt in-place */
{
    int inPlace = flags & TCL_STRING_IN_PLACE;
    Tcl_Obj *result;

    /* Replace nothing with nothing */
    if ((insertPtr == NULL) && (count == 0)) {
	if (inPlace) {
	    return objPtr;
	} else {
	    return Tcl_DuplicateObj(objPtr);
	}
    }

    /*
     * The caller very likely had to call Tcl_GetCharLength() or similar
     * to be able to process index values.  This means it is likely that
     * objPtr is either a proper "bytearray" or a "string" or else it has
     * a known and short string rep.
     */

    if (TclIsPureByteArray(objPtr)) {
	size_t numBytes = 0;
	unsigned char *bytes = Tcl_GetByteArrayFromObj(objPtr, &numBytes);

	if (insertPtr == NULL) {
	    /* Replace something with nothing. */

	    assert ( first <= numBytes ) ;
	    assert ( count <= numBytes ) ;
	    assert ( first + count <= numBytes ) ;

	    result = Tcl_NewByteArrayObj(NULL, numBytes - count);/* PANIC? */
	    TclAppendBytesToByteArray(result, bytes, first);
	    TclAppendBytesToByteArray(result, bytes + first + count,
		    numBytes - count - first);
	    return result;
	}

	/* Replace everything */
	if ((first == 0) && (count == numBytes)) {
	    return insertPtr;
	}

	if (TclIsPureByteArray(insertPtr)) {
	    size_t newBytes = 0;
	    unsigned char *iBytes
		    = Tcl_GetByteArrayFromObj(insertPtr, &newBytes);

	    if (count == newBytes && inPlace && !Tcl_IsShared(objPtr)) {
		/*
		 * Removal count and replacement count are equal.
		 * Other conditions permit. Do in-place splice.
		 */

		memcpy(bytes + first, iBytes, count);
		Tcl_InvalidateStringRep(objPtr);
		return objPtr;
	    }

	    if ((size_t)newBytes > INT_MAX - (numBytes - count)) {
		if (interp) {
		    Tcl_SetObjResult(interp, Tcl_ObjPrintf(
			    "max size for a Tcl value (%d bytes) exceeded",
			    INT_MAX));
		    Tcl_SetErrorCode(interp, "TCL", "MEMORY", NULL);
		}
		return NULL;
	    }
	    result = Tcl_NewByteArrayObj(NULL, numBytes - count + newBytes);
								/* PANIC? */
	    Tcl_SetByteArrayLength(result, 0);
	    TclAppendBytesToByteArray(result, bytes, first);
	    TclAppendBytesToByteArray(result, iBytes, newBytes);
	    TclAppendBytesToByteArray(result, bytes + first + count,
		    numBytes - count - first);
	    return result;
	}

	/* Flow through to try other approaches below */
    }

    /*
     * TODO: Figure out how not to generate a Tcl_UniChar array rep
     * when it can be determined objPtr->bytes points to a string of
     * all single-byte characters so we can index it directly.
     */

    /* The traditional implementation... */
    {
	size_t numChars;
	Tcl_UniChar *ustring = Tcl_GetUnicodeFromObj(objPtr, &numChars);

	/* TODO: Is there an in-place option worth pursuing here? */

	result = Tcl_NewUnicodeObj(ustring, first);
	if (insertPtr) {
	    Tcl_AppendObjToObj(result, insertPtr);
	}
	if (first + count < (size_t)numChars) {
	    TclAppendUnicodeToObj(result, ustring + first + count,
		    numChars - first - count);
	}

	return result;
    }
}

/*
 *---------------------------------------------------------------------------
 *
 * FillUnicodeRep --
 *
 *	Populate the Unicode internal rep with the Unicode form of its string
 *	rep. The object must alread have a "String" internal rep.
 *
 * Results:
 *	None.
 *
 * Side effects:
 *	Reallocates the String internal rep.
 *
 *---------------------------------------------------------------------------
 */

static void
FillUnicodeRep(
    Tcl_Obj *objPtr)		/* The object in which to fill the unicode
				 * rep. */
{
    String *stringPtr = GET_STRING(objPtr);

    ExtendUnicodeRepWithString(objPtr, objPtr->bytes, objPtr->length,
	    stringPtr->numChars);
}

static void
ExtendUnicodeRepWithString(
    Tcl_Obj *objPtr,
    const char *bytes,
    size_t numBytes,
    size_t numAppendChars)
{
    String *stringPtr = GET_STRING(objPtr);
    size_t needed, numOrigChars = 0;
    Tcl_UniChar *dst, unichar = 0;

    if (stringPtr->hasUnicode) {
	numOrigChars = stringPtr->numChars;
    }
    if (numAppendChars == TCL_INDEX_NONE) {
	TclNumUtfChars(numAppendChars, bytes, numBytes);
    }
    needed = numOrigChars + numAppendChars;

    if (needed > stringPtr->maxChars) {
	GrowUnicodeBuffer(objPtr, needed);
	stringPtr = GET_STRING(objPtr);
    }

    stringPtr->hasUnicode = 1;
    if (bytes) {
	stringPtr->numChars = needed;
    } else {
	numAppendChars = 0;
    }
    dst = stringPtr->unicode + numOrigChars;
    if (numAppendChars-- > 0) {
	bytes += TclUtfToUniChar(bytes, &unichar);
#if TCL_UTF_MAX > 3
	/* join upper/lower surrogate */
	if (bytes && (stringPtr->unicode[numOrigChars - 1] | 0x3FF) == 0xDBFF && (unichar | 0x3FF) == 0xDFFF) {
		stringPtr->numChars--;
		unichar = ((stringPtr->unicode[numOrigChars - 1] & 0x3FF) << 10) + (unichar & 0x3FF) + 0x10000;
		dst--;
	}
#endif
	*dst++ = unichar;
	while (numAppendChars-- > 0) {
	    bytes += TclUtfToUniChar(bytes, &unichar);
	    *dst++ = unichar;
	}
    }
    *dst = 0;
}

/*
 *----------------------------------------------------------------------
 *
 * DupStringInternalRep --
 *
 *	Initialize the internal representation of a new Tcl_Obj to a copy of
 *	the internal representation of an existing string object.
 *
 * Results:
 *	None.
 *
 * Side effects:
 *	copyPtr's internal rep is set to a copy of srcPtr's internal
 *	representation.
 *
 *----------------------------------------------------------------------
 */

static void
DupStringInternalRep(
    Tcl_Obj *srcPtr,		/* Object with internal rep to copy. Must have
				 * an internal rep of type "String". */
    Tcl_Obj *copyPtr)		/* Object with internal rep to set. Must not
				 * currently have an internal rep.*/
{
    String *srcStringPtr = GET_STRING(srcPtr);
    String *copyStringPtr = NULL;

    if (srcStringPtr->numChars == TCL_INDEX_NONE) {
	/*
	 * The String struct in the source value holds zero useful data. Don't
	 * bother copying it. Don't even bother allocating space in which to
	 * copy it. Just let the copy be untyped.
	 */

	return;
    }

    if (srcStringPtr->hasUnicode) {
	int copyMaxChars;

	if (srcStringPtr->maxChars / 2 >= srcStringPtr->numChars) {
	    copyMaxChars = 2 * srcStringPtr->numChars;
	} else {
	    copyMaxChars = srcStringPtr->maxChars;
	}
	copyStringPtr = stringAttemptAlloc(copyMaxChars);
	if (copyStringPtr == NULL) {
	    copyMaxChars = srcStringPtr->numChars;
	    copyStringPtr = stringAlloc(copyMaxChars);
	}
	copyStringPtr->maxChars = copyMaxChars;
	memcpy(copyStringPtr->unicode, srcStringPtr->unicode,
		srcStringPtr->numChars * sizeof(Tcl_UniChar));
	copyStringPtr->unicode[srcStringPtr->numChars] = 0;
    } else {
	copyStringPtr = stringAlloc(0);
	copyStringPtr->maxChars = 0;
	copyStringPtr->unicode[0] = 0;
    }
    copyStringPtr->hasUnicode = srcStringPtr->hasUnicode;
    copyStringPtr->numChars = srcStringPtr->numChars;

    /*
     * Tricky point: the string value was copied by generic object management
     * code, so it doesn't contain any extra bytes that might exist in the
     * source object.
     */

    copyStringPtr->allocated = copyPtr->bytes ? copyPtr->length : 0;

    SET_STRING(copyPtr, copyStringPtr);
    copyPtr->typePtr = &tclStringType;
}

/*
 *----------------------------------------------------------------------
 *
 * SetStringFromAny --
 *
 *	Create an internal representation of type "String" for an object.
 *
 * Results:
 *	This operation always succeeds and returns TCL_OK.
 *
 * Side effects:
 *	Any old internal reputation for objPtr is freed and the internal
 *	representation is set to "String".
 *
 *----------------------------------------------------------------------
 */

static int
SetStringFromAny(
    TCL_UNUSED(Tcl_Interp *),
    Tcl_Obj *objPtr)		/* The object to convert. */
{
    if (!TclHasInternalRep(objPtr, &tclStringType)) {
	String *stringPtr = stringAlloc(0);

	/*
	 * Convert whatever we have into an untyped value. Just A String.
	 */

	(void) TclGetString(objPtr);
	TclFreeInternalRep(objPtr);

	/*
	 * Create a basic String internalrep that just points to the UTF-8 string
	 * already in place at objPtr->bytes.
	 */

	stringPtr->numChars = -1;
	stringPtr->allocated = objPtr->length;
	stringPtr->maxChars = 0;
	stringPtr->hasUnicode = 0;
	SET_STRING(objPtr, stringPtr);
	objPtr->typePtr = &tclStringType;
    }
    return TCL_OK;
}

/*
 *----------------------------------------------------------------------
 *
 * UpdateStringOfString --
 *
 *	Update the string representation for an object whose internal
 *	representation is "String".
 *
 * Results:
 *	None.
 *
 * Side effects:
 *	The object's string may be set by converting its Unicode represention
 *	to UTF format.
 *
 *----------------------------------------------------------------------
 */

static void
UpdateStringOfString(
    Tcl_Obj *objPtr)		/* Object with string rep to update. */
{
    String *stringPtr = GET_STRING(objPtr);

    /*
     * This routine is only called when we need to generate the
     * string rep objPtr->bytes because it does not exist -- it is NULL.
     * In that circumstance, any lingering claim about the size of
     * memory pointed to by that NULL pointer is clearly bogus, and
     * needs a reset.
     */

    stringPtr->allocated = 0;

    if (stringPtr->numChars == 0) {
	TclInitStringRep(objPtr, NULL, 0);
    } else {
	(void) ExtendStringRepWithUnicode(objPtr, stringPtr->unicode,
		stringPtr->numChars);
    }
}

static size_t
ExtendStringRepWithUnicode(
    Tcl_Obj *objPtr,
    const Tcl_UniChar *unicode,
    size_t numChars)
{
    /*
     * Pre-condition: this is the "string" Tcl_ObjType.
     */

    size_t i, origLength, size = 0;
    char *dst;
    String *stringPtr = GET_STRING(objPtr);

    if (numChars == TCL_INDEX_NONE) {
	numChars = UnicodeLength(unicode);
    }

    if (numChars == 0) {
	return 0;
    }

    if (objPtr->bytes == NULL) {
	objPtr->length = 0;
    }
    size = origLength = objPtr->length;

    /*
     * Quick cheap check in case we have more than enough room.
     */

    if (numChars <= (INT_MAX - size)/TCL_UTF_MAX
	    && stringPtr->allocated >= size + numChars * TCL_UTF_MAX) {
	goto copyBytes;
    }

    for (i = 0; i < numChars; i++) {
	size += TclUtfCount(unicode[i]);
    }

    /*
     * Grow space if needed.
     */

    if (size > stringPtr->allocated) {
	GrowStringBuffer(objPtr, size, 1);
    }

  copyBytes:
    dst = objPtr->bytes + origLength;
    for (i = 0; i < numChars; i++) {
	dst += Tcl_UniCharToUtf(unicode[i], dst);
    }
    *dst = '\0';
    objPtr->length = dst - objPtr->bytes;
    return numChars;
}

/*
 *----------------------------------------------------------------------
 *
 * FreeStringInternalRep --
 *
 *	Deallocate the storage associated with a String data object's internal
 *	representation.
 *
 * Results:
 *	None.
 *
 * Side effects:
 *	Frees memory.
 *
 *----------------------------------------------------------------------
 */

static void
FreeStringInternalRep(
    Tcl_Obj *objPtr)		/* Object with internal rep to free. */
{
    Tcl_Free(GET_STRING(objPtr));
    objPtr->typePtr = NULL;
}

/*
 * Local Variables:
 * mode: c
 * c-basic-offset: 4
 * fill-column: 78
 * End:
 */<|MERGE_RESOLUTION|>--- conflicted
+++ resolved
@@ -147,15 +147,8 @@
 	objPtr->bytes = NULL;
     }
     if (flag == 0 || stringPtr->allocated > 0) {
-<<<<<<< HEAD
 	attempt = 2 * needed;
-	ptr = (char *)Tcl_AttemptRealloc(objPtr->bytes, attempt + 1);
-=======
-	if (needed <= INT_MAX / 2) {
-	    attempt = 2 * needed;
-	    ptr = (char *)attemptckrealloc(objPtr->bytes, attempt + 1U);
-	}
->>>>>>> f1b74b07
+	ptr = (char *)Tcl_AttemptRealloc(objPtr->bytes, attempt + 1U);
 	if (ptr == NULL) {
 	    /*
 	     * Take care computing the amount of modest growth to avoid
@@ -167,11 +160,7 @@
 	    size_t growth = (extra > limit) ? limit : extra;
 
 	    attempt = needed + growth;
-<<<<<<< HEAD
-	    ptr = (char *)Tcl_AttemptRealloc(objPtr->bytes, attempt + 1);
-=======
-	    ptr = (char *)attemptckrealloc(objPtr->bytes, attempt + 1U);
->>>>>>> f1b74b07
+	    ptr = (char *)Tcl_AttemptRealloc(objPtr->bytes, attempt + 1U);
 	}
     }
     if (ptr == NULL) {
@@ -180,11 +169,7 @@
 	 */
 
 	attempt = needed;
-<<<<<<< HEAD
-	ptr = (char *)Tcl_Realloc(objPtr->bytes, attempt + 1);
-=======
-	ptr = (char *)ckrealloc(objPtr->bytes, attempt + 1U);
->>>>>>> f1b74b07
+	ptr = (char *)Tcl_Realloc(objPtr->bytes, attempt + 1U);
     }
     objPtr->bytes = ptr;
     stringPtr->allocated = attempt;
