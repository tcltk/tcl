--- conflicted
+++ resolved
@@ -1778,9 +1778,6 @@
 /*
  *----------------------------------------------------------------------
  *
-<<<<<<< HEAD
- * Tcl_AppendStringsToObj --
-=======
  * TclAppendUtfToUtf -- 
  *
  *	This function appends "numBytes" bytes of "bytes" to the UTF string
@@ -1815,8 +1812,7 @@
 /*
  *----------------------------------------------------------------------
  *
- * Tcl_AppendStringsToObjVA --
->>>>>>> ac1dcfbb
+ * Tcl_AppendStringsToObj --
  *
  *	This function appends one or more null-terminated strings to an
  *	object.
