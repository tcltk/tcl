--- conflicted
+++ resolved
@@ -90,63 +90,6 @@
     UpdateStringOfString,	/* updateStringProc */
     SetStringFromAny		/* setFromAnyProc */
 };
-<<<<<<< HEAD
-
-/*
- * The following structure is the internal rep for a String object. It keeps
- * track of how much memory has been used and how much has been allocated for
- * the Unicode and UTF string to enable growing and shrinking of the UTF and
- * Unicode reps of the String object with fewer mallocs. To optimize string
- * length and indexing operations, this structure also stores the number of
- * characters (same of UTF and Unicode!) once that value has been computed.
- *
- * Under normal configurations, what Tcl calls "Unicode" is actually UTF-16
- * restricted to the Basic Multilingual Plane (i.e. U+00000 to U+0FFFF). This
- * can be officially modified by altering the definition of Tcl_UniChar in
- * tcl.h, but do not do that unless you are sure what you're doing!
- */
-
-typedef struct {
-    int numChars;		/* The number of chars in the string. -1 means
-				 * this value has not been calculated. >= 0
-				 * means that there is a valid Unicode rep, or
-				 * that the number of UTF bytes == the number
-				 * of chars. */
-    int allocated;		/* The amount of space actually allocated for
-				 * the UTF string (minus 1 byte for the
-				 * termination char). */
-    int maxChars;		/* Max number of chars that can fit in the
-				 * space allocated for the unicode array. */
-    int hasUnicode;		/* Boolean determining whether the string has
-				 * a Unicode representation. */
-    Tcl_UniChar unicode[1];	/* The array of Unicode chars. The actual size
-				 * of this field depends on the 'maxChars'
-				 * field above. */
-} String;
-
-#define STRING_MAXCHARS \
-	(int)(((size_t)UINT_MAX - sizeof(String))/sizeof(Tcl_UniChar))
-#define STRING_SIZE(numChars) \
-	(sizeof(String) + ((numChars) * sizeof(Tcl_UniChar)))
-#define stringCheckLimits(numChars) \
-    if ((numChars) < 0 || (numChars) > STRING_MAXCHARS) { \
-	Tcl_Panic("max length for a Tcl unicode value (%d chars) exceeded", \
-		STRING_MAXCHARS); \
-    }
-#define stringAttemptAlloc(numChars) \
-	(String *) attemptckalloc(STRING_SIZE(numChars) )
-#define stringAlloc(numChars) \
-	(String *) ckalloc((unsigned) STRING_SIZE(numChars) )
-#define stringRealloc(ptr, numChars) \
-    (String *) ckrealloc((ptr), (unsigned) STRING_SIZE(numChars) )
-#define stringAttemptRealloc(ptr, numChars) \
-    (String *) attemptckrealloc((ptr), (unsigned) STRING_SIZE(numChars) )
-#define GET_STRING(objPtr) \
-	((String *) (objPtr)->internalRep.twoPtrValue.ptr1)
-#define SET_STRING(objPtr, stringPtr) \
-	((objPtr)->internalRep.twoPtrValue.ptr1 = (void *) (stringPtr))
-=======
->>>>>>> 0659ddea
  
 /*
