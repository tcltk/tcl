--- conflicted
+++ resolved
@@ -38,10 +38,7 @@
 #include "tommath.h"
 #include "tclStringRep.h"
 
-<<<<<<< HEAD
-=======
 #include "assert.h"
->>>>>>> 703befaf
 /*
  * Prototypes for functions defined later in this file:
  */
@@ -2897,7 +2894,6 @@
 }
  
-<<<<<<< HEAD
 /*
  *---------------------------------------------------------------------------
  *
@@ -3430,540 +3426,6 @@
 /*
  *---------------------------------------------------------------------------
  *
-=======
-/*
- *---------------------------------------------------------------------------
- *
- * TclStringCat --
- *
- *	Performs the [string cat] function.
- *
- * Results:
- * 	A (Tcl_Obj *) pointing to the result value, or NULL in case of an
- * 	error.
- *
- * Side effects:
- * 	On error, when interp is not NULL, error information is left in it.
- *
- *---------------------------------------------------------------------------
- */
-
-Tcl_Obj *
-TclStringCat(
-    Tcl_Interp *interp,
-    int objc,
-    Tcl_Obj * const objv[],
-    int flags)
-{
-    Tcl_Obj *objResultPtr, * const *ov;
-    int oc, length = 0, binary = 1;
-    int allowUniChar = 1, requestUniChar = 0;
-    int first = objc - 1;	/* Index of first value possibly not empty */
-    int last = 0;		/* Index of last value possibly not empty */
-    int inPlace = flags & TCL_STRING_IN_PLACE;
-
-    /* assert ( objc >= 0 ) */
-
-    if (objc <= 1) {
-	/* Only one or no objects; return first or empty */
-	return objc ? objv[0] : Tcl_NewObj();
-    }
-
-    /* assert ( objc >= 2 ) */
-
-    /*
-     * Analyze to determine what representation result should be.
-     * GOALS:	Avoid shimmering & string rep generation.
-     * 		Produce pure bytearray when possible.
-     * 		Error on overflow.
-     */
-
-    ov = objv, oc = objc;
-    do {
-	Tcl_Obj *objPtr = *ov++;
-
-	if (TclIsPureByteArray(objPtr)) {
-	    allowUniChar = 0;
-	} else if (objPtr->bytes) {
-	    /* Value has a string rep. */
-	    if (objPtr->length) {
-		/*
-		 * Non-empty string rep. Not a pure bytearray, so we
-		 * won't create a pure bytearray
-		 */
-	 	binary = 0;
-		if ((objPtr->typePtr) && (objPtr->typePtr != &tclStringType)) {
-		    /* Prevent shimmer of non-string types. */
-		    allowUniChar = 0;
-		}
-	    }
-	} else {
-	    /* assert (objPtr->typePtr != NULL) -- stork! */
-	    binary = 0;
-	    if (objPtr->typePtr == &tclStringType) {
-		/* Have a pure Unicode value; ask to preserve it */
-		requestUniChar = 1;
-	    } else {
-		/* Have another type; prevent shimmer */
-		allowUniChar = 0;
-	    }
-	}
-    } while (--oc && (binary || allowUniChar));
-
-    if (binary) {
-	/* Result will be pure byte array. Pre-size it */
-	ov = objv; oc = objc;
-	do {
-	    Tcl_Obj *objPtr = *ov++;
-
-	    if (objPtr->bytes == NULL) {
-		int numBytes;
-
-		Tcl_GetByteArrayFromObj(objPtr, &numBytes); /* PANIC? */
-		if (numBytes) {
-		    last = objc - oc;
-		    if (length == 0) {
-			first = last;
-		    } else if (numBytes > INT_MAX - length) {
-			goto overflow;
-		    }
-		    length += numBytes;
-		}
-	    }
-	} while (--oc);
-    } else if (allowUniChar && requestUniChar) {
-	/* Result will be pure Tcl_UniChar array. Pre-size it. */
-	ov = objv; oc = objc;
-	do {
-	    Tcl_Obj *objPtr = *ov++;
-
-	    if ((objPtr->bytes == NULL) || (objPtr->length)) {
-		int numChars;
-
-		Tcl_GetUnicodeFromObj(objPtr, &numChars); /* PANIC? */
-		if (numChars) {
-		    last = objc - oc;
-		    if (length == 0) {
-			first = last;
-		    } else if (numChars > INT_MAX - length) {
-			goto overflow;
-		    }
-		    length += numChars;
-		}
-	    }
-	} while (--oc);
-    } else {
-	/* Result will be concat of string reps. Pre-size it. */
-	ov = objv; oc = objc;
-	do {
-	    Tcl_Obj *pendingPtr = NULL;
-
-	    /*
-	     * Loop until a possibly non-empty value is reached.
-	     * Keep string rep generation pending when possible.
-	     */
-
-	    do {
-		/* assert ( pendingPtr == NULL ) */
-		/* assert ( length == 0 ) */
-
-		Tcl_Obj *objPtr = *ov++;
-
-		if (objPtr->bytes == NULL) {
-		    /* No string rep; Take the chance we can avoid making it */
-		    pendingPtr = objPtr;
-		} else {
-		    Tcl_GetStringFromObj(objPtr, &length); /* PANIC? */
-		}
-	    } while (--oc && (length == 0) && (pendingPtr == NULL));
-
-	    /*
- 	     * Either we found a possibly non-empty value, and we
- 	     * remember this index as the first and last such value so
- 	     * far seen, or (oc == 0) and all values are known empty,
- 	     * so first = last = objc - 1 signals the right quick return.
- 	     */
-
-	    first = last = objc - oc - 1;
-
-	    if (oc && (length == 0)) {
-		int numBytes;
-
-		/* assert ( pendingPtr != NULL ) */
-
-		/*
-		 * There's a pending value followed by more values.
-		 * Loop over remaining values generating strings until
-		 * a non-empty value is found, or the pending value gets
-		 * its string generated.
-		 */
-
-		do {
-		    Tcl_Obj *objPtr = *ov++;
-		    Tcl_GetStringFromObj(objPtr, &numBytes); /* PANIC? */
-		} while (--oc && numBytes == 0 && pendingPtr->bytes == NULL);
-
-		if (numBytes) {
-		    last = objc -oc -1;
-		}
-		if (oc || numBytes) {
-		    Tcl_GetStringFromObj(pendingPtr, &length);
-		}
-		if (length == 0) {
-		    if (numBytes) {
-			first = last;
-		    }
-		} else if (numBytes > INT_MAX - length) {
-		    goto overflow;
-		}
-		length += numBytes;
-	    }
-	} while (oc && (length == 0));
-
-	while (oc) {
-	    int numBytes;
-	    Tcl_Obj *objPtr = *ov++;
-
-	    /* assert ( length > 0 && pendingPtr == NULL )  */
-
-	    Tcl_GetStringFromObj(objPtr, &numBytes); /* PANIC? */
-	    if (numBytes) {
-		last = objc - oc;
-		if (numBytes > INT_MAX - length) {
-		    goto overflow;
-		}
-		length += numBytes;
-	    }
-	    --oc;
-	}
-    }
-
-    if (last <= first /*|| length == 0 */) {
-	/* Only one non-empty value or zero length; return first */
-	/* NOTE: (length == 0) implies (last <= first) */
-	return objv[first];
-    }
-
-    objv += first; objc = (last - first + 1);
-
-    if (binary) {
-	/* Efficiently produce a pure byte array result */
-	unsigned char *dst;
-
-	/*
-	 * Broken interface! Byte array value routines offer no way
-	 * to handle failure to allocate enough space. Following
-	 * stanza may panic.
-	 */
-	if (inPlace && !Tcl_IsShared(*objv)) {
-	    int start;
-
-	    objResultPtr = *objv++; objc--;
-	    Tcl_GetByteArrayFromObj(objResultPtr, &start);
-	    dst = Tcl_SetByteArrayLength(objResultPtr, length) + start;
-	} else {
-	    objResultPtr = Tcl_NewByteArrayObj(NULL, length);
-	    dst = Tcl_SetByteArrayLength(objResultPtr, length);
-	}
-	while (objc--) {
-	    Tcl_Obj *objPtr = *objv++;
-
-	    if (objPtr->bytes == NULL) {
-		int more;
-		unsigned char *src = Tcl_GetByteArrayFromObj(objPtr, &more);
-		memcpy(dst, src, (size_t) more);
-		dst += more;
-	    }
-	}
-    } else if (allowUniChar && requestUniChar) {
-	/* Efficiently produce a pure Tcl_UniChar array result */
-	Tcl_UniChar *dst;
-
-	if (inPlace && !Tcl_IsShared(*objv)) {
-	    int start;
-
-	    objResultPtr = *objv++; objc--;
-
-	    /* Ugly interface! Force resize of the unicode array. */
-	    Tcl_GetUnicodeFromObj(objResultPtr, &start);
-	    Tcl_InvalidateStringRep(objResultPtr);
-	    if (0 == Tcl_AttemptSetObjLength(objResultPtr, length)) {
-		if (interp) {
-		    Tcl_SetObjResult(interp, Tcl_ObjPrintf(
-		    	"concatenation failed: unable to alloc %"
-			TCL_Z_MODIFIER "u bytes",
-			STRING_SIZE(length)));
-		    Tcl_SetErrorCode(interp, "TCL", "MEMORY", NULL);
-		}
-		return NULL;
-	    }
-	    dst = Tcl_GetUnicode(objResultPtr) + start;
-	} else {
-	    Tcl_UniChar ch = 0;
-
-	    /* Ugly interface! No scheme to init array size. */
-	    objResultPtr = Tcl_NewUnicodeObj(&ch, 0);	/* PANIC? */
-	    if (0 == Tcl_AttemptSetObjLength(objResultPtr, length)) {
-		Tcl_DecrRefCount(objResultPtr);
-		if (interp) {
-		    Tcl_SetObjResult(interp, Tcl_ObjPrintf(
-		    	"concatenation failed: unable to alloc %"
-			TCL_Z_MODIFIER "u bytes",
-			STRING_SIZE(length)));
-		    Tcl_SetErrorCode(interp, "TCL", "MEMORY", NULL);
-		}
-		return NULL;
-	    }
-	    dst = Tcl_GetUnicode(objResultPtr);
-	}
-	while (objc--) {
-	    Tcl_Obj *objPtr = *objv++;
-
-	    if ((objPtr->bytes == NULL) || (objPtr->length)) {
-		int more;
-		Tcl_UniChar *src = Tcl_GetUnicodeFromObj(objPtr, &more);
-		memcpy(dst, src, more * sizeof(Tcl_UniChar));
-		dst += more;
-	    }
-	}
-    } else {
-	/* Efficiently concatenate string reps */
-	char *dst;
-
-	if (inPlace && !Tcl_IsShared(*objv)) {
-	    int start;
-
-	    objResultPtr = *objv++; objc--;
-
-	    Tcl_GetStringFromObj(objResultPtr, &start);
-	    if (0 == Tcl_AttemptSetObjLength(objResultPtr, length)) {
-		if (interp) {
-		    Tcl_SetObjResult(interp, Tcl_ObjPrintf(
-		    	"concatenation failed: unable to alloc %u bytes",
-			length));
-		    Tcl_SetErrorCode(interp, "TCL", "MEMORY", NULL);
-		}
-		return NULL;
-	    }
-	    dst = Tcl_GetString(objResultPtr) + start;
-
-	    /* assert ( length > start ) */
-	    TclFreeIntRep(objResultPtr);
-	} else {
-	    objResultPtr = Tcl_NewObj();	/* PANIC? */
-	    if (0 == Tcl_AttemptSetObjLength(objResultPtr, length)) {
-		Tcl_DecrRefCount(objResultPtr);
-		if (interp) {
-		    Tcl_SetObjResult(interp, Tcl_ObjPrintf(
-		    	"concatenation failed: unable to alloc %u bytes",
-			length));
-		    Tcl_SetErrorCode(interp, "TCL", "MEMORY", NULL);
-		}
-		return NULL;
-	    }
-	    dst = Tcl_GetString(objResultPtr);
-	}
-	while (objc--) {
-	    Tcl_Obj *objPtr = *objv++;
-
-	    if ((objPtr->bytes == NULL) || (objPtr->length)) {
-		int more;
-		char *src = Tcl_GetStringFromObj(objPtr, &more);
-		memcpy(dst, src, (size_t) more);
-		dst += more;
-	    }
-	}
-    }
-    return objResultPtr;
-
-  overflow:
-    if (interp) {
-	Tcl_SetObjResult(interp, Tcl_ObjPrintf(
-		    "max size for a Tcl value (%d bytes) exceeded", INT_MAX));
-	Tcl_SetErrorCode(interp, "TCL", "MEMORY", NULL);
-    }
-    return NULL;
-}
--
-/*
- *---------------------------------------------------------------------------
- *
- * TclStringFirst --
- *
- *	Implements the [string first] operation.
- *
- * Results:
- *	If needle is found as a substring of haystack, the index of the
- *	first instance of such a find is returned.  If needle is not present
- *	as a substring of haystack, -1 is returned.
- *
- * Side effects:
- *	needle and haystack may have their Tcl_ObjType changed.
- *
- *---------------------------------------------------------------------------
- */
-
-int
-TclStringFirst(
-    Tcl_Obj *needle,
-    Tcl_Obj *haystack,
-    int start)
-{
-    int lh, ln = Tcl_GetCharLength(needle);
-
-    if (start < 0) {
-	start = 0;
-    }
-    if (ln == 0) {
-	/* We don't find empty substrings.  Bizarre! 
-	 * Whenever this routine is turned into a proper substring
-	 * finder, change to `return start` after limits imposed. */
-	return -1;
-    }
-
-    if (TclIsPureByteArray(needle) && TclIsPureByteArray(haystack)) {
-	unsigned char *end, *try, *bh;
-	unsigned char *bn = Tcl_GetByteArrayFromObj(needle, &ln);
-
-	/* Find bytes in bytes */
-	bh = Tcl_GetByteArrayFromObj(haystack, &lh);
-	end = bh + lh;
-
-	try = bh + start;
-	while (try + ln <= end) {
-	    /*
-	     * Look for the leading byte of the needle in the haystack
-	     * starting at try and stopping when there's not enough room
-	     * for the needle left.
-	     */
-	    try = memchr(try, bn[0], (end + 1 - ln) - try);
-	    if (try == NULL) {
-		/* Leading byte not found -> needle cannot be found. */
-		return -1;
-	    }
-	    /* Leading byte found, check rest of needle. */
-	    if (0 == memcmp(try+1, bn+1, ln-1)) {
-		/* Checks! Return the successful index. */
-		return (try - bh);
-	    }
-	    /* Rest of needle match failed; Iterate to continue search. */
-	    try++;
-	}
-	return -1;
-    }
-
-    /*
-     * TODO: It might be nice to support some cases where it is not
-     * necessary to shimmer to &tclStringType to compute the result,
-     * and instead operate just on the objPtr->bytes values directly.
-     * However, we also do not want the answer to change based on the
-     * code pathway, or if it does we want that to be for some values
-     * we explicitly decline to support.  Getting there will involve
-     * locking down in practice more firmly just what encodings produce
-     * what supported results for the objPtr->bytes values.  For now,
-     * do only the well-defined Tcl_UniChar array search.
-     */
-
-    {
-	Tcl_UniChar *try, *end, *uh;
-	Tcl_UniChar *un = Tcl_GetUnicodeFromObj(needle, &ln);
-
-	uh = Tcl_GetUnicodeFromObj(haystack, &lh);
-	end = uh + lh;
-
-	for (try = uh + start; try + ln <= end; try++) {
-	    if ((*try == *un) && (0 ==
-		    memcmp(try + 1, un + 1, (ln-1) * sizeof(Tcl_UniChar)))) {
-		return (try - uh);
-	    }
-	}
-	return -1;
-    }
-}
--
-/*
- *---------------------------------------------------------------------------
- *
- * TclStringLast --
- *
- *	Implements the [string last] operation.
- *
- * Results:
- *	If needle is found as a substring of haystack, the index of the
- *	last instance of such a find is returned.  If needle is not present
- *	as a substring of haystack, -1 is returned.
- *
- * Side effects:
- *	needle and haystack may have their Tcl_ObjType changed.
- *
- *---------------------------------------------------------------------------
- */
-
-int
-TclStringLast(
-    Tcl_Obj *needle,
-    Tcl_Obj *haystack,
-    int last)
-{
-    int lh, ln = Tcl_GetCharLength(needle);
-
-    if (ln == 0) {
-	/*
-	 * 	We don't find empty substrings.  Bizarre!
-	 *
-	 * 	TODO: When we one day make this a true substring
-	 * 	finder, change this to "return last", after limitation.
-	 */
-	return -1;
-    }
-
-    lh = Tcl_GetCharLength(haystack);
-    if (last >= lh) {
-	last = lh - 1;
-    }
-
-    if (last < ln - 1) {
-	return -1;
-    }
-
-    if (TclIsPureByteArray(needle) && TclIsPureByteArray(haystack)) {
-	unsigned char *try, *bh = Tcl_GetByteArrayFromObj(haystack, &lh);
-	unsigned char *bn = Tcl_GetByteArrayFromObj(needle, &ln);
-
-	try = bh + last + 1 - ln;
-	while (try >= bh) {
-	    if ((*try == bn[0])
-		    && (0 == memcmp(try+1, bn+1, ln-1))) {
-		return (try - bh);
-	    }
-	    try--;
-	}
-	return -1;
-    }
-
-    {
-	Tcl_UniChar *try, *uh = Tcl_GetUnicodeFromObj(haystack, &lh);
-	Tcl_UniChar *un = Tcl_GetUnicodeFromObj(needle, &ln);
-
-	try = uh + last + 1 - ln;
-	while (try >= uh) {
-	    if ((*try == un[0])
-		    && (0 == memcmp(try+1, un+1, (ln-1)*sizeof(Tcl_UniChar)))) {
-		return (try - uh);
-	    }
-	    try--;
-	}
-	return -1;
-    }
-}
--
-/*
- *---------------------------------------------------------------------------
- *
->>>>>>> 703befaf
  * TclStringReverse --
  *
  *	Implements the [string reverse] operation.
