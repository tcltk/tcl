/*
 * tclStringObj.c --
 *
 *	This file contains functions that implement string operations on Tcl
 *	objects. Some string operations work with UTF strings and others
 *	require Unicode format. Functions that require knowledge of the width
 *	of each character, such as indexing, operate on Unicode data.
 *
 *	A Unicode string is an internationalized string. Conceptually, a
 *	Unicode string is an array of 16-bit quantities organized as a
 *	sequence of properly formed UTF-8 characters. There is a one-to-one
 *	map between Unicode and UTF characters. Because Unicode characters
 *	have a fixed width, operations such as indexing operate on Unicode
 *	data. The String object is optimized for the case where each UTF char
 *	in a string is only one byte. In this case, we store the value of
 *	numChars, but we don't store the Unicode data (unless Tcl_GetUnicode
 *	is explicitly called).
 *
 *	The String object type stores one or both formats. The default
 *	behavior is to store UTF. Once Unicode is calculated by a function, it
 *	is stored in the internal rep for future access (without an additional
 *	O(n) cost).
 *
 *	To allow many appends to be done to an object without constantly
 *	reallocating the space for the string or Unicode representation, we
 *	allocate double the space for the string or Unicode and use the
 *	internal representation to keep track of how much space is used vs.
 *	allocated.
 *
 * Copyright (c) 1995-1997 Sun Microsystems, Inc.
 * Copyright (c) 1999 by Scriptics Corporation.
 *
 * See the file "license.terms" for information on usage and redistribution of
 * this file, and for a DISCLAIMER OF ALL WARRANTIES.
 */

#include "tclInt.h"
#include "tommath.h"

/*
 * Set COMPAT to 1 to restore the shimmering patterns to those of Tcl 8.5.
 * This is an escape hatch in case the changes have some unexpected unwelcome
 * impact on performance. If things go well, this mechanism can go away when
 * post-8.6 development begins.
 */

#define COMPAT 0

/*
 * Prototypes for functions defined later in this file:
 */

static void		AppendPrintfToObjVA(Tcl_Obj *objPtr,
			    const char *format, va_list argList);
static void		AppendUnicodeToUnicodeRep(Tcl_Obj *objPtr,
			    const Tcl_UniChar *unicode, int appendNumChars);
static void		AppendUnicodeToUtfRep(Tcl_Obj *objPtr,
			    const Tcl_UniChar *unicode, int numChars);
static void		AppendUtfToUnicodeRep(Tcl_Obj *objPtr,
			    const char *bytes, int numBytes);
static void		AppendUtfToUtfRep(Tcl_Obj *objPtr,
			    const char *bytes, int numBytes);
static void		DupStringInternalRep(Tcl_Obj *objPtr,
			    Tcl_Obj *copyPtr);
static int		ExtendStringRepWithUnicode(Tcl_Obj *objPtr,
			    const Tcl_UniChar *unicode, int numChars);
static void		ExtendUnicodeRepWithString(Tcl_Obj *objPtr,
			    const char *bytes, int numBytes,
			    int numAppendChars);
static void		FillUnicodeRep(Tcl_Obj *objPtr);
static void		FreeStringInternalRep(Tcl_Obj *objPtr);
static void		GrowStringBuffer(Tcl_Obj *objPtr, int needed, int flag);
static void		GrowUnicodeBuffer(Tcl_Obj *objPtr, int needed);
static int		SetStringFromAny(Tcl_Interp *interp, Tcl_Obj *objPtr);
static void		SetUnicodeObj(Tcl_Obj *objPtr,
			    const Tcl_UniChar *unicode, int numChars);
static int		UnicodeLength(const Tcl_UniChar *unicode);
static void		UpdateStringOfString(Tcl_Obj *objPtr);

/*
 * The structure below defines the string Tcl object type by means of
 * functions that can be invoked by generic object code.
 */

const Tcl_ObjType tclStringType = {
    "string",			/* name */
    FreeStringInternalRep,	/* freeIntRepPro */
    DupStringInternalRep,	/* dupIntRepProc */
    UpdateStringOfString,	/* updateStringProc */
    SetStringFromAny		/* setFromAnyProc */
};

/*
 * The following structure is the internal rep for a String object. It keeps
 * track of how much memory has been used and how much has been allocated for
 * the Unicode and UTF string to enable growing and shrinking of the UTF and
 * Unicode reps of the String object with fewer mallocs. To optimize string
 * length and indexing operations, this structure also stores the number of
 * characters (same of UTF and Unicode!) once that value has been computed.
 *
 * Under normal configurations, what Tcl calls "Unicode" is actually UTF-16
 * restricted to the Basic Multilingual Plane (i.e. U+00000 to U+0FFFF). This
 * can be officially modified by altering the definition of Tcl_UniChar in
 * tcl.h, but do not do that unless you are sure what you're doing!
 */

typedef struct String {
    int numChars;		/* The number of chars in the string. -1 means
				 * this value has not been calculated. >= 0
				 * means that there is a valid Unicode rep, or
				 * that the number of UTF bytes == the number
				 * of chars. */
    int allocated;		/* The amount of space actually allocated for
				 * the UTF string (minus 1 byte for the
				 * termination char). */
    int maxChars;		/* Max number of chars that can fit in the
				 * space allocated for the unicode array. */
    int hasUnicode;		/* Boolean determining whether the string has
				 * a Unicode representation. */
    Tcl_UniChar unicode[1];	/* The array of Unicode chars. The actual size
				 * of this field depends on the 'maxChars'
				 * field above. */
} String;

#define STRING_MAXCHARS \
	(int)(((size_t)UINT_MAX - sizeof(String))/sizeof(Tcl_UniChar))
#define STRING_SIZE(numChars) \
	(sizeof(String) + ((numChars) * sizeof(Tcl_UniChar)))
#define stringCheckLimits(numChars) \
    if ((numChars) < 0 || (numChars) > STRING_MAXCHARS) { \
	Tcl_Panic("max length for a Tcl unicode value (%d chars) exceeded", \
		STRING_MAXCHARS); \
    }
#define stringAttemptAlloc(numChars) \
	(String *) attemptckalloc((unsigned) STRING_SIZE(numChars) )
#define stringAlloc(numChars) \
	(String *) ckalloc((unsigned) STRING_SIZE(numChars) )
#define stringRealloc(ptr, numChars) \
    (String *) ckrealloc((ptr), (unsigned) STRING_SIZE(numChars) )
#define stringAttemptRealloc(ptr, numChars) \
    (String *) attemptckrealloc((ptr), (unsigned) STRING_SIZE(numChars) )
#define GET_STRING(objPtr) \
	((String *) (objPtr)->internalRep.otherValuePtr)
#define SET_STRING(objPtr, stringPtr) \
	((objPtr)->internalRep.otherValuePtr = (void *) (stringPtr))

/*
 * TCL STRING GROWTH ALGORITHM
 *
 * When growing strings (during an append, for example), the following growth
 * algorithm is used:
 *
 *   Attempt to allocate 2 * (originalLength + appendLength)
 *   On failure:
 *	attempt to allocate originalLength + 2*appendLength + TCL_MIN_GROWTH
 *
 * This algorithm allows very good performance, as it rapidly increases the
 * memory allocated for a given string, which minimizes the number of
 * reallocations that must be performed. However, using only the doubling
 * algorithm can lead to a significant waste of memory. In particular, it may
 * fail even when there is sufficient memory available to complete the append
 * request (but there is not 2*totalLength memory available). So when the
 * doubling fails (because there is not enough memory available), the
 * algorithm requests a smaller amount of memory, which is still enough to
 * cover the request, but which hopefully will be less than the total
 * available memory.
 *
 * The addition of TCL_MIN_GROWTH allows for efficient handling of very
 * small appends. Without this extra slush factor, a sequence of several small
 * appends would cause several memory allocations. As long as
 * TCL_MIN_GROWTH is a reasonable size, we can avoid that behavior.
 *
 * The growth algorithm can be tuned by adjusting the following parameters:
 *
 * TCL_MIN_GROWTH		Additional space, in bytes, to allocate when
 *				the double allocation has failed. Default is
 *				1024 (1 kilobyte).  See tclInt.h.
 */

#ifndef TCL_MIN_UNICHAR_GROWTH
#define TCL_MIN_UNICHAR_GROWTH	TCL_MIN_GROWTH/sizeof(Tcl_UniChar)
#endif

static void
GrowStringBuffer(
    Tcl_Obj *objPtr,
    int needed,
    int flag)
{
    /*
     * Pre-conditions: 
     *	objPtr->typePtr == &tclStringType
     *	needed > stringPtr->allocated
     *	flag || objPtr->bytes != NULL
     */

    String *stringPtr = GET_STRING(objPtr);
    char *ptr = NULL;
    int attempt;

    if (objPtr->bytes == tclEmptyStringRep) {
	objPtr->bytes = NULL;
    }
    if (flag == 0 || stringPtr->allocated > 0) {
	attempt = 2 * needed;
	if (attempt >= 0) {
	    ptr = attemptckrealloc(objPtr->bytes, attempt + 1);
	}
	if (ptr == NULL) {
	    /*
	     * Take care computing the amount of modest growth to avoid
	     * overflow into invalid argument values for attempt.
	     */

	    unsigned int limit = INT_MAX - needed;
	    unsigned int extra = needed - objPtr->length + TCL_MIN_GROWTH;
	    int growth = (int) ((extra > limit) ? limit : extra);

	    attempt = needed + growth;
	    ptr = attemptckrealloc(objPtr->bytes, attempt + 1);
	}
    }
    if (ptr == NULL) {
	/*
	 * First allocation - just big enough; or last chance fallback.
	 */

	attempt = needed;
	ptr = ckrealloc(objPtr->bytes, attempt + 1);
    }
    objPtr->bytes = ptr;
    stringPtr->allocated = attempt;
}

static void
GrowUnicodeBuffer(
    Tcl_Obj *objPtr,
    int needed)
{
    /*
     * Pre-conditions: 
     *	objPtr->typePtr == &tclStringType
     *	needed > stringPtr->maxChars
     *	needed < STRING_MAXCHARS
     */

    String *ptr = NULL, *stringPtr = GET_STRING(objPtr);
    int attempt;

    if (stringPtr->maxChars > 0) {
	/*
	 * Subsequent appends - apply the growth algorithm.
	 */

	attempt = 2 * needed;
	if (attempt >= 0 && attempt <= STRING_MAXCHARS) {
	    ptr = stringAttemptRealloc(stringPtr, attempt);
	}
	if (ptr == NULL) {
	    /*
	     * Take care computing the amount of modest growth to avoid
	     * overflow into invalid argument values for attempt.
	     */

	    unsigned int limit = STRING_MAXCHARS - needed;
	    unsigned int extra = needed - stringPtr->numChars
		    + TCL_MIN_UNICHAR_GROWTH;
	    int growth = (int) ((extra > limit) ? limit : extra);

	    attempt = needed + growth;
	    ptr = stringAttemptRealloc(stringPtr, attempt);
	}
    }
    if (ptr == NULL) {
	/*
	 * First allocation - just big enough; or last chance fallback.
	 */

	attempt = needed;
	ptr = stringRealloc(stringPtr, attempt);
    }
    stringPtr = ptr;
    stringPtr->maxChars = attempt;
    SET_STRING(objPtr, stringPtr);
}

/*
 *----------------------------------------------------------------------
 *
 * Tcl_NewStringObj --
 *
 *	This function is normally called when not debugging: i.e., when
 *	TCL_MEM_DEBUG is not defined. It creates a new string object and
 *	initializes it from the byte pointer and length arguments.
 *
 *	When TCL_MEM_DEBUG is defined, this function just returns the result
 *	of calling the debugging version Tcl_DbNewStringObj.
 *
 * Results:
 *	A newly created string object is returned that has ref count zero.
 *
 * Side effects:
 *	The new object's internal string representation will be set to a copy
 *	of the length bytes starting at "bytes". If "length" is negative, use
 *	bytes up to the first NUL byte; i.e., assume "bytes" points to a
 *	C-style NUL-terminated string. The object's type is set to NULL. An
 *	extra NUL is added to the end of the new object's byte array.
 *
 *----------------------------------------------------------------------
 */

#ifdef TCL_MEM_DEBUG
#undef Tcl_NewStringObj
Tcl_Obj *
Tcl_NewStringObj(
    const char *bytes,		/* Points to the first of the length bytes
				 * used to initialize the new object. */
    int length)			/* The number of bytes to copy from "bytes"
				 * when initializing the new object. If
				 * negative, use bytes up to the first NUL
				 * byte. */
{
    return Tcl_DbNewStringObj(bytes, length, "unknown", 0);
}
#else /* if not TCL_MEM_DEBUG */
Tcl_Obj *
Tcl_NewStringObj(
    const char *bytes,		/* Points to the first of the length bytes
				 * used to initialize the new object. */
    int length)			/* The number of bytes to copy from "bytes"
				 * when initializing the new object. If
				 * negative, use bytes up to the first NUL
				 * byte. */
{
    Tcl_Obj *objPtr;

    if (length < 0) {
	length = (bytes? strlen(bytes) : 0);
    }
    TclNewStringObj(objPtr, bytes, length);
    return objPtr;
}
#endif /* TCL_MEM_DEBUG */

/*
 *----------------------------------------------------------------------
 *
 * Tcl_DbNewStringObj --
 *
 *	This function is normally called when debugging: i.e., when
 *	TCL_MEM_DEBUG is defined. It creates new string objects. It is the
 *	same as the Tcl_NewStringObj function above except that it calls
 *	Tcl_DbCkalloc directly with the file name and line number from its
 *	caller. This simplifies debugging since then the [memory active]
 *	command will report the correct file name and line number when
 *	reporting objects that haven't been freed.
 *
 *	When TCL_MEM_DEBUG is not defined, this function just returns the
 *	result of calling Tcl_NewStringObj.
 *
 * Results:
 *	A newly created string object is returned that has ref count zero.
 *
 * Side effects:
 *	The new object's internal string representation will be set to a copy
 *	of the length bytes starting at "bytes". If "length" is negative, use
 *	bytes up to the first NUL byte; i.e., assume "bytes" points to a
 *	C-style NUL-terminated string. The object's type is set to NULL. An
 *	extra NUL is added to the end of the new object's byte array.
 *
 *----------------------------------------------------------------------
 */

#ifdef TCL_MEM_DEBUG
Tcl_Obj *
Tcl_DbNewStringObj(
    const char *bytes,		/* Points to the first of the length bytes
				 * used to initialize the new object. */
    int length,			/* The number of bytes to copy from "bytes"
				 * when initializing the new object. If
				 * negative, use bytes up to the first NUL
				 * byte. */
    const char *file,		/* The name of the source file calling this
				 * function; used for debugging. */
    int line)			/* Line number in the source file; used for
				 * debugging. */
{
    Tcl_Obj *objPtr;

    if (length < 0) {
	length = (bytes? strlen(bytes) : 0);
    }
    TclDbNewObj(objPtr, file, line);
    TclInitStringRep(objPtr, bytes, length);
    return objPtr;
}
#else /* if not TCL_MEM_DEBUG */
Tcl_Obj *
Tcl_DbNewStringObj(
    const char *bytes,		/* Points to the first of the length bytes
				 * used to initialize the new object. */
    int length,			/* The number of bytes to copy from "bytes"
				 * when initializing the new object. If
				 * negative, use bytes up to the first NUL
				 * byte. */
    const char *file,		/* The name of the source file calling this
				 * function; used for debugging. */
    int line)			/* Line number in the source file; used for
				 * debugging. */
{
    return Tcl_NewStringObj(bytes, length);
}
#endif /* TCL_MEM_DEBUG */

/*
 *---------------------------------------------------------------------------
 *
 * Tcl_NewUnicodeObj --
 *
 *	This function is creates a new String object and initializes it from
 *	the given Unicode String. If the Utf String is the same size as the
 *	Unicode string, don't duplicate the data.
 *
 * Results:
 *	The newly created object is returned. This object will have no initial
 *	string representation. The returned object has a ref count of 0.
 *
 * Side effects:
 *	Memory allocated for new object and copy of Unicode argument.
 *
 *---------------------------------------------------------------------------
 */

Tcl_Obj *
Tcl_NewUnicodeObj(
    const Tcl_UniChar *unicode,	/* The unicode string used to initialize the
				 * new object. */
    int numChars)		/* Number of characters in the unicode
				 * string. */
{
    Tcl_Obj *objPtr;

    TclNewObj(objPtr);
    SetUnicodeObj(objPtr, unicode, numChars);
    return objPtr;
}

/*
 *----------------------------------------------------------------------
 *
 * Tcl_GetCharLength --
 *
 *	Get the length of the Unicode string from the Tcl object.
 *
 * Results:
 *	Pointer to unicode string representing the unicode object.
 *
 * Side effects:
 *	Frees old internal rep. Allocates memory for new "String" internal
 *	rep.
 *
 *----------------------------------------------------------------------
 */

int
Tcl_GetCharLength(
    Tcl_Obj *objPtr)		/* The String object to get the num chars
				 * of. */
{
    String *stringPtr;
    int numChars;

    /*
     * Optimize the case where we're really dealing with a bytearray object
     * without string representation; we don't need to convert to a string to
     * perform the get-length operation.
     */

    if (TclIsPureByteArray(objPtr)) {
	int length;

	(void) Tcl_GetByteArrayFromObj(objPtr, &length);
	return length;
    }

    /*
     * OK, need to work with the object as a string.
     */

    SetStringFromAny(NULL, objPtr);
    stringPtr = GET_STRING(objPtr);
    numChars = stringPtr->numChars;

    /*
     * If numChars is unknown, compute it.
     */

    if (numChars == -1) {
	TclNumUtfChars(numChars, objPtr->bytes, objPtr->length);
	stringPtr->numChars = numChars;

#if COMPAT
	if (numChars < objPtr->length) {
	    /*
	     * Since we've just computed the number of chars, and not all UTF
	     * chars are 1-byte long, go ahead and populate the unicode
	     * string.
	     */

	    FillUnicodeRep(objPtr);
	}
#endif
    }
    return numChars;
}

/*
 *----------------------------------------------------------------------
 *
 * Tcl_GetUniChar --
 *
 *	Get the index'th Unicode character from the String object. The index
 *	is assumed to be in the appropriate range.
 *
 * Results:
 *	Returns the index'th Unicode character in the Object.
 *
 * Side effects:
 *	Fills unichar with the index'th Unicode character.
 *
 *----------------------------------------------------------------------
 */

Tcl_UniChar
Tcl_GetUniChar(
    Tcl_Obj *objPtr,		/* The object to get the Unicode charater
				 * from. */
    int index)			/* Get the index'th Unicode character. */
{
    String *stringPtr;

    /*
     * Optimize the case where we're really dealing with a bytearray object
     * without string representation; we don't need to convert to a string to
     * perform the indexing operation.
     */

    if (TclIsPureByteArray(objPtr)) {
	unsigned char *bytes = Tcl_GetByteArrayFromObj(objPtr, NULL);

	return (Tcl_UniChar) bytes[index];
    }

    /*
     * OK, need to work with the object as a string.
     */

    SetStringFromAny(NULL, objPtr);
    stringPtr = GET_STRING(objPtr);

    if (stringPtr->hasUnicode == 0) {
	/*
	 * If numChars is unknown, compute it.
	 */

	if (stringPtr->numChars == -1) {
	    TclNumUtfChars(stringPtr->numChars, objPtr->bytes, objPtr->length);
	}
	if (stringPtr->numChars == objPtr->length) {
	    return (Tcl_UniChar) objPtr->bytes[index];
	}
	FillUnicodeRep(objPtr);
	stringPtr = GET_STRING(objPtr);
    }
    return stringPtr->unicode[index];
}

/*
 *----------------------------------------------------------------------
 *
 * Tcl_GetUnicode --
 *
 *	Get the Unicode form of the String object. If the object is not
 *	already a String object, it will be converted to one. If the String
 *	object does not have a Unicode rep, then one is create from the UTF
 *	string format.
 *
 * Results:
 *	Returns a pointer to the object's internal Unicode string.
 *
 * Side effects:
 *	Converts the object to have the String internal rep.
 *
 *----------------------------------------------------------------------
 */

Tcl_UniChar *
Tcl_GetUnicode(
    Tcl_Obj *objPtr)		/* The object to find the unicode string
				 * for. */
{
    return Tcl_GetUnicodeFromObj(objPtr, NULL);
}

/*
 *----------------------------------------------------------------------
 *
 * Tcl_GetUnicodeFromObj --
 *
 *	Get the Unicode form of the String object with length. If the object
 *	is not already a String object, it will be converted to one. If the
 *	String object does not have a Unicode rep, then one is create from the
 *	UTF string format.
 *
 * Results:
 *	Returns a pointer to the object's internal Unicode string.
 *
 * Side effects:
 *	Converts the object to have the String internal rep.
 *
 *----------------------------------------------------------------------
 */

Tcl_UniChar *
Tcl_GetUnicodeFromObj(
    Tcl_Obj *objPtr,		/* The object to find the unicode string
				 * for. */
    int *lengthPtr)		/* If non-NULL, the location where the string
				 * rep's unichar length should be stored. If
				 * NULL, no length is stored. */
{
    String *stringPtr;

    SetStringFromAny(NULL, objPtr);
    stringPtr = GET_STRING(objPtr);

    if (stringPtr->hasUnicode == 0) {
	FillUnicodeRep(objPtr);
	stringPtr = GET_STRING(objPtr);
    }

    if (lengthPtr != NULL) {
	*lengthPtr = stringPtr->numChars;
    }
    return stringPtr->unicode;
}

/*
 *----------------------------------------------------------------------
 *
 * Tcl_GetRange --
 *
 *	Create a Tcl Object that contains the chars between first and last of
 *	the object indicated by "objPtr". If the object is not already a
 *	String object, convert it to one. The first and last indices are
 *	assumed to be in the appropriate range.
 *
 * Results:
 *	Returns a new Tcl Object of the String type.
 *
 * Side effects:
 *	Changes the internal rep of "objPtr" to the String type.
 *
 *----------------------------------------------------------------------
 */

Tcl_Obj *
Tcl_GetRange(
    Tcl_Obj *objPtr,		/* The Tcl object to find the range of. */
    int first,			/* First index of the range. */
    int last)			/* Last index of the range. */
{
    Tcl_Obj *newObjPtr;		/* The Tcl object to find the range of. */
    String *stringPtr;

    /*
     * Optimize the case where we're really dealing with a bytearray object
     * without string representation; we don't need to convert to a string to
     * perform the substring operation.
     */

    if (TclIsPureByteArray(objPtr)) {
	unsigned char *bytes = Tcl_GetByteArrayFromObj(objPtr, NULL);

	return Tcl_NewByteArrayObj(bytes+first, last-first+1);
    }

    /*
     * OK, need to work with the object as a string.
     */

    SetStringFromAny(NULL, objPtr);
    stringPtr = GET_STRING(objPtr);

    if (stringPtr->hasUnicode == 0) {
	/*
	 * If numChars is unknown, compute it.
	 */

	if (stringPtr->numChars == -1) {
	    TclNumUtfChars(stringPtr->numChars, objPtr->bytes, objPtr->length);
	}
	if (stringPtr->numChars == objPtr->length) {
	    newObjPtr = Tcl_NewStringObj(objPtr->bytes + first, last-first+1);

	    /*
	     * Since we know the char length of the result, store it.
	     */

	    SetStringFromAny(NULL, newObjPtr);
	    stringPtr = GET_STRING(newObjPtr);
	    stringPtr->numChars = newObjPtr->length;
	    return newObjPtr;
	}
	FillUnicodeRep(objPtr);
	stringPtr = GET_STRING(objPtr);
    }

    return Tcl_NewUnicodeObj(stringPtr->unicode + first, last-first+1);
}

/*
 *----------------------------------------------------------------------
 *
 * Tcl_SetStringObj --
 *
 *	Modify an object to hold a string that is a copy of the bytes
 *	indicated by the byte pointer and length arguments.
 *
 * Results:
 *	None.
 *
 * Side effects:
 *	The object's string representation will be set to a copy of the
 *	"length" bytes starting at "bytes". If "length" is negative, use bytes
 *	up to the first NUL byte; i.e., assume "bytes" points to a C-style
 *	NUL-terminated string. The object's old string and internal
 *	representations are freed and the object's type is set NULL.
 *
 *----------------------------------------------------------------------
 */

void
Tcl_SetStringObj(
    Tcl_Obj *objPtr,		/* Object whose internal rep to init. */
    const char *bytes,		/* Points to the first of the length bytes
				 * used to initialize the object. */
    int length)			/* The number of bytes to copy from "bytes"
				 * when initializing the object. If negative,
				 * use bytes up to the first NUL byte.*/
{
    if (Tcl_IsShared(objPtr)) {
	Tcl_Panic("%s called with shared object", "Tcl_SetStringObj");
    }

    /*
     * Set the type to NULL and free any internal rep for the old type.
     */

    TclFreeIntRep(objPtr);

    /*
     * Free any old string rep, then set the string rep to a copy of the
     * length bytes starting at "bytes".
     */

    TclInvalidateStringRep(objPtr);
    if (length < 0) {
	length = (bytes? strlen(bytes) : 0);
    }
    TclInitStringRep(objPtr, bytes, length);
}

/*
 *----------------------------------------------------------------------
 *
 * Tcl_SetObjLength --
 *
 *	This function changes the length of the string representation of an
 *	object.
 *
 * Results:
 *	None.
 *
 * Side effects:
 *	If the size of objPtr's string representation is greater than length,
 *	then it is reduced to length and a new terminating null byte is stored
 *	in the strength. If the length of the string representation is greater
 *	than length, the storage space is reallocated to the given length; a
 *	null byte is stored at the end, but other bytes past the end of the
 *	original string representation are undefined. The object's internal
 *	representation is changed to "expendable string".
 *
 *----------------------------------------------------------------------
 */

void
Tcl_SetObjLength(
    Tcl_Obj *objPtr,		/* Pointer to object. This object must not
				 * currently be shared. */
    int length)			/* Number of bytes desired for string
				 * representation of object, not including
				 * terminating null byte. */
{
    String *stringPtr;

    if (length < 0) {
	/*
	 * Setting to a negative length is nonsense. This is probably the
	 * result of overflowing the signed integer range.
	 */

	Tcl_Panic("Tcl_SetObjLength: negative length requested: "
		"%d (integer overflow?)", length);
    }
    if (Tcl_IsShared(objPtr)) {
	Tcl_Panic("%s called with shared object", "Tcl_SetObjLength");
    }

    if (objPtr->bytes && objPtr->length == length) {
	return;
    }

    SetStringFromAny(NULL, objPtr);
    stringPtr = GET_STRING(objPtr);

    if (objPtr->bytes != NULL) {
	/*
	 * Change length of an existing string rep.
	 */
	if (length > stringPtr->allocated) {
	    /*
	     * Need to enlarge the buffer.
	     */
	    if (objPtr->bytes == tclEmptyStringRep) {
		objPtr->bytes = ckalloc(length + 1);
	    } else {
		objPtr->bytes = ckrealloc(objPtr->bytes, length + 1);
	    }
	    stringPtr->allocated = length;
	}

	objPtr->length = length;
	objPtr->bytes[length] = 0;

	/*
	 * Invalidate the unicode data.
	 */

	stringPtr->numChars = -1;
	stringPtr->hasUnicode = 0;
    } else {
	/*
	 * Changing length of pure unicode string.
	 */

	stringCheckLimits(length);
	if (length > stringPtr->maxChars) {
	    stringPtr = stringRealloc(stringPtr, length);
	    SET_STRING(objPtr, stringPtr);
	    stringPtr->maxChars = length;
	}

	/*
	 * Mark the new end of the unicode string
	 */

	stringPtr->numChars = length;
	stringPtr->unicode[length] = 0;
	stringPtr->hasUnicode = 1;

	/*
	 * Can only get here when objPtr->bytes == NULL. No need to invalidate
	 * the string rep.
	 */
    }
}

/*
 *----------------------------------------------------------------------
 *
 * Tcl_AttemptSetObjLength --
 *
 *	This function changes the length of the string representation of an
 *	object. It uses the attempt* (non-panic'ing) memory allocators.
 *
 * Results:
 *	1 if the requested memory was allocated, 0 otherwise.
 *
 * Side effects:
 *	If the size of objPtr's string representation is greater than length,
 *	then it is reduced to length and a new terminating null byte is stored
 *	in the strength. If the length of the string representation is greater
 *	than length, the storage space is reallocated to the given length; a
 *	null byte is stored at the end, but other bytes past the end of the
 *	original string representation are undefined. The object's internal
 *	representation is changed to "expendable string".
 *
 *----------------------------------------------------------------------
 */

int
Tcl_AttemptSetObjLength(
    Tcl_Obj *objPtr,		/* Pointer to object. This object must not
				 * currently be shared. */
    int length)			/* Number of bytes desired for string
				 * representation of object, not including
				 * terminating null byte. */
{
    String *stringPtr;

    if (length < 0) {
	/*
	 * Setting to a negative length is nonsense. This is probably the
	 * result of overflowing the signed integer range.
	 */

	return 0;
    }
    if (Tcl_IsShared(objPtr)) {
	Tcl_Panic("%s called with shared object", "Tcl_AttemptSetObjLength");
    }
    if (objPtr->bytes && objPtr->length == length) {
	return 1;
    }

    SetStringFromAny(NULL, objPtr);
    stringPtr = GET_STRING(objPtr);

    if (objPtr->bytes != NULL) {
	/*
	 * Change length of an existing string rep.
	 */
	if (length > stringPtr->allocated) {
	    /*
	     * Need to enlarge the buffer.
	     */

	    char *newBytes;

	    if (objPtr->bytes == tclEmptyStringRep) {
		newBytes = attemptckalloc(length + 1);
	    } else {
		newBytes = attemptckrealloc(objPtr->bytes, length + 1);
	    }
	    if (newBytes == NULL) {
		return 0;
	    }
	    objPtr->bytes = newBytes;
	    stringPtr->allocated = length;
	}

	objPtr->length = length;
	objPtr->bytes[length] = 0;

	/*
	 * Invalidate the unicode data.
	 */

	stringPtr->numChars = -1;
	stringPtr->hasUnicode = 0;
    } else {
	/*
	 * Changing length of pure unicode string.
	 */

	if (length > STRING_MAXCHARS) {
	    return 0;
	}
	if (length > stringPtr->maxChars) {
	    stringPtr = stringAttemptRealloc(stringPtr, length);
	    if (stringPtr == NULL) {
		return 0;
	    }
	    SET_STRING(objPtr, stringPtr);
	    stringPtr->maxChars = length;
	}

	/*
	 * Mark the new end of the unicode string.
	 */

	stringPtr->unicode[length] = 0;
	stringPtr->numChars = length;
	stringPtr->hasUnicode = 1;

	/*
	 * Can only get here when objPtr->bytes == NULL. No need to invalidate
	 * the string rep.
	 */
    }
    return 1;
}

/*
 *---------------------------------------------------------------------------
 *
 * Tcl_SetUnicodeObj --
 *
 *	Modify an object to hold the Unicode string indicated by "unicode".
 *
 * Results:
 *	None.
 *
 * Side effects:
 *	Memory allocated for new "String" internal rep.
 *
 *---------------------------------------------------------------------------
 */

void
Tcl_SetUnicodeObj(
    Tcl_Obj *objPtr,		/* The object to set the string of. */
    const Tcl_UniChar *unicode,	/* The unicode string used to initialize the
				 * object. */
    int numChars)		/* Number of characters in the unicode
				 * string. */
{
    if (Tcl_IsShared(objPtr)) {
	Tcl_Panic("%s called with shared object", "Tcl_SetUnicodeObj");
    }
    TclFreeIntRep(objPtr);
    SetUnicodeObj(objPtr, unicode, numChars);
}

static int
UnicodeLength(
    const Tcl_UniChar *unicode)
{
    int numChars = 0;

    if (unicode) {
	while (numChars >= 0 && unicode[numChars] != 0) {
	    numChars++;
	}
    }
    stringCheckLimits(numChars);
    return numChars;
}

static void
SetUnicodeObj(
    Tcl_Obj *objPtr,		/* The object to set the string of. */
    const Tcl_UniChar *unicode,	/* The unicode string used to initialize the
				 * object. */
    int numChars)		/* Number of characters in the unicode
				 * string. */
{
    String *stringPtr;

    if (numChars < 0) {
	numChars = UnicodeLength(unicode);
    }

    /*
     * Allocate enough space for the String structure + Unicode string.
     */

    stringCheckLimits(numChars);
    stringPtr = stringAlloc(numChars);
    SET_STRING(objPtr, stringPtr);
    objPtr->typePtr = &tclStringType;

    stringPtr->maxChars = numChars;
    memcpy(stringPtr->unicode, unicode, numChars * sizeof(Tcl_UniChar));
    stringPtr->unicode[numChars] = 0;
    stringPtr->numChars = numChars;
    stringPtr->hasUnicode = 1;

    TclInvalidateStringRep(objPtr);
    stringPtr->allocated = 0;
}

/*
 *----------------------------------------------------------------------
 *
 * Tcl_AppendLimitedToObj --
 *
 *	This function appends a limited number of bytes from a sequence of
 *	bytes to an object, marking any limitation with an ellipsis.
 *
 * Results:
 *	None.
 *
 * Side effects:
 *	The bytes at *bytes are appended to the string representation of
 *	objPtr.
 *
 *----------------------------------------------------------------------
 */

void
Tcl_AppendLimitedToObj(
    Tcl_Obj *objPtr,		/* Points to the object to append to. */
    const char *bytes,		/* Points to the bytes to append to the
				 * object. */
    int length,			/* The number of bytes available to be
				 * appended from "bytes". If < 0, then all
				 * bytes up to a NUL byte are available. */
    int limit,			/* The maximum number of bytes to append to
				 * the object. */
    const char *ellipsis)	/* Ellipsis marker string, appended to the
				 * object to indicate not all available bytes
				 * at "bytes" were appended. */
{
    String *stringPtr;
    int toCopy = 0;

    if (Tcl_IsShared(objPtr)) {
	Tcl_Panic("%s called with shared object", "Tcl_AppendLimitedToObj");
    }

    if (length < 0) {
	length = (bytes ? strlen(bytes) : 0);
    }
    if (length == 0) {
	return;
    }

    if (length <= limit) {
	toCopy = length;
    } else {
	if (ellipsis == NULL) {
	    ellipsis = "...";
	}
	toCopy = Tcl_UtfPrev(bytes+limit+1-strlen(ellipsis), bytes) - bytes;
    }

    /*
     * If objPtr has a valid Unicode rep, then append the Unicode conversion
     * of "bytes" to the objPtr's Unicode rep, otherwise append "bytes" to
     * objPtr's string rep.
     */

    SetStringFromAny(NULL, objPtr);
    stringPtr = GET_STRING(objPtr);

    if (stringPtr->hasUnicode && stringPtr->numChars > 0) {
	AppendUtfToUnicodeRep(objPtr, bytes, toCopy);
    } else {
	AppendUtfToUtfRep(objPtr, bytes, toCopy);
    }

    if (length <= limit) {
	return;
    }

    stringPtr = GET_STRING(objPtr);
    if (stringPtr->hasUnicode && stringPtr->numChars > 0) {
	AppendUtfToUnicodeRep(objPtr, ellipsis, strlen(ellipsis));
    } else {
	AppendUtfToUtfRep(objPtr, ellipsis, strlen(ellipsis));
    }
}

/*
 *----------------------------------------------------------------------
 *
 * Tcl_AppendToObj --
 *
 *	This function appends a sequence of bytes to an object.
 *
 * Results:
 *	None.
 *
 * Side effects:
 *	The bytes at *bytes are appended to the string representation of
 *	objPtr.
 *
 *----------------------------------------------------------------------
 */

void
Tcl_AppendToObj(
    Tcl_Obj *objPtr,		/* Points to the object to append to. */
    const char *bytes,		/* Points to the bytes to append to the
				 * object. */
    int length)			/* The number of bytes to append from "bytes".
				 * If < 0, then append all bytes up to NUL
				 * byte. */
{
    Tcl_AppendLimitedToObj(objPtr, bytes, length, INT_MAX, NULL);
}

/*
 *----------------------------------------------------------------------
 *
 * Tcl_AppendUnicodeToObj --
 *
 *	This function appends a Unicode string to an object in the most
 *	efficient manner possible. Length must be >= 0.
 *
 * Results:
 *	None.
 *
 * Side effects:
 *	Invalidates the string rep and creates a new Unicode string.
 *
 *----------------------------------------------------------------------
 */

void
Tcl_AppendUnicodeToObj(
    Tcl_Obj *objPtr,		/* Points to the object to append to. */
    const Tcl_UniChar *unicode,	/* The unicode string to append to the
				 * object. */
    int length)			/* Number of chars in "unicode". */
{
    String *stringPtr;

    if (Tcl_IsShared(objPtr)) {
	Tcl_Panic("%s called with shared object", "Tcl_AppendUnicodeToObj");
    }

    if (length == 0) {
	return;
    }

    SetStringFromAny(NULL, objPtr);
    stringPtr = GET_STRING(objPtr);

    /*
     * If objPtr has a valid Unicode rep, then append the "unicode" to the
     * objPtr's Unicode rep, otherwise the UTF conversion of "unicode" to
     * objPtr's string rep.
     */

    if (stringPtr->hasUnicode
#if COMPAT
		&& stringPtr->numChars > 0
#endif
	    ) {
	AppendUnicodeToUnicodeRep(objPtr, unicode, length);
    } else {
	AppendUnicodeToUtfRep(objPtr, unicode, length);
    }
}

/*
 *----------------------------------------------------------------------
 *
 * Tcl_AppendObjToObj --
 *
 *	This function appends the string rep of one object to another.
 *	"objPtr" cannot be a shared object.
 *
 * Results:
 *	None.
 *
 * Side effects:
 *	The string rep of appendObjPtr is appended to the string
 *	representation of objPtr.
 *
 *----------------------------------------------------------------------
 */

void
Tcl_AppendObjToObj(
    Tcl_Obj *objPtr,		/* Points to the object to append to. */
    Tcl_Obj *appendObjPtr)	/* Object to append. */
{
    String *stringPtr;
    int length, numChars, appendNumChars = -1;
    const char *bytes;

    /*
     * Special case: second object is standard-empty is fast case. We know
     * that appending nothing to anything leaves that starting anything...
     */

    if (appendObjPtr->bytes == tclEmptyStringRep) {
	return;
    }

    /*
     * Handle append of one bytearray object to another as a special case.
     * Note that we only do this when the objects don't have string reps; if
     * it did, then appending the byte arrays together could well lose
     * information; this is a special-case optimization only.
     */

    if ((TclIsPureByteArray(objPtr) || objPtr->bytes == tclEmptyStringRep)
	    && TclIsPureByteArray(appendObjPtr)) {
	unsigned char *bytesSrc;
	int lengthSrc, lengthTotal;

	/*
	 * We do not assume that objPtr and appendObjPtr must be distinct!
	 * This makes this code a bit more complex than it otherwise would be,
	 * but in turn makes it much safer.
	 */

	(void) Tcl_GetByteArrayFromObj(objPtr, &length);
	(void) Tcl_GetByteArrayFromObj(appendObjPtr, &lengthSrc);
	lengthTotal = length + lengthSrc;
	if (((length > lengthSrc) ? length : lengthSrc) > lengthTotal) {
	    Tcl_Panic("max size for a Tcl value (%d bytes) exceeded", INT_MAX);
	}
	bytesSrc = Tcl_GetByteArrayFromObj(appendObjPtr, NULL);
	TclAppendBytesToByteArray(objPtr, bytesSrc, lengthSrc);
	return;
    }

    /*
     * Must append as strings.
     */

    SetStringFromAny(NULL, objPtr);
    stringPtr = GET_STRING(objPtr);

    /*
     * If objPtr has a valid Unicode rep, then get a Unicode string from
     * appendObjPtr and append it.
     */

    if (stringPtr->hasUnicode 
#if COMPAT
		&& stringPtr->numChars > 0
#endif
	    ) {
	/*
	 * If appendObjPtr is not of the "String" type, don't convert it.
	 */

	if (appendObjPtr->typePtr == &tclStringType) {
	    Tcl_UniChar *unicode =
		    Tcl_GetUnicodeFromObj(appendObjPtr, &numChars);

	    AppendUnicodeToUnicodeRep(objPtr, unicode, numChars);
	} else {
	    bytes = TclGetStringFromObj(appendObjPtr, &length);
	    AppendUtfToUnicodeRep(objPtr, bytes, length);
	}
	return;
    }

    /*
     * Append to objPtr's UTF string rep. If we know the number of characters
     * in both objects before appending, then set the combined number of
     * characters in the final (appended-to) object.
     */

    bytes = TclGetStringFromObj(appendObjPtr, &length);

    numChars = stringPtr->numChars;
    if ((numChars >= 0) && (appendObjPtr->typePtr == &tclStringType)) {
	String *appendStringPtr = GET_STRING(appendObjPtr);
	appendNumChars = appendStringPtr->numChars;
    }

    AppendUtfToUtfRep(objPtr, bytes, length);

    if (numChars >= 0 && appendNumChars >= 0
#if COMPAT
		&& appendNumChars == length
#endif
	    ) {
	stringPtr->numChars = numChars + appendNumChars;
    }
}

/*
 *----------------------------------------------------------------------
 *
 * AppendUnicodeToUnicodeRep --
 *
 *	This function appends the contents of "unicode" to the Unicode rep of
 *	"objPtr". objPtr must already have a valid Unicode rep.
 *
 * Results:
 *	None.
 *
 * Side effects:
 *	objPtr's internal rep is reallocated.
 *
 *----------------------------------------------------------------------
 */

static void
AppendUnicodeToUnicodeRep(
    Tcl_Obj *objPtr,		/* Points to the object to append to. */
    const Tcl_UniChar *unicode,	/* String to append. */
    int appendNumChars)		/* Number of chars of "unicode" to append. */
{
    String *stringPtr;
    int numChars;

    if (appendNumChars < 0) {
	appendNumChars = UnicodeLength(unicode);
    }
    if (appendNumChars == 0) {
	return;
    }

    SetStringFromAny(NULL, objPtr);
    stringPtr = GET_STRING(objPtr);

    /*
     * If not enough space has been allocated for the unicode rep, reallocate
     * the internal rep object with additional space. First try to double the
     * required allocation; if that fails, try a more modest increase. See the
     * "TCL STRING GROWTH ALGORITHM" comment at the top of this file for an
     * explanation of this growth algorithm.
     */

    numChars = stringPtr->numChars + appendNumChars;
    stringCheckLimits(numChars);

    if (numChars > stringPtr->maxChars) {
	int offset = -1;

	/*
	 * Protect against case where unicode points into the existing
	 * stringPtr->unicode array. Force it to follow any relocations due to
	 * the reallocs below.
	 */

	if (unicode >= stringPtr->unicode
		&& unicode <= stringPtr->unicode + stringPtr->maxChars) {
	    offset = unicode - stringPtr->unicode;
	}

	GrowUnicodeBuffer(objPtr, numChars);
	stringPtr = GET_STRING(objPtr);

	/*
	 * Relocate unicode if needed; see above.
	 */

	if (offset >= 0) {
	    unicode = stringPtr->unicode + offset;
	}
    }

    /*
     * Copy the new string onto the end of the old string, then add the
     * trailing null.
     */

    memcpy(stringPtr->unicode + stringPtr->numChars, unicode,
	    appendNumChars * sizeof(Tcl_UniChar));
    stringPtr->unicode[numChars] = 0;
    stringPtr->numChars = numChars;
    stringPtr->allocated = 0;

    TclInvalidateStringRep(objPtr);
}

/*
 *----------------------------------------------------------------------
 *
 * AppendUnicodeToUtfRep --
 *
 *	This function converts the contents of "unicode" to UTF and appends
 *	the UTF to the string rep of "objPtr".
 *
 * Results:
 *	None.
 *
 * Side effects:
 *	objPtr's internal rep is reallocated.
 *
 *----------------------------------------------------------------------
 */

static void
AppendUnicodeToUtfRep(
    Tcl_Obj *objPtr,		/* Points to the object to append to. */
    const Tcl_UniChar *unicode,	/* String to convert to UTF. */
    int numChars)		/* Number of chars of "unicode" to convert. */
{
    String *stringPtr = GET_STRING(objPtr);

    numChars = ExtendStringRepWithUnicode(objPtr, unicode, numChars);

    if (stringPtr->numChars != -1) {
	stringPtr->numChars += numChars;
    }

#if COMPAT
    /*
     * Invalidate the unicode rep.
     */

    stringPtr->hasUnicode = 0;
#endif
}

/*
 *----------------------------------------------------------------------
 *
 * AppendUtfToUnicodeRep --
 *
 *	This function converts the contents of "bytes" to Unicode and appends
 *	the Unicode to the Unicode rep of "objPtr". objPtr must already have a
 *	valid Unicode rep. numBytes must be non-negative.
 *
 * Results:
 *	None.
 *
 * Side effects:
 *	objPtr's internal rep is reallocated.
 *
 *----------------------------------------------------------------------
 */

static void
AppendUtfToUnicodeRep(
    Tcl_Obj *objPtr,		/* Points to the object to append to. */
    const char *bytes,		/* String to convert to Unicode. */
    int numBytes)		/* Number of bytes of "bytes" to convert. */
{
    String *stringPtr;

    if (numBytes == 0) {
	return;
    }

    ExtendUnicodeRepWithString(objPtr, bytes, numBytes, -1);
    TclInvalidateStringRep(objPtr);
    stringPtr = GET_STRING(objPtr);
    stringPtr->allocated = 0;
}

/*
 *----------------------------------------------------------------------
 *
 * AppendUtfToUtfRep --
 *
 *	This function appends "numBytes" bytes of "bytes" to the UTF string
 *	rep of "objPtr". objPtr must already have a valid String rep.
 *	numBytes must be non-negative.
 *
 * Results:
 *	None.
 *
 * Side effects:
 *	objPtr's internal rep is reallocated.
 *
 *----------------------------------------------------------------------
 */

static void
AppendUtfToUtfRep(
    Tcl_Obj *objPtr,		/* Points to the object to append to. */
    const char *bytes,		/* String to append. */
    int numBytes)		/* Number of bytes of "bytes" to append. */
{
    String *stringPtr;
    int newLength, oldLength;

    if (numBytes == 0) {
	return;
    }

    /*
     * Copy the new string onto the end of the old string, then add the
     * trailing null.
     */

    if (objPtr->bytes == NULL) {
	objPtr->length = 0;
    }
    oldLength = objPtr->length;
    newLength = numBytes + oldLength;
    if (newLength < 0) {
	Tcl_Panic("max size for a Tcl value (%d bytes) exceeded", INT_MAX);
    }

    stringPtr = GET_STRING(objPtr);
    if (newLength > stringPtr->allocated) {
	int offset = -1;

	/*
	 * Protect against case where unicode points into the existing
	 * stringPtr->unicode array. Force it to follow any relocations due to
	 * the reallocs below.
	 */

	if (bytes >= objPtr->bytes
		&& bytes <= objPtr->bytes + objPtr->length) {
	    offset = bytes - objPtr->bytes;
	}

	/*
	 * TODO: consider passing flag=1: no overalloc on first append. This
	 * would make test stringObj-8.1 fail.
	 */

	GrowStringBuffer(objPtr, newLength, 0);

	/*
	 * Relocate bytes if needed; see above.
	 */

	if (offset >= 0) {
	    bytes = objPtr->bytes + offset;
	}
    }

    /*
     * Invalidate the unicode data.
     */

    stringPtr->numChars = -1;
    stringPtr->hasUnicode = 0;

    memcpy(objPtr->bytes + oldLength, bytes, numBytes);
    objPtr->bytes[newLength] = 0;
    objPtr->length = newLength;
}

/*
 *----------------------------------------------------------------------
 *
 * Tcl_AppendStringsToObjVA --
 *
 *	This function appends one or more null-terminated strings to an
 *	object.
 *
 * Results:
 *	None.
 *
 * Side effects:
 *	The contents of all the string arguments are appended to the string
 *	representation of objPtr.
 *
 *----------------------------------------------------------------------
 */

void
Tcl_AppendStringsToObjVA(
    Tcl_Obj *objPtr,		/* Points to the object to append to. */
    va_list argList)		/* Variable argument list. */
{
    if (Tcl_IsShared(objPtr)) {
	Tcl_Panic("%s called with shared object", "Tcl_AppendStringsToObj");
    }

    while (1) {
	const char *bytes = va_arg(argList, char *);

	if (bytes == NULL) {
	    break;
	}
	Tcl_AppendToObj(objPtr, bytes, -1);
    }
}

/*
 *----------------------------------------------------------------------
 *
 * Tcl_AppendStringsToObj --
 *
 *	This function appends one or more null-terminated strings to an
 *	object.
 *
 * Results:
 *	None.
 *
 * Side effects:
 *	The contents of all the string arguments are appended to the string
 *	representation of objPtr.
 *
 *----------------------------------------------------------------------
 */

void
Tcl_AppendStringsToObj(
    Tcl_Obj *objPtr,
    ...)
{
    va_list argList;

    va_start(argList, objPtr);
    Tcl_AppendStringsToObjVA(objPtr, argList);
    va_end(argList);
}

/*
 *----------------------------------------------------------------------
 *
 * Tcl_AppendFormatToObj --
 *
 *	This function appends a list of Tcl_Obj's to a Tcl_Obj according to
 *	the formatting instructions embedded in the format string. The
 *	formatting instructions are inspired by sprintf(). Returns TCL_OK when
 *	successful. If there's an error in the arguments, TCL_ERROR is
 *	returned, and an error message is written to the interp, if non-NULL.
 *
 * Results:
 *	A standard Tcl result.
 *
 * Side effects:
 *	None.
 *
 *----------------------------------------------------------------------
 */

int
Tcl_AppendFormatToObj(
    Tcl_Interp *interp,
    Tcl_Obj *appendObj,
    const char *format,
    int objc,
    Tcl_Obj *const objv[])
{
    const char *span = format, *msg, *errCode;
    int numBytes = 0, objIndex = 0, gotXpg = 0, gotSequential = 0;
    int originalLength, limit;
    static const char *mixedXPG =
	    "cannot mix \"%\" and \"%n$\" conversion specifiers";
    static const char *const badIndex[2] = {
	"not enough arguments for all format specifiers",
	"\"%n$\" argument index out of range"
    };
    static const char *overflow = "max size for a Tcl value exceeded";

    if (Tcl_IsShared(appendObj)) {
	Tcl_Panic("%s called with shared object", "Tcl_AppendFormatToObj");
    }
    TclGetStringFromObj(appendObj, &originalLength);
    limit = INT_MAX - originalLength;

    /*
     * Format string is NUL-terminated.
     */

    while (*format != '\0') {
	char *end;
	int gotMinus, gotHash, gotZero, gotSpace, gotPlus, sawFlag;
	int width, gotPrecision, precision, useShort, useWide, useBig;
	int newXpg, numChars, allocSegment = 0, segmentLimit, segmentNumBytes;
	Tcl_Obj *segment;
	Tcl_UniChar ch;
	int step = Tcl_UtfToUniChar(format, &ch);

	format += step;
	if (ch != '%') {
	    numBytes += step;
	    continue;
	}
	if (numBytes) {
	    if (numBytes > limit) {
		msg = overflow;
		errCode = "OVERFLOW";
		goto errorMsg;
	    }
	    Tcl_AppendToObj(appendObj, span, numBytes);
	    limit -= numBytes;
	    numBytes = 0;
	}

	/*
	 * Saw a % : process the format specifier.
	 *
	 * Step 0. Handle special case of escaped format marker (i.e., %%).
	 */

	step = Tcl_UtfToUniChar(format, &ch);
	if (ch == '%') {
	    span = format;
	    numBytes = step;
	    format += step;
	    continue;
	}

	/*
	 * Step 1. XPG3 position specifier
	 */

	newXpg = 0;
	if (isdigit(UCHAR(ch))) {
	    int position = strtoul(format, &end, 10);

	    if (*end == '$') {
		newXpg = 1;
		objIndex = position - 1;
		format = end + 1;
		step = Tcl_UtfToUniChar(format, &ch);
	    }
	}
	if (newXpg) {
	    if (gotSequential) {
		msg = mixedXPG;
		errCode = "MIXEDSPECTYPES";
		goto errorMsg;
	    }
	    gotXpg = 1;
	} else {
	    if (gotXpg) {
		msg = mixedXPG;
		errCode = "MIXEDSPECTYPES";
		goto errorMsg;
	    }
	    gotSequential = 1;
	}
	if ((objIndex < 0) || (objIndex >= objc)) {
	    msg = badIndex[gotXpg];
	    errCode = gotXpg ? "INDEXRANGE" : "FIELDVARMISMATCH";
	    goto errorMsg;
	}

	/*
	 * Step 2. Set of flags.
	 */

	gotMinus = gotHash = gotZero = gotSpace = gotPlus = 0;
	sawFlag = 1;
	do {
	    switch (ch) {
	    case '-':
		gotMinus = 1;
		break;
	    case '#':
		gotHash = 1;
		break;
	    case '0':
		gotZero = 1;
		break;
	    case ' ':
		gotSpace = 1;
		break;
	    case '+':
		gotPlus = 1;
		break;
	    default:
		sawFlag = 0;
	    }
	    if (sawFlag) {
		format += step;
		step = Tcl_UtfToUniChar(format, &ch);
	    }
	} while (sawFlag);

	/*
	 * Step 3. Minimum field width.
	 */

	width = 0;
	if (isdigit(UCHAR(ch))) {
	    width = strtoul(format, &end, 10);
	    format = end;
	    step = Tcl_UtfToUniChar(format, &ch);
	} else if (ch == '*') {
	    if (objIndex >= objc - 1) {
		msg = badIndex[gotXpg];
		errCode = gotXpg ? "INDEXRANGE" : "FIELDVARMISMATCH";
		goto errorMsg;
	    }
	    if (TclGetIntFromObj(interp, objv[objIndex], &width) != TCL_OK) {
		goto error;
	    }
	    if (width < 0) {
		width = -width;
		gotMinus = 1;
	    }
	    objIndex++;
	    format += step;
	    step = Tcl_UtfToUniChar(format, &ch);
	}
	if (width > limit) {
	    msg = overflow;
	    errCode = "OVERFLOW";
	    goto errorMsg;
	}

	/*
	 * Step 4. Precision.
	 */

	gotPrecision = precision = 0;
	if (ch == '.') {
	    gotPrecision = 1;
	    format += step;
	    step = Tcl_UtfToUniChar(format, &ch);
	}
	if (isdigit(UCHAR(ch))) {
	    precision = strtoul(format, &end, 10);
	    format = end;
	    step = Tcl_UtfToUniChar(format, &ch);
	} else if (ch == '*') {
	    if (objIndex >= objc - 1) {
		msg = badIndex[gotXpg];
		errCode = gotXpg ? "INDEXRANGE" : "FIELDVARMISMATCH";
		goto errorMsg;
	    }
	    if (TclGetIntFromObj(interp, objv[objIndex], &precision)
		    != TCL_OK) {
		goto error;
	    }

	    /*
	     * TODO: Check this truncation logic.
	     */

	    if (precision < 0) {
		precision = 0;
	    }
	    objIndex++;
	    format += step;
	    step = Tcl_UtfToUniChar(format, &ch);
	}

	/*
	 * Step 5. Length modifier.
	 */

	useShort = useWide = useBig = 0;
	if (ch == 'h') {
	    useShort = 1;
	    format += step;
	    step = Tcl_UtfToUniChar(format, &ch);
	} else if (ch == 'l') {
	    format += step;
	    step = Tcl_UtfToUniChar(format, &ch);
	    if (ch == 'l') {
		useBig = 1;
		format += step;
		step = Tcl_UtfToUniChar(format, &ch);
#ifndef TCL_WIDE_INT_IS_LONG
	    } else {
		useWide = 1;
#endif
	    }
	}

	format += step;
	span = format;

	/*
	 * Step 6. The actual conversion character.
	 */

	segment = objv[objIndex];
	numChars = -1;
	if (ch == 'i') {
	    ch = 'd';
	}
	switch (ch) {
	case '\0':
	    msg = "format string ended in middle of field specifier";
	    errCode = "INCOMPLETE";
	    goto errorMsg;
	case 's':
	    if (gotPrecision) {
		numChars = Tcl_GetCharLength(segment);
		if (precision < numChars) {
		    segment = Tcl_GetRange(segment, 0, precision - 1);
		    numChars = precision;
		    Tcl_IncrRefCount(segment);
		    allocSegment = 1;
		}
	    }
	    break;
	case 'c': {
	    char buf[TCL_UTF_MAX];
	    int code, length;

	    if (TclGetIntFromObj(interp, segment, &code) != TCL_OK) {
		goto error;
	    }
	    length = Tcl_UniCharToUtf(code, buf);
	    segment = Tcl_NewStringObj(buf, length);
	    Tcl_IncrRefCount(segment);
	    allocSegment = 1;
	    break;
	}

	case 'u':
	    if (useBig) {
		msg = "unsigned bignum format is invalid";
		errCode = "BADUNSIGNED";
		goto errorMsg;
	    }
	case 'd':
	case 'o':
	case 'x':
	case 'X':
	case 'b': {
	    short s = 0;	/* Silence compiler warning; only defined and
				 * used when useShort is true. */
	    long l;
	    Tcl_WideInt w;
	    mp_int big;
	    int toAppend, isNegative = 0;

	    if (useBig) {
		if (Tcl_GetBignumFromObj(interp, segment, &big) != TCL_OK) {
		    goto error;
		}
		isNegative = (mp_cmp_d(&big, 0) == MP_LT);
	    } else if (useWide) {
		if (Tcl_GetWideIntFromObj(NULL, segment, &w) != TCL_OK) {
		    Tcl_Obj *objPtr;

		    if (Tcl_GetBignumFromObj(interp,segment,&big) != TCL_OK) {
			goto error;
		    }
		    mp_mod_2d(&big, (int) CHAR_BIT*sizeof(Tcl_WideInt), &big);
		    objPtr = Tcl_NewBignumObj(&big);
		    Tcl_IncrRefCount(objPtr);
		    Tcl_GetWideIntFromObj(NULL, objPtr, &w);
		    Tcl_DecrRefCount(objPtr);
		}
		isNegative = (w < (Tcl_WideInt) 0);
	    } else if (TclGetLongFromObj(NULL, segment, &l) != TCL_OK) {
		if (Tcl_GetWideIntFromObj(NULL, segment, &w) != TCL_OK) {
		    Tcl_Obj *objPtr;

		    if (Tcl_GetBignumFromObj(interp,segment,&big) != TCL_OK) {
			goto error;
		    }
		    mp_mod_2d(&big, (int) CHAR_BIT * sizeof(long), &big);
		    objPtr = Tcl_NewBignumObj(&big);
		    Tcl_IncrRefCount(objPtr);
		    TclGetLongFromObj(NULL, objPtr, &l);
		    Tcl_DecrRefCount(objPtr);
		} else {
		    l = Tcl_WideAsLong(w);
		}
		if (useShort) {
		    s = (short) l;
		    isNegative = (s < (short) 0);
		} else {
		    isNegative = (l < (long) 0);
		}
	    } else if (useShort) {
		s = (short) l;
		isNegative = (s < (short) 0);
	    } else {
		isNegative = (l < (long) 0);
	    }

	    segment = Tcl_NewObj();
	    allocSegment = 1;
	    segmentLimit = INT_MAX;
	    Tcl_IncrRefCount(segment);

	    if ((isNegative || gotPlus || gotSpace) && (useBig || ch=='d')) {
		Tcl_AppendToObj(segment,
			(isNegative ? "-" : gotPlus ? "+" : " "), 1);
		segmentLimit -= 1;
	    }

	    if (gotHash) {
		switch (ch) {
		case 'o':
		    Tcl_AppendToObj(segment, "0", 1);
		    segmentLimit -= 1;
		    precision--;
		    break;
		case 'x':
		case 'X':
		    Tcl_AppendToObj(segment, "0x", 2);
		    segmentLimit -= 2;
		    break;
		case 'b':
		    Tcl_AppendToObj(segment, "0b", 2);
		    segmentLimit -= 2;
		    break;
		}
	    }

	    switch (ch) {
	    case 'd': {
		int length;
		Tcl_Obj *pure;
		const char *bytes;

		if (useShort) {
		    pure = Tcl_NewIntObj((int) s);
		} else if (useWide) {
		    pure = Tcl_NewWideIntObj(w);
		} else if (useBig) {
		    pure = Tcl_NewBignumObj(&big);
		} else {
		    pure = Tcl_NewLongObj(l);
		}
		Tcl_IncrRefCount(pure);
		bytes = TclGetStringFromObj(pure, &length);

		/*
		 * Already did the sign above.
		 */

		if (*bytes == '-') {
		    length--;
		    bytes++;
		}
		toAppend = length;

		/*
		 * Canonical decimal string reps for integers are composed
		 * entirely of one-byte encoded characters, so "length" is the
		 * number of chars.
		 */

		if (gotPrecision) {
		    if (length < precision) {
			segmentLimit -= precision - length;
		    }
		    while (length < precision) {
			Tcl_AppendToObj(segment, "0", 1);
			length++;
		    }
		    gotZero = 0;
		}
		if (gotZero) {
		    length += Tcl_GetCharLength(segment);
		    if (length < width) {
			segmentLimit -= width - length;
		    }
		    while (length < width) {
			Tcl_AppendToObj(segment, "0", 1);
			length++;
		    }
		}
		if (toAppend > segmentLimit) {
		    msg = overflow;
		    errCode = "OVERFLOW";
		    goto errorMsg;
		}
		Tcl_AppendToObj(segment, bytes, toAppend);
		Tcl_DecrRefCount(pure);
		break;
	    }

	    case 'u':
	    case 'o':
	    case 'x':
	    case 'X':
	    case 'b': {
		Tcl_WideUInt bits = (Tcl_WideUInt) 0;
		Tcl_WideInt numDigits = (Tcl_WideInt) 0;
		int length, numBits = 4, base = 16, index = 0, shift = 0;
		Tcl_Obj *pure;
		char *bytes;

		if (ch == 'u') {
		    base = 10;
		} else if (ch == 'o') {
		    base = 8;
		    numBits = 3;
		} else if (ch == 'b') {
		    base = 2;
		    numBits = 1;
		}
		if (useShort) {
		    unsigned short us = (unsigned short) s;

		    bits = (Tcl_WideUInt) us;
		    while (us) {
			numDigits++;
			us /= base;
		    }
		} else if (useWide) {
		    Tcl_WideUInt uw = (Tcl_WideUInt) w;

		    bits = uw;
		    while (uw) {
			numDigits++;
			uw /= base;
		    }
		} else if (useBig && big.used) {
		    int leftover = (big.used * DIGIT_BIT) % numBits;
		    mp_digit mask = (~(mp_digit)0) << (DIGIT_BIT-leftover);

		    numDigits = 1 +
			    (((Tcl_WideInt) big.used * DIGIT_BIT) / numBits);
		    while ((mask & big.dp[big.used-1]) == 0) {
			numDigits--;
			mask >>= numBits;
		    }
		    if (numDigits > INT_MAX) {
			msg = overflow;
			errCode = "OVERFLOW";
			goto errorMsg;
		    }
		} else if (!useBig) {
		    unsigned long ul = (unsigned long) l;

		    bits = (Tcl_WideUInt) ul;
		    while (ul) {
			numDigits++;
			ul /= base;
		    }
		}

		/*
		 * Need to be sure zero becomes "0", not "".
		 */

		if ((numDigits == 0) && !((ch == 'o') && gotHash)) {
		    numDigits = 1;
		}
		pure = Tcl_NewObj();
		Tcl_SetObjLength(pure, (int) numDigits);
		bytes = TclGetString(pure);
		toAppend = length = (int) numDigits;
		while (numDigits--) {
		    int digitOffset;

		    if (useBig && big.used) {
			if (index < big.used && (size_t) shift <
				CHAR_BIT*sizeof(Tcl_WideUInt) - DIGIT_BIT) {
			    bits |= ((Tcl_WideUInt) big.dp[index++]) << shift;
			    shift += DIGIT_BIT;
			}
			shift -= numBits;
		    }
		    digitOffset = (int) (bits % base);
		    if (digitOffset > 9) {
			bytes[numDigits] = 'a' + digitOffset - 10;
		    } else {
			bytes[numDigits] = '0' + digitOffset;
		    }
		    bits /= base;
		}
		if (useBig) {
		    mp_clear(&big);
		}
		if (gotPrecision) {
		    if (length < precision) {
			segmentLimit -= precision - length;
		    }
		    while (length < precision) {
			Tcl_AppendToObj(segment, "0", 1);
			length++;
		    }
		    gotZero = 0;
		}
		if (gotZero) {
		    length += Tcl_GetCharLength(segment);
		    if (length < width) {
			segmentLimit -= width - length;
		    }
		    while (length < width) {
			Tcl_AppendToObj(segment, "0", 1);
			length++;
		    }
		}
		if (toAppend > segmentLimit) {
		    msg = overflow;
		    errCode = "OVERFLOW";
		    goto errorMsg;
		}
		Tcl_AppendObjToObj(segment, pure);
		Tcl_DecrRefCount(pure);
		break;
	    }

	    }
	    break;
	}

	case 'e':
	case 'E':
	case 'f':
	case 'g':
	case 'G': {
#define MAX_FLOAT_SIZE 320
	    char spec[2*TCL_INTEGER_SPACE + 9], *p = spec;
	    double d;
	    int length = MAX_FLOAT_SIZE;
	    char *bytes;

	    if (Tcl_GetDoubleFromObj(interp, segment, &d) != TCL_OK) {
		/* TODO: Figure out ACCEPT_NAN here */
		goto error;
	    }
	    *p++ = '%';
	    if (gotMinus) {
		*p++ = '-';
	    }
	    if (gotHash) {
		*p++ = '#';
	    }
	    if (gotZero) {
		*p++ = '0';
	    }
	    if (gotSpace) {
		*p++ = ' ';
	    }
	    if (gotPlus) {
		*p++ = '+';
	    }
	    if (width) {
		p += sprintf(p, "%d", width);
		if (width > length) {
		    length = width;
		} 
	    }
	    if (gotPrecision) {
		*p++ = '.';
		p += sprintf(p, "%d", precision);
		if (precision > INT_MAX - length) {
		    msg = overflow;
		    errCode = "OVERFLOW";
		    goto errorMsg;
		}
		length += precision;
	    }

	    /*
	     * Don't pass length modifiers!
	     */

	    *p++ = (char) ch;
	    *p = '\0';

	    segment = Tcl_NewObj();
	    allocSegment = 1;
	    if (!Tcl_AttemptSetObjLength(segment, length)) {
		msg = overflow;
		errCode = "OVERFLOW";
		goto errorMsg;
	    }
	    bytes = TclGetString(segment);
	    if (!Tcl_AttemptSetObjLength(segment, sprintf(bytes, spec, d))) {
		msg = overflow;
		errCode = "OVERFLOW";
		goto errorMsg;
	    }
	    break;
	}
	default:
	    if (interp != NULL) {
		Tcl_SetObjResult(interp,
			Tcl_ObjPrintf("bad field specifier \"%c\"", ch));
		Tcl_SetErrorCode(interp, "TCL", "FORMAT", "BADTYPE", NULL);
	    }
	    goto error;
	}

	switch (ch) {
	case 'E':
	case 'G':
	case 'X': {
	    Tcl_SetObjLength(segment, Tcl_UtfToUpper(TclGetString(segment)));
	}
	}

	if (width>0 && numChars<0) {
	    numChars = Tcl_GetCharLength(segment);
	}
	if (!gotMinus && width>0) {
	    if (numChars < width) {
		limit -= width - numChars;
	    }
	    while (numChars < width) {
		Tcl_AppendToObj(appendObj, (gotZero ? "0" : " "), 1);
		numChars++;
	    }
	}

	Tcl_GetStringFromObj(segment, &segmentNumBytes);
	if (segmentNumBytes > limit) {
	    if (allocSegment) {
		Tcl_DecrRefCount(segment);
	    }
	    msg = overflow;
	    errCode = "OVERFLOW";
	    goto errorMsg;
	}
	Tcl_AppendObjToObj(appendObj, segment);
	limit -= segmentNumBytes;
	if (allocSegment) {
	    Tcl_DecrRefCount(segment);
	}
	if (width > 0) {
	    if (numChars < width) {
		limit -= width-numChars;
	    }
	    while (numChars < width) {
		Tcl_AppendToObj(appendObj, (gotZero ? "0" : " "), 1);
		numChars++;
	    }
	}

	objIndex += gotSequential;
    }
    if (numBytes) {
	if (numBytes > limit) {
	    msg = overflow;
	    errCode = "OVERFLOW";
	    goto errorMsg;
	}
	Tcl_AppendToObj(appendObj, span, numBytes);
	limit -= numBytes;
	numBytes = 0;
    }

    return TCL_OK;

  errorMsg:
    if (interp != NULL) {
	Tcl_SetObjResult(interp, Tcl_NewStringObj(msg, -1));
	Tcl_SetErrorCode(interp, "TCL", "FORMAT", errCode, NULL);
    }
  error:
    Tcl_SetObjLength(appendObj, originalLength);
    return TCL_ERROR;
}

/*
 *---------------------------------------------------------------------------
 *
 * Tcl_Format--
 *
 * Results:
 *	A refcount zero Tcl_Obj.
 *
 * Side effects:
 *	None.
 *
 *---------------------------------------------------------------------------
 */

Tcl_Obj *
Tcl_Format(
    Tcl_Interp *interp,
    const char *format,
    int objc,
    Tcl_Obj *const objv[])
{
    int result;
    Tcl_Obj *objPtr = Tcl_NewObj();

    result = Tcl_AppendFormatToObj(interp, objPtr, format, objc, objv);
    if (result != TCL_OK) {
	Tcl_DecrRefCount(objPtr);
	return NULL;
    }
    return objPtr;
}

/*
 *---------------------------------------------------------------------------
 *
 * AppendPrintfToObjVA --
 *
 * Results:
 *
 * Side effects:
 *
 *---------------------------------------------------------------------------
 */

static void
AppendPrintfToObjVA(
    Tcl_Obj *objPtr,
    const char *format,
    va_list argList)
{
    int code, objc;
    Tcl_Obj **objv, *list = Tcl_NewObj();
    const char *p;

    p = format;
    Tcl_IncrRefCount(list);
    while (*p != '\0') {
	int size = 0, seekingConversion = 1, gotPrecision = 0;
	int lastNum = -1;

	if (*p++ != '%') {
	    continue;
	}
	if (*p == '%') {
	    p++;
	    continue;
	}
	do {
	    switch (*p) {
	    case '\0':
		seekingConversion = 0;
		break;
	    case 's': {
		const char *q, *end, *bytes = va_arg(argList, char *);
		seekingConversion = 0;

		/*
		 * The buffer to copy characters from starts at bytes and ends
		 * at either the first NUL byte, or after lastNum bytes, when
		 * caller has indicated a limit.
		 */

		end = bytes;
		while ((!gotPrecision || lastNum--) && (*end != '\0')) {
		    end++;
		}

		/*
		 * Within that buffer, we trim both ends if needed so that we
		 * copy only whole characters, and avoid copying any partial
		 * multi-byte characters.
		 */

		q = Tcl_UtfPrev(end, bytes);
		if (!Tcl_UtfCharComplete(q, (int)(end - q))) {
		    end = q;
		}

		q = bytes + TCL_UTF_MAX;
		while ((bytes < end) && (bytes < q)
			&& ((*bytes & 0xC0) == 0x80)) {
		    bytes++;
		}

		Tcl_ListObjAppendElement(NULL, list,
			Tcl_NewStringObj(bytes , (int)(end - bytes)));

		break;
	    }
	    case 'c':
	    case 'i':
	    case 'u':
	    case 'd':
	    case 'o':
	    case 'x':
	    case 'X':
		seekingConversion = 0;
		switch (size) {
		case -1:
		case 0:
		    Tcl_ListObjAppendElement(NULL, list, Tcl_NewLongObj(
			    (long) va_arg(argList, int)));
		    break;
		case 1:
		    Tcl_ListObjAppendElement(NULL, list, Tcl_NewLongObj(
			    va_arg(argList, long)));
		    break;
		}
		break;
	    case 'e':
	    case 'E':
	    case 'f':
	    case 'g':
	    case 'G':
		Tcl_ListObjAppendElement(NULL, list, Tcl_NewDoubleObj(
			va_arg(argList, double)));
		seekingConversion = 0;
		break;
	    case '*':
		lastNum = (int) va_arg(argList, int);
		Tcl_ListObjAppendElement(NULL, list, Tcl_NewIntObj(lastNum));
		p++;
		break;
	    case '0': case '1': case '2': case '3': case '4':
	    case '5': case '6': case '7': case '8': case '9': {
		char *end;

		lastNum = (int) strtoul(p, &end, 10);
		p = end;
		break;
	    }
	    case '.':
		gotPrecision = 1;
		p++;
		break;
	    /* TODO: support for wide (and bignum?) arguments */
	    case 'l':
		size = 1;
		p++;
		break;
	    case 'h':
		size = -1;
	    default:
		p++;
	    }
	} while (seekingConversion);
    }
    TclListObjGetElements(NULL, list, &objc, &objv);
    code = Tcl_AppendFormatToObj(NULL, objPtr, format, objc, objv);
    if (code != TCL_OK) {
	Tcl_AppendPrintfToObj(objPtr,
		"Unable to format \"%s\" with supplied arguments: %s",
		format, Tcl_GetString(list));
    }
    Tcl_DecrRefCount(list);
}

/*
 *---------------------------------------------------------------------------
 *
 * Tcl_AppendPrintfToObj --
 *
 * Results:
 *	A standard Tcl result.
 *
 * Side effects:
 *	None.
 *
 *---------------------------------------------------------------------------
 */

void
Tcl_AppendPrintfToObj(
    Tcl_Obj *objPtr,
    const char *format,
    ...)
{
    va_list argList;

    va_start(argList, format);
    AppendPrintfToObjVA(objPtr, format, argList);
    va_end(argList);
}

/*
 *---------------------------------------------------------------------------
 *
 * Tcl_ObjPrintf --
 *
 * Results:
 *	A refcount zero Tcl_Obj.
 *
 * Side effects:
 *	None.
 *
 *---------------------------------------------------------------------------
 */

Tcl_Obj *
Tcl_ObjPrintf(
    const char *format,
    ...)
{
    va_list argList;
    Tcl_Obj *objPtr = Tcl_NewObj();

    va_start(argList, format);
    AppendPrintfToObjVA(objPtr, format, argList);
    va_end(argList);
    return objPtr;
}

/*
 *---------------------------------------------------------------------------
 *
 * TclStringObjReverse --
 *
 *	Implements the [string reverse] operation.
 *
 * Results:
 *	An unshared Tcl value which is the [string reverse] of the argument
 *	supplied. When sharing rules permit, the returned value might be the
 *	argument with modifications done in place.
 *
 * Side effects:
 *	May allocate a new Tcl_Obj.
 *
 *---------------------------------------------------------------------------
 */

void
ReverseBytes(
    unsigned char *to,		/* Copy bytes into here... */
    unsigned char *from,	/* ...from here... */
    int count)		/* Until this many are copied, */
				/* reversing as you go. */
{
    unsigned char *src = from + count - 1;
    if (to == from) {
	/* Reversing in place */
	while (to < src) {
	    unsigned char c = *src;
	    *src-- = *to;
	    *to++ = c;
	}
    }  else {
	while (src >= from) {
	    *to++ = *src--;
	}
    }
}

void
ReverseUniChars(
    Tcl_UniChar *to,		/* Copy Tcl_UniChars into here... */
    Tcl_UniChar *from,		/* ...from here... */
    unsigned int count)		/* Until this many are copied, */
				/* reversing as you go. */
{
    Tcl_UniChar *src = from + count - 1;
    if (to == from) {
	/* Reversing in place */
	from += count - 1;
	while (to < src) {
	    Tcl_UniChar c = *src;
	    *src-- = *to;
	    *to++ = c;
	}
    }  else {
	while (src >= from) {
	    *to++ = *src--;
	}
    }
}

Tcl_Obj *
TclStringObjReverse(
    Tcl_Obj *objPtr)
{
    String *stringPtr;

<<<<<<< HEAD
    /* Special case: Pure Unicode array */
    if ((objPtr->typePtr == &tclStringType) && !objPtr->bytes) {
	String *strPtr = GET_STRING(objPtr);
	if (strPtr->hasUnicode) {
		String *dstStrPtr = stringAlloc(strPtr->numChars);
	    Tcl_UniChar *chars = strPtr->unicode;
	    Tcl_UniChar *dstChars = dstStrPtr->unicode + strPtr->numChars;

	    resultPtr = Tcl_NewObj();
	    resultPtr->bytes = NULL;
	    SET_STRING(resultPtr, dstStrPtr);
	    resultPtr->typePtr = &tclStringType;
	    dstStrPtr->maxChars = strPtr->numChars;
	    dstStrPtr->unicode[strPtr->numChars] = 0;
	    dstStrPtr->numChars = strPtr->numChars;
	    dstStrPtr->hasUnicode = 1;
	    dstStrPtr->allocated = 0;

	    while (--dstChars >= dstStrPtr->unicode) {
		*dstChars = *chars++;
	    }
	    return resultPtr;
	}
    }

    src = TclGetString(objPtr);
    if (Tcl_IsShared(objPtr)) {
	resultPtr = Tcl_NewObj();
	Tcl_SetObjLength(resultPtr, objPtr->length);
	dest = TclGetString(resultPtr);
	memcpy(dest, src, objPtr->length);
    } else {
	TclFreeIntRep(objPtr);
	dest = src;
=======
    if (TclIsPureByteArray(objPtr)) {
	int numBytes;
	unsigned char *from = Tcl_GetByteArrayFromObj(objPtr, &numBytes);

	if (Tcl_IsShared(objPtr)) {
	    objPtr = Tcl_NewByteArrayObj(NULL, numBytes);
	}
	ReverseBytes(Tcl_GetByteArrayFromObj(objPtr, NULL), from, numBytes);
	return objPtr;
>>>>>>> 65fc2758
    }

    SetStringFromAny(NULL, objPtr);
    stringPtr = GET_STRING(objPtr);

    if (stringPtr->hasUnicode) {
	Tcl_UniChar *from = Tcl_GetUnicode(objPtr);

	if (Tcl_IsShared(objPtr)) {
	    /*
	     * Create a non-empty, pure unicode value, so we can coax
	     * Tcl_SetObjLength into growing the unicode rep buffer.
	     */

	    Tcl_UniChar ch = 0;
	    objPtr = Tcl_NewUnicodeObj(&ch, 1);
	    Tcl_SetObjLength(objPtr, stringPtr->numChars);
	}
	ReverseUniChars(Tcl_GetUnicode(objPtr), from, stringPtr->numChars);
    }

    if (objPtr->bytes) {
	int numChars = stringPtr->numChars;
	int numBytes = objPtr->length;
	char *to, *from = objPtr->bytes;

	if (Tcl_IsShared(objPtr)) {
	    objPtr = Tcl_NewObj();
	    Tcl_SetObjLength(objPtr, numBytes);
	}
	to = objPtr->bytes;

	if (numChars < numBytes) {
	    /*
	     * Either numChars == -1 and we don't know how many chars are
	     * represented by objPtr->bytes and we need Pass 1 just in case,
	     * or numChars >= 0 and we know we have fewer chars than bytes,
	     * so we know there's a multibyte character needing Pass 1.
	     *
	     * Pass 1. Reverse the bytes of each multi-byte character.
	     */
	    int charCount = 0;
	    int bytesLeft = numBytes;

	    while (bytesLeft) {
		/*
		 * NOTE: We know that the from buffer is NUL-terminated.
		 * It's part of the contract for objPtr->bytes values.
		 * Thus, we can skip calling Tcl_UtfCharComplete() here.
		 */
		Tcl_UniChar ch = 0;
		int bytesInChar = Tcl_UtfToUniChar(from, &ch);

		ReverseBytes((unsigned char *)to, (unsigned char *)from,
			bytesInChar);
		to += bytesInChar;
		from += bytesInChar;
		bytesLeft -= bytesInChar;
		charCount++;
	    }

	    from = to = objPtr->bytes;
	    stringPtr->numChars = charCount;
	}
	/* Pass 2. Reverse all the bytes. */
	ReverseBytes((unsigned char *)to, (unsigned char *)from, numBytes);
    }

    return objPtr;
}

/*
 *---------------------------------------------------------------------------
 *
 * FillUnicodeRep --
 *
 *	Populate the Unicode internal rep with the Unicode form of its string
 *	rep. The object must alread have a "String" internal rep.
 *
 * Results:
 *	None.
 *
 * Side effects:
 *	Reallocates the String internal rep.
 *
 *---------------------------------------------------------------------------
 */

static void
FillUnicodeRep(
    Tcl_Obj *objPtr)		/* The object in which to fill the unicode
				 * rep. */
{
    String *stringPtr = GET_STRING(objPtr);

    ExtendUnicodeRepWithString(objPtr, objPtr->bytes, objPtr->length,
	    stringPtr->numChars);
}

static void
ExtendUnicodeRepWithString(
    Tcl_Obj *objPtr,
    const char *bytes,
    int numBytes,
    int numAppendChars)
{
    String *stringPtr = GET_STRING(objPtr);
    int needed, numOrigChars = 0;
    Tcl_UniChar *dst;

    if (stringPtr->hasUnicode) {
	numOrigChars = stringPtr->numChars;
    }
    if (numAppendChars == -1) {
	TclNumUtfChars(numAppendChars, bytes, numBytes);
    }
    needed = numOrigChars + numAppendChars;
    stringCheckLimits(needed);
	
    if (needed > stringPtr->maxChars) {
	GrowUnicodeBuffer(objPtr, needed);
	stringPtr = GET_STRING(objPtr);
    }

    stringPtr->hasUnicode = 1;
    stringPtr->numChars = needed;
    for (dst=stringPtr->unicode + numOrigChars; numAppendChars-- > 0; dst++) {
	bytes += TclUtfToUniChar(bytes, dst);
    }
    *dst = 0;
}

/*
 *----------------------------------------------------------------------
 *
 * DupStringInternalRep --
 *
 *	Initialize the internal representation of a new Tcl_Obj to a copy of
 *	the internal representation of an existing string object.
 *
 * Results:
 *	None.
 *
 * Side effects:
 *	copyPtr's internal rep is set to a copy of srcPtr's internal
 *	representation.
 *
 *----------------------------------------------------------------------
 */

static void
DupStringInternalRep(
    Tcl_Obj *srcPtr,		/* Object with internal rep to copy. Must have
				 * an internal rep of type "String". */
    Tcl_Obj *copyPtr)		/* Object with internal rep to set. Must not
				 * currently have an internal rep.*/
{
    String *srcStringPtr = GET_STRING(srcPtr);
    String *copyStringPtr = NULL;

#if COMPAT==0
    if (srcStringPtr->numChars == -1) {
	/*
	 * The String struct in the source value holds zero useful data. Don't
	 * bother copying it. Don't even bother allocating space in which to
	 * copy it. Just let the copy be untyped.
	 */

	return;
    }

    if (srcStringPtr->hasUnicode) {
	int copyMaxChars;

	if (srcStringPtr->maxChars / 2 >= srcStringPtr->numChars) {
	    copyMaxChars = 2 * srcStringPtr->numChars;
	} else {
	    copyMaxChars = srcStringPtr->maxChars;
	}
	copyStringPtr = stringAttemptAlloc(copyMaxChars);
	if (copyStringPtr == NULL) {
	    copyMaxChars = srcStringPtr->numChars;
	    copyStringPtr = stringAlloc(copyMaxChars);
	}
	copyStringPtr->maxChars = copyMaxChars;
	memcpy(copyStringPtr->unicode, srcStringPtr->unicode,
		srcStringPtr->numChars * sizeof(Tcl_UniChar));
	copyStringPtr->unicode[srcStringPtr->numChars] = 0;
    } else {
	copyStringPtr = stringAlloc(0);
	copyStringPtr->maxChars = 0;
	copyStringPtr->unicode[0] = 0;
    }
    copyStringPtr->hasUnicode = srcStringPtr->hasUnicode;
    copyStringPtr->numChars = srcStringPtr->numChars;

    /*
     * Tricky point: the string value was copied by generic object management
     * code, so it doesn't contain any extra bytes that might exist in the
     * source object.
     */

    copyStringPtr->allocated = copyPtr->bytes ? copyPtr->length : 0;
#else /* COMPAT!=0 */
    /*
     * If the src obj is a string of 1-byte Utf chars, then copy the string
     * rep of the source object and create an "empty" Unicode internal rep for
     * the new object. Otherwise, copy Unicode internal rep, and invalidate
     * the string rep of the new object.
     */

    if (srcStringPtr->hasUnicode && srcStringPtr->numChars > 0) {
	/*
	 * Copy the full allocation for the Unicode buffer.
	 */

	copyStringPtr = stringAlloc(srcStringPtr->maxChars);
	copyStringPtr->maxChars = srcStringPtr->maxChars;
	memcpy(copyStringPtr->unicode, srcStringPtr->unicode,
		srcStringPtr->numChars * sizeof(Tcl_UniChar));
	copyStringPtr->unicode[srcStringPtr->numChars] = 0;
	copyStringPtr->allocated = 0;
    } else {
	copyStringPtr = stringAlloc(0);
	copyStringPtr->unicode[0] = 0;
	copyStringPtr->maxChars = 0;

	/*
	 * Tricky point: the string value was copied by generic object
	 * management code, so it doesn't contain any extra bytes that might
	 * exist in the source object.
	 */

	copyStringPtr->allocated = copyPtr->length;
    }
    copyStringPtr->numChars = srcStringPtr->numChars;
    copyStringPtr->hasUnicode = srcStringPtr->hasUnicode;
#endif /* COMPAT==0 */

    SET_STRING(copyPtr, copyStringPtr);
    copyPtr->typePtr = &tclStringType;
}

/*
 *----------------------------------------------------------------------
 *
 * SetStringFromAny --
 *
 *	Create an internal representation of type "String" for an object.
 *
 * Results:
 *	This operation always succeeds and returns TCL_OK.
 *
 * Side effects:
 *	Any old internal reputation for objPtr is freed and the internal
 *	representation is set to "String".
 *
 *----------------------------------------------------------------------
 */

static int
SetStringFromAny(
    Tcl_Interp *interp,		/* Used for error reporting if not NULL. */
    Tcl_Obj *objPtr)		/* The object to convert. */
{
    if (objPtr->typePtr != &tclStringType) {
	String *stringPtr = stringAlloc(0);

	/*
	 * Convert whatever we have into an untyped value. Just A String.
	 */

	(void) TclGetString(objPtr);
	TclFreeIntRep(objPtr);

	/*
	 * Create a basic String intrep that just points to the UTF-8 string
	 * already in place at objPtr->bytes.
	 */

	stringPtr->numChars = -1;
	stringPtr->allocated = objPtr->length;
	stringPtr->maxChars = 0;
	stringPtr->hasUnicode = 0;
	SET_STRING(objPtr, stringPtr);
	objPtr->typePtr = &tclStringType;
    }
    return TCL_OK;
}

/*
 *----------------------------------------------------------------------
 *
 * UpdateStringOfString --
 *
 *	Update the string representation for an object whose internal
 *	representation is "String".
 *
 * Results:
 *	None.
 *
 * Side effects:
 *	The object's string may be set by converting its Unicode represention
 *	to UTF format.
 *
 *----------------------------------------------------------------------
 */

static void
UpdateStringOfString(
    Tcl_Obj *objPtr)		/* Object with string rep to update. */
{
    String *stringPtr = GET_STRING(objPtr);

    if (stringPtr->numChars == 0) {
	TclInitStringRep(objPtr, tclEmptyStringRep, 0);
    } else {
	(void) ExtendStringRepWithUnicode(objPtr, stringPtr->unicode,
		stringPtr->numChars);
    }
}

static int
ExtendStringRepWithUnicode(
    Tcl_Obj *objPtr,
    const Tcl_UniChar *unicode,
    int numChars)
{
    /*
     * Pre-condition: this is the "string" Tcl_ObjType.
     */

    int i, origLength, size = 0;	
    char *dst, buf[TCL_UTF_MAX];
    String *stringPtr = GET_STRING(objPtr);

    if (numChars < 0) {
	numChars = UnicodeLength(unicode);
    }

    if (numChars == 0) {
	return 0;
    }

    if (objPtr->bytes == NULL) {
	objPtr->length = 0;
    }
    size = origLength = objPtr->length;
    
    /*
     * Quick cheap check in case we have more than enough room.
     */

    if (numChars <= (INT_MAX - size)/TCL_UTF_MAX 
	    && stringPtr->allocated >= size + numChars * TCL_UTF_MAX) {
	goto copyBytes;
    }

    for (i = 0; i < numChars && size >= 0; i++) {
	size += Tcl_UniCharToUtf((int) unicode[i], buf);
    }
    if (size < 0) {
	Tcl_Panic("max size for a Tcl value (%d bytes) exceeded", INT_MAX);
    }

    /*
     * Grow space if needed.
     */

    if (size > stringPtr->allocated) {
	GrowStringBuffer(objPtr, size, 1);
    }

  copyBytes:
    dst = objPtr->bytes + origLength;
    for (i = 0; i < numChars; i++) {
	dst += Tcl_UniCharToUtf((int) unicode[i], dst);
    }
    *dst = '\0';
    objPtr->length = dst - objPtr->bytes;
    return numChars;
}

/*
 *----------------------------------------------------------------------
 *
 * FreeStringInternalRep --
 *
 *	Deallocate the storage associated with a String data object's internal
 *	representation.
 *
 * Results:
 *	None.
 *
 * Side effects:
 *	Frees memory.
 *
 *----------------------------------------------------------------------
 */

static void
FreeStringInternalRep(
    Tcl_Obj *objPtr)		/* Object with internal rep to free. */
{
    ckfree(GET_STRING(objPtr));
    objPtr->typePtr = NULL;
}

/*
 * Local Variables:
 * mode: c
 * c-basic-offset: 4
 * fill-column: 78
 * End:
 */<|MERGE_RESOLUTION|>--- conflicted
+++ resolved
@@ -2733,42 +2733,6 @@
 {
     String *stringPtr;
 
-<<<<<<< HEAD
-    /* Special case: Pure Unicode array */
-    if ((objPtr->typePtr == &tclStringType) && !objPtr->bytes) {
-	String *strPtr = GET_STRING(objPtr);
-	if (strPtr->hasUnicode) {
-		String *dstStrPtr = stringAlloc(strPtr->numChars);
-	    Tcl_UniChar *chars = strPtr->unicode;
-	    Tcl_UniChar *dstChars = dstStrPtr->unicode + strPtr->numChars;
-
-	    resultPtr = Tcl_NewObj();
-	    resultPtr->bytes = NULL;
-	    SET_STRING(resultPtr, dstStrPtr);
-	    resultPtr->typePtr = &tclStringType;
-	    dstStrPtr->maxChars = strPtr->numChars;
-	    dstStrPtr->unicode[strPtr->numChars] = 0;
-	    dstStrPtr->numChars = strPtr->numChars;
-	    dstStrPtr->hasUnicode = 1;
-	    dstStrPtr->allocated = 0;
-
-	    while (--dstChars >= dstStrPtr->unicode) {
-		*dstChars = *chars++;
-	    }
-	    return resultPtr;
-	}
-    }
-
-    src = TclGetString(objPtr);
-    if (Tcl_IsShared(objPtr)) {
-	resultPtr = Tcl_NewObj();
-	Tcl_SetObjLength(resultPtr, objPtr->length);
-	dest = TclGetString(resultPtr);
-	memcpy(dest, src, objPtr->length);
-    } else {
-	TclFreeIntRep(objPtr);
-	dest = src;
-=======
     if (TclIsPureByteArray(objPtr)) {
 	int numBytes;
 	unsigned char *from = Tcl_GetByteArrayFromObj(objPtr, &numBytes);
@@ -2778,7 +2742,6 @@
 	}
 	ReverseBytes(Tcl_GetByteArrayFromObj(objPtr, NULL), from, numBytes);
 	return objPtr;
->>>>>>> 65fc2758
     }
 
     SetStringFromAny(NULL, objPtr);
