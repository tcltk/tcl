--- conflicted
+++ resolved
@@ -21,15 +21,11 @@
  *	This file contains functions that implement string operations on Tcl
  *	objects. Some string operations work with UTF-8 encoding forms.
  *	Functions that require knowledge of the width of each character,
-<<<<<<< HEAD
  * 	such as indexing, operate on fixed width encoding forms such as UTF-32.
-=======
- *	such as indexing, operate on fixed width encoding forms such as UTF-32.
->>>>>>> 14e9a4e0
- *
- *	Conceptually, a string is a sequence of Unicode code points. Internally
- *	it may be stored in an encoding form such as a modified version of
- *	UTF-8 or UTF-32.
+ *
+ * 	Conceptually, a string is a sequence of Unicode code points. Internally
+ * 	it may be stored in an encoding form such as a modified version of
+ * 	UTF-8 or UTF-32.
  *
  *	The String object is optimized for the case where each UTF char
  *	in a string is only one byte. In this case, we store the value of
@@ -3275,25 +3271,17 @@
 	} else if (objPtr->bytes) {
 	    /* Value has a string rep. */
 	    if (objPtr->length) {
-		/*
-		 * Non-empty string rep. Not a pure bytearray, so we won't
-		 * create a pure bytearray.
-		 */
-
-<<<<<<< HEAD
-	 	binary = 0;
-	 	if ((objPtr->typePtr)
-			&& !TclHasInternalRep(
-			    objPtr, &tclStringType)) {
-=======
-		binary = 0;
-		if (ov > objv+1 && ISCONTINUATION(TclGetString(objPtr))) {
-		    forceUniChar = 1;
-		} else if ((objPtr->typePtr) && TclHasInternalRep(objPtr, &tclStringType)) {
->>>>>>> 14e9a4e0
-		    /* Prevent shimmer of non-string types. */
-		    allowUniChar = 0;
-		}
+			/*
+			 * Non-empty string rep. Not a pure bytearray, so we won't
+			 * create a pure bytearray.
+			 */
+
+			binary = 0;
+			if ((objPtr->typePtr)
+				&& !TclHasInternalRep(objPtr, &tclStringType)) {
+				/* Prevent shimmer of non-string types. */
+				allowUniChar = 0;
+			}
 	    }
 	} else {
 	    binary = 0;
