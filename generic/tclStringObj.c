--- conflicted
+++ resolved
@@ -752,15 +752,9 @@
 
 Tcl_Obj *
 Tcl_GetRange(
-<<<<<<< HEAD
-    Tcl_Obj *objPtr,
-    Tcl_Size first,
-    Tcl_Size last)
-=======
     Tcl_Obj *objPtr,		/* The Tcl object to find the range of. */
     Tcl_Size first,		/* First index of the range. */
     Tcl_Size last)		/* Last index of the range. */
->>>>>>> 444e06f2
 {
     Tcl_Obj *resPtr;
     TclObjectDispatch(objPtr, GetRange,
