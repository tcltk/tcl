/*
 * tclStringObj.c --
 *
 *	This file contains functions that implement string operations on Tcl
 *	objects. Some string operations work with UTF strings and others
 *	require Unicode format. Functions that require knowledge of the width
 *	of each character, such as indexing, operate on Unicode data.
 *
 *	A Unicode string is an internationalized string. Conceptually, a
 *	Unicode string is an array of 16-bit quantities organized as a
 *	sequence of properly formed UTF-8 characters. There is a one-to-one
 *	map between Unicode and UTF characters. Because Unicode characters
 *	have a fixed width, operations such as indexing operate on Unicode
 *	data. The String object is optimized for the case where each UTF char
 *	in a string is only one byte. In this case, we store the value of
 *	numChars, but we don't store the Unicode data (unless Tcl_GetUnicode
 *	is explicitly called).
 *
 *	The String object type stores one or both formats. The default
 *	behavior is to store UTF. Once Unicode is calculated by a function, it
 *	is stored in the internal rep for future access (without an additional
 *	O(n) cost).
 *
 *	To allow many appends to be done to an object without constantly
 *	reallocating the space for the string or Unicode representation, we
 *	allocate double the space for the string or Unicode and use the
 *	internal representation to keep track of how much space is used vs.
 *	allocated.
 *
 * Copyright © 1995-1997 Sun Microsystems, Inc.
 * Copyright © 1999 Scriptics Corporation.
 *
 * See the file "license.terms" for information on usage and redistribution of
 * this file, and for a DISCLAIMER OF ALL WARRANTIES.
 */

#include "tclInt.h"
#include "tclTomMath.h"
#include "tclStringRep.h"

#include "assert.h"
/*
 * Prototypes for functions defined later in this file:
 */

static void		AppendPrintfToObjVA(Tcl_Obj *objPtr,
			    const char *format, va_list argList);
static void		AppendUnicodeToUnicodeRep(Tcl_Obj *objPtr,
			    const Tcl_UniChar *unicode, int appendNumChars);
static void		AppendUnicodeToUtfRep(Tcl_Obj *objPtr,
			    const Tcl_UniChar *unicode, int numChars);
static void		AppendUtfToUnicodeRep(Tcl_Obj *objPtr,
			    const char *bytes, int numBytes);
static void		AppendUtfToUtfRep(Tcl_Obj *objPtr,
			    const char *bytes, int numBytes);
static void		DupStringInternalRep(Tcl_Obj *objPtr,
			    Tcl_Obj *copyPtr);
static int		ExtendStringRepWithUnicode(Tcl_Obj *objPtr,
			    const Tcl_UniChar *unicode, int numChars);
static void		ExtendUnicodeRepWithString(Tcl_Obj *objPtr,
			    const char *bytes, int numBytes,
			    int numAppendChars);
static void		FillUnicodeRep(Tcl_Obj *objPtr);
static void		FreeStringInternalRep(Tcl_Obj *objPtr);
static void		GrowStringBuffer(Tcl_Obj *objPtr, int needed, int flag);
static void		GrowUnicodeBuffer(Tcl_Obj *objPtr, int needed);
static int		SetStringFromAny(Tcl_Interp *interp, Tcl_Obj *objPtr);
static void		SetUnicodeObj(Tcl_Obj *objPtr,
			    const Tcl_UniChar *unicode, int numChars);
static int		UnicodeLength(const Tcl_UniChar *unicode);
static void		UpdateStringOfString(Tcl_Obj *objPtr);

/*
 * The structure below defines the string Tcl object type by means of
 * functions that can be invoked by generic object code.
 */

const Tcl_ObjType tclStringType = {
    "string",			/* name */
    FreeStringInternalRep,	/* freeIntRepPro */
    DupStringInternalRep,	/* dupIntRepProc */
    UpdateStringOfString,	/* updateStringProc */
    SetStringFromAny		/* setFromAnyProc */
};

/*
 * TCL STRING GROWTH ALGORITHM
 *
 * When growing strings (during an append, for example), the following growth
 * algorithm is used:
 *
 *   Attempt to allocate 2 * (originalLength + appendLength)
 *   On failure:
 *	attempt to allocate originalLength + 2*appendLength + TCL_MIN_GROWTH
 *
 * This algorithm allows very good performance, as it rapidly increases the
 * memory allocated for a given string, which minimizes the number of
 * reallocations that must be performed. However, using only the doubling
 * algorithm can lead to a significant waste of memory. In particular, it may
 * fail even when there is sufficient memory available to complete the append
 * request (but there is not 2*totalLength memory available). So when the
 * doubling fails (because there is not enough memory available), the
 * algorithm requests a smaller amount of memory, which is still enough to
 * cover the request, but which hopefully will be less than the total
 * available memory.
 *
 * The addition of TCL_MIN_GROWTH allows for efficient handling of very
 * small appends. Without this extra slush factor, a sequence of several small
 * appends would cause several memory allocations. As long as
 * TCL_MIN_GROWTH is a reasonable size, we can avoid that behavior.
 *
 * The growth algorithm can be tuned by adjusting the following parameters:
 *
 * TCL_MIN_GROWTH		Additional space, in bytes, to allocate when
 *				the double allocation has failed. Default is
 *				1024 (1 kilobyte).  See tclInt.h.
 */

#ifndef TCL_MIN_UNICHAR_GROWTH
#define TCL_MIN_UNICHAR_GROWTH	TCL_MIN_GROWTH/sizeof(Tcl_UniChar)
#endif

static void
GrowStringBuffer(
    Tcl_Obj *objPtr,
    int needed,
    int flag)
{
    /*
     * Pre-conditions:
     *	objPtr->typePtr == &tclStringType
     *	needed > stringPtr->allocated
     *	flag || objPtr->bytes != NULL
     */

    String *stringPtr = GET_STRING(objPtr);
    char *ptr = NULL;
    int attempt;

    if (objPtr->bytes == &tclEmptyString) {
	objPtr->bytes = NULL;
    }
    if (flag == 0 || stringPtr->allocated > 0) {
	if (needed <= INT_MAX / 2) {
	    attempt = 2 * needed;
	    ptr = (char *)attemptckrealloc(objPtr->bytes, attempt + 1);
	}
	if (ptr == NULL) {
	    /*
	     * Take care computing the amount of modest growth to avoid
	     * overflow into invalid argument values for attempt.
	     */

	    unsigned int limit = INT_MAX - needed;
	    unsigned int extra = needed - objPtr->length + TCL_MIN_GROWTH;
	    int growth = (int) ((extra > limit) ? limit : extra);

	    attempt = needed + growth;
	    ptr = (char *)attemptckrealloc(objPtr->bytes, attempt + 1);
	}
    }
    if (ptr == NULL) {
	/*
	 * First allocation - just big enough; or last chance fallback.
	 */

	attempt = needed;
	ptr = (char *)ckrealloc(objPtr->bytes, attempt + 1);
    }
    objPtr->bytes = ptr;
    stringPtr->allocated = attempt;
}

static void
GrowUnicodeBuffer(
    Tcl_Obj *objPtr,
    int needed)
{
    /*
     * Pre-conditions:
     *	objPtr->typePtr == &tclStringType
     *	needed > stringPtr->maxChars
     *	needed < STRING_MAXCHARS
     */

    String *ptr = NULL, *stringPtr = GET_STRING(objPtr);
    int attempt;

    if (stringPtr->maxChars > 0) {
	/*
	 * Subsequent appends - apply the growth algorithm.
	 */

	if (needed <= STRING_MAXCHARS / 2) {
	    attempt = 2 * needed;
	    ptr = stringAttemptRealloc(stringPtr, attempt);
	}
	if (ptr == NULL) {
	    /*
	     * Take care computing the amount of modest growth to avoid
	     * overflow into invalid argument values for attempt.
	     */

	    unsigned int limit = STRING_MAXCHARS - needed;
	    unsigned int extra = needed - stringPtr->numChars
		    + TCL_MIN_UNICHAR_GROWTH;
	    int growth = (int) ((extra > limit) ? limit : extra);

	    attempt = needed + growth;
	    ptr = stringAttemptRealloc(stringPtr, attempt);
	}
    }
    if (ptr == NULL) {
	/*
	 * First allocation - just big enough; or last chance fallback.
	 */

	attempt = needed;
	ptr = stringRealloc(stringPtr, attempt);
    }
    stringPtr = ptr;
    stringPtr->maxChars = attempt;
    SET_STRING(objPtr, stringPtr);
}

/*
 *----------------------------------------------------------------------
 *
 * Tcl_NewStringObj --
 *
 *	This function is normally called when not debugging: i.e., when
 *	TCL_MEM_DEBUG is not defined. It creates a new string object and
 *	initializes it from the byte pointer and length arguments.
 *
 *	When TCL_MEM_DEBUG is defined, this function just returns the result
 *	of calling the debugging version Tcl_DbNewStringObj.
 *
 * Results:
 *	A newly created string object is returned that has ref count zero.
 *
 * Side effects:
 *	The new object's internal string representation will be set to a copy
 *	of the length bytes starting at "bytes". If "length" is negative, use
 *	bytes up to the first NUL byte; i.e., assume "bytes" points to a
 *	C-style NUL-terminated string. The object's type is set to NULL. An
 *	extra NUL is added to the end of the new object's byte array.
 *
 *----------------------------------------------------------------------
 */

#ifdef TCL_MEM_DEBUG
#undef Tcl_NewStringObj
Tcl_Obj *
Tcl_NewStringObj(
    const char *bytes,		/* Points to the first of the length bytes
				 * used to initialize the new object. */
    int length)			/* The number of bytes to copy from "bytes"
				 * when initializing the new object. If
				 * negative, use bytes up to the first NUL
				 * byte. */
{
    return Tcl_DbNewStringObj(bytes, length, "unknown", 0);
}
#else /* if not TCL_MEM_DEBUG */
Tcl_Obj *
Tcl_NewStringObj(
    const char *bytes,		/* Points to the first of the length bytes
				 * used to initialize the new object. */
    int length)			/* The number of bytes to copy from "bytes"
				 * when initializing the new object. If
				 * negative, use bytes up to the first NUL
				 * byte. */
{
    Tcl_Obj *objPtr;

    if (length < 0) {
	length = (bytes? strlen(bytes) : 0);
    }
    TclNewStringObj(objPtr, bytes, length);
    return objPtr;
}
#endif /* TCL_MEM_DEBUG */

/*
 *----------------------------------------------------------------------
 *
 * Tcl_DbNewStringObj --
 *
 *	This function is normally called when debugging: i.e., when
 *	TCL_MEM_DEBUG is defined. It creates new string objects. It is the
 *	same as the Tcl_NewStringObj function above except that it calls
 *	Tcl_DbCkalloc directly with the file name and line number from its
 *	caller. This simplifies debugging since then the [memory active]
 *	command will report the correct file name and line number when
 *	reporting objects that haven't been freed.
 *
 *	When TCL_MEM_DEBUG is not defined, this function just returns the
 *	result of calling Tcl_NewStringObj.
 *
 * Results:
 *	A newly created string object is returned that has ref count zero.
 *
 * Side effects:
 *	The new object's internal string representation will be set to a copy
 *	of the length bytes starting at "bytes". If "length" is negative, use
 *	bytes up to the first NUL byte; i.e., assume "bytes" points to a
 *	C-style NUL-terminated string. The object's type is set to NULL. An
 *	extra NUL is added to the end of the new object's byte array.
 *
 *----------------------------------------------------------------------
 */

#ifdef TCL_MEM_DEBUG
Tcl_Obj *
Tcl_DbNewStringObj(
    const char *bytes,		/* Points to the first of the length bytes
				 * used to initialize the new object. */
    int length,			/* The number of bytes to copy from "bytes"
				 * when initializing the new object. If
				 * negative, use bytes up to the first NUL
				 * byte. */
    const char *file,		/* The name of the source file calling this
				 * function; used for debugging. */
    int line)			/* Line number in the source file; used for
				 * debugging. */
{
    Tcl_Obj *objPtr;

    if (length < 0) {
	length = (bytes? strlen(bytes) : 0);
    }
    TclDbNewObj(objPtr, file, line);
    TclInitStringRep(objPtr, bytes, length);
    return objPtr;
}
#else /* if not TCL_MEM_DEBUG */
Tcl_Obj *
Tcl_DbNewStringObj(
    const char *bytes,		/* Points to the first of the length bytes
				 * used to initialize the new object. */
    int length,			/* The number of bytes to copy from "bytes"
				 * when initializing the new object. If
				 * negative, use bytes up to the first NUL
				 * byte. */
    TCL_UNUSED(const char *) /*file*/,
    TCL_UNUSED(int) /*line*/)
{
    return Tcl_NewStringObj(bytes, length);
}
#endif /* TCL_MEM_DEBUG */

/*
 *---------------------------------------------------------------------------
 *
 * Tcl_NewUnicodeObj --
 *
 *	This function is creates a new String object and initializes it from
 *	the given Unicode String. If the Utf String is the same size as the
 *	Unicode string, don't duplicate the data.
 *
 * Results:
 *	The newly created object is returned. This object will have no initial
 *	string representation. The returned object has a ref count of 0.
 *
 * Side effects:
 *	Memory allocated for new object and copy of Unicode argument.
 *
 *---------------------------------------------------------------------------
 */

Tcl_Obj *
Tcl_NewUnicodeObj(
    const Tcl_UniChar *unicode,	/* The unicode string used to initialize the
				 * new object. */
    int numChars)		/* Number of characters in the unicode
				 * string. */
{
    Tcl_Obj *objPtr;

    TclNewObj(objPtr);
    SetUnicodeObj(objPtr, unicode, numChars);
    return objPtr;
}

/*
 *----------------------------------------------------------------------
 *
 * Tcl_GetCharLength --
 *
 *	Get the length of the Unicode string from the Tcl object.
 *
 * Results:
 *	Pointer to unicode string representing the unicode object.
 *
 * Side effects:
 *	Frees old internal rep. Allocates memory for new "String" internal
 *	rep.
 *
 *----------------------------------------------------------------------
 */

int
Tcl_GetCharLength(
    Tcl_Obj *objPtr)		/* The String object to get the num chars
				 * of. */
{
    String *stringPtr;
    int numChars;

    /*
     * Quick, no-shimmer return for short string reps.
     */

    if ((objPtr->bytes) && (objPtr->length < 2)) {
	/* 0 bytes -> 0 chars; 1 byte -> 1 char */
	return objPtr->length;
    }

    /*
     * Optimize the case where we're really dealing with a bytearray object;
     * we don't need to convert to a string to perform the get-length operation.
     *
     * Starting in Tcl 8.7, we check for a "pure" bytearray, because the
     * machinery behind that test is using a proper bytearray ObjType.  We
     * could also compute length of an improper bytearray without shimmering
     * but there's no value in that. We *want* to shimmer an improper bytearray
     * because improper bytearrays have worthless internal reps.
     */

    if (TclIsPureByteArray(objPtr)) {
	int length;

	(void) Tcl_GetByteArrayFromObj(objPtr, &length);
	return length;
    }

    /*
     * OK, need to work with the object as a string.
     */

    SetStringFromAny(NULL, objPtr);
    stringPtr = GET_STRING(objPtr);
    numChars = stringPtr->numChars;

    /*
     * If numChars is unknown, compute it.
     */

    if (numChars == -1) {
	TclNumUtfChars(numChars, objPtr->bytes, objPtr->length);
	stringPtr->numChars = numChars;
    }
    return numChars;
}

/*
 *----------------------------------------------------------------------
 *
 * TclCheckEmptyString --
 *
 *	Determine whether the string value of an object is or would be the
 *	empty string, without generating a string representation.
 *
 * Results:
 *	Returns 1 if empty, 0 if not, and -1 if unknown.
 *
 * Side effects:
 *	None.
 *
 *----------------------------------------------------------------------
 */
int
TclCheckEmptyString(
    Tcl_Obj *objPtr)
{
    int length = -1;

    if (objPtr->bytes == &tclEmptyString) {
	return TCL_EMPTYSTRING_YES;
    }

    if (TclListObjIsCanonical(objPtr)) {
	Tcl_ListObjLength(NULL, objPtr, &length);
	return length == 0;
    }

    if (TclIsPureDict(objPtr)) {
	Tcl_DictObjSize(NULL, objPtr, &length);
	return length == 0;
    }

    if (objPtr->bytes == NULL) {
	return TCL_EMPTYSTRING_UNKNOWN;
    }
    return objPtr->length == 0;
}

/*
 *----------------------------------------------------------------------
 *
 * Tcl_GetUniChar --
 *
 *	Get the index'th Unicode character from the String object. If index
 *	is out of range or it references a low surrogate preceded by a high
 *	surrogate, the result = -1;
 *
 * Results:
 *	Returns the index'th Unicode character in the Object.
 *
 * Side effects:
 *	Fills unichar with the index'th Unicode character.
 *
 *----------------------------------------------------------------------
 */

int
Tcl_GetUniChar(
    Tcl_Obj *objPtr,		/* The object to get the Unicode charater
				 * from. */
    int index)			/* Get the index'th Unicode character. */
{
    String *stringPtr;
    int ch, length;

    if (index < 0) {
	return -1;
    }

    /*
     * Optimize the case where we're really dealing with a bytearray object
     * we don't need to convert to a string to perform the indexing operation.
     */

    if (TclIsPureByteArray(objPtr)) {
	unsigned char *bytes = Tcl_GetByteArrayFromObj(objPtr, &length);
	if (index >= length) {
		return -1;
	}

	return (int) bytes[index];
    }

    /*
     * OK, need to work with the object as a string.
     */

    SetStringFromAny(NULL, objPtr);
    stringPtr = GET_STRING(objPtr);

    if (stringPtr->hasUnicode == 0) {
	/*
	 * If numChars is unknown, compute it.
	 */

	if (stringPtr->numChars == -1) {
	    TclNumUtfChars(stringPtr->numChars, objPtr->bytes, objPtr->length);
	}
	if (stringPtr->numChars == objPtr->length) {
	    return (Tcl_UniChar) objPtr->bytes[index];
	}
	FillUnicodeRep(objPtr);
	stringPtr = GET_STRING(objPtr);
    }

    if (index >= stringPtr->numChars) {
	return -1;
    }
    ch = stringPtr->unicode[index];
#if TCL_UTF_MAX <= 3
    /* See: bug [11ae2be95dac9417] */
    if ((ch & 0xF800) == 0xD800) {
	if (ch & 0x400) {
	    if ((index > 0)
		    && ((stringPtr->unicode[index-1] & 0xFC00) == 0xD800)) {
		ch = -1; /* low surrogate preceded by high surrogate */
	    }
	} else if ((++index < stringPtr->numChars)
		&& ((stringPtr->unicode[index] & 0xFC00) == 0xDC00)) {
	    /* high surrogate followed by low surrogate */
	    ch = (((ch & 0x3FF) << 10) |
			(stringPtr->unicode[index] & 0x3FF)) + 0x10000;
	}
    }
#endif
    return ch;
}

/*
 *----------------------------------------------------------------------
 *
 * Tcl_GetUnicode --
 *
 *	Get the Unicode form of the String object. If the object is not
 *	already a String object, it will be converted to one. If the String
 *	object does not have a Unicode rep, then one is created from the UTF
 *	string format.
 *
 * Results:
 *	Returns a pointer to the object's internal Unicode string.
 *
 * Side effects:
 *	Converts the object to have the String internal rep.
 *
 *----------------------------------------------------------------------
 */

#undef Tcl_GetUnicodeFromObj
#ifndef TCL_NO_DEPRECATED
#undef Tcl_GetUnicode
Tcl_UniChar *
Tcl_GetUnicode(
    Tcl_Obj *objPtr)		/* The object to find the unicode string
				 * for. */
{
    return Tcl_GetUnicodeFromObj(objPtr, (int *)NULL);
}
#endif /* TCL_NO_DEPRECATED */

/*
 *----------------------------------------------------------------------
 *
 * Tcl_GetUnicodeFromObj/TclGetUnicodeFromObj --
 *
 *	Get the Unicode form of the String object with length. If the object
 *	is not already a String object, it will be converted to one. If the
 *	String object does not have a Unicode rep, then one is create from the
 *	UTF string format.
 *
 * Results:
 *	Returns a pointer to the object's internal Unicode string.
 *
 * Side effects:
 *	Converts the object to have the String internal rep.
 *
 *----------------------------------------------------------------------
 */

Tcl_UniChar *
Tcl_GetUnicodeFromObj(
    Tcl_Obj *objPtr,		/* The object to find the unicode string
				 * for. */
    int *lengthPtr)		/* If non-NULL, the location where the string
				 * rep's unichar length should be stored. If
				 * NULL, no length is stored. */
{
    String *stringPtr;

    SetStringFromAny(NULL, objPtr);
    stringPtr = GET_STRING(objPtr);

    if (stringPtr->hasUnicode == 0) {
	FillUnicodeRep(objPtr);
	stringPtr = GET_STRING(objPtr);
    }

    if (lengthPtr != NULL) {
	*lengthPtr = stringPtr->numChars;
    }
    return stringPtr->unicode;
}
Tcl_UniChar *
TclGetUnicodeFromObj(
    Tcl_Obj *objPtr,		/* The object to find the unicode string
				 * for. */
    size_t *lengthPtr)		/* If non-NULL, the location where the string
				 * rep's unichar length should be stored. If
				 * NULL, no length is stored. */
{
    String *stringPtr;

    SetStringFromAny(NULL, objPtr);
    stringPtr = GET_STRING(objPtr);

    if (stringPtr->hasUnicode == 0) {
	FillUnicodeRep(objPtr);
	stringPtr = GET_STRING(objPtr);
    }

    if (lengthPtr != NULL) {
#if TCL_MAJOR_VERSION > 8
	*lengthPtr = stringPtr->numChars;
#else
	*lengthPtr = ((size_t)(unsigned)(stringPtr->numChars + 1)) - 1;
#endif
    }
    return stringPtr->unicode;
}

/*
 *----------------------------------------------------------------------
 *
 * Tcl_GetRange --
 *
 *	Create a Tcl Object that contains the chars between first and last of
 *	the object indicated by "objPtr". If the object is not already a
 *	String object, convert it to one. The first and last indices are
 *	assumed to be in the appropriate range.
 *
 * Results:
 *	Returns a new Tcl Object of the String type.
 *
 * Side effects:
 *	Changes the internal rep of "objPtr" to the String type.
 *
 *----------------------------------------------------------------------
 */

Tcl_Obj *
Tcl_GetRange(
    Tcl_Obj *objPtr,		/* The Tcl object to find the range of. */
    int first,			/* First index of the range. */
    int last)			/* Last index of the range. */
{
    Tcl_Obj *newObjPtr;		/* The Tcl object to find the range of. */
    String *stringPtr;
    int length;

    if (first < 0) {
	first = 0;
    }

    /*
     * Optimize the case where we're really dealing with a bytearray object
     * we don't need to convert to a string to perform the substring operation.
     */

    if (TclIsPureByteArray(objPtr)) {
	unsigned char *bytes = Tcl_GetByteArrayFromObj(objPtr, &length);

	if (last >= length) {
	    last = length - 1;
	}
	if (last < first) {
	    return Tcl_NewObj();
	}
	return Tcl_NewByteArrayObj(bytes + first, last - first + 1);
    }

    /*
     * OK, need to work with the object as a string.
     */

    SetStringFromAny(NULL, objPtr);
    stringPtr = GET_STRING(objPtr);

    if (stringPtr->hasUnicode == 0) {
	/*
	 * If numChars is unknown, compute it.
	 */

	if (stringPtr->numChars == -1) {
	    TclNumUtfChars(stringPtr->numChars, objPtr->bytes, objPtr->length);
	}
	if (stringPtr->numChars == objPtr->length) {
	    if (last >= stringPtr->numChars) {
		last = stringPtr->numChars - 1;
	    }
	    if (last < first) {
		return Tcl_NewObj();
	    }
	    newObjPtr = Tcl_NewStringObj(objPtr->bytes + first, last-first+1);

	    /*
	     * Since we know the char length of the result, store it.
	     */

	    SetStringFromAny(NULL, newObjPtr);
	    stringPtr = GET_STRING(newObjPtr);
	    stringPtr->numChars = newObjPtr->length;
	    return newObjPtr;
	}
	FillUnicodeRep(objPtr);
	stringPtr = GET_STRING(objPtr);
    }
    if (last > stringPtr->numChars) {
	last = stringPtr->numChars;
    }
    if (last < first) {
	return Tcl_NewObj();
    }
#if TCL_UTF_MAX <= 3
    /* See: bug [11ae2be95dac9417] */
    if ((first > 0) && ((stringPtr->unicode[first] & 0xFC00) == 0xDC00)
	    && ((stringPtr->unicode[first-1] & 0xFC00) == 0xD800)) {
	++first;
    }
    if ((last + 1 < stringPtr->numChars)
	    && ((stringPtr->unicode[last+1] & 0xFC00) == 0xDC00)
	    && ((stringPtr->unicode[last] & 0xFC00) == 0xD800)) {
	++last;
    }
#endif
    return Tcl_NewUnicodeObj(stringPtr->unicode + first, last - first + 1);
}

/*
 *----------------------------------------------------------------------
 *
 * Tcl_SetStringObj --
 *
 *	Modify an object to hold a string that is a copy of the bytes
 *	indicated by the byte pointer and length arguments.
 *
 * Results:
 *	None.
 *
 * Side effects:
 *	The object's string representation will be set to a copy of the
 *	"length" bytes starting at "bytes". If "length" is negative, use bytes
 *	up to the first NUL byte; i.e., assume "bytes" points to a C-style
 *	NUL-terminated string. The object's old string and internal
 *	representations are freed and the object's type is set NULL.
 *
 *----------------------------------------------------------------------
 */

void
Tcl_SetStringObj(
    Tcl_Obj *objPtr,		/* Object whose internal rep to init. */
    const char *bytes,		/* Points to the first of the length bytes
				 * used to initialize the object. */
    int length)			/* The number of bytes to copy from "bytes"
				 * when initializing the object. If negative,
				 * use bytes up to the first NUL byte.*/
{
    if (Tcl_IsShared(objPtr)) {
	Tcl_Panic("%s called with shared object", "Tcl_SetStringObj");
    }

    /*
     * Set the type to NULL and free any internal rep for the old type.
     */

    TclFreeIntRep(objPtr);

    /*
     * Free any old string rep, then set the string rep to a copy of the
     * length bytes starting at "bytes".
     */

    TclInvalidateStringRep(objPtr);
    if (length < 0) {
	length = (bytes? strlen(bytes) : 0);
    }
    TclInitStringRep(objPtr, bytes, length);
}

/*
 *----------------------------------------------------------------------
 *
 * Tcl_SetObjLength --
 *
 *	This function changes the length of the string representation of an
 *	object.
 *
 * Results:
 *	None.
 *
 * Side effects:
 *	If the size of objPtr's string representation is greater than length,
 *	then it is reduced to length and a new terminating null byte is stored
 *	in the strength. If the length of the string representation is greater
 *	than length, the storage space is reallocated to the given length; a
 *	null byte is stored at the end, but other bytes past the end of the
 *	original string representation are undefined. The object's internal
 *	representation is changed to "expendable string".
 *
 *----------------------------------------------------------------------
 */

void
Tcl_SetObjLength(
    Tcl_Obj *objPtr,		/* Pointer to object. This object must not
				 * currently be shared. */
    int length)			/* Number of bytes desired for string
				 * representation of object, not including
				 * terminating null byte. */
{
    String *stringPtr;

    if (length < 0) {
	/*
	 * Setting to a negative length is nonsense. This is probably the
	 * result of overflowing the signed integer range.
	 */

	Tcl_Panic("Tcl_SetObjLength: negative length requested: "
		"%d (integer overflow?)", length);
    }
    if (Tcl_IsShared(objPtr)) {
	Tcl_Panic("%s called with shared object", "Tcl_SetObjLength");
    }

    if (objPtr->bytes && objPtr->length == length) {
	return;
    }

    SetStringFromAny(NULL, objPtr);
    stringPtr = GET_STRING(objPtr);

    if (objPtr->bytes != NULL) {
	/*
	 * Change length of an existing string rep.
	 */
	if (length > stringPtr->allocated) {
	    /*
	     * Need to enlarge the buffer.
	     */
	    if (objPtr->bytes == &tclEmptyString) {
		objPtr->bytes = (char *)ckalloc(length + 1);
	    } else {
		objPtr->bytes = (char *)ckrealloc(objPtr->bytes, length + 1);
	    }
	    stringPtr->allocated = length;
	}

	objPtr->length = length;
	objPtr->bytes[length] = 0;

	/*
	 * Invalidate the unicode data.
	 */

	stringPtr->numChars = -1;
	stringPtr->hasUnicode = 0;
    } else {
	/*
	 * Changing length of pure unicode string.
	 */

	stringCheckLimits(length);
	if (length > stringPtr->maxChars) {
	    stringPtr = stringRealloc(stringPtr, length);
	    SET_STRING(objPtr, stringPtr);
	    stringPtr->maxChars = length;
	}

	/*
	 * Mark the new end of the unicode string
	 */

	stringPtr->numChars = length;
	stringPtr->unicode[length] = 0;
	stringPtr->hasUnicode = 1;

	/*
	 * Can only get here when objPtr->bytes == NULL. No need to invalidate
	 * the string rep.
	 */
    }
}

/*
 *----------------------------------------------------------------------
 *
 * Tcl_AttemptSetObjLength --
 *
 *	This function changes the length of the string representation of an
 *	object. It uses the attempt* (non-panic'ing) memory allocators.
 *
 * Results:
 *	1 if the requested memory was allocated, 0 otherwise.
 *
 * Side effects:
 *	If the size of objPtr's string representation is greater than length,
 *	then it is reduced to length and a new terminating null byte is stored
 *	in the strength. If the length of the string representation is greater
 *	than length, the storage space is reallocated to the given length; a
 *	null byte is stored at the end, but other bytes past the end of the
 *	original string representation are undefined. The object's internal
 *	representation is changed to "expendable string".
 *
 *----------------------------------------------------------------------
 */

int
Tcl_AttemptSetObjLength(
    Tcl_Obj *objPtr,		/* Pointer to object. This object must not
				 * currently be shared. */
    int length)			/* Number of bytes desired for string
				 * representation of object, not including
				 * terminating null byte. */
{
    String *stringPtr;

    if (length < 0) {
	/*
	 * Setting to a negative length is nonsense. This is probably the
	 * result of overflowing the signed integer range.
	 */

	return 0;
    }
    if (Tcl_IsShared(objPtr)) {
	Tcl_Panic("%s called with shared object", "Tcl_AttemptSetObjLength");
    }
    if (objPtr->bytes && objPtr->length == length) {
	return 1;
    }

    SetStringFromAny(NULL, objPtr);
    stringPtr = GET_STRING(objPtr);

    if (objPtr->bytes != NULL) {
	/*
	 * Change length of an existing string rep.
	 */
	if (length > stringPtr->allocated) {
	    /*
	     * Need to enlarge the buffer.
	     */

	    char *newBytes;

	    if (objPtr->bytes == &tclEmptyString) {
		newBytes = (char *)attemptckalloc(length + 1);
	    } else {
		newBytes = (char *)attemptckrealloc(objPtr->bytes, length + 1);
	    }
	    if (newBytes == NULL) {
		return 0;
	    }
	    objPtr->bytes = newBytes;
	    stringPtr->allocated = length;
	}

	objPtr->length = length;
	objPtr->bytes[length] = 0;

	/*
	 * Invalidate the unicode data.
	 */

	stringPtr->numChars = -1;
	stringPtr->hasUnicode = 0;
    } else {
	/*
	 * Changing length of pure unicode string.
	 */

	if (length > STRING_MAXCHARS) {
	    return 0;
	}
	if (length > stringPtr->maxChars) {
	    stringPtr = stringAttemptRealloc(stringPtr, length);
	    if (stringPtr == NULL) {
		return 0;
	    }
	    SET_STRING(objPtr, stringPtr);
	    stringPtr->maxChars = length;
	}

	/*
	 * Mark the new end of the unicode string.
	 */

	stringPtr->unicode[length] = 0;
	stringPtr->numChars = length;
	stringPtr->hasUnicode = 1;

	/*
	 * Can only get here when objPtr->bytes == NULL. No need to invalidate
	 * the string rep.
	 */
    }
    return 1;
}

/*
 *---------------------------------------------------------------------------
 *
 * Tcl_SetUnicodeObj --
 *
 *	Modify an object to hold the Unicode string indicated by "unicode".
 *
 * Results:
 *	None.
 *
 * Side effects:
 *	Memory allocated for new "String" internal rep.
 *
 *---------------------------------------------------------------------------
 */

void
Tcl_SetUnicodeObj(
    Tcl_Obj *objPtr,		/* The object to set the string of. */
    const Tcl_UniChar *unicode,	/* The unicode string used to initialize the
				 * object. */
    int numChars)		/* Number of characters in the unicode
				 * string. */
{
    if (Tcl_IsShared(objPtr)) {
	Tcl_Panic("%s called with shared object", "Tcl_SetUnicodeObj");
    }
    TclFreeIntRep(objPtr);
    SetUnicodeObj(objPtr, unicode, numChars);
}

static int
UnicodeLength(
    const Tcl_UniChar *unicode)
{
    int numChars = 0;

    if (unicode) {
	while (numChars >= 0 && unicode[numChars] != 0) {
	    numChars++;
	}
    }
    stringCheckLimits(numChars);
    return numChars;
}

static void
SetUnicodeObj(
    Tcl_Obj *objPtr,		/* The object to set the string of. */
    const Tcl_UniChar *unicode,	/* The unicode string used to initialize the
				 * object. */
    int numChars)		/* Number of characters in the unicode
				 * string. */
{
    String *stringPtr;

    if (numChars < 0) {
	numChars = UnicodeLength(unicode);
    }

    /*
     * Allocate enough space for the String structure + Unicode string.
     */

    stringCheckLimits(numChars);
    stringPtr = stringAlloc(numChars);
    SET_STRING(objPtr, stringPtr);
    objPtr->typePtr = &tclStringType;

    stringPtr->maxChars = numChars;
    memcpy(stringPtr->unicode, unicode, numChars * sizeof(Tcl_UniChar));
    stringPtr->unicode[numChars] = 0;
    stringPtr->numChars = numChars;
    stringPtr->hasUnicode = 1;

    TclInvalidateStringRep(objPtr);
    stringPtr->allocated = 0;
}

/*
 *----------------------------------------------------------------------
 *
 * Tcl_AppendLimitedToObj --
 *
 *	This function appends a limited number of bytes from a sequence of
 *	bytes to an object, marking any limitation with an ellipsis.
 *
 * Results:
 *	None.
 *
 * Side effects:
 *	The bytes at *bytes are appended to the string representation of
 *	objPtr.
 *
 *----------------------------------------------------------------------
 */

void
Tcl_AppendLimitedToObj(
    Tcl_Obj *objPtr,		/* Points to the object to append to. */
    const char *bytes,		/* Points to the bytes to append to the
				 * object. */
    int length,			/* The number of bytes available to be
				 * appended from "bytes". If < 0, then all
				 * bytes up to a NUL byte are available. */
    int limit,			/* The maximum number of bytes to append to
				 * the object. */
    const char *ellipsis)	/* Ellipsis marker string, appended to the
				 * object to indicate not all available bytes
				 * at "bytes" were appended. */
{
    String *stringPtr;
    int toCopy = 0;
    int eLen = 0;

    if (length < 0) {
	length = (bytes ? strlen(bytes) : 0);
    }
    if (length == 0) {
	return;
    }
    if (limit <= 0) {
	return;
    }

    if (length <= limit) {
	toCopy = length;
    } else {
	if (ellipsis == NULL) {
	    ellipsis = "...";
	}
	eLen = strlen(ellipsis);
	while (eLen > limit) {
	    eLen = TclUtfPrev(ellipsis+eLen, ellipsis) - ellipsis;
	}

	toCopy = TclUtfPrev(bytes+limit+1-eLen, bytes) - bytes;
    }

    /*
     * If objPtr has a valid Unicode rep, then append the Unicode conversion
     * of "bytes" to the objPtr's Unicode rep, otherwise append "bytes" to
     * objPtr's string rep.
     */

    if (Tcl_IsShared(objPtr)) {
	Tcl_Panic("%s called with shared object", "Tcl_AppendLimitedToObj");
    }

    SetStringFromAny(NULL, objPtr);
    stringPtr = GET_STRING(objPtr);

    if (stringPtr->hasUnicode && stringPtr->numChars > 0) {
	AppendUtfToUnicodeRep(objPtr, bytes, toCopy);
    } else {
	AppendUtfToUtfRep(objPtr, bytes, toCopy);
    }

    if (length <= limit) {
	return;
    }

    stringPtr = GET_STRING(objPtr);
    if (stringPtr->hasUnicode && stringPtr->numChars > 0) {
	AppendUtfToUnicodeRep(objPtr, ellipsis, eLen);
    } else {
	AppendUtfToUtfRep(objPtr, ellipsis, eLen);
    }
}

/*
 *----------------------------------------------------------------------
 *
 * Tcl_AppendToObj --
 *
 *	This function appends a sequence of bytes to an object.
 *
 * Results:
 *	None.
 *
 * Side effects:
 *	The bytes at *bytes are appended to the string representation of
 *	objPtr.
 *
 *----------------------------------------------------------------------
 */

void
Tcl_AppendToObj(
    Tcl_Obj *objPtr,		/* Points to the object to append to. */
    const char *bytes,		/* Points to the bytes to append to the
				 * object. */
    int length)			/* The number of bytes to append from "bytes".
				 * If < 0, then append all bytes up to NUL
				 * byte. */
{
    Tcl_AppendLimitedToObj(objPtr, bytes, length, INT_MAX, NULL);
}

/*
 *----------------------------------------------------------------------
 *
 * Tcl_AppendUnicodeToObj --
 *
 *	This function appends a Unicode string to an object in the most
 *	efficient manner possible. Length must be >= 0.
 *
 * Results:
 *	None.
 *
 * Side effects:
 *	Invalidates the string rep and creates a new Unicode string.
 *
 *----------------------------------------------------------------------
 */

void
Tcl_AppendUnicodeToObj(
    Tcl_Obj *objPtr,		/* Points to the object to append to. */
    const Tcl_UniChar *unicode,	/* The unicode string to append to the
				 * object. */
    int length)			/* Number of chars in "unicode". */
{
    String *stringPtr;

    if (Tcl_IsShared(objPtr)) {
	Tcl_Panic("%s called with shared object", "Tcl_AppendUnicodeToObj");
    }

    if (length == 0) {
	return;
    }

    SetStringFromAny(NULL, objPtr);
    stringPtr = GET_STRING(objPtr);

    /*
     * If objPtr has a valid Unicode rep, then append the "unicode" to the
     * objPtr's Unicode rep, otherwise the UTF conversion of "unicode" to
     * objPtr's string rep.
     */

    if (stringPtr->hasUnicode) {
	AppendUnicodeToUnicodeRep(objPtr, unicode, length);
    } else {
	AppendUnicodeToUtfRep(objPtr, unicode, length);
    }
}

/*
 *----------------------------------------------------------------------
 *
 * Tcl_AppendObjToObj --
 *
 *	This function appends the string rep of one object to another.
 *	"objPtr" cannot be a shared object.
 *
 * Results:
 *	None.
 *
 * Side effects:
 *	The string rep of appendObjPtr is appended to the string
 *	representation of objPtr.
 *	IMPORTANT: This routine does not and MUST NOT shimmer appendObjPtr.
 *	Callers are counting on that.
 *
 *----------------------------------------------------------------------
 */

void
Tcl_AppendObjToObj(
    Tcl_Obj *objPtr,		/* Points to the object to append to. */
    Tcl_Obj *appendObjPtr)	/* Object to append. */
{
    String *stringPtr;
    int length, numChars, appendNumChars = -1;
    const char *bytes;

    /*
     * Special case: second object is standard-empty is fast case. We know
     * that appending nothing to anything leaves that starting anything...
     */

    if (appendObjPtr->bytes == &tclEmptyString) {
	return;
    }

    /*
     * Handle append of one bytearray object to another as a special case.
     * Note that we only do this when the objects are pure so that the
     * bytearray faithfully represent the true value; Otherwise appending the
     * byte arrays together could lose information;
     */

    if ((TclIsPureByteArray(objPtr) || objPtr->bytes == &tclEmptyString)
	    && TclIsPureByteArray(appendObjPtr)) {
	/*
	 * You might expect the code here to be
	 *
	 *  bytes = Tcl_GetByteArrayFromObj(appendObjPtr, &length);
	 *  TclAppendBytesToByteArray(objPtr, bytes, length);
	 *
	 * and essentially all of the time that would be fine. However, it
	 * would run into trouble in the case where objPtr and appendObjPtr
	 * point to the same thing. That may never be a good idea. It seems to
	 * violate Copy On Write, and we don't have any tests for the
	 * situation, since making any Tcl commands that call
	 * Tcl_AppendObjToObj() do that appears impossible (They honor Copy On
	 * Write!). For the sake of extensions that go off into that realm,
	 * though, here's a more complex approach that can handle all the
	 * cases.
	 *
	 * First, get the lengths.
	 */

	int lengthSrc;

	(void) Tcl_GetByteArrayFromObj(objPtr, &length);
	(void) Tcl_GetByteArrayFromObj(appendObjPtr, &lengthSrc);

	/*
	 * Grow buffer enough for the append.
	 */

	TclAppendBytesToByteArray(objPtr, NULL, lengthSrc);

	/*
	 * Reset objPtr back to the original value.
	 */

	Tcl_SetByteArrayLength(objPtr, length);

	/*
	 * Now do the append knowing that buffer growth cannot cause any
	 * trouble.
	 */

	TclAppendBytesToByteArray(objPtr,
		TclGetByteArrayFromObj(appendObjPtr, NULL), lengthSrc);
	return;
    }

    /*
     * Must append as strings.
     */

    SetStringFromAny(NULL, objPtr);
    stringPtr = GET_STRING(objPtr);

    /*
     * If objPtr has a valid Unicode rep, then get a Unicode string from
     * appendObjPtr and append it.
     */

    if (stringPtr->hasUnicode) {
	/*
	 * If appendObjPtr is not of the "String" type, don't convert it.
	 */

	if (TclHasIntRep(appendObjPtr, &tclStringType)) {
	    Tcl_UniChar *unicode =
		    Tcl_GetUnicodeFromObj(appendObjPtr, &numChars);

	    AppendUnicodeToUnicodeRep(objPtr, unicode, numChars);
	} else {
	    bytes = TclGetStringFromObj(appendObjPtr, &length);
	    AppendUtfToUnicodeRep(objPtr, bytes, length);
	}
	return;
    }

    /*
     * Append to objPtr's UTF string rep. If we know the number of characters
     * in both objects before appending, then set the combined number of
     * characters in the final (appended-to) object.
     */

    bytes = TclGetStringFromObj(appendObjPtr, &length);

    numChars = stringPtr->numChars;
    if ((numChars >= 0) && TclHasIntRep(appendObjPtr, &tclStringType)) {
	String *appendStringPtr = GET_STRING(appendObjPtr);

	appendNumChars = appendStringPtr->numChars;
    }

    AppendUtfToUtfRep(objPtr, bytes, length);

    if (numChars >= 0 && appendNumChars >= 0) {
	stringPtr->numChars = numChars + appendNumChars;
    }
}

/*
 *----------------------------------------------------------------------
 *
 * AppendUnicodeToUnicodeRep --
 *
 *	This function appends the contents of "unicode" to the Unicode rep of
 *	"objPtr". objPtr must already have a valid Unicode rep.
 *
 * Results:
 *	None.
 *
 * Side effects:
 *	objPtr's internal rep is reallocated.
 *
 *----------------------------------------------------------------------
 */

static void
AppendUnicodeToUnicodeRep(
    Tcl_Obj *objPtr,		/* Points to the object to append to. */
    const Tcl_UniChar *unicode,	/* String to append. */
    int appendNumChars)		/* Number of chars of "unicode" to append. */
{
    String *stringPtr;
    int numChars;

    if (appendNumChars < 0) {
	appendNumChars = UnicodeLength(unicode);
    }
    if (appendNumChars == 0) {
	return;
    }

    SetStringFromAny(NULL, objPtr);
    stringPtr = GET_STRING(objPtr);

    /*
     * If not enough space has been allocated for the unicode rep, reallocate
     * the internal rep object with additional space. First try to double the
     * required allocation; if that fails, try a more modest increase. See the
     * "TCL STRING GROWTH ALGORITHM" comment at the top of this file for an
     * explanation of this growth algorithm.
     */

    numChars = stringPtr->numChars + appendNumChars;
    stringCheckLimits(numChars);

    if (numChars > stringPtr->maxChars) {
	int offset = -1;

	/*
	 * Protect against case where unicode points into the existing
	 * stringPtr->unicode array. Force it to follow any relocations due to
	 * the reallocs below.
	 */

	if (unicode && unicode >= stringPtr->unicode
		&& unicode <= stringPtr->unicode + stringPtr->maxChars) {
	    offset = unicode - stringPtr->unicode;
	}

	GrowUnicodeBuffer(objPtr, numChars);
	stringPtr = GET_STRING(objPtr);

	/*
	 * Relocate unicode if needed; see above.
	 */

	if (offset >= 0) {
	    unicode = stringPtr->unicode + offset;
	}
    }

    /*
     * Copy the new string onto the end of the old string, then add the
     * trailing null.
     */

    if (unicode) {
	memmove(stringPtr->unicode + stringPtr->numChars, unicode,
		appendNumChars * sizeof(Tcl_UniChar));
    }
    stringPtr->unicode[numChars] = 0;
    stringPtr->numChars = numChars;
    stringPtr->allocated = 0;

    TclInvalidateStringRep(objPtr);
}

/*
 *----------------------------------------------------------------------
 *
 * AppendUnicodeToUtfRep --
 *
 *	This function converts the contents of "unicode" to UTF and appends
 *	the UTF to the string rep of "objPtr".
 *
 * Results:
 *	None.
 *
 * Side effects:
 *	objPtr's internal rep is reallocated.
 *
 *----------------------------------------------------------------------
 */

static void
AppendUnicodeToUtfRep(
    Tcl_Obj *objPtr,		/* Points to the object to append to. */
    const Tcl_UniChar *unicode,	/* String to convert to UTF. */
    int numChars)		/* Number of chars of "unicode" to convert. */
{
    String *stringPtr = GET_STRING(objPtr);

    numChars = ExtendStringRepWithUnicode(objPtr, unicode, numChars);

    if (stringPtr->numChars != -1) {
	stringPtr->numChars += numChars;
    }
}

/*
 *----------------------------------------------------------------------
 *
 * AppendUtfToUnicodeRep --
 *
 *	This function converts the contents of "bytes" to Unicode and appends
 *	the Unicode to the Unicode rep of "objPtr". objPtr must already have a
 *	valid Unicode rep. numBytes must be non-negative.
 *
 * Results:
 *	None.
 *
 * Side effects:
 *	objPtr's internal rep is reallocated.
 *
 *----------------------------------------------------------------------
 */

static void
AppendUtfToUnicodeRep(
    Tcl_Obj *objPtr,		/* Points to the object to append to. */
    const char *bytes,		/* String to convert to Unicode. */
    int numBytes)		/* Number of bytes of "bytes" to convert. */
{
    String *stringPtr;

    if (numBytes == 0) {
	return;
    }

    ExtendUnicodeRepWithString(objPtr, bytes, numBytes, -1);
    TclInvalidateStringRep(objPtr);
    stringPtr = GET_STRING(objPtr);
    stringPtr->allocated = 0;
}

/*
 *----------------------------------------------------------------------
 *
 * AppendUtfToUtfRep --
 *
 *	This function appends "numBytes" bytes of "bytes" to the UTF string
 *	rep of "objPtr". objPtr must already have a valid String rep.
 *	numBytes must be non-negative.
 *
 * Results:
 *	None.
 *
 * Side effects:
 *	objPtr's internal rep is reallocated.
 *
 *----------------------------------------------------------------------
 */

static void
AppendUtfToUtfRep(
    Tcl_Obj *objPtr,		/* Points to the object to append to. */
    const char *bytes,		/* String to append. */
    int numBytes)		/* Number of bytes of "bytes" to append. */
{
    String *stringPtr;
    int newLength, oldLength;

    if (numBytes == 0) {
	return;
    }

    /*
     * Copy the new string onto the end of the old string, then add the
     * trailing null.
     */

    if (objPtr->bytes == NULL) {
	objPtr->length = 0;
    }
    oldLength = objPtr->length;
    newLength = numBytes + oldLength;
    if (newLength < 0) {
	Tcl_Panic("max size for a Tcl value (%d bytes) exceeded", INT_MAX);
    }

    stringPtr = GET_STRING(objPtr);
    if (newLength > stringPtr->allocated) {
	int offset = -1;

	/*
	 * Protect against case where unicode points into the existing
	 * stringPtr->unicode array. Force it to follow any relocations due to
	 * the reallocs below.
	 */

	if (bytes && bytes >= objPtr->bytes
		&& bytes <= objPtr->bytes + objPtr->length) {
	    offset = bytes - objPtr->bytes;
	}

	/*
	 * TODO: consider passing flag=1: no overalloc on first append. This
	 * would make test stringObj-8.1 fail.
	 */

	GrowStringBuffer(objPtr, newLength, 0);

	/*
	 * Relocate bytes if needed; see above.
	 */

	if (offset >= 0) {
	    bytes = objPtr->bytes + offset;
	}
    }

    /*
     * Invalidate the unicode data.
     */

    stringPtr->numChars = -1;
    stringPtr->hasUnicode = 0;

    if (bytes) {
	memmove(objPtr->bytes + oldLength, bytes, numBytes);
    }
    objPtr->bytes[newLength] = 0;
    objPtr->length = newLength;
}

/*
 *----------------------------------------------------------------------
 *
 * Tcl_AppendStringsToObjVA --
 *
 *	This function appends one or more null-terminated strings to an
 *	object.
 *
 * Results:
 *	None.
 *
 * Side effects:
 *	The contents of all the string arguments are appended to the string
 *	representation of objPtr.
 *
 *----------------------------------------------------------------------
 */

void
Tcl_AppendStringsToObjVA(
    Tcl_Obj *objPtr,		/* Points to the object to append to. */
    va_list argList)		/* Variable argument list. */
{
    if (Tcl_IsShared(objPtr)) {
	Tcl_Panic("%s called with shared object", "Tcl_AppendStringsToObj");
    }

    while (1) {
	const char *bytes = va_arg(argList, char *);

	if (bytes == NULL) {
	    break;
	}
	Tcl_AppendToObj(objPtr, bytes, -1);
    }
}

/*
 *----------------------------------------------------------------------
 *
 * Tcl_AppendStringsToObj --
 *
 *	This function appends one or more null-terminated strings to an
 *	object.
 *
 * Results:
 *	None.
 *
 * Side effects:
 *	The contents of all the string arguments are appended to the string
 *	representation of objPtr.
 *
 *----------------------------------------------------------------------
 */

void
Tcl_AppendStringsToObj(
    Tcl_Obj *objPtr,
    ...)
{
    va_list argList;

    va_start(argList, objPtr);
    Tcl_AppendStringsToObjVA(objPtr, argList);
    va_end(argList);
}

/*
 *----------------------------------------------------------------------
 *
 * Tcl_AppendFormatToObj --
 *
 *	This function appends a list of Tcl_Obj's to a Tcl_Obj according to
 *	the formatting instructions embedded in the format string. The
 *	formatting instructions are inspired by sprintf(). Returns TCL_OK when
 *	successful. If there's an error in the arguments, TCL_ERROR is
 *	returned, and an error message is written to the interp, if non-NULL.
 *
 * Results:
 *	A standard Tcl result.
 *
 * Side effects:
 *	None.
 *
 *----------------------------------------------------------------------
 */

int
Tcl_AppendFormatToObj(
    Tcl_Interp *interp,
    Tcl_Obj *appendObj,
    const char *format,
    int objc,
    Tcl_Obj *const objv[])
{
    const char *span = format, *msg, *errCode;
    int numBytes = 0, objIndex = 0, gotXpg = 0, gotSequential = 0;
    int originalLength, limit;
    Tcl_UniChar ch = 0;
    static const char *mixedXPG =
	    "cannot mix \"%\" and \"%n$\" conversion specifiers";
    static const char *const badIndex[2] = {
	"not enough arguments for all format specifiers",
	"\"%n$\" argument index out of range"
    };
    static const char *overflow = "max size for a Tcl value exceeded";

    if (Tcl_IsShared(appendObj)) {
	Tcl_Panic("%s called with shared object", "Tcl_AppendFormatToObj");
    }
    TclGetStringFromObj(appendObj, &originalLength);
    limit = INT_MAX - originalLength;

    /*
     * Format string is NUL-terminated.
     */

    while (*format != '\0') {
	char *end;
	int gotMinus = 0, gotHash = 0, gotZero = 0, gotSpace = 0, gotPlus = 0;
	int width, gotPrecision, precision, sawFlag, useShort = 0, useBig = 0;
#ifndef TCL_WIDE_INT_IS_LONG
	int useWide = 0;
#endif
	int newXpg, numChars, allocSegment = 0, segmentLimit, segmentNumBytes;
	Tcl_Obj *segment;
	int step = TclUtfToUniChar(format, &ch);

	format += step;
	if (ch != '%') {
	    numBytes += step;
	    continue;
	}
	if (numBytes) {
	    if (numBytes > limit) {
		msg = overflow;
		errCode = "OVERFLOW";
		goto errorMsg;
	    }
	    Tcl_AppendToObj(appendObj, span, numBytes);
	    limit -= numBytes;
	    numBytes = 0;
	}

	/*
	 * Saw a % : process the format specifier.
	 *
	 * Step 0. Handle special case of escaped format marker (i.e., %%).
	 */

	step = TclUtfToUniChar(format, &ch);
	if (ch == '%') {
	    span = format;
	    numBytes = step;
	    format += step;
	    continue;
	}

	/*
	 * Step 1. XPG3 position specifier
	 */

	newXpg = 0;
	if (isdigit(UCHAR(ch))) {
	    int position = strtoul(format, &end, 10);

	    if (*end == '$') {
		newXpg = 1;
		objIndex = position - 1;
		format = end + 1;
		step = TclUtfToUniChar(format, &ch);
	    }
	}
	if (newXpg) {
	    if (gotSequential) {
		msg = mixedXPG;
		errCode = "MIXEDSPECTYPES";
		goto errorMsg;
	    }
	    gotXpg = 1;
	} else {
	    if (gotXpg) {
		msg = mixedXPG;
		errCode = "MIXEDSPECTYPES";
		goto errorMsg;
	    }
	    gotSequential = 1;
	}
	if ((objIndex < 0) || (objIndex >= objc)) {
	    msg = badIndex[gotXpg];
	    errCode = gotXpg ? "INDEXRANGE" : "FIELDVARMISMATCH";
	    goto errorMsg;
	}

	/*
	 * Step 2. Set of flags.
	 */

	sawFlag = 1;
	do {
	    switch (ch) {
	    case '-':
		gotMinus = 1;
		break;
	    case '#':
		gotHash = 1;
		break;
	    case '0':
		gotZero = 1;
		break;
	    case ' ':
		gotSpace = 1;
		break;
	    case '+':
		gotPlus = 1;
		break;
	    default:
		sawFlag = 0;
	    }
	    if (sawFlag) {
		format += step;
		step = TclUtfToUniChar(format, &ch);
	    }
	} while (sawFlag);

	/*
	 * Step 3. Minimum field width.
	 */

	width = 0;
	if (isdigit(UCHAR(ch))) {
	    width = strtoul(format, &end, 10);
	    if (width < 0) {
		msg = overflow;
		errCode = "OVERFLOW";
		goto errorMsg;
	    }
	    format = end;
	    step = TclUtfToUniChar(format, &ch);
	} else if (ch == '*') {
	    if (objIndex >= objc - 1) {
		msg = badIndex[gotXpg];
		errCode = gotXpg ? "INDEXRANGE" : "FIELDVARMISMATCH";
		goto errorMsg;
	    }
	    if (TclGetIntFromObj(interp, objv[objIndex], &width) != TCL_OK) {
		goto error;
	    }
	    if (width < 0) {
		width = -width;
		gotMinus = 1;
	    }
	    objIndex++;
	    format += step;
	    step = TclUtfToUniChar(format, &ch);
	}
	if (width > limit) {
	    msg = overflow;
	    errCode = "OVERFLOW";
	    goto errorMsg;
	}

	/*
	 * Step 4. Precision.
	 */

	gotPrecision = precision = 0;
	if (ch == '.') {
	    gotPrecision = 1;
	    format += step;
	    step = TclUtfToUniChar(format, &ch);
	}
	if (isdigit(UCHAR(ch))) {
	    precision = strtoul(format, &end, 10);
	    format = end;
	    step = TclUtfToUniChar(format, &ch);
	} else if (ch == '*') {
	    if (objIndex >= objc - 1) {
		msg = badIndex[gotXpg];
		errCode = gotXpg ? "INDEXRANGE" : "FIELDVARMISMATCH";
		goto errorMsg;
	    }
	    if (TclGetIntFromObj(interp, objv[objIndex], &precision)
		    != TCL_OK) {
		goto error;
	    }

	    /*
	     * TODO: Check this truncation logic.
	     */

	    if (precision < 0) {
		precision = 0;
	    }
	    objIndex++;
	    format += step;
	    step = TclUtfToUniChar(format, &ch);
	}

	/*
	 * Step 5. Length modifier.
	 */

	if (ch == 'h') {
	    useShort = 1;
	    format += step;
	    step = TclUtfToUniChar(format, &ch);
	} else if (ch == 'l') {
	    format += step;
	    step = TclUtfToUniChar(format, &ch);
	    if (ch == 'l') {
		useBig = 1;
		format += step;
		step = TclUtfToUniChar(format, &ch);
#ifndef TCL_WIDE_INT_IS_LONG
	    } else {
		useWide = 1;
#endif
	    }
	} else if (ch == 'I') {
	    if ((format[1] == '6') && (format[2] == '4')) {
		format += (step + 2);
		step = TclUtfToUniChar(format, &ch);
#ifndef TCL_WIDE_INT_IS_LONG
		useWide = 1;
#endif
	    } else if ((format[1] == '3') && (format[2] == '2')) {
		format += (step + 2);
		step = TclUtfToUniChar(format, &ch);
	    } else {
		format += step;
		step = TclUtfToUniChar(format, &ch);
	    }
	} else if ((ch == 't') || (ch == 'z') || (ch == 'q') || (ch == 'j')
		|| (ch == 'L')) {
	    format += step;
	    step = TclUtfToUniChar(format, &ch);
	    useBig = 1;
	}

	format += step;
	span = format;

	/*
	 * Step 6. The actual conversion character.
	 */

	segment = objv[objIndex];
	numChars = -1;
	if (ch == 'i') {
	    ch = 'd';
	}
	switch (ch) {
	case '\0':
	    msg = "format string ended in middle of field specifier";
	    errCode = "INCOMPLETE";
	    goto errorMsg;
	case 's':
	    if (gotPrecision) {
		numChars = Tcl_GetCharLength(segment);
		if (precision < numChars) {
		    segment = Tcl_GetRange(segment, 0, precision - 1);
		    numChars = precision;
		    Tcl_IncrRefCount(segment);
		    allocSegment = 1;
		}
	    }
	    break;
	case 'c': {
	    char buf[4] = "";
	    int code, length;

	    if (TclGetIntFromObj(interp, segment, &code) != TCL_OK) {
		goto error;
	    }
	    length = Tcl_UniCharToUtf(code, buf);
	    if ((code >= 0xD800) && (length < 3)) {
		/* Special case for handling high surrogates. */
		length += Tcl_UniCharToUtf(-1, buf + length);
	    }
	    segment = Tcl_NewStringObj(buf, length);
	    Tcl_IncrRefCount(segment);
	    allocSegment = 1;
	    break;
	}

	case 'u':
	    /* FALLTHRU */
	case 'd':
	case 'o':
	case 'p':
	case 'x':
	case 'X':
	case 'b': {
	    short s = 0;	/* Silence compiler warning; only defined and
				 * used when useShort is true. */
	    long l;
	    Tcl_WideInt w;
	    mp_int big;
	    int toAppend, isNegative = 0;

#ifndef TCL_WIDE_INT_IS_LONG
	    if (ch == 'p') {
		useWide = 1;
	    }
#endif
	    if (useBig) {
		int cmpResult;
		if (Tcl_GetBignumFromObj(interp, segment, &big) != TCL_OK) {
		    goto error;
		}
		cmpResult = mp_cmp_d(&big, 0);
		isNegative = (cmpResult == MP_LT);
		if (cmpResult == MP_EQ) gotHash = 0;
		if (ch == 'u') {
		    if (isNegative) {
			mp_clear(&big);
			msg = "unsigned bignum format is invalid";
			errCode = "BADUNSIGNED";
			goto errorMsg;
		    } else {
			ch = 'd';
		    }
		}
#ifndef TCL_WIDE_INT_IS_LONG
	    } else if (useWide) {
		if (TclGetWideBitsFromObj(interp, segment, &w) != TCL_OK) {
		    goto error;
		}
		isNegative = (w < (Tcl_WideInt) 0);
		if (w == (Tcl_WideInt) 0) gotHash = 0;
#endif
	    } else if (TclGetLongFromObj(NULL, segment, &l) != TCL_OK) {
		if (TclGetWideBitsFromObj(interp, segment, &w) != TCL_OK) {
		    goto error;
		} else {
		    l = (long) w;
		}
		if (useShort) {
		    s = (short) l;
		    isNegative = (s < (short) 0);
		    if (s == (short) 0) gotHash = 0;
		} else {
		    isNegative = (l < (long) 0);
		    if (l == (long) 0) gotHash = 0;
		}
	    } else if (useShort) {
		s = (short) l;
		isNegative = (s < (short) 0);
		if (s == (short) 0) gotHash = 0;
	    } else {
		isNegative = (l < (long) 0);
		if (l == (long) 0) gotHash = 0;
	    }

	    TclNewObj(segment);
	    allocSegment = 1;
	    segmentLimit = INT_MAX;
	    Tcl_IncrRefCount(segment);

	    if ((isNegative || gotPlus || gotSpace) && (useBig || ch=='d')) {
		Tcl_AppendToObj(segment,
			(isNegative ? "-" : gotPlus ? "+" : " "), 1);
		segmentLimit -= 1;
	    }

	    if (gotHash || (ch == 'p')) {
		switch (ch) {
		case 'o':
		    Tcl_AppendToObj(segment, "0o", 2);
		    segmentLimit -= 2;
		    break;
		case 'p':
		case 'x':
		case 'X':
		    Tcl_AppendToObj(segment, "0x", 2);
		    segmentLimit -= 2;
		    break;
		case 'b':
		    Tcl_AppendToObj(segment, "0b", 2);
		    segmentLimit -= 2;
		    break;
#if TCL_MAJOR_VERSION < 9
		case 'd':
		    if (gotZero) {
			Tcl_AppendToObj(segment, "0d", 2);
			segmentLimit -= 2;
		    }
		    break;
#endif
		}
	    }

	    switch (ch) {
	    case 'd': {
		int length;
		Tcl_Obj *pure;
		const char *bytes;

		if (useShort) {
		    TclNewIntObj(pure, s);
#ifndef TCL_WIDE_INT_IS_LONG
		} else if (useWide) {
		    TclNewIntObj(pure, w);
#endif
		} else if (useBig) {
		    pure = Tcl_NewBignumObj(&big);
		} else {
		    TclNewIntObj(pure, l);
		}
		Tcl_IncrRefCount(pure);
		bytes = TclGetStringFromObj(pure, &length);

		/*
		 * Already did the sign above.
		 */

		if (*bytes == '-') {
		    length--;
		    bytes++;
		}
		toAppend = length;

		/*
		 * Canonical decimal string reps for integers are composed
		 * entirely of one-byte encoded characters, so "length" is the
		 * number of chars.
		 */

		if (gotPrecision) {
		    if (length < precision) {
			segmentLimit -= precision - length;
		    }
		    while (length < precision) {
			Tcl_AppendToObj(segment, "0", 1);
			length++;
		    }
		    gotZero = 0;
		}
		if (gotZero) {
		    length += Tcl_GetCharLength(segment);
		    if (length < width) {
			segmentLimit -= width - length;
		    }
		    while (length < width) {
			Tcl_AppendToObj(segment, "0", 1);
			length++;
		    }
		}
		if (toAppend > segmentLimit) {
		    msg = overflow;
		    errCode = "OVERFLOW";
		    goto errorMsg;
		}
		Tcl_AppendToObj(segment, bytes, toAppend);
		Tcl_DecrRefCount(pure);
		break;
	    }

	    case 'u':
	    case 'o':
	    case 'p':
	    case 'x':
	    case 'X':
	    case 'b': {
		Tcl_WideUInt bits = (Tcl_WideUInt) 0;
		Tcl_WideInt numDigits = (Tcl_WideInt) 0;
		int length, numBits = 4, base = 16, index = 0, shift = 0;
		Tcl_Obj *pure;
		char *bytes;

		if (ch == 'u') {
		    base = 10;
		} else if (ch == 'o') {
		    base = 8;
		    numBits = 3;
		} else if (ch == 'b') {
		    base = 2;
		    numBits = 1;
		}
		if (useShort) {
		    unsigned short us = (unsigned short) s;

		    bits = (Tcl_WideUInt) us;
		    while (us) {
			numDigits++;
			us /= base;
		    }
#ifndef TCL_WIDE_INT_IS_LONG
		} else if (useWide) {
		    Tcl_WideUInt uw = (Tcl_WideUInt) w;

		    bits = uw;
		    while (uw) {
			numDigits++;
			uw /= base;
		    }
#endif
		} else if (useBig && !mp_iszero(&big)) {
		    int leftover = (big.used * MP_DIGIT_BIT) % numBits;
		    mp_digit mask = (~(mp_digit)0) << (MP_DIGIT_BIT-leftover);

		    numDigits = 1 +
			    (((Tcl_WideInt) big.used * MP_DIGIT_BIT) / numBits);
		    while ((mask & big.dp[big.used-1]) == 0) {
			numDigits--;
			mask >>= numBits;
		    }
		    if (numDigits > INT_MAX) {
			msg = overflow;
			errCode = "OVERFLOW";
			goto errorMsg;
		    }
		} else if (!useBig) {
		    unsigned long ul = (unsigned long) l;

		    bits = (Tcl_WideUInt) ul;
		    while (ul) {
			numDigits++;
			ul /= base;
		    }
		}

		/*
		 * Need to be sure zero becomes "0", not "".
		 */

		if (numDigits == 0) {
		    numDigits = 1;
		}
		TclNewObj(pure);
		Tcl_SetObjLength(pure, (int) numDigits);
		bytes = TclGetString(pure);
		toAppend = length = (int) numDigits;
		while (numDigits--) {
		    int digitOffset;

		    if (useBig && !mp_iszero(&big)) {
			if (index < big.used && (size_t) shift <
				CHAR_BIT*sizeof(Tcl_WideUInt) - MP_DIGIT_BIT) {
			    bits |= ((Tcl_WideUInt) big.dp[index++]) << shift;
			    shift += MP_DIGIT_BIT;
			}
			shift -= numBits;
		    }
		    digitOffset = (int) (bits % base);
		    if (digitOffset > 9) {
			if (ch == 'X') {
			    bytes[numDigits] = 'A' + digitOffset - 10;
			} else {
			    bytes[numDigits] = 'a' + digitOffset - 10;
			}
		    } else {
			bytes[numDigits] = '0' + digitOffset;
		    }
		    bits /= base;
		}
		if (useBig) {
		    mp_clear(&big);
		}
		if (gotPrecision) {
		    if (length < precision) {
			segmentLimit -= precision - length;
		    }
		    while (length < precision) {
			Tcl_AppendToObj(segment, "0", 1);
			length++;
		    }
		    gotZero = 0;
		}
		if (gotZero) {
		    length += Tcl_GetCharLength(segment);
		    if (length < width) {
			segmentLimit -= width - length;
		    }
		    while (length < width) {
			Tcl_AppendToObj(segment, "0", 1);
			length++;
		    }
		}
		if (toAppend > segmentLimit) {
		    msg = overflow;
		    errCode = "OVERFLOW";
		    goto errorMsg;
		}
		Tcl_AppendObjToObj(segment, pure);
		Tcl_DecrRefCount(pure);
		break;
	    }

	    }
	    break;
	}

	case 'a':
	case 'A':
	case 'e':
	case 'E':
	case 'f':
	case 'g':
	case 'G': {
#define MAX_FLOAT_SIZE 320
	    char spec[2*TCL_INTEGER_SPACE + 9], *p = spec;
	    double d;
	    int length = MAX_FLOAT_SIZE;
	    char *bytes;

	    if (Tcl_GetDoubleFromObj(interp, segment, &d) != TCL_OK) {
		/* TODO: Figure out ACCEPT_NAN here */
		goto error;
	    }
	    *p++ = '%';
	    if (gotMinus) {
		*p++ = '-';
	    }
	    if (gotHash) {
		*p++ = '#';
	    }
	    if (gotZero) {
		*p++ = '0';
	    }
	    if (gotSpace) {
		*p++ = ' ';
	    }
	    if (gotPlus) {
		*p++ = '+';
	    }
	    if (width) {
		p += sprintf(p, "%d", width);
		if (width > length) {
		    length = width;
		}
	    }
	    if (gotPrecision) {
		*p++ = '.';
		p += sprintf(p, "%d", precision);
		if (precision > INT_MAX - length) {
		    msg = overflow;
		    errCode = "OVERFLOW";
		    goto errorMsg;
		}
		length += precision;
	    }

	    /*
	     * Don't pass length modifiers!
	     */

	    *p++ = (char) ch;
	    *p = '\0';

	    TclNewObj(segment);
	    allocSegment = 1;
	    if (!Tcl_AttemptSetObjLength(segment, length)) {
		msg = overflow;
		errCode = "OVERFLOW";
		goto errorMsg;
	    }
	    bytes = TclGetString(segment);
	    if (!Tcl_AttemptSetObjLength(segment, sprintf(bytes, spec, d))) {
		msg = overflow;
		errCode = "OVERFLOW";
		goto errorMsg;
	    }
	    if (ch == 'A') {
		char *q = TclGetString(segment) + 1;
		*q = 'x';
		q = strchr(q, 'P');
		if (q) *q = 'p';
	    }
	    break;
	}
	default:
	    if (interp != NULL) {
		Tcl_SetObjResult(interp,
			Tcl_ObjPrintf("bad field specifier \"%c\"", ch));
		Tcl_SetErrorCode(interp, "TCL", "FORMAT", "BADTYPE", NULL);
	    }
	    goto error;
	}

	if (width>0 && numChars<0) {
	    numChars = Tcl_GetCharLength(segment);
	}
	if (!gotMinus && width>0) {
	    if (numChars < width) {
		limit -= width - numChars;
	    }
	    while (numChars < width) {
		Tcl_AppendToObj(appendObj, (gotZero ? "0" : " "), 1);
		numChars++;
	    }
	}

	TclGetStringFromObj(segment, &segmentNumBytes);
	if (segmentNumBytes > limit) {
	    if (allocSegment) {
		Tcl_DecrRefCount(segment);
	    }
	    msg = overflow;
	    errCode = "OVERFLOW";
	    goto errorMsg;
	}
	Tcl_AppendObjToObj(appendObj, segment);
	limit -= segmentNumBytes;
	if (allocSegment) {
	    Tcl_DecrRefCount(segment);
	}
	if (width > 0) {
	    if (numChars < width) {
		limit -= width-numChars;
	    }
	    while (numChars < width) {
		Tcl_AppendToObj(appendObj, (gotZero ? "0" : " "), 1);
		numChars++;
	    }
	}

	objIndex += gotSequential;
    }
    if (numBytes) {
	if (numBytes > limit) {
	    msg = overflow;
	    errCode = "OVERFLOW";
	    goto errorMsg;
	}
	Tcl_AppendToObj(appendObj, span, numBytes);
	limit -= numBytes;
	numBytes = 0;
    }

    return TCL_OK;

  errorMsg:
    if (interp != NULL) {
	Tcl_SetObjResult(interp, Tcl_NewStringObj(msg, -1));
	Tcl_SetErrorCode(interp, "TCL", "FORMAT", errCode, NULL);
    }
  error:
    Tcl_SetObjLength(appendObj, originalLength);
    return TCL_ERROR;
}

/*
 *---------------------------------------------------------------------------
 *
 * Tcl_Format --
 *
 * Results:
 *	A refcount zero Tcl_Obj.
 *
 * Side effects:
 *	None.
 *
 *---------------------------------------------------------------------------
 */

Tcl_Obj *
Tcl_Format(
    Tcl_Interp *interp,
    const char *format,
    int objc,
    Tcl_Obj *const objv[])
{
    int result;
    Tcl_Obj *objPtr;

    TclNewObj(objPtr);
    result = Tcl_AppendFormatToObj(interp, objPtr, format, objc, objv);
    if (result != TCL_OK) {
	Tcl_DecrRefCount(objPtr);
	return NULL;
    }
    return objPtr;
}

/*
 *---------------------------------------------------------------------------
 *
 * AppendPrintfToObjVA --
 *
 * Results:
 *
 * Side effects:
 *
 *---------------------------------------------------------------------------
 */

static void
AppendPrintfToObjVA(
    Tcl_Obj *objPtr,
    const char *format,
    va_list argList)
{
    int code, objc;
    Tcl_Obj **objv, *list;
    const char *p;

    TclNewObj(list);
    p = format;
    Tcl_IncrRefCount(list);
    while (*p != '\0') {
	int size = 0, seekingConversion = 1, gotPrecision = 0;
	int lastNum = -1;

	if (*p++ != '%') {
	    continue;
	}
	if (*p == '%') {
	    p++;
	    continue;
	}
	do {
	    switch (*p) {
	    case '\0':
		seekingConversion = 0;
		break;
	    case 's': {
		const char *q, *end, *bytes = va_arg(argList, char *);
		seekingConversion = 0;

		/*
		 * The buffer to copy characters from starts at bytes and ends
		 * at either the first NUL byte, or after lastNum bytes, when
		 * caller has indicated a limit.
		 */

		end = bytes;
		while ((!gotPrecision || lastNum--) && (*end != '\0')) {
		    end++;
		}

		/*
		 * Within that buffer, we trim both ends if needed so that we
		 * copy only whole characters, and avoid copying any partial
		 * multi-byte characters.
		 */

		q = TclUtfPrev(end, bytes);
		if (!Tcl_UtfCharComplete(q, (int)(end - q))) {
		    end = q;
		}

		q = bytes + 4;
		while ((bytes < end) && (bytes < q)
			&& ((*bytes & 0xC0) == 0x80)) {
		    bytes++;
		}

		Tcl_ListObjAppendElement(NULL, list,
			Tcl_NewStringObj(bytes , (int)(end - bytes)));

		break;
	    }
	    case 'c':
	    case 'i':
	    case 'u':
	    case 'd':
	    case 'o':
	    case 'p':
	    case 'x':
	    case 'X':
		seekingConversion = 0;
		switch (size) {
		case -1:
		case 0:
		    Tcl_ListObjAppendElement(NULL, list, Tcl_NewWideIntObj(
			    va_arg(argList, int)));
		    break;
		case 1:
		    Tcl_ListObjAppendElement(NULL, list, Tcl_NewWideIntObj(
			    va_arg(argList, long)));
		    break;
		case 2:
		    Tcl_ListObjAppendElement(NULL, list, Tcl_NewWideIntObj(
			    va_arg(argList, Tcl_WideInt)));
		    break;
		case 3:
		    Tcl_ListObjAppendElement(NULL, list, Tcl_NewBignumObj(
			    va_arg(argList, mp_int *)));
		    break;
		}
		break;
	    case 'a':
	    case 'A':
	    case 'e':
	    case 'E':
	    case 'f':
	    case 'g':
	    case 'G':
		if (size > 0) {
		Tcl_ListObjAppendElement(NULL, list, Tcl_NewDoubleObj(
			(double)va_arg(argList, long double)));
		} else {
			Tcl_ListObjAppendElement(NULL, list, Tcl_NewDoubleObj(
				va_arg(argList, double)));
		}
		seekingConversion = 0;
		break;
	    case '*':
		lastNum = (int) va_arg(argList, int);
		Tcl_ListObjAppendElement(NULL, list, Tcl_NewWideIntObj(lastNum));
		p++;
		break;
	    case '0': case '1': case '2': case '3': case '4':
	    case '5': case '6': case '7': case '8': case '9': {
		char *end;

		lastNum = (int) strtoul(p, &end, 10);
		p = end;
		break;
	    }
	    case '.':
		gotPrecision = 1;
		p++;
		break;
	    case 'l':
		++size;
		p++;
		break;
	    case 't':
	    case 'z':
		if (sizeof(size_t) == sizeof(Tcl_WideInt)) {
		    size = 2;
		}
		p++;
		break;
	    case 'j':
	    case 'q':
		size = 2;
		p++;
		break;
	    case 'I':
		if (p[1]=='6' && p[2]=='4') {
		    p += 2;
		    size = 2;
		} else if (p[1]=='3' && p[2]=='2') {
		    p += 2;
		} else if (sizeof(size_t) == sizeof(Tcl_WideInt)) {
		    size = 2;
		}
		p++;
		break;
	    case 'L':
		size = 3;
		p++;
		break;
	    case 'h':
		size = -1;
		/* FALLTHRU */
	    default:
		p++;
	    }
	} while (seekingConversion);
    }
    TclListObjGetElements(NULL, list, &objc, &objv);
    code = Tcl_AppendFormatToObj(NULL, objPtr, format, objc, objv);
    if (code != TCL_OK) {
	Tcl_AppendPrintfToObj(objPtr,
		"Unable to format \"%s\" with supplied arguments: %s",
		format, Tcl_GetString(list));
    }
    Tcl_DecrRefCount(list);
}

/*
 *---------------------------------------------------------------------------
 *
 * Tcl_AppendPrintfToObj --
 *
 * Results:
 *	A standard Tcl result.
 *
 * Side effects:
 *	None.
 *
 *---------------------------------------------------------------------------
 */

void
Tcl_AppendPrintfToObj(
    Tcl_Obj *objPtr,
    const char *format,
    ...)
{
    va_list argList;

    va_start(argList, format);
    AppendPrintfToObjVA(objPtr, format, argList);
    va_end(argList);
}

/*
 *---------------------------------------------------------------------------
 *
 * Tcl_ObjPrintf --
 *
 * Results:
 *	A refcount zero Tcl_Obj.
 *
 * Side effects:
 *	None.
 *
 *---------------------------------------------------------------------------
 */

Tcl_Obj *
Tcl_ObjPrintf(
    const char *format,
    ...)
{
    va_list argList;
    Tcl_Obj *objPtr;

    TclNewObj(objPtr);
    va_start(argList, format);
    AppendPrintfToObjVA(objPtr, format, argList);
    va_end(argList);
    return objPtr;
}

/*
 *---------------------------------------------------------------------------
 *
 * TclGetStringStorage --
 *
 *	Returns the string storage space of a Tcl_Obj.
 *
 * Results:
 *	The pointer value objPtr->bytes is returned and the number of bytes
 *	allocated there is written to *sizePtr (if known).
 *
 * Side effects:
 *	May set objPtr->bytes.
 *
 *---------------------------------------------------------------------------
 */

char *
TclGetStringStorage(
    Tcl_Obj *objPtr,
    unsigned int *sizePtr)
{
    String *stringPtr;

    if (!TclHasIntRep(objPtr, &tclStringType) || objPtr->bytes == NULL) {
	return TclGetStringFromObj(objPtr, (int *)sizePtr);
    }

    stringPtr = GET_STRING(objPtr);
    *sizePtr = stringPtr->allocated;
    return objPtr->bytes;
}

/*
 *---------------------------------------------------------------------------
 *
 * TclStringRepeat --
 *
 *	Performs the [string repeat] function.
 *
 * Results:
 * 	A (Tcl_Obj *) pointing to the result value, or NULL in case of an
 * 	error.
 *
 * Side effects:
 * 	On error, when interp is not NULL, error information is left in it.
 *
 *---------------------------------------------------------------------------
 */

Tcl_Obj *
TclStringRepeat(
    Tcl_Interp *interp,
    Tcl_Obj *objPtr,
    int count,
    int flags)
{
    Tcl_Obj *objResultPtr;
    int inPlace = flags & TCL_STRING_IN_PLACE;
    int length = 0, unichar = 0, done = 1;
    int binary = TclIsPureByteArray(objPtr);

    /* assert (count >= 2) */

    /*
     * Analyze to determine what representation result should be.
     * GOALS:	Avoid shimmering & string rep generation.
     * 		Produce pure bytearray when possible.
     * 		Error on overflow.
     */

    if (!binary) {
	if (TclHasIntRep(objPtr, &tclStringType)) {
	    String *stringPtr = GET_STRING(objPtr);
	    if (stringPtr->hasUnicode) {
		unichar = 1;
	    }
	}
    }
<<<<<<< HEAD
=======
}

Tcl_Obj *
TclStringReverse(
    Tcl_Obj *objPtr)
{
    String *stringPtr;
    Tcl_UniChar ch = 0;
#if TCL_UTF_MAX <= 4
    int needFlip = 0;
#endif
>>>>>>> 999decdd

    if (binary) {
	/* Result will be pure byte array. Pre-size it */
	Tcl_GetByteArrayFromObj(objPtr, &length);
    } else if (unichar) {
	/* Result will be pure Tcl_UniChar array. Pre-size it. */
	Tcl_GetUnicodeFromObj(objPtr, &length);
    } else {
	/* Result will be concat of string reps. Pre-size it. */
	Tcl_GetStringFromObj(objPtr, &length);
    }

    if (length == 0) {
	/* Any repeats of empty is empty. */
	return objPtr;
    }

    if (count > INT_MAX/length) {
	if (interp) {
	    Tcl_SetObjResult(interp, Tcl_ObjPrintf(
		    "max size for a Tcl value (%d bytes) exceeded", INT_MAX));
	    Tcl_SetErrorCode(interp, "TCL", "MEMORY", NULL);
	}
	return NULL;
    }

<<<<<<< HEAD
    if (binary) {
	/* Efficiently produce a pure byte array result */
	objResultPtr = (!inPlace || Tcl_IsShared(objPtr)) ?
		Tcl_DuplicateObj(objPtr) : objPtr;

	Tcl_SetByteArrayLength(objResultPtr, count*length); /* PANIC? */
	Tcl_SetByteArrayLength(objResultPtr, length);
	while (count - done > done) {
	    Tcl_AppendObjToObj(objResultPtr, objResultPtr);
	    done *= 2;
	}
	TclAppendBytesToByteArray(objResultPtr,
		TclGetByteArrayFromObj(objResultPtr, NULL),
		(count - done) * length);
    } else if (unichar) {
	/*
	 * Efficiently produce a pure Tcl_UniChar array result.
	 */

	if (!inPlace || Tcl_IsShared(objPtr)) {
	    objResultPtr = Tcl_NewUnicodeObj(Tcl_GetUnicode(objPtr), length);
	} else {
	    TclInvalidateStringRep(objPtr);
	    objResultPtr = objPtr;
	}

        if (0 == Tcl_AttemptSetObjLength(objResultPtr, count*length)) {
	    if (interp) {
		Tcl_SetObjResult(interp, Tcl_ObjPrintf(
			"string size overflow: unable to alloc %"
			TCL_Z_MODIFIER "u bytes",
			STRING_SIZE(count*length)));
		Tcl_SetErrorCode(interp, "TCL", "MEMORY", NULL);
=======
    if (stringPtr->hasUnicode) {
	Tcl_UniChar *from = Tcl_GetUnicode(objPtr);
	Tcl_UniChar *src = from + stringPtr->numChars;
	Tcl_UniChar *to;

	if (Tcl_IsShared(objPtr)) {
	    /*
	     * Create a non-empty, pure unicode value, so we can coax
	     * Tcl_SetObjLength into growing the unicode rep buffer.
	     */

	    objPtr = Tcl_NewUnicodeObj(&ch, 1);
	    Tcl_SetObjLength(objPtr, stringPtr->numChars);
	    to = Tcl_GetUnicode(objPtr);
	    while (--src >= from) {
#if TCL_UTF_MAX <= 4
		ch = *src;
		if ((ch & 0xF800) == 0xD800) {
		    needFlip = 1;
		}
		*to++ = ch;
#else
		*to++ = *src;
#endif
>>>>>>> 999decdd
	    }
	    return NULL;
	}
	Tcl_SetObjLength(objResultPtr, length);
	while (count - done > done) {
	    Tcl_AppendObjToObj(objResultPtr, objResultPtr);
	    done *= 2;
	}
	Tcl_AppendUnicodeToObj(objResultPtr, Tcl_GetUnicode(objResultPtr),
		(count - done) * length);
    } else {
	/*
	 * Efficiently concatenate string reps.
	 */

<<<<<<< HEAD
	if (!inPlace || Tcl_IsShared(objPtr)) {
	    objResultPtr = Tcl_NewStringObj(Tcl_GetString(objPtr), length);
	} else {
	    TclFreeIntRep(objPtr);
	    objResultPtr = objPtr;
	}
        if (0 == Tcl_AttemptSetObjLength(objResultPtr, count*length)) {
	    if (interp) {
		Tcl_SetObjResult(interp, Tcl_ObjPrintf(
			"string size overflow: unable to alloc %u bytes",
			count*length));
		Tcl_SetErrorCode(interp, "TCL", "MEMORY", NULL);
=======
#if TCL_UTF_MAX <= 4
	    to = src;
#endif
	    while (--src > from) {
		ch = *src;
#if TCL_UTF_MAX <= 4
		if ((ch & 0xF800) == 0xD800) {
		    needFlip = 1;
		}
#endif
		*src = *from;
		*from++ = ch;
>>>>>>> 999decdd
	    }
	    return NULL;
	}
	Tcl_SetObjLength(objResultPtr, length);
	while (count - done > done) {
	    Tcl_AppendObjToObj(objResultPtr, objResultPtr);
	    done *= 2;
	}
<<<<<<< HEAD
	Tcl_AppendToObj(objResultPtr, Tcl_GetString(objResultPtr),
		(count - done) * length);
=======
#if TCL_UTF_MAX <= 4
	if (needFlip) {
	    /*
	     * Flip back surrogate pairs.
	     */

	    from = to - stringPtr->numChars;
	    while (--to >= from) {
		ch = *to;
		if ((ch & 0xFC00) == 0xD800) {
		    if ((to-1 >= from) && ((to[-1] & 0xFC00) == 0xDC00)) {
			to[0] = to[-1];
			to[-1] = ch;
			--to;
		    }
		}
	    }
	}
#endif
>>>>>>> 999decdd
    }
    return objResultPtr;
}

/*
 *---------------------------------------------------------------------------
 *
 * TclStringCat --
 *
 *	Performs the [string cat] function.
 *
 * Results:
 * 	A (Tcl_Obj *) pointing to the result value, or NULL in case of an
 * 	error.
 *
 * Side effects:
 * 	On error, when interp is not NULL, error information is left in it.
 *
 *---------------------------------------------------------------------------
 */

Tcl_Obj *
TclStringCat(
    Tcl_Interp *interp,
    int objc,
    Tcl_Obj * const objv[],
    int flags)
{
    Tcl_Obj *objResultPtr, * const *ov;
    int oc, length = 0, binary = 1;
    int allowUniChar = 1, requestUniChar = 0;
    int first = objc - 1;	/* Index of first value possibly not empty */
    int last = 0;		/* Index of last value possibly not empty */
    int inPlace = flags & TCL_STRING_IN_PLACE;

    /* assert ( objc >= 0 ) */

    if (objc <= 1) {
	/* Only one or no objects; return first or empty */
	return objc ? objv[0] : Tcl_NewObj();
    }

    /* assert ( objc >= 2 ) */

    /*
     * Analyze to determine what representation result should be.
     * GOALS:	Avoid shimmering & string rep generation.
     * 		Produce pure bytearray when possible.
     * 		Error on overflow.
     */

    ov = objv, oc = objc;
    do {
	Tcl_Obj *objPtr = *ov++;

	if (TclIsPureByteArray(objPtr)) {
	    allowUniChar = 0;
	} else if (objPtr->bytes) {
	    /* Value has a string rep. */
	    if (objPtr->length) {
		/*
		 * Non-empty string rep. Not a pure bytearray, so we won't
		 * create a pure bytearray.
		 */

	 	binary = 0;
		if ((objPtr->typePtr) && (objPtr->typePtr != &tclStringType)) {
		    /* Prevent shimmer of non-string types. */
		    allowUniChar = 0;
		}
	    }
	} else {
	    /* assert (objPtr->typePtr != NULL) -- stork! */
	    binary = 0;
	    if (TclHasIntRep(objPtr, &tclStringType)) {
		/* Have a pure Unicode value; ask to preserve it */
		requestUniChar = 1;
	    } else {
		/* Have another type; prevent shimmer */
		allowUniChar = 0;
	    }
	}
    } while (--oc && (binary || allowUniChar));

    if (binary) {
	/*
	 * Result will be pure byte array. Pre-size it
	 */

	int numBytes;
	ov = objv;
	oc = objc;
	do {
	    Tcl_Obj *objPtr = *ov++;

	    /*
	     * Every argument is either a bytearray with a ("pure")
	     * value we know we can safely use, or it is an empty string.
	     * We don't need to count bytes for the empty strings.
	     */

	    if (TclIsPureByteArray(objPtr)) {
		Tcl_GetByteArrayFromObj(objPtr, &numBytes); /* PANIC? */

		if (numBytes) {
		    last = objc - oc;
		    if (length == 0) {
			first = last;
		    } else if (numBytes > INT_MAX - length) {
			goto overflow;
		    }
		    length += numBytes;
		}
	    }
	} while (--oc);
    } else if (allowUniChar && requestUniChar) {
	/*
	 * Result will be pure Tcl_UniChar array. Pre-size it.
	 */

	ov = objv;
	oc = objc;
	do {
	    Tcl_Obj *objPtr = *ov++;

	    if ((objPtr->bytes == NULL) || (objPtr->length)) {
		int numChars;

		Tcl_GetUnicodeFromObj(objPtr, &numChars); /* PANIC? */
		if (numChars) {
		    last = objc - oc;
		    if (length == 0) {
			first = last;
		    } else if (numChars > INT_MAX - length) {
			goto overflow;
		    }
		    length += numChars;
		}
	    }
	} while (--oc);
    } else {
	/* Result will be concat of string reps. Pre-size it. */
	ov = objv; oc = objc;
	do {
	    Tcl_Obj *pendingPtr = NULL;

	    /*
	     * Loop until a possibly non-empty value is reached.
	     * Keep string rep generation pending when possible.
	     */

	    do {
		/* assert ( pendingPtr == NULL ) */
		/* assert ( length == 0 ) */

		Tcl_Obj *objPtr = *ov++;

		if (objPtr->bytes == NULL) {
		    /* No string rep; Take the chance we can avoid making it */
		    pendingPtr = objPtr;
		} else {
		    Tcl_GetStringFromObj(objPtr, &length); /* PANIC? */
		}
	    } while (--oc && (length == 0) && (pendingPtr == NULL));

	    /*
 	     * Either we found a possibly non-empty value, and we remember
 	     * this index as the first and last such value so far seen,
	     * or (oc == 0) and all values are known empty,
 	     * so first = last = objc - 1 signals the right quick return.
 	     */

	    first = last = objc - oc - 1;

	    if (oc && (length == 0)) {
		int numBytes;

		/* assert ( pendingPtr != NULL ) */

		/*
		 * There's a pending value followed by more values.  Loop over
		 * remaining values generating strings until a non-empty value
		 * is found, or the pending value gets its string generated.
		 */

		do {
		    Tcl_Obj *objPtr = *ov++;
		    Tcl_GetStringFromObj(objPtr, &numBytes); /* PANIC? */
		} while (--oc && numBytes == 0 && pendingPtr->bytes == NULL);

		if (numBytes) {
		    last = objc -oc -1;
		}
		if (oc || numBytes) {
		    Tcl_GetStringFromObj(pendingPtr, &length);
		}
		if (length == 0) {
		    if (numBytes) {
			first = last;
		    }
		} else if (numBytes > INT_MAX - length) {
		    goto overflow;
		}
		length += numBytes;
	    }
	} while (oc && (length == 0));

	while (oc) {
	    int numBytes;
	    Tcl_Obj *objPtr = *ov++;

	    /* assert ( length > 0 && pendingPtr == NULL )  */

	    Tcl_GetStringFromObj(objPtr, &numBytes); /* PANIC? */
	    if (numBytes) {
		last = objc - oc;
		if (numBytes > INT_MAX - length) {
		    goto overflow;
		}
		length += numBytes;
	    }
	    --oc;
	}
    }

    if (last <= first /*|| length == 0 */) {
	/* Only one non-empty value or zero length; return first */
	/* NOTE: (length == 0) implies (last <= first) */
	return objv[first];
    }

    objv += first; objc = (last - first + 1);

    if (binary) {
	/* Efficiently produce a pure byte array result */
	unsigned char *dst;

	/*
	 * Broken interface! Byte array value routines offer no way to handle
	 * failure to allocate enough space. Following stanza may panic.
	 */

	if (inPlace && !Tcl_IsShared(*objv)) {
	    int start;

	    objResultPtr = *objv++; objc--;
	    Tcl_GetByteArrayFromObj(objResultPtr, &start);
	    dst = Tcl_SetByteArrayLength(objResultPtr, length) + start;
	} else {
	    objResultPtr = Tcl_NewByteArrayObj(NULL, length);
	    dst = Tcl_SetByteArrayLength(objResultPtr, length);
	}
	while (objc--) {
	    Tcl_Obj *objPtr = *objv++;

	    /*
	     * Every argument is either a bytearray with a ("pure")
	     * value we know we can safely use, or it is an empty string.
	     * We don't need to copy bytes from the empty strings.
	     */

	    if (TclIsPureByteArray(objPtr)) {
		int more;
		unsigned char *src = Tcl_GetByteArrayFromObj(objPtr, &more);
		memcpy(dst, src, more);
		dst += more;
	    }
	}
    } else if (allowUniChar && requestUniChar) {
	/* Efficiently produce a pure Tcl_UniChar array result */
	Tcl_UniChar *dst;

	if (inPlace && !Tcl_IsShared(*objv)) {
	    int start;

	    objResultPtr = *objv++; objc--;

	    /* Ugly interface! Force resize of the unicode array. */
	    Tcl_GetUnicodeFromObj(objResultPtr, &start);
	    Tcl_InvalidateStringRep(objResultPtr);
	    if (0 == Tcl_AttemptSetObjLength(objResultPtr, length)) {
		if (interp) {
		    Tcl_SetObjResult(interp, Tcl_ObjPrintf(
		    	"concatenation failed: unable to alloc %"
			TCL_Z_MODIFIER "u bytes",
			STRING_SIZE(length)));
		    Tcl_SetErrorCode(interp, "TCL", "MEMORY", NULL);
		}
		return NULL;
	    }
	    dst = Tcl_GetUnicode(objResultPtr) + start;
	} else {
	    Tcl_UniChar ch = 0;

	    /* Ugly interface! No scheme to init array size. */
	    objResultPtr = Tcl_NewUnicodeObj(&ch, 0);	/* PANIC? */
	    if (0 == Tcl_AttemptSetObjLength(objResultPtr, length)) {
		Tcl_DecrRefCount(objResultPtr);
		if (interp) {
		    Tcl_SetObjResult(interp, Tcl_ObjPrintf(
		    	"concatenation failed: unable to alloc %"
			TCL_Z_MODIFIER "u bytes",
			STRING_SIZE(length)));
		    Tcl_SetErrorCode(interp, "TCL", "MEMORY", NULL);
		}
		return NULL;
	    }
	    dst = Tcl_GetUnicode(objResultPtr);
	}
	while (objc--) {
	    Tcl_Obj *objPtr = *objv++;

	    if ((objPtr->bytes == NULL) || (objPtr->length)) {
		int more;
		Tcl_UniChar *src = Tcl_GetUnicodeFromObj(objPtr, &more);
		memcpy(dst, src, more * sizeof(Tcl_UniChar));
		dst += more;
	    }
	}
    } else {
	/* Efficiently concatenate string reps */
	char *dst;

	if (inPlace && !Tcl_IsShared(*objv)) {
	    int start;

	    objResultPtr = *objv++; objc--;

	    Tcl_GetStringFromObj(objResultPtr, &start);
	    if (0 == Tcl_AttemptSetObjLength(objResultPtr, length)) {
		if (interp) {
		    Tcl_SetObjResult(interp, Tcl_ObjPrintf(
		    	"concatenation failed: unable to alloc %u bytes",
			length));
		    Tcl_SetErrorCode(interp, "TCL", "MEMORY", NULL);
		}
		return NULL;
	    }
	    dst = Tcl_GetString(objResultPtr) + start;

	    /* assert ( length > start ) */
	    TclFreeIntRep(objResultPtr);
	} else {
	    TclNewObj(objResultPtr);	/* PANIC? */
	    if (0 == Tcl_AttemptSetObjLength(objResultPtr, length)) {
		Tcl_DecrRefCount(objResultPtr);
		if (interp) {
		    Tcl_SetObjResult(interp, Tcl_ObjPrintf(
		    	"concatenation failed: unable to alloc %u bytes",
			length));
		    Tcl_SetErrorCode(interp, "TCL", "MEMORY", NULL);
		}
		return NULL;
	    }
	    dst = Tcl_GetString(objResultPtr);
	}
	while (objc--) {
	    Tcl_Obj *objPtr = *objv++;

	    if ((objPtr->bytes == NULL) || (objPtr->length)) {
		int more;
		char *src = Tcl_GetStringFromObj(objPtr, &more);

		memcpy(dst, src, more);
		dst += more;
	    }
	}
	/* Must NUL-terminate! */
	*dst = '\0';
    }
    return objResultPtr;

  overflow:
    if (interp) {
	Tcl_SetObjResult(interp, Tcl_ObjPrintf(
		    "max size for a Tcl value (%d bytes) exceeded", INT_MAX));
	Tcl_SetErrorCode(interp, "TCL", "MEMORY", NULL);
    }
    return NULL;
}

/*
 *---------------------------------------------------------------------------
 *
 * TclStringCmp --
 *	Compare two Tcl_Obj values as strings.
 *
 * Results:
 *	Like memcmp, return -1, 0, or 1.
 *
 * Side effects:
 *	String representations may be generated.  Internal representation may
 *	be changed.
 *
 *---------------------------------------------------------------------------
 */

int
TclStringCmp(
    Tcl_Obj *value1Ptr,
    Tcl_Obj *value2Ptr,
    int checkEq,		/* comparison is only for equality */
    int nocase,			/* comparison is not case sensitive */
    int reqlength)		/* requested length */
{
    char *s1, *s2;
    int empty, length, match, s1len, s2len;
    memCmpFn_t memCmpFn;

    if ((reqlength == 0) || (value1Ptr == value2Ptr)) {
	/*
	 * Always match at 0 chars of if it is the same obj.
	 */
	match = 0;
    } else {
	if (!nocase && TclIsPureByteArray(value1Ptr)
		&& TclIsPureByteArray(value2Ptr)) {
	    /*
	     * Use binary versions of comparisons since that won't cause undue
	     * type conversions and it is much faster. Only do this if we're
	     * case-sensitive (which is all that really makes sense with byte
	     * arrays anyway, and we have no memcasecmp() for some reason... :^)
	     */

	    s1 = (char *) Tcl_GetByteArrayFromObj(value1Ptr, &s1len);
	    s2 = (char *) Tcl_GetByteArrayFromObj(value2Ptr, &s2len);
	    memCmpFn = memcmp;
	} else if (TclHasIntRep(value1Ptr, &tclStringType)
		&& TclHasIntRep(value2Ptr, &tclStringType)) {
	    /*
	     * Do a unicode-specific comparison if both of the args are of
	     * String type. If the char length == byte length, we can do a
	     * memcmp. In benchmark testing this proved the most efficient
	     * check between the unicode and string comparison operations.
	     */

	    if (nocase) {
		s1 = (char *) Tcl_GetUnicodeFromObj(value1Ptr, &s1len);
		s2 = (char *) Tcl_GetUnicodeFromObj(value2Ptr, &s2len);
		memCmpFn = (memCmpFn_t)(void *)Tcl_UniCharNcasecmp;
	    } else {
		s1len = Tcl_GetCharLength(value1Ptr);
		s2len = Tcl_GetCharLength(value2Ptr);
		if ((s1len == value1Ptr->length)
			&& (value1Ptr->bytes != NULL)
			&& (s2len == value2Ptr->length)
			&& (value2Ptr->bytes != NULL)) {
		    s1 = value1Ptr->bytes;
		    s2 = value2Ptr->bytes;
		    memCmpFn = memcmp;
		} else {
		    s1 = (char *) Tcl_GetUnicode(value1Ptr);
		    s2 = (char *) Tcl_GetUnicode(value2Ptr);
		    if (
#ifdef WORDS_BIGENDIAN
			    1
#else
			    checkEq
#endif
			    ) {
			memCmpFn = memcmp;
			s1len *= sizeof(Tcl_UniChar);
			s2len *= sizeof(Tcl_UniChar);
		    } else {
			memCmpFn = (memCmpFn_t)(void *)Tcl_UniCharNcmp;
		    }
		}
	    }
	} else {
	    empty = TclCheckEmptyString(value1Ptr);
	    if (empty > 0) {
		switch (TclCheckEmptyString(value2Ptr)) {
		case -1:
		    s1 = 0;
		    s1len = 0;
		    s2 = TclGetStringFromObj(value2Ptr, &s2len);
		    break;
		case 0:
		    match = -1;
		    goto matchdone;
		case 1:
		default: /* avoid warn: `s2` may be used uninitialized */
		    match = 0;
		    goto matchdone;
		}
	    } else if (TclCheckEmptyString(value2Ptr) > 0) {
		switch (empty) {
		case -1:
		    s2 = 0;
		    s2len = 0;
		    s1 = TclGetStringFromObj(value1Ptr, &s1len);
		    break;
		case 0:
		    match = 1;
		    goto matchdone;
		case 1:
		default: /* avoid warn: `s1` may be used uninitialized */
		    match = 0;
		    goto matchdone;
		}
	    } else {
		s1 = TclGetStringFromObj(value1Ptr, &s1len);
		s2 = TclGetStringFromObj(value2Ptr, &s2len);
	    }
	    if (!nocase && checkEq) {
		/*
		 * When we have equal-length we can check only for
		 * (in)equality. We can use memcmp in all (n)eq cases because
		 * we don't need to worry about lexical LE/BE variance.
		 */

		memCmpFn = memcmp;
	    } else {
		/*
		 * As a catch-all we will work with UTF-8. We cannot use
		 * memcmp() as that is unsafe with any string containing NUL
		 * (\xC0\x80 in Tcl's utf rep). We can use the more efficient
		 * TclpUtfNcmp2 if we are case-sensitive and no specific
		 * length was requested.
		 */

		if ((reqlength < 0) && !nocase) {
		    memCmpFn = (memCmpFn_t)(void *)TclpUtfNcmp2;
		} else {
		    s1len = Tcl_NumUtfChars(s1, s1len);
		    s2len = Tcl_NumUtfChars(s2, s2len);
		    memCmpFn = (memCmpFn_t)(void *)
			    (nocase ? Tcl_UtfNcasecmp : Tcl_UtfNcmp);
		}
	    }
	}

	length = (s1len < s2len) ? s1len : s2len;
	if (reqlength > 0 && reqlength < length) {
	    length = reqlength;
	} else if (reqlength < 0) {
	    /*
	     * The requested length is negative, so we ignore it by setting it
	     * to length + 1 so we correct the match var.
	     */

	    reqlength = length + 1;
	}

	if (checkEq && (s1len != s2len)) {
	    match = 1;		/* This will be reversed below. */
	} else {
	    /*
	     * The comparison function should compare up to the minimum byte
	     * length only.
	     */

	    match = memCmpFn(s1, s2, length);
	}
	if ((match == 0) && (reqlength > length)) {
	    match = s1len - s2len;
	}
	match = (match > 0) ? 1 : (match < 0) ? -1 : 0;
    }
  matchdone:
    return match;
}

/*
 *---------------------------------------------------------------------------
 *
 * TclStringFirst --
 *
 *	Implements the [string first] operation.
 *
 * Results:
 *	If needle is found as a substring of haystack, the index of the
 *	first instance of such a find is returned.  If needle is not present
 *	as a substring of haystack, -1 is returned.
 *
 * Side effects:
 *	needle and haystack may have their Tcl_ObjType changed.
 *
 *---------------------------------------------------------------------------
 */

Tcl_Obj *
TclStringFirst(
    Tcl_Obj *needle,
    Tcl_Obj *haystack,
    int start)
{
    int lh, ln = Tcl_GetCharLength(needle);
    Tcl_Obj *result;
    int value = -1;
    Tcl_UniChar *checkStr, *endStr, *uh, *un;

    if (start < 0) {
	start = 0;
    }
    if (ln == 0) {
	/* We don't find empty substrings.  Bizarre!
	 * Whenever this routine is turned into a proper substring
	 * finder, change to `return start` after limits imposed. */
	goto firstEnd;
    }

    if (TclIsPureByteArray(needle) && TclIsPureByteArray(haystack)) {
	unsigned char *end, *check, *bh;
	unsigned char *bn = Tcl_GetByteArrayFromObj(needle, &ln);

	/* Find bytes in bytes */
	bh = Tcl_GetByteArrayFromObj(haystack, &lh);
	if ((lh < ln) || (start > lh - ln)) {
	    /* Don't start the loop if there cannot be a valid answer */
	    goto firstEnd;
	}
	end = bh + lh;

	check = bh + start;
	while (check + ln <= end) {
	    /*
	     * Look for the leading byte of the needle in the haystack
	     * starting at check and stopping when there's not enough room
	     * for the needle left.
	     */
	    check = (unsigned char *)memchr(check, bn[0], (end + 1 - ln) - check);
	    if (check == NULL) {
		/* Leading byte not found -> needle cannot be found. */
		goto firstEnd;
	    }
	    /* Leading byte found, check rest of needle. */
	    if (0 == memcmp(check+1, bn+1, ln-1)) {
		/* Checks! Return the successful index. */
		value = (check - bh);
		goto firstEnd;
	    }
	    /* Rest of needle match failed; Iterate to continue search. */
	    check++;
	}
	goto firstEnd;
    }

    /*
     * TODO: It might be nice to support some cases where it is not
     * necessary to shimmer to &tclStringType to compute the result,
     * and instead operate just on the objPtr->bytes values directly.
     * However, we also do not want the answer to change based on the
     * code pathway, or if it does we want that to be for some values
     * we explicitly decline to support.  Getting there will involve
     * locking down in practice more firmly just what encodings produce
     * what supported results for the objPtr->bytes values.  For now,
     * do only the well-defined Tcl_UniChar array search.
     */

    un = Tcl_GetUnicodeFromObj(needle, &ln);
    uh = Tcl_GetUnicodeFromObj(haystack, &lh);
    if ((lh < ln) || (start > lh - ln)) {
	/* Don't start the loop if there cannot be a valid answer */
	goto firstEnd;
    }
    endStr = uh + lh;

    for (checkStr = uh + start; checkStr + ln <= endStr; checkStr++) {
	if ((*checkStr == *un) && (0 ==
		memcmp(checkStr + 1, un + 1, (ln-1) * sizeof(Tcl_UniChar)))) {
	    value =  (checkStr - uh);
	    goto firstEnd;
	}
    }
  firstEnd:
    TclNewIntObj(result, value);
    return result;
}

/*
 *---------------------------------------------------------------------------
 *
 * TclStringLast --
 *
 *	Implements the [string last] operation.
 *
 * Results:
 *	If needle is found as a substring of haystack, the index of the
 *	last instance of such a find is returned.  If needle is not present
 *	as a substring of haystack, -1 is returned.
 *
 * Side effects:
 *	needle and haystack may have their Tcl_ObjType changed.
 *
 *---------------------------------------------------------------------------
 */

Tcl_Obj *
TclStringLast(
    Tcl_Obj *needle,
    Tcl_Obj *haystack,
    int last)
{
    int lh, ln = Tcl_GetCharLength(needle);
    Tcl_Obj *result;
    int value = -1;
    Tcl_UniChar *checkStr, *uh, *un;

    if (ln == 0) {
	/*
	 * 	We don't find empty substrings.  Bizarre!
	 *
	 * 	TODO: When we one day make this a true substring
	 * 	finder, change this to "return last", after limitation.
	 */
	goto lastEnd;
    }

    if (TclIsPureByteArray(needle) && TclIsPureByteArray(haystack)) {
	unsigned char *check, *bh = Tcl_GetByteArrayFromObj(haystack, &lh);
	unsigned char *bn = Tcl_GetByteArrayFromObj(needle, &ln);

	if (last >= lh) {
	    last = lh - 1;
	}
	if (last + 1 < ln) {
	    /* Don't start the loop if there cannot be a valid answer */
	    goto lastEnd;
	}
	check = bh + last + 1 - ln;

	while (check >= bh) {
	    if ((*check == bn[0])
		    && (0 == memcmp(check+1, bn+1, ln-1))) {
		value = (check - bh);
		goto lastEnd;
	    }
	    check--;
	}
	goto lastEnd;
    }

    uh = Tcl_GetUnicodeFromObj(haystack, &lh);
    un = Tcl_GetUnicodeFromObj(needle, &ln);

    if (last >= lh) {
	last = lh - 1;
    }
    if (last + 1 < ln) {
	/* Don't start the loop if there cannot be a valid answer */
	goto lastEnd;
    }
    checkStr = uh + last + 1 - ln;
    while (checkStr >= uh) {
	if ((*checkStr == un[0])
		&& (0 == memcmp(checkStr+1, un+1, (ln-1)*sizeof(Tcl_UniChar)))) {
	    value = (checkStr - uh);
	    goto lastEnd;
	}
	checkStr--;
    }
  lastEnd:
    TclNewIntObj(result, value);
    return result;
}

/*
 *---------------------------------------------------------------------------
 *
 * TclStringReverse --
 *
 *	Implements the [string reverse] operation.
 *
 * Results:
 *	A Tcl value which is the [string reverse] of the argument supplied.
 *	When sharing rules permit and the caller requests, the returned value
 *	might be the argument with modifications done in place.
 *
 * Side effects:
 *	May allocate a new Tcl_Obj.
 *
 *---------------------------------------------------------------------------
 */

static void
ReverseBytes(
    unsigned char *to,		/* Copy bytes into here... */
    unsigned char *from,	/* ...from here... */
    int count)			/* Until this many are copied, */
				/* reversing as you go. */
{
    unsigned char *src = from + count;

    if (to == from) {
	/* Reversing in place */
	while (--src > to) {
	    unsigned char c = *src;

	    *src = *to;
	    *to++ = c;
	}
    } else {
	while (--src >= from) {
	    *to++ = *src;
	}
    }
}

Tcl_Obj *
TclStringReverse(
    Tcl_Obj *objPtr,
    int flags)
{
    String *stringPtr;
    Tcl_UniChar ch = 0;
    int inPlace = flags & TCL_STRING_IN_PLACE;

    if (TclIsPureByteArray(objPtr)) {
	int numBytes;
	unsigned char *from = Tcl_GetByteArrayFromObj(objPtr, &numBytes);

	if (!inPlace || Tcl_IsShared(objPtr)) {
	    objPtr = Tcl_NewByteArrayObj(NULL, numBytes);
	}
	ReverseBytes(TclGetByteArrayFromObj(objPtr, NULL), from, numBytes);
	return objPtr;
    }

    SetStringFromAny(NULL, objPtr);
    stringPtr = GET_STRING(objPtr);

    if (stringPtr->hasUnicode) {
	Tcl_UniChar *from = Tcl_GetUnicode(objPtr);
	Tcl_UniChar *src = from + stringPtr->numChars;

	if (!inPlace || Tcl_IsShared(objPtr)) {
	    Tcl_UniChar *to;

	    /*
	     * Create a non-empty, pure unicode value, so we can coax
	     * Tcl_SetObjLength into growing the unicode rep buffer.
	     */

	    objPtr = Tcl_NewUnicodeObj(&ch, 1);
	    Tcl_SetObjLength(objPtr, stringPtr->numChars);
	    to = Tcl_GetUnicode(objPtr);
	    while (--src >= from) {
		*to++ = *src;
	    }
	} else {
	    /*
	     * Reversing in place.
	     */

	    while (--src > from) {
		ch = *src;
		*src = *from;
		*from++ = ch;
	    }
	}
    }

    if (objPtr->bytes) {
	int numChars = stringPtr->numChars;
	int numBytes = objPtr->length;
	char *to, *from = objPtr->bytes;

	if (!inPlace || Tcl_IsShared(objPtr)) {
	    TclNewObj(objPtr);
	    Tcl_SetObjLength(objPtr, numBytes);
	}
	to = objPtr->bytes;

	if (numChars < numBytes) {
	    /*
	     * Either numChars == -1 and we don't know how many chars are
	     * represented by objPtr->bytes and we need Pass 1 just in case,
	     * or numChars >= 0 and we know we have fewer chars than bytes, so
	     * we know there's a multibyte character needing Pass 1.
	     *
	     * Pass 1. Reverse the bytes of each multi-byte character.
	     */

	    int charCount = 0;
	    int bytesLeft = numBytes;
	    int chw;

	    while (bytesLeft) {
		/*
		 * NOTE: We know that the from buffer is NUL-terminated. It's
		 * part of the contract for objPtr->bytes values. Thus, we can
		 * skip calling Tcl_UtfCharComplete() here.
		 */

		int bytesInChar = TclUtfToUCS4(from, &chw);

		ReverseBytes((unsigned char *)to, (unsigned char *)from,
			bytesInChar);
		to += bytesInChar;
		from += bytesInChar;
		bytesLeft -= bytesInChar;
		charCount++;
	    }

	    from = to = objPtr->bytes;
	    stringPtr->numChars = charCount;
	}
	/* Pass 2. Reverse all the bytes. */
	ReverseBytes((unsigned char *)to, (unsigned char *)from, numBytes);
    }

    return objPtr;
}

/*
 *---------------------------------------------------------------------------
 *
 * TclStringReplace --
 *
 *	Implements the inner engine of the [string replace] and
 *	[string insert] commands.
 *
 *	The result is a concatenation of a prefix from objPtr, characters
 *	0 through first-1, the insertPtr string value, and a suffix from
 *	objPtr, characters from first + count to the end. The effect is as if
 *	the inner substring of characters first through first+count-1 are
 *	removed and replaced with insertPtr. If insertPtr is NULL, it is
 *	treated as an empty string. When passed the flag TCL_STRING_IN_PLACE,
 *	this routine will try to do the work within objPtr, so long as no
 *	sharing forbids it. Without that request, or as needed, a new Tcl
 *	value will be allocated to be the result.
 *
 * Results:
 *	A Tcl value that is the result of the substring replacement. May
 *	return NULL in case of an error. When NULL is returned and interp is
 *	non-NULL, error information is left in interp
 *
 *---------------------------------------------------------------------------
 */

Tcl_Obj *
TclStringReplace(
    Tcl_Interp *interp,		/* For error reporting, may be NULL */
    Tcl_Obj *objPtr,		/* String to act upon */
    int first,			/* First index to replace */
    int count,			/* How many chars to replace */
    Tcl_Obj *insertPtr,		/* Replacement string, may be NULL */
    int flags)			/* TCL_STRING_IN_PLACE => attempt in-place */
{
    int inPlace = flags & TCL_STRING_IN_PLACE;
    Tcl_Obj *result;

    /* Caller is expected to pass sensible arguments */
    assert ( count >= 0 ) ;
    assert ( first >= 0 ) ;

    /* Replace nothing with nothing */
    if ((insertPtr == NULL) && (count == 0)) {
	if (inPlace) {
	    return objPtr;
	} else {
	    return Tcl_DuplicateObj(objPtr);
	}
    }

    /*
     * The caller very likely had to call Tcl_GetCharLength() or similar
     * to be able to process index values.  This means it is likely that
     * objPtr is either a proper "bytearray" or a "string" or else it has
     * a known and short string rep.
     */

    if (TclIsPureByteArray(objPtr)) {
	int numBytes;
	unsigned char *bytes = Tcl_GetByteArrayFromObj(objPtr, &numBytes);

	if (insertPtr == NULL) {
	    /* Replace something with nothing. */

	    assert ( first <= numBytes ) ;
	    assert ( count <= numBytes ) ;
	    assert ( first + count <= numBytes ) ;

	    result = Tcl_NewByteArrayObj(NULL, numBytes - count);/* PANIC? */
	    TclAppendBytesToByteArray(result, bytes, first);
	    TclAppendBytesToByteArray(result, bytes + first + count,
		    numBytes - count - first);
	    return result;
	}

	/* Replace everything */
	if ((first == 0) && (count == numBytes)) {
	    return insertPtr;
	}

	if (TclIsPureByteArray(insertPtr)) {
	    int newBytes;
	    unsigned char *iBytes
		    = Tcl_GetByteArrayFromObj(insertPtr, &newBytes);

	    if (count == newBytes && inPlace && !Tcl_IsShared(objPtr)) {
		/*
		 * Removal count and replacement count are equal.
		 * Other conditions permit. Do in-place splice.
		 */

		memcpy(bytes + first, iBytes, count);
		Tcl_InvalidateStringRep(objPtr);
		return objPtr;
	    }

	    if (newBytes > INT_MAX - (numBytes - count)) {
		if (interp) {
		    Tcl_SetObjResult(interp, Tcl_ObjPrintf(
			    "max size for a Tcl value (%d bytes) exceeded",
			    INT_MAX));
		    Tcl_SetErrorCode(interp, "TCL", "MEMORY", NULL);
		}
		return NULL;
	    }
	    result = Tcl_NewByteArrayObj(NULL, numBytes - count + newBytes);
								/* PANIC? */
	    Tcl_SetByteArrayLength(result, 0);
	    TclAppendBytesToByteArray(result, bytes, first);
	    TclAppendBytesToByteArray(result, iBytes, newBytes);
	    TclAppendBytesToByteArray(result, bytes + first + count,
		    numBytes - count - first);
	    return result;
	}

	/* Flow through to try other approaches below */
    }

    /*
     * TODO: Figure out how not to generate a Tcl_UniChar array rep
     * when it can be determined objPtr->bytes points to a string of
     * all single-byte characters so we can index it directly.
     */

    /* The traditional implementation... */
    {
	int numChars;
	Tcl_UniChar *ustring = Tcl_GetUnicodeFromObj(objPtr, &numChars);

	/* TODO: Is there an in-place option worth pursuing here? */

	result = Tcl_NewUnicodeObj(ustring, first);
	if (insertPtr) {
	    Tcl_AppendObjToObj(result, insertPtr);
	}
	if (first + count < numChars) {
	    Tcl_AppendUnicodeToObj(result, ustring + first + count,
		    numChars - first - count);
	}

	return result;
    }
}

/*
 *---------------------------------------------------------------------------
 *
 * FillUnicodeRep --
 *
 *	Populate the Unicode internal rep with the Unicode form of its string
 *	rep. The object must alread have a "String" internal rep.
 *
 * Results:
 *	None.
 *
 * Side effects:
 *	Reallocates the String internal rep.
 *
 *---------------------------------------------------------------------------
 */

static void
FillUnicodeRep(
    Tcl_Obj *objPtr)		/* The object in which to fill the unicode
				 * rep. */
{
    String *stringPtr = GET_STRING(objPtr);

    ExtendUnicodeRepWithString(objPtr, objPtr->bytes, objPtr->length,
	    stringPtr->numChars);
}

static void
ExtendUnicodeRepWithString(
    Tcl_Obj *objPtr,
    const char *bytes,
    int numBytes,
    int numAppendChars)
{
    String *stringPtr = GET_STRING(objPtr);
    int needed, numOrigChars = 0;
    Tcl_UniChar *dst, unichar = 0;

    if (stringPtr->hasUnicode) {
	numOrigChars = stringPtr->numChars;
    }
    if (numAppendChars == -1) {
	TclNumUtfChars(numAppendChars, bytes, numBytes);
    }
    needed = numOrigChars + numAppendChars;
    stringCheckLimits(needed);

    if (needed > stringPtr->maxChars) {
	GrowUnicodeBuffer(objPtr, needed);
	stringPtr = GET_STRING(objPtr);
    }

    stringPtr->hasUnicode = 1;
    if (bytes) {
	stringPtr->numChars = needed;
    } else {
	numAppendChars = 0;
    }
    for (dst=stringPtr->unicode + numOrigChars; numAppendChars-- > 0; dst++) {
	bytes += TclUtfToUniChar(bytes, &unichar);
	*dst = unichar;
    }
    *dst = 0;
}

/*
 *----------------------------------------------------------------------
 *
 * DupStringInternalRep --
 *
 *	Initialize the internal representation of a new Tcl_Obj to a copy of
 *	the internal representation of an existing string object.
 *
 * Results:
 *	None.
 *
 * Side effects:
 *	copyPtr's internal rep is set to a copy of srcPtr's internal
 *	representation.
 *
 *----------------------------------------------------------------------
 */

static void
DupStringInternalRep(
    Tcl_Obj *srcPtr,		/* Object with internal rep to copy. Must have
				 * an internal rep of type "String". */
    Tcl_Obj *copyPtr)		/* Object with internal rep to set. Must not
				 * currently have an internal rep.*/
{
    String *srcStringPtr = GET_STRING(srcPtr);
    String *copyStringPtr = NULL;

    if (srcStringPtr->numChars == -1) {
	/*
	 * The String struct in the source value holds zero useful data. Don't
	 * bother copying it. Don't even bother allocating space in which to
	 * copy it. Just let the copy be untyped.
	 */

	return;
    }

    if (srcStringPtr->hasUnicode) {
	int copyMaxChars;

	if (srcStringPtr->maxChars / 2 >= srcStringPtr->numChars) {
	    copyMaxChars = 2 * srcStringPtr->numChars;
	} else {
	    copyMaxChars = srcStringPtr->maxChars;
	}
	copyStringPtr = stringAttemptAlloc(copyMaxChars);
	if (copyStringPtr == NULL) {
	    copyMaxChars = srcStringPtr->numChars;
	    copyStringPtr = stringAlloc(copyMaxChars);
	}
	copyStringPtr->maxChars = copyMaxChars;
	memcpy(copyStringPtr->unicode, srcStringPtr->unicode,
		srcStringPtr->numChars * sizeof(Tcl_UniChar));
	copyStringPtr->unicode[srcStringPtr->numChars] = 0;
    } else {
	copyStringPtr = stringAlloc(0);
	copyStringPtr->maxChars = 0;
	copyStringPtr->unicode[0] = 0;
    }
    copyStringPtr->hasUnicode = srcStringPtr->hasUnicode;
    copyStringPtr->numChars = srcStringPtr->numChars;

    /*
     * Tricky point: the string value was copied by generic object management
     * code, so it doesn't contain any extra bytes that might exist in the
     * source object.
     */

    copyStringPtr->allocated = copyPtr->bytes ? copyPtr->length : 0;

    SET_STRING(copyPtr, copyStringPtr);
    copyPtr->typePtr = &tclStringType;
}

/*
 *----------------------------------------------------------------------
 *
 * SetStringFromAny --
 *
 *	Create an internal representation of type "String" for an object.
 *
 * Results:
 *	This operation always succeeds and returns TCL_OK.
 *
 * Side effects:
 *	Any old internal reputation for objPtr is freed and the internal
 *	representation is set to "String".
 *
 *----------------------------------------------------------------------
 */

static int
SetStringFromAny(
    TCL_UNUSED(Tcl_Interp *),
    Tcl_Obj *objPtr)		/* The object to convert. */
{
    if (!TclHasIntRep(objPtr, &tclStringType)) {
	String *stringPtr = stringAlloc(0);

	/*
	 * Convert whatever we have into an untyped value. Just A String.
	 */

	(void) TclGetString(objPtr);
	TclFreeIntRep(objPtr);

	/*
	 * Create a basic String intrep that just points to the UTF-8 string
	 * already in place at objPtr->bytes.
	 */

	stringPtr->numChars = -1;
	stringPtr->allocated = objPtr->length;
	stringPtr->maxChars = 0;
	stringPtr->hasUnicode = 0;
	SET_STRING(objPtr, stringPtr);
	objPtr->typePtr = &tclStringType;
    }
    return TCL_OK;
}

/*
 *----------------------------------------------------------------------
 *
 * UpdateStringOfString --
 *
 *	Update the string representation for an object whose internal
 *	representation is "String".
 *
 * Results:
 *	None.
 *
 * Side effects:
 *	The object's string may be set by converting its Unicode represention
 *	to UTF format.
 *
 *----------------------------------------------------------------------
 */

static void
UpdateStringOfString(
    Tcl_Obj *objPtr)		/* Object with string rep to update. */
{
    String *stringPtr = GET_STRING(objPtr);

    /*
     * This routine is only called when we need to generate the
     * string rep objPtr->bytes because it does not exist -- it is NULL.
     * In that circumstance, any lingering claim about the size of
     * memory pointed to by that NULL pointer is clearly bogus, and
     * needs a reset.
     */

    stringPtr->allocated = 0;

    if (stringPtr->numChars == 0) {
	TclInitStringRep(objPtr, NULL, 0);
    } else {
	(void) ExtendStringRepWithUnicode(objPtr, stringPtr->unicode,
		stringPtr->numChars);
    }
}

static int
ExtendStringRepWithUnicode(
    Tcl_Obj *objPtr,
    const Tcl_UniChar *unicode,
    int numChars)
{
    /*
     * Pre-condition: this is the "string" Tcl_ObjType.
     */

    int i, origLength, size = 0;
    char *dst;
    String *stringPtr = GET_STRING(objPtr);

    if (numChars < 0) {
	numChars = UnicodeLength(unicode);
    }

    if (numChars == 0) {
	return 0;
    }

    if (objPtr->bytes == NULL) {
	objPtr->length = 0;
    }
    size = origLength = objPtr->length;

    /*
     * Quick cheap check in case we have more than enough room.
     */

    if (numChars <= (INT_MAX - size)/TCL_UTF_MAX
	    && stringPtr->allocated >= size + numChars * TCL_UTF_MAX) {
	goto copyBytes;
    }

    for (i = 0; i < numChars && size >= 0; i++) {
	size += TclUtfCount(unicode[i]);
    }
    if (size < 0) {
	Tcl_Panic("max size for a Tcl value (%d bytes) exceeded", INT_MAX);
    }

    /*
     * Grow space if needed.
     */

    if (size > stringPtr->allocated) {
	GrowStringBuffer(objPtr, size, 1);
    }

  copyBytes:
    dst = objPtr->bytes + origLength;
    for (i = 0; i < numChars; i++) {
	dst += Tcl_UniCharToUtf(unicode[i], dst);
    }
    *dst = '\0';
    objPtr->length = dst - objPtr->bytes;
    return numChars;
}

/*
 *----------------------------------------------------------------------
 *
 * FreeStringInternalRep --
 *
 *	Deallocate the storage associated with a String data object's internal
 *	representation.
 *
 * Results:
 *	None.
 *
 * Side effects:
 *	Frees memory.
 *
 *----------------------------------------------------------------------
 */

static void
FreeStringInternalRep(
    Tcl_Obj *objPtr)		/* Object with internal rep to free. */
{
    ckfree(GET_STRING(objPtr));
    objPtr->typePtr = NULL;
}

/*
 * Local Variables:
 * mode: c
 * c-basic-offset: 4
 * fill-column: 78
 * End:
 */<|MERGE_RESOLUTION|>--- conflicted
+++ resolved
@@ -2937,20 +2937,6 @@
 	    }
 	}
     }
-<<<<<<< HEAD
-=======
-}
-
-Tcl_Obj *
-TclStringReverse(
-    Tcl_Obj *objPtr)
-{
-    String *stringPtr;
-    Tcl_UniChar ch = 0;
-#if TCL_UTF_MAX <= 4
-    int needFlip = 0;
-#endif
->>>>>>> 999decdd
 
     if (binary) {
 	/* Result will be pure byte array. Pre-size it */
@@ -2977,7 +2963,6 @@
 	return NULL;
     }
 
-<<<<<<< HEAD
     if (binary) {
 	/* Efficiently produce a pure byte array result */
 	objResultPtr = (!inPlace || Tcl_IsShared(objPtr)) ?
@@ -3011,32 +2996,6 @@
 			TCL_Z_MODIFIER "u bytes",
 			STRING_SIZE(count*length)));
 		Tcl_SetErrorCode(interp, "TCL", "MEMORY", NULL);
-=======
-    if (stringPtr->hasUnicode) {
-	Tcl_UniChar *from = Tcl_GetUnicode(objPtr);
-	Tcl_UniChar *src = from + stringPtr->numChars;
-	Tcl_UniChar *to;
-
-	if (Tcl_IsShared(objPtr)) {
-	    /*
-	     * Create a non-empty, pure unicode value, so we can coax
-	     * Tcl_SetObjLength into growing the unicode rep buffer.
-	     */
-
-	    objPtr = Tcl_NewUnicodeObj(&ch, 1);
-	    Tcl_SetObjLength(objPtr, stringPtr->numChars);
-	    to = Tcl_GetUnicode(objPtr);
-	    while (--src >= from) {
-#if TCL_UTF_MAX <= 4
-		ch = *src;
-		if ((ch & 0xF800) == 0xD800) {
-		    needFlip = 1;
-		}
-		*to++ = ch;
-#else
-		*to++ = *src;
-#endif
->>>>>>> 999decdd
 	    }
 	    return NULL;
 	}
@@ -3052,7 +3011,6 @@
 	 * Efficiently concatenate string reps.
 	 */
 
-<<<<<<< HEAD
 	if (!inPlace || Tcl_IsShared(objPtr)) {
 	    objResultPtr = Tcl_NewStringObj(Tcl_GetString(objPtr), length);
 	} else {
@@ -3065,20 +3023,6 @@
 			"string size overflow: unable to alloc %u bytes",
 			count*length));
 		Tcl_SetErrorCode(interp, "TCL", "MEMORY", NULL);
-=======
-#if TCL_UTF_MAX <= 4
-	    to = src;
-#endif
-	    while (--src > from) {
-		ch = *src;
-#if TCL_UTF_MAX <= 4
-		if ((ch & 0xF800) == 0xD800) {
-		    needFlip = 1;
-		}
-#endif
-		*src = *from;
-		*from++ = ch;
->>>>>>> 999decdd
 	    }
 	    return NULL;
 	}
@@ -3087,30 +3031,8 @@
 	    Tcl_AppendObjToObj(objResultPtr, objResultPtr);
 	    done *= 2;
 	}
-<<<<<<< HEAD
 	Tcl_AppendToObj(objResultPtr, Tcl_GetString(objResultPtr),
 		(count - done) * length);
-=======
-#if TCL_UTF_MAX <= 4
-	if (needFlip) {
-	    /*
-	     * Flip back surrogate pairs.
-	     */
-
-	    from = to - stringPtr->numChars;
-	    while (--to >= from) {
-		ch = *to;
-		if ((ch & 0xFC00) == 0xD800) {
-		    if ((to-1 >= from) && ((to[-1] & 0xFC00) == 0xDC00)) {
-			to[0] = to[-1];
-			to[-1] = ch;
-			--to;
-		    }
-		}
-	    }
-	}
-#endif
->>>>>>> 999decdd
     }
     return objResultPtr;
 }
@@ -3923,6 +3845,9 @@
     String *stringPtr;
     Tcl_UniChar ch = 0;
     int inPlace = flags & TCL_STRING_IN_PLACE;
+#if TCL_UTF_MAX < 4
+    int needFlip = 0;
+#endif
 
     if (TclIsPureByteArray(objPtr)) {
 	int numBytes;
@@ -3941,10 +3866,9 @@
     if (stringPtr->hasUnicode) {
 	Tcl_UniChar *from = Tcl_GetUnicode(objPtr);
 	Tcl_UniChar *src = from + stringPtr->numChars;
+	Tcl_UniChar *to;
 
 	if (!inPlace || Tcl_IsShared(objPtr)) {
-	    Tcl_UniChar *to;
-
 	    /*
 	     * Create a non-empty, pure unicode value, so we can coax
 	     * Tcl_SetObjLength into growing the unicode rep buffer.
@@ -3954,19 +3878,54 @@
 	    Tcl_SetObjLength(objPtr, stringPtr->numChars);
 	    to = Tcl_GetUnicode(objPtr);
 	    while (--src >= from) {
+#if TCL_UTF_MAX < 4
+		ch = *src;
+		if ((ch & 0xF800) == 0xD800) {
+		    needFlip = 1;
+		}
+		*to++ = ch;
+#else
 		*to++ = *src;
+#endif
 	    }
 	} else {
 	    /*
 	     * Reversing in place.
 	     */
 
+#if TCL_UTF_MAX < 4
+	    to = src;
+#endif
 	    while (--src > from) {
 		ch = *src;
+#if TCL_UTF_MAX < 4
+		if ((ch & 0xF800) == 0xD800) {
+		    needFlip = 1;
+		}
+#endif
 		*src = *from;
 		*from++ = ch;
 	    }
 	}
+#if TCL_UTF_MAX < 4
+	if (needFlip) {
+	    /*
+	     * Flip back surrogate pairs.
+	     */
+
+	    from = to - stringPtr->numChars;
+	    while (--to >= from) {
+		ch = *to;
+		if ((ch & 0xFC00) == 0xD800) {
+		    if ((to-1 >= from) && ((to[-1] & 0xFC00) == 0xDC00)) {
+			to[0] = to[-1];
+			to[-1] = ch;
+			--to;
+		    }
+		}
+	    }
+	}
+#endif
     }
 
     if (objPtr->bytes) {
@@ -3990,7 +3949,6 @@
 	     * Pass 1. Reverse the bytes of each multi-byte character.
 	     */
 
-	    int charCount = 0;
 	    int bytesLeft = numBytes;
 	    int chw;
 
@@ -4008,11 +3966,9 @@
 		to += bytesInChar;
 		from += bytesInChar;
 		bytesLeft -= bytesInChar;
-		charCount++;
 	    }
 
 	    from = to = objPtr->bytes;
-	    stringPtr->numChars = charCount;
 	}
 	/* Pass 2. Reverse all the bytes. */
 	ReverseBytes((unsigned char *)to, (unsigned char *)from, numBytes);
