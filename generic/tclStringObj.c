/*
 * tclStringObj.c --
 *
 *	This file contains functions that implement string operations on Tcl
 *	objects. Some string operations work with UTF strings and others
 *	require Unicode format. Functions that require knowledge of the width
 *	of each character, such as indexing, operate on Unicode data.
 *
 *	A Unicode string is an internationalized string. Conceptually, a
 *	Unicode string is an array of 16-bit quantities organized as a
 *	sequence of properly formed UTF-8 characters. There is a one-to-one
 *	map between Unicode and UTF characters. Because Unicode characters
 *	have a fixed width, operations such as indexing operate on Unicode
 *	data. The String object is optimized for the case where each UTF char
 *	in a string is only one byte. In this case, we store the value of
 *	numChars, but we don't store the Unicode data (unless Tcl_GetUnicode
 *	is explicitly called).
 *
 *	The String object type stores one or both formats. The default
 *	behavior is to store UTF. Once Unicode is calculated by a function, it
 *	is stored in the internal rep for future access (without an additional
 *	O(n) cost).
 *
 *	To allow many appends to be done to an object without constantly
 *	reallocating the space for the string or Unicode representation, we
 *	allocate double the space for the string or Unicode and use the
 *	internal representation to keep track of how much space is used vs.
 *	allocated.
 *
 * Copyright (c) 1995-1997 Sun Microsystems, Inc.
 * Copyright (c) 1999 by Scriptics Corporation.
 *
 * See the file "license.terms" for information on usage and redistribution of
 * this file, and for a DISCLAIMER OF ALL WARRANTIES.
 */

#include "tclInt.h"
#include "tommath.h"
#include "tclStringRep.h"

/*
 * Prototypes for functions defined later in this file:
 */

static void		AppendPrintfToObjVA(Tcl_Obj *objPtr,
			    const char *format, va_list argList);
static void		AppendUnicodeToUnicodeRep(Tcl_Obj *objPtr,
			    const Tcl_UniChar *unicode, int appendNumChars);
static void		AppendUnicodeToUtfRep(Tcl_Obj *objPtr,
			    const Tcl_UniChar *unicode, int numChars);
static void		AppendUtfToUnicodeRep(Tcl_Obj *objPtr,
			    const char *bytes, int numBytes);
static void		AppendUtfToUtfRep(Tcl_Obj *objPtr,
			    const char *bytes, int numBytes);
static void		DupStringInternalRep(Tcl_Obj *objPtr,
			    Tcl_Obj *copyPtr);
static int		ExtendStringRepWithUnicode(Tcl_Obj *objPtr,
			    const Tcl_UniChar *unicode, int numChars);
static void		ExtendUnicodeRepWithString(Tcl_Obj *objPtr,
			    const char *bytes, int numBytes,
			    int numAppendChars);
static void		FillUnicodeRep(Tcl_Obj *objPtr);
static void		FreeStringInternalRep(Tcl_Obj *objPtr);
static void		GrowStringBuffer(Tcl_Obj *objPtr, int needed, int flag);
static void		GrowUnicodeBuffer(Tcl_Obj *objPtr, int needed);
static int		SetStringFromAny(Tcl_Interp *interp, Tcl_Obj *objPtr);
static void		SetUnicodeObj(Tcl_Obj *objPtr,
			    const Tcl_UniChar *unicode, int numChars);
static int		UnicodeLength(const Tcl_UniChar *unicode);
static void		UpdateStringOfString(Tcl_Obj *objPtr);

/*
 * The structure below defines the string Tcl object type by means of
 * functions that can be invoked by generic object code.
 */

const Tcl_ObjType tclStringType = {
    "string",			/* name */
    FreeStringInternalRep,	/* freeIntRepPro */
    DupStringInternalRep,	/* dupIntRepProc */
    UpdateStringOfString,	/* updateStringProc */
    SetStringFromAny		/* setFromAnyProc */
};

/*
 * TCL STRING GROWTH ALGORITHM
 *
 * When growing strings (during an append, for example), the following growth
 * algorithm is used:
 *
 *   Attempt to allocate 2 * (originalLength + appendLength)
 *   On failure:
 *	attempt to allocate originalLength + 2*appendLength + TCL_MIN_GROWTH
 *
 * This algorithm allows very good performance, as it rapidly increases the
 * memory allocated for a given string, which minimizes the number of
 * reallocations that must be performed. However, using only the doubling
 * algorithm can lead to a significant waste of memory. In particular, it may
 * fail even when there is sufficient memory available to complete the append
 * request (but there is not 2*totalLength memory available). So when the
 * doubling fails (because there is not enough memory available), the
 * algorithm requests a smaller amount of memory, which is still enough to
 * cover the request, but which hopefully will be less than the total
 * available memory.
 *
 * The addition of TCL_MIN_GROWTH allows for efficient handling of very
 * small appends. Without this extra slush factor, a sequence of several small
 * appends would cause several memory allocations. As long as
 * TCL_MIN_GROWTH is a reasonable size, we can avoid that behavior.
 *
 * The growth algorithm can be tuned by adjusting the following parameters:
 *
 * TCL_MIN_GROWTH		Additional space, in bytes, to allocate when
 *				the double allocation has failed. Default is
 *				1024 (1 kilobyte).  See tclInt.h.
 */

#ifndef TCL_MIN_UNICHAR_GROWTH
#define TCL_MIN_UNICHAR_GROWTH	TCL_MIN_GROWTH/sizeof(Tcl_UniChar)
#endif

static void
GrowStringBuffer(
    Tcl_Obj *objPtr,
    int needed,
    int flag)
{
    /*
     * Pre-conditions:
     *	objPtr->typePtr == &tclStringType
     *	needed > stringPtr->allocated
     *	flag || objPtr->bytes != NULL
     */

    String *stringPtr = GET_STRING(objPtr);
    char *ptr = NULL;
    int attempt;

    if (objPtr->bytes == &tclEmptyString) {
	objPtr->bytes = NULL;
    }
    if (flag == 0 || stringPtr->allocated > 0) {
	attempt = 2 * needed;
	if (attempt >= 0) {
	    ptr = attemptckrealloc(objPtr->bytes, attempt + 1);
	}
	if (ptr == NULL) {
	    /*
	     * Take care computing the amount of modest growth to avoid
	     * overflow into invalid argument values for attempt.
	     */

	    unsigned int limit = INT_MAX - needed;
	    unsigned int extra = needed - objPtr->length + TCL_MIN_GROWTH;
	    int growth = (int) ((extra > limit) ? limit : extra);

	    attempt = needed + growth;
	    ptr = attemptckrealloc(objPtr->bytes, attempt + 1);
	}
    }
    if (ptr == NULL) {
	/*
	 * First allocation - just big enough; or last chance fallback.
	 */

	attempt = needed;
	ptr = ckrealloc(objPtr->bytes, attempt + 1);
    }
    objPtr->bytes = ptr;
    stringPtr->allocated = attempt;
}

static void
GrowUnicodeBuffer(
    Tcl_Obj *objPtr,
    int needed)
{
    /*
     * Pre-conditions:
     *	objPtr->typePtr == &tclStringType
     *	needed > stringPtr->maxChars
     *	needed < STRING_MAXCHARS
     */

    String *ptr = NULL, *stringPtr = GET_STRING(objPtr);
    int attempt;

    if (stringPtr->maxChars > 0) {
	/*
	 * Subsequent appends - apply the growth algorithm.
	 */

	attempt = 2 * needed;
	if (attempt >= 0 && attempt <= STRING_MAXCHARS) {
	    ptr = stringAttemptRealloc(stringPtr, attempt);
	}
	if (ptr == NULL) {
	    /*
	     * Take care computing the amount of modest growth to avoid
	     * overflow into invalid argument values for attempt.
	     */

	    unsigned int limit = STRING_MAXCHARS - needed;
	    unsigned int extra = needed - stringPtr->numChars
		    + TCL_MIN_UNICHAR_GROWTH;
	    int growth = (int) ((extra > limit) ? limit : extra);

	    attempt = needed + growth;
	    ptr = stringAttemptRealloc(stringPtr, attempt);
	}
    }
    if (ptr == NULL) {
	/*
	 * First allocation - just big enough; or last chance fallback.
	 */

	attempt = needed;
	ptr = stringRealloc(stringPtr, attempt);
    }
    stringPtr = ptr;
    stringPtr->maxChars = attempt;
    SET_STRING(objPtr, stringPtr);
}

/*
 *----------------------------------------------------------------------
 *
 * Tcl_NewStringObj --
 *
 *	This function is normally called when not debugging: i.e., when
 *	TCL_MEM_DEBUG is not defined. It creates a new string object and
 *	initializes it from the byte pointer and length arguments.
 *
 *	When TCL_MEM_DEBUG is defined, this function just returns the result
 *	of calling the debugging version Tcl_DbNewStringObj.
 *
 * Results:
 *	A newly created string object is returned that has ref count zero.
 *
 * Side effects:
 *	The new object's internal string representation will be set to a copy
 *	of the length bytes starting at "bytes". If "length" is negative, use
 *	bytes up to the first NUL byte; i.e., assume "bytes" points to a
 *	C-style NUL-terminated string. The object's type is set to NULL. An
 *	extra NUL is added to the end of the new object's byte array.
 *
 *----------------------------------------------------------------------
 */

#ifdef TCL_MEM_DEBUG
#undef Tcl_NewStringObj
Tcl_Obj *
Tcl_NewStringObj(
    const char *bytes,		/* Points to the first of the length bytes
				 * used to initialize the new object. */
    int length)			/* The number of bytes to copy from "bytes"
				 * when initializing the new object. If
				 * negative, use bytes up to the first NUL
				 * byte. */
{
    return Tcl_DbNewStringObj(bytes, length, "unknown", 0);
}
#else /* if not TCL_MEM_DEBUG */
Tcl_Obj *
Tcl_NewStringObj(
    const char *bytes,		/* Points to the first of the length bytes
				 * used to initialize the new object. */
    int length)			/* The number of bytes to copy from "bytes"
				 * when initializing the new object. If
				 * negative, use bytes up to the first NUL
				 * byte. */
{
    Tcl_Obj *objPtr;

    if (length < 0) {
	length = (bytes? strlen(bytes) : 0);
    }
    TclNewStringObj(objPtr, bytes, length);
    return objPtr;
}
#endif /* TCL_MEM_DEBUG */

/*
 *----------------------------------------------------------------------
 *
 * Tcl_DbNewStringObj --
 *
 *	This function is normally called when debugging: i.e., when
 *	TCL_MEM_DEBUG is defined. It creates new string objects. It is the
 *	same as the Tcl_NewStringObj function above except that it calls
 *	Tcl_DbCkalloc directly with the file name and line number from its
 *	caller. This simplifies debugging since then the [memory active]
 *	command will report the correct file name and line number when
 *	reporting objects that haven't been freed.
 *
 *	When TCL_MEM_DEBUG is not defined, this function just returns the
 *	result of calling Tcl_NewStringObj.
 *
 * Results:
 *	A newly created string object is returned that has ref count zero.
 *
 * Side effects:
 *	The new object's internal string representation will be set to a copy
 *	of the length bytes starting at "bytes". If "length" is negative, use
 *	bytes up to the first NUL byte; i.e., assume "bytes" points to a
 *	C-style NUL-terminated string. The object's type is set to NULL. An
 *	extra NUL is added to the end of the new object's byte array.
 *
 *----------------------------------------------------------------------
 */

#ifdef TCL_MEM_DEBUG
Tcl_Obj *
Tcl_DbNewStringObj(
    const char *bytes,		/* Points to the first of the length bytes
				 * used to initialize the new object. */
    int length,			/* The number of bytes to copy from "bytes"
				 * when initializing the new object. If
				 * negative, use bytes up to the first NUL
				 * byte. */
    const char *file,		/* The name of the source file calling this
				 * function; used for debugging. */
    int line)			/* Line number in the source file; used for
				 * debugging. */
{
    Tcl_Obj *objPtr;

    if (length < 0) {
	length = (bytes? strlen(bytes) : 0);
    }
    TclDbNewObj(objPtr, file, line);
    TclInitStringRep(objPtr, bytes, length);
    return objPtr;
}
#else /* if not TCL_MEM_DEBUG */
Tcl_Obj *
Tcl_DbNewStringObj(
    const char *bytes,		/* Points to the first of the length bytes
				 * used to initialize the new object. */
    int length,			/* The number of bytes to copy from "bytes"
				 * when initializing the new object. If
				 * negative, use bytes up to the first NUL
				 * byte. */
    const char *file,		/* The name of the source file calling this
				 * function; used for debugging. */
    int line)			/* Line number in the source file; used for
				 * debugging. */
{
    return Tcl_NewStringObj(bytes, length);
}
#endif /* TCL_MEM_DEBUG */

/*
 *---------------------------------------------------------------------------
 *
 * Tcl_NewUnicodeObj --
 *
 *	This function is creates a new String object and initializes it from
 *	the given Unicode String. If the Utf String is the same size as the
 *	Unicode string, don't duplicate the data.
 *
 * Results:
 *	The newly created object is returned. This object will have no initial
 *	string representation. The returned object has a ref count of 0.
 *
 * Side effects:
 *	Memory allocated for new object and copy of Unicode argument.
 *
 *---------------------------------------------------------------------------
 */

Tcl_Obj *
Tcl_NewUnicodeObj(
    const Tcl_UniChar *unicode,	/* The unicode string used to initialize the
				 * new object. */
    int numChars)		/* Number of characters in the unicode
				 * string. */
{
    Tcl_Obj *objPtr;

    TclNewObj(objPtr);
    SetUnicodeObj(objPtr, unicode, numChars);
    return objPtr;
}

/*
 *----------------------------------------------------------------------
 *
 * Tcl_GetCharLength --
 *
 *	Get the length of the Unicode string from the Tcl object.
 *
 * Results:
 *	Pointer to unicode string representing the unicode object.
 *
 * Side effects:
 *	Frees old internal rep. Allocates memory for new "String" internal
 *	rep.
 *
 *----------------------------------------------------------------------
 */

int
Tcl_GetCharLength(
    Tcl_Obj *objPtr)		/* The String object to get the num chars
				 * of. */
{
    String *stringPtr;
    int numChars;

    /*
<<<<<<< HEAD
     * Quick, no-shimmer return for short string reps.
     */

    if ((objPtr->bytes) && (objPtr->length < 2)) {
	/* 0 bytes -> 0 chars; 1 byte -> 1 char */
	return objPtr->length;
    }

    /*
     * Optimize the case where we're really dealing with a bytearray object
     * without string representation; we don't need to convert to a string to
     * perform the get-length operation.
=======
     * Optimize the case where we're really dealing with a bytearray object;
     * we don't need to convert to a string to perform the get-length operation.
     *
     * NOTE that we do not need the bytearray to be "pure".  A ByteArray value
     * with a string rep cannot be trusted to represent the same value as the
     * string rep, but it *can* be trusted to have the same character length
     * as the string rep, which is all this routine cares about.
>>>>>>> c87ea3ab
     */

    if (objPtr->typePtr == &tclByteArrayType) {
	int length;

	(void) Tcl_GetByteArrayFromObj(objPtr, &length);
	return length;
    }

    /*
     * OK, need to work with the object as a string.
     */

    SetStringFromAny(NULL, objPtr);
    stringPtr = GET_STRING(objPtr);
    numChars = stringPtr->numChars;

    /*
     * If numChars is unknown, compute it.
     */

    if (numChars == -1) {
	TclNumUtfChars(numChars, objPtr->bytes, objPtr->length);
	stringPtr->numChars = numChars;
    }
    return numChars;
}

/*
 *----------------------------------------------------------------------
 *
 * Tcl_GetUniChar --
 *
 *	Get the index'th Unicode character from the String object. The index
 *	is assumed to be in the appropriate range.
 *
 * Results:
 *	Returns the index'th Unicode character in the Object.
 *
 * Side effects:
 *	Fills unichar with the index'th Unicode character.
 *
 *----------------------------------------------------------------------
 */

Tcl_UniChar
Tcl_GetUniChar(
    Tcl_Obj *objPtr,		/* The object to get the Unicode charater
				 * from. */
    int index)			/* Get the index'th Unicode character. */
{
    String *stringPtr;

    /*
     * Optimize the case where we're really dealing with a bytearray object
     * without string representation; we don't need to convert to a string to
     * perform the indexing operation.
     */

    if (TclIsPureByteArray(objPtr)) {
	unsigned char *bytes = Tcl_GetByteArrayFromObj(objPtr, NULL);

	return (Tcl_UniChar) bytes[index];
    }

    /*
     * OK, need to work with the object as a string.
     */

    SetStringFromAny(NULL, objPtr);
    stringPtr = GET_STRING(objPtr);

    if (stringPtr->hasUnicode == 0) {
	/*
	 * If numChars is unknown, compute it.
	 */

	if (stringPtr->numChars == -1) {
	    TclNumUtfChars(stringPtr->numChars, objPtr->bytes, objPtr->length);
	}
	if (stringPtr->numChars == objPtr->length) {
	    return (Tcl_UniChar) objPtr->bytes[index];
	}
	FillUnicodeRep(objPtr);
	stringPtr = GET_STRING(objPtr);
    }
    return stringPtr->unicode[index];
}

/*
 *----------------------------------------------------------------------
 *
 * Tcl_GetUnicode --
 *
 *	Get the Unicode form of the String object. If the object is not
 *	already a String object, it will be converted to one. If the String
 *	object does not have a Unicode rep, then one is create from the UTF
 *	string format.
 *
 * Results:
 *	Returns a pointer to the object's internal Unicode string.
 *
 * Side effects:
 *	Converts the object to have the String internal rep.
 *
 *----------------------------------------------------------------------
 */

Tcl_UniChar *
Tcl_GetUnicode(
    Tcl_Obj *objPtr)		/* The object to find the unicode string
				 * for. */
{
    return Tcl_GetUnicodeFromObj(objPtr, NULL);
}

/*
 *----------------------------------------------------------------------
 *
 * Tcl_GetUnicodeFromObj --
 *
 *	Get the Unicode form of the String object with length. If the object
 *	is not already a String object, it will be converted to one. If the
 *	String object does not have a Unicode rep, then one is create from the
 *	UTF string format.
 *
 * Results:
 *	Returns a pointer to the object's internal Unicode string.
 *
 * Side effects:
 *	Converts the object to have the String internal rep.
 *
 *----------------------------------------------------------------------
 */

Tcl_UniChar *
Tcl_GetUnicodeFromObj(
    Tcl_Obj *objPtr,		/* The object to find the unicode string
				 * for. */
    int *lengthPtr)		/* If non-NULL, the location where the string
				 * rep's unichar length should be stored. If
				 * NULL, no length is stored. */
{
    String *stringPtr;

    SetStringFromAny(NULL, objPtr);
    stringPtr = GET_STRING(objPtr);

    if (stringPtr->hasUnicode == 0) {
	FillUnicodeRep(objPtr);
	stringPtr = GET_STRING(objPtr);
    }

    if (lengthPtr != NULL) {
	*lengthPtr = stringPtr->numChars;
    }
    return stringPtr->unicode;
}

/*
 *----------------------------------------------------------------------
 *
 * Tcl_GetRange --
 *
 *	Create a Tcl Object that contains the chars between first and last of
 *	the object indicated by "objPtr". If the object is not already a
 *	String object, convert it to one. The first and last indices are
 *	assumed to be in the appropriate range.
 *
 * Results:
 *	Returns a new Tcl Object of the String type.
 *
 * Side effects:
 *	Changes the internal rep of "objPtr" to the String type.
 *
 *----------------------------------------------------------------------
 */

Tcl_Obj *
Tcl_GetRange(
    Tcl_Obj *objPtr,		/* The Tcl object to find the range of. */
    int first,			/* First index of the range. */
    int last)			/* Last index of the range. */
{
    Tcl_Obj *newObjPtr;		/* The Tcl object to find the range of. */
    String *stringPtr;

    /*
     * Optimize the case where we're really dealing with a bytearray object
     * without string representation; we don't need to convert to a string to
     * perform the substring operation.
     */

    if (TclIsPureByteArray(objPtr)) {
	unsigned char *bytes = Tcl_GetByteArrayFromObj(objPtr, NULL);

	return Tcl_NewByteArrayObj(bytes+first, last-first+1);
    }

    /*
     * OK, need to work with the object as a string.
     */

    SetStringFromAny(NULL, objPtr);
    stringPtr = GET_STRING(objPtr);

    if (stringPtr->hasUnicode == 0) {
	/*
	 * If numChars is unknown, compute it.
	 */

	if (stringPtr->numChars == -1) {
	    TclNumUtfChars(stringPtr->numChars, objPtr->bytes, objPtr->length);
	}
	if (stringPtr->numChars == objPtr->length) {
	    newObjPtr = Tcl_NewStringObj(objPtr->bytes + first, last-first+1);

	    /*
	     * Since we know the char length of the result, store it.
	     */

	    SetStringFromAny(NULL, newObjPtr);
	    stringPtr = GET_STRING(newObjPtr);
	    stringPtr->numChars = newObjPtr->length;
	    return newObjPtr;
	}
	FillUnicodeRep(objPtr);
	stringPtr = GET_STRING(objPtr);
    }

    return Tcl_NewUnicodeObj(stringPtr->unicode + first, last-first+1);
}

/*
 *----------------------------------------------------------------------
 *
 * Tcl_SetStringObj --
 *
 *	Modify an object to hold a string that is a copy of the bytes
 *	indicated by the byte pointer and length arguments.
 *
 * Results:
 *	None.
 *
 * Side effects:
 *	The object's string representation will be set to a copy of the
 *	"length" bytes starting at "bytes". If "length" is negative, use bytes
 *	up to the first NUL byte; i.e., assume "bytes" points to a C-style
 *	NUL-terminated string. The object's old string and internal
 *	representations are freed and the object's type is set NULL.
 *
 *----------------------------------------------------------------------
 */

void
Tcl_SetStringObj(
    Tcl_Obj *objPtr,		/* Object whose internal rep to init. */
    const char *bytes,		/* Points to the first of the length bytes
				 * used to initialize the object. */
    int length)			/* The number of bytes to copy from "bytes"
				 * when initializing the object. If negative,
				 * use bytes up to the first NUL byte.*/
{
    if (Tcl_IsShared(objPtr)) {
	Tcl_Panic("%s called with shared object", "Tcl_SetStringObj");
    }

    /*
     * Set the type to NULL and free any internal rep for the old type.
     */

    TclFreeIntRep(objPtr);

    /*
     * Free any old string rep, then set the string rep to a copy of the
     * length bytes starting at "bytes".
     */

    TclInvalidateStringRep(objPtr);
    if (length < 0) {
	length = (bytes? strlen(bytes) : 0);
    }
    TclInitStringRep(objPtr, bytes, length);
}

/*
 *----------------------------------------------------------------------
 *
 * Tcl_SetObjLength --
 *
 *	This function changes the length of the string representation of an
 *	object.
 *
 * Results:
 *	None.
 *
 * Side effects:
 *	If the size of objPtr's string representation is greater than length,
 *	then it is reduced to length and a new terminating null byte is stored
 *	in the strength. If the length of the string representation is greater
 *	than length, the storage space is reallocated to the given length; a
 *	null byte is stored at the end, but other bytes past the end of the
 *	original string representation are undefined. The object's internal
 *	representation is changed to "expendable string".
 *
 *----------------------------------------------------------------------
 */

void
Tcl_SetObjLength(
    Tcl_Obj *objPtr,		/* Pointer to object. This object must not
				 * currently be shared. */
    int length)			/* Number of bytes desired for string
				 * representation of object, not including
				 * terminating null byte. */
{
    String *stringPtr;

    if (length < 0) {
	/*
	 * Setting to a negative length is nonsense. This is probably the
	 * result of overflowing the signed integer range.
	 */

	Tcl_Panic("Tcl_SetObjLength: negative length requested: "
		"%d (integer overflow?)", length);
    }
    if (Tcl_IsShared(objPtr)) {
	Tcl_Panic("%s called with shared object", "Tcl_SetObjLength");
    }

    if (objPtr->bytes && objPtr->length == length) {
	return;
    }

    SetStringFromAny(NULL, objPtr);
    stringPtr = GET_STRING(objPtr);

    if (objPtr->bytes != NULL) {
	/*
	 * Change length of an existing string rep.
	 */
	if (length > stringPtr->allocated) {
	    /*
	     * Need to enlarge the buffer.
	     */
	    if (objPtr->bytes == &tclEmptyString) {
		objPtr->bytes = ckalloc(length + 1);
	    } else {
		objPtr->bytes = ckrealloc(objPtr->bytes, length + 1);
	    }
	    stringPtr->allocated = length;
	}

	objPtr->length = length;
	objPtr->bytes[length] = 0;

	/*
	 * Invalidate the unicode data.
	 */

	stringPtr->numChars = -1;
	stringPtr->hasUnicode = 0;
    } else {
	/*
	 * Changing length of pure unicode string.
	 */

	stringCheckLimits(length);
	if (length > stringPtr->maxChars) {
	    stringPtr = stringRealloc(stringPtr, length);
	    SET_STRING(objPtr, stringPtr);
	    stringPtr->maxChars = length;
	}

	/*
	 * Mark the new end of the unicode string
	 */

	stringPtr->numChars = length;
	stringPtr->unicode[length] = 0;
	stringPtr->hasUnicode = 1;

	/*
	 * Can only get here when objPtr->bytes == NULL. No need to invalidate
	 * the string rep.
	 */
    }
}

/*
 *----------------------------------------------------------------------
 *
 * Tcl_AttemptSetObjLength --
 *
 *	This function changes the length of the string representation of an
 *	object. It uses the attempt* (non-panic'ing) memory allocators.
 *
 * Results:
 *	1 if the requested memory was allocated, 0 otherwise.
 *
 * Side effects:
 *	If the size of objPtr's string representation is greater than length,
 *	then it is reduced to length and a new terminating null byte is stored
 *	in the strength. If the length of the string representation is greater
 *	than length, the storage space is reallocated to the given length; a
 *	null byte is stored at the end, but other bytes past the end of the
 *	original string representation are undefined. The object's internal
 *	representation is changed to "expendable string".
 *
 *----------------------------------------------------------------------
 */

int
Tcl_AttemptSetObjLength(
    Tcl_Obj *objPtr,		/* Pointer to object. This object must not
				 * currently be shared. */
    int length)			/* Number of bytes desired for string
				 * representation of object, not including
				 * terminating null byte. */
{
    String *stringPtr;

    if (length < 0) {
	/*
	 * Setting to a negative length is nonsense. This is probably the
	 * result of overflowing the signed integer range.
	 */

	return 0;
    }
    if (Tcl_IsShared(objPtr)) {
	Tcl_Panic("%s called with shared object", "Tcl_AttemptSetObjLength");
    }
    if (objPtr->bytes && objPtr->length == length) {
	return 1;
    }

    SetStringFromAny(NULL, objPtr);
    stringPtr = GET_STRING(objPtr);

    if (objPtr->bytes != NULL) {
	/*
	 * Change length of an existing string rep.
	 */
	if (length > stringPtr->allocated) {
	    /*
	     * Need to enlarge the buffer.
	     */

	    char *newBytes;

	    if (objPtr->bytes == &tclEmptyString) {
		newBytes = attemptckalloc(length + 1);
	    } else {
		newBytes = attemptckrealloc(objPtr->bytes, length + 1);
	    }
	    if (newBytes == NULL) {
		return 0;
	    }
	    objPtr->bytes = newBytes;
	    stringPtr->allocated = length;
	}

	objPtr->length = length;
	objPtr->bytes[length] = 0;

	/*
	 * Invalidate the unicode data.
	 */

	stringPtr->numChars = -1;
	stringPtr->hasUnicode = 0;
    } else {
	/*
	 * Changing length of pure unicode string.
	 */

	if (length > STRING_MAXCHARS) {
	    return 0;
	}
	if (length > stringPtr->maxChars) {
	    stringPtr = stringAttemptRealloc(stringPtr, length);
	    if (stringPtr == NULL) {
		return 0;
	    }
	    SET_STRING(objPtr, stringPtr);
	    stringPtr->maxChars = length;
	}

	/*
	 * Mark the new end of the unicode string.
	 */

	stringPtr->unicode[length] = 0;
	stringPtr->numChars = length;
	stringPtr->hasUnicode = 1;

	/*
	 * Can only get here when objPtr->bytes == NULL. No need to invalidate
	 * the string rep.
	 */
    }
    return 1;
}

/*
 *---------------------------------------------------------------------------
 *
 * Tcl_SetUnicodeObj --
 *
 *	Modify an object to hold the Unicode string indicated by "unicode".
 *
 * Results:
 *	None.
 *
 * Side effects:
 *	Memory allocated for new "String" internal rep.
 *
 *---------------------------------------------------------------------------
 */

void
Tcl_SetUnicodeObj(
    Tcl_Obj *objPtr,		/* The object to set the string of. */
    const Tcl_UniChar *unicode,	/* The unicode string used to initialize the
				 * object. */
    int numChars)		/* Number of characters in the unicode
				 * string. */
{
    if (Tcl_IsShared(objPtr)) {
	Tcl_Panic("%s called with shared object", "Tcl_SetUnicodeObj");
    }
    TclFreeIntRep(objPtr);
    SetUnicodeObj(objPtr, unicode, numChars);
}

static int
UnicodeLength(
    const Tcl_UniChar *unicode)
{
    int numChars = 0;

    if (unicode) {
	while (numChars >= 0 && unicode[numChars] != 0) {
	    numChars++;
	}
    }
    stringCheckLimits(numChars);
    return numChars;
}

static void
SetUnicodeObj(
    Tcl_Obj *objPtr,		/* The object to set the string of. */
    const Tcl_UniChar *unicode,	/* The unicode string used to initialize the
				 * object. */
    int numChars)		/* Number of characters in the unicode
				 * string. */
{
    String *stringPtr;

    if (numChars < 0) {
	numChars = UnicodeLength(unicode);
    }

    /*
     * Allocate enough space for the String structure + Unicode string.
     */

    stringCheckLimits(numChars);
    stringPtr = stringAlloc(numChars);
    SET_STRING(objPtr, stringPtr);
    objPtr->typePtr = &tclStringType;

    stringPtr->maxChars = numChars;
    memcpy(stringPtr->unicode, unicode, numChars * sizeof(Tcl_UniChar));
    stringPtr->unicode[numChars] = 0;
    stringPtr->numChars = numChars;
    stringPtr->hasUnicode = 1;

    TclInvalidateStringRep(objPtr);
    stringPtr->allocated = 0;
}

/*
 *----------------------------------------------------------------------
 *
 * Tcl_AppendLimitedToObj --
 *
 *	This function appends a limited number of bytes from a sequence of
 *	bytes to an object, marking any limitation with an ellipsis.
 *
 * Results:
 *	None.
 *
 * Side effects:
 *	The bytes at *bytes are appended to the string representation of
 *	objPtr.
 *
 *----------------------------------------------------------------------
 */

void
Tcl_AppendLimitedToObj(
    Tcl_Obj *objPtr,		/* Points to the object to append to. */
    const char *bytes,		/* Points to the bytes to append to the
				 * object. */
    int length,			/* The number of bytes available to be
				 * appended from "bytes". If < 0, then all
				 * bytes up to a NUL byte are available. */
    int limit,			/* The maximum number of bytes to append to
				 * the object. */
    const char *ellipsis)	/* Ellipsis marker string, appended to the
				 * object to indicate not all available bytes
				 * at "bytes" were appended. */
{
    String *stringPtr;
    int toCopy = 0;

    if (Tcl_IsShared(objPtr)) {
	Tcl_Panic("%s called with shared object", "Tcl_AppendLimitedToObj");
    }

    if (length < 0) {
	length = (bytes ? strlen(bytes) : 0);
    }
    if (length == 0) {
	return;
    }

    if (length <= limit) {
	toCopy = length;
    } else {
	if (ellipsis == NULL) {
	    ellipsis = "...";
	}
	toCopy = (bytes == NULL) ? limit
		: Tcl_UtfPrev(bytes+limit+1-strlen(ellipsis), bytes) - bytes;
    }

    /*
     * If objPtr has a valid Unicode rep, then append the Unicode conversion
     * of "bytes" to the objPtr's Unicode rep, otherwise append "bytes" to
     * objPtr's string rep.
     */

    SetStringFromAny(NULL, objPtr);
    stringPtr = GET_STRING(objPtr);

    if (stringPtr->hasUnicode && stringPtr->numChars > 0) {
	AppendUtfToUnicodeRep(objPtr, bytes, toCopy);
    } else {
	AppendUtfToUtfRep(objPtr, bytes, toCopy);
    }

    if (length <= limit) {
	return;
    }

    stringPtr = GET_STRING(objPtr);
    if (stringPtr->hasUnicode && stringPtr->numChars > 0) {
	AppendUtfToUnicodeRep(objPtr, ellipsis, strlen(ellipsis));
    } else {
	AppendUtfToUtfRep(objPtr, ellipsis, strlen(ellipsis));
    }
}

/*
 *----------------------------------------------------------------------
 *
 * Tcl_AppendToObj --
 *
 *	This function appends a sequence of bytes to an object.
 *
 * Results:
 *	None.
 *
 * Side effects:
 *	The bytes at *bytes are appended to the string representation of
 *	objPtr.
 *
 *----------------------------------------------------------------------
 */

void
Tcl_AppendToObj(
    Tcl_Obj *objPtr,		/* Points to the object to append to. */
    const char *bytes,		/* Points to the bytes to append to the
				 * object. */
    int length)			/* The number of bytes to append from "bytes".
				 * If < 0, then append all bytes up to NUL
				 * byte. */
{
    Tcl_AppendLimitedToObj(objPtr, bytes, length, INT_MAX, NULL);
}

/*
 *----------------------------------------------------------------------
 *
 * Tcl_AppendUnicodeToObj --
 *
 *	This function appends a Unicode string to an object in the most
 *	efficient manner possible. Length must be >= 0.
 *
 * Results:
 *	None.
 *
 * Side effects:
 *	Invalidates the string rep and creates a new Unicode string.
 *
 *----------------------------------------------------------------------
 */

void
Tcl_AppendUnicodeToObj(
    Tcl_Obj *objPtr,		/* Points to the object to append to. */
    const Tcl_UniChar *unicode,	/* The unicode string to append to the
				 * object. */
    int length)			/* Number of chars in "unicode". */
{
    String *stringPtr;

    if (Tcl_IsShared(objPtr)) {
	Tcl_Panic("%s called with shared object", "Tcl_AppendUnicodeToObj");
    }

    if (length == 0) {
	return;
    }

    SetStringFromAny(NULL, objPtr);
    stringPtr = GET_STRING(objPtr);

    /*
     * If objPtr has a valid Unicode rep, then append the "unicode" to the
     * objPtr's Unicode rep, otherwise the UTF conversion of "unicode" to
     * objPtr's string rep.
     */

    if (stringPtr->hasUnicode) {
	AppendUnicodeToUnicodeRep(objPtr, unicode, length);
    } else {
	AppendUnicodeToUtfRep(objPtr, unicode, length);
    }
}

/*
 *----------------------------------------------------------------------
 *
 * Tcl_AppendObjToObj --
 *
 *	This function appends the string rep of one object to another.
 *	"objPtr" cannot be a shared object.
 *
 * Results:
 *	None.
 *
 * Side effects:
 *	The string rep of appendObjPtr is appended to the string
 *	representation of objPtr.
 *	IMPORTANT: This routine does not and MUST NOT shimmer appendObjPtr.
 *	Callers are counting on that.
 *
 *----------------------------------------------------------------------
 */

void
Tcl_AppendObjToObj(
    Tcl_Obj *objPtr,		/* Points to the object to append to. */
    Tcl_Obj *appendObjPtr)	/* Object to append. */
{
    String *stringPtr;
    int length, numChars, appendNumChars = -1;
    const char *bytes;

    /*
     * Special case: second object is standard-empty is fast case. We know
     * that appending nothing to anything leaves that starting anything...
     */

    if (appendObjPtr->bytes == &tclEmptyString) {
	return;
    }

    /*
     * Handle append of one bytearray object to another as a special case.
     * Note that we only do this when the objects don't have string reps; if
     * it did, then appending the byte arrays together could well lose
     * information; this is a special-case optimization only.
     */

    if ((TclIsPureByteArray(objPtr) || objPtr->bytes == &tclEmptyString)
	    && TclIsPureByteArray(appendObjPtr)) {

	/*
	 * You might expect the code here to be
	 *
	 *  bytes = Tcl_GetByteArrayFromObj(appendObjPtr, &length);
	 *  TclAppendBytesToByteArray(objPtr, bytes, length);
	 *
	 * and essentially all of the time that would be fine.  However,
	 * it would run into trouble in the case where objPtr and
	 * appendObjPtr point to the same thing.  That may never be a
	 * good idea.  It seems to violate Copy On Write, and we don't
	 * have any tests for the situation, since making any Tcl commands
	 * that call Tcl_AppendObjToObj() do that appears impossible
	 * (They honor Copy On Write!).  For the sake of extensions that
	 * go off into that realm, though, here's a more complex approach
	 * that can handle all the cases.
	 */

	/* Get lengths */
	int lengthSrc;

	(void) Tcl_GetByteArrayFromObj(objPtr, &length);
	(void) Tcl_GetByteArrayFromObj(appendObjPtr, &lengthSrc);

	/* Grow buffer enough for the append */
	TclAppendBytesToByteArray(objPtr, NULL, lengthSrc);

	/* Reset objPtr back to the original value */
	Tcl_SetByteArrayLength(objPtr, length);

	/*
	 * Now do the append knowing that buffer growth cannot cause
	 * any trouble.
	 */

	TclAppendBytesToByteArray(objPtr,
		Tcl_GetByteArrayFromObj(appendObjPtr, NULL), lengthSrc);
	return;
    }

    /*
     * Must append as strings.
     */

    SetStringFromAny(NULL, objPtr);
    stringPtr = GET_STRING(objPtr);

    /*
     * If objPtr has a valid Unicode rep, then get a Unicode string from
     * appendObjPtr and append it.
     */

    if (stringPtr->hasUnicode) {
	/*
	 * If appendObjPtr is not of the "String" type, don't convert it.
	 */

	if (appendObjPtr->typePtr == &tclStringType) {
	    Tcl_UniChar *unicode =
		    Tcl_GetUnicodeFromObj(appendObjPtr, &numChars);

	    AppendUnicodeToUnicodeRep(objPtr, unicode, numChars);
	} else {
	    bytes = TclGetStringFromObj(appendObjPtr, &length);
	    AppendUtfToUnicodeRep(objPtr, bytes, length);
	}
	return;
    }

    /*
     * Append to objPtr's UTF string rep. If we know the number of characters
     * in both objects before appending, then set the combined number of
     * characters in the final (appended-to) object.
     */

    bytes = TclGetStringFromObj(appendObjPtr, &length);

    numChars = stringPtr->numChars;
    if ((numChars >= 0) && (appendObjPtr->typePtr == &tclStringType)) {
	String *appendStringPtr = GET_STRING(appendObjPtr);
	appendNumChars = appendStringPtr->numChars;
    }

    AppendUtfToUtfRep(objPtr, bytes, length);

    if (numChars >= 0 && appendNumChars >= 0) {
	stringPtr->numChars = numChars + appendNumChars;
    }
}

/*
 *----------------------------------------------------------------------
 *
 * AppendUnicodeToUnicodeRep --
 *
 *	This function appends the contents of "unicode" to the Unicode rep of
 *	"objPtr". objPtr must already have a valid Unicode rep.
 *
 * Results:
 *	None.
 *
 * Side effects:
 *	objPtr's internal rep is reallocated.
 *
 *----------------------------------------------------------------------
 */

static void
AppendUnicodeToUnicodeRep(
    Tcl_Obj *objPtr,		/* Points to the object to append to. */
    const Tcl_UniChar *unicode,	/* String to append. */
    int appendNumChars)		/* Number of chars of "unicode" to append. */
{
    String *stringPtr;
    int numChars;

    if (appendNumChars < 0) {
	appendNumChars = UnicodeLength(unicode);
    }
    if (appendNumChars == 0) {
	return;
    }

    SetStringFromAny(NULL, objPtr);
    stringPtr = GET_STRING(objPtr);

    /*
     * If not enough space has been allocated for the unicode rep, reallocate
     * the internal rep object with additional space. First try to double the
     * required allocation; if that fails, try a more modest increase. See the
     * "TCL STRING GROWTH ALGORITHM" comment at the top of this file for an
     * explanation of this growth algorithm.
     */

    numChars = stringPtr->numChars + appendNumChars;
    stringCheckLimits(numChars);

    if (numChars > stringPtr->maxChars) {
	int offset = -1;

	/*
	 * Protect against case where unicode points into the existing
	 * stringPtr->unicode array. Force it to follow any relocations due to
	 * the reallocs below.
	 */

	if (unicode && unicode >= stringPtr->unicode
		&& unicode <= stringPtr->unicode + stringPtr->maxChars) {
	    offset = unicode - stringPtr->unicode;
	}

	GrowUnicodeBuffer(objPtr, numChars);
	stringPtr = GET_STRING(objPtr);

	/*
	 * Relocate unicode if needed; see above.
	 */

	if (offset >= 0) {
	    unicode = stringPtr->unicode + offset;
	}
    }

    /*
     * Copy the new string onto the end of the old string, then add the
     * trailing null.
     */

    if (unicode) {
	memmove(stringPtr->unicode + stringPtr->numChars, unicode,
		appendNumChars * sizeof(Tcl_UniChar));
    }
    stringPtr->unicode[numChars] = 0;
    stringPtr->numChars = numChars;
    stringPtr->allocated = 0;

    TclInvalidateStringRep(objPtr);
}

/*
 *----------------------------------------------------------------------
 *
 * AppendUnicodeToUtfRep --
 *
 *	This function converts the contents of "unicode" to UTF and appends
 *	the UTF to the string rep of "objPtr".
 *
 * Results:
 *	None.
 *
 * Side effects:
 *	objPtr's internal rep is reallocated.
 *
 *----------------------------------------------------------------------
 */

static void
AppendUnicodeToUtfRep(
    Tcl_Obj *objPtr,		/* Points to the object to append to. */
    const Tcl_UniChar *unicode,	/* String to convert to UTF. */
    int numChars)		/* Number of chars of "unicode" to convert. */
{
    String *stringPtr = GET_STRING(objPtr);

    numChars = ExtendStringRepWithUnicode(objPtr, unicode, numChars);

    if (stringPtr->numChars != -1) {
	stringPtr->numChars += numChars;
    }
}

/*
 *----------------------------------------------------------------------
 *
 * AppendUtfToUnicodeRep --
 *
 *	This function converts the contents of "bytes" to Unicode and appends
 *	the Unicode to the Unicode rep of "objPtr". objPtr must already have a
 *	valid Unicode rep. numBytes must be non-negative.
 *
 * Results:
 *	None.
 *
 * Side effects:
 *	objPtr's internal rep is reallocated.
 *
 *----------------------------------------------------------------------
 */

static void
AppendUtfToUnicodeRep(
    Tcl_Obj *objPtr,		/* Points to the object to append to. */
    const char *bytes,		/* String to convert to Unicode. */
    int numBytes)		/* Number of bytes of "bytes" to convert. */
{
    String *stringPtr;

    if (numBytes == 0) {
	return;
    }

    ExtendUnicodeRepWithString(objPtr, bytes, numBytes, -1);
    TclInvalidateStringRep(objPtr);
    stringPtr = GET_STRING(objPtr);
    stringPtr->allocated = 0;
}

/*
 *----------------------------------------------------------------------
 *
 * AppendUtfToUtfRep --
 *
 *	This function appends "numBytes" bytes of "bytes" to the UTF string
 *	rep of "objPtr". objPtr must already have a valid String rep.
 *	numBytes must be non-negative.
 *
 * Results:
 *	None.
 *
 * Side effects:
 *	objPtr's internal rep is reallocated.
 *
 *----------------------------------------------------------------------
 */

static void
AppendUtfToUtfRep(
    Tcl_Obj *objPtr,		/* Points to the object to append to. */
    const char *bytes,		/* String to append. */
    int numBytes)		/* Number of bytes of "bytes" to append. */
{
    String *stringPtr;
    int newLength, oldLength;

    if (numBytes == 0) {
	return;
    }

    /*
     * Copy the new string onto the end of the old string, then add the
     * trailing null.
     */

    if (objPtr->bytes == NULL) {
	objPtr->length = 0;
    }
    oldLength = objPtr->length;
    newLength = numBytes + oldLength;
    if (newLength < 0) {
	Tcl_Panic("max size for a Tcl value (%d bytes) exceeded", INT_MAX);
    }

    stringPtr = GET_STRING(objPtr);
    if (newLength > stringPtr->allocated) {
	int offset = -1;

	/*
	 * Protect against case where unicode points into the existing
	 * stringPtr->unicode array. Force it to follow any relocations due to
	 * the reallocs below.
	 */

	if (bytes && bytes >= objPtr->bytes
		&& bytes <= objPtr->bytes + objPtr->length) {
	    offset = bytes - objPtr->bytes;
	}

	/*
	 * TODO: consider passing flag=1: no overalloc on first append. This
	 * would make test stringObj-8.1 fail.
	 */

	GrowStringBuffer(objPtr, newLength, 0);

	/*
	 * Relocate bytes if needed; see above.
	 */

	if (offset >= 0) {
	    bytes = objPtr->bytes + offset;
	}
    }

    /*
     * Invalidate the unicode data.
     */

    stringPtr->numChars = -1;
    stringPtr->hasUnicode = 0;

    if (bytes) {
	memmove(objPtr->bytes + oldLength, bytes, numBytes);
    }
    objPtr->bytes[newLength] = 0;
    objPtr->length = newLength;
}

/*
 *----------------------------------------------------------------------
 *
 * Tcl_AppendStringsToObjVA --
 *
 *	This function appends one or more null-terminated strings to an
 *	object.
 *
 * Results:
 *	None.
 *
 * Side effects:
 *	The contents of all the string arguments are appended to the string
 *	representation of objPtr.
 *
 *----------------------------------------------------------------------
 */

void
Tcl_AppendStringsToObjVA(
    Tcl_Obj *objPtr,		/* Points to the object to append to. */
    va_list argList)		/* Variable argument list. */
{
    if (Tcl_IsShared(objPtr)) {
	Tcl_Panic("%s called with shared object", "Tcl_AppendStringsToObj");
    }

    while (1) {
	const char *bytes = va_arg(argList, char *);

	if (bytes == NULL) {
	    break;
	}
	Tcl_AppendToObj(objPtr, bytes, -1);
    }
}

/*
 *----------------------------------------------------------------------
 *
 * Tcl_AppendStringsToObj --
 *
 *	This function appends one or more null-terminated strings to an
 *	object.
 *
 * Results:
 *	None.
 *
 * Side effects:
 *	The contents of all the string arguments are appended to the string
 *	representation of objPtr.
 *
 *----------------------------------------------------------------------
 */

void
Tcl_AppendStringsToObj(
    Tcl_Obj *objPtr,
    ...)
{
    va_list argList;

    va_start(argList, objPtr);
    Tcl_AppendStringsToObjVA(objPtr, argList);
    va_end(argList);
}

/*
 *----------------------------------------------------------------------
 *
 * Tcl_AppendFormatToObj --
 *
 *	This function appends a list of Tcl_Obj's to a Tcl_Obj according to
 *	the formatting instructions embedded in the format string. The
 *	formatting instructions are inspired by sprintf(). Returns TCL_OK when
 *	successful. If there's an error in the arguments, TCL_ERROR is
 *	returned, and an error message is written to the interp, if non-NULL.
 *
 * Results:
 *	A standard Tcl result.
 *
 * Side effects:
 *	None.
 *
 *----------------------------------------------------------------------
 */

int
Tcl_AppendFormatToObj(
    Tcl_Interp *interp,
    Tcl_Obj *appendObj,
    const char *format,
    int objc,
    Tcl_Obj *const objv[])
{
    const char *span = format, *msg, *errCode;
    int numBytes = 0, objIndex = 0, gotXpg = 0, gotSequential = 0;
    int originalLength, limit;
    Tcl_UniChar ch = 0;
    static const char *mixedXPG =
	    "cannot mix \"%\" and \"%n$\" conversion specifiers";
    static const char *const badIndex[2] = {
	"not enough arguments for all format specifiers",
	"\"%n$\" argument index out of range"
    };
    static const char *overflow = "max size for a Tcl value exceeded";

    if (Tcl_IsShared(appendObj)) {
	Tcl_Panic("%s called with shared object", "Tcl_AppendFormatToObj");
    }
    TclGetStringFromObj(appendObj, &originalLength);
    limit = INT_MAX - originalLength;

    /*
     * Format string is NUL-terminated.
     */

    while (*format != '\0') {
	char *end;
	int gotMinus = 0, gotHash = 0, gotZero = 0, gotSpace = 0, gotPlus = 0;
	int width, gotPrecision, precision, sawFlag, useShort = 0, useBig = 0;
#ifndef TCL_WIDE_INT_IS_LONG
	int useWide = 0;
#endif
	int newXpg, numChars, allocSegment = 0, segmentLimit, segmentNumBytes;
	Tcl_Obj *segment;
	int step = TclUtfToUniChar(format, &ch);

	format += step;
	if (ch != '%') {
	    numBytes += step;
	    continue;
	}
	if (numBytes) {
	    if (numBytes > limit) {
		msg = overflow;
		errCode = "OVERFLOW";
		goto errorMsg;
	    }
	    Tcl_AppendToObj(appendObj, span, numBytes);
	    limit -= numBytes;
	    numBytes = 0;
	}

	/*
	 * Saw a % : process the format specifier.
	 *
	 * Step 0. Handle special case of escaped format marker (i.e., %%).
	 */

	step = TclUtfToUniChar(format, &ch);
	if (ch == '%') {
	    span = format;
	    numBytes = step;
	    format += step;
	    continue;
	}

	/*
	 * Step 1. XPG3 position specifier
	 */

	newXpg = 0;
	if (isdigit(UCHAR(ch))) {
	    int position = strtoul(format, &end, 10);

	    if (*end == '$') {
		newXpg = 1;
		objIndex = position - 1;
		format = end + 1;
		step = TclUtfToUniChar(format, &ch);
	    }
	}
	if (newXpg) {
	    if (gotSequential) {
		msg = mixedXPG;
		errCode = "MIXEDSPECTYPES";
		goto errorMsg;
	    }
	    gotXpg = 1;
	} else {
	    if (gotXpg) {
		msg = mixedXPG;
		errCode = "MIXEDSPECTYPES";
		goto errorMsg;
	    }
	    gotSequential = 1;
	}
	if ((objIndex < 0) || (objIndex >= objc)) {
	    msg = badIndex[gotXpg];
	    errCode = gotXpg ? "INDEXRANGE" : "FIELDVARMISMATCH";
	    goto errorMsg;
	}

	/*
	 * Step 2. Set of flags.
	 */

	sawFlag = 1;
	do {
	    switch (ch) {
	    case '-':
		gotMinus = 1;
		break;
	    case '#':
		gotHash = 1;
		break;
	    case '0':
		gotZero = 1;
		break;
	    case ' ':
		gotSpace = 1;
		break;
	    case '+':
		gotPlus = 1;
		break;
	    default:
		sawFlag = 0;
	    }
	    if (sawFlag) {
		format += step;
		step = TclUtfToUniChar(format, &ch);
	    }
	} while (sawFlag);

	/*
	 * Step 3. Minimum field width.
	 */

	width = 0;
	if (isdigit(UCHAR(ch))) {
	    width = strtoul(format, &end, 10);
	    format = end;
	    step = TclUtfToUniChar(format, &ch);
	} else if (ch == '*') {
	    if (objIndex >= objc - 1) {
		msg = badIndex[gotXpg];
		errCode = gotXpg ? "INDEXRANGE" : "FIELDVARMISMATCH";
		goto errorMsg;
	    }
	    if (TclGetIntFromObj(interp, objv[objIndex], &width) != TCL_OK) {
		goto error;
	    }
	    if (width < 0) {
		width = -width;
		gotMinus = 1;
	    }
	    objIndex++;
	    format += step;
	    step = TclUtfToUniChar(format, &ch);
	}
	if (width > limit) {
	    msg = overflow;
	    errCode = "OVERFLOW";
	    goto errorMsg;
	}

	/*
	 * Step 4. Precision.
	 */

	gotPrecision = precision = 0;
	if (ch == '.') {
	    gotPrecision = 1;
	    format += step;
	    step = TclUtfToUniChar(format, &ch);
	}
	if (isdigit(UCHAR(ch))) {
	    precision = strtoul(format, &end, 10);
	    format = end;
	    step = TclUtfToUniChar(format, &ch);
	} else if (ch == '*') {
	    if (objIndex >= objc - 1) {
		msg = badIndex[gotXpg];
		errCode = gotXpg ? "INDEXRANGE" : "FIELDVARMISMATCH";
		goto errorMsg;
	    }
	    if (TclGetIntFromObj(interp, objv[objIndex], &precision)
		    != TCL_OK) {
		goto error;
	    }

	    /*
	     * TODO: Check this truncation logic.
	     */

	    if (precision < 0) {
		precision = 0;
	    }
	    objIndex++;
	    format += step;
	    step = TclUtfToUniChar(format, &ch);
	}

	/*
	 * Step 5. Length modifier.
	 */

	if (ch == 'h') {
	    useShort = 1;
	    format += step;
	    step = TclUtfToUniChar(format, &ch);
	} else if (ch == 'l') {
	    format += step;
	    step = TclUtfToUniChar(format, &ch);
	    if (ch == 'l') {
		useBig = 1;
		format += step;
		step = TclUtfToUniChar(format, &ch);
#ifndef TCL_WIDE_INT_IS_LONG
	    } else {
		useWide = 1;
#endif
	    }
	} else if (ch == 'I') {
	    if ((format[1] == '6') && (format[2] == '4')) {
		format += (step + 2);
		step = TclUtfToUniChar(format, &ch);
#ifndef TCL_WIDE_INT_IS_LONG
		useWide = 1;
#endif
	    } else if ((format[1] == '3') && (format[2] == '2')) {
		format += (step + 2);
		step = TclUtfToUniChar(format, &ch);
	    } else {
		format += step;
		step = TclUtfToUniChar(format, &ch);
	    }
	} else if ((ch == 't') || (ch == 'z')) {
	    format += step;
	    step = TclUtfToUniChar(format, &ch);
#ifndef TCL_WIDE_INT_IS_LONG
	    if (sizeof(size_t) > sizeof(int)) {
		useWide = 1;
	    }
#endif
	} else if ((ch == 'q') ||(ch == 'j')) {
	    format += step;
	    step = TclUtfToUniChar(format, &ch);
#ifndef TCL_WIDE_INT_IS_LONG
	    useWide = 1;
#endif
	}

	format += step;
	span = format;

	/*
	 * Step 6. The actual conversion character.
	 */

	segment = objv[objIndex];
	numChars = -1;
	if (ch == 'i') {
	    ch = 'd';
	}
	switch (ch) {
	case '\0':
	    msg = "format string ended in middle of field specifier";
	    errCode = "INCOMPLETE";
	    goto errorMsg;
	case 's':
	    if (gotPrecision) {
		numChars = Tcl_GetCharLength(segment);
		if (precision < numChars) {
		    segment = Tcl_GetRange(segment, 0, precision - 1);
		    numChars = precision;
		    Tcl_IncrRefCount(segment);
		    allocSegment = 1;
		}
	    }
	    break;
	case 'c': {
	    char buf[TCL_UTF_MAX];
	    int code, length;

	    if (TclGetIntFromObj(interp, segment, &code) != TCL_OK) {
		goto error;
	    }
	    length = Tcl_UniCharToUtf(code, buf);
	    segment = Tcl_NewStringObj(buf, length);
	    Tcl_IncrRefCount(segment);
	    allocSegment = 1;
	    break;
	}

	case 'u':
	    if (useBig) {
		msg = "unsigned bignum format is invalid";
		errCode = "BADUNSIGNED";
		goto errorMsg;
	    }
	case 'd':
	case 'o':
	case 'p':
	case 'x':
	case 'X':
	case 'b': {
	    short s = 0;	/* Silence compiler warning; only defined and
				 * used when useShort is true. */
	    long l;
	    Tcl_WideInt w;
	    mp_int big;
	    int toAppend, isNegative = 0;

#ifndef TCL_WIDE_INT_IS_LONG
	    if (ch == 'p') {
		useWide = 1;
	    }
#endif
	    if (useBig) {
		if (Tcl_GetBignumFromObj(interp, segment, &big) != TCL_OK) {
		    goto error;
		}
		isNegative = (mp_cmp_d(&big, 0) == MP_LT);
#ifndef TCL_WIDE_INT_IS_LONG
	    } else if (useWide) {
		if (Tcl_GetWideIntFromObj(NULL, segment, &w) != TCL_OK) {
		    Tcl_Obj *objPtr;

		    if (Tcl_GetBignumFromObj(interp,segment,&big) != TCL_OK) {
			goto error;
		    }
		    mp_mod_2d(&big, (int) CHAR_BIT*sizeof(Tcl_WideInt), &big);
		    objPtr = Tcl_NewBignumObj(&big);
		    Tcl_IncrRefCount(objPtr);
		    Tcl_GetWideIntFromObj(NULL, objPtr, &w);
		    Tcl_DecrRefCount(objPtr);
		}
		isNegative = (w < (Tcl_WideInt) 0);
#endif
	    } else if (TclGetLongFromObj(NULL, segment, &l) != TCL_OK) {
		if (Tcl_GetWideIntFromObj(NULL, segment, &w) != TCL_OK) {
		    Tcl_Obj *objPtr;

		    if (Tcl_GetBignumFromObj(interp,segment,&big) != TCL_OK) {
			goto error;
		    }
		    mp_mod_2d(&big, (int) CHAR_BIT * sizeof(long), &big);
		    objPtr = Tcl_NewBignumObj(&big);
		    Tcl_IncrRefCount(objPtr);
		    TclGetLongFromObj(NULL, objPtr, &l);
		    Tcl_DecrRefCount(objPtr);
		} else {
		    l = Tcl_WideAsLong(w);
		}
		if (useShort) {
		    s = (short) l;
		    isNegative = (s < (short) 0);
		} else {
		    isNegative = (l < (long) 0);
		}
	    } else if (useShort) {
		s = (short) l;
		isNegative = (s < (short) 0);
	    } else {
		isNegative = (l < (long) 0);
	    }

	    segment = Tcl_NewObj();
	    allocSegment = 1;
	    segmentLimit = INT_MAX;
	    Tcl_IncrRefCount(segment);

	    if ((isNegative || gotPlus || gotSpace) && (useBig || ch=='d')) {
		Tcl_AppendToObj(segment,
			(isNegative ? "-" : gotPlus ? "+" : " "), 1);
		segmentLimit -= 1;
	    }

	    if (gotHash || (ch == 'p')) {
		switch (ch) {
		case 'o':
		    Tcl_AppendToObj(segment, "0", 1);
		    segmentLimit -= 1;
		    precision--;
		    break;
		case 'X':
		    Tcl_AppendToObj(segment, "0X", 2);
		    segmentLimit -= 2;
		    break;
		case 'p':
		case 'x':
		    Tcl_AppendToObj(segment, "0x", 2);
		    segmentLimit -= 2;
		    break;
		case 'b':
		    Tcl_AppendToObj(segment, "0b", 2);
		    segmentLimit -= 2;
		    break;
		case 'd':
		    Tcl_AppendToObj(segment, "0d", 2);
		    segmentLimit -= 2;
		    break;
		}
	    }

	    switch (ch) {
	    case 'd': {
		int length;
		Tcl_Obj *pure;
		const char *bytes;

		if (useShort) {
		    pure = Tcl_NewIntObj((int) s);
#ifndef TCL_WIDE_INT_IS_LONG
		} else if (useWide) {
		    pure = Tcl_NewWideIntObj(w);
#endif
		} else if (useBig) {
		    pure = Tcl_NewBignumObj(&big);
		} else {
		    pure = Tcl_NewLongObj(l);
		}
		Tcl_IncrRefCount(pure);
		bytes = TclGetStringFromObj(pure, &length);

		/*
		 * Already did the sign above.
		 */

		if (*bytes == '-') {
		    length--;
		    bytes++;
		}
		toAppend = length;

		/*
		 * Canonical decimal string reps for integers are composed
		 * entirely of one-byte encoded characters, so "length" is the
		 * number of chars.
		 */

		if (gotPrecision) {
		    if (length < precision) {
			segmentLimit -= precision - length;
		    }
		    while (length < precision) {
			Tcl_AppendToObj(segment, "0", 1);
			length++;
		    }
		    gotZero = 0;
		}
		if (gotZero) {
		    length += Tcl_GetCharLength(segment);
		    if (length < width) {
			segmentLimit -= width - length;
		    }
		    while (length < width) {
			Tcl_AppendToObj(segment, "0", 1);
			length++;
		    }
		}
		if (toAppend > segmentLimit) {
		    msg = overflow;
		    errCode = "OVERFLOW";
		    goto errorMsg;
		}
		Tcl_AppendToObj(segment, bytes, toAppend);
		Tcl_DecrRefCount(pure);
		break;
	    }

	    case 'u':
	    case 'o':
	    case 'p':
	    case 'x':
	    case 'X':
	    case 'b': {
		Tcl_WideUInt bits = (Tcl_WideUInt) 0;
		Tcl_WideInt numDigits = (Tcl_WideInt) 0;
		int length, numBits = 4, base = 16, index = 0, shift = 0;
		Tcl_Obj *pure;
		char *bytes;

		if (ch == 'u') {
		    base = 10;
		} else if (ch == 'o') {
		    base = 8;
		    numBits = 3;
		} else if (ch == 'b') {
		    base = 2;
		    numBits = 1;
		}
		if (useShort) {
		    unsigned short us = (unsigned short) s;

		    bits = (Tcl_WideUInt) us;
		    while (us) {
			numDigits++;
			us /= base;
		    }
#ifndef TCL_WIDE_INT_IS_LONG
		} else if (useWide) {
		    Tcl_WideUInt uw = (Tcl_WideUInt) w;

		    bits = uw;
		    while (uw) {
			numDigits++;
			uw /= base;
		    }
#endif
		} else if (useBig && big.used) {
		    int leftover = (big.used * DIGIT_BIT) % numBits;
		    mp_digit mask = (~(mp_digit)0) << (DIGIT_BIT-leftover);

		    numDigits = 1 +
			    (((Tcl_WideInt) big.used * DIGIT_BIT) / numBits);
		    while ((mask & big.dp[big.used-1]) == 0) {
			numDigits--;
			mask >>= numBits;
		    }
		    if (numDigits > INT_MAX) {
			msg = overflow;
			errCode = "OVERFLOW";
			goto errorMsg;
		    }
		} else if (!useBig) {
		    unsigned long ul = (unsigned long) l;

		    bits = (Tcl_WideUInt) ul;
		    while (ul) {
			numDigits++;
			ul /= base;
		    }
		}

		/*
		 * Need to be sure zero becomes "0", not "".
		 */

		if ((numDigits == 0) && !((ch == 'o') && gotHash)) {
		    numDigits = 1;
		}
		pure = Tcl_NewObj();
		Tcl_SetObjLength(pure, (int) numDigits);
		bytes = TclGetString(pure);
		toAppend = length = (int) numDigits;
		while (numDigits--) {
		    int digitOffset;

		    if (useBig && big.used) {
			if (index < big.used && (size_t) shift <
				CHAR_BIT*sizeof(Tcl_WideUInt) - DIGIT_BIT) {
			    bits |= ((Tcl_WideUInt) big.dp[index++]) << shift;
			    shift += DIGIT_BIT;
			}
			shift -= numBits;
		    }
		    digitOffset = (int) (bits % base);
		    if (digitOffset > 9) {
			if (ch == 'X') {
			    bytes[numDigits] = 'A' + digitOffset - 10;
			} else {
			    bytes[numDigits] = 'a' + digitOffset - 10;
			}
		    } else {
			bytes[numDigits] = '0' + digitOffset;
		    }
		    bits /= base;
		}
		if (useBig) {
		    mp_clear(&big);
		}
		if (gotPrecision) {
		    if (length < precision) {
			segmentLimit -= precision - length;
		    }
		    while (length < precision) {
			Tcl_AppendToObj(segment, "0", 1);
			length++;
		    }
		    gotZero = 0;
		}
		if (gotZero) {
		    length += Tcl_GetCharLength(segment);
		    if (length < width) {
			segmentLimit -= width - length;
		    }
		    while (length < width) {
			Tcl_AppendToObj(segment, "0", 1);
			length++;
		    }
		}
		if (toAppend > segmentLimit) {
		    msg = overflow;
		    errCode = "OVERFLOW";
		    goto errorMsg;
		}
		Tcl_AppendObjToObj(segment, pure);
		Tcl_DecrRefCount(pure);
		break;
	    }

	    }
	    break;
	}

	case 'e':
	case 'E':
	case 'f':
	case 'g':
	case 'G': {
#define MAX_FLOAT_SIZE 320
	    char spec[2*TCL_INTEGER_SPACE + 9], *p = spec;
	    double d;
	    int length = MAX_FLOAT_SIZE;
	    char *bytes;

	    if (Tcl_GetDoubleFromObj(interp, segment, &d) != TCL_OK) {
		/* TODO: Figure out ACCEPT_NAN here */
		goto error;
	    }
	    *p++ = '%';
	    if (gotMinus) {
		*p++ = '-';
	    }
	    if (gotHash) {
		*p++ = '#';
	    }
	    if (gotZero) {
		*p++ = '0';
	    }
	    if (gotSpace) {
		*p++ = ' ';
	    }
	    if (gotPlus) {
		*p++ = '+';
	    }
	    if (width) {
		p += sprintf(p, "%d", width);
		if (width > length) {
		    length = width;
		}
	    }
	    if (gotPrecision) {
		*p++ = '.';
		p += sprintf(p, "%d", precision);
		if (precision > INT_MAX - length) {
		    msg = overflow;
		    errCode = "OVERFLOW";
		    goto errorMsg;
		}
		length += precision;
	    }

	    /*
	     * Don't pass length modifiers!
	     */

	    *p++ = (char) ch;
	    *p = '\0';

	    segment = Tcl_NewObj();
	    allocSegment = 1;
	    if (!Tcl_AttemptSetObjLength(segment, length)) {
		msg = overflow;
		errCode = "OVERFLOW";
		goto errorMsg;
	    }
	    bytes = TclGetString(segment);
	    if (!Tcl_AttemptSetObjLength(segment, sprintf(bytes, spec, d))) {
		msg = overflow;
		errCode = "OVERFLOW";
		goto errorMsg;
	    }
	    break;
	}
	default:
	    if (interp != NULL) {
		Tcl_SetObjResult(interp,
			Tcl_ObjPrintf("bad field specifier \"%c\"", ch));
		Tcl_SetErrorCode(interp, "TCL", "FORMAT", "BADTYPE", NULL);
	    }
	    goto error;
	}

	if (width>0 && numChars<0) {
	    numChars = Tcl_GetCharLength(segment);
	}
	if (!gotMinus && width>0) {
	    if (numChars < width) {
		limit -= width - numChars;
	    }
	    while (numChars < width) {
		Tcl_AppendToObj(appendObj, (gotZero ? "0" : " "), 1);
		numChars++;
	    }
	}

	TclGetStringFromObj(segment, &segmentNumBytes);
	if (segmentNumBytes > limit) {
	    if (allocSegment) {
		Tcl_DecrRefCount(segment);
	    }
	    msg = overflow;
	    errCode = "OVERFLOW";
	    goto errorMsg;
	}
	Tcl_AppendObjToObj(appendObj, segment);
	limit -= segmentNumBytes;
	if (allocSegment) {
	    Tcl_DecrRefCount(segment);
	}
	if (width > 0) {
	    if (numChars < width) {
		limit -= width-numChars;
	    }
	    while (numChars < width) {
		Tcl_AppendToObj(appendObj, (gotZero ? "0" : " "), 1);
		numChars++;
	    }
	}

	objIndex += gotSequential;
    }
    if (numBytes) {
	if (numBytes > limit) {
	    msg = overflow;
	    errCode = "OVERFLOW";
	    goto errorMsg;
	}
	Tcl_AppendToObj(appendObj, span, numBytes);
	limit -= numBytes;
	numBytes = 0;
    }

    return TCL_OK;

  errorMsg:
    if (interp != NULL) {
	Tcl_SetObjResult(interp, Tcl_NewStringObj(msg, -1));
	Tcl_SetErrorCode(interp, "TCL", "FORMAT", errCode, NULL);
    }
  error:
    Tcl_SetObjLength(appendObj, originalLength);
    return TCL_ERROR;
}

/*
 *---------------------------------------------------------------------------
 *
 * Tcl_Format--
 *
 * Results:
 *	A refcount zero Tcl_Obj.
 *
 * Side effects:
 *	None.
 *
 *---------------------------------------------------------------------------
 */

Tcl_Obj *
Tcl_Format(
    Tcl_Interp *interp,
    const char *format,
    int objc,
    Tcl_Obj *const objv[])
{
    int result;
    Tcl_Obj *objPtr = Tcl_NewObj();

    result = Tcl_AppendFormatToObj(interp, objPtr, format, objc, objv);
    if (result != TCL_OK) {
	Tcl_DecrRefCount(objPtr);
	return NULL;
    }
    return objPtr;
}

/*
 *---------------------------------------------------------------------------
 *
 * AppendPrintfToObjVA --
 *
 * Results:
 *
 * Side effects:
 *
 *---------------------------------------------------------------------------
 */

static void
AppendPrintfToObjVA(
    Tcl_Obj *objPtr,
    const char *format,
    va_list argList)
{
    int code, objc;
    Tcl_Obj **objv, *list = Tcl_NewObj();
    const char *p;

    p = format;
    Tcl_IncrRefCount(list);
    while (*p != '\0') {
	int size = 0, seekingConversion = 1, gotPrecision = 0;
	int lastNum = -1;

	if (*p++ != '%') {
	    continue;
	}
	if (*p == '%') {
	    p++;
	    continue;
	}
	do {
	    switch (*p) {
	    case '\0':
		seekingConversion = 0;
		break;
	    case 's': {
		const char *q, *end, *bytes = va_arg(argList, char *);
		seekingConversion = 0;

		/*
		 * The buffer to copy characters from starts at bytes and ends
		 * at either the first NUL byte, or after lastNum bytes, when
		 * caller has indicated a limit.
		 */

		end = bytes;
		while ((!gotPrecision || lastNum--) && (*end != '\0')) {
		    end++;
		}

		/*
		 * Within that buffer, we trim both ends if needed so that we
		 * copy only whole characters, and avoid copying any partial
		 * multi-byte characters.
		 */

		q = Tcl_UtfPrev(end, bytes);
		if (!Tcl_UtfCharComplete(q, (int)(end - q))) {
		    end = q;
		}

		q = bytes + TCL_UTF_MAX;
		while ((bytes < end) && (bytes < q)
			&& ((*bytes & 0xC0) == 0x80)) {
		    bytes++;
		}

		Tcl_ListObjAppendElement(NULL, list,
			Tcl_NewStringObj(bytes , (int)(end - bytes)));

		break;
	    }
	    case 'c':
	    case 'i':
	    case 'u':
	    case 'd':
	    case 'o':
	    case 'p':
	    case 'x':
	    case 'X':
		seekingConversion = 0;
		switch (size) {
		case -1:
		case 0:
		    Tcl_ListObjAppendElement(NULL, list, Tcl_NewLongObj(
			    (long) va_arg(argList, int)));
		    break;
		case 1:
		    Tcl_ListObjAppendElement(NULL, list, Tcl_NewLongObj(
			    va_arg(argList, long)));
		    break;
		case 2:
		    Tcl_ListObjAppendElement(NULL, list, Tcl_NewWideIntObj(
			    va_arg(argList, Tcl_WideInt)));
		    break;
		}
		break;
	    case 'e':
	    case 'E':
	    case 'f':
	    case 'g':
	    case 'G':
		Tcl_ListObjAppendElement(NULL, list, Tcl_NewDoubleObj(
			va_arg(argList, double)));
		seekingConversion = 0;
		break;
	    case '*':
		lastNum = (int) va_arg(argList, int);
		Tcl_ListObjAppendElement(NULL, list, Tcl_NewIntObj(lastNum));
		p++;
		break;
	    case '0': case '1': case '2': case '3': case '4':
	    case '5': case '6': case '7': case '8': case '9': {
		char *end;

		lastNum = (int) strtoul(p, &end, 10);
		p = end;
		break;
	    }
	    case '.':
		gotPrecision = 1;
		p++;
		break;
	    /* TODO: support for bignum arguments */
	    case 'l':
		++size;
		p++;
		break;
	    case 't':
	    case 'z':
		if (sizeof(size_t) == sizeof(Tcl_WideInt)) {
		    size = 2;
		}
		p++;
		break;
	    case 'j':
	    case 'q':
		size = 2;
		p++;
		break;
	    case 'I':
		if (p[1]=='6' && p[2]=='4') {
		    p += 2;
		    size = 2;
		} else if (p[1]=='3' && p[2]=='2') {
		    p += 2;
		} else if (sizeof(size_t) == sizeof(Tcl_WideInt)) {
		    size = 2;
		}
		p++;
		break;
	    case 'h':
		size = -1;
	    default:
		p++;
	    }
	} while (seekingConversion);
    }
    TclListObjGetElements(NULL, list, &objc, &objv);
    code = Tcl_AppendFormatToObj(NULL, objPtr, format, objc, objv);
    if (code != TCL_OK) {
	Tcl_AppendPrintfToObj(objPtr,
		"Unable to format \"%s\" with supplied arguments: %s",
		format, Tcl_GetString(list));
    }
    Tcl_DecrRefCount(list);
}

/*
 *---------------------------------------------------------------------------
 *
 * Tcl_AppendPrintfToObj --
 *
 * Results:
 *	A standard Tcl result.
 *
 * Side effects:
 *	None.
 *
 *---------------------------------------------------------------------------
 */

void
Tcl_AppendPrintfToObj(
    Tcl_Obj *objPtr,
    const char *format,
    ...)
{
    va_list argList;

    va_start(argList, format);
    AppendPrintfToObjVA(objPtr, format, argList);
    va_end(argList);
}

/*
 *---------------------------------------------------------------------------
 *
 * Tcl_ObjPrintf --
 *
 * Results:
 *	A refcount zero Tcl_Obj.
 *
 * Side effects:
 *	None.
 *
 *---------------------------------------------------------------------------
 */

Tcl_Obj *
Tcl_ObjPrintf(
    const char *format,
    ...)
{
    va_list argList;
    Tcl_Obj *objPtr = Tcl_NewObj();

    va_start(argList, format);
    AppendPrintfToObjVA(objPtr, format, argList);
    va_end(argList);
    return objPtr;
}

/*
 *---------------------------------------------------------------------------
 *
 * TclGetStringStorage --
 *
 *	Returns the string storage space of a Tcl_Obj.
 *
 * Results:
 *	The pointer value objPtr->bytes is returned and the number of bytes
 *	allocated there is written to *sizePtr (if known).
 *
 * Side effects:
 *	May set objPtr->bytes.
 *
 *---------------------------------------------------------------------------
 */

char *
TclGetStringStorage(
    Tcl_Obj *objPtr,
    unsigned int *sizePtr)
{
    String *stringPtr;

    if (objPtr->typePtr != &tclStringType || objPtr->bytes == NULL) {
	return TclGetStringFromObj(objPtr, (int *)sizePtr);
    }

    stringPtr = GET_STRING(objPtr);
    *sizePtr = stringPtr->allocated;
    return objPtr->bytes;
}

/*
 *---------------------------------------------------------------------------
 *
 * TclStringRepeat --
 *
 *	Performs the [string repeat] function.
 *
 * Results:
 * 	A standard Tcl result.
 *
 * Side effects:
 * 	Writes to *objPtrPtr the address of Tcl_Obj that is concatenation
 * 	of count copies of the value in objPtr.
 *
 *---------------------------------------------------------------------------
 */

int
TclStringRepeat(
    Tcl_Interp *interp,
    Tcl_Obj *objPtr,
    int count,
    Tcl_Obj **objPtrPtr)
{
    Tcl_Obj *objResultPtr;
    int length = 0, unichar = 0, done = 1;
    int binary = TclIsPureByteArray(objPtr);

    /* assert (count >= 2) */

    /*
     * Analyze to determine what representation result should be.
     * GOALS:	Avoid shimmering & string rep generation.
     * 		Produce pure bytearray when possible.
     * 		Error on overflow.
     */

    if (!binary) {
	if (objPtr->typePtr == &tclStringType) {
	    String *stringPtr = GET_STRING(objPtr);
	    if (stringPtr->hasUnicode) {
		unichar = 1;
	    }
	}
    }

    if (binary) {
	/* Result will be pure byte array. Pre-size it */
	Tcl_GetByteArrayFromObj(objPtr, &length);
    } else if (unichar) {
	/* Result will be pure Tcl_UniChar array. Pre-size it. */
	Tcl_GetUnicodeFromObj(objPtr, &length);
    } else {
	/* Result will be concat of string reps. Pre-size it. */
	Tcl_GetStringFromObj(objPtr, &length);
    }

    if (length == 0) {
	/* Any repeats of empty is empty. */
	*objPtrPtr = objPtr;
	return TCL_OK;
    }

    if (count > INT_MAX/length) {
	if (interp) {
	    Tcl_SetObjResult(interp, Tcl_ObjPrintf(
		    "max size for a Tcl value (%d bytes) exceeded", INT_MAX));
	    Tcl_SetErrorCode(interp, "TCL", "MEMORY", NULL);
	}
	return TCL_ERROR;
    }

    if (binary) {
	/* Efficiently produce a pure byte array result */
	objResultPtr = Tcl_IsShared(objPtr) ? Tcl_DuplicateObj(objPtr)
		: objPtr;

	Tcl_SetByteArrayLength(objResultPtr, count*length); /* PANIC? */
	Tcl_SetByteArrayLength(objResultPtr, length);
	while (count - done > done) {
	    Tcl_AppendObjToObj(objResultPtr, objResultPtr);
	    done *= 2;
	}
	TclAppendBytesToByteArray(objResultPtr,
		Tcl_GetByteArrayFromObj(objResultPtr, NULL),
		(count - done) * length);
    } else if (unichar) {
	/* Efficiently produce a pure Tcl_UniChar array result */
	if (Tcl_IsShared(objPtr)) {
	    objResultPtr = Tcl_NewUnicodeObj(Tcl_GetUnicode(objPtr), length);
	} else {
	    TclInvalidateStringRep(objPtr);
	    objResultPtr = objPtr;
	}

        if (0 == Tcl_AttemptSetObjLength(objResultPtr, count*length)) {
	    if (interp) {
		Tcl_SetObjResult(interp, Tcl_ObjPrintf(
			"string size overflow: unable to alloc %"
			TCL_LL_MODIFIER "d bytes",
			(Tcl_WideUInt)STRING_SIZE(count*length)));
		Tcl_SetErrorCode(interp, "TCL", "MEMORY", NULL);
	    }
	    return TCL_ERROR;
	}
	Tcl_SetObjLength(objResultPtr, length);
	while (count - done > done) {
	    Tcl_AppendObjToObj(objResultPtr, objResultPtr);
	    done *= 2;
	}
	Tcl_AppendUnicodeToObj(objResultPtr, Tcl_GetUnicode(objResultPtr),
		(count - done) * length);
    } else {
	/* Efficiently concatenate string reps */
	if (Tcl_IsShared(objPtr)) {
	    objResultPtr = Tcl_NewStringObj(Tcl_GetString(objPtr), length);
	} else {
	    TclFreeIntRep(objPtr);
	    objResultPtr = objPtr;
	}
        if (0 == Tcl_AttemptSetObjLength(objResultPtr, count*length)) {
	    if (interp) {
		Tcl_SetObjResult(interp, Tcl_ObjPrintf(
			"string size overflow: unable to alloc %u bytes",
			count*length));
		Tcl_SetErrorCode(interp, "TCL", "MEMORY", NULL);
	    }
	    return TCL_ERROR;
	}
	Tcl_SetObjLength(objResultPtr, length);
	while (count - done > done) {
	    Tcl_AppendObjToObj(objResultPtr, objResultPtr);
	    done *= 2;
	}
	Tcl_AppendToObj(objResultPtr, Tcl_GetString(objResultPtr),
		(count - done) * length);
    }
    *objPtrPtr = objResultPtr;
    return TCL_OK;
}

/*
 *---------------------------------------------------------------------------
 *
 * TclStringCatObjv --
 *
 *	Performs the [string cat] function.
 *
 * Results:
 * 	A standard Tcl result.
 *
 * Side effects:
 * 	Writes to *objPtrPtr the address of Tcl_Obj that is concatenation
 * 	of all objc values in objv.
 *
 *---------------------------------------------------------------------------
 */

int
TclStringCatObjv(
    Tcl_Interp *interp,
    int inPlace,
    int objc,
    Tcl_Obj * const objv[],
    Tcl_Obj **objPtrPtr)
{
    Tcl_Obj *objResultPtr, * const *ov;
    int oc, length = 0, binary = 1;
    int allowUniChar = 1, requestUniChar = 0;
    int first = objc - 1;	/* Index of first value possibly not empty */
    int last = 0;		/* Index of last value possibly not empty */

    /* assert ( objc >= 0 ) */

    if (objc <= 1) {
	/* Only one or no objects; return first or empty */
	*objPtrPtr = objc ? objv[0] : Tcl_NewObj();
	return TCL_OK;
    }

    /* assert ( objc >= 2 ) */

    /*
     * Analyze to determine what representation result should be.
     * GOALS:	Avoid shimmering & string rep generation.
     * 		Produce pure bytearray when possible.
     * 		Error on overflow.
     */

    ov = objv, oc = objc;
    do {
	Tcl_Obj *objPtr = *ov++;

	if (objPtr->bytes) {
	    /* Value has a string rep. */
	    if (objPtr->length) {
		/*
		 * Non-empty string rep. Not a pure bytearray, so we
		 * won't create a pure bytearray
		 */
	 	binary = 0;
		if ((objPtr->typePtr) && (objPtr->typePtr != &tclStringType)) {
		    /* Prevent shimmer of non-string types. */
		    allowUniChar = 0;
		}
	    }
	} else {
	    /* assert (objPtr->typePtr != NULL) -- stork! */
	    if (TclIsPureByteArray(objPtr)) {
		allowUniChar = 0;
	    } else {
		binary = 0;
		if (objPtr->typePtr == &tclStringType) {
		    /* Have a pure Unicode value; ask to preserve it */
		    requestUniChar = 1;
		} else {
		    /* Have another type; prevent shimmer */
		    allowUniChar = 0;
		}
	    }
	}
    } while (--oc && (binary || allowUniChar));

    if (binary) {
	/* Result will be pure byte array. Pre-size it */
	ov = objv; oc = objc;
	do {
	    Tcl_Obj *objPtr = *ov++;

	    if (objPtr->bytes == NULL) {
		int numBytes;

		Tcl_GetByteArrayFromObj(objPtr, &numBytes); /* PANIC? */
		if (numBytes) {
		    last = objc - oc;
		    if (length == 0) {
			first = last;
		    } else if (numBytes > INT_MAX - length) {
			goto overflow;
		    }
		    length += numBytes;
		}
	    }
	} while (--oc);
    } else if (allowUniChar && requestUniChar) {
	/* Result will be pure Tcl_UniChar array. Pre-size it. */
	ov = objv; oc = objc;
	do {
	    Tcl_Obj *objPtr = *ov++;

	    if ((objPtr->bytes == NULL) || (objPtr->length)) {
		int numChars;

		Tcl_GetUnicodeFromObj(objPtr, &numChars); /* PANIC? */
		if (numChars) {
		    last = objc - oc;
		    if (length == 0) {
			first = last;
		    } else if (numChars > INT_MAX - length) {
			goto overflow;
		    }
		    length += numChars;
		}
	    }
	} while (--oc);
    } else {
	/* Result will be concat of string reps. Pre-size it. */
	ov = objv; oc = objc;
	do {
	    Tcl_Obj *pendingPtr = NULL;

	    /*
	     * Loop until a possibly non-empty value is reached.
	     * Keep string rep generation pending when possible.
	     */

	    do {
		/* assert ( pendingPtr == NULL ) */
		/* assert ( length == 0 ) */

		Tcl_Obj *objPtr = *ov++;

		if (objPtr->bytes == NULL) {
		    /* No string rep; Take the chance we can avoid making it */
		    pendingPtr = objPtr;
		} else {
		    Tcl_GetStringFromObj(objPtr, &length); /* PANIC? */
		}
	    } while (--oc && (length == 0) && (pendingPtr == NULL));

	    /*
 	     * Either we found a possibly non-empty value, and we
 	     * remember this index as the first and last such value so
 	     * far seen, or (oc == 0) and all values are known empty,
 	     * so first = last = objc - 1 signals the right quick return.
 	     */

	    first = last = objc - oc - 1;

	    if (oc && (length == 0)) {
		int numBytes;

		/* assert ( pendingPtr != NULL ) */

		/*
		 * There's a pending value followed by more values.
		 * Loop over remaining values generating strings until
		 * a non-empty value is found, or the pending value gets
		 * its string generated.
		 */

		do {
		    Tcl_Obj *objPtr = *ov++;
		    Tcl_GetStringFromObj(objPtr, &numBytes); /* PANIC? */
		} while (--oc && numBytes == 0 && pendingPtr->bytes == NULL);

		if (numBytes) {
		    last = objc -oc -1;
		}
		if (oc || numBytes) {
		    Tcl_GetStringFromObj(pendingPtr, &length);
		}
		if (length == 0) {
		    if (numBytes) {
			first = last;
		    }
		} else if (numBytes > INT_MAX - length) {
		    goto overflow;
		}
		length += numBytes;
	    }
	} while (oc && (length == 0));

	while (oc) {
	    int numBytes;
	    Tcl_Obj *objPtr = *ov++;

	    /* assert ( length > 0 && pendingPtr == NULL )  */

	    Tcl_GetStringFromObj(objPtr, &numBytes); /* PANIC? */
	    if (numBytes) {
		last = objc - oc;
		if (numBytes > INT_MAX - length) {
		    goto overflow;
		}
		length += numBytes;
	    }
	    --oc;
	}
    }

    if (last <= first /*|| length == 0 */) {
	/* Only one non-empty value or zero length; return first */
	/* NOTE: (length == 0) implies (last <= first) */
	*objPtrPtr = objv[first];
	return TCL_OK;
    }

    objv += first; objc = (last - first + 1);

    if (binary) {
	/* Efficiently produce a pure byte array result */
	unsigned char *dst;

	/*
	 * Broken interface! Byte array value routines offer no way
	 * to handle failure to allocate enough space. Following
	 * stanza may panic.
	 */
	if (inPlace && !Tcl_IsShared(*objv)) {
	    int start;

	    objResultPtr = *objv++; objc--;
	    Tcl_GetByteArrayFromObj(objResultPtr, &start);
	    dst = Tcl_SetByteArrayLength(objResultPtr, length) + start;
	} else {
	    objResultPtr = Tcl_NewByteArrayObj(NULL, length);
	    dst = Tcl_SetByteArrayLength(objResultPtr, length);
	}
	while (objc--) {
	    Tcl_Obj *objPtr = *objv++;

	    if (objPtr->bytes == NULL) {
		int more;
		unsigned char *src = Tcl_GetByteArrayFromObj(objPtr, &more);
		memcpy(dst, src, (size_t) more);
		dst += more;
	    }
	}
    } else if (allowUniChar && requestUniChar) {
	/* Efficiently produce a pure Tcl_UniChar array result */
	Tcl_UniChar *dst;

	if (inPlace && !Tcl_IsShared(*objv)) {
	    int start;

	    objResultPtr = *objv++; objc--;

	    /* Ugly interface! Force resize of the unicode array. */
	    Tcl_GetUnicodeFromObj(objResultPtr, &start);
	    Tcl_InvalidateStringRep(objResultPtr);
	    if (0 == Tcl_AttemptSetObjLength(objResultPtr, length)) {
		if (interp) {
		    Tcl_SetObjResult(interp, Tcl_ObjPrintf(
		    	"concatenation failed: unable to alloc %"
			TCL_LL_MODIFIER "d bytes",
			(Tcl_WideUInt)STRING_SIZE(length)));
		    Tcl_SetErrorCode(interp, "TCL", "MEMORY", NULL);
		}
		return TCL_ERROR;
	    }
	    dst = Tcl_GetUnicode(objResultPtr) + start;
	} else {
	    Tcl_UniChar ch = 0;

	    /* Ugly interface! No scheme to init array size. */
	    objResultPtr = Tcl_NewUnicodeObj(&ch, 0);	/* PANIC? */
	    if (0 == Tcl_AttemptSetObjLength(objResultPtr, length)) {
		Tcl_DecrRefCount(objResultPtr);
		if (interp) {
		    Tcl_SetObjResult(interp, Tcl_ObjPrintf(
		    	"concatenation failed: unable to alloc %"
			TCL_LL_MODIFIER "d bytes",
			(Tcl_WideUInt)STRING_SIZE(length)));
		    Tcl_SetErrorCode(interp, "TCL", "MEMORY", NULL);
		}
		return TCL_ERROR;
	    }
	    dst = Tcl_GetUnicode(objResultPtr);
	}
	while (objc--) {
	    Tcl_Obj *objPtr = *objv++;

	    if ((objPtr->bytes == NULL) || (objPtr->length)) {
		int more;
		Tcl_UniChar *src = Tcl_GetUnicodeFromObj(objPtr, &more);
		memcpy(dst, src, more * sizeof(Tcl_UniChar));
		dst += more;
	    }
	}
    } else {
	/* Efficiently concatenate string reps */
	char *dst;

	if (inPlace && !Tcl_IsShared(*objv)) {
	    int start;

	    objResultPtr = *objv++; objc--;

	    Tcl_GetStringFromObj(objResultPtr, &start);
	    if (0 == Tcl_AttemptSetObjLength(objResultPtr, length)) {
		if (interp) {
		    Tcl_SetObjResult(interp, Tcl_ObjPrintf(
		    	"concatenation failed: unable to alloc %u bytes",
			length));
		    Tcl_SetErrorCode(interp, "TCL", "MEMORY", NULL);
		}
		return TCL_ERROR;
	    }
	    dst = Tcl_GetString(objResultPtr) + start;

	    /* assert ( length > start ) */
	    TclFreeIntRep(objResultPtr);
	} else {
	    objResultPtr = Tcl_NewObj();	/* PANIC? */
	    if (0 == Tcl_AttemptSetObjLength(objResultPtr, length)) {
		Tcl_DecrRefCount(objResultPtr);
		if (interp) {
		    Tcl_SetObjResult(interp, Tcl_ObjPrintf(
		    	"concatenation failed: unable to alloc %u bytes",
			length));
		    Tcl_SetErrorCode(interp, "TCL", "MEMORY", NULL);
		}
		return TCL_ERROR;
	    }
	    dst = Tcl_GetString(objResultPtr);
	}
	while (objc--) {
	    Tcl_Obj *objPtr = *objv++;

	    if ((objPtr->bytes == NULL) || (objPtr->length)) {
		int more;
		char *src = Tcl_GetStringFromObj(objPtr, &more);
		memcpy(dst, src, (size_t) more);
		dst += more;
	    }
	}
    }
    *objPtrPtr = objResultPtr;
    return TCL_OK;

  overflow:
    if (interp) {
	Tcl_SetObjResult(interp, Tcl_ObjPrintf(
		    "max size for a Tcl value (%d bytes) exceeded", INT_MAX));
	Tcl_SetErrorCode(interp, "TCL", "MEMORY", NULL);
    }
    return TCL_ERROR;
}

/*
 *---------------------------------------------------------------------------
 *
 * TclStringFind --
 *
 *	Implements the [string first] operation.
 *
 * Results:
 *	If needle is found as a substring of haystack, the index of the
 *	first instance of such a find is returned.  If needle is not present
 *	as a substring of haystack, -1 is returned.
 *
 * Side effects:
 *	needle and haystack may have their Tcl_ObjType changed.
 *
 *---------------------------------------------------------------------------
 */

int
TclStringFind(
    Tcl_Obj *needle,
    Tcl_Obj *haystack,
    int start)
{
    int lh, ln = Tcl_GetCharLength(needle);

    if (ln == 0) {
	/*
	 * 	We don't find empty substrings.  Bizarre!
	 *
	 * 	TODO: When we one day make this a true substring
	 * 	finder, change this to "return 0"
	 */
	return -1;
    }

    if (TclIsPureByteArray(needle) && TclIsPureByteArray(haystack)) {
	unsigned char *end, *try, *bh;
	unsigned char *bn = Tcl_GetByteArrayFromObj(needle, &ln);

	bh = Tcl_GetByteArrayFromObj(haystack, &lh);
	end = bh + lh;

	try = bh + start;
	while (try + ln <= end) {
	    try = memchr(try, bn[0], end - try);

	    if (try == NULL) {
		return -1;
	    }
	    if (0 == memcmp(try+1, bn+1, ln-1)) {
		return (try - bh);
	    }
	    try++;
	}
	return -1;
    }

    /*
     * Check if we have two strings of single-byte characters. If we have, we
     * can use strstr() to do the search. Note that we can sometimes have
     * multibyte characters when the string could be minimally represented
     * using single byte characters; we can't assume that a mismatch here
     * means no match.
     */

    lh = Tcl_GetCharLength(haystack);
    if (haystack->bytes && (lh == haystack->length) && needle->bytes
		&& (ln == needle->length)) {
	/*
	 * Both haystack and needle are all single-byte chars.
	 */

	char *found = strstr(haystack->bytes + start, needle->bytes);

	if (found) {
	    return (found - haystack->bytes);
	} else {
	    return -1;
	}
    } else {
	/*
	 * Do the search on the unicode representation for simplicity.
	 */

	Tcl_UniChar *try, *end, *uh;
	Tcl_UniChar *un = Tcl_GetUnicodeFromObj(needle, &ln);

	uh = Tcl_GetUnicodeFromObj(haystack, &lh);
	end = uh + lh;

	for (try = uh + start; try + ln <= end; try++) {
	    if ((*try == *un) && (0 ==
		    memcmp(try + 1, un + 1, (ln-1) * sizeof(Tcl_UniChar)))) {
		return (try - uh);
	    }
	}
	return -1;
    }
}

/*
 *---------------------------------------------------------------------------
 *
 * TclStringLast --
 *
 *	Implements the [string last] operation.
 *
 * Results:
 *	If needle is found as a substring of haystack, the index of the
 *	last instance of such a find is returned.  If needle is not present
 *	as a substring of haystack, -1 is returned.
 *
 * Side effects:
 *	needle and haystack may have their Tcl_ObjType changed.
 *
 *---------------------------------------------------------------------------
 */

int
TclStringLast(
    Tcl_Obj *needle,
    Tcl_Obj *haystack,
    int last)
{
    int lh, ln = Tcl_GetCharLength(needle);

    if (ln == 0) {
	/*
	 * 	We don't find empty substrings.  Bizarre!
	 *
	 * 	TODO: When we one day make this a true substring
	 * 	finder, change this to "return 0"
	 */
	return -1;
    }

    if (ln > last + 1) {
	return -1;
    }

    if (TclIsPureByteArray(needle) && TclIsPureByteArray(haystack)) {
	unsigned char *try, *bh;
	unsigned char *bn = Tcl_GetByteArrayFromObj(needle, &ln);

	bh = Tcl_GetByteArrayFromObj(haystack, &lh);

	if (last + 1 > lh) {
	    last = lh - 1;
	}
	try = bh + last + 1 - ln;
	while (try >= bh) {
	    if ((*try == bn[0])
		    && (0 == memcmp(try+1, bn+1, ln-1))) {
		return (try - bh);
	    }
	    try--;
	}
	return -1;
    }

    lh = Tcl_GetCharLength(haystack);
    if (last + 1 > lh) {
	last = lh - 1;
    }
    if (haystack->bytes && (lh == haystack->length)) {
	/* haystack is all single-byte chars */

	if (needle->bytes && (ln == needle->length)) {
	    /* needle is also all single-byte chars */

	    char *try = haystack->bytes + last + 1 - ln;
	    while (try >= haystack->bytes) {
		if ((*try == needle->bytes[0])
			&& (0 == memcmp(try+1, needle->bytes + 1, ln - 1))) {
		    return (try - haystack->bytes);
		}
		try--;
	    }
	    return -1;
	} else {
	    /*
	     * Cannot find substring with a multi-byte char inside
	     * a string with no multi-byte chars.
	     */
	    return -1;
	}
    } else {
	Tcl_UniChar *try, *uh;
	Tcl_UniChar *un = Tcl_GetUnicodeFromObj(needle, &ln);

	uh = Tcl_GetUnicodeFromObj(haystack, &lh);

	try = uh + last + 1 - ln;
	while (try >= uh) {
	    if ((*try == un[0])
		    && (0 == memcmp(try+1, un+1, (ln-1)*sizeof(Tcl_UniChar)))) {
		return (try - uh);
	    }
	    try--;
	}
	return -1;
    }
}

/*
 *---------------------------------------------------------------------------
 *
 * TclStringObjReverse --
 *
 *	Implements the [string reverse] operation.
 *
 * Results:
 *	An unshared Tcl value which is the [string reverse] of the argument
 *	supplied. When sharing rules permit, the returned value might be the
 *	argument with modifications done in place.
 *
 * Side effects:
 *	May allocate a new Tcl_Obj.
 *
 *---------------------------------------------------------------------------
 */

static void
ReverseBytes(
    unsigned char *to,		/* Copy bytes into here... */
    unsigned char *from,	/* ...from here... */
    int count)		/* Until this many are copied, */
				/* reversing as you go. */
{
    unsigned char *src = from + count;
    if (to == from) {
	/* Reversing in place */
	while (--src > to) {
	    unsigned char c = *src;
	    *src = *to;
	    *to++ = c;
	}
    }  else {
	while (--src >= from) {
	    *to++ = *src;
	}
    }
}

Tcl_Obj *
TclStringObjReverse(
    Tcl_Obj *objPtr)
{
    String *stringPtr;
    Tcl_UniChar ch = 0;

    if (TclIsPureByteArray(objPtr)) {
	int numBytes;
	unsigned char *from = Tcl_GetByteArrayFromObj(objPtr, &numBytes);

	if (Tcl_IsShared(objPtr)) {
	    objPtr = Tcl_NewByteArrayObj(NULL, numBytes);
	}
	ReverseBytes(Tcl_GetByteArrayFromObj(objPtr, NULL), from, numBytes);
	return objPtr;
    }

    SetStringFromAny(NULL, objPtr);
    stringPtr = GET_STRING(objPtr);

    if (stringPtr->hasUnicode) {
	Tcl_UniChar *from = Tcl_GetUnicode(objPtr);
	Tcl_UniChar *src = from + stringPtr->numChars;

	if (Tcl_IsShared(objPtr)) {
	    Tcl_UniChar *to;

	    /*
	     * Create a non-empty, pure unicode value, so we can coax
	     * Tcl_SetObjLength into growing the unicode rep buffer.
	     */

	    objPtr = Tcl_NewUnicodeObj(&ch, 1);
	    Tcl_SetObjLength(objPtr, stringPtr->numChars);
	    to = Tcl_GetUnicode(objPtr);
	    while (--src >= from) {
		*to++ = *src;
	    }
	} else {
	    /* Reversing in place */
	    while (--src > from) {
		ch = *src;
		*src = *from;
		*from++ = ch;
	    }
	}
    }

    if (objPtr->bytes) {
	int numChars = stringPtr->numChars;
	int numBytes = objPtr->length;
	char *to, *from = objPtr->bytes;

	if (Tcl_IsShared(objPtr)) {
	    objPtr = Tcl_NewObj();
	    Tcl_SetObjLength(objPtr, numBytes);
	}
	to = objPtr->bytes;

	if (numChars < numBytes) {
	    /*
	     * Either numChars == -1 and we don't know how many chars are
	     * represented by objPtr->bytes and we need Pass 1 just in case,
	     * or numChars >= 0 and we know we have fewer chars than bytes,
	     * so we know there's a multibyte character needing Pass 1.
	     *
	     * Pass 1. Reverse the bytes of each multi-byte character.
	     */
	    int charCount = 0;
	    int bytesLeft = numBytes;

	    while (bytesLeft) {
		/*
		 * NOTE: We know that the from buffer is NUL-terminated.
		 * It's part of the contract for objPtr->bytes values.
		 * Thus, we can skip calling Tcl_UtfCharComplete() here.
		 */
		int bytesInChar = TclUtfToUniChar(from, &ch);

		ReverseBytes((unsigned char *)to, (unsigned char *)from,
			bytesInChar);
		to += bytesInChar;
		from += bytesInChar;
		bytesLeft -= bytesInChar;
		charCount++;
	    }

	    from = to = objPtr->bytes;
	    stringPtr->numChars = charCount;
	}
	/* Pass 2. Reverse all the bytes. */
	ReverseBytes((unsigned char *)to, (unsigned char *)from, numBytes);
    }

    return objPtr;
}

/*
 *---------------------------------------------------------------------------
 *
 * FillUnicodeRep --
 *
 *	Populate the Unicode internal rep with the Unicode form of its string
 *	rep. The object must alread have a "String" internal rep.
 *
 * Results:
 *	None.
 *
 * Side effects:
 *	Reallocates the String internal rep.
 *
 *---------------------------------------------------------------------------
 */

static void
FillUnicodeRep(
    Tcl_Obj *objPtr)		/* The object in which to fill the unicode
				 * rep. */
{
    String *stringPtr = GET_STRING(objPtr);

    ExtendUnicodeRepWithString(objPtr, objPtr->bytes, objPtr->length,
	    stringPtr->numChars);
}

static void
ExtendUnicodeRepWithString(
    Tcl_Obj *objPtr,
    const char *bytes,
    int numBytes,
    int numAppendChars)
{
    String *stringPtr = GET_STRING(objPtr);
    int needed, numOrigChars = 0;
    Tcl_UniChar *dst, unichar = 0;

    if (stringPtr->hasUnicode) {
	numOrigChars = stringPtr->numChars;
    }
    if (numAppendChars == -1) {
	TclNumUtfChars(numAppendChars, bytes, numBytes);
    }
    needed = numOrigChars + numAppendChars;
    stringCheckLimits(needed);

    if (needed > stringPtr->maxChars) {
	GrowUnicodeBuffer(objPtr, needed);
	stringPtr = GET_STRING(objPtr);
    }

    stringPtr->hasUnicode = 1;
    if (bytes) {
	stringPtr->numChars = needed;
    } else {
	numAppendChars = 0;
    }
    for (dst=stringPtr->unicode + numOrigChars; numAppendChars-- > 0; dst++) {
	bytes += TclUtfToUniChar(bytes, &unichar);
	*dst = unichar;
    }
    *dst = 0;
}

/*
 *----------------------------------------------------------------------
 *
 * DupStringInternalRep --
 *
 *	Initialize the internal representation of a new Tcl_Obj to a copy of
 *	the internal representation of an existing string object.
 *
 * Results:
 *	None.
 *
 * Side effects:
 *	copyPtr's internal rep is set to a copy of srcPtr's internal
 *	representation.
 *
 *----------------------------------------------------------------------
 */

static void
DupStringInternalRep(
    Tcl_Obj *srcPtr,		/* Object with internal rep to copy. Must have
				 * an internal rep of type "String". */
    Tcl_Obj *copyPtr)		/* Object with internal rep to set. Must not
				 * currently have an internal rep.*/
{
    String *srcStringPtr = GET_STRING(srcPtr);
    String *copyStringPtr = NULL;

    if (srcStringPtr->numChars == -1) {
	/*
	 * The String struct in the source value holds zero useful data. Don't
	 * bother copying it. Don't even bother allocating space in which to
	 * copy it. Just let the copy be untyped.
	 */

	return;
    }

    if (srcStringPtr->hasUnicode) {
	int copyMaxChars;

	if (srcStringPtr->maxChars / 2 >= srcStringPtr->numChars) {
	    copyMaxChars = 2 * srcStringPtr->numChars;
	} else {
	    copyMaxChars = srcStringPtr->maxChars;
	}
	copyStringPtr = stringAttemptAlloc(copyMaxChars);
	if (copyStringPtr == NULL) {
	    copyMaxChars = srcStringPtr->numChars;
	    copyStringPtr = stringAlloc(copyMaxChars);
	}
	copyStringPtr->maxChars = copyMaxChars;
	memcpy(copyStringPtr->unicode, srcStringPtr->unicode,
		srcStringPtr->numChars * sizeof(Tcl_UniChar));
	copyStringPtr->unicode[srcStringPtr->numChars] = 0;
    } else {
	copyStringPtr = stringAlloc(0);
	copyStringPtr->maxChars = 0;
	copyStringPtr->unicode[0] = 0;
    }
    copyStringPtr->hasUnicode = srcStringPtr->hasUnicode;
    copyStringPtr->numChars = srcStringPtr->numChars;

    /*
     * Tricky point: the string value was copied by generic object management
     * code, so it doesn't contain any extra bytes that might exist in the
     * source object.
     */

    copyStringPtr->allocated = copyPtr->bytes ? copyPtr->length : 0;

    SET_STRING(copyPtr, copyStringPtr);
    copyPtr->typePtr = &tclStringType;
}

/*
 *----------------------------------------------------------------------
 *
 * SetStringFromAny --
 *
 *	Create an internal representation of type "String" for an object.
 *
 * Results:
 *	This operation always succeeds and returns TCL_OK.
 *
 * Side effects:
 *	Any old internal reputation for objPtr is freed and the internal
 *	representation is set to "String".
 *
 *----------------------------------------------------------------------
 */

static int
SetStringFromAny(
    Tcl_Interp *interp,		/* Used for error reporting if not NULL. */
    Tcl_Obj *objPtr)		/* The object to convert. */
{
    if (objPtr->typePtr != &tclStringType) {
	String *stringPtr = stringAlloc(0);

	/*
	 * Convert whatever we have into an untyped value. Just A String.
	 */

	(void) TclGetString(objPtr);
	TclFreeIntRep(objPtr);

	/*
	 * Create a basic String intrep that just points to the UTF-8 string
	 * already in place at objPtr->bytes.
	 */

	stringPtr->numChars = -1;
	stringPtr->allocated = objPtr->length;
	stringPtr->maxChars = 0;
	stringPtr->hasUnicode = 0;
	SET_STRING(objPtr, stringPtr);
	objPtr->typePtr = &tclStringType;
    }
    return TCL_OK;
}

/*
 *----------------------------------------------------------------------
 *
 * UpdateStringOfString --
 *
 *	Update the string representation for an object whose internal
 *	representation is "String".
 *
 * Results:
 *	None.
 *
 * Side effects:
 *	The object's string may be set by converting its Unicode represention
 *	to UTF format.
 *
 *----------------------------------------------------------------------
 */

static void
UpdateStringOfString(
    Tcl_Obj *objPtr)		/* Object with string rep to update. */
{
    String *stringPtr = GET_STRING(objPtr);

    /*
     * This routine is only called when we need to generate the
     * string rep objPtr->bytes because it does not exist -- it is NULL.
     * In that circumstance, any lingering claim about the size of
     * memory pointed to by that NULL pointer is clearly bogus, and
     * needs a reset.
     */

    stringPtr->allocated = 0;

    if (stringPtr->numChars == 0) {
	TclInitStringRep(objPtr, &tclEmptyString, 0);
    } else {
	(void) ExtendStringRepWithUnicode(objPtr, stringPtr->unicode,
		stringPtr->numChars);
    }
}

static int
ExtendStringRepWithUnicode(
    Tcl_Obj *objPtr,
    const Tcl_UniChar *unicode,
    int numChars)
{
    /*
     * Pre-condition: this is the "string" Tcl_ObjType.
     */

    int i, origLength, size = 0;
    char *dst;
    String *stringPtr = GET_STRING(objPtr);

    if (numChars < 0) {
	numChars = UnicodeLength(unicode);
    }

    if (numChars == 0) {
	return 0;
    }

    if (objPtr->bytes == NULL) {
	objPtr->length = 0;
    }
    size = origLength = objPtr->length;

    /*
     * Quick cheap check in case we have more than enough room.
     */

    if (numChars <= (INT_MAX - size)/TCL_UTF_MAX
	    && stringPtr->allocated >= size + numChars * TCL_UTF_MAX) {
	goto copyBytes;
    }

    for (i = 0; i < numChars && size >= 0; i++) {
	size += TclUtfCount(unicode[i]);
    }
    if (size < 0) {
	Tcl_Panic("max size for a Tcl value (%d bytes) exceeded", INT_MAX);
    }

    /*
     * Grow space if needed.
     */

    if (size > stringPtr->allocated) {
	GrowStringBuffer(objPtr, size, 1);
    }

  copyBytes:
    dst = objPtr->bytes + origLength;
    for (i = 0; i < numChars; i++) {
	dst += Tcl_UniCharToUtf((int) unicode[i], dst);
    }
    *dst = '\0';
    objPtr->length = dst - objPtr->bytes;
    return numChars;
}

/*
 *----------------------------------------------------------------------
 *
 * FreeStringInternalRep --
 *
 *	Deallocate the storage associated with a String data object's internal
 *	representation.
 *
 * Results:
 *	None.
 *
 * Side effects:
 *	Frees memory.
 *
 *----------------------------------------------------------------------
 */

static void
FreeStringInternalRep(
    Tcl_Obj *objPtr)		/* Object with internal rep to free. */
{
    ckfree(GET_STRING(objPtr));
    objPtr->typePtr = NULL;
}

/*
 * Local Variables:
 * mode: c
 * c-basic-offset: 4
 * fill-column: 78
 * End:
 */<|MERGE_RESOLUTION|>--- conflicted
+++ resolved
@@ -414,7 +414,6 @@
     int numChars;
 
     /*
-<<<<<<< HEAD
      * Quick, no-shimmer return for short string reps.
      */
 
@@ -424,10 +423,6 @@
     }
 
     /*
-     * Optimize the case where we're really dealing with a bytearray object
-     * without string representation; we don't need to convert to a string to
-     * perform the get-length operation.
-=======
      * Optimize the case where we're really dealing with a bytearray object;
      * we don't need to convert to a string to perform the get-length operation.
      *
@@ -435,7 +430,6 @@
      * with a string rep cannot be trusted to represent the same value as the
      * string rep, but it *can* be trusted to have the same character length
      * as the string rep, which is all this routine cares about.
->>>>>>> c87ea3ab
      */
 
     if (objPtr->typePtr == &tclByteArrayType) {
