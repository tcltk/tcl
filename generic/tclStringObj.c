--- conflicted
+++ resolved
@@ -3005,19 +3005,12 @@
     /* maxCount includes space for null */
     if (count > (maxCount-1)) {
 	if (interp) {
-<<<<<<< HEAD
 	    Tcl_SetObjResult(
 		interp,
 		Tcl_ObjPrintf("max size for a Tcl value (%" TCL_SIZE_MODIFIER
 			      "d bytes) exceeded",
 			      TCL_SIZE_MAX));
-	    Tcl_SetErrorCode(interp, "TCL", "MEMORY", NULL);
-=======
-	    Tcl_SetObjResult(interp, Tcl_ObjPrintf(
-		    "max size for a Tcl value (%" TCL_SIZE_MODIFIER
-		    "d bytes) exceeded", TCL_SIZE_MAX));
 	    Tcl_SetErrorCode(interp, "TCL", "MEMORY", (void *)NULL);
->>>>>>> 9d3abb88
 	}
 	return NULL;
     }
@@ -3054,15 +3047,9 @@
 	    if (interp) {
 		Tcl_SetObjResult(interp, Tcl_ObjPrintf(
 			"string size overflow: unable to alloc %"
-<<<<<<< HEAD
 			TCL_SIZE_MODIFIER "d bytes",
 			STRING_SIZE(count*length)));
-		Tcl_SetErrorCode(interp, "TCL", "MEMORY", NULL);
-=======
-			TCL_Z_MODIFIER "u bytes",
-			UNICHAR_STRING_SIZE(count*length)));
 		Tcl_SetErrorCode(interp, "TCL", "MEMORY", (void *)NULL);
->>>>>>> 9d3abb88
 	    }
 	    return NULL;
 	}
@@ -3401,13 +3388,8 @@
 		    Tcl_SetObjResult(interp, Tcl_ObjPrintf(
 		    	"concatenation failed: unable to alloc %"
 			TCL_Z_MODIFIER "u bytes",
-<<<<<<< HEAD
 			STRING_SIZE(length)));
-		    Tcl_SetErrorCode(interp, "TCL", "MEMORY", NULL);
-=======
-			UNICHAR_STRING_SIZE(length)));
 		    Tcl_SetErrorCode(interp, "TCL", "MEMORY", (void *)NULL);
->>>>>>> 9d3abb88
 		}
 		return NULL;
 	    }
@@ -3423,13 +3405,8 @@
 		    Tcl_SetObjResult(interp, Tcl_ObjPrintf(
 		    	"concatenation failed: unable to alloc %"
 			TCL_Z_MODIFIER "u bytes",
-<<<<<<< HEAD
 			STRING_SIZE(length)));
-		    Tcl_SetErrorCode(interp, "TCL", "MEMORY", NULL);
-=======
-			UNICHAR_STRING_SIZE(length)));
 		    Tcl_SetErrorCode(interp, "TCL", "MEMORY", (void *)NULL);
->>>>>>> 9d3abb88
 		}
 		return NULL;
 	    }
