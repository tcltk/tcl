/*
 * tclStringObj.c --
 *
 *	This file contains functions that implement string operations on Tcl
 *	objects. Some string operations work with UTF strings and others
 *	require Unicode format. Functions that require knowledge of the width
 *	of each character, such as indexing, operate on Unicode data.
 *
 *	A Unicode string is an internationalized string. Conceptually, a
 *	Unicode string is an array of 16-bit quantities organized as a
 *	sequence of properly formed UTF-8 characters. There is a one-to-one
 *	map between Unicode and UTF characters. Because Unicode characters
 *	have a fixed width, operations such as indexing operate on Unicode
 *	data. The String object is optimized for the case where each UTF char
 *	in a string is only one byte. In this case, we store the value of
 *	numChars, but we don't store the Unicode data (unless Tcl_GetUnicode
 *	is explicitly called).
 *
 *	The String object type stores one or both formats. The default
 *	behavior is to store UTF. Once Unicode is calculated by a function, it
 *	is stored in the internal rep for future access (without an additional
 *	O(n) cost).
 *
 *	To allow many appends to be done to an object without constantly
 *	reallocating the space for the string or Unicode representation, we
 *	allocate double the space for the string or Unicode and use the
 *	internal representation to keep track of how much space is used vs.
 *	allocated.
 *
 * Copyright (c) 1995-1997 Sun Microsystems, Inc.
 * Copyright (c) 1999 by Scriptics Corporation.
 *
 * See the file "license.terms" for information on usage and redistribution of
 * this file, and for a DISCLAIMER OF ALL WARRANTIES.
 */

#include "tclInt.h"
#include "tommath.h"
#include "tclStringRep.h"

#include "assert.h"
/*
 * Prototypes for functions defined later in this file:
 */

static void		AppendPrintfToObjVA(Tcl_Obj *objPtr,
			    const char *format, va_list argList);
static void		AppendUnicodeToUnicodeRep(Tcl_Obj *objPtr,
			    const Tcl_UniChar *unicode, size_t appendNumChars);
static void		AppendUnicodeToUtfRep(Tcl_Obj *objPtr,
			    const Tcl_UniChar *unicode, size_t numChars);
static void		AppendUtfToUnicodeRep(Tcl_Obj *objPtr,
			    const char *bytes, size_t numBytes);
static void		AppendUtfToUtfRep(Tcl_Obj *objPtr,
			    const char *bytes, size_t numBytes);
static void		DupStringInternalRep(Tcl_Obj *objPtr,
			    Tcl_Obj *copyPtr);
static size_t		ExtendStringRepWithUnicode(Tcl_Obj *objPtr,
			    const Tcl_UniChar *unicode, size_t numChars);
static void		ExtendUnicodeRepWithString(Tcl_Obj *objPtr,
			    const char *bytes, size_t numBytes,
			    size_t numAppendChars);
static void		FillUnicodeRep(Tcl_Obj *objPtr);
static void		FreeStringInternalRep(Tcl_Obj *objPtr);
static void		GrowStringBuffer(Tcl_Obj *objPtr, size_t needed, int flag);
static void		GrowUnicodeBuffer(Tcl_Obj *objPtr, size_t needed);
static int		SetStringFromAny(Tcl_Interp *interp, Tcl_Obj *objPtr);
static void		SetUnicodeObj(Tcl_Obj *objPtr,
			    const Tcl_UniChar *unicode, size_t numChars);
static size_t		UnicodeLength(const Tcl_UniChar *unicode);
static void		UpdateStringOfString(Tcl_Obj *objPtr);

/*
 * The structure below defines the string Tcl object type by means of
 * functions that can be invoked by generic object code.
 */

const Tcl_ObjType tclStringType = {
    "string",			/* name */
    FreeStringInternalRep,	/* freeIntRepPro */
    DupStringInternalRep,	/* dupIntRepProc */
    UpdateStringOfString,	/* updateStringProc */
    SetStringFromAny		/* setFromAnyProc */
};

/*
 * TCL STRING GROWTH ALGORITHM
 *
 * When growing strings (during an append, for example), the following growth
 * algorithm is used:
 *
 *   Attempt to allocate 2 * (originalLength + appendLength)
 *   On failure:
 *	attempt to allocate originalLength + 2*appendLength + TCL_MIN_GROWTH
 *
 * This algorithm allows very good performance, as it rapidly increases the
 * memory allocated for a given string, which minimizes the number of
 * reallocations that must be performed. However, using only the doubling
 * algorithm can lead to a significant waste of memory. In particular, it may
 * fail even when there is sufficient memory available to complete the append
 * request (but there is not 2*totalLength memory available). So when the
 * doubling fails (because there is not enough memory available), the
 * algorithm requests a smaller amount of memory, which is still enough to
 * cover the request, but which hopefully will be less than the total
 * available memory.
 *
 * The addition of TCL_MIN_GROWTH allows for efficient handling of very
 * small appends. Without this extra slush factor, a sequence of several small
 * appends would cause several memory allocations. As long as
 * TCL_MIN_GROWTH is a reasonable size, we can avoid that behavior.
 *
 * The growth algorithm can be tuned by adjusting the following parameters:
 *
 * TCL_MIN_GROWTH		Additional space, in bytes, to allocate when
 *				the double allocation has failed. Default is
 *				1024 (1 kilobyte).  See tclInt.h.
 */

#ifndef TCL_MIN_UNICHAR_GROWTH
#define TCL_MIN_UNICHAR_GROWTH	TCL_MIN_GROWTH/sizeof(Tcl_UniChar)
#endif

static void
GrowStringBuffer(
    Tcl_Obj *objPtr,
    size_t needed,
    int flag)
{
    /*
     * Pre-conditions:
     *	objPtr->typePtr == &tclStringType
     *	needed > stringPtr->allocated
     *	flag || objPtr->bytes != NULL
     */

    String *stringPtr = GET_STRING(objPtr);
    char *ptr = NULL;
    size_t attempt;

    if (objPtr->bytes == &tclEmptyString) {
	objPtr->bytes = NULL;
    }
    if (flag == 0 || stringPtr->allocated > 0) {
	attempt = 2 * needed;
	ptr = Tcl_AttemptRealloc(objPtr->bytes, attempt + 1);
	if (ptr == NULL) {
	    /*
	     * Take care computing the amount of modest growth to avoid
	     * overflow into invalid argument values for attempt.
	     */

	    size_t limit = INT_MAX - needed;
	    size_t extra = needed - objPtr->length + TCL_MIN_GROWTH;
	    size_t growth = (extra > limit) ? limit : extra;

	    attempt = needed + growth;
	    ptr = Tcl_AttemptRealloc(objPtr->bytes, attempt + 1);
	}
    }
    if (ptr == NULL) {
	/*
	 * First allocation - just big enough; or last chance fallback.
	 */

	attempt = needed;
	ptr = Tcl_Realloc(objPtr->bytes, attempt + 1);
    }
    objPtr->bytes = ptr;
    stringPtr->allocated = attempt;
}

static void
GrowUnicodeBuffer(
    Tcl_Obj *objPtr,
    size_t needed)
{
    /*
     * Pre-conditions:
     *	objPtr->typePtr == &tclStringType
     *	needed > stringPtr->maxChars
     */

    String *ptr = NULL, *stringPtr = GET_STRING(objPtr);
    size_t attempt;

    if (stringPtr->maxChars > 0) {
	/*
	 * Subsequent appends - apply the growth algorithm.
	 */

	attempt = 2 * needed;
	ptr = stringAttemptRealloc(stringPtr, attempt);
	if (ptr == NULL) {
	    /*
	     * Take care computing the amount of modest growth to avoid
	     * overflow into invalid argument values for attempt.
	     */

	    size_t extra = needed - stringPtr->numChars
		    + TCL_MIN_UNICHAR_GROWTH;

	    attempt = needed + extra;
	    ptr = stringAttemptRealloc(stringPtr, attempt);
	}
    }
    if (ptr == NULL) {
	/*
	 * First allocation - just big enough; or last chance fallback.
	 */

	attempt = needed;
	ptr = stringRealloc(stringPtr, attempt);
    }
    stringPtr = ptr;
    stringPtr->maxChars = attempt;
    SET_STRING(objPtr, stringPtr);
}

/*
 *----------------------------------------------------------------------
 *
 * Tcl_NewStringObj --
 *
 *	This function is normally called when not debugging: i.e., when
 *	TCL_MEM_DEBUG is not defined. It creates a new string object and
 *	initializes it from the byte pointer and length arguments.
 *
 *	When TCL_MEM_DEBUG is defined, this function just returns the result
 *	of calling the debugging version Tcl_DbNewStringObj.
 *
 * Results:
 *	A newly created string object is returned that has ref count zero.
 *
 * Side effects:
 *	The new object's internal string representation will be set to a copy
 *	of the length bytes starting at "bytes". If "length" is negative, use
 *	bytes up to the first NUL byte; i.e., assume "bytes" points to a
 *	C-style NUL-terminated string. The object's type is set to NULL. An
 *	extra NUL is added to the end of the new object's byte array.
 *
 *----------------------------------------------------------------------
 */

#ifdef TCL_MEM_DEBUG
#undef Tcl_NewStringObj
Tcl_Obj *
Tcl_NewStringObj(
    const char *bytes,		/* Points to the first of the length bytes
				 * used to initialize the new object. */
    size_t length)			/* The number of bytes to copy from "bytes"
				 * when initializing the new object. If
				 * negative, use bytes up to the first NUL
				 * byte. */
{
    return Tcl_DbNewStringObj(bytes, length, "unknown", 0);
}
#else /* if not TCL_MEM_DEBUG */
Tcl_Obj *
Tcl_NewStringObj(
    const char *bytes,		/* Points to the first of the length bytes
				 * used to initialize the new object. */
    size_t length)		/* The number of bytes to copy from "bytes"
				 * when initializing the new object. If -1,
				 * use bytes up to the first NUL byte. */
{
    Tcl_Obj *objPtr;

    if (length == TCL_AUTO_LENGTH) {
	length = (bytes? strlen(bytes) : 0);
    }
    TclNewStringObj(objPtr, bytes, length);
    return objPtr;
}
#endif /* TCL_MEM_DEBUG */

/*
 *----------------------------------------------------------------------
 *
 * Tcl_DbNewStringObj --
 *
 *	This function is normally called when debugging: i.e., when
 *	TCL_MEM_DEBUG is defined. It creates new string objects. It is the
 *	same as the Tcl_NewStringObj function above except that it calls
 *	Tcl_DbCkalloc directly with the file name and line number from its
 *	caller. This simplifies debugging since then the [memory active]
 *	command will report the correct file name and line number when
 *	reporting objects that haven't been freed.
 *
 *	When TCL_MEM_DEBUG is not defined, this function just returns the
 *	result of calling Tcl_NewStringObj.
 *
 * Results:
 *	A newly created string object is returned that has ref count zero.
 *
 * Side effects:
 *	The new object's internal string representation will be set to a copy
 *	of the length bytes starting at "bytes". If "length" is negative, use
 *	bytes up to the first NUL byte; i.e., assume "bytes" points to a
 *	C-style NUL-terminated string. The object's type is set to NULL. An
 *	extra NUL is added to the end of the new object's byte array.
 *
 *----------------------------------------------------------------------
 */

#ifdef TCL_MEM_DEBUG
Tcl_Obj *
Tcl_DbNewStringObj(
    const char *bytes,		/* Points to the first of the length bytes
				 * used to initialize the new object. */
    size_t length,		/* The number of bytes to copy from "bytes"
				 * when initializing the new object. If -1,
				 * use bytes up to the first NUL byte. */
    const char *file,		/* The name of the source file calling this
				 * function; used for debugging. */
    int line)			/* Line number in the source file; used for
				 * debugging. */
{
    Tcl_Obj *objPtr;

    if (length == TCL_AUTO_LENGTH) {
	length = (bytes? strlen(bytes) : 0);
    }
    TclDbNewObj(objPtr, file, line);
    TclInitStringRep(objPtr, bytes, length);
    return objPtr;
}
#else /* if not TCL_MEM_DEBUG */
Tcl_Obj *
Tcl_DbNewStringObj(
    const char *bytes,		/* Points to the first of the length bytes
				 * used to initialize the new object. */
    size_t length,		/* The number of bytes to copy from "bytes"
				 * when initializing the new object. If -1,
				 * use bytes up to the first NUL byte. */
    const char *file,		/* The name of the source file calling this
				 * function; used for debugging. */
    int line)			/* Line number in the source file; used for
				 * debugging. */
{
    return Tcl_NewStringObj(bytes, length);
}
#endif /* TCL_MEM_DEBUG */

/*
 *---------------------------------------------------------------------------
 *
 * Tcl_NewUnicodeObj --
 *
 *	This function is creates a new String object and initializes it from
 *	the given Unicode String. If the Utf String is the same size as the
 *	Unicode string, don't duplicate the data.
 *
 * Results:
 *	The newly created object is returned. This object will have no initial
 *	string representation. The returned object has a ref count of 0.
 *
 * Side effects:
 *	Memory allocated for new object and copy of Unicode argument.
 *
 *---------------------------------------------------------------------------
 */

Tcl_Obj *
Tcl_NewUnicodeObj(
    const Tcl_UniChar *unicode,	/* The unicode string used to initialize the
				 * new object. */
    size_t numChars)		/* Number of characters in the unicode
				 * string. */
{
    Tcl_Obj *objPtr;

    TclNewObj(objPtr);
    SetUnicodeObj(objPtr, unicode, numChars);
    return objPtr;
}

/*
 *----------------------------------------------------------------------
 *
 * Tcl_GetCharLength --
 *
 *	Get the length of the Unicode string from the Tcl object.
 *
 * Results:
 *	Pointer to unicode string representing the unicode object.
 *
 * Side effects:
 *	Frees old internal rep. Allocates memory for new "String" internal
 *	rep.
 *
 *----------------------------------------------------------------------
 */

size_t
Tcl_GetCharLength(
    Tcl_Obj *objPtr)		/* The String object to get the num chars
				 * of. */
{
    String *stringPtr;
    size_t numChars;

    /*
     * Quick, no-shimmer return for short string reps.
     */

    if ((objPtr->bytes) && (objPtr->length < 2)) {
	/* 0 bytes -> 0 chars; 1 byte -> 1 char */
	return objPtr->length;
    }

    /*
     * Optimize the case where we're really dealing with a bytearray object;
     * we don't need to convert to a string to perform the get-length operation.
     *
     * Starting in Tcl 8.7, we check for a "pure" bytearray, because the
     * machinery behind that test is using a proper bytearray ObjType.  We
     * could also compute length of an improper bytearray without shimmering
     * but there's no value in that. We *want* to shimmer an improper bytearray
     * because improper bytearrays have worthless internal reps.
     */

    if (TclIsPureByteArray(objPtr)) {
	(void) TclGetByteArrayFromObj(objPtr, &numChars);
	return numChars;
    }

    /*
     * OK, need to work with the object as a string.
     */

    SetStringFromAny(NULL, objPtr);
    stringPtr = GET_STRING(objPtr);
    numChars = stringPtr->numChars;

    /*
     * If numChars is unknown, compute it.
     */

    if (numChars == TCL_AUTO_LENGTH) {
	TclNumUtfChars(numChars, objPtr->bytes, objPtr->length);
	stringPtr->numChars = numChars;
    }
    return numChars;
}

/*
 *----------------------------------------------------------------------
 *
 * TclCheckEmptyString --
 *
 *	Determine whether the string value of an object is or would be the
 *	empty string, without generating a string representation.
 *
 * Results:
 *	Returns 1 if empty, 0 if not, and -1 if unknown.
 *
 * Side effects:
 *	None.
 *
 *----------------------------------------------------------------------
 */
int
TclCheckEmptyString(
    Tcl_Obj *objPtr)
{
    int length = -1;

    if (objPtr->bytes == &tclEmptyString) {
	return TCL_EMPTYSTRING_YES;
    }

    if (TclListObjIsCanonical(objPtr)) {
	Tcl_ListObjLength(NULL, objPtr, &length);
	return length == 0;
    }

    if (TclIsPureDict(objPtr)) {
	Tcl_DictObjSize(NULL, objPtr, &length);
	return length == 0;
    }

    if (objPtr->bytes == NULL) {
	return TCL_EMPTYSTRING_UNKNOWN;
    }
    return objPtr->length == 0;
}

/*
 *----------------------------------------------------------------------
 *
 * Tcl_GetUniChar --
 *
 *	Get the index'th Unicode character from the String object. If index
 *	is out of range or it references a low surrogate preceded by a high
 *	surrogate, the result = -1;
 *
 * Results:
 *	Returns the index'th Unicode character in the Object.
 *
 * Side effects:
 *	Fills unichar with the index'th Unicode character.
 *
 *----------------------------------------------------------------------
 */

int
Tcl_GetUniChar(
    Tcl_Obj *objPtr,		/* The object to get the Unicode charater
				 * from. */
    size_t index)		/* Get the index'th Unicode character. */
{
    String *stringPtr;
    int ch;

    /*
     * Optimize the case where we're really dealing with a bytearray object
     * we don't need to convert to a string to perform the indexing operation.
     */

    if (TclIsPureByteArray(objPtr)) {
	size_t length;
	unsigned char *bytes = TclGetByteArrayFromObj(objPtr, &length);
	if (index >= length) {
		return -1;
	}

	return bytes[index];
    }

    /*
     * OK, need to work with the object as a string.
     */

    SetStringFromAny(NULL, objPtr);
    stringPtr = GET_STRING(objPtr);

    if (stringPtr->hasUnicode == 0) {
	/*
	 * If numChars is unknown, compute it.
	 */

	if (stringPtr->numChars == TCL_AUTO_LENGTH) {
	    TclNumUtfChars(stringPtr->numChars, objPtr->bytes, objPtr->length);
	}
	if (stringPtr->numChars == objPtr->length) {
	    return (Tcl_UniChar) objPtr->bytes[index];
	}
	FillUnicodeRep(objPtr);
	stringPtr = GET_STRING(objPtr);
    }

    if (index >= stringPtr->numChars) {
	return -1;
    }
    ch = stringPtr->unicode[index];
#if TCL_UTF_MAX <= 4
    /* See: bug [11ae2be95dac9417] */
    if ((ch & 0xF800) == 0xD800) {
	if (ch & 0x400) {
	    if ((index > 0)
		    && ((stringPtr->unicode[index-1] & 0xFC00) == 0xD800)) {
		ch = -1; /* low surrogate preceded by high surrogate */
	    }
	} else if ((++index < stringPtr->numChars)
		&& ((stringPtr->unicode[index] & 0xFC00) == 0xDC00)) {
	    /* high surrogate followed by low surrogate */
	    ch = (((ch & 0x3FF) << 10) |
			(stringPtr->unicode[index] & 0x3FF)) + 0x10000;
	}
    }
#endif
    return ch;
}

/*
 *----------------------------------------------------------------------
 *
 * Tcl_GetUnicodeFromObj --
 *
 *	Get the Unicode form of the String object with length. If the object
 *	is not already a String object, it will be converted to one. If the
 *	String object does not have a Unicode rep, then one is create from the
 *	UTF string format.
 *
 * Results:
 *	Returns a pointer to the object's internal Unicode string.
 *
 * Side effects:
 *	Converts the object to have the String internal rep.
 *
 *----------------------------------------------------------------------
 */

Tcl_UniChar *
Tcl_GetUnicodeFromObj(
    Tcl_Obj *objPtr,		/* The object to find the unicode string
				 * for. */
    int *lengthPtr)		/* If non-NULL, the location where the string
				 * rep's unichar length should be stored. If
				 * NULL, no length is stored. */
{
    String *stringPtr;

    SetStringFromAny(NULL, objPtr);
    stringPtr = GET_STRING(objPtr);

    if (stringPtr->hasUnicode == 0) {
	FillUnicodeRep(objPtr);
	stringPtr = GET_STRING(objPtr);
    }

    if (lengthPtr != NULL) {
	*lengthPtr = stringPtr->numChars;
    }
    return stringPtr->unicode;
}

/*
 *----------------------------------------------------------------------
 *
 * Tcl_GetRange --
 *
 *	Create a Tcl Object that contains the chars between first and last of
 *	the object indicated by "objPtr". If the object is not already a
 *	String object, convert it to one. The first and last indices are
 *	assumed to be in the appropriate range.
 *
 * Results:
 *	Returns a new Tcl Object of the String type.
 *
 * Side effects:
 *	Changes the internal rep of "objPtr" to the String type.
 *
 *----------------------------------------------------------------------
 */

Tcl_Obj *
Tcl_GetRange(
    Tcl_Obj *objPtr,		/* The Tcl object to find the range of. */
    size_t first,			/* First index of the range. */
    size_t last)			/* Last index of the range. */
{
    Tcl_Obj *newObjPtr;		/* The Tcl object to find the range of. */
    String *stringPtr;
    size_t length;

    if (first == TCL_AUTO_LENGTH) {
	first = 0;
    }
    if (last + 2 <= first + 1) {
	return Tcl_NewObj();
    }

    /*
     * Optimize the case where we're really dealing with a bytearray object
     * we don't need to convert to a string to perform the substring operation.
     */

    if (TclIsPureByteArray(objPtr)) {
	unsigned char *bytes = TclGetByteArrayFromObj(objPtr, &length);

	if (last >= length) {
	    last = length - 1;
	}
	if (last < first) {
	    return Tcl_NewObj();
	}
	return Tcl_NewByteArrayObj(bytes + first, last - first + 1);
    }

    /*
     * OK, need to work with the object as a string.
     */

    SetStringFromAny(NULL, objPtr);
    stringPtr = GET_STRING(objPtr);

    if (stringPtr->hasUnicode == 0) {
	/*
	 * If numChars is unknown, compute it.
	 */

	if (stringPtr->numChars == TCL_AUTO_LENGTH) {
	    TclNumUtfChars(stringPtr->numChars, objPtr->bytes, objPtr->length);
	}
	if (stringPtr->numChars == objPtr->length) {
	    if (last >= stringPtr->numChars) {
		last = stringPtr->numChars - 1;
	    }
	    if (last < first) {
		return Tcl_NewObj();
	    }
	    newObjPtr = Tcl_NewStringObj(objPtr->bytes + first, last-first+1);

	    /*
	     * Since we know the char length of the result, store it.
	     */

	    SetStringFromAny(NULL, newObjPtr);
	    stringPtr = GET_STRING(newObjPtr);
	    stringPtr->numChars = newObjPtr->length;
	    return newObjPtr;
	}
	FillUnicodeRep(objPtr);
	stringPtr = GET_STRING(objPtr);
    }
    if (last > stringPtr->numChars) {
	last = stringPtr->numChars;
    }
    if (last < first) {
	return Tcl_NewObj();
    }
#if TCL_UTF_MAX <= 4
    /* See: bug [11ae2be95dac9417] */
    if ((first + 1 > 1) && ((stringPtr->unicode[first] & 0xFC00) == 0xDC00)
	    && ((stringPtr->unicode[first-1] & 0xFC00) == 0xD800)) {
	++first;
    }
    if ((last + 2 < stringPtr->numChars + 1)
	    && ((stringPtr->unicode[last+1] & 0xFC00) == 0xDC00)
	    && ((stringPtr->unicode[last] & 0xFC00) == 0xD800)) {
	++last;
    }
#endif
    return Tcl_NewUnicodeObj(stringPtr->unicode + first, last - first + 1);
}

/*
 *----------------------------------------------------------------------
 *
 * Tcl_SetStringObj --
 *
 *	Modify an object to hold a string that is a copy of the bytes
 *	indicated by the byte pointer and length arguments.
 *
 * Results:
 *	None.
 *
 * Side effects:
 *	The object's string representation will be set to a copy of the
 *	"length" bytes starting at "bytes". If "length" is negative, use bytes
 *	up to the first NUL byte; i.e., assume "bytes" points to a C-style
 *	NUL-terminated string. The object's old string and internal
 *	representations are freed and the object's type is set NULL.
 *
 *----------------------------------------------------------------------
 */

void
Tcl_SetStringObj(
    Tcl_Obj *objPtr,		/* Object whose internal rep to init. */
    const char *bytes,		/* Points to the first of the length bytes
				 * used to initialize the object. */
    size_t length)		/* The number of bytes to copy from "bytes"
				 * when initializing the object. If -1,
				 * use bytes up to the first NUL byte.*/
{
    if (Tcl_IsShared(objPtr)) {
	Tcl_Panic("%s called with shared object", "Tcl_SetStringObj");
    }

    /*
     * Set the type to NULL and free any internal rep for the old type.
     */

    TclFreeIntRep(objPtr);

    /*
     * Free any old string rep, then set the string rep to a copy of the
     * length bytes starting at "bytes".
     */

    TclInvalidateStringRep(objPtr);
    if (length == TCL_AUTO_LENGTH) {
	length = (bytes? strlen(bytes) : 0);
    }
    TclInitStringRep(objPtr, bytes, length);
}

/*
 *----------------------------------------------------------------------
 *
 * Tcl_SetObjLength --
 *
 *	This function changes the length of the string representation of an
 *	object.
 *
 * Results:
 *	None.
 *
 * Side effects:
 *	If the size of objPtr's string representation is greater than length,
 *	then it is reduced to length and a new terminating null byte is stored
 *	in the strength. If the length of the string representation is greater
 *	than length, the storage space is reallocated to the given length; a
 *	null byte is stored at the end, but other bytes past the end of the
 *	original string representation are undefined. The object's internal
 *	representation is changed to "expendable string".
 *
 *----------------------------------------------------------------------
 */

void
Tcl_SetObjLength(
    Tcl_Obj *objPtr,		/* Pointer to object. This object must not
				 * currently be shared. */
    size_t length)		/* Number of bytes desired for string
				 * representation of object, not including
				 * terminating null byte. */
{
    String *stringPtr;

    if (Tcl_IsShared(objPtr)) {
	Tcl_Panic("%s called with shared object", "Tcl_SetObjLength");
    }

    if (objPtr->bytes && objPtr->length == length) {
	return;
    }

    SetStringFromAny(NULL, objPtr);
    stringPtr = GET_STRING(objPtr);

    if (objPtr->bytes != NULL) {
	/*
	 * Change length of an existing string rep.
	 */
	if (length > stringPtr->allocated) {
	    /*
	     * Need to enlarge the buffer.
	     */
	    if (objPtr->bytes == &tclEmptyString) {
		objPtr->bytes = Tcl_Alloc(length + 1);
	    } else {
		objPtr->bytes = Tcl_Realloc(objPtr->bytes, length + 1);
	    }
	    stringPtr->allocated = length;
	}

	objPtr->length = length;
	objPtr->bytes[length] = 0;

	/*
	 * Invalidate the unicode data.
	 */

	stringPtr->numChars = TCL_AUTO_LENGTH;
	stringPtr->hasUnicode = 0;
    } else {
	if (length > stringPtr->maxChars) {
	    stringPtr = stringRealloc(stringPtr, length);
	    SET_STRING(objPtr, stringPtr);
	    stringPtr->maxChars = length;
	}

	/*
	 * Mark the new end of the unicode string
	 */

	stringPtr->numChars = length;
	stringPtr->unicode[length] = 0;
	stringPtr->hasUnicode = 1;

	/*
	 * Can only get here when objPtr->bytes == NULL. No need to invalidate
	 * the string rep.
	 */
    }
}

/*
 *----------------------------------------------------------------------
 *
 * Tcl_AttemptSetObjLength --
 *
 *	This function changes the length of the string representation of an
 *	object. It uses the attempt* (non-panic'ing) memory allocators.
 *
 * Results:
 *	1 if the requested memory was allocated, 0 otherwise.
 *
 * Side effects:
 *	If the size of objPtr's string representation is greater than length,
 *	then it is reduced to length and a new terminating null byte is stored
 *	in the strength. If the length of the string representation is greater
 *	than length, the storage space is reallocated to the given length; a
 *	null byte is stored at the end, but other bytes past the end of the
 *	original string representation are undefined. The object's internal
 *	representation is changed to "expendable string".
 *
 *----------------------------------------------------------------------
 */

int
Tcl_AttemptSetObjLength(
    Tcl_Obj *objPtr,		/* Pointer to object. This object must not
				 * currently be shared. */
    size_t length)		/* Number of bytes desired for string
				 * representation of object, not including
				 * terminating null byte. */
{
    String *stringPtr;

    if (Tcl_IsShared(objPtr)) {
	Tcl_Panic("%s called with shared object", "Tcl_AttemptSetObjLength");
    }
    if (objPtr->bytes && objPtr->length == length) {
	return 1;
    }

    SetStringFromAny(NULL, objPtr);
    stringPtr = GET_STRING(objPtr);

    if (objPtr->bytes != NULL) {
	/*
	 * Change length of an existing string rep.
	 */
	if (length > stringPtr->allocated) {
	    /*
	     * Need to enlarge the buffer.
	     */

	    char *newBytes;

	    if (objPtr->bytes == &tclEmptyString) {
		newBytes = Tcl_AttemptAlloc(length + 1);
	    } else {
		newBytes = Tcl_AttemptRealloc(objPtr->bytes, length + 1);
	    }
	    if (newBytes == NULL) {
		return 0;
	    }
	    objPtr->bytes = newBytes;
	    stringPtr->allocated = length;
	}

	objPtr->length = length;
	objPtr->bytes[length] = 0;

	/*
	 * Invalidate the unicode data.
	 */

	stringPtr->numChars = TCL_AUTO_LENGTH;
	stringPtr->hasUnicode = 0;
    } else {
	/*
	 * Changing length of pure unicode string.
	 */

	if (length > stringPtr->maxChars) {
	    stringPtr = stringAttemptRealloc(stringPtr, length);
	    if (stringPtr == NULL) {
		return 0;
	    }
	    SET_STRING(objPtr, stringPtr);
	    stringPtr->maxChars = length;
	}

	/*
	 * Mark the new end of the unicode string.
	 */

	stringPtr->unicode[length] = 0;
	stringPtr->numChars = length;
	stringPtr->hasUnicode = 1;

	/*
	 * Can only get here when objPtr->bytes == NULL. No need to invalidate
	 * the string rep.
	 */
    }
    return 1;
}

/*
 *---------------------------------------------------------------------------
 *
 * Tcl_SetUnicodeObj --
 *
 *	Modify an object to hold the Unicode string indicated by "unicode".
 *
 * Results:
 *	None.
 *
 * Side effects:
 *	Memory allocated for new "String" internal rep.
 *
 *---------------------------------------------------------------------------
 */

void
Tcl_SetUnicodeObj(
    Tcl_Obj *objPtr,		/* The object to set the string of. */
    const Tcl_UniChar *unicode,	/* The unicode string used to initialize the
				 * object. */
    size_t numChars)		/* Number of characters in the unicode
				 * string. */
{
    if (Tcl_IsShared(objPtr)) {
	Tcl_Panic("%s called with shared object", "Tcl_SetUnicodeObj");
    }
    TclFreeIntRep(objPtr);
    SetUnicodeObj(objPtr, unicode, numChars);
}

static size_t
UnicodeLength(
    const Tcl_UniChar *unicode)
{
    size_t numChars = 0;

    if (unicode) {
	while ((numChars != TCL_AUTO_LENGTH) && (unicode[numChars] != 0)) {
	    numChars++;
	}
    }
    return numChars;
}

static void
SetUnicodeObj(
    Tcl_Obj *objPtr,		/* The object to set the string of. */
    const Tcl_UniChar *unicode,	/* The unicode string used to initialize the
				 * object. */
    size_t numChars)		/* Number of characters in the unicode
				 * string. */
{
    String *stringPtr;

    if (numChars == TCL_AUTO_LENGTH) {
	numChars = UnicodeLength(unicode);
    }

    /*
     * Allocate enough space for the String structure + Unicode string.
     */

    stringPtr = stringAlloc(numChars);
    SET_STRING(objPtr, stringPtr);
    objPtr->typePtr = &tclStringType;

    stringPtr->maxChars = numChars;
    memcpy(stringPtr->unicode, unicode, numChars * sizeof(Tcl_UniChar));
    stringPtr->unicode[numChars] = 0;
    stringPtr->numChars = numChars;
    stringPtr->hasUnicode = 1;

    TclInvalidateStringRep(objPtr);
    stringPtr->allocated = 0;
}

/*
 *----------------------------------------------------------------------
 *
 * Tcl_AppendLimitedToObj --
 *
 *	This function appends a limited number of bytes from a sequence of
 *	bytes to an object, marking any limitation with an ellipsis.
 *
 * Results:
 *	None.
 *
 * Side effects:
 *	The bytes at *bytes are appended to the string representation of
 *	objPtr.
 *
 *----------------------------------------------------------------------
 */

void
Tcl_AppendLimitedToObj(
    Tcl_Obj *objPtr,		/* Points to the object to append to. */
    const char *bytes,		/* Points to the bytes to append to the
				 * object. */
    size_t length,		/* The number of bytes available to be
				 * appended from "bytes". If -1, then
				 * all bytes up to a NUL byte are available. */
    size_t limit,		/* The maximum number of bytes to append to
				 * the object. */
    const char *ellipsis)	/* Ellipsis marker string, appended to the
				 * object to indicate not all available bytes
				 * at "bytes" were appended. */
{
    String *stringPtr;
    size_t toCopy = 0;

    if (Tcl_IsShared(objPtr)) {
	Tcl_Panic("%s called with shared object", "Tcl_AppendLimitedToObj");
    }

    if (length == TCL_AUTO_LENGTH) {
	length = (bytes ? strlen(bytes) : 0);
    }
    if (length == 0) {
	return;
    }

    if (length <= limit) {
	toCopy = length;
    } else {
	if (ellipsis == NULL) {
	    ellipsis = "...";
	}
	toCopy = (bytes == NULL) ? limit
		: (size_t)(Tcl_UtfPrev(bytes+limit+1-strlen(ellipsis), bytes) - bytes);
    }

    /*
     * If objPtr has a valid Unicode rep, then append the Unicode conversion
     * of "bytes" to the objPtr's Unicode rep, otherwise append "bytes" to
     * objPtr's string rep.
     */

    SetStringFromAny(NULL, objPtr);
    stringPtr = GET_STRING(objPtr);

    if (stringPtr->hasUnicode && (stringPtr->numChars+1) > 1) {
	AppendUtfToUnicodeRep(objPtr, bytes, toCopy);
    } else {
	AppendUtfToUtfRep(objPtr, bytes, toCopy);
    }

    if (length <= limit) {
	return;
    }

    stringPtr = GET_STRING(objPtr);
    if (stringPtr->hasUnicode && (stringPtr->numChars+1) > 1) {
	AppendUtfToUnicodeRep(objPtr, ellipsis, strlen(ellipsis));
    } else {
	AppendUtfToUtfRep(objPtr, ellipsis, strlen(ellipsis));
    }
}

/*
 *----------------------------------------------------------------------
 *
 * Tcl_AppendToObj --
 *
 *	This function appends a sequence of bytes to an object.
 *
 * Results:
 *	None.
 *
 * Side effects:
 *	The bytes at *bytes are appended to the string representation of
 *	objPtr.
 *
 *----------------------------------------------------------------------
 */

void
Tcl_AppendToObj(
    Tcl_Obj *objPtr,		/* Points to the object to append to. */
    const char *bytes,		/* Points to the bytes to append to the
				 * object. */
    size_t length)		/* The number of bytes to append from "bytes".
				 * If -1, then append all bytes up to NUL
				 * byte. */
{
    Tcl_AppendLimitedToObj(objPtr, bytes, length, TCL_AUTO_LENGTH, NULL);
}

/*
 *----------------------------------------------------------------------
 *
 * Tcl_AppendUnicodeToObj --
 *
 *	This function appends a Unicode string to an object in the most
 *	efficient manner possible. Length must be >= 0.
 *
 * Results:
 *	None.
 *
 * Side effects:
 *	Invalidates the string rep and creates a new Unicode string.
 *
 *----------------------------------------------------------------------
 */

void
Tcl_AppendUnicodeToObj(
    Tcl_Obj *objPtr,		/* Points to the object to append to. */
    const Tcl_UniChar *unicode,	/* The unicode string to append to the
				 * object. */
    size_t length)		/* Number of chars in "unicode". */
{
    String *stringPtr;

    if (Tcl_IsShared(objPtr)) {
	Tcl_Panic("%s called with shared object", "Tcl_AppendUnicodeToObj");
    }

    if (length == 0) {
	return;
    }

    SetStringFromAny(NULL, objPtr);
    stringPtr = GET_STRING(objPtr);

    /*
     * If objPtr has a valid Unicode rep, then append the "unicode" to the
     * objPtr's Unicode rep, otherwise the UTF conversion of "unicode" to
     * objPtr's string rep.
     */

    if (stringPtr->hasUnicode) {
	AppendUnicodeToUnicodeRep(objPtr, unicode, length);
    } else {
	AppendUnicodeToUtfRep(objPtr, unicode, length);
    }
}

/*
 *----------------------------------------------------------------------
 *
 * Tcl_AppendObjToObj --
 *
 *	This function appends the string rep of one object to another.
 *	"objPtr" cannot be a shared object.
 *
 * Results:
 *	None.
 *
 * Side effects:
 *	The string rep of appendObjPtr is appended to the string
 *	representation of objPtr.
 *	IMPORTANT: This routine does not and MUST NOT shimmer appendObjPtr.
 *	Callers are counting on that.
 *
 *----------------------------------------------------------------------
 */

void
Tcl_AppendObjToObj(
    Tcl_Obj *objPtr,		/* Points to the object to append to. */
    Tcl_Obj *appendObjPtr)	/* Object to append. */
{
    String *stringPtr;
    size_t length, numChars;
    size_t appendNumChars = TCL_AUTO_LENGTH;
    const char *bytes;

    /*
     * Special case: second object is standard-empty is fast case. We know
     * that appending nothing to anything leaves that starting anything...
     */

    if (appendObjPtr->bytes == &tclEmptyString) {
	return;
    }

    /*
     * Handle append of one bytearray object to another as a special case.
     * Note that we only do this when the objects are pure so that the
     * bytearray faithfully represent the true value; Otherwise appending the
     * byte arrays together could lose information;
     */

    if ((TclIsPureByteArray(objPtr) || objPtr->bytes == &tclEmptyString)
	    && TclIsPureByteArray(appendObjPtr)) {
	/*
	 * You might expect the code here to be
	 *
	 *  bytes = TclGetByteArrayFromObj(appendObjPtr, &length);
	 *  TclAppendBytesToByteArray(objPtr, bytes, length);
	 *
	 * and essentially all of the time that would be fine. However, it
	 * would run into trouble in the case where objPtr and appendObjPtr
	 * point to the same thing. That may never be a good idea. It seems to
	 * violate Copy On Write, and we don't have any tests for the
	 * situation, since making any Tcl commands that call
	 * Tcl_AppendObjToObj() do that appears impossible (They honor Copy On
	 * Write!). For the sake of extensions that go off into that realm,
	 * though, here's a more complex approach that can handle all the
	 * cases.
	 *
	 * First, get the lengths.
	 */

	size_t lengthSrc;

	(void) TclGetByteArrayFromObj(objPtr, &length);
	(void) TclGetByteArrayFromObj(appendObjPtr, &lengthSrc);

	/*
	 * Grow buffer enough for the append.
	 */

	TclAppendBytesToByteArray(objPtr, NULL, lengthSrc);

	/*
	 * Reset objPtr back to the original value.
	 */

	Tcl_SetByteArrayLength(objPtr, length);

	/*
	 * Now do the append knowing that buffer growth cannot cause any
	 * trouble.
	 */

	TclAppendBytesToByteArray(objPtr,
		Tcl_GetByteArrayFromObj(appendObjPtr, NULL), lengthSrc);
	return;
    }

    /*
     * Must append as strings.
     */

    SetStringFromAny(NULL, objPtr);
    stringPtr = GET_STRING(objPtr);

    /*
     * If objPtr has a valid Unicode rep, then get a Unicode string from
     * appendObjPtr and append it.
     */

    if (stringPtr->hasUnicode) {
	/*
	 * If appendObjPtr is not of the "String" type, don't convert it.
	 */

	if (appendObjPtr->typePtr == &tclStringType) {
	    Tcl_UniChar *unicode =
		    TclGetUnicodeFromObj(appendObjPtr, &numChars);

	    AppendUnicodeToUnicodeRep(objPtr, unicode, numChars);
	} else {
	    bytes = TclGetStringFromObj(appendObjPtr, &length);
	    AppendUtfToUnicodeRep(objPtr, bytes, length);
	}
	return;
    }

    /*
     * Append to objPtr's UTF string rep. If we know the number of characters
     * in both objects before appending, then set the combined number of
     * characters in the final (appended-to) object.
     */

    bytes = TclGetStringFromObj(appendObjPtr, &length);

    numChars = stringPtr->numChars;
    if ((numChars != TCL_AUTO_LENGTH) && (appendObjPtr->typePtr == &tclStringType)) {
	String *appendStringPtr = GET_STRING(appendObjPtr);

	appendNumChars = appendStringPtr->numChars;
    }

    AppendUtfToUtfRep(objPtr, bytes, length);

    if ((numChars != TCL_AUTO_LENGTH) && (appendNumChars != TCL_AUTO_LENGTH)) {
	stringPtr->numChars = numChars + appendNumChars;
    }
}

/*
 *----------------------------------------------------------------------
 *
 * AppendUnicodeToUnicodeRep --
 *
 *	This function appends the contents of "unicode" to the Unicode rep of
 *	"objPtr". objPtr must already have a valid Unicode rep.
 *
 * Results:
 *	None.
 *
 * Side effects:
 *	objPtr's internal rep is reallocated.
 *
 *----------------------------------------------------------------------
 */

static void
AppendUnicodeToUnicodeRep(
    Tcl_Obj *objPtr,		/* Points to the object to append to. */
    const Tcl_UniChar *unicode,	/* String to append. */
    size_t appendNumChars)		/* Number of chars of "unicode" to append. */
{
    String *stringPtr;
    size_t numChars;

    if (appendNumChars == TCL_AUTO_LENGTH) {
	appendNumChars = UnicodeLength(unicode);
    }
    if (appendNumChars == 0) {
	return;
    }

    SetStringFromAny(NULL, objPtr);
    stringPtr = GET_STRING(objPtr);

    /*
     * If not enough space has been allocated for the unicode rep, reallocate
     * the internal rep object with additional space. First try to double the
     * required allocation; if that fails, try a more modest increase. See the
     * "TCL STRING GROWTH ALGORITHM" comment at the top of this file for an
     * explanation of this growth algorithm.
     */

    numChars = stringPtr->numChars + appendNumChars;

    if (numChars > stringPtr->maxChars) {
	size_t offset = TCL_AUTO_LENGTH;

	/*
	 * Protect against case where unicode points into the existing
	 * stringPtr->unicode array. Force it to follow any relocations due to
	 * the reallocs below.
	 */

	if (unicode && unicode >= stringPtr->unicode
		&& unicode <= stringPtr->unicode + stringPtr->maxChars) {
	    offset = unicode - stringPtr->unicode;
	}

	GrowUnicodeBuffer(objPtr, numChars);
	stringPtr = GET_STRING(objPtr);

	/*
	 * Relocate unicode if needed; see above.
	 */

	if (offset != TCL_AUTO_LENGTH) {
	    unicode = stringPtr->unicode + offset;
	}
    }

    /*
     * Copy the new string onto the end of the old string, then add the
     * trailing null.
     */

    if (unicode) {
	memmove(stringPtr->unicode + stringPtr->numChars, unicode,
		appendNumChars * sizeof(Tcl_UniChar));
    }
    stringPtr->unicode[numChars] = 0;
    stringPtr->numChars = numChars;
    stringPtr->allocated = 0;

    TclInvalidateStringRep(objPtr);
}

/*
 *----------------------------------------------------------------------
 *
 * AppendUnicodeToUtfRep --
 *
 *	This function converts the contents of "unicode" to UTF and appends
 *	the UTF to the string rep of "objPtr".
 *
 * Results:
 *	None.
 *
 * Side effects:
 *	objPtr's internal rep is reallocated.
 *
 *----------------------------------------------------------------------
 */

static void
AppendUnicodeToUtfRep(
    Tcl_Obj *objPtr,		/* Points to the object to append to. */
    const Tcl_UniChar *unicode,	/* String to convert to UTF. */
    size_t numChars)		/* Number of chars of "unicode" to convert. */
{
    String *stringPtr = GET_STRING(objPtr);

    numChars = ExtendStringRepWithUnicode(objPtr, unicode, numChars);

    if (stringPtr->numChars != TCL_AUTO_LENGTH) {
	stringPtr->numChars += numChars;
    }
}

/*
 *----------------------------------------------------------------------
 *
 * AppendUtfToUnicodeRep --
 *
 *	This function converts the contents of "bytes" to Unicode and appends
 *	the Unicode to the Unicode rep of "objPtr". objPtr must already have a
 *	valid Unicode rep. numBytes must be non-negative.
 *
 * Results:
 *	None.
 *
 * Side effects:
 *	objPtr's internal rep is reallocated.
 *
 *----------------------------------------------------------------------
 */

static void
AppendUtfToUnicodeRep(
    Tcl_Obj *objPtr,		/* Points to the object to append to. */
    const char *bytes,		/* String to convert to Unicode. */
    size_t numBytes)		/* Number of bytes of "bytes" to convert. */
{
    String *stringPtr;

    if (numBytes == 0) {
	return;
    }

    ExtendUnicodeRepWithString(objPtr, bytes, numBytes, -1);
    TclInvalidateStringRep(objPtr);
    stringPtr = GET_STRING(objPtr);
    stringPtr->allocated = 0;
}

/*
 *----------------------------------------------------------------------
 *
 * AppendUtfToUtfRep --
 *
 *	This function appends "numBytes" bytes of "bytes" to the UTF string
 *	rep of "objPtr". objPtr must already have a valid String rep.
 *	numBytes must be non-negative.
 *
 * Results:
 *	None.
 *
 * Side effects:
 *	objPtr's internal rep is reallocated.
 *
 *----------------------------------------------------------------------
 */

static void
AppendUtfToUtfRep(
    Tcl_Obj *objPtr,		/* Points to the object to append to. */
    const char *bytes,		/* String to append. */
    size_t numBytes)		/* Number of bytes of "bytes" to append. */
{
    String *stringPtr;
    size_t newLength, oldLength;

    if (numBytes == 0) {
	return;
    }

    /*
     * Copy the new string onto the end of the old string, then add the
     * trailing null.
     */

    if (objPtr->bytes == NULL) {
	objPtr->length = 0;
    }
    oldLength = objPtr->length;
    newLength = numBytes + oldLength;

    stringPtr = GET_STRING(objPtr);
    if (newLength > stringPtr->allocated) {
	size_t offset = TCL_AUTO_LENGTH;

	/*
	 * Protect against case where unicode points into the existing
	 * stringPtr->unicode array. Force it to follow any relocations due to
	 * the reallocs below.
	 */

	if (bytes && bytes >= objPtr->bytes
		&& bytes <= objPtr->bytes + objPtr->length) {
	    offset = bytes - objPtr->bytes;
	}

	/*
	 * TODO: consider passing flag=1: no overalloc on first append. This
	 * would make test stringObj-8.1 fail.
	 */

	GrowStringBuffer(objPtr, newLength, 0);

	/*
	 * Relocate bytes if needed; see above.
	 */

	if (offset != TCL_AUTO_LENGTH) {
	    bytes = objPtr->bytes + offset;
	}
    }

    /*
     * Invalidate the unicode data.
     */

    stringPtr->numChars = TCL_AUTO_LENGTH;
    stringPtr->hasUnicode = 0;

    if (bytes) {
	memmove(objPtr->bytes + oldLength, bytes, numBytes);
    }
    objPtr->bytes[newLength] = 0;
    objPtr->length = newLength;
}

/*
 *----------------------------------------------------------------------
 *
 * Tcl_AppendStringsToObj --
 *
 *	This function appends one or more null-terminated strings to an
 *	object.
 *
 * Results:
 *	None.
 *
 * Side effects:
 *	The contents of all the string arguments are appended to the string
 *	representation of objPtr.
 *
 *----------------------------------------------------------------------
 */

void
Tcl_AppendStringsToObj(
    Tcl_Obj *objPtr,
    ...)
{
    va_list argList;

    va_start(argList, objPtr);
    if (Tcl_IsShared(objPtr)) {
	Tcl_Panic("%s called with shared object", "Tcl_AppendStringsToObj");
    }

    while (1) {
	const char *bytes = va_arg(argList, char *);

	if (bytes == NULL) {
	    break;
	}
	Tcl_AppendToObj(objPtr, bytes, -1);
    }
    va_end(argList);
}

/*
 *----------------------------------------------------------------------
 *
 * Tcl_AppendFormatToObj --
 *
 *	This function appends a list of Tcl_Obj's to a Tcl_Obj according to
 *	the formatting instructions embedded in the format string. The
 *	formatting instructions are inspired by sprintf(). Returns TCL_OK when
 *	successful. If there's an error in the arguments, TCL_ERROR is
 *	returned, and an error message is written to the interp, if non-NULL.
 *
 * Results:
 *	A standard Tcl result.
 *
 * Side effects:
 *	None.
 *
 *----------------------------------------------------------------------
 */

int
Tcl_AppendFormatToObj(
    Tcl_Interp *interp,
    Tcl_Obj *appendObj,
    const char *format,
    int objc,
    Tcl_Obj *const objv[])
{
    const char *span = format, *msg, *errCode;
    int objIndex = 0, gotXpg = 0, gotSequential = 0;
    size_t originalLength, limit, numBytes = 0;
    Tcl_UniChar ch = 0;
    static const char *mixedXPG =
	    "cannot mix \"%\" and \"%n$\" conversion specifiers";
    static const char *const badIndex[2] = {
	"not enough arguments for all format specifiers",
	"\"%n$\" argument index out of range"
    };
    static const char *overflow = "max size for a Tcl value exceeded";

    if (Tcl_IsShared(appendObj)) {
	Tcl_Panic("%s called with shared object", "Tcl_AppendFormatToObj");
    }
    (void)TclGetStringFromObj(appendObj, &originalLength);
    limit = (size_t)INT_MAX - originalLength;

    /*
     * Format string is NUL-terminated.
     */

    while (*format != '\0') {
	char *end;
	int gotMinus = 0, gotHash = 0, gotZero = 0, gotSpace = 0, gotPlus = 0;
	int width, gotPrecision, precision, sawFlag, useShort = 0, useBig = 0;
#ifndef TCL_WIDE_INT_IS_LONG
	int useWide = 0;
#endif
	int newXpg, numChars, allocSegment = 0, segmentLimit;
	size_t segmentNumBytes;
	Tcl_Obj *segment;
	int step = TclUtfToUniChar(format, &ch);

	format += step;
	if (ch != '%') {
	    numBytes += step;
	    continue;
	}
	if (numBytes) {
	    if (numBytes > limit) {
		msg = overflow;
		errCode = "OVERFLOW";
		goto errorMsg;
	    }
	    Tcl_AppendToObj(appendObj, span, numBytes);
	    limit -= numBytes;
	    numBytes = 0;
	}

	/*
	 * Saw a % : process the format specifier.
	 *
	 * Step 0. Handle special case of escaped format marker (i.e., %%).
	 */

	step = TclUtfToUniChar(format, &ch);
	if (ch == '%') {
	    span = format;
	    numBytes = step;
	    format += step;
	    continue;
	}

	/*
	 * Step 1. XPG3 position specifier
	 */

	newXpg = 0;
	if (isdigit(UCHAR(ch))) {
	    int position = strtoul(format, &end, 10);

	    if (*end == '$') {
		newXpg = 1;
		objIndex = position - 1;
		format = end + 1;
		step = TclUtfToUniChar(format, &ch);
	    }
	}
	if (newXpg) {
	    if (gotSequential) {
		msg = mixedXPG;
		errCode = "MIXEDSPECTYPES";
		goto errorMsg;
	    }
	    gotXpg = 1;
	} else {
	    if (gotXpg) {
		msg = mixedXPG;
		errCode = "MIXEDSPECTYPES";
		goto errorMsg;
	    }
	    gotSequential = 1;
	}
	if ((objIndex < 0) || (objIndex >= objc)) {
	    msg = badIndex[gotXpg];
	    errCode = gotXpg ? "INDEXRANGE" : "FIELDVARMISMATCH";
	    goto errorMsg;
	}

	/*
	 * Step 2. Set of flags.
	 */

	sawFlag = 1;
	do {
	    switch (ch) {
	    case '-':
		gotMinus = 1;
		break;
	    case '#':
		gotHash = 1;
		break;
	    case '0':
		gotZero = 1;
		break;
	    case ' ':
		gotSpace = 1;
		break;
	    case '+':
		gotPlus = 1;
		break;
	    default:
		sawFlag = 0;
	    }
	    if (sawFlag) {
		format += step;
		step = TclUtfToUniChar(format, &ch);
	    }
	} while (sawFlag);

	/*
	 * Step 3. Minimum field width.
	 */

	width = 0;
	if (isdigit(UCHAR(ch))) {
	    width = strtoul(format, &end, 10);
	    if (width < 0) {
		msg = overflow;
		errCode = "OVERFLOW";
		goto errorMsg;
	    }
	    format = end;
	    step = TclUtfToUniChar(format, &ch);
	} else if (ch == '*') {
	    if (objIndex >= objc - 1) {
		msg = badIndex[gotXpg];
		errCode = gotXpg ? "INDEXRANGE" : "FIELDVARMISMATCH";
		goto errorMsg;
	    }
	    if (TclGetIntFromObj(interp, objv[objIndex], &width) != TCL_OK) {
		goto error;
	    }
	    if (width < 0) {
		width = -width;
		gotMinus = 1;
	    }
	    objIndex++;
	    format += step;
	    step = TclUtfToUniChar(format, &ch);
	}
	if (width > (int) limit) {
	    msg = overflow;
	    errCode = "OVERFLOW";
	    goto errorMsg;
	}

	/*
	 * Step 4. Precision.
	 */

	gotPrecision = precision = 0;
	if (ch == '.') {
	    gotPrecision = 1;
	    format += step;
	    step = TclUtfToUniChar(format, &ch);
	}
	if (isdigit(UCHAR(ch))) {
	    precision = strtoul(format, &end, 10);
	    format = end;
	    step = TclUtfToUniChar(format, &ch);
	} else if (ch == '*') {
	    if (objIndex >= objc - 1) {
		msg = badIndex[gotXpg];
		errCode = gotXpg ? "INDEXRANGE" : "FIELDVARMISMATCH";
		goto errorMsg;
	    }
	    if (TclGetIntFromObj(interp, objv[objIndex], &precision)
		    != TCL_OK) {
		goto error;
	    }

	    /*
	     * TODO: Check this truncation logic.
	     */

	    if (precision < 0) {
		precision = 0;
	    }
	    objIndex++;
	    format += step;
	    step = TclUtfToUniChar(format, &ch);
	}

	/*
	 * Step 5. Length modifier.
	 */

	if (ch == 'h') {
	    useShort = 1;
	    format += step;
	    step = TclUtfToUniChar(format, &ch);
	} else if (ch == 'l') {
	    format += step;
	    step = TclUtfToUniChar(format, &ch);
	    if (ch == 'l') {
		useBig = 1;
		format += step;
		step = TclUtfToUniChar(format, &ch);
#ifndef TCL_WIDE_INT_IS_LONG
	    } else {
		useWide = 1;
#endif
	    }
	} else if (ch == 'I') {
	    if ((format[1] == '6') && (format[2] == '4')) {
		format += (step + 2);
		step = TclUtfToUniChar(format, &ch);
#ifndef TCL_WIDE_INT_IS_LONG
		useWide = 1;
#endif
	    } else if ((format[1] == '3') && (format[2] == '2')) {
		format += (step + 2);
		step = TclUtfToUniChar(format, &ch);
	    } else {
		format += step;
		step = TclUtfToUniChar(format, &ch);
	    }
	} else if ((ch == 't') || (ch == 'z') || (ch == 'q') || (ch == 'j')
		|| (ch == 'L')) {
	    format += step;
	    step = TclUtfToUniChar(format, &ch);
	    useBig = 1;
	}

	format += step;
	span = format;

	/*
	 * Step 6. The actual conversion character.
	 */

	segment = objv[objIndex];
	numChars = -1;
	if (ch == 'i') {
	    ch = 'd';
	}
	switch (ch) {
	case '\0':
	    msg = "format string ended in middle of field specifier";
	    errCode = "INCOMPLETE";
	    goto errorMsg;
	case 's':
	    if (gotPrecision) {
		numChars = Tcl_GetCharLength(segment);
		if (precision < numChars) {
		    segment = Tcl_GetRange(segment, 0, precision - 1);
		    numChars = precision;
		    Tcl_IncrRefCount(segment);
		    allocSegment = 1;
		}
	    }
	    break;
	case 'c': {
	    char buf[4];
	    int code, length;

	    if (TclGetIntFromObj(interp, segment, &code) != TCL_OK) {
		goto error;
	    }
	    length = Tcl_UniCharToUtf(code, buf);
	    if (!length) {
		/* Special case for handling upper surrogates. */
		length = Tcl_UniCharToUtf(-1, buf);
	    }
	    segment = Tcl_NewStringObj(buf, length);
	    Tcl_IncrRefCount(segment);
	    allocSegment = 1;
	    break;
	}

	case 'u':
	case 'd':
	case 'o':
	case 'p':
	case 'x':
	case 'X':
	case 'b': {
	    short s = 0;	/* Silence compiler warning; only defined and
				 * used when useShort is true. */
	    long l;
	    Tcl_WideInt w;
	    mp_int big;
	    int toAppend, isNegative = 0;

#ifndef TCL_WIDE_INT_IS_LONG
	    if (ch == 'p') {
		useWide = 1;
	    }
#endif
	    if (useBig) {
		int cmpResult;
		if (Tcl_GetBignumFromObj(interp, segment, &big) != TCL_OK) {
		    goto error;
		}
		cmpResult = mp_cmp_d(&big, 0);
		isNegative = (cmpResult == MP_LT);
		if (cmpResult == MP_EQ) gotHash = 0;
		if (ch == 'u') {
		    if (isNegative) {
			mp_clear(&big);
			msg = "unsigned bignum format is invalid";
			errCode = "BADUNSIGNED";
			goto errorMsg;
		    } else {
			ch = 'd';
		    }
		}
#ifndef TCL_WIDE_INT_IS_LONG
	    } else if (useWide) {
		if (TclGetWideBitsFromObj(interp, segment, &w) != TCL_OK) {
		    goto error;
		}
		isNegative = (w < (Tcl_WideInt) 0);
		if (w == (Tcl_WideInt) 0) gotHash = 0;
#endif
	    } else if (TclGetLongFromObj(NULL, segment, &l) != TCL_OK) {
		if (TclGetWideBitsFromObj(interp, segment, &w) != TCL_OK) {
		    goto error;
		} else {
		    l = (long) w;
		}
		if (useShort) {
		    s = (short) l;
		    isNegative = (s < (short) 0);
		    if (s == (short) 0) gotHash = 0;
		} else {
		    isNegative = (l < (long) 0);
		    if (l == (long) 0) gotHash = 0;
		}
	    } else if (useShort) {
		s = (short) l;
		isNegative = (s < (short) 0);
		if (s == (short) 0) gotHash = 0;
	    } else {
		isNegative = (l < (long) 0);
		if (l == (long) 0) gotHash = 0;
	    }

	    segment = Tcl_NewObj();
	    allocSegment = 1;
	    segmentLimit = INT_MAX;
	    Tcl_IncrRefCount(segment);

	    if ((isNegative || gotPlus || gotSpace) && (useBig || ch=='d')) {
		Tcl_AppendToObj(segment,
			(isNegative ? "-" : gotPlus ? "+" : " "), 1);
		segmentLimit -= 1;
	    }

	    if (gotHash || (ch == 'p')) {
		switch (ch) {
		case 'o':
		    Tcl_AppendToObj(segment, "0o", 2);
		    segmentLimit -= 2;
		    break;
		case 'p':
		case 'x':
		case 'X':
		    Tcl_AppendToObj(segment, "0x", 2);
		    segmentLimit -= 2;
		    break;
		case 'b':
		    Tcl_AppendToObj(segment, "0b", 2);
		    segmentLimit -= 2;
		    break;
		}
	    }

	    switch (ch) {
	    case 'd': {
		size_t length;
		Tcl_Obj *pure;
		const char *bytes;

		if (useShort) {
		    pure = Tcl_NewWideIntObj(s);
#ifndef TCL_WIDE_INT_IS_LONG
		} else if (useWide) {
		    pure = Tcl_NewWideIntObj(w);
#endif
		} else if (useBig) {
		    pure = Tcl_NewBignumObj(&big);
		} else {
		    pure = Tcl_NewWideIntObj(l);
		}
		Tcl_IncrRefCount(pure);
		bytes = TclGetStringFromObj(pure, &length);

		/*
		 * Already did the sign above.
		 */

		if (*bytes == '-') {
		    length--;
		    bytes++;
		}
		toAppend = length;

		/*
		 * Canonical decimal string reps for integers are composed
		 * entirely of one-byte encoded characters, so "length" is the
		 * number of chars.
		 */

		if (gotPrecision) {
		    if (length < (size_t)precision) {
			segmentLimit -= precision - length;
		    }
		    while (length < (size_t)precision) {
			Tcl_AppendToObj(segment, "0", 1);
			length++;
		    }
		    gotZero = 0;
		}
		if (gotZero) {
		    length += Tcl_GetCharLength(segment);
		    if (length < (size_t)width) {
			segmentLimit -= width - length;
		    }
		    while (length < (size_t)width) {
			Tcl_AppendToObj(segment, "0", 1);
			length++;
		    }
		}
		if (toAppend > segmentLimit) {
		    msg = overflow;
		    errCode = "OVERFLOW";
		    goto errorMsg;
		}
		Tcl_AppendToObj(segment, bytes, toAppend);
		Tcl_DecrRefCount(pure);
		break;
	    }

	    case 'u':
	    case 'o':
	    case 'p':
	    case 'x':
	    case 'X':
	    case 'b': {
		Tcl_WideUInt bits = 0;
		Tcl_WideInt numDigits = 0;
		int numBits = 4, base = 16, index = 0, shift = 0;
		size_t length;
		Tcl_Obj *pure;
		char *bytes;

		if (ch == 'u') {
		    base = 10;
		} else if (ch == 'o') {
		    base = 8;
		    numBits = 3;
		} else if (ch == 'b') {
		    base = 2;
		    numBits = 1;
		}
		if (useShort) {
		    unsigned short us = (unsigned short) s;

		    bits = (Tcl_WideUInt) us;
		    while (us) {
			numDigits++;
			us /= base;
		    }
#ifndef TCL_WIDE_INT_IS_LONG
		} else if (useWide) {
		    Tcl_WideUInt uw = (Tcl_WideUInt) w;

		    bits = uw;
		    while (uw) {
			numDigits++;
			uw /= base;
		    }
#endif
		} else if (useBig && big.used) {
		    int leftover = (big.used * DIGIT_BIT) % numBits;
		    mp_digit mask = (~(mp_digit)0) << (DIGIT_BIT-leftover);

		    numDigits = 1 +
			    (((Tcl_WideInt) big.used * DIGIT_BIT) / numBits);
		    while ((mask & big.dp[big.used-1]) == 0) {
			numDigits--;
			mask >>= numBits;
		    }
		    if (numDigits > INT_MAX) {
			msg = overflow;
			errCode = "OVERFLOW";
			goto errorMsg;
		    }
		} else if (!useBig) {
		    unsigned long ul = (unsigned long) l;

		    bits = (Tcl_WideUInt) ul;
		    while (ul) {
			numDigits++;
			ul /= base;
		    }
		}

		/*
		 * Need to be sure zero becomes "0", not "".
		 */

		if (numDigits == 0) {
		    numDigits = 1;
		}
		pure = Tcl_NewObj();
		Tcl_SetObjLength(pure, numDigits);
		bytes = TclGetString(pure);
		toAppend = length = numDigits;
		while (numDigits--) {
		    int digitOffset;

		    if (useBig && big.used) {
			if (index < big.used && (size_t) shift <
				CHAR_BIT*sizeof(Tcl_WideUInt) - DIGIT_BIT) {
			    bits |= ((Tcl_WideUInt) big.dp[index++]) << shift;
			    shift += DIGIT_BIT;
			}
			shift -= numBits;
		    }
		    digitOffset = bits % base;
		    if (digitOffset > 9) {
			if (ch == 'X') {
			    bytes[numDigits] = 'A' + digitOffset - 10;
			} else {
			    bytes[numDigits] = 'a' + digitOffset - 10;
			}
		    } else {
			bytes[numDigits] = '0' + digitOffset;
		    }
		    bits /= base;
		}
		if (useBig) {
		    mp_clear(&big);
		}
		if (gotPrecision) {
		    if (length < (size_t)precision) {
			segmentLimit -= precision - length;
		    }
		    while (length < (size_t)precision) {
			Tcl_AppendToObj(segment, "0", 1);
			length++;
		    }
		    gotZero = 0;
		}
		if (gotZero) {
		    length += Tcl_GetCharLength(segment);
		    if (length < (size_t)width) {
			segmentLimit -= width - length;
		    }
		    while (length < (size_t)width) {
			Tcl_AppendToObj(segment, "0", 1);
			length++;
		    }
		}
		if (toAppend > segmentLimit) {
		    msg = overflow;
		    errCode = "OVERFLOW";
		    goto errorMsg;
		}
		Tcl_AppendObjToObj(segment, pure);
		Tcl_DecrRefCount(pure);
		break;
	    }

	    }
	    break;
	}

	case 'a':
	case 'A':
	case 'e':
	case 'E':
	case 'f':
	case 'g':
	case 'G': {
#define MAX_FLOAT_SIZE 320
	    char spec[2*TCL_INTEGER_SPACE + 9], *p = spec;
	    double d;
	    int length = MAX_FLOAT_SIZE;
	    char *bytes;

	    if (Tcl_GetDoubleFromObj(interp, segment, &d) != TCL_OK) {
		/* TODO: Figure out ACCEPT_NAN here */
		goto error;
	    }
	    *p++ = '%';
	    if (gotMinus) {
		*p++ = '-';
	    }
	    if (gotHash) {
		*p++ = '#';
	    }
	    if (gotZero) {
		*p++ = '0';
	    }
	    if (gotSpace) {
		*p++ = ' ';
	    }
	    if (gotPlus) {
		*p++ = '+';
	    }
	    if (width) {
		p += sprintf(p, "%d", width);
		if (width > length) {
		    length = width;
		}
	    }
	    if (gotPrecision) {
		*p++ = '.';
		p += sprintf(p, "%d", precision);
		if (precision > INT_MAX - length) {
		    msg = overflow;
		    errCode = "OVERFLOW";
		    goto errorMsg;
		}
		length += precision;
	    }

	    /*
	     * Don't pass length modifiers!
	     */

	    *p++ = (char) ch;
	    *p = '\0';

	    segment = Tcl_NewObj();
	    allocSegment = 1;
	    if (!Tcl_AttemptSetObjLength(segment, length)) {
		msg = overflow;
		errCode = "OVERFLOW";
		goto errorMsg;
	    }
	    bytes = TclGetString(segment);
	    if (!Tcl_AttemptSetObjLength(segment, sprintf(bytes, spec, d))) {
		msg = overflow;
		errCode = "OVERFLOW";
		goto errorMsg;
	    }
	    if (ch == 'A') {
		char *p = TclGetString(segment) + 1;
		*p = 'x';
		p = strchr(p, 'P');
		if (p) *p = 'p';
	    }
	    break;
	}
	default:
	    if (interp != NULL) {
		Tcl_SetObjResult(interp,
			Tcl_ObjPrintf("bad field specifier \"%c\"", ch));
		Tcl_SetErrorCode(interp, "TCL", "FORMAT", "BADTYPE", NULL);
	    }
	    goto error;
	}

	if (width>0 && numChars<0) {
	    numChars = Tcl_GetCharLength(segment);
	}
	if (!gotMinus && width>0) {
	    if (numChars < width) {
		limit -= width - numChars;
	    }
	    while (numChars < width) {
		Tcl_AppendToObj(appendObj, (gotZero ? "0" : " "), 1);
		numChars++;
	    }
	}

	(void)TclGetStringFromObj(segment, &segmentNumBytes);
	if (segmentNumBytes > limit) {
	    if (allocSegment) {
		Tcl_DecrRefCount(segment);
	    }
	    msg = overflow;
	    errCode = "OVERFLOW";
	    goto errorMsg;
	}
	Tcl_AppendObjToObj(appendObj, segment);
	limit -= segmentNumBytes;
	if (allocSegment) {
	    Tcl_DecrRefCount(segment);
	}
	if (width > 0) {
	    if (numChars < width) {
		limit -= width-numChars;
	    }
	    while (numChars < width) {
		Tcl_AppendToObj(appendObj, (gotZero ? "0" : " "), 1);
		numChars++;
	    }
	}

	objIndex += gotSequential;
    }
    if (numBytes) {
	if (numBytes > limit) {
	    msg = overflow;
	    errCode = "OVERFLOW";
	    goto errorMsg;
	}
	Tcl_AppendToObj(appendObj, span, numBytes);
	limit -= numBytes;
	numBytes = 0;
    }

    return TCL_OK;

  errorMsg:
    if (interp != NULL) {
	Tcl_SetObjResult(interp, Tcl_NewStringObj(msg, -1));
	Tcl_SetErrorCode(interp, "TCL", "FORMAT", errCode, NULL);
    }
  error:
    Tcl_SetObjLength(appendObj, originalLength);
    return TCL_ERROR;
}

/*
 *---------------------------------------------------------------------------
 *
 * Tcl_Format --
 *
 * Results:
 *	A refcount zero Tcl_Obj.
 *
 * Side effects:
 *	None.
 *
 *---------------------------------------------------------------------------
 */

Tcl_Obj *
Tcl_Format(
    Tcl_Interp *interp,
    const char *format,
    int objc,
    Tcl_Obj *const objv[])
{
    int result;
    Tcl_Obj *objPtr = Tcl_NewObj();

    result = Tcl_AppendFormatToObj(interp, objPtr, format, objc, objv);
    if (result != TCL_OK) {
	Tcl_DecrRefCount(objPtr);
	return NULL;
    }
    return objPtr;
}

/*
 *---------------------------------------------------------------------------
 *
 * AppendPrintfToObjVA --
 *
 * Results:
 *
 * Side effects:
 *
 *---------------------------------------------------------------------------
 */

static void
AppendPrintfToObjVA(
    Tcl_Obj *objPtr,
    const char *format,
    va_list argList)
{
    int code, objc;
    Tcl_Obj **objv, *list = Tcl_NewObj();
    const char *p;

    p = format;
    Tcl_IncrRefCount(list);
    while (*p != '\0') {
	int size = 0, seekingConversion = 1, gotPrecision = 0;
	int lastNum = -1;

	if (*p++ != '%') {
	    continue;
	}
	if (*p == '%') {
	    p++;
	    continue;
	}
	do {
	    switch (*p) {
	    case '\0':
		seekingConversion = 0;
		break;
	    case 's': {
		const char *q, *end, *bytes = va_arg(argList, char *);
		seekingConversion = 0;

		/*
		 * The buffer to copy characters from starts at bytes and ends
		 * at either the first NUL byte, or after lastNum bytes, when
		 * caller has indicated a limit.
		 */

		end = bytes;
		while ((!gotPrecision || lastNum--) && (*end != '\0')) {
		    end++;
		}

		/*
		 * Within that buffer, we trim both ends if needed so that we
		 * copy only whole characters, and avoid copying any partial
		 * multi-byte characters.
		 */

		q = Tcl_UtfPrev(end, bytes);
		if (!Tcl_UtfCharComplete(q, (end - q))) {
		    end = q;
		}

		q = bytes + TCL_UTF_MAX;
		while ((bytes < end) && (bytes < q)
			&& ((*bytes & 0xC0) == 0x80)) {
		    bytes++;
		}

		Tcl_ListObjAppendElement(NULL, list,
			Tcl_NewStringObj(bytes , (end - bytes)));

		break;
	    }
	    case 'c':
	    case 'i':
	    case 'u':
	    case 'd':
	    case 'o':
	    case 'p':
	    case 'x':
	    case 'X':
		seekingConversion = 0;
		switch (size) {
		case -1:
		case 0:
		    Tcl_ListObjAppendElement(NULL, list, Tcl_NewWideIntObj(
			    va_arg(argList, int)));
		    break;
		case 1:
		    Tcl_ListObjAppendElement(NULL, list, Tcl_NewWideIntObj(
			    va_arg(argList, long)));
		    break;
		case 2:
		    Tcl_ListObjAppendElement(NULL, list, Tcl_NewWideIntObj(
			    va_arg(argList, Tcl_WideInt)));
		    break;
		case 3:
		    Tcl_ListObjAppendElement(NULL, list, Tcl_NewBignumObj(
			    va_arg(argList, mp_int *)));
		    break;
		}
		break;
	    case 'a':
	    case 'A':
	    case 'e':
	    case 'E':
	    case 'f':
	    case 'g':
	    case 'G':
		if (size > 0) {
		Tcl_ListObjAppendElement(NULL, list, Tcl_NewDoubleObj(
			(double)va_arg(argList, long double)));
		} else {
			Tcl_ListObjAppendElement(NULL, list, Tcl_NewDoubleObj(
				va_arg(argList, double)));
		}
		seekingConversion = 0;
		break;
	    case '*':
		lastNum = va_arg(argList, int);
		Tcl_ListObjAppendElement(NULL, list, Tcl_NewWideIntObj(lastNum));
		p++;
		break;
	    case '0': case '1': case '2': case '3': case '4':
	    case '5': case '6': case '7': case '8': case '9': {
		char *end;

		lastNum = strtoul(p, &end, 10);
		p = end;
		break;
	    }
	    case '.':
		gotPrecision = 1;
		p++;
		break;
	    case 'l':
		++size;
		p++;
		break;
	    case 't':
	    case 'z':
		if (sizeof(size_t) == sizeof(Tcl_WideInt)) {
		    size = 2;
		}
		p++;
		break;
	    case 'j':
	    case 'q':
		size = 2;
		p++;
		break;
	    case 'I':
		if (p[1]=='6' && p[2]=='4') {
		    p += 2;
		    size = 2;
		} else if (p[1]=='3' && p[2]=='2') {
		    p += 2;
		} else if (sizeof(size_t) == sizeof(Tcl_WideInt)) {
		    size = 2;
		}
		p++;
		break;
	    case 'L':
		size = 3;
		p++;
		break;
	    case 'h':
		size = -1;
	    default:
		p++;
	    }
	} while (seekingConversion);
    }
    TclListObjGetElements(NULL, list, &objc, &objv);
    code = Tcl_AppendFormatToObj(NULL, objPtr, format, objc, objv);
    if (code != TCL_OK) {
	Tcl_AppendPrintfToObj(objPtr,
		"Unable to format \"%s\" with supplied arguments: %s",
		format, TclGetString(list));
    }
    Tcl_DecrRefCount(list);
}

/*
 *---------------------------------------------------------------------------
 *
 * Tcl_AppendPrintfToObj --
 *
 * Results:
 *	A standard Tcl result.
 *
 * Side effects:
 *	None.
 *
 *---------------------------------------------------------------------------
 */

void
Tcl_AppendPrintfToObj(
    Tcl_Obj *objPtr,
    const char *format,
    ...)
{
    va_list argList;

    va_start(argList, format);
    AppendPrintfToObjVA(objPtr, format, argList);
    va_end(argList);
}

/*
 *---------------------------------------------------------------------------
 *
 * Tcl_ObjPrintf --
 *
 * Results:
 *	A refcount zero Tcl_Obj.
 *
 * Side effects:
 *	None.
 *
 *---------------------------------------------------------------------------
 */

Tcl_Obj *
Tcl_ObjPrintf(
    const char *format,
    ...)
{
    va_list argList;
    Tcl_Obj *objPtr = Tcl_NewObj();

    va_start(argList, format);
    AppendPrintfToObjVA(objPtr, format, argList);
    va_end(argList);
    return objPtr;
}

/*
 *---------------------------------------------------------------------------
 *
 * TclGetStringStorage --
 *
 *	Returns the string storage space of a Tcl_Obj.
 *
 * Results:
 *	The pointer value objPtr->bytes is returned and the number of bytes
 *	allocated there is written to *sizePtr (if known).
 *
 * Side effects:
 *	May set objPtr->bytes.
 *
 *---------------------------------------------------------------------------
 */

char *
TclGetStringStorage(
    Tcl_Obj *objPtr,
    size_t *sizePtr)
{
    String *stringPtr;

    if (objPtr->typePtr != &tclStringType || objPtr->bytes == NULL) {
	return TclGetStringFromObj(objPtr, sizePtr);
    }

    stringPtr = GET_STRING(objPtr);
    *sizePtr = stringPtr->allocated;
    return objPtr->bytes;
}

/*
 *---------------------------------------------------------------------------
 *
 * TclStringRepeat --
 *
 *	Performs the [string repeat] function.
 *
 * Results:
 * 	A (Tcl_Obj *) pointing to the result value, or NULL in case of an
 * 	error.
 *
 * Side effects:
 * 	On error, when interp is not NULL, error information is left in it.
 *
 *---------------------------------------------------------------------------
 */

Tcl_Obj *
TclStringRepeat(
    Tcl_Interp *interp,
    Tcl_Obj *objPtr,
    size_t count,
    int flags)
{
    Tcl_Obj *objResultPtr;
    int inPlace = flags & TCL_STRING_IN_PLACE;
    size_t length = 0, unichar = 0, done = 1;
    int binary = TclIsPureByteArray(objPtr);

    /* assert (count >= 2) */

    /*
     * Analyze to determine what representation result should be.
     * GOALS:	Avoid shimmering & string rep generation.
     * 		Produce pure bytearray when possible.
     * 		Error on overflow.
     */

    if (!binary) {
	if (objPtr->typePtr == &tclStringType) {
	    String *stringPtr = GET_STRING(objPtr);
	    if (stringPtr->hasUnicode) {
		unichar = 1;
	    }
	}
    }

    if (binary) {
	/* Result will be pure byte array. Pre-size it */
	(void)TclGetByteArrayFromObj(objPtr, &length);
    } else if (unichar) {
	/* Result will be pure Tcl_UniChar array. Pre-size it. */
	(void)TclGetUnicodeFromObj(objPtr, &length);
    } else {
	/* Result will be concat of string reps. Pre-size it. */
	(void)TclGetStringFromObj(objPtr, &length);
    }

    if (length == 0) {
	/* Any repeats of empty is empty. */
	return objPtr;
    }

    if (count > INT_MAX/length) {
	if (interp) {
	    Tcl_SetObjResult(interp, Tcl_ObjPrintf(
		    "max size for a Tcl value (%d bytes) exceeded", INT_MAX));
	    Tcl_SetErrorCode(interp, "TCL", "MEMORY", NULL);
	}
	return NULL;
    }

    if (binary) {
	/* Efficiently produce a pure byte array result */
	objResultPtr = (!inPlace || Tcl_IsShared(objPtr)) ?
		Tcl_DuplicateObj(objPtr) : objPtr;

	Tcl_SetByteArrayLength(objResultPtr, count*length); /* PANIC? */
	Tcl_SetByteArrayLength(objResultPtr, length);
	while (count - done > done) {
	    Tcl_AppendObjToObj(objResultPtr, objResultPtr);
	    done *= 2;
	}
	TclAppendBytesToByteArray(objResultPtr,
		Tcl_GetByteArrayFromObj(objResultPtr, NULL),
		(count - done) * length);
    } else if (unichar) {
	/*
	 * Efficiently produce a pure Tcl_UniChar array result.
	 */

	if (!inPlace || Tcl_IsShared(objPtr)) {
	    objResultPtr = Tcl_NewUnicodeObj(Tcl_GetUnicode(objPtr), length);
	} else {
	    TclInvalidateStringRep(objPtr);
	    objResultPtr = objPtr;
	}

        if (0 == Tcl_AttemptSetObjLength(objResultPtr, count*length)) {
	    if (interp) {
		Tcl_SetObjResult(interp, Tcl_ObjPrintf(
			"string size overflow: unable to alloc %"
			TCL_Z_MODIFIER "u bytes",
			STRING_SIZE(count*length)));
		Tcl_SetErrorCode(interp, "TCL", "MEMORY", NULL);
	    }
	    return NULL;
	}
	Tcl_SetObjLength(objResultPtr, length);
	while (count - done > done) {
	    Tcl_AppendObjToObj(objResultPtr, objResultPtr);
	    done *= 2;
	}
	Tcl_AppendUnicodeToObj(objResultPtr, Tcl_GetUnicode(objResultPtr),
		(count - done) * length);
    } else {
	/*
	 * Efficiently concatenate string reps.
	 */

	if (!inPlace || Tcl_IsShared(objPtr)) {
	    objResultPtr = Tcl_NewStringObj(TclGetString(objPtr), length);
	} else {
	    TclFreeIntRep(objPtr);
	    objResultPtr = objPtr;
	}
        if (0 == Tcl_AttemptSetObjLength(objResultPtr, count*length)) {
	    if (interp) {
		Tcl_SetObjResult(interp, Tcl_ObjPrintf(
			"string size overflow: unable to alloc %" TCL_Z_MODIFIER "u bytes",
			count*length));
		Tcl_SetErrorCode(interp, "TCL", "MEMORY", NULL);
	    }
	    return NULL;
	}
	Tcl_SetObjLength(objResultPtr, length);
	while (count - done > done) {
	    Tcl_AppendObjToObj(objResultPtr, objResultPtr);
	    done *= 2;
	}
	Tcl_AppendToObj(objResultPtr, TclGetString(objResultPtr),
		(count - done) * length);
    }
    return objResultPtr;
}

/*
 *---------------------------------------------------------------------------
 *
 * TclStringCat --
 *
 *	Performs the [string cat] function.
 *
 * Results:
 * 	A (Tcl_Obj *) pointing to the result value, or NULL in case of an
 * 	error.
 *
 * Side effects:
 * 	On error, when interp is not NULL, error information is left in it.
 *
 *---------------------------------------------------------------------------
 */

Tcl_Obj *
TclStringCat(
    Tcl_Interp *interp,
    int objc,
    Tcl_Obj * const objv[],
    int flags)
{
    Tcl_Obj *objResultPtr, * const *ov;
    int oc, binary = 1;
	size_t length = 0;
    int allowUniChar = 1, requestUniChar = 0;
    int first = objc - 1;	/* Index of first value possibly not empty */
    int last = 0;		/* Index of last value possibly not empty */
    int inPlace = flags & TCL_STRING_IN_PLACE;

    /* assert ( objc >= 0 ) */

    if (objc <= 1) {
	/* Only one or no objects; return first or empty */
	return objc ? objv[0] : Tcl_NewObj();
    }

    /* assert ( objc >= 2 ) */

    /*
     * Analyze to determine what representation result should be.
     * GOALS:	Avoid shimmering & string rep generation.
     * 		Produce pure bytearray when possible.
     * 		Error on overflow.
     */

    ov = objv, oc = objc;
    do {
	Tcl_Obj *objPtr = *ov++;

	if (TclIsPureByteArray(objPtr)) {
	    allowUniChar = 0;
	} else if (objPtr->bytes) {
	    /* Value has a string rep. */
	    if (objPtr->length) {
		/*
		 * Non-empty string rep. Not a pure bytearray, so we won't
		 * create a pure bytearray.
		 */

	 	binary = 0;
		if ((objPtr->typePtr) && (objPtr->typePtr != &tclStringType)) {
		    /* Prevent shimmer of non-string types. */
		    allowUniChar = 0;
		}
	    }
	} else {
	    /* assert (objPtr->typePtr != NULL) -- stork! */
	    binary = 0;
	    if (objPtr->typePtr == &tclStringType) {
		/* Have a pure Unicode value; ask to preserve it */
		requestUniChar = 1;
	    } else {
		/* Have another type; prevent shimmer */
		allowUniChar = 0;
	    }
	}
    } while (--oc && (binary || allowUniChar));

    if (binary) {
	/*
	 * Result will be pure byte array. Pre-size it
	 */

	size_t numBytes;
	ov = objv;
	oc = objc;
	do {
	    Tcl_Obj *objPtr = *ov++;

	    /*
	     * Every argument is either a bytearray with a ("pure")
	     * value we know we can safely use, or it is an empty string.
	     * We don't need to count bytes for the empty strings.
	     */

	    if (TclIsPureByteArray(objPtr)) {
		(void)TclGetByteArrayFromObj(objPtr, &numBytes); /* PANIC? */

		if (numBytes) {
		    last = objc - oc;
		    if (length == 0) {
			first = last;
		    }
		    length += numBytes;
		}
	    }
	} while (--oc);
    } else if (allowUniChar && requestUniChar) {
	/*
	 * Result will be pure Tcl_UniChar array. Pre-size it.
	 */

	ov = objv;
	oc = objc;
	do {
	    Tcl_Obj *objPtr = *ov++;

	    if ((objPtr->bytes == NULL) || (objPtr->length)) {
		size_t numChars;

		(void)TclGetUnicodeFromObj(objPtr, &numChars); /* PANIC? */
		if (numChars) {
		    last = objc - oc;
		    if (length == 0) {
			first = last;
		    }
		    length += numChars;
		}
	    }
	} while (--oc);
    } else {
	/* Result will be concat of string reps. Pre-size it. */
	ov = objv; oc = objc;
	do {
	    Tcl_Obj *pendingPtr = NULL;

	    /*
	     * Loop until a possibly non-empty value is reached.
	     * Keep string rep generation pending when possible.
	     */

	    do {
		/* assert ( pendingPtr == NULL ) */
		/* assert ( length == 0 ) */

		Tcl_Obj *objPtr = *ov++;

		if (objPtr->bytes == NULL) {
		    /* No string rep; Take the chance we can avoid making it */
		    pendingPtr = objPtr;
		} else {
		    (void)TclGetStringFromObj(objPtr, &length); /* PANIC? */
		}
	    } while (--oc && (length == 0) && (pendingPtr == NULL));

	    /*
 	     * Either we found a possibly non-empty value, and we remember
 	     * this index as the first and last such value so far seen,
	     * or (oc == 0) and all values are known empty,
 	     * so first = last = objc - 1 signals the right quick return.
 	     */

	    first = last = objc - oc - 1;

	    if (oc && (length == 0)) {
		size_t numBytes;

		/* assert ( pendingPtr != NULL ) */

		/*
		 * There's a pending value followed by more values.  Loop over
		 * remaining values generating strings until a non-empty value
		 * is found, or the pending value gets its string generated.
		 */

		do {
		    Tcl_Obj *objPtr = *ov++;
<<<<<<< HEAD
		    TclGetString(objPtr); /* PANIC? */
		    numBytes = objPtr->length;
=======
		    (void)TclGetStringFromObj(objPtr, &numBytes); /* PANIC? */
>>>>>>> 2dad23ad
		} while (--oc && numBytes == 0 && pendingPtr->bytes == NULL);

		if (numBytes) {
		    last = objc -oc -1;
		}
		if (oc || numBytes) {
		    (void)TclGetStringFromObj(pendingPtr, &length);
		}
		if (length == 0) {
		    if (numBytes) {
			first = last;
		    }
		} else if (numBytes + length > (size_t)INT_MAX) {
		    goto overflow;
		}
		length += numBytes;
	    }
	} while (oc && (length == 0));

	while (oc) {
	    size_t numBytes;
	    Tcl_Obj *objPtr = *ov++;

	    /* assert ( length > 0 && pendingPtr == NULL )  */

	    TclGetString(objPtr); /* PANIC? */
	    numBytes = objPtr->length;
	    if (numBytes) {
		last = objc - oc;
		if (numBytes + length > (size_t)INT_MAX) {
		    goto overflow;
		}
		length += numBytes;
	    }
	    --oc;
	}
    }

    if (last <= first /*|| length == 0 */) {
	/* Only one non-empty value or zero length; return first */
	/* NOTE: (length == 0) implies (last <= first) */
	return objv[first];
    }

    objv += first; objc = (last - first + 1);

    if (binary) {
	/* Efficiently produce a pure byte array result */
	unsigned char *dst;

	/*
	 * Broken interface! Byte array value routines offer no way to handle
	 * failure to allocate enough space. Following stanza may panic.
	 */

	if (inPlace && !Tcl_IsShared(*objv)) {
	    size_t start;

	    objResultPtr = *objv++; objc--;
	    (void)TclGetByteArrayFromObj(objResultPtr, &start);
	    dst = Tcl_SetByteArrayLength(objResultPtr, length) + start;
	} else {
	    objResultPtr = Tcl_NewByteArrayObj(NULL, length);
	    dst = Tcl_SetByteArrayLength(objResultPtr, length);
	}
	while (objc--) {
	    Tcl_Obj *objPtr = *objv++;

	    /*
	     * Every argument is either a bytearray with a ("pure")
	     * value we know we can safely use, or it is an empty string.
	     * We don't need to copy bytes from the empty strings.
	     */

	    if (TclIsPureByteArray(objPtr)) {
		size_t more;
		unsigned char *src = TclGetByteArrayFromObj(objPtr, &more);
		memcpy(dst, src, more);
		dst += more;
	    }
	}
    } else if (allowUniChar && requestUniChar) {
	/* Efficiently produce a pure Tcl_UniChar array result */
	Tcl_UniChar *dst;

	if (inPlace && !Tcl_IsShared(*objv)) {
	    size_t start;

	    objResultPtr = *objv++; objc--;

	    /* Ugly interface! Force resize of the unicode array. */
	    (void)TclGetUnicodeFromObj(objResultPtr, &start);
	    Tcl_InvalidateStringRep(objResultPtr);
	    if (0 == Tcl_AttemptSetObjLength(objResultPtr, length)) {
		if (interp) {
		    Tcl_SetObjResult(interp, Tcl_ObjPrintf(
		    	"concatenation failed: unable to alloc %"
			TCL_Z_MODIFIER "u bytes",
			STRING_SIZE(length)));
		    Tcl_SetErrorCode(interp, "TCL", "MEMORY", NULL);
		}
		return NULL;
	    }
	    dst = Tcl_GetUnicode(objResultPtr) + start;
	} else {
	    Tcl_UniChar ch = 0;

	    /* Ugly interface! No scheme to init array size. */
	    objResultPtr = Tcl_NewUnicodeObj(&ch, 0);	/* PANIC? */
	    if (0 == Tcl_AttemptSetObjLength(objResultPtr, length)) {
		Tcl_DecrRefCount(objResultPtr);
		if (interp) {
		    Tcl_SetObjResult(interp, Tcl_ObjPrintf(
		    	"concatenation failed: unable to alloc %"
			TCL_Z_MODIFIER "u bytes",
			STRING_SIZE(length)));
		    Tcl_SetErrorCode(interp, "TCL", "MEMORY", NULL);
		}
		return NULL;
	    }
	    dst = Tcl_GetUnicode(objResultPtr);
	}
	while (objc--) {
	    Tcl_Obj *objPtr = *objv++;

	    if ((objPtr->bytes == NULL) || (objPtr->length)) {
		size_t more;
		Tcl_UniChar *src = TclGetUnicodeFromObj(objPtr, &more);
		memcpy(dst, src, more * sizeof(Tcl_UniChar));
		dst += more;
	    }
	}
    } else {
	/* Efficiently concatenate string reps */
	char *dst;

	if (inPlace && !Tcl_IsShared(*objv)) {
	    size_t start;

	    objResultPtr = *objv++; objc--;

	    (void)TclGetStringFromObj(objResultPtr, &start);
	    if (0 == Tcl_AttemptSetObjLength(objResultPtr, length)) {
		if (interp) {
		    Tcl_SetObjResult(interp, Tcl_ObjPrintf(
		    	"concatenation failed: unable to alloc %" TCL_Z_MODIFIER "u bytes",
			length));
		    Tcl_SetErrorCode(interp, "TCL", "MEMORY", NULL);
		}
		return NULL;
	    }
	    dst = TclGetString(objResultPtr) + start;

	    /* assert ( length > start ) */
	    TclFreeIntRep(objResultPtr);
	} else {
	    objResultPtr = Tcl_NewObj();	/* PANIC? */
	    if (0 == Tcl_AttemptSetObjLength(objResultPtr, length)) {
		Tcl_DecrRefCount(objResultPtr);
		if (interp) {
		    Tcl_SetObjResult(interp, Tcl_ObjPrintf(
		    	"concatenation failed: unable to alloc %" TCL_Z_MODIFIER "u bytes",
			length));
		    Tcl_SetErrorCode(interp, "TCL", "MEMORY", NULL);
		}
		return NULL;
	    }
	    dst = TclGetString(objResultPtr);
	}
	while (objc--) {
	    Tcl_Obj *objPtr = *objv++;

	    if ((objPtr->bytes == NULL) || (objPtr->length)) {
		size_t more;
		char *src = TclGetStringFromObj(objPtr, &more);

		memcpy(dst, src, more);
		dst += more;
	    }
	}
	/* Must NUL-terminate! */
	*dst = '\0';
    }
    return objResultPtr;

  overflow:
    if (interp) {
	Tcl_SetObjResult(interp, Tcl_ObjPrintf(
		    "max size for a Tcl value (%d bytes) exceeded", INT_MAX));
	Tcl_SetErrorCode(interp, "TCL", "MEMORY", NULL);
    }
    return NULL;
}

/*
 *---------------------------------------------------------------------------
 *
 * TclStringCmp --
 *	Compare two Tcl_Obj values as strings.
 *
 * Results:
 *	Like memcmp, return -1, 0, or 1.
 *
 * Side effects:
 *	String representations may be generated.  Internal representation may
 *	be changed.
 *
 *---------------------------------------------------------------------------
 */

int
TclStringCmp(
    Tcl_Obj *value1Ptr,
    Tcl_Obj *value2Ptr,
    int checkEq,		/* comparison is only for equality */
    int nocase,			/* comparison is not case sensitive */
    size_t reqlength)		/* requested length */
{
    char *s1, *s2;
    int empty, match;
    size_t length, s1len, s2len;
    memCmpFn_t memCmpFn;

    if ((reqlength == 0) || (value1Ptr == value2Ptr)) {
	/*
	 * Always match at 0 chars of if it is the same obj.
	 */
	match = 0;
    } else {
	if (!nocase && TclIsPureByteArray(value1Ptr)
		&& TclIsPureByteArray(value2Ptr)) {
	    /*
	     * Use binary versions of comparisons since that won't cause undue
	     * type conversions and it is much faster. Only do this if we're
	     * case-sensitive (which is all that really makes sense with byte
	     * arrays anyway, and we have no memcasecmp() for some reason... :^)
	     */

	    s1 = (char *) TclGetByteArrayFromObj(value1Ptr, &s1len);
	    s2 = (char *) TclGetByteArrayFromObj(value2Ptr, &s2len);
	    memCmpFn = memcmp;
	} else if ((value1Ptr->typePtr == &tclStringType)
		&& (value2Ptr->typePtr == &tclStringType)) {
	    /*
	     * Do a unicode-specific comparison if both of the args are of
	     * String type. If the char length == byte length, we can do a
	     * memcmp. In benchmark testing this proved the most efficient
	     * check between the unicode and string comparison operations.
	     */

	    if (nocase) {
		s1 = (char *) TclGetUnicodeFromObj(value1Ptr, &s1len);
		s2 = (char *) TclGetUnicodeFromObj(value2Ptr, &s2len);
		memCmpFn = (memCmpFn_t)Tcl_UniCharNcasecmp;
	    } else {
		s1len = Tcl_GetCharLength(value1Ptr);
		s2len = Tcl_GetCharLength(value2Ptr);
		if ((s1len == value1Ptr->length)
			&& (value1Ptr->bytes != NULL)
			&& (s2len == value2Ptr->length)
			&& (value2Ptr->bytes != NULL)) {
		    s1 = value1Ptr->bytes;
		    s2 = value2Ptr->bytes;
		    memCmpFn = memcmp;
		} else {
		    s1 = (char *) Tcl_GetUnicode(value1Ptr);
		    s2 = (char *) Tcl_GetUnicode(value2Ptr);
		    if (
#ifdef WORDS_BIGENDIAN
			    1
#else
			    checkEq
#endif
			    ) {
			memCmpFn = memcmp;
			s1len *= sizeof(Tcl_UniChar);
			s2len *= sizeof(Tcl_UniChar);
		    } else {
			memCmpFn = (memCmpFn_t) Tcl_UniCharNcmp;
		    }
		}
	    }
	} else {
	    empty = TclCheckEmptyString(value1Ptr);
	    if (empty > 0) {
		switch (TclCheckEmptyString(value2Ptr)) {
		case -1:
		    s1 = 0;
		    s1len = 0;
		    s2 = TclGetStringFromObj(value2Ptr, &s2len);
		    break;
		case 0:
		    match = -1;
		    goto matchdone;
		case 1:
		default: /* avoid warn: `s2` may be used uninitialized */
		    match = 0;
		    goto matchdone;
		}
	    } else if (TclCheckEmptyString(value2Ptr) > 0) {
		switch (empty) {
		case -1:
		    s2 = 0;
		    s2len = 0;
		    s1 = TclGetStringFromObj(value1Ptr, &s1len);
		    break;
		case 0:
		    match = 1;
		    goto matchdone;
		case 1:
		default: /* avoid warn: `s1` may be used uninitialized */
		    match = 0;
		    goto matchdone;
		}
	    } else {
		s1 = TclGetStringFromObj(value1Ptr, &s1len);
		s2 = TclGetStringFromObj(value2Ptr, &s2len);
	    }
	    if (!nocase && checkEq) {
		/*
		 * When we have equal-length we can check only for
		 * (in)equality. We can use memcmp in all (n)eq cases because
		 * we don't need to worry about lexical LE/BE variance.
		 */

		memCmpFn = memcmp;
	    } else {
		/*
		 * As a catch-all we will work with UTF-8. We cannot use
		 * memcmp() as that is unsafe with any string containing NUL
		 * (\xC0\x80 in Tcl's utf rep). We can use the more efficient
		 * TclpUtfNcmp2 if we are case-sensitive and no specific
		 * length was requested.
		 */

		if ((reqlength == TCL_AUTO_LENGTH) && !nocase) {
		    memCmpFn = (memCmpFn_t) TclpUtfNcmp2;
		} else {
		    s1len = Tcl_NumUtfChars(s1, s1len);
		    s2len = Tcl_NumUtfChars(s2, s2len);
		    memCmpFn = (memCmpFn_t)
			    (nocase ? Tcl_UtfNcasecmp : Tcl_UtfNcmp);
		}
	    }
	}

	length = (s1len < s2len) ? s1len : s2len;
	if (reqlength == TCL_AUTO_LENGTH) {
	    /*
	     * The requested length is negative, so we ignore it by setting it
	     * to length + 1 so we correct the match var.
	     */

	    reqlength = length + 1;
	} else if (reqlength > 0 && reqlength < length) {
	    length = reqlength;
	}

	if (checkEq && (s1len != s2len)) {
	    match = 1;		/* This will be reversed below. */
	} else {
	    /*
	     * The comparison function should compare up to the minimum byte
	     * length only.
	     */

	    match = memCmpFn(s1, s2, length);
	}
	if ((match == 0) && (reqlength > length)) {
	    match = s1len - s2len;
	}
	match = (match > 0) ? 1 : (match < 0) ? -1 : 0;
    }
  matchdone:
    return match;
}

/*
 *---------------------------------------------------------------------------
 *
 * TclStringFirst --
 *
 *	Implements the [string first] operation.
 *
 * Results:
 *	If needle is found as a substring of haystack, the index of the
 *	first instance of such a find is returned.  If needle is not present
 *	as a substring of haystack, TCL_IO_FAILURE is returned.
 *
 * Side effects:
 *	needle and haystack may have their Tcl_ObjType changed.
 *
 *---------------------------------------------------------------------------
 */

size_t
TclStringFirst(
    Tcl_Obj *needle,
    Tcl_Obj *haystack,
    size_t start)
{
    size_t lh, ln = Tcl_GetCharLength(needle);

    if (start == TCL_AUTO_LENGTH) {
	start = 0;
    }
    if (ln == 0) {
	/* We don't find empty substrings.  Bizarre!
	 * Whenever this routine is turned into a proper substring
	 * finder, change to `return start` after limits imposed. */
	return TCL_IO_FAILURE;
    }

    if (TclIsPureByteArray(needle) && TclIsPureByteArray(haystack)) {
	unsigned char *end, *try, *bh;
	unsigned char *bn = TclGetByteArrayFromObj(needle, &ln);

	/* Find bytes in bytes */
	bh = TclGetByteArrayFromObj(haystack, &lh);
	if ((lh < ln) || (start > lh - ln)) {
	    /* Don't start the loop if there cannot be a valid answer */
	    return TCL_IO_FAILURE;
	}
	end = bh + lh;

	try = bh + start;
	while (try + ln <= end) {
	    /*
	     * Look for the leading byte of the needle in the haystack
	     * starting at try and stopping when there's not enough room
	     * for the needle left.
	     */
	    try = memchr(try, bn[0], (end + 1 - ln) - try);
	    if (try == NULL) {
		/* Leading byte not found -> needle cannot be found. */
		return TCL_IO_FAILURE;
	    }
	    /* Leading byte found, check rest of needle. */
	    if (0 == memcmp(try+1, bn+1, ln-1)) {
		/* Checks! Return the successful index. */
		return (try - bh);
	    }
	    /* Rest of needle match failed; Iterate to continue search. */
	    try++;
	}
	return TCL_IO_FAILURE;
    }

    /*
     * TODO: It might be nice to support some cases where it is not
     * necessary to shimmer to &tclStringType to compute the result,
     * and instead operate just on the objPtr->bytes values directly.
     * However, we also do not want the answer to change based on the
     * code pathway, or if it does we want that to be for some values
     * we explicitly decline to support.  Getting there will involve
     * locking down in practice more firmly just what encodings produce
     * what supported results for the objPtr->bytes values.  For now,
     * do only the well-defined Tcl_UniChar array search.
     */

    {
	Tcl_UniChar *try, *end, *uh;
	Tcl_UniChar *un = TclGetUnicodeFromObj(needle, &ln);

	uh = TclGetUnicodeFromObj(haystack, &lh);
	if ((lh < ln) || (start > lh - ln)) {
	    /* Don't start the loop if there cannot be a valid answer */
	    return TCL_IO_FAILURE;
	}
	end = uh + lh;

	for (try = uh + start; try + ln <= end; try++) {
	    if ((*try == *un) && (0 ==
		    memcmp(try + 1, un + 1, (ln-1) * sizeof(Tcl_UniChar)))) {
		return (try - uh);
	    }
	}
	return TCL_IO_FAILURE;
    }
}

/*
 *---------------------------------------------------------------------------
 *
 * TclStringLast --
 *
 *	Implements the [string last] operation.
 *
 * Results:
 *	If needle is found as a substring of haystack, the index of the
 *	last instance of such a find is returned.  If needle is not present
 *	as a substring of haystack, TCL_IO_FAILURE is returned.
 *
 * Side effects:
 *	needle and haystack may have their Tcl_ObjType changed.
 *
 *---------------------------------------------------------------------------
 */

size_t
TclStringLast(
    Tcl_Obj *needle,
    Tcl_Obj *haystack,
    size_t last)
{
    size_t lh, ln = Tcl_GetCharLength(needle);

    if (ln == 0) {
	/*
	 * 	We don't find empty substrings.  Bizarre!
	 *
	 * 	TODO: When we one day make this a true substring
	 * 	finder, change this to "return last", after limitation.
	 */
	return TCL_IO_FAILURE;
    }

    if (TclIsPureByteArray(needle) && TclIsPureByteArray(haystack)) {
	unsigned char *try, *bh = TclGetByteArrayFromObj(haystack, &lh);
	unsigned char *bn = TclGetByteArrayFromObj(needle, &ln);

	if (last + 1 >= lh + 1) {
	    last = lh - 1;
	}
	if (last + 1 < ln) {
	    /* Don't start the loop if there cannot be a valid answer */
	    return TCL_IO_FAILURE;
	}
	try = bh + last + 1 - ln;

	while (try >= bh) {
	    if ((*try == bn[0])
		    && (0 == memcmp(try+1, bn+1, ln-1))) {
		return (try - bh);
	    }
	    try--;
	}
	return TCL_IO_FAILURE;
    }

    {
	Tcl_UniChar *try, *uh = TclGetUnicodeFromObj(haystack, &lh);
	Tcl_UniChar *un = TclGetUnicodeFromObj(needle, &ln);

	if (last + 1 >= lh + 1) {
	    last = lh - 1;
	}
	if (last + 1 < ln) {
	    /* Don't start the loop if there cannot be a valid answer */
	    return TCL_IO_FAILURE;
	}
	try = uh + last + 1 - ln;
	while (try >= uh) {
	    if ((*try == un[0])
		    && (0 == memcmp(try+1, un+1, (ln-1)*sizeof(Tcl_UniChar)))) {
		return (try - uh);
	    }
	    try--;
	}
	return TCL_IO_FAILURE;
    }
}

/*
 *---------------------------------------------------------------------------
 *
 * TclStringReverse --
 *
 *	Implements the [string reverse] operation.
 *
 * Results:
 *	A Tcl value which is the [string reverse] of the argument supplied.
 *	When sharing rules permit and the caller requests, the returned value
 *	might be the argument with modifications done in place.
 *
 * Side effects:
 *	May allocate a new Tcl_Obj.
 *
 *---------------------------------------------------------------------------
 */

static void
ReverseBytes(
    unsigned char *to,		/* Copy bytes into here... */
    unsigned char *from,	/* ...from here... */
    size_t count)		/* Until this many are copied, */
				/* reversing as you go. */
{
    unsigned char *src = from + count;

    if (to == from) {
	/* Reversing in place */
	while (--src > to) {
	    unsigned char c = *src;

	    *src = *to;
	    *to++ = c;
	}
    } else {
	while (--src >= from) {
	    *to++ = *src;
	}
    }
}

Tcl_Obj *
TclStringReverse(
    Tcl_Obj *objPtr,
    int flags)
{
    String *stringPtr;
    Tcl_UniChar ch = 0;
    int inPlace = flags & TCL_STRING_IN_PLACE;

    if (TclIsPureByteArray(objPtr)) {
	size_t numBytes;
	unsigned char *from = TclGetByteArrayFromObj(objPtr, &numBytes);

	if (!inPlace || Tcl_IsShared(objPtr)) {
	    objPtr = Tcl_NewByteArrayObj(NULL, numBytes);
	}
	ReverseBytes(Tcl_GetByteArrayFromObj(objPtr, NULL), from, numBytes);
	return objPtr;
    }

    SetStringFromAny(NULL, objPtr);
    stringPtr = GET_STRING(objPtr);

    if (stringPtr->hasUnicode) {
	Tcl_UniChar *from = Tcl_GetUnicode(objPtr);
	Tcl_UniChar *src = from + stringPtr->numChars;

	if (!inPlace || Tcl_IsShared(objPtr)) {
	    Tcl_UniChar *to;

	    /*
	     * Create a non-empty, pure unicode value, so we can coax
	     * Tcl_SetObjLength into growing the unicode rep buffer.
	     */

	    objPtr = Tcl_NewUnicodeObj(&ch, 1);
	    Tcl_SetObjLength(objPtr, stringPtr->numChars);
	    to = Tcl_GetUnicode(objPtr);
	    while (--src >= from) {
		*to++ = *src;
	    }
	} else {
	    /*
	     * Reversing in place.
	     */

	    while (--src > from) {
		ch = *src;
		*src = *from;
		*from++ = ch;
	    }
	}
    }

    if (objPtr->bytes) {
	size_t numChars = stringPtr->numChars;
	size_t numBytes = objPtr->length;
	char *to, *from = objPtr->bytes;

	if (!inPlace || Tcl_IsShared(objPtr)) {
	    objPtr = Tcl_NewObj();
	    Tcl_SetObjLength(objPtr, numBytes);
	}
	to = objPtr->bytes;

	if ((numChars == TCL_AUTO_LENGTH) || (numChars < numBytes)) {
	    /*
	     * Either numChars == -1 and we don't know how many chars are
	     * represented by objPtr->bytes and we need Pass 1 just in case,
	     * or numChars >= 0 and we know we have fewer chars than bytes, so
	     * we know there's a multibyte character needing Pass 1.
	     *
	     * Pass 1. Reverse the bytes of each multi-byte character.
	     */

	    size_t charCount = 0;
	    size_t bytesLeft = numBytes;

	    while (bytesLeft) {
		/*
		 * NOTE: We know that the from buffer is NUL-terminated. It's
		 * part of the contract for objPtr->bytes values. Thus, we can
		 * skip calling Tcl_UtfCharComplete() here.
		 */

		size_t bytesInChar = TclUtfToUniChar(from, &ch);

		ReverseBytes((unsigned char *)to, (unsigned char *)from,
			bytesInChar);
		to += bytesInChar;
		from += bytesInChar;
		bytesLeft -= bytesInChar;
		charCount++;
	    }

	    from = to = objPtr->bytes;
	    stringPtr->numChars = charCount;
	}
	/* Pass 2. Reverse all the bytes. */
	ReverseBytes((unsigned char *)to, (unsigned char *)from, numBytes);
    }

    return objPtr;
}

/*
 *---------------------------------------------------------------------------
 *
 * TclStringReplace --
 *
 *	Implements the inner engine of the [string replace] command.
 *
 *	The result is a concatenation of a prefix from objPtr, characters
 *	0 through first-1, the insertPtr string value, and a suffix from
 *	objPtr, characters from first + count to the end. The effect is as if
 *	the inner substring of characters first through first+count-1 are
 *	removed and replaced with insertPtr. If insertPtr is NULL, it is
 *	treated as an empty string. When passed the flag TCL_STRING_IN_PLACE,
 *	this routine will try to do the work within objPtr, so long as no
 *	sharing forbids it. Without that request, or as needed, a new Tcl
 *	value will be allocated to be the result.
 *
 * Results:
 *	A Tcl value that is the result of the substring replacement. May
 *	return NULL in case of an error. When NULL is returned and interp is
 *	non-NULL, error information is left in interp
 *
 *---------------------------------------------------------------------------
 */

Tcl_Obj *
TclStringReplace(
    Tcl_Interp *interp,		/* For error reporting, may be NULL */
    Tcl_Obj *objPtr,		/* String to act upon */
    size_t first,		/* First index to replace */
    size_t count,		/* How many chars to replace */
    Tcl_Obj *insertPtr,		/* Replacement string, may be NULL */
    int flags)			/* TCL_STRING_IN_PLACE => attempt in-place */
{
    int inPlace = flags & TCL_STRING_IN_PLACE;
    Tcl_Obj *result;

    /* Replace nothing with nothing */
    if ((insertPtr == NULL) && (count == 0)) {
	if (inPlace) {
	    return objPtr;
	} else {
	    return Tcl_DuplicateObj(objPtr);
	}
    }

    /*
     * The caller very likely had to call Tcl_GetCharLength() or similar
     * to be able to process index values.  This means it is like that
     * objPtr is either a proper "bytearray" or a "string" or else it has
     * a known and short string rep.
     */

    if (TclIsPureByteArray(objPtr)) {
	size_t numBytes;
	unsigned char *bytes = TclGetByteArrayFromObj(objPtr, &numBytes);

	if (insertPtr == NULL) {
	    /* Replace something with nothing. */

	    assert ( first <= numBytes ) ;
	    assert ( count <= numBytes ) ;
	    assert ( first + count <= numBytes ) ;

	    result = Tcl_NewByteArrayObj(NULL, numBytes - count);/* PANIC? */
	    TclAppendBytesToByteArray(result, bytes, first);
	    TclAppendBytesToByteArray(result, bytes + first + count,
		    numBytes - count - first);
	    return result;
	}

	/* Replace everything */
	if ((first == 0) && (count == numBytes)) {
	    return insertPtr;
	}

	if (TclIsPureByteArray(insertPtr)) {
	    size_t newBytes;
	    unsigned char *iBytes
		    = TclGetByteArrayFromObj(insertPtr, &newBytes);

	    if (count == newBytes && inPlace && !Tcl_IsShared(objPtr)) {
		/*
		 * Removal count and replacement count are equal.
		 * Other conditions permit. Do in-place splice.
		 */

		memcpy(bytes + first, iBytes, count);
		Tcl_InvalidateStringRep(objPtr);
		return objPtr;
	    }

	    if ((size_t)newBytes > INT_MAX - (numBytes - count)) {
		if (interp) {
		    Tcl_SetObjResult(interp, Tcl_ObjPrintf(
			    "max size for a Tcl value (%d bytes) exceeded",
			    INT_MAX));
		    Tcl_SetErrorCode(interp, "TCL", "MEMORY", NULL);
		}
		return NULL;
	    }
	    result = Tcl_NewByteArrayObj(NULL, numBytes - count + newBytes);
								/* PANIC? */
	    Tcl_SetByteArrayLength(result, 0);
	    TclAppendBytesToByteArray(result, bytes, first);
	    TclAppendBytesToByteArray(result, iBytes, newBytes);
	    TclAppendBytesToByteArray(result, bytes + first + count,
		    numBytes - count - first);
	    return result;
	}

	/* Flow through to try other approaches below */
    }

    /*
     * TODO: Figure out how not to generate a Tcl_UniChar array rep
     * when it can be determined objPtr->bytes points to a string of
     * all single-byte characters so we can index it directly.
     */

    /* The traditional implementation... */
    {
	size_t numChars;
	Tcl_UniChar *ustring = TclGetUnicodeFromObj(objPtr, &numChars);

	/* TODO: Is there an in-place option worth pursuing here? */

	result = Tcl_NewUnicodeObj(ustring, first);
	if (insertPtr) {
	    Tcl_AppendObjToObj(result, insertPtr);
	}
	if (first + count < (size_t)numChars) {
	    Tcl_AppendUnicodeToObj(result, ustring + first + count,
		    numChars - first - count);
	}

	return result;
    }
}

/*
 *---------------------------------------------------------------------------
 *
 * FillUnicodeRep --
 *
 *	Populate the Unicode internal rep with the Unicode form of its string
 *	rep. The object must alread have a "String" internal rep.
 *
 * Results:
 *	None.
 *
 * Side effects:
 *	Reallocates the String internal rep.
 *
 *---------------------------------------------------------------------------
 */

static void
FillUnicodeRep(
    Tcl_Obj *objPtr)		/* The object in which to fill the unicode
				 * rep. */
{
    String *stringPtr = GET_STRING(objPtr);

    ExtendUnicodeRepWithString(objPtr, objPtr->bytes, objPtr->length,
	    stringPtr->numChars);
}

static void
ExtendUnicodeRepWithString(
    Tcl_Obj *objPtr,
    const char *bytes,
    size_t numBytes,
    size_t numAppendChars)
{
    String *stringPtr = GET_STRING(objPtr);
    size_t needed, numOrigChars = 0;
    Tcl_UniChar *dst, unichar = 0;

    if (stringPtr->hasUnicode) {
	numOrigChars = stringPtr->numChars;
    }
    if (numAppendChars == TCL_AUTO_LENGTH) {
	TclNumUtfChars(numAppendChars, bytes, numBytes);
    }
    needed = numOrigChars + numAppendChars;

    if (needed > stringPtr->maxChars) {
	GrowUnicodeBuffer(objPtr, needed);
	stringPtr = GET_STRING(objPtr);
    }

    stringPtr->hasUnicode = 1;
    if (bytes) {
	stringPtr->numChars = needed;
    } else {
	numAppendChars = 0;
    }
    for (dst=stringPtr->unicode + numOrigChars; numAppendChars-- > 0; dst++) {
	bytes += TclUtfToUniChar(bytes, &unichar);
	*dst = unichar;
    }
    *dst = 0;
}

/*
 *----------------------------------------------------------------------
 *
 * DupStringInternalRep --
 *
 *	Initialize the internal representation of a new Tcl_Obj to a copy of
 *	the internal representation of an existing string object.
 *
 * Results:
 *	None.
 *
 * Side effects:
 *	copyPtr's internal rep is set to a copy of srcPtr's internal
 *	representation.
 *
 *----------------------------------------------------------------------
 */

static void
DupStringInternalRep(
    Tcl_Obj *srcPtr,		/* Object with internal rep to copy. Must have
				 * an internal rep of type "String". */
    Tcl_Obj *copyPtr)		/* Object with internal rep to set. Must not
				 * currently have an internal rep.*/
{
    String *srcStringPtr = GET_STRING(srcPtr);
    String *copyStringPtr = NULL;

    if (srcStringPtr->numChars == TCL_AUTO_LENGTH) {
	/*
	 * The String struct in the source value holds zero useful data. Don't
	 * bother copying it. Don't even bother allocating space in which to
	 * copy it. Just let the copy be untyped.
	 */

	return;
    }

    if (srcStringPtr->hasUnicode) {
	int copyMaxChars;

	if (srcStringPtr->maxChars / 2 >= srcStringPtr->numChars) {
	    copyMaxChars = 2 * srcStringPtr->numChars;
	} else {
	    copyMaxChars = srcStringPtr->maxChars;
	}
	copyStringPtr = stringAttemptAlloc(copyMaxChars);
	if (copyStringPtr == NULL) {
	    copyMaxChars = srcStringPtr->numChars;
	    copyStringPtr = stringAlloc(copyMaxChars);
	}
	copyStringPtr->maxChars = copyMaxChars;
	memcpy(copyStringPtr->unicode, srcStringPtr->unicode,
		srcStringPtr->numChars * sizeof(Tcl_UniChar));
	copyStringPtr->unicode[srcStringPtr->numChars] = 0;
    } else {
	copyStringPtr = stringAlloc(0);
	copyStringPtr->maxChars = 0;
	copyStringPtr->unicode[0] = 0;
    }
    copyStringPtr->hasUnicode = srcStringPtr->hasUnicode;
    copyStringPtr->numChars = srcStringPtr->numChars;

    /*
     * Tricky point: the string value was copied by generic object management
     * code, so it doesn't contain any extra bytes that might exist in the
     * source object.
     */

    copyStringPtr->allocated = copyPtr->bytes ? copyPtr->length : 0;

    SET_STRING(copyPtr, copyStringPtr);
    copyPtr->typePtr = &tclStringType;
}

/*
 *----------------------------------------------------------------------
 *
 * SetStringFromAny --
 *
 *	Create an internal representation of type "String" for an object.
 *
 * Results:
 *	This operation always succeeds and returns TCL_OK.
 *
 * Side effects:
 *	Any old internal reputation for objPtr is freed and the internal
 *	representation is set to "String".
 *
 *----------------------------------------------------------------------
 */

static int
SetStringFromAny(
    Tcl_Interp *interp,		/* Used for error reporting if not NULL. */
    Tcl_Obj *objPtr)		/* The object to convert. */
{
    if (objPtr->typePtr != &tclStringType) {
	String *stringPtr = stringAlloc(0);

	/*
	 * Convert whatever we have into an untyped value. Just A String.
	 */

	(void) TclGetString(objPtr);
	TclFreeIntRep(objPtr);

	/*
	 * Create a basic String intrep that just points to the UTF-8 string
	 * already in place at objPtr->bytes.
	 */

	stringPtr->numChars = -1;
	stringPtr->allocated = objPtr->length;
	stringPtr->maxChars = 0;
	stringPtr->hasUnicode = 0;
	SET_STRING(objPtr, stringPtr);
	objPtr->typePtr = &tclStringType;
    }
    return TCL_OK;
}

/*
 *----------------------------------------------------------------------
 *
 * UpdateStringOfString --
 *
 *	Update the string representation for an object whose internal
 *	representation is "String".
 *
 * Results:
 *	None.
 *
 * Side effects:
 *	The object's string may be set by converting its Unicode represention
 *	to UTF format.
 *
 *----------------------------------------------------------------------
 */

static void
UpdateStringOfString(
    Tcl_Obj *objPtr)		/* Object with string rep to update. */
{
    String *stringPtr = GET_STRING(objPtr);

    /*
     * This routine is only called when we need to generate the
     * string rep objPtr->bytes because it does not exist -- it is NULL.
     * In that circumstance, any lingering claim about the size of
     * memory pointed to by that NULL pointer is clearly bogus, and
     * needs a reset.
     */

    stringPtr->allocated = 0;

    if (stringPtr->numChars == 0) {
	TclInitStringRep(objPtr, NULL, 0);
    } else {
	(void) ExtendStringRepWithUnicode(objPtr, stringPtr->unicode,
		stringPtr->numChars);
    }
}

static size_t
ExtendStringRepWithUnicode(
    Tcl_Obj *objPtr,
    const Tcl_UniChar *unicode,
    size_t numChars)
{
    /*
     * Pre-condition: this is the "string" Tcl_ObjType.
     */

    size_t i, origLength, size = 0;
    char *dst;
    String *stringPtr = GET_STRING(objPtr);

    if (numChars == TCL_AUTO_LENGTH) {
	numChars = UnicodeLength(unicode);
    }

    if (numChars == 0) {
	return 0;
    }

    if (objPtr->bytes == NULL) {
	objPtr->length = 0;
    }
    size = origLength = objPtr->length;

    /*
     * Quick cheap check in case we have more than enough room.
     */

    if (numChars <= (INT_MAX - size)/TCL_UTF_MAX
	    && stringPtr->allocated >= size + numChars * TCL_UTF_MAX) {
	goto copyBytes;
    }

    for (i = 0; i < numChars; i++) {
	size += TclUtfCount(unicode[i]);
    }

    /*
     * Grow space if needed.
     */

    if (size > stringPtr->allocated) {
	GrowStringBuffer(objPtr, size, 1);
    }

  copyBytes:
    dst = objPtr->bytes + origLength;
    for (i = 0; i < numChars; i++) {
	dst += Tcl_UniCharToUtf(unicode[i], dst);
    }
    *dst = '\0';
    objPtr->length = dst - objPtr->bytes;
    return numChars;
}

/*
 *----------------------------------------------------------------------
 *
 * FreeStringInternalRep --
 *
 *	Deallocate the storage associated with a String data object's internal
 *	representation.
 *
 * Results:
 *	None.
 *
 * Side effects:
 *	Frees memory.
 *
 *----------------------------------------------------------------------
 */

static void
FreeStringInternalRep(
    Tcl_Obj *objPtr)		/* Object with internal rep to free. */
{
    Tcl_Free(GET_STRING(objPtr));
    objPtr->typePtr = NULL;
}

/*
 * Local Variables:
 * mode: c
 * c-basic-offset: 4
 * fill-column: 78
 * End:
 */<|MERGE_RESOLUTION|>--- conflicted
+++ resolved
@@ -3073,12 +3073,7 @@
 
 		do {
 		    Tcl_Obj *objPtr = *ov++;
-<<<<<<< HEAD
-		    TclGetString(objPtr); /* PANIC? */
-		    numBytes = objPtr->length;
-=======
 		    (void)TclGetStringFromObj(objPtr, &numBytes); /* PANIC? */
->>>>>>> 2dad23ad
 		} while (--oc && numBytes == 0 && pendingPtr->bytes == NULL);
 
 		if (numBytes) {
