This directory contains Tcl source files that work on all the platforms
<<<<<<< HEAD
where Tcl runs (e.g. UNIX, PCs, and MacOSX).  Platform-specific
sources are in the directories ../unix, ../win, and ../macosx.

RCS: @(#) $Id: README,v 1.3 2004/03/17 18:14:12 das Exp $
=======
where Tcl runs (e.g. UNIX, PCs, and Macintoshes).  Platform-specific
sources are in the directories ../unix, ../win, ../macosx, and ../mac.
>>>>>>> ed7157d2
<|MERGE_RESOLUTION|>--- conflicted
+++ resolved
@@ -1,10 +1,3 @@
 This directory contains Tcl source files that work on all the platforms
-<<<<<<< HEAD
 where Tcl runs (e.g. UNIX, PCs, and MacOSX).  Platform-specific
-sources are in the directories ../unix, ../win, and ../macosx.
-
-RCS: @(#) $Id: README,v 1.3 2004/03/17 18:14:12 das Exp $
-=======
-where Tcl runs (e.g. UNIX, PCs, and Macintoshes).  Platform-specific
-sources are in the directories ../unix, ../win, ../macosx, and ../mac.
->>>>>>> ed7157d2
+sources are in the directories ../unix, ../win, and ../macosx.