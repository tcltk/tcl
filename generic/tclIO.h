--- conflicted
+++ resolved
@@ -54,11 +54,7 @@
 				 * the buffer. */
     Tcl_Size bufLength;		/* How big is the buffer? */
     struct ChannelBuffer *nextPtr;
-<<<<<<< HEAD
-    				/* Next buffer in chain. */
-=======
 				/* Next buffer in chain. */
->>>>>>> 14e9a4e0
     char buf[TCLFLEXARRAY];	/* Placeholder for real buffer. The real
 				 * buffer occupies this space + bufSize-1
 				 * bytes. This must be the last field in the
