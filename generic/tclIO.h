--- conflicted
+++ resolved
@@ -273,14 +273,10 @@
 					 * changes. */
 #define CHANNEL_RAW_MODE	(1<<16)	/* When set, notes that the Raw API is
 					 * being used. */
-<<<<<<< HEAD
 #define CHANNEL_ENCODING_NOCOMPLAIN	(1<<17)	/* set if option
 					 * -nocomplainencoding is set to 1 */
-
-=======
 #define CHANNEL_ENCODING_STRICT	(1<<18)	/* set if option
 					 * -strictencoding is set to 1 */
->>>>>>> a79de57d
 #define CHANNEL_INCLOSE		(1<<19)	/* Channel is currently being closed.
 					 * Its structures are still live and
 					 * usable, but it may not be closed
