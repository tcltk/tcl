/*
 * tclIO.h --
 *
 *	This file provides the generic portions (those that are the same on
 *	all platforms and for all channel types) of Tcl's IO facilities.
 *
 * Copyright (c) 1998-2000 Ajuba Solutions
 * Copyright (c) 1995-1997 Sun Microsystems, Inc.
 *
 * See the file "license.terms" for information on usage and redistribution of
 * this file, and for a DISCLAIMER OF ALL WARRANTIES.
 */

/*
 * Make sure that both EAGAIN and EWOULDBLOCK are defined. This does not
 * compile on systems where neither is defined. We want both defined so that
 * we can test safely for both. In the code we still have to test for both
 * because there may be systems on which both are defined and have different
 * values.
 */

#if ((!defined(EWOULDBLOCK)) && (defined(EAGAIN)))
#   define EWOULDBLOCK EAGAIN
#endif
#if ((!defined(EAGAIN)) && (defined(EWOULDBLOCK)))
#   define EAGAIN EWOULDBLOCK
#endif
#if ((!defined(EAGAIN)) && (!defined(EWOULDBLOCK)))
#error one of EWOULDBLOCK or EAGAIN must be defined
#endif

/*
 * struct ChannelBuffer:
 *
 * Buffers data being sent to or from a channel.
 */

typedef struct ChannelBuffer {
    Tcl_Size refCount;		/* Current uses count */
    Tcl_Size nextAdded;		/* The next position into which a character
				 * will be put in the buffer. */
    Tcl_Size nextRemoved;	/* Position of next byte to be removed from
				 * the buffer. */
    Tcl_Size bufLength;		/* How big is the buffer? */
    struct ChannelBuffer *nextPtr;
				/* Next buffer in chain. */
    char buf[TCLFLEXARRAY];	/* Placeholder for real buffer. The real
				 * buffer occupies this space + bufSize-1
				 * bytes. This must be the last field in the
				 * structure. */
} ChannelBuffer;

#define CHANNELBUFFER_HEADER_SIZE	offsetof(ChannelBuffer, buf)

/*
 * How much extra space to allocate in buffer to hold bytes from previous
 * buffer (when converting to UTF-8) or to hold bytes that will go to next
 * buffer (when converting from UTF-8).
 */

#define BUFFER_PADDING		16

/*
 * The following defines the *default* buffer size for channels.
 */

#define CHANNELBUFFER_DEFAULT_SIZE	(1024 * 4)

/*
 * The following structure describes the information saved from a call to
 * "fileevent". This is used later when the event being waited for to invoke
 * the saved script in the interpreter designed in this record.
 */

typedef struct EventScriptRecord {
    struct Channel *chanPtr;	/* The channel for which this script is
				 * registered. This is used only when an error
				 * occurs during evaluation of the script, to
				 * delete the handler. */
    Tcl_Obj *scriptPtr;		/* Script to invoke. */
    Tcl_Interp *interp;		/* In what interpreter to invoke script? */
    int mask;			/* Events must overlap current mask for the
				 * stored script to be invoked. */
    struct EventScriptRecord *nextPtr;
				/* Next in chain of records. */
} EventScriptRecord;

/*
 * struct Channel:
 *
 * One of these structures is allocated for each open channel. It contains
 * data specific to the channel but which belongs to the generic part of the
 * Tcl channel mechanism, and it points at an instance specific (and type
 * specific) instance data, and at a channel type structure.
 */

typedef struct Channel {
    struct ChannelState *state;	/* Split out state information */
    void *instanceData;		/* Instance-specific data provided by creator
				 * of channel. */
    const Tcl_ChannelType *typePtr; /* Pointer to channel type structure. */
    struct Channel *downChanPtr;/* Refers to channel this one was stacked
				 * upon. This reference is NULL for normal
				 * channels. See Tcl_StackChannel. */
    struct Channel *upChanPtr;	/* Refers to the channel above stacked this
				 * one. NULL for the top most channel. */

    /*
     * Intermediate buffers to hold pre-read data for consumption by a newly
     * stacked transformation. See 'Tcl_StackChannel'.
     */

    ChannelBuffer *inQueueHead;	/* Points at first buffer in input queue. */
    ChannelBuffer *inQueueTail;	/* Points at last buffer in input queue. */

    Tcl_Size refCount;
} Channel;

/*
 * struct ChannelState:
 *
 * One of these structures is allocated for each open channel. It contains
 * data specific to the channel but which belongs to the generic part of the
 * Tcl channel mechanism, and it points at an instance specific (and type
 * specific) instance data, and at a channel type structure.
 */

typedef struct ChannelState {
    char *channelName;		/* The name of the channel instance in Tcl
				 * commands. Storage is owned by the generic
				 * IO code, is dynamically allocated. */
    int	flags;			/* OR'ed combination of the flags defined
				 * below. */
    Tcl_Encoding encoding;	/* Encoding to apply when reading or writing
				 * data on this channel. NULL means no
				 * encoding is applied to data. */
    Tcl_EncodingState inputEncodingState;
				/* Current encoding state, used when
				 * converting input data bytes to UTF-8. */
    int inputEncodingFlags;	/* Encoding flags to pass to conversion
				 * routine when converting input data bytes to
				 * UTF-8. May be TCL_ENCODING_START before
				 * converting first byte and TCL_ENCODING_END
				 * when EOF is seen. */
    Tcl_EncodingState outputEncodingState;
				/* Current encoding state, used when
				 * converting UTF-8 to output data bytes. */
    int outputEncodingFlags;	/* Encoding flags to pass to conversion
				 * routine when converting UTF-8 to output
				 * data bytes. May be TCL_ENCODING_START
				 * before converting first byte and
				 * TCL_ENCODING_END when EOF is seen. */
    TclEolTranslation inputTranslation;
				/* What translation to apply for end of line
				 * sequences on input? */
    TclEolTranslation outputTranslation;
				/* What translation to use for generating end
				 * of line sequences in output? */
    int inEofChar;		/* If nonzero, use this as a signal of EOF on
				 * input. */
    int unreportedError;	/* Non-zero if an error report was deferred
				 * because it happened in the background. The
				 * value is the POSIX error code. */
    Tcl_Size refCount;		/* How many interpreters hold references to
				 * this IO channel? */
    struct CloseCallback *closeCbPtr;
				/* Callbacks registered to be called when the
				 * channel is closed. */
    char *outputStage;		/* Temporary staging buffer used when
				 * translating EOL before converting from
				 * UTF-8 to external form. */
    ChannelBuffer *curOutPtr;	/* Current output buffer being filled. */
    ChannelBuffer *outQueueHead;/* Points at first buffer in output queue. */
    ChannelBuffer *outQueueTail;/* Points at last buffer in output queue. */
    ChannelBuffer *saveInBufPtr;/* Buffer saved for input queue - eliminates
				 * need to allocate a new buffer for "gets"
				 * that crosses buffer boundaries. */
    ChannelBuffer *inQueueHead;	/* Points at first buffer in input queue. */
    ChannelBuffer *inQueueTail;	/* Points at last buffer in input queue. */
    struct ChannelHandler *chPtr;/* List of channel handlers registered for
				  * this channel. */
    int interestMask;		/* Mask of all events this channel has
				 * handlers for. */
    EventScriptRecord *scriptRecordPtr;
				/* Chain of all scripts registered for event
				 * handlers ("fileevent") on this channel. */
    Tcl_Size bufSize;		/* What size buffers to allocate? */
    Tcl_TimerToken timer;	/* Handle to wakeup timer for this channel. */
    Channel *timerChanPtr;	/* Needed in order to decrement the refCount of
				 * the right channel when the timer is
				 * deleted. */
    struct CopyState *csPtrR;	/* State of background copy for which channel
				 * is input, or NULL. */
    struct CopyState *csPtrW;	/* State of background copy for which channel
				 * is output, or NULL. */
    Channel *topChanPtr;	/* Refers to topmost channel in a stack. Never
				 * NULL. */
    Channel *bottomChanPtr;	/* Refers to bottommost channel in a stack.
				 * This channel can be relied on to live as
				 * long as the channel state. Never NULL. */
    struct ChannelState *nextCSPtr;
				/* Next in list of channels currently open. */
    Tcl_ThreadId managingThread;/* TIP #10: Id of the thread managing this
				 * stack of channels. */

    /*
     * TIP #219 ... Info for the I/O system ...
     * Error message set by channel drivers, for the propagation of arbitrary
     * Tcl errors. This information, if present (chanMsg not NULL), takes
     * precedence over a Posix error code returned by a channel operation.
     */

    Tcl_Obj *chanMsg;
    Tcl_Obj *unreportedMsg;	/* Non-NULL if an error report was deferred
				 * because it happened in the background. The
				 * value is the chanMg, if any. #219's
				 * companion to 'unreportedError'. */
    Tcl_Size epoch;		/* Used to test validity of stored channelname
				 * lookup results. */
    int maxPerms;		/* TIP #220: Max access privileges
				 * the channel was created with. */
} ChannelState;

/*
 * Values for the flags field in Channel. Any OR'ed combination of the
 * following flags can be stored in the field. These flags record various
 * options and state bits about the channel. In addition to the flags below,
 * the channel can also have TCL_READABLE (1<<1) and TCL_WRITABLE (1<<2) set.
 */
enum ChannelStateFlags {
    CHANNEL_NONBLOCKING = 1<<6,	/* Channel is currently in nonblocking mode. */
<<<<<<< HEAD
    BG_FLUSH_SCHEDULED = 1<<7,	/* A background flush of the queued
				 * output buffers has been scheduled. */
    CHANNEL_CLOSED = 1<<8,	/* Channel has been closed. No further
				 * Tcl-level IO on the channel is allowed. */
    CHANNEL_EOF = 1<<9,		/* EOF occurred on this channel. This bit
				 * is cleared before every input operation. */
    CHANNEL_STICKY_EOF = 1<<10,	/* EOF occurred on this channel because we
				 * saw the input eofChar. This bit prevents
				 * clearing of the EOF bit before every input
				 * operation. */
    CHANNEL_BLOCKED = 1<<11,	/* EWOULDBLOCK or EAGAIN occurred on
				 * this channel. This bit is cleared
				 * before every input or output operation. */
=======
    BG_FLUSH_SCHEDULED = 1<<7,	/* A background flush of the queued output
				 * buffers has been scheduled. */
    CHANNEL_CLOSED = 1<<8,	/* Channel has been closed. No further
				 * Tcl-level IO on the channel is allowed. */
    CHANNEL_EOF = 1<<9,		/* EOF occurred on this channel. This bit is
				 * cleared before every input operation. */
    CHANNEL_STICKY_EOF = 1<<10,	/* EOF occurred on this channel because we saw
				 * the input eofChar. This bit prevents
				 * clearing of the EOF bit before every input
				 * operation. */
    CHANNEL_BLOCKED = 1<<11,	/* EWOULDBLOCK or EAGAIN occurred on this
				 * channel. This bit is cleared before every
				 * input or output operation. */
>>>>>>> 4408b39e
    INPUT_SAW_CR = 1<<12,	/* Channel is in CRLF eol input translation
				 * mode and the last byte seen was a "\r". */
    CHANNEL_DEAD = 1<<13,	/* The channel has been closed by the exit
				 * handler (on exit) but not deallocated. When
				 * any IO operation sees this flag on a
				 * channel, it does not call driver level
				 * functions to avoid referring to
				 * deallocated data. */
    CHANNEL_NEED_MORE_DATA = 1<<14,
				/* The last input operation failed because
				 * there was not enough data to complete the
				 * operation. This flag is set when gets fails
				 * to get a complete line or when read fails
				 * to get a complete character. When set, file
				 * events will not be delivered for buffered
				 * data until the state of the channel
				 * changes. */
    CHANNEL_ENCODING_ERROR = 1<<15,
<<<<<<< HEAD
				/* Set if channel encountered an encoding
				 * error. */
    CHANNEL_RAW_MODE = 1<<16,	/* When set, notes that the Raw API is
				 * being used. */
    CHANNEL_LINEBUFFERED = 1<<17,
				/* Output to the channel must be
				 * flushed after every newline. */
    CHANNEL_UNBUFFERED = 1<<18,	/* Output to the channel must always
				 * be flushed immediately. */
    CHANNEL_INCLOSE = 1<<19,	/* Channel is currently being closed.
				 * Its structures are still live and
				 * usable, but it may not be closed
				 * again from within the close handler. */
    CHANNEL_CLOSEDWRITE = 1<<21	/* Channel write side has been closed.
				 * No further Tcl-level write IO on
				 * the channel is allowed. */
=======
				/* Set if the channel encountered an
				 * encoding error. */
    CHANNEL_RAW_MODE = 1<<16,	/* When set, notes that the Raw API is
				 * being used. */
    CHANNEL_LINEBUFFERED = 1<<17,
				/* Output to the channel must be flushed
				 * after every newline. */
    CHANNEL_UNBUFFERED = 1<<18,	/* Output to the channel must always be
				 * flushed immediately. */
    CHANNEL_INCLOSE = 1<<19,	/* Channel is currently being closed. Its
				 * structures are still live and usable, but
				 * it may not be closed again from within the
				 * close handler. */
    CHANNEL_CLOSEDWRITE = 1<<21	/* Channel write side has been closed. No
				 * further Tcl-level write IO on the channel
				 * is allowed. */
>>>>>>> 4408b39e
};

/*
 * The length of time to wait between synthetic timer events. Must be zero or
 * bad things tend to happen.
 */

#define SYNTHETIC_EVENT_TIME	0

/*
 * Local Variables:
 * mode: c
 * c-basic-offset: 4
 * fill-column: 78
 * End:
 */<|MERGE_RESOLUTION|>--- conflicted
+++ resolved
@@ -229,21 +229,6 @@
  */
 enum ChannelStateFlags {
     CHANNEL_NONBLOCKING = 1<<6,	/* Channel is currently in nonblocking mode. */
-<<<<<<< HEAD
-    BG_FLUSH_SCHEDULED = 1<<7,	/* A background flush of the queued
-				 * output buffers has been scheduled. */
-    CHANNEL_CLOSED = 1<<8,	/* Channel has been closed. No further
-				 * Tcl-level IO on the channel is allowed. */
-    CHANNEL_EOF = 1<<9,		/* EOF occurred on this channel. This bit
-				 * is cleared before every input operation. */
-    CHANNEL_STICKY_EOF = 1<<10,	/* EOF occurred on this channel because we
-				 * saw the input eofChar. This bit prevents
-				 * clearing of the EOF bit before every input
-				 * operation. */
-    CHANNEL_BLOCKED = 1<<11,	/* EWOULDBLOCK or EAGAIN occurred on
-				 * this channel. This bit is cleared
-				 * before every input or output operation. */
-=======
     BG_FLUSH_SCHEDULED = 1<<7,	/* A background flush of the queued output
 				 * buffers has been scheduled. */
     CHANNEL_CLOSED = 1<<8,	/* Channel has been closed. No further
@@ -257,7 +242,6 @@
     CHANNEL_BLOCKED = 1<<11,	/* EWOULDBLOCK or EAGAIN occurred on this
 				 * channel. This bit is cleared before every
 				 * input or output operation. */
->>>>>>> 4408b39e
     INPUT_SAW_CR = 1<<12,	/* Channel is in CRLF eol input translation
 				 * mode and the last byte seen was a "\r". */
     CHANNEL_DEAD = 1<<13,	/* The channel has been closed by the exit
@@ -276,24 +260,6 @@
 				 * data until the state of the channel
 				 * changes. */
     CHANNEL_ENCODING_ERROR = 1<<15,
-<<<<<<< HEAD
-				/* Set if channel encountered an encoding
-				 * error. */
-    CHANNEL_RAW_MODE = 1<<16,	/* When set, notes that the Raw API is
-				 * being used. */
-    CHANNEL_LINEBUFFERED = 1<<17,
-				/* Output to the channel must be
-				 * flushed after every newline. */
-    CHANNEL_UNBUFFERED = 1<<18,	/* Output to the channel must always
-				 * be flushed immediately. */
-    CHANNEL_INCLOSE = 1<<19,	/* Channel is currently being closed.
-				 * Its structures are still live and
-				 * usable, but it may not be closed
-				 * again from within the close handler. */
-    CHANNEL_CLOSEDWRITE = 1<<21	/* Channel write side has been closed.
-				 * No further Tcl-level write IO on
-				 * the channel is allowed. */
-=======
 				/* Set if the channel encountered an
 				 * encoding error. */
     CHANNEL_RAW_MODE = 1<<16,	/* When set, notes that the Raw API is
@@ -310,7 +276,6 @@
     CHANNEL_CLOSEDWRITE = 1<<21	/* Channel write side has been closed. No
 				 * further Tcl-level write IO on the channel
 				 * is allowed. */
->>>>>>> 4408b39e
 };
 
 /*
