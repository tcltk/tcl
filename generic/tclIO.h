--- conflicted
+++ resolved
@@ -43,11 +43,7 @@
 				 * the buffer. */
     Tcl_Size bufLength;		/* How big is the buffer? */
     struct ChannelBuffer *nextPtr;
-<<<<<<< HEAD
-    				/* Next buffer in chain. */
-=======
 				/* Next buffer in chain. */
->>>>>>> 9f490caf
     char buf[TCLFLEXARRAY];	/* Placeholder for real buffer. The real
 				 * buffer occupies this space + bufSize-1
 				 * bytes. This must be the last field in the
@@ -219,13 +215,8 @@
      * precedence over a Posix error code returned by a channel operation.
      */
 
-<<<<<<< HEAD
-    Tcl_Obj* chanMsg;
-    Tcl_Obj* unreportedMsg;	/* Non-NULL if an error report was deferred
-=======
     Tcl_Obj *chanMsg;
     Tcl_Obj *unreportedMsg;	/* Non-NULL if an error report was deferred
->>>>>>> 9f490caf
 				 * because it happened in the background. The
 				 * value is the chanMg, if any. #219's
 				 * companion to 'unreportedError'. */
