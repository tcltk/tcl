--- conflicted
+++ resolved
@@ -288,16 +288,6 @@
 #define CHANNEL_CLOSEDWRITE	(1<<21)	/* Channel write side has been closed.
 					 * No further Tcl-level write IO on
 					 * the channel is allowed. */
-<<<<<<< HEAD
-#define CHANNEL_PROFILE_MASK     0xFF000000
-#define CHANNEL_PROFILE_GET(flags_)  ((flags_) & CHANNEL_PROFILE_MASK)
-#define CHANNEL_PROFILE_SET(flags_, profile_) \
-    do {                                           \
-	(flags_) &= ~CHANNEL_PROFILE_MASK;    \
-	(flags_) |= ((profile_) & CHANNEL_PROFILE_MASK);                      \
-    } while (0)
-=======
->>>>>>> 4ae09b65
 
 /*
  * The length of time to wait between synthetic timer events. Must be zero or
