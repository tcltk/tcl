/*
 * tclIO.h --
 *
 *	This file provides the generic portions (those that are the same on
 *	all platforms and for all channel types) of Tcl's IO facilities.
 *
 * Copyright (c) 1998-2000 Ajuba Solutions
 * Copyright (c) 1995-1997 Sun Microsystems, Inc.
 *
 * See the file "license.terms" for information on usage and redistribution of
 * this file, and for a DISCLAIMER OF ALL WARRANTIES.
 */

/*
 * Make sure that both EAGAIN and EWOULDBLOCK are defined. This does not
 * compile on systems where neither is defined. We want both defined so that
 * we can test safely for both. In the code we still have to test for both
 * because there may be systems on which both are defined and have different
 * values.
 */

#if ((!defined(EWOULDBLOCK)) && (defined(EAGAIN)))
#   define EWOULDBLOCK EAGAIN
#endif
#if ((!defined(EAGAIN)) && (defined(EWOULDBLOCK)))
#   define EAGAIN EWOULDBLOCK
#endif
#if ((!defined(EAGAIN)) && (!defined(EWOULDBLOCK)))
#error one of EWOULDBLOCK or EAGAIN must be defined
#endif

/*
 * struct ChannelBuffer:
 *
 * Buffers data being sent to or from a channel.
 */

typedef struct ChannelBuffer {
    int refCount;		/* Current uses count */
    int nextAdded;		/* The next position into which a character
				 * will be put in the buffer. */
    int nextRemoved;		/* Position of next byte to be removed from
				 * the buffer. */
    int bufLength;		/* How big is the buffer? */
    struct ChannelBuffer *nextPtr;
    				/* Next buffer in chain. */
    char buf[1];		/* Placeholder for real buffer. The real
				 * buffer occuppies this space + bufSize-1
				 * bytes. This must be the last field in the
				 * structure. */
} ChannelBuffer;

#define CHANNELBUFFER_HEADER_SIZE	TclOffset(ChannelBuffer, buf)

/*
 * How much extra space to allocate in buffer to hold bytes from previous
 * buffer (when converting to UTF-8) or to hold bytes that will go to next
 * buffer (when converting from UTF-8).
 */

#define BUFFER_PADDING		16

/*
 * The following defines the *default* buffer size for channels.
 */

#define CHANNELBUFFER_DEFAULT_SIZE	(1024 * 4)

/*
 * The following structure describes the information saved from a call to
 * "fileevent". This is used later when the event being waited for to invoke
 * the saved script in the interpreter designed in this record.
 */

typedef struct EventScriptRecord {
    struct Channel *chanPtr;	/* The channel for which this script is
				 * registered. This is used only when an error
				 * occurs during evaluation of the script, to
				 * delete the handler. */
    Tcl_Obj *scriptPtr;		/* Script to invoke. */
    Tcl_Interp *interp;		/* In what interpreter to invoke script? */
    int mask;			/* Events must overlap current mask for the
				 * stored script to be invoked. */
    struct EventScriptRecord *nextPtr;
				/* Next in chain of records. */
} EventScriptRecord;

/*
 * struct Channel:
 *
 * One of these structures is allocated for each open channel. It contains
 * data specific to the channel but which belongs to the generic part of the
 * Tcl channel mechanism, and it points at an instance specific (and type
 * specific) instance data, and at a channel type structure.
 */

typedef struct Channel {
    struct ChannelState *state; /* Split out state information */
    ClientData instanceData;	/* Instance-specific data provided by creator
				 * of channel. */
    const Tcl_ChannelType *typePtr; /* Pointer to channel type structure. */
    struct Channel *downChanPtr;/* Refers to channel this one was stacked
				 * upon. This reference is NULL for normal
				 * channels. See Tcl_StackChannel. */
    struct Channel *upChanPtr;	/* Refers to the channel above stacked this
				 * one. NULL for the top most channel. */

    /*
     * Intermediate buffers to hold pre-read data for consumption by a newly
     * stacked transformation. See 'Tcl_StackChannel'.
     */

    ChannelBuffer *inQueueHead;	/* Points at first buffer in input queue. */
    ChannelBuffer *inQueueTail;	/* Points at last buffer in input queue. */

    int refCount;
} Channel;

/*
 * struct ChannelState:
 *
 * One of these structures is allocated for each open channel. It contains
 * data specific to the channel but which belongs to the generic part of the
 * Tcl channel mechanism, and it points at an instance specific (and type
 * specific) instance data, and at a channel type structure.
 */

typedef struct ChannelState {
<<<<<<< HEAD
    const char *channelName;	/* The name of the channel instance in Tcl
=======
    char *channelName;	/* The name of the channel instance in Tcl
>>>>>>> fde157fe
				 * commands. Storage is owned by the generic
				 * IO code, is dynamically allocated. */
    int	flags;			/* ORed combination of the flags defined
				 * below. */
    Tcl_Encoding encoding;	/* Encoding to apply when reading or writing
				 * data on this channel. NULL means no
				 * encoding is applied to data. */
    Tcl_EncodingState inputEncodingState;
				/* Current encoding state, used when
				 * converting input data bytes to UTF-8. */
    int inputEncodingFlags;	/* Encoding flags to pass to conversion
				 * routine when converting input data bytes to
				 * UTF-8. May be TCL_ENCODING_START before
				 * converting first byte and TCL_ENCODING_END
				 * when EOF is seen. */
    Tcl_EncodingState outputEncodingState;
				/* Current encoding state, used when
				 * converting UTF-8 to output data bytes. */
    int outputEncodingFlags;	/* Encoding flags to pass to conversion
				 * routine when converting UTF-8 to output
				 * data bytes. May be TCL_ENCODING_START
				 * before converting first byte and
				 * TCL_ENCODING_END when EOF is seen. */
    TclEolTranslation inputTranslation;
				/* What translation to apply for end of line
				 * sequences on input? */
    TclEolTranslation outputTranslation;
				/* What translation to use for generating end
				 * of line sequences in output? */
    int inEofChar;		/* If nonzero, use this as a signal of EOF on
				 * input. */
    int outEofChar;		/* If nonzero, append this to the channel when
				 * it is closed if it is open for writing. */
    int unreportedError;	/* Non-zero if an error report was deferred
				 * because it happened in the background. The
				 * value is the POSIX error code. */
    int refCount;		/* How many interpreters hold references to
				 * this IO channel? */
    struct CloseCallback *closeCbPtr;
				/* Callbacks registered to be called when the
				 * channel is closed. */
    char *outputStage;		/* Temporary staging buffer used when
				 * translating EOL before converting from
				 * UTF-8 to external form. */
    ChannelBuffer *curOutPtr;	/* Current output buffer being filled. */
    ChannelBuffer *outQueueHead;/* Points at first buffer in output queue. */
    ChannelBuffer *outQueueTail;/* Points at last buffer in output queue. */
    ChannelBuffer *saveInBufPtr;/* Buffer saved for input queue - eliminates
				 * need to allocate a new buffer for "gets"
				 * that crosses buffer boundaries. */
    ChannelBuffer *inQueueHead;	/* Points at first buffer in input queue. */
    ChannelBuffer *inQueueTail;	/* Points at last buffer in input queue. */
    struct ChannelHandler *chPtr;/* List of channel handlers registered for
				  * this channel. */
    int interestMask;		/* Mask of all events this channel has
				 * handlers for. */
    EventScriptRecord *scriptRecordPtr;
				/* Chain of all scripts registered for event
				 * handlers ("fileevent") on this channel. */
    int bufSize;		/* What size buffers to allocate? */
    Tcl_TimerToken timer;	/* Handle to wakeup timer for this channel. */
    struct CopyState *csPtrR;	/* State of background copy for which channel
				 * is input, or NULL. */
    struct CopyState *csPtrW;	/* State of background copy for which channel
				 * is output, or NULL. */
    Channel *topChanPtr;	/* Refers to topmost channel in a stack. Never
				 * NULL. */
    Channel *bottomChanPtr;	/* Refers to bottommost channel in a stack.
				 * This channel can be relied on to live as
				 * long as the channel state. Never NULL. */
    struct ChannelState *nextCSPtr;
				/* Next in list of channels currently open. */
    Tcl_ThreadId managingThread;/* TIP #10: Id of the thread managing this
				 * stack of channels. */

    /*
     * TIP #219 ... Info for the I/O system ...
     * Error message set by channel drivers, for the propagation of arbitrary
     * Tcl errors. This information, if present (chanMsg not NULL), takes
     * precedence over a posix error code returned by a channel operation.
     */

    Tcl_Obj* chanMsg;
    Tcl_Obj* unreportedMsg;     /* Non-NULL if an error report was deferred
				 * because it happened in the background. The
				 * value is the chanMg, if any. #219's
				 * companion to 'unreportedError'. */
} ChannelState;

/*
 * Values for the flags field in Channel. Any ORed combination of the
 * following flags can be stored in the field. These flags record various
 * options and state bits about the channel. In addition to the flags below,
 * the channel can also have TCL_READABLE (1<<1) and TCL_WRITABLE (1<<2) set.
 */

#define CHANNEL_NONBLOCKING	(1<<3)	/* Channel is currently in nonblocking
					 * mode. */
#define CHANNEL_LINEBUFFERED	(1<<4)	/* Output to the channel must be
					 * flushed after every newline. */
#define CHANNEL_UNBUFFERED	(1<<5)	/* Output to the channel must always
					 * be flushed immediately. */
#define BG_FLUSH_SCHEDULED	(1<<7)	/* A background flush of the queued
					 * output buffers has been
					 * scheduled. */
#define CHANNEL_CLOSED		(1<<8)	/* Channel has been closed. No further
					 * Tcl-level IO on the channel is
					 * allowed. */
#define CHANNEL_EOF		(1<<9)	/* EOF occurred on this channel. This
					 * bit is cleared before every input
					 * operation. */
#define CHANNEL_STICKY_EOF	(1<<10)	/* EOF occurred on this channel
					 * because we saw the input
					 * eofChar. This bit prevents clearing
					 * of the EOF bit before every input
					 * operation. */
#define CHANNEL_BLOCKED		(1<<11)	/* EWOULDBLOCK or EAGAIN occurred on
					 * this channel. This bit is cleared
					 * before every input or output
					 * operation. */
#define INPUT_SAW_CR		(1<<12)	/* Channel is in CRLF eol input
					 * translation mode and the last byte
					 * seen was a "\r". */
#define CHANNEL_DEAD		(1<<13)	/* The channel has been closed by the
					 * exit handler (on exit) but not
					 * deallocated. When any IO operation
					 * sees this flag on a channel, it
					 * does not call driver level
					 * functions to avoid referring to
					 * deallocated data. */
#define CHANNEL_NEED_MORE_DATA	(1<<14)	/* The last input operation failed
					 * because there was not enough data
					 * to complete the operation. This
					 * flag is set when gets fails to get
					 * a complete line or when read fails
					 * to get a complete character. When
					 * set, file events will not be
					 * delivered for buffered data until
					 * the state of the channel
					 * changes. */
#define CHANNEL_RAW_MODE	(1<<16)	/* When set, notes that the Raw API is
					 * being used. */

#define CHANNEL_INCLOSE		(1<<19)	/* Channel is currently being closed.
					 * Its structures are still live and
					 * usable, but it may not be closed
					 * again from within the close
					 * handler. */
#define CHANNEL_TAINTED		(1<<20)	/* Channel stack structure has changed.
					 * Used by Channel Tcl_Obj type to
					 * determine if we have to revalidate
					 * the channel. */
#define CHANNEL_CLOSEDWRITE	(1<<21)	/* Channel write side has been closed.
					 * No further Tcl-level write IO on
					 * the channel is allowed. */

/*
 * The length of time to wait between synthetic timer events. Must be zero or
 * bad things tend to happen.
 */

#define SYNTHETIC_EVENT_TIME	0

/*
 * Local Variables:
 * mode: c
 * c-basic-offset: 4
 * fill-column: 78
 * End:
 */<|MERGE_RESOLUTION|>--- conflicted
+++ resolved
@@ -126,11 +126,7 @@
  */
 
 typedef struct ChannelState {
-<<<<<<< HEAD
-    const char *channelName;	/* The name of the channel instance in Tcl
-=======
     char *channelName;	/* The name of the channel instance in Tcl
->>>>>>> fde157fe
 				 * commands. Storage is owned by the generic
 				 * IO code, is dynamically allocated. */
     int	flags;			/* ORed combination of the flags defined
