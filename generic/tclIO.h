--- conflicted
+++ resolved
@@ -277,11 +277,6 @@
 					 * usable, but it may not be closed
 					 * again from within the close
 					 * handler. */
-<<<<<<< HEAD
-#define CHANNEL_TAINTED		(1<<20)	/* Channel stack structure has changed.
-					 * Used by Channel Tcl_Obj type to
-					 * determine if we have to revalidate
-					 * the channel. */
 #define CHANNEL_CLOSEDWRITE	(1<<21)	/* Channel write side has been closed.
 					 * No further Tcl-level write IO on
 					 * the channel is allowed. */
@@ -292,8 +287,6 @@
  */
 
 #define SYNTHETIC_EVENT_TIME	0
-=======
->>>>>>> 2627cfbc
  
 /*
