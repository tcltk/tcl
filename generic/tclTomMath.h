--- conflicted
+++ resolved
@@ -7,206 +7,6 @@
 #else
 #  include "../compat/stdint.h"
 #endif
-<<<<<<< HEAD
-=======
-/*
-unsigned long mp_get_mag_ul(const mp_int *a) MP_WUR;
-*/
-/*
-unsigned long long mp_get_mag_ull(const mp_int *a) MP_WUR;
-*/
-
-/* get integer, set integer (long) */
-/*
-long mp_get_l(const mp_int *a) MP_WUR;
-*/
-/*
-void mp_set_l(mp_int *a, long b);
-*/
-/*
-mp_err mp_init_l(mp_int *a, long b) MP_WUR;
-*/
-
-/* get integer, set integer (unsigned long) */
-#define mp_get_ul(a) ((unsigned long)mp_get_l(a))
-/*
-void mp_set_ul(mp_int *a, unsigned long b);
-*/
-/*
-mp_err mp_init_ul(mp_int *a, unsigned long b) MP_WUR;
-*/
-
-/* get integer, set integer (long long) */
-/*
-long long mp_get_ll(const mp_int *a) MP_WUR;
-*/
-/*
-void mp_set_ll(mp_int *a, long long b);
-*/
-/*
-mp_err mp_init_ll(mp_int *a, long long b) MP_WUR;
-*/
-
-/* get integer, set integer (unsigned long long) */
-#define mp_get_ull(a) ((Tcl_WideUInt)mp_get_ll(a))
-/*
-void mp_set_ull(mp_int *a, unsigned long long b);
-*/
-/*
-mp_err mp_init_ull(mp_int *a, unsigned long long b) MP_WUR;
-*/
-
-/* set to single unsigned digit, up to MP_DIGIT_MAX */
-/*
-void mp_set(mp_int *a, mp_digit b);
-*/
-/*
-mp_err mp_init_set(mp_int *a, mp_digit b) MP_WUR;
-*/
-
-/* get integer, set integer and init with integer (deprecated) */
-/*
-MP_DEPRECATED(mp_get_mag_u32/mp_get_u32) unsigned long mp_get_int(const mp_int *a) MP_WUR;
-*/
-/*
-MP_DEPRECATED(mp_get_mag_ul/mp_get_ul) unsigned long mp_get_long(const mp_int *a) MP_WUR;
-*/
-/*
-MP_DEPRECATED(mp_get_mag_ull/mp_get_ull) unsigned long long mp_get_long_long(const mp_int *a) MP_WUR;
-*/
-/*
-MP_DEPRECATED(mp_set_ul) mp_err mp_set_int(mp_int *a, unsigned long b);
-*/
-/*
-MP_DEPRECATED(mp_set_ul) mp_err mp_set_long(mp_int *a, unsigned long b);
-*/
-/*
-MP_DEPRECATED(mp_set_ull) mp_err mp_set_long_long(mp_int *a, unsigned long long b);
-*/
-/*
-MP_DEPRECATED(mp_init_ul) mp_err mp_init_set_int(mp_int *a, unsigned long b) MP_WUR;
-*/
-
-/* copy, b = a */
-/*
-mp_err mp_copy(const mp_int *a, mp_int *b) MP_WUR;
-*/
-
-/* inits and copies, a = b */
-/*
-mp_err mp_init_copy(mp_int *a, const mp_int *b) MP_WUR;
-*/
-
-/* trim unused digits */
-/*
-void mp_clamp(mp_int *a);
-*/
-
-
-/* export binary data */
-/*
-MP_DEPRECATED(mp_pack) mp_err mp_export(void *rop, size_t *countp, int order, size_t size,
-                                        int endian, size_t nails, const mp_int *op) MP_WUR;
-*/
-
-/* import binary data */
-/*
-MP_DEPRECATED(mp_unpack) mp_err mp_import(mp_int *rop, size_t count, int order,
-      size_t size, int endian, size_t nails,
-      const void *op) MP_WUR;
-*/
-
-/* unpack binary data */
-/*
-mp_err mp_unpack(mp_int *rop, size_t count, mp_order order, size_t size, mp_endian endian,
-                 size_t nails, const void *op) MP_WUR;
-*/
-
-/* pack binary data */
-/*
-size_t mp_pack_count(const mp_int *a, size_t nails, size_t size) MP_WUR;
-*/
-/*
-mp_err mp_pack(void *rop, size_t maxcount, size_t *written, mp_order order, size_t size,
-               mp_endian endian, size_t nails, const mp_int *op) MP_WUR;
-*/
-
-/* ---> digit manipulation <--- */
-
-/* right shift by "b" digits */
-/*
-void mp_rshd(mp_int *a, int b);
-*/
-
-/* left shift by "b" digits */
-/*
-mp_err mp_lshd(mp_int *a, int b) MP_WUR;
-*/
-
-/* c = a / 2**b, implemented as c = a >> b */
-/*
-mp_err mp_div_2d(const mp_int *a, int b, mp_int *c, mp_int *d) MP_WUR;
-*/
-
-/* b = a/2 */
-/*
-mp_err mp_div_2(const mp_int *a, mp_int *b) MP_WUR;
-*/
-
-/* a/3 => 3c + d == a */
-/*
-mp_err mp_div_3(const mp_int *a, mp_int *c, mp_digit *d) MP_WUR;
-*/
-
-/* c = a * 2**b, implemented as c = a << b */
-/*
-mp_err mp_mul_2d(const mp_int *a, int b, mp_int *c) MP_WUR;
-*/
-
-/* b = a*2 */
-/*
-mp_err mp_mul_2(const mp_int *a, mp_int *b) MP_WUR;
-*/
-
-/* c = a mod 2**b */
-/*
-mp_err mp_mod_2d(const mp_int *a, int b, mp_int *c) MP_WUR;
-*/
-
-/* computes a = 2**b */
-/*
-mp_err mp_2expt(mp_int *a, int b) MP_WUR;
-*/
-
-/* Counts the number of lsbs which are zero before the first zero bit */
-/*
-int mp_cnt_lsb(const mp_int *a) MP_WUR;
-*/
-
-/* I Love Earth! */
-
-/* makes a pseudo-random mp_int of a given size */
-/*
-mp_err mp_rand(mp_int *a, int digits) MP_WUR;
-*/
-/* makes a pseudo-random small int of a given size */
-/*
-MP_DEPRECATED(mp_rand) mp_err mp_rand_digit(mp_digit *r) MP_WUR;
-*/
-/* use custom random data source instead of source provided the platform */
-/*
-void mp_rand_source(mp_err(*source)(void *out, size_t size));
-*/
-
-#ifdef MP_PRNG_ENABLE_LTM_RNG
-#  warning MP_PRNG_ENABLE_LTM_RNG has been deprecated, use mp_rand_source instead.
-/* A last resort to provide random data on systems without any of the other
- * implemented ways to gather entropy.
- * It is compatible with `rng_get_bytes()` from libtomcrypt so you could
- * provide that one and then set `ltm_rng = rng_get_bytes;` */
-extern unsigned long (*ltm_rng)(unsigned char *out, unsigned long outlen, void (*callback)(void));
-extern void (*ltm_rng_callback)(void);
->>>>>>> 826ed759
 #endif
 #include <tommath.h>
 #include "tclTomMathDecls.h"
@@ -215,5 +15,4 @@
 #undef mp_isodd
 #define mp_iseven(a) (!mp_isodd(a))
 #define mp_isodd(a)  (((a)->used != 0 && (((a)->dp[0] & 1) != 0)) ? MP_YES : MP_NO)
-
 #endif