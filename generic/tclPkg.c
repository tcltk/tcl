/*
 * tclPkg.c --
 *
 *	This file implements package and version control for Tcl via the
 *	"package" command and a few C APIs.
 *
 * Copyright © 1996 Sun Microsystems, Inc.
 * Copyright © 2006 Andreas Kupries <andreas_kupries@users.sourceforge.net>
 *
 * See the file "license.terms" for information on usage and redistribution of
 * this file, and for a DISCLAIMER OF ALL WARRANTIES.
 *
 * TIP #268.
 * Heavily rewritten to handle the extend version numbers, and extended
 * package requirements.
 */

#include "tclInt.h"

MODULE_SCOPE char *tclEmptyStringRep;

char *tclEmptyStringRep = &tclEmptyString;

/*
 * Each invocation of the "package ifneeded" command creates a structure of
 * the following type, which is used to load the package into the interpreter
 * if it is requested with a "package require" command.
 */

typedef struct PkgAvail {
    char *version;		/* Version string; malloc'ed. */
    char *script;		/* Script to invoke to provide this version of
				 * the package. Malloc'ed and protected by
				 * Tcl_Preserve and Tcl_Release. */
    char *pkgIndex;		/* Full file name of pkgIndex file */
    struct PkgAvail *nextPtr;	/* Next in list of available versions of the
				 * same package. */
} PkgAvail;

typedef struct PkgName {
    struct PkgName *nextPtr;	/* Next in list of package names being
				 * initialized. */
    char name[TCLFLEXARRAY];
} PkgName;

typedef struct PkgFiles {
    PkgName *names;		/* Package names being initialized. Must be
				 * first field. */
    Tcl_HashTable table;	/* Table which contains files for each
				 * package. */
} PkgFiles;

/*
 * For each package that is known in any way to an interpreter, there is one
 * record of the following type. These records are stored in the
 * "packageTable" hash table in the interpreter, keyed by package name such as
 * "Tk" (no version number).
 */

typedef struct Package {
    Tcl_Obj *version;
    PkgAvail *availPtr;		/* First in list of all available versions of
				 * this package. */
    const void *clientData;	/* Client data. */
} Package;

typedef struct Require {
    void *clientDataPtr;
    const char *name;
    Package *pkgPtr;
    char *versionToProvide;
} Require;

typedef struct RequireProcArgs {
    const char *name;
    void *clientDataPtr;
} RequireProcArgs;

/*
 * Prototypes for functions defined in this file:
 */

static int		CheckVersionAndConvert(Tcl_Interp *interp,
			    const char *string, char **internal, int *stable);
static int		CompareVersions(char *v1i, char *v2i,
			    int *isMajorPtr);
static int		CheckRequirement(Tcl_Interp *interp,
			    const char *string);
static int		CheckAllRequirements(Tcl_Interp *interp, int reqc,
			    Tcl_Obj *const reqv[]);
static int		RequirementSatisfied(char *havei, const char *req);
static int		SomeRequirementSatisfied(char *havei, int reqc,
			    Tcl_Obj *const reqv[]);
static void		AddRequirementsToResult(Tcl_Interp *interp, int reqc,
			    Tcl_Obj *const reqv[]);
static void		AddRequirementsToDString(Tcl_DString *dstring,
			    int reqc, Tcl_Obj *const reqv[]);
static Package *	FindPackage(Tcl_Interp *interp, const char *name);
static int		PkgRequireCore(ClientData data[], Tcl_Interp *interp, int result);
static int		PkgRequireCoreFinal(ClientData data[], Tcl_Interp *interp, int result);
static int		PkgRequireCoreCleanup(ClientData data[], Tcl_Interp *interp, int result);
static int		PkgRequireCoreStep1(ClientData data[], Tcl_Interp *interp, int result);
static int		PkgRequireCoreStep2(ClientData data[], Tcl_Interp *interp, int result);
static int		TclNRPkgRequireProc(ClientData clientData, Tcl_Interp *interp, int reqc, Tcl_Obj *const reqv[]);
static int		SelectPackage(ClientData data[], Tcl_Interp *interp, int result);
static int		SelectPackageFinal(ClientData data[], Tcl_Interp *interp, int result);
static int		TclNRPackageObjCmdCleanup(ClientData data[], Tcl_Interp *interp, int result);

/*
 * Helper macros.
 */

#define DupBlock(v,s,len) \
    ((v) = (char *)ckalloc(len), memcpy((v),(s),(len)))
#define DupString(v,s) \
    do { \
	size_t local__len = strlen(s) + 1; \
	DupBlock((v),(s),local__len); \
    } while (0)

/*
 *----------------------------------------------------------------------
 *
 * Tcl_PkgProvide / Tcl_PkgProvideEx --
 *
 *	This function is invoked to declare that a particular version of a
 *	particular package is now present in an interpreter. There must not be
 *	any other version of this package already provided in the interpreter.
 *
 * Results:
 *	Normally returns TCL_OK; if there is already another version of the
 *	package loaded then TCL_ERROR is returned and an error message is left
 *	in the interp's result.
 *
 * Side effects:
 *	The interpreter remembers that this package is available, so that no
 *	other version of the package may be provided for the interpreter.
 *
 *----------------------------------------------------------------------
 */

#undef Tcl_PkgProvide
int
Tcl_PkgProvide(
    Tcl_Interp *interp,		/* Interpreter in which package is now
				 * available. */
    const char *name,		/* Name of package. */
    const char *version)	/* Version string for package. */
{
    return Tcl_PkgProvideEx(interp, name, version, NULL);
}

int
Tcl_PkgProvideEx(
    Tcl_Interp *interp,		/* Interpreter in which package is now
				 * available. */
    const char *name,		/* Name of package. */
    const char *version,	/* Version string for package. */
    const void *clientData)	/* clientdata for this package (normally used
				 * for C callback function table) */
{
    Package *pkgPtr;
    char *pvi, *vi;
    int res;

    pkgPtr = FindPackage(interp, name);
    if (pkgPtr->version == NULL) {
	pkgPtr->version = Tcl_NewStringObj(version, -1);
	Tcl_IncrRefCount(pkgPtr->version);
	pkgPtr->clientData = clientData;
	return TCL_OK;
    }

    if (CheckVersionAndConvert(interp, TclGetString(pkgPtr->version), &pvi,
	    NULL) != TCL_OK) {
	return TCL_ERROR;
    } else if (CheckVersionAndConvert(interp, version, &vi, NULL) != TCL_OK) {
	ckfree(pvi);
	return TCL_ERROR;
    }

    res = CompareVersions(pvi, vi, NULL);
    ckfree(pvi);
    ckfree(vi);

    if (res == 0) {
	if (clientData != NULL) {
	    pkgPtr->clientData = clientData;
	}
	return TCL_OK;
    }
    Tcl_SetObjResult(interp, Tcl_ObjPrintf(
	    "conflicting versions provided for package \"%s\": %s, then %s",
<<<<<<< HEAD
	    name, Tcl_GetString(pkgPtr->version), version));
    Tcl_SetErrorCode(interp, "TCL", "PACKAGE", "VERSIONCONFLICT", (void *)NULL);
=======
	    name, TclGetString(pkgPtr->version), version));
    Tcl_SetErrorCode(interp, "TCL", "PACKAGE", "VERSIONCONFLICT", NULL);
>>>>>>> a107ac20
    return TCL_ERROR;
}

/*
 *----------------------------------------------------------------------
 *
 * Tcl_PkgRequire / Tcl_PkgRequireEx / Tcl_PkgRequireProc --
 *
 *	This function is called by code that depends on a particular version
 *	of a particular package. If the package is not already provided in the
 *	interpreter, this function invokes a Tcl script to provide it. If the
 *	package is already provided, this function makes sure that the
 *	caller's needs don't conflict with the version that is present.
 *
 * Results:
 *	If successful, returns the version string for the currently provided
 *	version of the package, which may be different from the "version"
 *	argument. If the caller's requirements cannot be met (e.g. the version
 *	requested conflicts with a currently provided version, or the required
 *	version cannot be found, or the script to provide the required version
 *	generates an error), NULL is returned and an error message is left in
 *	the interp's result.
 *
 * Side effects:
 *	The script from some previous "package ifneeded" command may be
 *	invoked to provide the package.
 *
 *----------------------------------------------------------------------
 */

static void
PkgFilesCleanupProc(
    ClientData clientData,
    TCL_UNUSED(Tcl_Interp *))
{
    PkgFiles *pkgFiles = (PkgFiles *) clientData;
    Tcl_HashSearch search;
    Tcl_HashEntry *entry;

    while (pkgFiles->names) {
	PkgName *name = pkgFiles->names;

	pkgFiles->names = name->nextPtr;
	ckfree(name);
    }
    entry = Tcl_FirstHashEntry(&pkgFiles->table, &search);
    while (entry) {
	Tcl_Obj *obj = (Tcl_Obj *)Tcl_GetHashValue(entry);

	Tcl_DecrRefCount(obj);
	entry = Tcl_NextHashEntry(&search);
    }
    Tcl_DeleteHashTable(&pkgFiles->table);
    ckfree(pkgFiles);
    return;
}

void *
TclInitPkgFiles(
    Tcl_Interp *interp)
{
    /*
     * If assocdata "tclPkgFiles" doesn't exist yet, create it.
     */

    PkgFiles *pkgFiles = (PkgFiles *)Tcl_GetAssocData(interp, "tclPkgFiles", NULL);

    if (!pkgFiles) {
	pkgFiles = (PkgFiles *)ckalloc(sizeof(PkgFiles));
	pkgFiles->names = NULL;
	Tcl_InitHashTable(&pkgFiles->table, TCL_STRING_KEYS);
	Tcl_SetAssocData(interp, "tclPkgFiles", PkgFilesCleanupProc, pkgFiles);
    }
    return pkgFiles;
}

void
TclPkgFileSeen(
    Tcl_Interp *interp,
    const char *fileName)
{
    PkgFiles *pkgFiles = (PkgFiles *)
	    Tcl_GetAssocData(interp, "tclPkgFiles", NULL);

    if (pkgFiles && pkgFiles->names) {
	const char *name = pkgFiles->names->name;
	Tcl_HashTable *table = &pkgFiles->table;
	int isNew;
	Tcl_HashEntry *entry = (Tcl_HashEntry *)Tcl_CreateHashEntry(table, name, &isNew);
	Tcl_Obj *list;

	if (isNew) {
	    TclNewObj(list);
	    Tcl_SetHashValue(entry, list);
	    Tcl_IncrRefCount(list);
	} else {
	    list = (Tcl_Obj *)Tcl_GetHashValue(entry);
	}
	Tcl_ListObjAppendElement(interp, list, Tcl_NewStringObj(fileName, -1));
    }
}

#undef Tcl_PkgRequire
const char *
Tcl_PkgRequire(
    Tcl_Interp *interp,		/* Interpreter in which package is now
				 * available. */
    const char *name,		/* Name of desired package. */
    const char *version,	/* Version string for desired version; NULL
				 * means use the latest version available. */
    int exact)			/* Non-zero means that only the particular
				 * version given is acceptable. Zero means use
				 * the latest compatible version. */
{
    return Tcl_PkgRequireEx(interp, name, version, exact, NULL);
}

const char *
Tcl_PkgRequireEx(
    Tcl_Interp *interp,		/* Interpreter in which package is now
				 * available. */
    const char *name,		/* Name of desired package. */
    const char *version,	/* Version string for desired version; NULL
				 * means use the latest version available. */
    int exact,			/* Non-zero means that only the particular
				 * version given is acceptable. Zero means use
				 * the latest compatible version. */
    void *clientDataPtr)	/* Used to return the client data for this
				 * package. If it is NULL then the client data
				 * is not returned. This is unchanged if this
				 * call fails for any reason. */
{
    Tcl_Obj *ov;
    const char *result = NULL;

    /*
     * If an attempt is being made to load this into a standalone executable
     * on a platform where backlinking is not supported then this must be a
     * shared version of Tcl (Otherwise the load would have failed). Detect
     * this situation by checking that this library has been correctly
     * initialised. If it has not been then return immediately as nothing will
     * work.
     */

    if (tclEmptyStringRep == NULL) {
	/*
	 * OK, so what's going on here?
	 *
	 * First, what are we doing? We are performing a check on behalf of
	 * one particular caller, Tcl_InitStubs(). When a package is stub-
	 * enabled, it is statically linked to libtclstub.a, which contains a
	 * copy of Tcl_InitStubs(). When a stub-enabled package is loaded, its
	 * *_Init() function is supposed to call Tcl_InitStubs() before
	 * calling any other functions in the Tcl library. The first Tcl
	 * function called by Tcl_InitStubs() through the stub table is
	 * Tcl_PkgRequireEx(), so this code right here is the first code that
	 * is part of the original Tcl library in the executable that gets
	 * executed on behalf of a newly loaded stub-enabled package.
	 *
	 * One easy error for the developer/builder of a stub-enabled package
	 * to make is to forget to define USE_TCL_STUBS when compiling the
	 * package. When that happens, the package will contain symbols that
	 * are references to the Tcl library, rather than function pointers
	 * referencing the stub table. On platforms that lack backlinking,
	 * those unresolved references may cause the loading of the package to
	 * also load a second copy of the Tcl library, leading to all kinds of
	 * trouble. We would like to catch that error and report a useful
	 * message back to the user. That's what we're doing.
	 *
	 * Second, how does this work? If we reach this point, then the global
	 * variable tclEmptyStringRep has the value NULL. Compare that with
	 * the definition of tclEmptyStringRep near the top of this file.  It
	 * clearly should not have the value NULL; it should point to the char
	 * tclEmptyString. If we see it having the value NULL, then somehow we
	 * are seeing a Tcl library that isn't completely initialized, and
	 * that's an indicator for the error condition described above.
	 * (Further explanation is welcome.)
	 *
	 * Third, so what do we do about it? This situation indicates the
	 * package we just loaded wasn't properly compiled to be stub-enabled,
	 * yet it thinks it is stub-enabled (it called Tcl_InitStubs()). We
	 * want to report that the package just loaded is broken, so we want
	 * to place an error message in the interpreter result and return NULL
	 * to indicate failure to Tcl_InitStubs() so that it will also fail.
	 * (Further explanation why we don't want to Tcl_Panic() is welcome.
	 * After all, two Tcl libraries can't be a good thing!)
	 *
	 * Trouble is that's going to be tricky. We're now using a Tcl library
	 * that's not fully initialized. Functions in it may not work
	 * reliably, so be very careful about adding any other calls here
	 * without checking how they behave when initialization is incomplete.
	 */

	Tcl_SetObjResult(interp, Tcl_ObjPrintf(
		"Cannot load package \"%s\" in standalone executable:"
		" This package is not compiled with stub support", name));
	Tcl_SetErrorCode(interp, "TCL", "PACKAGE", "UNSTUBBED", (void *)NULL);
	return NULL;
    }

    /*
     * Translate between old and new API, and defer to the new function.
     */

    if (version == NULL) {
	if (Tcl_PkgRequireProc(interp, name, 0, NULL, clientDataPtr) == TCL_OK) {
	    result = Tcl_GetString(Tcl_GetObjResult(interp));
	    Tcl_ResetResult(interp);
	}
    } else {
	if (exact && TCL_OK
		!= CheckVersionAndConvert(interp, version, NULL, NULL)) {
	    return NULL;
	}
	ov = Tcl_NewStringObj(version, -1);
	if (exact) {
	    Tcl_AppendStringsToObj(ov, "-", version, (void *)NULL);
	}
	Tcl_IncrRefCount(ov);
	if (Tcl_PkgRequireProc(interp, name, 1, &ov, clientDataPtr) == TCL_OK) {
	    result = Tcl_GetString(Tcl_GetObjResult(interp));
	    Tcl_ResetResult(interp);
	}
	TclDecrRefCount(ov);
    }
    return result;
}

int
Tcl_PkgRequireProc(
    Tcl_Interp *interp,		/* Interpreter in which package is now
				 * available. */
    const char *name,		/* Name of desired package. */
    int reqc,			/* Requirements constraining the desired
				 * version. */
    Tcl_Obj *const reqv[],	/* 0 means to use the latest version
				 * available. */
    void *clientDataPtr)
{
    RequireProcArgs args;

    args.name = name;
    args.clientDataPtr = clientDataPtr;
    return Tcl_NRCallObjProc(interp,
	    TclNRPkgRequireProc, (void *) &args, reqc, reqv);
}

static int
TclNRPkgRequireProc(
    ClientData clientData,
    Tcl_Interp *interp,
    int reqc,
    Tcl_Obj *const reqv[])
{
    RequireProcArgs *args = (RequireProcArgs *)clientData;

    Tcl_NRAddCallback(interp,
	    PkgRequireCore, (void *) args->name, INT2PTR(reqc), (void *) reqv,
	    args->clientDataPtr);
    return TCL_OK;
}

static int
PkgRequireCore(
    ClientData data[],
    Tcl_Interp *interp,
    TCL_UNUSED(int))
{
    const char *name = (const char *)data[0];
    int reqc = PTR2INT(data[1]);
    Tcl_Obj **reqv = (Tcl_Obj **)data[2];
    int code = CheckAllRequirements(interp, reqc, reqv);
    Require *reqPtr;

    if (code != TCL_OK) {
	return code;
    }
    reqPtr = (Require *)ckalloc(sizeof(Require));
    Tcl_NRAddCallback(interp, PkgRequireCoreCleanup, reqPtr, NULL, NULL, NULL);
    reqPtr->clientDataPtr = data[3];
    reqPtr->name = name;
    reqPtr->pkgPtr = FindPackage(interp, name);
    if (reqPtr->pkgPtr->version == NULL) {
	Tcl_NRAddCallback(interp,
		SelectPackage, reqPtr, INT2PTR(reqc), reqv,
		(void *)PkgRequireCoreStep1);
    } else {
	Tcl_NRAddCallback(interp,
		PkgRequireCoreFinal, reqPtr, INT2PTR(reqc), reqv, NULL);
    }
    return TCL_OK;
}

static int
PkgRequireCoreStep1(
    ClientData data[],
    Tcl_Interp *interp,
    TCL_UNUSED(int))
{
    Tcl_DString command;
    char *script;
    Require *reqPtr = (Require *)data[0];
    int reqc = PTR2INT(data[1]);
    Tcl_Obj **const reqv = (Tcl_Obj **)data[2];
    const char *name = reqPtr->name /* Name of desired package. */;

    /*
     * If we've got the package in the DB already, go on to actually loading
     * it.
     */

    if (reqPtr->pkgPtr->version != NULL) {
	Tcl_NRAddCallback(interp,
		PkgRequireCoreFinal, reqPtr, INT2PTR(reqc), (void *)reqv, NULL);
	return TCL_OK;
    }

    /*
     * The package is not in the database. If there is a "package unknown"
     * command, invoke it.
     */

    script = ((Interp *) interp)->packageUnknown;
    if (script == NULL) {
	/*
	 * No package unknown script. Move on to finalizing.
	 */

	Tcl_NRAddCallback(interp,
		PkgRequireCoreFinal, reqPtr, INT2PTR(reqc), (void *)reqv, NULL);
	return TCL_OK;
    }

    /*
     * Invoke the "package unknown" script synchronously.
     */

    Tcl_DStringInit(&command);
    Tcl_DStringAppend(&command, script, -1);
    Tcl_DStringAppendElement(&command, name);
    AddRequirementsToDString(&command, reqc, reqv);

    Tcl_NRAddCallback(interp,
	    PkgRequireCoreStep2, reqPtr, INT2PTR(reqc), (void *) reqv, NULL);
    Tcl_NREvalObj(interp,
	    Tcl_NewStringObj(Tcl_DStringValue(&command),
		    Tcl_DStringLength(&command)),
	    TCL_EVAL_GLOBAL);
    Tcl_DStringFree(&command);
    return TCL_OK;
}

static int
PkgRequireCoreStep2(
    ClientData data[],
    Tcl_Interp *interp,
    int result)
{
    Require *reqPtr = (Require *)data[0];
    int reqc = PTR2INT(data[1]);
    Tcl_Obj **const reqv = (Tcl_Obj **)data[2];
    const char *name = reqPtr->name; /* Name of desired package. */

    if ((result != TCL_OK) && (result != TCL_ERROR)) {
	Tcl_SetObjResult(interp, Tcl_ObjPrintf(
		"bad return code: %d", result));
	Tcl_SetErrorCode(interp, "TCL", "PACKAGE", "BADRESULT", (void *)NULL);
	result = TCL_ERROR;
    }
    if (result == TCL_ERROR) {
	Tcl_AddErrorInfo(interp,
		"\n    (\"package unknown\" script)");
	return result;
    }
    Tcl_ResetResult(interp);

    /*
     * pkgPtr may now be invalid, so refresh it.
     */

    reqPtr->pkgPtr = FindPackage(interp, name);
    Tcl_NRAddCallback(interp,
	    SelectPackage, reqPtr, INT2PTR(reqc), reqv,
	    (void *)PkgRequireCoreFinal);
    return TCL_OK;
}

static int
PkgRequireCoreFinal(
    ClientData data[],
    Tcl_Interp *interp,
    TCL_UNUSED(int))
{
    Require *reqPtr = (Require *)data[0];
    int reqc = PTR2INT(data[1]), satisfies;
    Tcl_Obj **const reqv = (Tcl_Obj **)data[2];
    char *pkgVersionI;
    void *clientDataPtr = reqPtr->clientDataPtr;
    const char *name = reqPtr->name; /* Name of desired package. */

    if (reqPtr->pkgPtr->version == NULL) {
	Tcl_SetObjResult(interp, Tcl_ObjPrintf(
		"can't find package %s", name));
	Tcl_SetErrorCode(interp, "TCL", "PACKAGE", "UNFOUND", (void *)NULL);
	AddRequirementsToResult(interp, reqc, reqv);
	return TCL_ERROR;
    }

    /*
     * Ensure that the provided version meets the current requirements.
     */

    if (reqc != 0) {
	CheckVersionAndConvert(interp, TclGetString(reqPtr->pkgPtr->version),
		&pkgVersionI, NULL);
	satisfies = SomeRequirementSatisfied(pkgVersionI, reqc, reqv);

	ckfree(pkgVersionI);

	if (!satisfies) {
	    Tcl_SetObjResult(interp, Tcl_ObjPrintf(
		    "version conflict for package \"%s\": have %s, need",
		    name, TclGetString(reqPtr->pkgPtr->version)));
	    Tcl_SetErrorCode(interp, "TCL", "PACKAGE", "VERSIONCONFLICT",
		    (void *)NULL);
	    AddRequirementsToResult(interp, reqc, reqv);
	    return TCL_ERROR;
	}
    }

    if (clientDataPtr) {
	const void **ptr = (const void **) clientDataPtr;

	*ptr = reqPtr->pkgPtr->clientData;
    }
    Tcl_SetObjResult(interp, reqPtr->pkgPtr->version);
    return TCL_OK;
}

static int
PkgRequireCoreCleanup(
    ClientData data[],
    TCL_UNUSED(Tcl_Interp *),
    int result)
{
    ckfree(data[0]);
    return result;
}

static int
SelectPackage(
    ClientData data[],
    Tcl_Interp *interp,
    TCL_UNUSED(int))
{
    PkgAvail *availPtr, *bestPtr, *bestStablePtr;
    char *availVersion, *bestVersion, *bestStableVersion;
				/* Internal rep. of versions */
    int availStable, satisfies;
    Require *reqPtr = (Require *)data[0];
    int reqc = PTR2INT(data[1]);
    Tcl_Obj **const reqv = (Tcl_Obj **)data[2];
    const char *name = reqPtr->name;
    Package *pkgPtr = reqPtr->pkgPtr;
    Interp *iPtr = (Interp *) interp;

    /*
     * Check whether we're already attempting to load some version of this
     * package (circular dependency detection).
     */

    if (pkgPtr->clientData != NULL) {
	Tcl_SetObjResult(interp, Tcl_ObjPrintf(
		"circular package dependency:"
		" attempt to provide %s %s requires %s",
		name, (char *) pkgPtr->clientData, name));
	AddRequirementsToResult(interp, reqc, reqv);
	Tcl_SetErrorCode(interp, "TCL", "PACKAGE", "CIRCULARITY", (void *)NULL);
	return TCL_ERROR;
    }

    /*
     * The package isn't yet present. Search the list of available versions
     * and invoke the script for the best available version. We are actually
     * locating the best, and the best stable version. One of them is then
     * chosen based on the selection mode.
     */

    bestPtr = NULL;
    bestStablePtr = NULL;
    bestVersion = NULL;
    bestStableVersion = NULL;

    for (availPtr = pkgPtr->availPtr; availPtr != NULL;
	    availPtr = availPtr->nextPtr) {
	if (CheckVersionAndConvert(interp, availPtr->version,
		&availVersion, &availStable) != TCL_OK) {
	    /*
	     * The provided version number has invalid syntax. This should not
	     * happen. This should have been caught by the 'package ifneeded'
	     * registering the package.
	     */

	    continue;
	}

	/*
	 * Check satisfaction of requirements before considering the current
	 * version further.
	 */

	if (reqc > 0) {
	    satisfies = SomeRequirementSatisfied(availVersion, reqc, reqv);
	    if (!satisfies) {
		ckfree(availVersion);
		availVersion = NULL;
		continue;
	    }
	}

	if (bestPtr != NULL) {
	    int res = CompareVersions(availVersion, bestVersion, NULL);

	    /*
	     * Note: Used internal reps in the comparison!
	     */

	    if (res > 0) {
		/*
		 * The version of the package sought is better than the
		 * currently selected version.
		 */

		ckfree(bestVersion);
		bestVersion = NULL;
		goto newbest;
	    }
	} else {
	newbest:
	    /*
	     * We have found a version which is better than our max.
	     */

	    bestPtr = availPtr;
	    CheckVersionAndConvert(interp, bestPtr->version, &bestVersion, NULL);
	}

	if (!availStable) {
	    ckfree(availVersion);
	    availVersion = NULL;
	    continue;
	}

	if (bestStablePtr != NULL) {
	    int res = CompareVersions(availVersion, bestStableVersion, NULL);

	    /*
	     * Note: Used internal reps in the comparison!
	     */

	    if (res > 0) {
		/*
		 * This stable version of the package sought is better than
		 * the currently selected stable version.
		 */

		ckfree(bestStableVersion);
		bestStableVersion = NULL;
		goto newstable;
	    }
	} else {
	newstable:
	    /*
	     * We have found a stable version which is better than our max
	     * stable.
	     */

	    bestStablePtr = availPtr;
	    CheckVersionAndConvert(interp, bestStablePtr->version,
		    &bestStableVersion, NULL);
	}

	ckfree(availVersion);
	availVersion = NULL;
    } /* end for */

    /*
     * Clean up memorized internal reps, if any.
     */

    if (bestVersion != NULL) {
	ckfree(bestVersion);
	bestVersion = NULL;
    }

    if (bestStableVersion != NULL) {
	ckfree(bestStableVersion);
	bestStableVersion = NULL;
    }

    /*
     * Now choose a version among the two best. For 'latest' we simply take
     * (actually keep) the best. For 'stable' we take the best stable, if
     * there is any, or the best if there is nothing stable.
     */

    if ((iPtr->packagePrefer == PKG_PREFER_STABLE)
	    && (bestStablePtr != NULL)) {
	bestPtr = bestStablePtr;
    }

    if (bestPtr == NULL) {
	Tcl_NRAddCallback(interp,
		(Tcl_NRPostProc *)data[3], reqPtr, INT2PTR(reqc), (void *)reqv, NULL);
    } else {
	/*
	 * We found an ifneeded script for the package. Be careful while
	 * executing it: this could cause reentrancy, so (a) protect the
	 * script itself from deletion and (b) don't assume that bestPtr will
	 * still exist when the script completes.
	 */

	char *versionToProvide = bestPtr->version;
	PkgFiles *pkgFiles;
	PkgName *pkgName;

	Tcl_Preserve(versionToProvide);
	pkgPtr->clientData = versionToProvide;

	pkgFiles = (PkgFiles *)TclInitPkgFiles(interp);

	/*
	 * Push "ifneeded" package name in "tclPkgFiles" assocdata.
	 */

	pkgName = (PkgName *)ckalloc(offsetof(PkgName, name) + 1 + strlen(name));
	pkgName->nextPtr = pkgFiles->names;
	strcpy(pkgName->name, name);
	pkgFiles->names = pkgName;
	if (bestPtr->pkgIndex) {
	    TclPkgFileSeen(interp, bestPtr->pkgIndex);
	}
	reqPtr->versionToProvide = versionToProvide;
	Tcl_NRAddCallback(interp,
		SelectPackageFinal, reqPtr, INT2PTR(reqc), (void *)reqv,
		data[3]);
	Tcl_NREvalObj(interp, Tcl_NewStringObj(bestPtr->script, -1),
		TCL_EVAL_GLOBAL);
    }
    return TCL_OK;
}

static int
SelectPackageFinal(
    ClientData data[],
    Tcl_Interp *interp,
    int result)
{
    Require *reqPtr = (Require *)data[0];
    int reqc = PTR2INT(data[1]);
    Tcl_Obj **const reqv = (Tcl_Obj **)data[2];
    const char *name = reqPtr->name;
    char *versionToProvide = reqPtr->versionToProvide;

    /*
     * Pop the "ifneeded" package name from "tclPkgFiles" assocdata
     */

    PkgFiles *pkgFiles = (PkgFiles *)Tcl_GetAssocData(interp, "tclPkgFiles", NULL);
    PkgName *pkgName = pkgFiles->names;
    pkgFiles->names = pkgName->nextPtr;
    ckfree(pkgName);

    reqPtr->pkgPtr = FindPackage(interp, name);
    if (result == TCL_OK) {
	Tcl_ResetResult(interp);
	if (reqPtr->pkgPtr->version == NULL) {
	    result = TCL_ERROR;
	    Tcl_SetObjResult(interp, Tcl_ObjPrintf(
		    "attempt to provide package %s %s failed:"
		    " no version of package %s provided",
		    name, versionToProvide, name));
	    Tcl_SetErrorCode(interp, "TCL", "PACKAGE", "UNPROVIDED",
		    (void *)NULL);
	} else {
	    char *pvi, *vi;

	    if (TCL_OK != CheckVersionAndConvert(interp,
		    TclGetString(reqPtr->pkgPtr->version), &pvi, NULL)) {
		result = TCL_ERROR;
	    } else if (CheckVersionAndConvert(interp,
		    versionToProvide, &vi, NULL) != TCL_OK) {
		ckfree(pvi);
		result = TCL_ERROR;
	    } else {
		int res = CompareVersions(pvi, vi, NULL);

		ckfree(pvi);
		ckfree(vi);
		if (res != 0) {
		    result = TCL_ERROR;
		    Tcl_SetObjResult(interp, Tcl_ObjPrintf(
			    "attempt to provide package %s %s failed:"
			    " package %s %s provided instead",
			    name, versionToProvide,
			    name, TclGetString(reqPtr->pkgPtr->version)));
		    Tcl_SetErrorCode(interp, "TCL", "PACKAGE",
			    "WRONGPROVIDE", (void *)NULL);
		}
	    }
	}
    } else if (result != TCL_ERROR) {
	Tcl_Obj *codePtr;

	TclNewIntObj(codePtr, result);
	Tcl_SetObjResult(interp, Tcl_ObjPrintf(
		"attempt to provide package %s %s failed:"
		" bad return code: %s",
		name, versionToProvide, TclGetString(codePtr)));
	Tcl_SetErrorCode(interp, "TCL", "PACKAGE", "BADRESULT", (void *)NULL);
	TclDecrRefCount(codePtr);
	result = TCL_ERROR;
    }

    if (result == TCL_ERROR) {
	Tcl_AppendObjToErrorInfo(interp, Tcl_ObjPrintf(
		"\n    (\"package ifneeded %s %s\" script)",
		name, versionToProvide));
    }
    Tcl_Release(versionToProvide);

    if (result != TCL_OK) {
	/*
	 * Take a non-TCL_OK code from the script as an indication the package
	 * wasn't loaded properly, so the package system should not remember
	 * an improper load.
	 *
	 * This is consistent with our returning NULL. If we're not willing to
	 * tell our caller we got a particular version, we shouldn't store
	 * that version for telling future callers either.
	 */

	if (reqPtr->pkgPtr->version != NULL) {
	    Tcl_DecrRefCount(reqPtr->pkgPtr->version);
	    reqPtr->pkgPtr->version = NULL;
	}
	reqPtr->pkgPtr->clientData = NULL;
	return result;
    }

    Tcl_NRAddCallback(interp,
	    (Tcl_NRPostProc *)data[3], reqPtr, INT2PTR(reqc), (void *) reqv, NULL);
    return TCL_OK;
}

/*
 *----------------------------------------------------------------------
 *
 * Tcl_PkgPresent / Tcl_PkgPresentEx --
 *
 *	Checks to see whether the specified package is present. If it is not
 *	then no additional action is taken.
 *
 * Results:
 *	If successful, returns the version string for the currently provided
 *	version of the package, which may be different from the "version"
 *	argument. If the caller's requirements cannot be met (e.g. the version
 *	requested conflicts with a currently provided version), NULL is
 *	returned and an error message is left in interp->result.
 *
 * Side effects:
 *	None.
 *
 *----------------------------------------------------------------------
 */

#undef Tcl_PkgPresent
const char *
Tcl_PkgPresent(
    Tcl_Interp *interp,		/* Interpreter in which package is now
				 * available. */
    const char *name,		/* Name of desired package. */
    const char *version,	/* Version string for desired version; NULL
				 * means use the latest version available. */
    int exact)			/* Non-zero means that only the particular
				 * version given is acceptable. Zero means use
				 * the latest compatible version. */
{
    return Tcl_PkgPresentEx(interp, name, version, exact, NULL);
}

const char *
Tcl_PkgPresentEx(
    Tcl_Interp *interp,		/* Interpreter in which package is now
				 * available. */
    const char *name,		/* Name of desired package. */
    const char *version,	/* Version string for desired version; NULL
				 * means use the latest version available. */
    int exact,			/* Non-zero means that only the particular
				 * version given is acceptable. Zero means use
				 * the latest compatible version. */
    void *clientDataPtr)	/* Used to return the client data for this
				 * package. If it is NULL then the client data
				 * is not returned. This is unchanged if this
				 * call fails for any reason. */
{
    Interp *iPtr = (Interp *) interp;
    Tcl_HashEntry *hPtr;
    Package *pkgPtr;

    hPtr = Tcl_FindHashEntry(&iPtr->packageTable, name);
    if (hPtr) {
	pkgPtr = (Package *)Tcl_GetHashValue(hPtr);
	if (pkgPtr->version != NULL) {
	    /*
	     * At this point we know that the package is present. Make sure
	     * that the provided version meets the current requirement by
	     * calling Tcl_PkgRequireEx() to check for us.
	     */

	    const char *foundVersion = Tcl_PkgRequireEx(interp, name, version,
		    exact, clientDataPtr);

	    if (foundVersion == NULL) {
		Tcl_SetErrorCode(interp, "TCL", "LOOKUP", "PACKAGE", name,
			(void *)NULL);
	    }
	    return foundVersion;
	}
    }

    if (version != NULL) {
	Tcl_SetObjResult(interp, Tcl_ObjPrintf(
		"package %s %s is not present", name, version));
    } else {
	Tcl_SetObjResult(interp, Tcl_ObjPrintf(
		"package %s is not present", name));
    }
    Tcl_SetErrorCode(interp, "TCL", "LOOKUP", "PACKAGE", name, (void *)NULL);
    return NULL;
}

/*
 *----------------------------------------------------------------------
 *
 * Tcl_PackageObjCmd --
 *
 *	This function is invoked to process the "package" Tcl command. See the
 *	user documentation for details on what it does.
 *
 * Results:
 *	A standard Tcl result.
 *
 * Side effects:
 *	See the user documentation.
 *
 *----------------------------------------------------------------------
 */
int
Tcl_PackageObjCmd(
    ClientData clientData,
    Tcl_Interp *interp,		/* Current interpreter. */
    int objc,			/* Number of arguments. */
    Tcl_Obj *const objv[])	/* Argument objects. */
{
    return Tcl_NRCallObjProc(interp, TclNRPackageObjCmd, clientData, objc, objv);
}

int
TclNRPackageObjCmd(
    TCL_UNUSED(ClientData),
    Tcl_Interp *interp,		/* Current interpreter. */
    int objc,			/* Number of arguments. */
    Tcl_Obj *const objv[])	/* Argument objects. */
{
    static const char *const pkgOptions[] = {
	"files",  "forget",  "ifneeded", "names",   "prefer",
	"present", "provide", "require",  "unknown", "vcompare",
	"versions", "vsatisfies", NULL
    };
    enum pkgOptionsEnum {
	PKG_FILES,  PKG_FORGET,  PKG_IFNEEDED, PKG_NAMES,   PKG_PREFER,
	PKG_PRESENT, PKG_PROVIDE, PKG_REQUIRE,  PKG_UNKNOWN, PKG_VCOMPARE,
	PKG_VERSIONS, PKG_VSATISFIES
    };
    Interp *iPtr = (Interp *) interp;
    int optionIndex, exact, i, newobjc, satisfies;
    PkgAvail *availPtr, *prevPtr;
    Package *pkgPtr;
    Tcl_HashEntry *hPtr;
    Tcl_HashSearch search;
    Tcl_HashTable *tablePtr;
    const char *version;
    const char *argv2, *argv3, *argv4;
    char *iva = NULL, *ivb = NULL;
    Tcl_Obj *objvListPtr, **newObjvPtr;

    if (objc < 2) {
	Tcl_WrongNumArgs(interp, 1, objv, "option ?arg ...?");
	return TCL_ERROR;
    }

    if (Tcl_GetIndexFromObj(interp, objv[1], pkgOptions, "option", 0,
	    &optionIndex) != TCL_OK) {
	return TCL_ERROR;
    }
    switch ((enum pkgOptionsEnum) optionIndex) {
    case PKG_FILES: {
	PkgFiles *pkgFiles;

	if (objc != 3) {
	    Tcl_WrongNumArgs(interp, 2, objv, "package");
	    return TCL_ERROR;
	}
	pkgFiles = (PkgFiles *) Tcl_GetAssocData(interp, "tclPkgFiles", NULL);
	if (pkgFiles) {
	    Tcl_HashEntry *entry =
		    Tcl_FindHashEntry(&pkgFiles->table, Tcl_GetString(objv[2]));
	    if (entry) {
		Tcl_SetObjResult(interp, (Tcl_Obj *)Tcl_GetHashValue(entry));
	    }
	}
	break;
    }
    case PKG_FORGET: {
	const char *keyString;
	PkgFiles *pkgFiles = (PkgFiles *)
		Tcl_GetAssocData(interp, "tclPkgFiles", NULL);

	for (i = 2; i < objc; i++) {
	    keyString = TclGetString(objv[i]);
	    if (pkgFiles) {
		hPtr = Tcl_FindHashEntry(&pkgFiles->table, keyString);
		if (hPtr) {
		    Tcl_Obj *obj = (Tcl_Obj *)Tcl_GetHashValue(hPtr);
		    Tcl_DeleteHashEntry(hPtr);
		    Tcl_DecrRefCount(obj);
		}
	    }

	    hPtr = Tcl_FindHashEntry(&iPtr->packageTable, keyString);
	    if (hPtr == NULL) {
		continue;
	    }
	    pkgPtr = (Package *)Tcl_GetHashValue(hPtr);
	    Tcl_DeleteHashEntry(hPtr);
	    if (pkgPtr->version != NULL) {
		Tcl_DecrRefCount(pkgPtr->version);
	    }
	    while (pkgPtr->availPtr != NULL) {
		availPtr = pkgPtr->availPtr;
		pkgPtr->availPtr = availPtr->nextPtr;
		Tcl_EventuallyFree(availPtr->version, TCL_DYNAMIC);
		Tcl_EventuallyFree(availPtr->script, TCL_DYNAMIC);
		if (availPtr->pkgIndex) {
		    Tcl_EventuallyFree(availPtr->pkgIndex, TCL_DYNAMIC);
		    availPtr->pkgIndex = NULL;
		}
		ckfree(availPtr);
	    }
	    ckfree(pkgPtr);
	}
	break;
    }
    case PKG_IFNEEDED: {
	int length, res;
	char *argv3i, *avi;

	if ((objc != 4) && (objc != 5)) {
	    Tcl_WrongNumArgs(interp, 2, objv, "package version ?script?");
	    return TCL_ERROR;
	}
	argv3 = TclGetString(objv[3]);
	if (CheckVersionAndConvert(interp, argv3, &argv3i, NULL) != TCL_OK) {
	    return TCL_ERROR;
	}
	argv2 = TclGetString(objv[2]);
	if (objc == 4) {
	    hPtr = Tcl_FindHashEntry(&iPtr->packageTable, argv2);
	    if (hPtr == NULL) {
		ckfree(argv3i);
		return TCL_OK;
	    }
	    pkgPtr = (Package *)Tcl_GetHashValue(hPtr);
	} else {
	    pkgPtr = FindPackage(interp, argv2);
	}
	argv3 = TclGetStringFromObj(objv[3], &length);

	for (availPtr = pkgPtr->availPtr, prevPtr = NULL; availPtr != NULL;
		prevPtr = availPtr, availPtr = availPtr->nextPtr) {
	    if (CheckVersionAndConvert(interp, availPtr->version, &avi,
		    NULL) != TCL_OK) {
		ckfree(argv3i);
		return TCL_ERROR;
	    }

	    res = CompareVersions(avi, argv3i, NULL);
	    ckfree(avi);

	    if (res == 0) {
		if (objc == 4) {
		    ckfree(argv3i);
		    Tcl_SetObjResult(interp,
			    Tcl_NewStringObj(availPtr->script, -1));
		    return TCL_OK;
		}
		Tcl_EventuallyFree(availPtr->script, TCL_DYNAMIC);
		if (availPtr->pkgIndex) {
		    Tcl_EventuallyFree(availPtr->pkgIndex, TCL_DYNAMIC);
		    availPtr->pkgIndex = NULL;
		}
		break;
	    }
	}
	ckfree(argv3i);

	if (objc == 4) {
	    return TCL_OK;
	}
	if (availPtr == NULL) {
	    availPtr = (PkgAvail *)ckalloc(sizeof(PkgAvail));
	    availPtr->pkgIndex = NULL;
	    DupBlock(availPtr->version, argv3, length + 1);

	    if (prevPtr == NULL) {
		availPtr->nextPtr = pkgPtr->availPtr;
		pkgPtr->availPtr = availPtr;
	    } else {
		availPtr->nextPtr = prevPtr->nextPtr;
		prevPtr->nextPtr = availPtr;
	    }
	}
<<<<<<< HEAD
	if (iPtr->scriptFile) {
	    argv4 = TclGetStringFromObj(iPtr->scriptFile, &length);
	    DupBlock(availPtr->pkgIndex, argv4, length + 1);
	}
	argv4 = TclGetStringFromObj(objv[4], &length);
	DupBlock(availPtr->script, argv4, length + 1);
=======
	argv4 = TclGetStringFromObj(objv[4], &length);
	DupBlock(availPtr->script, argv4, (unsigned) length + 1);
>>>>>>> a107ac20
	break;
    }
    case PKG_NAMES:
	if (objc != 2) {
	    Tcl_WrongNumArgs(interp, 2, objv, NULL);
	    return TCL_ERROR;
	} else {
	    Tcl_Obj *resultObj;

	    TclNewObj(resultObj);
	    tablePtr = &iPtr->packageTable;
	    for (hPtr = Tcl_FirstHashEntry(tablePtr, &search); hPtr != NULL;
		    hPtr = Tcl_NextHashEntry(&search)) {
		pkgPtr = (Package *)Tcl_GetHashValue(hPtr);
		if ((pkgPtr->version != NULL) || (pkgPtr->availPtr != NULL)) {
		    Tcl_ListObjAppendElement(NULL,resultObj, Tcl_NewStringObj(
			    (char *)Tcl_GetHashKey(tablePtr, hPtr), -1));
		}
	    }
	    Tcl_SetObjResult(interp, resultObj);
	}
	break;
    case PKG_PRESENT: {
	const char *name;

	if (objc < 3) {
	    goto require;
	}
	argv2 = TclGetString(objv[2]);
	if ((argv2[0] == '-') && (strcmp(argv2, "-exact") == 0)) {
	    if (objc != 5) {
		goto requireSyntax;
	    }
	    exact = 1;
	    name = TclGetString(objv[3]);
	} else {
	    exact = 0;
	    name = argv2;
	}

	hPtr = Tcl_FindHashEntry(&iPtr->packageTable, name);
	if (hPtr != NULL) {
	    pkgPtr = (Package *)Tcl_GetHashValue(hPtr);
	    if (pkgPtr->version != NULL) {
		goto require;
	    }
	}

	version = NULL;
	if (exact) {
	    version = TclGetString(objv[4]);
	    if (CheckVersionAndConvert(interp, version, NULL,
		    NULL) != TCL_OK) {
		return TCL_ERROR;
	    }
	} else {
	    if (CheckAllRequirements(interp, objc-3, objv+3) != TCL_OK) {
		return TCL_ERROR;
	    }
	    if ((objc > 3) && (CheckVersionAndConvert(interp,
		    TclGetString(objv[3]), NULL, NULL) == TCL_OK)) {
		version = TclGetString(objv[3]);
	    }
	}
	Tcl_PkgPresentEx(interp, name, version, exact, NULL);
	return TCL_ERROR;
	break;
    }
    case PKG_PROVIDE:
	if ((objc != 3) && (objc != 4)) {
	    Tcl_WrongNumArgs(interp, 2, objv, "package ?version?");
	    return TCL_ERROR;
	}
	argv2 = TclGetString(objv[2]);
	if (objc == 3) {
	    hPtr = Tcl_FindHashEntry(&iPtr->packageTable, argv2);
	    if (hPtr != NULL) {
		pkgPtr = (Package *)Tcl_GetHashValue(hPtr);
		if (pkgPtr->version != NULL) {
		    Tcl_SetObjResult(interp, pkgPtr->version);
		}
	    }
	    return TCL_OK;
	}
	argv3 = TclGetString(objv[3]);
	if (CheckVersionAndConvert(interp, argv3, NULL, NULL) != TCL_OK) {
	    return TCL_ERROR;
	}
	return Tcl_PkgProvideEx(interp, argv2, argv3, NULL);
    case PKG_REQUIRE:
    require:
	if (objc < 3) {
	requireSyntax:
	    Tcl_WrongNumArgs(interp, 2, objv,
		    "?-exact? package ?requirement ...?");
	    return TCL_ERROR;
	}

	version = NULL;

	argv2 = TclGetString(objv[2]);
	if ((argv2[0] == '-') && (strcmp(argv2, "-exact") == 0)) {
	    Tcl_Obj *ov;

	    if (objc != 5) {
		goto requireSyntax;
	    }

	    version = TclGetString(objv[4]);
	    if (CheckVersionAndConvert(interp, version, NULL,
		    NULL) != TCL_OK) {
		return TCL_ERROR;
	    }

	    /*
	     * Create a new-style requirement for the exact version.
	     */

	    ov = Tcl_NewStringObj(version, -1);
	    Tcl_AppendStringsToObj(ov, "-", version, (void *)NULL);
	    version = NULL;
	    argv3 = TclGetString(objv[3]);
	    Tcl_IncrRefCount(objv[3]);

	    objvListPtr = Tcl_NewListObj(0, NULL);
	    Tcl_IncrRefCount(objvListPtr);
	    Tcl_ListObjAppendElement(interp, objvListPtr, ov);
	    TclListObjGetElements(interp, objvListPtr, &newobjc, &newObjvPtr);

	    Tcl_NRAddCallback(interp,
		    TclNRPackageObjCmdCleanup, objv[3], objvListPtr, NULL,NULL);
	    Tcl_NRAddCallback(interp,
		    PkgRequireCore, (void *) argv3, INT2PTR(newobjc),
		    newObjvPtr, NULL);
	    return TCL_OK;
	} else {
	    Tcl_Obj *const *newobjv = objv + 3;

	    newobjc = objc - 3;
	    if (CheckAllRequirements(interp, objc-3, objv+3) != TCL_OK) {
		return TCL_ERROR;
	    }
	    objvListPtr = Tcl_NewListObj(0, NULL);
	    Tcl_IncrRefCount(objvListPtr);
	    Tcl_IncrRefCount(objv[2]);
	    for (i = 0; i < newobjc; i++) {
		/*
		 * Tcl_Obj structures may have come from another interpreter,
		 * so duplicate them.
		 */

		Tcl_ListObjAppendElement(interp, objvListPtr,
			Tcl_DuplicateObj(newobjv[i]));
	    }
	    TclListObjGetElements(interp, objvListPtr, &newobjc, &newObjvPtr);
	    Tcl_NRAddCallback(interp,
		    TclNRPackageObjCmdCleanup, objv[2], objvListPtr, NULL,NULL);
	    Tcl_NRAddCallback(interp,
		    PkgRequireCore, (void *) argv2, INT2PTR(newobjc),
		    newObjvPtr, NULL);
	    return TCL_OK;
	}
	break;
    case PKG_UNKNOWN: {
	int length;

	if (objc == 2) {
	    if (iPtr->packageUnknown != NULL) {
		Tcl_SetObjResult(interp,
			Tcl_NewStringObj(iPtr->packageUnknown, -1));
	    }
	} else if (objc == 3) {
	    if (iPtr->packageUnknown != NULL) {
		ckfree(iPtr->packageUnknown);
	    }
	    argv2 = TclGetStringFromObj(objv[2], &length);
	    if (argv2[0] == 0) {
		iPtr->packageUnknown = NULL;
	    } else {
		DupBlock(iPtr->packageUnknown, argv2, length+1);
	    }
	} else {
	    Tcl_WrongNumArgs(interp, 2, objv, "?command?");
	    return TCL_ERROR;
	}
	break;
    }
    case PKG_PREFER: {
	static const char *const pkgPreferOptions[] = {
	    "latest", "stable", NULL
	};

	/*
	 * See tclInt.h for the enum, just before Interp.
	 */

	if (objc > 3) {
	    Tcl_WrongNumArgs(interp, 2, objv, "?latest|stable?");
	    return TCL_ERROR;
	} else if (objc == 3) {
	    /*
	     * Seting the value.
	     */

	    int newPref;

	    if (Tcl_GetIndexFromObj(interp, objv[2], pkgPreferOptions,
		    "preference", 0, &newPref) != TCL_OK) {
		return TCL_ERROR;
	    }

	    if (newPref < iPtr->packagePrefer) {
		iPtr->packagePrefer = newPref;
	    }
	}

	/*
	 * Always return current value.
	 */

	Tcl_SetObjResult(interp,
		Tcl_NewStringObj(pkgPreferOptions[iPtr->packagePrefer], -1));
	break;
    }
    case PKG_VCOMPARE:
	if (objc != 4) {
	    Tcl_WrongNumArgs(interp, 2, objv, "version1 version2");
	    return TCL_ERROR;
	}
	argv3 = TclGetString(objv[3]);
	argv2 = TclGetString(objv[2]);
	if (CheckVersionAndConvert(interp, argv2, &iva, NULL) != TCL_OK ||
		CheckVersionAndConvert(interp, argv3, &ivb, NULL) != TCL_OK) {
	    if (iva != NULL) {
		ckfree(iva);
	    }

	    /*
	     * ivb cannot be set in this branch.
	     */

	    return TCL_ERROR;
	}

	/*
	 * Comparison is done on the internal representation.
	 */

	Tcl_SetObjResult(interp,
		Tcl_NewWideIntObj(CompareVersions(iva, ivb, NULL)));
	ckfree(iva);
	ckfree(ivb);
	break;
    case PKG_VERSIONS:
	if (objc != 3) {
	    Tcl_WrongNumArgs(interp, 2, objv, "package");
	    return TCL_ERROR;
	} else {
	    Tcl_Obj *resultObj;

	    TclNewObj(resultObj);
	    argv2 = TclGetString(objv[2]);
	    hPtr = Tcl_FindHashEntry(&iPtr->packageTable, argv2);
	    if (hPtr != NULL) {
		pkgPtr = (Package *)Tcl_GetHashValue(hPtr);
		for (availPtr = pkgPtr->availPtr; availPtr != NULL;
			availPtr = availPtr->nextPtr) {
		    Tcl_ListObjAppendElement(NULL, resultObj,
			    Tcl_NewStringObj(availPtr->version, -1));
		}
	    }
	    Tcl_SetObjResult(interp, resultObj);
	}
	break;
    case PKG_VSATISFIES: {
	char *argv2i = NULL;

	if (objc < 4) {
	    Tcl_WrongNumArgs(interp, 2, objv, "version ?requirement ...?");
	    return TCL_ERROR;
	}

	argv2 = TclGetString(objv[2]);
	if (CheckVersionAndConvert(interp, argv2, &argv2i, NULL) != TCL_OK) {
	    return TCL_ERROR;
	} else if (CheckAllRequirements(interp, objc-3, objv+3) != TCL_OK) {
	    ckfree(argv2i);
	    return TCL_ERROR;
	}

	satisfies = SomeRequirementSatisfied(argv2i, objc-3, objv+3);
	ckfree(argv2i);

	Tcl_SetObjResult(interp, Tcl_NewBooleanObj(satisfies));
	break;
    }
    default:
	Tcl_Panic("Tcl_PackageObjCmd: bad option index to pkgOptions");
    }
    return TCL_OK;
}

static int
TclNRPackageObjCmdCleanup(
    ClientData data[],
    TCL_UNUSED(Tcl_Interp *),
    int result)
{
    TclDecrRefCount((Tcl_Obj *) data[0]);
    TclDecrRefCount((Tcl_Obj *) data[1]);
    return result;
}

/*
 *----------------------------------------------------------------------
 *
 * FindPackage --
 *
 *	This function finds the Package record for a particular package in a
 *	particular interpreter, creating a record if one doesn't already
 *	exist.
 *
 * Results:
 *	The return value is a pointer to the Package record for the package.
 *
 * Side effects:
 *	A new Package record may be created.
 *
 *----------------------------------------------------------------------
 */

static Package *
FindPackage(
    Tcl_Interp *interp,		/* Interpreter to use for package lookup. */
    const char *name)		/* Name of package to fine. */
{
    Interp *iPtr = (Interp *) interp;
    Tcl_HashEntry *hPtr;
    int isNew;
    Package *pkgPtr;

    hPtr = Tcl_CreateHashEntry(&iPtr->packageTable, name, &isNew);
    if (isNew) {
	pkgPtr = (Package *)ckalloc(sizeof(Package));
	pkgPtr->version = NULL;
	pkgPtr->availPtr = NULL;
	pkgPtr->clientData = NULL;
	Tcl_SetHashValue(hPtr, pkgPtr);
    } else {
	pkgPtr = (Package *)Tcl_GetHashValue(hPtr);
    }
    return pkgPtr;
}

/*
 *----------------------------------------------------------------------
 *
 * TclFreePackageInfo --
 *
 *	This function is called during interpreter deletion to free all of the
 *	package-related information for the interpreter.
 *
 * Results:
 *	None.
 *
 * Side effects:
 *	Memory is freed.
 *
 *----------------------------------------------------------------------
 */

void
TclFreePackageInfo(
    Interp *iPtr)		/* Interpreter that is being deleted. */
{
    Package *pkgPtr;
    Tcl_HashSearch search;
    Tcl_HashEntry *hPtr;
    PkgAvail *availPtr;

    for (hPtr = Tcl_FirstHashEntry(&iPtr->packageTable, &search);
	    hPtr != NULL; hPtr = Tcl_NextHashEntry(&search)) {
	pkgPtr = (Package *)Tcl_GetHashValue(hPtr);
	if (pkgPtr->version != NULL) {
	    Tcl_DecrRefCount(pkgPtr->version);
	}
	while (pkgPtr->availPtr != NULL) {
	    availPtr = pkgPtr->availPtr;
	    pkgPtr->availPtr = availPtr->nextPtr;
	    Tcl_EventuallyFree(availPtr->version, TCL_DYNAMIC);
	    Tcl_EventuallyFree(availPtr->script, TCL_DYNAMIC);
	    if (availPtr->pkgIndex) {
		Tcl_EventuallyFree(availPtr->pkgIndex, TCL_DYNAMIC);
		availPtr->pkgIndex = NULL;
	    }
	    ckfree(availPtr);
	}
	ckfree(pkgPtr);
    }
    Tcl_DeleteHashTable(&iPtr->packageTable);
    if (iPtr->packageUnknown != NULL) {
	ckfree(iPtr->packageUnknown);
    }
}

/*
 *----------------------------------------------------------------------
 *
 * CheckVersionAndConvert --
 *
 *	This function checks to see whether a version number has valid syntax.
 *	It also generates a semi-internal representation (string rep of a list
 *	of numbers).
 *
 * Results:
 *	If string is a properly formed version number the TCL_OK is returned.
 *	Otherwise TCL_ERROR is returned and an error message is left in the
 *	interp's result.
 *
 * Side effects:
 *	None.
 *
 *----------------------------------------------------------------------
 */

static int
CheckVersionAndConvert(
    Tcl_Interp *interp,		/* Used for error reporting. */
    const char *string,		/* Supposedly a version number, which is
				 * groups of decimal digits separated by
				 * dots. */
    char **internal,		/* Internal normalized representation */
    int *stable)		/* Flag: Version is (un)stable. */
{
    const char *p = string;
    char prevChar;
    int hasunstable = 0;
    /*
     * 4* assuming that each char is a separator (a,b become ' -x ').
     * 4+ to have space for an additional -2 at the end
     */
    char *ibuf = (char *)ckalloc(4 + 4*strlen(string));
    char *ip = ibuf;

    /*
     * Basic rules
     * (1) First character has to be a digit.
     * (2) All other characters have to be a digit or '.'
     * (3) Two '.'s may not follow each other.
     *
     * TIP 268, Modified rules
     * (1) s.a.
     * (2) All other characters have to be a digit, 'a', 'b', or '.'
     * (3) s.a.
     * (4) Only one of 'a' or 'b' may occur.
     * (5) Neither 'a', nor 'b' may occur before or after a '.'
     */

    if (!isdigit(UCHAR(*p))) {				/* INTL: digit */
	goto error;
    }

    *ip++ = *p;

    for (prevChar = *p, p++; (*p != 0) && (*p != '+'); p++) {
	if (!isdigit(UCHAR(*p)) &&			/* INTL: digit */
		((*p!='.' && *p!='a' && *p!='b') ||
		((hasunstable && (*p=='a' || *p=='b')) ||
		((prevChar=='a' || prevChar=='b' || prevChar=='.')
			&& (*p=='.')) ||
		((*p=='a' || *p=='b' || *p=='.') && prevChar=='.')))) {
	    goto error;
	}

	if (*p == 'a' || *p == 'b') {
	    hasunstable = 1;
	}

	/*
	 * Translation to the internal rep. Regular version chars are copied
	 * as is. The separators are translated to numerics. The new separator
	 * for all parts is space.
	 */

	if (*p == '.') {
	    *ip++ = ' ';
	    *ip++ = '0';
	    *ip++ = ' ';
	} else if (*p == 'a') {
	    *ip++ = ' ';
	    *ip++ = '-';
	    *ip++ = '2';
	    *ip++ = ' ';
	} else if (*p == 'b') {
	    *ip++ = ' ';
	    *ip++ = '-';
	    *ip++ = '1';
	    *ip++ = ' ';
	} else {
	    *ip++ = *p;
	}

	prevChar = *p;
    }
    if (prevChar!='.' && prevChar!='a' && prevChar!='b') {
	*ip = '\0';
	if (internal != NULL) {
	    *internal = ibuf;
	} else {
	    ckfree(ibuf);
	}
	if (stable != NULL) {
	    *stable = !hasunstable;
	}
	return TCL_OK;
    }

  error:
    ckfree(ibuf);
    Tcl_SetObjResult(interp, Tcl_ObjPrintf(
	    "expected version number but got \"%s\"", string));
    Tcl_SetErrorCode(interp, "TCL", "VALUE", "VERSION", (void *)NULL);
    return TCL_ERROR;
}

/*
 *----------------------------------------------------------------------
 *
 * CompareVersions --
 *
 *	This function compares two version numbers (in internal rep).
 *
 * Results:
 *	The return value is -1 if v1 is less than v2, 0 if the two version
 *	numbers are the same, and 1 if v1 is greater than v2. If *satPtr is
 *	non-NULL, the word it points to is filled in with 1 if v2 >= v1 and
 *	both numbers have the same major number or 0 otherwise.
 *
 * Side effects:
 *	None.
 *
 *----------------------------------------------------------------------
 */

static int
CompareVersions(
    char *v1, char *v2,		/* Versions strings, of form 2.1.3 (any number
				 * of version numbers). */
    int *isMajorPtr)		/* If non-null, the word pointed to is filled
				 * in with a 0/1 value. 1 means that the
				 * difference occurred in the first element. */
{
    int thisIsMajor, res, flip;
    char *s1, *e1, *s2, *e2, o1, o2;

    /*
     * Each iteration of the following loop processes one number from each
     * string, terminated by a " " (space). If those numbers don't match then
     * the comparison is over; otherwise, we loop back for the next number.
     *
     * TIP 268.
     * This is identical the function 'ComparePkgVersion', but using the new
     * space separator as used by the internal rep of version numbers. The
     * special separators 'a' and 'b' have already been dealt with in
     * 'CheckVersionAndConvert', they were translated into numbers as well.
     * This keeps the comparison sane. Otherwise we would have to compare
     * numerics, the separators, and also deal with the special case of
     * end-of-string compared to separators. The semi-list rep we get here is
     * much easier to handle, as it is still regular.
     *
     * Rewritten to not compute a numeric value for the extracted version
     * number, but do string comparison. Skip any leading zeros for that to
     * work. This change breaks through the 32bit-limit on version numbers.
     */

    thisIsMajor = 1;
    s1 = v1;
    s2 = v2;

    while (1) {
	/*
	 * Parse one decimal number from the front of each string. Skip
	 * leading zeros. Terminate found number for upcoming string-wise
	 * comparison, if needed.
	 */

	while ((*s1 != 0) && (*s1 == '0')) {
	    s1++;
	}
	while ((*s2 != 0) && (*s2 == '0')) {
	    s2++;
	}

	/*
	 * s1, s2 now point to the beginnings of the numbers to compare. Test
	 * for their signs first, as shortcut to the result (different signs),
	 * or determines if result has to be flipped (both negative). If there
	 * is no shortcut we have to insert terminators later to limit the
	 * strcmp.
	 */

	if ((*s1 == '-') && (*s2 != '-')) {
	    /* s1 < 0, s2 >= 0 => s1 < s2 */
	    res = -1;
	    break;
	}
	if ((*s1 != '-') && (*s2 == '-')) {
	    /* s1 >= 0, s2 < 0 => s1 > s2 */
	    res = 1;
	    break;
	}

	if ((*s1 == '-') && (*s2 == '-')) {
	    /* a < b => -a > -b, etc. */
	    s1++;
	    s2++;
	    flip = 1;
	} else {
	    flip = 0;
	}

	/*
	 * The string comparison is needed, so now we determine where the
	 * numbers end.
	 */

	e1 = s1;
	while ((*e1 != 0) && (*e1 != ' ')) {
	    e1++;
	}
	e2 = s2;
	while ((*e2 != 0) && (*e2 != ' ')) {
	    e2++;
	}

	/*
	 * s1 .. e1 and s2 .. e2 now bracket the numbers to compare. Insert
	 * terminators, compare, and restore actual contents. First however
	 * another shortcut. Compare lengths. Shorter string is smaller
	 * number! Thus we strcmp only strings of identical length.
	 */

	if ((e1-s1) < (e2-s2)) {
	    res = -1;
	} else if ((e2-s2) < (e1-s1)) {
	    res = 1;
	} else {
	    o1 = *e1;
	    *e1 = '\0';
	    o2 = *e2;
	    *e2 = '\0';

	    res = strcmp(s1, s2);
	    res = (res < 0) ? -1 : (res ? 1 : 0);

	    *e1 = o1;
	    *e2 = o2;
	}

	/*
	 * Stop comparing segments when a difference has been found. Here we
	 * may have to flip the result to account for signs.
	 */

	if (res != 0) {
	    if (flip) {
		res = -res;
	    }
	    break;
	}

	/*
	 * Go on to the next version number if the current numbers match.
	 * However stop processing if the end of both numbers has been
	 * reached.
	 */

	s1 = e1;
	s2 = e2;

	if (*s1 != 0) {
	    s1++;
	} else if (*s2 == 0) {
	    /*
	     * s1, s2 both at the end => identical
	     */

	    res = 0;
	    break;
	}
	if (*s2 != 0) {
	    s2++;
	}
	thisIsMajor = 0;
    }

    if (isMajorPtr != NULL) {
	*isMajorPtr = thisIsMajor;
    }

    return res;
}

/*
 *----------------------------------------------------------------------
 *
 * CheckAllRequirements --
 *
 *	This function checks to see whether all requirements in a set have
 *	valid syntax.
 *
 * Results:
 *	TCL_OK is returned if all requirements are valid. Otherwise TCL_ERROR
 *	is returned and an error message is left in the interp's result.
 *
 * Side effects:
 *	May modify the interpreter result.
 *
 *----------------------------------------------------------------------
 */

static int
CheckAllRequirements(
    Tcl_Interp *interp,
    int reqc,			/* Requirements to check. */
    Tcl_Obj *const reqv[])
{
    int i;

    for (i = 0; i < reqc; i++) {
	if ((CheckRequirement(interp, TclGetString(reqv[i])) != TCL_OK)) {
	    return TCL_ERROR;
	}
    }
    return TCL_OK;
}

/*
 *----------------------------------------------------------------------
 *
 * CheckRequirement --
 *
 *	This function checks to see whether a requirement has valid syntax.
 *
 * Results:
 *	If string is a properly formed requirement then TCL_OK is returned.
 *	Otherwise TCL_ERROR is returned and an error message is left in the
 *	interp's result.
 *
 * Side effects:
 *	None.
 *
 *----------------------------------------------------------------------
 */

static int
CheckRequirement(
    Tcl_Interp *interp,		/* Used for error reporting. */
    const char *string)		/* Supposedly a requirement. */
{
    /*
     * Syntax of requirement = version
     *			     = version-version
     *			     = version-
     */

    char *dash = NULL, *buf;

    dash = strchr(string, '+') ? NULL : (char *)strchr(string, '-');
    if (dash == NULL) {
	/*
	 * '+' found or no dash found: has to be a simple version.
	 */

	return CheckVersionAndConvert(interp, string, NULL, NULL);
    }

    if (strchr(dash+1, '-') != NULL) {
	/*
	 * More dashes found after the first. This is wrong.
	 */

	Tcl_SetObjResult(interp, Tcl_ObjPrintf(
		"expected versionMin-versionMax but got \"%s\"", string));
	Tcl_SetErrorCode(interp, "TCL", "VALUE", "VERSIONRANGE", (void *)NULL);
	return TCL_ERROR;
    }

    /*
     * Exactly one dash is present. Copy the string, split at the location of
     * dash and check that both parts are versions. Note that the max part can
     * be empty. Also note that the string allocated with strdup() must be
     * freed with free() and not ckfree().
     */

    DupString(buf, string);
    dash = buf + (dash - string);
    *dash = '\0';		/* buf now <=> min part */
    dash++;			/* dash now <=> max part */

    if ((CheckVersionAndConvert(interp, buf, NULL, NULL) != TCL_OK) ||
	    ((*dash != '\0') &&
	    (CheckVersionAndConvert(interp, dash, NULL, NULL) != TCL_OK))) {
	ckfree(buf);
	return TCL_ERROR;
    }

    ckfree(buf);
    return TCL_OK;
}

/*
 *----------------------------------------------------------------------
 *
 * AddRequirementsToResult --
 *
 *	This function accumulates requirements in the interpreter result.
 *
 * Results:
 *	None.
 *
 * Side effects:
 *	The interpreter result is extended.
 *
 *----------------------------------------------------------------------
 */

static void
AddRequirementsToResult(
    Tcl_Interp *interp,
    int reqc,			/* Requirements constraining the desired
				 * version. */
    Tcl_Obj *const reqv[])	/* 0 means to use the latest version
				 * available. */
{
    Tcl_Obj *result = Tcl_GetObjResult(interp);
    int i, length;

    for (i = 0; i < reqc; i++) {
	const char *v = TclGetStringFromObj(reqv[i], &length);

	if ((length & 0x1) && (v[length/2] == '-')
		&& (strncmp(v, v+((length+1)/2), length/2) == 0)) {
	    Tcl_AppendPrintfToObj(result, " exactly %s", v+((length+1)/2));
	} else {
	    Tcl_AppendPrintfToObj(result, " %s", v);
	}
    }
}

/*
 *----------------------------------------------------------------------
 *
 * AddRequirementsToDString --
 *
 *	This function accumulates requirements in a DString.
 *
 * Results:
 *	None.
 *
 * Side effects:
 *	The DString argument is extended.
 *
 *----------------------------------------------------------------------
 */

static void
AddRequirementsToDString(
    Tcl_DString *dsPtr,
    int reqc,			/* Requirements constraining the desired
				 * version. */
    Tcl_Obj *const reqv[])	/* 0 means to use the latest version
				 * available. */
{
    int i;

    if (reqc > 0) {
	for (i = 0; i < reqc; i++) {
	    TclDStringAppendLiteral(dsPtr, " ");
	    TclDStringAppendObj(dsPtr, reqv[i]);
	}
    } else {
	TclDStringAppendLiteral(dsPtr, " 0-");
    }
}

/*
 *----------------------------------------------------------------------
 *
 * SomeRequirementSatisfied --
 *
 *	This function checks to see whether a version satisfies at least one
 *	of a set of requirements.
 *
 * Results:
 *	If the requirements are satisfied 1 is returned. Otherwise 0 is
 *	returned. The function assumes that all pieces have valid syntax. And
 *	is allowed to make that assumption.
 *
 * Side effects:
 *	None.
 *
 *----------------------------------------------------------------------
 */

static int
SomeRequirementSatisfied(
    char *availVersionI,	/* Candidate version to check against the
				 * requirements. */
    int reqc,			/* Requirements constraining the desired
				 * version. */
    Tcl_Obj *const reqv[])	/* 0 means to use the latest version
				 * available. */
{
    int i;

    for (i = 0; i < reqc; i++) {
	if (RequirementSatisfied(availVersionI, TclGetString(reqv[i]))) {
	    return 1;
	}
    }
    return 0;
}

/*
 *----------------------------------------------------------------------
 *
 * RequirementSatisfied --
 *
 *	This function checks to see whether a version satisfies a requirement.
 *
 * Results:
 *	If the requirement is satisfied 1 is returned. Otherwise 0 is
 *	returned. The function assumes that all pieces have valid syntax, and
 *	is allowed to make that assumption.
 *
 * Side effects:
 *	None.
 *
 *----------------------------------------------------------------------
 */

static int
RequirementSatisfied(
    char *havei,		/* Version string, of candidate package we
				 * have. */
    const char *req)		/* Requirement string the candidate has to
				 * satisfy. */
{
    /*
     * The have candidate is already in internal rep.
     */

    int satisfied, res;
    char *dash = NULL, *buf, *min, *max;

    dash = (char *)strchr(req, '-');
    if (dash == NULL) {
	/*
	 * No dash found, is a simple version, fallback to regular check. The
	 * 'CheckVersionAndConvert' cannot fail. We pad the requirement with
	 * 'a0', i.e '-2' before doing the comparison to properly accept
	 * unstables as well.
	 */

	char *reqi = NULL;
	int thisIsMajor;

	CheckVersionAndConvert(NULL, req, &reqi, NULL);
	strcat(reqi, " -2");
	res = CompareVersions(havei, reqi, &thisIsMajor);
	satisfied = (res == 0) || ((res == 1) && !thisIsMajor);
	ckfree(reqi);
	return satisfied;
    }

    /*
     * Exactly one dash is present (Assumption of valid syntax). Copy the req,
     * split at the location of dash and check that both parts are versions.
     * Note that the max part can be empty.
     */

    DupString(buf, req);
    dash = buf + (dash - req);
    *dash = '\0';		/* buf now <=> min part */
    dash++;			/* dash now <=> max part */

    if (*dash == '\0') {
	/*
	 * We have a min, but no max. For the comparison we generate the
	 * internal rep, padded with 'a0' i.e. '-2'.
	 */

	CheckVersionAndConvert(NULL, buf, &min, NULL);
	strcat(min, " -2");
	satisfied = (CompareVersions(havei, min, NULL) >= 0);
	ckfree(min);
	ckfree(buf);
	return satisfied;
    }

    /*
     * We have both min and max, and generate their internal reps. When
     * identical we compare as is, otherwise we pad with 'a0' to over the range
     * a bit.
     */

    CheckVersionAndConvert(NULL, buf, &min, NULL);
    CheckVersionAndConvert(NULL, dash, &max, NULL);

    if (CompareVersions(min, max, NULL) == 0) {
	satisfied = (CompareVersions(min, havei, NULL) == 0);
    } else {
	strcat(min, " -2");
	strcat(max, " -2");
	satisfied = ((CompareVersions(min, havei, NULL) <= 0) &&
		(CompareVersions(havei, max, NULL) < 0));
    }

    ckfree(min);
    ckfree(max);
    ckfree(buf);
    return satisfied;
}

/*
 *----------------------------------------------------------------------
 *
 * Tcl_PkgInitStubsCheck --
 *
 *	This is a replacement routine for Tcl_InitStubs() that is called
 *	from code where -DUSE_TCL_STUBS has not been enabled.
 *
 * Results:
 *	Returns the version of a conforming stubs table, or NULL, if
 *	the table version doesn't satisfy the requested requirements,
 *	according to historical practice.
 *
 * Side effects:
 *	None.
 *
 *----------------------------------------------------------------------
 */

const char *
Tcl_PkgInitStubsCheck(
    Tcl_Interp *interp,
    const char * version,
    int exact)
{
    const char *actualVersion = Tcl_PkgPresent(interp, "Tcl", version, 0);

    if ((exact&1) && actualVersion) {
	const char *p = version;
	int count = 0;

	while (*p) {
	    count += !isdigit(UCHAR(*p++));
	}
	if (count == 1) {
	    if (0 != strncmp(version, actualVersion, strlen(version))) {
		/* Construct error message */
		Tcl_PkgPresent(interp, "Tcl", version, 1);
		return NULL;
	    }
	} else {
	    return Tcl_PkgPresent(interp, "Tcl", version, 1);
	}
    }
    return actualVersion;
}
/*
 * Local Variables:
 * mode: c
 * c-basic-offset: 4
 * fill-column: 78
 * End:
 */<|MERGE_RESOLUTION|>--- conflicted
+++ resolved
@@ -192,13 +192,8 @@
     }
     Tcl_SetObjResult(interp, Tcl_ObjPrintf(
 	    "conflicting versions provided for package \"%s\": %s, then %s",
-<<<<<<< HEAD
-	    name, Tcl_GetString(pkgPtr->version), version));
-    Tcl_SetErrorCode(interp, "TCL", "PACKAGE", "VERSIONCONFLICT", (void *)NULL);
-=======
 	    name, TclGetString(pkgPtr->version), version));
-    Tcl_SetErrorCode(interp, "TCL", "PACKAGE", "VERSIONCONFLICT", NULL);
->>>>>>> a107ac20
+    Tcl_SetErrorCode(interp, "TCL", "PACKAGE", "VERSIONCONFLICT", (char *)NULL);
     return TCL_ERROR;
 }
 @@ -396,7 +391,7 @@
 	Tcl_SetObjResult(interp, Tcl_ObjPrintf(
 		"Cannot load package \"%s\" in standalone executable:"
 		" This package is not compiled with stub support", name));
-	Tcl_SetErrorCode(interp, "TCL", "PACKAGE", "UNSTUBBED", (void *)NULL);
+	Tcl_SetErrorCode(interp, "TCL", "PACKAGE", "UNSTUBBED", (char *)NULL);
 	return NULL;
     }
 
@@ -416,7 +411,7 @@
 	}
 	ov = Tcl_NewStringObj(version, -1);
 	if (exact) {
-	    Tcl_AppendStringsToObj(ov, "-", version, (void *)NULL);
+	    Tcl_AppendStringsToObj(ov, "-", version, (char *)NULL);
 	}
 	Tcl_IncrRefCount(ov);
 	if (Tcl_PkgRequireProc(interp, name, 1, &ov, clientDataPtr) == TCL_OK) {
@@ -566,7 +561,7 @@
     if ((result != TCL_OK) && (result != TCL_ERROR)) {
 	Tcl_SetObjResult(interp, Tcl_ObjPrintf(
 		"bad return code: %d", result));
-	Tcl_SetErrorCode(interp, "TCL", "PACKAGE", "BADRESULT", (void *)NULL);
+	Tcl_SetErrorCode(interp, "TCL", "PACKAGE", "BADRESULT", (char *)NULL);
 	result = TCL_ERROR;
     }
     if (result == TCL_ERROR) {
@@ -603,7 +598,7 @@
     if (reqPtr->pkgPtr->version == NULL) {
 	Tcl_SetObjResult(interp, Tcl_ObjPrintf(
 		"can't find package %s", name));
-	Tcl_SetErrorCode(interp, "TCL", "PACKAGE", "UNFOUND", (void *)NULL);
+	Tcl_SetErrorCode(interp, "TCL", "PACKAGE", "UNFOUND", (char *)NULL);
 	AddRequirementsToResult(interp, reqc, reqv);
 	return TCL_ERROR;
     }
@@ -624,7 +619,7 @@
 		    "version conflict for package \"%s\": have %s, need",
 		    name, TclGetString(reqPtr->pkgPtr->version)));
 	    Tcl_SetErrorCode(interp, "TCL", "PACKAGE", "VERSIONCONFLICT",
-		    (void *)NULL);
+		    (char *)NULL);
 	    AddRequirementsToResult(interp, reqc, reqv);
 	    return TCL_ERROR;
 	}
@@ -678,7 +673,7 @@
 		" attempt to provide %s %s requires %s",
 		name, (char *) pkgPtr->clientData, name));
 	AddRequirementsToResult(interp, reqc, reqv);
-	Tcl_SetErrorCode(interp, "TCL", "PACKAGE", "CIRCULARITY", (void *)NULL);
+	Tcl_SetErrorCode(interp, "TCL", "PACKAGE", "CIRCULARITY", (char *)NULL);
 	return TCL_ERROR;
     }
 
@@ -885,7 +880,7 @@
 		    " no version of package %s provided",
 		    name, versionToProvide, name));
 	    Tcl_SetErrorCode(interp, "TCL", "PACKAGE", "UNPROVIDED",
-		    (void *)NULL);
+		    (char *)NULL);
 	} else {
 	    char *pvi, *vi;
 
@@ -909,7 +904,7 @@
 			    name, versionToProvide,
 			    name, TclGetString(reqPtr->pkgPtr->version)));
 		    Tcl_SetErrorCode(interp, "TCL", "PACKAGE",
-			    "WRONGPROVIDE", (void *)NULL);
+			    "WRONGPROVIDE", (char *)NULL);
 		}
 	    }
 	}
@@ -921,7 +916,7 @@
 		"attempt to provide package %s %s failed:"
 		" bad return code: %s",
 		name, versionToProvide, TclGetString(codePtr)));
-	Tcl_SetErrorCode(interp, "TCL", "PACKAGE", "BADRESULT", (void *)NULL);
+	Tcl_SetErrorCode(interp, "TCL", "PACKAGE", "BADRESULT", (char *)NULL);
 	TclDecrRefCount(codePtr);
 	result = TCL_ERROR;
     }
@@ -1028,7 +1023,7 @@
 
 	    if (foundVersion == NULL) {
 		Tcl_SetErrorCode(interp, "TCL", "LOOKUP", "PACKAGE", name,
-			(void *)NULL);
+			(char *)NULL);
 	    }
 	    return foundVersion;
 	}
@@ -1041,7 +1036,7 @@
 	Tcl_SetObjResult(interp, Tcl_ObjPrintf(
 		"package %s is not present", name));
     }
-    Tcl_SetErrorCode(interp, "TCL", "LOOKUP", "PACKAGE", name, (void *)NULL);
+    Tcl_SetErrorCode(interp, "TCL", "LOOKUP", "PACKAGE", name, (char *)NULL);
     return NULL;
 }
 @@ -1121,7 +1116,7 @@
 	pkgFiles = (PkgFiles *) Tcl_GetAssocData(interp, "tclPkgFiles", NULL);
 	if (pkgFiles) {
 	    Tcl_HashEntry *entry =
-		    Tcl_FindHashEntry(&pkgFiles->table, Tcl_GetString(objv[2]));
+		    Tcl_FindHashEntry(&pkgFiles->table, TclGetString(objv[2]));
 	    if (entry) {
 		Tcl_SetObjResult(interp, (Tcl_Obj *)Tcl_GetHashValue(entry));
 	    }
@@ -1237,17 +1232,12 @@
 		prevPtr->nextPtr = availPtr;
 	    }
 	}
-<<<<<<< HEAD
 	if (iPtr->scriptFile) {
 	    argv4 = TclGetStringFromObj(iPtr->scriptFile, &length);
 	    DupBlock(availPtr->pkgIndex, argv4, length + 1);
 	}
 	argv4 = TclGetStringFromObj(objv[4], &length);
 	DupBlock(availPtr->script, argv4, length + 1);
-=======
-	argv4 = TclGetStringFromObj(objv[4], &length);
-	DupBlock(availPtr->script, argv4, (unsigned) length + 1);
->>>>>>> a107ac20
 	break;
     }
     case PKG_NAMES:
@@ -1367,7 +1357,7 @@
 	     */
 
 	    ov = Tcl_NewStringObj(version, -1);
-	    Tcl_AppendStringsToObj(ov, "-", version, (void *)NULL);
+	    Tcl_AppendStringsToObj(ov, "-", version, (char *)NULL);
 	    version = NULL;
 	    argv3 = TclGetString(objv[3]);
 	    Tcl_IncrRefCount(objv[3]);
@@ -1772,7 +1762,7 @@
     ckfree(ibuf);
     Tcl_SetObjResult(interp, Tcl_ObjPrintf(
 	    "expected version number but got \"%s\"", string));
-    Tcl_SetErrorCode(interp, "TCL", "VALUE", "VERSION", (void *)NULL);
+    Tcl_SetErrorCode(interp, "TCL", "VALUE", "VERSION", (char *)NULL);
     return TCL_ERROR;
 }
 @@ -2038,7 +2028,7 @@
 
 	Tcl_SetObjResult(interp, Tcl_ObjPrintf(
 		"expected versionMin-versionMax but got \"%s\"", string));
-	Tcl_SetErrorCode(interp, "TCL", "VALUE", "VERSIONRANGE", (void *)NULL);
+	Tcl_SetErrorCode(interp, "TCL", "VALUE", "VERSIONRANGE", (char *)NULL);
 	return TCL_ERROR;
     }
 
