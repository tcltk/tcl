--- conflicted
+++ resolved
@@ -501,7 +501,6 @@
     Tcl_Obj **const reqv = (Tcl_Obj **)data[2];
     const char *name = reqPtr->name /* Name of desired package. */;
 
-<<<<<<< HEAD
     /*
      * If we've got the package in the DB already, go on to actually loading
      * it.
@@ -511,23 +510,6 @@
 	Tcl_NRAddCallback(interp,
 		PkgRequireCoreFinal, reqPtr, INT2PTR(reqc), (void *)reqv, NULL);
 	return TCL_OK;
-=======
-	    script = ((Interp *) interp)->packageUnknown;
-	    if (script == NULL) {
-		Tcl_NRAddCallback(interp, PkgRequireCoreFinal, reqPtr, INT2PTR(reqc), (void *)reqv, NULL);
-	    } else {
-		Tcl_DStringInit(&command);
-		Tcl_DStringAppend(&command, script, -1);
-		Tcl_DStringAppendElement(&command, name);
-		AddRequirementsToDString(&command, reqc, reqv);
-
-		Tcl_NRAddCallback(interp, PkgRequireCoreStep2, reqPtr, INT2PTR(reqc), (void *)reqv, NULL);
-		Tcl_NREvalObj(interp, TclDStringToObj(&command), TCL_EVAL_GLOBAL);
-	    }
-	    return TCL_OK;
-    } else {
-	Tcl_NRAddCallback(interp, PkgRequireCoreFinal, reqPtr, INT2PTR(reqc), (void *)reqv, NULL);
->>>>>>> 592da3fc
     }
 
     /*
@@ -557,10 +539,7 @@
 
     Tcl_NRAddCallback(interp,
 	    PkgRequireCoreStep2, reqPtr, INT2PTR(reqc), (void *) reqv, NULL);
-    Tcl_NREvalObj(interp,
-	    Tcl_NewStringObj(Tcl_DStringValue(&command),
-		    Tcl_DStringLength(&command)),
-	    TCL_EVAL_GLOBAL);
+    Tcl_NREvalObj(interp, Tcl_DStringToObj(&command), TCL_EVAL_GLOBAL);
     Tcl_DStringFree(&command);
     return TCL_OK;
 }
