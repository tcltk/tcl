/*
 * tclPkg.c --
 *
 *	This file implements package and version control for Tcl via the
 *	"package" command and a few C APIs.
 *
 * Copyright © 1996 Sun Microsystems, Inc.
 * Copyright © 2006 Andreas Kupries <andreas_kupries@users.sourceforge.net>
 *
 * See the file "license.terms" for information on usage and redistribution of
 * this file, and for a DISCLAIMER OF ALL WARRANTIES.
 *
 * TIP #268.
 * Heavily rewritten to handle the extend version numbers, and extended
 * package requirements.
 */

#include "tclInt.h"

MODULE_SCOPE char *tclEmptyStringRep;

char *tclEmptyStringRep = &tclEmptyString;

/*
 * Each invocation of the "package ifneeded" command creates a structure of
 * the following type, which is used to load the package into the interpreter
 * if it is requested with a "package require" command.
 */

typedef struct PkgAvail {
    char *version;		/* Version string; malloc'ed. */
    char *script;		/* Script to invoke to provide this version of
				 * the package. Malloc'ed and protected by
				 * Tcl_Preserve and Tcl_Release. */
    char *pkgIndex;		/* Full file name of pkgIndex file */
    struct PkgAvail *nextPtr;	/* Next in list of available versions of the
				 * same package. */
} PkgAvail;

typedef struct PkgName {
    struct PkgName *nextPtr;	/* Next in list of package names being
				 * initialized. */
    char name[TCLFLEXARRAY];
} PkgName;

typedef struct PkgFiles {
    PkgName *names;		/* Package names being initialized. Must be
				 * first field. */
    Tcl_HashTable table;	/* Table which contains files for each
				 * package. */
} PkgFiles;

/*
 * For each package that is known in any way to an interpreter, there is one
 * record of the following type. These records are stored in the
 * "packageTable" hash table in the interpreter, keyed by package name such as
 * "Tk" (no version number).
 */

typedef struct {
    Tcl_Obj *version;
    PkgAvail *availPtr;		/* First in list of all available versions of
				 * this package. */
    const void *clientData;	/* Client data. */
} Package;

typedef struct Require {
    void *clientDataPtr;
    const char *name;
    Package *pkgPtr;
    char *versionToProvide;
} Require;

typedef struct RequireProcArgs {
    const char *name;
    void *clientDataPtr;
} RequireProcArgs;

/*
 * Prototypes for functions defined in this file:
 */

static int		CheckVersionAndConvert(Tcl_Interp *interp,
			    const char *string, char **internal, int *stable);
static int		CompareVersions(char *v1i, char *v2i,
			    int *isMajorPtr);
static int		CheckRequirement(Tcl_Interp *interp,
			    const char *string);
static int		CheckAllRequirements(Tcl_Interp *interp, Tcl_Size reqc,
			    Tcl_Obj *const reqv[]);
static int		RequirementSatisfied(char *havei, const char *req);
static int		SomeRequirementSatisfied(char *havei, Tcl_Size reqc,
			    Tcl_Obj *const reqv[]);
static void		AddRequirementsToResult(Tcl_Interp *interp, Tcl_Size reqc,
			    Tcl_Obj *const reqv[]);
static void		AddRequirementsToDString(Tcl_DString *dstring,
			    int reqc, Tcl_Obj *const reqv[]);
static Package *	FindPackage(Tcl_Interp *interp, const char *name);
static int		PkgRequireCore(void *data[], Tcl_Interp *interp, int result);
static int		PkgRequireCoreFinal(void *data[], Tcl_Interp *interp, int result);
static int		PkgRequireCoreCleanup(void *data[], Tcl_Interp *interp, int result);
static int		PkgRequireCoreStep1(void *data[], Tcl_Interp *interp, int result);
static int		PkgRequireCoreStep2(void *data[], Tcl_Interp *interp, int result);
<<<<<<< HEAD
static int		TclNRPkgRequireProc(void *clientData, Tcl_Interp *interp,
			    int reqc, Tcl_Obj *const reqv[]);
=======
static int		TclNRPkgRequireProc(void *clientData, Tcl_Interp *interp, Tcl_Size reqc, Tcl_Obj *const reqv[]);
>>>>>>> e2a1bd47
static int		SelectPackage(void *data[], Tcl_Interp *interp, int result);
static int		SelectPackageFinal(void *data[], Tcl_Interp *interp, int result);
static int		TclNRPackageObjCmdCleanup(void *data[], Tcl_Interp *interp, int result);

/*
 * Helper macros.
 */

#define DupBlock(v,s,len) \
    ((v) = (char *)Tcl_Alloc(len), memcpy((v),(s),(len)))
#define DupString(v,s) \
    do { \
	size_t local__len = strlen(s) + 1; \
	DupBlock((v),(s),local__len); \
    } while (0)

/*
 *----------------------------------------------------------------------
 *
 * Tcl_PkgProvide / Tcl_PkgProvideEx --
 *
 *	This function is invoked to declare that a particular version of a
 *	particular package is now present in an interpreter. There must not be
 *	any other version of this package already provided in the interpreter.
 *
 * Results:
 *	Normally returns TCL_OK; if there is already another version of the
 *	package loaded then TCL_ERROR is returned and an error message is left
 *	in the interp's result.
 *
 * Side effects:
 *	The interpreter remembers that this package is available, so that no
 *	other version of the package may be provided for the interpreter.
 *
 *----------------------------------------------------------------------
 */

#undef Tcl_PkgProvide
int
Tcl_PkgProvide(
    Tcl_Interp *interp,		/* Interpreter in which package is now
				 * available. */
    const char *name,		/* Name of package. */
    const char *version)	/* Version string for package. */
{
    return Tcl_PkgProvideEx(interp, name, version, NULL);
}

int
Tcl_PkgProvideEx(
    Tcl_Interp *interp,		/* Interpreter in which package is now
				 * available. */
    const char *name,		/* Name of package. */
    const char *version,	/* Version string for package. */
    const void *clientData)	/* clientdata for this package (normally used
				 * for C callback function table) */
{
    Package *pkgPtr;
    char *pvi, *vi;
    int res;

    pkgPtr = FindPackage(interp, name);
    if (pkgPtr->version == NULL) {
	pkgPtr->version = Tcl_NewStringObj(version, -1);
	Tcl_IncrRefCount(pkgPtr->version);
	pkgPtr->clientData = clientData;
	return TCL_OK;
    }

    if (CheckVersionAndConvert(interp, Tcl_GetString(pkgPtr->version), &pvi,
	    NULL) != TCL_OK) {
	return TCL_ERROR;
    } else if (CheckVersionAndConvert(interp, version, &vi, NULL) != TCL_OK) {
	Tcl_Free(pvi);
	return TCL_ERROR;
    }

    res = CompareVersions(pvi, vi, NULL);
    Tcl_Free(pvi);
    Tcl_Free(vi);

    if (res == 0) {
	if (clientData != NULL) {
	    pkgPtr->clientData = clientData;
	}
	return TCL_OK;
    }
    Tcl_SetObjResult(interp, Tcl_ObjPrintf(
	    "conflicting versions provided for package \"%s\": %s, then %s",
	    name, Tcl_GetString(pkgPtr->version), version));
    Tcl_SetErrorCode(interp, "TCL", "PACKAGE", "VERSIONCONFLICT", (char *)NULL);
    return TCL_ERROR;
}

/*
 *----------------------------------------------------------------------
 *
 * Tcl_PkgRequire / Tcl_PkgRequireEx / Tcl_PkgRequireProc --
 *
 *	This function is called by code that depends on a particular version
 *	of a particular package. If the package is not already provided in the
 *	interpreter, this function invokes a Tcl script to provide it. If the
 *	package is already provided, this function makes sure that the
 *	caller's needs don't conflict with the version that is present.
 *
 * Results:
 *	If successful, returns the version string for the currently provided
 *	version of the package, which may be different from the "version"
 *	argument. If the caller's requirements cannot be met (e.g. the version
 *	requested conflicts with a currently provided version, or the required
 *	version cannot be found, or the script to provide the required version
 *	generates an error), NULL is returned and an error message is left in
 *	the interp's result.
 *
 * Side effects:
 *	The script from some previous "package ifneeded" command may be
 *	invoked to provide the package.
 *
 *----------------------------------------------------------------------
 */

static void
PkgFilesCleanupProc(
    void *clientData,
    TCL_UNUSED(Tcl_Interp *))
{
    PkgFiles *pkgFiles = (PkgFiles *) clientData;
    Tcl_HashSearch search;
    Tcl_HashEntry *entry;

    while (pkgFiles->names) {
	PkgName *name = pkgFiles->names;

	pkgFiles->names = name->nextPtr;
	Tcl_Free(name);
    }
    entry = Tcl_FirstHashEntry(&pkgFiles->table, &search);
    while (entry) {
	Tcl_Obj *obj = (Tcl_Obj *)Tcl_GetHashValue(entry);

	Tcl_DecrRefCount(obj);
	entry = Tcl_NextHashEntry(&search);
    }
    Tcl_DeleteHashTable(&pkgFiles->table);
    Tcl_Free(pkgFiles);
    return;
}

void *
TclInitPkgFiles(
    Tcl_Interp *interp)
{
    /*
     * If assocdata "tclPkgFiles" doesn't exist yet, create it.
     */

    PkgFiles *pkgFiles = (PkgFiles *)Tcl_GetAssocData(interp, "tclPkgFiles", NULL);

    if (!pkgFiles) {
	pkgFiles = (PkgFiles *)Tcl_Alloc(sizeof(PkgFiles));
	pkgFiles->names = NULL;
	Tcl_InitHashTable(&pkgFiles->table, TCL_STRING_KEYS);
	Tcl_SetAssocData(interp, "tclPkgFiles", PkgFilesCleanupProc, pkgFiles);
    }
    return pkgFiles;
}

void
TclPkgFileSeen(
    Tcl_Interp *interp,
    const char *fileName)
{
    PkgFiles *pkgFiles = (PkgFiles *)
	    Tcl_GetAssocData(interp, "tclPkgFiles", NULL);

    if (pkgFiles && pkgFiles->names) {
	const char *name = pkgFiles->names->name;
	Tcl_HashTable *table = &pkgFiles->table;
	int isNew;
	Tcl_HashEntry *entry = (Tcl_HashEntry *)Tcl_CreateHashEntry(table, name, &isNew);
	Tcl_Obj *list;

	if (isNew) {
	    TclNewObj(list);
	    Tcl_SetHashValue(entry, list);
	    Tcl_IncrRefCount(list);
	} else {
	    list = (Tcl_Obj *)Tcl_GetHashValue(entry);
	}
	Tcl_ListObjAppendElement(interp, list, Tcl_NewStringObj(fileName, -1));
    }
}

#undef Tcl_PkgRequire
const char *
Tcl_PkgRequire(
    Tcl_Interp *interp,		/* Interpreter in which package is now
				 * available. */
    const char *name,		/* Name of desired package. */
    const char *version,	/* Version string for desired version; NULL
				 * means use the latest version available. */
    int exact)			/* Non-zero means that only the particular
				 * version given is acceptable. Zero means use
				 * the latest compatible version. */
{
    return Tcl_PkgRequireEx(interp, name, version, exact, NULL);
}

const char *
Tcl_PkgRequireEx(
    Tcl_Interp *interp,		/* Interpreter in which package is now
				 * available. */
    const char *name,		/* Name of desired package. */
    const char *version,	/* Version string for desired version; NULL
				 * means use the latest version available. */
    int exact,			/* Non-zero means that only the particular
				 * version given is acceptable. Zero means use
				 * the latest compatible version. */
    void *clientDataPtr)	/* Used to return the client data for this
				 * package. If it is NULL then the client data
				 * is not returned. This is unchanged if this
				 * call fails for any reason. */
{
    Tcl_Obj *ov;
    const char *result = NULL;

    /*
     * If an attempt is being made to load this into a standalone executable
     * on a platform where backlinking is not supported then this must be a
     * shared version of Tcl (Otherwise the load would have failed). Detect
     * this situation by checking that this library has been correctly
     * initialised. If it has not been then return immediately as nothing will
     * work.
     */

    if (tclEmptyStringRep == NULL) {
	/*
	 * OK, so what's going on here?
	 *
	 * First, what are we doing? We are performing a check on behalf of
	 * one particular caller, Tcl_InitStubs(). When a package is stub-
	 * enabled, it is statically linked to libtclstub.a, which contains a
	 * copy of Tcl_InitStubs(). When a stub-enabled package is loaded, its
	 * *_Init() function is supposed to call Tcl_InitStubs() before
	 * calling any other functions in the Tcl library. The first Tcl
	 * function called by Tcl_InitStubs() through the stub table is
	 * Tcl_PkgRequireEx(), so this code right here is the first code that
	 * is part of the original Tcl library in the executable that gets
	 * executed on behalf of a newly loaded stub-enabled package.
	 *
	 * One easy error for the developer/builder of a stub-enabled package
	 * to make is to forget to define USE_TCL_STUBS when compiling the
	 * package. When that happens, the package will contain symbols that
	 * are references to the Tcl library, rather than function pointers
	 * referencing the stub table. On platforms that lack backlinking,
	 * those unresolved references may cause the loading of the package to
	 * also load a second copy of the Tcl library, leading to all kinds of
	 * trouble. We would like to catch that error and report a useful
	 * message back to the user. That's what we're doing.
	 *
	 * Second, how does this work? If we reach this point, then the global
	 * variable tclEmptyStringRep has the value NULL. Compare that with
	 * the definition of tclEmptyStringRep near the top of this file.  It
	 * clearly should not have the value NULL; it should point to the char
	 * tclEmptyString. If we see it having the value NULL, then somehow we
	 * are seeing a Tcl library that isn't completely initialized, and
	 * that's an indicator for the error condition described above.
	 * (Further explanation is welcome.)
	 *
	 * Third, so what do we do about it? This situation indicates the
	 * package we just loaded wasn't properly compiled to be stub-enabled,
	 * yet it thinks it is stub-enabled (it called Tcl_InitStubs()). We
	 * want to report that the package just loaded is broken, so we want
	 * to place an error message in the interpreter result and return NULL
	 * to indicate failure to Tcl_InitStubs() so that it will also fail.
	 * (Further explanation why we don't want to Tcl_Panic() is welcome.
	 * After all, two Tcl libraries can't be a good thing!)
	 *
	 * Trouble is that's going to be tricky. We're now using a Tcl library
	 * that's not fully initialized. Functions in it may not work
	 * reliably, so be very careful about adding any other calls here
	 * without checking how they behave when initialization is incomplete.
	 */

	Tcl_SetObjResult(interp, Tcl_ObjPrintf(
		"Cannot load package \"%s\" in standalone executable:"
		" This package is not compiled with stub support", name));
	Tcl_SetErrorCode(interp, "TCL", "PACKAGE", "UNSTUBBED", (char *)NULL);
	return NULL;
    }

    /*
     * Translate between old and new API, and defer to the new function.
     */

    if (version == NULL) {
	if (Tcl_PkgRequireProc(interp, name, 0, NULL, clientDataPtr) == TCL_OK) {
	    result = Tcl_GetStringResult(interp);
	    Tcl_ResetResult(interp);
	}
    } else {
	if (exact && TCL_OK
		!= CheckVersionAndConvert(interp, version, NULL, NULL)) {
	    return NULL;
	}
	ov = Tcl_NewStringObj(version, -1);
	if (exact) {
	    Tcl_AppendStringsToObj(ov, "-", version, (char *)NULL);
	}
	Tcl_IncrRefCount(ov);
	if (Tcl_PkgRequireProc(interp, name, 1, &ov, clientDataPtr) == TCL_OK) {
	    result = Tcl_GetStringResult(interp);
	    Tcl_ResetResult(interp);
	}
	TclDecrRefCount(ov);
    }
    return result;
}

int
Tcl_PkgRequireProc(
    Tcl_Interp *interp,		/* Interpreter in which package is now
				 * available. */
    const char *name,		/* Name of desired package. */
    Tcl_Size reqc,		/* Requirements constraining the desired
				 * version. */
    Tcl_Obj *const reqv[],	/* 0 means to use the latest version
				 * available. */
    void *clientDataPtr)
{
    RequireProcArgs args;

    args.name = name;
    args.clientDataPtr = clientDataPtr;
    return Tcl_NRCallObjProc2(interp,
	    TclNRPkgRequireProc, (void *) &args, reqc, reqv);
}

static int
TclNRPkgRequireProc(
    void *clientData,
    Tcl_Interp *interp,
    Tcl_Size reqc,
    Tcl_Obj *const reqv[])
{
    RequireProcArgs *args = (RequireProcArgs *)clientData;

    Tcl_NRAddCallback(interp,
	    PkgRequireCore, (void *) args->name, INT2PTR(reqc), (void *) reqv,
	    args->clientDataPtr);
    return TCL_OK;
}

static int
PkgRequireCore(
    void *data[],
    Tcl_Interp *interp,
    TCL_UNUSED(int))
{
    const char *name = (const char *)data[0];
    int reqc = (int)PTR2INT(data[1]);
    Tcl_Obj **reqv = (Tcl_Obj **)data[2];
    int code = CheckAllRequirements(interp, reqc, reqv);
    Require *reqPtr;

    if (code != TCL_OK) {
	return code;
    }
    reqPtr = (Require *)Tcl_Alloc(sizeof(Require));
    Tcl_NRAddCallback(interp, PkgRequireCoreCleanup, reqPtr, NULL, NULL, NULL);
    reqPtr->clientDataPtr = data[3];
    reqPtr->name = name;
    reqPtr->pkgPtr = FindPackage(interp, name);
    if (reqPtr->pkgPtr->version == NULL) {
	Tcl_NRAddCallback(interp,
		SelectPackage, reqPtr, INT2PTR(reqc), reqv,
		(void *)PkgRequireCoreStep1);
    } else {
	Tcl_NRAddCallback(interp,
		PkgRequireCoreFinal, reqPtr, INT2PTR(reqc), reqv, NULL);
    }
    return TCL_OK;
}

static int
PkgRequireCoreStep1(
    void *data[],
    Tcl_Interp *interp,
    TCL_UNUSED(int))
{
    Tcl_DString command;
    char *script;
    Require *reqPtr = (Require *)data[0];
    int reqc = (int)PTR2INT(data[1]);
    Tcl_Obj **const reqv = (Tcl_Obj **)data[2];
    const char *name = reqPtr->name /* Name of desired package. */;

    /*
     * If we've got the package in the DB already, go on to actually loading
     * it.
     */

    if (reqPtr->pkgPtr->version != NULL) {
	Tcl_NRAddCallback(interp,
		PkgRequireCoreFinal, reqPtr, INT2PTR(reqc), (void *)reqv, NULL);
	return TCL_OK;
    }

    /*
     * The package is not in the database. If there is a "package unknown"
     * command, invoke it.
     */

    script = ((Interp *) interp)->packageUnknown;
    if (script == NULL) {
	/*
	 * No package unknown script. Move on to finalizing.
	 */

	Tcl_NRAddCallback(interp,
		PkgRequireCoreFinal, reqPtr, INT2PTR(reqc), (void *)reqv, NULL);
	return TCL_OK;
    }

    /*
     * Invoke the "package unknown" script synchronously.
     */

    Tcl_DStringInit(&command);
    Tcl_DStringAppend(&command, script, -1);
    Tcl_DStringAppendElement(&command, name);
    AddRequirementsToDString(&command, reqc, reqv);

    Tcl_NRAddCallback(interp,
	    PkgRequireCoreStep2, reqPtr, INT2PTR(reqc), (void *) reqv, NULL);
    Tcl_NREvalObj(interp, Tcl_DStringToObj(&command), TCL_EVAL_GLOBAL);
    return TCL_OK;
}

static int
PkgRequireCoreStep2(
    void *data[],
    Tcl_Interp *interp,
    int result)
{
    Require *reqPtr = (Require *)data[0];
    int reqc = (int)PTR2INT(data[1]);
    Tcl_Obj **const reqv = (Tcl_Obj **)data[2];
    const char *name = reqPtr->name; /* Name of desired package. */

    if ((result != TCL_OK) && (result != TCL_ERROR)) {
	Tcl_SetObjResult(interp, Tcl_ObjPrintf(
		"bad return code: %d", result));
	Tcl_SetErrorCode(interp, "TCL", "PACKAGE", "BADRESULT", (char *)NULL);
	result = TCL_ERROR;
    }
    if (result == TCL_ERROR) {
	Tcl_AddErrorInfo(interp,
		"\n    (\"package unknown\" script)");
	return result;
    }
    Tcl_ResetResult(interp);

    /*
     * pkgPtr may now be invalid, so refresh it.
     */

    reqPtr->pkgPtr = FindPackage(interp, name);
    Tcl_NRAddCallback(interp,
	    SelectPackage, reqPtr, INT2PTR(reqc), reqv,
	    (void *)PkgRequireCoreFinal);
    return TCL_OK;
}

static int
PkgRequireCoreFinal(
    void *data[],
    Tcl_Interp *interp,
    TCL_UNUSED(int))
{
    Require *reqPtr = (Require *)data[0];
    Tcl_Size reqc = PTR2INT(data[1]), satisfies;
    Tcl_Obj **const reqv = (Tcl_Obj **)data[2];
    char *pkgVersionI;
    void *clientDataPtr = reqPtr->clientDataPtr;
    const char *name = reqPtr->name; /* Name of desired package. */

    if (reqPtr->pkgPtr->version == NULL) {
	Tcl_SetObjResult(interp, Tcl_ObjPrintf(
		"can't find package %s", name));
	Tcl_SetErrorCode(interp, "TCL", "PACKAGE", "UNFOUND", (char *)NULL);
	AddRequirementsToResult(interp, reqc, reqv);
	return TCL_ERROR;
    }

    /*
     * Ensure that the provided version meets the current requirements.
     */

    if (reqc != 0) {
	CheckVersionAndConvert(interp, Tcl_GetString(reqPtr->pkgPtr->version),
		&pkgVersionI, NULL);
	satisfies = SomeRequirementSatisfied(pkgVersionI, reqc, reqv);

	Tcl_Free(pkgVersionI);

	if (!satisfies) {
	    Tcl_SetObjResult(interp, Tcl_ObjPrintf(
		    "version conflict for package \"%s\": have %s, need",
		    name, Tcl_GetString(reqPtr->pkgPtr->version)));
	    Tcl_SetErrorCode(interp, "TCL", "PACKAGE", "VERSIONCONFLICT",
		    (char *)NULL);
	    AddRequirementsToResult(interp, reqc, reqv);
	    return TCL_ERROR;
	}
    }

    if (clientDataPtr) {
	const void **ptr = (const void **) clientDataPtr;

	*ptr = reqPtr->pkgPtr->clientData;
    }
    Tcl_SetObjResult(interp, reqPtr->pkgPtr->version);
    return TCL_OK;
}

static int
PkgRequireCoreCleanup(
    void *data[],
    TCL_UNUSED(Tcl_Interp *),
    int result)
{
    Tcl_Free(data[0]);
    return result;
}

static int
SelectPackage(
    void *data[],
    Tcl_Interp *interp,
    TCL_UNUSED(int))
{
    PkgAvail *availPtr, *bestPtr, *bestStablePtr;
    char *availVersion, *bestVersion, *bestStableVersion;
				/* Internal rep. of versions */
    int availStable, satisfies;
    Require *reqPtr = (Require *)data[0];
    Tcl_Size reqc = PTR2INT(data[1]);
    Tcl_Obj **const reqv = (Tcl_Obj **)data[2];
    const char *name = reqPtr->name;
    Package *pkgPtr = reqPtr->pkgPtr;
    Interp *iPtr = (Interp *) interp;

    /*
     * Check whether we're already attempting to load some version of this
     * package (circular dependency detection).
     */

    if (pkgPtr->clientData != NULL) {
	Tcl_SetObjResult(interp, Tcl_ObjPrintf(
		"circular package dependency:"
		" attempt to provide %s %s requires %s",
		name, (char *) pkgPtr->clientData, name));
	AddRequirementsToResult(interp, reqc, reqv);
	Tcl_SetErrorCode(interp, "TCL", "PACKAGE", "CIRCULARITY", (char *)NULL);
	return TCL_ERROR;
    }

    /*
     * The package isn't yet present. Search the list of available versions
     * and invoke the script for the best available version. We are actually
     * locating the best, and the best stable version. One of them is then
     * chosen based on the selection mode.
     */

    bestPtr = NULL;
    bestStablePtr = NULL;
    bestVersion = NULL;
    bestStableVersion = NULL;

    for (availPtr = pkgPtr->availPtr; availPtr != NULL;
	    availPtr = availPtr->nextPtr) {
	if (CheckVersionAndConvert(interp, availPtr->version,
		&availVersion, &availStable) != TCL_OK) {
	    /*
	     * The provided version number has invalid syntax. This should not
	     * happen. This should have been caught by the 'package ifneeded'
	     * registering the package.
	     */

	    continue;
	}

	/*
	 * Check satisfaction of requirements before considering the current
	 * version further.
	 */

	if (reqc > 0) {
	    satisfies = SomeRequirementSatisfied(availVersion, reqc, reqv);
	    if (!satisfies) {
		Tcl_Free(availVersion);
		availVersion = NULL;
		continue;
	    }
	}

	if (bestPtr != NULL) {
	    int res = CompareVersions(availVersion, bestVersion, NULL);

	    /*
	     * Note: Used internal reps in the comparison!
	     */

	    if (res > 0) {
		/*
		 * The version of the package sought is better than the
		 * currently selected version.
		 */

		Tcl_Free(bestVersion);
		bestVersion = NULL;
		goto newbest;
	    }
	} else {
	newbest:
	    /*
	     * We have found a version which is better than our max.
	     */

	    bestPtr = availPtr;
	    CheckVersionAndConvert(interp, bestPtr->version, &bestVersion, NULL);
	}

	if (!availStable) {
	    Tcl_Free(availVersion);
	    availVersion = NULL;
	    continue;
	}

	if (bestStablePtr != NULL) {
	    int res = CompareVersions(availVersion, bestStableVersion, NULL);

	    /*
	     * Note: Used internal reps in the comparison!
	     */

	    if (res > 0) {
		/*
		 * This stable version of the package sought is better than
		 * the currently selected stable version.
		 */

		Tcl_Free(bestStableVersion);
		bestStableVersion = NULL;
		goto newstable;
	    }
	} else {
	newstable:
	    /*
	     * We have found a stable version which is better than our max
	     * stable.
	     */

	    bestStablePtr = availPtr;
	    CheckVersionAndConvert(interp, bestStablePtr->version,
		    &bestStableVersion, NULL);
	}

	Tcl_Free(availVersion);
	availVersion = NULL;
    } /* end for */

    /*
     * Clean up memorized internal reps, if any.
     */

    if (bestVersion != NULL) {
	Tcl_Free(bestVersion);
	bestVersion = NULL;
    }

    if (bestStableVersion != NULL) {
	Tcl_Free(bestStableVersion);
	bestStableVersion = NULL;
    }

    /*
     * Now choose a version among the two best. For 'latest' we simply take
     * (actually keep) the best. For 'stable' we take the best stable, if
     * there is any, or the best if there is nothing stable.
     */

    if ((iPtr->packagePrefer == PKG_PREFER_STABLE)
	    && (bestStablePtr != NULL)) {
	bestPtr = bestStablePtr;
    }

    if (bestPtr == NULL) {
	Tcl_NRAddCallback(interp,
		(Tcl_NRPostProc *)data[3], reqPtr, INT2PTR(reqc), (void *)reqv, NULL);
    } else {
	/*
	 * We found an ifneeded script for the package. Be careful while
	 * executing it: this could cause reentrancy, so (a) protect the
	 * script itself from deletion and (b) don't assume that bestPtr will
	 * still exist when the script completes.
	 */

	char *versionToProvide = bestPtr->version;
	PkgFiles *pkgFiles;
	PkgName *pkgName;

	Tcl_Preserve(versionToProvide);
	pkgPtr->clientData = versionToProvide;

	pkgFiles = (PkgFiles *)TclInitPkgFiles(interp);

	/*
	 * Push "ifneeded" package name in "tclPkgFiles" assocdata.
	 */

	pkgName = (PkgName *)Tcl_Alloc(offsetof(PkgName, name) + 1 + strlen(name));
	pkgName->nextPtr = pkgFiles->names;
	strcpy(pkgName->name, name);
	pkgFiles->names = pkgName;
	if (bestPtr->pkgIndex) {
	    TclPkgFileSeen(interp, bestPtr->pkgIndex);
	}
	reqPtr->versionToProvide = versionToProvide;
	Tcl_NRAddCallback(interp,
		SelectPackageFinal, reqPtr, INT2PTR(reqc), (void *)reqv,
		data[3]);
	Tcl_NREvalObj(interp, Tcl_NewStringObj(bestPtr->script, -1),
		TCL_EVAL_GLOBAL);
    }
    return TCL_OK;
}

static int
SelectPackageFinal(
    void *data[],
    Tcl_Interp *interp,
    int result)
{
    Require *reqPtr = (Require *)data[0];
    int reqc = (int)PTR2INT(data[1]);
    Tcl_Obj **const reqv = (Tcl_Obj **)data[2];
    const char *name = reqPtr->name;
    char *versionToProvide = reqPtr->versionToProvide;

    /*
     * Pop the "ifneeded" package name from "tclPkgFiles" assocdata
     */

    PkgFiles *pkgFiles = (PkgFiles *)Tcl_GetAssocData(interp, "tclPkgFiles", NULL);
    PkgName *pkgName = pkgFiles->names;
    pkgFiles->names = pkgName->nextPtr;
    Tcl_Free(pkgName);

    reqPtr->pkgPtr = FindPackage(interp, name);
    if (result == TCL_OK) {
	Tcl_ResetResult(interp);
	if (reqPtr->pkgPtr->version == NULL) {
	    result = TCL_ERROR;
	    Tcl_SetObjResult(interp, Tcl_ObjPrintf(
		    "attempt to provide package %s %s failed:"
		    " no version of package %s provided",
		    name, versionToProvide, name));
	    Tcl_SetErrorCode(interp, "TCL", "PACKAGE", "UNPROVIDED",
		    (char *)NULL);
	} else {
	    char *pvi, *vi;

	    if (TCL_OK != CheckVersionAndConvert(interp,
		    Tcl_GetString(reqPtr->pkgPtr->version), &pvi, NULL)) {
		result = TCL_ERROR;
	    } else if (CheckVersionAndConvert(interp,
		    versionToProvide, &vi, NULL) != TCL_OK) {
		Tcl_Free(pvi);
		result = TCL_ERROR;
	    } else {
		int res = CompareVersions(pvi, vi, NULL);

		Tcl_Free(pvi);
		Tcl_Free(vi);
		if (res != 0) {
		    result = TCL_ERROR;
		    Tcl_SetObjResult(interp, Tcl_ObjPrintf(
			    "attempt to provide package %s %s failed:"
			    " package %s %s provided instead",
			    name, versionToProvide,
			    name, Tcl_GetString(reqPtr->pkgPtr->version)));
		    Tcl_SetErrorCode(interp, "TCL", "PACKAGE",
			    "WRONGPROVIDE", (char *)NULL);
		}
	    }
	}
    } else if (result != TCL_ERROR) {
	Tcl_Obj *codePtr;

	TclNewIntObj(codePtr, result);
	Tcl_SetObjResult(interp, Tcl_ObjPrintf(
		"attempt to provide package %s %s failed:"
		" bad return code: %s",
		name, versionToProvide, TclGetString(codePtr)));
	Tcl_SetErrorCode(interp, "TCL", "PACKAGE", "BADRESULT", (char *)NULL);
	TclDecrRefCount(codePtr);
	result = TCL_ERROR;
    }

    if (result == TCL_ERROR) {
	Tcl_AppendObjToErrorInfo(interp, Tcl_ObjPrintf(
		"\n    (\"package ifneeded %s %s\" script)",
		name, versionToProvide));
    }
    Tcl_Release(versionToProvide);

    if (result != TCL_OK) {
	/*
	 * Take a non-TCL_OK code from the script as an indication the package
	 * wasn't loaded properly, so the package system should not remember
	 * an improper load.
	 *
	 * This is consistent with our returning NULL. If we're not willing to
	 * tell our caller we got a particular version, we shouldn't store
	 * that version for telling future callers either.
	 */

	if (reqPtr->pkgPtr->version != NULL) {
	    Tcl_DecrRefCount(reqPtr->pkgPtr->version);
	    reqPtr->pkgPtr->version = NULL;
	}
	reqPtr->pkgPtr->clientData = NULL;
	return result;
    }

    Tcl_NRAddCallback(interp,
	    (Tcl_NRPostProc *)data[3], reqPtr, INT2PTR(reqc), (void *) reqv, NULL);
    return TCL_OK;
}

/*
 *----------------------------------------------------------------------
 *
 * Tcl_PkgPresent / Tcl_PkgPresentEx --
 *
 *	Checks to see whether the specified package is present. If it is not
 *	then no additional action is taken.
 *
 * Results:
 *	If successful, returns the version string for the currently provided
 *	version of the package, which may be different from the "version"
 *	argument. If the caller's requirements cannot be met (e.g. the version
 *	requested conflicts with a currently provided version), NULL is
 *	returned and an error message is left in interp->result.
 *
 * Side effects:
 *	None.
 *
 *----------------------------------------------------------------------
 */

#undef Tcl_PkgPresent
const char *
Tcl_PkgPresent(
    Tcl_Interp *interp,		/* Interpreter in which package is now
				 * available. */
    const char *name,		/* Name of desired package. */
    const char *version,	/* Version string for desired version; NULL
				 * means use the latest version available. */
    int exact)			/* Non-zero means that only the particular
				 * version given is acceptable. Zero means use
				 * the latest compatible version. */
{
    return Tcl_PkgPresentEx(interp, name, version, exact, NULL);
}

const char *
Tcl_PkgPresentEx(
    Tcl_Interp *interp,		/* Interpreter in which package is now
				 * available. */
    const char *name,		/* Name of desired package. */
    const char *version,	/* Version string for desired version; NULL
				 * means use the latest version available. */
    int exact,			/* Non-zero means that only the particular
				 * version given is acceptable. Zero means use
				 * the latest compatible version. */
    void *clientDataPtr)	/* Used to return the client data for this
				 * package. If it is NULL then the client data
				 * is not returned. This is unchanged if this
				 * call fails for any reason. */
{
    Interp *iPtr = (Interp *) interp;
    Tcl_HashEntry *hPtr;
    Package *pkgPtr;

    hPtr = Tcl_FindHashEntry(&iPtr->packageTable, name);
    if (hPtr) {
	pkgPtr = (Package *)Tcl_GetHashValue(hPtr);
	if (pkgPtr->version != NULL) {
	    /*
	     * At this point we know that the package is present. Make sure
	     * that the provided version meets the current requirement by
	     * calling Tcl_PkgRequireEx() to check for us.
	     */

	    const char *foundVersion = Tcl_PkgRequireEx(interp, name, version,
		    exact, clientDataPtr);

	    if (foundVersion == NULL) {
		Tcl_SetErrorCode(interp, "TCL", "LOOKUP", "PACKAGE", name,
			(char *)NULL);
	    }
	    return foundVersion;
	}
    }

    if (version != NULL) {
	Tcl_SetObjResult(interp, Tcl_ObjPrintf(
		"package %s %s is not present", name, version));
    } else {
	Tcl_SetObjResult(interp, Tcl_ObjPrintf(
		"package %s is not present", name));
    }
    Tcl_SetErrorCode(interp, "TCL", "LOOKUP", "PACKAGE", name, (char *)NULL);
    return NULL;
}

/*
 *----------------------------------------------------------------------
 *
 * Tcl_PackageObjCmd --
 *
 *	This function is invoked to process the "package" Tcl command. See the
 *	user documentation for details on what it does.
 *
 * Results:
 *	A standard Tcl result.
 *
 * Side effects:
 *	See the user documentation.
 *
 *----------------------------------------------------------------------
 */
int
Tcl_PackageObjCmd(
    void *clientData,
    Tcl_Interp *interp,		/* Current interpreter. */
    Tcl_Size objc,			/* Number of arguments. */
    Tcl_Obj *const objv[])	/* Argument objects. */
{
    return Tcl_NRCallObjProc2(interp, TclNRPackageObjCmd, clientData, objc, objv);
}

int
TclNRPackageObjCmd(
    TCL_UNUSED(void *),
    Tcl_Interp *interp,		/* Current interpreter. */
    Tcl_Size objc,			/* Number of arguments. */
    Tcl_Obj *const objv[])	/* Argument objects. */
{
    static const char *const pkgOptions[] = {
	"files",  "forget",  "ifneeded", "names",   "prefer",
	"present", "provide", "require",  "unknown", "vcompare",
	"versions", "vsatisfies", NULL
    };
    enum pkgOptionsEnum {
	PKG_FILES,  PKG_FORGET,  PKG_IFNEEDED, PKG_NAMES,   PKG_PREFER,
	PKG_PRESENT, PKG_PROVIDE, PKG_REQUIRE,  PKG_UNKNOWN, PKG_VCOMPARE,
	PKG_VERSIONS, PKG_VSATISFIES
    } optionIndex;
    Interp *iPtr = (Interp *) interp;
    int exact, satisfies;
    Tcl_Size i, newobjc;
    PkgAvail *availPtr, *prevPtr;
    Package *pkgPtr;
    Tcl_HashEntry *hPtr;
    Tcl_HashSearch search;
    Tcl_HashTable *tablePtr;
    const char *version;
    const char *argv2, *argv3, *argv4;
    char *iva = NULL, *ivb = NULL;
    Tcl_Obj *objvListPtr, **newObjvPtr;

    if (objc < 2) {
	Tcl_WrongNumArgs(interp, 1, objv, "option ?arg ...?");
	return TCL_ERROR;
    }

    if (Tcl_GetIndexFromObj(interp, objv[1], pkgOptions, "option", 0,
	    &optionIndex) != TCL_OK) {
	return TCL_ERROR;
    }
    switch (optionIndex) {
    case PKG_FILES: {
	PkgFiles *pkgFiles;

	if (objc != 3) {
	    Tcl_WrongNumArgs(interp, 2, objv, "package");
	    return TCL_ERROR;
	}
	pkgFiles = (PkgFiles *) Tcl_GetAssocData(interp, "tclPkgFiles", NULL);
	if (pkgFiles) {
	    Tcl_HashEntry *entry = Tcl_FindHashEntry(&pkgFiles->table,
		    TclGetString(objv[2]));

	    if (entry) {
		Tcl_SetObjResult(interp, (Tcl_Obj *)Tcl_GetHashValue(entry));
	    }
	}
	break;
    }
    case PKG_FORGET: {
	const char *keyString;
	PkgFiles *pkgFiles = (PkgFiles *)
		Tcl_GetAssocData(interp, "tclPkgFiles", NULL);

	for (i = 2; i < objc; i++) {
	    keyString = TclGetString(objv[i]);
	    if (pkgFiles) {
		hPtr = Tcl_FindHashEntry(&pkgFiles->table, keyString);
		if (hPtr) {
		    Tcl_Obj *obj = (Tcl_Obj *)Tcl_GetHashValue(hPtr);
		    Tcl_DeleteHashEntry(hPtr);
		    Tcl_DecrRefCount(obj);
		}
	    }

	    hPtr = Tcl_FindHashEntry(&iPtr->packageTable, keyString);
	    if (hPtr == NULL) {
		continue;
	    }
	    pkgPtr = (Package *)Tcl_GetHashValue(hPtr);
	    Tcl_DeleteHashEntry(hPtr);
	    if (pkgPtr->version != NULL) {
		Tcl_DecrRefCount(pkgPtr->version);
	    }
	    while (pkgPtr->availPtr != NULL) {
		availPtr = pkgPtr->availPtr;
		pkgPtr->availPtr = availPtr->nextPtr;
		Tcl_EventuallyFree(availPtr->version, TCL_DYNAMIC);
		Tcl_EventuallyFree(availPtr->script, TCL_DYNAMIC);
		if (availPtr->pkgIndex) {
		    Tcl_EventuallyFree(availPtr->pkgIndex, TCL_DYNAMIC);
		    availPtr->pkgIndex = NULL;
		}
		Tcl_Free(availPtr);
	    }
	    Tcl_Free(pkgPtr);
	}
	break;
    }
    case PKG_IFNEEDED: {
	Tcl_Size length;
	int res;
	char *argv3i, *avi;

	if ((objc != 4) && (objc != 5)) {
	    Tcl_WrongNumArgs(interp, 2, objv, "package version ?script?");
	    return TCL_ERROR;
	}
	argv3 = TclGetString(objv[3]);
	if (CheckVersionAndConvert(interp, argv3, &argv3i, NULL) != TCL_OK) {
	    return TCL_ERROR;
	}
	argv2 = TclGetString(objv[2]);
	if (objc == 4) {
	    hPtr = Tcl_FindHashEntry(&iPtr->packageTable, argv2);
	    if (hPtr == NULL) {
		Tcl_Free(argv3i);
		return TCL_OK;
	    }
	    pkgPtr = (Package *)Tcl_GetHashValue(hPtr);
	} else {
	    pkgPtr = FindPackage(interp, argv2);
	}
	argv3 = TclGetStringFromObj(objv[3], &length);

	for (availPtr = pkgPtr->availPtr, prevPtr = NULL; availPtr != NULL;
		prevPtr = availPtr, availPtr = availPtr->nextPtr) {
	    if (CheckVersionAndConvert(interp, availPtr->version, &avi,
		    NULL) != TCL_OK) {
		Tcl_Free(argv3i);
		return TCL_ERROR;
	    }

	    res = CompareVersions(avi, argv3i, NULL);
	    Tcl_Free(avi);

	    if (res == 0) {
		if (objc == 4) {
		    Tcl_Free(argv3i);
		    Tcl_SetObjResult(interp,
			    Tcl_NewStringObj(availPtr->script, -1));
		    return TCL_OK;
		}
		Tcl_EventuallyFree(availPtr->script, TCL_DYNAMIC);
		if (availPtr->pkgIndex) {
		    Tcl_EventuallyFree(availPtr->pkgIndex, TCL_DYNAMIC);
		    availPtr->pkgIndex = NULL;
		}
		break;
	    }
	}
	Tcl_Free(argv3i);

	if (objc == 4) {
	    return TCL_OK;
	}
	if (availPtr == NULL) {
	    availPtr = (PkgAvail *)Tcl_Alloc(sizeof(PkgAvail));
	    availPtr->pkgIndex = NULL;
	    DupBlock(availPtr->version, argv3, length + 1);

	    if (prevPtr == NULL) {
		availPtr->nextPtr = pkgPtr->availPtr;
		pkgPtr->availPtr = availPtr;
	    } else {
		availPtr->nextPtr = prevPtr->nextPtr;
		prevPtr->nextPtr = availPtr;
	    }
	}
	if (iPtr->scriptFile) {
	    argv4 = TclGetStringFromObj(iPtr->scriptFile, &length);
	    DupBlock(availPtr->pkgIndex, argv4, length + 1);
	}
	argv4 = TclGetStringFromObj(objv[4], &length);
	DupBlock(availPtr->script, argv4, length + 1);
	break;
    }
    case PKG_NAMES:
	if (objc != 2) {
	    Tcl_WrongNumArgs(interp, 2, objv, NULL);
	    return TCL_ERROR;
	} else {
	    Tcl_Obj *resultObj;

	    TclNewObj(resultObj);
	    tablePtr = &iPtr->packageTable;
	    for (hPtr = Tcl_FirstHashEntry(tablePtr, &search); hPtr != NULL;
		    hPtr = Tcl_NextHashEntry(&search)) {
		pkgPtr = (Package *)Tcl_GetHashValue(hPtr);
		if ((pkgPtr->version != NULL) || (pkgPtr->availPtr != NULL)) {
		    Tcl_ListObjAppendElement(NULL,resultObj, Tcl_NewStringObj(
			    (char *)Tcl_GetHashKey(tablePtr, hPtr), -1));
		}
	    }
	    Tcl_SetObjResult(interp, resultObj);
	}
	break;
    case PKG_PRESENT: {
	const char *name;

	if (objc < 3) {
	    goto require;
	}
	argv2 = TclGetString(objv[2]);
	if ((argv2[0] == '-') && (strcmp(argv2, "-exact") == 0)) {
	    if (objc != 5) {
		goto requireSyntax;
	    }
	    exact = 1;
	    name = TclGetString(objv[3]);
	} else {
	    exact = 0;
	    name = argv2;
	}

	hPtr = Tcl_FindHashEntry(&iPtr->packageTable, name);
	if (hPtr != NULL) {
	    pkgPtr = (Package *)Tcl_GetHashValue(hPtr);
	    if (pkgPtr->version != NULL) {
		goto require;
	    }
	}

	version = NULL;
	if (exact) {
	    version = TclGetString(objv[4]);
	    if (CheckVersionAndConvert(interp, version, NULL,
		    NULL) != TCL_OK) {
		return TCL_ERROR;
	    }
	} else {
	    if (CheckAllRequirements(interp, objc-3, objv+3) != TCL_OK) {
		return TCL_ERROR;
	    }
	    if ((objc > 3) && (CheckVersionAndConvert(interp,
		    TclGetString(objv[3]), NULL, NULL) == TCL_OK)) {
		version = TclGetString(objv[3]);
	    }
	}
	Tcl_PkgPresentEx(interp, name, version, exact, NULL);
	return TCL_ERROR;
	break;
    }
    case PKG_PROVIDE:
	if ((objc != 3) && (objc != 4)) {
	    Tcl_WrongNumArgs(interp, 2, objv, "package ?version?");
	    return TCL_ERROR;
	}
	argv2 = TclGetString(objv[2]);
	if (objc == 3) {
	    hPtr = Tcl_FindHashEntry(&iPtr->packageTable, argv2);
	    if (hPtr != NULL) {
		pkgPtr = (Package *)Tcl_GetHashValue(hPtr);
		if (pkgPtr->version != NULL) {
		    Tcl_SetObjResult(interp, pkgPtr->version);
		}
	    }
	    return TCL_OK;
	}
	argv3 = TclGetString(objv[3]);
	if (CheckVersionAndConvert(interp, argv3, NULL, NULL) != TCL_OK) {
	    return TCL_ERROR;
	}
	return Tcl_PkgProvideEx(interp, argv2, argv3, NULL);
    case PKG_REQUIRE:
    require:
	if (objc < 3) {
	requireSyntax:
	    Tcl_WrongNumArgs(interp, 2, objv,
		    "?-exact? package ?requirement ...?");
	    return TCL_ERROR;
	}

	version = NULL;

	argv2 = TclGetString(objv[2]);
	if ((argv2[0] == '-') && (strcmp(argv2, "-exact") == 0)) {
	    Tcl_Obj *ov;

	    if (objc != 5) {
		goto requireSyntax;
	    }

	    version = TclGetString(objv[4]);
	    if (CheckVersionAndConvert(interp, version, NULL,
		    NULL) != TCL_OK) {
		return TCL_ERROR;
	    }

	    /*
	     * Create a new-style requirement for the exact version.
	     */

	    ov = Tcl_NewStringObj(version, -1);
	    Tcl_AppendStringsToObj(ov, "-", version, (char *)NULL);
	    version = NULL;
	    argv3 = TclGetString(objv[3]);
	    Tcl_IncrRefCount(objv[3]);

	    objvListPtr = Tcl_NewListObj(0, NULL);
	    Tcl_IncrRefCount(objvListPtr);
	    Tcl_ListObjAppendElement(interp, objvListPtr, ov);
	    TclListObjGetElements(interp, objvListPtr, &newobjc, &newObjvPtr);

	    Tcl_NRAddCallback(interp,
		    TclNRPackageObjCmdCleanup, objv[3], objvListPtr, NULL,NULL);
	    Tcl_NRAddCallback(interp,
		    PkgRequireCore, (void *) argv3, INT2PTR(newobjc),
		    newObjvPtr, NULL);
	    return TCL_OK;
	} else {
	    Tcl_Obj *const *newobjv = objv + 3;

	    newobjc = objc - 3;
	    if (CheckAllRequirements(interp, objc-3, objv+3) != TCL_OK) {
		return TCL_ERROR;
	    }
	    objvListPtr = Tcl_NewListObj(0, NULL);
	    Tcl_IncrRefCount(objvListPtr);
	    Tcl_IncrRefCount(objv[2]);
	    for (i = 0; i < newobjc; i++) {
		/*
		 * Tcl_Obj structures may have come from another interpreter,
		 * so duplicate them.
		 */

		Tcl_ListObjAppendElement(interp, objvListPtr,
			Tcl_DuplicateObj(newobjv[i]));
	    }
	    TclListObjGetElements(interp, objvListPtr, &newobjc, &newObjvPtr);
	    Tcl_NRAddCallback(interp,
		    TclNRPackageObjCmdCleanup, objv[2], objvListPtr, NULL,NULL);
	    Tcl_NRAddCallback(interp,
		    PkgRequireCore, (void *) argv2, INT2PTR(newobjc),
		    newObjvPtr, NULL);
	    return TCL_OK;
	}
	break;
    case PKG_UNKNOWN: {
	Tcl_Size length;

	if (objc == 2) {
	    if (iPtr->packageUnknown != NULL) {
		Tcl_SetObjResult(interp,
			Tcl_NewStringObj(iPtr->packageUnknown, -1));
	    }
	} else if (objc == 3) {
	    if (iPtr->packageUnknown != NULL) {
		Tcl_Free(iPtr->packageUnknown);
	    }
	    argv2 = TclGetStringFromObj(objv[2], &length);
	    if (argv2[0] == 0) {
		iPtr->packageUnknown = NULL;
	    } else {
		DupBlock(iPtr->packageUnknown, argv2, length+1);
	    }
	} else {
	    Tcl_WrongNumArgs(interp, 2, objv, "?command?");
	    return TCL_ERROR;
	}
	break;
    }
    case PKG_PREFER: {
	static const char *const pkgPreferOptions[] = {
	    "latest", "stable", NULL
	};

	/*
	 * See tclInt.h for the enum, just before Interp.
	 */

	if (objc > 3) {
	    Tcl_WrongNumArgs(interp, 2, objv, "?latest|stable?");
	    return TCL_ERROR;
	} else if (objc == 3) {
	    /*
	     * Seting the value.
	     */

	    int newPref;

	    if (Tcl_GetIndexFromObj(interp, objv[2], pkgPreferOptions,
		    "preference", 0, &newPref) != TCL_OK) {
		return TCL_ERROR;
	    }

	    if (newPref < iPtr->packagePrefer) {
		iPtr->packagePrefer = newPref;
	    }
	}

	/*
	 * Always return current value.
	 */

	Tcl_SetObjResult(interp,
		Tcl_NewStringObj(pkgPreferOptions[iPtr->packagePrefer], -1));
	break;
    }
    case PKG_VCOMPARE:
	if (objc != 4) {
	    Tcl_WrongNumArgs(interp, 2, objv, "version1 version2");
	    return TCL_ERROR;
	}
	argv3 = TclGetString(objv[3]);
	argv2 = TclGetString(objv[2]);
	if (CheckVersionAndConvert(interp, argv2, &iva, NULL) != TCL_OK ||
		CheckVersionAndConvert(interp, argv3, &ivb, NULL) != TCL_OK) {
	    if (iva != NULL) {
		Tcl_Free(iva);
	    }

	    /*
	     * ivb cannot be set in this branch.
	     */

	    return TCL_ERROR;
	}

	/*
	 * Comparison is done on the internal representation.
	 */

	Tcl_SetObjResult(interp,
		Tcl_NewWideIntObj(CompareVersions(iva, ivb, NULL)));
	Tcl_Free(iva);
	Tcl_Free(ivb);
	break;
    case PKG_VERSIONS:
	if (objc != 3) {
	    Tcl_WrongNumArgs(interp, 2, objv, "package");
	    return TCL_ERROR;
	} else {
	    Tcl_Obj *resultObj;

	    TclNewObj(resultObj);
	    argv2 = TclGetString(objv[2]);
	    hPtr = Tcl_FindHashEntry(&iPtr->packageTable, argv2);
	    if (hPtr != NULL) {
		pkgPtr = (Package *)Tcl_GetHashValue(hPtr);
		for (availPtr = pkgPtr->availPtr; availPtr != NULL;
			availPtr = availPtr->nextPtr) {
		    Tcl_ListObjAppendElement(NULL, resultObj,
			    Tcl_NewStringObj(availPtr->version, -1));
		}
	    }
	    Tcl_SetObjResult(interp, resultObj);
	}
	break;
    case PKG_VSATISFIES: {
	char *argv2i = NULL;

	if (objc < 4) {
	    Tcl_WrongNumArgs(interp, 2, objv, "version ?requirement ...?");
	    return TCL_ERROR;
	}

	argv2 = TclGetString(objv[2]);
	if (CheckVersionAndConvert(interp, argv2, &argv2i, NULL) != TCL_OK) {
	    return TCL_ERROR;
	} else if (CheckAllRequirements(interp, objc-3, objv+3) != TCL_OK) {
	    Tcl_Free(argv2i);
	    return TCL_ERROR;
	}

	satisfies = SomeRequirementSatisfied(argv2i, objc-3, objv+3);
	Tcl_Free(argv2i);

	Tcl_SetObjResult(interp, Tcl_NewBooleanObj(satisfies));
	break;
    }
    default:
	Tcl_Panic("Tcl_PackageObjCmd: bad option index to pkgOptions");
    }
    return TCL_OK;
}

static int
TclNRPackageObjCmdCleanup(
    void *data[],
    TCL_UNUSED(Tcl_Interp *),
    int result)
{
    TclDecrRefCount((Tcl_Obj *) data[0]);
    TclDecrRefCount((Tcl_Obj *) data[1]);
    return result;
}

/*
 *----------------------------------------------------------------------
 *
 * FindPackage --
 *
 *	This function finds the Package record for a particular package in a
 *	particular interpreter, creating a record if one doesn't already
 *	exist.
 *
 * Results:
 *	The return value is a pointer to the Package record for the package.
 *
 * Side effects:
 *	A new Package record may be created.
 *
 *----------------------------------------------------------------------
 */

static Package *
FindPackage(
    Tcl_Interp *interp,		/* Interpreter to use for package lookup. */
    const char *name)		/* Name of package to fine. */
{
    Interp *iPtr = (Interp *) interp;
    Tcl_HashEntry *hPtr;
    int isNew;
    Package *pkgPtr;

    hPtr = Tcl_CreateHashEntry(&iPtr->packageTable, name, &isNew);
    if (isNew) {
	pkgPtr = (Package *)Tcl_Alloc(sizeof(Package));
	pkgPtr->version = NULL;
	pkgPtr->availPtr = NULL;
	pkgPtr->clientData = NULL;
	Tcl_SetHashValue(hPtr, pkgPtr);
    } else {
	pkgPtr = (Package *)Tcl_GetHashValue(hPtr);
    }
    return pkgPtr;
}

/*
 *----------------------------------------------------------------------
 *
 * TclFreePackageInfo --
 *
 *	This function is called during interpreter deletion to free all of the
 *	package-related information for the interpreter.
 *
 * Results:
 *	None.
 *
 * Side effects:
 *	Memory is freed.
 *
 *----------------------------------------------------------------------
 */

void
TclFreePackageInfo(
    Interp *iPtr)		/* Interpreter that is being deleted. */
{
    Package *pkgPtr;
    Tcl_HashSearch search;
    Tcl_HashEntry *hPtr;
    PkgAvail *availPtr;

    for (hPtr = Tcl_FirstHashEntry(&iPtr->packageTable, &search);
	    hPtr != NULL; hPtr = Tcl_NextHashEntry(&search)) {
	pkgPtr = (Package *)Tcl_GetHashValue(hPtr);
	if (pkgPtr->version != NULL) {
	    Tcl_DecrRefCount(pkgPtr->version);
	}
	while (pkgPtr->availPtr != NULL) {
	    availPtr = pkgPtr->availPtr;
	    pkgPtr->availPtr = availPtr->nextPtr;
	    Tcl_EventuallyFree(availPtr->version, TCL_DYNAMIC);
	    Tcl_EventuallyFree(availPtr->script, TCL_DYNAMIC);
	    if (availPtr->pkgIndex) {
		Tcl_EventuallyFree(availPtr->pkgIndex, TCL_DYNAMIC);
		availPtr->pkgIndex = NULL;
	    }
	    Tcl_Free(availPtr);
	}
	Tcl_Free(pkgPtr);
    }
    Tcl_DeleteHashTable(&iPtr->packageTable);
    if (iPtr->packageUnknown != NULL) {
	Tcl_Free(iPtr->packageUnknown);
    }
}

/*
 *----------------------------------------------------------------------
 *
 * CheckVersionAndConvert --
 *
 *	This function checks to see whether a version number has valid syntax.
 *	It also generates a semi-internal representation (string rep of a list
 *	of numbers).
 *
 * Results:
 *	If string is a properly formed version number the TCL_OK is returned.
 *	Otherwise TCL_ERROR is returned and an error message is left in the
 *	interp's result.
 *
 * Side effects:
 *	None.
 *
 *----------------------------------------------------------------------
 */

static int
CheckVersionAndConvert(
    Tcl_Interp *interp,		/* Used for error reporting. */
    const char *string,		/* Supposedly a version number, which is
				 * groups of decimal digits separated by
				 * dots. */
    char **internal,		/* Internal normalized representation */
    int *stable)		/* Flag: Version is (un)stable. */
{
    const char *p = string;
    char prevChar;
    int hasunstable = 0;
    /*
     * 4* assuming that each char is a separator (a,b become ' -x ').
     * 4+ to have space for an additional -2 at the end
     */
    char *ibuf = (char *)Tcl_Alloc(4 + 4*strlen(string));
    char *ip = ibuf;

    /*
     * Basic rules
     * (1) First character has to be a digit.
     * (2) All other characters have to be a digit or '.'
     * (3) Two '.'s may not follow each other.
     *
     * TIP 268, Modified rules
     * (1) s.a.
     * (2) All other characters have to be a digit, 'a', 'b', or '.'
     * (3) s.a.
     * (4) Only one of 'a' or 'b' may occur.
     * (5) Neither 'a', nor 'b' may occur before or after a '.'
     */

    if (!isdigit(UCHAR(*p))) {				/* INTL: digit */
	goto error;
    }

    *ip++ = *p;

    for (prevChar = *p, p++; (*p != 0) && (*p != '+'); p++) {
	if (!isdigit(UCHAR(*p)) &&			/* INTL: digit */
		((*p!='.' && *p!='a' && *p!='b') ||
		((hasunstable && (*p=='a' || *p=='b')) ||
		((prevChar=='a' || prevChar=='b' || prevChar=='.')
			&& (*p=='.')) ||
		((*p=='a' || *p=='b' || *p=='.') && prevChar=='.')))) {
	    goto error;
	}

	if (*p == 'a' || *p == 'b') {
	    hasunstable = 1;
	}

	/*
	 * Translation to the internal rep. Regular version chars are copied
	 * as is. The separators are translated to numerics. The new separator
	 * for all parts is space.
	 */

	if (*p == '.') {
	    *ip++ = ' ';
	    *ip++ = '0';
	    *ip++ = ' ';
	} else if (*p == 'a') {
	    *ip++ = ' ';
	    *ip++ = '-';
	    *ip++ = '2';
	    *ip++ = ' ';
	} else if (*p == 'b') {
	    *ip++ = ' ';
	    *ip++ = '-';
	    *ip++ = '1';
	    *ip++ = ' ';
	} else {
	    *ip++ = *p;
	}

	prevChar = *p;
    }
    if (prevChar!='.' && prevChar!='a' && prevChar!='b') {
	*ip = '\0';
	if (internal != NULL) {
	    *internal = ibuf;
	} else {
	    Tcl_Free(ibuf);
	}
	if (stable != NULL) {
	    *stable = !hasunstable;
	}
	return TCL_OK;
    }

  error:
    Tcl_Free(ibuf);
    Tcl_SetObjResult(interp, Tcl_ObjPrintf(
	    "expected version number but got \"%s\"", string));
    Tcl_SetErrorCode(interp, "TCL", "VALUE", "VERSION", (char *)NULL);
    return TCL_ERROR;
}

/*
 *----------------------------------------------------------------------
 *
 * CompareVersions --
 *
 *	This function compares two version numbers (in internal rep).
 *
 * Results:
 *	The return value is -1 if v1 is less than v2, 0 if the two version
 *	numbers are the same, and 1 if v1 is greater than v2. If *satPtr is
 *	non-NULL, the word it points to is filled in with 1 if v2 >= v1 and
 *	both numbers have the same major number or 0 otherwise.
 *
 * Side effects:
 *	None.
 *
 *----------------------------------------------------------------------
 */

static int
CompareVersions(
    char *v1, char *v2,		/* Versions strings, of form 2.1.3 (any number
				 * of version numbers). */
    int *isMajorPtr)		/* If non-null, the word pointed to is filled
				 * in with a 0/1 value. 1 means that the
				 * difference occurred in the first element. */
{
    int thisIsMajor, res, flip;
    char *s1, *e1, *s2, *e2, o1, o2;

    /*
     * Each iteration of the following loop processes one number from each
     * string, terminated by a " " (space). If those numbers don't match then
     * the comparison is over; otherwise, we loop back for the next number.
     *
     * TIP 268.
     * This is identical the function 'ComparePkgVersion', but using the new
     * space separator as used by the internal rep of version numbers. The
     * special separators 'a' and 'b' have already been dealt with in
     * 'CheckVersionAndConvert', they were translated into numbers as well.
     * This keeps the comparison sane. Otherwise we would have to compare
     * numerics, the separators, and also deal with the special case of
     * end-of-string compared to separators. The semi-list rep we get here is
     * much easier to handle, as it is still regular.
     *
     * Rewritten to not compute a numeric value for the extracted version
     * number, but do string comparison. Skip any leading zeros for that to
     * work. This change breaks through the 32bit-limit on version numbers.
     */

    thisIsMajor = 1;
    s1 = v1;
    s2 = v2;

    while (1) {
	/*
	 * Parse one decimal number from the front of each string. Skip
	 * leading zeros. Terminate found number for upcoming string-wise
	 * comparison, if needed.
	 */

	while ((*s1 != 0) && (*s1 == '0')) {
	    s1++;
	}
	while ((*s2 != 0) && (*s2 == '0')) {
	    s2++;
	}

	/*
	 * s1, s2 now point to the beginnings of the numbers to compare. Test
	 * for their signs first, as shortcut to the result (different signs),
	 * or determines if result has to be flipped (both negative). If there
	 * is no shortcut we have to insert terminators later to limit the
	 * strcmp.
	 */

	if ((*s1 == '-') && (*s2 != '-')) {
	    /* s1 < 0, s2 >= 0 => s1 < s2 */
	    res = -1;
	    break;
	}
	if ((*s1 != '-') && (*s2 == '-')) {
	    /* s1 >= 0, s2 < 0 => s1 > s2 */
	    res = 1;
	    break;
	}

	if ((*s1 == '-') && (*s2 == '-')) {
	    /* a < b => -a > -b, etc. */
	    s1++;
	    s2++;
	    flip = 1;
	} else {
	    flip = 0;
	}

	/*
	 * The string comparison is needed, so now we determine where the
	 * numbers end.
	 */

	e1 = s1;
	while ((*e1 != 0) && (*e1 != ' ')) {
	    e1++;
	}
	e2 = s2;
	while ((*e2 != 0) && (*e2 != ' ')) {
	    e2++;
	}

	/*
	 * s1 .. e1 and s2 .. e2 now bracket the numbers to compare. Insert
	 * terminators, compare, and restore actual contents. First however
	 * another shortcut. Compare lengths. Shorter string is smaller
	 * number! Thus we strcmp only strings of identical length.
	 */

	if ((e1-s1) < (e2-s2)) {
	    res = -1;
	} else if ((e2-s2) < (e1-s1)) {
	    res = 1;
	} else {
	    o1 = *e1;
	    *e1 = '\0';
	    o2 = *e2;
	    *e2 = '\0';

	    res = strcmp(s1, s2);
	    res = (res < 0) ? -1 : (res ? 1 : 0);

	    *e1 = o1;
	    *e2 = o2;
	}

	/*
	 * Stop comparing segments when a difference has been found. Here we
	 * may have to flip the result to account for signs.
	 */

	if (res != 0) {
	    if (flip) {
		res = -res;
	    }
	    break;
	}

	/*
	 * Go on to the next version number if the current numbers match.
	 * However stop processing if the end of both numbers has been
	 * reached.
	 */

	s1 = e1;
	s2 = e2;

	if (*s1 != 0) {
	    s1++;
	} else if (*s2 == 0) {
	    /*
	     * s1, s2 both at the end => identical
	     */

	    res = 0;
	    break;
	}
	if (*s2 != 0) {
	    s2++;
	}
	thisIsMajor = 0;
    }

    if (isMajorPtr != NULL) {
	*isMajorPtr = thisIsMajor;
    }

    return res;
}

/*
 *----------------------------------------------------------------------
 *
 * CheckAllRequirements --
 *
 *	This function checks to see whether all requirements in a set have
 *	valid syntax.
 *
 * Results:
 *	TCL_OK is returned if all requirements are valid. Otherwise TCL_ERROR
 *	is returned and an error message is left in the interp's result.
 *
 * Side effects:
 *	May modify the interpreter result.
 *
 *----------------------------------------------------------------------
 */

static int
CheckAllRequirements(
    Tcl_Interp *interp,
    Tcl_Size reqc,			/* Requirements to check. */
    Tcl_Obj *const reqv[])
{
    Tcl_Size i;

    for (i = 0; i < reqc; i++) {
	if ((CheckRequirement(interp, TclGetString(reqv[i])) != TCL_OK)) {
	    return TCL_ERROR;
	}
    }
    return TCL_OK;
}

/*
 *----------------------------------------------------------------------
 *
 * CheckRequirement --
 *
 *	This function checks to see whether a requirement has valid syntax.
 *
 * Results:
 *	If string is a properly formed requirement then TCL_OK is returned.
 *	Otherwise TCL_ERROR is returned and an error message is left in the
 *	interp's result.
 *
 * Side effects:
 *	None.
 *
 *----------------------------------------------------------------------
 */

static int
CheckRequirement(
    Tcl_Interp *interp,		/* Used for error reporting. */
    const char *string)		/* Supposedly a requirement. */
{
    /*
     * Syntax of requirement = version
     *			     = version-version
     *			     = version-
     */

    char *dash = NULL, *buf;

    dash = strchr(string, '+') ? NULL : (char *)strchr(string, '-');
    if (dash == NULL) {
	/*
	 * '+' found or no dash found: has to be a simple version.
	 */

	return CheckVersionAndConvert(interp, string, NULL, NULL);
    }

    if (strchr(dash+1, '-') != NULL) {
	/*
	 * More dashes found after the first. This is wrong.
	 */

	Tcl_SetObjResult(interp, Tcl_ObjPrintf(
		"expected versionMin-versionMax but got \"%s\"", string));
	Tcl_SetErrorCode(interp, "TCL", "VALUE", "VERSIONRANGE", (char *)NULL);
	return TCL_ERROR;
    }

    /*
     * Exactly one dash is present. Copy the string, split at the location of
     * dash and check that both parts are versions. Note that the max part can
     * be empty. Also note that the string allocated with strdup() must be
     * freed with free() and not Tcl_Free().
     */

    DupString(buf, string);
    dash = buf + (dash - string);
    *dash = '\0';		/* buf now <=> min part */
    dash++;			/* dash now <=> max part */

    if ((CheckVersionAndConvert(interp, buf, NULL, NULL) != TCL_OK) ||
	    ((*dash != '\0') &&
	    (CheckVersionAndConvert(interp, dash, NULL, NULL) != TCL_OK))) {
	Tcl_Free(buf);
	return TCL_ERROR;
    }

    Tcl_Free(buf);
    return TCL_OK;
}

/*
 *----------------------------------------------------------------------
 *
 * AddRequirementsToResult --
 *
 *	This function accumulates requirements in the interpreter result.
 *
 * Results:
 *	None.
 *
 * Side effects:
 *	The interpreter result is extended.
 *
 *----------------------------------------------------------------------
 */

static void
AddRequirementsToResult(
    Tcl_Interp *interp,
    Tcl_Size reqc,			/* Requirements constraining the desired
				 * version. */
    Tcl_Obj *const reqv[])	/* 0 means to use the latest version
				 * available. */
{
    Tcl_Obj *result = Tcl_GetObjResult(interp);
    int i;
    Tcl_Size length;

    for (i = 0; i < reqc; i++) {
	const char *v = TclGetStringFromObj(reqv[i], &length);

	if ((length & 0x1) && (v[length/2] == '-')
		&& (strncmp(v, v+((length+1)/2), length/2) == 0)) {
	    Tcl_AppendPrintfToObj(result, " exactly %s", v+((length+1)/2));
	} else {
	    Tcl_AppendPrintfToObj(result, " %s", v);
	}
    }
}

/*
 *----------------------------------------------------------------------
 *
 * AddRequirementsToDString --
 *
 *	This function accumulates requirements in a DString.
 *
 * Results:
 *	None.
 *
 * Side effects:
 *	The DString argument is extended.
 *
 *----------------------------------------------------------------------
 */

static void
AddRequirementsToDString(
    Tcl_DString *dsPtr,
    int reqc,			/* Requirements constraining the desired
				 * version. */
    Tcl_Obj *const reqv[])	/* 0 means to use the latest version
				 * available. */
{
    int i;

    if (reqc > 0) {
	for (i = 0; i < reqc; i++) {
	    TclDStringAppendLiteral(dsPtr, " ");
	    TclDStringAppendObj(dsPtr, reqv[i]);
	}
    } else {
	TclDStringAppendLiteral(dsPtr, " 0-");
    }
}

/*
 *----------------------------------------------------------------------
 *
 * SomeRequirementSatisfied --
 *
 *	This function checks to see whether a version satisfies at least one
 *	of a set of requirements.
 *
 * Results:
 *	If the requirements are satisfied 1 is returned. Otherwise 0 is
 *	returned. The function assumes that all pieces have valid syntax. And
 *	is allowed to make that assumption.
 *
 * Side effects:
 *	None.
 *
 *----------------------------------------------------------------------
 */

static int
SomeRequirementSatisfied(
    char *availVersionI,	/* Candidate version to check against the
				 * requirements. */
    Tcl_Size reqc,			/* Requirements constraining the desired
				 * version. */
    Tcl_Obj *const reqv[])	/* 0 means to use the latest version
				 * available. */
{
    Tcl_Size i;

    for (i = 0; i < reqc; i++) {
	if (RequirementSatisfied(availVersionI, TclGetString(reqv[i]))) {
	    return 1;
	}
    }
    return 0;
}

/*
 *----------------------------------------------------------------------
 *
 * RequirementSatisfied --
 *
 *	This function checks to see whether a version satisfies a requirement.
 *
 * Results:
 *	If the requirement is satisfied 1 is returned. Otherwise 0 is
 *	returned. The function assumes that all pieces have valid syntax, and
 *	is allowed to make that assumption.
 *
 * Side effects:
 *	None.
 *
 *----------------------------------------------------------------------
 */

static int
RequirementSatisfied(
    char *havei,		/* Version string, of candidate package we
				 * have. */
    const char *req)		/* Requirement string the candidate has to
				 * satisfy. */
{
    /*
     * The have candidate is already in internal rep.
     */

    int satisfied, res;
    char *dash = NULL, *buf, *min, *max;

    dash = (char *)strchr(req, '-');
    if (dash == NULL) {
	/*
	 * No dash found, is a simple version, fallback to regular check. The
	 * 'CheckVersionAndConvert' cannot fail. We pad the requirement with
	 * 'a0', i.e '-2' before doing the comparison to properly accept
	 * unstables as well.
	 */

	char *reqi = NULL;
	int thisIsMajor;

	CheckVersionAndConvert(NULL, req, &reqi, NULL);
	strcat(reqi, " -2");
	res = CompareVersions(havei, reqi, &thisIsMajor);
	satisfied = (res == 0) || ((res == 1) && !thisIsMajor);
	Tcl_Free(reqi);
	return satisfied;
    }

    /*
     * Exactly one dash is present (Assumption of valid syntax). Copy the req,
     * split at the location of dash and check that both parts are versions.
     * Note that the max part can be empty.
     */

    DupString(buf, req);
    dash = buf + (dash - req);
    *dash = '\0';		/* buf now <=> min part */
    dash++;			/* dash now <=> max part */

    if (*dash == '\0') {
	/*
	 * We have a min, but no max. For the comparison we generate the
	 * internal rep, padded with 'a0' i.e. '-2'.
	 */

	CheckVersionAndConvert(NULL, buf, &min, NULL);
	strcat(min, " -2");
	satisfied = (CompareVersions(havei, min, NULL) >= 0);
	Tcl_Free(min);
	Tcl_Free(buf);
	return satisfied;
    }

    /*
     * We have both min and max, and generate their internal reps. When
     * identical we compare as is, otherwise we pad with 'a0' to over the range
     * a bit.
     */

    CheckVersionAndConvert(NULL, buf, &min, NULL);
    CheckVersionAndConvert(NULL, dash, &max, NULL);

    if (CompareVersions(min, max, NULL) == 0) {
	satisfied = (CompareVersions(min, havei, NULL) == 0);
    } else {
	strcat(min, " -2");
	strcat(max, " -2");
	satisfied = ((CompareVersions(min, havei, NULL) <= 0) &&
		(CompareVersions(havei, max, NULL) < 0));
    }

    Tcl_Free(min);
    Tcl_Free(max);
    Tcl_Free(buf);
    return satisfied;
}

/*
 *----------------------------------------------------------------------
 *
 * Tcl_PkgInitStubsCheck --
 *
 *	This is a replacement routine for Tcl_InitStubs() that is called
 *	from code where -DUSE_TCL_STUBS has not been enabled.
 *
 * Results:
 *	Returns the version of a conforming stubs table, or NULL, if
 *	the table version doesn't satisfy the requested requirements,
 *	according to historical practice.
 *
 * Side effects:
 *	None.
 *
 *----------------------------------------------------------------------
 */

const char *
Tcl_PkgInitStubsCheck(
    Tcl_Interp *interp,
    const char * version,
    int exact)
{
    const char *actualVersion = Tcl_PkgPresentEx(interp, "Tcl", version, 0, NULL);

    if ((exact&1) && actualVersion) {
	const char *p = version;
	int count = 0;

	while (*p) {
	    count += !isdigit(UCHAR(*p++));
	}
	if (count == 1) {
	    if (0 != strncmp(version, actualVersion, strlen(version))) {
		/* Construct error message */
		Tcl_PkgPresentEx(interp, "Tcl", version, 1, NULL);
		return NULL;
	    }
	} else {
	    return Tcl_PkgPresentEx(interp, "Tcl", version, 1, NULL);
	}
    }
    return actualVersion;
}
/*
 * Local Variables:
 * mode: c
 * c-basic-offset: 4
 * fill-column: 78
 * End:
 */<|MERGE_RESOLUTION|>--- conflicted
+++ resolved
@@ -101,12 +101,8 @@
 static int		PkgRequireCoreCleanup(void *data[], Tcl_Interp *interp, int result);
 static int		PkgRequireCoreStep1(void *data[], Tcl_Interp *interp, int result);
 static int		PkgRequireCoreStep2(void *data[], Tcl_Interp *interp, int result);
-<<<<<<< HEAD
 static int		TclNRPkgRequireProc(void *clientData, Tcl_Interp *interp,
-			    int reqc, Tcl_Obj *const reqv[]);
-=======
-static int		TclNRPkgRequireProc(void *clientData, Tcl_Interp *interp, Tcl_Size reqc, Tcl_Obj *const reqv[]);
->>>>>>> e2a1bd47
+			    Tcl_Size reqc, Tcl_Obj *const reqv[]);
 static int		SelectPackage(void *data[], Tcl_Interp *interp, int result);
 static int		SelectPackageFinal(void *data[], Tcl_Interp *interp, int result);
 static int		TclNRPackageObjCmdCleanup(void *data[], Tcl_Interp *interp, int result);
