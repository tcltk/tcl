--- conflicted
+++ resolved
@@ -1392,18 +1392,12 @@
 		Tcl_ListObjAppendElement(interp, objvListPtr,
 			Tcl_DuplicateObj(newobjv[i]));
 	    }
-<<<<<<< HEAD
-	    Tcl_ListObjGetElements(interp, objvListPtr, &newobjc, &newObjvPtr);
+	    TclListObjGetElements(interp, objvListPtr, &newobjc, &newObjvPtr);
 	    Tcl_NRAddCallback(interp,
 		    TclNRPackageObjCmdCleanup, objv[2], objvListPtr, NULL,NULL);
 	    Tcl_NRAddCallback(interp,
 		    PkgRequireCore, (void *) argv2, INT2PTR(newobjc),
 		    newObjvPtr, NULL);
-=======
-	    TclListObjGetElements(interp, objvListPtr, &newobjc, &newObjvPtr);
-	    Tcl_NRAddCallback(interp, TclNRPackageObjCmdCleanup, objv[2], objvListPtr, NULL, NULL);
-	    Tcl_NRAddCallback(interp, PkgRequireCore, (void *)argv2, INT2PTR(newobjc), newObjvPtr, NULL);
->>>>>>> 8f805cf7
 	    return TCL_OK;
 	}
 	break;
