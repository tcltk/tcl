/*
 * tclZipfs.c --
 *
 *	Implementation of the ZIP filesystem used in TIP 430
 *	Adapted from the implementation for AndroWish.
 *
 * Copyright © 2016-2017 Sean Woods <yoda@etoyoc.com>
 * Copyright © 2013-2015 Christian Werner <chw@ch-werner.de>
 *
 * See the file "license.terms" for information on usage and redistribution of
 * this file, and for a DISCLAIMER OF ALL WARRANTIES.
 *
 * This file is distributed in two ways:
 *   generic/tclZipfs.c file in the TIP430-enabled Tcl cores.
 *   compat/tclZipfs.c file in the tclconfig (TEA) file system, for pre-tip430
 *	projects.
 *
 * Helpful docs:
 * https://pkware.cachefly.net/webdocs/APPNOTE/APPNOTE-6.3.9.TXT
 * https://libzip.org/specifications/appnote_iz.txt
 */

#include "tclInt.h"
#include "tclFileSystem.h"

#include <assert.h>

#ifndef _WIN32
#include <sys/mman.h>
#endif /* _WIN32*/

#ifndef MAP_FILE
#define MAP_FILE 0
#endif /* !MAP_FILE */
#define NOBYFOUR
#ifndef TBLS
#define TBLS 1
#endif

#if !defined(_WIN32) && !defined(NO_DLFCN_H)
#include <dlfcn.h>
#endif

/*
 * Macros to report errors only if an interp is present.
 */

#define ZIPFS_ERROR(interp,errstr) \
    do {								\
	if (interp) {							\
	    Tcl_SetObjResult(interp, Tcl_NewStringObj(errstr, -1));	\
	}								\
    } while (0)
#define ZIPFS_MEM_ERROR(interp) \
    do {								\
	if (interp) {							\
	    Tcl_SetObjResult(interp, Tcl_NewStringObj(			\
		    "out of memory", -1));				\
	    Tcl_SetErrorCode(interp, "TCL", "MALLOC", (char *)NULL);		\
	}								\
    } while (0)
#define ZIPFS_POSIX_ERROR(interp,errstr) \
    do {								\
	if (interp) {							\
	    Tcl_SetObjResult(interp, Tcl_ObjPrintf(			\
		    "%s: %s", errstr, Tcl_PosixError(interp)));		\
	}								\
    } while (0)
#define ZIPFS_ERROR_CODE(interp,errcode) \
    do {								\
	if (interp) {							\
	    Tcl_SetErrorCode(interp, "TCL", "ZIPFS", errcode, (char *)NULL);	\
	}								\
    } while (0)

#include "zlib.h"
#include "crypt.h"
#include "zutil.h"
#include "crc32.h"

static const z_crc_t* crc32tab;

/*
** We are compiling as part of the core.
** TIP430 style zipfs prefix
*/

#define ZIPFS_VOLUME	  "//zipfs:/"
#define ZIPFS_ROOTDIR_DEPTH 3 /* Number of / in root mount */
#define ZIPFS_VOLUME_LEN  9
#define ZIPFS_APP_MOUNT	  ZIPFS_VOLUME "app"
#define ZIPFS_ZIP_MOUNT	  ZIPFS_VOLUME "lib/tcl"
#define ZIPFS_FALLBACK_ENCODING "cp437"

/*
 * Various constants and offsets found in ZIP archive files
 */

#define ZIP_SIG_LEN			4

/*
 * Local header of ZIP archive member (at very beginning of each member).
 */

#define ZIP_LOCAL_HEADER_SIG		0x04034b50
#define ZIP_LOCAL_HEADER_LEN		30
#define ZIP_LOCAL_SIG_OFFS		0
#define ZIP_LOCAL_VERSION_OFFS		4
#define ZIP_LOCAL_FLAGS_OFFS		6
#define ZIP_LOCAL_COMPMETH_OFFS		8
#define ZIP_LOCAL_MTIME_OFFS		10
#define ZIP_LOCAL_MDATE_OFFS		12
#define ZIP_LOCAL_CRC32_OFFS		14
#define ZIP_LOCAL_COMPLEN_OFFS		18
#define ZIP_LOCAL_UNCOMPLEN_OFFS	22
#define ZIP_LOCAL_PATHLEN_OFFS		26
#define ZIP_LOCAL_EXTRALEN_OFFS		28

#define ZIP_LOCAL_FLAGS_UTF8		0x0800

/*
 * Central header of ZIP archive member at end of ZIP file.
 */

#define ZIP_CENTRAL_HEADER_SIG		0x02014b50
#define ZIP_CENTRAL_HEADER_LEN		46
#define ZIP_CENTRAL_SIG_OFFS		0
#define ZIP_CENTRAL_VERSIONMADE_OFFS	4
#define ZIP_CENTRAL_VERSION_OFFS	6
#define ZIP_CENTRAL_FLAGS_OFFS		8
#define ZIP_CENTRAL_COMPMETH_OFFS	10
#define ZIP_CENTRAL_MTIME_OFFS		12
#define ZIP_CENTRAL_MDATE_OFFS		14
#define ZIP_CENTRAL_CRC32_OFFS		16
#define ZIP_CENTRAL_COMPLEN_OFFS	20
#define ZIP_CENTRAL_UNCOMPLEN_OFFS	24
#define ZIP_CENTRAL_PATHLEN_OFFS	28
#define ZIP_CENTRAL_EXTRALEN_OFFS	30
#define ZIP_CENTRAL_FCOMMENTLEN_OFFS	32
#define ZIP_CENTRAL_DISKFILE_OFFS	34
#define ZIP_CENTRAL_IATTR_OFFS		36
#define ZIP_CENTRAL_EATTR_OFFS		38
#define ZIP_CENTRAL_LOCALHDR_OFFS	42

/*
 * Central end signature at very end of ZIP file.
 */

#define ZIP_CENTRAL_END_SIG		0x06054b50
#define ZIP_CENTRAL_END_LEN		22
#define ZIP_CENTRAL_END_SIG_OFFS	0
#define ZIP_CENTRAL_DISKNO_OFFS		4
#define ZIP_CENTRAL_DISKDIR_OFFS	6
#define ZIP_CENTRAL_ENTS_OFFS		8
#define ZIP_CENTRAL_TOTALENTS_OFFS	10
#define ZIP_CENTRAL_DIRSIZE_OFFS	12
#define ZIP_CENTRAL_DIRSTART_OFFS	16
#define ZIP_CENTRAL_COMMENTLEN_OFFS	20

#define ZIP_MIN_VERSION			20
#define ZIP_COMPMETH_STORED		0
#define ZIP_COMPMETH_DEFLATED		8

#define ZIP_PASSWORD_END_SIG		0x5a5a4b50
#define ZIP_CRYPT_HDR_LEN		12

#define ZIP_MAX_FILE_SIZE		INT_MAX
#define DEFAULT_WRITE_MAX_SIZE		ZIP_MAX_FILE_SIZE

/*
 * Mutex to protect localtime(3) when no reentrant version available.
 */

#if !defined(_WIN32) && !defined(HAVE_LOCALTIME_R) && TCL_THREADS
TCL_DECLARE_MUTEX(localtimeMutex)
#endif /* !_WIN32 && !HAVE_LOCALTIME_R && TCL_THREADS */

/*
 * Forward declaration.
 */

struct ZipEntry;

/*
 * In-core description of mounted ZIP archive file.
 */

typedef struct ZipFile {
    char *name;			/* Archive name */
    size_t nameLength;		/* Length of archive name */
    char isMemBuffer;		/* When true, not a file but a memory buffer */
    Tcl_Channel chan;		/* Channel handle or NULL */
    unsigned char *data;	/* Memory mapped or malloc'ed file */
    size_t length;		/* Length of memory mapped file */
    void *ptrToFree;		/* Non-NULL if malloc'ed file */
    size_t numFiles;		/* Number of files in archive */
    size_t baseOffset;		/* Archive start */
    size_t passOffset;		/* Password start */
    size_t directoryOffset;	/* Archive directory start */
    size_t directorySize;       /* Size of archive directory */
    unsigned char passBuf[264]; /* Password buffer */
    size_t numOpen;		/* Number of open files on archive */
    struct ZipEntry *entries;	/* List of files in archive */
    struct ZipEntry *topEnts;	/* List of top-level dirs in archive */
    char *mountPoint;		/* Mount point name */
    Tcl_Size mountPointLen;	/* Length of mount point name */
#ifdef _WIN32
    HANDLE mountHandle;		/* Handle used for direct file access. */
#endif /* _WIN32 */
} ZipFile;

/*
 * In-core description of file contained in mounted ZIP archive.
 */

typedef struct ZipEntry {
    char *name;			/* The full pathname of the virtual file */
    ZipFile *zipFilePtr;	/* The ZIP file holding this virtual file */
    size_t offset;		/* Data offset into memory mapped ZIP file */
    int numBytes;		/* Uncompressed size of the virtual file.
				 * -1 for zip64 */
    int numCompressedBytes;	/* Compressed size of the virtual file.
				 * -1 for zip64 */
    int compressMethod;		/* Compress method */
    int isDirectory;		/* 0 if file, 1 if directory, -1 if root */
    int depth;			/* Number of slashes in path. */
    int crc32;			/* CRC-32 as stored in ZIP */
    int timestamp;		/* Modification time */
    int isEncrypted;		/* True if data is encrypted */
    int flags;
#define ZE_F_CRC_COMPARED      0x0001  /* If 1, the CRC has been compared. */
#define ZE_F_CRC_CORRECT       0x0002  /* Only meaningful if ZE_F_CRC_COMPARED is 1 */
#define ZE_F_VOLUME            0x0004  /* Entry corresponds to //zipfs:/ */
    unsigned char *data;	/* File data if written */
    struct ZipEntry *next;	/* Next file in the same archive */
    struct ZipEntry *tnext;	/* Next top-level dir in archive */
} ZipEntry;

/*
 * File channel for file contained in mounted ZIP archive.
 *
 * Regarding data buffers:
 * For READ-ONLY files that are not encrypted and not compressed (zip STORE
 * method), ubuf points directly to the mapped zip file data in memory. No
 * additional storage is allocated and so ubufToFree is NULL.
 *
 * In all other combinations of compression and encryption or if channel is
 * writable, storage is allocated for the decrypted and/or uncompressed data
 * and a pointer to it is stored in ubufToFree and ubuf. When channel is
 * closed, ubufToFree is freed if not NULL. ubuf is irrelevant since it may
 * or may not point to allocated storage as above.
 */

typedef struct ZipChannel {
    ZipFile *zipFilePtr;	/* The ZIP file holding this channel */
    ZipEntry *zipEntryPtr;	/* Pointer back to virtual file */
    Tcl_Size maxWrite;		/* Maximum size for write */
    Tcl_Size numBytes;		/* Number of bytes of uncompressed data */
    Tcl_Size cursor;		/* Seek position for next read or write*/
    unsigned char *ubuf;	/* Pointer to the uncompressed data */
    unsigned char *ubufToFree;  /* NULL if ubuf points to memory that does not
				   need freeing. Else memory to free (ubuf
				   may point *inside* the block) */
    Tcl_Size ubufSize;		/* Size of allocated ubufToFree */
    int iscompr;                /* True if data is compressed */
    int isDirectory;		/* Set to 1 if directory, or -1 if root */
    int isEncrypted;		/* True if data is encrypted */
    int mode;			/* O_WRITE, O_APPEND, O_TRUNC etc.*/
    unsigned long keys[3];	/* Key for decryption */
} ZipChannel;

static inline int
ZipChannelWritable(
    ZipChannel *info)
{
    return (info->mode & (O_WRONLY | O_RDWR)) != 0;
}

/*
 * Global variables.
 *
 * Most are kept in single ZipFS struct. When build with threading support
 * this struct is protected by the ZipFSMutex (see below).
 *
 * The "fileHash" component is the process-wide global table of all known ZIP
 * archive members in all mounted ZIP archives.
 *
 * The "zipHash" components is the process wide global table of all mounted
 * ZIP archive files.
 */

static struct {
    int initialized;		/* True when initialized */
    int lock;			/* RW lock, see below */
    int waiters;		/* RW lock, see below */
    int wrmax;			/* Maximum write size of a file; only written
				 * to from Tcl code in a trusted interpreter,
				 * so NOT protected by mutex. */
    char *fallbackEntryEncoding;/* The fallback encoding for ZIP entries when
				 * they are believed to not be UTF-8; only
				 * written to from Tcl code in a trusted
				 * interpreter, so not protected by mutex. */
    int idCount;		/* Counter for channel names */
    Tcl_HashTable fileHash;	/* File name to ZipEntry mapping */
    Tcl_HashTable zipHash;	/* Mount to ZipFile mapping */
} ZipFS = {
    0, 0, 0, DEFAULT_WRITE_MAX_SIZE, NULL, 0,
	    {0,{0,0,0,0},0,0,0,0,0,0,0,0,0},
	    {0,{0,0,0,0},0,0,0,0,0,0,0,0,0}
};

/*
 * For password rotation.
 */

static const char pwrot[17] =
    "\x00\x80\x40\xC0\x20\xA0\x60\xE0"
    "\x10\x90\x50\xD0\x30\xB0\x70\xF0";

static const char *zipfs_literal_tcl_library = NULL;

/* Function prototypes */

static int		CopyImageFile(Tcl_Interp *interp, const char *imgName,
			    Tcl_Channel out);
static int		DescribeMounted(Tcl_Interp *interp,
			    const char *mountPoint);
static int		InitReadableChannel(Tcl_Interp *interp,
			    ZipChannel *info, ZipEntry *z);
static int		InitWritableChannel(Tcl_Interp *interp,
			    ZipChannel *info, ZipEntry *z, int trunc);
static int		ListMountPoints(Tcl_Interp *interp);
static int		ContainsMountPoint(const char *path, int pathLen);
static void		CleanupMount(ZipFile *zf);
static Tcl_Obj *	ScriptLibrarySetup(const char *dirName);
static void		SerializeCentralDirectoryEntry(
			    const unsigned char *start,
			    const unsigned char *end, unsigned char *buf,
			    ZipEntry *z, size_t nameLength, long long dataStartOffset);
static void		SerializeCentralDirectorySuffix(
			    const unsigned char *start,
			    const unsigned char *end, unsigned char *buf,
			    int entryCount, long long dataStartOffset,
                long long directoryStartOffset,
			    long long suffixStartOffset);
static void		SerializeLocalEntryHeader(
			    const unsigned char *start,
			    const unsigned char *end, unsigned char *buf,
			    ZipEntry *z, int nameLength, int align);
static int		IsCryptHeaderValid(ZipEntry *z,
			    unsigned char cryptHdr[ZIP_CRYPT_HDR_LEN]);
static int		DecodeCryptHeader(Tcl_Interp *interp, ZipEntry *z,
			    unsigned long keys[3],
			    unsigned char cryptHdr[ZIP_CRYPT_HDR_LEN]);
#if !defined(STATIC_BUILD)
static int		ZipfsAppHookFindTclInit(const char *archive);
#endif
static int		ZipFSPathInFilesystemProc(Tcl_Obj *pathPtr,
			    void **clientDataPtr);
static Tcl_Obj *	ZipFSFilesystemPathTypeProc(Tcl_Obj *pathPtr);
static Tcl_Obj *	ZipFSFilesystemSeparatorProc(Tcl_Obj *pathPtr);
static int		ZipFSStatProc(Tcl_Obj *pathPtr, Tcl_StatBuf *buf);
static int		ZipFSAccessProc(Tcl_Obj *pathPtr, int mode);
static Tcl_Channel	ZipFSOpenFileChannelProc(Tcl_Interp *interp,
			    Tcl_Obj *pathPtr, int mode, int permissions);
static int		ZipFSMatchInDirectoryProc(Tcl_Interp *interp,
			    Tcl_Obj *result, Tcl_Obj *pathPtr,
			    const char *pattern, Tcl_GlobTypeData *types);
static void		ZipFSMatchMountPoints(Tcl_Obj *result,
			    Tcl_Obj *normPathPtr, const char *pattern,
			    Tcl_DString *prefix);
static Tcl_Obj *	ZipFSListVolumesProc(void);
static const char *const *ZipFSFileAttrStringsProc(Tcl_Obj *pathPtr,
			    Tcl_Obj **objPtrRef);
static int		ZipFSFileAttrsGetProc(Tcl_Interp *interp, int index,
			    Tcl_Obj *pathPtr, Tcl_Obj **objPtrRef);
static int		ZipFSFileAttrsSetProc(Tcl_Interp *interp, int index,
			    Tcl_Obj *pathPtr, Tcl_Obj *objPtr);
static int		ZipFSLoadFile(Tcl_Interp *interp, Tcl_Obj *path,
			    Tcl_LoadHandle *loadHandle,
			    Tcl_FSUnloadFileProc **unloadProcPtr, int flags);
static int		ZipMapArchive(Tcl_Interp *interp, ZipFile *zf,
			    void *handle);
static void		ZipfsSetup(void);
static int		ZipChannelClose(void *instanceData,
			    Tcl_Interp *interp, int flags);
static Tcl_DriverGetHandleProc	ZipChannelGetFile;
static int		ZipChannelRead(void *instanceData, char *buf,
			    int toRead, int *errloc);
static long long	ZipChannelWideSeek(void *instanceData,
			    long long offset, int mode, int *errloc);
static void		ZipChannelWatchChannel(void *instanceData,
			    int mask);
static int		ZipChannelWrite(void *instanceData,
			    const char *buf, int toWrite, int *errloc);

/*
 * Define the ZIP filesystem dispatch table.
 */

static const Tcl_Filesystem zipfsFilesystem = {
    "zipfs",
    sizeof(Tcl_Filesystem),
    TCL_FILESYSTEM_VERSION_2,
    ZipFSPathInFilesystemProc,
    NULL, /* dupInternalRepProc */
    NULL, /* freeInternalRepProc */
    NULL, /* internalToNormalizedProc */
    NULL, /* createInternalRepProc */
    NULL, /* normalizePathProc */
    ZipFSFilesystemPathTypeProc,
    ZipFSFilesystemSeparatorProc,
    ZipFSStatProc,
    ZipFSAccessProc,
    ZipFSOpenFileChannelProc,
    ZipFSMatchInDirectoryProc,
    NULL, /* utimeProc */
    NULL, /* linkProc */
    ZipFSListVolumesProc,
    ZipFSFileAttrStringsProc,
    ZipFSFileAttrsGetProc,
    ZipFSFileAttrsSetProc,
    NULL, /* createDirectoryProc */
    NULL, /* removeDirectoryProc */
    NULL, /* deleteFileProc */
    NULL, /* copyFileProc */
    NULL, /* renameFileProc */
    NULL, /* copyDirectoryProc */
    NULL, /* lstatProc */
    (Tcl_FSLoadFileProc *) (void *) ZipFSLoadFile,
    NULL, /* getCwdProc */
    NULL, /* chdirProc */
};

/*
 * The channel type/driver definition used for ZIP archive members.
 */
static const Tcl_ChannelType zipChannelType = {
    "zip",
    TCL_CHANNEL_VERSION_5,
    NULL,			/* Deprecated. */
    ZipChannelRead,
    ZipChannelWrite,
    NULL,			/* Deprecated. */
    NULL,			/* Set options proc. */
    NULL,			/* Get options proc. */
    ZipChannelWatchChannel,
    ZipChannelGetFile,
    ZipChannelClose,
    NULL,			/* Set blocking mode for raw channel. */
    NULL,			/* Function to flush channel. */
    NULL,			/* Function to handle bubbled events. */
    ZipChannelWideSeek,
    NULL,			/* Thread action function. */
    NULL,			/* Truncate function. */
};

/*
 *------------------------------------------------------------------------
 *
 * TclIsZipfsPath --
 *
 *    Checks if the passed path has a zipfs volume prefix.
 *
 * Results:
 *    0 if not a zipfs path
 *    else the length of the zipfs volume prefix
 *
 * Side effects:
 *    None.
 *
 *------------------------------------------------------------------------
 */
int
TclIsZipfsPath(
    const char *path)
{
#ifdef _WIN32
    return strncmp(path, ZIPFS_VOLUME, ZIPFS_VOLUME_LEN) ? 0 : ZIPFS_VOLUME_LEN;
#else
    int i;
    for (i = 0; i < ZIPFS_VOLUME_LEN; ++i) {
	if (path[i] != ZIPFS_VOLUME[i] &&
		(path[i] != '\\' || ZIPFS_VOLUME[i] != '/')) {
	    return 0;
	}
    }
    return ZIPFS_VOLUME_LEN;
#endif
}

/*
 *-------------------------------------------------------------------------
 *
 * ZipReadInt, ZipReadShort, ZipWriteInt, ZipWriteShort --
 *
 *	Inline functions to read and write little-endian 16 and 32 bit
 *	integers from/to buffers representing parts of ZIP archives.
 *
 *	These take bufferStart and bufferEnd pointers, which are used to
 *	maintain a guarantee that out-of-bounds accesses don't happen when
 *	reading or writing critical directory structures.
 *
 *-------------------------------------------------------------------------
 */

static inline unsigned int
ZipReadInt(
    const unsigned char *bufferStart,
    const unsigned char *bufferEnd,
    const unsigned char *ptr)
{
    if (ptr < bufferStart || ptr + 4 > bufferEnd) {
	Tcl_Panic("out of bounds read(4): start=%p, end=%p, ptr=%p",
		bufferStart, bufferEnd, ptr);
    }
    return ptr[0] | (ptr[1] << 8) | (ptr[2] << 16) |
	    ((unsigned int)ptr[3] << 24);
}

static inline unsigned short
ZipReadShort(
    const unsigned char *bufferStart,
    const unsigned char *bufferEnd,
    const unsigned char *ptr)
{
    if (ptr < bufferStart || ptr + 2 > bufferEnd) {
	Tcl_Panic("out of bounds read(2): start=%p, end=%p, ptr=%p",
		bufferStart, bufferEnd, ptr);
    }
    return ptr[0] | (ptr[1] << 8);
}

static inline void
ZipWriteInt(
    const unsigned char *bufferStart,
    const unsigned char *bufferEnd,
    unsigned char *ptr,
    unsigned int value)
{
    if (ptr < bufferStart || ptr + 4 > bufferEnd) {
	Tcl_Panic("out of bounds write(4): start=%p, end=%p, ptr=%p",
		bufferStart, bufferEnd, ptr);
    }
    ptr[0] = value & 0xff;
    ptr[1] = (value >> 8) & 0xff;
    ptr[2] = (value >> 16) & 0xff;
    ptr[3] = (value >> 24) & 0xff;
}

static inline void
ZipWriteShort(
    const unsigned char *bufferStart,
    const unsigned char *bufferEnd,
    unsigned char *ptr,
    unsigned short value)
{
    if (ptr < bufferStart || ptr + 2 > bufferEnd) {
	Tcl_Panic("out of bounds write(2): start=%p, end=%p, ptr=%p",
		bufferStart, bufferEnd, ptr);
    }
    ptr[0] = value & 0xff;
    ptr[1] = (value >> 8) & 0xff;
}

/*
 *-------------------------------------------------------------------------
 *
 * ReadLock, WriteLock, Unlock --
 *
 *	POSIX like rwlock functions to support multiple readers and single
 *	writer on internal structs.
 *
 *	Limitations:
 *	 - a read lock cannot be promoted to a write lock
 *	 - a write lock may not be nested
 *
 *-------------------------------------------------------------------------
 */

TCL_DECLARE_MUTEX(ZipFSMutex)

#if TCL_THREADS

static Tcl_Condition ZipFSCond;

static inline void
ReadLock(void)
{
    Tcl_MutexLock(&ZipFSMutex);
    while (ZipFS.lock < 0) {
	ZipFS.waiters++;
	Tcl_ConditionWait(&ZipFSCond, &ZipFSMutex, NULL);
	ZipFS.waiters--;
    }
    ZipFS.lock++;
    Tcl_MutexUnlock(&ZipFSMutex);
}

static inline void
WriteLock(void)
{
    Tcl_MutexLock(&ZipFSMutex);
    while (ZipFS.lock != 0) {
	ZipFS.waiters++;
	Tcl_ConditionWait(&ZipFSCond, &ZipFSMutex, NULL);
	ZipFS.waiters--;
    }
    ZipFS.lock = -1;
    Tcl_MutexUnlock(&ZipFSMutex);
}

static inline void
Unlock(void)
{
    Tcl_MutexLock(&ZipFSMutex);
    if (ZipFS.lock > 0) {
	--ZipFS.lock;
    } else if (ZipFS.lock < 0) {
	ZipFS.lock = 0;
    }
    if ((ZipFS.lock == 0) && (ZipFS.waiters > 0)) {
	Tcl_ConditionNotify(&ZipFSCond);
    }
    Tcl_MutexUnlock(&ZipFSMutex);
}

#else /* !TCL_THREADS */
#define ReadLock()	do {} while (0)
#define WriteLock()	do {} while (0)
#define Unlock()	do {} while (0)
#endif /* TCL_THREADS */

/*
 *-------------------------------------------------------------------------
 *
 * DosTimeDate, ToDosTime, ToDosDate --
 *
 *	Functions to perform conversions between DOS time stamps and POSIX
 *	time_t.
 *
 *-------------------------------------------------------------------------
 */

static time_t
DosTimeDate(
    int dosDate,
    int dosTime)
{
    struct tm tm;
    time_t ret;

    memset(&tm, 0, sizeof(tm));
    tm.tm_isdst = -1;			/* let mktime() deal with DST */
    tm.tm_year = ((dosDate & 0xfe00) >> 9) + 80;
    tm.tm_mon = ((dosDate & 0x1e0) >> 5) - 1;
    tm.tm_mday = dosDate & 0x1f;
    tm.tm_hour = (dosTime & 0xf800) >> 11;
    tm.tm_min = (dosTime & 0x7e0) >> 5;
    tm.tm_sec = (dosTime & 0x1f) << 1;
    ret = mktime(&tm);
    if (ret == (time_t) -1) {
	/* fallback to 1980-01-01T00:00:00+00:00 (DOS epoch) */
	ret = (time_t) 315532800;
    }
    return ret;
}

static int
ToDosTime(
    time_t when)
{
    struct tm *tmp, tm;

#if !TCL_THREADS || defined(_WIN32)
    /* Not threaded, or on Win32 which uses thread local storage */
    tmp = localtime(&when);
    tm = *tmp;
#elif defined(HAVE_LOCALTIME_R)
    /* Threaded, have reentrant API */
    tmp = &tm;
    localtime_r(&when, tmp);
#else /* TCL_THREADS && !_WIN32 && !HAVE_LOCALTIME_R */
    /* Only using a mutex is safe. */
    Tcl_MutexLock(&localtimeMutex);
    tmp = localtime(&when);
    tm = *tmp;
    Tcl_MutexUnlock(&localtimeMutex);
#endif
    return (tm.tm_hour << 11) | (tm.tm_min << 5) | (tm.tm_sec >> 1);
}

static int
ToDosDate(
    time_t when)
{
    struct tm *tmp, tm;

#if !TCL_THREADS || defined(_WIN32)
    /* Not threaded, or on Win32 which uses thread local storage */
    tmp = localtime(&when);
    tm = *tmp;
#elif /* TCL_THREADS && !_WIN32 && */ defined(HAVE_LOCALTIME_R)
    /* Threaded, have reentrant API */
    tmp = &tm;
    localtime_r(&when, tmp);
#else /* TCL_THREADS && !_WIN32 && !HAVE_LOCALTIME_R */
    /* Only using a mutex is safe. */
    Tcl_MutexLock(&localtimeMutex);
    tmp = localtime(&when);
    tm = *tmp;
    Tcl_MutexUnlock(&localtimeMutex);
#endif
    return ((tm.tm_year - 80) << 9) | ((tm.tm_mon + 1) << 5) | tm.tm_mday;
}

/*
 *-------------------------------------------------------------------------
 *
 * CountSlashes --
 *
 *	This function counts the number of slashes in a pathname string.
 *
 * Results:
 *	Number of slashes found in string.
 *
 * Side effects:
 *	None.
 *
 *-------------------------------------------------------------------------
 */

static inline size_t
CountSlashes(
    const char *string)
{
    size_t count = 0;
    const char *p = string;

    while (*p != '\0') {
	if (*p == '/') {
	    count++;
	}
	p++;
    }
    return count;
}

/*
 *------------------------------------------------------------------------
 *
 * IsCryptHeaderValid --
 *
 *    Computes the validity of the encryption header CRC for a ZipEntry.
 *
 * Results:
 *    Returns 1 if the header is valid else 0.
 *
 * Side effects:
 *    None.
 *
 *------------------------------------------------------------------------
 */
static int
IsCryptHeaderValid(
    ZipEntry *z,
    unsigned char cryptHeader[ZIP_CRYPT_HDR_LEN])
{
    /*
     * There are multiple possibilities. The last one or two bytes of the
     * encryption header should match the last one or two bytes of the
     * CRC of the file. Or the last byte of the encryption header should
     * be the high order byte of the file time. Depending on the archiver
     * and version, any of the might be in used. We follow libzip in checking
     * only one byte against both the crc and the time. Note that by design
     * the check generates high number of false positives in any case.
     * Also, in case a check is passed when it should not, the final CRC
     * calculation will (should) catch it. Only difference is it will be
     * reported as a corruption error instead of incorrect password.
     */
    int dosTime = ToDosTime(z->timestamp);
    if (cryptHeader[11] == (unsigned char)(dosTime >> 8)) {
	/* Infozip style - Tested with test-password.zip */
	return 1;
    }
    /* DOS time did not match, may be CRC does */
    if (z->crc32) {
	/* Pkware style - Tested with test-password2.zip */
	return (cryptHeader[11] == (unsigned char)(z->crc32 >> 24));
    }

    /* No CRC, no way to verify. Assume valid */
    return 1;
}

/*
 *------------------------------------------------------------------------
 *
 * DecodeCryptHeader --
 *
 *    Decodes the crypt header and validates it.
 *
 * Results:
 *    TCL_OK on success, TCL_ERROR on failure.
 *
 * Side effects:
 *    On success, keys[] are updated. On failure, an error message is
 *    left in interp if not NULL.
 *
 *------------------------------------------------------------------------
 */
static int
DecodeCryptHeader(
    Tcl_Interp *interp,
    ZipEntry *z,
    unsigned long keys[3],	/* Updated on success. Must have been
				 * initialized by caller. */
    unsigned char cryptHeader[ZIP_CRYPT_HDR_LEN])
				/* From zip file content */
{
    int i;
    int ch;
    int len = z->zipFilePtr->passBuf[0] & 0xFF;
    char passBuf[260];

    for (i = 0; i < len; i++) {
	ch = z->zipFilePtr->passBuf[len - i];
	passBuf[i] = (ch & 0x0f) | pwrot[(ch >> 4) & 0x0f];
    }
    passBuf[i] = '\0';
    init_keys(passBuf, keys, crc32tab);
    memset(passBuf, 0, sizeof(passBuf));
    unsigned char encheader[ZIP_CRYPT_HDR_LEN];
    memcpy(encheader, cryptHeader, ZIP_CRYPT_HDR_LEN);
    for (i = 0; i < ZIP_CRYPT_HDR_LEN; i++) {
	ch = cryptHeader[i];
	ch ^= decrypt_byte(keys, crc32tab);
	encheader[i] = ch;
	update_keys(keys, crc32tab, ch);
    }
    if (!IsCryptHeaderValid(z, encheader)) {
	ZIPFS_ERROR(interp, "invalid password");
	ZIPFS_ERROR_CODE(interp, "PASSWORD");
	return TCL_ERROR;
    }
    return TCL_OK;
}

/*
 *-------------------------------------------------------------------------
 *
 * DecodeZipEntryText --
 *
 *	Given a sequence of bytes from an entry in a ZIP central directory,
 *	convert that into a Tcl string. This is complicated because we don't
 *	actually know what encoding is in use! So we try to use UTF-8, and if
 *	that goes wrong, we fall back to a user-specified encoding, or to an
 *	encoding we specify (Windows code page 437), or to ISO 8859-1 if
 *	absolutely nothing else works.
 *
 *	During Tcl startup, we skip the user-specified encoding and cp437, as
 *	we may well not have any loadable encodings yet. Tcl's own library
 *	files ought to be using ASCII filenames.
 *
 * Results:
 *	The decoded filename; the filename is owned by the argument DString.
 *
 * Side effects:
 *	Updates dstPtr.
 *
 *-------------------------------------------------------------------------
 */

static char *
DecodeZipEntryText(
    const unsigned char *inputBytes,
    unsigned int inputLength,
    Tcl_DString *dstPtr)	/* Must have been initialized by caller! */
{
    Tcl_Encoding encoding;
    const char *src;
    char *dst;
    int dstLen, srcLen = inputLength, flags;
    Tcl_EncodingState state;

    if (inputLength < 1) {
	return Tcl_DStringValue(dstPtr);
    }

    /*
     * We can't use Tcl_ExternalToUtfDString at this point; it has no way to
     * fail. So we use this modified version of it that can report encoding
     * errors to us (so we can fall back to something else).
     *
     * The utf-8 encoding is implemented internally, and so is guaranteed to
     * be present.
     */

    src = (const char *) inputBytes;
    dst = Tcl_DStringValue(dstPtr);
    dstLen = dstPtr->spaceAvl - 1;
    flags = TCL_ENCODING_START | TCL_ENCODING_END;	/* Special flag! */

    while (1) {
	int srcRead, dstWrote;
	int result = Tcl_ExternalToUtf(NULL, tclUtf8Encoding, src, srcLen, flags,
		&state, dst, dstLen, &srcRead, &dstWrote, NULL);
	int soFar = dst + dstWrote - Tcl_DStringValue(dstPtr);

	if (result == TCL_OK) {
	    Tcl_DStringSetLength(dstPtr, soFar);
	    return Tcl_DStringValue(dstPtr);
	} else if (result != TCL_CONVERT_NOSPACE) {
	    break;
	}

	flags &= ~TCL_ENCODING_START;
	src += srcRead;
	srcLen -= srcRead;
	if (Tcl_DStringLength(dstPtr) == 0) {
	    Tcl_DStringSetLength(dstPtr, dstLen);
	}
	Tcl_DStringSetLength(dstPtr, 2 * Tcl_DStringLength(dstPtr) + 1);
	dst = Tcl_DStringValue(dstPtr) + soFar;
	dstLen = Tcl_DStringLength(dstPtr) - soFar - 1;
    }

    /*
     * Something went wrong. Fall back to another encoding. Those *can* use
     * Tcl_ExternalToUtfDString().
     */

    encoding = NULL;
    if (ZipFS.fallbackEntryEncoding) {
	encoding = Tcl_GetEncoding(NULL, ZipFS.fallbackEntryEncoding);
    }
    if (!encoding) {
	encoding = Tcl_GetEncoding(NULL, ZIPFS_FALLBACK_ENCODING);
    }
    if (!encoding) {
	/*
	 * Fallback to internal encoding that always converts all bytes.
	 * Should only happen when a filename isn't UTF-8 and we've not got
	 * our encodings initialised for some reason.
	 */

	encoding = Tcl_GetEncoding(NULL, "iso8859-1");
    }

    char *converted = Tcl_ExternalToUtfDString(encoding,
	    (const char *) inputBytes, inputLength, dstPtr);
    Tcl_FreeEncoding(encoding);
    return converted;
}

/*
 *------------------------------------------------------------------------
 *
 * NormalizeMountPoint --
 *
 *    Converts the passed path into a normalized zipfs mount point
 *    of the form //zipfs:/some/path. On Windows any \ path separators
 *    are converted to /.
 *
 *    Mount points with a volume will raise an error unless the volume is
 *    zipfs root. Thus D:/foo is not a valid mount point.
 *
 *    Relative paths and absolute paths without a volume are mapped under
 *    the zipfs root.
 *
 *    The empty string is mapped to the zipfs root.
 *
 *    dsPtr is initialized by the function and must be cleared by caller
 *    on a successful return.
 *
 * Results:
 *    TCL_OK on success with normalized mount path in dsPtr
 *    TCL_ERROR on fail with error message in interp if not NULL
 *
 *------------------------------------------------------------------------
 */
static int
NormalizeMountPoint(
    Tcl_Interp *interp,
    const char *mountPath,
    Tcl_DString *dsPtr)		/* Must be initialized by caller! */
{
    const char *joiner[2];
    char *joinedPath;
    Tcl_Obj *unnormalizedObj;
    Tcl_Obj *normalizedObj;
    const char *normalizedPath;
    Tcl_Size normalizedLen;
    Tcl_DString dsJoin;

    /*
     * Several things need to happen here
     * - Absolute paths containing volumes (drive letter or UNC) raise error
     *   except of course if the volume is zipfs root
     * - \ -> / and // -> / conversions (except if UNC which is error)
     * - . and .. have to be dealt with
     * The first is explicitly checked, the others are dealt with a
     * combination file join and normalize. Easier than doing it ourselves
     * and not performance sensitive anyways.
     */

    joiner[0] = ZIPFS_VOLUME;
    joiner[1] = mountPath;
    Tcl_DStringInit(&dsJoin);
    joinedPath = Tcl_JoinPath(2, joiner, &dsJoin);

    /* Now joinedPath has all \ -> / and // -> / (except UNC) converted. */

    if (!strncmp(ZIPFS_VOLUME, joinedPath, ZIPFS_VOLUME_LEN)) {
	unnormalizedObj = Tcl_DStringToObj(&dsJoin);
    } else {
	if (joinedPath[0] != '/' || joinedPath[1] == '/') {
	    /* mount path was D:/x, D:x or //unc */
	    goto invalidMountPath;
	}
	unnormalizedObj = Tcl_ObjPrintf(ZIPFS_VOLUME "%s", joinedPath + 1);
    }
    Tcl_IncrRefCount(unnormalizedObj);
    normalizedObj = Tcl_FSGetNormalizedPath(interp, unnormalizedObj);
    if (normalizedObj == NULL) {
	Tcl_DecrRefCount(unnormalizedObj);
	goto errorReturn;
    }
    Tcl_IncrRefCount(normalizedObj); /* BEFORE DecrRefCount on unnormalizedObj */
    Tcl_DecrRefCount(unnormalizedObj);

    /* normalizedObj owned by Tcl!! Do NOT DecrRef without an IncrRef */
    normalizedPath = TclGetStringFromObj(normalizedObj, &normalizedLen);
    Tcl_DStringFree(&dsJoin);
    Tcl_DStringAppend(dsPtr, normalizedPath, normalizedLen);
    Tcl_DecrRefCount(normalizedObj);
    return TCL_OK;

invalidMountPath:
    if (interp) {
	Tcl_SetObjResult(interp, Tcl_ObjPrintf(
		"Invalid mount path \"%s\"", mountPath));
	ZIPFS_ERROR_CODE(interp, "MOUNT_PATH");
    }

errorReturn:
    Tcl_DStringFree(&dsJoin);
    return TCL_ERROR;
}

/*
 *------------------------------------------------------------------------
 *
 * MapPathToZipfs --
 *
 *    Maps a path as stored in a zip archive to its normalized location
 *    under a given zipfs mount point. Relative paths and Unix style
 *    absolute paths go directly under the mount point. Volume relative
 *    paths and absolute paths that have a volume (drive or UNC) are
 *    stripped of the volume before joining the mount point.
 *
 * Results:
 *    Pointer to normalized path.
 *
 * Side effects:
 *    Stores mapped path in dsPtr.
 *
 *------------------------------------------------------------------------
 */
static char *
MapPathToZipfs(
    Tcl_Interp *interp,
    const char *mountPath,	/* Must be fully normalized */
    const char *path,		/* Archive content path to map */
    Tcl_DString *dsPtr)		/* Must be initialized and cleared
				 * by caller */
{
    const char *joiner[2];
    char *joinedPath;
    Tcl_Obj *unnormalizedObj;
    Tcl_Obj *normalizedObj;
    const char *normalizedPath;
    Tcl_Size normalizedLen;
    Tcl_DString dsJoin;

    assert(TclIsZipfsPath(mountPath));

    joiner[0] = mountPath;
    joiner[1] = path;
#ifndef _WIN32
    /* On Unix C:/foo/bat is not treated as absolute by JoinPath so check ourself */
    if (path[0] && path[1] == ':') {
	joiner[1] += 2;
    }
#endif
    Tcl_DStringInit(&dsJoin);
    joinedPath = Tcl_JoinPath(2, joiner, &dsJoin);

    if (strncmp(ZIPFS_VOLUME, joinedPath, ZIPFS_VOLUME_LEN)) {
	/* path was not relative. Strip off the volume (e.g. UNC) */
	Tcl_Size numParts;
	const char **partsPtr;
	Tcl_SplitPath(path, &numParts, &partsPtr);
	Tcl_DStringFree(&dsJoin);
	partsPtr[0] = mountPath;
	(void)Tcl_JoinPath(numParts, partsPtr, &dsJoin);
	Tcl_Free(partsPtr);
    }
    unnormalizedObj = Tcl_DStringToObj(&dsJoin); /* Also resets dsJoin */
    Tcl_IncrRefCount(unnormalizedObj);
    normalizedObj = Tcl_FSGetNormalizedPath(interp, unnormalizedObj);
    if (normalizedObj == NULL) {
	/* Should not happen but continue... */
	normalizedObj = unnormalizedObj;
    }
    Tcl_IncrRefCount(normalizedObj); /* BEFORE DecrRefCount on unnormalizedObj */
    Tcl_DecrRefCount(unnormalizedObj);

    /* normalizedObj owned by Tcl!! Do NOT DecrRef without an IncrRef */
    normalizedPath = TclGetStringFromObj(normalizedObj, &normalizedLen);
    Tcl_DStringAppend(dsPtr, normalizedPath, normalizedLen);
    Tcl_DecrRefCount(normalizedObj);
    return Tcl_DStringValue(dsPtr);
}

/*
 *-------------------------------------------------------------------------
 *
 * ZipFSLookup --
 *
 *	This function returns the ZIP entry struct corresponding to the ZIP
 *	archive member of the given file name. Caller must hold the right
 *	lock.
 *
 * Results:
 *	Returns the pointer to ZIP entry struct or NULL if the the given file
 *	name could not be found in the global list of ZIP archive members.
 *
 * Side effects:
 *	None.
 *
 *-------------------------------------------------------------------------
 */

static inline ZipEntry *
ZipFSLookup(
    const char *filename)
{
    Tcl_HashEntry *hPtr;
    ZipEntry *z = NULL;

    hPtr = Tcl_FindHashEntry(&ZipFS.fileHash, filename);
    if (hPtr) {
	z = (ZipEntry *) Tcl_GetHashValue(hPtr);
    }
    return z;
}

/*
 *-------------------------------------------------------------------------
 *
 * ZipFSLookupZip --
 *
 *	This function gets the structure for a mounted ZIP archive.
 *
 * Results:
 *	Returns a pointer to the structure, or NULL if the file is ZIP file is
 *	unknown/not mounted.
 *
 * Side effects:
 *	None.
 *
 *-------------------------------------------------------------------------
 */

static inline ZipFile *
ZipFSLookupZip(
    const char *mountPoint)
{
    Tcl_HashEntry *hPtr;
    ZipFile *zf = NULL;

    hPtr = Tcl_FindHashEntry(&ZipFS.zipHash, mountPoint);
    if (hPtr) {
	zf = (ZipFile *) Tcl_GetHashValue(hPtr);
    }
    return zf;
}

/*
 *------------------------------------------------------------------------
 *
 * ContainsMountPoint --
 *
 *    Check if there is a mount point anywhere under the specified path.
 *    Although the function will work for any path, for efficiency reasons
 *    it should be called only after checking ZipFSLookup does not find
 *    the path.
 *
 *    Caller must hold read lock before calling.
 *
 * Results:
 *    1 - there is at least one mount point under the path
 *    0 - otherwise
 *
 * Side effects:
 *    None.
 *
 *------------------------------------------------------------------------
 */
static int
ContainsMountPoint(
    const char *path,
    int pathLen)
{
    Tcl_HashEntry *hPtr;
    Tcl_HashSearch search;

    if (ZipFS.zipHash.numEntries == 0) {
	return 0;
    }
    if (pathLen < 0) {
	pathLen = strlen(path);
    }

    /*
     * We are looking for the case where the path is //zipfs:/a/b
     * and there is a mount point //zipfs:/a/b/c/.. below it
     */
    for (hPtr = Tcl_FirstHashEntry(&ZipFS.zipHash, &search); hPtr;
	    hPtr = Tcl_NextHashEntry(&search)) {
	ZipFile *zf = (ZipFile *) Tcl_GetHashValue(hPtr);

	if (zf->mountPointLen == 0) {
	    /*
	     * Enumerate the contents of the ZIP; it's mounted on the root.
	     * TODO - a holdover from androwish? Tcl does not allow mounting
	     * outside of the //zipfs:/ area.
	     */
	    ZipEntry *z;

	    for (z = zf->topEnts; z; z = z->tnext) {
		int lenz = (int) strlen(z->name);
		if ((lenz >= pathLen) &&
			(z->name[pathLen] == '/' || z->name[pathLen] == '\0') &&
			(strncmp(z->name, path, pathLen) == 0)) {
		    return 1;
		}
	    }
	} else if ((zf->mountPointLen >= pathLen) &&
		 (zf->mountPoint[pathLen] == '/' ||
		  zf->mountPoint[pathLen] == '\0' ||
		  pathLen == ZIPFS_VOLUME_LEN) &&
		 (strncmp(zf->mountPoint, path, pathLen) == 0)) {
	    /* Matched standard mount */
	    return 1;
	}
    }
    return 0;
}

/*
 *-------------------------------------------------------------------------
 *
 * AllocateZipFile, AllocateZipEntry, AllocateZipChannel --
 *
 *	Allocates the memory for a datastructure. Always ensures that it is
 *	zeroed out for safety.
 *
 * Returns:
 *	The allocated structure, or NULL if allocate fails.
 *
 * Side effects:
 *	The interpreter result may be written to on error. Which might fail
 *	(for ZipFile) in a low-memory situation. Always panics if ZipEntry
 *	allocation fails.
 *
 *-------------------------------------------------------------------------
 */

static inline ZipFile *
AllocateZipFile(
    Tcl_Interp *interp,
    size_t mountPointNameLength)
{
    size_t size = sizeof(ZipFile) + mountPointNameLength + 1;
    ZipFile *zf = (ZipFile *) Tcl_AttemptAlloc(size);

    if (!zf) {
	ZIPFS_MEM_ERROR(interp);
    } else {
	memset(zf, 0, size);
    }
    return zf;
}

static inline ZipEntry *
AllocateZipEntry(void)
{
    ZipEntry *z = (ZipEntry *) Tcl_Alloc(sizeof(ZipEntry));
    memset(z, 0, sizeof(ZipEntry));
    return z;
}

static inline ZipChannel *
AllocateZipChannel(
    Tcl_Interp *interp)
{
    ZipChannel *zc = (ZipChannel *) Tcl_AttemptAlloc(sizeof(ZipChannel));

    if (!zc) {
	ZIPFS_MEM_ERROR(interp);
    } else {
	memset(zc, 0, sizeof(ZipChannel));
    }
    return zc;
}

/*
 *-------------------------------------------------------------------------
 *
 * ZipFSCloseArchive --
 *
 *	This function closes a mounted ZIP archive file.
 *
 * Results:
 *	None.
 *
 * Side effects:
 *	A memory mapped ZIP archive is unmapped, allocated memory is released.
 *	The ZipFile pointer is *NOT* deallocated by this function.
 *
 *-------------------------------------------------------------------------
 */

static void
ZipFSCloseArchive(
    Tcl_Interp *interp,		/* Current interpreter. */
    ZipFile *zf)
{
    if (zf->nameLength) {
	Tcl_Free(zf->name);
    }
    if (zf->isMemBuffer) {
	/* Pointer to memory */
	if (zf->ptrToFree) {
	    Tcl_Free(zf->ptrToFree);
	    zf->ptrToFree = NULL;
	}
	zf->data = NULL;
	return;
    }

    /*
     * Remove the memory mapping, if we have one.
     */

#ifdef _WIN32
    if (zf->data && !zf->ptrToFree) {
	UnmapViewOfFile(zf->data);
	zf->data = NULL;
    }
    if (zf->mountHandle != INVALID_HANDLE_VALUE) {
	CloseHandle(zf->mountHandle);
    }
#else /* !_WIN32 */
    if ((zf->data != MAP_FAILED) && !zf->ptrToFree) {
	munmap(zf->data, zf->length);
	zf->data = (unsigned char *) MAP_FAILED;
    }
#endif /* _WIN32 */

    if (zf->ptrToFree) {
	Tcl_Free(zf->ptrToFree);
	zf->ptrToFree = NULL;
    }
    if (zf->chan) {
	Tcl_Close(interp, zf->chan);
	zf->chan = NULL;
    }
}

/*
 *-------------------------------------------------------------------------
 *
 * ZipFSFindTOC --
 *
 *	This function takes a memory mapped zip file and indexes the contents.
 *	When "needZip" is zero an embedded ZIP archive in an executable file
 *	is accepted. Note that we do not support ZIP64.
 *
 * Results:
 *	TCL_OK on success, TCL_ERROR otherwise with an error message placed
 *	into the given "interp" if it is not NULL.
 *
 * Side effects:
 *      The given ZipFile struct is filled with information about the ZIP
 *      archive file.  On error, ZipFSCloseArchive is called on zf but
 *      it is not freed.
 *
 *-------------------------------------------------------------------------
 */

static int
ZipFSFindTOC(
    Tcl_Interp *interp,		/* Current interpreter. NULLable. */
    int needZip,
    ZipFile *zf)
{
    size_t i, minoff;
    const unsigned char *eocdPtr; /* End of Central Directory Record */
    const unsigned char *start = zf->data;
    const unsigned char *end = zf->data + zf->length;

    /*
     * Scan backwards from the end of the file for the signature. This is
     * necessary because ZIP archives aren't the only things that get tagged
     * on the end of executables; digital signatures can also go there.
     */

    eocdPtr = zf->data + zf->length - ZIP_CENTRAL_END_LEN;
    while (eocdPtr >= start) {
	if (*eocdPtr == (ZIP_CENTRAL_END_SIG & 0xFF)) {
	    if (ZipReadInt(start, end, eocdPtr) == ZIP_CENTRAL_END_SIG) {
		break;
	    }
	    eocdPtr -= ZIP_SIG_LEN;
	} else {
	    --eocdPtr;
	}
    }
    if (eocdPtr < zf->data) {
	/*
	 * Didn't find it (or not enough space for a central directory!); not
	 * a ZIP archive. This might be OK or a problem.
	 */

	if (!needZip) {
	    zf->baseOffset = zf->passOffset = zf->length;
	    return TCL_OK;
	}
	ZIPFS_ERROR(interp, "archive directory end signature not found");
	ZIPFS_ERROR_CODE(interp, "END_SIG");

  error:
	ZipFSCloseArchive(interp, zf);
	return TCL_ERROR;

    }

    /*
     * eocdPtr -> End of Central Directory (EOCD) record at this point.
     * Note this is not same as "end of Central Directory" :-) as EOCD
     * is a record/structure in the ZIP spec terminology
     */

    /*
     * How many files in the archive? If that's bogus, we're done here.
     */

    zf->numFiles = ZipReadShort(start, end, eocdPtr + ZIP_CENTRAL_ENTS_OFFS);
    if (zf->numFiles == 0) {
	if (!needZip) {
	    zf->baseOffset = zf->passOffset = zf->length;
	    return TCL_OK;
	}
	ZIPFS_ERROR(interp, "empty archive");
	ZIPFS_ERROR_CODE(interp, "EMPTY");
	goto error;
    }

    /*
     * The Central Directory (CD) is a series of Central Directory File
     * Header (CDFH) records preceding the EOCD (but not necessarily
     * immediately preceding). cdirZipOffset is the offset into the
     * *archive* to the CD (first CDFH). The size of the CD is given by
     * cdirSize. NOTE: offset into archive does NOT mean offset into
     * (zf->data) as other data may precede the archive in the file.
     */
    ptrdiff_t eocdDataOffset = eocdPtr - zf->data;
    unsigned int cdirZipOffset = ZipReadInt(start, end, eocdPtr + ZIP_CENTRAL_DIRSTART_OFFS);
    unsigned int cdirSize = ZipReadInt(start, end, eocdPtr + ZIP_CENTRAL_DIRSIZE_OFFS);

    /*
     * As computed above,
     *    eocdDataOffset < zf->length.
     * In addition, the following consistency checks must be met
     * (1) cdirZipOffset <= eocdDataOffset (to prevent under flow in computation of (2))
     * (2) cdirZipOffset + cdirSize <= eocdDataOffset. Else the CD will be overlapping
     * the EOCD. Note this automatically means cdirZipOffset+cdirSize < zf->length.
     */
    if (!(cdirZipOffset <= (size_t)eocdDataOffset &&
	    cdirSize <= eocdDataOffset - cdirZipOffset)) {
	if (!needZip) {
	    /* Simply point to end od data */
	    zf->directoryOffset = zf->baseOffset = zf->passOffset = zf->length;
	    return TCL_OK;
	}
	ZIPFS_ERROR(interp, "archive directory truncated");
	ZIPFS_ERROR_CODE(interp, "NO_DIR");
	goto error;
    }

    /*
     * Calculate the offset of the CD in the *data*. If there was no extra
     * "junk" preceding the archive, this would just be cdirZipOffset but
     * otherwise we have to account for it.
     */
    if (eocdDataOffset - cdirSize > cdirZipOffset) {
	zf->baseOffset = eocdDataOffset - cdirSize - cdirZipOffset;
    } else {
	zf->baseOffset = 0;
    }
    zf->passOffset = zf->baseOffset;
    zf->directoryOffset = cdirZipOffset + zf->baseOffset;
    zf->directorySize = cdirSize;

    /*
     * Read the central directory.
     */
    const unsigned char *const cdirStart = eocdPtr - cdirSize; /* Start of CD */
    const unsigned char *dirEntry;
    minoff = zf->length;
    for (dirEntry = cdirStart, i = 0; i < zf->numFiles; i++) {
	if ((dirEntry-cdirStart) + ZIP_CENTRAL_HEADER_LEN > (ptrdiff_t)zf->directorySize) {
	    ZIPFS_ERROR(interp, "truncated directory");
	    ZIPFS_ERROR_CODE(interp, "TRUNC_DIR");
	    goto error;
	}
	if (ZipReadInt(start, end, dirEntry) != ZIP_CENTRAL_HEADER_SIG) {
	    ZIPFS_ERROR(interp, "wrong header signature");
	    ZIPFS_ERROR_CODE(interp, "HDR_SIG");
	    goto error;
	}
	int pathlen = ZipReadShort(start, end, dirEntry + ZIP_CENTRAL_PATHLEN_OFFS);
	int comlen = ZipReadShort(start, end, dirEntry + ZIP_CENTRAL_FCOMMENTLEN_OFFS);
	int extra = ZipReadShort(start, end, dirEntry + ZIP_CENTRAL_EXTRALEN_OFFS);
	size_t localhdr_off = ZipReadInt(start, end, dirEntry + ZIP_CENTRAL_LOCALHDR_OFFS);
	const unsigned char *localP = zf->data + zf->baseOffset + localhdr_off;
	if (localP > (cdirStart - ZIP_LOCAL_HEADER_LEN) ||
		ZipReadInt(start, end, localP) != ZIP_LOCAL_HEADER_SIG) {
	    ZIPFS_ERROR(interp, "Failed to find local header");
	    ZIPFS_ERROR_CODE(interp, "LCL_HDR");
	    goto error;
	}
	if (localhdr_off < minoff) {
	    minoff = localhdr_off;
	}
	dirEntry += pathlen + comlen + extra + ZIP_CENTRAL_HEADER_LEN;
    }
    if ((dirEntry-cdirStart) < (ptrdiff_t) zf->directorySize) {
	/* file count and dir size do not match */
	ZIPFS_ERROR(interp, "short file count");
	ZIPFS_ERROR_CODE(interp, "FILE_COUNT");
	goto error;
    }

    zf->passOffset = minoff + zf->baseOffset;

    /*
     * If there's also an encoded password, extract that too (but don't decode
     * yet).
     * TODO - is this even part of the ZIP "standard". The idea of storing
     * a password with the archive seems absurd, encoded or not.
     */

    unsigned char *q = zf->data + zf->passOffset;
    if ((zf->passOffset >= 6) && (start < q-4) &&
	    (ZipReadInt(start, end, q - 4) == ZIP_PASSWORD_END_SIG)) {
	const unsigned char *passPtr;

	i = q[-5];
	passPtr = q - 5 - i;
	if (passPtr >= start && passPtr + i < end) {
	    zf->passBuf[0] = i;
	    memcpy(zf->passBuf + 1, passPtr, i);
	    zf->passOffset -= i ? (5 + i) : 0;
	}
    }

    return TCL_OK;
}

/*
 *-------------------------------------------------------------------------
 *
 * ZipFSOpenArchive --
 *
 *	This function opens a ZIP archive file for reading. An attempt is made
 *	to memory map that file. Otherwise it is read into an allocated memory
 *	buffer. The ZIP archive header is verified and must be valid for the
 *	function to succeed. When "needZip" is zero an embedded ZIP archive in
 *	an executable file is accepted.
 *
 * Results:
 *	TCL_OK on success, TCL_ERROR otherwise with an error message placed
 *	into the given "interp" if it is not NULL. On error, ZipFSCloseArchive
 *      is called on zf but it is not freed.
 *
 * Side effects:
 *	ZIP archive is memory mapped or read into allocated memory, the given
 *	ZipFile struct is filled with information about the ZIP archive file.
 *
 *-------------------------------------------------------------------------
 */

static int
ZipFSOpenArchive(
    Tcl_Interp *interp,		/* Current interpreter. NULLable. */
    const char *zipname,	/* Path to ZIP file to open. */
    int needZip,
    ZipFile *zf)
{
    size_t i;
    void *handle;

    zf->nameLength = 0;
    zf->isMemBuffer = 0;
#ifdef _WIN32
    zf->data = NULL;
    zf->mountHandle = INVALID_HANDLE_VALUE;
#else /* !_WIN32 */
    zf->data = (unsigned char *) MAP_FAILED;
#endif /* _WIN32 */
    zf->length = 0;
    zf->numFiles = 0;
    zf->baseOffset = zf->passOffset = 0;
    zf->ptrToFree = NULL;
    zf->passBuf[0] = 0;

    /*
     * Actually open the file.
     */

    zf->chan = Tcl_OpenFileChannel(interp, zipname, "rb", 0);
    if (!zf->chan) {
	return TCL_ERROR;
    }

    /*
     * See if we can get the OS handle. If we can, we can use that to memory
     * map the file, which is nice and efficient. However, it totally depends
     * on the filename pointing to a real regular OS file.
     *
     * Opening real filesystem entities that are not files will lead to an
     * error.
     */

    if (Tcl_GetChannelHandle(zf->chan, TCL_READABLE, &handle) == TCL_OK) {
	if (ZipMapArchive(interp, zf, handle) != TCL_OK) {
	    goto error;
	}
    } else {
	/*
	 * Not an OS file, but rather something in a Tcl VFS. Must copy into
	 * memory.
	 */

	zf->length = Tcl_Seek(zf->chan, 0, SEEK_END);
	if (zf->length == (size_t)TCL_INDEX_NONE) {
	    ZIPFS_POSIX_ERROR(interp, "seek error");
	    goto error;
	}
	/* What's the magic about 64 * 1024 * 1024 ? */
	if ((zf->length <= ZIP_CENTRAL_END_LEN) ||
		(zf->length - ZIP_CENTRAL_END_LEN) >
			(64 * 1024 * 1024 - ZIP_CENTRAL_END_LEN)) {
	    ZIPFS_ERROR(interp, "illegal file size");
	    ZIPFS_ERROR_CODE(interp, "FILE_SIZE");
	    goto error;
	}
	if (Tcl_Seek(zf->chan, 0, SEEK_SET) == -1) {
	    ZIPFS_POSIX_ERROR(interp, "seek error");
	    goto error;
	}
	zf->ptrToFree = zf->data = (unsigned char *) Tcl_AttemptAlloc(zf->length);
	if (!zf->ptrToFree) {
	    ZIPFS_MEM_ERROR(interp);
	    goto error;
	}
	i = Tcl_Read(zf->chan, (char *) zf->data, zf->length);
	if (i != zf->length) {
	    ZIPFS_POSIX_ERROR(interp, "file read error");
	    goto error;
	}
    }
    /*
     * Close the Tcl channel. If the file was mapped, the mapping is
     * unaffected. It is important to close the channel otherwise there is a
     * potential chicken and egg issue at finalization time as the channels
     * are closed before the file systems are dismounted.
     */
    Tcl_Close(interp, zf->chan);
    zf->chan = NULL;
    return ZipFSFindTOC(interp, needZip, zf);

    /*
     * Handle errors by closing the archive. This includes closing the channel
     * handle for the archive file.
     */

  error:
    ZipFSCloseArchive(interp, zf);
    return TCL_ERROR;
}

/*
 *-------------------------------------------------------------------------
 *
 * ZipMapArchive --
 *
 *	Wrapper around the platform-specific parts of mmap() (and Windows's
 *	equivalent) because it's not part of the standard channel API.
 *
 *-------------------------------------------------------------------------
 */

static int
ZipMapArchive(
    Tcl_Interp *interp,		/* Interpreter for error reporting. */
    ZipFile *zf,		/* The archive descriptor structure. */
    void *handle)		/* The OS handle to the open archive. */
{
#ifdef _WIN32
    HANDLE hFile = (HANDLE) handle;
    int readSuccessful;

    /*
     * Determine the file size.
     */

    readSuccessful = GetFileSizeEx(hFile, (PLARGE_INTEGER) &zf->length) != 0;
    if (!readSuccessful) {
	Tcl_WinConvertError(GetLastError());
	ZIPFS_POSIX_ERROR(interp, "failed to retrieve file size");
	return TCL_ERROR;
    }
    if (zf->length < ZIP_CENTRAL_END_LEN) {
	Tcl_SetErrno(EINVAL);
	ZIPFS_POSIX_ERROR(interp, "truncated file");
	return TCL_ERROR;
    }
    if (zf->length > TCL_SIZE_MAX) {
	Tcl_SetErrno(EFBIG);
	ZIPFS_POSIX_ERROR(interp, "zip archive too big");
	return TCL_ERROR;
    }

    /*
     * Map the file.
     */

    zf->mountHandle = CreateFileMappingW(hFile, 0, PAGE_READONLY, 0,
	    zf->length, 0);
    if (zf->mountHandle == INVALID_HANDLE_VALUE) {
	Tcl_WinConvertError(GetLastError());
	ZIPFS_POSIX_ERROR(interp, "file mapping failed");
	return TCL_ERROR;
    }
    zf->data = (unsigned char *)
	    MapViewOfFile(zf->mountHandle, FILE_MAP_READ, 0, 0, zf->length);
    if (!zf->data) {
	Tcl_WinConvertError(GetLastError());
	ZIPFS_POSIX_ERROR(interp, "file mapping failed");
	return TCL_ERROR;
    }
#else /* !_WIN32 */
    int fd = PTR2INT(handle);

    /*
     * Determine the file size.
     */

    zf->length = lseek(fd, 0, SEEK_END);
    if (zf->length == (size_t)-1) {
	ZIPFS_POSIX_ERROR(interp, "failed to retrieve file size");
	return TCL_ERROR;
    }
    if (zf->length < ZIP_CENTRAL_END_LEN) {
	Tcl_SetErrno(EINVAL);
	ZIPFS_POSIX_ERROR(interp, "truncated file");
	return TCL_ERROR;
    }
    lseek(fd, 0, SEEK_SET);

    zf->data = (unsigned char *)
	    mmap(0, zf->length, PROT_READ, MAP_FILE | MAP_PRIVATE, fd, 0);
    if (zf->data == MAP_FAILED) {
	ZIPFS_POSIX_ERROR(interp, "file mapping failed");
	return TCL_ERROR;
    }
#endif /* _WIN32 */
    return TCL_OK;
}

/*
 *-------------------------------------------------------------------------
 *
 * IsPasswordValid --
 *
 *	Basic test for whether a passowrd is valid. If the test fails, sets an
 *	error message in the interpreter.
 *
 * Returns:
 *	TCL_OK if the test passes, TCL_ERROR if it fails.
 *
 *-------------------------------------------------------------------------
 */

static inline int
IsPasswordValid(
    Tcl_Interp *interp,
    const char *passwd,
    size_t pwlen)
{
    if ((pwlen > 255) || strchr(passwd, 0xff)) {
	ZIPFS_ERROR(interp, "illegal password");
	ZIPFS_ERROR_CODE(interp, "BAD_PASS");
	return TCL_ERROR;
    }
    return TCL_OK;
}

/*
 *-------------------------------------------------------------------------
 *
 * ZipFSCatalogFilesystem --
 *
 *	This function generates the root node for a ZIPFS filesystem by
 *	reading the ZIP's central directory.
 *
 * Results:
 *	TCL_OK on success, TCL_ERROR otherwise with an error message placed
 *	into the given "interp" if it is not NULL. On error, frees zf!!
 *
 * Side effects:
 *	Will acquire and release the write lock.
 *
 *-------------------------------------------------------------------------
 */

static int
ZipFSCatalogFilesystem(
    Tcl_Interp *interp,		/* Current interpreter. NULLable. */
    ZipFile *zf,		/* Temporary buffer hold archive descriptors */
    const char *mountPoint,	/* Mount point path. Must be fully normalized */
    const char *passwd,		/* Password for opening the ZIP, or NULL if
				 * the ZIP is unprotected. */
    const char *zipname)	/* Path to ZIP file to build a catalog of. */
{
    int isNew;
    size_t i, pwlen;
    ZipFile *zf0;
    ZipEntry *z;
    Tcl_HashEntry *hPtr;
    Tcl_DString ds, fpBuf;
    unsigned char *q;

    assert(TclIsZipfsPath(mountPoint)); /* Caller should have normalized */

    Tcl_DStringInit(&ds);

    /*
     * Basic verification of the password for sanity.
     */

    pwlen = 0;
    if (passwd) {
	pwlen = strlen(passwd);
	if (IsPasswordValid(interp, passwd, pwlen) != TCL_OK) {
	    ZipFSCloseArchive(interp, zf);
	    Tcl_Free(zf);
	    return TCL_ERROR;
	}
    }

    /*
     * Validate the TOC data. If that's bad, things fall apart.
     */

    if (zf->baseOffset >= zf->length || zf->passOffset >= zf->length ||
	    zf->directoryOffset >= zf->length) {
	ZIPFS_ERROR(interp, "bad zip data");
	ZIPFS_ERROR_CODE(interp, "BAD_ZIP");
	ZipFSCloseArchive(interp, zf);
	Tcl_Free(zf);
	return TCL_ERROR;
    }

    WriteLock();

    hPtr = Tcl_CreateHashEntry(&ZipFS.zipHash, mountPoint, &isNew);
    if (!isNew) {
	if (interp) {
	    zf0 = (ZipFile *) Tcl_GetHashValue(hPtr);
	    Tcl_SetObjResult(interp, Tcl_ObjPrintf(
		    "%s is already mounted on %s", zf0->name, mountPoint));
	    ZIPFS_ERROR_CODE(interp, "MOUNTED");
	}
	Unlock();
	ZipFSCloseArchive(interp, zf);
	Tcl_DStringFree(&ds);
	Tcl_Free(zf);
	return TCL_ERROR;
    }

    /*
     * Convert to a real archive descriptor.
     */

    zf->mountPoint = (char *) Tcl_GetHashKey(&ZipFS.zipHash, hPtr);
    zf->mountPointLen = strlen(zf->mountPoint);

    zf->nameLength = strlen(zipname);
    zf->name = (char *) Tcl_Alloc(zf->nameLength + 1);
    memcpy(zf->name, zipname, zf->nameLength + 1);

    Tcl_SetHashValue(hPtr, zf);
    if ((zf->passBuf[0] == 0) && pwlen) {
	int k = 0;

	zf->passBuf[k++] = pwlen;
	for (i = pwlen; i-- > 0 ;) {
	    zf->passBuf[k++] = (passwd[i] & 0x0f)
		    | pwrot[(passwd[i] >> 4) & 0x0f];
	}
	zf->passBuf[k] = '\0';
    }
    /* TODO - is this test necessary? When will mountPoint[0] be \0 ? */
    if (mountPoint[0] != '\0') {
	hPtr = Tcl_CreateHashEntry(&ZipFS.fileHash, mountPoint, &isNew);
	if (isNew) {
	    z = AllocateZipEntry();
	    Tcl_SetHashValue(hPtr, z);

	    z->depth = CountSlashes(mountPoint);
	    assert(z->depth >= ZIPFS_ROOTDIR_DEPTH);
	    z->zipFilePtr = zf;
	    z->isDirectory = (zf->baseOffset == 0) ? 1 : -1; /* root marker */
	    z->offset = zf->baseOffset;
	    z->compressMethod = ZIP_COMPMETH_STORED;
	    z->name = (char *) Tcl_GetHashKey(&ZipFS.fileHash, hPtr);
	    if (!strcmp(z->name, ZIPFS_VOLUME)) {
		z->flags |= ZE_F_VOLUME; /* Mark as root volume */
	    }
	    Tcl_Time t;
	    Tcl_GetTime(&t);
	    z->timestamp = t.sec;
	    z->next = zf->entries;
	    zf->entries = z;
	}
    }
    q = zf->data + zf->directoryOffset;
    Tcl_DStringInit(&fpBuf);
    for (i = 0; i < zf->numFiles; i++) {
	const unsigned char *start = zf->data;
	const unsigned char *end = zf->data + zf->length;
	int extra, isdir = 0, dosTime, dosDate, nbcompr;
	size_t offs, pathlen, comlen;
	unsigned char *lq, *gq = NULL;
	char *fullpath, *path;

	pathlen = ZipReadShort(start, end, q + ZIP_CENTRAL_PATHLEN_OFFS);
	comlen = ZipReadShort(start, end, q + ZIP_CENTRAL_FCOMMENTLEN_OFFS);
	extra = ZipReadShort(start, end, q + ZIP_CENTRAL_EXTRALEN_OFFS);
	Tcl_DStringSetLength(&ds, 0);
	path = DecodeZipEntryText(q + ZIP_CENTRAL_HEADER_LEN, pathlen, &ds);
	if ((pathlen > 0) && (path[pathlen - 1] == '/')) {
	    Tcl_DStringSetLength(&ds, pathlen - 1);
	    path = Tcl_DStringValue(&ds);
	    isdir = 1;
	}
	if ((strcmp(path, ".") == 0) || (strcmp(path, "..") == 0)) {
	    goto nextent;
	}
	lq = zf->data + zf->baseOffset
		+ ZipReadInt(start, end, q + ZIP_CENTRAL_LOCALHDR_OFFS);
	if ((lq < start) || (lq + ZIP_LOCAL_HEADER_LEN > end)) {
	    goto nextent;
	}
	nbcompr = ZipReadInt(start, end, lq + ZIP_LOCAL_COMPLEN_OFFS);
	if (!isdir && (nbcompr == 0)
		&& (ZipReadInt(start, end, lq + ZIP_LOCAL_UNCOMPLEN_OFFS) == 0)
		&& (ZipReadInt(start, end, lq + ZIP_LOCAL_CRC32_OFFS) == 0)) {
	    gq = q;
	    nbcompr = ZipReadInt(start, end, gq + ZIP_CENTRAL_COMPLEN_OFFS);
	}
	offs = (lq - zf->data)
		+ ZIP_LOCAL_HEADER_LEN
		+ ZipReadShort(start, end, lq + ZIP_LOCAL_PATHLEN_OFFS)
		+ ZipReadShort(start, end, lq + ZIP_LOCAL_EXTRALEN_OFFS);
	if (offs + nbcompr > zf->length) {
	    goto nextent;
	}

	if (!isdir && (mountPoint[0] == '\0') && !CountSlashes(path)) {
#ifdef ANDROID
	    /*
	     * When mounting the ZIP archive on the root directory try to
	     * remap top level regular files of the archive to
	     * /assets/.root/... since this directory should not be in a valid
	     * APK due to the leading dot in the file name component. This
	     * trick should make the files AndroidManifest.xml,
	     * resources.arsc, and classes.dex visible to Tcl.
	     */
	    Tcl_DString ds2;

	    Tcl_DStringInit(&ds2);
	    Tcl_DStringAppend(&ds2, "assets/.root/", -1);
	    Tcl_DStringAppend(&ds2, path, -1);
	    if (ZipFSLookup(Tcl_DStringValue(&ds2))) {
		/* should not happen but skip it anyway */
		Tcl_DStringFree(&ds2);
		goto nextent;
	    }
	    Tcl_DStringSetLength(&ds, 0);
	    Tcl_DStringAppend(&ds, Tcl_DStringValue(&ds2),
		    Tcl_DStringLength(&ds2));
	    path = Tcl_DStringValue(&ds);
	    Tcl_DStringFree(&ds2);
#else /* !ANDROID */
	    /*
	     * Regular files skipped when mounting on root.
	     */
	    goto nextent;
#endif /* ANDROID */
	}

	Tcl_DStringSetLength(&fpBuf, 0);
	fullpath = MapPathToZipfs(interp, mountPoint, path, &fpBuf);
	z = AllocateZipEntry();
	z->depth = CountSlashes(fullpath);
	assert(z->depth >= ZIPFS_ROOTDIR_DEPTH);
	z->zipFilePtr = zf;
	z->isDirectory = isdir;
	z->isEncrypted =
		(ZipReadShort(start, end, lq + ZIP_LOCAL_FLAGS_OFFS) & 1)
		&& (nbcompr > ZIP_CRYPT_HDR_LEN);
	z->offset = offs;
	if (gq) {
	    z->crc32 = ZipReadInt(start, end, gq + ZIP_CENTRAL_CRC32_OFFS);
	    dosDate = ZipReadShort(start, end, gq + ZIP_CENTRAL_MDATE_OFFS);
	    dosTime = ZipReadShort(start, end, gq + ZIP_CENTRAL_MTIME_OFFS);
	    z->timestamp = DosTimeDate(dosDate, dosTime);
	    z->numBytes = ZipReadInt(start, end,
		    gq + ZIP_CENTRAL_UNCOMPLEN_OFFS);
	    z->compressMethod = ZipReadShort(start, end,
		    gq + ZIP_CENTRAL_COMPMETH_OFFS);
	} else {
	    z->crc32 = ZipReadInt(start, end, lq + ZIP_LOCAL_CRC32_OFFS);
	    dosDate = ZipReadShort(start, end, lq + ZIP_LOCAL_MDATE_OFFS);
	    dosTime = ZipReadShort(start, end, lq + ZIP_LOCAL_MTIME_OFFS);
	    z->timestamp = DosTimeDate(dosDate, dosTime);
	    z->numBytes = ZipReadInt(start, end,
		    lq + ZIP_LOCAL_UNCOMPLEN_OFFS);
	    z->compressMethod = ZipReadShort(start, end,
		    lq + ZIP_LOCAL_COMPMETH_OFFS);
	}
	z->numCompressedBytes = nbcompr;
	hPtr = Tcl_CreateHashEntry(&ZipFS.fileHash, fullpath, &isNew);
	if (!isNew) {
	    /* should not happen but skip it anyway */
	    Tcl_Free(z);
	    goto nextent;
	}

	Tcl_SetHashValue(hPtr, z);
	z->name = (char *) Tcl_GetHashKey(&ZipFS.fileHash, hPtr);
	z->next = zf->entries;
	zf->entries = z;
	if (isdir && (mountPoint[0] == '\0') && (z->depth == ZIPFS_ROOTDIR_DEPTH)) {
	    z->tnext = zf->topEnts;
	    zf->topEnts = z;
	}

	/*
	 * Make any directory nodes we need. ZIPs are not consistent about
	 * containing directory nodes.
	 */

	if (!z->isDirectory && (z->depth > ZIPFS_ROOTDIR_DEPTH)) {
	    char *dir, *endPtr;
	    ZipEntry *zd;

	    Tcl_DStringSetLength(&ds, strlen(z->name) + 8);
	    Tcl_DStringSetLength(&ds, 0);
	    Tcl_DStringAppend(&ds, z->name, -1);
	    dir = Tcl_DStringValue(&ds);
	    for (endPtr = strrchr(dir, '/'); endPtr && (endPtr != dir);
		    endPtr = strrchr(dir, '/')) {
		Tcl_DStringSetLength(&ds, endPtr - dir);
		hPtr = Tcl_CreateHashEntry(&ZipFS.fileHash, dir, &isNew);
		if (!isNew) {
		    /*
		     * Already made. That's fine.
		     */
		    break;
		}

		zd = AllocateZipEntry();
		zd->depth = CountSlashes(dir);
		assert(zd->depth > ZIPFS_ROOTDIR_DEPTH);
		zd->zipFilePtr = zf;
		zd->isDirectory = 1;
		zd->offset = z->offset;
		zd->timestamp = z->timestamp;
		zd->compressMethod = ZIP_COMPMETH_STORED;
		Tcl_SetHashValue(hPtr, zd);
		zd->name = (char *) Tcl_GetHashKey(&ZipFS.fileHash, hPtr);
		zd->next = zf->entries;
		zf->entries = zd;
		if ((mountPoint[0] == '\0') && (zd->depth == ZIPFS_ROOTDIR_DEPTH)) {
		    zd->tnext = zf->topEnts;
		    zf->topEnts = zd;
		}
	    }
	}
    nextent:
	q += pathlen + comlen + extra + ZIP_CENTRAL_HEADER_LEN;
    }
    Unlock();
    Tcl_DStringFree(&fpBuf);
    Tcl_DStringFree(&ds);
    Tcl_FSMountsChanged(NULL);
    return TCL_OK;
}

/*
 *-------------------------------------------------------------------------
 *
 * ZipfsSetup --
 *
 *	Common initialisation code. ZipFS.initialized must *not* be set prior
 *	to the call.
 *
 *-------------------------------------------------------------------------
 */

static void
ZipfsSetup(void)
{
#if TCL_THREADS
    static const Tcl_Time t = { 0, 0 };

    /*
     * Inflate condition variable.
     */

    Tcl_MutexLock(&ZipFSMutex);
    Tcl_ConditionWait(&ZipFSCond, &ZipFSMutex, &t);
    Tcl_MutexUnlock(&ZipFSMutex);
#endif /* TCL_THREADS */

    crc32tab = get_crc_table();
    Tcl_FSRegister(NULL, &zipfsFilesystem);
    Tcl_InitHashTable(&ZipFS.fileHash, TCL_STRING_KEYS);
    Tcl_InitHashTable(&ZipFS.zipHash, TCL_STRING_KEYS);
    ZipFS.idCount = 1;
    ZipFS.wrmax = DEFAULT_WRITE_MAX_SIZE;
    ZipFS.fallbackEntryEncoding = (char *)
	    Tcl_Alloc(strlen(ZIPFS_FALLBACK_ENCODING) + 1);
    strcpy(ZipFS.fallbackEntryEncoding, ZIPFS_FALLBACK_ENCODING);
    ZipFS.initialized = 1;
}

/*
 *-------------------------------------------------------------------------
 *
 * ListMountPoints --
 *
 *	This procedure lists the mount points and what's mounted there, or
 *	reports whether there are any mounts (if there's no interpreter). The
 *	read lock must be held by the caller.
 *
 * Results:
 *	A standard Tcl result. TCL_OK (or TCL_BREAK if no mounts and no
 *	interpreter).
 *
 * Side effects:
 *	Interpreter result may be updated.
 *
 *-------------------------------------------------------------------------
 */

static int
ListMountPoints(
    Tcl_Interp *interp)
{
    Tcl_HashEntry *hPtr;
    Tcl_HashSearch search;
    ZipFile *zf;
    Tcl_Obj *resultList;

    if (!interp) {
	/*
	 * Are there any entries in the zipHash? Don't need to enumerate them
	 * all to know.
	 */

	return (ZipFS.zipHash.numEntries ? TCL_OK : TCL_BREAK);
    }

    TclNewObj(resultList);
    for (hPtr = Tcl_FirstHashEntry(&ZipFS.zipHash, &search); hPtr;
	    hPtr = Tcl_NextHashEntry(&search)) {
	zf = (ZipFile *) Tcl_GetHashValue(hPtr);
	Tcl_ListObjAppendElement(NULL, resultList, Tcl_NewStringObj(
		zf->mountPoint, -1));
	Tcl_ListObjAppendElement(NULL, resultList, Tcl_NewStringObj(
		zf->name, -1));
    }
    Tcl_SetObjResult(interp, resultList);
    return TCL_OK;
}

/*
 *------------------------------------------------------------------------
 *
 * CleanupMount --
 *
 *    Releases all resources associated with a mounted archive. There
 *    must not be any open files in the archive.
 *
 *    Caller MUST be holding WriteLock() before calling this function.
 *
 * Results:
 *    None.
 *
 * Side effects:
 *    Memory associated with the mounted archive is deallocated.
 *------------------------------------------------------------------------
 */
static void
CleanupMount(
    ZipFile *zf)		/* Mount point */
{
    ZipEntry *z, *znext;
    Tcl_HashEntry *hPtr;
    for (z = zf->entries; z; z = znext) {
	znext = z->next;
	hPtr = Tcl_FindHashEntry(&ZipFS.fileHash, z->name);
	if (hPtr) {
	    Tcl_DeleteHashEntry(hPtr);
	}
	if (z->data) {
	    Tcl_Free(z->data);
	}
	Tcl_Free(z);
    }
    zf->entries = NULL;
}

/*
 *-------------------------------------------------------------------------
 *
 * DescribeMounted --
 *
 *	This procedure describes what is mounted at the given the mount point.
 *	The interpreter result is not updated if there is nothing mounted at
 *	the given point. The read lock must be held by the caller.
 *
 * Results:
 *	A standard Tcl result. TCL_OK (or TCL_BREAK if nothing mounted there
 *	and no interpreter).
 *
 * Side effects:
 *	Interpreter result may be updated.
 *
 *-------------------------------------------------------------------------
 */

static int
DescribeMounted(
    Tcl_Interp *interp,
    const char *mountPoint)
{
    if (interp) {
	ZipFile *zf = ZipFSLookupZip(mountPoint);

	if (zf) {
	    Tcl_SetObjResult(interp, Tcl_NewStringObj(zf->name, -1));
	    return TCL_OK;
	}
    }
    return (interp ? TCL_OK : TCL_BREAK);
}

/*
 *-------------------------------------------------------------------------
 *
 * TclZipfs_Mount --
 *
 *	This procedure is invoked to mount a given ZIP archive file on a given
 *	mountpoint with optional ZIP password.
 *
 * Results:
 *	A standard Tcl result.
 *
 * Side effects:
 *	A ZIP archive file is read, analyzed and mounted, resources are
 *	allocated.
 *
 *-------------------------------------------------------------------------
 */

int
TclZipfs_Mount(
    Tcl_Interp *interp,		/* Current interpreter. NULLable. */
    const char *zipname,	/* Path to ZIP file to mount */
    const char *mountPoint,	/* Mount point path. */
    const char *passwd)		/* Password for opening the ZIP, or NULL if
				 * the ZIP is unprotected. */
{
    ZipFile *zf;
    int ret;

    ReadLock();
    if (!ZipFS.initialized) {
	ZipfsSetup();
    }

    /*
     * No mount point, so list all mount points and what is mounted there.
     */

    if (mountPoint == NULL) {
	ret = ListMountPoints(interp);
	Unlock();
	return ret;
    }

    Tcl_DString ds;
    Tcl_DStringInit(&ds);
    ret = NormalizeMountPoint(interp, mountPoint, &ds);
    if (ret != TCL_OK) {
	Unlock();
	return ret;
    }
    mountPoint = Tcl_DStringValue(&ds);

    if (!zipname) {
	/*
	 * Mount point but no file, so describe what is mounted at that mount
	 * point.
	 */

	ret = DescribeMounted(interp, mountPoint);
	Unlock();
    } else {
	/* Have both a mount point and a file (name) to mount there. */

	Tcl_Obj *zipPathObj;
	Tcl_Obj *normZipPathObj;

	Unlock();

	zipPathObj = Tcl_NewStringObj(zipname, -1);
	Tcl_IncrRefCount(zipPathObj);
	normZipPathObj = Tcl_FSGetNormalizedPath(interp, zipPathObj);
	if (normZipPathObj == NULL) {
	    Tcl_SetObjResult(interp, Tcl_ObjPrintf(
		    "could not normalize zip filename \"%s\"", zipname));
	    Tcl_SetErrorCode(interp, "TCL", "OPERATION", "NORMALIZE", (char *)NULL);
	    ret = TCL_ERROR;
	} else {
	    Tcl_IncrRefCount(normZipPathObj);
	    const char *normPath = Tcl_GetString(normZipPathObj);
	    if (passwd == NULL ||
		    (ret = IsPasswordValid(interp, passwd,
			    strlen(passwd))) == TCL_OK) {
		zf = AllocateZipFile(interp, strlen(mountPoint));
		if (zf == NULL) {
		    ret = TCL_ERROR;
		} else {
		    ret = ZipFSOpenArchive(interp, normPath, 1, zf);
		    if (ret != TCL_OK) {
			Tcl_Free(zf);
		    } else {
			ret = ZipFSCatalogFilesystem(
			    interp, zf, mountPoint, passwd, normPath);
			/* Note zf is already freed on error! */
		    }
		}
	    }
	    Tcl_DecrRefCount(normZipPathObj);
	    if (ret == TCL_OK && interp) {
		Tcl_DStringResult(interp, &ds);
	    }
	}
	Tcl_DecrRefCount(zipPathObj);
    }

    Tcl_DStringFree(&ds);
    return ret;
}

/*
 *-------------------------------------------------------------------------
 *
 * TclZipfs_MountBuffer --
 *
 *	This procedure is invoked to mount a given ZIP archive file on a given
 *	mountpoint.
 *
 * Results:
 *	A standard Tcl result.
 *
 * Side effects:
 *	A ZIP archive file is read, analyzed and mounted, resources are
 *	allocated.
 *
 *-------------------------------------------------------------------------
 */

int
TclZipfs_MountBuffer(
    Tcl_Interp *interp,		/* Current interpreter. NULLable. */
    const void *data,
    size_t datalen,
    const char *mountPoint,	/* Mount point path. */
    int copy)
{
    ZipFile *zf;
    int ret;

    if (mountPoint == NULL || data == NULL) {
	ZIPFS_ERROR(interp, "mount point and/or data are null");
	return TCL_ERROR;
    }

    /* TODO - how come a *read* lock suffices for initialzing ? */
    ReadLock();
    if (!ZipFS.initialized) {
	ZipfsSetup();
    }

    Tcl_DString ds;
    Tcl_DStringInit(&ds);
    ret = NormalizeMountPoint(interp, mountPoint, &ds);
    if (ret != TCL_OK) {
	Unlock();
	return ret;
    }
    mountPoint = Tcl_DStringValue(&ds);

    Unlock();

    /*
     * Have both a mount point and data to mount there.
     * What's the magic about 64 * 1024 * 1024 ?
     */
    ret = TCL_ERROR;
    if ((datalen <= ZIP_CENTRAL_END_LEN) ||
	    (datalen - ZIP_CENTRAL_END_LEN) >
		    (64 * 1024 * 1024 - ZIP_CENTRAL_END_LEN)) {
	ZIPFS_ERROR(interp, "illegal file size");
	ZIPFS_ERROR_CODE(interp, "FILE_SIZE");
	goto done;
    }
    zf = AllocateZipFile(interp, strlen(mountPoint));
    if (zf == NULL) {
	goto done;
    }
    zf->isMemBuffer = 1;
    zf->length = datalen;

    if (copy) {
	zf->data = (unsigned char *)Tcl_AttemptAlloc(datalen);
	if (zf->data == NULL) {
	    ZipFSCloseArchive(interp, zf);
	    Tcl_Free(zf);
	    ZIPFS_MEM_ERROR(interp);
	    goto done;
	}
	memcpy(zf->data, data, datalen);
	zf->ptrToFree = zf->data;
    } else {
	zf->data = (unsigned char *)data;
	zf->ptrToFree = NULL;
    }
    ret = ZipFSFindTOC(interp, 1, zf);
    if (ret != TCL_OK) {
	Tcl_Free(zf);
    } else {
	/* Note ZipFSCatalogFilesystem will free zf on error */
	ret = ZipFSCatalogFilesystem(
	    interp, zf, mountPoint, NULL, "Memory Buffer");
    }
    if (ret == TCL_OK && interp) {
	Tcl_DStringResult(interp, &ds);
    }

done:
    Tcl_DStringFree(&ds);
    return ret;
}

/*
 *-------------------------------------------------------------------------
 *
 * TclZipfs_Unmount --
 *
 *	This procedure is invoked to unmount a given ZIP archive.
 *
 * Results:
 *	A standard Tcl result.
 *
 * Side effects:
 *	A mounted ZIP archive file is unmounted, resources are free'd.
 *
 *-------------------------------------------------------------------------
 */

int
TclZipfs_Unmount(
    Tcl_Interp *interp,		/* Current interpreter. NULLable. */
    const char *mountPoint)	/* Mount point path. */
{
    ZipFile *zf;
    Tcl_HashEntry *hPtr;
    Tcl_DString dsm;
    int ret = TCL_OK, unmounted = 0;

    Tcl_DStringInit(&dsm);

    WriteLock();
    if (!ZipFS.initialized) {
	goto done;
    }

    /*
     * Mount point sometimes is a relative or otherwise denormalized path.
     * But an absolute name is needed as mount point here.
     */

    if (NormalizeMountPoint(interp, mountPoint, &dsm) != TCL_OK) {
	goto done;
    }
    mountPoint = Tcl_DStringValue(&dsm);

    hPtr = Tcl_FindHashEntry(&ZipFS.zipHash, mountPoint);
    /* don't report no-such-mount as an error */
    if (!hPtr) {
	goto done;
    }

    zf = (ZipFile *) Tcl_GetHashValue(hPtr);
    if (zf->numOpen > 0) {
	ZIPFS_ERROR(interp, "filesystem is busy");
	ZIPFS_ERROR_CODE(interp, "BUSY");
	ret = TCL_ERROR;
	goto done;
    }
    Tcl_DeleteHashEntry(hPtr);

    /*
     * Now no longer mounted - the rest of the code won't find it - but we're
     * still cleaning things up.
     */

    CleanupMount(zf);
    ZipFSCloseArchive(interp, zf);

    Tcl_Free(zf);
    unmounted = 1;

  done:
    Unlock();
    Tcl_DStringFree(&dsm);
    if (unmounted) {
	Tcl_FSMountsChanged(NULL);
    }
    return ret;
}

/*
 *-------------------------------------------------------------------------
 *
 * ZipFSMountObjCmd --
 *
 *	This procedure is invoked to process the [zipfs mount] command.
 *
 * Results:
 *	A standard Tcl result.
 *
 * Side effects:
 *	A ZIP archive file is mounted, resources are allocated.
 *
 *-------------------------------------------------------------------------
 */

static int
ZipFSMountObjCmd(
    TCL_UNUSED(void *),
    Tcl_Interp *interp,		/* Current interpreter. */
    int objc,			/* Number of arguments. */
    Tcl_Obj *const objv[])	/* Argument objects. */
{
    const char *mountPoint = NULL, *zipFile = NULL, *password = NULL;
    int result;

    if (objc > 4) {
	Tcl_WrongNumArgs(interp, 1, objv,
		 "?zipfile? ?mountpoint? ?password?");
	return TCL_ERROR;
    }
    /*
     * A single argument is treated as the mountpoint. Two arguments
     * are treated as zipfile and mountpoint.
     */
    if (objc > 1) {
	if (objc == 2) {
	    mountPoint = Tcl_GetString(objv[1]);
	} else {
	    /* 2 < objc < 4 */
	    zipFile = Tcl_GetString(objv[1]);
	    mountPoint = Tcl_GetString(objv[2]);
	    if (objc > 3) {
		password = Tcl_GetString(objv[3]);
	    }
	}
    }

    result = TclZipfs_Mount(interp, zipFile, mountPoint, password);
    return result;
}

/*
 *-------------------------------------------------------------------------
 *
 * ZipFSMountBufferObjCmd --
 *
 *	This procedure is invoked to process the [zipfs mountdata] command.
 *
 * Results:
 *	A standard Tcl result.
 *
 * Side effects:
 *	A ZIP archive file is mounted, resources are allocated.
 *
 *-------------------------------------------------------------------------
 */

static int
ZipFSMountBufferObjCmd(
    TCL_UNUSED(void *),
    Tcl_Interp *interp,		/* Current interpreter. */
    int objc,			/* Number of arguments. */
    Tcl_Obj *const objv[])	/* Argument objects. */
{
    const char *mountPoint = NULL;	/* Mount point path. */
    unsigned char *data = NULL;
    Tcl_Size length;

    if (objc != 3) {
	Tcl_WrongNumArgs(interp, 1, objv, "data mountpoint");
	return TCL_ERROR;
    }
    data = Tcl_GetBytesFromObj(interp, objv[1], &length);
    mountPoint = Tcl_GetString(objv[2]);
    if (data == NULL) {
	return TCL_ERROR;
    }
    return TclZipfs_MountBuffer(interp, data, length, mountPoint, 1);
}

/*
 *-------------------------------------------------------------------------
 *
 * ZipFSRootObjCmd --
 *
 *	This procedure is invoked to process the [zipfs root] command. It
 *	returns the root that all zipfs file systems are mounted under.
 *
 * Results:
 *	A standard Tcl result.
 *
 * Side effects:
 *
 *-------------------------------------------------------------------------
 */

static int
ZipFSRootObjCmd(
    TCL_UNUSED(void *),
    Tcl_Interp *interp,		/* Current interpreter. */
    int objc,
    Tcl_Obj *const *objv)
{
    if (objc != 1) {
	Tcl_WrongNumArgs(interp, 1, objv, "");
	return TCL_ERROR;
    }
    Tcl_SetObjResult(interp, Tcl_NewStringObj(ZIPFS_VOLUME, -1));
    return TCL_OK;
}

/*
 *-------------------------------------------------------------------------
 *
 * ZipFSUnmountObjCmd --
 *
 *	This procedure is invoked to process the [zipfs unmount] command.
 *
 * Results:
 *	A standard Tcl result.
 *
 * Side effects:
 *	A mounted ZIP archive file is unmounted, resources are free'd.
 *
 *-------------------------------------------------------------------------
 */

static int
ZipFSUnmountObjCmd(
    TCL_UNUSED(void *),
    Tcl_Interp *interp,		/* Current interpreter. */
    int objc,			/* Number of arguments. */
    Tcl_Obj *const objv[])	/* Argument objects. */
{
    if (objc != 2) {
	Tcl_WrongNumArgs(interp, 1, objv, "mountpoint");
	return TCL_ERROR;
    }
    return TclZipfs_Unmount(interp, TclGetString(objv[1]));
}

/*
 *-------------------------------------------------------------------------
 *
 * ZipFSMkKeyObjCmd --
 *
 *	This procedure is invoked to process the [zipfs mkkey] command.  It
 *	produces a rotated password to be embedded into an image file.
 *
 * Results:
 *	A standard Tcl result.
 *
 * Side effects:
 *	None.
 *
 *-------------------------------------------------------------------------
 */

static int
ZipFSMkKeyObjCmd(
    TCL_UNUSED(void *),
    Tcl_Interp *interp,		/* Current interpreter. */
    int objc,			/* Number of arguments. */
    Tcl_Obj *const objv[])	/* Argument objects. */
{
    Tcl_Size len, i = 0;
    const char *pw;
    Tcl_Obj *passObj;
    unsigned char *passBuf;

    if (objc != 2) {
	Tcl_WrongNumArgs(interp, 1, objv, "password");
	return TCL_ERROR;
    }
    pw = TclGetStringFromObj(objv[1], &len);
    if (len == 0) {
	return TCL_OK;
    }
    if (IsPasswordValid(interp, pw, len) != TCL_OK) {
	return TCL_ERROR;
    }

    passObj = Tcl_NewByteArrayObj(NULL, 264);
    passBuf = Tcl_GetBytesFromObj(NULL, passObj, (Tcl_Size *)NULL);
    while (len > 0) {
	int ch = pw[len - 1];

	passBuf[i++] = (ch & 0x0f) | pwrot[(ch >> 4) & 0x0f];
	len--;
    }
    passBuf[i] = i;
    i++;
    ZipWriteInt(passBuf, passBuf + 264, passBuf + i, ZIP_PASSWORD_END_SIG);
    Tcl_SetByteArrayLength(passObj, i + 4);
    Tcl_SetObjResult(interp, passObj);
    return TCL_OK;
}

/*
 *-------------------------------------------------------------------------
 *
 * RandomChar --
 *
 *	Worker for ZipAddFile().  Picks a random character (range: 0..255)
 *	using Tcl's standard PRNG.
 *
 * Returns:
 *	Tcl result code. Updates chPtr with random character on success.
 *
 * Side effects:
 *	Advances the PRNG state. May reenter the Tcl interpreter if the user
 *	has replaced the PRNG.
 *
 *-------------------------------------------------------------------------
 */

static int
RandomChar(
    Tcl_Interp *interp,
    int step,
    int *chPtr)
{
    double r;
    Tcl_Obj *ret;

    if (Tcl_EvalEx(interp, "::tcl::mathfunc::rand", TCL_INDEX_NONE, 0) != TCL_OK) {
	goto failed;
    }
    ret = Tcl_GetObjResult(interp);
    if (Tcl_GetDoubleFromObj(interp, ret, &r) != TCL_OK) {
	goto failed;
    }
    *chPtr = (int) (r * 256);
    return TCL_OK;

  failed:
    Tcl_AppendObjToErrorInfo(interp, Tcl_ObjPrintf(
	    "\n    (evaluating PRNG step %d for password encoding)",
	    step));
    return TCL_ERROR;
}

/*
 *-------------------------------------------------------------------------
 *
 * ZipAddFile --
 *
 *	This procedure is used by ZipFSMkZipOrImg() to add a single file to
 *	the output ZIP archive file being written. A ZipEntry struct about the
 *	input file is added to the given fileHash table for later creation of
 *	the central ZIP directory.
 *
 *	Tcl *always* encodes filenames in the ZIP as UTF-8. Similarly, it
 *	would always encode comments as UTF-8, if it supported comments.
 *
 * Results:
 *	A standard Tcl result.
 *
 * Side effects:
 *	Input file is read and (compressed and) written to the output ZIP
 *	archive file.
 *
 *-------------------------------------------------------------------------
 */

static int
ZipAddFile(
    Tcl_Interp *interp,		/* Current interpreter. */
    Tcl_Obj *pathObj,		/* Actual name of the file to add. */
    const char *name,		/* Name to use in the ZIP archive, in Tcl's
				 * internal encoding. */
    Tcl_Channel out,		/* The open ZIP archive being built. */
    const char *passwd,		/* Password for encoding the file, or NULL if
				 * the file is to be unprotected. */
    char *buf,			/* Working buffer. */
    int bufsize,		/* Size of buf */
    Tcl_HashTable *fileHash)	/* Where to record ZIP entry metdata so we can
				 * built the central directory. */
{
    const unsigned char *start = (unsigned char *) buf;
    const unsigned char *end = (unsigned char *) buf + bufsize;
    Tcl_Channel in;
    Tcl_HashEntry *hPtr;
    ZipEntry *z;
    z_stream stream;
    Tcl_DString zpathDs;	/* Buffer for the encoded filename. */
    const char *zpathExt;	/* Filename in external encoding (true
				 * UTF-8). */
    const char *zpathTcl;	/* Filename in Tcl's internal encoding. */
    int crc, flush, zpathlen;
    size_t nbyte, nbytecompr;
    Tcl_Size len, olen, align = 0;
    long long headerStartOffset, dataStartOffset, dataEndOffset;
    int mtime = 0, isNew, compMeth;
    unsigned long keys[3], keys0[3];
    char obuf[4096];

    /*
     * Trim leading '/' characters. If this results in an empty string, we've
     * nothing to do.
     */

    zpathTcl = name;
    while (zpathTcl && zpathTcl[0] == '/') {
	zpathTcl++;
    }
    if (!zpathTcl || (zpathTcl[0] == '\0')) {
	return TCL_OK;
    }

    /*
     * Convert to encoded form. Note that we use strlen() here; if someone's
     * crazy enough to embed NULs in filenames, they deserve what they get!
     */

    if (Tcl_UtfToExternalDStringEx(interp, tclUtf8Encoding, zpathTcl, TCL_INDEX_NONE, 0, &zpathDs, NULL) != TCL_OK) {
	Tcl_DStringFree(&zpathDs);
	return TCL_ERROR;
    }
    zpathExt = Tcl_DStringValue(&zpathDs);
    zpathlen = strlen(zpathExt);
    if (zpathlen + ZIP_CENTRAL_HEADER_LEN > bufsize) {
	Tcl_SetObjResult(interp, Tcl_ObjPrintf(
		"path too long for \"%s\"", TclGetString(pathObj)));
	ZIPFS_ERROR_CODE(interp, "PATH_LEN");
	Tcl_DStringFree(&zpathDs);
	return TCL_ERROR;
    }
    in = Tcl_FSOpenFileChannel(interp, pathObj, "rb", 0);
    if (!in) {
	Tcl_DStringFree(&zpathDs);
#ifdef _WIN32
	/* hopefully a directory */
	if (strcmp("permission denied", Tcl_PosixError(interp)) == 0) {
	    Tcl_Close(interp, in);
	    return TCL_OK;
	}
#endif /* _WIN32 */
	Tcl_Close(interp, in);
	return TCL_ERROR;
    } else {
	Tcl_StatBuf statBuf;

	if (Tcl_FSStat(pathObj, &statBuf) != -1) {
	    mtime = statBuf.st_mtime;
	}
    }
    Tcl_ResetResult(interp);

    /*
     * Compute the CRC.
     */

    crc = 0;
    nbyte = nbytecompr = 0;
    while (1) {
	len = Tcl_Read(in, buf, bufsize);
	if (len < 0) {
	    Tcl_DStringFree(&zpathDs);
	    if (nbyte == 0 && errno == EISDIR) {
		Tcl_Close(interp, in);
		return TCL_OK;
	    }
	readErrorWithChannelOpen:
	    Tcl_SetObjResult(interp, Tcl_ObjPrintf("read error on \"%s\": %s",
		    TclGetString(pathObj), Tcl_PosixError(interp)));
	    Tcl_Close(interp, in);
	    return TCL_ERROR;
	}
	if (len == 0) {
	    break;
	}
	crc = crc32(crc, (unsigned char *) buf, len);
	nbyte += len;
    }
    if (Tcl_Seek(in, 0, SEEK_SET) == -1) {
	Tcl_SetObjResult(interp, Tcl_ObjPrintf("seek error on \"%s\": %s",
		TclGetString(pathObj), Tcl_PosixError(interp)));
	Tcl_Close(interp, in);
	Tcl_DStringFree(&zpathDs);
	return TCL_ERROR;
    }

    /*
     * Remember where we've got to so far so we can write the header (after
     * writing the file).
     */

    headerStartOffset = Tcl_Tell(out);

    /*
     * Reserve space for the per-file header. Includes writing the file name
     * as we already know that.
     */

    memset(buf, '\0', ZIP_LOCAL_HEADER_LEN);
    memcpy(buf + ZIP_LOCAL_HEADER_LEN, zpathExt, zpathlen);
    len = zpathlen + ZIP_LOCAL_HEADER_LEN;
    if (Tcl_Write(out, buf, len) != len) {
    writeErrorWithChannelOpen:
	Tcl_SetObjResult(interp, Tcl_ObjPrintf(
		"write error on \"%s\": %s",
		TclGetString(pathObj), Tcl_PosixError(interp)));
	Tcl_Close(interp, in);
	Tcl_DStringFree(&zpathDs);
	return TCL_ERROR;
    }

    /*
     * Align payload to next 4-byte boundary (if necessary) using a dummy
     * extra entry similar to the zipalign tool from Android's SDK.
     */

    if ((len + headerStartOffset) & 3) {
	unsigned char abuf[8];
	const unsigned char *astart = abuf;
	const unsigned char *aend = abuf + 8;

	align = 4 + ((len + headerStartOffset) & 3);
	ZipWriteShort(astart, aend, abuf, 0xffff);
	ZipWriteShort(astart, aend, abuf + 2, align - 4);
	ZipWriteInt(astart, aend, abuf + 4, 0x03020100);
	if (Tcl_Write(out, (const char *) abuf, align) != align) {
	    goto writeErrorWithChannelOpen;
	}
    }

    /*
     * Set up encryption if we were asked to.
     */

    if (passwd) {
	int i, ch, tmp;
	unsigned char kvbuf[2*ZIP_CRYPT_HDR_LEN];

	init_keys(passwd, keys, crc32tab);
	for (i = 0; i < ZIP_CRYPT_HDR_LEN - 2; i++) {
	    if (RandomChar(interp, i, &ch) != TCL_OK) {
		Tcl_Close(interp, in);
		return TCL_ERROR;
	    }
	    kvbuf[i + ZIP_CRYPT_HDR_LEN] = UCHAR(zencode(keys, crc32tab, ch, tmp));
	}
	Tcl_ResetResult(interp);
	init_keys(passwd, keys, crc32tab);
	for (i = 0; i < ZIP_CRYPT_HDR_LEN - 2; i++) {
	    kvbuf[i] = UCHAR(zencode(keys, crc32tab, kvbuf[i + ZIP_CRYPT_HDR_LEN], tmp));
	}
	kvbuf[i++] = UCHAR(zencode(keys, crc32tab, crc >> 16, tmp));
	kvbuf[i++] = UCHAR(zencode(keys, crc32tab, crc >> 24, tmp));
	len = Tcl_Write(out, (char *) kvbuf, ZIP_CRYPT_HDR_LEN);
	memset(kvbuf, 0, sizeof(kvbuf));
	if (len != ZIP_CRYPT_HDR_LEN) {
	    goto writeErrorWithChannelOpen;
	}
	memcpy(keys0, keys, sizeof(keys0));
	nbytecompr += ZIP_CRYPT_HDR_LEN;
    }

    /*
     * Save where we've got to in case we need to just store this file.
     */

    Tcl_Flush(out);
    dataStartOffset = Tcl_Tell(out);

    /*
     * Compress the stream.
     */

    compMeth = ZIP_COMPMETH_DEFLATED;
    memset(&stream, 0, sizeof(z_stream));
    stream.zalloc = Z_NULL;
    stream.zfree = Z_NULL;
    stream.opaque = Z_NULL;
    if (deflateInit2(&stream, 9, Z_DEFLATED, -15, 8,
	    Z_DEFAULT_STRATEGY) != Z_OK) {
	Tcl_SetObjResult(interp, Tcl_ObjPrintf(
		"compression init error on \"%s\"", TclGetString(pathObj)));
	ZIPFS_ERROR_CODE(interp, "DEFLATE_INIT");
	Tcl_Close(interp, in);
	Tcl_DStringFree(&zpathDs);
	return TCL_ERROR;
    }

    do {
	len = Tcl_Read(in, buf, bufsize);
	if (len < 0) {
	    deflateEnd(&stream);
	    goto readErrorWithChannelOpen;
	}
	stream.avail_in = len;
	stream.next_in = (unsigned char *) buf;
	flush = Tcl_Eof(in) ? Z_FINISH : Z_NO_FLUSH;
	do {
	    stream.avail_out = sizeof(obuf);
	    stream.next_out = (unsigned char *) obuf;
	    len = deflate(&stream, flush);
	    if (len == Z_STREAM_ERROR) {
		Tcl_SetObjResult(interp, Tcl_ObjPrintf(
			"deflate error on \"%s\"", TclGetString(pathObj)));
		ZIPFS_ERROR_CODE(interp, "DEFLATE");
		deflateEnd(&stream);
		Tcl_Close(interp, in);
		Tcl_DStringFree(&zpathDs);
		return TCL_ERROR;
	    }
	    olen = sizeof(obuf) - stream.avail_out;
	    if (passwd) {
		Tcl_Size i;
		int tmp;

		for (i = 0; i < olen; i++) {
		    obuf[i] = (char) zencode(keys, crc32tab, obuf[i], tmp);
		}
	    }
	    if (olen && (Tcl_Write(out, obuf, olen) != olen)) {
		deflateEnd(&stream);
		goto writeErrorWithChannelOpen;
	    }
	    nbytecompr += olen;
	} while (stream.avail_out == 0);
    } while (flush != Z_FINISH);
    deflateEnd(&stream);

    /*
     * Work out where we've got to.
     */

    Tcl_Flush(out);
    dataEndOffset = Tcl_Tell(out);

    if (nbyte - nbytecompr <= 0) {
	/*
	 * Compressed file larger than input, write it again uncompressed.
	 */

	if (Tcl_Seek(in, 0, SEEK_SET) != 0) {
	    goto seekErr;
	}
	if (Tcl_Seek(out, dataStartOffset, SEEK_SET) != dataStartOffset) {
	seekErr:
	    Tcl_SetObjResult(interp, Tcl_ObjPrintf(
		    "seek error: %s", Tcl_PosixError(interp)));
	    Tcl_Close(interp, in);
	    Tcl_DStringFree(&zpathDs);
	    return TCL_ERROR;
	}
	nbytecompr = (passwd ? ZIP_CRYPT_HDR_LEN : 0);
	while (1) {
	    len = Tcl_Read(in, buf, bufsize);
	    if (len < 0) {
		goto readErrorWithChannelOpen;
	    } else if (len == 0) {
		break;
	    }
	    if (passwd) {
		Tcl_Size i;
		int tmp;

		for (i = 0; i < len; i++) {
		    buf[i] = (char) zencode(keys0, crc32tab, buf[i], tmp);
		}
	    }
	    if (Tcl_Write(out, buf, len) != len) {
		goto writeErrorWithChannelOpen;
	    }
	    nbytecompr += len;
	}
	compMeth = ZIP_COMPMETH_STORED;

	/*
	 * Chop off everything after this; it's the over-large compressed data
	 * and we don't know if it is going to get overwritten otherwise.
	 */

	Tcl_Flush(out);
	dataEndOffset = Tcl_Tell(out);
	Tcl_TruncateChannel(out, dataEndOffset);
    }
    Tcl_Close(interp, in);
    Tcl_DStringFree(&zpathDs);
    zpathExt = NULL;

    hPtr = Tcl_CreateHashEntry(fileHash, zpathTcl, &isNew);
    if (!isNew) {
	Tcl_SetObjResult(interp, Tcl_ObjPrintf(
		"non-unique path name \"%s\"", TclGetString(pathObj)));
	ZIPFS_ERROR_CODE(interp, "DUPLICATE_PATH");
	return TCL_ERROR;
    }

    /*
     * Remember that we've written the file (for central directory generation)
     * and generate the local (per-file) header in the space that we reserved
     * earlier.
     */

    z = AllocateZipEntry();
    Tcl_SetHashValue(hPtr, z);
    z->isEncrypted = (passwd ? 1 : 0);
    z->offset = headerStartOffset;
    z->crc32 = crc;
    z->timestamp = mtime;
    z->numBytes = nbyte;
    z->numCompressedBytes = nbytecompr;
    z->compressMethod = compMeth;
    z->name = (char *) Tcl_GetHashKey(fileHash, hPtr);

    /*
     * Write final local header information.
     */

    SerializeLocalEntryHeader(start, end, (unsigned char *) buf, z,
	    zpathlen, align);
    if (Tcl_Seek(out, headerStartOffset, SEEK_SET) != headerStartOffset) {
	Tcl_DeleteHashEntry(hPtr);
	Tcl_Free(z);
	Tcl_SetObjResult(interp, Tcl_ObjPrintf(
		"seek error: %s", Tcl_PosixError(interp)));
	return TCL_ERROR;
    }
    if (Tcl_Write(out, buf, ZIP_LOCAL_HEADER_LEN) != ZIP_LOCAL_HEADER_LEN) {
	Tcl_DeleteHashEntry(hPtr);
	Tcl_Free(z);
	Tcl_SetObjResult(interp, Tcl_ObjPrintf(
		"write error: %s", Tcl_PosixError(interp)));
	return TCL_ERROR;
    }
    Tcl_Flush(out);
    if (Tcl_Seek(out, dataEndOffset, SEEK_SET) != dataEndOffset) {
	Tcl_DeleteHashEntry(hPtr);
	Tcl_Free(z);
	Tcl_SetObjResult(interp, Tcl_ObjPrintf(
		"seek error: %s", Tcl_PosixError(interp)));
	return TCL_ERROR;
    }
    return TCL_OK;
}

/*
 *-------------------------------------------------------------------------
 *
 * ZipFSFind --
 *
 *	Worker for ZipFSMkZipOrImg() that discovers the list of files to add.
 *	Simple wrapper around [zipfs find].
 *
 *-------------------------------------------------------------------------
 */

static Tcl_Obj *
ZipFSFind(
    Tcl_Interp *interp,
    Tcl_Obj *dirRoot)
{
    Tcl_Obj *cmd[2];
    int result;

    cmd[0] = Tcl_NewStringObj("::tcl::zipfs::find", -1);
    cmd[1] = dirRoot;
    Tcl_IncrRefCount(cmd[0]);
    result = Tcl_EvalObjv(interp, 2, cmd, 0);
    Tcl_DecrRefCount(cmd[0]);
    if (result != TCL_OK) {
	return NULL;
    }
    return Tcl_GetObjResult(interp);
}

/*
 *-------------------------------------------------------------------------
 *
 * ComputeNameInArchive --
 *
 *	Helper for ZipFSMkZipOrImg() that computes what the actual name of a
 *	file in the ZIP archive should be, stripping a prefix (if appropriate)
 *	and any leading slashes. If the result is an empty string, the entry
 *	should be skipped.
 *
 * Returns:
 *	Pointer to the name (in Tcl's internal encoding), which will be in
 *	memory owned by one of the argument objects.
 *
 * Side effects:
 *	None (if Tcl_Objs have string representations)
 *
 *-------------------------------------------------------------------------
 */

static inline const char *
ComputeNameInArchive(
    Tcl_Obj *pathObj,		/* The path to the origin file */
    Tcl_Obj *directNameObj,	/* User-specified name for use in the ZIP
				 * archive */
    const char *strip,		/* A prefix to strip; may be NULL if no
				 * stripping need be done. */
    Tcl_Size slen)			/* The length of the prefix; must be 0 if no
				 * stripping need be done. */
{
    const char *name;
    Tcl_Size len;

    if (directNameObj) {
	name = TclGetString(directNameObj);
    } else {
	name = TclGetStringFromObj(pathObj, &len);
	if (slen > 0) {
	    if ((len <= slen) || (strncmp(strip, name, slen) != 0)) {
		/*
		 * Guaranteed to be a NUL at the end, which will make this
		 * entry be skipped.
		 */

		return name + len;
	    }
	    name += slen;
	}
    }
    while (name[0] == '/') {
	++name;
    }
    return name;
}

/*
 *-------------------------------------------------------------------------
 *
 * ZipFSMkZipOrImg --
 *
 *	This procedure is creates a new ZIP archive file or image file given
 *	output filename, input directory of files to be archived, optional
 *	password, and optional image to be prepended to the output ZIP archive
 *	file. It's the core of the implementation of [zipfs mkzip], [zipfs
 *	mkimg], [zipfs lmkzip] and [zipfs lmkimg].
 *
 *	Tcl *always* encodes filenames in the ZIP as UTF-8. Similarly, it
 *	would always encode comments as UTF-8, if it supported comments.
 *
 * Results:
 *	A standard Tcl result.
 *
 * Side effects:
 *	A new ZIP archive file or image file is written.
 *
 *-------------------------------------------------------------------------
 */

static int
ZipFSMkZipOrImg(
    Tcl_Interp *interp,		/* Current interpreter. */
    int isImg,			/* Are we making an image? */
    Tcl_Obj *targetFile,	/* What file are we making? */
    Tcl_Obj *dirRoot,		/* What directory do we take files from? Do
				 * not specify at the same time as
				 * mappingList (one must be NULL). */
    Tcl_Obj *mappingList,	/* What files are we putting in, and with what
				 * names? Do not specify at the same time as
				 * dirRoot (one must be NULL). */
    Tcl_Obj *originFile,	/* If we're making an image, what file does
				 * the non-ZIP part of the image come from? */
    Tcl_Obj *stripPrefix,	/* Are we going to strip a prefix from
				 * filenames found beneath dirRoot? If NULL,
				 * do not strip anything (except for dirRoot
				 * itself). */
    Tcl_Obj *passwordObj)	/* The password for encoding things. NULL if
				 * there's no password protection. */
{
    Tcl_Channel out;
    int count, ret = TCL_ERROR;
<<<<<<< HEAD
    Tcl_Size pwlen = 0, slen = 0, len, i = 0;
    Tcl_Size lobjc;
=======
    Tcl_Size pwlen = 0, slen = 0, lobjc;
    size_t len, i = 0;
    long long dataStartOffset; /* The overall file offset of the start of the
				 * data section of the file. */
>>>>>>> f0dfaa3a
    long long directoryStartOffset;
    /* The overall file offset of the start of the
     * central directory. */
    long long suffixStartOffset;/* The overall file offset of the start of the
				 * suffix of the central directory (i.e.,
				 * where this data will be written). */
    Tcl_Obj **lobjv, *list = mappingList;
    ZipEntry *z;
    Tcl_HashEntry *hPtr;
    Tcl_HashSearch search;
    Tcl_HashTable fileHash;
    char *strip = NULL, *pw = NULL, passBuf[264], buf[4096];
    unsigned char *start = (unsigned char *) buf;
    unsigned char *end = start + sizeof(buf);

    /*
     * Caller has verified that the number of arguments is correct.
     */

    passBuf[0] = 0;
    if (passwordObj != NULL) {
	pw = TclGetStringFromObj(passwordObj, &pwlen);
	if (IsPasswordValid(interp, pw, pwlen) != TCL_OK) {
	    return TCL_ERROR;
	}
	if (pwlen == 0) {
	    pw = NULL;
	}
    }
    if (dirRoot != NULL) {
	list = ZipFSFind(interp, dirRoot);
	if (!list) {
	    return TCL_ERROR;
	}
    }
    Tcl_IncrRefCount(list);
    if (TclListObjLength(interp, list, &lobjc) != TCL_OK) {
	Tcl_DecrRefCount(list);
	return TCL_ERROR;
    }
    if (mappingList && (lobjc % 2)) {
	Tcl_DecrRefCount(list);
	ZIPFS_ERROR(interp, "need even number of elements");
	ZIPFS_ERROR_CODE(interp, "LIST_LENGTH");
	return TCL_ERROR;
    }
    if (lobjc == 0) {
	Tcl_DecrRefCount(list);
	ZIPFS_ERROR(interp, "empty archive");
	ZIPFS_ERROR_CODE(interp, "EMPTY");
	return TCL_ERROR;
    }
    if (TclListObjGetElements(interp, list, &lobjc, &lobjv) != TCL_OK) {
	Tcl_DecrRefCount(list);
	return TCL_ERROR;
    }
    out = Tcl_FSOpenFileChannel(interp, targetFile, "wb", 0755);
    if (out == NULL) {
	Tcl_DecrRefCount(list);
	return TCL_ERROR;
    }

    /*
     * Copy the existing contents from the image if it is an executable image.
     * Care must be taken because this might include an existing ZIP, which
     * needs to be stripped.
     */

    if (isImg) {
	ZipFile *zf, zf0;
	int isMounted = 0;
	const char *imgName;

	// TODO: normalize the origin file name
	imgName = (originFile != NULL) ? TclGetString(originFile) :
		Tcl_GetNameOfExecutable();
	if (pwlen) {
	    i = 0;
	    for (len = pwlen; len-- > 0;) {
		int ch = pw[len];

		passBuf[i] = (ch & 0x0f) | pwrot[(ch >> 4) & 0x0f];
		i++;
	    }
	    passBuf[i] = i;
	    ++i;
	    passBuf[i++] = (char) ZIP_PASSWORD_END_SIG;
	    passBuf[i++] = (char) (ZIP_PASSWORD_END_SIG >> 8);
	    passBuf[i++] = (char) (ZIP_PASSWORD_END_SIG >> 16);
	    passBuf[i++] = (char) (ZIP_PASSWORD_END_SIG >> 24);
	    passBuf[i] = '\0';
	}

	/*
	 * Check for mounted image.
	 */

	WriteLock();
	for (hPtr = Tcl_FirstHashEntry(&ZipFS.zipHash, &search); hPtr;
		hPtr = Tcl_NextHashEntry(&search)) {
	    zf = (ZipFile *) Tcl_GetHashValue(hPtr);
	    if (strcmp(zf->name, imgName) == 0) {
		isMounted = 1;
		zf->numOpen++;
		break;
	    }
	}
	Unlock();

	if (!isMounted) {
	    zf = &zf0;
	    memset(&zf0, 0, sizeof(ZipFile));
	}
	if (isMounted || ZipFSOpenArchive(interp, imgName, 0, zf) == TCL_OK) {
	    /*
	     * Copy everything up to the ZIP-related suffix.
	     */

	    if ((size_t)Tcl_Write(out, (char *) zf->data,
		    zf->passOffset) != zf->passOffset) {
		memset(passBuf, 0, sizeof(passBuf));
		Tcl_DecrRefCount(list);
		Tcl_SetObjResult(interp, Tcl_ObjPrintf(
			"write error: %s", Tcl_PosixError(interp)));
		Tcl_Close(interp, out);
		if (zf == &zf0) {
		    ZipFSCloseArchive(interp, zf);
		} else {
		    WriteLock();
		    zf->numOpen--;
		    Unlock();
		}
		return TCL_ERROR;
	    }
	    if (zf == &zf0) {
		ZipFSCloseArchive(interp, zf);
	    } else {
		WriteLock();
		zf->numOpen--;
		Unlock();
	    }
	} else {
	    /*
	     * Fall back to read it as plain file which hopefully is a static
	     * tclsh or wish binary with proper zipfs infrastructure built in.
	     */

	    if (CopyImageFile(interp, imgName, out) != TCL_OK) {
		memset(passBuf, 0, sizeof(passBuf));
		Tcl_DecrRefCount(list);
		Tcl_Close(interp, out);
		return TCL_ERROR;
	    }
	}

	/*
	 * Store the password so that the automounter can find it.
	 */

	len = strlen(passBuf);
	if (len > 0) {
	    i = Tcl_Write(out, passBuf, len);
	    if (i != len) {
		Tcl_DecrRefCount(list);
		Tcl_SetObjResult(interp, Tcl_ObjPrintf(
			"write error: %s", Tcl_PosixError(interp)));
		Tcl_Close(interp, out);
		return TCL_ERROR;
	    }
	}
	memset(passBuf, 0, sizeof(passBuf));
	Tcl_Flush(out);
	dataStartOffset = Tcl_Tell(out);
    } else {
	dataStartOffset = 0;
    }

    /*
     * Prepare the contents of the ZIP archive.
     */

    Tcl_InitHashTable(&fileHash, TCL_STRING_KEYS);
    if (mappingList == NULL && stripPrefix != NULL) {
	strip = TclGetStringFromObj(stripPrefix, &slen);
	if (!slen) {
	    strip = NULL;
	}
    }
    for (i = 0; i < lobjc; i += (mappingList ? 2 : 1)) {
	Tcl_Obj *pathObj = lobjv[i];
	const char *name = ComputeNameInArchive(pathObj,
		(mappingList ? lobjv[i + 1] : NULL), strip, slen);

	if (name[0] == '\0') {
	    continue;
	}
	if (ZipAddFile(interp, pathObj, name, out, pw, buf, sizeof(buf),
		&fileHash) != TCL_OK) {
	    goto done;
	}
    }

    /*
     * Construct the contents of the ZIP central directory.
     */

    directoryStartOffset = Tcl_Tell(out);
    count = 0;
    for (i = 0; i < lobjc; i += (mappingList ? 2 : 1)) {
	const char *name = ComputeNameInArchive(lobjv[i],
		(mappingList ? lobjv[i + 1] : NULL), strip, slen);
	Tcl_DString ds;

	hPtr = Tcl_FindHashEntry(&fileHash, name);
	if (!hPtr) {
	    continue;
	}
	z = (ZipEntry *) Tcl_GetHashValue(hPtr);

	if (Tcl_UtfToExternalDStringEx(interp, tclUtf8Encoding, z->name, TCL_INDEX_NONE, 0, &ds, NULL) != TCL_OK) {
	    ret = TCL_ERROR;
	    goto done;
	}
	name = Tcl_DStringValue(&ds);
	len = Tcl_DStringLength(&ds);
	SerializeCentralDirectoryEntry(start, end, (unsigned char *) buf,
		z, len, dataStartOffset);
	if ((Tcl_Write(out, buf, ZIP_CENTRAL_HEADER_LEN)
		!= ZIP_CENTRAL_HEADER_LEN)
		|| (Tcl_Write(out, name, len) != len)) {
	    Tcl_SetObjResult(interp, Tcl_ObjPrintf(
		    "write error: %s", Tcl_PosixError(interp)));
	    Tcl_DStringFree(&ds);
	    goto done;
	}
	Tcl_DStringFree(&ds);
	count++;
    }

    /*
     * Finalize the central directory.
     */

    Tcl_Flush(out);
    suffixStartOffset = Tcl_Tell(out);
    SerializeCentralDirectorySuffix(start, end, (unsigned char *) buf,
	    count, dataStartOffset, directoryStartOffset, suffixStartOffset);
    if (Tcl_Write(out, buf, ZIP_CENTRAL_END_LEN) != ZIP_CENTRAL_END_LEN) {
	Tcl_SetObjResult(interp, Tcl_ObjPrintf(
		"write error: %s", Tcl_PosixError(interp)));
	goto done;
    }
    Tcl_Flush(out);
    ret = TCL_OK;

  done:
    if (ret == TCL_OK) {
	ret = Tcl_Close(interp, out);
    } else {
	Tcl_Close(interp, out);
    }
    Tcl_DecrRefCount(list);
    for (hPtr = Tcl_FirstHashEntry(&fileHash, &search); hPtr;
	    hPtr = Tcl_NextHashEntry(&search)) {
	z = (ZipEntry *) Tcl_GetHashValue(hPtr);
	Tcl_Free(z);
	Tcl_DeleteHashEntry(hPtr);
    }
    Tcl_DeleteHashTable(&fileHash);
    return ret;
}

/*
 * ---------------------------------------------------------------------
 *
 * CopyImageFile --
 *
 *	A simple file copy function that is used (by ZipFSMkZipOrImg) for
 *	anything that is not an image with a ZIP appended.
 *
 * Returns:
 *	A Tcl result code.
 *
 * Side effects:
 *	Writes to an output channel.
 *
 * ---------------------------------------------------------------------
 */

static int
CopyImageFile(
    Tcl_Interp *interp,		/* For error reporting. */
    const char *imgName,	/* Where to copy from. */
    Tcl_Channel out)		/* Where to copy to; already open for writing
				 * binary data. */
{
    Tcl_WideInt i, k;
    Tcl_Size m, n;
    Tcl_Channel in;
    char buf[4096];
    const char *errMsg;

    Tcl_ResetResult(interp);
    in = Tcl_OpenFileChannel(interp, imgName, "rb", 0644);
    if (!in) {
	return TCL_ERROR;
    }

    /*
     * Get the length of the file (and exclude non-files).
     */

    i = Tcl_Seek(in, 0, SEEK_END);
    if (i == -1) {
	errMsg = "seek error";
	goto copyError;
    }
    Tcl_Seek(in, 0, SEEK_SET);

    /*
     * Copy the whole file, 8 blocks at a time (reasonably efficient). Note
     * that this totally ignores things like Windows's Alternate File Streams.
     */

    for (k = 0; k < i; k += m) {
	m = i - k;
	if (m > (Tcl_Size) sizeof(buf)) {
	    m = sizeof(buf);
	}
	n = Tcl_Read(in, buf, m);
	if (n == -1) {
	    errMsg = "read error";
	    goto copyError;
	} else if (n == 0) {
	    break;
	}
	m = Tcl_Write(out, buf, n);
	if (m != n) {
	    errMsg = "write error";
	    goto copyError;
	}
    }
    Tcl_Close(interp, in);
    return TCL_OK;

  copyError:
    Tcl_SetObjResult(interp, Tcl_ObjPrintf(
	    "%s: %s", errMsg, Tcl_PosixError(interp)));
    Tcl_Close(interp, in);
    return TCL_ERROR;
}

/*
 * ---------------------------------------------------------------------
 *
 * SerializeLocalEntryHeader, SerializeCentralDirectoryEntry,
 * SerializeCentralDirectorySuffix --
 *
 *	Create serialized forms of the structures that make up the ZIP
 *	metadata. Note that the both the local entry and the central directory
 *	entry need to have the name of the entry written directly afterwards.
 *
 *	We could write these as structs except we need to guarantee that we
 *	are writing these out as little-endian values.
 *
 * Side effects:
 *	Both update their buffer arguments, but otherwise change nothing.
 *
 * ---------------------------------------------------------------------
 */

static void
SerializeLocalEntryHeader(
    const unsigned char *start,	/* The start of writable memory. */
    const unsigned char *end,	/* The end of writable memory. */
    unsigned char *buf,		/* Where to serialize to */
    ZipEntry *z,		/* The description of what to serialize. */
    int nameLength,		/* The length of the name. */
    int align)			/* The number of alignment bytes. */
{
    ZipWriteInt(start, end, buf + ZIP_LOCAL_SIG_OFFS, ZIP_LOCAL_HEADER_SIG);
    ZipWriteShort(start, end, buf + ZIP_LOCAL_VERSION_OFFS, ZIP_MIN_VERSION);
    ZipWriteShort(start, end, buf + ZIP_LOCAL_FLAGS_OFFS, z->isEncrypted + ZIP_LOCAL_FLAGS_UTF8);
    ZipWriteShort(start, end, buf + ZIP_LOCAL_COMPMETH_OFFS,
	    z->compressMethod);
    ZipWriteShort(start, end, buf + ZIP_LOCAL_MTIME_OFFS,
	    ToDosTime(z->timestamp));
    ZipWriteShort(start, end, buf + ZIP_LOCAL_MDATE_OFFS,
	    ToDosDate(z->timestamp));
    ZipWriteInt(start, end, buf + ZIP_LOCAL_CRC32_OFFS, z->crc32);
    ZipWriteInt(start, end, buf + ZIP_LOCAL_COMPLEN_OFFS,
	    z->numCompressedBytes);
    ZipWriteInt(start, end, buf + ZIP_LOCAL_UNCOMPLEN_OFFS, z->numBytes);
    ZipWriteShort(start, end, buf + ZIP_LOCAL_PATHLEN_OFFS, nameLength);
    ZipWriteShort(start, end, buf + ZIP_LOCAL_EXTRALEN_OFFS, align);
}

static void
SerializeCentralDirectoryEntry(
    const unsigned char *start,	/* The start of writable memory. */
    const unsigned char *end,	/* The end of writable memory. */
    unsigned char *buf,		/* Where to serialize to */
    ZipEntry *z,		/* The description of what to serialize. */
    size_t nameLength,		/* The length of the name. */
    long long dataStartOffset)	/* The overall file offset of the start of the 
    				 * data section of the file. */
{
    ZipWriteInt(start, end, buf + ZIP_CENTRAL_SIG_OFFS,
	    ZIP_CENTRAL_HEADER_SIG);
    ZipWriteShort(start, end, buf + ZIP_CENTRAL_VERSIONMADE_OFFS,
	    ZIP_MIN_VERSION);
    ZipWriteShort(start, end, buf + ZIP_CENTRAL_VERSION_OFFS, ZIP_MIN_VERSION);
    ZipWriteShort(start, end, buf + ZIP_CENTRAL_FLAGS_OFFS, z->isEncrypted + ZIP_LOCAL_FLAGS_UTF8);
    ZipWriteShort(start, end, buf + ZIP_CENTRAL_COMPMETH_OFFS,
	    z->compressMethod);
    ZipWriteShort(start, end, buf + ZIP_CENTRAL_MTIME_OFFS,
	    ToDosTime(z->timestamp));
    ZipWriteShort(start, end, buf + ZIP_CENTRAL_MDATE_OFFS,
	    ToDosDate(z->timestamp));
    ZipWriteInt(start, end, buf + ZIP_CENTRAL_CRC32_OFFS, z->crc32);
    ZipWriteInt(start, end, buf + ZIP_CENTRAL_COMPLEN_OFFS,
	    z->numCompressedBytes);
    ZipWriteInt(start, end, buf + ZIP_CENTRAL_UNCOMPLEN_OFFS, z->numBytes);
    ZipWriteShort(start, end, buf + ZIP_CENTRAL_PATHLEN_OFFS, nameLength);
    ZipWriteShort(start, end, buf + ZIP_CENTRAL_EXTRALEN_OFFS, 0);
    ZipWriteShort(start, end, buf + ZIP_CENTRAL_FCOMMENTLEN_OFFS, 0);
    ZipWriteShort(start, end, buf + ZIP_CENTRAL_DISKFILE_OFFS, 0);
    ZipWriteShort(start, end, buf + ZIP_CENTRAL_IATTR_OFFS, 0);
    ZipWriteInt(start, end, buf + ZIP_CENTRAL_EATTR_OFFS, 0);
    ZipWriteInt(start, end, buf + ZIP_CENTRAL_LOCALHDR_OFFS,
	    z->offset - dataStartOffset);
}

static void
SerializeCentralDirectorySuffix(
    const unsigned char *start,	/* The start of writable memory. */
    const unsigned char *end,	/* The end of writable memory. */
    unsigned char *buf,		/* Where to serialize to */
    int entryCount,		/* The number of entries in the directory */
    long long dataStartOffset,
				/* The overall file offset of the start of the
				 * data file. */
    long long directoryStartOffset,
				/* The overall file offset of the start of the
				 * central directory. */
    long long suffixStartOffset)/* The overall file offset of the start of the
				 * suffix of the central directory (i.e.,
				 * where this data will be written). */
{
    ZipWriteInt(start, end, buf + ZIP_CENTRAL_END_SIG_OFFS,
	    ZIP_CENTRAL_END_SIG);
    ZipWriteShort(start, end, buf + ZIP_CENTRAL_DISKNO_OFFS, 0);
    ZipWriteShort(start, end, buf + ZIP_CENTRAL_DISKDIR_OFFS, 0);
    ZipWriteShort(start, end, buf + ZIP_CENTRAL_ENTS_OFFS, entryCount);
    ZipWriteShort(start, end, buf + ZIP_CENTRAL_TOTALENTS_OFFS, entryCount);
    ZipWriteInt(start, end, buf + ZIP_CENTRAL_DIRSIZE_OFFS,
	    suffixStartOffset - directoryStartOffset);
    ZipWriteInt(start, end, buf + ZIP_CENTRAL_DIRSTART_OFFS,
	    directoryStartOffset - dataStartOffset);
    ZipWriteShort(start, end, buf + ZIP_CENTRAL_COMMENTLEN_OFFS, 0);
}

/*
 *-------------------------------------------------------------------------
 *
 * ZipFSMkZipObjCmd, ZipFSLMkZipObjCmd --
 *
 *	These procedures are invoked to process the [zipfs mkzip] and [zipfs
 *	lmkzip] commands.  See description of ZipFSMkZipOrImg().
 *
 * Results:
 *	A standard Tcl result.
 *
 * Side effects:
 *	See description of ZipFSMkZipOrImg().
 *
 *-------------------------------------------------------------------------
 */

static int
ZipFSMkZipObjCmd(
    TCL_UNUSED(void *),
    Tcl_Interp *interp,		/* Current interpreter. */
    int objc,			/* Number of arguments. */
    Tcl_Obj *const objv[])	/* Argument objects. */
{
    Tcl_Obj *stripPrefix, *password;

    if (objc < 3 || objc > 5) {
	Tcl_WrongNumArgs(interp, 1, objv, "outfile indir ?strip? ?password?");
	return TCL_ERROR;
    }
    if (Tcl_IsSafe(interp)) {
	ZIPFS_ERROR(interp, "operation not permitted in a safe interpreter");
	ZIPFS_ERROR_CODE(interp, "SAFE_INTERP");
	return TCL_ERROR;
    }

    stripPrefix = (objc > 3 ? objv[3] : NULL);
    password = (objc > 4 ? objv[4] : NULL);
    return ZipFSMkZipOrImg(interp, 0, objv[1], objv[2], NULL, NULL,
	    stripPrefix, password);
}

static int
ZipFSLMkZipObjCmd(
    TCL_UNUSED(void *),
    Tcl_Interp *interp,		/* Current interpreter. */
    int objc,			/* Number of arguments. */
    Tcl_Obj *const objv[])	/* Argument objects. */
{
    Tcl_Obj *password;

    if (objc < 3 || objc > 4) {
	Tcl_WrongNumArgs(interp, 1, objv, "outfile inlist ?password?");
	return TCL_ERROR;
    }
    if (Tcl_IsSafe(interp)) {
	ZIPFS_ERROR(interp, "operation not permitted in a safe interpreter");
	ZIPFS_ERROR_CODE(interp, "SAFE_INTERP");
	return TCL_ERROR;
    }

    password = (objc > 3 ? objv[3] : NULL);
    return ZipFSMkZipOrImg(interp, 0, objv[1], NULL, objv[2], NULL,
	    NULL, password);
}

/*
 *-------------------------------------------------------------------------
 *
 * ZipFSMkImgObjCmd, ZipFSLMkImgObjCmd --
 *
 *	These procedures are invoked to process the [zipfs mkimg] and [zipfs
 *	lmkimg] commands.  See description of ZipFSMkZipOrImg().
 *
 * Results:
 *	A standard Tcl result.
 *
 * Side effects:
 *	See description of ZipFSMkZipOrImg().
 *
 *-------------------------------------------------------------------------
 */

static int
ZipFSMkImgObjCmd(
    TCL_UNUSED(void *),
    Tcl_Interp *interp,		/* Current interpreter. */
    int objc,			/* Number of arguments. */
    Tcl_Obj *const objv[])	/* Argument objects. */
{
    Tcl_Obj *originFile, *stripPrefix, *password;

    if (objc < 3 || objc > 6) {
	Tcl_WrongNumArgs(interp, 1, objv,
		"outfile indir ?strip? ?password? ?infile?");
	return TCL_ERROR;
    }
    if (Tcl_IsSafe(interp)) {
	ZIPFS_ERROR(interp, "operation not permitted in a safe interpreter");
	ZIPFS_ERROR_CODE(interp, "SAFE_INTERP");
	return TCL_ERROR;
    }

    originFile = (objc > 5 ? objv[5] : NULL);
    stripPrefix = (objc > 3 ? objv[3] : NULL);
    password = (objc > 4 ? objv[4] : NULL);
    return ZipFSMkZipOrImg(interp, 1, objv[1], objv[2], NULL,
	    originFile, stripPrefix, password);
}

static int
ZipFSLMkImgObjCmd(
    TCL_UNUSED(void *),
    Tcl_Interp *interp,		/* Current interpreter. */
    int objc,			/* Number of arguments. */
    Tcl_Obj *const objv[])	/* Argument objects. */
{
    Tcl_Obj *originFile, *password;

    if (objc < 3 || objc > 5) {
	Tcl_WrongNumArgs(interp, 1, objv, "outfile inlist ?password? ?infile?");
	return TCL_ERROR;
    }
    if (Tcl_IsSafe(interp)) {
	ZIPFS_ERROR(interp, "operation not permitted in a safe interpreter");
	ZIPFS_ERROR_CODE(interp, "SAFE_INTERP");
	return TCL_ERROR;
    }

    originFile = (objc > 4 ? objv[4] : NULL);
    password = (objc > 3 ? objv[3] : NULL);
    return ZipFSMkZipOrImg(interp, 1, objv[1], NULL, objv[2],
	    originFile, NULL, password);
}

/*
 *-------------------------------------------------------------------------
 *
 * ZipFSCanonicalObjCmd --
 *
 *	This procedure is invoked to process the [zipfs canonical] command.
 *	It returns the canonical name for a file within zipfs
 *
 * Results:
 *	Always TCL_OK provided the right number of arguments are supplied.
 *
 * Side effects:
 *	None.
 *
 *-------------------------------------------------------------------------
 */

static int
ZipFSCanonicalObjCmd(
    TCL_UNUSED(void *),
    Tcl_Interp *interp,		/* Current interpreter. */
    int objc,			/* Number of arguments. */
    Tcl_Obj *const objv[])	/* Argument objects. */
{
    const char *mntPoint = NULL;
    Tcl_DString dsPath, dsMount;

    if (objc < 2 || objc > 3) {
	Tcl_WrongNumArgs(interp, 1, objv, "?mountpoint? filename");
	return TCL_ERROR;
    }

    Tcl_DStringInit(&dsPath);
    Tcl_DStringInit(&dsMount);

    if (objc == 2) {
	mntPoint = ZIPFS_VOLUME;
    } else {
	if (NormalizeMountPoint(interp, Tcl_GetString(objv[1]), &dsMount) != TCL_OK) {
	    return TCL_ERROR;
	}
	mntPoint = Tcl_DStringValue(&dsMount);
    }
    (void)MapPathToZipfs(interp,
			 mntPoint,
			 Tcl_GetString(objv[objc - 1]),
			 &dsPath);
    Tcl_SetObjResult(interp, Tcl_DStringToObj(&dsPath));
    return TCL_OK;
}

/*
 *-------------------------------------------------------------------------
 *
 * ZipFSExistsObjCmd --
 *
 *	This procedure is invoked to process the [zipfs exists] command.  It
 *	tests for the existence of a file in the ZIP filesystem and places a
 *	boolean into the interp's result.
 *
 * Results:
 *	Always TCL_OK provided the right number of arguments are supplied.
 *
 * Side effects:
 *	None.
 *
 *-------------------------------------------------------------------------
 */

static int
ZipFSExistsObjCmd(
    TCL_UNUSED(void *),
    Tcl_Interp *interp,		/* Current interpreter. */
    int objc,			/* Number of arguments. */
    Tcl_Obj *const objv[])	/* Argument objects. */
{
    char *filename;
    int exists;

    if (objc != 2) {
	Tcl_WrongNumArgs(interp, 1, objv, "filename");
	return TCL_ERROR;
    }

    filename = TclGetString(objv[1]);

    ReadLock();
    exists = ZipFSLookup(filename) != NULL;
    if (!exists) {
	/* An ancestor directory of a file ? */
	exists = ContainsMountPoint(filename, -1);
    }

    Unlock();

    Tcl_SetObjResult(interp, Tcl_NewBooleanObj(exists));
    return TCL_OK;
}

/*
 *-------------------------------------------------------------------------
 *
 * ZipFSInfoObjCmd --
 *
 *	This procedure is invoked to process the [zipfs info] command.  On
 *	success, it returns a Tcl list made up of name of ZIP archive file,
 *	size uncompressed, size compressed, and archive offset of a file in
 *	the ZIP filesystem.
 *
 * Results:
 *	A standard Tcl result.
 *
 * Side effects:
 *	None.
 *
 *-------------------------------------------------------------------------
 */

static int
ZipFSInfoObjCmd(
    TCL_UNUSED(void *),
    Tcl_Interp *interp,		/* Current interpreter. */
    int objc,			/* Number of arguments. */
    Tcl_Obj *const objv[])	/* Argument objects. */
{
    char *filename;
    ZipEntry *z;
    int ret;

    if (objc != 2) {
	Tcl_WrongNumArgs(interp, 1, objv, "filename");
	return TCL_ERROR;
    }
    filename = TclGetString(objv[1]);
    ReadLock();
    z = ZipFSLookup(filename);
    if (z) {
	Tcl_Obj *result = Tcl_GetObjResult(interp);

	Tcl_ListObjAppendElement(interp, result,
		Tcl_NewStringObj(z->zipFilePtr->name, -1));
	Tcl_ListObjAppendElement(interp, result,
		Tcl_NewWideIntObj(z->numBytes));
	Tcl_ListObjAppendElement(interp, result,
		Tcl_NewWideIntObj(z->numCompressedBytes));
	Tcl_ListObjAppendElement(interp, result, Tcl_NewWideIntObj(z->offset));
	ret = TCL_OK;
    } else {
	Tcl_SetErrno(ENOENT);
	if (interp) {
	    Tcl_SetObjResult(interp, Tcl_ObjPrintf(
		    "path \"%s\" not found in any zipfs volume",
		    filename));
	}
	ret = TCL_ERROR;
    }
    Unlock();
    return ret;
}

/*
 *-------------------------------------------------------------------------
 *
 * ZipFSListObjCmd --
 *
 *	This procedure is invoked to process the [zipfs list] command.	 On
 *	success, it returns a Tcl list of files of the ZIP filesystem which
 *	match a search pattern (glob or regexp).
 *
 * Results:
 *	A standard Tcl result.
 *
 * Side effects:
 *	None.
 *
 *-------------------------------------------------------------------------
 */

static int
ZipFSListObjCmd(
    TCL_UNUSED(void *),
    Tcl_Interp *interp,		/* Current interpreter. */
    int objc,			/* Number of arguments. */
    Tcl_Obj *const objv[])	/* Argument objects. */
{
    char *pattern = NULL;
    Tcl_RegExp regexp = NULL;
    Tcl_HashEntry *hPtr;
    Tcl_HashSearch search;
    Tcl_Obj *result = Tcl_GetObjResult(interp);
    const char *options[] = {"-glob", "-regexp", NULL};
    enum list_options { OPT_GLOB, OPT_REGEXP };

    /*
     * Parse arguments.
     */

    if (objc > 3) {
	Tcl_WrongNumArgs(interp, 1, objv, "?(-glob|-regexp)? ?pattern?");
	return TCL_ERROR;
    }
    if (objc == 3) {
	int idx;

	if (Tcl_GetIndexFromObj(interp, objv[1], options, "option",
		0, &idx) != TCL_OK) {
	    return TCL_ERROR;
	}
	switch (idx) {
	case OPT_GLOB:
	    pattern = TclGetString(objv[2]);
	    break;
	case OPT_REGEXP:
	    regexp = Tcl_RegExpCompile(interp, TclGetString(objv[2]));
	    if (!regexp) {
		return TCL_ERROR;
	    }
	    break;
	}
    } else if (objc == 2) {
	pattern = TclGetString(objv[1]);
    }

    /*
     * Scan for matching entries.
     */

    ReadLock();
    if (pattern) {
	for (hPtr = Tcl_FirstHashEntry(&ZipFS.fileHash, &search);
		hPtr != NULL; hPtr = Tcl_NextHashEntry(&search)) {
	    ZipEntry *z = (ZipEntry *) Tcl_GetHashValue(hPtr);

	    if (Tcl_StringMatch(z->name, pattern)) {
		Tcl_ListObjAppendElement(interp, result,
			Tcl_NewStringObj(z->name, -1));
	    }
	}
    } else if (regexp) {
	for (hPtr = Tcl_FirstHashEntry(&ZipFS.fileHash, &search);
		hPtr; hPtr = Tcl_NextHashEntry(&search)) {
	    ZipEntry *z = (ZipEntry *) Tcl_GetHashValue(hPtr);

	    if (Tcl_RegExpExec(interp, regexp, z->name, z->name)) {
		Tcl_ListObjAppendElement(interp, result,
			Tcl_NewStringObj(z->name, -1));
	    }
	}
    } else {
	for (hPtr = Tcl_FirstHashEntry(&ZipFS.fileHash, &search);
		hPtr; hPtr = Tcl_NextHashEntry(&search)) {
	    ZipEntry *z = (ZipEntry *) Tcl_GetHashValue(hPtr);

	    Tcl_ListObjAppendElement(interp, result,
		    Tcl_NewStringObj(z->name, -1));
	}
    }
    Unlock();
    return TCL_OK;
}

/*
 *-------------------------------------------------------------------------
 *
 * TclZipfs_TclLibrary --
 *
 *	This procedure gets (and possibly finds) the root that Tcl's library
 *	files are mounted under.
 *
 * Results:
 *	A Tcl object holding the location (with zero refcount), or NULL if no
 *	Tcl library can be found.
 *
 * Side effects:
 *	May initialise the cache of where such library files are to be found.
 *	This cache is never cleared.
 *
 *-------------------------------------------------------------------------
 */

/* Utility routine to centralize housekeeping */
static Tcl_Obj *
ScriptLibrarySetup(
    const char *dirName)
{
    Tcl_Obj *libDirObj = Tcl_NewStringObj(dirName, -1);
    Tcl_Obj *subDirObj, *searchPathObj;

    TclNewLiteralStringObj(subDirObj, "encoding");
    Tcl_IncrRefCount(subDirObj);
    TclNewObj(searchPathObj);
    Tcl_ListObjAppendElement(NULL, searchPathObj,
	    Tcl_FSJoinToPath(libDirObj, 1, &subDirObj));
    Tcl_DecrRefCount(subDirObj);
    Tcl_IncrRefCount(searchPathObj);
    Tcl_SetEncodingSearchPath(searchPathObj);
    Tcl_DecrRefCount(searchPathObj);
    /* Bug [fccb9f322f]. Reinit system encoding after setting search path */
    TclpSetInitialEncodings();
    return libDirObj;
}

Tcl_Obj *
TclZipfs_TclLibrary(void)
{
    Tcl_Obj *vfsInitScript;
    int found;
#if (defined(_WIN32) || defined(__CYGWIN__)) && !defined(STATIC_BUILD)
#   define LIBRARY_SIZE	    64
    HMODULE hModule;
    WCHAR wName[MAX_PATH + LIBRARY_SIZE];
    char dllName[(MAX_PATH + LIBRARY_SIZE) * 3];
#endif /* _WIN32 */

    /*
     * Use the cached value if that has been set; we don't want to repeat the
     * searching and mounting.
     */

    if (zipfs_literal_tcl_library) {
	return ScriptLibrarySetup(zipfs_literal_tcl_library);
    }

    /*
     * Look for the library file system within the executable.
     */

    vfsInitScript = Tcl_NewStringObj(ZIPFS_APP_MOUNT "/tcl_library/init.tcl",
	    -1);
    Tcl_IncrRefCount(vfsInitScript);
    found = Tcl_FSAccess(vfsInitScript, F_OK);
    Tcl_DecrRefCount(vfsInitScript);
    if (found == TCL_OK) {
	zipfs_literal_tcl_library = ZIPFS_APP_MOUNT "/tcl_library";
	return ScriptLibrarySetup(zipfs_literal_tcl_library);
    }

    /*
     * Look for the library file system within the DLL/shared library.  Note
     * that we must mount the zip file and dll before releasing to search.
     */

#if !defined(STATIC_BUILD)
#if defined(_WIN32) || defined(__CYGWIN__)
    hModule = (HMODULE)TclWinGetTclInstance();
    GetModuleFileNameW(hModule, wName, MAX_PATH);
#ifdef __CYGWIN__
    cygwin_conv_path(3, wName, dllName, sizeof(dllName));
#else
    WideCharToMultiByte(CP_UTF8, 0, wName, -1, dllName, sizeof(dllName), NULL, NULL);
#endif

    if (ZipfsAppHookFindTclInit(dllName) == TCL_OK) {
	return ScriptLibrarySetup(zipfs_literal_tcl_library);
    }
#elif !defined(NO_DLFCN_H)
    Dl_info dlinfo;
    if (dladdr((const void *)TclZipfs_TclLibrary, &dlinfo) && (dlinfo.dli_fname != NULL)
	    && (ZipfsAppHookFindTclInit(dlinfo.dli_fname) == TCL_OK)) {
	return ScriptLibrarySetup(zipfs_literal_tcl_library);
    }
#else
    if (ZipfsAppHookFindTclInit(CFG_RUNTIME_LIBDIR "/" CFG_RUNTIME_DLLFILE) == TCL_OK) {
	return ScriptLibrarySetup(zipfs_literal_tcl_library);
    }
#endif /* _WIN32 */
#endif /* !defined(STATIC_BUILD) */

    /*
     * If anything set the cache (but subsequently failed) go with that
     * anyway.
     */

    if (zipfs_literal_tcl_library) {
	return ScriptLibrarySetup(zipfs_literal_tcl_library);
    }
    return NULL;
}

/*
 *-------------------------------------------------------------------------
 *
 * ZipFSTclLibraryObjCmd --
 *
 *	This procedure is invoked to process the
 *	[::tcl::zipfs::tcl_library_init] command, usually called during the
 *	execution of Tcl's interpreter startup. It returns the root that Tcl's
 *	library files are mounted under.
 *
 * Results:
 *	A standard Tcl result.
 *
 * Side effects:
 *	May initialise the cache of where such library files are to be found.
 *	This cache is never cleared.
 *
 *-------------------------------------------------------------------------
 */

static int
ZipFSTclLibraryObjCmd(
    TCL_UNUSED(void *),
    Tcl_Interp *interp,		/* Current interpreter. */
    TCL_UNUSED(int) /*objc*/,
    TCL_UNUSED(Tcl_Obj *const *)) /*objv*/
{
    if (!Tcl_IsSafe(interp)) {
	Tcl_Obj *pResult = TclZipfs_TclLibrary();

	if (!pResult) {
	    TclNewObj(pResult);
	}
	Tcl_SetObjResult(interp, pResult);
    }
    return TCL_OK;
}

/*
 *-------------------------------------------------------------------------
 *
 * ZipChannelClose --
 *
 *	This function is called to close a channel.
 *
 * Results:
 *	Always TCL_OK.
 *
 * Side effects:
 *	Resources are free'd.
 *
 *-------------------------------------------------------------------------
 */

static int
ZipChannelClose(
    void *instanceData,
    TCL_UNUSED(Tcl_Interp *),
    int flags)
{
    ZipChannel *info = (ZipChannel *) instanceData;

    if ((flags & (TCL_CLOSE_READ | TCL_CLOSE_WRITE)) != 0) {
	return EINVAL;
    }

    if (info->isEncrypted) {
	info->isEncrypted = 0;
	memset(info->keys, 0, sizeof(info->keys));
    }
    WriteLock();
    if (ZipChannelWritable(info)) {
	/*
	 * Copy channel data back into original file in archive.
	 */
	ZipEntry *z = info->zipEntryPtr;
	assert(info->ubufToFree && info->ubuf);
	unsigned char *newdata;
	newdata = (unsigned char *)Tcl_AttemptRealloc(
	    info->ubufToFree,
	    info->numBytes ? info->numBytes : 1); /* Bug [23dd83ce7c] */
	if (newdata == NULL) {
	    /* Could not reallocate, keep existing buffer */
	    newdata = info->ubufToFree;
	}
	info->ubufToFree = NULL; /* Now newdata! */
	info->ubuf = NULL;
	info->ubufSize = 0;

	/* Replace old content */
	if (z->data) {
	    Tcl_Free(z->data);
	}
	z->data = newdata; /* May be NULL when ubufToFree was NULL */
	z->numBytes = z->numCompressedBytes = info->numBytes;
	assert(z->data || z->numBytes == 0);
	z->compressMethod = ZIP_COMPMETH_STORED;
	z->timestamp = time(NULL);
	z->isDirectory = 0;
	z->isEncrypted = 0;
	z->offset = 0;
	z->crc32 = 0;
    }
    info->zipFilePtr->numOpen--;
    Unlock();
    if (info->ubufToFree) {
	assert(info->ubuf);
	Tcl_Free(info->ubufToFree);
	info->ubuf = NULL;
	info->ubufToFree = NULL;
	info->ubufSize = 0;
    }
    Tcl_Free(info);
    return TCL_OK;
}

/*
 *-------------------------------------------------------------------------
 *
 * ZipChannelRead --
 *
 *	This function is called to read data from channel.
 *
 * Results:
 *	Number of bytes read or -1 on error with error number set.
 *
 * Side effects:
 *	Data is read and file pointer is advanced.
 *
 *-------------------------------------------------------------------------
 */

static int
ZipChannelRead(
    void *instanceData,
    char *buf,
    int toRead,
    int *errloc)
{
    ZipChannel *info = (ZipChannel *) instanceData;
    Tcl_Size nextpos;

    if (info->isDirectory < 0) {
	/*
	 * Special case: when executable combined with ZIP archive file read
	 * data in front of ZIP, i.e. the executable itself.
	 */

	nextpos = info->cursor + toRead;
	if ((size_t)nextpos > info->zipFilePtr->baseOffset) {
	    toRead = info->zipFilePtr->baseOffset - info->cursor;
	    nextpos = info->zipFilePtr->baseOffset;
	}
	if (toRead == 0) {
	    return 0;
	}
	memcpy(buf, info->zipFilePtr->data, toRead);
	info->cursor = nextpos;
	*errloc = 0;
	return toRead;
    }
    if (info->isDirectory) {
	*errloc = EISDIR;
	return -1;
    }
    nextpos = info->cursor + toRead;
    if (nextpos > info->numBytes) {
	toRead = info->numBytes - info->cursor;
	nextpos = info->numBytes;
    }
    if (toRead == 0) {
	return 0;
    }
    if (info->isEncrypted) {
	int i;
	/*
	 * TODO - when is this code ever exercised? Cannot reach it from
	 * tests. In particular, decryption is always done at channel open
	 * to allow for seeks and random reads.
	 */
	for (i = 0; i < toRead; i++) {
	    int ch = info->ubuf[i + info->cursor];

	    buf[i] = zdecode(info->keys, crc32tab, ch);
	}
    } else {
	memcpy(buf, info->ubuf + info->cursor, toRead);
    }
    info->cursor = nextpos;
    *errloc = 0;
    return toRead;
}

/*
 *-------------------------------------------------------------------------
 *
 * ZipChannelWrite --
 *
 *	This function is called to write data into channel.
 *
 * Results:
 *	Number of bytes written or -1 on error with error number set.
 *
 * Side effects:
 *	Data is written and file pointer is advanced.
 *
 *-------------------------------------------------------------------------
 */

static int
ZipChannelWrite(
    void *instanceData,
    const char *buf,
    int toWrite,
    int *errloc)
{
    ZipChannel *info = (ZipChannel *) instanceData;
    unsigned long nextpos;

    if (!ZipChannelWritable(info)) {
	*errloc = EINVAL;
	return -1;
    }

    assert(info->ubuf == info->ubufToFree);
    assert(info->ubufToFree && info->ubufSize > 0);
    assert(info->ubufSize <= info->maxWrite);
    assert(info->numBytes <= info->ubufSize);
    assert(info->cursor <= info->numBytes);

    if (toWrite == 0) {
	*errloc = 0;
	return 0;
    }

    if (info->mode & O_APPEND) {
	info->cursor = info->numBytes;
    }

    if (toWrite > (info->maxWrite - info->cursor)) {
	/* File would grow beyond max size permitted */
	/* Don't do partial writes in error case. Or should we? */
	*errloc = EFBIG;
	return -1;
    }

    if (toWrite > (info->ubufSize - info->cursor)) {
	/* grow the buffer. We have already checked will not exceed maxWrite */
	Tcl_Size needed = info->cursor + toWrite;
	/* Tack on a bit for future growth. */
	if (needed < (info->maxWrite - needed/2)) {
	    needed += needed / 2;
	} else {
	    needed = info->maxWrite;
	}
	unsigned char *newBuf =
	    (unsigned char *)Tcl_AttemptRealloc(info->ubufToFree, needed);
	if (newBuf == NULL) {
	    *errloc = ENOMEM;
	    return -1;
	}
	info->ubufToFree = newBuf;
	info->ubuf = info->ubufToFree;
	info->ubufSize = needed;
    }
    nextpos = info->cursor + toWrite;
    memcpy(info->ubuf + info->cursor, buf, toWrite);
    info->cursor = nextpos;
    if (info->cursor > info->numBytes) {
	info->numBytes = info->cursor;
    }
    *errloc = 0;
    return toWrite;
}

/*
 *-------------------------------------------------------------------------
 *
 * ZipChannelSeek/ZipChannelWideSeek --
 *
 *	This function is called to position file pointer of channel.
 *
 * Results:
 *	New file position or -1 on error with error number set.
 *
 * Side effects:
 *	File pointer is repositioned according to offset and mode.
 *
 *-------------------------------------------------------------------------
 */

static long long
ZipChannelWideSeek(
    void *instanceData,
    long long offset,
    int mode,
    int *errloc)
{
    ZipChannel *info = (ZipChannel *) instanceData;
    Tcl_Size end;

    if (!ZipChannelWritable(info) && (info->isDirectory < 0)) {
	/*
	 * Special case: when executable combined with ZIP archive file, seek
	 * within front of ZIP, i.e. the executable itself.
	 */
	end = info->zipFilePtr->baseOffset;
    } else if (info->isDirectory) {
	*errloc = EINVAL;
	return -1;
    } else {
	end = info->numBytes;
    }
    switch (mode) {
    case SEEK_CUR:
	offset += info->cursor;
	break;
    case SEEK_END:
	offset += end;
	break;
    case SEEK_SET:
	break;
    default:
	*errloc = EINVAL;
	return -1;
    }
    if (offset < 0 || offset > TCL_SIZE_MAX) {
	*errloc = EINVAL;
	return -1;
    }
    if (ZipChannelWritable(info)) {
	if (offset > info->maxWrite) {
	    *errloc = EINVAL;
	    return -1;
	}
	if (offset > info->numBytes) {
	    info->numBytes = offset;
	}
    } else if (offset > end) {
	*errloc = EINVAL;
	return -1;
    }
    info->cursor = (Tcl_Size) offset;
    return info->cursor;
}

/*
 *-------------------------------------------------------------------------
 *
 * ZipChannelWatchChannel --
 *
 *	This function is called for event notifications on channel. Does
 *	nothing.
 *
 * Results:
 *	None.
 *
 * Side effects:
 *	None.
 *
 *-------------------------------------------------------------------------
 */

static void
ZipChannelWatchChannel(
    TCL_UNUSED(void *),
    TCL_UNUSED(int) /*mask*/)
{
    return;
}

/*
 *-------------------------------------------------------------------------
 *
 * ZipChannelGetFile --
 *
 *	This function is called to retrieve OS handle for channel.
 *
 * Results:
 *	Always TCL_ERROR since there's never an OS handle for a file within a
 *	ZIP archive.
 *
 * Side effects:
 *	None.
 *
 *-------------------------------------------------------------------------
 */

static int
ZipChannelGetFile(
    TCL_UNUSED(void *),
    TCL_UNUSED(int) /*direction*/,
    TCL_UNUSED(void **) /*handlePtr*/)
{
    return TCL_ERROR;
}

/*
 *-------------------------------------------------------------------------
 *
 * ZipChannelOpen --
 *
 *	This function opens a Tcl_Channel on a file from a mounted ZIP archive
 *	according to given open mode (already parsed by caller).
 *
 * Results:
 *	Tcl_Channel on success, or NULL on error.
 *
 * Side effects:
 *	Memory is allocated, the file from the ZIP archive is uncompressed.
 *
 *-------------------------------------------------------------------------
 */

static Tcl_Channel
ZipChannelOpen(
    Tcl_Interp *interp,		/* Current interpreter. */
    char *filename,		/* What are we opening. */
    int mode)			/* O_WRONLY O_RDWR O_TRUNC flags */
{
    ZipEntry *z;
    ZipChannel *info;
    int flags = 0;
    char cname[128];

    int wr = (mode & (O_WRONLY | O_RDWR)) != 0;

    /* Check for unsupported modes. */

    if ((ZipFS.wrmax <= 0) && wr) {
	Tcl_SetErrno(EACCES);
	if (interp) {
	    Tcl_SetObjResult(interp, Tcl_ObjPrintf(
		    "writes not permitted: %s",
		    Tcl_PosixError(interp)));
	}
	return NULL;
    }

    if ((mode & (O_APPEND|O_TRUNC)) && !wr) {
	Tcl_SetErrno(EINVAL);
	if (interp) {
	    Tcl_SetObjResult(interp, Tcl_ObjPrintf(
		    "Invalid flags 0x%x. O_APPEND and "
		    "O_TRUNC require write access: %s",
		    mode, Tcl_PosixError(interp)));
	}
	return NULL;
    }

    /*
     * Is the file there?
     */

    WriteLock();
    z = ZipFSLookup(filename);
    if (!z) {
	Tcl_SetErrno(wr ? ENOTSUP : ENOENT);
	if (interp) {
	    Tcl_SetObjResult(interp, Tcl_ObjPrintf(
		    "file \"%s\" not %s: %s",
		    filename, wr ? "created" : "found",
		    Tcl_PosixError(interp)));
	}
	goto error;
    }

    if (z->numBytes < 0 || z->numCompressedBytes < 0 ||
	    z->offset >= z->zipFilePtr->length) {
	/* Normally this should only happen for zip64. */
	ZIPFS_ERROR(interp, "file size error (may be zip64)");
	ZIPFS_ERROR_CODE(interp, "FILE_SIZE");
	goto error;
    }

    /* Do we support opening the file that way? */

    if (wr && z->isDirectory) {
	Tcl_SetErrno(EISDIR);
	if (interp) {
	    Tcl_SetObjResult(interp, Tcl_ObjPrintf(
		    "unsupported file type: %s",
		    Tcl_PosixError(interp)));
	}
	goto error;
    }
    if ((z->compressMethod != ZIP_COMPMETH_STORED)
	    && (z->compressMethod != ZIP_COMPMETH_DEFLATED)) {
	ZIPFS_ERROR(interp, "unsupported compression method");
	ZIPFS_ERROR_CODE(interp, "COMP_METHOD");
	goto error;
    }
    if (wr) {
	if ((mode & O_TRUNC) == 0 && !z->data && (z->numBytes > ZipFS.wrmax)) {
	    Tcl_SetErrno(EFBIG);
	    ZIPFS_POSIX_ERROR(interp, "file size exceeds max writable");
	    goto error;
	}
	flags = TCL_WRITABLE;
	if (mode & O_RDWR) {
	    flags |= TCL_READABLE;
	}
    } else {
	/* Read-only */
	flags |= TCL_READABLE;
    }

    if (z->isEncrypted) {
	if (z->numCompressedBytes < ZIP_CRYPT_HDR_LEN) {
	    ZIPFS_ERROR(interp,
			"decryption failed: truncated decryption header");
	    ZIPFS_ERROR_CODE(interp, "DECRYPT");
	    goto error;
	}
	if (z->zipFilePtr->passBuf[0] == 0) {
	    ZIPFS_ERROR(interp, "decryption failed - no password provided");
	    ZIPFS_ERROR_CODE(interp, "DECRYPT");
	    goto error;
	}
    }

    info = AllocateZipChannel(interp);
    if (!info) {
	goto error;
    }
    info->zipFilePtr = z->zipFilePtr;
    info->zipEntryPtr = z;
    if (wr) {
	/* Set up a writable channel. */

	if (InitWritableChannel(interp, info, z, mode) == TCL_ERROR) {
	    Tcl_Free(info);
	    goto error;
	}
    } else if (z->data) {
	/* Set up a readable channel for direct data. */

	info->numBytes = z->numBytes;
	info->ubuf = z->data;
	info->ubufToFree = NULL; /* Not dynamically allocated */
	info->ubufSize = 0;
    } else {
	/*
	 * Set up a readable channel.
	 */

	if (InitReadableChannel(interp, info, z) == TCL_ERROR) {
	    Tcl_Free(info);
	    goto error;
	}
    }

    if (z->crc32) {
	if (!(z->flags & ZE_F_CRC_COMPARED)) {
	    int crc = crc32(0, NULL, info->numBytes);
	    crc = crc32(crc, info->ubuf, info->numBytes);
	    z->flags |= ZE_F_CRC_COMPARED;
	    if (crc == z->crc32) {
		z->flags |= ZE_F_CRC_CORRECT;
	    }
	}
	if (!(z->flags & ZE_F_CRC_CORRECT)) {
	    ZIPFS_ERROR(interp, "invalid CRC");
	    ZIPFS_ERROR_CODE(interp, "CRC_FAILED");
	    if (info->ubufToFree) {
		Tcl_Free(info->ubufToFree);
		info->ubufSize = 0;
	    }
	    Tcl_Free(info);
	    goto error;
	}
    }

    /*
     * Wrap the ZipChannel into a Tcl_Channel.
     */

    snprintf(cname, sizeof(cname), "zipfs_%" TCL_Z_MODIFIER "x_%d", z->offset,
	    ZipFS.idCount++);
    z->zipFilePtr->numOpen++;
    Unlock();
    return Tcl_CreateChannel(&zipChannelType, cname, info, flags);

  error:
    Unlock();
    return NULL;
}

/*
 *-------------------------------------------------------------------------
 *
 * InitWritableChannel --
 *
 *	Assistant for ZipChannelOpen() that sets up a writable channel. It's
 *	up to the caller to actually register the channel.
 *
 * Returns:
 *	Tcl result code.
 *
 * Side effects:
 *	Allocates memory for the implementation of the channel. Writes to the
 *	interpreter's result on error.
 *
 *-------------------------------------------------------------------------
 */

static int
InitWritableChannel(
    Tcl_Interp *interp,		/* Current interpreter, or NULL (when errors
				 * will be silent). */
    ZipChannel *info,		/* The channel to set up. */
    ZipEntry *z,		/* The zipped file that the channel will write
				 * to. */
    int mode)			/* O_APPEND, O_TRUNC */
{
    int i, ch;
    unsigned char *cbuf = NULL;

    /*
     * Set up a writable channel.
     */

    info->mode = mode;
    info->maxWrite = ZipFS.wrmax;

    info->ubufSize = z->numBytes ? z->numBytes : 1;
    info->ubufToFree = (unsigned char *)Tcl_AttemptAlloc(info->ubufSize);
    info->ubuf = info->ubufToFree;
    if (info->ubufToFree == NULL) {
	goto memoryError;
    }

    if (z->isEncrypted) {
	assert(z->numCompressedBytes >= ZIP_CRYPT_HDR_LEN); /* caller should have checked*/
	if (DecodeCryptHeader(interp, z, info->keys,
		z->zipFilePtr->data + z->offset) != TCL_OK) {
	    goto error_cleanup;
	}
    }

    if (mode & O_TRUNC) {
	/*
	 * Truncate; nothing there.
	 */

	info->numBytes = 0;
	z->crc32 = 0; /* Truncated, CRC no longer applicable */
    } else if (z->data) {
	/*
	 * Already got uncompressed data.
	 */
	assert(info->ubufSize >= z->numBytes);
	memcpy(info->ubuf, z->data, z->numBytes);
	info->numBytes = z->numBytes;
    } else {
	/*
	 * Need to uncompress the existing data.
	 */

	unsigned char *zbuf = z->zipFilePtr->data + z->offset;

	if (z->isEncrypted) {
	    zbuf += ZIP_CRYPT_HDR_LEN;
	}

	if (z->compressMethod == ZIP_COMPMETH_DEFLATED) {
	    z_stream stream;
	    int err;

	    memset(&stream, 0, sizeof(z_stream));
	    stream.zalloc = Z_NULL;
	    stream.zfree = Z_NULL;
	    stream.opaque = Z_NULL;
	    stream.avail_in = z->numCompressedBytes;
	    if (z->isEncrypted) {
		unsigned int j;

		/* Min length ZIP_CRYPT_HDR_LEN for keys should already been checked. */
		assert(stream.avail_in >= ZIP_CRYPT_HDR_LEN);

		stream.avail_in -= ZIP_CRYPT_HDR_LEN;
		cbuf = (unsigned char *) Tcl_AttemptAlloc(stream.avail_in ? stream.avail_in : 1);
		if (!cbuf) {
		    goto memoryError;
		}
		for (j = 0; j < stream.avail_in; j++) {
		    ch = zbuf[j];
		    cbuf[j] = zdecode(info->keys, crc32tab, ch);
		}
		stream.next_in = cbuf;
	    } else {
		stream.next_in = zbuf;
	    }
	    stream.next_out = info->ubuf;
	    stream.avail_out = info->ubufSize;
	    if (inflateInit2(&stream, -15) != Z_OK) {
		goto corruptionError;
	    }
	    err = inflate(&stream, Z_SYNC_FLUSH);
	    inflateEnd(&stream);
	    if ((err != Z_STREAM_END) &&
		    ((err != Z_OK) || (stream.avail_in != 0))) {
		goto corruptionError;
	    }
	    /* Even if decompression succeeded, counts should be as expected */
	    if ((int) stream.total_out != z->numBytes) {
		goto corruptionError;
	    }
	    info->numBytes = z->numBytes;
	    if (cbuf) {
		Tcl_Free(cbuf);
	    }
	} else if (z->isEncrypted) {
	    /*
	     * Need to decrypt some otherwise-simple stored data.
	     */
	    if (z->numCompressedBytes <= ZIP_CRYPT_HDR_LEN ||
		    (z->numCompressedBytes - ZIP_CRYPT_HDR_LEN) != z->numBytes) {
		goto corruptionError;
	    }
	    int len = z->numCompressedBytes - ZIP_CRYPT_HDR_LEN;
	    assert(len <= info->ubufSize);
	    for (i = 0; i < len; i++) {
		ch = zbuf[i];
		info->ubuf[i] = zdecode(info->keys, crc32tab, ch);
	    }
	    info->numBytes = len;
	} else {
	    /*
	     * Simple stored data. Copy into our working buffer.
	     */
	    assert(info->ubufSize >= z->numBytes);
	    memcpy(info->ubuf, zbuf, z->numBytes);
	    info->numBytes = z->numBytes;
	}
	memset(info->keys, 0, sizeof(info->keys));
    }
    if (mode & O_APPEND) {
	info->cursor = info->numBytes;
    }

    return TCL_OK;

  memoryError:
    ZIPFS_MEM_ERROR(interp);
    goto error_cleanup;

  corruptionError:
    if (cbuf) {
	memset(info->keys, 0, sizeof(info->keys));
	Tcl_Free(cbuf);
    }
    ZIPFS_ERROR(interp, "decompression error");
    ZIPFS_ERROR_CODE(interp, "CORRUPT");

  error_cleanup:
    if (info->ubufToFree) {
	Tcl_Free(info->ubufToFree);
	info->ubufToFree = NULL;
	info->ubuf = NULL;
	info->ubufSize = 0;
    }
    return TCL_ERROR;
}

/*
 *-------------------------------------------------------------------------
 *
 * InitReadableChannel --
 *
 *	Assistant for ZipChannelOpen() that sets up a readable channel. It's
 *	up to the caller to actually register the channel. Caller should have
 *	validated the passed ZipEntry (byte counts in particular)
 *
 * Returns:
 *	Tcl result code.
 *
 * Side effects:
 *	Allocates memory for the implementation of the channel. Writes to the
 *	interpreter's result on error.
 *
 *-------------------------------------------------------------------------
 */

static int
InitReadableChannel(
    Tcl_Interp *interp,		/* Current interpreter, or NULL (when errors
				 * will be silent). */
    ZipChannel *info,		/* The channel to set up. */
    ZipEntry *z)		/* The zipped file that the channel will read
				 * from. */
{
    unsigned char *ubuf = NULL;
    int ch;

    info->iscompr = (z->compressMethod == ZIP_COMPMETH_DEFLATED);
    info->ubuf = z->zipFilePtr->data + z->offset;
    info->ubufToFree = NULL; /* ubuf memory not allocated */
    info->ubufSize = 0;
    info->isDirectory = z->isDirectory;
    info->isEncrypted = z->isEncrypted;
    info->mode = O_RDONLY;

    /* Caller must validate - bug [6ed3447a7e] */
    assert(z->numBytes >= 0 && z->numCompressedBytes >= 0);
    info->numBytes = z->numBytes;

    if (info->isEncrypted) {
	assert(z->numCompressedBytes >= ZIP_CRYPT_HDR_LEN); /* caller should have checked*/
	if (DecodeCryptHeader(interp, z, info->keys, info->ubuf) != TCL_OK) {
	    goto error_cleanup;
	}
	info->ubuf += ZIP_CRYPT_HDR_LEN;
    }

    if (info->iscompr) {
	z_stream stream;
	int err;
	unsigned int j;

	/*
	 * Data to decode is compressed, and possibly encrpyted too. If
	 * encrypted, local variable ubuf is used to hold the decrypted but
	 * still compressed data.
	 */

	memset(&stream, 0, sizeof(z_stream));
	stream.zalloc = Z_NULL;
	stream.zfree = Z_NULL;
	stream.opaque = Z_NULL;
	stream.avail_in = z->numCompressedBytes;
	if (info->isEncrypted) {
	    assert(stream.avail_in >= ZIP_CRYPT_HDR_LEN);
	    stream.avail_in -= ZIP_CRYPT_HDR_LEN;
	    ubuf = (unsigned char *) Tcl_AttemptAlloc(stream.avail_in ? stream.avail_in : 1);
	    if (!ubuf) {
		goto memoryError;
	    }

	    for (j = 0; j < stream.avail_in; j++) {
		ch = info->ubuf[j];
		ubuf[j] = zdecode(info->keys, crc32tab, ch);
	    }
	    stream.next_in = ubuf;
	} else {
	    stream.next_in = info->ubuf;
	}

	info->ubufSize = info->numBytes ? info->numBytes : 1;
	info->ubufToFree = (unsigned char *)Tcl_AttemptAlloc(info->ubufSize);
	info->ubuf = info->ubufToFree;
	stream.next_out = info->ubuf;
	if (!info->ubuf) {
	    goto memoryError;
	}
	stream.avail_out = info->numBytes;
	if (inflateInit2(&stream, -15) != Z_OK) {
	    goto corruptionError;
	}
	err = inflate(&stream, Z_SYNC_FLUSH);
	inflateEnd(&stream);

	/*
	 * Decompression was successful if we're either in the END state, or
	 * in the OK state with no buffered bytes.
	 */

	if ((err != Z_STREAM_END)
		&& ((err != Z_OK) || (stream.avail_in != 0))) {
	    goto corruptionError;
	}
	/* Even if decompression succeeded, counts should be as expected */
	if ((int) stream.total_out != z->numBytes) {
	    goto corruptionError;
	}

	if (ubuf) {
	    info->isEncrypted = 0;
	    memset(info->keys, 0, sizeof(info->keys));
	    Tcl_Free(ubuf);
	}
    } else if (info->isEncrypted) {
	unsigned int j, len;

	/*
	 * Decode encrypted but uncompressed file, since we support Tcl_Seek()
	 * on it, and it can be randomly accessed later.
	 */
	if (z->numCompressedBytes <= ZIP_CRYPT_HDR_LEN ||
		(z->numCompressedBytes - ZIP_CRYPT_HDR_LEN) != z->numBytes) {
	    goto corruptionError;
	}
	len = z->numCompressedBytes - ZIP_CRYPT_HDR_LEN;
	ubuf = (unsigned char *) Tcl_AttemptAlloc(len);
	if (ubuf == NULL) {
	    goto memoryError;
	}
	for (j = 0; j < len; j++) {
	    ch = info->ubuf[j];
	    ubuf[j] = zdecode(info->keys, crc32tab, ch);
	}
	info->ubufSize = len;
	info->ubufToFree = ubuf;
	info->ubuf = info->ubufToFree;
	ubuf = NULL; /* So it does not inadvertently get free on future changes */
	info->isEncrypted = 0;
    }
    return TCL_OK;

  corruptionError:
    ZIPFS_ERROR(interp, "decompression error");
    ZIPFS_ERROR_CODE(interp, "CORRUPT");
    goto error_cleanup;

  memoryError:
    ZIPFS_MEM_ERROR(interp);

  error_cleanup:
    if (ubuf) {
	memset(info->keys, 0, sizeof(info->keys));
	Tcl_Free(ubuf);
    }
    if (info->ubufToFree) {
	Tcl_Free(info->ubufToFree);
	info->ubufToFree = NULL;
	info->ubuf = NULL;
	info->ubufSize = 0;
    }

    return TCL_ERROR;
}

/*
 *-------------------------------------------------------------------------
 *
 * ZipEntryStat --
 *
 *	This function implements the ZIP filesystem specific version of the
 *	library version of stat.
 *
 * Results:
 *	See stat documentation.
 *
 * Side effects:
 *	See stat documentation.
 *
 *-------------------------------------------------------------------------
 */

static int
ZipEntryStat(
    char *path,
    Tcl_StatBuf *buf)
{
    ZipEntry *z;
    int ret;

    ReadLock();
    z = ZipFSLookup(path);
    if (z) {
	memset(buf, 0, sizeof(Tcl_StatBuf));
	if (z->isDirectory) {
	    buf->st_mode = S_IFDIR | 0555;
	} else {
	    buf->st_mode = S_IFREG | 0555;
	}
	buf->st_size = z->numBytes;
	buf->st_mtime = z->timestamp;
	buf->st_ctime = z->timestamp;
	buf->st_atime = z->timestamp;
	ret = 0;
    } else if (ContainsMountPoint(path, -1)) {
	/* An intermediate dir under which a mount exists */
	memset(buf, 0, sizeof(Tcl_StatBuf));
	Tcl_Time t;
	Tcl_GetTime(&t);
	buf->st_atime = buf->st_mtime = buf->st_ctime = t.sec;
	buf->st_mode = S_IFDIR | 0555;
	ret = 0;
    } else {
	Tcl_SetErrno(ENOENT);
	ret = -1;
    }
    Unlock();
    return ret;
}

/*
 *-------------------------------------------------------------------------
 *
 * ZipEntryAccess --
 *
 *	This function implements the ZIP filesystem specific version of the
 *	library version of access.
 *
 * Results:
 *	See access documentation.
 *
 * Side effects:
 *	See access documentation.
 *
 *-------------------------------------------------------------------------
 */

static int
ZipEntryAccess(
    char *path,
    int mode)
{
    if (mode & X_OK) {
	return -1;
    }

    ReadLock();
    int access;
    ZipEntry *z = ZipFSLookup(path);
    if (z) {
	/* Currently existing files read/write but dirs are read-only */
	access = (z->isDirectory && (mode & W_OK)) ? -1 : 0;
    } else {
	if (mode & W_OK) {
	    access = -1;
	} else {
	    /*
	     * Even if entry does not exist, could be intermediate dir
	     * containing a mount point
	     */
	    access = ContainsMountPoint(path, -1) ? 0 : -1;
	}
    }
    Unlock();
    return access;
}

/*
 *-------------------------------------------------------------------------
 *
 * ZipFSOpenFileChannelProc --
 *
 *	Open a channel to a file in a mounted ZIP archive. Delegates to
 *	ZipChannelOpen().
 *
 * Results:
 *	Tcl_Channel on success, or NULL on error.
 *
 * Side effects:
 *	Allocates memory.
 *
 *-------------------------------------------------------------------------
 */

static Tcl_Channel
ZipFSOpenFileChannelProc(
    Tcl_Interp *interp,		/* Current interpreter. */
    Tcl_Obj *pathPtr,
    int mode,
    TCL_UNUSED(int) /* permissions */)
{
    pathPtr = Tcl_FSGetNormalizedPath(NULL, pathPtr);
    if (!pathPtr) {
	return NULL;
    }

    return ZipChannelOpen(interp, Tcl_GetString(pathPtr), mode);
}

/*
 *-------------------------------------------------------------------------
 *
 * ZipFSStatProc --
 *
 *	This function implements the ZIP filesystem specific version of the
 *	library version of stat.
 *
 * Results:
 *	See stat documentation.
 *
 * Side effects:
 *	See stat documentation.
 *
 *-------------------------------------------------------------------------
 */

static int
ZipFSStatProc(
    Tcl_Obj *pathPtr,
    Tcl_StatBuf *buf)
{
    pathPtr = Tcl_FSGetNormalizedPath(NULL, pathPtr);
    if (!pathPtr) {
	return -1;
    }
    return ZipEntryStat(TclGetString(pathPtr), buf);
}

/*
 *-------------------------------------------------------------------------
 *
 * ZipFSAccessProc --
 *
 *	This function implements the ZIP filesystem specific version of the
 *	library version of access.
 *
 * Results:
 *	See access documentation.
 *
 * Side effects:
 *	See access documentation.
 *
 *-------------------------------------------------------------------------
 */

static int
ZipFSAccessProc(
    Tcl_Obj *pathPtr,
    int mode)
{
    pathPtr = Tcl_FSGetNormalizedPath(NULL, pathPtr);
    if (!pathPtr) {
	return -1;
    }
    return ZipEntryAccess(TclGetString(pathPtr), mode);
}

/*
 *-------------------------------------------------------------------------
 *
 * ZipFSFilesystemSeparatorProc --
 *
 *	This function returns the separator to be used for a given path. The
 *	object returned should have a refCount of zero
 *
 * Results:
 *	A Tcl object, with a refCount of zero. If the caller needs to retain a
 *	reference to the object, it should call Tcl_IncrRefCount, and should
 *	otherwise free the object.
 *
 * Side effects:
 *	None.
 *
 *-------------------------------------------------------------------------
 */

static Tcl_Obj *
ZipFSFilesystemSeparatorProc(
    TCL_UNUSED(Tcl_Obj *) /*pathPtr*/)
{
    return Tcl_NewStringObj("/", -1);
}

/*
 *-------------------------------------------------------------------------
 *
 * AppendWithPrefix --
 *
 *	Worker for ZipFSMatchInDirectoryProc() that is a wrapper around
 *	Tcl_ListObjAppendElement() which knows about handling prefixes.
 *
 *-------------------------------------------------------------------------
 */

static inline void
AppendWithPrefix(
    Tcl_Obj *result,		/* Where to append a list element to. */
    Tcl_DString *prefix,	/* The prefix to add to the element, or NULL
				 * for don't do that. */
    const char *name,		/* The name to append. */
    size_t nameLen)		/* The length of the name. May be TCL_INDEX_NONE for
				 * append-up-to-NUL-byte. */
{
    if (prefix) {
	size_t prefixLength = Tcl_DStringLength(prefix);

	Tcl_DStringAppend(prefix, name, nameLen);
	Tcl_ListObjAppendElement(NULL, result, Tcl_NewStringObj(
		Tcl_DStringValue(prefix), Tcl_DStringLength(prefix)));
	Tcl_DStringSetLength(prefix, prefixLength);
    } else {
	Tcl_ListObjAppendElement(NULL, result, Tcl_NewStringObj(name, nameLen));
    }
}

/*
 *-------------------------------------------------------------------------
 *
 * ZipFSMatchInDirectoryProc --
 *
 *	This routine is used by the globbing code to search a directory for
 *	all files which match a given pattern.
 *
 * Results:
 *	The return value is a standard Tcl result indicating whether an error
 *	occurred in globbing. Errors are left in interp, good results are
 *	lappend'ed to result (which must be a valid object).
 *
 * Side effects:
 *	None.
 *
 *-------------------------------------------------------------------------
 */

static int
ZipFSMatchInDirectoryProc(
    Tcl_Interp *interp,
    Tcl_Obj *result,		/* Where to append matched items to. */
    Tcl_Obj *pathPtr,		/* Where we are looking. */
    const char *pattern,	/* What names we are looking for. */
    Tcl_GlobTypeData *types)	/* What types we are looking for. */
{
    Tcl_Obj *normPathPtr = Tcl_FSGetNormalizedPath(NULL, pathPtr);
    int scnt, l;
    Tcl_Size prefixLen, len, strip = 0;
    char *pat, *prefix, *path;
    Tcl_DString dsPref, *prefixBuf = NULL;
    int foundInHash, notDuplicate;
    ZipEntry *z;
    int wanted; /* TCL_GLOB_TYPE* */

    if (!normPathPtr) {
	return -1;
    }
    if (types) {
	wanted = types->type;
	if ((wanted & TCL_GLOB_TYPE_MOUNT) && (wanted != TCL_GLOB_TYPE_MOUNT)) {
	    if (interp) {
		ZIPFS_ERROR(interp,
			      "Internal error: TCL_GLOB_TYPE_MOUNT should not "
			      "be set in conjunction with other glob types.");
	    }
	    return TCL_ERROR;
	}
	if ((wanted & (TCL_GLOB_TYPE_DIR | TCL_GLOB_TYPE_FILE |
		TCL_GLOB_TYPE_MOUNT)) == 0) {
	    /* Not looking for files,dirs,mounts. zipfs cannot have others */
	    return TCL_OK;
	}
	wanted &=
	    (TCL_GLOB_TYPE_DIR | TCL_GLOB_TYPE_FILE | TCL_GLOB_TYPE_MOUNT);
    } else {
	wanted = TCL_GLOB_TYPE_DIR | TCL_GLOB_TYPE_FILE;
    }

    /*
     * The prefix that gets prepended to results.
     */

    prefix = TclGetStringFromObj(pathPtr, &prefixLen);

    /*
     * The (normalized) path we're searching.
     */

    path = TclGetStringFromObj(normPathPtr, &len);

    Tcl_DStringInit(&dsPref);
    if (strcmp(prefix, path) == 0) {
	prefixBuf = NULL;
    } else {
	/*
	 * We need to strip the normalized prefix of the filenames and replace
	 * it with the official prefix that we were expecting to get.
	 */

	strip = len + 1;
	Tcl_DStringAppend(&dsPref, prefix, prefixLen);
	Tcl_DStringAppend(&dsPref, "/", 1);
	prefix = Tcl_DStringValue(&dsPref);
	prefixBuf = &dsPref;
    }

    ReadLock();

    /*
     * Are we globbing the mount points?
     */

    if (wanted & TCL_GLOB_TYPE_MOUNT) {
	ZipFSMatchMountPoints(result, normPathPtr, pattern, prefixBuf);
	goto end;
    }

    /* Should not reach here unless at least one of DIR or FILE is set */
    assert(wanted & (TCL_GLOB_TYPE_DIR | TCL_GLOB_TYPE_FILE));

    /* Does the path exist in the hash table? */
    z = ZipFSLookup(path);
    if (z) {
	/*
	 * Can we skip the complexity of actual globbing? Without a pattern,
	 * yes; it's a directory existence test.
	 */
	if (!pattern || (pattern[0] == '\0')) {
	    /* TODO - can't seem to get to this code from script for tests. */
	    /* Follow logic of what tclUnixFile.c does */
	    if ((wanted == (TCL_GLOB_TYPE_DIR | TCL_GLOB_TYPE_FILE)) ||
		    (wanted == TCL_GLOB_TYPE_DIR && z->isDirectory) ||
		    (wanted == TCL_GLOB_TYPE_FILE && !z->isDirectory)) {
		Tcl_ListObjAppendElement(NULL, result, pathPtr);
	    }
	    goto end;
	}
    } else {
	/* Not in the hash table but could be an intermediate dir in a mount */
	if (!pattern || (pattern[0] == '\0')) {
	    /* TODO - can't seem to get to this code from script for tests. */
	    if ((wanted & TCL_GLOB_TYPE_DIR) && ContainsMountPoint(path, len)) {
		Tcl_ListObjAppendElement(NULL, result, pathPtr);
	    }
	    goto end;
	}
    }

    foundInHash = (z != NULL);

    /*
     * We've got to work for our supper and do the actual globbing. And all
     * we've got really is an undifferentiated pile of all the filenames we've
     * got from all our ZIP mounts.
     */

    l = strlen(pattern);
    pat = (char *) Tcl_Alloc(len + l + 2);
    memcpy(pat, path, len);
    while ((len > 1) && (pat[len - 1] == '/')) {
	--len;
    }
    if ((len > 1) || (pat[0] != '/')) {
	pat[len] = '/';
	++len;
    }
    memcpy(pat + len, pattern, l + 1);
    scnt = CountSlashes(pat);

    Tcl_HashTable duplicates;
    notDuplicate = 0;
    Tcl_InitHashTable(&duplicates, TCL_STRING_KEYS);

    Tcl_HashEntry *hPtr;
    Tcl_HashSearch search;
    if (foundInHash) {
	for (hPtr = Tcl_FirstHashEntry(&ZipFS.fileHash, &search); hPtr;
		hPtr = Tcl_NextHashEntry(&search)) {
	    z = (ZipEntry *)Tcl_GetHashValue(hPtr);

	    if ((wanted == (TCL_GLOB_TYPE_DIR | TCL_GLOB_TYPE_FILE)) ||
		    (wanted == TCL_GLOB_TYPE_DIR && z->isDirectory) ||
		    (wanted == TCL_GLOB_TYPE_FILE && !z->isDirectory)) {
		if ((z->depth == scnt) &&
			((z->flags & ZE_F_VOLUME) == 0) /* Bug 14db54d81e */
			&& Tcl_StringCaseMatch(z->name, pat, 0)) {
		    Tcl_CreateHashEntry(&duplicates, z->name + strip,
			    &notDuplicate);
		    assert(notDuplicate);
		    AppendWithPrefix(result, prefixBuf, z->name + strip, -1);
		}
	    }
	}
    }
    if (wanted & TCL_GLOB_TYPE_DIR) {
	/*
	 * Also check paths that are ancestors of a mount. e.g. glob
	 * //zipfs:/a/? with mount at //zipfs:/a/b/c. Also have to be
	 * careful about duplicates, such as when another mount is
	 * //zipfs:/a/b/d
	 */
	Tcl_DString ds;
	Tcl_DStringInit(&ds);
	for (hPtr = Tcl_FirstHashEntry(&ZipFS.zipHash, &search); hPtr;
		hPtr = Tcl_NextHashEntry(&search)) {
	    ZipFile *zf = (ZipFile *)Tcl_GetHashValue(hPtr);
	    if (Tcl_StringCaseMatch(zf->mountPoint, pat, 0)) {
		const char *tail = zf->mountPoint + len;
		if (*tail == '\0') {
		    continue;
		}
		const char *end = strchr(tail, '/');
		Tcl_DStringAppend(&ds, zf->mountPoint + strip,
			end ? (Tcl_Size)(end - zf->mountPoint) : -1);
		const char *matchedPath = Tcl_DStringValue(&ds);
		(void)Tcl_CreateHashEntry(
		    &duplicates, matchedPath, &notDuplicate);
		if (notDuplicate) {
		    AppendWithPrefix(
			result, prefixBuf, matchedPath, Tcl_DStringLength(&ds));
		}
		Tcl_DStringFree(&ds);
	    }
	}
    }
    Tcl_DeleteHashTable(&duplicates);
    Tcl_Free(pat);

  end:
    Unlock();
    Tcl_DStringFree(&dsPref);
    return TCL_OK;
}

/*
 *-------------------------------------------------------------------------
 *
 * ZipFSMatchMountPoints --
 *
 *	This routine is a worker for ZipFSMatchInDirectoryProc, used by the
 *	globbing code to search for all mount points files which match a given
 *	pattern.
 *
 * Results:
 *	None.
 *
 * Side effects:
 *	Adds the matching mounts to the list in result, uses prefix as working
 *	space if it is non-NULL.
 *
 *-------------------------------------------------------------------------
 */

static void
ZipFSMatchMountPoints(
    Tcl_Obj *result,		/* The list of matches being built. */
    Tcl_Obj *normPathPtr,	/* Where we're looking from. */
    const char *pattern,	/* What we're looking for. NULL for a full
				 * list. */
    Tcl_DString *prefix)	/* Workspace filled with a prefix for all the
				 * filenames, or NULL if no prefix is to be
				 * used. */
{
    Tcl_HashEntry *hPtr;
    Tcl_HashSearch search;
    int l;
    Tcl_Size normLength;
    const char *path = TclGetStringFromObj(normPathPtr, &normLength);
    Tcl_Size len = normLength;

    if (len < 1) {
	/*
	 * Shouldn't happen. But "shouldn't"...
	 */

	return;
    }
    l = CountSlashes(path);
    if (path[len - 1] == '/') {
	len--;
    } else {
	l++;
    }
    if (!pattern || (pattern[0] == '\0')) {
	pattern = "*";
    }

    for (hPtr = Tcl_FirstHashEntry(&ZipFS.zipHash, &search); hPtr;
	    hPtr = Tcl_NextHashEntry(&search)) {
	ZipFile *zf = (ZipFile *) Tcl_GetHashValue(hPtr);

	if (zf->mountPointLen == 0) {
	    ZipEntry *z;

	    /*
	     * Enumerate the contents of the ZIP; it's mounted on the root.
	     * TODO - a holdover from androwish? Tcl does not allow mounting
	     * outside of the //zipfs:/ area.
	     */

	    for (z = zf->topEnts; z; z = z->tnext) {
		Tcl_Size lenz = strlen(z->name);

		if ((lenz > len + 1) && (strncmp(z->name, path, len) == 0)
			&& (z->name[len] == '/')
			&& ((int) CountSlashes(z->name) == l)
			&& Tcl_StringCaseMatch(z->name + len + 1, pattern, 0)) {
		    AppendWithPrefix(result, prefix, z->name, lenz);
		}
	    }
	} else if ((zf->mountPointLen > len + 1)
		&& (strncmp(zf->mountPoint, path, len) == 0)
		&& (zf->mountPoint[len] == '/')
		&& ((int) CountSlashes(zf->mountPoint) == l)
		&& Tcl_StringCaseMatch(zf->mountPoint + len + 1,
			pattern, 0)) {
	    /*
	     * Standard mount; append if it matches.
	     */

	    AppendWithPrefix(result, prefix, zf->mountPoint, zf->mountPointLen);
	}
    }
}

/*
 *-------------------------------------------------------------------------
 *
 * ZipFSPathInFilesystemProc --
 *
 *	This function determines if the given path object is in the ZIP
 *	filesystem.
 *
 * Results:
 *	TCL_OK when the path object is in the ZIP filesystem, -1 otherwise.
 *
 * Side effects:
 *	None.
 *
 *-------------------------------------------------------------------------
 */

static int
ZipFSPathInFilesystemProc(
    Tcl_Obj *pathPtr,
    TCL_UNUSED(void **))
{
    Tcl_Size len;
    char *path;
    int ret, decrRef = 0;

    if (TclFSCwdIsNative() || Tcl_FSGetPathType(pathPtr) == TCL_PATH_ABSOLUTE) {
	/*
	 * The cwd is native (or path is absolute), use the translated path
	 * without worrying about normalization (this will also usually be
	 * shorter so the utf-to-external conversion will be somewhat faster).
	 */

	pathPtr = Tcl_FSGetTranslatedPath(NULL, pathPtr);
	if (pathPtr == NULL) {
	    return -1;
	}
	decrRef = 1; /* Tcl_FSGetTranslatedPath increases refCount */
    } else {
	/*
	 * Make sure the normalized path is set.
	 */

	pathPtr = Tcl_FSGetNormalizedPath(NULL, pathPtr);
	if (!pathPtr) {
	    return -1;
	}
	/* Tcl_FSGetNormalizedPath doesn't increase refCount */
    }
    path = TclGetStringFromObj(pathPtr, &len);

    /*
     * Claim any path under ZIPFS_VOLUME as ours. This is both a necessary
     * and sufficient condition as zipfs mounts at arbitrary paths are
     * not permitted (unlike Androwish).
     */
    ret = (
	(len < ZIPFS_VOLUME_LEN) ||
	strncmp(path, ZIPFS_VOLUME, ZIPFS_VOLUME_LEN)
    ) ? -1 : TCL_OK;

    if (decrRef) {
	Tcl_DecrRefCount(pathPtr);
    }
    return ret;
}

/*
 *-------------------------------------------------------------------------
 *
 * ZipFSListVolumesProc --
 *
 *	Lists the currently mounted ZIP filesystem volumes.
 *
 * Results:
 *	The list of volumes.
 *
 * Side effects:
 *	None
 *
 *-------------------------------------------------------------------------
 */

static Tcl_Obj *
ZipFSListVolumesProc(void)
{
    return Tcl_NewStringObj(ZIPFS_VOLUME, -1);
}

/*
 *-------------------------------------------------------------------------
 *
 * ZipFSFileAttrStringsProc --
 *
 *	This function implements the ZIP filesystem dependent 'file
 *	attributes' subcommand, for listing the set of possible attribute
 *	strings.
 *
 * Results:
 *	An array of strings
 *
 * Side effects:
 *	None.
 *
 *-------------------------------------------------------------------------
 */

enum ZipFileAttrs {
    ZIP_ATTR_UNCOMPSIZE,
    ZIP_ATTR_COMPSIZE,
    ZIP_ATTR_OFFSET,
    ZIP_ATTR_MOUNT,
    ZIP_ATTR_ARCHIVE,
    ZIP_ATTR_PERMISSIONS,
    ZIP_ATTR_CRC
};

static const char *const *
ZipFSFileAttrStringsProc(
    TCL_UNUSED(Tcl_Obj *) /*pathPtr*/,
    TCL_UNUSED(Tcl_Obj **) /*objPtrRef*/)
{
    /*
     * Must match up with ZipFileAttrs enum above.
     */

    static const char *const attrs[] = {
	"-uncompsize",
	"-compsize",
	"-offset",
	"-mount",
	"-archive",
	"-permissions",
	"-crc",
	NULL,
    };

    return attrs;
}

/*
 *-------------------------------------------------------------------------
 *
 * ZipFSFileAttrsGetProc --
 *
 *	This function implements the ZIP filesystem specific 'file attributes'
 *	subcommand, for 'get' operations.
 *
 * Results:
 *	Standard Tcl return code. The object placed in objPtrRef (if TCL_OK
 *	was returned) is likely to have a refCount of zero. Either way we must
 *	either store it somewhere (e.g. the Tcl result), or Incr/Decr its
 *	refCount to ensure it is properly freed.
 *
 * Side effects:
 *	None.
 *
 *-------------------------------------------------------------------------
 */

static int
ZipFSFileAttrsGetProc(
    Tcl_Interp *interp,		/* Current interpreter. */
    int index,
    Tcl_Obj *pathPtr,
    Tcl_Obj **objPtrRef)
{
    Tcl_Size len;
    int ret = TCL_OK;
    char *path;
    ZipEntry *z;

    pathPtr = Tcl_FSGetNormalizedPath(NULL, pathPtr);
    if (!pathPtr) {
	return -1;
    }
    path = TclGetStringFromObj(pathPtr, &len);
    ReadLock();
    z = ZipFSLookup(path);
    if (!z && !ContainsMountPoint(path, -1)) {
	Tcl_SetErrno(ENOENT);
	ZIPFS_POSIX_ERROR(interp, "file not found");
	ret = TCL_ERROR;
	goto done;
    }
    /* z == NULL for intermediate directories that are ancestors of mounts */
    switch (index) {
    case ZIP_ATTR_UNCOMPSIZE:
	TclNewIntObj(*objPtrRef, z ? z->numBytes : 0);
	break;
    case ZIP_ATTR_COMPSIZE:
	TclNewIntObj(*objPtrRef, z ? z->numCompressedBytes : 0);
	break;
    case ZIP_ATTR_OFFSET:
	TclNewIntObj(*objPtrRef, z ? z->offset : 0);
	break;
    case ZIP_ATTR_MOUNT:
	if (z) {
	    *objPtrRef = Tcl_NewStringObj(z->zipFilePtr->mountPoint,
					  z->zipFilePtr->mountPointLen);
	} else {
	    *objPtrRef = Tcl_NewStringObj("", 0);
	}
	break;
    case ZIP_ATTR_ARCHIVE:
	*objPtrRef = Tcl_NewStringObj(z ? z->zipFilePtr->name : "", -1);
	break;
    case ZIP_ATTR_PERMISSIONS:
	*objPtrRef = Tcl_NewStringObj("0o555", -1);
	break;
    case ZIP_ATTR_CRC:
	TclNewIntObj(*objPtrRef, z ? z->crc32 : 0);
	break;
    default:
	ZIPFS_ERROR(interp, "unknown attribute");
	ZIPFS_ERROR_CODE(interp, "FILE_ATTR");
	ret = TCL_ERROR;
    }

  done:
    Unlock();
    return ret;
}

/*
 *-------------------------------------------------------------------------
 *
 * ZipFSFileAttrsSetProc --
 *
 *	This function implements the ZIP filesystem specific 'file attributes'
 *	subcommand, for 'set' operations.
 *
 * Results:
 *	Standard Tcl return code.
 *
 * Side effects:
 *	None.
 *
 *-------------------------------------------------------------------------
 */

static int
ZipFSFileAttrsSetProc(
    Tcl_Interp *interp,		/* Current interpreter. */
    TCL_UNUSED(int) /*index*/,
    TCL_UNUSED(Tcl_Obj *) /*pathPtr*/,
    TCL_UNUSED(Tcl_Obj *) /*objPtr*/)
{
    ZIPFS_ERROR(interp, "unsupported operation");
    ZIPFS_ERROR_CODE(interp, "UNSUPPORTED_OP");
    return TCL_ERROR;
}

/*
 *-------------------------------------------------------------------------
 *
 * ZipFSFilesystemPathTypeProc --
 *
 * Results:
 *
 * Side effects:
 *
 *-------------------------------------------------------------------------
 */

static Tcl_Obj *
ZipFSFilesystemPathTypeProc(
    TCL_UNUSED(Tcl_Obj *) /*pathPtr*/)
{
    return Tcl_NewStringObj("zip", -1);
}

/*
 *-------------------------------------------------------------------------
 *
 * ZipFSLoadFile --
 *
 *	This functions deals with loading native object code. If the given
 *	path object refers to a file within the ZIP filesystem, an approriate
 *	error code is returned to delegate loading to the caller (by copying
 *	the file to temp store and loading from there). As fallback when the
 *	file refers to the ZIP file system but is not present, it is looked up
 *	relative to the executable and loaded from there when available.
 *
 * Results:
 *	TCL_OK on success, TCL_ERROR otherwise with error message left.
 *
 * Side effects:
 *	Loads native code into the process address space.
 *
 *-------------------------------------------------------------------------
 */

static int
ZipFSLoadFile(
    Tcl_Interp *interp,		/* Current interpreter. */
    Tcl_Obj *path,
    Tcl_LoadHandle *loadHandle,
    Tcl_FSUnloadFileProc **unloadProcPtr,
    int flags)
{
    Tcl_FSLoadFileProc2 *loadFileProc;
#ifdef ANDROID
    /*
     * Force loadFileProc to native implementation since the package manager
     * already extracted the shared libraries from the APK at install time.
     */

    loadFileProc = (Tcl_FSLoadFileProc2 *) tclNativeFilesystem.loadFileProc;
    if (loadFileProc) {
	return loadFileProc(interp, path, loadHandle, unloadProcPtr, flags);
    }
    Tcl_SetErrno(ENOENT);
    ZIPFS_ERROR(interp, Tcl_PosixError(interp));
    return TCL_ERROR;
#else /* !ANDROID */
    Tcl_Obj *altPath = NULL;
    int ret = TCL_ERROR;
    Tcl_Obj *objs[2] = { NULL, NULL };

    if (Tcl_FSAccess(path, R_OK) == 0) {
	/*
	 * EXDEV should trigger loading by copying to temp store.
	 */

	Tcl_SetErrno(EXDEV);
	ZIPFS_ERROR(interp, Tcl_PosixError(interp));
	return ret;
    }

    objs[1] = TclPathPart(interp, path, TCL_PATH_DIRNAME);
    if (objs[1] && (ZipFSAccessProc(objs[1], R_OK) == 0)) {
	const char *execName = Tcl_GetNameOfExecutable();

	/*
	 * Shared object is not in ZIP but its path prefix is, thus try to
	 * load from directory where the executable came from.
	 */

	TclDecrRefCount(objs[1]);
	objs[1] = TclPathPart(interp, path, TCL_PATH_TAIL);

	/*
	 * Get directory name of executable manually to deal with cases where
	 * [file dirname [info nameofexecutable]] is equal to [info
	 * nameofexecutable] due to VFS effects.
	 */

	if (execName) {
	    const char *p = strrchr(execName, '/');

	    if (p && p > execName + 1) {
		--p;
		objs[0] = Tcl_NewStringObj(execName, p - execName);
	    }
	}
	if (!objs[0]) {
	    objs[0] = TclPathPart(interp, TclGetObjNameOfExecutable(),
		    TCL_PATH_DIRNAME);
	}
	if (objs[0]) {
	    altPath = TclJoinPath(2, objs, 0);
	    if (altPath) {
		Tcl_IncrRefCount(altPath);
		if (Tcl_FSAccess(altPath, R_OK) == 0) {
		    path = altPath;
		}
	    }
	}
    }
    if (objs[0]) {
	Tcl_DecrRefCount(objs[0]);
    }
    if (objs[1]) {
	Tcl_DecrRefCount(objs[1]);
    }

    loadFileProc = (Tcl_FSLoadFileProc2 *) (void *)
	    tclNativeFilesystem.loadFileProc;
    if (loadFileProc) {
	ret = loadFileProc(interp, path, loadHandle, unloadProcPtr, flags);
    } else {
	Tcl_SetErrno(ENOENT);
	ZIPFS_ERROR(interp, Tcl_PosixError(interp));
    }
    if (altPath) {
	Tcl_DecrRefCount(altPath);
    }
    return ret;
#endif /* ANDROID */
}

/*
 *-------------------------------------------------------------------------
 *
 * TclZipfs_Init --
 *
 *	Perform per interpreter initialization of this module.
 *
 * Results:
 *	The return value is a standard Tcl result.
 *
 * Side effects:
 *	Initializes this module if not already initialized, and adds module
 *	related commands to the given interpreter.
 *
 *-------------------------------------------------------------------------
 */

int
TclZipfs_Init(
    Tcl_Interp *interp)		/* Current interpreter. */
{
    static const EnsembleImplMap initMap[] = {
	{"mkimg",	ZipFSMkImgObjCmd,	NULL, NULL, NULL, 1},
	{"mkzip",	ZipFSMkZipObjCmd,	NULL, NULL, NULL, 1},
	{"lmkimg",	ZipFSLMkImgObjCmd,	NULL, NULL, NULL, 1},
	{"lmkzip",	ZipFSLMkZipObjCmd,	NULL, NULL, NULL, 1},
	{"mount",	ZipFSMountObjCmd,	NULL, NULL, NULL, 1},
	{"mountdata",	ZipFSMountBufferObjCmd,	NULL, NULL, NULL, 1},
	{"unmount",	ZipFSUnmountObjCmd,	NULL, NULL, NULL, 1},
	{"mkkey",	ZipFSMkKeyObjCmd,	NULL, NULL, NULL, 1},
	{"exists",	ZipFSExistsObjCmd,	NULL, NULL, NULL, 1},
	{"info",	ZipFSInfoObjCmd,	NULL, NULL, NULL, 1},
	{"list",	ZipFSListObjCmd,	NULL, NULL, NULL, 1},
	{"canonical",	ZipFSCanonicalObjCmd,	NULL, NULL, NULL, 1},
	{"root",	ZipFSRootObjCmd,	NULL, NULL, NULL, 1},
	{NULL, NULL, NULL, NULL, NULL, 0}
    };
    static const char findproc[] =
	"namespace eval ::tcl::zipfs {}\n"
	"proc ::tcl::zipfs::Find dir {\n"
	"    set result {}\n"
	"    if {[catch {\n"
	"        concat [glob -directory $dir -nocomplain *] [glob -directory $dir -types hidden -nocomplain *]\n"
	"    } list]} {\n"
	"        return $result\n"
	"    }\n"
	"    foreach file $list {\n"
	"        if {[file tail $file] in {. ..}} {\n"
	"            continue\n"
	"        }\n"
	"        lappend result $file {*}[Find $file]\n"
	"    }\n"
	"    return $result\n"
	"}\n"
	"proc ::tcl::zipfs::find {directoryName} {\n"
	"    return [lsort [Find $directoryName]]\n"
	"}\n";

    /*
     * One-time initialization.
     */

    WriteLock();
    if (!ZipFS.initialized) {
	ZipfsSetup();
    }
    Unlock();

    if (interp) {
	Tcl_Command ensemble;
	Tcl_Obj *mapObj;

	Tcl_EvalEx(interp, findproc, TCL_INDEX_NONE, TCL_EVAL_GLOBAL);
	if (!Tcl_IsSafe(interp)) {
	    Tcl_LinkVar(interp, "::tcl::zipfs::wrmax", (char *) &ZipFS.wrmax,
		    TCL_LINK_INT);
	    Tcl_LinkVar(interp, "::tcl::zipfs::fallbackEntryEncoding",
		    (char *) &ZipFS.fallbackEntryEncoding, TCL_LINK_STRING);
	}
	ensemble = TclMakeEnsemble(interp, "zipfs",
		Tcl_IsSafe(interp) ? (initMap + 4) : initMap);

	/*
	 * Add the [zipfs find] subcommand.
	 */

	Tcl_GetEnsembleMappingDict(NULL, ensemble, &mapObj);
	TclDictPutString(NULL, mapObj, "find", "::tcl::zipfs::find");
	Tcl_CreateObjCommand(interp, "::tcl::zipfs::tcl_library_init",
		ZipFSTclLibraryObjCmd, NULL, NULL);
    }
    return TCL_OK;
}

#if !defined(STATIC_BUILD)
static int
ZipfsAppHookFindTclInit(
    const char *archive)
{
    Tcl_Obj *vfsInitScript;
    int found;

    if (zipfs_literal_tcl_library) {
	return TCL_ERROR;
    }
    if (TclZipfs_Mount(NULL, archive, ZIPFS_ZIP_MOUNT, NULL)) {
	/* Either the file doesn't exist or it is not a zip archive */
	return TCL_ERROR;
    }

    TclNewLiteralStringObj(vfsInitScript, ZIPFS_ZIP_MOUNT "/init.tcl");
    Tcl_IncrRefCount(vfsInitScript);
    found = Tcl_FSAccess(vfsInitScript, F_OK);
    Tcl_DecrRefCount(vfsInitScript);
    if (found == 0) {
	zipfs_literal_tcl_library = ZIPFS_ZIP_MOUNT;
	return TCL_OK;
    }

    TclNewLiteralStringObj(vfsInitScript,
	    ZIPFS_ZIP_MOUNT "/tcl_library/init.tcl");
    Tcl_IncrRefCount(vfsInitScript);
    found = Tcl_FSAccess(vfsInitScript, F_OK);
    Tcl_DecrRefCount(vfsInitScript);
    if (found == 0) {
	zipfs_literal_tcl_library = ZIPFS_ZIP_MOUNT "/tcl_library";
	return TCL_OK;
    }

    return TCL_ERROR;
}
#endif

/*
 *------------------------------------------------------------------------
 *
 * TclZipfsFinalize --
 *
 *    Frees all zipfs resources IRRESPECTIVE of open channels (there should
 *    not be any!) etc. To be called at process exit time (from
 *    Tcl_Finalize->TclFinalizeFilesystem)
 *
 * Results:
 *    None.
 *
 * Side effects:
 *    Frees up archives loaded into memory.
 *
 *------------------------------------------------------------------------
 */
void
TclZipfsFinalize(void)
{
    WriteLock();
    if (!ZipFS.initialized) {
	Unlock();
	return;
    }

    Tcl_HashEntry *hPtr;
    Tcl_HashSearch zipSearch;
    for (hPtr = Tcl_FirstHashEntry(&ZipFS.zipHash, &zipSearch); hPtr;
	    hPtr = Tcl_NextHashEntry(&zipSearch)) {
	ZipFile *zf = (ZipFile *) Tcl_GetHashValue(hPtr);
	Tcl_DeleteHashEntry(hPtr);
	CleanupMount(zf); /* Frees file entries belonging to the archive */
	ZipFSCloseArchive(NULL, zf);
	Tcl_Free(zf);
    }

    Tcl_FSUnregister(&zipfsFilesystem);
    Tcl_DeleteHashTable(&ZipFS.fileHash);
    Tcl_DeleteHashTable(&ZipFS.zipHash);
    if (ZipFS.fallbackEntryEncoding) {
	Tcl_Free(ZipFS.fallbackEntryEncoding);
	ZipFS.fallbackEntryEncoding = NULL;
    }

    ZipFS.initialized = 0;
    Unlock();
}

/*
 *-------------------------------------------------------------------------
 *
 * TclZipfs_AppHook --
 *
 *	Performs the argument munging for the shell
 *
 *-------------------------------------------------------------------------
 */

const char *
TclZipfs_AppHook(
#ifdef SUPPORT_BUILTIN_ZIP_INSTALL
    int *argcPtr,		/* Pointer to argc */
#else
    TCL_UNUSED(int *), /*argcPtr*/
#endif
#ifdef _WIN32
    TCL_UNUSED(WCHAR ***)) /* argvPtr */
#else /* !_WIN32 */
    char ***argvPtr)		/* Pointer to argv */
#endif /* _WIN32 */
{
    const char *archive;
    const char *result;

#ifdef _WIN32
    result = Tcl_FindExecutable(NULL);
#else
    result = Tcl_FindExecutable((*argvPtr)[0]);
#endif
    archive = Tcl_GetNameOfExecutable();
    TclZipfs_Init(NULL);

    /*
     * Look for init.tcl in one of the locations mounted later in this
     * function.
     */

    if (!TclZipfs_Mount(NULL, archive, ZIPFS_APP_MOUNT, NULL)) {
	int found;
	Tcl_Obj *vfsInitScript;

	TclNewLiteralStringObj(vfsInitScript, ZIPFS_APP_MOUNT "/main.tcl");
	Tcl_IncrRefCount(vfsInitScript);
	if (Tcl_FSAccess(vfsInitScript, F_OK) == 0) {
	    /*
	     * Startup script should be set before calling Tcl_AppInit
	     */

	    Tcl_SetStartupScript(vfsInitScript, NULL);
	} else {
	    Tcl_DecrRefCount(vfsInitScript);
	}

	/*
	 * Set Tcl Encodings
	 */

	if (!zipfs_literal_tcl_library) {
	    TclNewLiteralStringObj(vfsInitScript,
		    ZIPFS_APP_MOUNT "/tcl_library/init.tcl");
	    Tcl_IncrRefCount(vfsInitScript);
	    found = Tcl_FSAccess(vfsInitScript, F_OK);
	    Tcl_DecrRefCount(vfsInitScript);
	    if (found == TCL_OK) {
		zipfs_literal_tcl_library = ZIPFS_APP_MOUNT "/tcl_library";
		return result;
	    }
	}
#ifdef SUPPORT_BUILTIN_ZIP_INSTALL
    } else if (*argcPtr > 1) {
	/*
	 * If the first argument is "install", run the supplied installer
	 * script.
	 */

#ifdef _WIN32
	Tcl_DString ds;

	Tcl_DStringInit(&ds);
	archive = Tcl_WCharToUtfDString((*argvPtr)[1], TCL_INDEX_NONE, &ds);
#else /* !_WIN32 */
	archive = (*argvPtr)[1];
#endif /* _WIN32 */
	if (strcmp(archive, "install") == 0) {
	    Tcl_Obj *vfsInitScript;

	    /*
	     * Run this now to ensure the file is present by the time Tcl_Main
	     * wants it.
	     */

	    TclZipfs_TclLibrary();
	    TclNewLiteralStringObj(vfsInitScript,
		    ZIPFS_ZIP_MOUNT "/tcl_library/install.tcl");
	    Tcl_IncrRefCount(vfsInitScript);
	    if (Tcl_FSAccess(vfsInitScript, F_OK) == 0) {
		Tcl_SetStartupScript(vfsInitScript, NULL);
	    }
	    return result;
	} else if (!TclZipfs_Mount(NULL, archive, ZIPFS_APP_MOUNT, NULL)) {
	    int found;
	    Tcl_Obj *vfsInitScript;

	    TclNewLiteralStringObj(vfsInitScript, ZIPFS_APP_MOUNT "/main.tcl");
	    Tcl_IncrRefCount(vfsInitScript);
	    if (Tcl_FSAccess(vfsInitScript, F_OK) == 0) {
		/*
		 * Startup script should be set before calling Tcl_AppInit
		 */

		Tcl_SetStartupScript(vfsInitScript, NULL);
	    } else {
		Tcl_DecrRefCount(vfsInitScript);
	    }
	    /* Set Tcl Encodings */
	    TclNewLiteralStringObj(vfsInitScript,
		    ZIPFS_APP_MOUNT "/tcl_library/init.tcl");
	    Tcl_IncrRefCount(vfsInitScript);
	    found = Tcl_FSAccess(vfsInitScript, F_OK);
	    Tcl_DecrRefCount(vfsInitScript);
	    if (found == TCL_OK) {
		zipfs_literal_tcl_library = ZIPFS_APP_MOUNT "/tcl_library";
		return result;
	    }
	}
#ifdef _WIN32
	Tcl_DStringFree(&ds);
#endif /* _WIN32 */
#endif /* SUPPORT_BUILTIN_ZIP_INSTALL */
    }
    return result;
}

/*
 * Local Variables:
 * mode: c
 * c-basic-offset: 4
 * fill-column: 78
 * End:
 */<|MERGE_RESOLUTION|>--- conflicted
+++ resolved
@@ -3384,15 +3384,10 @@
 {
     Tcl_Channel out;
     int count, ret = TCL_ERROR;
-<<<<<<< HEAD
     Tcl_Size pwlen = 0, slen = 0, len, i = 0;
     Tcl_Size lobjc;
-=======
-    Tcl_Size pwlen = 0, slen = 0, lobjc;
-    size_t len, i = 0;
     long long dataStartOffset; /* The overall file offset of the start of the
 				 * data section of the file. */
->>>>>>> f0dfaa3a
     long long directoryStartOffset;
     /* The overall file offset of the start of the
      * central directory. */
