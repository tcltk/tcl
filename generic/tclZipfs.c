--- conflicted
+++ resolved
@@ -4249,40 +4249,20 @@
 	 */
 	ZipEntry *z = info->zipEntryPtr;
 	assert(info->ubufToFree && info->ubuf);
-<<<<<<< HEAD
-	unsigned char *newdata =
-	    (unsigned char *)Tcl_AttemptRealloc(info->ubufToFree, info->numRead);
-
-	if (newdata) {
-	    info->ubufToFree = NULL;/* Now newdata! */
-	    info->ubuf = NULL;
-	    if (z->data) {
-		Tcl_Free(z->data);
-	    }
-	    z->data = newdata;
-	    z->numBytes = z->numCompressedBytes = info->numBytes;
-	    z->compressMethod = ZIP_COMPMETH_STORED;
-	    z->timestamp = time(NULL);
-	    z->isDirectory = 0;
-	    z->isEncrypted = 0;
-	    z->offset = 0;
-	    z->crc32 = 0;
-=======
 	unsigned char *newdata;
-	newdata = (unsigned char *)attemptckrealloc(
+	newdata = (unsigned char *)Tcl_AttemptRealloc(
 	    info->ubufToFree,
 	    info->numBytes ? info->numBytes : 1); /* Bug [23dd83ce7c] */
 	if (newdata == NULL) {
 	    /* Could not reallocate, keep existing buffer */
 	    newdata = info->ubufToFree;
->>>>>>> fcaf3881
 	}
 	info->ubufToFree = NULL; /* Now newdata! */
 	info->ubuf = NULL;
 
 	/* Replace old content */
 	if (z->data) {
-	    ckfree(z->data);
+	    Tcl_Free(z->data);
 	}
 	z->data = newdata; /* May be NULL */
 	z->numBytes = z->numCompressedBytes = info->numBytes;
@@ -4677,14 +4657,8 @@
     if (wr) {
 	/* Set up a writable channel. */
 
-<<<<<<< HEAD
-	flags |= TCL_WRITABLE;
-	if (InitWritableChannel(interp, info, z, trunc) == TCL_ERROR) {
+	if (InitWritableChannel(interp, info, z, mode & O_TRUNC) == TCL_ERROR) {
 	    Tcl_Free(info);
-=======
-	if (InitWritableChannel(interp, info, z, mode & O_TRUNC) == TCL_ERROR) {
-	    ckfree(info);
->>>>>>> fcaf3881
 	    goto error;
 	}
     } else if (z->data) {
@@ -4777,12 +4751,8 @@
     info->isWriting = 1;
     info->maxWrite = ZipFS.wrmax;
 
-<<<<<<< HEAD
-    info->ubufToFree = (unsigned char *) Tcl_AttemptAlloc(info->maxWrite);
-=======
     info->ubufToFree =
-	(unsigned char *)attemptckalloc(info->maxWrite ? info->maxWrite : 1);
->>>>>>> fcaf3881
+	(unsigned char *)Tcl_AttemptAlloc(info->maxWrite ? info->maxWrite : 1);
     info->ubuf = info->ubufToFree;
     if (!info->ubuf) {
 	goto memoryError;
@@ -4847,11 +4817,7 @@
 		assert(stream.avail_in >= 12);
 
 		stream.avail_in -= 12;
-<<<<<<< HEAD
-		cbuf = (unsigned char *) Tcl_AttemptAlloc(stream.avail_in);
-=======
-		cbuf = (unsigned char *) attemptckalloc(stream.avail_in ? stream.avail_in : 1);
->>>>>>> fcaf3881
+		cbuf = (unsigned char *) Tcl_AttemptAlloc(stream.avail_in ? stream.avail_in : 1);
 		if (!cbuf) {
 		    goto memoryError;
 		}
@@ -5010,11 +4976,7 @@
 	if (info->isEncrypted) {
 	    assert(stream.avail_in >= 12);
 	    stream.avail_in -= 12;
-<<<<<<< HEAD
-	    ubuf = (unsigned char *) Tcl_AttemptAlloc(stream.avail_in);
-=======
-	    ubuf = (unsigned char *) attemptckalloc(stream.avail_in ? stream.avail_in : 1);
->>>>>>> fcaf3881
+	    ubuf = (unsigned char *) Tcl_AttemptAlloc(stream.avail_in ? stream.avail_in : 1);
 	    if (!ubuf) {
 		goto memoryError;
 	    }
@@ -5028,11 +4990,7 @@
 	    stream.next_in = info->ubuf;
 	}
 	info->ubufToFree = (unsigned char *)
-<<<<<<< HEAD
-		Tcl_AttemptAlloc(info->numBytes);
-=======
-		attemptckalloc(info->numBytes ? info->numBytes : 1);
->>>>>>> fcaf3881
+		Tcl_AttemptAlloc(info->numBytes ? info->numBytes : 1);
 	info->ubuf = info->ubufToFree;
 	stream.next_out = info->ubuf;
 	if (!info->ubuf) {
@@ -5230,29 +5188,7 @@
 	return NULL;
     }
 
-<<<<<<< HEAD
-    int trunc = (mode & O_TRUNC) != 0;
-    int wr = (mode & (O_WRONLY | O_RDWR)) != 0;
-
-    /*
-     * Check for unsupported modes.
-     */
-
-    if ((mode & O_APPEND) || ((ZipFS.wrmax <= 0) && wr)) {
-	Tcl_SetErrno(EACCES);
-	if (interp) {
-	    Tcl_SetObjResult(interp, Tcl_ObjPrintf(
-		    "%s not supported: %s",
-		    mode & O_APPEND ? "append mode" : "write access",
-		    Tcl_PosixError(interp)));
-	}
-	return NULL;
-    }
-
-    return ZipChannelOpen(interp, TclGetString(pathPtr), wr, trunc);
-=======
     return ZipChannelOpen(interp, Tcl_GetString(pathPtr), mode);
->>>>>>> fcaf3881
 }
 
 /*
