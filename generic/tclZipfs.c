--- conflicted
+++ resolved
@@ -4297,36 +4297,8 @@
  *-------------------------------------------------------------------------
  */
 
-<<<<<<< HEAD
-/* Utility routine to centralize housekeeping */
-static Tcl_Obj *
-ScriptLibrarySetup(
-    const char *dirName)
-{
-    Tcl_Obj *libDirObj = Tcl_NewStringObj(dirName, -1);
-    Tcl_Obj *subDirObj, *searchPathObj;
-
-    TclNewLiteralStringObj(subDirObj, "encoding");
-    Tcl_IncrRefCount(subDirObj);
-    TclNewObj(searchPathObj);
-    Tcl_ListObjAppendElement(NULL, searchPathObj,
-	    Tcl_FSJoinToPath(libDirObj, 1, &subDirObj));
-    Tcl_DecrRefCount(subDirObj);
-    Tcl_IncrRefCount(searchPathObj);
-    Tcl_SetEncodingSearchPath(searchPathObj);
-    Tcl_DecrRefCount(searchPathObj);
-    /* Bug [fccb9f322f]. Reinit system encoding after setting search path */
-    TclpSetInitialEncodings();
-    zipfs_tcl_library_init = true;
-    return libDirObj;
-}
-
-Tcl_Obj *
-TclZipfs_TclLibrary(void)
-=======
 int
 TclZipfsLocateTclLibrary(void)
->>>>>>> 6165a5c4
 {
     Tcl_Obj *vfsInitScript;
     int found;
@@ -4391,7 +4363,7 @@
 #endif /* !defined(STATIC_BUILD) */
 
 unlock_and_return:
-    zipfs_tcl_library_init = 1;
+    zipfs_tcl_library_init = true;
     Tcl_MutexUnlock(&ZipFSLocateLibMutex);
     return zipfs_literal_tcl_library ? TCL_OK : TCL_ERROR;
 }
@@ -4422,14 +4394,6 @@
     if (zipfs_literal_tcl_library) {
 	return Tcl_NewStringObj(zipfs_literal_tcl_library, -1);
     }
-<<<<<<< HEAD
-    /* 
-     * No zipfs tcl-library, mark it to avoid performance penalty [62019f8aa9f5ec73],
-     * by future calls (child interpreters, threads, etc).
-     */
-    zipfs_tcl_library_init = true;
-=======
->>>>>>> 6165a5c4
     return NULL;
 }
 