/*
 * tclZipfs.c --
 *
 *	Implementation of the ZIP filesystem used in TIP 430
 *	Adapted from the implementation for AndroWish.
 *
 * Copyright © 2016-2017 Sean Woods <yoda@etoyoc.com>
 * Copyright © 2013-2015 Christian Werner <chw@ch-werner.de>
 *
 * See the file "license.terms" for information on usage and redistribution of
 * this file, and for a DISCLAIMER OF ALL WARRANTIES.
 *
 * This file is distributed in two ways:
 *   generic/tclZipfs.c file in the TIP430-enabled Tcl cores.
 *   compat/tclZipfs.c file in the tclconfig (TEA) file system, for pre-tip430
 *	projects.
 */

#include "tclInt.h"
#include "tclFileSystem.h"

#ifndef _WIN32
#include <sys/mman.h>
#endif /* _WIN32*/

#ifndef MAP_FILE
#define MAP_FILE 0
#endif /* !MAP_FILE */
#define NOBYFOUR
#define crc32tab crc_table[0]
#ifndef TBLS
#define TBLS 1
#endif

#ifdef HAVE_ZLIB
#include "zlib.h"
#include "crypt.h"
#include "zutil.h"
#include "crc32.h"

/*
** We are compiling as part of the core.
** TIP430 style zipfs prefix
*/

#define ZIPFS_VOLUME	  "//zipfs:/"
#define ZIPFS_VOLUME_LEN  9
#define ZIPFS_APP_MOUNT	  "//zipfs:/app"
#define ZIPFS_ZIP_MOUNT	  "//zipfs:/lib/tcl"

/*
 * Various constants and offsets found in ZIP archive files
 */

#define ZIP_SIG_LEN			4

/*
 * Local header of ZIP archive member (at very beginning of each member).
 */

#define ZIP_LOCAL_HEADER_SIG		0x04034b50
#define ZIP_LOCAL_HEADER_LEN		30
#define ZIP_LOCAL_SIG_OFFS		0
#define ZIP_LOCAL_VERSION_OFFS		4
#define ZIP_LOCAL_FLAGS_OFFS		6
#define ZIP_LOCAL_COMPMETH_OFFS		8
#define ZIP_LOCAL_MTIME_OFFS		10
#define ZIP_LOCAL_MDATE_OFFS		12
#define ZIP_LOCAL_CRC32_OFFS		14
#define ZIP_LOCAL_COMPLEN_OFFS		18
#define ZIP_LOCAL_UNCOMPLEN_OFFS	22
#define ZIP_LOCAL_PATHLEN_OFFS		26
#define ZIP_LOCAL_EXTRALEN_OFFS		28

/*
 * Central header of ZIP archive member at end of ZIP file.
 */

#define ZIP_CENTRAL_HEADER_SIG		0x02014b50
#define ZIP_CENTRAL_HEADER_LEN		46
#define ZIP_CENTRAL_SIG_OFFS		0
#define ZIP_CENTRAL_VERSIONMADE_OFFS	4
#define ZIP_CENTRAL_VERSION_OFFS	6
#define ZIP_CENTRAL_FLAGS_OFFS		8
#define ZIP_CENTRAL_COMPMETH_OFFS	10
#define ZIP_CENTRAL_MTIME_OFFS		12
#define ZIP_CENTRAL_MDATE_OFFS		14
#define ZIP_CENTRAL_CRC32_OFFS		16
#define ZIP_CENTRAL_COMPLEN_OFFS	20
#define ZIP_CENTRAL_UNCOMPLEN_OFFS	24
#define ZIP_CENTRAL_PATHLEN_OFFS	28
#define ZIP_CENTRAL_EXTRALEN_OFFS	30
#define ZIP_CENTRAL_FCOMMENTLEN_OFFS	32
#define ZIP_CENTRAL_DISKFILE_OFFS	34
#define ZIP_CENTRAL_IATTR_OFFS		36
#define ZIP_CENTRAL_EATTR_OFFS		38
#define ZIP_CENTRAL_LOCALHDR_OFFS	42

/*
 * Central end signature at very end of ZIP file.
 */

#define ZIP_CENTRAL_END_SIG		0x06054b50
#define ZIP_CENTRAL_END_LEN		22
#define ZIP_CENTRAL_END_SIG_OFFS	0
#define ZIP_CENTRAL_DISKNO_OFFS		4
#define ZIP_CENTRAL_DISKDIR_OFFS	6
#define ZIP_CENTRAL_ENTS_OFFS		8
#define ZIP_CENTRAL_TOTALENTS_OFFS	10
#define ZIP_CENTRAL_DIRSIZE_OFFS	12
#define ZIP_CENTRAL_DIRSTART_OFFS	16
#define ZIP_CENTRAL_COMMENTLEN_OFFS	20

#define ZIP_MIN_VERSION			20
#define ZIP_COMPMETH_STORED		0
#define ZIP_COMPMETH_DEFLATED		8

#define ZIP_PASSWORD_END_SIG		0x5a5a4b50

#define DEFAULT_WRITE_MAX_SIZE		(2 * 1024 * 1024)

/*
 * Macros to report errors only if an interp is present.
 */

#define ZIPFS_ERROR(interp,errstr) \
    do {								\
	if (interp) {							\
	    Tcl_SetObjResult(interp, Tcl_NewStringObj(errstr, -1));	\
	}								\
    } while (0)
#define ZIPFS_POSIX_ERROR(interp,errstr) \
    do {								\
	if (interp) {							\
	    Tcl_SetObjResult(interp, Tcl_ObjPrintf(			\
		    "%s: %s", errstr, Tcl_PosixError(interp)));		\
	}								\
    } while (0)

/*
 * Macros to read and write 16 and 32 bit integers from/to ZIP archives.
 */

#define ZipReadInt(p) \
    ((p)[0] | ((p)[1] << 8) | ((p)[2] << 16) | ((p)[3] << 24))
#define ZipReadShort(p) \
    ((p)[0] | ((p)[1] << 8))

#define ZipWriteInt(p, v) \
    do {			     \
	(p)[0] = (v) & 0xff;	     \
	(p)[1] = ((v) >> 8) & 0xff;  \
	(p)[2] = ((v) >> 16) & 0xff; \
	(p)[3] = ((v) >> 24) & 0xff; \
    } while (0)
#define ZipWriteShort(p, v) \
    do {			    \
	(p)[0] = (v) & 0xff;	    \
	(p)[1] = ((v) >> 8) & 0xff; \
    } while (0)

/*
 * Windows drive letters.
 */

#ifdef _WIN32
static const char drvletters[] =
    "abcdefghijklmnopqrstuvwxyzABCDEFGHIJKLMNOPQRSTUVWXYZ";
#endif /* _WIN32 */

/*
 * Mutex to protect localtime(3) when no reentrant version available.
 */

#if !defined(_WIN32) && !defined(HAVE_LOCALTIME_R) && TCL_THREADS
TCL_DECLARE_MUTEX(localtimeMutex)
#endif /* !_WIN32 && !HAVE_LOCALTIME_R && TCL_THREADS */

/*
 * In-core description of mounted ZIP archive file.
 */

typedef struct ZipFile {
    char *name;			/* Archive name */
    size_t nameLength;		/* Length of archive name */
    char isMemBuffer;		/* When true, not a file but a memory buffer */
    Tcl_Channel chan;		/* Channel handle or NULL */
    unsigned char *data;	/* Memory mapped or malloc'ed file */
    size_t length;		/* Length of memory mapped file */
    void *ptrToFree;		/* Non-NULL if malloc'ed file */
    size_t numFiles;		/* Number of files in archive */
    size_t baseOffset;		/* Archive start */
    size_t passOffset;		/* Password start */
    size_t directoryOffset;	/* Archive directory start */
    unsigned char passBuf[264];	/* Password buffer */
    size_t numOpen;		/* Number of open files on archive */
    struct ZipEntry *entries;	/* List of files in archive */
    struct ZipEntry *topEnts;	/* List of top-level dirs in archive */
    char *mountPoint;		/* Mount point name */
    size_t mountPointLen;	/* Length of mount point name */
#ifdef _WIN32
    HANDLE mountHandle;		/* Handle used for direct file access. */
#endif /* _WIN32 */
} ZipFile;

/*
 * In-core description of file contained in mounted ZIP archive.
 */

typedef struct ZipEntry {
    char *name;			/* The full pathname of the virtual file */
    ZipFile *zipFilePtr;	/* The ZIP file holding this virtual file */
    size_t offset;		/* Data offset into memory mapped ZIP file */
    int numBytes;		/* Uncompressed size of the virtual file */
    int numCompressedBytes;	/* Compressed size of the virtual file */
    int compressMethod;		/* Compress method */
    int isDirectory;		/* Set to 1 if directory, or -1 if root */
    int depth;			/* Number of slashes in path. */
    int crc32;			/* CRC-32 */
    int timestamp;		/* Modification time */
    int isEncrypted;		/* True if data is encrypted */
    unsigned char *data;	/* File data if written */
    struct ZipEntry *next;	/* Next file in the same archive */
    struct ZipEntry *tnext;	/* Next top-level dir in archive */
} ZipEntry;

/*
 * File channel for file contained in mounted ZIP archive.
 */

typedef struct ZipChannel {
    ZipFile *zipFilePtr;	/* The ZIP file holding this channel */
    ZipEntry *zipEntryPtr;	/* Pointer back to virtual file */
    size_t maxWrite;		/* Maximum size for write */
    size_t numBytes;		/* Number of bytes of uncompressed data */
    size_t numRead;		/* Position of next byte to be read from the
				 * channel */
    unsigned char *ubuf;	/* Pointer to the uncompressed data */
    int iscompr;		/* True if data is compressed */
    int isDirectory;		/* Set to 1 if directory, or -1 if root */
    int isEncrypted;		/* True if data is encrypted */
    int isWriting;		/* True if open for writing */
    unsigned long keys[3];	/* Key for decryption */
} ZipChannel;

/*
 * Global variables.
 *
 * Most are kept in single ZipFS struct. When build with threading support
 * this struct is protected by the ZipFSMutex (see below).
 *
 * The "fileHash" component is the process wide global table of all known ZIP
 * archive members in all mounted ZIP archives.
 *
 * The "zipHash" components is the process wide global table of all mounted
 * ZIP archive files.
 */

static struct {
    int initialized;		/* True when initialized */
    int lock;			/* RW lock, see below */
    int waiters;		/* RW lock, see below */
    int wrmax;			/* Maximum write size of a file */
    int idCount;		/* Counter for channel names */
    Tcl_HashTable fileHash;	/* File name to ZipEntry mapping */
    Tcl_HashTable zipHash;	/* Mount to ZipFile mapping */
} ZipFS = {
    0, 0, 0, DEFAULT_WRITE_MAX_SIZE, 0,
	    {0,{0,0,0,0},0,0,0,0,0,0,0,0,0},
	    {0,{0,0,0,0},0,0,0,0,0,0,0,0,0}
};

/*
 * For password rotation.
 */

static const char pwrot[17] =
    "\x00\x80\x40\xC0\x20\xA0\x60\xE0"
    "\x10\x90\x50\xD0\x30\xB0\x70\xF0";

static const char *zipfs_literal_tcl_library = NULL;

/* Function prototypes */

static inline int	DescribeMounted(Tcl_Interp *interp,
			    const char *mountPoint);
static inline int	ListMountPoints(Tcl_Interp *interp);
#if !defined(STATIC_BUILD)
static int		ZipfsAppHookFindTclInit(const char *archive);
#endif
static int		ZipFSPathInFilesystemProc(Tcl_Obj *pathPtr,
			    void **clientDataPtr);
static Tcl_Obj *	ZipFSFilesystemPathTypeProc(Tcl_Obj *pathPtr);
static Tcl_Obj *	ZipFSFilesystemSeparatorProc(Tcl_Obj *pathPtr);
static int		ZipFSStatProc(Tcl_Obj *pathPtr, Tcl_StatBuf *buf);
static int		ZipFSAccessProc(Tcl_Obj *pathPtr, int mode);
static Tcl_Channel	ZipFSOpenFileChannelProc(Tcl_Interp *interp,
			    Tcl_Obj *pathPtr, int mode, int permissions);
static int		ZipFSMatchInDirectoryProc(Tcl_Interp *interp,
			    Tcl_Obj *result, Tcl_Obj *pathPtr,
			    const char *pattern, Tcl_GlobTypeData *types);
static Tcl_Obj *	ZipFSListVolumesProc(void);
static const char *const *ZipFSFileAttrStringsProc(Tcl_Obj *pathPtr,
			    Tcl_Obj **objPtrRef);
static int		ZipFSFileAttrsGetProc(Tcl_Interp *interp, int index,
			    Tcl_Obj *pathPtr, Tcl_Obj **objPtrRef);
static int		ZipFSFileAttrsSetProc(Tcl_Interp *interp, int index,
			    Tcl_Obj *pathPtr, Tcl_Obj *objPtr);
static int		ZipFSLoadFile(Tcl_Interp *interp, Tcl_Obj *path,
			    Tcl_LoadHandle *loadHandle,
			    Tcl_FSUnloadFileProc **unloadProcPtr, int flags);
static void		ZipfsExitHandler(ClientData clientData);
static void		ZipfsSetup(void);
static int		ZipChannelClose(void *instanceData,
			    Tcl_Interp *interp, int flags);
static Tcl_DriverGetHandleProc	ZipChannelGetFile;
static int		ZipChannelRead(void *instanceData, char *buf,
			    int toRead, int *errloc);
#ifndef TCL_NO_DEPRECATED
static int		ZipChannelSeek(void *instanceData, long offset,
			    int mode, int *errloc);
#endif
static long long ZipChannelWideSeek(void *instanceData, long long offset,
			    int mode, int *errloc);
static void		ZipChannelWatchChannel(void *instanceData,
			    int mask);
static int		ZipChannelWrite(void *instanceData,
			    const char *buf, int toWrite, int *errloc);

/*
 * Define the ZIP filesystem dispatch table.
 */

static const Tcl_Filesystem zipfsFilesystem = {
    "zipfs",
    sizeof(Tcl_Filesystem),
    TCL_FILESYSTEM_VERSION_2,
    ZipFSPathInFilesystemProc,
    NULL, /* dupInternalRepProc */
    NULL, /* freeInternalRepProc */
    NULL, /* internalToNormalizedProc */
    NULL, /* createInternalRepProc */
    NULL, /* normalizePathProc */
    ZipFSFilesystemPathTypeProc,
    ZipFSFilesystemSeparatorProc,
    ZipFSStatProc,
    ZipFSAccessProc,
    ZipFSOpenFileChannelProc,
    ZipFSMatchInDirectoryProc,
    NULL, /* utimeProc */
    NULL, /* linkProc */
    ZipFSListVolumesProc,
    ZipFSFileAttrStringsProc,
    ZipFSFileAttrsGetProc,
    ZipFSFileAttrsSetProc,
    NULL, /* createDirectoryProc */
    NULL, /* removeDirectoryProc */
    NULL, /* deleteFileProc */
    NULL, /* copyFileProc */
    NULL, /* renameFileProc */
    NULL, /* copyDirectoryProc */
    NULL, /* lstatProc */
    (Tcl_FSLoadFileProc *)(void *)ZipFSLoadFile,
    NULL, /* getCwdProc */
    NULL, /* chdirProc */
};

/*
 * The channel type/driver definition used for ZIP archive members.
 */

static Tcl_ChannelType ZipChannelType = {
    "zip",		    /* Type name. */
    TCL_CHANNEL_VERSION_5,
    TCL_CLOSE2PROC,	    /* Close channel, clean instance data */
    ZipChannelRead,	    /* Handle read request */
    ZipChannelWrite,	    /* Handle write request */
#ifndef TCL_NO_DEPRECATED
    ZipChannelSeek,	    /* Move location of access point, NULL'able */
#else
	NULL,	    /* Move location of access point, NULL'able */
#endif
    NULL,		    /* Set options, NULL'able */
    NULL,		    /* Get options, NULL'able */
    ZipChannelWatchChannel, /* Initialize notifier */
    ZipChannelGetFile,	    /* Get OS handle from the channel */
    ZipChannelClose,	    /* 2nd version of close channel, NULL'able */
    NULL,		    /* Set blocking mode for raw channel, NULL'able */
    NULL,		    /* Function to flush channel, NULL'able */
    NULL,		    /* Function to handle event, NULL'able */
    ZipChannelWideSeek,	/* Wide seek function, NULL'able */
    NULL,		    /* Thread action function, NULL'able */
    NULL,		    /* Truncate function, NULL'able */
};

/*
 * Miscellaneous constants.
 */

#define ERROR_LENGTH	((size_t) -1)

/*
 *-------------------------------------------------------------------------
 *
 * ReadLock, WriteLock, Unlock --
 *
 *	POSIX like rwlock functions to support multiple readers and single
 *	writer on internal structs.
 *
 *	Limitations:
 *	 - a read lock cannot be promoted to a write lock
 *	 - a write lock may not be nested
 *
 *-------------------------------------------------------------------------
 */

TCL_DECLARE_MUTEX(ZipFSMutex)

#if TCL_THREADS

static Tcl_Condition ZipFSCond;

static void
ReadLock(void)
{
    Tcl_MutexLock(&ZipFSMutex);
    while (ZipFS.lock < 0) {
	ZipFS.waiters++;
	Tcl_ConditionWait(&ZipFSCond, &ZipFSMutex, NULL);
	ZipFS.waiters--;
    }
    ZipFS.lock++;
    Tcl_MutexUnlock(&ZipFSMutex);
}

static void
WriteLock(void)
{
    Tcl_MutexLock(&ZipFSMutex);
    while (ZipFS.lock != 0) {
	ZipFS.waiters++;
	Tcl_ConditionWait(&ZipFSCond, &ZipFSMutex, NULL);
	ZipFS.waiters--;
    }
    ZipFS.lock = -1;
    Tcl_MutexUnlock(&ZipFSMutex);
}

static void
Unlock(void)
{
    Tcl_MutexLock(&ZipFSMutex);
    if (ZipFS.lock > 0) {
	--ZipFS.lock;
    } else if (ZipFS.lock < 0) {
	ZipFS.lock = 0;
    }
    if ((ZipFS.lock == 0) && (ZipFS.waiters > 0)) {
	Tcl_ConditionNotify(&ZipFSCond);
    }
    Tcl_MutexUnlock(&ZipFSMutex);
}

#else /* !TCL_THREADS */
#define ReadLock()	do {} while (0)
#define WriteLock()	do {} while (0)
#define Unlock()	do {} while (0)
#endif /* TCL_THREADS */

/*
 *-------------------------------------------------------------------------
 *
 * DosTimeDate, ToDosTime, ToDosDate --
 *
 *	Functions to perform conversions between DOS time stamps and POSIX
 *	time_t.
 *
 *-------------------------------------------------------------------------
 */

static time_t
DosTimeDate(
    int dosDate,
    int dosTime)
{
    struct tm tm;
    time_t ret;

    memset(&tm, 0, sizeof(tm));
    tm.tm_isdst = -1;			/* let mktime() deal with DST */
    tm.tm_year = ((dosDate & 0xfe00) >> 9) + 80;
    tm.tm_mon = ((dosDate & 0x1e0) >> 5) - 1;
    tm.tm_mday = dosDate & 0x1f;
    tm.tm_hour = (dosTime & 0xf800) >> 11;
    tm.tm_min = (dosTime & 0x7e0) >> 5;
    tm.tm_sec = (dosTime & 0x1f) << 1;
    ret = mktime(&tm);
    if (ret == (time_t) -1) {
	/* fallback to 1980-01-01T00:00:00+00:00 (DOS epoch) */
	ret = (time_t) 315532800;
    }
    return ret;
}

static int
ToDosTime(
    time_t when)
{
    struct tm *tmp, tm;

#if !TCL_THREADS || defined(_WIN32)
    /* Not threaded, or on Win32 which uses thread local storage */
    tmp = localtime(&when);
    tm = *tmp;
#elif defined(HAVE_LOCALTIME_R)
    /* Threaded, have reentrant API */
    tmp = &tm;
    localtime_r(&when, tmp);
#else /* TCL_THREADS && !_WIN32 && !HAVE_LOCALTIME_R */
    /* Only using a mutex is safe. */
    Tcl_MutexLock(&localtimeMutex);
    tmp = localtime(&when);
    tm = *tmp;
    Tcl_MutexUnlock(&localtimeMutex);
#endif
    return (tm.tm_hour << 11) | (tm.tm_min << 5) | (tm.tm_sec >> 1);
}

static int
ToDosDate(
    time_t when)
{
    struct tm *tmp, tm;

#if !TCL_THREADS || defined(_WIN32)
    /* Not threaded, or on Win32 which uses thread local storage */
    tmp = localtime(&when);
    tm = *tmp;
#elif /* TCL_THREADS && !_WIN32 && */ defined(HAVE_LOCALTIME_R)
    /* Threaded, have reentrant API */
    tmp = &tm;
    localtime_r(&when, tmp);
#else /* TCL_THREADS && !_WIN32 && !HAVE_LOCALTIME_R */
    /* Only using a mutex is safe. */
    Tcl_MutexLock(&localtimeMutex);
    tmp = localtime(&when);
    tm = *tmp;
    Tcl_MutexUnlock(&localtimeMutex);
#endif
    return ((tm.tm_year - 80) << 9) | ((tm.tm_mon + 1) << 5) | tm.tm_mday;
}

/*
 *-------------------------------------------------------------------------
 *
 * CountSlashes --
 *
 *	This function counts the number of slashes in a pathname string.
 *
 * Results:
 *	Number of slashes found in string.
 *
 * Side effects:
 *	None.
 *
 *-------------------------------------------------------------------------
 */

static int
CountSlashes(
    const char *string)
{
    int count = 0;
    const char *p = string;

    while (*p != '\0') {
	if (*p == '/') {
	    count++;
	}
	p++;
    }
    return count;
}

/*
 *-------------------------------------------------------------------------
 *
 * CanonicalPath --
 *
 *	This function computes the canonical path from a directory and file
 *	name components into the specified Tcl_DString.
 *
 * Results:
 *	Returns the pointer to the canonical path contained in the specified
 *	Tcl_DString.
 *
 * Side effects:
 *	Modifies the specified Tcl_DString.
 *
 *-------------------------------------------------------------------------
 */

static char *
CanonicalPath(
    const char *root,
    const char *tail,
    Tcl_DString *dsPtr,
    int inZipfs)
{
    char *path;
    int i, j, c, isUNC = 0, isVfs = 0, n = 0;
    int haveZipfsPath = 1;

#ifdef _WIN32
    if (tail[0] != '\0' && strchr(drvletters, tail[0]) && tail[1] == ':') {
	tail += 2;
	haveZipfsPath = 0;
    }
    /* UNC style path */
    if (tail[0] == '\\') {
	root = "";
	++tail;
	haveZipfsPath = 0;
    }
    if (tail[0] == '\\') {
	root = "/";
	++tail;
	haveZipfsPath = 0;
    }
#endif /* _WIN32 */

    if (haveZipfsPath) {
	/* UNC style path */
	if (root && strncmp(root, ZIPFS_VOLUME, ZIPFS_VOLUME_LEN) == 0) {
	    isVfs = 1;
	} else if (tail &&
		strncmp(tail, ZIPFS_VOLUME, ZIPFS_VOLUME_LEN) == 0) {
	    isVfs = 2;
	}
	if (isVfs != 1 && (root[0] == '/') && (root[1] == '/')) {
	    isUNC = 1;
	}
    }

    if (isVfs != 2) {
	if (tail[0] == '/') {
	    if (isVfs != 1) {
		root = "";
	    }
	    ++tail;
	    isUNC = 0;
	}
	if (tail[0] == '/') {
	    if (isVfs != 1) {
		root = "/";
	    }
	    ++tail;
	    isUNC = 1;
	}
    }
    i = strlen(root);
    j = strlen(tail);

    switch (isVfs) {
    case 1:
	if (i > ZIPFS_VOLUME_LEN) {
	    Tcl_DStringSetLength(dsPtr, i + j + 1);
	    path = Tcl_DStringValue(dsPtr);
	    memcpy(path, root, i);
	    path[i++] = '/';
	    memcpy(path + i, tail, j);
	} else {
	    Tcl_DStringSetLength(dsPtr, i + j);
	    path = Tcl_DStringValue(dsPtr);
	    memcpy(path, root, i);
	    memcpy(path + i, tail, j);
	}
	break;
    case 2:
	Tcl_DStringSetLength(dsPtr, j);
	path = Tcl_DStringValue(dsPtr);
	memcpy(path, tail, j);
	break;
    default:
	if (inZipfs) {
	    Tcl_DStringSetLength(dsPtr, i + j + ZIPFS_VOLUME_LEN);
	    path = Tcl_DStringValue(dsPtr);
	    memcpy(path, ZIPFS_VOLUME, ZIPFS_VOLUME_LEN);
	    memcpy(path + ZIPFS_VOLUME_LEN + i , tail, j);
	} else {
	    Tcl_DStringSetLength(dsPtr, i + j + 1);
	    path = Tcl_DStringValue(dsPtr);
	    memcpy(path, root, i);
	    path[i++] = '/';
	    memcpy(path + i, tail, j);
	}
	break;
    }

#ifdef _WIN32
    for (i = 0; path[i] != '\0'; i++) {
	if (path[i] == '\\') {
	    path[i] = '/';
	}
    }
#endif /* _WIN32 */

    if (inZipfs) {
	n = ZIPFS_VOLUME_LEN;
    } else {
	n = 0;
    }

    for (i = j = n; (c = path[i]) != '\0'; i++) {
	if (c == '/') {
	    int c2 = path[i + 1];

	    if (c2 == '\0' || c2 == '/') {
		continue;
	    }
	    if (c2 == '.') {
		int c3 = path[i + 2];

		if ((c3 == '/') || (c3 == '\0')) {
		    i++;
		    continue;
		}
		if ((c3 == '.')
			&& ((path[i + 3] == '/') || (path[i + 3] == '\0'))) {
		    i += 2;
		    while ((j > 0) && (path[j - 1] != '/')) {
			j--;
		    }
		    if (j > isUNC) {
			--j;
			while ((j > 1 + isUNC) && (path[j - 2] == '/')) {
			    j--;
			}
		    }
		    continue;
		}
	    }
	}
	path[j++] = c;
    }
    if (j == 0) {
	path[j++] = '/';
    }
    path[j] = 0;
    Tcl_DStringSetLength(dsPtr, j);
    return Tcl_DStringValue(dsPtr);
}

/*
 *-------------------------------------------------------------------------
 *
 * ZipFSLookup --
 *
 *	This function returns the ZIP entry struct corresponding to the ZIP
 *	archive member of the given file name. Caller must hold the right
 *	lock.
 *
 * Results:
 *	Returns the pointer to ZIP entry struct or NULL if the the given file
 *	name could not be found in the global list of ZIP archive members.
 *
 * Side effects:
 *	None.
 *
 *-------------------------------------------------------------------------
 */

static ZipEntry *
ZipFSLookup(
    char *filename)
{
    Tcl_HashEntry *hPtr;
    ZipEntry *z = NULL;

    hPtr = Tcl_FindHashEntry(&ZipFS.fileHash, filename);
    if (hPtr) {
	z = (ZipEntry *)Tcl_GetHashValue(hPtr);
    }
    return z;
}

/*
 *-------------------------------------------------------------------------
 *
 * ZipFSLookupMount --
 *
 *	This function returns an indication if the given file name corresponds
 *	to a mounted ZIP archive file.
 *
 * Results:
 *	Returns true, if the given file name is a mounted ZIP archive file.
 *
 * Side effects:
 *	None.
 *
 *-------------------------------------------------------------------------
 */

#ifdef NEVER_USED
static int
ZipFSLookupMount(
    char *filename)
{
    Tcl_HashEntry *hPtr;
    Tcl_HashSearch search;

    for (hPtr = Tcl_FirstHashEntry(&ZipFS.zipHash, &search); hPtr;
	   hPtr = Tcl_NextHashEntry(&search)) {
	ZipFile *zf = Tcl_GetHashValue(hPtr);

	if (strcmp(zf->mountPoint, filename) == 0) {
	    return 1;
	}
    }
    return 0;
}
#endif /* NEVER_USED */

/*
 *-------------------------------------------------------------------------
 *
 * ZipFSCloseArchive --
 *
 *	This function closes a mounted ZIP archive file.
 *
 * Results:
 *	None.
 *
 * Side effects:
 *	A memory mapped ZIP archive is unmapped, allocated memory is released.
 *	The ZipFile pointer is *NOT* deallocated by this function.
 *
 *-------------------------------------------------------------------------
 */

static void
ZipFSCloseArchive(
    Tcl_Interp *interp,		/* Current interpreter. */
    ZipFile *zf)
{
    if (zf->nameLength) {
	ckfree(zf->name);
    }
    if (zf->isMemBuffer) {
	/* Pointer to memory */
	if (zf->ptrToFree) {
	    ckfree(zf->ptrToFree);
	    zf->ptrToFree = NULL;
	}
	zf->data = NULL;
	return;
    }

#ifdef _WIN32
    if (zf->data && !zf->ptrToFree) {
	UnmapViewOfFile(zf->data);
	zf->data = NULL;
    }
    if (zf->mountHandle != INVALID_HANDLE_VALUE) {
	CloseHandle(zf->mountHandle);
    }
#else /* !_WIN32 */
    if ((zf->data != MAP_FAILED) && !zf->ptrToFree) {
	munmap(zf->data, zf->length);
	zf->data = (unsigned char *)MAP_FAILED;
    }
#endif /* _WIN32 */

    if (zf->ptrToFree) {
	ckfree(zf->ptrToFree);
	zf->ptrToFree = NULL;
    }
    if (zf->chan) {
	Tcl_Close(interp, zf->chan);
	zf->chan = NULL;
    }
}

/*
 *-------------------------------------------------------------------------
 *
 * ZipFSFindTOC --
 *
 *	This function takes a memory mapped zip file and indexes the contents.
 *	When "needZip" is zero an embedded ZIP archive in an executable file
 *	is accepted.
 *
 * Results:
 *	TCL_OK on success, TCL_ERROR otherwise with an error message placed
 *	into the given "interp" if it is not NULL.
 *
 * Side effects:
 *	The given ZipFile struct is filled with information about the ZIP
 *	archive file.
 *
 *-------------------------------------------------------------------------
 */

static int
ZipFSFindTOC(
    Tcl_Interp *interp,		/* Current interpreter. NULLable. */
    int needZip,
    ZipFile *zf)
{
    size_t i;
    unsigned char *p, *q;

    p = zf->data + zf->length - ZIP_CENTRAL_END_LEN;
    while (p >= zf->data) {
	if (*p == (ZIP_CENTRAL_END_SIG & 0xFF)) {
	    if (ZipReadInt(p) == ZIP_CENTRAL_END_SIG) {
		break;
	    }
	    p -= ZIP_SIG_LEN;
	} else {
	    --p;
	}
    }
    if (p < zf->data) {
	if (!needZip) {
	    zf->baseOffset = zf->passOffset = zf->length;
	    return TCL_OK;
	}
	ZIPFS_ERROR(interp, "wrong end signature");
	if (interp) {
	    Tcl_SetErrorCode(interp, "TCL", "ZIPFS", "END_SIG", NULL);
	}
	goto error;
    }
    zf->numFiles = ZipReadShort(p + ZIP_CENTRAL_ENTS_OFFS);
    if (zf->numFiles == 0) {
	if (!needZip) {
	    zf->baseOffset = zf->passOffset = zf->length;
	    return TCL_OK;
	}
	ZIPFS_ERROR(interp, "empty archive");
	if (interp) {
	    Tcl_SetErrorCode(interp, "TCL", "ZIPFS", "EMPTY", NULL);
	}
	goto error;
    }
    q = zf->data + ZipReadInt(p + ZIP_CENTRAL_DIRSTART_OFFS);
    p -= ZipReadInt(p + ZIP_CENTRAL_DIRSIZE_OFFS);
    if ((p < zf->data) || (p > zf->data + zf->length)
	    || (q < zf->data) || (q > zf->data + zf->length)) {
	if (!needZip) {
	    zf->baseOffset = zf->passOffset = zf->length;
	    return TCL_OK;
	}
	ZIPFS_ERROR(interp, "archive directory not found");
	if (interp) {
	    Tcl_SetErrorCode(interp, "TCL", "ZIPFS", "NO_DIR", NULL);
	}
	goto error;
    }
    zf->baseOffset = zf->passOffset = p - q;
    zf->directoryOffset = p - zf->data;
    q = p;
    for (i = 0; i < zf->numFiles; i++) {
	int pathlen, comlen, extra;

	if (q + ZIP_CENTRAL_HEADER_LEN > zf->data + zf->length) {
	    ZIPFS_ERROR(interp, "wrong header length");
	    if (interp) {
		Tcl_SetErrorCode(interp, "TCL", "ZIPFS", "HDR_LEN", NULL);
	    }
	    goto error;
	}
	if (ZipReadInt(q) != ZIP_CENTRAL_HEADER_SIG) {
	    ZIPFS_ERROR(interp, "wrong header signature");
	    if (interp) {
		Tcl_SetErrorCode(interp, "TCL", "ZIPFS", "HDR_SIG", NULL);
	    }
	    goto error;
	}
	pathlen = ZipReadShort(q + ZIP_CENTRAL_PATHLEN_OFFS);
	comlen = ZipReadShort(q + ZIP_CENTRAL_FCOMMENTLEN_OFFS);
	extra = ZipReadShort(q + ZIP_CENTRAL_EXTRALEN_OFFS);
	q += pathlen + comlen + extra + ZIP_CENTRAL_HEADER_LEN;
    }
    q = zf->data + zf->baseOffset;
    if ((zf->baseOffset >= 6) && (ZipReadInt(q - 4) == ZIP_PASSWORD_END_SIG)) {
	i = q[-5];
	if (q - 5 - i > zf->data) {
	    zf->passBuf[0] = i;
	    memcpy(zf->passBuf + 1, q - 5 - i, i);
	    zf->passOffset -= i ? (5 + i) : 0;
	}
    }
    return TCL_OK;

  error:
    ZipFSCloseArchive(interp, zf);
    return TCL_ERROR;
}

/*
 *-------------------------------------------------------------------------
 *
 * ZipFSOpenArchive --
 *
 *	This function opens a ZIP archive file for reading. An attempt is made
 *	to memory map that file. Otherwise it is read into an allocated memory
 *	buffer. The ZIP archive header is verified and must be valid for the
 *	function to succeed. When "needZip" is zero an embedded ZIP archive in
 *	an executable file is accepted.
 *
 * Results:
 *	TCL_OK on success, TCL_ERROR otherwise with an error message placed
 *	into the given "interp" if it is not NULL.
 *
 * Side effects:
 *	ZIP archive is memory mapped or read into allocated memory, the given
 *	ZipFile struct is filled with information about the ZIP archive file.
 *
 *-------------------------------------------------------------------------
 */

static int
ZipFSOpenArchive(
    Tcl_Interp *interp,		/* Current interpreter. NULLable. */
    const char *zipname,	/* Path to ZIP file to open. */
    int needZip,
    ZipFile *zf)
{
    size_t i;
    void *handle;

    zf->nameLength = 0;
    zf->isMemBuffer = 0;
#ifdef _WIN32
    zf->data = NULL;
    zf->mountHandle = INVALID_HANDLE_VALUE;
#else /* !_WIN32 */
    zf->data = (unsigned char *)MAP_FAILED;
#endif /* _WIN32 */
    zf->length = 0;
    zf->numFiles = 0;
    zf->baseOffset = zf->passOffset = 0;
    zf->ptrToFree = NULL;
    zf->passBuf[0] = 0;
    zf->chan = Tcl_OpenFileChannel(interp, zipname, "rb", 0);
    if (!zf->chan) {
	return TCL_ERROR;
    }
    if (Tcl_GetChannelHandle(zf->chan, TCL_READABLE, &handle) != TCL_OK) {
	zf->length = Tcl_Seek(zf->chan, 0, SEEK_END);
	if (zf->length == ERROR_LENGTH) {
	    ZIPFS_POSIX_ERROR(interp, "seek error");
	    goto error;
	}
	if ((zf->length - ZIP_CENTRAL_END_LEN)
		> (64 * 1024 * 1024 - ZIP_CENTRAL_END_LEN)) {
	    ZIPFS_ERROR(interp, "illegal file size");
	    if (interp) {
		Tcl_SetErrorCode(interp, "TCL", "ZIPFS", "FILE_SIZE", NULL);
	    }
	    goto error;
	}
	if (Tcl_Seek(zf->chan, 0, SEEK_SET) == -1) {
	    ZIPFS_POSIX_ERROR(interp, "seek error");
	    goto error;
	}
	zf->ptrToFree = zf->data = (unsigned char *)attemptckalloc(zf->length);
	if (!zf->ptrToFree) {
	    ZIPFS_ERROR(interp, "out of memory");
	    if (interp) {
		Tcl_SetErrorCode(interp, "TCL", "MALLOC", NULL);
	    }
	    goto error;
	}
	i = Tcl_Read(zf->chan, (char *) zf->data, zf->length);
	if (i != zf->length) {
	    ZIPFS_POSIX_ERROR(interp, "file read error");
	    goto error;
	}
	Tcl_Close(interp, zf->chan);
	zf->chan = NULL;
    } else {
#ifdef _WIN32
	int readSuccessful;
#   ifdef _WIN64
	i = GetFileSizeEx((HANDLE) handle, (PLARGE_INTEGER) &zf->length);
	readSuccessful = (i != 0);
#   else /* !_WIN64 */
	zf->length = GetFileSize((HANDLE) handle, 0);
	readSuccessful = (zf->length != (size_t) INVALID_FILE_SIZE);
#   endif /* _WIN64 */
	if (!readSuccessful || (zf->length < ZIP_CENTRAL_END_LEN)) {
	    ZIPFS_POSIX_ERROR(interp, "invalid file size");
	    goto error;
	}
	zf->mountHandle = CreateFileMappingW((HANDLE) handle, 0, PAGE_READONLY,
		0, zf->length, 0);
	if (zf->mountHandle == INVALID_HANDLE_VALUE) {
	    ZIPFS_POSIX_ERROR(interp, "file mapping failed");
	    goto error;
	}
	zf->data = (unsigned char *)MapViewOfFile(zf->mountHandle, FILE_MAP_READ, 0, 0,
		zf->length);
	if (!zf->data) {
	    ZIPFS_POSIX_ERROR(interp, "file mapping failed");
	    goto error;
	}
#else /* !_WIN32 */
	zf->length = lseek(PTR2INT(handle), 0, SEEK_END);
	if (zf->length == ERROR_LENGTH || zf->length < ZIP_CENTRAL_END_LEN) {
	    ZIPFS_POSIX_ERROR(interp, "invalid file size");
	    goto error;
	}
	lseek(PTR2INT(handle), 0, SEEK_SET);
	zf->data = (unsigned char *) mmap(0, zf->length, PROT_READ,
		MAP_FILE | MAP_PRIVATE, PTR2INT(handle), 0);
	if (zf->data == MAP_FAILED) {
	    ZIPFS_POSIX_ERROR(interp, "file mapping failed");
	    goto error;
	}
#endif /* _WIN32 */
    }
    return ZipFSFindTOC(interp, needZip, zf);

  error:
    ZipFSCloseArchive(interp, zf);
    return TCL_ERROR;
}

/*
 *-------------------------------------------------------------------------
 *
 * ZipFSRootNode --
 *
 *	This function generates the root node for a ZIPFS filesystem.
 *
 * Results:
 *	TCL_OK on success, TCL_ERROR otherwise with an error message placed
 *	into the given "interp" if it is not NULL.
 *
 * Side effects:
 *	...
 *
 *-------------------------------------------------------------------------
 */

static int
ZipFSCatalogFilesystem(
    Tcl_Interp *interp,		/* Current interpreter. NULLable. */
    ZipFile *zf0,
    const char *mountPoint,	/* Mount point path. */
    const char *passwd,		/* Password for opening the ZIP, or NULL if
				 * the ZIP is unprotected. */
    const char *zipname)	/* Path to ZIP file to build a catalog of. */
{
    int pwlen, isNew;
    size_t i;
    ZipFile *zf;
    ZipEntry *z;
    Tcl_HashEntry *hPtr;
    Tcl_DString ds, dsm, fpBuf;
    unsigned char *q;

    /*
     * Basic verification of the password for sanity.
     */

    pwlen = 0;
    if (passwd) {
	pwlen = strlen(passwd);
	if ((pwlen > 255) || strchr(passwd, 0xff)) {
	    if (interp) {
		Tcl_SetObjResult(interp,
			Tcl_NewStringObj("illegal password", -1));
		Tcl_SetErrorCode(interp, "TCL", "ZIPFS", "BAD_PASS", NULL);
	    }
	    return TCL_ERROR;
	}
    }

    WriteLock();

    /*
     * Mount point sometimes is a relative or otherwise denormalized path.
     * But an absolute name is needed as mount point here.
     */

    Tcl_DStringInit(&ds);
    Tcl_DStringInit(&dsm);
    if (strcmp(mountPoint, "/") == 0) {
	mountPoint = "";
    } else {
	mountPoint = CanonicalPath("", mountPoint, &dsm, 1);
    }
    hPtr = Tcl_CreateHashEntry(&ZipFS.zipHash, mountPoint, &isNew);
    if (!isNew) {
	if (interp) {
	    zf = (ZipFile *)Tcl_GetHashValue(hPtr);
	    Tcl_SetObjResult(interp, Tcl_ObjPrintf(
		    "%s is already mounted on %s", zf->name, mountPoint));
	    Tcl_SetErrorCode(interp, "TCL", "ZIPFS", "MOUNTED", NULL);
	}
	Unlock();
	ZipFSCloseArchive(interp, zf0);
	return TCL_ERROR;
    }
    zf = (ZipFile *)attemptckalloc(sizeof(ZipFile) + strlen(mountPoint) + 1);
    if (!zf) {
	if (interp) {
	    Tcl_AppendResult(interp, "out of memory", (char *) NULL);
	    Tcl_SetErrorCode(interp, "TCL", "MALLOC", NULL);
	}
	Unlock();
	ZipFSCloseArchive(interp, zf0);
	return TCL_ERROR;
    }
    Unlock();

    *zf = *zf0;
    zf->mountPoint = (char *)Tcl_GetHashKey(&ZipFS.zipHash, hPtr);
    Tcl_CreateExitHandler(ZipfsExitHandler, zf);
    zf->mountPointLen = strlen(zf->mountPoint);
    zf->nameLength = strlen(zipname);
    zf->name = (char *)ckalloc(zf->nameLength + 1);
    memcpy(zf->name, zipname, zf->nameLength + 1);
    zf->entries = NULL;
    zf->topEnts = NULL;
    zf->numOpen = 0;
    Tcl_SetHashValue(hPtr, zf);
    if ((zf->passBuf[0] == 0) && pwlen) {
	int k = 0;

	zf->passBuf[k++] = pwlen;
	for (i = pwlen; i-- > 0 ;) {
	    zf->passBuf[k++] = (passwd[i] & 0x0f)
		    | pwrot[(passwd[i] >> 4) & 0x0f];
	}
	zf->passBuf[k] = '\0';
    }
    if (mountPoint[0] != '\0') {
	hPtr = Tcl_CreateHashEntry(&ZipFS.fileHash, mountPoint, &isNew);
	if (isNew) {
	    z = (ZipEntry *)ckalloc(sizeof(ZipEntry));
	    Tcl_SetHashValue(hPtr, z);

	    z->tnext = NULL;
	    z->depth = CountSlashes(mountPoint);
	    z->zipFilePtr = zf;
	    z->isDirectory = (zf->baseOffset == 0) ? 1 : -1; /* root marker */
	    z->isEncrypted = 0;
	    z->offset = zf->baseOffset;
	    z->crc32 = 0;
	    z->timestamp = 0;
	    z->numBytes = z->numCompressedBytes = 0;
	    z->compressMethod = ZIP_COMPMETH_STORED;
	    z->data = NULL;
	    z->name = (char *)Tcl_GetHashKey(&ZipFS.fileHash, hPtr);
	    z->next = zf->entries;
	    zf->entries = z;
	}
    }
    q = zf->data + zf->directoryOffset;
    Tcl_DStringInit(&fpBuf);
    for (i = 0; i < zf->numFiles; i++) {
	int extra, isdir = 0, dosTime, dosDate, nbcompr;
	size_t offs, pathlen, comlen;
	unsigned char *lq, *gq = NULL;
	char *fullpath, *path;

	pathlen = ZipReadShort(q + ZIP_CENTRAL_PATHLEN_OFFS);
	comlen = ZipReadShort(q + ZIP_CENTRAL_FCOMMENTLEN_OFFS);
	extra = ZipReadShort(q + ZIP_CENTRAL_EXTRALEN_OFFS);
	Tcl_DStringSetLength(&ds, 0);
	Tcl_DStringAppend(&ds, (char *) q + ZIP_CENTRAL_HEADER_LEN, pathlen);
	path = Tcl_DStringValue(&ds);
	if ((pathlen > 0) && (path[pathlen - 1] == '/')) {
	    Tcl_DStringSetLength(&ds, pathlen - 1);
	    path = Tcl_DStringValue(&ds);
	    isdir = 1;
	}
	if ((strcmp(path, ".") == 0) || (strcmp(path, "..") == 0)) {
	    goto nextent;
	}
	lq = zf->data + zf->baseOffset
		+ ZipReadInt(q + ZIP_CENTRAL_LOCALHDR_OFFS);
	if ((lq < zf->data) || (lq > zf->data + zf->length)) {
	    goto nextent;
	}
	nbcompr = ZipReadInt(lq + ZIP_LOCAL_COMPLEN_OFFS);
	if (!isdir && (nbcompr == 0)
		&& (ZipReadInt(lq + ZIP_LOCAL_UNCOMPLEN_OFFS) == 0)
		&& (ZipReadInt(lq + ZIP_LOCAL_CRC32_OFFS) == 0)) {
	    gq = q;
	    nbcompr = ZipReadInt(gq + ZIP_CENTRAL_COMPLEN_OFFS);
	}
	offs = (lq - zf->data)
		+ ZIP_LOCAL_HEADER_LEN
		+ ZipReadShort(lq + ZIP_LOCAL_PATHLEN_OFFS)
		+ ZipReadShort(lq + ZIP_LOCAL_EXTRALEN_OFFS);
	if (offs + nbcompr > zf->length) {
	    goto nextent;
	}
	if (!isdir && (mountPoint[0] == '\0') && !CountSlashes(path)) {
#ifdef ANDROID
	    /*
	     * When mounting the ZIP archive on the root directory try to
	     * remap top level regular files of the archive to
	     * /assets/.root/... since this directory should not be in a valid
	     * APK due to the leading dot in the file name component. This
	     * trick should make the files AndroidManifest.xml,
	     * resources.arsc, and classes.dex visible to Tcl.
	     */
	    Tcl_DString ds2;

	    Tcl_DStringInit(&ds2);
	    Tcl_DStringAppend(&ds2, "assets/.root/", -1);
	    Tcl_DStringAppend(&ds2, path, -1);
	    hPtr = Tcl_FindHashEntry(&ZipFS.fileHash, Tcl_DStringValue(&ds2));
	    if (hPtr) {
		/* should not happen but skip it anyway */
		Tcl_DStringFree(&ds2);
		goto nextent;
	    }
	    Tcl_DStringSetLength(&ds, 0);
	    Tcl_DStringAppend(&ds, Tcl_DStringValue(&ds2),
		    Tcl_DStringLength(&ds2));
	    path = Tcl_DStringValue(&ds);
	    Tcl_DStringFree(&ds2);
#else /* !ANDROID */
	    /*
	     * Regular files skipped when mounting on root.
	     */
	    goto nextent;
#endif /* ANDROID */
	}
	Tcl_DStringSetLength(&fpBuf, 0);
	fullpath = CanonicalPath(mountPoint, path, &fpBuf, 1);
	z = (ZipEntry *)ckalloc(sizeof(ZipEntry));
	z->name = NULL;
	z->tnext = NULL;
	z->depth = CountSlashes(fullpath);
	z->zipFilePtr = zf;
	z->isDirectory = isdir;
	z->isEncrypted = (ZipReadShort(lq + ZIP_LOCAL_FLAGS_OFFS) & 1)
		&& (nbcompr > 12);
	z->offset = offs;
	if (gq) {
	    z->crc32 = ZipReadInt(gq + ZIP_CENTRAL_CRC32_OFFS);
	    dosDate = ZipReadShort(gq + ZIP_CENTRAL_MDATE_OFFS);
	    dosTime = ZipReadShort(gq + ZIP_CENTRAL_MTIME_OFFS);
	    z->timestamp = DosTimeDate(dosDate, dosTime);
	    z->numBytes = ZipReadInt(gq + ZIP_CENTRAL_UNCOMPLEN_OFFS);
	    z->compressMethod = ZipReadShort(gq + ZIP_CENTRAL_COMPMETH_OFFS);
	} else {
	    z->crc32 = ZipReadInt(lq + ZIP_LOCAL_CRC32_OFFS);
	    dosDate = ZipReadShort(lq + ZIP_LOCAL_MDATE_OFFS);
	    dosTime = ZipReadShort(lq + ZIP_LOCAL_MTIME_OFFS);
	    z->timestamp = DosTimeDate(dosDate, dosTime);
	    z->numBytes = ZipReadInt(lq + ZIP_LOCAL_UNCOMPLEN_OFFS);
	    z->compressMethod = ZipReadShort(lq + ZIP_LOCAL_COMPMETH_OFFS);
	}
	z->numCompressedBytes = nbcompr;
	z->data = NULL;
	hPtr = Tcl_CreateHashEntry(&ZipFS.fileHash, fullpath, &isNew);
	if (!isNew) {
	    /* should not happen but skip it anyway */
	    ckfree(z);
	} else {
	    Tcl_SetHashValue(hPtr, z);
	    z->name = (char *)Tcl_GetHashKey(&ZipFS.fileHash, hPtr);
	    z->next = zf->entries;
	    zf->entries = z;
	    if (isdir && (mountPoint[0] == '\0') && (z->depth == 1)) {
		z->tnext = zf->topEnts;
		zf->topEnts = z;
	    }
	    if (!z->isDirectory && (z->depth > 1)) {
		char *dir, *end;
		ZipEntry *zd;

		Tcl_DStringSetLength(&ds, strlen(z->name) + 8);
		Tcl_DStringSetLength(&ds, 0);
		Tcl_DStringAppend(&ds, z->name, -1);
		dir = Tcl_DStringValue(&ds);
		for (end = strrchr(dir, '/'); end && (end != dir);
			end = strrchr(dir, '/')) {
		    Tcl_DStringSetLength(&ds, end - dir);
		    hPtr = Tcl_CreateHashEntry(&ZipFS.fileHash, dir, &isNew);
		    if (!isNew) {
			break;
		    }
		    zd = (ZipEntry *)ckalloc(sizeof(ZipEntry));
		    zd->name = NULL;
		    zd->tnext = NULL;
		    zd->depth = CountSlashes(dir);
		    zd->zipFilePtr = zf;
		    zd->isDirectory = 1;
		    zd->isEncrypted = 0;
		    zd->offset = z->offset;
		    zd->crc32 = 0;
		    zd->timestamp = z->timestamp;
		    zd->numBytes = zd->numCompressedBytes = 0;
		    zd->compressMethod = ZIP_COMPMETH_STORED;
		    zd->data = NULL;
		    Tcl_SetHashValue(hPtr, zd);
		    zd->name = (char *)Tcl_GetHashKey(&ZipFS.fileHash, hPtr);
		    zd->next = zf->entries;
		    zf->entries = zd;
		    if ((mountPoint[0] == '\0') && (zd->depth == 1)) {
			zd->tnext = zf->topEnts;
			zf->topEnts = zd;
		    }
		}
	    }
	}
    nextent:
	q += pathlen + comlen + extra + ZIP_CENTRAL_HEADER_LEN;
    }
    Tcl_DStringFree(&fpBuf);
    Tcl_DStringFree(&ds);
    Tcl_FSMountsChanged(NULL);
    Unlock();
    return TCL_OK;
}

/*
 *-------------------------------------------------------------------------
 *
 * ZipfsSetup --
 *
 *	Common initialisation code. ZipFS.initialized must *not* be set prior
 *	to the call.
 *
 *-------------------------------------------------------------------------
 */

static void
ZipfsSetup(void)
{
#if TCL_THREADS
    static const Tcl_Time t = { 0, 0 };

    /*
     * Inflate condition variable.
     */

    Tcl_MutexLock(&ZipFSMutex);
    Tcl_ConditionWait(&ZipFSCond, &ZipFSMutex, &t);
    Tcl_MutexUnlock(&ZipFSMutex);
#endif /* TCL_THREADS */

    Tcl_FSRegister(NULL, &zipfsFilesystem);
    Tcl_InitHashTable(&ZipFS.fileHash, TCL_STRING_KEYS);
    Tcl_InitHashTable(&ZipFS.zipHash, TCL_STRING_KEYS);
    ZipFS.idCount = 1;
    ZipFS.wrmax = DEFAULT_WRITE_MAX_SIZE;
    ZipFS.initialized = 1;
}

/*
 *-------------------------------------------------------------------------
 *
 * ListMountPoints --
 *
 *	This procedure lists the mount points and what's mounted there, or
 *	reports whether there are any mounts (if there's no interpreter). The
 *	read lock must be held by the caller.
 *
 * Results:
 *	A standard Tcl result. TCL_OK (or TCL_BREAK if no mounts and no
 *	interpreter).
 *
 * Side effects:
 *	Interpreter result may be updated.
 *
 *-------------------------------------------------------------------------
 */

static inline int
ListMountPoints(
    Tcl_Interp *interp)
{
    Tcl_HashEntry *hPtr;
    Tcl_HashSearch search;
    ZipFile *zf;

    for (hPtr = Tcl_FirstHashEntry(&ZipFS.zipHash, &search); hPtr;
	    hPtr = Tcl_NextHashEntry(&search)) {
	if (!interp) {
	    return TCL_OK;
	}
	zf = (ZipFile *)Tcl_GetHashValue(hPtr);
	Tcl_AppendElement(interp, zf->mountPoint);
	Tcl_AppendElement(interp, zf->name);
    }
    return (interp ? TCL_OK : TCL_BREAK);
}

/*
 *-------------------------------------------------------------------------
 *
 * DescribeMounted --
 *
 *	This procedure describes what is mounted at the given the mount point.
 *	The interpreter result is not updated if there is nothing mounted at
 *	the given point. The read lock must be held by the caller.
 *
 * Results:
 *	A standard Tcl result. TCL_OK (or TCL_BREAK if nothing mounted there
 *	and no interpreter).
 *
 * Side effects:
 *	Interpreter result may be updated.
 *
 *-------------------------------------------------------------------------
 */

static inline int
DescribeMounted(
    Tcl_Interp *interp,
    const char *mountPoint)
{
    Tcl_HashEntry *hPtr;
    ZipFile *zf;

    if (interp) {
	hPtr = Tcl_FindHashEntry(&ZipFS.zipHash, mountPoint);
	if (hPtr) {
	    zf = (ZipFile *)Tcl_GetHashValue(hPtr);
	    Tcl_SetObjResult(interp, Tcl_NewStringObj(zf->name, -1));
	    return TCL_OK;
	}
    }
    return (interp ? TCL_OK : TCL_BREAK);
}

/*
 *-------------------------------------------------------------------------
 *
 * TclZipfs_Mount --
 *
 *	This procedure is invoked to mount a given ZIP archive file on a given
 *	mountpoint with optional ZIP password.
 *
 * Results:
 *	A standard Tcl result.
 *
 * Side effects:
 *	A ZIP archive file is read, analyzed and mounted, resources are
 *	allocated.
 *
 *-------------------------------------------------------------------------
 */

int
TclZipfs_Mount(
    Tcl_Interp *interp,		/* Current interpreter. NULLable. */
    const char *mountPoint,	/* Mount point path. */
    const char *zipname,	/* Path to ZIP file to mount. */
    const char *passwd)		/* Password for opening the ZIP, or NULL if
				 * the ZIP is unprotected. */
{
    ZipFile *zf;

    ReadLock();
    if (!ZipFS.initialized) {
	ZipfsSetup();
    }

    /*
     * No mount point, so list all mount points and what is mounted there.
     */

    if (!mountPoint) {
	int ret = ListMountPoints(interp);
	Unlock();
	return ret;
    }

    /*
     * Mount point but no file, so describe what is mounted at that mount
     * point.
     */

    if (!zipname) {
	DescribeMounted(interp, mountPoint);
	Unlock();
	return TCL_OK;
    }
    Unlock();

    /*
     * Have both a mount point and a file (name) to mount there.
     */

    if (passwd) {
	if ((strlen(passwd) > 255) || strchr(passwd, 0xff)) {
	    if (interp) {
		Tcl_SetObjResult(interp,
			Tcl_NewStringObj("illegal password", -1));
		Tcl_SetErrorCode(interp, "TCL", "ZIPFS", "BAD_PASS", NULL);
	    }
	    return TCL_ERROR;
	}
    }
    zf = (ZipFile *)attemptckalloc(sizeof(ZipFile) + strlen(mountPoint) + 1);
    if (!zf) {
	if (interp) {
	    Tcl_AppendResult(interp, "out of memory", (char *) NULL);
	    Tcl_SetErrorCode(interp, "TCL", "MALLOC", NULL);
	}
	return TCL_ERROR;
    }
    if (ZipFSOpenArchive(interp, zipname, 1, zf) != TCL_OK) {
	ckfree(zf);
	return TCL_ERROR;
    }
    if (ZipFSCatalogFilesystem(interp, zf, mountPoint, passwd, zipname)
	    != TCL_OK) {
	ckfree(zf);
	return TCL_ERROR;
    }
    ckfree(zf);
    return TCL_OK;
}

/*
 *-------------------------------------------------------------------------
 *
 * TclZipfs_MountBuffer --
 *
 *	This procedure is invoked to mount a given ZIP archive file on a given
 *	mountpoint with optional ZIP password.
 *
 * Results:
 *	A standard Tcl result.
 *
 * Side effects:
 *	A ZIP archive file is read, analyzed and mounted, resources are
 *	allocated.
 *
 *-------------------------------------------------------------------------
 */

int
TclZipfs_MountBuffer(
    Tcl_Interp *interp,		/* Current interpreter. NULLable. */
    const char *mountPoint,	/* Mount point path. */
    unsigned char *data,
    size_t datalen,
    int copy)
{
    ZipFile *zf;
    int result;

    ReadLock();
    if (!ZipFS.initialized) {
	ZipfsSetup();
    }

    /*
     * No mount point, so list all mount points and what is mounted there.
     */

    if (!mountPoint) {
	int ret = ListMountPoints(interp);
	Unlock();
	return ret;
    }

    /*
     * Mount point but no data, so describe what is mounted at that mount
     * point.
     */

    if (!data) {
	DescribeMounted(interp, mountPoint);
	Unlock();
	return TCL_OK;
    }
    Unlock();

    /*
     * Have both a mount point and data to mount there.
     */

    zf = (ZipFile *)attemptckalloc(sizeof(ZipFile) + strlen(mountPoint) + 1);
    if (!zf) {
	if (interp) {
	    Tcl_AppendResult(interp, "out of memory", (char *) NULL);
	    Tcl_SetErrorCode(interp, "TCL", "MALLOC", NULL);
	}
	return TCL_ERROR;
    }
    zf->isMemBuffer = 1;
    zf->length = datalen;
    if (copy) {
	zf->data = (unsigned char *)attemptckalloc(datalen);
	if (!zf->data) {
	    if (interp) {
		Tcl_AppendResult(interp, "out of memory", (char *) NULL);
		Tcl_SetErrorCode(interp, "TCL", "MALLOC", NULL);
	    }
	    return TCL_ERROR;
	}
	memcpy(zf->data, data, datalen);
	zf->ptrToFree = zf->data;
    } else {
	zf->data = data;
	zf->ptrToFree = NULL;
    }
    zf->passBuf[0] = 0;	/* stop valgrind cries */
    if (ZipFSFindTOC(interp, 0, zf) != TCL_OK) {
	return TCL_ERROR;
    }
    result = ZipFSCatalogFilesystem(interp, zf, mountPoint, NULL,
	    "Memory Buffer");
    ckfree(zf);
    return result;
}

/*
 *-------------------------------------------------------------------------
 *
 * TclZipfs_Unmount --
 *
 *	This procedure is invoked to unmount a given ZIP archive.
 *
 * Results:
 *	A standard Tcl result.
 *
 * Side effects:
 *	A mounted ZIP archive file is unmounted, resources are free'd.
 *
 *-------------------------------------------------------------------------
 */

int
TclZipfs_Unmount(
    Tcl_Interp *interp,		/* Current interpreter. NULLable. */
    const char *mountPoint)	/* Mount point path. */
{
    ZipFile *zf;
    ZipEntry *z, *znext;
    Tcl_HashEntry *hPtr;
    Tcl_DString dsm;
    int ret = TCL_OK, unmounted = 0;

    WriteLock();
    if (!ZipFS.initialized) {
	goto done;
    }

    /*
     * Mount point sometimes is a relative or otherwise denormalized path.
     * But an absolute name is needed as mount point here.
     */

    Tcl_DStringInit(&dsm);
    mountPoint = CanonicalPath("", mountPoint, &dsm, 1);

    hPtr = Tcl_FindHashEntry(&ZipFS.zipHash, mountPoint);
    /* don't report no-such-mount as an error */
    if (!hPtr) {
	goto done;
    }

    zf = (ZipFile *)Tcl_GetHashValue(hPtr);
    if (zf->numOpen > 0) {
	ZIPFS_ERROR(interp, "filesystem is busy");
	ret = TCL_ERROR;
	goto done;
    }
    Tcl_DeleteHashEntry(hPtr);
    for (z = zf->entries; z; z = znext) {
	znext = z->next;
	hPtr = Tcl_FindHashEntry(&ZipFS.fileHash, z->name);
	if (hPtr) {
	    Tcl_DeleteHashEntry(hPtr);
	}
	if (z->data) {
	    ckfree(z->data);
	}
	ckfree(z);
    }
    ZipFSCloseArchive(interp, zf);
    Tcl_DeleteExitHandler(ZipfsExitHandler, zf);
    ckfree(zf);
    unmounted = 1;
  done:
    Unlock();
    if (unmounted) {
	Tcl_FSMountsChanged(NULL);
    }
    return ret;
}

/*
 *-------------------------------------------------------------------------
 *
 * ZipFSMountObjCmd --
 *
 *	This procedure is invoked to process the [zipfs mount] command.
 *
 * Results:
 *	A standard Tcl result.
 *
 * Side effects:
 *	A ZIP archive file is mounted, resources are allocated.
 *
 *-------------------------------------------------------------------------
 */

static int
ZipFSMountObjCmd(
    TCL_UNUSED(ClientData),
    Tcl_Interp *interp,		/* Current interpreter. */
    int objc,			/* Number of arguments. */
    Tcl_Obj *const objv[])	/* Argument objects. */
{

    if (objc > 4) {
	Tcl_WrongNumArgs(interp, 1, objv,
		 "?mountpoint? ?zipfile? ?password?");
	return TCL_ERROR;
    }

    return TclZipfs_Mount(interp, (objc > 1) ? Tcl_GetString(objv[1]) : NULL,
	    (objc > 2) ? Tcl_GetString(objv[2]) : NULL,
	    (objc > 3) ? Tcl_GetString(objv[3]) : NULL);
}

/*
 *-------------------------------------------------------------------------
 *
 * ZipFSMountBufferObjCmd --
 *
 *	This procedure is invoked to process the [zipfs mount_data] command.
 *
 * Results:
 *	A standard Tcl result.
 *
 * Side effects:
 *	A ZIP archive file is mounted, resources are allocated.
 *
 *-------------------------------------------------------------------------
 */

static int
ZipFSMountBufferObjCmd(
    TCL_UNUSED(ClientData),
    Tcl_Interp *interp,		/* Current interpreter. */
    int objc,			/* Number of arguments. */
    Tcl_Obj *const objv[])	/* Argument objects. */
{
    const char *mountPoint;	/* Mount point path. */
    unsigned char *data;
    int length;

    if (objc > 3) {
	Tcl_WrongNumArgs(interp, 1, objv, "?mountpoint? ?data?");
	return TCL_ERROR;
    }
    if (objc < 2) {
	int ret;

	ReadLock();
	ret = ListMountPoints(interp);
	Unlock();
	return ret;
    }

    mountPoint = Tcl_GetString(objv[1]);
    if (objc < 3) {
	ReadLock();
	DescribeMounted(interp, mountPoint);
	Unlock();
	return TCL_OK;
    }

    data = TclGetBytesFromObj(interp, objv[2], &length);
    if (data == NULL) {
	return TCL_ERROR;
    }
    return TclZipfs_MountBuffer(interp, mountPoint, data, length, 1);
}

/*
 *-------------------------------------------------------------------------
 *
 * ZipFSRootObjCmd --
 *
 *	This procedure is invoked to process the [zipfs root] command. It
 *	returns the root that all zipfs file systems are mounted under.
 *
 * Results:
 *	A standard Tcl result.
 *
 * Side effects:
 *
 *-------------------------------------------------------------------------
 */

static int
ZipFSRootObjCmd(
    TCL_UNUSED(ClientData),
    Tcl_Interp *interp,		/* Current interpreter. */
    TCL_UNUSED(int) /*objc*/,
    TCL_UNUSED(Tcl_Obj *const *)) /*objv*/
{
    Tcl_SetObjResult(interp, Tcl_NewStringObj(ZIPFS_VOLUME, -1));
    return TCL_OK;
}

/*
 *-------------------------------------------------------------------------
 *
 * ZipFSUnmountObjCmd --
 *
 *	This procedure is invoked to process the [zipfs unmount] command.
 *
 * Results:
 *	A standard Tcl result.
 *
 * Side effects:
 *	A mounted ZIP archive file is unmounted, resources are free'd.
 *
 *-------------------------------------------------------------------------
 */

static int
ZipFSUnmountObjCmd(
    TCL_UNUSED(ClientData),
    Tcl_Interp *interp,		/* Current interpreter. */
    int objc,			/* Number of arguments. */
    Tcl_Obj *const objv[])	/* Argument objects. */
{

    if (objc != 2) {
	Tcl_WrongNumArgs(interp, 1, objv, "zipfile");
	return TCL_ERROR;
    }
    return TclZipfs_Unmount(interp, Tcl_GetString(objv[1]));
}

/*
 *-------------------------------------------------------------------------
 *
 * ZipFSMkKeyObjCmd --
 *
 *	This procedure is invoked to process the [zipfs mkkey] command.  It
 *	produces a rotated password to be embedded into an image file.
 *
 * Results:
 *	A standard Tcl result.
 *
 * Side effects:
 *	None.
 *
 *-------------------------------------------------------------------------
 */

static int
ZipFSMkKeyObjCmd(
    TCL_UNUSED(ClientData),
    Tcl_Interp *interp,		/* Current interpreter. */
    int objc,			/* Number of arguments. */
    Tcl_Obj *const objv[])	/* Argument objects. */
{
    int len, i = 0;
    char *pw, passBuf[264];

    if (objc != 2) {
	Tcl_WrongNumArgs(interp, 1, objv, "password");
	return TCL_ERROR;
    }
    pw = Tcl_GetString(objv[1]);
    len = strlen(pw);
    if (len == 0) {
	return TCL_OK;
    }
    if ((len > 255) || strchr(pw, 0xff)) {
	Tcl_SetObjResult(interp, Tcl_NewStringObj("illegal password", -1));
	return TCL_ERROR;
    }
    while (len > 0) {
	int ch = pw[len - 1];

	passBuf[i] = (ch & 0x0f) | pwrot[(ch >> 4) & 0x0f];
	i++;
	len--;
    }
    passBuf[i] = i;
    ++i;
    passBuf[i++] = (char) ZIP_PASSWORD_END_SIG;
    passBuf[i++] = (char) (ZIP_PASSWORD_END_SIG >> 8);
    passBuf[i++] = (char) (ZIP_PASSWORD_END_SIG >> 16);
    passBuf[i++] = (char) (ZIP_PASSWORD_END_SIG >> 24);
    passBuf[i] = '\0';
    Tcl_AppendResult(interp, passBuf, (char *) NULL);
    return TCL_OK;
}

/*
 *-------------------------------------------------------------------------
 *
 * ZipAddFile --
 *
 *	This procedure is used by ZipFSMkZipOrImgCmd() to add a single file to
 *	the output ZIP archive file being written. A ZipEntry struct about the
 *	input file is added to the given fileHash table for later creation of
 *	the central ZIP directory.
 *
 * Results:
 *	A standard Tcl result.
 *
 * Side effects:
 *	Input file is read and (compressed and) written to the output ZIP
 *	archive file.
 *
 *-------------------------------------------------------------------------
 */

static int
ZipAddFile(
    Tcl_Interp *interp,		/* Current interpreter. */
    const char *path,
    const char *name,
    Tcl_Channel out,
    const char *passwd,		/* Password for encoding the file, or NULL if
				 * the file is to be unprotected. */
    char *buf,
    int bufsize,
    Tcl_HashTable *fileHash)
{
    Tcl_Channel in;
    Tcl_HashEntry *hPtr;
    ZipEntry *z;
    z_stream stream;
    const char *zpath;
    int crc, flush, zpathlen;
    size_t nbyte, nbytecompr, len, olen, align = 0;
    long long pos[3];
    int mtime = 0, isNew, compMeth;
    unsigned long keys[3], keys0[3];
    char obuf[4096];

    /*
     * Trim leading '/' characters. If this results in an empty string, we've
     * nothing to do.
     */

    zpath = name;
    while (zpath && zpath[0] == '/') {
	zpath++;
    }
    if (!zpath || (zpath[0] == '\0')) {
	return TCL_OK;
    }

    zpathlen = strlen(zpath);
    if (zpathlen + ZIP_CENTRAL_HEADER_LEN > bufsize) {
	Tcl_SetObjResult(interp, Tcl_ObjPrintf(
		"path too long for \"%s\"", path));
	Tcl_SetErrorCode(interp, "TCL", "ZIPFS", "PATH_LEN", NULL);
	return TCL_ERROR;
    }
    in = Tcl_OpenFileChannel(interp, path, "rb", 0);
    if (!in) {
#ifdef _WIN32
	/* hopefully a directory */
	if (strcmp("permission denied", Tcl_PosixError(interp)) == 0) {
	    Tcl_Close(interp, in);
	    return TCL_OK;
	}
#endif /* _WIN32 */
	Tcl_Close(interp, in);
	return TCL_ERROR;
    } else {
	Tcl_Obj *pathObj = Tcl_NewStringObj(path, -1);
	Tcl_StatBuf statBuf;

	Tcl_IncrRefCount(pathObj);
	if (Tcl_FSStat(pathObj, &statBuf) != -1) {
	    mtime = statBuf.st_mtime;
	}
	Tcl_DecrRefCount(pathObj);
    }
    Tcl_ResetResult(interp);
    crc = 0;
    nbyte = nbytecompr = 0;
    while (1) {
	len = Tcl_Read(in, buf, bufsize);
	if (len == ERROR_LENGTH) {
	    if (nbyte == 0 && errno == EISDIR) {
		Tcl_Close(interp, in);
		return TCL_OK;
	    }
	    Tcl_SetObjResult(interp, Tcl_ObjPrintf("read error on \"%s\": %s",
		    path, Tcl_PosixError(interp)));
	    Tcl_Close(interp, in);
	    return TCL_ERROR;
	}
	if (len == 0) {
	    break;
	}
	crc = crc32(crc, (unsigned char *) buf, len);
	nbyte += len;
    }
    if (Tcl_Seek(in, 0, SEEK_SET) == -1) {
	Tcl_SetObjResult(interp, Tcl_ObjPrintf("seek error on \"%s\": %s",
		path, Tcl_PosixError(interp)));
	Tcl_Close(interp, in);
	return TCL_ERROR;
    }
    pos[0] = Tcl_Tell(out);
    memset(buf, '\0', ZIP_LOCAL_HEADER_LEN);
    memcpy(buf + ZIP_LOCAL_HEADER_LEN, zpath, zpathlen);
    len = zpathlen + ZIP_LOCAL_HEADER_LEN;
    if ((size_t) Tcl_Write(out, buf, len) != len) {
    wrerr:
	Tcl_SetObjResult(interp, Tcl_ObjPrintf(
		"write error on %s: %s", path, Tcl_PosixError(interp)));
	Tcl_Close(interp, in);
	return TCL_ERROR;
    }
    if ((len + pos[0]) & 3) {
	unsigned char abuf[8];

	/*
	 * Align payload to next 4-byte boundary using a dummy extra entry
	 * similar to the zipalign tool from Android's SDK.
	 */

	align = 4 + ((len + pos[0]) & 3);
	ZipWriteShort(abuf, 0xffff);
	ZipWriteShort(abuf + 2, align - 4);
	ZipWriteInt(abuf + 4, 0x03020100);
	if ((size_t) Tcl_Write(out, (const char *) abuf, align) != align) {
	    goto wrerr;
	}
    }
    if (passwd) {
	int i, ch, tmp;
	unsigned char kvbuf[24];
	Tcl_Obj *ret;

	init_keys(passwd, keys, crc32tab);
	for (i = 0; i < 12 - 2; i++) {
	    double r;

	    if (Tcl_EvalEx(interp, "::tcl::mathfunc::rand", -1, 0) != TCL_OK) {
		Tcl_Obj *eiPtr = Tcl_ObjPrintf(
			"\n    (evaluating PRNG step %d for password encoding)",
			i);

		Tcl_AppendObjToErrorInfo(interp, eiPtr);
		Tcl_Close(interp, in);
		return TCL_ERROR;
	    }
	    ret = Tcl_GetObjResult(interp);
	    if (Tcl_GetDoubleFromObj(interp, ret, &r) != TCL_OK) {
		Tcl_Obj *eiPtr = Tcl_ObjPrintf(
			"\n    (evaluating PRNG step %d for password encoding)",
			i);

		Tcl_AppendObjToErrorInfo(interp, eiPtr);
		Tcl_Close(interp, in);
		return TCL_ERROR;
	    }
	    ch = (int) (r * 256);
	    kvbuf[i + 12] = UCHAR(zencode(keys, crc32tab, ch, tmp));
	}
	Tcl_ResetResult(interp);
	init_keys(passwd, keys, crc32tab);
	for (i = 0; i < 12 - 2; i++) {
	    kvbuf[i] = UCHAR(zencode(keys, crc32tab, kvbuf[i + 12], tmp));
	}
	kvbuf[i++] = UCHAR(zencode(keys, crc32tab, crc >> 16, tmp));
	kvbuf[i++] = UCHAR(zencode(keys, crc32tab, crc >> 24, tmp));
	len = Tcl_Write(out, (char *) kvbuf, 12);
	memset(kvbuf, 0, 24);
	if (len != 12) {
	    Tcl_SetObjResult(interp, Tcl_ObjPrintf(
		    "write error on %s: %s", path, Tcl_PosixError(interp)));
	    Tcl_Close(interp, in);
	    return TCL_ERROR;
	}
	memcpy(keys0, keys, sizeof(keys0));
	nbytecompr += 12;
    }
    Tcl_Flush(out);
    pos[2] = Tcl_Tell(out);
    compMeth = ZIP_COMPMETH_DEFLATED;
    memset(&stream, 0, sizeof(z_stream));
    stream.zalloc = Z_NULL;
    stream.zfree = Z_NULL;
    stream.opaque = Z_NULL;
    if (deflateInit2(&stream, 9, Z_DEFLATED, -15, 8,
	    Z_DEFAULT_STRATEGY) != Z_OK) {
	Tcl_SetObjResult(interp, Tcl_ObjPrintf(
		"compression init error on \"%s\"", path));
	Tcl_SetErrorCode(interp, "TCL", "ZIPFS", "DEFLATE_INIT", NULL);
	Tcl_Close(interp, in);
	return TCL_ERROR;
    }
    do {
	len = Tcl_Read(in, buf, bufsize);
	if (len == ERROR_LENGTH) {
	    Tcl_SetObjResult(interp, Tcl_ObjPrintf(
		    "read error on %s: %s", path, Tcl_PosixError(interp)));
	    deflateEnd(&stream);
	    Tcl_Close(interp, in);
	    return TCL_ERROR;
	}
	stream.avail_in = len;
	stream.next_in = (unsigned char *) buf;
	flush = Tcl_Eof(in) ? Z_FINISH : Z_NO_FLUSH;
	do {
	    stream.avail_out = sizeof(obuf);
	    stream.next_out = (unsigned char *) obuf;
	    len = deflate(&stream, flush);
	    if (len == (size_t) Z_STREAM_ERROR) {
		Tcl_SetObjResult(interp, Tcl_ObjPrintf(
			"deflate error on %s", path));
		Tcl_SetErrorCode(interp, "TCL", "ZIPFS", "DEFLATE", NULL);
		deflateEnd(&stream);
		Tcl_Close(interp, in);
		return TCL_ERROR;
	    }
	    olen = sizeof(obuf) - stream.avail_out;
	    if (passwd) {
		size_t i;
		int tmp;

		for (i = 0; i < olen; i++) {
		    obuf[i] = (char) zencode(keys, crc32tab, obuf[i], tmp);
		}
	    }
	    if (olen && ((size_t) Tcl_Write(out, obuf, olen) != olen)) {
		Tcl_SetObjResult(interp, Tcl_ObjPrintf(
			"write error: %s", Tcl_PosixError(interp)));
		deflateEnd(&stream);
		Tcl_Close(interp, in);
		return TCL_ERROR;
	    }
	    nbytecompr += olen;
	} while (stream.avail_out == 0);
    } while (flush != Z_FINISH);
    deflateEnd(&stream);
    Tcl_Flush(out);
    pos[1] = Tcl_Tell(out);
    if (nbyte - nbytecompr <= 0) {
	/*
	 * Compressed file larger than input, write it again uncompressed.
	 */
	if (Tcl_Seek(in, 0, SEEK_SET) != 0) {
	    goto seekErr;
	}
	if (Tcl_Seek(out, pos[2], SEEK_SET) != pos[2]) {
	seekErr:
	    Tcl_Close(interp, in);
	    Tcl_SetObjResult(interp, Tcl_ObjPrintf(
		    "seek error: %s", Tcl_PosixError(interp)));
	    return TCL_ERROR;
	}
	nbytecompr = (passwd ? 12 : 0);
	while (1) {
	    len = Tcl_Read(in, buf, bufsize);
	    if (len == ERROR_LENGTH) {
		Tcl_SetObjResult(interp, Tcl_ObjPrintf(
			"read error on \"%s\": %s",
			path, Tcl_PosixError(interp)));
		Tcl_Close(interp, in);
		return TCL_ERROR;
	    } else if (len == 0) {
		break;
	    }
	    if (passwd) {
		size_t i;
		int tmp;

		for (i = 0; i < len; i++) {
		    buf[i] = (char) zencode(keys0, crc32tab, buf[i], tmp);
		}
	    }
	    if ((size_t) Tcl_Write(out, buf, len) != len) {
		Tcl_SetObjResult(interp, Tcl_ObjPrintf(
			"write error: %s", Tcl_PosixError(interp)));
		Tcl_Close(interp, in);
		return TCL_ERROR;
	    }
	    nbytecompr += len;
	}
	compMeth = ZIP_COMPMETH_STORED;
	Tcl_Flush(out);
	pos[1] = Tcl_Tell(out);
	Tcl_TruncateChannel(out, pos[1]);
    }
    Tcl_Close(interp, in);

    hPtr = Tcl_CreateHashEntry(fileHash, zpath, &isNew);
    if (!isNew) {
	Tcl_SetObjResult(interp, Tcl_ObjPrintf(
		"non-unique path name \"%s\"", path));
	Tcl_SetErrorCode(interp, "TCL", "ZIPFS", "DUPLICATE_PATH", NULL);
	return TCL_ERROR;
    }

    z = (ZipEntry *)ckalloc(sizeof(ZipEntry));
    Tcl_SetHashValue(hPtr, z);
    z->name = NULL;
    z->tnext = NULL;
    z->depth = 0;
    z->zipFilePtr = NULL;
    z->isDirectory = 0;
    z->isEncrypted = (passwd ? 1 : 0);
    z->offset = pos[0];
    z->crc32 = crc;
    z->timestamp = mtime;
    z->numBytes = nbyte;
    z->numCompressedBytes = nbytecompr;
    z->compressMethod = compMeth;
    z->data = NULL;
    z->name = (char *)Tcl_GetHashKey(fileHash, hPtr);
    z->next = NULL;

    /*
     * Write final local header information.
     */
    ZipWriteInt(buf + ZIP_LOCAL_SIG_OFFS, ZIP_LOCAL_HEADER_SIG);
    ZipWriteShort(buf + ZIP_LOCAL_VERSION_OFFS, ZIP_MIN_VERSION);
    ZipWriteShort(buf + ZIP_LOCAL_FLAGS_OFFS, z->isEncrypted);
    ZipWriteShort(buf + ZIP_LOCAL_COMPMETH_OFFS, z->compressMethod);
    ZipWriteShort(buf + ZIP_LOCAL_MTIME_OFFS, ToDosTime(z->timestamp));
    ZipWriteShort(buf + ZIP_LOCAL_MDATE_OFFS, ToDosDate(z->timestamp));
    ZipWriteInt(buf + ZIP_LOCAL_CRC32_OFFS, z->crc32);
    ZipWriteInt(buf + ZIP_LOCAL_COMPLEN_OFFS, z->numCompressedBytes);
    ZipWriteInt(buf + ZIP_LOCAL_UNCOMPLEN_OFFS, z->numBytes);
    ZipWriteShort(buf + ZIP_LOCAL_PATHLEN_OFFS, zpathlen);
    ZipWriteShort(buf + ZIP_LOCAL_EXTRALEN_OFFS, align);
    if (Tcl_Seek(out, pos[0], SEEK_SET) != pos[0]) {
	Tcl_DeleteHashEntry(hPtr);
	ckfree(z);
	Tcl_SetObjResult(interp, Tcl_ObjPrintf(
		"seek error: %s", Tcl_PosixError(interp)));
	return TCL_ERROR;
    }
    if (Tcl_Write(out, buf, ZIP_LOCAL_HEADER_LEN) != ZIP_LOCAL_HEADER_LEN) {
	Tcl_DeleteHashEntry(hPtr);
	ckfree(z);
	Tcl_SetObjResult(interp, Tcl_ObjPrintf(
		"write error: %s", Tcl_PosixError(interp)));
	return TCL_ERROR;
    }
    Tcl_Flush(out);
    if (Tcl_Seek(out, pos[1], SEEK_SET) != pos[1]) {
	Tcl_DeleteHashEntry(hPtr);
	ckfree(z);
	Tcl_SetObjResult(interp, Tcl_ObjPrintf(
		"seek error: %s", Tcl_PosixError(interp)));
	return TCL_ERROR;
    }
    return TCL_OK;
}

/*
 *-------------------------------------------------------------------------
 *
 * ZipFSMkZipOrImgObjCmd --
 *
 *	This procedure is creates a new ZIP archive file or image file given
 *	output filename, input directory of files to be archived, optional
 *	password, and optional image to be prepended to the output ZIP archive
 *	file.
 *
 * Results:
 *	A standard Tcl result.
 *
 * Side effects:
 *	A new ZIP archive file or image file is written.
 *
 *-------------------------------------------------------------------------
 */

static int
ZipFSMkZipOrImgObjCmd(
    Tcl_Interp *interp,		/* Current interpreter. */
    int isImg,
    int isList,
    int objc,			/* Number of arguments. */
    Tcl_Obj *const objv[])	/* Argument objects. */
{
    Tcl_Channel out;
    int pwlen = 0, count, ret = TCL_ERROR, lobjc;
    size_t len, slen = 0, i = 0;
    long long pos[3];
    Tcl_Obj **lobjv, *list = NULL;
    ZipEntry *z;
    Tcl_HashEntry *hPtr;
    Tcl_HashSearch search;
    Tcl_HashTable fileHash;
    char *strip = NULL, *pw = NULL, passBuf[264], buf[4096];

    /*
     * Caller has verified that the number of arguments is correct.
     */

    passBuf[0] = 0;
    if (objc > (isList ? 3 : 4)) {
	pw = Tcl_GetString(objv[isList ? 3 : 4]);
	pwlen = strlen(pw);
	if ((pwlen > 255) || strchr(pw, 0xff)) {
	    Tcl_SetObjResult(interp,
		    Tcl_NewStringObj("illegal password", -1));
	    Tcl_SetErrorCode(interp, "TCL", "ZIPFS", "BAD_PASS", NULL);
	    return TCL_ERROR;
	}
    }
    if (isList) {
	list = objv[2];
	Tcl_IncrRefCount(list);
    } else {
	Tcl_Obj *cmd[3];

	cmd[1] = Tcl_NewStringObj("::tcl::zipfs::find", -1);
	cmd[2] = objv[2];
	cmd[0] = Tcl_NewListObj(2, cmd + 1);
	Tcl_IncrRefCount(cmd[0]);
	if (Tcl_EvalObjEx(interp, cmd[0], TCL_EVAL_DIRECT) != TCL_OK) {
	    Tcl_DecrRefCount(cmd[0]);
	    return TCL_ERROR;
	}
	Tcl_DecrRefCount(cmd[0]);
	list = Tcl_GetObjResult(interp);
	Tcl_IncrRefCount(list);
    }
    if (Tcl_ListObjGetElements(interp, list, &lobjc, &lobjv) != TCL_OK) {
	Tcl_DecrRefCount(list);
	return TCL_ERROR;
    }
    if (isList && (lobjc % 2)) {
	Tcl_DecrRefCount(list);
	Tcl_SetObjResult(interp,
		Tcl_NewStringObj("need even number of elements", -1));
	Tcl_SetErrorCode(interp, "TCL", "ZIPFS", "LIST_LENGTH", NULL);
	return TCL_ERROR;
    }
    if (lobjc == 0) {
	Tcl_DecrRefCount(list);
	Tcl_SetObjResult(interp, Tcl_NewStringObj("empty archive", -1));
	Tcl_SetErrorCode(interp, "TCL", "ZIPFS", "EMPTY", NULL);
	return TCL_ERROR;
    }
    out = Tcl_OpenFileChannel(interp, Tcl_GetString(objv[1]), "wb", 0755);
    if (out == NULL) {
	Tcl_DecrRefCount(list);
	return TCL_ERROR;
    }
    if (pwlen <= 0) {
	pw = NULL;
	pwlen = 0;
    }
    if (isImg) {
	ZipFile *zf, zf0;
	int isMounted = 0;
	const char *imgName;

	if (isList) {
	    imgName = (objc > 4) ? Tcl_GetString(objv[4]) :
		    Tcl_GetNameOfExecutable();
	} else {
	    imgName = (objc > 5) ? Tcl_GetString(objv[5]) :
		    Tcl_GetNameOfExecutable();
	}
	if (pwlen) {
	    i = 0;
	    for (len = pwlen; len-- > 0;) {
		int ch = pw[len];

		passBuf[i] = (ch & 0x0f) | pwrot[(ch >> 4) & 0x0f];
		i++;
	    }
	    passBuf[i] = i;
	    ++i;
	    passBuf[i++] = (char) ZIP_PASSWORD_END_SIG;
	    passBuf[i++] = (char) (ZIP_PASSWORD_END_SIG >> 8);
	    passBuf[i++] = (char) (ZIP_PASSWORD_END_SIG >> 16);
	    passBuf[i++] = (char) (ZIP_PASSWORD_END_SIG >> 24);
	    passBuf[i] = '\0';
	}

	/*
	 * Check for mounted image.
	 */

	WriteLock();
	for (hPtr = Tcl_FirstHashEntry(&ZipFS.zipHash, &search); hPtr;
		hPtr = Tcl_NextHashEntry(&search)) {
	    zf = (ZipFile *)Tcl_GetHashValue(hPtr);
	    if (strcmp(zf->name, imgName) == 0) {
		isMounted = 1;
		zf->numOpen++;
		break;
	    }
	}
	Unlock();
	if (!isMounted) {
	    zf = &zf0;
	}
	if (isMounted || ZipFSOpenArchive(interp, imgName, 0, zf) == TCL_OK) {
	    if ((size_t) Tcl_Write(out, (char *) zf->data,
		    zf->passOffset) != zf->passOffset) {
		memset(passBuf, 0, sizeof(passBuf));
		Tcl_DecrRefCount(list);
		Tcl_SetObjResult(interp, Tcl_ObjPrintf(
			"write error: %s", Tcl_PosixError(interp)));
		Tcl_Close(interp, out);
		if (zf == &zf0) {
		    ZipFSCloseArchive(interp, zf);
		} else {
		    WriteLock();
		    zf->numOpen--;
		    Unlock();
		}
		return TCL_ERROR;
	    }
	    if (zf == &zf0) {
		ZipFSCloseArchive(interp, zf);
	    } else {
		WriteLock();
		zf->numOpen--;
		Unlock();
	    }
	} else {
	    size_t k;
	    int m, n;
	    Tcl_Channel in;
	    const char *errMsg = "seek error";

	    /*
	     * Fall back to read it as plain file which hopefully is a static
	     * tclsh or wish binary with proper zipfs infrastructure built in.
	     */

	    Tcl_ResetResult(interp);
	    in = Tcl_OpenFileChannel(interp, imgName, "rb", 0644);
	    if (!in) {
		memset(passBuf, 0, sizeof(passBuf));
		Tcl_DecrRefCount(list);
		Tcl_Close(interp, out);
		return TCL_ERROR;
	    }
	    i = Tcl_Seek(in, 0, SEEK_END);
	    if (i == ERROR_LENGTH) {
	    cperr:
		memset(passBuf, 0, sizeof(passBuf));
		Tcl_DecrRefCount(list);
		Tcl_SetObjResult(interp, Tcl_ObjPrintf(
			"%s: %s", errMsg, Tcl_PosixError(interp)));
		Tcl_Close(interp, out);
		Tcl_Close(interp, in);
		return TCL_ERROR;
	    }
	    Tcl_Seek(in, 0, SEEK_SET);
	    for (k = 0; k < i; k += m) {
		m = i - k;
		if (m > (int) sizeof(buf)) {
		    m = (int) sizeof(buf);
		}
		n = Tcl_Read(in, buf, m);
		if (n == -1) {
		    errMsg = "read error";
		    goto cperr;
		} else if (n == 0) {
		    break;
		}
		m = Tcl_Write(out, buf, n);
		if (m != n) {
		    errMsg = "write error";
		    goto cperr;
		}
	    }
	    Tcl_Close(interp, in);
	}
	len = strlen(passBuf);
	if (len > 0) {
	    i = Tcl_Write(out, passBuf, len);
	    if (i != len) {
		Tcl_DecrRefCount(list);
		Tcl_SetObjResult(interp, Tcl_ObjPrintf(
			"write error: %s", Tcl_PosixError(interp)));
		Tcl_Close(interp, out);
		return TCL_ERROR;
	    }
	}
	memset(passBuf, 0, sizeof(passBuf));
	Tcl_Flush(out);
    }
    Tcl_InitHashTable(&fileHash, TCL_STRING_KEYS);
    pos[0] = Tcl_Tell(out);
    if (!isList && (objc > 3)) {
	strip = Tcl_GetString(objv[3]);
	slen = strlen(strip);
    }
    for (i = 0; i < (size_t) lobjc; i += (isList ? 2 : 1)) {
	const char *path, *name;

	path = Tcl_GetString(lobjv[i]);
	if (isList) {
	    name = Tcl_GetString(lobjv[i + 1]);
	} else {
	    name = path;
	    if (slen > 0) {
		len = strlen(name);
		if ((len <= slen) || (strncmp(strip, name, slen) != 0)) {
		    continue;
		}
		name += slen;
	    }
	}
	while (name[0] == '/') {
	    ++name;
	}
	if (name[0] == '\0') {
	    continue;
	}
	if (ZipAddFile(interp, path, name, out, pw, buf, sizeof(buf),
		&fileHash) != TCL_OK) {
	    goto done;
	}
    }
    pos[1] = Tcl_Tell(out);
    count = 0;
    for (i = 0; i < (size_t) lobjc; i += (isList ? 2 : 1)) {
	const char *path, *name;

	path = Tcl_GetString(lobjv[i]);
	if (isList) {
	    name = Tcl_GetString(lobjv[i + 1]);
	} else {
	    name = path;
	    if (slen > 0) {
		len = strlen(name);
		if ((len <= slen) || (strncmp(strip, name, slen) != 0)) {
		    continue;
		}
		name += slen;
	    }
	}
	while (name[0] == '/') {
	    ++name;
	}
	if (name[0] == '\0') {
	    continue;
	}
	hPtr = Tcl_FindHashEntry(&fileHash, name);
	if (!hPtr) {
	    continue;
	}
	z = (ZipEntry *)Tcl_GetHashValue(hPtr);
	len = strlen(z->name);
	ZipWriteInt(buf + ZIP_CENTRAL_SIG_OFFS, ZIP_CENTRAL_HEADER_SIG);
	ZipWriteShort(buf + ZIP_CENTRAL_VERSIONMADE_OFFS, ZIP_MIN_VERSION);
	ZipWriteShort(buf + ZIP_CENTRAL_VERSION_OFFS, ZIP_MIN_VERSION);
	ZipWriteShort(buf + ZIP_CENTRAL_FLAGS_OFFS, z->isEncrypted);
	ZipWriteShort(buf + ZIP_CENTRAL_COMPMETH_OFFS, z->compressMethod);
	ZipWriteShort(buf + ZIP_CENTRAL_MTIME_OFFS, ToDosTime(z->timestamp));
	ZipWriteShort(buf + ZIP_CENTRAL_MDATE_OFFS, ToDosDate(z->timestamp));
	ZipWriteInt(buf + ZIP_CENTRAL_CRC32_OFFS, z->crc32);
	ZipWriteInt(buf + ZIP_CENTRAL_COMPLEN_OFFS, z->numCompressedBytes);
	ZipWriteInt(buf + ZIP_CENTRAL_UNCOMPLEN_OFFS, z->numBytes);
	ZipWriteShort(buf + ZIP_CENTRAL_PATHLEN_OFFS, len);
	ZipWriteShort(buf + ZIP_CENTRAL_EXTRALEN_OFFS, 0);
	ZipWriteShort(buf + ZIP_CENTRAL_FCOMMENTLEN_OFFS, 0);
	ZipWriteShort(buf + ZIP_CENTRAL_DISKFILE_OFFS, 0);
	ZipWriteShort(buf + ZIP_CENTRAL_IATTR_OFFS, 0);
	ZipWriteInt(buf + ZIP_CENTRAL_EATTR_OFFS, 0);
	ZipWriteInt(buf + ZIP_CENTRAL_LOCALHDR_OFFS, z->offset - pos[0]);
	if ((Tcl_Write(out, buf,
		    ZIP_CENTRAL_HEADER_LEN) != ZIP_CENTRAL_HEADER_LEN)
		|| ((size_t) Tcl_Write(out, z->name, len) != len)) {
	    Tcl_SetObjResult(interp, Tcl_ObjPrintf(
		    "write error: %s", Tcl_PosixError(interp)));
	    goto done;
	}
	count++;
    }
    Tcl_Flush(out);
    pos[2] = Tcl_Tell(out);
    ZipWriteInt(buf + ZIP_CENTRAL_END_SIG_OFFS, ZIP_CENTRAL_END_SIG);
    ZipWriteShort(buf + ZIP_CENTRAL_DISKNO_OFFS, 0);
    ZipWriteShort(buf + ZIP_CENTRAL_DISKDIR_OFFS, 0);
    ZipWriteShort(buf + ZIP_CENTRAL_ENTS_OFFS, count);
    ZipWriteShort(buf + ZIP_CENTRAL_TOTALENTS_OFFS, count);
    ZipWriteInt(buf + ZIP_CENTRAL_DIRSIZE_OFFS, pos[2] - pos[1]);
    ZipWriteInt(buf + ZIP_CENTRAL_DIRSTART_OFFS, pos[1] - pos[0]);
    ZipWriteShort(buf + ZIP_CENTRAL_COMMENTLEN_OFFS, 0);
    if (Tcl_Write(out, buf, ZIP_CENTRAL_END_LEN) != ZIP_CENTRAL_END_LEN) {
	Tcl_SetObjResult(interp, Tcl_ObjPrintf(
		"write error: %s", Tcl_PosixError(interp)));
	goto done;
    }
    Tcl_Flush(out);
    ret = TCL_OK;

  done:
    if (ret == TCL_OK) {
	ret = Tcl_Close(interp, out);
    } else {
	Tcl_Close(interp, out);
    }
    Tcl_DecrRefCount(list);
    for (hPtr = Tcl_FirstHashEntry(&fileHash, &search); hPtr;
	    hPtr = Tcl_NextHashEntry(&search)) {
	z = (ZipEntry *)Tcl_GetHashValue(hPtr);
	ckfree(z);
	Tcl_DeleteHashEntry(hPtr);
    }
    Tcl_DeleteHashTable(&fileHash);
    return ret;
}

/*
 *-------------------------------------------------------------------------
 *
 * ZipFSMkZipObjCmd, ZipFSLMkZipObjCmd --
 *
 *	These procedures are invoked to process the [zipfs mkzip] and [zipfs
 *	lmkzip] commands.  See description of ZipFSMkZipOrImgCmd().
 *
 * Results:
 *	A standard Tcl result.
 *
 * Side effects:
 *	See description of ZipFSMkZipOrImgCmd().
 *
 *-------------------------------------------------------------------------
 */

static int
ZipFSMkZipObjCmd(
    TCL_UNUSED(ClientData),
    Tcl_Interp *interp,		/* Current interpreter. */
    int objc,			/* Number of arguments. */
    Tcl_Obj *const objv[])	/* Argument objects. */
{
    if (objc < 3 || objc > 5) {
	Tcl_WrongNumArgs(interp, 1, objv, "outfile indir ?strip? ?password?");
	return TCL_ERROR;
    }
    if (Tcl_IsSafe(interp)) {
	Tcl_SetObjResult(interp, Tcl_NewStringObj(
		"operation not permitted in a safe interpreter", -1));
	Tcl_SetErrorCode(interp, "TCL", "ZIPFS", "SAFE_INTERP", NULL);
	return TCL_ERROR;
    }
    return ZipFSMkZipOrImgObjCmd(interp, 0, 0, objc, objv);
}

static int
ZipFSLMkZipObjCmd(
    TCL_UNUSED(ClientData),
    Tcl_Interp *interp,		/* Current interpreter. */
    int objc,			/* Number of arguments. */
    Tcl_Obj *const objv[])	/* Argument objects. */
{
    if (objc < 3 || objc > 4) {
	Tcl_WrongNumArgs(interp, 1, objv, "outfile inlist ?password?");
	return TCL_ERROR;
    }
    if (Tcl_IsSafe(interp)) {
	Tcl_SetObjResult(interp, Tcl_NewStringObj(
		"operation not permitted in a safe interpreter", -1));
	Tcl_SetErrorCode(interp, "TCL", "ZIPFS", "SAFE_INTERP", NULL);
	return TCL_ERROR;
    }
    return ZipFSMkZipOrImgObjCmd(interp, 0, 1, objc, objv);
}

/*
 *-------------------------------------------------------------------------
 *
 * ZipFSMkImgObjCmd, ZipFSLMkImgObjCmd --
 *
 *	These procedures are invoked to process the [zipfs mkimg] and [zipfs
 *	lmkimg] commands.  See description of ZipFSMkZipOrImgCmd().
 *
 * Results:
 *	A standard Tcl result.
 *
 * Side effects:
 *	See description of ZipFSMkZipOrImgCmd().
 *
 *-------------------------------------------------------------------------
 */

static int
ZipFSMkImgObjCmd(
    TCL_UNUSED(ClientData),
    Tcl_Interp *interp,		/* Current interpreter. */
    int objc,			/* Number of arguments. */
    Tcl_Obj *const objv[])	/* Argument objects. */
{
    if (objc < 3 || objc > 6) {
	Tcl_WrongNumArgs(interp, 1, objv,
		"outfile indir ?strip? ?password? ?infile?");
	return TCL_ERROR;
    }
    if (Tcl_IsSafe(interp)) {
	Tcl_SetObjResult(interp, Tcl_NewStringObj(
		"operation not permitted in a safe interpreter", -1));
	Tcl_SetErrorCode(interp, "TCL", "ZIPFS", "SAFE_INTERP", NULL);
	return TCL_ERROR;
    }
    return ZipFSMkZipOrImgObjCmd(interp, 1, 0, objc, objv);
}

static int
ZipFSLMkImgObjCmd(
    TCL_UNUSED(ClientData),
    Tcl_Interp *interp,		/* Current interpreter. */
    int objc,			/* Number of arguments. */
    Tcl_Obj *const objv[])	/* Argument objects. */
{
    if (objc < 3 || objc > 5) {
	Tcl_WrongNumArgs(interp, 1, objv, "outfile inlist ?password infile?");
	return TCL_ERROR;
    }
    if (Tcl_IsSafe(interp)) {
	Tcl_SetObjResult(interp, Tcl_NewStringObj(
		"operation not permitted in a safe interpreter", -1));
	Tcl_SetErrorCode(interp, "TCL", "ZIPFS", "SAFE_INTERP", NULL);
	return TCL_ERROR;
    }
    return ZipFSMkZipOrImgObjCmd(interp, 1, 1, objc, objv);
}

/*
 *-------------------------------------------------------------------------
 *
 * ZipFSCanonicalObjCmd --
 *
 *	This procedure is invoked to process the [zipfs canonical] command.
 *	It returns the canonical name for a file within zipfs
 *
 * Results:
 *	Always TCL_OK provided the right number of arguments are supplied.
 *
 * Side effects:
 *	None.
 *
 *-------------------------------------------------------------------------
 */

static int
ZipFSCanonicalObjCmd(
    TCL_UNUSED(ClientData),
    Tcl_Interp *interp,		/* Current interpreter. */
    int objc,			/* Number of arguments. */
    Tcl_Obj *const objv[])	/* Argument objects. */
{
    char *mntpoint = NULL;
    char *filename = NULL;
    char *result;
    Tcl_DString dPath;

    if (objc < 2 || objc > 4) {
	Tcl_WrongNumArgs(interp, 1, objv, "?mountpoint? filename ?inZipfs?");
	return TCL_ERROR;
    }
    Tcl_DStringInit(&dPath);
    if (objc == 2) {
	filename = Tcl_GetString(objv[1]);
	result = CanonicalPath("", filename, &dPath, 1);
    } else if (objc == 3) {
	mntpoint = Tcl_GetString(objv[1]);
	filename = Tcl_GetString(objv[2]);
	result = CanonicalPath(mntpoint, filename, &dPath, 1);
    } else {
	int zipfs = 0;

	if (Tcl_GetBooleanFromObj(interp, objv[3], &zipfs)) {
	    return TCL_ERROR;
	}
	mntpoint = Tcl_GetString(objv[1]);
	filename = Tcl_GetString(objv[2]);
	result = CanonicalPath(mntpoint, filename, &dPath, zipfs);
    }
    Tcl_SetObjResult(interp, Tcl_NewStringObj(result, -1));
    return TCL_OK;
}

/*
 *-------------------------------------------------------------------------
 *
 * ZipFSExistsObjCmd --
 *
 *	This procedure is invoked to process the [zipfs exists] command.  It
 *	tests for the existence of a file in the ZIP filesystem and places a
 *	boolean into the interp's result.
 *
 * Results:
 *	Always TCL_OK provided the right number of arguments are supplied.
 *
 * Side effects:
 *	None.
 *
 *-------------------------------------------------------------------------
 */

static int
ZipFSExistsObjCmd(
    TCL_UNUSED(ClientData),
    Tcl_Interp *interp,		/* Current interpreter. */
    int objc,			/* Number of arguments. */
    Tcl_Obj *const objv[])	/* Argument objects. */
{
    char *filename;
    int exists;
    Tcl_DString ds;

    if (objc != 2) {
	Tcl_WrongNumArgs(interp, 1, objv, "filename");
	return TCL_ERROR;
    }

    /*
     * Prepend ZIPFS_VOLUME to filename, eliding the final /
     */

    filename = Tcl_GetString(objv[1]);
    Tcl_DStringInit(&ds);
    Tcl_DStringAppend(&ds, ZIPFS_VOLUME, ZIPFS_VOLUME_LEN - 1);
    Tcl_DStringAppend(&ds, filename, -1);
    filename = Tcl_DStringValue(&ds);

    ReadLock();
    exists = ZipFSLookup(filename) != NULL;
    Unlock();

    Tcl_SetObjResult(interp, Tcl_NewBooleanObj(exists));
    return TCL_OK;
}

/*
 *-------------------------------------------------------------------------
 *
 * ZipFSInfoObjCmd --
 *
 *	This procedure is invoked to process the [zipfs info] command.	 On
 *	success, it returns a Tcl list made up of name of ZIP archive file,
 *	size uncompressed, size compressed, and archive offset of a file in
 *	the ZIP filesystem.
 *
 * Results:
 *	A standard Tcl result.
 *
 * Side effects:
 *	None.
 *
 *-------------------------------------------------------------------------
 */

static int
ZipFSInfoObjCmd(
    TCL_UNUSED(ClientData),
    Tcl_Interp *interp,		/* Current interpreter. */
    int objc,			/* Number of arguments. */
    Tcl_Obj *const objv[])	/* Argument objects. */
{
    char *filename;
    ZipEntry *z;

    if (objc != 2) {
	Tcl_WrongNumArgs(interp, 1, objv, "filename");
	return TCL_ERROR;
    }
    filename = Tcl_GetString(objv[1]);
    ReadLock();
    z = ZipFSLookup(filename);
    if (z) {
	Tcl_Obj *result = Tcl_GetObjResult(interp);

	Tcl_ListObjAppendElement(interp, result,
		Tcl_NewStringObj(z->zipFilePtr->name, -1));
	Tcl_ListObjAppendElement(interp, result,
		Tcl_NewWideIntObj(z->numBytes));
	Tcl_ListObjAppendElement(interp, result,
		Tcl_NewWideIntObj(z->numCompressedBytes));
	Tcl_ListObjAppendElement(interp, result, Tcl_NewWideIntObj(z->offset));
    }
    Unlock();
    return TCL_OK;
}

/*
 *-------------------------------------------------------------------------
 *
 * ZipFSListObjCmd --
 *
 *	This procedure is invoked to process the [zipfs list] command.	 On
 *	success, it returns a Tcl list of files of the ZIP filesystem which
 *	match a search pattern (glob or regexp).
 *
 * Results:
 *	A standard Tcl result.
 *
 * Side effects:
 *	None.
 *
 *-------------------------------------------------------------------------
 */

static int
ZipFSListObjCmd(
    TCL_UNUSED(ClientData),
    Tcl_Interp *interp,		/* Current interpreter. */
    int objc,			/* Number of arguments. */
    Tcl_Obj *const objv[])	/* Argument objects. */
{
    char *pattern = NULL;
    Tcl_RegExp regexp = NULL;
    Tcl_HashEntry *hPtr;
    Tcl_HashSearch search;
    Tcl_Obj *result = Tcl_GetObjResult(interp);

    if (objc > 3) {
	Tcl_WrongNumArgs(interp, 1, objv, "?(-glob|-regexp)? ?pattern?");
	return TCL_ERROR;
    }
    if (objc == 3) {
	int n;
	char *what = Tcl_GetStringFromObj(objv[1], &n);

	if ((n >= 2) && (strncmp(what, "-glob", n) == 0)) {
	    pattern = Tcl_GetString(objv[2]);
	} else if ((n >= 2) && (strncmp(what, "-regexp", n) == 0)) {
	    regexp = Tcl_RegExpCompile(interp, Tcl_GetString(objv[2]));
	    if (!regexp) {
		return TCL_ERROR;
	    }
	} else {
	    Tcl_SetObjResult(interp, Tcl_ObjPrintf(
		    "unknown option \"%s\"", what));
	    Tcl_SetErrorCode(interp, "TCL", "ZIPFS", "BAD_OPT", NULL);
	    return TCL_ERROR;
	}
    } else if (objc == 2) {
	pattern = Tcl_GetString(objv[1]);
    }
    ReadLock();
    if (pattern) {
	for (hPtr = Tcl_FirstHashEntry(&ZipFS.fileHash, &search);
		hPtr != NULL; hPtr = Tcl_NextHashEntry(&search)) {
	    ZipEntry *z = (ZipEntry *)Tcl_GetHashValue(hPtr);

	    if (Tcl_StringMatch(z->name, pattern)) {
		Tcl_ListObjAppendElement(interp, result,
			Tcl_NewStringObj(z->name, -1));
	    }
	}
    } else if (regexp) {
	for (hPtr = Tcl_FirstHashEntry(&ZipFS.fileHash, &search);
		hPtr; hPtr = Tcl_NextHashEntry(&search)) {
	    ZipEntry *z = (ZipEntry *)Tcl_GetHashValue(hPtr);

	    if (Tcl_RegExpExec(interp, regexp, z->name, z->name)) {
		Tcl_ListObjAppendElement(interp, result,
			Tcl_NewStringObj(z->name, -1));
	    }
	}
    } else {
	for (hPtr = Tcl_FirstHashEntry(&ZipFS.fileHash, &search);
		hPtr; hPtr = Tcl_NextHashEntry(&search)) {
	    ZipEntry *z = (ZipEntry *)Tcl_GetHashValue(hPtr);

	    Tcl_ListObjAppendElement(interp, result,
		    Tcl_NewStringObj(z->name, -1));
	}
    }
    Unlock();
    return TCL_OK;
}

/*
 *-------------------------------------------------------------------------
 *
 * TclZipfs_TclLibrary --
 *
 *	This procedure gets (and possibly finds) the root that Tcl's library
 *	files are mounted under.
 *
 * Results:
 *	A Tcl object holding the location (with zero refcount), or NULL if no
 *	Tcl library can be found.
 *
 * Side effects:
 *	May initialise the cache of where such library files are to be found.
 *	This cache is never cleared.
 *
 *-------------------------------------------------------------------------
 */

Tcl_Obj *
TclZipfs_TclLibrary(void)
{
    Tcl_Obj *vfsInitScript;
    int found;
#if (defined(_WIN32) || defined(__CYGWIN__)) && !defined(STATIC_BUILD)
#   define LIBRARY_SIZE	    64
    HMODULE hModule;
    WCHAR wName[MAX_PATH + LIBRARY_SIZE];
    char dllName[(MAX_PATH + LIBRARY_SIZE) * 3];
#endif /* _WIN32 */

    /*
     * Use the cached value if that has been set; we don't want to repeat the
     * searching and mounting.
     */

    if (zipfs_literal_tcl_library) {
	return Tcl_NewStringObj(zipfs_literal_tcl_library, -1);
    }

    /*
     * Look for the library file system within the executable.
     */

    vfsInitScript = Tcl_NewStringObj(ZIPFS_APP_MOUNT "/tcl_library/init.tcl",
	    -1);
    Tcl_IncrRefCount(vfsInitScript);
    found = Tcl_FSAccess(vfsInitScript, F_OK);
    Tcl_DecrRefCount(vfsInitScript);
    if (found == TCL_OK) {
	zipfs_literal_tcl_library = ZIPFS_APP_MOUNT "/tcl_library";
	return Tcl_NewStringObj(zipfs_literal_tcl_library, -1);
    }

    /*
     * Look for the library file system within the DLL/shared library.  Note
     * that we must mount the zip file and dll before releasing to search.
     */

#if !defined(STATIC_BUILD)
#if defined(_WIN32) || defined(__CYGWIN__)
    hModule = TclWinGetTclInstance();
    GetModuleFileNameW(hModule, wName, MAX_PATH);
#ifdef __CYGWIN__
    cygwin_conv_path(3, wName, dllName, sizeof(dllName));
#else
    WideCharToMultiByte(CP_UTF8, 0, wName, -1, dllName, sizeof(dllName), NULL, NULL);
#endif

    if (ZipfsAppHookFindTclInit(dllName) == TCL_OK) {
	return Tcl_NewStringObj(zipfs_literal_tcl_library, -1);
    }
#else
    if (ZipfsAppHookFindTclInit(CFG_RUNTIME_LIBDIR "/" CFG_RUNTIME_DLLFILE) == TCL_OK) {
	return Tcl_NewStringObj(zipfs_literal_tcl_library, -1);
    }
#endif /* _WIN32 */
#endif /* !defined(STATIC_BUILD) */

    /*
     * If anything set the cache (but subsequently failed) go with that
     * anyway.
     */

    if (zipfs_literal_tcl_library) {
	return Tcl_NewStringObj(zipfs_literal_tcl_library, -1);
    }
    return NULL;
}

/*
 *-------------------------------------------------------------------------
 *
 * ZipFSTclLibraryObjCmd --
 *
 *	This procedure is invoked to process the
 *	[::tcl::zipfs::tcl_library_init] command, usually called during the
 *	execution of Tcl's interpreter startup. It returns the root that Tcl's
 *	library files are mounted under.
 *
 * Results:
 *	A standard Tcl result.
 *
 * Side effects:
 *	May initialise the cache of where such library files are to be found.
 *	This cache is never cleared.
 *
 *-------------------------------------------------------------------------
 */

static int
ZipFSTclLibraryObjCmd(
    TCL_UNUSED(ClientData),
    Tcl_Interp *interp,		/* Current interpreter. */
    TCL_UNUSED(int) /*objc*/,
    TCL_UNUSED(Tcl_Obj *const *)) /*objv*/
{
    if (!Tcl_IsSafe(interp)) {
	Tcl_Obj *pResult = TclZipfs_TclLibrary();

	if (!pResult) {
	    TclNewObj(pResult);
	}
	Tcl_SetObjResult(interp, pResult);
    }
    return TCL_OK;
}

/*
 *-------------------------------------------------------------------------
 *
 * ZipChannelClose --
 *
 *	This function is called to close a channel.
 *
 * Results:
 *	Always TCL_OK.
 *
 * Side effects:
 *	Resources are free'd.
 *
 *-------------------------------------------------------------------------
 */

static int
ZipChannelClose(
    void *instanceData,
    TCL_UNUSED(Tcl_Interp *),
    int flags)
{
    ZipChannel *info = (ZipChannel *)instanceData;

    if ((flags & (TCL_CLOSE_READ | TCL_CLOSE_WRITE)) != 0) {
	return EINVAL;
    }

    if (info->iscompr && info->ubuf) {
	ckfree(info->ubuf);
	info->ubuf = NULL;
    }
    if (info->isEncrypted) {
	info->isEncrypted = 0;
	memset(info->keys, 0, sizeof(info->keys));
    }
    if (info->isWriting) {
	ZipEntry *z = info->zipEntryPtr;
	unsigned char *newdata = (unsigned char *)attemptckrealloc(info->ubuf, info->numRead);

	if (newdata) {
	    if (z->data) {
		ckfree(z->data);
	    }
	    z->data = newdata;
	    z->numBytes = z->numCompressedBytes = info->numBytes;
	    z->compressMethod = ZIP_COMPMETH_STORED;
	    z->timestamp = time(NULL);
	    z->isDirectory = 0;
	    z->isEncrypted = 0;
	    z->offset = 0;
	    z->crc32 = 0;
	} else {
	    ckfree(info->ubuf);
	}
    }
    WriteLock();
    info->zipFilePtr->numOpen--;
    Unlock();
    ckfree(info);
    return TCL_OK;
}

/*
 *-------------------------------------------------------------------------
 *
 * ZipChannelRead --
 *
 *	This function is called to read data from channel.
 *
 * Results:
 *	Number of bytes read or -1 on error with error number set.
 *
 * Side effects:
 *	Data is read and file pointer is advanced.
 *
 *-------------------------------------------------------------------------
 */

static int
ZipChannelRead(
    void *instanceData,
    char *buf,
    int toRead,
    int *errloc)
{
    ZipChannel *info = (ZipChannel *) instanceData;
    unsigned long nextpos;

    if (info->isDirectory < 0) {
	/*
	 * Special case: when executable combined with ZIP archive file read
	 * data in front of ZIP, i.e. the executable itself.
	 */

	nextpos = info->numRead + toRead;
	if (nextpos > info->zipFilePtr->baseOffset) {
	    toRead = info->zipFilePtr->baseOffset - info->numRead;
	    nextpos = info->zipFilePtr->baseOffset;
	}
	if (toRead == 0) {
	    return 0;
	}
	memcpy(buf, info->zipFilePtr->data, toRead);
	info->numRead = nextpos;
	*errloc = 0;
	return toRead;
    }
    if (info->isDirectory) {
	*errloc = EISDIR;
	return -1;
    }
    nextpos = info->numRead + toRead;
    if (nextpos > info->numBytes) {
	toRead = info->numBytes - info->numRead;
	nextpos = info->numBytes;
    }
    if (toRead == 0) {
	return 0;
    }
    if (info->isEncrypted) {
	int i;

	for (i = 0; i < toRead; i++) {
	    int ch = info->ubuf[i + info->numRead];

	    buf[i] = zdecode(info->keys, crc32tab, ch);
	}
    } else {
	memcpy(buf, info->ubuf + info->numRead, toRead);
    }
    info->numRead = nextpos;
    *errloc = 0;
    return toRead;
}

/*
 *-------------------------------------------------------------------------
 *
 * ZipChannelWrite --
 *
 *	This function is called to write data into channel.
 *
 * Results:
 *	Number of bytes written or -1 on error with error number set.
 *
 * Side effects:
 *	Data is written and file pointer is advanced.
 *
 *-------------------------------------------------------------------------
 */

static int
ZipChannelWrite(
    void *instanceData,
    const char *buf,
    int toWrite,
    int *errloc)
{
    ZipChannel *info = (ZipChannel *) instanceData;
    unsigned long nextpos;

    if (!info->isWriting) {
	*errloc = EINVAL;
	return -1;
    }
    nextpos = info->numRead + toWrite;
    if (nextpos > info->maxWrite) {
	toWrite = info->maxWrite - info->numRead;
	nextpos = info->maxWrite;
    }
    if (toWrite == 0) {
	return 0;
    }
    memcpy(info->ubuf + info->numRead, buf, toWrite);
    info->numRead = nextpos;
    if (info->numRead > info->numBytes) {
	info->numBytes = info->numRead;
    }
    *errloc = 0;
    return toWrite;
}

/*
 *-------------------------------------------------------------------------
 *
 * ZipChannelSeek/ZipChannelWideSeek --
 *
 *	This function is called to position file pointer of channel.
 *
 * Results:
 *	New file position or -1 on error with error number set.
 *
 * Side effects:
 *	File pointer is repositioned according to offset and mode.
 *
 *-------------------------------------------------------------------------
 */

static long long
ZipChannelWideSeek(
    void *instanceData,
    long long offset,
    int mode,
    int *errloc)
{
    ZipChannel *info = (ZipChannel *) instanceData;
    size_t end;

    if (!info->isWriting && (info->isDirectory < 0)) {
	/*
	 * Special case: when executable combined with ZIP archive file, seek
	 * within front of ZIP, i.e. the executable itself.
	 */
	end = info->zipFilePtr->baseOffset;
    } else if (info->isDirectory) {
	*errloc = EINVAL;
	return -1;
    } else {
	end = info->numBytes;
    }
    switch (mode) {
    case SEEK_CUR:
	offset += info->numRead;
	break;
    case SEEK_END:
	offset += end;
	break;
    case SEEK_SET:
	break;
    default:
	*errloc = EINVAL;
	return -1;
    }
    if (offset < 0) {
	*errloc = EINVAL;
	return -1;
    }
    if (info->isWriting) {
	if ((size_t) offset > info->maxWrite) {
	    *errloc = EINVAL;
	    return -1;
	}
	if ((size_t) offset > info->numBytes) {
	    info->numBytes = offset;
	}
    } else if ((size_t) offset > end) {
	*errloc = EINVAL;
	return -1;
    }
    info->numRead = (size_t) offset;
    return info->numRead;
}

#ifndef TCL_NO_DEPRECATED
static int
ZipChannelSeek(
    void *instanceData,
    long offset,
    int mode,
    int *errloc)
{
    return ZipChannelWideSeek(instanceData, offset, mode, errloc);
}
#endif

/*
 *-------------------------------------------------------------------------
 *
 * ZipChannelWatchChannel --
 *
 *	This function is called for event notifications on channel. Does
 *	nothing.
 *
 * Results:
 *	None.
 *
 * Side effects:
 *	None.
 *
 *-------------------------------------------------------------------------
 */

static void
ZipChannelWatchChannel(
    TCL_UNUSED(ClientData),
    TCL_UNUSED(int) /*mask*/)
{
    return;
}

/*
 *-------------------------------------------------------------------------
 *
 * ZipChannelGetFile --
 *
 *	This function is called to retrieve OS handle for channel.
 *
 * Results:
 *	Always TCL_ERROR since there's never an OS handle for a file within a
 *	ZIP archive.
 *
 * Side effects:
 *	None.
 *
 *-------------------------------------------------------------------------
 */

static int
ZipChannelGetFile(
    TCL_UNUSED(ClientData),
    TCL_UNUSED(int) /*direction*/,
    TCL_UNUSED(ClientData *) /*handlePtr*/)
{
    return TCL_ERROR;
}

/*
 *-------------------------------------------------------------------------
 *
 * ZipChannelOpen --
 *
 *	This function opens a Tcl_Channel on a file from a mounted ZIP archive
 *	according to given open mode.
 *
 * Results:
 *	Tcl_Channel on success, or NULL on error.
 *
 * Side effects:
 *	Memory is allocated, the file from the ZIP archive is uncompressed.
 *
 *-------------------------------------------------------------------------
 */

static Tcl_Channel
ZipChannelOpen(
    Tcl_Interp *interp,		/* Current interpreter. */
    char *filename,
    int mode,
    TCL_UNUSED(int) /*permissions*/)
{
    ZipEntry *z;
    ZipChannel *info;
    int i, ch, trunc, wr, flags = 0;
    char cname[128];

    if ((mode & O_APPEND)
	    || ((ZipFS.wrmax <= 0) && (mode & (O_WRONLY | O_RDWR)))) {
	if (interp) {
	    Tcl_SetObjResult(interp,
		    Tcl_NewStringObj("unsupported open mode", -1));
	    Tcl_SetErrorCode(interp, "TCL", "ZIPFS", "BAD_MODE", NULL);
	}
	return NULL;
    }
    WriteLock();
    z = ZipFSLookup(filename);
    if (!z) {
	Tcl_SetErrno(ENOENT);
	if (interp) {
	    Tcl_SetObjResult(interp, Tcl_ObjPrintf(
		    "file not found \"%s\": %s", filename,
		    Tcl_PosixError(interp)));
	}
	goto error;
    }
    trunc = (mode & O_TRUNC) != 0;
    wr = (mode & (O_WRONLY | O_RDWR)) != 0;
    if ((z->compressMethod != ZIP_COMPMETH_STORED)
	    && (z->compressMethod != ZIP_COMPMETH_DEFLATED)) {
	ZIPFS_ERROR(interp, "unsupported compression method");
	if (interp) {
	    Tcl_SetErrorCode(interp, "TCL", "ZIPFS", "COMP_METHOD", NULL);
	}
	goto error;
    }
    if (wr && z->isDirectory) {
	ZIPFS_ERROR(interp, "unsupported file type");
	if (interp) {
	    Tcl_SetErrorCode(interp, "TCL", "ZIPFS", "FILE_TYPE", NULL);
	}
	goto error;
    }
    if (!trunc) {
	flags |= TCL_READABLE;
	if (z->isEncrypted && (z->zipFilePtr->passBuf[0] == 0)) {
	    ZIPFS_ERROR(interp, "decryption failed");
	    if (interp) {
		Tcl_SetErrorCode(interp, "TCL", "ZIPFS", "DECRYPT", NULL);
	    }
	    goto error;
	} else if (wr && !z->data && (z->numBytes > ZipFS.wrmax)) {
	    ZIPFS_ERROR(interp, "file too large");
	    if (interp) {
		Tcl_SetErrorCode(interp, "TCL", "ZIPFS", "FILE_SIZE", NULL);
	    }
	    goto error;
	}
    } else {
	flags = TCL_WRITABLE;
    }
    info = (ZipChannel *)attemptckalloc(sizeof(ZipChannel));
    if (!info) {
	ZIPFS_ERROR(interp, "out of memory");
	if (interp) {
	    Tcl_SetErrorCode(interp, "TCL", "MALLOC", NULL);
	}
	goto error;
    }
    info->zipFilePtr = z->zipFilePtr;
    info->zipEntryPtr = z;
    info->numRead = 0;
    if (wr) {
	flags |= TCL_WRITABLE;
	info->isWriting = 1;
	info->isDirectory = 0;
	info->maxWrite = ZipFS.wrmax;
	info->iscompr = 0;
	info->isEncrypted = 0;
	info->ubuf = (unsigned char *)attemptckalloc(info->maxWrite);
	if (!info->ubuf) {
	merror0:
	    if (info->ubuf) {
		ckfree(info->ubuf);
	    }
	    ckfree(info);
	    ZIPFS_ERROR(interp, "out of memory");
	    if (interp) {
		Tcl_SetErrorCode(interp, "TCL", "MALLOC", NULL);
	    }
	    goto error;
	}
	memset(info->ubuf, 0, info->maxWrite);
	if (trunc) {
	    info->numBytes = 0;
	} else if (z->data) {
	    unsigned int j = z->numBytes;

	    if (j > info->maxWrite) {
		j = info->maxWrite;
	    }
	    memcpy(info->ubuf, z->data, j);
	    info->numBytes = j;
	} else {
	    unsigned char *zbuf = z->zipFilePtr->data + z->offset;

	    if (z->isEncrypted) {
		int len = z->zipFilePtr->passBuf[0] & 0xFF;
		char passBuf[260];

		for (i = 0; i < len; i++) {
		    ch = z->zipFilePtr->passBuf[len - i];
		    passBuf[i] = (ch & 0x0f) | pwrot[(ch >> 4) & 0x0f];
		}
		passBuf[i] = '\0';
		init_keys(passBuf, info->keys, crc32tab);
		memset(passBuf, 0, sizeof(passBuf));
		for (i = 0; i < 12; i++) {
		    ch = info->ubuf[i];
		    zdecode(info->keys, crc32tab, ch);
		}
		zbuf += i;
	    }
	    if (z->compressMethod == ZIP_COMPMETH_DEFLATED) {
		z_stream stream;
		int err;
		unsigned char *cbuf = NULL;

		memset(&stream, 0, sizeof(z_stream));
		stream.zalloc = Z_NULL;
		stream.zfree = Z_NULL;
		stream.opaque = Z_NULL;
		stream.avail_in = z->numCompressedBytes;
		if (z->isEncrypted) {
		    unsigned int j;

		    stream.avail_in -= 12;
		    cbuf = (unsigned char *)attemptckalloc(stream.avail_in);
		    if (!cbuf) {
			goto merror0;
		    }
		    for (j = 0; j < stream.avail_in; j++) {
			ch = info->ubuf[j];
			cbuf[j] = zdecode(info->keys, crc32tab, ch);
		    }
		    stream.next_in = cbuf;
		} else {
		    stream.next_in = zbuf;
		}
		stream.next_out = info->ubuf;
		stream.avail_out = info->maxWrite;
		if (inflateInit2(&stream, -15) != Z_OK) {
		    goto cerror0;
		}
		err = inflate(&stream, Z_SYNC_FLUSH);
		inflateEnd(&stream);
		if ((err == Z_STREAM_END)
			|| ((err == Z_OK) && (stream.avail_in == 0))) {
		    if (cbuf) {
			memset(info->keys, 0, sizeof(info->keys));
			ckfree(cbuf);
		    }
		    goto wrapchan;
		}
	    cerror0:
		if (cbuf) {
		    memset(info->keys, 0, sizeof(info->keys));
		    ckfree(cbuf);
		}
		if (info->ubuf) {
		    ckfree(info->ubuf);
		}
		ckfree(info);
		ZIPFS_ERROR(interp, "decompression error");
		if (interp) {
		    Tcl_SetErrorCode(interp, "TCL", "ZIPFS", "CORRUPT", NULL);
		}
		goto error;
	    } else if (z->isEncrypted) {
		for (i = 0; i < z->numBytes - 12; i++) {
		    ch = zbuf[i];
		    info->ubuf[i] = zdecode(info->keys, crc32tab, ch);
		}
	    } else {
		memcpy(info->ubuf, zbuf, z->numBytes);
	    }
	    memset(info->keys, 0, sizeof(info->keys));
	    goto wrapchan;
	}
    } else if (z->data) {
	flags |= TCL_READABLE;
	info->isWriting = 0;
	info->iscompr = 0;
	info->isDirectory = 0;
	info->isEncrypted = 0;
	info->numBytes = z->numBytes;
	info->maxWrite = 0;
	info->ubuf = z->data;
    } else {
	flags |= TCL_READABLE;
	info->isWriting = 0;
	info->iscompr = (z->compressMethod == ZIP_COMPMETH_DEFLATED);
	info->ubuf = z->zipFilePtr->data + z->offset;
	info->isDirectory = z->isDirectory;
	info->isEncrypted = z->isEncrypted;
	info->numBytes = z->numBytes;
	info->maxWrite = 0;
	if (info->isEncrypted) {
	    int len = z->zipFilePtr->passBuf[0] & 0xFF;
	    char passBuf[260];

	    for (i = 0; i < len; i++) {
		ch = z->zipFilePtr->passBuf[len - i];
		passBuf[i] = (ch & 0x0f) | pwrot[(ch >> 4) & 0x0f];
	    }
	    passBuf[i] = '\0';
	    init_keys(passBuf, info->keys, crc32tab);
	    memset(passBuf, 0, sizeof(passBuf));
	    for (i = 0; i < 12; i++) {
		ch = info->ubuf[i];
		zdecode(info->keys, crc32tab, ch);
	    }
	    info->ubuf += i;
	}
	if (info->iscompr) {
	    z_stream stream;
	    int err;
	    unsigned char *ubuf = NULL;
	    unsigned int j;

	    memset(&stream, 0, sizeof(z_stream));
	    stream.zalloc = Z_NULL;
	    stream.zfree = Z_NULL;
	    stream.opaque = Z_NULL;
	    stream.avail_in = z->numCompressedBytes;
	    if (info->isEncrypted) {
		stream.avail_in -= 12;
		ubuf = (unsigned char *)attemptckalloc(stream.avail_in);
		if (!ubuf) {
		    info->ubuf = NULL;
		    goto merror;
		}
		for (j = 0; j < stream.avail_in; j++) {
		    ch = info->ubuf[j];
		    ubuf[j] = zdecode(info->keys, crc32tab, ch);
		}
		stream.next_in = ubuf;
	    } else {
		stream.next_in = info->ubuf;
	    }
	    stream.next_out = info->ubuf = (unsigned char *)attemptckalloc(info->numBytes);
	    if (!info->ubuf) {
	    merror:
		if (ubuf) {
		    info->isEncrypted = 0;
		    memset(info->keys, 0, sizeof(info->keys));
		    ckfree(ubuf);
		}
		ckfree(info);
		if (interp) {
		    Tcl_SetObjResult(interp,
			    Tcl_NewStringObj("out of memory", -1));
		    Tcl_SetErrorCode(interp, "TCL", "MALLOC", NULL);
		}
		goto error;
	    }
	    stream.avail_out = info->numBytes;
	    if (inflateInit2(&stream, -15) != Z_OK) {
		goto cerror;
	    }
	    err = inflate(&stream, Z_SYNC_FLUSH);
	    inflateEnd(&stream);
	    if ((err == Z_STREAM_END)
		    || ((err == Z_OK) && (stream.avail_in == 0))) {
		if (ubuf) {
		    info->isEncrypted = 0;
		    memset(info->keys, 0, sizeof(info->keys));
		    ckfree(ubuf);
		}
		goto wrapchan;
	    }
	cerror:
	    if (ubuf) {
		info->isEncrypted = 0;
		memset(info->keys, 0, sizeof(info->keys));
		ckfree(ubuf);
	    }
	    if (info->ubuf) {
		ckfree(info->ubuf);
	    }
	    ckfree(info);
	    ZIPFS_ERROR(interp, "decompression error");
	    if (interp) {
		Tcl_SetErrorCode(interp, "TCL", "ZIPFS", "CORRUPT", NULL);
	    }
	    goto error;
	} else if (info->isEncrypted) {
	    unsigned char *ubuf = NULL;
	    unsigned int j, len;

	    /*
	     * Decode encrypted but uncompressed file, since we support
	     * Tcl_Seek() on it, and it can be randomly accessed later.
	     */

	    len = z->numCompressedBytes - 12;
	    ubuf = (unsigned char *) attemptckalloc(len);
	    if (ubuf == NULL) {
		ckfree((char *) info);
		if (interp != NULL) {
		    Tcl_SetObjResult(interp,
			Tcl_NewStringObj("out of memory", -1));
		}
		goto error;
	    }
	    for (j = 0; j < len; j++) {
		ch = info->ubuf[j];
		ubuf[j] = zdecode(info->keys, crc32tab, ch);
	    }
	    info->ubuf = ubuf;
	    info->isEncrypted = 0;
	}
    }

  wrapchan:
    sprintf(cname, "zipfs_%" TCL_Z_MODIFIER "x_%d", z->offset,
	    ZipFS.idCount++);
    z->zipFilePtr->numOpen++;
    Unlock();
    return Tcl_CreateChannel(&ZipChannelType, cname, info, flags);

  error:
    Unlock();
    return NULL;
}

/*
 *-------------------------------------------------------------------------
 *
 * ZipEntryStat --
 *
 *	This function implements the ZIP filesystem specific version of the
 *	library version of stat.
 *
 * Results:
 *	See stat documentation.
 *
 * Side effects:
 *	See stat documentation.
 *
 *-------------------------------------------------------------------------
 */

static int
ZipEntryStat(
    char *path,
    Tcl_StatBuf *buf)
{
    ZipEntry *z;
    int ret = -1;

    ReadLock();
    z = ZipFSLookup(path);
    if (z) {
	memset(buf, 0, sizeof(Tcl_StatBuf));
	if (z->isDirectory) {
	    buf->st_mode = S_IFDIR | 0555;
	} else {
	    buf->st_mode = S_IFREG | 0555;
	}
	buf->st_size = z->numBytes;
	buf->st_mtime = z->timestamp;
	buf->st_ctime = z->timestamp;
	buf->st_atime = z->timestamp;
	ret = 0;
    }
    Unlock();
    return ret;
}

/*
 *-------------------------------------------------------------------------
 *
 * ZipEntryAccess --
 *
 *	This function implements the ZIP filesystem specific version of the
 *	library version of access.
 *
 * Results:
 *	See access documentation.
 *
 * Side effects:
 *	See access documentation.
 *
 *-------------------------------------------------------------------------
 */

static int
ZipEntryAccess(
    char *path,
    int mode)
{
    ZipEntry *z;

    if (mode & 3) {
	return -1;
    }
    ReadLock();
    z = ZipFSLookup(path);
    Unlock();
    return (z ? 0 : -1);
}

/*
 *-------------------------------------------------------------------------
 *
 * ZipFSOpenFileChannelProc --
 *
 * Results:
 *
 * Side effects:
 *
 *-------------------------------------------------------------------------
 */

static Tcl_Channel
ZipFSOpenFileChannelProc(
    Tcl_Interp *interp,		/* Current interpreter. */
    Tcl_Obj *pathPtr,
    int mode,
    int permissions)
{
    int len;

    pathPtr = Tcl_FSGetNormalizedPath(NULL, pathPtr);
    if (!pathPtr) {
	return NULL;
    }
    return ZipChannelOpen(interp, Tcl_GetStringFromObj(pathPtr, &len), mode,
	    permissions);
}

/*
 *-------------------------------------------------------------------------
 *
 * ZipFSStatProc --
 *
 *	This function implements the ZIP filesystem specific version of the
 *	library version of stat.
 *
 * Results:
 *	See stat documentation.
 *
 * Side effects:
 *	See stat documentation.
 *
 *-------------------------------------------------------------------------
 */

static int
ZipFSStatProc(
    Tcl_Obj *pathPtr,
    Tcl_StatBuf *buf)
{
    int len;

    pathPtr = Tcl_FSGetNormalizedPath(NULL, pathPtr);
    if (!pathPtr) {
	return -1;
    }
    return ZipEntryStat(Tcl_GetStringFromObj(pathPtr, &len), buf);
}

/*
 *-------------------------------------------------------------------------
 *
 * ZipFSAccessProc --
 *
 *	This function implements the ZIP filesystem specific version of the
 *	library version of access.
 *
 * Results:
 *	See access documentation.
 *
 * Side effects:
 *	See access documentation.
 *
 *-------------------------------------------------------------------------
 */

static int
ZipFSAccessProc(
    Tcl_Obj *pathPtr,
    int mode)
{
    int len;

    pathPtr = Tcl_FSGetNormalizedPath(NULL, pathPtr);
    if (!pathPtr) {
	return -1;
    }
    return ZipEntryAccess(Tcl_GetStringFromObj(pathPtr, &len), mode);
}

/*
 *-------------------------------------------------------------------------
 *
 * ZipFSFilesystemSeparatorProc --
 *
 *	This function returns the separator to be used for a given path. The
 *	object returned should have a refCount of zero
 *
 * Results:
 *	A Tcl object, with a refCount of zero. If the caller needs to retain a
 *	reference to the object, it should call Tcl_IncrRefCount, and should
 *	otherwise free the object.
 *
 * Side effects:
 *	None.
 *
 *-------------------------------------------------------------------------
 */

static Tcl_Obj *
ZipFSFilesystemSeparatorProc(
    TCL_UNUSED(Tcl_Obj *) /*pathPtr*/)
{
    return Tcl_NewStringObj("/", -1);
}

/*
 *-------------------------------------------------------------------------
 *
 * ZipFSMatchInDirectoryProc --
 *
 *	This routine is used by the globbing code to search a directory for
 *	all files which match a given pattern.
 *
 * Results:
 *	The return value is a standard Tcl result indicating whether an error
 *	occurred in globbing. Errors are left in interp, good results are
 *	lappend'ed to resultPtr (which must be a valid object).
 *
 * Side effects:
 *	None.
 *
 *-------------------------------------------------------------------------
 */

static int
ZipFSMatchInDirectoryProc(
    TCL_UNUSED(Tcl_Interp *),
    Tcl_Obj *result,
    Tcl_Obj *pathPtr,
    const char *pattern,
    Tcl_GlobTypeData *types)
{
    Tcl_HashEntry *hPtr;
    Tcl_HashSearch search;
    Tcl_Obj *normPathPtr = Tcl_FSGetNormalizedPath(NULL, pathPtr);
    int scnt, l, dirOnly = -1, prefixLen, strip = 0;
    size_t len;
    char *pat, *prefix, *path;
    Tcl_DString dsPref;

    if (!normPathPtr) {
	return -1;
    }
    if (types) {
	dirOnly = (types->type & TCL_GLOB_TYPE_DIR) == TCL_GLOB_TYPE_DIR;
    }

    /*
     * The prefix that gets prepended to results.
     */

    prefix = Tcl_GetStringFromObj(pathPtr, &prefixLen);

    /*
     * The (normalized) path we're searching.
     */

    path = Tcl_GetString(normPathPtr);
    len = normPathPtr->length;

    Tcl_DStringInit(&dsPref);
    Tcl_DStringAppend(&dsPref, prefix, prefixLen);

    if (strcmp(prefix, path) == 0) {
	prefix = NULL;
    } else {
	strip = len + 1;
    }
    if (prefix) {
	Tcl_DStringAppend(&dsPref, "/", 1);
	prefixLen++;
	prefix = Tcl_DStringValue(&dsPref);
    }
    ReadLock();
    if (types && (types->type == TCL_GLOB_TYPE_MOUNT)) {
	l = CountSlashes(path);
	if (path[len - 1] == '/') {
	    len--;
	} else {
	    l++;
	}
	if (!pattern || (pattern[0] == '\0')) {
	    pattern = "*";
	}
	for (hPtr = Tcl_FirstHashEntry(&ZipFS.zipHash, &search); hPtr;
		hPtr = Tcl_NextHashEntry(&search)) {
	    ZipFile *zf = (ZipFile *)Tcl_GetHashValue(hPtr);

	    if (zf->mountPointLen == 0) {
		ZipEntry *z;

		for (z = zf->topEnts; z; z = z->tnext) {
		    size_t lenz = strlen(z->name);

		    if ((lenz > len + 1) && (strncmp(z->name, path, len) == 0)
			    && (z->name[len] == '/')
			    && (CountSlashes(z->name) == l)
			    && Tcl_StringCaseMatch(z->name + len + 1, pattern,
				    0)) {
			if (prefix) {
			    Tcl_DStringAppend(&dsPref, z->name, lenz);
			    Tcl_ListObjAppendElement(NULL, result,
				    Tcl_NewStringObj(Tcl_DStringValue(&dsPref),
					    Tcl_DStringLength(&dsPref)));
			    Tcl_DStringSetLength(&dsPref, prefixLen);
			} else {
			    Tcl_ListObjAppendElement(NULL, result,
				    Tcl_NewStringObj(z->name, lenz));
			}
		    }
		}
	    } else if ((zf->mountPointLen > len + 1)
		    && (strncmp(zf->mountPoint, path, len) == 0)
		    && (zf->mountPoint[len] == '/')
		    && (CountSlashes(zf->mountPoint) == l)
		    && Tcl_StringCaseMatch(zf->mountPoint + len + 1,
			    pattern, 0)) {
		if (prefix) {
		    Tcl_DStringAppend(&dsPref, zf->mountPoint,
			    zf->mountPointLen);
		    Tcl_ListObjAppendElement(NULL, result,
			    Tcl_NewStringObj(Tcl_DStringValue(&dsPref),
				    Tcl_DStringLength(&dsPref)));
		    Tcl_DStringSetLength(&dsPref, prefixLen);
		} else {
		    Tcl_ListObjAppendElement(NULL, result,
			    Tcl_NewStringObj(zf->mountPoint,
				    zf->mountPointLen));
		}
	    }
	}
	goto end;
    }

    if (!pattern || (pattern[0] == '\0')) {
	hPtr = Tcl_FindHashEntry(&ZipFS.fileHash, path);
	if (hPtr) {
	    ZipEntry *z = (ZipEntry *)Tcl_GetHashValue(hPtr);

	    if ((dirOnly < 0) || (!dirOnly && !z->isDirectory)
		    || (dirOnly && z->isDirectory)) {
		if (prefix) {
		    Tcl_DStringAppend(&dsPref, z->name, -1);
		    Tcl_ListObjAppendElement(NULL, result,
			    Tcl_NewStringObj(Tcl_DStringValue(&dsPref),
				    Tcl_DStringLength(&dsPref)));
		    Tcl_DStringSetLength(&dsPref, prefixLen);
		} else {
		    Tcl_ListObjAppendElement(NULL, result,
			    Tcl_NewStringObj(z->name, -1));
		}
	    }
	}
	goto end;
    }

    l = strlen(pattern);
    pat = (char *)ckalloc(len + l + 2);
    memcpy(pat, path, len);
    while ((len > 1) && (pat[len - 1] == '/')) {
	--len;
    }
    if ((len > 1) || (pat[0] != '/')) {
	pat[len] = '/';
	++len;
    }
    memcpy(pat + len, pattern, l + 1);
    scnt = CountSlashes(pat);
    for (hPtr = Tcl_FirstHashEntry(&ZipFS.fileHash, &search);
	    hPtr; hPtr = Tcl_NextHashEntry(&search)) {
	ZipEntry *z = (ZipEntry *)Tcl_GetHashValue(hPtr);

	if ((dirOnly >= 0) && ((dirOnly && !z->isDirectory)
		|| (!dirOnly && z->isDirectory))) {
	    continue;
	}
	if ((z->depth == scnt) && Tcl_StringCaseMatch(z->name, pat, 0)) {
	    if (prefix) {
		Tcl_DStringAppend(&dsPref, z->name + strip, -1);
		Tcl_ListObjAppendElement(NULL, result,
			Tcl_NewStringObj(Tcl_DStringValue(&dsPref),
				Tcl_DStringLength(&dsPref)));
		Tcl_DStringSetLength(&dsPref, prefixLen);
	    } else {
		Tcl_ListObjAppendElement(NULL, result,
			Tcl_NewStringObj(z->name + strip, -1));
	    }
	}
    }
    ckfree(pat);

  end:
    Unlock();
    Tcl_DStringFree(&dsPref);
    return TCL_OK;
}

/*
 *-------------------------------------------------------------------------
 *
 * ZipFSPathInFilesystemProc --
 *
 *	This function determines if the given path object is in the ZIP
 *	filesystem.
 *
 * Results:
 *	TCL_OK when the path object is in the ZIP filesystem, -1 otherwise.
 *
 * Side effects:
 *	None.
 *
 *-------------------------------------------------------------------------
 */

static int
ZipFSPathInFilesystemProc(
    Tcl_Obj *pathPtr,
    TCL_UNUSED(ClientData *))
{
    Tcl_HashEntry *hPtr;
    Tcl_HashSearch search;
    int ret = -1;
    size_t len;
    char *path;

    pathPtr = Tcl_FSGetNormalizedPath(NULL, pathPtr);
    if (!pathPtr) {
	return -1;
    }

    path = Tcl_GetString(pathPtr);
    if (strncmp(path, ZIPFS_VOLUME, ZIPFS_VOLUME_LEN) != 0) {
	return -1;
    }

    len = pathPtr->length;

    ReadLock();
    hPtr = Tcl_FindHashEntry(&ZipFS.fileHash, path);
    if (hPtr) {
	ret = TCL_OK;
	goto endloop;
    }

    for (hPtr = Tcl_FirstHashEntry(&ZipFS.zipHash, &search); hPtr;
	    hPtr = Tcl_NextHashEntry(&search)) {
	ZipFile *zf = (ZipFile *)Tcl_GetHashValue(hPtr);

	if (zf->mountPointLen == 0) {
	    ZipEntry *z;

	    for (z = zf->topEnts; z != NULL; z = z->tnext) {
		size_t lenz = strlen(z->name);

		if ((len >= lenz) && (strncmp(path, z->name, lenz) == 0)) {
		    ret = TCL_OK;
		    goto endloop;
		}
	    }
	} else if ((len >= zf->mountPointLen) &&
		(strncmp(path, zf->mountPoint, zf->mountPointLen) == 0)) {
	    ret = TCL_OK;
	    break;
	}
    }

  endloop:
    Unlock();
    return ret;
}

/*
 *-------------------------------------------------------------------------
 *
 * ZipFSListVolumesProc --
 *
 *	Lists the currently mounted ZIP filesystem volumes.
 *
 * Results:
 *	The list of volumes.
 *
 * Side effects:
 *	None
 *
 *-------------------------------------------------------------------------
 */

static Tcl_Obj *
ZipFSListVolumesProc(void)
{
    return Tcl_NewStringObj(ZIPFS_VOLUME, -1);
}

/*
 *-------------------------------------------------------------------------
 *
 * ZipFSFileAttrStringsProc --
 *
 *	This function implements the ZIP filesystem dependent 'file
 *	attributes' subcommand, for listing the set of possible attribute
 *	strings.
 *
 * Results:
 *	An array of strings
 *
 * Side effects:
 *	None.
 *
 *-------------------------------------------------------------------------
 */

static const char *const *
ZipFSFileAttrStringsProc(
    TCL_UNUSED(Tcl_Obj *) /*pathPtr*/,
    TCL_UNUSED(Tcl_Obj **) /*objPtrRef*/)
{
    static const char *const attrs[] = {
	"-uncompsize",
	"-compsize",
	"-offset",
	"-mount",
	"-archive",
	"-permissions",
	NULL,
    };

    return attrs;
}

/*
 *-------------------------------------------------------------------------
 *
 * ZipFSFileAttrsGetProc --
 *
 *	This function implements the ZIP filesystem specific 'file attributes'
 *	subcommand, for 'get' operations.
 *
 * Results:
 *	Standard Tcl return code. The object placed in objPtrRef (if TCL_OK
 *	was returned) is likely to have a refCount of zero. Either way we must
 *	either store it somewhere (e.g. the Tcl result), or Incr/Decr its
 *	refCount to ensure it is properly freed.
 *
 * Side effects:
 *	None.
 *
 *-------------------------------------------------------------------------
 */

static int
ZipFSFileAttrsGetProc(
    Tcl_Interp *interp,		/* Current interpreter. */
    int index,
    Tcl_Obj *pathPtr,
    Tcl_Obj **objPtrRef)
{
    int len, ret = TCL_OK;
    char *path;
    ZipEntry *z;

    pathPtr = Tcl_FSGetNormalizedPath(NULL, pathPtr);
    if (!pathPtr) {
	return -1;
    }
    path = Tcl_GetStringFromObj(pathPtr, &len);
    ReadLock();
    z = ZipFSLookup(path);
    if (!z) {
	Tcl_SetErrno(ENOENT);
	ZIPFS_POSIX_ERROR(interp, "file not found");
	ret = TCL_ERROR;
	goto done;
    }
    switch (index) {
    case 0:
	TclNewIntObj(*objPtrRef, z->numBytes);
	break;
    case 1:
	TclNewIntObj(*objPtrRef, z->numCompressedBytes);
	break;
    case 2:
	TclNewIntObj(*objPtrRef, z->offset);
	break;
    case 3:
	*objPtrRef = Tcl_NewStringObj(z->zipFilePtr->mountPoint,
		z->zipFilePtr->mountPointLen);
	break;
    case 4:
	*objPtrRef = Tcl_NewStringObj(z->zipFilePtr->name, -1);
	break;
    case 5:
	*objPtrRef = Tcl_NewStringObj("0o555", -1);
	break;
    default:
	ZIPFS_ERROR(interp, "unknown attribute");
	ret = TCL_ERROR;
    }

  done:
    Unlock();
    return ret;
}

/*
 *-------------------------------------------------------------------------
 *
 * ZipFSFileAttrsSetProc --
 *
 *	This function implements the ZIP filesystem specific 'file attributes'
 *	subcommand, for 'set' operations.
 *
 * Results:
 *	Standard Tcl return code.
 *
 * Side effects:
 *	None.
 *
 *-------------------------------------------------------------------------
 */

static int
ZipFSFileAttrsSetProc(
    Tcl_Interp *interp,		/* Current interpreter. */
    TCL_UNUSED(int) /*index*/,
    TCL_UNUSED(Tcl_Obj *) /*pathPtr*/,
    TCL_UNUSED(Tcl_Obj *) /*objPtr*/)
{
    if (interp) {
	Tcl_SetObjResult(interp, Tcl_NewStringObj("unsupported operation", -1));
	Tcl_SetErrorCode(interp, "TCL", "ZIPFS", "UNSUPPORTED_OP", NULL);
    }
    return TCL_ERROR;
}

/*
 *-------------------------------------------------------------------------
 *
 * ZipFSFilesystemPathTypeProc --
 *
 * Results:
 *
 * Side effects:
 *
 *-------------------------------------------------------------------------
 */

static Tcl_Obj *
ZipFSFilesystemPathTypeProc(
    TCL_UNUSED(Tcl_Obj *) /*pathPtr*/)
{
    return Tcl_NewStringObj("zip", -1);
}

/*
 *-------------------------------------------------------------------------
 *
 * ZipFSLoadFile --
 *
 *	This functions deals with loading native object code. If the given
 *	path object refers to a file within the ZIP filesystem, an approriate
 *	error code is returned to delegate loading to the caller (by copying
 *	the file to temp store and loading from there). As fallback when the
 *	file refers to the ZIP file system but is not present, it is looked up
 *	relative to the executable and loaded from there when available.
 *
 * Results:
 *	TCL_OK on success, TCL_ERROR otherwise with error message left.
 *
 * Side effects:
 *	Loads native code into the process address space.
 *
 *-------------------------------------------------------------------------
 */

static int
ZipFSLoadFile(
    Tcl_Interp *interp,		/* Current interpreter. */
    Tcl_Obj *path,
    Tcl_LoadHandle *loadHandle,
    Tcl_FSUnloadFileProc **unloadProcPtr,
    int flags)
{
    Tcl_FSLoadFileProc2 *loadFileProc;
#ifdef ANDROID
    /*
     * Force loadFileProc to native implementation since the package manager
     * already extracted the shared libraries from the APK at install time.
     */

    loadFileProc = (Tcl_FSLoadFileProc2 *) tclNativeFilesystem.loadFileProc;
    if (loadFileProc) {
	return loadFileProc(interp, path, loadHandle, unloadProcPtr, flags);
    }
    Tcl_SetErrno(ENOENT);
    ZIPFS_ERROR(interp, Tcl_PosixError(interp));
    return TCL_ERROR;
#else /* !ANDROID */
    Tcl_Obj *altPath = NULL;
    int ret = TCL_ERROR;
    Tcl_Obj *objs[2] = { NULL, NULL };

    if (Tcl_FSAccess(path, R_OK) == 0) {
	/*
	 * EXDEV should trigger loading by copying to temp store.
	 */

	Tcl_SetErrno(EXDEV);
	ZIPFS_ERROR(interp, Tcl_PosixError(interp));
	return ret;
    }

    objs[1] = TclPathPart(interp, path, TCL_PATH_DIRNAME);
    if (objs[1] && (ZipFSAccessProc(objs[1], R_OK) == 0)) {
	const char *execName = Tcl_GetNameOfExecutable();

	/*
	 * Shared object is not in ZIP but its path prefix is, thus try to
	 * load from directory where the executable came from.
	 */

	TclDecrRefCount(objs[1]);
	objs[1] = TclPathPart(interp, path, TCL_PATH_TAIL);

	/*
	 * Get directory name of executable manually to deal with cases where
	 * [file dirname [info nameofexecutable]] is equal to [info
	 * nameofexecutable] due to VFS effects.
	 */

	if (execName) {
	    const char *p = strrchr(execName, '/');

	    if (p > execName + 1) {
		--p;
		objs[0] = Tcl_NewStringObj(execName, p - execName);
	    }
	}
	if (!objs[0]) {
	    objs[0] = TclPathPart(interp, TclGetObjNameOfExecutable(),
		    TCL_PATH_DIRNAME);
	}
	if (objs[0]) {
	    altPath = TclJoinPath(2, objs, 0);
	    if (altPath) {
		Tcl_IncrRefCount(altPath);
		if (Tcl_FSAccess(altPath, R_OK) == 0) {
		    path = altPath;
		}
	    }
	}
    }
    if (objs[0]) {
	Tcl_DecrRefCount(objs[0]);
    }
    if (objs[1]) {
	Tcl_DecrRefCount(objs[1]);
    }

    loadFileProc = (Tcl_FSLoadFileProc2 *)(void *)tclNativeFilesystem.loadFileProc;
    if (loadFileProc) {
	ret = loadFileProc(interp, path, loadHandle, unloadProcPtr, flags);
    } else {
	Tcl_SetErrno(ENOENT);
	ZIPFS_ERROR(interp, Tcl_PosixError(interp));
    }
    if (altPath) {
	Tcl_DecrRefCount(altPath);
    }
    return ret;
#endif /* ANDROID */
}

#endif /* HAVE_ZLIB */

/*
 *-------------------------------------------------------------------------
 *
 * TclZipfs_Init --
 *
 *	Perform per interpreter initialization of this module.
 *
 * Results:
 *	The return value is a standard Tcl result.
 *
 * Side effects:
 *	Initializes this module if not already initialized, and adds module
 *	related commands to the given interpreter.
 *
 *-------------------------------------------------------------------------
 */

int
TclZipfs_Init(
    Tcl_Interp *interp)		/* Current interpreter. */
{
#ifdef HAVE_ZLIB
    static const EnsembleImplMap initMap[] = {
	{"mkimg",	ZipFSMkImgObjCmd,	NULL, NULL, NULL, 1},
	{"mkzip",	ZipFSMkZipObjCmd,	NULL, NULL, NULL, 1},
	{"lmkimg",	ZipFSLMkImgObjCmd,	NULL, NULL, NULL, 1},
	{"lmkzip",	ZipFSLMkZipObjCmd,	NULL, NULL, NULL, 1},
	/* The 4 entries above are not available in safe interpreters */
	{"mount",	ZipFSMountObjCmd,	NULL, NULL, NULL, 1},
	{"mount_data",	ZipFSMountBufferObjCmd,	NULL, NULL, NULL, 1},
	{"unmount",	ZipFSUnmountObjCmd,	NULL, NULL, NULL, 1},
	{"mkkey",	ZipFSMkKeyObjCmd,	NULL, NULL, NULL, 1},
	{"exists",	ZipFSExistsObjCmd,	NULL, NULL, NULL, 0},
	{"info",	ZipFSInfoObjCmd,	NULL, NULL, NULL, 0},
	{"list",	ZipFSListObjCmd,	NULL, NULL, NULL, 0},
	{"canonical",	ZipFSCanonicalObjCmd,	NULL, NULL, NULL, 0},
	{"root",	ZipFSRootObjCmd,	NULL, NULL, NULL, 0},
	{NULL, NULL, NULL, NULL, NULL, 0}
    };
    static const char findproc[] =
	"namespace eval ::tcl::zipfs {}\n"
	"proc ::tcl::zipfs::Find dir {\n"
	"    set result {}\n"
	"    if {[catch {glob -directory $dir -nocomplain * .*} list]} {\n"
	"        return $result\n"
	"    }\n"
	"    foreach file $list {\n"
	"        if {[file tail $file] in {. ..}} {\n"
	"            continue\n"
	"        }\n"
	"        lappend result $file {*}[Find $file]\n"
	"    }\n"
	"    return $result\n"
	"}\n"
	"proc ::tcl::zipfs::find {directoryName} {\n"
	"    return [lsort [Find $directoryName]]\n"
	"}\n";

    /*
     * One-time initialization.
     */

    WriteLock();
    if (!ZipFS.initialized) {
	ZipfsSetup();
    }
    Unlock();

    if (interp) {
	Tcl_Command ensemble;
	Tcl_Obj *mapObj;

	Tcl_EvalEx(interp, findproc, -1, TCL_EVAL_GLOBAL);
	Tcl_LinkVar(interp, "::tcl::zipfs::wrmax", (char *) &ZipFS.wrmax,
		TCL_LINK_INT);
	ensemble = TclMakeEnsemble(interp, "zipfs",
		Tcl_IsSafe(interp) ? (initMap + 4) : initMap);

	/*
	 * Add the [zipfs find] subcommand.
	 */

	Tcl_GetEnsembleMappingDict(NULL, ensemble, &mapObj);
	Tcl_DictObjPut(NULL, mapObj, Tcl_NewStringObj("find", -1),
		Tcl_NewStringObj("::tcl::zipfs::find", -1));
	Tcl_CreateObjCommand(interp, "::tcl::zipfs::tcl_library_init",
		ZipFSTclLibraryObjCmd, NULL, NULL);
	Tcl_PkgProvide(interp, "tcl::zipfs", "2.0");
    }
    return TCL_OK;
#else /* !HAVE_ZLIB */
    ZIPFS_ERROR(interp, "no zlib available");
    Tcl_SetErrorCode(interp, "TCL", "ZIPFS", "NO_ZLIB", NULL);
    return TCL_ERROR;
#endif /* HAVE_ZLIB */
}

#if !defined(STATIC_BUILD)
static int
ZipfsAppHookFindTclInit(
    const char *archive)
{
    Tcl_Obj *vfsInitScript;
    int found;

    if (zipfs_literal_tcl_library) {
	return TCL_ERROR;
    }
    if (TclZipfs_Mount(NULL, ZIPFS_ZIP_MOUNT, archive, NULL)) {
	/* Either the file doesn't exist or it is not a zip archive */
	return TCL_ERROR;
    }

    TclNewLiteralStringObj(vfsInitScript, ZIPFS_ZIP_MOUNT "/init.tcl");
    Tcl_IncrRefCount(vfsInitScript);
    found = Tcl_FSAccess(vfsInitScript, F_OK);
    Tcl_DecrRefCount(vfsInitScript);
    if (found == 0) {
	zipfs_literal_tcl_library = ZIPFS_ZIP_MOUNT;
	return TCL_OK;
    }

    TclNewLiteralStringObj(vfsInitScript,
	    ZIPFS_ZIP_MOUNT "/tcl_library/init.tcl");
    Tcl_IncrRefCount(vfsInitScript);
    found = Tcl_FSAccess(vfsInitScript, F_OK);
    Tcl_DecrRefCount(vfsInitScript);
    if (found == 0) {
	zipfs_literal_tcl_library = ZIPFS_ZIP_MOUNT "/tcl_library";
	return TCL_OK;
    }

    return TCL_ERROR;
}
#endif

static void
ZipfsExitHandler(
    ClientData clientData)
{
    ZipFile *zf = (ZipFile *)clientData;

    if (TCL_OK != TclZipfs_Unmount(NULL, zf->mountPoint)) {
	Tcl_Panic("tried to unmount busy filesystem");
    }
}

/*
 *-------------------------------------------------------------------------
 *
 * TclZipfs_AppHook --
 *
 *	Performs the argument munging for the shell
 *
 *-------------------------------------------------------------------------
 */

const char *
TclZipfs_AppHook(
#ifdef SUPPORT_BUILTIN_ZIP_INSTALL
    int *argcPtr,		/* Pointer to argc */
#else
    TCL_UNUSED(int *), /*argcPtr*/
#endif
#ifdef _WIN32
    TCL_UNUSED(WCHAR ***)) /* argvPtr */
#else /* !_WIN32 */
    char ***argvPtr)		/* Pointer to argv */
#endif /* _WIN32 */
{
<<<<<<< HEAD
    char *archive;
    const char *version;
=======
    const char *archive;
>>>>>>> d134d35f

#ifdef _WIN32
    version = Tcl_FindExecutable(NULL);
#else
    version = Tcl_FindExecutable((*argvPtr)[0]);
#endif
    archive = Tcl_GetNameOfExecutable();
    TclZipfs_Init(NULL);

    /*
     * Look for init.tcl in one of the locations mounted later in this
     * function.
     */

    if (!TclZipfs_Mount(NULL, ZIPFS_APP_MOUNT, archive, NULL)) {
	int found;
	Tcl_Obj *vfsInitScript;

	TclNewLiteralStringObj(vfsInitScript, ZIPFS_APP_MOUNT "/main.tcl");
	Tcl_IncrRefCount(vfsInitScript);
	if (Tcl_FSAccess(vfsInitScript, F_OK) == 0) {
	    /*
	     * Startup script should be set before calling Tcl_AppInit
	     */

	    Tcl_SetStartupScript(vfsInitScript, NULL);
	} else {
	    Tcl_DecrRefCount(vfsInitScript);
	}

	/*
	 * Set Tcl Encodings
	 */

	if (!zipfs_literal_tcl_library) {
	    TclNewLiteralStringObj(vfsInitScript,
		    ZIPFS_APP_MOUNT "/tcl_library/init.tcl");
	    Tcl_IncrRefCount(vfsInitScript);
	    found = Tcl_FSAccess(vfsInitScript, F_OK);
	    Tcl_DecrRefCount(vfsInitScript);
	    if (found == TCL_OK) {
		zipfs_literal_tcl_library = ZIPFS_APP_MOUNT "/tcl_library";
		return version;
	    }
	}
#ifdef SUPPORT_BUILTIN_ZIP_INSTALL
    } else if (*argcPtr > 1) {
	/*
	 * If the first argument is "install", run the supplied installer
	 * script.
	 */

#ifdef _WIN32
	Tcl_DString ds;

	Tcl_DStringInit(&ds);
	archive = Tcl_WCharToUtfDString((*argvPtr)[1], -1, &ds);
#else /* !_WIN32 */
	archive = (*argvPtr)[1];
#endif /* _WIN32 */
	if (strcmp(archive, "install") == 0) {
	    Tcl_Obj *vfsInitScript;

	    /*
	     * Run this now to ensure the file is present by the time Tcl_Main
	     * wants it.
	     */

	    TclZipfs_TclLibrary();
	    TclNewLiteralStringObj(vfsInitScript,
		    ZIPFS_ZIP_MOUNT "/tcl_library/install.tcl");
	    Tcl_IncrRefCount(vfsInitScript);
	    if (Tcl_FSAccess(vfsInitScript, F_OK) == 0) {
		Tcl_SetStartupScript(vfsInitScript, NULL);
	    }
	    return version;
	} else if (!TclZipfs_Mount(NULL, ZIPFS_APP_MOUNT, archive, NULL)) {
	    int found;
	    Tcl_Obj *vfsInitScript;

	    TclNewLiteralStringObj(vfsInitScript, ZIPFS_APP_MOUNT "/main.tcl");
	    Tcl_IncrRefCount(vfsInitScript);
	    if (Tcl_FSAccess(vfsInitScript, F_OK) == 0) {
		/*
		 * Startup script should be set before calling Tcl_AppInit
		 */

		Tcl_SetStartupScript(vfsInitScript, NULL);
	    } else {
		Tcl_DecrRefCount(vfsInitScript);
	    }
	    /* Set Tcl Encodings */
	    TclNewLiteralStringObj(vfsInitScript,
		    ZIPFS_APP_MOUNT "/tcl_library/init.tcl");
	    Tcl_IncrRefCount(vfsInitScript);
	    found = Tcl_FSAccess(vfsInitScript, F_OK);
	    Tcl_DecrRefCount(vfsInitScript);
	    if (found == TCL_OK) {
		zipfs_literal_tcl_library = ZIPFS_APP_MOUNT "/tcl_library";
		return version;
	    }
	}
#ifdef _WIN32
	Tcl_DStringFree(&ds);
#endif /* _WIN32 */
#endif /* SUPPORT_BUILTIN_ZIP_INSTALL */
    }
    return version;
}

#ifndef HAVE_ZLIB

/*
 *-------------------------------------------------------------------------
 *
 * TclZipfs_Mount, TclZipfs_MountBuffer, TclZipfs_Unmount --
 *
 *	Dummy version when no ZLIB support available.
 *
 *-------------------------------------------------------------------------
 */

int
TclZipfs_Mount(
    Tcl_Interp *interp,		/* Current interpreter. */
    const char *mountPoint,	/* Mount point path. */
    const char *zipname,	/* Path to ZIP file to mount. */
    const char *passwd)		/* Password for opening the ZIP, or NULL if
				 * the ZIP is unprotected. */
{
    ZIPFS_ERROR(interp, "no zlib available");
    if (interp) {
	Tcl_SetErrorCode(interp, "TCL", "ZIPFS", "NO_ZLIB", NULL);
    }
    return TCL_ERROR;
}

int
TclZipfs_MountBuffer(
    Tcl_Interp *interp,		/* Current interpreter. NULLable. */
    const char *mountPoint,	/* Mount point path. */
    unsigned char *data,
    size_t datalen,
    int copy)
{
    ZIPFS_ERROR(interp, "no zlib available");
    if (interp) {
	Tcl_SetErrorCode(interp, "TCL", "ZIPFS", "NO_ZLIB", NULL);
    }
    return TCL_ERROR;
}

int
TclZipfs_Unmount(
    Tcl_Interp *interp,		/* Current interpreter. */
    const char *mountPoint)	/* Mount point path. */
{
    ZIPFS_ERROR(interp, "no zlib available");
    if (interp) {
	Tcl_SetErrorCode(interp, "TCL", "ZIPFS", "NO_ZLIB", NULL);
    }
    return TCL_ERROR;
}
#endif /* !HAVE_ZLIB */

/*
 * Local Variables:
 * mode: c
 * c-basic-offset: 4
 * fill-column: 78
 * End:
 */<|MERGE_RESOLUTION|>--- conflicted
+++ resolved
@@ -4878,12 +4878,8 @@
     char ***argvPtr)		/* Pointer to argv */
 #endif /* _WIN32 */
 {
-<<<<<<< HEAD
-    char *archive;
+    const char *archive;
     const char *version;
-=======
-    const char *archive;
->>>>>>> d134d35f
 
 #ifdef _WIN32
     version = Tcl_FindExecutable(NULL);
