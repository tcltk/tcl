/*
 * tclZipfs.c --
 *
 *	Implementation of the ZIP filesystem used in TIP 430
 *	Adapted from the implementation for AndroWish.
 *
 * Copyright © 2016-2017 Sean Woods <yoda@etoyoc.com>
 * Copyright © 2013-2015 Christian Werner <chw@ch-werner.de>
 *
 * See the file "license.terms" for information on usage and redistribution of
 * this file, and for a DISCLAIMER OF ALL WARRANTIES.
 *
 * This file is distributed in two ways:
 *   generic/tclZipfs.c file in the TIP430-enabled Tcl cores.
 *   compat/tclZipfs.c file in the tclconfig (TEA) file system, for pre-tip430
 *	projects.
 */

#include "tclInt.h"
#include "tclFileSystem.h"

#ifndef _WIN32
#include <sys/mman.h>
#endif /* _WIN32*/

#ifndef MAP_FILE
#define MAP_FILE 0
#endif /* !MAP_FILE */
#define NOBYFOUR
#ifndef TBLS
#define TBLS 1
#endif

#if !defined(_WIN32) && !defined(NO_DLFCN_H)
#include <dlfcn.h>
#endif

/*
 * Macros to report errors only if an interp is present.
 */

#define ZIPFS_ERROR(interp,errstr) \
    do {								\
	if (interp) {							\
	    Tcl_SetObjResult(interp, Tcl_NewStringObj(errstr, -1));	\
	}								\
    } while (0)
#define ZIPFS_MEM_ERROR(interp) \
    do {								\
	if (interp) {							\
	    Tcl_SetObjResult(interp, Tcl_NewStringObj(			\
		    "out of memory", -1));				\
	    Tcl_SetErrorCode(interp, "TCL", "MALLOC", NULL);		\
	}								\
    } while (0)
#define ZIPFS_POSIX_ERROR(interp,errstr) \
    do {								\
	if (interp) {							\
	    Tcl_SetObjResult(interp, Tcl_ObjPrintf(			\
		    "%s: %s", errstr, Tcl_PosixError(interp)));		\
	}								\
    } while (0)
#define ZIPFS_ERROR_CODE(interp,errcode) \
    do {								\
	if (interp) {							\
	    Tcl_SetErrorCode(interp, "TCL", "ZIPFS", errcode, NULL);	\
	}								\
    } while (0)


#ifdef HAVE_ZLIB
#include "zlib.h"
#include "crypt.h"
#include "zutil.h"
#include "crc32.h"

static const z_crc_t* crc32tab;

/*
** We are compiling as part of the core.
** TIP430 style zipfs prefix
*/

#define ZIPFS_VOLUME	  "//zipfs:/"
#define ZIPFS_VOLUME_LEN  9
#define ZIPFS_APP_MOUNT	  ZIPFS_VOLUME "app"
#define ZIPFS_ZIP_MOUNT	  ZIPFS_VOLUME "lib/tcl"
#define ZIPFS_FALLBACK_ENCODING "cp437"

/*
 * Various constants and offsets found in ZIP archive files
 */

#define ZIP_SIG_LEN			4

/*
 * Local header of ZIP archive member (at very beginning of each member).
 */

#define ZIP_LOCAL_HEADER_SIG		0x04034b50
#define ZIP_LOCAL_HEADER_LEN		30
#define ZIP_LOCAL_SIG_OFFS		0
#define ZIP_LOCAL_VERSION_OFFS		4
#define ZIP_LOCAL_FLAGS_OFFS		6
#define ZIP_LOCAL_COMPMETH_OFFS		8
#define ZIP_LOCAL_MTIME_OFFS		10
#define ZIP_LOCAL_MDATE_OFFS		12
#define ZIP_LOCAL_CRC32_OFFS		14
#define ZIP_LOCAL_COMPLEN_OFFS		18
#define ZIP_LOCAL_UNCOMPLEN_OFFS	22
#define ZIP_LOCAL_PATHLEN_OFFS		26
#define ZIP_LOCAL_EXTRALEN_OFFS		28

/*
 * Central header of ZIP archive member at end of ZIP file.
 */

#define ZIP_CENTRAL_HEADER_SIG		0x02014b50
#define ZIP_CENTRAL_HEADER_LEN		46
#define ZIP_CENTRAL_SIG_OFFS		0
#define ZIP_CENTRAL_VERSIONMADE_OFFS	4
#define ZIP_CENTRAL_VERSION_OFFS	6
#define ZIP_CENTRAL_FLAGS_OFFS		8
#define ZIP_CENTRAL_COMPMETH_OFFS	10
#define ZIP_CENTRAL_MTIME_OFFS		12
#define ZIP_CENTRAL_MDATE_OFFS		14
#define ZIP_CENTRAL_CRC32_OFFS		16
#define ZIP_CENTRAL_COMPLEN_OFFS	20
#define ZIP_CENTRAL_UNCOMPLEN_OFFS	24
#define ZIP_CENTRAL_PATHLEN_OFFS	28
#define ZIP_CENTRAL_EXTRALEN_OFFS	30
#define ZIP_CENTRAL_FCOMMENTLEN_OFFS	32
#define ZIP_CENTRAL_DISKFILE_OFFS	34
#define ZIP_CENTRAL_IATTR_OFFS		36
#define ZIP_CENTRAL_EATTR_OFFS		38
#define ZIP_CENTRAL_LOCALHDR_OFFS	42

/*
 * Central end signature at very end of ZIP file.
 */

#define ZIP_CENTRAL_END_SIG		0x06054b50
#define ZIP_CENTRAL_END_LEN		22
#define ZIP_CENTRAL_END_SIG_OFFS	0
#define ZIP_CENTRAL_DISKNO_OFFS		4
#define ZIP_CENTRAL_DISKDIR_OFFS	6
#define ZIP_CENTRAL_ENTS_OFFS		8
#define ZIP_CENTRAL_TOTALENTS_OFFS	10
#define ZIP_CENTRAL_DIRSIZE_OFFS	12
#define ZIP_CENTRAL_DIRSTART_OFFS	16
#define ZIP_CENTRAL_COMMENTLEN_OFFS	20

#define ZIP_MIN_VERSION			20
#define ZIP_COMPMETH_STORED		0
#define ZIP_COMPMETH_DEFLATED		8

#define ZIP_PASSWORD_END_SIG		0x5a5a4b50

#define DEFAULT_WRITE_MAX_SIZE		(2 * 1024 * 1024)

/*
 * Windows drive letters.
 */

#ifdef _WIN32
static const char drvletters[] =
    "abcdefghijklmnopqrstuvwxyzABCDEFGHIJKLMNOPQRSTUVWXYZ";
#endif /* _WIN32 */

/*
 * Mutex to protect localtime(3) when no reentrant version available.
 */

#if !defined(_WIN32) && !defined(HAVE_LOCALTIME_R) && TCL_THREADS
TCL_DECLARE_MUTEX(localtimeMutex)
#endif /* !_WIN32 && !HAVE_LOCALTIME_R && TCL_THREADS */

/*
 * Forward declaration.
 */

struct ZipEntry;

/*
 * In-core description of mounted ZIP archive file.
 */

typedef struct ZipFile {
    char *name;			/* Archive name */
    size_t nameLength;		/* Length of archive name */
    char isMemBuffer;		/* When true, not a file but a memory buffer */
    Tcl_Channel chan;		/* Channel handle or NULL */
    unsigned char *data;	/* Memory mapped or malloc'ed file */
    size_t length;		/* Length of memory mapped file */
    void *ptrToFree;		/* Non-NULL if malloc'ed file */
    size_t numFiles;		/* Number of files in archive */
    size_t baseOffset;		/* Archive start */
    size_t passOffset;		/* Password start */
    size_t directoryOffset;	/* Archive directory start */
    unsigned char passBuf[264];	/* Password buffer */
    size_t numOpen;		/* Number of open files on archive */
    struct ZipEntry *entries;	/* List of files in archive */
    struct ZipEntry *topEnts;	/* List of top-level dirs in archive */
    char *mountPoint;		/* Mount point name */
    size_t mountPointLen;	/* Length of mount point name */
#ifdef _WIN32
    HANDLE mountHandle;		/* Handle used for direct file access. */
#endif /* _WIN32 */
} ZipFile;

/*
 * In-core description of file contained in mounted ZIP archive.
 * ZIP_ATTR_
 */

typedef struct ZipEntry {
    char *name;			/* The full pathname of the virtual file */
    ZipFile *zipFilePtr;	/* The ZIP file holding this virtual file */
    size_t offset;		/* Data offset into memory mapped ZIP file */
    int numBytes;		/* Uncompressed size of the virtual file */
    int numCompressedBytes;	/* Compressed size of the virtual file */
    int compressMethod;		/* Compress method */
    int isDirectory;		/* Set to 1 if directory, or -1 if root */
    int depth;			/* Number of slashes in path. */
    int crc32;			/* CRC-32 */
    int timestamp;		/* Modification time */
    int isEncrypted;		/* True if data is encrypted */
    unsigned char *data;	/* File data if written */
    struct ZipEntry *next;	/* Next file in the same archive */
    struct ZipEntry *tnext;	/* Next top-level dir in archive */
} ZipEntry;

/*
 * File channel for file contained in mounted ZIP archive.
 */

typedef struct ZipChannel {
    ZipFile *zipFilePtr;	/* The ZIP file holding this channel */
    ZipEntry *zipEntryPtr;	/* Pointer back to virtual file */
    size_t maxWrite;		/* Maximum size for write */
    size_t numBytes;		/* Number of bytes of uncompressed data */
    size_t numRead;		/* Position of next byte to be read from the
				 * channel */
    unsigned char *ubuf;	/* Pointer to the uncompressed data */
    int iscompr;		/* True if data is compressed */
    int isDirectory;		/* Set to 1 if directory, or -1 if root */
    int isEncrypted;		/* True if data is encrypted */
    int isWriting;		/* True if open for writing */
    unsigned long keys[3];	/* Key for decryption */
} ZipChannel;

/*
 * Global variables.
 *
 * Most are kept in single ZipFS struct. When build with threading support
 * this struct is protected by the ZipFSMutex (see below).
 *
 * The "fileHash" component is the process-wide global table of all known ZIP
 * archive members in all mounted ZIP archives.
 *
 * The "zipHash" components is the process wide global table of all mounted
 * ZIP archive files.
 */

static struct {
    int initialized;		/* True when initialized */
    int lock;			/* RW lock, see below */
    int waiters;		/* RW lock, see below */
    int wrmax;			/* Maximum write size of a file; only written
				 * to from Tcl code in a trusted interpreter,
				 * so NOT protected by mutex. */
    char *fallbackEntryEncoding;/* The fallback encoding for ZIP entries when
				 * they are believed to not be UTF-8; only
				 * written to from Tcl code in a trusted
				 * interpreter, so not protected by mutex. */
    int idCount;		/* Counter for channel names */
    Tcl_HashTable fileHash;	/* File name to ZipEntry mapping */
    Tcl_HashTable zipHash;	/* Mount to ZipFile mapping */
} ZipFS = {
    0, 0, 0, DEFAULT_WRITE_MAX_SIZE, NULL, 0,
	    {0,{0,0,0,0},0,0,0,0,0,0,0,0,0},
	    {0,{0,0,0,0},0,0,0,0,0,0,0,0,0}
};

/*
 * For password rotation.
 */

static const char pwrot[17] =
    "\x00\x80\x40\xC0\x20\xA0\x60\xE0"
    "\x10\x90\x50\xD0\x30\xB0\x70\xF0";

static const char *zipfs_literal_tcl_library = NULL;

/* Function prototypes */

static int		CopyImageFile(Tcl_Interp *interp, const char *imgName,
			    Tcl_Channel out);
static inline int	DescribeMounted(Tcl_Interp *interp,
			    const char *mountPoint);
static int		InitReadableChannel(Tcl_Interp *interp,
			    ZipChannel *info, ZipEntry *z);
static int		InitWritableChannel(Tcl_Interp *interp,
			    ZipChannel *info, ZipEntry *z, int trunc);
static inline int	ListMountPoints(Tcl_Interp *interp);
static void		SerializeCentralDirectoryEntry(
			    const unsigned char *start,
			    const unsigned char *end, unsigned char *buf,
			    ZipEntry *z, size_t nameLength);
static void		SerializeCentralDirectorySuffix(
			    const unsigned char *start,
			    const unsigned char *end, unsigned char *buf,
			    int entryCount, long long directoryStartOffset,
			    long long suffixStartOffset);
static void		SerializeLocalEntryHeader(
			    const unsigned char *start,
			    const unsigned char *end, unsigned char *buf,
			    ZipEntry *z, int nameLength, int align);
#if !defined(STATIC_BUILD)
static int		ZipfsAppHookFindTclInit(const char *archive);
#endif
static int		ZipFSPathInFilesystemProc(Tcl_Obj *pathPtr,
			    void **clientDataPtr);
static Tcl_Obj *	ZipFSFilesystemPathTypeProc(Tcl_Obj *pathPtr);
static Tcl_Obj *	ZipFSFilesystemSeparatorProc(Tcl_Obj *pathPtr);
static int		ZipFSStatProc(Tcl_Obj *pathPtr, Tcl_StatBuf *buf);
static int		ZipFSAccessProc(Tcl_Obj *pathPtr, int mode);
static Tcl_Channel	ZipFSOpenFileChannelProc(Tcl_Interp *interp,
			    Tcl_Obj *pathPtr, int mode, int permissions);
static int		ZipFSMatchInDirectoryProc(Tcl_Interp *interp,
			    Tcl_Obj *result, Tcl_Obj *pathPtr,
			    const char *pattern, Tcl_GlobTypeData *types);
static void		ZipFSMatchMountPoints(Tcl_Obj *result,
			    Tcl_Obj *normPathPtr, const char *pattern,
			    Tcl_DString *prefix);
static Tcl_Obj *	ZipFSListVolumesProc(void);
static const char *const *ZipFSFileAttrStringsProc(Tcl_Obj *pathPtr,
			    Tcl_Obj **objPtrRef);
static int		ZipFSFileAttrsGetProc(Tcl_Interp *interp, int index,
			    Tcl_Obj *pathPtr, Tcl_Obj **objPtrRef);
static int		ZipFSFileAttrsSetProc(Tcl_Interp *interp, int index,
			    Tcl_Obj *pathPtr, Tcl_Obj *objPtr);
static int		ZipFSLoadFile(Tcl_Interp *interp, Tcl_Obj *path,
			    Tcl_LoadHandle *loadHandle,
			    Tcl_FSUnloadFileProc **unloadProcPtr, int flags);
static int		ZipMapArchive(Tcl_Interp *interp, ZipFile *zf,
			    void *handle);
static void		ZipfsExitHandler(void *clientData);
static void		ZipfsMountExitHandler(void *clientData);
static void		ZipfsSetup(void);
static void		ZipfsFinalize(void);
static int		ZipChannelClose(void *instanceData,
			    Tcl_Interp *interp, int flags);
static Tcl_DriverGetHandleProc	ZipChannelGetFile;
static int		ZipChannelRead(void *instanceData, char *buf,
			    int toRead, int *errloc);
static long long	ZipChannelWideSeek(void *instanceData,
			    long long offset, int mode, int *errloc);
static void		ZipChannelWatchChannel(void *instanceData,
			    int mask);
static int		ZipChannelWrite(void *instanceData,
			    const char *buf, int toWrite, int *errloc);

/*
 * Define the ZIP filesystem dispatch table.
 */

static const Tcl_Filesystem zipfsFilesystem = {
    "zipfs",
    sizeof(Tcl_Filesystem),
    TCL_FILESYSTEM_VERSION_2,
    ZipFSPathInFilesystemProc,
    NULL, /* dupInternalRepProc */
    NULL, /* freeInternalRepProc */
    NULL, /* internalToNormalizedProc */
    NULL, /* createInternalRepProc */
    NULL, /* normalizePathProc */
    ZipFSFilesystemPathTypeProc,
    ZipFSFilesystemSeparatorProc,
    ZipFSStatProc,
    ZipFSAccessProc,
    ZipFSOpenFileChannelProc,
    ZipFSMatchInDirectoryProc,
    NULL, /* utimeProc */
    NULL, /* linkProc */
    ZipFSListVolumesProc,
    ZipFSFileAttrStringsProc,
    ZipFSFileAttrsGetProc,
    ZipFSFileAttrsSetProc,
    NULL, /* createDirectoryProc */
    NULL, /* removeDirectoryProc */
    NULL, /* deleteFileProc */
    NULL, /* copyFileProc */
    NULL, /* renameFileProc */
    NULL, /* copyDirectoryProc */
    NULL, /* lstatProc */
    (Tcl_FSLoadFileProc *) (void *) ZipFSLoadFile,
    NULL, /* getCwdProc */
    NULL, /* chdirProc */
};

/*
 * The channel type/driver definition used for ZIP archive members.
 */

static Tcl_ChannelType ZipChannelType = {
    "zip",			/* Type name. */
    TCL_CHANNEL_VERSION_5,
    NULL,			/* Close channel, clean instance data */
    ZipChannelRead,		/* Handle read request */
    ZipChannelWrite,		/* Handle write request */
    NULL,			/* Move location of access point, NULL'able */
    NULL,			/* Set options, NULL'able */
    NULL,			/* Get options, NULL'able */
    ZipChannelWatchChannel,	/* Initialize notifier */
    ZipChannelGetFile,		/* Get OS handle from the channel */
    ZipChannelClose,		/* 2nd version of close channel, NULL'able */
    NULL,			/* Set blocking mode for raw channel,
				 * NULL'able */
    NULL,			/* Function to flush channel, NULL'able */
    NULL,			/* Function to handle event, NULL'able */
    ZipChannelWideSeek,		/* Wide seek function, NULL'able */
    NULL,			/* Thread action function, NULL'able */
    NULL,			/* Truncate function, NULL'able */
};

/*
 *-------------------------------------------------------------------------
 *
 * ZipReadInt, ZipReadShort, ZipWriteInt, ZipWriteShort --
 *
 *	Inline functions to read and write little-endian 16 and 32 bit
 *	integers from/to buffers representing parts of ZIP archives.
 *
 *	These take bufferStart and bufferEnd pointers, which are used to
 *	maintain a guarantee that out-of-bounds accesses don't happen when
 *	reading or writing critical directory structures.
 *
 *-------------------------------------------------------------------------
 */

static inline unsigned int
ZipReadInt(
    const unsigned char *bufferStart,
    const unsigned char *bufferEnd,
    const unsigned char *ptr)
{
    if (ptr < bufferStart || ptr + 4 > bufferEnd) {
	Tcl_Panic("out of bounds read(4): start=%p, end=%p, ptr=%p",
		bufferStart, bufferEnd, ptr);
    }
    return ptr[0] | (ptr[1] << 8) | (ptr[2] << 16) |
	    ((unsigned int)ptr[3] << 24);
}

static inline unsigned short
ZipReadShort(
    const unsigned char *bufferStart,
    const unsigned char *bufferEnd,
    const unsigned char *ptr)
{
    if (ptr < bufferStart || ptr + 2 > bufferEnd) {
	Tcl_Panic("out of bounds read(2): start=%p, end=%p, ptr=%p",
		bufferStart, bufferEnd, ptr);
    }
    return ptr[0] | (ptr[1] << 8);
}

static inline void
ZipWriteInt(
    const unsigned char *bufferStart,
    const unsigned char *bufferEnd,
    unsigned char *ptr,
    unsigned int value)
{
    if (ptr < bufferStart || ptr + 4 > bufferEnd) {
	Tcl_Panic("out of bounds write(4): start=%p, end=%p, ptr=%p",
		bufferStart, bufferEnd, ptr);
    }
    ptr[0] = value & 0xff;
    ptr[1] = (value >> 8) & 0xff;
    ptr[2] = (value >> 16) & 0xff;
    ptr[3] = (value >> 24) & 0xff;
}

static inline void
ZipWriteShort(
    const unsigned char *bufferStart,
    const unsigned char *bufferEnd,
    unsigned char *ptr,
    unsigned short value)
{
    if (ptr < bufferStart || ptr + 2 > bufferEnd) {
	Tcl_Panic("out of bounds write(2): start=%p, end=%p, ptr=%p",
		bufferStart, bufferEnd, ptr);
    }
    ptr[0] = value & 0xff;
    ptr[1] = (value >> 8) & 0xff;
}

/*
 *-------------------------------------------------------------------------
 *
 * ReadLock, WriteLock, Unlock --
 *
 *	POSIX like rwlock functions to support multiple readers and single
 *	writer on internal structs.
 *
 *	Limitations:
 *	 - a read lock cannot be promoted to a write lock
 *	 - a write lock may not be nested
 *
 *-------------------------------------------------------------------------
 */

TCL_DECLARE_MUTEX(ZipFSMutex)

#if TCL_THREADS

static Tcl_Condition ZipFSCond;

static inline void
ReadLock(void)
{
    Tcl_MutexLock(&ZipFSMutex);
    while (ZipFS.lock < 0) {
	ZipFS.waiters++;
	Tcl_ConditionWait(&ZipFSCond, &ZipFSMutex, NULL);
	ZipFS.waiters--;
    }
    ZipFS.lock++;
    Tcl_MutexUnlock(&ZipFSMutex);
}

static inline void
WriteLock(void)
{
    Tcl_MutexLock(&ZipFSMutex);
    while (ZipFS.lock != 0) {
	ZipFS.waiters++;
	Tcl_ConditionWait(&ZipFSCond, &ZipFSMutex, NULL);
	ZipFS.waiters--;
    }
    ZipFS.lock = -1;
    Tcl_MutexUnlock(&ZipFSMutex);
}

static inline void
Unlock(void)
{
    Tcl_MutexLock(&ZipFSMutex);
    if (ZipFS.lock > 0) {
	--ZipFS.lock;
    } else if (ZipFS.lock < 0) {
	ZipFS.lock = 0;
    }
    if ((ZipFS.lock == 0) && (ZipFS.waiters > 0)) {
	Tcl_ConditionNotify(&ZipFSCond);
    }
    Tcl_MutexUnlock(&ZipFSMutex);
}

#else /* !TCL_THREADS */
#define ReadLock()	do {} while (0)
#define WriteLock()	do {} while (0)
#define Unlock()	do {} while (0)
#endif /* TCL_THREADS */

/*
 *-------------------------------------------------------------------------
 *
 * DosTimeDate, ToDosTime, ToDosDate --
 *
 *	Functions to perform conversions between DOS time stamps and POSIX
 *	time_t.
 *
 *-------------------------------------------------------------------------
 */

static time_t
DosTimeDate(
    int dosDate,
    int dosTime)
{
    struct tm tm;
    time_t ret;

    memset(&tm, 0, sizeof(tm));
    tm.tm_isdst = -1;			/* let mktime() deal with DST */
    tm.tm_year = ((dosDate & 0xfe00) >> 9) + 80;
    tm.tm_mon = ((dosDate & 0x1e0) >> 5) - 1;
    tm.tm_mday = dosDate & 0x1f;
    tm.tm_hour = (dosTime & 0xf800) >> 11;
    tm.tm_min = (dosTime & 0x7e0) >> 5;
    tm.tm_sec = (dosTime & 0x1f) << 1;
    ret = mktime(&tm);
    if (ret == (time_t) -1) {
	/* fallback to 1980-01-01T00:00:00+00:00 (DOS epoch) */
	ret = (time_t) 315532800;
    }
    return ret;
}

static int
ToDosTime(
    time_t when)
{
    struct tm *tmp, tm;

#if !TCL_THREADS || defined(_WIN32)
    /* Not threaded, or on Win32 which uses thread local storage */
    tmp = localtime(&when);
    tm = *tmp;
#elif defined(HAVE_LOCALTIME_R)
    /* Threaded, have reentrant API */
    tmp = &tm;
    localtime_r(&when, tmp);
#else /* TCL_THREADS && !_WIN32 && !HAVE_LOCALTIME_R */
    /* Only using a mutex is safe. */
    Tcl_MutexLock(&localtimeMutex);
    tmp = localtime(&when);
    tm = *tmp;
    Tcl_MutexUnlock(&localtimeMutex);
#endif
    return (tm.tm_hour << 11) | (tm.tm_min << 5) | (tm.tm_sec >> 1);
}

static int
ToDosDate(
    time_t when)
{
    struct tm *tmp, tm;

#if !TCL_THREADS || defined(_WIN32)
    /* Not threaded, or on Win32 which uses thread local storage */
    tmp = localtime(&when);
    tm = *tmp;
#elif /* TCL_THREADS && !_WIN32 && */ defined(HAVE_LOCALTIME_R)
    /* Threaded, have reentrant API */
    tmp = &tm;
    localtime_r(&when, tmp);
#else /* TCL_THREADS && !_WIN32 && !HAVE_LOCALTIME_R */
    /* Only using a mutex is safe. */
    Tcl_MutexLock(&localtimeMutex);
    tmp = localtime(&when);
    tm = *tmp;
    Tcl_MutexUnlock(&localtimeMutex);
#endif
    return ((tm.tm_year - 80) << 9) | ((tm.tm_mon + 1) << 5) | tm.tm_mday;
}

/*
 *-------------------------------------------------------------------------
 *
 * CountSlashes --
 *
 *	This function counts the number of slashes in a pathname string.
 *
 * Results:
 *	Number of slashes found in string.
 *
 * Side effects:
 *	None.
 *
 *-------------------------------------------------------------------------
 */

static inline size_t
CountSlashes(
    const char *string)
{
    size_t count = 0;
    const char *p = string;

    while (*p != '\0') {
	if (*p == '/') {
	    count++;
	}
	p++;
    }
    return count;
}

/*
 *-------------------------------------------------------------------------
 *
 * DecodeZipEntryText --
 *
 *	Given a sequence of bytes from an entry in a ZIP central directory,
 *	convert that into a Tcl string. This is complicated because we don't
 *	actually know what encoding is in use! So we try to use UTF-8, and if
 *	that goes wrong, we fall back to a user-specified encoding, or to an
 *	encoding we specify (Windows code page 437), or to ISO 8859-1 if
 *	absolutely nothing else works.
 *
 *	During Tcl startup, we skip the user-specified encoding and cp437, as
 *	we may well not have any loadable encodings yet. Tcl's own library
 *	files ought to be using ASCII filenames.
 *
 * Results:
 *	The decoded filename; the filename is owned by the argument DString.
 *
 * Side effects:
 *	Updates dstPtr.
 *
 *-------------------------------------------------------------------------
 */

static char *
DecodeZipEntryText(
    const unsigned char *inputBytes,
    unsigned int inputLength,
    Tcl_DString *dstPtr)
{
    Tcl_Encoding encoding;
    const char *src;
    char *dst;
    int dstLen, srcLen = inputLength, flags;
    Tcl_EncodingState state;

    Tcl_DStringInit(dstPtr);
    if (inputLength < 1) {
	return Tcl_DStringValue(dstPtr);
    }

    /*
     * We can't use Tcl_ExternalToUtfDString at this point; it has no way to
     * fail. So we use this modified version of it that can report encoding
     * errors to us (so we can fall back to something else).
     *
     * The utf-8 encoding is implemented internally, and so is guaranteed to
     * be present.
     */

    src = (const char *) inputBytes;
    dst = Tcl_DStringValue(dstPtr);
    dstLen = dstPtr->spaceAvl - 1;
    flags = TCL_ENCODING_START | TCL_ENCODING_END;	/* Special flag! */

    while (1) {
	int srcRead, dstWrote;
	int result = Tcl_ExternalToUtf(NULL, tclUtf8Encoding, src, srcLen, flags,
		&state, dst, dstLen, &srcRead, &dstWrote, NULL);
	int soFar = dst + dstWrote - Tcl_DStringValue(dstPtr);

	if (result == TCL_OK) {
	    Tcl_DStringSetLength(dstPtr, soFar);
	    return Tcl_DStringValue(dstPtr);
	} else if (result != TCL_CONVERT_NOSPACE) {
	    break;
	}

	flags &= ~TCL_ENCODING_START;
	src += srcRead;
	srcLen -= srcRead;
	if (Tcl_DStringLength(dstPtr) == 0) {
	    Tcl_DStringSetLength(dstPtr, dstLen);
	}
	Tcl_DStringSetLength(dstPtr, 2 * Tcl_DStringLength(dstPtr) + 1);
	dst = Tcl_DStringValue(dstPtr) + soFar;
	dstLen = Tcl_DStringLength(dstPtr) - soFar - 1;
    }

    /*
     * Something went wrong. Fall back to another encoding. Those *can* use
     * Tcl_ExternalToUtfDString().
     */

    encoding = NULL;
    if (ZipFS.fallbackEntryEncoding) {
	encoding = Tcl_GetEncoding(NULL, ZipFS.fallbackEntryEncoding);
    }
    if (!encoding) {
	encoding = Tcl_GetEncoding(NULL, ZIPFS_FALLBACK_ENCODING);
    }
    if (!encoding) {
	/*
	 * Fallback to internal encoding that always converts all bytes.
	 * Should only happen when a filename isn't UTF-8 and we've not got
	 * our encodings initialised for some reason.
	 */

	encoding = Tcl_GetEncoding(NULL, "iso8859-1");
    }

    char *converted = Tcl_ExternalToUtfDString(encoding,
	    (const char *) inputBytes, inputLength, dstPtr);
    Tcl_FreeEncoding(encoding);
    return converted;
}

/*
 *-------------------------------------------------------------------------
 *
 * CanonicalPath --
 *
 *	This function computes the canonical path from a directory and file
 *	name components into the specified Tcl_DString.
 *
 * Results:
 *	Returns the pointer to the canonical path contained in the specified
 *	Tcl_DString.
 *
 * Side effects:
 *	Modifies the specified Tcl_DString.
 *
 *-------------------------------------------------------------------------
 */

static char *
CanonicalPath(
    const char *root,
    const char *tail,
    Tcl_DString *dsPtr,
    int inZipfs)
{
    char *path;
    int i, j, c, isUNC = 0, isVfs = 0, n = 0;
    int haveZipfsPath = 1;

#ifdef _WIN32
    if (tail[0] != '\0' && strchr(drvletters, tail[0]) && tail[1] == ':') {
	tail += 2;
	haveZipfsPath = 0;
    }
    /* UNC style path */
    if (tail[0] == '\\') {
	root = "";
	++tail;
	haveZipfsPath = 0;
    }
    if (tail[0] == '\\') {
	root = "/";
	++tail;
	haveZipfsPath = 0;
    }
#endif /* _WIN32 */

    if (haveZipfsPath) {
	/* UNC style path */
	if (root && strncmp(root, ZIPFS_VOLUME, ZIPFS_VOLUME_LEN) == 0) {
	    isVfs = 1;
	} else if (tail &&
		strncmp(tail, ZIPFS_VOLUME, ZIPFS_VOLUME_LEN) == 0) {
	    isVfs = 2;
	}
	if (isVfs != 1 && (root[0] == '/') && (root[1] == '/')) {
	    isUNC = 1;
	}
    }

    if (isVfs != 2) {
	if (tail[0] == '/') {
	    if (isVfs != 1) {
		root = "";
	    }
	    ++tail;
	    isUNC = 0;
	}
	if (tail[0] == '/') {
	    if (isVfs != 1) {
		root = "/";
	    }
	    ++tail;
	    isUNC = 1;
	}
    }
    i = strlen(root);
    j = strlen(tail);

    switch (isVfs) {
    case 1:
	if (i > ZIPFS_VOLUME_LEN) {
	    Tcl_DStringSetLength(dsPtr, i + j + 1);
	    path = Tcl_DStringValue(dsPtr);
	    memcpy(path, root, i);
	    path[i++] = '/';
	    memcpy(path + i, tail, j);
	} else {
	    Tcl_DStringSetLength(dsPtr, i + j);
	    path = Tcl_DStringValue(dsPtr);
	    memcpy(path, root, i);
	    memcpy(path + i, tail, j);
	}
	break;
    case 2:
	Tcl_DStringSetLength(dsPtr, j);
	path = Tcl_DStringValue(dsPtr);
	memcpy(path, tail, j);
	break;
    default:
	if (inZipfs) {
	    Tcl_DStringSetLength(dsPtr, i + j + ZIPFS_VOLUME_LEN);
	    path = Tcl_DStringValue(dsPtr);
	    memcpy(path, ZIPFS_VOLUME, ZIPFS_VOLUME_LEN);
	    memcpy(path + ZIPFS_VOLUME_LEN + i , tail, j);
	} else {
	    Tcl_DStringSetLength(dsPtr, i + j + 1);
	    path = Tcl_DStringValue(dsPtr);
	    memcpy(path, root, i);
	    path[i++] = '/';
	    memcpy(path + i, tail, j);
	}
	break;
    }

#ifdef _WIN32
    for (i = 0; path[i] != '\0'; i++) {
	if (path[i] == '\\') {
	    path[i] = '/';
	}
    }
#endif /* _WIN32 */

    if (inZipfs) {
	n = ZIPFS_VOLUME_LEN;
    } else {
	n = 0;
    }

    for (i = j = n; (c = path[i]) != '\0'; i++) {
	if (c == '/') {
	    int c2 = path[i + 1];

	    if (c2 == '\0' || c2 == '/') {
		continue;
	    }
	    if (c2 == '.') {
		int c3 = path[i + 2];

		if ((c3 == '/') || (c3 == '\0')) {
		    i++;
		    continue;
		}
		if ((c3 == '.')
			&& ((path[i + 3] == '/') || (path[i + 3] == '\0'))) {
		    i += 2;
		    while ((j > 0) && (path[j - 1] != '/')) {
			j--;
		    }
		    if (j > isUNC) {
			--j;
			while ((j > 1 + isUNC) && (path[j - 2] == '/')) {
			    j--;
			}
		    }
		    continue;
		}
	    }
	}
	path[j++] = c;
    }
    if (j == 0) {
	path[j++] = '/';
    }
    path[j] = 0;
    Tcl_DStringSetLength(dsPtr, j);
    return Tcl_DStringValue(dsPtr);
}

/*
 *-------------------------------------------------------------------------
 *
 * ZipFSLookup --
 *
 *	This function returns the ZIP entry struct corresponding to the ZIP
 *	archive member of the given file name. Caller must hold the right
 *	lock.
 *
 * Results:
 *	Returns the pointer to ZIP entry struct or NULL if the the given file
 *	name could not be found in the global list of ZIP archive members.
 *
 * Side effects:
 *	None.
 *
 *-------------------------------------------------------------------------
 */

static inline ZipEntry *
ZipFSLookup(
    const char *filename)
{
    Tcl_HashEntry *hPtr;
    ZipEntry *z = NULL;

    hPtr = Tcl_FindHashEntry(&ZipFS.fileHash, filename);
    if (hPtr) {
	z = (ZipEntry *) Tcl_GetHashValue(hPtr);
    }
    return z;
}

/*
 *-------------------------------------------------------------------------
 *
 * ZipFSLookupZip --
 *
 *	This function gets the structure for a mounted ZIP archive.
 *
 * Results:
 *	Returns a pointer to the structure, or NULL if the file is ZIP file is
 *	unknown/not mounted.
 *
 * Side effects:
 *	None.
 *
 *-------------------------------------------------------------------------
 */

static inline ZipFile *
ZipFSLookupZip(
    const char *mountPoint)
{
    Tcl_HashEntry *hPtr;
    ZipFile *zf = NULL;

    hPtr = Tcl_FindHashEntry(&ZipFS.zipHash, mountPoint);
    if (hPtr) {
	zf = (ZipFile *) Tcl_GetHashValue(hPtr);
    }
    return zf;
}

/*
 *-------------------------------------------------------------------------
 *
 * AllocateZipFile, AllocateZipEntry, AllocateZipChannel --
 *
 *	Allocates the memory for a datastructure. Always ensures that it is
 *	zeroed out for safety.
 *
 * Returns:
 *	The allocated structure, or NULL if allocate fails.
 *
 * Side effects:
 *	The interpreter result may be written to on error. Which might fail
 *	(for ZipFile) in a low-memory situation. Always panics if ZipEntry
 *	allocation fails.
 *
 *-------------------------------------------------------------------------
 */

static inline ZipFile *
AllocateZipFile(
    Tcl_Interp *interp,
    size_t mountPointNameLength)
{
    size_t size = sizeof(ZipFile) + mountPointNameLength + 1;
    ZipFile *zf = (ZipFile *) Tcl_AttemptAlloc(size);

    if (!zf) {
	ZIPFS_MEM_ERROR(interp);
    } else {
	memset(zf, 0, size);
    }
    return zf;
}

static inline ZipEntry *
AllocateZipEntry(void)
{
    ZipEntry *z = (ZipEntry *) Tcl_Alloc(sizeof(ZipEntry));
    memset(z, 0, sizeof(ZipEntry));
    return z;
}

static inline ZipChannel *
AllocateZipChannel(
    Tcl_Interp *interp)
{
    ZipChannel *zc = (ZipChannel *) Tcl_AttemptAlloc(sizeof(ZipChannel));

    if (!zc) {
	ZIPFS_MEM_ERROR(interp);
    } else {
	memset(zc, 0, sizeof(ZipChannel));
    }
    return zc;
}

/*
 *-------------------------------------------------------------------------
 *
 * ZipFSCloseArchive --
 *
 *	This function closes a mounted ZIP archive file.
 *
 * Results:
 *	None.
 *
 * Side effects:
 *	A memory mapped ZIP archive is unmapped, allocated memory is released.
 *	The ZipFile pointer is *NOT* deallocated by this function.
 *
 *-------------------------------------------------------------------------
 */

static void
ZipFSCloseArchive(
    Tcl_Interp *interp,		/* Current interpreter. */
    ZipFile *zf)
{
    if (zf->nameLength) {
	Tcl_Free(zf->name);
    }
    if (zf->isMemBuffer) {
	/* Pointer to memory */
	if (zf->ptrToFree) {
	    Tcl_Free(zf->ptrToFree);
	    zf->ptrToFree = NULL;
	}
	zf->data = NULL;
	return;
    }

    /*
     * Remove the memory mapping, if we have one.
     */

#ifdef _WIN32
    if (zf->data && !zf->ptrToFree) {
	UnmapViewOfFile(zf->data);
	zf->data = NULL;
    }
    if (zf->mountHandle != INVALID_HANDLE_VALUE) {
	CloseHandle(zf->mountHandle);
    }
#else /* !_WIN32 */
    if ((zf->data != MAP_FAILED) && !zf->ptrToFree) {
	munmap(zf->data, zf->length);
	zf->data = (unsigned char *) MAP_FAILED;
    }
#endif /* _WIN32 */

    if (zf->ptrToFree) {
	Tcl_Free(zf->ptrToFree);
	zf->ptrToFree = NULL;
    }
    if (zf->chan) {
	Tcl_Close(interp, zf->chan);
	zf->chan = NULL;
    }
}

/*
 *-------------------------------------------------------------------------
 *
 * ZipFSFindTOC --
 *
 *	This function takes a memory mapped zip file and indexes the contents.
 *	When "needZip" is zero an embedded ZIP archive in an executable file
 *	is accepted. Note that we do not support ZIP64.
 *
 * Results:
 *	TCL_OK on success, TCL_ERROR otherwise with an error message placed
 *	into the given "interp" if it is not NULL.
 *
 * Side effects:
 *	The given ZipFile struct is filled with information about the ZIP
 *	archive file.
 *
 *-------------------------------------------------------------------------
 */

static int
ZipFSFindTOC(
    Tcl_Interp *interp,		/* Current interpreter. NULLable. */
    int needZip,
    ZipFile *zf)
{
    size_t i, minoff;
    const unsigned char *p, *q;
    const unsigned char *start = zf->data;
    const unsigned char *end = zf->data + zf->length;

    /*
     * Scan backwards from the end of the file for the signature. This is
     * necessary because ZIP archives aren't the only things that get tagged
     * on the end of executables; digital signatures can also go there.
     */

    p = zf->data + zf->length - ZIP_CENTRAL_END_LEN;
    while (p >= start) {
	if (*p == (ZIP_CENTRAL_END_SIG & 0xFF)) {
	    if (ZipReadInt(start, end, p) == ZIP_CENTRAL_END_SIG) {
		break;
	    }
	    p -= ZIP_SIG_LEN;
	} else {
	    --p;
	}
    }
    if (p < zf->data) {
	/*
	 * Didn't find it (or not enough space for a central directory!); not
	 * a ZIP archive. This might be OK or a problem.
	 */

	if (!needZip) {
	    zf->baseOffset = zf->passOffset = zf->length;
	    return TCL_OK;
	}
	ZIPFS_ERROR(interp, "wrong end signature");
	ZIPFS_ERROR_CODE(interp, "END_SIG");
	goto error;
    }

    /*
     * How many files in the archive? If that's bogus, we're done here.
     */

    zf->numFiles = ZipReadShort(start, end, p + ZIP_CENTRAL_ENTS_OFFS);
    if (zf->numFiles == 0) {
	if (!needZip) {
	    zf->baseOffset = zf->passOffset = zf->length;
	    return TCL_OK;
	}
	ZIPFS_ERROR(interp, "empty archive");
	ZIPFS_ERROR_CODE(interp, "EMPTY");
	goto error;
    }

    /*
     * Where does the central directory start?
     */

    q = zf->data + ZipReadInt(start, end, p + ZIP_CENTRAL_DIRSTART_OFFS);
    p -= ZipReadInt(start, end, p + ZIP_CENTRAL_DIRSIZE_OFFS);
    zf->baseOffset = zf->passOffset = (p>q) ? p - q : 0;
    zf->directoryOffset = q - zf->data + zf->baseOffset;
    if ((p < q) || (p < zf->data) || (p > zf->data + zf->length)
	    || (q < zf->data) || (q > zf->data + zf->length)) {
	if (!needZip) {
	    zf->baseOffset = zf->passOffset = zf->length;
	    return TCL_OK;
	}
	ZIPFS_ERROR(interp, "archive directory not found");
	ZIPFS_ERROR_CODE(interp, "NO_DIR");
	goto error;
    }

    /*
     * Read the central directory.
     */

    q = p;
    minoff = zf->length;
    for (i = 0; i < zf->numFiles; i++) {
	int pathlen, comlen, extra;
	size_t localhdr_off = zf->length;

	if (q + ZIP_CENTRAL_HEADER_LEN > end) {
	    ZIPFS_ERROR(interp, "wrong header length");
	    ZIPFS_ERROR_CODE(interp, "HDR_LEN");
	    goto error;
	}
	if (ZipReadInt(start, end, q) != ZIP_CENTRAL_HEADER_SIG) {
	    ZIPFS_ERROR(interp, "wrong header signature");
	    ZIPFS_ERROR_CODE(interp, "HDR_SIG");
	    goto error;
	}
	pathlen = ZipReadShort(start, end, q + ZIP_CENTRAL_PATHLEN_OFFS);
	comlen = ZipReadShort(start, end, q + ZIP_CENTRAL_FCOMMENTLEN_OFFS);
	extra = ZipReadShort(start, end, q + ZIP_CENTRAL_EXTRALEN_OFFS);
	localhdr_off = ZipReadInt(start, end, q + ZIP_CENTRAL_LOCALHDR_OFFS);
 	if (ZipReadInt(start, end, zf->data + zf->baseOffset + localhdr_off) != ZIP_LOCAL_HEADER_SIG) {
	    ZIPFS_ERROR(interp, "Failed to find local header");
	    ZIPFS_ERROR_CODE(interp, "LCL_HDR");
	    goto error;
	}
	if (localhdr_off < minoff) {
	    minoff = localhdr_off;
	}
	q += pathlen + comlen + extra + ZIP_CENTRAL_HEADER_LEN;
    }

    zf->passOffset = minoff + zf->baseOffset;

    /*
     * If there's also an encoded password, extract that too (but don't decode
     * yet).
     */

    q = zf->data + zf->passOffset;
    if ((zf->passOffset >= 6) && (start < q-4) &&
	    (ZipReadInt(start, end, q - 4) == ZIP_PASSWORD_END_SIG)) {
	const unsigned char *passPtr;

	i = q[-5];
	passPtr = q - 5 - i;
	if (passPtr >= start && passPtr + i < end) {
	    zf->passBuf[0] = i;
	    memcpy(zf->passBuf + 1, passPtr, i);
	    zf->passOffset -= i ? (5 + i) : 0;
	}
    }

    return TCL_OK;

  error:
    ZipFSCloseArchive(interp, zf);
    return TCL_ERROR;
}

/*
 *-------------------------------------------------------------------------
 *
 * ZipFSOpenArchive --
 *
 *	This function opens a ZIP archive file for reading. An attempt is made
 *	to memory map that file. Otherwise it is read into an allocated memory
 *	buffer. The ZIP archive header is verified and must be valid for the
 *	function to succeed. When "needZip" is zero an embedded ZIP archive in
 *	an executable file is accepted.
 *
 * Results:
 *	TCL_OK on success, TCL_ERROR otherwise with an error message placed
 *	into the given "interp" if it is not NULL.
 *
 * Side effects:
 *	ZIP archive is memory mapped or read into allocated memory, the given
 *	ZipFile struct is filled with information about the ZIP archive file.
 *
 *-------------------------------------------------------------------------
 */

static int
ZipFSOpenArchive(
    Tcl_Interp *interp,		/* Current interpreter. NULLable. */
    const char *zipname,	/* Path to ZIP file to open. */
    int needZip,
    ZipFile *zf)
{
    size_t i;
    void *handle;

    zf->nameLength = 0;
    zf->isMemBuffer = 0;
#ifdef _WIN32
    zf->data = NULL;
    zf->mountHandle = INVALID_HANDLE_VALUE;
#else /* !_WIN32 */
    zf->data = (unsigned char *) MAP_FAILED;
#endif /* _WIN32 */
    zf->length = 0;
    zf->numFiles = 0;
    zf->baseOffset = zf->passOffset = 0;
    zf->ptrToFree = NULL;
    zf->passBuf[0] = 0;

    /*
     * Actually open the file.
     */

    zf->chan = Tcl_OpenFileChannel(interp, zipname, "rb", 0);
    if (!zf->chan) {
	return TCL_ERROR;
    }

    /*
     * See if we can get the OS handle. If we can, we can use that to memory
     * map the file, which is nice and efficient. However, it totally depends
     * on the filename pointing to a real regular OS file.
     *
     * Opening real filesystem entities that are not files will lead to an
     * error.
     */

    if (Tcl_GetChannelHandle(zf->chan, TCL_READABLE, &handle) == TCL_OK) {
	if (ZipMapArchive(interp, zf, handle) != TCL_OK) {
	    goto error;
	}
    } else {
	/*
	 * Not an OS file, but rather something in a Tcl VFS. Must copy into
	 * memory.
	 */

	zf->length = Tcl_Seek(zf->chan, 0, SEEK_END);
	if (zf->length == (size_t) TCL_INDEX_NONE) {
	    ZIPFS_POSIX_ERROR(interp, "seek error");
	    goto error;
	}
	if ((zf->length - ZIP_CENTRAL_END_LEN)
		> (64 * 1024 * 1024 - ZIP_CENTRAL_END_LEN)) {
	    ZIPFS_ERROR(interp, "illegal file size");
	    ZIPFS_ERROR_CODE(interp, "FILE_SIZE");
	    goto error;
	}
	if (Tcl_Seek(zf->chan, 0, SEEK_SET) == -1) {
	    ZIPFS_POSIX_ERROR(interp, "seek error");
	    goto error;
	}
	zf->ptrToFree = zf->data = (unsigned char *) Tcl_AttemptAlloc(zf->length);
	if (!zf->ptrToFree) {
	    ZIPFS_MEM_ERROR(interp);
	    goto error;
	}
	i = Tcl_Read(zf->chan, (char *) zf->data, zf->length);
	if (i != zf->length) {
	    ZIPFS_POSIX_ERROR(interp, "file read error");
	    goto error;
	}
	Tcl_Close(interp, zf->chan);
	zf->chan = NULL;
    }
    return ZipFSFindTOC(interp, needZip, zf);

    /*
     * Handle errors by closing the archive. This includes closing the channel
     * handle for the archive file.
     */

  error:
    ZipFSCloseArchive(interp, zf);
    return TCL_ERROR;
}

/*
 *-------------------------------------------------------------------------
 *
 * ZipMapArchive --
 *
 *	Wrapper around the platform-specific parts of mmap() (and Windows's
 *	equivalent) because it's not part of the standard channel API.
 *
 *-------------------------------------------------------------------------
 */

static int
ZipMapArchive(
    Tcl_Interp *interp,		/* Interpreter for error reporting. */
    ZipFile *zf,		/* The archive descriptor structure. */
    void *handle)		/* The OS handle to the open archive. */
{
#ifdef _WIN32
    HANDLE hFile = (HANDLE) handle;
    int readSuccessful;

    /*
     * Determine the file size.
     */

#   ifdef _WIN64
    readSuccessful = GetFileSizeEx(hFile, (PLARGE_INTEGER) &zf->length) != 0;
#   else /* !_WIN64 */
    zf->length = GetFileSize(hFile, 0);
    readSuccessful = (zf->length != (size_t) INVALID_FILE_SIZE);
#   endif /* _WIN64 */
    if (!readSuccessful || (zf->length < ZIP_CENTRAL_END_LEN)) {
	ZIPFS_POSIX_ERROR(interp, "invalid file size");
	return TCL_ERROR;
    }

    /*
     * Map the file.
     */

    zf->mountHandle = CreateFileMappingW(hFile, 0, PAGE_READONLY, 0,
	    zf->length, 0);
    if (zf->mountHandle == INVALID_HANDLE_VALUE) {
	ZIPFS_POSIX_ERROR(interp, "file mapping failed");
	return TCL_ERROR;
    }
    zf->data = (unsigned char *)
	    MapViewOfFile(zf->mountHandle, FILE_MAP_READ, 0, 0, zf->length);
    if (!zf->data) {
	ZIPFS_POSIX_ERROR(interp, "file mapping failed");
	return TCL_ERROR;
    }
#else /* !_WIN32 */
    int fd = PTR2INT(handle);

    /*
     * Determine the file size.
     */

    zf->length = lseek(fd, 0, SEEK_END);
    if (zf->length == (size_t) TCL_INDEX_NONE || zf->length < ZIP_CENTRAL_END_LEN) {
	ZIPFS_POSIX_ERROR(interp, "invalid file size");
	return TCL_ERROR;
    }
    lseek(fd, 0, SEEK_SET);

    zf->data = (unsigned char *)
	    mmap(0, zf->length, PROT_READ, MAP_FILE | MAP_PRIVATE, fd, 0);
    if (zf->data == MAP_FAILED) {
	ZIPFS_POSIX_ERROR(interp, "file mapping failed");
	return TCL_ERROR;
    }
#endif /* _WIN32 */
    return TCL_OK;
}

/*
 *-------------------------------------------------------------------------
 *
 * IsPasswordValid --
 *
 *	Basic test for whether a passowrd is valid. If the test fails, sets an
 *	error message in the interpreter.
 *
 * Returns:
 *	TCL_OK if the test passes, TCL_ERROR if it fails.
 *
 *-------------------------------------------------------------------------
 */

static inline int
IsPasswordValid(
    Tcl_Interp *interp,
    const char *passwd,
    size_t pwlen)
{
    if ((pwlen > 255) || strchr(passwd, 0xff)) {
	ZIPFS_ERROR(interp, "illegal password");
	ZIPFS_ERROR_CODE(interp, "BAD_PASS");
	return TCL_ERROR;
    }
    return TCL_OK;
}

/*
 *-------------------------------------------------------------------------
 *
 * ZipFSCatalogFilesystem --
 *
 *	This function generates the root node for a ZIPFS filesystem by
 *	reading the ZIP's central directory.
 *
 * Results:
 *	TCL_OK on success, TCL_ERROR otherwise with an error message placed
 *	into the given "interp" if it is not NULL.
 *
 * Side effects:
 *	Will acquire and release the write lock.
 *
 *-------------------------------------------------------------------------
 */

static int
ZipFSCatalogFilesystem(
    Tcl_Interp *interp,		/* Current interpreter. NULLable. */
    ZipFile *zf,		/* Temporary buffer hold archive descriptors */
    const char *mountPoint,	/* Mount point path. */
    const char *passwd,		/* Password for opening the ZIP, or NULL if
				 * the ZIP is unprotected. */
    const char *zipname)	/* Path to ZIP file to build a catalog of. */
{
    int isNew;
    size_t i, pwlen;
    ZipFile *zf0;
    ZipEntry *z;
    Tcl_HashEntry *hPtr;
    Tcl_DString ds, dsm, fpBuf;
    unsigned char *q;

    /*
     * Basic verification of the password for sanity.
     */

    pwlen = 0;
    if (passwd) {
	pwlen = strlen(passwd);
	if (IsPasswordValid(interp, passwd, pwlen) != TCL_OK) {
	    return TCL_ERROR;
	}
    }

    /*
     * Validate the TOC data. If that's bad, things fall apart.
     */

    if (zf->baseOffset >= zf->length || zf->passOffset >= zf->length ||
	    zf->directoryOffset >= zf->length) {
	ZIPFS_ERROR(interp, "bad zip data");
	ZIPFS_ERROR_CODE(interp, "BAD_ZIP");
	ZipFSCloseArchive(interp, zf);
	Tcl_Free(zf);
	return TCL_ERROR;
    }

    WriteLock();

    /*
     * Mount point sometimes is a relative or otherwise denormalized path.
     * But an absolute name is needed as mount point here.
     */

    Tcl_DStringInit(&ds);
    Tcl_DStringInit(&dsm);
    if (strcmp(mountPoint, "/") == 0) {
	mountPoint = "";
    } else {
	mountPoint = CanonicalPath("", mountPoint, &dsm, 1);
    }
    hPtr = Tcl_CreateHashEntry(&ZipFS.zipHash, mountPoint, &isNew);
    if (!isNew) {
	if (interp) {
	    zf0 = (ZipFile *) Tcl_GetHashValue(hPtr);
	    Tcl_SetObjResult(interp, Tcl_ObjPrintf(
		    "%s is already mounted on %s", zf0->name, mountPoint));
	    ZIPFS_ERROR_CODE(interp, "MOUNTED");
	}
	Unlock();
	ZipFSCloseArchive(interp, zf);
	Tcl_Free(zf);
	return TCL_ERROR;
    }
    Unlock();

    /*
     * Convert to a real archive descriptor.
     */

    zf->mountPoint = (char *) Tcl_GetHashKey(&ZipFS.zipHash, hPtr);
    Tcl_CreateExitHandler(ZipfsMountExitHandler, zf);
    zf->mountPointLen = strlen(zf->mountPoint);

    zf->nameLength = strlen(zipname);
    zf->name = (char *) Tcl_Alloc(zf->nameLength + 1);
    memcpy(zf->name, zipname, zf->nameLength + 1);

    Tcl_SetHashValue(hPtr, zf);
    if ((zf->passBuf[0] == 0) && pwlen) {
	int k = 0;

	zf->passBuf[k++] = pwlen;
	for (i = pwlen; i-- > 0 ;) {
	    zf->passBuf[k++] = (passwd[i] & 0x0f)
		    | pwrot[(passwd[i] >> 4) & 0x0f];
	}
	zf->passBuf[k] = '\0';
    }
    if (mountPoint[0] != '\0') {
	hPtr = Tcl_CreateHashEntry(&ZipFS.fileHash, mountPoint, &isNew);
	if (isNew) {
	    z = AllocateZipEntry();
	    Tcl_SetHashValue(hPtr, z);

	    z->depth = CountSlashes(mountPoint);
	    z->zipFilePtr = zf;
	    z->isDirectory = (zf->baseOffset == 0) ? 1 : -1; /* root marker */
	    z->offset = zf->baseOffset;
	    z->compressMethod = ZIP_COMPMETH_STORED;
	    z->name = (char *) Tcl_GetHashKey(&ZipFS.fileHash, hPtr);
	    z->next = zf->entries;
	    zf->entries = z;
	}
    }
    q = zf->data + zf->directoryOffset;
    Tcl_DStringInit(&fpBuf);
    for (i = 0; i < zf->numFiles; i++) {
	const unsigned char *start = zf->data;
	const unsigned char *end = zf->data + zf->length;
	int extra, isdir = 0, dosTime, dosDate, nbcompr;
	size_t offs, pathlen, comlen;
	unsigned char *lq, *gq = NULL;
	char *fullpath, *path;

	pathlen = ZipReadShort(start, end, q + ZIP_CENTRAL_PATHLEN_OFFS);
	comlen = ZipReadShort(start, end, q + ZIP_CENTRAL_FCOMMENTLEN_OFFS);
	extra = ZipReadShort(start, end, q + ZIP_CENTRAL_EXTRALEN_OFFS);
	path = DecodeZipEntryText(q + ZIP_CENTRAL_HEADER_LEN, pathlen, &ds);
	if ((pathlen > 0) && (path[pathlen - 1] == '/')) {
	    Tcl_DStringSetLength(&ds, pathlen - 1);
	    path = Tcl_DStringValue(&ds);
	    isdir = 1;
	}
	if ((strcmp(path, ".") == 0) || (strcmp(path, "..") == 0)) {
	    goto nextent;
	}
	lq = zf->data + zf->baseOffset
		+ ZipReadInt(start, end, q + ZIP_CENTRAL_LOCALHDR_OFFS);
	if ((lq < start) || (lq + ZIP_LOCAL_HEADER_LEN > end)) {
	    goto nextent;
	}
	nbcompr = ZipReadInt(start, end, lq + ZIP_LOCAL_COMPLEN_OFFS);
	if (!isdir && (nbcompr == 0)
		&& (ZipReadInt(start, end, lq + ZIP_LOCAL_UNCOMPLEN_OFFS) == 0)
		&& (ZipReadInt(start, end, lq + ZIP_LOCAL_CRC32_OFFS) == 0)) {
	    gq = q;
	    nbcompr = ZipReadInt(start, end, gq + ZIP_CENTRAL_COMPLEN_OFFS);
	}
	offs = (lq - zf->data)
		+ ZIP_LOCAL_HEADER_LEN
		+ ZipReadShort(start, end, lq + ZIP_LOCAL_PATHLEN_OFFS)
		+ ZipReadShort(start, end, lq + ZIP_LOCAL_EXTRALEN_OFFS);
	if (offs + nbcompr > zf->length) {
	    goto nextent;
	}

	if (!isdir && (mountPoint[0] == '\0') && !CountSlashes(path)) {
#ifdef ANDROID
	    /*
	     * When mounting the ZIP archive on the root directory try to
	     * remap top level regular files of the archive to
	     * /assets/.root/... since this directory should not be in a valid
	     * APK due to the leading dot in the file name component. This
	     * trick should make the files AndroidManifest.xml,
	     * resources.arsc, and classes.dex visible to Tcl.
	     */
	    Tcl_DString ds2;

	    Tcl_DStringInit(&ds2);
	    Tcl_DStringAppend(&ds2, "assets/.root/", -1);
	    Tcl_DStringAppend(&ds2, path, -1);
	    if (ZipFSLookup(Tcl_DStringValue(&ds2))) {
		/* should not happen but skip it anyway */
		Tcl_DStringFree(&ds2);
		goto nextent;
	    }
	    Tcl_DStringSetLength(&ds, 0);
	    Tcl_DStringAppend(&ds, Tcl_DStringValue(&ds2),
		    Tcl_DStringLength(&ds2));
	    path = Tcl_DStringValue(&ds);
	    Tcl_DStringFree(&ds2);
#else /* !ANDROID */
	    /*
	     * Regular files skipped when mounting on root.
	     */
	    goto nextent;
#endif /* ANDROID */
	}

	Tcl_DStringSetLength(&fpBuf, 0);
	fullpath = CanonicalPath(mountPoint, path, &fpBuf, 1);
	z = AllocateZipEntry();
	z->depth = CountSlashes(fullpath);
	z->zipFilePtr = zf;
	z->isDirectory = isdir;
	z->isEncrypted =
		(ZipReadShort(start, end, lq + ZIP_LOCAL_FLAGS_OFFS) & 1)
		&& (nbcompr > 12);
	z->offset = offs;
	if (gq) {
	    z->crc32 = ZipReadInt(start, end, gq + ZIP_CENTRAL_CRC32_OFFS);
	    dosDate = ZipReadShort(start, end, gq + ZIP_CENTRAL_MDATE_OFFS);
	    dosTime = ZipReadShort(start, end, gq + ZIP_CENTRAL_MTIME_OFFS);
	    z->timestamp = DosTimeDate(dosDate, dosTime);
	    z->numBytes = ZipReadInt(start, end,
		    gq + ZIP_CENTRAL_UNCOMPLEN_OFFS);
	    z->compressMethod = ZipReadShort(start, end,
		    gq + ZIP_CENTRAL_COMPMETH_OFFS);
	} else {
	    z->crc32 = ZipReadInt(start, end, lq + ZIP_LOCAL_CRC32_OFFS);
	    dosDate = ZipReadShort(start, end, lq + ZIP_LOCAL_MDATE_OFFS);
	    dosTime = ZipReadShort(start, end, lq + ZIP_LOCAL_MTIME_OFFS);
	    z->timestamp = DosTimeDate(dosDate, dosTime);
	    z->numBytes = ZipReadInt(start, end,
		    lq + ZIP_LOCAL_UNCOMPLEN_OFFS);
	    z->compressMethod = ZipReadShort(start, end,
		    lq + ZIP_LOCAL_COMPMETH_OFFS);
	}
	z->numCompressedBytes = nbcompr;
	hPtr = Tcl_CreateHashEntry(&ZipFS.fileHash, fullpath, &isNew);
	if (!isNew) {
	    /* should not happen but skip it anyway */
	    Tcl_Free(z);
	    goto nextent;
	}

	Tcl_SetHashValue(hPtr, z);
	z->name = (char *) Tcl_GetHashKey(&ZipFS.fileHash, hPtr);
	z->next = zf->entries;
	zf->entries = z;
	if (isdir && (mountPoint[0] == '\0') && (z->depth == 1)) {
	    z->tnext = zf->topEnts;
	    zf->topEnts = z;
	}

	/*
	 * Make any directory nodes we need. ZIPs are not consistent about
	 * containing directory nodes.
	 */

	if (!z->isDirectory && (z->depth > 1)) {
	    char *dir, *endPtr;
	    ZipEntry *zd;

	    Tcl_DStringSetLength(&ds, strlen(z->name) + 8);
	    Tcl_DStringSetLength(&ds, 0);
	    Tcl_DStringAppend(&ds, z->name, -1);
	    dir = Tcl_DStringValue(&ds);
	    for (endPtr = strrchr(dir, '/'); endPtr && (endPtr != dir);
		    endPtr = strrchr(dir, '/')) {
		Tcl_DStringSetLength(&ds, endPtr - dir);
		hPtr = Tcl_CreateHashEntry(&ZipFS.fileHash, dir, &isNew);
		if (!isNew) {
		    /*
		     * Already made. That's fine.
		     */
		    break;
		}

		zd = AllocateZipEntry();
		zd->depth = CountSlashes(dir);
		zd->zipFilePtr = zf;
		zd->isDirectory = 1;
		zd->offset = z->offset;
		zd->timestamp = z->timestamp;
		zd->compressMethod = ZIP_COMPMETH_STORED;
		Tcl_SetHashValue(hPtr, zd);
		zd->name = (char *) Tcl_GetHashKey(&ZipFS.fileHash, hPtr);
		zd->next = zf->entries;
		zf->entries = zd;
		if ((mountPoint[0] == '\0') && (zd->depth == 1)) {
		    zd->tnext = zf->topEnts;
		    zf->topEnts = zd;
		}
	    }
	}
    nextent:
	q += pathlen + comlen + extra + ZIP_CENTRAL_HEADER_LEN;
    }
    Tcl_DStringFree(&fpBuf);
    Tcl_DStringFree(&ds);
    Tcl_FSMountsChanged(NULL);
    Unlock();
    return TCL_OK;
}

/*
 *-------------------------------------------------------------------------
 *
 * ZipfsSetup --
 *
 *	Common initialisation code. ZipFS.initialized must *not* be set prior
 *	to the call.
 *
 *-------------------------------------------------------------------------
 */

static void
ZipfsSetup(void)
{
#if TCL_THREADS
    static const Tcl_Time t = { 0, 0 };

    /*
     * Inflate condition variable.
     */

    Tcl_MutexLock(&ZipFSMutex);
    Tcl_ConditionWait(&ZipFSCond, &ZipFSMutex, &t);
    Tcl_MutexUnlock(&ZipFSMutex);
#endif /* TCL_THREADS */

    crc32tab = get_crc_table();
    Tcl_FSRegister(NULL, &zipfsFilesystem);
    Tcl_InitHashTable(&ZipFS.fileHash, TCL_STRING_KEYS);
    Tcl_InitHashTable(&ZipFS.zipHash, TCL_STRING_KEYS);
    ZipFS.idCount = 1;
    ZipFS.wrmax = DEFAULT_WRITE_MAX_SIZE;
    ZipFS.fallbackEntryEncoding = (char *)
	    Tcl_Alloc(strlen(ZIPFS_FALLBACK_ENCODING) + 1);
    strcpy(ZipFS.fallbackEntryEncoding, ZIPFS_FALLBACK_ENCODING);
    ZipFS.initialized = 1;
    Tcl_CreateExitHandler(ZipfsExitHandler, NULL);
}

/*
 *-------------------------------------------------------------------------
 *
 * ListMountPoints --
 *
 *	This procedure lists the mount points and what's mounted there, or
 *	reports whether there are any mounts (if there's no interpreter). The
 *	read lock must be held by the caller.
 *
 * Results:
 *	A standard Tcl result. TCL_OK (or TCL_BREAK if no mounts and no
 *	interpreter).
 *
 * Side effects:
 *	Interpreter result may be updated.
 *
 *-------------------------------------------------------------------------
 */

static inline int
ListMountPoints(
    Tcl_Interp *interp)
{
    Tcl_HashEntry *hPtr;
    Tcl_HashSearch search;
    ZipFile *zf;
    Tcl_Obj *resultList;

    if (!interp) {
	/*
	 * Are there any entries in the zipHash? Don't need to enumerate them
	 * all to know.
	 */

	return (ZipFS.zipHash.numEntries ? TCL_OK : TCL_BREAK);
    }

    TclNewObj(resultList);
    for (hPtr = Tcl_FirstHashEntry(&ZipFS.zipHash, &search); hPtr;
	    hPtr = Tcl_NextHashEntry(&search)) {
	zf = (ZipFile *) Tcl_GetHashValue(hPtr);
	Tcl_ListObjAppendElement(NULL, resultList, Tcl_NewStringObj(
		zf->mountPoint, -1));
	Tcl_ListObjAppendElement(NULL, resultList, Tcl_NewStringObj(
		zf->name, -1));
    }
    Tcl_SetObjResult(interp, resultList);
    return TCL_OK;
}

/*
 *-------------------------------------------------------------------------
 *
 * DescribeMounted --
 *
 *	This procedure describes what is mounted at the given the mount point.
 *	The interpreter result is not updated if there is nothing mounted at
 *	the given point. The read lock must be held by the caller.
 *
 * Results:
 *	A standard Tcl result. TCL_OK (or TCL_BREAK if nothing mounted there
 *	and no interpreter).
 *
 * Side effects:
 *	Interpreter result may be updated.
 *
 *-------------------------------------------------------------------------
 */

static inline int
DescribeMounted(
    Tcl_Interp *interp,
    const char *mountPoint)
{
    if (interp) {
	ZipFile *zf = ZipFSLookupZip(mountPoint);

	if (zf) {
	    Tcl_SetObjResult(interp, Tcl_NewStringObj(zf->name, -1));
	    return TCL_OK;
	}
    }
    return (interp ? TCL_OK : TCL_BREAK);
}

/*
 *-------------------------------------------------------------------------
 *
 * TclZipfs_Mount --
 *
 *	This procedure is invoked to mount a given ZIP archive file on a given
 *	mountpoint with optional ZIP password.
 *
 * Results:
 *	A standard Tcl result.
 *
 * Side effects:
 *	A ZIP archive file is read, analyzed and mounted, resources are
 *	allocated.
 *
 *-------------------------------------------------------------------------
 */

int
TclZipfs_Mount(
    Tcl_Interp *interp,		/* Current interpreter. NULLable. */
    const char *zipname,	/* Path to ZIP file to mount; should be
				 * normalized. */
    const char *mountPoint,	/* Mount point path. */
    const char *passwd)		/* Password for opening the ZIP, or NULL if
				 * the ZIP is unprotected. */
{
    ZipFile *zf;

    ReadLock();
    if (!ZipFS.initialized) {
	ZipfsSetup();
    }

    /*
     * No mount point, so list all mount points and what is mounted there.
     */

    if (!mountPoint) {
	int ret = ListMountPoints(interp);
	Unlock();
	return ret;
    }

    /*
     * Mount point but no file, so describe what is mounted at that mount
     * point.
     */

    if (!zipname) {
	DescribeMounted(interp, mountPoint);
	Unlock();
	return TCL_OK;
    }
    Unlock();

    /*
     * Have both a mount point and a file (name) to mount there.
     */

    if (passwd && IsPasswordValid(interp, passwd, strlen(passwd)) != TCL_OK) {
	return TCL_ERROR;
    }
    zf = AllocateZipFile(interp, strlen(mountPoint));
    if (!zf) {
	return TCL_ERROR;
    }
    if (ZipFSOpenArchive(interp, zipname, 1, zf) != TCL_OK) {
	Tcl_Free(zf);
	return TCL_ERROR;
    }
    if (ZipFSCatalogFilesystem(interp, zf, mountPoint, passwd, zipname)
	    != TCL_OK) {
	return TCL_ERROR;
    }
    return TCL_OK;
}

/*
 *-------------------------------------------------------------------------
 *
 * TclZipfs_MountBuffer --
 *
 *	This procedure is invoked to mount a given ZIP archive file on a given
 *	mountpoint with optional ZIP password.
 *
 * Results:
 *	A standard Tcl result.
 *
 * Side effects:
 *	A ZIP archive file is read, analyzed and mounted, resources are
 *	allocated.
 *
 *-------------------------------------------------------------------------
 */

int
TclZipfs_MountBuffer(
    Tcl_Interp *interp,		/* Current interpreter. NULLable. */
    const void *data,
    size_t datalen,
    const char *mountPoint,	/* Mount point path. */
    int copy)
{
    ZipFile *zf;
    int result;

    ReadLock();
    if (!ZipFS.initialized) {
	ZipfsSetup();
    }

    /*
     * No mount point, so list all mount points and what is mounted there.
     */

    if (!mountPoint) {
	int ret = ListMountPoints(interp);
	Unlock();
	return ret;
    }

    /*
     * Mount point but no data, so describe what is mounted at that mount
     * point.
     */

    if (!data) {
	DescribeMounted(interp, mountPoint);
	Unlock();
	return TCL_OK;
    }
    Unlock();

    /*
     * Have both a mount point and data to mount there.
     */

    zf = AllocateZipFile(interp, strlen(mountPoint));
    if (!zf) {
	return TCL_ERROR;
    }
    zf->isMemBuffer = 1;
    zf->length = datalen;
    if (copy) {
	zf->data = (unsigned char *) Tcl_AttemptAlloc(datalen);
	if (!zf->data) {
	    ZIPFS_MEM_ERROR(interp);
	    return TCL_ERROR;
	}
	memcpy(zf->data, data, datalen);
	zf->ptrToFree = zf->data;
    } else {
	zf->data = (unsigned char *) data;
	zf->ptrToFree = NULL;
    }
    if (ZipFSFindTOC(interp, 0, zf) != TCL_OK) {
	return TCL_ERROR;
    }
    result = ZipFSCatalogFilesystem(interp, zf, mountPoint, NULL,
	    "Memory Buffer");
    return result;
}

/*
 *-------------------------------------------------------------------------
 *
 * TclZipfs_Unmount --
 *
 *	This procedure is invoked to unmount a given ZIP archive.
 *
 * Results:
 *	A standard Tcl result.
 *
 * Side effects:
 *	A mounted ZIP archive file is unmounted, resources are free'd.
 *
 *-------------------------------------------------------------------------
 */

int
TclZipfs_Unmount(
    Tcl_Interp *interp,		/* Current interpreter. NULLable. */
    const char *mountPoint)	/* Mount point path. */
{
    ZipFile *zf;
    ZipEntry *z, *znext;
    Tcl_HashEntry *hPtr;
    Tcl_DString dsm;
    int ret = TCL_OK, unmounted = 0;

    WriteLock();
    if (!ZipFS.initialized) {
	goto done;
    }

    /*
     * Mount point sometimes is a relative or otherwise denormalized path.
     * But an absolute name is needed as mount point here.
     */

    Tcl_DStringInit(&dsm);
    mountPoint = CanonicalPath("", mountPoint, &dsm, 1);

    hPtr = Tcl_FindHashEntry(&ZipFS.zipHash, mountPoint);
    /* don't report no-such-mount as an error */
    if (!hPtr) {
	goto done;
    }

    zf = (ZipFile *) Tcl_GetHashValue(hPtr);
    if (zf->numOpen > 0) {
	ZIPFS_ERROR(interp, "filesystem is busy");
	ZIPFS_ERROR_CODE(interp, "BUSY");
	ret = TCL_ERROR;
	goto done;
    }
    Tcl_DeleteHashEntry(hPtr);

    /*
     * Now no longer mounted - the rest of the code won't find it - but we're
     * still cleaning things up.
     */

    for (z = zf->entries; z; z = znext) {
	znext = z->next;
	hPtr = Tcl_FindHashEntry(&ZipFS.fileHash, z->name);
	if (hPtr) {
	    Tcl_DeleteHashEntry(hPtr);
	}
	if (z->data) {
	    Tcl_Free(z->data);
	}
	Tcl_Free(z);
    }
    ZipFSCloseArchive(interp, zf);
    Tcl_DeleteExitHandler(ZipfsMountExitHandler, zf);
    Tcl_Free(zf);
    unmounted = 1;

  done:
    Unlock();
    if (unmounted) {
	Tcl_FSMountsChanged(NULL);
    }
    return ret;
}

/*
 *-------------------------------------------------------------------------
 *
 * ZipFSMountObjCmd --
 *
 *	This procedure is invoked to process the [zipfs mount] command.
 *
 * Results:
 *	A standard Tcl result.
 *
 * Side effects:
 *	A ZIP archive file is mounted, resources are allocated.
 *
 *-------------------------------------------------------------------------
 */

static int
ZipFSMountObjCmd(
    TCL_UNUSED(void *),
    Tcl_Interp *interp,		/* Current interpreter. */
    int objc,			/* Number of arguments. */
    Tcl_Obj *const objv[])	/* Argument objects. */
{
    const char *mountPoint = NULL, *zipFile = NULL, *password = NULL;
    Tcl_Obj *zipFileObj = NULL;
    int result;

    if (objc > 4) {
	Tcl_WrongNumArgs(interp, 1, objv,
		 "?zipfile? ?mountpoint? ?password?");
	return TCL_ERROR;
    }
    /*
     * A single argument is treated as the mountpoint. Two arguments
     * are treated as zipfile and mountpoint.
     */
    if (objc > 1) {
	if (objc == 2) {
	    mountPoint = Tcl_GetString(objv[1]);
	} else {
	    /* 2 < objc < 4 */
	    zipFileObj = Tcl_FSGetNormalizedPath(interp, objv[1]);
	    if (!zipFileObj) {
		Tcl_SetObjResult(
		    interp,
		    Tcl_NewStringObj("could not normalize zip filename", -1));
		Tcl_SetErrorCode(interp, "TCL", "OPERATION", "NORMALIZE", NULL);
		return TCL_ERROR;
	    }
	    Tcl_IncrRefCount(zipFileObj);
	    zipFile = Tcl_GetString(zipFileObj);
	    mountPoint = Tcl_GetString(objv[2]);
	    if (objc > 3) {
		password = Tcl_GetString(objv[3]);
	    }
	}
<<<<<<< HEAD
	Tcl_IncrRefCount(zipFileObj);
	zipFile = TclGetString(zipFileObj);
    }
    if (objc > 2) {
	mountPoint = TclGetString(objv[2]);
    }
    if (objc > 3) {
	password = TclGetString(objv[3]);
=======
>>>>>>> 07a1136d
    }

    result = TclZipfs_Mount(interp, zipFile, mountPoint, password);
    if (zipFileObj != NULL) {
	Tcl_DecrRefCount(zipFileObj);
    }
    return result;
}

/*
 *-------------------------------------------------------------------------
 *
 * ZipFSMountBufferObjCmd --
 *
 *	This procedure is invoked to process the [zipfs mount_data] command.
 *
 * Results:
 *	A standard Tcl result.
 *
 * Side effects:
 *	A ZIP archive file is mounted, resources are allocated.
 *
 *-------------------------------------------------------------------------
 */

static int
ZipFSMountBufferObjCmd(
    TCL_UNUSED(void *),
    Tcl_Interp *interp,		/* Current interpreter. */
    int objc,			/* Number of arguments. */
    Tcl_Obj *const objv[])	/* Argument objects. */
{
    const char *mountPoint;	/* Mount point path. */
    unsigned char *data;
    Tcl_Size length;

    if (objc > 3) {
	Tcl_WrongNumArgs(interp, 1, objv, "?data? ?mountpoint?");
	return TCL_ERROR;
    }
    if (objc < 2) {
	int ret;

	ReadLock();
	ret = ListMountPoints(interp);
	Unlock();
	return ret;
    }

    if (objc < 3) {
	ReadLock();
	DescribeMounted(interp, TclGetString(objv[1]));
	Unlock();
	return TCL_OK;
    }

    data = Tcl_GetBytesFromObj(interp, objv[1], &length);
    mountPoint = TclGetString(objv[2]);
    if (data == NULL) {
	return TCL_ERROR;
    }
    return TclZipfs_MountBuffer(interp, data, length, mountPoint, 1);
}

/*
 *-------------------------------------------------------------------------
 *
 * ZipFSRootObjCmd --
 *
 *	This procedure is invoked to process the [zipfs root] command. It
 *	returns the root that all zipfs file systems are mounted under.
 *
 * Results:
 *	A standard Tcl result.
 *
 * Side effects:
 *
 *-------------------------------------------------------------------------
 */

static int
ZipFSRootObjCmd(
    TCL_UNUSED(void *),
    Tcl_Interp *interp,		/* Current interpreter. */
    TCL_UNUSED(int) /*objc*/,
    TCL_UNUSED(Tcl_Obj *const *)) /*objv*/
{
    Tcl_SetObjResult(interp, Tcl_NewStringObj(ZIPFS_VOLUME, -1));
    return TCL_OK;
}

/*
 *-------------------------------------------------------------------------
 *
 * ZipFSUnmountObjCmd --
 *
 *	This procedure is invoked to process the [zipfs unmount] command.
 *
 * Results:
 *	A standard Tcl result.
 *
 * Side effects:
 *	A mounted ZIP archive file is unmounted, resources are free'd.
 *
 *-------------------------------------------------------------------------
 */

static int
ZipFSUnmountObjCmd(
    TCL_UNUSED(void *),
    Tcl_Interp *interp,		/* Current interpreter. */
    int objc,			/* Number of arguments. */
    Tcl_Obj *const objv[])	/* Argument objects. */
{
    if (objc != 2) {
	Tcl_WrongNumArgs(interp, 1, objv, "mountpoint");
	return TCL_ERROR;
    }
    return TclZipfs_Unmount(interp, TclGetString(objv[1]));
}

/*
 *-------------------------------------------------------------------------
 *
 * ZipFSMkKeyObjCmd --
 *
 *	This procedure is invoked to process the [zipfs mkkey] command.  It
 *	produces a rotated password to be embedded into an image file.
 *
 * Results:
 *	A standard Tcl result.
 *
 * Side effects:
 *	None.
 *
 *-------------------------------------------------------------------------
 */

static int
ZipFSMkKeyObjCmd(
    TCL_UNUSED(void *),
    Tcl_Interp *interp,		/* Current interpreter. */
    int objc,			/* Number of arguments. */
    Tcl_Obj *const objv[])	/* Argument objects. */
{
    Tcl_Size len, i = 0;
    const char *pw;
    Tcl_Obj *passObj;
    unsigned char *passBuf;

    if (objc != 2) {
	Tcl_WrongNumArgs(interp, 1, objv, "password");
	return TCL_ERROR;
    }
    pw = Tcl_GetStringFromObj(objv[1], &len);
    if (len == 0) {
	return TCL_OK;
    }
    if (IsPasswordValid(interp, pw, len) != TCL_OK) {
	return TCL_ERROR;
    }

    passObj = Tcl_NewByteArrayObj(NULL, 264);
    passBuf = Tcl_GetByteArrayFromObj(passObj, (Tcl_Size *)NULL);
    while (len > 0) {
	int ch = pw[len - 1];

	passBuf[i++] = (ch & 0x0f) | pwrot[(ch >> 4) & 0x0f];
	len--;
    }
    passBuf[i] = i;
    i++;
    ZipWriteInt(passBuf, passBuf + 264, passBuf + i, ZIP_PASSWORD_END_SIG);
    Tcl_SetByteArrayLength(passObj, i + 4);
    Tcl_SetObjResult(interp, passObj);
    return TCL_OK;
}

/*
 *-------------------------------------------------------------------------
 *
 * RandomChar --
 *
 *	Worker for ZipAddFile().  Picks a random character (range: 0..255)
 *	using Tcl's standard PRNG.
 *
 * Returns:
 *	Tcl result code. Updates chPtr with random character on success.
 *
 * Side effects:
 *	Advances the PRNG state. May reenter the Tcl interpreter if the user
 *	has replaced the PRNG.
 *
 *-------------------------------------------------------------------------
 */

static int
RandomChar(
    Tcl_Interp *interp,
    int step,
    int *chPtr)
{
    double r;
    Tcl_Obj *ret;

    if (Tcl_EvalEx(interp, "::tcl::mathfunc::rand", TCL_INDEX_NONE, 0) != TCL_OK) {
	goto failed;
    }
    ret = Tcl_GetObjResult(interp);
    if (Tcl_GetDoubleFromObj(interp, ret, &r) != TCL_OK) {
	goto failed;
    }
    *chPtr = (int) (r * 256);
    return TCL_OK;

  failed:
    Tcl_AppendObjToErrorInfo(interp, Tcl_ObjPrintf(
	    "\n    (evaluating PRNG step %d for password encoding)",
	    step));
    return TCL_ERROR;
}

/*
 *-------------------------------------------------------------------------
 *
 * ZipAddFile --
 *
 *	This procedure is used by ZipFSMkZipOrImg() to add a single file to
 *	the output ZIP archive file being written. A ZipEntry struct about the
 *	input file is added to the given fileHash table for later creation of
 *	the central ZIP directory.
 *
 *	Tcl *always* encodes filenames in the ZIP as UTF-8. Similarly, it
 *	would always encode comments as UTF-8, if it supported comments.
 *
 * Results:
 *	A standard Tcl result.
 *
 * Side effects:
 *	Input file is read and (compressed and) written to the output ZIP
 *	archive file.
 *
 *-------------------------------------------------------------------------
 */

static int
ZipAddFile(
    Tcl_Interp *interp,		/* Current interpreter. */
    Tcl_Obj *pathObj,		/* Actual name of the file to add. */
    const char *name,		/* Name to use in the ZIP archive, in Tcl's
				 * internal encoding. */
    Tcl_Channel out,		/* The open ZIP archive being built. */
    const char *passwd,		/* Password for encoding the file, or NULL if
				 * the file is to be unprotected. */
    char *buf,			/* Working buffer. */
    int bufsize,		/* Size of buf */
    Tcl_HashTable *fileHash)	/* Where to record ZIP entry metdata so we can
				 * built the central directory. */
{
    const unsigned char *start = (unsigned char *) buf;
    const unsigned char *end = (unsigned char *) buf + bufsize;
    Tcl_Channel in;
    Tcl_HashEntry *hPtr;
    ZipEntry *z;
    z_stream stream;
    Tcl_DString zpathDs;	/* Buffer for the encoded filename. */
    const char *zpathExt;	/* Filename in external encoding (true
				 * UTF-8). */
    const char *zpathTcl;	/* Filename in Tcl's internal encoding. */
    int crc, flush, zpathlen;
    size_t nbyte, nbytecompr;
    Tcl_Size len, olen, align = 0;
    long long headerStartOffset, dataStartOffset, dataEndOffset;
    int mtime = 0, isNew, compMeth;
    unsigned long keys[3], keys0[3];
    char obuf[4096];

    /*
     * Trim leading '/' characters. If this results in an empty string, we've
     * nothing to do.
     */

    zpathTcl = name;
    while (zpathTcl && zpathTcl[0] == '/') {
	zpathTcl++;
    }
    if (!zpathTcl || (zpathTcl[0] == '\0')) {
	return TCL_OK;
    }

    /*
     * Convert to encoded form. Note that we use strlen() here; if someone's
     * crazy enough to embed NULs in filenames, they deserve what they get!
     */

    zpathExt = Tcl_UtfToExternalDString(tclUtf8Encoding, zpathTcl, -1, &zpathDs);
    zpathlen = strlen(zpathExt);
    if (zpathlen + ZIP_CENTRAL_HEADER_LEN > bufsize) {
	Tcl_SetObjResult(interp, Tcl_ObjPrintf(
		"path too long for \"%s\"", TclGetString(pathObj)));
	ZIPFS_ERROR_CODE(interp, "PATH_LEN");
	Tcl_DStringFree(&zpathDs);
	return TCL_ERROR;
    }
    in = Tcl_FSOpenFileChannel(interp, pathObj, "rb", 0);
    if (!in) {
	Tcl_DStringFree(&zpathDs);
#ifdef _WIN32
	/* hopefully a directory */
	if (strcmp("permission denied", Tcl_PosixError(interp)) == 0) {
	    Tcl_Close(interp, in);
	    return TCL_OK;
	}
#endif /* _WIN32 */
	Tcl_Close(interp, in);
	return TCL_ERROR;
    } else {
	Tcl_StatBuf statBuf;

	if (Tcl_FSStat(pathObj, &statBuf) != -1) {
	    mtime = statBuf.st_mtime;
	}
    }
    Tcl_ResetResult(interp);

    /*
     * Compute the CRC.
     */

    crc = 0;
    nbyte = nbytecompr = 0;
    while (1) {
	len = Tcl_Read(in, buf, bufsize);
	if (len < 0) {
	    Tcl_DStringFree(&zpathDs);
	    if (nbyte == 0 && errno == EISDIR) {
		Tcl_Close(interp, in);
		return TCL_OK;
	    }
	readErrorWithChannelOpen:
	    Tcl_SetObjResult(interp, Tcl_ObjPrintf("read error on \"%s\": %s",
		    TclGetString(pathObj), Tcl_PosixError(interp)));
	    Tcl_Close(interp, in);
	    return TCL_ERROR;
	}
	if (len == 0) {
	    break;
	}
	crc = crc32(crc, (unsigned char *) buf, len);
	nbyte += len;
    }
    if (Tcl_Seek(in, 0, SEEK_SET) == -1) {
	Tcl_SetObjResult(interp, Tcl_ObjPrintf("seek error on \"%s\": %s",
		TclGetString(pathObj), Tcl_PosixError(interp)));
	Tcl_Close(interp, in);
	Tcl_DStringFree(&zpathDs);
	return TCL_ERROR;
    }

    /*
     * Remember where we've got to so far so we can write the header (after
     * writing the file).
     */

    headerStartOffset = Tcl_Tell(out);

    /*
     * Reserve space for the per-file header. Includes writing the file name
     * as we already know that.
     */

    memset(buf, '\0', ZIP_LOCAL_HEADER_LEN);
    memcpy(buf + ZIP_LOCAL_HEADER_LEN, zpathExt, zpathlen);
    len = zpathlen + ZIP_LOCAL_HEADER_LEN;
    if (Tcl_Write(out, buf, len) != len) {
    writeErrorWithChannelOpen:
	Tcl_SetObjResult(interp, Tcl_ObjPrintf(
		"write error on \"%s\": %s",
		TclGetString(pathObj), Tcl_PosixError(interp)));
	Tcl_Close(interp, in);
	Tcl_DStringFree(&zpathDs);
	return TCL_ERROR;
    }

    /*
     * Align payload to next 4-byte boundary (if necessary) using a dummy
     * extra entry similar to the zipalign tool from Android's SDK.
     */

    if ((len + headerStartOffset) & 3) {
	unsigned char abuf[8];
	const unsigned char *astart = abuf;
	const unsigned char *aend = abuf + 8;

	align = 4 + ((len + headerStartOffset) & 3);
	ZipWriteShort(astart, aend, abuf, 0xffff);
	ZipWriteShort(astart, aend, abuf + 2, align - 4);
	ZipWriteInt(astart, aend, abuf + 4, 0x03020100);
	if (Tcl_Write(out, (const char *) abuf, align) != align) {
	    goto writeErrorWithChannelOpen;
	}
    }

    /*
     * Set up encryption if we were asked to.
     */

    if (passwd) {
	int i, ch, tmp;
	unsigned char kvbuf[24];

	init_keys(passwd, keys, crc32tab);
	for (i = 0; i < 12 - 2; i++) {
	    if (RandomChar(interp, i, &ch) != TCL_OK) {
		Tcl_Close(interp, in);
		return TCL_ERROR;
	    }
	    kvbuf[i + 12] = UCHAR(zencode(keys, crc32tab, ch, tmp));
	}
	Tcl_ResetResult(interp);
	init_keys(passwd, keys, crc32tab);
	for (i = 0; i < 12 - 2; i++) {
	    kvbuf[i] = UCHAR(zencode(keys, crc32tab, kvbuf[i + 12], tmp));
	}
	kvbuf[i++] = UCHAR(zencode(keys, crc32tab, crc >> 16, tmp));
	kvbuf[i++] = UCHAR(zencode(keys, crc32tab, crc >> 24, tmp));
	len = Tcl_Write(out, (char *) kvbuf, 12);
	memset(kvbuf, 0, 24);
	if (len != 12) {
	    goto writeErrorWithChannelOpen;
	}
	memcpy(keys0, keys, sizeof(keys0));
	nbytecompr += 12;
    }

    /*
     * Save where we've got to in case we need to just store this file.
     */

    Tcl_Flush(out);
    dataStartOffset = Tcl_Tell(out);

    /*
     * Compress the stream.
     */

    compMeth = ZIP_COMPMETH_DEFLATED;
    memset(&stream, 0, sizeof(z_stream));
    stream.zalloc = Z_NULL;
    stream.zfree = Z_NULL;
    stream.opaque = Z_NULL;
    if (deflateInit2(&stream, 9, Z_DEFLATED, -15, 8,
	    Z_DEFAULT_STRATEGY) != Z_OK) {
	Tcl_SetObjResult(interp, Tcl_ObjPrintf(
		"compression init error on \"%s\"", TclGetString(pathObj)));
	ZIPFS_ERROR_CODE(interp, "DEFLATE_INIT");
	Tcl_Close(interp, in);
	Tcl_DStringFree(&zpathDs);
	return TCL_ERROR;
    }

    do {
	len = Tcl_Read(in, buf, bufsize);
	if (len < 0) {
	    deflateEnd(&stream);
	    goto readErrorWithChannelOpen;
	}
	stream.avail_in = len;
	stream.next_in = (unsigned char *) buf;
	flush = Tcl_Eof(in) ? Z_FINISH : Z_NO_FLUSH;
	do {
	    stream.avail_out = sizeof(obuf);
	    stream.next_out = (unsigned char *) obuf;
	    len = deflate(&stream, flush);
	    if (len == Z_STREAM_ERROR) {
		Tcl_SetObjResult(interp, Tcl_ObjPrintf(
			"deflate error on \"%s\"", TclGetString(pathObj)));
		ZIPFS_ERROR_CODE(interp, "DEFLATE");
		deflateEnd(&stream);
		Tcl_Close(interp, in);
		Tcl_DStringFree(&zpathDs);
		return TCL_ERROR;
	    }
	    olen = sizeof(obuf) - stream.avail_out;
	    if (passwd) {
		Tcl_Size i;
		int tmp;

		for (i = 0; i < olen; i++) {
		    obuf[i] = (char) zencode(keys, crc32tab, obuf[i], tmp);
		}
	    }
	    if (olen && (Tcl_Write(out, obuf, olen) != olen)) {
		deflateEnd(&stream);
		goto writeErrorWithChannelOpen;
	    }
	    nbytecompr += olen;
	} while (stream.avail_out == 0);
    } while (flush != Z_FINISH);
    deflateEnd(&stream);

    /*
     * Work out where we've got to.
     */

    Tcl_Flush(out);
    dataEndOffset = Tcl_Tell(out);

    if (nbyte - nbytecompr <= 0) {
	/*
	 * Compressed file larger than input, write it again uncompressed.
	 */

	if (Tcl_Seek(in, 0, SEEK_SET) != 0) {
	    goto seekErr;
	}
	if (Tcl_Seek(out, dataStartOffset, SEEK_SET) != dataStartOffset) {
	seekErr:
	    Tcl_SetObjResult(interp, Tcl_ObjPrintf(
		    "seek error: %s", Tcl_PosixError(interp)));
	    Tcl_Close(interp, in);
	    Tcl_DStringFree(&zpathDs);
	    return TCL_ERROR;
	}
	nbytecompr = (passwd ? 12 : 0);
	while (1) {
	    len = Tcl_Read(in, buf, bufsize);
	    if (len < 0) {
		goto readErrorWithChannelOpen;
	    } else if (len == 0) {
		break;
	    }
	    if (passwd) {
		Tcl_Size i;
		int tmp;

		for (i = 0; i < len; i++) {
		    buf[i] = (char) zencode(keys0, crc32tab, buf[i], tmp);
		}
	    }
	    if (Tcl_Write(out, buf, len) != len) {
		goto writeErrorWithChannelOpen;
	    }
	    nbytecompr += len;
	}
	compMeth = ZIP_COMPMETH_STORED;

	/*
	 * Chop off everything after this; it's the over-large compressed data
	 * and we don't know if it is going to get overwritten otherwise.
	 */

	Tcl_Flush(out);
	dataEndOffset = Tcl_Tell(out);
	Tcl_TruncateChannel(out, dataEndOffset);
    }
    Tcl_Close(interp, in);
    Tcl_DStringFree(&zpathDs);
    zpathExt = NULL;

    hPtr = Tcl_CreateHashEntry(fileHash, zpathTcl, &isNew);
    if (!isNew) {
	Tcl_SetObjResult(interp, Tcl_ObjPrintf(
		"non-unique path name \"%s\"", TclGetString(pathObj)));
	ZIPFS_ERROR_CODE(interp, "DUPLICATE_PATH");
	return TCL_ERROR;
    }

    /*
     * Remember that we've written the file (for central directory generation)
     * and generate the local (per-file) header in the space that we reserved
     * earlier.
     */

    z = AllocateZipEntry();
    Tcl_SetHashValue(hPtr, z);
    z->isEncrypted = (passwd ? 1 : 0);
    z->offset = headerStartOffset;
    z->crc32 = crc;
    z->timestamp = mtime;
    z->numBytes = nbyte;
    z->numCompressedBytes = nbytecompr;
    z->compressMethod = compMeth;
    z->name = (char *) Tcl_GetHashKey(fileHash, hPtr);

    /*
     * Write final local header information.
     */

    SerializeLocalEntryHeader(start, end, (unsigned char *) buf, z,
	    zpathlen, align);
    if (Tcl_Seek(out, headerStartOffset, SEEK_SET) != headerStartOffset) {
	Tcl_DeleteHashEntry(hPtr);
	Tcl_Free(z);
	Tcl_SetObjResult(interp, Tcl_ObjPrintf(
		"seek error: %s", Tcl_PosixError(interp)));
	return TCL_ERROR;
    }
    if (Tcl_Write(out, buf, ZIP_LOCAL_HEADER_LEN) != ZIP_LOCAL_HEADER_LEN) {
	Tcl_DeleteHashEntry(hPtr);
	Tcl_Free(z);
	Tcl_SetObjResult(interp, Tcl_ObjPrintf(
		"write error: %s", Tcl_PosixError(interp)));
	return TCL_ERROR;
    }
    Tcl_Flush(out);
    if (Tcl_Seek(out, dataEndOffset, SEEK_SET) != dataEndOffset) {
	Tcl_DeleteHashEntry(hPtr);
	Tcl_Free(z);
	Tcl_SetObjResult(interp, Tcl_ObjPrintf(
		"seek error: %s", Tcl_PosixError(interp)));
	return TCL_ERROR;
    }
    return TCL_OK;
}

/*
 *-------------------------------------------------------------------------
 *
 * ZipFSFind --
 *
 *	Worker for ZipFSMkZipOrImg() that discovers the list of files to add.
 *	Simple wrapper around [zipfs find].
 *
 *-------------------------------------------------------------------------
 */

static Tcl_Obj *
ZipFSFind(
    Tcl_Interp *interp,
    Tcl_Obj *dirRoot)
{
    Tcl_Obj *cmd[2];
    int result;

    cmd[0] = Tcl_NewStringObj("::tcl::zipfs::find", -1);
    cmd[1] = dirRoot;
    Tcl_IncrRefCount(cmd[0]);
    result = Tcl_EvalObjv(interp, 2, cmd, 0);
    Tcl_DecrRefCount(cmd[0]);
    if (result != TCL_OK) {
	return NULL;
    }
    return Tcl_GetObjResult(interp);
}

/*
 *-------------------------------------------------------------------------
 *
 * ComputeNameInArchive --
 *
 *	Helper for ZipFSMkZipOrImg() that computes what the actual name of a
 *	file in the ZIP archive should be, stripping a prefix (if appropriate)
 *	and any leading slashes. If the result is an empty string, the entry
 *	should be skipped.
 *
 * Returns:
 *	Pointer to the name (in Tcl's internal encoding), which will be in
 *	memory owned by one of the argument objects.
 *
 * Side effects:
 *	None (if Tcl_Objs have string representations)
 *
 *-------------------------------------------------------------------------
 */

static inline const char *
ComputeNameInArchive(
    Tcl_Obj *pathObj,		/* The path to the origin file */
    Tcl_Obj *directNameObj,	/* User-specified name for use in the ZIP
				 * archive */
    const char *strip,		/* A prefix to strip; may be NULL if no
				 * stripping need be done. */
    Tcl_Size slen)			/* The length of the prefix; must be 0 if no
				 * stripping need be done. */
{
    const char *name;
    Tcl_Size len;

    if (directNameObj) {
	name = TclGetString(directNameObj);
    } else {
	name = Tcl_GetStringFromObj(pathObj, &len);
	if (slen > 0) {
	    if ((len <= slen) || (strncmp(strip, name, slen) != 0)) {
		/*
		 * Guaranteed to be a NUL at the end, which will make this
		 * entry be skipped.
		 */

		return name + len;
	    }
	    name += slen;
	}
    }
    while (name[0] == '/') {
	++name;
    }
    return name;
}

/*
 *-------------------------------------------------------------------------
 *
 * ZipFSMkZipOrImg --
 *
 *	This procedure is creates a new ZIP archive file or image file given
 *	output filename, input directory of files to be archived, optional
 *	password, and optional image to be prepended to the output ZIP archive
 *	file. It's the core of the implementation of [zipfs mkzip], [zipfs
 *	mkimg], [zipfs lmkzip] and [zipfs lmkimg].
 *
 *	Tcl *always* encodes filenames in the ZIP as UTF-8. Similarly, it
 *	would always encode comments as UTF-8, if it supported comments.
 *
 * Results:
 *	A standard Tcl result.
 *
 * Side effects:
 *	A new ZIP archive file or image file is written.
 *
 *-------------------------------------------------------------------------
 */

static int
ZipFSMkZipOrImg(
    Tcl_Interp *interp,		/* Current interpreter. */
    int isImg,			/* Are we making an image? */
    Tcl_Obj *targetFile,	/* What file are we making? */
    Tcl_Obj *dirRoot,		/* What directory do we take files from? Do
				 * not specify at the same time as
				 * mappingList (one must be NULL). */
    Tcl_Obj *mappingList,	/* What files are we putting in, and with what
				 * names? Do not specify at the same time as
				 * dirRoot (one must be NULL). */
    Tcl_Obj *originFile,	/* If we're making an image, what file does
				 * the non-ZIP part of the image come from? */
    Tcl_Obj *stripPrefix,	/* Are we going to strip a prefix from
				 * filenames found beneath dirRoot? If NULL,
				 * do not strip anything (except for dirRoot
				 * itself). */
    Tcl_Obj *passwordObj)	/* The password for encoding things. NULL if
				 * there's no password protection. */
{
    Tcl_Channel out;
    int count, ret = TCL_ERROR;
    Tcl_Size pwlen = 0, slen = 0, len, i = 0;
    Tcl_Size lobjc;
    long long directoryStartOffset;
    /* The overall file offset of the start of the
     * central directory. */
    long long suffixStartOffset;/* The overall file offset of the start of the
				 * suffix of the central directory (i.e.,
				 * where this data will be written). */
    Tcl_Obj **lobjv, *list = mappingList;
    ZipEntry *z;
    Tcl_HashEntry *hPtr;
    Tcl_HashSearch search;
    Tcl_HashTable fileHash;
    char *strip = NULL, *pw = NULL, passBuf[264], buf[4096];
    unsigned char *start = (unsigned char *) buf;
    unsigned char *end = start + sizeof(buf);

    /*
     * Caller has verified that the number of arguments is correct.
     */

    passBuf[0] = 0;
    if (passwordObj != NULL) {
	pw = Tcl_GetStringFromObj(passwordObj, &pwlen);
	if (IsPasswordValid(interp, pw, pwlen) != TCL_OK) {
	    return TCL_ERROR;
	}
	if (pwlen == 0) {
	    pw = NULL;
	}
    }
    if (dirRoot != NULL) {
	list = ZipFSFind(interp, dirRoot);
	if (!list) {
	    return TCL_ERROR;
	}
    }
    Tcl_IncrRefCount(list);
    if (TclListObjLengthM(interp, list, &lobjc) != TCL_OK) {
	Tcl_DecrRefCount(list);
	return TCL_ERROR;
    }
    if (mappingList && (lobjc % 2)) {
	Tcl_DecrRefCount(list);
	ZIPFS_ERROR(interp, "need even number of elements");
	ZIPFS_ERROR_CODE(interp, "LIST_LENGTH");
	return TCL_ERROR;
    }
    if (lobjc == 0) {
	Tcl_DecrRefCount(list);
	ZIPFS_ERROR(interp, "empty archive");
	ZIPFS_ERROR_CODE(interp, "EMPTY");
	return TCL_ERROR;
    }
    if (TclListObjGetElementsM(interp, list, &lobjc, &lobjv) != TCL_OK) {
	Tcl_DecrRefCount(list);
	return TCL_ERROR;
    }
    out = Tcl_FSOpenFileChannel(interp, targetFile, "wb", 0755);
    if (out == NULL) {
	Tcl_DecrRefCount(list);
	return TCL_ERROR;
    }

    /*
     * Copy the existing contents from the image if it is an executable image.
     * Care must be taken because this might include an existing ZIP, which
     * needs to be stripped.
     */

    if (isImg) {
	ZipFile *zf, zf0;
	int isMounted = 0;
	const char *imgName;

	// TODO: normalize the origin file name
	imgName = (originFile != NULL) ? TclGetString(originFile) :
		Tcl_GetNameOfExecutable();
	if (pwlen) {
	    i = 0;
	    for (len = pwlen; len-- > 0;) {
		int ch = pw[len];

		passBuf[i] = (ch & 0x0f) | pwrot[(ch >> 4) & 0x0f];
		i++;
	    }
	    passBuf[i] = i;
	    ++i;
	    passBuf[i++] = (char) ZIP_PASSWORD_END_SIG;
	    passBuf[i++] = (char) (ZIP_PASSWORD_END_SIG >> 8);
	    passBuf[i++] = (char) (ZIP_PASSWORD_END_SIG >> 16);
	    passBuf[i++] = (char) (ZIP_PASSWORD_END_SIG >> 24);
	    passBuf[i] = '\0';
	}

	/*
	 * Check for mounted image.
	 */

	WriteLock();
	for (hPtr = Tcl_FirstHashEntry(&ZipFS.zipHash, &search); hPtr;
		hPtr = Tcl_NextHashEntry(&search)) {
	    zf = (ZipFile *) Tcl_GetHashValue(hPtr);
	    if (strcmp(zf->name, imgName) == 0) {
		isMounted = 1;
		zf->numOpen++;
		break;
	    }
	}
	Unlock();

	if (!isMounted) {
	    zf = &zf0;
	    memset(&zf0, 0, sizeof(ZipFile));
	}
	if (isMounted || ZipFSOpenArchive(interp, imgName, 0, zf) == TCL_OK) {
	    /*
	     * Copy everything up to the ZIP-related suffix.
	     */

	    if ((size_t) Tcl_Write(out, (char *) zf->data,
		    zf->passOffset) != zf->passOffset) {
		memset(passBuf, 0, sizeof(passBuf));
		Tcl_DecrRefCount(list);
		Tcl_SetObjResult(interp, Tcl_ObjPrintf(
			"write error: %s", Tcl_PosixError(interp)));
		Tcl_Close(interp, out);
		if (zf == &zf0) {
		    ZipFSCloseArchive(interp, zf);
		} else {
		    WriteLock();
		    zf->numOpen--;
		    Unlock();
		}
		return TCL_ERROR;
	    }
	    if (zf == &zf0) {
		ZipFSCloseArchive(interp, zf);
	    } else {
		WriteLock();
		zf->numOpen--;
		Unlock();
	    }
	} else {
	    /*
	     * Fall back to read it as plain file which hopefully is a static
	     * tclsh or wish binary with proper zipfs infrastructure built in.
	     */

	    if (CopyImageFile(interp, imgName, out) != TCL_OK) {
		memset(passBuf, 0, sizeof(passBuf));
		Tcl_DecrRefCount(list);
		Tcl_Close(interp, out);
		return TCL_ERROR;
	    }
	}

	/*
	 * Store the password so that the automounter can find it.
	 */

	len = strlen(passBuf);
	if (len > 0) {
	    i = Tcl_Write(out, passBuf, len);
	    if (i != len) {
		Tcl_DecrRefCount(list);
		Tcl_SetObjResult(interp, Tcl_ObjPrintf(
			"write error: %s", Tcl_PosixError(interp)));
		Tcl_Close(interp, out);
		return TCL_ERROR;
	    }
	}
	memset(passBuf, 0, sizeof(passBuf));
	Tcl_Flush(out);
    }

    /*
     * Prepare the contents of the ZIP archive.
     */

    Tcl_InitHashTable(&fileHash, TCL_STRING_KEYS);
    if (mappingList == NULL && stripPrefix != NULL) {
	strip = Tcl_GetStringFromObj(stripPrefix, &slen);
	if (!slen) {
	    strip = NULL;
	}
    }
    for (i = 0; i < lobjc; i += (mappingList ? 2 : 1)) {
	Tcl_Obj *pathObj = lobjv[i];
	const char *name = ComputeNameInArchive(pathObj,
		(mappingList ? lobjv[i + 1] : NULL), strip, slen);

	if (name[0] == '\0') {
	    continue;
	}
	if (ZipAddFile(interp, pathObj, name, out, pw, buf, sizeof(buf),
		&fileHash) != TCL_OK) {
	    goto done;
	}
    }

    /*
     * Construct the contents of the ZIP central directory.
     */

    directoryStartOffset = Tcl_Tell(out);
    count = 0;
    for (i = 0; i < lobjc; i += (mappingList ? 2 : 1)) {
	const char *name = ComputeNameInArchive(lobjv[i],
		(mappingList ? lobjv[i + 1] : NULL), strip, slen);
	Tcl_DString ds;

	hPtr = Tcl_FindHashEntry(&fileHash, name);
	if (!hPtr) {
	    continue;
	}
	z = (ZipEntry *) Tcl_GetHashValue(hPtr);

	name = Tcl_UtfToExternalDString(tclUtf8Encoding, z->name, TCL_INDEX_NONE, &ds);
	len = Tcl_DStringLength(&ds);
	SerializeCentralDirectoryEntry(start, end, (unsigned char *) buf,
		z, len);
	if ((Tcl_Write(out, buf, ZIP_CENTRAL_HEADER_LEN)
		!= ZIP_CENTRAL_HEADER_LEN)
		|| (Tcl_Write(out, name, len) != len)) {
	    Tcl_SetObjResult(interp, Tcl_ObjPrintf(
		    "write error: %s", Tcl_PosixError(interp)));
	    Tcl_DStringFree(&ds);
	    goto done;
	}
	Tcl_DStringFree(&ds);
	count++;
    }

    /*
     * Finalize the central directory.
     */

    Tcl_Flush(out);
    suffixStartOffset = Tcl_Tell(out);
    SerializeCentralDirectorySuffix(start, end, (unsigned char *) buf,
	    count, directoryStartOffset, suffixStartOffset);
    if (Tcl_Write(out, buf, ZIP_CENTRAL_END_LEN) != ZIP_CENTRAL_END_LEN) {
	Tcl_SetObjResult(interp, Tcl_ObjPrintf(
		"write error: %s", Tcl_PosixError(interp)));
	goto done;
    }
    Tcl_Flush(out);
    ret = TCL_OK;

  done:
    if (ret == TCL_OK) {
	ret = Tcl_Close(interp, out);
    } else {
	Tcl_Close(interp, out);
    }
    Tcl_DecrRefCount(list);
    for (hPtr = Tcl_FirstHashEntry(&fileHash, &search); hPtr;
	    hPtr = Tcl_NextHashEntry(&search)) {
	z = (ZipEntry *) Tcl_GetHashValue(hPtr);
	Tcl_Free(z);
	Tcl_DeleteHashEntry(hPtr);
    }
    Tcl_DeleteHashTable(&fileHash);
    return ret;
}

/*
 * ---------------------------------------------------------------------
 *
 * CopyImageFile --
 *
 *	A simple file copy function that is used (by ZipFSMkZipOrImg) for
 *	anything that is not an image with a ZIP appended.
 *
 * Returns:
 *	A Tcl result code.
 *
 * Side effects:
 *	Writes to an output channel.
 *
 * ---------------------------------------------------------------------
 */

static int
CopyImageFile(
    Tcl_Interp *interp,		/* For error reporting. */
    const char *imgName,	/* Where to copy from. */
    Tcl_Channel out)		/* Where to copy to; already open for writing
				 * binary data. */
{
    Tcl_WideInt i, k;
    Tcl_Size m, n;
    Tcl_Channel in;
    char buf[4096];
    const char *errMsg;

    Tcl_ResetResult(interp);
    in = Tcl_OpenFileChannel(interp, imgName, "rb", 0644);
    if (!in) {
	return TCL_ERROR;
    }

    /*
     * Get the length of the file (and exclude non-files).
     */

    i = Tcl_Seek(in, 0, SEEK_END);
    if (i == -1) {
	errMsg = "seek error";
	goto copyError;
    }
    Tcl_Seek(in, 0, SEEK_SET);

    /*
     * Copy the whole file, 8 blocks at a time (reasonably efficient). Note
     * that this totally ignores things like Windows's Alternate File Streams.
     */

    for (k = 0; k < i; k += m) {
	m = i - k;
	if (m > (Tcl_Size) sizeof(buf)) {
	    m = sizeof(buf);
	}
	n = Tcl_Read(in, buf, m);
	if (n == -1) {
	    errMsg = "read error";
	    goto copyError;
	} else if (n == 0) {
	    break;
	}
	m = Tcl_Write(out, buf, n);
	if (m != n) {
	    errMsg = "write error";
	    goto copyError;
	}
    }
    Tcl_Close(interp, in);
    return TCL_OK;

  copyError:
    Tcl_SetObjResult(interp, Tcl_ObjPrintf(
	    "%s: %s", errMsg, Tcl_PosixError(interp)));
    Tcl_Close(interp, in);
    return TCL_ERROR;
}

/*
 * ---------------------------------------------------------------------
 *
 * SerializeLocalEntryHeader, SerializeCentralDirectoryEntry,
 * SerializeCentralDirectorySuffix --
 *
 *	Create serialized forms of the structures that make up the ZIP
 *	metadata. Note that the both the local entry and the central directory
 *	entry need to have the name of the entry written directly afterwards.
 *
 *	We could write these as structs except we need to guarantee that we
 *	are writing these out as little-endian values.
 *
 * Side effects:
 *	Both update their buffer arguments, but otherwise change nothing.
 *
 * ---------------------------------------------------------------------
 */

static void
SerializeLocalEntryHeader(
    const unsigned char *start,	/* The start of writable memory. */
    const unsigned char *end,	/* The end of writable memory. */
    unsigned char *buf,		/* Where to serialize to */
    ZipEntry *z,		/* The description of what to serialize. */
    int nameLength,		/* The length of the name. */
    int align)			/* The number of alignment bytes. */
{
    ZipWriteInt(start, end, buf + ZIP_LOCAL_SIG_OFFS, ZIP_LOCAL_HEADER_SIG);
    ZipWriteShort(start, end, buf + ZIP_LOCAL_VERSION_OFFS, ZIP_MIN_VERSION);
    ZipWriteShort(start, end, buf + ZIP_LOCAL_FLAGS_OFFS, z->isEncrypted);
    ZipWriteShort(start, end, buf + ZIP_LOCAL_COMPMETH_OFFS,
	    z->compressMethod);
    ZipWriteShort(start, end, buf + ZIP_LOCAL_MTIME_OFFS,
	    ToDosTime(z->timestamp));
    ZipWriteShort(start, end, buf + ZIP_LOCAL_MDATE_OFFS,
	    ToDosDate(z->timestamp));
    ZipWriteInt(start, end, buf + ZIP_LOCAL_CRC32_OFFS, z->crc32);
    ZipWriteInt(start, end, buf + ZIP_LOCAL_COMPLEN_OFFS,
	    z->numCompressedBytes);
    ZipWriteInt(start, end, buf + ZIP_LOCAL_UNCOMPLEN_OFFS, z->numBytes);
    ZipWriteShort(start, end, buf + ZIP_LOCAL_PATHLEN_OFFS, nameLength);
    ZipWriteShort(start, end, buf + ZIP_LOCAL_EXTRALEN_OFFS, align);
}

static void
SerializeCentralDirectoryEntry(
    const unsigned char *start,	/* The start of writable memory. */
    const unsigned char *end,	/* The end of writable memory. */
    unsigned char *buf,		/* Where to serialize to */
    ZipEntry *z,		/* The description of what to serialize. */
    size_t nameLength)		/* The length of the name. */
{
    ZipWriteInt(start, end, buf + ZIP_CENTRAL_SIG_OFFS,
	    ZIP_CENTRAL_HEADER_SIG);
    ZipWriteShort(start, end, buf + ZIP_CENTRAL_VERSIONMADE_OFFS,
	    ZIP_MIN_VERSION);
    ZipWriteShort(start, end, buf + ZIP_CENTRAL_VERSION_OFFS, ZIP_MIN_VERSION);
    ZipWriteShort(start, end, buf + ZIP_CENTRAL_FLAGS_OFFS, z->isEncrypted);
    ZipWriteShort(start, end, buf + ZIP_CENTRAL_COMPMETH_OFFS,
	    z->compressMethod);
    ZipWriteShort(start, end, buf + ZIP_CENTRAL_MTIME_OFFS,
	    ToDosTime(z->timestamp));
    ZipWriteShort(start, end, buf + ZIP_CENTRAL_MDATE_OFFS,
	    ToDosDate(z->timestamp));
    ZipWriteInt(start, end, buf + ZIP_CENTRAL_CRC32_OFFS, z->crc32);
    ZipWriteInt(start, end, buf + ZIP_CENTRAL_COMPLEN_OFFS,
	    z->numCompressedBytes);
    ZipWriteInt(start, end, buf + ZIP_CENTRAL_UNCOMPLEN_OFFS, z->numBytes);
    ZipWriteShort(start, end, buf + ZIP_CENTRAL_PATHLEN_OFFS, nameLength);
    ZipWriteShort(start, end, buf + ZIP_CENTRAL_EXTRALEN_OFFS, 0);
    ZipWriteShort(start, end, buf + ZIP_CENTRAL_FCOMMENTLEN_OFFS, 0);
    ZipWriteShort(start, end, buf + ZIP_CENTRAL_DISKFILE_OFFS, 0);
    ZipWriteShort(start, end, buf + ZIP_CENTRAL_IATTR_OFFS, 0);
    ZipWriteInt(start, end, buf + ZIP_CENTRAL_EATTR_OFFS, 0);
    ZipWriteInt(start, end, buf + ZIP_CENTRAL_LOCALHDR_OFFS,
	    z->offset);
}

static void
SerializeCentralDirectorySuffix(
    const unsigned char *start,	/* The start of writable memory. */
    const unsigned char *end,	/* The end of writable memory. */
    unsigned char *buf,		/* Where to serialize to */
    int entryCount,		/* The number of entries in the directory */
    long long directoryStartOffset,
				/* The overall file offset of the start of the
				 * central directory. */
    long long suffixStartOffset)/* The overall file offset of the start of the
				 * suffix of the central directory (i.e.,
				 * where this data will be written). */
{
    ZipWriteInt(start, end, buf + ZIP_CENTRAL_END_SIG_OFFS,
	    ZIP_CENTRAL_END_SIG);
    ZipWriteShort(start, end, buf + ZIP_CENTRAL_DISKNO_OFFS, 0);
    ZipWriteShort(start, end, buf + ZIP_CENTRAL_DISKDIR_OFFS, 0);
    ZipWriteShort(start, end, buf + ZIP_CENTRAL_ENTS_OFFS, entryCount);
    ZipWriteShort(start, end, buf + ZIP_CENTRAL_TOTALENTS_OFFS, entryCount);
    ZipWriteInt(start, end, buf + ZIP_CENTRAL_DIRSIZE_OFFS,
	    suffixStartOffset - directoryStartOffset);
    ZipWriteInt(start, end, buf + ZIP_CENTRAL_DIRSTART_OFFS,
	    directoryStartOffset);
    ZipWriteShort(start, end, buf + ZIP_CENTRAL_COMMENTLEN_OFFS, 0);
}

/*
 *-------------------------------------------------------------------------
 *
 * ZipFSMkZipObjCmd, ZipFSLMkZipObjCmd --
 *
 *	These procedures are invoked to process the [zipfs mkzip] and [zipfs
 *	lmkzip] commands.  See description of ZipFSMkZipOrImg().
 *
 * Results:
 *	A standard Tcl result.
 *
 * Side effects:
 *	See description of ZipFSMkZipOrImg().
 *
 *-------------------------------------------------------------------------
 */

static int
ZipFSMkZipObjCmd(
    TCL_UNUSED(void *),
    Tcl_Interp *interp,		/* Current interpreter. */
    int objc,			/* Number of arguments. */
    Tcl_Obj *const objv[])	/* Argument objects. */
{
    Tcl_Obj *stripPrefix, *password;

    if (objc < 3 || objc > 5) {
	Tcl_WrongNumArgs(interp, 1, objv, "outfile indir ?strip? ?password?");
	return TCL_ERROR;
    }
    if (Tcl_IsSafe(interp)) {
	ZIPFS_ERROR(interp, "operation not permitted in a safe interpreter");
	ZIPFS_ERROR_CODE(interp, "SAFE_INTERP");
	return TCL_ERROR;
    }

    stripPrefix = (objc > 3 ? objv[3] : NULL);
    password = (objc > 4 ? objv[4] : NULL);
    return ZipFSMkZipOrImg(interp, 0, objv[1], objv[2], NULL, NULL,
	    stripPrefix, password);
}

static int
ZipFSLMkZipObjCmd(
    TCL_UNUSED(void *),
    Tcl_Interp *interp,		/* Current interpreter. */
    int objc,			/* Number of arguments. */
    Tcl_Obj *const objv[])	/* Argument objects. */
{
    Tcl_Obj *password;

    if (objc < 3 || objc > 4) {
	Tcl_WrongNumArgs(interp, 1, objv, "outfile inlist ?password?");
	return TCL_ERROR;
    }
    if (Tcl_IsSafe(interp)) {
	ZIPFS_ERROR(interp, "operation not permitted in a safe interpreter");
	ZIPFS_ERROR_CODE(interp, "SAFE_INTERP");
	return TCL_ERROR;
    }

    password = (objc > 3 ? objv[3] : NULL);
    return ZipFSMkZipOrImg(interp, 0, objv[1], NULL, objv[2], NULL,
	    NULL, password);
}

/*
 *-------------------------------------------------------------------------
 *
 * ZipFSMkImgObjCmd, ZipFSLMkImgObjCmd --
 *
 *	These procedures are invoked to process the [zipfs mkimg] and [zipfs
 *	lmkimg] commands.  See description of ZipFSMkZipOrImg().
 *
 * Results:
 *	A standard Tcl result.
 *
 * Side effects:
 *	See description of ZipFSMkZipOrImg().
 *
 *-------------------------------------------------------------------------
 */

static int
ZipFSMkImgObjCmd(
    TCL_UNUSED(void *),
    Tcl_Interp *interp,		/* Current interpreter. */
    int objc,			/* Number of arguments. */
    Tcl_Obj *const objv[])	/* Argument objects. */
{
    Tcl_Obj *originFile, *stripPrefix, *password;

    if (objc < 3 || objc > 6) {
	Tcl_WrongNumArgs(interp, 1, objv,
		"outfile indir ?strip? ?password? ?infile?");
	return TCL_ERROR;
    }
    if (Tcl_IsSafe(interp)) {
	ZIPFS_ERROR(interp, "operation not permitted in a safe interpreter");
	ZIPFS_ERROR_CODE(interp, "SAFE_INTERP");
	return TCL_ERROR;
    }

    originFile = (objc > 5 ? objv[5] : NULL);
    stripPrefix = (objc > 3 ? objv[3] : NULL);
    password = (objc > 4 ? objv[4] : NULL);
    return ZipFSMkZipOrImg(interp, 1, objv[1], objv[2], NULL,
	    originFile, stripPrefix, password);
}

static int
ZipFSLMkImgObjCmd(
    TCL_UNUSED(void *),
    Tcl_Interp *interp,		/* Current interpreter. */
    int objc,			/* Number of arguments. */
    Tcl_Obj *const objv[])	/* Argument objects. */
{
    Tcl_Obj *originFile, *password;

    if (objc < 3 || objc > 5) {
	Tcl_WrongNumArgs(interp, 1, objv, "outfile inlist ?password infile?");
	return TCL_ERROR;
    }
    if (Tcl_IsSafe(interp)) {
	ZIPFS_ERROR(interp, "operation not permitted in a safe interpreter");
	ZIPFS_ERROR_CODE(interp, "SAFE_INTERP");
	return TCL_ERROR;
    }

    originFile = (objc > 4 ? objv[4] : NULL);
    password = (objc > 3 ? objv[3] : NULL);
    return ZipFSMkZipOrImg(interp, 1, objv[1], NULL, objv[2],
	    originFile, NULL, password);
}

/*
 *-------------------------------------------------------------------------
 *
 * ZipFSCanonicalObjCmd --
 *
 *	This procedure is invoked to process the [zipfs canonical] command.
 *	It returns the canonical name for a file within zipfs
 *
 * Results:
 *	Always TCL_OK provided the right number of arguments are supplied.
 *
 * Side effects:
 *	None.
 *
 *-------------------------------------------------------------------------
 */

static int
ZipFSCanonicalObjCmd(
    TCL_UNUSED(void *),
    Tcl_Interp *interp,		/* Current interpreter. */
    int objc,			/* Number of arguments. */
    Tcl_Obj *const objv[])	/* Argument objects. */
{
    char *mntpoint = NULL;
    char *filename = NULL;
    char *result;
    Tcl_DString dPath;

    if (objc < 2 || objc > 4) {
	Tcl_WrongNumArgs(interp, 1, objv, "?mountpoint? filename ?inZipfs?");
	return TCL_ERROR;
    }
    Tcl_DStringInit(&dPath);
    if (objc == 2) {
	filename = TclGetString(objv[1]);
	result = CanonicalPath("", filename, &dPath, 1);
    } else if (objc == 3) {
	mntpoint = TclGetString(objv[1]);
	filename = TclGetString(objv[2]);
	result = CanonicalPath(mntpoint, filename, &dPath, 1);
    } else {
	int zipfs = 0;

	if (Tcl_GetBooleanFromObj(interp, objv[3], &zipfs)) {
	    return TCL_ERROR;
	}
	mntpoint = TclGetString(objv[1]);
	filename = TclGetString(objv[2]);
	result = CanonicalPath(mntpoint, filename, &dPath, zipfs);
    }
    Tcl_SetObjResult(interp, Tcl_NewStringObj(result, -1));
    return TCL_OK;
}

/*
 *-------------------------------------------------------------------------
 *
 * ZipFSExistsObjCmd --
 *
 *	This procedure is invoked to process the [zipfs exists] command.  It
 *	tests for the existence of a file in the ZIP filesystem and places a
 *	boolean into the interp's result.
 *
 * Results:
 *	Always TCL_OK provided the right number of arguments are supplied.
 *
 * Side effects:
 *	None.
 *
 *-------------------------------------------------------------------------
 */

static int
ZipFSExistsObjCmd(
    TCL_UNUSED(void *),
    Tcl_Interp *interp,		/* Current interpreter. */
    int objc,			/* Number of arguments. */
    Tcl_Obj *const objv[])	/* Argument objects. */
{
    char *filename;
    int exists;

    if (objc != 2) {
	Tcl_WrongNumArgs(interp, 1, objv, "filename");
	return TCL_ERROR;
    }

    filename = TclGetString(objv[1]);

    ReadLock();
    exists = ZipFSLookup(filename) != NULL;
    Unlock();

    Tcl_SetObjResult(interp, Tcl_NewBooleanObj(exists));
    return TCL_OK;
}

/*
 *-------------------------------------------------------------------------
 *
 * ZipFSInfoObjCmd --
 *
 *	This procedure is invoked to process the [zipfs info] command.  On
 *	success, it returns a Tcl list made up of name of ZIP archive file,
 *	size uncompressed, size compressed, and archive offset of a file in
 *	the ZIP filesystem.
 *
 * Results:
 *	A standard Tcl result.
 *
 * Side effects:
 *	None.
 *
 *-------------------------------------------------------------------------
 */

static int
ZipFSInfoObjCmd(
    TCL_UNUSED(void *),
    Tcl_Interp *interp,		/* Current interpreter. */
    int objc,			/* Number of arguments. */
    Tcl_Obj *const objv[])	/* Argument objects. */
{
    char *filename;
    ZipEntry *z;

    if (objc != 2) {
	Tcl_WrongNumArgs(interp, 1, objv, "filename");
	return TCL_ERROR;
    }
    filename = TclGetString(objv[1]);
    ReadLock();
    z = ZipFSLookup(filename);
    if (z) {
	Tcl_Obj *result = Tcl_GetObjResult(interp);

	Tcl_ListObjAppendElement(interp, result,
		Tcl_NewStringObj(z->zipFilePtr->name, -1));
	Tcl_ListObjAppendElement(interp, result,
		Tcl_NewWideIntObj(z->numBytes));
	Tcl_ListObjAppendElement(interp, result,
		Tcl_NewWideIntObj(z->numCompressedBytes));
	Tcl_ListObjAppendElement(interp, result, Tcl_NewWideIntObj(z->offset));
    }
    Unlock();
    return TCL_OK;
}

/*
 *-------------------------------------------------------------------------
 *
 * ZipFSListObjCmd --
 *
 *	This procedure is invoked to process the [zipfs list] command.	 On
 *	success, it returns a Tcl list of files of the ZIP filesystem which
 *	match a search pattern (glob or regexp).
 *
 * Results:
 *	A standard Tcl result.
 *
 * Side effects:
 *	None.
 *
 *-------------------------------------------------------------------------
 */

static int
ZipFSListObjCmd(
    TCL_UNUSED(void *),
    Tcl_Interp *interp,		/* Current interpreter. */
    int objc,			/* Number of arguments. */
    Tcl_Obj *const objv[])	/* Argument objects. */
{
    char *pattern = NULL;
    Tcl_RegExp regexp = NULL;
    Tcl_HashEntry *hPtr;
    Tcl_HashSearch search;
    Tcl_Obj *result = Tcl_GetObjResult(interp);
    const char *options[] = {"-glob", "-regexp", NULL};
    enum list_options { OPT_GLOB, OPT_REGEXP };

    /*
     * Parse arguments.
     */

    if (objc > 3) {
	Tcl_WrongNumArgs(interp, 1, objv, "?(-glob|-regexp)? ?pattern?");
	return TCL_ERROR;
    }
    if (objc == 3) {
	int idx;

	if (Tcl_GetIndexFromObj(interp, objv[1], options, "option",
		0, &idx) != TCL_OK) {
	    return TCL_ERROR;
	}
	switch (idx) {
	case OPT_GLOB:
	    pattern = TclGetString(objv[2]);
	    break;
	case OPT_REGEXP:
	    regexp = Tcl_RegExpCompile(interp, TclGetString(objv[2]));
	    if (!regexp) {
		return TCL_ERROR;
	    }
	    break;
	}
    } else if (objc == 2) {
	pattern = TclGetString(objv[1]);
    }

    /*
     * Scan for matching entries.
     */

    ReadLock();
    if (pattern) {
	for (hPtr = Tcl_FirstHashEntry(&ZipFS.fileHash, &search);
		hPtr != NULL; hPtr = Tcl_NextHashEntry(&search)) {
	    ZipEntry *z = (ZipEntry *) Tcl_GetHashValue(hPtr);

	    if (Tcl_StringMatch(z->name, pattern)) {
		Tcl_ListObjAppendElement(interp, result,
			Tcl_NewStringObj(z->name, -1));
	    }
	}
    } else if (regexp) {
	for (hPtr = Tcl_FirstHashEntry(&ZipFS.fileHash, &search);
		hPtr; hPtr = Tcl_NextHashEntry(&search)) {
	    ZipEntry *z = (ZipEntry *) Tcl_GetHashValue(hPtr);

	    if (Tcl_RegExpExec(interp, regexp, z->name, z->name)) {
		Tcl_ListObjAppendElement(interp, result,
			Tcl_NewStringObj(z->name, -1));
	    }
	}
    } else {
	for (hPtr = Tcl_FirstHashEntry(&ZipFS.fileHash, &search);
		hPtr; hPtr = Tcl_NextHashEntry(&search)) {
	    ZipEntry *z = (ZipEntry *) Tcl_GetHashValue(hPtr);

	    Tcl_ListObjAppendElement(interp, result,
		    Tcl_NewStringObj(z->name, -1));
	}
    }
    Unlock();
    return TCL_OK;
}

/*
 *-------------------------------------------------------------------------
 *
 * TclZipfs_TclLibrary --
 *
 *	This procedure gets (and possibly finds) the root that Tcl's library
 *	files are mounted under.
 *
 * Results:
 *	A Tcl object holding the location (with zero refcount), or NULL if no
 *	Tcl library can be found.
 *
 * Side effects:
 *	May initialise the cache of where such library files are to be found.
 *	This cache is never cleared.
 *
 *-------------------------------------------------------------------------
 */

Tcl_Obj *
TclZipfs_TclLibrary(void)
{
    Tcl_Obj *vfsInitScript;
    int found;
#if (defined(_WIN32) || defined(__CYGWIN__)) && !defined(STATIC_BUILD)
#   define LIBRARY_SIZE	    64
    HMODULE hModule;
    WCHAR wName[MAX_PATH + LIBRARY_SIZE];
    char dllName[(MAX_PATH + LIBRARY_SIZE) * 3];
#endif /* _WIN32 */

    /*
     * Use the cached value if that has been set; we don't want to repeat the
     * searching and mounting.
     */

    if (zipfs_literal_tcl_library) {
	return Tcl_NewStringObj(zipfs_literal_tcl_library, -1);
    }

    /*
     * Look for the library file system within the executable.
     */

    vfsInitScript = Tcl_NewStringObj(ZIPFS_APP_MOUNT "/tcl_library/init.tcl",
	    -1);
    Tcl_IncrRefCount(vfsInitScript);
    found = Tcl_FSAccess(vfsInitScript, F_OK);
    Tcl_DecrRefCount(vfsInitScript);
    if (found == TCL_OK) {
	zipfs_literal_tcl_library = ZIPFS_APP_MOUNT "/tcl_library";
	return Tcl_NewStringObj(zipfs_literal_tcl_library, -1);
    }

    /*
     * Look for the library file system within the DLL/shared library.  Note
     * that we must mount the zip file and dll before releasing to search.
     */

#if !defined(STATIC_BUILD)
#if defined(_WIN32) || defined(__CYGWIN__)
    hModule = (HMODULE)TclWinGetTclInstance();
    GetModuleFileNameW(hModule, wName, MAX_PATH);
#ifdef __CYGWIN__
    cygwin_conv_path(3, wName, dllName, sizeof(dllName));
#else
    WideCharToMultiByte(CP_UTF8, 0, wName, -1, dllName, sizeof(dllName), NULL, NULL);
#endif

    if (ZipfsAppHookFindTclInit(dllName) == TCL_OK) {
	return Tcl_NewStringObj(zipfs_literal_tcl_library, -1);
    }
#elif !defined(NO_DLFCN_H)
    Dl_info dlinfo;
    if (dladdr((const void *)TclZipfs_TclLibrary, &dlinfo) && (dlinfo.dli_fname != NULL)
	&& (ZipfsAppHookFindTclInit(dlinfo.dli_fname) == TCL_OK)) {
	return Tcl_NewStringObj(zipfs_literal_tcl_library, -1);
    }
#else
    if (ZipfsAppHookFindTclInit(CFG_RUNTIME_LIBDIR "/" CFG_RUNTIME_DLLFILE) == TCL_OK) {
	return Tcl_NewStringObj(zipfs_literal_tcl_library, -1);
    }
#endif /* _WIN32 */
#endif /* !defined(STATIC_BUILD) */

    /*
     * If anything set the cache (but subsequently failed) go with that
     * anyway.
     */

    if (zipfs_literal_tcl_library) {
	return Tcl_NewStringObj(zipfs_literal_tcl_library, -1);
    }
    return NULL;
}

/*
 *-------------------------------------------------------------------------
 *
 * ZipFSTclLibraryObjCmd --
 *
 *	This procedure is invoked to process the
 *	[::tcl::zipfs::tcl_library_init] command, usually called during the
 *	execution of Tcl's interpreter startup. It returns the root that Tcl's
 *	library files are mounted under.
 *
 * Results:
 *	A standard Tcl result.
 *
 * Side effects:
 *	May initialise the cache of where such library files are to be found.
 *	This cache is never cleared.
 *
 *-------------------------------------------------------------------------
 */

static int
ZipFSTclLibraryObjCmd(
    TCL_UNUSED(void *),
    Tcl_Interp *interp,		/* Current interpreter. */
    TCL_UNUSED(int) /*objc*/,
    TCL_UNUSED(Tcl_Obj *const *)) /*objv*/
{
    if (!Tcl_IsSafe(interp)) {
	Tcl_Obj *pResult = TclZipfs_TclLibrary();

	if (!pResult) {
	    TclNewObj(pResult);
	}
	Tcl_SetObjResult(interp, pResult);
    }
    return TCL_OK;
}

/*
 *-------------------------------------------------------------------------
 *
 * ZipChannelClose --
 *
 *	This function is called to close a channel.
 *
 * Results:
 *	Always TCL_OK.
 *
 * Side effects:
 *	Resources are free'd.
 *
 *-------------------------------------------------------------------------
 */

static int
ZipChannelClose(
    void *instanceData,
    TCL_UNUSED(Tcl_Interp *),
    int flags)
{
    ZipChannel *info = (ZipChannel *) instanceData;

    if ((flags & (TCL_CLOSE_READ | TCL_CLOSE_WRITE)) != 0) {
	return EINVAL;
    }

    if (info->iscompr && info->ubuf) {
	Tcl_Free(info->ubuf);
	info->ubuf = NULL;
    }
    if (info->isEncrypted) {
	info->isEncrypted = 0;
	memset(info->keys, 0, sizeof(info->keys));
    }
    if (info->isWriting) {
	ZipEntry *z = info->zipEntryPtr;
	unsigned char *newdata = (unsigned char *)
		Tcl_AttemptRealloc(info->ubuf, info->numRead);

	if (newdata) {
	    if (z->data) {
		Tcl_Free(z->data);
	    }
	    z->data = newdata;
	    z->numBytes = z->numCompressedBytes = info->numBytes;
	    z->compressMethod = ZIP_COMPMETH_STORED;
	    z->timestamp = time(NULL);
	    z->isDirectory = 0;
	    z->isEncrypted = 0;
	    z->offset = 0;
	    z->crc32 = 0;
	} else {
	    Tcl_Free(info->ubuf);
	}
    }
    WriteLock();
    info->zipFilePtr->numOpen--;
    Unlock();
    Tcl_Free(info);
    return TCL_OK;
}

/*
 *-------------------------------------------------------------------------
 *
 * ZipChannelRead --
 *
 *	This function is called to read data from channel.
 *
 * Results:
 *	Number of bytes read or -1 on error with error number set.
 *
 * Side effects:
 *	Data is read and file pointer is advanced.
 *
 *-------------------------------------------------------------------------
 */

static int
ZipChannelRead(
    void *instanceData,
    char *buf,
    int toRead,
    int *errloc)
{
    ZipChannel *info = (ZipChannel *) instanceData;
    unsigned long nextpos;

    if (info->isDirectory < 0) {
	/*
	 * Special case: when executable combined with ZIP archive file read
	 * data in front of ZIP, i.e. the executable itself.
	 */

	nextpos = info->numRead + toRead;
	if (nextpos > info->zipFilePtr->baseOffset) {
	    toRead = info->zipFilePtr->baseOffset - info->numRead;
	    nextpos = info->zipFilePtr->baseOffset;
	}
	if (toRead == 0) {
	    return 0;
	}
	memcpy(buf, info->zipFilePtr->data, toRead);
	info->numRead = nextpos;
	*errloc = 0;
	return toRead;
    }
    if (info->isDirectory) {
	*errloc = EISDIR;
	return -1;
    }
    nextpos = info->numRead + toRead;
    if (nextpos > info->numBytes) {
	toRead = info->numBytes - info->numRead;
	nextpos = info->numBytes;
    }
    if (toRead == 0) {
	return 0;
    }
    if (info->isEncrypted) {
	int i;

	for (i = 0; i < toRead; i++) {
	    int ch = info->ubuf[i + info->numRead];

	    buf[i] = zdecode(info->keys, crc32tab, ch);
	}
    } else {
	memcpy(buf, info->ubuf + info->numRead, toRead);
    }
    info->numRead = nextpos;
    *errloc = 0;
    return toRead;
}

/*
 *-------------------------------------------------------------------------
 *
 * ZipChannelWrite --
 *
 *	This function is called to write data into channel.
 *
 * Results:
 *	Number of bytes written or -1 on error with error number set.
 *
 * Side effects:
 *	Data is written and file pointer is advanced.
 *
 *-------------------------------------------------------------------------
 */

static int
ZipChannelWrite(
    void *instanceData,
    const char *buf,
    int toWrite,
    int *errloc)
{
    ZipChannel *info = (ZipChannel *) instanceData;
    unsigned long nextpos;

    if (!info->isWriting) {
	*errloc = EINVAL;
	return -1;
    }
    nextpos = info->numRead + toWrite;
    if (nextpos > info->maxWrite) {
	toWrite = info->maxWrite - info->numRead;
	nextpos = info->maxWrite;
    }
    if (toWrite == 0) {
	return 0;
    }
    memcpy(info->ubuf + info->numRead, buf, toWrite);
    info->numRead = nextpos;
    if (info->numRead > info->numBytes) {
	info->numBytes = info->numRead;
    }
    *errloc = 0;
    return toWrite;
}

/*
 *-------------------------------------------------------------------------
 *
 * ZipChannelSeek/ZipChannelWideSeek --
 *
 *	This function is called to position file pointer of channel.
 *
 * Results:
 *	New file position or -1 on error with error number set.
 *
 * Side effects:
 *	File pointer is repositioned according to offset and mode.
 *
 *-------------------------------------------------------------------------
 */

static long long
ZipChannelWideSeek(
    void *instanceData,
    long long offset,
    int mode,
    int *errloc)
{
    ZipChannel *info = (ZipChannel *) instanceData;
    size_t end;

    if (!info->isWriting && (info->isDirectory < 0)) {
	/*
	 * Special case: when executable combined with ZIP archive file, seek
	 * within front of ZIP, i.e. the executable itself.
	 */
	end = info->zipFilePtr->baseOffset;
    } else if (info->isDirectory) {
	*errloc = EINVAL;
	return -1;
    } else {
	end = info->numBytes;
    }
    switch (mode) {
    case SEEK_CUR:
	offset += info->numRead;
	break;
    case SEEK_END:
	offset += end;
	break;
    case SEEK_SET:
	break;
    default:
	*errloc = EINVAL;
	return -1;
    }
    if (offset < 0) {
	*errloc = EINVAL;
	return -1;
    }
    if (info->isWriting) {
	if ((size_t) offset > info->maxWrite) {
	    *errloc = EINVAL;
	    return -1;
	}
	if ((size_t) offset > info->numBytes) {
	    info->numBytes = offset;
	}
    } else if ((size_t) offset > end) {
	*errloc = EINVAL;
	return -1;
    }
    info->numRead = (size_t) offset;
    return info->numRead;
}

/*
 *-------------------------------------------------------------------------
 *
 * ZipChannelWatchChannel --
 *
 *	This function is called for event notifications on channel. Does
 *	nothing.
 *
 * Results:
 *	None.
 *
 * Side effects:
 *	None.
 *
 *-------------------------------------------------------------------------
 */

static void
ZipChannelWatchChannel(
    TCL_UNUSED(void *),
    TCL_UNUSED(int) /*mask*/)
{
    return;
}

/*
 *-------------------------------------------------------------------------
 *
 * ZipChannelGetFile --
 *
 *	This function is called to retrieve OS handle for channel.
 *
 * Results:
 *	Always TCL_ERROR since there's never an OS handle for a file within a
 *	ZIP archive.
 *
 * Side effects:
 *	None.
 *
 *-------------------------------------------------------------------------
 */

static int
ZipChannelGetFile(
    TCL_UNUSED(void *),
    TCL_UNUSED(int) /*direction*/,
    TCL_UNUSED(void **) /*handlePtr*/)
{
    return TCL_ERROR;
}

/*
 *-------------------------------------------------------------------------
 *
 * ZipChannelOpen --
 *
 *	This function opens a Tcl_Channel on a file from a mounted ZIP archive
 *	according to given open mode (already parsed by caller).
 *
 * Results:
 *	Tcl_Channel on success, or NULL on error.
 *
 * Side effects:
 *	Memory is allocated, the file from the ZIP archive is uncompressed.
 *
 *-------------------------------------------------------------------------
 */

static Tcl_Channel
ZipChannelOpen(
    Tcl_Interp *interp,		/* Current interpreter. */
    char *filename,		/* What are we opening. */
    int wr,			/* True if we're opening in write mode. */
    int trunc)			/* True if we're opening in truncate mode. */
{
    ZipEntry *z;
    ZipChannel *info;
    int flags = 0;
    char cname[128];

    /*
     * Is the file there?
     */

    WriteLock();
    z = ZipFSLookup(filename);
    if (!z) {
	Tcl_SetErrno(ENOENT);
	if (interp) {
	    Tcl_SetObjResult(interp, Tcl_ObjPrintf(
		    "file not found \"%s\": %s", filename,
		    Tcl_PosixError(interp)));
	}
	goto error;
    }

    /*
     * Do we support opening the file that way?
     */

    if (wr && z->isDirectory) {
	Tcl_SetErrno(EISDIR);
	if (interp) {
	    Tcl_SetObjResult(interp, Tcl_ObjPrintf(
		    "unsupported file type: %s",
		    Tcl_PosixError(interp)));
	}
	goto error;
    }
    if ((z->compressMethod != ZIP_COMPMETH_STORED)
	    && (z->compressMethod != ZIP_COMPMETH_DEFLATED)) {
	ZIPFS_ERROR(interp, "unsupported compression method");
	ZIPFS_ERROR_CODE(interp, "COMP_METHOD");
	goto error;
    }
    if (!trunc) {
	flags |= TCL_READABLE;
	if (z->isEncrypted && (z->zipFilePtr->passBuf[0] == 0)) {
	    ZIPFS_ERROR(interp, "decryption failed");
	    ZIPFS_ERROR_CODE(interp, "DECRYPT");
	    goto error;
	} else if (wr && !z->data && (z->numBytes > ZipFS.wrmax)) {
	    ZIPFS_ERROR(interp, "file too large");
	    ZIPFS_ERROR_CODE(interp, "FILE_SIZE");
	    goto error;
	}
    } else {
	flags = TCL_WRITABLE;
    }

    info = AllocateZipChannel(interp);
    if (!info) {
	goto error;
    }
    info->zipFilePtr = z->zipFilePtr;
    info->zipEntryPtr = z;
    if (wr) {
	/*
	 * Set up a writable channel.
	 */

	flags |= TCL_WRITABLE;
	if (InitWritableChannel(interp, info, z, trunc) == TCL_ERROR) {
	    Tcl_Free(info);
	    goto error;
	}
    } else if (z->data) {
	/*
	 * Set up a readable channel for direct data.
	 */

	flags |= TCL_READABLE;
	info->numBytes = z->numBytes;
	info->ubuf = z->data;
    } else {
	/*
	 * Set up a readable channel.
	 */

	flags |= TCL_READABLE;
	if (InitReadableChannel(interp, info, z) == TCL_ERROR) {
	    Tcl_Free(info);
	    goto error;
	}
    }

    /*
     * Wrap the ZipChannel into a Tcl_Channel.
     */

    snprintf(cname, sizeof(cname), "zipfs_%" TCL_Z_MODIFIER "x_%d", z->offset,
	    ZipFS.idCount++);
    z->zipFilePtr->numOpen++;
    Unlock();
    return Tcl_CreateChannel(&ZipChannelType, cname, info, flags);

  error:
    Unlock();
    return NULL;
}

/*
 *-------------------------------------------------------------------------
 *
 * InitWritableChannel --
 *
 *	Assistant for ZipChannelOpen() that sets up a writable channel. It's
 *	up to the caller to actually register the channel.
 *
 * Returns:
 *	Tcl result code.
 *
 * Side effects:
 *	Allocates memory for the implementation of the channel. Writes to the
 *	interpreter's result on error.
 *
 *-------------------------------------------------------------------------
 */

static int
InitWritableChannel(
    Tcl_Interp *interp,		/* Current interpreter, or NULL (when errors
				 * will be silent). */
    ZipChannel *info,		/* The channel to set up. */
    ZipEntry *z,		/* The zipped file that the channel will write
				 * to. */
    int trunc)			/* Whether to truncate the data. */
{
    int i, ch;
    unsigned char *cbuf = NULL;

    /*
     * Set up a writable channel.
     */

    info->isWriting = 1;
    info->maxWrite = ZipFS.wrmax;

    info->ubuf = (unsigned char *) Tcl_AttemptAlloc(info->maxWrite);
    if (!info->ubuf) {
	goto memoryError;
    }
    memset(info->ubuf, 0, info->maxWrite);

    if (trunc) {
	/*
	 * Truncate; nothing there.
	 */

	info->numBytes = 0;
    } else if (z->data) {
	/*
	 * Already got uncompressed data.
	 */

	unsigned int j = z->numBytes;

	if (j > info->maxWrite) {
	    j = info->maxWrite;
	}
	memcpy(info->ubuf, z->data, j);
	info->numBytes = j;
    } else {
	/*
	 * Need to uncompress the existing data.
	 */

	unsigned char *zbuf = z->zipFilePtr->data + z->offset;

	if (z->isEncrypted) {
	    int len = z->zipFilePtr->passBuf[0] & 0xFF;
	    char passBuf[260];

	    for (i = 0; i < len; i++) {
		ch = z->zipFilePtr->passBuf[len - i];
		passBuf[i] = (ch & 0x0f) | pwrot[(ch >> 4) & 0x0f];
	    }
	    passBuf[i] = '\0';
	    init_keys(passBuf, info->keys, crc32tab);
	    memset(passBuf, 0, sizeof(passBuf));
	    for (i = 0; i < 12; i++) {
		ch = info->ubuf[i];
		zdecode(info->keys, crc32tab, ch);
	    }
	    zbuf += i;
	}

	if (z->compressMethod == ZIP_COMPMETH_DEFLATED) {
	    z_stream stream;
	    int err;

	    memset(&stream, 0, sizeof(z_stream));
	    stream.zalloc = Z_NULL;
	    stream.zfree = Z_NULL;
	    stream.opaque = Z_NULL;
	    stream.avail_in = z->numCompressedBytes;
	    if (z->isEncrypted) {
		unsigned int j;

		stream.avail_in -= 12;
		cbuf = (unsigned char *) Tcl_AttemptAlloc(stream.avail_in);
		if (!cbuf) {
		    goto memoryError;
		}
		for (j = 0; j < stream.avail_in; j++) {
		    ch = info->ubuf[j];
		    cbuf[j] = zdecode(info->keys, crc32tab, ch);
		}
		stream.next_in = cbuf;
	    } else {
		stream.next_in = zbuf;
	    }
	    stream.next_out = info->ubuf;
	    stream.avail_out = info->maxWrite;
	    if (inflateInit2(&stream, -15) != Z_OK) {
		goto corruptionError;
	    }
	    err = inflate(&stream, Z_SYNC_FLUSH);
	    inflateEnd(&stream);
	    if ((err == Z_STREAM_END)
		    || ((err == Z_OK) && (stream.avail_in == 0))) {
		if (cbuf) {
		    memset(info->keys, 0, sizeof(info->keys));
		    Tcl_Free(cbuf);
		}
		return TCL_OK;
	    }
	    goto corruptionError;
	} else if (z->isEncrypted) {
	    /*
	     * Need to decrypt some otherwise-simple stored data.
	     */

	    for (i = 0; i < z->numBytes - 12; i++) {
		ch = zbuf[i];
		info->ubuf[i] = zdecode(info->keys, crc32tab, ch);
	    }
	} else {
	    /*
	     * Simple stored data. Copy into our working buffer.
	     */

	    memcpy(info->ubuf, zbuf, z->numBytes);
	}
	memset(info->keys, 0, sizeof(info->keys));
    }
    return TCL_OK;

  memoryError:
    if (info->ubuf) {
	Tcl_Free(info->ubuf);
    }
    ZIPFS_MEM_ERROR(interp);
    return TCL_ERROR;

  corruptionError:
    if (cbuf) {
	memset(info->keys, 0, sizeof(info->keys));
	Tcl_Free(cbuf);
    }
    if (info->ubuf) {
	Tcl_Free(info->ubuf);
    }
    ZIPFS_ERROR(interp, "decompression error");
    ZIPFS_ERROR_CODE(interp, "CORRUPT");
    return TCL_ERROR;
}

/*
 *-------------------------------------------------------------------------
 *
 * InitReadableChannel --
 *
 *	Assistant for ZipChannelOpen() that sets up a readable channel. It's
 *	up to the caller to actually register the channel.
 *
 * Returns:
 *	Tcl result code.
 *
 * Side effects:
 *	Allocates memory for the implementation of the channel. Writes to the
 *	interpreter's result on error.
 *
 *-------------------------------------------------------------------------
 */

static int
InitReadableChannel(
    Tcl_Interp *interp,		/* Current interpreter, or NULL (when errors
				 * will be silent). */
    ZipChannel *info,		/* The channel to set up. */
    ZipEntry *z)		/* The zipped file that the channel will read
				 * from. */
{
    unsigned char *ubuf = NULL;
    int i, ch;

    info->iscompr = (z->compressMethod == ZIP_COMPMETH_DEFLATED);
    info->ubuf = z->zipFilePtr->data + z->offset;
    info->isDirectory = z->isDirectory;
    info->isEncrypted = z->isEncrypted;
    info->numBytes = z->numBytes;

    if (info->isEncrypted) {
	int len = z->zipFilePtr->passBuf[0] & 0xFF;
	char passBuf[260];

	for (i = 0; i < len; i++) {
	    ch = z->zipFilePtr->passBuf[len - i];
	    passBuf[i] = (ch & 0x0f) | pwrot[(ch >> 4) & 0x0f];
	}
	passBuf[i] = '\0';
	init_keys(passBuf, info->keys, crc32tab);
	memset(passBuf, 0, sizeof(passBuf));
	for (i = 0; i < 12; i++) {
	    ch = info->ubuf[i];
	    zdecode(info->keys, crc32tab, ch);
	}
	info->ubuf += i;
    }

    if (info->iscompr) {
	z_stream stream;
	int err;
	unsigned int j;

	/*
	 * Data to decode is compressed, and possibly encrpyted too.
	 */

	memset(&stream, 0, sizeof(z_stream));
	stream.zalloc = Z_NULL;
	stream.zfree = Z_NULL;
	stream.opaque = Z_NULL;
	stream.avail_in = z->numCompressedBytes;
	if (info->isEncrypted) {
	    stream.avail_in -= 12;
	    ubuf = (unsigned char *) Tcl_AttemptAlloc(stream.avail_in);
	    if (!ubuf) {
		info->ubuf = NULL;
		goto memoryError;
	    }

	    for (j = 0; j < stream.avail_in; j++) {
		ch = info->ubuf[j];
		ubuf[j] = zdecode(info->keys, crc32tab, ch);
	    }
	    stream.next_in = ubuf;
	} else {
	    stream.next_in = info->ubuf;
	}
	stream.next_out = info->ubuf = (unsigned char *)
		Tcl_AttemptAlloc(info->numBytes);
	if (!info->ubuf) {
	    goto memoryError;
	}
	stream.avail_out = info->numBytes;
	if (inflateInit2(&stream, -15) != Z_OK) {
	    goto corruptionError;
	}
	err = inflate(&stream, Z_SYNC_FLUSH);
	inflateEnd(&stream);

	/*
	 * Decompression was successful if we're either in the END state, or
	 * in the OK state with no buffered bytes.
	 */

	if ((err != Z_STREAM_END)
		&& ((err != Z_OK) || (stream.avail_in != 0))) {
	    goto corruptionError;
	}

	if (ubuf) {
	    info->isEncrypted = 0;
	    memset(info->keys, 0, sizeof(info->keys));
	    Tcl_Free(ubuf);
	}
	return TCL_OK;
    } else if (info->isEncrypted) {
	unsigned int j, len;

	/*
	 * Decode encrypted but uncompressed file, since we support Tcl_Seek()
	 * on it, and it can be randomly accessed later.
	 */

	len = z->numCompressedBytes - 12;
	ubuf = (unsigned char *) Tcl_AttemptAlloc(len);
	if (ubuf == NULL) {
	    goto memoryError;
	}
	for (j = 0; j < len; j++) {
	    ch = info->ubuf[j];
	    ubuf[j] = zdecode(info->keys, crc32tab, ch);
	}
	info->ubuf = ubuf;
	info->isEncrypted = 0;
    }
    return TCL_OK;

  corruptionError:
    if (ubuf) {
	info->isEncrypted = 0;
	memset(info->keys, 0, sizeof(info->keys));
	Tcl_Free(ubuf);
    }
    if (info->ubuf) {
	Tcl_Free(info->ubuf);
    }
    ZIPFS_ERROR(interp, "decompression error");
    ZIPFS_ERROR_CODE(interp, "CORRUPT");
    return TCL_ERROR;

  memoryError:
    if (ubuf) {
	info->isEncrypted = 0;
	memset(info->keys, 0, sizeof(info->keys));
	Tcl_Free(ubuf);
    }
    ZIPFS_MEM_ERROR(interp);
    return TCL_ERROR;
}

/*
 *-------------------------------------------------------------------------
 *
 * ZipEntryStat --
 *
 *	This function implements the ZIP filesystem specific version of the
 *	library version of stat.
 *
 * Results:
 *	See stat documentation.
 *
 * Side effects:
 *	See stat documentation.
 *
 *-------------------------------------------------------------------------
 */

static int
ZipEntryStat(
    char *path,
    Tcl_StatBuf *buf)
{
    ZipEntry *z;
    int ret = -1;

    ReadLock();
    z = ZipFSLookup(path);
    if (z) {
	memset(buf, 0, sizeof(Tcl_StatBuf));
	if (z->isDirectory) {
	    buf->st_mode = S_IFDIR | 0555;
	} else {
	    buf->st_mode = S_IFREG | 0555;
	}
	buf->st_size = z->numBytes;
	buf->st_mtime = z->timestamp;
	buf->st_ctime = z->timestamp;
	buf->st_atime = z->timestamp;
	ret = 0;
    }
    Unlock();
    return ret;
}

/*
 *-------------------------------------------------------------------------
 *
 * ZipEntryAccess --
 *
 *	This function implements the ZIP filesystem specific version of the
 *	library version of access.
 *
 * Results:
 *	See access documentation.
 *
 * Side effects:
 *	See access documentation.
 *
 *-------------------------------------------------------------------------
 */

static int
ZipEntryAccess(
    char *path,
    int mode)
{
    ZipEntry *z;

    if (mode & 3) {
	return -1;
    }
    ReadLock();
    z = ZipFSLookup(path);
    Unlock();
    return (z ? 0 : -1);
}

/*
 *-------------------------------------------------------------------------
 *
 * ZipFSOpenFileChannelProc --
 *
 *	Open a channel to a file in a mounted ZIP archive. Delegates to
 *	ZipChannelOpen().
 *
 * Results:
 *	Tcl_Channel on success, or NULL on error.
 *
 * Side effects:
 *	Allocates memory.
 *
 *-------------------------------------------------------------------------
 */

static Tcl_Channel
ZipFSOpenFileChannelProc(
    Tcl_Interp *interp,		/* Current interpreter. */
    Tcl_Obj *pathPtr,
    int mode,
    TCL_UNUSED(int) /* permissions */)
{
    int trunc = (mode & O_TRUNC) != 0;
    int wr = (mode & (O_WRONLY | O_RDWR)) != 0;

    pathPtr = Tcl_FSGetNormalizedPath(NULL, pathPtr);
    if (!pathPtr) {
	return NULL;
    }

    /*
     * Check for unsupported modes.
     */

    if ((mode & O_APPEND) || ((ZipFS.wrmax <= 0) && wr)) {
	Tcl_SetErrno(EACCES);
	if (interp) {
	    Tcl_SetObjResult(interp, Tcl_ObjPrintf(
		    "write access not supported: %s",
		    Tcl_PosixError(interp)));
	}
	return NULL;
    }

    return ZipChannelOpen(interp, TclGetString(pathPtr), wr, trunc);
}

/*
 *-------------------------------------------------------------------------
 *
 * ZipFSStatProc --
 *
 *	This function implements the ZIP filesystem specific version of the
 *	library version of stat.
 *
 * Results:
 *	See stat documentation.
 *
 * Side effects:
 *	See stat documentation.
 *
 *-------------------------------------------------------------------------
 */

static int
ZipFSStatProc(
    Tcl_Obj *pathPtr,
    Tcl_StatBuf *buf)
{
    pathPtr = Tcl_FSGetNormalizedPath(NULL, pathPtr);
    if (!pathPtr) {
	return -1;
    }
    return ZipEntryStat(TclGetString(pathPtr), buf);
}

/*
 *-------------------------------------------------------------------------
 *
 * ZipFSAccessProc --
 *
 *	This function implements the ZIP filesystem specific version of the
 *	library version of access.
 *
 * Results:
 *	See access documentation.
 *
 * Side effects:
 *	See access documentation.
 *
 *-------------------------------------------------------------------------
 */

static int
ZipFSAccessProc(
    Tcl_Obj *pathPtr,
    int mode)
{
    pathPtr = Tcl_FSGetNormalizedPath(NULL, pathPtr);
    if (!pathPtr) {
	return -1;
    }
    return ZipEntryAccess(TclGetString(pathPtr), mode);
}

/*
 *-------------------------------------------------------------------------
 *
 * ZipFSFilesystemSeparatorProc --
 *
 *	This function returns the separator to be used for a given path. The
 *	object returned should have a refCount of zero
 *
 * Results:
 *	A Tcl object, with a refCount of zero. If the caller needs to retain a
 *	reference to the object, it should call Tcl_IncrRefCount, and should
 *	otherwise free the object.
 *
 * Side effects:
 *	None.
 *
 *-------------------------------------------------------------------------
 */

static Tcl_Obj *
ZipFSFilesystemSeparatorProc(
    TCL_UNUSED(Tcl_Obj *) /*pathPtr*/)
{
    return Tcl_NewStringObj("/", -1);
}

/*
 *-------------------------------------------------------------------------
 *
 * AppendWithPrefix --
 *
 *	Worker for ZipFSMatchInDirectoryProc() that is a wrapper around
 *	Tcl_ListObjAppendElement() which knows about handling prefixes.
 *
 *-------------------------------------------------------------------------
 */

static inline void
AppendWithPrefix(
    Tcl_Obj *result,		/* Where to append a list element to. */
    Tcl_DString *prefix,	/* The prefix to add to the element, or NULL
				 * for don't do that. */
    const char *name,		/* The name to append. */
    size_t nameLen)		/* The length of the name. May be TCL_INDEX_NONE for
				 * append-up-to-NUL-byte. */
{
    if (prefix) {
	size_t prefixLength = Tcl_DStringLength(prefix);

	Tcl_DStringAppend(prefix, name, nameLen);
	Tcl_ListObjAppendElement(NULL, result, Tcl_NewStringObj(
		Tcl_DStringValue(prefix), Tcl_DStringLength(prefix)));
	Tcl_DStringSetLength(prefix, prefixLength);
    } else {
	Tcl_ListObjAppendElement(NULL, result, Tcl_NewStringObj(name, nameLen));
    }
}

/*
 *-------------------------------------------------------------------------
 *
 * ZipFSMatchInDirectoryProc --
 *
 *	This routine is used by the globbing code to search a directory for
 *	all files which match a given pattern.
 *
 * Results:
 *	The return value is a standard Tcl result indicating whether an error
 *	occurred in globbing. Errors are left in interp, good results are
 *	lappend'ed to resultPtr (which must be a valid object).
 *
 * Side effects:
 *	None.
 *
 *-------------------------------------------------------------------------
 */

static int
ZipFSMatchInDirectoryProc(
    TCL_UNUSED(Tcl_Interp *),
    Tcl_Obj *result,		/* Where to append matched items to. */
    Tcl_Obj *pathPtr,		/* Where we are looking. */
    const char *pattern,	/* What names we are looking for. */
    Tcl_GlobTypeData *types)	/* What types we are looking for. */
{
    Tcl_HashEntry *hPtr;
    Tcl_HashSearch search;
    Tcl_Obj *normPathPtr = Tcl_FSGetNormalizedPath(NULL, pathPtr);
    int scnt, l, dirOnly = -1, mounts = 0;
    Tcl_Size prefixLen, len, strip = 0;
    char *pat, *prefix, *path;
    Tcl_DString dsPref, *prefixBuf = NULL;

    if (!normPathPtr) {
	return -1;
    }
    if (types) {
	dirOnly = (types->type & TCL_GLOB_TYPE_DIR) == TCL_GLOB_TYPE_DIR;
	mounts = (types->type == TCL_GLOB_TYPE_MOUNT);
    }

    /*
     * The prefix that gets prepended to results.
     */

    prefix = Tcl_GetStringFromObj(pathPtr, &prefixLen);

    /*
     * The (normalized) path we're searching.
     */

    path = Tcl_GetStringFromObj(normPathPtr, &len);

    Tcl_DStringInit(&dsPref);
    if (strcmp(prefix, path) == 0) {
	prefixBuf = NULL;
    } else {
	/*
	 * We need to strip the normalized prefix of the filenames and replace
	 * it with the official prefix that we were expecting to get.
	 */

	strip = len + 1;
	Tcl_DStringAppend(&dsPref, prefix, prefixLen);
	Tcl_DStringAppend(&dsPref, "/", 1);
	prefix = Tcl_DStringValue(&dsPref);
	prefixBuf = &dsPref;
    }

    ReadLock();

    /*
     * Are we globbing the mount points?
     */

    if (mounts) {
	ZipFSMatchMountPoints(result, normPathPtr, pattern, prefixBuf);
	goto end;
    }

    /*
     * Can we skip the complexity of actual globbing? Without a pattern, yes;
     * it's a directory existence test.
     */

    if (!pattern || (pattern[0] == '\0')) {
	ZipEntry *z = ZipFSLookup(path);

	if (z && ((dirOnly < 0) || (!dirOnly && !z->isDirectory)
		|| (dirOnly && z->isDirectory))) {
	    AppendWithPrefix(result, prefixBuf, z->name, -1);
	}
	goto end;
    }

    /*
     * We've got to work for our supper and do the actual globbing. And all
     * we've got really is an undifferentiated pile of all the filenames we've
     * got from all our ZIP mounts.
     */

    l = strlen(pattern);
    pat = (char *) Tcl_Alloc(len + l + 2);
    memcpy(pat, path, len);
    while ((len > 1) && (pat[len - 1] == '/')) {
	--len;
    }
    if ((len > 1) || (pat[0] != '/')) {
	pat[len] = '/';
	++len;
    }
    memcpy(pat + len, pattern, l + 1);
    scnt = CountSlashes(pat);

    for (hPtr = Tcl_FirstHashEntry(&ZipFS.fileHash, &search);
	    hPtr; hPtr = Tcl_NextHashEntry(&search)) {
	ZipEntry *z = (ZipEntry *) Tcl_GetHashValue(hPtr);

	if ((dirOnly >= 0) && ((dirOnly && !z->isDirectory)
		|| (!dirOnly && z->isDirectory))) {
	    continue;
	}
	if ((z->depth == scnt) && Tcl_StringCaseMatch(z->name, pat, 0)) {
	    AppendWithPrefix(result, prefixBuf, z->name + strip, -1);
	}
    }
    Tcl_Free(pat);

  end:
    Unlock();
    Tcl_DStringFree(&dsPref);
    return TCL_OK;
}

/*
 *-------------------------------------------------------------------------
 *
 * ZipFSMatchMountPoints --
 *
 *	This routine is a worker for ZipFSMatchInDirectoryProc, used by the
 *	globbing code to search for all mount points files which match a given
 *	pattern.
 *
 * Results:
 *	None.
 *
 * Side effects:
 *	Adds the matching mounts to the list in result, uses prefix as working
 *	space if it is non-NULL.
 *
 *-------------------------------------------------------------------------
 */

static void
ZipFSMatchMountPoints(
    Tcl_Obj *result,		/* The list of matches being built. */
    Tcl_Obj *normPathPtr,	/* Where we're looking from. */
    const char *pattern,	/* What we're looking for. NULL for a full
				 * list. */
    Tcl_DString *prefix)	/* Workspace filled with a prefix for all the
				 * filenames, or NULL if no prefix is to be
				 * used. */
{
    Tcl_HashEntry *hPtr;
    Tcl_HashSearch search;
    size_t l;
    Tcl_Size normLength;
    const char *path = Tcl_GetStringFromObj(normPathPtr, &normLength);
    size_t len = normLength;

    if (len < 1) {
	/*
	 * Shouldn't happen. But "shouldn't"...
	 */

	return;
    }
    l = CountSlashes(path);
    if (path[len - 1] == '/') {
	len--;
    } else {
	l++;
    }
    if (!pattern || (pattern[0] == '\0')) {
	pattern = "*";
    }

    for (hPtr = Tcl_FirstHashEntry(&ZipFS.zipHash, &search); hPtr;
	    hPtr = Tcl_NextHashEntry(&search)) {
	ZipFile *zf = (ZipFile *) Tcl_GetHashValue(hPtr);

	if (zf->mountPointLen == 0) {
	    ZipEntry *z;

	    /*
	     * Enumerate the contents of the ZIP; it's mounted on the root.
	     */

	    for (z = zf->topEnts; z; z = z->tnext) {
		size_t lenz = strlen(z->name);

		if ((lenz > len + 1) && (strncmp(z->name, path, len) == 0)
			&& (z->name[len] == '/')
			&& (CountSlashes(z->name) == l)
			&& Tcl_StringCaseMatch(z->name + len + 1, pattern, 0)) {
		    AppendWithPrefix(result, prefix, z->name, lenz);
		}
	    }
	} else if ((zf->mountPointLen > len + 1)
		&& (strncmp(zf->mountPoint, path, len) == 0)
		&& (zf->mountPoint[len] == '/')
		&& (CountSlashes(zf->mountPoint) == l)
		&& Tcl_StringCaseMatch(zf->mountPoint + len + 1,
			pattern, 0)) {
	    /*
	     * Standard mount; append if it matches.
	     */

	    AppendWithPrefix(result, prefix, zf->mountPoint, zf->mountPointLen);
	}
    }
}

/*
 *-------------------------------------------------------------------------
 *
 * ZipFSPathInFilesystemProc --
 *
 *	This function determines if the given path object is in the ZIP
 *	filesystem.
 *
 * Results:
 *	TCL_OK when the path object is in the ZIP filesystem, -1 otherwise.
 *
 * Side effects:
 *	None.
 *
 *-------------------------------------------------------------------------
 */

static int
ZipFSPathInFilesystemProc(
    Tcl_Obj *pathPtr,
    TCL_UNUSED(void **))
{
    Tcl_HashEntry *hPtr;
    Tcl_HashSearch search;
    int ret = -1;
    Tcl_Size len;
    char *path;

    pathPtr = Tcl_FSGetNormalizedPath(NULL, pathPtr);
    if (!pathPtr) {
	return -1;
    }
    path = Tcl_GetStringFromObj(pathPtr, &len);
    if (strncmp(path, ZIPFS_VOLUME, ZIPFS_VOLUME_LEN) != 0) {
	return -1;
    }

    ReadLock();
    hPtr = Tcl_FindHashEntry(&ZipFS.fileHash, path);
    if (hPtr) {
	ret = TCL_OK;
	goto endloop;
    }

    for (hPtr = Tcl_FirstHashEntry(&ZipFS.zipHash, &search); hPtr;
	    hPtr = Tcl_NextHashEntry(&search)) {
	ZipFile *zf = (ZipFile *) Tcl_GetHashValue(hPtr);

	if (zf->mountPointLen == 0) {
	    ZipEntry *z;

	    for (z = zf->topEnts; z != NULL; z = z->tnext) {
		Tcl_Size lenz = strlen(z->name);

		if ((len >= lenz) &&
			(strncmp(path, z->name, lenz) == 0)) {
		    ret = TCL_OK;
		    goto endloop;
		}
	    }
	} else if (((size_t) len >= zf->mountPointLen) &&
		(strncmp(path, zf->mountPoint, zf->mountPointLen) == 0)) {
	    ret = TCL_OK;
	    break;
	}
    }

  endloop:
    Unlock();
    return ret;
}

/*
 *-------------------------------------------------------------------------
 *
 * ZipFSListVolumesProc --
 *
 *	Lists the currently mounted ZIP filesystem volumes.
 *
 * Results:
 *	The list of volumes.
 *
 * Side effects:
 *	None
 *
 *-------------------------------------------------------------------------
 */

static Tcl_Obj *
ZipFSListVolumesProc(void)
{
    return Tcl_NewStringObj(ZIPFS_VOLUME, -1);
}

/*
 *-------------------------------------------------------------------------
 *
 * ZipFSFileAttrStringsProc --
 *
 *	This function implements the ZIP filesystem dependent 'file
 *	attributes' subcommand, for listing the set of possible attribute
 *	strings.
 *
 * Results:
 *	An array of strings
 *
 * Side effects:
 *	None.
 *
 *-------------------------------------------------------------------------
 */

enum ZipFileAttrs {
    ZIP_ATTR_UNCOMPSIZE,
    ZIP_ATTR_COMPSIZE,
    ZIP_ATTR_OFFSET,
    ZIP_ATTR_MOUNT,
    ZIP_ATTR_ARCHIVE,
    ZIP_ATTR_PERMISSIONS,
    ZIP_ATTR_CRC
};

static const char *const *
ZipFSFileAttrStringsProc(
    TCL_UNUSED(Tcl_Obj *) /*pathPtr*/,
    TCL_UNUSED(Tcl_Obj **) /*objPtrRef*/)
{
    /*
     * Must match up with ZipFileAttrs enum above.
     */

    static const char *const attrs[] = {
	"-uncompsize",
	"-compsize",
	"-offset",
	"-mount",
	"-archive",
	"-permissions",
	"-crc",
	NULL,
    };

    return attrs;
}

/*
 *-------------------------------------------------------------------------
 *
 * ZipFSFileAttrsGetProc --
 *
 *	This function implements the ZIP filesystem specific 'file attributes'
 *	subcommand, for 'get' operations.
 *
 * Results:
 *	Standard Tcl return code. The object placed in objPtrRef (if TCL_OK
 *	was returned) is likely to have a refCount of zero. Either way we must
 *	either store it somewhere (e.g. the Tcl result), or Incr/Decr its
 *	refCount to ensure it is properly freed.
 *
 * Side effects:
 *	None.
 *
 *-------------------------------------------------------------------------
 */

static int
ZipFSFileAttrsGetProc(
    Tcl_Interp *interp,		/* Current interpreter. */
    int index,
    Tcl_Obj *pathPtr,
    Tcl_Obj **objPtrRef)
{
    Tcl_Size len;
    int ret = TCL_OK;
    char *path;
    ZipEntry *z;

    pathPtr = Tcl_FSGetNormalizedPath(NULL, pathPtr);
    if (!pathPtr) {
	return -1;
    }
    path = Tcl_GetStringFromObj(pathPtr, &len);
    ReadLock();
    z = ZipFSLookup(path);
    if (!z) {
	Tcl_SetErrno(ENOENT);
	ZIPFS_POSIX_ERROR(interp, "file not found");
	ret = TCL_ERROR;
	goto done;
    }
    switch (index) {
    case ZIP_ATTR_UNCOMPSIZE:
	TclNewIntObj(*objPtrRef, z->numBytes);
	break;
    case ZIP_ATTR_COMPSIZE:
	TclNewIntObj(*objPtrRef, z->numCompressedBytes);
	break;
    case ZIP_ATTR_OFFSET:
	TclNewIntObj(*objPtrRef, z->offset);
	break;
    case ZIP_ATTR_MOUNT:
	*objPtrRef = Tcl_NewStringObj(z->zipFilePtr->mountPoint,
		z->zipFilePtr->mountPointLen);
	break;
    case ZIP_ATTR_ARCHIVE:
	*objPtrRef = Tcl_NewStringObj(z->zipFilePtr->name, -1);
	break;
    case ZIP_ATTR_PERMISSIONS:
	*objPtrRef = Tcl_NewStringObj("0o555", -1);
	break;
    case ZIP_ATTR_CRC:
	TclNewIntObj(*objPtrRef, z->crc32);
	break;
    default:
	ZIPFS_ERROR(interp, "unknown attribute");
	ZIPFS_ERROR_CODE(interp, "FILE_ATTR");
	ret = TCL_ERROR;
    }

  done:
    Unlock();
    return ret;
}

/*
 *-------------------------------------------------------------------------
 *
 * ZipFSFileAttrsSetProc --
 *
 *	This function implements the ZIP filesystem specific 'file attributes'
 *	subcommand, for 'set' operations.
 *
 * Results:
 *	Standard Tcl return code.
 *
 * Side effects:
 *	None.
 *
 *-------------------------------------------------------------------------
 */

static int
ZipFSFileAttrsSetProc(
    Tcl_Interp *interp,		/* Current interpreter. */
    TCL_UNUSED(int) /*index*/,
    TCL_UNUSED(Tcl_Obj *) /*pathPtr*/,
    TCL_UNUSED(Tcl_Obj *) /*objPtr*/)
{
    ZIPFS_ERROR(interp, "unsupported operation");
    ZIPFS_ERROR_CODE(interp, "UNSUPPORTED_OP");
    return TCL_ERROR;
}

/*
 *-------------------------------------------------------------------------
 *
 * ZipFSFilesystemPathTypeProc --
 *
 * Results:
 *
 * Side effects:
 *
 *-------------------------------------------------------------------------
 */

static Tcl_Obj *
ZipFSFilesystemPathTypeProc(
    TCL_UNUSED(Tcl_Obj *) /*pathPtr*/)
{
    return Tcl_NewStringObj("zip", -1);
}

/*
 *-------------------------------------------------------------------------
 *
 * ZipFSLoadFile --
 *
 *	This functions deals with loading native object code. If the given
 *	path object refers to a file within the ZIP filesystem, an approriate
 *	error code is returned to delegate loading to the caller (by copying
 *	the file to temp store and loading from there). As fallback when the
 *	file refers to the ZIP file system but is not present, it is looked up
 *	relative to the executable and loaded from there when available.
 *
 * Results:
 *	TCL_OK on success, TCL_ERROR otherwise with error message left.
 *
 * Side effects:
 *	Loads native code into the process address space.
 *
 *-------------------------------------------------------------------------
 */

static int
ZipFSLoadFile(
    Tcl_Interp *interp,		/* Current interpreter. */
    Tcl_Obj *path,
    Tcl_LoadHandle *loadHandle,
    Tcl_FSUnloadFileProc **unloadProcPtr,
    int flags)
{
    Tcl_FSLoadFileProc2 *loadFileProc;
#ifdef ANDROID
    /*
     * Force loadFileProc to native implementation since the package manager
     * already extracted the shared libraries from the APK at install time.
     */

    loadFileProc = (Tcl_FSLoadFileProc2 *) tclNativeFilesystem.loadFileProc;
    if (loadFileProc) {
	return loadFileProc(interp, path, loadHandle, unloadProcPtr, flags);
    }
    Tcl_SetErrno(ENOENT);
    ZIPFS_ERROR(interp, Tcl_PosixError(interp));
    return TCL_ERROR;
#else /* !ANDROID */
    Tcl_Obj *altPath = NULL;
    int ret = TCL_ERROR;
    Tcl_Obj *objs[2] = { NULL, NULL };

    if (Tcl_FSAccess(path, R_OK) == 0) {
	/*
	 * EXDEV should trigger loading by copying to temp store.
	 */

	Tcl_SetErrno(EXDEV);
	ZIPFS_ERROR(interp, Tcl_PosixError(interp));
	return ret;
    }

    objs[1] = TclPathPart(interp, path, TCL_PATH_DIRNAME);
    if (objs[1] && (ZipFSAccessProc(objs[1], R_OK) == 0)) {
	const char *execName = Tcl_GetNameOfExecutable();

	/*
	 * Shared object is not in ZIP but its path prefix is, thus try to
	 * load from directory where the executable came from.
	 */

	TclDecrRefCount(objs[1]);
	objs[1] = TclPathPart(interp, path, TCL_PATH_TAIL);

	/*
	 * Get directory name of executable manually to deal with cases where
	 * [file dirname [info nameofexecutable]] is equal to [info
	 * nameofexecutable] due to VFS effects.
	 */

	if (execName) {
	    const char *p = strrchr(execName, '/');

	    if (p && p > execName + 1) {
		--p;
		objs[0] = Tcl_NewStringObj(execName, p - execName);
	    }
	}
	if (!objs[0]) {
	    objs[0] = TclPathPart(interp, TclGetObjNameOfExecutable(),
		    TCL_PATH_DIRNAME);
	}
	if (objs[0]) {
	    altPath = TclJoinPath(2, objs, 0);
	    if (altPath) {
		Tcl_IncrRefCount(altPath);
		if (Tcl_FSAccess(altPath, R_OK) == 0) {
		    path = altPath;
		}
	    }
	}
    }
    if (objs[0]) {
	Tcl_DecrRefCount(objs[0]);
    }
    if (objs[1]) {
	Tcl_DecrRefCount(objs[1]);
    }

    loadFileProc = (Tcl_FSLoadFileProc2 *) (void *)
	    tclNativeFilesystem.loadFileProc;
    if (loadFileProc) {
	ret = loadFileProc(interp, path, loadHandle, unloadProcPtr, flags);
    } else {
	Tcl_SetErrno(ENOENT);
	ZIPFS_ERROR(interp, Tcl_PosixError(interp));
    }
    if (altPath) {
	Tcl_DecrRefCount(altPath);
    }
    return ret;
#endif /* ANDROID */
}

#endif /* HAVE_ZLIB */

/*
 *-------------------------------------------------------------------------
 *
 * TclZipfs_Init --
 *
 *	Perform per interpreter initialization of this module.
 *
 * Results:
 *	The return value is a standard Tcl result.
 *
 * Side effects:
 *	Initializes this module if not already initialized, and adds module
 *	related commands to the given interpreter.
 *
 *-------------------------------------------------------------------------
 */

int
TclZipfs_Init(
    Tcl_Interp *interp)		/* Current interpreter. */
{
#ifdef HAVE_ZLIB
    static const EnsembleImplMap initMap[] = {
	{"mkimg",	ZipFSMkImgObjCmd,	NULL, NULL, NULL, 1},
	{"mkzip",	ZipFSMkZipObjCmd,	NULL, NULL, NULL, 1},
	{"lmkimg",	ZipFSLMkImgObjCmd,	NULL, NULL, NULL, 1},
	{"lmkzip",	ZipFSLMkZipObjCmd,	NULL, NULL, NULL, 1},
	/* The 4 entries above are not available in safe interpreters */
	{"mount",	ZipFSMountObjCmd,	NULL, NULL, NULL, 1},
	{"mount_data",	ZipFSMountBufferObjCmd,	NULL, NULL, NULL, 1},
	{"unmount",	ZipFSUnmountObjCmd,	NULL, NULL, NULL, 1},
	{"mkkey",	ZipFSMkKeyObjCmd,	NULL, NULL, NULL, 1},
	{"exists",	ZipFSExistsObjCmd,	NULL, NULL, NULL, 0},
	{"info",	ZipFSInfoObjCmd,	NULL, NULL, NULL, 0},
	{"list",	ZipFSListObjCmd,	NULL, NULL, NULL, 0},
	{"canonical",	ZipFSCanonicalObjCmd,	NULL, NULL, NULL, 0},
	{"root",	ZipFSRootObjCmd,	NULL, NULL, NULL, 0},
	{NULL, NULL, NULL, NULL, NULL, 0}
    };
    static const char findproc[] =
	"namespace eval ::tcl::zipfs {}\n"
	"proc ::tcl::zipfs::Find dir {\n"
	"    set result {}\n"
	"    if {[catch {glob -directory $dir -nocomplain * .*} list]} {\n"
	"        return $result\n"
	"    }\n"
	"    foreach file $list {\n"
	"        if {[file tail $file] in {. ..}} {\n"
	"            continue\n"
	"        }\n"
	"        lappend result $file {*}[Find $file]\n"
	"    }\n"
	"    return $result\n"
	"}\n"
	"proc ::tcl::zipfs::find {directoryName} {\n"
	"    return [lsort [Find $directoryName]]\n"
	"}\n";

    /*
     * One-time initialization.
     */

    WriteLock();
    if (!ZipFS.initialized) {
	ZipfsSetup();
    }
    Unlock();

    if (interp) {
	Tcl_Command ensemble;
	Tcl_Obj *mapObj;

	Tcl_EvalEx(interp, findproc, TCL_INDEX_NONE, TCL_EVAL_GLOBAL);
	if (!Tcl_IsSafe(interp)) {
	    Tcl_LinkVar(interp, "::tcl::zipfs::wrmax", (char *) &ZipFS.wrmax,
		    TCL_LINK_INT);
	    Tcl_LinkVar(interp, "::tcl::zipfs::fallbackEntryEncoding",
		    (char *) &ZipFS.fallbackEntryEncoding, TCL_LINK_STRING);
	}
	ensemble = TclMakeEnsemble(interp, "zipfs",
		Tcl_IsSafe(interp) ? (initMap + 4) : initMap);

	/*
	 * Add the [zipfs find] subcommand.
	 */

	Tcl_GetEnsembleMappingDict(NULL, ensemble, &mapObj);
	Tcl_DictObjPut(NULL, mapObj, Tcl_NewStringObj("find", -1),
		Tcl_NewStringObj("::tcl::zipfs::find", -1));
	Tcl_CreateObjCommand(interp, "::tcl::zipfs::tcl_library_init",
		ZipFSTclLibraryObjCmd, NULL, NULL);
	Tcl_PkgProvide(interp, "tcl::zipfs", "2.0");
    }
    return TCL_OK;
#else /* !HAVE_ZLIB */
    ZIPFS_ERROR(interp, "no zlib available");
    ZIPFS_ERROR_CODE(interp, "NO_ZLIB");
    return TCL_ERROR;
#endif /* HAVE_ZLIB */
}

#ifdef HAVE_ZLIB

#if !defined(STATIC_BUILD)
static int
ZipfsAppHookFindTclInit(
    const char *archive)
{
    Tcl_Obj *vfsInitScript;
    int found;

    if (zipfs_literal_tcl_library) {
	return TCL_ERROR;
    }
    if (TclZipfs_Mount(NULL, archive, ZIPFS_ZIP_MOUNT, NULL)) {
	/* Either the file doesn't exist or it is not a zip archive */
	return TCL_ERROR;
    }

    TclNewLiteralStringObj(vfsInitScript, ZIPFS_ZIP_MOUNT "/init.tcl");
    Tcl_IncrRefCount(vfsInitScript);
    found = Tcl_FSAccess(vfsInitScript, F_OK);
    Tcl_DecrRefCount(vfsInitScript);
    if (found == 0) {
	zipfs_literal_tcl_library = ZIPFS_ZIP_MOUNT;
	return TCL_OK;
    }

    TclNewLiteralStringObj(vfsInitScript,
	    ZIPFS_ZIP_MOUNT "/tcl_library/init.tcl");
    Tcl_IncrRefCount(vfsInitScript);
    found = Tcl_FSAccess(vfsInitScript, F_OK);
    Tcl_DecrRefCount(vfsInitScript);
    if (found == 0) {
	zipfs_literal_tcl_library = ZIPFS_ZIP_MOUNT "/tcl_library";
	return TCL_OK;
    }

    return TCL_ERROR;
}
#endif

static void
ZipfsExitHandler(
    TCL_UNUSED(void *)
)
{
    Tcl_HashEntry *hPtr;
    Tcl_HashSearch search;
    if (ZipFS.initialized != -1) {
	hPtr = Tcl_FirstHashEntry(&ZipFS.fileHash, &search);
	if (hPtr == NULL) {
	    ZipfsFinalize();
	} else {
	    /* ZipFS.fallbackEntryEncoding was already freed by
	     * ZipfsMountExitHandler
	    */
	}
    }
}

static void
ZipfsFinalize(void) {
    Tcl_FSUnregister(&zipfsFilesystem);
    Tcl_DeleteHashTable(&ZipFS.fileHash);
    Tcl_Free(ZipFS.fallbackEntryEncoding);
    ZipFS.initialized = -1;
}

static void
ZipfsMountExitHandler(
    void *clientData)
{
    Tcl_HashEntry *hPtr;
    Tcl_HashSearch search;

    ZipFile *zf = (ZipFile *) clientData;

    if (TCL_OK != TclZipfs_Unmount(NULL, zf->mountPoint)) {
	Tcl_Panic("tried to unmount busy filesystem");
    }

    hPtr = Tcl_FirstHashEntry(&ZipFS.fileHash, &search);
    if (hPtr == NULL) {
	ZipfsFinalize();
    }

}

/*
 *-------------------------------------------------------------------------
 *
 * TclZipfs_AppHook --
 *
 *	Performs the argument munging for the shell
 *
 *-------------------------------------------------------------------------
 */

const char *
TclZipfs_AppHook(
#ifdef SUPPORT_BUILTIN_ZIP_INSTALL
    int *argcPtr,		/* Pointer to argc */
#else
    TCL_UNUSED(int *), /*argcPtr*/
#endif
#ifdef _WIN32
    TCL_UNUSED(WCHAR ***)) /* argvPtr */
#else /* !_WIN32 */
    char ***argvPtr)		/* Pointer to argv */
#endif /* _WIN32 */
{
    const char *archive;
    const char *result;

#ifdef _WIN32
    result = Tcl_FindExecutable(NULL);
#else
    result = Tcl_FindExecutable((*argvPtr)[0]);
#endif
    archive = Tcl_GetNameOfExecutable();
    TclZipfs_Init(NULL);

    /*
     * Look for init.tcl in one of the locations mounted later in this
     * function.
     */

    if (!TclZipfs_Mount(NULL, archive, ZIPFS_APP_MOUNT, NULL)) {
	int found;
	Tcl_Obj *vfsInitScript;

	TclNewLiteralStringObj(vfsInitScript, ZIPFS_APP_MOUNT "/main.tcl");
	Tcl_IncrRefCount(vfsInitScript);
	if (Tcl_FSAccess(vfsInitScript, F_OK) == 0) {
	    /*
	     * Startup script should be set before calling Tcl_AppInit
	     */

	    Tcl_SetStartupScript(vfsInitScript, NULL);
	} else {
	    Tcl_DecrRefCount(vfsInitScript);
	}

	/*
	 * Set Tcl Encodings
	 */

	if (!zipfs_literal_tcl_library) {
	    TclNewLiteralStringObj(vfsInitScript,
		    ZIPFS_APP_MOUNT "/tcl_library/init.tcl");
	    Tcl_IncrRefCount(vfsInitScript);
	    found = Tcl_FSAccess(vfsInitScript, F_OK);
	    Tcl_DecrRefCount(vfsInitScript);
	    if (found == TCL_OK) {
		zipfs_literal_tcl_library = ZIPFS_APP_MOUNT "/tcl_library";
		return result;
	    }
	}
#ifdef SUPPORT_BUILTIN_ZIP_INSTALL
    } else if (*argcPtr > 1) {
	/*
	 * If the first argument is "install", run the supplied installer
	 * script.
	 */

#ifdef _WIN32
	Tcl_DString ds;

	Tcl_DStringInit(&ds);
	archive = Tcl_WCharToUtfDString((*argvPtr)[1], TCL_INDEX_NONE, &ds);
#else /* !_WIN32 */
	archive = (*argvPtr)[1];
#endif /* _WIN32 */
	if (strcmp(archive, "install") == 0) {
	    Tcl_Obj *vfsInitScript;

	    /*
	     * Run this now to ensure the file is present by the time Tcl_Main
	     * wants it.
	     */

	    TclZipfs_TclLibrary();
	    TclNewLiteralStringObj(vfsInitScript,
		    ZIPFS_ZIP_MOUNT "/tcl_library/install.tcl");
	    Tcl_IncrRefCount(vfsInitScript);
	    if (Tcl_FSAccess(vfsInitScript, F_OK) == 0) {
		Tcl_SetStartupScript(vfsInitScript, NULL);
	    }
	    return result;
	} else if (!TclZipfs_Mount(NULL, archive, ZIPFS_APP_MOUNT, NULL)) {
	    int found;
	    Tcl_Obj *vfsInitScript;

	    TclNewLiteralStringObj(vfsInitScript, ZIPFS_APP_MOUNT "/main.tcl");
	    Tcl_IncrRefCount(vfsInitScript);
	    if (Tcl_FSAccess(vfsInitScript, F_OK) == 0) {
		/*
		 * Startup script should be set before calling Tcl_AppInit
		 */

		Tcl_SetStartupScript(vfsInitScript, NULL);
	    } else {
		Tcl_DecrRefCount(vfsInitScript);
	    }
	    /* Set Tcl Encodings */
	    TclNewLiteralStringObj(vfsInitScript,
		    ZIPFS_APP_MOUNT "/tcl_library/init.tcl");
	    Tcl_IncrRefCount(vfsInitScript);
	    found = Tcl_FSAccess(vfsInitScript, F_OK);
	    Tcl_DecrRefCount(vfsInitScript);
	    if (found == TCL_OK) {
		zipfs_literal_tcl_library = ZIPFS_APP_MOUNT "/tcl_library";
		return result;
	    }
	}
#ifdef _WIN32
	Tcl_DStringFree(&ds);
#endif /* _WIN32 */
#endif /* SUPPORT_BUILTIN_ZIP_INSTALL */
    }
    return result;
}

#else /* !HAVE_ZLIB */

/*
 *-------------------------------------------------------------------------
 *
 * TclZipfs_Mount, TclZipfs_MountBuffer, TclZipfs_Unmount --
 *
 *	Dummy version when no ZLIB support available.
 *
 *-------------------------------------------------------------------------
 */

int
TclZipfs_Mount(
    Tcl_Interp *interp,		/* Current interpreter. */
    TCL_UNUSED(const char *),	/* Path to ZIP file to mount. */
    TCL_UNUSED(const char *),	/* Mount point path. */
    TCL_UNUSED(const char *))		/* Password for opening the ZIP, or NULL if
				 * the ZIP is unprotected. */
{
    ZIPFS_ERROR(interp, "no zlib available");
    ZIPFS_ERROR_CODE(interp, "NO_ZLIB");
    return TCL_ERROR;
}

int
TclZipfs_MountBuffer(
    Tcl_Interp *interp,		/* Current interpreter. NULLable. */
    TCL_UNUSED(const void *),
    TCL_UNUSED(size_t),
    TCL_UNUSED(const char *),	/* Mount point path. */
    TCL_UNUSED(int))
{
    ZIPFS_ERROR(interp, "no zlib available");
    ZIPFS_ERROR_CODE(interp, "NO_ZLIB");
    return TCL_ERROR;
}

int
TclZipfs_Unmount(
    Tcl_Interp *interp,		/* Current interpreter. */
    TCL_UNUSED(const char *))	/* Mount point path. */
{
    ZIPFS_ERROR(interp, "no zlib available");
    ZIPFS_ERROR_CODE(interp, "NO_ZLIB");
    return TCL_ERROR;
}

const char *
TclZipfs_AppHook(
    TCL_UNUSED(int *), /*argcPtr*/
#ifdef _WIN32
    TCL_UNUSED(WCHAR ***)) /* argvPtr */
#else /* !_WIN32 */
    TCL_UNUSED(char ***))		/* Pointer to argv */
#endif /* _WIN32 */
{
    return NULL;
}

Tcl_Obj *
TclZipfs_TclLibrary(void)
{
    return NULL;
}

#endif /* !HAVE_ZLIB */

/*
 * Local Variables:
 * mode: c
 * c-basic-offset: 4
 * fill-column: 78
 * End:
 */<|MERGE_RESOLUTION|>--- conflicted
+++ resolved
@@ -2270,17 +2270,6 @@
 		password = Tcl_GetString(objv[3]);
 	    }
 	}
-<<<<<<< HEAD
-	Tcl_IncrRefCount(zipFileObj);
-	zipFile = TclGetString(zipFileObj);
-    }
-    if (objc > 2) {
-	mountPoint = TclGetString(objv[2]);
-    }
-    if (objc > 3) {
-	password = TclGetString(objv[3]);
-=======
->>>>>>> 07a1136d
     }
 
     result = TclZipfs_Mount(interp, zipFile, mountPoint, password);
