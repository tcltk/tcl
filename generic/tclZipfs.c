/*
 * tclZipfs.c --
 *
 *	Implementation of the ZIP filesystem used in TIP 430
 *	Adapted from the implentation for AndroWish.
 *
 * Copyright (c) 2016-2017 Sean Woods <yoda@etoyoc.com>
 * Copyright (c) 2013-2015 Christian Werner <chw@ch-werner.de>
 *
 * See the file "license.terms" for information on usage and redistribution of
 * this file, and for a DISCLAIMER OF ALL WARRANTIES.
 *
 * This file is distributed in two ways:
 *   generic/tclZipfs.c file in the TIP430-enabled Tcl cores.
 *   compat/tclZipfs.c file in the tclconfig (TEA) file system, for pre-tip430
 *	projects.
 */

#include "tclInt.h"
#include "tclFileSystem.h"

#ifndef _WIN32
#include <sys/mman.h>
#endif /* _WIN32*/

#ifndef MAP_FILE
#define MAP_FILE 0
#endif /* !MAP_FILE */

#ifdef HAVE_ZLIB
#include "zlib.h"
#include "crypt.h"

#ifdef CFG_RUNTIME_DLLFILE

/*
** We are compiling as part of the core.
** TIP430 style zipfs prefix
*/

#define ZIPFS_VOLUME	  "//zipfs:/"
#define ZIPFS_VOLUME_LEN  9
#define ZIPFS_APP_MOUNT	  "//zipfs:/app"
#define ZIPFS_ZIP_MOUNT	  "//zipfs:/lib/tcl"

#else /* !CFG_RUNTIME_DLLFILE */

/*
** We are compiling from the /compat folder of tclconfig
** Pre TIP430 style zipfs prefix
** //zipfs:/ doesn't work straight out of the box on either windows or Unix
** without other changes made to tip 430
*/

#define ZIPFS_VOLUME	  "zipfs:/"
#define ZIPFS_VOLUME_LEN  7
#define ZIPFS_APP_MOUNT	  "zipfs:/app"
#define ZIPFS_ZIP_MOUNT	  "zipfs:/lib/tcl"

#endif /* CFG_RUNTIME_DLLFILE */

/*
 * Various constants and offsets found in ZIP archive files
 */

#define ZIP_SIG_LEN			4

/*
 * Local header of ZIP archive member (at very beginning of each member).
 */

#define ZIP_LOCAL_HEADER_SIG		0x04034b50
#define ZIP_LOCAL_HEADER_LEN		30
#define ZIP_LOCAL_SIG_OFFS		0
#define ZIP_LOCAL_VERSION_OFFS		4
#define ZIP_LOCAL_FLAGS_OFFS		6
#define ZIP_LOCAL_COMPMETH_OFFS		8
#define ZIP_LOCAL_MTIME_OFFS		10
#define ZIP_LOCAL_MDATE_OFFS		12
#define ZIP_LOCAL_CRC32_OFFS		14
#define ZIP_LOCAL_COMPLEN_OFFS		18
#define ZIP_LOCAL_UNCOMPLEN_OFFS	22
#define ZIP_LOCAL_PATHLEN_OFFS		26
#define ZIP_LOCAL_EXTRALEN_OFFS		28

/*
 * Central header of ZIP archive member at end of ZIP file.
 */

#define ZIP_CENTRAL_HEADER_SIG		0x02014b50
#define ZIP_CENTRAL_HEADER_LEN		46
#define ZIP_CENTRAL_SIG_OFFS		0
#define ZIP_CENTRAL_VERSIONMADE_OFFS	4
#define ZIP_CENTRAL_VERSION_OFFS	6
#define ZIP_CENTRAL_FLAGS_OFFS		8
#define ZIP_CENTRAL_COMPMETH_OFFS	10
#define ZIP_CENTRAL_MTIME_OFFS		12
#define ZIP_CENTRAL_MDATE_OFFS		14
#define ZIP_CENTRAL_CRC32_OFFS		16
#define ZIP_CENTRAL_COMPLEN_OFFS	20
#define ZIP_CENTRAL_UNCOMPLEN_OFFS	24
#define ZIP_CENTRAL_PATHLEN_OFFS	28
#define ZIP_CENTRAL_EXTRALEN_OFFS	30
#define ZIP_CENTRAL_FCOMMENTLEN_OFFS	32
#define ZIP_CENTRAL_DISKFILE_OFFS	34
#define ZIP_CENTRAL_IATTR_OFFS		36
#define ZIP_CENTRAL_EATTR_OFFS		38
#define ZIP_CENTRAL_LOCALHDR_OFFS	42

/*
 * Central end signature at very end of ZIP file.
 */

#define ZIP_CENTRAL_END_SIG		0x06054b50
#define ZIP_CENTRAL_END_LEN		22
#define ZIP_CENTRAL_END_SIG_OFFS	0
#define ZIP_CENTRAL_DISKNO_OFFS		4
#define ZIP_CENTRAL_DISKDIR_OFFS	6
#define ZIP_CENTRAL_ENTS_OFFS		8
#define ZIP_CENTRAL_TOTALENTS_OFFS	10
#define ZIP_CENTRAL_DIRSIZE_OFFS	12
#define ZIP_CENTRAL_DIRSTART_OFFS	16
#define ZIP_CENTRAL_COMMENTLEN_OFFS	20

#define ZIP_MIN_VERSION			20
#define ZIP_COMPMETH_STORED		0
#define ZIP_COMPMETH_DEFLATED		8

#define ZIP_PASSWORD_END_SIG		0x5a5a4b50

#define DEFAULT_WRITE_MAX_SIZE		(2 * 1024 * 1024)

/*
 * Macros to report errors only if an interp is present.
 */

#define ZIPFS_ERROR(interp,errstr) \
    do {								\
	if (interp) {							\
	    Tcl_SetObjResult(interp, Tcl_NewStringObj(errstr, -1));	\
	}								\
    } while (0)
#define ZIPFS_POSIX_ERROR(interp,errstr) \
    do {								\
	if (interp) {							\
	    Tcl_SetObjResult(interp, Tcl_ObjPrintf(			\
		    "%s: %s", errstr, Tcl_PosixError(interp)));		\
	}								\
    } while (0)

/*
 * Macros to read and write 16 and 32 bit integers from/to ZIP archives.
 */

#define ZipReadInt(p) \
    ((p)[0] | ((p)[1] << 8) | ((p)[2] << 16) | ((p)[3] << 24))
#define ZipReadShort(p) \
    ((p)[0] | ((p)[1] << 8))

#define ZipWriteInt(p, v) \
    do {			     \
	(p)[0] = (v) & 0xff;	     \
	(p)[1] = ((v) >> 8) & 0xff;  \
	(p)[2] = ((v) >> 16) & 0xff; \
	(p)[3] = ((v) >> 24) & 0xff; \
    } while (0)
#define ZipWriteShort(p, v) \
    do {			    \
	(p)[0] = (v) & 0xff;	    \
	(p)[1] = ((v) >> 8) & 0xff; \
    } while (0)

/*
 * Windows drive letters.
 */

#ifdef _WIN32
static const char drvletters[] =
    "abcdefghijklmnopqrstuvwxyzABCDEFGHIJKLMNOPQRSTUVWXYZ";
#endif /* _WIN32 */

/*
 * Mutex to protect localtime(3) when no reentrant version available.
 */

#if !defined(_WIN32) && !defined(HAVE_LOCALTIME_R) && TCL_THREADS
TCL_DECLARE_MUTEX(localtimeMutex)
#endif /* !_WIN32 && !HAVE_LOCALTIME_R && TCL_THREADS */

/*
 * In-core description of mounted ZIP archive file.
 */

typedef struct ZipFile {
    char *name;			/* Archive name */
    size_t nameLength;		/* Length of archive name */
    char isMemBuffer;		/* When true, not a file but a memory buffer */
    Tcl_Channel chan;		/* Channel handle or NULL */
    unsigned char *data;	/* Memory mapped or malloc'ed file */
    size_t length;		/* Length of memory mapped file */
    void *ptrToFree;		/* Non-NULL if malloc'ed file */
    size_t numFiles;		/* Number of files in archive */
    size_t baseOffset;		/* Archive start */
    size_t passOffset;		/* Password start */
    size_t directoryOffset;	/* Archive directory start */
    unsigned char passBuf[264];	/* Password buffer */
    size_t numOpen;		/* Number of open files on archive */
    struct ZipEntry *entries;	/* List of files in archive */
    struct ZipEntry *topEnts;	/* List of top-level dirs in archive */
    char *mountPoint;		/* Mount point name */
    size_t mountPointLen;	/* Length of mount point name */
#ifdef _WIN32
    HANDLE mountHandle;		/* Handle used for direct file access. */
#endif /* _WIN32 */
} ZipFile;

/*
 * In-core description of file contained in mounted ZIP archive.
 */

typedef struct ZipEntry {
    char *name;			/* The full pathname of the virtual file */
    ZipFile *zipFilePtr;	/* The ZIP file holding this virtual file */
    Tcl_WideInt offset;		/* Data offset into memory mapped ZIP file */
    int numBytes;		/* Uncompressed size of the virtual file */
    int numCompressedBytes;	/* Compressed size of the virtual file */
    int compressMethod;		/* Compress method */
    int isDirectory;		/* Set to 1 if directory, or -1 if root */
    int depth;			/* Number of slashes in path. */
    int crc32;			/* CRC-32 */
    int timestamp;		/* Modification time */
    int isEncrypted;		/* True if data is encrypted */
    unsigned char *data;	/* File data if written */
    struct ZipEntry *next;	/* Next file in the same archive */
    struct ZipEntry *tnext;	/* Next top-level dir in archive */
} ZipEntry;

/*
 * File channel for file contained in mounted ZIP archive.
 */

typedef struct ZipChannel {
    ZipFile *zipFilePtr;	/* The ZIP file holding this channel */
    ZipEntry *zipEntryPtr;	/* Pointer back to virtual file */
    size_t maxWrite;		/* Maximum size for write */
    size_t numBytes;		/* Number of bytes of uncompressed data */
    size_t numRead;		/* Position of next byte to be read from the
				 * channel */
    unsigned char *ubuf;	/* Pointer to the uncompressed data */
    int iscompr;		/* True if data is compressed */
    int isDirectory;		/* Set to 1 if directory, or -1 if root */
    int isEncrypted;		/* True if data is encrypted */
    int isWriting;		/* True if open for writing */
    unsigned long keys[3];	/* Key for decryption */
} ZipChannel;

/*
 * Global variables.
 *
 * Most are kept in single ZipFS struct. When build with threading support
 * this struct is protected by the ZipFSMutex (see below).
 *
 * The "fileHash" component is the process wide global table of all known ZIP
 * archive members in all mounted ZIP archives.
 *
 * The "zipHash" components is the process wide global table of all mounted
 * ZIP archive files.
 */

static struct {
    int initialized;		/* True when initialized */
    int lock;			/* RW lock, see below */
    int waiters;		/* RW lock, see below */
    int wrmax;			/* Maximum write size of a file */
    int idCount;		/* Counter for channel names */
    Tcl_HashTable fileHash;	/* File name to ZipEntry mapping */
    Tcl_HashTable zipHash;	/* Mount to ZipFile mapping */
} ZipFS = {
    0, 0, 0, DEFAULT_WRITE_MAX_SIZE, 0,
};

/*
 * For password rotation.
 */

static const char pwrot[16] = {
    0x00, 0x80, 0x40, 0xc0, 0x20, 0xa0, 0x60, 0xe0,
    0x10, 0x90, 0x50, 0xd0, 0x30, 0xb0, 0x70, 0xf0
};

/*
 * Table to compute CRC32.
 */
#ifdef Z_U4
   typedef Z_U4 z_crc_t;
#else
   typedef unsigned long z_crc_t;
#endif

static const z_crc_t crc32tab[256] = {
    0x00000000, 0x77073096, 0xee0e612c, 0x990951ba, 0x076dc419,
    0x706af48f, 0xe963a535, 0x9e6495a3, 0x0edb8832, 0x79dcb8a4,
    0xe0d5e91e, 0x97d2d988, 0x09b64c2b, 0x7eb17cbd, 0xe7b82d07,
    0x90bf1d91, 0x1db71064, 0x6ab020f2, 0xf3b97148, 0x84be41de,
    0x1adad47d, 0x6ddde4eb, 0xf4d4b551, 0x83d385c7, 0x136c9856,
    0x646ba8c0, 0xfd62f97a, 0x8a65c9ec, 0x14015c4f, 0x63066cd9,
    0xfa0f3d63, 0x8d080df5, 0x3b6e20c8, 0x4c69105e, 0xd56041e4,
    0xa2677172, 0x3c03e4d1, 0x4b04d447, 0xd20d85fd, 0xa50ab56b,
    0x35b5a8fa, 0x42b2986c, 0xdbbbc9d6, 0xacbcf940, 0x32d86ce3,
    0x45df5c75, 0xdcd60dcf, 0xabd13d59, 0x26d930ac, 0x51de003a,
    0xc8d75180, 0xbfd06116, 0x21b4f4b5, 0x56b3c423, 0xcfba9599,
    0xb8bda50f, 0x2802b89e, 0x5f058808, 0xc60cd9b2, 0xb10be924,
    0x2f6f7c87, 0x58684c11, 0xc1611dab, 0xb6662d3d, 0x76dc4190,
    0x01db7106, 0x98d220bc, 0xefd5102a, 0x71b18589, 0x06b6b51f,
    0x9fbfe4a5, 0xe8b8d433, 0x7807c9a2, 0x0f00f934, 0x9609a88e,
    0xe10e9818, 0x7f6a0dbb, 0x086d3d2d, 0x91646c97, 0xe6635c01,
    0x6b6b51f4, 0x1c6c6162, 0x856530d8, 0xf262004e, 0x6c0695ed,
    0x1b01a57b, 0x8208f4c1, 0xf50fc457, 0x65b0d9c6, 0x12b7e950,
    0x8bbeb8ea, 0xfcb9887c, 0x62dd1ddf, 0x15da2d49, 0x8cd37cf3,
    0xfbd44c65, 0x4db26158, 0x3ab551ce, 0xa3bc0074, 0xd4bb30e2,
    0x4adfa541, 0x3dd895d7, 0xa4d1c46d, 0xd3d6f4fb, 0x4369e96a,
    0x346ed9fc, 0xad678846, 0xda60b8d0, 0x44042d73, 0x33031de5,
    0xaa0a4c5f, 0xdd0d7cc9, 0x5005713c, 0x270241aa, 0xbe0b1010,
    0xc90c2086, 0x5768b525, 0x206f85b3, 0xb966d409, 0xce61e49f,
    0x5edef90e, 0x29d9c998, 0xb0d09822, 0xc7d7a8b4, 0x59b33d17,
    0x2eb40d81, 0xb7bd5c3b, 0xc0ba6cad, 0xedb88320, 0x9abfb3b6,
    0x03b6e20c, 0x74b1d29a, 0xead54739, 0x9dd277af, 0x04db2615,
    0x73dc1683, 0xe3630b12, 0x94643b84, 0x0d6d6a3e, 0x7a6a5aa8,
    0xe40ecf0b, 0x9309ff9d, 0x0a00ae27, 0x7d079eb1, 0xf00f9344,
    0x8708a3d2, 0x1e01f268, 0x6906c2fe, 0xf762575d, 0x806567cb,
    0x196c3671, 0x6e6b06e7, 0xfed41b76, 0x89d32be0, 0x10da7a5a,
    0x67dd4acc, 0xf9b9df6f, 0x8ebeeff9, 0x17b7be43, 0x60b08ed5,
    0xd6d6a3e8, 0xa1d1937e, 0x38d8c2c4, 0x4fdff252, 0xd1bb67f1,
    0xa6bc5767, 0x3fb506dd, 0x48b2364b, 0xd80d2bda, 0xaf0a1b4c,
    0x36034af6, 0x41047a60, 0xdf60efc3, 0xa867df55, 0x316e8eef,
    0x4669be79, 0xcb61b38c, 0xbc66831a, 0x256fd2a0, 0x5268e236,
    0xcc0c7795, 0xbb0b4703, 0x220216b9, 0x5505262f, 0xc5ba3bbe,
    0xb2bd0b28, 0x2bb45a92, 0x5cb36a04, 0xc2d7ffa7, 0xb5d0cf31,
    0x2cd99e8b, 0x5bdeae1d, 0x9b64c2b0, 0xec63f226, 0x756aa39c,
    0x026d930a, 0x9c0906a9, 0xeb0e363f, 0x72076785, 0x05005713,
    0x95bf4a82, 0xe2b87a14, 0x7bb12bae, 0x0cb61b38, 0x92d28e9b,
    0xe5d5be0d, 0x7cdcefb7, 0x0bdbdf21, 0x86d3d2d4, 0xf1d4e242,
    0x68ddb3f8, 0x1fda836e, 0x81be16cd, 0xf6b9265b, 0x6fb077e1,
    0x18b74777, 0x88085ae6, 0xff0f6a70, 0x66063bca, 0x11010b5c,
    0x8f659eff, 0xf862ae69, 0x616bffd3, 0x166ccf45, 0xa00ae278,
    0xd70dd2ee, 0x4e048354, 0x3903b3c2, 0xa7672661, 0xd06016f7,
    0x4969474d, 0x3e6e77db, 0xaed16a4a, 0xd9d65adc, 0x40df0b66,
    0x37d83bf0, 0xa9bcae53, 0xdebb9ec5, 0x47b2cf7f, 0x30b5ffe9,
    0xbdbdf21c, 0xcabac28a, 0x53b39330, 0x24b4a3a6, 0xbad03605,
    0xcdd70693, 0x54de5729, 0x23d967bf, 0xb3667a2e, 0xc4614ab8,
    0x5d681b02, 0x2a6f2b94, 0xb40bbe37, 0xc30c8ea1, 0x5a05df1b,
    0x2d02ef8d,
};

static const char *zipfs_literal_tcl_library = NULL;

/* Function prototypes */

static inline int	DescribeMounted(Tcl_Interp *interp,
			    const char *mountPoint);
static inline int	ListMountPoints(Tcl_Interp *interp);
static int		ZipfsAppHookFindTclInit(const char *archive);
static int		ZipFSPathInFilesystemProc(Tcl_Obj *pathPtr,
			    void **clientDataPtr);
static Tcl_Obj *	ZipFSFilesystemPathTypeProc(Tcl_Obj *pathPtr);
static Tcl_Obj *	ZipFSFilesystemSeparatorProc(Tcl_Obj *pathPtr);
static int		ZipFSStatProc(Tcl_Obj *pathPtr, Tcl_StatBuf *buf);
static int		ZipFSAccessProc(Tcl_Obj *pathPtr, int mode);
static Tcl_Channel	ZipFSOpenFileChannelProc(Tcl_Interp *interp,
			    Tcl_Obj *pathPtr, int mode, int permissions);
static int		ZipFSMatchInDirectoryProc(Tcl_Interp *interp,
			    Tcl_Obj *result, Tcl_Obj *pathPtr,
			    const char *pattern, Tcl_GlobTypeData *types);
static Tcl_Obj *	ZipFSListVolumesProc(void);
static const char *const *ZipFSFileAttrStringsProc(Tcl_Obj *pathPtr,
			    Tcl_Obj **objPtrRef);
static int		ZipFSFileAttrsGetProc(Tcl_Interp *interp, int index,
			    Tcl_Obj *pathPtr, Tcl_Obj **objPtrRef);
static int		ZipFSFileAttrsSetProc(Tcl_Interp *interp, int index,
			    Tcl_Obj *pathPtr, Tcl_Obj *objPtr);
static int		ZipFSLoadFile(Tcl_Interp *interp, Tcl_Obj *path,
			    Tcl_LoadHandle *loadHandle,
			    Tcl_FSUnloadFileProc **unloadProcPtr, int flags);
static void		ZipfsExitHandler(ClientData clientData);
static void		ZipfsSetup(void);
static int		ZipChannelClose(void *instanceData,
			    Tcl_Interp *interp);
static int		ZipChannelGetFile(void *instanceData,
			    int direction, void **handlePtr);
static int		ZipChannelRead(void *instanceData, char *buf,
			    int toRead, int *errloc);
static int		ZipChannelSeek(void *instanceData, long offset,
			    int mode, int *errloc);
static void		ZipChannelWatchChannel(void *instanceData,
			    int mask);
static int		ZipChannelWrite(void *instanceData,
			    const char *buf, int toWrite, int *errloc);

/*
 * Define the ZIP filesystem dispatch table.
 */

MODULE_SCOPE const Tcl_Filesystem zipfsFilesystem;

const Tcl_Filesystem zipfsFilesystem = {
    "zipfs",
    sizeof(Tcl_Filesystem),
    TCL_FILESYSTEM_VERSION_2,
    ZipFSPathInFilesystemProc,
    NULL, /* dupInternalRepProc */
    NULL, /* freeInternalRepProc */
    NULL, /* internalToNormalizedProc */
    NULL, /* createInternalRepProc */
    NULL, /* normalizePathProc */
    ZipFSFilesystemPathTypeProc,
    ZipFSFilesystemSeparatorProc,
    ZipFSStatProc,
    ZipFSAccessProc,
    ZipFSOpenFileChannelProc,
    ZipFSMatchInDirectoryProc,
    NULL, /* utimeProc */
    NULL, /* linkProc */
    ZipFSListVolumesProc,
    ZipFSFileAttrStringsProc,
    ZipFSFileAttrsGetProc,
    ZipFSFileAttrsSetProc,
    NULL, /* createDirectoryProc */
    NULL, /* removeDirectoryProc */
    NULL, /* deleteFileProc */
    NULL, /* copyFileProc */
    NULL, /* renameFileProc */
    NULL, /* copyDirectoryProc */
    NULL, /* lstatProc */
    (Tcl_FSLoadFileProc *) ZipFSLoadFile,
    NULL, /* getCwdProc */
    NULL, /* chdirProc */
};

/*
 * The channel type/driver definition used for ZIP archive members.
 */

static Tcl_ChannelType ZipChannelType = {
    "zip",		    /* Type name. */
    TCL_CHANNEL_VERSION_5,
    ZipChannelClose,	    /* Close channel, clean instance data */
    ZipChannelRead,	    /* Handle read request */
    ZipChannelWrite,	    /* Handle write request */
    ZipChannelSeek,	    /* Move location of access point, NULL'able */
    NULL,		    /* Set options, NULL'able */
    NULL,		    /* Get options, NULL'able */
    ZipChannelWatchChannel, /* Initialize notifier */
    ZipChannelGetFile,	    /* Get OS handle from the channel */
    NULL,		    /* 2nd version of close channel, NULL'able */
    NULL,		    /* Set blocking mode for raw channel, NULL'able */
    NULL,		    /* Function to flush channel, NULL'able */
    NULL,		    /* Function to handle event, NULL'able */
    NULL,		    /* Wide seek function, NULL'able */
    NULL,		    /* Thread action function, NULL'able */
    NULL,		    /* Truncate function, NULL'able */
};

/*
 *-------------------------------------------------------------------------
 *
 * ReadLock, WriteLock, Unlock --
 *
 *	POSIX like rwlock functions to support multiple readers and single
 *	writer on internal structs.
 *
 *	Limitations:
 *	 - a read lock cannot be promoted to a write lock
 *	 - a write lock may not be nested
 *
 *-------------------------------------------------------------------------
 */

TCL_DECLARE_MUTEX(ZipFSMutex)

#if TCL_THREADS

static Tcl_Condition ZipFSCond;

static void
ReadLock(void)
{
    Tcl_MutexLock(&ZipFSMutex);
    while (ZipFS.lock < 0) {
	ZipFS.waiters++;
	Tcl_ConditionWait(&ZipFSCond, &ZipFSMutex, NULL);
	ZipFS.waiters--;
    }
    ZipFS.lock++;
    Tcl_MutexUnlock(&ZipFSMutex);
}

static void
WriteLock(void)
{
    Tcl_MutexLock(&ZipFSMutex);
    while (ZipFS.lock != 0) {
	ZipFS.waiters++;
	Tcl_ConditionWait(&ZipFSCond, &ZipFSMutex, NULL);
	ZipFS.waiters--;
    }
    ZipFS.lock = -1;
    Tcl_MutexUnlock(&ZipFSMutex);
}

static void
Unlock(void)
{
    Tcl_MutexLock(&ZipFSMutex);
    if (ZipFS.lock > 0) {
	--ZipFS.lock;
    } else if (ZipFS.lock < 0) {
	ZipFS.lock = 0;
    }
    if ((ZipFS.lock == 0) && (ZipFS.waiters > 0)) {
	Tcl_ConditionNotify(&ZipFSCond);
    }
    Tcl_MutexUnlock(&ZipFSMutex);
}

#else /* !TCL_THREADS */
#define ReadLock()	do {} while (0)
#define WriteLock()	do {} while (0)
#define Unlock()	do {} while (0)
#endif /* TCL_THREADS */

/*
 *-------------------------------------------------------------------------
 *
 * DosTimeDate, ToDosTime, ToDosDate --
 *
 *	Functions to perform conversions between DOS time stamps and POSIX
 *	time_t.
 *
 *-------------------------------------------------------------------------
 */

static time_t
DosTimeDate(
    int dosDate,
    int dosTime)
{
    struct tm tm;
    time_t ret;

    memset(&tm, 0, sizeof(tm));
    tm.tm_isdst = -1;			/* let mktime() deal with DST */
    tm.tm_year = ((dosDate & 0xfe00) >> 9) + 80;
    tm.tm_mon = ((dosDate & 0x1e0) >> 5) - 1;
    tm.tm_mday = dosDate & 0x1f;
    tm.tm_hour = (dosTime & 0xf800) >> 11;
    tm.tm_min = (dosTime & 0x7e0) >> 5;
    tm.tm_sec = (dosTime & 0x1f) << 1;
    ret = mktime(&tm);
    if (ret == (time_t) -1) {
	/* fallback to 1980-01-01T00:00:00+00:00 (DOS epoch) */
	ret = (time_t) 315532800;
    }
    return ret;
}

static int
ToDosTime(
    time_t when)
{
    struct tm *tmp, tm;

#if !TCL_THREADS || defined(_WIN32)
    /* Not threaded, or on Win32 which uses thread local storage */
    tmp = localtime(&when);
    tm = *tmp;
#elif defined(HAVE_LOCALTIME_R)
    /* Threaded, have reentrant API */
    tmp = &tm;
    localtime_r(&when, tmp);
#else /* TCL_THREADS && !_WIN32 && !HAVE_LOCALTIME_R */
    /* Only using a mutex is safe. */
    Tcl_MutexLock(&localtimeMutex);
    tmp = localtime(&when);
    tm = *tmp;
    Tcl_MutexUnlock(&localtimeMutex);
#endif
    return (tm.tm_hour << 11) | (tm.tm_min << 5) | (tm.tm_sec >> 1);
}

static int
ToDosDate(
    time_t when)
{
    struct tm *tmp, tm;

#if !TCL_THREADS || defined(_WIN32)
    /* Not threaded, or on Win32 which uses thread local storage */
    tmp = localtime(&when);
    tm = *tmp;
#elif /* TCL_THREADS && !_WIN32 && */ defined(HAVE_LOCALTIME_R)
    /* Threaded, have reentrant API */
    tmp = &tm;
    localtime_r(&when, tmp);
#else /* TCL_THREADS && !_WIN32 && !HAVE_LOCALTIME_R */
    /* Only using a mutex is safe. */
    Tcl_MutexLock(&localtimeMutex);
    tmp = localtime(&when);
    tm = *tmp;
    Tcl_MutexUnlock(&localtimeMutex);
#endif
    return ((tm.tm_year - 80) << 9) | ((tm.tm_mon + 1) << 5) | tm.tm_mday;
}

/*
 *-------------------------------------------------------------------------
 *
 * CountSlashes --
 *
 *	This function counts the number of slashes in a pathname string.
 *
 * Results:
 *	Number of slashes found in string.
 *
 * Side effects:
 *	None.
 *
 *-------------------------------------------------------------------------
 */

static int
CountSlashes(
    const char *string)
{
    int count = 0;
    const char *p = string;

    while (*p != '\0') {
	if (*p == '/') {
	    count++;
	}
	p++;
    }
    return count;
}

/*
 *-------------------------------------------------------------------------
 *
 * CanonicalPath --
 *
 *	This function computes the canonical path from a directory and file
 *	name components into the specified Tcl_DString.
 *
 * Results:
 *	Returns the pointer to the canonical path contained in the specified
 *	Tcl_DString.
 *
 * Side effects:
 *	Modifies the specified Tcl_DString.
 *
 *-------------------------------------------------------------------------
 */

static char *
CanonicalPath(
    const char *root,
    const char *tail,
    Tcl_DString *dsPtr,
    int inZipfs)
{
    char *path;
    int i, j, c, isUNC = 0, isVfs = 0, n = 0;
    int haveZipfsPath = 1;

#ifdef _WIN32
    if (tail[0] != '\0' && strchr(drvletters, tail[0]) && tail[1] == ':') {
	tail += 2;
	haveZipfsPath = 0;
    }
    /* UNC style path */
    if (tail[0] == '\\') {
	root = "";
	++tail;
	haveZipfsPath = 0;
    }
    if (tail[0] == '\\') {
	root = "/";
	++tail;
	haveZipfsPath = 0;
    }
#endif /* _WIN32 */

    if (haveZipfsPath) {
	/* UNC style path */
	if (root && strncmp(root, ZIPFS_VOLUME, ZIPFS_VOLUME_LEN) == 0) {
	    isVfs = 1;
	} else if (tail &&
		strncmp(tail, ZIPFS_VOLUME, ZIPFS_VOLUME_LEN) == 0) {
	    isVfs = 2;
	}
	if (isVfs != 1 && (root[0] == '/') && (root[1] == '/')) {
	    isUNC = 1;
	}
    }

    if (isVfs != 2) {
	if (tail[0] == '/') {
	    if (isVfs != 1) {
		root = "";
	    }
	    ++tail;
	    isUNC = 0;
	}
	if (tail[0] == '/') {
	    if (isVfs != 1) {
		root = "/";
	    }
	    ++tail;
	    isUNC = 1;
	}
    }
    i = strlen(root);
    j = strlen(tail);

    switch (isVfs) {
    case 1:
	if (i > ZIPFS_VOLUME_LEN) {
	    Tcl_DStringSetLength(dsPtr, i + j + 1);
	    path = Tcl_DStringValue(dsPtr);
	    memcpy(path, root, i);
	    path[i++] = '/';
	    memcpy(path + i, tail, j);
	} else {
	    Tcl_DStringSetLength(dsPtr, i + j);
	    path = Tcl_DStringValue(dsPtr);
	    memcpy(path, root, i);
	    memcpy(path + i, tail, j);
	}
	break;
    case 2:
	Tcl_DStringSetLength(dsPtr, j);
	path = Tcl_DStringValue(dsPtr);
	memcpy(path, tail, j);
	break;
    default:
	if (inZipfs) {
	    Tcl_DStringSetLength(dsPtr, i + j + ZIPFS_VOLUME_LEN);
	    path = Tcl_DStringValue(dsPtr);
	    memcpy(path, ZIPFS_VOLUME, ZIPFS_VOLUME_LEN);
	    memcpy(path + ZIPFS_VOLUME_LEN + i , tail, j);
	} else {
	    Tcl_DStringSetLength(dsPtr, i + j + 1);
	    path = Tcl_DStringValue(dsPtr);
	    memcpy(path, root, i);
	    path[i++] = '/';
	    memcpy(path + i, tail, j);
	}
	break;
    }

#ifdef _WIN32
    for (i = 0; path[i] != '\0'; i++) {
	if (path[i] == '\\') {
	    path[i] = '/';
	}
    }
#endif /* _WIN32 */

    if (inZipfs) {
	n = ZIPFS_VOLUME_LEN;
    } else {
	n = 0;
    }

    for (i = j = n; (c = path[i]) != '\0'; i++) {
	if (c == '/') {
	    int c2 = path[i + 1];

	    if (c2 == '\0' || c2 == '/') {
		continue;
	    }
	    if (c2 == '.') {
		int c3 = path[i + 2];

		if ((c3 == '/') || (c3 == '\0')) {
		    i++;
		    continue;
		}
		if ((c3 == '.')
			&& ((path[i + 3] == '/') || (path[i + 3] == '\0'))) {
		    i += 2;
		    while ((j > 0) && (path[j - 1] != '/')) {
			j--;
		    }
		    if (j > isUNC) {
			--j;
			while ((j > 1 + isUNC) && (path[j - 2] == '/')) {
			    j--;
			}
		    }
		    continue;
		}
	    }
	}
	path[j++] = c;
    }
    if (j == 0) {
	path[j++] = '/';
    }
    path[j] = 0;
    Tcl_DStringSetLength(dsPtr, j);
    return Tcl_DStringValue(dsPtr);
}

/*
 *-------------------------------------------------------------------------
 *
 * ZipFSLookup --
 *
 *	This function returns the ZIP entry struct corresponding to the ZIP
 *	archive member of the given file name. Caller must hold the right
 *	lock.
 *
 * Results:
 *	Returns the pointer to ZIP entry struct or NULL if the the given file
 *	name could not be found in the global list of ZIP archive members.
 *
 * Side effects:
 *	None.
 *
 *-------------------------------------------------------------------------
 */

static ZipEntry *
ZipFSLookup(
    char *filename)
{
    Tcl_HashEntry *hPtr;
    ZipEntry *z = NULL;

    hPtr = Tcl_FindHashEntry(&ZipFS.fileHash, filename);
    if (hPtr) {
	z = Tcl_GetHashValue(hPtr);
    }
    return z;
}

/*
 *-------------------------------------------------------------------------
 *
 * ZipFSLookupMount --
 *
 *	This function returns an indication if the given file name corresponds
 *	to a mounted ZIP archive file.
 *
 * Results:
 *	Returns true, if the given file name is a mounted ZIP archive file.
 *
 * Side effects:
 *	None.
 *
 *-------------------------------------------------------------------------
 */

#ifdef NEVER_USED
static int
ZipFSLookupMount(
    char *filename)
{
    Tcl_HashEntry *hPtr;
    Tcl_HashSearch search;

    for (hPtr = Tcl_FirstHashEntry(&ZipFS.zipHash, &search); hPtr;
	   hPtr = Tcl_NextHashEntry(&search)) {
	ZipFile *zf = Tcl_GetHashValue(hPtr);

	if (strcmp(zf->mountPoint, filename) == 0) {
	    return 1;
	}
    }
    return 0;
}
#endif /* NEVER_USED */

/*
 *-------------------------------------------------------------------------
 *
 * ZipFSCloseArchive --
 *
 *	This function closes a mounted ZIP archive file.
 *
 * Results:
 *	None.
 *
 * Side effects:
 *	A memory mapped ZIP archive is unmapped, allocated memory is released.
 *	The ZipFile pointer is *NOT* deallocated by this function.
 *
 *-------------------------------------------------------------------------
 */

static void
ZipFSCloseArchive(
    Tcl_Interp *interp,		/* Current interpreter. */
    ZipFile *zf)
{
    if (zf->nameLength) {
	Tcl_Free(zf->name);
    }
    if (zf->isMemBuffer) {
	/* Pointer to memory */
	if (zf->ptrToFree) {
	    Tcl_Free(zf->ptrToFree);
	    zf->ptrToFree = NULL;
	}
	zf->data = NULL;
	return;
    }

#ifdef _WIN32
    if (zf->data && !zf->ptrToFree) {
	UnmapViewOfFile(zf->data);
	zf->data = NULL;
    }
    if (zf->mountHandle != INVALID_HANDLE_VALUE) {
	CloseHandle(zf->mountHandle);
    }
#else /* !_WIN32 */
    if ((zf->data != MAP_FAILED) && !zf->ptrToFree) {
	munmap(zf->data, zf->length);
	zf->data = MAP_FAILED;
    }
#endif /* _WIN32 */

    if (zf->ptrToFree) {
	Tcl_Free(zf->ptrToFree);
	zf->ptrToFree = NULL;
    }
    if (zf->chan) {
	Tcl_Close(interp, zf->chan);
	zf->chan = NULL;
    }
}

/*
 *-------------------------------------------------------------------------
 *
 * ZipFSFindTOC --
 *
 *	This function takes a memory mapped zip file and indexes the contents.
 *	When "needZip" is zero an embedded ZIP archive in an executable file
 *	is accepted.
 *
 * Results:
 *	TCL_OK on success, TCL_ERROR otherwise with an error message placed
 *	into the given "interp" if it is not NULL.
 *
 * Side effects:
 *	The given ZipFile struct is filled with information about the ZIP
 *	archive file.
 *
 *-------------------------------------------------------------------------
 */

static int
ZipFSFindTOC(
    Tcl_Interp *interp,		/* Current interpreter. NULLable. */
    int needZip,
    ZipFile *zf)
{
    size_t i;
    unsigned char *p, *q;

    p = zf->data + zf->length - ZIP_CENTRAL_END_LEN;
    while (p >= zf->data) {
	if (*p == (ZIP_CENTRAL_END_SIG & 0xFF)) {
	    if (ZipReadInt(p) == ZIP_CENTRAL_END_SIG) {
		break;
	    }
	    p -= ZIP_SIG_LEN;
	} else {
	    --p;
	}
    }
    if (p < zf->data) {
	if (!needZip) {
	    zf->baseOffset = zf->passOffset = zf->length;
	    return TCL_OK;
	}
	ZIPFS_ERROR(interp, "wrong end signature");
	if (interp) {
	    Tcl_SetErrorCode(interp, "TCL", "ZIPFS", "END_SIG", NULL);
	}
	goto error;
    }
    zf->numFiles = ZipReadShort(p + ZIP_CENTRAL_ENTS_OFFS);
    if (zf->numFiles == 0) {
	if (!needZip) {
	    zf->baseOffset = zf->passOffset = zf->length;
	    return TCL_OK;
	}
	ZIPFS_ERROR(interp, "empty archive");
	if (interp) {
	    Tcl_SetErrorCode(interp, "TCL", "ZIPFS", "EMPTY", NULL);
	}
	goto error;
    }
    q = zf->data + ZipReadInt(p + ZIP_CENTRAL_DIRSTART_OFFS);
    p -= ZipReadInt(p + ZIP_CENTRAL_DIRSIZE_OFFS);
    if ((p < zf->data) || (p > zf->data + zf->length)
	    || (q < zf->data) || (q > zf->data + zf->length)) {
	if (!needZip) {
	    zf->baseOffset = zf->passOffset = zf->length;
	    return TCL_OK;
	}
	ZIPFS_ERROR(interp, "archive directory not found");
	if (interp) {
	    Tcl_SetErrorCode(interp, "TCL", "ZIPFS", "NO_DIR", NULL);
	}
	goto error;
    }
    zf->baseOffset = zf->passOffset = p - q;
    zf->directoryOffset = p - zf->data;
    q = p;
    for (i = 0; i < zf->numFiles; i++) {
	int pathlen, comlen, extra;

	if (q + ZIP_CENTRAL_HEADER_LEN > zf->data + zf->length) {
	    ZIPFS_ERROR(interp, "wrong header length");
	    if (interp) {
		Tcl_SetErrorCode(interp, "TCL", "ZIPFS", "HDR_LEN", NULL);
	    }
	    goto error;
	}
	if (ZipReadInt(q) != ZIP_CENTRAL_HEADER_SIG) {
	    ZIPFS_ERROR(interp, "wrong header signature");
	    if (interp) {
		Tcl_SetErrorCode(interp, "TCL", "ZIPFS", "HDR_SIG", NULL);
	    }
	    goto error;
	}
	pathlen = ZipReadShort(q + ZIP_CENTRAL_PATHLEN_OFFS);
	comlen = ZipReadShort(q + ZIP_CENTRAL_FCOMMENTLEN_OFFS);
	extra = ZipReadShort(q + ZIP_CENTRAL_EXTRALEN_OFFS);
	q += pathlen + comlen + extra + ZIP_CENTRAL_HEADER_LEN;
    }
    q = zf->data + zf->baseOffset;
    if ((zf->baseOffset >= 6) && (ZipReadInt(q - 4) == ZIP_PASSWORD_END_SIG)) {
	i = q[-5];
	if (q - 5 - i > zf->data) {
	    zf->passBuf[0] = i;
	    memcpy(zf->passBuf + 1, q - 5 - i, i);
	    zf->passOffset -= i ? (5 + i) : 0;
	}
    }
    return TCL_OK;

  error:
    ZipFSCloseArchive(interp, zf);
    return TCL_ERROR;
}

/*
 *-------------------------------------------------------------------------
 *
 * ZipFSOpenArchive --
 *
 *	This function opens a ZIP archive file for reading. An attempt is made
 *	to memory map that file. Otherwise it is read into an allocated memory
 *	buffer. The ZIP archive header is verified and must be valid for the
 *	function to succeed. When "needZip" is zero an embedded ZIP archive in
 *	an executable file is accepted.
 *
 * Results:
 *	TCL_OK on success, TCL_ERROR otherwise with an error message placed
 *	into the given "interp" if it is not NULL.
 *
 * Side effects:
 *	ZIP archive is memory mapped or read into allocated memory, the given
 *	ZipFile struct is filled with information about the ZIP archive file.
 *
 *-------------------------------------------------------------------------
 */

static int
ZipFSOpenArchive(
    Tcl_Interp *interp,		/* Current interpreter. NULLable. */
    const char *zipname,	/* Path to ZIP file to open. */
    int needZip,
    ZipFile *zf)
{
    size_t i;
    void *handle;

    zf->nameLength = 0;
    zf->isMemBuffer = 0;
#ifdef _WIN32
    zf->data = NULL;
    zf->mountHandle = INVALID_HANDLE_VALUE;
#else /* !_WIN32 */
    zf->data = MAP_FAILED;
#endif /* _WIN32 */
    zf->length = 0;
    zf->numFiles = 0;
    zf->baseOffset = zf->passOffset = 0;
    zf->ptrToFree = NULL;
    zf->passBuf[0] = 0;
    zf->chan = Tcl_OpenFileChannel(interp, zipname, "rb", 0);
    if (!zf->chan) {
	return TCL_ERROR;
    }
    if (Tcl_GetChannelHandle(zf->chan, TCL_READABLE, &handle) != TCL_OK) {
	zf->length = Tcl_Seek(zf->chan, 0, SEEK_END);
	if (zf->length == TCL_IO_FAILURE) {
	    ZIPFS_POSIX_ERROR(interp, "seek error");
	    goto error;
	}
	if ((zf->length - ZIP_CENTRAL_END_LEN)
		> (64 * 1024 * 1024 - ZIP_CENTRAL_END_LEN)) {
	    ZIPFS_ERROR(interp, "illegal file size");
	    if (interp) {
		Tcl_SetErrorCode(interp, "TCL", "ZIPFS", "FILE_SIZE", NULL);
	    }
	    goto error;
	}
	if (Tcl_Seek(zf->chan, 0, SEEK_SET) == -1) {
	    ZIPFS_POSIX_ERROR(interp, "seek error");
	    goto error;
	}
	zf->ptrToFree = zf->data = Tcl_AttemptAlloc(zf->length);
	if (!zf->ptrToFree) {
	    ZIPFS_ERROR(interp, "out of memory");
	    if (interp) {
		Tcl_SetErrorCode(interp, "TCL", "MALLOC", NULL);
	    }
	    goto error;
	}
	i = Tcl_Read(zf->chan, (char *) zf->data, zf->length);
	if (i != zf->length) {
	    ZIPFS_POSIX_ERROR(interp, "file read error");
	    goto error;
	}
	Tcl_Close(interp, zf->chan);
	zf->chan = NULL;
    } else {
#ifdef _WIN32
	int readSuccessful;
#   ifdef _WIN64
	i = GetFileSizeEx((HANDLE) handle, (PLARGE_INTEGER) &zf->length);
	readSuccessful = (i != 0);
#   else /* !_WIN64 */
	zf->length = GetFileSize((HANDLE) handle, 0);
	readSuccessful = (zf->length != (size_t) INVALID_FILE_SIZE);
#   endif /* _WIN64 */
	if (!readSuccessful || (zf->length < ZIP_CENTRAL_END_LEN)) {
	    ZIPFS_POSIX_ERROR(interp, "invalid file size");
	    goto error;
	}
	zf->mountHandle = CreateFileMapping((HANDLE) handle, 0, PAGE_READONLY,
		0, zf->length, 0);
	if (zf->mountHandle == INVALID_HANDLE_VALUE) {
	    ZIPFS_POSIX_ERROR(interp, "file mapping failed");
	    goto error;
	}
	zf->data = MapViewOfFile(zf->mountHandle, FILE_MAP_READ, 0, 0,
		zf->length);
	if (!zf->data) {
	    ZIPFS_POSIX_ERROR(interp, "file mapping failed");
	    goto error;
	}
#else /* !_WIN32 */
	zf->length = lseek(PTR2INT(handle), 0, SEEK_END);
	if (zf->length == TCL_IO_FAILURE || zf->length < ZIP_CENTRAL_END_LEN) {
	    ZIPFS_POSIX_ERROR(interp, "invalid file size");
	    goto error;
	}
	lseek(PTR2INT(handle), 0, SEEK_SET);
	zf->data = (unsigned char *) mmap(0, zf->length, PROT_READ,
		MAP_FILE | MAP_PRIVATE, PTR2INT(handle), 0);
	if (zf->data == MAP_FAILED) {
	    ZIPFS_POSIX_ERROR(interp, "file mapping failed");
	    goto error;
	}
#endif /* _WIN32 */
    }
    return ZipFSFindTOC(interp, needZip, zf);

  error:
    ZipFSCloseArchive(interp, zf);
    return TCL_ERROR;
}

/*
 *-------------------------------------------------------------------------
 *
 * ZipFSRootNode --
 *
 *	This function generates the root node for a ZIPFS filesystem.
 *
 * Results:
 *	TCL_OK on success, TCL_ERROR otherwise with an error message placed
 *	into the given "interp" if it is not NULL.
 *
 * Side effects:
 *	...
 *
 *-------------------------------------------------------------------------
 */

static int
ZipFSCatalogFilesystem(
    Tcl_Interp *interp,		/* Current interpreter. NULLable. */
    ZipFile *zf0,
    const char *mountPoint,	/* Mount point path. */
    const char *passwd,		/* Password for opening the ZIP, or NULL if
				 * the ZIP is unprotected. */
    const char *zipname)	/* Path to ZIP file to build a catalog of. */
{
    int pwlen, isNew;
    size_t i;
    ZipFile *zf;
    ZipEntry *z;
    Tcl_HashEntry *hPtr;
    Tcl_DString ds, dsm, fpBuf;
    unsigned char *q;

    /*
     * Basic verification of the password for sanity.
     */

    pwlen = 0;
    if (passwd) {
	pwlen = strlen(passwd);
	if ((pwlen > 255) || strchr(passwd, 0xff)) {
	    if (interp) {
		Tcl_SetObjResult(interp,
			Tcl_NewStringObj("illegal password", -1));
		Tcl_SetErrorCode(interp, "TCL", "ZIPFS", "BAD_PASS", NULL);
	    }
	    return TCL_ERROR;
	}
    }

    WriteLock();

    /*
     * Mount point sometimes is a relative or otherwise denormalized path.
     * But an absolute name is needed as mount point here.
     */

    Tcl_DStringInit(&ds);
    Tcl_DStringInit(&dsm);
    if (strcmp(mountPoint, "/") == 0) {
	mountPoint = "";
    } else {
	mountPoint = CanonicalPath("", mountPoint, &dsm, 1);
    }
    hPtr = Tcl_CreateHashEntry(&ZipFS.zipHash, mountPoint, &isNew);
    if (!isNew) {
	if (interp) {
	    zf = Tcl_GetHashValue(hPtr);
	    Tcl_SetObjResult(interp, Tcl_ObjPrintf(
		    "%s is already mounted on %s", zf->name, mountPoint));
	    Tcl_SetErrorCode(interp, "TCL", "ZIPFS", "MOUNTED", NULL);
	}
	Unlock();
	ZipFSCloseArchive(interp, zf0);
	return TCL_ERROR;
    }
    zf = Tcl_AttemptAlloc(sizeof(ZipFile) + strlen(mountPoint) + 1);
    if (!zf) {
	if (interp) {
	    Tcl_AppendResult(interp, "out of memory", (char *) NULL);
	    Tcl_SetErrorCode(interp, "TCL", "MALLOC", NULL);
	}
	Unlock();
	ZipFSCloseArchive(interp, zf0);
	return TCL_ERROR;
    }
    Unlock();

    *zf = *zf0;
    zf->mountPoint = Tcl_GetHashKey(&ZipFS.zipHash, hPtr);
    Tcl_CreateExitHandler(ZipfsExitHandler, (ClientData)zf);
    zf->mountPointLen = strlen(zf->mountPoint);
    zf->nameLength = strlen(zipname);
    zf->name = Tcl_Alloc(zf->nameLength + 1);
    memcpy(zf->name, zipname, zf->nameLength + 1);
    zf->entries = NULL;
    zf->topEnts = NULL;
    zf->numOpen = 0;
    Tcl_SetHashValue(hPtr, zf);
    if ((zf->passBuf[0] == 0) && pwlen) {
	int k = 0;

	zf->passBuf[k++] = pwlen;
	for (i = pwlen; i-- > 0 ;) {
	    zf->passBuf[k++] = (passwd[i] & 0x0f)
		    | pwrot[(passwd[i] >> 4) & 0x0f];
	}
	zf->passBuf[k] = '\0';
    }
    if (mountPoint[0] != '\0') {
	hPtr = Tcl_CreateHashEntry(&ZipFS.fileHash, mountPoint, &isNew);
	if (isNew) {
	    z = Tcl_Alloc(sizeof(ZipEntry));
	    Tcl_SetHashValue(hPtr, z);

	    z->tnext = NULL;
	    z->depth = CountSlashes(mountPoint);
	    z->zipFilePtr = zf;
	    z->isDirectory = (zf->baseOffset == 0) ? 1 : -1; /* root marker */
	    z->isEncrypted = 0;
	    z->offset = zf->baseOffset;
	    z->crc32 = 0;
	    z->timestamp = 0;
	    z->numBytes = z->numCompressedBytes = 0;
	    z->compressMethod = ZIP_COMPMETH_STORED;
	    z->data = NULL;
	    z->name = Tcl_GetHashKey(&ZipFS.fileHash, hPtr);
	    z->next = zf->entries;
	    zf->entries = z;
	}
    }
    q = zf->data + zf->directoryOffset;
    Tcl_DStringInit(&fpBuf);
    for (i = 0; i < zf->numFiles; i++) {
	int extra, isdir = 0, dosTime, dosDate, nbcompr;
	size_t offs, pathlen, comlen;
	unsigned char *lq, *gq = NULL;
	char *fullpath, *path;

	pathlen = ZipReadShort(q + ZIP_CENTRAL_PATHLEN_OFFS);
	comlen = ZipReadShort(q + ZIP_CENTRAL_FCOMMENTLEN_OFFS);
	extra = ZipReadShort(q + ZIP_CENTRAL_EXTRALEN_OFFS);
	Tcl_DStringSetLength(&ds, 0);
	Tcl_DStringAppend(&ds, (char *) q + ZIP_CENTRAL_HEADER_LEN, pathlen);
	path = Tcl_DStringValue(&ds);
	if ((pathlen > 0) && (path[pathlen - 1] == '/')) {
	    Tcl_DStringSetLength(&ds, pathlen - 1);
	    path = Tcl_DStringValue(&ds);
	    isdir = 1;
	}
	if ((strcmp(path, ".") == 0) || (strcmp(path, "..") == 0)) {
	    goto nextent;
	}
	lq = zf->data + zf->baseOffset
		+ ZipReadInt(q + ZIP_CENTRAL_LOCALHDR_OFFS);
	if ((lq < zf->data) || (lq > zf->data + zf->length)) {
	    goto nextent;
	}
	nbcompr = ZipReadInt(lq + ZIP_LOCAL_COMPLEN_OFFS);
	if (!isdir && (nbcompr == 0)
		&& (ZipReadInt(lq + ZIP_LOCAL_UNCOMPLEN_OFFS) == 0)
		&& (ZipReadInt(lq + ZIP_LOCAL_CRC32_OFFS) == 0)) {
	    gq = q;
	    nbcompr = ZipReadInt(gq + ZIP_CENTRAL_COMPLEN_OFFS);
	}
	offs = (lq - zf->data)
		+ ZIP_LOCAL_HEADER_LEN
		+ ZipReadShort(lq + ZIP_LOCAL_PATHLEN_OFFS)
		+ ZipReadShort(lq + ZIP_LOCAL_EXTRALEN_OFFS);
	if (offs + nbcompr > zf->length) {
	    goto nextent;
	}
	if (!isdir && (mountPoint[0] == '\0') && !CountSlashes(path)) {
#ifdef ANDROID
	    /*
	     * When mounting the ZIP archive on the root directory try to
	     * remap top level regular files of the archive to
	     * /assets/.root/... since this directory should not be in a valid
	     * APK due to the leading dot in the file name component. This
	     * trick should make the files AndroidManifest.xml,
	     * resources.arsc, and classes.dex visible to Tcl.
	     */
	    Tcl_DString ds2;

	    Tcl_DStringInit(&ds2);
	    Tcl_DStringAppend(&ds2, "assets/.root/", -1);
	    Tcl_DStringAppend(&ds2, path, -1);
	    hPtr = Tcl_FindHashEntry(&ZipFS.fileHash, Tcl_DStringValue(&ds2));
	    if (hPtr) {
		/* should not happen but skip it anyway */
		Tcl_DStringFree(&ds2);
		goto nextent;
	    }
	    Tcl_DStringSetLength(&ds, 0);
	    Tcl_DStringAppend(&ds, Tcl_DStringValue(&ds2),
		    Tcl_DStringLength(&ds2));
	    path = Tcl_DStringValue(&ds);
	    Tcl_DStringFree(&ds2);
#else /* !ANDROID */
	    /*
	     * Regular files skipped when mounting on root.
	     */
	    goto nextent;
#endif /* ANDROID */
	}
	Tcl_DStringSetLength(&fpBuf, 0);
	fullpath = CanonicalPath(mountPoint, path, &fpBuf, 1);
	z = Tcl_Alloc(sizeof(ZipEntry));
	z->name = NULL;
	z->tnext = NULL;
	z->depth = CountSlashes(fullpath);
	z->zipFilePtr = zf;
	z->isDirectory = isdir;
	z->isEncrypted = (ZipReadShort(lq + ZIP_LOCAL_FLAGS_OFFS) & 1)
		&& (nbcompr > 12);
	z->offset = offs;
	if (gq) {
	    z->crc32 = ZipReadInt(gq + ZIP_CENTRAL_CRC32_OFFS);
	    dosDate = ZipReadShort(gq + ZIP_CENTRAL_MDATE_OFFS);
	    dosTime = ZipReadShort(gq + ZIP_CENTRAL_MTIME_OFFS);
	    z->timestamp = DosTimeDate(dosDate, dosTime);
	    z->numBytes = ZipReadInt(gq + ZIP_CENTRAL_UNCOMPLEN_OFFS);
	    z->compressMethod = ZipReadShort(gq + ZIP_CENTRAL_COMPMETH_OFFS);
	} else {
	    z->crc32 = ZipReadInt(lq + ZIP_LOCAL_CRC32_OFFS);
	    dosDate = ZipReadShort(lq + ZIP_LOCAL_MDATE_OFFS);
	    dosTime = ZipReadShort(lq + ZIP_LOCAL_MTIME_OFFS);
	    z->timestamp = DosTimeDate(dosDate, dosTime);
	    z->numBytes = ZipReadInt(lq + ZIP_LOCAL_UNCOMPLEN_OFFS);
	    z->compressMethod = ZipReadShort(lq + ZIP_LOCAL_COMPMETH_OFFS);
	}
	z->numCompressedBytes = nbcompr;
	z->data = NULL;
	hPtr = Tcl_CreateHashEntry(&ZipFS.fileHash, fullpath, &isNew);
	if (!isNew) {
	    /* should not happen but skip it anyway */
	    Tcl_Free(z);
	} else {
	    Tcl_SetHashValue(hPtr, z);
	    z->name = Tcl_GetHashKey(&ZipFS.fileHash, hPtr);
	    z->next = zf->entries;
	    zf->entries = z;
	    if (isdir && (mountPoint[0] == '\0') && (z->depth == 1)) {
		z->tnext = zf->topEnts;
		zf->topEnts = z;
	    }
	    if (!z->isDirectory && (z->depth > 1)) {
		char *dir, *end;
		ZipEntry *zd;

		Tcl_DStringSetLength(&ds, strlen(z->name) + 8);
		Tcl_DStringSetLength(&ds, 0);
		Tcl_DStringAppend(&ds, z->name, -1);
		dir = Tcl_DStringValue(&ds);
		for (end = strrchr(dir, '/'); end && (end != dir);
			end = strrchr(dir, '/')) {
		    Tcl_DStringSetLength(&ds, end - dir);
		    hPtr = Tcl_CreateHashEntry(&ZipFS.fileHash, dir, &isNew);
		    if (!isNew) {
			break;
		    }
		    zd = Tcl_Alloc(sizeof(ZipEntry));
		    zd->name = NULL;
		    zd->tnext = NULL;
		    zd->depth = CountSlashes(dir);
		    zd->zipFilePtr = zf;
		    zd->isDirectory = 1;
		    zd->isEncrypted = 0;
		    zd->offset = z->offset;
		    zd->crc32 = 0;
		    zd->timestamp = z->timestamp;
		    zd->numBytes = zd->numCompressedBytes = 0;
		    zd->compressMethod = ZIP_COMPMETH_STORED;
		    zd->data = NULL;
		    Tcl_SetHashValue(hPtr, zd);
		    zd->name = Tcl_GetHashKey(&ZipFS.fileHash, hPtr);
		    zd->next = zf->entries;
		    zf->entries = zd;
		    if ((mountPoint[0] == '\0') && (zd->depth == 1)) {
			zd->tnext = zf->topEnts;
			zf->topEnts = zd;
		    }
		}
	    }
	}
    nextent:
	q += pathlen + comlen + extra + ZIP_CENTRAL_HEADER_LEN;
    }
    Tcl_DStringFree(&fpBuf);
    Tcl_DStringFree(&ds);
    Tcl_FSMountsChanged(NULL);
    Unlock();
    return TCL_OK;
}

/*
 *-------------------------------------------------------------------------
 *
 * ZipfsSetup --
 *
 *	Common initialisation code. ZipFS.initialized must *not* be set prior
 *	to the call.
 *
 *-------------------------------------------------------------------------
 */

static void
ZipfsSetup(void)
{
#if TCL_THREADS
    static const Tcl_Time t = { 0, 0 };

    /*
     * Inflate condition variable.
     */

    Tcl_MutexLock(&ZipFSMutex);
    Tcl_ConditionWait(&ZipFSCond, &ZipFSMutex, &t);
    Tcl_MutexUnlock(&ZipFSMutex);
#endif /* TCL_THREADS */

    Tcl_FSRegister(NULL, &zipfsFilesystem);
    Tcl_InitHashTable(&ZipFS.fileHash, TCL_STRING_KEYS);
    Tcl_InitHashTable(&ZipFS.zipHash, TCL_STRING_KEYS);
    ZipFS.idCount = 1;
    ZipFS.wrmax = DEFAULT_WRITE_MAX_SIZE;
    ZipFS.initialized = 1;
}

/*
 *-------------------------------------------------------------------------
 *
 * ListMountPoints --
 *
 *	This procedure lists the mount points and what's mounted there, or
 *	reports whether there are any mounts (if there's no interpreter). The
 *	read lock must be held by the caller.
 *
 * Results:
 *	A standard Tcl result. TCL_OK (or TCL_BREAK if no mounts and no
 *	interpreter).
 *
 * Side effects:
 *	Interpreter result may be updated.
 *
 *-------------------------------------------------------------------------
 */

static inline int
ListMountPoints(
    Tcl_Interp *interp)
{
    Tcl_HashEntry *hPtr;
    Tcl_HashSearch search;
    ZipFile *zf;

    for (hPtr = Tcl_FirstHashEntry(&ZipFS.zipHash, &search); hPtr;
	    hPtr = Tcl_NextHashEntry(&search)) {
	if (!interp) {
	    return TCL_OK;
	}
	zf = Tcl_GetHashValue(hPtr);
	Tcl_AppendElement(interp, zf->mountPoint);
	Tcl_AppendElement(interp, zf->name);
    }
    return (interp ? TCL_OK : TCL_BREAK);
}

/*
 *-------------------------------------------------------------------------
 *
 * DescribeMounted --
 *
 *	This procedure describes what is mounted at the given the mount point.
 *	The interpreter result is not updated if there is nothing mounted at
 *	the given point. The read lock must be held by the caller.
 *
 * Results:
 *	A standard Tcl result. TCL_OK (or TCL_BREAK if nothing mounted there
 *	and no interpreter).
 *
 * Side effects:
 *	Interpreter result may be updated.
 *
 *-------------------------------------------------------------------------
 */

static inline int
DescribeMounted(
    Tcl_Interp *interp,
    const char *mountPoint)
{
    Tcl_HashEntry *hPtr;
    ZipFile *zf;

    if (interp) {
	hPtr = Tcl_FindHashEntry(&ZipFS.zipHash, mountPoint);
	if (hPtr) {
	    zf = Tcl_GetHashValue(hPtr);
	    Tcl_SetObjResult(interp, Tcl_NewStringObj(zf->name, -1));
	    return TCL_OK;
	}
    }
    return (interp ? TCL_OK : TCL_BREAK);
}

/*
 *-------------------------------------------------------------------------
 *
 * TclZipfs_Mount --
 *
 *	This procedure is invoked to mount a given ZIP archive file on a given
 *	mountpoint with optional ZIP password.
 *
 * Results:
 *	A standard Tcl result.
 *
 * Side effects:
 *	A ZIP archive file is read, analyzed and mounted, resources are
 *	allocated.
 *
 *-------------------------------------------------------------------------
 */

int
TclZipfs_Mount(
    Tcl_Interp *interp,		/* Current interpreter. NULLable. */
    const char *mountPoint,	/* Mount point path. */
    const char *zipname,	/* Path to ZIP file to mount. */
    const char *passwd)		/* Password for opening the ZIP, or NULL if
				 * the ZIP is unprotected. */
{
    ZipFile *zf;

    ReadLock();
    if (!ZipFS.initialized) {
	ZipfsSetup();
    }

    /*
     * No mount point, so list all mount points and what is mounted there.
     */

    if (!mountPoint) {
	int ret = ListMountPoints(interp);
	Unlock();
	return ret;
    }

    /*
     * Mount point but no file, so describe what is mounted at that mount
     * point.
     */

    if (!zipname) {
	DescribeMounted(interp, mountPoint);
	Unlock();
	return TCL_OK;
    }
    Unlock();

    /*
     * Have both a mount point and a file (name) to mount there.
     */

    if (passwd) {
	if ((strlen(passwd) > 255) || strchr(passwd, 0xff)) {
	    if (interp) {
		Tcl_SetObjResult(interp,
			Tcl_NewStringObj("illegal password", -1));
		Tcl_SetErrorCode(interp, "TCL", "ZIPFS", "BAD_PASS", NULL);
	    }
	    return TCL_ERROR;
	}
    }
    zf = Tcl_AttemptAlloc(sizeof(ZipFile) + strlen(mountPoint) + 1);
    if (!zf) {
	if (interp) {
	    Tcl_AppendResult(interp, "out of memory", (char *) NULL);
	    Tcl_SetErrorCode(interp, "TCL", "MALLOC", NULL);
	}
	return TCL_ERROR;
    }
    if (ZipFSOpenArchive(interp, zipname, 1, zf) != TCL_OK) {
	ckfree(zf);
	return TCL_ERROR;
    }
    if (ZipFSCatalogFilesystem(interp, zf, mountPoint, passwd, zipname)
	    != TCL_OK) {
	ckfree(zf);
	return TCL_ERROR;
    }
    ckfree(zf);
    return TCL_OK;
}

/*
 *-------------------------------------------------------------------------
 *
 * TclZipfs_MountBuffer --
 *
 *	This procedure is invoked to mount a given ZIP archive file on a given
 *	mountpoint with optional ZIP password.
 *
 * Results:
 *	A standard Tcl result.
 *
 * Side effects:
 *	A ZIP archive file is read, analyzed and mounted, resources are
 *	allocated.
 *
 *-------------------------------------------------------------------------
 */

int
TclZipfs_MountBuffer(
    Tcl_Interp *interp,		/* Current interpreter. NULLable. */
    const char *mountPoint,	/* Mount point path. */
    unsigned char *data,
    size_t datalen,
    int copy)
{
    ZipFile *zf;
    int result;

    ReadLock();
    if (!ZipFS.initialized) {
	ZipfsSetup();
    }

    /*
     * No mount point, so list all mount points and what is mounted there.
     */

    if (!mountPoint) {
	int ret = ListMountPoints(interp);
	Unlock();
	return ret;
    }

    /*
     * Mount point but no data, so describe what is mounted at that mount
     * point.
     */

    if (!data) {
	DescribeMounted(interp, mountPoint);
	Unlock();
	return TCL_OK;
    }
    Unlock();

    /*
     * Have both a mount point and data to mount there.
     */

    zf = Tcl_AttemptAlloc(sizeof(ZipFile) + strlen(mountPoint) + 1);
    if (!zf) {
	if (interp) {
	    Tcl_AppendResult(interp, "out of memory", (char *) NULL);
	    Tcl_SetErrorCode(interp, "TCL", "MALLOC", NULL);
	}
	return TCL_ERROR;
    }
    zf->isMemBuffer = 1;
    zf->length = datalen;
    if (copy) {
	zf->data = Tcl_AttemptAlloc(datalen);
	if (!zf->data) {
	    if (interp) {
		Tcl_AppendResult(interp, "out of memory", (char *) NULL);
		Tcl_SetErrorCode(interp, "TCL", "MALLOC", NULL);
	    }
	    return TCL_ERROR;
	}
	memcpy(zf->data, data, datalen);
	zf->ptrToFree = zf->data;
    } else {
	zf->data = data;
	zf->ptrToFree = NULL;
    }
    zf->passBuf[0] = 0;	/* stop valgrind cries */
    if (ZipFSFindTOC(interp, 0, zf) != TCL_OK) {
	return TCL_ERROR;
    }
    result = ZipFSCatalogFilesystem(interp, zf, mountPoint, NULL,
	    "Memory Buffer");
    ckfree(zf);
    return result;
}

/*
 *-------------------------------------------------------------------------
 *
 * TclZipfs_Unmount --
 *
 *	This procedure is invoked to unmount a given ZIP archive.
 *
 * Results:
 *	A standard Tcl result.
 *
 * Side effects:
 *	A mounted ZIP archive file is unmounted, resources are free'd.
 *
 *-------------------------------------------------------------------------
 */

int
TclZipfs_Unmount(
    Tcl_Interp *interp,		/* Current interpreter. NULLable. */
    const char *mountPoint)	/* Mount point path. */
{
    ZipFile *zf;
    ZipEntry *z, *znext;
    Tcl_HashEntry *hPtr;
    Tcl_DString dsm;
    int ret = TCL_OK, unmounted = 0;

    WriteLock();
    if (!ZipFS.initialized) {
	goto done;
    }

    /*
     * Mount point sometimes is a relative or otherwise denormalized path.
     * But an absolute name is needed as mount point here.
     */

    Tcl_DStringInit(&dsm);
    mountPoint = CanonicalPath("", mountPoint, &dsm, 1);

    hPtr = Tcl_FindHashEntry(&ZipFS.zipHash, mountPoint);
    /* don't report no-such-mount as an error */
    if (!hPtr) {
	goto done;
    }

    zf = Tcl_GetHashValue(hPtr);
    if (zf->numOpen > 0) {
	ZIPFS_ERROR(interp, "filesystem is busy");
	ret = TCL_ERROR;
	goto done;
    }
    Tcl_DeleteHashEntry(hPtr);
    for (z = zf->entries; z; z = znext) {
	znext = z->next;
	hPtr = Tcl_FindHashEntry(&ZipFS.fileHash, z->name);
	if (hPtr) {
	    Tcl_DeleteHashEntry(hPtr);
	}
	if (z->data) {
	    Tcl_Free(z->data);
	}
	Tcl_Free(z);
    }
    ZipFSCloseArchive(interp, zf);
<<<<<<< HEAD
    Tcl_Free(zf);
=======
    Tcl_DeleteExitHandler(ZipfsExitHandler, (ClientData)zf);
    ckfree(zf);
>>>>>>> 04d2ef22
    unmounted = 1;
  done:
    Unlock();
    if (unmounted) {
	Tcl_FSMountsChanged(NULL);
    }
    return ret;
}

/*
 *-------------------------------------------------------------------------
 *
 * ZipFSMountObjCmd --
 *
 *	This procedure is invoked to process the [zipfs mount] command.
 *
 * Results:
 *	A standard Tcl result.
 *
 * Side effects:
 *	A ZIP archive file is mounted, resources are allocated.
 *
 *-------------------------------------------------------------------------
 */

static int
ZipFSMountObjCmd(
    void *clientData,	/* Not used. */
    Tcl_Interp *interp,		/* Current interpreter. */
    int objc,			/* Number of arguments. */
    Tcl_Obj *const objv[])	/* Argument objects. */
{
    if (objc > 4) {
	Tcl_WrongNumArgs(interp, 1, objv,
		 "?mountpoint? ?zipfile? ?password?");
	return TCL_ERROR;
    }

    return TclZipfs_Mount(interp, (objc > 1) ? TclGetString(objv[1]) : NULL,
	    (objc > 2) ? TclGetString(objv[2]) : NULL,
	    (objc > 3) ? TclGetString(objv[3]) : NULL);
}

/*
 *-------------------------------------------------------------------------
 *
 * ZipFSMountBufferObjCmd --
 *
 *	This procedure is invoked to process the [zipfs mount_data] command.
 *
 * Results:
 *	A standard Tcl result.
 *
 * Side effects:
 *	A ZIP archive file is mounted, resources are allocated.
 *
 *-------------------------------------------------------------------------
 */

static int
ZipFSMountBufferObjCmd(
    void *clientData,	/* Not used. */
    Tcl_Interp *interp,		/* Current interpreter. */
    int objc,			/* Number of arguments. */
    Tcl_Obj *const objv[])	/* Argument objects. */
{
    const char *mountPoint;	/* Mount point path. */
    unsigned char *data;
    size_t length = 0;

    if (objc > 3) {
	Tcl_WrongNumArgs(interp, 1, objv, "?mountpoint? ?data?");
	return TCL_ERROR;
    }
    if (objc < 2) {
	int ret;

	ReadLock();
	ret = ListMountPoints(interp);
	Unlock();
	return ret;
    }

    mountPoint = TclGetString(objv[1]);
    if (objc < 3) {
	ReadLock();
	DescribeMounted(interp, mountPoint);
	Unlock();
	return TCL_OK;
    }

    data = TclGetByteArrayFromObj(objv[2], &length);
    return TclZipfs_MountBuffer(interp, mountPoint, data, length, 1);
}

/*
 *-------------------------------------------------------------------------
 *
 * ZipFSRootObjCmd --
 *
 *	This procedure is invoked to process the [zipfs root] command. It
 *	returns the root that all zipfs file systems are mounted under.
 *
 * Results:
 *	A standard Tcl result.
 *
 * Side effects:
 *
 *-------------------------------------------------------------------------
 */

static int
ZipFSRootObjCmd(
    void *clientData,	/* Not used. */
    Tcl_Interp *interp,		/* Current interpreter. */
    int objc,			/* Number of arguments. */
    Tcl_Obj *const objv[])	/* Argument objects. */
{
    Tcl_SetObjResult(interp, Tcl_NewStringObj(ZIPFS_VOLUME, -1));
    return TCL_OK;
}

/*
 *-------------------------------------------------------------------------
 *
 * ZipFSUnmountObjCmd --
 *
 *	This procedure is invoked to process the [zipfs unmount] command.
 *
 * Results:
 *	A standard Tcl result.
 *
 * Side effects:
 *	A mounted ZIP archive file is unmounted, resources are free'd.
 *
 *-------------------------------------------------------------------------
 */

static int
ZipFSUnmountObjCmd(
    void *clientData,	/* Not used. */
    Tcl_Interp *interp,		/* Current interpreter. */
    int objc,			/* Number of arguments. */
    Tcl_Obj *const objv[])	/* Argument objects. */
{
    if (objc != 2) {
	Tcl_WrongNumArgs(interp, 1, objv, "zipfile");
	return TCL_ERROR;
    }
    return TclZipfs_Unmount(interp, TclGetString(objv[1]));
}

/*
 *-------------------------------------------------------------------------
 *
 * ZipFSMkKeyObjCmd --
 *
 *	This procedure is invoked to process the [zipfs mkkey] command.  It
 *	produces a rotated password to be embedded into an image file.
 *
 * Results:
 *	A standard Tcl result.
 *
 * Side effects:
 *	None.
 *
 *-------------------------------------------------------------------------
 */

static int
ZipFSMkKeyObjCmd(
    void *clientData,	/* Not used. */
    Tcl_Interp *interp,		/* Current interpreter. */
    int objc,			/* Number of arguments. */
    Tcl_Obj *const objv[])	/* Argument objects. */
{
    int len, i = 0;
    char *pw, passBuf[264];

    if (objc != 2) {
	Tcl_WrongNumArgs(interp, 1, objv, "password");
	return TCL_ERROR;
    }
    pw = TclGetString(objv[1]);
    len = strlen(pw);
    if (len == 0) {
	return TCL_OK;
    }
    if ((len > 255) || strchr(pw, 0xff)) {
	Tcl_SetObjResult(interp, Tcl_NewStringObj("illegal password", -1));
	return TCL_ERROR;
    }
    while (len > 0) {
	int ch = pw[len - 1];

	passBuf[i] = (ch & 0x0f) | pwrot[(ch >> 4) & 0x0f];
	i++;
	len--;
    }
    passBuf[i] = i;
    ++i;
    passBuf[i++] = (char) ZIP_PASSWORD_END_SIG;
    passBuf[i++] = (char) (ZIP_PASSWORD_END_SIG >> 8);
    passBuf[i++] = (char) (ZIP_PASSWORD_END_SIG >> 16);
    passBuf[i++] = (char) (ZIP_PASSWORD_END_SIG >> 24);
    passBuf[i] = '\0';
    Tcl_AppendResult(interp, passBuf, (char *) NULL);
    return TCL_OK;
}

/*
 *-------------------------------------------------------------------------
 *
 * ZipAddFile --
 *
 *	This procedure is used by ZipFSMkZipOrImgCmd() to add a single file to
 *	the output ZIP archive file being written. A ZipEntry struct about the
 *	input file is added to the given fileHash table for later creation of
 *	the central ZIP directory.
 *
 * Results:
 *	A standard Tcl result.
 *
 * Side effects:
 *	Input file is read and (compressed and) written to the output ZIP
 *	archive file.
 *
 *-------------------------------------------------------------------------
 */

static int
ZipAddFile(
    Tcl_Interp *interp,		/* Current interpreter. */
    const char *path,
    const char *name,
    Tcl_Channel out,
    const char *passwd,		/* Password for encoding the file, or NULL if
				 * the file is to be unprotected. */
    char *buf,
    int bufsize,
    Tcl_HashTable *fileHash)
{
    Tcl_Channel in;
    Tcl_HashEntry *hPtr;
    ZipEntry *z;
    z_stream stream;
    const char *zpath;
    int crc, flush, zpathlen;
    size_t nbyte, nbytecompr, len, olen, align = 0;
    Tcl_WideInt pos[3];
    int mtime = 0, isNew, compMeth;
    unsigned long keys[3], keys0[3];
    char obuf[4096];

    /*
     * Trim leading '/' characters. If this results in an empty string, we've
     * nothing to do.
     */

    zpath = name;
    while (zpath && zpath[0] == '/') {
	zpath++;
    }
    if (!zpath || (zpath[0] == '\0')) {
	return TCL_OK;
    }

    zpathlen = strlen(zpath);
    if (zpathlen + ZIP_CENTRAL_HEADER_LEN > bufsize) {
	Tcl_SetObjResult(interp, Tcl_ObjPrintf(
		"path too long for \"%s\"", path));
	Tcl_SetErrorCode(interp, "TCL", "ZIPFS", "PATH_LEN", NULL);
	return TCL_ERROR;
    }
    in = Tcl_OpenFileChannel(interp, path, "rb", 0);
    if (!in) {
#ifdef _WIN32
	/* hopefully a directory */
	if (strcmp("permission denied", Tcl_PosixError(interp)) == 0) {
	    Tcl_Close(interp, in);
	    return TCL_OK;
	}
#endif /* _WIN32 */
	Tcl_Close(interp, in);
	return TCL_ERROR;
    } else {
	Tcl_Obj *pathObj = Tcl_NewStringObj(path, -1);
	Tcl_StatBuf statBuf;

	Tcl_IncrRefCount(pathObj);
	if (Tcl_FSStat(pathObj, &statBuf) != -1) {
	    mtime = statBuf.st_mtime;
	}
	Tcl_DecrRefCount(pathObj);
    }
    Tcl_ResetResult(interp);
    crc = 0;
    nbyte = nbytecompr = 0;
    while (1) {
	len = Tcl_Read(in, buf, bufsize);
	if (len == TCL_IO_FAILURE) {
	    if (nbyte == 0 && errno == EISDIR) {
		Tcl_Close(interp, in);
		return TCL_OK;
	    }
	    Tcl_SetObjResult(interp, Tcl_ObjPrintf("read error on \"%s\": %s",
		    path, Tcl_PosixError(interp)));
	    Tcl_Close(interp, in);
	    return TCL_ERROR;
	}
	if (len == 0) {
	    break;
	}
	crc = crc32(crc, (unsigned char *) buf, len);
	nbyte += len;
    }
    if (Tcl_Seek(in, 0, SEEK_SET) == -1) {
	Tcl_SetObjResult(interp, Tcl_ObjPrintf("seek error on \"%s\": %s",
		path, Tcl_PosixError(interp)));
	Tcl_Close(interp, in);
	return TCL_ERROR;
    }
    pos[0] = Tcl_Tell(out);
    memset(buf, '\0', ZIP_LOCAL_HEADER_LEN);
    memcpy(buf + ZIP_LOCAL_HEADER_LEN, zpath, zpathlen);
    len = zpathlen + ZIP_LOCAL_HEADER_LEN;
    if (Tcl_Write(out, buf, len) != len) {
    wrerr:
	Tcl_SetObjResult(interp, Tcl_ObjPrintf(
		"write error on %s: %s", path, Tcl_PosixError(interp)));
	Tcl_Close(interp, in);
	return TCL_ERROR;
    }
    if ((len + pos[0]) & 3) {
	unsigned char abuf[8];

	/*
	 * Align payload to next 4-byte boundary using a dummy extra entry
	 * similar to the zipalign tool from Android's SDK.
	 */

	align = 4 + ((len + pos[0]) & 3);
	ZipWriteShort(abuf, 0xffff);
	ZipWriteShort(abuf + 2, align - 4);
	ZipWriteInt(abuf + 4, 0x03020100);
	if (Tcl_Write(out, (const char *) abuf, align) != align) {
	    goto wrerr;
	}
    }
    if (passwd) {
	int i, ch, tmp;
	unsigned char kvbuf[24];
	Tcl_Obj *ret;

	init_keys(passwd, keys, crc32tab);
	for (i = 0; i < 12 - 2; i++) {
	    double r;

	    if (Tcl_EvalEx(interp, "::tcl::mathfunc::rand", -1, 0) != TCL_OK) {
		Tcl_Obj *eiPtr = Tcl_ObjPrintf(
			"\n    (evaluating PRNG step %d for password encoding)",
			i);

		Tcl_AppendObjToErrorInfo(interp, eiPtr);
		Tcl_Close(interp, in);
		return TCL_ERROR;
	    }
	    ret = Tcl_GetObjResult(interp);
	    if (Tcl_GetDoubleFromObj(interp, ret, &r) != TCL_OK) {
		Tcl_Obj *eiPtr = Tcl_ObjPrintf(
			"\n    (evaluating PRNG step %d for password encoding)",
			i);

		Tcl_AppendObjToErrorInfo(interp, eiPtr);
		Tcl_Close(interp, in);
		return TCL_ERROR;
	    }
	    ch = (int) (r * 256);
	    kvbuf[i + 12] = (unsigned char) zencode(keys, crc32tab, ch, tmp);
	}
	Tcl_ResetResult(interp);
	init_keys(passwd, keys, crc32tab);
	for (i = 0; i < 12 - 2; i++) {
	    kvbuf[i] = (unsigned char)
		    zencode(keys, crc32tab, kvbuf[i + 12], tmp);
	}
	kvbuf[i++] = (unsigned char) zencode(keys, crc32tab, crc >> 16, tmp);
	kvbuf[i++] = (unsigned char) zencode(keys, crc32tab, crc >> 24, tmp);
	len = Tcl_Write(out, (char *) kvbuf, 12);
	memset(kvbuf, 0, 24);
	if (len != 12) {
	    Tcl_SetObjResult(interp, Tcl_ObjPrintf(
		    "write error on %s: %s", path, Tcl_PosixError(interp)));
	    Tcl_Close(interp, in);
	    return TCL_ERROR;
	}
	memcpy(keys0, keys, sizeof(keys0));
	nbytecompr += 12;
    }
    Tcl_Flush(out);
    pos[2] = Tcl_Tell(out);
    compMeth = ZIP_COMPMETH_DEFLATED;
    memset(&stream, 0, sizeof(z_stream));
    stream.zalloc = Z_NULL;
    stream.zfree = Z_NULL;
    stream.opaque = Z_NULL;
    if (deflateInit2(&stream, 9, Z_DEFLATED, -15, 8,
	    Z_DEFAULT_STRATEGY) != Z_OK) {
	Tcl_SetObjResult(interp, Tcl_ObjPrintf(
		"compression init error on \"%s\"", path));
	Tcl_SetErrorCode(interp, "TCL", "ZIPFS", "DEFLATE_INIT", NULL);
	Tcl_Close(interp, in);
	return TCL_ERROR;
    }
    do {
	len = Tcl_Read(in, buf, bufsize);
	if (len == TCL_IO_FAILURE) {
	    Tcl_SetObjResult(interp, Tcl_ObjPrintf(
		    "read error on %s: %s", path, Tcl_PosixError(interp)));
	    deflateEnd(&stream);
	    Tcl_Close(interp, in);
	    return TCL_ERROR;
	}
	stream.avail_in = len;
	stream.next_in = (unsigned char *) buf;
	flush = Tcl_Eof(in) ? Z_FINISH : Z_NO_FLUSH;
	do {
	    stream.avail_out = sizeof(obuf);
	    stream.next_out = (unsigned char *) obuf;
	    len = deflate(&stream, flush);
	    if (len == (size_t) Z_STREAM_ERROR) {
		Tcl_SetObjResult(interp, Tcl_ObjPrintf(
			"deflate error on %s", path));
		Tcl_SetErrorCode(interp, "TCL", "ZIPFS", "DEFLATE", NULL);
		deflateEnd(&stream);
		Tcl_Close(interp, in);
		return TCL_ERROR;
	    }
	    olen = sizeof(obuf) - stream.avail_out;
	    if (passwd) {
		size_t i;
		int tmp;

		for (i = 0; i < olen; i++) {
		    obuf[i] = (char) zencode(keys, crc32tab, obuf[i], tmp);
		}
	    }
	    if (olen && (Tcl_Write(out, obuf, olen) != olen)) {
		Tcl_SetObjResult(interp, Tcl_ObjPrintf(
			"write error: %s", Tcl_PosixError(interp)));
		deflateEnd(&stream);
		Tcl_Close(interp, in);
		return TCL_ERROR;
	    }
	    nbytecompr += olen;
	} while (stream.avail_out == 0);
    } while (flush != Z_FINISH);
    deflateEnd(&stream);
    Tcl_Flush(out);
    pos[1] = Tcl_Tell(out);
    if (nbyte - nbytecompr <= 0) {
	/*
	 * Compressed file larger than input, write it again uncompressed.
	 */
	if (Tcl_Seek(in, 0, SEEK_SET) != 0) {
	    goto seekErr;
	}
	if (Tcl_Seek(out, pos[2], SEEK_SET) != pos[2]) {
	seekErr:
	    Tcl_Close(interp, in);
	    Tcl_SetObjResult(interp, Tcl_ObjPrintf(
		    "seek error: %s", Tcl_PosixError(interp)));
	    return TCL_ERROR;
	}
	nbytecompr = (passwd ? 12 : 0);
	while (1) {
	    len = Tcl_Read(in, buf, bufsize);
	    if (len == TCL_IO_FAILURE) {
		Tcl_SetObjResult(interp, Tcl_ObjPrintf(
			"read error on \"%s\": %s",
			path, Tcl_PosixError(interp)));
		Tcl_Close(interp, in);
		return TCL_ERROR;
	    } else if (len == 0) {
		break;
	    }
	    if (passwd) {
		size_t i;
		int tmp;

		for (i = 0; i < len; i++) {
		    buf[i] = (char) zencode(keys0, crc32tab, buf[i], tmp);
		}
	    }
	    if (Tcl_Write(out, buf, len) != len) {
		Tcl_SetObjResult(interp, Tcl_ObjPrintf(
			"write error: %s", Tcl_PosixError(interp)));
		Tcl_Close(interp, in);
		return TCL_ERROR;
	    }
	    nbytecompr += len;
	}
	compMeth = ZIP_COMPMETH_STORED;
	Tcl_Flush(out);
	pos[1] = Tcl_Tell(out);
	Tcl_TruncateChannel(out, pos[1]);
    }
    Tcl_Close(interp, in);

    hPtr = Tcl_CreateHashEntry(fileHash, zpath, &isNew);
    if (!isNew) {
	Tcl_SetObjResult(interp, Tcl_ObjPrintf(
		"non-unique path name \"%s\"", path));
	Tcl_SetErrorCode(interp, "TCL", "ZIPFS", "DUPLICATE_PATH", NULL);
	return TCL_ERROR;
    }

    z = Tcl_Alloc(sizeof(ZipEntry));
    Tcl_SetHashValue(hPtr, z);
    z->name = NULL;
    z->tnext = NULL;
    z->depth = 0;
    z->zipFilePtr = NULL;
    z->isDirectory = 0;
    z->isEncrypted = (passwd ? 1 : 0);
    z->offset = pos[0];
    z->crc32 = crc;
    z->timestamp = mtime;
    z->numBytes = nbyte;
    z->numCompressedBytes = nbytecompr;
    z->compressMethod = compMeth;
    z->data = NULL;
    z->name = Tcl_GetHashKey(fileHash, hPtr);
    z->next = NULL;

    /*
     * Write final local header information.
     */
    ZipWriteInt(buf + ZIP_LOCAL_SIG_OFFS, ZIP_LOCAL_HEADER_SIG);
    ZipWriteShort(buf + ZIP_LOCAL_VERSION_OFFS, ZIP_MIN_VERSION);
    ZipWriteShort(buf + ZIP_LOCAL_FLAGS_OFFS, z->isEncrypted);
    ZipWriteShort(buf + ZIP_LOCAL_COMPMETH_OFFS, z->compressMethod);
    ZipWriteShort(buf + ZIP_LOCAL_MTIME_OFFS, ToDosTime(z->timestamp));
    ZipWriteShort(buf + ZIP_LOCAL_MDATE_OFFS, ToDosDate(z->timestamp));
    ZipWriteInt(buf + ZIP_LOCAL_CRC32_OFFS, z->crc32);
    ZipWriteInt(buf + ZIP_LOCAL_COMPLEN_OFFS, z->numCompressedBytes);
    ZipWriteInt(buf + ZIP_LOCAL_UNCOMPLEN_OFFS, z->numBytes);
    ZipWriteShort(buf + ZIP_LOCAL_PATHLEN_OFFS, zpathlen);
    ZipWriteShort(buf + ZIP_LOCAL_EXTRALEN_OFFS, align);
    if (Tcl_Seek(out, pos[0], SEEK_SET) != pos[0]) {
	Tcl_DeleteHashEntry(hPtr);
	Tcl_Free(z);
	Tcl_SetObjResult(interp, Tcl_ObjPrintf(
		"seek error: %s", Tcl_PosixError(interp)));
	return TCL_ERROR;
    }
    if (Tcl_Write(out, buf, ZIP_LOCAL_HEADER_LEN) != ZIP_LOCAL_HEADER_LEN) {
	Tcl_DeleteHashEntry(hPtr);
	Tcl_Free(z);
	Tcl_SetObjResult(interp, Tcl_ObjPrintf(
		"write error: %s", Tcl_PosixError(interp)));
	return TCL_ERROR;
    }
    Tcl_Flush(out);
    if (Tcl_Seek(out, pos[1], SEEK_SET) != pos[1]) {
	Tcl_DeleteHashEntry(hPtr);
	Tcl_Free(z);
	Tcl_SetObjResult(interp, Tcl_ObjPrintf(
		"seek error: %s", Tcl_PosixError(interp)));
	return TCL_ERROR;
    }
    return TCL_OK;
}

/*
 *-------------------------------------------------------------------------
 *
 * ZipFSMkZipOrImgObjCmd --
 *
 *	This procedure is creates a new ZIP archive file or image file given
 *	output filename, input directory of files to be archived, optional
 *	password, and optional image to be prepended to the output ZIP archive
 *	file.
 *
 * Results:
 *	A standard Tcl result.
 *
 * Side effects:
 *	A new ZIP archive file or image file is written.
 *
 *-------------------------------------------------------------------------
 */

static int
ZipFSMkZipOrImgObjCmd(
    Tcl_Interp *interp,		/* Current interpreter. */
    int isImg,
    int isList,
    int objc,			/* Number of arguments. */
    Tcl_Obj *const objv[])	/* Argument objects. */
{
    Tcl_Channel out;
    int pwlen = 0, count, ret = TCL_ERROR, lobjc;
    size_t len, slen = 0, i = 0;
    Tcl_WideInt pos[3];
    Tcl_Obj **lobjv, *list = NULL;
    ZipEntry *z;
    Tcl_HashEntry *hPtr;
    Tcl_HashSearch search;
    Tcl_HashTable fileHash;
    char *strip = NULL, *pw = NULL, passBuf[264], buf[4096];

    /*
     * Caller has verified that the number of arguments is correct.
     */

    passBuf[0] = 0;
    if (objc > (isList ? 3 : 4)) {
	pw = TclGetString(objv[isList ? 3 : 4]);
	pwlen = strlen(pw);
	if ((pwlen > 255) || strchr(pw, 0xff)) {
	    Tcl_SetObjResult(interp,
		    Tcl_NewStringObj("illegal password", -1));
	    Tcl_SetErrorCode(interp, "TCL", "ZIPFS", "BAD_PASS", NULL);
	    return TCL_ERROR;
	}
    }
    if (isList) {
	list = objv[2];
	Tcl_IncrRefCount(list);
    } else {
	Tcl_Obj *cmd[3];

	cmd[1] = Tcl_NewStringObj("::tcl::zipfs::find", -1);
	cmd[2] = objv[2];
	cmd[0] = Tcl_NewListObj(2, cmd + 1);
	Tcl_IncrRefCount(cmd[0]);
	if (Tcl_EvalObjEx(interp, cmd[0], TCL_EVAL_DIRECT) != TCL_OK) {
	    Tcl_DecrRefCount(cmd[0]);
	    return TCL_ERROR;
	}
	Tcl_DecrRefCount(cmd[0]);
	list = Tcl_GetObjResult(interp);
	Tcl_IncrRefCount(list);
    }
    if (Tcl_ListObjGetElements(interp, list, &lobjc, &lobjv) != TCL_OK) {
	Tcl_DecrRefCount(list);
	return TCL_ERROR;
    }
    if (isList && (lobjc % 2)) {
	Tcl_DecrRefCount(list);
	Tcl_SetObjResult(interp,
		Tcl_NewStringObj("need even number of elements", -1));
	Tcl_SetErrorCode(interp, "TCL", "ZIPFS", "LIST_LENGTH", NULL);
	return TCL_ERROR;
    }
    if (lobjc == 0) {
	Tcl_DecrRefCount(list);
	Tcl_SetObjResult(interp, Tcl_NewStringObj("empty archive", -1));
	Tcl_SetErrorCode(interp, "TCL", "ZIPFS", "EMPTY", NULL);
	return TCL_ERROR;
    }
    out = Tcl_OpenFileChannel(interp, TclGetString(objv[1]), "wb", 0755);
    if (out == NULL) {
	Tcl_DecrRefCount(list);
	return TCL_ERROR;
    }
    if (pwlen <= 0) {
	pw = NULL;
	pwlen = 0;
    }
    if (isImg) {
	ZipFile *zf, zf0;
	int isMounted = 0;
	const char *imgName;

	if (isList) {
	    imgName = (objc > 4) ? TclGetString(objv[4]) :
		    Tcl_GetNameOfExecutable();
	} else {
	    imgName = (objc > 5) ? TclGetString(objv[5]) :
		    Tcl_GetNameOfExecutable();
	}
	if (pwlen) {
	    i = 0;
	    for (len = pwlen; len-- > 0;) {
		int ch = pw[len];

		passBuf[i] = (ch & 0x0f) | pwrot[(ch >> 4) & 0x0f];
		i++;
	    }
	    passBuf[i] = i;
	    ++i;
	    passBuf[i++] = (char) ZIP_PASSWORD_END_SIG;
	    passBuf[i++] = (char) (ZIP_PASSWORD_END_SIG >> 8);
	    passBuf[i++] = (char) (ZIP_PASSWORD_END_SIG >> 16);
	    passBuf[i++] = (char) (ZIP_PASSWORD_END_SIG >> 24);
	    passBuf[i] = '\0';
	}

	/*
	 * Check for mounted image.
	 */

	WriteLock();
	for (hPtr = Tcl_FirstHashEntry(&ZipFS.zipHash, &search); hPtr;
		hPtr = Tcl_NextHashEntry(&search)) {
	    zf = Tcl_GetHashValue(hPtr);
	    if (strcmp(zf->name, imgName) == 0) {
		isMounted = 1;
		zf->numOpen++;
		break;
	    }
	}
	Unlock();
	if (!isMounted) {
	    zf = &zf0;
	}
	if (isMounted || ZipFSOpenArchive(interp, imgName, 0, zf) == TCL_OK) {
	    if (Tcl_Write(out, (char *) zf->data,
		    zf->passOffset) != zf->passOffset) {
		memset(passBuf, 0, sizeof(passBuf));
		Tcl_DecrRefCount(list);
		Tcl_SetObjResult(interp, Tcl_ObjPrintf(
			"write error: %s", Tcl_PosixError(interp)));
		Tcl_Close(interp, out);
		if (zf == &zf0) {
		    ZipFSCloseArchive(interp, zf);
		} else {
		    WriteLock();
		    zf->numOpen--;
		    Unlock();
		}
		return TCL_ERROR;
	    }
	    if (zf == &zf0) {
		ZipFSCloseArchive(interp, zf);
	    } else {
		WriteLock();
		zf->numOpen--;
		Unlock();
	    }
	} else {
	    size_t k;
	    int m, n;
	    Tcl_Channel in;
	    const char *errMsg = "seek error";

	    /*
	     * Fall back to read it as plain file which hopefully is a static
	     * tclsh or wish binary with proper zipfs infrastructure built in.
	     */

	    Tcl_ResetResult(interp);
	    in = Tcl_OpenFileChannel(interp, imgName, "rb", 0644);
	    if (!in) {
		memset(passBuf, 0, sizeof(passBuf));
		Tcl_DecrRefCount(list);
		Tcl_Close(interp, out);
		return TCL_ERROR;
	    }
	    i = Tcl_Seek(in, 0, SEEK_END);
	    if (i == TCL_IO_FAILURE) {
	    cperr:
		memset(passBuf, 0, sizeof(passBuf));
		Tcl_DecrRefCount(list);
		Tcl_SetObjResult(interp, Tcl_ObjPrintf(
			"%s: %s", errMsg, Tcl_PosixError(interp)));
		Tcl_Close(interp, out);
		Tcl_Close(interp, in);
		return TCL_ERROR;
	    }
	    Tcl_Seek(in, 0, SEEK_SET);
	    for (k = 0; k < i; k += m) {
		m = i - k;
		if (m > (int) sizeof(buf)) {
		    m = (int) sizeof(buf);
		}
		n = Tcl_Read(in, buf, m);
		if (n == -1) {
		    errMsg = "read error";
		    goto cperr;
		} else if (n == 0) {
		    break;
		}
		m = Tcl_Write(out, buf, n);
		if (m != n) {
		    errMsg = "write error";
		    goto cperr;
		}
	    }
	    Tcl_Close(interp, in);
	}
	len = strlen(passBuf);
	if (len > 0) {
	    i = Tcl_Write(out, passBuf, len);
	    if (i != len) {
		Tcl_DecrRefCount(list);
		Tcl_SetObjResult(interp, Tcl_ObjPrintf(
			"write error: %s", Tcl_PosixError(interp)));
		Tcl_Close(interp, out);
		return TCL_ERROR;
	    }
	}
	memset(passBuf, 0, sizeof(passBuf));
	Tcl_Flush(out);
    }
    Tcl_InitHashTable(&fileHash, TCL_STRING_KEYS);
    pos[0] = Tcl_Tell(out);
    if (!isList && (objc > 3)) {
	strip = TclGetString(objv[3]);
	slen = strlen(strip);
    }
    for (i = 0; i < (size_t) lobjc; i += (isList ? 2 : 1)) {
	const char *path, *name;

	path = TclGetString(lobjv[i]);
	if (isList) {
	    name = TclGetString(lobjv[i + 1]);
	} else {
	    name = path;
	    if (slen > 0) {
		len = strlen(name);
		if ((len <= slen) || (strncmp(strip, name, slen) != 0)) {
		    continue;
		}
		name += slen;
	    }
	}
	while (name[0] == '/') {
	    ++name;
	}
	if (name[0] == '\0') {
	    continue;
	}
	if (ZipAddFile(interp, path, name, out, pw, buf, sizeof(buf),
		&fileHash) != TCL_OK) {
	    goto done;
	}
    }
    pos[1] = Tcl_Tell(out);
    count = 0;
    for (i = 0; i < (size_t) lobjc; i += (isList ? 2 : 1)) {
	const char *path, *name;

	path = TclGetString(lobjv[i]);
	if (isList) {
	    name = TclGetString(lobjv[i + 1]);
	} else {
	    name = path;
	    if (slen > 0) {
		len = strlen(name);
		if ((len <= slen) || (strncmp(strip, name, slen) != 0)) {
		    continue;
		}
		name += slen;
	    }
	}
	while (name[0] == '/') {
	    ++name;
	}
	if (name[0] == '\0') {
	    continue;
	}
	hPtr = Tcl_FindHashEntry(&fileHash, name);
	if (!hPtr) {
	    continue;
	}
	z = Tcl_GetHashValue(hPtr);
	len = strlen(z->name);
	ZipWriteInt(buf + ZIP_CENTRAL_SIG_OFFS, ZIP_CENTRAL_HEADER_SIG);
	ZipWriteShort(buf + ZIP_CENTRAL_VERSIONMADE_OFFS, ZIP_MIN_VERSION);
	ZipWriteShort(buf + ZIP_CENTRAL_VERSION_OFFS, ZIP_MIN_VERSION);
	ZipWriteShort(buf + ZIP_CENTRAL_FLAGS_OFFS, z->isEncrypted);
	ZipWriteShort(buf + ZIP_CENTRAL_COMPMETH_OFFS, z->compressMethod);
	ZipWriteShort(buf + ZIP_CENTRAL_MTIME_OFFS, ToDosTime(z->timestamp));
	ZipWriteShort(buf + ZIP_CENTRAL_MDATE_OFFS, ToDosDate(z->timestamp));
	ZipWriteInt(buf + ZIP_CENTRAL_CRC32_OFFS, z->crc32);
	ZipWriteInt(buf + ZIP_CENTRAL_COMPLEN_OFFS, z->numCompressedBytes);
	ZipWriteInt(buf + ZIP_CENTRAL_UNCOMPLEN_OFFS, z->numBytes);
	ZipWriteShort(buf + ZIP_CENTRAL_PATHLEN_OFFS, len);
	ZipWriteShort(buf + ZIP_CENTRAL_EXTRALEN_OFFS, 0);
	ZipWriteShort(buf + ZIP_CENTRAL_FCOMMENTLEN_OFFS, 0);
	ZipWriteShort(buf + ZIP_CENTRAL_DISKFILE_OFFS, 0);
	ZipWriteShort(buf + ZIP_CENTRAL_IATTR_OFFS, 0);
	ZipWriteInt(buf + ZIP_CENTRAL_EATTR_OFFS, 0);
	ZipWriteInt(buf + ZIP_CENTRAL_LOCALHDR_OFFS, z->offset - pos[0]);
	if ((Tcl_Write(out, buf,
		    ZIP_CENTRAL_HEADER_LEN) != ZIP_CENTRAL_HEADER_LEN)
		|| (Tcl_Write(out, z->name, len) != len)) {
	    Tcl_SetObjResult(interp, Tcl_ObjPrintf(
		    "write error: %s", Tcl_PosixError(interp)));
	    goto done;
	}
	count++;
    }
    Tcl_Flush(out);
    pos[2] = Tcl_Tell(out);
    ZipWriteInt(buf + ZIP_CENTRAL_END_SIG_OFFS, ZIP_CENTRAL_END_SIG);
    ZipWriteShort(buf + ZIP_CENTRAL_DISKNO_OFFS, 0);
    ZipWriteShort(buf + ZIP_CENTRAL_DISKDIR_OFFS, 0);
    ZipWriteShort(buf + ZIP_CENTRAL_ENTS_OFFS, count);
    ZipWriteShort(buf + ZIP_CENTRAL_TOTALENTS_OFFS, count);
    ZipWriteInt(buf + ZIP_CENTRAL_DIRSIZE_OFFS, pos[2] - pos[1]);
    ZipWriteInt(buf + ZIP_CENTRAL_DIRSTART_OFFS, pos[1] - pos[0]);
    ZipWriteShort(buf + ZIP_CENTRAL_COMMENTLEN_OFFS, 0);
    if (Tcl_Write(out, buf, ZIP_CENTRAL_END_LEN) != ZIP_CENTRAL_END_LEN) {
	Tcl_SetObjResult(interp, Tcl_ObjPrintf(
		"write error: %s", Tcl_PosixError(interp)));
	goto done;
    }
    Tcl_Flush(out);
    ret = TCL_OK;

  done:
    if (ret == TCL_OK) {
	ret = Tcl_Close(interp, out);
    } else {
	Tcl_Close(interp, out);
    }
    Tcl_DecrRefCount(list);
    for (hPtr = Tcl_FirstHashEntry(&fileHash, &search); hPtr;
	    hPtr = Tcl_NextHashEntry(&search)) {
	z = Tcl_GetHashValue(hPtr);
	Tcl_Free(z);
	Tcl_DeleteHashEntry(hPtr);
    }
    Tcl_DeleteHashTable(&fileHash);
    return ret;
}

/*
 *-------------------------------------------------------------------------
 *
 * ZipFSMkZipObjCmd, ZipFSLMkZipObjCmd --
 *
 *	These procedures are invoked to process the [zipfs mkzip] and [zipfs
 *	lmkzip] commands.  See description of ZipFSMkZipOrImgCmd().
 *
 * Results:
 *	A standard Tcl result.
 *
 * Side effects:
 *	See description of ZipFSMkZipOrImgCmd().
 *
 *-------------------------------------------------------------------------
 */

static int
ZipFSMkZipObjCmd(
    void *clientData,	/* Not used. */
    Tcl_Interp *interp,		/* Current interpreter. */
    int objc,			/* Number of arguments. */
    Tcl_Obj *const objv[])	/* Argument objects. */
{
    if (objc < 3 || objc > 5) {
	Tcl_WrongNumArgs(interp, 1, objv, "outfile indir ?strip? ?password?");
	return TCL_ERROR;
    }
    if (Tcl_IsSafe(interp)) {
	Tcl_SetObjResult(interp, Tcl_NewStringObj(
		"operation not permitted in a safe interpreter", -1));
	Tcl_SetErrorCode(interp, "TCL", "ZIPFS", "SAFE_INTERP", NULL);
	return TCL_ERROR;
    }
    return ZipFSMkZipOrImgObjCmd(interp, 0, 0, objc, objv);
}

static int
ZipFSLMkZipObjCmd(
    void *clientData,	/* Not used. */
    Tcl_Interp *interp,		/* Current interpreter. */
    int objc,			/* Number of arguments. */
    Tcl_Obj *const objv[])	/* Argument objects. */
{
    if (objc < 3 || objc > 4) {
	Tcl_WrongNumArgs(interp, 1, objv, "outfile inlist ?password?");
	return TCL_ERROR;
    }
    if (Tcl_IsSafe(interp)) {
	Tcl_SetObjResult(interp, Tcl_NewStringObj(
		"operation not permitted in a safe interpreter", -1));
	Tcl_SetErrorCode(interp, "TCL", "ZIPFS", "SAFE_INTERP", NULL);
	return TCL_ERROR;
    }
    return ZipFSMkZipOrImgObjCmd(interp, 0, 1, objc, objv);
}

/*
 *-------------------------------------------------------------------------
 *
 * ZipFSMkImgObjCmd, ZipFSLMkImgObjCmd --
 *
 *	These procedures are invoked to process the [zipfs mkimg] and [zipfs
 *	lmkimg] commands.  See description of ZipFSMkZipOrImgCmd().
 *
 * Results:
 *	A standard Tcl result.
 *
 * Side effects:
 *	See description of ZipFSMkZipOrImgCmd().
 *
 *-------------------------------------------------------------------------
 */

static int
ZipFSMkImgObjCmd(
    void *clientData,	/* Not used. */
    Tcl_Interp *interp,		/* Current interpreter. */
    int objc,			/* Number of arguments. */
    Tcl_Obj *const objv[])	/* Argument objects. */
{
    if (objc < 3 || objc > 6) {
	Tcl_WrongNumArgs(interp, 1, objv,
		"outfile indir ?strip? ?password? ?infile?");
	return TCL_ERROR;
    }
    if (Tcl_IsSafe(interp)) {
	Tcl_SetObjResult(interp, Tcl_NewStringObj(
		"operation not permitted in a safe interpreter", -1));
	Tcl_SetErrorCode(interp, "TCL", "ZIPFS", "SAFE_INTERP", NULL);
	return TCL_ERROR;
    }
    return ZipFSMkZipOrImgObjCmd(interp, 1, 0, objc, objv);
}

static int
ZipFSLMkImgObjCmd(
    void *clientData,	/* Not used. */
    Tcl_Interp *interp,		/* Current interpreter. */
    int objc,			/* Number of arguments. */
    Tcl_Obj *const objv[])	/* Argument objects. */
{
    if (objc < 3 || objc > 5) {
	Tcl_WrongNumArgs(interp, 1, objv, "outfile inlist ?password infile?");
	return TCL_ERROR;
    }
    if (Tcl_IsSafe(interp)) {
	Tcl_SetObjResult(interp, Tcl_NewStringObj(
		"operation not permitted in a safe interpreter", -1));
	Tcl_SetErrorCode(interp, "TCL", "ZIPFS", "SAFE_INTERP", NULL);
	return TCL_ERROR;
    }
    return ZipFSMkZipOrImgObjCmd(interp, 1, 1, objc, objv);
}

/*
 *-------------------------------------------------------------------------
 *
 * ZipFSCanonicalObjCmd --
 *
 *	This procedure is invoked to process the [zipfs canonical] command.
 *	It returns the canonical name for a file within zipfs
 *
 * Results:
 *	Always TCL_OK provided the right number of arguments are supplied.
 *
 * Side effects:
 *	None.
 *
 *-------------------------------------------------------------------------
 */

static int
ZipFSCanonicalObjCmd(
    void *clientData,	/* Not used. */
    Tcl_Interp *interp,		/* Current interpreter. */
    int objc,			/* Number of arguments. */
    Tcl_Obj *const objv[])	/* Argument objects. */
{
    char *mntpoint = NULL;
    char *filename = NULL;
    char *result;
    Tcl_DString dPath;

    if (objc < 2 || objc > 4) {
	Tcl_WrongNumArgs(interp, 1, objv, "?mountpoint? filename ?inZipfs?");
	return TCL_ERROR;
    }
    Tcl_DStringInit(&dPath);
    if (objc == 2) {
	filename = TclGetString(objv[1]);
	result = CanonicalPath("", filename, &dPath, 1);
    } else if (objc == 3) {
	mntpoint = TclGetString(objv[1]);
	filename = TclGetString(objv[2]);
	result = CanonicalPath(mntpoint, filename, &dPath, 1);
    } else {
	int zipfs = 0;

	if (Tcl_GetBooleanFromObj(interp, objv[3], &zipfs)) {
	    return TCL_ERROR;
	}
	mntpoint = TclGetString(objv[1]);
	filename = TclGetString(objv[2]);
	result = CanonicalPath(mntpoint, filename, &dPath, zipfs);
    }
    Tcl_SetObjResult(interp, Tcl_NewStringObj(result, -1));
    return TCL_OK;
}

/*
 *-------------------------------------------------------------------------
 *
 * ZipFSExistsObjCmd --
 *
 *	This procedure is invoked to process the [zipfs exists] command.  It
 *	tests for the existence of a file in the ZIP filesystem and places a
 *	boolean into the interp's result.
 *
 * Results:
 *	Always TCL_OK provided the right number of arguments are supplied.
 *
 * Side effects:
 *	None.
 *
 *-------------------------------------------------------------------------
 */

static int
ZipFSExistsObjCmd(
    void *clientData,	/* Not used. */
    Tcl_Interp *interp,		/* Current interpreter. */
    int objc,			/* Number of arguments. */
    Tcl_Obj *const objv[])	/* Argument objects. */
{
    char *filename;
    int exists;
    Tcl_DString ds;

    if (objc != 2) {
	Tcl_WrongNumArgs(interp, 1, objv, "filename");
	return TCL_ERROR;
    }

    /*
     * Prepend ZIPFS_VOLUME to filename, eliding the final /
     */

    filename = TclGetString(objv[1]);
    Tcl_DStringInit(&ds);
    Tcl_DStringAppend(&ds, ZIPFS_VOLUME, ZIPFS_VOLUME_LEN - 1);
    Tcl_DStringAppend(&ds, filename, -1);
    filename = Tcl_DStringValue(&ds);

    ReadLock();
    exists = ZipFSLookup(filename) != NULL;
    Unlock();

    Tcl_SetObjResult(interp, Tcl_NewBooleanObj(exists));
    return TCL_OK;
}

/*
 *-------------------------------------------------------------------------
 *
 * ZipFSInfoObjCmd --
 *
 *	This procedure is invoked to process the [zipfs info] command.	 On
 *	success, it returns a Tcl list made up of name of ZIP archive file,
 *	size uncompressed, size compressed, and archive offset of a file in
 *	the ZIP filesystem.
 *
 * Results:
 *	A standard Tcl result.
 *
 * Side effects:
 *	None.
 *
 *-------------------------------------------------------------------------
 */

static int
ZipFSInfoObjCmd(
    void *clientData,	/* Not used. */
    Tcl_Interp *interp,		/* Current interpreter. */
    int objc,			/* Number of arguments. */
    Tcl_Obj *const objv[])	/* Argument objects. */
{
    char *filename;
    ZipEntry *z;

    if (objc != 2) {
	Tcl_WrongNumArgs(interp, 1, objv, "filename");
	return TCL_ERROR;
    }
    filename = TclGetString(objv[1]);
    ReadLock();
    z = ZipFSLookup(filename);
    if (z) {
	Tcl_Obj *result = Tcl_GetObjResult(interp);

	Tcl_ListObjAppendElement(interp, result,
		Tcl_NewStringObj(z->zipFilePtr->name, -1));
	Tcl_ListObjAppendElement(interp, result,
		Tcl_NewWideIntObj(z->numBytes));
	Tcl_ListObjAppendElement(interp, result,
		Tcl_NewWideIntObj(z->numCompressedBytes));
	Tcl_ListObjAppendElement(interp, result, Tcl_NewWideIntObj(z->offset));
    }
    Unlock();
    return TCL_OK;
}

/*
 *-------------------------------------------------------------------------
 *
 * ZipFSListObjCmd --
 *
 *	This procedure is invoked to process the [zipfs list] command.	 On
 *	success, it returns a Tcl list of files of the ZIP filesystem which
 *	match a search pattern (glob or regexp).
 *
 * Results:
 *	A standard Tcl result.
 *
 * Side effects:
 *	None.
 *
 *-------------------------------------------------------------------------
 */

static int
ZipFSListObjCmd(
    void *clientData,	/* Not used. */
    Tcl_Interp *interp,		/* Current interpreter. */
    int objc,			/* Number of arguments. */
    Tcl_Obj *const objv[])	/* Argument objects. */
{
    char *pattern = NULL;
    Tcl_RegExp regexp = NULL;
    Tcl_HashEntry *hPtr;
    Tcl_HashSearch search;
    Tcl_Obj *result = Tcl_GetObjResult(interp);

    if (objc > 3) {
	Tcl_WrongNumArgs(interp, 1, objv, "?(-glob|-regexp)? ?pattern?");
	return TCL_ERROR;
    }
    if (objc == 3) {
	size_t n;
	char *what = TclGetStringFromObj(objv[1], &n);

	if ((n >= 2) && (strncmp(what, "-glob", n) == 0)) {
	    pattern = TclGetString(objv[2]);
	} else if ((n >= 2) && (strncmp(what, "-regexp", n) == 0)) {
	    regexp = Tcl_RegExpCompile(interp, TclGetString(objv[2]));
	    if (!regexp) {
		return TCL_ERROR;
	    }
	} else {
	    Tcl_SetObjResult(interp, Tcl_ObjPrintf(
		    "unknown option \"%s\"", what));
	    Tcl_SetErrorCode(interp, "TCL", "ZIPFS", "BAD_OPT", NULL);
	    return TCL_ERROR;
	}
    } else if (objc == 2) {
	pattern = TclGetString(objv[1]);
    }
    ReadLock();
    if (pattern) {
	for (hPtr = Tcl_FirstHashEntry(&ZipFS.fileHash, &search);
		hPtr != NULL; hPtr = Tcl_NextHashEntry(&search)) {
	    ZipEntry *z = Tcl_GetHashValue(hPtr);

	    if (Tcl_StringMatch(z->name, pattern)) {
		Tcl_ListObjAppendElement(interp, result,
			Tcl_NewStringObj(z->name, -1));
	    }
	}
    } else if (regexp) {
	for (hPtr = Tcl_FirstHashEntry(&ZipFS.fileHash, &search);
		hPtr; hPtr = Tcl_NextHashEntry(&search)) {
	    ZipEntry *z = Tcl_GetHashValue(hPtr);

	    if (Tcl_RegExpExec(interp, regexp, z->name, z->name)) {
		Tcl_ListObjAppendElement(interp, result,
			Tcl_NewStringObj(z->name, -1));
	    }
	}
    } else {
	for (hPtr = Tcl_FirstHashEntry(&ZipFS.fileHash, &search);
		hPtr; hPtr = Tcl_NextHashEntry(&search)) {
	    ZipEntry *z = Tcl_GetHashValue(hPtr);

	    Tcl_ListObjAppendElement(interp, result,
		    Tcl_NewStringObj(z->name, -1));
	}
    }
    Unlock();
    return TCL_OK;
}

/*
 *-------------------------------------------------------------------------
 *
 * TclZipfs_TclLibrary --
 *
 *	This procedure gets (and possibly finds) the root that Tcl's library
 *	files are mounted under.
 *
 * Results:
 *	A Tcl object holding the location (with zero refcount), or NULL if no
 *	Tcl library can be found.
 *
 * Side effects:
 *	May initialise the cache of where such library files are to be found.
 *	This cache is never cleared.
 *
 *-------------------------------------------------------------------------
 */

#ifdef _WIN32
#define LIBRARY_SIZE	    64
#endif /* _WIN32 */

Tcl_Obj *
TclZipfs_TclLibrary(void)
{
    Tcl_Obj *vfsInitScript;
    int found;
#ifdef _WIN32
    HMODULE hModule;
    WCHAR wName[MAX_PATH + LIBRARY_SIZE];
    char dllName[(MAX_PATH + LIBRARY_SIZE) * TCL_UTF_MAX];
#endif /* _WIN32 */

    /*
     * Use the cached value if that has been set; we don't want to repeat the
     * searching and mounting.
     */

    if (zipfs_literal_tcl_library) {
	return Tcl_NewStringObj(zipfs_literal_tcl_library, -1);
    }

    /*
     * Look for the library file system within the executable.
     */

    vfsInitScript = Tcl_NewStringObj(ZIPFS_APP_MOUNT "/tcl_library/init.tcl",
	    -1);
    Tcl_IncrRefCount(vfsInitScript);
    found = Tcl_FSAccess(vfsInitScript, F_OK);
    Tcl_DecrRefCount(vfsInitScript);
    if (found == TCL_OK) {
	zipfs_literal_tcl_library = ZIPFS_APP_MOUNT "/tcl_library";
	return Tcl_NewStringObj(zipfs_literal_tcl_library, -1);
    }

    /*
     * Look for the library file system within the DLL/shared library.  Note
     * that we must mount the zip file and dll before releasing to search.
     */

#if defined(_WIN32)
    hModule = TclWinGetTclInstance();
    GetModuleFileNameW(hModule, wName, MAX_PATH);
    WideCharToMultiByte(CP_UTF8, 0, wName, -1, dllName, sizeof(dllName), NULL, NULL);

    if (ZipfsAppHookFindTclInit(dllName) == TCL_OK) {
	return Tcl_NewStringObj(zipfs_literal_tcl_library, -1);
    }
#elif /* !_WIN32 && */ defined(CFG_RUNTIME_DLLFILE)
    if (ZipfsAppHookFindTclInit(
	    CFG_RUNTIME_LIBDIR "/" CFG_RUNTIME_DLLFILE) == TCL_OK) {
	return Tcl_NewStringObj(zipfs_literal_tcl_library, -1);
    }
#endif /* _WIN32 || CFG_RUNTIME_DLLFILE */

    /*
     * If we're configured to know about a ZIP archive we should use, do that.
     */

#ifdef CFG_RUNTIME_ZIPFILE
    if (ZipfsAppHookFindTclInit(
	    CFG_RUNTIME_LIBDIR "/" CFG_RUNTIME_ZIPFILE) == TCL_OK) {
	return Tcl_NewStringObj(zipfs_literal_tcl_library, -1);
    }
    if (ZipfsAppHookFindTclInit(
	    CFG_RUNTIME_SCRDIR "/" CFG_RUNTIME_ZIPFILE) == TCL_OK) {
	return Tcl_NewStringObj(zipfs_literal_tcl_library, -1);
    }
    if (ZipfsAppHookFindTclInit(CFG_RUNTIME_ZIPFILE) == TCL_OK) {
	return Tcl_NewStringObj(zipfs_literal_tcl_library, -1);
    }
#endif /* CFG_RUNTIME_ZIPFILE */

    /*
     * If anything set the cache (but subsequently failed) go with that
     * anyway.
     */

    if (zipfs_literal_tcl_library) {
	return Tcl_NewStringObj(zipfs_literal_tcl_library, -1);
    }
    return NULL;
}

/*
 *-------------------------------------------------------------------------
 *
 * ZipFSTclLibraryObjCmd --
 *
 *	This procedure is invoked to process the
 *	[::tcl::zipfs::tcl_library_init] command, usually called during the
 *	execution of Tcl's interpreter startup. It returns the root that Tcl's
 *	library files are mounted under.
 *
 * Results:
 *	A standard Tcl result.
 *
 * Side effects:
 *	May initialise the cache of where such library files are to be found.
 *	This cache is never cleared.
 *
 *-------------------------------------------------------------------------
 */

static int
ZipFSTclLibraryObjCmd(
    void *clientData,	/* Not used. */
    Tcl_Interp *interp,		/* Current interpreter. */
    int objc,			/* Number of arguments. */
    Tcl_Obj *const objv[])	/* Argument objects. */
{
    if (!Tcl_IsSafe(interp)) {
	Tcl_Obj *pResult = TclZipfs_TclLibrary();

	if (!pResult) {
	    pResult = Tcl_NewObj();
	}
	Tcl_SetObjResult(interp, pResult);
    }
    return TCL_OK;
}

/*
 *-------------------------------------------------------------------------
 *
 * ZipChannelClose --
 *
 *	This function is called to close a channel.
 *
 * Results:
 *	Always TCL_OK.
 *
 * Side effects:
 *	Resources are free'd.
 *
 *-------------------------------------------------------------------------
 */

static int
ZipChannelClose(
    void *instanceData,
    Tcl_Interp *interp)		/* Current interpreter. */
{
    ZipChannel *info = instanceData;

    if (info->iscompr && info->ubuf) {
	Tcl_Free(info->ubuf);
	info->ubuf = NULL;
    }
    if (info->isEncrypted) {
	info->isEncrypted = 0;
	memset(info->keys, 0, sizeof(info->keys));
    }
    if (info->isWriting) {
	ZipEntry *z = info->zipEntryPtr;
	unsigned char *newdata = Tcl_AttemptRealloc(info->ubuf, info->numRead);

	if (newdata) {
	    if (z->data) {
		Tcl_Free(z->data);
	    }
	    z->data = newdata;
	    z->numBytes = z->numCompressedBytes = info->numBytes;
	    z->compressMethod = ZIP_COMPMETH_STORED;
	    z->timestamp = time(NULL);
	    z->isDirectory = 0;
	    z->isEncrypted = 0;
	    z->offset = 0;
	    z->crc32 = 0;
	} else {
	    Tcl_Free(info->ubuf);
	}
    }
    WriteLock();
    info->zipFilePtr->numOpen--;
    Unlock();
    Tcl_Free(info);
    return TCL_OK;
}

/*
 *-------------------------------------------------------------------------
 *
 * ZipChannelRead --
 *
 *	This function is called to read data from channel.
 *
 * Results:
 *	Number of bytes read or -1 on error with error number set.
 *
 * Side effects:
 *	Data is read and file pointer is advanced.
 *
 *-------------------------------------------------------------------------
 */

static int
ZipChannelRead(
    void *instanceData,
    char *buf,
    int toRead,
    int *errloc)
{
    ZipChannel *info = (ZipChannel *) instanceData;
    unsigned long nextpos;

    if (info->isDirectory < 0) {
	/*
	 * Special case: when executable combined with ZIP archive file read
	 * data in front of ZIP, i.e. the executable itself.
	 */

	nextpos = info->numRead + toRead;
	if (nextpos > info->zipFilePtr->baseOffset) {
	    toRead = info->zipFilePtr->baseOffset - info->numRead;
	    nextpos = info->zipFilePtr->baseOffset;
	}
	if (toRead == 0) {
	    return 0;
	}
	memcpy(buf, info->zipFilePtr->data, toRead);
	info->numRead = nextpos;
	*errloc = 0;
	return toRead;
    }
    if (info->isDirectory) {
	*errloc = EISDIR;
	return -1;
    }
    nextpos = info->numRead + toRead;
    if (nextpos > info->numBytes) {
	toRead = info->numBytes - info->numRead;
	nextpos = info->numBytes;
    }
    if (toRead == 0) {
	return 0;
    }
    if (info->isEncrypted) {
	int i;

	for (i = 0; i < toRead; i++) {
	    int ch = info->ubuf[i + info->numRead];

	    buf[i] = zdecode(info->keys, crc32tab, ch);
	}
    } else {
	memcpy(buf, info->ubuf + info->numRead, toRead);
    }
    info->numRead = nextpos;
    *errloc = 0;
    return toRead;
}

/*
 *-------------------------------------------------------------------------
 *
 * ZipChannelWrite --
 *
 *	This function is called to write data into channel.
 *
 * Results:
 *	Number of bytes written or -1 on error with error number set.
 *
 * Side effects:
 *	Data is written and file pointer is advanced.
 *
 *-------------------------------------------------------------------------
 */

static int
ZipChannelWrite(
    void *instanceData,
    const char *buf,
    int toWrite,
    int *errloc)
{
    ZipChannel *info = (ZipChannel *) instanceData;
    unsigned long nextpos;

    if (!info->isWriting) {
	*errloc = EINVAL;
	return -1;
    }
    nextpos = info->numRead + toWrite;
    if (nextpos > info->maxWrite) {
	toWrite = info->maxWrite - info->numRead;
	nextpos = info->maxWrite;
    }
    if (toWrite == 0) {
	return 0;
    }
    memcpy(info->ubuf + info->numRead, buf, toWrite);
    info->numRead = nextpos;
    if (info->numRead > info->numBytes) {
	info->numBytes = info->numRead;
    }
    *errloc = 0;
    return toWrite;
}

/*
 *-------------------------------------------------------------------------
 *
 * ZipChannelSeek --
 *
 *	This function is called to position file pointer of channel.
 *
 * Results:
 *	New file position or -1 on error with error number set.
 *
 * Side effects:
 *	File pointer is repositioned according to offset and mode.
 *
 *-------------------------------------------------------------------------
 */

static int
ZipChannelSeek(
    void *instanceData,
    long offset,
    int mode,
    int *errloc)
{
    ZipChannel *info = (ZipChannel *) instanceData;
    unsigned long end;

    if (!info->isWriting && (info->isDirectory < 0)) {
	/*
	 * Special case: when executable combined with ZIP archive file, seek
	 * within front of ZIP, i.e. the executable itself.
	 */
	end = info->zipFilePtr->baseOffset;
    } else if (info->isDirectory) {
	*errloc = EINVAL;
	return -1;
    } else {
	end = info->numBytes;
    }
    switch (mode) {
    case SEEK_CUR:
	offset += info->numRead;
	break;
    case SEEK_END:
	offset += end;
	break;
    case SEEK_SET:
	break;
    default:
	*errloc = EINVAL;
	return -1;
    }
    if (offset < 0) {
	*errloc = EINVAL;
	return -1;
    }
    if (info->isWriting) {
	if ((unsigned long) offset > info->maxWrite) {
	    *errloc = EINVAL;
	    return -1;
	}
	if ((unsigned long) offset > info->numBytes) {
	    info->numBytes = offset;
	}
    } else if ((unsigned long) offset > end) {
	*errloc = EINVAL;
	return -1;
    }
    info->numRead = (unsigned long) offset;
    return info->numRead;
}

/*
 *-------------------------------------------------------------------------
 *
 * ZipChannelWatchChannel --
 *
 *	This function is called for event notifications on channel. Does
 *	nothing.
 *
 * Results:
 *	None.
 *
 * Side effects:
 *	None.
 *
 *-------------------------------------------------------------------------
 */

static void
ZipChannelWatchChannel(
    void *instanceData,
    int mask)
{
    return;
}

/*
 *-------------------------------------------------------------------------
 *
 * ZipChannelGetFile --
 *
 *	This function is called to retrieve OS handle for channel.
 *
 * Results:
 *	Always TCL_ERROR since there's never an OS handle for a file within a
 *	ZIP archive.
 *
 * Side effects:
 *	None.
 *
 *-------------------------------------------------------------------------
 */

static int
ZipChannelGetFile(
    void *instanceData,
    int direction,
    void **handlePtr)
{
    return TCL_ERROR;
}

/*
 *-------------------------------------------------------------------------
 *
 * ZipChannelOpen --
 *
 *	This function opens a Tcl_Channel on a file from a mounted ZIP archive
 *	according to given open mode.
 *
 * Results:
 *	Tcl_Channel on success, or NULL on error.
 *
 * Side effects:
 *	Memory is allocated, the file from the ZIP archive is uncompressed.
 *
 *-------------------------------------------------------------------------
 */

static Tcl_Channel
ZipChannelOpen(
    Tcl_Interp *interp,		/* Current interpreter. */
    char *filename,
    int mode,
    int permissions)
{
    ZipEntry *z;
    ZipChannel *info;
    int i, ch, trunc, wr, flags = 0;
    char cname[128];

    if ((mode & O_APPEND)
	    || ((ZipFS.wrmax <= 0) && (mode & (O_WRONLY | O_RDWR)))) {
	if (interp) {
	    Tcl_SetObjResult(interp,
		    Tcl_NewStringObj("unsupported open mode", -1));
	    Tcl_SetErrorCode(interp, "TCL", "ZIPFS", "BAD_MODE", NULL);
	}
	return NULL;
    }
    WriteLock();
    z = ZipFSLookup(filename);
    if (!z) {
	Tcl_SetErrno(ENOENT);
	if (interp) {
	    Tcl_SetObjResult(interp, Tcl_ObjPrintf(
		    "file not found \"%s\": %s", filename,
		    Tcl_PosixError(interp)));
	}
	goto error;
    }
    trunc = (mode & O_TRUNC) != 0;
    wr = (mode & (O_WRONLY | O_RDWR)) != 0;
    if ((z->compressMethod != ZIP_COMPMETH_STORED)
	    && (z->compressMethod != ZIP_COMPMETH_DEFLATED)) {
	ZIPFS_ERROR(interp, "unsupported compression method");
	if (interp) {
	    Tcl_SetErrorCode(interp, "TCL", "ZIPFS", "COMP_METHOD", NULL);
	}
	goto error;
    }
    if (wr && z->isDirectory) {
	ZIPFS_ERROR(interp, "unsupported file type");
	if (interp) {
	    Tcl_SetErrorCode(interp, "TCL", "ZIPFS", "FILE_TYPE", NULL);
	}
	goto error;
    }
    if (!trunc) {
	flags |= TCL_READABLE;
	if (z->isEncrypted && (z->zipFilePtr->passBuf[0] == 0)) {
	    ZIPFS_ERROR(interp, "decryption failed");
	    if (interp) {
		Tcl_SetErrorCode(interp, "TCL", "ZIPFS", "DECRYPT", NULL);
	    }
	    goto error;
	} else if (wr && !z->data && (z->numBytes > ZipFS.wrmax)) {
	    ZIPFS_ERROR(interp, "file too large");
	    if (interp) {
		Tcl_SetErrorCode(interp, "TCL", "ZIPFS", "FILE_SIZE", NULL);
	    }
	    goto error;
	}
    } else {
	flags = TCL_WRITABLE;
    }
    info = Tcl_AttemptAlloc(sizeof(ZipChannel));
    if (!info) {
	ZIPFS_ERROR(interp, "out of memory");
	if (interp) {
	    Tcl_SetErrorCode(interp, "TCL", "MALLOC", NULL);
	}
	goto error;
    }
    info->zipFilePtr = z->zipFilePtr;
    info->zipEntryPtr = z;
    info->numRead = 0;
    if (wr) {
	flags |= TCL_WRITABLE;
	info->isWriting = 1;
	info->isDirectory = 0;
	info->maxWrite = ZipFS.wrmax;
	info->iscompr = 0;
	info->isEncrypted = 0;
	info->ubuf = Tcl_AttemptAlloc(info->maxWrite);
	if (!info->ubuf) {
	merror0:
	    if (info->ubuf) {
		Tcl_Free(info->ubuf);
	    }
	    Tcl_Free(info);
	    ZIPFS_ERROR(interp, "out of memory");
	    if (interp) {
		Tcl_SetErrorCode(interp, "TCL", "MALLOC", NULL);
	    }
	    goto error;
	}
	memset(info->ubuf, 0, info->maxWrite);
	if (trunc) {
	    info->numBytes = 0;
	} else if (z->data) {
	    size_t j = z->numBytes;

	    if (j > info->maxWrite) {
		j = info->maxWrite;
	    }
	    memcpy(info->ubuf, z->data, j);
	    info->numBytes = j;
	} else {
	    unsigned char *zbuf = z->zipFilePtr->data + z->offset;

	    if (z->isEncrypted) {
		int len = z->zipFilePtr->passBuf[0] & 0xFF;
		char passBuf[260];

		for (i = 0; i < len; i++) {
		    ch = z->zipFilePtr->passBuf[len - i];
		    passBuf[i] = (ch & 0x0f) | pwrot[(ch >> 4) & 0x0f];
		}
		passBuf[i] = '\0';
		init_keys(passBuf, info->keys, crc32tab);
		memset(passBuf, 0, sizeof(passBuf));
		for (i = 0; i < 12; i++) {
		    ch = info->ubuf[i];
		    zdecode(info->keys, crc32tab, ch);
		}
		zbuf += i;
	    }
	    if (z->compressMethod == ZIP_COMPMETH_DEFLATED) {
		z_stream stream;
		int err;
		unsigned char *cbuf = NULL;

		memset(&stream, 0, sizeof(z_stream));
		stream.zalloc = Z_NULL;
		stream.zfree = Z_NULL;
		stream.opaque = Z_NULL;
		stream.avail_in = z->numCompressedBytes;
		if (z->isEncrypted) {
		    size_t j;

		    stream.avail_in -= 12;
		    cbuf = Tcl_AttemptAlloc(stream.avail_in);
		    if (!cbuf) {
			goto merror0;
		    }
		    for (j = 0; j < stream.avail_in; j++) {
			ch = info->ubuf[j];
			cbuf[j] = zdecode(info->keys, crc32tab, ch);
		    }
		    stream.next_in = cbuf;
		} else {
		    stream.next_in = zbuf;
		}
		stream.next_out = info->ubuf;
		stream.avail_out = info->maxWrite;
		if (inflateInit2(&stream, -15) != Z_OK) {
		    goto cerror0;
		}
		err = inflate(&stream, Z_SYNC_FLUSH);
		inflateEnd(&stream);
		if ((err == Z_STREAM_END)
			|| ((err == Z_OK) && (stream.avail_in == 0))) {
		    if (cbuf) {
			memset(info->keys, 0, sizeof(info->keys));
			Tcl_Free(cbuf);
		    }
		    goto wrapchan;
		}
	    cerror0:
		if (cbuf) {
		    memset(info->keys, 0, sizeof(info->keys));
		    Tcl_Free(cbuf);
		}
		if (info->ubuf) {
		    Tcl_Free(info->ubuf);
		}
		Tcl_Free(info);
		ZIPFS_ERROR(interp, "decompression error");
		if (interp) {
		    Tcl_SetErrorCode(interp, "TCL", "ZIPFS", "CORRUPT", NULL);
		}
		goto error;
	    } else if (z->isEncrypted) {
		for (i = 0; i < z->numBytes - 12; i++) {
		    ch = zbuf[i];
		    info->ubuf[i] = zdecode(info->keys, crc32tab, ch);
		}
	    } else {
		memcpy(info->ubuf, zbuf, z->numBytes);
	    }
	    memset(info->keys, 0, sizeof(info->keys));
	    goto wrapchan;
	}
    } else if (z->data) {
	flags |= TCL_READABLE;
	info->isWriting = 0;
	info->iscompr = 0;
	info->isDirectory = 0;
	info->isEncrypted = 0;
	info->numBytes = z->numBytes;
	info->maxWrite = 0;
	info->ubuf = z->data;
    } else {
	flags |= TCL_READABLE;
	info->isWriting = 0;
	info->iscompr = (z->compressMethod == ZIP_COMPMETH_DEFLATED);
	info->ubuf = z->zipFilePtr->data + z->offset;
	info->isDirectory = z->isDirectory;
	info->isEncrypted = z->isEncrypted;
	info->numBytes = z->numBytes;
	info->maxWrite = 0;
	if (info->isEncrypted) {
	    int len = z->zipFilePtr->passBuf[0] & 0xFF;
	    char passBuf[260];

	    for (i = 0; i < len; i++) {
		ch = z->zipFilePtr->passBuf[len - i];
		passBuf[i] = (ch & 0x0f) | pwrot[(ch >> 4) & 0x0f];
	    }
	    passBuf[i] = '\0';
	    init_keys(passBuf, info->keys, crc32tab);
	    memset(passBuf, 0, sizeof(passBuf));
	    for (i = 0; i < 12; i++) {
		ch = info->ubuf[i];
		zdecode(info->keys, crc32tab, ch);
	    }
	    info->ubuf += i;
	}
	if (info->iscompr) {
	    z_stream stream;
	    int err;
	    unsigned char *ubuf = NULL;
	    size_t j;

	    memset(&stream, 0, sizeof(z_stream));
	    stream.zalloc = Z_NULL;
	    stream.zfree = Z_NULL;
	    stream.opaque = Z_NULL;
	    stream.avail_in = z->numCompressedBytes;
	    if (info->isEncrypted) {
		stream.avail_in -= 12;
		ubuf = Tcl_AttemptAlloc(stream.avail_in);
		if (!ubuf) {
		    info->ubuf = NULL;
		    goto merror;
		}
		for (j = 0; j < stream.avail_in; j++) {
		    ch = info->ubuf[j];
		    ubuf[j] = zdecode(info->keys, crc32tab, ch);
		}
		stream.next_in = ubuf;
	    } else {
		stream.next_in = info->ubuf;
	    }
	    stream.next_out = info->ubuf = Tcl_AttemptAlloc(info->numBytes);
	    if (!info->ubuf) {
	    merror:
		if (ubuf) {
		    info->isEncrypted = 0;
		    memset(info->keys, 0, sizeof(info->keys));
		    Tcl_Free(ubuf);
		}
		Tcl_Free(info);
		if (interp) {
		    Tcl_SetObjResult(interp,
			    Tcl_NewStringObj("out of memory", -1));
		    Tcl_SetErrorCode(interp, "TCL", "MALLOC", NULL);
		}
		goto error;
	    }
	    stream.avail_out = info->numBytes;
	    if (inflateInit2(&stream, -15) != Z_OK) {
		goto cerror;
	    }
	    err = inflate(&stream, Z_SYNC_FLUSH);
	    inflateEnd(&stream);
	    if ((err == Z_STREAM_END)
		    || ((err == Z_OK) && (stream.avail_in == 0))) {
		if (ubuf) {
		    info->isEncrypted = 0;
		    memset(info->keys, 0, sizeof(info->keys));
		    Tcl_Free(ubuf);
		}
		goto wrapchan;
	    }
	cerror:
	    if (ubuf) {
		info->isEncrypted = 0;
		memset(info->keys, 0, sizeof(info->keys));
		Tcl_Free(ubuf);
	    }
	    if (info->ubuf) {
		Tcl_Free(info->ubuf);
	    }
	    Tcl_Free(info);
	    ZIPFS_ERROR(interp, "decompression error");
	    if (interp) {
		Tcl_SetErrorCode(interp, "TCL", "ZIPFS", "CORRUPT", NULL);
	    }
	    goto error;
	} else if (info->isEncrypted) {
	    unsigned char *ubuf = NULL;
	    size_t j, len;

	    /*
	     * Decode encrypted but uncompressed file, since we support
	     * Tcl_Seek() on it, and it can be randomly accessed later.
	     */

	    len = z->numCompressedBytes - 12;
	    ubuf = (unsigned char *) Tcl_AttemptAlloc(len);
	    if (ubuf == NULL) {
		Tcl_Free((char *) info);
		if (interp != NULL) {
		    Tcl_SetObjResult(interp,
			Tcl_NewStringObj("out of memory", -1));
		}
		goto error;
	    }
	    for (j = 0; j < len; j++) {
		ch = info->ubuf[j];
		ubuf[j] = zdecode(info->keys, crc32tab, ch);
	    }
	    info->ubuf = ubuf;
	    info->isEncrypted = 0;
	}
    }

  wrapchan:
    sprintf(cname, "zipfs_%" TCL_LL_MODIFIER "x_%d", z->offset,
	    ZipFS.idCount++);
    z->zipFilePtr->numOpen++;
    Unlock();
    return Tcl_CreateChannel(&ZipChannelType, cname, info, flags);

  error:
    Unlock();
    return NULL;
}

/*
 *-------------------------------------------------------------------------
 *
 * ZipEntryStat --
 *
 *	This function implements the ZIP filesystem specific version of the
 *	library version of stat.
 *
 * Results:
 *	See stat documentation.
 *
 * Side effects:
 *	See stat documentation.
 *
 *-------------------------------------------------------------------------
 */

static int
ZipEntryStat(
    char *path,
    Tcl_StatBuf *buf)
{
    ZipEntry *z;
    int ret = -1;

    ReadLock();
    z = ZipFSLookup(path);
    if (z) {
	memset(buf, 0, sizeof(Tcl_StatBuf));
	if (z->isDirectory) {
	    buf->st_mode = S_IFDIR | 0555;
	} else {
	    buf->st_mode = S_IFREG | 0555;
	}
	buf->st_size = z->numBytes;
	buf->st_mtime = z->timestamp;
	buf->st_ctime = z->timestamp;
	buf->st_atime = z->timestamp;
	ret = 0;
    }
    Unlock();
    return ret;
}

/*
 *-------------------------------------------------------------------------
 *
 * ZipEntryAccess --
 *
 *	This function implements the ZIP filesystem specific version of the
 *	library version of access.
 *
 * Results:
 *	See access documentation.
 *
 * Side effects:
 *	See access documentation.
 *
 *-------------------------------------------------------------------------
 */

static int
ZipEntryAccess(
    char *path,
    int mode)
{
    ZipEntry *z;

    if (mode & 3) {
	return -1;
    }
    ReadLock();
    z = ZipFSLookup(path);
    Unlock();
    return (z ? 0 : -1);
}

/*
 *-------------------------------------------------------------------------
 *
 * ZipFSOpenFileChannelProc --
 *
 * Results:
 *
 * Side effects:
 *
 *-------------------------------------------------------------------------
 */

static Tcl_Channel
ZipFSOpenFileChannelProc(
    Tcl_Interp *interp,		/* Current interpreter. */
    Tcl_Obj *pathPtr,
    int mode,
    int permissions)
{
    pathPtr = Tcl_FSGetNormalizedPath(NULL, pathPtr);
    if (!pathPtr) {
	return NULL;
    }
    return ZipChannelOpen(interp, TclGetString(pathPtr), mode,
	    permissions);
}

/*
 *-------------------------------------------------------------------------
 *
 * ZipFSStatProc --
 *
 *	This function implements the ZIP filesystem specific version of the
 *	library version of stat.
 *
 * Results:
 *	See stat documentation.
 *
 * Side effects:
 *	See stat documentation.
 *
 *-------------------------------------------------------------------------
 */

static int
ZipFSStatProc(
    Tcl_Obj *pathPtr,
    Tcl_StatBuf *buf)
{

    pathPtr = Tcl_FSGetNormalizedPath(NULL, pathPtr);
    if (!pathPtr) {
	return -1;
    }
    return ZipEntryStat(TclGetString(pathPtr), buf);
}

/*
 *-------------------------------------------------------------------------
 *
 * ZipFSAccessProc --
 *
 *	This function implements the ZIP filesystem specific version of the
 *	library version of access.
 *
 * Results:
 *	See access documentation.
 *
 * Side effects:
 *	See access documentation.
 *
 *-------------------------------------------------------------------------
 */

static int
ZipFSAccessProc(
    Tcl_Obj *pathPtr,
    int mode)
{
    pathPtr = Tcl_FSGetNormalizedPath(NULL, pathPtr);
    if (!pathPtr) {
	return -1;
    }
    return ZipEntryAccess(TclGetString(pathPtr), mode);
}

/*
 *-------------------------------------------------------------------------
 *
 * ZipFSFilesystemSeparatorProc --
 *
 *	This function returns the separator to be used for a given path. The
 *	object returned should have a refCount of zero
 *
 * Results:
 *	A Tcl object, with a refCount of zero. If the caller needs to retain a
 *	reference to the object, it should call Tcl_IncrRefCount, and should
 *	otherwise free the object.
 *
 * Side effects:
 *	None.
 *
 *-------------------------------------------------------------------------
 */

static Tcl_Obj *
ZipFSFilesystemSeparatorProc(
    Tcl_Obj *pathPtr)
{
    return Tcl_NewStringObj("/", -1);
}

/*
 *-------------------------------------------------------------------------
 *
 * ZipFSMatchInDirectoryProc --
 *
 *	This routine is used by the globbing code to search a directory for
 *	all files which match a given pattern.
 *
 * Results:
 *	The return value is a standard Tcl result indicating whether an error
 *	occurred in globbing. Errors are left in interp, good results are
 *	lappend'ed to resultPtr (which must be a valid object).
 *
 * Side effects:
 *	None.
 *
 *-------------------------------------------------------------------------
 */

static int
ZipFSMatchInDirectoryProc(
    Tcl_Interp *interp,		/* Current interpreter. */
    Tcl_Obj *result,
    Tcl_Obj *pathPtr,
    const char *pattern,
    Tcl_GlobTypeData *types)
{
    Tcl_HashEntry *hPtr;
    Tcl_HashSearch search;
    Tcl_Obj *normPathPtr = Tcl_FSGetNormalizedPath(NULL, pathPtr);
    int scnt, l, dirOnly = -1, strip = 0;
    size_t len, prefixLen;
    char *pat, *prefix, *path;
    Tcl_DString dsPref;

    if (!normPathPtr) {
	return -1;
    }
    if (types) {
	dirOnly = (types->type & TCL_GLOB_TYPE_DIR) == TCL_GLOB_TYPE_DIR;
    }

    /*
     * The prefix that gets prepended to results.
     */

    prefix = TclGetStringFromObj(pathPtr, &prefixLen);

    /*
     * The (normalized) path we're searching.
     */

    path = TclGetStringFromObj(normPathPtr, &len);

    Tcl_DStringInit(&dsPref);
    Tcl_DStringAppend(&dsPref, prefix, prefixLen);

    if (strcmp(prefix, path) == 0) {
	prefix = NULL;
    } else {
	strip = len + 1;
    }
    if (prefix) {
	Tcl_DStringAppend(&dsPref, "/", 1);
	prefixLen++;
	prefix = Tcl_DStringValue(&dsPref);
    }
    ReadLock();
    if (types && (types->type == TCL_GLOB_TYPE_MOUNT)) {
	l = CountSlashes(path);
	if (path[len - 1] == '/') {
	    len--;
	} else {
	    l++;
	}
	if (!pattern || (pattern[0] == '\0')) {
	    pattern = "*";
	}
	for (hPtr = Tcl_FirstHashEntry(&ZipFS.zipHash, &search); hPtr;
		hPtr = Tcl_NextHashEntry(&search)) {
	    ZipFile *zf = Tcl_GetHashValue(hPtr);

	    if (zf->mountPointLen == 0) {
		ZipEntry *z;

		for (z = zf->topEnts; z; z = z->tnext) {
		    size_t lenz = strlen(z->name);

		    if ((lenz > len + 1) && (strncmp(z->name, path, len) == 0)
			    && (z->name[len] == '/')
			    && (CountSlashes(z->name) == l)
			    && Tcl_StringCaseMatch(z->name + len + 1, pattern,
				    0)) {
			if (prefix) {
			    Tcl_DStringAppend(&dsPref, z->name, lenz);
			    Tcl_ListObjAppendElement(NULL, result,
				    Tcl_NewStringObj(Tcl_DStringValue(&dsPref),
					    Tcl_DStringLength(&dsPref)));
			    Tcl_DStringSetLength(&dsPref, prefixLen);
			} else {
			    Tcl_ListObjAppendElement(NULL, result,
				    Tcl_NewStringObj(z->name, lenz));
			}
		    }
		}
	    } else if ((zf->mountPointLen > len + 1)
		    && (strncmp(zf->mountPoint, path, len) == 0)
		    && (zf->mountPoint[len] == '/')
		    && (CountSlashes(zf->mountPoint) == l)
		    && Tcl_StringCaseMatch(zf->mountPoint + len + 1,
			    pattern, 0)) {
		if (prefix) {
		    Tcl_DStringAppend(&dsPref, zf->mountPoint,
			    zf->mountPointLen);
		    Tcl_ListObjAppendElement(NULL, result,
			    Tcl_NewStringObj(Tcl_DStringValue(&dsPref),
				    Tcl_DStringLength(&dsPref)));
		    Tcl_DStringSetLength(&dsPref, prefixLen);
		} else {
		    Tcl_ListObjAppendElement(NULL, result,
			    Tcl_NewStringObj(zf->mountPoint,
				    zf->mountPointLen));
		}
	    }
	}
	goto end;
    }

    if (!pattern || (pattern[0] == '\0')) {
	hPtr = Tcl_FindHashEntry(&ZipFS.fileHash, path);
	if (hPtr) {
	    ZipEntry *z = Tcl_GetHashValue(hPtr);

	    if ((dirOnly < 0) || (!dirOnly && !z->isDirectory)
		    || (dirOnly && z->isDirectory)) {
		if (prefix) {
		    Tcl_DStringAppend(&dsPref, z->name, -1);
		    Tcl_ListObjAppendElement(NULL, result,
			    Tcl_NewStringObj(Tcl_DStringValue(&dsPref),
				    Tcl_DStringLength(&dsPref)));
		    Tcl_DStringSetLength(&dsPref, prefixLen);
		} else {
		    Tcl_ListObjAppendElement(NULL, result,
			    Tcl_NewStringObj(z->name, -1));
		}
	    }
	}
	goto end;
    }

    l = strlen(pattern);
    pat = Tcl_Alloc(len + l + 2);
    memcpy(pat, path, len);
    while ((len > 1) && (pat[len - 1] == '/')) {
	--len;
    }
    if ((len > 1) || (pat[0] != '/')) {
	pat[len] = '/';
	++len;
    }
    memcpy(pat + len, pattern, l + 1);
    scnt = CountSlashes(pat);
    for (hPtr = Tcl_FirstHashEntry(&ZipFS.fileHash, &search);
	    hPtr; hPtr = Tcl_NextHashEntry(&search)) {
	ZipEntry *z = Tcl_GetHashValue(hPtr);

	if ((dirOnly >= 0) && ((dirOnly && !z->isDirectory)
		|| (!dirOnly && z->isDirectory))) {
	    continue;
	}
	if ((z->depth == scnt) && Tcl_StringCaseMatch(z->name, pat, 0)) {
	    if (prefix) {
		Tcl_DStringAppend(&dsPref, z->name + strip, -1);
		Tcl_ListObjAppendElement(NULL, result,
			Tcl_NewStringObj(Tcl_DStringValue(&dsPref),
				Tcl_DStringLength(&dsPref)));
		Tcl_DStringSetLength(&dsPref, prefixLen);
	    } else {
		Tcl_ListObjAppendElement(NULL, result,
			Tcl_NewStringObj(z->name + strip, -1));
	    }
	}
    }
    Tcl_Free(pat);

  end:
    Unlock();
    Tcl_DStringFree(&dsPref);
    return TCL_OK;
}

/*
 *-------------------------------------------------------------------------
 *
 * ZipFSPathInFilesystemProc --
 *
 *	This function determines if the given path object is in the ZIP
 *	filesystem.
 *
 * Results:
 *	TCL_OK when the path object is in the ZIP filesystem, -1 otherwise.
 *
 * Side effects:
 *	None.
 *
 *-------------------------------------------------------------------------
 */

static int
ZipFSPathInFilesystemProc(
    Tcl_Obj *pathPtr,
    void **clientDataPtr)
{
    Tcl_HashEntry *hPtr;
    Tcl_HashSearch search;
    int ret = -1;
    size_t len;
    char *path;

    pathPtr = Tcl_FSGetNormalizedPath(NULL, pathPtr);
    if (!pathPtr) {
	return -1;
    }

    path = TclGetStringFromObj(pathPtr, &len);
    if (strncmp(path, ZIPFS_VOLUME, ZIPFS_VOLUME_LEN) != 0) {
	return -1;
    }

    ReadLock();
    hPtr = Tcl_FindHashEntry(&ZipFS.fileHash, path);
    if (hPtr) {
	ret = TCL_OK;
	goto endloop;
    }

    for (hPtr = Tcl_FirstHashEntry(&ZipFS.zipHash, &search); hPtr;
	    hPtr = Tcl_NextHashEntry(&search)) {
	ZipFile *zf = Tcl_GetHashValue(hPtr);

	if (zf->mountPointLen == 0) {
	    ZipEntry *z;

	    for (z = zf->topEnts; z != NULL; z = z->tnext) {
		size_t lenz = strlen(z->name);

		if ((len >= lenz) && (strncmp(path, z->name, lenz) == 0)) {
		    ret = TCL_OK;
		    goto endloop;
		}
	    }
	} else if ((len >= zf->mountPointLen) &&
		(strncmp(path, zf->mountPoint, zf->mountPointLen) == 0)) {
	    ret = TCL_OK;
	    break;
	}
    }

  endloop:
    Unlock();
    return ret;
}

/*
 *-------------------------------------------------------------------------
 *
 * ZipFSListVolumesProc --
 *
 *	Lists the currently mounted ZIP filesystem volumes.
 *
 * Results:
 *	The list of volumes.
 *
 * Side effects:
 *	None
 *
 *-------------------------------------------------------------------------
 */

static Tcl_Obj *
ZipFSListVolumesProc(void)
{
    return Tcl_NewStringObj(ZIPFS_VOLUME, -1);
}

/*
 *-------------------------------------------------------------------------
 *
 * ZipFSFileAttrStringsProc --
 *
 *	This function implements the ZIP filesystem dependent 'file
 *	attributes' subcommand, for listing the set of possible attribute
 *	strings.
 *
 * Results:
 *	An array of strings
 *
 * Side effects:
 *	None.
 *
 *-------------------------------------------------------------------------
 */

static const char *const *
ZipFSFileAttrStringsProc(
    Tcl_Obj *pathPtr,
    Tcl_Obj **objPtrRef)
{
    static const char *const attrs[] = {
	"-uncompsize",
	"-compsize",
	"-offset",
	"-mount",
	"-archive",
	"-permissions",
	NULL,
    };
    return attrs;
}

/*
 *-------------------------------------------------------------------------
 *
 * ZipFSFileAttrsGetProc --
 *
 *	This function implements the ZIP filesystem specific 'file attributes'
 *	subcommand, for 'get' operations.
 *
 * Results:
 *	Standard Tcl return code. The object placed in objPtrRef (if TCL_OK
 *	was returned) is likely to have a refCount of zero. Either way we must
 *	either store it somewhere (e.g. the Tcl result), or Incr/Decr its
 *	refCount to ensure it is properly freed.
 *
 * Side effects:
 *	None.
 *
 *-------------------------------------------------------------------------
 */

static int
ZipFSFileAttrsGetProc(
    Tcl_Interp *interp,		/* Current interpreter. */
    int index,
    Tcl_Obj *pathPtr,
    Tcl_Obj **objPtrRef)
{
    int ret = TCL_OK;
    char *path;
    ZipEntry *z;

    pathPtr = Tcl_FSGetNormalizedPath(NULL, pathPtr);
    if (!pathPtr) {
	return -1;
    }
    path = TclGetString(pathPtr);
    ReadLock();
    z = ZipFSLookup(path);
    if (!z) {
	Tcl_SetErrno(ENOENT);
	ZIPFS_POSIX_ERROR(interp, "file not found");
	ret = TCL_ERROR;
	goto done;
    }
    switch (index) {
    case 0:
	*objPtrRef = Tcl_NewWideIntObj(z->numBytes);
	break;
    case 1:
	*objPtrRef = Tcl_NewWideIntObj(z->numCompressedBytes);
	break;
    case 2:
	*objPtrRef = Tcl_NewWideIntObj(z->offset);
	break;
    case 3:
	*objPtrRef = Tcl_NewStringObj(z->zipFilePtr->mountPoint,
		z->zipFilePtr->mountPointLen);
	break;
    case 4:
	*objPtrRef = Tcl_NewStringObj(z->zipFilePtr->name, -1);
	break;
    case 5:
	*objPtrRef = Tcl_NewStringObj("0o555", -1);
	break;
    default:
	ZIPFS_ERROR(interp, "unknown attribute");
	ret = TCL_ERROR;
    }

  done:
    Unlock();
    return ret;
}

/*
 *-------------------------------------------------------------------------
 *
 * ZipFSFileAttrsSetProc --
 *
 *	This function implements the ZIP filesystem specific 'file attributes'
 *	subcommand, for 'set' operations.
 *
 * Results:
 *	Standard Tcl return code.
 *
 * Side effects:
 *	None.
 *
 *-------------------------------------------------------------------------
 */

static int
ZipFSFileAttrsSetProc(
    Tcl_Interp *interp,		/* Current interpreter. */
    int index,
    Tcl_Obj *pathPtr,
    Tcl_Obj *objPtr)
{
    if (interp) {
	Tcl_SetObjResult(interp, Tcl_NewStringObj("unsupported operation", -1));
	Tcl_SetErrorCode(interp, "TCL", "ZIPFS", "UNSUPPORTED_OP", NULL);
    }
    return TCL_ERROR;
}

/*
 *-------------------------------------------------------------------------
 *
 * ZipFSFilesystemPathTypeProc --
 *
 * Results:
 *
 * Side effects:
 *
 *-------------------------------------------------------------------------
 */

static Tcl_Obj *
ZipFSFilesystemPathTypeProc(
    Tcl_Obj *pathPtr)
{
    return Tcl_NewStringObj("zip", -1);
}

/*
 *-------------------------------------------------------------------------
 *
 * ZipFSLoadFile --
 *
 *	This functions deals with loading native object code. If the given
 *	path object refers to a file within the ZIP filesystem, an approriate
 *	error code is returned to delegate loading to the caller (by copying
 *	the file to temp store and loading from there). As fallback when the
 *	file refers to the ZIP file system but is not present, it is looked up
 *	relative to the executable and loaded from there when available.
 *
 * Results:
 *	TCL_OK on success, TCL_ERROR otherwise with error message left.
 *
 * Side effects:
 *	Loads native code into the process address space.
 *
 *-------------------------------------------------------------------------
 */

static int
ZipFSLoadFile(
    Tcl_Interp *interp,		/* Current interpreter. */
    Tcl_Obj *path,
    Tcl_LoadHandle *loadHandle,
    Tcl_FSUnloadFileProc **unloadProcPtr,
    int flags)
{
    Tcl_FSLoadFileProc2 *loadFileProc;
#ifdef ANDROID
    /*
     * Force loadFileProc to native implementation since the package manager
     * already extracted the shared libraries from the APK at install time.
     */

    loadFileProc = (Tcl_FSLoadFileProc2 *) tclNativeFilesystem.loadFileProc;
    if (loadFileProc) {
	return loadFileProc(interp, path, loadHandle, unloadProcPtr, flags);
    }
    Tcl_SetErrno(ENOENT);
    ZIPFS_ERROR(interp, Tcl_PosixError(interp));
    return TCL_ERROR;
#else /* !ANDROID */
    Tcl_Obj *altPath = NULL;
    int ret = TCL_ERROR;
    Tcl_Obj *objs[2] = { NULL, NULL };

    if (Tcl_FSAccess(path, R_OK) == 0) {
	/*
	 * EXDEV should trigger loading by copying to temp store.
	 */

	Tcl_SetErrno(EXDEV);
	ZIPFS_ERROR(interp, Tcl_PosixError(interp));
	return ret;
    }

    objs[1] = TclPathPart(interp, path, TCL_PATH_DIRNAME);
    if (objs[1] && (ZipFSAccessProc(objs[1], R_OK) == 0)) {
	const char *execName = Tcl_GetNameOfExecutable();

	/*
	 * Shared object is not in ZIP but its path prefix is, thus try to
	 * load from directory where the executable came from.
	 */

	TclDecrRefCount(objs[1]);
	objs[1] = TclPathPart(interp, path, TCL_PATH_TAIL);

	/*
	 * Get directory name of executable manually to deal with cases where
	 * [file dirname [info nameofexecutable]] is equal to [info
	 * nameofexecutable] due to VFS effects.
	 */

	if (execName) {
	    const char *p = strrchr(execName, '/');

	    if (p > execName + 1) {
		--p;
		objs[0] = Tcl_NewStringObj(execName, p - execName);
	    }
	}
	if (!objs[0]) {
	    objs[0] = TclPathPart(interp, TclGetObjNameOfExecutable(),
		    TCL_PATH_DIRNAME);
	}
	if (objs[0]) {
	    altPath = TclJoinPath(2, objs, 0);
	    if (altPath) {
		Tcl_IncrRefCount(altPath);
		if (Tcl_FSAccess(altPath, R_OK) == 0) {
		    path = altPath;
		}
	    }
	}
    }
    if (objs[0]) {
	Tcl_DecrRefCount(objs[0]);
    }
    if (objs[1]) {
	Tcl_DecrRefCount(objs[1]);
    }

    loadFileProc = (Tcl_FSLoadFileProc2 *) tclNativeFilesystem.loadFileProc;
    if (loadFileProc) {
	ret = loadFileProc(interp, path, loadHandle, unloadProcPtr, flags);
    } else {
	Tcl_SetErrno(ENOENT);
	ZIPFS_ERROR(interp, Tcl_PosixError(interp));
    }
    if (altPath) {
	Tcl_DecrRefCount(altPath);
    }
    return ret;
#endif /* ANDROID */
}

#endif /* HAVE_ZLIB */

/*
 *-------------------------------------------------------------------------
 *
 * TclZipfs_Init --
 *
 *	Perform per interpreter initialization of this module.
 *
 * Results:
 *	The return value is a standard Tcl result.
 *
 * Side effects:
 *	Initializes this module if not already initialized, and adds module
 *	related commands to the given interpreter.
 *
 *-------------------------------------------------------------------------
 */

MODULE_SCOPE int
TclZipfs_Init(
    Tcl_Interp *interp)		/* Current interpreter. */
{
#ifdef HAVE_ZLIB
    static const EnsembleImplMap initMap[] = {
	{"mkimg",	ZipFSMkImgObjCmd,	NULL, NULL, NULL, 1},
	{"mkzip",	ZipFSMkZipObjCmd,	NULL, NULL, NULL, 1},
	{"lmkimg",	ZipFSLMkImgObjCmd,	NULL, NULL, NULL, 1},
	{"lmkzip",	ZipFSLMkZipObjCmd,	NULL, NULL, NULL, 1},
	/* The 4 entries above are not available in safe interpreters */
	{"mount",	ZipFSMountObjCmd,	NULL, NULL, NULL, 1},
	{"mount_data",	ZipFSMountBufferObjCmd,	NULL, NULL, NULL, 1},
	{"unmount",	ZipFSUnmountObjCmd,	NULL, NULL, NULL, 1},
	{"mkkey",	ZipFSMkKeyObjCmd,	NULL, NULL, NULL, 1},
	{"exists",	ZipFSExistsObjCmd,	NULL, NULL, NULL, 0},
	{"info",	ZipFSInfoObjCmd,	NULL, NULL, NULL, 0},
	{"list",	ZipFSListObjCmd,	NULL, NULL, NULL, 0},
	{"canonical",	ZipFSCanonicalObjCmd,	NULL, NULL, NULL, 0},
	{"root",	ZipFSRootObjCmd,	NULL, NULL, NULL, 0},
	{NULL, NULL, NULL, NULL, NULL, 0}
    };
    static const char findproc[] =
	"namespace eval ::tcl::zipfs {}\n"
	"proc ::tcl::zipfs::Find dir {\n"
	"    set result {}\n"
	"    if {[catch {glob -directory $dir -nocomplain * .*} list]} {\n"
	"        return $result\n"
	"    }\n"
	"    foreach file $list {\n"
	"        if {[file tail $file] in {. ..}} {\n"
	"            continue\n"
	"        }\n"
	"        lappend result $file {*}[Find $file]\n"
	"    }\n"
	"    return $result\n"
	"}\n"
	"proc ::tcl::zipfs::find {directoryName} {\n"
	"    return [lsort [Find $directoryName]]\n"
	"}\n";

    /*
     * One-time initialization.
     */

    WriteLock();
    if (!ZipFS.initialized) {
	ZipfsSetup();
    }
    Unlock();

    if (interp) {
	Tcl_Command ensemble;
	Tcl_Obj *mapObj;

	Tcl_EvalEx(interp, findproc, -1, TCL_EVAL_GLOBAL);
	Tcl_LinkVar(interp, "::tcl::zipfs::wrmax", (char *) &ZipFS.wrmax,
		TCL_LINK_INT);
	ensemble = TclMakeEnsemble(interp, "zipfs",
		Tcl_IsSafe(interp) ? (initMap + 4) : initMap);

	/*
	 * Add the [zipfs find] subcommand.
	 */

	Tcl_GetEnsembleMappingDict(NULL, ensemble, &mapObj);
	Tcl_DictObjPut(NULL, mapObj, Tcl_NewStringObj("find", -1),
		Tcl_NewStringObj("::tcl::zipfs::find", -1));
	Tcl_CreateObjCommand(interp, "::tcl::zipfs::tcl_library_init",
		ZipFSTclLibraryObjCmd, NULL, NULL);
	Tcl_PkgProvideEx(interp, "zipfs", "2.0", NULL);
    }
    return TCL_OK;
#else /* !HAVE_ZLIB */
    ZIPFS_ERROR(interp, "no zlib available");
    Tcl_SetErrorCode(interp, "TCL", "ZIPFS", "NO_ZLIB", NULL);
    return TCL_ERROR;
#endif /* HAVE_ZLIB */
}

static int
ZipfsAppHookFindTclInit(
    const char *archive)
{
    Tcl_Obj *vfsInitScript;
    int found;

    if (zipfs_literal_tcl_library) {
	return TCL_ERROR;
    }
    if (TclZipfs_Mount(NULL, ZIPFS_ZIP_MOUNT, archive, NULL)) {
	/* Either the file doesn't exist or it is not a zip archive */
	return TCL_ERROR;
    }

    TclNewLiteralStringObj(vfsInitScript, ZIPFS_ZIP_MOUNT "/init.tcl");
    Tcl_IncrRefCount(vfsInitScript);
    found = Tcl_FSAccess(vfsInitScript, F_OK);
    Tcl_DecrRefCount(vfsInitScript);
    if (found == 0) {
	zipfs_literal_tcl_library = ZIPFS_ZIP_MOUNT;
	return TCL_OK;
    }

    TclNewLiteralStringObj(vfsInitScript,
	    ZIPFS_ZIP_MOUNT "/tcl_library/init.tcl");
    Tcl_IncrRefCount(vfsInitScript);
    found = Tcl_FSAccess(vfsInitScript, F_OK);
    Tcl_DecrRefCount(vfsInitScript);
    if (found == 0) {
	zipfs_literal_tcl_library = ZIPFS_ZIP_MOUNT "/tcl_library";
	return TCL_OK;
    }

    return TCL_ERROR;
}

static void
ZipfsExitHandler(
    ClientData clientData)
{
    ZipFile *zf = (ZipFile *)clientData;

    if (TCL_OK != TclZipfs_Unmount(NULL, zf->mountPoint)) {
	Tcl_Panic("tried to unmount busy filesystem");
    }
}

/*
 *-------------------------------------------------------------------------
 *
 * TclZipfs_AppHook --
 *
 *	Performs the argument munging for the shell
 *
 *-------------------------------------------------------------------------
 */

int
TclZipfs_AppHook(
    int *argcPtr,		/* Pointer to argc */
#ifdef _WIN32
    WCHAR
#else /* !_WIN32 */
    char
#endif /* _WIN32 */
    ***argvPtr)			/* Pointer to argv */
{
    char *archive;

    Tcl_FindExecutable((*argvPtr)[0]);
    archive = (char *) Tcl_GetNameOfExecutable();
    TclZipfs_Init(NULL);

    /*
     * Look for init.tcl in one of the locations mounted later in this
     * function.
     */

    if (!TclZipfs_Mount(NULL, ZIPFS_APP_MOUNT, archive, NULL)) {
	int found;
	Tcl_Obj *vfsInitScript;

	TclNewLiteralStringObj(vfsInitScript, ZIPFS_APP_MOUNT "/main.tcl");
	Tcl_IncrRefCount(vfsInitScript);
	if (Tcl_FSAccess(vfsInitScript, F_OK) == 0) {
	    /*
	     * Startup script should be set before calling Tcl_AppInit
	     */

	    Tcl_SetStartupScript(vfsInitScript, NULL);
	} else {
	    Tcl_DecrRefCount(vfsInitScript);
	}

	/*
	 * Set Tcl Encodings
	 */

	if (!zipfs_literal_tcl_library) {
	    TclNewLiteralStringObj(vfsInitScript,
		    ZIPFS_APP_MOUNT "/tcl_library/init.tcl");
	    Tcl_IncrRefCount(vfsInitScript);
	    found = Tcl_FSAccess(vfsInitScript, F_OK);
	    Tcl_DecrRefCount(vfsInitScript);
	    if (found == TCL_OK) {
		zipfs_literal_tcl_library = ZIPFS_APP_MOUNT "/tcl_library";
		return TCL_OK;
	    }
	}
#ifdef SUPPORT_BUILTIN_ZIP_INSTALL
    } else if (*argcPtr > 1) {
	/*
	 * If the first argument is "install", run the supplied installer
	 * script.
	 */

#ifdef _WIN32
	Tcl_DString ds;

	archive = Tcl_WinTCharToUtf((*argvPtr)[1], -1, &ds);
#else /* !_WIN32 */
	archive = (*argvPtr)[1];
#endif /* _WIN32 */
	if (strcmp(archive, "install") == 0) {
	    Tcl_Obj *vfsInitScript;

	    /*
	     * Run this now to ensure the file is present by the time Tcl_Main
	     * wants it.
	     */

	    TclZipfs_TclLibrary();
	    TclNewLiteralStringObj(vfsInitScript,
		    ZIPFS_ZIP_MOUNT "/tcl_library/install.tcl");
	    Tcl_IncrRefCount(vfsInitScript);
	    if (Tcl_FSAccess(vfsInitScript, F_OK) == 0) {
		Tcl_SetStartupScript(vfsInitScript, NULL);
	    }
	    return TCL_OK;
	} else if (!TclZipfs_Mount(NULL, ZIPFS_APP_MOUNT, archive, NULL)) {
	    int found;
	    Tcl_Obj *vfsInitScript;

	    TclNewLiteralStringObj(vfsInitScript, ZIPFS_APP_MOUNT "/main.tcl");
	    Tcl_IncrRefCount(vfsInitScript);
	    if (Tcl_FSAccess(vfsInitScript, F_OK) == 0) {
		/*
		 * Startup script should be set before calling Tcl_AppInit
		 */

		Tcl_SetStartupScript(vfsInitScript, NULL);
	    } else {
		Tcl_DecrRefCount(vfsInitScript);
	    }
	    /* Set Tcl Encodings */
	    TclNewLiteralStringObj(vfsInitScript,
		    ZIPFS_APP_MOUNT "/tcl_library/init.tcl");
	    Tcl_IncrRefCount(vfsInitScript);
	    found = Tcl_FSAccess(vfsInitScript, F_OK);
	    Tcl_DecrRefCount(vfsInitScript);
	    if (found == TCL_OK) {
		zipfs_literal_tcl_library = ZIPFS_APP_MOUNT "/tcl_library";
		return TCL_OK;
	    }
	}
#ifdef _WIN32
	Tcl_DStringFree(&ds);
#endif /* _WIN32 */
#endif /* SUPPORT_BUILTIN_ZIP_INSTALL */
    }
    return TCL_OK;
}

#ifndef HAVE_ZLIB

/*
 *-------------------------------------------------------------------------
 *
 * TclZipfs_Mount, TclZipfs_MountBuffer, TclZipfs_Unmount --
 *
 *	Dummy version when no ZLIB support available.
 *
 *-------------------------------------------------------------------------
 */

int
TclZipfs_Mount(
    Tcl_Interp *interp,		/* Current interpreter. */
    const char *mountPoint,	/* Mount point path. */
    const char *zipname,	/* Path to ZIP file to mount. */
    const char *passwd)		/* Password for opening the ZIP, or NULL if
				 * the ZIP is unprotected. */
{
    ZIPFS_ERROR(interp, "no zlib available");
    if (interp) {
	Tcl_SetErrorCode(interp, "TCL", "ZIPFS", "NO_ZLIB", NULL);
    }
    return TCL_ERROR;
}

int
TclZipfs_MountBuffer(
    Tcl_Interp *interp,		/* Current interpreter. NULLable. */
    const char *mountPoint,	/* Mount point path. */
    unsigned char *data,
    size_t datalen,
    int copy)
{
    ZIPFS_ERROR(interp, "no zlib available");
    if (interp) {
	Tcl_SetErrorCode(interp, "TCL", "ZIPFS", "NO_ZLIB", NULL);
    }
    return TCL_ERROR;
}

int
TclZipfs_Unmount(
    Tcl_Interp *interp,		/* Current interpreter. */
    const char *mountPoint)	/* Mount point path. */
{
    ZIPFS_ERROR(interp, "no zlib available");
    if (interp) {
	Tcl_SetErrorCode(interp, "TCL", "ZIPFS", "NO_ZLIB", NULL);
    }
    return TCL_ERROR;
}
#endif /* !HAVE_ZLIB */

/*
 * Local Variables:
 * mode: c
 * c-basic-offset: 4
 * fill-column: 78
 * End:
 */<|MERGE_RESOLUTION|>--- conflicted
+++ resolved
@@ -1863,12 +1863,8 @@
 	Tcl_Free(z);
     }
     ZipFSCloseArchive(interp, zf);
-<<<<<<< HEAD
+    Tcl_DeleteExitHandler(ZipfsExitHandler, (ClientData)zf);
     Tcl_Free(zf);
-=======
-    Tcl_DeleteExitHandler(ZipfsExitHandler, (ClientData)zf);
-    ckfree(zf);
->>>>>>> 04d2ef22
     unmounted = 1;
   done:
     Unlock();
