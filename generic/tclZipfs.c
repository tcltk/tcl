/*
 * tclZipfs.c --
 *
 *	Implementation of the ZIP filesystem used in TIP 430
 *	Adapted from the implementation for AndroWish.
 *
 * Copyright © 2016-2017 Sean Woods <yoda@etoyoc.com>
 * Copyright © 2013-2015 Christian Werner <chw@ch-werner.de>
 *
 * See the file "license.terms" for information on usage and redistribution of
 * this file, and for a DISCLAIMER OF ALL WARRANTIES.
 *
 * This file is distributed in two ways:
 *   generic/tclZipfs.c file in the TIP430-enabled Tcl cores.
 *   compat/tclZipfs.c file in the tclconfig (TEA) file system, for pre-tip430
 *	projects.
 *
 * Helpful docs:
 * https://pkware.cachefly.net/webdocs/APPNOTE/APPNOTE-6.3.9.TXT
 * https://libzip.org/specifications/appnote_iz.txt
 */

#include "tclInt.h"
#include "tclFileSystem.h"

#include <assert.h>

#ifndef _WIN32
#include <sys/mman.h>
#endif /* _WIN32*/

#ifndef MAP_FILE
#define MAP_FILE 0
#endif /* !MAP_FILE */
#define NOBYFOUR
#ifndef TBLS
#define TBLS 1
#endif

#if !defined(_WIN32) && !defined(NO_DLFCN_H)
#include <dlfcn.h>
#endif

/*
 * Macros to report errors only if an interp is present.
 */

#define ZIPFS_ERROR(interp,errstr) \
    do {								\
	if (interp) {							\
	    TclPrintfResult(interp, "%s", errstr);			\
	}								\
    } while (0)
#define ZIPFS_MEM_ERROR(interp) \
    do {								\
	if (interp) {							\
	    TclPrintfResult(interp, "out of memory");			\
	    TclSetErrorCode(interp, "TCL", "MALLOC");	\
	}								\
    } while (0)
#define ZIPFS_POSIX_ERROR(interp,errstr) \
    do {								\
	if (interp) {							\
	    TclPrintfResult(interp, "%s: %s",				\
		    errstr, Tcl_PosixError(interp));			\
	}								\
    } while (0)
#define ZIPFS_ERROR_CODE(interp,errcode) \
    do {								\
	if (interp) {							\
	    TclSetErrorCode(interp, "TCL", "ZIPFS", errcode);		\
	}								\
    } while (0)

#include "zlib.h"
#include "crypt.h"
#include "zutil.h"
#include "crc32.h"

static const z_crc_t* crc32tab;

/*
** We are compiling as part of the core.
** TIP430 style zipfs prefix
*/

#define ZIPFS_VOLUME	  "//zipfs:/"
#define ZIPFS_ROOTDIR_DEPTH 3 /* Number of / in root mount */
#define ZIPFS_VOLUME_LEN  9
#define ZIPFS_APP_MOUNT	  ZIPFS_VOLUME "app"
#define ZIPFS_ZIP_MOUNT	  ZIPFS_VOLUME "lib/tcl"
#define ZIPFS_FALLBACK_ENCODING "cp437"

/*
 * Various constants and offsets found in ZIP archive files
 */

#define ZIP_SIG_LEN			4

/*
 * Local header of ZIP archive member (at very beginning of each member).
 * C can't express this structure type even close to portably (thanks for
 * nothing, Clang and MSVC).
 */
enum ZipLocalEntryOffsets {
    ZIP_LOCAL_SIG_OFFS = 0,		/* sig field offset */
    ZIP_LOCAL_VERSION_OFFS = 4,		/* version field offset */
    ZIP_LOCAL_FLAGS_OFFS = 6,		/* flags field offset */
    ZIP_LOCAL_COMPMETH_OFFS = 8,	/* compMethod field offset */
    ZIP_LOCAL_MTIME_OFFS = 10,		/* modTime field offset */
    ZIP_LOCAL_MDATE_OFFS = 12,		/* modDate field offset */
    ZIP_LOCAL_CRC32_OFFS = 14,		/* crc32 field offset */
    ZIP_LOCAL_COMPLEN_OFFS = 18,	/* compLen field offset */
    ZIP_LOCAL_UNCOMPLEN_OFFS = 22,	/* uncompLen field offset */
    ZIP_LOCAL_PATHLEN_OFFS = 26,	/* pathLen field offset */
    ZIP_LOCAL_EXTRALEN_OFFS = 28,	/* extraLen field offset */
    ZIP_LOCAL_HEADER_LEN = 30		/* header part length */
};
#if 0
/* Recent enough GCC can do this. */
#define PACKED_LITTLE_ENDIAN \
    __attribute__((packed, scalar_storage_order("little-endian")))
#else
#undef PACKED_LITTLE_ENDIAN	/* Really don't support this yet! */
#endif
#ifdef PACKED_LITTLE_ENDIAN
/*
 * Local header of ZIP archive member (at very beginning of each member).
 */
struct PACKED_LITTLE_ENDIAN ZipLocalEntry {
    uint32_t sig;		// == ZIP_LOCAL_HEADER_SIG
    uint16_t version;
    uint16_t flags;
    uint16_t compMethod;
    uint16_t modTime;
    uint16_t modDate;
    uint32_t crc32;
    uint32_t compLen;
    uint32_t uncompLen;
    uint16_t pathLen;
    uint16_t extraLen;
};
#endif
#define ZIP_LOCAL_HEADER_SIG		0x04034b50

enum ZipLocalFlags {
    ZIP_LOCAL_FLAGS_UTF8 = 0x0800
};

/*
 * Central header of ZIP archive member at end of ZIP file.
 * C can't express this structure type even close to portably (thanks for
 * nothing, Clang and MSVC).
 */
enum ZipCentralEntryOffsets {
    ZIP_CENTRAL_SIG_OFFS = 0,		/* sig field offset */
    ZIP_CENTRAL_VERSIONMADE_OFFS = 4,	/* versionMade field offset */
    ZIP_CENTRAL_VERSION_OFFS = 6,	/* version field offset */
    ZIP_CENTRAL_FLAGS_OFFS = 8,		/* flags field offset */
    ZIP_CENTRAL_COMPMETH_OFFS = 10,	/* compMethod field offset */
    ZIP_CENTRAL_MTIME_OFFS = 12,	/* modTime field offset */
    ZIP_CENTRAL_MDATE_OFFS = 14,	/* modDate field offset */
    ZIP_CENTRAL_CRC32_OFFS = 16,	/* crc32 field offset */
    ZIP_CENTRAL_COMPLEN_OFFS = 20,	/* compLen field offset */
    ZIP_CENTRAL_UNCOMPLEN_OFFS = 24,	/* uncompLen field offset */
    ZIP_CENTRAL_PATHLEN_OFFS = 28,	/* pathLen field offset */
    ZIP_CENTRAL_EXTRALEN_OFFS = 30,	/* extraLen field offset */
    ZIP_CENTRAL_FCOMMENTLEN_OFFS = 32,	/* commentLen field offset */
    ZIP_CENTRAL_DISKFILE_OFFS = 34,	/* diskFile field offset */
    ZIP_CENTRAL_IATTR_OFFS = 36,	/* intAttr field offset */
    ZIP_CENTRAL_EATTR_OFFS = 38,	/* extAttr field offset */
    ZIP_CENTRAL_LOCALHDR_OFFS = 42,	/* localHeaderOffset field offset */
    ZIP_CENTRAL_HEADER_LEN = 46		/* header part length */
};
#ifdef PACKED_LITTLE_ENDIAN
/*
 * Central header of ZIP archive member at end of ZIP file.
 */
struct PACKED_LITTLE_ENDIAN ZipCentralEntry {
    uint32_t sig;		// == ZIP_CENTRAL_HEADER_SIG
    uint16_t versionMade;
    uint16_t version;
    uint16_t flags;
    uint16_t compMethod;
    uint16_t modTime;
    uint16_t modDate;
    uint32_t crc32;
    uint32_t compLen;
    uint32_t uncompLen;
    uint16_t pathLen;
    uint16_t extraLen;
    uint16_t commentLen;
    uint16_t diskFile;
    uint16_t intAttr;
    uint32_t extAttr;
    uint32_t localHeaderOffset;
};
#endif
#define ZIP_CENTRAL_HEADER_SIG		0x02014b50

/*
 * Central end signature at very end of ZIP file.
 * C can't express this structure type even close to portably (thanks for
 * nothing, Clang and MSVC).
 */
enum ZipCentralMainOffsets {
    ZIP_CENTRAL_END_SIG_OFFS = 0,	/* sig field offset */
    ZIP_CENTRAL_DISKNO_OFFS = 4,	/* diskNum field offset */
    ZIP_CENTRAL_DISKDIR_OFFS = 6,	/* diskDir field offset */
    ZIP_CENTRAL_ENTS_OFFS = 8,		/* entriesOffset field offset */
    ZIP_CENTRAL_TOTALENTS_OFFS = 10,	/* totalEntries field offset */
    ZIP_CENTRAL_DIRSIZE_OFFS = 12,	/* dirSize field offset */
    ZIP_CENTRAL_DIRSTART_OFFS = 16,	/* dirStart field offset */
    ZIP_CENTRAL_COMMENTLEN_OFFS = 20,	/* commentLen field offset */
    ZIP_CENTRAL_END_LEN = 22		/* header part length */
};
#ifdef PACKED_LITTLE_ENDIAN
/*
 * Central end signature at very end of ZIP file.
 */
struct PACKED_LITTLE_ENDIAN ZipCentralMain {
    uint32_t sig;		// == ZIP_CENTRAL_END_SIG
    uint16_t diskNum;
    uint16_t diskDir;
    uint16_t entriesOffset;
    uint16_t totalEntries;
    uint32_t dirSize;
    uint32_t dirStart;
    uint16_t commentLen;
}
#endif
#define ZIP_CENTRAL_END_SIG		0x06054b50

#define ZIP_MIN_VERSION			20
enum ZipCompressionMethods {
    ZIP_COMPMETH_STORED = 0,
    ZIP_COMPMETH_DEFLATED = 8
};

#define ZIP_PASSWORD_END_SIG		0x5a5a4b50
#define ZIP_CRYPT_HDR_LEN		12

#define ZIP_MAX_FILE_SIZE		INT_MAX
#define DEFAULT_WRITE_MAX_SIZE		ZIP_MAX_FILE_SIZE

/*
 * Mutex to protect localtime(3) when no reentrant version available.
 */

#if !defined(_WIN32) && !defined(HAVE_LOCALTIME_R) && TCL_THREADS
TCL_DECLARE_MUTEX(localtimeMutex)
#endif /* !_WIN32 && !HAVE_LOCALTIME_R && TCL_THREADS */

/*
 * Forward declaration.
 */

struct ZipEntry;

/*
 * In-core description of mounted ZIP archive file.
 */

typedef struct ZipFile {
    char *name;			/* Archive name */
    size_t nameLength;		/* Length of archive name */
    char isMemBuffer;		/* When true, not a file but a memory buffer */
    Tcl_Channel chan;		/* Channel handle or NULL */
    unsigned char *data;	/* Memory mapped or malloc'ed file */
    size_t length;		/* Length of memory mapped file */
    void *ptrToFree;		/* Non-NULL if malloc'ed file */
    size_t numFiles;		/* Number of files in archive */
    size_t baseOffset;		/* Archive start */
    size_t passOffset;		/* Password start */
    size_t directoryOffset;	/* Archive directory start */
    size_t directorySize;	/* Size of archive directory */
    unsigned char passBuf[264];	/* Password buffer */
    size_t numOpen;		/* Number of open files on archive */
    struct ZipEntry *entries;	/* List of files in archive */
    struct ZipEntry *topEnts;	/* List of top-level dirs in archive */
    char *mountPoint;		/* Mount point name */
    Tcl_Size mountPointLen;	/* Length of mount point name */
#ifdef _WIN32
    HANDLE mountHandle;		/* Handle used for direct file access. */
#endif /* _WIN32 */
} ZipFile;

/*
 * In-core description of file contained in mounted ZIP archive.
 */

typedef struct ZipEntry {
    char *name;			/* The full pathname of the virtual file */
    ZipFile *zipFilePtr;	/* The ZIP file holding this virtual file */
    size_t offset;		/* Data offset into memory mapped ZIP file */
    int numBytes;		/* Uncompressed size of the virtual file.
				 * -1 for zip64 */
    int numCompressedBytes;	/* Compressed size of the virtual file.
				 * -1 for zip64 */
    int compressMethod;		/* Compress method */
    int isDirectory;		/* 0 if file, 1 if directory, -1 if root */
    int depth;			/* Number of slashes in path. */
    int crc32;			/* CRC-32 as stored in ZIP */
    int timestamp;		/* Modification time */
    int isEncrypted;		/* True if data is encrypted */
    int flags;			/* See ZipEntryFlags for bit definitions. */
    unsigned char *data;	/* File data if written */
    struct ZipEntry *next;	/* Next file in the same archive */
    struct ZipEntry *tnext;	/* Next top-level dir in archive */
} ZipEntry;

enum ZipEntryFlags {
    ZE_F_CRC_COMPARED = 1,	/* If 1, the CRC has been compared. */
    ZE_F_CRC_CORRECT = 2,	/* Only meaningful if ZE_F_CRC_COMPARED is 1 */
    ZE_F_VOLUME = 4		/* Entry corresponds to //zipfs:/ */
};

/*
 * File channel for file contained in mounted ZIP archive.
 *
 * Regarding data buffers:
 * For READ-ONLY files that are not encrypted and not compressed (zip STORE
 * method), ubuf points directly to the mapped zip file data in memory. No
 * additional storage is allocated and so ubufToFree is NULL.
 *
 * In all other combinations of compression and encryption or if channel is
 * writable, storage is allocated for the decrypted and/or uncompressed data
 * and a pointer to it is stored in ubufToFree and ubuf. When channel is
 * closed, ubufToFree is freed if not NULL. ubuf is irrelevant since it may
 * or may not point to allocated storage as above.
 */

typedef struct ZipChannel {
    ZipFile *zipFilePtr;	/* The ZIP file holding this channel */
    ZipEntry *zipEntryPtr;	/* Pointer back to virtual file */
    Tcl_Size maxWrite;		/* Maximum size for write */
    Tcl_Size numBytes;		/* Number of bytes of uncompressed data */
    Tcl_Size cursor;		/* Seek position for next read or write*/
    unsigned char *ubuf;	/* Pointer to the uncompressed data */
    unsigned char *ubufToFree;	/* NULL if ubuf points to memory that does not
				 * need freeing. Else memory to free (ubuf
				 * may point *inside* the block) */
    Tcl_Size ubufSize;		/* Size of allocated ubufToFree */
    int iscompr;		/* True if data is compressed */
    int isDirectory;		/* Set to 1 if directory, or -1 if root */
    int isEncrypted;		/* True if data is encrypted */
    int mode;			/* O_WRITE, O_APPEND, O_TRUNC etc.*/
    unsigned long keys[3];	/* Key for decryption */
} ZipChannel;

static inline int
ZipChannelWritable(
    ZipChannel *info)
{
    return (info->mode & (O_WRONLY | O_RDWR)) != 0;
}

/*
 * Global variables.
 *
 * Most are kept in single ZipFS struct. When build with threading support
 * this struct is protected by the ZipFSMutex (see below).
 *
 * The "fileHash" component is the process-wide global table of all known ZIP
 * archive members in all mounted ZIP archives.
 *
 * The "zipHash" components is the process wide global table of all mounted
 * ZIP archive files.
 */

static struct {
    int initialized;		/* True when initialized */
    int lock;			/* RW lock, see below */
    int waiters;		/* RW lock, see below */
    int wrmax;			/* Maximum write size of a file; only written
				 * to from Tcl code in a trusted interpreter,
				 * so NOT protected by mutex. */
    char *fallbackEntryEncoding;/* The fallback encoding for ZIP entries when
				 * they are believed to not be UTF-8; only
				 * written to from Tcl code in a trusted
				 * interpreter, so not protected by mutex. */
    int idCount;		/* Counter for channel names */
    Tcl_HashTable fileHash;	/* File name to ZipEntry mapping */
    Tcl_HashTable zipHash;	/* Mount to ZipFile mapping */
} ZipFS = {
    0, 0, 0, DEFAULT_WRITE_MAX_SIZE, NULL, 0,
	    {0,{0,0,0,0},0,0,0,0,0,0,0,0,0},
	    {0,{0,0,0,0},0,0,0,0,0,0,0,0,0}
};

/*
 * For password rotation.
 */

static const char pwrot[17] =
    "\x00\x80\x40\xC0\x20\xA0\x60\xE0"
    "\x10\x90\x50\xD0\x30\xB0\x70\xF0";

static int zipfs_tcl_library_init = 0;
static const char *zipfs_literal_tcl_library = NULL;

/* Function prototypes */

static int		CopyImageFile(Tcl_Interp *interp, const char *imgName,
			    Tcl_Channel out);
static int		DescribeMounted(Tcl_Interp *interp,
			    const char *mountPoint);
static int		InitReadableChannel(Tcl_Interp *interp,
			    ZipChannel *info, ZipEntry *z);
static int		InitWritableChannel(Tcl_Interp *interp,
			    ZipChannel *info, ZipEntry *z, int trunc);
static int		ListMountPoints(Tcl_Interp *interp);
static int		ContainsMountPoint(const char *path, int pathLen);
static void		CleanupMount(ZipFile *zf);
static Tcl_Obj *	ScriptLibrarySetup(const char *dirName);
static void		SerializeCentralDirectoryEntry(
			    const unsigned char *start,
			    const unsigned char *end, unsigned char *buf,
			    ZipEntry *z, size_t nameLength,
			    long long dataStartOffset);
static void		SerializeCentralDirectorySuffix(
			    const unsigned char *start,
			    const unsigned char *end, unsigned char *buf,
			    int entryCount, long long dataStartOffset,
			    long long directoryStartOffset,
			    long long suffixStartOffset);
static void		SerializeLocalEntryHeader(
			    const unsigned char *start,
			    const unsigned char *end, unsigned char *buf,
			    ZipEntry *z, int nameLength, int align);
static int		IsCryptHeaderValid(ZipEntry *z,
			    unsigned char cryptHdr[ZIP_CRYPT_HDR_LEN]);
static int		DecodeCryptHeader(Tcl_Interp *interp, ZipEntry *z,
			    unsigned long keys[3],
			    unsigned char cryptHdr[ZIP_CRYPT_HDR_LEN]);
#if !defined(STATIC_BUILD)
static int		ZipfsAppHookFindTclInit(const char *archive);
#endif
static int		ZipFSPathInFilesystemProc(Tcl_Obj *pathPtr,
			    void **clientDataPtr);
static Tcl_Obj *	ZipFSFilesystemPathTypeProc(Tcl_Obj *pathPtr);
static Tcl_Obj *	ZipFSFilesystemSeparatorProc(Tcl_Obj *pathPtr);
static int		ZipFSStatProc(Tcl_Obj *pathPtr, Tcl_StatBuf *buf);
static int		ZipFSAccessProc(Tcl_Obj *pathPtr, int mode);
static Tcl_Channel	ZipFSOpenFileChannelProc(Tcl_Interp *interp,
			    Tcl_Obj *pathPtr, int mode, int permissions);
static int		ZipFSMatchInDirectoryProc(Tcl_Interp *interp,
			    Tcl_Obj *result, Tcl_Obj *pathPtr,
			    const char *pattern, Tcl_GlobTypeData *types);
static void		ZipFSMatchMountPoints(Tcl_Obj *result,
			    Tcl_Obj *normPathPtr, const char *pattern,
			    Tcl_DString *prefix);
static Tcl_Obj *	ZipFSListVolumesProc(void);
static const char *const *ZipFSFileAttrStringsProc(Tcl_Obj *pathPtr,
			    Tcl_Obj **objPtrRef);
static int		ZipFSFileAttrsGetProc(Tcl_Interp *interp, int index,
			    Tcl_Obj *pathPtr, Tcl_Obj **objPtrRef);
static int		ZipFSFileAttrsSetProc(Tcl_Interp *interp, int index,
			    Tcl_Obj *pathPtr, Tcl_Obj *objPtr);
static int		ZipFSLoadFile(Tcl_Interp *interp, Tcl_Obj *path,
			    Tcl_LoadHandle *loadHandle,
			    Tcl_FSUnloadFileProc **unloadProcPtr, int flags);
static int		ZipMapArchive(Tcl_Interp *interp, ZipFile *zf,
			    void *handle);
static void		ZipfsSetup(void);
static int		ZipChannelClose(void *instanceData,
			    Tcl_Interp *interp, int flags);
static Tcl_DriverGetHandleProc	ZipChannelGetFile;
static int		ZipChannelRead(void *instanceData, char *buf,
			    int toRead, int *errloc);
static long long	ZipChannelWideSeek(void *instanceData,
			    long long offset, int mode, int *errloc);
static void		ZipChannelWatchChannel(void *instanceData,
			    int mask);
static int		ZipChannelWrite(void *instanceData,
			    const char *buf, int toWrite, int *errloc);

/*
 * Define the ZIP filesystem dispatch table.
 */

static const Tcl_Filesystem zipfsFilesystem = {
    "zipfs",
    sizeof(Tcl_Filesystem),
    TCL_FILESYSTEM_VERSION_2,
    ZipFSPathInFilesystemProc,
    NULL, /* dupInternalRepProc */
    NULL, /* freeInternalRepProc */
    NULL, /* internalToNormalizedProc */
    NULL, /* createInternalRepProc */
    NULL, /* normalizePathProc */
    ZipFSFilesystemPathTypeProc,
    ZipFSFilesystemSeparatorProc,
    ZipFSStatProc,
    ZipFSAccessProc,
    ZipFSOpenFileChannelProc,
    ZipFSMatchInDirectoryProc,
    NULL, /* utimeProc */
    NULL, /* linkProc */
    ZipFSListVolumesProc,
    ZipFSFileAttrStringsProc,
    ZipFSFileAttrsGetProc,
    ZipFSFileAttrsSetProc,
    NULL, /* createDirectoryProc */
    NULL, /* removeDirectoryProc */
    NULL, /* deleteFileProc */
    NULL, /* copyFileProc */
    NULL, /* renameFileProc */
    NULL, /* copyDirectoryProc */
    NULL, /* lstatProc */
    (Tcl_FSLoadFileProc *) (void *) ZipFSLoadFile,
    NULL, /* getCwdProc */
    NULL, /* chdirProc */
};

/*
 * The channel type/driver definition used for ZIP archive members.
 */
static const Tcl_ChannelType zipChannelType = {
    "zip",
    TCL_CHANNEL_VERSION_5,
    NULL,			/* Deprecated. */
    ZipChannelRead,
    ZipChannelWrite,
    NULL,			/* Deprecated. */
    NULL,			/* Set options proc. */
    NULL,			/* Get options proc. */
    ZipChannelWatchChannel,
    ZipChannelGetFile,
    ZipChannelClose,
    NULL,			/* Set blocking mode for raw channel. */
    NULL,			/* Function to flush channel. */
    NULL,			/* Function to handle bubbled events. */
    ZipChannelWideSeek,
    NULL,			/* Thread action function. */
    NULL,			/* Truncate function. */
};

/*
 *------------------------------------------------------------------------
 *
 * TclIsZipfsPath --
 *
 *    Checks if the passed path has a zipfs volume prefix.
 *
 * Results:
 *    0 if not a zipfs path
 *    else the length of the zipfs volume prefix
 *
 * Side effects:
 *    None.
 *
 *------------------------------------------------------------------------
 */
int
TclIsZipfsPath(
    const char *path)
{
#ifdef _WIN32
    return strncmp(path, ZIPFS_VOLUME, ZIPFS_VOLUME_LEN) ? 0 : ZIPFS_VOLUME_LEN;
#else
    for (int i = 0; i < ZIPFS_VOLUME_LEN; ++i) {
	if (path[i] != ZIPFS_VOLUME[i] &&
		(path[i] != '\\' || ZIPFS_VOLUME[i] != '/')) {
	    return 0;
	}
    }
    return ZIPFS_VOLUME_LEN;
#endif
}

/*
 *-------------------------------------------------------------------------
 *
 * ZipReadInt, ZipReadShort, ZipWriteInt, ZipWriteShort --
 *
 *	Inline functions to read and write little-endian 16 and 32 bit
 *	integers from/to buffers representing parts of ZIP archives.
 *
 *	These take bufferStart and bufferEnd pointers, which are used to
 *	maintain a guarantee that out-of-bounds accesses don't happen when
 *	reading or writing critical directory structures.
 *
 *-------------------------------------------------------------------------
 */

static inline unsigned int
ZipReadInt(
    const unsigned char *bufferStart,
    const unsigned char *bufferEnd,
    const unsigned char *ptr)
{
    if (ptr < bufferStart || ptr + 4 > bufferEnd) {
	Tcl_Panic("out of bounds read(4): start=%p, end=%p, ptr=%p",
		bufferStart, bufferEnd, ptr);
    }
    return ptr[0] | (ptr[1] << 8) | (ptr[2] << 16) |
	    ((unsigned int)ptr[3] << 24);
}

static inline unsigned short
ZipReadShort(
    const unsigned char *bufferStart,
    const unsigned char *bufferEnd,
    const unsigned char *ptr)
{
    if (ptr < bufferStart || ptr + 2 > bufferEnd) {
	Tcl_Panic("out of bounds read(2): start=%p, end=%p, ptr=%p",
		bufferStart, bufferEnd, ptr);
    }
    return ptr[0] | (ptr[1] << 8);
}

static inline void
ZipWriteInt(
    const unsigned char *bufferStart,
    const unsigned char *bufferEnd,
    unsigned char *ptr,
    unsigned int value)
{
    if (ptr < bufferStart || ptr + 4 > bufferEnd) {
	Tcl_Panic("out of bounds write(4): start=%p, end=%p, ptr=%p",
		bufferStart, bufferEnd, ptr);
    }
    ptr[0] = value & 0xff;
    ptr[1] = (value >> 8) & 0xff;
    ptr[2] = (value >> 16) & 0xff;
    ptr[3] = (value >> 24) & 0xff;
}

static inline void
ZipWriteShort(
    const unsigned char *bufferStart,
    const unsigned char *bufferEnd,
    unsigned char *ptr,
    unsigned short value)
{
    if (ptr < bufferStart || ptr + 2 > bufferEnd) {
	Tcl_Panic("out of bounds write(2): start=%p, end=%p, ptr=%p",
		bufferStart, bufferEnd, ptr);
    }
    ptr[0] = value & 0xff;
    ptr[1] = (value >> 8) & 0xff;
}

/*
 *-------------------------------------------------------------------------
 *
 * ReadLock, WriteLock, Unlock --
 *
 *	POSIX like rwlock functions to support multiple readers and single
 *	writer on internal structs.
 *
 *	Limitations:
 *	 - a read lock cannot be promoted to a write lock
 *	 - a write lock may not be nested
 *
 *-------------------------------------------------------------------------
 */

TCL_DECLARE_MUTEX(ZipFSMutex)

#if TCL_THREADS

static Tcl_Condition ZipFSCond;

static inline void
ReadLock(void)
{
    Tcl_MutexLock(&ZipFSMutex);
    while (ZipFS.lock < 0) {
	ZipFS.waiters++;
	Tcl_ConditionWait(&ZipFSCond, &ZipFSMutex, NULL);
	ZipFS.waiters--;
    }
    ZipFS.lock++;
    Tcl_MutexUnlock(&ZipFSMutex);
}

static inline void
WriteLock(void)
{
    Tcl_MutexLock(&ZipFSMutex);
    while (ZipFS.lock != 0) {
	ZipFS.waiters++;
	Tcl_ConditionWait(&ZipFSCond, &ZipFSMutex, NULL);
	ZipFS.waiters--;
    }
    ZipFS.lock = -1;
    Tcl_MutexUnlock(&ZipFSMutex);
}

static inline void
Unlock(void)
{
    Tcl_MutexLock(&ZipFSMutex);
    if (ZipFS.lock > 0) {
	--ZipFS.lock;
    } else if (ZipFS.lock < 0) {
	ZipFS.lock = 0;
    }
    if ((ZipFS.lock == 0) && (ZipFS.waiters > 0)) {
	Tcl_ConditionNotify(&ZipFSCond);
    }
    Tcl_MutexUnlock(&ZipFSMutex);
}

#else /* !TCL_THREADS */
#define ReadLock()	do {} while (0)
#define WriteLock()	do {} while (0)
#define Unlock()	do {} while (0)
#endif /* TCL_THREADS */

/*
 *-------------------------------------------------------------------------
 *
 * DosTimeDate, ToDosTime, ToDosDate --
 *
 *	Functions to perform conversions between DOS time stamps and POSIX
 *	time_t.
 *
 *-------------------------------------------------------------------------
 */

static time_t
DosTimeDate(
    int dosDate,
    int dosTime)
{
    struct tm tm;
    time_t ret;

    memset(&tm, 0, sizeof(tm));
    tm.tm_isdst = -1;			/* let mktime() deal with DST */
    tm.tm_year = ((dosDate & 0xfe00) >> 9) + 80;
    tm.tm_mon = ((dosDate & 0x1e0) >> 5) - 1;
    tm.tm_mday = dosDate & 0x1f;
    tm.tm_hour = (dosTime & 0xf800) >> 11;
    tm.tm_min = (dosTime & 0x7e0) >> 5;
    tm.tm_sec = (dosTime & 0x1f) << 1;
    ret = mktime(&tm);
    if (ret == (time_t) -1) {
	/* fallback to 1980-01-01T00:00:00+00:00 (DOS epoch) */
	ret = (time_t) 315532800;
    }
    return ret;
}

static int
ToDosTime(
    time_t when)
{
    struct tm *tmp, tm;

#if !TCL_THREADS || defined(_WIN32)
    /* Not threaded, or on Win32 which uses thread local storage */
    tmp = localtime(&when);
    tm = *tmp;
#elif defined(HAVE_LOCALTIME_R)
    /* Threaded, have reentrant API */
    tmp = &tm;
    localtime_r(&when, tmp);
#else /* TCL_THREADS && !_WIN32 && !HAVE_LOCALTIME_R */
    /* Only using a mutex is safe. */
    Tcl_MutexLock(&localtimeMutex);
    tmp = localtime(&when);
    tm = *tmp;
    Tcl_MutexUnlock(&localtimeMutex);
#endif
    return (tm.tm_hour << 11) | (tm.tm_min << 5) | (tm.tm_sec >> 1);
}

static int
ToDosDate(
    time_t when)
{
    struct tm *tmp, tm;

#if !TCL_THREADS || defined(_WIN32)
    /* Not threaded, or on Win32 which uses thread local storage */
    tmp = localtime(&when);
    tm = *tmp;
#elif /* TCL_THREADS && !_WIN32 && */ defined(HAVE_LOCALTIME_R)
    /* Threaded, have reentrant API */
    tmp = &tm;
    localtime_r(&when, tmp);
#else /* TCL_THREADS && !_WIN32 && !HAVE_LOCALTIME_R */
    /* Only using a mutex is safe. */
    Tcl_MutexLock(&localtimeMutex);
    tmp = localtime(&when);
    tm = *tmp;
    Tcl_MutexUnlock(&localtimeMutex);
#endif
    return ((tm.tm_year - 80) << 9) | ((tm.tm_mon + 1) << 5) | tm.tm_mday;
}

/*
 *-------------------------------------------------------------------------
 *
 * CountSlashes --
 *
 *	This function counts the number of slashes in a pathname string.
 *
 * Results:
 *	Number of slashes found in string.
 *
 * Side effects:
 *	None.
 *
 *-------------------------------------------------------------------------
 */

static inline size_t
CountSlashes(
    const char *string)
{
    size_t count = 0;
    const char *p = string;

    while (*p != '\0') {
	if (*p == '/') {
	    count++;
	}
	p++;
    }
    return count;
}

/*
 *------------------------------------------------------------------------
 *
 * IsCryptHeaderValid --
 *
 *    Computes the validity of the encryption header CRC for a ZipEntry.
 *
 * Results:
 *    Returns 1 if the header is valid else 0.
 *
 * Side effects:
 *    None.
 *
 *------------------------------------------------------------------------
 */
static int
IsCryptHeaderValid(
    ZipEntry *z,
    unsigned char cryptHeader[ZIP_CRYPT_HDR_LEN])
{
    /*
     * There are multiple possibilities. The last one or two bytes of the
     * encryption header should match the last one or two bytes of the
     * CRC of the file. Or the last byte of the encryption header should
     * be the high order byte of the file time. Depending on the archiver
     * and version, any of the might be in used. We follow libzip in checking
     * only one byte against both the crc and the time. Note that by design
     * the check generates high number of false positives in any case.
     * Also, in case a check is passed when it should not, the final CRC
     * calculation will (should) catch it. Only difference is it will be
     * reported as a corruption error instead of incorrect password.
     */
    int dosTime = ToDosTime(z->timestamp);
    if (cryptHeader[11] == (unsigned char)(dosTime >> 8)) {
	/* Infozip style - Tested with test-password.zip */
	return 1;
    }
    /* DOS time did not match, may be CRC does */
    if (z->crc32) {
	/* Pkware style - Tested with test-password2.zip */
	return (cryptHeader[11] == (unsigned char)(z->crc32 >> 24));
    }

    /* No CRC, no way to verify. Assume valid */
    return 1;
}

/*
 *------------------------------------------------------------------------
 *
 * DecodeCryptHeader --
 *
 *    Decodes the crypt header and validates it.
 *
 * Results:
 *    TCL_OK on success, TCL_ERROR on failure.
 *
 * Side effects:
 *    On success, keys[] are updated. On failure, an error message is
 *    left in interp if not NULL.
 *
 *------------------------------------------------------------------------
 */
static int
DecodeCryptHeader(
    Tcl_Interp *interp,
    ZipEntry *z,
    unsigned long keys[3],	/* Updated on success. Must have been
				 * initialized by caller. */
    unsigned char cryptHeader[ZIP_CRYPT_HDR_LEN])
				/* From zip file content */
{
    int len = z->zipFilePtr->passBuf[0] & 0xFF;
    char passBuf[260];

    for (int i = 0; i < len; i++) {
	unsigned ch = z->zipFilePtr->passBuf[len - i];
	passBuf[i] = (ch & 0x0f) | pwrot[(ch >> 4) & 0x0f];
    }
    passBuf[len] = '\0';

    init_keys(passBuf, keys, crc32tab);
    memset(passBuf, 0, sizeof(passBuf));

    unsigned char encheader[ZIP_CRYPT_HDR_LEN];
    memcpy(encheader, cryptHeader, ZIP_CRYPT_HDR_LEN);

    for (int i = 0; i < ZIP_CRYPT_HDR_LEN; i++) {
	unsigned ch = cryptHeader[i];
	ch ^= decrypt_byte(keys, crc32tab);
	encheader[i] = ch;
	update_keys(keys, crc32tab, ch);
    }

    if (!IsCryptHeaderValid(z, encheader)) {
	ZIPFS_ERROR(interp, "invalid password");
	ZIPFS_ERROR_CODE(interp, "PASSWORD");
	return TCL_ERROR;
    }
    return TCL_OK;
}

/*
 *-------------------------------------------------------------------------
 *
 * DecodeZipEntryText --
 *
 *	Given a sequence of bytes from an entry in a ZIP central directory,
 *	convert that into a Tcl string. This is complicated because we don't
 *	actually know what encoding is in use! So we try to use UTF-8, and if
 *	that goes wrong, we fall back to a user-specified encoding, or to an
 *	encoding we specify (Windows code page 437), or to ISO 8859-1 if
 *	absolutely nothing else works.
 *
 *	During Tcl startup, we skip the user-specified encoding and cp437, as
 *	we may well not have any loadable encodings yet. Tcl's own library
 *	files ought to be using ASCII filenames.
 *
 * Results:
 *	The decoded filename; the filename is owned by the argument DString.
 *
 * Side effects:
 *	Updates dstPtr.
 *
 *-------------------------------------------------------------------------
 */

static char *
DecodeZipEntryText(
    const unsigned char *inputBytes,
    unsigned int inputLength,
    Tcl_DString *dstPtr)	/* Must have been initialized by caller! */
{
<<<<<<< HEAD
=======
    Tcl_Encoding encoding;

>>>>>>> 39fdd745
    if (inputLength < 1) {
	return Tcl_DStringValue(dstPtr);
    }

    /*
     * We Tcl_ExternalToUtfDStringEx because that can report if it failed,
     * allowing us to try a different encoding.
     *
     * The UTF-8 encoding is implemented internally, and so is guaranteed to
     * be present. Tcl's own startup files (including the encoding definitions)
     * should all have ASCII filenames, which is a subset of UTF-8, and so they
     * should all work via this.
     */

<<<<<<< HEAD
    const char *src = (const char *) inputBytes;
    int srcLen = inputLength;
    char *dst = Tcl_DStringValue(dstPtr);
    int dstLen = dstPtr->spaceAvl - 1;
    int flags = TCL_ENCODING_START | TCL_ENCODING_END;	/* Special flag! */

    Tcl_EncodingState state;
    while (1) {
	int srcRead, dstWrote;
	int result = Tcl_ExternalToUtf(NULL, tclUtf8Encoding, src, srcLen, flags,
		&state, dst, dstLen, &srcRead, &dstWrote, NULL);
	int soFar = dst + dstWrote - Tcl_DStringValue(dstPtr);

	if (result == TCL_OK) {
	    Tcl_DStringSetLength(dstPtr, soFar);
	    return Tcl_DStringValue(dstPtr);
	} else if (result != TCL_CONVERT_NOSPACE) {
	    break;
	}

	flags &= ~TCL_ENCODING_START;
	src += srcRead;
	srcLen -= srcRead;
	if (Tcl_DStringLength(dstPtr) == 0) {
	    Tcl_DStringSetLength(dstPtr, dstLen);
	}
	Tcl_DStringSetLength(dstPtr, 2 * Tcl_DStringLength(dstPtr) + 1);
	dst = Tcl_DStringValue(dstPtr) + soFar;
	dstLen = Tcl_DStringLength(dstPtr) - soFar - 1;
=======
    if (Tcl_ExternalToUtfDStringEx(NULL, tclUtf8Encoding,
	    (const char *) inputBytes, inputLength,
	    TCL_ENCODING_PROFILE_STRICT, dstPtr, NULL) == TCL_OK) {
	return Tcl_DStringValue(dstPtr);
>>>>>>> 39fdd745
    }

    /*
     * Something went wrong. Fall back to another encoding. Those *can* use
     * Tcl_ExternalToUtfDString().
     */

    Tcl_Encoding encoding = NULL;
    if (ZipFS.fallbackEntryEncoding) {
	encoding = Tcl_GetEncoding(NULL, ZipFS.fallbackEntryEncoding);
    }
    if (!encoding) {
	encoding = Tcl_GetEncoding(NULL, ZIPFS_FALLBACK_ENCODING);
    }
    if (!encoding) {
	/*
	 * Fallback to internal encoding that always converts all bytes.
	 * Should only happen when a filename isn't UTF-8 and we've not got
	 * our encodings initialised for some reason.
	 */

	encoding = Tcl_GetEncoding(NULL, "iso8859-1");
    }

    char *converted = Tcl_ExternalToUtfDString(encoding,
	    (const char *) inputBytes, inputLength, dstPtr);
    Tcl_FreeEncoding(encoding);
    return converted;
}

/*
 *------------------------------------------------------------------------
 *
 * NormalizeMountPoint --
 *
 *    Converts the passed path into a normalized zipfs mount point
 *    of the form //zipfs:/some/path. On Windows any \ path separators
 *    are converted to /.
 *
 *    Mount points with a volume will raise an error unless the volume is
 *    zipfs root. Thus D:/foo is not a valid mount point.
 *
 *    Relative paths and absolute paths without a volume are mapped under
 *    the zipfs root.
 *
 *    The empty string is mapped to the zipfs root.
 *
 *    dsPtr is initialized by the function and must be cleared by caller
 *    on a successful return.
 *
 * Results:
 *    TCL_OK on success with normalized mount path in dsPtr
 *    TCL_ERROR on fail with error message in interp if not NULL
 *
 *------------------------------------------------------------------------
 */
static int
NormalizeMountPoint(
    Tcl_Interp *interp,
    const char *mountPath,
    Tcl_DString *dsPtr)		/* Must be initialized by caller! */
{
    char *joinedPath;
    Tcl_Obj *unnormalizedObj;
    Tcl_DString dsJoin;

    /*
     * Several things need to happen here
     * - Absolute paths containing volumes (drive letter or UNC) raise error
     *   except of course if the volume is zipfs root
     * - \ -> / and // -> / conversions (except if UNC which is error)
     * - . and .. have to be dealt with
     * The first is explicitly checked, the others are dealt with a
     * combination file join and normalize. Easier than doing it ourselves
     * and not performance sensitive anyways.
     */

    const char *joiner[] = {
	ZIPFS_VOLUME,
	mountPath
    };
    Tcl_DStringInit(&dsJoin);
    joinedPath = Tcl_JoinPath(2, joiner, &dsJoin);

    /* Now joinedPath has all \ -> / and // -> / (except UNC) converted. */

    if (!strncmp(ZIPFS_VOLUME, joinedPath, ZIPFS_VOLUME_LEN)) {
	unnormalizedObj = Tcl_DStringToObj(&dsJoin);
    } else {
	if (joinedPath[0] != '/' || joinedPath[1] == '/') {
	    /* mount path was D:/x, D:x or //unc */
	    goto invalidMountPath;
	}
	unnormalizedObj = Tcl_ObjPrintf(ZIPFS_VOLUME "%s", joinedPath + 1);
    }
    Tcl_IncrRefCount(unnormalizedObj);
    Tcl_Obj *normalizedObj = Tcl_FSGetNormalizedPath(interp, unnormalizedObj);
    if (normalizedObj == NULL) {
	Tcl_DecrRefCount(unnormalizedObj);
	goto errorReturn;
    }
    Tcl_IncrRefCount(normalizedObj); /* BEFORE DecrRefCount on unnormalizedObj */
    Tcl_DecrRefCount(unnormalizedObj);

    TclDStringAppendObj(dsPtr, normalizedObj);
    /* normalizedObj owned by Tcl!! Do NOT DecrRef without an IncrRef */
    Tcl_DecrRefCount(normalizedObj);
    Tcl_DStringFree(&dsJoin);
    return TCL_OK;

invalidMountPath:
    if (interp) {
	TclPrintfResult(interp, "Invalid mount path \"%s\"", mountPath);
	ZIPFS_ERROR_CODE(interp, "MOUNT_PATH");
    }

errorReturn:
    Tcl_DStringFree(&dsJoin);
    return TCL_ERROR;
}

/*
 *------------------------------------------------------------------------
 *
 * MapPathToZipfs --
 *
 *    Maps a path as stored in a zip archive to its normalized location
 *    under a given zipfs mount point. Relative paths and Unix style
 *    absolute paths go directly under the mount point. Volume relative
 *    paths and absolute paths that have a volume (drive or UNC) are
 *    stripped of the volume before joining the mount point.
 *
 * Results:
 *    Pointer to normalized path.
 *
 * Side effects:
 *    Stores mapped path in dsPtr.
 *
 *------------------------------------------------------------------------
 */
static char *
MapPathToZipfs(
    Tcl_Interp *interp,
    const char *mountPath,	/* Must be fully normalized */
    const char *path,		/* Archive content path to map */
    Tcl_DString *dsPtr)		/* Must be initialized and cleared
				 * by caller */
{
    char *joinedPath;
    Tcl_Obj *unnormalizedObj;
    Tcl_DString dsJoin;

    assert(TclIsZipfsPath(mountPath));

    const char *joiner[] = {
	mountPath,
	path
    };
#ifndef _WIN32
    // On Unix C:/foo/bat is not treated as absolute by JoinPath so check ourself
    if (path[0] && path[1] == ':') {
	joiner[1] += 2;
    }
#endif
    Tcl_DStringInit(&dsJoin);
    joinedPath = Tcl_JoinPath(2, joiner, &dsJoin);

    if (strncmp(ZIPFS_VOLUME, joinedPath, ZIPFS_VOLUME_LEN)) {
	/* path was not relative. Strip off the volume (e.g. UNC) */
	Tcl_Size numParts;
	const char **partsPtr;
	Tcl_SplitPath(path, &numParts, &partsPtr);
	Tcl_DStringFree(&dsJoin);
	partsPtr[0] = mountPath;
	(void)Tcl_JoinPath(numParts, partsPtr, &dsJoin);
	Tcl_Free(partsPtr);
    }
    unnormalizedObj = Tcl_DStringToObj(&dsJoin); /* Also resets dsJoin */
    Tcl_IncrRefCount(unnormalizedObj);
    Tcl_Obj *normalizedObj = Tcl_FSGetNormalizedPath(interp, unnormalizedObj);
    if (normalizedObj == NULL) {
	/* Should not happen but continue... */
	normalizedObj = unnormalizedObj;
    }
    Tcl_IncrRefCount(normalizedObj); /* BEFORE DecrRefCount on unnormalizedObj */
    Tcl_DecrRefCount(unnormalizedObj);

    TclDStringAppendObj(dsPtr, normalizedObj);
    /* normalizedObj owned by Tcl!! Do NOT DecrRef without an IncrRef */
    Tcl_DecrRefCount(normalizedObj);
    return Tcl_DStringValue(dsPtr);
}

/*
 *-------------------------------------------------------------------------
 *
 * ZipFSLookup --
 *
 *	This function returns the ZIP entry struct corresponding to the ZIP
 *	archive member of the given file name. Caller must hold the right
 *	lock.
 *
 * Results:
 *	Returns the pointer to ZIP entry struct or NULL if the the given file
 *	name could not be found in the global list of ZIP archive members.
 *
 * Side effects:
 *	None.
 *
 *-------------------------------------------------------------------------
 */

static inline ZipEntry *
ZipFSLookup(
    const char *filename)
{
    Tcl_HashEntry *hPtr;
    ZipEntry *z = NULL;

    hPtr = Tcl_FindHashEntry(&ZipFS.fileHash, filename);
    if (hPtr) {
	z = (ZipEntry *) Tcl_GetHashValue(hPtr);
    }
    return z;
}

/*
 *-------------------------------------------------------------------------
 *
 * ZipFSLookupZip --
 *
 *	This function gets the structure for a mounted ZIP archive.
 *
 * Results:
 *	Returns a pointer to the structure, or NULL if the file is ZIP file is
 *	unknown/not mounted.
 *
 * Side effects:
 *	None.
 *
 *-------------------------------------------------------------------------
 */

static inline ZipFile *
ZipFSLookupZip(
    const char *mountPoint)
{
    Tcl_HashEntry *hPtr;
    ZipFile *zf = NULL;

    hPtr = Tcl_FindHashEntry(&ZipFS.zipHash, mountPoint);
    if (hPtr) {
	zf = (ZipFile *) Tcl_GetHashValue(hPtr);
    }
    return zf;
}

/*
 *------------------------------------------------------------------------
 *
 * ContainsMountPoint --
 *
 *    Check if there is a mount point anywhere under the specified path.
 *    Although the function will work for any path, for efficiency reasons
 *    it should be called only after checking ZipFSLookup does not find
 *    the path.
 *
 *    Caller must hold read lock before calling.
 *
 * Results:
 *    1 - there is at least one mount point under the path
 *    0 - otherwise
 *
 * Side effects:
 *    None.
 *
 *------------------------------------------------------------------------
 */
static int
ContainsMountPoint(
    const char *path,
    int pathLen)
{
    if (ZipFS.zipHash.numEntries == 0) {
	return 0;
    }
    if (pathLen < 0) {
	pathLen = strlen(path);
    }

    /*
     * We are looking for the case where the path is //zipfs:/a/b
     * and there is a mount point //zipfs:/a/b/c/.. below it
     */

    Tcl_HashSearch search;
    for (Tcl_HashEntry *hPtr = Tcl_FirstHashEntry(&ZipFS.zipHash, &search); hPtr;
	    hPtr = Tcl_NextHashEntry(&search)) {
	const ZipFile *zf = (ZipFile *) Tcl_GetHashValue(hPtr);

	if (zf->mountPointLen == 0) {
	    /*
	     * Enumerate the contents of the ZIP; it's mounted on the root.
	     * TODO - a holdover from androwish? Tcl does not allow mounting
	     * outside of the //zipfs:/ area.
	     */

	    for (const ZipEntry *z = zf->topEnts; z; z = z->tnext) {
		int lenz = (int) strlen(z->name);
		if ((lenz >= pathLen) &&
			(z->name[pathLen] == '/' || z->name[pathLen] == '\0') &&
			(strncmp(z->name, path, pathLen) == 0)) {
		    return 1;
		}
	    }
	} else if ((zf->mountPointLen >= pathLen)
		&& (zf->mountPoint[pathLen] == '/'
			|| zf->mountPoint[pathLen] == '\0'
			|| pathLen == ZIPFS_VOLUME_LEN)
		&& (strncmp(zf->mountPoint, path, pathLen) == 0)) {
	    /* Matched standard mount */
	    return 1;
	}
    }
    return 0;
}

/*
 *-------------------------------------------------------------------------
 *
 * AllocateZipFile, AllocateZipEntry, AllocateZipChannel --
 *
 *	Allocates the memory for a datastructure. Always ensures that it is
 *	zeroed out for safety.
 *
 * Returns:
 *	The allocated structure, or NULL if allocate fails.
 *
 * Side effects:
 *	The interpreter result may be written to on error. Which might fail
 *	(for ZipFile) in a low-memory situation. Always panics if ZipEntry
 *	allocation fails.
 *
 *-------------------------------------------------------------------------
 */

static inline ZipFile *
AllocateZipFile(
    Tcl_Interp *interp,
    size_t mountPointNameLength)
{
    size_t size = sizeof(ZipFile) + mountPointNameLength + 1;
    ZipFile *zf = (ZipFile *) Tcl_AttemptAlloc(size);

    if (!zf) {
	ZIPFS_MEM_ERROR(interp);
    } else {
	memset(zf, 0, size);
    }
    return zf;
}

static inline ZipEntry *
AllocateZipEntry(void)
{
    ZipEntry *z = (ZipEntry *) Tcl_Alloc(sizeof(ZipEntry));
    memset(z, 0, sizeof(ZipEntry));
    return z;
}

static inline ZipChannel *
AllocateZipChannel(
    Tcl_Interp *interp)
{
    ZipChannel *zc = (ZipChannel *) Tcl_AttemptAlloc(sizeof(ZipChannel));

    if (!zc) {
	ZIPFS_MEM_ERROR(interp);
    } else {
	memset(zc, 0, sizeof(ZipChannel));
    }
    return zc;
}

/*
 *-------------------------------------------------------------------------
 *
 * ZipFSCloseArchive --
 *
 *	This function closes a mounted ZIP archive file.
 *
 * Results:
 *	None.
 *
 * Side effects:
 *	A memory mapped ZIP archive is unmapped, allocated memory is released.
 *	The ZipFile pointer is *NOT* deallocated by this function.
 *
 *-------------------------------------------------------------------------
 */

static void
ZipFSCloseArchive(
    Tcl_Interp *interp,		/* Current interpreter. */
    ZipFile *zf)
{
    if (zf->nameLength) {
	Tcl_Free(zf->name);
    }
    if (zf->isMemBuffer) {
	/* Pointer to memory */
	if (zf->ptrToFree) {
	    Tcl_Free(zf->ptrToFree);
	    zf->ptrToFree = NULL;
	}
	zf->data = NULL;
	return;
    }

    /*
     * Remove the memory mapping, if we have one.
     */

#ifdef _WIN32
    if (zf->data && !zf->ptrToFree) {
	UnmapViewOfFile(zf->data);
	zf->data = NULL;
    }
    if (zf->mountHandle != INVALID_HANDLE_VALUE) {
	CloseHandle(zf->mountHandle);
    }
#else /* !_WIN32 */
    if ((zf->data != MAP_FAILED) && !zf->ptrToFree) {
	munmap(zf->data, zf->length);
	zf->data = (unsigned char *) MAP_FAILED;
    }
#endif /* _WIN32 */

    if (zf->ptrToFree) {
	Tcl_Free(zf->ptrToFree);
	zf->ptrToFree = NULL;
    }
    if (zf->chan) {
	Tcl_Close(interp, zf->chan);
	zf->chan = NULL;
    }
}

/*
 *-------------------------------------------------------------------------
 *
 * ZipFSFindTOC --
 *
 *	This function takes a memory mapped zip file and indexes the contents.
 *	When "needZip" is zero an embedded ZIP archive in an executable file
 *	is accepted. Note that we do not support ZIP64.
 *
 * Results:
 *	TCL_OK on success, TCL_ERROR otherwise with an error message placed
 *	into the given "interp" if it is not NULL.
 *
 * Side effects:
 *      The given ZipFile struct is filled with information about the ZIP
 *      archive file.  On error, ZipFSCloseArchive is called on zf but
 *      it is not freed.
 *
 *-------------------------------------------------------------------------
 */

static int
ZipFSFindTOC(
    Tcl_Interp *interp,		/* Current interpreter. NULLable. */
    int needZip,
    ZipFile *zf)
{
    size_t i, minoff;
    const unsigned char *eocdPtr; /* End of Central Directory Record */
    const unsigned char *start = zf->data;
    const unsigned char *end = zf->data + zf->length;

    /*
     * Scan backwards from the end of the file for the signature. This is
     * necessary because ZIP archives aren't the only things that get tagged
     * on the end of executables; digital signatures can also go there.
     */

    eocdPtr = zf->data + zf->length - ZIP_CENTRAL_END_LEN;
    while (eocdPtr >= start) {
	if (*eocdPtr == (ZIP_CENTRAL_END_SIG & 0xFF)) {
	    if (ZipReadInt(start, end, eocdPtr) == ZIP_CENTRAL_END_SIG) {
		break;
	    }
	    eocdPtr -= ZIP_SIG_LEN;
	} else {
	    --eocdPtr;
	}
    }
    if (eocdPtr < zf->data) {
	/*
	 * Didn't find it (or not enough space for a central directory!); not
	 * a ZIP archive. This might be OK or a problem.
	 */

	if (!needZip) {
	    zf->baseOffset = zf->passOffset = zf->length;
	    return TCL_OK;
	}
	ZIPFS_ERROR(interp, "archive directory end signature not found");
	ZIPFS_ERROR_CODE(interp, "END_SIG");

  error:
	ZipFSCloseArchive(interp, zf);
	return TCL_ERROR;

    }

    /*
     * eocdPtr -> End of Central Directory (EOCD) record at this point.
     * Note this is not same as "end of Central Directory" :-) as EOCD
     * is a record/structure in the ZIP spec terminology
     */

    /*
     * How many files in the archive? If that's bogus, we're done here.
     */

    zf->numFiles = ZipReadShort(start, end, eocdPtr + ZIP_CENTRAL_ENTS_OFFS);
    if (zf->numFiles == 0) {
	if (!needZip) {
	    zf->baseOffset = zf->passOffset = zf->length;
	    return TCL_OK;
	}
	ZIPFS_ERROR(interp, "empty archive");
	ZIPFS_ERROR_CODE(interp, "EMPTY");
	goto error;
    }

    /*
     * The Central Directory (CD) is a series of Central Directory File
     * Header (CDFH) records preceding the EOCD (but not necessarily
     * immediately preceding). cdirZipOffset is the offset into the
     * *archive* to the CD (first CDFH). The size of the CD is given by
     * cdirSize. NOTE: offset into archive does NOT mean offset into
     * (zf->data) as other data may precede the archive in the file.
     */
    ptrdiff_t eocdDataOffset = eocdPtr - zf->data;
    unsigned int cdirZipOffset = ZipReadInt(start, end, eocdPtr + ZIP_CENTRAL_DIRSTART_OFFS);
    unsigned int cdirSize = ZipReadInt(start, end, eocdPtr + ZIP_CENTRAL_DIRSIZE_OFFS);

    /*
     * As computed above,
     *    eocdDataOffset < zf->length.
     * In addition, the following consistency checks must be met
     * (1) cdirZipOffset <= eocdDataOffset (to prevent under flow in computation of (2))
     * (2) cdirZipOffset + cdirSize <= eocdDataOffset. Else the CD will be overlapping
     * the EOCD. Note this automatically means cdirZipOffset+cdirSize < zf->length.
     */
    if (!(cdirZipOffset <= (size_t)eocdDataOffset &&
	    cdirSize <= eocdDataOffset - cdirZipOffset)) {
	if (!needZip) {
	    /* Simply point to end od data */
	    zf->directoryOffset = zf->baseOffset = zf->passOffset = zf->length;
	    return TCL_OK;
	}
	ZIPFS_ERROR(interp, "archive directory truncated");
	ZIPFS_ERROR_CODE(interp, "NO_DIR");
	goto error;
    }

    /*
     * Calculate the offset of the CD in the *data*. If there was no extra
     * "junk" preceding the archive, this would just be cdirZipOffset but
     * otherwise we have to account for it.
     */
    if (eocdDataOffset - cdirSize > cdirZipOffset) {
	zf->baseOffset = eocdDataOffset - cdirSize - cdirZipOffset;
    } else {
	zf->baseOffset = 0;
    }
    zf->passOffset = zf->baseOffset;
    zf->directoryOffset = cdirZipOffset + zf->baseOffset;
    zf->directorySize = cdirSize;

    /*
     * Read the central directory.
     */
    const unsigned char *const cdirStart = eocdPtr - cdirSize; /* Start of CD */
    const unsigned char *dirEntry;
    minoff = zf->length;
    for (dirEntry = cdirStart, i = 0; i < zf->numFiles; i++) {
	if ((dirEntry-cdirStart) + ZIP_CENTRAL_HEADER_LEN > (ptrdiff_t)zf->directorySize) {
	    ZIPFS_ERROR(interp, "truncated directory");
	    ZIPFS_ERROR_CODE(interp, "TRUNC_DIR");
	    goto error;
	}
	if (ZipReadInt(start, end, dirEntry) != ZIP_CENTRAL_HEADER_SIG) {
	    ZIPFS_ERROR(interp, "wrong header signature");
	    ZIPFS_ERROR_CODE(interp, "HDR_SIG");
	    goto error;
	}
	int pathlen = ZipReadShort(start, end, dirEntry + ZIP_CENTRAL_PATHLEN_OFFS);
	int comlen = ZipReadShort(start, end, dirEntry + ZIP_CENTRAL_FCOMMENTLEN_OFFS);
	int extra = ZipReadShort(start, end, dirEntry + ZIP_CENTRAL_EXTRALEN_OFFS);
	size_t localhdr_off = ZipReadInt(start, end, dirEntry + ZIP_CENTRAL_LOCALHDR_OFFS);
	const unsigned char *localP = zf->data + zf->baseOffset + localhdr_off;
	if (localP > (cdirStart - ZIP_LOCAL_HEADER_LEN) ||
		ZipReadInt(start, end, localP) != ZIP_LOCAL_HEADER_SIG) {
	    ZIPFS_ERROR(interp, "Failed to find local header");
	    ZIPFS_ERROR_CODE(interp, "LCL_HDR");
	    goto error;
	}
	if (localhdr_off < minoff) {
	    minoff = localhdr_off;
	}
	dirEntry += pathlen + comlen + extra + ZIP_CENTRAL_HEADER_LEN;
    }
    if ((dirEntry-cdirStart) < (ptrdiff_t) zf->directorySize) {
	/* file count and dir size do not match */
	ZIPFS_ERROR(interp, "short file count");
	ZIPFS_ERROR_CODE(interp, "FILE_COUNT");
	goto error;
    }

    zf->passOffset = minoff + zf->baseOffset;

    /*
     * If there's also an encoded password, extract that too (but don't decode
     * yet).
     * TODO - is this even part of the ZIP "standard". The idea of storing
     * a password with the archive seems absurd, encoded or not.
     */

    unsigned char *q = zf->data + zf->passOffset;
    if ((zf->passOffset >= 6) && (start < q-4) &&
	    (ZipReadInt(start, end, q - 4) == ZIP_PASSWORD_END_SIG)) {
	const unsigned char *passPtr;

	i = q[-5];
	passPtr = q - 5 - i;
	if (passPtr >= start && passPtr + i < end) {
	    zf->passBuf[0] = i;
	    memcpy(zf->passBuf + 1, passPtr, i);
	    zf->passOffset -= i ? (5 + i) : 0;
	}
    }

    return TCL_OK;
}

/*
 *-------------------------------------------------------------------------
 *
 * ZipFSOpenArchive --
 *
 *	This function opens a ZIP archive file for reading. An attempt is made
 *	to memory map that file. Otherwise it is read into an allocated memory
 *	buffer. The ZIP archive header is verified and must be valid for the
 *	function to succeed. When "needZip" is zero an embedded ZIP archive in
 *	an executable file is accepted.
 *
 * Results:
 *	TCL_OK on success, TCL_ERROR otherwise with an error message placed
 *	into the given "interp" if it is not NULL. On error, ZipFSCloseArchive
 *      is called on zf but it is not freed.
 *
 * Side effects:
 *	ZIP archive is memory mapped or read into allocated memory, the given
 *	ZipFile struct is filled with information about the ZIP archive file.
 *
 *-------------------------------------------------------------------------
 */

static int
ZipFSOpenArchive(
    Tcl_Interp *interp,		/* Current interpreter. NULLable. */
    const char *zipname,	/* Path to ZIP file to open. */
    int needZip,
    ZipFile *zf)
{
    size_t i;
    void *handle;

    zf->nameLength = 0;
    zf->isMemBuffer = 0;
#ifdef _WIN32
    zf->data = NULL;
    zf->mountHandle = INVALID_HANDLE_VALUE;
#else /* !_WIN32 */
    zf->data = (unsigned char *) MAP_FAILED;
#endif /* _WIN32 */
    zf->length = 0;
    zf->numFiles = 0;
    zf->baseOffset = zf->passOffset = 0;
    zf->ptrToFree = NULL;
    zf->passBuf[0] = 0;

    /*
     * Actually open the file.
     */

    zf->chan = Tcl_OpenFileChannel(interp, zipname, "rb", 0);
    if (!zf->chan) {
	return TCL_ERROR;
    }

    /*
     * See if we can get the OS handle. If we can, we can use that to memory
     * map the file, which is nice and efficient. However, it totally depends
     * on the filename pointing to a real regular OS file.
     *
     * Opening real filesystem entities that are not files will lead to an
     * error.
     */

    if (Tcl_GetChannelHandle(zf->chan, TCL_READABLE, &handle) == TCL_OK) {
	if (ZipMapArchive(interp, zf, handle) != TCL_OK) {
	    goto error;
	}
    } else {
	/*
	 * Not an OS file, but rather something in a Tcl VFS. Must copy into
	 * memory.
	 */

	zf->length = Tcl_Seek(zf->chan, 0, SEEK_END);
	if (zf->length == (size_t)TCL_INDEX_NONE) {
	    ZIPFS_POSIX_ERROR(interp, "seek error");
	    goto error;
	}
	/* What's the magic about 64 * 1024 * 1024 ? */
	if ((zf->length <= ZIP_CENTRAL_END_LEN) ||
		(zf->length - ZIP_CENTRAL_END_LEN) >
			(64 * 1024 * 1024 - ZIP_CENTRAL_END_LEN)) {
	    ZIPFS_ERROR(interp, "illegal file size");
	    ZIPFS_ERROR_CODE(interp, "FILE_SIZE");
	    goto error;
	}
	if (Tcl_Seek(zf->chan, 0, SEEK_SET) == -1) {
	    ZIPFS_POSIX_ERROR(interp, "seek error");
	    goto error;
	}
	zf->ptrToFree = zf->data = (unsigned char *) Tcl_AttemptAlloc(zf->length);
	if (!zf->ptrToFree) {
	    ZIPFS_MEM_ERROR(interp);
	    goto error;
	}
	i = Tcl_Read(zf->chan, (char *) zf->data, zf->length);
	if (i != zf->length) {
	    ZIPFS_POSIX_ERROR(interp, "file read error");
	    goto error;
	}
    }
    /*
     * Close the Tcl channel. If the file was mapped, the mapping is
     * unaffected. It is important to close the channel otherwise there is a
     * potential chicken and egg issue at finalization time as the channels
     * are closed before the file systems are dismounted.
     */
    Tcl_Close(interp, zf->chan);
    zf->chan = NULL;
    return ZipFSFindTOC(interp, needZip, zf);

    /*
     * Handle errors by closing the archive. This includes closing the channel
     * handle for the archive file.
     */

  error:
    ZipFSCloseArchive(interp, zf);
    return TCL_ERROR;
}

/*
 *-------------------------------------------------------------------------
 *
 * ZipMapArchive --
 *
 *	Wrapper around the platform-specific parts of mmap() (and Windows's
 *	equivalent) because it's not part of the standard channel API.
 *
 *-------------------------------------------------------------------------
 */

static int
ZipMapArchive(
    Tcl_Interp *interp,		/* Interpreter for error reporting. */
    ZipFile *zf,		/* The archive descriptor structure. */
    void *handle)		/* The OS handle to the open archive. */
{
#ifdef _WIN32
    HANDLE hFile = (HANDLE) handle;
    int readSuccessful;

    /*
     * Determine the file size.
     */

    readSuccessful = GetFileSizeEx(hFile, (PLARGE_INTEGER) &zf->length) != 0;
    if (!readSuccessful) {
	Tcl_WinConvertError(GetLastError());
	ZIPFS_POSIX_ERROR(interp, "failed to retrieve file size");
	return TCL_ERROR;
    }
    if (zf->length < ZIP_CENTRAL_END_LEN) {
	Tcl_SetErrno(EINVAL);
	ZIPFS_POSIX_ERROR(interp, "truncated file");
	return TCL_ERROR;
    }
    if (zf->length > TCL_SIZE_MAX) {
	Tcl_SetErrno(EFBIG);
	ZIPFS_POSIX_ERROR(interp, "zip archive too big");
	return TCL_ERROR;
    }

    /*
     * Map the file.
     */

    zf->mountHandle = CreateFileMappingW(hFile, 0, PAGE_READONLY, 0,
	    zf->length, 0);
    if (zf->mountHandle == INVALID_HANDLE_VALUE) {
	Tcl_WinConvertError(GetLastError());
	ZIPFS_POSIX_ERROR(interp, "file mapping failed");
	return TCL_ERROR;
    }
    zf->data = (unsigned char *)
	    MapViewOfFile(zf->mountHandle, FILE_MAP_READ, 0, 0, zf->length);
    if (!zf->data) {
	Tcl_WinConvertError(GetLastError());
	ZIPFS_POSIX_ERROR(interp, "file mapping failed");
	return TCL_ERROR;
    }
#else /* !_WIN32 */
    int fd = PTR2INT(handle);

    /*
     * Determine the file size.
     */

    zf->length = lseek(fd, 0, SEEK_END);
    if (zf->length == (size_t)-1) {
	ZIPFS_POSIX_ERROR(interp, "failed to retrieve file size");
	return TCL_ERROR;
    }
    if (zf->length < ZIP_CENTRAL_END_LEN) {
	Tcl_SetErrno(EINVAL);
	ZIPFS_POSIX_ERROR(interp, "truncated file");
	return TCL_ERROR;
    }
    lseek(fd, 0, SEEK_SET);

    zf->data = (unsigned char *)
	    mmap(0, zf->length, PROT_READ, MAP_FILE | MAP_PRIVATE, fd, 0);
    if (zf->data == MAP_FAILED) {
	ZIPFS_POSIX_ERROR(interp, "file mapping failed");
	return TCL_ERROR;
    }
#endif /* _WIN32 */
    return TCL_OK;
}

/*
 *-------------------------------------------------------------------------
 *
 * IsPasswordValid --
 *
 *	Basic test for whether a passowrd is valid. If the test fails, sets an
 *	error message in the interpreter.
 *
 * Returns:
 *	TCL_OK if the test passes, TCL_ERROR if it fails.
 *
 *-------------------------------------------------------------------------
 */

static inline int
IsPasswordValid(
    Tcl_Interp *interp,
    const char *passwd,
    size_t pwlen)
{
    if ((pwlen > 255) || strchr(passwd, 0xff)) {
	ZIPFS_ERROR(interp, "illegal password");
	ZIPFS_ERROR_CODE(interp, "BAD_PASS");
	return TCL_ERROR;
    }
    return TCL_OK;
}

/*
 *-------------------------------------------------------------------------
 *
 * ZipFSCatalogFilesystem --
 *
 *	This function generates the root node for a ZIPFS filesystem by
 *	reading the ZIP's central directory.
 *
 * Results:
 *	TCL_OK on success, TCL_ERROR otherwise with an error message placed
 *	into the given "interp" if it is not NULL. On error, frees zf!!
 *
 * Side effects:
 *	Will acquire and release the write lock.
 *
 *-------------------------------------------------------------------------
 */

static int
ZipFSCatalogFilesystem(
    Tcl_Interp *interp,		/* Current interpreter. NULLable. */
    ZipFile *zf,		/* Temporary buffer hold archive descriptors */
    const char *mountPoint,	/* Mount point path. Must be fully normalized */
    const char *passwd,		/* Password for opening the ZIP, or NULL if
				 * the ZIP is unprotected. */
    const char *zipname)	/* Path to ZIP file to build a catalog of. */
{
    int isNew;
    size_t pwlen;
    ZipFile *zf0;
    ZipEntry *z;
    Tcl_HashEntry *hPtr;
    Tcl_DString ds, fpBuf;
    unsigned char *q;

    assert(TclIsZipfsPath(mountPoint)); /* Caller should have normalized */

    Tcl_DStringInit(&ds);

    /*
     * Basic verification of the password for sanity.
     */

    pwlen = 0;
    if (passwd) {
	pwlen = strlen(passwd);
	if (IsPasswordValid(interp, passwd, pwlen) != TCL_OK) {
	    ZipFSCloseArchive(interp, zf);
	    Tcl_Free(zf);
	    return TCL_ERROR;
	}
    }

    /*
     * Validate the TOC data. If that's bad, things fall apart.
     */

    if (zf->baseOffset >= zf->length || zf->passOffset >= zf->length ||
	    zf->directoryOffset >= zf->length) {
	ZIPFS_ERROR(interp, "bad zip data");
	ZIPFS_ERROR_CODE(interp, "BAD_ZIP");
	ZipFSCloseArchive(interp, zf);
	Tcl_Free(zf);
	return TCL_ERROR;
    }

    WriteLock();

    hPtr = Tcl_CreateHashEntry(&ZipFS.zipHash, mountPoint, &isNew);
    if (!isNew) {
	if (interp) {
	    zf0 = (ZipFile *) Tcl_GetHashValue(hPtr);
	    TclPrintfResult(interp, "%s is already mounted on %s",
		    zf0->name, mountPoint);
	    ZIPFS_ERROR_CODE(interp, "MOUNTED");
	}
	Unlock();
	ZipFSCloseArchive(interp, zf);
	Tcl_DStringFree(&ds);
	Tcl_Free(zf);
	return TCL_ERROR;
    }

    /*
     * Convert to a real archive descriptor.
     */

    zf->mountPoint = (char *) Tcl_GetHashKey(&ZipFS.zipHash, hPtr);
    zf->mountPointLen = strlen(zf->mountPoint);

    zf->nameLength = strlen(zipname);
    zf->name = (char *) Tcl_Alloc(zf->nameLength + 1);
    memcpy(zf->name, zipname, zf->nameLength + 1);

    Tcl_SetHashValue(hPtr, zf);
    if ((zf->passBuf[0] == 0) && pwlen) {
	int k = 0;

	zf->passBuf[k++] = pwlen;
	for (size_t i = pwlen; i-- > 0 ;) {
	    zf->passBuf[k++] = (passwd[i] & 0x0f)
		    | pwrot[(passwd[i] >> 4) & 0x0f];
	}
	zf->passBuf[k] = '\0';
    }
    /* TODO - is this test necessary? When will mountPoint[0] be \0 ? */
    if (mountPoint[0] != '\0') {
	hPtr = Tcl_CreateHashEntry(&ZipFS.fileHash, mountPoint, &isNew);
	if (isNew) {
	    z = AllocateZipEntry();
	    Tcl_SetHashValue(hPtr, z);

	    z->depth = CountSlashes(mountPoint);
	    assert(z->depth >= ZIPFS_ROOTDIR_DEPTH);
	    z->zipFilePtr = zf;
	    z->isDirectory = (zf->baseOffset == 0) ? 1 : -1; /* root marker */
	    z->offset = zf->baseOffset;
	    z->compressMethod = ZIP_COMPMETH_STORED;
	    z->name = (char *) Tcl_GetHashKey(&ZipFS.fileHash, hPtr);
	    if (!strcmp(z->name, ZIPFS_VOLUME)) {
		z->flags |= ZE_F_VOLUME; /* Mark as root volume */
	    }
	    Tcl_Time t;
	    Tcl_GetTime(&t);
	    z->timestamp = t.sec;
	    z->next = zf->entries;
	    zf->entries = z;
	}
    }
    q = zf->data + zf->directoryOffset;
    Tcl_DStringInit(&fpBuf);
    for (size_t i = 0; i < zf->numFiles; i++) {
	const unsigned char *start = zf->data;
	const unsigned char *end = zf->data + zf->length;
	int isdir = 0;

	size_t pathlen = ZipReadShort(start, end, q + ZIP_CENTRAL_PATHLEN_OFFS);
	size_t comlen = ZipReadShort(start, end, q + ZIP_CENTRAL_FCOMMENTLEN_OFFS);
	unsigned extra = ZipReadShort(start, end, q + ZIP_CENTRAL_EXTRALEN_OFFS);
	Tcl_DStringSetLength(&ds, 0);
	char *path = DecodeZipEntryText(q + ZIP_CENTRAL_HEADER_LEN, pathlen, &ds);
	if ((pathlen > 0) && (path[pathlen - 1] == '/')) {
	    Tcl_DStringSetLength(&ds, pathlen - 1);
	    path = Tcl_DStringValue(&ds);
	    isdir = 1;
	}
	if ((strcmp(path, ".") == 0) || (strcmp(path, "..") == 0)) {
	    goto nextent;
	}
	unsigned char *lq = zf->data + zf->baseOffset
		+ ZipReadInt(start, end, q + ZIP_CENTRAL_LOCALHDR_OFFS);
	if ((lq < start) || (lq + ZIP_LOCAL_HEADER_LEN > end)) {
	    goto nextent;
	}
	int nbcompr = ZipReadInt(start, end, lq + ZIP_LOCAL_COMPLEN_OFFS);
	unsigned char *gq = NULL;
	if (!isdir && (nbcompr == 0)
		&& (ZipReadInt(start, end, lq + ZIP_LOCAL_UNCOMPLEN_OFFS) == 0)
		&& (ZipReadInt(start, end, lq + ZIP_LOCAL_CRC32_OFFS) == 0)) {
	    gq = q;
	    nbcompr = ZipReadInt(start, end, gq + ZIP_CENTRAL_COMPLEN_OFFS);
	}
	size_t offs = (lq - zf->data)
		+ ZIP_LOCAL_HEADER_LEN
		+ ZipReadShort(start, end, lq + ZIP_LOCAL_PATHLEN_OFFS)
		+ ZipReadShort(start, end, lq + ZIP_LOCAL_EXTRALEN_OFFS);
	if (offs + nbcompr > zf->length) {
	    goto nextent;
	}

	if (!isdir && (mountPoint[0] == '\0') && !CountSlashes(path)) {
#ifdef ANDROID
	    /*
	     * When mounting the ZIP archive on the root directory try to
	     * remap top level regular files of the archive to
	     * /assets/.root/... since this directory should not be in a valid
	     * APK due to the leading dot in the file name component. This
	     * trick should make the files AndroidManifest.xml,
	     * resources.arsc, and classes.dex visible to Tcl.
	     */
	    Tcl_DString ds2;

	    Tcl_DStringInit(&ds2);
	    Tcl_DStringAppend(&ds2, "assets/.root/", -1);
	    Tcl_DStringAppend(&ds2, path, -1);
	    if (ZipFSLookup(Tcl_DStringValue(&ds2))) {
		/* should not happen but skip it anyway */
		Tcl_DStringFree(&ds2);
		goto nextent;
	    }
	    Tcl_DStringSetLength(&ds, 0);
	    TclDStringAppendDString(&ds, &ds2);
	    path = Tcl_DStringValue(&ds);
	    Tcl_DStringFree(&ds2);
#else /* !ANDROID */
	    /*
	     * Regular files skipped when mounting on root.
	     */
	    goto nextent;
#endif /* ANDROID */
	}

	Tcl_DStringSetLength(&fpBuf, 0);
	char *fullpath = MapPathToZipfs(interp, mountPoint, path, &fpBuf);
	z = AllocateZipEntry();
	z->depth = CountSlashes(fullpath);
	assert(z->depth >= ZIPFS_ROOTDIR_DEPTH);
	z->zipFilePtr = zf;
	z->isDirectory = isdir;
	z->isEncrypted =
		(ZipReadShort(start, end, lq + ZIP_LOCAL_FLAGS_OFFS) & 1)
		&& (nbcompr > ZIP_CRYPT_HDR_LEN);
	z->offset = offs;
	int dosTime, dosDate;
	if (gq) {
	    z->crc32 = ZipReadInt(start, end, gq + ZIP_CENTRAL_CRC32_OFFS);
	    dosDate = ZipReadShort(start, end, gq + ZIP_CENTRAL_MDATE_OFFS);
	    dosTime = ZipReadShort(start, end, gq + ZIP_CENTRAL_MTIME_OFFS);
	    z->timestamp = DosTimeDate(dosDate, dosTime);
	    z->numBytes = ZipReadInt(start, end,
		    gq + ZIP_CENTRAL_UNCOMPLEN_OFFS);
	    z->compressMethod = ZipReadShort(start, end,
		    gq + ZIP_CENTRAL_COMPMETH_OFFS);
	} else {
	    z->crc32 = ZipReadInt(start, end, lq + ZIP_LOCAL_CRC32_OFFS);
	    dosDate = ZipReadShort(start, end, lq + ZIP_LOCAL_MDATE_OFFS);
	    dosTime = ZipReadShort(start, end, lq + ZIP_LOCAL_MTIME_OFFS);
	    z->timestamp = DosTimeDate(dosDate, dosTime);
	    z->numBytes = ZipReadInt(start, end,
		    lq + ZIP_LOCAL_UNCOMPLEN_OFFS);
	    z->compressMethod = ZipReadShort(start, end,
		    lq + ZIP_LOCAL_COMPMETH_OFFS);
	}
	z->numCompressedBytes = nbcompr;
	hPtr = Tcl_CreateHashEntry(&ZipFS.fileHash, fullpath, &isNew);
	if (!isNew) {
	    /* should not happen but skip it anyway */
	    Tcl_Free(z);
	    goto nextent;
	}

	Tcl_SetHashValue(hPtr, z);
	z->name = (char *) Tcl_GetHashKey(&ZipFS.fileHash, hPtr);
	z->next = zf->entries;
	zf->entries = z;
	if (isdir && (mountPoint[0] == '\0') && (z->depth == ZIPFS_ROOTDIR_DEPTH)) {
	    z->tnext = zf->topEnts;
	    zf->topEnts = z;
	}

	/*
	 * Make any directory nodes we need. ZIPs are not consistent about
	 * containing directory nodes.
	 */

	if (!z->isDirectory && (z->depth > ZIPFS_ROOTDIR_DEPTH)) {
	    Tcl_DStringSetLength(&ds, strlen(z->name) + 8);
	    Tcl_DStringSetLength(&ds, 0);
	    Tcl_DStringAppend(&ds, z->name, -1);
	    char *dir = Tcl_DStringValue(&ds);
	    for (char *endPtr = strrchr(dir, '/'); endPtr && (endPtr != dir);
		    endPtr = strrchr(dir, '/')) {
		Tcl_DStringSetLength(&ds, endPtr - dir);
		hPtr = Tcl_CreateHashEntry(&ZipFS.fileHash, dir, &isNew);
		if (!isNew) {
		    /*
		     * Already made. That's fine.
		     */
		    break;
		}

		ZipEntry *zd = AllocateZipEntry();
		zd->depth = CountSlashes(dir);
		assert(zd->depth > ZIPFS_ROOTDIR_DEPTH);
		zd->zipFilePtr = zf;
		zd->isDirectory = 1;
		zd->offset = z->offset;
		zd->timestamp = z->timestamp;
		zd->compressMethod = ZIP_COMPMETH_STORED;
		Tcl_SetHashValue(hPtr, zd);
		zd->name = (char *) Tcl_GetHashKey(&ZipFS.fileHash, hPtr);
		zd->next = zf->entries;
		zf->entries = zd;
		if ((mountPoint[0] == '\0') && (zd->depth == ZIPFS_ROOTDIR_DEPTH)) {
		    zd->tnext = zf->topEnts;
		    zf->topEnts = zd;
		}
	    }
	}
    nextent:
	q += pathlen + comlen + extra + ZIP_CENTRAL_HEADER_LEN;
    }
    Unlock();
    Tcl_DStringFree(&fpBuf);
    Tcl_DStringFree(&ds);
    Tcl_FSMountsChanged(NULL);
    return TCL_OK;
}

/*
 *-------------------------------------------------------------------------
 *
 * ZipfsSetup --
 *
 *	Common initialisation code. ZipFS.initialized must *not* be set prior
 *	to the call.
 *
 *-------------------------------------------------------------------------
 */

static void
ZipfsSetup(void)
{
#if TCL_THREADS
    static const Tcl_Time t = { 0, 0 };

    /*
     * Inflate condition variable.
     */

    Tcl_MutexLock(&ZipFSMutex);
    Tcl_ConditionWait(&ZipFSCond, &ZipFSMutex, &t);
    Tcl_MutexUnlock(&ZipFSMutex);
#endif /* TCL_THREADS */

    crc32tab = get_crc_table();
    Tcl_FSRegister(NULL, &zipfsFilesystem);
    Tcl_InitHashTable(&ZipFS.fileHash, TCL_STRING_KEYS);
    Tcl_InitHashTable(&ZipFS.zipHash, TCL_STRING_KEYS);
    ZipFS.idCount = 1;
    ZipFS.wrmax = DEFAULT_WRITE_MAX_SIZE;
    ZipFS.fallbackEntryEncoding = (char *)
	    Tcl_Alloc(strlen(ZIPFS_FALLBACK_ENCODING) + 1);
    strcpy(ZipFS.fallbackEntryEncoding, ZIPFS_FALLBACK_ENCODING);
    ZipFS.initialized = 1;
}

/*
 *-------------------------------------------------------------------------
 *
 * ListMountPoints --
 *
 *	This procedure lists the mount points and what's mounted there, or
 *	reports whether there are any mounts (if there's no interpreter). The
 *	read lock must be held by the caller.
 *
 * Results:
 *	A standard Tcl result. TCL_OK (or TCL_BREAK if no mounts and no
 *	interpreter).
 *
 * Side effects:
 *	Interpreter result may be updated.
 *
 *-------------------------------------------------------------------------
 */

static int
ListMountPoints(
    Tcl_Interp *interp)
{
    if (!interp) {
	/*
	 * Are there any entries in the zipHash? Don't need to enumerate them
	 * all to know.
	 */

	return (ZipFS.zipHash.numEntries ? TCL_OK : TCL_BREAK);
    }

    Tcl_Obj *resultList = Tcl_NewListObj(0, NULL);
    Tcl_HashSearch search;
    for (Tcl_HashEntry *hPtr = Tcl_FirstHashEntry(&ZipFS.zipHash, &search); hPtr;
	    hPtr = Tcl_NextHashEntry(&search)) {
	const ZipFile *zf = (ZipFile *) Tcl_GetHashValue(hPtr);
	Tcl_Obj *names[] = {
	    Tcl_NewStringObj(zf->mountPoint, TCL_AUTO_LENGTH),
	    Tcl_NewStringObj(zf->name, TCL_AUTO_LENGTH)
	};
	TclListObjAppendElements(NULL, resultList, 2, names);
    }
    Tcl_SetObjResult(interp, resultList);
    return TCL_OK;
}

/*
 *------------------------------------------------------------------------
 *
 * CleanupMount --
 *
 *    Releases all resources associated with a mounted archive. There
 *    must not be any open files in the archive.
 *
 *    Caller MUST be holding WriteLock() before calling this function.
 *
 * Results:
 *    None.
 *
 * Side effects:
 *    Memory associated with the mounted archive is deallocated.
 *------------------------------------------------------------------------
 */
static void
CleanupMount(
    ZipFile *zf)		/* Mount point */
{
    for (ZipEntry *z = zf->entries, *znext; z; z = znext) {
	znext = z->next;
	Tcl_HashEntry *hPtr = Tcl_FindHashEntry(&ZipFS.fileHash, z->name);
	if (hPtr) {
	    Tcl_DeleteHashEntry(hPtr);
	}
	if (z->data) {
	    Tcl_Free(z->data);
	}
	Tcl_Free(z);
    }
    zf->entries = NULL;
}

/*
 *-------------------------------------------------------------------------
 *
 * DescribeMounted --
 *
 *	This procedure describes what is mounted at the given the mount point.
 *	The interpreter result is not updated if there is nothing mounted at
 *	the given point. The read lock must be held by the caller.
 *
 * Results:
 *	A standard Tcl result. TCL_OK (or TCL_BREAK if nothing mounted there
 *	and no interpreter).
 *
 * Side effects:
 *	Interpreter result may be updated.
 *
 *-------------------------------------------------------------------------
 */

static int
DescribeMounted(
    Tcl_Interp *interp,
    const char *mountPoint)
{
    if (interp) {
	ZipFile *zf = ZipFSLookupZip(mountPoint);

	if (zf) {
	    Tcl_SetObjResult(interp, Tcl_NewStringObj(zf->name, -1));
	    return TCL_OK;
	}
    }
    return (interp ? TCL_OK : TCL_BREAK);
}

/*
 *-------------------------------------------------------------------------
 *
 * TclZipfs_Mount --
 *
 *	This procedure is invoked to mount a given ZIP archive file on a given
 *	mountpoint with optional ZIP password.
 *
 * Results:
 *	A standard Tcl result.
 *
 * Side effects:
 *	A ZIP archive file is read, analyzed and mounted, resources are
 *	allocated.
 *
 *-------------------------------------------------------------------------
 */

int
TclZipfs_Mount(
    Tcl_Interp *interp,		/* Current interpreter. NULLable. */
    const char *zipname,	/* Path to ZIP file to mount */
    const char *mountPoint,	/* Mount point path. */
    const char *passwd)		/* Password for opening the ZIP, or NULL if
				 * the ZIP is unprotected. */
{
    ZipFile *zf;
    int ret;

    ReadLock();
    if (!ZipFS.initialized) {
	ZipfsSetup();
    }

    /*
     * No mount point, so list all mount points and what is mounted there.
     */

    if (mountPoint == NULL) {
	ret = ListMountPoints(interp);
	Unlock();
	return ret;
    }

    Tcl_DString ds;
    Tcl_DStringInit(&ds);
    ret = NormalizeMountPoint(interp, mountPoint, &ds);
    if (ret != TCL_OK) {
	Unlock();
	return ret;
    }
    mountPoint = Tcl_DStringValue(&ds);

    if (!zipname) {
	/*
	 * Mount point but no file, so describe what is mounted at that mount
	 * point.
	 */

	ret = DescribeMounted(interp, mountPoint);
	Unlock();
    } else {
	/* Have both a mount point and a file (name) to mount there. */

	Tcl_Obj *zipPathObj;
	Tcl_Obj *normZipPathObj;

	Unlock();

	zipPathObj = Tcl_NewStringObj(zipname, -1);
	Tcl_IncrRefCount(zipPathObj);
	normZipPathObj = Tcl_FSGetNormalizedPath(interp, zipPathObj);
	if (normZipPathObj == NULL) {
	    TclPrintfResult(interp, "could not normalize zip filename \"%s\"",
		    zipname);
	    TclSetErrorCode(interp, "TCL", "OPERATION", "NORMALIZE");
	    ret = TCL_ERROR;
	} else {
	    Tcl_IncrRefCount(normZipPathObj);
	    const char *normPath = Tcl_GetString(normZipPathObj);
	    if (passwd == NULL ||
		    (ret = IsPasswordValid(interp, passwd,
			    strlen(passwd))) == TCL_OK) {
		zf = AllocateZipFile(interp, strlen(mountPoint));
		if (zf == NULL) {
		    ret = TCL_ERROR;
		} else {
		    ret = ZipFSOpenArchive(interp, normPath, 1, zf);
		    if (ret != TCL_OK) {
			Tcl_Free(zf);
		    } else {
			ret = ZipFSCatalogFilesystem(
				interp, zf, mountPoint, passwd, normPath);
			/* Note zf is already freed on error! */
		    }
		}
	    }
	    Tcl_DecrRefCount(normZipPathObj);
	    if (ret == TCL_OK && interp) {
		Tcl_DStringResult(interp, &ds);
	    }
	}
	Tcl_DecrRefCount(zipPathObj);
    }

    Tcl_DStringFree(&ds);
    return ret;
}

/*
 *-------------------------------------------------------------------------
 *
 * TclZipfs_MountBuffer --
 *
 *	This procedure is invoked to mount a given ZIP archive file on a given
 *	mountpoint.
 *
 * Results:
 *	A standard Tcl result.
 *
 * Side effects:
 *	A ZIP archive file is read, analyzed and mounted, resources are
 *	allocated.
 *
 *-------------------------------------------------------------------------
 */

int
TclZipfs_MountBuffer(
    Tcl_Interp *interp,		/* Current interpreter. NULLable. */
    const void *data,
    size_t datalen,
    const char *mountPoint,	/* Mount point path. */
    int copy)
{
    ZipFile *zf;
    int ret;

    if (mountPoint == NULL || data == NULL) {
	ZIPFS_ERROR(interp, "mount point and/or data are null");
	return TCL_ERROR;
    }

    /* TODO - how come a *read* lock suffices for initialzing ? */
    ReadLock();
    if (!ZipFS.initialized) {
	ZipfsSetup();
    }

    Tcl_DString ds;
    Tcl_DStringInit(&ds);
    ret = NormalizeMountPoint(interp, mountPoint, &ds);
    if (ret != TCL_OK) {
	Unlock();
	return ret;
    }
    mountPoint = Tcl_DStringValue(&ds);

    Unlock();

    /*
     * Have both a mount point and data to mount there.
     * What's the magic about 64 * 1024 * 1024 ?
     */
    ret = TCL_ERROR;
    if ((datalen <= ZIP_CENTRAL_END_LEN) ||
	    (datalen - ZIP_CENTRAL_END_LEN) >
		    (64 * 1024 * 1024 - ZIP_CENTRAL_END_LEN)) {
	ZIPFS_ERROR(interp, "illegal file size");
	ZIPFS_ERROR_CODE(interp, "FILE_SIZE");
	goto done;
    }
    zf = AllocateZipFile(interp, strlen(mountPoint));
    if (zf == NULL) {
	goto done;
    }
    zf->isMemBuffer = 1;
    zf->length = datalen;

    if (copy) {
	zf->data = (unsigned char *)Tcl_AttemptAlloc(datalen);
	if (zf->data == NULL) {
	    ZipFSCloseArchive(interp, zf);
	    Tcl_Free(zf);
	    ZIPFS_MEM_ERROR(interp);
	    goto done;
	}
	memcpy(zf->data, data, datalen);
	zf->ptrToFree = zf->data;
    } else {
	zf->data = (unsigned char *)data;
	zf->ptrToFree = NULL;
    }
    ret = ZipFSFindTOC(interp, 1, zf);
    if (ret != TCL_OK) {
	Tcl_Free(zf);
    } else {
	/* Note ZipFSCatalogFilesystem will free zf on error */
	ret = ZipFSCatalogFilesystem(
	    interp, zf, mountPoint, NULL, "Memory Buffer");
    }
    if (ret == TCL_OK && interp) {
	Tcl_DStringResult(interp, &ds);
    }

done:
    Tcl_DStringFree(&ds);
    return ret;
}

/*
 *-------------------------------------------------------------------------
 *
 * TclZipfs_Unmount --
 *
 *	This procedure is invoked to unmount a given ZIP archive.
 *
 * Results:
 *	A standard Tcl result.
 *
 * Side effects:
 *	A mounted ZIP archive file is unmounted, resources are free'd.
 *
 *-------------------------------------------------------------------------
 */

int
TclZipfs_Unmount(
    Tcl_Interp *interp,		/* Current interpreter. NULLable. */
    const char *mountPoint)	/* Mount point path. */
{
    ZipFile *zf;
    Tcl_HashEntry *hPtr;
    Tcl_DString dsm;
    int ret = TCL_OK, unmounted = 0;

    Tcl_DStringInit(&dsm);

    WriteLock();
    if (!ZipFS.initialized) {
	goto done;
    }

    /*
     * Mount point sometimes is a relative or otherwise denormalized path.
     * But an absolute name is needed as mount point here.
     */

    if (NormalizeMountPoint(interp, mountPoint, &dsm) != TCL_OK) {
	goto done;
    }
    mountPoint = Tcl_DStringValue(&dsm);

    hPtr = Tcl_FindHashEntry(&ZipFS.zipHash, mountPoint);
    /* don't report no-such-mount as an error */
    if (!hPtr) {
	goto done;
    }

    zf = (ZipFile *) Tcl_GetHashValue(hPtr);
    if (zf->numOpen > 0) {
	ZIPFS_ERROR(interp, "filesystem is busy");
	ZIPFS_ERROR_CODE(interp, "BUSY");
	ret = TCL_ERROR;
	goto done;
    }
    Tcl_DeleteHashEntry(hPtr);

    /*
     * Now no longer mounted - the rest of the code won't find it - but we're
     * still cleaning things up.
     */

    CleanupMount(zf);
    ZipFSCloseArchive(interp, zf);

    Tcl_Free(zf);
    unmounted = 1;

  done:
    Unlock();
    Tcl_DStringFree(&dsm);
    if (unmounted) {
	Tcl_FSMountsChanged(NULL);
    }
    return ret;
}

/*
 *-------------------------------------------------------------------------
 *
 * ZipFSMountObjCmd --
 *
 *	This procedure is invoked to process the [zipfs mount] command.
 *
 * Results:
 *	A standard Tcl result.
 *
 * Side effects:
 *	A ZIP archive file is mounted, resources are allocated.
 *
 *-------------------------------------------------------------------------
 */

static int
ZipFSMountObjCmd(
    TCL_UNUSED(void *),
    Tcl_Interp *interp,		/* Current interpreter. */
    int objc,			/* Number of arguments. */
    Tcl_Obj *const objv[])	/* Argument objects. */
{
    const char *mountPoint = NULL, *zipFile = NULL, *password = NULL;
    int result;

    if (objc > 4) {
	Tcl_WrongNumArgs(interp, 1, objv, "?zipfile? ?mountpoint? ?password?");
	return TCL_ERROR;
    }
    /*
     * A single argument is treated as the mountpoint. Two arguments
     * are treated as zipfile and mountpoint.
     */
    if (objc > 1) {
	if (objc == 2) {
	    mountPoint = Tcl_GetString(objv[1]);
	} else {
	    /* 2 < objc < 4 */
	    zipFile = Tcl_GetString(objv[1]);
	    mountPoint = Tcl_GetString(objv[2]);
	    if (objc > 3) {
		password = Tcl_GetString(objv[3]);
	    }
	}
    }

    result = TclZipfs_Mount(interp, zipFile, mountPoint, password);
    return result;
}

/*
 *-------------------------------------------------------------------------
 *
 * ZipFSMountBufferObjCmd --
 *
 *	This procedure is invoked to process the [zipfs mountdata] command.
 *
 * Results:
 *	A standard Tcl result.
 *
 * Side effects:
 *	A ZIP archive file is mounted, resources are allocated.
 *
 *-------------------------------------------------------------------------
 */

static int
ZipFSMountBufferObjCmd(
    TCL_UNUSED(void *),
    Tcl_Interp *interp,		/* Current interpreter. */
    int objc,			/* Number of arguments. */
    Tcl_Obj *const objv[])	/* Argument objects. */
{
    const char *mountPoint = NULL;	/* Mount point path. */
    unsigned char *data = NULL;
    Tcl_Size length;

    if (objc != 3) {
	Tcl_WrongNumArgs(interp, 1, objv, "data mountpoint");
	return TCL_ERROR;
    }
    data = Tcl_GetBytesFromObj(interp, objv[1], &length);
    mountPoint = Tcl_GetString(objv[2]);
    if (data == NULL) {
	return TCL_ERROR;
    }
    return TclZipfs_MountBuffer(interp, data, length, mountPoint, 1);
}

/*
 *-------------------------------------------------------------------------
 *
 * ZipFSRootObjCmd --
 *
 *	This procedure is invoked to process the [zipfs root] command. It
 *	returns the root that all zipfs file systems are mounted under.
 *
 * Results:
 *	A standard Tcl result.
 *
 * Side effects:
 *
 *-------------------------------------------------------------------------
 */

static int
ZipFSRootObjCmd(
    TCL_UNUSED(void *),
    Tcl_Interp *interp,		/* Current interpreter. */
    int objc,
    Tcl_Obj *const *objv)
{
    if (objc != 1) {
	Tcl_WrongNumArgs(interp, 1, objv, "");
	return TCL_ERROR;
    }
    Tcl_SetObjResult(interp, Tcl_NewStringObj(ZIPFS_VOLUME, -1));
    return TCL_OK;
}

/*
 *-------------------------------------------------------------------------
 *
 * ZipFSUnmountObjCmd --
 *
 *	This procedure is invoked to process the [zipfs unmount] command.
 *
 * Results:
 *	A standard Tcl result.
 *
 * Side effects:
 *	A mounted ZIP archive file is unmounted, resources are free'd.
 *
 *-------------------------------------------------------------------------
 */

static int
ZipFSUnmountObjCmd(
    TCL_UNUSED(void *),
    Tcl_Interp *interp,		/* Current interpreter. */
    int objc,			/* Number of arguments. */
    Tcl_Obj *const objv[])	/* Argument objects. */
{
    if (objc != 2) {
	Tcl_WrongNumArgs(interp, 1, objv, "mountpoint");
	return TCL_ERROR;
    }
    return TclZipfs_Unmount(interp, TclGetString(objv[1]));
}

/*
 *-------------------------------------------------------------------------
 *
 * ZipFSMkKeyObjCmd --
 *
 *	This procedure is invoked to process the [zipfs mkkey] command.  It
 *	produces a rotated password to be embedded into an image file.
 *
 * Results:
 *	A standard Tcl result.
 *
 * Side effects:
 *	None.
 *
 *-------------------------------------------------------------------------
 */

static int
ZipFSMkKeyObjCmd(
    TCL_UNUSED(void *),
    Tcl_Interp *interp,		/* Current interpreter. */
    int objc,			/* Number of arguments. */
    Tcl_Obj *const objv[])	/* Argument objects. */
{
    Tcl_Size len, i = 0;
    const char *pw;
    Tcl_Obj *passObj;
    unsigned char *passBuf;

    if (objc != 2) {
	Tcl_WrongNumArgs(interp, 1, objv, "password");
	return TCL_ERROR;
    }
    pw = TclGetStringFromObj(objv[1], &len);
    if (len == 0) {
	return TCL_OK;
    }
    if (IsPasswordValid(interp, pw, len) != TCL_OK) {
	return TCL_ERROR;
    }

    passObj = Tcl_NewByteArrayObj(NULL, 264);
    passBuf = Tcl_GetBytesFromObj(NULL, passObj, (Tcl_Size *)NULL);
    while (len > 0) {
	int ch = pw[len - 1];

	passBuf[i++] = (ch & 0x0f) | pwrot[(ch >> 4) & 0x0f];
	len--;
    }
    passBuf[i] = i;
    i++;
    ZipWriteInt(passBuf, passBuf + 264, passBuf + i, ZIP_PASSWORD_END_SIG);
    Tcl_SetByteArrayLength(passObj, i + 4);
    Tcl_SetObjResult(interp, passObj);
    return TCL_OK;
}

/*
 *-------------------------------------------------------------------------
 *
 * RandomChar --
 *
 *	Worker for ZipAddFile().  Picks a random character (range: 0..255)
 *	using Tcl's standard PRNG.
 *
 * Returns:
 *	Tcl result code. Updates chPtr with random character on success.
 *
 * Side effects:
 *	Advances the PRNG state. May reenter the Tcl interpreter if the user
 *	has replaced the PRNG.
 *
 *-------------------------------------------------------------------------
 */

static int
RandomChar(
    Tcl_Interp *interp,
    int step,
    int *chPtr)
{
    double r;
    Tcl_Obj *ret;

    if (Tcl_EvalEx(interp, "::tcl::mathfunc::rand", TCL_INDEX_NONE, 0) != TCL_OK) {
	goto failed;
    }
    ret = Tcl_GetObjResult(interp);
    if (Tcl_GetDoubleFromObj(interp, ret, &r) != TCL_OK) {
	goto failed;
    }
    *chPtr = (int) (r * 256);
    return TCL_OK;

  failed:
    TclAppendPrintfToErrorInfo(interp,
	    "\n    (evaluating PRNG step %d for password encoding)",
	    step);
    return TCL_ERROR;
}

/*
 *-------------------------------------------------------------------------
 *
 * ZipAddFile --
 *
 *	This procedure is used by ZipFSMkZipOrImg() to add a single file to
 *	the output ZIP archive file being written. A ZipEntry struct about the
 *	input file is added to the given fileHash table for later creation of
 *	the central ZIP directory.
 *
 *	Tcl *always* encodes filenames in the ZIP as UTF-8. Similarly, it
 *	would always encode comments as UTF-8, if it supported comments.
 *
 * Results:
 *	A standard Tcl result.
 *
 * Side effects:
 *	Input file is read and (compressed and) written to the output ZIP
 *	archive file.
 *
 *-------------------------------------------------------------------------
 */

static int
ZipAddFile(
    Tcl_Interp *interp,		/* Current interpreter. */
    Tcl_Obj *pathObj,		/* Actual name of the file to add. */
    const char *name,		/* Name to use in the ZIP archive, in Tcl's
				 * internal encoding. */
    Tcl_Channel out,		/* The open ZIP archive being built. */
    const char *passwd,		/* Password for encoding the file, or NULL if
				 * the file is to be unprotected. */
    char *buf,			/* Working buffer. */
    int bufsize,		/* Size of buf */
    Tcl_HashTable *fileHash)	/* Where to record ZIP entry metdata so we can
				 * built the central directory. */
{
    const unsigned char *start = (unsigned char *) buf;
    const unsigned char *end = (unsigned char *) buf + bufsize;
    Tcl_Channel in;
    Tcl_HashEntry *hPtr;
    ZipEntry *z;
    z_stream stream;
    Tcl_DString zpathDs;	/* Buffer for the encoded filename. */
    const char *zpathExt;	/* Filename in external encoding (true
				 * UTF-8). */
    const char *zpathTcl;	/* Filename in Tcl's internal encoding. */
    int crc, flush, zpathlen;
    size_t nbyte, nbytecompr;
    Tcl_Size len, olen, align = 0;
    long long headerStartOffset, dataStartOffset, dataEndOffset;
    int mtime = 0, isNew, compMeth;
    unsigned long keys[3], keys0[3];
    char obuf[4096];

    /*
     * Trim leading '/' characters. If this results in an empty string, we've
     * nothing to do.
     */

    zpathTcl = name;
    while (zpathTcl && zpathTcl[0] == '/') {
	zpathTcl++;
    }
    if (!zpathTcl || (zpathTcl[0] == '\0')) {
	return TCL_OK;
    }

    /*
     * Convert to encoded form. Note that we use strlen() here; if someone's
     * crazy enough to embed NULs in filenames, they deserve what they get!
     */

    if (Tcl_UtfToExternalDStringEx(interp, tclUtf8Encoding, zpathTcl,
	    TCL_INDEX_NONE, 0, &zpathDs, NULL) != TCL_OK) {
	Tcl_DStringFree(&zpathDs);
	return TCL_ERROR;
    }
    zpathExt = Tcl_DStringValue(&zpathDs);
    zpathlen = strlen(zpathExt);
    if (zpathlen + ZIP_CENTRAL_HEADER_LEN > bufsize) {
	TclPrintfResult(interp, "path too long for \"%s\"",
		TclGetString(pathObj));
	ZIPFS_ERROR_CODE(interp, "PATH_LEN");
	Tcl_DStringFree(&zpathDs);
	return TCL_ERROR;
    }
    in = Tcl_FSOpenFileChannel(interp, pathObj, "rb", 0);
    if (!in) {
	Tcl_DStringFree(&zpathDs);
#ifdef _WIN32
	/* hopefully a directory */
	if (strcmp("permission denied", Tcl_PosixError(interp)) == 0) {
	    Tcl_Close(interp, in);
	    return TCL_OK;
	}
#endif /* _WIN32 */
	Tcl_Close(interp, in);
	return TCL_ERROR;
    } else {
	Tcl_StatBuf statBuf;

	if (Tcl_FSStat(pathObj, &statBuf) != -1) {
	    mtime = statBuf.st_mtime;
	}
    }
    Tcl_ResetResult(interp);

    /*
     * Compute the CRC.
     */

    crc = 0;
    nbyte = nbytecompr = 0;
    while (1) {
	len = Tcl_Read(in, buf, bufsize);
	if (len < 0) {
	    Tcl_DStringFree(&zpathDs);
	    if (nbyte == 0 && errno == EISDIR) {
		Tcl_Close(interp, in);
		return TCL_OK;
	    }
	readErrorWithChannelOpen:
	    TclPrintfResult(interp, "read error on \"%s\": %s",
		    TclGetString(pathObj), Tcl_PosixError(interp));
	    Tcl_Close(interp, in);
	    return TCL_ERROR;
	}
	if (len == 0) {
	    break;
	}
	crc = crc32(crc, (unsigned char *) buf, len);
	nbyte += len;
    }
    if (Tcl_Seek(in, 0, SEEK_SET) == -1) {
	TclPrintfResult(interp, "seek error on \"%s\": %s",
		TclGetString(pathObj), Tcl_PosixError(interp));
	Tcl_Close(interp, in);
	Tcl_DStringFree(&zpathDs);
	return TCL_ERROR;
    }

    /*
     * Remember where we've got to so far so we can write the header (after
     * writing the file).
     */

    headerStartOffset = Tcl_Tell(out);

    /*
     * Reserve space for the per-file header. Includes writing the file name
     * as we already know that.
     */

    memset(buf, '\0', ZIP_LOCAL_HEADER_LEN);
    memcpy(buf + ZIP_LOCAL_HEADER_LEN, zpathExt, zpathlen);
    len = zpathlen + ZIP_LOCAL_HEADER_LEN;
    if (Tcl_Write(out, buf, len) != len) {
    writeErrorWithChannelOpen:
	TclPrintfResult(interp, "write error on \"%s\": %s",
		TclGetString(pathObj), Tcl_PosixError(interp));
	Tcl_Close(interp, in);
	Tcl_DStringFree(&zpathDs);
	return TCL_ERROR;
    }

    /*
     * Align payload to next 4-byte boundary (if necessary) using a dummy
     * extra entry similar to the zipalign tool from Android's SDK.
     */

    if ((len + headerStartOffset) & 3) {
	unsigned char abuf[8];
	const unsigned char *astart = abuf;
	const unsigned char *aend = abuf + 8;

	align = 4 + ((len + headerStartOffset) & 3);
	ZipWriteShort(astart, aend, abuf, 0xffff);
	ZipWriteShort(astart, aend, abuf + 2, align - 4);
	ZipWriteInt(astart, aend, abuf + 4, 0x03020100);
	if (Tcl_Write(out, (const char *) abuf, align) != align) {
	    goto writeErrorWithChannelOpen;
	}
    }

    /*
     * Set up encryption if we were asked to.
     */

    if (passwd) {
	int i, ch, tmp;
	unsigned char kvbuf[2*ZIP_CRYPT_HDR_LEN];

	init_keys(passwd, keys, crc32tab);
	for (i = 0; i < ZIP_CRYPT_HDR_LEN - 2; i++) {
	    if (RandomChar(interp, i, &ch) != TCL_OK) {
		Tcl_Close(interp, in);
		return TCL_ERROR;
	    }
	    kvbuf[i + ZIP_CRYPT_HDR_LEN] = UCHAR(zencode(keys, crc32tab, ch, tmp));
	}
	Tcl_ResetResult(interp);
	init_keys(passwd, keys, crc32tab);
	for (i = 0; i < ZIP_CRYPT_HDR_LEN - 2; i++) {
	    kvbuf[i] = UCHAR(zencode(keys, crc32tab,
		    kvbuf[i + ZIP_CRYPT_HDR_LEN], tmp));
	}
	kvbuf[i++] = UCHAR(zencode(keys, crc32tab, crc >> 16, tmp));
	kvbuf[i++] = UCHAR(zencode(keys, crc32tab, crc >> 24, tmp));
	len = Tcl_Write(out, (char *) kvbuf, ZIP_CRYPT_HDR_LEN);
	memset(kvbuf, 0, sizeof(kvbuf));
	if (len != ZIP_CRYPT_HDR_LEN) {
	    goto writeErrorWithChannelOpen;
	}
	memcpy(keys0, keys, sizeof(keys0));
	nbytecompr += ZIP_CRYPT_HDR_LEN;
    }

    /*
     * Save where we've got to in case we need to just store this file.
     */

    Tcl_Flush(out);
    dataStartOffset = Tcl_Tell(out);

    /*
     * Compress the stream.
     */

    compMeth = ZIP_COMPMETH_DEFLATED;
    memset(&stream, 0, sizeof(z_stream));
    stream.zalloc = Z_NULL;
    stream.zfree = Z_NULL;
    stream.opaque = Z_NULL;
    if (deflateInit2(&stream, 9, Z_DEFLATED, -15, 8,
	    Z_DEFAULT_STRATEGY) != Z_OK) {
	TclPrintfResult(interp, "compression init error on \"%s\"",
		TclGetString(pathObj));
	ZIPFS_ERROR_CODE(interp, "DEFLATE_INIT");
	Tcl_Close(interp, in);
	Tcl_DStringFree(&zpathDs);
	return TCL_ERROR;
    }

    do {
	len = Tcl_Read(in, buf, bufsize);
	if (len < 0) {
	    deflateEnd(&stream);
	    goto readErrorWithChannelOpen;
	}
	stream.avail_in = len;
	stream.next_in = (unsigned char *) buf;
	flush = Tcl_Eof(in) ? Z_FINISH : Z_NO_FLUSH;
	do {
	    stream.avail_out = sizeof(obuf);
	    stream.next_out = (unsigned char *) obuf;
	    len = deflate(&stream, flush);
	    if (len == Z_STREAM_ERROR) {
		TclPrintfResult(interp, "deflate error on \"%s\"",
			TclGetString(pathObj));
		ZIPFS_ERROR_CODE(interp, "DEFLATE");
		deflateEnd(&stream);
		Tcl_Close(interp, in);
		Tcl_DStringFree(&zpathDs);
		return TCL_ERROR;
	    }
	    olen = sizeof(obuf) - stream.avail_out;
	    if (passwd) {
		for (Tcl_Size i = 0; i < olen; i++) {
		    int tmp;
		    obuf[i] = (char) zencode(keys, crc32tab, obuf[i], tmp);
		}
	    }
	    if (olen && (Tcl_Write(out, obuf, olen) != olen)) {
		deflateEnd(&stream);
		goto writeErrorWithChannelOpen;
	    }
	    nbytecompr += olen;
	} while (stream.avail_out == 0);
    } while (flush != Z_FINISH);
    deflateEnd(&stream);

    /*
     * Work out where we've got to.
     */

    Tcl_Flush(out);
    dataEndOffset = Tcl_Tell(out);

    if (nbyte - nbytecompr <= 0) {
	/*
	 * Compressed file larger than input, write it again uncompressed.
	 */

	if (Tcl_Seek(in, 0, SEEK_SET) != 0) {
	    goto seekErr;
	}
	if (Tcl_Seek(out, dataStartOffset, SEEK_SET) != dataStartOffset) {
	seekErr:
	    TclPrintfResult(interp, "seek error: %s", Tcl_PosixError(interp));
	    Tcl_Close(interp, in);
	    Tcl_DStringFree(&zpathDs);
	    return TCL_ERROR;
	}
	nbytecompr = (passwd ? ZIP_CRYPT_HDR_LEN : 0);
	while (1) {
	    len = Tcl_Read(in, buf, bufsize);
	    if (len < 0) {
		goto readErrorWithChannelOpen;
	    } else if (len == 0) {
		break;
	    }
	    if (passwd) {
		for (Tcl_Size i = 0; i < len; i++) {
		    int tmp;
		    buf[i] = (char) zencode(keys0, crc32tab, buf[i], tmp);
		}
	    }
	    if (Tcl_Write(out, buf, len) != len) {
		goto writeErrorWithChannelOpen;
	    }
	    nbytecompr += len;
	}
	compMeth = ZIP_COMPMETH_STORED;

	/*
	 * Chop off everything after this; it's the over-large compressed data
	 * and we don't know if it is going to get overwritten otherwise.
	 */

	Tcl_Flush(out);
	dataEndOffset = Tcl_Tell(out);
	Tcl_TruncateChannel(out, dataEndOffset);
    }
    Tcl_Close(interp, in);
    Tcl_DStringFree(&zpathDs);
    zpathExt = NULL;

    hPtr = Tcl_CreateHashEntry(fileHash, zpathTcl, &isNew);
    if (!isNew) {
	TclPrintfResult(interp, "non-unique path name \"%s\"",
		TclGetString(pathObj));
	ZIPFS_ERROR_CODE(interp, "DUPLICATE_PATH");
	return TCL_ERROR;
    }

    /*
     * Remember that we've written the file (for central directory generation)
     * and generate the local (per-file) header in the space that we reserved
     * earlier.
     */

    z = AllocateZipEntry();
    Tcl_SetHashValue(hPtr, z);
    z->isEncrypted = (passwd ? 1 : 0);
    z->offset = headerStartOffset;
    z->crc32 = crc;
    z->timestamp = mtime;
    z->numBytes = nbyte;
    z->numCompressedBytes = nbytecompr;
    z->compressMethod = compMeth;
    z->name = (char *) Tcl_GetHashKey(fileHash, hPtr);

    /*
     * Write final local header information.
     */

    SerializeLocalEntryHeader(start, end, (unsigned char *) buf, z,
	    zpathlen, align);
    if (Tcl_Seek(out, headerStartOffset, SEEK_SET) != headerStartOffset) {
	Tcl_DeleteHashEntry(hPtr);
	Tcl_Free(z);
	TclPrintfResult(interp, "seek error: %s", Tcl_PosixError(interp));
	return TCL_ERROR;
    }
    if (Tcl_Write(out, buf, ZIP_LOCAL_HEADER_LEN) != ZIP_LOCAL_HEADER_LEN) {
	Tcl_DeleteHashEntry(hPtr);
	Tcl_Free(z);
	TclPrintfResult(interp, "write error: %s", Tcl_PosixError(interp));
	return TCL_ERROR;
    }
    Tcl_Flush(out);
    if (Tcl_Seek(out, dataEndOffset, SEEK_SET) != dataEndOffset) {
	Tcl_DeleteHashEntry(hPtr);
	Tcl_Free(z);
	TclPrintfResult(interp, "seek error: %s", Tcl_PosixError(interp));
	return TCL_ERROR;
    }
    return TCL_OK;
}

/*
 *-------------------------------------------------------------------------
 *
 * ZipFSFind --
 *
 *	Worker for ZipFSMkZipOrImg() that discovers the list of files to add.
 *	Simple wrapper around [zipfs find].
 *
 *-------------------------------------------------------------------------
 */

static Tcl_Obj *
ZipFSFind(
    Tcl_Interp *interp,
    Tcl_Obj *dirRoot)
{
    Tcl_Obj *cmd[] = {
	Tcl_NewStringObj("::tcl::zipfs::find", -1),
	dirRoot
    };
    Tcl_IncrRefCount(cmd[0]);
    int result = Tcl_EvalObjv(interp, 2, cmd, 0);
    Tcl_DecrRefCount(cmd[0]);
    if (result != TCL_OK) {
	return NULL;
    }
    return Tcl_GetObjResult(interp);
}

/*
 *-------------------------------------------------------------------------
 *
 * ComputeNameInArchive --
 *
 *	Helper for ZipFSMkZipOrImg() that computes what the actual name of a
 *	file in the ZIP archive should be, stripping a prefix (if appropriate)
 *	and any leading slashes. If the result is an empty string, the entry
 *	should be skipped.
 *
 * Returns:
 *	Pointer to the name (in Tcl's internal encoding), which will be in
 *	memory owned by one of the argument objects.
 *
 * Side effects:
 *	None (if Tcl_Objs have string representations)
 *
 *-------------------------------------------------------------------------
 */

static inline const char *
ComputeNameInArchive(
    Tcl_Obj *pathObj,		/* The path to the origin file */
    Tcl_Obj *directNameObj,	/* User-specified name for use in the ZIP
				 * archive */
    const char *strip,		/* A prefix to strip; may be NULL if no
				 * stripping need be done. */
    Tcl_Size slen)		/* The length of the prefix; must be 0 if no
				 * stripping need be done. */
{
    const char *name;
    Tcl_Size len;

    if (directNameObj) {
	name = TclGetString(directNameObj);
    } else {
	name = TclGetStringFromObj(pathObj, &len);
	if (slen > 0) {
	    if ((len <= slen) || (strncmp(strip, name, slen) != 0)) {
		/*
		 * Guaranteed to be a NUL at the end, which will make this
		 * entry be skipped.
		 */

		return name + len;
	    }
	    name += slen;
	}
    }
    while (name[0] == '/') {
	++name;
    }
    return name;
}

/*
 *-------------------------------------------------------------------------
 *
 * ZipFSMkZipOrImg --
 *
 *	This procedure is creates a new ZIP archive file or image file given
 *	output filename, input directory of files to be archived, optional
 *	password, and optional image to be prepended to the output ZIP archive
 *	file. It's the core of the implementation of [zipfs mkzip], [zipfs
 *	mkimg], [zipfs lmkzip] and [zipfs lmkimg].
 *
 *	Tcl *always* encodes filenames in the ZIP as UTF-8. Similarly, it
 *	would always encode comments as UTF-8, if it supported comments.
 *
 * Results:
 *	A standard Tcl result.
 *
 * Side effects:
 *	A new ZIP archive file or image file is written.
 *
 *-------------------------------------------------------------------------
 */

static int
ZipFSMkZipOrImg(
    Tcl_Interp *interp,		/* Current interpreter. */
    int isImg,			/* Are we making an image? */
    Tcl_Obj *targetFile,	/* What file are we making? */
    Tcl_Obj *dirRoot,		/* What directory do we take files from? Do
				 * not specify at the same time as
				 * mappingList (one must be NULL). */
    Tcl_Obj *mappingList,	/* What files are we putting in, and with what
				 * names? Do not specify at the same time as
				 * dirRoot (one must be NULL). */
    Tcl_Obj *originFile,	/* If we're making an image, what file does
				 * the non-ZIP part of the image come from? */
    Tcl_Obj *stripPrefix,	/* Are we going to strip a prefix from
				 * filenames found beneath dirRoot? If NULL,
				 * do not strip anything (except for dirRoot
				 * itself). */
    Tcl_Obj *passwordObj)	/* The password for encoding things. NULL if
				 * there's no password protection. */
{
    int count, ret = TCL_ERROR;
    Tcl_Size pwlen = 0, slen = 0;
    Tcl_Size lobjc;
    long long dataStartOffset;	/* The overall file offset of the start of the
				 * data section of the file. */
    long long directoryStartOffset;
				/* The overall file offset of the start of the
				 * central directory. */
    long long suffixStartOffset;/* The overall file offset of the start of the
				 * suffix of the central directory (i.e.,
				 * where this data will be written). */
    Tcl_Obj **lobjv, *list = mappingList;
    char *strip = NULL, *pw = NULL, passBuf[264], buf[4096];
    unsigned char *start = (unsigned char *) buf;
    unsigned char *end = start + sizeof(buf);

    /*
     * Caller has verified that the number of arguments is correct.
     */

    passBuf[0] = 0;
    if (passwordObj != NULL) {
	pw = TclGetStringFromObj(passwordObj, &pwlen);
	if (IsPasswordValid(interp, pw, pwlen) != TCL_OK) {
	    return TCL_ERROR;
	}
	if (pwlen == 0) {
	    pw = NULL;
	}
    }
    if (dirRoot != NULL) {
	list = ZipFSFind(interp, dirRoot);
	if (!list) {
	    return TCL_ERROR;
	}
    }
    Tcl_IncrRefCount(list);
    if (TclListObjLength(interp, list, &lobjc) != TCL_OK) {
	Tcl_DecrRefCount(list);
	return TCL_ERROR;
    }
    if (mappingList && (lobjc % 2)) {
	Tcl_DecrRefCount(list);
	ZIPFS_ERROR(interp, "need even number of elements");
	ZIPFS_ERROR_CODE(interp, "LIST_LENGTH");
	return TCL_ERROR;
    }
    if (lobjc == 0) {
	Tcl_DecrRefCount(list);
	ZIPFS_ERROR(interp, "empty archive");
	ZIPFS_ERROR_CODE(interp, "EMPTY");
	return TCL_ERROR;
    }
    if (TclListObjGetElements(interp, list, &lobjc, &lobjv) != TCL_OK) {
	Tcl_DecrRefCount(list);
	return TCL_ERROR;
    }

    Tcl_Channel out = Tcl_FSOpenFileChannel(interp, targetFile, "wb", 0755);
    if (out == NULL) {
	Tcl_DecrRefCount(list);
	return TCL_ERROR;
    }

    /*
     * Copy the existing contents from the image if it is an executable image.
     * Care must be taken because this might include an existing ZIP, which
     * needs to be stripped.
     */

    if (isImg) {
	ZipFile *zf, zf0;
	int isMounted = 0;

	// TODO: normalize the origin file name
	const char *imgName = (originFile != NULL) ? TclGetString(originFile) :
		Tcl_GetNameOfExecutable();
	if (pwlen) {
	    Tcl_Size i = 0;
	    for (Tcl_Size len = pwlen; len-- > 0;) {
		int ch = pw[len];

		passBuf[i] = (ch & 0x0f) | pwrot[(ch >> 4) & 0x0f];
		i++;
	    }
	    passBuf[i] = i;
	    ++i;
	    passBuf[i++] = (char) ZIP_PASSWORD_END_SIG;
	    passBuf[i++] = (char) (ZIP_PASSWORD_END_SIG >> 8);
	    passBuf[i++] = (char) (ZIP_PASSWORD_END_SIG >> 16);
	    passBuf[i++] = (char) (ZIP_PASSWORD_END_SIG >> 24);
	    passBuf[i] = '\0';
	}

	/*
	 * Check for mounted image.
	 */

	WriteLock();
	Tcl_HashSearch search;
	for (Tcl_HashEntry *hPtr = Tcl_FirstHashEntry(&ZipFS.zipHash, &search);
		hPtr; hPtr = Tcl_NextHashEntry(&search)) {
	    zf = (ZipFile *) Tcl_GetHashValue(hPtr);
	    if (strcmp(zf->name, imgName) == 0) {
		isMounted = 1;
		zf->numOpen++;
		break;
	    }
	}
	Unlock();

	if (!isMounted) {
	    zf = &zf0;
	    memset(&zf0, 0, sizeof(ZipFile));
	}
	if (isMounted || ZipFSOpenArchive(interp, imgName, 0, zf) == TCL_OK) {
	    /*
	     * Copy everything up to the ZIP-related suffix.
	     */

	    if ((size_t)Tcl_Write(out, (char *) zf->data,
		    zf->passOffset) != zf->passOffset) {
		memset(passBuf, 0, sizeof(passBuf));
		Tcl_DecrRefCount(list);
		TclPrintfResult(interp, "write error: %s",
			Tcl_PosixError(interp));
		Tcl_Close(interp, out);
		if (zf == &zf0) {
		    ZipFSCloseArchive(interp, zf);
		} else {
		    WriteLock();
		    zf->numOpen--;
		    Unlock();
		}
		return TCL_ERROR;
	    }
	    if (zf == &zf0) {
		ZipFSCloseArchive(interp, zf);
	    } else {
		WriteLock();
		zf->numOpen--;
		Unlock();
	    }
	} else {
	    /*
	     * Fall back to read it as plain file which hopefully is a static
	     * tclsh or wish binary with proper zipfs infrastructure built in.
	     */

	    if (CopyImageFile(interp, imgName, out) != TCL_OK) {
		memset(passBuf, 0, sizeof(passBuf));
		Tcl_DecrRefCount(list);
		Tcl_Close(interp, out);
		return TCL_ERROR;
	    }
	}

	/*
	 * Store the password so that the automounter can find it.
	 */

	Tcl_Size len = strlen(passBuf);
	if (len > 0) {
	    Tcl_Size i = Tcl_Write(out, passBuf, len);
	    if (i != len) {
		Tcl_DecrRefCount(list);
		TclPrintfResult(interp, "write error: %s",
			Tcl_PosixError(interp));
		Tcl_Close(interp, out);
		return TCL_ERROR;
	    }
	}
	memset(passBuf, 0, sizeof(passBuf));
	Tcl_Flush(out);
	dataStartOffset = Tcl_Tell(out);
    } else {
	dataStartOffset = 0;
    }

    /*
     * Prepare the contents of the ZIP archive.
     */

    Tcl_HashTable fileHash;
    Tcl_InitHashTable(&fileHash, TCL_STRING_KEYS);
    if (mappingList == NULL && stripPrefix != NULL) {
	strip = TclGetStringFromObj(stripPrefix, &slen);
	if (!slen) {
	    strip = NULL;
	}
    }
    for (Tcl_Size i = 0; i < lobjc; i += (mappingList ? 2 : 1)) {
	Tcl_Obj *pathObj = lobjv[i];
	const char *name = ComputeNameInArchive(pathObj,
		(mappingList ? lobjv[i + 1] : NULL), strip, slen);

	if (name[0] == '\0') {
	    continue;
	}
	if (ZipAddFile(interp, pathObj, name, out, pw, buf, sizeof(buf),
		&fileHash) != TCL_OK) {
	    goto done;
	}
    }

    /*
     * Construct the contents of the ZIP central directory.
     */

    directoryStartOffset = Tcl_Tell(out);
    count = 0;
    for (Tcl_Size i = 0; i < lobjc; i += (mappingList ? 2 : 1)) {
	const char *name = ComputeNameInArchive(lobjv[i],
		(mappingList ? lobjv[i + 1] : NULL), strip, slen);
	Tcl_DString ds;

	Tcl_HashEntry *hPtr = Tcl_FindHashEntry(&fileHash, name);
	if (!hPtr) {
	    continue;
	}
	ZipEntry *z = (ZipEntry *) Tcl_GetHashValue(hPtr);

	if (Tcl_UtfToExternalDStringEx(interp, tclUtf8Encoding, z->name,
		TCL_INDEX_NONE, 0, &ds, NULL) != TCL_OK) {
	    ret = TCL_ERROR;
	    goto done;
	}
	name = Tcl_DStringValue(&ds);
	Tcl_Size len = Tcl_DStringLength(&ds);
	SerializeCentralDirectoryEntry(start, end, (unsigned char *) buf,
		z, len, dataStartOffset);
	if ((Tcl_Write(out, buf, ZIP_CENTRAL_HEADER_LEN)
		!= ZIP_CENTRAL_HEADER_LEN)
		|| (Tcl_Write(out, name, len) != len)) {
	    TclPrintfResult(interp, "write error: %s", Tcl_PosixError(interp));
	    Tcl_DStringFree(&ds);
	    goto done;
	}
	Tcl_DStringFree(&ds);
	count++;
    }

    /*
     * Finalize the central directory.
     */

    Tcl_Flush(out);
    suffixStartOffset = Tcl_Tell(out);
    SerializeCentralDirectorySuffix(start, end, (unsigned char *) buf,
	    count, dataStartOffset, directoryStartOffset, suffixStartOffset);
    if (Tcl_Write(out, buf, ZIP_CENTRAL_END_LEN) != ZIP_CENTRAL_END_LEN) {
	TclPrintfResult(interp, "write error: %s", Tcl_PosixError(interp));
	goto done;
    }
    Tcl_Flush(out);
    ret = TCL_OK;

  done:
    if (ret == TCL_OK) {
	ret = Tcl_Close(interp, out);
    } else {
	Tcl_Close(interp, out);
    }
    Tcl_DecrRefCount(list);
    Tcl_HashSearch search;
    for (Tcl_HashEntry *hPtr = Tcl_FirstHashEntry(&fileHash, &search); hPtr;
	    hPtr = Tcl_NextHashEntry(&search)) {
	ZipEntry *z = (ZipEntry *) Tcl_GetHashValue(hPtr);
	Tcl_Free(z);
	Tcl_DeleteHashEntry(hPtr);
    }
    Tcl_DeleteHashTable(&fileHash);
    return ret;
}

/*
 * ---------------------------------------------------------------------
 *
 * CopyImageFile --
 *
 *	A simple file copy function that is used (by ZipFSMkZipOrImg) for
 *	anything that is not an image with a ZIP appended.
 *
 * Returns:
 *	A Tcl result code.
 *
 * Side effects:
 *	Writes to an output channel.
 *
 * ---------------------------------------------------------------------
 */

static int
CopyImageFile(
    Tcl_Interp *interp,		/* For error reporting. */
    const char *imgName,	/* Where to copy from. */
    Tcl_Channel out)		/* Where to copy to; already open for writing
				 * binary data. */
{
    char buf[4096];
    const char *errMsg;

    Tcl_ResetResult(interp);
    Tcl_Channel in = Tcl_OpenFileChannel(interp, imgName, "rb", 0644);
    if (!in) {
	return TCL_ERROR;
    }

    /*
     * Get the length of the file (and exclude non-files).
     */

    Tcl_WideInt i = Tcl_Seek(in, 0, SEEK_END);
    if (i == -1) {
	errMsg = "seek error";
	goto copyError;
    }
    Tcl_Seek(in, 0, SEEK_SET);

    /*
     * Copy the whole file, 8 blocks at a time (reasonably efficient). Note
     * that this totally ignores things like Windows's Alternate File Streams.
     */

    Tcl_Size m, n;
    for (Tcl_WideInt k = 0; k < i; k += m) {
	m = i - k;
	if (m > (Tcl_Size) sizeof(buf)) {
	    m = sizeof(buf);
	}
	n = Tcl_Read(in, buf, m);
	if (n == -1) {
	    errMsg = "read error";
	    goto copyError;
	} else if (n == 0) {
	    break;
	}
	m = Tcl_Write(out, buf, n);
	if (m != n) {
	    errMsg = "write error";
	    goto copyError;
	}
    }
    Tcl_Close(interp, in);
    return TCL_OK;

  copyError:
    TclPrintfResult(interp, "%s: %s", errMsg, Tcl_PosixError(interp));
    Tcl_Close(interp, in);
    return TCL_ERROR;
}

/*
 * ---------------------------------------------------------------------
 *
 * SerializeLocalEntryHeader, SerializeCentralDirectoryEntry,
 * SerializeCentralDirectorySuffix --
 *
 *	Create serialized forms of the structures that make up the ZIP
 *	metadata. Note that the both the local entry and the central directory
 *	entry need to have the name of the entry written directly afterwards.
 *
 *	We could write these as structs except we need to guarantee that we
 *	are writing these out as little-endian values.
 *
 * Side effects:
 *	Both update their buffer arguments, but otherwise change nothing.
 *
 * ---------------------------------------------------------------------
 */

static void
SerializeLocalEntryHeader(
    const unsigned char *start,	/* The start of writable memory. */
    const unsigned char *end,	/* The end of writable memory. */
    unsigned char *buf,		/* Where to serialize to */
    ZipEntry *z,		/* The description of what to serialize. */
    int nameLength,		/* The length of the name. */
    int align)			/* The number of alignment bytes. */
{
    ZipWriteInt(start, end, buf + ZIP_LOCAL_SIG_OFFS, ZIP_LOCAL_HEADER_SIG);
    ZipWriteShort(start, end, buf + ZIP_LOCAL_VERSION_OFFS, ZIP_MIN_VERSION);
    ZipWriteShort(start, end, buf + ZIP_LOCAL_FLAGS_OFFS,
	    z->isEncrypted + ZIP_LOCAL_FLAGS_UTF8);
    ZipWriteShort(start, end, buf + ZIP_LOCAL_COMPMETH_OFFS,
	    z->compressMethod);
    ZipWriteShort(start, end, buf + ZIP_LOCAL_MTIME_OFFS,
	    ToDosTime(z->timestamp));
    ZipWriteShort(start, end, buf + ZIP_LOCAL_MDATE_OFFS,
	    ToDosDate(z->timestamp));
    ZipWriteInt(start, end, buf + ZIP_LOCAL_CRC32_OFFS, z->crc32);
    ZipWriteInt(start, end, buf + ZIP_LOCAL_COMPLEN_OFFS,
	    z->numCompressedBytes);
    ZipWriteInt(start, end, buf + ZIP_LOCAL_UNCOMPLEN_OFFS, z->numBytes);
    ZipWriteShort(start, end, buf + ZIP_LOCAL_PATHLEN_OFFS, nameLength);
    ZipWriteShort(start, end, buf + ZIP_LOCAL_EXTRALEN_OFFS, align);
}

static void
SerializeCentralDirectoryEntry(
    const unsigned char *start,	/* The start of writable memory. */
    const unsigned char *end,	/* The end of writable memory. */
    unsigned char *buf,		/* Where to serialize to */
    ZipEntry *z,		/* The description of what to serialize. */
    size_t nameLength,		/* The length of the name. */
    long long dataStartOffset)	/* The overall file offset of the start of the
				 * data section of the file. */
{
    ZipWriteInt(start, end, buf + ZIP_CENTRAL_SIG_OFFS,
	    ZIP_CENTRAL_HEADER_SIG);
    ZipWriteShort(start, end, buf + ZIP_CENTRAL_VERSIONMADE_OFFS,
	    ZIP_MIN_VERSION);
    ZipWriteShort(start, end, buf + ZIP_CENTRAL_VERSION_OFFS, ZIP_MIN_VERSION);
    ZipWriteShort(start, end, buf + ZIP_CENTRAL_FLAGS_OFFS,
	    z->isEncrypted + ZIP_LOCAL_FLAGS_UTF8);
    ZipWriteShort(start, end, buf + ZIP_CENTRAL_COMPMETH_OFFS,
	    z->compressMethod);
    ZipWriteShort(start, end, buf + ZIP_CENTRAL_MTIME_OFFS,
	    ToDosTime(z->timestamp));
    ZipWriteShort(start, end, buf + ZIP_CENTRAL_MDATE_OFFS,
	    ToDosDate(z->timestamp));
    ZipWriteInt(start, end, buf + ZIP_CENTRAL_CRC32_OFFS, z->crc32);
    ZipWriteInt(start, end, buf + ZIP_CENTRAL_COMPLEN_OFFS,
	    z->numCompressedBytes);
    ZipWriteInt(start, end, buf + ZIP_CENTRAL_UNCOMPLEN_OFFS, z->numBytes);
    ZipWriteShort(start, end, buf + ZIP_CENTRAL_PATHLEN_OFFS, nameLength);
    ZipWriteShort(start, end, buf + ZIP_CENTRAL_EXTRALEN_OFFS, 0);
    ZipWriteShort(start, end, buf + ZIP_CENTRAL_FCOMMENTLEN_OFFS, 0);
    ZipWriteShort(start, end, buf + ZIP_CENTRAL_DISKFILE_OFFS, 0);
    ZipWriteShort(start, end, buf + ZIP_CENTRAL_IATTR_OFFS, 0);
    ZipWriteInt(start, end, buf + ZIP_CENTRAL_EATTR_OFFS, 0);
    ZipWriteInt(start, end, buf + ZIP_CENTRAL_LOCALHDR_OFFS,
	    z->offset - dataStartOffset);
}

static void
SerializeCentralDirectorySuffix(
    const unsigned char *start,	/* The start of writable memory. */
    const unsigned char *end,	/* The end of writable memory. */
    unsigned char *buf,		/* Where to serialize to */
    int entryCount,		/* The number of entries in the directory */
    long long dataStartOffset,	/* The overall file offset of the start of the
				 * data file. */
    long long directoryStartOffset,
				/* The overall file offset of the start of the
				 * central directory. */
    long long suffixStartOffset)/* The overall file offset of the start of the
				 * suffix of the central directory (i.e.,
				 * where this data will be written). */
{
    ZipWriteInt(start, end, buf + ZIP_CENTRAL_END_SIG_OFFS,
	    ZIP_CENTRAL_END_SIG);
    ZipWriteShort(start, end, buf + ZIP_CENTRAL_DISKNO_OFFS, 0);
    ZipWriteShort(start, end, buf + ZIP_CENTRAL_DISKDIR_OFFS, 0);
    ZipWriteShort(start, end, buf + ZIP_CENTRAL_ENTS_OFFS, entryCount);
    ZipWriteShort(start, end, buf + ZIP_CENTRAL_TOTALENTS_OFFS, entryCount);
    ZipWriteInt(start, end, buf + ZIP_CENTRAL_DIRSIZE_OFFS,
	    suffixStartOffset - directoryStartOffset);
    ZipWriteInt(start, end, buf + ZIP_CENTRAL_DIRSTART_OFFS,
	    directoryStartOffset - dataStartOffset);
    ZipWriteShort(start, end, buf + ZIP_CENTRAL_COMMENTLEN_OFFS, 0);
}

/*
 *-------------------------------------------------------------------------
 *
 * ZipFSMkZipObjCmd, ZipFSLMkZipObjCmd --
 *
 *	These procedures are invoked to process the [zipfs mkzip] and [zipfs
 *	lmkzip] commands.  See description of ZipFSMkZipOrImg().
 *
 * Results:
 *	A standard Tcl result.
 *
 * Side effects:
 *	See description of ZipFSMkZipOrImg().
 *
 *-------------------------------------------------------------------------
 */

static int
ZipFSMkZipObjCmd(
    TCL_UNUSED(void *),
    Tcl_Interp *interp,		/* Current interpreter. */
    int objc,			/* Number of arguments. */
    Tcl_Obj *const objv[])	/* Argument objects. */
{
    Tcl_Obj *stripPrefix, *password;

    if (objc < 3 || objc > 5) {
	Tcl_WrongNumArgs(interp, 1, objv, "outfile indir ?strip? ?password?");
	return TCL_ERROR;
    }
    if (Tcl_IsSafe(interp)) {
	ZIPFS_ERROR(interp, "operation not permitted in a safe interpreter");
	ZIPFS_ERROR_CODE(interp, "SAFE_INTERP");
	return TCL_ERROR;
    }

    stripPrefix = (objc > 3 ? objv[3] : NULL);
    password = (objc > 4 ? objv[4] : NULL);
    return ZipFSMkZipOrImg(interp, 0, objv[1], objv[2], NULL, NULL,
	    stripPrefix, password);
}

static int
ZipFSLMkZipObjCmd(
    TCL_UNUSED(void *),
    Tcl_Interp *interp,		/* Current interpreter. */
    int objc,			/* Number of arguments. */
    Tcl_Obj *const objv[])	/* Argument objects. */
{
    Tcl_Obj *password;

    if (objc < 3 || objc > 4) {
	Tcl_WrongNumArgs(interp, 1, objv, "outfile inlist ?password?");
	return TCL_ERROR;
    }
    if (Tcl_IsSafe(interp)) {
	ZIPFS_ERROR(interp, "operation not permitted in a safe interpreter");
	ZIPFS_ERROR_CODE(interp, "SAFE_INTERP");
	return TCL_ERROR;
    }

    password = (objc > 3 ? objv[3] : NULL);
    return ZipFSMkZipOrImg(interp, 0, objv[1], NULL, objv[2], NULL,
	    NULL, password);
}

/*
 *-------------------------------------------------------------------------
 *
 * ZipFSMkImgObjCmd, ZipFSLMkImgObjCmd --
 *
 *	These procedures are invoked to process the [zipfs mkimg] and [zipfs
 *	lmkimg] commands.  See description of ZipFSMkZipOrImg().
 *
 * Results:
 *	A standard Tcl result.
 *
 * Side effects:
 *	See description of ZipFSMkZipOrImg().
 *
 *-------------------------------------------------------------------------
 */

static int
ZipFSMkImgObjCmd(
    TCL_UNUSED(void *),
    Tcl_Interp *interp,		/* Current interpreter. */
    int objc,			/* Number of arguments. */
    Tcl_Obj *const objv[])	/* Argument objects. */
{
    Tcl_Obj *originFile, *stripPrefix, *password;

    if (objc < 3 || objc > 6) {
	Tcl_WrongNumArgs(interp, 1, objv,
		"outfile indir ?strip? ?password? ?infile?");
	return TCL_ERROR;
    }
    if (Tcl_IsSafe(interp)) {
	ZIPFS_ERROR(interp, "operation not permitted in a safe interpreter");
	ZIPFS_ERROR_CODE(interp, "SAFE_INTERP");
	return TCL_ERROR;
    }

    originFile = (objc > 5 ? objv[5] : NULL);
    stripPrefix = (objc > 3 ? objv[3] : NULL);
    password = (objc > 4 ? objv[4] : NULL);
    return ZipFSMkZipOrImg(interp, 1, objv[1], objv[2], NULL,
	    originFile, stripPrefix, password);
}

static int
ZipFSLMkImgObjCmd(
    TCL_UNUSED(void *),
    Tcl_Interp *interp,		/* Current interpreter. */
    int objc,			/* Number of arguments. */
    Tcl_Obj *const objv[])	/* Argument objects. */
{
    Tcl_Obj *originFile, *password;

    if (objc < 3 || objc > 5) {
	Tcl_WrongNumArgs(interp, 1, objv, "outfile inlist ?password? ?infile?");
	return TCL_ERROR;
    }
    if (Tcl_IsSafe(interp)) {
	ZIPFS_ERROR(interp, "operation not permitted in a safe interpreter");
	ZIPFS_ERROR_CODE(interp, "SAFE_INTERP");
	return TCL_ERROR;
    }

    originFile = (objc > 4 ? objv[4] : NULL);
    password = (objc > 3 ? objv[3] : NULL);
    return ZipFSMkZipOrImg(interp, 1, objv[1], NULL, objv[2],
	    originFile, NULL, password);
}

/*
 *-------------------------------------------------------------------------
 *
 * ZipFSCanonicalObjCmd --
 *
 *	This procedure is invoked to process the [zipfs canonical] command.
 *	It returns the canonical name for a file within zipfs
 *
 * Results:
 *	Always TCL_OK provided the right number of arguments are supplied.
 *
 * Side effects:
 *	None.
 *
 *-------------------------------------------------------------------------
 */

static int
ZipFSCanonicalObjCmd(
    TCL_UNUSED(void *),
    Tcl_Interp *interp,		/* Current interpreter. */
    int objc,			/* Number of arguments. */
    Tcl_Obj *const objv[])	/* Argument objects. */
{
    const char *mntPoint = NULL;
    Tcl_DString dsPath, dsMount;

    if (objc < 2 || objc > 3) {
	Tcl_WrongNumArgs(interp, 1, objv, "?mountpoint? filename");
	return TCL_ERROR;
    }

    Tcl_DStringInit(&dsPath);
    Tcl_DStringInit(&dsMount);

    if (objc == 2) {
	mntPoint = ZIPFS_VOLUME;
    } else {
	if (NormalizeMountPoint(interp, Tcl_GetString(objv[1]), &dsMount) != TCL_OK) {
	    return TCL_ERROR;
	}
	mntPoint = Tcl_DStringValue(&dsMount);
    }
    (void)MapPathToZipfs(interp, mntPoint, Tcl_GetString(objv[objc - 1]),
	    &dsPath);
    Tcl_SetObjResult(interp, Tcl_DStringToObj(&dsPath));
    return TCL_OK;
}

/*
 *-------------------------------------------------------------------------
 *
 * ZipFSExistsObjCmd --
 *
 *	This procedure is invoked to process the [zipfs exists] command.  It
 *	tests for the existence of a file in the ZIP filesystem and places a
 *	boolean into the interp's result.
 *
 * Results:
 *	Always TCL_OK provided the right number of arguments are supplied.
 *
 * Side effects:
 *	None.
 *
 *-------------------------------------------------------------------------
 */

static int
ZipFSExistsObjCmd(
    TCL_UNUSED(void *),
    Tcl_Interp *interp,		/* Current interpreter. */
    int objc,			/* Number of arguments. */
    Tcl_Obj *const objv[])	/* Argument objects. */
{
    char *filename;
    int exists;

    if (objc != 2) {
	Tcl_WrongNumArgs(interp, 1, objv, "filename");
	return TCL_ERROR;
    }

    filename = TclGetString(objv[1]);

    ReadLock();
    exists = ZipFSLookup(filename) != NULL;
    if (!exists) {
	/* An ancestor directory of a file ? */
	exists = ContainsMountPoint(filename, -1);
    }

    Unlock();

    Tcl_SetObjResult(interp, Tcl_NewBooleanObj(exists));
    return TCL_OK;
}

/*
 *-------------------------------------------------------------------------
 *
 * ZipFSInfoObjCmd --
 *
 *	This procedure is invoked to process the [zipfs info] command.  On
 *	success, it returns a Tcl list made up of name of ZIP archive file,
 *	size uncompressed, size compressed, and archive offset of a file in
 *	the ZIP filesystem.
 *
 * Results:
 *	A standard Tcl result.
 *
 * Side effects:
 *	None.
 *
 *-------------------------------------------------------------------------
 */

static int
ZipFSInfoObjCmd(
    TCL_UNUSED(void *),
    Tcl_Interp *interp,		/* Current interpreter. */
    int objc,			/* Number of arguments. */
    Tcl_Obj *const objv[])	/* Argument objects. */
{
    char *filename;
    ZipEntry *z;
    int ret;

    if (objc != 2) {
	Tcl_WrongNumArgs(interp, 1, objv, "filename");
	return TCL_ERROR;
    }
    filename = TclGetString(objv[1]);
    ReadLock();
    z = ZipFSLookup(filename);
    if (z) {
	Tcl_Obj *values[] = {
	    Tcl_NewStringObj(z->zipFilePtr->name, -1),
	    Tcl_NewWideIntObj(z->numBytes),
	    Tcl_NewWideIntObj(z->numCompressedBytes),
	    Tcl_NewWideIntObj(z->offset)
	};
	Tcl_SetObjResult(interp, Tcl_NewListObj(4, values));
	ret = TCL_OK;
    } else {
	Tcl_SetErrno(ENOENT);
	if (interp) {
	    TclPrintfResult(interp,
		    "path \"%s\" not found in any zipfs volume", filename);
	}
	ret = TCL_ERROR;
    }
    Unlock();
    return ret;
}

/*
 *-------------------------------------------------------------------------
 *
 * ZipFSListObjCmd --
 *
 *	This procedure is invoked to process the [zipfs list] command.	 On
 *	success, it returns a Tcl list of files of the ZIP filesystem which
 *	match a search pattern (glob or regexp).
 *
 * Results:
 *	A standard Tcl result.
 *
 * Side effects:
 *	None.
 *
 *-------------------------------------------------------------------------
 */

static int
ZipFSListObjCmd(
    TCL_UNUSED(void *),
    Tcl_Interp *interp,		/* Current interpreter. */
    int objc,			/* Number of arguments. */
    Tcl_Obj *const objv[])	/* Argument objects. */
{
    char *pattern = NULL;
    Tcl_RegExp regexp = NULL;
    Tcl_HashSearch search;
    Tcl_Obj *result = Tcl_GetObjResult(interp);
    const char *options[] = {"-glob", "-regexp", NULL};
    enum list_options { OPT_GLOB, OPT_REGEXP };

    /*
     * Parse arguments.
     */

    if (objc > 3) {
	Tcl_WrongNumArgs(interp, 1, objv, "?(-glob|-regexp)? ?pattern?");
	return TCL_ERROR;
    }
    if (objc == 3) {
	int idx;

	if (Tcl_GetIndexFromObj(interp, objv[1], options, "option",
		0, &idx) != TCL_OK) {
	    return TCL_ERROR;
	}
	switch (idx) {
	case OPT_GLOB:
	    pattern = TclGetString(objv[2]);
	    break;
	case OPT_REGEXP:
	    regexp = Tcl_RegExpCompile(interp, TclGetString(objv[2]));
	    if (!regexp) {
		return TCL_ERROR;
	    }
	    break;
	default:
	    TCL_UNREACHABLE();
	}
    } else if (objc == 2) {
	pattern = TclGetString(objv[1]);
    }

    /*
     * Scan for matching entries.
     */

    ReadLock();
    if (pattern) {
	for (Tcl_HashEntry *hPtr = Tcl_FirstHashEntry(&ZipFS.fileHash, &search);
		hPtr != NULL; hPtr = Tcl_NextHashEntry(&search)) {
	    ZipEntry *z = (ZipEntry *) Tcl_GetHashValue(hPtr);

	    if (Tcl_StringMatch(z->name, pattern)) {
		Tcl_ListObjAppendElement(interp, result,
			Tcl_NewStringObj(z->name, -1));
	    }
	}
    } else if (regexp) {
	for (Tcl_HashEntry *hPtr = Tcl_FirstHashEntry(&ZipFS.fileHash, &search);
		hPtr; hPtr = Tcl_NextHashEntry(&search)) {
	    ZipEntry *z = (ZipEntry *) Tcl_GetHashValue(hPtr);

	    if (Tcl_RegExpExec(interp, regexp, z->name, z->name)) {
		Tcl_ListObjAppendElement(interp, result,
			Tcl_NewStringObj(z->name, -1));
	    }
	}
    } else {
	for (Tcl_HashEntry *hPtr = Tcl_FirstHashEntry(&ZipFS.fileHash, &search);
		hPtr; hPtr = Tcl_NextHashEntry(&search)) {
	    ZipEntry *z = (ZipEntry *) Tcl_GetHashValue(hPtr);

	    Tcl_ListObjAppendElement(interp, result,
		    Tcl_NewStringObj(z->name, -1));
	}
    }
    Unlock();
    return TCL_OK;
}

/*
 *-------------------------------------------------------------------------
 *
 * TclZipfs_TclLibrary --
 *
 *	This procedure gets (and possibly finds) the root that Tcl's library
 *	files are mounted under.
 *
 * Results:
 *	A Tcl object holding the location (with zero refcount), or NULL if no
 *	Tcl library can be found.
 *
 * Side effects:
 *	May initialise the cache of where such library files are to be found.
 *	This cache is never cleared.
 *
 *-------------------------------------------------------------------------
 */

/* Utility routine to centralize housekeeping */
static Tcl_Obj *
ScriptLibrarySetup(
    const char *dirName)
{
    Tcl_Obj *libDirObj = Tcl_NewStringObj(dirName, -1);
    Tcl_Obj *subDirObj, *searchPathObj;

    TclNewLiteralStringObj(subDirObj, "encoding");
    Tcl_IncrRefCount(subDirObj);
    TclNewObj(searchPathObj);
    Tcl_ListObjAppendElement(NULL, searchPathObj,
	    Tcl_FSJoinToPath(libDirObj, 1, &subDirObj));
    Tcl_DecrRefCount(subDirObj);
    Tcl_IncrRefCount(searchPathObj);
    Tcl_SetEncodingSearchPath(searchPathObj);
    Tcl_DecrRefCount(searchPathObj);
    /* Bug [fccb9f322f]. Reinit system encoding after setting search path */
    TclpSetInitialEncodings();
    zipfs_tcl_library_init = 1;
    return libDirObj;
}

Tcl_Obj *
TclZipfs_TclLibrary(void)
{
    Tcl_Obj *vfsInitScript;
    int found;
#if (defined(_WIN32) || defined(__CYGWIN__)) && !defined(STATIC_BUILD)
#   define LIBRARY_SIZE	    64
    HMODULE hModule;
    WCHAR wName[MAX_PATH + LIBRARY_SIZE];
    char dllName[(MAX_PATH + LIBRARY_SIZE) * 3];
#endif /* _WIN32 */

    /*
     * Use the cached value if that has been set; we don't want to repeat the
     * searching and mounting. Even if it is not found, see [62019f8aa9f5ec73].
     */
    
    if (zipfs_tcl_library_init) {
	if (!zipfs_literal_tcl_library) {
	    return NULL;
	}
	return ScriptLibrarySetup(zipfs_literal_tcl_library);
    }

    /*
     * Look for the library file system within the executable.
     */

    vfsInitScript = Tcl_NewStringObj(ZIPFS_APP_MOUNT "/tcl_library/init.tcl",
	    -1);
    Tcl_IncrRefCount(vfsInitScript);
    found = Tcl_FSAccess(vfsInitScript, F_OK);
    Tcl_DecrRefCount(vfsInitScript);
    if (found == TCL_OK) {
	zipfs_literal_tcl_library = ZIPFS_APP_MOUNT "/tcl_library";
	return ScriptLibrarySetup(zipfs_literal_tcl_library);
    }

    /*
     * Look for the library file system within the DLL/shared library.  Note
     * that we must mount the zip file and dll before releasing to search.
     */

#if !defined(STATIC_BUILD)
#if defined(_WIN32) || defined(__CYGWIN__)
    hModule = (HMODULE)TclWinGetTclInstance();
    GetModuleFileNameW(hModule, wName, MAX_PATH);
#ifdef __CYGWIN__
    cygwin_conv_path(3, wName, dllName, sizeof(dllName));
#else
    WideCharToMultiByte(CP_UTF8, 0, wName, -1, dllName, sizeof(dllName), NULL, NULL);
#endif

    if (ZipfsAppHookFindTclInit(dllName) == TCL_OK) {
	return ScriptLibrarySetup(zipfs_literal_tcl_library);
    }
#elif !defined(NO_DLFCN_H)
    Dl_info dlinfo;
    if (dladdr((const void *)TclZipfs_TclLibrary, &dlinfo) && (dlinfo.dli_fname != NULL)
	    && (ZipfsAppHookFindTclInit(dlinfo.dli_fname) == TCL_OK)) {
	return ScriptLibrarySetup(zipfs_literal_tcl_library);
    }
#else
    if (ZipfsAppHookFindTclInit(CFG_RUNTIME_LIBDIR "/" CFG_RUNTIME_DLLFILE) == TCL_OK) {
	return ScriptLibrarySetup(zipfs_literal_tcl_library);
    }
#endif /* _WIN32 */
#endif /* !defined(STATIC_BUILD) */

    /*
     * If anything set the cache (but subsequently failed) go with that
     * anyway.
     */

    if (zipfs_literal_tcl_library) {
	return ScriptLibrarySetup(zipfs_literal_tcl_library);
    }
    /* 
     * No zipfs tcl-library, mark it to avoid performance penalty [62019f8aa9f5ec73],
     * by future calls (child interpreters, threads, etc).
     */
    zipfs_tcl_library_init = 1;
    return NULL;
}

/*
 *-------------------------------------------------------------------------
 *
 * ZipFSTclLibraryObjCmd --
 *
 *	This procedure is invoked to process the
 *	[::tcl::zipfs::tcl_library_init] command, usually called during the
 *	execution of Tcl's interpreter startup. It returns the root that Tcl's
 *	library files are mounted under.
 *
 * Results:
 *	A standard Tcl result.
 *
 * Side effects:
 *	May initialise the cache of where such library files are to be found.
 *	This cache is never cleared.
 *
 *-------------------------------------------------------------------------
 */

static int
ZipFSTclLibraryObjCmd(
    TCL_UNUSED(void *),
    Tcl_Interp *interp,		/* Current interpreter. */
    TCL_UNUSED(int) /*objc*/,
    TCL_UNUSED(Tcl_Obj *const *)) /*objv*/
{
    if (!Tcl_IsSafe(interp)) {
	Tcl_Obj *pResult = TclZipfs_TclLibrary();

	if (!pResult) {
	    TclNewObj(pResult);
	}
	Tcl_SetObjResult(interp, pResult);
    }
    return TCL_OK;
}

/*
 *-------------------------------------------------------------------------
 *
 * ZipChannelClose --
 *
 *	This function is called to close a channel.
 *
 * Results:
 *	Always TCL_OK.
 *
 * Side effects:
 *	Resources are free'd.
 *
 *-------------------------------------------------------------------------
 */

static int
ZipChannelClose(
    void *instanceData,
    TCL_UNUSED(Tcl_Interp *),
    int flags)
{
    ZipChannel *info = (ZipChannel *) instanceData;

    if ((flags & (TCL_CLOSE_READ | TCL_CLOSE_WRITE)) != 0) {
	return EINVAL;
    }

    if (info->isEncrypted) {
	info->isEncrypted = 0;
	memset(info->keys, 0, sizeof(info->keys));
    }
    WriteLock();
    if (ZipChannelWritable(info)) {
	/*
	 * Copy channel data back into original file in archive.
	 */
	ZipEntry *z = info->zipEntryPtr;
	assert(info->ubufToFree && info->ubuf);
	unsigned char *newdata;
	newdata = (unsigned char *) Tcl_AttemptRealloc(
		info->ubufToFree,
		info->numBytes ? info->numBytes : 1); /* Bug [23dd83ce7c] */
	if (newdata == NULL) {
	    /* Could not reallocate, keep existing buffer */
	    newdata = info->ubufToFree;
	}
	info->ubufToFree = NULL; /* Now newdata! */
	info->ubuf = NULL;
	info->ubufSize = 0;

	/* Replace old content */
	if (z->data) {
	    Tcl_Free(z->data);
	}
	z->data = newdata; /* May be NULL when ubufToFree was NULL */
	z->numBytes = z->numCompressedBytes = info->numBytes;
	assert(z->data || z->numBytes == 0);
	z->compressMethod = ZIP_COMPMETH_STORED;
	z->timestamp = time(NULL);
	z->isDirectory = 0;
	z->isEncrypted = 0;
	z->offset = 0;
	z->crc32 = 0;
    }
    info->zipFilePtr->numOpen--;
    Unlock();
    if (info->ubufToFree) {
	assert(info->ubuf);
	Tcl_Free(info->ubufToFree);
	info->ubuf = NULL;
	info->ubufToFree = NULL;
	info->ubufSize = 0;
    }
    Tcl_Free(info);
    return TCL_OK;
}

/*
 *-------------------------------------------------------------------------
 *
 * ZipChannelRead --
 *
 *	This function is called to read data from channel.
 *
 * Results:
 *	Number of bytes read or -1 on error with error number set.
 *
 * Side effects:
 *	Data is read and file pointer is advanced.
 *
 *-------------------------------------------------------------------------
 */

static int
ZipChannelRead(
    void *instanceData,
    char *buf,
    int toRead,
    int *errloc)
{
    ZipChannel *info = (ZipChannel *) instanceData;
    Tcl_Size nextpos;

    if (info->isDirectory < 0) {
	/*
	 * Special case: when executable combined with ZIP archive file read
	 * data in front of ZIP, i.e. the executable itself.
	 */

	nextpos = info->cursor + toRead;
	if ((size_t)nextpos > info->zipFilePtr->baseOffset) {
	    toRead = info->zipFilePtr->baseOffset - info->cursor;
	    nextpos = info->zipFilePtr->baseOffset;
	}
	if (toRead == 0) {
	    return 0;
	}
	memcpy(buf, info->zipFilePtr->data, toRead);
	info->cursor = nextpos;
	*errloc = 0;
	return toRead;
    }
    if (info->isDirectory) {
	*errloc = EISDIR;
	return -1;
    }
    nextpos = info->cursor + toRead;
    if (nextpos > info->numBytes) {
	toRead = info->numBytes - info->cursor;
	nextpos = info->numBytes;
    }
    if (toRead == 0) {
	return 0;
    }
    if (info->isEncrypted) {
	/*
	 * TODO - when is this code ever exercised? Cannot reach it from
	 * tests. In particular, decryption is always done at channel open
	 * to allow for seeks and random reads.
	 */
	for (int i = 0; i < toRead; i++) {
	    int ch = info->ubuf[i + info->cursor];

	    buf[i] = zdecode(info->keys, crc32tab, ch);
	}
    } else {
	memcpy(buf, info->ubuf + info->cursor, toRead);
    }
    info->cursor = nextpos;
    *errloc = 0;
    return toRead;
}

/*
 *-------------------------------------------------------------------------
 *
 * ZipChannelWrite --
 *
 *	This function is called to write data into channel.
 *
 * Results:
 *	Number of bytes written or -1 on error with error number set.
 *
 * Side effects:
 *	Data is written and file pointer is advanced.
 *
 *-------------------------------------------------------------------------
 */

static int
ZipChannelWrite(
    void *instanceData,
    const char *buf,
    int toWrite,
    int *errloc)
{
    ZipChannel *info = (ZipChannel *) instanceData;
    unsigned long nextpos;

    if (!ZipChannelWritable(info)) {
	*errloc = EINVAL;
	return -1;
    }

    assert(info->ubuf == info->ubufToFree);
    assert(info->ubufToFree && info->ubufSize > 0);
    assert(info->ubufSize <= info->maxWrite);
    assert(info->numBytes <= info->ubufSize);
    assert(info->cursor <= info->numBytes);

    if (toWrite == 0) {
	*errloc = 0;
	return 0;
    }

    if (info->mode & O_APPEND) {
	info->cursor = info->numBytes;
    }

    if (toWrite > (info->maxWrite - info->cursor)) {
	/* File would grow beyond max size permitted */
	/* Don't do partial writes in error case. Or should we? */
	*errloc = EFBIG;
	return -1;
    }

    if (toWrite > (info->ubufSize - info->cursor)) {
	/* grow the buffer. We have already checked will not exceed maxWrite */
	Tcl_Size needed = info->cursor + toWrite;
	/* Tack on a bit for future growth. */
	if (needed < (info->maxWrite - needed/2)) {
	    needed += needed / 2;
	} else {
	    needed = info->maxWrite;
	}
	unsigned char *newBuf = (unsigned char *)
		Tcl_AttemptRealloc(info->ubufToFree, needed);
	if (newBuf == NULL) {
	    *errloc = ENOMEM;
	    return -1;
	}
	info->ubufToFree = newBuf;
	info->ubuf = info->ubufToFree;
	info->ubufSize = needed;
    }
    nextpos = info->cursor + toWrite;
    memcpy(info->ubuf + info->cursor, buf, toWrite);
    info->cursor = nextpos;
    if (info->cursor > info->numBytes) {
	info->numBytes = info->cursor;
    }
    *errloc = 0;
    return toWrite;
}

/*
 *-------------------------------------------------------------------------
 *
 * ZipChannelSeek/ZipChannelWideSeek --
 *
 *	This function is called to position file pointer of channel.
 *
 * Results:
 *	New file position or -1 on error with error number set.
 *
 * Side effects:
 *	File pointer is repositioned according to offset and mode.
 *
 *-------------------------------------------------------------------------
 */

static long long
ZipChannelWideSeek(
    void *instanceData,
    long long offset,
    int mode,
    int *errloc)
{
    ZipChannel *info = (ZipChannel *) instanceData;
    Tcl_Size end;

    if (!ZipChannelWritable(info) && (info->isDirectory < 0)) {
	/*
	 * Special case: when executable combined with ZIP archive file, seek
	 * within front of ZIP, i.e. the executable itself.
	 */
	end = info->zipFilePtr->baseOffset;
    } else if (info->isDirectory) {
	*errloc = EINVAL;
	return -1;
    } else {
	end = info->numBytes;
    }
    switch (mode) {
    case SEEK_CUR:
	offset += info->cursor;
	break;
    case SEEK_END:
	offset += end;
	break;
    case SEEK_SET:
	break;
    default:
	*errloc = EINVAL;
	return -1;
    }
    if (offset < 0 || offset > TCL_SIZE_MAX) {
	*errloc = EINVAL;
	return -1;
    }
    if (ZipChannelWritable(info)) {
	if (offset > info->maxWrite) {
	    *errloc = EINVAL;
	    return -1;
	}
	if (offset > info->numBytes) {
	    info->numBytes = offset;
	}
    } else if (offset > end) {
	*errloc = EINVAL;
	return -1;
    }
    info->cursor = (Tcl_Size) offset;
    return info->cursor;
}

/*
 *-------------------------------------------------------------------------
 *
 * ZipChannelWatchChannel --
 *
 *	This function is called for event notifications on channel. Does
 *	nothing.
 *
 * Results:
 *	None.
 *
 * Side effects:
 *	None.
 *
 *-------------------------------------------------------------------------
 */

static void
ZipChannelWatchChannel(
    TCL_UNUSED(void *),
    TCL_UNUSED(int) /*mask*/)
{
    return;
}

/*
 *-------------------------------------------------------------------------
 *
 * ZipChannelGetFile --
 *
 *	This function is called to retrieve OS handle for channel.
 *
 * Results:
 *	Always TCL_ERROR since there's never an OS handle for a file within a
 *	ZIP archive.
 *
 * Side effects:
 *	None.
 *
 *-------------------------------------------------------------------------
 */

static int
ZipChannelGetFile(
    TCL_UNUSED(void *),
    TCL_UNUSED(int) /*direction*/,
    TCL_UNUSED(void **) /*handlePtr*/)
{
    return TCL_ERROR;
}

/*
 *-------------------------------------------------------------------------
 *
 * ZipChannelOpen --
 *
 *	This function opens a Tcl_Channel on a file from a mounted ZIP archive
 *	according to given open mode (already parsed by caller).
 *
 * Results:
 *	Tcl_Channel on success, or NULL on error.
 *
 * Side effects:
 *	Memory is allocated, the file from the ZIP archive is uncompressed.
 *
 *-------------------------------------------------------------------------
 */

static Tcl_Channel
ZipChannelOpen(
    Tcl_Interp *interp,		/* Current interpreter. */
    char *filename,		/* What are we opening. */
    int mode)			/* O_WRONLY O_RDWR O_TRUNC flags */
{
    ZipEntry *z;
    ZipChannel *info;
    int flags = 0;
    char cname[128];

    int wr = (mode & (O_WRONLY | O_RDWR)) != 0;

    /* Check for unsupported modes. */

    if ((ZipFS.wrmax <= 0) && wr) {
	Tcl_SetErrno(EACCES);
	if (interp) {
	    TclPrintfResult(interp, "writes not permitted: %s",
		    Tcl_PosixError(interp));
	}
	return NULL;
    }

    if ((mode & (O_APPEND|O_TRUNC)) && !wr) {
	Tcl_SetErrno(EINVAL);
	if (interp) {
	    TclPrintfResult(interp,
		    "Invalid flags 0x%x. O_APPEND and "
		    "O_TRUNC require write access: %s",
		    mode, Tcl_PosixError(interp));
	}
	return NULL;
    }

    /*
     * Is the file there?
     */

    WriteLock();
    z = ZipFSLookup(filename);
    if (!z) {
	Tcl_SetErrno(wr ? ENOTSUP : ENOENT);
	if (interp) {
	    TclPrintfResult(interp, "file \"%s\" not %s: %s",
		    filename, wr ? "created" : "found",
		    Tcl_PosixError(interp));
	}
	goto error;
    }

    if (z->numBytes < 0 || z->numCompressedBytes < 0 ||
	    z->offset >= z->zipFilePtr->length) {
	/* Normally this should only happen for zip64. */
	ZIPFS_ERROR(interp, "file size error (may be zip64)");
	ZIPFS_ERROR_CODE(interp, "FILE_SIZE");
	goto error;
    }

    /* Do we support opening the file that way? */

    if (wr && z->isDirectory) {
	Tcl_SetErrno(EISDIR);
	if (interp) {
	    TclPrintfResult(interp, "unsupported file type: %s",
		    Tcl_PosixError(interp));
	}
	goto error;
    }
    if ((z->compressMethod != ZIP_COMPMETH_STORED)
	    && (z->compressMethod != ZIP_COMPMETH_DEFLATED)) {
	ZIPFS_ERROR(interp, "unsupported compression method");
	ZIPFS_ERROR_CODE(interp, "COMP_METHOD");
	goto error;
    }
    if (wr) {
	if ((mode & O_TRUNC) == 0 && !z->data && (z->numBytes > ZipFS.wrmax)) {
	    Tcl_SetErrno(EFBIG);
	    ZIPFS_POSIX_ERROR(interp, "file size exceeds max writable");
	    goto error;
	}
	flags = TCL_WRITABLE;
	if (mode & O_RDWR) {
	    flags |= TCL_READABLE;
	}
    } else {
	/* Read-only */
	flags |= TCL_READABLE;
    }

    if (z->isEncrypted) {
	if (z->numCompressedBytes < ZIP_CRYPT_HDR_LEN) {
	    ZIPFS_ERROR(interp,
		    "decryption failed: truncated decryption header");
	    ZIPFS_ERROR_CODE(interp, "DECRYPT");
	    goto error;
	}
	if (z->zipFilePtr->passBuf[0] == 0) {
	    ZIPFS_ERROR(interp, "decryption failed - no password provided");
	    ZIPFS_ERROR_CODE(interp, "DECRYPT");
	    goto error;
	}
    }

    info = AllocateZipChannel(interp);
    if (!info) {
	goto error;
    }
    info->zipFilePtr = z->zipFilePtr;
    info->zipEntryPtr = z;
    if (wr) {
	/* Set up a writable channel. */

	if (InitWritableChannel(interp, info, z, mode) == TCL_ERROR) {
	    Tcl_Free(info);
	    goto error;
	}
    } else if (z->data) {
	/* Set up a readable channel for direct data. */

	info->numBytes = z->numBytes;
	info->ubuf = z->data;
	info->ubufToFree = NULL; /* Not dynamically allocated */
	info->ubufSize = 0;
    } else {
	/*
	 * Set up a readable channel.
	 */

	if (InitReadableChannel(interp, info, z) == TCL_ERROR) {
	    Tcl_Free(info);
	    goto error;
	}
    }

    if (z->crc32) {
	if (!(z->flags & ZE_F_CRC_COMPARED)) {
	    int crc = crc32(0, NULL, info->numBytes);
	    crc = crc32(crc, info->ubuf, info->numBytes);
	    z->flags |= ZE_F_CRC_COMPARED;
	    if (crc == z->crc32) {
		z->flags |= ZE_F_CRC_CORRECT;
	    }
	}
	if (!(z->flags & ZE_F_CRC_CORRECT)) {
	    ZIPFS_ERROR(interp, "invalid CRC");
	    ZIPFS_ERROR_CODE(interp, "CRC_FAILED");
	    if (info->ubufToFree) {
		Tcl_Free(info->ubufToFree);
		info->ubufSize = 0;
	    }
	    Tcl_Free(info);
	    goto error;
	}
    }

    /*
     * Wrap the ZipChannel into a Tcl_Channel.
     */

    snprintf(cname, sizeof(cname), "zipfs_%" TCL_Z_MODIFIER "x_%d", z->offset,
	    ZipFS.idCount++);
    z->zipFilePtr->numOpen++;
    Unlock();
    return Tcl_CreateChannel(&zipChannelType, cname, info, flags);

  error:
    Unlock();
    return NULL;
}

/*
 *-------------------------------------------------------------------------
 *
 * InitWritableChannel --
 *
 *	Assistant for ZipChannelOpen() that sets up a writable channel. It's
 *	up to the caller to actually register the channel.
 *
 * Returns:
 *	Tcl result code.
 *
 * Side effects:
 *	Allocates memory for the implementation of the channel. Writes to the
 *	interpreter's result on error.
 *
 *-------------------------------------------------------------------------
 */

static int
InitWritableChannel(
    Tcl_Interp *interp,		/* Current interpreter, or NULL (when errors
				 * will be silent). */
    ZipChannel *info,		/* The channel to set up. */
    ZipEntry *z,		/* The zipped file that the channel will write
				 * to. */
    int mode)			/* O_APPEND, O_TRUNC */
{
    int ch;
    unsigned char *cbuf = NULL;

    /*
     * Set up a writable channel.
     */

    info->mode = mode;
    info->maxWrite = ZipFS.wrmax;

    info->ubufSize = z->numBytes ? z->numBytes : 1;
    info->ubufToFree = (unsigned char *)Tcl_AttemptAlloc(info->ubufSize);
    info->ubuf = info->ubufToFree;
    if (info->ubufToFree == NULL) {
	goto memoryError;
    }

    if (z->isEncrypted) {
	assert(z->numCompressedBytes >= ZIP_CRYPT_HDR_LEN); /* caller should have checked*/
	if (DecodeCryptHeader(interp, z, info->keys,
		z->zipFilePtr->data + z->offset) != TCL_OK) {
	    goto error_cleanup;
	}
    }

    if (mode & O_TRUNC) {
	/*
	 * Truncate; nothing there.
	 */

	info->numBytes = 0;
	z->crc32 = 0; /* Truncated, CRC no longer applicable */
    } else if (z->data) {
	/*
	 * Already got uncompressed data.
	 */
	assert(info->ubufSize >= z->numBytes);
	memcpy(info->ubuf, z->data, z->numBytes);
	info->numBytes = z->numBytes;
    } else {
	/*
	 * Need to uncompress the existing data.
	 */

	unsigned char *zbuf = z->zipFilePtr->data + z->offset;

	if (z->isEncrypted) {
	    zbuf += ZIP_CRYPT_HDR_LEN;
	}

	if (z->compressMethod == ZIP_COMPMETH_DEFLATED) {
	    z_stream stream;
	    int err;

	    memset(&stream, 0, sizeof(z_stream));
	    stream.zalloc = Z_NULL;
	    stream.zfree = Z_NULL;
	    stream.opaque = Z_NULL;
	    stream.avail_in = z->numCompressedBytes;
	    if (z->isEncrypted) {
		/* Min length ZIP_CRYPT_HDR_LEN for keys should already been checked. */
		assert(stream.avail_in >= ZIP_CRYPT_HDR_LEN);

		stream.avail_in -= ZIP_CRYPT_HDR_LEN;
		cbuf = (unsigned char *) Tcl_AttemptAlloc(stream.avail_in ? stream.avail_in : 1);
		if (!cbuf) {
		    goto memoryError;
		}
		for (unsigned j = 0; j < stream.avail_in; j++) {
		    ch = zbuf[j];
		    cbuf[j] = zdecode(info->keys, crc32tab, ch);
		}
		stream.next_in = cbuf;
	    } else {
		stream.next_in = zbuf;
	    }
	    stream.next_out = info->ubuf;
	    stream.avail_out = info->ubufSize;
	    if (inflateInit2(&stream, -15) != Z_OK) {
		goto corruptionError;
	    }
	    err = inflate(&stream, Z_SYNC_FLUSH);
	    inflateEnd(&stream);
	    if ((err != Z_STREAM_END) &&
		    ((err != Z_OK) || (stream.avail_in != 0))) {
		goto corruptionError;
	    }
	    /* Even if decompression succeeded, counts should be as expected */
	    if ((int) stream.total_out != z->numBytes) {
		goto corruptionError;
	    }
	    info->numBytes = z->numBytes;
	    if (cbuf) {
		Tcl_Free(cbuf);
	    }
	} else if (z->isEncrypted) {
	    /*
	     * Need to decrypt some otherwise-simple stored data.
	     */
	    if (z->numCompressedBytes <= ZIP_CRYPT_HDR_LEN ||
		    (z->numCompressedBytes - ZIP_CRYPT_HDR_LEN) != z->numBytes) {
		goto corruptionError;
	    }
	    int len = z->numCompressedBytes - ZIP_CRYPT_HDR_LEN;
	    assert(len <= info->ubufSize);
	    for (int i = 0; i < len; i++) {
		ch = zbuf[i];
		info->ubuf[i] = zdecode(info->keys, crc32tab, ch);
	    }
	    info->numBytes = len;
	} else {
	    /*
	     * Simple stored data. Copy into our working buffer.
	     */
	    assert(info->ubufSize >= z->numBytes);
	    memcpy(info->ubuf, zbuf, z->numBytes);
	    info->numBytes = z->numBytes;
	}
	memset(info->keys, 0, sizeof(info->keys));
    }
    if (mode & O_APPEND) {
	info->cursor = info->numBytes;
    }

    return TCL_OK;

  memoryError:
    ZIPFS_MEM_ERROR(interp);
    goto error_cleanup;

  corruptionError:
    if (cbuf) {
	memset(info->keys, 0, sizeof(info->keys));
	Tcl_Free(cbuf);
    }
    ZIPFS_ERROR(interp, "decompression error");
    ZIPFS_ERROR_CODE(interp, "CORRUPT");

  error_cleanup:
    if (info->ubufToFree) {
	Tcl_Free(info->ubufToFree);
	info->ubufToFree = NULL;
	info->ubuf = NULL;
	info->ubufSize = 0;
    }
    return TCL_ERROR;
}

/*
 *-------------------------------------------------------------------------
 *
 * InitReadableChannel --
 *
 *	Assistant for ZipChannelOpen() that sets up a readable channel. It's
 *	up to the caller to actually register the channel. Caller should have
 *	validated the passed ZipEntry (byte counts in particular)
 *
 * Returns:
 *	Tcl result code.
 *
 * Side effects:
 *	Allocates memory for the implementation of the channel. Writes to the
 *	interpreter's result on error.
 *
 *-------------------------------------------------------------------------
 */

static int
InitReadableChannel(
    Tcl_Interp *interp,		/* Current interpreter, or NULL (when errors
				 * will be silent). */
    ZipChannel *info,		/* The channel to set up. */
    ZipEntry *z)		/* The zipped file that the channel will read
				 * from. */
{
    unsigned char *ubuf = NULL;
    int ch;

    info->iscompr = (z->compressMethod == ZIP_COMPMETH_DEFLATED);
    info->ubuf = z->zipFilePtr->data + z->offset;
    info->ubufToFree = NULL; /* ubuf memory not allocated */
    info->ubufSize = 0;
    info->isDirectory = z->isDirectory;
    info->isEncrypted = z->isEncrypted;
    info->mode = O_RDONLY;

    /* Caller must validate - bug [6ed3447a7e] */
    assert(z->numBytes >= 0 && z->numCompressedBytes >= 0);
    info->numBytes = z->numBytes;

    if (info->isEncrypted) {
	assert(z->numCompressedBytes >= ZIP_CRYPT_HDR_LEN); /* caller should have checked*/
	if (DecodeCryptHeader(interp, z, info->keys, info->ubuf) != TCL_OK) {
	    goto error_cleanup;
	}
	info->ubuf += ZIP_CRYPT_HDR_LEN;
    }

    if (info->iscompr) {
	z_stream stream;

	/*
	 * Data to decode is compressed, and possibly encrpyted too. If
	 * encrypted, local variable ubuf is used to hold the decrypted but
	 * still compressed data.
	 */

	memset(&stream, 0, sizeof(z_stream));
	stream.zalloc = Z_NULL;
	stream.zfree = Z_NULL;
	stream.opaque = Z_NULL;
	stream.avail_in = z->numCompressedBytes;
	if (info->isEncrypted) {
	    assert(stream.avail_in >= ZIP_CRYPT_HDR_LEN);
	    stream.avail_in -= ZIP_CRYPT_HDR_LEN;
	    ubuf = (unsigned char *) Tcl_AttemptAlloc(stream.avail_in ? stream.avail_in : 1);
	    if (!ubuf) {
		goto memoryError;
	    }

	    for (unsigned j = 0; j < stream.avail_in; j++) {
		ch = info->ubuf[j];
		ubuf[j] = zdecode(info->keys, crc32tab, ch);
	    }
	    stream.next_in = ubuf;
	} else {
	    stream.next_in = info->ubuf;
	}

	info->ubufSize = info->numBytes ? info->numBytes : 1;
	info->ubufToFree = (unsigned char *)Tcl_AttemptAlloc(info->ubufSize);
	info->ubuf = info->ubufToFree;
	stream.next_out = info->ubuf;
	if (!info->ubuf) {
	    goto memoryError;
	}
	stream.avail_out = info->numBytes;
	if (inflateInit2(&stream, -15) != Z_OK) {
	    goto corruptionError;
	}
	int err = inflate(&stream, Z_SYNC_FLUSH);
	inflateEnd(&stream);

	/*
	 * Decompression was successful if we're either in the END state, or
	 * in the OK state with no buffered bytes.
	 */

	if ((err != Z_STREAM_END)
		&& ((err != Z_OK) || (stream.avail_in != 0))) {
	    goto corruptionError;
	}
	/* Even if decompression succeeded, counts should be as expected */
	if ((int) stream.total_out != z->numBytes) {
	    goto corruptionError;
	}

	if (ubuf) {
	    info->isEncrypted = 0;
	    memset(info->keys, 0, sizeof(info->keys));
	    Tcl_Free(ubuf);
	}
    } else if (info->isEncrypted) {
	/*
	 * Decode encrypted but uncompressed file, since we support Tcl_Seek()
	 * on it, and it can be randomly accessed later.
	 */
	if (z->numCompressedBytes <= ZIP_CRYPT_HDR_LEN ||
		(z->numCompressedBytes - ZIP_CRYPT_HDR_LEN) != z->numBytes) {
	    goto corruptionError;
	}
	unsigned len = z->numCompressedBytes - ZIP_CRYPT_HDR_LEN;
	ubuf = (unsigned char *) Tcl_AttemptAlloc(len);
	if (ubuf == NULL) {
	    goto memoryError;
	}
	for (unsigned j = 0; j < len; j++) {
	    ch = info->ubuf[j];
	    ubuf[j] = zdecode(info->keys, crc32tab, ch);
	}
	info->ubufSize = len;
	info->ubufToFree = ubuf;
	info->ubuf = info->ubufToFree;
	ubuf = NULL; /* So it does not inadvertently get free on future changes */
	info->isEncrypted = 0;
    }
    return TCL_OK;

  corruptionError:
    ZIPFS_ERROR(interp, "decompression error");
    ZIPFS_ERROR_CODE(interp, "CORRUPT");
    goto error_cleanup;

  memoryError:
    ZIPFS_MEM_ERROR(interp);

  error_cleanup:
    if (ubuf) {
	memset(info->keys, 0, sizeof(info->keys));
	Tcl_Free(ubuf);
    }
    if (info->ubufToFree) {
	Tcl_Free(info->ubufToFree);
	info->ubufToFree = NULL;
	info->ubuf = NULL;
	info->ubufSize = 0;
    }

    return TCL_ERROR;
}

/*
 *-------------------------------------------------------------------------
 *
 * ZipEntryStat --
 *
 *	This function implements the ZIP filesystem specific version of the
 *	library version of stat.
 *
 * Results:
 *	See stat documentation.
 *
 * Side effects:
 *	See stat documentation.
 *
 *-------------------------------------------------------------------------
 */

static int
ZipEntryStat(
    char *path,
    Tcl_StatBuf *buf)
{
    ZipEntry *z;
    int ret;

    ReadLock();
    z = ZipFSLookup(path);
    if (z) {
	memset(buf, 0, sizeof(Tcl_StatBuf));
	if (z->isDirectory) {
	    buf->st_mode = S_IFDIR | 0555;
	} else {
	    buf->st_mode = S_IFREG | 0555;
	}
	buf->st_size = z->numBytes;
	buf->st_mtime = z->timestamp;
	buf->st_ctime = z->timestamp;
	buf->st_atime = z->timestamp;
	ret = 0;
    } else if (ContainsMountPoint(path, -1)) {
	/* An intermediate dir under which a mount exists */
	memset(buf, 0, sizeof(Tcl_StatBuf));
	Tcl_Time t;
	Tcl_GetTime(&t);
	buf->st_atime = buf->st_mtime = buf->st_ctime = t.sec;
	buf->st_mode = S_IFDIR | 0555;
	ret = 0;
    } else {
	Tcl_SetErrno(ENOENT);
	ret = -1;
    }
    Unlock();
    return ret;
}

/*
 *-------------------------------------------------------------------------
 *
 * ZipEntryAccess --
 *
 *	This function implements the ZIP filesystem specific version of the
 *	library version of access.
 *
 * Results:
 *	See access documentation.
 *
 * Side effects:
 *	See access documentation.
 *
 *-------------------------------------------------------------------------
 */

static int
ZipEntryAccess(
    char *path,
    int mode)
{
    if (mode & X_OK) {
	return -1;
    }

    ReadLock();
    int access;
    ZipEntry *z = ZipFSLookup(path);
    if (z) {
	/* Currently existing files read/write but dirs are read-only */
	access = (z->isDirectory && (mode & W_OK)) ? -1 : 0;
    } else {
	if (mode & W_OK) {
	    access = -1;
	} else {
	    /*
	     * Even if entry does not exist, could be intermediate dir
	     * containing a mount point
	     */
	    access = ContainsMountPoint(path, -1) ? 0 : -1;
	}
    }
    Unlock();
    return access;
}

/*
 *-------------------------------------------------------------------------
 *
 * ZipFSOpenFileChannelProc --
 *
 *	Open a channel to a file in a mounted ZIP archive. Delegates to
 *	ZipChannelOpen().
 *
 * Results:
 *	Tcl_Channel on success, or NULL on error.
 *
 * Side effects:
 *	Allocates memory.
 *
 *-------------------------------------------------------------------------
 */

static Tcl_Channel
ZipFSOpenFileChannelProc(
    Tcl_Interp *interp,		/* Current interpreter. */
    Tcl_Obj *pathPtr,
    int mode,
    TCL_UNUSED(int) /* permissions */)
{
    pathPtr = Tcl_FSGetNormalizedPath(NULL, pathPtr);
    if (!pathPtr) {
	return NULL;
    }

    return ZipChannelOpen(interp, Tcl_GetString(pathPtr), mode);
}

/*
 *-------------------------------------------------------------------------
 *
 * ZipFSStatProc --
 *
 *	This function implements the ZIP filesystem specific version of the
 *	library version of stat.
 *
 * Results:
 *	See stat documentation.
 *
 * Side effects:
 *	See stat documentation.
 *
 *-------------------------------------------------------------------------
 */

static int
ZipFSStatProc(
    Tcl_Obj *pathPtr,
    Tcl_StatBuf *buf)
{
    pathPtr = Tcl_FSGetNormalizedPath(NULL, pathPtr);
    if (!pathPtr) {
	return -1;
    }
    return ZipEntryStat(TclGetString(pathPtr), buf);
}

/*
 *-------------------------------------------------------------------------
 *
 * ZipFSAccessProc --
 *
 *	This function implements the ZIP filesystem specific version of the
 *	library version of access.
 *
 * Results:
 *	See access documentation.
 *
 * Side effects:
 *	See access documentation.
 *
 *-------------------------------------------------------------------------
 */

static int
ZipFSAccessProc(
    Tcl_Obj *pathPtr,
    int mode)
{
    pathPtr = Tcl_FSGetNormalizedPath(NULL, pathPtr);
    if (!pathPtr) {
	return -1;
    }
    return ZipEntryAccess(TclGetString(pathPtr), mode);
}

/*
 *-------------------------------------------------------------------------
 *
 * ZipFSFilesystemSeparatorProc --
 *
 *	This function returns the separator to be used for a given path. The
 *	object returned should have a refCount of zero
 *
 * Results:
 *	A Tcl object, with a refCount of zero. If the caller needs to retain a
 *	reference to the object, it should call Tcl_IncrRefCount, and should
 *	otherwise free the object.
 *
 * Side effects:
 *	None.
 *
 *-------------------------------------------------------------------------
 */

static Tcl_Obj *
ZipFSFilesystemSeparatorProc(
    TCL_UNUSED(Tcl_Obj *) /*pathPtr*/)
{
    return Tcl_NewStringObj("/", -1);
}

/*
 *-------------------------------------------------------------------------
 *
 * AppendWithPrefix --
 *
 *	Worker for ZipFSMatchInDirectoryProc() that is a wrapper around
 *	Tcl_ListObjAppendElement() which knows about handling prefixes.
 *
 *-------------------------------------------------------------------------
 */

static inline void
AppendWithPrefix(
    Tcl_Obj *result,		/* Where to append a list element to. */
    Tcl_DString *prefix,	/* The prefix to add to the element, or NULL
				 * for don't do that. */
    const char *name,		/* The name to append. */
    size_t nameLen)		/* The length of the name. May be TCL_INDEX_NONE for
				 * append-up-to-NUL-byte. */
{
    if (prefix) {
	size_t prefixLength = Tcl_DStringLength(prefix);

	Tcl_DStringAppend(prefix, name, nameLen);
	// NB: Not Tcl_DStringToObj(); don't want to reset buffer.
	Tcl_ListObjAppendElement(NULL, result, Tcl_NewStringObj(
		Tcl_DStringValue(prefix), Tcl_DStringLength(prefix)));
	Tcl_DStringSetLength(prefix, prefixLength);
    } else {
	Tcl_ListObjAppendElement(NULL, result, Tcl_NewStringObj(name, nameLen));
    }
}

/*
 *-------------------------------------------------------------------------
 *
 * ZipFSMatchInDirectoryProc --
 *
 *	This routine is used by the globbing code to search a directory for
 *	all files which match a given pattern.
 *
 * Results:
 *	The return value is a standard Tcl result indicating whether an error
 *	occurred in globbing. Errors are left in interp, good results are
 *	lappend'ed to result (which must be a valid object).
 *
 * Side effects:
 *	None.
 *
 *-------------------------------------------------------------------------
 */

static int
ZipFSMatchInDirectoryProc(
    Tcl_Interp *interp,
    Tcl_Obj *result,		/* Where to append matched items to. */
    Tcl_Obj *pathPtr,		/* Where we are looking. */
    const char *pattern,	/* What names we are looking for. */
    Tcl_GlobTypeData *types)	/* What types we are looking for. */
{
    Tcl_Obj *normPathPtr = Tcl_FSGetNormalizedPath(NULL, pathPtr);
    int scnt, l;
    Tcl_Size prefixLen, len, strip = 0;
    char *pat, *prefix, *path;
    Tcl_DString dsPref, *prefixBuf = NULL;
    int foundInHash, notDuplicate;
    ZipEntry *z;
    int wanted;			/* TCL_GLOB_TYPE* */

    if (!normPathPtr) {
	return -1;
    }
    if (types) {
	wanted = types->type;
	if ((wanted & TCL_GLOB_TYPE_MOUNT) && (wanted != TCL_GLOB_TYPE_MOUNT)) {
	    if (interp) {
		ZIPFS_ERROR(interp,
			"Internal error: TCL_GLOB_TYPE_MOUNT should not "
			"be set in conjunction with other glob types.");
	    }
	    return TCL_ERROR;
	}
	if ((wanted & (TCL_GLOB_TYPE_DIR | TCL_GLOB_TYPE_FILE |
		TCL_GLOB_TYPE_MOUNT)) == 0) {
	    /* Not looking for files,dirs,mounts. zipfs cannot have others */
	    return TCL_OK;
	}
	wanted &=
	    (TCL_GLOB_TYPE_DIR | TCL_GLOB_TYPE_FILE | TCL_GLOB_TYPE_MOUNT);
    } else {
	wanted = TCL_GLOB_TYPE_DIR | TCL_GLOB_TYPE_FILE;
    }

    /*
     * The prefix that gets prepended to results.
     */

    prefix = TclGetStringFromObj(pathPtr, &prefixLen);

    /*
     * The (normalized) path we're searching.
     */

    path = TclGetStringFromObj(normPathPtr, &len);

    Tcl_DStringInit(&dsPref);
    if (strcmp(prefix, path) == 0) {
	prefixBuf = NULL;
    } else {
	/*
	 * We need to strip the normalized prefix of the filenames and replace
	 * it with the official prefix that we were expecting to get.
	 */

	strip = len + 1;
	Tcl_DStringAppend(&dsPref, prefix, prefixLen);
	Tcl_DStringAppend(&dsPref, "/", 1);
	prefix = Tcl_DStringValue(&dsPref);
	prefixBuf = &dsPref;
    }

    ReadLock();

    /*
     * Are we globbing the mount points?
     */

    if (wanted & TCL_GLOB_TYPE_MOUNT) {
	ZipFSMatchMountPoints(result, normPathPtr, pattern, prefixBuf);
	goto end;
    }

    /* Should not reach here unless at least one of DIR or FILE is set */
    assert(wanted & (TCL_GLOB_TYPE_DIR | TCL_GLOB_TYPE_FILE));

    /* Does the path exist in the hash table? */
    z = ZipFSLookup(path);
    if (z) {
	/*
	 * Can we skip the complexity of actual globbing? Without a pattern,
	 * yes; it's a directory existence test.
	 */
	if (!pattern || (pattern[0] == '\0')) {
	    /* TODO - can't seem to get to this code from script for tests. */
	    /* Follow logic of what tclUnixFile.c does */
	    if ((wanted == (TCL_GLOB_TYPE_DIR | TCL_GLOB_TYPE_FILE)) ||
		    (wanted == TCL_GLOB_TYPE_DIR && z->isDirectory) ||
		    (wanted == TCL_GLOB_TYPE_FILE && !z->isDirectory)) {
		Tcl_ListObjAppendElement(NULL, result, pathPtr);
	    }
	    goto end;
	}
    } else {
	/* Not in the hash table but could be an intermediate dir in a mount */
	if (!pattern || (pattern[0] == '\0')) {
	    /* TODO - can't seem to get to this code from script for tests. */
	    if ((wanted & TCL_GLOB_TYPE_DIR) && ContainsMountPoint(path, len)) {
		Tcl_ListObjAppendElement(NULL, result, pathPtr);
	    }
	    goto end;
	}
    }

    foundInHash = (z != NULL);

    /*
     * We've got to work for our supper and do the actual globbing. And all
     * we've got really is an undifferentiated pile of all the filenames we've
     * got from all our ZIP mounts.
     */

    l = strlen(pattern);
    pat = (char *) Tcl_Alloc(len + l + 2);
    memcpy(pat, path, len);
    while ((len > 1) && (pat[len - 1] == '/')) {
	--len;
    }
    if ((len > 1) || (pat[0] != '/')) {
	pat[len] = '/';
	++len;
    }
    memcpy(pat + len, pattern, l + 1);
    scnt = CountSlashes(pat);

    Tcl_HashTable duplicates;
    notDuplicate = 0;
    Tcl_InitHashTable(&duplicates, TCL_STRING_KEYS);

    if (foundInHash) {
	Tcl_HashSearch search;
	for (Tcl_HashEntry *hPtr = Tcl_FirstHashEntry(&ZipFS.fileHash, &search);
		hPtr; hPtr = Tcl_NextHashEntry(&search)) {
	    z = (ZipEntry *)Tcl_GetHashValue(hPtr);

	    if ((wanted == (TCL_GLOB_TYPE_DIR | TCL_GLOB_TYPE_FILE)) ||
		    (wanted == TCL_GLOB_TYPE_DIR && z->isDirectory) ||
		    (wanted == TCL_GLOB_TYPE_FILE && !z->isDirectory)) {
		if ((z->depth == scnt) &&
			((z->flags & ZE_F_VOLUME) == 0) /* Bug 14db54d81e */
			&& Tcl_StringCaseMatch(z->name, pat, 0)) {
		    Tcl_CreateHashEntry(&duplicates, z->name + strip,
			    &notDuplicate);
		    assert(notDuplicate);
		    AppendWithPrefix(result, prefixBuf, z->name + strip, -1);
		}
	    }
	}
    }
    if (wanted & TCL_GLOB_TYPE_DIR) {
	/*
	 * Also check paths that are ancestors of a mount. e.g. glob
	 * //zipfs:/a/? with mount at //zipfs:/a/b/c. Also have to be
	 * careful about duplicates, such as when another mount is
	 * //zipfs:/a/b/d
	 */
	Tcl_DString ds;
	Tcl_DStringInit(&ds);
	Tcl_HashSearch search;
	for (Tcl_HashEntry *hPtr = Tcl_FirstHashEntry(&ZipFS.zipHash, &search);
		hPtr; hPtr = Tcl_NextHashEntry(&search)) {
	    ZipFile *zf = (ZipFile *)Tcl_GetHashValue(hPtr);
	    if (Tcl_StringCaseMatch(zf->mountPoint, pat, 0)) {
		const char *tail = zf->mountPoint + len;
		if (*tail == '\0') {
		    continue;
		}
		const char *end = strchr(tail, '/');
		Tcl_DStringAppend(&ds, zf->mountPoint + strip,
			end ? (Tcl_Size)(end - zf->mountPoint) : -1);
		const char *matchedPath = Tcl_DStringValue(&ds);
		(void)Tcl_CreateHashEntry(
		    &duplicates, matchedPath, &notDuplicate);
		if (notDuplicate) {
		    AppendWithPrefix(
			result, prefixBuf, matchedPath, Tcl_DStringLength(&ds));
		}
		Tcl_DStringFree(&ds);
	    }
	}
    }
    Tcl_DeleteHashTable(&duplicates);
    Tcl_Free(pat);

  end:
    Unlock();
    Tcl_DStringFree(&dsPref);
    return TCL_OK;
}

/*
 *-------------------------------------------------------------------------
 *
 * ZipFSMatchMountPoints --
 *
 *	This routine is a worker for ZipFSMatchInDirectoryProc, used by the
 *	globbing code to search for all mount points files which match a given
 *	pattern.
 *
 * Results:
 *	None.
 *
 * Side effects:
 *	Adds the matching mounts to the list in result, uses prefix as working
 *	space if it is non-NULL.
 *
 *-------------------------------------------------------------------------
 */

static void
ZipFSMatchMountPoints(
    Tcl_Obj *result,		/* The list of matches being built. */
    Tcl_Obj *normPathPtr,	/* Where we're looking from. */
    const char *pattern,	/* What we're looking for. NULL for a full
				 * list. */
    Tcl_DString *prefix)	/* Workspace filled with a prefix for all the
				 * filenames, or NULL if no prefix is to be
				 * used. */
{
    Tcl_Size normLength;
    const char *path = TclGetStringFromObj(normPathPtr, &normLength);
    Tcl_Size len = normLength;

    if (len < 1) {
	/*
	 * Shouldn't happen. But "shouldn't"...
	 */

	return;
    }
    int l = CountSlashes(path);
    if (path[len - 1] == '/') {
	len--;
    } else {
	l++;
    }
    if (!pattern || (pattern[0] == '\0')) {
	pattern = "*";
    }

    Tcl_HashSearch search;
    for (Tcl_HashEntry *hPtr = Tcl_FirstHashEntry(&ZipFS.zipHash, &search); hPtr;
	    hPtr = Tcl_NextHashEntry(&search)) {
	ZipFile *zf = (ZipFile *) Tcl_GetHashValue(hPtr);

	if (zf->mountPointLen == 0) {
	    /*
	     * Enumerate the contents of the ZIP; it's mounted on the root.
	     * TODO - a holdover from androwish? Tcl does not allow mounting
	     * outside of the //zipfs:/ area.
	     */

	    for (ZipEntry *z = zf->topEnts; z; z = z->tnext) {
		Tcl_Size lenz = strlen(z->name);

		if ((lenz > len + 1) && (strncmp(z->name, path, len) == 0)
			&& (z->name[len] == '/')
			&& ((int) CountSlashes(z->name) == l)
			&& Tcl_StringCaseMatch(z->name + len + 1, pattern, 0)) {
		    AppendWithPrefix(result, prefix, z->name, lenz);
		}
	    }
	} else if ((zf->mountPointLen > len + 1)
		&& (strncmp(zf->mountPoint, path, len) == 0)
		&& (zf->mountPoint[len] == '/')
		&& ((int) CountSlashes(zf->mountPoint) == l)
		&& Tcl_StringCaseMatch(zf->mountPoint + len + 1,
			pattern, 0)) {
	    /*
	     * Standard mount; append if it matches.
	     */

	    AppendWithPrefix(result, prefix, zf->mountPoint, zf->mountPointLen);
	}
    }
}

/*
 *-------------------------------------------------------------------------
 *
 * ZipFSPathInFilesystemProc --
 *
 *	This function determines if the given path object is in the ZIP
 *	filesystem.
 *
 * Results:
 *	TCL_OK when the path object is in the ZIP filesystem, -1 otherwise.
 *
 * Side effects:
 *	None.
 *
 *-------------------------------------------------------------------------
 */

static int
ZipFSPathInFilesystemProc(
    Tcl_Obj *pathPtr,
    TCL_UNUSED(void **))
{
    Tcl_Size len;
    char *path;
    int ret, decrRef = 0;

    if (TclFSCwdIsNative() || Tcl_FSGetPathType(pathPtr) == TCL_PATH_ABSOLUTE) {
	/*
	 * The cwd is native (or path is absolute), use the translated path
	 * without worrying about normalization (this will also usually be
	 * shorter so the utf-to-external conversion will be somewhat faster).
	 */

	pathPtr = Tcl_FSGetTranslatedPath(NULL, pathPtr);
	if (pathPtr == NULL) {
	    return -1;
	}
	decrRef = 1; /* Tcl_FSGetTranslatedPath increases refCount */
    } else {
	/*
	 * Make sure the normalized path is set.
	 */

	pathPtr = Tcl_FSGetNormalizedPath(NULL, pathPtr);
	if (!pathPtr) {
	    return -1;
	}
	/* Tcl_FSGetNormalizedPath doesn't increase refCount */
    }
    path = TclGetStringFromObj(pathPtr, &len);

    /*
     * Claim any path under ZIPFS_VOLUME as ours. This is both a necessary
     * and sufficient condition as zipfs mounts at arbitrary paths are
     * not permitted (unlike Androwish).
     */
    ret = (
	(len < ZIPFS_VOLUME_LEN) ||
	strncmp(path, ZIPFS_VOLUME, ZIPFS_VOLUME_LEN)
    ) ? -1 : TCL_OK;

    if (decrRef) {
	Tcl_DecrRefCount(pathPtr);
    }
    return ret;
}

/*
 *-------------------------------------------------------------------------
 *
 * ZipFSListVolumesProc --
 *
 *	Lists the currently mounted ZIP filesystem volumes.
 *
 * Results:
 *	The list of volumes.
 *
 * Side effects:
 *	None
 *
 *-------------------------------------------------------------------------
 */

static Tcl_Obj *
ZipFSListVolumesProc(void)
{
    return Tcl_NewStringObj(ZIPFS_VOLUME, -1);
}

/*
 *-------------------------------------------------------------------------
 *
 * ZipFSFileAttrStringsProc --
 *
 *	This function implements the ZIP filesystem dependent 'file
 *	attributes' subcommand, for listing the set of possible attribute
 *	strings.
 *
 * Results:
 *	An array of strings
 *
 * Side effects:
 *	None.
 *
 *-------------------------------------------------------------------------
 */

enum ZipFileAttrs {
    ZIP_ATTR_UNCOMPSIZE,
    ZIP_ATTR_COMPSIZE,
    ZIP_ATTR_OFFSET,
    ZIP_ATTR_MOUNT,
    ZIP_ATTR_ARCHIVE,
    ZIP_ATTR_PERMISSIONS,
    ZIP_ATTR_CRC
};

static const char *const *
ZipFSFileAttrStringsProc(
    TCL_UNUSED(Tcl_Obj *) /*pathPtr*/,
    TCL_UNUSED(Tcl_Obj **) /*objPtrRef*/)
{
    /*
     * Must match up with ZipFileAttrs enum above.
     */

    static const char *const attrs[] = {
	"-uncompsize",
	"-compsize",
	"-offset",
	"-mount",
	"-archive",
	"-permissions",
	"-crc",
	NULL,
    };

    return attrs;
}

/*
 *-------------------------------------------------------------------------
 *
 * ZipFSFileAttrsGetProc --
 *
 *	This function implements the ZIP filesystem specific 'file attributes'
 *	subcommand, for 'get' operations.
 *
 * Results:
 *	Standard Tcl return code. The object placed in objPtrRef (if TCL_OK
 *	was returned) is likely to have a refCount of zero. Either way we must
 *	either store it somewhere (e.g. the Tcl result), or Incr/Decr its
 *	refCount to ensure it is properly freed.
 *
 * Side effects:
 *	None.
 *
 *-------------------------------------------------------------------------
 */

static int
ZipFSFileAttrsGetProc(
    Tcl_Interp *interp,		/* Current interpreter. */
    int index,
    Tcl_Obj *pathPtr,
    Tcl_Obj **objPtrRef)
{
    Tcl_Size len;
    int ret = TCL_OK;
    char *path;
    ZipEntry *z;

    pathPtr = Tcl_FSGetNormalizedPath(NULL, pathPtr);
    if (!pathPtr) {
	return -1;
    }
    path = TclGetStringFromObj(pathPtr, &len);
    ReadLock();
    z = ZipFSLookup(path);
    if (!z && !ContainsMountPoint(path, -1)) {
	Tcl_SetErrno(ENOENT);
	ZIPFS_POSIX_ERROR(interp, "file not found");
	ret = TCL_ERROR;
	goto done;
    }
    /* z == NULL for intermediate directories that are ancestors of mounts */
    switch (index) {
    case ZIP_ATTR_UNCOMPSIZE:
	TclNewIntObj(*objPtrRef, z ? z->numBytes : 0);
	break;
    case ZIP_ATTR_COMPSIZE:
	TclNewIntObj(*objPtrRef, z ? z->numCompressedBytes : 0);
	break;
    case ZIP_ATTR_OFFSET:
	TclNewIntObj(*objPtrRef, z ? z->offset : 0);
	break;
    case ZIP_ATTR_MOUNT:
	if (z) {
	    *objPtrRef = Tcl_NewStringObj(z->zipFilePtr->mountPoint,
		    z->zipFilePtr->mountPointLen);
	} else {
	    *objPtrRef = Tcl_NewStringObj("", 0);
	}
	break;
    case ZIP_ATTR_ARCHIVE:
	*objPtrRef = Tcl_NewStringObj(z ? z->zipFilePtr->name : "", -1);
	break;
    case ZIP_ATTR_PERMISSIONS:
	*objPtrRef = Tcl_NewStringObj("0o555", -1);
	break;
    case ZIP_ATTR_CRC:
	TclNewIntObj(*objPtrRef, z ? z->crc32 : 0);
	break;
    default:
	ZIPFS_ERROR(interp, "unknown attribute");
	ZIPFS_ERROR_CODE(interp, "FILE_ATTR");
	ret = TCL_ERROR;
    }

  done:
    Unlock();
    return ret;
}

/*
 *-------------------------------------------------------------------------
 *
 * ZipFSFileAttrsSetProc --
 *
 *	This function implements the ZIP filesystem specific 'file attributes'
 *	subcommand, for 'set' operations.
 *
 * Results:
 *	Standard Tcl return code.
 *
 * Side effects:
 *	None.
 *
 *-------------------------------------------------------------------------
 */

static int
ZipFSFileAttrsSetProc(
    Tcl_Interp *interp,		/* Current interpreter. */
    TCL_UNUSED(int) /*index*/,
    TCL_UNUSED(Tcl_Obj *) /*pathPtr*/,
    TCL_UNUSED(Tcl_Obj *) /*objPtr*/)
{
    ZIPFS_ERROR(interp, "unsupported operation");
    ZIPFS_ERROR_CODE(interp, "UNSUPPORTED_OP");
    return TCL_ERROR;
}

/*
 *-------------------------------------------------------------------------
 *
 * ZipFSFilesystemPathTypeProc --
 *
 * Results:
 *
 * Side effects:
 *
 *-------------------------------------------------------------------------
 */

static Tcl_Obj *
ZipFSFilesystemPathTypeProc(
    TCL_UNUSED(Tcl_Obj *) /*pathPtr*/)
{
    return Tcl_NewStringObj("zip", -1);
}

/*
 *-------------------------------------------------------------------------
 *
 * ZipFSLoadFile --
 *
 *	This functions deals with loading native object code. If the given
 *	path object refers to a file within the ZIP filesystem, an approriate
 *	error code is returned to delegate loading to the caller (by copying
 *	the file to temp store and loading from there). As fallback when the
 *	file refers to the ZIP file system but is not present, it is looked up
 *	relative to the executable and loaded from there when available.
 *
 * Results:
 *	TCL_OK on success, TCL_ERROR otherwise with error message left.
 *
 * Side effects:
 *	Loads native code into the process address space.
 *
 *-------------------------------------------------------------------------
 */

static int
ZipFSLoadFile(
    Tcl_Interp *interp,		/* Current interpreter. */
    Tcl_Obj *path,
    Tcl_LoadHandle *loadHandle,
    Tcl_FSUnloadFileProc **unloadProcPtr,
    int flags)
{
    Tcl_FSLoadFileProc2 *loadFileProc;
#ifdef ANDROID
    /*
     * Force loadFileProc to native implementation since the package manager
     * already extracted the shared libraries from the APK at install time.
     */

    loadFileProc = (Tcl_FSLoadFileProc2 *) tclNativeFilesystem.loadFileProc;
    if (loadFileProc) {
	return loadFileProc(interp, path, loadHandle, unloadProcPtr, flags);
    }
    Tcl_SetErrno(ENOENT);
    ZIPFS_ERROR(interp, Tcl_PosixError(interp));
    return TCL_ERROR;
#else /* !ANDROID */
    Tcl_Obj *altPath = NULL;
    int ret = TCL_ERROR;
    Tcl_Obj *objs[] = { NULL, NULL };

    if (Tcl_FSAccess(path, R_OK) == 0) {
	/*
	 * EXDEV should trigger loading by copying to temp store.
	 */

	Tcl_SetErrno(EXDEV);
	ZIPFS_ERROR(interp, Tcl_PosixError(interp));
	return ret;
    }

    objs[1] = TclPathPart(interp, path, TCL_PATH_DIRNAME);
    if (objs[1] && (ZipFSAccessProc(objs[1], R_OK) == 0)) {
	const char *execName = Tcl_GetNameOfExecutable();

	/*
	 * Shared object is not in ZIP but its path prefix is, thus try to
	 * load from directory where the executable came from.
	 */

	TclDecrRefCount(objs[1]);
	objs[1] = TclPathPart(interp, path, TCL_PATH_TAIL);

	/*
	 * Get directory name of executable manually to deal with cases where
	 * [file dirname [info nameofexecutable]] is equal to [info
	 * nameofexecutable] due to VFS effects.
	 */

	if (execName) {
	    const char *p = strrchr(execName, '/');

	    if (p && p > execName + 1) {
		--p;
		objs[0] = Tcl_NewStringObj(execName, p - execName);
	    }
	}
	if (!objs[0]) {
	    objs[0] = TclPathPart(interp, TclGetObjNameOfExecutable(),
		    TCL_PATH_DIRNAME);
	}
	if (objs[0]) {
	    altPath = TclJoinPath(2, objs, 0);
	    if (altPath) {
		Tcl_IncrRefCount(altPath);
		if (Tcl_FSAccess(altPath, R_OK) == 0) {
		    path = altPath;
		}
	    }
	}
    }
    if (objs[0]) {
	Tcl_DecrRefCount(objs[0]);
    }
    if (objs[1]) {
	Tcl_DecrRefCount(objs[1]);
    }

    loadFileProc = (Tcl_FSLoadFileProc2 *) (void *)
	    tclNativeFilesystem.loadFileProc;
    if (loadFileProc) {
	ret = loadFileProc(interp, path, loadHandle, unloadProcPtr, flags);
    } else {
	Tcl_SetErrno(ENOENT);
	ZIPFS_ERROR(interp, Tcl_PosixError(interp));
    }
    if (altPath) {
	Tcl_DecrRefCount(altPath);
    }
    return ret;
#endif /* ANDROID */
}

/*
 *-------------------------------------------------------------------------
 *
 * TclZipfs_Init --
 *
 *	Perform per interpreter initialization of this module.
 *
 * Results:
 *	The return value is a standard Tcl result.
 *
 * Side effects:
 *	Initializes this module if not already initialized, and adds module
 *	related commands to the given interpreter.
 *
 *-------------------------------------------------------------------------
 */

int
TclZipfs_Init(
    Tcl_Interp *interp)		/* Current interpreter. */
{
    static const EnsembleImplMap initMap[] = {
	{"mkimg",	ZipFSMkImgObjCmd,	NULL, NULL, NULL, 1},
	{"mkzip",	ZipFSMkZipObjCmd,	NULL, NULL, NULL, 1},
	{"lmkimg",	ZipFSLMkImgObjCmd,	NULL, NULL, NULL, 1},
	{"lmkzip",	ZipFSLMkZipObjCmd,	NULL, NULL, NULL, 1},
	{"mount",	ZipFSMountObjCmd,	NULL, NULL, NULL, 1},
	{"mountdata",	ZipFSMountBufferObjCmd,	NULL, NULL, NULL, 1},
	{"unmount",	ZipFSUnmountObjCmd,	NULL, NULL, NULL, 1},
	{"mkkey",	ZipFSMkKeyObjCmd,	NULL, NULL, NULL, 1},
	{"exists",	ZipFSExistsObjCmd,	NULL, NULL, NULL, 1},
	{"info",	ZipFSInfoObjCmd,	NULL, NULL, NULL, 1},
	{"list",	ZipFSListObjCmd,	NULL, NULL, NULL, 1},
	{"canonical",	ZipFSCanonicalObjCmd,	NULL, NULL, NULL, 1},
	{"root",	ZipFSRootObjCmd,	NULL, NULL, NULL, 1},
	{NULL, NULL, NULL, NULL, NULL, 0}
    };
    static const char findproc[] =
	"namespace eval ::tcl::zipfs {}\n"
	"proc ::tcl::zipfs::Find dir {\n"
	"    set result {}\n"
	"    if {[catch {\n"
	"        concat [glob -directory $dir -nocomplain *] [glob -directory $dir -types hidden -nocomplain *]\n"
	"    } list]} {\n"
	"        return $result\n"
	"    }\n"
	"    foreach file $list {\n"
	"        if {[file tail $file] in {. ..}} {\n"
	"            continue\n"
	"        }\n"
	"        lappend result $file {*}[Find $file]\n"
	"    }\n"
	"    return $result\n"
	"}\n"
	"proc ::tcl::zipfs::find {directoryName} {\n"
	"    return [lsort [Find $directoryName]]\n"
	"}\n";

    /*
     * One-time initialization.
     */

    WriteLock();
    if (!ZipFS.initialized) {
	ZipfsSetup();
    }
    Unlock();

    if (interp) {
	Tcl_Command ensemble;
	Tcl_Obj *mapObj;

	Tcl_EvalEx(interp, findproc, TCL_INDEX_NONE, TCL_EVAL_GLOBAL);
	if (!Tcl_IsSafe(interp)) {
	    Tcl_LinkVar(interp, "::tcl::zipfs::wrmax", (char *) &ZipFS.wrmax,
		    TCL_LINK_INT);
	    Tcl_LinkVar(interp, "::tcl::zipfs::fallbackEntryEncoding",
		    (char *) &ZipFS.fallbackEntryEncoding, TCL_LINK_STRING);
	}
	ensemble = TclMakeEnsemble(interp, "zipfs",
		Tcl_IsSafe(interp) ? (initMap + 4) : initMap);

	/*
	 * Add the [zipfs find] subcommand.
	 */

	Tcl_GetEnsembleMappingDict(NULL, ensemble, &mapObj);
	TclDictPutString(NULL, mapObj, "find", "::tcl::zipfs::find");
	Tcl_CreateObjCommand(interp, "::tcl::zipfs::tcl_library_init",
		ZipFSTclLibraryObjCmd, NULL, NULL);
    }
    return TCL_OK;
}

#if !defined(STATIC_BUILD)
static int
ZipfsAppHookFindTclInit(
    const char *archive)
{
    Tcl_Obj *vfsInitScript;
    int found;

    if (zipfs_literal_tcl_library) {
	return TCL_ERROR;
    }
    if (TclZipfs_Mount(NULL, archive, ZIPFS_ZIP_MOUNT, NULL)) {
	/* Either the file doesn't exist or it is not a zip archive */
	return TCL_ERROR;
    }

    TclNewLiteralStringObj(vfsInitScript, ZIPFS_ZIP_MOUNT "/init.tcl");
    Tcl_IncrRefCount(vfsInitScript);
    found = Tcl_FSAccess(vfsInitScript, F_OK);
    Tcl_DecrRefCount(vfsInitScript);
    if (found == 0) {
	zipfs_literal_tcl_library = ZIPFS_ZIP_MOUNT;
	return TCL_OK;
    }

    TclNewLiteralStringObj(vfsInitScript,
	    ZIPFS_ZIP_MOUNT "/tcl_library/init.tcl");
    Tcl_IncrRefCount(vfsInitScript);
    found = Tcl_FSAccess(vfsInitScript, F_OK);
    Tcl_DecrRefCount(vfsInitScript);
    if (found == 0) {
	zipfs_literal_tcl_library = ZIPFS_ZIP_MOUNT "/tcl_library";
	return TCL_OK;
    }

    return TCL_ERROR;
}
#endif

/*
 *------------------------------------------------------------------------
 *
 * TclZipfsFinalize --
 *
 *    Frees all zipfs resources IRRESPECTIVE of open channels (there should
 *    not be any!) etc. To be called at process exit time (from
 *    Tcl_Finalize->TclFinalizeFilesystem)
 *
 * Results:
 *    None.
 *
 * Side effects:
 *    Frees up archives loaded into memory.
 *
 *------------------------------------------------------------------------
 */
void
TclZipfsFinalize(void)
{
    WriteLock();
    if (!ZipFS.initialized) {
	Unlock();
	return;
    }

    Tcl_HashSearch zipSearch;
    for (Tcl_HashEntry *hPtr = Tcl_FirstHashEntry(&ZipFS.zipHash, &zipSearch);
	    hPtr; hPtr = Tcl_NextHashEntry(&zipSearch)) {
	ZipFile *zf = (ZipFile *) Tcl_GetHashValue(hPtr);
	Tcl_DeleteHashEntry(hPtr);
	CleanupMount(zf); /* Frees file entries belonging to the archive */
	ZipFSCloseArchive(NULL, zf);
	Tcl_Free(zf);
    }

    Tcl_FSUnregister(&zipfsFilesystem);
    Tcl_DeleteHashTable(&ZipFS.fileHash);
    Tcl_DeleteHashTable(&ZipFS.zipHash);
    if (ZipFS.fallbackEntryEncoding) {
	Tcl_Free(ZipFS.fallbackEntryEncoding);
	ZipFS.fallbackEntryEncoding = NULL;
    }

    ZipFS.initialized = 0;
    Unlock();
}

/*
 *-------------------------------------------------------------------------
 *
 * TclZipfs_AppHook --
 *
 *	Performs the argument munging for the shell
 *
 *-------------------------------------------------------------------------
 */

const char *
TclZipfs_AppHook(
#ifdef SUPPORT_BUILTIN_ZIP_INSTALL
    int *argcPtr,		/* Pointer to argc */
#else
    TCL_UNUSED(int *), /*argcPtr*/
#endif
#ifdef _WIN32
    TCL_UNUSED(WCHAR ***)) /* argvPtr */
#else /* !_WIN32 */
    char ***argvPtr)		/* Pointer to argv */
#endif /* _WIN32 */
{
    const char *archive;
    const char *result;

#ifdef _WIN32
    result = Tcl_FindExecutable(NULL);
#else
    result = Tcl_FindExecutable((*argvPtr)[0]);
#endif
    archive = Tcl_GetNameOfExecutable();
    TclZipfs_Init(NULL);

    /*
     * Look for init.tcl in one of the locations mounted later in this
     * function.
     */

    if (!TclZipfs_Mount(NULL, archive, ZIPFS_APP_MOUNT, NULL)) {
	int found;
	Tcl_Obj *vfsInitScript;

	TclNewLiteralStringObj(vfsInitScript, ZIPFS_APP_MOUNT "/main.tcl");
	Tcl_IncrRefCount(vfsInitScript);
	if (Tcl_FSAccess(vfsInitScript, F_OK) == 0) {
	    /*
	     * Startup script should be set before calling Tcl_AppInit
	     */

	    Tcl_SetStartupScript(vfsInitScript, NULL);
	} else {
	    Tcl_DecrRefCount(vfsInitScript);
	}

	/*
	 * Set Tcl Encodings
	 */

	if (!zipfs_literal_tcl_library) {
	    TclNewLiteralStringObj(vfsInitScript,
		    ZIPFS_APP_MOUNT "/tcl_library/init.tcl");
	    Tcl_IncrRefCount(vfsInitScript);
	    found = Tcl_FSAccess(vfsInitScript, F_OK);
	    Tcl_DecrRefCount(vfsInitScript);
	    if (found == TCL_OK) {
		zipfs_literal_tcl_library = ZIPFS_APP_MOUNT "/tcl_library";
		return result;
	    }
	}
#ifdef SUPPORT_BUILTIN_ZIP_INSTALL
    } else if (*argcPtr > 1) {
	/*
	 * If the first argument is "install", run the supplied installer
	 * script.
	 */

#ifdef _WIN32
	Tcl_DString ds;

	Tcl_DStringInit(&ds);
	archive = Tcl_WCharToUtfDString((*argvPtr)[1], TCL_INDEX_NONE, &ds);
#else /* !_WIN32 */
	archive = (*argvPtr)[1];
#endif /* _WIN32 */
	if (strcmp(archive, "install") == 0) {
	    Tcl_Obj *vfsInitScript;

	    /*
	     * Run this now to ensure the file is present by the time Tcl_Main
	     * wants it.
	     */

	    TclZipfs_TclLibrary();
	    TclNewLiteralStringObj(vfsInitScript,
		    ZIPFS_ZIP_MOUNT "/tcl_library/install.tcl");
	    Tcl_IncrRefCount(vfsInitScript);
	    if (Tcl_FSAccess(vfsInitScript, F_OK) == 0) {
		Tcl_SetStartupScript(vfsInitScript, NULL);
	    }
	    return result;
	} else if (!TclZipfs_Mount(NULL, archive, ZIPFS_APP_MOUNT, NULL)) {
	    int found;
	    Tcl_Obj *vfsInitScript;

	    TclNewLiteralStringObj(vfsInitScript, ZIPFS_APP_MOUNT "/main.tcl");
	    Tcl_IncrRefCount(vfsInitScript);
	    if (Tcl_FSAccess(vfsInitScript, F_OK) == 0) {
		/*
		 * Startup script should be set before calling Tcl_AppInit
		 */

		Tcl_SetStartupScript(vfsInitScript, NULL);
	    } else {
		Tcl_DecrRefCount(vfsInitScript);
	    }
	    /* Set Tcl Encodings */
	    TclNewLiteralStringObj(vfsInitScript,
		    ZIPFS_APP_MOUNT "/tcl_library/init.tcl");
	    Tcl_IncrRefCount(vfsInitScript);
	    found = Tcl_FSAccess(vfsInitScript, F_OK);
	    Tcl_DecrRefCount(vfsInitScript);
	    if (found == TCL_OK) {
		zipfs_literal_tcl_library = ZIPFS_APP_MOUNT "/tcl_library";
		return result;
	    }
	}
#ifdef _WIN32
	Tcl_DStringFree(&ds);
#endif /* _WIN32 */
#endif /* SUPPORT_BUILTIN_ZIP_INSTALL */
    }
    return result;
}

/*
 * Local Variables:
 * mode: c
 * c-basic-offset: 4
 * fill-column: 78
 * End:
 */<|MERGE_RESOLUTION|>--- conflicted
+++ resolved
@@ -964,11 +964,6 @@
     unsigned int inputLength,
     Tcl_DString *dstPtr)	/* Must have been initialized by caller! */
 {
-<<<<<<< HEAD
-=======
-    Tcl_Encoding encoding;
-
->>>>>>> 39fdd745
     if (inputLength < 1) {
 	return Tcl_DStringValue(dstPtr);
     }
@@ -983,42 +978,10 @@
      * should all work via this.
      */
 
-<<<<<<< HEAD
-    const char *src = (const char *) inputBytes;
-    int srcLen = inputLength;
-    char *dst = Tcl_DStringValue(dstPtr);
-    int dstLen = dstPtr->spaceAvl - 1;
-    int flags = TCL_ENCODING_START | TCL_ENCODING_END;	/* Special flag! */
-
-    Tcl_EncodingState state;
-    while (1) {
-	int srcRead, dstWrote;
-	int result = Tcl_ExternalToUtf(NULL, tclUtf8Encoding, src, srcLen, flags,
-		&state, dst, dstLen, &srcRead, &dstWrote, NULL);
-	int soFar = dst + dstWrote - Tcl_DStringValue(dstPtr);
-
-	if (result == TCL_OK) {
-	    Tcl_DStringSetLength(dstPtr, soFar);
-	    return Tcl_DStringValue(dstPtr);
-	} else if (result != TCL_CONVERT_NOSPACE) {
-	    break;
-	}
-
-	flags &= ~TCL_ENCODING_START;
-	src += srcRead;
-	srcLen -= srcRead;
-	if (Tcl_DStringLength(dstPtr) == 0) {
-	    Tcl_DStringSetLength(dstPtr, dstLen);
-	}
-	Tcl_DStringSetLength(dstPtr, 2 * Tcl_DStringLength(dstPtr) + 1);
-	dst = Tcl_DStringValue(dstPtr) + soFar;
-	dstLen = Tcl_DStringLength(dstPtr) - soFar - 1;
-=======
     if (Tcl_ExternalToUtfDStringEx(NULL, tclUtf8Encoding,
 	    (const char *) inputBytes, inputLength,
 	    TCL_ENCODING_PROFILE_STRICT, dstPtr, NULL) == TCL_OK) {
 	return Tcl_DStringValue(dstPtr);
->>>>>>> 39fdd745
     }
 
     /*
