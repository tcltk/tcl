/*
 * tclZipfs.c --
 *
 *	Implementation of the ZIP filesystem used in TIP 430
 *	Adapted from the implementation for AndroWish.
 *
 * Copyright © 2016-2017 Sean Woods <yoda@etoyoc.com>
 * Copyright © 2013-2015 Christian Werner <chw@ch-werner.de>
 *
 * See the file "license.terms" for information on usage and redistribution of
 * this file, and for a DISCLAIMER OF ALL WARRANTIES.
 *
 * This file is distributed in two ways:
 *   generic/tclZipfs.c file in the TIP430-enabled Tcl cores.
 *   compat/tclZipfs.c file in the tclconfig (TEA) file system, for pre-tip430
 *	projects.
 *
 * Helpful docs:
 * https://pkware.cachefly.net/webdocs/APPNOTE/APPNOTE-6.3.9.TXT
 * https://libzip.org/specifications/appnote_iz.txt
 */

#include "tclInt.h"
#include "tclFileSystem.h"

#include <assert.h>

#ifndef _WIN32
#include <sys/mman.h>
#endif /* _WIN32*/

#ifndef MAP_FILE
#define MAP_FILE 0
#endif /* !MAP_FILE */
#define NOBYFOUR
#ifndef TBLS
#define TBLS 1
#endif

#if !defined(_WIN32) && !defined(NO_DLFCN_H)
#include <dlfcn.h>
#endif

/*
 * Macros to report errors only if an interp is present.
 */

#define ZIPFS_ERROR(interp,errstr) \
    do {								\
	if (interp) {							\
	    Tcl_SetObjResult(interp, Tcl_NewStringObj(errstr, -1));	\
	}								\
    } while (0)
#define ZIPFS_MEM_ERROR(interp) \
    do {								\
	if (interp) {							\
	    Tcl_SetObjResult(interp, Tcl_NewStringObj(			\
		    "out of memory", -1));				\
	    Tcl_SetErrorCode(interp, "TCL", "MALLOC", NULL);		\
	}								\
    } while (0)
#define ZIPFS_POSIX_ERROR(interp,errstr) \
    do {								\
	if (interp) {							\
	    Tcl_SetObjResult(interp, Tcl_ObjPrintf(			\
		    "%s: %s", errstr, Tcl_PosixError(interp)));		\
	}								\
    } while (0)
#define ZIPFS_ERROR_CODE(interp,errcode) \
    do {								\
	if (interp) {							\
	    Tcl_SetErrorCode(interp, "TCL", "ZIPFS", errcode, NULL);	\
	}								\
    } while (0)

#ifdef HAVE_ZLIB
#include "zlib.h"
#include "crypt.h"
#include "zutil.h"
#include "crc32.h"

static const z_crc_t* crc32tab;

/*
** We are compiling as part of the core.
** TIP430 style zipfs prefix
*/

#define ZIPFS_VOLUME	  "//zipfs:/"
#define ZIPFS_ROOTDIR_DEPTH 3 /* Number of / in root mount */
#define ZIPFS_VOLUME_LEN  9
#define ZIPFS_APP_MOUNT	  ZIPFS_VOLUME "app"
#define ZIPFS_ZIP_MOUNT	  ZIPFS_VOLUME "lib/tcl"
#define ZIPFS_FALLBACK_ENCODING "cp437"

/*
 * Various constants and offsets found in ZIP archive files
 */

#define ZIP_SIG_LEN			4

/*
 * Local header of ZIP archive member (at very beginning of each member).
 */

#define ZIP_LOCAL_HEADER_SIG		0x04034b50
#define ZIP_LOCAL_HEADER_LEN		30
#define ZIP_LOCAL_SIG_OFFS		0
#define ZIP_LOCAL_VERSION_OFFS		4
#define ZIP_LOCAL_FLAGS_OFFS		6
#define ZIP_LOCAL_COMPMETH_OFFS		8
#define ZIP_LOCAL_MTIME_OFFS		10
#define ZIP_LOCAL_MDATE_OFFS		12
#define ZIP_LOCAL_CRC32_OFFS		14
#define ZIP_LOCAL_COMPLEN_OFFS		18
#define ZIP_LOCAL_UNCOMPLEN_OFFS	22
#define ZIP_LOCAL_PATHLEN_OFFS		26
#define ZIP_LOCAL_EXTRALEN_OFFS		28

/*
 * Central header of ZIP archive member at end of ZIP file.
 */

#define ZIP_CENTRAL_HEADER_SIG		0x02014b50
#define ZIP_CENTRAL_HEADER_LEN		46
#define ZIP_CENTRAL_SIG_OFFS		0
#define ZIP_CENTRAL_VERSIONMADE_OFFS	4
#define ZIP_CENTRAL_VERSION_OFFS	6
#define ZIP_CENTRAL_FLAGS_OFFS		8
#define ZIP_CENTRAL_COMPMETH_OFFS	10
#define ZIP_CENTRAL_MTIME_OFFS		12
#define ZIP_CENTRAL_MDATE_OFFS		14
#define ZIP_CENTRAL_CRC32_OFFS		16
#define ZIP_CENTRAL_COMPLEN_OFFS	20
#define ZIP_CENTRAL_UNCOMPLEN_OFFS	24
#define ZIP_CENTRAL_PATHLEN_OFFS	28
#define ZIP_CENTRAL_EXTRALEN_OFFS	30
#define ZIP_CENTRAL_FCOMMENTLEN_OFFS	32
#define ZIP_CENTRAL_DISKFILE_OFFS	34
#define ZIP_CENTRAL_IATTR_OFFS		36
#define ZIP_CENTRAL_EATTR_OFFS		38
#define ZIP_CENTRAL_LOCALHDR_OFFS	42

/*
 * Central end signature at very end of ZIP file.
 */

#define ZIP_CENTRAL_END_SIG		0x06054b50
#define ZIP_CENTRAL_END_LEN		22
#define ZIP_CENTRAL_END_SIG_OFFS	0
#define ZIP_CENTRAL_DISKNO_OFFS		4
#define ZIP_CENTRAL_DISKDIR_OFFS	6
#define ZIP_CENTRAL_ENTS_OFFS		8
#define ZIP_CENTRAL_TOTALENTS_OFFS	10
#define ZIP_CENTRAL_DIRSIZE_OFFS	12
#define ZIP_CENTRAL_DIRSTART_OFFS	16
#define ZIP_CENTRAL_COMMENTLEN_OFFS	20

#define ZIP_MIN_VERSION			20
#define ZIP_COMPMETH_STORED		0
#define ZIP_COMPMETH_DEFLATED		8

#define ZIP_PASSWORD_END_SIG		0x5a5a4b50
#define ZIP_CRYPT_HDR_LEN		12

#define ZIP_MAX_FILE_SIZE		INT_MAX
#define DEFAULT_WRITE_MAX_SIZE		ZIP_MAX_FILE_SIZE

/*
 * Windows drive letters.
 */

#ifdef _WIN32
static const char drvletters[] =
    "abcdefghijklmnopqrstuvwxyzABCDEFGHIJKLMNOPQRSTUVWXYZ";
#endif /* _WIN32 */

/*
 * Mutex to protect localtime(3) when no reentrant version available.
 */

#if !defined(_WIN32) && !defined(HAVE_LOCALTIME_R) && TCL_THREADS
TCL_DECLARE_MUTEX(localtimeMutex)
#endif /* !_WIN32 && !HAVE_LOCALTIME_R && TCL_THREADS */

/*
 * Forward declaration.
 */

struct ZipEntry;

/*
 * In-core description of mounted ZIP archive file.
 */

typedef struct ZipFile {
    char *name;			/* Archive name */
    size_t nameLength;		/* Length of archive name */
    char isMemBuffer;		/* When true, not a file but a memory buffer */
    Tcl_Channel chan;		/* Channel handle or NULL */
    unsigned char *data;	/* Memory mapped or malloc'ed file */
    size_t length;		/* Length of memory mapped file */
    void *ptrToFree;		/* Non-NULL if malloc'ed file */
    size_t numFiles;		/* Number of files in archive */
    size_t baseOffset;		/* Archive start */
    size_t passOffset;		/* Password start */
    size_t directoryOffset;	/* Archive directory start */
    size_t directorySize;       /* Size of archive directory */
    unsigned char passBuf[264]; /* Password buffer */
    size_t numOpen;		/* Number of open files on archive */
    struct ZipEntry *entries;	/* List of files in archive */
    struct ZipEntry *topEnts;	/* List of top-level dirs in archive */
    char *mountPoint;		/* Mount point name */
    Tcl_Size mountPointLen;	/* Length of mount point name */
#ifdef _WIN32
    HANDLE mountHandle;		/* Handle used for direct file access. */
#endif /* _WIN32 */
} ZipFile;

/*
 * In-core description of file contained in mounted ZIP archive.
 */

typedef struct ZipEntry {
    char *name;			/* The full pathname of the virtual file */
    ZipFile *zipFilePtr;	/* The ZIP file holding this virtual file */
    size_t offset;		/* Data offset into memory mapped ZIP file */
    int numBytes;		/* Uncompressed size of the virtual file.
    				   -1 for zip64 */
    int numCompressedBytes;	/* Compressed size of the virtual file.
    				   -1 for zip64 */
    int compressMethod;		/* Compress method */
    int isDirectory;		/* 0 if file, 1 if directory, -1 if root */
    int depth;			/* Number of slashes in path. */
    int crc32;			/* CRC-32 as stored in ZIP */
    int timestamp;		/* Modification time */
    int isEncrypted;		/* True if data is encrypted */
    int flags;
#define ZE_F_CRC_COMPARED      0x0001  /* If 1, the CRC has been compared. */
#define ZE_F_CRC_CORRECT       0x0002  /* Only meaningful if ZE_F_CRC_COMPARED is 1 */
#define ZE_F_VOLUME            0x0004  /* Entry corresponds to //zipfs:/ */
    unsigned char *data;	/* File data if written */
    struct ZipEntry *next;	/* Next file in the same archive */
    struct ZipEntry *tnext;	/* Next top-level dir in archive */
} ZipEntry;

/*
 * File channel for file contained in mounted ZIP archive.
 *
 * Regarding data buffers:
 * For READ-ONLY files that are not encrypted and not compressed (zip STORE
 * method), ubuf points directly to the mapped zip file data in memory. No
 * additional storage is allocated and so ubufToFree is NULL.
 *
 * In all other combinations of compression and encryption or if channel is
 * writable, storage is allocated for the decrypted and/or uncompressed data
 * and a pointer to it is stored in ubufToFree and ubuf. When channel is
 * closed, ubufToFree is freed if not NULL. ubuf is irrelevant since it may
 * or may not point to allocated storage as above.
 */

typedef struct ZipChannel {
    ZipFile *zipFilePtr;	/* The ZIP file holding this channel */
    ZipEntry *zipEntryPtr;	/* Pointer back to virtual file */
    Tcl_Size maxWrite;		/* Maximum size for write */
    Tcl_Size numBytes;		/* Number of bytes of uncompressed data */
    Tcl_Size cursor;		/* Seek position for next read or write*/
    unsigned char *ubuf;	/* Pointer to the uncompressed data */
    unsigned char *ubufToFree;  /* NULL if ubuf points to memory that does not
    				   need freeing. Else memory to free (ubuf
				   may point *inside* the block) */
    Tcl_Size ubufSize;		/* Size of allocated ubufToFree */
    int iscompr;                /* True if data is compressed */
    int isDirectory;		/* Set to 1 if directory, or -1 if root */
    int isEncrypted;		/* True if data is encrypted */
    int mode;			/* O_WRITE, O_APPEND, O_TRUNC etc.*/
    unsigned long keys[3];	/* Key for decryption */
} ZipChannel;
static inline int ZipChannelWritable(ZipChannel *info) {
    return (info->mode & (O_WRONLY | O_RDWR)) != 0;
}

/*
 * Global variables.
 *
 * Most are kept in single ZipFS struct. When build with threading support
 * this struct is protected by the ZipFSMutex (see below).
 *
 * The "fileHash" component is the process-wide global table of all known ZIP
 * archive members in all mounted ZIP archives.
 *
 * The "zipHash" components is the process wide global table of all mounted
 * ZIP archive files.
 */

static struct {
    int initialized;		/* True when initialized */
    int lock;			/* RW lock, see below */
    int waiters;		/* RW lock, see below */
    int wrmax;			/* Maximum write size of a file; only written
				 * to from Tcl code in a trusted interpreter,
				 * so NOT protected by mutex. */
    char *fallbackEntryEncoding;/* The fallback encoding for ZIP entries when
				 * they are believed to not be UTF-8; only
				 * written to from Tcl code in a trusted
				 * interpreter, so not protected by mutex. */
    int idCount;		/* Counter for channel names */
    Tcl_HashTable fileHash;	/* File name to ZipEntry mapping */
    Tcl_HashTable zipHash;	/* Mount to ZipFile mapping */
} ZipFS = {
    0, 0, 0, DEFAULT_WRITE_MAX_SIZE, NULL, 0,
	    {0,{0,0,0,0},0,0,0,0,0,0,0,0,0},
	    {0,{0,0,0,0},0,0,0,0,0,0,0,0,0}
};

/*
 * For password rotation.
 */

static const char pwrot[17] =
    "\x00\x80\x40\xC0\x20\xA0\x60\xE0"
    "\x10\x90\x50\xD0\x30\xB0\x70\xF0";

static const char *zipfs_literal_tcl_library = NULL;

/* Function prototypes */

static int		CopyImageFile(Tcl_Interp *interp, const char *imgName,
			    Tcl_Channel out);
static int		DescribeMounted(Tcl_Interp *interp,
			    const char *mountPoint);
static int		InitReadableChannel(Tcl_Interp *interp,
			    ZipChannel *info, ZipEntry *z);
static int		InitWritableChannel(Tcl_Interp *interp,
			    ZipChannel *info, ZipEntry *z, int trunc);
static int		ListMountPoints(Tcl_Interp *interp);
static int		ContainsMountPoint(const char *path, int pathLen);
static void		CleanupMount(ZipFile *zf);
static void		SerializeCentralDirectoryEntry(
			    const unsigned char *start,
			    const unsigned char *end, unsigned char *buf,
			    ZipEntry *z, size_t nameLength);
static void		SerializeCentralDirectorySuffix(
			    const unsigned char *start,
			    const unsigned char *end, unsigned char *buf,
			    int entryCount, long long directoryStartOffset,
			    long long suffixStartOffset);
static void		SerializeLocalEntryHeader(
			    const unsigned char *start,
			    const unsigned char *end, unsigned char *buf,
			    ZipEntry *z, int nameLength, int align);
static int		IsCryptHeaderValid(ZipEntry *z,
			    unsigned char cryptHdr[ZIP_CRYPT_HDR_LEN]);
static int		DecodeCryptHeader(Tcl_Interp *interp, ZipEntry *z,
			    unsigned long keys[3],
			    unsigned char cryptHdr[ZIP_CRYPT_HDR_LEN]);
#if !defined(STATIC_BUILD)
static int		ZipfsAppHookFindTclInit(const char *archive);
#endif
static int		ZipFSPathInFilesystemProc(Tcl_Obj *pathPtr,
			    void **clientDataPtr);
static Tcl_Obj *	ZipFSFilesystemPathTypeProc(Tcl_Obj *pathPtr);
static Tcl_Obj *	ZipFSFilesystemSeparatorProc(Tcl_Obj *pathPtr);
static int		ZipFSStatProc(Tcl_Obj *pathPtr, Tcl_StatBuf *buf);
static int		ZipFSAccessProc(Tcl_Obj *pathPtr, int mode);
static Tcl_Channel	ZipFSOpenFileChannelProc(Tcl_Interp *interp,
			    Tcl_Obj *pathPtr, int mode, int permissions);
static int		ZipFSMatchInDirectoryProc(Tcl_Interp *interp,
			    Tcl_Obj *result, Tcl_Obj *pathPtr,
			    const char *pattern, Tcl_GlobTypeData *types);
static void		ZipFSMatchMountPoints(Tcl_Obj *result,
			    Tcl_Obj *normPathPtr, const char *pattern,
			    Tcl_DString *prefix);
static Tcl_Obj *	ZipFSListVolumesProc(void);
static const char *const *ZipFSFileAttrStringsProc(Tcl_Obj *pathPtr,
			    Tcl_Obj **objPtrRef);
static int		ZipFSFileAttrsGetProc(Tcl_Interp *interp, int index,
			    Tcl_Obj *pathPtr, Tcl_Obj **objPtrRef);
static int		ZipFSFileAttrsSetProc(Tcl_Interp *interp, int index,
			    Tcl_Obj *pathPtr, Tcl_Obj *objPtr);
static int		ZipFSLoadFile(Tcl_Interp *interp, Tcl_Obj *path,
			    Tcl_LoadHandle *loadHandle,
			    Tcl_FSUnloadFileProc **unloadProcPtr, int flags);
static int		ZipMapArchive(Tcl_Interp *interp, ZipFile *zf,
			    void *handle);
static void		ZipfsSetup(void);
static int		ZipChannelClose(void *instanceData,
			    Tcl_Interp *interp, int flags);
static Tcl_DriverGetHandleProc	ZipChannelGetFile;
static int		ZipChannelRead(void *instanceData, char *buf,
			    int toRead, int *errloc);
static long long	ZipChannelWideSeek(void *instanceData,
			    long long offset, int mode, int *errloc);
static void		ZipChannelWatchChannel(void *instanceData,
			    int mask);
static int		ZipChannelWrite(void *instanceData,
			    const char *buf, int toWrite, int *errloc);

/*
 * Define the ZIP filesystem dispatch table.
 */

static const Tcl_Filesystem zipfsFilesystem = {
    "zipfs",
    sizeof(Tcl_Filesystem),
    TCL_FILESYSTEM_VERSION_2,
    ZipFSPathInFilesystemProc,
    NULL, /* dupInternalRepProc */
    NULL, /* freeInternalRepProc */
    NULL, /* internalToNormalizedProc */
    NULL, /* createInternalRepProc */
    NULL, /* normalizePathProc */
    ZipFSFilesystemPathTypeProc,
    ZipFSFilesystemSeparatorProc,
    ZipFSStatProc,
    ZipFSAccessProc,
    ZipFSOpenFileChannelProc,
    ZipFSMatchInDirectoryProc,
    NULL, /* utimeProc */
    NULL, /* linkProc */
    ZipFSListVolumesProc,
    ZipFSFileAttrStringsProc,
    ZipFSFileAttrsGetProc,
    ZipFSFileAttrsSetProc,
    NULL, /* createDirectoryProc */
    NULL, /* removeDirectoryProc */
    NULL, /* deleteFileProc */
    NULL, /* copyFileProc */
    NULL, /* renameFileProc */
    NULL, /* copyDirectoryProc */
    NULL, /* lstatProc */
    (Tcl_FSLoadFileProc *) (void *) ZipFSLoadFile,
    NULL, /* getCwdProc */
    NULL, /* chdirProc */
};

/*
 * The channel type/driver definition used for ZIP archive members.
 */

static Tcl_ChannelType ZipChannelType = {
    "zip",			/* Type name. */
    TCL_CHANNEL_VERSION_5,
    NULL,			/* Close channel, clean instance data */
    ZipChannelRead,		/* Handle read request */
    ZipChannelWrite,		/* Handle write request */
    NULL,			/* Move location of access point, NULL'able */
    NULL,			/* Set options, NULL'able */
    NULL,			/* Get options, NULL'able */
    ZipChannelWatchChannel,	/* Initialize notifier */
    ZipChannelGetFile,		/* Get OS handle from the channel */
    ZipChannelClose,		/* 2nd version of close channel, NULL'able */
    NULL,			/* Set blocking mode for raw channel,
				 * NULL'able */
    NULL,			/* Function to flush channel, NULL'able */
    NULL,			/* Function to handle event, NULL'able */
    ZipChannelWideSeek,		/* Wide seek function, NULL'able */
    NULL,			/* Thread action function, NULL'able */
    NULL,			/* Truncate function, NULL'able */
};

/*
 *------------------------------------------------------------------------
 *
 * TclIsZipfsPath --
 *
 *    Checks if the passed path has a zipfs volume prefix.
 *
 * Results:
 *    0 if not a zipfs path
 *    else the length of the zipfs volume prefix
 *
 * Side effects:
 *    None.
 *
 *------------------------------------------------------------------------
 */
int TclIsZipfsPath (const char *path)
{
#ifdef _WIN32
    return strncmp(path, ZIPFS_VOLUME, ZIPFS_VOLUME_LEN) ? 0 : ZIPFS_VOLUME_LEN;
#else
    int i;
    for (i = 0; i < ZIPFS_VOLUME_LEN; ++i) {
	if (path[i] != ZIPFS_VOLUME[i] &&
	    (path[i] != '\\' || ZIPFS_VOLUME[i] != '/')) {
	    return 0;
	}
    }
    return ZIPFS_VOLUME_LEN;
#endif
}

/*
 *-------------------------------------------------------------------------
 *
 * ZipReadInt, ZipReadShort, ZipWriteInt, ZipWriteShort --
 *
 *	Inline functions to read and write little-endian 16 and 32 bit
 *	integers from/to buffers representing parts of ZIP archives.
 *
 *	These take bufferStart and bufferEnd pointers, which are used to
 *	maintain a guarantee that out-of-bounds accesses don't happen when
 *	reading or writing critical directory structures.
 *
 *-------------------------------------------------------------------------
 */

static inline unsigned int
ZipReadInt(
    const unsigned char *bufferStart,
    const unsigned char *bufferEnd,
    const unsigned char *ptr)
{
    if (ptr < bufferStart || ptr + 4 > bufferEnd) {
	Tcl_Panic("out of bounds read(4): start=%p, end=%p, ptr=%p",
		bufferStart, bufferEnd, ptr);
    }
    return ptr[0] | (ptr[1] << 8) | (ptr[2] << 16) |
	    ((unsigned int)ptr[3] << 24);
}

static inline unsigned short
ZipReadShort(
    const unsigned char *bufferStart,
    const unsigned char *bufferEnd,
    const unsigned char *ptr)
{
    if (ptr < bufferStart || ptr + 2 > bufferEnd) {
	Tcl_Panic("out of bounds read(2): start=%p, end=%p, ptr=%p",
		bufferStart, bufferEnd, ptr);
    }
    return ptr[0] | (ptr[1] << 8);
}

static inline void
ZipWriteInt(
    const unsigned char *bufferStart,
    const unsigned char *bufferEnd,
    unsigned char *ptr,
    unsigned int value)
{
    if (ptr < bufferStart || ptr + 4 > bufferEnd) {
	Tcl_Panic("out of bounds write(4): start=%p, end=%p, ptr=%p",
		bufferStart, bufferEnd, ptr);
    }
    ptr[0] = value & 0xff;
    ptr[1] = (value >> 8) & 0xff;
    ptr[2] = (value >> 16) & 0xff;
    ptr[3] = (value >> 24) & 0xff;
}

static inline void
ZipWriteShort(
    const unsigned char *bufferStart,
    const unsigned char *bufferEnd,
    unsigned char *ptr,
    unsigned short value)
{
    if (ptr < bufferStart || ptr + 2 > bufferEnd) {
	Tcl_Panic("out of bounds write(2): start=%p, end=%p, ptr=%p",
		bufferStart, bufferEnd, ptr);
    }
    ptr[0] = value & 0xff;
    ptr[1] = (value >> 8) & 0xff;
}

/*
 *-------------------------------------------------------------------------
 *
 * ReadLock, WriteLock, Unlock --
 *
 *	POSIX like rwlock functions to support multiple readers and single
 *	writer on internal structs.
 *
 *	Limitations:
 *	 - a read lock cannot be promoted to a write lock
 *	 - a write lock may not be nested
 *
 *-------------------------------------------------------------------------
 */

TCL_DECLARE_MUTEX(ZipFSMutex)

#if TCL_THREADS

static Tcl_Condition ZipFSCond;

static inline void
ReadLock(void)
{
    Tcl_MutexLock(&ZipFSMutex);
    while (ZipFS.lock < 0) {
	ZipFS.waiters++;
	Tcl_ConditionWait(&ZipFSCond, &ZipFSMutex, NULL);
	ZipFS.waiters--;
    }
    ZipFS.lock++;
    Tcl_MutexUnlock(&ZipFSMutex);
}

static inline void
WriteLock(void)
{
    Tcl_MutexLock(&ZipFSMutex);
    while (ZipFS.lock != 0) {
	ZipFS.waiters++;
	Tcl_ConditionWait(&ZipFSCond, &ZipFSMutex, NULL);
	ZipFS.waiters--;
    }
    ZipFS.lock = -1;
    Tcl_MutexUnlock(&ZipFSMutex);
}

static inline void
Unlock(void)
{
    Tcl_MutexLock(&ZipFSMutex);
    if (ZipFS.lock > 0) {
	--ZipFS.lock;
    } else if (ZipFS.lock < 0) {
	ZipFS.lock = 0;
    }
    if ((ZipFS.lock == 0) && (ZipFS.waiters > 0)) {
	Tcl_ConditionNotify(&ZipFSCond);
    }
    Tcl_MutexUnlock(&ZipFSMutex);
}

#else /* !TCL_THREADS */
#define ReadLock()	do {} while (0)
#define WriteLock()	do {} while (0)
#define Unlock()	do {} while (0)
#endif /* TCL_THREADS */

/*
 *-------------------------------------------------------------------------
 *
 * DosTimeDate, ToDosTime, ToDosDate --
 *
 *	Functions to perform conversions between DOS time stamps and POSIX
 *	time_t.
 *
 *-------------------------------------------------------------------------
 */

static time_t
DosTimeDate(
    int dosDate,
    int dosTime)
{
    struct tm tm;
    time_t ret;

    memset(&tm, 0, sizeof(tm));
    tm.tm_isdst = -1;			/* let mktime() deal with DST */
    tm.tm_year = ((dosDate & 0xfe00) >> 9) + 80;
    tm.tm_mon = ((dosDate & 0x1e0) >> 5) - 1;
    tm.tm_mday = dosDate & 0x1f;
    tm.tm_hour = (dosTime & 0xf800) >> 11;
    tm.tm_min = (dosTime & 0x7e0) >> 5;
    tm.tm_sec = (dosTime & 0x1f) << 1;
    ret = mktime(&tm);
    if (ret == (time_t) -1) {
	/* fallback to 1980-01-01T00:00:00+00:00 (DOS epoch) */
	ret = (time_t) 315532800;
    }
    return ret;
}

static int
ToDosTime(
    time_t when)
{
    struct tm *tmp, tm;

#if !TCL_THREADS || defined(_WIN32)
    /* Not threaded, or on Win32 which uses thread local storage */
    tmp = localtime(&when);
    tm = *tmp;
#elif defined(HAVE_LOCALTIME_R)
    /* Threaded, have reentrant API */
    tmp = &tm;
    localtime_r(&when, tmp);
#else /* TCL_THREADS && !_WIN32 && !HAVE_LOCALTIME_R */
    /* Only using a mutex is safe. */
    Tcl_MutexLock(&localtimeMutex);
    tmp = localtime(&when);
    tm = *tmp;
    Tcl_MutexUnlock(&localtimeMutex);
#endif
    return (tm.tm_hour << 11) | (tm.tm_min << 5) | (tm.tm_sec >> 1);
}

static int
ToDosDate(
    time_t when)
{
    struct tm *tmp, tm;

#if !TCL_THREADS || defined(_WIN32)
    /* Not threaded, or on Win32 which uses thread local storage */
    tmp = localtime(&when);
    tm = *tmp;
#elif /* TCL_THREADS && !_WIN32 && */ defined(HAVE_LOCALTIME_R)
    /* Threaded, have reentrant API */
    tmp = &tm;
    localtime_r(&when, tmp);
#else /* TCL_THREADS && !_WIN32 && !HAVE_LOCALTIME_R */
    /* Only using a mutex is safe. */
    Tcl_MutexLock(&localtimeMutex);
    tmp = localtime(&when);
    tm = *tmp;
    Tcl_MutexUnlock(&localtimeMutex);
#endif
    return ((tm.tm_year - 80) << 9) | ((tm.tm_mon + 1) << 5) | tm.tm_mday;
}

/*
 *-------------------------------------------------------------------------
 *
 * CountSlashes --
 *
 *	This function counts the number of slashes in a pathname string.
 *
 * Results:
 *	Number of slashes found in string.
 *
 * Side effects:
 *	None.
 *
 *-------------------------------------------------------------------------
 */

static inline size_t
CountSlashes(
    const char *string)
{
    size_t count = 0;
    const char *p = string;

    while (*p != '\0') {
	if (*p == '/') {
	    count++;
	}
	p++;
    }
    return count;
}

/*
 *------------------------------------------------------------------------
 *
 * IsCryptHeaderValid --
 *
 *    Computes the validity of the encryption header CRC for a ZipEntry.
 *
 * Results:
 *    Returns 1 if the header is valid else 0.
 *
 * Side effects:
 *    None.
 *
 *------------------------------------------------------------------------
 */
static int IsCryptHeaderValid(
	ZipEntry *z,
	unsigned char cryptHeader[ZIP_CRYPT_HDR_LEN]
	)
{
    /*
     * There are multiple possibilities. The last one or two bytes of the
     * encryption header should match the last one or two bytes of the
     * CRC of the file. Or the last byte of the encryption header should
     * be the high order byte of the file time. Depending on the archiver
     * and version, any of the might be in used. We follow libzip in checking
     * only one byte against both the crc and the time. Note that by design
     * the check generates high number of false positives in any case.
     * Also, in case a check is passed when it should not, the final CRC
     * calculation will (should) catch it. Only difference is it will be
     * reported as a corruption error instead of incorrect password.
     */
    int dosTime = ToDosTime(z->timestamp);
    if (cryptHeader[11] == (unsigned char)(dosTime >> 8)) {
	/* Infozip style - Tested with test-password.zip */
	return 1;
    }
    /* DOS time did not match, may be CRC does */
    if (z->crc32) {
	/* Pkware style - Tested with test-password2.zip */
	return (cryptHeader[11] == (unsigned char)(z->crc32 >> 24));
    }

    /* No CRC, no way to verify. Assume valid */
    return 1;
}

/*
 *------------------------------------------------------------------------
 *
 * DecodeCryptHeader --
 *
 *    Decodes the crypt header and validates it.
 *
 * Results:
 *    TCL_OK on success, TCL_ERROR on failure.
 *
 * Side effects:
 *    On success, keys[] are updated. On failure, an error message is
 *    left in interp if not NULL.
 *
 *------------------------------------------------------------------------
 */
static int
DecodeCryptHeader(Tcl_Interp *interp,
		  ZipEntry *z,
		  unsigned long keys[3],/* Updated on success. Must have been
					   initialized by caller. */
		  unsigned char cryptHeader[ZIP_CRYPT_HDR_LEN]) /* From zip file content */
{
    int i;
    int ch;
    int len = z->zipFilePtr->passBuf[0] & 0xFF;
    char passBuf[260];

    for (i = 0; i < len; i++) {
	ch = z->zipFilePtr->passBuf[len - i];
	passBuf[i] = (ch & 0x0f) | pwrot[(ch >> 4) & 0x0f];
    }
    passBuf[i] = '\0';
    init_keys(passBuf, keys, crc32tab);
    memset(passBuf, 0, sizeof(passBuf));
    unsigned char encheader[ZIP_CRYPT_HDR_LEN];
    memcpy(encheader, cryptHeader, ZIP_CRYPT_HDR_LEN);
    for (i = 0; i < ZIP_CRYPT_HDR_LEN; i++) {
	ch = cryptHeader[i];
	ch ^= decrypt_byte(keys, crc32tab);
	encheader[i] = ch;
	update_keys(keys, crc32tab, ch);
    }
    if (!IsCryptHeaderValid(z, encheader)) {
	ZIPFS_ERROR(interp, "invalid password");
	ZIPFS_ERROR_CODE(interp, "PASSWORD");
	return TCL_ERROR;
    }
    return TCL_OK;
}

/*
 *-------------------------------------------------------------------------
 *
 * DecodeZipEntryText --
 *
 *	Given a sequence of bytes from an entry in a ZIP central directory,
 *	convert that into a Tcl string. This is complicated because we don't
 *	actually know what encoding is in use! So we try to use UTF-8, and if
 *	that goes wrong, we fall back to a user-specified encoding, or to an
 *	encoding we specify (Windows code page 437), or to ISO 8859-1 if
 *	absolutely nothing else works.
 *
 *	During Tcl startup, we skip the user-specified encoding and cp437, as
 *	we may well not have any loadable encodings yet. Tcl's own library
 *	files ought to be using ASCII filenames.
 *
 * Results:
 *	The decoded filename; the filename is owned by the argument DString.
 *
 * Side effects:
 *	Updates dstPtr.
 *
 *-------------------------------------------------------------------------
 */

static char *
DecodeZipEntryText(
    const unsigned char *inputBytes,
    unsigned int inputLength,
    Tcl_DString *dstPtr) /* Must have been initialized by caller! */
{
    Tcl_Encoding encoding;
    const char *src;
    char *dst;
    int dstLen, srcLen = inputLength, flags;
    Tcl_EncodingState state;

    if (inputLength < 1) {
	return Tcl_DStringValue(dstPtr);
    }

    /*
     * We can't use Tcl_ExternalToUtfDString at this point; it has no way to
     * fail. So we use this modified version of it that can report encoding
     * errors to us (so we can fall back to something else).
     *
     * The utf-8 encoding is implemented internally, and so is guaranteed to
     * be present.
     */

    src = (const char *) inputBytes;
    dst = Tcl_DStringValue(dstPtr);
    dstLen = dstPtr->spaceAvl - 1;
    flags = TCL_ENCODING_START | TCL_ENCODING_END;	/* Special flag! */

    while (1) {
	int srcRead, dstWrote;
	int result = Tcl_ExternalToUtf(NULL, tclUtf8Encoding, src, srcLen, flags,
		&state, dst, dstLen, &srcRead, &dstWrote, NULL);
	int soFar = dst + dstWrote - Tcl_DStringValue(dstPtr);

	if (result == TCL_OK) {
	    Tcl_DStringSetLength(dstPtr, soFar);
	    return Tcl_DStringValue(dstPtr);
	} else if (result != TCL_CONVERT_NOSPACE) {
	    break;
	}

	flags &= ~TCL_ENCODING_START;
	src += srcRead;
	srcLen -= srcRead;
	if (Tcl_DStringLength(dstPtr) == 0) {
	    Tcl_DStringSetLength(dstPtr, dstLen);
	}
	Tcl_DStringSetLength(dstPtr, 2 * Tcl_DStringLength(dstPtr) + 1);
	dst = Tcl_DStringValue(dstPtr) + soFar;
	dstLen = Tcl_DStringLength(dstPtr) - soFar - 1;
    }

    /*
     * Something went wrong. Fall back to another encoding. Those *can* use
     * Tcl_ExternalToUtfDString().
     */

    encoding = NULL;
    if (ZipFS.fallbackEntryEncoding) {
	encoding = Tcl_GetEncoding(NULL, ZipFS.fallbackEntryEncoding);
    }
    if (!encoding) {
	encoding = Tcl_GetEncoding(NULL, ZIPFS_FALLBACK_ENCODING);
    }
    if (!encoding) {
	/*
	 * Fallback to internal encoding that always converts all bytes.
	 * Should only happen when a filename isn't UTF-8 and we've not got
	 * our encodings initialised for some reason.
	 */

	encoding = Tcl_GetEncoding(NULL, "iso8859-1");
    }

    char *converted = Tcl_ExternalToUtfDString(encoding,
	    (const char *) inputBytes, inputLength, dstPtr);
    Tcl_FreeEncoding(encoding);
    return converted;
}

/*
 *------------------------------------------------------------------------
 *
 * NormalizeMountPoint --
 *
 *    Converts the passed path into a normalized zipfs mount point
 *    of the form //zipfs:/some/path. On Windows any \ path separators
 *    are converted to /.
 *
 *    Mount points with a volume will raise an error unless the volume is
 *    zipfs root. Thus D:/foo is not a valid mount point.
 *
 *    Relative paths and absolute paths without a volume are mapped under
 *    the zipfs root.
 *
 *    The empty string is mapped to the zipfs root.
 *
 *    dsPtr is initialized by the function and must be cleared by caller
 *    on a successful return.
 *
 * Results:
 *    TCL_OK on success with normalized mount path in dsPtr
 *    TCL_ERROR on fail with error message in interp if not NULL
 *
 *------------------------------------------------------------------------
 */
static int
NormalizeMountPoint(Tcl_Interp *interp,
		    const char *mountPath,
		    Tcl_DString *dsPtr) /* Must be initialized by caller! */
{
    const char *joiner[2];
    char *joinedPath;
    Tcl_Obj *unnormalizedObj;
    Tcl_Obj *normalizedObj;
    const char *normalizedPath;
    Tcl_Size normalizedLen;
    Tcl_DString dsJoin;

    /*
     * Several things need to happen here
     * - Absolute paths containing volumes (drive letter or UNC) raise error
     *   except of course if the volume is zipfs root
     * - \ -> / and // -> / conversions (except if UNC which is error)
     * - . and .. have to be dealt with
     * The first is explicitly checked, the others are dealt with a
     * combination file join and normalize. Easier than doing it ourselves
     * and not performance sensitive anyways.
     */

    joiner[0] = ZIPFS_VOLUME;
    joiner[1] = mountPath;
    Tcl_DStringInit(&dsJoin);
    joinedPath = Tcl_JoinPath(2, joiner, &dsJoin);

    /* Now joinedPath has all \ -> / and // -> / (except UNC) converted. */

    if (!strncmp(ZIPFS_VOLUME, joinedPath, ZIPFS_VOLUME_LEN)) {
	unnormalizedObj = Tcl_DStringToObj(&dsJoin);
    } else {
	if (joinedPath[0] != '/' || joinedPath[1] == '/') {
	    /* mount path was D:/x, D:x or //unc */
	    goto invalidMountPath;
	}
	unnormalizedObj = Tcl_ObjPrintf(ZIPFS_VOLUME "%s", joinedPath + 1);
    }
    Tcl_IncrRefCount(unnormalizedObj);
    normalizedObj = Tcl_FSGetNormalizedPath(interp, unnormalizedObj);
    if (normalizedObj == NULL) {
	Tcl_DecrRefCount(unnormalizedObj);
	goto errorReturn;
    }
    Tcl_IncrRefCount(normalizedObj); /* BEFORE DecrRefCount on unnormalizedObj */
    Tcl_DecrRefCount(unnormalizedObj);

    /* normalizedObj owned by Tcl!! Do NOT DecrRef without an IncrRef */
    normalizedPath = Tcl_GetStringFromObj(normalizedObj, &normalizedLen);
    Tcl_DStringFree(&dsJoin);
    Tcl_DStringAppend(dsPtr, normalizedPath, normalizedLen);
    Tcl_DecrRefCount(normalizedObj);
    return TCL_OK;

invalidMountPath:
    if (interp) {
	Tcl_SetObjResult(interp,
			 Tcl_ObjPrintf("Invalid mount path \"%s\"", mountPath));
	ZIPFS_ERROR_CODE(interp, "MOUNT_PATH");
    }

errorReturn:
    Tcl_DStringFree(&dsJoin);
    return TCL_ERROR;
}

/*
 *------------------------------------------------------------------------
 *
 * MapPathToZipfs --
 *
 *    Maps a path as stored in a zip archive to its normalized location
 *    under a given zipfs mount point. Relative paths and Unix style
 *    absolute paths go directly under the mount point. Volume relative
 *    paths and absolute paths that have a volume (drive or UNC) are
 *    stripped of the volume before joining the mount point.
 *
 * Results:
 *    Pointer to normalized path.
 *
 * Side effects:
 *    Stores mapped path in dsPtr.
 *
 *------------------------------------------------------------------------
 */
static char *
MapPathToZipfs(Tcl_Interp *interp,
	       const char *mountPath,	/* Must be fully normalized */
	       const char *path,	/* Archive content path to map */
	       Tcl_DString *dsPtr)	/* Must be initialized and cleared 
	                                   by caller */
{
    const char *joiner[2];
    char *joinedPath;
    Tcl_Obj *unnormalizedObj;
    Tcl_Obj *normalizedObj;
    const char *normalizedPath;
    Tcl_Size normalizedLen;
    Tcl_DString dsJoin;

    assert(TclIsZipfsPath(mountPath));

    joiner[0] = mountPath;
    joiner[1] = path;
#ifndef _WIN32
    /* On Unix C:/foo/bat is not treated as absolute by JoinPath so check ourself */
    if (path[0] && path[1] == ':') {
	joiner[1] += 2;
    }
#endif
    Tcl_DStringInit(&dsJoin);
    joinedPath = Tcl_JoinPath(2, joiner, &dsJoin);

    if (strncmp(ZIPFS_VOLUME, joinedPath, ZIPFS_VOLUME_LEN)) {
	/* path was not relative. Strip off the volume (e.g. UNC) */
	Tcl_Size numParts;
	const char **partsPtr;
	Tcl_SplitPath(path, &numParts, &partsPtr);
	Tcl_DStringFree(&dsJoin);
	partsPtr[0] = mountPath;
	(void)Tcl_JoinPath(numParts, partsPtr, &dsJoin);
	ckfree(partsPtr);
    }
    unnormalizedObj = Tcl_DStringToObj(&dsJoin); /* Also resets dsJoin */
    Tcl_IncrRefCount(unnormalizedObj);
    normalizedObj = Tcl_FSGetNormalizedPath(interp, unnormalizedObj);
    if (normalizedObj == NULL) {
	/* Should not happen but continue... */
	normalizedObj = unnormalizedObj;
    }
    Tcl_IncrRefCount(normalizedObj); /* BEFORE DecrRefCount on unnormalizedObj */
    Tcl_DecrRefCount(unnormalizedObj);

    /* normalizedObj owned by Tcl!! Do NOT DecrRef without an IncrRef */
    normalizedPath = Tcl_GetStringFromObj(normalizedObj, &normalizedLen);
    Tcl_DStringAppend(dsPtr, normalizedPath, normalizedLen);
    Tcl_DecrRefCount(normalizedObj);
    return Tcl_DStringValue(dsPtr);
}

/*
 *-------------------------------------------------------------------------
 *
 * ZipFSLookup --
 *
 *	This function returns the ZIP entry struct corresponding to the ZIP
 *	archive member of the given file name. Caller must hold the right
 *	lock.
 *
 * Results:
 *	Returns the pointer to ZIP entry struct or NULL if the the given file
 *	name could not be found in the global list of ZIP archive members.
 *
 * Side effects:
 *	None.
 *
 *-------------------------------------------------------------------------
 */

static inline ZipEntry *
ZipFSLookup(
    const char *filename)
{
    Tcl_HashEntry *hPtr;
    ZipEntry *z = NULL;

    hPtr = Tcl_FindHashEntry(&ZipFS.fileHash, filename);
    if (hPtr) {
	z = (ZipEntry *) Tcl_GetHashValue(hPtr);
    }
    return z;
}

/*
 *-------------------------------------------------------------------------
 *
 * ZipFSLookupZip --
 *
 *	This function gets the structure for a mounted ZIP archive.
 *
 * Results:
 *	Returns a pointer to the structure, or NULL if the file is ZIP file is
 *	unknown/not mounted.
 *
 * Side effects:
 *	None.
 *
 *-------------------------------------------------------------------------
 */

static inline ZipFile *
ZipFSLookupZip(
    const char *mountPoint)
{
    Tcl_HashEntry *hPtr;
    ZipFile *zf = NULL;

    hPtr = Tcl_FindHashEntry(&ZipFS.zipHash, mountPoint);
    if (hPtr) {
	zf = (ZipFile *) Tcl_GetHashValue(hPtr);
    }
    return zf;
}

/*
 *------------------------------------------------------------------------
 *
 * ContainsMountPoint --
 *
 *    Check if there is a mount point anywhere under the specified path.
 *    Although the function will work for any path, for efficiency reasons
 *    it should be called only after checking ZipFSLookup does not find
 *    the path.
 *
 *    Caller must hold read lock before calling.
 *
 * Results:
 *    1 - there is at least one mount point under the path
 *    0 - otherwise
 *
 * Side effects:
 *    None.
 *
 *------------------------------------------------------------------------
 */
static int
ContainsMountPoint (const char *path, int pathLen)
{
    Tcl_HashEntry *hPtr;
    Tcl_HashSearch search;

    if (ZipFS.zipHash.numEntries == 0) {
	return 0;
    }
    if (pathLen < 0)
	pathLen = strlen(path);

    /*
     * We are looking for the case where the path is //zipfs:/a/b
     * and there is a mount point //zipfs:/a/b/c/.. below it
     */
    for (hPtr = Tcl_FirstHashEntry(&ZipFS.zipHash, &search); hPtr;
	 hPtr = Tcl_NextHashEntry(&search)) {
	ZipFile *zf = (ZipFile *) Tcl_GetHashValue(hPtr);

	if (zf->mountPointLen == 0) {
	    /*
	     * Enumerate the contents of the ZIP; it's mounted on the root.
	     * TODO - a holdover from androwish? Tcl does not allow mounting
	     * outside of the //zipfs:/ area.
	     */
	    ZipEntry *z;

	    for (z = zf->topEnts; z; z = z->tnext) {
		int lenz = (int) strlen(z->name);
		if ((lenz >= pathLen) &&
		    (z->name[pathLen] == '/' || z->name[pathLen] == '\0') &&
		    (strncmp(z->name, path, pathLen) == 0)) {
		    return 1;
		}
	    }
	} else if ((zf->mountPointLen >= pathLen) &&
		 (zf->mountPoint[pathLen] == '/' ||
		  zf->mountPoint[pathLen] == '\0' ||
		  pathLen == ZIPFS_VOLUME_LEN) &&
		 (strncmp(zf->mountPoint, path, pathLen) == 0)) {
	    /* Matched standard mount */
	    return 1;
	}
    }
    return 0;
}

/*
 *-------------------------------------------------------------------------
 *
 * AllocateZipFile, AllocateZipEntry, AllocateZipChannel --
 *
 *	Allocates the memory for a datastructure. Always ensures that it is
 *	zeroed out for safety.
 *
 * Returns:
 *	The allocated structure, or NULL if allocate fails.
 *
 * Side effects:
 *	The interpreter result may be written to on error. Which might fail
 *	(for ZipFile) in a low-memory situation. Always panics if ZipEntry
 *	allocation fails.
 *
 *-------------------------------------------------------------------------
 */

static inline ZipFile *
AllocateZipFile(
    Tcl_Interp *interp,
    size_t mountPointNameLength)
{
    size_t size = sizeof(ZipFile) + mountPointNameLength + 1;
    ZipFile *zf = (ZipFile *) Tcl_AttemptAlloc(size);

    if (!zf) {
	ZIPFS_MEM_ERROR(interp);
    } else {
	memset(zf, 0, size);
    }
    return zf;
}

static inline ZipEntry *
AllocateZipEntry(void)
{
    ZipEntry *z = (ZipEntry *) Tcl_Alloc(sizeof(ZipEntry));
    memset(z, 0, sizeof(ZipEntry));
    return z;
}

static inline ZipChannel *
AllocateZipChannel(
    Tcl_Interp *interp)
{
    ZipChannel *zc = (ZipChannel *) Tcl_AttemptAlloc(sizeof(ZipChannel));

    if (!zc) {
	ZIPFS_MEM_ERROR(interp);
    } else {
	memset(zc, 0, sizeof(ZipChannel));
    }
    return zc;
}

/*
 *-------------------------------------------------------------------------
 *
 * ZipFSCloseArchive --
 *
 *	This function closes a mounted ZIP archive file.
 *
 * Results:
 *	None.
 *
 * Side effects:
 *	A memory mapped ZIP archive is unmapped, allocated memory is released.
 *	The ZipFile pointer is *NOT* deallocated by this function.
 *
 *-------------------------------------------------------------------------
 */

static void
ZipFSCloseArchive(
    Tcl_Interp *interp,		/* Current interpreter. */
    ZipFile *zf)
{
    if (zf->nameLength) {
	Tcl_Free(zf->name);
    }
    if (zf->isMemBuffer) {
	/* Pointer to memory */
	if (zf->ptrToFree) {
	    Tcl_Free(zf->ptrToFree);
	    zf->ptrToFree = NULL;
	}
	zf->data = NULL;
	return;
    }

    /*
     * Remove the memory mapping, if we have one.
     */

#ifdef _WIN32
    if (zf->data && !zf->ptrToFree) {
	UnmapViewOfFile(zf->data);
	zf->data = NULL;
    }
    if (zf->mountHandle != INVALID_HANDLE_VALUE) {
	CloseHandle(zf->mountHandle);
    }
#else /* !_WIN32 */
    if ((zf->data != MAP_FAILED) && !zf->ptrToFree) {
	munmap(zf->data, zf->length);
	zf->data = (unsigned char *) MAP_FAILED;
    }
#endif /* _WIN32 */

    if (zf->ptrToFree) {
	Tcl_Free(zf->ptrToFree);
	zf->ptrToFree = NULL;
    }
    if (zf->chan) {
	Tcl_Close(interp, zf->chan);
	zf->chan = NULL;
    }
}

/*
 *-------------------------------------------------------------------------
 *
 * ZipFSFindTOC --
 *
 *	This function takes a memory mapped zip file and indexes the contents.
 *	When "needZip" is zero an embedded ZIP archive in an executable file
 *	is accepted. Note that we do not support ZIP64.
 *
 * Results:
 *	TCL_OK on success, TCL_ERROR otherwise with an error message placed
 *	into the given "interp" if it is not NULL.
 *
 * Side effects:
 *      The given ZipFile struct is filled with information about the ZIP
 *      archive file.  On error, ZipFSCloseArchive is called on zf but
 *      it is not freed.
 *
 *-------------------------------------------------------------------------
 */

static int
ZipFSFindTOC(
    Tcl_Interp *interp,		/* Current interpreter. NULLable. */
    int needZip,
    ZipFile *zf)
{
    size_t i, minoff;
    const unsigned char *eocdPtr; /* End of Central Directory Record */
    const unsigned char *start = zf->data;
    const unsigned char *end = zf->data + zf->length;

    /*
     * Scan backwards from the end of the file for the signature. This is
     * necessary because ZIP archives aren't the only things that get tagged
     * on the end of executables; digital signatures can also go there.
     */

    eocdPtr = zf->data + zf->length - ZIP_CENTRAL_END_LEN;
    while (eocdPtr >= start) {
	if (*eocdPtr == (ZIP_CENTRAL_END_SIG & 0xFF)) {
	    if (ZipReadInt(start, end, eocdPtr) == ZIP_CENTRAL_END_SIG) {
		break;
	    }
	    eocdPtr -= ZIP_SIG_LEN;
	} else {
	    --eocdPtr;
	}
    }
    if (eocdPtr < zf->data) {
	/*
	 * Didn't find it (or not enough space for a central directory!); not
	 * a ZIP archive. This might be OK or a problem.
	 */

	if (!needZip) {
	    zf->baseOffset = zf->passOffset = zf->length;
	    return TCL_OK;
	}
	ZIPFS_ERROR(interp, "archive directory end signature not found");
	ZIPFS_ERROR_CODE(interp, "END_SIG");

  error:
	ZipFSCloseArchive(interp, zf);
	return TCL_ERROR;

    }

    /*
     * eocdPtr -> End of Central Directory (EOCD) record at this point.
     * Note this is not same as "end of Central Directory" :-) as EOCD
     * is a record/structure in the ZIP spec terminology
     */

    /*
     * How many files in the archive? If that's bogus, we're done here.
     */

    zf->numFiles = ZipReadShort(start, end, eocdPtr + ZIP_CENTRAL_ENTS_OFFS);
    if (zf->numFiles == 0) {
	if (!needZip) {
	    zf->baseOffset = zf->passOffset = zf->length;
	    return TCL_OK;
	}
	ZIPFS_ERROR(interp, "empty archive");
	ZIPFS_ERROR_CODE(interp, "EMPTY");
	goto error;
    }

    /*
     * The Central Directory (CD) is a series of Central Directory File
     * Header (CDFH) records preceding the EOCD (but not necessarily
     * immediately preceding). cdirZipOffset is the offset into the
     * *archive* to the CD (first CDFH). The size of the CD is given by
     * cdirSize. NOTE: offset into archive does NOT mean offset into
     * (zf->data) as other data may precede the archive in the file.
     */
    ptrdiff_t eocdDataOffset = eocdPtr - zf->data;
    unsigned int cdirZipOffset = ZipReadInt(start, end, eocdPtr + ZIP_CENTRAL_DIRSTART_OFFS);
    unsigned int cdirSize = ZipReadInt(start, end, eocdPtr + ZIP_CENTRAL_DIRSIZE_OFFS);

    /*
     * As computed above,
     *    eocdDataOffset < zf->length.
     * In addition, the following consistency checks must be met
     * (1) cdirZipOffset <= eocdDataOffset (to prevent under flow in computation of (2))
     * (2) cdirZipOffset + cdirSize <= eocdDataOffset. Else the CD will be overlapping
     * the EOCD. Note this automatically means cdirZipOffset+cdirSize < zf->length.
     */
    if (!(cdirZipOffset <= (size_t)eocdDataOffset &&
	  cdirSize <= eocdDataOffset - cdirZipOffset)) {
	if (!needZip) {
	    /* Simply point to end od data */
	    zf->directoryOffset = zf->baseOffset = zf->passOffset = zf->length;
	    return TCL_OK;
	}
	ZIPFS_ERROR(interp, "archive directory truncated");
	ZIPFS_ERROR_CODE(interp, "NO_DIR");
	goto error;
    }

    /*
     * Calculate the offset of the CD in the *data*. If there was no extra
     * "junk" preceding the archive, this would just be cdirZipOffset but
     * otherwise we have to account for it.
     */
    if (eocdDataOffset - cdirSize > cdirZipOffset) {
	zf->baseOffset = eocdDataOffset - cdirSize - cdirZipOffset;
    } else {
	zf->baseOffset = 0;
    }
    zf->passOffset = zf->baseOffset;
    zf->directoryOffset = cdirZipOffset + zf->baseOffset;
    zf->directorySize = cdirSize;

    /*
     * Read the central directory.
     */
    const unsigned char *const cdirStart = eocdPtr - cdirSize; /* Start of CD */
    const unsigned char *dirEntry;
    minoff = zf->length;
    for (dirEntry = cdirStart, i = 0; i < zf->numFiles; i++) {
	if ((dirEntry-cdirStart) + ZIP_CENTRAL_HEADER_LEN > (ptrdiff_t)zf->directorySize) {
	    ZIPFS_ERROR(interp, "truncated directory");
	    ZIPFS_ERROR_CODE(interp, "TRUNC_DIR");
	    goto error;
	}
	if (ZipReadInt(start, end, dirEntry) != ZIP_CENTRAL_HEADER_SIG) {
	    ZIPFS_ERROR(interp, "wrong header signature");
	    ZIPFS_ERROR_CODE(interp, "HDR_SIG");
	    goto error;
	}
	int pathlen = ZipReadShort(start, end, dirEntry + ZIP_CENTRAL_PATHLEN_OFFS);
	int comlen = ZipReadShort(start, end, dirEntry + ZIP_CENTRAL_FCOMMENTLEN_OFFS);
	int extra = ZipReadShort(start, end, dirEntry + ZIP_CENTRAL_EXTRALEN_OFFS);
	size_t localhdr_off = ZipReadInt(start, end, dirEntry + ZIP_CENTRAL_LOCALHDR_OFFS);
	const unsigned char *localP = zf->data + zf->baseOffset + localhdr_off;
	if (localP > (cdirStart - ZIP_LOCAL_HEADER_LEN) ||
	    ZipReadInt(start, end, localP) != ZIP_LOCAL_HEADER_SIG) {
	    ZIPFS_ERROR(interp, "Failed to find local header");
	    ZIPFS_ERROR_CODE(interp, "LCL_HDR");
	    goto error;
	}
	if (localhdr_off < minoff) {
	    minoff = localhdr_off;
	}
	dirEntry += pathlen + comlen + extra + ZIP_CENTRAL_HEADER_LEN;
    }
    if ((dirEntry-cdirStart) < (ptrdiff_t) zf->directorySize) {
	/* file count and dir size do not match */
	ZIPFS_ERROR(interp, "short file count");
	ZIPFS_ERROR_CODE(interp, "FILE_COUNT");
	goto error;
    }

    zf->passOffset = minoff + zf->baseOffset;

    /*
     * If there's also an encoded password, extract that too (but don't decode
     * yet).
     * TODO - is this even part of the ZIP "standard". The idea of storing
     * a password with the archive seems absurd, encoded or not.
     */

    unsigned char *q = zf->data + zf->passOffset;
    if ((zf->passOffset >= 6) && (start < q-4) &&
	    (ZipReadInt(start, end, q - 4) == ZIP_PASSWORD_END_SIG)) {
	const unsigned char *passPtr;

	i = q[-5];
	passPtr = q - 5 - i;
	if (passPtr >= start && passPtr + i < end) {
	    zf->passBuf[0] = i;
	    memcpy(zf->passBuf + 1, passPtr, i);
	    zf->passOffset -= i ? (5 + i) : 0;
	}
    }

    return TCL_OK;
}

/*
 *-------------------------------------------------------------------------
 *
 * ZipFSOpenArchive --
 *
 *	This function opens a ZIP archive file for reading. An attempt is made
 *	to memory map that file. Otherwise it is read into an allocated memory
 *	buffer. The ZIP archive header is verified and must be valid for the
 *	function to succeed. When "needZip" is zero an embedded ZIP archive in
 *	an executable file is accepted.
 *
 * Results:
 *	TCL_OK on success, TCL_ERROR otherwise with an error message placed
 *	into the given "interp" if it is not NULL. On error, ZipFSCloseArchive
 *      is called on zf but it is not freed.
 *
 * Side effects:
 *	ZIP archive is memory mapped or read into allocated memory, the given
 *	ZipFile struct is filled with information about the ZIP archive file.
 *
 *-------------------------------------------------------------------------
 */

static int
ZipFSOpenArchive(
    Tcl_Interp *interp,		/* Current interpreter. NULLable. */
    const char *zipname,	/* Path to ZIP file to open. */
    int needZip,
    ZipFile *zf)
{
    size_t i;
    void *handle;

    zf->nameLength = 0;
    zf->isMemBuffer = 0;
#ifdef _WIN32
    zf->data = NULL;
    zf->mountHandle = INVALID_HANDLE_VALUE;
#else /* !_WIN32 */
    zf->data = (unsigned char *) MAP_FAILED;
#endif /* _WIN32 */
    zf->length = 0;
    zf->numFiles = 0;
    zf->baseOffset = zf->passOffset = 0;
    zf->ptrToFree = NULL;
    zf->passBuf[0] = 0;

    /*
     * Actually open the file.
     */

    zf->chan = Tcl_OpenFileChannel(interp, zipname, "rb", 0);
    if (!zf->chan) {
	return TCL_ERROR;
    }

    /*
     * See if we can get the OS handle. If we can, we can use that to memory
     * map the file, which is nice and efficient. However, it totally depends
     * on the filename pointing to a real regular OS file.
     *
     * Opening real filesystem entities that are not files will lead to an
     * error.
     */

    if (Tcl_GetChannelHandle(zf->chan, TCL_READABLE, &handle) == TCL_OK) {
	if (ZipMapArchive(interp, zf, handle) != TCL_OK) {
	    goto error;
	}
    } else {
	/*
	 * Not an OS file, but rather something in a Tcl VFS. Must copy into
	 * memory.
	 */

	zf->length = Tcl_Seek(zf->chan, 0, SEEK_END);
	if (zf->length == (size_t) TCL_INDEX_NONE) {
	    ZIPFS_POSIX_ERROR(interp, "seek error");
	    goto error;
	}
        /* What's the magic about 64 * 1024 * 1024 ? */
	if ((zf->length <= ZIP_CENTRAL_END_LEN) ||
	    (zf->length - ZIP_CENTRAL_END_LEN) >
		(64 * 1024 * 1024 - ZIP_CENTRAL_END_LEN)) {
	    ZIPFS_ERROR(interp, "illegal file size");
	    ZIPFS_ERROR_CODE(interp, "FILE_SIZE");
	    goto error;
	}
	if (Tcl_Seek(zf->chan, 0, SEEK_SET) == -1) {
	    ZIPFS_POSIX_ERROR(interp, "seek error");
	    goto error;
	}
	zf->ptrToFree = zf->data = (unsigned char *) Tcl_AttemptAlloc(zf->length);
	if (!zf->ptrToFree) {
	    ZIPFS_MEM_ERROR(interp);
	    goto error;
	}
	i = Tcl_Read(zf->chan, (char *) zf->data, zf->length);
	if (i != zf->length) {
	    ZIPFS_POSIX_ERROR(interp, "file read error");
	    goto error;
	}
    }
    /*
     * Close the Tcl channel. If the file was mapped, the mapping is
     * unaffected. It is important to close the channel otherwise there is a
     * potential chicken and egg issue at finalization time as the channels
     * are closed before the file systems are dismounted.
     */
    Tcl_Close(interp, zf->chan);
    zf->chan = NULL;
    return ZipFSFindTOC(interp, needZip, zf);

    /*
     * Handle errors by closing the archive. This includes closing the channel
     * handle for the archive file.
     */

  error:
    ZipFSCloseArchive(interp, zf);
    return TCL_ERROR;
}

/*
 *-------------------------------------------------------------------------
 *
 * ZipMapArchive --
 *
 *	Wrapper around the platform-specific parts of mmap() (and Windows's
 *	equivalent) because it's not part of the standard channel API.
 *
 *-------------------------------------------------------------------------
 */

static int
ZipMapArchive(
    Tcl_Interp *interp,		/* Interpreter for error reporting. */
    ZipFile *zf,		/* The archive descriptor structure. */
    void *handle)		/* The OS handle to the open archive. */
{
#ifdef _WIN32
    HANDLE hFile = (HANDLE) handle;
    int readSuccessful;

    /*
     * Determine the file size.
     */

    readSuccessful = GetFileSizeEx(hFile, (PLARGE_INTEGER) &zf->length) != 0;
    if (!readSuccessful) {
	Tcl_WinConvertError(GetLastError());
	ZIPFS_POSIX_ERROR(interp, "failed to retrieve file size");
	return TCL_ERROR;
    }
    if (zf->length < ZIP_CENTRAL_END_LEN) {
	Tcl_SetErrno(EINVAL);
	ZIPFS_POSIX_ERROR(interp, "truncated file");
	return TCL_ERROR;
    }
    if (zf->length > TCL_SIZE_MAX) {
	Tcl_SetErrno(EFBIG);
	ZIPFS_POSIX_ERROR(interp, "zip archive too big");
	return TCL_ERROR;
    }

    /*
     * Map the file.
     */

    zf->mountHandle = CreateFileMappingW(hFile, 0, PAGE_READONLY, 0,
	    zf->length, 0);
    if (zf->mountHandle == INVALID_HANDLE_VALUE) {
	Tcl_WinConvertError(GetLastError());
	ZIPFS_POSIX_ERROR(interp, "file mapping failed");
	return TCL_ERROR;
    }
    zf->data = (unsigned char *)
	    MapViewOfFile(zf->mountHandle, FILE_MAP_READ, 0, 0, zf->length);
    if (!zf->data) {
	Tcl_WinConvertError(GetLastError());
	ZIPFS_POSIX_ERROR(interp, "file mapping failed");
	return TCL_ERROR;
    }
#else /* !_WIN32 */
    int fd = PTR2INT(handle);

    /*
     * Determine the file size.
     */

    zf->length = lseek(fd, 0, SEEK_END);
    if (zf->length == (size_t)-1) {
	ZIPFS_POSIX_ERROR(interp, "failed to retrieve file size");
	return TCL_ERROR;
    }
    if (zf->length < ZIP_CENTRAL_END_LEN) {
	Tcl_SetErrno(EINVAL);
	ZIPFS_POSIX_ERROR(interp, "truncated file");
	return TCL_ERROR;
    }
    lseek(fd, 0, SEEK_SET);

    zf->data = (unsigned char *)
	    mmap(0, zf->length, PROT_READ, MAP_FILE | MAP_PRIVATE, fd, 0);
    if (zf->data == MAP_FAILED) {
	ZIPFS_POSIX_ERROR(interp, "file mapping failed");
	return TCL_ERROR;
    }
#endif /* _WIN32 */
    return TCL_OK;
}

/*
 *-------------------------------------------------------------------------
 *
 * IsPasswordValid --
 *
 *	Basic test for whether a passowrd is valid. If the test fails, sets an
 *	error message in the interpreter.
 *
 * Returns:
 *	TCL_OK if the test passes, TCL_ERROR if it fails.
 *
 *-------------------------------------------------------------------------
 */

static inline int
IsPasswordValid(
    Tcl_Interp *interp,
    const char *passwd,
    size_t pwlen)
{
    if ((pwlen > 255) || strchr(passwd, 0xff)) {
	ZIPFS_ERROR(interp, "illegal password");
	ZIPFS_ERROR_CODE(interp, "BAD_PASS");
	return TCL_ERROR;
    }
    return TCL_OK;
}

/*
 *-------------------------------------------------------------------------
 *
 * ZipFSCatalogFilesystem --
 *
 *	This function generates the root node for a ZIPFS filesystem by
 *	reading the ZIP's central directory.
 *
 * Results:
 *	TCL_OK on success, TCL_ERROR otherwise with an error message placed
 *	into the given "interp" if it is not NULL. On error, frees zf!!
 *
 * Side effects:
 *	Will acquire and release the write lock.
 *
 *-------------------------------------------------------------------------
 */

static int
ZipFSCatalogFilesystem(
    Tcl_Interp *interp,		/* Current interpreter. NULLable. */
    ZipFile *zf,		/* Temporary buffer hold archive descriptors */
    const char *mountPoint,	/* Mount point path. Must be fully normalized */
    const char *passwd,		/* Password for opening the ZIP, or NULL if
				 * the ZIP is unprotected. */
    const char *zipname)	/* Path to ZIP file to build a catalog of. */
{
    int isNew;
    size_t i, pwlen;
    ZipFile *zf0;
    ZipEntry *z;
    Tcl_HashEntry *hPtr;
    Tcl_DString ds, fpBuf;
    unsigned char *q;

    assert(TclIsZipfsPath(mountPoint)); /* Caller should have normalized */

    Tcl_DStringInit(&ds);

    /*
     * Basic verification of the password for sanity.
     */

    pwlen = 0;
    if (passwd) {
	pwlen = strlen(passwd);
	if (IsPasswordValid(interp, passwd, pwlen) != TCL_OK) {
	    ZipFSCloseArchive(interp, zf);
	    Tcl_Free(zf);
	    return TCL_ERROR;
	}
    }

    /*
     * Validate the TOC data. If that's bad, things fall apart.
     */

    if (zf->baseOffset >= zf->length || zf->passOffset >= zf->length ||
	    zf->directoryOffset >= zf->length) {
	ZIPFS_ERROR(interp, "bad zip data");
	ZIPFS_ERROR_CODE(interp, "BAD_ZIP");
	ZipFSCloseArchive(interp, zf);
	Tcl_Free(zf);
	return TCL_ERROR;
    }

    WriteLock();

    hPtr = Tcl_CreateHashEntry(&ZipFS.zipHash, mountPoint, &isNew);
    if (!isNew) {
	if (interp) {
	    zf0 = (ZipFile *) Tcl_GetHashValue(hPtr);
	    Tcl_SetObjResult(interp, Tcl_ObjPrintf(
		    "%s is already mounted on %s", zf0->name, mountPoint));
	    ZIPFS_ERROR_CODE(interp, "MOUNTED");
	}
	Unlock();
	ZipFSCloseArchive(interp, zf);
<<<<<<< HEAD
	Tcl_Free(zf);
=======
	Tcl_DStringFree(&ds);
	ckfree(zf);
>>>>>>> de376d43
	return TCL_ERROR;
    }

    /*
     * Convert to a real archive descriptor.
     */

    zf->mountPoint = (char *) Tcl_GetHashKey(&ZipFS.zipHash, hPtr);
    zf->mountPointLen = strlen(zf->mountPoint);

    zf->nameLength = strlen(zipname);
    zf->name = (char *) Tcl_Alloc(zf->nameLength + 1);
    memcpy(zf->name, zipname, zf->nameLength + 1);

    Tcl_SetHashValue(hPtr, zf);
    if ((zf->passBuf[0] == 0) && pwlen) {
	int k = 0;

	zf->passBuf[k++] = pwlen;
	for (i = pwlen; i-- > 0 ;) {
	    zf->passBuf[k++] = (passwd[i] & 0x0f)
		    | pwrot[(passwd[i] >> 4) & 0x0f];
	}
	zf->passBuf[k] = '\0';
    }
    /* TODO - is this test necessary? WHen will mountPoint[0] be \0 ? */
    if (mountPoint[0] != '\0') {
	hPtr = Tcl_CreateHashEntry(&ZipFS.fileHash, mountPoint, &isNew);
	if (isNew) {
	    z = AllocateZipEntry();
	    Tcl_SetHashValue(hPtr, z);

	    z->depth = CountSlashes(mountPoint);
	    assert(z->depth >= ZIPFS_ROOTDIR_DEPTH);
	    z->zipFilePtr = zf;
	    z->isDirectory = (zf->baseOffset == 0) ? 1 : -1; /* root marker */
	    z->offset = zf->baseOffset;
	    z->compressMethod = ZIP_COMPMETH_STORED;
	    z->name = (char *) Tcl_GetHashKey(&ZipFS.fileHash, hPtr);
	    if (!strcmp(z->name, ZIPFS_VOLUME)) {
		z->flags |= ZE_F_VOLUME; /* Mark as root volume */
	    }
	    Tcl_Time t;
	    Tcl_GetTime(&t);
	    z->timestamp = t.sec;
	    z->next = zf->entries;
	    zf->entries = z;
	}
    }
    q = zf->data + zf->directoryOffset;
    Tcl_DStringInit(&fpBuf);
    for (i = 0; i < zf->numFiles; i++) {
	const unsigned char *start = zf->data;
	const unsigned char *end = zf->data + zf->length;
	int extra, isdir = 0, dosTime, dosDate, nbcompr;
	size_t offs, pathlen, comlen;
	unsigned char *lq, *gq = NULL;
	char *fullpath, *path;

	pathlen = ZipReadShort(start, end, q + ZIP_CENTRAL_PATHLEN_OFFS);
	comlen = ZipReadShort(start, end, q + ZIP_CENTRAL_FCOMMENTLEN_OFFS);
	extra = ZipReadShort(start, end, q + ZIP_CENTRAL_EXTRALEN_OFFS);
	Tcl_DStringSetLength(&ds, 0);
	path = DecodeZipEntryText(q + ZIP_CENTRAL_HEADER_LEN, pathlen, &ds);
	if ((pathlen > 0) && (path[pathlen - 1] == '/')) {
	    Tcl_DStringSetLength(&ds, pathlen - 1);
	    path = Tcl_DStringValue(&ds);
	    isdir = 1;
	}
	if ((strcmp(path, ".") == 0) || (strcmp(path, "..") == 0)) {
	    goto nextent;
	}
	lq = zf->data + zf->baseOffset
		+ ZipReadInt(start, end, q + ZIP_CENTRAL_LOCALHDR_OFFS);
	if ((lq < start) || (lq + ZIP_LOCAL_HEADER_LEN > end)) {
	    goto nextent;
	}
	nbcompr = ZipReadInt(start, end, lq + ZIP_LOCAL_COMPLEN_OFFS);
	if (!isdir && (nbcompr == 0)
		&& (ZipReadInt(start, end, lq + ZIP_LOCAL_UNCOMPLEN_OFFS) == 0)
		&& (ZipReadInt(start, end, lq + ZIP_LOCAL_CRC32_OFFS) == 0)) {
	    gq = q;
	    nbcompr = ZipReadInt(start, end, gq + ZIP_CENTRAL_COMPLEN_OFFS);
	}
	offs = (lq - zf->data)
		+ ZIP_LOCAL_HEADER_LEN
		+ ZipReadShort(start, end, lq + ZIP_LOCAL_PATHLEN_OFFS)
		+ ZipReadShort(start, end, lq + ZIP_LOCAL_EXTRALEN_OFFS);
	if (offs + nbcompr > zf->length) {
	    goto nextent;
	}

	if (!isdir && (mountPoint[0] == '\0') && !CountSlashes(path)) {
#ifdef ANDROID
	    /*
	     * When mounting the ZIP archive on the root directory try to
	     * remap top level regular files of the archive to
	     * /assets/.root/... since this directory should not be in a valid
	     * APK due to the leading dot in the file name component. This
	     * trick should make the files AndroidManifest.xml,
	     * resources.arsc, and classes.dex visible to Tcl.
	     */
	    Tcl_DString ds2;

	    Tcl_DStringInit(&ds2);
	    Tcl_DStringAppend(&ds2, "assets/.root/", -1);
	    Tcl_DStringAppend(&ds2, path, -1);
	    if (ZipFSLookup(Tcl_DStringValue(&ds2))) {
		/* should not happen but skip it anyway */
		Tcl_DStringFree(&ds2);
		goto nextent;
	    }
	    Tcl_DStringSetLength(&ds, 0);
	    Tcl_DStringAppend(&ds, Tcl_DStringValue(&ds2),
		    Tcl_DStringLength(&ds2));
	    path = Tcl_DStringValue(&ds);
	    Tcl_DStringFree(&ds2);
#else /* !ANDROID */
	    /*
	     * Regular files skipped when mounting on root.
	     */
	    goto nextent;
#endif /* ANDROID */
	}

	Tcl_DStringSetLength(&fpBuf, 0);
	fullpath = MapPathToZipfs(interp, mountPoint, path, &fpBuf);
	z = AllocateZipEntry();
	z->depth = CountSlashes(fullpath);
	assert(z->depth >= ZIPFS_ROOTDIR_DEPTH);
	z->zipFilePtr = zf;
	z->isDirectory = isdir;
	z->isEncrypted =
		(ZipReadShort(start, end, lq + ZIP_LOCAL_FLAGS_OFFS) & 1)
		&& (nbcompr > ZIP_CRYPT_HDR_LEN);
	z->offset = offs;
	if (gq) {
	    z->crc32 = ZipReadInt(start, end, gq + ZIP_CENTRAL_CRC32_OFFS);
	    dosDate = ZipReadShort(start, end, gq + ZIP_CENTRAL_MDATE_OFFS);
	    dosTime = ZipReadShort(start, end, gq + ZIP_CENTRAL_MTIME_OFFS);
	    z->timestamp = DosTimeDate(dosDate, dosTime);
	    z->numBytes = ZipReadInt(start, end,
		    gq + ZIP_CENTRAL_UNCOMPLEN_OFFS);
	    z->compressMethod = ZipReadShort(start, end,
		    gq + ZIP_CENTRAL_COMPMETH_OFFS);
	} else {
	    z->crc32 = ZipReadInt(start, end, lq + ZIP_LOCAL_CRC32_OFFS);
	    dosDate = ZipReadShort(start, end, lq + ZIP_LOCAL_MDATE_OFFS);
	    dosTime = ZipReadShort(start, end, lq + ZIP_LOCAL_MTIME_OFFS);
	    z->timestamp = DosTimeDate(dosDate, dosTime);
	    z->numBytes = ZipReadInt(start, end,
		    lq + ZIP_LOCAL_UNCOMPLEN_OFFS);
	    z->compressMethod = ZipReadShort(start, end,
		    lq + ZIP_LOCAL_COMPMETH_OFFS);
	}
	z->numCompressedBytes = nbcompr;
	hPtr = Tcl_CreateHashEntry(&ZipFS.fileHash, fullpath, &isNew);
	if (!isNew) {
	    /* should not happen but skip it anyway */
	    Tcl_Free(z);
	    goto nextent;
	}

	Tcl_SetHashValue(hPtr, z);
	z->name = (char *) Tcl_GetHashKey(&ZipFS.fileHash, hPtr);
	z->next = zf->entries;
	zf->entries = z;
	if (isdir && (mountPoint[0] == '\0') && (z->depth == ZIPFS_ROOTDIR_DEPTH)) {
	    z->tnext = zf->topEnts;
	    zf->topEnts = z;
	}

	/*
	 * Make any directory nodes we need. ZIPs are not consistent about
	 * containing directory nodes.
	 */

	if (!z->isDirectory && (z->depth > ZIPFS_ROOTDIR_DEPTH)) {
	    char *dir, *endPtr;
	    ZipEntry *zd;

	    Tcl_DStringSetLength(&ds, strlen(z->name) + 8);
	    Tcl_DStringSetLength(&ds, 0);
	    Tcl_DStringAppend(&ds, z->name, -1);
	    dir = Tcl_DStringValue(&ds);
	    for (endPtr = strrchr(dir, '/'); endPtr && (endPtr != dir);
		    endPtr = strrchr(dir, '/')) {
		Tcl_DStringSetLength(&ds, endPtr - dir);
		hPtr = Tcl_CreateHashEntry(&ZipFS.fileHash, dir, &isNew);
		if (!isNew) {
		    /*
		     * Already made. That's fine.
		     */
		    break;
		}

		zd = AllocateZipEntry();
		zd->depth = CountSlashes(dir);
		assert(zd->depth > ZIPFS_ROOTDIR_DEPTH);
		zd->zipFilePtr = zf;
		zd->isDirectory = 1;
		zd->offset = z->offset;
		zd->timestamp = z->timestamp;
		zd->compressMethod = ZIP_COMPMETH_STORED;
		Tcl_SetHashValue(hPtr, zd);
		zd->name = (char *) Tcl_GetHashKey(&ZipFS.fileHash, hPtr);
		zd->next = zf->entries;
		zf->entries = zd;
		if ((mountPoint[0] == '\0') && (zd->depth == ZIPFS_ROOTDIR_DEPTH)) {
		    zd->tnext = zf->topEnts;
		    zf->topEnts = zd;
		}
	    }
	}
    nextent:
	q += pathlen + comlen + extra + ZIP_CENTRAL_HEADER_LEN;
    }
    Unlock();
    Tcl_DStringFree(&fpBuf);
    Tcl_DStringFree(&ds);
    Tcl_FSMountsChanged(NULL);
    return TCL_OK;
}

/*
 *-------------------------------------------------------------------------
 *
 * ZipfsSetup --
 *
 *	Common initialisation code. ZipFS.initialized must *not* be set prior
 *	to the call.
 *
 *-------------------------------------------------------------------------
 */

static void
ZipfsSetup(void)
{
#if TCL_THREADS
    static const Tcl_Time t = { 0, 0 };

    /*
     * Inflate condition variable.
     */

    Tcl_MutexLock(&ZipFSMutex);
    Tcl_ConditionWait(&ZipFSCond, &ZipFSMutex, &t);
    Tcl_MutexUnlock(&ZipFSMutex);
#endif /* TCL_THREADS */

    crc32tab = get_crc_table();
    Tcl_FSRegister(NULL, &zipfsFilesystem);
    Tcl_InitHashTable(&ZipFS.fileHash, TCL_STRING_KEYS);
    Tcl_InitHashTable(&ZipFS.zipHash, TCL_STRING_KEYS);
    ZipFS.idCount = 1;
    ZipFS.wrmax = DEFAULT_WRITE_MAX_SIZE;
    ZipFS.fallbackEntryEncoding = (char *)
	    Tcl_Alloc(strlen(ZIPFS_FALLBACK_ENCODING) + 1);
    strcpy(ZipFS.fallbackEntryEncoding, ZIPFS_FALLBACK_ENCODING);
    ZipFS.initialized = 1;
}

/*
 *-------------------------------------------------------------------------
 *
 * ListMountPoints --
 *
 *	This procedure lists the mount points and what's mounted there, or
 *	reports whether there are any mounts (if there's no interpreter). The
 *	read lock must be held by the caller.
 *
 * Results:
 *	A standard Tcl result. TCL_OK (or TCL_BREAK if no mounts and no
 *	interpreter).
 *
 * Side effects:
 *	Interpreter result may be updated.
 *
 *-------------------------------------------------------------------------
 */

static int
ListMountPoints(
    Tcl_Interp *interp)
{
    Tcl_HashEntry *hPtr;
    Tcl_HashSearch search;
    ZipFile *zf;
    Tcl_Obj *resultList;

    if (!interp) {
	/*
	 * Are there any entries in the zipHash? Don't need to enumerate them
	 * all to know.
	 */

	return (ZipFS.zipHash.numEntries ? TCL_OK : TCL_BREAK);
    }

    TclNewObj(resultList);
    for (hPtr = Tcl_FirstHashEntry(&ZipFS.zipHash, &search); hPtr;
	    hPtr = Tcl_NextHashEntry(&search)) {
	zf = (ZipFile *) Tcl_GetHashValue(hPtr);
	Tcl_ListObjAppendElement(NULL, resultList, Tcl_NewStringObj(
		zf->mountPoint, -1));
	Tcl_ListObjAppendElement(NULL, resultList, Tcl_NewStringObj(
		zf->name, -1));
    }
    Tcl_SetObjResult(interp, resultList);
    return TCL_OK;
}

/*
 *------------------------------------------------------------------------
 *
 * CleanupMount --
 *
 *    Releases all resources associated with a mounted archive. There
 *    must not be any open files in the archive.
 *
 *    Caller MUST be holding WriteLock() before calling this function.
 *
 * Results:
 *    None.
 *
 * Side effects:
 *    Memory associated with the mounted archive is deallocated.
 *------------------------------------------------------------------------
 */
static void
CleanupMount(ZipFile *zf)        /* Mount point */
{
    ZipEntry *z, *znext;
    Tcl_HashEntry *hPtr;
    for (z = zf->entries; z; z = znext) {
	znext = z->next;
	hPtr = Tcl_FindHashEntry(&ZipFS.fileHash, z->name);
	if (hPtr) {
	    Tcl_DeleteHashEntry(hPtr);
	}
	if (z->data) {
	    Tcl_Free(z->data);
	}
	Tcl_Free(z);
    }
    zf->entries = NULL;
}

/*
 *-------------------------------------------------------------------------
 *
 * DescribeMounted --
 *
 *	This procedure describes what is mounted at the given the mount point.
 *	The interpreter result is not updated if there is nothing mounted at
 *	the given point. The read lock must be held by the caller.
 *
 * Results:
 *	A standard Tcl result. TCL_OK (or TCL_BREAK if nothing mounted there
 *	and no interpreter).
 *
 * Side effects:
 *	Interpreter result may be updated.
 *
 *-------------------------------------------------------------------------
 */

static int
DescribeMounted(
    Tcl_Interp *interp,
    const char *mountPoint)
{
    if (interp) {
	ZipFile *zf = ZipFSLookupZip(mountPoint);

	if (zf) {
	    Tcl_SetObjResult(interp, Tcl_NewStringObj(zf->name, -1));
	    return TCL_OK;
	}
    }
    return (interp ? TCL_OK : TCL_BREAK);
}

/*
 *-------------------------------------------------------------------------
 *
 * TclZipfs_Mount --
 *
 *	This procedure is invoked to mount a given ZIP archive file on a given
 *	mountpoint with optional ZIP password.
 *
 * Results:
 *	A standard Tcl result.
 *
 * Side effects:
 *	A ZIP archive file is read, analyzed and mounted, resources are
 *	allocated.
 *
 *-------------------------------------------------------------------------
 */

int
TclZipfs_Mount(
    Tcl_Interp *interp,		/* Current interpreter. NULLable. */
    const char *zipname,	/* Path to ZIP file to mount */
    const char *mountPoint,	/* Mount point path. */
    const char *passwd)		/* Password for opening the ZIP, or NULL if
				 * the ZIP is unprotected. */
{
    ZipFile *zf;
    int ret;

    ReadLock();
    if (!ZipFS.initialized) {
	ZipfsSetup();
    }

    /*
     * No mount point, so list all mount points and what is mounted there.
     */

    if (mountPoint == NULL) {
	ret = ListMountPoints(interp);
	Unlock();
	return ret;
    }

    Tcl_DString ds;
    Tcl_DStringInit(&ds);
    ret = NormalizeMountPoint(interp, mountPoint, &ds);
    if (ret != TCL_OK) {
	Unlock();
	return ret;
    }
    mountPoint = Tcl_DStringValue(&ds);

    if (!zipname) {
	/*
	 * Mount point but no file, so describe what is mounted at that mount
	 * point.
	 */

	ret = DescribeMounted(interp, mountPoint);
	Unlock();
    } else {
	/* Have both a mount point and a file (name) to mount there. */

	Tcl_Obj *zipPathObj;
	Tcl_Obj *normZipPathObj;

<<<<<<< HEAD
    if (passwd && IsPasswordValid(interp, passwd, strlen(passwd)) != TCL_OK) {
	return TCL_ERROR;
    }
    zf = AllocateZipFile(interp, strlen(mountPoint));
    if (!zf) {
	return TCL_ERROR;
    }
    if (ZipFSOpenArchive(interp, zipname, 1, zf) != TCL_OK) {
	Tcl_Free(zf);
	return TCL_ERROR;
    }
    if (ZipFSCatalogFilesystem(interp, zf, mountPoint, passwd, zipname)
	    != TCL_OK) {
	/* zf would have been freed! */
	return TCL_ERROR;
=======
	Unlock();

	zipPathObj = Tcl_NewStringObj(zipname, -1);
	Tcl_IncrRefCount(zipPathObj);
	normZipPathObj = Tcl_FSGetNormalizedPath(interp, zipPathObj);
	if (normZipPathObj == NULL) {
	    Tcl_SetObjResult(
		interp,
		Tcl_ObjPrintf("could not normalize zip filename \"%s\"", zipname));
	    Tcl_SetErrorCode(interp, "TCL", "OPERATION", "NORMALIZE", NULL);
	    ret = TCL_ERROR;
	} else {
	    Tcl_IncrRefCount(normZipPathObj);
	    const char *normPath = Tcl_GetString(normZipPathObj);
	    if (passwd == NULL ||
		(ret = IsPasswordValid(interp, passwd, strlen(passwd))) ==
		    TCL_OK) {
		zf = AllocateZipFile(interp, strlen(mountPoint));
		if (zf == NULL) {
		    ret = TCL_ERROR;
		}
		else {
		    ret = ZipFSOpenArchive(interp, normPath, 1, zf);
		    if (ret != TCL_OK) {
			ckfree(zf);
		    }
		    else {
			ret = ZipFSCatalogFilesystem(
			    interp, zf, mountPoint, passwd, normPath);
			/* Note zf is already freed on error! */
		    }
		}
	    }
	    Tcl_DecrRefCount(normZipPathObj);
	    if (ret == TCL_OK && interp) {
		Tcl_DStringResult(interp, &ds);
	    }
	}
	Tcl_DecrRefCount(zipPathObj);
>>>>>>> de376d43
    }

    Tcl_DStringFree(&ds);
    return ret;
}

/*
 *-------------------------------------------------------------------------
 *
 * TclZipfs_MountBuffer --
 *
 *	This procedure is invoked to mount a given ZIP archive file on a given
 *	mountpoint.
 *
 * Results:
 *	A standard Tcl result.
 *
 * Side effects:
 *	A ZIP archive file is read, analyzed and mounted, resources are
 *	allocated.
 *
 *-------------------------------------------------------------------------
 */

int
TclZipfs_MountBuffer(
    Tcl_Interp *interp,		/* Current interpreter. NULLable. */
    const void *data,
    size_t datalen,
    const char *mountPoint,	/* Mount point path. */
    int copy)
{
    ZipFile *zf;
    int ret;

    /* TODO - how come a *read* lock suffices for initialzing ? */
    ReadLock();
    if (!ZipFS.initialized) {
	ZipfsSetup();
    }

    /*
     * No mount point, so list all mount points and what is mounted there.
     */

    if (!mountPoint) {
	ret = ListMountPoints(interp);
	Unlock();
	return ret;
    }

    Tcl_DString ds;
    Tcl_DStringInit(&ds);
    ret = NormalizeMountPoint(interp, mountPoint, &ds);
    if (ret != TCL_OK) {
	Unlock();
	return ret;
    }
    mountPoint = Tcl_DStringValue(&ds);

    if (data == NULL) {
	/* Mount point but no data, so describe what is mounted at there */
	ret = DescribeMounted(interp, mountPoint);
	Unlock();
    } else {
	Unlock();

<<<<<<< HEAD
    zf = AllocateZipFile(interp, strlen(mountPoint));
    if (!zf) {
	return TCL_ERROR;
    }
    zf->isMemBuffer = 1;
    zf->length = datalen;
    if (copy) {
	zf->data = (unsigned char *) Tcl_AttemptAlloc(datalen);
	if (!zf->data) {
	    ZipFSCloseArchive(interp, zf);
	    Tcl_Free(zf);
	    ZIPFS_MEM_ERROR(interp);
	    return TCL_ERROR;
	}
	memcpy(zf->data, data, datalen);
	zf->ptrToFree = zf->data;
    } else {
	zf->data = (unsigned char *) data;
	zf->ptrToFree = NULL;
    }
    if (ZipFSFindTOC(interp, 1, zf) != TCL_OK) {
	Tcl_Free(zf);
	return TCL_ERROR;
=======
	/*
	 * Have both a mount point and data to mount there.
	 * What's the magic about 64 * 1024 * 1024 ?
	 */
	ret = TCL_ERROR;
	if ((datalen <= ZIP_CENTRAL_END_LEN) ||
	    (datalen - ZIP_CENTRAL_END_LEN) >
		(64 * 1024 * 1024 - ZIP_CENTRAL_END_LEN)) {
	    ZIPFS_ERROR(interp, "illegal file size");
	    ZIPFS_ERROR_CODE(interp, "FILE_SIZE");
	    goto done;
	}
	zf = AllocateZipFile(interp, strlen(mountPoint));
	if (zf == NULL) {
	    goto done;
	}
	zf->isMemBuffer = 1;
	zf->length = datalen;

	if (copy) {
	    zf->data = (unsigned char *)attemptckalloc(datalen);
	    if (zf->data == NULL) {
		ZipFSCloseArchive(interp, zf);
		ckfree(zf);
		ZIPFS_MEM_ERROR(interp);
		goto done;
	    }
	    memcpy(zf->data, data, datalen);
	    zf->ptrToFree = zf->data;
	} else {
	    zf->data = (unsigned char *)data;
	    zf->ptrToFree = NULL;
	}
	ret = ZipFSFindTOC(interp, 1, zf);
	if (ret != TCL_OK) {
	    ckfree(zf);
	} else {
	    /* Note ZipFSCatalogFilesystem will free zf on error */
	    ret = ZipFSCatalogFilesystem(
		interp, zf, mountPoint, NULL, "Memory Buffer");
	}
	if (ret == TCL_OK && interp) {
	    Tcl_DStringResult(interp, &ds);
	}
>>>>>>> de376d43
    }

done:
    Tcl_DStringFree(&ds);
    return ret;
}

/*
 *-------------------------------------------------------------------------
 *
 * TclZipfs_Unmount --
 *
 *	This procedure is invoked to unmount a given ZIP archive.
 *
 * Results:
 *	A standard Tcl result.
 *
 * Side effects:
 *	A mounted ZIP archive file is unmounted, resources are free'd.
 *
 *-------------------------------------------------------------------------
 */

int
TclZipfs_Unmount(
    Tcl_Interp *interp,		/* Current interpreter. NULLable. */
    const char *mountPoint)	/* Mount point path. */
{
    ZipFile *zf;
    Tcl_HashEntry *hPtr;
    Tcl_DString dsm;
    int ret = TCL_OK, unmounted = 0;

    Tcl_DStringInit(&dsm);

    WriteLock();
    if (!ZipFS.initialized) {
	goto done;
    }

    /*
     * Mount point sometimes is a relative or otherwise denormalized path.
     * But an absolute name is needed as mount point here.
     */

    if (NormalizeMountPoint(interp, mountPoint, &dsm) != TCL_OK) {
	goto done;
    }
    mountPoint = Tcl_DStringValue(&dsm);

    hPtr = Tcl_FindHashEntry(&ZipFS.zipHash, mountPoint);
    /* don't report no-such-mount as an error */
    if (!hPtr) {
	goto done;
    }

    zf = (ZipFile *) Tcl_GetHashValue(hPtr);
    if (zf->numOpen > 0) {
	ZIPFS_ERROR(interp, "filesystem is busy");
	ZIPFS_ERROR_CODE(interp, "BUSY");
	ret = TCL_ERROR;
	goto done;
    }
    Tcl_DeleteHashEntry(hPtr);

    /*
     * Now no longer mounted - the rest of the code won't find it - but we're
     * still cleaning things up.
     */

    CleanupMount(zf);
    ZipFSCloseArchive(interp, zf);

    Tcl_Free(zf);
    unmounted = 1;

  done:
    Unlock();
    Tcl_DStringFree(&dsm);
    if (unmounted) {
	Tcl_FSMountsChanged(NULL);
    }
    return ret;
}

/*
 *-------------------------------------------------------------------------
 *
 * ZipFSMountObjCmd --
 *
 *	This procedure is invoked to process the [zipfs mount] command.
 *
 * Results:
 *	A standard Tcl result.
 *
 * Side effects:
 *	A ZIP archive file is mounted, resources are allocated.
 *
 *-------------------------------------------------------------------------
 */

static int
ZipFSMountObjCmd(
    TCL_UNUSED(void *),
    Tcl_Interp *interp,		/* Current interpreter. */
    int objc,			/* Number of arguments. */
    Tcl_Obj *const objv[])	/* Argument objects. */
{
    const char *mountPoint = NULL, *zipFile = NULL, *password = NULL;
    int result;

    if (objc > 4) {
	Tcl_WrongNumArgs(interp, 1, objv,
		 "?zipfile? ?mountpoint? ?password?");
	return TCL_ERROR;
    }
    /*
     * A single argument is treated as the mountpoint. Two arguments
     * are treated as zipfile and mountpoint.
     */
    if (objc > 1) {
	if (objc == 2) {
	    mountPoint = Tcl_GetString(objv[1]);
	} else {
	    /* 2 < objc < 4 */
	    zipFile = Tcl_GetString(objv[1]);
	    mountPoint = Tcl_GetString(objv[2]);
	    if (objc > 3) {
		password = Tcl_GetString(objv[3]);
	    }
	}
    }

    result = TclZipfs_Mount(interp, zipFile, mountPoint, password);
    return result;
}

/*
 *-------------------------------------------------------------------------
 *
 * ZipFSMountBufferObjCmd --
 *
 *	This procedure is invoked to process the [zipfs mount_data] command.
 *
 * Results:
 *	A standard Tcl result.
 *
 * Side effects:
 *	A ZIP archive file is mounted, resources are allocated.
 *
 *-------------------------------------------------------------------------
 */

static int
ZipFSMountBufferObjCmd(
    TCL_UNUSED(void *),
    Tcl_Interp *interp,		/* Current interpreter. */
    int objc,			/* Number of arguments. */
    Tcl_Obj *const objv[])	/* Argument objects. */
{
    const char *mountPoint = NULL;	/* Mount point path. */
    unsigned char *data = NULL;
    Tcl_Size length;

    if (objc > 3) {
	Tcl_WrongNumArgs(interp, 1, objv, "?data? ?mountpoint?");
	return TCL_ERROR;
    }
<<<<<<< HEAD
    if (objc < 2) {
	int ret;

	ReadLock();
	ret = ListMountPoints(interp);
	Unlock();
	return ret;
    }

    if (objc < 3) {
	ReadLock();
	DescribeMounted(interp, TclGetString(objv[1]));
	Unlock();
	return TCL_OK;
    }

    data = Tcl_GetBytesFromObj(interp, objv[1], &length);
    mountPoint = TclGetString(objv[2]);
    if (data == NULL) {
	return TCL_ERROR;
=======

    if (objc > 1) {
	if (objc == 2) {
	    mountPoint = Tcl_GetString(objv[1]);
	} else {
	    data = Tcl_GetBytesFromObj(interp, objv[1], &length);
	    mountPoint = Tcl_GetString(objv[2]);
	    if (data == NULL) {
		return TCL_ERROR;
	    }
	}
>>>>>>> de376d43
    }
    return TclZipfs_MountBuffer(interp, data, length, mountPoint, 1);
}

/*
 *-------------------------------------------------------------------------
 *
 * ZipFSRootObjCmd --
 *
 *	This procedure is invoked to process the [zipfs root] command. It
 *	returns the root that all zipfs file systems are mounted under.
 *
 * Results:
 *	A standard Tcl result.
 *
 * Side effects:
 *
 *-------------------------------------------------------------------------
 */

static int
ZipFSRootObjCmd(
    TCL_UNUSED(void *),
    Tcl_Interp *interp,		/* Current interpreter. */
    int objc,
    Tcl_Obj *const *objv)
{
    if (objc != 1) {
	Tcl_WrongNumArgs(interp, 1, objv, "");
	return TCL_ERROR;
    }
    Tcl_SetObjResult(interp, Tcl_NewStringObj(ZIPFS_VOLUME, -1));
    return TCL_OK;
}

/*
 *-------------------------------------------------------------------------
 *
 * ZipFSUnmountObjCmd --
 *
 *	This procedure is invoked to process the [zipfs unmount] command.
 *
 * Results:
 *	A standard Tcl result.
 *
 * Side effects:
 *	A mounted ZIP archive file is unmounted, resources are free'd.
 *
 *-------------------------------------------------------------------------
 */

static int
ZipFSUnmountObjCmd(
    TCL_UNUSED(void *),
    Tcl_Interp *interp,		/* Current interpreter. */
    int objc,			/* Number of arguments. */
    Tcl_Obj *const objv[])	/* Argument objects. */
{
    if (objc != 2) {
	Tcl_WrongNumArgs(interp, 1, objv, "mountpoint");
	return TCL_ERROR;
    }
    return TclZipfs_Unmount(interp, TclGetString(objv[1]));
}

/*
 *-------------------------------------------------------------------------
 *
 * ZipFSMkKeyObjCmd --
 *
 *	This procedure is invoked to process the [zipfs mkkey] command.  It
 *	produces a rotated password to be embedded into an image file.
 *
 * Results:
 *	A standard Tcl result.
 *
 * Side effects:
 *	None.
 *
 *-------------------------------------------------------------------------
 */

static int
ZipFSMkKeyObjCmd(
    TCL_UNUSED(void *),
    Tcl_Interp *interp,		/* Current interpreter. */
    int objc,			/* Number of arguments. */
    Tcl_Obj *const objv[])	/* Argument objects. */
{
    Tcl_Size len, i = 0;
    const char *pw;
    Tcl_Obj *passObj;
    unsigned char *passBuf;

    if (objc != 2) {
	Tcl_WrongNumArgs(interp, 1, objv, "password");
	return TCL_ERROR;
    }
    pw = Tcl_GetStringFromObj(objv[1], &len);
    if (len == 0) {
	return TCL_OK;
    }
    if (IsPasswordValid(interp, pw, len) != TCL_OK) {
	return TCL_ERROR;
    }

    passObj = Tcl_NewByteArrayObj(NULL, 264);
    passBuf = Tcl_GetByteArrayFromObj(passObj, (Tcl_Size *)NULL);
    while (len > 0) {
	int ch = pw[len - 1];

	passBuf[i++] = (ch & 0x0f) | pwrot[(ch >> 4) & 0x0f];
	len--;
    }
    passBuf[i] = i;
    i++;
    ZipWriteInt(passBuf, passBuf + 264, passBuf + i, ZIP_PASSWORD_END_SIG);
    Tcl_SetByteArrayLength(passObj, i + 4);
    Tcl_SetObjResult(interp, passObj);
    return TCL_OK;
}

/*
 *-------------------------------------------------------------------------
 *
 * RandomChar --
 *
 *	Worker for ZipAddFile().  Picks a random character (range: 0..255)
 *	using Tcl's standard PRNG.
 *
 * Returns:
 *	Tcl result code. Updates chPtr with random character on success.
 *
 * Side effects:
 *	Advances the PRNG state. May reenter the Tcl interpreter if the user
 *	has replaced the PRNG.
 *
 *-------------------------------------------------------------------------
 */

static int
RandomChar(
    Tcl_Interp *interp,
    int step,
    int *chPtr)
{
    double r;
    Tcl_Obj *ret;

    if (Tcl_EvalEx(interp, "::tcl::mathfunc::rand", TCL_INDEX_NONE, 0) != TCL_OK) {
	goto failed;
    }
    ret = Tcl_GetObjResult(interp);
    if (Tcl_GetDoubleFromObj(interp, ret, &r) != TCL_OK) {
	goto failed;
    }
    *chPtr = (int) (r * 256);
    return TCL_OK;

  failed:
    Tcl_AppendObjToErrorInfo(interp, Tcl_ObjPrintf(
	    "\n    (evaluating PRNG step %d for password encoding)",
	    step));
    return TCL_ERROR;
}

/*
 *-------------------------------------------------------------------------
 *
 * ZipAddFile --
 *
 *	This procedure is used by ZipFSMkZipOrImg() to add a single file to
 *	the output ZIP archive file being written. A ZipEntry struct about the
 *	input file is added to the given fileHash table for later creation of
 *	the central ZIP directory.
 *
 *	Tcl *always* encodes filenames in the ZIP as UTF-8. Similarly, it
 *	would always encode comments as UTF-8, if it supported comments.
 *
 * Results:
 *	A standard Tcl result.
 *
 * Side effects:
 *	Input file is read and (compressed and) written to the output ZIP
 *	archive file.
 *
 *-------------------------------------------------------------------------
 */

static int
ZipAddFile(
    Tcl_Interp *interp,		/* Current interpreter. */
    Tcl_Obj *pathObj,		/* Actual name of the file to add. */
    const char *name,		/* Name to use in the ZIP archive, in Tcl's
				 * internal encoding. */
    Tcl_Channel out,		/* The open ZIP archive being built. */
    const char *passwd,		/* Password for encoding the file, or NULL if
				 * the file is to be unprotected. */
    char *buf,			/* Working buffer. */
    int bufsize,		/* Size of buf */
    Tcl_HashTable *fileHash)	/* Where to record ZIP entry metdata so we can
				 * built the central directory. */
{
    const unsigned char *start = (unsigned char *) buf;
    const unsigned char *end = (unsigned char *) buf + bufsize;
    Tcl_Channel in;
    Tcl_HashEntry *hPtr;
    ZipEntry *z;
    z_stream stream;
    Tcl_DString zpathDs;	/* Buffer for the encoded filename. */
    const char *zpathExt;	/* Filename in external encoding (true
				 * UTF-8). */
    const char *zpathTcl;	/* Filename in Tcl's internal encoding. */
    int crc, flush, zpathlen;
    size_t nbyte, nbytecompr;
    Tcl_Size len, olen, align = 0;
    long long headerStartOffset, dataStartOffset, dataEndOffset;
    int mtime = 0, isNew, compMeth;
    unsigned long keys[3], keys0[3];
    char obuf[4096];

    /*
     * Trim leading '/' characters. If this results in an empty string, we've
     * nothing to do.
     */

    zpathTcl = name;
    while (zpathTcl && zpathTcl[0] == '/') {
	zpathTcl++;
    }
    if (!zpathTcl || (zpathTcl[0] == '\0')) {
	return TCL_OK;
    }

    /*
     * Convert to encoded form. Note that we use strlen() here; if someone's
     * crazy enough to embed NULs in filenames, they deserve what they get!
     */

    zpathExt = Tcl_UtfToExternalDString(tclUtf8Encoding, zpathTcl, -1, &zpathDs);
    zpathlen = strlen(zpathExt);
    if (zpathlen + ZIP_CENTRAL_HEADER_LEN > bufsize) {
	Tcl_SetObjResult(interp, Tcl_ObjPrintf(
		"path too long for \"%s\"", TclGetString(pathObj)));
	ZIPFS_ERROR_CODE(interp, "PATH_LEN");
	Tcl_DStringFree(&zpathDs);
	return TCL_ERROR;
    }
    in = Tcl_FSOpenFileChannel(interp, pathObj, "rb", 0);
    if (!in) {
	Tcl_DStringFree(&zpathDs);
#ifdef _WIN32
	/* hopefully a directory */
	if (strcmp("permission denied", Tcl_PosixError(interp)) == 0) {
	    Tcl_Close(interp, in);
	    return TCL_OK;
	}
#endif /* _WIN32 */
	Tcl_Close(interp, in);
	return TCL_ERROR;
    } else {
	Tcl_StatBuf statBuf;

	if (Tcl_FSStat(pathObj, &statBuf) != -1) {
	    mtime = statBuf.st_mtime;
	}
    }
    Tcl_ResetResult(interp);

    /*
     * Compute the CRC.
     */

    crc = 0;
    nbyte = nbytecompr = 0;
    while (1) {
	len = Tcl_Read(in, buf, bufsize);
	if (len < 0) {
	    Tcl_DStringFree(&zpathDs);
	    if (nbyte == 0 && errno == EISDIR) {
		Tcl_Close(interp, in);
		return TCL_OK;
	    }
	readErrorWithChannelOpen:
	    Tcl_SetObjResult(interp, Tcl_ObjPrintf("read error on \"%s\": %s",
		    TclGetString(pathObj), Tcl_PosixError(interp)));
	    Tcl_Close(interp, in);
	    return TCL_ERROR;
	}
	if (len == 0) {
	    break;
	}
	crc = crc32(crc, (unsigned char *) buf, len);
	nbyte += len;
    }
    if (Tcl_Seek(in, 0, SEEK_SET) == -1) {
	Tcl_SetObjResult(interp, Tcl_ObjPrintf("seek error on \"%s\": %s",
		TclGetString(pathObj), Tcl_PosixError(interp)));
	Tcl_Close(interp, in);
	Tcl_DStringFree(&zpathDs);
	return TCL_ERROR;
    }

    /*
     * Remember where we've got to so far so we can write the header (after
     * writing the file).
     */

    headerStartOffset = Tcl_Tell(out);

    /*
     * Reserve space for the per-file header. Includes writing the file name
     * as we already know that.
     */

    memset(buf, '\0', ZIP_LOCAL_HEADER_LEN);
    memcpy(buf + ZIP_LOCAL_HEADER_LEN, zpathExt, zpathlen);
    len = zpathlen + ZIP_LOCAL_HEADER_LEN;
    if (Tcl_Write(out, buf, len) != len) {
    writeErrorWithChannelOpen:
	Tcl_SetObjResult(interp, Tcl_ObjPrintf(
		"write error on \"%s\": %s",
		TclGetString(pathObj), Tcl_PosixError(interp)));
	Tcl_Close(interp, in);
	Tcl_DStringFree(&zpathDs);
	return TCL_ERROR;
    }

    /*
     * Align payload to next 4-byte boundary (if necessary) using a dummy
     * extra entry similar to the zipalign tool from Android's SDK.
     */

    if ((len + headerStartOffset) & 3) {
	unsigned char abuf[8];
	const unsigned char *astart = abuf;
	const unsigned char *aend = abuf + 8;

	align = 4 + ((len + headerStartOffset) & 3);
	ZipWriteShort(astart, aend, abuf, 0xffff);
	ZipWriteShort(astart, aend, abuf + 2, align - 4);
	ZipWriteInt(astart, aend, abuf + 4, 0x03020100);
	if (Tcl_Write(out, (const char *) abuf, align) != align) {
	    goto writeErrorWithChannelOpen;
	}
    }

    /*
     * Set up encryption if we were asked to.
     */

    if (passwd) {
	int i, ch, tmp;
	unsigned char kvbuf[2*ZIP_CRYPT_HDR_LEN];

	init_keys(passwd, keys, crc32tab);
	for (i = 0; i < ZIP_CRYPT_HDR_LEN - 2; i++) {
	    if (RandomChar(interp, i, &ch) != TCL_OK) {
		Tcl_Close(interp, in);
		return TCL_ERROR;
	    }
	    kvbuf[i + ZIP_CRYPT_HDR_LEN] = UCHAR(zencode(keys, crc32tab, ch, tmp));
	}
	Tcl_ResetResult(interp);
	init_keys(passwd, keys, crc32tab);
	for (i = 0; i < ZIP_CRYPT_HDR_LEN - 2; i++) {
	    kvbuf[i] = UCHAR(zencode(keys, crc32tab, kvbuf[i + ZIP_CRYPT_HDR_LEN], tmp));
	}
	kvbuf[i++] = UCHAR(zencode(keys, crc32tab, crc >> 16, tmp));
	kvbuf[i++] = UCHAR(zencode(keys, crc32tab, crc >> 24, tmp));
	len = Tcl_Write(out, (char *) kvbuf, ZIP_CRYPT_HDR_LEN);
	memset(kvbuf, 0, sizeof(kvbuf));
	if (len != ZIP_CRYPT_HDR_LEN) {
	    goto writeErrorWithChannelOpen;
	}
	memcpy(keys0, keys, sizeof(keys0));
	nbytecompr += ZIP_CRYPT_HDR_LEN;
    }

    /*
     * Save where we've got to in case we need to just store this file.
     */

    Tcl_Flush(out);
    dataStartOffset = Tcl_Tell(out);

    /*
     * Compress the stream.
     */

    compMeth = ZIP_COMPMETH_DEFLATED;
    memset(&stream, 0, sizeof(z_stream));
    stream.zalloc = Z_NULL;
    stream.zfree = Z_NULL;
    stream.opaque = Z_NULL;
    if (deflateInit2(&stream, 9, Z_DEFLATED, -15, 8,
	    Z_DEFAULT_STRATEGY) != Z_OK) {
	Tcl_SetObjResult(interp, Tcl_ObjPrintf(
		"compression init error on \"%s\"", TclGetString(pathObj)));
	ZIPFS_ERROR_CODE(interp, "DEFLATE_INIT");
	Tcl_Close(interp, in);
	Tcl_DStringFree(&zpathDs);
	return TCL_ERROR;
    }

    do {
	len = Tcl_Read(in, buf, bufsize);
	if (len < 0) {
	    deflateEnd(&stream);
	    goto readErrorWithChannelOpen;
	}
	stream.avail_in = len;
	stream.next_in = (unsigned char *) buf;
	flush = Tcl_Eof(in) ? Z_FINISH : Z_NO_FLUSH;
	do {
	    stream.avail_out = sizeof(obuf);
	    stream.next_out = (unsigned char *) obuf;
	    len = deflate(&stream, flush);
	    if (len == Z_STREAM_ERROR) {
		Tcl_SetObjResult(interp, Tcl_ObjPrintf(
			"deflate error on \"%s\"", TclGetString(pathObj)));
		ZIPFS_ERROR_CODE(interp, "DEFLATE");
		deflateEnd(&stream);
		Tcl_Close(interp, in);
		Tcl_DStringFree(&zpathDs);
		return TCL_ERROR;
	    }
	    olen = sizeof(obuf) - stream.avail_out;
	    if (passwd) {
		Tcl_Size i;
		int tmp;

		for (i = 0; i < olen; i++) {
		    obuf[i] = (char) zencode(keys, crc32tab, obuf[i], tmp);
		}
	    }
	    if (olen && (Tcl_Write(out, obuf, olen) != olen)) {
		deflateEnd(&stream);
		goto writeErrorWithChannelOpen;
	    }
	    nbytecompr += olen;
	} while (stream.avail_out == 0);
    } while (flush != Z_FINISH);
    deflateEnd(&stream);

    /*
     * Work out where we've got to.
     */

    Tcl_Flush(out);
    dataEndOffset = Tcl_Tell(out);

    if (nbyte - nbytecompr <= 0) {
	/*
	 * Compressed file larger than input, write it again uncompressed.
	 */

	if (Tcl_Seek(in, 0, SEEK_SET) != 0) {
	    goto seekErr;
	}
	if (Tcl_Seek(out, dataStartOffset, SEEK_SET) != dataStartOffset) {
	seekErr:
	    Tcl_SetObjResult(interp, Tcl_ObjPrintf(
		    "seek error: %s", Tcl_PosixError(interp)));
	    Tcl_Close(interp, in);
	    Tcl_DStringFree(&zpathDs);
	    return TCL_ERROR;
	}
	nbytecompr = (passwd ? ZIP_CRYPT_HDR_LEN : 0);
	while (1) {
	    len = Tcl_Read(in, buf, bufsize);
	    if (len < 0) {
		goto readErrorWithChannelOpen;
	    } else if (len == 0) {
		break;
	    }
	    if (passwd) {
		Tcl_Size i;
		int tmp;

		for (i = 0; i < len; i++) {
		    buf[i] = (char) zencode(keys0, crc32tab, buf[i], tmp);
		}
	    }
	    if (Tcl_Write(out, buf, len) != len) {
		goto writeErrorWithChannelOpen;
	    }
	    nbytecompr += len;
	}
	compMeth = ZIP_COMPMETH_STORED;

	/*
	 * Chop off everything after this; it's the over-large compressed data
	 * and we don't know if it is going to get overwritten otherwise.
	 */

	Tcl_Flush(out);
	dataEndOffset = Tcl_Tell(out);
	Tcl_TruncateChannel(out, dataEndOffset);
    }
    Tcl_Close(interp, in);
    Tcl_DStringFree(&zpathDs);
    zpathExt = NULL;

    hPtr = Tcl_CreateHashEntry(fileHash, zpathTcl, &isNew);
    if (!isNew) {
	Tcl_SetObjResult(interp, Tcl_ObjPrintf(
		"non-unique path name \"%s\"", TclGetString(pathObj)));
	ZIPFS_ERROR_CODE(interp, "DUPLICATE_PATH");
	return TCL_ERROR;
    }

    /*
     * Remember that we've written the file (for central directory generation)
     * and generate the local (per-file) header in the space that we reserved
     * earlier.
     */

    z = AllocateZipEntry();
    Tcl_SetHashValue(hPtr, z);
    z->isEncrypted = (passwd ? 1 : 0);
    z->offset = headerStartOffset;
    z->crc32 = crc;
    z->timestamp = mtime;
    z->numBytes = nbyte;
    z->numCompressedBytes = nbytecompr;
    z->compressMethod = compMeth;
    z->name = (char *) Tcl_GetHashKey(fileHash, hPtr);

    /*
     * Write final local header information.
     */

    SerializeLocalEntryHeader(start, end, (unsigned char *) buf, z,
	    zpathlen, align);
    if (Tcl_Seek(out, headerStartOffset, SEEK_SET) != headerStartOffset) {
	Tcl_DeleteHashEntry(hPtr);
	Tcl_Free(z);
	Tcl_SetObjResult(interp, Tcl_ObjPrintf(
		"seek error: %s", Tcl_PosixError(interp)));
	return TCL_ERROR;
    }
    if (Tcl_Write(out, buf, ZIP_LOCAL_HEADER_LEN) != ZIP_LOCAL_HEADER_LEN) {
	Tcl_DeleteHashEntry(hPtr);
	Tcl_Free(z);
	Tcl_SetObjResult(interp, Tcl_ObjPrintf(
		"write error: %s", Tcl_PosixError(interp)));
	return TCL_ERROR;
    }
    Tcl_Flush(out);
    if (Tcl_Seek(out, dataEndOffset, SEEK_SET) != dataEndOffset) {
	Tcl_DeleteHashEntry(hPtr);
	Tcl_Free(z);
	Tcl_SetObjResult(interp, Tcl_ObjPrintf(
		"seek error: %s", Tcl_PosixError(interp)));
	return TCL_ERROR;
    }
    return TCL_OK;
}

/*
 *-------------------------------------------------------------------------
 *
 * ZipFSFind --
 *
 *	Worker for ZipFSMkZipOrImg() that discovers the list of files to add.
 *	Simple wrapper around [zipfs find].
 *
 *-------------------------------------------------------------------------
 */

static Tcl_Obj *
ZipFSFind(
    Tcl_Interp *interp,
    Tcl_Obj *dirRoot)
{
    Tcl_Obj *cmd[2];
    int result;

    cmd[0] = Tcl_NewStringObj("::tcl::zipfs::find", -1);
    cmd[1] = dirRoot;
    Tcl_IncrRefCount(cmd[0]);
    result = Tcl_EvalObjv(interp, 2, cmd, 0);
    Tcl_DecrRefCount(cmd[0]);
    if (result != TCL_OK) {
	return NULL;
    }
    return Tcl_GetObjResult(interp);
}

/*
 *-------------------------------------------------------------------------
 *
 * ComputeNameInArchive --
 *
 *	Helper for ZipFSMkZipOrImg() that computes what the actual name of a
 *	file in the ZIP archive should be, stripping a prefix (if appropriate)
 *	and any leading slashes. If the result is an empty string, the entry
 *	should be skipped.
 *
 * Returns:
 *	Pointer to the name (in Tcl's internal encoding), which will be in
 *	memory owned by one of the argument objects.
 *
 * Side effects:
 *	None (if Tcl_Objs have string representations)
 *
 *-------------------------------------------------------------------------
 */

static inline const char *
ComputeNameInArchive(
    Tcl_Obj *pathObj,		/* The path to the origin file */
    Tcl_Obj *directNameObj,	/* User-specified name for use in the ZIP
				 * archive */
    const char *strip,		/* A prefix to strip; may be NULL if no
				 * stripping need be done. */
    Tcl_Size slen)			/* The length of the prefix; must be 0 if no
				 * stripping need be done. */
{
    const char *name;
    Tcl_Size len;

    if (directNameObj) {
	name = TclGetString(directNameObj);
    } else {
	name = Tcl_GetStringFromObj(pathObj, &len);
	if (slen > 0) {
	    if ((len <= slen) || (strncmp(strip, name, slen) != 0)) {
		/*
		 * Guaranteed to be a NUL at the end, which will make this
		 * entry be skipped.
		 */

		return name + len;
	    }
	    name += slen;
	}
    }
    while (name[0] == '/') {
	++name;
    }
    return name;
}

/*
 *-------------------------------------------------------------------------
 *
 * ZipFSMkZipOrImg --
 *
 *	This procedure is creates a new ZIP archive file or image file given
 *	output filename, input directory of files to be archived, optional
 *	password, and optional image to be prepended to the output ZIP archive
 *	file. It's the core of the implementation of [zipfs mkzip], [zipfs
 *	mkimg], [zipfs lmkzip] and [zipfs lmkimg].
 *
 *	Tcl *always* encodes filenames in the ZIP as UTF-8. Similarly, it
 *	would always encode comments as UTF-8, if it supported comments.
 *
 * Results:
 *	A standard Tcl result.
 *
 * Side effects:
 *	A new ZIP archive file or image file is written.
 *
 *-------------------------------------------------------------------------
 */

static int
ZipFSMkZipOrImg(
    Tcl_Interp *interp,		/* Current interpreter. */
    int isImg,			/* Are we making an image? */
    Tcl_Obj *targetFile,	/* What file are we making? */
    Tcl_Obj *dirRoot,		/* What directory do we take files from? Do
				 * not specify at the same time as
				 * mappingList (one must be NULL). */
    Tcl_Obj *mappingList,	/* What files are we putting in, and with what
				 * names? Do not specify at the same time as
				 * dirRoot (one must be NULL). */
    Tcl_Obj *originFile,	/* If we're making an image, what file does
				 * the non-ZIP part of the image come from? */
    Tcl_Obj *stripPrefix,	/* Are we going to strip a prefix from
				 * filenames found beneath dirRoot? If NULL,
				 * do not strip anything (except for dirRoot
				 * itself). */
    Tcl_Obj *passwordObj)	/* The password for encoding things. NULL if
				 * there's no password protection. */
{
    Tcl_Channel out;
    int count, ret = TCL_ERROR;
    Tcl_Size pwlen = 0, slen = 0, len, i = 0;
    Tcl_Size lobjc;
    long long directoryStartOffset;
    /* The overall file offset of the start of the
     * central directory. */
    long long suffixStartOffset;/* The overall file offset of the start of the
				 * suffix of the central directory (i.e.,
				 * where this data will be written). */
    Tcl_Obj **lobjv, *list = mappingList;
    ZipEntry *z;
    Tcl_HashEntry *hPtr;
    Tcl_HashSearch search;
    Tcl_HashTable fileHash;
    char *strip = NULL, *pw = NULL, passBuf[264], buf[4096];
    unsigned char *start = (unsigned char *) buf;
    unsigned char *end = start + sizeof(buf);

    /*
     * Caller has verified that the number of arguments is correct.
     */

    passBuf[0] = 0;
    if (passwordObj != NULL) {
	pw = Tcl_GetStringFromObj(passwordObj, &pwlen);
	if (IsPasswordValid(interp, pw, pwlen) != TCL_OK) {
	    return TCL_ERROR;
	}
	if (pwlen == 0) {
	    pw = NULL;
	}
    }
    if (dirRoot != NULL) {
	list = ZipFSFind(interp, dirRoot);
	if (!list) {
	    return TCL_ERROR;
	}
    }
    Tcl_IncrRefCount(list);
    if (TclListObjLengthM(interp, list, &lobjc) != TCL_OK) {
	Tcl_DecrRefCount(list);
	return TCL_ERROR;
    }
    if (mappingList && (lobjc % 2)) {
	Tcl_DecrRefCount(list);
	ZIPFS_ERROR(interp, "need even number of elements");
	ZIPFS_ERROR_CODE(interp, "LIST_LENGTH");
	return TCL_ERROR;
    }
    if (lobjc == 0) {
	Tcl_DecrRefCount(list);
	ZIPFS_ERROR(interp, "empty archive");
	ZIPFS_ERROR_CODE(interp, "EMPTY");
	return TCL_ERROR;
    }
    if (TclListObjGetElementsM(interp, list, &lobjc, &lobjv) != TCL_OK) {
	Tcl_DecrRefCount(list);
	return TCL_ERROR;
    }
    out = Tcl_FSOpenFileChannel(interp, targetFile, "wb", 0755);
    if (out == NULL) {
	Tcl_DecrRefCount(list);
	return TCL_ERROR;
    }

    /*
     * Copy the existing contents from the image if it is an executable image.
     * Care must be taken because this might include an existing ZIP, which
     * needs to be stripped.
     */

    if (isImg) {
	ZipFile *zf, zf0;
	int isMounted = 0;
	const char *imgName;

	// TODO: normalize the origin file name
	imgName = (originFile != NULL) ? TclGetString(originFile) :
		Tcl_GetNameOfExecutable();
	if (pwlen) {
	    i = 0;
	    for (len = pwlen; len-- > 0;) {
		int ch = pw[len];

		passBuf[i] = (ch & 0x0f) | pwrot[(ch >> 4) & 0x0f];
		i++;
	    }
	    passBuf[i] = i;
	    ++i;
	    passBuf[i++] = (char) ZIP_PASSWORD_END_SIG;
	    passBuf[i++] = (char) (ZIP_PASSWORD_END_SIG >> 8);
	    passBuf[i++] = (char) (ZIP_PASSWORD_END_SIG >> 16);
	    passBuf[i++] = (char) (ZIP_PASSWORD_END_SIG >> 24);
	    passBuf[i] = '\0';
	}

	/*
	 * Check for mounted image.
	 */

	WriteLock();
	for (hPtr = Tcl_FirstHashEntry(&ZipFS.zipHash, &search); hPtr;
		hPtr = Tcl_NextHashEntry(&search)) {
	    zf = (ZipFile *) Tcl_GetHashValue(hPtr);
	    if (strcmp(zf->name, imgName) == 0) {
		isMounted = 1;
		zf->numOpen++;
		break;
	    }
	}
	Unlock();

	if (!isMounted) {
	    zf = &zf0;
	    memset(&zf0, 0, sizeof(ZipFile));
	}
	if (isMounted || ZipFSOpenArchive(interp, imgName, 0, zf) == TCL_OK) {
	    /*
	     * Copy everything up to the ZIP-related suffix.
	     */

	    if ((size_t) Tcl_Write(out, (char *) zf->data,
		    zf->passOffset) != zf->passOffset) {
		memset(passBuf, 0, sizeof(passBuf));
		Tcl_DecrRefCount(list);
		Tcl_SetObjResult(interp, Tcl_ObjPrintf(
			"write error: %s", Tcl_PosixError(interp)));
		Tcl_Close(interp, out);
		if (zf == &zf0) {
		    ZipFSCloseArchive(interp, zf);
		} else {
		    WriteLock();
		    zf->numOpen--;
		    Unlock();
		}
		return TCL_ERROR;
	    }
	    if (zf == &zf0) {
		ZipFSCloseArchive(interp, zf);
	    } else {
		WriteLock();
		zf->numOpen--;
		Unlock();
	    }
	} else {
	    /*
	     * Fall back to read it as plain file which hopefully is a static
	     * tclsh or wish binary with proper zipfs infrastructure built in.
	     */

	    if (CopyImageFile(interp, imgName, out) != TCL_OK) {
		memset(passBuf, 0, sizeof(passBuf));
		Tcl_DecrRefCount(list);
		Tcl_Close(interp, out);
		return TCL_ERROR;
	    }
	}

	/*
	 * Store the password so that the automounter can find it.
	 */

	len = strlen(passBuf);
	if (len > 0) {
	    i = Tcl_Write(out, passBuf, len);
	    if (i != len) {
		Tcl_DecrRefCount(list);
		Tcl_SetObjResult(interp, Tcl_ObjPrintf(
			"write error: %s", Tcl_PosixError(interp)));
		Tcl_Close(interp, out);
		return TCL_ERROR;
	    }
	}
	memset(passBuf, 0, sizeof(passBuf));
	Tcl_Flush(out);
    }

    /*
     * Prepare the contents of the ZIP archive.
     */

    Tcl_InitHashTable(&fileHash, TCL_STRING_KEYS);
    if (mappingList == NULL && stripPrefix != NULL) {
	strip = Tcl_GetStringFromObj(stripPrefix, &slen);
	if (!slen) {
	    strip = NULL;
	}
    }
    for (i = 0; i < lobjc; i += (mappingList ? 2 : 1)) {
	Tcl_Obj *pathObj = lobjv[i];
	const char *name = ComputeNameInArchive(pathObj,
		(mappingList ? lobjv[i + 1] : NULL), strip, slen);

	if (name[0] == '\0') {
	    continue;
	}
	if (ZipAddFile(interp, pathObj, name, out, pw, buf, sizeof(buf),
		&fileHash) != TCL_OK) {
	    goto done;
	}
    }

    /*
     * Construct the contents of the ZIP central directory.
     */

    directoryStartOffset = Tcl_Tell(out);
    count = 0;
    for (i = 0; i < lobjc; i += (mappingList ? 2 : 1)) {
	const char *name = ComputeNameInArchive(lobjv[i],
		(mappingList ? lobjv[i + 1] : NULL), strip, slen);
	Tcl_DString ds;

	hPtr = Tcl_FindHashEntry(&fileHash, name);
	if (!hPtr) {
	    continue;
	}
	z = (ZipEntry *) Tcl_GetHashValue(hPtr);

	name = Tcl_UtfToExternalDString(tclUtf8Encoding, z->name, TCL_INDEX_NONE, &ds);
	len = Tcl_DStringLength(&ds);
	SerializeCentralDirectoryEntry(start, end, (unsigned char *) buf,
		z, len);
	if ((Tcl_Write(out, buf, ZIP_CENTRAL_HEADER_LEN)
		!= ZIP_CENTRAL_HEADER_LEN)
		|| (Tcl_Write(out, name, len) != len)) {
	    Tcl_SetObjResult(interp, Tcl_ObjPrintf(
		    "write error: %s", Tcl_PosixError(interp)));
	    Tcl_DStringFree(&ds);
	    goto done;
	}
	Tcl_DStringFree(&ds);
	count++;
    }

    /*
     * Finalize the central directory.
     */

    Tcl_Flush(out);
    suffixStartOffset = Tcl_Tell(out);
    SerializeCentralDirectorySuffix(start, end, (unsigned char *) buf,
	    count, directoryStartOffset, suffixStartOffset);
    if (Tcl_Write(out, buf, ZIP_CENTRAL_END_LEN) != ZIP_CENTRAL_END_LEN) {
	Tcl_SetObjResult(interp, Tcl_ObjPrintf(
		"write error: %s", Tcl_PosixError(interp)));
	goto done;
    }
    Tcl_Flush(out);
    ret = TCL_OK;

  done:
    if (ret == TCL_OK) {
	ret = Tcl_Close(interp, out);
    } else {
	Tcl_Close(interp, out);
    }
    Tcl_DecrRefCount(list);
    for (hPtr = Tcl_FirstHashEntry(&fileHash, &search); hPtr;
	    hPtr = Tcl_NextHashEntry(&search)) {
	z = (ZipEntry *) Tcl_GetHashValue(hPtr);
	Tcl_Free(z);
	Tcl_DeleteHashEntry(hPtr);
    }
    Tcl_DeleteHashTable(&fileHash);
    return ret;
}

/*
 * ---------------------------------------------------------------------
 *
 * CopyImageFile --
 *
 *	A simple file copy function that is used (by ZipFSMkZipOrImg) for
 *	anything that is not an image with a ZIP appended.
 *
 * Returns:
 *	A Tcl result code.
 *
 * Side effects:
 *	Writes to an output channel.
 *
 * ---------------------------------------------------------------------
 */

static int
CopyImageFile(
    Tcl_Interp *interp,		/* For error reporting. */
    const char *imgName,	/* Where to copy from. */
    Tcl_Channel out)		/* Where to copy to; already open for writing
				 * binary data. */
{
    Tcl_WideInt i, k;
    Tcl_Size m, n;
    Tcl_Channel in;
    char buf[4096];
    const char *errMsg;

    Tcl_ResetResult(interp);
    in = Tcl_OpenFileChannel(interp, imgName, "rb", 0644);
    if (!in) {
	return TCL_ERROR;
    }

    /*
     * Get the length of the file (and exclude non-files).
     */

    i = Tcl_Seek(in, 0, SEEK_END);
    if (i == -1) {
	errMsg = "seek error";
	goto copyError;
    }
    Tcl_Seek(in, 0, SEEK_SET);

    /*
     * Copy the whole file, 8 blocks at a time (reasonably efficient). Note
     * that this totally ignores things like Windows's Alternate File Streams.
     */

    for (k = 0; k < i; k += m) {
	m = i - k;
	if (m > (Tcl_Size) sizeof(buf)) {
	    m = sizeof(buf);
	}
	n = Tcl_Read(in, buf, m);
	if (n == -1) {
	    errMsg = "read error";
	    goto copyError;
	} else if (n == 0) {
	    break;
	}
	m = Tcl_Write(out, buf, n);
	if (m != n) {
	    errMsg = "write error";
	    goto copyError;
	}
    }
    Tcl_Close(interp, in);
    return TCL_OK;

  copyError:
    Tcl_SetObjResult(interp, Tcl_ObjPrintf(
	    "%s: %s", errMsg, Tcl_PosixError(interp)));
    Tcl_Close(interp, in);
    return TCL_ERROR;
}

/*
 * ---------------------------------------------------------------------
 *
 * SerializeLocalEntryHeader, SerializeCentralDirectoryEntry,
 * SerializeCentralDirectorySuffix --
 *
 *	Create serialized forms of the structures that make up the ZIP
 *	metadata. Note that the both the local entry and the central directory
 *	entry need to have the name of the entry written directly afterwards.
 *
 *	We could write these as structs except we need to guarantee that we
 *	are writing these out as little-endian values.
 *
 * Side effects:
 *	Both update their buffer arguments, but otherwise change nothing.
 *
 * ---------------------------------------------------------------------
 */

static void
SerializeLocalEntryHeader(
    const unsigned char *start,	/* The start of writable memory. */
    const unsigned char *end,	/* The end of writable memory. */
    unsigned char *buf,		/* Where to serialize to */
    ZipEntry *z,		/* The description of what to serialize. */
    int nameLength,		/* The length of the name. */
    int align)			/* The number of alignment bytes. */
{
    ZipWriteInt(start, end, buf + ZIP_LOCAL_SIG_OFFS, ZIP_LOCAL_HEADER_SIG);
    ZipWriteShort(start, end, buf + ZIP_LOCAL_VERSION_OFFS, ZIP_MIN_VERSION);
    ZipWriteShort(start, end, buf + ZIP_LOCAL_FLAGS_OFFS, z->isEncrypted);
    ZipWriteShort(start, end, buf + ZIP_LOCAL_COMPMETH_OFFS,
	    z->compressMethod);
    ZipWriteShort(start, end, buf + ZIP_LOCAL_MTIME_OFFS,
	    ToDosTime(z->timestamp));
    ZipWriteShort(start, end, buf + ZIP_LOCAL_MDATE_OFFS,
	    ToDosDate(z->timestamp));
    ZipWriteInt(start, end, buf + ZIP_LOCAL_CRC32_OFFS, z->crc32);
    ZipWriteInt(start, end, buf + ZIP_LOCAL_COMPLEN_OFFS,
	    z->numCompressedBytes);
    ZipWriteInt(start, end, buf + ZIP_LOCAL_UNCOMPLEN_OFFS, z->numBytes);
    ZipWriteShort(start, end, buf + ZIP_LOCAL_PATHLEN_OFFS, nameLength);
    ZipWriteShort(start, end, buf + ZIP_LOCAL_EXTRALEN_OFFS, align);
}

static void
SerializeCentralDirectoryEntry(
    const unsigned char *start,	/* The start of writable memory. */
    const unsigned char *end,	/* The end of writable memory. */
    unsigned char *buf,		/* Where to serialize to */
    ZipEntry *z,		/* The description of what to serialize. */
    size_t nameLength)		/* The length of the name. */
{
    ZipWriteInt(start, end, buf + ZIP_CENTRAL_SIG_OFFS,
	    ZIP_CENTRAL_HEADER_SIG);
    ZipWriteShort(start, end, buf + ZIP_CENTRAL_VERSIONMADE_OFFS,
	    ZIP_MIN_VERSION);
    ZipWriteShort(start, end, buf + ZIP_CENTRAL_VERSION_OFFS, ZIP_MIN_VERSION);
    ZipWriteShort(start, end, buf + ZIP_CENTRAL_FLAGS_OFFS, z->isEncrypted);
    ZipWriteShort(start, end, buf + ZIP_CENTRAL_COMPMETH_OFFS,
	    z->compressMethod);
    ZipWriteShort(start, end, buf + ZIP_CENTRAL_MTIME_OFFS,
	    ToDosTime(z->timestamp));
    ZipWriteShort(start, end, buf + ZIP_CENTRAL_MDATE_OFFS,
	    ToDosDate(z->timestamp));
    ZipWriteInt(start, end, buf + ZIP_CENTRAL_CRC32_OFFS, z->crc32);
    ZipWriteInt(start, end, buf + ZIP_CENTRAL_COMPLEN_OFFS,
	    z->numCompressedBytes);
    ZipWriteInt(start, end, buf + ZIP_CENTRAL_UNCOMPLEN_OFFS, z->numBytes);
    ZipWriteShort(start, end, buf + ZIP_CENTRAL_PATHLEN_OFFS, nameLength);
    ZipWriteShort(start, end, buf + ZIP_CENTRAL_EXTRALEN_OFFS, 0);
    ZipWriteShort(start, end, buf + ZIP_CENTRAL_FCOMMENTLEN_OFFS, 0);
    ZipWriteShort(start, end, buf + ZIP_CENTRAL_DISKFILE_OFFS, 0);
    ZipWriteShort(start, end, buf + ZIP_CENTRAL_IATTR_OFFS, 0);
    ZipWriteInt(start, end, buf + ZIP_CENTRAL_EATTR_OFFS, 0);
    ZipWriteInt(start, end, buf + ZIP_CENTRAL_LOCALHDR_OFFS,
	    z->offset);
}

static void
SerializeCentralDirectorySuffix(
    const unsigned char *start,	/* The start of writable memory. */
    const unsigned char *end,	/* The end of writable memory. */
    unsigned char *buf,		/* Where to serialize to */
    int entryCount,		/* The number of entries in the directory */
    long long directoryStartOffset,
				/* The overall file offset of the start of the
				 * central directory. */
    long long suffixStartOffset)/* The overall file offset of the start of the
				 * suffix of the central directory (i.e.,
				 * where this data will be written). */
{
    ZipWriteInt(start, end, buf + ZIP_CENTRAL_END_SIG_OFFS,
	    ZIP_CENTRAL_END_SIG);
    ZipWriteShort(start, end, buf + ZIP_CENTRAL_DISKNO_OFFS, 0);
    ZipWriteShort(start, end, buf + ZIP_CENTRAL_DISKDIR_OFFS, 0);
    ZipWriteShort(start, end, buf + ZIP_CENTRAL_ENTS_OFFS, entryCount);
    ZipWriteShort(start, end, buf + ZIP_CENTRAL_TOTALENTS_OFFS, entryCount);
    ZipWriteInt(start, end, buf + ZIP_CENTRAL_DIRSIZE_OFFS,
	    suffixStartOffset - directoryStartOffset);
    ZipWriteInt(start, end, buf + ZIP_CENTRAL_DIRSTART_OFFS,
	    directoryStartOffset);
    ZipWriteShort(start, end, buf + ZIP_CENTRAL_COMMENTLEN_OFFS, 0);
}

/*
 *-------------------------------------------------------------------------
 *
 * ZipFSMkZipObjCmd, ZipFSLMkZipObjCmd --
 *
 *	These procedures are invoked to process the [zipfs mkzip] and [zipfs
 *	lmkzip] commands.  See description of ZipFSMkZipOrImg().
 *
 * Results:
 *	A standard Tcl result.
 *
 * Side effects:
 *	See description of ZipFSMkZipOrImg().
 *
 *-------------------------------------------------------------------------
 */

static int
ZipFSMkZipObjCmd(
    TCL_UNUSED(void *),
    Tcl_Interp *interp,		/* Current interpreter. */
    int objc,			/* Number of arguments. */
    Tcl_Obj *const objv[])	/* Argument objects. */
{
    Tcl_Obj *stripPrefix, *password;

    if (objc < 3 || objc > 5) {
	Tcl_WrongNumArgs(interp, 1, objv, "outfile indir ?strip? ?password?");
	return TCL_ERROR;
    }
    if (Tcl_IsSafe(interp)) {
	ZIPFS_ERROR(interp, "operation not permitted in a safe interpreter");
	ZIPFS_ERROR_CODE(interp, "SAFE_INTERP");
	return TCL_ERROR;
    }

    stripPrefix = (objc > 3 ? objv[3] : NULL);
    password = (objc > 4 ? objv[4] : NULL);
    return ZipFSMkZipOrImg(interp, 0, objv[1], objv[2], NULL, NULL,
	    stripPrefix, password);
}

static int
ZipFSLMkZipObjCmd(
    TCL_UNUSED(void *),
    Tcl_Interp *interp,		/* Current interpreter. */
    int objc,			/* Number of arguments. */
    Tcl_Obj *const objv[])	/* Argument objects. */
{
    Tcl_Obj *password;

    if (objc < 3 || objc > 4) {
	Tcl_WrongNumArgs(interp, 1, objv, "outfile inlist ?password?");
	return TCL_ERROR;
    }
    if (Tcl_IsSafe(interp)) {
	ZIPFS_ERROR(interp, "operation not permitted in a safe interpreter");
	ZIPFS_ERROR_CODE(interp, "SAFE_INTERP");
	return TCL_ERROR;
    }

    password = (objc > 3 ? objv[3] : NULL);
    return ZipFSMkZipOrImg(interp, 0, objv[1], NULL, objv[2], NULL,
	    NULL, password);
}

/*
 *-------------------------------------------------------------------------
 *
 * ZipFSMkImgObjCmd, ZipFSLMkImgObjCmd --
 *
 *	These procedures are invoked to process the [zipfs mkimg] and [zipfs
 *	lmkimg] commands.  See description of ZipFSMkZipOrImg().
 *
 * Results:
 *	A standard Tcl result.
 *
 * Side effects:
 *	See description of ZipFSMkZipOrImg().
 *
 *-------------------------------------------------------------------------
 */

static int
ZipFSMkImgObjCmd(
    TCL_UNUSED(void *),
    Tcl_Interp *interp,		/* Current interpreter. */
    int objc,			/* Number of arguments. */
    Tcl_Obj *const objv[])	/* Argument objects. */
{
    Tcl_Obj *originFile, *stripPrefix, *password;

    if (objc < 3 || objc > 6) {
	Tcl_WrongNumArgs(interp, 1, objv,
		"outfile indir ?strip? ?password? ?infile?");
	return TCL_ERROR;
    }
    if (Tcl_IsSafe(interp)) {
	ZIPFS_ERROR(interp, "operation not permitted in a safe interpreter");
	ZIPFS_ERROR_CODE(interp, "SAFE_INTERP");
	return TCL_ERROR;
    }

    originFile = (objc > 5 ? objv[5] : NULL);
    stripPrefix = (objc > 3 ? objv[3] : NULL);
    password = (objc > 4 ? objv[4] : NULL);
    return ZipFSMkZipOrImg(interp, 1, objv[1], objv[2], NULL,
	    originFile, stripPrefix, password);
}

static int
ZipFSLMkImgObjCmd(
    TCL_UNUSED(void *),
    Tcl_Interp *interp,		/* Current interpreter. */
    int objc,			/* Number of arguments. */
    Tcl_Obj *const objv[])	/* Argument objects. */
{
    Tcl_Obj *originFile, *password;

    if (objc < 3 || objc > 5) {
	Tcl_WrongNumArgs(interp, 1, objv, "outfile inlist ?password? ?infile?");
	return TCL_ERROR;
    }
    if (Tcl_IsSafe(interp)) {
	ZIPFS_ERROR(interp, "operation not permitted in a safe interpreter");
	ZIPFS_ERROR_CODE(interp, "SAFE_INTERP");
	return TCL_ERROR;
    }

    originFile = (objc > 4 ? objv[4] : NULL);
    password = (objc > 3 ? objv[3] : NULL);
    return ZipFSMkZipOrImg(interp, 1, objv[1], NULL, objv[2],
	    originFile, NULL, password);
}

/*
 *-------------------------------------------------------------------------
 *
 * ZipFSCanonicalObjCmd --
 *
 *	This procedure is invoked to process the [zipfs canonical] command.
 *	It returns the canonical name for a file within zipfs
 *
 * Results:
 *	Always TCL_OK provided the right number of arguments are supplied.
 *
 * Side effects:
 *	None.
 *
 *-------------------------------------------------------------------------
 */

static int
ZipFSCanonicalObjCmd(
    TCL_UNUSED(void *),
    Tcl_Interp *interp,		/* Current interpreter. */
    int objc,			/* Number of arguments. */
    Tcl_Obj *const objv[])	/* Argument objects. */
{
    const char *mntPoint = NULL;
    Tcl_DString dsPath, dsMount;

    if (objc < 2 || objc > 3) {
	Tcl_WrongNumArgs(interp, 1, objv, "?mountpoint? filename");
	return TCL_ERROR;
    }

    Tcl_DStringInit(&dsPath);
    Tcl_DStringInit(&dsMount);

    if (objc == 2) {
<<<<<<< HEAD
	filename = TclGetString(objv[1]);
	result = CanonicalPath("", filename, &dPath, 1);
    } else if (objc == 3) {
	mntpoint = TclGetString(objv[1]);
	filename = TclGetString(objv[2]);
	result = CanonicalPath(mntpoint, filename, &dPath, 1);
=======
	mntPoint = ZIPFS_VOLUME;
>>>>>>> de376d43
    } else {
	if (NormalizeMountPoint(interp, Tcl_GetString(objv[1]), &dsMount) != TCL_OK) {
	    return TCL_ERROR;
	}
<<<<<<< HEAD
	mntpoint = TclGetString(objv[1]);
	filename = TclGetString(objv[2]);
	result = CanonicalPath(mntpoint, filename, &dPath, zipfs);
=======
	mntPoint = Tcl_DStringValue(&dsMount);
>>>>>>> de376d43
    }
    (void)MapPathToZipfs(interp,
			 mntPoint,
			 Tcl_GetString(objv[objc - 1]),
			 &dsPath);
    Tcl_SetObjResult(interp, Tcl_DStringToObj(&dsPath));
    return TCL_OK;
}

/*
 *-------------------------------------------------------------------------
 *
 * ZipFSExistsObjCmd --
 *
 *	This procedure is invoked to process the [zipfs exists] command.  It
 *	tests for the existence of a file in the ZIP filesystem and places a
 *	boolean into the interp's result.
 *
 * Results:
 *	Always TCL_OK provided the right number of arguments are supplied.
 *
 * Side effects:
 *	None.
 *
 *-------------------------------------------------------------------------
 */

static int
ZipFSExistsObjCmd(
    TCL_UNUSED(void *),
    Tcl_Interp *interp,		/* Current interpreter. */
    int objc,			/* Number of arguments. */
    Tcl_Obj *const objv[])	/* Argument objects. */
{
    char *filename;
    int exists;

    if (objc != 2) {
	Tcl_WrongNumArgs(interp, 1, objv, "filename");
	return TCL_ERROR;
    }

    filename = TclGetString(objv[1]);

    ReadLock();
    exists = ZipFSLookup(filename) != NULL;
    if (!exists) {
	/* An ancestor directory of a file ? */
	exists = ContainsMountPoint(filename, -1);
    }

    Unlock();

    Tcl_SetObjResult(interp, Tcl_NewBooleanObj(exists));
    return TCL_OK;
}

/*
 *-------------------------------------------------------------------------
 *
 * ZipFSInfoObjCmd --
 *
 *	This procedure is invoked to process the [zipfs info] command.  On
 *	success, it returns a Tcl list made up of name of ZIP archive file,
 *	size uncompressed, size compressed, and archive offset of a file in
 *	the ZIP filesystem.
 *
 * Results:
 *	A standard Tcl result.
 *
 * Side effects:
 *	None.
 *
 *-------------------------------------------------------------------------
 */

static int
ZipFSInfoObjCmd(
    TCL_UNUSED(void *),
    Tcl_Interp *interp,		/* Current interpreter. */
    int objc,			/* Number of arguments. */
    Tcl_Obj *const objv[])	/* Argument objects. */
{
    char *filename;
    ZipEntry *z;
    int ret;

    if (objc != 2) {
	Tcl_WrongNumArgs(interp, 1, objv, "filename");
	return TCL_ERROR;
    }
    filename = TclGetString(objv[1]);
    ReadLock();
    z = ZipFSLookup(filename);
    if (z) {
	Tcl_Obj *result = Tcl_GetObjResult(interp);

	Tcl_ListObjAppendElement(interp, result,
		Tcl_NewStringObj(z->zipFilePtr->name, -1));
	Tcl_ListObjAppendElement(interp, result,
		Tcl_NewWideIntObj(z->numBytes));
	Tcl_ListObjAppendElement(interp, result,
		Tcl_NewWideIntObj(z->numCompressedBytes));
	Tcl_ListObjAppendElement(interp, result, Tcl_NewWideIntObj(z->offset));
	ret = TCL_OK;
    } else {
	Tcl_SetErrno(ENOENT);
	if (interp) {
	    Tcl_SetObjResult(
		interp,
		Tcl_ObjPrintf("path \"%s\" not found in any zipfs volume",
			      filename));
	}
	ret = TCL_ERROR;
    }
    Unlock();
    return ret;
}

/*
 *-------------------------------------------------------------------------
 *
 * ZipFSListObjCmd --
 *
 *	This procedure is invoked to process the [zipfs list] command.	 On
 *	success, it returns a Tcl list of files of the ZIP filesystem which
 *	match a search pattern (glob or regexp).
 *
 * Results:
 *	A standard Tcl result.
 *
 * Side effects:
 *	None.
 *
 *-------------------------------------------------------------------------
 */

static int
ZipFSListObjCmd(
    TCL_UNUSED(void *),
    Tcl_Interp *interp,		/* Current interpreter. */
    int objc,			/* Number of arguments. */
    Tcl_Obj *const objv[])	/* Argument objects. */
{
    char *pattern = NULL;
    Tcl_RegExp regexp = NULL;
    Tcl_HashEntry *hPtr;
    Tcl_HashSearch search;
    Tcl_Obj *result = Tcl_GetObjResult(interp);
    const char *options[] = {"-glob", "-regexp", NULL};
    enum list_options { OPT_GLOB, OPT_REGEXP };

    /*
     * Parse arguments.
     */

    if (objc > 3) {
	Tcl_WrongNumArgs(interp, 1, objv, "?(-glob|-regexp)? ?pattern?");
	return TCL_ERROR;
    }
    if (objc == 3) {
	int idx;

	if (Tcl_GetIndexFromObj(interp, objv[1], options, "option",
		0, &idx) != TCL_OK) {
	    return TCL_ERROR;
	}
	switch (idx) {
	case OPT_GLOB:
	    pattern = TclGetString(objv[2]);
	    break;
	case OPT_REGEXP:
	    regexp = Tcl_RegExpCompile(interp, TclGetString(objv[2]));
	    if (!regexp) {
		return TCL_ERROR;
	    }
	    break;
	}
    } else if (objc == 2) {
	pattern = TclGetString(objv[1]);
    }

    /*
     * Scan for matching entries.
     */

    ReadLock();
    if (pattern) {
	for (hPtr = Tcl_FirstHashEntry(&ZipFS.fileHash, &search);
		hPtr != NULL; hPtr = Tcl_NextHashEntry(&search)) {
	    ZipEntry *z = (ZipEntry *) Tcl_GetHashValue(hPtr);

	    if (Tcl_StringMatch(z->name, pattern)) {
		Tcl_ListObjAppendElement(interp, result,
			Tcl_NewStringObj(z->name, -1));
	    }
	}
    } else if (regexp) {
	for (hPtr = Tcl_FirstHashEntry(&ZipFS.fileHash, &search);
		hPtr; hPtr = Tcl_NextHashEntry(&search)) {
	    ZipEntry *z = (ZipEntry *) Tcl_GetHashValue(hPtr);

	    if (Tcl_RegExpExec(interp, regexp, z->name, z->name)) {
		Tcl_ListObjAppendElement(interp, result,
			Tcl_NewStringObj(z->name, -1));
	    }
	}
    } else {
	for (hPtr = Tcl_FirstHashEntry(&ZipFS.fileHash, &search);
		hPtr; hPtr = Tcl_NextHashEntry(&search)) {
	    ZipEntry *z = (ZipEntry *) Tcl_GetHashValue(hPtr);

	    Tcl_ListObjAppendElement(interp, result,
		    Tcl_NewStringObj(z->name, -1));
	}
    }
    Unlock();
    return TCL_OK;
}

/*
 *-------------------------------------------------------------------------
 *
 * TclZipfs_TclLibrary --
 *
 *	This procedure gets (and possibly finds) the root that Tcl's library
 *	files are mounted under.
 *
 * Results:
 *	A Tcl object holding the location (with zero refcount), or NULL if no
 *	Tcl library can be found.
 *
 * Side effects:
 *	May initialise the cache of where such library files are to be found.
 *	This cache is never cleared.
 *
 *-------------------------------------------------------------------------
 */

Tcl_Obj *
TclZipfs_TclLibrary(void)
{
    Tcl_Obj *vfsInitScript;
    int found;
#if (defined(_WIN32) || defined(__CYGWIN__)) && !defined(STATIC_BUILD)
#   define LIBRARY_SIZE	    64
    HMODULE hModule;
    WCHAR wName[MAX_PATH + LIBRARY_SIZE];
    char dllName[(MAX_PATH + LIBRARY_SIZE) * 3];
#endif /* _WIN32 */

    /*
     * Use the cached value if that has been set; we don't want to repeat the
     * searching and mounting.
     */

    if (zipfs_literal_tcl_library) {
	return Tcl_NewStringObj(zipfs_literal_tcl_library, -1);
    }

    /*
     * Look for the library file system within the executable.
     */

    vfsInitScript = Tcl_NewStringObj(ZIPFS_APP_MOUNT "/tcl_library/init.tcl",
	    -1);
    Tcl_IncrRefCount(vfsInitScript);
    found = Tcl_FSAccess(vfsInitScript, F_OK);
    Tcl_DecrRefCount(vfsInitScript);
    if (found == TCL_OK) {
	zipfs_literal_tcl_library = ZIPFS_APP_MOUNT "/tcl_library";
	return Tcl_NewStringObj(zipfs_literal_tcl_library, -1);
    }

    /*
     * Look for the library file system within the DLL/shared library.  Note
     * that we must mount the zip file and dll before releasing to search.
     */

#if !defined(STATIC_BUILD)
#if defined(_WIN32) || defined(__CYGWIN__)
    hModule = (HMODULE)TclWinGetTclInstance();
    GetModuleFileNameW(hModule, wName, MAX_PATH);
#ifdef __CYGWIN__
    cygwin_conv_path(3, wName, dllName, sizeof(dllName));
#else
    WideCharToMultiByte(CP_UTF8, 0, wName, -1, dllName, sizeof(dllName), NULL, NULL);
#endif

    if (ZipfsAppHookFindTclInit(dllName) == TCL_OK) {
	return Tcl_NewStringObj(zipfs_literal_tcl_library, -1);
    }
#elif !defined(NO_DLFCN_H)
    Dl_info dlinfo;
    if (dladdr((const void *)TclZipfs_TclLibrary, &dlinfo) && (dlinfo.dli_fname != NULL)
	&& (ZipfsAppHookFindTclInit(dlinfo.dli_fname) == TCL_OK)) {
	return Tcl_NewStringObj(zipfs_literal_tcl_library, -1);
    }
#else
    if (ZipfsAppHookFindTclInit(CFG_RUNTIME_LIBDIR "/" CFG_RUNTIME_DLLFILE) == TCL_OK) {
	return Tcl_NewStringObj(zipfs_literal_tcl_library, -1);
    }
#endif /* _WIN32 */
#endif /* !defined(STATIC_BUILD) */

    /*
     * If anything set the cache (but subsequently failed) go with that
     * anyway.
     */

    if (zipfs_literal_tcl_library) {
	return Tcl_NewStringObj(zipfs_literal_tcl_library, -1);
    }
    return NULL;
}

/*
 *-------------------------------------------------------------------------
 *
 * ZipFSTclLibraryObjCmd --
 *
 *	This procedure is invoked to process the
 *	[::tcl::zipfs::tcl_library_init] command, usually called during the
 *	execution of Tcl's interpreter startup. It returns the root that Tcl's
 *	library files are mounted under.
 *
 * Results:
 *	A standard Tcl result.
 *
 * Side effects:
 *	May initialise the cache of where such library files are to be found.
 *	This cache is never cleared.
 *
 *-------------------------------------------------------------------------
 */

static int
ZipFSTclLibraryObjCmd(
    TCL_UNUSED(void *),
    Tcl_Interp *interp,		/* Current interpreter. */
    TCL_UNUSED(int) /*objc*/,
    TCL_UNUSED(Tcl_Obj *const *)) /*objv*/
{
    if (!Tcl_IsSafe(interp)) {
	Tcl_Obj *pResult = TclZipfs_TclLibrary();

	if (!pResult) {
	    TclNewObj(pResult);
	}
	Tcl_SetObjResult(interp, pResult);
    }
    return TCL_OK;
}

/*
 *-------------------------------------------------------------------------
 *
 * ZipChannelClose --
 *
 *	This function is called to close a channel.
 *
 * Results:
 *	Always TCL_OK.
 *
 * Side effects:
 *	Resources are free'd.
 *
 *-------------------------------------------------------------------------
 */

static int
ZipChannelClose(
    void *instanceData,
    TCL_UNUSED(Tcl_Interp *),
    int flags)
{
    ZipChannel *info = (ZipChannel *) instanceData;

    if ((flags & (TCL_CLOSE_READ | TCL_CLOSE_WRITE)) != 0) {
	return EINVAL;
    }

    if (info->isEncrypted) {
	info->isEncrypted = 0;
	memset(info->keys, 0, sizeof(info->keys));
    }
    WriteLock();
    if (ZipChannelWritable(info)) {
	/*
	 * Copy channel data back into original file in archive.
	 */
	ZipEntry *z = info->zipEntryPtr;
	assert(info->ubufToFree && info->ubuf);
	unsigned char *newdata;
	newdata = (unsigned char *)Tcl_AttemptRealloc(
	    info->ubufToFree,
	    info->numBytes ? info->numBytes : 1); /* Bug [23dd83ce7c] */
	if (newdata == NULL) {
	    /* Could not reallocate, keep existing buffer */
	    newdata = info->ubufToFree;
	}
	info->ubufToFree = NULL; /* Now newdata! */
	info->ubuf = NULL;
	info->ubufSize = 0;

	/* Replace old content */
	if (z->data) {
	    Tcl_Free(z->data);
	}
	z->data = newdata; /* May be NULL when ubufToFree was NULL */
	z->numBytes = z->numCompressedBytes = info->numBytes;
	assert(z->data || z->numBytes == 0);
	z->compressMethod = ZIP_COMPMETH_STORED;
	z->timestamp = time(NULL);
	z->isDirectory = 0;
	z->isEncrypted = 0;
	z->offset = 0;
	z->crc32 = 0;
    }
    info->zipFilePtr->numOpen--;
    Unlock();
    if (info->ubufToFree) {
	assert(info->ubuf);
	Tcl_Free(info->ubufToFree);
	info->ubuf = NULL;
	info->ubufToFree = NULL;
	info->ubufSize = 0;
    }
    Tcl_Free(info);
    return TCL_OK;
}

/*
 *-------------------------------------------------------------------------
 *
 * ZipChannelRead --
 *
 *	This function is called to read data from channel.
 *
 * Results:
 *	Number of bytes read or -1 on error with error number set.
 *
 * Side effects:
 *	Data is read and file pointer is advanced.
 *
 *-------------------------------------------------------------------------
 */

static int
ZipChannelRead(
    void *instanceData,
    char *buf,
    int toRead,
    int *errloc)
{
    ZipChannel *info = (ZipChannel *) instanceData;
    Tcl_Size nextpos;

    if (info->isDirectory < 0) {
	/*
	 * Special case: when executable combined with ZIP archive file read
	 * data in front of ZIP, i.e. the executable itself.
	 */

	nextpos = info->cursor + toRead;
	if ((size_t)nextpos > info->zipFilePtr->baseOffset) {
	    toRead = info->zipFilePtr->baseOffset - info->cursor;
	    nextpos = info->zipFilePtr->baseOffset;
	}
	if (toRead == 0) {
	    return 0;
	}
	memcpy(buf, info->zipFilePtr->data, toRead);
	info->cursor = nextpos;
	*errloc = 0;
	return toRead;
    }
    if (info->isDirectory) {
	*errloc = EISDIR;
	return -1;
    }
    nextpos = info->cursor + toRead;
    if (nextpos > info->numBytes) {
	toRead = info->numBytes - info->cursor;
	nextpos = info->numBytes;
    }
    if (toRead == 0) {
	return 0;
    }
    if (info->isEncrypted) {
	int i;
	/*
	 * TODO - when is this code ever exercised? Cannot reach it from
	 * tests. In particular, decryption is always done at channel open
	 * to allow for seeks and random reads.
	 */
	for (i = 0; i < toRead; i++) {
	    int ch = info->ubuf[i + info->cursor];

	    buf[i] = zdecode(info->keys, crc32tab, ch);
	}
    } else {
	memcpy(buf, info->ubuf + info->cursor, toRead);
    }
    info->cursor = nextpos;
    *errloc = 0;
    return toRead;
}

/*
 *-------------------------------------------------------------------------
 *
 * ZipChannelWrite --
 *
 *	This function is called to write data into channel.
 *
 * Results:
 *	Number of bytes written or -1 on error with error number set.
 *
 * Side effects:
 *	Data is written and file pointer is advanced.
 *
 *-------------------------------------------------------------------------
 */

static int
ZipChannelWrite(
    void *instanceData,
    const char *buf,
    int toWrite,
    int *errloc)
{
    ZipChannel *info = (ZipChannel *) instanceData;
    unsigned long nextpos;

    if (!ZipChannelWritable(info)) {
	*errloc = EINVAL;
	return -1;
    }

    assert(info->ubuf == info->ubufToFree);
    assert(info->ubufToFree && info->ubufSize > 0);
    assert(info->ubufSize <= info->maxWrite);
    assert(info->numBytes <= info->ubufSize);
    assert(info->cursor <= info->numBytes);

    if (toWrite == 0) {
	*errloc = 0;
	return 0;
    }

    if (info->mode & O_APPEND) {
	info->cursor = info->numBytes;
    }

    if (toWrite > (info->maxWrite - info->cursor)) {
	/* File would grow beyond max size permitted */
	/* Don't do partial writes in error case. Or should we? */
	*errloc = EFBIG;
	return -1;
    }

    if (toWrite > (info->ubufSize - info->cursor)) {
	/* grow the buffer. We have already checked will not exceed maxWrite */
	Tcl_Size needed = info->cursor + toWrite;
	/* Tack on a bit for future growth. */
	if (needed < (info->maxWrite - needed/2)) {
	    needed += needed / 2;
	} else {
	    needed = info->maxWrite;
	}
	unsigned char *newBuf =
	    (unsigned char *)Tcl_AttemptRealloc(info->ubufToFree, needed);
	if (newBuf == NULL) {
	    *errloc = ENOMEM;
	    return -1;
	}
	info->ubufToFree = newBuf;
	info->ubuf = info->ubufToFree;
	info->ubufSize = needed;
    }
    nextpos = info->cursor + toWrite;
    memcpy(info->ubuf + info->cursor, buf, toWrite);
    info->cursor = nextpos;
    if (info->cursor > info->numBytes) {
	info->numBytes = info->cursor;
    }
    *errloc = 0;
    return toWrite;
}

/*
 *-------------------------------------------------------------------------
 *
 * ZipChannelSeek/ZipChannelWideSeek --
 *
 *	This function is called to position file pointer of channel.
 *
 * Results:
 *	New file position or -1 on error with error number set.
 *
 * Side effects:
 *	File pointer is repositioned according to offset and mode.
 *
 *-------------------------------------------------------------------------
 */

static long long
ZipChannelWideSeek(
    void *instanceData,
    long long offset,
    int mode,
    int *errloc)
{
    ZipChannel *info = (ZipChannel *) instanceData;
    Tcl_Size end;

    if (!ZipChannelWritable(info) && (info->isDirectory < 0)) {
	/*
	 * Special case: when executable combined with ZIP archive file, seek
	 * within front of ZIP, i.e. the executable itself.
	 */
	end = info->zipFilePtr->baseOffset;
    } else if (info->isDirectory) {
	*errloc = EINVAL;
	return -1;
    } else {
	end = info->numBytes;
    }
    switch (mode) {
    case SEEK_CUR:
	offset += info->cursor;
	break;
    case SEEK_END:
	offset += end;
	break;
    case SEEK_SET:
	break;
    default:
	*errloc = EINVAL;
	return -1;
    }
    if (offset < 0 || offset > TCL_SIZE_MAX) {
	*errloc = EINVAL;
	return -1;
    }
    if (ZipChannelWritable(info)) {
	if (offset > info->maxWrite) {
	    *errloc = EINVAL;
	    return -1;
	}
	if (offset > info->numBytes) {
	    info->numBytes = offset;
	}
    } else if (offset > end) {
	*errloc = EINVAL;
	return -1;
    }
    info->cursor = (Tcl_Size) offset;
    return info->cursor;
}

/*
 *-------------------------------------------------------------------------
 *
 * ZipChannelWatchChannel --
 *
 *	This function is called for event notifications on channel. Does
 *	nothing.
 *
 * Results:
 *	None.
 *
 * Side effects:
 *	None.
 *
 *-------------------------------------------------------------------------
 */

static void
ZipChannelWatchChannel(
    TCL_UNUSED(void *),
    TCL_UNUSED(int) /*mask*/)
{
    return;
}

/*
 *-------------------------------------------------------------------------
 *
 * ZipChannelGetFile --
 *
 *	This function is called to retrieve OS handle for channel.
 *
 * Results:
 *	Always TCL_ERROR since there's never an OS handle for a file within a
 *	ZIP archive.
 *
 * Side effects:
 *	None.
 *
 *-------------------------------------------------------------------------
 */

static int
ZipChannelGetFile(
    TCL_UNUSED(void *),
    TCL_UNUSED(int) /*direction*/,
    TCL_UNUSED(void **) /*handlePtr*/)
{
    return TCL_ERROR;
}

/*
 *-------------------------------------------------------------------------
 *
 * ZipChannelOpen --
 *
 *	This function opens a Tcl_Channel on a file from a mounted ZIP archive
 *	according to given open mode (already parsed by caller).
 *
 * Results:
 *	Tcl_Channel on success, or NULL on error.
 *
 * Side effects:
 *	Memory is allocated, the file from the ZIP archive is uncompressed.
 *
 *-------------------------------------------------------------------------
 */

static Tcl_Channel
ZipChannelOpen(
    Tcl_Interp *interp,		/* Current interpreter. */
    char *filename,		/* What are we opening. */
    int mode)			/* O_WRONLY O_RDWR O_TRUNC flags */
{
    ZipEntry *z;
    ZipChannel *info;
    int flags = 0;
    char cname[128];

    int wr = (mode & (O_WRONLY | O_RDWR)) != 0;

    /* Check for unsupported modes. */

    if ((ZipFS.wrmax <= 0) && wr) {
	Tcl_SetErrno(EACCES);
	if (interp) {
	    Tcl_SetObjResult(interp,
			     Tcl_ObjPrintf("writes not permitted: %s",
					   Tcl_PosixError(interp)));
	}
	return NULL;
    }

    if ((mode & (O_APPEND|O_TRUNC)) && !wr) {
	Tcl_SetErrno(EINVAL);
	if (interp) {
	    Tcl_SetObjResult(interp,
			     Tcl_ObjPrintf("Invalid flags 0x%x. O_APPEND and "
					   "O_TRUNC require write access: %s",
					   mode,
					   Tcl_PosixError(interp)));
	}
	return NULL;
    }

    /*
     * Is the file there?
     */

    WriteLock();
    z = ZipFSLookup(filename);
    if (!z) {
	Tcl_SetErrno(wr ? ENOTSUP : ENOENT);
	if (interp) {
	    Tcl_SetObjResult(interp,
			     Tcl_ObjPrintf("file \"%s\" not %s: %s",
					   filename,
					   wr ? "created" : "found",
					   Tcl_PosixError(interp)));
	}
	goto error;
    }

    if (z->numBytes < 0 || z->numCompressedBytes < 0 ||
	z->offset >= z->zipFilePtr->length) {
	/* Normally this should only happen for zip64. */
	ZIPFS_ERROR(interp, "file size error (may be zip64)");
	ZIPFS_ERROR_CODE(interp, "FILE_SIZE");
	goto error;
    }

    /* Do we support opening the file that way? */

    if (wr && z->isDirectory) {
	Tcl_SetErrno(EISDIR);
	if (interp) {
	    Tcl_SetObjResult(interp, Tcl_ObjPrintf(
		    "unsupported file type: %s",
		    Tcl_PosixError(interp)));
	}
	goto error;
    }
    if ((z->compressMethod != ZIP_COMPMETH_STORED)
	    && (z->compressMethod != ZIP_COMPMETH_DEFLATED)) {
	ZIPFS_ERROR(interp, "unsupported compression method");
	ZIPFS_ERROR_CODE(interp, "COMP_METHOD");
	goto error;
    }
    if (wr) {
	if ((mode & O_TRUNC) == 0 && !z->data && (z->numBytes > ZipFS.wrmax)) {
	    Tcl_SetErrno(EFBIG);
	    ZIPFS_POSIX_ERROR(interp, "file size exceeds max writable");
	    goto error;
	}
	flags = TCL_WRITABLE;
	if (mode & O_RDWR)
	    flags |= TCL_READABLE;
    } else {
	/* Read-only */
	flags |= TCL_READABLE;
    }

    if (z->isEncrypted) {
	if (z->numCompressedBytes < ZIP_CRYPT_HDR_LEN) {
	    ZIPFS_ERROR(interp,
			"decryption failed: truncated decryption header");
	    ZIPFS_ERROR_CODE(interp, "DECRYPT");
	    goto error;
	}
	if (z->zipFilePtr->passBuf[0] == 0) {
	    ZIPFS_ERROR(interp, "decryption failed - no password provided");
	    ZIPFS_ERROR_CODE(interp, "DECRYPT");
	    goto error;
	}
    }

    info = AllocateZipChannel(interp);
    if (!info) {
	goto error;
    }
    info->zipFilePtr = z->zipFilePtr;
    info->zipEntryPtr = z;
    if (wr) {
	/* Set up a writable channel. */

	if (InitWritableChannel(interp, info, z, mode) == TCL_ERROR) {
	    Tcl_Free(info);
	    goto error;
	}
    } else if (z->data) {
	/* Set up a readable channel for direct data. */

	info->numBytes = z->numBytes;
	info->ubuf = z->data;
	info->ubufToFree = NULL; /* Not dynamically allocated */
	info->ubufSize = 0;
    } else {
	/*
	 * Set up a readable channel.
	 */

	if (InitReadableChannel(interp, info, z) == TCL_ERROR) {
	    Tcl_Free(info);
	    goto error;
	}
    }

    if (z->crc32) {
	if (!(z->flags & ZE_F_CRC_COMPARED)) {
	    int crc = crc32(0, NULL, info->numBytes);
	    crc = crc32(crc, info->ubuf, info->numBytes);
	    z->flags |= ZE_F_CRC_COMPARED;
	    if (crc == z->crc32) {
		z->flags |= ZE_F_CRC_CORRECT;
	    }
	}
	if (!(z->flags & ZE_F_CRC_CORRECT)) {
	    ZIPFS_ERROR(interp, "invalid CRC");
	    ZIPFS_ERROR_CODE(interp, "CRC_FAILED");
	    if (info->ubufToFree) {
		Tcl_Free(info->ubufToFree);
		info->ubufSize = 0;
	    }
	    Tcl_Free(info);
	    goto error;
	}
    }

    /*
     * Wrap the ZipChannel into a Tcl_Channel.
     */

    snprintf(cname, sizeof(cname), "zipfs_%" TCL_Z_MODIFIER "x_%d", z->offset,
	    ZipFS.idCount++);
    z->zipFilePtr->numOpen++;
    Unlock();
    return Tcl_CreateChannel(&ZipChannelType, cname, info, flags);

  error:
    Unlock();
    return NULL;
}

/*
 *-------------------------------------------------------------------------
 *
 * InitWritableChannel --
 *
 *	Assistant for ZipChannelOpen() that sets up a writable channel. It's
 *	up to the caller to actually register the channel.
 *
 * Returns:
 *	Tcl result code.
 *
 * Side effects:
 *	Allocates memory for the implementation of the channel. Writes to the
 *	interpreter's result on error.
 *
 *-------------------------------------------------------------------------
 */

static int
InitWritableChannel(
    Tcl_Interp *interp,		/* Current interpreter, or NULL (when errors
				 * will be silent). */
    ZipChannel *info,		/* The channel to set up. */
    ZipEntry *z,		/* The zipped file that the channel will write
				 * to. */
    int mode)			/* O_APPEND, O_TRUNC */
{
    int i, ch;
    unsigned char *cbuf = NULL;

    /*
     * Set up a writable channel.
     */

    info->mode = mode;
    info->maxWrite = ZipFS.wrmax;

    info->ubufSize = z->numBytes ? z->numBytes : 1;
    info->ubufToFree = (unsigned char *)Tcl_AttemptAlloc(info->ubufSize);
    info->ubuf = info->ubufToFree;
    if (info->ubufToFree == NULL) {
	goto memoryError;
    }

    if (z->isEncrypted) {
	assert(z->numCompressedBytes >= ZIP_CRYPT_HDR_LEN); /* caller should have checked*/
	if (DecodeCryptHeader(
		interp, z, info->keys, z->zipFilePtr->data + z->offset) !=
	    TCL_OK) {
	    goto error_cleanup;
	}
    }

    if (mode & O_TRUNC) {
	/*
	 * Truncate; nothing there.
	 */

	info->numBytes = 0;
	z->crc32 = 0; /* Truncated, CRC no longer applicable */
    } else if (z->data) {
	/*
	 * Already got uncompressed data.
	 */
	assert(info->ubufSize >= z->numBytes);
	memcpy(info->ubuf, z->data, z->numBytes);
	info->numBytes = z->numBytes;
    } else {
	/*
	 * Need to uncompress the existing data.
	 */

	unsigned char *zbuf = z->zipFilePtr->data + z->offset;

	if (z->isEncrypted) {
	    zbuf += ZIP_CRYPT_HDR_LEN;
	}

	if (z->compressMethod == ZIP_COMPMETH_DEFLATED) {
	    z_stream stream;
	    int err;

	    memset(&stream, 0, sizeof(z_stream));
	    stream.zalloc = Z_NULL;
	    stream.zfree = Z_NULL;
	    stream.opaque = Z_NULL;
	    stream.avail_in = z->numCompressedBytes;
	    if (z->isEncrypted) {
		unsigned int j;

		/* Min length ZIP_CRYPT_HDR_LEN for keys should already been checked. */
		assert(stream.avail_in >= ZIP_CRYPT_HDR_LEN);

		stream.avail_in -= ZIP_CRYPT_HDR_LEN;
		cbuf = (unsigned char *) Tcl_AttemptAlloc(stream.avail_in ? stream.avail_in : 1);
		if (!cbuf) {
		    goto memoryError;
		}
		for (j = 0; j < stream.avail_in; j++) {
		    ch = zbuf[j];
		    cbuf[j] = zdecode(info->keys, crc32tab, ch);
		}
		stream.next_in = cbuf;
	    } else {
		stream.next_in = zbuf;
	    }
	    stream.next_out = info->ubuf;
	    stream.avail_out = info->ubufSize;
	    if (inflateInit2(&stream, -15) != Z_OK) {
		goto corruptionError;
	    }
	    err = inflate(&stream, Z_SYNC_FLUSH);
	    inflateEnd(&stream);
	    if ((err != Z_STREAM_END) &&
		((err != Z_OK) || (stream.avail_in != 0))) {
		goto corruptionError;
	    }
	    /* Even if decompression succeeded, counts should be as expected */
	    if ((int) stream.total_out != z->numBytes)
		goto corruptionError;
	    info->numBytes = z->numBytes;
	    if (cbuf) {
		Tcl_Free(cbuf);
	    }
	} else if (z->isEncrypted) {
	    /*
	     * Need to decrypt some otherwise-simple stored data.
	     */
	    if (z->numCompressedBytes <= ZIP_CRYPT_HDR_LEN ||
		(z->numCompressedBytes - ZIP_CRYPT_HDR_LEN) != z->numBytes)
		goto corruptionError;
	    int len = z->numCompressedBytes - ZIP_CRYPT_HDR_LEN;
	    assert(len <= info->ubufSize);
	    for (i = 0; i < len; i++) {
		ch = zbuf[i];
		info->ubuf[i] = zdecode(info->keys, crc32tab, ch);
	    }
	    info->numBytes = len;
	}
	else {
	    /*
	     * Simple stored data. Copy into our working buffer.
	     */
	    assert(info->ubufSize >= z->numBytes);
	    memcpy(info->ubuf, zbuf, z->numBytes);
	    info->numBytes = z->numBytes;
	}
	memset(info->keys, 0, sizeof(info->keys));
    }
    if (mode & O_APPEND) {
	info->cursor = info->numBytes;
    }

    return TCL_OK;

  memoryError:
    ZIPFS_MEM_ERROR(interp);
    goto error_cleanup;

  corruptionError:
    if (cbuf) {
	memset(info->keys, 0, sizeof(info->keys));
	Tcl_Free(cbuf);
    }
    ZIPFS_ERROR(interp, "decompression error");
    ZIPFS_ERROR_CODE(interp, "CORRUPT");

  error_cleanup:
    if (info->ubufToFree) {
	Tcl_Free(info->ubufToFree);
	info->ubufToFree = NULL;
	info->ubuf = NULL;
	info->ubufSize = 0;
    }
    return TCL_ERROR;
}

/*
 *-------------------------------------------------------------------------
 *
 * InitReadableChannel --
 *
 *	Assistant for ZipChannelOpen() that sets up a readable channel. It's
 *	up to the caller to actually register the channel. Caller should have
 *	validated the passed ZipEntry (byte counts in particular)
 *
 * Returns:
 *	Tcl result code.
 *
 * Side effects:
 *	Allocates memory for the implementation of the channel. Writes to the
 *	interpreter's result on error.
 *
 *-------------------------------------------------------------------------
 */

static int
InitReadableChannel(
    Tcl_Interp *interp,		/* Current interpreter, or NULL (when errors
				 * will be silent). */
    ZipChannel *info,		/* The channel to set up. */
    ZipEntry *z)		/* The zipped file that the channel will read
				 * from. */
{
    unsigned char *ubuf = NULL;
    int ch;

    info->iscompr = (z->compressMethod == ZIP_COMPMETH_DEFLATED);
    info->ubuf = z->zipFilePtr->data + z->offset;
    info->ubufToFree = NULL; /* ubuf memory not allocated */
    info->ubufSize = 0;
    info->isDirectory = z->isDirectory;
    info->isEncrypted = z->isEncrypted;
    info->mode = O_RDONLY;

    /* Caller must validate - bug [6ed3447a7e] */
    assert(z->numBytes >= 0 && z->numCompressedBytes >= 0);
    info->numBytes = z->numBytes;

    if (info->isEncrypted) {
	assert(z->numCompressedBytes >= ZIP_CRYPT_HDR_LEN); /* caller should have checked*/
	if (DecodeCryptHeader(interp, z, info->keys, info->ubuf) != TCL_OK) {
	    goto error_cleanup;
	}
	info->ubuf += ZIP_CRYPT_HDR_LEN;
    }

    if (info->iscompr) {
	z_stream stream;
	int err;
	unsigned int j;

	/*
	 * Data to decode is compressed, and possibly encrpyted too. If
	 * encrypted, local variable ubuf is used to hold the decrypted but
	 * still compressed data.
	 */

	memset(&stream, 0, sizeof(z_stream));
	stream.zalloc = Z_NULL;
	stream.zfree = Z_NULL;
	stream.opaque = Z_NULL;
	stream.avail_in = z->numCompressedBytes;
	if (info->isEncrypted) {
	    assert(stream.avail_in >= ZIP_CRYPT_HDR_LEN);
	    stream.avail_in -= ZIP_CRYPT_HDR_LEN;
	    ubuf = (unsigned char *) Tcl_AttemptAlloc(stream.avail_in ? stream.avail_in : 1);
	    if (!ubuf) {
		goto memoryError;
	    }

	    for (j = 0; j < stream.avail_in; j++) {
		ch = info->ubuf[j];
		ubuf[j] = zdecode(info->keys, crc32tab, ch);
	    }
	    stream.next_in = ubuf;
	} else {
	    stream.next_in = info->ubuf;
	}

	info->ubufSize = info->numBytes ? info->numBytes : 1;
	info->ubufToFree = (unsigned char *)Tcl_AttemptAlloc(info->ubufSize);
	info->ubuf = info->ubufToFree;
	stream.next_out = info->ubuf;
	if (!info->ubuf) {
	    goto memoryError;
	}
	stream.avail_out = info->numBytes;
	if (inflateInit2(&stream, -15) != Z_OK) {
	    goto corruptionError;
	}
	err = inflate(&stream, Z_SYNC_FLUSH);
	inflateEnd(&stream);

	/*
	 * Decompression was successful if we're either in the END state, or
	 * in the OK state with no buffered bytes.
	 */

	if ((err != Z_STREAM_END)
		&& ((err != Z_OK) || (stream.avail_in != 0))) {
	    goto corruptionError;
	}
	/* Even if decompression succeeded, counts should be as expected */
	if ((int) stream.total_out != z->numBytes)
	    goto corruptionError;

	if (ubuf) {
	    info->isEncrypted = 0;
	    memset(info->keys, 0, sizeof(info->keys));
	    Tcl_Free(ubuf);
	}
    } else if (info->isEncrypted) {
	unsigned int j, len;

	/*
	 * Decode encrypted but uncompressed file, since we support Tcl_Seek()
	 * on it, and it can be randomly accessed later.
	 */
	if (z->numCompressedBytes <= ZIP_CRYPT_HDR_LEN ||
	    (z->numCompressedBytes - ZIP_CRYPT_HDR_LEN) != z->numBytes)
	    goto corruptionError;
	len = z->numCompressedBytes - ZIP_CRYPT_HDR_LEN;
	ubuf = (unsigned char *) Tcl_AttemptAlloc(len);
	if (ubuf == NULL) {
	    goto memoryError;
	}
	for (j = 0; j < len; j++) {
	    ch = info->ubuf[j];
	    ubuf[j] = zdecode(info->keys, crc32tab, ch);
	}
	info->ubufSize = len;
	info->ubufToFree = ubuf;
	info->ubuf = info->ubufToFree;
	ubuf = NULL; /* So it does not inadvertently get free on future changes */
	info->isEncrypted = 0;
    }
    return TCL_OK;

  corruptionError:
    ZIPFS_ERROR(interp, "decompression error");
    ZIPFS_ERROR_CODE(interp, "CORRUPT");
    goto error_cleanup;

  memoryError:
    ZIPFS_MEM_ERROR(interp);

  error_cleanup:
    if (ubuf) {
	memset(info->keys, 0, sizeof(info->keys));
	Tcl_Free(ubuf);
    }
    if (info->ubufToFree) {
	Tcl_Free(info->ubufToFree);
	info->ubufToFree = NULL;
	info->ubuf = NULL;
	info->ubufSize = 0;
    }

    return TCL_ERROR;
}

/*
 *-------------------------------------------------------------------------
 *
 * ZipEntryStat --
 *
 *	This function implements the ZIP filesystem specific version of the
 *	library version of stat.
 *
 * Results:
 *	See stat documentation.
 *
 * Side effects:
 *	See stat documentation.
 *
 *-------------------------------------------------------------------------
 */

static int
ZipEntryStat(
    char *path,
    Tcl_StatBuf *buf)
{
    ZipEntry *z;
    int ret;

    ReadLock();
    z = ZipFSLookup(path);
    if (z) {
	memset(buf, 0, sizeof(Tcl_StatBuf));
	if (z->isDirectory) {
	    buf->st_mode = S_IFDIR | 0555;
	} else {
	    buf->st_mode = S_IFREG | 0555;
	}
	buf->st_size = z->numBytes;
	buf->st_mtime = z->timestamp;
	buf->st_ctime = z->timestamp;
	buf->st_atime = z->timestamp;
	ret = 0;
    } else if (ContainsMountPoint(path, -1)) {
	/* An intermediate dir under which a mount exists */
	memset(buf, 0, sizeof(Tcl_StatBuf));
	Tcl_Time t;
	Tcl_GetTime(&t);
	buf->st_atime = buf->st_mtime = buf->st_ctime = t.sec;
	buf->st_mode = S_IFDIR | 0555;
	ret = 0;
    } else {
	Tcl_SetErrno(ENOENT);
	ret = -1;
    }
    Unlock();
    return ret;
}

/*
 *-------------------------------------------------------------------------
 *
 * ZipEntryAccess --
 *
 *	This function implements the ZIP filesystem specific version of the
 *	library version of access.
 *
 * Results:
 *	See access documentation.
 *
 * Side effects:
 *	See access documentation.
 *
 *-------------------------------------------------------------------------
 */

static int
ZipEntryAccess(
    char *path,
    int mode)
{
    if (mode & X_OK) {
	return -1;
    }

    ReadLock();
    int access;
    ZipEntry *z = ZipFSLookup(path);
    if (z) {
	/* Currently existing files read/write but dirs are read-only */
	access = (z->isDirectory && (mode & W_OK)) ? -1 : 0;
    } else {
	if (mode & W_OK) {
	    access = -1;
	} else {
	    /*
	     * Even if entry does not exist, could be intermediate dir
	     * containing a mount point
	     */
	    access = ContainsMountPoint(path, -1) ? 0 : -1;
	}
    }
    Unlock();
    return access;
}

/*
 *-------------------------------------------------------------------------
 *
 * ZipFSOpenFileChannelProc --
 *
 *	Open a channel to a file in a mounted ZIP archive. Delegates to
 *	ZipChannelOpen().
 *
 * Results:
 *	Tcl_Channel on success, or NULL on error.
 *
 * Side effects:
 *	Allocates memory.
 *
 *-------------------------------------------------------------------------
 */

static Tcl_Channel
ZipFSOpenFileChannelProc(
    Tcl_Interp *interp,		/* Current interpreter. */
    Tcl_Obj *pathPtr,
    int mode,
    TCL_UNUSED(int) /* permissions */)
{
    pathPtr = Tcl_FSGetNormalizedPath(NULL, pathPtr);
    if (!pathPtr) {
	return NULL;
    }

    return ZipChannelOpen(interp, Tcl_GetString(pathPtr), mode);
}

/*
 *-------------------------------------------------------------------------
 *
 * ZipFSStatProc --
 *
 *	This function implements the ZIP filesystem specific version of the
 *	library version of stat.
 *
 * Results:
 *	See stat documentation.
 *
 * Side effects:
 *	See stat documentation.
 *
 *-------------------------------------------------------------------------
 */

static int
ZipFSStatProc(
    Tcl_Obj *pathPtr,
    Tcl_StatBuf *buf)
{
    pathPtr = Tcl_FSGetNormalizedPath(NULL, pathPtr);
    if (!pathPtr) {
	return -1;
    }
    return ZipEntryStat(TclGetString(pathPtr), buf);
}

/*
 *-------------------------------------------------------------------------
 *
 * ZipFSAccessProc --
 *
 *	This function implements the ZIP filesystem specific version of the
 *	library version of access.
 *
 * Results:
 *	See access documentation.
 *
 * Side effects:
 *	See access documentation.
 *
 *-------------------------------------------------------------------------
 */

static int
ZipFSAccessProc(
    Tcl_Obj *pathPtr,
    int mode)
{
    pathPtr = Tcl_FSGetNormalizedPath(NULL, pathPtr);
    if (!pathPtr) {
	return -1;
    }
    return ZipEntryAccess(TclGetString(pathPtr), mode);
}

/*
 *-------------------------------------------------------------------------
 *
 * ZipFSFilesystemSeparatorProc --
 *
 *	This function returns the separator to be used for a given path. The
 *	object returned should have a refCount of zero
 *
 * Results:
 *	A Tcl object, with a refCount of zero. If the caller needs to retain a
 *	reference to the object, it should call Tcl_IncrRefCount, and should
 *	otherwise free the object.
 *
 * Side effects:
 *	None.
 *
 *-------------------------------------------------------------------------
 */

static Tcl_Obj *
ZipFSFilesystemSeparatorProc(
    TCL_UNUSED(Tcl_Obj *) /*pathPtr*/)
{
    return Tcl_NewStringObj("/", -1);
}

/*
 *-------------------------------------------------------------------------
 *
 * AppendWithPrefix --
 *
 *	Worker for ZipFSMatchInDirectoryProc() that is a wrapper around
 *	Tcl_ListObjAppendElement() which knows about handling prefixes.
 *
 *-------------------------------------------------------------------------
 */

static inline void
AppendWithPrefix(
    Tcl_Obj *result,		/* Where to append a list element to. */
    Tcl_DString *prefix,	/* The prefix to add to the element, or NULL
				 * for don't do that. */
    const char *name,		/* The name to append. */
    size_t nameLen)		/* The length of the name. May be TCL_INDEX_NONE for
				 * append-up-to-NUL-byte. */
{
    if (prefix) {
	size_t prefixLength = Tcl_DStringLength(prefix);

	Tcl_DStringAppend(prefix, name, nameLen);
	Tcl_ListObjAppendElement(NULL, result, Tcl_NewStringObj(
		Tcl_DStringValue(prefix), Tcl_DStringLength(prefix)));
	Tcl_DStringSetLength(prefix, prefixLength);
    } else {
	Tcl_ListObjAppendElement(NULL, result, Tcl_NewStringObj(name, nameLen));
    }
}

/*
 *-------------------------------------------------------------------------
 *
 * ZipFSMatchInDirectoryProc --
 *
 *	This routine is used by the globbing code to search a directory for
 *	all files which match a given pattern.
 *
 * Results:
 *	The return value is a standard Tcl result indicating whether an error
 *	occurred in globbing. Errors are left in interp, good results are
 *	lappend'ed to resultPtr (which must be a valid object).
 *
 * Side effects:
 *	None.
 *
 *-------------------------------------------------------------------------
 */

static int
ZipFSMatchInDirectoryProc(
    TCL_UNUSED(Tcl_Interp *),
    Tcl_Obj *result,		/* Where to append matched items to. */
    Tcl_Obj *pathPtr,		/* Where we are looking. */
    const char *pattern,	/* What names we are looking for. */
    Tcl_GlobTypeData *types)	/* What types we are looking for. */
{
    Tcl_Obj *normPathPtr = Tcl_FSGetNormalizedPath(NULL, pathPtr);
    int scnt, l, dirOnly = -1, mounts = 0;
    Tcl_Size prefixLen, len, strip = 0;
    char *pat, *prefix, *path;
    Tcl_DString dsPref, *prefixBuf = NULL;
    int foundInHash, notDuplicate;
    ZipEntry *z;

    if (!normPathPtr) {
	return -1;
    }
    if (types) {
	dirOnly = (types->type & TCL_GLOB_TYPE_DIR) == TCL_GLOB_TYPE_DIR;
	mounts = (types->type == TCL_GLOB_TYPE_MOUNT);
    }

    /*
     * The prefix that gets prepended to results.
     */

    prefix = Tcl_GetStringFromObj(pathPtr, &prefixLen);

    /*
     * The (normalized) path we're searching.
     */

    path = Tcl_GetStringFromObj(normPathPtr, &len);

    Tcl_DStringInit(&dsPref);
    if (strcmp(prefix, path) == 0) {
	prefixBuf = NULL;
    } else {
	/*
	 * We need to strip the normalized prefix of the filenames and replace
	 * it with the official prefix that we were expecting to get.
	 */

	strip = len + 1;
	Tcl_DStringAppend(&dsPref, prefix, prefixLen);
	Tcl_DStringAppend(&dsPref, "/", 1);
	prefix = Tcl_DStringValue(&dsPref);
	prefixBuf = &dsPref;
    }

    ReadLock();

    /*
     * Are we globbing the mount points?
     */

    if (mounts) {
	ZipFSMatchMountPoints(result, normPathPtr, pattern, prefixBuf);
	goto end;
    }

    /* Does the path exist in the hash table? */
    z = ZipFSLookup(path);
    if (z) {
	/*
	 * Can we skip the complexity of actual globbing? Without a pattern,
	 * yes; it's a directory existence test.
	 */
	if (!pattern || (pattern[0] == '\0')) {
	    /* TODO - can't seem to get to this code from script for tests. */
	    /* Follow logic of what tclUnixFile.c does */
	    if ((dirOnly < 0) || (!dirOnly && !z->isDirectory) ||
		(dirOnly && z->isDirectory)) {
		Tcl_ListObjAppendElement(NULL, result, pathPtr);
	    }
	    goto end;
	}
    } else {
	/* Not in the hash table but could be an intermediate dir in a mount */
	if (!pattern || (pattern[0] == '\0')) {
	    /* TODO - can't seem to get to this code from script for tests. */
	    if (dirOnly && ContainsMountPoint(path, len)) {
		Tcl_ListObjAppendElement(NULL, result, pathPtr);
	    }
	    goto end;
	}
    }

    foundInHash = (z != NULL);

    /*
     * We've got to work for our supper and do the actual globbing. And all
     * we've got really is an undifferentiated pile of all the filenames we've
     * got from all our ZIP mounts.
     */

    l = strlen(pattern);
    pat = (char *) Tcl_Alloc(len + l + 2);
    memcpy(pat, path, len);
    while ((len > 1) && (pat[len - 1] == '/')) {
	--len;
    }
    if ((len > 1) || (pat[0] != '/')) {
	pat[len] = '/';
	++len;
    }
    memcpy(pat + len, pattern, l + 1);
    scnt = CountSlashes(pat);

    Tcl_HashTable duplicates;
    notDuplicate = 0;
    Tcl_InitHashTable(&duplicates, TCL_STRING_KEYS);

    Tcl_HashEntry *hPtr;
    Tcl_HashSearch search;
    if (foundInHash) {
	for (hPtr = Tcl_FirstHashEntry(&ZipFS.fileHash, &search); hPtr;
	     hPtr = Tcl_NextHashEntry(&search)) {
	    z = (ZipEntry *)Tcl_GetHashValue(hPtr);

	    if ((dirOnly >= 0) && ((dirOnly && !z->isDirectory) ||
				   (!dirOnly && z->isDirectory))) {
		continue;
	    }
	    if ((z->depth == scnt) &&
		((z->flags & ZE_F_VOLUME) == 0) /* Bug 14db54d81e */
		&& Tcl_StringCaseMatch(z->name, pat, 0)) {
		Tcl_CreateHashEntry(&duplicates, z->name + strip, &notDuplicate);
		assert(notDuplicate);
		AppendWithPrefix(result, prefixBuf, z->name + strip, -1);
	    }
	}
    }
    if (dirOnly) {
	/*
	 * Also check paths that are ancestors of a mount. e.g. glob
	 * //zipfs:/a/? with mount at //zipfs:/a/b/c. Also have to be
	 * careful about duplicates, such as when another mount is
	 * //zipfs:/a/b/d
	 */
	Tcl_DString ds;
	Tcl_DStringInit(&ds);
	for (hPtr = Tcl_FirstHashEntry(&ZipFS.zipHash, &search); hPtr;
	     hPtr = Tcl_NextHashEntry(&search)) {
	    ZipFile *zf = (ZipFile *)Tcl_GetHashValue(hPtr);
	    if (Tcl_StringCaseMatch(zf->mountPoint, pat, 0)) {
		const char *tail = zf->mountPoint + len;
		if (*tail == '\0')
		    continue;
		const char *end = strchr(tail, '/');
		Tcl_DStringAppend(&ds,
				  zf->mountPoint + strip,
				  end ? (Tcl_Size)(end - zf->mountPoint) : -1);
		const char *matchedPath = Tcl_DStringValue(&ds);
		(void)Tcl_CreateHashEntry(
		    &duplicates, matchedPath, &notDuplicate);
		if (notDuplicate) {
		    AppendWithPrefix(
			result, prefixBuf, matchedPath, Tcl_DStringLength(&ds));
		}
		Tcl_DStringFree(&ds);
	    }
	}
    }
    Tcl_DeleteHashTable(&duplicates);
    Tcl_Free(pat);

  end:
    Unlock();
    Tcl_DStringFree(&dsPref);
    return TCL_OK;
}

/*
 *-------------------------------------------------------------------------
 *
 * ZipFSMatchMountPoints --
 *
 *	This routine is a worker for ZipFSMatchInDirectoryProc, used by the
 *	globbing code to search for all mount points files which match a given
 *	pattern.
 *
 * Results:
 *	None.
 *
 * Side effects:
 *	Adds the matching mounts to the list in result, uses prefix as working
 *	space if it is non-NULL.
 *
 *-------------------------------------------------------------------------
 */

static void
ZipFSMatchMountPoints(
    Tcl_Obj *result,		/* The list of matches being built. */
    Tcl_Obj *normPathPtr,	/* Where we're looking from. */
    const char *pattern,	/* What we're looking for. NULL for a full
				 * list. */
    Tcl_DString *prefix)	/* Workspace filled with a prefix for all the
				 * filenames, or NULL if no prefix is to be
				 * used. */
{
    Tcl_HashEntry *hPtr;
    Tcl_HashSearch search;
    int l;
    Tcl_Size normLength;
    const char *path = Tcl_GetStringFromObj(normPathPtr, &normLength);
    Tcl_Size len = normLength;

    if (len < 1) {
	/*
	 * Shouldn't happen. But "shouldn't"...
	 */

	return;
    }
    l = CountSlashes(path);
    if (path[len - 1] == '/') {
	len--;
    } else {
	l++;
    }
    if (!pattern || (pattern[0] == '\0')) {
	pattern = "*";
    }

    for (hPtr = Tcl_FirstHashEntry(&ZipFS.zipHash, &search); hPtr;
	    hPtr = Tcl_NextHashEntry(&search)) {
	ZipFile *zf = (ZipFile *) Tcl_GetHashValue(hPtr);

	if (zf->mountPointLen == 0) {
	    ZipEntry *z;

	    /*
	     * Enumerate the contents of the ZIP; it's mounted on the root.
	     * TODO - a holdover from androwish? Tcl does not allow mounting
	     * outside of the //zipfs:/ area.
	     */

	    for (z = zf->topEnts; z; z = z->tnext) {
		Tcl_Size lenz = strlen(z->name);

		if ((lenz > len + 1) && (strncmp(z->name, path, len) == 0)
			&& (z->name[len] == '/')
			&& ((int) CountSlashes(z->name) == l)
			&& Tcl_StringCaseMatch(z->name + len + 1, pattern, 0)) {
		    AppendWithPrefix(result, prefix, z->name, lenz);
		}
	    }
	} else if ((zf->mountPointLen > len + 1)
		&& (strncmp(zf->mountPoint, path, len) == 0)
		&& (zf->mountPoint[len] == '/')
		&& ((int) CountSlashes(zf->mountPoint) == l)
		&& Tcl_StringCaseMatch(zf->mountPoint + len + 1,
			pattern, 0)) {
	    /*
	     * Standard mount; append if it matches.
	     */

	    AppendWithPrefix(result, prefix, zf->mountPoint, zf->mountPointLen);
	}
    }
}

/*
 *-------------------------------------------------------------------------
 *
 * ZipFSPathInFilesystemProc --
 *
 *	This function determines if the given path object is in the ZIP
 *	filesystem.
 *
 * Results:
 *	TCL_OK when the path object is in the ZIP filesystem, -1 otherwise.
 *
 * Side effects:
 *	None.
 *
 *-------------------------------------------------------------------------
 */

static int
ZipFSPathInFilesystemProc(
    Tcl_Obj *pathPtr,
    TCL_UNUSED(void **))
{
    Tcl_Size len;
    char *path;

    pathPtr = Tcl_FSGetNormalizedPath(NULL, pathPtr);
    if (!pathPtr) {
	return -1;
    }
    path = Tcl_GetStringFromObj(pathPtr, &len);

    /*
     * Claim any path under ZIPFS_VOLUME as ours. This is both a necessary
     * and sufficient condition as zipfs mounts at arbitrary paths are
     * not permitted (unlike Androwish).
     */
    return strncmp(path, ZIPFS_VOLUME, ZIPFS_VOLUME_LEN) ? -1 : TCL_OK;
}

/*
 *-------------------------------------------------------------------------
 *
 * ZipFSListVolumesProc --
 *
 *	Lists the currently mounted ZIP filesystem volumes.
 *
 * Results:
 *	The list of volumes.
 *
 * Side effects:
 *	None
 *
 *-------------------------------------------------------------------------
 */

static Tcl_Obj *
ZipFSListVolumesProc(void)
{
    return Tcl_NewStringObj(ZIPFS_VOLUME, -1);
}

/*
 *-------------------------------------------------------------------------
 *
 * ZipFSFileAttrStringsProc --
 *
 *	This function implements the ZIP filesystem dependent 'file
 *	attributes' subcommand, for listing the set of possible attribute
 *	strings.
 *
 * Results:
 *	An array of strings
 *
 * Side effects:
 *	None.
 *
 *-------------------------------------------------------------------------
 */

enum ZipFileAttrs {
    ZIP_ATTR_UNCOMPSIZE,
    ZIP_ATTR_COMPSIZE,
    ZIP_ATTR_OFFSET,
    ZIP_ATTR_MOUNT,
    ZIP_ATTR_ARCHIVE,
    ZIP_ATTR_PERMISSIONS,
    ZIP_ATTR_CRC
};

static const char *const *
ZipFSFileAttrStringsProc(
    TCL_UNUSED(Tcl_Obj *) /*pathPtr*/,
    TCL_UNUSED(Tcl_Obj **) /*objPtrRef*/)
{
    /*
     * Must match up with ZipFileAttrs enum above.
     */

    static const char *const attrs[] = {
	"-uncompsize",
	"-compsize",
	"-offset",
	"-mount",
	"-archive",
	"-permissions",
	"-crc",
	NULL,
    };

    return attrs;
}

/*
 *-------------------------------------------------------------------------
 *
 * ZipFSFileAttrsGetProc --
 *
 *	This function implements the ZIP filesystem specific 'file attributes'
 *	subcommand, for 'get' operations.
 *
 * Results:
 *	Standard Tcl return code. The object placed in objPtrRef (if TCL_OK
 *	was returned) is likely to have a refCount of zero. Either way we must
 *	either store it somewhere (e.g. the Tcl result), or Incr/Decr its
 *	refCount to ensure it is properly freed.
 *
 * Side effects:
 *	None.
 *
 *-------------------------------------------------------------------------
 */

static int
ZipFSFileAttrsGetProc(
    Tcl_Interp *interp,		/* Current interpreter. */
    int index,
    Tcl_Obj *pathPtr,
    Tcl_Obj **objPtrRef)
{
    Tcl_Size len;
    int ret = TCL_OK;
    char *path;
    ZipEntry *z;

    pathPtr = Tcl_FSGetNormalizedPath(NULL, pathPtr);
    if (!pathPtr) {
	return -1;
    }
    path = Tcl_GetStringFromObj(pathPtr, &len);
    ReadLock();
    z = ZipFSLookup(path);
    if (!z && !ContainsMountPoint(path, -1)) {
	Tcl_SetErrno(ENOENT);
	ZIPFS_POSIX_ERROR(interp, "file not found");
	ret = TCL_ERROR;
	goto done;
    }
    /* z == NULL for intermediate directories that are ancestors of mounts */
    switch (index) {
    case ZIP_ATTR_UNCOMPSIZE:
	TclNewIntObj(*objPtrRef, z ? z->numBytes : 0);
	break;
    case ZIP_ATTR_COMPSIZE:
	TclNewIntObj(*objPtrRef, z ? z->numCompressedBytes : 0);
	break;
    case ZIP_ATTR_OFFSET:
	TclNewIntObj(*objPtrRef, z ? z->offset : 0);
	break;
    case ZIP_ATTR_MOUNT:
	if (z) {
	    *objPtrRef = Tcl_NewStringObj(z->zipFilePtr->mountPoint,
					  z->zipFilePtr->mountPointLen);
	} else {
	    *objPtrRef = Tcl_NewStringObj("", 0);
	}
	break;
    case ZIP_ATTR_ARCHIVE:
	*objPtrRef = Tcl_NewStringObj(z ? z->zipFilePtr->name : "", -1);
	break;
    case ZIP_ATTR_PERMISSIONS:
	*objPtrRef = Tcl_NewStringObj("0o555", -1);
	break;
    case ZIP_ATTR_CRC:
	TclNewIntObj(*objPtrRef, z ? z->crc32 : 0);
	break;
    default:
	ZIPFS_ERROR(interp, "unknown attribute");
	ZIPFS_ERROR_CODE(interp, "FILE_ATTR");
	ret = TCL_ERROR;
    }

  done:
    Unlock();
    return ret;
}

/*
 *-------------------------------------------------------------------------
 *
 * ZipFSFileAttrsSetProc --
 *
 *	This function implements the ZIP filesystem specific 'file attributes'
 *	subcommand, for 'set' operations.
 *
 * Results:
 *	Standard Tcl return code.
 *
 * Side effects:
 *	None.
 *
 *-------------------------------------------------------------------------
 */

static int
ZipFSFileAttrsSetProc(
    Tcl_Interp *interp,		/* Current interpreter. */
    TCL_UNUSED(int) /*index*/,
    TCL_UNUSED(Tcl_Obj *) /*pathPtr*/,
    TCL_UNUSED(Tcl_Obj *) /*objPtr*/)
{
    ZIPFS_ERROR(interp, "unsupported operation");
    ZIPFS_ERROR_CODE(interp, "UNSUPPORTED_OP");
    return TCL_ERROR;
}

/*
 *-------------------------------------------------------------------------
 *
 * ZipFSFilesystemPathTypeProc --
 *
 * Results:
 *
 * Side effects:
 *
 *-------------------------------------------------------------------------
 */

static Tcl_Obj *
ZipFSFilesystemPathTypeProc(
    TCL_UNUSED(Tcl_Obj *) /*pathPtr*/)
{
    return Tcl_NewStringObj("zip", -1);
}

/*
 *-------------------------------------------------------------------------
 *
 * ZipFSLoadFile --
 *
 *	This functions deals with loading native object code. If the given
 *	path object refers to a file within the ZIP filesystem, an approriate
 *	error code is returned to delegate loading to the caller (by copying
 *	the file to temp store and loading from there). As fallback when the
 *	file refers to the ZIP file system but is not present, it is looked up
 *	relative to the executable and loaded from there when available.
 *
 * Results:
 *	TCL_OK on success, TCL_ERROR otherwise with error message left.
 *
 * Side effects:
 *	Loads native code into the process address space.
 *
 *-------------------------------------------------------------------------
 */

static int
ZipFSLoadFile(
    Tcl_Interp *interp,		/* Current interpreter. */
    Tcl_Obj *path,
    Tcl_LoadHandle *loadHandle,
    Tcl_FSUnloadFileProc **unloadProcPtr,
    int flags)
{
    Tcl_FSLoadFileProc2 *loadFileProc;
#ifdef ANDROID
    /*
     * Force loadFileProc to native implementation since the package manager
     * already extracted the shared libraries from the APK at install time.
     */

    loadFileProc = (Tcl_FSLoadFileProc2 *) tclNativeFilesystem.loadFileProc;
    if (loadFileProc) {
	return loadFileProc(interp, path, loadHandle, unloadProcPtr, flags);
    }
    Tcl_SetErrno(ENOENT);
    ZIPFS_ERROR(interp, Tcl_PosixError(interp));
    return TCL_ERROR;
#else /* !ANDROID */
    Tcl_Obj *altPath = NULL;
    int ret = TCL_ERROR;
    Tcl_Obj *objs[2] = { NULL, NULL };

    if (Tcl_FSAccess(path, R_OK) == 0) {
	/*
	 * EXDEV should trigger loading by copying to temp store.
	 */

	Tcl_SetErrno(EXDEV);
	ZIPFS_ERROR(interp, Tcl_PosixError(interp));
	return ret;
    }

    objs[1] = TclPathPart(interp, path, TCL_PATH_DIRNAME);
    if (objs[1] && (ZipFSAccessProc(objs[1], R_OK) == 0)) {
	const char *execName = Tcl_GetNameOfExecutable();

	/*
	 * Shared object is not in ZIP but its path prefix is, thus try to
	 * load from directory where the executable came from.
	 */

	TclDecrRefCount(objs[1]);
	objs[1] = TclPathPart(interp, path, TCL_PATH_TAIL);

	/*
	 * Get directory name of executable manually to deal with cases where
	 * [file dirname [info nameofexecutable]] is equal to [info
	 * nameofexecutable] due to VFS effects.
	 */

	if (execName) {
	    const char *p = strrchr(execName, '/');

	    if (p && p > execName + 1) {
		--p;
		objs[0] = Tcl_NewStringObj(execName, p - execName);
	    }
	}
	if (!objs[0]) {
	    objs[0] = TclPathPart(interp, TclGetObjNameOfExecutable(),
		    TCL_PATH_DIRNAME);
	}
	if (objs[0]) {
	    altPath = TclJoinPath(2, objs, 0);
	    if (altPath) {
		Tcl_IncrRefCount(altPath);
		if (Tcl_FSAccess(altPath, R_OK) == 0) {
		    path = altPath;
		}
	    }
	}
    }
    if (objs[0]) {
	Tcl_DecrRefCount(objs[0]);
    }
    if (objs[1]) {
	Tcl_DecrRefCount(objs[1]);
    }

    loadFileProc = (Tcl_FSLoadFileProc2 *) (void *)
	    tclNativeFilesystem.loadFileProc;
    if (loadFileProc) {
	ret = loadFileProc(interp, path, loadHandle, unloadProcPtr, flags);
    } else {
	Tcl_SetErrno(ENOENT);
	ZIPFS_ERROR(interp, Tcl_PosixError(interp));
    }
    if (altPath) {
	Tcl_DecrRefCount(altPath);
    }
    return ret;
#endif /* ANDROID */
}

#endif /* HAVE_ZLIB */

/*
 *-------------------------------------------------------------------------
 *
 * TclZipfs_Init --
 *
 *	Perform per interpreter initialization of this module.
 *
 * Results:
 *	The return value is a standard Tcl result.
 *
 * Side effects:
 *	Initializes this module if not already initialized, and adds module
 *	related commands to the given interpreter.
 *
 *-------------------------------------------------------------------------
 */

int
TclZipfs_Init(
    Tcl_Interp *interp)		/* Current interpreter. */
{
#ifdef HAVE_ZLIB
    static const EnsembleImplMap initMap[] = {
	{"mkimg",	ZipFSMkImgObjCmd,	NULL, NULL, NULL, 1},
	{"mkzip",	ZipFSMkZipObjCmd,	NULL, NULL, NULL, 1},
	{"lmkimg",	ZipFSLMkImgObjCmd,	NULL, NULL, NULL, 1},
	{"lmkzip",	ZipFSLMkZipObjCmd,	NULL, NULL, NULL, 1},
	/* The 4 entries above are not available in safe interpreters */
	{"mount",	ZipFSMountObjCmd,	NULL, NULL, NULL, 1},
	{"mount_data",	ZipFSMountBufferObjCmd,	NULL, NULL, NULL, 1},
	{"unmount",	ZipFSUnmountObjCmd,	NULL, NULL, NULL, 1},
	{"mkkey",	ZipFSMkKeyObjCmd,	NULL, NULL, NULL, 1},
	{"exists",	ZipFSExistsObjCmd,	NULL, NULL, NULL, 0},
	{"info",	ZipFSInfoObjCmd,	NULL, NULL, NULL, 0},
	{"list",	ZipFSListObjCmd,	NULL, NULL, NULL, 0},
	{"canonical",	ZipFSCanonicalObjCmd,	NULL, NULL, NULL, 0},
	{"root",	ZipFSRootObjCmd,	NULL, NULL, NULL, 0},
	{NULL, NULL, NULL, NULL, NULL, 0}
    };
    static const char findproc[] =
	"namespace eval ::tcl::zipfs {}\n"
	"proc ::tcl::zipfs::Find dir {\n"
	"    set result {}\n"
	"    if {[catch {glob -directory $dir -nocomplain * .*} list]} {\n"
	"        return $result\n"
	"    }\n"
	"    foreach file $list {\n"
	"        if {[file tail $file] in {. ..}} {\n"
	"            continue\n"
	"        }\n"
	"        lappend result $file {*}[Find $file]\n"
	"    }\n"
	"    return $result\n"
	"}\n"
	"proc ::tcl::zipfs::find {directoryName} {\n"
	"    return [lsort [Find $directoryName]]\n"
	"}\n";

    /*
     * One-time initialization.
     */

    WriteLock();
    if (!ZipFS.initialized) {
	ZipfsSetup();
    }
    Unlock();

    if (interp) {
	Tcl_Command ensemble;
	Tcl_Obj *mapObj;

	Tcl_EvalEx(interp, findproc, TCL_INDEX_NONE, TCL_EVAL_GLOBAL);
	if (!Tcl_IsSafe(interp)) {
	    Tcl_LinkVar(interp, "::tcl::zipfs::wrmax", (char *) &ZipFS.wrmax,
		    TCL_LINK_INT);
	    Tcl_LinkVar(interp, "::tcl::zipfs::fallbackEntryEncoding",
		    (char *) &ZipFS.fallbackEntryEncoding, TCL_LINK_STRING);
	}
	ensemble = TclMakeEnsemble(interp, "zipfs",
		Tcl_IsSafe(interp) ? (initMap + 4) : initMap);

	/*
	 * Add the [zipfs find] subcommand.
	 */

	Tcl_GetEnsembleMappingDict(NULL, ensemble, &mapObj);
	Tcl_DictObjPut(NULL, mapObj, Tcl_NewStringObj("find", -1),
		Tcl_NewStringObj("::tcl::zipfs::find", -1));
	Tcl_CreateObjCommand(interp, "::tcl::zipfs::tcl_library_init",
		ZipFSTclLibraryObjCmd, NULL, NULL);
	Tcl_PkgProvide(interp, "tcl::zipfs", "2.0");
    }
    return TCL_OK;
#else /* !HAVE_ZLIB */
    ZIPFS_ERROR(interp, "no zlib available");
    ZIPFS_ERROR_CODE(interp, "NO_ZLIB");
    return TCL_ERROR;
#endif /* HAVE_ZLIB */
}

#ifdef HAVE_ZLIB

#if !defined(STATIC_BUILD)
static int
ZipfsAppHookFindTclInit(
    const char *archive)
{
    Tcl_Obj *vfsInitScript;
    int found;

    if (zipfs_literal_tcl_library) {
	return TCL_ERROR;
    }
    if (TclZipfs_Mount(NULL, archive, ZIPFS_ZIP_MOUNT, NULL)) {
	/* Either the file doesn't exist or it is not a zip archive */
	return TCL_ERROR;
    }

    TclNewLiteralStringObj(vfsInitScript, ZIPFS_ZIP_MOUNT "/init.tcl");
    Tcl_IncrRefCount(vfsInitScript);
    found = Tcl_FSAccess(vfsInitScript, F_OK);
    Tcl_DecrRefCount(vfsInitScript);
    if (found == 0) {
	zipfs_literal_tcl_library = ZIPFS_ZIP_MOUNT;
	return TCL_OK;
    }

    TclNewLiteralStringObj(vfsInitScript,
	    ZIPFS_ZIP_MOUNT "/tcl_library/init.tcl");
    Tcl_IncrRefCount(vfsInitScript);
    found = Tcl_FSAccess(vfsInitScript, F_OK);
    Tcl_DecrRefCount(vfsInitScript);
    if (found == 0) {
	zipfs_literal_tcl_library = ZIPFS_ZIP_MOUNT "/tcl_library";
	return TCL_OK;
    }

    return TCL_ERROR;
}
#endif

void TclZipfsFinalize(void)
{
    /*
     * Finalization steps:
     * For every mounted archive, if it no longer has any open handles
     * clean up the mount and associated zip file entries.
     * If there are no more mounted archives, clean up and free the
     * ZipFS.fileHash and ZipFS.zipHash tables.
     */
    WriteLock();
    if (!ZipFS.initialized) {
	Unlock();
	return;
    }

    Tcl_HashEntry *hPtr;
    Tcl_HashSearch zipSearch;
    for (hPtr = Tcl_FirstHashEntry(&ZipFS.zipHash, &zipSearch); hPtr;
	    hPtr = Tcl_NextHashEntry(&zipSearch)) {
	ZipFile *zf = (ZipFile *) Tcl_GetHashValue(hPtr);
	if (zf->numOpen == 0) {
	    Tcl_DeleteHashEntry(hPtr);
	    CleanupMount(zf);
	    ZipFSCloseArchive(NULL, zf);
	    Tcl_Free(zf);
	}
    }

    hPtr = Tcl_FirstHashEntry(&ZipFS.fileHash, &zipSearch);
    if (hPtr == NULL) {
	hPtr = Tcl_FirstHashEntry(&ZipFS.zipHash, &zipSearch);
	if (hPtr == NULL) {
	    /* Both hash tables empty. Free all resources */
	    Tcl_FSUnregister(&zipfsFilesystem);
	    Tcl_DeleteHashTable(&ZipFS.fileHash);
	    Tcl_DeleteHashTable(&ZipFS.zipHash);
	    if (ZipFS.fallbackEntryEncoding) {
		Tcl_Free(ZipFS.fallbackEntryEncoding);
		ZipFS.fallbackEntryEncoding = NULL;
	    }
	    ZipFS.initialized = 0;
	}
    }

    Unlock();
}

/*
 *-------------------------------------------------------------------------
 *
 * TclZipfs_AppHook --
 *
 *	Performs the argument munging for the shell
 *
 *-------------------------------------------------------------------------
 */

const char *
TclZipfs_AppHook(
#ifdef SUPPORT_BUILTIN_ZIP_INSTALL
    int *argcPtr,		/* Pointer to argc */
#else
    TCL_UNUSED(int *), /*argcPtr*/
#endif
#ifdef _WIN32
    TCL_UNUSED(WCHAR ***)) /* argvPtr */
#else /* !_WIN32 */
    char ***argvPtr)		/* Pointer to argv */
#endif /* _WIN32 */
{
    const char *archive;
    const char *result;

#ifdef _WIN32
    result = Tcl_FindExecutable(NULL);
#else
    result = Tcl_FindExecutable((*argvPtr)[0]);
#endif
    archive = Tcl_GetNameOfExecutable();
    TclZipfs_Init(NULL);

    /*
     * Look for init.tcl in one of the locations mounted later in this
     * function.
     */

    if (!TclZipfs_Mount(NULL, archive, ZIPFS_APP_MOUNT, NULL)) {
	int found;
	Tcl_Obj *vfsInitScript;

	TclNewLiteralStringObj(vfsInitScript, ZIPFS_APP_MOUNT "/main.tcl");
	Tcl_IncrRefCount(vfsInitScript);
	if (Tcl_FSAccess(vfsInitScript, F_OK) == 0) {
	    /*
	     * Startup script should be set before calling Tcl_AppInit
	     */

	    Tcl_SetStartupScript(vfsInitScript, NULL);
	} else {
	    Tcl_DecrRefCount(vfsInitScript);
	}

	/*
	 * Set Tcl Encodings
	 */

	if (!zipfs_literal_tcl_library) {
	    TclNewLiteralStringObj(vfsInitScript,
		    ZIPFS_APP_MOUNT "/tcl_library/init.tcl");
	    Tcl_IncrRefCount(vfsInitScript);
	    found = Tcl_FSAccess(vfsInitScript, F_OK);
	    Tcl_DecrRefCount(vfsInitScript);
	    if (found == TCL_OK) {
		zipfs_literal_tcl_library = ZIPFS_APP_MOUNT "/tcl_library";
		return result;
	    }
	}
#ifdef SUPPORT_BUILTIN_ZIP_INSTALL
    } else if (*argcPtr > 1) {
	/*
	 * If the first argument is "install", run the supplied installer
	 * script.
	 */

#ifdef _WIN32
	Tcl_DString ds;

	Tcl_DStringInit(&ds);
	archive = Tcl_WCharToUtfDString((*argvPtr)[1], TCL_INDEX_NONE, &ds);
#else /* !_WIN32 */
	archive = (*argvPtr)[1];
#endif /* _WIN32 */
	if (strcmp(archive, "install") == 0) {
	    Tcl_Obj *vfsInitScript;

	    /*
	     * Run this now to ensure the file is present by the time Tcl_Main
	     * wants it.
	     */

	    TclZipfs_TclLibrary();
	    TclNewLiteralStringObj(vfsInitScript,
		    ZIPFS_ZIP_MOUNT "/tcl_library/install.tcl");
	    Tcl_IncrRefCount(vfsInitScript);
	    if (Tcl_FSAccess(vfsInitScript, F_OK) == 0) {
		Tcl_SetStartupScript(vfsInitScript, NULL);
	    }
	    return result;
	} else if (!TclZipfs_Mount(NULL, archive, ZIPFS_APP_MOUNT, NULL)) {
	    int found;
	    Tcl_Obj *vfsInitScript;

	    TclNewLiteralStringObj(vfsInitScript, ZIPFS_APP_MOUNT "/main.tcl");
	    Tcl_IncrRefCount(vfsInitScript);
	    if (Tcl_FSAccess(vfsInitScript, F_OK) == 0) {
		/*
		 * Startup script should be set before calling Tcl_AppInit
		 */

		Tcl_SetStartupScript(vfsInitScript, NULL);
	    } else {
		Tcl_DecrRefCount(vfsInitScript);
	    }
	    /* Set Tcl Encodings */
	    TclNewLiteralStringObj(vfsInitScript,
		    ZIPFS_APP_MOUNT "/tcl_library/init.tcl");
	    Tcl_IncrRefCount(vfsInitScript);
	    found = Tcl_FSAccess(vfsInitScript, F_OK);
	    Tcl_DecrRefCount(vfsInitScript);
	    if (found == TCL_OK) {
		zipfs_literal_tcl_library = ZIPFS_APP_MOUNT "/tcl_library";
		return result;
	    }
	}
#ifdef _WIN32
	Tcl_DStringFree(&ds);
#endif /* _WIN32 */
#endif /* SUPPORT_BUILTIN_ZIP_INSTALL */
    }
    return result;
}

#else /* !HAVE_ZLIB */

/*
 *-------------------------------------------------------------------------
 *
 * TclZipfs_Mount, TclZipfs_MountBuffer, TclZipfs_Unmount --
 *
 *	Dummy version when no ZLIB support available.
 *
 *-------------------------------------------------------------------------
 */

int
TclZipfs_Mount(
    Tcl_Interp *interp,		/* Current interpreter. */
    TCL_UNUSED(const char *),	/* Path to ZIP file to mount. */
    TCL_UNUSED(const char *),	/* Mount point path. */
    TCL_UNUSED(const char *))		/* Password for opening the ZIP, or NULL if
				 * the ZIP is unprotected. */
{
    ZIPFS_ERROR(interp, "no zlib available");
    ZIPFS_ERROR_CODE(interp, "NO_ZLIB");
    return TCL_ERROR;
}

int
TclZipfs_MountBuffer(
    Tcl_Interp *interp,		/* Current interpreter. NULLable. */
    TCL_UNUSED(const void *),
    TCL_UNUSED(size_t),
    TCL_UNUSED(const char *),	/* Mount point path. */
    TCL_UNUSED(int))
{
    ZIPFS_ERROR(interp, "no zlib available");
    ZIPFS_ERROR_CODE(interp, "NO_ZLIB");
    return TCL_ERROR;
}

int
TclZipfs_Unmount(
    Tcl_Interp *interp,		/* Current interpreter. */
    TCL_UNUSED(const char *))	/* Mount point path. */
{
    ZIPFS_ERROR(interp, "no zlib available");
    ZIPFS_ERROR_CODE(interp, "NO_ZLIB");
    return TCL_ERROR;
}

const char *
TclZipfs_AppHook(
    TCL_UNUSED(int *), /*argcPtr*/
#ifdef _WIN32
    TCL_UNUSED(WCHAR ***)) /* argvPtr */
#else /* !_WIN32 */
    TCL_UNUSED(char ***))		/* Pointer to argv */
#endif /* _WIN32 */
{
    return NULL;
}

Tcl_Obj *
TclZipfs_TclLibrary(void)
{
    return NULL;
}

int TclIsZipfsPath (const char *path)
{
    return 0;
}

#endif /* !HAVE_ZLIB */

/*
 * Local Variables:
 * mode: c
 * c-basic-offset: 4
 * fill-column: 78
 * End:
 */<|MERGE_RESOLUTION|>--- conflicted
+++ resolved
@@ -1106,7 +1106,7 @@
 	Tcl_DStringFree(&dsJoin);
 	partsPtr[0] = mountPath;
 	(void)Tcl_JoinPath(numParts, partsPtr, &dsJoin);
-	ckfree(partsPtr);
+	Tcl_Free(partsPtr);
     }
     unnormalizedObj = Tcl_DStringToObj(&dsJoin); /* Also resets dsJoin */
     Tcl_IncrRefCount(unnormalizedObj);
@@ -1907,12 +1907,8 @@
 	}
 	Unlock();
 	ZipFSCloseArchive(interp, zf);
-<<<<<<< HEAD
+	Tcl_DStringFree(&ds);
 	Tcl_Free(zf);
-=======
-	Tcl_DStringFree(&ds);
-	ckfree(zf);
->>>>>>> de376d43
 	return TCL_ERROR;
     }
 
@@ -2367,23 +2363,6 @@
 	Tcl_Obj *zipPathObj;
 	Tcl_Obj *normZipPathObj;
 
-<<<<<<< HEAD
-    if (passwd && IsPasswordValid(interp, passwd, strlen(passwd)) != TCL_OK) {
-	return TCL_ERROR;
-    }
-    zf = AllocateZipFile(interp, strlen(mountPoint));
-    if (!zf) {
-	return TCL_ERROR;
-    }
-    if (ZipFSOpenArchive(interp, zipname, 1, zf) != TCL_OK) {
-	Tcl_Free(zf);
-	return TCL_ERROR;
-    }
-    if (ZipFSCatalogFilesystem(interp, zf, mountPoint, passwd, zipname)
-	    != TCL_OK) {
-	/* zf would have been freed! */
-	return TCL_ERROR;
-=======
 	Unlock();
 
 	zipPathObj = Tcl_NewStringObj(zipname, -1);
@@ -2408,7 +2387,7 @@
 		else {
 		    ret = ZipFSOpenArchive(interp, normPath, 1, zf);
 		    if (ret != TCL_OK) {
-			ckfree(zf);
+			Tcl_Free(zf);
 		    }
 		    else {
 			ret = ZipFSCatalogFilesystem(
@@ -2423,7 +2402,6 @@
 	    }
 	}
 	Tcl_DecrRefCount(zipPathObj);
->>>>>>> de376d43
     }
 
     Tcl_DStringFree(&ds);
@@ -2492,31 +2470,6 @@
     } else {
 	Unlock();
 
-<<<<<<< HEAD
-    zf = AllocateZipFile(interp, strlen(mountPoint));
-    if (!zf) {
-	return TCL_ERROR;
-    }
-    zf->isMemBuffer = 1;
-    zf->length = datalen;
-    if (copy) {
-	zf->data = (unsigned char *) Tcl_AttemptAlloc(datalen);
-	if (!zf->data) {
-	    ZipFSCloseArchive(interp, zf);
-	    Tcl_Free(zf);
-	    ZIPFS_MEM_ERROR(interp);
-	    return TCL_ERROR;
-	}
-	memcpy(zf->data, data, datalen);
-	zf->ptrToFree = zf->data;
-    } else {
-	zf->data = (unsigned char *) data;
-	zf->ptrToFree = NULL;
-    }
-    if (ZipFSFindTOC(interp, 1, zf) != TCL_OK) {
-	Tcl_Free(zf);
-	return TCL_ERROR;
-=======
 	/*
 	 * Have both a mount point and data to mount there.
 	 * What's the magic about 64 * 1024 * 1024 ?
@@ -2537,10 +2490,10 @@
 	zf->length = datalen;
 
 	if (copy) {
-	    zf->data = (unsigned char *)attemptckalloc(datalen);
+	    zf->data = (unsigned char *)Tcl_AttemptAlloc(datalen);
 	    if (zf->data == NULL) {
 		ZipFSCloseArchive(interp, zf);
-		ckfree(zf);
+		Tcl_Free(zf);
 		ZIPFS_MEM_ERROR(interp);
 		goto done;
 	    }
@@ -2552,7 +2505,7 @@
 	}
 	ret = ZipFSFindTOC(interp, 1, zf);
 	if (ret != TCL_OK) {
-	    ckfree(zf);
+	    Tcl_Free(zf);
 	} else {
 	    /* Note ZipFSCatalogFilesystem will free zf on error */
 	    ret = ZipFSCatalogFilesystem(
@@ -2561,7 +2514,6 @@
 	if (ret == TCL_OK && interp) {
 	    Tcl_DStringResult(interp, &ds);
 	}
->>>>>>> de376d43
     }
 
 done:
@@ -2733,28 +2685,6 @@
 	Tcl_WrongNumArgs(interp, 1, objv, "?data? ?mountpoint?");
 	return TCL_ERROR;
     }
-<<<<<<< HEAD
-    if (objc < 2) {
-	int ret;
-
-	ReadLock();
-	ret = ListMountPoints(interp);
-	Unlock();
-	return ret;
-    }
-
-    if (objc < 3) {
-	ReadLock();
-	DescribeMounted(interp, TclGetString(objv[1]));
-	Unlock();
-	return TCL_OK;
-    }
-
-    data = Tcl_GetBytesFromObj(interp, objv[1], &length);
-    mountPoint = TclGetString(objv[2]);
-    if (data == NULL) {
-	return TCL_ERROR;
-=======
 
     if (objc > 1) {
 	if (objc == 2) {
@@ -2766,7 +2696,6 @@
 		return TCL_ERROR;
 	    }
 	}
->>>>>>> de376d43
     }
     return TclZipfs_MountBuffer(interp, data, length, mountPoint, 1);
 }
@@ -4093,27 +4022,12 @@
     Tcl_DStringInit(&dsMount);
 
     if (objc == 2) {
-<<<<<<< HEAD
-	filename = TclGetString(objv[1]);
-	result = CanonicalPath("", filename, &dPath, 1);
-    } else if (objc == 3) {
-	mntpoint = TclGetString(objv[1]);
-	filename = TclGetString(objv[2]);
-	result = CanonicalPath(mntpoint, filename, &dPath, 1);
-=======
 	mntPoint = ZIPFS_VOLUME;
->>>>>>> de376d43
     } else {
 	if (NormalizeMountPoint(interp, Tcl_GetString(objv[1]), &dsMount) != TCL_OK) {
 	    return TCL_ERROR;
 	}
-<<<<<<< HEAD
-	mntpoint = TclGetString(objv[1]);
-	filename = TclGetString(objv[2]);
-	result = CanonicalPath(mntpoint, filename, &dPath, zipfs);
-=======
 	mntPoint = Tcl_DStringValue(&dsMount);
->>>>>>> de376d43
     }
     (void)MapPathToZipfs(interp,
 			 mntPoint,
