/*
 * tclZipfs.c --
 *
 *	Implementation of the ZIP filesystem used in TIP 430
 *	Adapted from the implementation for AndroWish.
 *
 * Copyright © 2016-2017 Sean Woods <yoda@etoyoc.com>
 * Copyright © 2013-2015 Christian Werner <chw@ch-werner.de>
 *
 * See the file "license.terms" for information on usage and redistribution of
 * this file, and for a DISCLAIMER OF ALL WARRANTIES.
 *
 * This file is distributed in two ways:
 *   generic/tclZipfs.c file in the TIP430-enabled Tcl cores.
 *   compat/tclZipfs.c file in the tclconfig (TEA) file system, for pre-tip430
 *	projects.
 *
 * Helpful docs:
 * https://pkware.cachefly.net/webdocs/APPNOTE/APPNOTE-6.3.9.TXT
 * https://libzip.org/specifications/appnote_iz.txt
 */

#include "tclInt.h"
#include "tclFileSystem.h"

#ifdef _WIN32
# if defined(_WIN32) && defined (__clang__) && (__clang_major__ > 20)
#   pragma clang diagnostic ignored "-Wc++-keyword"
# endif
#else
#include <sys/mman.h>
#endif /* _WIN32*/

#ifndef MAP_FILE
#define MAP_FILE 0
#endif /* !MAP_FILE */
#define NOBYFOUR
#ifndef TBLS
#define TBLS 1
#endif

#if !defined(_WIN32) && !defined(NO_DLFCN_H)
#include <dlfcn.h>
#endif

/*
 * Macros to report errors only if an interp is present.
 */

#define ZIPFS_ERROR(interp,errstr) \
    do {								\
	if (interp) {							\
	    TclPrintfResult(interp, "%s", errstr);			\
	}								\
    } while (0)
#define ZIPFS_MEM_ERROR(interp) \
    do {								\
	if (interp) {							\
	    TclPrintfResult(interp, "out of memory");			\
	    TclSetErrorCode(interp, "TCL", "MALLOC");	\
	}								\
    } while (0)
#define ZIPFS_POSIX_ERROR(interp,errstr) \
    do {								\
	if (interp) {							\
	    TclPrintfResult(interp, "%s: %s",				\
		    errstr, Tcl_PosixError(interp));			\
	}								\
    } while (0)
#define ZIPFS_ERROR_CODE(interp,errcode) \
    do {								\
	if (interp) {							\
	    TclSetErrorCode(interp, "TCL", "ZIPFS", errcode);		\
	}								\
    } while (0)

#include "zlib.h"
#include "crypt.h"
#include "zutil.h"
#include "crc32.h"

static const z_crc_t* crc32tab;

/*
** We are compiling as part of the core.
** TIP430 style zipfs prefix
*/

#define ZIPFS_VOLUME	  "//zipfs:/"
#define ZIPFS_ROOTDIR_DEPTH 3 /* Number of / in root mount */
#define ZIPFS_VOLUME_LEN  9
#define ZIPFS_APP_MOUNT	  ZIPFS_VOLUME "app"
#define ZIPFS_ZIP_MOUNT	  ZIPFS_VOLUME "lib/tcl"
#define ZIPFS_FALLBACK_ENCODING "cp437"

/*
 * Various constants and offsets found in ZIP archive files
 */

#define ZIP_SIG_LEN			4

/*
 * Local header of ZIP archive member (at very beginning of each member).
 * C can't express this structure type even close to portably (thanks for
 * nothing, Clang and MSVC).
 */
enum ZipLocalEntryOffsets {
    ZIP_LOCAL_SIG_OFFS = 0,		/* sig field offset */
    ZIP_LOCAL_VERSION_OFFS = 4,		/* version field offset */
    ZIP_LOCAL_FLAGS_OFFS = 6,		/* flags field offset */
    ZIP_LOCAL_COMPMETH_OFFS = 8,	/* compMethod field offset */
    ZIP_LOCAL_MTIME_OFFS = 10,		/* modTime field offset */
    ZIP_LOCAL_MDATE_OFFS = 12,		/* modDate field offset */
    ZIP_LOCAL_CRC32_OFFS = 14,		/* crc32 field offset */
    ZIP_LOCAL_COMPLEN_OFFS = 18,	/* compLen field offset */
    ZIP_LOCAL_UNCOMPLEN_OFFS = 22,	/* uncompLen field offset */
    ZIP_LOCAL_PATHLEN_OFFS = 26,	/* pathLen field offset */
    ZIP_LOCAL_EXTRALEN_OFFS = 28,	/* extraLen field offset */
    ZIP_LOCAL_HEADER_LEN = 30		/* header part length */
};
#if 0
/* Recent enough GCC can do this. */
#define PACKED_LITTLE_ENDIAN \
    __attribute__((packed, scalar_storage_order("little-endian")))
#else
#undef PACKED_LITTLE_ENDIAN	/* Really don't support this yet! */
#endif
#ifdef PACKED_LITTLE_ENDIAN
/*
 * Local header of ZIP archive member (at very beginning of each member).
 */
struct PACKED_LITTLE_ENDIAN ZipLocalEntry {
    uint32_t sig;		// == ZIP_LOCAL_HEADER_SIG
    uint16_t version;
    uint16_t flags;
    uint16_t compMethod;
    uint16_t modTime;
    uint16_t modDate;
    uint32_t crc32;
    uint32_t compLen;
    uint32_t uncompLen;
    uint16_t pathLen;
    uint16_t extraLen;
};
#endif
#define ZIP_LOCAL_HEADER_SIG		0x04034b50

enum ZipLocalFlags {
    ZIP_LOCAL_FLAGS_ENC = 0x0001,
    ZIP_LOCAL_FLAGS_UTF8 = 0x0800
};

/*
 * Central header of ZIP archive member at end of ZIP file.
 * C can't express this structure type even close to portably (thanks for
 * nothing, Clang and MSVC).
 */
enum ZipCentralEntryOffsets {
    ZIP_CENTRAL_SIG_OFFS = 0,		/* sig field offset */
    ZIP_CENTRAL_VERSIONMADE_OFFS = 4,	/* versionMade field offset */
    ZIP_CENTRAL_VERSION_OFFS = 6,	/* version field offset */
    ZIP_CENTRAL_FLAGS_OFFS = 8,		/* flags field offset */
    ZIP_CENTRAL_COMPMETH_OFFS = 10,	/* compMethod field offset */
    ZIP_CENTRAL_MTIME_OFFS = 12,	/* modTime field offset */
    ZIP_CENTRAL_MDATE_OFFS = 14,	/* modDate field offset */
    ZIP_CENTRAL_CRC32_OFFS = 16,	/* crc32 field offset */
    ZIP_CENTRAL_COMPLEN_OFFS = 20,	/* compLen field offset */
    ZIP_CENTRAL_UNCOMPLEN_OFFS = 24,	/* uncompLen field offset */
    ZIP_CENTRAL_PATHLEN_OFFS = 28,	/* pathLen field offset */
    ZIP_CENTRAL_EXTRALEN_OFFS = 30,	/* extraLen field offset */
    ZIP_CENTRAL_FCOMMENTLEN_OFFS = 32,	/* commentLen field offset */
    ZIP_CENTRAL_DISKFILE_OFFS = 34,	/* diskFile field offset */
    ZIP_CENTRAL_IATTR_OFFS = 36,	/* intAttr field offset */
    ZIP_CENTRAL_EATTR_OFFS = 38,	/* extAttr field offset */
    ZIP_CENTRAL_LOCALHDR_OFFS = 42,	/* localHeaderOffset field offset */
    ZIP_CENTRAL_HEADER_LEN = 46		/* header part length */
};
#ifdef PACKED_LITTLE_ENDIAN
/*
 * Central header of ZIP archive member at end of ZIP file.
 */
struct PACKED_LITTLE_ENDIAN ZipCentralEntry {
    uint32_t sig;		// == ZIP_CENTRAL_HEADER_SIG
    uint16_t versionMade;
    uint16_t version;
    uint16_t flags;
    uint16_t compMethod;
    uint16_t modTime;
    uint16_t modDate;
    uint32_t crc32;
    uint32_t compLen;
    uint32_t uncompLen;
    uint16_t pathLen;
    uint16_t extraLen;
    uint16_t commentLen;
    uint16_t diskFile;
    uint16_t intAttr;
    uint32_t extAttr;
    uint32_t localHeaderOffset;
};
#endif
#define ZIP_CENTRAL_HEADER_SIG		0x02014b50

/*
 * Central end signature at very end of ZIP file.
 * C can't express this structure type even close to portably (thanks for
 * nothing, Clang and MSVC).
 */
enum ZipCentralMainOffsets {
    ZIP_CENTRAL_END_SIG_OFFS = 0,	/* sig field offset */
    ZIP_CENTRAL_DISKNO_OFFS = 4,	/* diskNum field offset */
    ZIP_CENTRAL_DISKDIR_OFFS = 6,	/* diskDir field offset */
    ZIP_CENTRAL_ENTS_OFFS = 8,		/* entriesOffset field offset */
    ZIP_CENTRAL_TOTALENTS_OFFS = 10,	/* totalEntries field offset */
    ZIP_CENTRAL_DIRSIZE_OFFS = 12,	/* dirSize field offset */
    ZIP_CENTRAL_DIRSTART_OFFS = 16,	/* dirStart field offset */
    ZIP_CENTRAL_COMMENTLEN_OFFS = 20,	/* commentLen field offset */
    ZIP_CENTRAL_END_LEN = 22		/* header part length */
};
#ifdef PACKED_LITTLE_ENDIAN
/*
 * Central end signature at very end of ZIP file.
 */
struct PACKED_LITTLE_ENDIAN ZipCentralMain {
    uint32_t sig;		// == ZIP_CENTRAL_END_SIG
    uint16_t diskNum;
    uint16_t diskDir;
    uint16_t entriesOffset;
    uint16_t totalEntries;
    uint32_t dirSize;
    uint32_t dirStart;
    uint16_t commentLen;
}
#endif
#define ZIP_CENTRAL_END_SIG		0x06054b50

#define ZIP_MIN_VERSION			20
enum ZipCompressionMethods {
    ZIP_COMPMETH_STORED = 0,
    ZIP_COMPMETH_DEFLATED = 8
};

#define ZIP_PASSWORD_END_SIG		0x5a5a4b50
#define ZIP_CRYPT_HDR_LEN		12

#define ZIP_MAX_FILE_SIZE		INT_MAX
#define DEFAULT_WRITE_MAX_SIZE		ZIP_MAX_FILE_SIZE

/*
 * Mutex to protect localtime(3) when no reentrant version available.
 */

#if !defined(_WIN32) && !defined(HAVE_LOCALTIME_R) && TCL_THREADS
TCL_DECLARE_MUTEX(localtimeMutex)
#endif /* !_WIN32 && !HAVE_LOCALTIME_R && TCL_THREADS */

/*
 * Forward declaration.
 */

struct ZipEntry;

/*
 * In-core description of mounted ZIP archive file.
 */

typedef struct ZipFile {
    char *name;			/* Archive name */
    size_t nameLength;		/* Length of archive name */
    bool isMemBuffer;		/* When true, not a file but a memory buffer */
    Tcl_Channel chan;		/* Channel handle or NULL */
    unsigned char *data;	/* Memory mapped or malloc'ed file */
    size_t length;		/* Length of memory mapped file */
    void *ptrToFree;		/* Non-NULL if malloc'ed file */
    size_t numFiles;		/* Number of files in archive */
    size_t baseOffset;		/* Archive start */
    size_t passOffset;		/* Password start */
    size_t directoryOffset;	/* Archive directory start */
    size_t directorySize;	/* Size of archive directory */
    unsigned char passBuf[264];	/* Password buffer */
    size_t numOpen;		/* Number of open files on archive */
    struct ZipEntry *entries;	/* List of files in archive */
    struct ZipEntry *topEnts;	/* List of top-level dirs in archive */
    char *mountPoint;		/* Mount point name */
    Tcl_Size mountPointLen;	/* Length of mount point name */
#ifdef _WIN32
    HANDLE mountHandle;		/* Handle used for direct file access. */
#endif /* _WIN32 */
} ZipFile;

/*
 * In-core description of file contained in mounted ZIP archive.
 */

typedef struct ZipEntry {
    char *name;			/* The full pathname of the virtual file */
    ZipFile *zipFilePtr;	/* The ZIP file holding this virtual file */
    size_t offset;		/* Data offset into memory mapped ZIP file */
    int numBytes;		/* Uncompressed size of the virtual file.
				 * -1 for zip64 */
    int numCompressedBytes;	/* Compressed size of the virtual file.
				 * -1 for zip64 */
    int compressMethod;		/* Compress method */
    int isDirectory;		/* 0 if file, 1 if directory, -1 if root */
    int depth;			/* Number of slashes in path. */
    int crc32;			/* CRC-32 as stored in ZIP */
    int timestamp;		/* Modification time */
    bool isEncrypted;		/* True if data is encrypted */
    int flags;			/* See ZipEntryFlags for bit definitions. */
    unsigned char *data;	/* File data if written */
    struct ZipEntry *next;	/* Next file in the same archive */
    struct ZipEntry *tnext;	/* Next top-level dir in archive */
} ZipEntry;

enum ZipEntryFlags {
    ZE_F_CRC_COMPARED = 1,	/* If 1, the CRC has been compared. */
    ZE_F_CRC_CORRECT = 2,	/* Only meaningful if ZE_F_CRC_COMPARED is 1 */
    ZE_F_VOLUME = 4		/* Entry corresponds to //zipfs:/ */
};

/*
 * File channel for file contained in mounted ZIP archive.
 *
 * Regarding data buffers:
 * For READ-ONLY files that are not encrypted and not compressed (zip STORE
 * method), ubuf points directly to the mapped zip file data in memory. No
 * additional storage is allocated and so ubufToFree is NULL.
 *
 * In all other combinations of compression and encryption or if channel is
 * writable, storage is allocated for the decrypted and/or uncompressed data
 * and a pointer to it is stored in ubufToFree and ubuf. When channel is
 * closed, ubufToFree is freed if not NULL. ubuf is irrelevant since it may
 * or may not point to allocated storage as above.
 */

typedef struct ZipChannel {
    ZipFile *zipFilePtr;	/* The ZIP file holding this channel */
    ZipEntry *zipEntryPtr;	/* Pointer back to virtual file */
    Tcl_Size maxWrite;		/* Maximum size for write */
    Tcl_Size numBytes;		/* Number of bytes of uncompressed data */
    Tcl_Size cursor;		/* Seek position for next read or write*/
    unsigned char *ubuf;	/* Pointer to the uncompressed data */
    unsigned char *ubufToFree;	/* NULL if ubuf points to memory that does not
				 * need freeing. Else memory to free (ubuf
				 * may point *inside* the block) */
    Tcl_Size ubufSize;		/* Size of allocated ubufToFree */
    bool isCompressed;		/* True if data is compressed */
    int isDirectory;		/* Set to 1 if directory, or -1 if root */
    bool isEncrypted;		/* True if data is encrypted */
    int mode;			/* O_WRITE, O_APPEND, O_TRUNC etc.*/
    unsigned long keys[3];	/* Key for decryption */
} ZipChannel;

static inline int
ZipChannelWritable(
    ZipChannel *info)
{
    return (info->mode & (O_WRONLY | O_RDWR)) != 0;
}

/*
 * Global variables.
 *
 * Most are kept in single ZipFS struct. When build with threading support
 * this struct is protected by the ZipFSMutex (see below).
 *
 * The "fileHash" component is the process-wide global table of all known ZIP
 * archive members in all mounted ZIP archives.
 *
 * The "zipHash" components is the process wide global table of all mounted
 * ZIP archive files.
 */

static struct {
    bool initialized;		/* True when initialized */
    int lock;			/* RW lock, see below */
    int waiters;		/* RW lock, see below */
    int wrmax;			/* Maximum write size of a file; only written
				 * to from Tcl code in a trusted interpreter,
				 * so NOT protected by mutex. */
    char *fallbackEntryEncoding;/* The fallback encoding for ZIP entries when
				 * they are believed to not be UTF-8; only
				 * written to from Tcl code in a trusted
				 * interpreter, so not protected by mutex. */
    int idCount;		/* Counter for channel names */
    Tcl_HashTable fileHash;	/* File name to ZipEntry mapping */
    Tcl_HashTable zipHash;	/* Mount to ZipFile mapping */
} ZipFS = {
    false, 0, 0, DEFAULT_WRITE_MAX_SIZE, NULL, 0,
	    {0,{0,0,0,0},0,0,0,0,0,0,0,0,0},
	    {0,{0,0,0,0},0,0,0,0,0,0,0,0,0}
};

/*
 * For password rotation.
 */

static const char pwrot[17] =
    "\x00\x80\x40\xC0\x20\xA0\x60\xE0"
    "\x10\x90\x50\xD0\x30\xB0\x70\xF0";

static bool zipfs_tcl_library_init = false;
static const char *zipfs_literal_tcl_library = NULL;

/* Function prototypes */

static int		CopyImageFile(Tcl_Interp *interp, const char *imgName,
			    Tcl_Channel out);
static int		DescribeMounted(Tcl_Interp *interp,
			    const char *mountPoint);
static int		InitReadableChannel(Tcl_Interp *interp,
			    ZipChannel *info, ZipEntry *z);
static int		InitWritableChannel(Tcl_Interp *interp,
			    ZipChannel *info, ZipEntry *z, int trunc);
static int		ListMountPoints(Tcl_Interp *interp);
static bool		ContainsMountPoint(const char *path, int pathLen);
static void		CleanupMount(ZipFile *zf);
static void		SerializeCentralDirectoryEntry(
			    const unsigned char *start,
			    const unsigned char *end, unsigned char *buf,
			    ZipEntry *z, size_t nameLength,
			    long long dataStartOffset);
static void		SerializeCentralDirectorySuffix(
			    const unsigned char *start,
			    const unsigned char *end, unsigned char *buf,
			    int entryCount, long long dataStartOffset,
			    long long directoryStartOffset,
			    long long suffixStartOffset);
static void		SerializeLocalEntryHeader(
			    const unsigned char *start,
			    const unsigned char *end, unsigned char *buf,
			    ZipEntry *z, int nameLength, int align);
static bool		IsCryptHeaderValid(ZipEntry *z,
			    unsigned char cryptHdr[ZIP_CRYPT_HDR_LEN]);
static int		DecodeCryptHeader(Tcl_Interp *interp, ZipEntry *z,
			    unsigned long keys[3],
			    unsigned char cryptHdr[ZIP_CRYPT_HDR_LEN]);
static int		ZipFSPathInFilesystemProc(Tcl_Obj *pathPtr,
			    void **clientDataPtr);
static Tcl_Obj *	ZipFSFilesystemPathTypeProc(Tcl_Obj *pathPtr);
static Tcl_Obj *	ZipFSFilesystemSeparatorProc(Tcl_Obj *pathPtr);
static int		ZipFSStatProc(Tcl_Obj *pathPtr, Tcl_StatBuf *buf);
static int		ZipFSAccessProc(Tcl_Obj *pathPtr, int mode);
static Tcl_Channel	ZipFSOpenFileChannelProc(Tcl_Interp *interp,
			    Tcl_Obj *pathPtr, int mode, int permissions);
static int		ZipFSMatchInDirectoryProc(Tcl_Interp *interp,
			    Tcl_Obj *result, Tcl_Obj *pathPtr,
			    const char *pattern, Tcl_GlobTypeData *types);
static void		ZipFSMatchMountPoints(Tcl_Obj *result,
			    Tcl_Obj *normPathPtr, const char *pattern,
			    Tcl_DString *prefix);
static Tcl_Obj *	ZipFSListVolumesProc(void);
static const char *const *ZipFSFileAttrStringsProc(Tcl_Obj *pathPtr,
			    Tcl_Obj **objPtrRef);
static int		ZipFSFileAttrsGetProc(Tcl_Interp *interp, int index,
			    Tcl_Obj *pathPtr, Tcl_Obj **objPtrRef);
static int		ZipFSFileAttrsSetProc(Tcl_Interp *interp, int index,
			    Tcl_Obj *pathPtr, Tcl_Obj *objPtr);
static int		ZipFSLoadFile(Tcl_Interp *interp, Tcl_Obj *path,
			    Tcl_LoadHandle *loadHandle,
			    Tcl_FSUnloadFileProc **unloadProcPtr, int flags);
static int		ZipMapArchive(Tcl_Interp *interp, ZipFile *zf,
			    void *handle);
static void		ZipfsSetup(void);
static int		ZipChannelClose(void *instanceData,
			    Tcl_Interp *interp, int flags);
static Tcl_DriverGetHandleProc	ZipChannelGetFile;
static int		ZipChannelRead(void *instanceData, char *buf,
			    int toRead, int *errloc);
static long long	ZipChannelWideSeek(void *instanceData,
			    long long offset, int mode, int *errloc);
static void		ZipChannelWatchChannel(void *instanceData,
			    int mask);
static int		ZipChannelWrite(void *instanceData,
			    const char *buf, int toWrite, int *errloc);
static int		TclZipfsInitEncodingDirs(void);
static int		TclZipfsMountExe(void);
static int		TclZipfsMountShlib(void);

static Tcl_ObjCmdProc	ZipFSMkImgObjCmd;
static Tcl_ObjCmdProc	ZipFSMkZipObjCmd;
static Tcl_ObjCmdProc	ZipFSLMkImgObjCmd;
static Tcl_ObjCmdProc	ZipFSLMkZipObjCmd;
static Tcl_ObjCmdProc	ZipFSMountObjCmd;
static Tcl_ObjCmdProc	ZipFSMountBufferObjCmd;
static Tcl_ObjCmdProc	ZipFSUnmountObjCmd;
static Tcl_ObjCmdProc	ZipFSMkKeyObjCmd;
static Tcl_ObjCmdProc	ZipFSExistsObjCmd;
static Tcl_ObjCmdProc	ZipFSInfoObjCmd;
static Tcl_ObjCmdProc	ZipFSListObjCmd;
static Tcl_ObjCmdProc	ZipFSCanonicalObjCmd;
static Tcl_ObjCmdProc	ZipFSRootObjCmd;

/*
 * Define the ZIP filesystem dispatch table.
 */

static const Tcl_Filesystem zipfsFilesystem = {
    "zipfs",
    sizeof(Tcl_Filesystem),
    TCL_FILESYSTEM_VERSION_2,
    ZipFSPathInFilesystemProc,
    NULL,	/* dupInternalRepProc */
    NULL,	/* freeInternalRepProc */
    NULL,	/* internalToNormalizedProc */
    NULL,	/* createInternalRepProc */
    NULL,	/* normalizePathProc */
    ZipFSFilesystemPathTypeProc,
    ZipFSFilesystemSeparatorProc,
    ZipFSStatProc,
    ZipFSAccessProc,
    ZipFSOpenFileChannelProc,
    ZipFSMatchInDirectoryProc,
    NULL,	/* utimeProc */
    NULL,	/* linkProc */
    ZipFSListVolumesProc,
    ZipFSFileAttrStringsProc,
    ZipFSFileAttrsGetProc,
    ZipFSFileAttrsSetProc,
    NULL,	/* createDirectoryProc */
    NULL,	/* removeDirectoryProc */
    NULL,	/* deleteFileProc */
    NULL,	/* copyFileProc */
    NULL,	/* renameFileProc */
    NULL,	/* copyDirectoryProc */
    NULL,	/* lstatProc */
    (Tcl_FSLoadFileProc *) (void *) ZipFSLoadFile,
    NULL,	/* getCwdProc */
    NULL	/* chdirProc */
};

/*
 * The channel type/driver definition used for ZIP archive members.
 */
static const Tcl_ChannelType zipChannelType = {
    "zip",
    TCL_CHANNEL_VERSION_5,
    NULL,			/* Deprecated. */
    ZipChannelRead,
    ZipChannelWrite,
    NULL,			/* Deprecated. */
    NULL,			/* Set options proc. */
    NULL,			/* Get options proc. */
    ZipChannelWatchChannel,
    ZipChannelGetFile,
    ZipChannelClose,
    NULL,			/* Set blocking mode for raw channel. */
    NULL,			/* Function to flush channel. */
    NULL,			/* Function to handle bubbled events. */
    ZipChannelWideSeek,
    NULL,			/* Thread action function. */
    NULL,			/* Truncate function. */
};

/*
<<<<<<< HEAD
 * Convenience macro to make some casts easier to use.
 */

#define UCHARP(x)	((unsigned char *) (x))
=======
 * The description of the [zipfs] ensemble command.
 */
const EnsembleImplMap tclZipfsImplMap[] = {
    {"mkimg",		ZipFSMkImgObjCmd,	NULL, NULL, NULL, 1},
    {"mkzip",		ZipFSMkZipObjCmd,	NULL, NULL, NULL, 1},
    {"lmkimg",		ZipFSLMkImgObjCmd,	NULL, NULL, NULL, 1},
    {"lmkzip",		ZipFSLMkZipObjCmd,	NULL, NULL, NULL, 1},
    {"mount",		ZipFSMountObjCmd,	NULL, NULL, NULL, 1},
    {"mountdata",	ZipFSMountBufferObjCmd,	NULL, NULL, NULL, 1},
    {"unmount",		ZipFSUnmountObjCmd,	NULL, NULL, NULL, 1},
    {"mkkey",		ZipFSMkKeyObjCmd,	NULL, NULL, NULL, 1},
    {"exists",		ZipFSExistsObjCmd,	NULL, NULL, NULL, 1},
    {"find",		NULL,			NULL, NULL, NULL, 0},
    {"info",		ZipFSInfoObjCmd,	NULL, NULL, NULL, 1},
    {"list",		ZipFSListObjCmd,	NULL, NULL, NULL, 1},
    {"canonical",	ZipFSCanonicalObjCmd,	NULL, NULL, NULL, 1},
    {"root",		ZipFSRootObjCmd,	NULL, NULL, NULL, 1},
    {NULL, NULL, NULL, NULL, NULL, 0}
};
>>>>>>> 37de7db0

/*
 *------------------------------------------------------------------------
 *
 * TclIsZipfsPath --
 *
 *    Checks if the passed path has a zipfs volume prefix.
 *
 * Results:
 *    0 if not a zipfs path
 *    else the length of the zipfs volume prefix
 *
 * Side effects:
 *    None.
 *
 *------------------------------------------------------------------------
 */
int
TclIsZipfsPath(
    const char *path)
{
#ifdef _WIN32
    return strncmp(path, ZIPFS_VOLUME, ZIPFS_VOLUME_LEN) ? 0 : ZIPFS_VOLUME_LEN;
#else
    for (int i = 0; i < ZIPFS_VOLUME_LEN; ++i) {
	if (path[i] != ZIPFS_VOLUME[i] &&
		(path[i] != '\\' || ZIPFS_VOLUME[i] != '/')) {
	    return 0;
	}
    }
    return ZIPFS_VOLUME_LEN;
#endif
}

/*
 *-------------------------------------------------------------------------
 *
 * ZipReadInt, ZipReadShort, ZipWriteInt, ZipWriteShort --
 *
 *	Inline functions to read and write little-endian 16 and 32 bit
 *	integers from/to buffers representing parts of ZIP archives.
 *
 *	These take bufferStart and bufferEnd pointers, which are used to
 *	maintain a guarantee that out-of-bounds accesses don't happen when
 *	reading or writing critical directory structures.
 *
 *-------------------------------------------------------------------------
 */

static inline unsigned int
ZipReadInt(
    const unsigned char *bufferStart,
    const unsigned char *bufferEnd,
    const unsigned char *ptr)
{
    if (ptr < bufferStart || ptr + 4 > bufferEnd) {
	Tcl_Panic("out of bounds read(4): start=%p, end=%p, ptr=%p",
		bufferStart, bufferEnd, ptr);
    }
    return ptr[0] | (ptr[1] << 8) | (ptr[2] << 16) |
	    ((unsigned int)ptr[3] << 24);
}

static inline unsigned short
ZipReadShort(
    const unsigned char *bufferStart,
    const unsigned char *bufferEnd,
    const unsigned char *ptr)
{
    if (ptr < bufferStart || ptr + 2 > bufferEnd) {
	Tcl_Panic("out of bounds read(2): start=%p, end=%p, ptr=%p",
		bufferStart, bufferEnd, ptr);
    }
    return ptr[0] | (ptr[1] << 8);
}

static inline void
ZipWriteInt(
    const unsigned char *bufferStart,
    const unsigned char *bufferEnd,
    unsigned char *ptr,
    unsigned int value)
{
    if (ptr < bufferStart || ptr + 4 > bufferEnd) {
	Tcl_Panic("out of bounds write(4): start=%p, end=%p, ptr=%p",
		bufferStart, bufferEnd, ptr);
    }
    ptr[0] = value & 0xff;
    ptr[1] = (value >> 8) & 0xff;
    ptr[2] = (value >> 16) & 0xff;
    ptr[3] = (value >> 24) & 0xff;
}

static inline void
ZipWriteShort(
    const unsigned char *bufferStart,
    const unsigned char *bufferEnd,
    unsigned char *ptr,
    unsigned short value)
{
    if (ptr < bufferStart || ptr + 2 > bufferEnd) {
	Tcl_Panic("out of bounds write(2): start=%p, end=%p, ptr=%p",
		bufferStart, bufferEnd, ptr);
    }
    ptr[0] = value & 0xff;
    ptr[1] = (value >> 8) & 0xff;
}

/*
 * Need a separate mutex for locating libraries because the search calls
 * TclZipfs_Mount which takes out a write lock on the ZipFSMutex. Since
 * those cannot be nested, we need a separate mutex.
 */
TCL_DECLARE_MUTEX(ZipFSLocateLibMutex)

/*
 *-------------------------------------------------------------------------
 *
 * ReadLock, WriteLock, Unlock --
 *
 *	POSIX like rwlock functions to support multiple readers and single
 *	writer on internal structs.
 *
 *	Limitations:
 *	 - a read lock cannot be promoted to a write lock
 *	 - a write lock may not be nested
 *
 *-------------------------------------------------------------------------
 */

TCL_DECLARE_MUTEX(ZipFSMutex)

#if TCL_THREADS

static Tcl_Condition ZipFSCond;

static inline void
ReadLock(void)
{
    Tcl_MutexLock(&ZipFSMutex);
    while (ZipFS.lock < 0) {
	ZipFS.waiters++;
	Tcl_ConditionWait(&ZipFSCond, &ZipFSMutex, NULL);
	ZipFS.waiters--;
    }
    ZipFS.lock++;
    Tcl_MutexUnlock(&ZipFSMutex);
}

static inline void
WriteLock(void)
{
    Tcl_MutexLock(&ZipFSMutex);
    while (ZipFS.lock != 0) {
	ZipFS.waiters++;
	Tcl_ConditionWait(&ZipFSCond, &ZipFSMutex, NULL);
	ZipFS.waiters--;
    }
    ZipFS.lock = -1;
    Tcl_MutexUnlock(&ZipFSMutex);
}

static inline void
Unlock(void)
{
    Tcl_MutexLock(&ZipFSMutex);
    if (ZipFS.lock > 0) {
	--ZipFS.lock;
    } else if (ZipFS.lock < 0) {
	ZipFS.lock = 0;
    }
    if ((ZipFS.lock == 0) && (ZipFS.waiters > 0)) {
	Tcl_ConditionNotify(&ZipFSCond);
    }
    Tcl_MutexUnlock(&ZipFSMutex);
}

#else /* !TCL_THREADS */
#define ReadLock()	do {} while (0)
#define WriteLock()	do {} while (0)
#define Unlock()	do {} while (0)
#endif /* TCL_THREADS */

/*
 *-------------------------------------------------------------------------
 *
 * DosTimeDate, ToDosTime, ToDosDate --
 *
 *	Functions to perform conversions between DOS time stamps and POSIX
 *	time_t.
 *
 *-------------------------------------------------------------------------
 */

static time_t
DosTimeDate(
    int dosDate,
    int dosTime)
{
    struct tm tm;
    time_t ret;

    memset(&tm, 0, sizeof(tm));
    tm.tm_isdst = -1;			/* let mktime() deal with DST */
    tm.tm_year = ((dosDate & 0xfe00) >> 9) + 80;
    tm.tm_mon = ((dosDate & 0x1e0) >> 5) - 1;
    tm.tm_mday = dosDate & 0x1f;
    tm.tm_hour = (dosTime & 0xf800) >> 11;
    tm.tm_min = (dosTime & 0x7e0) >> 5;
    tm.tm_sec = (dosTime & 0x1f) << 1;
    ret = mktime(&tm);
    if (ret == (time_t) -1) {
	/* fallback to 1980-01-01T00:00:00+00:00 (DOS epoch) */
	ret = (time_t) 315532800;
    }
    return ret;
}

static int
ToDosTime(
    time_t when)
{
    struct tm *tmp, tm;

#if !TCL_THREADS || defined(_WIN32)
    /* Not threaded, or on Win32 which uses thread local storage */
    tmp = localtime(&when);
    tm = *tmp;
#elif defined(HAVE_LOCALTIME_R)
    /* Threaded, have reentrant API */
    tmp = &tm;
    localtime_r(&when, tmp);
#else /* TCL_THREADS && !_WIN32 && !HAVE_LOCALTIME_R */
    /* Only using a mutex is safe. */
    Tcl_MutexLock(&localtimeMutex);
    tmp = localtime(&when);
    tm = *tmp;
    Tcl_MutexUnlock(&localtimeMutex);
#endif
    return (tm.tm_hour << 11) | (tm.tm_min << 5) | (tm.tm_sec >> 1);
}

static int
ToDosDate(
    time_t when)
{
    struct tm *tmp, tm;

#if !TCL_THREADS || defined(_WIN32)
    /* Not threaded, or on Win32 which uses thread local storage */
    tmp = localtime(&when);
    tm = *tmp;
#elif /* TCL_THREADS && !_WIN32 && */ defined(HAVE_LOCALTIME_R)
    /* Threaded, have reentrant API */
    tmp = &tm;
    localtime_r(&when, tmp);
#else /* TCL_THREADS && !_WIN32 && !HAVE_LOCALTIME_R */
    /* Only using a mutex is safe. */
    Tcl_MutexLock(&localtimeMutex);
    tmp = localtime(&when);
    tm = *tmp;
    Tcl_MutexUnlock(&localtimeMutex);
#endif
    return ((tm.tm_year - 80) << 9) | ((tm.tm_mon + 1) << 5) | tm.tm_mday;
}

/*
 *-------------------------------------------------------------------------
 *
 * CountSlashes --
 *
 *	This function counts the number of slashes in a pathname string.
 *
 * Results:
 *	Number of slashes found in string.
 *
 * Side effects:
 *	None.
 *
 *-------------------------------------------------------------------------
 */

static inline size_t
CountSlashes(
    const char *string)
{
    size_t count = 0;
    const char *p = string;

    while (*p != '\0') {
	if (*p == '/') {
	    count++;
	}
	p++;
    }
    return count;
}

/*
 *------------------------------------------------------------------------
 *
 * IsCryptHeaderValid --
 *
 *    Computes the validity of the encryption header CRC for a ZipEntry.
 *
 * Results:
 *    Returns 1 if the header is valid else 0.
 *
 * Side effects:
 *    None.
 *
 *------------------------------------------------------------------------
 */
static bool
IsCryptHeaderValid(
    ZipEntry *z,
    unsigned char cryptHeader[ZIP_CRYPT_HDR_LEN])
{
    /*
     * There are multiple possibilities. The last one or two bytes of the
     * encryption header should match the last one or two bytes of the
     * CRC of the file. Or the last byte of the encryption header should
     * be the high order byte of the file time. Depending on the archiver
     * and version, any of the might be in used. We follow libzip in checking
     * only one byte against both the crc and the time. Note that by design
     * the check generates high number of false positives in any case.
     * Also, in case a check is passed when it should not, the final CRC
     * calculation will (should) catch it. Only difference is it will be
     * reported as a corruption error instead of incorrect password.
     */
    int dosTime = ToDosTime(z->timestamp);
    if (cryptHeader[11] == (unsigned char)(dosTime >> 8)) {
	/* Infozip style - Tested with test-password.zip */
	return true;
    }
    /* DOS time did not match, may be CRC does */
    if (z->crc32) {
	/* Pkware style - Tested with test-password2.zip */
	return (cryptHeader[11] == (unsigned char)(z->crc32 >> 24));
    }

    /* No CRC, no way to verify. Assume valid */
    return true;
}

/*
 *------------------------------------------------------------------------
 *
 * DecodeCryptHeader --
 *
 *    Decodes the crypt header and validates it.
 *
 * Results:
 *    TCL_OK on success, TCL_ERROR on failure.
 *
 * Side effects:
 *    On success, keys[] are updated. On failure, an error message is
 *    left in interp if not NULL.
 *
 *------------------------------------------------------------------------
 */
static int
DecodeCryptHeader(
    Tcl_Interp *interp,
    ZipEntry *z,
    unsigned long keys[3],	/* Updated on success. Must have been
				 * initialized by caller. */
    unsigned char cryptHeader[ZIP_CRYPT_HDR_LEN])
				/* From zip file content */
{
    int len = z->zipFilePtr->passBuf[0] & 0xFF;
    char passBuf[260];

    for (int i = 0; i < len; i++) {
	unsigned ch = z->zipFilePtr->passBuf[len - i];
	passBuf[i] = (ch & 0x0f) | pwrot[(ch >> 4) & 0x0f];
    }
    passBuf[len] = '\0';

    init_keys(passBuf, keys, crc32tab);
    memset(passBuf, 0, sizeof(passBuf));

    unsigned char encheader[ZIP_CRYPT_HDR_LEN];
    memcpy(encheader, cryptHeader, ZIP_CRYPT_HDR_LEN);

    for (int i = 0; i < ZIP_CRYPT_HDR_LEN; i++) {
	unsigned ch = cryptHeader[i];
	ch ^= decrypt_byte(keys, crc32tab);
	encheader[i] = ch;
	update_keys(keys, crc32tab, ch);
    }

    if (!IsCryptHeaderValid(z, encheader)) {
	ZIPFS_ERROR(interp, "invalid password");
	ZIPFS_ERROR_CODE(interp, "PASSWORD");
	return TCL_ERROR;
    }
    return TCL_OK;
}

/*
 *-------------------------------------------------------------------------
 *
 * DecodeZipEntryText --
 *
 *	Given a sequence of bytes from an entry in a ZIP central directory,
 *	convert that into a Tcl string. This is complicated because we don't
 *	actually know what encoding is in use! So we try to use UTF-8, and if
 *	that goes wrong, we fall back to a user-specified encoding, or to an
 *	encoding we specify (Windows code page 437), or to ISO 8859-1 if
 *	absolutely nothing else works.
 *
 *	During Tcl startup, we skip the user-specified encoding and cp437, as
 *	we may well not have any loadable encodings yet. Tcl's own library
 *	files ought to be using ASCII filenames.
 *
 * Results:
 *	The decoded filename; the filename is owned by the argument DString.
 *
 * Side effects:
 *	Updates dstPtr.
 *
 *-------------------------------------------------------------------------
 */

static char *
DecodeZipEntryText(
    const unsigned char *inputBytes,
    unsigned int inputLength,
    Tcl_DString *dstPtr)	/* Must have been initialized by caller! */
{
    if (inputLength < 1) {
	return Tcl_DStringValue(dstPtr);
    }

    /*
     * We Tcl_ExternalToUtfDStringEx because that can report if it failed,
     * allowing us to try a different encoding.
     *
     * The UTF-8 encoding is implemented internally, and so is guaranteed to
     * be present. Tcl's own startup files (including the encoding definitions)
     * should all have ASCII filenames, which is a subset of UTF-8, and so they
     * should all work via this.
     */

    if (Tcl_ExternalToUtfDStringEx(NULL, tclUtf8Encoding,
	    (const char *) inputBytes, inputLength,
	    TCL_ENCODING_PROFILE_STRICT, dstPtr, NULL) == TCL_OK) {
	return Tcl_DStringValue(dstPtr);
    }

    /*
     * Something went wrong. Fall back to another encoding. Those *can* use
     * Tcl_ExternalToUtfDString().
     */

    Tcl_Encoding encoding = NULL;
    if (ZipFS.fallbackEntryEncoding) {
	encoding = Tcl_GetEncoding(NULL, ZipFS.fallbackEntryEncoding);
    }
    if (!encoding) {
	encoding = Tcl_GetEncoding(NULL, ZIPFS_FALLBACK_ENCODING);
    }
    if (!encoding) {
	/*
	 * Fallback to internal encoding that always converts all bytes.
	 * Should only happen when a filename isn't UTF-8 and we've not got
	 * our encodings initialised for some reason.
	 */

	encoding = Tcl_GetEncoding(NULL, "iso8859-1");
    }

    char *converted = Tcl_ExternalToUtfDString(encoding,
	    (const char *) inputBytes, inputLength, dstPtr);
    Tcl_FreeEncoding(encoding);
    return converted;
}

/*
 *------------------------------------------------------------------------
 *
 * NormalizeMountPoint --
 *
 *    Converts the passed path into a normalized zipfs mount point
 *    of the form //zipfs:/some/path. On Windows any \ path separators
 *    are converted to /.
 *
 *    Mount points with a volume will raise an error unless the volume is
 *    zipfs root. Thus D:/foo is not a valid mount point.
 *
 *    Relative paths and absolute paths without a volume are mapped under
 *    the zipfs root.
 *
 *    The empty string is mapped to the zipfs root.
 *
 *    dsPtr is initialized by the function and must be cleared by caller
 *    on a successful return.
 *
 * Results:
 *    TCL_OK on success with normalized mount path in dsPtr
 *    TCL_ERROR on fail with error message in interp if not NULL
 *
 *------------------------------------------------------------------------
 */
static int
NormalizeMountPoint(
    Tcl_Interp *interp,
    const char *mountPath,
    Tcl_DString *dsPtr)		/* Must be initialized by caller! */
{
    char *joinedPath;
    Tcl_Obj *unnormalizedObj;
    Tcl_DString dsJoin;

    /*
     * Several things need to happen here
     * - Absolute paths containing volumes (drive letter or UNC) raise error
     *   except of course if the volume is zipfs root
     * - \ -> / and // -> / conversions (except if UNC which is error)
     * - . and .. have to be dealt with
     * The first is explicitly checked, the others are dealt with a
     * combination file join and normalize. Easier than doing it ourselves
     * and not performance sensitive anyways.
     */

    const char *joiner[] = {
	ZIPFS_VOLUME,
	mountPath
    };
    Tcl_DStringInit(&dsJoin);
    joinedPath = Tcl_JoinPath(2, joiner, &dsJoin);

    /* Now joinedPath has all \ -> / and // -> / (except UNC) converted. */

    if (!strncmp(ZIPFS_VOLUME, joinedPath, ZIPFS_VOLUME_LEN)) {
	unnormalizedObj = Tcl_DStringToObj(&dsJoin);
    } else {
	if (joinedPath[0] != '/' || joinedPath[1] == '/') {
	    /* mount path was D:/x, D:x or //unc */
	    goto invalidMountPath;
	}
	unnormalizedObj = Tcl_ObjPrintf(ZIPFS_VOLUME "%s", joinedPath + 1);
    }
    Tcl_IncrRefCount(unnormalizedObj);
    Tcl_Obj *normalizedObj = Tcl_FSGetNormalizedPath(interp, unnormalizedObj);
    if (normalizedObj == NULL) {
	Tcl_DecrRefCount(unnormalizedObj);
	goto errorReturn;
    }
    Tcl_IncrRefCount(normalizedObj); /* BEFORE DecrRefCount on unnormalizedObj */
    Tcl_DecrRefCount(unnormalizedObj);

    TclDStringAppendObj(dsPtr, normalizedObj);
    /* normalizedObj owned by Tcl!! Do NOT DecrRef without an IncrRef */
    Tcl_DecrRefCount(normalizedObj);
    Tcl_DStringFree(&dsJoin);
    return TCL_OK;

invalidMountPath:
    if (interp) {
	TclPrintfResult(interp, "Invalid mount path \"%s\"", mountPath);
	ZIPFS_ERROR_CODE(interp, "MOUNT_PATH");
    }

errorReturn:
    Tcl_DStringFree(&dsJoin);
    return TCL_ERROR;
}

/*
 *------------------------------------------------------------------------
 *
 * MapPathToZipfs --
 *
 *    Maps a path as stored in a zip archive to its normalized location
 *    under a given zipfs mount point. Relative paths and Unix style
 *    absolute paths go directly under the mount point. Volume relative
 *    paths and absolute paths that have a volume (drive or UNC) are
 *    stripped of the volume before joining the mount point.
 *
 * Results:
 *    Pointer to normalized path.
 *
 * Side effects:
 *    Stores mapped path in dsPtr.
 *
 *------------------------------------------------------------------------
 */
static char *
MapPathToZipfs(
    Tcl_Interp *interp,
    const char *mountPath,	/* Must be fully normalized */
    const char *path,		/* Archive content path to map */
    Tcl_DString *dsPtr)		/* Must be initialized and cleared
				 * by caller */
{
    char *joinedPath;
    Tcl_Obj *unnormalizedObj;
    Tcl_DString dsJoin;

    assert(TclIsZipfsPath(mountPath));

    const char *joiner[] = {
	mountPath,
	path
    };
#ifndef _WIN32
    // On Unix C:/foo/bat is not treated as absolute by JoinPath so check ourself
    if (path[0] && path[1] == ':') {
	joiner[1] += 2;
    }
#endif
    Tcl_DStringInit(&dsJoin);
    joinedPath = Tcl_JoinPath(2, joiner, &dsJoin);

    if (strncmp(ZIPFS_VOLUME, joinedPath, ZIPFS_VOLUME_LEN)) {
	/* path was not relative. Strip off the volume (e.g. UNC) */
	Tcl_Size numParts;
	const char **partsPtr;
	Tcl_SplitPath(path, &numParts, &partsPtr);
	Tcl_DStringFree(&dsJoin);
	partsPtr[0] = mountPath;
	(void)Tcl_JoinPath(numParts, partsPtr, &dsJoin);
	Tcl_Free(partsPtr);
    }
    unnormalizedObj = Tcl_DStringToObj(&dsJoin); /* Also resets dsJoin */
    Tcl_IncrRefCount(unnormalizedObj);
    Tcl_Obj *normalizedObj = Tcl_FSGetNormalizedPath(interp, unnormalizedObj);
    if (normalizedObj == NULL) {
	/* Should not happen but continue... */
	normalizedObj = unnormalizedObj;
    }
    Tcl_IncrRefCount(normalizedObj); /* BEFORE DecrRefCount on unnormalizedObj */
    Tcl_DecrRefCount(unnormalizedObj);

    TclDStringAppendObj(dsPtr, normalizedObj);
    /* normalizedObj owned by Tcl!! Do NOT DecrRef without an IncrRef */
    Tcl_DecrRefCount(normalizedObj);
    return Tcl_DStringValue(dsPtr);
}

/*
 *-------------------------------------------------------------------------
 *
 * ZipFSLookup --
 *
 *	This function returns the ZIP entry struct corresponding to the ZIP
 *	archive member of the given file name. Caller must hold the right
 *	lock.
 *
 * Results:
 *	Returns the pointer to ZIP entry struct or NULL if the the given file
 *	name could not be found in the global list of ZIP archive members.
 *
 * Side effects:
 *	None.
 *
 *-------------------------------------------------------------------------
 */

static inline ZipEntry *
ZipFSLookup(
    const char *filename)
{
    Tcl_HashEntry *hPtr;
    ZipEntry *z = NULL;

    hPtr = Tcl_FindHashEntry(&ZipFS.fileHash, filename);
    if (hPtr) {
	z = (ZipEntry *) Tcl_GetHashValue(hPtr);
    }
    return z;
}

/*
 *-------------------------------------------------------------------------
 *
 * ZipFSLookupZip --
 *
 *	This function gets the structure for a mounted ZIP archive.
 *	The read lock must be held by the caller.
 *
 * Results:
 *	Returns a pointer to the structure, or NULL if the file is ZIP file is
 *	unknown/not mounted.
 *
 * Side effects:
 *	None.
 *
 *-------------------------------------------------------------------------
 */

static inline ZipFile *
ZipFSLookupZip(
    const char *mountPoint)
{
    Tcl_HashEntry *hPtr;
    ZipFile *zf = NULL;

    hPtr = Tcl_FindHashEntry(&ZipFS.zipHash, mountPoint);
    if (hPtr) {
	zf = (ZipFile *) Tcl_GetHashValue(hPtr);
    }
    return zf;
}

/*
 *------------------------------------------------------------------------
 *
 * ContainsMountPoint --
 *
 *    Check if there is a mount point anywhere under the specified path.
 *    Although the function will work for any path, for efficiency reasons
 *    it should be called only after checking ZipFSLookup does not find
 *    the path.
 *
 *    Caller must hold read lock before calling.
 *
 * Results:
 *    1 - there is at least one mount point under the path
 *    0 - otherwise
 *
 * Side effects:
 *    None.
 *
 *------------------------------------------------------------------------
 */
static bool
ContainsMountPoint(
    const char *path,
    int pathLen)
{
    if (ZipFS.zipHash.numEntries == 0) {
	return false;
    }
    if (pathLen < 0) {
	pathLen = strlen(path);
    }

    /*
     * We are looking for the case where the path is //zipfs:/a/b
     * and there is a mount point //zipfs:/a/b/c/.. below it
     */

    Tcl_HashSearch search;
    for (Tcl_HashEntry *hPtr = Tcl_FirstHashEntry(&ZipFS.zipHash, &search); hPtr;
	    hPtr = Tcl_NextHashEntry(&search)) {
	const ZipFile *zf = (ZipFile *) Tcl_GetHashValue(hPtr);

	if (zf->mountPointLen == 0) {
	    /*
	     * Enumerate the contents of the ZIP; it's mounted on the root.
	     * TODO - a holdover from androwish? Tcl does not allow mounting
	     * outside of the //zipfs:/ area.
	     */

	    for (const ZipEntry *z = zf->topEnts; z; z = z->tnext) {
		int lenz = (int) strlen(z->name);
		if ((lenz >= pathLen) &&
			(z->name[pathLen] == '/' || z->name[pathLen] == '\0') &&
			(strncmp(z->name, path, pathLen) == 0)) {
		    return true;
		}
	    }
	} else if ((zf->mountPointLen >= pathLen)
		&& (zf->mountPoint[pathLen] == '/'
			|| zf->mountPoint[pathLen] == '\0'
			|| pathLen == ZIPFS_VOLUME_LEN)
		&& (strncmp(zf->mountPoint, path, pathLen) == 0)) {
	    /* Matched standard mount */
	    return true;
	}
    }
    return false;
}

/*
 *-------------------------------------------------------------------------
 *
 * AllocateZipFile, AllocateZipEntry, AllocateZipChannel --
 *
 *	Allocates the memory for a datastructure. Always ensures that it is
 *	zeroed out for safety.
 *
 * Returns:
 *	The allocated structure, or NULL if allocate fails.
 *
 * Side effects:
 *	The interpreter result may be written to on error. Which might fail
 *	(for ZipFile) in a low-memory situation. Always panics if ZipEntry
 *	allocation fails.
 *
 *-------------------------------------------------------------------------
 */

static inline ZipFile *
AllocateZipFile(
    Tcl_Interp *interp,
    size_t mountPointNameLength)
{
    size_t size = sizeof(ZipFile) + mountPointNameLength + 1;
    ZipFile *zf = (ZipFile *) Tcl_AttemptAlloc(size);

    if (!zf) {
	ZIPFS_MEM_ERROR(interp);
    } else {
	memset(zf, 0, size);
    }
    return zf;
}

static inline ZipEntry *
AllocateZipEntry(void)
{
    ZipEntry *z = (ZipEntry *) Tcl_Alloc(sizeof(ZipEntry));
    memset(z, 0, sizeof(ZipEntry));
    return z;
}

static inline ZipChannel *
AllocateZipChannel(
    Tcl_Interp *interp)
{
    ZipChannel *zc = (ZipChannel *) Tcl_AttemptAlloc(sizeof(ZipChannel));

    if (!zc) {
	ZIPFS_MEM_ERROR(interp);
    } else {
	memset(zc, 0, sizeof(ZipChannel));
    }
    return zc;
}

/*
 *-------------------------------------------------------------------------
 *
 * ZipFSCloseArchive --
 *
 *	This function closes a mounted ZIP archive file.
 *
 * Results:
 *	None.
 *
 * Side effects:
 *	A memory mapped ZIP archive is unmapped, allocated memory is released.
 *	The ZipFile pointer is *NOT* deallocated by this function.
 *
 *-------------------------------------------------------------------------
 */

static void
ZipFSCloseArchive(
    Tcl_Interp *interp,		/* Current interpreter. */
    ZipFile *zf)
{
    if (zf->nameLength) {
	Tcl_Free(zf->name);
    }
    if (zf->isMemBuffer) {
	/* Pointer to memory */
	if (zf->ptrToFree) {
	    Tcl_Free(zf->ptrToFree);
	    zf->ptrToFree = NULL;
	}
	zf->data = NULL;
	return;
    }

    /*
     * Remove the memory mapping, if we have one.
     */

#ifdef _WIN32
    if (zf->data && !zf->ptrToFree) {
	UnmapViewOfFile(zf->data);
	zf->data = NULL;
    }
    if (zf->mountHandle != INVALID_HANDLE_VALUE) {
	CloseHandle(zf->mountHandle);
    }
#else /* !_WIN32 */
    if ((zf->data != MAP_FAILED) && !zf->ptrToFree) {
	munmap(zf->data, zf->length);
	zf->data = UCHARP(MAP_FAILED);
    }
#endif /* _WIN32 */

    if (zf->ptrToFree) {
	Tcl_Free(zf->ptrToFree);
	zf->ptrToFree = NULL;
    }
    if (zf->chan) {
	Tcl_Close(interp, zf->chan);
	zf->chan = NULL;
    }
}

/*
 *-------------------------------------------------------------------------
 *
 * ZipFSFindTOC --
 *
 *	This function takes a memory mapped zip file and indexes the contents.
 *	When "needZip" is zero an embedded ZIP archive in an executable file
 *	is accepted. Note that we do not support ZIP64.
 *
 * Results:
 *	TCL_OK on success, TCL_ERROR otherwise with an error message placed
 *	into the given "interp" if it is not NULL.
 *
 * Side effects:
 *      The given ZipFile struct is filled with information about the ZIP
 *      archive file.  On error, ZipFSCloseArchive is called on zf but
 *      it is not freed.
 *
 *-------------------------------------------------------------------------
 */

static int
ZipFSFindTOC(
    Tcl_Interp *interp,		/* Current interpreter. NULLable. */
    int needZip,
    ZipFile *zf)
{
    size_t i, minoff;
    const unsigned char *eocdPtr; /* End of Central Directory Record */
    const unsigned char *start = zf->data;
    const unsigned char *end = zf->data + zf->length;

    /*
     * Scan backwards from the end of the file for the signature. This is
     * necessary because ZIP archives aren't the only things that get tagged
     * on the end of executables; digital signatures can also go there.
     */

    eocdPtr = zf->data + zf->length - ZIP_CENTRAL_END_LEN;
    while (eocdPtr >= start) {
	if (*eocdPtr == (ZIP_CENTRAL_END_SIG & 0xFF)) {
	    if (ZipReadInt(start, end, eocdPtr) == ZIP_CENTRAL_END_SIG) {
		break;
	    }
	    eocdPtr -= ZIP_SIG_LEN;
	} else {
	    --eocdPtr;
	}
    }
    if (eocdPtr < zf->data) {
	/*
	 * Didn't find it (or not enough space for a central directory!); not
	 * a ZIP archive. This might be OK or a problem.
	 */

	if (!needZip) {
	    zf->baseOffset = zf->passOffset = zf->length;
	    return TCL_OK;
	}
	ZIPFS_ERROR(interp, "archive directory end signature not found");
	ZIPFS_ERROR_CODE(interp, "END_SIG");

  error:
	ZipFSCloseArchive(interp, zf);
	return TCL_ERROR;

    }

    /*
     * eocdPtr -> End of Central Directory (EOCD) record at this point.
     * Note this is not same as "end of Central Directory" :-) as EOCD
     * is a record/structure in the ZIP spec terminology
     */

    /*
     * How many files in the archive? If that's bogus, we're done here.
     */

    zf->numFiles = ZipReadShort(start, end, eocdPtr + ZIP_CENTRAL_ENTS_OFFS);
    if (zf->numFiles == 0) {
	if (!needZip) {
	    zf->baseOffset = zf->passOffset = zf->length;
	    return TCL_OK;
	}
	ZIPFS_ERROR(interp, "empty archive");
	ZIPFS_ERROR_CODE(interp, "EMPTY");
	goto error;
    }

    /*
     * The Central Directory (CD) is a series of Central Directory File
     * Header (CDFH) records preceding the EOCD (but not necessarily
     * immediately preceding). cdirZipOffset is the offset into the
     * *archive* to the CD (first CDFH). The size of the CD is given by
     * cdirSize. NOTE: offset into archive does NOT mean offset into
     * (zf->data) as other data may precede the archive in the file.
     */
    ptrdiff_t eocdDataOffset = eocdPtr - zf->data;
    unsigned int cdirZipOffset = ZipReadInt(start, end, eocdPtr + ZIP_CENTRAL_DIRSTART_OFFS);
    unsigned int cdirSize = ZipReadInt(start, end, eocdPtr + ZIP_CENTRAL_DIRSIZE_OFFS);

    /*
     * As computed above,
     *    eocdDataOffset < zf->length.
     * In addition, the following consistency checks must be met
     * (1) cdirZipOffset <= eocdDataOffset (to prevent under flow in computation of (2))
     * (2) cdirZipOffset + cdirSize <= eocdDataOffset. Else the CD will be overlapping
     * the EOCD. Note this automatically means cdirZipOffset+cdirSize < zf->length.
     */
    if (!(cdirZipOffset <= (size_t)eocdDataOffset &&
	    cdirSize <= eocdDataOffset - cdirZipOffset)) {
	if (!needZip) {
	    /* Simply point to end od data */
	    zf->directoryOffset = zf->baseOffset = zf->passOffset = zf->length;
	    return TCL_OK;
	}
	ZIPFS_ERROR(interp, "archive directory truncated");
	ZIPFS_ERROR_CODE(interp, "NO_DIR");
	goto error;
    }

    /*
     * Calculate the offset of the CD in the *data*. If there was no extra
     * "junk" preceding the archive, this would just be cdirZipOffset but
     * otherwise we have to account for it.
     */
    if (eocdDataOffset - cdirSize > cdirZipOffset) {
	zf->baseOffset = eocdDataOffset - cdirSize - cdirZipOffset;
    } else {
	zf->baseOffset = 0;
    }
    zf->passOffset = zf->baseOffset;
    zf->directoryOffset = cdirZipOffset + zf->baseOffset;
    zf->directorySize = cdirSize;

    /*
     * Read the central directory.
     */
    const unsigned char *const cdirStart = eocdPtr - cdirSize; /* Start of CD */
    const unsigned char *dirEntry;
    minoff = zf->length;
    for (dirEntry = cdirStart, i = 0; i < zf->numFiles; i++) {
	if ((dirEntry-cdirStart) + ZIP_CENTRAL_HEADER_LEN > (ptrdiff_t)zf->directorySize) {
	    ZIPFS_ERROR(interp, "truncated directory");
	    ZIPFS_ERROR_CODE(interp, "TRUNC_DIR");
	    goto error;
	}
	if (ZipReadInt(start, end, dirEntry) != ZIP_CENTRAL_HEADER_SIG) {
	    ZIPFS_ERROR(interp, "wrong header signature");
	    ZIPFS_ERROR_CODE(interp, "HDR_SIG");
	    goto error;
	}
	int pathlen = ZipReadShort(start, end, dirEntry + ZIP_CENTRAL_PATHLEN_OFFS);
	int comlen = ZipReadShort(start, end, dirEntry + ZIP_CENTRAL_FCOMMENTLEN_OFFS);
	int extra = ZipReadShort(start, end, dirEntry + ZIP_CENTRAL_EXTRALEN_OFFS);
	size_t localhdr_off = ZipReadInt(start, end, dirEntry + ZIP_CENTRAL_LOCALHDR_OFFS);
	const unsigned char *localP = zf->data + zf->baseOffset + localhdr_off;
	if (localP > (cdirStart - ZIP_LOCAL_HEADER_LEN) ||
		ZipReadInt(start, end, localP) != ZIP_LOCAL_HEADER_SIG) {
	    ZIPFS_ERROR(interp, "Failed to find local header");
	    ZIPFS_ERROR_CODE(interp, "LCL_HDR");
	    goto error;
	}
	if (localhdr_off < minoff) {
	    minoff = localhdr_off;
	}
	dirEntry += pathlen + comlen + extra + ZIP_CENTRAL_HEADER_LEN;
    }
    if ((dirEntry-cdirStart) < (ptrdiff_t) zf->directorySize) {
	/* file count and dir size do not match */
	ZIPFS_ERROR(interp, "short file count");
	ZIPFS_ERROR_CODE(interp, "FILE_COUNT");
	goto error;
    }

    zf->passOffset = minoff + zf->baseOffset;

    /*
     * If there's also an encoded password, extract that too (but don't decode
     * yet).
     * TODO - is this even part of the ZIP "standard". The idea of storing
     * a password with the archive seems absurd, encoded or not.
     */

    unsigned char *q = zf->data + zf->passOffset;
    if ((zf->passOffset >= 6) && (start < q-4) &&
	    (ZipReadInt(start, end, q - 4) == ZIP_PASSWORD_END_SIG)) {
	const unsigned char *passPtr;

	i = q[-5];
	passPtr = q - 5 - i;
	if (passPtr >= start && passPtr + i < end) {
	    zf->passBuf[0] = i;
	    memcpy(zf->passBuf + 1, passPtr, i);
	    zf->passOffset -= i ? (5 + i) : 0;
	}
    }

    return TCL_OK;
}

/*
 *-------------------------------------------------------------------------
 *
 * ZipFSOpenArchive --
 *
 *	This function opens a ZIP archive file for reading. An attempt is made
 *	to memory map that file. Otherwise it is read into an allocated memory
 *	buffer. The ZIP archive header is verified and must be valid for the
 *	function to succeed. When "needZip" is zero an embedded ZIP archive in
 *	an executable file is accepted.
 *
 * Results:
 *	TCL_OK on success, TCL_ERROR otherwise with an error message placed
 *	into the given "interp" if it is not NULL. On error, ZipFSCloseArchive
 *      is called on zf but it is not freed.
 *
 * Side effects:
 *	ZIP archive is memory mapped or read into allocated memory, the given
 *	ZipFile struct is filled with information about the ZIP archive file.
 *
 *-------------------------------------------------------------------------
 */

static int
ZipFSOpenArchive(
    Tcl_Interp *interp,		/* Current interpreter. NULLable. */
    const char *zipname,	/* Path to ZIP file to open. */
    int needZip,
    ZipFile *zf)
{
    size_t i;
    void *handle;

    zf->nameLength = 0;
    zf->isMemBuffer = false;
#ifdef _WIN32
    zf->data = NULL;
    zf->mountHandle = INVALID_HANDLE_VALUE;
#else /* !_WIN32 */
    zf->data = UCHARP(MAP_FAILED);
#endif /* _WIN32 */
    zf->length = 0;
    zf->numFiles = 0;
    zf->baseOffset = zf->passOffset = 0;
    zf->ptrToFree = NULL;
    zf->passBuf[0] = 0;

    /*
     * Actually open the file.
     */

    zf->chan = Tcl_OpenFileChannel(interp, zipname, "rb", 0);
    if (!zf->chan) {
	return TCL_ERROR;
    }

    /*
     * See if we can get the OS handle. If we can, we can use that to memory
     * map the file, which is nice and efficient. However, it totally depends
     * on the filename pointing to a real regular OS file.
     *
     * Opening real filesystem entities that are not files will lead to an
     * error.
     */

    if (Tcl_GetChannelHandle(zf->chan, TCL_READABLE, &handle) == TCL_OK) {
	if (ZipMapArchive(interp, zf, handle) != TCL_OK) {
	    goto error;
	}
    } else {
	/*
	 * Not an OS file, but rather something in a Tcl VFS. Must copy into
	 * memory.
	 */

	zf->length = Tcl_Seek(zf->chan, 0, SEEK_END);
	if (zf->length == (size_t)TCL_INDEX_NONE) {
	    ZIPFS_POSIX_ERROR(interp, "seek error");
	    goto error;
	}
	/* What's the magic about 64 * 1024 * 1024 ? */
	if ((zf->length <= ZIP_CENTRAL_END_LEN) ||
		(zf->length - ZIP_CENTRAL_END_LEN) >
			(64 * 1024 * 1024 - ZIP_CENTRAL_END_LEN)) {
	    ZIPFS_ERROR(interp, "illegal file size");
	    ZIPFS_ERROR_CODE(interp, "FILE_SIZE");
	    goto error;
	}
	if (Tcl_Seek(zf->chan, 0, SEEK_SET) == -1) {
	    ZIPFS_POSIX_ERROR(interp, "seek error");
	    goto error;
	}
	zf->ptrToFree = zf->data = UCHARP(Tcl_AttemptAlloc(zf->length));
	if (!zf->ptrToFree) {
	    ZIPFS_MEM_ERROR(interp);
	    goto error;
	}
	i = Tcl_Read(zf->chan, (char *) zf->data, zf->length);
	if (i != zf->length) {
	    ZIPFS_POSIX_ERROR(interp, "file read error");
	    goto error;
	}
    }
    /*
     * Close the Tcl channel. If the file was mapped, the mapping is
     * unaffected. It is important to close the channel otherwise there is a
     * potential chicken and egg issue at finalization time as the channels
     * are closed before the file systems are dismounted.
     */
    Tcl_Close(interp, zf->chan);
    zf->chan = NULL;
    return ZipFSFindTOC(interp, needZip, zf);

    /*
     * Handle errors by closing the archive. This includes closing the channel
     * handle for the archive file.
     */

  error:
    ZipFSCloseArchive(interp, zf);
    return TCL_ERROR;
}

/*
 *-------------------------------------------------------------------------
 *
 * ZipMapArchive --
 *
 *	Wrapper around the platform-specific parts of mmap() (and Windows's
 *	equivalent) because it's not part of the standard channel API.
 *
 *-------------------------------------------------------------------------
 */

static int
ZipMapArchive(
    Tcl_Interp *interp,		/* Interpreter for error reporting. */
    ZipFile *zf,		/* The archive descriptor structure. */
    void *handle)		/* The OS handle to the open archive. */
{
#ifdef _WIN32
    HANDLE hFile = (HANDLE) handle;
    int readSuccessful;

    /*
     * Determine the file size.
     */

    readSuccessful = GetFileSizeEx(hFile, (PLARGE_INTEGER) &zf->length) != 0;
    if (!readSuccessful) {
	Tcl_WinConvertError(GetLastError());
	ZIPFS_POSIX_ERROR(interp, "failed to retrieve file size");
	return TCL_ERROR;
    }
    if (zf->length < ZIP_CENTRAL_END_LEN) {
	Tcl_SetErrno(EINVAL);
	ZIPFS_POSIX_ERROR(interp, "truncated file");
	return TCL_ERROR;
    }
    if (zf->length > TCL_SIZE_MAX) {
	Tcl_SetErrno(EFBIG);
	ZIPFS_POSIX_ERROR(interp, "zip archive too big");
	return TCL_ERROR;
    }

    /*
     * Map the file.
     */

    zf->mountHandle = CreateFileMappingW(hFile, 0, PAGE_READONLY, 0,
	    zf->length, 0);
    if (zf->mountHandle == INVALID_HANDLE_VALUE) {
	Tcl_WinConvertError(GetLastError());
	ZIPFS_POSIX_ERROR(interp, "file mapping failed");
	return TCL_ERROR;
    }
    zf->data = UCHARP(MapViewOfFile(zf->mountHandle, FILE_MAP_READ, 0, 0,
	    zf->length));
    if (!zf->data) {
	Tcl_WinConvertError(GetLastError());
	ZIPFS_POSIX_ERROR(interp, "file mapping failed");
	return TCL_ERROR;
    }
#else /* !_WIN32 */
    int fd = PTR2INT(handle);

    /*
     * Determine the file size.
     */

    zf->length = lseek(fd, 0, SEEK_END);
    if (zf->length == (size_t)-1) {
	ZIPFS_POSIX_ERROR(interp, "failed to retrieve file size");
	return TCL_ERROR;
    }
    if (zf->length < ZIP_CENTRAL_END_LEN) {
	Tcl_SetErrno(EINVAL);
	ZIPFS_POSIX_ERROR(interp, "truncated file");
	return TCL_ERROR;
    }
    lseek(fd, 0, SEEK_SET);

    zf->data = UCHARP(mmap(0, zf->length, PROT_READ, MAP_FILE | MAP_PRIVATE,
	    fd, 0));
    if (zf->data == MAP_FAILED) {
	ZIPFS_POSIX_ERROR(interp, "file mapping failed");
	return TCL_ERROR;
    }
#endif /* _WIN32 */
    return TCL_OK;
}

/*
 *-------------------------------------------------------------------------
 *
 * IsPasswordValid --
 *
 *	Basic test for whether a passowrd is valid. If the test fails, sets an
 *	error message in the interpreter.
 *
 * Returns:
 *	TCL_OK if the test passes, TCL_ERROR if it fails.
 *
 *-------------------------------------------------------------------------
 */

static inline int
IsPasswordValid(
    Tcl_Interp *interp,
    const char *passwd,
    size_t pwlen)
{
    if ((pwlen > 255) || strchr(passwd, 0xff)) {
	ZIPFS_ERROR(interp, "illegal password");
	ZIPFS_ERROR_CODE(interp, "BAD_PASS");
	return TCL_ERROR;
    }
    return TCL_OK;
}

/*
 *-------------------------------------------------------------------------
 *
 * ZipFSCatalogFilesystem --
 *
 *	This function generates the root node for a ZIPFS filesystem by
 *	reading the ZIP's central directory.
 *
 * Results:
 *	TCL_OK on success, TCL_ERROR otherwise with an error message placed
 *	into the given "interp" if it is not NULL. On error, frees zf!!
 *
 * Side effects:
 *	Will acquire and release the write lock.
 *
 *-------------------------------------------------------------------------
 */

static int
ZipFSCatalogFilesystem(
    Tcl_Interp *interp,		/* Current interpreter. NULLable. */
    ZipFile *zf,		/* Temporary buffer hold archive descriptors */
    const char *mountPoint,	/* Mount point path. Must be fully normalized */
    const char *passwd,		/* Password for opening the ZIP, or NULL if
				 * the ZIP is unprotected. */
    const char *zipname)	/* Path to ZIP file to build a catalog of. */
{
    int isNew;
    size_t pwlen;
    ZipFile *zf0;
    ZipEntry *z;
    Tcl_HashEntry *hPtr;
    Tcl_DString ds, fpBuf;
    unsigned char *q;

    assert(TclIsZipfsPath(mountPoint)); /* Caller should have normalized */

    Tcl_DStringInit(&ds);

    /*
     * Basic verification of the password for sanity.
     */

    pwlen = 0;
    if (passwd) {
	pwlen = strlen(passwd);
	if (IsPasswordValid(interp, passwd, pwlen) != TCL_OK) {
	    ZipFSCloseArchive(interp, zf);
	    Tcl_Free(zf);
	    return TCL_ERROR;
	}
    }

    /*
     * Validate the TOC data. If that's bad, things fall apart.
     */

    if (zf->baseOffset >= zf->length || zf->passOffset >= zf->length ||
	    zf->directoryOffset >= zf->length) {
	ZIPFS_ERROR(interp, "bad zip data");
	ZIPFS_ERROR_CODE(interp, "BAD_ZIP");
	ZipFSCloseArchive(interp, zf);
	Tcl_Free(zf);
	return TCL_ERROR;
    }

    WriteLock();

    hPtr = Tcl_CreateHashEntry(&ZipFS.zipHash, mountPoint, &isNew);
    if (!isNew) {
	if (interp) {
	    zf0 = (ZipFile *) Tcl_GetHashValue(hPtr);
	    TclPrintfResult(interp, "%s is already mounted on %s",
		    zf0->name, mountPoint);
	    ZIPFS_ERROR_CODE(interp, "MOUNTED");
	}
	Unlock();
	ZipFSCloseArchive(interp, zf);
	Tcl_DStringFree(&ds);
	Tcl_Free(zf);
	return TCL_ERROR;
    }

    /*
     * Convert to a real archive descriptor.
     */

    zf->mountPoint = (char *) Tcl_GetHashKey(&ZipFS.zipHash, hPtr);
    zf->mountPointLen = strlen(zf->mountPoint);

    zf->nameLength = strlen(zipname);
    zf->name = (char *) Tcl_Alloc(zf->nameLength + 1);
    memcpy(zf->name, zipname, zf->nameLength + 1);

    Tcl_SetHashValue(hPtr, zf);
    if ((zf->passBuf[0] == 0) && pwlen) {
	int k = 0;

	zf->passBuf[k++] = pwlen;
	for (size_t i = pwlen; i-- > 0 ;) {
	    zf->passBuf[k++] = (passwd[i] & 0x0f)
		    | pwrot[(passwd[i] >> 4) & 0x0f];
	}
	zf->passBuf[k] = '\0';
    }
    /* TODO - is this test necessary? When will mountPoint[0] be \0 ? */
    if (mountPoint[0] != '\0') {
	hPtr = Tcl_CreateHashEntry(&ZipFS.fileHash, mountPoint, &isNew);
	if (isNew) {
	    z = AllocateZipEntry();
	    Tcl_SetHashValue(hPtr, z);

	    z->depth = CountSlashes(mountPoint);
	    assert(z->depth >= ZIPFS_ROOTDIR_DEPTH);
	    z->zipFilePtr = zf;
	    z->isDirectory = (zf->baseOffset == 0) ? true : -1; /* root marker */
	    z->offset = zf->baseOffset;
	    z->compressMethod = ZIP_COMPMETH_STORED;
	    z->name = (char *) Tcl_GetHashKey(&ZipFS.fileHash, hPtr);
	    if (!strcmp(z->name, ZIPFS_VOLUME)) {
		z->flags |= ZE_F_VOLUME; /* Mark as root volume */
	    }
	    Tcl_Time t;
	    Tcl_GetTime(&t);
	    z->timestamp = t.sec;
	    z->next = zf->entries;
	    zf->entries = z;
	}
    }
    q = zf->data + zf->directoryOffset;
    Tcl_DStringInit(&fpBuf);
    for (size_t i = 0; i < zf->numFiles; i++) {
	const unsigned char *start = zf->data;
	const unsigned char *end = zf->data + zf->length;
	bool isdir = false;

	size_t pathlen = ZipReadShort(start, end, q + ZIP_CENTRAL_PATHLEN_OFFS);
	size_t comlen = ZipReadShort(start, end, q + ZIP_CENTRAL_FCOMMENTLEN_OFFS);
	unsigned extra = ZipReadShort(start, end, q + ZIP_CENTRAL_EXTRALEN_OFFS);
	Tcl_DStringSetLength(&ds, 0);
	char *path = DecodeZipEntryText(q + ZIP_CENTRAL_HEADER_LEN, pathlen, &ds);
	if ((pathlen > 0) && (path[pathlen - 1] == '/')) {
	    Tcl_DStringSetLength(&ds, pathlen - 1);
	    path = Tcl_DStringValue(&ds);
	    isdir = true;
	}
	if ((strcmp(path, ".") == 0) || (strcmp(path, "..") == 0)) {
	    goto nextent;
	}
	unsigned char *lq = zf->data + zf->baseOffset
		+ ZipReadInt(start, end, q + ZIP_CENTRAL_LOCALHDR_OFFS);
	if ((lq < start) || (lq + ZIP_LOCAL_HEADER_LEN > end)) {
	    goto nextent;
	}
	int nbcompr = ZipReadInt(start, end, lq + ZIP_LOCAL_COMPLEN_OFFS);
	unsigned char *gq = NULL;
	if (!isdir && (nbcompr == 0)
		&& (ZipReadInt(start, end, lq + ZIP_LOCAL_UNCOMPLEN_OFFS) == 0)
		&& (ZipReadInt(start, end, lq + ZIP_LOCAL_CRC32_OFFS) == 0)) {
	    gq = q;
	    nbcompr = ZipReadInt(start, end, gq + ZIP_CENTRAL_COMPLEN_OFFS);
	}
	size_t offs = (lq - zf->data)
		+ ZIP_LOCAL_HEADER_LEN
		+ ZipReadShort(start, end, lq + ZIP_LOCAL_PATHLEN_OFFS)
		+ ZipReadShort(start, end, lq + ZIP_LOCAL_EXTRALEN_OFFS);
	if (offs + nbcompr > zf->length) {
	    goto nextent;
	}

	if (!isdir && (mountPoint[0] == '\0') && !CountSlashes(path)) {
#ifdef ANDROID
	    /*
	     * When mounting the ZIP archive on the root directory try to
	     * remap top level regular files of the archive to
	     * /assets/.root/... since this directory should not be in a valid
	     * APK due to the leading dot in the file name component. This
	     * trick should make the files AndroidManifest.xml,
	     * resources.arsc, and classes.dex visible to Tcl.
	     */
	    Tcl_DString ds2;

	    Tcl_DStringInit(&ds2);
	    Tcl_DStringAppend(&ds2, "assets/.root/", -1);
	    Tcl_DStringAppend(&ds2, path, -1);
	    if (ZipFSLookup(Tcl_DStringValue(&ds2))) {
		/* should not happen but skip it anyway */
		Tcl_DStringFree(&ds2);
		goto nextent;
	    }
	    Tcl_DStringSetLength(&ds, 0);
	    TclDStringAppendDString(&ds, &ds2);
	    path = Tcl_DStringValue(&ds);
	    Tcl_DStringFree(&ds2);
#else /* !ANDROID */
	    /*
	     * Regular files skipped when mounting on root.
	     */
	    goto nextent;
#endif /* ANDROID */
	}

	Tcl_DStringSetLength(&fpBuf, 0);
	char *fullpath = MapPathToZipfs(interp, mountPoint, path, &fpBuf);
	z = AllocateZipEntry();
	z->depth = CountSlashes(fullpath);
	assert(z->depth >= ZIPFS_ROOTDIR_DEPTH);
	z->zipFilePtr = zf;
	z->isDirectory = isdir;
	z->isEncrypted =
		(ZipReadShort(start, end, lq + ZIP_LOCAL_FLAGS_OFFS) & ZIP_LOCAL_FLAGS_ENC)
		&& (nbcompr > ZIP_CRYPT_HDR_LEN);
	z->offset = offs;
	int dosTime, dosDate;
	if (gq) {
	    z->crc32 = ZipReadInt(start, end, gq + ZIP_CENTRAL_CRC32_OFFS);
	    dosDate = ZipReadShort(start, end, gq + ZIP_CENTRAL_MDATE_OFFS);
	    dosTime = ZipReadShort(start, end, gq + ZIP_CENTRAL_MTIME_OFFS);
	    z->timestamp = DosTimeDate(dosDate, dosTime);
	    z->numBytes = ZipReadInt(start, end,
		    gq + ZIP_CENTRAL_UNCOMPLEN_OFFS);
	    z->compressMethod = ZipReadShort(start, end,
		    gq + ZIP_CENTRAL_COMPMETH_OFFS);
	} else {
	    z->crc32 = ZipReadInt(start, end, lq + ZIP_LOCAL_CRC32_OFFS);
	    dosDate = ZipReadShort(start, end, lq + ZIP_LOCAL_MDATE_OFFS);
	    dosTime = ZipReadShort(start, end, lq + ZIP_LOCAL_MTIME_OFFS);
	    z->timestamp = DosTimeDate(dosDate, dosTime);
	    z->numBytes = ZipReadInt(start, end,
		    lq + ZIP_LOCAL_UNCOMPLEN_OFFS);
	    z->compressMethod = ZipReadShort(start, end,
		    lq + ZIP_LOCAL_COMPMETH_OFFS);
	}
	z->numCompressedBytes = nbcompr;
	hPtr = Tcl_CreateHashEntry(&ZipFS.fileHash, fullpath, &isNew);
	if (!isNew) {
	    /* should not happen but skip it anyway */
	    Tcl_Free(z);
	    goto nextent;
	}

	Tcl_SetHashValue(hPtr, z);
	z->name = (char *) Tcl_GetHashKey(&ZipFS.fileHash, hPtr);
	z->next = zf->entries;
	zf->entries = z;
	if (isdir && (mountPoint[0] == '\0') && (z->depth == ZIPFS_ROOTDIR_DEPTH)) {
	    z->tnext = zf->topEnts;
	    zf->topEnts = z;
	}

	/*
	 * Make any directory nodes we need. ZIPs are not consistent about
	 * containing directory nodes.
	 */

	if (!z->isDirectory && (z->depth > ZIPFS_ROOTDIR_DEPTH)) {
	    Tcl_DStringSetLength(&ds, strlen(z->name) + 8);
	    Tcl_DStringSetLength(&ds, 0);
	    Tcl_DStringAppend(&ds, z->name, -1);
	    char *dir = Tcl_DStringValue(&ds);
	    for (char *endPtr = strrchr(dir, '/'); endPtr && (endPtr != dir);
		    endPtr = strrchr(dir, '/')) {
		Tcl_DStringSetLength(&ds, endPtr - dir);
		hPtr = Tcl_CreateHashEntry(&ZipFS.fileHash, dir, &isNew);
		if (!isNew) {
		    /*
		     * Already made. That's fine.
		     */
		    break;
		}

		ZipEntry *zd = AllocateZipEntry();
		zd->depth = CountSlashes(dir);
		assert(zd->depth > ZIPFS_ROOTDIR_DEPTH);
		zd->zipFilePtr = zf;
		zd->isDirectory = true;
		zd->offset = z->offset;
		zd->timestamp = z->timestamp;
		zd->compressMethod = ZIP_COMPMETH_STORED;
		Tcl_SetHashValue(hPtr, zd);
		zd->name = (char *) Tcl_GetHashKey(&ZipFS.fileHash, hPtr);
		zd->next = zf->entries;
		zf->entries = zd;
		if ((mountPoint[0] == '\0') && (zd->depth == ZIPFS_ROOTDIR_DEPTH)) {
		    zd->tnext = zf->topEnts;
		    zf->topEnts = zd;
		}
	    }
	}
    nextent:
	q += pathlen + comlen + extra + ZIP_CENTRAL_HEADER_LEN;
    }
    Unlock();
    Tcl_DStringFree(&fpBuf);
    Tcl_DStringFree(&ds);
    Tcl_FSMountsChanged(NULL);
    return TCL_OK;
}

/*
 *-------------------------------------------------------------------------
 *
 * ZipfsSetup --
 *
 *	Common initialisation code. ZipFS.initialized must *not* be set prior
 *	to the call.
 *
 *-------------------------------------------------------------------------
 */

static void
ZipfsSetup(void)
{
#if TCL_THREADS
    static const Tcl_Time t = { 0, 0 };

    /*
     * Inflate condition variable.
     */

    Tcl_MutexLock(&ZipFSMutex);
    Tcl_ConditionWait(&ZipFSCond, &ZipFSMutex, &t);
    Tcl_MutexUnlock(&ZipFSMutex);
#endif /* TCL_THREADS */

    crc32tab = get_crc_table();
    Tcl_FSRegister(NULL, &zipfsFilesystem);
    Tcl_InitHashTable(&ZipFS.fileHash, TCL_STRING_KEYS);
    Tcl_InitHashTable(&ZipFS.zipHash, TCL_STRING_KEYS);
    ZipFS.idCount = 1;
    ZipFS.wrmax = DEFAULT_WRITE_MAX_SIZE;
    ZipFS.fallbackEntryEncoding = (char *)
	    Tcl_Alloc(strlen(ZIPFS_FALLBACK_ENCODING) + 1);
    strcpy(ZipFS.fallbackEntryEncoding, ZIPFS_FALLBACK_ENCODING);
    ZipFS.initialized = true;
}

/*
 *-------------------------------------------------------------------------
 *
 * ListMountPoints --
 *
 *	This procedure lists the mount points and what's mounted there, or
 *	reports whether there are any mounts (if there's no interpreter). The
 *	read lock must be held by the caller.
 *
 * Results:
 *	A standard Tcl result. TCL_OK (or TCL_BREAK if no mounts and no
 *	interpreter).
 *
 * Side effects:
 *	Interpreter result may be updated.
 *
 *-------------------------------------------------------------------------
 */

static int
ListMountPoints(
    Tcl_Interp *interp)
{
    if (!interp) {
	/*
	 * Are there any entries in the zipHash? Don't need to enumerate them
	 * all to know.
	 */

	return (ZipFS.zipHash.numEntries ? TCL_OK : TCL_BREAK);
    }

    Tcl_Obj *resultList = Tcl_NewListObj(0, NULL);
    Tcl_HashSearch search;
    for (Tcl_HashEntry *hPtr = Tcl_FirstHashEntry(&ZipFS.zipHash, &search); hPtr;
	    hPtr = Tcl_NextHashEntry(&search)) {
	const ZipFile *zf = (ZipFile *) Tcl_GetHashValue(hPtr);
	Tcl_Obj *names[] = {
	    Tcl_NewStringObj(zf->mountPoint, TCL_AUTO_LENGTH),
	    Tcl_NewStringObj(zf->name, TCL_AUTO_LENGTH)
	};
	TclListObjAppendElements(NULL, resultList, 2, names);
    }
    Tcl_SetObjResult(interp, resultList);
    return TCL_OK;
}

/*
 *------------------------------------------------------------------------
 *
 * CleanupMount --
 *
 *    Releases all resources associated with a mounted archive. There
 *    must not be any open files in the archive.
 *
 *    Caller MUST be holding WriteLock() before calling this function.
 *
 * Results:
 *    None.
 *
 * Side effects:
 *    Memory associated with the mounted archive is deallocated.
 *------------------------------------------------------------------------
 */
static void
CleanupMount(
    ZipFile *zf)		/* Mount point */
{
    for (ZipEntry *z = zf->entries, *znext; z; z = znext) {
	znext = z->next;
	Tcl_HashEntry *hPtr = Tcl_FindHashEntry(&ZipFS.fileHash, z->name);
	if (hPtr) {
	    Tcl_DeleteHashEntry(hPtr);
	}
	if (z->data) {
	    Tcl_Free(z->data);
	}
	Tcl_Free(z);
    }
    zf->entries = NULL;
}

/*
 *-------------------------------------------------------------------------
 *
 * DescribeMounted --
 *
 *	This procedure describes what is mounted at the given the mount point.
 *	The interpreter result is not updated if there is nothing mounted at
 *	the given point. The read lock must be held by the caller.
 *
 * Results:
 *	A standard Tcl result. TCL_OK (or TCL_BREAK if nothing mounted there
 *	and no interpreter).
 *
 * Side effects:
 *	Interpreter result may be updated.
 *
 *-------------------------------------------------------------------------
 */

static int
DescribeMounted(
    Tcl_Interp *interp,
    const char *mountPoint)
{
    if (interp) {
	ZipFile *zf = ZipFSLookupZip(mountPoint);

	if (zf) {
	    Tcl_SetObjResult(interp, Tcl_NewStringObj(zf->name, -1));
	    return TCL_OK;
	}
    }
    return (interp ? TCL_OK : TCL_BREAK);
}

/*
 *-------------------------------------------------------------------------
 *
 * TclZipfs_Mount --
 *
 *	This procedure is invoked to mount a given ZIP archive file on a given
 *	mountpoint with optional ZIP password.
 *
 * Results:
 *	A standard Tcl result.
 *
 * Side effects:
 *	A ZIP archive file is read, analyzed and mounted, resources are
 *	allocated.
 *
 *-------------------------------------------------------------------------
 */

int
TclZipfs_Mount(
    Tcl_Interp *interp,		/* Current interpreter. NULLable. */
    const char *zipname,	/* Path to ZIP file to mount */
    const char *mountPoint,	/* Mount point path. */
    const char *passwd)		/* Password for opening the ZIP, or NULL if
				 * the ZIP is unprotected. */
{
    ZipFile *zf;
    int ret;

    ReadLock();
    if (!ZipFS.initialized) {
	ZipfsSetup();
    }

    /*
     * No mount point, so list all mount points and what is mounted there.
     */

    if (mountPoint == NULL) {
	ret = ListMountPoints(interp);
	Unlock();
	return ret;
    }

    Tcl_DString ds;
    Tcl_DStringInit(&ds);
    ret = NormalizeMountPoint(interp, mountPoint, &ds);
    if (ret != TCL_OK) {
	Unlock();
	return ret;
    }
    mountPoint = Tcl_DStringValue(&ds);

    if (!zipname) {
	/*
	 * Mount point but no file, so describe what is mounted at that mount
	 * point.
	 */

	ret = DescribeMounted(interp, mountPoint);
	Unlock();
    } else {
	/* Have both a mount point and a file (name) to mount there. */

	Tcl_Obj *zipPathObj;
	Tcl_Obj *normZipPathObj;

	Unlock();

	zipPathObj = Tcl_NewStringObj(zipname, -1);
	Tcl_IncrRefCount(zipPathObj);
	normZipPathObj = Tcl_FSGetNormalizedPath(interp, zipPathObj);
	if (normZipPathObj == NULL) {
	    TclPrintfResult(interp, "could not normalize zip filename \"%s\"",
		    zipname);
	    TclSetErrorCode(interp, "TCL", "OPERATION", "NORMALIZE");
	    ret = TCL_ERROR;
	} else {
	    Tcl_IncrRefCount(normZipPathObj);
	    const char *normPath = Tcl_GetString(normZipPathObj);
	    if (passwd == NULL ||
		    (ret = IsPasswordValid(interp, passwd,
			    strlen(passwd))) == TCL_OK) {
		zf = AllocateZipFile(interp, strlen(mountPoint));
		if (zf == NULL) {
		    ret = TCL_ERROR;
		} else {
		    ret = ZipFSOpenArchive(interp, normPath, 1, zf);
		    if (ret != TCL_OK) {
			Tcl_Free(zf);
		    } else {
			ret = ZipFSCatalogFilesystem(
				interp, zf, mountPoint, passwd, normPath);
			/* Note zf is already freed on error! */
		    }
		}
	    }
	    Tcl_DecrRefCount(normZipPathObj);
	    if (ret == TCL_OK && interp) {
		Tcl_DStringResult(interp, &ds);
	    }
	}
	Tcl_DecrRefCount(zipPathObj);
    }

    Tcl_DStringFree(&ds);
    return ret;
}

/*
 *-------------------------------------------------------------------------
 *
 * TclZipfs_MountBuffer --
 *
 *	This procedure is invoked to mount a given ZIP archive file on a given
 *	mountpoint.
 *
 * Results:
 *	A standard Tcl result.
 *
 * Side effects:
 *	A ZIP archive file is read, analyzed and mounted, resources are
 *	allocated.
 *
 *-------------------------------------------------------------------------
 */

int
TclZipfs_MountBuffer(
    Tcl_Interp *interp,		/* Current interpreter. NULLable. */
    const void *data,
    size_t datalen,
    const char *mountPoint,	/* Mount point path. */
    int copy)
{
    ZipFile *zf;
    int ret;

    if (mountPoint == NULL || data == NULL) {
	ZIPFS_ERROR(interp, "mount point and/or data are null");
	return TCL_ERROR;
    }

    /* TODO - how come a *read* lock suffices for initialzing ? */
    ReadLock();
    if (!ZipFS.initialized) {
	ZipfsSetup();
    }

    Tcl_DString ds;
    Tcl_DStringInit(&ds);
    ret = NormalizeMountPoint(interp, mountPoint, &ds);
    if (ret != TCL_OK) {
	Unlock();
	return ret;
    }
    mountPoint = Tcl_DStringValue(&ds);

    Unlock();

    /*
     * Have both a mount point and data to mount there.
     * What's the magic about 64 * 1024 * 1024 ?
     */
    ret = TCL_ERROR;
    if ((datalen <= ZIP_CENTRAL_END_LEN) ||
	    (datalen - ZIP_CENTRAL_END_LEN) >
		    (64 * 1024 * 1024 - ZIP_CENTRAL_END_LEN)) {
	ZIPFS_ERROR(interp, "illegal file size");
	ZIPFS_ERROR_CODE(interp, "FILE_SIZE");
	goto done;
    }
    zf = AllocateZipFile(interp, strlen(mountPoint));
    if (zf == NULL) {
	goto done;
    }
    zf->isMemBuffer = true;
    zf->length = datalen;

    if (copy) {
	zf->data = UCHARP(Tcl_AttemptAlloc(datalen));
	if (zf->data == NULL) {
	    ZipFSCloseArchive(interp, zf);
	    Tcl_Free(zf);
	    ZIPFS_MEM_ERROR(interp);
	    goto done;
	}
	memcpy(zf->data, data, datalen);
	zf->ptrToFree = zf->data;
    } else {
	zf->data = UCHARP(data);
	zf->ptrToFree = NULL;
    }
    ret = ZipFSFindTOC(interp, 1, zf);
    if (ret != TCL_OK) {
	Tcl_Free(zf);
    } else {
	/* Note ZipFSCatalogFilesystem will free zf on error */
	ret = ZipFSCatalogFilesystem(
	    interp, zf, mountPoint, NULL, "Memory Buffer");
    }
    if (ret == TCL_OK && interp) {
	Tcl_DStringResult(interp, &ds);
    }

done:
    Tcl_DStringFree(&ds);
    return ret;
}

/*
 *-------------------------------------------------------------------------
 *
 * TclZipfs_Unmount --
 *
 *	This procedure is invoked to unmount a given ZIP archive.
 *
 * Results:
 *	A standard Tcl result.
 *
 * Side effects:
 *	A mounted ZIP archive file is unmounted, resources are free'd.
 *
 *-------------------------------------------------------------------------
 */

int
TclZipfs_Unmount(
    Tcl_Interp *interp,		/* Current interpreter. NULLable. */
    const char *mountPoint)	/* Mount point path. */
{
    ZipFile *zf;
    Tcl_HashEntry *hPtr;
    Tcl_DString dsm;
    int ret = TCL_OK, unmounted = false;

    Tcl_DStringInit(&dsm);

    WriteLock();
    if (!ZipFS.initialized) {
	goto done;
    }

    /*
     * Mount point sometimes is a relative or otherwise denormalized path.
     * But an absolute name is needed as mount point here.
     */

    if (NormalizeMountPoint(interp, mountPoint, &dsm) != TCL_OK) {
	goto done;
    }
    mountPoint = Tcl_DStringValue(&dsm);

    hPtr = Tcl_FindHashEntry(&ZipFS.zipHash, mountPoint);
    /* don't report no-such-mount as an error */
    if (!hPtr) {
	goto done;
    }

    zf = (ZipFile *) Tcl_GetHashValue(hPtr);
    if (zf->numOpen > 0) {
	ZIPFS_ERROR(interp, "filesystem is busy");
	ZIPFS_ERROR_CODE(interp, "BUSY");
	ret = TCL_ERROR;
	goto done;
    }
    Tcl_DeleteHashEntry(hPtr);

    /*
     * Now no longer mounted - the rest of the code won't find it - but we're
     * still cleaning things up.
     */

    CleanupMount(zf);
    ZipFSCloseArchive(interp, zf);

    Tcl_Free(zf);
    unmounted = true;

  done:
    Unlock();
    Tcl_DStringFree(&dsm);
    if (unmounted) {
	Tcl_FSMountsChanged(NULL);
    }
    return ret;
}

/*
 *-------------------------------------------------------------------------
 *
 * ZipFSMountObjCmd --
 *
 *	This procedure is invoked to process the [zipfs mount] command.
 *
 * Results:
 *	A standard Tcl result.
 *
 * Side effects:
 *	A ZIP archive file is mounted, resources are allocated.
 *
 *-------------------------------------------------------------------------
 */

static int
ZipFSMountObjCmd(
    TCL_UNUSED(void *),
    Tcl_Interp *interp,		/* Current interpreter. */
    int objc,			/* Number of arguments. */
    Tcl_Obj *const objv[])	/* Argument objects. */
{
    const char *mountPoint = NULL, *zipFile = NULL, *password = NULL;
    int result;

    if (objc > 4) {
	Tcl_WrongNumArgs(interp, 1, objv, "?zipfile? ?mountpoint? ?password?");
	return TCL_ERROR;
    }
    /*
     * A single argument is treated as the mountpoint. Two arguments
     * are treated as zipfile and mountpoint.
     */
    if (objc > 1) {
	if (objc == 2) {
	    mountPoint = Tcl_GetString(objv[1]);
	} else {
	    /* 2 < objc < 4 */
	    zipFile = Tcl_GetString(objv[1]);
	    mountPoint = Tcl_GetString(objv[2]);
	    if (objc > 3) {
		password = Tcl_GetString(objv[3]);
	    }
	}
    }

    result = TclZipfs_Mount(interp, zipFile, mountPoint, password);
    return result;
}

/*
 *-------------------------------------------------------------------------
 *
 * ZipFSMountBufferObjCmd --
 *
 *	This procedure is invoked to process the [zipfs mountdata] command.
 *
 * Results:
 *	A standard Tcl result.
 *
 * Side effects:
 *	A ZIP archive file is mounted, resources are allocated.
 *
 *-------------------------------------------------------------------------
 */

static int
ZipFSMountBufferObjCmd(
    TCL_UNUSED(void *),
    Tcl_Interp *interp,		/* Current interpreter. */
    int objc,			/* Number of arguments. */
    Tcl_Obj *const objv[])	/* Argument objects. */
{
    const char *mountPoint = NULL;	/* Mount point path. */
    unsigned char *data = NULL;
    Tcl_Size length;

    if (objc != 3) {
	Tcl_WrongNumArgs(interp, 1, objv, "data mountpoint");
	return TCL_ERROR;
    }
    data = Tcl_GetBytesFromObj(interp, objv[1], &length);
    mountPoint = Tcl_GetString(objv[2]);
    if (data == NULL) {
	return TCL_ERROR;
    }
    return TclZipfs_MountBuffer(interp, data, length, mountPoint, 1);
}

/*
 *-------------------------------------------------------------------------
 *
 * ZipFSRootObjCmd --
 *
 *	This procedure is invoked to process the [zipfs root] command. It
 *	returns the root that all zipfs file systems are mounted under.
 *
 * Results:
 *	A standard Tcl result.
 *
 * Side effects:
 *
 *-------------------------------------------------------------------------
 */

static int
ZipFSRootObjCmd(
    TCL_UNUSED(void *),
    Tcl_Interp *interp,		/* Current interpreter. */
    int objc,
    Tcl_Obj *const *objv)
{
    if (objc != 1) {
	Tcl_WrongNumArgs(interp, 1, objv, "");
	return TCL_ERROR;
    }
    Tcl_SetObjResult(interp, Tcl_NewStringObj(ZIPFS_VOLUME, -1));
    return TCL_OK;
}

/*
 *-------------------------------------------------------------------------
 *
 * ZipFSUnmountObjCmd --
 *
 *	This procedure is invoked to process the [zipfs unmount] command.
 *
 * Results:
 *	A standard Tcl result.
 *
 * Side effects:
 *	A mounted ZIP archive file is unmounted, resources are free'd.
 *
 *-------------------------------------------------------------------------
 */

static int
ZipFSUnmountObjCmd(
    TCL_UNUSED(void *),
    Tcl_Interp *interp,		/* Current interpreter. */
    int objc,			/* Number of arguments. */
    Tcl_Obj *const objv[])	/* Argument objects. */
{
    if (objc != 2) {
	Tcl_WrongNumArgs(interp, 1, objv, "mountpoint");
	return TCL_ERROR;
    }
    return TclZipfs_Unmount(interp, TclGetString(objv[1]));
}

/*
 *-------------------------------------------------------------------------
 *
 * ZipFSMkKeyObjCmd --
 *
 *	This procedure is invoked to process the [zipfs mkkey] command.  It
 *	produces a rotated password to be embedded into an image file.
 *
 * Results:
 *	A standard Tcl result.
 *
 * Side effects:
 *	None.
 *
 *-------------------------------------------------------------------------
 */

static int
ZipFSMkKeyObjCmd(
    TCL_UNUSED(void *),
    Tcl_Interp *interp,		/* Current interpreter. */
    int objc,			/* Number of arguments. */
    Tcl_Obj *const objv[])	/* Argument objects. */
{
    Tcl_Size len, i = 0;
    const char *pw;
    Tcl_Obj *passObj;
    unsigned char *passBuf;

    if (objc != 2) {
	Tcl_WrongNumArgs(interp, 1, objv, "password");
	return TCL_ERROR;
    }
    pw = TclGetStringFromObj(objv[1], &len);
    if (len == 0) {
	return TCL_OK;
    }
    if (IsPasswordValid(interp, pw, len) != TCL_OK) {
	return TCL_ERROR;
    }

    passObj = Tcl_NewByteArrayObj(NULL, 264);
    passBuf = Tcl_GetBytesFromObj(NULL, passObj, (Tcl_Size *)NULL);
    while (len > 0) {
	int ch = pw[len - 1];

	passBuf[i++] = (ch & 0x0f) | pwrot[(ch >> 4) & 0x0f];
	len--;
    }
    passBuf[i] = i;
    i++;
    ZipWriteInt(passBuf, passBuf + 264, passBuf + i, ZIP_PASSWORD_END_SIG);
    Tcl_SetByteArrayLength(passObj, i + 4);
    Tcl_SetObjResult(interp, passObj);
    return TCL_OK;
}

/*
 *-------------------------------------------------------------------------
 *
 * RandomChar --
 *
 *	Worker for ZipAddFile().  Picks a random character (range: 0..255)
 *	using Tcl's standard PRNG.
 *
 * Returns:
 *	Tcl result code. Updates chPtr with random character on success.
 *
 * Side effects:
 *	Advances the PRNG state. May reenter the Tcl interpreter if the user
 *	has replaced the PRNG.
 *
 *-------------------------------------------------------------------------
 */

static int
RandomChar(
    Tcl_Interp *interp,
    int step,
    int *chPtr)
{
    double r;
    Tcl_Obj *ret;

    if (Tcl_EvalEx(interp, "::tcl::mathfunc::rand", TCL_INDEX_NONE, 0) != TCL_OK) {
	goto failed;
    }
    ret = Tcl_GetObjResult(interp);
    if (Tcl_GetDoubleFromObj(interp, ret, &r) != TCL_OK) {
	goto failed;
    }
    *chPtr = (int) (r * 256);
    return TCL_OK;

  failed:
    TclAppendPrintfToErrorInfo(interp,
	    "\n    (evaluating PRNG step %d for password encoding)",
	    step);
    return TCL_ERROR;
}

/*
 *-------------------------------------------------------------------------
 *
 * ZipAddFile --
 *
 *	This procedure is used by ZipFSMkZipOrImg() to add a single file to
 *	the output ZIP archive file being written. A ZipEntry struct about the
 *	input file is added to the given fileHash table for later creation of
 *	the central ZIP directory.
 *
 *	Tcl *always* encodes filenames in the ZIP as UTF-8. Similarly, it
 *	would always encode comments as UTF-8, if it supported comments.
 *
 * Results:
 *	A standard Tcl result.
 *
 * Side effects:
 *	Input file is read and (compressed and) written to the output ZIP
 *	archive file.
 *
 *-------------------------------------------------------------------------
 */

static int
ZipAddFile(
    Tcl_Interp *interp,		/* Current interpreter. */
    Tcl_Obj *pathObj,		/* Actual name of the file to add. */
    const char *name,		/* Name to use in the ZIP archive, in Tcl's
				 * internal encoding. */
    Tcl_Channel out,		/* The open ZIP archive being built. */
    const char *passwd,		/* Password for encoding the file, or NULL if
				 * the file is to be unprotected. */
    char *buf,			/* Working buffer. */
    int bufsize,		/* Size of buf */
    Tcl_HashTable *fileHash)	/* Where to record ZIP entry metdata so we can
				 * built the central directory. */
{
    const unsigned char *start = UCHARP(buf);
    const unsigned char *end = UCHARP(buf + bufsize);
    Tcl_Channel in;
    Tcl_HashEntry *hPtr;
    ZipEntry *z;
    z_stream stream;
    Tcl_DString zpathDs;	/* Buffer for the encoded filename. */
    const char *zpathExt;	/* Filename in external encoding (true
				 * UTF-8). */
    const char *zpathTcl;	/* Filename in Tcl's internal encoding. */
    int crc, flush, zpathlen;
    size_t nbyte, nbytecompr;
    Tcl_Size len, olen, align = 0;
    long long headerStartOffset, dataStartOffset, dataEndOffset;
    int mtime = 0, isNew, compMeth;
    unsigned long keys[3], keys0[3];
    char obuf[4096];

    /*
     * Trim leading '/' characters. If this results in an empty string, we've
     * nothing to do.
     */

    zpathTcl = name;
    while (zpathTcl && zpathTcl[0] == '/') {
	zpathTcl++;
    }
    if (!zpathTcl || (zpathTcl[0] == '\0')) {
	return TCL_OK;
    }

    /*
     * Convert to encoded form. Note that we use strlen() here; if someone's
     * crazy enough to embed NULs in filenames, they deserve what they get!
     */

    if (Tcl_UtfToExternalDStringEx(interp, tclUtf8Encoding, zpathTcl,
	    TCL_INDEX_NONE, 0, &zpathDs, NULL) != TCL_OK) {
	Tcl_DStringFree(&zpathDs);
	return TCL_ERROR;
    }
    zpathExt = Tcl_DStringValue(&zpathDs);
    zpathlen = strlen(zpathExt);
    if (zpathlen + ZIP_CENTRAL_HEADER_LEN > bufsize) {
	TclPrintfResult(interp, "path too long for \"%s\"",
		TclGetString(pathObj));
	ZIPFS_ERROR_CODE(interp, "PATH_LEN");
	Tcl_DStringFree(&zpathDs);
	return TCL_ERROR;
    }
    in = Tcl_FSOpenFileChannel(interp, pathObj, "rb", 0);
    if (!in) {
	Tcl_DStringFree(&zpathDs);
#ifdef _WIN32
	/* hopefully a directory */
	if (strcmp("permission denied", Tcl_PosixError(interp)) == 0) {
	    Tcl_Close(interp, in);
	    return TCL_OK;
	}
#endif /* _WIN32 */
	Tcl_Close(interp, in);
	return TCL_ERROR;
    } else {
	Tcl_StatBuf statBuf;

	if (Tcl_FSStat(pathObj, &statBuf) != -1) {
	    mtime = statBuf.st_mtime;
	}
    }
    Tcl_ResetResult(interp);

    /*
     * Compute the CRC.
     */

    crc = 0;
    nbyte = nbytecompr = 0;
    while (true) {
	len = Tcl_Read(in, buf, bufsize);
	if (len < 0) {
	    Tcl_DStringFree(&zpathDs);
	    if (nbyte == 0 && errno == EISDIR) {
		Tcl_Close(interp, in);
		return TCL_OK;
	    }
	readErrorWithChannelOpen:
	    TclPrintfResult(interp, "read error on \"%s\": %s",
		    TclGetString(pathObj), Tcl_PosixError(interp));
	    Tcl_Close(interp, in);
	    return TCL_ERROR;
	}
	if (len == 0) {
	    break;
	}
	crc = crc32(crc, UCHARP(buf), len);
	nbyte += len;
    }
    if (Tcl_Seek(in, 0, SEEK_SET) == -1) {
	TclPrintfResult(interp, "seek error on \"%s\": %s",
		TclGetString(pathObj), Tcl_PosixError(interp));
	Tcl_Close(interp, in);
	Tcl_DStringFree(&zpathDs);
	return TCL_ERROR;
    }

    /*
     * Remember where we've got to so far so we can write the header (after
     * writing the file).
     */

    headerStartOffset = Tcl_Tell(out);

    /*
     * Reserve space for the per-file header. Includes writing the file name
     * as we already know that.
     */

    memset(buf, '\0', ZIP_LOCAL_HEADER_LEN);
    memcpy(buf + ZIP_LOCAL_HEADER_LEN, zpathExt, zpathlen);
    len = zpathlen + ZIP_LOCAL_HEADER_LEN;
    if (Tcl_Write(out, buf, len) != len) {
    writeErrorWithChannelOpen:
	TclPrintfResult(interp, "write error on \"%s\": %s",
		TclGetString(pathObj), Tcl_PosixError(interp));
	Tcl_Close(interp, in);
	Tcl_DStringFree(&zpathDs);
	return TCL_ERROR;
    }

    /*
     * Align payload to next 4-byte boundary (if necessary) using a dummy
     * extra entry similar to the zipalign tool from Android's SDK.
     */

    if ((len + headerStartOffset) & 3) {
	unsigned char abuf[8];
	const unsigned char *astart = abuf;
	const unsigned char *aend = abuf + 8;

	align = 4 + ((len + headerStartOffset) & 3);
	ZipWriteShort(astart, aend, abuf, 0xffff);
	ZipWriteShort(astart, aend, abuf + 2, align - 4);
	ZipWriteInt(astart, aend, abuf + 4, 0x03020100);
	if (Tcl_Write(out, (const char *) abuf, align) != align) {
	    goto writeErrorWithChannelOpen;
	}
    }

    /*
     * Set up encryption if we were asked to.
     */

    if (passwd) {
	int i, ch, tmp;
	unsigned char kvbuf[2*ZIP_CRYPT_HDR_LEN];

	init_keys(passwd, keys, crc32tab);
	for (i = 0; i < ZIP_CRYPT_HDR_LEN - 2; i++) {
	    if (RandomChar(interp, i, &ch) != TCL_OK) {
		Tcl_Close(interp, in);
		return TCL_ERROR;
	    }
	    kvbuf[i + ZIP_CRYPT_HDR_LEN] = UCHAR(zencode(keys, crc32tab, ch, tmp));
	}
	Tcl_ResetResult(interp);
	init_keys(passwd, keys, crc32tab);
	for (i = 0; i < ZIP_CRYPT_HDR_LEN - 2; i++) {
	    kvbuf[i] = UCHAR(zencode(keys, crc32tab,
		    kvbuf[i + ZIP_CRYPT_HDR_LEN], tmp));
	}
	kvbuf[i++] = UCHAR(zencode(keys, crc32tab, crc >> 16, tmp));
	kvbuf[i++] = UCHAR(zencode(keys, crc32tab, crc >> 24, tmp));
	len = Tcl_Write(out, (char *) kvbuf, ZIP_CRYPT_HDR_LEN);
	memset(kvbuf, 0, sizeof(kvbuf));
	if (len != ZIP_CRYPT_HDR_LEN) {
	    goto writeErrorWithChannelOpen;
	}
	memcpy(keys0, keys, sizeof(keys0));
	nbytecompr += ZIP_CRYPT_HDR_LEN;
    }

    /*
     * Save where we've got to in case we need to just store this file.
     */

    Tcl_Flush(out);
    dataStartOffset = Tcl_Tell(out);

    /*
     * Compress the stream.
     */

    compMeth = ZIP_COMPMETH_DEFLATED;
    memset(&stream, 0, sizeof(z_stream));
    stream.zalloc = Z_NULL;
    stream.zfree = Z_NULL;
    stream.opaque = Z_NULL;
    if (deflateInit2(&stream, 9, Z_DEFLATED, -15, 8,
	    Z_DEFAULT_STRATEGY) != Z_OK) {
	TclPrintfResult(interp, "compression init error on \"%s\"",
		TclGetString(pathObj));
	ZIPFS_ERROR_CODE(interp, "DEFLATE_INIT");
	Tcl_Close(interp, in);
	Tcl_DStringFree(&zpathDs);
	return TCL_ERROR;
    }

    do {
	len = Tcl_Read(in, buf, bufsize);
	if (len < 0) {
	    deflateEnd(&stream);
	    goto readErrorWithChannelOpen;
	}
	stream.avail_in = len;
	stream.next_in = UCHARP(buf);
	flush = Tcl_Eof(in) ? Z_FINISH : Z_NO_FLUSH;
	do {
	    stream.avail_out = sizeof(obuf);
	    stream.next_out = UCHARP(obuf);
	    len = deflate(&stream, flush);
	    if (len == Z_STREAM_ERROR) {
		TclPrintfResult(interp, "deflate error on \"%s\"",
			TclGetString(pathObj));
		ZIPFS_ERROR_CODE(interp, "DEFLATE");
		deflateEnd(&stream);
		Tcl_Close(interp, in);
		Tcl_DStringFree(&zpathDs);
		return TCL_ERROR;
	    }
	    olen = sizeof(obuf) - stream.avail_out;
	    if (passwd) {
		for (Tcl_Size i = 0; i < olen; i++) {
		    int tmp;
		    obuf[i] = (char) zencode(keys, crc32tab, obuf[i], tmp);
		}
	    }
	    if (olen && (Tcl_Write(out, obuf, olen) != olen)) {
		deflateEnd(&stream);
		goto writeErrorWithChannelOpen;
	    }
	    nbytecompr += olen;
	} while (stream.avail_out == 0);
    } while (flush != Z_FINISH);
    deflateEnd(&stream);

    /*
     * Work out where we've got to.
     */

    Tcl_Flush(out);
    dataEndOffset = Tcl_Tell(out);

    if (nbyte - nbytecompr <= 0) {
	/*
	 * Compressed file larger than input, write it again uncompressed.
	 */

	if (Tcl_Seek(in, 0, SEEK_SET) != 0) {
	    goto seekErr;
	}
	if (Tcl_Seek(out, dataStartOffset, SEEK_SET) != dataStartOffset) {
	seekErr:
	    TclPrintfResult(interp, "seek error: %s", Tcl_PosixError(interp));
	    Tcl_Close(interp, in);
	    Tcl_DStringFree(&zpathDs);
	    return TCL_ERROR;
	}
	nbytecompr = (passwd ? ZIP_CRYPT_HDR_LEN : 0);
	while (true) {
	    len = Tcl_Read(in, buf, bufsize);
	    if (len < 0) {
		goto readErrorWithChannelOpen;
	    } else if (len == 0) {
		break;
	    }
	    if (passwd) {
		for (Tcl_Size i = 0; i < len; i++) {
		    int tmp;
		    buf[i] = (char) zencode(keys0, crc32tab, buf[i], tmp);
		}
	    }
	    if (Tcl_Write(out, buf, len) != len) {
		goto writeErrorWithChannelOpen;
	    }
	    nbytecompr += len;
	}
	compMeth = ZIP_COMPMETH_STORED;

	/*
	 * Chop off everything after this; it's the over-large compressed data
	 * and we don't know if it is going to get overwritten otherwise.
	 */

	Tcl_Flush(out);
	dataEndOffset = Tcl_Tell(out);
	Tcl_TruncateChannel(out, dataEndOffset);
    }
    Tcl_Close(interp, in);
    Tcl_DStringFree(&zpathDs);
    zpathExt = NULL;

    hPtr = Tcl_CreateHashEntry(fileHash, zpathTcl, &isNew);
    if (!isNew) {
	TclPrintfResult(interp, "non-unique path name \"%s\"",
		TclGetString(pathObj));
	ZIPFS_ERROR_CODE(interp, "DUPLICATE_PATH");
	return TCL_ERROR;
    }

    /*
     * Remember that we've written the file (for central directory generation)
     * and generate the local (per-file) header in the space that we reserved
     * earlier.
     */

    z = AllocateZipEntry();
    Tcl_SetHashValue(hPtr, z);
    z->isEncrypted = (passwd ? true : false);
    z->offset = headerStartOffset;
    z->crc32 = crc;
    z->timestamp = mtime;
    z->numBytes = nbyte;
    z->numCompressedBytes = nbytecompr;
    z->compressMethod = compMeth;
    z->name = (char *) Tcl_GetHashKey(fileHash, hPtr);

    /*
     * Write final local header information.
     */

    SerializeLocalEntryHeader(start, end, UCHARP(buf), z, zpathlen, align);
    if (Tcl_Seek(out, headerStartOffset, SEEK_SET) != headerStartOffset) {
	Tcl_DeleteHashEntry(hPtr);
	Tcl_Free(z);
	TclPrintfResult(interp, "seek error: %s", Tcl_PosixError(interp));
	return TCL_ERROR;
    }
    if (Tcl_Write(out, buf, ZIP_LOCAL_HEADER_LEN) != ZIP_LOCAL_HEADER_LEN) {
	Tcl_DeleteHashEntry(hPtr);
	Tcl_Free(z);
	TclPrintfResult(interp, "write error: %s", Tcl_PosixError(interp));
	return TCL_ERROR;
    }
    Tcl_Flush(out);
    if (Tcl_Seek(out, dataEndOffset, SEEK_SET) != dataEndOffset) {
	Tcl_DeleteHashEntry(hPtr);
	Tcl_Free(z);
	TclPrintfResult(interp, "seek error: %s", Tcl_PosixError(interp));
	return TCL_ERROR;
    }
    return TCL_OK;
}

/*
 *-------------------------------------------------------------------------
 *
 * ZipFSFind --
 *
 *	Worker for ZipFSMkZipOrImg() that discovers the list of files to add.
 *	Simple wrapper around [zipfs find].
 *
 *-------------------------------------------------------------------------
 */

static Tcl_Obj *
ZipFSFind(
    Tcl_Interp *interp,
    Tcl_Obj *dirRoot)
{
    Tcl_Obj *cmd[] = {
	Tcl_NewStringObj("::tcl::zipfs::find", -1),
	dirRoot
    };
    Tcl_IncrRefCount(cmd[0]);
    int result = Tcl_EvalObjv(interp, 2, cmd, 0);
    Tcl_DecrRefCount(cmd[0]);
    if (result != TCL_OK) {
	return NULL;
    }
    return Tcl_GetObjResult(interp);
}

/*
 *-------------------------------------------------------------------------
 *
 * ComputeNameInArchive --
 *
 *	Helper for ZipFSMkZipOrImg() that computes what the actual name of a
 *	file in the ZIP archive should be, stripping a prefix (if appropriate)
 *	and any leading slashes. If the result is an empty string, the entry
 *	should be skipped.
 *
 * Returns:
 *	Pointer to the name (in Tcl's internal encoding), which will be in
 *	memory owned by one of the argument objects.
 *
 * Side effects:
 *	None (if Tcl_Objs have string representations)
 *
 *-------------------------------------------------------------------------
 */

static inline const char *
ComputeNameInArchive(
    Tcl_Obj *pathObj,		/* The path to the origin file */
    Tcl_Obj *directNameObj,	/* User-specified name for use in the ZIP
				 * archive */
    const char *strip,		/* A prefix to strip; may be NULL if no
				 * stripping need be done. */
    Tcl_Size slen)		/* The length of the prefix; must be 0 if no
				 * stripping need be done. */
{
    const char *name;
    Tcl_Size len;

    if (directNameObj) {
	name = TclGetString(directNameObj);
    } else {
	name = TclGetStringFromObj(pathObj, &len);
	if (slen > 0) {
	    if ((len <= slen) || (strncmp(strip, name, slen) != 0)) {
		/*
		 * Guaranteed to be a NUL at the end, which will make this
		 * entry be skipped.
		 */

		return name + len;
	    }
	    name += slen;
	}
    }
    while (name[0] == '/') {
	++name;
    }
    return name;
}

/*
 *-------------------------------------------------------------------------
 *
 * ZipFSMkZipOrImg --
 *
 *	This procedure is creates a new ZIP archive file or image file given
 *	output filename, input directory of files to be archived, optional
 *	password, and optional image to be prepended to the output ZIP archive
 *	file. It's the core of the implementation of [zipfs mkzip], [zipfs
 *	mkimg], [zipfs lmkzip] and [zipfs lmkimg].
 *
 *	Tcl *always* encodes filenames in the ZIP as UTF-8. Similarly, it
 *	would always encode comments as UTF-8, if it supported comments.
 *
 * Results:
 *	A standard Tcl result.
 *
 * Side effects:
 *	A new ZIP archive file or image file is written.
 *
 *-------------------------------------------------------------------------
 */

static int
ZipFSMkZipOrImg(
    Tcl_Interp *interp,		/* Current interpreter. */
    int isImg,			/* Are we making an image? */
    Tcl_Obj *targetFile,	/* What file are we making? */
    Tcl_Obj *dirRoot,		/* What directory do we take files from? Do
				 * not specify at the same time as
				 * mappingList (one must be NULL). */
    Tcl_Obj *mappingList,	/* What files are we putting in, and with what
				 * names? Do not specify at the same time as
				 * dirRoot (one must be NULL). */
    Tcl_Obj *originFile,	/* If we're making an image, what file does
				 * the non-ZIP part of the image come from? */
    Tcl_Obj *stripPrefix,	/* Are we going to strip a prefix from
				 * filenames found beneath dirRoot? If NULL,
				 * do not strip anything (except for dirRoot
				 * itself). */
    Tcl_Obj *passwordObj)	/* The password for encoding things. NULL if
				 * there's no password protection. */
{
    int count, ret = TCL_ERROR;
    Tcl_Size pwlen = 0, slen = 0;
    Tcl_Size lobjc;
    long long dataStartOffset;	/* The overall file offset of the start of the
				 * data section of the file. */
    long long directoryStartOffset;
				/* The overall file offset of the start of the
				 * central directory. */
    long long suffixStartOffset;/* The overall file offset of the start of the
				 * suffix of the central directory (i.e.,
				 * where this data will be written). */
    Tcl_Obj **lobjv, *list = mappingList;
    char *strip = NULL, *pw = NULL, passBuf[264], buf[4096];
    unsigned char *start = UCHARP(buf);
    unsigned char *end = start + sizeof(buf);

    /*
     * Caller has verified that the number of arguments is correct.
     */

    passBuf[0] = 0;
    if (passwordObj != NULL) {
	pw = TclGetStringFromObj(passwordObj, &pwlen);
	if (IsPasswordValid(interp, pw, pwlen) != TCL_OK) {
	    return TCL_ERROR;
	}
	if (pwlen == 0) {
	    pw = NULL;
	}
    }
    if (dirRoot != NULL) {
	list = ZipFSFind(interp, dirRoot);
	if (!list) {
	    return TCL_ERROR;
	}
    }
    Tcl_IncrRefCount(list);
    if (TclListObjLength(interp, list, &lobjc) != TCL_OK) {
	Tcl_DecrRefCount(list);
	return TCL_ERROR;
    }
    if (mappingList && (lobjc % 2)) {
	Tcl_DecrRefCount(list);
	ZIPFS_ERROR(interp, "need even number of elements");
	ZIPFS_ERROR_CODE(interp, "LIST_LENGTH");
	return TCL_ERROR;
    }
    if (lobjc == 0) {
	Tcl_DecrRefCount(list);
	ZIPFS_ERROR(interp, "empty archive");
	ZIPFS_ERROR_CODE(interp, "EMPTY");
	return TCL_ERROR;
    }
    if (TclListObjGetElements(interp, list, &lobjc, &lobjv) != TCL_OK) {
	Tcl_DecrRefCount(list);
	return TCL_ERROR;
    }

    Tcl_Channel out = Tcl_FSOpenFileChannel(interp, targetFile, "wb", 0755);
    if (out == NULL) {
	Tcl_DecrRefCount(list);
	return TCL_ERROR;
    }

    /*
     * Copy the existing contents from the image if it is an executable image.
     * Care must be taken because this might include an existing ZIP, which
     * needs to be stripped.
     */

    if (isImg) {
	ZipFile *zf, zf0;
	bool isMounted = false;

	// TODO: normalize the origin file name
	const char *imgName = (originFile != NULL) ? TclGetString(originFile) :
		Tcl_GetNameOfExecutable();
	if (pwlen) {
	    Tcl_Size i = 0;
	    for (Tcl_Size len = pwlen; len-- > 0;) {
		int ch = pw[len];

		passBuf[i] = (ch & 0x0f) | pwrot[(ch >> 4) & 0x0f];
		i++;
	    }
	    passBuf[i] = i;
	    ++i;
	    passBuf[i++] = (char) ZIP_PASSWORD_END_SIG;
	    passBuf[i++] = (char) (ZIP_PASSWORD_END_SIG >> 8);
	    passBuf[i++] = (char) (ZIP_PASSWORD_END_SIG >> 16);
	    passBuf[i++] = (char) (ZIP_PASSWORD_END_SIG >> 24);
	    passBuf[i] = '\0';
	}

	/*
	 * Check for mounted image.
	 */

	WriteLock();
	Tcl_HashSearch search;
	for (Tcl_HashEntry *hPtr = Tcl_FirstHashEntry(&ZipFS.zipHash, &search);
		hPtr; hPtr = Tcl_NextHashEntry(&search)) {
	    zf = (ZipFile *) Tcl_GetHashValue(hPtr);
	    if (strcmp(zf->name, imgName) == 0) {
		isMounted = true;
		zf->numOpen++;
		break;
	    }
	}
	Unlock();

	if (!isMounted) {
	    zf = &zf0;
	    memset(&zf0, 0, sizeof(ZipFile));
	}
	if (isMounted || ZipFSOpenArchive(interp, imgName, 0, zf) == TCL_OK) {
	    /*
	     * Copy everything up to the ZIP-related suffix.
	     */

	    if ((size_t)Tcl_Write(out, (char *) zf->data,
		    zf->passOffset) != zf->passOffset) {
		memset(passBuf, 0, sizeof(passBuf));
		Tcl_DecrRefCount(list);
		TclPrintfResult(interp, "write error: %s",
			Tcl_PosixError(interp));
		Tcl_Close(interp, out);
		if (zf == &zf0) {
		    ZipFSCloseArchive(interp, zf);
		} else {
		    WriteLock();
		    zf->numOpen--;
		    Unlock();
		}
		return TCL_ERROR;
	    }
	    if (zf == &zf0) {
		ZipFSCloseArchive(interp, zf);
	    } else {
		WriteLock();
		zf->numOpen--;
		Unlock();
	    }
	} else {
	    /*
	     * Fall back to read it as plain file which hopefully is a static
	     * tclsh or wish binary with proper zipfs infrastructure built in.
	     */

	    if (CopyImageFile(interp, imgName, out) != TCL_OK) {
		memset(passBuf, 0, sizeof(passBuf));
		Tcl_DecrRefCount(list);
		Tcl_Close(interp, out);
		return TCL_ERROR;
	    }
	}

	/*
	 * Store the password so that the automounter can find it.
	 */

	Tcl_Size len = strlen(passBuf);
	if (len > 0) {
	    Tcl_Size i = Tcl_Write(out, passBuf, len);
	    if (i != len) {
		Tcl_DecrRefCount(list);
		TclPrintfResult(interp, "write error: %s",
			Tcl_PosixError(interp));
		Tcl_Close(interp, out);
		return TCL_ERROR;
	    }
	}
	memset(passBuf, 0, sizeof(passBuf));
	Tcl_Flush(out);
	dataStartOffset = Tcl_Tell(out);
    } else {
	dataStartOffset = 0;
    }

    /*
     * Prepare the contents of the ZIP archive.
     */

    Tcl_HashTable fileHash;
    Tcl_InitHashTable(&fileHash, TCL_STRING_KEYS);
    if (mappingList == NULL && stripPrefix != NULL) {
	strip = TclGetStringFromObj(stripPrefix, &slen);
	if (!slen) {
	    strip = NULL;
	}
    }
    for (Tcl_Size i = 0; i < lobjc; i += (mappingList ? 2 : 1)) {
	Tcl_Obj *pathObj = lobjv[i];
	const char *name = ComputeNameInArchive(pathObj,
		(mappingList ? lobjv[i + 1] : NULL), strip, slen);

	if (name[0] == '\0') {
	    continue;
	}
	if (ZipAddFile(interp, pathObj, name, out, pw, buf, sizeof(buf),
		&fileHash) != TCL_OK) {
	    goto done;
	}
    }

    /*
     * Construct the contents of the ZIP central directory.
     */

    directoryStartOffset = Tcl_Tell(out);
    count = 0;
    for (Tcl_Size i = 0; i < lobjc; i += (mappingList ? 2 : 1)) {
	const char *name = ComputeNameInArchive(lobjv[i],
		(mappingList ? lobjv[i + 1] : NULL), strip, slen);
	Tcl_DString ds;

	Tcl_HashEntry *hPtr = Tcl_FindHashEntry(&fileHash, name);
	if (!hPtr) {
	    continue;
	}
	ZipEntry *z = (ZipEntry *) Tcl_GetHashValue(hPtr);

	if (Tcl_UtfToExternalDStringEx(interp, tclUtf8Encoding, z->name,
		TCL_INDEX_NONE, 0, &ds, NULL) != TCL_OK) {
	    ret = TCL_ERROR;
	    goto done;
	}
	name = Tcl_DStringValue(&ds);
	Tcl_Size len = Tcl_DStringLength(&ds);
	SerializeCentralDirectoryEntry(start, end, UCHARP(buf), z, len,
		dataStartOffset);
	if ((Tcl_Write(out, buf, ZIP_CENTRAL_HEADER_LEN)
		!= ZIP_CENTRAL_HEADER_LEN)
		|| (Tcl_Write(out, name, len) != len)) {
	    TclPrintfResult(interp, "write error: %s", Tcl_PosixError(interp));
	    Tcl_DStringFree(&ds);
	    goto done;
	}
	Tcl_DStringFree(&ds);
	count++;
    }

    /*
     * Finalize the central directory.
     */

    Tcl_Flush(out);
    suffixStartOffset = Tcl_Tell(out);
    SerializeCentralDirectorySuffix(start, end, UCHARP(buf), count,
	    dataStartOffset, directoryStartOffset, suffixStartOffset);
    if (Tcl_Write(out, buf, ZIP_CENTRAL_END_LEN) != ZIP_CENTRAL_END_LEN) {
	TclPrintfResult(interp, "write error: %s", Tcl_PosixError(interp));
	goto done;
    }
    Tcl_Flush(out);
    ret = TCL_OK;

  done:
    if (ret == TCL_OK) {
	ret = Tcl_Close(interp, out);
    } else {
	Tcl_Close(interp, out);
    }
    Tcl_DecrRefCount(list);
    Tcl_HashSearch search;
    for (Tcl_HashEntry *hPtr = Tcl_FirstHashEntry(&fileHash, &search); hPtr;
	    hPtr = Tcl_NextHashEntry(&search)) {
	ZipEntry *z = (ZipEntry *) Tcl_GetHashValue(hPtr);
	Tcl_Free(z);
	Tcl_DeleteHashEntry(hPtr);
    }
    Tcl_DeleteHashTable(&fileHash);
    return ret;
}

/*
 * ---------------------------------------------------------------------
 *
 * CopyImageFile --
 *
 *	A simple file copy function that is used (by ZipFSMkZipOrImg) for
 *	anything that is not an image with a ZIP appended.
 *
 * Returns:
 *	A Tcl result code.
 *
 * Side effects:
 *	Writes to an output channel.
 *
 * ---------------------------------------------------------------------
 */

static int
CopyImageFile(
    Tcl_Interp *interp,		/* For error reporting. */
    const char *imgName,	/* Where to copy from. */
    Tcl_Channel out)		/* Where to copy to; already open for writing
				 * binary data. */
{
    char buf[4096];
    const char *errMsg;

    Tcl_ResetResult(interp);
    Tcl_Channel in = Tcl_OpenFileChannel(interp, imgName, "rb", 0644);
    if (!in) {
	return TCL_ERROR;
    }

    /*
     * Get the length of the file (and exclude non-files).
     */

    Tcl_WideInt i = Tcl_Seek(in, 0, SEEK_END);
    if (i == -1) {
	errMsg = "seek error";
	goto copyError;
    }
    Tcl_Seek(in, 0, SEEK_SET);

    /*
     * Copy the whole file, 8 blocks at a time (reasonably efficient). Note
     * that this totally ignores things like Windows's Alternate File Streams.
     */

    Tcl_Size m, n;
    for (Tcl_WideInt k = 0; k < i; k += m) {
	m = i - k;
	if (m > (Tcl_Size) sizeof(buf)) {
	    m = sizeof(buf);
	}
	n = Tcl_Read(in, buf, m);
	if (n == -1) {
	    errMsg = "read error";
	    goto copyError;
	} else if (n == 0) {
	    break;
	}
	m = Tcl_Write(out, buf, n);
	if (m != n) {
	    errMsg = "write error";
	    goto copyError;
	}
    }
    Tcl_Close(interp, in);
    return TCL_OK;

  copyError:
    TclPrintfResult(interp, "%s: %s", errMsg, Tcl_PosixError(interp));
    Tcl_Close(interp, in);
    return TCL_ERROR;
}

/*
 * ---------------------------------------------------------------------
 *
 * SerializeLocalEntryHeader, SerializeCentralDirectoryEntry,
 * SerializeCentralDirectorySuffix --
 *
 *	Create serialized forms of the structures that make up the ZIP
 *	metadata. Note that the both the local entry and the central directory
 *	entry need to have the name of the entry written directly afterwards.
 *
 *	We could write these as structs except we need to guarantee that we
 *	are writing these out as little-endian values.
 *
 * Side effects:
 *	Both update their buffer arguments, but otherwise change nothing.
 *
 * ---------------------------------------------------------------------
 */

static void
SerializeLocalEntryHeader(
    const unsigned char *start,	/* The start of writable memory. */
    const unsigned char *end,	/* The end of writable memory. */
    unsigned char *buf,		/* Where to serialize to */
    ZipEntry *z,		/* The description of what to serialize. */
    int nameLength,		/* The length of the name. */
    int align)			/* The number of alignment bytes. */
{
    ZipWriteInt(start, end, buf + ZIP_LOCAL_SIG_OFFS, ZIP_LOCAL_HEADER_SIG);
    ZipWriteShort(start, end, buf + ZIP_LOCAL_VERSION_OFFS, ZIP_MIN_VERSION);
    ZipWriteShort(start, end, buf + ZIP_LOCAL_FLAGS_OFFS,
	    (z->isEncrypted ? ZIP_LOCAL_FLAGS_ENC : 0) | ZIP_LOCAL_FLAGS_UTF8);
    ZipWriteShort(start, end, buf + ZIP_LOCAL_COMPMETH_OFFS,
	    z->compressMethod);
    ZipWriteShort(start, end, buf + ZIP_LOCAL_MTIME_OFFS,
	    ToDosTime(z->timestamp));
    ZipWriteShort(start, end, buf + ZIP_LOCAL_MDATE_OFFS,
	    ToDosDate(z->timestamp));
    ZipWriteInt(start, end, buf + ZIP_LOCAL_CRC32_OFFS, z->crc32);
    ZipWriteInt(start, end, buf + ZIP_LOCAL_COMPLEN_OFFS,
	    z->numCompressedBytes);
    ZipWriteInt(start, end, buf + ZIP_LOCAL_UNCOMPLEN_OFFS, z->numBytes);
    ZipWriteShort(start, end, buf + ZIP_LOCAL_PATHLEN_OFFS, nameLength);
    ZipWriteShort(start, end, buf + ZIP_LOCAL_EXTRALEN_OFFS, align);
}

static void
SerializeCentralDirectoryEntry(
    const unsigned char *start,	/* The start of writable memory. */
    const unsigned char *end,	/* The end of writable memory. */
    unsigned char *buf,		/* Where to serialize to */
    ZipEntry *z,		/* The description of what to serialize. */
    size_t nameLength,		/* The length of the name. */
    long long dataStartOffset)	/* The overall file offset of the start of the
				 * data section of the file. */
{
    ZipWriteInt(start, end, buf + ZIP_CENTRAL_SIG_OFFS,
	    ZIP_CENTRAL_HEADER_SIG);
    ZipWriteShort(start, end, buf + ZIP_CENTRAL_VERSIONMADE_OFFS,
	    ZIP_MIN_VERSION);
    ZipWriteShort(start, end, buf + ZIP_CENTRAL_VERSION_OFFS, ZIP_MIN_VERSION);
    ZipWriteShort(start, end, buf + ZIP_CENTRAL_FLAGS_OFFS,
	    (z->isEncrypted ? ZIP_LOCAL_FLAGS_ENC : 0) | ZIP_LOCAL_FLAGS_UTF8);
    ZipWriteShort(start, end, buf + ZIP_CENTRAL_COMPMETH_OFFS,
	    z->compressMethod);
    ZipWriteShort(start, end, buf + ZIP_CENTRAL_MTIME_OFFS,
	    ToDosTime(z->timestamp));
    ZipWriteShort(start, end, buf + ZIP_CENTRAL_MDATE_OFFS,
	    ToDosDate(z->timestamp));
    ZipWriteInt(start, end, buf + ZIP_CENTRAL_CRC32_OFFS, z->crc32);
    ZipWriteInt(start, end, buf + ZIP_CENTRAL_COMPLEN_OFFS,
	    z->numCompressedBytes);
    ZipWriteInt(start, end, buf + ZIP_CENTRAL_UNCOMPLEN_OFFS, z->numBytes);
    ZipWriteShort(start, end, buf + ZIP_CENTRAL_PATHLEN_OFFS, nameLength);
    ZipWriteShort(start, end, buf + ZIP_CENTRAL_EXTRALEN_OFFS, 0);
    ZipWriteShort(start, end, buf + ZIP_CENTRAL_FCOMMENTLEN_OFFS, 0);
    ZipWriteShort(start, end, buf + ZIP_CENTRAL_DISKFILE_OFFS, 0);
    ZipWriteShort(start, end, buf + ZIP_CENTRAL_IATTR_OFFS, 0);
    ZipWriteInt(start, end, buf + ZIP_CENTRAL_EATTR_OFFS, 0);
    ZipWriteInt(start, end, buf + ZIP_CENTRAL_LOCALHDR_OFFS,
	    z->offset - dataStartOffset);
}

static void
SerializeCentralDirectorySuffix(
    const unsigned char *start,	/* The start of writable memory. */
    const unsigned char *end,	/* The end of writable memory. */
    unsigned char *buf,		/* Where to serialize to */
    int entryCount,		/* The number of entries in the directory */
    long long dataStartOffset,	/* The overall file offset of the start of the
				 * data file. */
    long long directoryStartOffset,
				/* The overall file offset of the start of the
				 * central directory. */
    long long suffixStartOffset)/* The overall file offset of the start of the
				 * suffix of the central directory (i.e.,
				 * where this data will be written). */
{
    ZipWriteInt(start, end, buf + ZIP_CENTRAL_END_SIG_OFFS,
	    ZIP_CENTRAL_END_SIG);
    ZipWriteShort(start, end, buf + ZIP_CENTRAL_DISKNO_OFFS, 0);
    ZipWriteShort(start, end, buf + ZIP_CENTRAL_DISKDIR_OFFS, 0);
    ZipWriteShort(start, end, buf + ZIP_CENTRAL_ENTS_OFFS, entryCount);
    ZipWriteShort(start, end, buf + ZIP_CENTRAL_TOTALENTS_OFFS, entryCount);
    ZipWriteInt(start, end, buf + ZIP_CENTRAL_DIRSIZE_OFFS,
	    suffixStartOffset - directoryStartOffset);
    ZipWriteInt(start, end, buf + ZIP_CENTRAL_DIRSTART_OFFS,
	    directoryStartOffset - dataStartOffset);
    ZipWriteShort(start, end, buf + ZIP_CENTRAL_COMMENTLEN_OFFS, 0);
}

/*
 *-------------------------------------------------------------------------
 *
 * ZipFSMkZipObjCmd, ZipFSLMkZipObjCmd --
 *
 *	These procedures are invoked to process the [zipfs mkzip] and [zipfs
 *	lmkzip] commands.  See description of ZipFSMkZipOrImg().
 *
 * Results:
 *	A standard Tcl result.
 *
 * Side effects:
 *	See description of ZipFSMkZipOrImg().
 *
 *-------------------------------------------------------------------------
 */

static int
ZipFSMkZipObjCmd(
    TCL_UNUSED(void *),
    Tcl_Interp *interp,		/* Current interpreter. */
    int objc,			/* Number of arguments. */
    Tcl_Obj *const objv[])	/* Argument objects. */
{
    Tcl_Obj *stripPrefix, *password;

    if (objc < 3 || objc > 5) {
	Tcl_WrongNumArgs(interp, 1, objv, "outfile indir ?strip? ?password?");
	return TCL_ERROR;
    }
    if (Tcl_IsSafe(interp)) {
	ZIPFS_ERROR(interp, "operation not permitted in a safe interpreter");
	ZIPFS_ERROR_CODE(interp, "SAFE_INTERP");
	return TCL_ERROR;
    }

    stripPrefix = (objc > 3 ? objv[3] : NULL);
    password = (objc > 4 ? objv[4] : NULL);
    return ZipFSMkZipOrImg(interp, 0, objv[1], objv[2], NULL, NULL,
	    stripPrefix, password);
}

static int
ZipFSLMkZipObjCmd(
    TCL_UNUSED(void *),
    Tcl_Interp *interp,		/* Current interpreter. */
    int objc,			/* Number of arguments. */
    Tcl_Obj *const objv[])	/* Argument objects. */
{
    Tcl_Obj *password;

    if (objc < 3 || objc > 4) {
	Tcl_WrongNumArgs(interp, 1, objv, "outfile inlist ?password?");
	return TCL_ERROR;
    }
    if (Tcl_IsSafe(interp)) {
	ZIPFS_ERROR(interp, "operation not permitted in a safe interpreter");
	ZIPFS_ERROR_CODE(interp, "SAFE_INTERP");
	return TCL_ERROR;
    }

    password = (objc > 3 ? objv[3] : NULL);
    return ZipFSMkZipOrImg(interp, 0, objv[1], NULL, objv[2], NULL,
	    NULL, password);
}

/*
 *-------------------------------------------------------------------------
 *
 * ZipFSMkImgObjCmd, ZipFSLMkImgObjCmd --
 *
 *	These procedures are invoked to process the [zipfs mkimg] and [zipfs
 *	lmkimg] commands.  See description of ZipFSMkZipOrImg().
 *
 * Results:
 *	A standard Tcl result.
 *
 * Side effects:
 *	See description of ZipFSMkZipOrImg().
 *
 *-------------------------------------------------------------------------
 */

static int
ZipFSMkImgObjCmd(
    TCL_UNUSED(void *),
    Tcl_Interp *interp,		/* Current interpreter. */
    int objc,			/* Number of arguments. */
    Tcl_Obj *const objv[])	/* Argument objects. */
{
    Tcl_Obj *originFile, *stripPrefix, *password;

    if (objc < 3 || objc > 6) {
	Tcl_WrongNumArgs(interp, 1, objv,
		"outfile indir ?strip? ?password? ?infile?");
	return TCL_ERROR;
    }
    if (Tcl_IsSafe(interp)) {
	ZIPFS_ERROR(interp, "operation not permitted in a safe interpreter");
	ZIPFS_ERROR_CODE(interp, "SAFE_INTERP");
	return TCL_ERROR;
    }

    originFile = (objc > 5 ? objv[5] : NULL);
    stripPrefix = (objc > 3 ? objv[3] : NULL);
    password = (objc > 4 ? objv[4] : NULL);
    return ZipFSMkZipOrImg(interp, 1, objv[1], objv[2], NULL,
	    originFile, stripPrefix, password);
}

static int
ZipFSLMkImgObjCmd(
    TCL_UNUSED(void *),
    Tcl_Interp *interp,		/* Current interpreter. */
    int objc,			/* Number of arguments. */
    Tcl_Obj *const objv[])	/* Argument objects. */
{
    Tcl_Obj *originFile, *password;

    if (objc < 3 || objc > 5) {
	Tcl_WrongNumArgs(interp, 1, objv, "outfile inlist ?password? ?infile?");
	return TCL_ERROR;
    }
    if (Tcl_IsSafe(interp)) {
	ZIPFS_ERROR(interp, "operation not permitted in a safe interpreter");
	ZIPFS_ERROR_CODE(interp, "SAFE_INTERP");
	return TCL_ERROR;
    }

    originFile = (objc > 4 ? objv[4] : NULL);
    password = (objc > 3 ? objv[3] : NULL);
    return ZipFSMkZipOrImg(interp, 1, objv[1], NULL, objv[2],
	    originFile, NULL, password);
}

/*
 *-------------------------------------------------------------------------
 *
 * ZipFSCanonicalObjCmd --
 *
 *	This procedure is invoked to process the [zipfs canonical] command.
 *	It returns the canonical name for a file within zipfs
 *
 * Results:
 *	Always TCL_OK provided the right number of arguments are supplied.
 *
 * Side effects:
 *	None.
 *
 *-------------------------------------------------------------------------
 */

static int
ZipFSCanonicalObjCmd(
    TCL_UNUSED(void *),
    Tcl_Interp *interp,		/* Current interpreter. */
    int objc,			/* Number of arguments. */
    Tcl_Obj *const objv[])	/* Argument objects. */
{
    const char *mntPoint = NULL;
    Tcl_DString dsPath, dsMount;

    if (objc < 2 || objc > 3) {
	Tcl_WrongNumArgs(interp, 1, objv, "?mountpoint? filename");
	return TCL_ERROR;
    }

    Tcl_DStringInit(&dsPath);
    Tcl_DStringInit(&dsMount);

    if (objc == 2) {
	mntPoint = ZIPFS_VOLUME;
    } else {
	if (NormalizeMountPoint(interp, Tcl_GetString(objv[1]), &dsMount) != TCL_OK) {
	    return TCL_ERROR;
	}
	mntPoint = Tcl_DStringValue(&dsMount);
    }
    (void)MapPathToZipfs(interp, mntPoint, Tcl_GetString(objv[objc - 1]),
	    &dsPath);
    Tcl_SetObjResult(interp, Tcl_DStringToObj(&dsPath));
    return TCL_OK;
}

/*
 *-------------------------------------------------------------------------
 *
 * ZipFSExistsObjCmd --
 *
 *	This procedure is invoked to process the [zipfs exists] command.  It
 *	tests for the existence of a file in the ZIP filesystem and places a
 *	boolean into the interp's result.
 *
 * Results:
 *	Always TCL_OK provided the right number of arguments are supplied.
 *
 * Side effects:
 *	None.
 *
 *-------------------------------------------------------------------------
 */

static int
ZipFSExistsObjCmd(
    TCL_UNUSED(void *),
    Tcl_Interp *interp,		/* Current interpreter. */
    int objc,			/* Number of arguments. */
    Tcl_Obj *const objv[])	/* Argument objects. */
{
    if (objc != 2) {
	Tcl_WrongNumArgs(interp, 1, objv, "filename");
	return TCL_ERROR;
    }

    const char *filename = TclGetString(objv[1]);

    ReadLock();
    bool exists = ZipFSLookup(filename) != NULL;
    if (!exists) {
	/* An ancestor directory of a file ? */
	exists = ContainsMountPoint(filename, -1);
    }

    Unlock();

    Tcl_SetObjResult(interp, Tcl_NewBooleanObj(exists));
    return TCL_OK;
}

/*
 *-------------------------------------------------------------------------
 *
 * ZipFSInfoObjCmd --
 *
 *	This procedure is invoked to process the [zipfs info] command.  On
 *	success, it returns a Tcl list made up of name of ZIP archive file,
 *	size uncompressed, size compressed, and archive offset of a file in
 *	the ZIP filesystem.
 *
 * Results:
 *	A standard Tcl result.
 *
 * Side effects:
 *	None.
 *
 *-------------------------------------------------------------------------
 */

static int
ZipFSInfoObjCmd(
    TCL_UNUSED(void *),
    Tcl_Interp *interp,		/* Current interpreter. */
    int objc,			/* Number of arguments. */
    Tcl_Obj *const objv[])	/* Argument objects. */
{
    char *filename;
    ZipEntry *z;
    int ret;

    if (objc != 2) {
	Tcl_WrongNumArgs(interp, 1, objv, "filename");
	return TCL_ERROR;
    }
    filename = TclGetString(objv[1]);
    ReadLock();
    z = ZipFSLookup(filename);
    if (z) {
	Tcl_Obj *values[] = {
	    Tcl_NewStringObj(z->zipFilePtr->name, -1),
	    Tcl_NewWideIntObj(z->numBytes),
	    Tcl_NewWideIntObj(z->numCompressedBytes),
	    Tcl_NewWideIntObj(z->offset)
	};
	Tcl_SetObjResult(interp, Tcl_NewListObj(4, values));
	ret = TCL_OK;
    } else {
	Tcl_SetErrno(ENOENT);
	if (interp) {
	    TclPrintfResult(interp,
		    "path \"%s\" not found in any zipfs volume", filename);
	}
	ret = TCL_ERROR;
    }
    Unlock();
    return ret;
}

/*
 *-------------------------------------------------------------------------
 *
 * ZipFSListObjCmd --
 *
 *	This procedure is invoked to process the [zipfs list] command.	 On
 *	success, it returns a Tcl list of files of the ZIP filesystem which
 *	match a search pattern (glob or regexp).
 *
 * Results:
 *	A standard Tcl result.
 *
 * Side effects:
 *	None.
 *
 *-------------------------------------------------------------------------
 */

static int
ZipFSListObjCmd(
    TCL_UNUSED(void *),
    Tcl_Interp *interp,		/* Current interpreter. */
    int objc,			/* Number of arguments. */
    Tcl_Obj *const objv[])	/* Argument objects. */
{
    char *pattern = NULL;
    Tcl_RegExp regexp = NULL;
    Tcl_HashSearch search;
    Tcl_Obj *result = Tcl_GetObjResult(interp);
    const char *options[] = {"-glob", "-regexp", NULL};
    enum list_options { OPT_GLOB, OPT_REGEXP };

    /*
     * Parse arguments.
     */

    if (objc > 3) {
	Tcl_WrongNumArgs(interp, 1, objv, "?(-glob|-regexp)? ?pattern?");
	return TCL_ERROR;
    }
    if (objc == 3) {
	int idx;

	if (Tcl_GetIndexFromObj(interp, objv[1], options, "option",
		0, &idx) != TCL_OK) {
	    return TCL_ERROR;
	}
	switch (idx) {
	case OPT_GLOB:
	    pattern = TclGetString(objv[2]);
	    break;
	case OPT_REGEXP:
	    regexp = Tcl_RegExpCompile(interp, TclGetString(objv[2]));
	    if (!regexp) {
		return TCL_ERROR;
	    }
	    break;
	default:
	    TCL_UNREACHABLE();
	}
    } else if (objc == 2) {
	pattern = TclGetString(objv[1]);
    }

    /*
     * Scan for matching entries.
     */

    ReadLock();
    if (pattern) {
	for (Tcl_HashEntry *hPtr = Tcl_FirstHashEntry(&ZipFS.fileHash, &search);
		hPtr != NULL; hPtr = Tcl_NextHashEntry(&search)) {
	    ZipEntry *z = (ZipEntry *) Tcl_GetHashValue(hPtr);

	    if (Tcl_StringMatch(z->name, pattern)) {
		Tcl_ListObjAppendElement(interp, result,
			Tcl_NewStringObj(z->name, -1));
	    }
	}
    } else if (regexp) {
	for (Tcl_HashEntry *hPtr = Tcl_FirstHashEntry(&ZipFS.fileHash, &search);
		hPtr; hPtr = Tcl_NextHashEntry(&search)) {
	    ZipEntry *z = (ZipEntry *) Tcl_GetHashValue(hPtr);

	    if (Tcl_RegExpExec(interp, regexp, z->name, z->name)) {
		Tcl_ListObjAppendElement(interp, result,
			Tcl_NewStringObj(z->name, -1));
	    }
	}
    } else {
	for (Tcl_HashEntry *hPtr = Tcl_FirstHashEntry(&ZipFS.fileHash, &search);
		hPtr; hPtr = Tcl_NextHashEntry(&search)) {
	    ZipEntry *z = (ZipEntry *) Tcl_GetHashValue(hPtr);

	    Tcl_ListObjAppendElement(interp, result,
		    Tcl_NewStringObj(z->name, -1));
	}
    }
    Unlock();
    return TCL_OK;
}

/*
 *-------------------------------------------------------------------------
 *
 * TclZipfsMountExe --
 *
 *	Checks if an archive is mounted on the ZIPFS_APP_MOUNT mount point.
 *	If not, attempts to mount the zip archive attached to the application
 *	executable on to ZIPFS_APP_MOUNT.
 *
 *	Caller should not be holding any locks	when calling this function.
 *
 * Results:
 *	1 -> if an archive is present on ZIPFS_APP_MOUNT
 *	0 -> otherwise
 *
 * Side effects:
 *	May mount the archive at the ZIPFS_APP_MOUNT mount point.
 *
 *-------------------------------------------------------------------------
 */
static int
TclZipfsMountExe(void)
{
    WriteLock();
    if (!ZipFS.initialized) {
	ZipfsSetup();
    }
    int mounted = (ZipFSLookupZip(ZIPFS_APP_MOUNT) != NULL);
    Unlock();

    if (!mounted) {
	const char *exe = Tcl_GetNameOfExecutable();
	if (exe && *exe) {
	    mounted =
		(TclZipfs_Mount(NULL, exe, ZIPFS_APP_MOUNT, NULL) == TCL_OK);
	    if (!mounted) {
		/*
		 * Even if TclZipFS_Mount returns error, it could be some
		 * other thread mount it in the meanwhile leading to a mount
		 * busy error when this thread tries. Unlikely, but...
		 */
		ReadLock();
		mounted = ZipFSLookupZip(ZIPFS_APP_MOUNT) != NULL;
		Unlock();
	    }
	}
    }
    return mounted;
}
/*
 *-------------------------------------------------------------------------
 *
 * TclZipfsMountShlib --
 *
 *	Checks if an archive is mounted on the ZIPFS_ZIP_MOUNT mount point.
 *	If not, attempts to mount the zip archive attached to the application
 *	executable on to ZIPFS_ZIP_MOUNT.
 *
 *	Caller should not be holding any locks	when calling this function.
 *
 * Results:
 *	1 -> if an archive is present on ZIPFS_ZIP_MOUNT
 *	0 -> otherwise
 *
 * Side effects:
 *	May mount the archive at the ZIPFS_ZIP_MOUNT mount point.
 *
 *-------------------------------------------------------------------------
 */
static int
TclZipfsMountShlib(void)
{
#if defined(STATIC_BUILD)
    /* Static builds have no shared library */
    return 0;
#else
    WriteLock();
    if (!ZipFS.initialized) {
	ZipfsSetup();
    }
    int mounted = (ZipFSLookupZip(ZIPFS_ZIP_MOUNT) != NULL);
    Unlock();

    if (!mounted) {
	Tcl_Obj *shlibPathObj = TclGetObjNameOfShlib();
	if (shlibPathObj) {
	    mounted = (TclZipfs_Mount(NULL, Tcl_GetString(shlibPathObj),
			      ZIPFS_ZIP_MOUNT, NULL) == TCL_OK);
	    if (!mounted) {
		/*
		 * Even if TclZipFS_Mount returns error, it could be some
		 * other thread mount it in the meanwhile leading to a mount
		 * busy error when this thread tries. Unlikely, but...
		 */
		ReadLock();
		mounted = ZipFSLookupZip(ZIPFS_ZIP_MOUNT) != NULL;
		Unlock();
	    }
	}
    }
    return mounted;
#endif
}


/*
 *-------------------------------------------------------------------------
 *
 * TclZipfsLocateTclLibrary --
 *
 *	This procedure locates the root that Tcl's library files are mounted
 *	under if they are under a zipfs file system archive attached to the
 *	executable or the shared library/DLL. The archives should have been
 *	mounted (if present) before this function is called.
 *
 *	If the libraries are found, the encoding subdirectory is added to
 *	the encoding directory search path.
 *
 * Results:
 *	None.
 *
 * Side effects:
 *	May initializes the global variable zipfs_literal_tcl_library. Will
 *	never be cleared. The encoding directory paths are modified.
 *
 *-------------------------------------------------------------------------
 */

static void
TclZipfsLocateTclLibrary(
	int appZipfsPresent,	/* non-0 if app zipfs is to be checked */
	int shlibZipfsPresent)  /* non-0 if shared lib is to be checked */
{
    Tcl_Obj *vfsInitScript;
    int found;

    if (zipfs_tcl_library_init) {
	return;
    }

    Tcl_MutexLock(&ZipFSLocateLibMutex);
    if (zipfs_tcl_library_init) {
	/*
	 * Some other thread won the race. Should only have one app thread
	 * doing this, but be safe.
	 */
	Tcl_MutexUnlock(&ZipFSLocateLibMutex);
	return;
    }

    if (appZipfsPresent) {
	vfsInitScript = Tcl_NewStringObj(ZIPFS_APP_MOUNT "/tcl_library/init.tcl", -1);
	Tcl_IncrRefCount(vfsInitScript);
	found = Tcl_FSAccess(vfsInitScript, F_OK);
	Tcl_DecrRefCount(vfsInitScript);
	if (found == TCL_OK) {
	    /* Note this MUST be constant string as never deallocted */
	    zipfs_literal_tcl_library = ZIPFS_APP_MOUNT "/tcl_library";
	    goto unlock_and_return;
	}
    }
    if (shlibZipfsPresent) {
	vfsInitScript = Tcl_NewStringObj(ZIPFS_ZIP_MOUNT "/tcl_library/init.tcl", -1);
	Tcl_IncrRefCount(vfsInitScript);
	found = Tcl_FSAccess(vfsInitScript, F_OK);
	Tcl_DecrRefCount(vfsInitScript);
	if (found == TCL_OK) {
	    /* Note this MUST be constant string as never deallocted */
	    zipfs_literal_tcl_library = ZIPFS_ZIP_MOUNT "/tcl_library";
	    goto unlock_and_return;
	}
    }

unlock_and_return:
    zipfs_tcl_library_init = true;
    Tcl_MutexUnlock(&ZipFSLocateLibMutex);
    if (zipfs_literal_tcl_library) {
	/* Found it, set up encoding dirs */
	(void)TclZipfsInitEncodingDirs();
    }
    return;
}

/*
 *-------------------------------------------------------------------------
 *
 * TclZipfs_TclLibrary --
 *
 *	This procedure gets the root that Tcl's library
 *	files are mounted under if they are under a zipfs file system.
 *
 * Results:
 *	A Tcl object holding the location (with zero refcount), or NULL if no
 *	Tcl library can be found.
 *
 *-------------------------------------------------------------------------
 */

Tcl_Obj *
TclZipfs_TclLibrary(void)
{
    /*
     * Ideally, TclZipfsLocateTclLibrary would already been called at
     * startup through TclZipfs_AppHook. However, existing custom
     * applications (e.g. tkinter - Bug [6fbabfe166]) may not do so.
     * So if not already set, try to find it.
     */
    if (!zipfs_tcl_library_init) {
	TclZipfsLocateTclLibrary(TclZipfsMountExe(), TclZipfsMountShlib());
    }

    if (zipfs_literal_tcl_library) {
	return Tcl_NewStringObj(zipfs_literal_tcl_library, -1);
    }

    return NULL;
}

/*
 *-------------------------------------------------------------------------
 *
 * ZipFSTclLibraryObjCmd --
 *
 *	This procedure is invoked to process the
 *	[::tcl::zipfs::tcl_library_init] command, usually called during the
 *	execution of Tcl's interpreter startup. It returns the root that Tcl's
 *	library files are mounted under.
 *
 * Results:
 *	A standard Tcl result.
 *
 * Side effects:
 *
 *-------------------------------------------------------------------------
 */

static int
ZipFSTclLibraryObjCmd(
    TCL_UNUSED(void *),
    Tcl_Interp *interp,		/* Current interpreter. */
    TCL_UNUSED(int) /*objc*/,
    TCL_UNUSED(Tcl_Obj *const *)) /*objv*/
{
    if (!Tcl_IsSafe(interp)) {
	Tcl_Obj *pResult = TclZipfs_TclLibrary();

	if (!pResult) {
	    TclNewObj(pResult);
	}
	Tcl_SetObjResult(interp, pResult);
    }
    return TCL_OK;
}

/*
 *-------------------------------------------------------------------------
 *
 * ZipChannelClose --
 *
 *	This function is called to close a channel.
 *
 * Results:
 *	Always TCL_OK.
 *
 * Side effects:
 *	Resources are free'd.
 *
 *-------------------------------------------------------------------------
 */

static int
ZipChannelClose(
    void *instanceData,
    TCL_UNUSED(Tcl_Interp *),
    int flags)
{
    ZipChannel *info = (ZipChannel *) instanceData;

    if ((flags & (TCL_CLOSE_READ | TCL_CLOSE_WRITE)) != 0) {
	return EINVAL;
    }

    if (info->isEncrypted) {
	info->isEncrypted = false;
	memset(info->keys, 0, sizeof(info->keys));
    }
    WriteLock();
    if (ZipChannelWritable(info)) {
	/*
	 * Copy channel data back into original file in archive.
	 */
	ZipEntry *z = info->zipEntryPtr;
	assert(info->ubufToFree && info->ubuf);
	unsigned char *newdata = UCHARP(Tcl_AttemptRealloc(info->ubufToFree,
		info->numBytes ? info->numBytes : 1)); /* Bug [23dd83ce7c] */
	if (newdata == NULL) {
	    /* Could not reallocate, keep existing buffer */
	    newdata = info->ubufToFree;
	}
	info->ubufToFree = NULL; /* Now newdata! */
	info->ubuf = NULL;
	info->ubufSize = 0;

	/* Replace old content */
	if (z->data) {
	    Tcl_Free(z->data);
	}
	z->data = newdata; /* May be NULL when ubufToFree was NULL */
	z->numBytes = z->numCompressedBytes = info->numBytes;
	assert(z->data || z->numBytes == 0);
	z->compressMethod = ZIP_COMPMETH_STORED;
	z->timestamp = time(NULL);
	z->isDirectory = false;
	z->isEncrypted = false;
	z->offset = 0;
	z->crc32 = 0;
    }
    info->zipFilePtr->numOpen--;
    Unlock();
    if (info->ubufToFree) {
	assert(info->ubuf);
	Tcl_Free(info->ubufToFree);
	info->ubuf = NULL;
	info->ubufToFree = NULL;
	info->ubufSize = 0;
    }
    Tcl_Free(info);
    return TCL_OK;
}

/*
 *-------------------------------------------------------------------------
 *
 * ZipChannelRead --
 *
 *	This function is called to read data from channel.
 *
 * Results:
 *	Number of bytes read or -1 on error with error number set.
 *
 * Side effects:
 *	Data is read and file pointer is advanced.
 *
 *-------------------------------------------------------------------------
 */

static int
ZipChannelRead(
    void *instanceData,
    char *buf,
    int toRead,
    int *errloc)
{
    ZipChannel *info = (ZipChannel *) instanceData;
    Tcl_Size nextpos;

    if (info->isDirectory < 0) {
	/*
	 * Special case: when executable combined with ZIP archive file read
	 * data in front of ZIP, i.e. the executable itself.
	 */

	nextpos = info->cursor + toRead;
	if ((size_t)nextpos > info->zipFilePtr->baseOffset) {
	    toRead = info->zipFilePtr->baseOffset - info->cursor;
	    nextpos = info->zipFilePtr->baseOffset;
	}
	if (toRead == 0) {
	    return 0;
	}
	memcpy(buf, info->zipFilePtr->data, toRead);
	info->cursor = nextpos;
	*errloc = 0;
	return toRead;
    }
    if (info->isDirectory) {
	*errloc = EISDIR;
	return -1;
    }
    nextpos = info->cursor + toRead;
    if (nextpos > info->numBytes) {
	toRead = info->numBytes - info->cursor;
	nextpos = info->numBytes;
    }
    if (toRead == 0) {
	return 0;
    }
    if (info->isEncrypted) {
	/*
	 * TODO - when is this code ever exercised? Cannot reach it from
	 * tests. In particular, decryption is always done at channel open
	 * to allow for seeks and random reads.
	 */
	for (int i = 0; i < toRead; i++) {
	    int ch = info->ubuf[i + info->cursor];

	    buf[i] = zdecode(info->keys, crc32tab, ch);
	}
    } else {
	memcpy(buf, info->ubuf + info->cursor, toRead);
    }
    info->cursor = nextpos;
    *errloc = 0;
    return toRead;
}

/*
 *-------------------------------------------------------------------------
 *
 * ZipChannelWrite --
 *
 *	This function is called to write data into channel.
 *
 * Results:
 *	Number of bytes written or -1 on error with error number set.
 *
 * Side effects:
 *	Data is written and file pointer is advanced.
 *
 *-------------------------------------------------------------------------
 */

static int
ZipChannelWrite(
    void *instanceData,
    const char *buf,
    int toWrite,
    int *errloc)
{
    ZipChannel *info = (ZipChannel *) instanceData;
    unsigned long nextpos;

    if (!ZipChannelWritable(info)) {
	*errloc = EINVAL;
	return -1;
    }

    assert(info->ubuf == info->ubufToFree);
    assert(info->ubufToFree && info->ubufSize > 0);
    assert(info->ubufSize <= info->maxWrite);
    assert(info->numBytes <= info->ubufSize);
    assert(info->cursor <= info->numBytes);

    if (toWrite == 0) {
	*errloc = 0;
	return 0;
    }

    if (info->mode & O_APPEND) {
	info->cursor = info->numBytes;
    }

    if (toWrite > (info->maxWrite - info->cursor)) {
	/* File would grow beyond max size permitted */
	/* Don't do partial writes in error case. Or should we? */
	*errloc = EFBIG;
	return -1;
    }

    if (toWrite > (info->ubufSize - info->cursor)) {
	/* grow the buffer. We have already checked will not exceed maxWrite */
	Tcl_Size needed = info->cursor + toWrite;
	/* Tack on a bit for future growth. */
	if (needed < (info->maxWrite - needed/2)) {
	    needed += needed / 2;
	} else {
	    needed = info->maxWrite;
	}
	unsigned char *newBuf = UCHARP(Tcl_AttemptRealloc(info->ubufToFree,
		needed));
	if (newBuf == NULL) {
	    *errloc = ENOMEM;
	    return -1;
	}
	info->ubufToFree = newBuf;
	info->ubuf = info->ubufToFree;
	info->ubufSize = needed;
    }
    nextpos = info->cursor + toWrite;
    memcpy(info->ubuf + info->cursor, buf, toWrite);
    info->cursor = nextpos;
    if (info->cursor > info->numBytes) {
	info->numBytes = info->cursor;
    }
    *errloc = 0;
    return toWrite;
}

/*
 *-------------------------------------------------------------------------
 *
 * ZipChannelSeek/ZipChannelWideSeek --
 *
 *	This function is called to position file pointer of channel.
 *
 * Results:
 *	New file position or -1 on error with error number set.
 *
 * Side effects:
 *	File pointer is repositioned according to offset and mode.
 *
 *-------------------------------------------------------------------------
 */

static long long
ZipChannelWideSeek(
    void *instanceData,
    long long offset,
    int mode,
    int *errloc)
{
    ZipChannel *info = (ZipChannel *) instanceData;
    Tcl_Size end;

    if (!ZipChannelWritable(info) && (info->isDirectory < 0)) {
	/*
	 * Special case: when executable combined with ZIP archive file, seek
	 * within front of ZIP, i.e. the executable itself.
	 */
	end = info->zipFilePtr->baseOffset;
    } else if (info->isDirectory) {
	*errloc = EINVAL;
	return -1;
    } else {
	end = info->numBytes;
    }
    switch (mode) {
    case SEEK_CUR:
	offset += info->cursor;
	break;
    case SEEK_END:
	offset += end;
	break;
    case SEEK_SET:
	break;
    default:
	*errloc = EINVAL;
	return -1;
    }
    if (offset < 0 || offset > TCL_SIZE_MAX) {
	*errloc = EINVAL;
	return -1;
    }
    if (ZipChannelWritable(info)) {
	if (offset > info->maxWrite) {
	    *errloc = EINVAL;
	    return -1;
	}
	if (offset > info->numBytes) {
	    info->numBytes = offset;
	}
    } else if (offset > end) {
	*errloc = EINVAL;
	return -1;
    }
    info->cursor = (Tcl_Size) offset;
    return info->cursor;
}

/*
 *-------------------------------------------------------------------------
 *
 * ZipChannelWatchChannel --
 *
 *	This function is called for event notifications on channel. Does
 *	nothing.
 *
 * Results:
 *	None.
 *
 * Side effects:
 *	None.
 *
 *-------------------------------------------------------------------------
 */

static void
ZipChannelWatchChannel(
    TCL_UNUSED(void *),
    TCL_UNUSED(int) /*mask*/)
{
    return;
}

/*
 *-------------------------------------------------------------------------
 *
 * ZipChannelGetFile --
 *
 *	This function is called to retrieve OS handle for channel.
 *
 * Results:
 *	Always TCL_ERROR since there's never an OS handle for a file within a
 *	ZIP archive.
 *
 * Side effects:
 *	None.
 *
 *-------------------------------------------------------------------------
 */

static int
ZipChannelGetFile(
    TCL_UNUSED(void *),
    TCL_UNUSED(int) /*direction*/,
    TCL_UNUSED(void **) /*handlePtr*/)
{
    return TCL_ERROR;
}

/*
 *-------------------------------------------------------------------------
 *
 * ZipChannelOpen --
 *
 *	This function opens a Tcl_Channel on a file from a mounted ZIP archive
 *	according to given open mode (already parsed by caller).
 *
 * Results:
 *	Tcl_Channel on success, or NULL on error.
 *
 * Side effects:
 *	Memory is allocated, the file from the ZIP archive is uncompressed.
 *
 *-------------------------------------------------------------------------
 */

static Tcl_Channel
ZipChannelOpen(
    Tcl_Interp *interp,		/* Current interpreter. */
    char *filename,		/* What are we opening. */
    int mode)			/* O_WRONLY O_RDWR O_TRUNC flags */
{
    ZipEntry *z;
    ZipChannel *info;
    int flags = 0;
    char cname[128];

    int wr = (mode & (O_WRONLY | O_RDWR)) != 0;

    /* Check for unsupported modes. */

    if ((ZipFS.wrmax <= 0) && wr) {
	Tcl_SetErrno(EACCES);
	if (interp) {
	    TclPrintfResult(interp, "writes not permitted: %s",
		    Tcl_PosixError(interp));
	}
	return NULL;
    }

    if ((mode & (O_APPEND|O_TRUNC)) && !wr) {
	Tcl_SetErrno(EINVAL);
	if (interp) {
	    TclPrintfResult(interp,
		    "Invalid flags 0x%x. O_APPEND and "
		    "O_TRUNC require write access: %s",
		    mode, Tcl_PosixError(interp));
	}
	return NULL;
    }

    /*
     * Is the file there?
     */

    WriteLock();
    z = ZipFSLookup(filename);
    if (!z) {
	Tcl_SetErrno(wr ? ENOTSUP : ENOENT);
	if (interp) {
	    TclPrintfResult(interp, "file \"%s\" not %s: %s",
		    filename, wr ? "created" : "found",
		    Tcl_PosixError(interp));
	}
	goto error;
    }

    if (z->numBytes < 0 || z->numCompressedBytes < 0 ||
	    z->offset >= z->zipFilePtr->length) {
	/* Normally this should only happen for zip64. */
	ZIPFS_ERROR(interp, "file size error (may be zip64)");
	ZIPFS_ERROR_CODE(interp, "FILE_SIZE");
	goto error;
    }

    /* Do we support opening the file that way? */

    if (wr && z->isDirectory) {
	Tcl_SetErrno(EISDIR);
	if (interp) {
	    TclPrintfResult(interp, "unsupported file type: %s",
		    Tcl_PosixError(interp));
	}
	goto error;
    }
    if ((z->compressMethod != ZIP_COMPMETH_STORED)
	    && (z->compressMethod != ZIP_COMPMETH_DEFLATED)) {
	ZIPFS_ERROR(interp, "unsupported compression method");
	ZIPFS_ERROR_CODE(interp, "COMP_METHOD");
	goto error;
    }
    if (wr) {
	if ((mode & O_TRUNC) == 0 && !z->data && (z->numBytes > ZipFS.wrmax)) {
	    Tcl_SetErrno(EFBIG);
	    ZIPFS_POSIX_ERROR(interp, "file size exceeds max writable");
	    goto error;
	}
	flags = TCL_WRITABLE;
	if (mode & O_RDWR) {
	    flags |= TCL_READABLE;
	}
    } else {
	/* Read-only */
	flags |= TCL_READABLE;
    }

    if (z->isEncrypted) {
	if (z->numCompressedBytes < ZIP_CRYPT_HDR_LEN) {
	    ZIPFS_ERROR(interp,
		    "decryption failed: truncated decryption header");
	    ZIPFS_ERROR_CODE(interp, "DECRYPT");
	    goto error;
	}
	if (z->zipFilePtr->passBuf[0] == 0) {
	    ZIPFS_ERROR(interp, "decryption failed - no password provided");
	    ZIPFS_ERROR_CODE(interp, "DECRYPT");
	    goto error;
	}
    }

    info = AllocateZipChannel(interp);
    if (!info) {
	goto error;
    }
    info->zipFilePtr = z->zipFilePtr;
    info->zipEntryPtr = z;
    if (wr) {
	/* Set up a writable channel. */

	if (InitWritableChannel(interp, info, z, mode) == TCL_ERROR) {
	    Tcl_Free(info);
	    goto error;
	}
    } else if (z->data) {
	/* Set up a readable channel for direct data. */

	info->numBytes = z->numBytes;
	info->ubuf = z->data;
	info->ubufToFree = NULL; /* Not dynamically allocated */
	info->ubufSize = 0;
    } else {
	/*
	 * Set up a readable channel.
	 */

	if (InitReadableChannel(interp, info, z) == TCL_ERROR) {
	    Tcl_Free(info);
	    goto error;
	}
    }

    if (z->crc32) {
	if (!(z->flags & ZE_F_CRC_COMPARED)) {
	    int crc = crc32(0, NULL, info->numBytes);
	    crc = crc32(crc, info->ubuf, info->numBytes);
	    z->flags |= ZE_F_CRC_COMPARED;
	    if (crc == z->crc32) {
		z->flags |= ZE_F_CRC_CORRECT;
	    }
	}
	if (!(z->flags & ZE_F_CRC_CORRECT)) {
	    ZIPFS_ERROR(interp, "invalid CRC");
	    ZIPFS_ERROR_CODE(interp, "CRC_FAILED");
	    if (info->ubufToFree) {
		Tcl_Free(info->ubufToFree);
		info->ubufSize = 0;
	    }
	    Tcl_Free(info);
	    goto error;
	}
    }

    /*
     * Wrap the ZipChannel into a Tcl_Channel.
     */

    snprintf(cname, sizeof(cname), "zipfs_%" TCL_Z_MODIFIER "x_%d", z->offset,
	    ZipFS.idCount++);
    z->zipFilePtr->numOpen++;
    Unlock();
    return Tcl_CreateChannel(&zipChannelType, cname, info, flags);

  error:
    Unlock();
    return NULL;
}

/*
 *-------------------------------------------------------------------------
 *
 * InitWritableChannel --
 *
 *	Assistant for ZipChannelOpen() that sets up a writable channel. It's
 *	up to the caller to actually register the channel.
 *
 * Returns:
 *	Tcl result code.
 *
 * Side effects:
 *	Allocates memory for the implementation of the channel. Writes to the
 *	interpreter's result on error.
 *
 *-------------------------------------------------------------------------
 */

static int
InitWritableChannel(
    Tcl_Interp *interp,		/* Current interpreter, or NULL (when errors
				 * will be silent). */
    ZipChannel *info,		/* The channel to set up. */
    ZipEntry *z,		/* The zipped file that the channel will write
				 * to. */
    int mode)			/* O_APPEND, O_TRUNC */
{
    int ch;
    unsigned char *cbuf = NULL;

    /*
     * Set up a writable channel.
     */

    info->mode = mode;
    info->maxWrite = ZipFS.wrmax;

    info->ubufSize = z->numBytes ? z->numBytes : 1;
    info->ubufToFree = UCHARP(Tcl_AttemptAlloc(info->ubufSize));
    info->ubuf = info->ubufToFree;
    if (info->ubufToFree == NULL) {
	goto memoryError;
    }

    if (z->isEncrypted) {
	assert(z->numCompressedBytes >= ZIP_CRYPT_HDR_LEN); /* caller should have checked*/
	if (DecodeCryptHeader(interp, z, info->keys,
		z->zipFilePtr->data + z->offset) != TCL_OK) {
	    goto error_cleanup;
	}
    }

    if (mode & O_TRUNC) {
	/*
	 * Truncate; nothing there.
	 */

	info->numBytes = 0;
	z->crc32 = 0; /* Truncated, CRC no longer applicable */
    } else if (z->data) {
	/*
	 * Already got uncompressed data.
	 */
	assert(info->ubufSize >= z->numBytes);
	memcpy(info->ubuf, z->data, z->numBytes);
	info->numBytes = z->numBytes;
    } else {
	/*
	 * Need to uncompress the existing data.
	 */

	unsigned char *zbuf = z->zipFilePtr->data + z->offset;

	if (z->isEncrypted) {
	    zbuf += ZIP_CRYPT_HDR_LEN;
	}

	if (z->compressMethod == ZIP_COMPMETH_DEFLATED) {
	    z_stream stream;
	    int err;

	    memset(&stream, 0, sizeof(z_stream));
	    stream.zalloc = Z_NULL;
	    stream.zfree = Z_NULL;
	    stream.opaque = Z_NULL;
	    stream.avail_in = z->numCompressedBytes;
	    if (z->isEncrypted) {
		/* Min length ZIP_CRYPT_HDR_LEN for keys should already been checked. */
		assert(stream.avail_in >= ZIP_CRYPT_HDR_LEN);

		stream.avail_in -= ZIP_CRYPT_HDR_LEN;
		cbuf = UCHARP(Tcl_AttemptAlloc(
			stream.avail_in ? stream.avail_in : 1));
		if (!cbuf) {
		    goto memoryError;
		}
		for (unsigned j = 0; j < stream.avail_in; j++) {
		    ch = zbuf[j];
		    cbuf[j] = zdecode(info->keys, crc32tab, ch);
		}
		stream.next_in = cbuf;
	    } else {
		stream.next_in = zbuf;
	    }
	    stream.next_out = info->ubuf;
	    stream.avail_out = info->ubufSize;
	    if (inflateInit2(&stream, -15) != Z_OK) {
		goto corruptionError;
	    }
	    err = inflate(&stream, Z_SYNC_FLUSH);
	    inflateEnd(&stream);
	    if ((err != Z_STREAM_END) &&
		    ((err != Z_OK) || (stream.avail_in != 0))) {
		goto corruptionError;
	    }
	    /* Even if decompression succeeded, counts should be as expected */
	    if ((int) stream.total_out != z->numBytes) {
		goto corruptionError;
	    }
	    info->numBytes = z->numBytes;
	    if (cbuf) {
		Tcl_Free(cbuf);
	    }
	} else if (z->isEncrypted) {
	    /*
	     * Need to decrypt some otherwise-simple stored data.
	     */
	    if (z->numCompressedBytes <= ZIP_CRYPT_HDR_LEN ||
		    (z->numCompressedBytes - ZIP_CRYPT_HDR_LEN) != z->numBytes) {
		goto corruptionError;
	    }
	    int len = z->numCompressedBytes - ZIP_CRYPT_HDR_LEN;
	    assert(len <= info->ubufSize);
	    for (int i = 0; i < len; i++) {
		ch = zbuf[i];
		info->ubuf[i] = zdecode(info->keys, crc32tab, ch);
	    }
	    info->numBytes = len;
	} else {
	    /*
	     * Simple stored data. Copy into our working buffer.
	     */
	    assert(info->ubufSize >= z->numBytes);
	    memcpy(info->ubuf, zbuf, z->numBytes);
	    info->numBytes = z->numBytes;
	}
	memset(info->keys, 0, sizeof(info->keys));
    }
    if (mode & O_APPEND) {
	info->cursor = info->numBytes;
    }

    return TCL_OK;

  memoryError:
    ZIPFS_MEM_ERROR(interp);
    goto error_cleanup;

  corruptionError:
    if (cbuf) {
	memset(info->keys, 0, sizeof(info->keys));
	Tcl_Free(cbuf);
    }
    ZIPFS_ERROR(interp, "decompression error");
    ZIPFS_ERROR_CODE(interp, "CORRUPT");

  error_cleanup:
    if (info->ubufToFree) {
	Tcl_Free(info->ubufToFree);
	info->ubufToFree = NULL;
	info->ubuf = NULL;
	info->ubufSize = 0;
    }
    return TCL_ERROR;
}

/*
 *-------------------------------------------------------------------------
 *
 * InitReadableChannel --
 *
 *	Assistant for ZipChannelOpen() that sets up a readable channel. It's
 *	up to the caller to actually register the channel. Caller should have
 *	validated the passed ZipEntry (byte counts in particular)
 *
 * Returns:
 *	Tcl result code.
 *
 * Side effects:
 *	Allocates memory for the implementation of the channel. Writes to the
 *	interpreter's result on error.
 *
 *-------------------------------------------------------------------------
 */

static int
InitReadableChannel(
    Tcl_Interp *interp,		/* Current interpreter, or NULL (when errors
				 * will be silent). */
    ZipChannel *info,		/* The channel to set up. */
    ZipEntry *z)		/* The zipped file that the channel will read
				 * from. */
{
    unsigned char *ubuf = NULL;
    int ch;

    info->isCompressed = (z->compressMethod == ZIP_COMPMETH_DEFLATED);
    info->ubuf = z->zipFilePtr->data + z->offset;
    info->ubufToFree = NULL; /* ubuf memory not allocated */
    info->ubufSize = 0;
    info->isDirectory = z->isDirectory;
    info->isEncrypted = z->isEncrypted;
    info->mode = O_RDONLY;

    /* Caller must validate - bug [6ed3447a7e] */
    assert(z->numBytes >= 0 && z->numCompressedBytes >= 0);
    info->numBytes = z->numBytes;

    if (info->isEncrypted) {
	assert(z->numCompressedBytes >= ZIP_CRYPT_HDR_LEN); /* caller should have checked*/
	if (DecodeCryptHeader(interp, z, info->keys, info->ubuf) != TCL_OK) {
	    goto error_cleanup;
	}
	info->ubuf += ZIP_CRYPT_HDR_LEN;
    }

    if (info->isCompressed) {
	z_stream stream;

	/*
	 * Data to decode is compressed, and possibly encrpyted too. If
	 * encrypted, local variable ubuf is used to hold the decrypted but
	 * still compressed data.
	 */

	memset(&stream, 0, sizeof(z_stream));
	stream.zalloc = Z_NULL;
	stream.zfree = Z_NULL;
	stream.opaque = Z_NULL;
	stream.avail_in = z->numCompressedBytes;
	if (info->isEncrypted) {
	    assert(stream.avail_in >= ZIP_CRYPT_HDR_LEN);
	    stream.avail_in -= ZIP_CRYPT_HDR_LEN;
	    ubuf = UCHARP(Tcl_AttemptAlloc(stream.avail_in ? stream.avail_in : 1));
	    if (!ubuf) {
		goto memoryError;
	    }

	    for (unsigned j = 0; j < stream.avail_in; j++) {
		ch = info->ubuf[j];
		ubuf[j] = zdecode(info->keys, crc32tab, ch);
	    }
	    stream.next_in = ubuf;
	} else {
	    stream.next_in = info->ubuf;
	}

	info->ubufSize = info->numBytes ? info->numBytes : 1;
	info->ubufToFree = UCHARP(Tcl_AttemptAlloc(info->ubufSize));
	info->ubuf = info->ubufToFree;
	stream.next_out = info->ubuf;
	if (!info->ubuf) {
	    goto memoryError;
	}
	stream.avail_out = info->numBytes;
	if (inflateInit2(&stream, -15) != Z_OK) {
	    goto corruptionError;
	}
	int err = inflate(&stream, Z_SYNC_FLUSH);
	inflateEnd(&stream);

	/*
	 * Decompression was successful if we're either in the END state, or
	 * in the OK state with no buffered bytes.
	 */

	if ((err != Z_STREAM_END)
		&& ((err != Z_OK) || (stream.avail_in != 0))) {
	    goto corruptionError;
	}
	/* Even if decompression succeeded, counts should be as expected */
	if ((int) stream.total_out != z->numBytes) {
	    goto corruptionError;
	}

	if (ubuf) {
	    info->isEncrypted = false;
	    memset(info->keys, 0, sizeof(info->keys));
	    Tcl_Free(ubuf);
	}
    } else if (info->isEncrypted) {
	/*
	 * Decode encrypted but uncompressed file, since we support Tcl_Seek()
	 * on it, and it can be randomly accessed later.
	 */
	if (z->numCompressedBytes <= ZIP_CRYPT_HDR_LEN ||
		(z->numCompressedBytes - ZIP_CRYPT_HDR_LEN) != z->numBytes) {
	    goto corruptionError;
	}
	unsigned len = z->numCompressedBytes - ZIP_CRYPT_HDR_LEN;
	ubuf = UCHARP(Tcl_AttemptAlloc(len));
	if (ubuf == NULL) {
	    goto memoryError;
	}
	for (unsigned j = 0; j < len; j++) {
	    ch = info->ubuf[j];
	    ubuf[j] = zdecode(info->keys, crc32tab, ch);
	}
	info->ubufSize = len;
	info->ubufToFree = ubuf;
	info->ubuf = info->ubufToFree;
	ubuf = NULL; /* So it does not inadvertently get free on future changes */
	info->isEncrypted = false;
    }
    return TCL_OK;

  corruptionError:
    ZIPFS_ERROR(interp, "decompression error");
    ZIPFS_ERROR_CODE(interp, "CORRUPT");
    goto error_cleanup;

  memoryError:
    ZIPFS_MEM_ERROR(interp);

  error_cleanup:
    if (ubuf) {
	memset(info->keys, 0, sizeof(info->keys));
	Tcl_Free(ubuf);
    }
    if (info->ubufToFree) {
	Tcl_Free(info->ubufToFree);
	info->ubufToFree = NULL;
	info->ubuf = NULL;
	info->ubufSize = 0;
    }

    return TCL_ERROR;
}

/*
 *-------------------------------------------------------------------------
 *
 * ZipEntryStat --
 *
 *	This function implements the ZIP filesystem specific version of the
 *	library version of stat.
 *
 * Results:
 *	See stat documentation.
 *
 * Side effects:
 *	See stat documentation.
 *
 *-------------------------------------------------------------------------
 */

static int
ZipEntryStat(
    char *path,
    Tcl_StatBuf *buf)
{
    ZipEntry *z;
    int ret;

    ReadLock();
    z = ZipFSLookup(path);
    if (z) {
	memset(buf, 0, sizeof(Tcl_StatBuf));
	if (z->isDirectory) {
	    buf->st_mode = S_IFDIR | 0555;
	} else {
	    buf->st_mode = S_IFREG | 0555;
	}
	buf->st_size = z->numBytes;
	buf->st_mtime = z->timestamp;
	buf->st_ctime = z->timestamp;
	buf->st_atime = z->timestamp;
	ret = 0;
    } else if (ContainsMountPoint(path, -1)) {
	/* An intermediate dir under which a mount exists */
	memset(buf, 0, sizeof(Tcl_StatBuf));
	Tcl_Time t;
	Tcl_GetTime(&t);
	buf->st_atime = buf->st_mtime = buf->st_ctime = t.sec;
	buf->st_mode = S_IFDIR | 0555;
	ret = 0;
    } else {
	Tcl_SetErrno(ENOENT);
	ret = -1;
    }
    Unlock();
    return ret;
}

/*
 *-------------------------------------------------------------------------
 *
 * ZipEntryAccess --
 *
 *	This function implements the ZIP filesystem specific version of the
 *	library version of access.
 *
 * Results:
 *	See access documentation.
 *
 * Side effects:
 *	See access documentation.
 *
 *-------------------------------------------------------------------------
 */

static int
ZipEntryAccess(
    char *path,
    int mode)
{
    if (mode & X_OK) {
	return -1;
    }

    ReadLock();
    int access;
    ZipEntry *z = ZipFSLookup(path);
    if (z) {
	/* Currently existing files read/write but dirs are read-only */
	access = (z->isDirectory && (mode & W_OK)) ? -1 : 0;
    } else {
	if (mode & W_OK) {
	    access = -1;
	} else {
	    /*
	     * Even if entry does not exist, could be intermediate dir
	     * containing a mount point
	     */
	    access = ContainsMountPoint(path, -1) ? 0 : -1;
	}
    }
    Unlock();
    return access;
}

/*
 *-------------------------------------------------------------------------
 *
 * ZipFSOpenFileChannelProc --
 *
 *	Open a channel to a file in a mounted ZIP archive. Delegates to
 *	ZipChannelOpen().
 *
 * Results:
 *	Tcl_Channel on success, or NULL on error.
 *
 * Side effects:
 *	Allocates memory.
 *
 *-------------------------------------------------------------------------
 */

static Tcl_Channel
ZipFSOpenFileChannelProc(
    Tcl_Interp *interp,		/* Current interpreter. */
    Tcl_Obj *pathPtr,
    int mode,
    TCL_UNUSED(int) /* permissions */)
{
    pathPtr = Tcl_FSGetNormalizedPath(NULL, pathPtr);
    if (!pathPtr) {
	return NULL;
    }

    return ZipChannelOpen(interp, Tcl_GetString(pathPtr), mode);
}

/*
 *-------------------------------------------------------------------------
 *
 * ZipFSStatProc --
 *
 *	This function implements the ZIP filesystem specific version of the
 *	library version of stat.
 *
 * Results:
 *	See stat documentation.
 *
 * Side effects:
 *	See stat documentation.
 *
 *-------------------------------------------------------------------------
 */

static int
ZipFSStatProc(
    Tcl_Obj *pathPtr,
    Tcl_StatBuf *buf)
{
    pathPtr = Tcl_FSGetNormalizedPath(NULL, pathPtr);
    if (!pathPtr) {
	return -1;
    }
    return ZipEntryStat(TclGetString(pathPtr), buf);
}

/*
 *-------------------------------------------------------------------------
 *
 * ZipFSAccessProc --
 *
 *	This function implements the ZIP filesystem specific version of the
 *	library version of access.
 *
 * Results:
 *	See access documentation.
 *
 * Side effects:
 *	See access documentation.
 *
 *-------------------------------------------------------------------------
 */

static int
ZipFSAccessProc(
    Tcl_Obj *pathPtr,
    int mode)
{
    pathPtr = Tcl_FSGetNormalizedPath(NULL, pathPtr);
    if (!pathPtr) {
	return -1;
    }
    return ZipEntryAccess(TclGetString(pathPtr), mode);
}

/*
 *-------------------------------------------------------------------------
 *
 * ZipFSFilesystemSeparatorProc --
 *
 *	This function returns the separator to be used for a given path. The
 *	object returned should have a refCount of zero
 *
 * Results:
 *	A Tcl object, with a refCount of zero. If the caller needs to retain a
 *	reference to the object, it should call Tcl_IncrRefCount, and should
 *	otherwise free the object.
 *
 * Side effects:
 *	None.
 *
 *-------------------------------------------------------------------------
 */

static Tcl_Obj *
ZipFSFilesystemSeparatorProc(
    TCL_UNUSED(Tcl_Obj *) /*pathPtr*/)
{
    return Tcl_NewStringObj("/", -1);
}

/*
 *-------------------------------------------------------------------------
 *
 * AppendWithPrefix --
 *
 *	Worker for ZipFSMatchInDirectoryProc() that is a wrapper around
 *	Tcl_ListObjAppendElement() which knows about handling prefixes.
 *
 *-------------------------------------------------------------------------
 */

static inline void
AppendWithPrefix(
    Tcl_Obj *result,		/* Where to append a list element to. */
    Tcl_DString *prefix,	/* The prefix to add to the element, or NULL
				 * for don't do that. */
    const char *name,		/* The name to append. */
    size_t nameLen)		/* The length of the name. May be TCL_INDEX_NONE for
				 * append-up-to-NUL-byte. */
{
    if (prefix) {
	size_t prefixLength = Tcl_DStringLength(prefix);

	Tcl_DStringAppend(prefix, name, nameLen);
	// NB: Not Tcl_DStringToObj(); don't want to reset buffer.
	Tcl_ListObjAppendElement(NULL, result, Tcl_NewStringObj(
		Tcl_DStringValue(prefix), Tcl_DStringLength(prefix)));
	Tcl_DStringSetLength(prefix, prefixLength);
    } else {
	Tcl_ListObjAppendElement(NULL, result, Tcl_NewStringObj(name, nameLen));
    }
}

/*
 *-------------------------------------------------------------------------
 *
 * ZipFSMatchInDirectoryProc --
 *
 *	This routine is used by the globbing code to search a directory for
 *	all files which match a given pattern.
 *
 * Results:
 *	The return value is a standard Tcl result indicating whether an error
 *	occurred in globbing. Errors are left in interp, good results are
 *	lappend'ed to result (which must be a valid object).
 *
 * Side effects:
 *	None.
 *
 *-------------------------------------------------------------------------
 */

static int
ZipFSMatchInDirectoryProc(
    Tcl_Interp *interp,
    Tcl_Obj *result,		/* Where to append matched items to. */
    Tcl_Obj *pathPtr,		/* Where we are looking. */
    const char *pattern,	/* What names we are looking for. */
    Tcl_GlobTypeData *types)	/* What types we are looking for. */
{
    Tcl_Obj *normPathPtr = Tcl_FSGetNormalizedPath(NULL, pathPtr);
    int scnt, l;
    Tcl_Size prefixLen, len, strip = 0;
    char *pat, *prefix, *path;
    Tcl_DString dsPref, *prefixBuf = NULL;
    int foundInHash, notDuplicate;
    ZipEntry *z;
    int wanted;			/* TCL_GLOB_TYPE* */

    if (!normPathPtr) {
	return -1;
    }
    if (types) {
	wanted = types->type;
	if ((wanted & TCL_GLOB_TYPE_MOUNT) && (wanted != TCL_GLOB_TYPE_MOUNT)) {
	    if (interp) {
		ZIPFS_ERROR(interp,
			"Internal error: TCL_GLOB_TYPE_MOUNT should not "
			"be set in conjunction with other glob types.");
	    }
	    return TCL_ERROR;
	}
	if ((wanted & (TCL_GLOB_TYPE_DIR | TCL_GLOB_TYPE_FILE |
		TCL_GLOB_TYPE_MOUNT)) == 0) {
	    /* Not looking for files,dirs,mounts. zipfs cannot have others */
	    return TCL_OK;
	}
	wanted &=
	    (TCL_GLOB_TYPE_DIR | TCL_GLOB_TYPE_FILE | TCL_GLOB_TYPE_MOUNT);
    } else {
	wanted = TCL_GLOB_TYPE_DIR | TCL_GLOB_TYPE_FILE;
    }

    /*
     * The prefix that gets prepended to results.
     */

    prefix = TclGetStringFromObj(pathPtr, &prefixLen);

    /*
     * The (normalized) path we're searching.
     */

    path = TclGetStringFromObj(normPathPtr, &len);

    Tcl_DStringInit(&dsPref);
    if (strcmp(prefix, path) == 0) {
	prefixBuf = NULL;
    } else {
	/*
	 * We need to strip the normalized prefix of the filenames and replace
	 * it with the official prefix that we were expecting to get.
	 */

	strip = len + 1;
	Tcl_DStringAppend(&dsPref, prefix, prefixLen);
	Tcl_DStringAppend(&dsPref, "/", 1);
	prefix = Tcl_DStringValue(&dsPref);
	prefixBuf = &dsPref;
    }

    ReadLock();

    /*
     * Are we globbing the mount points?
     */

    if (wanted & TCL_GLOB_TYPE_MOUNT) {
	ZipFSMatchMountPoints(result, normPathPtr, pattern, prefixBuf);
	goto end;
    }

    /* Should not reach here unless at least one of DIR or FILE is set */
    assert(wanted & (TCL_GLOB_TYPE_DIR | TCL_GLOB_TYPE_FILE));

    /* Does the path exist in the hash table? */
    z = ZipFSLookup(path);
    if (z) {
	/*
	 * Can we skip the complexity of actual globbing? Without a pattern,
	 * yes; it's a directory existence test.
	 */
	if (!pattern || (pattern[0] == '\0')) {
	    /* TODO - can't seem to get to this code from script for tests. */
	    /* Follow logic of what tclUnixFile.c does */
	    if ((wanted == (TCL_GLOB_TYPE_DIR | TCL_GLOB_TYPE_FILE)) ||
		    (wanted == TCL_GLOB_TYPE_DIR && z->isDirectory) ||
		    (wanted == TCL_GLOB_TYPE_FILE && !z->isDirectory)) {
		Tcl_ListObjAppendElement(NULL, result, pathPtr);
	    }
	    goto end;
	}
    } else {
	/* Not in the hash table but could be an intermediate dir in a mount */
	if (!pattern || (pattern[0] == '\0')) {
	    /* TODO - can't seem to get to this code from script for tests. */
	    if ((wanted & TCL_GLOB_TYPE_DIR) && ContainsMountPoint(path, len)) {
		Tcl_ListObjAppendElement(NULL, result, pathPtr);
	    }
	    goto end;
	}
    }

    foundInHash = (z != NULL);

    /*
     * We've got to work for our supper and do the actual globbing. And all
     * we've got really is an undifferentiated pile of all the filenames we've
     * got from all our ZIP mounts.
     */

    l = strlen(pattern);
    pat = (char *) Tcl_Alloc(len + l + 2);
    memcpy(pat, path, len);
    while ((len > 1) && (pat[len - 1] == '/')) {
	--len;
    }
    if ((len > 1) || (pat[0] != '/')) {
	pat[len] = '/';
	++len;
    }
    memcpy(pat + len, pattern, l + 1);
    scnt = CountSlashes(pat);

    Tcl_HashTable duplicates;
    notDuplicate = 0;
    Tcl_InitHashTable(&duplicates, TCL_STRING_KEYS);

    if (foundInHash) {
	Tcl_HashSearch search;
	for (Tcl_HashEntry *hPtr = Tcl_FirstHashEntry(&ZipFS.fileHash, &search);
		hPtr; hPtr = Tcl_NextHashEntry(&search)) {
	    z = (ZipEntry *)Tcl_GetHashValue(hPtr);

	    if ((wanted == (TCL_GLOB_TYPE_DIR | TCL_GLOB_TYPE_FILE)) ||
		    (wanted == TCL_GLOB_TYPE_DIR && z->isDirectory) ||
		    (wanted == TCL_GLOB_TYPE_FILE && !z->isDirectory)) {
		if ((z->depth == scnt) &&
			((z->flags & ZE_F_VOLUME) == 0) /* Bug 14db54d81e */
			&& Tcl_StringCaseMatch(z->name, pat, 0)) {
		    Tcl_CreateHashEntry(&duplicates, z->name + strip,
			    &notDuplicate);
		    assert(notDuplicate);
		    AppendWithPrefix(result, prefixBuf, z->name + strip, -1);
		}
	    }
	}
    }
    if (wanted & TCL_GLOB_TYPE_DIR) {
	/*
	 * Also check paths that are ancestors of a mount. e.g. glob
	 * //zipfs:/a/? with mount at //zipfs:/a/b/c. Also have to be
	 * careful about duplicates, such as when another mount is
	 * //zipfs:/a/b/d
	 */
	Tcl_DString ds;
	Tcl_DStringInit(&ds);
	Tcl_HashSearch search;
	for (Tcl_HashEntry *hPtr = Tcl_FirstHashEntry(&ZipFS.zipHash, &search);
		hPtr; hPtr = Tcl_NextHashEntry(&search)) {
	    ZipFile *zf = (ZipFile *)Tcl_GetHashValue(hPtr);
	    if (Tcl_StringCaseMatch(zf->mountPoint, pat, 0)) {
		const char *tail = zf->mountPoint + len;
		if (*tail == '\0') {
		    continue;
		}
		const char *end = strchr(tail, '/');
		Tcl_DStringAppend(&ds, zf->mountPoint + strip,
			end ? (Tcl_Size)(end - zf->mountPoint) : -1);
		const char *matchedPath = Tcl_DStringValue(&ds);
		(void)Tcl_CreateHashEntry(&duplicates, matchedPath,
			&notDuplicate);
		if (notDuplicate) {
		    AppendWithPrefix(result, prefixBuf, matchedPath,
			    Tcl_DStringLength(&ds));
		}
		Tcl_DStringFree(&ds);
	    }
	}
    }
    Tcl_DeleteHashTable(&duplicates);
    Tcl_Free(pat);

  end:
    Unlock();
    Tcl_DStringFree(&dsPref);
    return TCL_OK;
}

/*
 *-------------------------------------------------------------------------
 *
 * ZipFSMatchMountPoints --
 *
 *	This routine is a worker for ZipFSMatchInDirectoryProc, used by the
 *	globbing code to search for all mount points files which match a given
 *	pattern.
 *
 * Results:
 *	None.
 *
 * Side effects:
 *	Adds the matching mounts to the list in result, uses prefix as working
 *	space if it is non-NULL.
 *
 *-------------------------------------------------------------------------
 */

static void
ZipFSMatchMountPoints(
    Tcl_Obj *result,		/* The list of matches being built. */
    Tcl_Obj *normPathPtr,	/* Where we're looking from. */
    const char *pattern,	/* What we're looking for. NULL for a full
				 * list. */
    Tcl_DString *prefix)	/* Workspace filled with a prefix for all the
				 * filenames, or NULL if no prefix is to be
				 * used. */
{
    Tcl_Size normLength;
    const char *path = TclGetStringFromObj(normPathPtr, &normLength);
    Tcl_Size len = normLength;

    if (len < 1) {
	/*
	 * Shouldn't happen. But "shouldn't"...
	 */

	return;
    }
    int l = CountSlashes(path);
    if (path[len - 1] == '/') {
	len--;
    } else {
	l++;
    }
    if (!pattern || (pattern[0] == '\0')) {
	pattern = "*";
    }

    Tcl_HashSearch search;
    for (Tcl_HashEntry *hPtr = Tcl_FirstHashEntry(&ZipFS.zipHash, &search); hPtr;
	    hPtr = Tcl_NextHashEntry(&search)) {
	ZipFile *zf = (ZipFile *) Tcl_GetHashValue(hPtr);

	if (zf->mountPointLen == 0) {
	    /*
	     * Enumerate the contents of the ZIP; it's mounted on the root.
	     * TODO - a holdover from androwish? Tcl does not allow mounting
	     * outside of the //zipfs:/ area.
	     */

	    for (ZipEntry *z = zf->topEnts; z; z = z->tnext) {
		Tcl_Size lenz = strlen(z->name);

		if ((lenz > len + 1) && (strncmp(z->name, path, len) == 0)
			&& (z->name[len] == '/')
			&& ((int) CountSlashes(z->name) == l)
			&& Tcl_StringCaseMatch(z->name + len + 1, pattern, 0)) {
		    AppendWithPrefix(result, prefix, z->name, lenz);
		}
	    }
	} else if ((zf->mountPointLen > len + 1)
		&& (strncmp(zf->mountPoint, path, len) == 0)
		&& (zf->mountPoint[len] == '/')
		&& ((int) CountSlashes(zf->mountPoint) == l)
		&& Tcl_StringCaseMatch(zf->mountPoint + len + 1,
			pattern, 0)) {
	    /*
	     * Standard mount; append if it matches.
	     */

	    AppendWithPrefix(result, prefix, zf->mountPoint, zf->mountPointLen);
	}
    }
}

/*
 *-------------------------------------------------------------------------
 *
 * ZipFSPathInFilesystemProc --
 *
 *	This function determines if the given path object is in the ZIP
 *	filesystem.
 *
 * Results:
 *	TCL_OK when the path object is in the ZIP filesystem, -1 otherwise.
 *
 * Side effects:
 *	None.
 *
 *-------------------------------------------------------------------------
 */

static int
ZipFSPathInFilesystemProc(
    Tcl_Obj *pathPtr,
    TCL_UNUSED(void **))
{
    bool decrRef = false;

    if (TclFSCwdIsNative() || Tcl_FSGetPathType(pathPtr) == TCL_PATH_ABSOLUTE) {
	/*
	 * The cwd is native (or path is absolute), use the translated path
	 * without worrying about normalization (this will also usually be
	 * shorter so the utf-to-external conversion will be somewhat faster).
	 */

	pathPtr = Tcl_FSGetTranslatedPath(NULL, pathPtr);
	if (pathPtr == NULL) {
	    return -1;
	}
	decrRef = true; /* Tcl_FSGetTranslatedPath increases refCount */
    } else {
	/*
	 * Make sure the normalized path is set.
	 */

	pathPtr = Tcl_FSGetNormalizedPath(NULL, pathPtr);
	if (!pathPtr) {
	    return -1;
	}
	/* Tcl_FSGetNormalizedPath doesn't increase refCount */
    }

    Tcl_Size len;
    const char *path = TclGetStringFromObj(pathPtr, &len);

    /*
     * Claim any path under ZIPFS_VOLUME as ours. This is both a necessary
     * and sufficient condition as zipfs mounts at arbitrary paths are
     * not permitted (unlike Androwish).
     */
    int ret = (
	(len < ZIPFS_VOLUME_LEN) ||
	strncmp(path, ZIPFS_VOLUME, ZIPFS_VOLUME_LEN)
    ) ? -1 : TCL_OK;

    if (decrRef) {
	Tcl_DecrRefCount(pathPtr);
    }
    return ret;
}

/*
 *-------------------------------------------------------------------------
 *
 * ZipFSListVolumesProc --
 *
 *	Lists the currently mounted ZIP filesystem volumes.
 *
 * Results:
 *	The list of volumes.
 *
 * Side effects:
 *	None
 *
 *-------------------------------------------------------------------------
 */

static Tcl_Obj *
ZipFSListVolumesProc(void)
{
    return Tcl_NewStringObj(ZIPFS_VOLUME, -1);
}

/*
 *-------------------------------------------------------------------------
 *
 * ZipFSFileAttrStringsProc --
 *
 *	This function implements the ZIP filesystem dependent 'file
 *	attributes' subcommand, for listing the set of possible attribute
 *	strings.
 *
 * Results:
 *	An array of strings
 *
 * Side effects:
 *	None.
 *
 *-------------------------------------------------------------------------
 */

enum ZipFileAttrs {
    ZIP_ATTR_UNCOMPSIZE,
    ZIP_ATTR_COMPSIZE,
    ZIP_ATTR_OFFSET,
    ZIP_ATTR_MOUNT,
    ZIP_ATTR_ARCHIVE,
    ZIP_ATTR_PERMISSIONS,
    ZIP_ATTR_CRC
};

static const char *const *
ZipFSFileAttrStringsProc(
    TCL_UNUSED(Tcl_Obj *) /*pathPtr*/,
    TCL_UNUSED(Tcl_Obj **) /*objPtrRef*/)
{
    /*
     * Must match up with ZipFileAttrs enum above.
     */

    static const char *const attrs[] = {
	"-uncompsize",
	"-compsize",
	"-offset",
	"-mount",
	"-archive",
	"-permissions",
	"-crc",
	NULL,
    };

    return attrs;
}

/*
 *-------------------------------------------------------------------------
 *
 * ZipFSFileAttrsGetProc --
 *
 *	This function implements the ZIP filesystem specific 'file attributes'
 *	subcommand, for 'get' operations.
 *
 * Results:
 *	Standard Tcl return code. The object placed in objPtrRef (if TCL_OK
 *	was returned) is likely to have a refCount of zero. Either way we must
 *	either store it somewhere (e.g. the Tcl result), or Incr/Decr its
 *	refCount to ensure it is properly freed.
 *
 * Side effects:
 *	None.
 *
 *-------------------------------------------------------------------------
 */

static int
ZipFSFileAttrsGetProc(
    Tcl_Interp *interp,		/* Current interpreter. */
    int index,
    Tcl_Obj *pathPtr,
    Tcl_Obj **objPtrRef)
{
    Tcl_Size len;
    int ret = TCL_OK;
    char *path;
    ZipEntry *z;

    pathPtr = Tcl_FSGetNormalizedPath(NULL, pathPtr);
    if (!pathPtr) {
	return -1;
    }
    path = TclGetStringFromObj(pathPtr, &len);
    ReadLock();
    z = ZipFSLookup(path);
    if (!z && !ContainsMountPoint(path, -1)) {
	Tcl_SetErrno(ENOENT);
	ZIPFS_POSIX_ERROR(interp, "file not found");
	ret = TCL_ERROR;
	goto done;
    }
    /* z == NULL for intermediate directories that are ancestors of mounts */
    switch (index) {
    case ZIP_ATTR_UNCOMPSIZE:
	TclNewIntObj(*objPtrRef, z ? z->numBytes : 0);
	break;
    case ZIP_ATTR_COMPSIZE:
	TclNewIntObj(*objPtrRef, z ? z->numCompressedBytes : 0);
	break;
    case ZIP_ATTR_OFFSET:
	TclNewIntObj(*objPtrRef, z ? z->offset : 0);
	break;
    case ZIP_ATTR_MOUNT:
	if (z) {
	    *objPtrRef = Tcl_NewStringObj(z->zipFilePtr->mountPoint,
		    z->zipFilePtr->mountPointLen);
	} else {
	    *objPtrRef = Tcl_NewStringObj("", 0);
	}
	break;
    case ZIP_ATTR_ARCHIVE:
	*objPtrRef = Tcl_NewStringObj(z ? z->zipFilePtr->name : "", -1);
	break;
    case ZIP_ATTR_PERMISSIONS:
	*objPtrRef = Tcl_NewStringObj("0o555", -1);
	break;
    case ZIP_ATTR_CRC:
	TclNewIntObj(*objPtrRef, z ? z->crc32 : 0);
	break;
    default:
	ZIPFS_ERROR(interp, "unknown attribute");
	ZIPFS_ERROR_CODE(interp, "FILE_ATTR");
	ret = TCL_ERROR;
    }

  done:
    Unlock();
    return ret;
}

/*
 *-------------------------------------------------------------------------
 *
 * ZipFSFileAttrsSetProc --
 *
 *	This function implements the ZIP filesystem specific 'file attributes'
 *	subcommand, for 'set' operations.
 *
 * Results:
 *	Standard Tcl return code.
 *
 * Side effects:
 *	None.
 *
 *-------------------------------------------------------------------------
 */

static int
ZipFSFileAttrsSetProc(
    Tcl_Interp *interp,		/* Current interpreter. */
    TCL_UNUSED(int) /*index*/,
    TCL_UNUSED(Tcl_Obj *) /*pathPtr*/,
    TCL_UNUSED(Tcl_Obj *) /*objPtr*/)
{
    ZIPFS_ERROR(interp, "unsupported operation");
    ZIPFS_ERROR_CODE(interp, "UNSUPPORTED_OP");
    return TCL_ERROR;
}

/*
 *-------------------------------------------------------------------------
 *
 * ZipFSFilesystemPathTypeProc --
 *
 * Results:
 *
 * Side effects:
 *
 *-------------------------------------------------------------------------
 */

static Tcl_Obj *
ZipFSFilesystemPathTypeProc(
    TCL_UNUSED(Tcl_Obj *) /*pathPtr*/)
{
    return Tcl_NewStringObj("zip", -1);
}

/*
 *-------------------------------------------------------------------------
 *
 * ZipFSLoadFile --
 *
 *	This functions deals with loading native object code. If the given
 *	path object refers to a file within the ZIP filesystem, an approriate
 *	error code is returned to delegate loading to the caller (by copying
 *	the file to temp store and loading from there). As fallback when the
 *	file refers to the ZIP file system but is not present, it is looked up
 *	relative to the executable and loaded from there when available.
 *
 * Results:
 *	TCL_OK on success, TCL_ERROR otherwise with error message left.
 *
 * Side effects:
 *	Loads native code into the process address space.
 *
 *-------------------------------------------------------------------------
 */

static int
ZipFSLoadFile(
    Tcl_Interp *interp,		/* Current interpreter. */
    Tcl_Obj *path,
    Tcl_LoadHandle *loadHandle,
    Tcl_FSUnloadFileProc **unloadProcPtr,
    int flags)
{
    Tcl_FSLoadFileProc2 *loadFileProc;
#ifdef ANDROID
    /*
     * Force loadFileProc to native implementation since the package manager
     * already extracted the shared libraries from the APK at install time.
     */

    loadFileProc = (Tcl_FSLoadFileProc2 *) tclNativeFilesystem.loadFileProc;
    if (loadFileProc) {
	return loadFileProc(interp, path, loadHandle, unloadProcPtr, flags);
    }
    Tcl_SetErrno(ENOENT);
    ZIPFS_ERROR(interp, Tcl_PosixError(interp));
    return TCL_ERROR;
#else /* !ANDROID */
    Tcl_Obj *altPath = NULL;
    int ret = TCL_ERROR;
    Tcl_Obj *objs[] = { NULL, NULL };

    if (Tcl_FSAccess(path, R_OK) == 0) {
	/*
	 * EXDEV should trigger loading by copying to temp store.
	 */

	Tcl_SetErrno(EXDEV);
	ZIPFS_ERROR(interp, Tcl_PosixError(interp));
	return ret;
    }

    objs[1] = TclPathPart(interp, path, TCL_PATH_DIRNAME);
    if (objs[1] && (ZipFSAccessProc(objs[1], R_OK) == 0)) {
	const char *execName = Tcl_GetNameOfExecutable();

	/*
	 * Shared object is not in ZIP but its path prefix is, thus try to
	 * load from directory where the executable came from.
	 */

	TclDecrRefCount(objs[1]);
	objs[1] = TclPathPart(interp, path, TCL_PATH_TAIL);

	/*
	 * Get directory name of executable manually to deal with cases where
	 * [file dirname [info nameofexecutable]] is equal to [info
	 * nameofexecutable] due to VFS effects.
	 */

	if (execName) {
	    const char *p = strrchr(execName, '/');

	    if (p && p > execName + 1) {
		--p;
		objs[0] = Tcl_NewStringObj(execName, p - execName);
	    }
	}
	if (!objs[0]) {
	    objs[0] = TclPathPart(interp, TclGetObjNameOfExecutable(),
		    TCL_PATH_DIRNAME);
	}
	if (objs[0]) {
	    altPath = TclJoinPath(2, objs, false);
	    if (altPath) {
		Tcl_IncrRefCount(altPath);
		if (Tcl_FSAccess(altPath, R_OK) == 0) {
		    path = altPath;
		}
	    }
	}
    }
    if (objs[0]) {
	Tcl_DecrRefCount(objs[0]);
    }
    if (objs[1]) {
	Tcl_DecrRefCount(objs[1]);
    }

    loadFileProc = (Tcl_FSLoadFileProc2 *) (void *)
	    tclNativeFilesystem.loadFileProc;
    if (loadFileProc) {
	ret = loadFileProc(interp, path, loadHandle, unloadProcPtr, flags);
    } else {
	Tcl_SetErrno(ENOENT);
	ZIPFS_ERROR(interp, Tcl_PosixError(interp));
    }
    if (altPath) {
	Tcl_DecrRefCount(altPath);
    }
    return ret;
#endif /* ANDROID */
}

/*
 *-------------------------------------------------------------------------
 *
 * TclZipfs_Init --
 *
 *	Perform per interpreter initialization of this module.
 *
 * Results:
 *	The return value is a standard Tcl result.
 *
 * Side effects:
 *	Initializes this module if not already initialized, and adds module
 *	related commands to the given interpreter.
 *
 *-------------------------------------------------------------------------
 */

int
TclZipfs_Init(
    Tcl_Interp *interp)		/* Current interpreter. */
{
<<<<<<< HEAD
    static const EnsembleImplMap initMap[] = {
	{"mkimg",	ZipFSMkImgObjCmd,	NULL, NULL, NULL, true},
	{"mkzip",	ZipFSMkZipObjCmd,	NULL, NULL, NULL, true},
	{"lmkimg",	ZipFSLMkImgObjCmd,	NULL, NULL, NULL, true},
	{"lmkzip",	ZipFSLMkZipObjCmd,	NULL, NULL, NULL, true},
	{"mount",	ZipFSMountObjCmd,	NULL, NULL, NULL, true},
	{"mountdata",	ZipFSMountBufferObjCmd,	NULL, NULL, NULL, true},
	{"unmount",	ZipFSUnmountObjCmd,	NULL, NULL, NULL, true},
	{"mkkey",	ZipFSMkKeyObjCmd,	NULL, NULL, NULL, true},
	{"exists",	ZipFSExistsObjCmd,	NULL, NULL, NULL, true},
	{"info",	ZipFSInfoObjCmd,	NULL, NULL, NULL, true},
	{"list",	ZipFSListObjCmd,	NULL, NULL, NULL, true},
	{"canonical",	ZipFSCanonicalObjCmd,	NULL, NULL, NULL, true},
	{"root",	ZipFSRootObjCmd,	NULL, NULL, NULL, true},
	{NULL, NULL, NULL, NULL, NULL, false}
    };
=======
>>>>>>> 37de7db0
    static const char findproc[] =
	"namespace eval ::tcl::zipfs {}\n"
	"proc ::tcl::zipfs::Find dir {\n"
	"    set result {}\n"
	"    try {\n"
	"        set normal [glob -directory $dir -nocomplain *]\n"
	"        set hidden [glob -directory $dir -types hidden -nocomplain *]\n"
	"    } on error {} {\n"
	"        return $result\n"
	"    }\n"
	"    foreach file [concat $normal $hidden] {\n"
	"        if {[file tail $file] in {. ..}} {\n"
	"            continue\n"
	"        }\n"
	"        lappend result $file {*}[Find $file]\n"
	"    }\n"
	"    return $result\n"
	"}\n"
	"proc ::tcl::zipfs::find {directoryName} {\n"
	"    return [lsort [Find $directoryName]]\n"
	"}\n";

    /*
     * One-time initialization.
     */

    WriteLock();
    if (!ZipFS.initialized) {
	ZipfsSetup();
    }
    Unlock();

    if (interp) {
	Tcl_EvalEx(interp, findproc, TCL_INDEX_NONE, TCL_EVAL_GLOBAL);
	if (!Tcl_IsSafe(interp)) {
	    Tcl_LinkVar(interp, "::tcl::zipfs::wrmax", (char *) &ZipFS.wrmax,
		    TCL_LINK_INT);
	    Tcl_LinkVar(interp, "::tcl::zipfs::fallbackEntryEncoding",
		    (char *) &ZipFS.fallbackEntryEncoding, TCL_LINK_STRING);
	}
	Tcl_CreateObjCommand(interp, "::tcl::zipfs::tcl_library_init",
		ZipFSTclLibraryObjCmd, NULL, NULL);
    }
    return TCL_OK;
}

/*
 *------------------------------------------------------------------------
 *
 * TclZipfsFinalize --
 *
 *    Frees all zipfs resources IRRESPECTIVE of open channels (there should
 *    not be any!) etc. To be called at process exit time (from
 *    Tcl_Finalize->TclFinalizeFilesystem)
 *
 * Results:
 *    None.
 *
 * Side effects:
 *    Frees up archives loaded into memory.
 *
 *------------------------------------------------------------------------
 */
void
TclZipfsFinalize(void)
{
    WriteLock();
    if (!ZipFS.initialized) {
	Unlock();
	return;
    }

    Tcl_HashSearch zipSearch;
    for (Tcl_HashEntry *hPtr = Tcl_FirstHashEntry(&ZipFS.zipHash, &zipSearch);
	    hPtr; hPtr = Tcl_NextHashEntry(&zipSearch)) {
	ZipFile *zf = (ZipFile *) Tcl_GetHashValue(hPtr);
	Tcl_DeleteHashEntry(hPtr);
	CleanupMount(zf); /* Frees file entries belonging to the archive */
	ZipFSCloseArchive(NULL, zf);
	Tcl_Free(zf);
    }

    Tcl_FSUnregister(&zipfsFilesystem);
    Tcl_DeleteHashTable(&ZipFS.fileHash);
    Tcl_DeleteHashTable(&ZipFS.zipHash);
    if (ZipFS.fallbackEntryEncoding) {
	Tcl_Free(ZipFS.fallbackEntryEncoding);
	ZipFS.fallbackEntryEncoding = NULL;
    }

    ZipFS.initialized = 0;
    Unlock();
}

/*
 * TclZipfsInitEncodingDirs --
 *
 *	Appends the encoding directory under the tcl_library directory
 *	within a ZipFS mount to the encoding directory search path.
 */
static int
TclZipfsInitEncodingDirs(void)
{
    if (zipfs_literal_tcl_library == NULL) {
	return TCL_ERROR;
    }
    Tcl_Obj *subDirObj, *searchPathObj;
    Tcl_Obj *libDirObj = Tcl_NewStringObj(zipfs_literal_tcl_library, -1);
    Tcl_IncrRefCount(libDirObj);
    TclNewLiteralStringObj(subDirObj, "encoding");
    Tcl_IncrRefCount(subDirObj);
    searchPathObj = Tcl_GetEncodingSearchPath();
    if (searchPathObj == NULL) {
	TclNewObj(searchPathObj);
    } else {
	searchPathObj = Tcl_DuplicateObj(searchPathObj);
    }
    Tcl_Obj *fullPathObj = Tcl_FSJoinToPath(libDirObj, 1, &subDirObj);
    Tcl_IncrRefCount(fullPathObj);
    TclListObjAppendIfAbsent(NULL, searchPathObj, fullPathObj);
    Tcl_IncrRefCount(searchPathObj);
    Tcl_DecrRefCount(fullPathObj);
    Tcl_DecrRefCount(subDirObj);
    Tcl_DecrRefCount(libDirObj);
    Tcl_SetEncodingSearchPath(searchPathObj);
    Tcl_DecrRefCount(searchPathObj);
    /* Reinit system encoding after setting search path */
    TclpSetInitialEncodings();
    return TCL_OK;
}

/*
 *-------------------------------------------------------------------------
 *
 * TclZipfs_AppHook --
 *
 *	Performs the argument munging for the shell
 *
 *-------------------------------------------------------------------------
 */

const char *
TclZipfs_AppHook(
#ifdef SUPPORT_BUILTIN_ZIP_INSTALL
    int *argcPtr,		/* Pointer to argc */
#else
    TCL_UNUSED(int *), /*argcPtr*/
#endif
#ifdef _WIN32
    TCL_UNUSED(unsigned short ***)) /* argvPtr */
#else /* !_WIN32 */
    char ***argvPtr)		/* Pointer to argv */
#endif /* _WIN32 */
{
    const char *result;

#ifdef _WIN32
    result = Tcl_FindExecutable(NULL);
#else
    result = Tcl_FindExecutable((*argvPtr)[0]);
#endif
    TclZipfs_Init(NULL);

    /* Always mount archives attached to the application and shared library */
    int appZipfsPresent = TclZipfsMountExe();
    int shlibZipfsPresent = TclZipfsMountShlib();

    /*
     * After BOTH are mounted, look for init.tcl in one of the mounts.
     * Errors ignored as other locations may be available.
     */
    TclZipfsLocateTclLibrary(appZipfsPresent, shlibZipfsPresent);

    if (appZipfsPresent) {
	Tcl_Obj *vfsInitScript;

	TclNewLiteralStringObj(vfsInitScript, ZIPFS_APP_MOUNT "/main.tcl");
	Tcl_IncrRefCount(vfsInitScript);
	if (Tcl_FSAccess(vfsInitScript, F_OK) == 0) {
	    /* Startup script should be set before calling Tcl_AppInit */
	    Tcl_SetStartupScript(vfsInitScript, NULL);
	} else {
	    Tcl_DecrRefCount(vfsInitScript);
	}

#ifdef SUPPORT_BUILTIN_ZIP_INSTALL
#error "SUPPORT_BUILTIN_ZIP_INSTALL not implemented - TODO"
    } else if (*argcPtr > 1) {
	/*
	 * If the first argument is "install", run the supplied installer
	 * script.
	 */

#ifdef _WIN32
	Tcl_DString ds;

	Tcl_DStringInit(&ds);
	archive = Tcl_WCharToUtfDString((*argvPtr)[1], TCL_INDEX_NONE, &ds);
#else /* !_WIN32 */
	archive = (*argvPtr)[1];
#endif /* _WIN32 */
	if (strcmp(archive, "install") == 0) {
	    Tcl_Obj *vfsInitScript;

	    /*
	     * Run this now to ensure the file is present by the time Tcl_Main
	     * wants it.
	     */

	    TclZipfs_TclLibrary();
	    TclNewLiteralStringObj(vfsInitScript,
		    ZIPFS_ZIP_MOUNT "/tcl_library/install.tcl");
	    Tcl_IncrRefCount(vfsInitScript);
	    if (Tcl_FSAccess(vfsInitScript, F_OK) == 0) {
		Tcl_SetStartupScript(vfsInitScript, NULL);
	    }
	    return result;
	} else if (TclZipfs_Mount(NULL, archive, ZIPFS_APP_MOUNT, NULL) == TCL_OK) {
	    Tcl_Obj *vfsInitScript;

	    if (!zipfs_literal_tcl_library) {
		if (TclZipfsLocateTclLibrary() == TCL_OK) {
		    (void) TclZipfsInitEncodingDirs();
		}
	    }

	    TclNewLiteralStringObj(vfsInitScript, ZIPFS_APP_MOUNT "/main.tcl");
	    Tcl_IncrRefCount(vfsInitScript);
	    if (Tcl_FSAccess(vfsInitScript, F_OK) == 0) {
		/*
		 * Startup script should be set before calling Tcl_AppInit
		 */

		Tcl_SetStartupScript(vfsInitScript, NULL);
	    } else {
		Tcl_DecrRefCount(vfsInitScript);
	    }
	}
#ifdef _WIN32
	Tcl_DStringFree(&ds);
#endif /* _WIN32 */
#endif /* SUPPORT_BUILTIN_ZIP_INSTALL */
    }
    return result;
}

/*
 * Local Variables:
 * mode: c
 * c-basic-offset: 4
 * fill-column: 78
 * End:
 */<|MERGE_RESOLUTION|>--- conflicted
+++ resolved
@@ -553,32 +553,31 @@
 };
 
 /*
-<<<<<<< HEAD
- * Convenience macro to make some casts easier to use.
- */
-
-#define UCHARP(x)	((unsigned char *) (x))
-=======
  * The description of the [zipfs] ensemble command.
  */
 const EnsembleImplMap tclZipfsImplMap[] = {
-    {"mkimg",		ZipFSMkImgObjCmd,	NULL, NULL, NULL, 1},
-    {"mkzip",		ZipFSMkZipObjCmd,	NULL, NULL, NULL, 1},
-    {"lmkimg",		ZipFSLMkImgObjCmd,	NULL, NULL, NULL, 1},
-    {"lmkzip",		ZipFSLMkZipObjCmd,	NULL, NULL, NULL, 1},
-    {"mount",		ZipFSMountObjCmd,	NULL, NULL, NULL, 1},
-    {"mountdata",	ZipFSMountBufferObjCmd,	NULL, NULL, NULL, 1},
-    {"unmount",		ZipFSUnmountObjCmd,	NULL, NULL, NULL, 1},
-    {"mkkey",		ZipFSMkKeyObjCmd,	NULL, NULL, NULL, 1},
-    {"exists",		ZipFSExistsObjCmd,	NULL, NULL, NULL, 1},
-    {"find",		NULL,			NULL, NULL, NULL, 0},
-    {"info",		ZipFSInfoObjCmd,	NULL, NULL, NULL, 1},
-    {"list",		ZipFSListObjCmd,	NULL, NULL, NULL, 1},
-    {"canonical",	ZipFSCanonicalObjCmd,	NULL, NULL, NULL, 1},
-    {"root",		ZipFSRootObjCmd,	NULL, NULL, NULL, 1},
+    {"mkimg",		ZipFSMkImgObjCmd,	NULL, NULL, NULL, true},
+    {"mkzip",		ZipFSMkZipObjCmd,	NULL, NULL, NULL, true},
+    {"lmkimg",		ZipFSLMkImgObjCmd,	NULL, NULL, NULL, true},
+    {"lmkzip",		ZipFSLMkZipObjCmd,	NULL, NULL, NULL, true},
+    {"mount",		ZipFSMountObjCmd,	NULL, NULL, NULL, true},
+    {"mountdata",	ZipFSMountBufferObjCmd,	NULL, NULL, NULL, true},
+    {"unmount",		ZipFSUnmountObjCmd,	NULL, NULL, NULL, true},
+    {"mkkey",		ZipFSMkKeyObjCmd,	NULL, NULL, NULL, true},
+    {"exists",		ZipFSExistsObjCmd,	NULL, NULL, NULL, true},
+    {"find",		NULL,			NULL, NULL, NULL, false},
+    {"info",		ZipFSInfoObjCmd,	NULL, NULL, NULL, true},
+    {"list",		ZipFSListObjCmd,	NULL, NULL, NULL, true},
+    {"canonical",	ZipFSCanonicalObjCmd,	NULL, NULL, NULL, true},
+    {"root",		ZipFSRootObjCmd,	NULL, NULL, NULL, true},
     {NULL, NULL, NULL, NULL, NULL, 0}
 };
->>>>>>> 37de7db0
+
+/*
+ * Convenience macro to make some casts easier to use.
+ */
+
+#define UCHARP(x)	((unsigned char *) (x))
  
 /*
@@ -6449,25 +6448,6 @@
 TclZipfs_Init(
     Tcl_Interp *interp)		/* Current interpreter. */
 {
-<<<<<<< HEAD
-    static const EnsembleImplMap initMap[] = {
-	{"mkimg",	ZipFSMkImgObjCmd,	NULL, NULL, NULL, true},
-	{"mkzip",	ZipFSMkZipObjCmd,	NULL, NULL, NULL, true},
-	{"lmkimg",	ZipFSLMkImgObjCmd,	NULL, NULL, NULL, true},
-	{"lmkzip",	ZipFSLMkZipObjCmd,	NULL, NULL, NULL, true},
-	{"mount",	ZipFSMountObjCmd,	NULL, NULL, NULL, true},
-	{"mountdata",	ZipFSMountBufferObjCmd,	NULL, NULL, NULL, true},
-	{"unmount",	ZipFSUnmountObjCmd,	NULL, NULL, NULL, true},
-	{"mkkey",	ZipFSMkKeyObjCmd,	NULL, NULL, NULL, true},
-	{"exists",	ZipFSExistsObjCmd,	NULL, NULL, NULL, true},
-	{"info",	ZipFSInfoObjCmd,	NULL, NULL, NULL, true},
-	{"list",	ZipFSListObjCmd,	NULL, NULL, NULL, true},
-	{"canonical",	ZipFSCanonicalObjCmd,	NULL, NULL, NULL, true},
-	{"root",	ZipFSRootObjCmd,	NULL, NULL, NULL, true},
-	{NULL, NULL, NULL, NULL, NULL, false}
-    };
-=======
->>>>>>> 37de7db0
     static const char findproc[] =
 	"namespace eval ::tcl::zipfs {}\n"
 	"proc ::tcl::zipfs::Find dir {\n"
