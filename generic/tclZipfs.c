/*
 * tclZipfs.c --
 *
 *	Implementation of the ZIP filesystem used in TIP 430
 *	Adapted from the implentation for AndroWish.
 *
 * Copyright (c) 2016-2017 Sean Woods <yoda@etoyoc.com>
 * Copyright (c) 2013-2015 Christian Werner <chw@ch-werner.de>
 *
 * See the file "license.terms" for information on usage and redistribution of
 * this file, and for a DISCLAIMER OF ALL WARRANTIES.
 *
 * This file is distributed in two ways:
 *   generic/tclZipfs.c file in the TIP430-enabled Tcl cores.
 *   compat/tclZipfs.c file in the tclconfig (TEA) file system, for pre-tip430
 *	projects.
 */

#include "tclInt.h"
#include "tclFileSystem.h"

#ifndef _WIN32
#include <sys/mman.h>
#endif /* _WIN32*/

#ifndef MAP_FILE
#define MAP_FILE 0
#endif /* !MAP_FILE */

#ifdef HAVE_ZLIB
#include "zlib.h"
#include "crypt.h"

#ifdef CFG_RUNTIME_DLLFILE

/*
** We are compiling as part of the core.
** TIP430 style zipfs prefix
*/

#define ZIPFS_VOLUME	  "//zipfs:/"
#define ZIPFS_VOLUME_LEN  9
#define ZIPFS_APP_MOUNT	  "//zipfs:/app"
#define ZIPFS_ZIP_MOUNT	  "//zipfs:/lib/tcl"

#else /* !CFG_RUNTIME_DLLFILE */

/*
** We are compiling from the /compat folder of tclconfig
** Pre TIP430 style zipfs prefix
** //zipfs:/ doesn't work straight out of the box on either windows or Unix
** without other changes made to tip 430
*/

#define ZIPFS_VOLUME	  "zipfs:/"
#define ZIPFS_VOLUME_LEN  7
#define ZIPFS_APP_MOUNT	  "zipfs:/app"
#define ZIPFS_ZIP_MOUNT	  "zipfs:/lib/tcl"

#endif /* CFG_RUNTIME_DLLFILE */

/*
 * Various constants and offsets found in ZIP archive files
 */

#define ZIP_SIG_LEN			4

/*
 * Local header of ZIP archive member (at very beginning of each member).
 */

#define ZIP_LOCAL_HEADER_SIG		0x04034b50
#define ZIP_LOCAL_HEADER_LEN		30
#define ZIP_LOCAL_SIG_OFFS		0
#define ZIP_LOCAL_VERSION_OFFS		4
#define ZIP_LOCAL_FLAGS_OFFS		6
#define ZIP_LOCAL_COMPMETH_OFFS		8
#define ZIP_LOCAL_MTIME_OFFS		10
#define ZIP_LOCAL_MDATE_OFFS		12
#define ZIP_LOCAL_CRC32_OFFS		14
#define ZIP_LOCAL_COMPLEN_OFFS		18
#define ZIP_LOCAL_UNCOMPLEN_OFFS	22
#define ZIP_LOCAL_PATHLEN_OFFS		26
#define ZIP_LOCAL_EXTRALEN_OFFS		28

/*
 * Central header of ZIP archive member at end of ZIP file.
 */

#define ZIP_CENTRAL_HEADER_SIG		0x02014b50
#define ZIP_CENTRAL_HEADER_LEN		46
#define ZIP_CENTRAL_SIG_OFFS		0
#define ZIP_CENTRAL_VERSIONMADE_OFFS	4
#define ZIP_CENTRAL_VERSION_OFFS	6
#define ZIP_CENTRAL_FLAGS_OFFS		8
#define ZIP_CENTRAL_COMPMETH_OFFS	10
#define ZIP_CENTRAL_MTIME_OFFS		12
#define ZIP_CENTRAL_MDATE_OFFS		14
#define ZIP_CENTRAL_CRC32_OFFS		16
#define ZIP_CENTRAL_COMPLEN_OFFS	20
#define ZIP_CENTRAL_UNCOMPLEN_OFFS	24
#define ZIP_CENTRAL_PATHLEN_OFFS	28
#define ZIP_CENTRAL_EXTRALEN_OFFS	30
#define ZIP_CENTRAL_FCOMMENTLEN_OFFS	32
#define ZIP_CENTRAL_DISKFILE_OFFS	34
#define ZIP_CENTRAL_IATTR_OFFS		36
#define ZIP_CENTRAL_EATTR_OFFS		38
#define ZIP_CENTRAL_LOCALHDR_OFFS	42

/*
 * Central end signature at very end of ZIP file.
 */

#define ZIP_CENTRAL_END_SIG		0x06054b50
#define ZIP_CENTRAL_END_LEN		22
#define ZIP_CENTRAL_END_SIG_OFFS	0
#define ZIP_CENTRAL_DISKNO_OFFS		4
#define ZIP_CENTRAL_DISKDIR_OFFS	6
#define ZIP_CENTRAL_ENTS_OFFS		8
#define ZIP_CENTRAL_TOTALENTS_OFFS	10
#define ZIP_CENTRAL_DIRSIZE_OFFS	12
#define ZIP_CENTRAL_DIRSTART_OFFS	16
#define ZIP_CENTRAL_COMMENTLEN_OFFS	20

#define ZIP_MIN_VERSION			20
#define ZIP_COMPMETH_STORED		0
#define ZIP_COMPMETH_DEFLATED		8

#define ZIP_PASSWORD_END_SIG		0x5a5a4b50

#define DEFAULT_WRITE_MAX_SIZE		(2 * 1024 * 1024)

/*
 * Macros to report errors only if an interp is present.
 */

#define ZIPFS_ERROR(interp,errstr) \
    do {								\
	if (interp) {							\
	    Tcl_SetObjResult(interp, Tcl_NewStringObj(errstr, -1));	\
	}								\
    } while (0)
#define ZIPFS_POSIX_ERROR(interp,errstr) \
    do {								\
	if (interp) {							\
	    Tcl_SetObjResult(interp, Tcl_ObjPrintf(			\
		    "%s: %s", errstr, Tcl_PosixError(interp)));		\
	}								\
    } while (0)

/*
 * Macros to read and write 16 and 32 bit integers from/to ZIP archives.
 */

#define ZipReadInt(p) \
    ((p)[0] | ((p)[1] << 8) | ((p)[2] << 16) | ((p)[3] << 24))
#define ZipReadShort(p) \
    ((p)[0] | ((p)[1] << 8))

#define ZipWriteInt(p, v) \
    do {			     \
	(p)[0] = (v) & 0xff;	     \
	(p)[1] = ((v) >> 8) & 0xff;  \
	(p)[2] = ((v) >> 16) & 0xff; \
	(p)[3] = ((v) >> 24) & 0xff; \
    } while (0)
#define ZipWriteShort(p, v) \
    do {			    \
	(p)[0] = (v) & 0xff;	    \
	(p)[1] = ((v) >> 8) & 0xff; \
    } while (0)

/*
 * Windows drive letters.
 */

#ifdef _WIN32
static const char drvletters[] =
    "abcdefghijklmnopqrstuvwxyzABCDEFGHIJKLMNOPQRSTUVWXYZ";
#endif /* _WIN32 */

/*
 * Mutex to protect localtime(3) when no reentrant version available.
 */

#if !defined(_WIN32) && !defined(HAVE_LOCALTIME_R) && TCL_THREADS
TCL_DECLARE_MUTEX(localtimeMutex)
#endif /* !_WIN32 && !HAVE_LOCALTIME_R && TCL_THREADS */

/*
 * In-core description of mounted ZIP archive file.
 */

typedef struct ZipFile {
    char *name;			/* Archive name */
    size_t nameLength;		/* Length of archive name */
    char isMemBuffer;		/* When true, not a file but a memory buffer */
    Tcl_Channel chan;		/* Channel handle or NULL */
    unsigned char *data;	/* Memory mapped or malloc'ed file */
    size_t length;		/* Length of memory mapped file */
    void *ptrToFree;		/* Non-NULL if malloc'ed file */
    size_t numFiles;		/* Number of files in archive */
    size_t baseOffset;		/* Archive start */
    size_t passOffset;		/* Password start */
    size_t directoryOffset;	/* Archive directory start */
    unsigned char passBuf[264];	/* Password buffer */
    size_t numOpen;		/* Number of open files on archive */
    struct ZipEntry *entries;	/* List of files in archive */
    struct ZipEntry *topEnts;	/* List of top-level dirs in archive */
    char *mountPoint;		/* Mount point name */
    size_t mountPointLen;	/* Length of mount point name */
#ifdef _WIN32
    HANDLE mountHandle;		/* Handle used for direct file access. */
#endif /* _WIN32 */
} ZipFile;

/*
 * In-core description of file contained in mounted ZIP archive.
 */

typedef struct ZipEntry {
    char *name;			/* The full pathname of the virtual file */
    ZipFile *zipFilePtr;	/* The ZIP file holding this virtual file */
    Tcl_WideInt offset;		/* Data offset into memory mapped ZIP file */
    int numBytes;		/* Uncompressed size of the virtual file */
    int numCompressedBytes;	/* Compressed size of the virtual file */
    int compressMethod;		/* Compress method */
    int isDirectory;		/* Set to 1 if directory, or -1 if root */
    int depth;			/* Number of slashes in path. */
    int crc32;			/* CRC-32 */
    int timestamp;		/* Modification time */
    int isEncrypted;		/* True if data is encrypted */
    unsigned char *data;	/* File data if written */
    struct ZipEntry *next;	/* Next file in the same archive */
    struct ZipEntry *tnext;	/* Next top-level dir in archive */
} ZipEntry;

/*
 * File channel for file contained in mounted ZIP archive.
 */

typedef struct ZipChannel {
    ZipFile *zipFilePtr;	/* The ZIP file holding this channel */
    ZipEntry *zipEntryPtr;	/* Pointer back to virtual file */
    size_t maxWrite;		/* Maximum size for write */
    size_t numBytes;		/* Number of bytes of uncompressed data */
    size_t numRead;		/* Position of next byte to be read from the
				 * channel */
    unsigned char *ubuf;	/* Pointer to the uncompressed data */
    int iscompr;		/* True if data is compressed */
    int isDirectory;		/* Set to 1 if directory, or -1 if root */
    int isEncrypted;		/* True if data is encrypted */
    int isWriting;		/* True if open for writing */
    unsigned long keys[3];	/* Key for decryption */
} ZipChannel;

/*
 * Global variables.
 *
 * Most are kept in single ZipFS struct. When build with threading support
 * this struct is protected by the ZipFSMutex (see below).
 *
 * The "fileHash" component is the process wide global table of all known ZIP
 * archive members in all mounted ZIP archives.
 *
 * The "zipHash" components is the process wide global table of all mounted
 * ZIP archive files.
 */

static struct {
    int initialized;		/* True when initialized */
    int lock;			/* RW lock, see below */
    int waiters;		/* RW lock, see below */
    int wrmax;			/* Maximum write size of a file */
    int idCount;		/* Counter for channel names */
    Tcl_HashTable fileHash;	/* File name to ZipEntry mapping */
    Tcl_HashTable zipHash;	/* Mount to ZipFile mapping */
} ZipFS = {
    0, 0, 0, DEFAULT_WRITE_MAX_SIZE, 0,
};

/*
 * For password rotation.
 */

static const char pwrot[16] = {
    0x00, 0x80, 0x40, 0xc0, 0x20, 0xa0, 0x60, 0xe0,
    0x10, 0x90, 0x50, 0xd0, 0x30, 0xb0, 0x70, 0xf0
};

/*
 * Table to compute CRC32.
 */
#ifdef Z_U4
   typedef Z_U4 z_crc_t;
#else
   typedef unsigned long z_crc_t;
#endif

static const z_crc_t crc32tab[256] = {
    0x00000000, 0x77073096, 0xee0e612c, 0x990951ba, 0x076dc419,
    0x706af48f, 0xe963a535, 0x9e6495a3, 0x0edb8832, 0x79dcb8a4,
    0xe0d5e91e, 0x97d2d988, 0x09b64c2b, 0x7eb17cbd, 0xe7b82d07,
    0x90bf1d91, 0x1db71064, 0x6ab020f2, 0xf3b97148, 0x84be41de,
    0x1adad47d, 0x6ddde4eb, 0xf4d4b551, 0x83d385c7, 0x136c9856,
    0x646ba8c0, 0xfd62f97a, 0x8a65c9ec, 0x14015c4f, 0x63066cd9,
    0xfa0f3d63, 0x8d080df5, 0x3b6e20c8, 0x4c69105e, 0xd56041e4,
    0xa2677172, 0x3c03e4d1, 0x4b04d447, 0xd20d85fd, 0xa50ab56b,
    0x35b5a8fa, 0x42b2986c, 0xdbbbc9d6, 0xacbcf940, 0x32d86ce3,
    0x45df5c75, 0xdcd60dcf, 0xabd13d59, 0x26d930ac, 0x51de003a,
    0xc8d75180, 0xbfd06116, 0x21b4f4b5, 0x56b3c423, 0xcfba9599,
    0xb8bda50f, 0x2802b89e, 0x5f058808, 0xc60cd9b2, 0xb10be924,
    0x2f6f7c87, 0x58684c11, 0xc1611dab, 0xb6662d3d, 0x76dc4190,
    0x01db7106, 0x98d220bc, 0xefd5102a, 0x71b18589, 0x06b6b51f,
    0x9fbfe4a5, 0xe8b8d433, 0x7807c9a2, 0x0f00f934, 0x9609a88e,
    0xe10e9818, 0x7f6a0dbb, 0x086d3d2d, 0x91646c97, 0xe6635c01,
    0x6b6b51f4, 0x1c6c6162, 0x856530d8, 0xf262004e, 0x6c0695ed,
    0x1b01a57b, 0x8208f4c1, 0xf50fc457, 0x65b0d9c6, 0x12b7e950,
    0x8bbeb8ea, 0xfcb9887c, 0x62dd1ddf, 0x15da2d49, 0x8cd37cf3,
    0xfbd44c65, 0x4db26158, 0x3ab551ce, 0xa3bc0074, 0xd4bb30e2,
    0x4adfa541, 0x3dd895d7, 0xa4d1c46d, 0xd3d6f4fb, 0x4369e96a,
    0x346ed9fc, 0xad678846, 0xda60b8d0, 0x44042d73, 0x33031de5,
    0xaa0a4c5f, 0xdd0d7cc9, 0x5005713c, 0x270241aa, 0xbe0b1010,
    0xc90c2086, 0x5768b525, 0x206f85b3, 0xb966d409, 0xce61e49f,
    0x5edef90e, 0x29d9c998, 0xb0d09822, 0xc7d7a8b4, 0x59b33d17,
    0x2eb40d81, 0xb7bd5c3b, 0xc0ba6cad, 0xedb88320, 0x9abfb3b6,
    0x03b6e20c, 0x74b1d29a, 0xead54739, 0x9dd277af, 0x04db2615,
    0x73dc1683, 0xe3630b12, 0x94643b84, 0x0d6d6a3e, 0x7a6a5aa8,
    0xe40ecf0b, 0x9309ff9d, 0x0a00ae27, 0x7d079eb1, 0xf00f9344,
    0x8708a3d2, 0x1e01f268, 0x6906c2fe, 0xf762575d, 0x806567cb,
    0x196c3671, 0x6e6b06e7, 0xfed41b76, 0x89d32be0, 0x10da7a5a,
    0x67dd4acc, 0xf9b9df6f, 0x8ebeeff9, 0x17b7be43, 0x60b08ed5,
    0xd6d6a3e8, 0xa1d1937e, 0x38d8c2c4, 0x4fdff252, 0xd1bb67f1,
    0xa6bc5767, 0x3fb506dd, 0x48b2364b, 0xd80d2bda, 0xaf0a1b4c,
    0x36034af6, 0x41047a60, 0xdf60efc3, 0xa867df55, 0x316e8eef,
    0x4669be79, 0xcb61b38c, 0xbc66831a, 0x256fd2a0, 0x5268e236,
    0xcc0c7795, 0xbb0b4703, 0x220216b9, 0x5505262f, 0xc5ba3bbe,
    0xb2bd0b28, 0x2bb45a92, 0x5cb36a04, 0xc2d7ffa7, 0xb5d0cf31,
    0x2cd99e8b, 0x5bdeae1d, 0x9b64c2b0, 0xec63f226, 0x756aa39c,
    0x026d930a, 0x9c0906a9, 0xeb0e363f, 0x72076785, 0x05005713,
    0x95bf4a82, 0xe2b87a14, 0x7bb12bae, 0x0cb61b38, 0x92d28e9b,
    0xe5d5be0d, 0x7cdcefb7, 0x0bdbdf21, 0x86d3d2d4, 0xf1d4e242,
    0x68ddb3f8, 0x1fda836e, 0x81be16cd, 0xf6b9265b, 0x6fb077e1,
    0x18b74777, 0x88085ae6, 0xff0f6a70, 0x66063bca, 0x11010b5c,
    0x8f659eff, 0xf862ae69, 0x616bffd3, 0x166ccf45, 0xa00ae278,
    0xd70dd2ee, 0x4e048354, 0x3903b3c2, 0xa7672661, 0xd06016f7,
    0x4969474d, 0x3e6e77db, 0xaed16a4a, 0xd9d65adc, 0x40df0b66,
    0x37d83bf0, 0xa9bcae53, 0xdebb9ec5, 0x47b2cf7f, 0x30b5ffe9,
    0xbdbdf21c, 0xcabac28a, 0x53b39330, 0x24b4a3a6, 0xbad03605,
    0xcdd70693, 0x54de5729, 0x23d967bf, 0xb3667a2e, 0xc4614ab8,
    0x5d681b02, 0x2a6f2b94, 0xb40bbe37, 0xc30c8ea1, 0x5a05df1b,
    0x2d02ef8d,
};

static const char *zipfs_literal_tcl_library = NULL;

/* Function prototypes */

static inline int	DescribeMounted(Tcl_Interp *interp,
			    const char *mountPoint);
static inline int	ListMountPoints(Tcl_Interp *interp);
static int		ZipfsAppHookFindTclInit(const char *archive);
static int		ZipFSPathInFilesystemProc(Tcl_Obj *pathPtr,
			    void **clientDataPtr);
static Tcl_Obj *	ZipFSFilesystemPathTypeProc(Tcl_Obj *pathPtr);
static Tcl_Obj *	ZipFSFilesystemSeparatorProc(Tcl_Obj *pathPtr);
static int		ZipFSStatProc(Tcl_Obj *pathPtr, Tcl_StatBuf *buf);
static int		ZipFSAccessProc(Tcl_Obj *pathPtr, int mode);
static Tcl_Channel	ZipFSOpenFileChannelProc(Tcl_Interp *interp,
			    Tcl_Obj *pathPtr, int mode, int permissions);
static int		ZipFSMatchInDirectoryProc(Tcl_Interp *interp,
			    Tcl_Obj *result, Tcl_Obj *pathPtr,
			    const char *pattern, Tcl_GlobTypeData *types);
static Tcl_Obj *	ZipFSListVolumesProc(void);
static const char *const *ZipFSFileAttrStringsProc(Tcl_Obj *pathPtr,
			    Tcl_Obj **objPtrRef);
static int		ZipFSFileAttrsGetProc(Tcl_Interp *interp, int index,
			    Tcl_Obj *pathPtr, Tcl_Obj **objPtrRef);
static int		ZipFSFileAttrsSetProc(Tcl_Interp *interp, int index,
			    Tcl_Obj *pathPtr, Tcl_Obj *objPtr);
static int		ZipFSLoadFile(Tcl_Interp *interp, Tcl_Obj *path,
			    Tcl_LoadHandle *loadHandle,
			    Tcl_FSUnloadFileProc **unloadProcPtr, int flags);
static void		ZipfsSetup(void);
static int		ZipChannelClose(void *instanceData,
			    Tcl_Interp *interp);
static int		ZipChannelGetFile(void *instanceData,
			    int direction, void **handlePtr);
static int		ZipChannelRead(void *instanceData, char *buf,
			    int toRead, int *errloc);
static int		ZipChannelSeek(void *instanceData, long offset,
			    int mode, int *errloc);
static void		ZipChannelWatchChannel(void *instanceData,
			    int mask);
static int		ZipChannelWrite(void *instanceData,
			    const char *buf, int toWrite, int *errloc);

/*
 * Define the ZIP filesystem dispatch table.
 */

MODULE_SCOPE const Tcl_Filesystem zipfsFilesystem;

const Tcl_Filesystem zipfsFilesystem = {
    "zipfs",
    sizeof(Tcl_Filesystem),
    TCL_FILESYSTEM_VERSION_2,
    ZipFSPathInFilesystemProc,
    NULL, /* dupInternalRepProc */
    NULL, /* freeInternalRepProc */
    NULL, /* internalToNormalizedProc */
    NULL, /* createInternalRepProc */
    NULL, /* normalizePathProc */
    ZipFSFilesystemPathTypeProc,
    ZipFSFilesystemSeparatorProc,
    ZipFSStatProc,
    ZipFSAccessProc,
    ZipFSOpenFileChannelProc,
    ZipFSMatchInDirectoryProc,
    NULL, /* utimeProc */
    NULL, /* linkProc */
    ZipFSListVolumesProc,
    ZipFSFileAttrStringsProc,
    ZipFSFileAttrsGetProc,
    ZipFSFileAttrsSetProc,
    NULL, /* createDirectoryProc */
    NULL, /* removeDirectoryProc */
    NULL, /* deleteFileProc */
    NULL, /* copyFileProc */
    NULL, /* renameFileProc */
    NULL, /* copyDirectoryProc */
    NULL, /* lstatProc */
    (Tcl_FSLoadFileProc *) ZipFSLoadFile,
    NULL, /* getCwdProc */
    NULL, /* chdirProc */
};

/*
 * The channel type/driver definition used for ZIP archive members.
 */

static Tcl_ChannelType ZipChannelType = {
    "zip",		    /* Type name. */
    TCL_CHANNEL_VERSION_5,
    ZipChannelClose,	    /* Close channel, clean instance data */
    ZipChannelRead,	    /* Handle read request */
    ZipChannelWrite,	    /* Handle write request */
    ZipChannelSeek,	    /* Move location of access point, NULL'able */
    NULL,		    /* Set options, NULL'able */
    NULL,		    /* Get options, NULL'able */
    ZipChannelWatchChannel, /* Initialize notifier */
    ZipChannelGetFile,	    /* Get OS handle from the channel */
    NULL,		    /* 2nd version of close channel, NULL'able */
    NULL,		    /* Set blocking mode for raw channel, NULL'able */
    NULL,		    /* Function to flush channel, NULL'able */
    NULL,		    /* Function to handle event, NULL'able */
    NULL,		    /* Wide seek function, NULL'able */
    NULL,		    /* Thread action function, NULL'able */
    NULL,		    /* Truncate function, NULL'able */
};

/*
 *-------------------------------------------------------------------------
 *
 * ReadLock, WriteLock, Unlock --
 *
 *	POSIX like rwlock functions to support multiple readers and single
 *	writer on internal structs.
 *
 *	Limitations:
 *	 - a read lock cannot be promoted to a write lock
 *	 - a write lock may not be nested
 *
 *-------------------------------------------------------------------------
 */

TCL_DECLARE_MUTEX(ZipFSMutex)

#if TCL_THREADS

static Tcl_Condition ZipFSCond;

static void
ReadLock(void)
{
    Tcl_MutexLock(&ZipFSMutex);
    while (ZipFS.lock < 0) {
	ZipFS.waiters++;
	Tcl_ConditionWait(&ZipFSCond, &ZipFSMutex, NULL);
	ZipFS.waiters--;
    }
    ZipFS.lock++;
    Tcl_MutexUnlock(&ZipFSMutex);
}

static void
WriteLock(void)
{
    Tcl_MutexLock(&ZipFSMutex);
    while (ZipFS.lock != 0) {
	ZipFS.waiters++;
	Tcl_ConditionWait(&ZipFSCond, &ZipFSMutex, NULL);
	ZipFS.waiters--;
    }
    ZipFS.lock = -1;
    Tcl_MutexUnlock(&ZipFSMutex);
}

static void
Unlock(void)
{
    Tcl_MutexLock(&ZipFSMutex);
    if (ZipFS.lock > 0) {
	--ZipFS.lock;
    } else if (ZipFS.lock < 0) {
	ZipFS.lock = 0;
    }
    if ((ZipFS.lock == 0) && (ZipFS.waiters > 0)) {
	Tcl_ConditionNotify(&ZipFSCond);
    }
    Tcl_MutexUnlock(&ZipFSMutex);
}

#else /* !TCL_THREADS */
#define ReadLock()	do {} while (0)
#define WriteLock()	do {} while (0)
#define Unlock()	do {} while (0)
#endif /* TCL_THREADS */

/*
 *-------------------------------------------------------------------------
 *
 * DosTimeDate, ToDosTime, ToDosDate --
 *
 *	Functions to perform conversions between DOS time stamps and POSIX
 *	time_t.
 *
 *-------------------------------------------------------------------------
 */

static time_t
DosTimeDate(
    int dosDate,
    int dosTime)
{
    struct tm tm;
    time_t ret;

    memset(&tm, 0, sizeof(tm));
    tm.tm_isdst = -1;			/* let mktime() deal with DST */
    tm.tm_year = ((dosDate & 0xfe00) >> 9) + 80;
    tm.tm_mon = ((dosDate & 0x1e0) >> 5) - 1;
    tm.tm_mday = dosDate & 0x1f;
    tm.tm_hour = (dosTime & 0xf800) >> 11;
    tm.tm_min = (dosTime & 0x7e0) >> 5;
    tm.tm_sec = (dosTime & 0x1f) << 1;
    ret = mktime(&tm);
    if (ret == (time_t) -1) {
	/* fallback to 1980-01-01T00:00:00+00:00 (DOS epoch) */
	ret = (time_t) 315532800;
    }
    return ret;
}

static int
ToDosTime(
    time_t when)
{
    struct tm *tmp, tm;

#if !TCL_THREADS || defined(_WIN32)
    /* Not threaded, or on Win32 which uses thread local storage */
    tmp = localtime(&when);
    tm = *tmp;
#elif defined(HAVE_LOCALTIME_R)
    /* Threaded, have reentrant API */
    tmp = &tm;
    localtime_r(&when, tmp);
#else /* TCL_THREADS && !_WIN32 && !HAVE_LOCALTIME_R */
    /* Only using a mutex is safe. */
    Tcl_MutexLock(&localtimeMutex);
    tmp = localtime(&when);
    tm = *tmp;
    Tcl_MutexUnlock(&localtimeMutex);
#endif
    return (tm.tm_hour << 11) | (tm.tm_min << 5) | (tm.tm_sec >> 1);
}

static int
ToDosDate(
    time_t when)
{
    struct tm *tmp, tm;

#if !TCL_THREADS || defined(_WIN32)
    /* Not threaded, or on Win32 which uses thread local storage */
    tmp = localtime(&when);
    tm = *tmp;
#elif /* TCL_THREADS && !_WIN32 && */ defined(HAVE_LOCALTIME_R)
    /* Threaded, have reentrant API */
    tmp = &tm;
    localtime_r(&when, tmp);
#else /* TCL_THREADS && !_WIN32 && !HAVE_LOCALTIME_R */
    /* Only using a mutex is safe. */
    Tcl_MutexLock(&localtimeMutex);
    tmp = localtime(&when);
    tm = *tmp;
    Tcl_MutexUnlock(&localtimeMutex);
#endif
    return ((tm.tm_year - 80) << 9) | ((tm.tm_mon + 1) << 5) | tm.tm_mday;
}

/*
 *-------------------------------------------------------------------------
 *
 * CountSlashes --
 *
 *	This function counts the number of slashes in a pathname string.
 *
 * Results:
 *	Number of slashes found in string.
 *
 * Side effects:
 *	None.
 *
 *-------------------------------------------------------------------------
 */

static int
CountSlashes(
    const char *string)
{
    int count = 0;
    const char *p = string;

    while (*p != '\0') {
	if (*p == '/') {
	    count++;
	}
	p++;
    }
    return count;
}

/*
 *-------------------------------------------------------------------------
 *
 * CanonicalPath --
 *
 *	This function computes the canonical path from a directory and file
 *	name components into the specified Tcl_DString.
 *
 * Results:
 *	Returns the pointer to the canonical path contained in the specified
 *	Tcl_DString.
 *
 * Side effects:
 *	Modifies the specified Tcl_DString.
 *
 *-------------------------------------------------------------------------
 */

static char *
CanonicalPath(
    const char *root,
    const char *tail,
    Tcl_DString *dsPtr,
    int inZipfs)
{
    char *path;
    int i, j, c, isUNC = 0, isVfs = 0, n = 0;
    int haveZipfsPath = 1;

#ifdef _WIN32
    if (tail[0] != '\0' && strchr(drvletters, tail[0]) && tail[1] == ':') {
	tail += 2;
	haveZipfsPath = 0;
    }
    /* UNC style path */
    if (tail[0] == '\\') {
	root = "";
	++tail;
	haveZipfsPath = 0;
    }
    if (tail[0] == '\\') {
	root = "/";
	++tail;
	haveZipfsPath = 0;
    }
#endif /* _WIN32 */

    if (haveZipfsPath) {
	/* UNC style path */
	if (root && strncmp(root, ZIPFS_VOLUME, ZIPFS_VOLUME_LEN) == 0) {
	    isVfs = 1;
	} else if (tail &&
		strncmp(tail, ZIPFS_VOLUME, ZIPFS_VOLUME_LEN) == 0) {
	    isVfs = 2;
	}
	if (isVfs != 1 && (root[0] == '/') && (root[1] == '/')) {
	    isUNC = 1;
	}
    }

    if (isVfs != 2) {
	if (tail[0] == '/') {
	    if (isVfs != 1) {
		root = "";
	    }
	    ++tail;
	    isUNC = 0;
	}
	if (tail[0] == '/') {
	    if (isVfs != 1) {
		root = "/";
	    }
	    ++tail;
	    isUNC = 1;
	}
    }
    i = strlen(root);
    j = strlen(tail);

    switch (isVfs) {
    case 1:
	if (i > ZIPFS_VOLUME_LEN) {
	    Tcl_DStringSetLength(dsPtr, i + j + 1);
	    path = Tcl_DStringValue(dsPtr);
	    memcpy(path, root, i);
	    path[i++] = '/';
	    memcpy(path + i, tail, j);
	} else {
	    Tcl_DStringSetLength(dsPtr, i + j);
	    path = Tcl_DStringValue(dsPtr);
	    memcpy(path, root, i);
	    memcpy(path + i, tail, j);
	}
	break;
    case 2:
	Tcl_DStringSetLength(dsPtr, j);
	path = Tcl_DStringValue(dsPtr);
	memcpy(path, tail, j);
	break;
    default:
	if (inZipfs) {
	    Tcl_DStringSetLength(dsPtr, i + j + ZIPFS_VOLUME_LEN);
	    path = Tcl_DStringValue(dsPtr);
	    memcpy(path, ZIPFS_VOLUME, ZIPFS_VOLUME_LEN);
	    memcpy(path + ZIPFS_VOLUME_LEN + i , tail, j);
	} else {
	    Tcl_DStringSetLength(dsPtr, i + j + 1);
	    path = Tcl_DStringValue(dsPtr);
	    memcpy(path, root, i);
	    path[i++] = '/';
	    memcpy(path + i, tail, j);
	}
	break;
    }

#ifdef _WIN32
    for (i = 0; path[i] != '\0'; i++) {
	if (path[i] == '\\') {
	    path[i] = '/';
	}
    }
#endif /* _WIN32 */

    if (inZipfs) {
	n = ZIPFS_VOLUME_LEN;
    } else {
	n = 0;
    }

    for (i = j = n; (c = path[i]) != '\0'; i++) {
	if (c == '/') {
	    int c2 = path[i + 1];

	    if (c2 == '\0' || c2 == '/') {
		continue;
	    }
	    if (c2 == '.') {
		int c3 = path[i + 2];

		if ((c3 == '/') || (c3 == '\0')) {
		    i++;
		    continue;
		}
		if ((c3 == '.')
			&& ((path[i + 3] == '/') || (path[i + 3] == '\0'))) {
		    i += 2;
		    while ((j > 0) && (path[j - 1] != '/')) {
			j--;
		    }
		    if (j > isUNC) {
			--j;
			while ((j > 1 + isUNC) && (path[j - 2] == '/')) {
			    j--;
			}
		    }
		    continue;
		}
	    }
	}
	path[j++] = c;
    }
    if (j == 0) {
	path[j++] = '/';
    }
    path[j] = 0;
    Tcl_DStringSetLength(dsPtr, j);
    return Tcl_DStringValue(dsPtr);
}

/*
 *-------------------------------------------------------------------------
 *
 * ZipFSLookup --
 *
 *	This function returns the ZIP entry struct corresponding to the ZIP
 *	archive member of the given file name. Caller must hold the right
 *	lock.
 *
 * Results:
 *	Returns the pointer to ZIP entry struct or NULL if the the given file
 *	name could not be found in the global list of ZIP archive members.
 *
 * Side effects:
 *	None.
 *
 *-------------------------------------------------------------------------
 */

static ZipEntry *
ZipFSLookup(
    char *filename)
{
    Tcl_HashEntry *hPtr;
    ZipEntry *z = NULL;

    hPtr = Tcl_FindHashEntry(&ZipFS.fileHash, filename);
    if (hPtr) {
	z = Tcl_GetHashValue(hPtr);
    }
    return z;
}

/*
 *-------------------------------------------------------------------------
 *
 * ZipFSLookupMount --
 *
 *	This function returns an indication if the given file name corresponds
 *	to a mounted ZIP archive file.
 *
 * Results:
 *	Returns true, if the given file name is a mounted ZIP archive file.
 *
 * Side effects:
 *	None.
 *
 *-------------------------------------------------------------------------
 */

#ifdef NEVER_USED
static int
ZipFSLookupMount(
    char *filename)
{
    Tcl_HashEntry *hPtr;
    Tcl_HashSearch search;

    for (hPtr = Tcl_FirstHashEntry(&ZipFS.zipHash, &search); hPtr;
	   hPtr = Tcl_NextHashEntry(&search)) {
	ZipFile *zf = Tcl_GetHashValue(hPtr);

	if (strcmp(zf->mountPoint, filename) == 0) {
	    return 1;
	}
    }
    return 0;
}
#endif /* NEVER_USED */

/*
 *-------------------------------------------------------------------------
 *
 * ZipFSCloseArchive --
 *
 *	This function closes a mounted ZIP archive file.
 *
 * Results:
 *	None.
 *
 * Side effects:
 *	A memory mapped ZIP archive is unmapped, allocated memory is released.
 *	The ZipFile pointer is *NOT* deallocated by this function.
 *
 *-------------------------------------------------------------------------
 */

static void
ZipFSCloseArchive(
    Tcl_Interp *interp,		/* Current interpreter. */
    ZipFile *zf)
{
    if (zf->nameLength) {
	Tcl_Free(zf->name);
    }
    if (zf->isMemBuffer) {
	/* Pointer to memory */
	if (zf->ptrToFree) {
	    Tcl_Free(zf->ptrToFree);
	    zf->ptrToFree = NULL;
	}
	zf->data = NULL;
	return;
    }

#ifdef _WIN32
    if (zf->data && !zf->ptrToFree) {
	UnmapViewOfFile(zf->data);
	zf->data = NULL;
    }
    if (zf->mountHandle != INVALID_HANDLE_VALUE) {
	CloseHandle(zf->mountHandle);
    }
#else /* !_WIN32 */
    if ((zf->data != MAP_FAILED) && !zf->ptrToFree) {
	munmap(zf->data, zf->length);
	zf->data = MAP_FAILED;
    }
#endif /* _WIN32 */

    if (zf->ptrToFree) {
	Tcl_Free(zf->ptrToFree);
	zf->ptrToFree = NULL;
    }
    if (zf->chan) {
	Tcl_Close(interp, zf->chan);
	zf->chan = NULL;
    }
}

/*
 *-------------------------------------------------------------------------
 *
 * ZipFSFindTOC --
 *
 *	This function takes a memory mapped zip file and indexes the contents.
 *	When "needZip" is zero an embedded ZIP archive in an executable file
 *	is accepted.
 *
 * Results:
 *	TCL_OK on success, TCL_ERROR otherwise with an error message placed
 *	into the given "interp" if it is not NULL.
 *
 * Side effects:
 *	The given ZipFile struct is filled with information about the ZIP
 *	archive file.
 *
 *-------------------------------------------------------------------------
 */

static int
ZipFSFindTOC(
    Tcl_Interp *interp,		/* Current interpreter. NULLable. */
    int needZip,
    ZipFile *zf)
{
    size_t i;
    unsigned char *p, *q;

    p = zf->data + zf->length - ZIP_CENTRAL_END_LEN;
    while (p >= zf->data) {
	if (*p == (ZIP_CENTRAL_END_SIG & 0xFF)) {
	    if (ZipReadInt(p) == ZIP_CENTRAL_END_SIG) {
		break;
	    }
	    p -= ZIP_SIG_LEN;
	} else {
	    --p;
	}
    }
    if (p < zf->data) {
	if (!needZip) {
	    zf->baseOffset = zf->passOffset = zf->length;
	    return TCL_OK;
	}
	ZIPFS_ERROR(interp, "wrong end signature");
	if (interp) {
	    Tcl_SetErrorCode(interp, "TCL", "ZIPFS", "END_SIG", NULL);
	}
	goto error;
    }
    zf->numFiles = ZipReadShort(p + ZIP_CENTRAL_ENTS_OFFS);
    if (zf->numFiles == 0) {
	if (!needZip) {
	    zf->baseOffset = zf->passOffset = zf->length;
	    return TCL_OK;
	}
	ZIPFS_ERROR(interp, "empty archive");
	if (interp) {
	    Tcl_SetErrorCode(interp, "TCL", "ZIPFS", "EMPTY", NULL);
	}
	goto error;
    }
    q = zf->data + ZipReadInt(p + ZIP_CENTRAL_DIRSTART_OFFS);
    p -= ZipReadInt(p + ZIP_CENTRAL_DIRSIZE_OFFS);
    if ((p < zf->data) || (p > zf->data + zf->length)
	    || (q < zf->data) || (q > zf->data + zf->length)) {
	if (!needZip) {
	    zf->baseOffset = zf->passOffset = zf->length;
	    return TCL_OK;
	}
	ZIPFS_ERROR(interp, "archive directory not found");
	if (interp) {
	    Tcl_SetErrorCode(interp, "TCL", "ZIPFS", "NO_DIR", NULL);
	}
	goto error;
    }
    zf->baseOffset = zf->passOffset = p - q;
    zf->directoryOffset = p - zf->data;
    q = p;
    for (i = 0; i < zf->numFiles; i++) {
	int pathlen, comlen, extra;

	if (q + ZIP_CENTRAL_HEADER_LEN > zf->data + zf->length) {
	    ZIPFS_ERROR(interp, "wrong header length");
	    if (interp) {
		Tcl_SetErrorCode(interp, "TCL", "ZIPFS", "HDR_LEN", NULL);
	    }
	    goto error;
	}
	if (ZipReadInt(q) != ZIP_CENTRAL_HEADER_SIG) {
	    ZIPFS_ERROR(interp, "wrong header signature");
	    if (interp) {
		Tcl_SetErrorCode(interp, "TCL", "ZIPFS", "HDR_SIG", NULL);
	    }
	    goto error;
	}
	pathlen = ZipReadShort(q + ZIP_CENTRAL_PATHLEN_OFFS);
	comlen = ZipReadShort(q + ZIP_CENTRAL_FCOMMENTLEN_OFFS);
	extra = ZipReadShort(q + ZIP_CENTRAL_EXTRALEN_OFFS);
	q += pathlen + comlen + extra + ZIP_CENTRAL_HEADER_LEN;
    }
    q = zf->data + zf->baseOffset;
    if ((zf->baseOffset >= 6) && (ZipReadInt(q - 4) == ZIP_PASSWORD_END_SIG)) {
	i = q[-5];
	if (q - 5 - i > zf->data) {
	    zf->passBuf[0] = i;
	    memcpy(zf->passBuf + 1, q - 5 - i, i);
	    zf->passOffset -= i ? (5 + i) : 0;
	}
    }
    return TCL_OK;

  error:
    ZipFSCloseArchive(interp, zf);
    return TCL_ERROR;
}

/*
 *-------------------------------------------------------------------------
 *
 * ZipFSOpenArchive --
 *
 *	This function opens a ZIP archive file for reading. An attempt is made
 *	to memory map that file. Otherwise it is read into an allocated memory
 *	buffer. The ZIP archive header is verified and must be valid for the
 *	function to succeed. When "needZip" is zero an embedded ZIP archive in
 *	an executable file is accepted.
 *
 * Results:
 *	TCL_OK on success, TCL_ERROR otherwise with an error message placed
 *	into the given "interp" if it is not NULL.
 *
 * Side effects:
 *	ZIP archive is memory mapped or read into allocated memory, the given
 *	ZipFile struct is filled with information about the ZIP archive file.
 *
 *-------------------------------------------------------------------------
 */

static int
ZipFSOpenArchive(
    Tcl_Interp *interp,		/* Current interpreter. NULLable. */
    const char *zipname,	/* Path to ZIP file to open. */
    int needZip,
    ZipFile *zf)
{
    size_t i;
    void *handle;

    zf->nameLength = 0;
    zf->isMemBuffer = 0;
#ifdef _WIN32
    zf->data = NULL;
    zf->mountHandle = INVALID_HANDLE_VALUE;
#else /* !_WIN32 */
    zf->data = MAP_FAILED;
#endif /* _WIN32 */
    zf->length = 0;
    zf->numFiles = 0;
    zf->baseOffset = zf->passOffset = 0;
    zf->ptrToFree = NULL;
    zf->passBuf[0] = 0;
    zf->chan = Tcl_OpenFileChannel(interp, zipname, "rb", 0);
    if (!zf->chan) {
	return TCL_ERROR;
    }
    if (Tcl_GetChannelHandle(zf->chan, TCL_READABLE, &handle) != TCL_OK) {
	zf->length = Tcl_Seek(zf->chan, 0, SEEK_END);
	if (zf->length == TCL_IO_FAILURE) {
	    ZIPFS_POSIX_ERROR(interp, "seek error");
	    goto error;
	}
	if ((zf->length - ZIP_CENTRAL_END_LEN)
		> (64 * 1024 * 1024 - ZIP_CENTRAL_END_LEN)) {
	    ZIPFS_ERROR(interp, "illegal file size");
	    if (interp) {
		Tcl_SetErrorCode(interp, "TCL", "ZIPFS", "FILE_SIZE", NULL);
	    }
	    goto error;
	}
	if (Tcl_Seek(zf->chan, 0, SEEK_SET) == -1) {
	    ZIPFS_POSIX_ERROR(interp, "seek error");
	    goto error;
	}
	zf->ptrToFree = zf->data = Tcl_AttemptAlloc(zf->length);
	if (!zf->ptrToFree) {
	    ZIPFS_ERROR(interp, "out of memory");
	    if (interp) {
		Tcl_SetErrorCode(interp, "TCL", "MALLOC", NULL);
	    }
	    goto error;
	}
	i = Tcl_Read(zf->chan, (char *) zf->data, zf->length);
	if (i != zf->length) {
	    ZIPFS_POSIX_ERROR(interp, "file read error");
	    goto error;
	}
	Tcl_Close(interp, zf->chan);
	zf->chan = NULL;
    } else {
#ifdef _WIN32
	int readSuccessful;
#   ifdef _WIN64
	i = GetFileSizeEx((HANDLE) handle, (PLARGE_INTEGER) &zf->length);
	readSuccessful = (i != 0);
#   else /* !_WIN64 */
	zf->length = GetFileSize((HANDLE) handle, 0);
	readSuccessful = (zf->length != (size_t) INVALID_FILE_SIZE);
#   endif /* _WIN64 */
	if (!readSuccessful || (zf->length < ZIP_CENTRAL_END_LEN)) {
	    ZIPFS_POSIX_ERROR(interp, "invalid file size");
	    goto error;
	}
	zf->mountHandle = CreateFileMapping((HANDLE) handle, 0, PAGE_READONLY,
		0, zf->length, 0);
	if (zf->mountHandle == INVALID_HANDLE_VALUE) {
	    ZIPFS_POSIX_ERROR(interp, "file mapping failed");
	    goto error;
	}
	zf->data = MapViewOfFile(zf->mountHandle, FILE_MAP_READ, 0, 0,
		zf->length);
	if (!zf->data) {
	    ZIPFS_POSIX_ERROR(interp, "file mapping failed");
	    goto error;
	}
#else /* !_WIN32 */
	zf->length = lseek(PTR2INT(handle), 0, SEEK_END);
	if (zf->length == TCL_IO_FAILURE || zf->length < ZIP_CENTRAL_END_LEN) {
	    ZIPFS_POSIX_ERROR(interp, "invalid file size");
	    goto error;
	}
	lseek(PTR2INT(handle), 0, SEEK_SET);
	zf->data = (unsigned char *) mmap(0, zf->length, PROT_READ,
		MAP_FILE | MAP_PRIVATE, PTR2INT(handle), 0);
	if (zf->data == MAP_FAILED) {
	    ZIPFS_POSIX_ERROR(interp, "file mapping failed");
	    goto error;
	}
#endif /* _WIN32 */
    }
    return ZipFSFindTOC(interp, needZip, zf);

  error:
    ZipFSCloseArchive(interp, zf);
    return TCL_ERROR;
}

/*
 *-------------------------------------------------------------------------
 *
 * ZipFSRootNode --
 *
 *	This function generates the root node for a ZIPFS filesystem.
 *
 * Results:
 *	TCL_OK on success, TCL_ERROR otherwise with an error message placed
 *	into the given "interp" if it is not NULL.
 *
 * Side effects:
 *	...
 *
 *-------------------------------------------------------------------------
 */

static int
ZipFSCatalogFilesystem(
    Tcl_Interp *interp,		/* Current interpreter. NULLable. */
    ZipFile *zf0,
    const char *mountPoint,	/* Mount point path. */
    const char *passwd,		/* Password for opening the ZIP, or NULL if
				 * the ZIP is unprotected. */
    const char *zipname)	/* Path to ZIP file to build a catalog of. */
{
    int pwlen, isNew;
    size_t i;
    ZipFile *zf;
    ZipEntry *z;
    Tcl_HashEntry *hPtr;
    Tcl_DString ds, dsm, fpBuf;
    unsigned char *q;

    /*
     * Basic verification of the password for sanity.
     */

    pwlen = 0;
    if (passwd) {
	pwlen = strlen(passwd);
	if ((pwlen > 255) || strchr(passwd, 0xff)) {
	    if (interp) {
		Tcl_SetObjResult(interp,
			Tcl_NewStringObj("illegal password", -1));
		Tcl_SetErrorCode(interp, "TCL", "ZIPFS", "BAD_PASS", NULL);
	    }
	    return TCL_ERROR;
	}
    }

    WriteLock();

    /*
     * Mount point sometimes is a relative or otherwise denormalized path.
     * But an absolute name is needed as mount point here.
     */

    Tcl_DStringInit(&ds);
    Tcl_DStringInit(&dsm);
    if (strcmp(mountPoint, "/") == 0) {
	mountPoint = "";
    } else {
	mountPoint = CanonicalPath("", mountPoint, &dsm, 1);
    }
    hPtr = Tcl_CreateHashEntry(&ZipFS.zipHash, mountPoint, &isNew);
    if (!isNew) {
	if (interp) {
	    zf = Tcl_GetHashValue(hPtr);
	    Tcl_SetObjResult(interp, Tcl_ObjPrintf(
		    "%s is already mounted on %s", zf->name, mountPoint));
	    Tcl_SetErrorCode(interp, "TCL", "ZIPFS", "MOUNTED", NULL);
	}
	Unlock();
	ZipFSCloseArchive(interp, zf0);
	return TCL_ERROR;
    }
    zf = Tcl_AttemptAlloc(sizeof(ZipFile) + strlen(mountPoint) + 1);
    if (!zf) {
	if (interp) {
	    Tcl_AppendResult(interp, "out of memory", (char *) NULL);
	    Tcl_SetErrorCode(interp, "TCL", "MALLOC", NULL);
	}
	Unlock();
	ZipFSCloseArchive(interp, zf0);
	return TCL_ERROR;
    }
    Unlock();

    *zf = *zf0;
    zf->mountPoint = Tcl_GetHashKey(&ZipFS.zipHash, hPtr);
    zf->mountPointLen = strlen(zf->mountPoint);
    zf->nameLength = strlen(zipname);
    zf->name = Tcl_Alloc(zf->nameLength + 1);
    memcpy(zf->name, zipname, zf->nameLength + 1);
    zf->entries = NULL;
    zf->topEnts = NULL;
    zf->numOpen = 0;
    Tcl_SetHashValue(hPtr, zf);
    if ((zf->passBuf[0] == 0) && pwlen) {
	int k = 0;

	zf->passBuf[k++] = pwlen;
	for (i = pwlen; i-- > 0 ;) {
	    zf->passBuf[k++] = (passwd[i] & 0x0f)
		    | pwrot[(passwd[i] >> 4) & 0x0f];
	}
	zf->passBuf[k] = '\0';
    }
    if (mountPoint[0] != '\0') {
	hPtr = Tcl_CreateHashEntry(&ZipFS.fileHash, mountPoint, &isNew);
	if (isNew) {
	    z = Tcl_Alloc(sizeof(ZipEntry));
	    Tcl_SetHashValue(hPtr, z);

	    z->tnext = NULL;
	    z->depth = CountSlashes(mountPoint);
	    z->zipFilePtr = zf;
	    z->isDirectory = (zf->baseOffset == 0) ? 1 : -1; /* root marker */
	    z->isEncrypted = 0;
	    z->offset = zf->baseOffset;
	    z->crc32 = 0;
	    z->timestamp = 0;
	    z->numBytes = z->numCompressedBytes = 0;
	    z->compressMethod = ZIP_COMPMETH_STORED;
	    z->data = NULL;
	    z->name = Tcl_GetHashKey(&ZipFS.fileHash, hPtr);
	    z->next = zf->entries;
	    zf->entries = z;
	}
    }
    q = zf->data + zf->directoryOffset;
    Tcl_DStringInit(&fpBuf);
    for (i = 0; i < zf->numFiles; i++) {
	int extra, isdir = 0, dosTime, dosDate, nbcompr;
	size_t offs, pathlen, comlen;
	unsigned char *lq, *gq = NULL;
	char *fullpath, *path;

	pathlen = ZipReadShort(q + ZIP_CENTRAL_PATHLEN_OFFS);
	comlen = ZipReadShort(q + ZIP_CENTRAL_FCOMMENTLEN_OFFS);
	extra = ZipReadShort(q + ZIP_CENTRAL_EXTRALEN_OFFS);
	Tcl_DStringSetLength(&ds, 0);
	Tcl_DStringAppend(&ds, (char *) q + ZIP_CENTRAL_HEADER_LEN, pathlen);
	path = Tcl_DStringValue(&ds);
	if ((pathlen > 0) && (path[pathlen - 1] == '/')) {
	    Tcl_DStringSetLength(&ds, pathlen - 1);
	    path = Tcl_DStringValue(&ds);
	    isdir = 1;
	}
	if ((strcmp(path, ".") == 0) || (strcmp(path, "..") == 0)) {
	    goto nextent;
	}
	lq = zf->data + zf->baseOffset
		+ ZipReadInt(q + ZIP_CENTRAL_LOCALHDR_OFFS);
	if ((lq < zf->data) || (lq > zf->data + zf->length)) {
	    goto nextent;
	}
	nbcompr = ZipReadInt(lq + ZIP_LOCAL_COMPLEN_OFFS);
	if (!isdir && (nbcompr == 0)
		&& (ZipReadInt(lq + ZIP_LOCAL_UNCOMPLEN_OFFS) == 0)
		&& (ZipReadInt(lq + ZIP_LOCAL_CRC32_OFFS) == 0)) {
	    gq = q;
	    nbcompr = ZipReadInt(gq + ZIP_CENTRAL_COMPLEN_OFFS);
	}
	offs = (lq - zf->data)
		+ ZIP_LOCAL_HEADER_LEN
		+ ZipReadShort(lq + ZIP_LOCAL_PATHLEN_OFFS)
		+ ZipReadShort(lq + ZIP_LOCAL_EXTRALEN_OFFS);
	if (offs + nbcompr > zf->length) {
	    goto nextent;
	}
	if (!isdir && (mountPoint[0] == '\0') && !CountSlashes(path)) {
#ifdef ANDROID
	    /*
	     * When mounting the ZIP archive on the root directory try to
	     * remap top level regular files of the archive to
	     * /assets/.root/... since this directory should not be in a valid
	     * APK due to the leading dot in the file name component. This
	     * trick should make the files AndroidManifest.xml,
	     * resources.arsc, and classes.dex visible to Tcl.
	     */
	    Tcl_DString ds2;

	    Tcl_DStringInit(&ds2);
	    Tcl_DStringAppend(&ds2, "assets/.root/", -1);
	    Tcl_DStringAppend(&ds2, path, -1);
	    hPtr = Tcl_FindHashEntry(&ZipFS.fileHash, Tcl_DStringValue(&ds2));
	    if (hPtr) {
		/* should not happen but skip it anyway */
		Tcl_DStringFree(&ds2);
		goto nextent;
	    }
	    Tcl_DStringSetLength(&ds, 0);
	    Tcl_DStringAppend(&ds, Tcl_DStringValue(&ds2),
		    Tcl_DStringLength(&ds2));
	    path = Tcl_DStringValue(&ds);
	    Tcl_DStringFree(&ds2);
#else /* !ANDROID */
	    /*
	     * Regular files skipped when mounting on root.
	     */
	    goto nextent;
#endif /* ANDROID */
	}
	Tcl_DStringSetLength(&fpBuf, 0);
	fullpath = CanonicalPath(mountPoint, path, &fpBuf, 1);
	z = Tcl_Alloc(sizeof(ZipEntry));
	z->name = NULL;
	z->tnext = NULL;
	z->depth = CountSlashes(fullpath);
	z->zipFilePtr = zf;
	z->isDirectory = isdir;
	z->isEncrypted = (ZipReadShort(lq + ZIP_LOCAL_FLAGS_OFFS) & 1)
		&& (nbcompr > 12);
	z->offset = offs;
	if (gq) {
	    z->crc32 = ZipReadInt(gq + ZIP_CENTRAL_CRC32_OFFS);
	    dosDate = ZipReadShort(gq + ZIP_CENTRAL_MDATE_OFFS);
	    dosTime = ZipReadShort(gq + ZIP_CENTRAL_MTIME_OFFS);
	    z->timestamp = DosTimeDate(dosDate, dosTime);
	    z->numBytes = ZipReadInt(gq + ZIP_CENTRAL_UNCOMPLEN_OFFS);
	    z->compressMethod = ZipReadShort(gq + ZIP_CENTRAL_COMPMETH_OFFS);
	} else {
	    z->crc32 = ZipReadInt(lq + ZIP_LOCAL_CRC32_OFFS);
	    dosDate = ZipReadShort(lq + ZIP_LOCAL_MDATE_OFFS);
	    dosTime = ZipReadShort(lq + ZIP_LOCAL_MTIME_OFFS);
	    z->timestamp = DosTimeDate(dosDate, dosTime);
	    z->numBytes = ZipReadInt(lq + ZIP_LOCAL_UNCOMPLEN_OFFS);
	    z->compressMethod = ZipReadShort(lq + ZIP_LOCAL_COMPMETH_OFFS);
	}
	z->numCompressedBytes = nbcompr;
	z->data = NULL;
	hPtr = Tcl_CreateHashEntry(&ZipFS.fileHash, fullpath, &isNew);
	if (!isNew) {
	    /* should not happen but skip it anyway */
	    Tcl_Free(z);
	} else {
	    Tcl_SetHashValue(hPtr, z);
	    z->name = Tcl_GetHashKey(&ZipFS.fileHash, hPtr);
	    z->next = zf->entries;
	    zf->entries = z;
	    if (isdir && (mountPoint[0] == '\0') && (z->depth == 1)) {
		z->tnext = zf->topEnts;
		zf->topEnts = z;
	    }
	    if (!z->isDirectory && (z->depth > 1)) {
		char *dir, *end;
		ZipEntry *zd;

		Tcl_DStringSetLength(&ds, strlen(z->name) + 8);
		Tcl_DStringSetLength(&ds, 0);
		Tcl_DStringAppend(&ds, z->name, -1);
		dir = Tcl_DStringValue(&ds);
		for (end = strrchr(dir, '/'); end && (end != dir);
			end = strrchr(dir, '/')) {
		    Tcl_DStringSetLength(&ds, end - dir);
		    hPtr = Tcl_CreateHashEntry(&ZipFS.fileHash, dir, &isNew);
		    if (!isNew) {
			break;
		    }
		    zd = Tcl_Alloc(sizeof(ZipEntry));
		    zd->name = NULL;
		    zd->tnext = NULL;
		    zd->depth = CountSlashes(dir);
		    zd->zipFilePtr = zf;
		    zd->isDirectory = 1;
		    zd->isEncrypted = 0;
		    zd->offset = z->offset;
		    zd->crc32 = 0;
		    zd->timestamp = z->timestamp;
		    zd->numBytes = zd->numCompressedBytes = 0;
		    zd->compressMethod = ZIP_COMPMETH_STORED;
		    zd->data = NULL;
		    Tcl_SetHashValue(hPtr, zd);
		    zd->name = Tcl_GetHashKey(&ZipFS.fileHash, hPtr);
		    zd->next = zf->entries;
		    zf->entries = zd;
		    if ((mountPoint[0] == '\0') && (zd->depth == 1)) {
			zd->tnext = zf->topEnts;
			zf->topEnts = zd;
		    }
		}
	    }
	}
    nextent:
	q += pathlen + comlen + extra + ZIP_CENTRAL_HEADER_LEN;
    }
    Tcl_DStringFree(&fpBuf);
    Tcl_DStringFree(&ds);
    Tcl_FSMountsChanged(NULL);
    Unlock();
    return TCL_OK;
}

/*
 *-------------------------------------------------------------------------
 *
 * ZipfsSetup --
 *
 *	Common initialisation code. ZipFS.initialized must *not* be set prior
 *	to the call.
 *
 *-------------------------------------------------------------------------
 */

static void
ZipfsSetup(void)
{
#if TCL_THREADS
    static const Tcl_Time t = { 0, 0 };

    /*
     * Inflate condition variable.
     */

    Tcl_MutexLock(&ZipFSMutex);
    Tcl_ConditionWait(&ZipFSCond, &ZipFSMutex, &t);
    Tcl_MutexUnlock(&ZipFSMutex);
#endif /* TCL_THREADS */

    Tcl_FSRegister(NULL, &zipfsFilesystem);
    Tcl_InitHashTable(&ZipFS.fileHash, TCL_STRING_KEYS);
    Tcl_InitHashTable(&ZipFS.zipHash, TCL_STRING_KEYS);
    ZipFS.idCount = 1;
    ZipFS.wrmax = DEFAULT_WRITE_MAX_SIZE;
    ZipFS.initialized = 1;
}

/*
 *-------------------------------------------------------------------------
 *
 * ListMountPoints --
 *
 *	This procedure lists the mount points and what's mounted there, or
 *	reports whether there are any mounts (if there's no interpreter). The
 *	read lock must be held by the caller.
 *
 * Results:
 *	A standard Tcl result. TCL_OK (or TCL_BREAK if no mounts and no
 *	interpreter).
 *
 * Side effects:
 *	Interpreter result may be updated.
 *
 *-------------------------------------------------------------------------
 */

static inline int
ListMountPoints(
    Tcl_Interp *interp)
{
    Tcl_HashEntry *hPtr;
    Tcl_HashSearch search;
    ZipFile *zf;

    for (hPtr = Tcl_FirstHashEntry(&ZipFS.zipHash, &search); hPtr;
	    hPtr = Tcl_NextHashEntry(&search)) {
	if (!interp) {
	    return TCL_OK;
	}
	zf = Tcl_GetHashValue(hPtr);
	Tcl_AppendElement(interp, zf->mountPoint);
	Tcl_AppendElement(interp, zf->name);
    }
    return (interp ? TCL_OK : TCL_BREAK);
}

/*
 *-------------------------------------------------------------------------
 *
 * DescribeMounted --
 *
 *	This procedure describes what is mounted at the given the mount point.
 *	The interpreter result is not updated if there is nothing mounted at
 *	the given point. The read lock must be held by the caller.
 *
 * Results:
 *	A standard Tcl result. TCL_OK (or TCL_BREAK if nothing mounted there
 *	and no interpreter).
 *
 * Side effects:
 *	Interpreter result may be updated.
 *
 *-------------------------------------------------------------------------
 */

static inline int
DescribeMounted(
    Tcl_Interp *interp,
    const char *mountPoint)
{
    Tcl_HashEntry *hPtr;
    ZipFile *zf;

    if (interp) {
	hPtr = Tcl_FindHashEntry(&ZipFS.zipHash, mountPoint);
	if (hPtr) {
	    zf = Tcl_GetHashValue(hPtr);
	    Tcl_SetObjResult(interp, Tcl_NewStringObj(zf->name, -1));
	    return TCL_OK;
	}
    }
    return (interp ? TCL_OK : TCL_BREAK);
}

/*
 *-------------------------------------------------------------------------
 *
 * TclZipfs_Mount --
 *
 *	This procedure is invoked to mount a given ZIP archive file on a given
 *	mountpoint with optional ZIP password.
 *
 * Results:
 *	A standard Tcl result.
 *
 * Side effects:
 *	A ZIP archive file is read, analyzed and mounted, resources are
 *	allocated.
 *
 *-------------------------------------------------------------------------
 */

int
TclZipfs_Mount(
    Tcl_Interp *interp,		/* Current interpreter. NULLable. */
    const char *mountPoint,	/* Mount point path. */
    const char *zipname,	/* Path to ZIP file to mount. */
    const char *passwd)		/* Password for opening the ZIP, or NULL if
				 * the ZIP is unprotected. */
{
    ZipFile *zf;

    ReadLock();
    if (!ZipFS.initialized) {
	ZipfsSetup();
    }

    /*
     * No mount point, so list all mount points and what is mounted there.
     */

    if (!mountPoint) {
	int ret = ListMountPoints(interp);
	Unlock();
	return ret;
    }

    /*
     * Mount point but no file, so describe what is mounted at that mount
     * point.
     */

    if (!zipname) {
	DescribeMounted(interp, mountPoint);
	Unlock();
	return TCL_OK;
    }
    Unlock();

    /*
     * Have both a mount point and a file (name) to mount there.
     */

    if (passwd) {
	if ((strlen(passwd) > 255) || strchr(passwd, 0xff)) {
	    if (interp) {
		Tcl_SetObjResult(interp,
			Tcl_NewStringObj("illegal password", -1));
		Tcl_SetErrorCode(interp, "TCL", "ZIPFS", "BAD_PASS", NULL);
	    }
	    return TCL_ERROR;
	}
    }
    zf = Tcl_AttemptAlloc(sizeof(ZipFile) + strlen(mountPoint) + 1);
    if (!zf) {
	if (interp) {
	    Tcl_AppendResult(interp, "out of memory", (char *) NULL);
	    Tcl_SetErrorCode(interp, "TCL", "MALLOC", NULL);
	}
	return TCL_ERROR;
    }
    if (ZipFSOpenArchive(interp, zipname, 1, zf) != TCL_OK) {
	return TCL_ERROR;
    }
    return ZipFSCatalogFilesystem(interp, zf, mountPoint, passwd, zipname);
}

/*
 *-------------------------------------------------------------------------
 *
 * TclZipfs_MountBuffer --
 *
 *	This procedure is invoked to mount a given ZIP archive file on a given
 *	mountpoint with optional ZIP password.
 *
 * Results:
 *	A standard Tcl result.
 *
 * Side effects:
 *	A ZIP archive file is read, analyzed and mounted, resources are
 *	allocated.
 *
 *-------------------------------------------------------------------------
 */

int
TclZipfs_MountBuffer(
    Tcl_Interp *interp,		/* Current interpreter. NULLable. */
    const char *mountPoint,	/* Mount point path. */
    unsigned char *data,
    size_t datalen,
    int copy)
{
    ZipFile *zf;

    ReadLock();
    if (!ZipFS.initialized) {
	ZipfsSetup();
    }

    /*
     * No mount point, so list all mount points and what is mounted there.
     */

    if (!mountPoint) {
	int ret = ListMountPoints(interp);
	Unlock();
	return ret;
    }

    /*
     * Mount point but no data, so describe what is mounted at that mount
     * point.
     */

    if (!data) {
	DescribeMounted(interp, mountPoint);
	Unlock();
	return TCL_OK;
    }
    Unlock();

    /*
     * Have both a mount point and data to mount there.
     */

    zf = Tcl_AttemptAlloc(sizeof(ZipFile) + strlen(mountPoint) + 1);
    if (!zf) {
	if (interp) {
	    Tcl_AppendResult(interp, "out of memory", (char *) NULL);
	    Tcl_SetErrorCode(interp, "TCL", "MALLOC", NULL);
	}
	return TCL_ERROR;
    }
    zf->isMemBuffer = 1;
    zf->length = datalen;
    if (copy) {
	zf->data = Tcl_AttemptAlloc(datalen);
	if (!zf->data) {
	    if (interp) {
		Tcl_AppendResult(interp, "out of memory", (char *) NULL);
		Tcl_SetErrorCode(interp, "TCL", "MALLOC", NULL);
	    }
	    return TCL_ERROR;
	}
	memcpy(zf->data, data, datalen);
	zf->ptrToFree = zf->data;
    } else {
	zf->data = data;
	zf->ptrToFree = NULL;
    }
    if (ZipFSFindTOC(interp, 0, zf) != TCL_OK) {
	return TCL_ERROR;
    }
    return ZipFSCatalogFilesystem(interp, zf, mountPoint, NULL,
	    "Memory Buffer");
}

/*
 *-------------------------------------------------------------------------
 *
 * TclZipfs_Unmount --
 *
 *	This procedure is invoked to unmount a given ZIP archive.
 *
 * Results:
 *	A standard Tcl result.
 *
 * Side effects:
 *	A mounted ZIP archive file is unmounted, resources are free'd.
 *
 *-------------------------------------------------------------------------
 */

int
TclZipfs_Unmount(
    Tcl_Interp *interp,		/* Current interpreter. NULLable. */
    const char *mountPoint)	/* Mount point path. */
{
    ZipFile *zf;
    ZipEntry *z, *znext;
    Tcl_HashEntry *hPtr;
    Tcl_DString dsm;
    int ret = TCL_OK, unmounted = 0;

    WriteLock();
    if (!ZipFS.initialized) {
	goto done;
    }

    /*
     * Mount point sometimes is a relative or otherwise denormalized path.
     * But an absolute name is needed as mount point here.
     */

    Tcl_DStringInit(&dsm);
    mountPoint = CanonicalPath("", mountPoint, &dsm, 1);

    hPtr = Tcl_FindHashEntry(&ZipFS.zipHash, mountPoint);
    /* don't report no-such-mount as an error */
    if (!hPtr) {
	goto done;
    }

    zf = Tcl_GetHashValue(hPtr);
    if (zf->numOpen > 0) {
	ZIPFS_ERROR(interp, "filesystem is busy");
	ret = TCL_ERROR;
	goto done;
    }
    Tcl_DeleteHashEntry(hPtr);
    for (z = zf->entries; z; z = znext) {
	znext = z->next;
	hPtr = Tcl_FindHashEntry(&ZipFS.fileHash, z->name);
	if (hPtr) {
	    Tcl_DeleteHashEntry(hPtr);
	}
	if (z->data) {
	    Tcl_Free(z->data);
	}
	Tcl_Free(z);
    }
    ZipFSCloseArchive(interp, zf);
    Tcl_Free(zf);
    unmounted = 1;
  done:
    Unlock();
    if (unmounted) {
	Tcl_FSMountsChanged(NULL);
    }
    return ret;
}

/*
 *-------------------------------------------------------------------------
 *
 * ZipFSMountObjCmd --
 *
 *	This procedure is invoked to process the [zipfs mount] command.
 *
 * Results:
 *	A standard Tcl result.
 *
 * Side effects:
 *	A ZIP archive file is mounted, resources are allocated.
 *
 *-------------------------------------------------------------------------
 */

static int
ZipFSMountObjCmd(
    void *clientData,	/* Not used. */
    Tcl_Interp *interp,		/* Current interpreter. */
    int objc,			/* Number of arguments. */
    Tcl_Obj *const objv[])	/* Argument objects. */
{
    if (objc > 4) {
	Tcl_WrongNumArgs(interp, 1, objv,
		 "?mountpoint? ?zipfile? ?password?");
	return TCL_ERROR;
    }

    return TclZipfs_Mount(interp, (objc > 1) ? TclGetString(objv[1]) : NULL,
	    (objc > 2) ? TclGetString(objv[2]) : NULL,
	    (objc > 3) ? TclGetString(objv[3]) : NULL);
}

/*
 *-------------------------------------------------------------------------
 *
 * ZipFSMountBufferObjCmd --
 *
 *	This procedure is invoked to process the [zipfs mount_data] command.
 *
 * Results:
 *	A standard Tcl result.
 *
 * Side effects:
 *	A ZIP archive file is mounted, resources are allocated.
 *
 *-------------------------------------------------------------------------
 */

static int
ZipFSMountBufferObjCmd(
    void *clientData,	/* Not used. */
    Tcl_Interp *interp,		/* Current interpreter. */
    int objc,			/* Number of arguments. */
    Tcl_Obj *const objv[])	/* Argument objects. */
{
    const char *mountPoint;	/* Mount point path. */
    unsigned char *data;
    size_t length;

    if (objc > 4) {
	Tcl_WrongNumArgs(interp, 1, objv, "?mountpoint? ?data?");
	return TCL_ERROR;
    }
    if (objc < 2) {
	int ret;

	ReadLock();
	ret = ListMountPoints(interp);
	Unlock();
	return ret;
    }

    mountPoint = TclGetString(objv[1]);
    if (objc < 3) {
	ReadLock();
	DescribeMounted(interp, mountPoint);
	Unlock();
	return TCL_OK;
    }

    data = TclGetByteArrayFromObj(objv[2], &length);
    return TclZipfs_MountBuffer(interp, mountPoint, data, length, 1);
}

/*
 *-------------------------------------------------------------------------
 *
 * ZipFSRootObjCmd --
 *
 *	This procedure is invoked to process the [zipfs root] command. It
 *	returns the root that all zipfs file systems are mounted under.
 *
 * Results:
 *	A standard Tcl result.
 *
 * Side effects:
 *
 *-------------------------------------------------------------------------
 */

static int
ZipFSRootObjCmd(
    void *clientData,	/* Not used. */
    Tcl_Interp *interp,		/* Current interpreter. */
    int objc,			/* Number of arguments. */
    Tcl_Obj *const objv[])	/* Argument objects. */
{
    Tcl_SetObjResult(interp, Tcl_NewStringObj(ZIPFS_VOLUME, -1));
    return TCL_OK;
}

/*
 *-------------------------------------------------------------------------
 *
 * ZipFSUnmountObjCmd --
 *
 *	This procedure is invoked to process the [zipfs unmount] command.
 *
 * Results:
 *	A standard Tcl result.
 *
 * Side effects:
 *	A mounted ZIP archive file is unmounted, resources are free'd.
 *
 *-------------------------------------------------------------------------
 */

static int
ZipFSUnmountObjCmd(
    void *clientData,	/* Not used. */
    Tcl_Interp *interp,		/* Current interpreter. */
    int objc,			/* Number of arguments. */
    Tcl_Obj *const objv[])	/* Argument objects. */
{
    if (objc != 2) {
	Tcl_WrongNumArgs(interp, 1, objv, "zipfile");
	return TCL_ERROR;
    }
    return TclZipfs_Unmount(interp, TclGetString(objv[1]));
}

/*
 *-------------------------------------------------------------------------
 *
 * ZipFSMkKeyObjCmd --
 *
 *	This procedure is invoked to process the [zipfs mkkey] command.  It
 *	produces a rotated password to be embedded into an image file.
 *
 * Results:
 *	A standard Tcl result.
 *
 * Side effects:
 *	None.
 *
 *-------------------------------------------------------------------------
 */

static int
ZipFSMkKeyObjCmd(
    void *clientData,	/* Not used. */
    Tcl_Interp *interp,		/* Current interpreter. */
    int objc,			/* Number of arguments. */
    Tcl_Obj *const objv[])	/* Argument objects. */
{
    int len, i = 0;
    char *pw, passBuf[264];

    if (objc != 2) {
	Tcl_WrongNumArgs(interp, 1, objv, "password");
	return TCL_ERROR;
    }
    pw = TclGetString(objv[1]);
    len = strlen(pw);
    if (len == 0) {
	return TCL_OK;
    }
    if ((len > 255) || strchr(pw, 0xff)) {
	Tcl_SetObjResult(interp, Tcl_NewStringObj("illegal password", -1));
	return TCL_ERROR;
    }
    while (len > 0) {
	int ch = pw[len - 1];

	passBuf[i] = (ch & 0x0f) | pwrot[(ch >> 4) & 0x0f];
	i++;
	len--;
    }
    passBuf[i] = i;
    ++i;
    passBuf[i++] = (char) ZIP_PASSWORD_END_SIG;
    passBuf[i++] = (char) (ZIP_PASSWORD_END_SIG >> 8);
    passBuf[i++] = (char) (ZIP_PASSWORD_END_SIG >> 16);
    passBuf[i++] = (char) (ZIP_PASSWORD_END_SIG >> 24);
    passBuf[i] = '\0';
    Tcl_AppendResult(interp, passBuf, (char *) NULL);
    return TCL_OK;
}

/*
 *-------------------------------------------------------------------------
 *
 * ZipAddFile --
 *
 *	This procedure is used by ZipFSMkZipOrImgCmd() to add a single file to
 *	the output ZIP archive file being written. A ZipEntry struct about the
 *	input file is added to the given fileHash table for later creation of
 *	the central ZIP directory.
 *
 * Results:
 *	A standard Tcl result.
 *
 * Side effects:
 *	Input file is read and (compressed and) written to the output ZIP
 *	archive file.
 *
 *-------------------------------------------------------------------------
 */

static int
ZipAddFile(
    Tcl_Interp *interp,		/* Current interpreter. */
    const char *path,
    const char *name,
    Tcl_Channel out,
    const char *passwd,		/* Password for encoding the file, or NULL if
				 * the file is to be unprotected. */
    char *buf,
    int bufsize,
    Tcl_HashTable *fileHash)
{
    Tcl_Channel in;
    Tcl_HashEntry *hPtr;
    ZipEntry *z;
    z_stream stream;
    const char *zpath;
    int crc, flush, zpathlen;
    size_t nbyte, nbytecompr, len, olen, align = 0;
    Tcl_WideInt pos[3];
    int mtime = 0, isNew, compMeth;
    unsigned long keys[3], keys0[3];
    char obuf[4096];

    /*
     * Trim leading '/' characters. If this results in an empty string, we've
     * nothing to do.
     */

    zpath = name;
    while (zpath && zpath[0] == '/') {
	zpath++;
    }
    if (!zpath || (zpath[0] == '\0')) {
	return TCL_OK;
    }

    zpathlen = strlen(zpath);
    if (zpathlen + ZIP_CENTRAL_HEADER_LEN > bufsize) {
	Tcl_SetObjResult(interp, Tcl_ObjPrintf(
		"path too long for \"%s\"", path));
	Tcl_SetErrorCode(interp, "TCL", "ZIPFS", "PATH_LEN", NULL);
	return TCL_ERROR;
    }
    in = Tcl_OpenFileChannel(interp, path, "rb", 0);
    if (!in) {
#ifdef _WIN32
	/* hopefully a directory */
	if (strcmp("permission denied", Tcl_PosixError(interp)) == 0) {
	    Tcl_Close(interp, in);
	    return TCL_OK;
	}
#endif /* _WIN32 */
	Tcl_Close(interp, in);
	return TCL_ERROR;
    } else {
	Tcl_Obj *pathObj = Tcl_NewStringObj(path, -1);
	Tcl_StatBuf statBuf;

	Tcl_IncrRefCount(pathObj);
	if (Tcl_FSStat(pathObj, &statBuf) != -1) {
	    mtime = statBuf.st_mtime;
	}
	Tcl_DecrRefCount(pathObj);
    }
    Tcl_ResetResult(interp);
    crc = 0;
    nbyte = nbytecompr = 0;
    while (1) {
	len = Tcl_Read(in, buf, bufsize);
	if (len == TCL_IO_FAILURE) {
	    if (nbyte == 0 && errno == EISDIR) {
		Tcl_Close(interp, in);
		return TCL_OK;
	    }
	    Tcl_SetObjResult(interp, Tcl_ObjPrintf("read error on \"%s\": %s",
		    path, Tcl_PosixError(interp)));
	    Tcl_Close(interp, in);
	    return TCL_ERROR;
	}
	if (len == 0) {
	    break;
	}
	crc = crc32(crc, (unsigned char *) buf, len);
	nbyte += len;
    }
    if (Tcl_Seek(in, 0, SEEK_SET) == -1) {
	Tcl_SetObjResult(interp, Tcl_ObjPrintf("seek error on \"%s\": %s",
		path, Tcl_PosixError(interp)));
	Tcl_Close(interp, in);
	return TCL_ERROR;
    }
    pos[0] = Tcl_Tell(out);
    memset(buf, '\0', ZIP_LOCAL_HEADER_LEN);
    memcpy(buf + ZIP_LOCAL_HEADER_LEN, zpath, zpathlen);
    len = zpathlen + ZIP_LOCAL_HEADER_LEN;
    if (Tcl_Write(out, buf, len) != len) {
    wrerr:
	Tcl_SetObjResult(interp, Tcl_ObjPrintf(
		"write error on %s: %s", path, Tcl_PosixError(interp)));
	Tcl_Close(interp, in);
	return TCL_ERROR;
    }
    if ((len + pos[0]) & 3) {
	unsigned char abuf[8];

	/*
	 * Align payload to next 4-byte boundary using a dummy extra entry
	 * similar to the zipalign tool from Android's SDK.
	 */

	align = 4 + ((len + pos[0]) & 3);
	ZipWriteShort(abuf, 0xffff);
	ZipWriteShort(abuf + 2, align - 4);
	ZipWriteInt(abuf + 4, 0x03020100);
	if (Tcl_Write(out, (const char *) abuf, align) != align) {
	    goto wrerr;
	}
    }
    if (passwd) {
	int i, ch, tmp;
	unsigned char kvbuf[24];
	Tcl_Obj *ret;

	init_keys(passwd, keys, crc32tab);
	for (i = 0; i < 12 - 2; i++) {
	    double r;

	    if (Tcl_EvalEx(interp, "::tcl::mathfunc::rand", -1, 0) != TCL_OK) {
		Tcl_Obj *eiPtr = Tcl_ObjPrintf(
			"\n    (evaluating PRNG step %d for password encoding)",
			i);

		Tcl_AppendObjToErrorInfo(interp, eiPtr);
		Tcl_Close(interp, in);
		return TCL_ERROR;
	    }
	    ret = Tcl_GetObjResult(interp);
	    if (Tcl_GetDoubleFromObj(interp, ret, &r) != TCL_OK) {
		Tcl_Obj *eiPtr = Tcl_ObjPrintf(
			"\n    (evaluating PRNG step %d for password encoding)",
			i);

		Tcl_AppendObjToErrorInfo(interp, eiPtr);
		Tcl_Close(interp, in);
		return TCL_ERROR;
	    }
	    ch = (int) (r * 256);
	    kvbuf[i + 12] = (unsigned char) zencode(keys, crc32tab, ch, tmp);
	}
	Tcl_ResetResult(interp);
	init_keys(passwd, keys, crc32tab);
	for (i = 0; i < 12 - 2; i++) {
	    kvbuf[i] = (unsigned char)
		    zencode(keys, crc32tab, kvbuf[i + 12], tmp);
	}
	kvbuf[i++] = (unsigned char) zencode(keys, crc32tab, crc >> 16, tmp);
	kvbuf[i++] = (unsigned char) zencode(keys, crc32tab, crc >> 24, tmp);
	len = Tcl_Write(out, (char *) kvbuf, 12);
	memset(kvbuf, 0, 24);
	if (len != 12) {
	    Tcl_SetObjResult(interp, Tcl_ObjPrintf(
		    "write error on %s: %s", path, Tcl_PosixError(interp)));
	    Tcl_Close(interp, in);
	    return TCL_ERROR;
	}
	memcpy(keys0, keys, sizeof(keys0));
	nbytecompr += 12;
    }
    Tcl_Flush(out);
    pos[2] = Tcl_Tell(out);
    compMeth = ZIP_COMPMETH_DEFLATED;
    memset(&stream, 0, sizeof(z_stream));
    stream.zalloc = Z_NULL;
    stream.zfree = Z_NULL;
    stream.opaque = Z_NULL;
    if (deflateInit2(&stream, 9, Z_DEFLATED, -15, 8,
	    Z_DEFAULT_STRATEGY) != Z_OK) {
	Tcl_SetObjResult(interp, Tcl_ObjPrintf(
		"compression init error on \"%s\"", path));
	Tcl_SetErrorCode(interp, "TCL", "ZIPFS", "DEFLATE_INIT", NULL);
	Tcl_Close(interp, in);
	return TCL_ERROR;
    }
    do {
	len = Tcl_Read(in, buf, bufsize);
	if (len == TCL_IO_FAILURE) {
	    Tcl_SetObjResult(interp, Tcl_ObjPrintf(
		    "read error on %s: %s", path, Tcl_PosixError(interp)));
	    deflateEnd(&stream);
	    Tcl_Close(interp, in);
	    return TCL_ERROR;
	}
	stream.avail_in = len;
	stream.next_in = (unsigned char *) buf;
	flush = Tcl_Eof(in) ? Z_FINISH : Z_NO_FLUSH;
	do {
	    stream.avail_out = sizeof(obuf);
	    stream.next_out = (unsigned char *) obuf;
	    len = deflate(&stream, flush);
	    if (len == (size_t) Z_STREAM_ERROR) {
		Tcl_SetObjResult(interp, Tcl_ObjPrintf(
			"deflate error on %s", path));
		Tcl_SetErrorCode(interp, "TCL", "ZIPFS", "DEFLATE", NULL);
		deflateEnd(&stream);
		Tcl_Close(interp, in);
		return TCL_ERROR;
	    }
	    olen = sizeof(obuf) - stream.avail_out;
	    if (passwd) {
		size_t i;
		int tmp;

		for (i = 0; i < olen; i++) {
		    obuf[i] = (char) zencode(keys, crc32tab, obuf[i], tmp);
		}
	    }
	    if (olen && (Tcl_Write(out, obuf, olen) != olen)) {
		Tcl_SetObjResult(interp, Tcl_ObjPrintf(
			"write error: %s", Tcl_PosixError(interp)));
		deflateEnd(&stream);
		Tcl_Close(interp, in);
		return TCL_ERROR;
	    }
	    nbytecompr += olen;
	} while (stream.avail_out == 0);
    } while (flush != Z_FINISH);
    deflateEnd(&stream);
    Tcl_Flush(out);
    pos[1] = Tcl_Tell(out);
    if (nbyte - nbytecompr <= 0) {
	/*
	 * Compressed file larger than input, write it again uncompressed.
	 */
	if (Tcl_Seek(in, 0, SEEK_SET) != 0) {
	    goto seekErr;
	}
	if (Tcl_Seek(out, pos[2], SEEK_SET) != pos[2]) {
	seekErr:
	    Tcl_Close(interp, in);
	    Tcl_SetObjResult(interp, Tcl_ObjPrintf(
		    "seek error: %s", Tcl_PosixError(interp)));
	    return TCL_ERROR;
	}
	nbytecompr = (passwd ? 12 : 0);
	while (1) {
	    len = Tcl_Read(in, buf, bufsize);
	    if (len == TCL_IO_FAILURE) {
		Tcl_SetObjResult(interp, Tcl_ObjPrintf(
			"read error on \"%s\": %s",
			path, Tcl_PosixError(interp)));
		Tcl_Close(interp, in);
		return TCL_ERROR;
	    } else if (len == 0) {
		break;
	    }
	    if (passwd) {
		size_t i;
		int tmp;

		for (i = 0; i < len; i++) {
		    buf[i] = (char) zencode(keys0, crc32tab, buf[i], tmp);
		}
	    }
	    if (Tcl_Write(out, buf, len) != len) {
		Tcl_SetObjResult(interp, Tcl_ObjPrintf(
			"write error: %s", Tcl_PosixError(interp)));
		Tcl_Close(interp, in);
		return TCL_ERROR;
	    }
	    nbytecompr += len;
	}
	compMeth = ZIP_COMPMETH_STORED;
	Tcl_Flush(out);
	pos[1] = Tcl_Tell(out);
	Tcl_TruncateChannel(out, pos[1]);
    }
    Tcl_Close(interp, in);

    hPtr = Tcl_CreateHashEntry(fileHash, zpath, &isNew);
    if (!isNew) {
	Tcl_SetObjResult(interp, Tcl_ObjPrintf(
		"non-unique path name \"%s\"", path));
	Tcl_SetErrorCode(interp, "TCL", "ZIPFS", "DUPLICATE_PATH", NULL);
	return TCL_ERROR;
    }

    z = Tcl_Alloc(sizeof(ZipEntry));
    Tcl_SetHashValue(hPtr, z);
    z->name = NULL;
    z->tnext = NULL;
    z->depth = 0;
    z->zipFilePtr = NULL;
    z->isDirectory = 0;
    z->isEncrypted = (passwd ? 1 : 0);
    z->offset = pos[0];
    z->crc32 = crc;
    z->timestamp = mtime;
    z->numBytes = nbyte;
    z->numCompressedBytes = nbytecompr;
    z->compressMethod = compMeth;
    z->data = NULL;
    z->name = Tcl_GetHashKey(fileHash, hPtr);
    z->next = NULL;

    /*
     * Write final local header information.
     */
    ZipWriteInt(buf + ZIP_LOCAL_SIG_OFFS, ZIP_LOCAL_HEADER_SIG);
    ZipWriteShort(buf + ZIP_LOCAL_VERSION_OFFS, ZIP_MIN_VERSION);
    ZipWriteShort(buf + ZIP_LOCAL_FLAGS_OFFS, z->isEncrypted);
    ZipWriteShort(buf + ZIP_LOCAL_COMPMETH_OFFS, z->compressMethod);
    ZipWriteShort(buf + ZIP_LOCAL_MTIME_OFFS, ToDosTime(z->timestamp));
    ZipWriteShort(buf + ZIP_LOCAL_MDATE_OFFS, ToDosDate(z->timestamp));
    ZipWriteInt(buf + ZIP_LOCAL_CRC32_OFFS, z->crc32);
    ZipWriteInt(buf + ZIP_LOCAL_COMPLEN_OFFS, z->numCompressedBytes);
    ZipWriteInt(buf + ZIP_LOCAL_UNCOMPLEN_OFFS, z->numBytes);
    ZipWriteShort(buf + ZIP_LOCAL_PATHLEN_OFFS, zpathlen);
    ZipWriteShort(buf + ZIP_LOCAL_EXTRALEN_OFFS, align);
    if (Tcl_Seek(out, pos[0], SEEK_SET) != pos[0]) {
	Tcl_DeleteHashEntry(hPtr);
	Tcl_Free(z);
	Tcl_SetObjResult(interp, Tcl_ObjPrintf(
		"seek error: %s", Tcl_PosixError(interp)));
	return TCL_ERROR;
    }
    if (Tcl_Write(out, buf, ZIP_LOCAL_HEADER_LEN) != ZIP_LOCAL_HEADER_LEN) {
	Tcl_DeleteHashEntry(hPtr);
	Tcl_Free(z);
	Tcl_SetObjResult(interp, Tcl_ObjPrintf(
		"write error: %s", Tcl_PosixError(interp)));
	return TCL_ERROR;
    }
    Tcl_Flush(out);
    if (Tcl_Seek(out, pos[1], SEEK_SET) != pos[1]) {
	Tcl_DeleteHashEntry(hPtr);
	Tcl_Free(z);
	Tcl_SetObjResult(interp, Tcl_ObjPrintf(
		"seek error: %s", Tcl_PosixError(interp)));
	return TCL_ERROR;
    }
    return TCL_OK;
}

/*
 *-------------------------------------------------------------------------
 *
 * ZipFSMkZipOrImgObjCmd --
 *
 *	This procedure is creates a new ZIP archive file or image file given
 *	output filename, input directory of files to be archived, optional
 *	password, and optional image to be prepended to the output ZIP archive
 *	file.
 *
 * Results:
 *	A standard Tcl result.
 *
 * Side effects:
 *	A new ZIP archive file or image file is written.
 *
 *-------------------------------------------------------------------------
 */

static int
ZipFSMkZipOrImgObjCmd(
    Tcl_Interp *interp,		/* Current interpreter. */
    int isImg,
    int isList,
    int objc,			/* Number of arguments. */
    Tcl_Obj *const objv[])	/* Argument objects. */
{
    Tcl_Channel out;
    int pwlen = 0, count, ret = TCL_ERROR, lobjc;
    size_t len, slen = 0, i = 0;
    Tcl_WideInt pos[3];
    Tcl_Obj **lobjv, *list = NULL;
    ZipEntry *z;
    Tcl_HashEntry *hPtr;
    Tcl_HashSearch search;
    Tcl_HashTable fileHash;
    char *strip = NULL, *pw = NULL, passBuf[264], buf[4096];

    /*
     * Caller has verified that the number of arguments is correct.
     */

    passBuf[0] = 0;
    if (objc > (isList ? 3 : 4)) {
	pw = TclGetString(objv[isList ? 3 : 4]);
	pwlen = strlen(pw);
	if ((pwlen > 255) || strchr(pw, 0xff)) {
	    Tcl_SetObjResult(interp,
		    Tcl_NewStringObj("illegal password", -1));
	    Tcl_SetErrorCode(interp, "TCL", "ZIPFS", "BAD_PASS", NULL);
	    return TCL_ERROR;
	}
    }
    if (isList) {
	list = objv[2];
	Tcl_IncrRefCount(list);
    } else {
	Tcl_Obj *cmd[3];

	cmd[1] = Tcl_NewStringObj("::tcl::zipfs::find", -1);
	cmd[2] = objv[2];
	cmd[0] = Tcl_NewListObj(2, cmd + 1);
	Tcl_IncrRefCount(cmd[0]);
	if (Tcl_EvalObjEx(interp, cmd[0], TCL_EVAL_DIRECT) != TCL_OK) {
	    Tcl_DecrRefCount(cmd[0]);
	    return TCL_ERROR;
	}
	Tcl_DecrRefCount(cmd[0]);
	list = Tcl_GetObjResult(interp);
	Tcl_IncrRefCount(list);
    }
    if (Tcl_ListObjGetElements(interp, list, &lobjc, &lobjv) != TCL_OK) {
	Tcl_DecrRefCount(list);
	return TCL_ERROR;
    }
    if (isList && (lobjc % 2)) {
	Tcl_DecrRefCount(list);
	Tcl_SetObjResult(interp,
		Tcl_NewStringObj("need even number of elements", -1));
	Tcl_SetErrorCode(interp, "TCL", "ZIPFS", "LIST_LENGTH", NULL);
	return TCL_ERROR;
    }
    if (lobjc == 0) {
	Tcl_DecrRefCount(list);
	Tcl_SetObjResult(interp, Tcl_NewStringObj("empty archive", -1));
	Tcl_SetErrorCode(interp, "TCL", "ZIPFS", "EMPTY", NULL);
	return TCL_ERROR;
    }
    out = Tcl_OpenFileChannel(interp, TclGetString(objv[1]), "wb", 0755);
    if (out == NULL) {
	Tcl_DecrRefCount(list);
	return TCL_ERROR;
    }
    if (pwlen <= 0) {
	pw = NULL;
	pwlen = 0;
    }
    if (isImg) {
	ZipFile *zf, zf0;
	int isMounted = 0;
	const char *imgName;

	if (isList) {
	    imgName = (objc > 4) ? TclGetString(objv[4]) :
		    Tcl_GetNameOfExecutable();
	} else {
	    imgName = (objc > 5) ? TclGetString(objv[5]) :
		    Tcl_GetNameOfExecutable();
	}
	if (pwlen) {
	    i = 0;
	    for (len = pwlen; len-- > 0;) {
		int ch = pw[len];

		passBuf[i] = (ch & 0x0f) | pwrot[(ch >> 4) & 0x0f];
		i++;
	    }
	    passBuf[i] = i;
	    ++i;
	    passBuf[i++] = (char) ZIP_PASSWORD_END_SIG;
	    passBuf[i++] = (char) (ZIP_PASSWORD_END_SIG >> 8);
	    passBuf[i++] = (char) (ZIP_PASSWORD_END_SIG >> 16);
	    passBuf[i++] = (char) (ZIP_PASSWORD_END_SIG >> 24);
	    passBuf[i] = '\0';
	}

	/*
	 * Check for mounted image.
	 */

	WriteLock();
	for (hPtr = Tcl_FirstHashEntry(&ZipFS.zipHash, &search); hPtr;
		hPtr = Tcl_NextHashEntry(&search)) {
	    zf = Tcl_GetHashValue(hPtr);
	    if (strcmp(zf->name, imgName) == 0) {
		isMounted = 1;
		zf->numOpen++;
		break;
	    }
	}
	Unlock();
	if (!isMounted) {
	    zf = &zf0;
	}
	if (isMounted || ZipFSOpenArchive(interp, imgName, 0, zf) == TCL_OK) {
	    if (Tcl_Write(out, (char *) zf->data,
		    zf->passOffset) != zf->passOffset) {
		memset(passBuf, 0, sizeof(passBuf));
		Tcl_DecrRefCount(list);
		Tcl_SetObjResult(interp, Tcl_ObjPrintf(
			"write error: %s", Tcl_PosixError(interp)));
		Tcl_Close(interp, out);
		if (zf == &zf0) {
		    ZipFSCloseArchive(interp, zf);
		} else {
		    WriteLock();
		    zf->numOpen--;
		    Unlock();
		}
		return TCL_ERROR;
	    }
	    if (zf == &zf0) {
		ZipFSCloseArchive(interp, zf);
	    } else {
		WriteLock();
		zf->numOpen--;
		Unlock();
	    }
	} else {
	    size_t k;
	    int m, n;
	    Tcl_Channel in;
	    const char *errMsg = "seek error";

	    /*
	     * Fall back to read it as plain file which hopefully is a static
	     * tclsh or wish binary with proper zipfs infrastructure built in.
	     */

	    Tcl_ResetResult(interp);
	    in = Tcl_OpenFileChannel(interp, imgName, "rb", 0644);
	    if (!in) {
		memset(passBuf, 0, sizeof(passBuf));
		Tcl_DecrRefCount(list);
		Tcl_Close(interp, out);
		return TCL_ERROR;
	    }
	    i = Tcl_Seek(in, 0, SEEK_END);
	    if (i == TCL_IO_FAILURE) {
	    cperr:
		memset(passBuf, 0, sizeof(passBuf));
		Tcl_DecrRefCount(list);
		Tcl_SetObjResult(interp, Tcl_ObjPrintf(
			"%s: %s", errMsg, Tcl_PosixError(interp)));
		Tcl_Close(interp, out);
		Tcl_Close(interp, in);
		return TCL_ERROR;
	    }
	    Tcl_Seek(in, 0, SEEK_SET);
	    for (k = 0; k < i; k += m) {
		m = i - k;
		if (m > (int) sizeof(buf)) {
		    m = (int) sizeof(buf);
		}
		n = Tcl_Read(in, buf, m);
		if (n == -1) {
		    errMsg = "read error";
		    goto cperr;
		} else if (n == 0) {
		    break;
		}
		m = Tcl_Write(out, buf, n);
		if (m != n) {
		    errMsg = "write error";
		    goto cperr;
		}
	    }
	    Tcl_Close(interp, in);
	}
	len = strlen(passBuf);
	if (len > 0) {
	    i = Tcl_Write(out, passBuf, len);
	    if (i != len) {
		Tcl_DecrRefCount(list);
		Tcl_SetObjResult(interp, Tcl_ObjPrintf(
			"write error: %s", Tcl_PosixError(interp)));
		Tcl_Close(interp, out);
		return TCL_ERROR;
	    }
	}
	memset(passBuf, 0, sizeof(passBuf));
	Tcl_Flush(out);
    }
    Tcl_InitHashTable(&fileHash, TCL_STRING_KEYS);
    pos[0] = Tcl_Tell(out);
    if (!isList && (objc > 3)) {
	strip = TclGetString(objv[3]);
	slen = strlen(strip);
    }
    for (i = 0; i < (size_t) lobjc; i += (isList ? 2 : 1)) {
	const char *path, *name;

	path = TclGetString(lobjv[i]);
	if (isList) {
	    name = TclGetString(lobjv[i + 1]);
	} else {
	    name = path;
	    if (slen > 0) {
		len = strlen(name);
		if ((len <= slen) || (strncmp(strip, name, slen) != 0)) {
		    continue;
		}
		name += slen;
	    }
	}
	while (name[0] == '/') {
	    ++name;
	}
	if (name[0] == '\0') {
	    continue;
	}
	if (ZipAddFile(interp, path, name, out, pw, buf, sizeof(buf),
		&fileHash) != TCL_OK) {
	    goto done;
	}
    }
    pos[1] = Tcl_Tell(out);
    count = 0;
    for (i = 0; i < (size_t) lobjc; i += (isList ? 2 : 1)) {
	const char *path, *name;

	path = TclGetString(lobjv[i]);
	if (isList) {
	    name = TclGetString(lobjv[i + 1]);
	} else {
	    name = path;
	    if (slen > 0) {
		len = strlen(name);
		if ((len <= slen) || (strncmp(strip, name, slen) != 0)) {
		    continue;
		}
		name += slen;
	    }
	}
	while (name[0] == '/') {
	    ++name;
	}
	if (name[0] == '\0') {
	    continue;
	}
	hPtr = Tcl_FindHashEntry(&fileHash, name);
	if (!hPtr) {
	    continue;
	}
	z = Tcl_GetHashValue(hPtr);
	len = strlen(z->name);
	ZipWriteInt(buf + ZIP_CENTRAL_SIG_OFFS, ZIP_CENTRAL_HEADER_SIG);
	ZipWriteShort(buf + ZIP_CENTRAL_VERSIONMADE_OFFS, ZIP_MIN_VERSION);
	ZipWriteShort(buf + ZIP_CENTRAL_VERSION_OFFS, ZIP_MIN_VERSION);
	ZipWriteShort(buf + ZIP_CENTRAL_FLAGS_OFFS, z->isEncrypted);
	ZipWriteShort(buf + ZIP_CENTRAL_COMPMETH_OFFS, z->compressMethod);
	ZipWriteShort(buf + ZIP_CENTRAL_MTIME_OFFS, ToDosTime(z->timestamp));
	ZipWriteShort(buf + ZIP_CENTRAL_MDATE_OFFS, ToDosDate(z->timestamp));
	ZipWriteInt(buf + ZIP_CENTRAL_CRC32_OFFS, z->crc32);
	ZipWriteInt(buf + ZIP_CENTRAL_COMPLEN_OFFS, z->numCompressedBytes);
	ZipWriteInt(buf + ZIP_CENTRAL_UNCOMPLEN_OFFS, z->numBytes);
	ZipWriteShort(buf + ZIP_CENTRAL_PATHLEN_OFFS, len);
	ZipWriteShort(buf + ZIP_CENTRAL_EXTRALEN_OFFS, 0);
	ZipWriteShort(buf + ZIP_CENTRAL_FCOMMENTLEN_OFFS, 0);
	ZipWriteShort(buf + ZIP_CENTRAL_DISKFILE_OFFS, 0);
	ZipWriteShort(buf + ZIP_CENTRAL_IATTR_OFFS, 0);
	ZipWriteInt(buf + ZIP_CENTRAL_EATTR_OFFS, 0);
	ZipWriteInt(buf + ZIP_CENTRAL_LOCALHDR_OFFS, z->offset - pos[0]);
	if ((Tcl_Write(out, buf,
		    ZIP_CENTRAL_HEADER_LEN) != ZIP_CENTRAL_HEADER_LEN)
		|| (Tcl_Write(out, z->name, len) != len)) {
	    Tcl_SetObjResult(interp, Tcl_ObjPrintf(
		    "write error: %s", Tcl_PosixError(interp)));
	    goto done;
	}
	count++;
    }
    Tcl_Flush(out);
    pos[2] = Tcl_Tell(out);
    ZipWriteInt(buf + ZIP_CENTRAL_END_SIG_OFFS, ZIP_CENTRAL_END_SIG);
    ZipWriteShort(buf + ZIP_CENTRAL_DISKNO_OFFS, 0);
    ZipWriteShort(buf + ZIP_CENTRAL_DISKDIR_OFFS, 0);
    ZipWriteShort(buf + ZIP_CENTRAL_ENTS_OFFS, count);
    ZipWriteShort(buf + ZIP_CENTRAL_TOTALENTS_OFFS, count);
    ZipWriteInt(buf + ZIP_CENTRAL_DIRSIZE_OFFS, pos[2] - pos[1]);
    ZipWriteInt(buf + ZIP_CENTRAL_DIRSTART_OFFS, pos[1] - pos[0]);
    ZipWriteShort(buf + ZIP_CENTRAL_COMMENTLEN_OFFS, 0);
    if (Tcl_Write(out, buf, ZIP_CENTRAL_END_LEN) != ZIP_CENTRAL_END_LEN) {
	Tcl_SetObjResult(interp, Tcl_ObjPrintf(
		"write error: %s", Tcl_PosixError(interp)));
	goto done;
    }
    Tcl_Flush(out);
    ret = TCL_OK;

  done:
    if (ret == TCL_OK) {
	ret = Tcl_Close(interp, out);
    } else {
	Tcl_Close(interp, out);
    }
    Tcl_DecrRefCount(list);
    for (hPtr = Tcl_FirstHashEntry(&fileHash, &search); hPtr;
	    hPtr = Tcl_NextHashEntry(&search)) {
	z = Tcl_GetHashValue(hPtr);
	Tcl_Free(z);
	Tcl_DeleteHashEntry(hPtr);
    }
    Tcl_DeleteHashTable(&fileHash);
    return ret;
}

/*
 *-------------------------------------------------------------------------
 *
 * ZipFSMkZipObjCmd, ZipFSLMkZipObjCmd --
 *
 *	These procedures are invoked to process the [zipfs mkzip] and [zipfs
 *	lmkzip] commands.  See description of ZipFSMkZipOrImgCmd().
 *
 * Results:
 *	A standard Tcl result.
 *
 * Side effects:
 *	See description of ZipFSMkZipOrImgCmd().
 *
 *-------------------------------------------------------------------------
 */

static int
ZipFSMkZipObjCmd(
    void *clientData,	/* Not used. */
    Tcl_Interp *interp,		/* Current interpreter. */
    int objc,			/* Number of arguments. */
    Tcl_Obj *const objv[])	/* Argument objects. */
{
    if (objc < 3 || objc > 5) {
	Tcl_WrongNumArgs(interp, 1, objv, "outfile indir ?strip? ?password?");
	return TCL_ERROR;
    }
    if (Tcl_IsSafe(interp)) {
	Tcl_SetObjResult(interp, Tcl_NewStringObj(
		"operation not permitted in a safe interpreter", -1));
	Tcl_SetErrorCode(interp, "TCL", "ZIPFS", "SAFE_INTERP", NULL);
	return TCL_ERROR;
    }
    return ZipFSMkZipOrImgObjCmd(interp, 0, 0, objc, objv);
}

static int
ZipFSLMkZipObjCmd(
    void *clientData,	/* Not used. */
    Tcl_Interp *interp,		/* Current interpreter. */
    int objc,			/* Number of arguments. */
    Tcl_Obj *const objv[])	/* Argument objects. */
{
    if (objc < 3 || objc > 4) {
	Tcl_WrongNumArgs(interp, 1, objv, "outfile inlist ?password?");
	return TCL_ERROR;
    }
    if (Tcl_IsSafe(interp)) {
	Tcl_SetObjResult(interp, Tcl_NewStringObj(
		"operation not permitted in a safe interpreter", -1));
	Tcl_SetErrorCode(interp, "TCL", "ZIPFS", "SAFE_INTERP", NULL);
	return TCL_ERROR;
    }
    return ZipFSMkZipOrImgObjCmd(interp, 0, 1, objc, objv);
}

/*
 *-------------------------------------------------------------------------
 *
 * ZipFSMkImgObjCmd, ZipFSLMkImgObjCmd --
 *
 *	These procedures are invoked to process the [zipfs mkimg] and [zipfs
 *	lmkimg] commands.  See description of ZipFSMkZipOrImgCmd().
 *
 * Results:
 *	A standard Tcl result.
 *
 * Side effects:
 *	See description of ZipFSMkZipOrImgCmd().
 *
 *-------------------------------------------------------------------------
 */

static int
ZipFSMkImgObjCmd(
    void *clientData,	/* Not used. */
    Tcl_Interp *interp,		/* Current interpreter. */
    int objc,			/* Number of arguments. */
    Tcl_Obj *const objv[])	/* Argument objects. */
{
    if (objc < 3 || objc > 6) {
	Tcl_WrongNumArgs(interp, 1, objv,
		"outfile indir ?strip? ?password? ?infile?");
	return TCL_ERROR;
    }
    if (Tcl_IsSafe(interp)) {
	Tcl_SetObjResult(interp, Tcl_NewStringObj(
		"operation not permitted in a safe interpreter", -1));
	Tcl_SetErrorCode(interp, "TCL", "ZIPFS", "SAFE_INTERP", NULL);
	return TCL_ERROR;
    }
    return ZipFSMkZipOrImgObjCmd(interp, 1, 0, objc, objv);
}

static int
ZipFSLMkImgObjCmd(
    void *clientData,	/* Not used. */
    Tcl_Interp *interp,		/* Current interpreter. */
    int objc,			/* Number of arguments. */
    Tcl_Obj *const objv[])	/* Argument objects. */
{
    if (objc < 3 || objc > 5) {
	Tcl_WrongNumArgs(interp, 1, objv, "outfile inlist ?password infile?");
	return TCL_ERROR;
    }
    if (Tcl_IsSafe(interp)) {
	Tcl_SetObjResult(interp, Tcl_NewStringObj(
		"operation not permitted in a safe interpreter", -1));
	Tcl_SetErrorCode(interp, "TCL", "ZIPFS", "SAFE_INTERP", NULL);
	return TCL_ERROR;
    }
    return ZipFSMkZipOrImgObjCmd(interp, 1, 1, objc, objv);
}

/*
 *-------------------------------------------------------------------------
 *
 * ZipFSCanonicalObjCmd --
 *
 *	This procedure is invoked to process the [zipfs canonical] command.
 *	It returns the canonical name for a file within zipfs
 *
 * Results:
 *	Always TCL_OK provided the right number of arguments are supplied.
 *
 * Side effects:
 *	None.
 *
 *-------------------------------------------------------------------------
 */

static int
ZipFSCanonicalObjCmd(
    void *clientData,	/* Not used. */
    Tcl_Interp *interp,		/* Current interpreter. */
    int objc,			/* Number of arguments. */
    Tcl_Obj *const objv[])	/* Argument objects. */
{
    char *mntpoint = NULL;
    char *filename = NULL;
    char *result;
    Tcl_DString dPath;

    if (objc < 2 || objc > 4) {
	Tcl_WrongNumArgs(interp, 1, objv, "?mountpoint? filename ?inZipfs?");
	return TCL_ERROR;
    }
    Tcl_DStringInit(&dPath);
    if (objc == 2) {
	filename = TclGetString(objv[1]);
	result = CanonicalPath("", filename, &dPath, 1);
    } else if (objc == 3) {
	mntpoint = TclGetString(objv[1]);
	filename = TclGetString(objv[2]);
	result = CanonicalPath(mntpoint, filename, &dPath, 1);
    } else {
	int zipfs = 0;

	if (Tcl_GetBooleanFromObj(interp, objv[3], &zipfs)) {
	    return TCL_ERROR;
	}
	mntpoint = TclGetString(objv[1]);
	filename = TclGetString(objv[2]);
	result = CanonicalPath(mntpoint, filename, &dPath, zipfs);
    }
    Tcl_SetObjResult(interp, Tcl_NewStringObj(result, -1));
    return TCL_OK;
}

/*
 *-------------------------------------------------------------------------
 *
 * ZipFSExistsObjCmd --
 *
 *	This procedure is invoked to process the [zipfs exists] command.  It
 *	tests for the existence of a file in the ZIP filesystem and places a
 *	boolean into the interp's result.
 *
 * Results:
 *	Always TCL_OK provided the right number of arguments are supplied.
 *
 * Side effects:
 *	None.
 *
 *-------------------------------------------------------------------------
 */

static int
ZipFSExistsObjCmd(
    void *clientData,	/* Not used. */
    Tcl_Interp *interp,		/* Current interpreter. */
    int objc,			/* Number of arguments. */
    Tcl_Obj *const objv[])	/* Argument objects. */
{
    char *filename;
    int exists;
    Tcl_DString ds;

    if (objc != 2) {
	Tcl_WrongNumArgs(interp, 1, objv, "filename");
	return TCL_ERROR;
    }

    /*
     * Prepend ZIPFS_VOLUME to filename, eliding the final /
     */

    filename = TclGetString(objv[1]);
    Tcl_DStringInit(&ds);
    Tcl_DStringAppend(&ds, ZIPFS_VOLUME, ZIPFS_VOLUME_LEN - 1);
    Tcl_DStringAppend(&ds, filename, -1);
    filename = Tcl_DStringValue(&ds);

    ReadLock();
    exists = ZipFSLookup(filename) != NULL;
    Unlock();

    Tcl_SetObjResult(interp, Tcl_NewBooleanObj(exists));
    return TCL_OK;
}

/*
 *-------------------------------------------------------------------------
 *
 * ZipFSInfoObjCmd --
 *
 *	This procedure is invoked to process the [zipfs info] command.	 On
 *	success, it returns a Tcl list made up of name of ZIP archive file,
 *	size uncompressed, size compressed, and archive offset of a file in
 *	the ZIP filesystem.
 *
 * Results:
 *	A standard Tcl result.
 *
 * Side effects:
 *	None.
 *
 *-------------------------------------------------------------------------
 */

static int
ZipFSInfoObjCmd(
    void *clientData,	/* Not used. */
    Tcl_Interp *interp,		/* Current interpreter. */
    int objc,			/* Number of arguments. */
    Tcl_Obj *const objv[])	/* Argument objects. */
{
    char *filename;
    ZipEntry *z;

    if (objc != 2) {
	Tcl_WrongNumArgs(interp, 1, objv, "filename");
	return TCL_ERROR;
    }
    filename = TclGetString(objv[1]);
    ReadLock();
    z = ZipFSLookup(filename);
    if (z) {
	Tcl_Obj *result = Tcl_GetObjResult(interp);

	Tcl_ListObjAppendElement(interp, result,
		Tcl_NewStringObj(z->zipFilePtr->name, -1));
	Tcl_ListObjAppendElement(interp, result,
		Tcl_NewWideIntObj(z->numBytes));
	Tcl_ListObjAppendElement(interp, result,
		Tcl_NewWideIntObj(z->numCompressedBytes));
	Tcl_ListObjAppendElement(interp, result, Tcl_NewWideIntObj(z->offset));
    }
    Unlock();
    return TCL_OK;
}

/*
 *-------------------------------------------------------------------------
 *
 * ZipFSListObjCmd --
 *
 *	This procedure is invoked to process the [zipfs list] command.	 On
 *	success, it returns a Tcl list of files of the ZIP filesystem which
 *	match a search pattern (glob or regexp).
 *
 * Results:
 *	A standard Tcl result.
 *
 * Side effects:
 *	None.
 *
 *-------------------------------------------------------------------------
 */

static int
ZipFSListObjCmd(
    void *clientData,	/* Not used. */
    Tcl_Interp *interp,		/* Current interpreter. */
    int objc,			/* Number of arguments. */
    Tcl_Obj *const objv[])	/* Argument objects. */
{
    char *pattern = NULL;
    Tcl_RegExp regexp = NULL;
    Tcl_HashEntry *hPtr;
    Tcl_HashSearch search;
    Tcl_Obj *result = Tcl_GetObjResult(interp);

    if (objc > 3) {
	Tcl_WrongNumArgs(interp, 1, objv, "?(-glob|-regexp)? ?pattern?");
	return TCL_ERROR;
    }
    if (objc == 3) {
	size_t n;
	char *what = TclGetStringFromObj(objv[1], &n);

	if ((n >= 2) && (strncmp(what, "-glob", n) == 0)) {
	    pattern = TclGetString(objv[2]);
	} else if ((n >= 2) && (strncmp(what, "-regexp", n) == 0)) {
	    regexp = Tcl_RegExpCompile(interp, TclGetString(objv[2]));
	    if (!regexp) {
		return TCL_ERROR;
	    }
	} else {
	    Tcl_SetObjResult(interp, Tcl_ObjPrintf(
		    "unknown option \"%s\"", what));
	    Tcl_SetErrorCode(interp, "TCL", "ZIPFS", "BAD_OPT", NULL);
	    return TCL_ERROR;
	}
    } else if (objc == 2) {
	pattern = TclGetString(objv[1]);
    }
    ReadLock();
    if (pattern) {
	for (hPtr = Tcl_FirstHashEntry(&ZipFS.fileHash, &search);
		hPtr != NULL; hPtr = Tcl_NextHashEntry(&search)) {
	    ZipEntry *z = Tcl_GetHashValue(hPtr);

	    if (Tcl_StringMatch(z->name, pattern)) {
		Tcl_ListObjAppendElement(interp, result,
			Tcl_NewStringObj(z->name, -1));
	    }
	}
    } else if (regexp) {
	for (hPtr = Tcl_FirstHashEntry(&ZipFS.fileHash, &search);
		hPtr; hPtr = Tcl_NextHashEntry(&search)) {
	    ZipEntry *z = Tcl_GetHashValue(hPtr);

	    if (Tcl_RegExpExec(interp, regexp, z->name, z->name)) {
		Tcl_ListObjAppendElement(interp, result,
			Tcl_NewStringObj(z->name, -1));
	    }
	}
    } else {
	for (hPtr = Tcl_FirstHashEntry(&ZipFS.fileHash, &search);
		hPtr; hPtr = Tcl_NextHashEntry(&search)) {
	    ZipEntry *z = Tcl_GetHashValue(hPtr);

	    Tcl_ListObjAppendElement(interp, result,
		    Tcl_NewStringObj(z->name, -1));
	}
    }
    Unlock();
    return TCL_OK;
}

/*
 *-------------------------------------------------------------------------
 *
 * TclZipfs_TclLibrary --
 *
 *	This procedure gets (and possibly finds) the root that Tcl's library
 *	files are mounted under.
 *
 * Results:
 *	A Tcl object holding the location (with zero refcount), or NULL if no
 *	Tcl library can be found.
 *
 * Side effects:
 *	May initialise the cache of where such library files are to be found.
 *	This cache is never cleared.
 *
 *-------------------------------------------------------------------------
 */

#ifdef _WIN32
#define LIBRARY_SIZE	    64

static inline int
WCharToUtf(
    const WCHAR *wSrc,
    char *dst)
{
    char *start = dst;

    while (*wSrc != '\0') {
	dst += Tcl_UniCharToUtf(*wSrc, dst);
	wSrc++;
    }
    *dst = '\0';
    return (int) (dst - start);
}
#endif /* _WIN32 */

Tcl_Obj *
TclZipfs_TclLibrary(void)
{
    Tcl_Obj *vfsInitScript;
    int found;
#ifdef _WIN32
    HMODULE hModule;
    WCHAR wName[MAX_PATH + LIBRARY_SIZE];
    char dllName[(MAX_PATH + LIBRARY_SIZE) * TCL_UTF_MAX];
#endif /* _WIN32 */

    /*
     * Use the cached value if that has been set; we don't want to repeat the
     * searching and mounting.
     */

    if (zipfs_literal_tcl_library) {
	return Tcl_NewStringObj(zipfs_literal_tcl_library, -1);
    }

    /*
     * Look for the library file system within the executable.
     */

    vfsInitScript = Tcl_NewStringObj(ZIPFS_APP_MOUNT "/tcl_library/init.tcl",
	    -1);
    Tcl_IncrRefCount(vfsInitScript);
    found = Tcl_FSAccess(vfsInitScript, F_OK);
    Tcl_DecrRefCount(vfsInitScript);
    if (found == TCL_OK) {
	zipfs_literal_tcl_library = ZIPFS_APP_MOUNT "/tcl_library";
	return Tcl_NewStringObj(zipfs_literal_tcl_library, -1);
    }

    /*
     * Look for the library file system within the DLL/shared library.  Note
     * that we must mount the zip file and dll before releasing to search.
     */

#if defined(_WIN32)
    hModule = TclWinGetTclInstance();
    if (GetModuleFileNameW(hModule, wName, MAX_PATH) == 0) {
	GetModuleFileNameA(hModule, dllName, MAX_PATH);
    } else {
	WCharToUtf(wName, dllName);
    }

    if (ZipfsAppHookFindTclInit(dllName) == TCL_OK) {
	return Tcl_NewStringObj(zipfs_literal_tcl_library, -1);
    }
#elif /* !_WIN32 && */ defined(CFG_RUNTIME_DLLFILE)
    if (ZipfsAppHookFindTclInit(
	    CFG_RUNTIME_LIBDIR "/" CFG_RUNTIME_DLLFILE) == TCL_OK) {
	return Tcl_NewStringObj(zipfs_literal_tcl_library, -1);
    }
#endif /* _WIN32 || CFG_RUNTIME_DLLFILE */

    /*
     * If we're configured to know about a ZIP archive we should use, do that.
     */

#ifdef CFG_RUNTIME_ZIPFILE
    if (ZipfsAppHookFindTclInit(
	    CFG_RUNTIME_LIBDIR "/" CFG_RUNTIME_ZIPFILE) == TCL_OK) {
	return Tcl_NewStringObj(zipfs_literal_tcl_library, -1);
    }
    if (ZipfsAppHookFindTclInit(
	    CFG_RUNTIME_SCRDIR "/" CFG_RUNTIME_ZIPFILE) == TCL_OK) {
	return Tcl_NewStringObj(zipfs_literal_tcl_library, -1);
    }
    if (ZipfsAppHookFindTclInit(CFG_RUNTIME_ZIPFILE) == TCL_OK) {
	return Tcl_NewStringObj(zipfs_literal_tcl_library, -1);
    }
#endif /* CFG_RUNTIME_ZIPFILE */

    /*
     * If anything set the cache (but subsequently failed) go with that
     * anyway.
     */

    if (zipfs_literal_tcl_library) {
	return Tcl_NewStringObj(zipfs_literal_tcl_library, -1);
    }
    return NULL;
}

/*
 *-------------------------------------------------------------------------
 *
 * ZipFSTclLibraryObjCmd --
 *
 *	This procedure is invoked to process the
 *	[::tcl::zipfs::tcl_library_init] command, usually called during the
 *	execution of Tcl's interpreter startup. It returns the root that Tcl's
 *	library files are mounted under.
 *
 * Results:
 *	A standard Tcl result.
 *
 * Side effects:
 *	May initialise the cache of where such library files are to be found.
 *	This cache is never cleared.
 *
 *-------------------------------------------------------------------------
 */

static int
ZipFSTclLibraryObjCmd(
    void *clientData,	/* Not used. */
    Tcl_Interp *interp,		/* Current interpreter. */
    int objc,			/* Number of arguments. */
    Tcl_Obj *const objv[])	/* Argument objects. */
{
    if (!Tcl_IsSafe(interp)) {
	Tcl_Obj *pResult = TclZipfs_TclLibrary();

	if (!pResult) {
	    pResult = Tcl_NewObj();
	}
	Tcl_SetObjResult(interp, pResult);
    }
    return TCL_OK;
}

/*
 *-------------------------------------------------------------------------
 *
 * ZipChannelClose --
 *
 *	This function is called to close a channel.
 *
 * Results:
 *	Always TCL_OK.
 *
 * Side effects:
 *	Resources are free'd.
 *
 *-------------------------------------------------------------------------
 */

static int
ZipChannelClose(
    void *instanceData,
    Tcl_Interp *interp)		/* Current interpreter. */
{
    ZipChannel *info = instanceData;

    if (info->iscompr && info->ubuf) {
	Tcl_Free(info->ubuf);
	info->ubuf = NULL;
    }
    if (info->isEncrypted) {
	info->isEncrypted = 0;
	memset(info->keys, 0, sizeof(info->keys));
    }
    if (info->isWriting) {
	ZipEntry *z = info->zipEntryPtr;
	unsigned char *newdata = Tcl_AttemptRealloc(info->ubuf, info->numRead);

	if (newdata) {
	    if (z->data) {
		Tcl_Free(z->data);
	    }
	    z->data = newdata;
	    z->numBytes = z->numCompressedBytes = info->numBytes;
	    z->compressMethod = ZIP_COMPMETH_STORED;
	    z->timestamp = time(NULL);
	    z->isDirectory = 0;
	    z->isEncrypted = 0;
	    z->offset = 0;
	    z->crc32 = 0;
	} else {
	    Tcl_Free(info->ubuf);
	}
    }
    WriteLock();
    info->zipFilePtr->numOpen--;
    Unlock();
    Tcl_Free(info);
    return TCL_OK;
}

/*
 *-------------------------------------------------------------------------
 *
 * ZipChannelRead --
 *
 *	This function is called to read data from channel.
 *
 * Results:
 *	Number of bytes read or -1 on error with error number set.
 *
 * Side effects:
 *	Data is read and file pointer is advanced.
 *
 *-------------------------------------------------------------------------
 */

static int
ZipChannelRead(
    void *instanceData,
    char *buf,
    int toRead,
    int *errloc)
{
    ZipChannel *info = (ZipChannel *) instanceData;
    unsigned long nextpos;

    if (info->isDirectory < 0) {
	/*
	 * Special case: when executable combined with ZIP archive file read
	 * data in front of ZIP, i.e. the executable itself.
	 */

	nextpos = info->numRead + toRead;
	if (nextpos > info->zipFilePtr->baseOffset) {
	    toRead = info->zipFilePtr->baseOffset - info->numRead;
	    nextpos = info->zipFilePtr->baseOffset;
	}
	if (toRead == 0) {
	    return 0;
	}
	memcpy(buf, info->zipFilePtr->data, toRead);
	info->numRead = nextpos;
	*errloc = 0;
	return toRead;
    }
    if (info->isDirectory) {
	*errloc = EISDIR;
	return -1;
    }
    nextpos = info->numRead + toRead;
    if (nextpos > info->numBytes) {
	toRead = info->numBytes - info->numRead;
	nextpos = info->numBytes;
    }
    if (toRead == 0) {
	return 0;
    }
    if (info->isEncrypted) {
	int i;

	for (i = 0; i < toRead; i++) {
	    int ch = info->ubuf[i + info->numRead];

	    buf[i] = zdecode(info->keys, crc32tab, ch);
	}
    } else {
	memcpy(buf, info->ubuf + info->numRead, toRead);
    }
    info->numRead = nextpos;
    *errloc = 0;
    return toRead;
}

/*
 *-------------------------------------------------------------------------
 *
 * ZipChannelWrite --
 *
 *	This function is called to write data into channel.
 *
 * Results:
 *	Number of bytes written or -1 on error with error number set.
 *
 * Side effects:
 *	Data is written and file pointer is advanced.
 *
 *-------------------------------------------------------------------------
 */

static int
ZipChannelWrite(
    void *instanceData,
    const char *buf,
    int toWrite,
    int *errloc)
{
    ZipChannel *info = (ZipChannel *) instanceData;
    unsigned long nextpos;

    if (!info->isWriting) {
	*errloc = EINVAL;
	return -1;
    }
    nextpos = info->numRead + toWrite;
    if (nextpos > info->maxWrite) {
	toWrite = info->maxWrite - info->numRead;
	nextpos = info->maxWrite;
    }
    if (toWrite == 0) {
	return 0;
    }
    memcpy(info->ubuf + info->numRead, buf, toWrite);
    info->numRead = nextpos;
    if (info->numRead > info->numBytes) {
	info->numBytes = info->numRead;
    }
    *errloc = 0;
    return toWrite;
}

/*
 *-------------------------------------------------------------------------
 *
 * ZipChannelSeek --
 *
 *	This function is called to position file pointer of channel.
 *
 * Results:
 *	New file position or -1 on error with error number set.
 *
 * Side effects:
 *	File pointer is repositioned according to offset and mode.
 *
 *-------------------------------------------------------------------------
 */

static int
ZipChannelSeek(
    void *instanceData,
    long offset,
    int mode,
    int *errloc)
{
    ZipChannel *info = (ZipChannel *) instanceData;
    unsigned long end;

    if (!info->isWriting && (info->isDirectory < 0)) {
	/*
	 * Special case: when executable combined with ZIP archive file, seek
	 * within front of ZIP, i.e. the executable itself.
	 */
	end = info->zipFilePtr->baseOffset;
    } else if (info->isDirectory) {
	*errloc = EINVAL;
	return -1;
    } else {
	end = info->numBytes;
    }
    switch (mode) {
    case SEEK_CUR:
	offset += info->numRead;
	break;
    case SEEK_END:
	offset += end;
	break;
    case SEEK_SET:
	break;
    default:
	*errloc = EINVAL;
	return -1;
    }
    if (offset < 0) {
	*errloc = EINVAL;
	return -1;
    }
    if (info->isWriting) {
	if ((unsigned long) offset > info->maxWrite) {
	    *errloc = EINVAL;
	    return -1;
	}
	if ((unsigned long) offset > info->numBytes) {
	    info->numBytes = offset;
	}
    } else if ((unsigned long) offset > end) {
	*errloc = EINVAL;
	return -1;
    }
    info->numRead = (unsigned long) offset;
    return info->numRead;
}

/*
 *-------------------------------------------------------------------------
 *
 * ZipChannelWatchChannel --
 *
 *	This function is called for event notifications on channel. Does
 *	nothing.
 *
 * Results:
 *	None.
 *
 * Side effects:
 *	None.
 *
 *-------------------------------------------------------------------------
 */

static void
ZipChannelWatchChannel(
    void *instanceData,
    int mask)
{
    return;
}

/*
 *-------------------------------------------------------------------------
 *
 * ZipChannelGetFile --
 *
 *	This function is called to retrieve OS handle for channel.
 *
 * Results:
 *	Always TCL_ERROR since there's never an OS handle for a file within a
 *	ZIP archive.
 *
 * Side effects:
 *	None.
 *
 *-------------------------------------------------------------------------
 */

static int
ZipChannelGetFile(
    void *instanceData,
    int direction,
    void **handlePtr)
{
    return TCL_ERROR;
}

/*
 *-------------------------------------------------------------------------
 *
 * ZipChannelOpen --
 *
 *	This function opens a Tcl_Channel on a file from a mounted ZIP archive
 *	according to given open mode.
 *
 * Results:
 *	Tcl_Channel on success, or NULL on error.
 *
 * Side effects:
 *	Memory is allocated, the file from the ZIP archive is uncompressed.
 *
 *-------------------------------------------------------------------------
 */

static Tcl_Channel
ZipChannelOpen(
    Tcl_Interp *interp,		/* Current interpreter. */
    char *filename,
    int mode,
    int permissions)
{
    ZipEntry *z;
    ZipChannel *info;
    int i, ch, trunc, wr, flags = 0;
    char cname[128];

    if ((mode & O_APPEND)
	    || ((ZipFS.wrmax <= 0) && (mode & (O_WRONLY | O_RDWR)))) {
	if (interp) {
	    Tcl_SetObjResult(interp,
		    Tcl_NewStringObj("unsupported open mode", -1));
	    Tcl_SetErrorCode(interp, "TCL", "ZIPFS", "BAD_MODE", NULL);
	}
	return NULL;
    }
    WriteLock();
    z = ZipFSLookup(filename);
    if (!z) {
	Tcl_SetErrno(ENOENT);
	if (interp) {
	    Tcl_SetObjResult(interp, Tcl_ObjPrintf(
		    "file not found \"%s\": %s", filename,
		    Tcl_PosixError(interp)));
	}
	goto error;
    }
    trunc = (mode & O_TRUNC) != 0;
    wr = (mode & (O_WRONLY | O_RDWR)) != 0;
    if ((z->compressMethod != ZIP_COMPMETH_STORED)
	    && (z->compressMethod != ZIP_COMPMETH_DEFLATED)) {
	ZIPFS_ERROR(interp, "unsupported compression method");
	if (interp) {
	    Tcl_SetErrorCode(interp, "TCL", "ZIPFS", "COMP_METHOD", NULL);
	}
	goto error;
    }
    if (wr && z->isDirectory) {
	ZIPFS_ERROR(interp, "unsupported file type");
	if (interp) {
	    Tcl_SetErrorCode(interp, "TCL", "ZIPFS", "FILE_TYPE", NULL);
	}
	goto error;
    }
    if (!trunc) {
	flags |= TCL_READABLE;
	if (z->isEncrypted && (z->zipFilePtr->passBuf[0] == 0)) {
	    ZIPFS_ERROR(interp, "decryption failed");
	    if (interp) {
		Tcl_SetErrorCode(interp, "TCL", "ZIPFS", "DECRYPT", NULL);
	    }
	    goto error;
	} else if (wr && !z->data && (z->numBytes > ZipFS.wrmax)) {
	    ZIPFS_ERROR(interp, "file too large");
	    if (interp) {
		Tcl_SetErrorCode(interp, "TCL", "ZIPFS", "FILE_SIZE", NULL);
	    }
	    goto error;
	}
    } else {
	flags = TCL_WRITABLE;
    }
    info = Tcl_AttemptAlloc(sizeof(ZipChannel));
    if (!info) {
	ZIPFS_ERROR(interp, "out of memory");
	if (interp) {
	    Tcl_SetErrorCode(interp, "TCL", "MALLOC", NULL);
	}
	goto error;
    }
    info->zipFilePtr = z->zipFilePtr;
    info->zipEntryPtr = z;
    info->numRead = 0;
    if (wr) {
	flags |= TCL_WRITABLE;
	info->isWriting = 1;
	info->isDirectory = 0;
	info->maxWrite = ZipFS.wrmax;
	info->iscompr = 0;
	info->isEncrypted = 0;
	info->ubuf = Tcl_AttemptAlloc(info->maxWrite);
	if (!info->ubuf) {
	merror0:
	    if (info->ubuf) {
		Tcl_Free(info->ubuf);
	    }
	    Tcl_Free(info);
	    ZIPFS_ERROR(interp, "out of memory");
	    if (interp) {
		Tcl_SetErrorCode(interp, "TCL", "MALLOC", NULL);
	    }
	    goto error;
	}
	memset(info->ubuf, 0, info->maxWrite);
	if (trunc) {
	    info->numBytes = 0;
	} else if (z->data) {
	    size_t j = z->numBytes;

	    if (j > info->maxWrite) {
		j = info->maxWrite;
	    }
	    memcpy(info->ubuf, z->data, j);
	    info->numBytes = j;
	} else {
	    unsigned char *zbuf = z->zipFilePtr->data + z->offset;

	    if (z->isEncrypted) {
		int len = z->zipFilePtr->passBuf[0] & 0xFF;
		char passBuf[260];

		for (i = 0; i < len; i++) {
		    ch = z->zipFilePtr->passBuf[len - i];
		    passBuf[i] = (ch & 0x0f) | pwrot[(ch >> 4) & 0x0f];
		}
		passBuf[i] = '\0';
		init_keys(passBuf, info->keys, crc32tab);
		memset(passBuf, 0, sizeof(passBuf));
		for (i = 0; i < 12; i++) {
		    ch = info->ubuf[i];
		    zdecode(info->keys, crc32tab, ch);
		}
		zbuf += i;
	    }
	    if (z->compressMethod == ZIP_COMPMETH_DEFLATED) {
		z_stream stream;
		int err;
		unsigned char *cbuf = NULL;

		memset(&stream, 0, sizeof(z_stream));
		stream.zalloc = Z_NULL;
		stream.zfree = Z_NULL;
		stream.opaque = Z_NULL;
		stream.avail_in = z->numCompressedBytes;
		if (z->isEncrypted) {
		    size_t j;

		    stream.avail_in -= 12;
		    cbuf = Tcl_AttemptAlloc(stream.avail_in);
		    if (!cbuf) {
			goto merror0;
		    }
		    for (j = 0; j < stream.avail_in; j++) {
			ch = info->ubuf[j];
			cbuf[j] = zdecode(info->keys, crc32tab, ch);
		    }
		    stream.next_in = cbuf;
		} else {
		    stream.next_in = zbuf;
		}
		stream.next_out = info->ubuf;
		stream.avail_out = info->maxWrite;
		if (inflateInit2(&stream, -15) != Z_OK) {
		    goto cerror0;
		}
		err = inflate(&stream, Z_SYNC_FLUSH);
		inflateEnd(&stream);
		if ((err == Z_STREAM_END)
			|| ((err == Z_OK) && (stream.avail_in == 0))) {
		    if (cbuf) {
			memset(info->keys, 0, sizeof(info->keys));
			Tcl_Free(cbuf);
		    }
		    goto wrapchan;
		}
	    cerror0:
		if (cbuf) {
		    memset(info->keys, 0, sizeof(info->keys));
		    Tcl_Free(cbuf);
		}
		if (info->ubuf) {
		    Tcl_Free(info->ubuf);
		}
		Tcl_Free(info);
		ZIPFS_ERROR(interp, "decompression error");
		if (interp) {
		    Tcl_SetErrorCode(interp, "TCL", "ZIPFS", "CORRUPT", NULL);
		}
		goto error;
	    } else if (z->isEncrypted) {
		for (i = 0; i < z->numBytes - 12; i++) {
		    ch = zbuf[i];
		    info->ubuf[i] = zdecode(info->keys, crc32tab, ch);
		}
	    } else {
		memcpy(info->ubuf, zbuf, z->numBytes);
	    }
	    memset(info->keys, 0, sizeof(info->keys));
	    goto wrapchan;
	}
    } else if (z->data) {
	flags |= TCL_READABLE;
	info->isWriting = 0;
	info->iscompr = 0;
	info->isDirectory = 0;
	info->isEncrypted = 0;
	info->numBytes = z->numBytes;
	info->maxWrite = 0;
	info->ubuf = z->data;
    } else {
	flags |= TCL_READABLE;
	info->isWriting = 0;
	info->iscompr = (z->compressMethod == ZIP_COMPMETH_DEFLATED);
	info->ubuf = z->zipFilePtr->data + z->offset;
	info->isDirectory = z->isDirectory;
	info->isEncrypted = z->isEncrypted;
	info->numBytes = z->numBytes;
	info->maxWrite = 0;
	if (info->isEncrypted) {
	    int len = z->zipFilePtr->passBuf[0] & 0xFF;
	    char passBuf[260];

	    for (i = 0; i < len; i++) {
		ch = z->zipFilePtr->passBuf[len - i];
		passBuf[i] = (ch & 0x0f) | pwrot[(ch >> 4) & 0x0f];
	    }
	    passBuf[i] = '\0';
	    init_keys(passBuf, info->keys, crc32tab);
	    memset(passBuf, 0, sizeof(passBuf));
	    for (i = 0; i < 12; i++) {
		ch = info->ubuf[i];
		zdecode(info->keys, crc32tab, ch);
	    }
	    info->ubuf += i;
	}
	if (info->iscompr) {
	    z_stream stream;
	    int err;
	    unsigned char *ubuf = NULL;
	    size_t j;

	    memset(&stream, 0, sizeof(z_stream));
	    stream.zalloc = Z_NULL;
	    stream.zfree = Z_NULL;
	    stream.opaque = Z_NULL;
	    stream.avail_in = z->numCompressedBytes;
	    if (info->isEncrypted) {
		stream.avail_in -= 12;
		ubuf = Tcl_AttemptAlloc(stream.avail_in);
		if (!ubuf) {
		    info->ubuf = NULL;
		    goto merror;
		}
		for (j = 0; j < stream.avail_in; j++) {
		    ch = info->ubuf[j];
		    ubuf[j] = zdecode(info->keys, crc32tab, ch);
		}
		stream.next_in = ubuf;
	    } else {
		stream.next_in = info->ubuf;
	    }
	    stream.next_out = info->ubuf = Tcl_AttemptAlloc(info->numBytes);
	    if (!info->ubuf) {
	    merror:
		if (ubuf) {
		    info->isEncrypted = 0;
		    memset(info->keys, 0, sizeof(info->keys));
		    Tcl_Free(ubuf);
		}
		Tcl_Free(info);
		if (interp) {
		    Tcl_SetObjResult(interp,
			    Tcl_NewStringObj("out of memory", -1));
		    Tcl_SetErrorCode(interp, "TCL", "MALLOC", NULL);
		}
		goto error;
	    }
	    stream.avail_out = info->numBytes;
	    if (inflateInit2(&stream, -15) != Z_OK) {
		goto cerror;
	    }
	    err = inflate(&stream, Z_SYNC_FLUSH);
	    inflateEnd(&stream);
	    if ((err == Z_STREAM_END)
		    || ((err == Z_OK) && (stream.avail_in == 0))) {
		if (ubuf) {
		    info->isEncrypted = 0;
		    memset(info->keys, 0, sizeof(info->keys));
		    Tcl_Free(ubuf);
		}
		goto wrapchan;
	    }
	cerror:
	    if (ubuf) {
		info->isEncrypted = 0;
		memset(info->keys, 0, sizeof(info->keys));
		Tcl_Free(ubuf);
	    }
	    if (info->ubuf) {
		Tcl_Free(info->ubuf);
	    }
	    Tcl_Free(info);
	    ZIPFS_ERROR(interp, "decompression error");
	    if (interp) {
		Tcl_SetErrorCode(interp, "TCL", "ZIPFS", "CORRUPT", NULL);
	    }
	    goto error;
	} else if (info->isEncrypted) {
	    unsigned char *ubuf = NULL;
	    size_t j, len;

	    /*
	     * Decode encrypted but uncompressed file, since we support
	     * Tcl_Seek() on it, and it can be randomly accessed later.
	     */

	    len = z->numCompressedBytes - 12;
	    ubuf = (unsigned char *) Tcl_AttemptAlloc(len);
	    if (ubuf == NULL) {
		Tcl_Free((char *) info);
		if (interp != NULL) {
		    Tcl_SetObjResult(interp,
			Tcl_NewStringObj("out of memory", -1));
		}
		goto error;
	    }
	    for (j = 0; j < len; j++) {
		ch = info->ubuf[j];
		ubuf[j] = zdecode(info->keys, crc32tab, ch);
	    }
	    info->ubuf = ubuf;
	    info->isEncrypted = 0;
	}
    }

  wrapchan:
    sprintf(cname, "zipfs_%" TCL_LL_MODIFIER "x_%d", z->offset,
	    ZipFS.idCount++);
    z->zipFilePtr->numOpen++;
    Unlock();
    return Tcl_CreateChannel(&ZipChannelType, cname, info, flags);

  error:
    Unlock();
    return NULL;
}

/*
 *-------------------------------------------------------------------------
 *
 * ZipEntryStat --
 *
 *	This function implements the ZIP filesystem specific version of the
 *	library version of stat.
 *
 * Results:
 *	See stat documentation.
 *
 * Side effects:
 *	See stat documentation.
 *
 *-------------------------------------------------------------------------
 */

static int
ZipEntryStat(
    char *path,
    Tcl_StatBuf *buf)
{
    ZipEntry *z;
    int ret = -1;

    ReadLock();
    z = ZipFSLookup(path);
    if (z) {
	memset(buf, 0, sizeof(Tcl_StatBuf));
	if (z->isDirectory) {
	    buf->st_mode = S_IFDIR | 0555;
	} else {
	    buf->st_mode = S_IFREG | 0555;
	}
	buf->st_size = z->numBytes;
	buf->st_mtime = z->timestamp;
	buf->st_ctime = z->timestamp;
	buf->st_atime = z->timestamp;
	ret = 0;
    }
    Unlock();
    return ret;
}

/*
 *-------------------------------------------------------------------------
 *
 * ZipEntryAccess --
 *
 *	This function implements the ZIP filesystem specific version of the
 *	library version of access.
 *
 * Results:
 *	See access documentation.
 *
 * Side effects:
 *	See access documentation.
 *
 *-------------------------------------------------------------------------
 */

static int
ZipEntryAccess(
    char *path,
    int mode)
{
    ZipEntry *z;

    if (mode & 3) {
	return -1;
    }
    ReadLock();
    z = ZipFSLookup(path);
    Unlock();
    return (z ? 0 : -1);
}

/*
 *-------------------------------------------------------------------------
 *
 * ZipFSOpenFileChannelProc --
 *
 * Results:
 *
 * Side effects:
 *
 *-------------------------------------------------------------------------
 */

static Tcl_Channel
ZipFSOpenFileChannelProc(
    Tcl_Interp *interp,		/* Current interpreter. */
    Tcl_Obj *pathPtr,
    int mode,
    int permissions)
{
    pathPtr = Tcl_FSGetNormalizedPath(NULL, pathPtr);
    if (!pathPtr) {
	return NULL;
    }
    return ZipChannelOpen(interp, TclGetString(pathPtr), mode,
	    permissions);
}

/*
 *-------------------------------------------------------------------------
 *
 * ZipFSStatProc --
 *
 *	This function implements the ZIP filesystem specific version of the
 *	library version of stat.
 *
 * Results:
 *	See stat documentation.
 *
 * Side effects:
 *	See stat documentation.
 *
 *-------------------------------------------------------------------------
 */

static int
ZipFSStatProc(
    Tcl_Obj *pathPtr,
    Tcl_StatBuf *buf)
{

    pathPtr = Tcl_FSGetNormalizedPath(NULL, pathPtr);
    if (!pathPtr) {
	return -1;
    }
    return ZipEntryStat(TclGetString(pathPtr), buf);
}

/*
 *-------------------------------------------------------------------------
 *
 * ZipFSAccessProc --
 *
 *	This function implements the ZIP filesystem specific version of the
 *	library version of access.
 *
 * Results:
 *	See access documentation.
 *
 * Side effects:
 *	See access documentation.
 *
 *-------------------------------------------------------------------------
 */

static int
ZipFSAccessProc(
    Tcl_Obj *pathPtr,
    int mode)
{
    pathPtr = Tcl_FSGetNormalizedPath(NULL, pathPtr);
    if (!pathPtr) {
	return -1;
    }
    return ZipEntryAccess(TclGetString(pathPtr), mode);
}

/*
 *-------------------------------------------------------------------------
 *
 * ZipFSFilesystemSeparatorProc --
 *
 *	This function returns the separator to be used for a given path. The
 *	object returned should have a refCount of zero
 *
 * Results:
 *	A Tcl object, with a refCount of zero. If the caller needs to retain a
 *	reference to the object, it should call Tcl_IncrRefCount, and should
 *	otherwise free the object.
 *
 * Side effects:
 *	None.
 *
 *-------------------------------------------------------------------------
 */

static Tcl_Obj *
ZipFSFilesystemSeparatorProc(
    Tcl_Obj *pathPtr)
{
    return Tcl_NewStringObj("/", -1);
}

/*
 *-------------------------------------------------------------------------
 *
 * ZipFSMatchInDirectoryProc --
 *
 *	This routine is used by the globbing code to search a directory for
 *	all files which match a given pattern.
 *
 * Results:
 *	The return value is a standard Tcl result indicating whether an error
 *	occurred in globbing. Errors are left in interp, good results are
 *	lappend'ed to resultPtr (which must be a valid object).
 *
 * Side effects:
 *	None.
 *
 *-------------------------------------------------------------------------
 */

static int
ZipFSMatchInDirectoryProc(
    Tcl_Interp *interp,		/* Current interpreter. */
    Tcl_Obj *result,
    Tcl_Obj *pathPtr,
    const char *pattern,
    Tcl_GlobTypeData *types)
{
    Tcl_HashEntry *hPtr;
    Tcl_HashSearch search;
    Tcl_Obj *normPathPtr = Tcl_FSGetNormalizedPath(NULL, pathPtr);
    int scnt, l, dirOnly = -1, strip = 0;
    size_t len, prefixLen;
    char *pat, *prefix, *path;
    Tcl_DString dsPref;

    if (!normPathPtr) {
	return -1;
    }
    if (types) {
	dirOnly = (types->type & TCL_GLOB_TYPE_DIR) == TCL_GLOB_TYPE_DIR;
    }

    /*
     * The prefix that gets prepended to results.
     */

    prefix = TclGetStringFromObj(pathPtr, &prefixLen);

    /*
     * The (normalized) path we're searching.
     */

    path = TclGetString(normPathPtr);
    len = normPathPtr->length;

    Tcl_DStringInit(&dsPref);
    Tcl_DStringAppend(&dsPref, prefix, prefixLen);

    if (strcmp(prefix, path) == 0) {
	prefix = NULL;
    } else {
	strip = len + 1;
    }
    if (prefix) {
	Tcl_DStringAppend(&dsPref, "/", 1);
	prefixLen++;
	prefix = Tcl_DStringValue(&dsPref);
    }
    ReadLock();
    if (types && (types->type == TCL_GLOB_TYPE_MOUNT)) {
	l = CountSlashes(path);
	if (path[len - 1] == '/') {
	    len--;
	} else {
	    l++;
	}
	if (!pattern || (pattern[0] == '\0')) {
	    pattern = "*";
	}
	for (hPtr = Tcl_FirstHashEntry(&ZipFS.zipHash, &search); hPtr;
		hPtr = Tcl_NextHashEntry(&search)) {
	    ZipFile *zf = Tcl_GetHashValue(hPtr);

	    if (zf->mountPointLen == 0) {
		ZipEntry *z;

		for (z = zf->topEnts; z; z = z->tnext) {
		    size_t lenz = strlen(z->name);

		    if ((lenz > len + 1) && (strncmp(z->name, path, len) == 0)
			    && (z->name[len] == '/')
			    && (CountSlashes(z->name) == l)
			    && Tcl_StringCaseMatch(z->name + len + 1, pattern,
				    0)) {
			if (prefix) {
			    Tcl_DStringAppend(&dsPref, z->name, lenz);
			    Tcl_ListObjAppendElement(NULL, result,
				    Tcl_NewStringObj(Tcl_DStringValue(&dsPref),
					    Tcl_DStringLength(&dsPref)));
			    Tcl_DStringSetLength(&dsPref, prefixLen);
			} else {
			    Tcl_ListObjAppendElement(NULL, result,
				    Tcl_NewStringObj(z->name, lenz));
			}
		    }
		}
	    } else if ((zf->mountPointLen > len + 1)
		    && (strncmp(zf->mountPoint, path, len) == 0)
		    && (zf->mountPoint[len] == '/')
		    && (CountSlashes(zf->mountPoint) == l)
		    && Tcl_StringCaseMatch(zf->mountPoint + len + 1,
			    pattern, 0)) {
		if (prefix) {
		    Tcl_DStringAppend(&dsPref, zf->mountPoint,
			    zf->mountPointLen);
		    Tcl_ListObjAppendElement(NULL, result,
			    Tcl_NewStringObj(Tcl_DStringValue(&dsPref),
				    Tcl_DStringLength(&dsPref)));
		    Tcl_DStringSetLength(&dsPref, prefixLen);
		} else {
		    Tcl_ListObjAppendElement(NULL, result,
			    Tcl_NewStringObj(zf->mountPoint,
				    zf->mountPointLen));
		}
	    }
	}
	goto end;
    }

    if (!pattern || (pattern[0] == '\0')) {
	hPtr = Tcl_FindHashEntry(&ZipFS.fileHash, path);
	if (hPtr) {
	    ZipEntry *z = Tcl_GetHashValue(hPtr);

	    if ((dirOnly < 0) || (!dirOnly && !z->isDirectory)
		    || (dirOnly && z->isDirectory)) {
		if (prefix) {
		    Tcl_DStringAppend(&dsPref, z->name, -1);
		    Tcl_ListObjAppendElement(NULL, result,
			    Tcl_NewStringObj(Tcl_DStringValue(&dsPref),
				    Tcl_DStringLength(&dsPref)));
		    Tcl_DStringSetLength(&dsPref, prefixLen);
		} else {
		    Tcl_ListObjAppendElement(NULL, result,
			    Tcl_NewStringObj(z->name, -1));
		}
	    }
	}
	goto end;
    }

    l = strlen(pattern);
    pat = Tcl_Alloc(len + l + 2);
    memcpy(pat, path, len);
    while ((len > 1) && (pat[len - 1] == '/')) {
	--len;
    }
    if ((len > 1) || (pat[0] != '/')) {
	pat[len] = '/';
	++len;
    }
    memcpy(pat + len, pattern, l + 1);
    scnt = CountSlashes(pat);
    for (hPtr = Tcl_FirstHashEntry(&ZipFS.fileHash, &search);
	    hPtr; hPtr = Tcl_NextHashEntry(&search)) {
	ZipEntry *z = Tcl_GetHashValue(hPtr);

	if ((dirOnly >= 0) && ((dirOnly && !z->isDirectory)
		|| (!dirOnly && z->isDirectory))) {
	    continue;
	}
	if ((z->depth == scnt) && Tcl_StringCaseMatch(z->name, pat, 0)) {
	    if (prefix) {
		Tcl_DStringAppend(&dsPref, z->name + strip, -1);
		Tcl_ListObjAppendElement(NULL, result,
			Tcl_NewStringObj(Tcl_DStringValue(&dsPref),
				Tcl_DStringLength(&dsPref)));
		Tcl_DStringSetLength(&dsPref, prefixLen);
	    } else {
		Tcl_ListObjAppendElement(NULL, result,
			Tcl_NewStringObj(z->name + strip, -1));
	    }
	}
    }
    Tcl_Free(pat);

  end:
    Unlock();
    Tcl_DStringFree(&dsPref);
    return TCL_OK;
}

/*
 *-------------------------------------------------------------------------
 *
 * ZipFSPathInFilesystemProc --
 *
 *	This function determines if the given path object is in the ZIP
 *	filesystem.
 *
 * Results:
 *	TCL_OK when the path object is in the ZIP filesystem, -1 otherwise.
 *
 * Side effects:
 *	None.
 *
 *-------------------------------------------------------------------------
 */

static int
ZipFSPathInFilesystemProc(
    Tcl_Obj *pathPtr,
    void **clientDataPtr)
{
    Tcl_HashEntry *hPtr;
    Tcl_HashSearch search;
    int ret = -1;
    size_t len;
    char *path;

    pathPtr = Tcl_FSGetNormalizedPath(NULL, pathPtr);
    if (!pathPtr) {
	return -1;
    }

    path = TclGetString(pathPtr);
    if (strncmp(path, ZIPFS_VOLUME, ZIPFS_VOLUME_LEN) != 0) {
	return -1;
    }

    len = pathPtr->length;

    ReadLock();
    hPtr = Tcl_FindHashEntry(&ZipFS.fileHash, path);
    if (hPtr) {
	ret = TCL_OK;
	goto endloop;
    }

    for (hPtr = Tcl_FirstHashEntry(&ZipFS.zipHash, &search); hPtr;
	    hPtr = Tcl_NextHashEntry(&search)) {
	ZipFile *zf = Tcl_GetHashValue(hPtr);

	if (zf->mountPointLen == 0) {
	    ZipEntry *z;

	    for (z = zf->topEnts; z != NULL; z = z->tnext) {
		size_t lenz = strlen(z->name);

		if ((len >= lenz) && (strncmp(path, z->name, lenz) == 0)) {
		    ret = TCL_OK;
		    goto endloop;
		}
	    }
	} else if ((len >= zf->mountPointLen) &&
		(strncmp(path, zf->mountPoint, zf->mountPointLen) == 0)) {
	    ret = TCL_OK;
	    break;
	}
    }

  endloop:
    Unlock();
    return ret;
}

/*
 *-------------------------------------------------------------------------
 *
 * ZipFSListVolumesProc --
 *
 *	Lists the currently mounted ZIP filesystem volumes.
 *
 * Results:
 *	The list of volumes.
 *
 * Side effects:
 *	None
 *
 *-------------------------------------------------------------------------
 */

static Tcl_Obj *
ZipFSListVolumesProc(void)
{
    return Tcl_NewStringObj(ZIPFS_VOLUME, -1);
}

/*
 *-------------------------------------------------------------------------
 *
 * ZipFSFileAttrStringsProc --
 *
 *	This function implements the ZIP filesystem dependent 'file
 *	attributes' subcommand, for listing the set of possible attribute
 *	strings.
 *
 * Results:
 *	An array of strings
 *
 * Side effects:
 *	None.
 *
 *-------------------------------------------------------------------------
 */

static const char *const *
ZipFSFileAttrStringsProc(
    Tcl_Obj *pathPtr,
    Tcl_Obj **objPtrRef)
{
    static const char *const attrs[] = {
	"-uncompsize",
	"-compsize",
	"-offset",
	"-mount",
	"-archive",
	"-permissions",
	NULL,
    };
    return attrs;
}

/*
 *-------------------------------------------------------------------------
 *
 * ZipFSFileAttrsGetProc --
 *
 *	This function implements the ZIP filesystem specific 'file attributes'
 *	subcommand, for 'get' operations.
 *
 * Results:
 *	Standard Tcl return code. The object placed in objPtrRef (if TCL_OK
 *	was returned) is likely to have a refCount of zero. Either way we must
 *	either store it somewhere (e.g. the Tcl result), or Incr/Decr its
 *	refCount to ensure it is properly freed.
 *
 * Side effects:
 *	None.
 *
 *-------------------------------------------------------------------------
 */

static int
ZipFSFileAttrsGetProc(
    Tcl_Interp *interp,		/* Current interpreter. */
    int index,
    Tcl_Obj *pathPtr,
    Tcl_Obj **objPtrRef)
{
    int ret = TCL_OK;
    char *path;
    ZipEntry *z;

    pathPtr = Tcl_FSGetNormalizedPath(NULL, pathPtr);
    if (!pathPtr) {
	return -1;
    }
<<<<<<< HEAD
    path = Tcl_GetString(pathPtr);
=======
    path = TclGetString(pathPtr);
>>>>>>> eee14742
    ReadLock();
    z = ZipFSLookup(path);
    if (!z) {
	Tcl_SetErrno(ENOENT);
	ZIPFS_POSIX_ERROR(interp, "file not found");
	ret = TCL_ERROR;
	goto done;
    }
    switch (index) {
    case 0:
	*objPtrRef = Tcl_NewWideIntObj(z->numBytes);
	break;
    case 1:
	*objPtrRef = Tcl_NewWideIntObj(z->numCompressedBytes);
	break;
    case 2:
	*objPtrRef = Tcl_NewWideIntObj(z->offset);
	break;
    case 3:
	*objPtrRef = Tcl_NewStringObj(z->zipFilePtr->mountPoint,
		z->zipFilePtr->mountPointLen);
	break;
    case 4:
	*objPtrRef = Tcl_NewStringObj(z->zipFilePtr->name, -1);
	break;
    case 5:
	*objPtrRef = Tcl_NewStringObj("0o555", -1);
	break;
    default:
	ZIPFS_ERROR(interp, "unknown attribute");
	ret = TCL_ERROR;
    }

  done:
    Unlock();
    return ret;
}

/*
 *-------------------------------------------------------------------------
 *
 * ZipFSFileAttrsSetProc --
 *
 *	This function implements the ZIP filesystem specific 'file attributes'
 *	subcommand, for 'set' operations.
 *
 * Results:
 *	Standard Tcl return code.
 *
 * Side effects:
 *	None.
 *
 *-------------------------------------------------------------------------
 */

static int
ZipFSFileAttrsSetProc(
    Tcl_Interp *interp,		/* Current interpreter. */
    int index,
    Tcl_Obj *pathPtr,
    Tcl_Obj *objPtr)
{
    if (interp) {
	Tcl_SetObjResult(interp, Tcl_NewStringObj("unsupported operation", -1));
	Tcl_SetErrorCode(interp, "TCL", "ZIPFS", "UNSUPPORTED_OP", NULL);
    }
    return TCL_ERROR;
}

/*
 *-------------------------------------------------------------------------
 *
 * ZipFSFilesystemPathTypeProc --
 *
 * Results:
 *
 * Side effects:
 *
 *-------------------------------------------------------------------------
 */

static Tcl_Obj *
ZipFSFilesystemPathTypeProc(
    Tcl_Obj *pathPtr)
{
    return Tcl_NewStringObj("zip", -1);
}

/*
 *-------------------------------------------------------------------------
 *
 * ZipFSLoadFile --
 *
 *	This functions deals with loading native object code. If the given
 *	path object refers to a file within the ZIP filesystem, an approriate
 *	error code is returned to delegate loading to the caller (by copying
 *	the file to temp store and loading from there). As fallback when the
 *	file refers to the ZIP file system but is not present, it is looked up
 *	relative to the executable and loaded from there when available.
 *
 * Results:
 *	TCL_OK on success, TCL_ERROR otherwise with error message left.
 *
 * Side effects:
 *	Loads native code into the process address space.
 *
 *-------------------------------------------------------------------------
 */

static int
ZipFSLoadFile(
    Tcl_Interp *interp,		/* Current interpreter. */
    Tcl_Obj *path,
    Tcl_LoadHandle *loadHandle,
    Tcl_FSUnloadFileProc **unloadProcPtr,
    int flags)
{
    Tcl_FSLoadFileProc2 *loadFileProc;
#ifdef ANDROID
    /*
     * Force loadFileProc to native implementation since the package manager
     * already extracted the shared libraries from the APK at install time.
     */

    loadFileProc = (Tcl_FSLoadFileProc2 *) tclNativeFilesystem.loadFileProc;
    if (loadFileProc) {
	return loadFileProc(interp, path, loadHandle, unloadProcPtr, flags);
    }
    Tcl_SetErrno(ENOENT);
    ZIPFS_ERROR(interp, Tcl_PosixError(interp));
    return TCL_ERROR;
#else /* !ANDROID */
    Tcl_Obj *altPath = NULL;
    int ret = TCL_ERROR;
    Tcl_Obj *objs[2] = { NULL, NULL };

    if (Tcl_FSAccess(path, R_OK) == 0) {
	/*
	 * EXDEV should trigger loading by copying to temp store.
	 */

	Tcl_SetErrno(EXDEV);
	ZIPFS_ERROR(interp, Tcl_PosixError(interp));
	return ret;
    }

    objs[1] = TclPathPart(interp, path, TCL_PATH_DIRNAME);
    if (objs[1] && (ZipFSAccessProc(objs[1], R_OK) == 0)) {
	const char *execName = Tcl_GetNameOfExecutable();

	/*
	 * Shared object is not in ZIP but its path prefix is, thus try to
	 * load from directory where the executable came from.
	 */

	TclDecrRefCount(objs[1]);
	objs[1] = TclPathPart(interp, path, TCL_PATH_TAIL);

	/*
	 * Get directory name of executable manually to deal with cases where
	 * [file dirname [info nameofexecutable]] is equal to [info
	 * nameofexecutable] due to VFS effects.
	 */

	if (execName) {
	    const char *p = strrchr(execName, '/');

	    if (p > execName + 1) {
		--p;
		objs[0] = Tcl_NewStringObj(execName, p - execName);
	    }
	}
	if (!objs[0]) {
	    objs[0] = TclPathPart(interp, TclGetObjNameOfExecutable(),
		    TCL_PATH_DIRNAME);
	}
	if (objs[0]) {
	    altPath = TclJoinPath(2, objs, 0);
	    if (altPath) {
		Tcl_IncrRefCount(altPath);
		if (Tcl_FSAccess(altPath, R_OK) == 0) {
		    path = altPath;
		}
	    }
	}
    }
    if (objs[0]) {
	Tcl_DecrRefCount(objs[0]);
    }
    if (objs[1]) {
	Tcl_DecrRefCount(objs[1]);
    }

    loadFileProc = (Tcl_FSLoadFileProc2 *) tclNativeFilesystem.loadFileProc;
    if (loadFileProc) {
	ret = loadFileProc(interp, path, loadHandle, unloadProcPtr, flags);
    } else {
	Tcl_SetErrno(ENOENT);
	ZIPFS_ERROR(interp, Tcl_PosixError(interp));
    }
    if (altPath) {
	Tcl_DecrRefCount(altPath);
    }
    return ret;
#endif /* ANDROID */
}

#endif /* HAVE_ZLIB */

/*
 *-------------------------------------------------------------------------
 *
 * TclZipfs_Init --
 *
 *	Perform per interpreter initialization of this module.
 *
 * Results:
 *	The return value is a standard Tcl result.
 *
 * Side effects:
 *	Initializes this module if not already initialized, and adds module
 *	related commands to the given interpreter.
 *
 *-------------------------------------------------------------------------
 */

MODULE_SCOPE int
TclZipfs_Init(
    Tcl_Interp *interp)		/* Current interpreter. */
{
#ifdef HAVE_ZLIB
    static const EnsembleImplMap initMap[] = {
	{"mkimg",	ZipFSMkImgObjCmd,	NULL, NULL, NULL, 1},
	{"mkzip",	ZipFSMkZipObjCmd,	NULL, NULL, NULL, 1},
	{"lmkimg",	ZipFSLMkImgObjCmd,	NULL, NULL, NULL, 1},
	{"lmkzip",	ZipFSLMkZipObjCmd,	NULL, NULL, NULL, 1},
	/* The 4 entries above are not available in safe interpreters */
	{"mount",	ZipFSMountObjCmd,	NULL, NULL, NULL, 1},
	{"mount_data",	ZipFSMountBufferObjCmd,	NULL, NULL, NULL, 1},
	{"unmount",	ZipFSUnmountObjCmd,	NULL, NULL, NULL, 1},
	{"mkkey",	ZipFSMkKeyObjCmd,	NULL, NULL, NULL, 1},
	{"exists",	ZipFSExistsObjCmd,	NULL, NULL, NULL, 0},
	{"info",	ZipFSInfoObjCmd,	NULL, NULL, NULL, 0},
	{"list",	ZipFSListObjCmd,	NULL, NULL, NULL, 0},
	{"canonical",	ZipFSCanonicalObjCmd,	NULL, NULL, NULL, 0},
	{"root",	ZipFSRootObjCmd,	NULL, NULL, NULL, 0},
	{NULL, NULL, NULL, NULL, NULL, 0}
    };
    static const char findproc[] =
	"namespace eval ::tcl::zipfs {}\n"
	"proc ::tcl::zipfs::Find dir {\n"
	"    set result {}\n"
	"    if {[catch {glob -directory $dir -nocomplain * .*} list]} {\n"
	"        return $result\n"
	"    }\n"
	"    foreach file $list {\n"
	"        if {[file tail $file] in {. ..}} {\n"
	"            continue\n"
	"        }\n"
	"        lappend result $file {*}[Find $file]\n"
	"    }\n"
	"    return $result\n"
	"}\n"
	"proc ::tcl::zipfs::find {directoryName} {\n"
	"    return [lsort [Find $directoryName]]\n"
	"}\n";

    /*
     * One-time initialization.
     */

    WriteLock();
    if (!ZipFS.initialized) {
	ZipfsSetup();
    }
    Unlock();

    if (interp) {
	Tcl_Command ensemble;
	Tcl_Obj *mapObj;

	Tcl_EvalEx(interp, findproc, -1, TCL_EVAL_GLOBAL);
	Tcl_LinkVar(interp, "::tcl::zipfs::wrmax", (char *) &ZipFS.wrmax,
		TCL_LINK_INT);
	ensemble = TclMakeEnsemble(interp, "zipfs",
		Tcl_IsSafe(interp) ? (initMap + 4) : initMap);

	/*
	 * Add the [zipfs find] subcommand.
	 */

	Tcl_GetEnsembleMappingDict(NULL, ensemble, &mapObj);
	Tcl_DictObjPut(NULL, mapObj, Tcl_NewStringObj("find", -1),
		Tcl_NewStringObj("::tcl::zipfs::find", -1));
	Tcl_CreateObjCommand(interp, "::tcl::zipfs::tcl_library_init",
		ZipFSTclLibraryObjCmd, NULL, NULL);
	Tcl_PkgProvide(interp, "zipfs", "2.0");
    }
    return TCL_OK;
#else /* !HAVE_ZLIB */
    ZIPFS_ERROR(interp, "no zlib available");
    Tcl_SetErrorCode(interp, "TCL", "ZIPFS", "NO_ZLIB", NULL);
    return TCL_ERROR;
#endif /* HAVE_ZLIB */
}

static int
ZipfsAppHookFindTclInit(
    const char *archive)
{
    Tcl_Obj *vfsInitScript;
    int found;

    if (zipfs_literal_tcl_library) {
	return TCL_ERROR;
    }
    if (TclZipfs_Mount(NULL, ZIPFS_ZIP_MOUNT, archive, NULL)) {
	/* Either the file doesn't exist or it is not a zip archive */
	return TCL_ERROR;
    }

    TclNewLiteralStringObj(vfsInitScript, ZIPFS_ZIP_MOUNT "/init.tcl");
    Tcl_IncrRefCount(vfsInitScript);
    found = Tcl_FSAccess(vfsInitScript, F_OK);
    Tcl_DecrRefCount(vfsInitScript);
    if (found == 0) {
	zipfs_literal_tcl_library = ZIPFS_ZIP_MOUNT;
	return TCL_OK;
    }

    TclNewLiteralStringObj(vfsInitScript,
	    ZIPFS_ZIP_MOUNT "/tcl_library/init.tcl");
    Tcl_IncrRefCount(vfsInitScript);
    found = Tcl_FSAccess(vfsInitScript, F_OK);
    Tcl_DecrRefCount(vfsInitScript);
    if (found == 0) {
	zipfs_literal_tcl_library = ZIPFS_ZIP_MOUNT "/tcl_library";
	return TCL_OK;
    }

    return TCL_ERROR;
}

/*
 *-------------------------------------------------------------------------
 *
 * TclZipfs_AppHook --
 *
 *	Performs the argument munging for the shell
 *
 *-------------------------------------------------------------------------
 */

int
TclZipfs_AppHook(
    int *argcPtr,		/* Pointer to argc */
#ifdef _WIN32
    TCHAR
#else /* !_WIN32 */
    char
#endif /* _WIN32 */
    ***argvPtr)			/* Pointer to argv */
{
    char *archive;

    Tcl_FindExecutable((*argvPtr)[0]);
    archive = (char *) Tcl_GetNameOfExecutable();
    TclZipfs_Init(NULL);

    /*
     * Look for init.tcl in one of the locations mounted later in this
     * function.
     */

    if (!TclZipfs_Mount(NULL, ZIPFS_APP_MOUNT, archive, NULL)) {
	int found;
	Tcl_Obj *vfsInitScript;

	TclNewLiteralStringObj(vfsInitScript, ZIPFS_APP_MOUNT "/main.tcl");
	Tcl_IncrRefCount(vfsInitScript);
	if (Tcl_FSAccess(vfsInitScript, F_OK) == 0) {
	    /*
	     * Startup script should be set before calling Tcl_AppInit
	     */

	    Tcl_SetStartupScript(vfsInitScript, NULL);
	} else {
	    Tcl_DecrRefCount(vfsInitScript);
	}

	/*
	 * Set Tcl Encodings
	 */

	if (!zipfs_literal_tcl_library) {
	    TclNewLiteralStringObj(vfsInitScript,
		    ZIPFS_APP_MOUNT "/tcl_library/init.tcl");
	    Tcl_IncrRefCount(vfsInitScript);
	    found = Tcl_FSAccess(vfsInitScript, F_OK);
	    Tcl_DecrRefCount(vfsInitScript);
	    if (found == TCL_OK) {
		zipfs_literal_tcl_library = ZIPFS_APP_MOUNT "/tcl_library";
		return TCL_OK;
	    }
	}
#ifdef SUPPORT_BUILTIN_ZIP_INSTALL
    } else if (*argcPtr > 1) {
	/*
	 * If the first argument is "install", run the supplied installer
	 * script.
	 */

#ifdef _WIN32
	Tcl_DString ds;

	archive = Tcl_WinTCharToUtf((*argvPtr)[1], -1, &ds);
#else /* !_WIN32 */
	archive = (*argvPtr)[1];
#endif /* _WIN32 */
	if (strcmp(archive, "install") == 0) {
	    Tcl_Obj *vfsInitScript;

	    /*
	     * Run this now to ensure the file is present by the time Tcl_Main
	     * wants it.
	     */

	    TclZipfs_TclLibrary();
	    TclNewLiteralStringObj(vfsInitScript,
		    ZIPFS_ZIP_MOUNT "/tcl_library/install.tcl");
	    Tcl_IncrRefCount(vfsInitScript);
	    if (Tcl_FSAccess(vfsInitScript, F_OK) == 0) {
		Tcl_SetStartupScript(vfsInitScript, NULL);
	    }
	    return TCL_OK;
	} else if (!TclZipfs_Mount(NULL, ZIPFS_APP_MOUNT, archive, NULL)) {
	    int found;
	    Tcl_Obj *vfsInitScript;

	    TclNewLiteralStringObj(vfsInitScript, ZIPFS_APP_MOUNT "/main.tcl");
	    Tcl_IncrRefCount(vfsInitScript);
	    if (Tcl_FSAccess(vfsInitScript, F_OK) == 0) {
		/*
		 * Startup script should be set before calling Tcl_AppInit
		 */

		Tcl_SetStartupScript(vfsInitScript, NULL);
	    } else {
		Tcl_DecrRefCount(vfsInitScript);
	    }
	    /* Set Tcl Encodings */
	    TclNewLiteralStringObj(vfsInitScript,
		    ZIPFS_APP_MOUNT "/tcl_library/init.tcl");
	    Tcl_IncrRefCount(vfsInitScript);
	    found = Tcl_FSAccess(vfsInitScript, F_OK);
	    Tcl_DecrRefCount(vfsInitScript);
	    if (found == TCL_OK) {
		zipfs_literal_tcl_library = ZIPFS_APP_MOUNT "/tcl_library";
		return TCL_OK;
	    }
	}
#ifdef _WIN32
	Tcl_DStringFree(&ds);
#endif /* _WIN32 */
#endif /* SUPPORT_BUILTIN_ZIP_INSTALL */
    }
    return TCL_OK;
}

#ifndef HAVE_ZLIB

/*
 *-------------------------------------------------------------------------
 *
 * TclZipfs_Mount, TclZipfs_MountBuffer, TclZipfs_Unmount --
 *
 *	Dummy version when no ZLIB support available.
 *
 *-------------------------------------------------------------------------
 */

int
TclZipfs_Mount(
    Tcl_Interp *interp,		/* Current interpreter. */
    const char *mountPoint,	/* Mount point path. */
    const char *zipname,	/* Path to ZIP file to mount. */
    const char *passwd)		/* Password for opening the ZIP, or NULL if
				 * the ZIP is unprotected. */
{
    ZIPFS_ERROR(interp, "no zlib available");
    if (interp) {
	Tcl_SetErrorCode(interp, "TCL", "ZIPFS", "NO_ZLIB", NULL);
    }
    return TCL_ERROR;
}

int
TclZipfs_MountBuffer(
    Tcl_Interp *interp,		/* Current interpreter. NULLable. */
    const char *mountPoint,	/* Mount point path. */
    unsigned char *data,
    size_t datalen,
    int copy)
{
    ZIPFS_ERROR(interp, "no zlib available");
    if (interp) {
	Tcl_SetErrorCode(interp, "TCL", "ZIPFS", "NO_ZLIB", NULL);
    }
    return TCL_ERROR;
}

int
TclZipfs_Unmount(
    Tcl_Interp *interp,		/* Current interpreter. */
    const char *mountPoint)	/* Mount point path. */
{
    ZIPFS_ERROR(interp, "no zlib available");
    if (interp) {
	Tcl_SetErrorCode(interp, "TCL", "ZIPFS", "NO_ZLIB", NULL);
    }
    return TCL_ERROR;
}
#endif /* !HAVE_ZLIB */

/*
 * Local Variables:
 * mode: c
 * c-basic-offset: 4
 * fill-column: 78
 * End:
 */<|MERGE_RESOLUTION|>--- conflicted
+++ resolved
@@ -4545,11 +4545,7 @@
     if (!pathPtr) {
 	return -1;
     }
-<<<<<<< HEAD
-    path = Tcl_GetString(pathPtr);
-=======
     path = TclGetString(pathPtr);
->>>>>>> eee14742
     ReadLock();
     z = ZipFSLookup(path);
     if (!z) {
