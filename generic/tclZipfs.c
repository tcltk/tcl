/*
 * tclZipfs.c --
 *
 *	Implementation of the ZIP filesystem used in TIP 430
 *	Adapted from the implementation for AndroWish.
 *
 * Copyright © 2016-2017 Sean Woods <yoda@etoyoc.com>
 * Copyright © 2013-2015 Christian Werner <chw@ch-werner.de>
 *
 * See the file "license.terms" for information on usage and redistribution of
 * this file, and for a DISCLAIMER OF ALL WARRANTIES.
 *
 * This file is distributed in two ways:
 *   generic/tclZipfs.c file in the TIP430-enabled Tcl cores.
 *   compat/tclZipfs.c file in the tclconfig (TEA) file system, for pre-tip430
 *	projects.
 *
 * Helpful docs:
 * https://pkware.cachefly.net/webdocs/APPNOTE/APPNOTE-6.3.9.TXT
 * https://libzip.org/specifications/appnote_iz.txt
 */

#include "tclInt.h"
#include "tclFileSystem.h"

#include <assert.h>

#ifndef _WIN32
#include <sys/mman.h>
#endif /* _WIN32*/

#ifndef MAP_FILE
#define MAP_FILE 0
#endif /* !MAP_FILE */
#define NOBYFOUR
#ifndef TBLS
#define TBLS 1
#endif

#if !defined(_WIN32) && !defined(NO_DLFCN_H)
#include <dlfcn.h>
#endif

/*
 * Macros to report errors only if an interp is present.
 */

#define ZIPFS_ERROR(interp,errstr) \
    do {								\
	if (interp) {							\
	    Tcl_SetObjResult(interp, Tcl_NewStringObj(errstr, -1));	\
	}								\
    } while (0)
#define ZIPFS_MEM_ERROR(interp) \
    do {								\
	if (interp) {							\
	    Tcl_SetObjResult(interp, Tcl_NewStringObj(			\
		    "out of memory", -1));				\
	    Tcl_SetErrorCode(interp, "TCL", "MALLOC", (char *)NULL);		\
	}								\
    } while (0)
#define ZIPFS_POSIX_ERROR(interp,errstr) \
    do {								\
	if (interp) {							\
	    Tcl_SetObjResult(interp, Tcl_ObjPrintf(			\
		    "%s: %s", errstr, Tcl_PosixError(interp)));		\
	}								\
    } while (0)
#define ZIPFS_ERROR_CODE(interp,errcode) \
    do {								\
	if (interp) {							\
	    Tcl_SetErrorCode(interp, "TCL", "ZIPFS", errcode, (char *)NULL);	\
	}								\
    } while (0)

#ifdef HAVE_ZLIB
#include "zlib.h"
#include "crypt.h"
#include "zutil.h"
#include "crc32.h"

static const z_crc_t* crc32tab;

/*
** We are compiling as part of the core.
** TIP430 style zipfs prefix
*/

#define ZIPFS_VOLUME	  "//zipfs:/"
#define ZIPFS_ROOTDIR_DEPTH 3 /* Number of / in root mount */
#define ZIPFS_VOLUME_LEN  9
#define ZIPFS_APP_MOUNT	  ZIPFS_VOLUME "app"
#define ZIPFS_ZIP_MOUNT	  ZIPFS_VOLUME "lib/tcl"
#define ZIPFS_FALLBACK_ENCODING "cp437"

/*
 * Various constants and offsets found in ZIP archive files
 */

#define ZIP_SIG_LEN			4

/*
 * Local header of ZIP archive member (at very beginning of each member).
 */

#define ZIP_LOCAL_HEADER_SIG		0x04034b50
#define ZIP_LOCAL_HEADER_LEN		30
#define ZIP_LOCAL_SIG_OFFS		0
#define ZIP_LOCAL_VERSION_OFFS		4
#define ZIP_LOCAL_FLAGS_OFFS		6
#define ZIP_LOCAL_COMPMETH_OFFS		8
#define ZIP_LOCAL_MTIME_OFFS		10
#define ZIP_LOCAL_MDATE_OFFS		12
#define ZIP_LOCAL_CRC32_OFFS		14
#define ZIP_LOCAL_COMPLEN_OFFS		18
#define ZIP_LOCAL_UNCOMPLEN_OFFS	22
#define ZIP_LOCAL_PATHLEN_OFFS		26
#define ZIP_LOCAL_EXTRALEN_OFFS		28

/*
 * Central header of ZIP archive member at end of ZIP file.
 */

#define ZIP_CENTRAL_HEADER_SIG		0x02014b50
#define ZIP_CENTRAL_HEADER_LEN		46
#define ZIP_CENTRAL_SIG_OFFS		0
#define ZIP_CENTRAL_VERSIONMADE_OFFS	4
#define ZIP_CENTRAL_VERSION_OFFS	6
#define ZIP_CENTRAL_FLAGS_OFFS		8
#define ZIP_CENTRAL_COMPMETH_OFFS	10
#define ZIP_CENTRAL_MTIME_OFFS		12
#define ZIP_CENTRAL_MDATE_OFFS		14
#define ZIP_CENTRAL_CRC32_OFFS		16
#define ZIP_CENTRAL_COMPLEN_OFFS	20
#define ZIP_CENTRAL_UNCOMPLEN_OFFS	24
#define ZIP_CENTRAL_PATHLEN_OFFS	28
#define ZIP_CENTRAL_EXTRALEN_OFFS	30
#define ZIP_CENTRAL_FCOMMENTLEN_OFFS	32
#define ZIP_CENTRAL_DISKFILE_OFFS	34
#define ZIP_CENTRAL_IATTR_OFFS		36
#define ZIP_CENTRAL_EATTR_OFFS		38
#define ZIP_CENTRAL_LOCALHDR_OFFS	42

/*
 * Central end signature at very end of ZIP file.
 */

#define ZIP_CENTRAL_END_SIG		0x06054b50
#define ZIP_CENTRAL_END_LEN		22
#define ZIP_CENTRAL_END_SIG_OFFS	0
#define ZIP_CENTRAL_DISKNO_OFFS		4
#define ZIP_CENTRAL_DISKDIR_OFFS	6
#define ZIP_CENTRAL_ENTS_OFFS		8
#define ZIP_CENTRAL_TOTALENTS_OFFS	10
#define ZIP_CENTRAL_DIRSIZE_OFFS	12
#define ZIP_CENTRAL_DIRSTART_OFFS	16
#define ZIP_CENTRAL_COMMENTLEN_OFFS	20

#define ZIP_MIN_VERSION			20
#define ZIP_COMPMETH_STORED		0
#define ZIP_COMPMETH_DEFLATED		8

#define ZIP_PASSWORD_END_SIG		0x5a5a4b50
#define ZIP_CRYPT_HDR_LEN		12

#define ZIP_MAX_FILE_SIZE		INT_MAX
#define DEFAULT_WRITE_MAX_SIZE		ZIP_MAX_FILE_SIZE

/*
 * Mutex to protect localtime(3) when no reentrant version available.
 */

#if !defined(_WIN32) && !defined(HAVE_LOCALTIME_R) && TCL_THREADS
TCL_DECLARE_MUTEX(localtimeMutex)
#endif /* !_WIN32 && !HAVE_LOCALTIME_R && TCL_THREADS */

/*
 * Forward declaration.
 */

struct ZipEntry;

/*
 * In-core description of mounted ZIP archive file.
 */

typedef struct ZipFile {
    char *name;			/* Archive name */
    size_t nameLength;		/* Length of archive name */
    char isMemBuffer;		/* When true, not a file but a memory buffer */
    Tcl_Channel chan;		/* Channel handle or NULL */
    unsigned char *data;	/* Memory mapped or malloc'ed file */
    size_t length;		/* Length of memory mapped file */
    void *ptrToFree;		/* Non-NULL if malloc'ed file */
    size_t numFiles;		/* Number of files in archive */
    size_t baseOffset;		/* Archive start */
    size_t passOffset;		/* Password start */
    size_t directoryOffset;	/* Archive directory start */
    size_t directorySize;       /* Size of archive directory */
    unsigned char passBuf[264]; /* Password buffer */
    size_t numOpen;		/* Number of open files on archive */
    struct ZipEntry *entries;	/* List of files in archive */
    struct ZipEntry *topEnts;	/* List of top-level dirs in archive */
    char *mountPoint;		/* Mount point name */
    Tcl_Size mountPointLen;	/* Length of mount point name */
#ifdef _WIN32
    HANDLE mountHandle;		/* Handle used for direct file access. */
#endif /* _WIN32 */
} ZipFile;

/*
 * In-core description of file contained in mounted ZIP archive.
 */

typedef struct ZipEntry {
    char *name;			/* The full pathname of the virtual file */
    ZipFile *zipFilePtr;	/* The ZIP file holding this virtual file */
    size_t offset;		/* Data offset into memory mapped ZIP file */
    int numBytes;		/* Uncompressed size of the virtual file.
				 * -1 for zip64 */
    int numCompressedBytes;	/* Compressed size of the virtual file.
				 * -1 for zip64 */
    int compressMethod;		/* Compress method */
    int isDirectory;		/* 0 if file, 1 if directory, -1 if root */
    int depth;			/* Number of slashes in path. */
    int crc32;			/* CRC-32 as stored in ZIP */
    int timestamp;		/* Modification time */
    int isEncrypted;		/* True if data is encrypted */
    int flags;
#define ZE_F_CRC_COMPARED      0x0001  /* If 1, the CRC has been compared. */
#define ZE_F_CRC_CORRECT       0x0002  /* Only meaningful if ZE_F_CRC_COMPARED is 1 */
#define ZE_F_VOLUME            0x0004  /* Entry corresponds to //zipfs:/ */
    unsigned char *data;	/* File data if written */
    struct ZipEntry *next;	/* Next file in the same archive */
    struct ZipEntry *tnext;	/* Next top-level dir in archive */
} ZipEntry;

/*
 * File channel for file contained in mounted ZIP archive.
 *
 * Regarding data buffers:
 * For READ-ONLY files that are not encrypted and not compressed (zip STORE
 * method), ubuf points directly to the mapped zip file data in memory. No
 * additional storage is allocated and so ubufToFree is NULL.
 *
 * In all other combinations of compression and encryption or if channel is
 * writable, storage is allocated for the decrypted and/or uncompressed data
 * and a pointer to it is stored in ubufToFree and ubuf. When channel is
 * closed, ubufToFree is freed if not NULL. ubuf is irrelevant since it may
 * or may not point to allocated storage as above.
 */

typedef struct ZipChannel {
    ZipFile *zipFilePtr;	/* The ZIP file holding this channel */
    ZipEntry *zipEntryPtr;	/* Pointer back to virtual file */
    Tcl_Size maxWrite;		/* Maximum size for write */
    Tcl_Size numBytes;		/* Number of bytes of uncompressed data */
    Tcl_Size cursor;		/* Seek position for next read or write*/
    unsigned char *ubuf;	/* Pointer to the uncompressed data */
    unsigned char *ubufToFree;  /* NULL if ubuf points to memory that does not
				   need freeing. Else memory to free (ubuf
				   may point *inside* the block) */
    Tcl_Size ubufSize;		/* Size of allocated ubufToFree */
    int iscompr;                /* True if data is compressed */
    int isDirectory;		/* Set to 1 if directory, or -1 if root */
    int isEncrypted;		/* True if data is encrypted */
    int mode;			/* O_WRITE, O_APPEND, O_TRUNC etc.*/
    unsigned long keys[3];	/* Key for decryption */
} ZipChannel;

static inline int
ZipChannelWritable(
    ZipChannel *info)
{
    return (info->mode & (O_WRONLY | O_RDWR)) != 0;
}

/*
 * Global variables.
 *
 * Most are kept in single ZipFS struct. When build with threading support
 * this struct is protected by the ZipFSMutex (see below).
 *
 * The "fileHash" component is the process-wide global table of all known ZIP
 * archive members in all mounted ZIP archives.
 *
 * The "zipHash" components is the process wide global table of all mounted
 * ZIP archive files.
 */

static struct {
    int initialized;		/* True when initialized */
    int lock;			/* RW lock, see below */
    int waiters;		/* RW lock, see below */
    int wrmax;			/* Maximum write size of a file; only written
				 * to from Tcl code in a trusted interpreter,
				 * so NOT protected by mutex. */
    char *fallbackEntryEncoding;/* The fallback encoding for ZIP entries when
				 * they are believed to not be UTF-8; only
				 * written to from Tcl code in a trusted
				 * interpreter, so not protected by mutex. */
    int idCount;		/* Counter for channel names */
    Tcl_HashTable fileHash;	/* File name to ZipEntry mapping */
    Tcl_HashTable zipHash;	/* Mount to ZipFile mapping */
} ZipFS = {
    0, 0, 0, DEFAULT_WRITE_MAX_SIZE, NULL, 0,
	    {0,{0,0,0,0},0,0,0,0,0,0,0,0,0},
	    {0,{0,0,0,0},0,0,0,0,0,0,0,0,0}
};

/*
 * For password rotation.
 */

static const char pwrot[17] =
    "\x00\x80\x40\xC0\x20\xA0\x60\xE0"
    "\x10\x90\x50\xD0\x30\xB0\x70\xF0";

static const char *zipfs_literal_tcl_library = NULL;

/* Function prototypes */

static int		CopyImageFile(Tcl_Interp *interp, const char *imgName,
			    Tcl_Channel out);
static int		DescribeMounted(Tcl_Interp *interp,
			    const char *mountPoint);
static int		InitReadableChannel(Tcl_Interp *interp,
			    ZipChannel *info, ZipEntry *z);
static int		InitWritableChannel(Tcl_Interp *interp,
			    ZipChannel *info, ZipEntry *z, int trunc);
static int		ListMountPoints(Tcl_Interp *interp);
static int		ContainsMountPoint(const char *path, int pathLen);
static void		CleanupMount(ZipFile *zf);
static Tcl_Obj *	ScriptLibrarySetup(const char *dirName);
static void		SerializeCentralDirectoryEntry(
			    const unsigned char *start,
			    const unsigned char *end, unsigned char *buf,
			    ZipEntry *z, size_t nameLength);
static void		SerializeCentralDirectorySuffix(
			    const unsigned char *start,
			    const unsigned char *end, unsigned char *buf,
			    int entryCount, long long directoryStartOffset,
			    long long suffixStartOffset);
static void		SerializeLocalEntryHeader(
			    const unsigned char *start,
			    const unsigned char *end, unsigned char *buf,
			    ZipEntry *z, int nameLength, int align);
static int		IsCryptHeaderValid(ZipEntry *z,
			    unsigned char cryptHdr[ZIP_CRYPT_HDR_LEN]);
static int		DecodeCryptHeader(Tcl_Interp *interp, ZipEntry *z,
			    unsigned long keys[3],
			    unsigned char cryptHdr[ZIP_CRYPT_HDR_LEN]);
#if !defined(STATIC_BUILD)
static int		ZipfsAppHookFindTclInit(const char *archive);
#endif
static int		ZipFSPathInFilesystemProc(Tcl_Obj *pathPtr,
			    void **clientDataPtr);
static Tcl_Obj *	ZipFSFilesystemPathTypeProc(Tcl_Obj *pathPtr);
static Tcl_Obj *	ZipFSFilesystemSeparatorProc(Tcl_Obj *pathPtr);
static int		ZipFSStatProc(Tcl_Obj *pathPtr, Tcl_StatBuf *buf);
static int		ZipFSAccessProc(Tcl_Obj *pathPtr, int mode);
static Tcl_Channel	ZipFSOpenFileChannelProc(Tcl_Interp *interp,
			    Tcl_Obj *pathPtr, int mode, int permissions);
static int		ZipFSMatchInDirectoryProc(Tcl_Interp *interp,
			    Tcl_Obj *result, Tcl_Obj *pathPtr,
			    const char *pattern, Tcl_GlobTypeData *types);
static void		ZipFSMatchMountPoints(Tcl_Obj *result,
			    Tcl_Obj *normPathPtr, const char *pattern,
			    Tcl_DString *prefix);
static Tcl_Obj *	ZipFSListVolumesProc(void);
static const char *const *ZipFSFileAttrStringsProc(Tcl_Obj *pathPtr,
			    Tcl_Obj **objPtrRef);
static int		ZipFSFileAttrsGetProc(Tcl_Interp *interp, int index,
			    Tcl_Obj *pathPtr, Tcl_Obj **objPtrRef);
static int		ZipFSFileAttrsSetProc(Tcl_Interp *interp, int index,
			    Tcl_Obj *pathPtr, Tcl_Obj *objPtr);
static int		ZipFSLoadFile(Tcl_Interp *interp, Tcl_Obj *path,
			    Tcl_LoadHandle *loadHandle,
			    Tcl_FSUnloadFileProc **unloadProcPtr, int flags);
static int		ZipMapArchive(Tcl_Interp *interp, ZipFile *zf,
			    void *handle);
static void		ZipfsSetup(void);
static int		ZipChannelClose(void *instanceData,
			    Tcl_Interp *interp, int flags);
static Tcl_DriverGetHandleProc	ZipChannelGetFile;
static int		ZipChannelRead(void *instanceData, char *buf,
			    int toRead, int *errloc);
static long long	ZipChannelWideSeek(void *instanceData,
			    long long offset, int mode, int *errloc);
static void		ZipChannelWatchChannel(void *instanceData,
			    int mask);
static int		ZipChannelWrite(void *instanceData,
			    const char *buf, int toWrite, int *errloc);

/*
 * Define the ZIP filesystem dispatch table.
 */

static const Tcl_Filesystem zipfsFilesystem = {
    "zipfs",
    sizeof(Tcl_Filesystem),
    TCL_FILESYSTEM_VERSION_2,
    ZipFSPathInFilesystemProc,
    NULL, /* dupInternalRepProc */
    NULL, /* freeInternalRepProc */
    NULL, /* internalToNormalizedProc */
    NULL, /* createInternalRepProc */
    NULL, /* normalizePathProc */
    ZipFSFilesystemPathTypeProc,
    ZipFSFilesystemSeparatorProc,
    ZipFSStatProc,
    ZipFSAccessProc,
    ZipFSOpenFileChannelProc,
    ZipFSMatchInDirectoryProc,
    NULL, /* utimeProc */
    NULL, /* linkProc */
    ZipFSListVolumesProc,
    ZipFSFileAttrStringsProc,
    ZipFSFileAttrsGetProc,
    ZipFSFileAttrsSetProc,
    NULL, /* createDirectoryProc */
    NULL, /* removeDirectoryProc */
    NULL, /* deleteFileProc */
    NULL, /* copyFileProc */
    NULL, /* renameFileProc */
    NULL, /* copyDirectoryProc */
    NULL, /* lstatProc */
    (Tcl_FSLoadFileProc *) (void *) ZipFSLoadFile,
    NULL, /* getCwdProc */
    NULL, /* chdirProc */
};

/*
 * The channel type/driver definition used for ZIP archive members.
 */
static const Tcl_ChannelType zipChannelType = {
    "zip",
    TCL_CHANNEL_VERSION_5,
    NULL,			/* Deprecated. */
    ZipChannelRead,
    ZipChannelWrite,
    NULL,			/* Deprecated. */
    NULL,			/* Set options proc. */
    NULL,			/* Get options proc. */
    ZipChannelWatchChannel,
    ZipChannelGetFile,
    ZipChannelClose,
    NULL,			/* Set blocking mode for raw channel. */
    NULL,			/* Function to flush channel. */
    NULL,			/* Function to handle bubbled events. */
    ZipChannelWideSeek,
    NULL,			/* Thread action function. */
    NULL,			/* Truncate function. */
};

/*
 *------------------------------------------------------------------------
 *
 * TclIsZipfsPath --
 *
 *    Checks if the passed path has a zipfs volume prefix.
 *
 * Results:
 *    0 if not a zipfs path
 *    else the length of the zipfs volume prefix
 *
 * Side effects:
 *    None.
 *
 *------------------------------------------------------------------------
 */
int
TclIsZipfsPath(
    const char *path)
{
#ifdef _WIN32
    return strncmp(path, ZIPFS_VOLUME, ZIPFS_VOLUME_LEN) ? 0 : ZIPFS_VOLUME_LEN;
#else
    int i;
    for (i = 0; i < ZIPFS_VOLUME_LEN; ++i) {
	if (path[i] != ZIPFS_VOLUME[i] &&
		(path[i] != '\\' || ZIPFS_VOLUME[i] != '/')) {
	    return 0;
	}
    }
    return ZIPFS_VOLUME_LEN;
#endif
}

/*
 *-------------------------------------------------------------------------
 *
 * ZipReadInt, ZipReadShort, ZipWriteInt, ZipWriteShort --
 *
 *	Inline functions to read and write little-endian 16 and 32 bit
 *	integers from/to buffers representing parts of ZIP archives.
 *
 *	These take bufferStart and bufferEnd pointers, which are used to
 *	maintain a guarantee that out-of-bounds accesses don't happen when
 *	reading or writing critical directory structures.
 *
 *-------------------------------------------------------------------------
 */

static inline unsigned int
ZipReadInt(
    const unsigned char *bufferStart,
    const unsigned char *bufferEnd,
    const unsigned char *ptr)
{
    if (ptr < bufferStart || ptr + 4 > bufferEnd) {
	Tcl_Panic("out of bounds read(4): start=%p, end=%p, ptr=%p",
		bufferStart, bufferEnd, ptr);
    }
    return ptr[0] | (ptr[1] << 8) | (ptr[2] << 16) |
	    ((unsigned int)ptr[3] << 24);
}

static inline unsigned short
ZipReadShort(
    const unsigned char *bufferStart,
    const unsigned char *bufferEnd,
    const unsigned char *ptr)
{
    if (ptr < bufferStart || ptr + 2 > bufferEnd) {
	Tcl_Panic("out of bounds read(2): start=%p, end=%p, ptr=%p",
		bufferStart, bufferEnd, ptr);
    }
    return ptr[0] | (ptr[1] << 8);
}

static inline void
ZipWriteInt(
    const unsigned char *bufferStart,
    const unsigned char *bufferEnd,
    unsigned char *ptr,
    unsigned int value)
{
    if (ptr < bufferStart || ptr + 4 > bufferEnd) {
	Tcl_Panic("out of bounds write(4): start=%p, end=%p, ptr=%p",
		bufferStart, bufferEnd, ptr);
    }
    ptr[0] = value & 0xff;
    ptr[1] = (value >> 8) & 0xff;
    ptr[2] = (value >> 16) & 0xff;
    ptr[3] = (value >> 24) & 0xff;
}

static inline void
ZipWriteShort(
    const unsigned char *bufferStart,
    const unsigned char *bufferEnd,
    unsigned char *ptr,
    unsigned short value)
{
    if (ptr < bufferStart || ptr + 2 > bufferEnd) {
	Tcl_Panic("out of bounds write(2): start=%p, end=%p, ptr=%p",
		bufferStart, bufferEnd, ptr);
    }
    ptr[0] = value & 0xff;
    ptr[1] = (value >> 8) & 0xff;
}

/*
 *-------------------------------------------------------------------------
 *
 * ReadLock, WriteLock, Unlock --
 *
 *	POSIX like rwlock functions to support multiple readers and single
 *	writer on internal structs.
 *
 *	Limitations:
 *	 - a read lock cannot be promoted to a write lock
 *	 - a write lock may not be nested
 *
 *-------------------------------------------------------------------------
 */

TCL_DECLARE_MUTEX(ZipFSMutex)

#if TCL_THREADS

static Tcl_Condition ZipFSCond;

static inline void
ReadLock(void)
{
    Tcl_MutexLock(&ZipFSMutex);
    while (ZipFS.lock < 0) {
	ZipFS.waiters++;
	Tcl_ConditionWait(&ZipFSCond, &ZipFSMutex, NULL);
	ZipFS.waiters--;
    }
    ZipFS.lock++;
    Tcl_MutexUnlock(&ZipFSMutex);
}

static inline void
WriteLock(void)
{
    Tcl_MutexLock(&ZipFSMutex);
    while (ZipFS.lock != 0) {
	ZipFS.waiters++;
	Tcl_ConditionWait(&ZipFSCond, &ZipFSMutex, NULL);
	ZipFS.waiters--;
    }
    ZipFS.lock = -1;
    Tcl_MutexUnlock(&ZipFSMutex);
}

static inline void
Unlock(void)
{
    Tcl_MutexLock(&ZipFSMutex);
    if (ZipFS.lock > 0) {
	--ZipFS.lock;
    } else if (ZipFS.lock < 0) {
	ZipFS.lock = 0;
    }
    if ((ZipFS.lock == 0) && (ZipFS.waiters > 0)) {
	Tcl_ConditionNotify(&ZipFSCond);
    }
    Tcl_MutexUnlock(&ZipFSMutex);
}

#else /* !TCL_THREADS */
#define ReadLock()	do {} while (0)
#define WriteLock()	do {} while (0)
#define Unlock()	do {} while (0)
#endif /* TCL_THREADS */

/*
 *-------------------------------------------------------------------------
 *
 * DosTimeDate, ToDosTime, ToDosDate --
 *
 *	Functions to perform conversions between DOS time stamps and POSIX
 *	time_t.
 *
 *-------------------------------------------------------------------------
 */

static time_t
DosTimeDate(
    int dosDate,
    int dosTime)
{
    struct tm tm;
    time_t ret;

    memset(&tm, 0, sizeof(tm));
    tm.tm_isdst = -1;			/* let mktime() deal with DST */
    tm.tm_year = ((dosDate & 0xfe00) >> 9) + 80;
    tm.tm_mon = ((dosDate & 0x1e0) >> 5) - 1;
    tm.tm_mday = dosDate & 0x1f;
    tm.tm_hour = (dosTime & 0xf800) >> 11;
    tm.tm_min = (dosTime & 0x7e0) >> 5;
    tm.tm_sec = (dosTime & 0x1f) << 1;
    ret = mktime(&tm);
    if (ret == (time_t) -1) {
	/* fallback to 1980-01-01T00:00:00+00:00 (DOS epoch) */
	ret = (time_t) 315532800;
    }
    return ret;
}

static int
ToDosTime(
    time_t when)
{
    struct tm *tmp, tm;

#if !TCL_THREADS || defined(_WIN32)
    /* Not threaded, or on Win32 which uses thread local storage */
    tmp = localtime(&when);
    tm = *tmp;
#elif defined(HAVE_LOCALTIME_R)
    /* Threaded, have reentrant API */
    tmp = &tm;
    localtime_r(&when, tmp);
#else /* TCL_THREADS && !_WIN32 && !HAVE_LOCALTIME_R */
    /* Only using a mutex is safe. */
    Tcl_MutexLock(&localtimeMutex);
    tmp = localtime(&when);
    tm = *tmp;
    Tcl_MutexUnlock(&localtimeMutex);
#endif
    return (tm.tm_hour << 11) | (tm.tm_min << 5) | (tm.tm_sec >> 1);
}

static int
ToDosDate(
    time_t when)
{
    struct tm *tmp, tm;

#if !TCL_THREADS || defined(_WIN32)
    /* Not threaded, or on Win32 which uses thread local storage */
    tmp = localtime(&when);
    tm = *tmp;
#elif /* TCL_THREADS && !_WIN32 && */ defined(HAVE_LOCALTIME_R)
    /* Threaded, have reentrant API */
    tmp = &tm;
    localtime_r(&when, tmp);
#else /* TCL_THREADS && !_WIN32 && !HAVE_LOCALTIME_R */
    /* Only using a mutex is safe. */
    Tcl_MutexLock(&localtimeMutex);
    tmp = localtime(&when);
    tm = *tmp;
    Tcl_MutexUnlock(&localtimeMutex);
#endif
    return ((tm.tm_year - 80) << 9) | ((tm.tm_mon + 1) << 5) | tm.tm_mday;
}

/*
 *-------------------------------------------------------------------------
 *
 * CountSlashes --
 *
 *	This function counts the number of slashes in a pathname string.
 *
 * Results:
 *	Number of slashes found in string.
 *
 * Side effects:
 *	None.
 *
 *-------------------------------------------------------------------------
 */

static inline size_t
CountSlashes(
    const char *string)
{
    size_t count = 0;
    const char *p = string;

    while (*p != '\0') {
	if (*p == '/') {
	    count++;
	}
	p++;
    }
    return count;
}

/*
 *------------------------------------------------------------------------
 *
 * IsCryptHeaderValid --
 *
 *    Computes the validity of the encryption header CRC for a ZipEntry.
 *
 * Results:
 *    Returns 1 if the header is valid else 0.
 *
 * Side effects:
 *    None.
 *
 *------------------------------------------------------------------------
 */
static int
IsCryptHeaderValid(
    ZipEntry *z,
    unsigned char cryptHeader[ZIP_CRYPT_HDR_LEN])
{
    /*
     * There are multiple possibilities. The last one or two bytes of the
     * encryption header should match the last one or two bytes of the
     * CRC of the file. Or the last byte of the encryption header should
     * be the high order byte of the file time. Depending on the archiver
     * and version, any of the might be in used. We follow libzip in checking
     * only one byte against both the crc and the time. Note that by design
     * the check generates high number of false positives in any case.
     * Also, in case a check is passed when it should not, the final CRC
     * calculation will (should) catch it. Only difference is it will be
     * reported as a corruption error instead of incorrect password.
     */
    int dosTime = ToDosTime(z->timestamp);
    if (cryptHeader[11] == (unsigned char)(dosTime >> 8)) {
	/* Infozip style - Tested with test-password.zip */
	return 1;
    }
    /* DOS time did not match, may be CRC does */
    if (z->crc32) {
	/* Pkware style - Tested with test-password2.zip */
	return (cryptHeader[11] == (unsigned char)(z->crc32 >> 24));
    }

    /* No CRC, no way to verify. Assume valid */
    return 1;
}

/*
 *------------------------------------------------------------------------
 *
 * DecodeCryptHeader --
 *
 *    Decodes the crypt header and validates it.
 *
 * Results:
 *    TCL_OK on success, TCL_ERROR on failure.
 *
 * Side effects:
 *    On success, keys[] are updated. On failure, an error message is
 *    left in interp if not NULL.
 *
 *------------------------------------------------------------------------
 */
static int
DecodeCryptHeader(
    Tcl_Interp *interp,
    ZipEntry *z,
    unsigned long keys[3],	/* Updated on success. Must have been
				 * initialized by caller. */
    unsigned char cryptHeader[ZIP_CRYPT_HDR_LEN])
				/* From zip file content */
{
    int i;
    int ch;
    int len = z->zipFilePtr->passBuf[0] & 0xFF;
    char passBuf[260];

    for (i = 0; i < len; i++) {
	ch = z->zipFilePtr->passBuf[len - i];
	passBuf[i] = (ch & 0x0f) | pwrot[(ch >> 4) & 0x0f];
    }
    passBuf[i] = '\0';
    init_keys(passBuf, keys, crc32tab);
    memset(passBuf, 0, sizeof(passBuf));
    unsigned char encheader[ZIP_CRYPT_HDR_LEN];
    memcpy(encheader, cryptHeader, ZIP_CRYPT_HDR_LEN);
    for (i = 0; i < ZIP_CRYPT_HDR_LEN; i++) {
	ch = cryptHeader[i];
	ch ^= decrypt_byte(keys, crc32tab);
	encheader[i] = ch;
	update_keys(keys, crc32tab, ch);
    }
    if (!IsCryptHeaderValid(z, encheader)) {
	ZIPFS_ERROR(interp, "invalid password");
	ZIPFS_ERROR_CODE(interp, "PASSWORD");
	return TCL_ERROR;
    }
    return TCL_OK;
}

/*
 *-------------------------------------------------------------------------
 *
 * DecodeZipEntryText --
 *
 *	Given a sequence of bytes from an entry in a ZIP central directory,
 *	convert that into a Tcl string. This is complicated because we don't
 *	actually know what encoding is in use! So we try to use UTF-8, and if
 *	that goes wrong, we fall back to a user-specified encoding, or to an
 *	encoding we specify (Windows code page 437), or to ISO 8859-1 if
 *	absolutely nothing else works.
 *
 *	During Tcl startup, we skip the user-specified encoding and cp437, as
 *	we may well not have any loadable encodings yet. Tcl's own library
 *	files ought to be using ASCII filenames.
 *
 * Results:
 *	The decoded filename; the filename is owned by the argument DString.
 *
 * Side effects:
 *	Updates dstPtr.
 *
 *-------------------------------------------------------------------------
 */

static char *
DecodeZipEntryText(
    const unsigned char *inputBytes,
    unsigned int inputLength,
    Tcl_DString *dstPtr)	/* Must have been initialized by caller! */
{
    Tcl_Encoding encoding;
    const char *src;
    char *dst;
    int dstLen, srcLen = inputLength, flags;
    Tcl_EncodingState state;

    if (inputLength < 1) {
	return Tcl_DStringValue(dstPtr);
    }

    /*
     * We can't use Tcl_ExternalToUtfDString at this point; it has no way to
     * fail. So we use this modified version of it that can report encoding
     * errors to us (so we can fall back to something else).
     *
     * The utf-8 encoding is implemented internally, and so is guaranteed to
     * be present.
     */

    src = (const char *) inputBytes;
    dst = Tcl_DStringValue(dstPtr);
    dstLen = dstPtr->spaceAvl - 1;
    flags = TCL_ENCODING_START | TCL_ENCODING_END;	/* Special flag! */

    while (1) {
	int srcRead, dstWrote;
	int result = Tcl_ExternalToUtf(NULL, tclUtf8Encoding, src, srcLen, flags,
		&state, dst, dstLen, &srcRead, &dstWrote, NULL);
	int soFar = dst + dstWrote - Tcl_DStringValue(dstPtr);

	if (result == TCL_OK) {
	    Tcl_DStringSetLength(dstPtr, soFar);
	    return Tcl_DStringValue(dstPtr);
	} else if (result != TCL_CONVERT_NOSPACE) {
	    break;
	}

	flags &= ~TCL_ENCODING_START;
	src += srcRead;
	srcLen -= srcRead;
	if (Tcl_DStringLength(dstPtr) == 0) {
	    Tcl_DStringSetLength(dstPtr, dstLen);
	}
	Tcl_DStringSetLength(dstPtr, 2 * Tcl_DStringLength(dstPtr) + 1);
	dst = Tcl_DStringValue(dstPtr) + soFar;
	dstLen = Tcl_DStringLength(dstPtr) - soFar - 1;
    }

    /*
     * Something went wrong. Fall back to another encoding. Those *can* use
     * Tcl_ExternalToUtfDString().
     */

    encoding = NULL;
    if (ZipFS.fallbackEntryEncoding) {
	encoding = Tcl_GetEncoding(NULL, ZipFS.fallbackEntryEncoding);
    }
    if (!encoding) {
	encoding = Tcl_GetEncoding(NULL, ZIPFS_FALLBACK_ENCODING);
    }
    if (!encoding) {
	/*
	 * Fallback to internal encoding that always converts all bytes.
	 * Should only happen when a filename isn't UTF-8 and we've not got
	 * our encodings initialised for some reason.
	 */

	encoding = Tcl_GetEncoding(NULL, "iso8859-1");
    }

    char *converted = Tcl_ExternalToUtfDString(encoding,
	    (const char *) inputBytes, inputLength, dstPtr);
    Tcl_FreeEncoding(encoding);
    return converted;
}

/*
 *------------------------------------------------------------------------
 *
 * NormalizeMountPoint --
 *
 *    Converts the passed path into a normalized zipfs mount point
 *    of the form //zipfs:/some/path. On Windows any \ path separators
 *    are converted to /.
 *
 *    Mount points with a volume will raise an error unless the volume is
 *    zipfs root. Thus D:/foo is not a valid mount point.
 *
 *    Relative paths and absolute paths without a volume are mapped under
 *    the zipfs root.
 *
 *    The empty string is mapped to the zipfs root.
 *
 *    dsPtr is initialized by the function and must be cleared by caller
 *    on a successful return.
 *
 * Results:
 *    TCL_OK on success with normalized mount path in dsPtr
 *    TCL_ERROR on fail with error message in interp if not NULL
 *
 *------------------------------------------------------------------------
 */
static int
NormalizeMountPoint(
    Tcl_Interp *interp,
    const char *mountPath,
    Tcl_DString *dsPtr)		/* Must be initialized by caller! */
{
    const char *joiner[2];
    char *joinedPath;
    Tcl_Obj *unnormalizedObj;
    Tcl_Obj *normalizedObj;
    const char *normalizedPath;
    Tcl_Size normalizedLen;
    Tcl_DString dsJoin;

    /*
     * Several things need to happen here
     * - Absolute paths containing volumes (drive letter or UNC) raise error
     *   except of course if the volume is zipfs root
     * - \ -> / and // -> / conversions (except if UNC which is error)
     * - . and .. have to be dealt with
     * The first is explicitly checked, the others are dealt with a
     * combination file join and normalize. Easier than doing it ourselves
     * and not performance sensitive anyways.
     */

    joiner[0] = ZIPFS_VOLUME;
    joiner[1] = mountPath;
    Tcl_DStringInit(&dsJoin);
    joinedPath = Tcl_JoinPath(2, joiner, &dsJoin);

    /* Now joinedPath has all \ -> / and // -> / (except UNC) converted. */

    if (!strncmp(ZIPFS_VOLUME, joinedPath, ZIPFS_VOLUME_LEN)) {
	unnormalizedObj = Tcl_DStringToObj(&dsJoin);
    } else {
	if (joinedPath[0] != '/' || joinedPath[1] == '/') {
	    /* mount path was D:/x, D:x or //unc */
	    goto invalidMountPath;
	}
	unnormalizedObj = Tcl_ObjPrintf(ZIPFS_VOLUME "%s", joinedPath + 1);
    }
    Tcl_IncrRefCount(unnormalizedObj);
    normalizedObj = Tcl_FSGetNormalizedPath(interp, unnormalizedObj);
    if (normalizedObj == NULL) {
	Tcl_DecrRefCount(unnormalizedObj);
	goto errorReturn;
    }
    Tcl_IncrRefCount(normalizedObj); /* BEFORE DecrRefCount on unnormalizedObj */
    Tcl_DecrRefCount(unnormalizedObj);

    /* normalizedObj owned by Tcl!! Do NOT DecrRef without an IncrRef */
    normalizedPath = TclGetStringFromObj(normalizedObj, &normalizedLen);
    Tcl_DStringFree(&dsJoin);
    Tcl_DStringAppend(dsPtr, normalizedPath, normalizedLen);
    Tcl_DecrRefCount(normalizedObj);
    return TCL_OK;

invalidMountPath:
    if (interp) {
	Tcl_SetObjResult(interp, Tcl_ObjPrintf(
		"Invalid mount path \"%s\"", mountPath));
	ZIPFS_ERROR_CODE(interp, "MOUNT_PATH");
    }

errorReturn:
    Tcl_DStringFree(&dsJoin);
    return TCL_ERROR;
}

/*
 *------------------------------------------------------------------------
 *
 * MapPathToZipfs --
 *
 *    Maps a path as stored in a zip archive to its normalized location
 *    under a given zipfs mount point. Relative paths and Unix style
 *    absolute paths go directly under the mount point. Volume relative
 *    paths and absolute paths that have a volume (drive or UNC) are
 *    stripped of the volume before joining the mount point.
 *
 * Results:
 *    Pointer to normalized path.
 *
 * Side effects:
 *    Stores mapped path in dsPtr.
 *
 *------------------------------------------------------------------------
 */
static char *
MapPathToZipfs(
    Tcl_Interp *interp,
    const char *mountPath,	/* Must be fully normalized */
    const char *path,		/* Archive content path to map */
    Tcl_DString *dsPtr)		/* Must be initialized and cleared
				 * by caller */
{
    const char *joiner[2];
    char *joinedPath;
    Tcl_Obj *unnormalizedObj;
    Tcl_Obj *normalizedObj;
    const char *normalizedPath;
    Tcl_Size normalizedLen;
    Tcl_DString dsJoin;

    assert(TclIsZipfsPath(mountPath));

    joiner[0] = mountPath;
    joiner[1] = path;
#ifndef _WIN32
    /* On Unix C:/foo/bat is not treated as absolute by JoinPath so check ourself */
    if (path[0] && path[1] == ':') {
	joiner[1] += 2;
    }
#endif
    Tcl_DStringInit(&dsJoin);
    joinedPath = Tcl_JoinPath(2, joiner, &dsJoin);

    if (strncmp(ZIPFS_VOLUME, joinedPath, ZIPFS_VOLUME_LEN)) {
	/* path was not relative. Strip off the volume (e.g. UNC) */
	Tcl_Size numParts;
	const char **partsPtr;
	Tcl_SplitPath(path, &numParts, &partsPtr);
	Tcl_DStringFree(&dsJoin);
	partsPtr[0] = mountPath;
	(void)Tcl_JoinPath(numParts, partsPtr, &dsJoin);
	Tcl_Free(partsPtr);
    }
    unnormalizedObj = Tcl_DStringToObj(&dsJoin); /* Also resets dsJoin */
    Tcl_IncrRefCount(unnormalizedObj);
    normalizedObj = Tcl_FSGetNormalizedPath(interp, unnormalizedObj);
    if (normalizedObj == NULL) {
	/* Should not happen but continue... */
	normalizedObj = unnormalizedObj;
    }
    Tcl_IncrRefCount(normalizedObj); /* BEFORE DecrRefCount on unnormalizedObj */
    Tcl_DecrRefCount(unnormalizedObj);

    /* normalizedObj owned by Tcl!! Do NOT DecrRef without an IncrRef */
    normalizedPath = TclGetStringFromObj(normalizedObj, &normalizedLen);
    Tcl_DStringAppend(dsPtr, normalizedPath, normalizedLen);
    Tcl_DecrRefCount(normalizedObj);
    return Tcl_DStringValue(dsPtr);
}

/*
 *-------------------------------------------------------------------------
 *
 * ZipFSLookup --
 *
 *	This function returns the ZIP entry struct corresponding to the ZIP
 *	archive member of the given file name. Caller must hold the right
 *	lock.
 *
 * Results:
 *	Returns the pointer to ZIP entry struct or NULL if the the given file
 *	name could not be found in the global list of ZIP archive members.
 *
 * Side effects:
 *	None.
 *
 *-------------------------------------------------------------------------
 */

static inline ZipEntry *
ZipFSLookup(
    const char *filename)
{
    Tcl_HashEntry *hPtr;
    ZipEntry *z = NULL;

    hPtr = Tcl_FindHashEntry(&ZipFS.fileHash, filename);
    if (hPtr) {
	z = (ZipEntry *) Tcl_GetHashValue(hPtr);
    }
    return z;
}

/*
 *-------------------------------------------------------------------------
 *
 * ZipFSLookupZip --
 *
 *	This function gets the structure for a mounted ZIP archive.
 *
 * Results:
 *	Returns a pointer to the structure, or NULL if the file is ZIP file is
 *	unknown/not mounted.
 *
 * Side effects:
 *	None.
 *
 *-------------------------------------------------------------------------
 */

static inline ZipFile *
ZipFSLookupZip(
    const char *mountPoint)
{
    Tcl_HashEntry *hPtr;
    ZipFile *zf = NULL;

    hPtr = Tcl_FindHashEntry(&ZipFS.zipHash, mountPoint);
    if (hPtr) {
	zf = (ZipFile *) Tcl_GetHashValue(hPtr);
    }
    return zf;
}

/*
 *------------------------------------------------------------------------
 *
 * ContainsMountPoint --
 *
 *    Check if there is a mount point anywhere under the specified path.
 *    Although the function will work for any path, for efficiency reasons
 *    it should be called only after checking ZipFSLookup does not find
 *    the path.
 *
 *    Caller must hold read lock before calling.
 *
 * Results:
 *    1 - there is at least one mount point under the path
 *    0 - otherwise
 *
 * Side effects:
 *    None.
 *
 *------------------------------------------------------------------------
 */
static int
ContainsMountPoint(
    const char *path,
    int pathLen)
{
    Tcl_HashEntry *hPtr;
    Tcl_HashSearch search;

    if (ZipFS.zipHash.numEntries == 0) {
	return 0;
    }
    if (pathLen < 0) {
	pathLen = strlen(path);
    }

    /*
     * We are looking for the case where the path is //zipfs:/a/b
     * and there is a mount point //zipfs:/a/b/c/.. below it
     */
    for (hPtr = Tcl_FirstHashEntry(&ZipFS.zipHash, &search); hPtr;
	    hPtr = Tcl_NextHashEntry(&search)) {
	ZipFile *zf = (ZipFile *) Tcl_GetHashValue(hPtr);

	if (zf->mountPointLen == 0) {
	    /*
	     * Enumerate the contents of the ZIP; it's mounted on the root.
	     * TODO - a holdover from androwish? Tcl does not allow mounting
	     * outside of the //zipfs:/ area.
	     */
	    ZipEntry *z;

	    for (z = zf->topEnts; z; z = z->tnext) {
		int lenz = (int) strlen(z->name);
		if ((lenz >= pathLen) &&
			(z->name[pathLen] == '/' || z->name[pathLen] == '\0') &&
			(strncmp(z->name, path, pathLen) == 0)) {
		    return 1;
		}
	    }
	} else if ((zf->mountPointLen >= pathLen) &&
		 (zf->mountPoint[pathLen] == '/' ||
		  zf->mountPoint[pathLen] == '\0' ||
		  pathLen == ZIPFS_VOLUME_LEN) &&
		 (strncmp(zf->mountPoint, path, pathLen) == 0)) {
	    /* Matched standard mount */
	    return 1;
	}
    }
    return 0;
}

/*
 *-------------------------------------------------------------------------
 *
 * AllocateZipFile, AllocateZipEntry, AllocateZipChannel --
 *
 *	Allocates the memory for a datastructure. Always ensures that it is
 *	zeroed out for safety.
 *
 * Returns:
 *	The allocated structure, or NULL if allocate fails.
 *
 * Side effects:
 *	The interpreter result may be written to on error. Which might fail
 *	(for ZipFile) in a low-memory situation. Always panics if ZipEntry
 *	allocation fails.
 *
 *-------------------------------------------------------------------------
 */

static inline ZipFile *
AllocateZipFile(
    Tcl_Interp *interp,
    size_t mountPointNameLength)
{
    size_t size = sizeof(ZipFile) + mountPointNameLength + 1;
    ZipFile *zf = (ZipFile *) Tcl_AttemptAlloc(size);

    if (!zf) {
	ZIPFS_MEM_ERROR(interp);
    } else {
	memset(zf, 0, size);
    }
    return zf;
}

static inline ZipEntry *
AllocateZipEntry(void)
{
    ZipEntry *z = (ZipEntry *) Tcl_Alloc(sizeof(ZipEntry));
    memset(z, 0, sizeof(ZipEntry));
    return z;
}

static inline ZipChannel *
AllocateZipChannel(
    Tcl_Interp *interp)
{
    ZipChannel *zc = (ZipChannel *) Tcl_AttemptAlloc(sizeof(ZipChannel));

    if (!zc) {
	ZIPFS_MEM_ERROR(interp);
    } else {
	memset(zc, 0, sizeof(ZipChannel));
    }
    return zc;
}

/*
 *-------------------------------------------------------------------------
 *
 * ZipFSCloseArchive --
 *
 *	This function closes a mounted ZIP archive file.
 *
 * Results:
 *	None.
 *
 * Side effects:
 *	A memory mapped ZIP archive is unmapped, allocated memory is released.
 *	The ZipFile pointer is *NOT* deallocated by this function.
 *
 *-------------------------------------------------------------------------
 */

static void
ZipFSCloseArchive(
    Tcl_Interp *interp,		/* Current interpreter. */
    ZipFile *zf)
{
    if (zf->nameLength) {
	Tcl_Free(zf->name);
    }
    if (zf->isMemBuffer) {
	/* Pointer to memory */
	if (zf->ptrToFree) {
	    Tcl_Free(zf->ptrToFree);
	    zf->ptrToFree = NULL;
	}
	zf->data = NULL;
	return;
    }

    /*
     * Remove the memory mapping, if we have one.
     */

#ifdef _WIN32
    if (zf->data && !zf->ptrToFree) {
	UnmapViewOfFile(zf->data);
	zf->data = NULL;
    }
    if (zf->mountHandle != INVALID_HANDLE_VALUE) {
	CloseHandle(zf->mountHandle);
    }
#else /* !_WIN32 */
    if ((zf->data != MAP_FAILED) && !zf->ptrToFree) {
	munmap(zf->data, zf->length);
	zf->data = (unsigned char *) MAP_FAILED;
    }
#endif /* _WIN32 */

    if (zf->ptrToFree) {
	Tcl_Free(zf->ptrToFree);
	zf->ptrToFree = NULL;
    }
    if (zf->chan) {
	Tcl_Close(interp, zf->chan);
	zf->chan = NULL;
    }
}

/*
 *-------------------------------------------------------------------------
 *
 * ZipFSFindTOC --
 *
 *	This function takes a memory mapped zip file and indexes the contents.
 *	When "needZip" is zero an embedded ZIP archive in an executable file
 *	is accepted. Note that we do not support ZIP64.
 *
 * Results:
 *	TCL_OK on success, TCL_ERROR otherwise with an error message placed
 *	into the given "interp" if it is not NULL.
 *
 * Side effects:
 *      The given ZipFile struct is filled with information about the ZIP
 *      archive file.  On error, ZipFSCloseArchive is called on zf but
 *      it is not freed.
 *
 *-------------------------------------------------------------------------
 */

static int
ZipFSFindTOC(
    Tcl_Interp *interp,		/* Current interpreter. NULLable. */
    int needZip,
    ZipFile *zf)
{
    size_t i, minoff;
    const unsigned char *eocdPtr; /* End of Central Directory Record */
    const unsigned char *start = zf->data;
    const unsigned char *end = zf->data + zf->length;

    /*
     * Scan backwards from the end of the file for the signature. This is
     * necessary because ZIP archives aren't the only things that get tagged
     * on the end of executables; digital signatures can also go there.
     */

    eocdPtr = zf->data + zf->length - ZIP_CENTRAL_END_LEN;
    while (eocdPtr >= start) {
	if (*eocdPtr == (ZIP_CENTRAL_END_SIG & 0xFF)) {
	    if (ZipReadInt(start, end, eocdPtr) == ZIP_CENTRAL_END_SIG) {
		break;
	    }
	    eocdPtr -= ZIP_SIG_LEN;
	} else {
	    --eocdPtr;
	}
    }
    if (eocdPtr < zf->data) {
	/*
	 * Didn't find it (or not enough space for a central directory!); not
	 * a ZIP archive. This might be OK or a problem.
	 */

	if (!needZip) {
	    zf->baseOffset = zf->passOffset = zf->length;
	    return TCL_OK;
	}
	ZIPFS_ERROR(interp, "archive directory end signature not found");
	ZIPFS_ERROR_CODE(interp, "END_SIG");

  error:
	ZipFSCloseArchive(interp, zf);
	return TCL_ERROR;

    }

    /*
     * eocdPtr -> End of Central Directory (EOCD) record at this point.
     * Note this is not same as "end of Central Directory" :-) as EOCD
     * is a record/structure in the ZIP spec terminology
     */

    /*
     * How many files in the archive? If that's bogus, we're done here.
     */

    zf->numFiles = ZipReadShort(start, end, eocdPtr + ZIP_CENTRAL_ENTS_OFFS);
    if (zf->numFiles == 0) {
	if (!needZip) {
	    zf->baseOffset = zf->passOffset = zf->length;
	    return TCL_OK;
	}
	ZIPFS_ERROR(interp, "empty archive");
	ZIPFS_ERROR_CODE(interp, "EMPTY");
	goto error;
    }

    /*
     * The Central Directory (CD) is a series of Central Directory File
     * Header (CDFH) records preceding the EOCD (but not necessarily
     * immediately preceding). cdirZipOffset is the offset into the
     * *archive* to the CD (first CDFH). The size of the CD is given by
     * cdirSize. NOTE: offset into archive does NOT mean offset into
     * (zf->data) as other data may precede the archive in the file.
     */
    ptrdiff_t eocdDataOffset = eocdPtr - zf->data;
    unsigned int cdirZipOffset = ZipReadInt(start, end, eocdPtr + ZIP_CENTRAL_DIRSTART_OFFS);
    unsigned int cdirSize = ZipReadInt(start, end, eocdPtr + ZIP_CENTRAL_DIRSIZE_OFFS);

    /*
     * As computed above,
     *    eocdDataOffset < zf->length.
     * In addition, the following consistency checks must be met
     * (1) cdirZipOffset <= eocdDataOffset (to prevent under flow in computation of (2))
     * (2) cdirZipOffset + cdirSize <= eocdDataOffset. Else the CD will be overlapping
     * the EOCD. Note this automatically means cdirZipOffset+cdirSize < zf->length.
     */
    if (!(cdirZipOffset <= (size_t)eocdDataOffset &&
	    cdirSize <= eocdDataOffset - cdirZipOffset)) {
	if (!needZip) {
	    /* Simply point to end od data */
	    zf->directoryOffset = zf->baseOffset = zf->passOffset = zf->length;
	    return TCL_OK;
	}
	ZIPFS_ERROR(interp, "archive directory truncated");
	ZIPFS_ERROR_CODE(interp, "NO_DIR");
	goto error;
    }

    /*
     * Calculate the offset of the CD in the *data*. If there was no extra
     * "junk" preceding the archive, this would just be cdirZipOffset but
     * otherwise we have to account for it.
     */
    if (eocdDataOffset - cdirSize > cdirZipOffset) {
	zf->baseOffset = eocdDataOffset - cdirSize - cdirZipOffset;
    } else {
	zf->baseOffset = 0;
    }
    zf->passOffset = zf->baseOffset;
    zf->directoryOffset = cdirZipOffset + zf->baseOffset;
    zf->directorySize = cdirSize;

    /*
     * Read the central directory.
     */
    const unsigned char *const cdirStart = eocdPtr - cdirSize; /* Start of CD */
    const unsigned char *dirEntry;
    minoff = zf->length;
    for (dirEntry = cdirStart, i = 0; i < zf->numFiles; i++) {
	if ((dirEntry-cdirStart) + ZIP_CENTRAL_HEADER_LEN > (ptrdiff_t)zf->directorySize) {
	    ZIPFS_ERROR(interp, "truncated directory");
	    ZIPFS_ERROR_CODE(interp, "TRUNC_DIR");
	    goto error;
	}
	if (ZipReadInt(start, end, dirEntry) != ZIP_CENTRAL_HEADER_SIG) {
	    ZIPFS_ERROR(interp, "wrong header signature");
	    ZIPFS_ERROR_CODE(interp, "HDR_SIG");
	    goto error;
	}
	int pathlen = ZipReadShort(start, end, dirEntry + ZIP_CENTRAL_PATHLEN_OFFS);
	int comlen = ZipReadShort(start, end, dirEntry + ZIP_CENTRAL_FCOMMENTLEN_OFFS);
	int extra = ZipReadShort(start, end, dirEntry + ZIP_CENTRAL_EXTRALEN_OFFS);
	size_t localhdr_off = ZipReadInt(start, end, dirEntry + ZIP_CENTRAL_LOCALHDR_OFFS);
	const unsigned char *localP = zf->data + zf->baseOffset + localhdr_off;
	if (localP > (cdirStart - ZIP_LOCAL_HEADER_LEN) ||
		ZipReadInt(start, end, localP) != ZIP_LOCAL_HEADER_SIG) {
	    ZIPFS_ERROR(interp, "Failed to find local header");
	    ZIPFS_ERROR_CODE(interp, "LCL_HDR");
	    goto error;
	}
	if (localhdr_off < minoff) {
	    minoff = localhdr_off;
	}
	dirEntry += pathlen + comlen + extra + ZIP_CENTRAL_HEADER_LEN;
    }
    if ((dirEntry-cdirStart) < (ptrdiff_t) zf->directorySize) {
	/* file count and dir size do not match */
	ZIPFS_ERROR(interp, "short file count");
	ZIPFS_ERROR_CODE(interp, "FILE_COUNT");
	goto error;
    }

    zf->passOffset = minoff + zf->baseOffset;

    /*
     * If there's also an encoded password, extract that too (but don't decode
     * yet).
     * TODO - is this even part of the ZIP "standard". The idea of storing
     * a password with the archive seems absurd, encoded or not.
     */

    unsigned char *q = zf->data + zf->passOffset;
    if ((zf->passOffset >= 6) && (start < q-4) &&
	    (ZipReadInt(start, end, q - 4) == ZIP_PASSWORD_END_SIG)) {
	const unsigned char *passPtr;

	i = q[-5];
	passPtr = q - 5 - i;
	if (passPtr >= start && passPtr + i < end) {
	    zf->passBuf[0] = i;
	    memcpy(zf->passBuf + 1, passPtr, i);
	    zf->passOffset -= i ? (5 + i) : 0;
	}
    }

    return TCL_OK;
}

/*
 *-------------------------------------------------------------------------
 *
 * ZipFSOpenArchive --
 *
 *	This function opens a ZIP archive file for reading. An attempt is made
 *	to memory map that file. Otherwise it is read into an allocated memory
 *	buffer. The ZIP archive header is verified and must be valid for the
 *	function to succeed. When "needZip" is zero an embedded ZIP archive in
 *	an executable file is accepted.
 *
 * Results:
 *	TCL_OK on success, TCL_ERROR otherwise with an error message placed
 *	into the given "interp" if it is not NULL. On error, ZipFSCloseArchive
 *      is called on zf but it is not freed.
 *
 * Side effects:
 *	ZIP archive is memory mapped or read into allocated memory, the given
 *	ZipFile struct is filled with information about the ZIP archive file.
 *
 *-------------------------------------------------------------------------
 */

static int
ZipFSOpenArchive(
    Tcl_Interp *interp,		/* Current interpreter. NULLable. */
    const char *zipname,	/* Path to ZIP file to open. */
    int needZip,
    ZipFile *zf)
{
    size_t i;
    void *handle;

    zf->nameLength = 0;
    zf->isMemBuffer = 0;
#ifdef _WIN32
    zf->data = NULL;
    zf->mountHandle = INVALID_HANDLE_VALUE;
#else /* !_WIN32 */
    zf->data = (unsigned char *) MAP_FAILED;
#endif /* _WIN32 */
    zf->length = 0;
    zf->numFiles = 0;
    zf->baseOffset = zf->passOffset = 0;
    zf->ptrToFree = NULL;
    zf->passBuf[0] = 0;

    /*
     * Actually open the file.
     */

    zf->chan = Tcl_OpenFileChannel(interp, zipname, "rb", 0);
    if (!zf->chan) {
	return TCL_ERROR;
    }

    /*
     * See if we can get the OS handle. If we can, we can use that to memory
     * map the file, which is nice and efficient. However, it totally depends
     * on the filename pointing to a real regular OS file.
     *
     * Opening real filesystem entities that are not files will lead to an
     * error.
     */

    if (Tcl_GetChannelHandle(zf->chan, TCL_READABLE, &handle) == TCL_OK) {
	if (ZipMapArchive(interp, zf, handle) != TCL_OK) {
	    goto error;
	}
    } else {
	/*
	 * Not an OS file, but rather something in a Tcl VFS. Must copy into
	 * memory.
	 */

	zf->length = Tcl_Seek(zf->chan, 0, SEEK_END);
	if (zf->length == (size_t) TCL_INDEX_NONE) {
	    ZIPFS_POSIX_ERROR(interp, "seek error");
	    goto error;
	}
	/* What's the magic about 64 * 1024 * 1024 ? */
	if ((zf->length <= ZIP_CENTRAL_END_LEN) ||
		(zf->length - ZIP_CENTRAL_END_LEN) >
			(64 * 1024 * 1024 - ZIP_CENTRAL_END_LEN)) {
	    ZIPFS_ERROR(interp, "illegal file size");
	    ZIPFS_ERROR_CODE(interp, "FILE_SIZE");
	    goto error;
	}
	if (Tcl_Seek(zf->chan, 0, SEEK_SET) == -1) {
	    ZIPFS_POSIX_ERROR(interp, "seek error");
	    goto error;
	}
	zf->ptrToFree = zf->data = (unsigned char *) Tcl_AttemptAlloc(zf->length);
	if (!zf->ptrToFree) {
	    ZIPFS_MEM_ERROR(interp);
	    goto error;
	}
	i = Tcl_Read(zf->chan, (char *) zf->data, zf->length);
	if (i != zf->length) {
	    ZIPFS_POSIX_ERROR(interp, "file read error");
	    goto error;
	}
    }
    /*
     * Close the Tcl channel. If the file was mapped, the mapping is
     * unaffected. It is important to close the channel otherwise there is a
     * potential chicken and egg issue at finalization time as the channels
     * are closed before the file systems are dismounted.
     */
    Tcl_Close(interp, zf->chan);
    zf->chan = NULL;
    return ZipFSFindTOC(interp, needZip, zf);

    /*
     * Handle errors by closing the archive. This includes closing the channel
     * handle for the archive file.
     */

  error:
    ZipFSCloseArchive(interp, zf);
    return TCL_ERROR;
}

/*
 *-------------------------------------------------------------------------
 *
 * ZipMapArchive --
 *
 *	Wrapper around the platform-specific parts of mmap() (and Windows's
 *	equivalent) because it's not part of the standard channel API.
 *
 *-------------------------------------------------------------------------
 */

static int
ZipMapArchive(
    Tcl_Interp *interp,		/* Interpreter for error reporting. */
    ZipFile *zf,		/* The archive descriptor structure. */
    void *handle)		/* The OS handle to the open archive. */
{
#ifdef _WIN32
    HANDLE hFile = (HANDLE) handle;
    int readSuccessful;

    /*
     * Determine the file size.
     */

    readSuccessful = GetFileSizeEx(hFile, (PLARGE_INTEGER) &zf->length) != 0;
    if (!readSuccessful) {
	Tcl_WinConvertError(GetLastError());
	ZIPFS_POSIX_ERROR(interp, "failed to retrieve file size");
	return TCL_ERROR;
    }
    if (zf->length < ZIP_CENTRAL_END_LEN) {
	Tcl_SetErrno(EINVAL);
	ZIPFS_POSIX_ERROR(interp, "truncated file");
	return TCL_ERROR;
    }
    if (zf->length > TCL_SIZE_MAX) {
	Tcl_SetErrno(EFBIG);
	ZIPFS_POSIX_ERROR(interp, "zip archive too big");
	return TCL_ERROR;
    }

    /*
     * Map the file.
     */

    zf->mountHandle = CreateFileMappingW(hFile, 0, PAGE_READONLY, 0,
	    zf->length, 0);
    if (zf->mountHandle == INVALID_HANDLE_VALUE) {
	Tcl_WinConvertError(GetLastError());
	ZIPFS_POSIX_ERROR(interp, "file mapping failed");
	return TCL_ERROR;
    }
    zf->data = (unsigned char *)
	    MapViewOfFile(zf->mountHandle, FILE_MAP_READ, 0, 0, zf->length);
    if (!zf->data) {
	Tcl_WinConvertError(GetLastError());
	ZIPFS_POSIX_ERROR(interp, "file mapping failed");
	return TCL_ERROR;
    }
#else /* !_WIN32 */
    int fd = PTR2INT(handle);

    /*
     * Determine the file size.
     */

    zf->length = lseek(fd, 0, SEEK_END);
    if (zf->length == (size_t)-1) {
	ZIPFS_POSIX_ERROR(interp, "failed to retrieve file size");
	return TCL_ERROR;
    }
    if (zf->length < ZIP_CENTRAL_END_LEN) {
	Tcl_SetErrno(EINVAL);
	ZIPFS_POSIX_ERROR(interp, "truncated file");
	return TCL_ERROR;
    }
    lseek(fd, 0, SEEK_SET);

    zf->data = (unsigned char *)
	    mmap(0, zf->length, PROT_READ, MAP_FILE | MAP_PRIVATE, fd, 0);
    if (zf->data == MAP_FAILED) {
	ZIPFS_POSIX_ERROR(interp, "file mapping failed");
	return TCL_ERROR;
    }
#endif /* _WIN32 */
    return TCL_OK;
}

/*
 *-------------------------------------------------------------------------
 *
 * IsPasswordValid --
 *
 *	Basic test for whether a passowrd is valid. If the test fails, sets an
 *	error message in the interpreter.
 *
 * Returns:
 *	TCL_OK if the test passes, TCL_ERROR if it fails.
 *
 *-------------------------------------------------------------------------
 */

static inline int
IsPasswordValid(
    Tcl_Interp *interp,
    const char *passwd,
    size_t pwlen)
{
    if ((pwlen > 255) || strchr(passwd, 0xff)) {
	ZIPFS_ERROR(interp, "illegal password");
	ZIPFS_ERROR_CODE(interp, "BAD_PASS");
	return TCL_ERROR;
    }
    return TCL_OK;
}

/*
 *-------------------------------------------------------------------------
 *
 * ZipFSCatalogFilesystem --
 *
 *	This function generates the root node for a ZIPFS filesystem by
 *	reading the ZIP's central directory.
 *
 * Results:
 *	TCL_OK on success, TCL_ERROR otherwise with an error message placed
 *	into the given "interp" if it is not NULL. On error, frees zf!!
 *
 * Side effects:
 *	Will acquire and release the write lock.
 *
 *-------------------------------------------------------------------------
 */

static int
ZipFSCatalogFilesystem(
    Tcl_Interp *interp,		/* Current interpreter. NULLable. */
    ZipFile *zf,		/* Temporary buffer hold archive descriptors */
    const char *mountPoint,	/* Mount point path. Must be fully normalized */
    const char *passwd,		/* Password for opening the ZIP, or NULL if
				 * the ZIP is unprotected. */
    const char *zipname)	/* Path to ZIP file to build a catalog of. */
{
    int isNew;
    size_t i, pwlen;
    ZipFile *zf0;
    ZipEntry *z;
    Tcl_HashEntry *hPtr;
    Tcl_DString ds, fpBuf;
    unsigned char *q;

    assert(TclIsZipfsPath(mountPoint)); /* Caller should have normalized */

    Tcl_DStringInit(&ds);

    /*
     * Basic verification of the password for sanity.
     */

    pwlen = 0;
    if (passwd) {
	pwlen = strlen(passwd);
	if (IsPasswordValid(interp, passwd, pwlen) != TCL_OK) {
	    ZipFSCloseArchive(interp, zf);
	    Tcl_Free(zf);
	    return TCL_ERROR;
	}
    }

    /*
     * Validate the TOC data. If that's bad, things fall apart.
     */

    if (zf->baseOffset >= zf->length || zf->passOffset >= zf->length ||
	    zf->directoryOffset >= zf->length) {
	ZIPFS_ERROR(interp, "bad zip data");
	ZIPFS_ERROR_CODE(interp, "BAD_ZIP");
	ZipFSCloseArchive(interp, zf);
	Tcl_Free(zf);
	return TCL_ERROR;
    }

    WriteLock();

    hPtr = Tcl_CreateHashEntry(&ZipFS.zipHash, mountPoint, &isNew);
    if (!isNew) {
	if (interp) {
	    zf0 = (ZipFile *) Tcl_GetHashValue(hPtr);
	    Tcl_SetObjResult(interp, Tcl_ObjPrintf(
		    "%s is already mounted on %s", zf0->name, mountPoint));
	    ZIPFS_ERROR_CODE(interp, "MOUNTED");
	}
	Unlock();
	ZipFSCloseArchive(interp, zf);
	Tcl_DStringFree(&ds);
	Tcl_Free(zf);
	return TCL_ERROR;
    }

    /*
     * Convert to a real archive descriptor.
     */

    zf->mountPoint = (char *) Tcl_GetHashKey(&ZipFS.zipHash, hPtr);
    zf->mountPointLen = strlen(zf->mountPoint);

    zf->nameLength = strlen(zipname);
    zf->name = (char *) Tcl_Alloc(zf->nameLength + 1);
    memcpy(zf->name, zipname, zf->nameLength + 1);

    Tcl_SetHashValue(hPtr, zf);
    if ((zf->passBuf[0] == 0) && pwlen) {
	int k = 0;

	zf->passBuf[k++] = pwlen;
	for (i = pwlen; i-- > 0 ;) {
	    zf->passBuf[k++] = (passwd[i] & 0x0f)
		    | pwrot[(passwd[i] >> 4) & 0x0f];
	}
	zf->passBuf[k] = '\0';
    }
    /* TODO - is this test necessary? When will mountPoint[0] be \0 ? */
    if (mountPoint[0] != '\0') {
	hPtr = Tcl_CreateHashEntry(&ZipFS.fileHash, mountPoint, &isNew);
	if (isNew) {
	    z = AllocateZipEntry();
	    Tcl_SetHashValue(hPtr, z);

	    z->depth = CountSlashes(mountPoint);
	    assert(z->depth >= ZIPFS_ROOTDIR_DEPTH);
	    z->zipFilePtr = zf;
	    z->isDirectory = (zf->baseOffset == 0) ? 1 : -1; /* root marker */
	    z->offset = zf->baseOffset;
	    z->compressMethod = ZIP_COMPMETH_STORED;
	    z->name = (char *) Tcl_GetHashKey(&ZipFS.fileHash, hPtr);
	    if (!strcmp(z->name, ZIPFS_VOLUME)) {
		z->flags |= ZE_F_VOLUME; /* Mark as root volume */
	    }
	    Tcl_Time t;
	    Tcl_GetTime(&t);
	    z->timestamp = t.sec;
	    z->next = zf->entries;
	    zf->entries = z;
	}
    }
    q = zf->data + zf->directoryOffset;
    Tcl_DStringInit(&fpBuf);
    for (i = 0; i < zf->numFiles; i++) {
	const unsigned char *start = zf->data;
	const unsigned char *end = zf->data + zf->length;
	int extra, isdir = 0, dosTime, dosDate, nbcompr;
	size_t offs, pathlen, comlen;
	unsigned char *lq, *gq = NULL;
	char *fullpath, *path;

	pathlen = ZipReadShort(start, end, q + ZIP_CENTRAL_PATHLEN_OFFS);
	comlen = ZipReadShort(start, end, q + ZIP_CENTRAL_FCOMMENTLEN_OFFS);
	extra = ZipReadShort(start, end, q + ZIP_CENTRAL_EXTRALEN_OFFS);
	Tcl_DStringSetLength(&ds, 0);
	path = DecodeZipEntryText(q + ZIP_CENTRAL_HEADER_LEN, pathlen, &ds);
	if ((pathlen > 0) && (path[pathlen - 1] == '/')) {
	    Tcl_DStringSetLength(&ds, pathlen - 1);
	    path = Tcl_DStringValue(&ds);
	    isdir = 1;
	}
	if ((strcmp(path, ".") == 0) || (strcmp(path, "..") == 0)) {
	    goto nextent;
	}
	lq = zf->data + zf->baseOffset
		+ ZipReadInt(start, end, q + ZIP_CENTRAL_LOCALHDR_OFFS);
	if ((lq < start) || (lq + ZIP_LOCAL_HEADER_LEN > end)) {
	    goto nextent;
	}
	nbcompr = ZipReadInt(start, end, lq + ZIP_LOCAL_COMPLEN_OFFS);
	if (!isdir && (nbcompr == 0)
		&& (ZipReadInt(start, end, lq + ZIP_LOCAL_UNCOMPLEN_OFFS) == 0)
		&& (ZipReadInt(start, end, lq + ZIP_LOCAL_CRC32_OFFS) == 0)) {
	    gq = q;
	    nbcompr = ZipReadInt(start, end, gq + ZIP_CENTRAL_COMPLEN_OFFS);
	}
	offs = (lq - zf->data)
		+ ZIP_LOCAL_HEADER_LEN
		+ ZipReadShort(start, end, lq + ZIP_LOCAL_PATHLEN_OFFS)
		+ ZipReadShort(start, end, lq + ZIP_LOCAL_EXTRALEN_OFFS);
	if (offs + nbcompr > zf->length) {
	    goto nextent;
	}

	if (!isdir && (mountPoint[0] == '\0') && !CountSlashes(path)) {
#ifdef ANDROID
	    /*
	     * When mounting the ZIP archive on the root directory try to
	     * remap top level regular files of the archive to
	     * /assets/.root/... since this directory should not be in a valid
	     * APK due to the leading dot in the file name component. This
	     * trick should make the files AndroidManifest.xml,
	     * resources.arsc, and classes.dex visible to Tcl.
	     */
	    Tcl_DString ds2;

	    Tcl_DStringInit(&ds2);
	    Tcl_DStringAppend(&ds2, "assets/.root/", -1);
	    Tcl_DStringAppend(&ds2, path, -1);
	    if (ZipFSLookup(Tcl_DStringValue(&ds2))) {
		/* should not happen but skip it anyway */
		Tcl_DStringFree(&ds2);
		goto nextent;
	    }
	    Tcl_DStringSetLength(&ds, 0);
	    Tcl_DStringAppend(&ds, Tcl_DStringValue(&ds2),
		    Tcl_DStringLength(&ds2));
	    path = Tcl_DStringValue(&ds);
	    Tcl_DStringFree(&ds2);
#else /* !ANDROID */
	    /*
	     * Regular files skipped when mounting on root.
	     */
	    goto nextent;
#endif /* ANDROID */
	}

	Tcl_DStringSetLength(&fpBuf, 0);
	fullpath = MapPathToZipfs(interp, mountPoint, path, &fpBuf);
	z = AllocateZipEntry();
	z->depth = CountSlashes(fullpath);
	assert(z->depth >= ZIPFS_ROOTDIR_DEPTH);
	z->zipFilePtr = zf;
	z->isDirectory = isdir;
	z->isEncrypted =
		(ZipReadShort(start, end, lq + ZIP_LOCAL_FLAGS_OFFS) & 1)
		&& (nbcompr > ZIP_CRYPT_HDR_LEN);
	z->offset = offs;
	if (gq) {
	    z->crc32 = ZipReadInt(start, end, gq + ZIP_CENTRAL_CRC32_OFFS);
	    dosDate = ZipReadShort(start, end, gq + ZIP_CENTRAL_MDATE_OFFS);
	    dosTime = ZipReadShort(start, end, gq + ZIP_CENTRAL_MTIME_OFFS);
	    z->timestamp = DosTimeDate(dosDate, dosTime);
	    z->numBytes = ZipReadInt(start, end,
		    gq + ZIP_CENTRAL_UNCOMPLEN_OFFS);
	    z->compressMethod = ZipReadShort(start, end,
		    gq + ZIP_CENTRAL_COMPMETH_OFFS);
	} else {
	    z->crc32 = ZipReadInt(start, end, lq + ZIP_LOCAL_CRC32_OFFS);
	    dosDate = ZipReadShort(start, end, lq + ZIP_LOCAL_MDATE_OFFS);
	    dosTime = ZipReadShort(start, end, lq + ZIP_LOCAL_MTIME_OFFS);
	    z->timestamp = DosTimeDate(dosDate, dosTime);
	    z->numBytes = ZipReadInt(start, end,
		    lq + ZIP_LOCAL_UNCOMPLEN_OFFS);
	    z->compressMethod = ZipReadShort(start, end,
		    lq + ZIP_LOCAL_COMPMETH_OFFS);
	}
	z->numCompressedBytes = nbcompr;
	hPtr = Tcl_CreateHashEntry(&ZipFS.fileHash, fullpath, &isNew);
	if (!isNew) {
	    /* should not happen but skip it anyway */
	    Tcl_Free(z);
	    goto nextent;
	}

	Tcl_SetHashValue(hPtr, z);
	z->name = (char *) Tcl_GetHashKey(&ZipFS.fileHash, hPtr);
	z->next = zf->entries;
	zf->entries = z;
	if (isdir && (mountPoint[0] == '\0') && (z->depth == ZIPFS_ROOTDIR_DEPTH)) {
	    z->tnext = zf->topEnts;
	    zf->topEnts = z;
	}

	/*
	 * Make any directory nodes we need. ZIPs are not consistent about
	 * containing directory nodes.
	 */

	if (!z->isDirectory && (z->depth > ZIPFS_ROOTDIR_DEPTH)) {
	    char *dir, *endPtr;
	    ZipEntry *zd;

	    Tcl_DStringSetLength(&ds, strlen(z->name) + 8);
	    Tcl_DStringSetLength(&ds, 0);
	    Tcl_DStringAppend(&ds, z->name, -1);
	    dir = Tcl_DStringValue(&ds);
	    for (endPtr = strrchr(dir, '/'); endPtr && (endPtr != dir);
		    endPtr = strrchr(dir, '/')) {
		Tcl_DStringSetLength(&ds, endPtr - dir);
		hPtr = Tcl_CreateHashEntry(&ZipFS.fileHash, dir, &isNew);
		if (!isNew) {
		    /*
		     * Already made. That's fine.
		     */
		    break;
		}

		zd = AllocateZipEntry();
		zd->depth = CountSlashes(dir);
		assert(zd->depth > ZIPFS_ROOTDIR_DEPTH);
		zd->zipFilePtr = zf;
		zd->isDirectory = 1;
		zd->offset = z->offset;
		zd->timestamp = z->timestamp;
		zd->compressMethod = ZIP_COMPMETH_STORED;
		Tcl_SetHashValue(hPtr, zd);
		zd->name = (char *) Tcl_GetHashKey(&ZipFS.fileHash, hPtr);
		zd->next = zf->entries;
		zf->entries = zd;
		if ((mountPoint[0] == '\0') && (zd->depth == ZIPFS_ROOTDIR_DEPTH)) {
		    zd->tnext = zf->topEnts;
		    zf->topEnts = zd;
		}
	    }
	}
    nextent:
	q += pathlen + comlen + extra + ZIP_CENTRAL_HEADER_LEN;
    }
    Unlock();
    Tcl_DStringFree(&fpBuf);
    Tcl_DStringFree(&ds);
    Tcl_FSMountsChanged(NULL);
    return TCL_OK;
}

/*
 *-------------------------------------------------------------------------
 *
 * ZipfsSetup --
 *
 *	Common initialisation code. ZipFS.initialized must *not* be set prior
 *	to the call.
 *
 *-------------------------------------------------------------------------
 */

static void
ZipfsSetup(void)
{
#if TCL_THREADS
    static const Tcl_Time t = { 0, 0 };

    /*
     * Inflate condition variable.
     */

    Tcl_MutexLock(&ZipFSMutex);
    Tcl_ConditionWait(&ZipFSCond, &ZipFSMutex, &t);
    Tcl_MutexUnlock(&ZipFSMutex);
#endif /* TCL_THREADS */

    crc32tab = get_crc_table();
    Tcl_FSRegister(NULL, &zipfsFilesystem);
    Tcl_InitHashTable(&ZipFS.fileHash, TCL_STRING_KEYS);
    Tcl_InitHashTable(&ZipFS.zipHash, TCL_STRING_KEYS);
    ZipFS.idCount = 1;
    ZipFS.wrmax = DEFAULT_WRITE_MAX_SIZE;
    ZipFS.fallbackEntryEncoding = (char *)
	    Tcl_Alloc(strlen(ZIPFS_FALLBACK_ENCODING) + 1);
    strcpy(ZipFS.fallbackEntryEncoding, ZIPFS_FALLBACK_ENCODING);
    ZipFS.initialized = 1;
}

/*
 *-------------------------------------------------------------------------
 *
 * ListMountPoints --
 *
 *	This procedure lists the mount points and what's mounted there, or
 *	reports whether there are any mounts (if there's no interpreter). The
 *	read lock must be held by the caller.
 *
 * Results:
 *	A standard Tcl result. TCL_OK (or TCL_BREAK if no mounts and no
 *	interpreter).
 *
 * Side effects:
 *	Interpreter result may be updated.
 *
 *-------------------------------------------------------------------------
 */

static int
ListMountPoints(
    Tcl_Interp *interp)
{
    Tcl_HashEntry *hPtr;
    Tcl_HashSearch search;
    ZipFile *zf;
    Tcl_Obj *resultList;

    if (!interp) {
	/*
	 * Are there any entries in the zipHash? Don't need to enumerate them
	 * all to know.
	 */

	return (ZipFS.zipHash.numEntries ? TCL_OK : TCL_BREAK);
    }

    TclNewObj(resultList);
    for (hPtr = Tcl_FirstHashEntry(&ZipFS.zipHash, &search); hPtr;
	    hPtr = Tcl_NextHashEntry(&search)) {
	zf = (ZipFile *) Tcl_GetHashValue(hPtr);
	Tcl_ListObjAppendElement(NULL, resultList, Tcl_NewStringObj(
		zf->mountPoint, -1));
	Tcl_ListObjAppendElement(NULL, resultList, Tcl_NewStringObj(
		zf->name, -1));
    }
    Tcl_SetObjResult(interp, resultList);
    return TCL_OK;
}

/*
 *------------------------------------------------------------------------
 *
 * CleanupMount --
 *
 *    Releases all resources associated with a mounted archive. There
 *    must not be any open files in the archive.
 *
 *    Caller MUST be holding WriteLock() before calling this function.
 *
 * Results:
 *    None.
 *
 * Side effects:
 *    Memory associated with the mounted archive is deallocated.
 *------------------------------------------------------------------------
 */
static void
CleanupMount(
    ZipFile *zf)		/* Mount point */
{
    ZipEntry *z, *znext;
    Tcl_HashEntry *hPtr;
    for (z = zf->entries; z; z = znext) {
	znext = z->next;
	hPtr = Tcl_FindHashEntry(&ZipFS.fileHash, z->name);
	if (hPtr) {
	    Tcl_DeleteHashEntry(hPtr);
	}
	if (z->data) {
	    Tcl_Free(z->data);
	}
	Tcl_Free(z);
    }
    zf->entries = NULL;
}

/*
 *-------------------------------------------------------------------------
 *
 * DescribeMounted --
 *
 *	This procedure describes what is mounted at the given the mount point.
 *	The interpreter result is not updated if there is nothing mounted at
 *	the given point. The read lock must be held by the caller.
 *
 * Results:
 *	A standard Tcl result. TCL_OK (or TCL_BREAK if nothing mounted there
 *	and no interpreter).
 *
 * Side effects:
 *	Interpreter result may be updated.
 *
 *-------------------------------------------------------------------------
 */

static int
DescribeMounted(
    Tcl_Interp *interp,
    const char *mountPoint)
{
    if (interp) {
	ZipFile *zf = ZipFSLookupZip(mountPoint);

	if (zf) {
	    Tcl_SetObjResult(interp, Tcl_NewStringObj(zf->name, -1));
	    return TCL_OK;
	}
    }
    return (interp ? TCL_OK : TCL_BREAK);
}

/*
 *-------------------------------------------------------------------------
 *
 * TclZipfs_Mount --
 *
 *	This procedure is invoked to mount a given ZIP archive file on a given
 *	mountpoint with optional ZIP password.
 *
 * Results:
 *	A standard Tcl result.
 *
 * Side effects:
 *	A ZIP archive file is read, analyzed and mounted, resources are
 *	allocated.
 *
 *-------------------------------------------------------------------------
 */

int
TclZipfs_Mount(
    Tcl_Interp *interp,		/* Current interpreter. NULLable. */
    const char *zipname,	/* Path to ZIP file to mount */
    const char *mountPoint,	/* Mount point path. */
    const char *passwd)		/* Password for opening the ZIP, or NULL if
				 * the ZIP is unprotected. */
{
    ZipFile *zf;
    int ret;

    ReadLock();
    if (!ZipFS.initialized) {
	ZipfsSetup();
    }

    /*
     * No mount point, so list all mount points and what is mounted there.
     */

    if (mountPoint == NULL) {
	ret = ListMountPoints(interp);
	Unlock();
	return ret;
    }

    Tcl_DString ds;
    Tcl_DStringInit(&ds);
    ret = NormalizeMountPoint(interp, mountPoint, &ds);
    if (ret != TCL_OK) {
	Unlock();
	return ret;
    }
    mountPoint = Tcl_DStringValue(&ds);

    if (!zipname) {
	/*
	 * Mount point but no file, so describe what is mounted at that mount
	 * point.
	 */

	ret = DescribeMounted(interp, mountPoint);
	Unlock();
    } else {
	/* Have both a mount point and a file (name) to mount there. */

	Tcl_Obj *zipPathObj;
	Tcl_Obj *normZipPathObj;

	Unlock();

	zipPathObj = Tcl_NewStringObj(zipname, -1);
	Tcl_IncrRefCount(zipPathObj);
	normZipPathObj = Tcl_FSGetNormalizedPath(interp, zipPathObj);
	if (normZipPathObj == NULL) {
	    Tcl_SetObjResult(interp, Tcl_ObjPrintf(
		    "could not normalize zip filename \"%s\"", zipname));
	    Tcl_SetErrorCode(interp, "TCL", "OPERATION", "NORMALIZE", (char *)NULL);
	    ret = TCL_ERROR;
	} else {
	    Tcl_IncrRefCount(normZipPathObj);
	    const char *normPath = Tcl_GetString(normZipPathObj);
	    if (passwd == NULL ||
		    (ret = IsPasswordValid(interp, passwd,
			    strlen(passwd))) == TCL_OK) {
		zf = AllocateZipFile(interp, strlen(mountPoint));
		if (zf == NULL) {
		    ret = TCL_ERROR;
		} else {
		    ret = ZipFSOpenArchive(interp, normPath, 1, zf);
		    if (ret != TCL_OK) {
			Tcl_Free(zf);
		    } else {
			ret = ZipFSCatalogFilesystem(
			    interp, zf, mountPoint, passwd, normPath);
			/* Note zf is already freed on error! */
		    }
		}
	    }
	    Tcl_DecrRefCount(normZipPathObj);
	    if (ret == TCL_OK && interp) {
		Tcl_DStringResult(interp, &ds);
	    }
	}
	Tcl_DecrRefCount(zipPathObj);
    }

    Tcl_DStringFree(&ds);
    return ret;
}

/*
 *-------------------------------------------------------------------------
 *
 * TclZipfs_MountBuffer --
 *
 *	This procedure is invoked to mount a given ZIP archive file on a given
 *	mountpoint.
 *
 * Results:
 *	A standard Tcl result.
 *
 * Side effects:
 *	A ZIP archive file is read, analyzed and mounted, resources are
 *	allocated.
 *
 *-------------------------------------------------------------------------
 */

int
TclZipfs_MountBuffer(
    Tcl_Interp *interp,		/* Current interpreter. NULLable. */
    const void *data,
    size_t datalen,
    const char *mountPoint,	/* Mount point path. */
    int copy)
{
    ZipFile *zf;
    int ret;

    if (mountPoint == NULL || data == NULL) {
	ZIPFS_ERROR(interp, "mount point and/or data are null");
	return TCL_ERROR;
    }

    /* TODO - how come a *read* lock suffices for initialzing ? */
    ReadLock();
    if (!ZipFS.initialized) {
	ZipfsSetup();
    }

    Tcl_DString ds;
    Tcl_DStringInit(&ds);
    ret = NormalizeMountPoint(interp, mountPoint, &ds);
    if (ret != TCL_OK) {
	Unlock();
	return ret;
    }
    mountPoint = Tcl_DStringValue(&ds);

    Unlock();

    /*
     * Have both a mount point and data to mount there.
     * What's the magic about 64 * 1024 * 1024 ?
     */
    ret = TCL_ERROR;
    if ((datalen <= ZIP_CENTRAL_END_LEN) ||
	    (datalen - ZIP_CENTRAL_END_LEN) >
		    (64 * 1024 * 1024 - ZIP_CENTRAL_END_LEN)) {
	ZIPFS_ERROR(interp, "illegal file size");
	ZIPFS_ERROR_CODE(interp, "FILE_SIZE");
	goto done;
    }
    zf = AllocateZipFile(interp, strlen(mountPoint));
    if (zf == NULL) {
	goto done;
    }
    zf->isMemBuffer = 1;
    zf->length = datalen;

    if (copy) {
	zf->data = (unsigned char *)Tcl_AttemptAlloc(datalen);
	if (zf->data == NULL) {
	    ZipFSCloseArchive(interp, zf);
	    Tcl_Free(zf);
	    ZIPFS_MEM_ERROR(interp);
	    goto done;
	}
	memcpy(zf->data, data, datalen);
	zf->ptrToFree = zf->data;
    } else {
	zf->data = (unsigned char *)data;
	zf->ptrToFree = NULL;
    }
    ret = ZipFSFindTOC(interp, 1, zf);
    if (ret != TCL_OK) {
	Tcl_Free(zf);
    } else {
	/* Note ZipFSCatalogFilesystem will free zf on error */
	ret = ZipFSCatalogFilesystem(
	    interp, zf, mountPoint, NULL, "Memory Buffer");
    }
    if (ret == TCL_OK && interp) {
	Tcl_DStringResult(interp, &ds);
    }

done:
    Tcl_DStringFree(&ds);
    return ret;
}

/*
 *-------------------------------------------------------------------------
 *
 * TclZipfs_Unmount --
 *
 *	This procedure is invoked to unmount a given ZIP archive.
 *
 * Results:
 *	A standard Tcl result.
 *
 * Side effects:
 *	A mounted ZIP archive file is unmounted, resources are free'd.
 *
 *-------------------------------------------------------------------------
 */

int
TclZipfs_Unmount(
    Tcl_Interp *interp,		/* Current interpreter. NULLable. */
    const char *mountPoint)	/* Mount point path. */
{
    ZipFile *zf;
    Tcl_HashEntry *hPtr;
    Tcl_DString dsm;
    int ret = TCL_OK, unmounted = 0;

    Tcl_DStringInit(&dsm);

    WriteLock();
    if (!ZipFS.initialized) {
	goto done;
    }

    /*
     * Mount point sometimes is a relative or otherwise denormalized path.
     * But an absolute name is needed as mount point here.
     */

    if (NormalizeMountPoint(interp, mountPoint, &dsm) != TCL_OK) {
	goto done;
    }
    mountPoint = Tcl_DStringValue(&dsm);

    hPtr = Tcl_FindHashEntry(&ZipFS.zipHash, mountPoint);
    /* don't report no-such-mount as an error */
    if (!hPtr) {
	goto done;
    }

    zf = (ZipFile *) Tcl_GetHashValue(hPtr);
    if (zf->numOpen > 0) {
	ZIPFS_ERROR(interp, "filesystem is busy");
	ZIPFS_ERROR_CODE(interp, "BUSY");
	ret = TCL_ERROR;
	goto done;
    }
    Tcl_DeleteHashEntry(hPtr);

    /*
     * Now no longer mounted - the rest of the code won't find it - but we're
     * still cleaning things up.
     */

    CleanupMount(zf);
    ZipFSCloseArchive(interp, zf);

    Tcl_Free(zf);
    unmounted = 1;

  done:
    Unlock();
    Tcl_DStringFree(&dsm);
    if (unmounted) {
	Tcl_FSMountsChanged(NULL);
    }
    return ret;
}

/*
 *-------------------------------------------------------------------------
 *
 * ZipFSMountObjCmd --
 *
 *	This procedure is invoked to process the [zipfs mount] command.
 *
 * Results:
 *	A standard Tcl result.
 *
 * Side effects:
 *	A ZIP archive file is mounted, resources are allocated.
 *
 *-------------------------------------------------------------------------
 */

static int
ZipFSMountObjCmd(
    TCL_UNUSED(void *),
    Tcl_Interp *interp,		/* Current interpreter. */
    int objc,			/* Number of arguments. */
    Tcl_Obj *const objv[])	/* Argument objects. */
{
    const char *mountPoint = NULL, *zipFile = NULL, *password = NULL;
    int result;

    if (objc > 4) {
	Tcl_WrongNumArgs(interp, 1, objv,
		 "?zipfile? ?mountpoint? ?password?");
	return TCL_ERROR;
    }
    /*
     * A single argument is treated as the mountpoint. Two arguments
     * are treated as zipfile and mountpoint.
     */
    if (objc > 1) {
	if (objc == 2) {
	    mountPoint = Tcl_GetString(objv[1]);
	} else {
	    /* 2 < objc < 4 */
	    zipFile = Tcl_GetString(objv[1]);
	    mountPoint = Tcl_GetString(objv[2]);
	    if (objc > 3) {
		password = Tcl_GetString(objv[3]);
	    }
	}
    }

    result = TclZipfs_Mount(interp, zipFile, mountPoint, password);
    return result;
}

/*
 *-------------------------------------------------------------------------
 *
 * ZipFSMountBufferObjCmd --
 *
 *	This procedure is invoked to process the [zipfs mount_data] command.
 *
 * Results:
 *	A standard Tcl result.
 *
 * Side effects:
 *	A ZIP archive file is mounted, resources are allocated.
 *
 *-------------------------------------------------------------------------
 */

static int
ZipFSMountBufferObjCmd(
    TCL_UNUSED(void *),
    Tcl_Interp *interp,		/* Current interpreter. */
    int objc,			/* Number of arguments. */
    Tcl_Obj *const objv[])	/* Argument objects. */
{
    const char *mountPoint = NULL;	/* Mount point path. */
    unsigned char *data = NULL;
    Tcl_Size length;

    if (objc != 3) {
	Tcl_WrongNumArgs(interp, 1, objv, "data mountpoint");
	return TCL_ERROR;
    }
    data = Tcl_GetBytesFromObj(interp, objv[1], &length);
    mountPoint = Tcl_GetString(objv[2]);
    if (data == NULL) {
	return TCL_ERROR;
    }
    return TclZipfs_MountBuffer(interp, data, length, mountPoint, 1);
}

/*
 *-------------------------------------------------------------------------
 *
 * ZipFSRootObjCmd --
 *
 *	This procedure is invoked to process the [zipfs root] command. It
 *	returns the root that all zipfs file systems are mounted under.
 *
 * Results:
 *	A standard Tcl result.
 *
 * Side effects:
 *
 *-------------------------------------------------------------------------
 */

static int
ZipFSRootObjCmd(
    TCL_UNUSED(void *),
    Tcl_Interp *interp,		/* Current interpreter. */
    int objc,
    Tcl_Obj *const *objv)
{
    if (objc != 1) {
	Tcl_WrongNumArgs(interp, 1, objv, "");
	return TCL_ERROR;
    }
    Tcl_SetObjResult(interp, Tcl_NewStringObj(ZIPFS_VOLUME, -1));
    return TCL_OK;
}

/*
 *-------------------------------------------------------------------------
 *
 * ZipFSUnmountObjCmd --
 *
 *	This procedure is invoked to process the [zipfs unmount] command.
 *
 * Results:
 *	A standard Tcl result.
 *
 * Side effects:
 *	A mounted ZIP archive file is unmounted, resources are free'd.
 *
 *-------------------------------------------------------------------------
 */

static int
ZipFSUnmountObjCmd(
    TCL_UNUSED(void *),
    Tcl_Interp *interp,		/* Current interpreter. */
    int objc,			/* Number of arguments. */
    Tcl_Obj *const objv[])	/* Argument objects. */
{
    if (objc != 2) {
	Tcl_WrongNumArgs(interp, 1, objv, "mountpoint");
	return TCL_ERROR;
    }
    return TclZipfs_Unmount(interp, TclGetString(objv[1]));
}

/*
 *-------------------------------------------------------------------------
 *
 * ZipFSMkKeyObjCmd --
 *
 *	This procedure is invoked to process the [zipfs mkkey] command.  It
 *	produces a rotated password to be embedded into an image file.
 *
 * Results:
 *	A standard Tcl result.
 *
 * Side effects:
 *	None.
 *
 *-------------------------------------------------------------------------
 */

static int
ZipFSMkKeyObjCmd(
    TCL_UNUSED(void *),
    Tcl_Interp *interp,		/* Current interpreter. */
    int objc,			/* Number of arguments. */
    Tcl_Obj *const objv[])	/* Argument objects. */
{
    Tcl_Size len, i = 0;
    const char *pw;
    Tcl_Obj *passObj;
    unsigned char *passBuf;

    if (objc != 2) {
	Tcl_WrongNumArgs(interp, 1, objv, "password");
	return TCL_ERROR;
    }
    pw = TclGetStringFromObj(objv[1], &len);
    if (len == 0) {
	return TCL_OK;
    }
    if (IsPasswordValid(interp, pw, len) != TCL_OK) {
	return TCL_ERROR;
    }

    passObj = Tcl_NewByteArrayObj(NULL, 264);
    passBuf = Tcl_GetBytesFromObj(NULL, passObj, (Tcl_Size *)NULL);
    while (len > 0) {
	int ch = pw[len - 1];

	passBuf[i++] = (ch & 0x0f) | pwrot[(ch >> 4) & 0x0f];
	len--;
    }
    passBuf[i] = i;
    i++;
    ZipWriteInt(passBuf, passBuf + 264, passBuf + i, ZIP_PASSWORD_END_SIG);
    Tcl_SetByteArrayLength(passObj, i + 4);
    Tcl_SetObjResult(interp, passObj);
    return TCL_OK;
}

/*
 *-------------------------------------------------------------------------
 *
 * RandomChar --
 *
 *	Worker for ZipAddFile().  Picks a random character (range: 0..255)
 *	using Tcl's standard PRNG.
 *
 * Returns:
 *	Tcl result code. Updates chPtr with random character on success.
 *
 * Side effects:
 *	Advances the PRNG state. May reenter the Tcl interpreter if the user
 *	has replaced the PRNG.
 *
 *-------------------------------------------------------------------------
 */

static int
RandomChar(
    Tcl_Interp *interp,
    int step,
    int *chPtr)
{
    double r;
    Tcl_Obj *ret;

    if (Tcl_EvalEx(interp, "::tcl::mathfunc::rand", TCL_INDEX_NONE, 0) != TCL_OK) {
	goto failed;
    }
    ret = Tcl_GetObjResult(interp);
    if (Tcl_GetDoubleFromObj(interp, ret, &r) != TCL_OK) {
	goto failed;
    }
    *chPtr = (int) (r * 256);
    return TCL_OK;

  failed:
    Tcl_AppendObjToErrorInfo(interp, Tcl_ObjPrintf(
	    "\n    (evaluating PRNG step %d for password encoding)",
	    step));
    return TCL_ERROR;
}

/*
 *-------------------------------------------------------------------------
 *
 * ZipAddFile --
 *
 *	This procedure is used by ZipFSMkZipOrImg() to add a single file to
 *	the output ZIP archive file being written. A ZipEntry struct about the
 *	input file is added to the given fileHash table for later creation of
 *	the central ZIP directory.
 *
 *	Tcl *always* encodes filenames in the ZIP as UTF-8. Similarly, it
 *	would always encode comments as UTF-8, if it supported comments.
 *
 * Results:
 *	A standard Tcl result.
 *
 * Side effects:
 *	Input file is read and (compressed and) written to the output ZIP
 *	archive file.
 *
 *-------------------------------------------------------------------------
 */

static int
ZipAddFile(
    Tcl_Interp *interp,		/* Current interpreter. */
    Tcl_Obj *pathObj,		/* Actual name of the file to add. */
    const char *name,		/* Name to use in the ZIP archive, in Tcl's
				 * internal encoding. */
    Tcl_Channel out,		/* The open ZIP archive being built. */
    const char *passwd,		/* Password for encoding the file, or NULL if
				 * the file is to be unprotected. */
    char *buf,			/* Working buffer. */
    int bufsize,		/* Size of buf */
    Tcl_HashTable *fileHash)	/* Where to record ZIP entry metdata so we can
				 * built the central directory. */
{
    const unsigned char *start = (unsigned char *) buf;
    const unsigned char *end = (unsigned char *) buf + bufsize;
    Tcl_Channel in;
    Tcl_HashEntry *hPtr;
    ZipEntry *z;
    z_stream stream;
    Tcl_DString zpathDs;	/* Buffer for the encoded filename. */
    const char *zpathExt;	/* Filename in external encoding (true
				 * UTF-8). */
    const char *zpathTcl;	/* Filename in Tcl's internal encoding. */
    int crc, flush, zpathlen;
    size_t nbyte, nbytecompr;
    Tcl_Size len, olen, align = 0;
    long long headerStartOffset, dataStartOffset, dataEndOffset;
    int mtime = 0, isNew, compMeth;
    unsigned long keys[3], keys0[3];
    char obuf[4096];

    /*
     * Trim leading '/' characters. If this results in an empty string, we've
     * nothing to do.
     */

    zpathTcl = name;
    while (zpathTcl && zpathTcl[0] == '/') {
	zpathTcl++;
    }
    if (!zpathTcl || (zpathTcl[0] == '\0')) {
	return TCL_OK;
    }

    /*
     * Convert to encoded form. Note that we use strlen() here; if someone's
     * crazy enough to embed NULs in filenames, they deserve what they get!
     */

    if (Tcl_UtfToExternalDStringEx(interp, tclUtf8Encoding, zpathTcl, TCL_INDEX_NONE, 0, &zpathDs, NULL) != TCL_OK) {
	Tcl_DStringFree(&zpathDs);
	return TCL_ERROR;
    }
    zpathExt = Tcl_DStringValue(&zpathDs);
    zpathlen = strlen(zpathExt);
    if (zpathlen + ZIP_CENTRAL_HEADER_LEN > bufsize) {
	Tcl_SetObjResult(interp, Tcl_ObjPrintf(
		"path too long for \"%s\"", TclGetString(pathObj)));
	ZIPFS_ERROR_CODE(interp, "PATH_LEN");
	Tcl_DStringFree(&zpathDs);
	return TCL_ERROR;
    }
    in = Tcl_FSOpenFileChannel(interp, pathObj, "rb", 0);
    if (!in) {
	Tcl_DStringFree(&zpathDs);
#ifdef _WIN32
	/* hopefully a directory */
	if (strcmp("permission denied", Tcl_PosixError(interp)) == 0) {
	    Tcl_Close(interp, in);
	    return TCL_OK;
	}
#endif /* _WIN32 */
	Tcl_Close(interp, in);
	return TCL_ERROR;
    } else {
	Tcl_StatBuf statBuf;

	if (Tcl_FSStat(pathObj, &statBuf) != -1) {
	    mtime = statBuf.st_mtime;
	}
    }
    Tcl_ResetResult(interp);

    /*
     * Compute the CRC.
     */

    crc = 0;
    nbyte = nbytecompr = 0;
    while (1) {
	len = Tcl_Read(in, buf, bufsize);
	if (len < 0) {
	    Tcl_DStringFree(&zpathDs);
	    if (nbyte == 0 && errno == EISDIR) {
		Tcl_Close(interp, in);
		return TCL_OK;
	    }
	readErrorWithChannelOpen:
	    Tcl_SetObjResult(interp, Tcl_ObjPrintf("read error on \"%s\": %s",
		    TclGetString(pathObj), Tcl_PosixError(interp)));
	    Tcl_Close(interp, in);
	    return TCL_ERROR;
	}
	if (len == 0) {
	    break;
	}
	crc = crc32(crc, (unsigned char *) buf, len);
	nbyte += len;
    }
    if (Tcl_Seek(in, 0, SEEK_SET) == -1) {
	Tcl_SetObjResult(interp, Tcl_ObjPrintf("seek error on \"%s\": %s",
		TclGetString(pathObj), Tcl_PosixError(interp)));
	Tcl_Close(interp, in);
	Tcl_DStringFree(&zpathDs);
	return TCL_ERROR;
    }

    /*
     * Remember where we've got to so far so we can write the header (after
     * writing the file).
     */

    headerStartOffset = Tcl_Tell(out);

    /*
     * Reserve space for the per-file header. Includes writing the file name
     * as we already know that.
     */

    memset(buf, '\0', ZIP_LOCAL_HEADER_LEN);
    memcpy(buf + ZIP_LOCAL_HEADER_LEN, zpathExt, zpathlen);
    len = zpathlen + ZIP_LOCAL_HEADER_LEN;
    if (Tcl_Write(out, buf, len) != len) {
    writeErrorWithChannelOpen:
	Tcl_SetObjResult(interp, Tcl_ObjPrintf(
		"write error on \"%s\": %s",
		TclGetString(pathObj), Tcl_PosixError(interp)));
	Tcl_Close(interp, in);
	Tcl_DStringFree(&zpathDs);
	return TCL_ERROR;
    }

    /*
     * Align payload to next 4-byte boundary (if necessary) using a dummy
     * extra entry similar to the zipalign tool from Android's SDK.
     */

    if ((len + headerStartOffset) & 3) {
	unsigned char abuf[8];
	const unsigned char *astart = abuf;
	const unsigned char *aend = abuf + 8;

	align = 4 + ((len + headerStartOffset) & 3);
	ZipWriteShort(astart, aend, abuf, 0xffff);
	ZipWriteShort(astart, aend, abuf + 2, align - 4);
	ZipWriteInt(astart, aend, abuf + 4, 0x03020100);
	if (Tcl_Write(out, (const char *) abuf, align) != align) {
	    goto writeErrorWithChannelOpen;
	}
    }

    /*
     * Set up encryption if we were asked to.
     */

    if (passwd) {
	int i, ch, tmp;
	unsigned char kvbuf[2*ZIP_CRYPT_HDR_LEN];

	init_keys(passwd, keys, crc32tab);
	for (i = 0; i < ZIP_CRYPT_HDR_LEN - 2; i++) {
	    if (RandomChar(interp, i, &ch) != TCL_OK) {
		Tcl_Close(interp, in);
		return TCL_ERROR;
	    }
	    kvbuf[i + ZIP_CRYPT_HDR_LEN] = UCHAR(zencode(keys, crc32tab, ch, tmp));
	}
	Tcl_ResetResult(interp);
	init_keys(passwd, keys, crc32tab);
	for (i = 0; i < ZIP_CRYPT_HDR_LEN - 2; i++) {
	    kvbuf[i] = UCHAR(zencode(keys, crc32tab, kvbuf[i + ZIP_CRYPT_HDR_LEN], tmp));
	}
	kvbuf[i++] = UCHAR(zencode(keys, crc32tab, crc >> 16, tmp));
	kvbuf[i++] = UCHAR(zencode(keys, crc32tab, crc >> 24, tmp));
	len = Tcl_Write(out, (char *) kvbuf, ZIP_CRYPT_HDR_LEN);
	memset(kvbuf, 0, sizeof(kvbuf));
	if (len != ZIP_CRYPT_HDR_LEN) {
	    goto writeErrorWithChannelOpen;
	}
	memcpy(keys0, keys, sizeof(keys0));
	nbytecompr += ZIP_CRYPT_HDR_LEN;
    }

    /*
     * Save where we've got to in case we need to just store this file.
     */

    Tcl_Flush(out);
    dataStartOffset = Tcl_Tell(out);

    /*
     * Compress the stream.
     */

    compMeth = ZIP_COMPMETH_DEFLATED;
    memset(&stream, 0, sizeof(z_stream));
    stream.zalloc = Z_NULL;
    stream.zfree = Z_NULL;
    stream.opaque = Z_NULL;
    if (deflateInit2(&stream, 9, Z_DEFLATED, -15, 8,
	    Z_DEFAULT_STRATEGY) != Z_OK) {
	Tcl_SetObjResult(interp, Tcl_ObjPrintf(
		"compression init error on \"%s\"", TclGetString(pathObj)));
	ZIPFS_ERROR_CODE(interp, "DEFLATE_INIT");
	Tcl_Close(interp, in);
	Tcl_DStringFree(&zpathDs);
	return TCL_ERROR;
    }

    do {
	len = Tcl_Read(in, buf, bufsize);
	if (len < 0) {
	    deflateEnd(&stream);
	    goto readErrorWithChannelOpen;
	}
	stream.avail_in = len;
	stream.next_in = (unsigned char *) buf;
	flush = Tcl_Eof(in) ? Z_FINISH : Z_NO_FLUSH;
	do {
	    stream.avail_out = sizeof(obuf);
	    stream.next_out = (unsigned char *) obuf;
	    len = deflate(&stream, flush);
	    if (len == Z_STREAM_ERROR) {
		Tcl_SetObjResult(interp, Tcl_ObjPrintf(
			"deflate error on \"%s\"", TclGetString(pathObj)));
		ZIPFS_ERROR_CODE(interp, "DEFLATE");
		deflateEnd(&stream);
		Tcl_Close(interp, in);
		Tcl_DStringFree(&zpathDs);
		return TCL_ERROR;
	    }
	    olen = sizeof(obuf) - stream.avail_out;
	    if (passwd) {
		Tcl_Size i;
		int tmp;

		for (i = 0; i < olen; i++) {
		    obuf[i] = (char) zencode(keys, crc32tab, obuf[i], tmp);
		}
	    }
	    if (olen && (Tcl_Write(out, obuf, olen) != olen)) {
		deflateEnd(&stream);
		goto writeErrorWithChannelOpen;
	    }
	    nbytecompr += olen;
	} while (stream.avail_out == 0);
    } while (flush != Z_FINISH);
    deflateEnd(&stream);

    /*
     * Work out where we've got to.
     */

    Tcl_Flush(out);
    dataEndOffset = Tcl_Tell(out);

    if (nbyte - nbytecompr <= 0) {
	/*
	 * Compressed file larger than input, write it again uncompressed.
	 */

	if (Tcl_Seek(in, 0, SEEK_SET) != 0) {
	    goto seekErr;
	}
	if (Tcl_Seek(out, dataStartOffset, SEEK_SET) != dataStartOffset) {
	seekErr:
	    Tcl_SetObjResult(interp, Tcl_ObjPrintf(
		    "seek error: %s", Tcl_PosixError(interp)));
	    Tcl_Close(interp, in);
	    Tcl_DStringFree(&zpathDs);
	    return TCL_ERROR;
	}
	nbytecompr = (passwd ? ZIP_CRYPT_HDR_LEN : 0);
	while (1) {
	    len = Tcl_Read(in, buf, bufsize);
	    if (len < 0) {
		goto readErrorWithChannelOpen;
	    } else if (len == 0) {
		break;
	    }
	    if (passwd) {
		Tcl_Size i;
		int tmp;

		for (i = 0; i < len; i++) {
		    buf[i] = (char) zencode(keys0, crc32tab, buf[i], tmp);
		}
	    }
	    if (Tcl_Write(out, buf, len) != len) {
		goto writeErrorWithChannelOpen;
	    }
	    nbytecompr += len;
	}
	compMeth = ZIP_COMPMETH_STORED;

	/*
	 * Chop off everything after this; it's the over-large compressed data
	 * and we don't know if it is going to get overwritten otherwise.
	 */

	Tcl_Flush(out);
	dataEndOffset = Tcl_Tell(out);
	Tcl_TruncateChannel(out, dataEndOffset);
    }
    Tcl_Close(interp, in);
    Tcl_DStringFree(&zpathDs);
    zpathExt = NULL;

    hPtr = Tcl_CreateHashEntry(fileHash, zpathTcl, &isNew);
    if (!isNew) {
	Tcl_SetObjResult(interp, Tcl_ObjPrintf(
		"non-unique path name \"%s\"", TclGetString(pathObj)));
	ZIPFS_ERROR_CODE(interp, "DUPLICATE_PATH");
	return TCL_ERROR;
    }

    /*
     * Remember that we've written the file (for central directory generation)
     * and generate the local (per-file) header in the space that we reserved
     * earlier.
     */

    z = AllocateZipEntry();
    Tcl_SetHashValue(hPtr, z);
    z->isEncrypted = (passwd ? 1 : 0);
    z->offset = headerStartOffset;
    z->crc32 = crc;
    z->timestamp = mtime;
    z->numBytes = nbyte;
    z->numCompressedBytes = nbytecompr;
    z->compressMethod = compMeth;
    z->name = (char *) Tcl_GetHashKey(fileHash, hPtr);

    /*
     * Write final local header information.
     */

    SerializeLocalEntryHeader(start, end, (unsigned char *) buf, z,
	    zpathlen, align);
    if (Tcl_Seek(out, headerStartOffset, SEEK_SET) != headerStartOffset) {
	Tcl_DeleteHashEntry(hPtr);
	Tcl_Free(z);
	Tcl_SetObjResult(interp, Tcl_ObjPrintf(
		"seek error: %s", Tcl_PosixError(interp)));
	return TCL_ERROR;
    }
    if (Tcl_Write(out, buf, ZIP_LOCAL_HEADER_LEN) != ZIP_LOCAL_HEADER_LEN) {
	Tcl_DeleteHashEntry(hPtr);
	Tcl_Free(z);
	Tcl_SetObjResult(interp, Tcl_ObjPrintf(
		"write error: %s", Tcl_PosixError(interp)));
	return TCL_ERROR;
    }
    Tcl_Flush(out);
    if (Tcl_Seek(out, dataEndOffset, SEEK_SET) != dataEndOffset) {
	Tcl_DeleteHashEntry(hPtr);
	Tcl_Free(z);
	Tcl_SetObjResult(interp, Tcl_ObjPrintf(
		"seek error: %s", Tcl_PosixError(interp)));
	return TCL_ERROR;
    }
    return TCL_OK;
}

/*
 *-------------------------------------------------------------------------
 *
 * ZipFSFind --
 *
 *	Worker for ZipFSMkZipOrImg() that discovers the list of files to add.
 *	Simple wrapper around [zipfs find].
 *
 *-------------------------------------------------------------------------
 */

static Tcl_Obj *
ZipFSFind(
    Tcl_Interp *interp,
    Tcl_Obj *dirRoot)
{
    Tcl_Obj *cmd[2];
    int result;

    cmd[0] = Tcl_NewStringObj("::tcl::zipfs::find", -1);
    cmd[1] = dirRoot;
    Tcl_IncrRefCount(cmd[0]);
    result = Tcl_EvalObjv(interp, 2, cmd, 0);
    Tcl_DecrRefCount(cmd[0]);
    if (result != TCL_OK) {
	return NULL;
    }
    return Tcl_GetObjResult(interp);
}

/*
 *-------------------------------------------------------------------------
 *
 * ComputeNameInArchive --
 *
 *	Helper for ZipFSMkZipOrImg() that computes what the actual name of a
 *	file in the ZIP archive should be, stripping a prefix (if appropriate)
 *	and any leading slashes. If the result is an empty string, the entry
 *	should be skipped.
 *
 * Returns:
 *	Pointer to the name (in Tcl's internal encoding), which will be in
 *	memory owned by one of the argument objects.
 *
 * Side effects:
 *	None (if Tcl_Objs have string representations)
 *
 *-------------------------------------------------------------------------
 */

static inline const char *
ComputeNameInArchive(
    Tcl_Obj *pathObj,		/* The path to the origin file */
    Tcl_Obj *directNameObj,	/* User-specified name for use in the ZIP
				 * archive */
    const char *strip,		/* A prefix to strip; may be NULL if no
				 * stripping need be done. */
    Tcl_Size slen)			/* The length of the prefix; must be 0 if no
				 * stripping need be done. */
{
    const char *name;
    Tcl_Size len;

    if (directNameObj) {
	name = TclGetString(directNameObj);
    } else {
	name = TclGetStringFromObj(pathObj, &len);
	if (slen > 0) {
	    if ((len <= slen) || (strncmp(strip, name, slen) != 0)) {
		/*
		 * Guaranteed to be a NUL at the end, which will make this
		 * entry be skipped.
		 */

		return name + len;
	    }
	    name += slen;
	}
    }
    while (name[0] == '/') {
	++name;
    }
    return name;
}

/*
 *-------------------------------------------------------------------------
 *
 * ZipFSMkZipOrImg --
 *
 *	This procedure is creates a new ZIP archive file or image file given
 *	output filename, input directory of files to be archived, optional
 *	password, and optional image to be prepended to the output ZIP archive
 *	file. It's the core of the implementation of [zipfs mkzip], [zipfs
 *	mkimg], [zipfs lmkzip] and [zipfs lmkimg].
 *
 *	Tcl *always* encodes filenames in the ZIP as UTF-8. Similarly, it
 *	would always encode comments as UTF-8, if it supported comments.
 *
 * Results:
 *	A standard Tcl result.
 *
 * Side effects:
 *	A new ZIP archive file or image file is written.
 *
 *-------------------------------------------------------------------------
 */

static int
ZipFSMkZipOrImg(
    Tcl_Interp *interp,		/* Current interpreter. */
    int isImg,			/* Are we making an image? */
    Tcl_Obj *targetFile,	/* What file are we making? */
    Tcl_Obj *dirRoot,		/* What directory do we take files from? Do
				 * not specify at the same time as
				 * mappingList (one must be NULL). */
    Tcl_Obj *mappingList,	/* What files are we putting in, and with what
				 * names? Do not specify at the same time as
				 * dirRoot (one must be NULL). */
    Tcl_Obj *originFile,	/* If we're making an image, what file does
				 * the non-ZIP part of the image come from? */
    Tcl_Obj *stripPrefix,	/* Are we going to strip a prefix from
				 * filenames found beneath dirRoot? If NULL,
				 * do not strip anything (except for dirRoot
				 * itself). */
    Tcl_Obj *passwordObj)	/* The password for encoding things. NULL if
				 * there's no password protection. */
{
    Tcl_Channel out;
    int count, ret = TCL_ERROR;
    Tcl_Size pwlen = 0, slen = 0, len, i = 0;
    Tcl_Size lobjc;
    long long directoryStartOffset;
    /* The overall file offset of the start of the
     * central directory. */
    long long suffixStartOffset;/* The overall file offset of the start of the
				 * suffix of the central directory (i.e.,
				 * where this data will be written). */
    Tcl_Obj **lobjv, *list = mappingList;
    ZipEntry *z;
    Tcl_HashEntry *hPtr;
    Tcl_HashSearch search;
    Tcl_HashTable fileHash;
    char *strip = NULL, *pw = NULL, passBuf[264], buf[4096];
    unsigned char *start = (unsigned char *) buf;
    unsigned char *end = start + sizeof(buf);

    /*
     * Caller has verified that the number of arguments is correct.
     */

    passBuf[0] = 0;
    if (passwordObj != NULL) {
	pw = TclGetStringFromObj(passwordObj, &pwlen);
	if (IsPasswordValid(interp, pw, pwlen) != TCL_OK) {
	    return TCL_ERROR;
	}
	if (pwlen == 0) {
	    pw = NULL;
	}
    }
    if (dirRoot != NULL) {
	list = ZipFSFind(interp, dirRoot);
	if (!list) {
	    return TCL_ERROR;
	}
    }
    Tcl_IncrRefCount(list);
    if (TclListObjLength(interp, list, &lobjc) != TCL_OK) {
	Tcl_DecrRefCount(list);
	return TCL_ERROR;
    }
    if (mappingList && (lobjc % 2)) {
	Tcl_DecrRefCount(list);
	ZIPFS_ERROR(interp, "need even number of elements");
	ZIPFS_ERROR_CODE(interp, "LIST_LENGTH");
	return TCL_ERROR;
    }
    if (lobjc == 0) {
	Tcl_DecrRefCount(list);
	ZIPFS_ERROR(interp, "empty archive");
	ZIPFS_ERROR_CODE(interp, "EMPTY");
	return TCL_ERROR;
    }
    if (TclListObjGetElements(interp, list, &lobjc, &lobjv) != TCL_OK) {
	Tcl_DecrRefCount(list);
	return TCL_ERROR;
    }
    out = Tcl_FSOpenFileChannel(interp, targetFile, "wb", 0755);
    if (out == NULL) {
	Tcl_DecrRefCount(list);
	return TCL_ERROR;
    }

    /*
     * Copy the existing contents from the image if it is an executable image.
     * Care must be taken because this might include an existing ZIP, which
     * needs to be stripped.
     */

    if (isImg) {
	ZipFile *zf, zf0;
	int isMounted = 0;
	const char *imgName;

	// TODO: normalize the origin file name
	imgName = (originFile != NULL) ? TclGetString(originFile) :
		Tcl_GetNameOfExecutable();
	if (pwlen) {
	    i = 0;
	    for (len = pwlen; len-- > 0;) {
		int ch = pw[len];

		passBuf[i] = (ch & 0x0f) | pwrot[(ch >> 4) & 0x0f];
		i++;
	    }
	    passBuf[i] = i;
	    ++i;
	    passBuf[i++] = (char) ZIP_PASSWORD_END_SIG;
	    passBuf[i++] = (char) (ZIP_PASSWORD_END_SIG >> 8);
	    passBuf[i++] = (char) (ZIP_PASSWORD_END_SIG >> 16);
	    passBuf[i++] = (char) (ZIP_PASSWORD_END_SIG >> 24);
	    passBuf[i] = '\0';
	}

	/*
	 * Check for mounted image.
	 */

	WriteLock();
	for (hPtr = Tcl_FirstHashEntry(&ZipFS.zipHash, &search); hPtr;
		hPtr = Tcl_NextHashEntry(&search)) {
	    zf = (ZipFile *) Tcl_GetHashValue(hPtr);
	    if (strcmp(zf->name, imgName) == 0) {
		isMounted = 1;
		zf->numOpen++;
		break;
	    }
	}
	Unlock();

	if (!isMounted) {
	    zf = &zf0;
	    memset(&zf0, 0, sizeof(ZipFile));
	}
	if (isMounted || ZipFSOpenArchive(interp, imgName, 0, zf) == TCL_OK) {
	    /*
	     * Copy everything up to the ZIP-related suffix.
	     */

	    if ((size_t) Tcl_Write(out, (char *) zf->data,
		    zf->passOffset) != zf->passOffset) {
		memset(passBuf, 0, sizeof(passBuf));
		Tcl_DecrRefCount(list);
		Tcl_SetObjResult(interp, Tcl_ObjPrintf(
			"write error: %s", Tcl_PosixError(interp)));
		Tcl_Close(interp, out);
		if (zf == &zf0) {
		    ZipFSCloseArchive(interp, zf);
		} else {
		    WriteLock();
		    zf->numOpen--;
		    Unlock();
		}
		return TCL_ERROR;
	    }
	    if (zf == &zf0) {
		ZipFSCloseArchive(interp, zf);
	    } else {
		WriteLock();
		zf->numOpen--;
		Unlock();
	    }
	} else {
	    /*
	     * Fall back to read it as plain file which hopefully is a static
	     * tclsh or wish binary with proper zipfs infrastructure built in.
	     */

	    if (CopyImageFile(interp, imgName, out) != TCL_OK) {
		memset(passBuf, 0, sizeof(passBuf));
		Tcl_DecrRefCount(list);
		Tcl_Close(interp, out);
		return TCL_ERROR;
	    }
	}

	/*
	 * Store the password so that the automounter can find it.
	 */

	len = strlen(passBuf);
	if (len > 0) {
	    i = Tcl_Write(out, passBuf, len);
	    if (i != len) {
		Tcl_DecrRefCount(list);
		Tcl_SetObjResult(interp, Tcl_ObjPrintf(
			"write error: %s", Tcl_PosixError(interp)));
		Tcl_Close(interp, out);
		return TCL_ERROR;
	    }
	}
	memset(passBuf, 0, sizeof(passBuf));
	Tcl_Flush(out);
    }

    /*
     * Prepare the contents of the ZIP archive.
     */

    Tcl_InitHashTable(&fileHash, TCL_STRING_KEYS);
    if (mappingList == NULL && stripPrefix != NULL) {
	strip = TclGetStringFromObj(stripPrefix, &slen);
	if (!slen) {
	    strip = NULL;
	}
    }
    for (i = 0; i < lobjc; i += (mappingList ? 2 : 1)) {
	Tcl_Obj *pathObj = lobjv[i];
	const char *name = ComputeNameInArchive(pathObj,
		(mappingList ? lobjv[i + 1] : NULL), strip, slen);

	if (name[0] == '\0') {
	    continue;
	}
	if (ZipAddFile(interp, pathObj, name, out, pw, buf, sizeof(buf),
		&fileHash) != TCL_OK) {
	    goto done;
	}
    }

    /*
     * Construct the contents of the ZIP central directory.
     */

    directoryStartOffset = Tcl_Tell(out);
    count = 0;
    for (i = 0; i < lobjc; i += (mappingList ? 2 : 1)) {
	const char *name = ComputeNameInArchive(lobjv[i],
		(mappingList ? lobjv[i + 1] : NULL), strip, slen);
	Tcl_DString ds;

	hPtr = Tcl_FindHashEntry(&fileHash, name);
	if (!hPtr) {
	    continue;
	}
	z = (ZipEntry *) Tcl_GetHashValue(hPtr);

	if (Tcl_UtfToExternalDStringEx(interp, tclUtf8Encoding, z->name, TCL_INDEX_NONE, 0, &ds, NULL) != TCL_OK) {
	    ret = TCL_ERROR;
	    goto done;
	}
	name = Tcl_DStringValue(&ds);
	len = Tcl_DStringLength(&ds);
	SerializeCentralDirectoryEntry(start, end, (unsigned char *) buf,
		z, len);
	if ((Tcl_Write(out, buf, ZIP_CENTRAL_HEADER_LEN)
		!= ZIP_CENTRAL_HEADER_LEN)
		|| (Tcl_Write(out, name, len) != len)) {
	    Tcl_SetObjResult(interp, Tcl_ObjPrintf(
		    "write error: %s", Tcl_PosixError(interp)));
	    Tcl_DStringFree(&ds);
	    goto done;
	}
	Tcl_DStringFree(&ds);
	count++;
    }

    /*
     * Finalize the central directory.
     */

    Tcl_Flush(out);
    suffixStartOffset = Tcl_Tell(out);
    SerializeCentralDirectorySuffix(start, end, (unsigned char *) buf,
	    count, directoryStartOffset, suffixStartOffset);
    if (Tcl_Write(out, buf, ZIP_CENTRAL_END_LEN) != ZIP_CENTRAL_END_LEN) {
	Tcl_SetObjResult(interp, Tcl_ObjPrintf(
		"write error: %s", Tcl_PosixError(interp)));
	goto done;
    }
    Tcl_Flush(out);
    ret = TCL_OK;

  done:
    if (ret == TCL_OK) {
	ret = Tcl_Close(interp, out);
    } else {
	Tcl_Close(interp, out);
    }
    Tcl_DecrRefCount(list);
    for (hPtr = Tcl_FirstHashEntry(&fileHash, &search); hPtr;
	    hPtr = Tcl_NextHashEntry(&search)) {
	z = (ZipEntry *) Tcl_GetHashValue(hPtr);
	Tcl_Free(z);
	Tcl_DeleteHashEntry(hPtr);
    }
    Tcl_DeleteHashTable(&fileHash);
    return ret;
}

/*
 * ---------------------------------------------------------------------
 *
 * CopyImageFile --
 *
 *	A simple file copy function that is used (by ZipFSMkZipOrImg) for
 *	anything that is not an image with a ZIP appended.
 *
 * Returns:
 *	A Tcl result code.
 *
 * Side effects:
 *	Writes to an output channel.
 *
 * ---------------------------------------------------------------------
 */

static int
CopyImageFile(
    Tcl_Interp *interp,		/* For error reporting. */
    const char *imgName,	/* Where to copy from. */
    Tcl_Channel out)		/* Where to copy to; already open for writing
				 * binary data. */
{
    Tcl_WideInt i, k;
    Tcl_Size m, n;
    Tcl_Channel in;
    char buf[4096];
    const char *errMsg;

    Tcl_ResetResult(interp);
    in = Tcl_OpenFileChannel(interp, imgName, "rb", 0644);
    if (!in) {
	return TCL_ERROR;
    }

    /*
     * Get the length of the file (and exclude non-files).
     */

    i = Tcl_Seek(in, 0, SEEK_END);
    if (i == -1) {
	errMsg = "seek error";
	goto copyError;
    }
    Tcl_Seek(in, 0, SEEK_SET);

    /*
     * Copy the whole file, 8 blocks at a time (reasonably efficient). Note
     * that this totally ignores things like Windows's Alternate File Streams.
     */

    for (k = 0; k < i; k += m) {
	m = i - k;
	if (m > (Tcl_Size) sizeof(buf)) {
	    m = sizeof(buf);
	}
	n = Tcl_Read(in, buf, m);
	if (n == -1) {
	    errMsg = "read error";
	    goto copyError;
	} else if (n == 0) {
	    break;
	}
	m = Tcl_Write(out, buf, n);
	if (m != n) {
	    errMsg = "write error";
	    goto copyError;
	}
    }
    Tcl_Close(interp, in);
    return TCL_OK;

  copyError:
    Tcl_SetObjResult(interp, Tcl_ObjPrintf(
	    "%s: %s", errMsg, Tcl_PosixError(interp)));
    Tcl_Close(interp, in);
    return TCL_ERROR;
}

/*
 * ---------------------------------------------------------------------
 *
 * SerializeLocalEntryHeader, SerializeCentralDirectoryEntry,
 * SerializeCentralDirectorySuffix --
 *
 *	Create serialized forms of the structures that make up the ZIP
 *	metadata. Note that the both the local entry and the central directory
 *	entry need to have the name of the entry written directly afterwards.
 *
 *	We could write these as structs except we need to guarantee that we
 *	are writing these out as little-endian values.
 *
 * Side effects:
 *	Both update their buffer arguments, but otherwise change nothing.
 *
 * ---------------------------------------------------------------------
 */

static void
SerializeLocalEntryHeader(
    const unsigned char *start,	/* The start of writable memory. */
    const unsigned char *end,	/* The end of writable memory. */
    unsigned char *buf,		/* Where to serialize to */
    ZipEntry *z,		/* The description of what to serialize. */
    int nameLength,		/* The length of the name. */
    int align)			/* The number of alignment bytes. */
{
    ZipWriteInt(start, end, buf + ZIP_LOCAL_SIG_OFFS, ZIP_LOCAL_HEADER_SIG);
    ZipWriteShort(start, end, buf + ZIP_LOCAL_VERSION_OFFS, ZIP_MIN_VERSION);
    ZipWriteShort(start, end, buf + ZIP_LOCAL_FLAGS_OFFS, z->isEncrypted);
    ZipWriteShort(start, end, buf + ZIP_LOCAL_COMPMETH_OFFS,
	    z->compressMethod);
    ZipWriteShort(start, end, buf + ZIP_LOCAL_MTIME_OFFS,
	    ToDosTime(z->timestamp));
    ZipWriteShort(start, end, buf + ZIP_LOCAL_MDATE_OFFS,
	    ToDosDate(z->timestamp));
    ZipWriteInt(start, end, buf + ZIP_LOCAL_CRC32_OFFS, z->crc32);
    ZipWriteInt(start, end, buf + ZIP_LOCAL_COMPLEN_OFFS,
	    z->numCompressedBytes);
    ZipWriteInt(start, end, buf + ZIP_LOCAL_UNCOMPLEN_OFFS, z->numBytes);
    ZipWriteShort(start, end, buf + ZIP_LOCAL_PATHLEN_OFFS, nameLength);
    ZipWriteShort(start, end, buf + ZIP_LOCAL_EXTRALEN_OFFS, align);
}

static void
SerializeCentralDirectoryEntry(
    const unsigned char *start,	/* The start of writable memory. */
    const unsigned char *end,	/* The end of writable memory. */
    unsigned char *buf,		/* Where to serialize to */
    ZipEntry *z,		/* The description of what to serialize. */
    size_t nameLength)		/* The length of the name. */
{
    ZipWriteInt(start, end, buf + ZIP_CENTRAL_SIG_OFFS,
	    ZIP_CENTRAL_HEADER_SIG);
    ZipWriteShort(start, end, buf + ZIP_CENTRAL_VERSIONMADE_OFFS,
	    ZIP_MIN_VERSION);
    ZipWriteShort(start, end, buf + ZIP_CENTRAL_VERSION_OFFS, ZIP_MIN_VERSION);
    ZipWriteShort(start, end, buf + ZIP_CENTRAL_FLAGS_OFFS, z->isEncrypted);
    ZipWriteShort(start, end, buf + ZIP_CENTRAL_COMPMETH_OFFS,
	    z->compressMethod);
    ZipWriteShort(start, end, buf + ZIP_CENTRAL_MTIME_OFFS,
	    ToDosTime(z->timestamp));
    ZipWriteShort(start, end, buf + ZIP_CENTRAL_MDATE_OFFS,
	    ToDosDate(z->timestamp));
    ZipWriteInt(start, end, buf + ZIP_CENTRAL_CRC32_OFFS, z->crc32);
    ZipWriteInt(start, end, buf + ZIP_CENTRAL_COMPLEN_OFFS,
	    z->numCompressedBytes);
    ZipWriteInt(start, end, buf + ZIP_CENTRAL_UNCOMPLEN_OFFS, z->numBytes);
    ZipWriteShort(start, end, buf + ZIP_CENTRAL_PATHLEN_OFFS, nameLength);
    ZipWriteShort(start, end, buf + ZIP_CENTRAL_EXTRALEN_OFFS, 0);
    ZipWriteShort(start, end, buf + ZIP_CENTRAL_FCOMMENTLEN_OFFS, 0);
    ZipWriteShort(start, end, buf + ZIP_CENTRAL_DISKFILE_OFFS, 0);
    ZipWriteShort(start, end, buf + ZIP_CENTRAL_IATTR_OFFS, 0);
    ZipWriteInt(start, end, buf + ZIP_CENTRAL_EATTR_OFFS, 0);
    ZipWriteInt(start, end, buf + ZIP_CENTRAL_LOCALHDR_OFFS,
	    z->offset);
}

static void
SerializeCentralDirectorySuffix(
    const unsigned char *start,	/* The start of writable memory. */
    const unsigned char *end,	/* The end of writable memory. */
    unsigned char *buf,		/* Where to serialize to */
    int entryCount,		/* The number of entries in the directory */
    long long directoryStartOffset,
				/* The overall file offset of the start of the
				 * central directory. */
    long long suffixStartOffset)/* The overall file offset of the start of the
				 * suffix of the central directory (i.e.,
				 * where this data will be written). */
{
    ZipWriteInt(start, end, buf + ZIP_CENTRAL_END_SIG_OFFS,
	    ZIP_CENTRAL_END_SIG);
    ZipWriteShort(start, end, buf + ZIP_CENTRAL_DISKNO_OFFS, 0);
    ZipWriteShort(start, end, buf + ZIP_CENTRAL_DISKDIR_OFFS, 0);
    ZipWriteShort(start, end, buf + ZIP_CENTRAL_ENTS_OFFS, entryCount);
    ZipWriteShort(start, end, buf + ZIP_CENTRAL_TOTALENTS_OFFS, entryCount);
    ZipWriteInt(start, end, buf + ZIP_CENTRAL_DIRSIZE_OFFS,
	    suffixStartOffset - directoryStartOffset);
    ZipWriteInt(start, end, buf + ZIP_CENTRAL_DIRSTART_OFFS,
	    directoryStartOffset);
    ZipWriteShort(start, end, buf + ZIP_CENTRAL_COMMENTLEN_OFFS, 0);
}

/*
 *-------------------------------------------------------------------------
 *
 * ZipFSMkZipObjCmd, ZipFSLMkZipObjCmd --
 *
 *	These procedures are invoked to process the [zipfs mkzip] and [zipfs
 *	lmkzip] commands.  See description of ZipFSMkZipOrImg().
 *
 * Results:
 *	A standard Tcl result.
 *
 * Side effects:
 *	See description of ZipFSMkZipOrImg().
 *
 *-------------------------------------------------------------------------
 */

static int
ZipFSMkZipObjCmd(
    TCL_UNUSED(void *),
    Tcl_Interp *interp,		/* Current interpreter. */
    int objc,			/* Number of arguments. */
    Tcl_Obj *const objv[])	/* Argument objects. */
{
    Tcl_Obj *stripPrefix, *password;

    if (objc < 3 || objc > 5) {
	Tcl_WrongNumArgs(interp, 1, objv, "outfile indir ?strip? ?password?");
	return TCL_ERROR;
    }
    if (Tcl_IsSafe(interp)) {
	ZIPFS_ERROR(interp, "operation not permitted in a safe interpreter");
	ZIPFS_ERROR_CODE(interp, "SAFE_INTERP");
	return TCL_ERROR;
    }

    stripPrefix = (objc > 3 ? objv[3] : NULL);
    password = (objc > 4 ? objv[4] : NULL);
    return ZipFSMkZipOrImg(interp, 0, objv[1], objv[2], NULL, NULL,
	    stripPrefix, password);
}

static int
ZipFSLMkZipObjCmd(
    TCL_UNUSED(void *),
    Tcl_Interp *interp,		/* Current interpreter. */
    int objc,			/* Number of arguments. */
    Tcl_Obj *const objv[])	/* Argument objects. */
{
    Tcl_Obj *password;

    if (objc < 3 || objc > 4) {
	Tcl_WrongNumArgs(interp, 1, objv, "outfile inlist ?password?");
	return TCL_ERROR;
    }
    if (Tcl_IsSafe(interp)) {
	ZIPFS_ERROR(interp, "operation not permitted in a safe interpreter");
	ZIPFS_ERROR_CODE(interp, "SAFE_INTERP");
	return TCL_ERROR;
    }

    password = (objc > 3 ? objv[3] : NULL);
    return ZipFSMkZipOrImg(interp, 0, objv[1], NULL, objv[2], NULL,
	    NULL, password);
}

/*
 *-------------------------------------------------------------------------
 *
 * ZipFSMkImgObjCmd, ZipFSLMkImgObjCmd --
 *
 *	These procedures are invoked to process the [zipfs mkimg] and [zipfs
 *	lmkimg] commands.  See description of ZipFSMkZipOrImg().
 *
 * Results:
 *	A standard Tcl result.
 *
 * Side effects:
 *	See description of ZipFSMkZipOrImg().
 *
 *-------------------------------------------------------------------------
 */

static int
ZipFSMkImgObjCmd(
    TCL_UNUSED(void *),
    Tcl_Interp *interp,		/* Current interpreter. */
    int objc,			/* Number of arguments. */
    Tcl_Obj *const objv[])	/* Argument objects. */
{
    Tcl_Obj *originFile, *stripPrefix, *password;

    if (objc < 3 || objc > 6) {
	Tcl_WrongNumArgs(interp, 1, objv,
		"outfile indir ?strip? ?password? ?infile?");
	return TCL_ERROR;
    }
    if (Tcl_IsSafe(interp)) {
	ZIPFS_ERROR(interp, "operation not permitted in a safe interpreter");
	ZIPFS_ERROR_CODE(interp, "SAFE_INTERP");
	return TCL_ERROR;
    }

    originFile = (objc > 5 ? objv[5] : NULL);
    stripPrefix = (objc > 3 ? objv[3] : NULL);
    password = (objc > 4 ? objv[4] : NULL);
    return ZipFSMkZipOrImg(interp, 1, objv[1], objv[2], NULL,
	    originFile, stripPrefix, password);
}

static int
ZipFSLMkImgObjCmd(
    TCL_UNUSED(void *),
    Tcl_Interp *interp,		/* Current interpreter. */
    int objc,			/* Number of arguments. */
    Tcl_Obj *const objv[])	/* Argument objects. */
{
    Tcl_Obj *originFile, *password;

    if (objc < 3 || objc > 5) {
	Tcl_WrongNumArgs(interp, 1, objv, "outfile inlist ?password? ?infile?");
	return TCL_ERROR;
    }
    if (Tcl_IsSafe(interp)) {
	ZIPFS_ERROR(interp, "operation not permitted in a safe interpreter");
	ZIPFS_ERROR_CODE(interp, "SAFE_INTERP");
	return TCL_ERROR;
    }

    originFile = (objc > 4 ? objv[4] : NULL);
    password = (objc > 3 ? objv[3] : NULL);
    return ZipFSMkZipOrImg(interp, 1, objv[1], NULL, objv[2],
	    originFile, NULL, password);
}

/*
 *-------------------------------------------------------------------------
 *
 * ZipFSCanonicalObjCmd --
 *
 *	This procedure is invoked to process the [zipfs canonical] command.
 *	It returns the canonical name for a file within zipfs
 *
 * Results:
 *	Always TCL_OK provided the right number of arguments are supplied.
 *
 * Side effects:
 *	None.
 *
 *-------------------------------------------------------------------------
 */

static int
ZipFSCanonicalObjCmd(
    TCL_UNUSED(void *),
    Tcl_Interp *interp,		/* Current interpreter. */
    int objc,			/* Number of arguments. */
    Tcl_Obj *const objv[])	/* Argument objects. */
{
    const char *mntPoint = NULL;
    Tcl_DString dsPath, dsMount;

    if (objc < 2 || objc > 3) {
	Tcl_WrongNumArgs(interp, 1, objv, "?mountpoint? filename");
	return TCL_ERROR;
    }

    Tcl_DStringInit(&dsPath);
    Tcl_DStringInit(&dsMount);

    if (objc == 2) {
	mntPoint = ZIPFS_VOLUME;
    } else {
	if (NormalizeMountPoint(interp, Tcl_GetString(objv[1]), &dsMount) != TCL_OK) {
	    return TCL_ERROR;
	}
	mntPoint = Tcl_DStringValue(&dsMount);
    }
    (void)MapPathToZipfs(interp,
			 mntPoint,
			 Tcl_GetString(objv[objc - 1]),
			 &dsPath);
    Tcl_SetObjResult(interp, Tcl_DStringToObj(&dsPath));
    return TCL_OK;
}

/*
 *-------------------------------------------------------------------------
 *
 * ZipFSExistsObjCmd --
 *
 *	This procedure is invoked to process the [zipfs exists] command.  It
 *	tests for the existence of a file in the ZIP filesystem and places a
 *	boolean into the interp's result.
 *
 * Results:
 *	Always TCL_OK provided the right number of arguments are supplied.
 *
 * Side effects:
 *	None.
 *
 *-------------------------------------------------------------------------
 */

static int
ZipFSExistsObjCmd(
    TCL_UNUSED(void *),
    Tcl_Interp *interp,		/* Current interpreter. */
    int objc,			/* Number of arguments. */
    Tcl_Obj *const objv[])	/* Argument objects. */
{
    char *filename;
    int exists;

    if (objc != 2) {
	Tcl_WrongNumArgs(interp, 1, objv, "filename");
	return TCL_ERROR;
    }

    filename = TclGetString(objv[1]);

    ReadLock();
    exists = ZipFSLookup(filename) != NULL;
    if (!exists) {
	/* An ancestor directory of a file ? */
	exists = ContainsMountPoint(filename, -1);
    }

    Unlock();

    Tcl_SetObjResult(interp, Tcl_NewBooleanObj(exists));
    return TCL_OK;
}

/*
 *-------------------------------------------------------------------------
 *
 * ZipFSInfoObjCmd --
 *
 *	This procedure is invoked to process the [zipfs info] command.  On
 *	success, it returns a Tcl list made up of name of ZIP archive file,
 *	size uncompressed, size compressed, and archive offset of a file in
 *	the ZIP filesystem.
 *
 * Results:
 *	A standard Tcl result.
 *
 * Side effects:
 *	None.
 *
 *-------------------------------------------------------------------------
 */

static int
ZipFSInfoObjCmd(
    TCL_UNUSED(void *),
    Tcl_Interp *interp,		/* Current interpreter. */
    int objc,			/* Number of arguments. */
    Tcl_Obj *const objv[])	/* Argument objects. */
{
    char *filename;
    ZipEntry *z;
    int ret;

    if (objc != 2) {
	Tcl_WrongNumArgs(interp, 1, objv, "filename");
	return TCL_ERROR;
    }
    filename = TclGetString(objv[1]);
    ReadLock();
    z = ZipFSLookup(filename);
    if (z) {
	Tcl_Obj *result = Tcl_GetObjResult(interp);

	Tcl_ListObjAppendElement(interp, result,
		Tcl_NewStringObj(z->zipFilePtr->name, -1));
	Tcl_ListObjAppendElement(interp, result,
		Tcl_NewWideIntObj(z->numBytes));
	Tcl_ListObjAppendElement(interp, result,
		Tcl_NewWideIntObj(z->numCompressedBytes));
	Tcl_ListObjAppendElement(interp, result, Tcl_NewWideIntObj(z->offset));
	ret = TCL_OK;
    } else {
	Tcl_SetErrno(ENOENT);
	if (interp) {
	    Tcl_SetObjResult(interp, Tcl_ObjPrintf(
		    "path \"%s\" not found in any zipfs volume",
		    filename));
	}
	ret = TCL_ERROR;
    }
    Unlock();
    return ret;
}

/*
 *-------------------------------------------------------------------------
 *
 * ZipFSListObjCmd --
 *
 *	This procedure is invoked to process the [zipfs list] command.	 On
 *	success, it returns a Tcl list of files of the ZIP filesystem which
 *	match a search pattern (glob or regexp).
 *
 * Results:
 *	A standard Tcl result.
 *
 * Side effects:
 *	None.
 *
 *-------------------------------------------------------------------------
 */

static int
ZipFSListObjCmd(
    TCL_UNUSED(void *),
    Tcl_Interp *interp,		/* Current interpreter. */
    int objc,			/* Number of arguments. */
    Tcl_Obj *const objv[])	/* Argument objects. */
{
    char *pattern = NULL;
    Tcl_RegExp regexp = NULL;
    Tcl_HashEntry *hPtr;
    Tcl_HashSearch search;
    Tcl_Obj *result = Tcl_GetObjResult(interp);
    const char *options[] = {"-glob", "-regexp", NULL};
    enum list_options { OPT_GLOB, OPT_REGEXP };

    /*
     * Parse arguments.
     */

    if (objc > 3) {
	Tcl_WrongNumArgs(interp, 1, objv, "?(-glob|-regexp)? ?pattern?");
	return TCL_ERROR;
    }
    if (objc == 3) {
	int idx;

	if (Tcl_GetIndexFromObj(interp, objv[1], options, "option",
		0, &idx) != TCL_OK) {
	    return TCL_ERROR;
	}
	switch (idx) {
	case OPT_GLOB:
	    pattern = TclGetString(objv[2]);
	    break;
	case OPT_REGEXP:
	    regexp = Tcl_RegExpCompile(interp, TclGetString(objv[2]));
	    if (!regexp) {
		return TCL_ERROR;
	    }
	    break;
	}
    } else if (objc == 2) {
	pattern = TclGetString(objv[1]);
    }

    /*
     * Scan for matching entries.
     */

    ReadLock();
    if (pattern) {
	for (hPtr = Tcl_FirstHashEntry(&ZipFS.fileHash, &search);
		hPtr != NULL; hPtr = Tcl_NextHashEntry(&search)) {
	    ZipEntry *z = (ZipEntry *) Tcl_GetHashValue(hPtr);

	    if (Tcl_StringMatch(z->name, pattern)) {
		Tcl_ListObjAppendElement(interp, result,
			Tcl_NewStringObj(z->name, -1));
	    }
	}
    } else if (regexp) {
	for (hPtr = Tcl_FirstHashEntry(&ZipFS.fileHash, &search);
		hPtr; hPtr = Tcl_NextHashEntry(&search)) {
	    ZipEntry *z = (ZipEntry *) Tcl_GetHashValue(hPtr);

	    if (Tcl_RegExpExec(interp, regexp, z->name, z->name)) {
		Tcl_ListObjAppendElement(interp, result,
			Tcl_NewStringObj(z->name, -1));
	    }
	}
    } else {
	for (hPtr = Tcl_FirstHashEntry(&ZipFS.fileHash, &search);
		hPtr; hPtr = Tcl_NextHashEntry(&search)) {
	    ZipEntry *z = (ZipEntry *) Tcl_GetHashValue(hPtr);

	    Tcl_ListObjAppendElement(interp, result,
		    Tcl_NewStringObj(z->name, -1));
	}
    }
    Unlock();
    return TCL_OK;
}

/*
 *-------------------------------------------------------------------------
 *
 * TclZipfs_TclLibrary --
 *
 *	This procedure gets (and possibly finds) the root that Tcl's library
 *	files are mounted under.
 *
 * Results:
 *	A Tcl object holding the location (with zero refcount), or NULL if no
 *	Tcl library can be found.
 *
 * Side effects:
 *	May initialise the cache of where such library files are to be found.
 *	This cache is never cleared.
 *
 *-------------------------------------------------------------------------
 */

/* Utility routine to centralize housekeeping */
static Tcl_Obj *
ScriptLibrarySetup(
    const char *dirName)
{
    Tcl_Obj *libDirObj = Tcl_NewStringObj(dirName, -1);
    Tcl_Obj *subDirObj, *searchPathObj;

    TclNewLiteralStringObj(subDirObj, "encoding");
    Tcl_IncrRefCount(subDirObj);
    TclNewObj(searchPathObj);
    Tcl_ListObjAppendElement(NULL, searchPathObj,
	    Tcl_FSJoinToPath(libDirObj, 1, &subDirObj));
    Tcl_DecrRefCount(subDirObj);
    Tcl_IncrRefCount(searchPathObj);
    Tcl_SetEncodingSearchPath(searchPathObj);
    Tcl_DecrRefCount(searchPathObj);
    return libDirObj;
}

Tcl_Obj *
TclZipfs_TclLibrary(void)
{
    Tcl_Obj *vfsInitScript;
    int found;
#if (defined(_WIN32) || defined(__CYGWIN__)) && !defined(STATIC_BUILD)
#   define LIBRARY_SIZE	    64
    HMODULE hModule;
    WCHAR wName[MAX_PATH + LIBRARY_SIZE];
    char dllName[(MAX_PATH + LIBRARY_SIZE) * 3];
#endif /* _WIN32 */

    /*
     * Use the cached value if that has been set; we don't want to repeat the
     * searching and mounting.
     */

    if (zipfs_literal_tcl_library) {
	return ScriptLibrarySetup(zipfs_literal_tcl_library);
    }

    /*
     * Look for the library file system within the executable.
     */

    vfsInitScript = Tcl_NewStringObj(ZIPFS_APP_MOUNT "/tcl_library/init.tcl",
	    -1);
    Tcl_IncrRefCount(vfsInitScript);
    found = Tcl_FSAccess(vfsInitScript, F_OK);
    Tcl_DecrRefCount(vfsInitScript);
    if (found == TCL_OK) {
	zipfs_literal_tcl_library = ZIPFS_APP_MOUNT "/tcl_library";
	return ScriptLibrarySetup(zipfs_literal_tcl_library);
    }

    /*
     * Look for the library file system within the DLL/shared library.  Note
     * that we must mount the zip file and dll before releasing to search.
     */

#if !defined(STATIC_BUILD)
#if defined(_WIN32) || defined(__CYGWIN__)
    hModule = (HMODULE)TclWinGetTclInstance();
    GetModuleFileNameW(hModule, wName, MAX_PATH);
#ifdef __CYGWIN__
    cygwin_conv_path(3, wName, dllName, sizeof(dllName));
#else
    WideCharToMultiByte(CP_UTF8, 0, wName, -1, dllName, sizeof(dllName), NULL, NULL);
#endif

    if (ZipfsAppHookFindTclInit(dllName) == TCL_OK) {
	return ScriptLibrarySetup(zipfs_literal_tcl_library);
    }
#elif !defined(NO_DLFCN_H)
    Dl_info dlinfo;
    if (dladdr((const void *)TclZipfs_TclLibrary, &dlinfo) && (dlinfo.dli_fname != NULL)
	    && (ZipfsAppHookFindTclInit(dlinfo.dli_fname) == TCL_OK)) {
	return ScriptLibrarySetup(zipfs_literal_tcl_library);
    }
#else
    if (ZipfsAppHookFindTclInit(CFG_RUNTIME_LIBDIR "/" CFG_RUNTIME_DLLFILE) == TCL_OK) {
	return ScriptLibrarySetup(zipfs_literal_tcl_library);
    }
#endif /* _WIN32 */
#endif /* !defined(STATIC_BUILD) */

    /*
     * If anything set the cache (but subsequently failed) go with that
     * anyway.
     */

    if (zipfs_literal_tcl_library) {
	return ScriptLibrarySetup(zipfs_literal_tcl_library);
    }
    return NULL;
}

/*
 *-------------------------------------------------------------------------
 *
 * ZipFSTclLibraryObjCmd --
 *
 *	This procedure is invoked to process the
 *	[::tcl::zipfs::tcl_library_init] command, usually called during the
 *	execution of Tcl's interpreter startup. It returns the root that Tcl's
 *	library files are mounted under.
 *
 * Results:
 *	A standard Tcl result.
 *
 * Side effects:
 *	May initialise the cache of where such library files are to be found.
 *	This cache is never cleared.
 *
 *-------------------------------------------------------------------------
 */

static int
ZipFSTclLibraryObjCmd(
    TCL_UNUSED(void *),
    Tcl_Interp *interp,		/* Current interpreter. */
    TCL_UNUSED(int) /*objc*/,
    TCL_UNUSED(Tcl_Obj *const *)) /*objv*/
{
    if (!Tcl_IsSafe(interp)) {
	Tcl_Obj *pResult = TclZipfs_TclLibrary();

	if (!pResult) {
	    TclNewObj(pResult);
	}
	Tcl_SetObjResult(interp, pResult);
    }
    return TCL_OK;
}

/*
 *-------------------------------------------------------------------------
 *
 * ZipChannelClose --
 *
 *	This function is called to close a channel.
 *
 * Results:
 *	Always TCL_OK.
 *
 * Side effects:
 *	Resources are free'd.
 *
 *-------------------------------------------------------------------------
 */

static int
ZipChannelClose(
    void *instanceData,
    TCL_UNUSED(Tcl_Interp *),
    int flags)
{
    ZipChannel *info = (ZipChannel *) instanceData;

    if ((flags & (TCL_CLOSE_READ | TCL_CLOSE_WRITE)) != 0) {
	return EINVAL;
    }

    if (info->isEncrypted) {
	info->isEncrypted = 0;
	memset(info->keys, 0, sizeof(info->keys));
    }
    WriteLock();
    if (ZipChannelWritable(info)) {
	/*
	 * Copy channel data back into original file in archive.
	 */
	ZipEntry *z = info->zipEntryPtr;
	assert(info->ubufToFree && info->ubuf);
	unsigned char *newdata;
	newdata = (unsigned char *)Tcl_AttemptRealloc(
	    info->ubufToFree,
	    info->numBytes ? info->numBytes : 1); /* Bug [23dd83ce7c] */
	if (newdata == NULL) {
	    /* Could not reallocate, keep existing buffer */
	    newdata = info->ubufToFree;
	}
	info->ubufToFree = NULL; /* Now newdata! */
	info->ubuf = NULL;
	info->ubufSize = 0;

	/* Replace old content */
	if (z->data) {
	    Tcl_Free(z->data);
	}
	z->data = newdata; /* May be NULL when ubufToFree was NULL */
	z->numBytes = z->numCompressedBytes = info->numBytes;
	assert(z->data || z->numBytes == 0);
	z->compressMethod = ZIP_COMPMETH_STORED;
	z->timestamp = time(NULL);
	z->isDirectory = 0;
	z->isEncrypted = 0;
	z->offset = 0;
	z->crc32 = 0;
    }
    info->zipFilePtr->numOpen--;
    Unlock();
    if (info->ubufToFree) {
	assert(info->ubuf);
	Tcl_Free(info->ubufToFree);
	info->ubuf = NULL;
	info->ubufToFree = NULL;
	info->ubufSize = 0;
    }
    Tcl_Free(info);
    return TCL_OK;
}

/*
 *-------------------------------------------------------------------------
 *
 * ZipChannelRead --
 *
 *	This function is called to read data from channel.
 *
 * Results:
 *	Number of bytes read or -1 on error with error number set.
 *
 * Side effects:
 *	Data is read and file pointer is advanced.
 *
 *-------------------------------------------------------------------------
 */

static int
ZipChannelRead(
    void *instanceData,
    char *buf,
    int toRead,
    int *errloc)
{
    ZipChannel *info = (ZipChannel *) instanceData;
    Tcl_Size nextpos;

    if (info->isDirectory < 0) {
	/*
	 * Special case: when executable combined with ZIP archive file read
	 * data in front of ZIP, i.e. the executable itself.
	 */

	nextpos = info->cursor + toRead;
	if ((size_t)nextpos > info->zipFilePtr->baseOffset) {
	    toRead = info->zipFilePtr->baseOffset - info->cursor;
	    nextpos = info->zipFilePtr->baseOffset;
	}
	if (toRead == 0) {
	    return 0;
	}
	memcpy(buf, info->zipFilePtr->data, toRead);
	info->cursor = nextpos;
	*errloc = 0;
	return toRead;
    }
    if (info->isDirectory) {
	*errloc = EISDIR;
	return -1;
    }
    nextpos = info->cursor + toRead;
    if (nextpos > info->numBytes) {
	toRead = info->numBytes - info->cursor;
	nextpos = info->numBytes;
    }
    if (toRead == 0) {
	return 0;
    }
    if (info->isEncrypted) {
	int i;
	/*
	 * TODO - when is this code ever exercised? Cannot reach it from
	 * tests. In particular, decryption is always done at channel open
	 * to allow for seeks and random reads.
	 */
	for (i = 0; i < toRead; i++) {
	    int ch = info->ubuf[i + info->cursor];

	    buf[i] = zdecode(info->keys, crc32tab, ch);
	}
    } else {
	memcpy(buf, info->ubuf + info->cursor, toRead);
    }
    info->cursor = nextpos;
    *errloc = 0;
    return toRead;
}

/*
 *-------------------------------------------------------------------------
 *
 * ZipChannelWrite --
 *
 *	This function is called to write data into channel.
 *
 * Results:
 *	Number of bytes written or -1 on error with error number set.
 *
 * Side effects:
 *	Data is written and file pointer is advanced.
 *
 *-------------------------------------------------------------------------
 */

static int
ZipChannelWrite(
    void *instanceData,
    const char *buf,
    int toWrite,
    int *errloc)
{
    ZipChannel *info = (ZipChannel *) instanceData;
    unsigned long nextpos;

    if (!ZipChannelWritable(info)) {
	*errloc = EINVAL;
	return -1;
    }

    assert(info->ubuf == info->ubufToFree);
    assert(info->ubufToFree && info->ubufSize > 0);
    assert(info->ubufSize <= info->maxWrite);
    assert(info->numBytes <= info->ubufSize);
    assert(info->cursor <= info->numBytes);

    if (toWrite == 0) {
	*errloc = 0;
	return 0;
    }

    if (info->mode & O_APPEND) {
	info->cursor = info->numBytes;
    }

    if (toWrite > (info->maxWrite - info->cursor)) {
	/* File would grow beyond max size permitted */
	/* Don't do partial writes in error case. Or should we? */
	*errloc = EFBIG;
	return -1;
    }

    if (toWrite > (info->ubufSize - info->cursor)) {
	/* grow the buffer. We have already checked will not exceed maxWrite */
	Tcl_Size needed = info->cursor + toWrite;
	/* Tack on a bit for future growth. */
	if (needed < (info->maxWrite - needed/2)) {
	    needed += needed / 2;
	} else {
	    needed = info->maxWrite;
	}
	unsigned char *newBuf =
	    (unsigned char *)Tcl_AttemptRealloc(info->ubufToFree, needed);
	if (newBuf == NULL) {
	    *errloc = ENOMEM;
	    return -1;
	}
	info->ubufToFree = newBuf;
	info->ubuf = info->ubufToFree;
	info->ubufSize = needed;
    }
    nextpos = info->cursor + toWrite;
    memcpy(info->ubuf + info->cursor, buf, toWrite);
    info->cursor = nextpos;
    if (info->cursor > info->numBytes) {
	info->numBytes = info->cursor;
    }
    *errloc = 0;
    return toWrite;
}

/*
 *-------------------------------------------------------------------------
 *
 * ZipChannelSeek/ZipChannelWideSeek --
 *
 *	This function is called to position file pointer of channel.
 *
 * Results:
 *	New file position or -1 on error with error number set.
 *
 * Side effects:
 *	File pointer is repositioned according to offset and mode.
 *
 *-------------------------------------------------------------------------
 */

static long long
ZipChannelWideSeek(
    void *instanceData,
    long long offset,
    int mode,
    int *errloc)
{
    ZipChannel *info = (ZipChannel *) instanceData;
    Tcl_Size end;

    if (!ZipChannelWritable(info) && (info->isDirectory < 0)) {
	/*
	 * Special case: when executable combined with ZIP archive file, seek
	 * within front of ZIP, i.e. the executable itself.
	 */
	end = info->zipFilePtr->baseOffset;
    } else if (info->isDirectory) {
	*errloc = EINVAL;
	return -1;
    } else {
	end = info->numBytes;
    }
    switch (mode) {
    case SEEK_CUR:
	offset += info->cursor;
	break;
    case SEEK_END:
	offset += end;
	break;
    case SEEK_SET:
	break;
    default:
	*errloc = EINVAL;
	return -1;
    }
    if (offset < 0 || offset > TCL_SIZE_MAX) {
	*errloc = EINVAL;
	return -1;
    }
    if (ZipChannelWritable(info)) {
	if (offset > info->maxWrite) {
	    *errloc = EINVAL;
	    return -1;
	}
	if (offset > info->numBytes) {
	    info->numBytes = offset;
	}
    } else if (offset > end) {
	*errloc = EINVAL;
	return -1;
    }
    info->cursor = (Tcl_Size) offset;
    return info->cursor;
}

/*
 *-------------------------------------------------------------------------
 *
 * ZipChannelWatchChannel --
 *
 *	This function is called for event notifications on channel. Does
 *	nothing.
 *
 * Results:
 *	None.
 *
 * Side effects:
 *	None.
 *
 *-------------------------------------------------------------------------
 */

static void
ZipChannelWatchChannel(
    TCL_UNUSED(void *),
    TCL_UNUSED(int) /*mask*/)
{
    return;
}

/*
 *-------------------------------------------------------------------------
 *
 * ZipChannelGetFile --
 *
 *	This function is called to retrieve OS handle for channel.
 *
 * Results:
 *	Always TCL_ERROR since there's never an OS handle for a file within a
 *	ZIP archive.
 *
 * Side effects:
 *	None.
 *
 *-------------------------------------------------------------------------
 */

static int
ZipChannelGetFile(
    TCL_UNUSED(void *),
    TCL_UNUSED(int) /*direction*/,
    TCL_UNUSED(void **) /*handlePtr*/)
{
    return TCL_ERROR;
}

/*
 *-------------------------------------------------------------------------
 *
 * ZipChannelOpen --
 *
 *	This function opens a Tcl_Channel on a file from a mounted ZIP archive
 *	according to given open mode (already parsed by caller).
 *
 * Results:
 *	Tcl_Channel on success, or NULL on error.
 *
 * Side effects:
 *	Memory is allocated, the file from the ZIP archive is uncompressed.
 *
 *-------------------------------------------------------------------------
 */

static Tcl_Channel
ZipChannelOpen(
    Tcl_Interp *interp,		/* Current interpreter. */
    char *filename,		/* What are we opening. */
    int mode)			/* O_WRONLY O_RDWR O_TRUNC flags */
{
    ZipEntry *z;
    ZipChannel *info;
    int flags = 0;
    char cname[128];

    int wr = (mode & (O_WRONLY | O_RDWR)) != 0;

    /* Check for unsupported modes. */

    if ((ZipFS.wrmax <= 0) && wr) {
	Tcl_SetErrno(EACCES);
	if (interp) {
	    Tcl_SetObjResult(interp, Tcl_ObjPrintf(
		    "writes not permitted: %s",
		    Tcl_PosixError(interp)));
	}
	return NULL;
    }

    if ((mode & (O_APPEND|O_TRUNC)) && !wr) {
	Tcl_SetErrno(EINVAL);
	if (interp) {
	    Tcl_SetObjResult(interp, Tcl_ObjPrintf(
		    "Invalid flags 0x%x. O_APPEND and "
		    "O_TRUNC require write access: %s",
		    mode, Tcl_PosixError(interp)));
	}
	return NULL;
    }

    /*
     * Is the file there?
     */

    WriteLock();
    z = ZipFSLookup(filename);
    if (!z) {
	Tcl_SetErrno(wr ? ENOTSUP : ENOENT);
	if (interp) {
	    Tcl_SetObjResult(interp, Tcl_ObjPrintf(
		    "file \"%s\" not %s: %s",
		    filename, wr ? "created" : "found",
		    Tcl_PosixError(interp)));
	}
	goto error;
    }

    if (z->numBytes < 0 || z->numCompressedBytes < 0 ||
	    z->offset >= z->zipFilePtr->length) {
	/* Normally this should only happen for zip64. */
	ZIPFS_ERROR(interp, "file size error (may be zip64)");
	ZIPFS_ERROR_CODE(interp, "FILE_SIZE");
	goto error;
    }

    /* Do we support opening the file that way? */

    if (wr && z->isDirectory) {
	Tcl_SetErrno(EISDIR);
	if (interp) {
	    Tcl_SetObjResult(interp, Tcl_ObjPrintf(
		    "unsupported file type: %s",
		    Tcl_PosixError(interp)));
	}
	goto error;
    }
    if ((z->compressMethod != ZIP_COMPMETH_STORED)
	    && (z->compressMethod != ZIP_COMPMETH_DEFLATED)) {
	ZIPFS_ERROR(interp, "unsupported compression method");
	ZIPFS_ERROR_CODE(interp, "COMP_METHOD");
	goto error;
    }
    if (wr) {
	if ((mode & O_TRUNC) == 0 && !z->data && (z->numBytes > ZipFS.wrmax)) {
	    Tcl_SetErrno(EFBIG);
	    ZIPFS_POSIX_ERROR(interp, "file size exceeds max writable");
	    goto error;
	}
	flags = TCL_WRITABLE;
	if (mode & O_RDWR) {
	    flags |= TCL_READABLE;
	}
    } else {
	/* Read-only */
	flags |= TCL_READABLE;
    }

    if (z->isEncrypted) {
	if (z->numCompressedBytes < ZIP_CRYPT_HDR_LEN) {
	    ZIPFS_ERROR(interp,
			"decryption failed: truncated decryption header");
	    ZIPFS_ERROR_CODE(interp, "DECRYPT");
	    goto error;
	}
	if (z->zipFilePtr->passBuf[0] == 0) {
	    ZIPFS_ERROR(interp, "decryption failed - no password provided");
	    ZIPFS_ERROR_CODE(interp, "DECRYPT");
	    goto error;
	}
    }

    info = AllocateZipChannel(interp);
    if (!info) {
	goto error;
    }
    info->zipFilePtr = z->zipFilePtr;
    info->zipEntryPtr = z;
    if (wr) {
	/* Set up a writable channel. */

	if (InitWritableChannel(interp, info, z, mode) == TCL_ERROR) {
	    Tcl_Free(info);
	    goto error;
	}
    } else if (z->data) {
	/* Set up a readable channel for direct data. */

	info->numBytes = z->numBytes;
	info->ubuf = z->data;
	info->ubufToFree = NULL; /* Not dynamically allocated */
	info->ubufSize = 0;
    } else {
	/*
	 * Set up a readable channel.
	 */

	if (InitReadableChannel(interp, info, z) == TCL_ERROR) {
	    Tcl_Free(info);
	    goto error;
	}
    }

    if (z->crc32) {
	if (!(z->flags & ZE_F_CRC_COMPARED)) {
	    int crc = crc32(0, NULL, info->numBytes);
	    crc = crc32(crc, info->ubuf, info->numBytes);
	    z->flags |= ZE_F_CRC_COMPARED;
	    if (crc == z->crc32) {
		z->flags |= ZE_F_CRC_CORRECT;
	    }
	}
	if (!(z->flags & ZE_F_CRC_CORRECT)) {
	    ZIPFS_ERROR(interp, "invalid CRC");
	    ZIPFS_ERROR_CODE(interp, "CRC_FAILED");
	    if (info->ubufToFree) {
		Tcl_Free(info->ubufToFree);
		info->ubufSize = 0;
	    }
	    Tcl_Free(info);
	    goto error;
	}
    }

    /*
     * Wrap the ZipChannel into a Tcl_Channel.
     */

    snprintf(cname, sizeof(cname), "zipfs_%" TCL_Z_MODIFIER "x_%d", z->offset,
	    ZipFS.idCount++);
    z->zipFilePtr->numOpen++;
    Unlock();
    return Tcl_CreateChannel(&zipChannelType, cname, info, flags);

  error:
    Unlock();
    return NULL;
}

/*
 *-------------------------------------------------------------------------
 *
 * InitWritableChannel --
 *
 *	Assistant for ZipChannelOpen() that sets up a writable channel. It's
 *	up to the caller to actually register the channel.
 *
 * Returns:
 *	Tcl result code.
 *
 * Side effects:
 *	Allocates memory for the implementation of the channel. Writes to the
 *	interpreter's result on error.
 *
 *-------------------------------------------------------------------------
 */

static int
InitWritableChannel(
    Tcl_Interp *interp,		/* Current interpreter, or NULL (when errors
				 * will be silent). */
    ZipChannel *info,		/* The channel to set up. */
    ZipEntry *z,		/* The zipped file that the channel will write
				 * to. */
    int mode)			/* O_APPEND, O_TRUNC */
{
    int i, ch;
    unsigned char *cbuf = NULL;

    /*
     * Set up a writable channel.
     */

    info->mode = mode;
    info->maxWrite = ZipFS.wrmax;

    info->ubufSize = z->numBytes ? z->numBytes : 1;
    info->ubufToFree = (unsigned char *)Tcl_AttemptAlloc(info->ubufSize);
    info->ubuf = info->ubufToFree;
    if (info->ubufToFree == NULL) {
	goto memoryError;
    }

    if (z->isEncrypted) {
	assert(z->numCompressedBytes >= ZIP_CRYPT_HDR_LEN); /* caller should have checked*/
	if (DecodeCryptHeader(interp, z, info->keys,
		z->zipFilePtr->data + z->offset) != TCL_OK) {
	    goto error_cleanup;
	}
    }

    if (mode & O_TRUNC) {
	/*
	 * Truncate; nothing there.
	 */

	info->numBytes = 0;
	z->crc32 = 0; /* Truncated, CRC no longer applicable */
    } else if (z->data) {
	/*
	 * Already got uncompressed data.
	 */
	assert(info->ubufSize >= z->numBytes);
	memcpy(info->ubuf, z->data, z->numBytes);
	info->numBytes = z->numBytes;
    } else {
	/*
	 * Need to uncompress the existing data.
	 */

	unsigned char *zbuf = z->zipFilePtr->data + z->offset;

	if (z->isEncrypted) {
	    zbuf += ZIP_CRYPT_HDR_LEN;
	}

	if (z->compressMethod == ZIP_COMPMETH_DEFLATED) {
	    z_stream stream;
	    int err;

	    memset(&stream, 0, sizeof(z_stream));
	    stream.zalloc = Z_NULL;
	    stream.zfree = Z_NULL;
	    stream.opaque = Z_NULL;
	    stream.avail_in = z->numCompressedBytes;
	    if (z->isEncrypted) {
		unsigned int j;

		/* Min length ZIP_CRYPT_HDR_LEN for keys should already been checked. */
		assert(stream.avail_in >= ZIP_CRYPT_HDR_LEN);

		stream.avail_in -= ZIP_CRYPT_HDR_LEN;
		cbuf = (unsigned char *) Tcl_AttemptAlloc(stream.avail_in ? stream.avail_in : 1);
		if (!cbuf) {
		    goto memoryError;
		}
		for (j = 0; j < stream.avail_in; j++) {
		    ch = zbuf[j];
		    cbuf[j] = zdecode(info->keys, crc32tab, ch);
		}
		stream.next_in = cbuf;
	    } else {
		stream.next_in = zbuf;
	    }
	    stream.next_out = info->ubuf;
	    stream.avail_out = info->ubufSize;
	    if (inflateInit2(&stream, -15) != Z_OK) {
		goto corruptionError;
	    }
	    err = inflate(&stream, Z_SYNC_FLUSH);
	    inflateEnd(&stream);
	    if ((err != Z_STREAM_END) &&
		    ((err != Z_OK) || (stream.avail_in != 0))) {
		goto corruptionError;
	    }
	    /* Even if decompression succeeded, counts should be as expected */
	    if ((int) stream.total_out != z->numBytes) {
		goto corruptionError;
	    }
	    info->numBytes = z->numBytes;
	    if (cbuf) {
		Tcl_Free(cbuf);
	    }
	} else if (z->isEncrypted) {
	    /*
	     * Need to decrypt some otherwise-simple stored data.
	     */
	    if (z->numCompressedBytes <= ZIP_CRYPT_HDR_LEN ||
		    (z->numCompressedBytes - ZIP_CRYPT_HDR_LEN) != z->numBytes) {
		goto corruptionError;
	    }
	    int len = z->numCompressedBytes - ZIP_CRYPT_HDR_LEN;
	    assert(len <= info->ubufSize);
	    for (i = 0; i < len; i++) {
		ch = zbuf[i];
		info->ubuf[i] = zdecode(info->keys, crc32tab, ch);
	    }
	    info->numBytes = len;
	} else {
	    /*
	     * Simple stored data. Copy into our working buffer.
	     */
	    assert(info->ubufSize >= z->numBytes);
	    memcpy(info->ubuf, zbuf, z->numBytes);
	    info->numBytes = z->numBytes;
	}
	memset(info->keys, 0, sizeof(info->keys));
    }
    if (mode & O_APPEND) {
	info->cursor = info->numBytes;
    }

    return TCL_OK;

  memoryError:
    ZIPFS_MEM_ERROR(interp);
    goto error_cleanup;

  corruptionError:
    if (cbuf) {
	memset(info->keys, 0, sizeof(info->keys));
	Tcl_Free(cbuf);
    }
    ZIPFS_ERROR(interp, "decompression error");
    ZIPFS_ERROR_CODE(interp, "CORRUPT");

  error_cleanup:
    if (info->ubufToFree) {
	Tcl_Free(info->ubufToFree);
	info->ubufToFree = NULL;
	info->ubuf = NULL;
	info->ubufSize = 0;
    }
    return TCL_ERROR;
}

/*
 *-------------------------------------------------------------------------
 *
 * InitReadableChannel --
 *
 *	Assistant for ZipChannelOpen() that sets up a readable channel. It's
 *	up to the caller to actually register the channel. Caller should have
 *	validated the passed ZipEntry (byte counts in particular)
 *
 * Returns:
 *	Tcl result code.
 *
 * Side effects:
 *	Allocates memory for the implementation of the channel. Writes to the
 *	interpreter's result on error.
 *
 *-------------------------------------------------------------------------
 */

static int
InitReadableChannel(
    Tcl_Interp *interp,		/* Current interpreter, or NULL (when errors
				 * will be silent). */
    ZipChannel *info,		/* The channel to set up. */
    ZipEntry *z)		/* The zipped file that the channel will read
				 * from. */
{
    unsigned char *ubuf = NULL;
    int ch;

    info->iscompr = (z->compressMethod == ZIP_COMPMETH_DEFLATED);
    info->ubuf = z->zipFilePtr->data + z->offset;
    info->ubufToFree = NULL; /* ubuf memory not allocated */
    info->ubufSize = 0;
    info->isDirectory = z->isDirectory;
    info->isEncrypted = z->isEncrypted;
    info->mode = O_RDONLY;

    /* Caller must validate - bug [6ed3447a7e] */
    assert(z->numBytes >= 0 && z->numCompressedBytes >= 0);
    info->numBytes = z->numBytes;

    if (info->isEncrypted) {
	assert(z->numCompressedBytes >= ZIP_CRYPT_HDR_LEN); /* caller should have checked*/
	if (DecodeCryptHeader(interp, z, info->keys, info->ubuf) != TCL_OK) {
	    goto error_cleanup;
	}
	info->ubuf += ZIP_CRYPT_HDR_LEN;
    }

    if (info->iscompr) {
	z_stream stream;
	int err;
	unsigned int j;

	/*
	 * Data to decode is compressed, and possibly encrpyted too. If
	 * encrypted, local variable ubuf is used to hold the decrypted but
	 * still compressed data.
	 */

	memset(&stream, 0, sizeof(z_stream));
	stream.zalloc = Z_NULL;
	stream.zfree = Z_NULL;
	stream.opaque = Z_NULL;
	stream.avail_in = z->numCompressedBytes;
	if (info->isEncrypted) {
	    assert(stream.avail_in >= ZIP_CRYPT_HDR_LEN);
	    stream.avail_in -= ZIP_CRYPT_HDR_LEN;
	    ubuf = (unsigned char *) Tcl_AttemptAlloc(stream.avail_in ? stream.avail_in : 1);
	    if (!ubuf) {
		goto memoryError;
	    }

	    for (j = 0; j < stream.avail_in; j++) {
		ch = info->ubuf[j];
		ubuf[j] = zdecode(info->keys, crc32tab, ch);
	    }
	    stream.next_in = ubuf;
	} else {
	    stream.next_in = info->ubuf;
	}

	info->ubufSize = info->numBytes ? info->numBytes : 1;
	info->ubufToFree = (unsigned char *)Tcl_AttemptAlloc(info->ubufSize);
	info->ubuf = info->ubufToFree;
	stream.next_out = info->ubuf;
	if (!info->ubuf) {
	    goto memoryError;
	}
	stream.avail_out = info->numBytes;
	if (inflateInit2(&stream, -15) != Z_OK) {
	    goto corruptionError;
	}
	err = inflate(&stream, Z_SYNC_FLUSH);
	inflateEnd(&stream);

	/*
	 * Decompression was successful if we're either in the END state, or
	 * in the OK state with no buffered bytes.
	 */

	if ((err != Z_STREAM_END)
		&& ((err != Z_OK) || (stream.avail_in != 0))) {
	    goto corruptionError;
	}
	/* Even if decompression succeeded, counts should be as expected */
	if ((int) stream.total_out != z->numBytes) {
	    goto corruptionError;
	}

	if (ubuf) {
	    info->isEncrypted = 0;
	    memset(info->keys, 0, sizeof(info->keys));
	    Tcl_Free(ubuf);
	}
    } else if (info->isEncrypted) {
	unsigned int j, len;

	/*
	 * Decode encrypted but uncompressed file, since we support Tcl_Seek()
	 * on it, and it can be randomly accessed later.
	 */
	if (z->numCompressedBytes <= ZIP_CRYPT_HDR_LEN ||
		(z->numCompressedBytes - ZIP_CRYPT_HDR_LEN) != z->numBytes) {
	    goto corruptionError;
	}
	len = z->numCompressedBytes - ZIP_CRYPT_HDR_LEN;
	ubuf = (unsigned char *) Tcl_AttemptAlloc(len);
	if (ubuf == NULL) {
	    goto memoryError;
	}
	for (j = 0; j < len; j++) {
	    ch = info->ubuf[j];
	    ubuf[j] = zdecode(info->keys, crc32tab, ch);
	}
	info->ubufSize = len;
	info->ubufToFree = ubuf;
	info->ubuf = info->ubufToFree;
	ubuf = NULL; /* So it does not inadvertently get free on future changes */
	info->isEncrypted = 0;
    }
    return TCL_OK;

  corruptionError:
    ZIPFS_ERROR(interp, "decompression error");
    ZIPFS_ERROR_CODE(interp, "CORRUPT");
    goto error_cleanup;

  memoryError:
    ZIPFS_MEM_ERROR(interp);

  error_cleanup:
    if (ubuf) {
	memset(info->keys, 0, sizeof(info->keys));
	Tcl_Free(ubuf);
    }
    if (info->ubufToFree) {
	Tcl_Free(info->ubufToFree);
	info->ubufToFree = NULL;
	info->ubuf = NULL;
	info->ubufSize = 0;
    }

    return TCL_ERROR;
}

/*
 *-------------------------------------------------------------------------
 *
 * ZipEntryStat --
 *
 *	This function implements the ZIP filesystem specific version of the
 *	library version of stat.
 *
 * Results:
 *	See stat documentation.
 *
 * Side effects:
 *	See stat documentation.
 *
 *-------------------------------------------------------------------------
 */

static int
ZipEntryStat(
    char *path,
    Tcl_StatBuf *buf)
{
    ZipEntry *z;
    int ret;

    ReadLock();
    z = ZipFSLookup(path);
    if (z) {
	memset(buf, 0, sizeof(Tcl_StatBuf));
	if (z->isDirectory) {
	    buf->st_mode = S_IFDIR | 0555;
	} else {
	    buf->st_mode = S_IFREG | 0555;
	}
	buf->st_size = z->numBytes;
	buf->st_mtime = z->timestamp;
	buf->st_ctime = z->timestamp;
	buf->st_atime = z->timestamp;
	ret = 0;
    } else if (ContainsMountPoint(path, -1)) {
	/* An intermediate dir under which a mount exists */
	memset(buf, 0, sizeof(Tcl_StatBuf));
	Tcl_Time t;
	Tcl_GetTime(&t);
	buf->st_atime = buf->st_mtime = buf->st_ctime = t.sec;
	buf->st_mode = S_IFDIR | 0555;
	ret = 0;
    } else {
	Tcl_SetErrno(ENOENT);
	ret = -1;
    }
    Unlock();
    return ret;
}

/*
 *-------------------------------------------------------------------------
 *
 * ZipEntryAccess --
 *
 *	This function implements the ZIP filesystem specific version of the
 *	library version of access.
 *
 * Results:
 *	See access documentation.
 *
 * Side effects:
 *	See access documentation.
 *
 *-------------------------------------------------------------------------
 */

static int
ZipEntryAccess(
    char *path,
    int mode)
{
    if (mode & X_OK) {
	return -1;
    }

    ReadLock();
    int access;
    ZipEntry *z = ZipFSLookup(path);
    if (z) {
	/* Currently existing files read/write but dirs are read-only */
	access = (z->isDirectory && (mode & W_OK)) ? -1 : 0;
    } else {
	if (mode & W_OK) {
	    access = -1;
	} else {
	    /*
	     * Even if entry does not exist, could be intermediate dir
	     * containing a mount point
	     */
	    access = ContainsMountPoint(path, -1) ? 0 : -1;
	}
    }
    Unlock();
    return access;
}

/*
 *-------------------------------------------------------------------------
 *
 * ZipFSOpenFileChannelProc --
 *
 *	Open a channel to a file in a mounted ZIP archive. Delegates to
 *	ZipChannelOpen().
 *
 * Results:
 *	Tcl_Channel on success, or NULL on error.
 *
 * Side effects:
 *	Allocates memory.
 *
 *-------------------------------------------------------------------------
 */

static Tcl_Channel
ZipFSOpenFileChannelProc(
    Tcl_Interp *interp,		/* Current interpreter. */
    Tcl_Obj *pathPtr,
    int mode,
    TCL_UNUSED(int) /* permissions */)
{
    pathPtr = Tcl_FSGetNormalizedPath(NULL, pathPtr);
    if (!pathPtr) {
	return NULL;
    }

    return ZipChannelOpen(interp, Tcl_GetString(pathPtr), mode);
}

/*
 *-------------------------------------------------------------------------
 *
 * ZipFSStatProc --
 *
 *	This function implements the ZIP filesystem specific version of the
 *	library version of stat.
 *
 * Results:
 *	See stat documentation.
 *
 * Side effects:
 *	See stat documentation.
 *
 *-------------------------------------------------------------------------
 */

static int
ZipFSStatProc(
    Tcl_Obj *pathPtr,
    Tcl_StatBuf *buf)
{
    pathPtr = Tcl_FSGetNormalizedPath(NULL, pathPtr);
    if (!pathPtr) {
	return -1;
    }
    return ZipEntryStat(TclGetString(pathPtr), buf);
}

/*
 *-------------------------------------------------------------------------
 *
 * ZipFSAccessProc --
 *
 *	This function implements the ZIP filesystem specific version of the
 *	library version of access.
 *
 * Results:
 *	See access documentation.
 *
 * Side effects:
 *	See access documentation.
 *
 *-------------------------------------------------------------------------
 */

static int
ZipFSAccessProc(
    Tcl_Obj *pathPtr,
    int mode)
{
    pathPtr = Tcl_FSGetNormalizedPath(NULL, pathPtr);
    if (!pathPtr) {
	return -1;
    }
    return ZipEntryAccess(TclGetString(pathPtr), mode);
}

/*
 *-------------------------------------------------------------------------
 *
 * ZipFSFilesystemSeparatorProc --
 *
 *	This function returns the separator to be used for a given path. The
 *	object returned should have a refCount of zero
 *
 * Results:
 *	A Tcl object, with a refCount of zero. If the caller needs to retain a
 *	reference to the object, it should call Tcl_IncrRefCount, and should
 *	otherwise free the object.
 *
 * Side effects:
 *	None.
 *
 *-------------------------------------------------------------------------
 */

static Tcl_Obj *
ZipFSFilesystemSeparatorProc(
    TCL_UNUSED(Tcl_Obj *) /*pathPtr*/)
{
    return Tcl_NewStringObj("/", -1);
}

/*
 *-------------------------------------------------------------------------
 *
 * AppendWithPrefix --
 *
 *	Worker for ZipFSMatchInDirectoryProc() that is a wrapper around
 *	Tcl_ListObjAppendElement() which knows about handling prefixes.
 *
 *-------------------------------------------------------------------------
 */

static inline void
AppendWithPrefix(
    Tcl_Obj *result,		/* Where to append a list element to. */
    Tcl_DString *prefix,	/* The prefix to add to the element, or NULL
				 * for don't do that. */
    const char *name,		/* The name to append. */
    size_t nameLen)		/* The length of the name. May be TCL_INDEX_NONE for
				 * append-up-to-NUL-byte. */
{
    if (prefix) {
	size_t prefixLength = Tcl_DStringLength(prefix);

	Tcl_DStringAppend(prefix, name, nameLen);
	Tcl_ListObjAppendElement(NULL, result, Tcl_NewStringObj(
		Tcl_DStringValue(prefix), Tcl_DStringLength(prefix)));
	Tcl_DStringSetLength(prefix, prefixLength);
    } else {
	Tcl_ListObjAppendElement(NULL, result, Tcl_NewStringObj(name, nameLen));
    }
}

/*
 *-------------------------------------------------------------------------
 *
 * ZipFSMatchInDirectoryProc --
 *
 *	This routine is used by the globbing code to search a directory for
 *	all files which match a given pattern.
 *
 * Results:
 *	The return value is a standard Tcl result indicating whether an error
 *	occurred in globbing. Errors are left in interp, good results are
 *	lappend'ed to result (which must be a valid object).
 *
 * Side effects:
 *	None.
 *
 *-------------------------------------------------------------------------
 */

static int
ZipFSMatchInDirectoryProc(
    Tcl_Interp *interp,
    Tcl_Obj *result,		/* Where to append matched items to. */
    Tcl_Obj *pathPtr,		/* Where we are looking. */
    const char *pattern,	/* What names we are looking for. */
    Tcl_GlobTypeData *types)	/* What types we are looking for. */
{
    Tcl_Obj *normPathPtr = Tcl_FSGetNormalizedPath(NULL, pathPtr);
    int scnt, l;
    Tcl_Size prefixLen, len, strip = 0;
    char *pat, *prefix, *path;
    Tcl_DString dsPref, *prefixBuf = NULL;
    int foundInHash, notDuplicate;
    ZipEntry *z;
    int wanted; /* TCL_GLOB_TYPE* */

    if (!normPathPtr) {
	return -1;
    }
    if (types) {
	wanted = types->type;
	if ((wanted & TCL_GLOB_TYPE_MOUNT) && (wanted != TCL_GLOB_TYPE_MOUNT)) {
	    if (interp) {
		ZIPFS_ERROR(interp,
			      "Internal error: TCL_GLOB_TYPE_MOUNT should not "
			      "be set in conjunction with other glob types.");
	    }
	    return TCL_ERROR;
	}
	if ((wanted & (TCL_GLOB_TYPE_DIR | TCL_GLOB_TYPE_FILE |
		TCL_GLOB_TYPE_MOUNT)) == 0) {
	    /* Not looking for files,dirs,mounts. zipfs cannot have others */
	    return TCL_OK;
	}
	wanted &=
	    (TCL_GLOB_TYPE_DIR | TCL_GLOB_TYPE_FILE | TCL_GLOB_TYPE_MOUNT);
    } else {
	wanted = TCL_GLOB_TYPE_DIR | TCL_GLOB_TYPE_FILE;
    }

    /*
     * The prefix that gets prepended to results.
     */

    prefix = TclGetStringFromObj(pathPtr, &prefixLen);

    /*
     * The (normalized) path we're searching.
     */

    path = TclGetStringFromObj(normPathPtr, &len);

    Tcl_DStringInit(&dsPref);
    if (strcmp(prefix, path) == 0) {
	prefixBuf = NULL;
    } else {
	/*
	 * We need to strip the normalized prefix of the filenames and replace
	 * it with the official prefix that we were expecting to get.
	 */

	strip = len + 1;
	Tcl_DStringAppend(&dsPref, prefix, prefixLen);
	Tcl_DStringAppend(&dsPref, "/", 1);
	prefix = Tcl_DStringValue(&dsPref);
	prefixBuf = &dsPref;
    }

    ReadLock();

    /*
     * Are we globbing the mount points?
     */

    if (wanted & TCL_GLOB_TYPE_MOUNT) {
	ZipFSMatchMountPoints(result, normPathPtr, pattern, prefixBuf);
	goto end;
    }

    /* Should not reach here unless at least one of DIR or FILE is set */
    assert(wanted & (TCL_GLOB_TYPE_DIR | TCL_GLOB_TYPE_FILE));

    /* Does the path exist in the hash table? */
    z = ZipFSLookup(path);
    if (z) {
	/*
	 * Can we skip the complexity of actual globbing? Without a pattern,
	 * yes; it's a directory existence test.
	 */
	if (!pattern || (pattern[0] == '\0')) {
	    /* TODO - can't seem to get to this code from script for tests. */
	    /* Follow logic of what tclUnixFile.c does */
	    if ((wanted == (TCL_GLOB_TYPE_DIR | TCL_GLOB_TYPE_FILE)) ||
		    (wanted == TCL_GLOB_TYPE_DIR && z->isDirectory) ||
		    (wanted == TCL_GLOB_TYPE_FILE && !z->isDirectory)) {
		Tcl_ListObjAppendElement(NULL, result, pathPtr);
	    }
	    goto end;
	}
    } else {
	/* Not in the hash table but could be an intermediate dir in a mount */
	if (!pattern || (pattern[0] == '\0')) {
	    /* TODO - can't seem to get to this code from script for tests. */
	    if ((wanted & TCL_GLOB_TYPE_DIR) && ContainsMountPoint(path, len)) {
		Tcl_ListObjAppendElement(NULL, result, pathPtr);
	    }
	    goto end;
	}
    }

    foundInHash = (z != NULL);

    /*
     * We've got to work for our supper and do the actual globbing. And all
     * we've got really is an undifferentiated pile of all the filenames we've
     * got from all our ZIP mounts.
     */

    l = strlen(pattern);
    pat = (char *) Tcl_Alloc(len + l + 2);
    memcpy(pat, path, len);
    while ((len > 1) && (pat[len - 1] == '/')) {
	--len;
    }
    if ((len > 1) || (pat[0] != '/')) {
	pat[len] = '/';
	++len;
    }
    memcpy(pat + len, pattern, l + 1);
    scnt = CountSlashes(pat);

    Tcl_HashTable duplicates;
    notDuplicate = 0;
    Tcl_InitHashTable(&duplicates, TCL_STRING_KEYS);

    Tcl_HashEntry *hPtr;
    Tcl_HashSearch search;
    if (foundInHash) {
	for (hPtr = Tcl_FirstHashEntry(&ZipFS.fileHash, &search); hPtr;
		hPtr = Tcl_NextHashEntry(&search)) {
	    z = (ZipEntry *)Tcl_GetHashValue(hPtr);

	    if ((wanted == (TCL_GLOB_TYPE_DIR | TCL_GLOB_TYPE_FILE)) ||
		    (wanted == TCL_GLOB_TYPE_DIR && z->isDirectory) ||
		    (wanted == TCL_GLOB_TYPE_FILE && !z->isDirectory)) {
		if ((z->depth == scnt) &&
			((z->flags & ZE_F_VOLUME) == 0) /* Bug 14db54d81e */
			&& Tcl_StringCaseMatch(z->name, pat, 0)) {
		    Tcl_CreateHashEntry(&duplicates, z->name + strip,
			    &notDuplicate);
		    assert(notDuplicate);
		    AppendWithPrefix(result, prefixBuf, z->name + strip, -1);
		}
	    }
	}
    }
    if (wanted & TCL_GLOB_TYPE_DIR) {
	/*
	 * Also check paths that are ancestors of a mount. e.g. glob
	 * //zipfs:/a/? with mount at //zipfs:/a/b/c. Also have to be
	 * careful about duplicates, such as when another mount is
	 * //zipfs:/a/b/d
	 */
	Tcl_DString ds;
	Tcl_DStringInit(&ds);
	for (hPtr = Tcl_FirstHashEntry(&ZipFS.zipHash, &search); hPtr;
		hPtr = Tcl_NextHashEntry(&search)) {
	    ZipFile *zf = (ZipFile *)Tcl_GetHashValue(hPtr);
	    if (Tcl_StringCaseMatch(zf->mountPoint, pat, 0)) {
		const char *tail = zf->mountPoint + len;
		if (*tail == '\0') {
		    continue;
		}
		const char *end = strchr(tail, '/');
		Tcl_DStringAppend(&ds, zf->mountPoint + strip,
			end ? (Tcl_Size)(end - zf->mountPoint) : -1);
		const char *matchedPath = Tcl_DStringValue(&ds);
		(void)Tcl_CreateHashEntry(
		    &duplicates, matchedPath, &notDuplicate);
		if (notDuplicate) {
		    AppendWithPrefix(
			result, prefixBuf, matchedPath, Tcl_DStringLength(&ds));
		}
		Tcl_DStringFree(&ds);
	    }
	}
    }
    Tcl_DeleteHashTable(&duplicates);
    Tcl_Free(pat);

  end:
    Unlock();
    Tcl_DStringFree(&dsPref);
    return TCL_OK;
}

/*
 *-------------------------------------------------------------------------
 *
 * ZipFSMatchMountPoints --
 *
 *	This routine is a worker for ZipFSMatchInDirectoryProc, used by the
 *	globbing code to search for all mount points files which match a given
 *	pattern.
 *
 * Results:
 *	None.
 *
 * Side effects:
 *	Adds the matching mounts to the list in result, uses prefix as working
 *	space if it is non-NULL.
 *
 *-------------------------------------------------------------------------
 */

static void
ZipFSMatchMountPoints(
    Tcl_Obj *result,		/* The list of matches being built. */
    Tcl_Obj *normPathPtr,	/* Where we're looking from. */
    const char *pattern,	/* What we're looking for. NULL for a full
				 * list. */
    Tcl_DString *prefix)	/* Workspace filled with a prefix for all the
				 * filenames, or NULL if no prefix is to be
				 * used. */
{
    Tcl_HashEntry *hPtr;
    Tcl_HashSearch search;
    int l;
    Tcl_Size normLength;
    const char *path = TclGetStringFromObj(normPathPtr, &normLength);
    Tcl_Size len = normLength;

    if (len < 1) {
	/*
	 * Shouldn't happen. But "shouldn't"...
	 */

	return;
    }
    l = CountSlashes(path);
    if (path[len - 1] == '/') {
	len--;
    } else {
	l++;
    }
    if (!pattern || (pattern[0] == '\0')) {
	pattern = "*";
    }

    for (hPtr = Tcl_FirstHashEntry(&ZipFS.zipHash, &search); hPtr;
	    hPtr = Tcl_NextHashEntry(&search)) {
	ZipFile *zf = (ZipFile *) Tcl_GetHashValue(hPtr);

	if (zf->mountPointLen == 0) {
	    ZipEntry *z;

	    /*
	     * Enumerate the contents of the ZIP; it's mounted on the root.
	     * TODO - a holdover from androwish? Tcl does not allow mounting
	     * outside of the //zipfs:/ area.
	     */

	    for (z = zf->topEnts; z; z = z->tnext) {
		Tcl_Size lenz = strlen(z->name);

		if ((lenz > len + 1) && (strncmp(z->name, path, len) == 0)
			&& (z->name[len] == '/')
			&& ((int) CountSlashes(z->name) == l)
			&& Tcl_StringCaseMatch(z->name + len + 1, pattern, 0)) {
		    AppendWithPrefix(result, prefix, z->name, lenz);
		}
	    }
	} else if ((zf->mountPointLen > len + 1)
		&& (strncmp(zf->mountPoint, path, len) == 0)
		&& (zf->mountPoint[len] == '/')
		&& ((int) CountSlashes(zf->mountPoint) == l)
		&& Tcl_StringCaseMatch(zf->mountPoint + len + 1,
			pattern, 0)) {
	    /*
	     * Standard mount; append if it matches.
	     */

	    AppendWithPrefix(result, prefix, zf->mountPoint, zf->mountPointLen);
	}
    }
}

/*
 *-------------------------------------------------------------------------
 *
 * ZipFSPathInFilesystemProc --
 *
 *	This function determines if the given path object is in the ZIP
 *	filesystem.
 *
 * Results:
 *	TCL_OK when the path object is in the ZIP filesystem, -1 otherwise.
 *
 * Side effects:
 *	None.
 *
 *-------------------------------------------------------------------------
 */

static int
ZipFSPathInFilesystemProc(
    Tcl_Obj *pathPtr,
    TCL_UNUSED(void **))
{
    Tcl_Size len;
    char *path;

    pathPtr = Tcl_FSGetNormalizedPath(NULL, pathPtr);
    if (!pathPtr) {
	return -1;
    }
    path = TclGetStringFromObj(pathPtr, &len);

    /*
     * Claim any path under ZIPFS_VOLUME as ours. This is both a necessary
     * and sufficient condition as zipfs mounts at arbitrary paths are
     * not permitted (unlike Androwish).
     */
    return strncmp(path, ZIPFS_VOLUME, ZIPFS_VOLUME_LEN) ? -1 : TCL_OK;
}

/*
 *-------------------------------------------------------------------------
 *
 * ZipFSListVolumesProc --
 *
 *	Lists the currently mounted ZIP filesystem volumes.
 *
 * Results:
 *	The list of volumes.
 *
 * Side effects:
 *	None
 *
 *-------------------------------------------------------------------------
 */

static Tcl_Obj *
ZipFSListVolumesProc(void)
{
    return Tcl_NewStringObj(ZIPFS_VOLUME, -1);
}

/*
 *-------------------------------------------------------------------------
 *
 * ZipFSFileAttrStringsProc --
 *
 *	This function implements the ZIP filesystem dependent 'file
 *	attributes' subcommand, for listing the set of possible attribute
 *	strings.
 *
 * Results:
 *	An array of strings
 *
 * Side effects:
 *	None.
 *
 *-------------------------------------------------------------------------
 */

enum ZipFileAttrs {
    ZIP_ATTR_UNCOMPSIZE,
    ZIP_ATTR_COMPSIZE,
    ZIP_ATTR_OFFSET,
    ZIP_ATTR_MOUNT,
    ZIP_ATTR_ARCHIVE,
    ZIP_ATTR_PERMISSIONS,
    ZIP_ATTR_CRC
};

static const char *const *
ZipFSFileAttrStringsProc(
    TCL_UNUSED(Tcl_Obj *) /*pathPtr*/,
    TCL_UNUSED(Tcl_Obj **) /*objPtrRef*/)
{
    /*
     * Must match up with ZipFileAttrs enum above.
     */

    static const char *const attrs[] = {
	"-uncompsize",
	"-compsize",
	"-offset",
	"-mount",
	"-archive",
	"-permissions",
	"-crc",
	NULL,
    };

    return attrs;
}

/*
 *-------------------------------------------------------------------------
 *
 * ZipFSFileAttrsGetProc --
 *
 *	This function implements the ZIP filesystem specific 'file attributes'
 *	subcommand, for 'get' operations.
 *
 * Results:
 *	Standard Tcl return code. The object placed in objPtrRef (if TCL_OK
 *	was returned) is likely to have a refCount of zero. Either way we must
 *	either store it somewhere (e.g. the Tcl result), or Incr/Decr its
 *	refCount to ensure it is properly freed.
 *
 * Side effects:
 *	None.
 *
 *-------------------------------------------------------------------------
 */

static int
ZipFSFileAttrsGetProc(
    Tcl_Interp *interp,		/* Current interpreter. */
    int index,
    Tcl_Obj *pathPtr,
    Tcl_Obj **objPtrRef)
{
    Tcl_Size len;
    int ret = TCL_OK;
    char *path;
    ZipEntry *z;

    pathPtr = Tcl_FSGetNormalizedPath(NULL, pathPtr);
    if (!pathPtr) {
	return -1;
    }
    path = TclGetStringFromObj(pathPtr, &len);
    ReadLock();
    z = ZipFSLookup(path);
    if (!z && !ContainsMountPoint(path, -1)) {
	Tcl_SetErrno(ENOENT);
	ZIPFS_POSIX_ERROR(interp, "file not found");
	ret = TCL_ERROR;
	goto done;
    }
    /* z == NULL for intermediate directories that are ancestors of mounts */
    switch (index) {
    case ZIP_ATTR_UNCOMPSIZE:
	TclNewIntObj(*objPtrRef, z ? z->numBytes : 0);
	break;
    case ZIP_ATTR_COMPSIZE:
	TclNewIntObj(*objPtrRef, z ? z->numCompressedBytes : 0);
	break;
    case ZIP_ATTR_OFFSET:
	TclNewIntObj(*objPtrRef, z ? z->offset : 0);
	break;
    case ZIP_ATTR_MOUNT:
	if (z) {
	    *objPtrRef = Tcl_NewStringObj(z->zipFilePtr->mountPoint,
					  z->zipFilePtr->mountPointLen);
	} else {
	    *objPtrRef = Tcl_NewStringObj("", 0);
	}
	break;
    case ZIP_ATTR_ARCHIVE:
	*objPtrRef = Tcl_NewStringObj(z ? z->zipFilePtr->name : "", -1);
	break;
    case ZIP_ATTR_PERMISSIONS:
	*objPtrRef = Tcl_NewStringObj("0o555", -1);
	break;
    case ZIP_ATTR_CRC:
	TclNewIntObj(*objPtrRef, z ? z->crc32 : 0);
	break;
    default:
	ZIPFS_ERROR(interp, "unknown attribute");
	ZIPFS_ERROR_CODE(interp, "FILE_ATTR");
	ret = TCL_ERROR;
    }

  done:
    Unlock();
    return ret;
}

/*
 *-------------------------------------------------------------------------
 *
 * ZipFSFileAttrsSetProc --
 *
 *	This function implements the ZIP filesystem specific 'file attributes'
 *	subcommand, for 'set' operations.
 *
 * Results:
 *	Standard Tcl return code.
 *
 * Side effects:
 *	None.
 *
 *-------------------------------------------------------------------------
 */

static int
ZipFSFileAttrsSetProc(
    Tcl_Interp *interp,		/* Current interpreter. */
    TCL_UNUSED(int) /*index*/,
    TCL_UNUSED(Tcl_Obj *) /*pathPtr*/,
    TCL_UNUSED(Tcl_Obj *) /*objPtr*/)
{
    ZIPFS_ERROR(interp, "unsupported operation");
    ZIPFS_ERROR_CODE(interp, "UNSUPPORTED_OP");
    return TCL_ERROR;
}

/*
 *-------------------------------------------------------------------------
 *
 * ZipFSFilesystemPathTypeProc --
 *
 * Results:
 *
 * Side effects:
 *
 *-------------------------------------------------------------------------
 */

static Tcl_Obj *
ZipFSFilesystemPathTypeProc(
    TCL_UNUSED(Tcl_Obj *) /*pathPtr*/)
{
    return Tcl_NewStringObj("zip", -1);
}

/*
 *-------------------------------------------------------------------------
 *
 * ZipFSLoadFile --
 *
 *	This functions deals with loading native object code. If the given
 *	path object refers to a file within the ZIP filesystem, an approriate
 *	error code is returned to delegate loading to the caller (by copying
 *	the file to temp store and loading from there). As fallback when the
 *	file refers to the ZIP file system but is not present, it is looked up
 *	relative to the executable and loaded from there when available.
 *
 * Results:
 *	TCL_OK on success, TCL_ERROR otherwise with error message left.
 *
 * Side effects:
 *	Loads native code into the process address space.
 *
 *-------------------------------------------------------------------------
 */

static int
ZipFSLoadFile(
    Tcl_Interp *interp,		/* Current interpreter. */
    Tcl_Obj *path,
    Tcl_LoadHandle *loadHandle,
    Tcl_FSUnloadFileProc **unloadProcPtr,
    int flags)
{
    Tcl_FSLoadFileProc2 *loadFileProc;
#ifdef ANDROID
    /*
     * Force loadFileProc to native implementation since the package manager
     * already extracted the shared libraries from the APK at install time.
     */

    loadFileProc = (Tcl_FSLoadFileProc2 *) tclNativeFilesystem.loadFileProc;
    if (loadFileProc) {
	return loadFileProc(interp, path, loadHandle, unloadProcPtr, flags);
    }
    Tcl_SetErrno(ENOENT);
    ZIPFS_ERROR(interp, Tcl_PosixError(interp));
    return TCL_ERROR;
#else /* !ANDROID */
    Tcl_Obj *altPath = NULL;
    int ret = TCL_ERROR;
    Tcl_Obj *objs[2] = { NULL, NULL };

    if (Tcl_FSAccess(path, R_OK) == 0) {
	/*
	 * EXDEV should trigger loading by copying to temp store.
	 */

	Tcl_SetErrno(EXDEV);
	ZIPFS_ERROR(interp, Tcl_PosixError(interp));
	return ret;
    }

    objs[1] = TclPathPart(interp, path, TCL_PATH_DIRNAME);
    if (objs[1] && (ZipFSAccessProc(objs[1], R_OK) == 0)) {
	const char *execName = Tcl_GetNameOfExecutable();

	/*
	 * Shared object is not in ZIP but its path prefix is, thus try to
	 * load from directory where the executable came from.
	 */

	TclDecrRefCount(objs[1]);
	objs[1] = TclPathPart(interp, path, TCL_PATH_TAIL);

	/*
	 * Get directory name of executable manually to deal with cases where
	 * [file dirname [info nameofexecutable]] is equal to [info
	 * nameofexecutable] due to VFS effects.
	 */

	if (execName) {
	    const char *p = strrchr(execName, '/');

	    if (p && p > execName + 1) {
		--p;
		objs[0] = Tcl_NewStringObj(execName, p - execName);
	    }
	}
	if (!objs[0]) {
	    objs[0] = TclPathPart(interp, TclGetObjNameOfExecutable(),
		    TCL_PATH_DIRNAME);
	}
	if (objs[0]) {
	    altPath = TclJoinPath(2, objs, 0);
	    if (altPath) {
		Tcl_IncrRefCount(altPath);
		if (Tcl_FSAccess(altPath, R_OK) == 0) {
		    path = altPath;
		}
	    }
	}
    }
    if (objs[0]) {
	Tcl_DecrRefCount(objs[0]);
    }
    if (objs[1]) {
	Tcl_DecrRefCount(objs[1]);
    }

    loadFileProc = (Tcl_FSLoadFileProc2 *) (void *)
	    tclNativeFilesystem.loadFileProc;
    if (loadFileProc) {
	ret = loadFileProc(interp, path, loadHandle, unloadProcPtr, flags);
    } else {
	Tcl_SetErrno(ENOENT);
	ZIPFS_ERROR(interp, Tcl_PosixError(interp));
    }
    if (altPath) {
	Tcl_DecrRefCount(altPath);
    }
    return ret;
#endif /* ANDROID */
}

#endif /* HAVE_ZLIB */

/*
 *-------------------------------------------------------------------------
 *
 * TclZipfs_Init --
 *
 *	Perform per interpreter initialization of this module.
 *
 * Results:
 *	The return value is a standard Tcl result.
 *
 * Side effects:
 *	Initializes this module if not already initialized, and adds module
 *	related commands to the given interpreter.
 *
 *-------------------------------------------------------------------------
 */

int
TclZipfs_Init(
    Tcl_Interp *interp)		/* Current interpreter. */
{
#ifdef HAVE_ZLIB
    static const EnsembleImplMap initMap[] = {
	{"mkimg",	ZipFSMkImgObjCmd,	NULL, NULL, NULL, 1},
	{"mkzip",	ZipFSMkZipObjCmd,	NULL, NULL, NULL, 1},
	{"lmkimg",	ZipFSLMkImgObjCmd,	NULL, NULL, NULL, 1},
	{"lmkzip",	ZipFSLMkZipObjCmd,	NULL, NULL, NULL, 1},
	{"mount",	ZipFSMountObjCmd,	NULL, NULL, NULL, 1},
	{"mount_data",	ZipFSMountBufferObjCmd,	NULL, NULL, NULL, 1},
	{"unmount",	ZipFSUnmountObjCmd,	NULL, NULL, NULL, 1},
	{"mkkey",	ZipFSMkKeyObjCmd,	NULL, NULL, NULL, 1},
<<<<<<< HEAD
	/* The 8 entries above are not available in safe interpreters */
	{"exists",	ZipFSExistsObjCmd,	NULL, NULL, NULL, 0},
	{"info",	ZipFSInfoObjCmd,	NULL, NULL, NULL, 0},
	{"list",	ZipFSListObjCmd,	NULL, NULL, NULL, 0},
	{"canonical",	ZipFSCanonicalObjCmd,	NULL, NULL, NULL, 0},
	{"root",	ZipFSRootObjCmd,	NULL, NULL, NULL, 0},
=======
	{"exists",	ZipFSExistsObjCmd,	NULL, NULL, NULL, 1},
	{"info",	ZipFSInfoObjCmd,	NULL, NULL, NULL, 1},
	{"list",	ZipFSListObjCmd,	NULL, NULL, NULL, 1},
	{"canonical",	ZipFSCanonicalObjCmd,	NULL, NULL, NULL, 1},
	{"root",	ZipFSRootObjCmd,	NULL, NULL, NULL, 1},
>>>>>>> 46b2d051
	{NULL, NULL, NULL, NULL, NULL, 0}
    };
    static const char findproc[] =
	"namespace eval ::tcl::zipfs {}\n"
	"proc ::tcl::zipfs::Find dir {\n"
	"    set result {}\n"
	"    if {[catch {\n"
        "        concat [glob -directory $dir -nocomplain *] [glob -directory $dir -types hidden -nocomplain *]\n"
        "    } list]} {\n"
	"        return $result\n"
	"    }\n"
	"    foreach file $list {\n"
	"        if {[file tail $file] in {. ..}} {\n"
	"            continue\n"
	"        }\n"
	"        lappend result $file {*}[Find $file]\n"
	"    }\n"
	"    return $result\n"
	"}\n"
	"proc ::tcl::zipfs::find {directoryName} {\n"
	"    return [lsort [Find $directoryName]]\n"
	"}\n";

    /*
     * One-time initialization.
     */

    WriteLock();
    if (!ZipFS.initialized) {
	ZipfsSetup();
    }
    Unlock();

    if (interp) {
	Tcl_Command ensemble;
	Tcl_Obj *mapObj;

	Tcl_EvalEx(interp, findproc, TCL_INDEX_NONE, TCL_EVAL_GLOBAL);
	if (!Tcl_IsSafe(interp)) {
	    Tcl_LinkVar(interp, "::tcl::zipfs::wrmax", (char *) &ZipFS.wrmax,
		    TCL_LINK_INT);
	    Tcl_LinkVar(interp, "::tcl::zipfs::fallbackEntryEncoding",
		    (char *) &ZipFS.fallbackEntryEncoding, TCL_LINK_STRING);
	}
	ensemble = TclMakeEnsemble(interp, "zipfs",
		Tcl_IsSafe(interp) ? (initMap + 4) : initMap);

	/*
	 * Add the [zipfs find] subcommand.
	 */

	Tcl_GetEnsembleMappingDict(NULL, ensemble, &mapObj);
	TclDictPutString(NULL, mapObj, "find", "::tcl::zipfs::find");
	Tcl_CreateObjCommand(interp, "::tcl::zipfs::tcl_library_init",
		ZipFSTclLibraryObjCmd, NULL, NULL);
    }
    return TCL_OK;
#else /* !HAVE_ZLIB */
    ZIPFS_ERROR(interp, "no zlib available");
    ZIPFS_ERROR_CODE(interp, "NO_ZLIB");
    return TCL_ERROR;
#endif /* HAVE_ZLIB */
}

#ifdef HAVE_ZLIB

#if !defined(STATIC_BUILD)
static int
ZipfsAppHookFindTclInit(
    const char *archive)
{
    Tcl_Obj *vfsInitScript;
    int found;

    if (zipfs_literal_tcl_library) {
	return TCL_ERROR;
    }
    if (TclZipfs_Mount(NULL, archive, ZIPFS_ZIP_MOUNT, NULL)) {
	/* Either the file doesn't exist or it is not a zip archive */
	return TCL_ERROR;
    }

    TclNewLiteralStringObj(vfsInitScript, ZIPFS_ZIP_MOUNT "/init.tcl");
    Tcl_IncrRefCount(vfsInitScript);
    found = Tcl_FSAccess(vfsInitScript, F_OK);
    Tcl_DecrRefCount(vfsInitScript);
    if (found == 0) {
	zipfs_literal_tcl_library = ZIPFS_ZIP_MOUNT;
	return TCL_OK;
    }

    TclNewLiteralStringObj(vfsInitScript,
	    ZIPFS_ZIP_MOUNT "/tcl_library/init.tcl");
    Tcl_IncrRefCount(vfsInitScript);
    found = Tcl_FSAccess(vfsInitScript, F_OK);
    Tcl_DecrRefCount(vfsInitScript);
    if (found == 0) {
	zipfs_literal_tcl_library = ZIPFS_ZIP_MOUNT "/tcl_library";
	return TCL_OK;
    }

    return TCL_ERROR;
}
#endif

/*
 *------------------------------------------------------------------------
 *
 * TclZipfsFinalize --
 *
 *    Frees all zipfs resources IRRESPECTIVE of open channels (there should
 *    not be any!) etc. To be called at process exit time (from
 *    Tcl_Finalize->TclFinalizeFilesystem)
 *
 * Results:
 *    None.
 *
 * Side effects:
 *    Frees up archives loaded into memory.
 *
 *------------------------------------------------------------------------
 */
void
TclZipfsFinalize(void)
{
    WriteLock();
    if (!ZipFS.initialized) {
	Unlock();
	return;
    }

    Tcl_HashEntry *hPtr;
    Tcl_HashSearch zipSearch;
    for (hPtr = Tcl_FirstHashEntry(&ZipFS.zipHash, &zipSearch); hPtr;
	    hPtr = Tcl_NextHashEntry(&zipSearch)) {
	ZipFile *zf = (ZipFile *) Tcl_GetHashValue(hPtr);
	Tcl_DeleteHashEntry(hPtr);
	CleanupMount(zf); /* Frees file entries belonging to the archive */
	ZipFSCloseArchive(NULL, zf);
	Tcl_Free(zf);
    }

    Tcl_FSUnregister(&zipfsFilesystem);
    Tcl_DeleteHashTable(&ZipFS.fileHash);
    Tcl_DeleteHashTable(&ZipFS.zipHash);
    if (ZipFS.fallbackEntryEncoding) {
	Tcl_Free(ZipFS.fallbackEntryEncoding);
	ZipFS.fallbackEntryEncoding = NULL;
    }

    ZipFS.initialized = 0;
    Unlock();
}

/*
 *-------------------------------------------------------------------------
 *
 * TclZipfs_AppHook --
 *
 *	Performs the argument munging for the shell
 *
 *-------------------------------------------------------------------------
 */

const char *
TclZipfs_AppHook(
#ifdef SUPPORT_BUILTIN_ZIP_INSTALL
    int *argcPtr,		/* Pointer to argc */
#else
    TCL_UNUSED(int *), /*argcPtr*/
#endif
#ifdef _WIN32
    TCL_UNUSED(WCHAR ***)) /* argvPtr */
#else /* !_WIN32 */
    char ***argvPtr)		/* Pointer to argv */
#endif /* _WIN32 */
{
    const char *archive;
    const char *result;

#ifdef _WIN32
    result = Tcl_FindExecutable(NULL);
#else
    result = Tcl_FindExecutable((*argvPtr)[0]);
#endif
    archive = Tcl_GetNameOfExecutable();
    TclZipfs_Init(NULL);

    /*
     * Look for init.tcl in one of the locations mounted later in this
     * function.
     */

    if (!TclZipfs_Mount(NULL, archive, ZIPFS_APP_MOUNT, NULL)) {
	int found;
	Tcl_Obj *vfsInitScript;

	TclNewLiteralStringObj(vfsInitScript, ZIPFS_APP_MOUNT "/main.tcl");
	Tcl_IncrRefCount(vfsInitScript);
	if (Tcl_FSAccess(vfsInitScript, F_OK) == 0) {
	    /*
	     * Startup script should be set before calling Tcl_AppInit
	     */

	    Tcl_SetStartupScript(vfsInitScript, NULL);
	} else {
	    Tcl_DecrRefCount(vfsInitScript);
	}

	/*
	 * Set Tcl Encodings
	 */

	if (!zipfs_literal_tcl_library) {
	    TclNewLiteralStringObj(vfsInitScript,
		    ZIPFS_APP_MOUNT "/tcl_library/init.tcl");
	    Tcl_IncrRefCount(vfsInitScript);
	    found = Tcl_FSAccess(vfsInitScript, F_OK);
	    Tcl_DecrRefCount(vfsInitScript);
	    if (found == TCL_OK) {
		zipfs_literal_tcl_library = ZIPFS_APP_MOUNT "/tcl_library";
		return result;
	    }
	}
#ifdef SUPPORT_BUILTIN_ZIP_INSTALL
    } else if (*argcPtr > 1) {
	/*
	 * If the first argument is "install", run the supplied installer
	 * script.
	 */

#ifdef _WIN32
	Tcl_DString ds;

	Tcl_DStringInit(&ds);
	archive = Tcl_WCharToUtfDString((*argvPtr)[1], TCL_INDEX_NONE, &ds);
#else /* !_WIN32 */
	archive = (*argvPtr)[1];
#endif /* _WIN32 */
	if (strcmp(archive, "install") == 0) {
	    Tcl_Obj *vfsInitScript;

	    /*
	     * Run this now to ensure the file is present by the time Tcl_Main
	     * wants it.
	     */

	    TclZipfs_TclLibrary();
	    TclNewLiteralStringObj(vfsInitScript,
		    ZIPFS_ZIP_MOUNT "/tcl_library/install.tcl");
	    Tcl_IncrRefCount(vfsInitScript);
	    if (Tcl_FSAccess(vfsInitScript, F_OK) == 0) {
		Tcl_SetStartupScript(vfsInitScript, NULL);
	    }
	    return result;
	} else if (!TclZipfs_Mount(NULL, archive, ZIPFS_APP_MOUNT, NULL)) {
	    int found;
	    Tcl_Obj *vfsInitScript;

	    TclNewLiteralStringObj(vfsInitScript, ZIPFS_APP_MOUNT "/main.tcl");
	    Tcl_IncrRefCount(vfsInitScript);
	    if (Tcl_FSAccess(vfsInitScript, F_OK) == 0) {
		/*
		 * Startup script should be set before calling Tcl_AppInit
		 */

		Tcl_SetStartupScript(vfsInitScript, NULL);
	    } else {
		Tcl_DecrRefCount(vfsInitScript);
	    }
	    /* Set Tcl Encodings */
	    TclNewLiteralStringObj(vfsInitScript,
		    ZIPFS_APP_MOUNT "/tcl_library/init.tcl");
	    Tcl_IncrRefCount(vfsInitScript);
	    found = Tcl_FSAccess(vfsInitScript, F_OK);
	    Tcl_DecrRefCount(vfsInitScript);
	    if (found == TCL_OK) {
		zipfs_literal_tcl_library = ZIPFS_APP_MOUNT "/tcl_library";
		return result;
	    }
	}
#ifdef _WIN32
	Tcl_DStringFree(&ds);
#endif /* _WIN32 */
#endif /* SUPPORT_BUILTIN_ZIP_INSTALL */
    }
    return result;
}

#else /* !HAVE_ZLIB */

/*
 *-------------------------------------------------------------------------
 *
 * TclZipfs_Mount, TclZipfs_MountBuffer, TclZipfs_Unmount --
 *
 *	Dummy version when no ZLIB support available.
 *
 *-------------------------------------------------------------------------
 */

int
TclZipfs_Mount(
    Tcl_Interp *interp,		/* Current interpreter. */
    TCL_UNUSED(const char *),	/* Path to ZIP file to mount. */
    TCL_UNUSED(const char *),	/* Mount point path. */
    TCL_UNUSED(const char *))		/* Password for opening the ZIP, or NULL if
				 * the ZIP is unprotected. */
{
    ZIPFS_ERROR(interp, "no zlib available");
    ZIPFS_ERROR_CODE(interp, "NO_ZLIB");
    return TCL_ERROR;
}

int
TclZipfs_MountBuffer(
    Tcl_Interp *interp,		/* Current interpreter. NULLable. */
    TCL_UNUSED(const void *),
    TCL_UNUSED(size_t),
    TCL_UNUSED(const char *),	/* Mount point path. */
    TCL_UNUSED(int))
{
    ZIPFS_ERROR(interp, "no zlib available");
    ZIPFS_ERROR_CODE(interp, "NO_ZLIB");
    return TCL_ERROR;
}

int
TclZipfs_Unmount(
    Tcl_Interp *interp,		/* Current interpreter. */
    TCL_UNUSED(const char *))	/* Mount point path. */
{
    ZIPFS_ERROR(interp, "no zlib available");
    ZIPFS_ERROR_CODE(interp, "NO_ZLIB");
    return TCL_ERROR;
}

const char *
TclZipfs_AppHook(
    TCL_UNUSED(int *), /*argcPtr*/
#ifdef _WIN32
    TCL_UNUSED(WCHAR ***)) /* argvPtr */
#else /* !_WIN32 */
    TCL_UNUSED(char ***))		/* Pointer to argv */
#endif /* _WIN32 */
{
    return NULL;
}

Tcl_Obj *
TclZipfs_TclLibrary(void)
{
    return NULL;
}

int
TclIsZipfsPath(
    TCL_UNUSED(const char *)) /* path */
{
    return 0;
}

#endif /* !HAVE_ZLIB */

/*
 * Local Variables:
 * mode: c
 * c-basic-offset: 4
 * fill-column: 78
 * End:
 */<|MERGE_RESOLUTION|>--- conflicted
+++ resolved
@@ -6269,20 +6269,11 @@
 	{"mount_data",	ZipFSMountBufferObjCmd,	NULL, NULL, NULL, 1},
 	{"unmount",	ZipFSUnmountObjCmd,	NULL, NULL, NULL, 1},
 	{"mkkey",	ZipFSMkKeyObjCmd,	NULL, NULL, NULL, 1},
-<<<<<<< HEAD
-	/* The 8 entries above are not available in safe interpreters */
-	{"exists",	ZipFSExistsObjCmd,	NULL, NULL, NULL, 0},
-	{"info",	ZipFSInfoObjCmd,	NULL, NULL, NULL, 0},
-	{"list",	ZipFSListObjCmd,	NULL, NULL, NULL, 0},
-	{"canonical",	ZipFSCanonicalObjCmd,	NULL, NULL, NULL, 0},
-	{"root",	ZipFSRootObjCmd,	NULL, NULL, NULL, 0},
-=======
 	{"exists",	ZipFSExistsObjCmd,	NULL, NULL, NULL, 1},
 	{"info",	ZipFSInfoObjCmd,	NULL, NULL, NULL, 1},
 	{"list",	ZipFSListObjCmd,	NULL, NULL, NULL, 1},
 	{"canonical",	ZipFSCanonicalObjCmd,	NULL, NULL, NULL, 1},
 	{"root",	ZipFSRootObjCmd,	NULL, NULL, NULL, 1},
->>>>>>> 46b2d051
 	{NULL, NULL, NULL, NULL, NULL, 0}
     };
     static const char findproc[] =
