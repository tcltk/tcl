/*
 * tclZipfs.c --
 *
 *	Implementation of the ZIP filesystem used in TIP 430
 *	Adapted from the implementation for AndroWish.
 *
 * Copyright © 2016-2017 Sean Woods <yoda@etoyoc.com>
 * Copyright © 2013-2015 Christian Werner <chw@ch-werner.de>
 *
 * See the file "license.terms" for information on usage and redistribution of
 * this file, and for a DISCLAIMER OF ALL WARRANTIES.
 *
 * This file is distributed in two ways:
 *   generic/tclZipfs.c file in the TIP430-enabled Tcl cores.
 *   compat/tclZipfs.c file in the tclconfig (TEA) file system, for pre-tip430
 *	projects.
 *
 * Helpful docs:
 * https://pkware.cachefly.net/webdocs/APPNOTE/APPNOTE-6.3.9.TXT
 * https://libzip.org/specifications/appnote_iz.txt
 */

#include "tclInt.h"
#include "tclFileSystem.h"

#include <assert.h>

#ifndef _WIN32
#include <sys/mman.h>
#endif /* _WIN32*/

#ifndef MAP_FILE
#define MAP_FILE 0
#endif /* !MAP_FILE */
#define NOBYFOUR
#ifndef TBLS
#define TBLS 1
#endif

#if !defined(_WIN32) && !defined(NO_DLFCN_H)
#include <dlfcn.h>
#endif

/*
 * Macros to report errors only if an interp is present.
 */

#define ZIPFS_ERROR(interp,errstr) \
    do {								\
	if (interp) {							\
	    Tcl_SetObjResult(interp, Tcl_NewStringObj(errstr, -1));	\
	}								\
    } while (0)
#define ZIPFS_MEM_ERROR(interp) \
    do {								\
	if (interp) {							\
	    Tcl_SetObjResult(interp, Tcl_NewStringObj(			\
		    "out of memory", -1));				\
	    Tcl_SetErrorCode(interp, "TCL", "MALLOC", NULL);		\
	}								\
    } while (0)
#define ZIPFS_POSIX_ERROR(interp,errstr) \
    do {								\
	if (interp) {							\
	    Tcl_SetObjResult(interp, Tcl_ObjPrintf(			\
		    "%s: %s", errstr, Tcl_PosixError(interp)));		\
	}								\
    } while (0)
#define ZIPFS_ERROR_CODE(interp,errcode) \
    do {								\
	if (interp) {							\
	    Tcl_SetErrorCode(interp, "TCL", "ZIPFS", errcode, NULL);	\
	}								\
    } while (0)

#ifdef HAVE_ZLIB
#include "zlib.h"
#include "crypt.h"
#include "zutil.h"
#include "crc32.h"

static const z_crc_t* crc32tab;

/*
** We are compiling as part of the core.
** TIP430 style zipfs prefix
*/

#define ZIPFS_VOLUME	  "//zipfs:/"
#define ZIPFS_ROOTDIR_DEPTH 3 /* Number of / in root mount */
#define ZIPFS_VOLUME_LEN  9
#define ZIPFS_APP_MOUNT	  ZIPFS_VOLUME "app"
#define ZIPFS_ZIP_MOUNT	  ZIPFS_VOLUME "lib/tcl"
#define ZIPFS_FALLBACK_ENCODING "cp437"

/*
 * Various constants and offsets found in ZIP archive files
 */

#define ZIP_SIG_LEN			4

/*
 * Local header of ZIP archive member (at very beginning of each member).
 */

#define ZIP_LOCAL_HEADER_SIG		0x04034b50
#define ZIP_LOCAL_HEADER_LEN		30
#define ZIP_LOCAL_SIG_OFFS		0
#define ZIP_LOCAL_VERSION_OFFS		4
#define ZIP_LOCAL_FLAGS_OFFS		6
#define ZIP_LOCAL_COMPMETH_OFFS		8
#define ZIP_LOCAL_MTIME_OFFS		10
#define ZIP_LOCAL_MDATE_OFFS		12
#define ZIP_LOCAL_CRC32_OFFS		14
#define ZIP_LOCAL_COMPLEN_OFFS		18
#define ZIP_LOCAL_UNCOMPLEN_OFFS	22
#define ZIP_LOCAL_PATHLEN_OFFS		26
#define ZIP_LOCAL_EXTRALEN_OFFS		28

/*
 * Central header of ZIP archive member at end of ZIP file.
 */

#define ZIP_CENTRAL_HEADER_SIG		0x02014b50
#define ZIP_CENTRAL_HEADER_LEN		46
#define ZIP_CENTRAL_SIG_OFFS		0
#define ZIP_CENTRAL_VERSIONMADE_OFFS	4
#define ZIP_CENTRAL_VERSION_OFFS	6
#define ZIP_CENTRAL_FLAGS_OFFS		8
#define ZIP_CENTRAL_COMPMETH_OFFS	10
#define ZIP_CENTRAL_MTIME_OFFS		12
#define ZIP_CENTRAL_MDATE_OFFS		14
#define ZIP_CENTRAL_CRC32_OFFS		16
#define ZIP_CENTRAL_COMPLEN_OFFS	20
#define ZIP_CENTRAL_UNCOMPLEN_OFFS	24
#define ZIP_CENTRAL_PATHLEN_OFFS	28
#define ZIP_CENTRAL_EXTRALEN_OFFS	30
#define ZIP_CENTRAL_FCOMMENTLEN_OFFS	32
#define ZIP_CENTRAL_DISKFILE_OFFS	34
#define ZIP_CENTRAL_IATTR_OFFS		36
#define ZIP_CENTRAL_EATTR_OFFS		38
#define ZIP_CENTRAL_LOCALHDR_OFFS	42

/*
 * Central end signature at very end of ZIP file.
 */

#define ZIP_CENTRAL_END_SIG		0x06054b50
#define ZIP_CENTRAL_END_LEN		22
#define ZIP_CENTRAL_END_SIG_OFFS	0
#define ZIP_CENTRAL_DISKNO_OFFS		4
#define ZIP_CENTRAL_DISKDIR_OFFS	6
#define ZIP_CENTRAL_ENTS_OFFS		8
#define ZIP_CENTRAL_TOTALENTS_OFFS	10
#define ZIP_CENTRAL_DIRSIZE_OFFS	12
#define ZIP_CENTRAL_DIRSTART_OFFS	16
#define ZIP_CENTRAL_COMMENTLEN_OFFS	20

#define ZIP_MIN_VERSION			20
#define ZIP_COMPMETH_STORED		0
#define ZIP_COMPMETH_DEFLATED		8

#define ZIP_PASSWORD_END_SIG		0x5a5a4b50

#define DEFAULT_WRITE_MAX_SIZE		(2 * 1024 * 1024)

/*
 * Windows drive letters.
 */

#ifdef _WIN32
static const char drvletters[] =
    "abcdefghijklmnopqrstuvwxyzABCDEFGHIJKLMNOPQRSTUVWXYZ";
#endif /* _WIN32 */

/*
 * Mutex to protect localtime(3) when no reentrant version available.
 */

#if !defined(_WIN32) && !defined(HAVE_LOCALTIME_R) && TCL_THREADS
TCL_DECLARE_MUTEX(localtimeMutex)
#endif /* !_WIN32 && !HAVE_LOCALTIME_R && TCL_THREADS */

/*
 * Forward declaration.
 */

struct ZipEntry;

/*
 * In-core description of mounted ZIP archive file.
 */

typedef struct ZipFile {
    char *name;			/* Archive name */
    size_t nameLength;		/* Length of archive name */
    char isMemBuffer;		/* When true, not a file but a memory buffer */
    Tcl_Channel chan;		/* Channel handle or NULL */
    unsigned char *data;	/* Memory mapped or malloc'ed file */
    size_t length;		/* Length of memory mapped file */
    void *ptrToFree;		/* Non-NULL if malloc'ed file */
    size_t numFiles;		/* Number of files in archive */
    size_t baseOffset;		/* Archive start */
    size_t passOffset;		/* Password start */
    size_t directoryOffset;	/* Archive directory start */
    size_t directorySize;       /* Size of archive directory */
    unsigned char passBuf[264]; /* Password buffer */
    size_t numOpen;		/* Number of open files on archive */
    struct ZipEntry *entries;	/* List of files in archive */
    struct ZipEntry *topEnts;	/* List of top-level dirs in archive */
    char *mountPoint;		/* Mount point name */
    Tcl_Size mountPointLen;	/* Length of mount point name */
#ifdef _WIN32
    HANDLE mountHandle;		/* Handle used for direct file access. */
#endif /* _WIN32 */
} ZipFile;

/*
 * In-core description of file contained in mounted ZIP archive.
 */

typedef struct ZipEntry {
    char *name;			/* The full pathname of the virtual file */
    ZipFile *zipFilePtr;	/* The ZIP file holding this virtual file */
    size_t offset;		/* Data offset into memory mapped ZIP file */
    int numBytes;		/* Uncompressed size of the virtual file.
    				   -1 for zip64 */
    int numCompressedBytes;	/* Compressed size of the virtual file.
    				   -1 for zip64 */
    int compressMethod;		/* Compress method */
    int isDirectory;		/* 0 if file, 1 if directory, -1 if root */
    int depth;			/* Number of slashes in path. */
    int crc32;			/* CRC-32 as stored in ZIP */
    int timestamp;		/* Modification time */
    int isEncrypted;		/* True if data is encrypted */
    int flags;
#define ZE_F_CRC_COMPARED      0x0001  /* If 1, the CRC has been compared. */
#define ZE_F_CRC_CORRECT       0x0002  /* Only meaningful if ZE_F_CRC_COMPARED is 1 */
#define ZE_F_VOLUME            0x0004  /* Entry corresponds to //zipfs:/ */
    unsigned char *data;	/* File data if written */
    struct ZipEntry *next;	/* Next file in the same archive */
    struct ZipEntry *tnext;	/* Next top-level dir in archive */
} ZipEntry;

/*
 * File channel for file contained in mounted ZIP archive.
 */

typedef struct ZipChannel {
    ZipFile *zipFilePtr;	/* The ZIP file holding this channel */
    ZipEntry *zipEntryPtr;	/* Pointer back to virtual file */
    size_t maxWrite;		/* Maximum size for write */
    size_t numBytes;		/* Number of bytes of uncompressed data */
    size_t cursor;		/* Seek position for next read or write*/
    unsigned char *ubuf;	/* Pointer to the uncompressed data */
    unsigned char *ubufToFree;  /* NULL if ubuf points to memory that does not
    				   need freeing. Else memory to free (ubuf
				   may point *inside* the block) */
    int iscompr;                /* True if data is compressed */
    int isDirectory;		/* Set to 1 if directory, or -1 if root */
    int isEncrypted;		/* True if data is encrypted */
    int mode;			/* O_WRITE, O_APPEND, O_TRUNC etc.*/
    unsigned long keys[3];	/* Key for decryption */
} ZipChannel;
static inline int ZipChannelWritable(ZipChannel *info) {
    return (info->mode & (O_WRONLY | O_RDWR)) != 0;
}

/*
 * Global variables.
 *
 * Most are kept in single ZipFS struct. When build with threading support
 * this struct is protected by the ZipFSMutex (see below).
 *
 * The "fileHash" component is the process-wide global table of all known ZIP
 * archive members in all mounted ZIP archives.
 *
 * The "zipHash" components is the process wide global table of all mounted
 * ZIP archive files.
 */

static struct {
    int initialized;		/* True when initialized */
    int lock;			/* RW lock, see below */
    int waiters;		/* RW lock, see below */
    int wrmax;			/* Maximum write size of a file; only written
				 * to from Tcl code in a trusted interpreter,
				 * so NOT protected by mutex. */
    char *fallbackEntryEncoding;/* The fallback encoding for ZIP entries when
				 * they are believed to not be UTF-8; only
				 * written to from Tcl code in a trusted
				 * interpreter, so not protected by mutex. */
    int idCount;		/* Counter for channel names */
    Tcl_HashTable fileHash;	/* File name to ZipEntry mapping */
    Tcl_HashTable zipHash;	/* Mount to ZipFile mapping */
} ZipFS = {
    0, 0, 0, DEFAULT_WRITE_MAX_SIZE, NULL, 0,
	    {0,{0,0,0,0},0,0,0,0,0,0,0,0,0},
	    {0,{0,0,0,0},0,0,0,0,0,0,0,0,0}
};

/*
 * For password rotation.
 */

static const char pwrot[17] =
    "\x00\x80\x40\xC0\x20\xA0\x60\xE0"
    "\x10\x90\x50\xD0\x30\xB0\x70\xF0";

static const char *zipfs_literal_tcl_library = NULL;

/* Function prototypes */

static int		CopyImageFile(Tcl_Interp *interp, const char *imgName,
			    Tcl_Channel out);
static int		DescribeMounted(Tcl_Interp *interp,
			    const char *mountPoint);
static int		InitReadableChannel(Tcl_Interp *interp,
			    ZipChannel *info, ZipEntry *z);
static int		InitWritableChannel(Tcl_Interp *interp,
			    ZipChannel *info, ZipEntry *z, int trunc);
static int		ListMountPoints(Tcl_Interp *interp);
static int		ContainsMountPoint(const char *path, int pathLen);
static void		CleanupMount(ZipFile *zf);
static void		SerializeCentralDirectoryEntry(
			    const unsigned char *start,
			    const unsigned char *end, unsigned char *buf,
			    ZipEntry *z, size_t nameLength);
static void		SerializeCentralDirectorySuffix(
			    const unsigned char *start,
			    const unsigned char *end, unsigned char *buf,
			    int entryCount, long long directoryStartOffset,
			    long long suffixStartOffset);
static void		SerializeLocalEntryHeader(
			    const unsigned char *start,
			    const unsigned char *end, unsigned char *buf,
			    ZipEntry *z, int nameLength, int align);
static int		IsCryptHeaderValid(ZipEntry *z, unsigned char cryptHdr[12]);
static int		DecodeCryptHeader(Tcl_Interp *interp, ZipEntry *z,
			    unsigned long keys[3], unsigned char cryptHdr[12]);
#if !defined(STATIC_BUILD)
static int		ZipfsAppHookFindTclInit(const char *archive);
#endif
static int		ZipFSPathInFilesystemProc(Tcl_Obj *pathPtr,
			    void **clientDataPtr);
static Tcl_Obj *	ZipFSFilesystemPathTypeProc(Tcl_Obj *pathPtr);
static Tcl_Obj *	ZipFSFilesystemSeparatorProc(Tcl_Obj *pathPtr);
static int		ZipFSStatProc(Tcl_Obj *pathPtr, Tcl_StatBuf *buf);
static int		ZipFSAccessProc(Tcl_Obj *pathPtr, int mode);
static Tcl_Channel	ZipFSOpenFileChannelProc(Tcl_Interp *interp,
			    Tcl_Obj *pathPtr, int mode, int permissions);
static int		ZipFSMatchInDirectoryProc(Tcl_Interp *interp,
			    Tcl_Obj *result, Tcl_Obj *pathPtr,
			    const char *pattern, Tcl_GlobTypeData *types);
static void		ZipFSMatchMountPoints(Tcl_Obj *result,
			    Tcl_Obj *normPathPtr, const char *pattern,
			    Tcl_DString *prefix);
static Tcl_Obj *	ZipFSListVolumesProc(void);
static const char *const *ZipFSFileAttrStringsProc(Tcl_Obj *pathPtr,
			    Tcl_Obj **objPtrRef);
static int		ZipFSFileAttrsGetProc(Tcl_Interp *interp, int index,
			    Tcl_Obj *pathPtr, Tcl_Obj **objPtrRef);
static int		ZipFSFileAttrsSetProc(Tcl_Interp *interp, int index,
			    Tcl_Obj *pathPtr, Tcl_Obj *objPtr);
static int		ZipFSLoadFile(Tcl_Interp *interp, Tcl_Obj *path,
			    Tcl_LoadHandle *loadHandle,
			    Tcl_FSUnloadFileProc **unloadProcPtr, int flags);
static int		ZipMapArchive(Tcl_Interp *interp, ZipFile *zf,
			    void *handle);
static void		ZipfsSetup(void);
static int		ZipChannelClose(void *instanceData,
			    Tcl_Interp *interp, int flags);
static Tcl_DriverGetHandleProc	ZipChannelGetFile;
static int		ZipChannelRead(void *instanceData, char *buf,
			    int toRead, int *errloc);
static long long	ZipChannelWideSeek(void *instanceData,
			    long long offset, int mode, int *errloc);
static void		ZipChannelWatchChannel(void *instanceData,
			    int mask);
static int		ZipChannelWrite(void *instanceData,
			    const char *buf, int toWrite, int *errloc);

/*
 * Define the ZIP filesystem dispatch table.
 */

static const Tcl_Filesystem zipfsFilesystem = {
    "zipfs",
    sizeof(Tcl_Filesystem),
    TCL_FILESYSTEM_VERSION_2,
    ZipFSPathInFilesystemProc,
    NULL, /* dupInternalRepProc */
    NULL, /* freeInternalRepProc */
    NULL, /* internalToNormalizedProc */
    NULL, /* createInternalRepProc */
    NULL, /* normalizePathProc */
    ZipFSFilesystemPathTypeProc,
    ZipFSFilesystemSeparatorProc,
    ZipFSStatProc,
    ZipFSAccessProc,
    ZipFSOpenFileChannelProc,
    ZipFSMatchInDirectoryProc,
    NULL, /* utimeProc */
    NULL, /* linkProc */
    ZipFSListVolumesProc,
    ZipFSFileAttrStringsProc,
    ZipFSFileAttrsGetProc,
    ZipFSFileAttrsSetProc,
    NULL, /* createDirectoryProc */
    NULL, /* removeDirectoryProc */
    NULL, /* deleteFileProc */
    NULL, /* copyFileProc */
    NULL, /* renameFileProc */
    NULL, /* copyDirectoryProc */
    NULL, /* lstatProc */
    (Tcl_FSLoadFileProc *) (void *) ZipFSLoadFile,
    NULL, /* getCwdProc */
    NULL, /* chdirProc */
};

/*
 * The channel type/driver definition used for ZIP archive members.
 */

static Tcl_ChannelType ZipChannelType = {
    "zip",			/* Type name. */
    TCL_CHANNEL_VERSION_5,
    NULL,			/* Close channel, clean instance data */
    ZipChannelRead,		/* Handle read request */
    ZipChannelWrite,		/* Handle write request */
    NULL,			/* Move location of access point, NULL'able */
    NULL,			/* Set options, NULL'able */
    NULL,			/* Get options, NULL'able */
    ZipChannelWatchChannel,	/* Initialize notifier */
    ZipChannelGetFile,		/* Get OS handle from the channel */
    ZipChannelClose,		/* 2nd version of close channel, NULL'able */
    NULL,			/* Set blocking mode for raw channel,
				 * NULL'able */
    NULL,			/* Function to flush channel, NULL'able */
    NULL,			/* Function to handle event, NULL'able */
    ZipChannelWideSeek,		/* Wide seek function, NULL'able */
    NULL,			/* Thread action function, NULL'able */
    NULL,			/* Truncate function, NULL'able */
};

/*
 *------------------------------------------------------------------------
 *
 * TclIsZipfsPath --
 *
 *    Checks if the passed path has a zipfs volume prefix.
 *
 * Results:
 *    0 if not a zipfs path
 *    else the length of the zipfs volume prefix
 *
 * Side effects:
 *    None.
 *
 *------------------------------------------------------------------------
 */
int TclIsZipfsPath (const char *path)
{
    return strncmp(path, ZIPFS_VOLUME, ZIPFS_VOLUME_LEN) ? 0 : ZIPFS_VOLUME_LEN;
}

/*
 *-------------------------------------------------------------------------
 *
 * ZipReadInt, ZipReadShort, ZipWriteInt, ZipWriteShort --
 *
 *	Inline functions to read and write little-endian 16 and 32 bit
 *	integers from/to buffers representing parts of ZIP archives.
 *
 *	These take bufferStart and bufferEnd pointers, which are used to
 *	maintain a guarantee that out-of-bounds accesses don't happen when
 *	reading or writing critical directory structures.
 *
 *-------------------------------------------------------------------------
 */

static inline unsigned int
ZipReadInt(
    const unsigned char *bufferStart,
    const unsigned char *bufferEnd,
    const unsigned char *ptr)
{
    if (ptr < bufferStart || ptr + 4 > bufferEnd) {
	Tcl_Panic("out of bounds read(4): start=%p, end=%p, ptr=%p",
		bufferStart, bufferEnd, ptr);
    }
    return ptr[0] | (ptr[1] << 8) | (ptr[2] << 16) |
	    ((unsigned int)ptr[3] << 24);
}

static inline unsigned short
ZipReadShort(
    const unsigned char *bufferStart,
    const unsigned char *bufferEnd,
    const unsigned char *ptr)
{
    if (ptr < bufferStart || ptr + 2 > bufferEnd) {
	Tcl_Panic("out of bounds read(2): start=%p, end=%p, ptr=%p",
		bufferStart, bufferEnd, ptr);
    }
    return ptr[0] | (ptr[1] << 8);
}

static inline void
ZipWriteInt(
    const unsigned char *bufferStart,
    const unsigned char *bufferEnd,
    unsigned char *ptr,
    unsigned int value)
{
    if (ptr < bufferStart || ptr + 4 > bufferEnd) {
	Tcl_Panic("out of bounds write(4): start=%p, end=%p, ptr=%p",
		bufferStart, bufferEnd, ptr);
    }
    ptr[0] = value & 0xff;
    ptr[1] = (value >> 8) & 0xff;
    ptr[2] = (value >> 16) & 0xff;
    ptr[3] = (value >> 24) & 0xff;
}

static inline void
ZipWriteShort(
    const unsigned char *bufferStart,
    const unsigned char *bufferEnd,
    unsigned char *ptr,
    unsigned short value)
{
    if (ptr < bufferStart || ptr + 2 > bufferEnd) {
	Tcl_Panic("out of bounds write(2): start=%p, end=%p, ptr=%p",
		bufferStart, bufferEnd, ptr);
    }
    ptr[0] = value & 0xff;
    ptr[1] = (value >> 8) & 0xff;
}

/*
 *-------------------------------------------------------------------------
 *
 * ReadLock, WriteLock, Unlock --
 *
 *	POSIX like rwlock functions to support multiple readers and single
 *	writer on internal structs.
 *
 *	Limitations:
 *	 - a read lock cannot be promoted to a write lock
 *	 - a write lock may not be nested
 *
 *-------------------------------------------------------------------------
 */

TCL_DECLARE_MUTEX(ZipFSMutex)

#if TCL_THREADS

static Tcl_Condition ZipFSCond;

static inline void
ReadLock(void)
{
    Tcl_MutexLock(&ZipFSMutex);
    while (ZipFS.lock < 0) {
	ZipFS.waiters++;
	Tcl_ConditionWait(&ZipFSCond, &ZipFSMutex, NULL);
	ZipFS.waiters--;
    }
    ZipFS.lock++;
    Tcl_MutexUnlock(&ZipFSMutex);
}

static inline void
WriteLock(void)
{
    Tcl_MutexLock(&ZipFSMutex);
    while (ZipFS.lock != 0) {
	ZipFS.waiters++;
	Tcl_ConditionWait(&ZipFSCond, &ZipFSMutex, NULL);
	ZipFS.waiters--;
    }
    ZipFS.lock = -1;
    Tcl_MutexUnlock(&ZipFSMutex);
}

static inline void
Unlock(void)
{
    Tcl_MutexLock(&ZipFSMutex);
    if (ZipFS.lock > 0) {
	--ZipFS.lock;
    } else if (ZipFS.lock < 0) {
	ZipFS.lock = 0;
    }
    if ((ZipFS.lock == 0) && (ZipFS.waiters > 0)) {
	Tcl_ConditionNotify(&ZipFSCond);
    }
    Tcl_MutexUnlock(&ZipFSMutex);
}

#else /* !TCL_THREADS */
#define ReadLock()	do {} while (0)
#define WriteLock()	do {} while (0)
#define Unlock()	do {} while (0)
#endif /* TCL_THREADS */

/*
 *-------------------------------------------------------------------------
 *
 * DosTimeDate, ToDosTime, ToDosDate --
 *
 *	Functions to perform conversions between DOS time stamps and POSIX
 *	time_t.
 *
 *-------------------------------------------------------------------------
 */

static time_t
DosTimeDate(
    int dosDate,
    int dosTime)
{
    struct tm tm;
    time_t ret;

    memset(&tm, 0, sizeof(tm));
    tm.tm_isdst = -1;			/* let mktime() deal with DST */
    tm.tm_year = ((dosDate & 0xfe00) >> 9) + 80;
    tm.tm_mon = ((dosDate & 0x1e0) >> 5) - 1;
    tm.tm_mday = dosDate & 0x1f;
    tm.tm_hour = (dosTime & 0xf800) >> 11;
    tm.tm_min = (dosTime & 0x7e0) >> 5;
    tm.tm_sec = (dosTime & 0x1f) << 1;
    ret = mktime(&tm);
    if (ret == (time_t) -1) {
	/* fallback to 1980-01-01T00:00:00+00:00 (DOS epoch) */
	ret = (time_t) 315532800;
    }
    return ret;
}

static int
ToDosTime(
    time_t when)
{
    struct tm *tmp, tm;

#if !TCL_THREADS || defined(_WIN32)
    /* Not threaded, or on Win32 which uses thread local storage */
    tmp = localtime(&when);
    tm = *tmp;
#elif defined(HAVE_LOCALTIME_R)
    /* Threaded, have reentrant API */
    tmp = &tm;
    localtime_r(&when, tmp);
#else /* TCL_THREADS && !_WIN32 && !HAVE_LOCALTIME_R */
    /* Only using a mutex is safe. */
    Tcl_MutexLock(&localtimeMutex);
    tmp = localtime(&when);
    tm = *tmp;
    Tcl_MutexUnlock(&localtimeMutex);
#endif
    return (tm.tm_hour << 11) | (tm.tm_min << 5) | (tm.tm_sec >> 1);
}

static int
ToDosDate(
    time_t when)
{
    struct tm *tmp, tm;

#if !TCL_THREADS || defined(_WIN32)
    /* Not threaded, or on Win32 which uses thread local storage */
    tmp = localtime(&when);
    tm = *tmp;
#elif /* TCL_THREADS && !_WIN32 && */ defined(HAVE_LOCALTIME_R)
    /* Threaded, have reentrant API */
    tmp = &tm;
    localtime_r(&when, tmp);
#else /* TCL_THREADS && !_WIN32 && !HAVE_LOCALTIME_R */
    /* Only using a mutex is safe. */
    Tcl_MutexLock(&localtimeMutex);
    tmp = localtime(&when);
    tm = *tmp;
    Tcl_MutexUnlock(&localtimeMutex);
#endif
    return ((tm.tm_year - 80) << 9) | ((tm.tm_mon + 1) << 5) | tm.tm_mday;
}

/*
 *-------------------------------------------------------------------------
 *
 * CountSlashes --
 *
 *	This function counts the number of slashes in a pathname string.
 *
 * Results:
 *	Number of slashes found in string.
 *
 * Side effects:
 *	None.
 *
 *-------------------------------------------------------------------------
 */

static inline size_t
CountSlashes(
    const char *string)
{
    size_t count = 0;
    const char *p = string;

    while (*p != '\0') {
	if (*p == '/') {
	    count++;
	}
	p++;
    }
    return count;
}

/*
 *------------------------------------------------------------------------
 *
 * IsCryptHeaderValid --
 *
 *    Computes the validity of the encryption header CRC for a ZipEntry.
 *
 * Results:
 *    Returns 1 if the header is valid else 0.
 *
 * Side effects:
 *    None.
 *
 *------------------------------------------------------------------------
 */
static int IsCryptHeaderValid(
	ZipEntry *z, 
	unsigned char cryptHeader[12]
	)
{
    /* 
     * There are multiple possibilities. The last one or two bytes of the
     * encryption header should match the last one or two bytes of the
     * CRC of the file. Or the last byte of the encryption header should
     * be the high order byte of the file time. Depending on the archiver
     * and version, any of the might be in used. We follow libzip in checking
     * only one byte against both the crc and the time. Note that by design
     * the check generates high number of false positives in any case.
     * Also, in case a check is passed when it should not, the final CRC
     * calculation will (should) catch it. Only difference is it will be
     * reported as a corruption error instead of incorrect password.
     */
    int dosTime = ToDosTime(z->timestamp);
    if (cryptHeader[11] == (unsigned char)(dosTime >> 8)) {
	/* Infozip style - Tested with test-password.zip */
	return 1;
    }
    /* DOS time did not match, may be CRC does */
    if (z->crc32) {
	/* Pkware style - Tested with test-password2.zip */
	return (cryptHeader[11] == (unsigned char)(z->crc32 >> 24));
    }

    /* No CRC, no way to verify. Assume valid */
    return 1;
}

/*
 *------------------------------------------------------------------------
 *
 * DecodeCryptHeader --
 *
 *    Decodes the crypt header and validates it.
 *
 * Results:
 *    TCL_OK on success, TCL_ERROR on failure.
 *
 * Side effects:
 *    On success, keys[] are updated. On failure, an error message is
 *    left in interp if not NULL.
 *
 *------------------------------------------------------------------------
 */
static int
DecodeCryptHeader(Tcl_Interp *interp,
		  ZipEntry *z,
		  unsigned long keys[3],/* Updated on success. Must have been
					   initialized by caller. */
		  unsigned char cryptHeader[12]) /* From zip file content */
{
    int i;
    int ch;
    int len = z->zipFilePtr->passBuf[0] & 0xFF;
    char passBuf[260];

    for (i = 0; i < len; i++) {
	ch = z->zipFilePtr->passBuf[len - i];
	passBuf[i] = (ch & 0x0f) | pwrot[(ch >> 4) & 0x0f];
    }
    passBuf[i] = '\0';
    init_keys(passBuf, keys, crc32tab);
    memset(passBuf, 0, sizeof(passBuf));
    unsigned char encheader[12];
    memcpy(encheader, cryptHeader, 12);
    for (i = 0; i < 12; i++) {
	ch = cryptHeader[i];
	ch ^= decrypt_byte(keys, crc32tab);
	encheader[i] = ch;
	update_keys(keys, crc32tab, ch);
    }
    if (!IsCryptHeaderValid(z, encheader)) {
	ZIPFS_ERROR(interp, "invalid password");
	ZIPFS_ERROR_CODE(interp, "PASSWORD");
	return TCL_ERROR;
    }
    return TCL_OK;
}

/*
 *-------------------------------------------------------------------------
 *
 * DecodeZipEntryText --
 *
 *	Given a sequence of bytes from an entry in a ZIP central directory,
 *	convert that into a Tcl string. This is complicated because we don't
 *	actually know what encoding is in use! So we try to use UTF-8, and if
 *	that goes wrong, we fall back to a user-specified encoding, or to an
 *	encoding we specify (Windows code page 437), or to ISO 8859-1 if
 *	absolutely nothing else works.
 *
 *	During Tcl startup, we skip the user-specified encoding and cp437, as
 *	we may well not have any loadable encodings yet. Tcl's own library
 *	files ought to be using ASCII filenames.
 *
 * Results:
 *	The decoded filename; the filename is owned by the argument DString.
 *
 * Side effects:
 *	Updates dstPtr.
 *
 *-------------------------------------------------------------------------
 */

static char *
DecodeZipEntryText(
    const unsigned char *inputBytes,
    unsigned int inputLength,
    Tcl_DString *dstPtr)
{
    Tcl_Encoding encoding;
    const char *src;
    char *dst;
    int dstLen, srcLen = inputLength, flags;
    Tcl_EncodingState state;

    Tcl_DStringInit(dstPtr);
    if (inputLength < 1) {
	return Tcl_DStringValue(dstPtr);
    }

    /*
     * We can't use Tcl_ExternalToUtfDString at this point; it has no way to
     * fail. So we use this modified version of it that can report encoding
     * errors to us (so we can fall back to something else).
     *
     * The utf-8 encoding is implemented internally, and so is guaranteed to
     * be present.
     */

    src = (const char *) inputBytes;
    dst = Tcl_DStringValue(dstPtr);
    dstLen = dstPtr->spaceAvl - 1;
    flags = TCL_ENCODING_START | TCL_ENCODING_END;	/* Special flag! */

    while (1) {
	int srcRead, dstWrote;
	int result = Tcl_ExternalToUtf(NULL, tclUtf8Encoding, src, srcLen, flags,
		&state, dst, dstLen, &srcRead, &dstWrote, NULL);
	int soFar = dst + dstWrote - Tcl_DStringValue(dstPtr);

	if (result == TCL_OK) {
	    Tcl_DStringSetLength(dstPtr, soFar);
	    return Tcl_DStringValue(dstPtr);
	} else if (result != TCL_CONVERT_NOSPACE) {
	    break;
	}

	flags &= ~TCL_ENCODING_START;
	src += srcRead;
	srcLen -= srcRead;
	if (Tcl_DStringLength(dstPtr) == 0) {
	    Tcl_DStringSetLength(dstPtr, dstLen);
	}
	Tcl_DStringSetLength(dstPtr, 2 * Tcl_DStringLength(dstPtr) + 1);
	dst = Tcl_DStringValue(dstPtr) + soFar;
	dstLen = Tcl_DStringLength(dstPtr) - soFar - 1;
    }

    /*
     * Something went wrong. Fall back to another encoding. Those *can* use
     * Tcl_ExternalToUtfDString().
     */

    encoding = NULL;
    if (ZipFS.fallbackEntryEncoding) {
	encoding = Tcl_GetEncoding(NULL, ZipFS.fallbackEntryEncoding);
    }
    if (!encoding) {
	encoding = Tcl_GetEncoding(NULL, ZIPFS_FALLBACK_ENCODING);
    }
    if (!encoding) {
	/*
	 * Fallback to internal encoding that always converts all bytes.
	 * Should only happen when a filename isn't UTF-8 and we've not got
	 * our encodings initialised for some reason.
	 */

	encoding = Tcl_GetEncoding(NULL, "iso8859-1");
    }

    char *converted = Tcl_ExternalToUtfDString(encoding,
	    (const char *) inputBytes, inputLength, dstPtr);
    Tcl_FreeEncoding(encoding);
    return converted;
}

/*
 *-------------------------------------------------------------------------
 *
 * CanonicalPath --
 *
 *	This function computes the canonical path from a directory and file
 *	name components into the specified Tcl_DString.
 *
 * Results:
 *	Returns the pointer to the canonical path contained in the specified
 *	Tcl_DString.
 *
 * Side effects:
 *	Modifies the specified Tcl_DString.
 *
 *-------------------------------------------------------------------------
 */

static char *
CanonicalPath(
    const char *root,
    const char *tail,
    Tcl_DString *dsPtr,
    int inZipfs)
{
    char *path;
    int i, j, c, isUNC = 0, isVfs = 0, n = 0;
    int haveZipfsPath = 1;

#ifdef _WIN32
    if (tail[0] != '\0' && strchr(drvletters, tail[0]) && tail[1] == ':') {
	tail += 2;
	haveZipfsPath = 0;
    }
    /* UNC style path */
    if (tail[0] == '\\') {
	root = "";
	++tail;
	haveZipfsPath = 0;
    }
    if (tail[0] == '\\') {
	root = "/";
	++tail;
	haveZipfsPath = 0;
    }
#endif /* _WIN32 */

    if (haveZipfsPath) {
	/* UNC style path */
	if (root && strncmp(root, ZIPFS_VOLUME, ZIPFS_VOLUME_LEN) == 0) {
	    isVfs = 1;
	} else if (tail &&
		strncmp(tail, ZIPFS_VOLUME, ZIPFS_VOLUME_LEN) == 0) {
	    isVfs = 2;
	}
	if (isVfs != 1 && (root[0] == '/') && (root[1] == '/')) {
	    isUNC = 1;
	}
    }

    if (isVfs != 2) {
	if (tail[0] == '/') {
	    if (isVfs != 1) {
		root = "";
	    }
	    ++tail;
	    isUNC = 0;
	}
	if (tail[0] == '/') {
	    if (isVfs != 1) {
		root = "/";
	    }
	    ++tail;
	    isUNC = 1;
	}
    }
    i = strlen(root);
    j = strlen(tail);

    switch (isVfs) {
    case 1:
	if (i > ZIPFS_VOLUME_LEN) {
	    Tcl_DStringSetLength(dsPtr, i + j + 1);
	    path = Tcl_DStringValue(dsPtr);
	    memcpy(path, root, i);
	    path[i++] = '/';
	    memcpy(path + i, tail, j);
	} else {
	    Tcl_DStringSetLength(dsPtr, i + j);
	    path = Tcl_DStringValue(dsPtr);
	    memcpy(path, root, i);
	    memcpy(path + i, tail, j);
	}
	break;
    case 2:
	Tcl_DStringSetLength(dsPtr, j);
	path = Tcl_DStringValue(dsPtr);
	memcpy(path, tail, j);
	break;
    default:
	if (inZipfs) {
	    /* pathLen = zipfs vol len + root len + separator + tail len */
	    Tcl_DStringInit(dsPtr);
	    (void) Tcl_DStringAppend(dsPtr, ZIPFS_VOLUME, ZIPFS_VOLUME_LEN);
	    if (i) {
		(void) Tcl_DStringAppend(dsPtr, root, i);
		if (root[i-1] != '/') {
		    Tcl_DStringAppend(dsPtr, "/", 1);
		}
	    }
	    path = Tcl_DStringAppend(dsPtr, tail, j);
	} else {
	    Tcl_DStringSetLength(dsPtr, i + j + 1);
	    path = Tcl_DStringValue(dsPtr);
	    memcpy(path, root, i);
	    path[i++] = '/';
	    memcpy(path + i, tail, j);
	}
	break;
    }

#ifdef _WIN32
    for (i = 0; path[i] != '\0'; i++) {
	if (path[i] == '\\') {
	    path[i] = '/';
	}
    }
#endif /* _WIN32 */

    if (inZipfs) {
	n = ZIPFS_VOLUME_LEN;
    } else {
	n = 0;
    }

    for (i = j = n; (c = path[i]) != '\0'; i++) {
	if (c == '/') {
	    int c2 = path[i + 1];

	    if (c2 == '\0' || c2 == '/') {
		continue;
	    }
	    if (c2 == '.') {
		int c3 = path[i + 2];

		if ((c3 == '/') || (c3 == '\0')) {
		    i++;
		    continue;
		}
		if ((c3 == '.')
			&& ((path[i + 3] == '/') || (path[i + 3] == '\0'))) {
		    i += 2;
		    while ((j > 0) && (path[j - 1] != '/')) {
			j--;
		    }
		    if (j > isUNC) {
			--j;
			while ((j > 1 + isUNC) && (path[j - 2] == '/')) {
			    j--;
			}
		    }
		    continue;
		}
	    }
	}
	path[j++] = c;
    }
    if (j == 0) {
	path[j++] = '/';
    }
    path[j] = 0;
    Tcl_DStringSetLength(dsPtr, j);
    return Tcl_DStringValue(dsPtr);
}

/*
 *-------------------------------------------------------------------------
 *
 * ZipFSLookup --
 *
 *	This function returns the ZIP entry struct corresponding to the ZIP
 *	archive member of the given file name. Caller must hold the right
 *	lock.
 *
 * Results:
 *	Returns the pointer to ZIP entry struct or NULL if the the given file
 *	name could not be found in the global list of ZIP archive members.
 *
 * Side effects:
 *	None.
 *
 *-------------------------------------------------------------------------
 */

static inline ZipEntry *
ZipFSLookup(
    const char *filename)
{
    Tcl_HashEntry *hPtr;
    ZipEntry *z = NULL;

    hPtr = Tcl_FindHashEntry(&ZipFS.fileHash, filename);
    if (hPtr) {
	z = (ZipEntry *) Tcl_GetHashValue(hPtr);
    }
    return z;
}

/*
 *-------------------------------------------------------------------------
 *
 * ZipFSLookupZip --
 *
 *	This function gets the structure for a mounted ZIP archive.
 *
 * Results:
 *	Returns a pointer to the structure, or NULL if the file is ZIP file is
 *	unknown/not mounted.
 *
 * Side effects:
 *	None.
 *
 *-------------------------------------------------------------------------
 */

static inline ZipFile *
ZipFSLookupZip(
    const char *mountPoint)
{
    Tcl_HashEntry *hPtr;
    ZipFile *zf = NULL;

    hPtr = Tcl_FindHashEntry(&ZipFS.zipHash, mountPoint);
    if (hPtr) {
	zf = (ZipFile *) Tcl_GetHashValue(hPtr);
    }
    return zf;
}

/*
 *------------------------------------------------------------------------
 *
 * ContainsMountPoint --
 *
 *    Check if there is a mount point anywhere under the specified path.
 *    Although the function will work for any path, for efficiency reasons
 *    it should be called only after checking ZipFSLookup does not find
 *    the path.
 *
 *    Caller must hold read lock before calling.
 *
 * Results:
 *    1 - there is at least one mount point under the path
 *    0 - otherwise
 *
 * Side effects:
 *    None.
 *
 *------------------------------------------------------------------------
 */
static int
ContainsMountPoint (const char *path, int pathLen)
{
    Tcl_HashEntry *hPtr;
    Tcl_HashSearch search;

    if (ZipFS.zipHash.numEntries == 0) {
	return 0;
    }
    if (pathLen < 0)
	pathLen = strlen(path);

    /*
     * We are looking for the case where the path is //zipfs:/a/b
     * and there is a mount point //zipfs:/a/b/c/.. below it
     */
    for (hPtr = Tcl_FirstHashEntry(&ZipFS.zipHash, &search); hPtr;
	 hPtr = Tcl_NextHashEntry(&search)) {
	ZipFile *zf = (ZipFile *) Tcl_GetHashValue(hPtr);

	if (zf->mountPointLen == 0) {
	    /*
	     * Enumerate the contents of the ZIP; it's mounted on the root.
	     * TODO - a holdover from androwish? Tcl does not allow mounting
	     * outside of the //zipfs:/ area.
	     */
	    ZipEntry *z;

	    for (z = zf->topEnts; z; z = z->tnext) {
		int lenz = (int) strlen(z->name);
		if ((lenz >= pathLen) &&
		    (z->name[pathLen] == '/' || z->name[pathLen] == '\0') &&
		    (strncmp(z->name, path, pathLen) == 0)) {
		    return 1;
		}
	    }
	} else if ((zf->mountPointLen >= pathLen) &&
		 (zf->mountPoint[pathLen] == '/' ||
		  zf->mountPoint[pathLen] == '\0' ||
		  pathLen == ZIPFS_VOLUME_LEN) &&
		 (strncmp(zf->mountPoint, path, pathLen) == 0)) {
	    /* Matched standard mount */
	    return 1;
	}
    }
    return 0;
}

/*
 *-------------------------------------------------------------------------
 *
 * AllocateZipFile, AllocateZipEntry, AllocateZipChannel --
 *
 *	Allocates the memory for a datastructure. Always ensures that it is
 *	zeroed out for safety.
 *
 * Returns:
 *	The allocated structure, or NULL if allocate fails.
 *
 * Side effects:
 *	The interpreter result may be written to on error. Which might fail
 *	(for ZipFile) in a low-memory situation. Always panics if ZipEntry
 *	allocation fails.
 *
 *-------------------------------------------------------------------------
 */

static inline ZipFile *
AllocateZipFile(
    Tcl_Interp *interp,
    size_t mountPointNameLength)
{
    size_t size = sizeof(ZipFile) + mountPointNameLength + 1;
    ZipFile *zf = (ZipFile *) Tcl_AttemptAlloc(size);

    if (!zf) {
	ZIPFS_MEM_ERROR(interp);
    } else {
	memset(zf, 0, size);
    }
    return zf;
}

static inline ZipEntry *
AllocateZipEntry(void)
{
    ZipEntry *z = (ZipEntry *) Tcl_Alloc(sizeof(ZipEntry));
    memset(z, 0, sizeof(ZipEntry));
    return z;
}

static inline ZipChannel *
AllocateZipChannel(
    Tcl_Interp *interp)
{
    ZipChannel *zc = (ZipChannel *) Tcl_AttemptAlloc(sizeof(ZipChannel));

    if (!zc) {
	ZIPFS_MEM_ERROR(interp);
    } else {
	memset(zc, 0, sizeof(ZipChannel));
    }
    return zc;
}

/*
 *-------------------------------------------------------------------------
 *
 * ZipFSCloseArchive --
 *
 *	This function closes a mounted ZIP archive file.
 *
 * Results:
 *	None.
 *
 * Side effects:
 *	A memory mapped ZIP archive is unmapped, allocated memory is released.
 *	The ZipFile pointer is *NOT* deallocated by this function.
 *
 *-------------------------------------------------------------------------
 */

static void
ZipFSCloseArchive(
    Tcl_Interp *interp,		/* Current interpreter. */
    ZipFile *zf)
{
    if (zf->nameLength) {
	Tcl_Free(zf->name);
    }
    if (zf->isMemBuffer) {
	/* Pointer to memory */
	if (zf->ptrToFree) {
	    Tcl_Free(zf->ptrToFree);
	    zf->ptrToFree = NULL;
	}
	zf->data = NULL;
	return;
    }

    /*
     * Remove the memory mapping, if we have one.
     */

#ifdef _WIN32
    if (zf->data && !zf->ptrToFree) {
	UnmapViewOfFile(zf->data);
	zf->data = NULL;
    }
    if (zf->mountHandle != INVALID_HANDLE_VALUE) {
	CloseHandle(zf->mountHandle);
    }
#else /* !_WIN32 */
    if ((zf->data != MAP_FAILED) && !zf->ptrToFree) {
	munmap(zf->data, zf->length);
	zf->data = (unsigned char *) MAP_FAILED;
    }
#endif /* _WIN32 */

    if (zf->ptrToFree) {
	Tcl_Free(zf->ptrToFree);
	zf->ptrToFree = NULL;
    }
    if (zf->chan) {
	Tcl_Close(interp, zf->chan);
	zf->chan = NULL;
    }
}

/*
 *-------------------------------------------------------------------------
 *
 * ZipFSFindTOC --
 *
 *	This function takes a memory mapped zip file and indexes the contents.
 *	When "needZip" is zero an embedded ZIP archive in an executable file
 *	is accepted. Note that we do not support ZIP64.
 *
 * Results:
 *	TCL_OK on success, TCL_ERROR otherwise with an error message placed
 *	into the given "interp" if it is not NULL.
 *
 * Side effects:
 *      The given ZipFile struct is filled with information about the ZIP
 *      archive file.  On error, ZipFSCloseArchive is called on zf but
 *      it is not freed.
 *
 *-------------------------------------------------------------------------
 */

static int
ZipFSFindTOC(
    Tcl_Interp *interp,		/* Current interpreter. NULLable. */
    int needZip,
    ZipFile *zf)
{
    size_t i, minoff;
    const unsigned char *p, *q;
    const unsigned char *start = zf->data;
    const unsigned char *end = zf->data + zf->length;

    /*
     * Scan backwards from the end of the file for the signature. This is
     * necessary because ZIP archives aren't the only things that get tagged
     * on the end of executables; digital signatures can also go there.
     */

    p = zf->data + zf->length - ZIP_CENTRAL_END_LEN;
    while (p >= start) {
	if (*p == (ZIP_CENTRAL_END_SIG & 0xFF)) {
	    if (ZipReadInt(start, end, p) == ZIP_CENTRAL_END_SIG) {
		break;
	    }
	    p -= ZIP_SIG_LEN;
	} else {
	    --p;
	}
    }
    if (p < zf->data) {
	/*
	 * Didn't find it (or not enough space for a central directory!); not
	 * a ZIP archive. This might be OK or a problem.
	 */

	if (!needZip) {
	    zf->baseOffset = zf->passOffset = zf->length;
	    return TCL_OK;
	}
	ZIPFS_ERROR(interp, "archive directory end signature not found");
	ZIPFS_ERROR_CODE(interp, "END_SIG");
	goto error;
    }

    /* p -> End of Central Directory (EOCD) record at this point */

    /*
     * How many files in the archive? If that's bogus, we're done here.
     */

    zf->numFiles = ZipReadShort(start, end, p + ZIP_CENTRAL_ENTS_OFFS);
    if (zf->numFiles == 0) {
	if (!needZip) {
	    zf->baseOffset = zf->passOffset = zf->length;
	    return TCL_OK;
	}
	ZIPFS_ERROR(interp, "empty archive");
	ZIPFS_ERROR_CODE(interp, "EMPTY");
	goto error;
    }

    /*
     * The Central Directory (CD) is a series of Central Directory File
     * Header (CDFH) records preceding the EOCD (but not necessarily
     * immediately preceding). cdirZipOffset is the offset into the
     * *archive* to the CD (first CDFH). The size of the CD is given by
     * cdirSize. NOTE: offset into archive does NOT mean offset into
     * (zf->data) as other data may precede the archive in the file.
     */
    ptrdiff_t eocdDataOffset = p - zf->data;
    unsigned int cdirZipOffset = ZipReadInt(start, end, p + ZIP_CENTRAL_DIRSTART_OFFS);
    unsigned int cdirSize = ZipReadInt(start, end, p + ZIP_CENTRAL_DIRSIZE_OFFS);

    /*
     * As computed above,
     *    eocdDataOffset < zf->length.
     * In addition, the following consistency checks must be met
     * (1) cdirZipOffset <= eocdDataOffset (to prevent under flow in computation of (2))
     * (2) cdirZipOffset + cdirSize <= eocdDataOffset. Else the CD will be overlapping
     * the EOCD. Note this automatically means cdirZipOffset+cdirSize < zf->length.
     */
    if (!(cdirZipOffset <= (size_t)eocdDataOffset &&
	  cdirSize <= eocdDataOffset - cdirZipOffset)) {
	if (!needZip) {
	    /* Simply point to end od data */
	    zf->directoryOffset = zf->baseOffset = zf->passOffset = zf->length;
	    return TCL_OK;
	}
	ZIPFS_ERROR(interp, "archive directory truncated");
	ZIPFS_ERROR_CODE(interp, "NO_DIR");
	goto error;
    }

    /*
     * Calculate the offset of the CD in the *data*. If there was no extra
     * "junk" preceding the archive, this would just be cdirZipOffset but
     * otherwise we have to account for it.
     */
    if (eocdDataOffset - cdirSize > cdirZipOffset) {
	zf->baseOffset = eocdDataOffset - cdirSize - cdirZipOffset;
    } else {
	zf->baseOffset = 0;
    }
    zf->passOffset = zf->baseOffset;
    zf->directoryOffset = cdirZipOffset + zf->baseOffset;
    zf->directorySize = cdirSize;

    const unsigned char *const cdirStart = p - cdirSize; /* Start of CD */

    /*
     * Original pointer based validation replaced by simpler checks above.
     * Ensure still holds. The assigments to p, q are only there for use in
     * the asserts. May be removed at some future date.
     */
    q = zf->data + cdirZipOffset;
    p -= cdirSize;
    assert(!((p < q) || (p < zf->data) || (p > zf->data + zf->length) ||
	    (q < zf->data) || (q > zf->data + zf->length)));

    /*
     * Read the central directory.
     */
    minoff = zf->length;
    for (q = cdirStart, i = 0; i < zf->numFiles; i++) {
	if ((q-cdirStart) + ZIP_CENTRAL_HEADER_LEN > (ptrdiff_t)zf->directorySize) {
	    ZIPFS_ERROR(interp, "truncated directory");
	    ZIPFS_ERROR_CODE(interp, "TRUNC_DIR");
	    goto error;
	}
	if (ZipReadInt(start, end, q) != ZIP_CENTRAL_HEADER_SIG) {
	    ZIPFS_ERROR(interp, "wrong header signature");
	    ZIPFS_ERROR_CODE(interp, "HDR_SIG");
	    goto error;
	}
	int pathlen = ZipReadShort(start, end, q + ZIP_CENTRAL_PATHLEN_OFFS);
	int comlen = ZipReadShort(start, end, q + ZIP_CENTRAL_FCOMMENTLEN_OFFS);
	int extra = ZipReadShort(start, end, q + ZIP_CENTRAL_EXTRALEN_OFFS);
	size_t localhdr_off = ZipReadInt(start, end, q + ZIP_CENTRAL_LOCALHDR_OFFS);
	const unsigned char *localP = zf->data + zf->baseOffset + localhdr_off;
	if (localP > (p - ZIP_LOCAL_HEADER_LEN) ||
	    ZipReadInt(start, end, localP) != ZIP_LOCAL_HEADER_SIG) {
	    ZIPFS_ERROR(interp, "Failed to find local header");
	    ZIPFS_ERROR_CODE(interp, "LCL_HDR");
	    goto error;
	}
	if (localhdr_off < minoff) {
	    minoff = localhdr_off;
	}
	q += pathlen + comlen + extra + ZIP_CENTRAL_HEADER_LEN;
    }
    if ((q-cdirStart) < (ptrdiff_t) zf->directorySize) {
	/* file count and dir size do not match */
	ZIPFS_ERROR(interp, "short file count");
	ZIPFS_ERROR_CODE(interp, "FILE_COUNT");
	goto error;
    }

    zf->passOffset = minoff + zf->baseOffset;

    /*
     * If there's also an encoded password, extract that too (but don't decode
     * yet).
     */

    q = zf->data + zf->passOffset;
    if ((zf->passOffset >= 6) && (start < q-4) &&
	    (ZipReadInt(start, end, q - 4) == ZIP_PASSWORD_END_SIG)) {
	const unsigned char *passPtr;

	i = q[-5];
	passPtr = q - 5 - i;
	if (passPtr >= start && passPtr + i < end) {
	    zf->passBuf[0] = i;
	    memcpy(zf->passBuf + 1, passPtr, i);
	    zf->passOffset -= i ? (5 + i) : 0;
	}
    }

    return TCL_OK;

  error:
    ZipFSCloseArchive(interp, zf);
    return TCL_ERROR;
}

/*
 *-------------------------------------------------------------------------
 *
 * ZipFSOpenArchive --
 *
 *	This function opens a ZIP archive file for reading. An attempt is made
 *	to memory map that file. Otherwise it is read into an allocated memory
 *	buffer. The ZIP archive header is verified and must be valid for the
 *	function to succeed. When "needZip" is zero an embedded ZIP archive in
 *	an executable file is accepted.
 *
 * Results:
 *	TCL_OK on success, TCL_ERROR otherwise with an error message placed
 *	into the given "interp" if it is not NULL. On error, ZipFSCloseArchive
 *      is called on zf but it is not freed.
 *
 * Side effects:
 *	ZIP archive is memory mapped or read into allocated memory, the given
 *	ZipFile struct is filled with information about the ZIP archive file.
 *
 *-------------------------------------------------------------------------
 */

static int
ZipFSOpenArchive(
    Tcl_Interp *interp,		/* Current interpreter. NULLable. */
    const char *zipname,	/* Path to ZIP file to open. */
    int needZip,
    ZipFile *zf)
{
    size_t i;
    void *handle;

    zf->nameLength = 0;
    zf->isMemBuffer = 0;
#ifdef _WIN32
    zf->data = NULL;
    zf->mountHandle = INVALID_HANDLE_VALUE;
#else /* !_WIN32 */
    zf->data = (unsigned char *) MAP_FAILED;
#endif /* _WIN32 */
    zf->length = 0;
    zf->numFiles = 0;
    zf->baseOffset = zf->passOffset = 0;
    zf->ptrToFree = NULL;
    zf->passBuf[0] = 0;

    /*
     * Actually open the file.
     */

    zf->chan = Tcl_OpenFileChannel(interp, zipname, "rb", 0);
    if (!zf->chan) {
	return TCL_ERROR;
    }

    /*
     * See if we can get the OS handle. If we can, we can use that to memory
     * map the file, which is nice and efficient. However, it totally depends
     * on the filename pointing to a real regular OS file.
     *
     * Opening real filesystem entities that are not files will lead to an
     * error.
     */

    if (Tcl_GetChannelHandle(zf->chan, TCL_READABLE, &handle) == TCL_OK) {
	if (ZipMapArchive(interp, zf, handle) != TCL_OK) {
	    goto error;
	}
    } else {
	/*
	 * Not an OS file, but rather something in a Tcl VFS. Must copy into
	 * memory.
	 */

	zf->length = Tcl_Seek(zf->chan, 0, SEEK_END);
	if (zf->length == (size_t) TCL_INDEX_NONE) {
	    ZIPFS_POSIX_ERROR(interp, "seek error");
	    goto error;
	}
        /* What's the magic about 64 * 1024 * 1024 ? */
	if ((zf->length <= ZIP_CENTRAL_END_LEN) ||
	    (zf->length - ZIP_CENTRAL_END_LEN) >
		(64 * 1024 * 1024 - ZIP_CENTRAL_END_LEN)) {
	    ZIPFS_ERROR(interp, "illegal file size");
	    ZIPFS_ERROR_CODE(interp, "FILE_SIZE");
	    goto error;
	}
	if (Tcl_Seek(zf->chan, 0, SEEK_SET) == -1) {
	    ZIPFS_POSIX_ERROR(interp, "seek error");
	    goto error;
	}
	zf->ptrToFree = zf->data = (unsigned char *) Tcl_AttemptAlloc(zf->length);
	if (!zf->ptrToFree) {
	    ZIPFS_MEM_ERROR(interp);
	    goto error;
	}
	i = Tcl_Read(zf->chan, (char *) zf->data, zf->length);
	if (i != zf->length) {
	    ZIPFS_POSIX_ERROR(interp, "file read error");
	    goto error;
	}
    }
    /* 
     * Close the Tcl channel. If the file was mapped, the mapping is
     * unaffected. It is important to close the channel otherwise there is a
     * potential chicken and egg issue at finalization time as the channels
     * are closed before the file systems are dismounted.
     */
    Tcl_Close(interp, zf->chan);
    zf->chan = NULL;
    return ZipFSFindTOC(interp, needZip, zf);

    /*
     * Handle errors by closing the archive. This includes closing the channel
     * handle for the archive file.
     */

  error:
    ZipFSCloseArchive(interp, zf);
    return TCL_ERROR;
}

/*
 *-------------------------------------------------------------------------
 *
 * ZipMapArchive --
 *
 *	Wrapper around the platform-specific parts of mmap() (and Windows's
 *	equivalent) because it's not part of the standard channel API.
 *
 *-------------------------------------------------------------------------
 */

static int
ZipMapArchive(
    Tcl_Interp *interp,		/* Interpreter for error reporting. */
    ZipFile *zf,		/* The archive descriptor structure. */
    void *handle)		/* The OS handle to the open archive. */
{
#ifdef _WIN32
    HANDLE hFile = (HANDLE) handle;
    int readSuccessful;

    /*
     * Determine the file size.
     */

    readSuccessful = GetFileSizeEx(hFile, (PLARGE_INTEGER) &zf->length) != 0;
    if (!readSuccessful) {
	Tcl_WinConvertError(GetLastError());
	ZIPFS_POSIX_ERROR(interp, "failed to retrieve file size");
	return TCL_ERROR;
    }
    if (zf->length < ZIP_CENTRAL_END_LEN) {
	Tcl_SetErrno(EINVAL);
	ZIPFS_POSIX_ERROR(interp, "truncated file");
	return TCL_ERROR;
    }

    /*
     * Map the file.
     */

    zf->mountHandle = CreateFileMappingW(hFile, 0, PAGE_READONLY, 0,
	    zf->length, 0);
    if (zf->mountHandle == INVALID_HANDLE_VALUE) {
	Tcl_WinConvertError(GetLastError());
	ZIPFS_POSIX_ERROR(interp, "file mapping failed");
	return TCL_ERROR;
    }
    zf->data = (unsigned char *)
	    MapViewOfFile(zf->mountHandle, FILE_MAP_READ, 0, 0, zf->length);
    if (!zf->data) {
	Tcl_WinConvertError(GetLastError());
	ZIPFS_POSIX_ERROR(interp, "file mapping failed");
	return TCL_ERROR;
    }
#else /* !_WIN32 */
    int fd = PTR2INT(handle);

    /*
     * Determine the file size.
     */

    zf->length = lseek(fd, 0, SEEK_END);
    if (zf->length == (size_t)-1) {
	ZIPFS_POSIX_ERROR(interp, "failed to retrieve file size");
	return TCL_ERROR;
    }
    if (zf->length < ZIP_CENTRAL_END_LEN) {
	Tcl_SetErrno(EINVAL);
	ZIPFS_POSIX_ERROR(interp, "truncated file");
	return TCL_ERROR;
    }
    lseek(fd, 0, SEEK_SET);

    zf->data = (unsigned char *)
	    mmap(0, zf->length, PROT_READ, MAP_FILE | MAP_PRIVATE, fd, 0);
    if (zf->data == MAP_FAILED) {
	ZIPFS_POSIX_ERROR(interp, "file mapping failed");
	return TCL_ERROR;
    }
#endif /* _WIN32 */
    return TCL_OK;
}

/*
 *-------------------------------------------------------------------------
 *
 * IsPasswordValid --
 *
 *	Basic test for whether a passowrd is valid. If the test fails, sets an
 *	error message in the interpreter.
 *
 * Returns:
 *	TCL_OK if the test passes, TCL_ERROR if it fails.
 *
 *-------------------------------------------------------------------------
 */

static inline int
IsPasswordValid(
    Tcl_Interp *interp,
    const char *passwd,
    size_t pwlen)
{
    if ((pwlen > 255) || strchr(passwd, 0xff)) {
	ZIPFS_ERROR(interp, "illegal password");
	ZIPFS_ERROR_CODE(interp, "BAD_PASS");
	return TCL_ERROR;
    }
    return TCL_OK;
}

/*
 *-------------------------------------------------------------------------
 *
 * ZipFSCatalogFilesystem --
 *
 *	This function generates the root node for a ZIPFS filesystem by
 *	reading the ZIP's central directory.
 *
 * Results:
 *	TCL_OK on success, TCL_ERROR otherwise with an error message placed
 *	into the given "interp" if it is not NULL. On error, frees zf!!
 *
 * Side effects:
 *	Will acquire and release the write lock.
 *
 *-------------------------------------------------------------------------
 */

static int
ZipFSCatalogFilesystem(
    Tcl_Interp *interp,		/* Current interpreter. NULLable. */
    ZipFile *zf,		/* Temporary buffer hold archive descriptors */
    const char *mountPoint,	/* Mount point path. */
    const char *passwd,		/* Password for opening the ZIP, or NULL if
				 * the ZIP is unprotected. */
    const char *zipname)	/* Path to ZIP file to build a catalog of. */
{
    int isNew;
    size_t i, pwlen;
    ZipFile *zf0;
    ZipEntry *z;
    Tcl_HashEntry *hPtr;
    Tcl_DString ds, dsm, fpBuf;
    unsigned char *q;

    /*
     * Basic verification of the password for sanity.
     */

    pwlen = 0;
    if (passwd) {
	pwlen = strlen(passwd);
	if (IsPasswordValid(interp, passwd, pwlen) != TCL_OK) {
	    ZipFSCloseArchive(interp, zf);
	    Tcl_Free(zf);
	    return TCL_ERROR;
	}
    }

    /*
     * Validate the TOC data. If that's bad, things fall apart.
     */

    if (zf->baseOffset >= zf->length || zf->passOffset >= zf->length ||
	    zf->directoryOffset >= zf->length) {
	ZIPFS_ERROR(interp, "bad zip data");
	ZIPFS_ERROR_CODE(interp, "BAD_ZIP");
	ZipFSCloseArchive(interp, zf);
	Tcl_Free(zf);
	return TCL_ERROR;
    }

    WriteLock();

    /*
     * Mount point sometimes is a relative or otherwise denormalized path.
     * But an absolute name is needed as mount point here.
     */

    Tcl_DStringInit(&ds);
    Tcl_DStringInit(&dsm);
    if (strcmp(mountPoint, "/") == 0) {
	mountPoint = "";
    }
    mountPoint = CanonicalPath("", mountPoint, &dsm, 1);
    hPtr = Tcl_CreateHashEntry(&ZipFS.zipHash, mountPoint, &isNew);
    if (!isNew) {
	if (interp) {
	    zf0 = (ZipFile *) Tcl_GetHashValue(hPtr);
	    Tcl_SetObjResult(interp, Tcl_ObjPrintf(
		    "%s is already mounted on %s", zf0->name, mountPoint));
	    ZIPFS_ERROR_CODE(interp, "MOUNTED");
	}
	Unlock();
	ZipFSCloseArchive(interp, zf);
	Tcl_Free(zf);
	return TCL_ERROR;
    }

    /*
     * Convert to a real archive descriptor.
     */

    zf->mountPoint = (char *) Tcl_GetHashKey(&ZipFS.zipHash, hPtr);
    zf->mountPointLen = strlen(zf->mountPoint);

    zf->nameLength = strlen(zipname);
    zf->name = (char *) Tcl_Alloc(zf->nameLength + 1);
    memcpy(zf->name, zipname, zf->nameLength + 1);

    Tcl_SetHashValue(hPtr, zf);
    if ((zf->passBuf[0] == 0) && pwlen) {
	int k = 0;

	zf->passBuf[k++] = pwlen;
	for (i = pwlen; i-- > 0 ;) {
	    zf->passBuf[k++] = (passwd[i] & 0x0f)
		    | pwrot[(passwd[i] >> 4) & 0x0f];
	}
	zf->passBuf[k] = '\0';
    }
    if (mountPoint[0] != '\0') {
	hPtr = Tcl_CreateHashEntry(&ZipFS.fileHash, mountPoint, &isNew);
	if (isNew) {
	    z = AllocateZipEntry();
	    Tcl_SetHashValue(hPtr, z);

	    z->depth = CountSlashes(mountPoint);
	    assert(z->depth >= ZIPFS_ROOTDIR_DEPTH);
	    z->zipFilePtr = zf;
	    z->isDirectory = (zf->baseOffset == 0) ? 1 : -1; /* root marker */
	    z->offset = zf->baseOffset;
	    z->compressMethod = ZIP_COMPMETH_STORED;
	    z->name = (char *) Tcl_GetHashKey(&ZipFS.fileHash, hPtr);
	    if (!strcmp(z->name, ZIPFS_VOLUME)) {
		z->flags |= ZE_F_VOLUME; /* Mark as root volume */
	    }
	    Tcl_Time t;
	    Tcl_GetTime(&t);
	    z->timestamp = t.sec;
	    z->next = zf->entries;
	    zf->entries = z;
	}
    }
    q = zf->data + zf->directoryOffset;
    Tcl_DStringInit(&fpBuf);
    for (i = 0; i < zf->numFiles; i++) {
	const unsigned char *start = zf->data;
	const unsigned char *end = zf->data + zf->length;
	int extra, isdir = 0, dosTime, dosDate, nbcompr;
	size_t offs, pathlen, comlen;
	unsigned char *lq, *gq = NULL;
	char *fullpath, *path;

	pathlen = ZipReadShort(start, end, q + ZIP_CENTRAL_PATHLEN_OFFS);
	comlen = ZipReadShort(start, end, q + ZIP_CENTRAL_FCOMMENTLEN_OFFS);
	extra = ZipReadShort(start, end, q + ZIP_CENTRAL_EXTRALEN_OFFS);
	path = DecodeZipEntryText(q + ZIP_CENTRAL_HEADER_LEN, pathlen, &ds);
	if ((pathlen > 0) && (path[pathlen - 1] == '/')) {
	    Tcl_DStringSetLength(&ds, pathlen - 1);
	    path = Tcl_DStringValue(&ds);
	    isdir = 1;
	}
	if ((strcmp(path, ".") == 0) || (strcmp(path, "..") == 0)) {
	    goto nextent;
	}
	lq = zf->data + zf->baseOffset
		+ ZipReadInt(start, end, q + ZIP_CENTRAL_LOCALHDR_OFFS);
	if ((lq < start) || (lq + ZIP_LOCAL_HEADER_LEN > end)) {
	    goto nextent;
	}
	nbcompr = ZipReadInt(start, end, lq + ZIP_LOCAL_COMPLEN_OFFS);
	if (!isdir && (nbcompr == 0)
		&& (ZipReadInt(start, end, lq + ZIP_LOCAL_UNCOMPLEN_OFFS) == 0)
		&& (ZipReadInt(start, end, lq + ZIP_LOCAL_CRC32_OFFS) == 0)) {
	    gq = q;
	    nbcompr = ZipReadInt(start, end, gq + ZIP_CENTRAL_COMPLEN_OFFS);
	}
	offs = (lq - zf->data)
		+ ZIP_LOCAL_HEADER_LEN
		+ ZipReadShort(start, end, lq + ZIP_LOCAL_PATHLEN_OFFS)
		+ ZipReadShort(start, end, lq + ZIP_LOCAL_EXTRALEN_OFFS);
	if (offs + nbcompr > zf->length) {
	    goto nextent;
	}

	if (!isdir && (mountPoint[0] == '\0') && !CountSlashes(path)) {
#ifdef ANDROID
	    /*
	     * When mounting the ZIP archive on the root directory try to
	     * remap top level regular files of the archive to
	     * /assets/.root/... since this directory should not be in a valid
	     * APK due to the leading dot in the file name component. This
	     * trick should make the files AndroidManifest.xml,
	     * resources.arsc, and classes.dex visible to Tcl.
	     */
	    Tcl_DString ds2;

	    Tcl_DStringInit(&ds2);
	    Tcl_DStringAppend(&ds2, "assets/.root/", -1);
	    Tcl_DStringAppend(&ds2, path, -1);
	    if (ZipFSLookup(Tcl_DStringValue(&ds2))) {
		/* should not happen but skip it anyway */
		Tcl_DStringFree(&ds2);
		goto nextent;
	    }
	    Tcl_DStringSetLength(&ds, 0);
	    Tcl_DStringAppend(&ds, Tcl_DStringValue(&ds2),
		    Tcl_DStringLength(&ds2));
	    path = Tcl_DStringValue(&ds);
	    Tcl_DStringFree(&ds2);
#else /* !ANDROID */
	    /*
	     * Regular files skipped when mounting on root.
	     */
	    goto nextent;
#endif /* ANDROID */
	}

	Tcl_DStringSetLength(&fpBuf, 0);
	fullpath = CanonicalPath(mountPoint, path, &fpBuf, 1);
	z = AllocateZipEntry();
	z->depth = CountSlashes(fullpath);
	assert(z->depth >= ZIPFS_ROOTDIR_DEPTH);
	z->zipFilePtr = zf;
	z->isDirectory = isdir;
	z->isEncrypted =
		(ZipReadShort(start, end, lq + ZIP_LOCAL_FLAGS_OFFS) & 1)
		&& (nbcompr > 12);
	z->offset = offs;
	if (gq) {
	    z->crc32 = ZipReadInt(start, end, gq + ZIP_CENTRAL_CRC32_OFFS);
	    dosDate = ZipReadShort(start, end, gq + ZIP_CENTRAL_MDATE_OFFS);
	    dosTime = ZipReadShort(start, end, gq + ZIP_CENTRAL_MTIME_OFFS);
	    z->timestamp = DosTimeDate(dosDate, dosTime);
	    z->numBytes = ZipReadInt(start, end,
		    gq + ZIP_CENTRAL_UNCOMPLEN_OFFS);
	    z->compressMethod = ZipReadShort(start, end,
		    gq + ZIP_CENTRAL_COMPMETH_OFFS);
	} else {
	    z->crc32 = ZipReadInt(start, end, lq + ZIP_LOCAL_CRC32_OFFS);
	    dosDate = ZipReadShort(start, end, lq + ZIP_LOCAL_MDATE_OFFS);
	    dosTime = ZipReadShort(start, end, lq + ZIP_LOCAL_MTIME_OFFS);
	    z->timestamp = DosTimeDate(dosDate, dosTime);
	    z->numBytes = ZipReadInt(start, end,
		    lq + ZIP_LOCAL_UNCOMPLEN_OFFS);
	    z->compressMethod = ZipReadShort(start, end,
		    lq + ZIP_LOCAL_COMPMETH_OFFS);
	}
	z->numCompressedBytes = nbcompr;
	hPtr = Tcl_CreateHashEntry(&ZipFS.fileHash, fullpath, &isNew);
	if (!isNew) {
	    /* should not happen but skip it anyway */
	    Tcl_Free(z);
	    goto nextent;
	}

	Tcl_SetHashValue(hPtr, z);
	z->name = (char *) Tcl_GetHashKey(&ZipFS.fileHash, hPtr);
	z->next = zf->entries;
	zf->entries = z;
	if (isdir && (mountPoint[0] == '\0') && (z->depth == ZIPFS_ROOTDIR_DEPTH)) {
	    z->tnext = zf->topEnts;
	    zf->topEnts = z;
	}

	/*
	 * Make any directory nodes we need. ZIPs are not consistent about
	 * containing directory nodes.
	 */

	if (!z->isDirectory && (z->depth > ZIPFS_ROOTDIR_DEPTH)) {
	    char *dir, *endPtr;
	    ZipEntry *zd;

	    Tcl_DStringSetLength(&ds, strlen(z->name) + 8);
	    Tcl_DStringSetLength(&ds, 0);
	    Tcl_DStringAppend(&ds, z->name, -1);
	    dir = Tcl_DStringValue(&ds);
	    for (endPtr = strrchr(dir, '/'); endPtr && (endPtr != dir);
		    endPtr = strrchr(dir, '/')) {
		Tcl_DStringSetLength(&ds, endPtr - dir);
		hPtr = Tcl_CreateHashEntry(&ZipFS.fileHash, dir, &isNew);
		if (!isNew) {
		    /*
		     * Already made. That's fine.
		     */
		    break;
		}

		zd = AllocateZipEntry();
		zd->depth = CountSlashes(dir);
		assert(zd->depth > ZIPFS_ROOTDIR_DEPTH);
		zd->zipFilePtr = zf;
		zd->isDirectory = 1;
		zd->offset = z->offset;
		zd->timestamp = z->timestamp;
		zd->compressMethod = ZIP_COMPMETH_STORED;
		Tcl_SetHashValue(hPtr, zd);
		zd->name = (char *) Tcl_GetHashKey(&ZipFS.fileHash, hPtr);
		zd->next = zf->entries;
		zf->entries = zd;
		if ((mountPoint[0] == '\0') && (zd->depth == ZIPFS_ROOTDIR_DEPTH)) {
		    zd->tnext = zf->topEnts;
		    zf->topEnts = zd;
		}
	    }
	}
    nextent:
	q += pathlen + comlen + extra + ZIP_CENTRAL_HEADER_LEN;
    }
    Tcl_DStringFree(&fpBuf);
    Tcl_DStringFree(&ds);
    Unlock();
    Tcl_FSMountsChanged(NULL);
    return TCL_OK;
}

/*
 *-------------------------------------------------------------------------
 *
 * ZipfsSetup --
 *
 *	Common initialisation code. ZipFS.initialized must *not* be set prior
 *	to the call.
 *
 *-------------------------------------------------------------------------
 */

static void
ZipfsSetup(void)
{
#if TCL_THREADS
    static const Tcl_Time t = { 0, 0 };

    /*
     * Inflate condition variable.
     */

    Tcl_MutexLock(&ZipFSMutex);
    Tcl_ConditionWait(&ZipFSCond, &ZipFSMutex, &t);
    Tcl_MutexUnlock(&ZipFSMutex);
#endif /* TCL_THREADS */

    crc32tab = get_crc_table();
    Tcl_FSRegister(NULL, &zipfsFilesystem);
    Tcl_InitHashTable(&ZipFS.fileHash, TCL_STRING_KEYS);
    Tcl_InitHashTable(&ZipFS.zipHash, TCL_STRING_KEYS);
    ZipFS.idCount = 1;
    ZipFS.wrmax = DEFAULT_WRITE_MAX_SIZE;
    ZipFS.fallbackEntryEncoding = (char *)
	    Tcl_Alloc(strlen(ZIPFS_FALLBACK_ENCODING) + 1);
    strcpy(ZipFS.fallbackEntryEncoding, ZIPFS_FALLBACK_ENCODING);
    ZipFS.initialized = 1;
}

/*
 *-------------------------------------------------------------------------
 *
 * ListMountPoints --
 *
 *	This procedure lists the mount points and what's mounted there, or
 *	reports whether there are any mounts (if there's no interpreter). The
 *	read lock must be held by the caller.
 *
 * Results:
 *	A standard Tcl result. TCL_OK (or TCL_BREAK if no mounts and no
 *	interpreter).
 *
 * Side effects:
 *	Interpreter result may be updated.
 *
 *-------------------------------------------------------------------------
 */

static int
ListMountPoints(
    Tcl_Interp *interp)
{
    Tcl_HashEntry *hPtr;
    Tcl_HashSearch search;
    ZipFile *zf;
    Tcl_Obj *resultList;

    if (!interp) {
	/*
	 * Are there any entries in the zipHash? Don't need to enumerate them
	 * all to know.
	 */

	return (ZipFS.zipHash.numEntries ? TCL_OK : TCL_BREAK);
    }

    TclNewObj(resultList);
    for (hPtr = Tcl_FirstHashEntry(&ZipFS.zipHash, &search); hPtr;
	    hPtr = Tcl_NextHashEntry(&search)) {
	zf = (ZipFile *) Tcl_GetHashValue(hPtr);
	Tcl_ListObjAppendElement(NULL, resultList, Tcl_NewStringObj(
		zf->mountPoint, -1));
	Tcl_ListObjAppendElement(NULL, resultList, Tcl_NewStringObj(
		zf->name, -1));
    }
    Tcl_SetObjResult(interp, resultList);
    return TCL_OK;
}

/*
 *------------------------------------------------------------------------
 *
 * CleanupMount --
 *
 *    Releases all resources associated with a mounted archive. There
 *    must not be any open files in the archive.
 * 
 *    Caller MUST be holding WriteLock() before calling this function.
 *
 * Results:
 *    None.
 *
 * Side effects:
 *    Memory associated with the mounted archive is deallocated.
 *------------------------------------------------------------------------
 */
static void
CleanupMount(ZipFile *zf)        /* Mount point */
{
    ZipEntry *z, *znext;
    Tcl_HashEntry *hPtr;
    for (z = zf->entries; z; z = znext) {
	znext = z->next;
	hPtr = Tcl_FindHashEntry(&ZipFS.fileHash, z->name);
	if (hPtr) {
	    Tcl_DeleteHashEntry(hPtr);
	}
	if (z->data) {
	    Tcl_Free(z->data);
	}
	Tcl_Free(z);
    }
    zf->entries = NULL;
}

/*
 *-------------------------------------------------------------------------
 *
 * DescribeMounted --
 *
 *	This procedure describes what is mounted at the given the mount point.
 *	The interpreter result is not updated if there is nothing mounted at
 *	the given point. The read lock must be held by the caller.
 *
 * Results:
 *	A standard Tcl result. TCL_OK (or TCL_BREAK if nothing mounted there
 *	and no interpreter).
 *
 * Side effects:
 *	Interpreter result may be updated.
 *
 *-------------------------------------------------------------------------
 */

static int
DescribeMounted(
    Tcl_Interp *interp,
    const char *mountPoint)
{
    if (interp) {
	ZipFile *zf = ZipFSLookupZip(mountPoint);

	if (zf) {
	    Tcl_SetObjResult(interp, Tcl_NewStringObj(zf->name, -1));
	    return TCL_OK;
	}
    }
    return (interp ? TCL_OK : TCL_BREAK);
}

/*
 *-------------------------------------------------------------------------
 *
 * TclZipfs_Mount --
 *
 *	This procedure is invoked to mount a given ZIP archive file on a given
 *	mountpoint with optional ZIP password.
 *
 * Results:
 *	A standard Tcl result.
 *
 * Side effects:
 *	A ZIP archive file is read, analyzed and mounted, resources are
 *	allocated.
 *
 *-------------------------------------------------------------------------
 */

int
TclZipfs_Mount(
    Tcl_Interp *interp,		/* Current interpreter. NULLable. */
    const char *zipname,	/* Path to ZIP file to mount; should be
				 * normalized. */
    const char *mountPoint,	/* Mount point path. */
    const char *passwd)		/* Password for opening the ZIP, or NULL if
				 * the ZIP is unprotected. */
{
    ZipFile *zf;

    ReadLock();
    if (!ZipFS.initialized) {
	ZipfsSetup();
    }

    /*
     * No mount point, so list all mount points and what is mounted there.
     */

    if (!mountPoint) {
	int ret = ListMountPoints(interp);
	Unlock();
	return ret;
    }

    /*
     * Mount point but no file, so describe what is mounted at that mount
     * point.
     */

    if (!zipname) {
	DescribeMounted(interp, mountPoint);
	Unlock();
	return TCL_OK;
    }
    Unlock();

    /*
     * Have both a mount point and a file (name) to mount there.
     */

    if (passwd && IsPasswordValid(interp, passwd, strlen(passwd)) != TCL_OK) {
	return TCL_ERROR;
    }
    zf = AllocateZipFile(interp, strlen(mountPoint));
    if (!zf) {
	return TCL_ERROR;
    }
    if (ZipFSOpenArchive(interp, zipname, 1, zf) != TCL_OK) {
	Tcl_Free(zf);
	return TCL_ERROR;
    }
    if (ZipFSCatalogFilesystem(interp, zf, mountPoint, passwd, zipname)
	    != TCL_OK) {
	/* zf would have been freed! */
	return TCL_ERROR;
    }
    return TCL_OK;
}

/*
 *-------------------------------------------------------------------------
 *
 * TclZipfs_MountBuffer --
 *
 *	This procedure is invoked to mount a given ZIP archive file on a given
 *	mountpoint with optional ZIP password.
 *
 * Results:
 *	A standard Tcl result.
 *
 * Side effects:
 *	A ZIP archive file is read, analyzed and mounted, resources are
 *	allocated.
 *
 *-------------------------------------------------------------------------
 */

int
TclZipfs_MountBuffer(
    Tcl_Interp *interp,		/* Current interpreter. NULLable. */
    const void *data,
    size_t datalen,
    const char *mountPoint,	/* Mount point path. */
    int copy)
{
    ZipFile *zf;

    /* TODO - how come a *read* lock suffices for initialzing ? */
    ReadLock();
    if (!ZipFS.initialized) {
	ZipfsSetup();
    }

    /*
     * No mount point, so list all mount points and what is mounted there.
     */

    if (!mountPoint) {
	int ret = ListMountPoints(interp);
	Unlock();
	return ret;
    }

    /*
     * Mount point but no data, so describe what is mounted at that mount
     * point.
     */

    if (!data) {
	DescribeMounted(interp, mountPoint);
	Unlock();
	return TCL_OK;
    }
    Unlock();

    /*
     * Have both a mount point and data to mount there.
     * What's the magic about 64 * 1024 * 1024 ?
     */
    if ((datalen <= ZIP_CENTRAL_END_LEN) ||
	(datalen - ZIP_CENTRAL_END_LEN) >
	    (64 * 1024 * 1024 - ZIP_CENTRAL_END_LEN)) {
	ZIPFS_ERROR(interp, "illegal file size");
	ZIPFS_ERROR_CODE(interp, "FILE_SIZE");
	return TCL_ERROR;
    }

    zf = AllocateZipFile(interp, strlen(mountPoint));
    if (!zf) {
	return TCL_ERROR;
    }
    zf->isMemBuffer = 1;
    zf->length = datalen;
    if (copy) {
	zf->data = (unsigned char *) Tcl_AttemptAlloc(datalen);
	if (!zf->data) {
	    ZipFSCloseArchive(interp, zf);
	    Tcl_Free(zf);
	    ZIPFS_MEM_ERROR(interp);
	    return TCL_ERROR;
	}
	memcpy(zf->data, data, datalen);
	zf->ptrToFree = zf->data;
    } else {
	zf->data = (unsigned char *) data;
	zf->ptrToFree = NULL;
    }
    if (ZipFSFindTOC(interp, 1, zf) != TCL_OK) {
	Tcl_Free(zf);
	return TCL_ERROR;
    }
    /* Note ZipFSCatalogFilesystem will free zf on error */
    return ZipFSCatalogFilesystem(
	interp, zf, mountPoint, NULL, "Memory Buffer");
}

/*
 *-------------------------------------------------------------------------
 *
 * TclZipfs_Unmount --
 *
 *	This procedure is invoked to unmount a given ZIP archive.
 *
 * Results:
 *	A standard Tcl result.
 *
 * Side effects:
 *	A mounted ZIP archive file is unmounted, resources are free'd.
 *
 *-------------------------------------------------------------------------
 */

int
TclZipfs_Unmount(
    Tcl_Interp *interp,		/* Current interpreter. NULLable. */
    const char *mountPoint)	/* Mount point path. */
{
    ZipFile *zf;
    Tcl_HashEntry *hPtr;
    Tcl_DString dsm;
    int ret = TCL_OK, unmounted = 0;

    WriteLock();
    if (!ZipFS.initialized) {
	goto done;
    }

    /*
     * Mount point sometimes is a relative or otherwise denormalized path.
     * But an absolute name is needed as mount point here.
     */

    Tcl_DStringInit(&dsm);
    mountPoint = CanonicalPath("", mountPoint, &dsm, 1);

    hPtr = Tcl_FindHashEntry(&ZipFS.zipHash, mountPoint);
    /* don't report no-such-mount as an error */
    if (!hPtr) {
	goto done;
    }

    zf = (ZipFile *) Tcl_GetHashValue(hPtr);
    if (zf->numOpen > 0) {
	ZIPFS_ERROR(interp, "filesystem is busy");
	ZIPFS_ERROR_CODE(interp, "BUSY");
	ret = TCL_ERROR;
	goto done;
    }
    Tcl_DeleteHashEntry(hPtr);

    /*
     * Now no longer mounted - the rest of the code won't find it - but we're
     * still cleaning things up.
     */

    CleanupMount(zf);
    ZipFSCloseArchive(interp, zf);

    Tcl_Free(zf);
    unmounted = 1;

  done:
    Unlock();
    if (unmounted) {
	Tcl_FSMountsChanged(NULL);
    }
    return ret;
}

/*
 *-------------------------------------------------------------------------
 *
 * ZipFSMountObjCmd --
 *
 *	This procedure is invoked to process the [zipfs mount] command.
 *
 * Results:
 *	A standard Tcl result.
 *
 * Side effects:
 *	A ZIP archive file is mounted, resources are allocated.
 *
 *-------------------------------------------------------------------------
 */

static int
ZipFSMountObjCmd(
    TCL_UNUSED(void *),
    Tcl_Interp *interp,		/* Current interpreter. */
    int objc,			/* Number of arguments. */
    Tcl_Obj *const objv[])	/* Argument objects. */
{
    const char *mountPoint = NULL, *zipFile = NULL, *password = NULL;
    Tcl_Obj *zipFileObj = NULL;
    int result;

    if (objc > 4) {
	Tcl_WrongNumArgs(interp, 1, objv,
		 "?zipfile? ?mountpoint? ?password?");
	return TCL_ERROR;
    }
    /*
     * A single argument is treated as the mountpoint. Two arguments
     * are treated as zipfile and mountpoint.
     */
    if (objc > 1) {
	if (objc == 2) {
	    mountPoint = Tcl_GetString(objv[1]);
	} else {
	    /* 2 < objc < 4 */
	    zipFileObj = Tcl_FSGetNormalizedPath(interp, objv[1]);
	    if (!zipFileObj) {
		Tcl_SetObjResult(
		    interp,
		    Tcl_NewStringObj("could not normalize zip filename", -1));
		Tcl_SetErrorCode(interp, "TCL", "OPERATION", "NORMALIZE", NULL);
		return TCL_ERROR;
	    }
	    Tcl_IncrRefCount(zipFileObj);
	    zipFile = Tcl_GetString(zipFileObj);
	    mountPoint = Tcl_GetString(objv[2]);
	    if (objc > 3) {
		password = Tcl_GetString(objv[3]);
	    }
	}
    }

    result = TclZipfs_Mount(interp, zipFile, mountPoint, password);
    if (zipFileObj != NULL) {
	Tcl_DecrRefCount(zipFileObj);
    }
    return result;
}

/*
 *-------------------------------------------------------------------------
 *
 * ZipFSMountBufferObjCmd --
 *
 *	This procedure is invoked to process the [zipfs mount_data] command.
 *
 * Results:
 *	A standard Tcl result.
 *
 * Side effects:
 *	A ZIP archive file is mounted, resources are allocated.
 *
 *-------------------------------------------------------------------------
 */

static int
ZipFSMountBufferObjCmd(
    TCL_UNUSED(void *),
    Tcl_Interp *interp,		/* Current interpreter. */
    int objc,			/* Number of arguments. */
    Tcl_Obj *const objv[])	/* Argument objects. */
{
    const char *mountPoint;	/* Mount point path. */
    unsigned char *data;
    Tcl_Size length;

    if (objc > 3) {
	Tcl_WrongNumArgs(interp, 1, objv, "?data? ?mountpoint?");
	return TCL_ERROR;
    }
    if (objc < 2) {
	int ret;

	ReadLock();
	ret = ListMountPoints(interp);
	Unlock();
	return ret;
    }

    if (objc < 3) {
	ReadLock();
	DescribeMounted(interp, TclGetString(objv[1]));
	Unlock();
	return TCL_OK;
    }

    data = Tcl_GetBytesFromObj(interp, objv[1], &length);
    mountPoint = TclGetString(objv[2]);
    if (data == NULL) {
	return TCL_ERROR;
    }
    return TclZipfs_MountBuffer(interp, data, length, mountPoint, 1);
}

/*
 *-------------------------------------------------------------------------
 *
 * ZipFSRootObjCmd --
 *
 *	This procedure is invoked to process the [zipfs root] command. It
 *	returns the root that all zipfs file systems are mounted under.
 *
 * Results:
 *	A standard Tcl result.
 *
 * Side effects:
 *
 *-------------------------------------------------------------------------
 */

static int
ZipFSRootObjCmd(
    TCL_UNUSED(void *),
    Tcl_Interp *interp,		/* Current interpreter. */
    int objc,
    Tcl_Obj *const *objv)
{
    if (objc != 1) {
	Tcl_WrongNumArgs(interp, 1, objv, "");
	return TCL_ERROR;
    }
    Tcl_SetObjResult(interp, Tcl_NewStringObj(ZIPFS_VOLUME, -1));
    return TCL_OK;
}

/*
 *-------------------------------------------------------------------------
 *
 * ZipFSUnmountObjCmd --
 *
 *	This procedure is invoked to process the [zipfs unmount] command.
 *
 * Results:
 *	A standard Tcl result.
 *
 * Side effects:
 *	A mounted ZIP archive file is unmounted, resources are free'd.
 *
 *-------------------------------------------------------------------------
 */

static int
ZipFSUnmountObjCmd(
    TCL_UNUSED(void *),
    Tcl_Interp *interp,		/* Current interpreter. */
    int objc,			/* Number of arguments. */
    Tcl_Obj *const objv[])	/* Argument objects. */
{
    if (objc != 2) {
	Tcl_WrongNumArgs(interp, 1, objv, "mountpoint");
	return TCL_ERROR;
    }
    return TclZipfs_Unmount(interp, TclGetString(objv[1]));
}

/*
 *-------------------------------------------------------------------------
 *
 * ZipFSMkKeyObjCmd --
 *
 *	This procedure is invoked to process the [zipfs mkkey] command.  It
 *	produces a rotated password to be embedded into an image file.
 *
 * Results:
 *	A standard Tcl result.
 *
 * Side effects:
 *	None.
 *
 *-------------------------------------------------------------------------
 */

static int
ZipFSMkKeyObjCmd(
    TCL_UNUSED(void *),
    Tcl_Interp *interp,		/* Current interpreter. */
    int objc,			/* Number of arguments. */
    Tcl_Obj *const objv[])	/* Argument objects. */
{
    Tcl_Size len, i = 0;
    const char *pw;
    Tcl_Obj *passObj;
    unsigned char *passBuf;

    if (objc != 2) {
	Tcl_WrongNumArgs(interp, 1, objv, "password");
	return TCL_ERROR;
    }
    pw = Tcl_GetStringFromObj(objv[1], &len);
    if (len == 0) {
	return TCL_OK;
    }
    if (IsPasswordValid(interp, pw, len) != TCL_OK) {
	return TCL_ERROR;
    }

    passObj = Tcl_NewByteArrayObj(NULL, 264);
    passBuf = Tcl_GetByteArrayFromObj(passObj, (Tcl_Size *)NULL);
    while (len > 0) {
	int ch = pw[len - 1];

	passBuf[i++] = (ch & 0x0f) | pwrot[(ch >> 4) & 0x0f];
	len--;
    }
    passBuf[i] = i;
    i++;
    ZipWriteInt(passBuf, passBuf + 264, passBuf + i, ZIP_PASSWORD_END_SIG);
    Tcl_SetByteArrayLength(passObj, i + 4);
    Tcl_SetObjResult(interp, passObj);
    return TCL_OK;
}

/*
 *-------------------------------------------------------------------------
 *
 * RandomChar --
 *
 *	Worker for ZipAddFile().  Picks a random character (range: 0..255)
 *	using Tcl's standard PRNG.
 *
 * Returns:
 *	Tcl result code. Updates chPtr with random character on success.
 *
 * Side effects:
 *	Advances the PRNG state. May reenter the Tcl interpreter if the user
 *	has replaced the PRNG.
 *
 *-------------------------------------------------------------------------
 */

static int
RandomChar(
    Tcl_Interp *interp,
    int step,
    int *chPtr)
{
    double r;
    Tcl_Obj *ret;

    if (Tcl_EvalEx(interp, "::tcl::mathfunc::rand", TCL_INDEX_NONE, 0) != TCL_OK) {
	goto failed;
    }
    ret = Tcl_GetObjResult(interp);
    if (Tcl_GetDoubleFromObj(interp, ret, &r) != TCL_OK) {
	goto failed;
    }
    *chPtr = (int) (r * 256);
    return TCL_OK;

  failed:
    Tcl_AppendObjToErrorInfo(interp, Tcl_ObjPrintf(
	    "\n    (evaluating PRNG step %d for password encoding)",
	    step));
    return TCL_ERROR;
}

/*
 *-------------------------------------------------------------------------
 *
 * ZipAddFile --
 *
 *	This procedure is used by ZipFSMkZipOrImg() to add a single file to
 *	the output ZIP archive file being written. A ZipEntry struct about the
 *	input file is added to the given fileHash table for later creation of
 *	the central ZIP directory.
 *
 *	Tcl *always* encodes filenames in the ZIP as UTF-8. Similarly, it
 *	would always encode comments as UTF-8, if it supported comments.
 *
 * Results:
 *	A standard Tcl result.
 *
 * Side effects:
 *	Input file is read and (compressed and) written to the output ZIP
 *	archive file.
 *
 *-------------------------------------------------------------------------
 */

static int
ZipAddFile(
    Tcl_Interp *interp,		/* Current interpreter. */
    Tcl_Obj *pathObj,		/* Actual name of the file to add. */
    const char *name,		/* Name to use in the ZIP archive, in Tcl's
				 * internal encoding. */
    Tcl_Channel out,		/* The open ZIP archive being built. */
    const char *passwd,		/* Password for encoding the file, or NULL if
				 * the file is to be unprotected. */
    char *buf,			/* Working buffer. */
    int bufsize,		/* Size of buf */
    Tcl_HashTable *fileHash)	/* Where to record ZIP entry metdata so we can
				 * built the central directory. */
{
    const unsigned char *start = (unsigned char *) buf;
    const unsigned char *end = (unsigned char *) buf + bufsize;
    Tcl_Channel in;
    Tcl_HashEntry *hPtr;
    ZipEntry *z;
    z_stream stream;
    Tcl_DString zpathDs;	/* Buffer for the encoded filename. */
    const char *zpathExt;	/* Filename in external encoding (true
				 * UTF-8). */
    const char *zpathTcl;	/* Filename in Tcl's internal encoding. */
    int crc, flush, zpathlen;
    size_t nbyte, nbytecompr;
    Tcl_Size len, olen, align = 0;
    long long headerStartOffset, dataStartOffset, dataEndOffset;
    int mtime = 0, isNew, compMeth;
    unsigned long keys[3], keys0[3];
    char obuf[4096];

    /*
     * Trim leading '/' characters. If this results in an empty string, we've
     * nothing to do.
     */

    zpathTcl = name;
    while (zpathTcl && zpathTcl[0] == '/') {
	zpathTcl++;
    }
    if (!zpathTcl || (zpathTcl[0] == '\0')) {
	return TCL_OK;
    }

    /*
     * Convert to encoded form. Note that we use strlen() here; if someone's
     * crazy enough to embed NULs in filenames, they deserve what they get!
     */

    zpathExt = Tcl_UtfToExternalDString(tclUtf8Encoding, zpathTcl, -1, &zpathDs);
    zpathlen = strlen(zpathExt);
    if (zpathlen + ZIP_CENTRAL_HEADER_LEN > bufsize) {
	Tcl_SetObjResult(interp, Tcl_ObjPrintf(
		"path too long for \"%s\"", TclGetString(pathObj)));
	ZIPFS_ERROR_CODE(interp, "PATH_LEN");
	Tcl_DStringFree(&zpathDs);
	return TCL_ERROR;
    }
    in = Tcl_FSOpenFileChannel(interp, pathObj, "rb", 0);
    if (!in) {
	Tcl_DStringFree(&zpathDs);
#ifdef _WIN32
	/* hopefully a directory */
	if (strcmp("permission denied", Tcl_PosixError(interp)) == 0) {
	    Tcl_Close(interp, in);
	    return TCL_OK;
	}
#endif /* _WIN32 */
	Tcl_Close(interp, in);
	return TCL_ERROR;
    } else {
	Tcl_StatBuf statBuf;

	if (Tcl_FSStat(pathObj, &statBuf) != -1) {
	    mtime = statBuf.st_mtime;
	}
    }
    Tcl_ResetResult(interp);

    /*
     * Compute the CRC.
     */

    crc = 0;
    nbyte = nbytecompr = 0;
    while (1) {
	len = Tcl_Read(in, buf, bufsize);
	if (len < 0) {
	    Tcl_DStringFree(&zpathDs);
	    if (nbyte == 0 && errno == EISDIR) {
		Tcl_Close(interp, in);
		return TCL_OK;
	    }
	readErrorWithChannelOpen:
	    Tcl_SetObjResult(interp, Tcl_ObjPrintf("read error on \"%s\": %s",
		    TclGetString(pathObj), Tcl_PosixError(interp)));
	    Tcl_Close(interp, in);
	    return TCL_ERROR;
	}
	if (len == 0) {
	    break;
	}
	crc = crc32(crc, (unsigned char *) buf, len);
	nbyte += len;
    }
    if (Tcl_Seek(in, 0, SEEK_SET) == -1) {
	Tcl_SetObjResult(interp, Tcl_ObjPrintf("seek error on \"%s\": %s",
		TclGetString(pathObj), Tcl_PosixError(interp)));
	Tcl_Close(interp, in);
	Tcl_DStringFree(&zpathDs);
	return TCL_ERROR;
    }

    /*
     * Remember where we've got to so far so we can write the header (after
     * writing the file).
     */

    headerStartOffset = Tcl_Tell(out);

    /*
     * Reserve space for the per-file header. Includes writing the file name
     * as we already know that.
     */

    memset(buf, '\0', ZIP_LOCAL_HEADER_LEN);
    memcpy(buf + ZIP_LOCAL_HEADER_LEN, zpathExt, zpathlen);
    len = zpathlen + ZIP_LOCAL_HEADER_LEN;
    if (Tcl_Write(out, buf, len) != len) {
    writeErrorWithChannelOpen:
	Tcl_SetObjResult(interp, Tcl_ObjPrintf(
		"write error on \"%s\": %s",
		TclGetString(pathObj), Tcl_PosixError(interp)));
	Tcl_Close(interp, in);
	Tcl_DStringFree(&zpathDs);
	return TCL_ERROR;
    }

    /*
     * Align payload to next 4-byte boundary (if necessary) using a dummy
     * extra entry similar to the zipalign tool from Android's SDK.
     */

    if ((len + headerStartOffset) & 3) {
	unsigned char abuf[8];
	const unsigned char *astart = abuf;
	const unsigned char *aend = abuf + 8;

	align = 4 + ((len + headerStartOffset) & 3);
	ZipWriteShort(astart, aend, abuf, 0xffff);
	ZipWriteShort(astart, aend, abuf + 2, align - 4);
	ZipWriteInt(astart, aend, abuf + 4, 0x03020100);
	if (Tcl_Write(out, (const char *) abuf, align) != align) {
	    goto writeErrorWithChannelOpen;
	}
    }

    /*
     * Set up encryption if we were asked to.
     */

    if (passwd) {
	int i, ch, tmp;
	unsigned char kvbuf[24];

	init_keys(passwd, keys, crc32tab);
	for (i = 0; i < 12 - 2; i++) {
	    if (RandomChar(interp, i, &ch) != TCL_OK) {
		Tcl_Close(interp, in);
		return TCL_ERROR;
	    }
	    kvbuf[i + 12] = UCHAR(zencode(keys, crc32tab, ch, tmp));
	}
	Tcl_ResetResult(interp);
	init_keys(passwd, keys, crc32tab);
	for (i = 0; i < 12 - 2; i++) {
	    kvbuf[i] = UCHAR(zencode(keys, crc32tab, kvbuf[i + 12], tmp));
	}
	kvbuf[i++] = UCHAR(zencode(keys, crc32tab, crc >> 16, tmp));
	kvbuf[i++] = UCHAR(zencode(keys, crc32tab, crc >> 24, tmp));
	len = Tcl_Write(out, (char *) kvbuf, 12);
	memset(kvbuf, 0, 24);
	if (len != 12) {
	    goto writeErrorWithChannelOpen;
	}
	memcpy(keys0, keys, sizeof(keys0));
	nbytecompr += 12;
    }

    /*
     * Save where we've got to in case we need to just store this file.
     */

    Tcl_Flush(out);
    dataStartOffset = Tcl_Tell(out);

    /*
     * Compress the stream.
     */

    compMeth = ZIP_COMPMETH_DEFLATED;
    memset(&stream, 0, sizeof(z_stream));
    stream.zalloc = Z_NULL;
    stream.zfree = Z_NULL;
    stream.opaque = Z_NULL;
    if (deflateInit2(&stream, 9, Z_DEFLATED, -15, 8,
	    Z_DEFAULT_STRATEGY) != Z_OK) {
	Tcl_SetObjResult(interp, Tcl_ObjPrintf(
		"compression init error on \"%s\"", TclGetString(pathObj)));
	ZIPFS_ERROR_CODE(interp, "DEFLATE_INIT");
	Tcl_Close(interp, in);
	Tcl_DStringFree(&zpathDs);
	return TCL_ERROR;
    }

    do {
	len = Tcl_Read(in, buf, bufsize);
	if (len < 0) {
	    deflateEnd(&stream);
	    goto readErrorWithChannelOpen;
	}
	stream.avail_in = len;
	stream.next_in = (unsigned char *) buf;
	flush = Tcl_Eof(in) ? Z_FINISH : Z_NO_FLUSH;
	do {
	    stream.avail_out = sizeof(obuf);
	    stream.next_out = (unsigned char *) obuf;
	    len = deflate(&stream, flush);
	    if (len == Z_STREAM_ERROR) {
		Tcl_SetObjResult(interp, Tcl_ObjPrintf(
			"deflate error on \"%s\"", TclGetString(pathObj)));
		ZIPFS_ERROR_CODE(interp, "DEFLATE");
		deflateEnd(&stream);
		Tcl_Close(interp, in);
		Tcl_DStringFree(&zpathDs);
		return TCL_ERROR;
	    }
	    olen = sizeof(obuf) - stream.avail_out;
	    if (passwd) {
		Tcl_Size i;
		int tmp;

		for (i = 0; i < olen; i++) {
		    obuf[i] = (char) zencode(keys, crc32tab, obuf[i], tmp);
		}
	    }
	    if (olen && (Tcl_Write(out, obuf, olen) != olen)) {
		deflateEnd(&stream);
		goto writeErrorWithChannelOpen;
	    }
	    nbytecompr += olen;
	} while (stream.avail_out == 0);
    } while (flush != Z_FINISH);
    deflateEnd(&stream);

    /*
     * Work out where we've got to.
     */

    Tcl_Flush(out);
    dataEndOffset = Tcl_Tell(out);

    if (nbyte - nbytecompr <= 0) {
	/*
	 * Compressed file larger than input, write it again uncompressed.
	 */

	if (Tcl_Seek(in, 0, SEEK_SET) != 0) {
	    goto seekErr;
	}
	if (Tcl_Seek(out, dataStartOffset, SEEK_SET) != dataStartOffset) {
	seekErr:
	    Tcl_SetObjResult(interp, Tcl_ObjPrintf(
		    "seek error: %s", Tcl_PosixError(interp)));
	    Tcl_Close(interp, in);
	    Tcl_DStringFree(&zpathDs);
	    return TCL_ERROR;
	}
	nbytecompr = (passwd ? 12 : 0);
	while (1) {
	    len = Tcl_Read(in, buf, bufsize);
	    if (len < 0) {
		goto readErrorWithChannelOpen;
	    } else if (len == 0) {
		break;
	    }
	    if (passwd) {
		Tcl_Size i;
		int tmp;

		for (i = 0; i < len; i++) {
		    buf[i] = (char) zencode(keys0, crc32tab, buf[i], tmp);
		}
	    }
	    if (Tcl_Write(out, buf, len) != len) {
		goto writeErrorWithChannelOpen;
	    }
	    nbytecompr += len;
	}
	compMeth = ZIP_COMPMETH_STORED;

	/*
	 * Chop off everything after this; it's the over-large compressed data
	 * and we don't know if it is going to get overwritten otherwise.
	 */

	Tcl_Flush(out);
	dataEndOffset = Tcl_Tell(out);
	Tcl_TruncateChannel(out, dataEndOffset);
    }
    Tcl_Close(interp, in);
    Tcl_DStringFree(&zpathDs);
    zpathExt = NULL;

    hPtr = Tcl_CreateHashEntry(fileHash, zpathTcl, &isNew);
    if (!isNew) {
	Tcl_SetObjResult(interp, Tcl_ObjPrintf(
		"non-unique path name \"%s\"", TclGetString(pathObj)));
	ZIPFS_ERROR_CODE(interp, "DUPLICATE_PATH");
	return TCL_ERROR;
    }

    /*
     * Remember that we've written the file (for central directory generation)
     * and generate the local (per-file) header in the space that we reserved
     * earlier.
     */

    z = AllocateZipEntry();
    Tcl_SetHashValue(hPtr, z);
    z->isEncrypted = (passwd ? 1 : 0);
    z->offset = headerStartOffset;
    z->crc32 = crc;
    z->timestamp = mtime;
    z->numBytes = nbyte;
    z->numCompressedBytes = nbytecompr;
    z->compressMethod = compMeth;
    z->name = (char *) Tcl_GetHashKey(fileHash, hPtr);

    /*
     * Write final local header information.
     */

    SerializeLocalEntryHeader(start, end, (unsigned char *) buf, z,
	    zpathlen, align);
    if (Tcl_Seek(out, headerStartOffset, SEEK_SET) != headerStartOffset) {
	Tcl_DeleteHashEntry(hPtr);
	Tcl_Free(z);
	Tcl_SetObjResult(interp, Tcl_ObjPrintf(
		"seek error: %s", Tcl_PosixError(interp)));
	return TCL_ERROR;
    }
    if (Tcl_Write(out, buf, ZIP_LOCAL_HEADER_LEN) != ZIP_LOCAL_HEADER_LEN) {
	Tcl_DeleteHashEntry(hPtr);
	Tcl_Free(z);
	Tcl_SetObjResult(interp, Tcl_ObjPrintf(
		"write error: %s", Tcl_PosixError(interp)));
	return TCL_ERROR;
    }
    Tcl_Flush(out);
    if (Tcl_Seek(out, dataEndOffset, SEEK_SET) != dataEndOffset) {
	Tcl_DeleteHashEntry(hPtr);
	Tcl_Free(z);
	Tcl_SetObjResult(interp, Tcl_ObjPrintf(
		"seek error: %s", Tcl_PosixError(interp)));
	return TCL_ERROR;
    }
    return TCL_OK;
}

/*
 *-------------------------------------------------------------------------
 *
 * ZipFSFind --
 *
 *	Worker for ZipFSMkZipOrImg() that discovers the list of files to add.
 *	Simple wrapper around [zipfs find].
 *
 *-------------------------------------------------------------------------
 */

static Tcl_Obj *
ZipFSFind(
    Tcl_Interp *interp,
    Tcl_Obj *dirRoot)
{
    Tcl_Obj *cmd[2];
    int result;

    cmd[0] = Tcl_NewStringObj("::tcl::zipfs::find", -1);
    cmd[1] = dirRoot;
    Tcl_IncrRefCount(cmd[0]);
    result = Tcl_EvalObjv(interp, 2, cmd, 0);
    Tcl_DecrRefCount(cmd[0]);
    if (result != TCL_OK) {
	return NULL;
    }
    return Tcl_GetObjResult(interp);
}

/*
 *-------------------------------------------------------------------------
 *
 * ComputeNameInArchive --
 *
 *	Helper for ZipFSMkZipOrImg() that computes what the actual name of a
 *	file in the ZIP archive should be, stripping a prefix (if appropriate)
 *	and any leading slashes. If the result is an empty string, the entry
 *	should be skipped.
 *
 * Returns:
 *	Pointer to the name (in Tcl's internal encoding), which will be in
 *	memory owned by one of the argument objects.
 *
 * Side effects:
 *	None (if Tcl_Objs have string representations)
 *
 *-------------------------------------------------------------------------
 */

static inline const char *
ComputeNameInArchive(
    Tcl_Obj *pathObj,		/* The path to the origin file */
    Tcl_Obj *directNameObj,	/* User-specified name for use in the ZIP
				 * archive */
    const char *strip,		/* A prefix to strip; may be NULL if no
				 * stripping need be done. */
    Tcl_Size slen)			/* The length of the prefix; must be 0 if no
				 * stripping need be done. */
{
    const char *name;
    Tcl_Size len;

    if (directNameObj) {
	name = TclGetString(directNameObj);
    } else {
	name = Tcl_GetStringFromObj(pathObj, &len);
	if (slen > 0) {
	    if ((len <= slen) || (strncmp(strip, name, slen) != 0)) {
		/*
		 * Guaranteed to be a NUL at the end, which will make this
		 * entry be skipped.
		 */

		return name + len;
	    }
	    name += slen;
	}
    }
    while (name[0] == '/') {
	++name;
    }
    return name;
}

/*
 *-------------------------------------------------------------------------
 *
 * ZipFSMkZipOrImg --
 *
 *	This procedure is creates a new ZIP archive file or image file given
 *	output filename, input directory of files to be archived, optional
 *	password, and optional image to be prepended to the output ZIP archive
 *	file. It's the core of the implementation of [zipfs mkzip], [zipfs
 *	mkimg], [zipfs lmkzip] and [zipfs lmkimg].
 *
 *	Tcl *always* encodes filenames in the ZIP as UTF-8. Similarly, it
 *	would always encode comments as UTF-8, if it supported comments.
 *
 * Results:
 *	A standard Tcl result.
 *
 * Side effects:
 *	A new ZIP archive file or image file is written.
 *
 *-------------------------------------------------------------------------
 */

static int
ZipFSMkZipOrImg(
    Tcl_Interp *interp,		/* Current interpreter. */
    int isImg,			/* Are we making an image? */
    Tcl_Obj *targetFile,	/* What file are we making? */
    Tcl_Obj *dirRoot,		/* What directory do we take files from? Do
				 * not specify at the same time as
				 * mappingList (one must be NULL). */
    Tcl_Obj *mappingList,	/* What files are we putting in, and with what
				 * names? Do not specify at the same time as
				 * dirRoot (one must be NULL). */
    Tcl_Obj *originFile,	/* If we're making an image, what file does
				 * the non-ZIP part of the image come from? */
    Tcl_Obj *stripPrefix,	/* Are we going to strip a prefix from
				 * filenames found beneath dirRoot? If NULL,
				 * do not strip anything (except for dirRoot
				 * itself). */
    Tcl_Obj *passwordObj)	/* The password for encoding things. NULL if
				 * there's no password protection. */
{
    Tcl_Channel out;
    int count, ret = TCL_ERROR;
    Tcl_Size pwlen = 0, slen = 0, len, i = 0;
    Tcl_Size lobjc;
    long long directoryStartOffset;
    /* The overall file offset of the start of the
     * central directory. */
    long long suffixStartOffset;/* The overall file offset of the start of the
				 * suffix of the central directory (i.e.,
				 * where this data will be written). */
    Tcl_Obj **lobjv, *list = mappingList;
    ZipEntry *z;
    Tcl_HashEntry *hPtr;
    Tcl_HashSearch search;
    Tcl_HashTable fileHash;
    char *strip = NULL, *pw = NULL, passBuf[264], buf[4096];
    unsigned char *start = (unsigned char *) buf;
    unsigned char *end = start + sizeof(buf);

    /*
     * Caller has verified that the number of arguments is correct.
     */

    passBuf[0] = 0;
    if (passwordObj != NULL) {
	pw = Tcl_GetStringFromObj(passwordObj, &pwlen);
	if (IsPasswordValid(interp, pw, pwlen) != TCL_OK) {
	    return TCL_ERROR;
	}
	if (pwlen == 0) {
	    pw = NULL;
	}
    }
    if (dirRoot != NULL) {
	list = ZipFSFind(interp, dirRoot);
	if (!list) {
	    return TCL_ERROR;
	}
    }
    Tcl_IncrRefCount(list);
    if (TclListObjLengthM(interp, list, &lobjc) != TCL_OK) {
	Tcl_DecrRefCount(list);
	return TCL_ERROR;
    }
    if (mappingList && (lobjc % 2)) {
	Tcl_DecrRefCount(list);
	ZIPFS_ERROR(interp, "need even number of elements");
	ZIPFS_ERROR_CODE(interp, "LIST_LENGTH");
	return TCL_ERROR;
    }
    if (lobjc == 0) {
	Tcl_DecrRefCount(list);
	ZIPFS_ERROR(interp, "empty archive");
	ZIPFS_ERROR_CODE(interp, "EMPTY");
	return TCL_ERROR;
    }
    if (TclListObjGetElementsM(interp, list, &lobjc, &lobjv) != TCL_OK) {
	Tcl_DecrRefCount(list);
	return TCL_ERROR;
    }
    out = Tcl_FSOpenFileChannel(interp, targetFile, "wb", 0755);
    if (out == NULL) {
	Tcl_DecrRefCount(list);
	return TCL_ERROR;
    }

    /*
     * Copy the existing contents from the image if it is an executable image.
     * Care must be taken because this might include an existing ZIP, which
     * needs to be stripped.
     */

    if (isImg) {
	ZipFile *zf, zf0;
	int isMounted = 0;
	const char *imgName;

	// TODO: normalize the origin file name
	imgName = (originFile != NULL) ? TclGetString(originFile) :
		Tcl_GetNameOfExecutable();
	if (pwlen) {
	    i = 0;
	    for (len = pwlen; len-- > 0;) {
		int ch = pw[len];

		passBuf[i] = (ch & 0x0f) | pwrot[(ch >> 4) & 0x0f];
		i++;
	    }
	    passBuf[i] = i;
	    ++i;
	    passBuf[i++] = (char) ZIP_PASSWORD_END_SIG;
	    passBuf[i++] = (char) (ZIP_PASSWORD_END_SIG >> 8);
	    passBuf[i++] = (char) (ZIP_PASSWORD_END_SIG >> 16);
	    passBuf[i++] = (char) (ZIP_PASSWORD_END_SIG >> 24);
	    passBuf[i] = '\0';
	}

	/*
	 * Check for mounted image.
	 */

	WriteLock();
	for (hPtr = Tcl_FirstHashEntry(&ZipFS.zipHash, &search); hPtr;
		hPtr = Tcl_NextHashEntry(&search)) {
	    zf = (ZipFile *) Tcl_GetHashValue(hPtr);
	    if (strcmp(zf->name, imgName) == 0) {
		isMounted = 1;
		zf->numOpen++;
		break;
	    }
	}
	Unlock();

	if (!isMounted) {
	    zf = &zf0;
	    memset(&zf0, 0, sizeof(ZipFile));
	}
	if (isMounted || ZipFSOpenArchive(interp, imgName, 0, zf) == TCL_OK) {
	    /*
	     * Copy everything up to the ZIP-related suffix.
	     */

	    if ((size_t) Tcl_Write(out, (char *) zf->data,
		    zf->passOffset) != zf->passOffset) {
		memset(passBuf, 0, sizeof(passBuf));
		Tcl_DecrRefCount(list);
		Tcl_SetObjResult(interp, Tcl_ObjPrintf(
			"write error: %s", Tcl_PosixError(interp)));
		Tcl_Close(interp, out);
		if (zf == &zf0) {
		    ZipFSCloseArchive(interp, zf);
		} else {
		    WriteLock();
		    zf->numOpen--;
		    Unlock();
		}
		return TCL_ERROR;
	    }
	    if (zf == &zf0) {
		ZipFSCloseArchive(interp, zf);
	    } else {
		WriteLock();
		zf->numOpen--;
		Unlock();
	    }
	} else {
	    /*
	     * Fall back to read it as plain file which hopefully is a static
	     * tclsh or wish binary with proper zipfs infrastructure built in.
	     */

	    if (CopyImageFile(interp, imgName, out) != TCL_OK) {
		memset(passBuf, 0, sizeof(passBuf));
		Tcl_DecrRefCount(list);
		Tcl_Close(interp, out);
		return TCL_ERROR;
	    }
	}

	/*
	 * Store the password so that the automounter can find it.
	 */

	len = strlen(passBuf);
	if (len > 0) {
	    i = Tcl_Write(out, passBuf, len);
	    if (i != len) {
		Tcl_DecrRefCount(list);
		Tcl_SetObjResult(interp, Tcl_ObjPrintf(
			"write error: %s", Tcl_PosixError(interp)));
		Tcl_Close(interp, out);
		return TCL_ERROR;
	    }
	}
	memset(passBuf, 0, sizeof(passBuf));
	Tcl_Flush(out);
    }

    /*
     * Prepare the contents of the ZIP archive.
     */

    Tcl_InitHashTable(&fileHash, TCL_STRING_KEYS);
    if (mappingList == NULL && stripPrefix != NULL) {
	strip = Tcl_GetStringFromObj(stripPrefix, &slen);
	if (!slen) {
	    strip = NULL;
	}
    }
    for (i = 0; i < lobjc; i += (mappingList ? 2 : 1)) {
	Tcl_Obj *pathObj = lobjv[i];
	const char *name = ComputeNameInArchive(pathObj,
		(mappingList ? lobjv[i + 1] : NULL), strip, slen);

	if (name[0] == '\0') {
	    continue;
	}
	if (ZipAddFile(interp, pathObj, name, out, pw, buf, sizeof(buf),
		&fileHash) != TCL_OK) {
	    goto done;
	}
    }

    /*
     * Construct the contents of the ZIP central directory.
     */

    directoryStartOffset = Tcl_Tell(out);
    count = 0;
    for (i = 0; i < lobjc; i += (mappingList ? 2 : 1)) {
	const char *name = ComputeNameInArchive(lobjv[i],
		(mappingList ? lobjv[i + 1] : NULL), strip, slen);
	Tcl_DString ds;

	hPtr = Tcl_FindHashEntry(&fileHash, name);
	if (!hPtr) {
	    continue;
	}
	z = (ZipEntry *) Tcl_GetHashValue(hPtr);

	name = Tcl_UtfToExternalDString(tclUtf8Encoding, z->name, TCL_INDEX_NONE, &ds);
	len = Tcl_DStringLength(&ds);
	SerializeCentralDirectoryEntry(start, end, (unsigned char *) buf,
		z, len);
	if ((Tcl_Write(out, buf, ZIP_CENTRAL_HEADER_LEN)
		!= ZIP_CENTRAL_HEADER_LEN)
		|| (Tcl_Write(out, name, len) != len)) {
	    Tcl_SetObjResult(interp, Tcl_ObjPrintf(
		    "write error: %s", Tcl_PosixError(interp)));
	    Tcl_DStringFree(&ds);
	    goto done;
	}
	Tcl_DStringFree(&ds);
	count++;
    }

    /*
     * Finalize the central directory.
     */

    Tcl_Flush(out);
    suffixStartOffset = Tcl_Tell(out);
    SerializeCentralDirectorySuffix(start, end, (unsigned char *) buf,
	    count, directoryStartOffset, suffixStartOffset);
    if (Tcl_Write(out, buf, ZIP_CENTRAL_END_LEN) != ZIP_CENTRAL_END_LEN) {
	Tcl_SetObjResult(interp, Tcl_ObjPrintf(
		"write error: %s", Tcl_PosixError(interp)));
	goto done;
    }
    Tcl_Flush(out);
    ret = TCL_OK;

  done:
    if (ret == TCL_OK) {
	ret = Tcl_Close(interp, out);
    } else {
	Tcl_Close(interp, out);
    }
    Tcl_DecrRefCount(list);
    for (hPtr = Tcl_FirstHashEntry(&fileHash, &search); hPtr;
	    hPtr = Tcl_NextHashEntry(&search)) {
	z = (ZipEntry *) Tcl_GetHashValue(hPtr);
	Tcl_Free(z);
	Tcl_DeleteHashEntry(hPtr);
    }
    Tcl_DeleteHashTable(&fileHash);
    return ret;
}

/*
 * ---------------------------------------------------------------------
 *
 * CopyImageFile --
 *
 *	A simple file copy function that is used (by ZipFSMkZipOrImg) for
 *	anything that is not an image with a ZIP appended.
 *
 * Returns:
 *	A Tcl result code.
 *
 * Side effects:
 *	Writes to an output channel.
 *
 * ---------------------------------------------------------------------
 */

static int
CopyImageFile(
    Tcl_Interp *interp,		/* For error reporting. */
    const char *imgName,	/* Where to copy from. */
    Tcl_Channel out)		/* Where to copy to; already open for writing
				 * binary data. */
{
    Tcl_WideInt i, k;
    Tcl_Size m, n;
    Tcl_Channel in;
    char buf[4096];
    const char *errMsg;

    Tcl_ResetResult(interp);
    in = Tcl_OpenFileChannel(interp, imgName, "rb", 0644);
    if (!in) {
	return TCL_ERROR;
    }

    /*
     * Get the length of the file (and exclude non-files).
     */

    i = Tcl_Seek(in, 0, SEEK_END);
    if (i == -1) {
	errMsg = "seek error";
	goto copyError;
    }
    Tcl_Seek(in, 0, SEEK_SET);

    /*
     * Copy the whole file, 8 blocks at a time (reasonably efficient). Note
     * that this totally ignores things like Windows's Alternate File Streams.
     */

    for (k = 0; k < i; k += m) {
	m = i - k;
	if (m > (Tcl_Size) sizeof(buf)) {
	    m = sizeof(buf);
	}
	n = Tcl_Read(in, buf, m);
	if (n == -1) {
	    errMsg = "read error";
	    goto copyError;
	} else if (n == 0) {
	    break;
	}
	m = Tcl_Write(out, buf, n);
	if (m != n) {
	    errMsg = "write error";
	    goto copyError;
	}
    }
    Tcl_Close(interp, in);
    return TCL_OK;

  copyError:
    Tcl_SetObjResult(interp, Tcl_ObjPrintf(
	    "%s: %s", errMsg, Tcl_PosixError(interp)));
    Tcl_Close(interp, in);
    return TCL_ERROR;
}

/*
 * ---------------------------------------------------------------------
 *
 * SerializeLocalEntryHeader, SerializeCentralDirectoryEntry,
 * SerializeCentralDirectorySuffix --
 *
 *	Create serialized forms of the structures that make up the ZIP
 *	metadata. Note that the both the local entry and the central directory
 *	entry need to have the name of the entry written directly afterwards.
 *
 *	We could write these as structs except we need to guarantee that we
 *	are writing these out as little-endian values.
 *
 * Side effects:
 *	Both update their buffer arguments, but otherwise change nothing.
 *
 * ---------------------------------------------------------------------
 */

static void
SerializeLocalEntryHeader(
    const unsigned char *start,	/* The start of writable memory. */
    const unsigned char *end,	/* The end of writable memory. */
    unsigned char *buf,		/* Where to serialize to */
    ZipEntry *z,		/* The description of what to serialize. */
    int nameLength,		/* The length of the name. */
    int align)			/* The number of alignment bytes. */
{
    ZipWriteInt(start, end, buf + ZIP_LOCAL_SIG_OFFS, ZIP_LOCAL_HEADER_SIG);
    ZipWriteShort(start, end, buf + ZIP_LOCAL_VERSION_OFFS, ZIP_MIN_VERSION);
    ZipWriteShort(start, end, buf + ZIP_LOCAL_FLAGS_OFFS, z->isEncrypted);
    ZipWriteShort(start, end, buf + ZIP_LOCAL_COMPMETH_OFFS,
	    z->compressMethod);
    ZipWriteShort(start, end, buf + ZIP_LOCAL_MTIME_OFFS,
	    ToDosTime(z->timestamp));
    ZipWriteShort(start, end, buf + ZIP_LOCAL_MDATE_OFFS,
	    ToDosDate(z->timestamp));
    ZipWriteInt(start, end, buf + ZIP_LOCAL_CRC32_OFFS, z->crc32);
    ZipWriteInt(start, end, buf + ZIP_LOCAL_COMPLEN_OFFS,
	    z->numCompressedBytes);
    ZipWriteInt(start, end, buf + ZIP_LOCAL_UNCOMPLEN_OFFS, z->numBytes);
    ZipWriteShort(start, end, buf + ZIP_LOCAL_PATHLEN_OFFS, nameLength);
    ZipWriteShort(start, end, buf + ZIP_LOCAL_EXTRALEN_OFFS, align);
}

static void
SerializeCentralDirectoryEntry(
    const unsigned char *start,	/* The start of writable memory. */
    const unsigned char *end,	/* The end of writable memory. */
    unsigned char *buf,		/* Where to serialize to */
    ZipEntry *z,		/* The description of what to serialize. */
    size_t nameLength)		/* The length of the name. */
{
    ZipWriteInt(start, end, buf + ZIP_CENTRAL_SIG_OFFS,
	    ZIP_CENTRAL_HEADER_SIG);
    ZipWriteShort(start, end, buf + ZIP_CENTRAL_VERSIONMADE_OFFS,
	    ZIP_MIN_VERSION);
    ZipWriteShort(start, end, buf + ZIP_CENTRAL_VERSION_OFFS, ZIP_MIN_VERSION);
    ZipWriteShort(start, end, buf + ZIP_CENTRAL_FLAGS_OFFS, z->isEncrypted);
    ZipWriteShort(start, end, buf + ZIP_CENTRAL_COMPMETH_OFFS,
	    z->compressMethod);
    ZipWriteShort(start, end, buf + ZIP_CENTRAL_MTIME_OFFS,
	    ToDosTime(z->timestamp));
    ZipWriteShort(start, end, buf + ZIP_CENTRAL_MDATE_OFFS,
	    ToDosDate(z->timestamp));
    ZipWriteInt(start, end, buf + ZIP_CENTRAL_CRC32_OFFS, z->crc32);
    ZipWriteInt(start, end, buf + ZIP_CENTRAL_COMPLEN_OFFS,
	    z->numCompressedBytes);
    ZipWriteInt(start, end, buf + ZIP_CENTRAL_UNCOMPLEN_OFFS, z->numBytes);
    ZipWriteShort(start, end, buf + ZIP_CENTRAL_PATHLEN_OFFS, nameLength);
    ZipWriteShort(start, end, buf + ZIP_CENTRAL_EXTRALEN_OFFS, 0);
    ZipWriteShort(start, end, buf + ZIP_CENTRAL_FCOMMENTLEN_OFFS, 0);
    ZipWriteShort(start, end, buf + ZIP_CENTRAL_DISKFILE_OFFS, 0);
    ZipWriteShort(start, end, buf + ZIP_CENTRAL_IATTR_OFFS, 0);
    ZipWriteInt(start, end, buf + ZIP_CENTRAL_EATTR_OFFS, 0);
    ZipWriteInt(start, end, buf + ZIP_CENTRAL_LOCALHDR_OFFS,
	    z->offset);
}

static void
SerializeCentralDirectorySuffix(
    const unsigned char *start,	/* The start of writable memory. */
    const unsigned char *end,	/* The end of writable memory. */
    unsigned char *buf,		/* Where to serialize to */
    int entryCount,		/* The number of entries in the directory */
    long long directoryStartOffset,
				/* The overall file offset of the start of the
				 * central directory. */
    long long suffixStartOffset)/* The overall file offset of the start of the
				 * suffix of the central directory (i.e.,
				 * where this data will be written). */
{
    ZipWriteInt(start, end, buf + ZIP_CENTRAL_END_SIG_OFFS,
	    ZIP_CENTRAL_END_SIG);
    ZipWriteShort(start, end, buf + ZIP_CENTRAL_DISKNO_OFFS, 0);
    ZipWriteShort(start, end, buf + ZIP_CENTRAL_DISKDIR_OFFS, 0);
    ZipWriteShort(start, end, buf + ZIP_CENTRAL_ENTS_OFFS, entryCount);
    ZipWriteShort(start, end, buf + ZIP_CENTRAL_TOTALENTS_OFFS, entryCount);
    ZipWriteInt(start, end, buf + ZIP_CENTRAL_DIRSIZE_OFFS,
	    suffixStartOffset - directoryStartOffset);
    ZipWriteInt(start, end, buf + ZIP_CENTRAL_DIRSTART_OFFS,
	    directoryStartOffset);
    ZipWriteShort(start, end, buf + ZIP_CENTRAL_COMMENTLEN_OFFS, 0);
}

/*
 *-------------------------------------------------------------------------
 *
 * ZipFSMkZipObjCmd, ZipFSLMkZipObjCmd --
 *
 *	These procedures are invoked to process the [zipfs mkzip] and [zipfs
 *	lmkzip] commands.  See description of ZipFSMkZipOrImg().
 *
 * Results:
 *	A standard Tcl result.
 *
 * Side effects:
 *	See description of ZipFSMkZipOrImg().
 *
 *-------------------------------------------------------------------------
 */

static int
ZipFSMkZipObjCmd(
    TCL_UNUSED(void *),
    Tcl_Interp *interp,		/* Current interpreter. */
    int objc,			/* Number of arguments. */
    Tcl_Obj *const objv[])	/* Argument objects. */
{
    Tcl_Obj *stripPrefix, *password;

    if (objc < 3 || objc > 5) {
	Tcl_WrongNumArgs(interp, 1, objv, "outfile indir ?strip? ?password?");
	return TCL_ERROR;
    }
    if (Tcl_IsSafe(interp)) {
	ZIPFS_ERROR(interp, "operation not permitted in a safe interpreter");
	ZIPFS_ERROR_CODE(interp, "SAFE_INTERP");
	return TCL_ERROR;
    }

    stripPrefix = (objc > 3 ? objv[3] : NULL);
    password = (objc > 4 ? objv[4] : NULL);
    return ZipFSMkZipOrImg(interp, 0, objv[1], objv[2], NULL, NULL,
	    stripPrefix, password);
}

static int
ZipFSLMkZipObjCmd(
    TCL_UNUSED(void *),
    Tcl_Interp *interp,		/* Current interpreter. */
    int objc,			/* Number of arguments. */
    Tcl_Obj *const objv[])	/* Argument objects. */
{
    Tcl_Obj *password;

    if (objc < 3 || objc > 4) {
	Tcl_WrongNumArgs(interp, 1, objv, "outfile inlist ?password?");
	return TCL_ERROR;
    }
    if (Tcl_IsSafe(interp)) {
	ZIPFS_ERROR(interp, "operation not permitted in a safe interpreter");
	ZIPFS_ERROR_CODE(interp, "SAFE_INTERP");
	return TCL_ERROR;
    }

    password = (objc > 3 ? objv[3] : NULL);
    return ZipFSMkZipOrImg(interp, 0, objv[1], NULL, objv[2], NULL,
	    NULL, password);
}

/*
 *-------------------------------------------------------------------------
 *
 * ZipFSMkImgObjCmd, ZipFSLMkImgObjCmd --
 *
 *	These procedures are invoked to process the [zipfs mkimg] and [zipfs
 *	lmkimg] commands.  See description of ZipFSMkZipOrImg().
 *
 * Results:
 *	A standard Tcl result.
 *
 * Side effects:
 *	See description of ZipFSMkZipOrImg().
 *
 *-------------------------------------------------------------------------
 */

static int
ZipFSMkImgObjCmd(
    TCL_UNUSED(void *),
    Tcl_Interp *interp,		/* Current interpreter. */
    int objc,			/* Number of arguments. */
    Tcl_Obj *const objv[])	/* Argument objects. */
{
    Tcl_Obj *originFile, *stripPrefix, *password;

    if (objc < 3 || objc > 6) {
	Tcl_WrongNumArgs(interp, 1, objv,
		"outfile indir ?strip? ?password? ?infile?");
	return TCL_ERROR;
    }
    if (Tcl_IsSafe(interp)) {
	ZIPFS_ERROR(interp, "operation not permitted in a safe interpreter");
	ZIPFS_ERROR_CODE(interp, "SAFE_INTERP");
	return TCL_ERROR;
    }

    originFile = (objc > 5 ? objv[5] : NULL);
    stripPrefix = (objc > 3 ? objv[3] : NULL);
    password = (objc > 4 ? objv[4] : NULL);
    return ZipFSMkZipOrImg(interp, 1, objv[1], objv[2], NULL,
	    originFile, stripPrefix, password);
}

static int
ZipFSLMkImgObjCmd(
    TCL_UNUSED(void *),
    Tcl_Interp *interp,		/* Current interpreter. */
    int objc,			/* Number of arguments. */
    Tcl_Obj *const objv[])	/* Argument objects. */
{
    Tcl_Obj *originFile, *password;

    if (objc < 3 || objc > 5) {
	Tcl_WrongNumArgs(interp, 1, objv, "outfile inlist ?password? ?infile?");
	return TCL_ERROR;
    }
    if (Tcl_IsSafe(interp)) {
	ZIPFS_ERROR(interp, "operation not permitted in a safe interpreter");
	ZIPFS_ERROR_CODE(interp, "SAFE_INTERP");
	return TCL_ERROR;
    }

    originFile = (objc > 4 ? objv[4] : NULL);
    password = (objc > 3 ? objv[3] : NULL);
    return ZipFSMkZipOrImg(interp, 1, objv[1], NULL, objv[2],
	    originFile, NULL, password);
}

/*
 *-------------------------------------------------------------------------
 *
 * ZipFSCanonicalObjCmd --
 *
 *	This procedure is invoked to process the [zipfs canonical] command.
 *	It returns the canonical name for a file within zipfs
 *
 * Results:
 *	Always TCL_OK provided the right number of arguments are supplied.
 *
 * Side effects:
 *	None.
 *
 *-------------------------------------------------------------------------
 */

static int
ZipFSCanonicalObjCmd(
    TCL_UNUSED(void *),
    Tcl_Interp *interp,		/* Current interpreter. */
    int objc,			/* Number of arguments. */
    Tcl_Obj *const objv[])	/* Argument objects. */
{
    char *mntpoint = NULL;
    char *filename = NULL;
    char *result;
    Tcl_DString dPath;

    if (objc < 2 || objc > 4) {
	Tcl_WrongNumArgs(interp, 1, objv, "?mountpoint? filename ?inZipfs?");
	return TCL_ERROR;
    }
    Tcl_DStringInit(&dPath);
    if (objc == 2) {
	filename = TclGetString(objv[1]);
	result = CanonicalPath("", filename, &dPath, 1);
    } else if (objc == 3) {
	mntpoint = TclGetString(objv[1]);
	filename = TclGetString(objv[2]);
	result = CanonicalPath(mntpoint, filename, &dPath, 1);
    } else {
	int zipfs = 0;

	if (Tcl_GetBooleanFromObj(interp, objv[3], &zipfs)) {
	    return TCL_ERROR;
	}
	mntpoint = TclGetString(objv[1]);
	filename = TclGetString(objv[2]);
	result = CanonicalPath(mntpoint, filename, &dPath, zipfs);
    }
    Tcl_SetObjResult(interp, Tcl_NewStringObj(result, -1));
    return TCL_OK;
}

/*
 *-------------------------------------------------------------------------
 *
 * ZipFSExistsObjCmd --
 *
 *	This procedure is invoked to process the [zipfs exists] command.  It
 *	tests for the existence of a file in the ZIP filesystem and places a
 *	boolean into the interp's result.
 *
 * Results:
 *	Always TCL_OK provided the right number of arguments are supplied.
 *
 * Side effects:
 *	None.
 *
 *-------------------------------------------------------------------------
 */

static int
ZipFSExistsObjCmd(
    TCL_UNUSED(void *),
    Tcl_Interp *interp,		/* Current interpreter. */
    int objc,			/* Number of arguments. */
    Tcl_Obj *const objv[])	/* Argument objects. */
{
    char *filename;
    int exists;

    if (objc != 2) {
	Tcl_WrongNumArgs(interp, 1, objv, "filename");
	return TCL_ERROR;
    }

    filename = TclGetString(objv[1]);

    ReadLock();
    exists = ZipFSLookup(filename) != NULL;
    if (!exists) {
	/* An ancestor directory of a file ? */
	exists = ContainsMountPoint(filename, -1);
    }

    Unlock();

    Tcl_SetObjResult(interp, Tcl_NewBooleanObj(exists));
    return TCL_OK;
}

/*
 *-------------------------------------------------------------------------
 *
 * ZipFSInfoObjCmd --
 *
 *	This procedure is invoked to process the [zipfs info] command.  On
 *	success, it returns a Tcl list made up of name of ZIP archive file,
 *	size uncompressed, size compressed, and archive offset of a file in
 *	the ZIP filesystem.
 *
 * Results:
 *	A standard Tcl result.
 *
 * Side effects:
 *	None.
 *
 *-------------------------------------------------------------------------
 */

static int
ZipFSInfoObjCmd(
    TCL_UNUSED(void *),
    Tcl_Interp *interp,		/* Current interpreter. */
    int objc,			/* Number of arguments. */
    Tcl_Obj *const objv[])	/* Argument objects. */
{
    char *filename;
    ZipEntry *z;
    int ret;

    if (objc != 2) {
	Tcl_WrongNumArgs(interp, 1, objv, "filename");
	return TCL_ERROR;
    }
    filename = TclGetString(objv[1]);
    ReadLock();
    z = ZipFSLookup(filename);
    if (z) {
	Tcl_Obj *result = Tcl_GetObjResult(interp);

	Tcl_ListObjAppendElement(interp, result,
		Tcl_NewStringObj(z->zipFilePtr->name, -1));
	Tcl_ListObjAppendElement(interp, result,
		Tcl_NewWideIntObj(z->numBytes));
	Tcl_ListObjAppendElement(interp, result,
		Tcl_NewWideIntObj(z->numCompressedBytes));
	Tcl_ListObjAppendElement(interp, result, Tcl_NewWideIntObj(z->offset));
	ret = TCL_OK;
    } else {
	Tcl_SetErrno(ENOENT);
	if (interp) {
	    Tcl_SetObjResult(
		interp,
		Tcl_ObjPrintf("path \"%s\" not found in any zipfs volume",
			      filename));
	}
	ret = TCL_ERROR;
    }
    Unlock();
    return ret;
}

/*
 *-------------------------------------------------------------------------
 *
 * ZipFSListObjCmd --
 *
 *	This procedure is invoked to process the [zipfs list] command.	 On
 *	success, it returns a Tcl list of files of the ZIP filesystem which
 *	match a search pattern (glob or regexp).
 *
 * Results:
 *	A standard Tcl result.
 *
 * Side effects:
 *	None.
 *
 *-------------------------------------------------------------------------
 */

static int
ZipFSListObjCmd(
    TCL_UNUSED(void *),
    Tcl_Interp *interp,		/* Current interpreter. */
    int objc,			/* Number of arguments. */
    Tcl_Obj *const objv[])	/* Argument objects. */
{
    char *pattern = NULL;
    Tcl_RegExp regexp = NULL;
    Tcl_HashEntry *hPtr;
    Tcl_HashSearch search;
    Tcl_Obj *result = Tcl_GetObjResult(interp);
    const char *options[] = {"-glob", "-regexp", NULL};
    enum list_options { OPT_GLOB, OPT_REGEXP };

    /*
     * Parse arguments.
     */

    if (objc > 3) {
	Tcl_WrongNumArgs(interp, 1, objv, "?(-glob|-regexp)? ?pattern?");
	return TCL_ERROR;
    }
    if (objc == 3) {
	int idx;

	if (Tcl_GetIndexFromObj(interp, objv[1], options, "option",
		0, &idx) != TCL_OK) {
	    return TCL_ERROR;
	}
	switch (idx) {
	case OPT_GLOB:
	    pattern = TclGetString(objv[2]);
	    break;
	case OPT_REGEXP:
	    regexp = Tcl_RegExpCompile(interp, TclGetString(objv[2]));
	    if (!regexp) {
		return TCL_ERROR;
	    }
	    break;
	}
    } else if (objc == 2) {
	pattern = TclGetString(objv[1]);
    }

    /*
     * Scan for matching entries.
     */

    ReadLock();
    if (pattern) {
	for (hPtr = Tcl_FirstHashEntry(&ZipFS.fileHash, &search);
		hPtr != NULL; hPtr = Tcl_NextHashEntry(&search)) {
	    ZipEntry *z = (ZipEntry *) Tcl_GetHashValue(hPtr);

	    if (Tcl_StringMatch(z->name, pattern)) {
		Tcl_ListObjAppendElement(interp, result,
			Tcl_NewStringObj(z->name, -1));
	    }
	}
    } else if (regexp) {
	for (hPtr = Tcl_FirstHashEntry(&ZipFS.fileHash, &search);
		hPtr; hPtr = Tcl_NextHashEntry(&search)) {
	    ZipEntry *z = (ZipEntry *) Tcl_GetHashValue(hPtr);

	    if (Tcl_RegExpExec(interp, regexp, z->name, z->name)) {
		Tcl_ListObjAppendElement(interp, result,
			Tcl_NewStringObj(z->name, -1));
	    }
	}
    } else {
	for (hPtr = Tcl_FirstHashEntry(&ZipFS.fileHash, &search);
		hPtr; hPtr = Tcl_NextHashEntry(&search)) {
	    ZipEntry *z = (ZipEntry *) Tcl_GetHashValue(hPtr);

	    Tcl_ListObjAppendElement(interp, result,
		    Tcl_NewStringObj(z->name, -1));
	}
    }
    Unlock();
    return TCL_OK;
}

/*
 *-------------------------------------------------------------------------
 *
 * TclZipfs_TclLibrary --
 *
 *	This procedure gets (and possibly finds) the root that Tcl's library
 *	files are mounted under.
 *
 * Results:
 *	A Tcl object holding the location (with zero refcount), or NULL if no
 *	Tcl library can be found.
 *
 * Side effects:
 *	May initialise the cache of where such library files are to be found.
 *	This cache is never cleared.
 *
 *-------------------------------------------------------------------------
 */

Tcl_Obj *
TclZipfs_TclLibrary(void)
{
    Tcl_Obj *vfsInitScript;
    int found;
#if (defined(_WIN32) || defined(__CYGWIN__)) && !defined(STATIC_BUILD)
#   define LIBRARY_SIZE	    64
    HMODULE hModule;
    WCHAR wName[MAX_PATH + LIBRARY_SIZE];
    char dllName[(MAX_PATH + LIBRARY_SIZE) * 3];
#endif /* _WIN32 */

    /*
     * Use the cached value if that has been set; we don't want to repeat the
     * searching and mounting.
     */

    if (zipfs_literal_tcl_library) {
	return Tcl_NewStringObj(zipfs_literal_tcl_library, -1);
    }

    /*
     * Look for the library file system within the executable.
     */

    vfsInitScript = Tcl_NewStringObj(ZIPFS_APP_MOUNT "/tcl_library/init.tcl",
	    -1);
    Tcl_IncrRefCount(vfsInitScript);
    found = Tcl_FSAccess(vfsInitScript, F_OK);
    Tcl_DecrRefCount(vfsInitScript);
    if (found == TCL_OK) {
	zipfs_literal_tcl_library = ZIPFS_APP_MOUNT "/tcl_library";
	return Tcl_NewStringObj(zipfs_literal_tcl_library, -1);
    }

    /*
     * Look for the library file system within the DLL/shared library.  Note
     * that we must mount the zip file and dll before releasing to search.
     */

#if !defined(STATIC_BUILD)
#if defined(_WIN32) || defined(__CYGWIN__)
    hModule = (HMODULE)TclWinGetTclInstance();
    GetModuleFileNameW(hModule, wName, MAX_PATH);
#ifdef __CYGWIN__
    cygwin_conv_path(3, wName, dllName, sizeof(dllName));
#else
    WideCharToMultiByte(CP_UTF8, 0, wName, -1, dllName, sizeof(dllName), NULL, NULL);
#endif

    if (ZipfsAppHookFindTclInit(dllName) == TCL_OK) {
	return Tcl_NewStringObj(zipfs_literal_tcl_library, -1);
    }
#elif !defined(NO_DLFCN_H)
    Dl_info dlinfo;
    if (dladdr((const void *)TclZipfs_TclLibrary, &dlinfo) && (dlinfo.dli_fname != NULL)
	&& (ZipfsAppHookFindTclInit(dlinfo.dli_fname) == TCL_OK)) {
	return Tcl_NewStringObj(zipfs_literal_tcl_library, -1);
    }
#else
    if (ZipfsAppHookFindTclInit(CFG_RUNTIME_LIBDIR "/" CFG_RUNTIME_DLLFILE) == TCL_OK) {
	return Tcl_NewStringObj(zipfs_literal_tcl_library, -1);
    }
#endif /* _WIN32 */
#endif /* !defined(STATIC_BUILD) */

    /*
     * If anything set the cache (but subsequently failed) go with that
     * anyway.
     */

    if (zipfs_literal_tcl_library) {
	return Tcl_NewStringObj(zipfs_literal_tcl_library, -1);
    }
    return NULL;
}

/*
 *-------------------------------------------------------------------------
 *
 * ZipFSTclLibraryObjCmd --
 *
 *	This procedure is invoked to process the
 *	[::tcl::zipfs::tcl_library_init] command, usually called during the
 *	execution of Tcl's interpreter startup. It returns the root that Tcl's
 *	library files are mounted under.
 *
 * Results:
 *	A standard Tcl result.
 *
 * Side effects:
 *	May initialise the cache of where such library files are to be found.
 *	This cache is never cleared.
 *
 *-------------------------------------------------------------------------
 */

static int
ZipFSTclLibraryObjCmd(
    TCL_UNUSED(void *),
    Tcl_Interp *interp,		/* Current interpreter. */
    TCL_UNUSED(int) /*objc*/,
    TCL_UNUSED(Tcl_Obj *const *)) /*objv*/
{
    if (!Tcl_IsSafe(interp)) {
	Tcl_Obj *pResult = TclZipfs_TclLibrary();

	if (!pResult) {
	    TclNewObj(pResult);
	}
	Tcl_SetObjResult(interp, pResult);
    }
    return TCL_OK;
}

/*
 *-------------------------------------------------------------------------
 *
 * ZipChannelClose --
 *
 *	This function is called to close a channel.
 *
 * Results:
 *	Always TCL_OK.
 *
 * Side effects:
 *	Resources are free'd.
 *
 *-------------------------------------------------------------------------
 */

static int
ZipChannelClose(
    void *instanceData,
    TCL_UNUSED(Tcl_Interp *),
    int flags)
{
    ZipChannel *info = (ZipChannel *) instanceData;

    if ((flags & (TCL_CLOSE_READ | TCL_CLOSE_WRITE)) != 0) {
	return EINVAL;
    }

    if (info->isEncrypted) {
	info->isEncrypted = 0;
	memset(info->keys, 0, sizeof(info->keys));
    }
    WriteLock();
    if (ZipChannelWritable(info)) {
	/*
	 * Copy channel data back into original file in archive.
	 * TODO - there seems to be no locking here to protect access from
	 * multiple threads. The channel (info) may be thread specific (?)
	 * but the ZipEntry is not afaict
	 */
	ZipEntry *z = info->zipEntryPtr;
	assert(info->ubufToFree && info->ubuf);
	unsigned char *newdata;
	newdata = (unsigned char *)Tcl_AttemptRealloc(
	    info->ubufToFree,
	    info->numBytes ? info->numBytes : 1); /* Bug [23dd83ce7c] */
	if (newdata == NULL) {
	    /* Could not reallocate, keep existing buffer */
	    newdata = info->ubufToFree;
	}
	info->ubufToFree = NULL; /* Now newdata! */
	info->ubuf = NULL;

	/* Replace old content */
	if (z->data) {
	    Tcl_Free(z->data);
	}
	z->data = newdata; /* May be NULL */
	z->numBytes = z->numCompressedBytes = info->numBytes;
	assert(z->data || z->numBytes == 0);
	z->compressMethod = ZIP_COMPMETH_STORED;
	z->timestamp = time(NULL);
	z->isDirectory = 0;
	z->isEncrypted = 0;
	z->offset = 0;
	z->crc32 = 0;
    }
    info->zipFilePtr->numOpen--;
    Unlock();
    if (info->ubufToFree) {
	assert(info->ubuf);
	Tcl_Free(info->ubufToFree);
	info->ubuf = NULL;
	info->ubufToFree = NULL;
    }
    Tcl_Free(info);
    return TCL_OK;
}

/*
 *-------------------------------------------------------------------------
 *
 * ZipChannelRead --
 *
 *	This function is called to read data from channel.
 *
 * Results:
 *	Number of bytes read or -1 on error with error number set.
 *
 * Side effects:
 *	Data is read and file pointer is advanced.
 *
 *-------------------------------------------------------------------------
 */

static int
ZipChannelRead(
    void *instanceData,
    char *buf,
    int toRead,
    int *errloc)
{
    ZipChannel *info = (ZipChannel *) instanceData;
    unsigned long nextpos;

    if (info->isDirectory < 0) {
	/*
	 * Special case: when executable combined with ZIP archive file read
	 * data in front of ZIP, i.e. the executable itself.
	 */

	nextpos = info->cursor + toRead;
	if (nextpos > info->zipFilePtr->baseOffset) {
	    toRead = info->zipFilePtr->baseOffset - info->cursor;
	    nextpos = info->zipFilePtr->baseOffset;
	}
	if (toRead == 0) {
	    return 0;
	}
	memcpy(buf, info->zipFilePtr->data, toRead);
	info->cursor = nextpos;
	*errloc = 0;
	return toRead;
    }
    if (info->isDirectory) {
	*errloc = EISDIR;
	return -1;
    }
    nextpos = info->cursor + toRead;
    if (nextpos > info->numBytes) {
	toRead = info->numBytes - info->cursor;
	nextpos = info->numBytes;
    }
    if (toRead == 0) {
	return 0;
    }
    if (info->isEncrypted) {
	int i;

	for (i = 0; i < toRead; i++) {
	    int ch = info->ubuf[i + info->cursor];

	    buf[i] = zdecode(info->keys, crc32tab, ch);
	}
    } else {
	memcpy(buf, info->ubuf + info->cursor, toRead);
    }
    info->cursor = nextpos;
    *errloc = 0;
    return toRead;
}

/*
 *-------------------------------------------------------------------------
 *
 * ZipChannelWrite --
 *
 *	This function is called to write data into channel.
 *
 * Results:
 *	Number of bytes written or -1 on error with error number set.
 *
 * Side effects:
 *	Data is written and file pointer is advanced.
 *
 *-------------------------------------------------------------------------
 */

static int
ZipChannelWrite(
    void *instanceData,
    const char *buf,
    int toWrite,
    int *errloc)
{
    ZipChannel *info = (ZipChannel *) instanceData;
    unsigned long nextpos;

    if (!ZipChannelWritable(info)) {
	*errloc = EINVAL;
	return -1;
    }
    if (info->mode & O_APPEND) {
	info->cursor = info->numBytes;
    }
    if (toWrite == 0) {
	*errloc = 0;
	return 0;
    }
    assert(info->maxWrite >= info->cursor);
    if (toWrite > (int) (info->maxWrite - info->cursor)) {
	/* Don't do partial writes in error case. Or should we? */
	*errloc = EFBIG;
	return -1;
    }
    nextpos = info->cursor + toWrite;
    memcpy(info->ubuf + info->cursor, buf, toWrite);
    info->cursor = nextpos;
    if (info->cursor > info->numBytes) {
	info->numBytes = info->cursor;
    }
    *errloc = 0;
    return toWrite;
}

/*
 *-------------------------------------------------------------------------
 *
 * ZipChannelSeek/ZipChannelWideSeek --
 *
 *	This function is called to position file pointer of channel.
 *
 * Results:
 *	New file position or -1 on error with error number set.
 *
 * Side effects:
 *	File pointer is repositioned according to offset and mode.
 *
 *-------------------------------------------------------------------------
 */

static long long
ZipChannelWideSeek(
    void *instanceData,
    long long offset,
    int mode,
    int *errloc)
{
    ZipChannel *info = (ZipChannel *) instanceData;
    size_t end;

    if (!ZipChannelWritable(info) && (info->isDirectory < 0)) {
	/*
	 * Special case: when executable combined with ZIP archive file, seek
	 * within front of ZIP, i.e. the executable itself.
	 */
	end = info->zipFilePtr->baseOffset;
    } else if (info->isDirectory) {
	*errloc = EINVAL;
	return -1;
    } else {
	end = info->numBytes;
    }
    switch (mode) {
    case SEEK_CUR:
	offset += info->cursor;
	break;
    case SEEK_END:
	offset += end;
	break;
    case SEEK_SET:
	break;
    default:
	*errloc = EINVAL;
	return -1;
    }
    if (offset < 0) {
	*errloc = EINVAL;
	return -1;
    }
    if (ZipChannelWritable(info)) {
	if ((size_t) offset > info->maxWrite) {
	    *errloc = EINVAL;
	    return -1;
	}
	if ((size_t) offset > info->numBytes) {
	    info->numBytes = offset;
	}
    } else if ((size_t) offset > end) {
	*errloc = EINVAL;
	return -1;
    }
    info->cursor = (size_t) offset;
    return info->cursor;
}

/*
 *-------------------------------------------------------------------------
 *
 * ZipChannelWatchChannel --
 *
 *	This function is called for event notifications on channel. Does
 *	nothing.
 *
 * Results:
 *	None.
 *
 * Side effects:
 *	None.
 *
 *-------------------------------------------------------------------------
 */

static void
ZipChannelWatchChannel(
    TCL_UNUSED(void *),
    TCL_UNUSED(int) /*mask*/)
{
    return;
}

/*
 *-------------------------------------------------------------------------
 *
 * ZipChannelGetFile --
 *
 *	This function is called to retrieve OS handle for channel.
 *
 * Results:
 *	Always TCL_ERROR since there's never an OS handle for a file within a
 *	ZIP archive.
 *
 * Side effects:
 *	None.
 *
 *-------------------------------------------------------------------------
 */

static int
ZipChannelGetFile(
    TCL_UNUSED(void *),
    TCL_UNUSED(int) /*direction*/,
    TCL_UNUSED(void **) /*handlePtr*/)
{
    return TCL_ERROR;
}

/*
 *-------------------------------------------------------------------------
 *
 * ZipChannelOpen --
 *
 *	This function opens a Tcl_Channel on a file from a mounted ZIP archive
 *	according to given open mode (already parsed by caller).
 *
 * Results:
 *	Tcl_Channel on success, or NULL on error.
 *
 * Side effects:
 *	Memory is allocated, the file from the ZIP archive is uncompressed.
 *
 *-------------------------------------------------------------------------
 */

static Tcl_Channel
ZipChannelOpen(
    Tcl_Interp *interp,		/* Current interpreter. */
    char *filename,		/* What are we opening. */
    int mode)			/* O_WRONLY O_RDWR O_TRUNC flags */
{
    ZipEntry *z;
    ZipChannel *info;
    int flags = 0;
    char cname[128];

    int wr = (mode & (O_WRONLY | O_RDWR)) != 0;

    /* Check for unsupported modes. */

    if ((ZipFS.wrmax <= 0) && wr) {
	Tcl_SetErrno(EACCES);
	if (interp) {
	    Tcl_SetObjResult(interp,
			     Tcl_ObjPrintf("writes not permitted: %s",
					   Tcl_PosixError(interp)));
	}
	return NULL;
    }

    if ((mode & (O_APPEND|O_TRUNC)) && !wr) {
	Tcl_SetErrno(EINVAL);
	if (interp) {
	    Tcl_SetObjResult(interp,
			     Tcl_ObjPrintf("Invalid flags 0x%x. O_APPEND and "
					   "O_TRUNC require write access: %s",
					   mode,
					   Tcl_PosixError(interp)));
	}
	return NULL;
    }

    /*
     * Is the file there?
     */

    WriteLock();
    z = ZipFSLookup(filename);
    if (!z) {
	Tcl_SetErrno(wr ? ENOTSUP : ENOENT);
	if (interp) {
	    Tcl_SetObjResult(interp,
			     Tcl_ObjPrintf("file \"%s\" not %s: %s",
					   filename,
					   wr ? "created" : "found",
					   Tcl_PosixError(interp)));
	}
	goto error;
    }

    if (z->numBytes < 0 || z->numCompressedBytes < 0 ||
	z->offset >= z->zipFilePtr->length) {
	/* Normally this should only happen for zip64. */
	ZIPFS_ERROR(interp, "file size error (may be zip64)");
	ZIPFS_ERROR_CODE(interp, "FILE_SIZE");
	goto error;
    }

    /*
     * Do we support opening the file that way?
     */

    if (wr && z->isDirectory) {
	Tcl_SetErrno(EISDIR);
	if (interp) {
	    Tcl_SetObjResult(interp, Tcl_ObjPrintf(
		    "unsupported file type: %s",
		    Tcl_PosixError(interp)));
	}
	goto error;
    }
    if ((z->compressMethod != ZIP_COMPMETH_STORED)
	    && (z->compressMethod != ZIP_COMPMETH_DEFLATED)) {
	ZIPFS_ERROR(interp, "unsupported compression method");
	ZIPFS_ERROR_CODE(interp, "COMP_METHOD");
	goto error;
    }
    if (wr) {
	if ((mode & O_TRUNC) == 0 && !z->data && (z->numBytes > ZipFS.wrmax)) {
	    Tcl_SetErrno(EFBIG);
	    ZIPFS_POSIX_ERROR(interp, "file size exceeds max writable");
	    goto error;
	}
	flags = TCL_WRITABLE;
	if (mode & O_RDWR)
	    flags |= TCL_READABLE;
    } else {
	/* Read-only */
	flags |= TCL_READABLE;
    }

    if (z->isEncrypted) {
	if (z->numCompressedBytes < 12) {
	    ZIPFS_ERROR(interp,
			"decryption failed: truncated decryption header");
	    ZIPFS_ERROR_CODE(interp, "DECRYPT");
	    goto error;
	}
	if (z->zipFilePtr->passBuf[0] == 0) {
	    ZIPFS_ERROR(interp, "decryption failed - no password provided");
	    ZIPFS_ERROR_CODE(interp, "DECRYPT");
	    goto error;
	}
    }

    info = AllocateZipChannel(interp);
    if (!info) {
	goto error;
    }
    info->zipFilePtr = z->zipFilePtr;
    info->zipEntryPtr = z;
    if (wr) {
	/* Set up a writable channel. */

<<<<<<< HEAD
	if (InitWritableChannel(interp, info, z, mode & O_TRUNC) == TCL_ERROR) {
	    Tcl_Free(info);
=======
	if (InitWritableChannel(interp, info, z, mode) == TCL_ERROR) {
	    ckfree(info);
>>>>>>> 687879b2
	    goto error;
	}
    } else if (z->data) {
	/* Set up a readable channel for direct data. */

	info->numBytes = z->numBytes;
	info->ubuf = z->data;
	info->ubufToFree = NULL; /* Not dynamically allocated */
    } else {
	/*
	 * Set up a readable channel.
	 */

	if (InitReadableChannel(interp, info, z) == TCL_ERROR) {
	    Tcl_Free(info);
	    goto error;
	}
    }

    if (z->crc32) {
	if (!(z->flags & ZE_F_CRC_COMPARED)) {
	    int crc = crc32(0, NULL, info->numBytes);
	    crc = crc32(crc, info->ubuf, info->numBytes);
	    z->flags |= ZE_F_CRC_COMPARED;
	    if (crc == z->crc32) {
		z->flags |= ZE_F_CRC_CORRECT;
	    }
	}
	if (!(z->flags & ZE_F_CRC_CORRECT)) {
	    ZIPFS_ERROR(interp, "invalid CRC");
	    ZIPFS_ERROR_CODE(interp, "CRC_FAILED");
	    if (info->ubufToFree) {
		Tcl_Free(info->ubufToFree);
	    }
	    Tcl_Free(info);
	    goto error;
	}
    }

    /*
     * Wrap the ZipChannel into a Tcl_Channel.
     */

    snprintf(cname, sizeof(cname), "zipfs_%" TCL_Z_MODIFIER "x_%d", z->offset,
	    ZipFS.idCount++);
    z->zipFilePtr->numOpen++;
    Unlock();
    return Tcl_CreateChannel(&ZipChannelType, cname, info, flags);

  error:
    Unlock();
    return NULL;
}

/*
 *-------------------------------------------------------------------------
 *
 * InitWritableChannel --
 *
 *	Assistant for ZipChannelOpen() that sets up a writable channel. It's
 *	up to the caller to actually register the channel.
 *
 * Returns:
 *	Tcl result code.
 *
 * Side effects:
 *	Allocates memory for the implementation of the channel. Writes to the
 *	interpreter's result on error.
 *
 *-------------------------------------------------------------------------
 */

static int
InitWritableChannel(
    Tcl_Interp *interp,		/* Current interpreter, or NULL (when errors
				 * will be silent). */
    ZipChannel *info,		/* The channel to set up. */
    ZipEntry *z,		/* The zipped file that the channel will write
				 * to. */
    int mode)			/* O_APPEND, O_TRUNC */
{
    int i, ch;
    unsigned char *cbuf = NULL;

    /*
     * Set up a writable channel.
     */

    info->mode = mode;
    info->maxWrite = ZipFS.wrmax;

    info->ubufToFree =
	(unsigned char *)Tcl_AttemptAlloc(info->maxWrite ? info->maxWrite : 1);
    info->ubuf = info->ubufToFree;
    if (!info->ubuf) {
	goto memoryError;
    }
    /* TODO - why is the memset necessary? Not cheap for default maxWrite. */
    memset(info->ubuf, 0, info->maxWrite);

    if (z->isEncrypted) {
	assert(z->numCompressedBytes >= 12); /* caller should have checked*/
	if (DecodeCryptHeader(
		interp, z, info->keys, z->zipFilePtr->data + z->offset) !=
	    TCL_OK) {
	    goto error_cleanup;
	}
    }
    
    if (mode & O_TRUNC) {
	/*
	 * Truncate; nothing there.
	 */

	info->numBytes = 0;
	z->crc32 = 0; /* Truncated, CRC no longer applicable */
    } else if (z->data) {
	/*
	 * Already got uncompressed data.
	 */
	if (z->numBytes > (int) info->maxWrite)
	    goto tooBigError;

	memcpy(info->ubuf, z->data, z->numBytes);
	info->numBytes = z->numBytes;
    } else {
	/*
	 * Need to uncompress the existing data.
	 */

	unsigned char *zbuf = z->zipFilePtr->data + z->offset;

	if (z->isEncrypted) {
	    zbuf += 12;
	}

	if (z->compressMethod == ZIP_COMPMETH_DEFLATED) {
	    z_stream stream;
	    int err;

	    memset(&stream, 0, sizeof(z_stream));
	    stream.zalloc = Z_NULL;
	    stream.zfree = Z_NULL;
	    stream.opaque = Z_NULL;
	    stream.avail_in = z->numCompressedBytes;
	    if (z->isEncrypted) {
		unsigned int j;

		/* Min length 12 for keys should already been checked. */
		assert(stream.avail_in >= 12);

		stream.avail_in -= 12;
		cbuf = (unsigned char *) Tcl_AttemptAlloc(stream.avail_in ? stream.avail_in : 1);
		if (!cbuf) {
		    goto memoryError;
		}
		for (j = 0; j < stream.avail_in; j++) {
		    ch = zbuf[j];
		    cbuf[j] = zdecode(info->keys, crc32tab, ch);
		}
		stream.next_in = cbuf;
	    } else {
		stream.next_in = zbuf;
	    }
	    stream.next_out = info->ubuf;
	    stream.avail_out = info->maxWrite;
	    if (inflateInit2(&stream, -15) != Z_OK) {
		goto corruptionError;
	    }
	    err = inflate(&stream, Z_SYNC_FLUSH);
	    inflateEnd(&stream);
	    if ((err != Z_STREAM_END) &&
		((err != Z_OK) || (stream.avail_in != 0))) {
		goto corruptionError;
	    }
	    /* Even if decompression succeeded, counts should be as expected */
	    if ((int) stream.total_out != z->numBytes)
		goto corruptionError;
	    info->numBytes = z->numBytes;
	    if (cbuf) {
		Tcl_Free(cbuf);
	    }
	} else if (z->isEncrypted) {
	    /*
	     * Need to decrypt some otherwise-simple stored data.
	     */
	    if (z->numCompressedBytes <= 12 ||
		(z->numCompressedBytes - 12) != z->numBytes)
		goto corruptionError;
	    int len = z->numCompressedBytes - 12;
	    for (i = 0; i < len; i++) {
		ch = zbuf[i];
		info->ubuf[i] = zdecode(info->keys, crc32tab, ch);
	    }
	    info->numBytes = len;
	}
	else {
	    /*
	     * Simple stored data. Copy into our working buffer.
	     */
	    memcpy(info->ubuf, zbuf, z->numBytes);
	    info->numBytes = z->numBytes;
	}
	memset(info->keys, 0, sizeof(info->keys));
    }
    if (mode & O_APPEND) {
	info->cursor = info->numBytes;
    }

    assert(info->numBytes == 0 || (int)info->numBytes == z->numBytes);
    return TCL_OK;

  memoryError:
    ZIPFS_MEM_ERROR(interp);
    goto error_cleanup;

  tooBigError:
    Tcl_SetErrno(EFBIG);
    ZIPFS_POSIX_ERROR(interp, "file size exceeds max writable");
    goto error_cleanup;

  corruptionError:
    if (cbuf) {
	memset(info->keys, 0, sizeof(info->keys));
	Tcl_Free(cbuf);
    }
    ZIPFS_ERROR(interp, "decompression error");
    ZIPFS_ERROR_CODE(interp, "CORRUPT");

  error_cleanup:
    if (info->ubufToFree) {
	Tcl_Free(info->ubufToFree);
	info->ubufToFree = NULL;
	info->ubuf = NULL;
    }
    return TCL_ERROR;
}

/*
 *-------------------------------------------------------------------------
 *
 * InitReadableChannel --
 *
 *	Assistant for ZipChannelOpen() that sets up a readable channel. It's
 *	up to the caller to actually register the channel. Caller should have
 *	validated the passed ZipEntry (byte counts in particular)
 *
 * Returns:
 *	Tcl result code.
 *
 * Side effects:
 *	Allocates memory for the implementation of the channel. Writes to the
 *	interpreter's result on error.
 *
 *-------------------------------------------------------------------------
 */

static int
InitReadableChannel(
    Tcl_Interp *interp,		/* Current interpreter, or NULL (when errors
				 * will be silent). */
    ZipChannel *info,		/* The channel to set up. */
    ZipEntry *z)		/* The zipped file that the channel will read
				 * from. */
{
    unsigned char *ubuf = NULL;
    int ch;

    info->iscompr = (z->compressMethod == ZIP_COMPMETH_DEFLATED);
    info->ubuf = z->zipFilePtr->data + z->offset;
    info->ubufToFree = NULL; /* ubuf memory not allocated */
    info->isDirectory = z->isDirectory;
    info->isEncrypted = z->isEncrypted;
    info->mode = O_RDONLY;

    /* Caller must validate - bug [6ed3447a7e] */
    assert(z->numBytes >= 0 && z->numCompressedBytes >= 0);
    info->numBytes = z->numBytes;

    if (info->isEncrypted) {
	assert(z->numCompressedBytes >= 12); /* caller should have checked*/
	if (DecodeCryptHeader(interp, z, info->keys, info->ubuf) != TCL_OK) {
	    goto error_cleanup;
	}
	info->ubuf += 12;
    }

    if (info->iscompr) {
	z_stream stream;
	int err;
	unsigned int j;

	/*
	 * Data to decode is compressed, and possibly encrpyted too.
	 */

	memset(&stream, 0, sizeof(z_stream));
	stream.zalloc = Z_NULL;
	stream.zfree = Z_NULL;
	stream.opaque = Z_NULL;
	stream.avail_in = z->numCompressedBytes;
	if (info->isEncrypted) {
	    assert(stream.avail_in >= 12);
	    stream.avail_in -= 12;
	    ubuf = (unsigned char *) Tcl_AttemptAlloc(stream.avail_in ? stream.avail_in : 1);
	    if (!ubuf) {
		goto memoryError;
	    }

	    for (j = 0; j < stream.avail_in; j++) {
		ch = info->ubuf[j];
		ubuf[j] = zdecode(info->keys, crc32tab, ch);
	    }
	    stream.next_in = ubuf;
	} else {
	    stream.next_in = info->ubuf;
	}
	info->ubufToFree = (unsigned char *)
		Tcl_AttemptAlloc(info->numBytes ? info->numBytes : 1);
	info->ubuf = info->ubufToFree;
	stream.next_out = info->ubuf;
	if (!info->ubuf) {
	    goto memoryError;
	}
	stream.avail_out = info->numBytes;
	if (inflateInit2(&stream, -15) != Z_OK) {
	    goto corruptionError;
	}
	err = inflate(&stream, Z_SYNC_FLUSH);
	inflateEnd(&stream);

	/*
	 * Decompression was successful if we're either in the END state, or
	 * in the OK state with no buffered bytes.
	 */

	if ((err != Z_STREAM_END)
		&& ((err != Z_OK) || (stream.avail_in != 0))) {
	    goto corruptionError;
	}
	/* Even if decompression succeeded, counts should be as expected */
	if ((int) stream.total_out != z->numBytes)
	    goto corruptionError;

	if (ubuf) {
	    info->isEncrypted = 0;
	    memset(info->keys, 0, sizeof(info->keys));
	    Tcl_Free(ubuf);
	}
	return TCL_OK;
    } else if (info->isEncrypted) {
	unsigned int j, len;

	/*
	 * Decode encrypted but uncompressed file, since we support Tcl_Seek()
	 * on it, and it can be randomly accessed later.
	 */
	if (z->numCompressedBytes <= 12 || (z->numCompressedBytes - 12) != z->numBytes)
	    goto corruptionError;
	len = z->numCompressedBytes - 12;
	ubuf = (unsigned char *) Tcl_AttemptAlloc(len);
	if (ubuf == NULL) {
	    goto memoryError;
	}
	for (j = 0; j < len; j++) {
	    ch = info->ubuf[j];
	    ubuf[j] = zdecode(info->keys, crc32tab, ch);
	}
	info->ubufToFree = ubuf;
	info->ubuf = info->ubufToFree;
	ubuf = NULL; /* So it does not inadvertently get free on future changes */
	info->isEncrypted = 0;
    }
    return TCL_OK;

  corruptionError:
    ZIPFS_ERROR(interp, "decompression error");
    ZIPFS_ERROR_CODE(interp, "CORRUPT");
    goto error_cleanup;

  memoryError:
    ZIPFS_MEM_ERROR(interp);

  error_cleanup:
    if (ubuf) {
	memset(info->keys, 0, sizeof(info->keys));
	Tcl_Free(ubuf);
    }
    if (info->ubufToFree) {
	Tcl_Free(info->ubufToFree);
	info->ubufToFree = NULL;
	info->ubuf = NULL;
    }

    return TCL_ERROR;
}

/*
 *-------------------------------------------------------------------------
 *
 * ZipEntryStat --
 *
 *	This function implements the ZIP filesystem specific version of the
 *	library version of stat.
 *
 * Results:
 *	See stat documentation.
 *
 * Side effects:
 *	See stat documentation.
 *
 *-------------------------------------------------------------------------
 */

static int
ZipEntryStat(
    char *path,
    Tcl_StatBuf *buf)
{
    ZipEntry *z;
    int ret;

    ReadLock();
    z = ZipFSLookup(path);
    if (z) {
	memset(buf, 0, sizeof(Tcl_StatBuf));
	if (z->isDirectory) {
	    buf->st_mode = S_IFDIR | 0555;
	} else {
	    buf->st_mode = S_IFREG | 0555;
	}
	buf->st_size = z->numBytes;
	buf->st_mtime = z->timestamp;
	buf->st_ctime = z->timestamp;
	buf->st_atime = z->timestamp;
	ret = 0;
    } else if (ContainsMountPoint(path, -1)) {
	/* An intermediate dir under which a mount exists */
	memset(buf, 0, sizeof(Tcl_StatBuf));
	Tcl_Time t;
	Tcl_GetTime(&t);
	buf->st_atime = buf->st_mtime = buf->st_ctime = t.sec;
	buf->st_mode = S_IFDIR | 0555;
	ret = 0;
    } else {
	Tcl_SetErrno(ENOENT);
	ret = -1;
    }
    Unlock();
    return ret;
}

/*
 *-------------------------------------------------------------------------
 *
 * ZipEntryAccess --
 *
 *	This function implements the ZIP filesystem specific version of the
 *	library version of access.
 *
 * Results:
 *	See access documentation.
 *
 * Side effects:
 *	See access documentation.
 *
 *-------------------------------------------------------------------------
 */

static int
ZipEntryAccess(
    char *path,
    int mode)
{
    if (mode & X_OK) {
	return -1;
    }

    ReadLock();
    int access;
    ZipEntry *z = ZipFSLookup(path);
    if (z) {
	/* Currently existing files read/write but dirs are read-only */
	access = (z->isDirectory && (mode & W_OK)) ? -1 : 0;
    } else {
	if (mode & W_OK) {
	    access = -1;
	} else {
	    /*
	     * Even if entry does not exist, could be intermediate dir
	     * containing a mount point 
	     */
	    access = ContainsMountPoint(path, -1) ? 0 : -1;
	}
    }
    Unlock();
    return access;
}

/*
 *-------------------------------------------------------------------------
 *
 * ZipFSOpenFileChannelProc --
 *
 *	Open a channel to a file in a mounted ZIP archive. Delegates to
 *	ZipChannelOpen().
 *
 * Results:
 *	Tcl_Channel on success, or NULL on error.
 *
 * Side effects:
 *	Allocates memory.
 *
 *-------------------------------------------------------------------------
 */

static Tcl_Channel
ZipFSOpenFileChannelProc(
    Tcl_Interp *interp,		/* Current interpreter. */
    Tcl_Obj *pathPtr,
    int mode,
    TCL_UNUSED(int) /* permissions */)
{
    pathPtr = Tcl_FSGetNormalizedPath(NULL, pathPtr);
    if (!pathPtr) {
	return NULL;
    }

    return ZipChannelOpen(interp, Tcl_GetString(pathPtr), mode);
}

/*
 *-------------------------------------------------------------------------
 *
 * ZipFSStatProc --
 *
 *	This function implements the ZIP filesystem specific version of the
 *	library version of stat.
 *
 * Results:
 *	See stat documentation.
 *
 * Side effects:
 *	See stat documentation.
 *
 *-------------------------------------------------------------------------
 */

static int
ZipFSStatProc(
    Tcl_Obj *pathPtr,
    Tcl_StatBuf *buf)
{
    pathPtr = Tcl_FSGetNormalizedPath(NULL, pathPtr);
    if (!pathPtr) {
	return -1;
    }
    return ZipEntryStat(TclGetString(pathPtr), buf);
}

/*
 *-------------------------------------------------------------------------
 *
 * ZipFSAccessProc --
 *
 *	This function implements the ZIP filesystem specific version of the
 *	library version of access.
 *
 * Results:
 *	See access documentation.
 *
 * Side effects:
 *	See access documentation.
 *
 *-------------------------------------------------------------------------
 */

static int
ZipFSAccessProc(
    Tcl_Obj *pathPtr,
    int mode)
{
    pathPtr = Tcl_FSGetNormalizedPath(NULL, pathPtr);
    if (!pathPtr) {
	return -1;
    }
    return ZipEntryAccess(TclGetString(pathPtr), mode);
}

/*
 *-------------------------------------------------------------------------
 *
 * ZipFSFilesystemSeparatorProc --
 *
 *	This function returns the separator to be used for a given path. The
 *	object returned should have a refCount of zero
 *
 * Results:
 *	A Tcl object, with a refCount of zero. If the caller needs to retain a
 *	reference to the object, it should call Tcl_IncrRefCount, and should
 *	otherwise free the object.
 *
 * Side effects:
 *	None.
 *
 *-------------------------------------------------------------------------
 */

static Tcl_Obj *
ZipFSFilesystemSeparatorProc(
    TCL_UNUSED(Tcl_Obj *) /*pathPtr*/)
{
    return Tcl_NewStringObj("/", -1);
}

/*
 *-------------------------------------------------------------------------
 *
 * AppendWithPrefix --
 *
 *	Worker for ZipFSMatchInDirectoryProc() that is a wrapper around
 *	Tcl_ListObjAppendElement() which knows about handling prefixes.
 *
 *-------------------------------------------------------------------------
 */

static inline void
AppendWithPrefix(
    Tcl_Obj *result,		/* Where to append a list element to. */
    Tcl_DString *prefix,	/* The prefix to add to the element, or NULL
				 * for don't do that. */
    const char *name,		/* The name to append. */
    size_t nameLen)		/* The length of the name. May be TCL_INDEX_NONE for
				 * append-up-to-NUL-byte. */
{
    if (prefix) {
	size_t prefixLength = Tcl_DStringLength(prefix);

	Tcl_DStringAppend(prefix, name, nameLen);
	Tcl_ListObjAppendElement(NULL, result, Tcl_NewStringObj(
		Tcl_DStringValue(prefix), Tcl_DStringLength(prefix)));
	Tcl_DStringSetLength(prefix, prefixLength);
    } else {
	Tcl_ListObjAppendElement(NULL, result, Tcl_NewStringObj(name, nameLen));
    }
}

/*
 *-------------------------------------------------------------------------
 *
 * ZipFSMatchInDirectoryProc --
 *
 *	This routine is used by the globbing code to search a directory for
 *	all files which match a given pattern.
 *
 * Results:
 *	The return value is a standard Tcl result indicating whether an error
 *	occurred in globbing. Errors are left in interp, good results are
 *	lappend'ed to resultPtr (which must be a valid object).
 *
 * Side effects:
 *	None.
 *
 *-------------------------------------------------------------------------
 */

static int
ZipFSMatchInDirectoryProc(
    TCL_UNUSED(Tcl_Interp *),
    Tcl_Obj *result,		/* Where to append matched items to. */
    Tcl_Obj *pathPtr,		/* Where we are looking. */
    const char *pattern,	/* What names we are looking for. */
    Tcl_GlobTypeData *types)	/* What types we are looking for. */
{
    Tcl_Obj *normPathPtr = Tcl_FSGetNormalizedPath(NULL, pathPtr);
    int scnt, l, dirOnly = -1, mounts = 0;
    Tcl_Size prefixLen, len, strip = 0;
    char *pat, *prefix, *path;
    Tcl_DString dsPref, *prefixBuf = NULL;

    if (!normPathPtr) {
	return -1;
    }
    if (types) {
	dirOnly = (types->type & TCL_GLOB_TYPE_DIR) == TCL_GLOB_TYPE_DIR;
	mounts = (types->type == TCL_GLOB_TYPE_MOUNT);
    }

    /*
     * The prefix that gets prepended to results.
     */

    prefix = Tcl_GetStringFromObj(pathPtr, &prefixLen);

    /*
     * The (normalized) path we're searching.
     */

    path = Tcl_GetStringFromObj(normPathPtr, &len);

    Tcl_DStringInit(&dsPref);
    if (strcmp(prefix, path) == 0) {
	prefixBuf = NULL;
    } else {
	/*
	 * We need to strip the normalized prefix of the filenames and replace
	 * it with the official prefix that we were expecting to get.
	 */

	strip = len + 1;
	Tcl_DStringAppend(&dsPref, prefix, prefixLen);
	Tcl_DStringAppend(&dsPref, "/", 1);
	prefix = Tcl_DStringValue(&dsPref);
	prefixBuf = &dsPref;
    }

    ReadLock();

    /*
     * Are we globbing the mount points?
     */

    if (mounts) {
	ZipFSMatchMountPoints(result, normPathPtr, pattern, prefixBuf);
	goto end;
    }

    /* Does the path exist in the hash table? */
    ZipEntry *z = ZipFSLookup(path);
    if (z) {
	/*
	 * Can we skip the complexity of actual globbing? Without a pattern,
	 * yes; it's a directory existence test.
	 */
	if (!pattern || (pattern[0] == '\0')) {
	    /* TODO - can't seem to get to this code from script for tests. */
	    /* Follow logic of what tclUnixFile.c does */
	    if ((dirOnly < 0) || (!dirOnly && !z->isDirectory) ||
		(dirOnly && z->isDirectory)) {
		Tcl_ListObjAppendElement(NULL, result, pathPtr);
	    }
	    goto end;
	}
    } else {
	/* Not in the hash table but could be an intermediate dir in a mount */
	if (!pattern || (pattern[0] == '\0')) {
	    /* TODO - can't seem to get to this code from script for tests. */
	    if (dirOnly && ContainsMountPoint(path, len)) {
		Tcl_ListObjAppendElement(NULL, result, pathPtr);
	    }
	    goto end;
	}
    }

    int foundInHash = (z != NULL);

    /*
     * We've got to work for our supper and do the actual globbing. And all
     * we've got really is an undifferentiated pile of all the filenames we've
     * got from all our ZIP mounts.
     */

    l = strlen(pattern);
    pat = (char *) Tcl_Alloc(len + l + 2);
    memcpy(pat, path, len);
    while ((len > 1) && (pat[len - 1] == '/')) {
	--len;
    }
    if ((len > 1) || (pat[0] != '/')) {
	pat[len] = '/';
	++len;
    }
    memcpy(pat + len, pattern, l + 1);
    scnt = CountSlashes(pat);

    Tcl_HashTable duplicates;
    int notDuplicate = 0;
    Tcl_InitHashTable(&duplicates, TCL_STRING_KEYS);

    Tcl_HashEntry *hPtr;
    Tcl_HashSearch search;
    if (foundInHash) {
	for (hPtr = Tcl_FirstHashEntry(&ZipFS.fileHash, &search); hPtr;
	     hPtr = Tcl_NextHashEntry(&search)) {
	    z = (ZipEntry *)Tcl_GetHashValue(hPtr);

	    if ((dirOnly >= 0) && ((dirOnly && !z->isDirectory) ||
				   (!dirOnly && z->isDirectory))) {
		continue;
	    }
	    if ((z->depth == scnt) &&
		((z->flags & ZE_F_VOLUME) == 0) /* Bug 14db54d81e */
		&& Tcl_StringCaseMatch(z->name, pat, 0)) {
		Tcl_CreateHashEntry(&duplicates, z->name + strip, &notDuplicate);
		assert(notDuplicate);
		AppendWithPrefix(result, prefixBuf, z->name + strip, -1);
	    }
	}
    } 
    if (dirOnly) {
	/* 
	 * Not found in hash. May be a path that is the ancestor of a mount.
	 * e.g. glob //zipfs:/a/? with mount at //zipfs:/a/b/c. Also have
	 * to be careful about duplicates, such as when another mount is
	 * //zipfs:/a/b/d
	 */
	Tcl_DString ds;
	Tcl_DStringInit(&ds);
	for (hPtr = Tcl_FirstHashEntry(&ZipFS.zipHash, &search); hPtr;
	     hPtr = Tcl_NextHashEntry(&search)) {
	    ZipFile *zf = (ZipFile *)Tcl_GetHashValue(hPtr);
	    if (Tcl_StringCaseMatch(zf->mountPoint, pat, 0)) {
		const char *tail = zf->mountPoint + len;
		if (*tail == '\0')
		    continue;
		const char *end = strchr(tail, '/');
		Tcl_DStringAppend(&ds,
				  zf->mountPoint + strip,
				  end ? (Tcl_Size)(end - zf->mountPoint) : -1);
		const char *matchedPath = Tcl_DStringValue(&ds);
		(void)Tcl_CreateHashEntry(
		    &duplicates, matchedPath, &notDuplicate);
		if (notDuplicate) {
		    AppendWithPrefix(
			result, prefixBuf, matchedPath, Tcl_DStringLength(&ds));
		}
		Tcl_DStringFree(&ds);
	    }
	}
    }
    Tcl_DeleteHashTable(&duplicates);
    Tcl_Free(pat);

  end:
    Unlock();
    Tcl_DStringFree(&dsPref);
    return TCL_OK;
}

/*
 *-------------------------------------------------------------------------
 *
 * ZipFSMatchMountPoints --
 *
 *	This routine is a worker for ZipFSMatchInDirectoryProc, used by the
 *	globbing code to search for all mount points files which match a given
 *	pattern.
 *
 * Results:
 *	None.
 *
 * Side effects:
 *	Adds the matching mounts to the list in result, uses prefix as working
 *	space if it is non-NULL.
 *
 *-------------------------------------------------------------------------
 */

static void
ZipFSMatchMountPoints(
    Tcl_Obj *result,		/* The list of matches being built. */
    Tcl_Obj *normPathPtr,	/* Where we're looking from. */
    const char *pattern,	/* What we're looking for. NULL for a full
				 * list. */
    Tcl_DString *prefix)	/* Workspace filled with a prefix for all the
				 * filenames, or NULL if no prefix is to be
				 * used. */
{
    Tcl_HashEntry *hPtr;
    Tcl_HashSearch search;
    int l;
    Tcl_Size normLength;
    const char *path = Tcl_GetStringFromObj(normPathPtr, &normLength);
    Tcl_Size len = normLength;

    if (len < 1) {
	/*
	 * Shouldn't happen. But "shouldn't"...
	 */

	return;
    }
    l = CountSlashes(path);
    if (path[len - 1] == '/') {
	len--;
    } else {
	l++;
    }
    if (!pattern || (pattern[0] == '\0')) {
	pattern = "*";
    }

    for (hPtr = Tcl_FirstHashEntry(&ZipFS.zipHash, &search); hPtr;
	    hPtr = Tcl_NextHashEntry(&search)) {
	ZipFile *zf = (ZipFile *) Tcl_GetHashValue(hPtr);

	if (zf->mountPointLen == 0) {
	    ZipEntry *z;

	    /*
	     * Enumerate the contents of the ZIP; it's mounted on the root.
	     * TODO - a holdover from androwish? Tcl does not allow mounting
	     * outside of the //zipfs:/ area.
	     */

	    for (z = zf->topEnts; z; z = z->tnext) {
		Tcl_Size lenz = strlen(z->name);

		if ((lenz > len + 1) && (strncmp(z->name, path, len) == 0)
			&& (z->name[len] == '/')
			&& ((int) CountSlashes(z->name) == l)
			&& Tcl_StringCaseMatch(z->name + len + 1, pattern, 0)) {
		    AppendWithPrefix(result, prefix, z->name, lenz);
		}
	    }
	} else if ((zf->mountPointLen > len + 1)
		&& (strncmp(zf->mountPoint, path, len) == 0)
		&& (zf->mountPoint[len] == '/')
		&& ((int) CountSlashes(zf->mountPoint) == l)
		&& Tcl_StringCaseMatch(zf->mountPoint + len + 1,
			pattern, 0)) {
	    /*
	     * Standard mount; append if it matches.
	     */

	    AppendWithPrefix(result, prefix, zf->mountPoint, zf->mountPointLen);
	}
    }
}

/*
 *-------------------------------------------------------------------------
 *
 * ZipFSPathInFilesystemProc --
 *
 *	This function determines if the given path object is in the ZIP
 *	filesystem.
 *
 * Results:
 *	TCL_OK when the path object is in the ZIP filesystem, -1 otherwise.
 *
 * Side effects:
 *	None.
 *
 *-------------------------------------------------------------------------
 */

static int
ZipFSPathInFilesystemProc(
    Tcl_Obj *pathPtr,
    TCL_UNUSED(void **))
{
    Tcl_HashEntry *hPtr;
    Tcl_HashSearch search;
    Tcl_Size len;
    char *path;

    pathPtr = Tcl_FSGetNormalizedPath(NULL, pathPtr);
    if (!pathPtr) {
	return -1;
    }
    path = Tcl_GetStringFromObj(pathPtr, &len);
    /*
     * TODO - why not make ZIPFS_VOLUME both necessary AND sufficient?
     * Currently we only claim ownership if there is a matching mount.
     */
    if (strncmp(path, ZIPFS_VOLUME, ZIPFS_VOLUME_LEN) != 0) {
	return -1;
    } else if (len == ZIPFS_VOLUME_LEN && ZipFS.zipHash.numEntries != 0) {
	/* zipfs root and at least one entry */
	return TCL_OK;
    }

    int ret = TCL_OK;

    ReadLock();
    hPtr = Tcl_FindHashEntry(&ZipFS.fileHash, path);
    if (hPtr) {
	goto endloop;
    }

    /*
     * Not in hash table but still could be owned by zipfs in two other cases:
     * Assuming there is a mount point //zipfs:/a/b/c,
     *  1. The path is under the mount point, e.g. //zipfs:/a/b/c/f but that
     *     file does not exist.
     *  2. The path is an intermediate directory in a mount point, e.g.
     *     //zipfs:/a/b
     */

    for (hPtr = Tcl_FirstHashEntry(&ZipFS.zipHash, &search); hPtr;
	    hPtr = Tcl_NextHashEntry(&search)) {
	ZipFile *zf = (ZipFile *) Tcl_GetHashValue(hPtr);

	if (zf->mountPointLen == 0) {
	    /*
	     * Mounted on the root (/)
	     * TODO - a holdover from androwish? Tcl does not allow mounting
	     * outside of the //zipfs:/ area.
	     */
	    ZipEntry *z;

	    for (z = zf->topEnts; z != NULL; z = z->tnext) {
		if (strncmp(path, z->name, len) == 0) {
		    int lenz = (int)strlen(z->name);
		    if (len == lenz) {
			/* Would have been in hash table? But nm ... */
			goto endloop;
		    } else if (len > lenz) {
			/* Case 1 above */
			if (path[lenz] == '/') {
			    goto endloop;
			}
		    } else { /* len < lenz */
			/* Case 2 above */
			if (z->name[len] == '/') {
			    goto endloop;
			}
		    }
		}
	    }
	} else {
	    /* Not mounted on root - the norm in Tcl core */

	    /* Lengths are known so check them before strnmp for efficiency*/
	    assert(len != ZIPFS_VOLUME_LEN); /* Else already handled at top */
	    if (len == zf->mountPointLen) {
		/* A non-root or root mount. */
		goto endloop;
	    } else if (len > zf->mountPointLen) {
		/* Case 1 above */
		if (path[zf->mountPointLen] == '/' &&
		strncmp(path, zf->mountPoint, zf->mountPointLen) == 0) {
		    goto endloop;
		}
	    } else { /* len < zf->mountPointLen */
		if (zf->mountPoint[len] == '/' &&
		strncmp(path, zf->mountPoint, len) == 0) {
		    goto endloop;
		}
	    }
	}
    }
    ret = -1; /* Not our file */

  endloop:
    Unlock();
    return ret;
}

/*
 *-------------------------------------------------------------------------
 *
 * ZipFSListVolumesProc --
 *
 *	Lists the currently mounted ZIP filesystem volumes.
 *
 * Results:
 *	The list of volumes.
 *
 * Side effects:
 *	None
 *
 *-------------------------------------------------------------------------
 */

static Tcl_Obj *
ZipFSListVolumesProc(void)
{
    return Tcl_NewStringObj(ZIPFS_VOLUME, -1);
}

/*
 *-------------------------------------------------------------------------
 *
 * ZipFSFileAttrStringsProc --
 *
 *	This function implements the ZIP filesystem dependent 'file
 *	attributes' subcommand, for listing the set of possible attribute
 *	strings.
 *
 * Results:
 *	An array of strings
 *
 * Side effects:
 *	None.
 *
 *-------------------------------------------------------------------------
 */

enum ZipFileAttrs {
    ZIP_ATTR_UNCOMPSIZE,
    ZIP_ATTR_COMPSIZE,
    ZIP_ATTR_OFFSET,
    ZIP_ATTR_MOUNT,
    ZIP_ATTR_ARCHIVE,
    ZIP_ATTR_PERMISSIONS,
    ZIP_ATTR_CRC
};

static const char *const *
ZipFSFileAttrStringsProc(
    TCL_UNUSED(Tcl_Obj *) /*pathPtr*/,
    TCL_UNUSED(Tcl_Obj **) /*objPtrRef*/)
{
    /*
     * Must match up with ZipFileAttrs enum above.
     */

    static const char *const attrs[] = {
	"-uncompsize",
	"-compsize",
	"-offset",
	"-mount",
	"-archive",
	"-permissions",
	"-crc",
	NULL,
    };

    return attrs;
}

/*
 *-------------------------------------------------------------------------
 *
 * ZipFSFileAttrsGetProc --
 *
 *	This function implements the ZIP filesystem specific 'file attributes'
 *	subcommand, for 'get' operations.
 *
 * Results:
 *	Standard Tcl return code. The object placed in objPtrRef (if TCL_OK
 *	was returned) is likely to have a refCount of zero. Either way we must
 *	either store it somewhere (e.g. the Tcl result), or Incr/Decr its
 *	refCount to ensure it is properly freed.
 *
 * Side effects:
 *	None.
 *
 *-------------------------------------------------------------------------
 */

static int
ZipFSFileAttrsGetProc(
    Tcl_Interp *interp,		/* Current interpreter. */
    int index,
    Tcl_Obj *pathPtr,
    Tcl_Obj **objPtrRef)
{
    Tcl_Size len;
    int ret = TCL_OK;
    char *path;
    ZipEntry *z;

    pathPtr = Tcl_FSGetNormalizedPath(NULL, pathPtr);
    if (!pathPtr) {
	return -1;
    }
    path = Tcl_GetStringFromObj(pathPtr, &len);
    ReadLock();
    z = ZipFSLookup(path);
    if (!z && !ContainsMountPoint(path, -1)) {
	Tcl_SetErrno(ENOENT);
	ZIPFS_POSIX_ERROR(interp, "file not found");
	ret = TCL_ERROR;
	goto done;
    }
    /* z == NULL for intermediate directories that are ancestors of mounts */
    switch (index) {
    case ZIP_ATTR_UNCOMPSIZE:
	TclNewIntObj(*objPtrRef, z ? z->numBytes : 0);
	break;
    case ZIP_ATTR_COMPSIZE:
	TclNewIntObj(*objPtrRef, z ? z->numCompressedBytes : 0);
	break;
    case ZIP_ATTR_OFFSET:
	TclNewIntObj(*objPtrRef, z ? z->offset : 0);
	break;
    case ZIP_ATTR_MOUNT:
	if (z) {
	    *objPtrRef = Tcl_NewStringObj(z->zipFilePtr->mountPoint,
					  z->zipFilePtr->mountPointLen);
	} else {
	    *objPtrRef = Tcl_NewStringObj("", 0);
	}
	break;
    case ZIP_ATTR_ARCHIVE:
	*objPtrRef = Tcl_NewStringObj(z ? z->zipFilePtr->name : "", -1);
	break;
    case ZIP_ATTR_PERMISSIONS:
	*objPtrRef = Tcl_NewStringObj("0o555", -1);
	break;
    case ZIP_ATTR_CRC:
	TclNewIntObj(*objPtrRef, z ? z->crc32 : 0);
	break;
    default:
	ZIPFS_ERROR(interp, "unknown attribute");
	ZIPFS_ERROR_CODE(interp, "FILE_ATTR");
	ret = TCL_ERROR;
    }

  done:
    Unlock();
    return ret;
}

/*
 *-------------------------------------------------------------------------
 *
 * ZipFSFileAttrsSetProc --
 *
 *	This function implements the ZIP filesystem specific 'file attributes'
 *	subcommand, for 'set' operations.
 *
 * Results:
 *	Standard Tcl return code.
 *
 * Side effects:
 *	None.
 *
 *-------------------------------------------------------------------------
 */

static int
ZipFSFileAttrsSetProc(
    Tcl_Interp *interp,		/* Current interpreter. */
    TCL_UNUSED(int) /*index*/,
    TCL_UNUSED(Tcl_Obj *) /*pathPtr*/,
    TCL_UNUSED(Tcl_Obj *) /*objPtr*/)
{
    ZIPFS_ERROR(interp, "unsupported operation");
    ZIPFS_ERROR_CODE(interp, "UNSUPPORTED_OP");
    return TCL_ERROR;
}

/*
 *-------------------------------------------------------------------------
 *
 * ZipFSFilesystemPathTypeProc --
 *
 * Results:
 *
 * Side effects:
 *
 *-------------------------------------------------------------------------
 */

static Tcl_Obj *
ZipFSFilesystemPathTypeProc(
    TCL_UNUSED(Tcl_Obj *) /*pathPtr*/)
{
    return Tcl_NewStringObj("zip", -1);
}

/*
 *-------------------------------------------------------------------------
 *
 * ZipFSLoadFile --
 *
 *	This functions deals with loading native object code. If the given
 *	path object refers to a file within the ZIP filesystem, an approriate
 *	error code is returned to delegate loading to the caller (by copying
 *	the file to temp store and loading from there). As fallback when the
 *	file refers to the ZIP file system but is not present, it is looked up
 *	relative to the executable and loaded from there when available.
 *
 * Results:
 *	TCL_OK on success, TCL_ERROR otherwise with error message left.
 *
 * Side effects:
 *	Loads native code into the process address space.
 *
 *-------------------------------------------------------------------------
 */

static int
ZipFSLoadFile(
    Tcl_Interp *interp,		/* Current interpreter. */
    Tcl_Obj *path,
    Tcl_LoadHandle *loadHandle,
    Tcl_FSUnloadFileProc **unloadProcPtr,
    int flags)
{
    Tcl_FSLoadFileProc2 *loadFileProc;
#ifdef ANDROID
    /*
     * Force loadFileProc to native implementation since the package manager
     * already extracted the shared libraries from the APK at install time.
     */

    loadFileProc = (Tcl_FSLoadFileProc2 *) tclNativeFilesystem.loadFileProc;
    if (loadFileProc) {
	return loadFileProc(interp, path, loadHandle, unloadProcPtr, flags);
    }
    Tcl_SetErrno(ENOENT);
    ZIPFS_ERROR(interp, Tcl_PosixError(interp));
    return TCL_ERROR;
#else /* !ANDROID */
    Tcl_Obj *altPath = NULL;
    int ret = TCL_ERROR;
    Tcl_Obj *objs[2] = { NULL, NULL };

    if (Tcl_FSAccess(path, R_OK) == 0) {
	/*
	 * EXDEV should trigger loading by copying to temp store.
	 */

	Tcl_SetErrno(EXDEV);
	ZIPFS_ERROR(interp, Tcl_PosixError(interp));
	return ret;
    }

    objs[1] = TclPathPart(interp, path, TCL_PATH_DIRNAME);
    if (objs[1] && (ZipFSAccessProc(objs[1], R_OK) == 0)) {
	const char *execName = Tcl_GetNameOfExecutable();

	/*
	 * Shared object is not in ZIP but its path prefix is, thus try to
	 * load from directory where the executable came from.
	 */

	TclDecrRefCount(objs[1]);
	objs[1] = TclPathPart(interp, path, TCL_PATH_TAIL);

	/*
	 * Get directory name of executable manually to deal with cases where
	 * [file dirname [info nameofexecutable]] is equal to [info
	 * nameofexecutable] due to VFS effects.
	 */

	if (execName) {
	    const char *p = strrchr(execName, '/');

	    if (p && p > execName + 1) {
		--p;
		objs[0] = Tcl_NewStringObj(execName, p - execName);
	    }
	}
	if (!objs[0]) {
	    objs[0] = TclPathPart(interp, TclGetObjNameOfExecutable(),
		    TCL_PATH_DIRNAME);
	}
	if (objs[0]) {
	    altPath = TclJoinPath(2, objs, 0);
	    if (altPath) {
		Tcl_IncrRefCount(altPath);
		if (Tcl_FSAccess(altPath, R_OK) == 0) {
		    path = altPath;
		}
	    }
	}
    }
    if (objs[0]) {
	Tcl_DecrRefCount(objs[0]);
    }
    if (objs[1]) {
	Tcl_DecrRefCount(objs[1]);
    }

    loadFileProc = (Tcl_FSLoadFileProc2 *) (void *)
	    tclNativeFilesystem.loadFileProc;
    if (loadFileProc) {
	ret = loadFileProc(interp, path, loadHandle, unloadProcPtr, flags);
    } else {
	Tcl_SetErrno(ENOENT);
	ZIPFS_ERROR(interp, Tcl_PosixError(interp));
    }
    if (altPath) {
	Tcl_DecrRefCount(altPath);
    }
    return ret;
#endif /* ANDROID */
}

#endif /* HAVE_ZLIB */

/*
 *-------------------------------------------------------------------------
 *
 * TclZipfs_Init --
 *
 *	Perform per interpreter initialization of this module.
 *
 * Results:
 *	The return value is a standard Tcl result.
 *
 * Side effects:
 *	Initializes this module if not already initialized, and adds module
 *	related commands to the given interpreter.
 *
 *-------------------------------------------------------------------------
 */

int
TclZipfs_Init(
    Tcl_Interp *interp)		/* Current interpreter. */
{
#ifdef HAVE_ZLIB
    static const EnsembleImplMap initMap[] = {
	{"mkimg",	ZipFSMkImgObjCmd,	NULL, NULL, NULL, 1},
	{"mkzip",	ZipFSMkZipObjCmd,	NULL, NULL, NULL, 1},
	{"lmkimg",	ZipFSLMkImgObjCmd,	NULL, NULL, NULL, 1},
	{"lmkzip",	ZipFSLMkZipObjCmd,	NULL, NULL, NULL, 1},
	/* The 4 entries above are not available in safe interpreters */
	{"mount",	ZipFSMountObjCmd,	NULL, NULL, NULL, 1},
	{"mount_data",	ZipFSMountBufferObjCmd,	NULL, NULL, NULL, 1},
	{"unmount",	ZipFSUnmountObjCmd,	NULL, NULL, NULL, 1},
	{"mkkey",	ZipFSMkKeyObjCmd,	NULL, NULL, NULL, 1},
	{"exists",	ZipFSExistsObjCmd,	NULL, NULL, NULL, 0},
	{"info",	ZipFSInfoObjCmd,	NULL, NULL, NULL, 0},
	{"list",	ZipFSListObjCmd,	NULL, NULL, NULL, 0},
	{"canonical",	ZipFSCanonicalObjCmd,	NULL, NULL, NULL, 0},
	{"root",	ZipFSRootObjCmd,	NULL, NULL, NULL, 0},
	{NULL, NULL, NULL, NULL, NULL, 0}
    };
    static const char findproc[] =
	"namespace eval ::tcl::zipfs {}\n"
	"proc ::tcl::zipfs::Find dir {\n"
	"    set result {}\n"
	"    if {[catch {glob -directory $dir -nocomplain * .*} list]} {\n"
	"        return $result\n"
	"    }\n"
	"    foreach file $list {\n"
	"        if {[file tail $file] in {. ..}} {\n"
	"            continue\n"
	"        }\n"
	"        lappend result $file {*}[Find $file]\n"
	"    }\n"
	"    return $result\n"
	"}\n"
	"proc ::tcl::zipfs::find {directoryName} {\n"
	"    return [lsort [Find $directoryName]]\n"
	"}\n";

    /*
     * One-time initialization.
     */

    WriteLock();
    if (!ZipFS.initialized) {
	ZipfsSetup();
    }
    Unlock();

    if (interp) {
	Tcl_Command ensemble;
	Tcl_Obj *mapObj;

	Tcl_EvalEx(interp, findproc, TCL_INDEX_NONE, TCL_EVAL_GLOBAL);
	if (!Tcl_IsSafe(interp)) {
	    Tcl_LinkVar(interp, "::tcl::zipfs::wrmax", (char *) &ZipFS.wrmax,
		    TCL_LINK_INT);
	    Tcl_LinkVar(interp, "::tcl::zipfs::fallbackEntryEncoding",
		    (char *) &ZipFS.fallbackEntryEncoding, TCL_LINK_STRING);
	}
	ensemble = TclMakeEnsemble(interp, "zipfs",
		Tcl_IsSafe(interp) ? (initMap + 4) : initMap);

	/*
	 * Add the [zipfs find] subcommand.
	 */

	Tcl_GetEnsembleMappingDict(NULL, ensemble, &mapObj);
	Tcl_DictObjPut(NULL, mapObj, Tcl_NewStringObj("find", -1),
		Tcl_NewStringObj("::tcl::zipfs::find", -1));
	Tcl_CreateObjCommand(interp, "::tcl::zipfs::tcl_library_init",
		ZipFSTclLibraryObjCmd, NULL, NULL);
	Tcl_PkgProvide(interp, "tcl::zipfs", "2.0");
    }
    return TCL_OK;
#else /* !HAVE_ZLIB */
    ZIPFS_ERROR(interp, "no zlib available");
    ZIPFS_ERROR_CODE(interp, "NO_ZLIB");
    return TCL_ERROR;
#endif /* HAVE_ZLIB */
}

#ifdef HAVE_ZLIB

#if !defined(STATIC_BUILD)
static int
ZipfsAppHookFindTclInit(
    const char *archive)
{
    Tcl_Obj *vfsInitScript;
    int found;

    if (zipfs_literal_tcl_library) {
	return TCL_ERROR;
    }
    if (TclZipfs_Mount(NULL, archive, ZIPFS_ZIP_MOUNT, NULL)) {
	/* Either the file doesn't exist or it is not a zip archive */
	return TCL_ERROR;
    }

    TclNewLiteralStringObj(vfsInitScript, ZIPFS_ZIP_MOUNT "/init.tcl");
    Tcl_IncrRefCount(vfsInitScript);
    found = Tcl_FSAccess(vfsInitScript, F_OK);
    Tcl_DecrRefCount(vfsInitScript);
    if (found == 0) {
	zipfs_literal_tcl_library = ZIPFS_ZIP_MOUNT;
	return TCL_OK;
    }

    TclNewLiteralStringObj(vfsInitScript,
	    ZIPFS_ZIP_MOUNT "/tcl_library/init.tcl");
    Tcl_IncrRefCount(vfsInitScript);
    found = Tcl_FSAccess(vfsInitScript, F_OK);
    Tcl_DecrRefCount(vfsInitScript);
    if (found == 0) {
	zipfs_literal_tcl_library = ZIPFS_ZIP_MOUNT "/tcl_library";
	return TCL_OK;
    }

    return TCL_ERROR;
}
#endif

void TclZipfsFinalize(void)
{
    /*
     * Finalization steps:
     * For every mounted archive, if it no longer has any open handles
     * clean up the mount and associated zip file entries.
     * If there are no more mounted archives, clean up and free the
     * ZipFS.fileHash and ZipFS.zipHash tables.
     */
    WriteLock();
    if (!ZipFS.initialized) {
	Unlock();
	return;
    }

    Tcl_HashEntry *hPtr;
    Tcl_HashSearch zipSearch;
    for (hPtr = Tcl_FirstHashEntry(&ZipFS.zipHash, &zipSearch); hPtr;
	    hPtr = Tcl_NextHashEntry(&zipSearch)) {
	ZipFile *zf = (ZipFile *) Tcl_GetHashValue(hPtr);
	if (zf->numOpen == 0) {
	    Tcl_DeleteHashEntry(hPtr);
	    CleanupMount(zf);
	    ZipFSCloseArchive(NULL, zf);
	    Tcl_Free(zf);
	}
    }

    hPtr = Tcl_FirstHashEntry(&ZipFS.fileHash, &zipSearch);
    if (hPtr == NULL) {
	hPtr = Tcl_FirstHashEntry(&ZipFS.zipHash, &zipSearch);
	if (hPtr == NULL) {
	    /* Both hash tables empty. Free all resources */
	    Tcl_FSUnregister(&zipfsFilesystem);
	    Tcl_DeleteHashTable(&ZipFS.fileHash);
	    Tcl_DeleteHashTable(&ZipFS.zipHash);
	    if (ZipFS.fallbackEntryEncoding) {
		Tcl_Free(ZipFS.fallbackEntryEncoding);
		ZipFS.fallbackEntryEncoding = NULL;
	    }
	    ZipFS.initialized = 0;
	}
    }

    Unlock();
}

/*
 *-------------------------------------------------------------------------
 *
 * TclZipfs_AppHook --
 *
 *	Performs the argument munging for the shell
 *
 *-------------------------------------------------------------------------
 */

const char *
TclZipfs_AppHook(
#ifdef SUPPORT_BUILTIN_ZIP_INSTALL
    int *argcPtr,		/* Pointer to argc */
#else
    TCL_UNUSED(int *), /*argcPtr*/
#endif
#ifdef _WIN32
    TCL_UNUSED(WCHAR ***)) /* argvPtr */
#else /* !_WIN32 */
    char ***argvPtr)		/* Pointer to argv */
#endif /* _WIN32 */
{
    const char *archive;
    const char *result;

#ifdef _WIN32
    result = Tcl_FindExecutable(NULL);
#else
    result = Tcl_FindExecutable((*argvPtr)[0]);
#endif
    archive = Tcl_GetNameOfExecutable();
    TclZipfs_Init(NULL);

    /*
     * Look for init.tcl in one of the locations mounted later in this
     * function.
     */

    if (!TclZipfs_Mount(NULL, archive, ZIPFS_APP_MOUNT, NULL)) {
	int found;
	Tcl_Obj *vfsInitScript;

	TclNewLiteralStringObj(vfsInitScript, ZIPFS_APP_MOUNT "/main.tcl");
	Tcl_IncrRefCount(vfsInitScript);
	if (Tcl_FSAccess(vfsInitScript, F_OK) == 0) {
	    /*
	     * Startup script should be set before calling Tcl_AppInit
	     */

	    Tcl_SetStartupScript(vfsInitScript, NULL);
	} else {
	    Tcl_DecrRefCount(vfsInitScript);
	}

	/*
	 * Set Tcl Encodings
	 */

	if (!zipfs_literal_tcl_library) {
	    TclNewLiteralStringObj(vfsInitScript,
		    ZIPFS_APP_MOUNT "/tcl_library/init.tcl");
	    Tcl_IncrRefCount(vfsInitScript);
	    found = Tcl_FSAccess(vfsInitScript, F_OK);
	    Tcl_DecrRefCount(vfsInitScript);
	    if (found == TCL_OK) {
		zipfs_literal_tcl_library = ZIPFS_APP_MOUNT "/tcl_library";
		return result;
	    }
	}
#ifdef SUPPORT_BUILTIN_ZIP_INSTALL
    } else if (*argcPtr > 1) {
	/*
	 * If the first argument is "install", run the supplied installer
	 * script.
	 */

#ifdef _WIN32
	Tcl_DString ds;

	Tcl_DStringInit(&ds);
	archive = Tcl_WCharToUtfDString((*argvPtr)[1], TCL_INDEX_NONE, &ds);
#else /* !_WIN32 */
	archive = (*argvPtr)[1];
#endif /* _WIN32 */
	if (strcmp(archive, "install") == 0) {
	    Tcl_Obj *vfsInitScript;

	    /*
	     * Run this now to ensure the file is present by the time Tcl_Main
	     * wants it.
	     */

	    TclZipfs_TclLibrary();
	    TclNewLiteralStringObj(vfsInitScript,
		    ZIPFS_ZIP_MOUNT "/tcl_library/install.tcl");
	    Tcl_IncrRefCount(vfsInitScript);
	    if (Tcl_FSAccess(vfsInitScript, F_OK) == 0) {
		Tcl_SetStartupScript(vfsInitScript, NULL);
	    }
	    return result;
	} else if (!TclZipfs_Mount(NULL, archive, ZIPFS_APP_MOUNT, NULL)) {
	    int found;
	    Tcl_Obj *vfsInitScript;

	    TclNewLiteralStringObj(vfsInitScript, ZIPFS_APP_MOUNT "/main.tcl");
	    Tcl_IncrRefCount(vfsInitScript);
	    if (Tcl_FSAccess(vfsInitScript, F_OK) == 0) {
		/*
		 * Startup script should be set before calling Tcl_AppInit
		 */

		Tcl_SetStartupScript(vfsInitScript, NULL);
	    } else {
		Tcl_DecrRefCount(vfsInitScript);
	    }
	    /* Set Tcl Encodings */
	    TclNewLiteralStringObj(vfsInitScript,
		    ZIPFS_APP_MOUNT "/tcl_library/init.tcl");
	    Tcl_IncrRefCount(vfsInitScript);
	    found = Tcl_FSAccess(vfsInitScript, F_OK);
	    Tcl_DecrRefCount(vfsInitScript);
	    if (found == TCL_OK) {
		zipfs_literal_tcl_library = ZIPFS_APP_MOUNT "/tcl_library";
		return result;
	    }
	}
#ifdef _WIN32
	Tcl_DStringFree(&ds);
#endif /* _WIN32 */
#endif /* SUPPORT_BUILTIN_ZIP_INSTALL */
    }
    return result;
}

#else /* !HAVE_ZLIB */

/*
 *-------------------------------------------------------------------------
 *
 * TclZipfs_Mount, TclZipfs_MountBuffer, TclZipfs_Unmount --
 *
 *	Dummy version when no ZLIB support available.
 *
 *-------------------------------------------------------------------------
 */

int
TclZipfs_Mount(
    Tcl_Interp *interp,		/* Current interpreter. */
    TCL_UNUSED(const char *),	/* Path to ZIP file to mount. */
    TCL_UNUSED(const char *),	/* Mount point path. */
    TCL_UNUSED(const char *))		/* Password for opening the ZIP, or NULL if
				 * the ZIP is unprotected. */
{
    ZIPFS_ERROR(interp, "no zlib available");
    ZIPFS_ERROR_CODE(interp, "NO_ZLIB");
    return TCL_ERROR;
}

int
TclZipfs_MountBuffer(
    Tcl_Interp *interp,		/* Current interpreter. NULLable. */
    TCL_UNUSED(const void *),
    TCL_UNUSED(size_t),
    TCL_UNUSED(const char *),	/* Mount point path. */
    TCL_UNUSED(int))
{
    ZIPFS_ERROR(interp, "no zlib available");
    ZIPFS_ERROR_CODE(interp, "NO_ZLIB");
    return TCL_ERROR;
}

int
TclZipfs_Unmount(
    Tcl_Interp *interp,		/* Current interpreter. */
    TCL_UNUSED(const char *))	/* Mount point path. */
{
    ZIPFS_ERROR(interp, "no zlib available");
    ZIPFS_ERROR_CODE(interp, "NO_ZLIB");
    return TCL_ERROR;
}

const char *
TclZipfs_AppHook(
    TCL_UNUSED(int *), /*argcPtr*/
#ifdef _WIN32
    TCL_UNUSED(WCHAR ***)) /* argvPtr */
#else /* !_WIN32 */
    TCL_UNUSED(char ***))		/* Pointer to argv */
#endif /* _WIN32 */
{
    return NULL;
}

Tcl_Obj *
TclZipfs_TclLibrary(void)
{
    return NULL;
}

int TclIsZipfsPath (const char *path)
{
    return 0;
}

#endif /* !HAVE_ZLIB */

/*
 * Local Variables:
 * mode: c
 * c-basic-offset: 4
 * fill-column: 78
 * End:
 */<|MERGE_RESOLUTION|>--- conflicted
+++ resolved
@@ -4813,13 +4813,8 @@
     if (wr) {
 	/* Set up a writable channel. */
 
-<<<<<<< HEAD
-	if (InitWritableChannel(interp, info, z, mode & O_TRUNC) == TCL_ERROR) {
+	if (InitWritableChannel(interp, info, z, mode) == TCL_ERROR) {
 	    Tcl_Free(info);
-=======
-	if (InitWritableChannel(interp, info, z, mode) == TCL_ERROR) {
-	    ckfree(info);
->>>>>>> 687879b2
 	    goto error;
 	}
     } else if (z->data) {
