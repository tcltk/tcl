/*
 * tclZipfs.c --
 *
 *	Implementation of the ZIP filesystem used in TIP 430
 *	Adapted from the implementation for AndroWish.
 *
 * Copyright © 2016-2017 Sean Woods <yoda@etoyoc.com>
 * Copyright © 2013-2015 Christian Werner <chw@ch-werner.de>
 *
 * See the file "license.terms" for information on usage and redistribution of
 * this file, and for a DISCLAIMER OF ALL WARRANTIES.
 *
 * This file is distributed in two ways:
 *   generic/tclZipfs.c file in the TIP430-enabled Tcl cores.
 *   compat/tclZipfs.c file in the tclconfig (TEA) file system, for pre-tip430
 *	projects.
 *
 * Helpful docs:
 * https://pkware.cachefly.net/webdocs/APPNOTE/APPNOTE-6.3.9.TXT
 * https://libzip.org/specifications/appnote_iz.txt
 */

#include "tclInt.h"
#include "tclFileSystem.h"

#ifdef _WIN32
# if defined(_WIN32) && defined (__clang__) && (__clang_major__ > 20)
#   pragma clang diagnostic ignored "-Wc++-keyword"
# endif
#else
#include <sys/mman.h>
#endif /* _WIN32*/

#ifndef MAP_FILE
#define MAP_FILE 0
#endif /* !MAP_FILE */
#define NOBYFOUR
#ifndef TBLS
#define TBLS 1
#endif

#if !defined(_WIN32) && !defined(NO_DLFCN_H)
#include <dlfcn.h>
#endif

/*
 * Macros to report errors only if an interp is present.
 */

#define ZIPFS_ERROR(interp,errstr) \
    do {								\
	if (interp) {							\
	    Tcl_SetObjResult(interp, Tcl_NewStringObj(errstr, -1));	\
	}								\
    } while (0)
#define ZIPFS_MEM_ERROR(interp) \
    do {								\
	if (interp) {							\
	    Tcl_SetObjResult(interp, Tcl_NewStringObj(			\
		    "out of memory", -1));				\
	    Tcl_SetErrorCode(interp, "TCL", "MALLOC", (char *)NULL);	\
	}								\
    } while (0)
#define ZIPFS_POSIX_ERROR(interp,errstr) \
    do {								\
	if (interp) {							\
	    Tcl_SetObjResult(interp, Tcl_ObjPrintf(			\
		    "%s: %s", errstr, Tcl_PosixError(interp)));		\
	}								\
    } while (0)
#define ZIPFS_ERROR_CODE(interp,errcode) \
    do {								\
	if (interp) {							\
	    Tcl_SetErrorCode(interp,					\
		    "TCL", "ZIPFS", errcode, (char *)NULL);		\
	}								\
    } while (0)

#include "zlib.h"
#include "crypt.h"
#include "zutil.h"
#include "crc32.h"

static const z_crc_t* crc32tab;

/*
** We are compiling as part of the core.
** TIP430 style zipfs prefix
*/

#define ZIPFS_VOLUME	  "//zipfs:/"
#define ZIPFS_ROOTDIR_DEPTH 3 /* Number of / in root mount */
#define ZIPFS_VOLUME_LEN  9
#define ZIPFS_APP_MOUNT	  ZIPFS_VOLUME "app"
#define ZIPFS_ZIP_MOUNT	  ZIPFS_VOLUME "lib/tcl"
#define ZIPFS_FALLBACK_ENCODING "cp437"

/*
 * Various constants and offsets found in ZIP archive files
 */

#define ZIP_SIG_LEN			4

/*
 * Local header of ZIP archive member (at very beginning of each member).
 * C can't express this structure type even close to portably (thanks for
 * nothing, Clang and MSVC).
 */
enum ZipLocalEntryOffsets {
    ZIP_LOCAL_SIG_OFFS = 0,		/* sig field offset */
    ZIP_LOCAL_VERSION_OFFS = 4,		/* version field offset */
    ZIP_LOCAL_FLAGS_OFFS = 6,		/* flags field offset */
    ZIP_LOCAL_COMPMETH_OFFS = 8,	/* compMethod field offset */
    ZIP_LOCAL_MTIME_OFFS = 10,		/* modTime field offset */
    ZIP_LOCAL_MDATE_OFFS = 12,		/* modDate field offset */
    ZIP_LOCAL_CRC32_OFFS = 14,		/* crc32 field offset */
    ZIP_LOCAL_COMPLEN_OFFS = 18,	/* compLen field offset */
    ZIP_LOCAL_UNCOMPLEN_OFFS = 22,	/* uncompLen field offset */
    ZIP_LOCAL_PATHLEN_OFFS = 26,	/* pathLen field offset */
    ZIP_LOCAL_EXTRALEN_OFFS = 28,	/* extraLen field offset */
    ZIP_LOCAL_HEADER_LEN = 30		/* header part length */
};
#if 0
/* Recent enough GCC can do this. */
#define PACKED_LITTLE_ENDIAN \
    __attribute__((packed, scalar_storage_order("little-endian")))
#else
#undef PACKED_LITTLE_ENDIAN	/* Really don't support this yet! */
#endif
#ifdef PACKED_LITTLE_ENDIAN
/*
 * Local header of ZIP archive member (at very beginning of each member).
 */
struct PACKED_LITTLE_ENDIAN ZipLocalEntry {
    uint32_t sig;		// == ZIP_LOCAL_HEADER_SIG
    uint16_t version;
    uint16_t flags;
    uint16_t compMethod;
    uint16_t modTime;
    uint16_t modDate;
    uint32_t crc32;
    uint32_t compLen;
    uint32_t uncompLen;
    uint16_t pathLen;
    uint16_t extraLen;
};
#endif
#define ZIP_LOCAL_HEADER_SIG		0x04034b50

enum ZipLocalFlags {
    ZIP_LOCAL_FLAGS_UTF8 = 0x0800
};

/*
 * Central header of ZIP archive member at end of ZIP file.
 * C can't express this structure type even close to portably (thanks for
 * nothing, Clang and MSVC).
 */
enum ZipCentralEntryOffsets {
    ZIP_CENTRAL_SIG_OFFS = 0,		/* sig field offset */
    ZIP_CENTRAL_VERSIONMADE_OFFS = 4,	/* versionMade field offset */
    ZIP_CENTRAL_VERSION_OFFS = 6,	/* version field offset */
    ZIP_CENTRAL_FLAGS_OFFS = 8,		/* flags field offset */
    ZIP_CENTRAL_COMPMETH_OFFS = 10,	/* compMethod field offset */
    ZIP_CENTRAL_MTIME_OFFS = 12,	/* modTime field offset */
    ZIP_CENTRAL_MDATE_OFFS = 14,	/* modDate field offset */
    ZIP_CENTRAL_CRC32_OFFS = 16,	/* crc32 field offset */
    ZIP_CENTRAL_COMPLEN_OFFS = 20,	/* compLen field offset */
    ZIP_CENTRAL_UNCOMPLEN_OFFS = 24,	/* uncompLen field offset */
    ZIP_CENTRAL_PATHLEN_OFFS = 28,	/* pathLen field offset */
    ZIP_CENTRAL_EXTRALEN_OFFS = 30,	/* extraLen field offset */
    ZIP_CENTRAL_FCOMMENTLEN_OFFS = 32,	/* commentLen field offset */
    ZIP_CENTRAL_DISKFILE_OFFS = 34,	/* diskFile field offset */
    ZIP_CENTRAL_IATTR_OFFS = 36,	/* intAttr field offset */
    ZIP_CENTRAL_EATTR_OFFS = 38,	/* extAttr field offset */
    ZIP_CENTRAL_LOCALHDR_OFFS = 42,	/* localHeaderOffset field offset */
    ZIP_CENTRAL_HEADER_LEN = 46		/* header part length */
};
#ifdef PACKED_LITTLE_ENDIAN
/*
 * Central header of ZIP archive member at end of ZIP file.
 */
struct PACKED_LITTLE_ENDIAN ZipCentralEntry {
    uint32_t sig;		// == ZIP_CENTRAL_HEADER_SIG
    uint16_t versionMade;
    uint16_t version;
    uint16_t flags;
    uint16_t compMethod;
    uint16_t modTime;
    uint16_t modDate;
    uint32_t crc32;
    uint32_t compLen;
    uint32_t uncompLen;
    uint16_t pathLen;
    uint16_t extraLen;
    uint16_t commentLen;
    uint16_t diskFile;
    uint16_t intAttr;
    uint32_t extAttr;
    uint32_t localHeaderOffset;
};
#endif
#define ZIP_CENTRAL_HEADER_SIG		0x02014b50

/*
 * Central end signature at very end of ZIP file.
 * C can't express this structure type even close to portably (thanks for
 * nothing, Clang and MSVC).
 */
enum ZipCentralMainOffsets {
    ZIP_CENTRAL_END_SIG_OFFS = 0,	/* sig field offset */
    ZIP_CENTRAL_DISKNO_OFFS = 4,	/* diskNum field offset */
    ZIP_CENTRAL_DISKDIR_OFFS = 6,	/* diskDir field offset */
    ZIP_CENTRAL_ENTS_OFFS = 8,		/* entriesOffset field offset */
    ZIP_CENTRAL_TOTALENTS_OFFS = 10,	/* totalEntries field offset */
    ZIP_CENTRAL_DIRSIZE_OFFS = 12,	/* dirSize field offset */
    ZIP_CENTRAL_DIRSTART_OFFS = 16,	/* dirStart field offset */
    ZIP_CENTRAL_COMMENTLEN_OFFS = 20,	/* commentLen field offset */
    ZIP_CENTRAL_END_LEN = 22		/* header part length */
};
#ifdef PACKED_LITTLE_ENDIAN
/*
 * Central end signature at very end of ZIP file.
 */
struct PACKED_LITTLE_ENDIAN ZipCentralMain {
    uint32_t sig;		// == ZIP_CENTRAL_END_SIG
    uint16_t diskNum;
    uint16_t diskDir;
    uint16_t entriesOffset;
    uint16_t totalEntries;
    uint32_t dirSize;
    uint32_t dirStart;
    uint16_t commentLen;
}
#endif
#define ZIP_CENTRAL_END_SIG		0x06054b50

#define ZIP_MIN_VERSION			20
enum ZipCompressionMethods {
    ZIP_COMPMETH_STORED = 0,
    ZIP_COMPMETH_DEFLATED = 8
};

#define ZIP_PASSWORD_END_SIG		0x5a5a4b50
#define ZIP_CRYPT_HDR_LEN		12

#define ZIP_MAX_FILE_SIZE		INT_MAX
#define DEFAULT_WRITE_MAX_SIZE		ZIP_MAX_FILE_SIZE

/*
 * Mutex to protect localtime(3) when no reentrant version available.
 */

#if !defined(_WIN32) && !defined(HAVE_LOCALTIME_R) && TCL_THREADS
TCL_DECLARE_MUTEX(localtimeMutex)
#endif /* !_WIN32 && !HAVE_LOCALTIME_R && TCL_THREADS */

/*
 * Forward declaration.
 */

struct ZipEntry;

/*
 * In-core description of mounted ZIP archive file.
 */

typedef struct ZipFile {
    char *name;			/* Archive name */
    size_t nameLength;		/* Length of archive name */
    char isMemBuffer;		/* When true, not a file but a memory buffer */
    Tcl_Channel chan;		/* Channel handle or NULL */
    unsigned char *data;	/* Memory mapped or malloc'ed file */
    size_t length;		/* Length of memory mapped file */
    void *ptrToFree;		/* Non-NULL if malloc'ed file */
    size_t numFiles;		/* Number of files in archive */
    size_t baseOffset;		/* Archive start */
    size_t passOffset;		/* Password start */
    size_t directoryOffset;	/* Archive directory start */
    size_t directorySize;	/* Size of archive directory */
    unsigned char passBuf[264];	/* Password buffer */
    size_t numOpen;		/* Number of open files on archive */
    struct ZipEntry *entries;	/* List of files in archive */
    struct ZipEntry *topEnts;	/* List of top-level dirs in archive */
    char *mountPoint;		/* Mount point name */
    Tcl_Size mountPointLen;	/* Length of mount point name */
#ifdef _WIN32
    HANDLE mountHandle;		/* Handle used for direct file access. */
#endif /* _WIN32 */
} ZipFile;

/*
 * In-core description of file contained in mounted ZIP archive.
 */

typedef struct ZipEntry {
    char *name;			/* The full pathname of the virtual file */
    ZipFile *zipFilePtr;	/* The ZIP file holding this virtual file */
    size_t offset;		/* Data offset into memory mapped ZIP file */
    int numBytes;		/* Uncompressed size of the virtual file.
				 * -1 for zip64 */
    int numCompressedBytes;	/* Compressed size of the virtual file.
				 * -1 for zip64 */
    int compressMethod;		/* Compress method */
    int isDirectory;		/* 0 if file, 1 if directory, -1 if root */
    int depth;			/* Number of slashes in path. */
    int crc32;			/* CRC-32 as stored in ZIP */
    int timestamp;		/* Modification time */
    int isEncrypted;		/* True if data is encrypted */
    int flags;			/* See ZipEntryFlags for bit definitions. */
    unsigned char *data;	/* File data if written */
    struct ZipEntry *next;	/* Next file in the same archive */
    struct ZipEntry *tnext;	/* Next top-level dir in archive */
} ZipEntry;

enum ZipEntryFlags {
    ZE_F_CRC_COMPARED = 1,	/* If 1, the CRC has been compared. */
    ZE_F_CRC_CORRECT = 2,	/* Only meaningful if ZE_F_CRC_COMPARED is 1 */
    ZE_F_VOLUME = 4		/* Entry corresponds to //zipfs:/ */
};

/*
 * File channel for file contained in mounted ZIP archive.
 *
 * Regarding data buffers:
 * For READ-ONLY files that are not encrypted and not compressed (zip STORE
 * method), ubuf points directly to the mapped zip file data in memory. No
 * additional storage is allocated and so ubufToFree is NULL.
 *
 * In all other combinations of compression and encryption or if channel is
 * writable, storage is allocated for the decrypted and/or uncompressed data
 * and a pointer to it is stored in ubufToFree and ubuf. When channel is
 * closed, ubufToFree is freed if not NULL. ubuf is irrelevant since it may
 * or may not point to allocated storage as above.
 */

typedef struct ZipChannel {
    ZipFile *zipFilePtr;	/* The ZIP file holding this channel */
    ZipEntry *zipEntryPtr;	/* Pointer back to virtual file */
    Tcl_Size maxWrite;		/* Maximum size for write */
    Tcl_Size numBytes;		/* Number of bytes of uncompressed data */
    Tcl_Size cursor;		/* Seek position for next read or write*/
    unsigned char *ubuf;	/* Pointer to the uncompressed data */
    unsigned char *ubufToFree;	/* NULL if ubuf points to memory that does not
				 * need freeing. Else memory to free (ubuf
				 * may point *inside* the block) */
    Tcl_Size ubufSize;		/* Size of allocated ubufToFree */
    int iscompr;		/* True if data is compressed */
    int isDirectory;		/* Set to 1 if directory, or -1 if root */
    int isEncrypted;		/* True if data is encrypted */
    int mode;			/* O_WRITE, O_APPEND, O_TRUNC etc.*/
    unsigned long keys[3];	/* Key for decryption */
} ZipChannel;

static inline int
ZipChannelWritable(
    ZipChannel *info)
{
    return (info->mode & (O_WRONLY | O_RDWR)) != 0;
}

/*
 * Global variables.
 *
 * Most are kept in single ZipFS struct. When build with threading support
 * this struct is protected by the ZipFSMutex (see below).
 *
 * The "fileHash" component is the process-wide global table of all known ZIP
 * archive members in all mounted ZIP archives.
 *
 * The "zipHash" components is the process wide global table of all mounted
 * ZIP archive files.
 */

static struct {
    int initialized;		/* True when initialized */
    int lock;			/* RW lock, see below */
    int waiters;		/* RW lock, see below */
    int wrmax;			/* Maximum write size of a file; only written
				 * to from Tcl code in a trusted interpreter,
				 * so NOT protected by mutex. */
    char *fallbackEntryEncoding;/* The fallback encoding for ZIP entries when
				 * they are believed to not be UTF-8; only
				 * written to from Tcl code in a trusted
				 * interpreter, so not protected by mutex. */
    int idCount;		/* Counter for channel names */
    Tcl_HashTable fileHash;	/* File name to ZipEntry mapping */
    Tcl_HashTable zipHash;	/* Mount to ZipFile mapping */
} ZipFS = {
    0, 0, 0, DEFAULT_WRITE_MAX_SIZE, NULL, 0,
	    {0,{0,0,0,0},0,0,0,0,0,0,0,0,0},
	    {0,{0,0,0,0},0,0,0,0,0,0,0,0,0}
};

/*
 * For password rotation.
 */

static const char pwrot[17] =
    "\x00\x80\x40\xC0\x20\xA0\x60\xE0"
    "\x10\x90\x50\xD0\x30\xB0\x70\xF0";

static int zipfs_tcl_library_init = 0;
static const char *zipfs_literal_tcl_library = NULL;

/* Function prototypes */

static int		CopyImageFile(Tcl_Interp *interp, const char *imgName,
			    Tcl_Channel out);
static int		DescribeMounted(Tcl_Interp *interp,
			    const char *mountPoint);
static int		InitReadableChannel(Tcl_Interp *interp,
			    ZipChannel *info, ZipEntry *z);
static int		InitWritableChannel(Tcl_Interp *interp,
			    ZipChannel *info, ZipEntry *z, int trunc);
static int		ListMountPoints(Tcl_Interp *interp);
static int		ContainsMountPoint(const char *path, int pathLen);
static void		CleanupMount(ZipFile *zf);
static void		SerializeCentralDirectoryEntry(
			    const unsigned char *start,
			    const unsigned char *end, unsigned char *buf,
			    ZipEntry *z, size_t nameLength,
			    long long dataStartOffset);
static void		SerializeCentralDirectorySuffix(
			    const unsigned char *start,
			    const unsigned char *end, unsigned char *buf,
			    int entryCount, long long dataStartOffset,
			    long long directoryStartOffset,
			    long long suffixStartOffset);
static void		SerializeLocalEntryHeader(
			    const unsigned char *start,
			    const unsigned char *end, unsigned char *buf,
			    ZipEntry *z, int nameLength, int align);
static int		IsCryptHeaderValid(ZipEntry *z,
			    unsigned char cryptHdr[ZIP_CRYPT_HDR_LEN]);
static int		DecodeCryptHeader(Tcl_Interp *interp, ZipEntry *z,
			    unsigned long keys[3],
			    unsigned char cryptHdr[ZIP_CRYPT_HDR_LEN]);
static int		ZipFSPathInFilesystemProc(Tcl_Obj *pathPtr,
			    void **clientDataPtr);
static Tcl_Obj *	ZipFSFilesystemPathTypeProc(Tcl_Obj *pathPtr);
static Tcl_Obj *	ZipFSFilesystemSeparatorProc(Tcl_Obj *pathPtr);
static int		ZipFSStatProc(Tcl_Obj *pathPtr, Tcl_StatBuf *buf);
static int		ZipFSAccessProc(Tcl_Obj *pathPtr, int mode);
static Tcl_Channel	ZipFSOpenFileChannelProc(Tcl_Interp *interp,
			    Tcl_Obj *pathPtr, int mode, int permissions);
static int		ZipFSMatchInDirectoryProc(Tcl_Interp *interp,
			    Tcl_Obj *result, Tcl_Obj *pathPtr,
			    const char *pattern, Tcl_GlobTypeData *types);
static void		ZipFSMatchMountPoints(Tcl_Obj *result,
			    Tcl_Obj *normPathPtr, const char *pattern,
			    Tcl_DString *prefix);
static Tcl_Obj *	ZipFSListVolumesProc(void);
static const char *const *ZipFSFileAttrStringsProc(Tcl_Obj *pathPtr,
			    Tcl_Obj **objPtrRef);
static int		ZipFSFileAttrsGetProc(Tcl_Interp *interp, int index,
			    Tcl_Obj *pathPtr, Tcl_Obj **objPtrRef);
static int		ZipFSFileAttrsSetProc(Tcl_Interp *interp, int index,
			    Tcl_Obj *pathPtr, Tcl_Obj *objPtr);
static int		ZipFSLoadFile(Tcl_Interp *interp, Tcl_Obj *path,
			    Tcl_LoadHandle *loadHandle,
			    Tcl_FSUnloadFileProc **unloadProcPtr, int flags);
static int		ZipMapArchive(Tcl_Interp *interp, ZipFile *zf,
			    void *handle);
static void		ZipfsSetup(void);
static int		ZipChannelClose(void *instanceData,
			    Tcl_Interp *interp, int flags);
static Tcl_DriverGetHandleProc	ZipChannelGetFile;
static int		ZipChannelRead(void *instanceData, char *buf,
			    int toRead, int *errloc);
static long long	ZipChannelWideSeek(void *instanceData,
			    long long offset, int mode, int *errloc);
static void		ZipChannelWatchChannel(void *instanceData,
			    int mask);
static int		ZipChannelWrite(void *instanceData,
			    const char *buf, int toWrite, int *errloc);
static int		TclZipfsInitEncodingDirs(void);
<<<<<<< HEAD
static Tcl_ObjCmdProc	ZipFSMkImgObjCmd;
static Tcl_ObjCmdProc	ZipFSMkZipObjCmd;
static Tcl_ObjCmdProc	ZipFSLMkImgObjCmd;
static Tcl_ObjCmdProc	ZipFSLMkZipObjCmd;
static Tcl_ObjCmdProc	ZipFSMountObjCmd;
static Tcl_ObjCmdProc	ZipFSMountBufferObjCmd;
static Tcl_ObjCmdProc	ZipFSUnmountObjCmd;
static Tcl_ObjCmdProc	ZipFSMkKeyObjCmd;
static Tcl_ObjCmdProc	ZipFSExistsObjCmd;
static Tcl_ObjCmdProc	ZipFSInfoObjCmd;
static Tcl_ObjCmdProc	ZipFSListObjCmd;
static Tcl_ObjCmdProc	ZipFSCanonicalObjCmd;
static Tcl_ObjCmdProc	ZipFSRootObjCmd;
=======
static int		TclZipfsMountExe(void);
static int		TclZipfsMountShlib(void);
>>>>>>> c1390f9a

/*
 * Define the ZIP filesystem dispatch table.
 */

static const Tcl_Filesystem zipfsFilesystem = {
    "zipfs",
    sizeof(Tcl_Filesystem),
    TCL_FILESYSTEM_VERSION_2,
    ZipFSPathInFilesystemProc,
    NULL, /* dupInternalRepProc */
    NULL, /* freeInternalRepProc */
    NULL, /* internalToNormalizedProc */
    NULL, /* createInternalRepProc */
    NULL, /* normalizePathProc */
    ZipFSFilesystemPathTypeProc,
    ZipFSFilesystemSeparatorProc,
    ZipFSStatProc,
    ZipFSAccessProc,
    ZipFSOpenFileChannelProc,
    ZipFSMatchInDirectoryProc,
    NULL, /* utimeProc */
    NULL, /* linkProc */
    ZipFSListVolumesProc,
    ZipFSFileAttrStringsProc,
    ZipFSFileAttrsGetProc,
    ZipFSFileAttrsSetProc,
    NULL, /* createDirectoryProc */
    NULL, /* removeDirectoryProc */
    NULL, /* deleteFileProc */
    NULL, /* copyFileProc */
    NULL, /* renameFileProc */
    NULL, /* copyDirectoryProc */
    NULL, /* lstatProc */
    (Tcl_FSLoadFileProc *) (void *) ZipFSLoadFile,
    NULL, /* getCwdProc */
    NULL, /* chdirProc */
};

/*
 * The channel type/driver definition used for ZIP archive members.
 */
static const Tcl_ChannelType zipChannelType = {
    "zip",
    TCL_CHANNEL_VERSION_5,
    NULL,			/* Deprecated. */
    ZipChannelRead,
    ZipChannelWrite,
    NULL,			/* Deprecated. */
    NULL,			/* Set options proc. */
    NULL,			/* Get options proc. */
    ZipChannelWatchChannel,
    ZipChannelGetFile,
    ZipChannelClose,
    NULL,			/* Set blocking mode for raw channel. */
    NULL,			/* Function to flush channel. */
    NULL,			/* Function to handle bubbled events. */
    ZipChannelWideSeek,
    NULL,			/* Thread action function. */
    NULL,			/* Truncate function. */
};

/*
 * The description of the [zipfs] ensemble command.
 */
const EnsembleImplMap tclZipfsImplMap[] = {
    {"mkimg",		ZipFSMkImgObjCmd,	NULL, NULL, NULL, 1},
    {"mkzip",		ZipFSMkZipObjCmd,	NULL, NULL, NULL, 1},
    {"lmkimg",		ZipFSLMkImgObjCmd,	NULL, NULL, NULL, 1},
    {"lmkzip",		ZipFSLMkZipObjCmd,	NULL, NULL, NULL, 1},
    {"mount",		ZipFSMountObjCmd,	NULL, NULL, NULL, 1},
    {"mountdata",	ZipFSMountBufferObjCmd,	NULL, NULL, NULL, 1},
    {"unmount",		ZipFSUnmountObjCmd,	NULL, NULL, NULL, 1},
    {"mkkey",		ZipFSMkKeyObjCmd,	NULL, NULL, NULL, 1},
    {"exists",		ZipFSExistsObjCmd,	NULL, NULL, NULL, 1},
    {"find",		NULL,			NULL, NULL, NULL, 0},
    {"info",		ZipFSInfoObjCmd,	NULL, NULL, NULL, 1},
    {"list",		ZipFSListObjCmd,	NULL, NULL, NULL, 1},
    {"canonical",	ZipFSCanonicalObjCmd,	NULL, NULL, NULL, 1},
    {"root",		ZipFSRootObjCmd,	NULL, NULL, NULL, 1},
    {NULL, NULL, NULL, NULL, NULL, 0}
};

/*
 *------------------------------------------------------------------------
 *
 * TclIsZipfsPath --
 *
 *    Checks if the passed path has a zipfs volume prefix.
 *
 * Results:
 *    0 if not a zipfs path
 *    else the length of the zipfs volume prefix
 *
 * Side effects:
 *    None.
 *
 *------------------------------------------------------------------------
 */
int
TclIsZipfsPath(
    const char *path)
{
#ifdef _WIN32
    return strncmp(path, ZIPFS_VOLUME, ZIPFS_VOLUME_LEN) ? 0 : ZIPFS_VOLUME_LEN;
#else
    int i;
    for (i = 0; i < ZIPFS_VOLUME_LEN; ++i) {
	if (path[i] != ZIPFS_VOLUME[i] &&
		(path[i] != '\\' || ZIPFS_VOLUME[i] != '/')) {
	    return 0;
	}
    }
    return ZIPFS_VOLUME_LEN;
#endif
}

/*
 *-------------------------------------------------------------------------
 *
 * ZipReadInt, ZipReadShort, ZipWriteInt, ZipWriteShort --
 *
 *	Inline functions to read and write little-endian 16 and 32 bit
 *	integers from/to buffers representing parts of ZIP archives.
 *
 *	These take bufferStart and bufferEnd pointers, which are used to
 *	maintain a guarantee that out-of-bounds accesses don't happen when
 *	reading or writing critical directory structures.
 *
 *-------------------------------------------------------------------------
 */

static inline unsigned int
ZipReadInt(
    const unsigned char *bufferStart,
    const unsigned char *bufferEnd,
    const unsigned char *ptr)
{
    if (ptr < bufferStart || ptr + 4 > bufferEnd) {
	Tcl_Panic("out of bounds read(4): start=%p, end=%p, ptr=%p",
		bufferStart, bufferEnd, ptr);
    }
    return ptr[0] | (ptr[1] << 8) | (ptr[2] << 16) |
	    ((unsigned int)ptr[3] << 24);
}

static inline unsigned short
ZipReadShort(
    const unsigned char *bufferStart,
    const unsigned char *bufferEnd,
    const unsigned char *ptr)
{
    if (ptr < bufferStart || ptr + 2 > bufferEnd) {
	Tcl_Panic("out of bounds read(2): start=%p, end=%p, ptr=%p",
		bufferStart, bufferEnd, ptr);
    }
    return ptr[0] | (ptr[1] << 8);
}

static inline void
ZipWriteInt(
    const unsigned char *bufferStart,
    const unsigned char *bufferEnd,
    unsigned char *ptr,
    unsigned int value)
{
    if (ptr < bufferStart || ptr + 4 > bufferEnd) {
	Tcl_Panic("out of bounds write(4): start=%p, end=%p, ptr=%p",
		bufferStart, bufferEnd, ptr);
    }
    ptr[0] = value & 0xff;
    ptr[1] = (value >> 8) & 0xff;
    ptr[2] = (value >> 16) & 0xff;
    ptr[3] = (value >> 24) & 0xff;
}

static inline void
ZipWriteShort(
    const unsigned char *bufferStart,
    const unsigned char *bufferEnd,
    unsigned char *ptr,
    unsigned short value)
{
    if (ptr < bufferStart || ptr + 2 > bufferEnd) {
	Tcl_Panic("out of bounds write(2): start=%p, end=%p, ptr=%p",
		bufferStart, bufferEnd, ptr);
    }
    ptr[0] = value & 0xff;
    ptr[1] = (value >> 8) & 0xff;
}

/*
 * Need a separate mutex for locating libraries because the search calls
 * TclZipfs_Mount which takes out a write lock on the ZipFSMutex. Since
 * those cannot be nested, we need a separate mutex.
 */
TCL_DECLARE_MUTEX(ZipFSLocateLibMutex)

/*
 *-------------------------------------------------------------------------
 *
 * ReadLock, WriteLock, Unlock --
 *
 *	POSIX like rwlock functions to support multiple readers and single
 *	writer on internal structs.
 *
 *	Limitations:
 *	 - a read lock cannot be promoted to a write lock
 *	 - a write lock may not be nested
 *
 *-------------------------------------------------------------------------
 */

TCL_DECLARE_MUTEX(ZipFSMutex)

#if TCL_THREADS

static Tcl_Condition ZipFSCond;

static inline void
ReadLock(void)
{
    Tcl_MutexLock(&ZipFSMutex);
    while (ZipFS.lock < 0) {
	ZipFS.waiters++;
	Tcl_ConditionWait(&ZipFSCond, &ZipFSMutex, NULL);
	ZipFS.waiters--;
    }
    ZipFS.lock++;
    Tcl_MutexUnlock(&ZipFSMutex);
}

static inline void
WriteLock(void)
{
    Tcl_MutexLock(&ZipFSMutex);
    while (ZipFS.lock != 0) {
	ZipFS.waiters++;
	Tcl_ConditionWait(&ZipFSCond, &ZipFSMutex, NULL);
	ZipFS.waiters--;
    }
    ZipFS.lock = -1;
    Tcl_MutexUnlock(&ZipFSMutex);
}

static inline void
Unlock(void)
{
    Tcl_MutexLock(&ZipFSMutex);
    if (ZipFS.lock > 0) {
	--ZipFS.lock;
    } else if (ZipFS.lock < 0) {
	ZipFS.lock = 0;
    }
    if ((ZipFS.lock == 0) && (ZipFS.waiters > 0)) {
	Tcl_ConditionNotify(&ZipFSCond);
    }
    Tcl_MutexUnlock(&ZipFSMutex);
}

#else /* !TCL_THREADS */
#define ReadLock()	do {} while (0)
#define WriteLock()	do {} while (0)
#define Unlock()	do {} while (0)
#endif /* TCL_THREADS */

/*
 *-------------------------------------------------------------------------
 *
 * DosTimeDate, ToDosTime, ToDosDate --
 *
 *	Functions to perform conversions between DOS time stamps and POSIX
 *	time_t.
 *
 *-------------------------------------------------------------------------
 */

static time_t
DosTimeDate(
    int dosDate,
    int dosTime)
{
    struct tm tm;
    time_t ret;

    memset(&tm, 0, sizeof(tm));
    tm.tm_isdst = -1;			/* let mktime() deal with DST */
    tm.tm_year = ((dosDate & 0xfe00) >> 9) + 80;
    tm.tm_mon = ((dosDate & 0x1e0) >> 5) - 1;
    tm.tm_mday = dosDate & 0x1f;
    tm.tm_hour = (dosTime & 0xf800) >> 11;
    tm.tm_min = (dosTime & 0x7e0) >> 5;
    tm.tm_sec = (dosTime & 0x1f) << 1;
    ret = mktime(&tm);
    if (ret == (time_t) -1) {
	/* fallback to 1980-01-01T00:00:00+00:00 (DOS epoch) */
	ret = (time_t) 315532800;
    }
    return ret;
}

static int
ToDosTime(
    time_t when)
{
    struct tm *tmp, tm;

#if !TCL_THREADS || defined(_WIN32)
    /* Not threaded, or on Win32 which uses thread local storage */
    tmp = localtime(&when);
    tm = *tmp;
#elif defined(HAVE_LOCALTIME_R)
    /* Threaded, have reentrant API */
    tmp = &tm;
    localtime_r(&when, tmp);
#else /* TCL_THREADS && !_WIN32 && !HAVE_LOCALTIME_R */
    /* Only using a mutex is safe. */
    Tcl_MutexLock(&localtimeMutex);
    tmp = localtime(&when);
    tm = *tmp;
    Tcl_MutexUnlock(&localtimeMutex);
#endif
    return (tm.tm_hour << 11) | (tm.tm_min << 5) | (tm.tm_sec >> 1);
}

static int
ToDosDate(
    time_t when)
{
    struct tm *tmp, tm;

#if !TCL_THREADS || defined(_WIN32)
    /* Not threaded, or on Win32 which uses thread local storage */
    tmp = localtime(&when);
    tm = *tmp;
#elif /* TCL_THREADS && !_WIN32 && */ defined(HAVE_LOCALTIME_R)
    /* Threaded, have reentrant API */
    tmp = &tm;
    localtime_r(&when, tmp);
#else /* TCL_THREADS && !_WIN32 && !HAVE_LOCALTIME_R */
    /* Only using a mutex is safe. */
    Tcl_MutexLock(&localtimeMutex);
    tmp = localtime(&when);
    tm = *tmp;
    Tcl_MutexUnlock(&localtimeMutex);
#endif
    return ((tm.tm_year - 80) << 9) | ((tm.tm_mon + 1) << 5) | tm.tm_mday;
}

/*
 *-------------------------------------------------------------------------
 *
 * CountSlashes --
 *
 *	This function counts the number of slashes in a pathname string.
 *
 * Results:
 *	Number of slashes found in string.
 *
 * Side effects:
 *	None.
 *
 *-------------------------------------------------------------------------
 */

static inline size_t
CountSlashes(
    const char *string)
{
    size_t count = 0;
    const char *p = string;

    while (*p != '\0') {
	if (*p == '/') {
	    count++;
	}
	p++;
    }
    return count;
}

/*
 *------------------------------------------------------------------------
 *
 * IsCryptHeaderValid --
 *
 *    Computes the validity of the encryption header CRC for a ZipEntry.
 *
 * Results:
 *    Returns 1 if the header is valid else 0.
 *
 * Side effects:
 *    None.
 *
 *------------------------------------------------------------------------
 */
static int
IsCryptHeaderValid(
    ZipEntry *z,
    unsigned char cryptHeader[ZIP_CRYPT_HDR_LEN])
{
    /*
     * There are multiple possibilities. The last one or two bytes of the
     * encryption header should match the last one or two bytes of the
     * CRC of the file. Or the last byte of the encryption header should
     * be the high order byte of the file time. Depending on the archiver
     * and version, any of the might be in used. We follow libzip in checking
     * only one byte against both the crc and the time. Note that by design
     * the check generates high number of false positives in any case.
     * Also, in case a check is passed when it should not, the final CRC
     * calculation will (should) catch it. Only difference is it will be
     * reported as a corruption error instead of incorrect password.
     */
    int dosTime = ToDosTime(z->timestamp);
    if (cryptHeader[11] == (unsigned char)(dosTime >> 8)) {
	/* Infozip style - Tested with test-password.zip */
	return 1;
    }
    /* DOS time did not match, may be CRC does */
    if (z->crc32) {
	/* Pkware style - Tested with test-password2.zip */
	return (cryptHeader[11] == (unsigned char)(z->crc32 >> 24));
    }

    /* No CRC, no way to verify. Assume valid */
    return 1;
}

/*
 *------------------------------------------------------------------------
 *
 * DecodeCryptHeader --
 *
 *    Decodes the crypt header and validates it.
 *
 * Results:
 *    TCL_OK on success, TCL_ERROR on failure.
 *
 * Side effects:
 *    On success, keys[] are updated. On failure, an error message is
 *    left in interp if not NULL.
 *
 *------------------------------------------------------------------------
 */
static int
DecodeCryptHeader(
    Tcl_Interp *interp,
    ZipEntry *z,
    unsigned long keys[3],	/* Updated on success. Must have been
				 * initialized by caller. */
    unsigned char cryptHeader[ZIP_CRYPT_HDR_LEN])
				/* From zip file content */
{
    int i;
    int ch;
    int len = z->zipFilePtr->passBuf[0] & 0xFF;
    char passBuf[260];

    for (i = 0; i < len; i++) {
	ch = z->zipFilePtr->passBuf[len - i];
	passBuf[i] = (ch & 0x0f) | pwrot[(ch >> 4) & 0x0f];
    }
    passBuf[i] = '\0';
    init_keys(passBuf, keys, crc32tab);
    memset(passBuf, 0, sizeof(passBuf));
    unsigned char encheader[ZIP_CRYPT_HDR_LEN];
    memcpy(encheader, cryptHeader, ZIP_CRYPT_HDR_LEN);
    for (i = 0; i < ZIP_CRYPT_HDR_LEN; i++) {
	ch = cryptHeader[i];
	ch ^= decrypt_byte(keys, crc32tab);
	encheader[i] = ch;
	update_keys(keys, crc32tab, ch);
    }
    if (!IsCryptHeaderValid(z, encheader)) {
	ZIPFS_ERROR(interp, "invalid password");
	ZIPFS_ERROR_CODE(interp, "PASSWORD");
	return TCL_ERROR;
    }
    return TCL_OK;
}

/*
 *-------------------------------------------------------------------------
 *
 * DecodeZipEntryText --
 *
 *	Given a sequence of bytes from an entry in a ZIP central directory,
 *	convert that into a Tcl string. This is complicated because we don't
 *	actually know what encoding is in use! So we try to use UTF-8, and if
 *	that goes wrong, we fall back to a user-specified encoding, or to an
 *	encoding we specify (Windows code page 437), or to ISO 8859-1 if
 *	absolutely nothing else works.
 *
 *	During Tcl startup, we skip the user-specified encoding and cp437, as
 *	we may well not have any loadable encodings yet. Tcl's own library
 *	files ought to be using ASCII filenames.
 *
 * Results:
 *	The decoded filename; the filename is owned by the argument DString.
 *
 * Side effects:
 *	Updates dstPtr.
 *
 *-------------------------------------------------------------------------
 */

static char *
DecodeZipEntryText(
    const unsigned char *inputBytes,
    unsigned int inputLength,
    Tcl_DString *dstPtr)	/* Must have been initialized by caller! */
{
    Tcl_Encoding encoding;

    if (inputLength < 1) {
	return Tcl_DStringValue(dstPtr);
    }

    /*
     * We Tcl_ExternalToUtfDStringEx because that can report if it failed,
     * allowing us to try a different encoding.
     *
     * The UTF-8 encoding is implemented internally, and so is guaranteed to
     * be present. Tcl's own startup files (including the encoding definitions)
     * should all have ASCII filenames, which is a subset of UTF-8, and so they
     * should all work via this.
     */

    if (Tcl_ExternalToUtfDStringEx(NULL, tclUtf8Encoding,
	    (const char *) inputBytes, inputLength,
	    TCL_ENCODING_PROFILE_STRICT, dstPtr, NULL) == TCL_OK) {
	return Tcl_DStringValue(dstPtr);
    }

    /*
     * Something went wrong. Fall back to another encoding. Those *can* use
     * Tcl_ExternalToUtfDString().
     */

    encoding = NULL;
    if (ZipFS.fallbackEntryEncoding) {
	encoding = Tcl_GetEncoding(NULL, ZipFS.fallbackEntryEncoding);
    }
    if (!encoding) {
	encoding = Tcl_GetEncoding(NULL, ZIPFS_FALLBACK_ENCODING);
    }
    if (!encoding) {
	/*
	 * Fallback to internal encoding that always converts all bytes.
	 * Should only happen when a filename isn't UTF-8 and we've not got
	 * our encodings initialised for some reason.
	 */

	encoding = Tcl_GetEncoding(NULL, "iso8859-1");
    }

    char *converted = Tcl_ExternalToUtfDString(encoding,
	    (const char *) inputBytes, inputLength, dstPtr);
    Tcl_FreeEncoding(encoding);
    return converted;
}

/*
 *------------------------------------------------------------------------
 *
 * NormalizeMountPoint --
 *
 *    Converts the passed path into a normalized zipfs mount point
 *    of the form //zipfs:/some/path. On Windows any \ path separators
 *    are converted to /.
 *
 *    Mount points with a volume will raise an error unless the volume is
 *    zipfs root. Thus D:/foo is not a valid mount point.
 *
 *    Relative paths and absolute paths without a volume are mapped under
 *    the zipfs root.
 *
 *    The empty string is mapped to the zipfs root.
 *
 *    dsPtr is initialized by the function and must be cleared by caller
 *    on a successful return.
 *
 * Results:
 *    TCL_OK on success with normalized mount path in dsPtr
 *    TCL_ERROR on fail with error message in interp if not NULL
 *
 *------------------------------------------------------------------------
 */
static int
NormalizeMountPoint(
    Tcl_Interp *interp,
    const char *mountPath,
    Tcl_DString *dsPtr)		/* Must be initialized by caller! */
{
    const char *joiner[2];
    char *joinedPath;
    Tcl_Obj *unnormalizedObj;
    Tcl_Obj *normalizedObj;
    const char *normalizedPath;
    Tcl_Size normalizedLen;
    Tcl_DString dsJoin;

    /*
     * Several things need to happen here
     * - Absolute paths containing volumes (drive letter or UNC) raise error
     *   except of course if the volume is zipfs root
     * - \ -> / and // -> / conversions (except if UNC which is error)
     * - . and .. have to be dealt with
     * The first is explicitly checked, the others are dealt with a
     * combination file join and normalize. Easier than doing it ourselves
     * and not performance sensitive anyways.
     */

    joiner[0] = ZIPFS_VOLUME;
    joiner[1] = mountPath;
    Tcl_DStringInit(&dsJoin);
    joinedPath = Tcl_JoinPath(2, joiner, &dsJoin);

    /* Now joinedPath has all \ -> / and // -> / (except UNC) converted. */

    if (!strncmp(ZIPFS_VOLUME, joinedPath, ZIPFS_VOLUME_LEN)) {
	unnormalizedObj = Tcl_DStringToObj(&dsJoin);
    } else {
	if (joinedPath[0] != '/' || joinedPath[1] == '/') {
	    /* mount path was D:/x, D:x or //unc */
	    goto invalidMountPath;
	}
	unnormalizedObj = Tcl_ObjPrintf(ZIPFS_VOLUME "%s", joinedPath + 1);
    }
    Tcl_IncrRefCount(unnormalizedObj);
    normalizedObj = Tcl_FSGetNormalizedPath(interp, unnormalizedObj);
    if (normalizedObj == NULL) {
	Tcl_DecrRefCount(unnormalizedObj);
	goto errorReturn;
    }
    Tcl_IncrRefCount(normalizedObj); /* BEFORE DecrRefCount on unnormalizedObj */
    Tcl_DecrRefCount(unnormalizedObj);

    /* normalizedObj owned by Tcl!! Do NOT DecrRef without an IncrRef */
    normalizedPath = TclGetStringFromObj(normalizedObj, &normalizedLen);
    Tcl_DStringFree(&dsJoin);
    Tcl_DStringAppend(dsPtr, normalizedPath, normalizedLen);
    Tcl_DecrRefCount(normalizedObj);
    return TCL_OK;

invalidMountPath:
    if (interp) {
	Tcl_SetObjResult(interp, Tcl_ObjPrintf(
		"Invalid mount path \"%s\"", mountPath));
	ZIPFS_ERROR_CODE(interp, "MOUNT_PATH");
    }

errorReturn:
    Tcl_DStringFree(&dsJoin);
    return TCL_ERROR;
}

/*
 *------------------------------------------------------------------------
 *
 * MapPathToZipfs --
 *
 *    Maps a path as stored in a zip archive to its normalized location
 *    under a given zipfs mount point. Relative paths and Unix style
 *    absolute paths go directly under the mount point. Volume relative
 *    paths and absolute paths that have a volume (drive or UNC) are
 *    stripped of the volume before joining the mount point.
 *
 * Results:
 *    Pointer to normalized path.
 *
 * Side effects:
 *    Stores mapped path in dsPtr.
 *
 *------------------------------------------------------------------------
 */
static char *
MapPathToZipfs(
    Tcl_Interp *interp,
    const char *mountPath,	/* Must be fully normalized */
    const char *path,		/* Archive content path to map */
    Tcl_DString *dsPtr)		/* Must be initialized and cleared
				 * by caller */
{
    const char *joiner[2];
    char *joinedPath;
    Tcl_Obj *unnormalizedObj;
    Tcl_Obj *normalizedObj;
    const char *normalizedPath;
    Tcl_Size normalizedLen;
    Tcl_DString dsJoin;

    assert(TclIsZipfsPath(mountPath));

    joiner[0] = mountPath;
    joiner[1] = path;
#ifndef _WIN32
    /* On Unix C:/foo/bat is not treated as absolute by JoinPath so check ourself */
    if (path[0] && path[1] == ':') {
	joiner[1] += 2;
    }
#endif
    Tcl_DStringInit(&dsJoin);
    joinedPath = Tcl_JoinPath(2, joiner, &dsJoin);

    if (strncmp(ZIPFS_VOLUME, joinedPath, ZIPFS_VOLUME_LEN)) {
	/* path was not relative. Strip off the volume (e.g. UNC) */
	Tcl_Size numParts;
	const char **partsPtr;
	Tcl_SplitPath(path, &numParts, &partsPtr);
	Tcl_DStringFree(&dsJoin);
	partsPtr[0] = mountPath;
	(void)Tcl_JoinPath(numParts, partsPtr, &dsJoin);
	Tcl_Free(partsPtr);
    }
    unnormalizedObj = Tcl_DStringToObj(&dsJoin); /* Also resets dsJoin */
    Tcl_IncrRefCount(unnormalizedObj);
    normalizedObj = Tcl_FSGetNormalizedPath(interp, unnormalizedObj);
    if (normalizedObj == NULL) {
	/* Should not happen but continue... */
	normalizedObj = unnormalizedObj;
    }
    Tcl_IncrRefCount(normalizedObj); /* BEFORE DecrRefCount on unnormalizedObj */
    Tcl_DecrRefCount(unnormalizedObj);

    /* normalizedObj owned by Tcl!! Do NOT DecrRef without an IncrRef */
    normalizedPath = TclGetStringFromObj(normalizedObj, &normalizedLen);
    Tcl_DStringAppend(dsPtr, normalizedPath, normalizedLen);
    Tcl_DecrRefCount(normalizedObj);
    return Tcl_DStringValue(dsPtr);
}

/*
 *-------------------------------------------------------------------------
 *
 * ZipFSLookup --
 *
 *	This function returns the ZIP entry struct corresponding to the ZIP
 *	archive member of the given file name. Caller must hold the right
 *	lock.
 *
 * Results:
 *	Returns the pointer to ZIP entry struct or NULL if the the given file
 *	name could not be found in the global list of ZIP archive members.
 *
 * Side effects:
 *	None.
 *
 *-------------------------------------------------------------------------
 */

static inline ZipEntry *
ZipFSLookup(
    const char *filename)
{
    Tcl_HashEntry *hPtr;
    ZipEntry *z = NULL;

    hPtr = Tcl_FindHashEntry(&ZipFS.fileHash, filename);
    if (hPtr) {
	z = (ZipEntry *) Tcl_GetHashValue(hPtr);
    }
    return z;
}

/*
 *-------------------------------------------------------------------------
 *
 * ZipFSLookupZip --
 *
 *	This function gets the structure for a mounted ZIP archive.
 *	The read lock must be held by the caller.
 *
 * Results:
 *	Returns a pointer to the structure, or NULL if the file is ZIP file is
 *	unknown/not mounted.
 *
 * Side effects:
 *	None.
 *
 *-------------------------------------------------------------------------
 */

static inline ZipFile *
ZipFSLookupZip(
    const char *mountPoint)
{
    Tcl_HashEntry *hPtr;
    ZipFile *zf = NULL;

    hPtr = Tcl_FindHashEntry(&ZipFS.zipHash, mountPoint);
    if (hPtr) {
	zf = (ZipFile *) Tcl_GetHashValue(hPtr);
    }
    return zf;
}

/*
 *------------------------------------------------------------------------
 *
 * ContainsMountPoint --
 *
 *    Check if there is a mount point anywhere under the specified path.
 *    Although the function will work for any path, for efficiency reasons
 *    it should be called only after checking ZipFSLookup does not find
 *    the path.
 *
 *    Caller must hold read lock before calling.
 *
 * Results:
 *    1 - there is at least one mount point under the path
 *    0 - otherwise
 *
 * Side effects:
 *    None.
 *
 *------------------------------------------------------------------------
 */
static int
ContainsMountPoint(
    const char *path,
    int pathLen)
{
    Tcl_HashEntry *hPtr;
    Tcl_HashSearch search;

    if (ZipFS.zipHash.numEntries == 0) {
	return 0;
    }
    if (pathLen < 0) {
	pathLen = strlen(path);
    }

    /*
     * We are looking for the case where the path is //zipfs:/a/b
     * and there is a mount point //zipfs:/a/b/c/.. below it
     */
    for (hPtr = Tcl_FirstHashEntry(&ZipFS.zipHash, &search); hPtr;
	    hPtr = Tcl_NextHashEntry(&search)) {
	ZipFile *zf = (ZipFile *) Tcl_GetHashValue(hPtr);

	if (zf->mountPointLen == 0) {
	    /*
	     * Enumerate the contents of the ZIP; it's mounted on the root.
	     * TODO - a holdover from androwish? Tcl does not allow mounting
	     * outside of the //zipfs:/ area.
	     */
	    ZipEntry *z;

	    for (z = zf->topEnts; z; z = z->tnext) {
		int lenz = (int) strlen(z->name);
		if ((lenz >= pathLen) &&
			(z->name[pathLen] == '/' || z->name[pathLen] == '\0') &&
			(strncmp(z->name, path, pathLen) == 0)) {
		    return 1;
		}
	    }
	} else if ((zf->mountPointLen >= pathLen)
		&& (zf->mountPoint[pathLen] == '/'
			|| zf->mountPoint[pathLen] == '\0'
			|| pathLen == ZIPFS_VOLUME_LEN)
		&& (strncmp(zf->mountPoint, path, pathLen) == 0)) {
	    /* Matched standard mount */
	    return 1;
	}
    }
    return 0;
}

/*
 *-------------------------------------------------------------------------
 *
 * AllocateZipFile, AllocateZipEntry, AllocateZipChannel --
 *
 *	Allocates the memory for a datastructure. Always ensures that it is
 *	zeroed out for safety.
 *
 * Returns:
 *	The allocated structure, or NULL if allocate fails.
 *
 * Side effects:
 *	The interpreter result may be written to on error. Which might fail
 *	(for ZipFile) in a low-memory situation. Always panics if ZipEntry
 *	allocation fails.
 *
 *-------------------------------------------------------------------------
 */

static inline ZipFile *
AllocateZipFile(
    Tcl_Interp *interp,
    size_t mountPointNameLength)
{
    size_t size = sizeof(ZipFile) + mountPointNameLength + 1;
    ZipFile *zf = (ZipFile *) Tcl_AttemptAlloc(size);

    if (!zf) {
	ZIPFS_MEM_ERROR(interp);
    } else {
	memset(zf, 0, size);
    }
    return zf;
}

static inline ZipEntry *
AllocateZipEntry(void)
{
    ZipEntry *z = (ZipEntry *) Tcl_Alloc(sizeof(ZipEntry));
    memset(z, 0, sizeof(ZipEntry));
    return z;
}

static inline ZipChannel *
AllocateZipChannel(
    Tcl_Interp *interp)
{
    ZipChannel *zc = (ZipChannel *) Tcl_AttemptAlloc(sizeof(ZipChannel));

    if (!zc) {
	ZIPFS_MEM_ERROR(interp);
    } else {
	memset(zc, 0, sizeof(ZipChannel));
    }
    return zc;
}

/*
 *-------------------------------------------------------------------------
 *
 * ZipFSCloseArchive --
 *
 *	This function closes a mounted ZIP archive file.
 *
 * Results:
 *	None.
 *
 * Side effects:
 *	A memory mapped ZIP archive is unmapped, allocated memory is released.
 *	The ZipFile pointer is *NOT* deallocated by this function.
 *
 *-------------------------------------------------------------------------
 */

static void
ZipFSCloseArchive(
    Tcl_Interp *interp,		/* Current interpreter. */
    ZipFile *zf)
{
    if (zf->nameLength) {
	Tcl_Free(zf->name);
    }
    if (zf->isMemBuffer) {
	/* Pointer to memory */
	if (zf->ptrToFree) {
	    Tcl_Free(zf->ptrToFree);
	    zf->ptrToFree = NULL;
	}
	zf->data = NULL;
	return;
    }

    /*
     * Remove the memory mapping, if we have one.
     */

#ifdef _WIN32
    if (zf->data && !zf->ptrToFree) {
	UnmapViewOfFile(zf->data);
	zf->data = NULL;
    }
    if (zf->mountHandle != INVALID_HANDLE_VALUE) {
	CloseHandle(zf->mountHandle);
    }
#else /* !_WIN32 */
    if ((zf->data != MAP_FAILED) && !zf->ptrToFree) {
	munmap(zf->data, zf->length);
	zf->data = (unsigned char *) MAP_FAILED;
    }
#endif /* _WIN32 */

    if (zf->ptrToFree) {
	Tcl_Free(zf->ptrToFree);
	zf->ptrToFree = NULL;
    }
    if (zf->chan) {
	Tcl_Close(interp, zf->chan);
	zf->chan = NULL;
    }
}

/*
 *-------------------------------------------------------------------------
 *
 * ZipFSFindTOC --
 *
 *	This function takes a memory mapped zip file and indexes the contents.
 *	When "needZip" is zero an embedded ZIP archive in an executable file
 *	is accepted. Note that we do not support ZIP64.
 *
 * Results:
 *	TCL_OK on success, TCL_ERROR otherwise with an error message placed
 *	into the given "interp" if it is not NULL.
 *
 * Side effects:
 *      The given ZipFile struct is filled with information about the ZIP
 *      archive file.  On error, ZipFSCloseArchive is called on zf but
 *      it is not freed.
 *
 *-------------------------------------------------------------------------
 */

static int
ZipFSFindTOC(
    Tcl_Interp *interp,		/* Current interpreter. NULLable. */
    int needZip,
    ZipFile *zf)
{
    size_t i, minoff;
    const unsigned char *eocdPtr; /* End of Central Directory Record */
    const unsigned char *start = zf->data;
    const unsigned char *end = zf->data + zf->length;

    /*
     * Scan backwards from the end of the file for the signature. This is
     * necessary because ZIP archives aren't the only things that get tagged
     * on the end of executables; digital signatures can also go there.
     */

    eocdPtr = zf->data + zf->length - ZIP_CENTRAL_END_LEN;
    while (eocdPtr >= start) {
	if (*eocdPtr == (ZIP_CENTRAL_END_SIG & 0xFF)) {
	    if (ZipReadInt(start, end, eocdPtr) == ZIP_CENTRAL_END_SIG) {
		break;
	    }
	    eocdPtr -= ZIP_SIG_LEN;
	} else {
	    --eocdPtr;
	}
    }
    if (eocdPtr < zf->data) {
	/*
	 * Didn't find it (or not enough space for a central directory!); not
	 * a ZIP archive. This might be OK or a problem.
	 */

	if (!needZip) {
	    zf->baseOffset = zf->passOffset = zf->length;
	    return TCL_OK;
	}
	ZIPFS_ERROR(interp, "archive directory end signature not found");
	ZIPFS_ERROR_CODE(interp, "END_SIG");

  error:
	ZipFSCloseArchive(interp, zf);
	return TCL_ERROR;

    }

    /*
     * eocdPtr -> End of Central Directory (EOCD) record at this point.
     * Note this is not same as "end of Central Directory" :-) as EOCD
     * is a record/structure in the ZIP spec terminology
     */

    /*
     * How many files in the archive? If that's bogus, we're done here.
     */

    zf->numFiles = ZipReadShort(start, end, eocdPtr + ZIP_CENTRAL_ENTS_OFFS);
    if (zf->numFiles == 0) {
	if (!needZip) {
	    zf->baseOffset = zf->passOffset = zf->length;
	    return TCL_OK;
	}
	ZIPFS_ERROR(interp, "empty archive");
	ZIPFS_ERROR_CODE(interp, "EMPTY");
	goto error;
    }

    /*
     * The Central Directory (CD) is a series of Central Directory File
     * Header (CDFH) records preceding the EOCD (but not necessarily
     * immediately preceding). cdirZipOffset is the offset into the
     * *archive* to the CD (first CDFH). The size of the CD is given by
     * cdirSize. NOTE: offset into archive does NOT mean offset into
     * (zf->data) as other data may precede the archive in the file.
     */
    ptrdiff_t eocdDataOffset = eocdPtr - zf->data;
    unsigned int cdirZipOffset = ZipReadInt(start, end, eocdPtr + ZIP_CENTRAL_DIRSTART_OFFS);
    unsigned int cdirSize = ZipReadInt(start, end, eocdPtr + ZIP_CENTRAL_DIRSIZE_OFFS);

    /*
     * As computed above,
     *    eocdDataOffset < zf->length.
     * In addition, the following consistency checks must be met
     * (1) cdirZipOffset <= eocdDataOffset (to prevent under flow in computation of (2))
     * (2) cdirZipOffset + cdirSize <= eocdDataOffset. Else the CD will be overlapping
     * the EOCD. Note this automatically means cdirZipOffset+cdirSize < zf->length.
     */
    if (!(cdirZipOffset <= (size_t)eocdDataOffset &&
	    cdirSize <= eocdDataOffset - cdirZipOffset)) {
	if (!needZip) {
	    /* Simply point to end od data */
	    zf->directoryOffset = zf->baseOffset = zf->passOffset = zf->length;
	    return TCL_OK;
	}
	ZIPFS_ERROR(interp, "archive directory truncated");
	ZIPFS_ERROR_CODE(interp, "NO_DIR");
	goto error;
    }

    /*
     * Calculate the offset of the CD in the *data*. If there was no extra
     * "junk" preceding the archive, this would just be cdirZipOffset but
     * otherwise we have to account for it.
     */
    if (eocdDataOffset - cdirSize > cdirZipOffset) {
	zf->baseOffset = eocdDataOffset - cdirSize - cdirZipOffset;
    } else {
	zf->baseOffset = 0;
    }
    zf->passOffset = zf->baseOffset;
    zf->directoryOffset = cdirZipOffset + zf->baseOffset;
    zf->directorySize = cdirSize;

    /*
     * Read the central directory.
     */
    const unsigned char *const cdirStart = eocdPtr - cdirSize; /* Start of CD */
    const unsigned char *dirEntry;
    minoff = zf->length;
    for (dirEntry = cdirStart, i = 0; i < zf->numFiles; i++) {
	if ((dirEntry-cdirStart) + ZIP_CENTRAL_HEADER_LEN > (ptrdiff_t)zf->directorySize) {
	    ZIPFS_ERROR(interp, "truncated directory");
	    ZIPFS_ERROR_CODE(interp, "TRUNC_DIR");
	    goto error;
	}
	if (ZipReadInt(start, end, dirEntry) != ZIP_CENTRAL_HEADER_SIG) {
	    ZIPFS_ERROR(interp, "wrong header signature");
	    ZIPFS_ERROR_CODE(interp, "HDR_SIG");
	    goto error;
	}
	int pathlen = ZipReadShort(start, end, dirEntry + ZIP_CENTRAL_PATHLEN_OFFS);
	int comlen = ZipReadShort(start, end, dirEntry + ZIP_CENTRAL_FCOMMENTLEN_OFFS);
	int extra = ZipReadShort(start, end, dirEntry + ZIP_CENTRAL_EXTRALEN_OFFS);
	size_t localhdr_off = ZipReadInt(start, end, dirEntry + ZIP_CENTRAL_LOCALHDR_OFFS);
	const unsigned char *localP = zf->data + zf->baseOffset + localhdr_off;
	if (localP > (cdirStart - ZIP_LOCAL_HEADER_LEN) ||
		ZipReadInt(start, end, localP) != ZIP_LOCAL_HEADER_SIG) {
	    ZIPFS_ERROR(interp, "Failed to find local header");
	    ZIPFS_ERROR_CODE(interp, "LCL_HDR");
	    goto error;
	}
	if (localhdr_off < minoff) {
	    minoff = localhdr_off;
	}
	dirEntry += pathlen + comlen + extra + ZIP_CENTRAL_HEADER_LEN;
    }
    if ((dirEntry-cdirStart) < (ptrdiff_t) zf->directorySize) {
	/* file count and dir size do not match */
	ZIPFS_ERROR(interp, "short file count");
	ZIPFS_ERROR_CODE(interp, "FILE_COUNT");
	goto error;
    }

    zf->passOffset = minoff + zf->baseOffset;

    /*
     * If there's also an encoded password, extract that too (but don't decode
     * yet).
     * TODO - is this even part of the ZIP "standard". The idea of storing
     * a password with the archive seems absurd, encoded or not.
     */

    unsigned char *q = zf->data + zf->passOffset;
    if ((zf->passOffset >= 6) && (start < q-4) &&
	    (ZipReadInt(start, end, q - 4) == ZIP_PASSWORD_END_SIG)) {
	const unsigned char *passPtr;

	i = q[-5];
	passPtr = q - 5 - i;
	if (passPtr >= start && passPtr + i < end) {
	    zf->passBuf[0] = i;
	    memcpy(zf->passBuf + 1, passPtr, i);
	    zf->passOffset -= i ? (5 + i) : 0;
	}
    }

    return TCL_OK;
}

/*
 *-------------------------------------------------------------------------
 *
 * ZipFSOpenArchive --
 *
 *	This function opens a ZIP archive file for reading. An attempt is made
 *	to memory map that file. Otherwise it is read into an allocated memory
 *	buffer. The ZIP archive header is verified and must be valid for the
 *	function to succeed. When "needZip" is zero an embedded ZIP archive in
 *	an executable file is accepted.
 *
 * Results:
 *	TCL_OK on success, TCL_ERROR otherwise with an error message placed
 *	into the given "interp" if it is not NULL. On error, ZipFSCloseArchive
 *      is called on zf but it is not freed.
 *
 * Side effects:
 *	ZIP archive is memory mapped or read into allocated memory, the given
 *	ZipFile struct is filled with information about the ZIP archive file.
 *
 *-------------------------------------------------------------------------
 */

static int
ZipFSOpenArchive(
    Tcl_Interp *interp,		/* Current interpreter. NULLable. */
    const char *zipname,	/* Path to ZIP file to open. */
    int needZip,
    ZipFile *zf)
{
    size_t i;
    void *handle;

    zf->nameLength = 0;
    zf->isMemBuffer = 0;
#ifdef _WIN32
    zf->data = NULL;
    zf->mountHandle = INVALID_HANDLE_VALUE;
#else /* !_WIN32 */
    zf->data = (unsigned char *) MAP_FAILED;
#endif /* _WIN32 */
    zf->length = 0;
    zf->numFiles = 0;
    zf->baseOffset = zf->passOffset = 0;
    zf->ptrToFree = NULL;
    zf->passBuf[0] = 0;

    /*
     * Actually open the file.
     */

    zf->chan = Tcl_OpenFileChannel(interp, zipname, "rb", 0);
    if (!zf->chan) {
	return TCL_ERROR;
    }

    /*
     * See if we can get the OS handle. If we can, we can use that to memory
     * map the file, which is nice and efficient. However, it totally depends
     * on the filename pointing to a real regular OS file.
     *
     * Opening real filesystem entities that are not files will lead to an
     * error.
     */

    if (Tcl_GetChannelHandle(zf->chan, TCL_READABLE, &handle) == TCL_OK) {
	if (ZipMapArchive(interp, zf, handle) != TCL_OK) {
	    goto error;
	}
    } else {
	/*
	 * Not an OS file, but rather something in a Tcl VFS. Must copy into
	 * memory.
	 */

	zf->length = Tcl_Seek(zf->chan, 0, SEEK_END);
	if (zf->length == (size_t)TCL_INDEX_NONE) {
	    ZIPFS_POSIX_ERROR(interp, "seek error");
	    goto error;
	}
	/* What's the magic about 64 * 1024 * 1024 ? */
	if ((zf->length <= ZIP_CENTRAL_END_LEN) ||
		(zf->length - ZIP_CENTRAL_END_LEN) >
			(64 * 1024 * 1024 - ZIP_CENTRAL_END_LEN)) {
	    ZIPFS_ERROR(interp, "illegal file size");
	    ZIPFS_ERROR_CODE(interp, "FILE_SIZE");
	    goto error;
	}
	if (Tcl_Seek(zf->chan, 0, SEEK_SET) == -1) {
	    ZIPFS_POSIX_ERROR(interp, "seek error");
	    goto error;
	}
	zf->ptrToFree = zf->data = (unsigned char *) Tcl_AttemptAlloc(zf->length);
	if (!zf->ptrToFree) {
	    ZIPFS_MEM_ERROR(interp);
	    goto error;
	}
	i = Tcl_Read(zf->chan, (char *) zf->data, zf->length);
	if (i != zf->length) {
	    ZIPFS_POSIX_ERROR(interp, "file read error");
	    goto error;
	}
    }
    /*
     * Close the Tcl channel. If the file was mapped, the mapping is
     * unaffected. It is important to close the channel otherwise there is a
     * potential chicken and egg issue at finalization time as the channels
     * are closed before the file systems are dismounted.
     */
    Tcl_Close(interp, zf->chan);
    zf->chan = NULL;
    return ZipFSFindTOC(interp, needZip, zf);

    /*
     * Handle errors by closing the archive. This includes closing the channel
     * handle for the archive file.
     */

  error:
    ZipFSCloseArchive(interp, zf);
    return TCL_ERROR;
}

/*
 *-------------------------------------------------------------------------
 *
 * ZipMapArchive --
 *
 *	Wrapper around the platform-specific parts of mmap() (and Windows's
 *	equivalent) because it's not part of the standard channel API.
 *
 *-------------------------------------------------------------------------
 */

static int
ZipMapArchive(
    Tcl_Interp *interp,		/* Interpreter for error reporting. */
    ZipFile *zf,		/* The archive descriptor structure. */
    void *handle)		/* The OS handle to the open archive. */
{
#ifdef _WIN32
    HANDLE hFile = (HANDLE) handle;
    int readSuccessful;

    /*
     * Determine the file size.
     */

    readSuccessful = GetFileSizeEx(hFile, (PLARGE_INTEGER) &zf->length) != 0;
    if (!readSuccessful) {
	Tcl_WinConvertError(GetLastError());
	ZIPFS_POSIX_ERROR(interp, "failed to retrieve file size");
	return TCL_ERROR;
    }
    if (zf->length < ZIP_CENTRAL_END_LEN) {
	Tcl_SetErrno(EINVAL);
	ZIPFS_POSIX_ERROR(interp, "truncated file");
	return TCL_ERROR;
    }
    if (zf->length > TCL_SIZE_MAX) {
	Tcl_SetErrno(EFBIG);
	ZIPFS_POSIX_ERROR(interp, "zip archive too big");
	return TCL_ERROR;
    }

    /*
     * Map the file.
     */

    zf->mountHandle = CreateFileMappingW(hFile, 0, PAGE_READONLY, 0,
	    zf->length, 0);
    if (zf->mountHandle == INVALID_HANDLE_VALUE) {
	Tcl_WinConvertError(GetLastError());
	ZIPFS_POSIX_ERROR(interp, "file mapping failed");
	return TCL_ERROR;
    }
    zf->data = (unsigned char *)
	    MapViewOfFile(zf->mountHandle, FILE_MAP_READ, 0, 0, zf->length);
    if (!zf->data) {
	Tcl_WinConvertError(GetLastError());
	ZIPFS_POSIX_ERROR(interp, "file mapping failed");
	return TCL_ERROR;
    }
#else /* !_WIN32 */
    int fd = PTR2INT(handle);

    /*
     * Determine the file size.
     */

    zf->length = lseek(fd, 0, SEEK_END);
    if (zf->length == (size_t)-1) {
	ZIPFS_POSIX_ERROR(interp, "failed to retrieve file size");
	return TCL_ERROR;
    }
    if (zf->length < ZIP_CENTRAL_END_LEN) {
	Tcl_SetErrno(EINVAL);
	ZIPFS_POSIX_ERROR(interp, "truncated file");
	return TCL_ERROR;
    }
    lseek(fd, 0, SEEK_SET);

    zf->data = (unsigned char *)
	    mmap(0, zf->length, PROT_READ, MAP_FILE | MAP_PRIVATE, fd, 0);
    if (zf->data == MAP_FAILED) {
	ZIPFS_POSIX_ERROR(interp, "file mapping failed");
	return TCL_ERROR;
    }
#endif /* _WIN32 */
    return TCL_OK;
}

/*
 *-------------------------------------------------------------------------
 *
 * IsPasswordValid --
 *
 *	Basic test for whether a passowrd is valid. If the test fails, sets an
 *	error message in the interpreter.
 *
 * Returns:
 *	TCL_OK if the test passes, TCL_ERROR if it fails.
 *
 *-------------------------------------------------------------------------
 */

static inline int
IsPasswordValid(
    Tcl_Interp *interp,
    const char *passwd,
    size_t pwlen)
{
    if ((pwlen > 255) || strchr(passwd, 0xff)) {
	ZIPFS_ERROR(interp, "illegal password");
	ZIPFS_ERROR_CODE(interp, "BAD_PASS");
	return TCL_ERROR;
    }
    return TCL_OK;
}

/*
 *-------------------------------------------------------------------------
 *
 * ZipFSCatalogFilesystem --
 *
 *	This function generates the root node for a ZIPFS filesystem by
 *	reading the ZIP's central directory.
 *
 * Results:
 *	TCL_OK on success, TCL_ERROR otherwise with an error message placed
 *	into the given "interp" if it is not NULL. On error, frees zf!!
 *
 * Side effects:
 *	Will acquire and release the write lock.
 *
 *-------------------------------------------------------------------------
 */

static int
ZipFSCatalogFilesystem(
    Tcl_Interp *interp,		/* Current interpreter. NULLable. */
    ZipFile *zf,		/* Temporary buffer hold archive descriptors */
    const char *mountPoint,	/* Mount point path. Must be fully normalized */
    const char *passwd,		/* Password for opening the ZIP, or NULL if
				 * the ZIP is unprotected. */
    const char *zipname)	/* Path to ZIP file to build a catalog of. */
{
    int isNew;
    size_t i, pwlen;
    ZipFile *zf0;
    ZipEntry *z;
    Tcl_HashEntry *hPtr;
    Tcl_DString ds, fpBuf;
    unsigned char *q;

    assert(TclIsZipfsPath(mountPoint)); /* Caller should have normalized */

    Tcl_DStringInit(&ds);

    /*
     * Basic verification of the password for sanity.
     */

    pwlen = 0;
    if (passwd) {
	pwlen = strlen(passwd);
	if (IsPasswordValid(interp, passwd, pwlen) != TCL_OK) {
	    ZipFSCloseArchive(interp, zf);
	    Tcl_Free(zf);
	    return TCL_ERROR;
	}
    }

    /*
     * Validate the TOC data. If that's bad, things fall apart.
     */

    if (zf->baseOffset >= zf->length || zf->passOffset >= zf->length ||
	    zf->directoryOffset >= zf->length) {
	ZIPFS_ERROR(interp, "bad zip data");
	ZIPFS_ERROR_CODE(interp, "BAD_ZIP");
	ZipFSCloseArchive(interp, zf);
	Tcl_Free(zf);
	return TCL_ERROR;
    }

    WriteLock();

    hPtr = Tcl_CreateHashEntry(&ZipFS.zipHash, mountPoint, &isNew);
    if (!isNew) {
	if (interp) {
	    zf0 = (ZipFile *) Tcl_GetHashValue(hPtr);
	    Tcl_SetObjResult(interp, Tcl_ObjPrintf(
		    "%s is already mounted on %s", zf0->name, mountPoint));
	    ZIPFS_ERROR_CODE(interp, "MOUNTED");
	}
	Unlock();
	ZipFSCloseArchive(interp, zf);
	Tcl_DStringFree(&ds);
	Tcl_Free(zf);
	return TCL_ERROR;
    }

    /*
     * Convert to a real archive descriptor.
     */

    zf->mountPoint = (char *) Tcl_GetHashKey(&ZipFS.zipHash, hPtr);
    zf->mountPointLen = strlen(zf->mountPoint);

    zf->nameLength = strlen(zipname);
    zf->name = (char *) Tcl_Alloc(zf->nameLength + 1);
    memcpy(zf->name, zipname, zf->nameLength + 1);

    Tcl_SetHashValue(hPtr, zf);
    if ((zf->passBuf[0] == 0) && pwlen) {
	int k = 0;

	zf->passBuf[k++] = pwlen;
	for (i = pwlen; i-- > 0 ;) {
	    zf->passBuf[k++] = (passwd[i] & 0x0f)
		    | pwrot[(passwd[i] >> 4) & 0x0f];
	}
	zf->passBuf[k] = '\0';
    }
    /* TODO - is this test necessary? When will mountPoint[0] be \0 ? */
    if (mountPoint[0] != '\0') {
	hPtr = Tcl_CreateHashEntry(&ZipFS.fileHash, mountPoint, &isNew);
	if (isNew) {
	    z = AllocateZipEntry();
	    Tcl_SetHashValue(hPtr, z);

	    z->depth = CountSlashes(mountPoint);
	    assert(z->depth >= ZIPFS_ROOTDIR_DEPTH);
	    z->zipFilePtr = zf;
	    z->isDirectory = (zf->baseOffset == 0) ? 1 : -1; /* root marker */
	    z->offset = zf->baseOffset;
	    z->compressMethod = ZIP_COMPMETH_STORED;
	    z->name = (char *) Tcl_GetHashKey(&ZipFS.fileHash, hPtr);
	    if (!strcmp(z->name, ZIPFS_VOLUME)) {
		z->flags |= ZE_F_VOLUME; /* Mark as root volume */
	    }
	    Tcl_Time t;
	    Tcl_GetTime(&t);
	    z->timestamp = t.sec;
	    z->next = zf->entries;
	    zf->entries = z;
	}
    }
    q = zf->data + zf->directoryOffset;
    Tcl_DStringInit(&fpBuf);
    for (i = 0; i < zf->numFiles; i++) {
	const unsigned char *start = zf->data;
	const unsigned char *end = zf->data + zf->length;
	int extra, isdir = 0, dosTime, dosDate, nbcompr;
	size_t offs, pathlen, comlen;
	unsigned char *lq, *gq = NULL;
	char *fullpath, *path;

	pathlen = ZipReadShort(start, end, q + ZIP_CENTRAL_PATHLEN_OFFS);
	comlen = ZipReadShort(start, end, q + ZIP_CENTRAL_FCOMMENTLEN_OFFS);
	extra = ZipReadShort(start, end, q + ZIP_CENTRAL_EXTRALEN_OFFS);
	Tcl_DStringSetLength(&ds, 0);
	path = DecodeZipEntryText(q + ZIP_CENTRAL_HEADER_LEN, pathlen, &ds);
	if ((pathlen > 0) && (path[pathlen - 1] == '/')) {
	    Tcl_DStringSetLength(&ds, pathlen - 1);
	    path = Tcl_DStringValue(&ds);
	    isdir = 1;
	}
	if ((strcmp(path, ".") == 0) || (strcmp(path, "..") == 0)) {
	    goto nextent;
	}
	lq = zf->data + zf->baseOffset
		+ ZipReadInt(start, end, q + ZIP_CENTRAL_LOCALHDR_OFFS);
	if ((lq < start) || (lq + ZIP_LOCAL_HEADER_LEN > end)) {
	    goto nextent;
	}
	nbcompr = ZipReadInt(start, end, lq + ZIP_LOCAL_COMPLEN_OFFS);
	if (!isdir && (nbcompr == 0)
		&& (ZipReadInt(start, end, lq + ZIP_LOCAL_UNCOMPLEN_OFFS) == 0)
		&& (ZipReadInt(start, end, lq + ZIP_LOCAL_CRC32_OFFS) == 0)) {
	    gq = q;
	    nbcompr = ZipReadInt(start, end, gq + ZIP_CENTRAL_COMPLEN_OFFS);
	}
	offs = (lq - zf->data)
		+ ZIP_LOCAL_HEADER_LEN
		+ ZipReadShort(start, end, lq + ZIP_LOCAL_PATHLEN_OFFS)
		+ ZipReadShort(start, end, lq + ZIP_LOCAL_EXTRALEN_OFFS);
	if (offs + nbcompr > zf->length) {
	    goto nextent;
	}

	if (!isdir && (mountPoint[0] == '\0') && !CountSlashes(path)) {
#ifdef ANDROID
	    /*
	     * When mounting the ZIP archive on the root directory try to
	     * remap top level regular files of the archive to
	     * /assets/.root/... since this directory should not be in a valid
	     * APK due to the leading dot in the file name component. This
	     * trick should make the files AndroidManifest.xml,
	     * resources.arsc, and classes.dex visible to Tcl.
	     */
	    Tcl_DString ds2;

	    Tcl_DStringInit(&ds2);
	    Tcl_DStringAppend(&ds2, "assets/.root/", -1);
	    Tcl_DStringAppend(&ds2, path, -1);
	    if (ZipFSLookup(Tcl_DStringValue(&ds2))) {
		/* should not happen but skip it anyway */
		Tcl_DStringFree(&ds2);
		goto nextent;
	    }
	    Tcl_DStringSetLength(&ds, 0);
	    Tcl_DStringAppend(&ds, Tcl_DStringValue(&ds2),
		    Tcl_DStringLength(&ds2));
	    path = Tcl_DStringValue(&ds);
	    Tcl_DStringFree(&ds2);
#else /* !ANDROID */
	    /*
	     * Regular files skipped when mounting on root.
	     */
	    goto nextent;
#endif /* ANDROID */
	}

	Tcl_DStringSetLength(&fpBuf, 0);
	fullpath = MapPathToZipfs(interp, mountPoint, path, &fpBuf);
	z = AllocateZipEntry();
	z->depth = CountSlashes(fullpath);
	assert(z->depth >= ZIPFS_ROOTDIR_DEPTH);
	z->zipFilePtr = zf;
	z->isDirectory = isdir;
	z->isEncrypted =
		(ZipReadShort(start, end, lq + ZIP_LOCAL_FLAGS_OFFS) & 1)
		&& (nbcompr > ZIP_CRYPT_HDR_LEN);
	z->offset = offs;
	if (gq) {
	    z->crc32 = ZipReadInt(start, end, gq + ZIP_CENTRAL_CRC32_OFFS);
	    dosDate = ZipReadShort(start, end, gq + ZIP_CENTRAL_MDATE_OFFS);
	    dosTime = ZipReadShort(start, end, gq + ZIP_CENTRAL_MTIME_OFFS);
	    z->timestamp = DosTimeDate(dosDate, dosTime);
	    z->numBytes = ZipReadInt(start, end,
		    gq + ZIP_CENTRAL_UNCOMPLEN_OFFS);
	    z->compressMethod = ZipReadShort(start, end,
		    gq + ZIP_CENTRAL_COMPMETH_OFFS);
	} else {
	    z->crc32 = ZipReadInt(start, end, lq + ZIP_LOCAL_CRC32_OFFS);
	    dosDate = ZipReadShort(start, end, lq + ZIP_LOCAL_MDATE_OFFS);
	    dosTime = ZipReadShort(start, end, lq + ZIP_LOCAL_MTIME_OFFS);
	    z->timestamp = DosTimeDate(dosDate, dosTime);
	    z->numBytes = ZipReadInt(start, end,
		    lq + ZIP_LOCAL_UNCOMPLEN_OFFS);
	    z->compressMethod = ZipReadShort(start, end,
		    lq + ZIP_LOCAL_COMPMETH_OFFS);
	}
	z->numCompressedBytes = nbcompr;
	hPtr = Tcl_CreateHashEntry(&ZipFS.fileHash, fullpath, &isNew);
	if (!isNew) {
	    /* should not happen but skip it anyway */
	    Tcl_Free(z);
	    goto nextent;
	}

	Tcl_SetHashValue(hPtr, z);
	z->name = (char *) Tcl_GetHashKey(&ZipFS.fileHash, hPtr);
	z->next = zf->entries;
	zf->entries = z;
	if (isdir && (mountPoint[0] == '\0') && (z->depth == ZIPFS_ROOTDIR_DEPTH)) {
	    z->tnext = zf->topEnts;
	    zf->topEnts = z;
	}

	/*
	 * Make any directory nodes we need. ZIPs are not consistent about
	 * containing directory nodes.
	 */

	if (!z->isDirectory && (z->depth > ZIPFS_ROOTDIR_DEPTH)) {
	    char *dir, *endPtr;
	    ZipEntry *zd;

	    Tcl_DStringSetLength(&ds, strlen(z->name) + 8);
	    Tcl_DStringSetLength(&ds, 0);
	    Tcl_DStringAppend(&ds, z->name, -1);
	    dir = Tcl_DStringValue(&ds);
	    for (endPtr = strrchr(dir, '/'); endPtr && (endPtr != dir);
		    endPtr = strrchr(dir, '/')) {
		Tcl_DStringSetLength(&ds, endPtr - dir);
		hPtr = Tcl_CreateHashEntry(&ZipFS.fileHash, dir, &isNew);
		if (!isNew) {
		    /*
		     * Already made. That's fine.
		     */
		    break;
		}

		zd = AllocateZipEntry();
		zd->depth = CountSlashes(dir);
		assert(zd->depth > ZIPFS_ROOTDIR_DEPTH);
		zd->zipFilePtr = zf;
		zd->isDirectory = 1;
		zd->offset = z->offset;
		zd->timestamp = z->timestamp;
		zd->compressMethod = ZIP_COMPMETH_STORED;
		Tcl_SetHashValue(hPtr, zd);
		zd->name = (char *) Tcl_GetHashKey(&ZipFS.fileHash, hPtr);
		zd->next = zf->entries;
		zf->entries = zd;
		if ((mountPoint[0] == '\0') && (zd->depth == ZIPFS_ROOTDIR_DEPTH)) {
		    zd->tnext = zf->topEnts;
		    zf->topEnts = zd;
		}
	    }
	}
    nextent:
	q += pathlen + comlen + extra + ZIP_CENTRAL_HEADER_LEN;
    }
    Unlock();
    Tcl_DStringFree(&fpBuf);
    Tcl_DStringFree(&ds);
    Tcl_FSMountsChanged(NULL);
    return TCL_OK;
}

/*
 *-------------------------------------------------------------------------
 *
 * ZipfsSetup --
 *
 *	Common initialisation code. ZipFS.initialized must *not* be set prior
 *	to the call.
 *
 *-------------------------------------------------------------------------
 */

static void
ZipfsSetup(void)
{
#if TCL_THREADS
    static const Tcl_Time t = { 0, 0 };

    /*
     * Inflate condition variable.
     */

    Tcl_MutexLock(&ZipFSMutex);
    Tcl_ConditionWait(&ZipFSCond, &ZipFSMutex, &t);
    Tcl_MutexUnlock(&ZipFSMutex);
#endif /* TCL_THREADS */

    crc32tab = get_crc_table();
    Tcl_FSRegister(NULL, &zipfsFilesystem);
    Tcl_InitHashTable(&ZipFS.fileHash, TCL_STRING_KEYS);
    Tcl_InitHashTable(&ZipFS.zipHash, TCL_STRING_KEYS);
    ZipFS.idCount = 1;
    ZipFS.wrmax = DEFAULT_WRITE_MAX_SIZE;
    ZipFS.fallbackEntryEncoding = (char *)
	    Tcl_Alloc(strlen(ZIPFS_FALLBACK_ENCODING) + 1);
    strcpy(ZipFS.fallbackEntryEncoding, ZIPFS_FALLBACK_ENCODING);
    ZipFS.initialized = 1;
}

/*
 *-------------------------------------------------------------------------
 *
 * ListMountPoints --
 *
 *	This procedure lists the mount points and what's mounted there, or
 *	reports whether there are any mounts (if there's no interpreter). The
 *	read lock must be held by the caller.
 *
 * Results:
 *	A standard Tcl result. TCL_OK (or TCL_BREAK if no mounts and no
 *	interpreter).
 *
 * Side effects:
 *	Interpreter result may be updated.
 *
 *-------------------------------------------------------------------------
 */

static int
ListMountPoints(
    Tcl_Interp *interp)
{
    Tcl_HashEntry *hPtr;
    Tcl_HashSearch search;
    ZipFile *zf;
    Tcl_Obj *resultList;

    if (!interp) {
	/*
	 * Are there any entries in the zipHash? Don't need to enumerate them
	 * all to know.
	 */

	return (ZipFS.zipHash.numEntries ? TCL_OK : TCL_BREAK);
    }

    TclNewObj(resultList);
    for (hPtr = Tcl_FirstHashEntry(&ZipFS.zipHash, &search); hPtr;
	    hPtr = Tcl_NextHashEntry(&search)) {
	zf = (ZipFile *) Tcl_GetHashValue(hPtr);
	Tcl_ListObjAppendElement(NULL, resultList, Tcl_NewStringObj(
		zf->mountPoint, -1));
	Tcl_ListObjAppendElement(NULL, resultList, Tcl_NewStringObj(
		zf->name, -1));
    }
    Tcl_SetObjResult(interp, resultList);
    return TCL_OK;
}

/*
 *------------------------------------------------------------------------
 *
 * CleanupMount --
 *
 *    Releases all resources associated with a mounted archive. There
 *    must not be any open files in the archive.
 *
 *    Caller MUST be holding WriteLock() before calling this function.
 *
 * Results:
 *    None.
 *
 * Side effects:
 *    Memory associated with the mounted archive is deallocated.
 *------------------------------------------------------------------------
 */
static void
CleanupMount(
    ZipFile *zf)		/* Mount point */
{
    ZipEntry *z, *znext;
    Tcl_HashEntry *hPtr;
    for (z = zf->entries; z; z = znext) {
	znext = z->next;
	hPtr = Tcl_FindHashEntry(&ZipFS.fileHash, z->name);
	if (hPtr) {
	    Tcl_DeleteHashEntry(hPtr);
	}
	if (z->data) {
	    Tcl_Free(z->data);
	}
	Tcl_Free(z);
    }
    zf->entries = NULL;
}

/*
 *-------------------------------------------------------------------------
 *
 * DescribeMounted --
 *
 *	This procedure describes what is mounted at the given the mount point.
 *	The interpreter result is not updated if there is nothing mounted at
 *	the given point. The read lock must be held by the caller.
 *
 * Results:
 *	A standard Tcl result. TCL_OK (or TCL_BREAK if nothing mounted there
 *	and no interpreter).
 *
 * Side effects:
 *	Interpreter result may be updated.
 *
 *-------------------------------------------------------------------------
 */

static int
DescribeMounted(
    Tcl_Interp *interp,
    const char *mountPoint)
{
    if (interp) {
	ZipFile *zf = ZipFSLookupZip(mountPoint);

	if (zf) {
	    Tcl_SetObjResult(interp, Tcl_NewStringObj(zf->name, -1));
	    return TCL_OK;
	}
    }
    return (interp ? TCL_OK : TCL_BREAK);
}

/*
 *-------------------------------------------------------------------------
 *
 * TclZipfs_Mount --
 *
 *	This procedure is invoked to mount a given ZIP archive file on a given
 *	mountpoint with optional ZIP password.
 *
 * Results:
 *	A standard Tcl result.
 *
 * Side effects:
 *	A ZIP archive file is read, analyzed and mounted, resources are
 *	allocated.
 *
 *-------------------------------------------------------------------------
 */

int
TclZipfs_Mount(
    Tcl_Interp *interp,		/* Current interpreter. NULLable. */
    const char *zipname,	/* Path to ZIP file to mount */
    const char *mountPoint,	/* Mount point path. */
    const char *passwd)		/* Password for opening the ZIP, or NULL if
				 * the ZIP is unprotected. */
{
    ZipFile *zf;
    int ret;

    ReadLock();
    if (!ZipFS.initialized) {
	ZipfsSetup();
    }

    /*
     * No mount point, so list all mount points and what is mounted there.
     */

    if (mountPoint == NULL) {
	ret = ListMountPoints(interp);
	Unlock();
	return ret;
    }

    Tcl_DString ds;
    Tcl_DStringInit(&ds);
    ret = NormalizeMountPoint(interp, mountPoint, &ds);
    if (ret != TCL_OK) {
	Unlock();
	return ret;
    }
    mountPoint = Tcl_DStringValue(&ds);

    if (!zipname) {
	/*
	 * Mount point but no file, so describe what is mounted at that mount
	 * point.
	 */

	ret = DescribeMounted(interp, mountPoint);
	Unlock();
    } else {
	/* Have both a mount point and a file (name) to mount there. */

	Tcl_Obj *zipPathObj;
	Tcl_Obj *normZipPathObj;

	Unlock();

	zipPathObj = Tcl_NewStringObj(zipname, -1);
	Tcl_IncrRefCount(zipPathObj);
	normZipPathObj = Tcl_FSGetNormalizedPath(interp, zipPathObj);
	if (normZipPathObj == NULL) {
	    Tcl_SetObjResult(interp, Tcl_ObjPrintf(
		    "could not normalize zip filename \"%s\"", zipname));
	    Tcl_SetErrorCode(interp, "TCL", "OPERATION", "NORMALIZE", (char *)NULL);
	    ret = TCL_ERROR;
	} else {
	    Tcl_IncrRefCount(normZipPathObj);
	    const char *normPath = Tcl_GetString(normZipPathObj);
	    if (passwd == NULL ||
		    (ret = IsPasswordValid(interp, passwd,
			    strlen(passwd))) == TCL_OK) {
		zf = AllocateZipFile(interp, strlen(mountPoint));
		if (zf == NULL) {
		    ret = TCL_ERROR;
		} else {
		    ret = ZipFSOpenArchive(interp, normPath, 1, zf);
		    if (ret != TCL_OK) {
			Tcl_Free(zf);
		    } else {
			ret = ZipFSCatalogFilesystem(
				interp, zf, mountPoint, passwd, normPath);
			/* Note zf is already freed on error! */
		    }
		}
	    }
	    Tcl_DecrRefCount(normZipPathObj);
	    if (ret == TCL_OK && interp) {
		Tcl_DStringResult(interp, &ds);
	    }
	}
	Tcl_DecrRefCount(zipPathObj);
    }

    Tcl_DStringFree(&ds);
    return ret;
}

/*
 *-------------------------------------------------------------------------
 *
 * TclZipfs_MountBuffer --
 *
 *	This procedure is invoked to mount a given ZIP archive file on a given
 *	mountpoint.
 *
 * Results:
 *	A standard Tcl result.
 *
 * Side effects:
 *	A ZIP archive file is read, analyzed and mounted, resources are
 *	allocated.
 *
 *-------------------------------------------------------------------------
 */

int
TclZipfs_MountBuffer(
    Tcl_Interp *interp,		/* Current interpreter. NULLable. */
    const void *data,
    size_t datalen,
    const char *mountPoint,	/* Mount point path. */
    int copy)
{
    ZipFile *zf;
    int ret;

    if (mountPoint == NULL || data == NULL) {
	ZIPFS_ERROR(interp, "mount point and/or data are null");
	return TCL_ERROR;
    }

    /* TODO - how come a *read* lock suffices for initialzing ? */
    ReadLock();
    if (!ZipFS.initialized) {
	ZipfsSetup();
    }

    Tcl_DString ds;
    Tcl_DStringInit(&ds);
    ret = NormalizeMountPoint(interp, mountPoint, &ds);
    if (ret != TCL_OK) {
	Unlock();
	return ret;
    }
    mountPoint = Tcl_DStringValue(&ds);

    Unlock();

    /*
     * Have both a mount point and data to mount there.
     * What's the magic about 64 * 1024 * 1024 ?
     */
    ret = TCL_ERROR;
    if ((datalen <= ZIP_CENTRAL_END_LEN) ||
	    (datalen - ZIP_CENTRAL_END_LEN) >
		    (64 * 1024 * 1024 - ZIP_CENTRAL_END_LEN)) {
	ZIPFS_ERROR(interp, "illegal file size");
	ZIPFS_ERROR_CODE(interp, "FILE_SIZE");
	goto done;
    }
    zf = AllocateZipFile(interp, strlen(mountPoint));
    if (zf == NULL) {
	goto done;
    }
    zf->isMemBuffer = 1;
    zf->length = datalen;

    if (copy) {
	zf->data = (unsigned char *)Tcl_AttemptAlloc(datalen);
	if (zf->data == NULL) {
	    ZipFSCloseArchive(interp, zf);
	    Tcl_Free(zf);
	    ZIPFS_MEM_ERROR(interp);
	    goto done;
	}
	memcpy(zf->data, data, datalen);
	zf->ptrToFree = zf->data;
    } else {
	zf->data = (unsigned char *)data;
	zf->ptrToFree = NULL;
    }
    ret = ZipFSFindTOC(interp, 1, zf);
    if (ret != TCL_OK) {
	Tcl_Free(zf);
    } else {
	/* Note ZipFSCatalogFilesystem will free zf on error */
	ret = ZipFSCatalogFilesystem(
	    interp, zf, mountPoint, NULL, "Memory Buffer");
    }
    if (ret == TCL_OK && interp) {
	Tcl_DStringResult(interp, &ds);
    }

done:
    Tcl_DStringFree(&ds);
    return ret;
}

/*
 *-------------------------------------------------------------------------
 *
 * TclZipfs_Unmount --
 *
 *	This procedure is invoked to unmount a given ZIP archive.
 *
 * Results:
 *	A standard Tcl result.
 *
 * Side effects:
 *	A mounted ZIP archive file is unmounted, resources are free'd.
 *
 *-------------------------------------------------------------------------
 */

int
TclZipfs_Unmount(
    Tcl_Interp *interp,		/* Current interpreter. NULLable. */
    const char *mountPoint)	/* Mount point path. */
{
    ZipFile *zf;
    Tcl_HashEntry *hPtr;
    Tcl_DString dsm;
    int ret = TCL_OK, unmounted = 0;

    Tcl_DStringInit(&dsm);

    WriteLock();
    if (!ZipFS.initialized) {
	goto done;
    }

    /*
     * Mount point sometimes is a relative or otherwise denormalized path.
     * But an absolute name is needed as mount point here.
     */

    if (NormalizeMountPoint(interp, mountPoint, &dsm) != TCL_OK) {
	goto done;
    }
    mountPoint = Tcl_DStringValue(&dsm);

    hPtr = Tcl_FindHashEntry(&ZipFS.zipHash, mountPoint);
    /* don't report no-such-mount as an error */
    if (!hPtr) {
	goto done;
    }

    zf = (ZipFile *) Tcl_GetHashValue(hPtr);
    if (zf->numOpen > 0) {
	ZIPFS_ERROR(interp, "filesystem is busy");
	ZIPFS_ERROR_CODE(interp, "BUSY");
	ret = TCL_ERROR;
	goto done;
    }
    Tcl_DeleteHashEntry(hPtr);

    /*
     * Now no longer mounted - the rest of the code won't find it - but we're
     * still cleaning things up.
     */

    CleanupMount(zf);
    ZipFSCloseArchive(interp, zf);

    Tcl_Free(zf);
    unmounted = 1;

  done:
    Unlock();
    Tcl_DStringFree(&dsm);
    if (unmounted) {
	Tcl_FSMountsChanged(NULL);
    }
    return ret;
}

/*
 *-------------------------------------------------------------------------
 *
 * ZipFSMountObjCmd --
 *
 *	This procedure is invoked to process the [zipfs mount] command.
 *
 * Results:
 *	A standard Tcl result.
 *
 * Side effects:
 *	A ZIP archive file is mounted, resources are allocated.
 *
 *-------------------------------------------------------------------------
 */

static int
ZipFSMountObjCmd(
    TCL_UNUSED(void *),
    Tcl_Interp *interp,		/* Current interpreter. */
    int objc,			/* Number of arguments. */
    Tcl_Obj *const objv[])	/* Argument objects. */
{
    const char *mountPoint = NULL, *zipFile = NULL, *password = NULL;
    int result;

    if (objc > 4) {
	Tcl_WrongNumArgs(interp, 1, objv, "?zipfile? ?mountpoint? ?password?");
	return TCL_ERROR;
    }
    /*
     * A single argument is treated as the mountpoint. Two arguments
     * are treated as zipfile and mountpoint.
     */
    if (objc > 1) {
	if (objc == 2) {
	    mountPoint = Tcl_GetString(objv[1]);
	} else {
	    /* 2 < objc < 4 */
	    zipFile = Tcl_GetString(objv[1]);
	    mountPoint = Tcl_GetString(objv[2]);
	    if (objc > 3) {
		password = Tcl_GetString(objv[3]);
	    }
	}
    }

    result = TclZipfs_Mount(interp, zipFile, mountPoint, password);
    return result;
}

/*
 *-------------------------------------------------------------------------
 *
 * ZipFSMountBufferObjCmd --
 *
 *	This procedure is invoked to process the [zipfs mountdata] command.
 *
 * Results:
 *	A standard Tcl result.
 *
 * Side effects:
 *	A ZIP archive file is mounted, resources are allocated.
 *
 *-------------------------------------------------------------------------
 */

static int
ZipFSMountBufferObjCmd(
    TCL_UNUSED(void *),
    Tcl_Interp *interp,		/* Current interpreter. */
    int objc,			/* Number of arguments. */
    Tcl_Obj *const objv[])	/* Argument objects. */
{
    const char *mountPoint = NULL;	/* Mount point path. */
    unsigned char *data = NULL;
    Tcl_Size length;

    if (objc != 3) {
	Tcl_WrongNumArgs(interp, 1, objv, "data mountpoint");
	return TCL_ERROR;
    }
    data = Tcl_GetBytesFromObj(interp, objv[1], &length);
    mountPoint = Tcl_GetString(objv[2]);
    if (data == NULL) {
	return TCL_ERROR;
    }
    return TclZipfs_MountBuffer(interp, data, length, mountPoint, 1);
}

/*
 *-------------------------------------------------------------------------
 *
 * ZipFSRootObjCmd --
 *
 *	This procedure is invoked to process the [zipfs root] command. It
 *	returns the root that all zipfs file systems are mounted under.
 *
 * Results:
 *	A standard Tcl result.
 *
 * Side effects:
 *
 *-------------------------------------------------------------------------
 */

static int
ZipFSRootObjCmd(
    TCL_UNUSED(void *),
    Tcl_Interp *interp,		/* Current interpreter. */
    int objc,
    Tcl_Obj *const *objv)
{
    if (objc != 1) {
	Tcl_WrongNumArgs(interp, 1, objv, "");
	return TCL_ERROR;
    }
    Tcl_SetObjResult(interp, Tcl_NewStringObj(ZIPFS_VOLUME, -1));
    return TCL_OK;
}

/*
 *-------------------------------------------------------------------------
 *
 * ZipFSUnmountObjCmd --
 *
 *	This procedure is invoked to process the [zipfs unmount] command.
 *
 * Results:
 *	A standard Tcl result.
 *
 * Side effects:
 *	A mounted ZIP archive file is unmounted, resources are free'd.
 *
 *-------------------------------------------------------------------------
 */

static int
ZipFSUnmountObjCmd(
    TCL_UNUSED(void *),
    Tcl_Interp *interp,		/* Current interpreter. */
    int objc,			/* Number of arguments. */
    Tcl_Obj *const objv[])	/* Argument objects. */
{
    if (objc != 2) {
	Tcl_WrongNumArgs(interp, 1, objv, "mountpoint");
	return TCL_ERROR;
    }
    return TclZipfs_Unmount(interp, TclGetString(objv[1]));
}

/*
 *-------------------------------------------------------------------------
 *
 * ZipFSMkKeyObjCmd --
 *
 *	This procedure is invoked to process the [zipfs mkkey] command.  It
 *	produces a rotated password to be embedded into an image file.
 *
 * Results:
 *	A standard Tcl result.
 *
 * Side effects:
 *	None.
 *
 *-------------------------------------------------------------------------
 */

static int
ZipFSMkKeyObjCmd(
    TCL_UNUSED(void *),
    Tcl_Interp *interp,		/* Current interpreter. */
    int objc,			/* Number of arguments. */
    Tcl_Obj *const objv[])	/* Argument objects. */
{
    Tcl_Size len, i = 0;
    const char *pw;
    Tcl_Obj *passObj;
    unsigned char *passBuf;

    if (objc != 2) {
	Tcl_WrongNumArgs(interp, 1, objv, "password");
	return TCL_ERROR;
    }
    pw = TclGetStringFromObj(objv[1], &len);
    if (len == 0) {
	return TCL_OK;
    }
    if (IsPasswordValid(interp, pw, len) != TCL_OK) {
	return TCL_ERROR;
    }

    passObj = Tcl_NewByteArrayObj(NULL, 264);
    passBuf = Tcl_GetBytesFromObj(NULL, passObj, (Tcl_Size *)NULL);
    while (len > 0) {
	int ch = pw[len - 1];

	passBuf[i++] = (ch & 0x0f) | pwrot[(ch >> 4) & 0x0f];
	len--;
    }
    passBuf[i] = i;
    i++;
    ZipWriteInt(passBuf, passBuf + 264, passBuf + i, ZIP_PASSWORD_END_SIG);
    Tcl_SetByteArrayLength(passObj, i + 4);
    Tcl_SetObjResult(interp, passObj);
    return TCL_OK;
}

/*
 *-------------------------------------------------------------------------
 *
 * RandomChar --
 *
 *	Worker for ZipAddFile().  Picks a random character (range: 0..255)
 *	using Tcl's standard PRNG.
 *
 * Returns:
 *	Tcl result code. Updates chPtr with random character on success.
 *
 * Side effects:
 *	Advances the PRNG state. May reenter the Tcl interpreter if the user
 *	has replaced the PRNG.
 *
 *-------------------------------------------------------------------------
 */

static int
RandomChar(
    Tcl_Interp *interp,
    int step,
    int *chPtr)
{
    double r;
    Tcl_Obj *ret;

    if (Tcl_EvalEx(interp, "::tcl::mathfunc::rand", TCL_INDEX_NONE, 0) != TCL_OK) {
	goto failed;
    }
    ret = Tcl_GetObjResult(interp);
    if (Tcl_GetDoubleFromObj(interp, ret, &r) != TCL_OK) {
	goto failed;
    }
    *chPtr = (int) (r * 256);
    return TCL_OK;

  failed:
    Tcl_AppendObjToErrorInfo(interp, Tcl_ObjPrintf(
	    "\n    (evaluating PRNG step %d for password encoding)",
	    step));
    return TCL_ERROR;
}

/*
 *-------------------------------------------------------------------------
 *
 * ZipAddFile --
 *
 *	This procedure is used by ZipFSMkZipOrImg() to add a single file to
 *	the output ZIP archive file being written. A ZipEntry struct about the
 *	input file is added to the given fileHash table for later creation of
 *	the central ZIP directory.
 *
 *	Tcl *always* encodes filenames in the ZIP as UTF-8. Similarly, it
 *	would always encode comments as UTF-8, if it supported comments.
 *
 * Results:
 *	A standard Tcl result.
 *
 * Side effects:
 *	Input file is read and (compressed and) written to the output ZIP
 *	archive file.
 *
 *-------------------------------------------------------------------------
 */

static int
ZipAddFile(
    Tcl_Interp *interp,		/* Current interpreter. */
    Tcl_Obj *pathObj,		/* Actual name of the file to add. */
    const char *name,		/* Name to use in the ZIP archive, in Tcl's
				 * internal encoding. */
    Tcl_Channel out,		/* The open ZIP archive being built. */
    const char *passwd,		/* Password for encoding the file, or NULL if
				 * the file is to be unprotected. */
    char *buf,			/* Working buffer. */
    int bufsize,		/* Size of buf */
    Tcl_HashTable *fileHash)	/* Where to record ZIP entry metdata so we can
				 * built the central directory. */
{
    const unsigned char *start = (unsigned char *) buf;
    const unsigned char *end = (unsigned char *) buf + bufsize;
    Tcl_Channel in;
    Tcl_HashEntry *hPtr;
    ZipEntry *z;
    z_stream stream;
    Tcl_DString zpathDs;	/* Buffer for the encoded filename. */
    const char *zpathExt;	/* Filename in external encoding (true
				 * UTF-8). */
    const char *zpathTcl;	/* Filename in Tcl's internal encoding. */
    int crc, flush, zpathlen;
    size_t nbyte, nbytecompr;
    Tcl_Size len, olen, align = 0;
    long long headerStartOffset, dataStartOffset, dataEndOffset;
    int mtime = 0, isNew, compMeth;
    unsigned long keys[3], keys0[3];
    char obuf[4096];

    /*
     * Trim leading '/' characters. If this results in an empty string, we've
     * nothing to do.
     */

    zpathTcl = name;
    while (zpathTcl && zpathTcl[0] == '/') {
	zpathTcl++;
    }
    if (!zpathTcl || (zpathTcl[0] == '\0')) {
	return TCL_OK;
    }

    /*
     * Convert to encoded form. Note that we use strlen() here; if someone's
     * crazy enough to embed NULs in filenames, they deserve what they get!
     */

    if (Tcl_UtfToExternalDStringEx(interp, tclUtf8Encoding, zpathTcl,
	    TCL_INDEX_NONE, 0, &zpathDs, NULL) != TCL_OK) {
	Tcl_DStringFree(&zpathDs);
	return TCL_ERROR;
    }
    zpathExt = Tcl_DStringValue(&zpathDs);
    zpathlen = strlen(zpathExt);
    if (zpathlen + ZIP_CENTRAL_HEADER_LEN > bufsize) {
	Tcl_SetObjResult(interp, Tcl_ObjPrintf(
		"path too long for \"%s\"", TclGetString(pathObj)));
	ZIPFS_ERROR_CODE(interp, "PATH_LEN");
	Tcl_DStringFree(&zpathDs);
	return TCL_ERROR;
    }
    in = Tcl_FSOpenFileChannel(interp, pathObj, "rb", 0);
    if (!in) {
	Tcl_DStringFree(&zpathDs);
#ifdef _WIN32
	/* hopefully a directory */
	if (strcmp("permission denied", Tcl_PosixError(interp)) == 0) {
	    Tcl_Close(interp, in);
	    return TCL_OK;
	}
#endif /* _WIN32 */
	Tcl_Close(interp, in);
	return TCL_ERROR;
    } else {
	Tcl_StatBuf statBuf;

	if (Tcl_FSStat(pathObj, &statBuf) != -1) {
	    mtime = statBuf.st_mtime;
	}
    }
    Tcl_ResetResult(interp);

    /*
     * Compute the CRC.
     */

    crc = 0;
    nbyte = nbytecompr = 0;
    while (1) {
	len = Tcl_Read(in, buf, bufsize);
	if (len < 0) {
	    Tcl_DStringFree(&zpathDs);
	    if (nbyte == 0 && errno == EISDIR) {
		Tcl_Close(interp, in);
		return TCL_OK;
	    }
	readErrorWithChannelOpen:
	    Tcl_SetObjResult(interp, Tcl_ObjPrintf("read error on \"%s\": %s",
		    TclGetString(pathObj), Tcl_PosixError(interp)));
	    Tcl_Close(interp, in);
	    return TCL_ERROR;
	}
	if (len == 0) {
	    break;
	}
	crc = crc32(crc, (unsigned char *) buf, len);
	nbyte += len;
    }
    if (Tcl_Seek(in, 0, SEEK_SET) == -1) {
	Tcl_SetObjResult(interp, Tcl_ObjPrintf("seek error on \"%s\": %s",
		TclGetString(pathObj), Tcl_PosixError(interp)));
	Tcl_Close(interp, in);
	Tcl_DStringFree(&zpathDs);
	return TCL_ERROR;
    }

    /*
     * Remember where we've got to so far so we can write the header (after
     * writing the file).
     */

    headerStartOffset = Tcl_Tell(out);

    /*
     * Reserve space for the per-file header. Includes writing the file name
     * as we already know that.
     */

    memset(buf, '\0', ZIP_LOCAL_HEADER_LEN);
    memcpy(buf + ZIP_LOCAL_HEADER_LEN, zpathExt, zpathlen);
    len = zpathlen + ZIP_LOCAL_HEADER_LEN;
    if (Tcl_Write(out, buf, len) != len) {
    writeErrorWithChannelOpen:
	Tcl_SetObjResult(interp, Tcl_ObjPrintf(
		"write error on \"%s\": %s",
		TclGetString(pathObj), Tcl_PosixError(interp)));
	Tcl_Close(interp, in);
	Tcl_DStringFree(&zpathDs);
	return TCL_ERROR;
    }

    /*
     * Align payload to next 4-byte boundary (if necessary) using a dummy
     * extra entry similar to the zipalign tool from Android's SDK.
     */

    if ((len + headerStartOffset) & 3) {
	unsigned char abuf[8];
	const unsigned char *astart = abuf;
	const unsigned char *aend = abuf + 8;

	align = 4 + ((len + headerStartOffset) & 3);
	ZipWriteShort(astart, aend, abuf, 0xffff);
	ZipWriteShort(astart, aend, abuf + 2, align - 4);
	ZipWriteInt(astart, aend, abuf + 4, 0x03020100);
	if (Tcl_Write(out, (const char *) abuf, align) != align) {
	    goto writeErrorWithChannelOpen;
	}
    }

    /*
     * Set up encryption if we were asked to.
     */

    if (passwd) {
	int i, ch, tmp;
	unsigned char kvbuf[2*ZIP_CRYPT_HDR_LEN];

	init_keys(passwd, keys, crc32tab);
	for (i = 0; i < ZIP_CRYPT_HDR_LEN - 2; i++) {
	    if (RandomChar(interp, i, &ch) != TCL_OK) {
		Tcl_Close(interp, in);
		return TCL_ERROR;
	    }
	    kvbuf[i + ZIP_CRYPT_HDR_LEN] = UCHAR(zencode(keys, crc32tab, ch, tmp));
	}
	Tcl_ResetResult(interp);
	init_keys(passwd, keys, crc32tab);
	for (i = 0; i < ZIP_CRYPT_HDR_LEN - 2; i++) {
	    kvbuf[i] = UCHAR(zencode(keys, crc32tab,
		    kvbuf[i + ZIP_CRYPT_HDR_LEN], tmp));
	}
	kvbuf[i++] = UCHAR(zencode(keys, crc32tab, crc >> 16, tmp));
	kvbuf[i++] = UCHAR(zencode(keys, crc32tab, crc >> 24, tmp));
	len = Tcl_Write(out, (char *) kvbuf, ZIP_CRYPT_HDR_LEN);
	memset(kvbuf, 0, sizeof(kvbuf));
	if (len != ZIP_CRYPT_HDR_LEN) {
	    goto writeErrorWithChannelOpen;
	}
	memcpy(keys0, keys, sizeof(keys0));
	nbytecompr += ZIP_CRYPT_HDR_LEN;
    }

    /*
     * Save where we've got to in case we need to just store this file.
     */

    Tcl_Flush(out);
    dataStartOffset = Tcl_Tell(out);

    /*
     * Compress the stream.
     */

    compMeth = ZIP_COMPMETH_DEFLATED;
    memset(&stream, 0, sizeof(z_stream));
    stream.zalloc = Z_NULL;
    stream.zfree = Z_NULL;
    stream.opaque = Z_NULL;
    if (deflateInit2(&stream, 9, Z_DEFLATED, -15, 8,
	    Z_DEFAULT_STRATEGY) != Z_OK) {
	Tcl_SetObjResult(interp, Tcl_ObjPrintf(
		"compression init error on \"%s\"", TclGetString(pathObj)));
	ZIPFS_ERROR_CODE(interp, "DEFLATE_INIT");
	Tcl_Close(interp, in);
	Tcl_DStringFree(&zpathDs);
	return TCL_ERROR;
    }

    do {
	len = Tcl_Read(in, buf, bufsize);
	if (len < 0) {
	    deflateEnd(&stream);
	    goto readErrorWithChannelOpen;
	}
	stream.avail_in = len;
	stream.next_in = (unsigned char *) buf;
	flush = Tcl_Eof(in) ? Z_FINISH : Z_NO_FLUSH;
	do {
	    stream.avail_out = sizeof(obuf);
	    stream.next_out = (unsigned char *) obuf;
	    len = deflate(&stream, flush);
	    if (len == Z_STREAM_ERROR) {
		Tcl_SetObjResult(interp, Tcl_ObjPrintf(
			"deflate error on \"%s\"", TclGetString(pathObj)));
		ZIPFS_ERROR_CODE(interp, "DEFLATE");
		deflateEnd(&stream);
		Tcl_Close(interp, in);
		Tcl_DStringFree(&zpathDs);
		return TCL_ERROR;
	    }
	    olen = sizeof(obuf) - stream.avail_out;
	    if (passwd) {
		Tcl_Size i;
		int tmp;

		for (i = 0; i < olen; i++) {
		    obuf[i] = (char) zencode(keys, crc32tab, obuf[i], tmp);
		}
	    }
	    if (olen && (Tcl_Write(out, obuf, olen) != olen)) {
		deflateEnd(&stream);
		goto writeErrorWithChannelOpen;
	    }
	    nbytecompr += olen;
	} while (stream.avail_out == 0);
    } while (flush != Z_FINISH);
    deflateEnd(&stream);

    /*
     * Work out where we've got to.
     */

    Tcl_Flush(out);
    dataEndOffset = Tcl_Tell(out);

    if (nbyte - nbytecompr <= 0) {
	/*
	 * Compressed file larger than input, write it again uncompressed.
	 */

	if (Tcl_Seek(in, 0, SEEK_SET) != 0) {
	    goto seekErr;
	}
	if (Tcl_Seek(out, dataStartOffset, SEEK_SET) != dataStartOffset) {
	seekErr:
	    Tcl_SetObjResult(interp, Tcl_ObjPrintf(
		    "seek error: %s", Tcl_PosixError(interp)));
	    Tcl_Close(interp, in);
	    Tcl_DStringFree(&zpathDs);
	    return TCL_ERROR;
	}
	nbytecompr = (passwd ? ZIP_CRYPT_HDR_LEN : 0);
	while (1) {
	    len = Tcl_Read(in, buf, bufsize);
	    if (len < 0) {
		goto readErrorWithChannelOpen;
	    } else if (len == 0) {
		break;
	    }
	    if (passwd) {
		Tcl_Size i;
		int tmp;

		for (i = 0; i < len; i++) {
		    buf[i] = (char) zencode(keys0, crc32tab, buf[i], tmp);
		}
	    }
	    if (Tcl_Write(out, buf, len) != len) {
		goto writeErrorWithChannelOpen;
	    }
	    nbytecompr += len;
	}
	compMeth = ZIP_COMPMETH_STORED;

	/*
	 * Chop off everything after this; it's the over-large compressed data
	 * and we don't know if it is going to get overwritten otherwise.
	 */

	Tcl_Flush(out);
	dataEndOffset = Tcl_Tell(out);
	Tcl_TruncateChannel(out, dataEndOffset);
    }
    Tcl_Close(interp, in);
    Tcl_DStringFree(&zpathDs);
    zpathExt = NULL;

    hPtr = Tcl_CreateHashEntry(fileHash, zpathTcl, &isNew);
    if (!isNew) {
	Tcl_SetObjResult(interp, Tcl_ObjPrintf(
		"non-unique path name \"%s\"", TclGetString(pathObj)));
	ZIPFS_ERROR_CODE(interp, "DUPLICATE_PATH");
	return TCL_ERROR;
    }

    /*
     * Remember that we've written the file (for central directory generation)
     * and generate the local (per-file) header in the space that we reserved
     * earlier.
     */

    z = AllocateZipEntry();
    Tcl_SetHashValue(hPtr, z);
    z->isEncrypted = (passwd ? 1 : 0);
    z->offset = headerStartOffset;
    z->crc32 = crc;
    z->timestamp = mtime;
    z->numBytes = nbyte;
    z->numCompressedBytes = nbytecompr;
    z->compressMethod = compMeth;
    z->name = (char *) Tcl_GetHashKey(fileHash, hPtr);

    /*
     * Write final local header information.
     */

    SerializeLocalEntryHeader(start, end, (unsigned char *) buf, z,
	    zpathlen, align);
    if (Tcl_Seek(out, headerStartOffset, SEEK_SET) != headerStartOffset) {
	Tcl_DeleteHashEntry(hPtr);
	Tcl_Free(z);
	Tcl_SetObjResult(interp, Tcl_ObjPrintf(
		"seek error: %s", Tcl_PosixError(interp)));
	return TCL_ERROR;
    }
    if (Tcl_Write(out, buf, ZIP_LOCAL_HEADER_LEN) != ZIP_LOCAL_HEADER_LEN) {
	Tcl_DeleteHashEntry(hPtr);
	Tcl_Free(z);
	Tcl_SetObjResult(interp, Tcl_ObjPrintf(
		"write error: %s", Tcl_PosixError(interp)));
	return TCL_ERROR;
    }
    Tcl_Flush(out);
    if (Tcl_Seek(out, dataEndOffset, SEEK_SET) != dataEndOffset) {
	Tcl_DeleteHashEntry(hPtr);
	Tcl_Free(z);
	Tcl_SetObjResult(interp, Tcl_ObjPrintf(
		"seek error: %s", Tcl_PosixError(interp)));
	return TCL_ERROR;
    }
    return TCL_OK;
}

/*
 *-------------------------------------------------------------------------
 *
 * ZipFSFind --
 *
 *	Worker for ZipFSMkZipOrImg() that discovers the list of files to add.
 *	Simple wrapper around [zipfs find].
 *
 *-------------------------------------------------------------------------
 */

static Tcl_Obj *
ZipFSFind(
    Tcl_Interp *interp,
    Tcl_Obj *dirRoot)
{
    Tcl_Obj *cmd[2];
    int result;

    cmd[0] = Tcl_NewStringObj("::tcl::zipfs::find", -1);
    cmd[1] = dirRoot;
    Tcl_IncrRefCount(cmd[0]);
    result = Tcl_EvalObjv(interp, 2, cmd, 0);
    Tcl_DecrRefCount(cmd[0]);
    if (result != TCL_OK) {
	return NULL;
    }
    return Tcl_GetObjResult(interp);
}

/*
 *-------------------------------------------------------------------------
 *
 * ComputeNameInArchive --
 *
 *	Helper for ZipFSMkZipOrImg() that computes what the actual name of a
 *	file in the ZIP archive should be, stripping a prefix (if appropriate)
 *	and any leading slashes. If the result is an empty string, the entry
 *	should be skipped.
 *
 * Returns:
 *	Pointer to the name (in Tcl's internal encoding), which will be in
 *	memory owned by one of the argument objects.
 *
 * Side effects:
 *	None (if Tcl_Objs have string representations)
 *
 *-------------------------------------------------------------------------
 */

static inline const char *
ComputeNameInArchive(
    Tcl_Obj *pathObj,		/* The path to the origin file */
    Tcl_Obj *directNameObj,	/* User-specified name for use in the ZIP
				 * archive */
    const char *strip,		/* A prefix to strip; may be NULL if no
				 * stripping need be done. */
    Tcl_Size slen)		/* The length of the prefix; must be 0 if no
				 * stripping need be done. */
{
    const char *name;
    Tcl_Size len;

    if (directNameObj) {
	name = TclGetString(directNameObj);
    } else {
	name = TclGetStringFromObj(pathObj, &len);
	if (slen > 0) {
	    if ((len <= slen) || (strncmp(strip, name, slen) != 0)) {
		/*
		 * Guaranteed to be a NUL at the end, which will make this
		 * entry be skipped.
		 */

		return name + len;
	    }
	    name += slen;
	}
    }
    while (name[0] == '/') {
	++name;
    }
    return name;
}

/*
 *-------------------------------------------------------------------------
 *
 * ZipFSMkZipOrImg --
 *
 *	This procedure is creates a new ZIP archive file or image file given
 *	output filename, input directory of files to be archived, optional
 *	password, and optional image to be prepended to the output ZIP archive
 *	file. It's the core of the implementation of [zipfs mkzip], [zipfs
 *	mkimg], [zipfs lmkzip] and [zipfs lmkimg].
 *
 *	Tcl *always* encodes filenames in the ZIP as UTF-8. Similarly, it
 *	would always encode comments as UTF-8, if it supported comments.
 *
 * Results:
 *	A standard Tcl result.
 *
 * Side effects:
 *	A new ZIP archive file or image file is written.
 *
 *-------------------------------------------------------------------------
 */

static int
ZipFSMkZipOrImg(
    Tcl_Interp *interp,		/* Current interpreter. */
    int isImg,			/* Are we making an image? */
    Tcl_Obj *targetFile,	/* What file are we making? */
    Tcl_Obj *dirRoot,		/* What directory do we take files from? Do
				 * not specify at the same time as
				 * mappingList (one must be NULL). */
    Tcl_Obj *mappingList,	/* What files are we putting in, and with what
				 * names? Do not specify at the same time as
				 * dirRoot (one must be NULL). */
    Tcl_Obj *originFile,	/* If we're making an image, what file does
				 * the non-ZIP part of the image come from? */
    Tcl_Obj *stripPrefix,	/* Are we going to strip a prefix from
				 * filenames found beneath dirRoot? If NULL,
				 * do not strip anything (except for dirRoot
				 * itself). */
    Tcl_Obj *passwordObj)	/* The password for encoding things. NULL if
				 * there's no password protection. */
{
    Tcl_Channel out;
    int count, ret = TCL_ERROR;
    Tcl_Size pwlen = 0, slen = 0, len, i = 0;
    Tcl_Size lobjc;
    long long dataStartOffset;	/* The overall file offset of the start of the
				 * data section of the file. */
    long long directoryStartOffset;
				/* The overall file offset of the start of the
				 * central directory. */
    long long suffixStartOffset;/* The overall file offset of the start of the
				 * suffix of the central directory (i.e.,
				 * where this data will be written). */
    Tcl_Obj **lobjv, *list = mappingList;
    ZipEntry *z;
    Tcl_HashEntry *hPtr;
    Tcl_HashSearch search;
    Tcl_HashTable fileHash;
    char *strip = NULL, *pw = NULL, passBuf[264], buf[4096];
    unsigned char *start = (unsigned char *) buf;
    unsigned char *end = start + sizeof(buf);

    /*
     * Caller has verified that the number of arguments is correct.
     */

    passBuf[0] = 0;
    if (passwordObj != NULL) {
	pw = TclGetStringFromObj(passwordObj, &pwlen);
	if (IsPasswordValid(interp, pw, pwlen) != TCL_OK) {
	    return TCL_ERROR;
	}
	if (pwlen == 0) {
	    pw = NULL;
	}
    }
    if (dirRoot != NULL) {
	list = ZipFSFind(interp, dirRoot);
	if (!list) {
	    return TCL_ERROR;
	}
    }
    Tcl_IncrRefCount(list);
    if (TclListObjLength(interp, list, &lobjc) != TCL_OK) {
	Tcl_DecrRefCount(list);
	return TCL_ERROR;
    }
    if (mappingList && (lobjc % 2)) {
	Tcl_DecrRefCount(list);
	ZIPFS_ERROR(interp, "need even number of elements");
	ZIPFS_ERROR_CODE(interp, "LIST_LENGTH");
	return TCL_ERROR;
    }
    if (lobjc == 0) {
	Tcl_DecrRefCount(list);
	ZIPFS_ERROR(interp, "empty archive");
	ZIPFS_ERROR_CODE(interp, "EMPTY");
	return TCL_ERROR;
    }
    if (TclListObjGetElements(interp, list, &lobjc, &lobjv) != TCL_OK) {
	Tcl_DecrRefCount(list);
	return TCL_ERROR;
    }
    out = Tcl_FSOpenFileChannel(interp, targetFile, "wb", 0755);
    if (out == NULL) {
	Tcl_DecrRefCount(list);
	return TCL_ERROR;
    }

    /*
     * Copy the existing contents from the image if it is an executable image.
     * Care must be taken because this might include an existing ZIP, which
     * needs to be stripped.
     */

    if (isImg) {
	ZipFile *zf, zf0;
	int isMounted = 0;
	const char *imgName;

	// TODO: normalize the origin file name
	imgName = (originFile != NULL) ? TclGetString(originFile) :
		Tcl_GetNameOfExecutable();
	if (pwlen) {
	    i = 0;
	    for (len = pwlen; len-- > 0;) {
		int ch = pw[len];

		passBuf[i] = (ch & 0x0f) | pwrot[(ch >> 4) & 0x0f];
		i++;
	    }
	    passBuf[i] = i;
	    ++i;
	    passBuf[i++] = (char) ZIP_PASSWORD_END_SIG;
	    passBuf[i++] = (char) (ZIP_PASSWORD_END_SIG >> 8);
	    passBuf[i++] = (char) (ZIP_PASSWORD_END_SIG >> 16);
	    passBuf[i++] = (char) (ZIP_PASSWORD_END_SIG >> 24);
	    passBuf[i] = '\0';
	}

	/*
	 * Check for mounted image.
	 */

	WriteLock();
	for (hPtr = Tcl_FirstHashEntry(&ZipFS.zipHash, &search); hPtr;
		hPtr = Tcl_NextHashEntry(&search)) {
	    zf = (ZipFile *) Tcl_GetHashValue(hPtr);
	    if (strcmp(zf->name, imgName) == 0) {
		isMounted = 1;
		zf->numOpen++;
		break;
	    }
	}
	Unlock();

	if (!isMounted) {
	    zf = &zf0;
	    memset(&zf0, 0, sizeof(ZipFile));
	}
	if (isMounted || ZipFSOpenArchive(interp, imgName, 0, zf) == TCL_OK) {
	    /*
	     * Copy everything up to the ZIP-related suffix.
	     */

	    if ((size_t)Tcl_Write(out, (char *) zf->data,
		    zf->passOffset) != zf->passOffset) {
		memset(passBuf, 0, sizeof(passBuf));
		Tcl_DecrRefCount(list);
		Tcl_SetObjResult(interp, Tcl_ObjPrintf(
			"write error: %s", Tcl_PosixError(interp)));
		Tcl_Close(interp, out);
		if (zf == &zf0) {
		    ZipFSCloseArchive(interp, zf);
		} else {
		    WriteLock();
		    zf->numOpen--;
		    Unlock();
		}
		return TCL_ERROR;
	    }
	    if (zf == &zf0) {
		ZipFSCloseArchive(interp, zf);
	    } else {
		WriteLock();
		zf->numOpen--;
		Unlock();
	    }
	} else {
	    /*
	     * Fall back to read it as plain file which hopefully is a static
	     * tclsh or wish binary with proper zipfs infrastructure built in.
	     */

	    if (CopyImageFile(interp, imgName, out) != TCL_OK) {
		memset(passBuf, 0, sizeof(passBuf));
		Tcl_DecrRefCount(list);
		Tcl_Close(interp, out);
		return TCL_ERROR;
	    }
	}

	/*
	 * Store the password so that the automounter can find it.
	 */

	len = strlen(passBuf);
	if (len > 0) {
	    i = Tcl_Write(out, passBuf, len);
	    if (i != len) {
		Tcl_DecrRefCount(list);
		Tcl_SetObjResult(interp, Tcl_ObjPrintf(
			"write error: %s", Tcl_PosixError(interp)));
		Tcl_Close(interp, out);
		return TCL_ERROR;
	    }
	}
	memset(passBuf, 0, sizeof(passBuf));
	Tcl_Flush(out);
	dataStartOffset = Tcl_Tell(out);
    } else {
	dataStartOffset = 0;
    }

    /*
     * Prepare the contents of the ZIP archive.
     */

    Tcl_InitHashTable(&fileHash, TCL_STRING_KEYS);
    if (mappingList == NULL && stripPrefix != NULL) {
	strip = TclGetStringFromObj(stripPrefix, &slen);
	if (!slen) {
	    strip = NULL;
	}
    }
    for (i = 0; i < lobjc; i += (mappingList ? 2 : 1)) {
	Tcl_Obj *pathObj = lobjv[i];
	const char *name = ComputeNameInArchive(pathObj,
		(mappingList ? lobjv[i + 1] : NULL), strip, slen);

	if (name[0] == '\0') {
	    continue;
	}
	if (ZipAddFile(interp, pathObj, name, out, pw, buf, sizeof(buf),
		&fileHash) != TCL_OK) {
	    goto done;
	}
    }

    /*
     * Construct the contents of the ZIP central directory.
     */

    directoryStartOffset = Tcl_Tell(out);
    count = 0;
    for (i = 0; i < lobjc; i += (mappingList ? 2 : 1)) {
	const char *name = ComputeNameInArchive(lobjv[i],
		(mappingList ? lobjv[i + 1] : NULL), strip, slen);
	Tcl_DString ds;

	hPtr = Tcl_FindHashEntry(&fileHash, name);
	if (!hPtr) {
	    continue;
	}
	z = (ZipEntry *) Tcl_GetHashValue(hPtr);

	if (Tcl_UtfToExternalDStringEx(interp, tclUtf8Encoding, z->name,
		TCL_INDEX_NONE, 0, &ds, NULL) != TCL_OK) {
	    ret = TCL_ERROR;
	    goto done;
	}
	name = Tcl_DStringValue(&ds);
	len = Tcl_DStringLength(&ds);
	SerializeCentralDirectoryEntry(start, end, (unsigned char *) buf,
		z, len, dataStartOffset);
	if ((Tcl_Write(out, buf, ZIP_CENTRAL_HEADER_LEN)
		!= ZIP_CENTRAL_HEADER_LEN)
		|| (Tcl_Write(out, name, len) != len)) {
	    Tcl_SetObjResult(interp, Tcl_ObjPrintf(
		    "write error: %s", Tcl_PosixError(interp)));
	    Tcl_DStringFree(&ds);
	    goto done;
	}
	Tcl_DStringFree(&ds);
	count++;
    }

    /*
     * Finalize the central directory.
     */

    Tcl_Flush(out);
    suffixStartOffset = Tcl_Tell(out);
    SerializeCentralDirectorySuffix(start, end, (unsigned char *) buf,
	    count, dataStartOffset, directoryStartOffset, suffixStartOffset);
    if (Tcl_Write(out, buf, ZIP_CENTRAL_END_LEN) != ZIP_CENTRAL_END_LEN) {
	Tcl_SetObjResult(interp, Tcl_ObjPrintf(
		"write error: %s", Tcl_PosixError(interp)));
	goto done;
    }
    Tcl_Flush(out);
    ret = TCL_OK;

  done:
    if (ret == TCL_OK) {
	ret = Tcl_Close(interp, out);
    } else {
	Tcl_Close(interp, out);
    }
    Tcl_DecrRefCount(list);
    for (hPtr = Tcl_FirstHashEntry(&fileHash, &search); hPtr;
	    hPtr = Tcl_NextHashEntry(&search)) {
	z = (ZipEntry *) Tcl_GetHashValue(hPtr);
	Tcl_Free(z);
	Tcl_DeleteHashEntry(hPtr);
    }
    Tcl_DeleteHashTable(&fileHash);
    return ret;
}

/*
 * ---------------------------------------------------------------------
 *
 * CopyImageFile --
 *
 *	A simple file copy function that is used (by ZipFSMkZipOrImg) for
 *	anything that is not an image with a ZIP appended.
 *
 * Returns:
 *	A Tcl result code.
 *
 * Side effects:
 *	Writes to an output channel.
 *
 * ---------------------------------------------------------------------
 */

static int
CopyImageFile(
    Tcl_Interp *interp,		/* For error reporting. */
    const char *imgName,	/* Where to copy from. */
    Tcl_Channel out)		/* Where to copy to; already open for writing
				 * binary data. */
{
    Tcl_WideInt i, k;
    Tcl_Size m, n;
    Tcl_Channel in;
    char buf[4096];
    const char *errMsg;

    Tcl_ResetResult(interp);
    in = Tcl_OpenFileChannel(interp, imgName, "rb", 0644);
    if (!in) {
	return TCL_ERROR;
    }

    /*
     * Get the length of the file (and exclude non-files).
     */

    i = Tcl_Seek(in, 0, SEEK_END);
    if (i == -1) {
	errMsg = "seek error";
	goto copyError;
    }
    Tcl_Seek(in, 0, SEEK_SET);

    /*
     * Copy the whole file, 8 blocks at a time (reasonably efficient). Note
     * that this totally ignores things like Windows's Alternate File Streams.
     */

    for (k = 0; k < i; k += m) {
	m = i - k;
	if (m > (Tcl_Size) sizeof(buf)) {
	    m = sizeof(buf);
	}
	n = Tcl_Read(in, buf, m);
	if (n == -1) {
	    errMsg = "read error";
	    goto copyError;
	} else if (n == 0) {
	    break;
	}
	m = Tcl_Write(out, buf, n);
	if (m != n) {
	    errMsg = "write error";
	    goto copyError;
	}
    }
    Tcl_Close(interp, in);
    return TCL_OK;

  copyError:
    Tcl_SetObjResult(interp, Tcl_ObjPrintf(
	    "%s: %s", errMsg, Tcl_PosixError(interp)));
    Tcl_Close(interp, in);
    return TCL_ERROR;
}

/*
 * ---------------------------------------------------------------------
 *
 * SerializeLocalEntryHeader, SerializeCentralDirectoryEntry,
 * SerializeCentralDirectorySuffix --
 *
 *	Create serialized forms of the structures that make up the ZIP
 *	metadata. Note that the both the local entry and the central directory
 *	entry need to have the name of the entry written directly afterwards.
 *
 *	We could write these as structs except we need to guarantee that we
 *	are writing these out as little-endian values.
 *
 * Side effects:
 *	Both update their buffer arguments, but otherwise change nothing.
 *
 * ---------------------------------------------------------------------
 */

static void
SerializeLocalEntryHeader(
    const unsigned char *start,	/* The start of writable memory. */
    const unsigned char *end,	/* The end of writable memory. */
    unsigned char *buf,		/* Where to serialize to */
    ZipEntry *z,		/* The description of what to serialize. */
    int nameLength,		/* The length of the name. */
    int align)			/* The number of alignment bytes. */
{
    ZipWriteInt(start, end, buf + ZIP_LOCAL_SIG_OFFS, ZIP_LOCAL_HEADER_SIG);
    ZipWriteShort(start, end, buf + ZIP_LOCAL_VERSION_OFFS, ZIP_MIN_VERSION);
    ZipWriteShort(start, end, buf + ZIP_LOCAL_FLAGS_OFFS,
	    z->isEncrypted + ZIP_LOCAL_FLAGS_UTF8);
    ZipWriteShort(start, end, buf + ZIP_LOCAL_COMPMETH_OFFS,
	    z->compressMethod);
    ZipWriteShort(start, end, buf + ZIP_LOCAL_MTIME_OFFS,
	    ToDosTime(z->timestamp));
    ZipWriteShort(start, end, buf + ZIP_LOCAL_MDATE_OFFS,
	    ToDosDate(z->timestamp));
    ZipWriteInt(start, end, buf + ZIP_LOCAL_CRC32_OFFS, z->crc32);
    ZipWriteInt(start, end, buf + ZIP_LOCAL_COMPLEN_OFFS,
	    z->numCompressedBytes);
    ZipWriteInt(start, end, buf + ZIP_LOCAL_UNCOMPLEN_OFFS, z->numBytes);
    ZipWriteShort(start, end, buf + ZIP_LOCAL_PATHLEN_OFFS, nameLength);
    ZipWriteShort(start, end, buf + ZIP_LOCAL_EXTRALEN_OFFS, align);
}

static void
SerializeCentralDirectoryEntry(
    const unsigned char *start,	/* The start of writable memory. */
    const unsigned char *end,	/* The end of writable memory. */
    unsigned char *buf,		/* Where to serialize to */
    ZipEntry *z,		/* The description of what to serialize. */
    size_t nameLength,		/* The length of the name. */
    long long dataStartOffset)	/* The overall file offset of the start of the
				 * data section of the file. */
{
    ZipWriteInt(start, end, buf + ZIP_CENTRAL_SIG_OFFS,
	    ZIP_CENTRAL_HEADER_SIG);
    ZipWriteShort(start, end, buf + ZIP_CENTRAL_VERSIONMADE_OFFS,
	    ZIP_MIN_VERSION);
    ZipWriteShort(start, end, buf + ZIP_CENTRAL_VERSION_OFFS, ZIP_MIN_VERSION);
    ZipWriteShort(start, end, buf + ZIP_CENTRAL_FLAGS_OFFS,
	    z->isEncrypted + ZIP_LOCAL_FLAGS_UTF8);
    ZipWriteShort(start, end, buf + ZIP_CENTRAL_COMPMETH_OFFS,
	    z->compressMethod);
    ZipWriteShort(start, end, buf + ZIP_CENTRAL_MTIME_OFFS,
	    ToDosTime(z->timestamp));
    ZipWriteShort(start, end, buf + ZIP_CENTRAL_MDATE_OFFS,
	    ToDosDate(z->timestamp));
    ZipWriteInt(start, end, buf + ZIP_CENTRAL_CRC32_OFFS, z->crc32);
    ZipWriteInt(start, end, buf + ZIP_CENTRAL_COMPLEN_OFFS,
	    z->numCompressedBytes);
    ZipWriteInt(start, end, buf + ZIP_CENTRAL_UNCOMPLEN_OFFS, z->numBytes);
    ZipWriteShort(start, end, buf + ZIP_CENTRAL_PATHLEN_OFFS, nameLength);
    ZipWriteShort(start, end, buf + ZIP_CENTRAL_EXTRALEN_OFFS, 0);
    ZipWriteShort(start, end, buf + ZIP_CENTRAL_FCOMMENTLEN_OFFS, 0);
    ZipWriteShort(start, end, buf + ZIP_CENTRAL_DISKFILE_OFFS, 0);
    ZipWriteShort(start, end, buf + ZIP_CENTRAL_IATTR_OFFS, 0);
    ZipWriteInt(start, end, buf + ZIP_CENTRAL_EATTR_OFFS, 0);
    ZipWriteInt(start, end, buf + ZIP_CENTRAL_LOCALHDR_OFFS,
	    z->offset - dataStartOffset);
}

static void
SerializeCentralDirectorySuffix(
    const unsigned char *start,	/* The start of writable memory. */
    const unsigned char *end,	/* The end of writable memory. */
    unsigned char *buf,		/* Where to serialize to */
    int entryCount,		/* The number of entries in the directory */
    long long dataStartOffset,	/* The overall file offset of the start of the
				 * data file. */
    long long directoryStartOffset,
				/* The overall file offset of the start of the
				 * central directory. */
    long long suffixStartOffset)/* The overall file offset of the start of the
				 * suffix of the central directory (i.e.,
				 * where this data will be written). */
{
    ZipWriteInt(start, end, buf + ZIP_CENTRAL_END_SIG_OFFS,
	    ZIP_CENTRAL_END_SIG);
    ZipWriteShort(start, end, buf + ZIP_CENTRAL_DISKNO_OFFS, 0);
    ZipWriteShort(start, end, buf + ZIP_CENTRAL_DISKDIR_OFFS, 0);
    ZipWriteShort(start, end, buf + ZIP_CENTRAL_ENTS_OFFS, entryCount);
    ZipWriteShort(start, end, buf + ZIP_CENTRAL_TOTALENTS_OFFS, entryCount);
    ZipWriteInt(start, end, buf + ZIP_CENTRAL_DIRSIZE_OFFS,
	    suffixStartOffset - directoryStartOffset);
    ZipWriteInt(start, end, buf + ZIP_CENTRAL_DIRSTART_OFFS,
	    directoryStartOffset - dataStartOffset);
    ZipWriteShort(start, end, buf + ZIP_CENTRAL_COMMENTLEN_OFFS, 0);
}

/*
 *-------------------------------------------------------------------------
 *
 * ZipFSMkZipObjCmd, ZipFSLMkZipObjCmd --
 *
 *	These procedures are invoked to process the [zipfs mkzip] and [zipfs
 *	lmkzip] commands.  See description of ZipFSMkZipOrImg().
 *
 * Results:
 *	A standard Tcl result.
 *
 * Side effects:
 *	See description of ZipFSMkZipOrImg().
 *
 *-------------------------------------------------------------------------
 */

static int
ZipFSMkZipObjCmd(
    TCL_UNUSED(void *),
    Tcl_Interp *interp,		/* Current interpreter. */
    int objc,			/* Number of arguments. */
    Tcl_Obj *const objv[])	/* Argument objects. */
{
    Tcl_Obj *stripPrefix, *password;

    if (objc < 3 || objc > 5) {
	Tcl_WrongNumArgs(interp, 1, objv, "outfile indir ?strip? ?password?");
	return TCL_ERROR;
    }
    if (Tcl_IsSafe(interp)) {
	ZIPFS_ERROR(interp, "operation not permitted in a safe interpreter");
	ZIPFS_ERROR_CODE(interp, "SAFE_INTERP");
	return TCL_ERROR;
    }

    stripPrefix = (objc > 3 ? objv[3] : NULL);
    password = (objc > 4 ? objv[4] : NULL);
    return ZipFSMkZipOrImg(interp, 0, objv[1], objv[2], NULL, NULL,
	    stripPrefix, password);
}

static int
ZipFSLMkZipObjCmd(
    TCL_UNUSED(void *),
    Tcl_Interp *interp,		/* Current interpreter. */
    int objc,			/* Number of arguments. */
    Tcl_Obj *const objv[])	/* Argument objects. */
{
    Tcl_Obj *password;

    if (objc < 3 || objc > 4) {
	Tcl_WrongNumArgs(interp, 1, objv, "outfile inlist ?password?");
	return TCL_ERROR;
    }
    if (Tcl_IsSafe(interp)) {
	ZIPFS_ERROR(interp, "operation not permitted in a safe interpreter");
	ZIPFS_ERROR_CODE(interp, "SAFE_INTERP");
	return TCL_ERROR;
    }

    password = (objc > 3 ? objv[3] : NULL);
    return ZipFSMkZipOrImg(interp, 0, objv[1], NULL, objv[2], NULL,
	    NULL, password);
}

/*
 *-------------------------------------------------------------------------
 *
 * ZipFSMkImgObjCmd, ZipFSLMkImgObjCmd --
 *
 *	These procedures are invoked to process the [zipfs mkimg] and [zipfs
 *	lmkimg] commands.  See description of ZipFSMkZipOrImg().
 *
 * Results:
 *	A standard Tcl result.
 *
 * Side effects:
 *	See description of ZipFSMkZipOrImg().
 *
 *-------------------------------------------------------------------------
 */

static int
ZipFSMkImgObjCmd(
    TCL_UNUSED(void *),
    Tcl_Interp *interp,		/* Current interpreter. */
    int objc,			/* Number of arguments. */
    Tcl_Obj *const objv[])	/* Argument objects. */
{
    Tcl_Obj *originFile, *stripPrefix, *password;

    if (objc < 3 || objc > 6) {
	Tcl_WrongNumArgs(interp, 1, objv,
		"outfile indir ?strip? ?password? ?infile?");
	return TCL_ERROR;
    }
    if (Tcl_IsSafe(interp)) {
	ZIPFS_ERROR(interp, "operation not permitted in a safe interpreter");
	ZIPFS_ERROR_CODE(interp, "SAFE_INTERP");
	return TCL_ERROR;
    }

    originFile = (objc > 5 ? objv[5] : NULL);
    stripPrefix = (objc > 3 ? objv[3] : NULL);
    password = (objc > 4 ? objv[4] : NULL);
    return ZipFSMkZipOrImg(interp, 1, objv[1], objv[2], NULL,
	    originFile, stripPrefix, password);
}

static int
ZipFSLMkImgObjCmd(
    TCL_UNUSED(void *),
    Tcl_Interp *interp,		/* Current interpreter. */
    int objc,			/* Number of arguments. */
    Tcl_Obj *const objv[])	/* Argument objects. */
{
    Tcl_Obj *originFile, *password;

    if (objc < 3 || objc > 5) {
	Tcl_WrongNumArgs(interp, 1, objv, "outfile inlist ?password? ?infile?");
	return TCL_ERROR;
    }
    if (Tcl_IsSafe(interp)) {
	ZIPFS_ERROR(interp, "operation not permitted in a safe interpreter");
	ZIPFS_ERROR_CODE(interp, "SAFE_INTERP");
	return TCL_ERROR;
    }

    originFile = (objc > 4 ? objv[4] : NULL);
    password = (objc > 3 ? objv[3] : NULL);
    return ZipFSMkZipOrImg(interp, 1, objv[1], NULL, objv[2],
	    originFile, NULL, password);
}

/*
 *-------------------------------------------------------------------------
 *
 * ZipFSCanonicalObjCmd --
 *
 *	This procedure is invoked to process the [zipfs canonical] command.
 *	It returns the canonical name for a file within zipfs
 *
 * Results:
 *	Always TCL_OK provided the right number of arguments are supplied.
 *
 * Side effects:
 *	None.
 *
 *-------------------------------------------------------------------------
 */

static int
ZipFSCanonicalObjCmd(
    TCL_UNUSED(void *),
    Tcl_Interp *interp,		/* Current interpreter. */
    int objc,			/* Number of arguments. */
    Tcl_Obj *const objv[])	/* Argument objects. */
{
    const char *mntPoint = NULL;
    Tcl_DString dsPath, dsMount;

    if (objc < 2 || objc > 3) {
	Tcl_WrongNumArgs(interp, 1, objv, "?mountpoint? filename");
	return TCL_ERROR;
    }

    Tcl_DStringInit(&dsPath);
    Tcl_DStringInit(&dsMount);

    if (objc == 2) {
	mntPoint = ZIPFS_VOLUME;
    } else {
	if (NormalizeMountPoint(interp, Tcl_GetString(objv[1]), &dsMount) != TCL_OK) {
	    return TCL_ERROR;
	}
	mntPoint = Tcl_DStringValue(&dsMount);
    }
    (void)MapPathToZipfs(interp, mntPoint, Tcl_GetString(objv[objc - 1]),
	    &dsPath);
    Tcl_SetObjResult(interp, Tcl_DStringToObj(&dsPath));
    return TCL_OK;
}

/*
 *-------------------------------------------------------------------------
 *
 * ZipFSExistsObjCmd --
 *
 *	This procedure is invoked to process the [zipfs exists] command.  It
 *	tests for the existence of a file in the ZIP filesystem and places a
 *	boolean into the interp's result.
 *
 * Results:
 *	Always TCL_OK provided the right number of arguments are supplied.
 *
 * Side effects:
 *	None.
 *
 *-------------------------------------------------------------------------
 */

static int
ZipFSExistsObjCmd(
    TCL_UNUSED(void *),
    Tcl_Interp *interp,		/* Current interpreter. */
    int objc,			/* Number of arguments. */
    Tcl_Obj *const objv[])	/* Argument objects. */
{
    char *filename;
    int exists;

    if (objc != 2) {
	Tcl_WrongNumArgs(interp, 1, objv, "filename");
	return TCL_ERROR;
    }

    filename = TclGetString(objv[1]);

    ReadLock();
    exists = ZipFSLookup(filename) != NULL;
    if (!exists) {
	/* An ancestor directory of a file ? */
	exists = ContainsMountPoint(filename, -1);
    }

    Unlock();

    Tcl_SetObjResult(interp, Tcl_NewBooleanObj(exists));
    return TCL_OK;
}

/*
 *-------------------------------------------------------------------------
 *
 * ZipFSInfoObjCmd --
 *
 *	This procedure is invoked to process the [zipfs info] command.  On
 *	success, it returns a Tcl list made up of name of ZIP archive file,
 *	size uncompressed, size compressed, and archive offset of a file in
 *	the ZIP filesystem.
 *
 * Results:
 *	A standard Tcl result.
 *
 * Side effects:
 *	None.
 *
 *-------------------------------------------------------------------------
 */

static int
ZipFSInfoObjCmd(
    TCL_UNUSED(void *),
    Tcl_Interp *interp,		/* Current interpreter. */
    int objc,			/* Number of arguments. */
    Tcl_Obj *const objv[])	/* Argument objects. */
{
    char *filename;
    ZipEntry *z;
    int ret;

    if (objc != 2) {
	Tcl_WrongNumArgs(interp, 1, objv, "filename");
	return TCL_ERROR;
    }
    filename = TclGetString(objv[1]);
    ReadLock();
    z = ZipFSLookup(filename);
    if (z) {
	Tcl_Obj *result = Tcl_GetObjResult(interp);

	Tcl_ListObjAppendElement(interp, result,
		Tcl_NewStringObj(z->zipFilePtr->name, -1));
	Tcl_ListObjAppendElement(interp, result,
		Tcl_NewWideIntObj(z->numBytes));
	Tcl_ListObjAppendElement(interp, result,
		Tcl_NewWideIntObj(z->numCompressedBytes));
	Tcl_ListObjAppendElement(interp, result, Tcl_NewWideIntObj(z->offset));
	ret = TCL_OK;
    } else {
	Tcl_SetErrno(ENOENT);
	if (interp) {
	    Tcl_SetObjResult(interp, Tcl_ObjPrintf(
		    "path \"%s\" not found in any zipfs volume",
		    filename));
	}
	ret = TCL_ERROR;
    }
    Unlock();
    return ret;
}

/*
 *-------------------------------------------------------------------------
 *
 * ZipFSListObjCmd --
 *
 *	This procedure is invoked to process the [zipfs list] command.	 On
 *	success, it returns a Tcl list of files of the ZIP filesystem which
 *	match a search pattern (glob or regexp).
 *
 * Results:
 *	A standard Tcl result.
 *
 * Side effects:
 *	None.
 *
 *-------------------------------------------------------------------------
 */

static int
ZipFSListObjCmd(
    TCL_UNUSED(void *),
    Tcl_Interp *interp,		/* Current interpreter. */
    int objc,			/* Number of arguments. */
    Tcl_Obj *const objv[])	/* Argument objects. */
{
    char *pattern = NULL;
    Tcl_RegExp regexp = NULL;
    Tcl_HashEntry *hPtr;
    Tcl_HashSearch search;
    Tcl_Obj *result = Tcl_GetObjResult(interp);
    const char *options[] = {"-glob", "-regexp", NULL};
    enum list_options { OPT_GLOB, OPT_REGEXP };

    /*
     * Parse arguments.
     */

    if (objc > 3) {
	Tcl_WrongNumArgs(interp, 1, objv, "?(-glob|-regexp)? ?pattern?");
	return TCL_ERROR;
    }
    if (objc == 3) {
	int idx;

	if (Tcl_GetIndexFromObj(interp, objv[1], options, "option",
		0, &idx) != TCL_OK) {
	    return TCL_ERROR;
	}
	switch (idx) {
	case OPT_GLOB:
	    pattern = TclGetString(objv[2]);
	    break;
	case OPT_REGEXP:
	    regexp = Tcl_RegExpCompile(interp, TclGetString(objv[2]));
	    if (!regexp) {
		return TCL_ERROR;
	    }
	    break;
	default:
	    TCL_UNREACHABLE();
	}
    } else if (objc == 2) {
	pattern = TclGetString(objv[1]);
    }

    /*
     * Scan for matching entries.
     */

    ReadLock();
    if (pattern) {
	for (hPtr = Tcl_FirstHashEntry(&ZipFS.fileHash, &search);
		hPtr != NULL; hPtr = Tcl_NextHashEntry(&search)) {
	    ZipEntry *z = (ZipEntry *) Tcl_GetHashValue(hPtr);

	    if (Tcl_StringMatch(z->name, pattern)) {
		Tcl_ListObjAppendElement(interp, result,
			Tcl_NewStringObj(z->name, -1));
	    }
	}
    } else if (regexp) {
	for (hPtr = Tcl_FirstHashEntry(&ZipFS.fileHash, &search);
		hPtr; hPtr = Tcl_NextHashEntry(&search)) {
	    ZipEntry *z = (ZipEntry *) Tcl_GetHashValue(hPtr);

	    if (Tcl_RegExpExec(interp, regexp, z->name, z->name)) {
		Tcl_ListObjAppendElement(interp, result,
			Tcl_NewStringObj(z->name, -1));
	    }
	}
    } else {
	for (hPtr = Tcl_FirstHashEntry(&ZipFS.fileHash, &search);
		hPtr; hPtr = Tcl_NextHashEntry(&search)) {
	    ZipEntry *z = (ZipEntry *) Tcl_GetHashValue(hPtr);

	    Tcl_ListObjAppendElement(interp, result,
		    Tcl_NewStringObj(z->name, -1));
	}
    }
    Unlock();
    return TCL_OK;
}

/*
 *-------------------------------------------------------------------------
 *
 * TclZipfsMountExe --
 *
 *	Checks if an archive is mounted on the ZIPFS_APP_MOUNT mount point.
 *	If not, attempts to mount the zip archive attached to the application
 *	executable on to ZIPFS_APP_MOUNT.
 *
 *	Caller should not be holding any locks	when calling this function.
 *
 * Results:
 *	1 -> if an archive is present on ZIPFS_APP_MOUNT
 *	0 -> otherwise
 *
 * Side effects:
 *	May mount the archive at the ZIPFS_APP_MOUNT mount point.
 *
 *-------------------------------------------------------------------------
 */
static int
TclZipfsMountExe()
{
    WriteLock();
    if (!ZipFS.initialized) {
	ZipfsSetup();
    }
    int mounted = (ZipFSLookupZip(ZIPFS_APP_MOUNT) != NULL);
    Unlock();

    if (!mounted) {
	const char *exe = Tcl_GetNameOfExecutable();
	if (exe && *exe) {
	    mounted =
		(TclZipfs_Mount(NULL, exe, ZIPFS_APP_MOUNT, NULL) == TCL_OK);
	    if (!mounted) {
		/*
		 * Even if TclZipFS_Mount returns error, it could be some
		 * other thread mount it in the meanwhile leading to a mount
		 * busy error when this thread tries. Unlikely, but...
		 */
		ReadLock();
		mounted = ZipFSLookupZip(ZIPFS_APP_MOUNT) != NULL;
		Unlock();
	    }
	}
    }
    return mounted;
}
/*
 *-------------------------------------------------------------------------
 *
 * TclZipfsMountShlib --
 *
 *	Checks if an archive is mounted on the ZIPFS_ZIP_MOUNT mount point.
 *	If not, attempts to mount the zip archive attached to the application
 *	executable on to ZIPFS_ZIP_MOUNT.
 *
 *	Caller should not be holding any locks	when calling this function.
 *
 * Results:
 *	1 -> if an archive is present on ZIPFS_ZIP_MOUNT
 *	0 -> otherwise
 *
 * Side effects:
 *	May mount the archive at the ZIPFS_ZIP_MOUNT mount point.
 *
 *-------------------------------------------------------------------------
 */
static int
TclZipfsMountShlib()
{
#if defined(STATIC_BUILD)
    /* Static builds have no shared library */
    return 0;
#else
    WriteLock();
    if (!ZipFS.initialized) {
	ZipfsSetup();
    }
    int mounted = (ZipFSLookupZip(ZIPFS_ZIP_MOUNT) != NULL);
    Unlock();

    if (!mounted) {
	Tcl_Obj *shlibPathObj = TclGetObjNameOfShlib();
	if (shlibPathObj) {
	    mounted = (TclZipfs_Mount(NULL, Tcl_GetString(shlibPathObj),
			      ZIPFS_ZIP_MOUNT, NULL) == TCL_OK);
	    if (!mounted) {
		/*
		 * Even if TclZipFS_Mount returns error, it could be some
		 * other thread mount it in the meanwhile leading to a mount
		 * busy error when this thread tries. Unlikely, but...
		 */
		ReadLock();
		mounted = ZipFSLookupZip(ZIPFS_ZIP_MOUNT) != NULL;
		Unlock();
	    }
	}
    }
    return mounted;
#endif
}


/*
 *-------------------------------------------------------------------------
 *
 * TclZipfsLocateTclLibrary --
 *
 *	This procedure locates the root that Tcl's library files are mounted
 *	under if they are under a zipfs file system archive attached to the
 *	executable or the shared library/DLL. The archives should have been
 *	mounted (if present) before this function is called.
 *
 *	If the libraries are found, the encoding subdirectory is added to
 *	the encoding directory search path.
 *
 * Results:
 *	None.
 *
 * Side effects:
 *	May initializes the global variable zipfs_literal_tcl_library. Will
 *	never be cleared. The encoding directory paths are modified.
 *
 *-------------------------------------------------------------------------
 */

static void
TclZipfsLocateTclLibrary(
	int appZipfsPresent,	/* non-0 if app zipfs is to be checked */
	int shlibZipfsPresent)  /* non-0 if shared lib is to be checked */
{
    Tcl_Obj *vfsInitScript;
    int found;

    if (zipfs_tcl_library_init) {
	return;
    }

    Tcl_MutexLock(&ZipFSLocateLibMutex);
    if (zipfs_tcl_library_init) {
	/*
	 * Some other thread won the race. Should only have one app thread
	 * doing this, but be safe.
	 */
	Tcl_MutexUnlock(&ZipFSLocateLibMutex);
	return;
    }

    if (appZipfsPresent) {
	vfsInitScript = Tcl_NewStringObj(ZIPFS_APP_MOUNT "/tcl_library/init.tcl", -1);
	Tcl_IncrRefCount(vfsInitScript);
	found = Tcl_FSAccess(vfsInitScript, F_OK);
	Tcl_DecrRefCount(vfsInitScript);
	if (found == TCL_OK) {
	    /* Note this MUST be constant string as never deallocted */
	    zipfs_literal_tcl_library = ZIPFS_APP_MOUNT "/tcl_library";
	    goto unlock_and_return;
	}
    }
    if (shlibZipfsPresent) {
	vfsInitScript = Tcl_NewStringObj(ZIPFS_ZIP_MOUNT "/tcl_library/init.tcl", -1);
	Tcl_IncrRefCount(vfsInitScript);
	found = Tcl_FSAccess(vfsInitScript, F_OK);
	Tcl_DecrRefCount(vfsInitScript);
	if (found == TCL_OK) {
	    /* Note this MUST be constant string as never deallocted */
	    zipfs_literal_tcl_library = ZIPFS_ZIP_MOUNT "/tcl_library";
	    goto unlock_and_return;
	}
    }

unlock_and_return:
    zipfs_tcl_library_init = 1;
    Tcl_MutexUnlock(&ZipFSLocateLibMutex);
    if (zipfs_literal_tcl_library) {
	/* Found it, set up encoding dirs */
	(void)TclZipfsInitEncodingDirs();
    }
    return;
}

/*
 *-------------------------------------------------------------------------
 *
 * TclZipfs_TclLibrary --
 *
 *	This procedure gets the root that Tcl's library
 *	files are mounted under if they are under a zipfs file system.
 *
 * Results:
 *	A Tcl object holding the location (with zero refcount), or NULL if no
 *	Tcl library can be found.
 *
 *-------------------------------------------------------------------------
 */

Tcl_Obj *
TclZipfs_TclLibrary(void)
{
    /*
     * Ideally, TclZipfsLocateTclLibrary would already been called at
     * startup through TclZipfs_AppHook. However, existing custom
     * applications (e.g. tkinter - Bug [6fbabfe166]) may not do so.
     * So if not already set, try to find it.
     */
    if (!zipfs_tcl_library_init) {
	TclZipfsLocateTclLibrary(TclZipfsMountExe(), TclZipfsMountShlib());
    }

    if (zipfs_literal_tcl_library) {
	return Tcl_NewStringObj(zipfs_literal_tcl_library, -1);
    }

    return NULL;
}

/*
 *-------------------------------------------------------------------------
 *
 * ZipFSTclLibraryObjCmd --
 *
 *	This procedure is invoked to process the
 *	[::tcl::zipfs::tcl_library_init] command, usually called during the
 *	execution of Tcl's interpreter startup. It returns the root that Tcl's
 *	library files are mounted under.
 *
 * Results:
 *	A standard Tcl result.
 *
 * Side effects:
 *
 *-------------------------------------------------------------------------
 */

static int
ZipFSTclLibraryObjCmd(
    TCL_UNUSED(void *),
    Tcl_Interp *interp,		/* Current interpreter. */
    TCL_UNUSED(int) /*objc*/,
    TCL_UNUSED(Tcl_Obj *const *)) /*objv*/
{
    if (!Tcl_IsSafe(interp)) {
	Tcl_Obj *pResult = TclZipfs_TclLibrary();

	if (!pResult) {
	    TclNewObj(pResult);
	}
	Tcl_SetObjResult(interp, pResult);
    }
    return TCL_OK;
}

/*
 *-------------------------------------------------------------------------
 *
 * ZipChannelClose --
 *
 *	This function is called to close a channel.
 *
 * Results:
 *	Always TCL_OK.
 *
 * Side effects:
 *	Resources are free'd.
 *
 *-------------------------------------------------------------------------
 */

static int
ZipChannelClose(
    void *instanceData,
    TCL_UNUSED(Tcl_Interp *),
    int flags)
{
    ZipChannel *info = (ZipChannel *) instanceData;

    if ((flags & (TCL_CLOSE_READ | TCL_CLOSE_WRITE)) != 0) {
	return EINVAL;
    }

    if (info->isEncrypted) {
	info->isEncrypted = 0;
	memset(info->keys, 0, sizeof(info->keys));
    }
    WriteLock();
    if (ZipChannelWritable(info)) {
	/*
	 * Copy channel data back into original file in archive.
	 */
	ZipEntry *z = info->zipEntryPtr;
	assert(info->ubufToFree && info->ubuf);
	unsigned char *newdata;
	newdata = (unsigned char *) Tcl_AttemptRealloc(
		info->ubufToFree,
		info->numBytes ? info->numBytes : 1); /* Bug [23dd83ce7c] */
	if (newdata == NULL) {
	    /* Could not reallocate, keep existing buffer */
	    newdata = info->ubufToFree;
	}
	info->ubufToFree = NULL; /* Now newdata! */
	info->ubuf = NULL;
	info->ubufSize = 0;

	/* Replace old content */
	if (z->data) {
	    Tcl_Free(z->data);
	}
	z->data = newdata; /* May be NULL when ubufToFree was NULL */
	z->numBytes = z->numCompressedBytes = info->numBytes;
	assert(z->data || z->numBytes == 0);
	z->compressMethod = ZIP_COMPMETH_STORED;
	z->timestamp = time(NULL);
	z->isDirectory = 0;
	z->isEncrypted = 0;
	z->offset = 0;
	z->crc32 = 0;
    }
    info->zipFilePtr->numOpen--;
    Unlock();
    if (info->ubufToFree) {
	assert(info->ubuf);
	Tcl_Free(info->ubufToFree);
	info->ubuf = NULL;
	info->ubufToFree = NULL;
	info->ubufSize = 0;
    }
    Tcl_Free(info);
    return TCL_OK;
}

/*
 *-------------------------------------------------------------------------
 *
 * ZipChannelRead --
 *
 *	This function is called to read data from channel.
 *
 * Results:
 *	Number of bytes read or -1 on error with error number set.
 *
 * Side effects:
 *	Data is read and file pointer is advanced.
 *
 *-------------------------------------------------------------------------
 */

static int
ZipChannelRead(
    void *instanceData,
    char *buf,
    int toRead,
    int *errloc)
{
    ZipChannel *info = (ZipChannel *) instanceData;
    Tcl_Size nextpos;

    if (info->isDirectory < 0) {
	/*
	 * Special case: when executable combined with ZIP archive file read
	 * data in front of ZIP, i.e. the executable itself.
	 */

	nextpos = info->cursor + toRead;
	if ((size_t)nextpos > info->zipFilePtr->baseOffset) {
	    toRead = info->zipFilePtr->baseOffset - info->cursor;
	    nextpos = info->zipFilePtr->baseOffset;
	}
	if (toRead == 0) {
	    return 0;
	}
	memcpy(buf, info->zipFilePtr->data, toRead);
	info->cursor = nextpos;
	*errloc = 0;
	return toRead;
    }
    if (info->isDirectory) {
	*errloc = EISDIR;
	return -1;
    }
    nextpos = info->cursor + toRead;
    if (nextpos > info->numBytes) {
	toRead = info->numBytes - info->cursor;
	nextpos = info->numBytes;
    }
    if (toRead == 0) {
	return 0;
    }
    if (info->isEncrypted) {
	int i;
	/*
	 * TODO - when is this code ever exercised? Cannot reach it from
	 * tests. In particular, decryption is always done at channel open
	 * to allow for seeks and random reads.
	 */
	for (i = 0; i < toRead; i++) {
	    int ch = info->ubuf[i + info->cursor];

	    buf[i] = zdecode(info->keys, crc32tab, ch);
	}
    } else {
	memcpy(buf, info->ubuf + info->cursor, toRead);
    }
    info->cursor = nextpos;
    *errloc = 0;
    return toRead;
}

/*
 *-------------------------------------------------------------------------
 *
 * ZipChannelWrite --
 *
 *	This function is called to write data into channel.
 *
 * Results:
 *	Number of bytes written or -1 on error with error number set.
 *
 * Side effects:
 *	Data is written and file pointer is advanced.
 *
 *-------------------------------------------------------------------------
 */

static int
ZipChannelWrite(
    void *instanceData,
    const char *buf,
    int toWrite,
    int *errloc)
{
    ZipChannel *info = (ZipChannel *) instanceData;
    unsigned long nextpos;

    if (!ZipChannelWritable(info)) {
	*errloc = EINVAL;
	return -1;
    }

    assert(info->ubuf == info->ubufToFree);
    assert(info->ubufToFree && info->ubufSize > 0);
    assert(info->ubufSize <= info->maxWrite);
    assert(info->numBytes <= info->ubufSize);
    assert(info->cursor <= info->numBytes);

    if (toWrite == 0) {
	*errloc = 0;
	return 0;
    }

    if (info->mode & O_APPEND) {
	info->cursor = info->numBytes;
    }

    if (toWrite > (info->maxWrite - info->cursor)) {
	/* File would grow beyond max size permitted */
	/* Don't do partial writes in error case. Or should we? */
	*errloc = EFBIG;
	return -1;
    }

    if (toWrite > (info->ubufSize - info->cursor)) {
	/* grow the buffer. We have already checked will not exceed maxWrite */
	Tcl_Size needed = info->cursor + toWrite;
	/* Tack on a bit for future growth. */
	if (needed < (info->maxWrite - needed/2)) {
	    needed += needed / 2;
	} else {
	    needed = info->maxWrite;
	}
	unsigned char *newBuf = (unsigned char *)
		Tcl_AttemptRealloc(info->ubufToFree, needed);
	if (newBuf == NULL) {
	    *errloc = ENOMEM;
	    return -1;
	}
	info->ubufToFree = newBuf;
	info->ubuf = info->ubufToFree;
	info->ubufSize = needed;
    }
    nextpos = info->cursor + toWrite;
    memcpy(info->ubuf + info->cursor, buf, toWrite);
    info->cursor = nextpos;
    if (info->cursor > info->numBytes) {
	info->numBytes = info->cursor;
    }
    *errloc = 0;
    return toWrite;
}

/*
 *-------------------------------------------------------------------------
 *
 * ZipChannelSeek/ZipChannelWideSeek --
 *
 *	This function is called to position file pointer of channel.
 *
 * Results:
 *	New file position or -1 on error with error number set.
 *
 * Side effects:
 *	File pointer is repositioned according to offset and mode.
 *
 *-------------------------------------------------------------------------
 */

static long long
ZipChannelWideSeek(
    void *instanceData,
    long long offset,
    int mode,
    int *errloc)
{
    ZipChannel *info = (ZipChannel *) instanceData;
    Tcl_Size end;

    if (!ZipChannelWritable(info) && (info->isDirectory < 0)) {
	/*
	 * Special case: when executable combined with ZIP archive file, seek
	 * within front of ZIP, i.e. the executable itself.
	 */
	end = info->zipFilePtr->baseOffset;
    } else if (info->isDirectory) {
	*errloc = EINVAL;
	return -1;
    } else {
	end = info->numBytes;
    }
    switch (mode) {
    case SEEK_CUR:
	offset += info->cursor;
	break;
    case SEEK_END:
	offset += end;
	break;
    case SEEK_SET:
	break;
    default:
	*errloc = EINVAL;
	return -1;
    }
    if (offset < 0 || offset > TCL_SIZE_MAX) {
	*errloc = EINVAL;
	return -1;
    }
    if (ZipChannelWritable(info)) {
	if (offset > info->maxWrite) {
	    *errloc = EINVAL;
	    return -1;
	}
	if (offset > info->numBytes) {
	    info->numBytes = offset;
	}
    } else if (offset > end) {
	*errloc = EINVAL;
	return -1;
    }
    info->cursor = (Tcl_Size) offset;
    return info->cursor;
}

/*
 *-------------------------------------------------------------------------
 *
 * ZipChannelWatchChannel --
 *
 *	This function is called for event notifications on channel. Does
 *	nothing.
 *
 * Results:
 *	None.
 *
 * Side effects:
 *	None.
 *
 *-------------------------------------------------------------------------
 */

static void
ZipChannelWatchChannel(
    TCL_UNUSED(void *),
    TCL_UNUSED(int) /*mask*/)
{
    return;
}

/*
 *-------------------------------------------------------------------------
 *
 * ZipChannelGetFile --
 *
 *	This function is called to retrieve OS handle for channel.
 *
 * Results:
 *	Always TCL_ERROR since there's never an OS handle for a file within a
 *	ZIP archive.
 *
 * Side effects:
 *	None.
 *
 *-------------------------------------------------------------------------
 */

static int
ZipChannelGetFile(
    TCL_UNUSED(void *),
    TCL_UNUSED(int) /*direction*/,
    TCL_UNUSED(void **) /*handlePtr*/)
{
    return TCL_ERROR;
}

/*
 *-------------------------------------------------------------------------
 *
 * ZipChannelOpen --
 *
 *	This function opens a Tcl_Channel on a file from a mounted ZIP archive
 *	according to given open mode (already parsed by caller).
 *
 * Results:
 *	Tcl_Channel on success, or NULL on error.
 *
 * Side effects:
 *	Memory is allocated, the file from the ZIP archive is uncompressed.
 *
 *-------------------------------------------------------------------------
 */

static Tcl_Channel
ZipChannelOpen(
    Tcl_Interp *interp,		/* Current interpreter. */
    char *filename,		/* What are we opening. */
    int mode)			/* O_WRONLY O_RDWR O_TRUNC flags */
{
    ZipEntry *z;
    ZipChannel *info;
    int flags = 0;
    char cname[128];

    int wr = (mode & (O_WRONLY | O_RDWR)) != 0;

    /* Check for unsupported modes. */

    if ((ZipFS.wrmax <= 0) && wr) {
	Tcl_SetErrno(EACCES);
	if (interp) {
	    Tcl_SetObjResult(interp, Tcl_ObjPrintf(
		    "writes not permitted: %s",
		    Tcl_PosixError(interp)));
	}
	return NULL;
    }

    if ((mode & (O_APPEND|O_TRUNC)) && !wr) {
	Tcl_SetErrno(EINVAL);
	if (interp) {
	    Tcl_SetObjResult(interp, Tcl_ObjPrintf(
		    "Invalid flags 0x%x. O_APPEND and "
		    "O_TRUNC require write access: %s",
		    mode, Tcl_PosixError(interp)));
	}
	return NULL;
    }

    /*
     * Is the file there?
     */

    WriteLock();
    z = ZipFSLookup(filename);
    if (!z) {
	Tcl_SetErrno(wr ? ENOTSUP : ENOENT);
	if (interp) {
	    Tcl_SetObjResult(interp, Tcl_ObjPrintf(
		    "file \"%s\" not %s: %s",
		    filename, wr ? "created" : "found",
		    Tcl_PosixError(interp)));
	}
	goto error;
    }

    if (z->numBytes < 0 || z->numCompressedBytes < 0 ||
	    z->offset >= z->zipFilePtr->length) {
	/* Normally this should only happen for zip64. */
	ZIPFS_ERROR(interp, "file size error (may be zip64)");
	ZIPFS_ERROR_CODE(interp, "FILE_SIZE");
	goto error;
    }

    /* Do we support opening the file that way? */

    if (wr && z->isDirectory) {
	Tcl_SetErrno(EISDIR);
	if (interp) {
	    Tcl_SetObjResult(interp, Tcl_ObjPrintf(
		    "unsupported file type: %s",
		    Tcl_PosixError(interp)));
	}
	goto error;
    }
    if ((z->compressMethod != ZIP_COMPMETH_STORED)
	    && (z->compressMethod != ZIP_COMPMETH_DEFLATED)) {
	ZIPFS_ERROR(interp, "unsupported compression method");
	ZIPFS_ERROR_CODE(interp, "COMP_METHOD");
	goto error;
    }
    if (wr) {
	if ((mode & O_TRUNC) == 0 && !z->data && (z->numBytes > ZipFS.wrmax)) {
	    Tcl_SetErrno(EFBIG);
	    ZIPFS_POSIX_ERROR(interp, "file size exceeds max writable");
	    goto error;
	}
	flags = TCL_WRITABLE;
	if (mode & O_RDWR) {
	    flags |= TCL_READABLE;
	}
    } else {
	/* Read-only */
	flags |= TCL_READABLE;
    }

    if (z->isEncrypted) {
	if (z->numCompressedBytes < ZIP_CRYPT_HDR_LEN) {
	    ZIPFS_ERROR(interp,
			"decryption failed: truncated decryption header");
	    ZIPFS_ERROR_CODE(interp, "DECRYPT");
	    goto error;
	}
	if (z->zipFilePtr->passBuf[0] == 0) {
	    ZIPFS_ERROR(interp, "decryption failed - no password provided");
	    ZIPFS_ERROR_CODE(interp, "DECRYPT");
	    goto error;
	}
    }

    info = AllocateZipChannel(interp);
    if (!info) {
	goto error;
    }
    info->zipFilePtr = z->zipFilePtr;
    info->zipEntryPtr = z;
    if (wr) {
	/* Set up a writable channel. */

	if (InitWritableChannel(interp, info, z, mode) == TCL_ERROR) {
	    Tcl_Free(info);
	    goto error;
	}
    } else if (z->data) {
	/* Set up a readable channel for direct data. */

	info->numBytes = z->numBytes;
	info->ubuf = z->data;
	info->ubufToFree = NULL; /* Not dynamically allocated */
	info->ubufSize = 0;
    } else {
	/*
	 * Set up a readable channel.
	 */

	if (InitReadableChannel(interp, info, z) == TCL_ERROR) {
	    Tcl_Free(info);
	    goto error;
	}
    }

    if (z->crc32) {
	if (!(z->flags & ZE_F_CRC_COMPARED)) {
	    int crc = crc32(0, NULL, info->numBytes);
	    crc = crc32(crc, info->ubuf, info->numBytes);
	    z->flags |= ZE_F_CRC_COMPARED;
	    if (crc == z->crc32) {
		z->flags |= ZE_F_CRC_CORRECT;
	    }
	}
	if (!(z->flags & ZE_F_CRC_CORRECT)) {
	    ZIPFS_ERROR(interp, "invalid CRC");
	    ZIPFS_ERROR_CODE(interp, "CRC_FAILED");
	    if (info->ubufToFree) {
		Tcl_Free(info->ubufToFree);
		info->ubufSize = 0;
	    }
	    Tcl_Free(info);
	    goto error;
	}
    }

    /*
     * Wrap the ZipChannel into a Tcl_Channel.
     */

    snprintf(cname, sizeof(cname), "zipfs_%" TCL_Z_MODIFIER "x_%d", z->offset,
	    ZipFS.idCount++);
    z->zipFilePtr->numOpen++;
    Unlock();
    return Tcl_CreateChannel(&zipChannelType, cname, info, flags);

  error:
    Unlock();
    return NULL;
}

/*
 *-------------------------------------------------------------------------
 *
 * InitWritableChannel --
 *
 *	Assistant for ZipChannelOpen() that sets up a writable channel. It's
 *	up to the caller to actually register the channel.
 *
 * Returns:
 *	Tcl result code.
 *
 * Side effects:
 *	Allocates memory for the implementation of the channel. Writes to the
 *	interpreter's result on error.
 *
 *-------------------------------------------------------------------------
 */

static int
InitWritableChannel(
    Tcl_Interp *interp,		/* Current interpreter, or NULL (when errors
				 * will be silent). */
    ZipChannel *info,		/* The channel to set up. */
    ZipEntry *z,		/* The zipped file that the channel will write
				 * to. */
    int mode)			/* O_APPEND, O_TRUNC */
{
    int i, ch;
    unsigned char *cbuf = NULL;

    /*
     * Set up a writable channel.
     */

    info->mode = mode;
    info->maxWrite = ZipFS.wrmax;

    info->ubufSize = z->numBytes ? z->numBytes : 1;
    info->ubufToFree = (unsigned char *)Tcl_AttemptAlloc(info->ubufSize);
    info->ubuf = info->ubufToFree;
    if (info->ubufToFree == NULL) {
	goto memoryError;
    }

    if (z->isEncrypted) {
	assert(z->numCompressedBytes >= ZIP_CRYPT_HDR_LEN); /* caller should have checked*/
	if (DecodeCryptHeader(interp, z, info->keys,
		z->zipFilePtr->data + z->offset) != TCL_OK) {
	    goto error_cleanup;
	}
    }

    if (mode & O_TRUNC) {
	/*
	 * Truncate; nothing there.
	 */

	info->numBytes = 0;
	z->crc32 = 0; /* Truncated, CRC no longer applicable */
    } else if (z->data) {
	/*
	 * Already got uncompressed data.
	 */
	assert(info->ubufSize >= z->numBytes);
	memcpy(info->ubuf, z->data, z->numBytes);
	info->numBytes = z->numBytes;
    } else {
	/*
	 * Need to uncompress the existing data.
	 */

	unsigned char *zbuf = z->zipFilePtr->data + z->offset;

	if (z->isEncrypted) {
	    zbuf += ZIP_CRYPT_HDR_LEN;
	}

	if (z->compressMethod == ZIP_COMPMETH_DEFLATED) {
	    z_stream stream;
	    int err;

	    memset(&stream, 0, sizeof(z_stream));
	    stream.zalloc = Z_NULL;
	    stream.zfree = Z_NULL;
	    stream.opaque = Z_NULL;
	    stream.avail_in = z->numCompressedBytes;
	    if (z->isEncrypted) {
		unsigned int j;

		/* Min length ZIP_CRYPT_HDR_LEN for keys should already been checked. */
		assert(stream.avail_in >= ZIP_CRYPT_HDR_LEN);

		stream.avail_in -= ZIP_CRYPT_HDR_LEN;
		cbuf = (unsigned char *) Tcl_AttemptAlloc(stream.avail_in ? stream.avail_in : 1);
		if (!cbuf) {
		    goto memoryError;
		}
		for (j = 0; j < stream.avail_in; j++) {
		    ch = zbuf[j];
		    cbuf[j] = zdecode(info->keys, crc32tab, ch);
		}
		stream.next_in = cbuf;
	    } else {
		stream.next_in = zbuf;
	    }
	    stream.next_out = info->ubuf;
	    stream.avail_out = info->ubufSize;
	    if (inflateInit2(&stream, -15) != Z_OK) {
		goto corruptionError;
	    }
	    err = inflate(&stream, Z_SYNC_FLUSH);
	    inflateEnd(&stream);
	    if ((err != Z_STREAM_END) &&
		    ((err != Z_OK) || (stream.avail_in != 0))) {
		goto corruptionError;
	    }
	    /* Even if decompression succeeded, counts should be as expected */
	    if ((int) stream.total_out != z->numBytes) {
		goto corruptionError;
	    }
	    info->numBytes = z->numBytes;
	    if (cbuf) {
		Tcl_Free(cbuf);
	    }
	} else if (z->isEncrypted) {
	    /*
	     * Need to decrypt some otherwise-simple stored data.
	     */
	    if (z->numCompressedBytes <= ZIP_CRYPT_HDR_LEN ||
		    (z->numCompressedBytes - ZIP_CRYPT_HDR_LEN) != z->numBytes) {
		goto corruptionError;
	    }
	    int len = z->numCompressedBytes - ZIP_CRYPT_HDR_LEN;
	    assert(len <= info->ubufSize);
	    for (i = 0; i < len; i++) {
		ch = zbuf[i];
		info->ubuf[i] = zdecode(info->keys, crc32tab, ch);
	    }
	    info->numBytes = len;
	} else {
	    /*
	     * Simple stored data. Copy into our working buffer.
	     */
	    assert(info->ubufSize >= z->numBytes);
	    memcpy(info->ubuf, zbuf, z->numBytes);
	    info->numBytes = z->numBytes;
	}
	memset(info->keys, 0, sizeof(info->keys));
    }
    if (mode & O_APPEND) {
	info->cursor = info->numBytes;
    }

    return TCL_OK;

  memoryError:
    ZIPFS_MEM_ERROR(interp);
    goto error_cleanup;

  corruptionError:
    if (cbuf) {
	memset(info->keys, 0, sizeof(info->keys));
	Tcl_Free(cbuf);
    }
    ZIPFS_ERROR(interp, "decompression error");
    ZIPFS_ERROR_CODE(interp, "CORRUPT");

  error_cleanup:
    if (info->ubufToFree) {
	Tcl_Free(info->ubufToFree);
	info->ubufToFree = NULL;
	info->ubuf = NULL;
	info->ubufSize = 0;
    }
    return TCL_ERROR;
}

/*
 *-------------------------------------------------------------------------
 *
 * InitReadableChannel --
 *
 *	Assistant for ZipChannelOpen() that sets up a readable channel. It's
 *	up to the caller to actually register the channel. Caller should have
 *	validated the passed ZipEntry (byte counts in particular)
 *
 * Returns:
 *	Tcl result code.
 *
 * Side effects:
 *	Allocates memory for the implementation of the channel. Writes to the
 *	interpreter's result on error.
 *
 *-------------------------------------------------------------------------
 */

static int
InitReadableChannel(
    Tcl_Interp *interp,		/* Current interpreter, or NULL (when errors
				 * will be silent). */
    ZipChannel *info,		/* The channel to set up. */
    ZipEntry *z)		/* The zipped file that the channel will read
				 * from. */
{
    unsigned char *ubuf = NULL;
    int ch;

    info->iscompr = (z->compressMethod == ZIP_COMPMETH_DEFLATED);
    info->ubuf = z->zipFilePtr->data + z->offset;
    info->ubufToFree = NULL; /* ubuf memory not allocated */
    info->ubufSize = 0;
    info->isDirectory = z->isDirectory;
    info->isEncrypted = z->isEncrypted;
    info->mode = O_RDONLY;

    /* Caller must validate - bug [6ed3447a7e] */
    assert(z->numBytes >= 0 && z->numCompressedBytes >= 0);
    info->numBytes = z->numBytes;

    if (info->isEncrypted) {
	assert(z->numCompressedBytes >= ZIP_CRYPT_HDR_LEN); /* caller should have checked*/
	if (DecodeCryptHeader(interp, z, info->keys, info->ubuf) != TCL_OK) {
	    goto error_cleanup;
	}
	info->ubuf += ZIP_CRYPT_HDR_LEN;
    }

    if (info->iscompr) {
	z_stream stream;
	int err;
	unsigned int j;

	/*
	 * Data to decode is compressed, and possibly encrpyted too. If
	 * encrypted, local variable ubuf is used to hold the decrypted but
	 * still compressed data.
	 */

	memset(&stream, 0, sizeof(z_stream));
	stream.zalloc = Z_NULL;
	stream.zfree = Z_NULL;
	stream.opaque = Z_NULL;
	stream.avail_in = z->numCompressedBytes;
	if (info->isEncrypted) {
	    assert(stream.avail_in >= ZIP_CRYPT_HDR_LEN);
	    stream.avail_in -= ZIP_CRYPT_HDR_LEN;
	    ubuf = (unsigned char *) Tcl_AttemptAlloc(stream.avail_in ? stream.avail_in : 1);
	    if (!ubuf) {
		goto memoryError;
	    }

	    for (j = 0; j < stream.avail_in; j++) {
		ch = info->ubuf[j];
		ubuf[j] = zdecode(info->keys, crc32tab, ch);
	    }
	    stream.next_in = ubuf;
	} else {
	    stream.next_in = info->ubuf;
	}

	info->ubufSize = info->numBytes ? info->numBytes : 1;
	info->ubufToFree = (unsigned char *)Tcl_AttemptAlloc(info->ubufSize);
	info->ubuf = info->ubufToFree;
	stream.next_out = info->ubuf;
	if (!info->ubuf) {
	    goto memoryError;
	}
	stream.avail_out = info->numBytes;
	if (inflateInit2(&stream, -15) != Z_OK) {
	    goto corruptionError;
	}
	err = inflate(&stream, Z_SYNC_FLUSH);
	inflateEnd(&stream);

	/*
	 * Decompression was successful if we're either in the END state, or
	 * in the OK state with no buffered bytes.
	 */

	if ((err != Z_STREAM_END)
		&& ((err != Z_OK) || (stream.avail_in != 0))) {
	    goto corruptionError;
	}
	/* Even if decompression succeeded, counts should be as expected */
	if ((int) stream.total_out != z->numBytes) {
	    goto corruptionError;
	}

	if (ubuf) {
	    info->isEncrypted = 0;
	    memset(info->keys, 0, sizeof(info->keys));
	    Tcl_Free(ubuf);
	}
    } else if (info->isEncrypted) {
	unsigned int j, len;

	/*
	 * Decode encrypted but uncompressed file, since we support Tcl_Seek()
	 * on it, and it can be randomly accessed later.
	 */
	if (z->numCompressedBytes <= ZIP_CRYPT_HDR_LEN ||
		(z->numCompressedBytes - ZIP_CRYPT_HDR_LEN) != z->numBytes) {
	    goto corruptionError;
	}
	len = z->numCompressedBytes - ZIP_CRYPT_HDR_LEN;
	ubuf = (unsigned char *) Tcl_AttemptAlloc(len);
	if (ubuf == NULL) {
	    goto memoryError;
	}
	for (j = 0; j < len; j++) {
	    ch = info->ubuf[j];
	    ubuf[j] = zdecode(info->keys, crc32tab, ch);
	}
	info->ubufSize = len;
	info->ubufToFree = ubuf;
	info->ubuf = info->ubufToFree;
	ubuf = NULL; /* So it does not inadvertently get free on future changes */
	info->isEncrypted = 0;
    }
    return TCL_OK;

  corruptionError:
    ZIPFS_ERROR(interp, "decompression error");
    ZIPFS_ERROR_CODE(interp, "CORRUPT");
    goto error_cleanup;

  memoryError:
    ZIPFS_MEM_ERROR(interp);

  error_cleanup:
    if (ubuf) {
	memset(info->keys, 0, sizeof(info->keys));
	Tcl_Free(ubuf);
    }
    if (info->ubufToFree) {
	Tcl_Free(info->ubufToFree);
	info->ubufToFree = NULL;
	info->ubuf = NULL;
	info->ubufSize = 0;
    }

    return TCL_ERROR;
}

/*
 *-------------------------------------------------------------------------
 *
 * ZipEntryStat --
 *
 *	This function implements the ZIP filesystem specific version of the
 *	library version of stat.
 *
 * Results:
 *	See stat documentation.
 *
 * Side effects:
 *	See stat documentation.
 *
 *-------------------------------------------------------------------------
 */

static int
ZipEntryStat(
    char *path,
    Tcl_StatBuf *buf)
{
    ZipEntry *z;
    int ret;

    ReadLock();
    z = ZipFSLookup(path);
    if (z) {
	memset(buf, 0, sizeof(Tcl_StatBuf));
	if (z->isDirectory) {
	    buf->st_mode = S_IFDIR | 0555;
	} else {
	    buf->st_mode = S_IFREG | 0555;
	}
	buf->st_size = z->numBytes;
	buf->st_mtime = z->timestamp;
	buf->st_ctime = z->timestamp;
	buf->st_atime = z->timestamp;
	ret = 0;
    } else if (ContainsMountPoint(path, -1)) {
	/* An intermediate dir under which a mount exists */
	memset(buf, 0, sizeof(Tcl_StatBuf));
	Tcl_Time t;
	Tcl_GetTime(&t);
	buf->st_atime = buf->st_mtime = buf->st_ctime = t.sec;
	buf->st_mode = S_IFDIR | 0555;
	ret = 0;
    } else {
	Tcl_SetErrno(ENOENT);
	ret = -1;
    }
    Unlock();
    return ret;
}

/*
 *-------------------------------------------------------------------------
 *
 * ZipEntryAccess --
 *
 *	This function implements the ZIP filesystem specific version of the
 *	library version of access.
 *
 * Results:
 *	See access documentation.
 *
 * Side effects:
 *	See access documentation.
 *
 *-------------------------------------------------------------------------
 */

static int
ZipEntryAccess(
    char *path,
    int mode)
{
    if (mode & X_OK) {
	return -1;
    }

    ReadLock();
    int access;
    ZipEntry *z = ZipFSLookup(path);
    if (z) {
	/* Currently existing files read/write but dirs are read-only */
	access = (z->isDirectory && (mode & W_OK)) ? -1 : 0;
    } else {
	if (mode & W_OK) {
	    access = -1;
	} else {
	    /*
	     * Even if entry does not exist, could be intermediate dir
	     * containing a mount point
	     */
	    access = ContainsMountPoint(path, -1) ? 0 : -1;
	}
    }
    Unlock();
    return access;
}

/*
 *-------------------------------------------------------------------------
 *
 * ZipFSOpenFileChannelProc --
 *
 *	Open a channel to a file in a mounted ZIP archive. Delegates to
 *	ZipChannelOpen().
 *
 * Results:
 *	Tcl_Channel on success, or NULL on error.
 *
 * Side effects:
 *	Allocates memory.
 *
 *-------------------------------------------------------------------------
 */

static Tcl_Channel
ZipFSOpenFileChannelProc(
    Tcl_Interp *interp,		/* Current interpreter. */
    Tcl_Obj *pathPtr,
    int mode,
    TCL_UNUSED(int) /* permissions */)
{
    pathPtr = Tcl_FSGetNormalizedPath(NULL, pathPtr);
    if (!pathPtr) {
	return NULL;
    }

    return ZipChannelOpen(interp, Tcl_GetString(pathPtr), mode);
}

/*
 *-------------------------------------------------------------------------
 *
 * ZipFSStatProc --
 *
 *	This function implements the ZIP filesystem specific version of the
 *	library version of stat.
 *
 * Results:
 *	See stat documentation.
 *
 * Side effects:
 *	See stat documentation.
 *
 *-------------------------------------------------------------------------
 */

static int
ZipFSStatProc(
    Tcl_Obj *pathPtr,
    Tcl_StatBuf *buf)
{
    pathPtr = Tcl_FSGetNormalizedPath(NULL, pathPtr);
    if (!pathPtr) {
	return -1;
    }
    return ZipEntryStat(TclGetString(pathPtr), buf);
}

/*
 *-------------------------------------------------------------------------
 *
 * ZipFSAccessProc --
 *
 *	This function implements the ZIP filesystem specific version of the
 *	library version of access.
 *
 * Results:
 *	See access documentation.
 *
 * Side effects:
 *	See access documentation.
 *
 *-------------------------------------------------------------------------
 */

static int
ZipFSAccessProc(
    Tcl_Obj *pathPtr,
    int mode)
{
    pathPtr = Tcl_FSGetNormalizedPath(NULL, pathPtr);
    if (!pathPtr) {
	return -1;
    }
    return ZipEntryAccess(TclGetString(pathPtr), mode);
}

/*
 *-------------------------------------------------------------------------
 *
 * ZipFSFilesystemSeparatorProc --
 *
 *	This function returns the separator to be used for a given path. The
 *	object returned should have a refCount of zero
 *
 * Results:
 *	A Tcl object, with a refCount of zero. If the caller needs to retain a
 *	reference to the object, it should call Tcl_IncrRefCount, and should
 *	otherwise free the object.
 *
 * Side effects:
 *	None.
 *
 *-------------------------------------------------------------------------
 */

static Tcl_Obj *
ZipFSFilesystemSeparatorProc(
    TCL_UNUSED(Tcl_Obj *) /*pathPtr*/)
{
    return Tcl_NewStringObj("/", -1);
}

/*
 *-------------------------------------------------------------------------
 *
 * AppendWithPrefix --
 *
 *	Worker for ZipFSMatchInDirectoryProc() that is a wrapper around
 *	Tcl_ListObjAppendElement() which knows about handling prefixes.
 *
 *-------------------------------------------------------------------------
 */

static inline void
AppendWithPrefix(
    Tcl_Obj *result,		/* Where to append a list element to. */
    Tcl_DString *prefix,	/* The prefix to add to the element, or NULL
				 * for don't do that. */
    const char *name,		/* The name to append. */
    size_t nameLen)		/* The length of the name. May be TCL_INDEX_NONE for
				 * append-up-to-NUL-byte. */
{
    if (prefix) {
	size_t prefixLength = Tcl_DStringLength(prefix);

	Tcl_DStringAppend(prefix, name, nameLen);
	Tcl_ListObjAppendElement(NULL, result, Tcl_NewStringObj(
		Tcl_DStringValue(prefix), Tcl_DStringLength(prefix)));
	Tcl_DStringSetLength(prefix, prefixLength);
    } else {
	Tcl_ListObjAppendElement(NULL, result, Tcl_NewStringObj(name, nameLen));
    }
}

/*
 *-------------------------------------------------------------------------
 *
 * ZipFSMatchInDirectoryProc --
 *
 *	This routine is used by the globbing code to search a directory for
 *	all files which match a given pattern.
 *
 * Results:
 *	The return value is a standard Tcl result indicating whether an error
 *	occurred in globbing. Errors are left in interp, good results are
 *	lappend'ed to result (which must be a valid object).
 *
 * Side effects:
 *	None.
 *
 *-------------------------------------------------------------------------
 */

static int
ZipFSMatchInDirectoryProc(
    Tcl_Interp *interp,
    Tcl_Obj *result,		/* Where to append matched items to. */
    Tcl_Obj *pathPtr,		/* Where we are looking. */
    const char *pattern,	/* What names we are looking for. */
    Tcl_GlobTypeData *types)	/* What types we are looking for. */
{
    Tcl_Obj *normPathPtr = Tcl_FSGetNormalizedPath(NULL, pathPtr);
    int scnt, l;
    Tcl_Size prefixLen, len, strip = 0;
    char *pat, *prefix, *path;
    Tcl_DString dsPref, *prefixBuf = NULL;
    int foundInHash, notDuplicate;
    ZipEntry *z;
    int wanted;			/* TCL_GLOB_TYPE* */

    if (!normPathPtr) {
	return -1;
    }
    if (types) {
	wanted = types->type;
	if ((wanted & TCL_GLOB_TYPE_MOUNT) && (wanted != TCL_GLOB_TYPE_MOUNT)) {
	    if (interp) {
		ZIPFS_ERROR(interp,
			"Internal error: TCL_GLOB_TYPE_MOUNT should not "
			"be set in conjunction with other glob types.");
	    }
	    return TCL_ERROR;
	}
	if ((wanted & (TCL_GLOB_TYPE_DIR | TCL_GLOB_TYPE_FILE |
		TCL_GLOB_TYPE_MOUNT)) == 0) {
	    /* Not looking for files,dirs,mounts. zipfs cannot have others */
	    return TCL_OK;
	}
	wanted &=
	    (TCL_GLOB_TYPE_DIR | TCL_GLOB_TYPE_FILE | TCL_GLOB_TYPE_MOUNT);
    } else {
	wanted = TCL_GLOB_TYPE_DIR | TCL_GLOB_TYPE_FILE;
    }

    /*
     * The prefix that gets prepended to results.
     */

    prefix = TclGetStringFromObj(pathPtr, &prefixLen);

    /*
     * The (normalized) path we're searching.
     */

    path = TclGetStringFromObj(normPathPtr, &len);

    Tcl_DStringInit(&dsPref);
    if (strcmp(prefix, path) == 0) {
	prefixBuf = NULL;
    } else {
	/*
	 * We need to strip the normalized prefix of the filenames and replace
	 * it with the official prefix that we were expecting to get.
	 */

	strip = len + 1;
	Tcl_DStringAppend(&dsPref, prefix, prefixLen);
	Tcl_DStringAppend(&dsPref, "/", 1);
	prefix = Tcl_DStringValue(&dsPref);
	prefixBuf = &dsPref;
    }

    ReadLock();

    /*
     * Are we globbing the mount points?
     */

    if (wanted & TCL_GLOB_TYPE_MOUNT) {
	ZipFSMatchMountPoints(result, normPathPtr, pattern, prefixBuf);
	goto end;
    }

    /* Should not reach here unless at least one of DIR or FILE is set */
    assert(wanted & (TCL_GLOB_TYPE_DIR | TCL_GLOB_TYPE_FILE));

    /* Does the path exist in the hash table? */
    z = ZipFSLookup(path);
    if (z) {
	/*
	 * Can we skip the complexity of actual globbing? Without a pattern,
	 * yes; it's a directory existence test.
	 */
	if (!pattern || (pattern[0] == '\0')) {
	    /* TODO - can't seem to get to this code from script for tests. */
	    /* Follow logic of what tclUnixFile.c does */
	    if ((wanted == (TCL_GLOB_TYPE_DIR | TCL_GLOB_TYPE_FILE)) ||
		    (wanted == TCL_GLOB_TYPE_DIR && z->isDirectory) ||
		    (wanted == TCL_GLOB_TYPE_FILE && !z->isDirectory)) {
		Tcl_ListObjAppendElement(NULL, result, pathPtr);
	    }
	    goto end;
	}
    } else {
	/* Not in the hash table but could be an intermediate dir in a mount */
	if (!pattern || (pattern[0] == '\0')) {
	    /* TODO - can't seem to get to this code from script for tests. */
	    if ((wanted & TCL_GLOB_TYPE_DIR) && ContainsMountPoint(path, len)) {
		Tcl_ListObjAppendElement(NULL, result, pathPtr);
	    }
	    goto end;
	}
    }

    foundInHash = (z != NULL);

    /*
     * We've got to work for our supper and do the actual globbing. And all
     * we've got really is an undifferentiated pile of all the filenames we've
     * got from all our ZIP mounts.
     */

    l = strlen(pattern);
    pat = (char *) Tcl_Alloc(len + l + 2);
    memcpy(pat, path, len);
    while ((len > 1) && (pat[len - 1] == '/')) {
	--len;
    }
    if ((len > 1) || (pat[0] != '/')) {
	pat[len] = '/';
	++len;
    }
    memcpy(pat + len, pattern, l + 1);
    scnt = CountSlashes(pat);

    Tcl_HashTable duplicates;
    notDuplicate = 0;
    Tcl_InitHashTable(&duplicates, TCL_STRING_KEYS);

    Tcl_HashEntry *hPtr;
    Tcl_HashSearch search;
    if (foundInHash) {
	for (hPtr = Tcl_FirstHashEntry(&ZipFS.fileHash, &search); hPtr;
		hPtr = Tcl_NextHashEntry(&search)) {
	    z = (ZipEntry *)Tcl_GetHashValue(hPtr);

	    if ((wanted == (TCL_GLOB_TYPE_DIR | TCL_GLOB_TYPE_FILE)) ||
		    (wanted == TCL_GLOB_TYPE_DIR && z->isDirectory) ||
		    (wanted == TCL_GLOB_TYPE_FILE && !z->isDirectory)) {
		if ((z->depth == scnt) &&
			((z->flags & ZE_F_VOLUME) == 0) /* Bug 14db54d81e */
			&& Tcl_StringCaseMatch(z->name, pat, 0)) {
		    Tcl_CreateHashEntry(&duplicates, z->name + strip,
			    &notDuplicate);
		    assert(notDuplicate);
		    AppendWithPrefix(result, prefixBuf, z->name + strip, -1);
		}
	    }
	}
    }
    if (wanted & TCL_GLOB_TYPE_DIR) {
	/*
	 * Also check paths that are ancestors of a mount. e.g. glob
	 * //zipfs:/a/? with mount at //zipfs:/a/b/c. Also have to be
	 * careful about duplicates, such as when another mount is
	 * //zipfs:/a/b/d
	 */
	Tcl_DString ds;
	Tcl_DStringInit(&ds);
	for (hPtr = Tcl_FirstHashEntry(&ZipFS.zipHash, &search); hPtr;
		hPtr = Tcl_NextHashEntry(&search)) {
	    ZipFile *zf = (ZipFile *)Tcl_GetHashValue(hPtr);
	    if (Tcl_StringCaseMatch(zf->mountPoint, pat, 0)) {
		const char *tail = zf->mountPoint + len;
		if (*tail == '\0') {
		    continue;
		}
		const char *end = strchr(tail, '/');
		Tcl_DStringAppend(&ds, zf->mountPoint + strip,
			end ? (Tcl_Size)(end - zf->mountPoint) : -1);
		const char *matchedPath = Tcl_DStringValue(&ds);
		(void)Tcl_CreateHashEntry(
		    &duplicates, matchedPath, &notDuplicate);
		if (notDuplicate) {
		    AppendWithPrefix(
			result, prefixBuf, matchedPath, Tcl_DStringLength(&ds));
		}
		Tcl_DStringFree(&ds);
	    }
	}
    }
    Tcl_DeleteHashTable(&duplicates);
    Tcl_Free(pat);

  end:
    Unlock();
    Tcl_DStringFree(&dsPref);
    return TCL_OK;
}

/*
 *-------------------------------------------------------------------------
 *
 * ZipFSMatchMountPoints --
 *
 *	This routine is a worker for ZipFSMatchInDirectoryProc, used by the
 *	globbing code to search for all mount points files which match a given
 *	pattern.
 *
 * Results:
 *	None.
 *
 * Side effects:
 *	Adds the matching mounts to the list in result, uses prefix as working
 *	space if it is non-NULL.
 *
 *-------------------------------------------------------------------------
 */

static void
ZipFSMatchMountPoints(
    Tcl_Obj *result,		/* The list of matches being built. */
    Tcl_Obj *normPathPtr,	/* Where we're looking from. */
    const char *pattern,	/* What we're looking for. NULL for a full
				 * list. */
    Tcl_DString *prefix)	/* Workspace filled with a prefix for all the
				 * filenames, or NULL if no prefix is to be
				 * used. */
{
    Tcl_HashEntry *hPtr;
    Tcl_HashSearch search;
    int l;
    Tcl_Size normLength;
    const char *path = TclGetStringFromObj(normPathPtr, &normLength);
    Tcl_Size len = normLength;

    if (len < 1) {
	/*
	 * Shouldn't happen. But "shouldn't"...
	 */

	return;
    }
    l = CountSlashes(path);
    if (path[len - 1] == '/') {
	len--;
    } else {
	l++;
    }
    if (!pattern || (pattern[0] == '\0')) {
	pattern = "*";
    }

    for (hPtr = Tcl_FirstHashEntry(&ZipFS.zipHash, &search); hPtr;
	    hPtr = Tcl_NextHashEntry(&search)) {
	ZipFile *zf = (ZipFile *) Tcl_GetHashValue(hPtr);

	if (zf->mountPointLen == 0) {
	    ZipEntry *z;

	    /*
	     * Enumerate the contents of the ZIP; it's mounted on the root.
	     * TODO - a holdover from androwish? Tcl does not allow mounting
	     * outside of the //zipfs:/ area.
	     */

	    for (z = zf->topEnts; z; z = z->tnext) {
		Tcl_Size lenz = strlen(z->name);

		if ((lenz > len + 1) && (strncmp(z->name, path, len) == 0)
			&& (z->name[len] == '/')
			&& ((int) CountSlashes(z->name) == l)
			&& Tcl_StringCaseMatch(z->name + len + 1, pattern, 0)) {
		    AppendWithPrefix(result, prefix, z->name, lenz);
		}
	    }
	} else if ((zf->mountPointLen > len + 1)
		&& (strncmp(zf->mountPoint, path, len) == 0)
		&& (zf->mountPoint[len] == '/')
		&& ((int) CountSlashes(zf->mountPoint) == l)
		&& Tcl_StringCaseMatch(zf->mountPoint + len + 1,
			pattern, 0)) {
	    /*
	     * Standard mount; append if it matches.
	     */

	    AppendWithPrefix(result, prefix, zf->mountPoint, zf->mountPointLen);
	}
    }
}

/*
 *-------------------------------------------------------------------------
 *
 * ZipFSPathInFilesystemProc --
 *
 *	This function determines if the given path object is in the ZIP
 *	filesystem.
 *
 * Results:
 *	TCL_OK when the path object is in the ZIP filesystem, -1 otherwise.
 *
 * Side effects:
 *	None.
 *
 *-------------------------------------------------------------------------
 */

static int
ZipFSPathInFilesystemProc(
    Tcl_Obj *pathPtr,
    TCL_UNUSED(void **))
{
    Tcl_Size len;
    char *path;
    int ret, decrRef = 0;

    if (TclFSCwdIsNative() || Tcl_FSGetPathType(pathPtr) == TCL_PATH_ABSOLUTE) {
	/*
	 * The cwd is native (or path is absolute), use the translated path
	 * without worrying about normalization (this will also usually be
	 * shorter so the utf-to-external conversion will be somewhat faster).
	 */

	pathPtr = Tcl_FSGetTranslatedPath(NULL, pathPtr);
	if (pathPtr == NULL) {
	    return -1;
	}
	decrRef = 1; /* Tcl_FSGetTranslatedPath increases refCount */
    } else {
	/*
	 * Make sure the normalized path is set.
	 */

	pathPtr = Tcl_FSGetNormalizedPath(NULL, pathPtr);
	if (!pathPtr) {
	    return -1;
	}
	/* Tcl_FSGetNormalizedPath doesn't increase refCount */
    }
    path = TclGetStringFromObj(pathPtr, &len);

    /*
     * Claim any path under ZIPFS_VOLUME as ours. This is both a necessary
     * and sufficient condition as zipfs mounts at arbitrary paths are
     * not permitted (unlike Androwish).
     */
    ret = (
	(len < ZIPFS_VOLUME_LEN) ||
	strncmp(path, ZIPFS_VOLUME, ZIPFS_VOLUME_LEN)
    ) ? -1 : TCL_OK;

    if (decrRef) {
	Tcl_DecrRefCount(pathPtr);
    }
    return ret;
}

/*
 *-------------------------------------------------------------------------
 *
 * ZipFSListVolumesProc --
 *
 *	Lists the currently mounted ZIP filesystem volumes.
 *
 * Results:
 *	The list of volumes.
 *
 * Side effects:
 *	None
 *
 *-------------------------------------------------------------------------
 */

static Tcl_Obj *
ZipFSListVolumesProc(void)
{
    return Tcl_NewStringObj(ZIPFS_VOLUME, -1);
}

/*
 *-------------------------------------------------------------------------
 *
 * ZipFSFileAttrStringsProc --
 *
 *	This function implements the ZIP filesystem dependent 'file
 *	attributes' subcommand, for listing the set of possible attribute
 *	strings.
 *
 * Results:
 *	An array of strings
 *
 * Side effects:
 *	None.
 *
 *-------------------------------------------------------------------------
 */

enum ZipFileAttrs {
    ZIP_ATTR_UNCOMPSIZE,
    ZIP_ATTR_COMPSIZE,
    ZIP_ATTR_OFFSET,
    ZIP_ATTR_MOUNT,
    ZIP_ATTR_ARCHIVE,
    ZIP_ATTR_PERMISSIONS,
    ZIP_ATTR_CRC
};

static const char *const *
ZipFSFileAttrStringsProc(
    TCL_UNUSED(Tcl_Obj *) /*pathPtr*/,
    TCL_UNUSED(Tcl_Obj **) /*objPtrRef*/)
{
    /*
     * Must match up with ZipFileAttrs enum above.
     */

    static const char *const attrs[] = {
	"-uncompsize",
	"-compsize",
	"-offset",
	"-mount",
	"-archive",
	"-permissions",
	"-crc",
	NULL,
    };

    return attrs;
}

/*
 *-------------------------------------------------------------------------
 *
 * ZipFSFileAttrsGetProc --
 *
 *	This function implements the ZIP filesystem specific 'file attributes'
 *	subcommand, for 'get' operations.
 *
 * Results:
 *	Standard Tcl return code. The object placed in objPtrRef (if TCL_OK
 *	was returned) is likely to have a refCount of zero. Either way we must
 *	either store it somewhere (e.g. the Tcl result), or Incr/Decr its
 *	refCount to ensure it is properly freed.
 *
 * Side effects:
 *	None.
 *
 *-------------------------------------------------------------------------
 */

static int
ZipFSFileAttrsGetProc(
    Tcl_Interp *interp,		/* Current interpreter. */
    int index,
    Tcl_Obj *pathPtr,
    Tcl_Obj **objPtrRef)
{
    Tcl_Size len;
    int ret = TCL_OK;
    char *path;
    ZipEntry *z;

    pathPtr = Tcl_FSGetNormalizedPath(NULL, pathPtr);
    if (!pathPtr) {
	return -1;
    }
    path = TclGetStringFromObj(pathPtr, &len);
    ReadLock();
    z = ZipFSLookup(path);
    if (!z && !ContainsMountPoint(path, -1)) {
	Tcl_SetErrno(ENOENT);
	ZIPFS_POSIX_ERROR(interp, "file not found");
	ret = TCL_ERROR;
	goto done;
    }
    /* z == NULL for intermediate directories that are ancestors of mounts */
    switch (index) {
    case ZIP_ATTR_UNCOMPSIZE:
	TclNewIntObj(*objPtrRef, z ? z->numBytes : 0);
	break;
    case ZIP_ATTR_COMPSIZE:
	TclNewIntObj(*objPtrRef, z ? z->numCompressedBytes : 0);
	break;
    case ZIP_ATTR_OFFSET:
	TclNewIntObj(*objPtrRef, z ? z->offset : 0);
	break;
    case ZIP_ATTR_MOUNT:
	if (z) {
	    *objPtrRef = Tcl_NewStringObj(z->zipFilePtr->mountPoint,
		    z->zipFilePtr->mountPointLen);
	} else {
	    *objPtrRef = Tcl_NewStringObj("", 0);
	}
	break;
    case ZIP_ATTR_ARCHIVE:
	*objPtrRef = Tcl_NewStringObj(z ? z->zipFilePtr->name : "", -1);
	break;
    case ZIP_ATTR_PERMISSIONS:
	*objPtrRef = Tcl_NewStringObj("0o555", -1);
	break;
    case ZIP_ATTR_CRC:
	TclNewIntObj(*objPtrRef, z ? z->crc32 : 0);
	break;
    default:
	ZIPFS_ERROR(interp, "unknown attribute");
	ZIPFS_ERROR_CODE(interp, "FILE_ATTR");
	ret = TCL_ERROR;
    }

  done:
    Unlock();
    return ret;
}

/*
 *-------------------------------------------------------------------------
 *
 * ZipFSFileAttrsSetProc --
 *
 *	This function implements the ZIP filesystem specific 'file attributes'
 *	subcommand, for 'set' operations.
 *
 * Results:
 *	Standard Tcl return code.
 *
 * Side effects:
 *	None.
 *
 *-------------------------------------------------------------------------
 */

static int
ZipFSFileAttrsSetProc(
    Tcl_Interp *interp,		/* Current interpreter. */
    TCL_UNUSED(int) /*index*/,
    TCL_UNUSED(Tcl_Obj *) /*pathPtr*/,
    TCL_UNUSED(Tcl_Obj *) /*objPtr*/)
{
    ZIPFS_ERROR(interp, "unsupported operation");
    ZIPFS_ERROR_CODE(interp, "UNSUPPORTED_OP");
    return TCL_ERROR;
}

/*
 *-------------------------------------------------------------------------
 *
 * ZipFSFilesystemPathTypeProc --
 *
 * Results:
 *
 * Side effects:
 *
 *-------------------------------------------------------------------------
 */

static Tcl_Obj *
ZipFSFilesystemPathTypeProc(
    TCL_UNUSED(Tcl_Obj *) /*pathPtr*/)
{
    return Tcl_NewStringObj("zip", -1);
}

/*
 *-------------------------------------------------------------------------
 *
 * ZipFSLoadFile --
 *
 *	This functions deals with loading native object code. If the given
 *	path object refers to a file within the ZIP filesystem, an approriate
 *	error code is returned to delegate loading to the caller (by copying
 *	the file to temp store and loading from there). As fallback when the
 *	file refers to the ZIP file system but is not present, it is looked up
 *	relative to the executable and loaded from there when available.
 *
 * Results:
 *	TCL_OK on success, TCL_ERROR otherwise with error message left.
 *
 * Side effects:
 *	Loads native code into the process address space.
 *
 *-------------------------------------------------------------------------
 */

static int
ZipFSLoadFile(
    Tcl_Interp *interp,		/* Current interpreter. */
    Tcl_Obj *path,
    Tcl_LoadHandle *loadHandle,
    Tcl_FSUnloadFileProc **unloadProcPtr,
    int flags)
{
    Tcl_FSLoadFileProc2 *loadFileProc;
#ifdef ANDROID
    /*
     * Force loadFileProc to native implementation since the package manager
     * already extracted the shared libraries from the APK at install time.
     */

    loadFileProc = (Tcl_FSLoadFileProc2 *) tclNativeFilesystem.loadFileProc;
    if (loadFileProc) {
	return loadFileProc(interp, path, loadHandle, unloadProcPtr, flags);
    }
    Tcl_SetErrno(ENOENT);
    ZIPFS_ERROR(interp, Tcl_PosixError(interp));
    return TCL_ERROR;
#else /* !ANDROID */
    Tcl_Obj *altPath = NULL;
    int ret = TCL_ERROR;
    Tcl_Obj *objs[2] = { NULL, NULL };

    if (Tcl_FSAccess(path, R_OK) == 0) {
	/*
	 * EXDEV should trigger loading by copying to temp store.
	 */

	Tcl_SetErrno(EXDEV);
	ZIPFS_ERROR(interp, Tcl_PosixError(interp));
	return ret;
    }

    objs[1] = TclPathPart(interp, path, TCL_PATH_DIRNAME);
    if (objs[1] && (ZipFSAccessProc(objs[1], R_OK) == 0)) {
	const char *execName = Tcl_GetNameOfExecutable();

	/*
	 * Shared object is not in ZIP but its path prefix is, thus try to
	 * load from directory where the executable came from.
	 */

	TclDecrRefCount(objs[1]);
	objs[1] = TclPathPart(interp, path, TCL_PATH_TAIL);

	/*
	 * Get directory name of executable manually to deal with cases where
	 * [file dirname [info nameofexecutable]] is equal to [info
	 * nameofexecutable] due to VFS effects.
	 */

	if (execName) {
	    const char *p = strrchr(execName, '/');

	    if (p && p > execName + 1) {
		--p;
		objs[0] = Tcl_NewStringObj(execName, p - execName);
	    }
	}
	if (!objs[0]) {
	    objs[0] = TclPathPart(interp, TclGetObjNameOfExecutable(),
		    TCL_PATH_DIRNAME);
	}
	if (objs[0]) {
	    altPath = TclJoinPath(2, objs, 0);
	    if (altPath) {
		Tcl_IncrRefCount(altPath);
		if (Tcl_FSAccess(altPath, R_OK) == 0) {
		    path = altPath;
		}
	    }
	}
    }
    if (objs[0]) {
	Tcl_DecrRefCount(objs[0]);
    }
    if (objs[1]) {
	Tcl_DecrRefCount(objs[1]);
    }

    loadFileProc = (Tcl_FSLoadFileProc2 *) (void *)
	    tclNativeFilesystem.loadFileProc;
    if (loadFileProc) {
	ret = loadFileProc(interp, path, loadHandle, unloadProcPtr, flags);
    } else {
	Tcl_SetErrno(ENOENT);
	ZIPFS_ERROR(interp, Tcl_PosixError(interp));
    }
    if (altPath) {
	Tcl_DecrRefCount(altPath);
    }
    return ret;
#endif /* ANDROID */
}

/*
 *-------------------------------------------------------------------------
 *
 * TclZipfs_Init --
 *
 *	Perform per interpreter initialization of this module.
 *
 * Results:
 *	The return value is a standard Tcl result.
 *
 * Side effects:
 *	Initializes this module if not already initialized, and adds module
 *	related commands to the given interpreter.
 *
 *-------------------------------------------------------------------------
 */

int
TclZipfs_Init(
    Tcl_Interp *interp)		/* Current interpreter. */
{
    static const char findproc[] =
	"namespace eval ::tcl::zipfs {}\n"
	"proc ::tcl::zipfs::Find dir {\n"
	"    set result {}\n"
	"    try {\n"
	"        set normal [glob -directory $dir -nocomplain *]\n"
	"        set hidden [glob -directory $dir -types hidden -nocomplain *]\n"
	"    } on error {} {\n"
	"        return $result\n"
	"    }\n"
	"    foreach file [concat $normal $hidden] {\n"
	"        if {[file tail $file] in {. ..}} {\n"
	"            continue\n"
	"        }\n"
	"        lappend result $file {*}[Find $file]\n"
	"    }\n"
	"    return $result\n"
	"}\n"
	"proc ::tcl::zipfs::find {directoryName} {\n"
	"    return [lsort [Find $directoryName]]\n"
	"}\n";

    /*
     * One-time initialization.
     */

    WriteLock();
    if (!ZipFS.initialized) {
	ZipfsSetup();
    }
    Unlock();

    if (interp) {
	Tcl_EvalEx(interp, findproc, TCL_INDEX_NONE, TCL_EVAL_GLOBAL);
	if (!Tcl_IsSafe(interp)) {
	    Tcl_LinkVar(interp, "::tcl::zipfs::wrmax", (char *) &ZipFS.wrmax,
		    TCL_LINK_INT);
	    Tcl_LinkVar(interp, "::tcl::zipfs::fallbackEntryEncoding",
		    (char *) &ZipFS.fallbackEntryEncoding, TCL_LINK_STRING);
	}
	Tcl_CreateObjCommand(interp, "::tcl::zipfs::tcl_library_init",
		ZipFSTclLibraryObjCmd, NULL, NULL);
    }
    return TCL_OK;
}

/*
 *------------------------------------------------------------------------
 *
 * TclZipfsFinalize --
 *
 *    Frees all zipfs resources IRRESPECTIVE of open channels (there should
 *    not be any!) etc. To be called at process exit time (from
 *    Tcl_Finalize->TclFinalizeFilesystem)
 *
 * Results:
 *    None.
 *
 * Side effects:
 *    Frees up archives loaded into memory.
 *
 *------------------------------------------------------------------------
 */
void
TclZipfsFinalize(void)
{
    WriteLock();
    if (!ZipFS.initialized) {
	Unlock();
	return;
    }

    Tcl_HashEntry *hPtr;
    Tcl_HashSearch zipSearch;
    for (hPtr = Tcl_FirstHashEntry(&ZipFS.zipHash, &zipSearch); hPtr;
	    hPtr = Tcl_NextHashEntry(&zipSearch)) {
	ZipFile *zf = (ZipFile *) Tcl_GetHashValue(hPtr);
	Tcl_DeleteHashEntry(hPtr);
	CleanupMount(zf); /* Frees file entries belonging to the archive */
	ZipFSCloseArchive(NULL, zf);
	Tcl_Free(zf);
    }

    Tcl_FSUnregister(&zipfsFilesystem);
    Tcl_DeleteHashTable(&ZipFS.fileHash);
    Tcl_DeleteHashTable(&ZipFS.zipHash);
    if (ZipFS.fallbackEntryEncoding) {
	Tcl_Free(ZipFS.fallbackEntryEncoding);
	ZipFS.fallbackEntryEncoding = NULL;
    }

    ZipFS.initialized = 0;
    Unlock();
}

/*
 * TclZipfsInitEncodingDirs --
 *
 *	Appends the encoding directory under the tcl_library directory
 *	within a ZipFS mount to the encoding directory search path.
 */
static int
TclZipfsInitEncodingDirs(void)
{
    if (zipfs_literal_tcl_library == NULL) {
	return TCL_ERROR;
    }
    Tcl_Obj *subDirObj, *searchPathObj;
    Tcl_Obj *libDirObj = Tcl_NewStringObj(zipfs_literal_tcl_library, -1);
    Tcl_IncrRefCount(libDirObj);
    TclNewLiteralStringObj(subDirObj, "encoding");
    Tcl_IncrRefCount(subDirObj);
    searchPathObj = Tcl_GetEncodingSearchPath();
    if (searchPathObj == NULL) {
	TclNewObj(searchPathObj);
    } else {
	searchPathObj = Tcl_DuplicateObj(searchPathObj);
    }
    Tcl_Obj *fullPathObj = Tcl_FSJoinToPath(libDirObj, 1, &subDirObj);
    Tcl_IncrRefCount(fullPathObj);
    TclListObjAppendIfAbsent(NULL, searchPathObj, fullPathObj);
    Tcl_IncrRefCount(searchPathObj);
    Tcl_DecrRefCount(fullPathObj);
    Tcl_DecrRefCount(subDirObj);
    Tcl_DecrRefCount(libDirObj);
    Tcl_SetEncodingSearchPath(searchPathObj);
    Tcl_DecrRefCount(searchPathObj);
    /* Reinit system encoding after setting search path */
    TclpSetInitialEncodings();
    return TCL_OK;
}

/*
 *-------------------------------------------------------------------------
 *
 * TclZipfs_AppHook --
 *
 *	Performs the argument munging for the shell
 *
 *-------------------------------------------------------------------------
 */

const char *
TclZipfs_AppHook(
#ifdef SUPPORT_BUILTIN_ZIP_INSTALL
    int *argcPtr,		/* Pointer to argc */
#else
    TCL_UNUSED(int *), /*argcPtr*/
#endif
#ifdef _WIN32
    TCL_UNUSED(unsigned short ***)) /* argvPtr */
#else /* !_WIN32 */
    char ***argvPtr)		/* Pointer to argv */
#endif /* _WIN32 */
{
    const char *result;

#ifdef _WIN32
    result = Tcl_FindExecutable(NULL);
#else
    result = Tcl_FindExecutable((*argvPtr)[0]);
#endif
    TclZipfs_Init(NULL);

    /* Always mount archives attached to the application and shared library */
    int appZipfsPresent = TclZipfsMountExe();
    int shlibZipfsPresent = TclZipfsMountShlib();

    /*
     * After BOTH are mounted, look for init.tcl in one of the mounts.
     * Errors ignored as other locations may be available.
     */
    TclZipfsLocateTclLibrary(appZipfsPresent, shlibZipfsPresent);

    if (appZipfsPresent) {
	Tcl_Obj *vfsInitScript;

	TclNewLiteralStringObj(vfsInitScript, ZIPFS_APP_MOUNT "/main.tcl");
	Tcl_IncrRefCount(vfsInitScript);
	if (Tcl_FSAccess(vfsInitScript, F_OK) == 0) {
	    /* Startup script should be set before calling Tcl_AppInit */
	    Tcl_SetStartupScript(vfsInitScript, NULL);
	} else {
	    Tcl_DecrRefCount(vfsInitScript);
	}

#ifdef SUPPORT_BUILTIN_ZIP_INSTALL
#error "SUPPORT_BUILTIN_ZIP_INSTALL not implemented - TODO"
    } else if (*argcPtr > 1) {
	/*
	 * If the first argument is "install", run the supplied installer
	 * script.
	 */

#ifdef _WIN32
	Tcl_DString ds;

	Tcl_DStringInit(&ds);
	archive = Tcl_WCharToUtfDString((*argvPtr)[1], TCL_INDEX_NONE, &ds);
#else /* !_WIN32 */
	archive = (*argvPtr)[1];
#endif /* _WIN32 */
	if (strcmp(archive, "install") == 0) {
	    Tcl_Obj *vfsInitScript;

	    /*
	     * Run this now to ensure the file is present by the time Tcl_Main
	     * wants it.
	     */

	    TclZipfs_TclLibrary();
	    TclNewLiteralStringObj(vfsInitScript,
		    ZIPFS_ZIP_MOUNT "/tcl_library/install.tcl");
	    Tcl_IncrRefCount(vfsInitScript);
	    if (Tcl_FSAccess(vfsInitScript, F_OK) == 0) {
		Tcl_SetStartupScript(vfsInitScript, NULL);
	    }
	    return result;
	} else if (TclZipfs_Mount(NULL, archive, ZIPFS_APP_MOUNT, NULL) == TCL_OK) {
	    Tcl_Obj *vfsInitScript;

	    if (!zipfs_literal_tcl_library) {
		if (TclZipfsLocateTclLibrary() == TCL_OK) {
		    (void) TclZipfsInitEncodingDirs();
		}
	    }

	    TclNewLiteralStringObj(vfsInitScript, ZIPFS_APP_MOUNT "/main.tcl");
	    Tcl_IncrRefCount(vfsInitScript);
	    if (Tcl_FSAccess(vfsInitScript, F_OK) == 0) {
		/*
		 * Startup script should be set before calling Tcl_AppInit
		 */

		Tcl_SetStartupScript(vfsInitScript, NULL);
	    } else {
		Tcl_DecrRefCount(vfsInitScript);
	    }
	}
#ifdef _WIN32
	Tcl_DStringFree(&ds);
#endif /* _WIN32 */
#endif /* SUPPORT_BUILTIN_ZIP_INSTALL */
    }
    return result;
}

/*
 * Local Variables:
 * mode: c
 * c-basic-offset: 4
 * fill-column: 78
 * End:
 */<|MERGE_RESOLUTION|>--- conflicted
+++ resolved
@@ -475,7 +475,9 @@
 static int		ZipChannelWrite(void *instanceData,
 			    const char *buf, int toWrite, int *errloc);
 static int		TclZipfsInitEncodingDirs(void);
-<<<<<<< HEAD
+static int		TclZipfsMountExe(void);
+static int		TclZipfsMountShlib(void);
+
 static Tcl_ObjCmdProc	ZipFSMkImgObjCmd;
 static Tcl_ObjCmdProc	ZipFSMkZipObjCmd;
 static Tcl_ObjCmdProc	ZipFSLMkImgObjCmd;
@@ -489,10 +491,6 @@
 static Tcl_ObjCmdProc	ZipFSListObjCmd;
 static Tcl_ObjCmdProc	ZipFSCanonicalObjCmd;
 static Tcl_ObjCmdProc	ZipFSRootObjCmd;
-=======
-static int		TclZipfsMountExe(void);
-static int		TclZipfsMountShlib(void);
->>>>>>> c1390f9a
 
 /*
  * Define the ZIP filesystem dispatch table.
@@ -503,33 +501,33 @@
     sizeof(Tcl_Filesystem),
     TCL_FILESYSTEM_VERSION_2,
     ZipFSPathInFilesystemProc,
-    NULL, /* dupInternalRepProc */
-    NULL, /* freeInternalRepProc */
-    NULL, /* internalToNormalizedProc */
-    NULL, /* createInternalRepProc */
-    NULL, /* normalizePathProc */
+    NULL,	/* dupInternalRepProc */
+    NULL,	/* freeInternalRepProc */
+    NULL,	/* internalToNormalizedProc */
+    NULL,	/* createInternalRepProc */
+    NULL,	/* normalizePathProc */
     ZipFSFilesystemPathTypeProc,
     ZipFSFilesystemSeparatorProc,
     ZipFSStatProc,
     ZipFSAccessProc,
     ZipFSOpenFileChannelProc,
     ZipFSMatchInDirectoryProc,
-    NULL, /* utimeProc */
-    NULL, /* linkProc */
+    NULL,	/* utimeProc */
+    NULL,	/* linkProc */
     ZipFSListVolumesProc,
     ZipFSFileAttrStringsProc,
     ZipFSFileAttrsGetProc,
     ZipFSFileAttrsSetProc,
-    NULL, /* createDirectoryProc */
-    NULL, /* removeDirectoryProc */
-    NULL, /* deleteFileProc */
-    NULL, /* copyFileProc */
-    NULL, /* renameFileProc */
-    NULL, /* copyDirectoryProc */
-    NULL, /* lstatProc */
+    NULL,	/* createDirectoryProc */
+    NULL,	/* removeDirectoryProc */
+    NULL,	/* deleteFileProc */
+    NULL,	/* copyFileProc */
+    NULL,	/* renameFileProc */
+    NULL,	/* copyDirectoryProc */
+    NULL,	/* lstatProc */
     (Tcl_FSLoadFileProc *) (void *) ZipFSLoadFile,
-    NULL, /* getCwdProc */
-    NULL, /* chdirProc */
+    NULL,	/* getCwdProc */
+    NULL	/* chdirProc */
 };
 
 /*
@@ -4381,7 +4379,7 @@
  *-------------------------------------------------------------------------
  */
 static int
-TclZipfsMountExe()
+TclZipfsMountExe(void)
 {
     WriteLock();
     if (!ZipFS.initialized) {
@@ -4430,7 +4428,7 @@
  *-------------------------------------------------------------------------
  */
 static int
-TclZipfsMountShlib()
+TclZipfsMountShlib(void)
 {
 #if defined(STATIC_BUILD)
     /* Static builds have no shared library */
