/*
 * Copyright © 2016-2017 Sean Woods <yoda@etoyoc.com>
 * Copyright © 2013-2015 Christian Werner <chw@ch-werner.de>
 *
 * See the file "license.terms" for information on usage and redistribution of
 * this file, and for a DISCLAIMER OF ALL WARRANTIES.
 */

/*
 * You may distribute and/or modify this program under the terms of the GNU
 * Affero General Public License as published by the Free Software Foundation,
 * either version 3 of the License, or (at your option) any later version.

 * See the file "COPYING" for information on usage and redistribution
 * of this file, and for a DISCLAIMER OF ALL WARRANTIES.
*/

/*
 * tclZipfs.c --
 *
 *	Implementation of the ZIP filesystem used in TIP 430
 *	Adapted from the implementation for AndroWish.
 *
 * This file is distributed in two ways:
 *   generic/tclZipfs.c file in the TIP430-enabled Tcl cores.
 *   compat/tclZipfs.c file in the tclconfig (TEA) file system, for pre-tip430
 *	projects.
 *
 * Helpful docs:
 * https://pkware.cachefly.net/webdocs/APPNOTE/APPNOTE-6.3.9.TXT
 * https://libzip.org/specifications/appnote_iz.txt
 */

#include "tclInt.h"
#include "tclFileSystem.h"

#include <assert.h>

#ifndef _WIN32
#include <sys/mman.h>
#endif /* _WIN32*/

#ifndef MAP_FILE
#define MAP_FILE 0
#endif /* !MAP_FILE */
#define NOBYFOUR
#ifndef TBLS
#define TBLS 1
#endif

#if !defined(_WIN32) && !defined(NO_DLFCN_H)
#include <dlfcn.h>
#endif

/*
 * Macros to report errors only if an interp is present.
 */

#define ZIPFS_ERROR(interp, errstr) \
    do {								\
	if (interp) {							\
	    Tcl_SetObjResult(interp, Tcl_NewStringObj(errstr, -1));	\
	}								\
    } while (0)
#define ZIPFS_MEM_ERROR(interp) \
    do {								\
	if (interp) {							\
	    Tcl_SetObjResult(interp, Tcl_NewStringObj(			\
		    "out of memory", -1));				\
	    Tcl_SetErrorCode(interp, "TCL", "MALLOC", (char *)NULL);		\
	}								\
    } while (0)
#define ZIPFS_POSIX_ERROR(interp, errstr) \
    do {								\
	if (interp) {							\
	    Tcl_SetObjResult(interp, Tcl_ObjPrintf(			\
		    "%s: %s", errstr, Tcl_PosixError(interp)));		\
	}								\
    } while (0)
#define ZIPFS_ERROR_CODE(interp, errcode) \
    do {								\
	if (interp) {							\
	    Tcl_SetErrorCode(interp, "TCL", "ZIPFS", errcode, (char *)NULL);	\
	}								\
    } while (0)

#ifdef HAVE_ZLIB
#include "zlib.h"
#include "crypt.h"
#include "zutil.h"
#include "crc32.h"

static const z_crc_t* crc32tab;

/*
** We are compiling as part of the core.
** TIP430 style zipfs prefix
*/

#define ZIPFS_VOLUME	  "//zipfs:/"
#define ZIPFS_ROOTDIR_DEPTH 3 /* Number of / in root mount */
#define ZIPFS_VOLUME_LEN  9
#define ZIPFS_APP_MOUNT	  ZIPFS_VOLUME "app"
#define ZIPFS_ZIP_MOUNT	  ZIPFS_VOLUME "lib/tcl"
#define ZIPFS_FALLBACK_ENCODING "cp437"

/*
 * Various constants and offsets found in ZIP archive files
 */

#define ZIP_SIG_LEN			4

/*
 * Local header of ZIP archive member (at very beginning of each member).
 */

#define ZIP_LOCAL_HEADER_SIG		0x04034b50
#define ZIP_LOCAL_HEADER_LEN		30
#define ZIP_LOCAL_SIG_OFFS		0
#define ZIP_LOCAL_VERSION_OFFS		4
#define ZIP_LOCAL_FLAGS_OFFS		6
#define ZIP_LOCAL_COMPMETH_OFFS		8
#define ZIP_LOCAL_MTIME_OFFS		10
#define ZIP_LOCAL_MDATE_OFFS		12
#define ZIP_LOCAL_CRC32_OFFS		14
#define ZIP_LOCAL_COMPLEN_OFFS		18
#define ZIP_LOCAL_UNCOMPLEN_OFFS	22
#define ZIP_LOCAL_PATHLEN_OFFS		26
#define ZIP_LOCAL_EXTRALEN_OFFS		28

/*
 * Central header of ZIP archive member at end of ZIP file.
 */

#define ZIP_CENTRAL_HEADER_SIG		0x02014b50
#define ZIP_CENTRAL_HEADER_LEN		46
#define ZIP_CENTRAL_SIG_OFFS		0
#define ZIP_CENTRAL_VERSIONMADE_OFFS	4
#define ZIP_CENTRAL_VERSION_OFFS	6
#define ZIP_CENTRAL_FLAGS_OFFS		8
#define ZIP_CENTRAL_COMPMETH_OFFS	10
#define ZIP_CENTRAL_MTIME_OFFS		12
#define ZIP_CENTRAL_MDATE_OFFS		14
#define ZIP_CENTRAL_CRC32_OFFS		16
#define ZIP_CENTRAL_COMPLEN_OFFS	20
#define ZIP_CENTRAL_UNCOMPLEN_OFFS	24
#define ZIP_CENTRAL_PATHLEN_OFFS	28
#define ZIP_CENTRAL_EXTRALEN_OFFS	30
#define ZIP_CENTRAL_FCOMMENTLEN_OFFS	32
#define ZIP_CENTRAL_DISKFILE_OFFS	34
#define ZIP_CENTRAL_IATTR_OFFS		36
#define ZIP_CENTRAL_EATTR_OFFS		38
#define ZIP_CENTRAL_LOCALHDR_OFFS	42

/*
 * Central end signature at very end of ZIP file.
 */

#define ZIP_CENTRAL_END_SIG		0x06054b50
#define ZIP_CENTRAL_END_LEN		22
#define ZIP_CENTRAL_END_SIG_OFFS	0
#define ZIP_CENTRAL_DISKNO_OFFS		4
#define ZIP_CENTRAL_DISKDIR_OFFS	6
#define ZIP_CENTRAL_ENTS_OFFS		8
#define ZIP_CENTRAL_TOTALENTS_OFFS	10
#define ZIP_CENTRAL_DIRSIZE_OFFS	12
#define ZIP_CENTRAL_DIRSTART_OFFS	16
#define ZIP_CENTRAL_COMMENTLEN_OFFS	20

#define ZIP_MIN_VERSION			20
#define ZIP_COMPMETH_STORED		0
#define ZIP_COMPMETH_DEFLATED		8

#define ZIP_PASSWORD_END_SIG		0x5a5a4b50
#define ZIP_CRYPT_HDR_LEN		12

#define ZIP_MAX_FILE_SIZE		INT_MAX
#define DEFAULT_WRITE_MAX_SIZE		ZIP_MAX_FILE_SIZE

/*
 * Mutex to protect localtime(3) when no reentrant version available.
 */

#if !defined(_WIN32) && !defined(HAVE_LOCALTIME_R) && TCL_THREADS
TCL_DECLARE_MUTEX(localtimeMutex)
#endif /* !_WIN32 && !HAVE_LOCALTIME_R && TCL_THREADS */

/*
 * Forward declaration.
 */

struct ZipEntry;

/*
 * In-core description of mounted ZIP archive file.
 */

typedef struct ZipFile {
    char *name;			/* Archive name */
    size_t nameLength;		/* Length of archive name */
    char isMemBuffer;		/* When true, not a file but a memory buffer */
    Tcl_Channel chan;		/* Channel handle or NULL */
    unsigned char *data;	/* Memory mapped or malloc'ed file */
    size_t length;		/* Length of memory mapped file */
    void *ptrToFree;		/* Non-NULL if malloc'ed file */
    size_t numFiles;		/* Number of files in archive */
    size_t baseOffset;		/* Archive start */
    size_t passOffset;		/* Password start */
    size_t directoryOffset;	/* Archive directory start */
    size_t directorySize;	/* Size of archive directory */
    unsigned char passBuf[264]; /* Password buffer */
    size_t numOpen;		/* Number of open files on archive */
    struct ZipEntry *entries;	/* List of files in archive */
    struct ZipEntry *topEnts;	/* List of top-level dirs in archive */
    char *mountPoint;		/* Mount point name */
    Tcl_Size mountPointLen;	/* Length of mount point name */
#ifdef _WIN32
    HANDLE mountHandle;		/* Handle used for direct file access. */
#endif /* _WIN32 */
} ZipFile;

/*
 * In-core description of file contained in mounted ZIP archive.
 */

typedef struct ZipEntry {
    char *name;			/* The full pathname of the virtual file */
    ZipFile *zipFilePtr;	/* The ZIP file holding this virtual file */
    size_t offset;		/* Data offset into memory mapped ZIP file */
    int numBytes;		/* Uncompressed size of the virtual file.
				 * -1 for zip64 */
    int numCompressedBytes;	/* Compressed size of the virtual file.
				 * -1 for zip64 */
    int compressMethod;		/* Compress method */
    int isDirectory;		/* 0 if file, 1 if directory, -1 if root */
    int depth;			/* Number of slashes in path. */
    int crc32;			/* CRC-32 as stored in ZIP */
    int timestamp;		/* Modification time */
    int isEncrypted;		/* True if data is encrypted */
    int flags;
#define ZE_F_CRC_COMPARED      0x0001  /* If 1, the CRC has been compared. */
#define ZE_F_CRC_CORRECT       0x0002  /* Only meaningful if ZE_F_CRC_COMPARED is 1 */
#define ZE_F_VOLUME            0x0004  /* Entry corresponds to //zipfs:/ */
    unsigned char *data;	/* File data if written */
    struct ZipEntry *next;	/* Next file in the same archive */
    struct ZipEntry *tnext;	/* Next top-level dir in archive */
} ZipEntry;

/*
 * File channel for file contained in mounted ZIP archive.
 *
 * Regarding data buffers:
 * For READ-ONLY files that are not encrypted and not compressed (zip STORE
 * method), ubuf points directly to the mapped zip file data in memory. No
 * additional storage is allocated and so ubufToFree is NULL.
 *
 * In all other combinations of compression and encryption or if channel is
 * writable, storage is allocated for the decrypted and/or uncompressed data
 * and a pointer to it is stored in ubufToFree and ubuf. When channel is
 * closed, ubufToFree is freed if not NULL. ubuf is irrelevant since it may
 * or may not point to allocated storage as above.
 */

typedef struct ZipChannel {
    ZipFile *zipFilePtr;	/* The ZIP file holding this channel */
    ZipEntry *zipEntryPtr;	/* Pointer back to virtual file */
    Tcl_Size maxWrite;		/* Maximum size for write */
    Tcl_Size numBytes;		/* Number of bytes of uncompressed data */
    Tcl_Size cursor;		/* Seek position for next read or write*/
    unsigned char *ubuf;	/* Pointer to the uncompressed data */
    unsigned char *ubufToFree;  /* NULL if ubuf points to memory that does not
<<<<<<< HEAD
    				 * need freeing. Else memory to free (ubuf
				 * may point *inside* the block) */
=======
				   need freeing. Else memory to free (ubuf
				   may point *inside* the block) */
>>>>>>> 14e9a4e0
    Tcl_Size ubufSize;		/* Size of allocated ubufToFree */
    int isCompressed;		/* True if data is compressed */
    int isDirectory;		/* Set to 1 if directory, or -1 if root */
    int isEncrypted;		/* True if data is encrypted */
    int mode;			/* O_WRITE, O_APPEND, O_TRUNC etc.*/
    unsigned long keys[3];	/* Key for decryption */
} ZipChannel;

static inline int
ZipChannelWritable(
    ZipChannel *info)
{
    return (info->mode & (O_WRONLY | O_RDWR)) != 0;
}

/*
 * Global variables.
 *
 * Most are kept in single ZipFS struct. When build with threading support
 * this struct is protected by the ZipFSMutex (see below).
 *
 * The "fileHash" component is the process-wide global table of all known ZIP
 * archive members in all mounted ZIP archives.
 *
 * The "zipHash" components is the process wide global table of all mounted
 * ZIP archive files.
 */

static struct {
    int initialized;		/* True when initialized */
    int lock;			/* RW lock, see below */
    int waiters;		/* RW lock, see below */
    int wrmax;			/* Maximum write size of a file; only written
				 * to from Tcl code in a trusted interpreter,
				 * so NOT protected by mutex. */
    char *fallbackEntryEncoding;/* The fallback encoding for ZIP entries when
				 * they are believed to not be UTF-8; only
				 * written to from Tcl code in a trusted
				 * interpreter, so not protected by mutex. */
    int idCount;		/* Counter for channel names */
    Tcl_HashTable fileHash;	/* File name to ZipEntry mapping */
    Tcl_HashTable zipHash;	/* Mount to ZipFile mapping */
} ZipFS = {
    0, 0, 0, DEFAULT_WRITE_MAX_SIZE, NULL, 0,
	    {0,{0,0,0,0},0,0,0,0,0,0,0,0,0},
	    {0,{0,0,0,0},0,0,0,0,0,0,0,0,0}
};

/*
 * For password rotation.
 */

static const char pwrot[17] =
    "\x00\x80\x40\xC0\x20\xA0\x60\xE0"
    "\x10\x90\x50\xD0\x30\xB0\x70\xF0";

static const char *zipfs_literal_tcl_library = NULL;

/* Function prototypes */

static int		CopyImageFile(Tcl_Interp *interp, const char *imgName,
			    Tcl_Channel out);
static int		DescribeMounted(Tcl_Interp *interp,
			    const char *mountPoint);
static int		InitReadableChannel(Tcl_Interp *interp,
			    ZipChannel *info, ZipEntry *z);
static int		InitWritableChannel(Tcl_Interp *interp,
			    ZipChannel *info, ZipEntry *z, int trunc);
static int		ListMountPoints(Tcl_Interp *interp);
static int		ContainsMountPoint(const char *path, int pathLen);
static void		CleanupMount(ZipFile *zf);
static Tcl_Obj *	ScriptLibrarySetup(const char *dirName);
static void		SerializeCentralDirectoryEntry(
			    const unsigned char *start,
			    const unsigned char *end, unsigned char *buf,
			    ZipEntry *z, size_t nameLength);
static void		SerializeCentralDirectorySuffix(
			    const unsigned char *start,
			    const unsigned char *end, unsigned char *buf,
			    int entryCount, long long directoryStartOffset,
			    long long suffixStartOffset);
static void		SerializeLocalEntryHeader(
			    const unsigned char *start,
			    const unsigned char *end, unsigned char *buf,
			    ZipEntry *z, int nameLength, int align);
static int		IsCryptHeaderValid(ZipEntry *z,
			    unsigned char cryptHdr[ZIP_CRYPT_HDR_LEN]);
static int		DecodeCryptHeader(Tcl_Interp *interp, ZipEntry *z,
			    unsigned long keys[3],
			    unsigned char cryptHdr[ZIP_CRYPT_HDR_LEN]);
#if !defined(STATIC_BUILD)
static int		ZipfsAppHookFindTclInit(const char *archive);
#endif
static int		ZipFSPathInFilesystemProc(Tcl_Obj *pathPtr,
			    void **clientDataPtr);
static Tcl_Obj *	ZipFSFilesystemPathTypeProc(Tcl_Obj *pathPtr);
static Tcl_Obj *	ZipFSFilesystemSeparatorProc(Tcl_Obj *pathPtr);
static int		ZipFSStatProc(Tcl_Obj *pathPtr, Tcl_StatBuf *buf);
static int		ZipFSAccessProc(Tcl_Obj *pathPtr, int mode);
static Tcl_Channel	ZipFSOpenFileChannelProc(Tcl_Interp *interp,
			    Tcl_Obj *pathPtr, int mode, int permissions);
static int		ZipFSMatchInDirectoryProc(Tcl_Interp *interp,
			    Tcl_Obj *result, Tcl_Obj *pathPtr,
			    const char *pattern, Tcl_GlobTypeData *types);
static void		ZipFSMatchMountPoints(Tcl_Obj *result,
			    Tcl_Obj *normPathPtr, const char *pattern,
			    Tcl_DString *prefix);
static Tcl_Obj *	ZipFSListVolumesProc(void);
static const char *const *ZipFSFileAttrStringsProc(Tcl_Obj *pathPtr,
			    Tcl_Obj **objPtrRef);
static int		ZipFSFileAttrsGetProc(Tcl_Interp *interp, int index,
			    Tcl_Obj *pathPtr, Tcl_Obj **objPtrRef);
static int		ZipFSFileAttrsSetProc(Tcl_Interp *interp, int index,
			    Tcl_Obj *pathPtr, Tcl_Obj *objPtr);
static int		ZipFSLoadFile(Tcl_Interp *interp, Tcl_Obj *path,
			    Tcl_LoadHandle *loadHandle,
			    Tcl_FSUnloadFileProc **unloadProcPtr, int flags);
static int		ZipMapArchive(Tcl_Interp *interp, ZipFile *zf,
			    void *handle);
static void		ZipfsSetup(void);
static int		ZipChannelClose(void *instanceData,
			    Tcl_Interp *interp, int flags);
static Tcl_DriverGetHandleProc	ZipChannelGetFile;
static int		ZipChannelRead(void *instanceData, char *buf,
			    int toRead, int *errloc);
static long long	ZipChannelWideSeek(void *instanceData,
			    long long offset, int mode, int *errloc);
static void		ZipChannelWatchChannel(void *instanceData,
			    int mask);
static int		ZipChannelWrite(void *instanceData,
			    const char *buf, int toWrite, int *errloc);

/*
 * Define the ZIP filesystem dispatch table.
 */

static const Tcl_Filesystem zipfsFilesystem = {
    "zipfs",
    sizeof(Tcl_Filesystem),
    TCL_FILESYSTEM_VERSION_2,
    ZipFSPathInFilesystemProc,
    NULL, /* dupInternalRepProc */
    NULL, /* freeInternalRepProc */
    NULL, /* internalToNormalizedProc */
    NULL, /* createInternalRepProc */
    NULL, /* normalizePathProc */
    ZipFSFilesystemPathTypeProc,
    ZipFSFilesystemSeparatorProc,
    ZipFSStatProc,
    ZipFSAccessProc,
    ZipFSOpenFileChannelProc,
    ZipFSMatchInDirectoryProc,
    NULL, /* utimeProc */
    NULL, /* linkProc */
    ZipFSListVolumesProc,
    ZipFSFileAttrStringsProc,
    ZipFSFileAttrsGetProc,
    ZipFSFileAttrsSetProc,
    NULL, /* createDirectoryProc */
    NULL, /* removeDirectoryProc */
    NULL, /* deleteFileProc */
    NULL, /* copyFileProc */
    NULL, /* renameFileProc */
    NULL, /* copyDirectoryProc */
    NULL, /* lstatProc */
    (Tcl_FSLoadFileProc *) (void *) ZipFSLoadFile,
    NULL, /* getCwdProc */
    NULL, /* chdirProc */
};

/*
 * The channel type/driver definition used for ZIP archive members.
 */

static Tcl_ChannelType ZipChannelType = {
    "zip",			/* Type name. */
    TCL_CHANNEL_VERSION_5,
    NULL,			/* Close channel, clean instance data */
    ZipChannelRead,		/* Handle read request */
    ZipChannelWrite,		/* Handle write request */
    NULL,			/* Move location of access point, NULL'able */
    NULL,			/* Set options, NULL'able */
    NULL,			/* Get options, NULL'able */
    ZipChannelWatchChannel,	/* Initialize notifier */
    ZipChannelGetFile,		/* Get OS handle from the channel */
    ZipChannelClose,		/* 2nd version of close channel, NULL'able */
    NULL,			/* Set blocking mode for raw channel,
				 * NULL'able */
    NULL,			/* Function to flush channel, NULL'able */
    NULL,			/* Function to handle event, NULL'able */
    ZipChannelWideSeek,		/* Wide seek function, NULL'able */
    NULL,			/* Thread action function, NULL'able */
    NULL,			/* Truncate function, NULL'able */
};

/*
 *------------------------------------------------------------------------
 *
 * TclIsZipfsPath --
 *
 *    Checks if the passed path has a zipfs volume prefix.
 *
 * Results:
 *    0 if not a zipfs path
 *    else the length of the zipfs volume prefix
 *
 * Side effects:
 *    None.
 *
 *------------------------------------------------------------------------
 */
int
TclIsZipfsPath(
    const char *path)
{
#ifdef _WIN32
    return strncmp(path, ZIPFS_VOLUME, ZIPFS_VOLUME_LEN) ? 0 : ZIPFS_VOLUME_LEN;
#else
    int i;
    for (i = 0; i < ZIPFS_VOLUME_LEN; ++i) {
	if (path[i] != ZIPFS_VOLUME[i] &&
		(path[i] != '\\' || ZIPFS_VOLUME[i] != '/')) {
	    return 0;
	}
    }
    return ZIPFS_VOLUME_LEN;
#endif
}

/*
 *-------------------------------------------------------------------------
 *
 * ZipReadInt, ZipReadShort, ZipWriteInt, ZipWriteShort --
 *
 *	Inline functions to read and write little-endian 16 and 32 bit
 *	integers from/to buffers representing parts of ZIP archives.
 *
 *	These take bufferStart and bufferEnd pointers, which are used to
 *	maintain a guarantee that out-of-bounds accesses don't happen when
 *	reading or writing critical directory structures.
 *
 *-------------------------------------------------------------------------
 */

static inline unsigned int
ZipReadInt(
    const unsigned char *bufferStart,
    const unsigned char *bufferEnd,
    const unsigned char *ptr)
{
    if (ptr < bufferStart || ptr + 4 > bufferEnd) {
	Tcl_Panic("out of bounds read(4): start=%p, end=%p, ptr=%p",
		bufferStart, bufferEnd, ptr);
    }
    return ptr[0] | (ptr[1] << 8) | (ptr[2] << 16) |
	    ((unsigned int)ptr[3] << 24);
}

static inline unsigned short
ZipReadShort(
    const unsigned char *bufferStart,
    const unsigned char *bufferEnd,
    const unsigned char *ptr)
{
    if (ptr < bufferStart || ptr + 2 > bufferEnd) {
	Tcl_Panic("out of bounds read(2): start=%p, end=%p, ptr=%p",
		bufferStart, bufferEnd, ptr);
    }
    return ptr[0] | (ptr[1] << 8);
}

static inline void
ZipWriteInt(
    const unsigned char *bufferStart,
    const unsigned char *bufferEnd,
    unsigned char *ptr,
    unsigned int value)
{
    if (ptr < bufferStart || ptr + 4 > bufferEnd) {
	Tcl_Panic("out of bounds write(4): start=%p, end=%p, ptr=%p",
		bufferStart, bufferEnd, ptr);
    }
    ptr[0] = value & 0xff;
    ptr[1] = (value >> 8) & 0xff;
    ptr[2] = (value >> 16) & 0xff;
    ptr[3] = (value >> 24) & 0xff;
}

static inline void
ZipWriteShort(
    const unsigned char *bufferStart,
    const unsigned char *bufferEnd,
    unsigned char *ptr,
    unsigned short value)
{
    if (ptr < bufferStart || ptr + 2 > bufferEnd) {
	Tcl_Panic("out of bounds write(2): start=%p, end=%p, ptr=%p",
		bufferStart, bufferEnd, ptr);
    }
    ptr[0] = value & 0xff;
    ptr[1] = (value >> 8) & 0xff;
}

/*
 *-------------------------------------------------------------------------
 *
 * ReadLock, WriteLock, Unlock --
 *
 *	POSIX like rwlock functions to support multiple readers and single
 *	writer on internal structs.
 *
 *	Limitations:
 *	 - a read lock cannot be promoted to a write lock
 *	 - a write lock may not be nested
 *
 *-------------------------------------------------------------------------
 */

TCL_DECLARE_MUTEX(ZipFSMutex)

#if TCL_THREADS

static Tcl_Condition ZipFSCond;

static inline void
ReadLock(void)
{
    Tcl_MutexLock(&ZipFSMutex);
    while (ZipFS.lock < 0) {
	ZipFS.waiters++;
	Tcl_ConditionWait(&ZipFSCond, &ZipFSMutex, NULL);
	ZipFS.waiters--;
    }
    ZipFS.lock++;
    Tcl_MutexUnlock(&ZipFSMutex);
}

static inline void
WriteLock(void)
{
    Tcl_MutexLock(&ZipFSMutex);
    while (ZipFS.lock != 0) {
	ZipFS.waiters++;
	Tcl_ConditionWait(&ZipFSCond, &ZipFSMutex, NULL);
	ZipFS.waiters--;
    }
    ZipFS.lock = -1;
    Tcl_MutexUnlock(&ZipFSMutex);
}

static inline void
Unlock(void)
{
    Tcl_MutexLock(&ZipFSMutex);
    if (ZipFS.lock > 0) {
	--ZipFS.lock;
    } else if (ZipFS.lock < 0) {
	ZipFS.lock = 0;
    }
    if ((ZipFS.lock == 0) && (ZipFS.waiters > 0)) {
	Tcl_ConditionNotify(&ZipFSCond);
    }
    Tcl_MutexUnlock(&ZipFSMutex);
}

#else /* !TCL_THREADS */
#define ReadLock()	do {} while (0)
#define WriteLock()	do {} while (0)
#define Unlock()	do {} while (0)
#endif /* TCL_THREADS */

/*
 *-------------------------------------------------------------------------
 *
 * DosTimeDate, ToDosTime, ToDosDate --
 *
 *	Functions to perform conversions between DOS time stamps and POSIX
 *	time_t.
 *
 *-------------------------------------------------------------------------
 */

static time_t
DosTimeDate(
    int dosDate,
    int dosTime)
{
    struct tm tm;
    time_t ret;

    memset(&tm, 0, sizeof(tm));
    tm.tm_isdst = -1;			/* let mktime() deal with DST */
    tm.tm_year = ((dosDate & 0xfe00) >> 9) + 80;
    tm.tm_mon = ((dosDate & 0x1e0) >> 5) - 1;
    tm.tm_mday = dosDate & 0x1f;
    tm.tm_hour = (dosTime & 0xf800) >> 11;
    tm.tm_min = (dosTime & 0x7e0) >> 5;
    tm.tm_sec = (dosTime & 0x1f) << 1;
    ret = mktime(&tm);
    if (ret == (time_t) -1) {
	/* fallback to 1980-01-01T00:00:00+00:00 (DOS epoch) */
	ret = (time_t) 315532800;
    }
    return ret;
}

static int
ToDosTime(
    time_t when)
{
    struct tm *tmp, tm;

#if !TCL_THREADS || defined(_WIN32)
    /* Not threaded, or on Win32 which uses thread local storage */
    tmp = localtime(&when);
    tm = *tmp;
#elif defined(HAVE_LOCALTIME_R)
    /* Threaded, have reentrant API */
    tmp = &tm;
    localtime_r(&when, tmp);
#else /* TCL_THREADS && !_WIN32 && !HAVE_LOCALTIME_R */
    /* Only using a mutex is safe. */
    Tcl_MutexLock(&localtimeMutex);
    tmp = localtime(&when);
    tm = *tmp;
    Tcl_MutexUnlock(&localtimeMutex);
#endif
    return (tm.tm_hour << 11) | (tm.tm_min << 5) | (tm.tm_sec >> 1);
}

static int
ToDosDate(
    time_t when)
{
    struct tm *tmp, tm;

#if !TCL_THREADS || defined(_WIN32)
    /* Not threaded, or on Win32 which uses thread local storage */
    tmp = localtime(&when);
    tm = *tmp;
#elif /* TCL_THREADS && !_WIN32 && */ defined(HAVE_LOCALTIME_R)
    /* Threaded, have reentrant API */
    tmp = &tm;
    localtime_r(&when, tmp);
#else /* TCL_THREADS && !_WIN32 && !HAVE_LOCALTIME_R */
    /* Only using a mutex is safe. */
    Tcl_MutexLock(&localtimeMutex);
    tmp = localtime(&when);
    tm = *tmp;
    Tcl_MutexUnlock(&localtimeMutex);
#endif
    return ((tm.tm_year - 80) << 9) | ((tm.tm_mon + 1) << 5) | tm.tm_mday;
}

/*
 *-------------------------------------------------------------------------
 *
 * CountSlashes --
 *
 *	This function counts the number of slashes in a pathname string.
 *
 * Results:
 *	Number of slashes found in string.
 *
 * Side effects:
 *	None.
 *
 *-------------------------------------------------------------------------
 */

static inline size_t
CountSlashes(
    const char *string)
{
    size_t count = 0;
    const char *p = string;

    while (*p != '\0') {
	if (*p == '/') {
	    count++;
	}
	p++;
    }
    return count;
}

/*
 *------------------------------------------------------------------------
 *
 * IsCryptHeaderValid --
 *
 *    Computes the validity of the encryption header CRC for a ZipEntry.
 *
 * Results:
 *    Returns 1 if the header is valid else 0.
 *
 * Side effects:
 *    None.
 *
 *------------------------------------------------------------------------
 */
static int
IsCryptHeaderValid(
    ZipEntry *z,
    unsigned char cryptHeader[ZIP_CRYPT_HDR_LEN])
{
    /*
     * There are multiple possibilities. The last one or two bytes of the
     * encryption header should match the last one or two bytes of the
     * CRC of the file. Or the last byte of the encryption header should
     * be the high order byte of the file time. Depending on the archiver
     * and version, any of the might be in used. We follow libzip in checking
     * only one byte against both the crc and the time. Note that by design
     * the check generates high number of false positives in any case.
     * Also, in case a check is passed when it should not, the final CRC
     * calculation will (should) catch it. Only difference is it will be
     * reported as a corruption error instead of incorrect password.
     */
    int dosTime = ToDosTime(z->timestamp);
    if (cryptHeader[11] == (unsigned char)(dosTime >> 8)) {
	/* Infozip style - Tested with test-password.zip */
	return 1;
    }
    /* DOS time did not match, may be CRC does */
    if (z->crc32) {
	/* Pkware style - Tested with test-password2.zip */
	return (cryptHeader[11] == (unsigned char)(z->crc32 >> 24));
    }

    /* No CRC, no way to verify. Assume valid */
    return 1;
}

/*
 *------------------------------------------------------------------------
 *
 * DecodeCryptHeader --
 *
 *    Decodes the crypt header and validates it.
 *
 * Results:
 *    TCL_OK on success, TCL_ERROR on failure.
 *
 * Side effects:
 *    On success, keys[] are updated. On failure, an error message is
 *    left in interp if not NULL.
 *
 *------------------------------------------------------------------------
 */
static int
DecodeCryptHeader(
    Tcl_Interp *interp,
    ZipEntry *z,
    unsigned long keys[3],	/* Updated on success. Must have been
				 * initialized by caller. */
    unsigned char cryptHeader[ZIP_CRYPT_HDR_LEN])
				/* From zip file content */
{
    int i;
    int ch;
    int len = z->zipFilePtr->passBuf[0] & 0xFF;
    char passBuf[260];

    for (i = 0; i < len; i++) {
	ch = z->zipFilePtr->passBuf[len - i];
	passBuf[i] = (ch & 0x0f) | pwrot[(ch >> 4) & 0x0f];
    }
    passBuf[i] = '\0';
    init_keys(passBuf, keys, crc32tab);
    memset(passBuf, 0, sizeof(passBuf));
    unsigned char encheader[ZIP_CRYPT_HDR_LEN];
    memcpy(encheader, cryptHeader, ZIP_CRYPT_HDR_LEN);
    for (i = 0; i < ZIP_CRYPT_HDR_LEN; i++) {
	ch = cryptHeader[i];
	ch ^= decrypt_byte(keys, crc32tab);
	encheader[i] = ch;
	update_keys(keys, crc32tab, ch);
    }
    if (!IsCryptHeaderValid(z, encheader)) {
	ZIPFS_ERROR(interp, "invalid password");
	ZIPFS_ERROR_CODE(interp, "PASSWORD");
	return TCL_ERROR;
    }
    return TCL_OK;
}

/*
 *-------------------------------------------------------------------------
 *
 * DecodeZipEntryText --
 *
 *	Given a sequence of bytes from an entry in a ZIP central directory,
 *	convert that into a Tcl string. This is complicated because we don't
 *	actually know what encoding is in use! So we try to use UTF-8, and if
 *	that goes wrong, we fall back to a user-specified encoding, or to an
 *	encoding we specify (Windows code page 437), or to ISO 8859-1 if
 *	absolutely nothing else works.
 *
 *	During Tcl startup, we skip the user-specified encoding and cp437, as
 *	we may well not have any loadable encodings yet. Tcl's own library
 *	files ought to be using ASCII filenames.
 *
 * Results:
 *	The decoded filename; the filename is owned by the argument DString.
 *
 * Side effects:
 *	Updates dstPtr.
 *
 *-------------------------------------------------------------------------
 */

static char *
DecodeZipEntryText(
    const unsigned char *inputBytes,
    unsigned int inputLength,
    Tcl_DString *dstPtr) /* Must have been initialized by caller! */
{
    Tcl_Encoding encoding;
    const char *src;
    char *dst;
    int dstLen, srcLen = inputLength, flags;
    Tcl_EncodingState state;

    if (inputLength < 1) {
	return Tcl_DStringValue(dstPtr);
    }

    /*
     * We can't use Tcl_ExternalToUtfDString at this point; it has no way to
     * fail. So we use this modified version of it that can report encoding
     * errors to us (so we can fall back to something else).
     *
     * The utf-8 encoding is implemented internally, and so is guaranteed to
     * be present.
     */

    src = (const char *) inputBytes;
    dst = Tcl_DStringValue(dstPtr);
    dstLen = dstPtr->spaceAvl - 1;
    flags = TCL_ENCODING_START | TCL_ENCODING_END;	/* Special flag! */

    while (1) {
	int srcRead, dstWrote;
	int result = Tcl_ExternalToUtf(NULL, tclUtf8Encoding, src, srcLen, flags,
		&state, dst, dstLen, &srcRead, &dstWrote, NULL);
	int soFar = dst + dstWrote - Tcl_DStringValue(dstPtr);

	if (result == TCL_OK) {
	    Tcl_DStringSetLength(dstPtr, soFar);
	    return Tcl_DStringValue(dstPtr);
	} else if (result != TCL_CONVERT_NOSPACE) {
	    break;
	}

	flags &= ~TCL_ENCODING_START;
	src += srcRead;
	srcLen -= srcRead;
	if (Tcl_DStringLength(dstPtr) == 0) {
	    Tcl_DStringSetLength(dstPtr, dstLen);
	}
	Tcl_DStringSetLength(dstPtr, 2 * Tcl_DStringLength(dstPtr) + 1);
	dst = Tcl_DStringValue(dstPtr) + soFar;
	dstLen = Tcl_DStringLength(dstPtr) - soFar - 1;
    }

    /*
     * Something went wrong. Fall back to another encoding. Those *can* use
     * Tcl_ExternalToUtfDString().
     */

    encoding = NULL;
    if (ZipFS.fallbackEntryEncoding) {
	encoding = Tcl_GetEncoding(NULL, ZipFS.fallbackEntryEncoding);
    }
    if (!encoding) {
	encoding = Tcl_GetEncoding(NULL, ZIPFS_FALLBACK_ENCODING);
    }
    if (!encoding) {
	/*
	 * Fallback to internal encoding that always converts all bytes.
	 * Should only happen when a filename isn't UTF-8 and we've not got
	 * our encodings initialised for some reason.
	 */

	encoding = Tcl_GetEncoding(NULL, "iso8859-1");
    }

    char *converted = Tcl_ExternalToUtfDString(encoding,
	    (const char *) inputBytes, inputLength, dstPtr);
    Tcl_FreeEncoding(encoding);
    return converted;
}

/*
 *------------------------------------------------------------------------
 *
 * NormalizeMountPoint --
 *
 *    Converts the passed path into a normalized zipfs mount point
 *    of the form //zipfs:/some/path. On Windows any \ path separators
 *    are converted to /.
 *
 *    Mount points with a volume will raise an error unless the volume is
 *    zipfs root. Thus D:/foo is not a valid mount point.
 *
 *    Relative paths and absolute paths without a volume are mapped under
 *    the zipfs root.
 *
 *    The empty string is mapped to the zipfs root.
 *
 *    dsPtr is initialized by the function and must be cleared by caller
 *    on a successful return.
 *
 * Results:
 *    TCL_OK on success with normalized mount path in dsPtr
 *    TCL_ERROR on fail with error message in interp if not NULL
 *
 *------------------------------------------------------------------------
 */
static int
NormalizeMountPoint(Tcl_Interp *interp,
		    const char *mountPath,
		    Tcl_DString *dsPtr) /* Must be initialized by caller! */
{
    const char *joiner[2];
    char *joinedPath;
    Tcl_Obj *unnormalizedObj;
    Tcl_Obj *normalizedObj;
    const char *normalizedPath;
    Tcl_Size normalizedLen;
    Tcl_DString dsJoin;

    /*
     * Several things need to happen here
     * - Absolute paths containing volumes (drive letter or UNC) raise error
     *   except of course if the volume is zipfs root
     * - \ -> / and // -> / conversions (except if UNC which is error)
     * - . and .. have to be dealt with
     * The first is explicitly checked, the others are dealt with a
     * combination file join and normalize. Easier than doing it ourselves
     * and not performance sensitive anyways.
     */

    joiner[0] = ZIPFS_VOLUME;
    joiner[1] = mountPath;
    Tcl_DStringInit(&dsJoin);
    joinedPath = Tcl_JoinPath(2, joiner, &dsJoin);

    /* Now joinedPath has all \ -> / and // -> / (except UNC) converted. */

    if (!strncmp(ZIPFS_VOLUME, joinedPath, ZIPFS_VOLUME_LEN)) {
	unnormalizedObj = Tcl_DStringToObj(&dsJoin);
    } else {
	if (joinedPath[0] != '/' || joinedPath[1] == '/') {
	    /* mount path was D:/x, D:x or //unc */
	    goto invalidMountPath;
	}
	unnormalizedObj = Tcl_ObjPrintf(ZIPFS_VOLUME "%s", joinedPath + 1);
    }
    Tcl_IncrRefCount(unnormalizedObj);
    normalizedObj = Tcl_FSGetNormalizedPath(interp, unnormalizedObj);
    if (normalizedObj == NULL) {
	Tcl_DecrRefCount(unnormalizedObj);
	goto errorReturn;
    }
    Tcl_IncrRefCount(normalizedObj); /* BEFORE DecrRefCount on unnormalizedObj */
    Tcl_DecrRefCount(unnormalizedObj);

    /* normalizedObj owned by Tcl!! Do NOT DecrRef without an IncrRef */
    normalizedPath = Tcl_GetStringFromObj(normalizedObj, &normalizedLen);
    Tcl_DStringFree(&dsJoin);
    Tcl_DStringAppend(dsPtr, normalizedPath, normalizedLen);
    Tcl_DecrRefCount(normalizedObj);
    return TCL_OK;

invalidMountPath:
    if (interp) {
	Tcl_SetObjResult(interp, Tcl_ObjPrintf(
		"Invalid mount path \"%s\"", mountPath));
	ZIPFS_ERROR_CODE(interp, "MOUNT_PATH");
    }

errorReturn:
    Tcl_DStringFree(&dsJoin);
    return TCL_ERROR;
}

/*
 *------------------------------------------------------------------------
 *
 * MapPathToZipfs --
 *
 *    Maps a path as stored in a zip archive to its normalized location
 *    under a given zipfs mount point. Relative paths and Unix style
 *    absolute paths go directly under the mount point. Volume relative
 *    paths and absolute paths that have a volume (drive or UNC) are
 *    stripped of the volume before joining the mount point.
 *
 * Results:
 *    Pointer to normalized path.
 *
 * Side effects:
 *    Stores mapped path in dsPtr.
 *
 *------------------------------------------------------------------------
 */
static char *
MapPathToZipfs(
    Tcl_Interp *interp,
    const char *mountPath,	/* Must be fully normalized */
    const char *path,		/* Archive content path to map */
    Tcl_DString *dsPtr)		/* Must be initialized and cleared
				 * by caller */
{
    const char *joiner[2];
    char *joinedPath;
    Tcl_Obj *unnormalizedObj;
    Tcl_Obj *normalizedObj;
    const char *normalizedPath;
    Tcl_Size normalizedLen;
    Tcl_DString dsJoin;

    assert(TclIsZipfsPath(mountPath));

    joiner[0] = mountPath;
    joiner[1] = path;
#ifndef _WIN32
    /* On Unix C:/foo/bat is not treated as absolute by JoinPath so check ourself */
    if (path[0] && path[1] == ':') {
	joiner[1] += 2;
    }
#endif
    Tcl_DStringInit(&dsJoin);
    joinedPath = Tcl_JoinPath(2, joiner, &dsJoin);

    if (strncmp(ZIPFS_VOLUME, joinedPath, ZIPFS_VOLUME_LEN)) {
	/* path was not relative. Strip off the volume (e.g. UNC) */
	Tcl_Size numParts;
	const char **partsPtr;
	Tcl_SplitPath(path, &numParts, &partsPtr);
	Tcl_DStringFree(&dsJoin);
	partsPtr[0] = mountPath;
	(void)Tcl_JoinPath(numParts, partsPtr, &dsJoin);
	Tcl_Free(partsPtr);
    }
    unnormalizedObj = Tcl_DStringToObj(&dsJoin); /* Also resets dsJoin */
    Tcl_IncrRefCount(unnormalizedObj);
    normalizedObj = Tcl_FSGetNormalizedPath(interp, unnormalizedObj);
    if (normalizedObj == NULL) {
	/* Should not happen but continue... */
	normalizedObj = unnormalizedObj;
    }
    Tcl_IncrRefCount(normalizedObj); /* BEFORE DecrRefCount on unnormalizedObj */
    Tcl_DecrRefCount(unnormalizedObj);

    /* normalizedObj owned by Tcl!! Do NOT DecrRef without an IncrRef */
    normalizedPath = Tcl_GetStringFromObj(normalizedObj, &normalizedLen);
    Tcl_DStringAppend(dsPtr, normalizedPath, normalizedLen);
    Tcl_DecrRefCount(normalizedObj);
    return Tcl_DStringValue(dsPtr);
}

/*
 *-------------------------------------------------------------------------
 *
 * ZipFSLookup --
 *
 *	This function returns the ZIP entry struct corresponding to the ZIP
 *	archive member of the given file name. Caller must hold the right
 *	lock.
 *
 * Results:
 *	Returns the pointer to ZIP entry struct or NULL if the the given file
 *	name could not be found in the global list of ZIP archive members.
 *
 * Side effects:
 *	None.
 *
 *-------------------------------------------------------------------------
 */

static inline ZipEntry *
ZipFSLookup(
    const char *filename)
{
    Tcl_HashEntry *hPtr;
    ZipEntry *z = NULL;

    hPtr = Tcl_FindHashEntry(&ZipFS.fileHash, filename);
    if (hPtr) {
	z = (ZipEntry *) Tcl_GetHashValue(hPtr);
    }
    return z;
}

/*
 *-------------------------------------------------------------------------
 *
 * ZipFSLookupZip --
 *
 *	This function gets the structure for a mounted ZIP archive.
 *
 * Results:
 *	Returns a pointer to the structure, or NULL if the file is ZIP file is
 *	unknown/not mounted.
 *
 * Side effects:
 *	None.
 *
 *-------------------------------------------------------------------------
 */

static inline ZipFile *
ZipFSLookupZip(
    const char *mountPoint)
{
    Tcl_HashEntry *hPtr;
    ZipFile *zf = NULL;

    hPtr = Tcl_FindHashEntry(&ZipFS.zipHash, mountPoint);
    if (hPtr) {
	zf = (ZipFile *) Tcl_GetHashValue(hPtr);
    }
    return zf;
}

/*
 *------------------------------------------------------------------------
 *
 * ContainsMountPoint --
 *
 *    Check if there is a mount point anywhere under the specified path.
 *    Although the function will work for any path, for efficiency reasons
 *    it should be called only after checking ZipFSLookup does not find
 *    the path.
 *
 *    Caller must hold read lock before calling.
 *
 * Results:
 *    1 - there is at least one mount point under the path
 *    0 - otherwise
 *
 * Side effects:
 *    None.
 *
 *------------------------------------------------------------------------
 */
static int
ContainsMountPoint(
    const char *path,
    int pathLen)
{
    Tcl_HashEntry *hPtr;
    Tcl_HashSearch search;

    if (ZipFS.zipHash.numEntries == 0) {
	return 0;
    }
    if (pathLen < 0) {
	pathLen = strlen(path);
    }

    /*
     * We are looking for the case where the path is //zipfs:/a/b
     * and there is a mount point //zipfs:/a/b/c/.. below it
     */
    for (hPtr = Tcl_FirstHashEntry(&ZipFS.zipHash, &search); hPtr;
	    hPtr = Tcl_NextHashEntry(&search)) {
	ZipFile *zf = (ZipFile *) Tcl_GetHashValue(hPtr);

	if (zf->mountPointLen == 0) {
	    /*
	     * Enumerate the contents of the ZIP; it's mounted on the root.
	     * TODO - a holdover from androwish? Tcl does not allow mounting
	     * outside of the //zipfs:/ area.
	     */
	    ZipEntry *z;

	    for (z = zf->topEnts; z; z = z->tnext) {
		int lenz = (int) strlen(z->name);
		if ((lenz >= pathLen) &&
			(z->name[pathLen] == '/' || z->name[pathLen] == '\0') &&
			(strncmp(z->name, path, pathLen) == 0)) {
		    return 1;
		}
	    }
	} else if ((zf->mountPointLen >= pathLen) &&
		 (zf->mountPoint[pathLen] == '/' ||
		  zf->mountPoint[pathLen] == '\0' ||
		  pathLen == ZIPFS_VOLUME_LEN) &&
		 (strncmp(zf->mountPoint, path, pathLen) == 0)) {
	    /* Matched standard mount */
	    return 1;
	}
    }
    return 0;
}

/*
 *-------------------------------------------------------------------------
 *
 * AllocateZipFile, AllocateZipEntry, AllocateZipChannel --
 *
 *	Allocates the memory for a datastructure. Always ensures that it is
 *	zeroed out for safety.
 *
 * Returns:
 *	The allocated structure, or NULL if allocate fails.
 *
 * Side effects:
 *	The interpreter result may be written to on error. Which might fail
 *	(for ZipFile) in a low-memory situation. Always panics if ZipEntry
 *	allocation fails.
 *
 *-------------------------------------------------------------------------
 */

static inline ZipFile *
AllocateZipFile(
    Tcl_Interp *interp,
    size_t mountPointNameLength)
{
    size_t size = sizeof(ZipFile) + mountPointNameLength + 1;
    ZipFile *zf = (ZipFile *) Tcl_AttemptAlloc(size);

    if (!zf) {
	ZIPFS_MEM_ERROR(interp);
    } else {
	memset(zf, 0, size);
    }
    return zf;
}

static inline ZipEntry *
AllocateZipEntry(void)
{
    ZipEntry *z = (ZipEntry *) Tcl_Alloc(sizeof(ZipEntry));
    memset(z, 0, sizeof(ZipEntry));
    return z;
}

static inline ZipChannel *
AllocateZipChannel(
    Tcl_Interp *interp)
{
    ZipChannel *zc = (ZipChannel *) Tcl_AttemptAlloc(sizeof(ZipChannel));

    if (!zc) {
	ZIPFS_MEM_ERROR(interp);
    } else {
	memset(zc, 0, sizeof(ZipChannel));
    }
    return zc;
}

/*
 *-------------------------------------------------------------------------
 *
 * ZipFSCloseArchive --
 *
 *	This function closes a mounted ZIP archive file.
 *
 * Results:
 *	None.
 *
 * Side effects:
 *	A memory mapped ZIP archive is unmapped, allocated memory is released.
 *	The ZipFile pointer is *NOT* deallocated by this function.
 *
 *-------------------------------------------------------------------------
 */

static void
ZipFSCloseArchive(
    Tcl_Interp *interp,		/* Current interpreter. */
    ZipFile *zf)
{
    if (zf->nameLength) {
	Tcl_Free(zf->name);
    }
    if (zf->isMemBuffer) {
	/* Pointer to memory */
	if (zf->ptrToFree) {
	    Tcl_Free(zf->ptrToFree);
	    zf->ptrToFree = NULL;
	}
	zf->data = NULL;
	return;
    }

    /*
     * Remove the memory mapping, if we have one.
     */

#ifdef _WIN32
    if (zf->data && !zf->ptrToFree) {
	UnmapViewOfFile(zf->data);
	zf->data = NULL;
    }
    if (zf->mountHandle != INVALID_HANDLE_VALUE) {
	CloseHandle(zf->mountHandle);
    }
#else /* !_WIN32 */
    if ((zf->data != MAP_FAILED) && !zf->ptrToFree) {
	munmap(zf->data, zf->length);
	zf->data = (unsigned char *) MAP_FAILED;
    }
#endif /* _WIN32 */

    if (zf->ptrToFree) {
	Tcl_Free(zf->ptrToFree);
	zf->ptrToFree = NULL;
    }
    if (zf->chan) {
	Tcl_Close(interp, zf->chan);
	zf->chan = NULL;
    }
}

/*
 *-------------------------------------------------------------------------
 *
 * ZipFSFindTOC --
 *
 *	This function takes a memory mapped zip file and indexes the contents.
 *	When "needZip" is zero an embedded ZIP archive in an executable file
 *	is accepted. Note that we do not support ZIP64.
 *
 * Results:
 *	TCL_OK on success, TCL_ERROR otherwise with an error message placed
 *	into the given interp if it is not NULL.
 *
 * Side effects:
 *	The given ZipFile struct is filled with information about the ZIP
 *	archive file.  On error, ZipFSCloseArchive is called on zf but
 *	it is not freed.
 *
 *-------------------------------------------------------------------------
 */

static int
ZipFSFindTOC(
    Tcl_Interp *interp,		/* Current interpreter. NULLable. */
    int needZip,
    ZipFile *zf)
{
    size_t i, minoff;
    const unsigned char *eocdPtr; /* End of Central Directory Record */
    const unsigned char *start = zf->data;
    const unsigned char *end = zf->data + zf->length;

    /*
     * Scan backwards from the end of the file for the signature. This is
     * necessary because ZIP archives aren't the only things that get tagged
     * on the end of executables; digital signatures can also go there.
     */

    eocdPtr = zf->data + zf->length - ZIP_CENTRAL_END_LEN;
    while (eocdPtr >= start) {
	if (*eocdPtr == (ZIP_CENTRAL_END_SIG & 0xFF)) {
	    if (ZipReadInt(start, end, eocdPtr) == ZIP_CENTRAL_END_SIG) {
		break;
	    }
	    eocdPtr -= ZIP_SIG_LEN;
	} else {
	    --eocdPtr;
	}
    }
    if (eocdPtr < zf->data) {
	/*
	 * Didn't find it (or not enough space for a central directory!); not
	 * a ZIP archive. This might be OK or a problem.
	 */

	if (!needZip) {
	    zf->baseOffset = zf->passOffset = zf->length;
	    return TCL_OK;
	}
	ZIPFS_ERROR(interp, "archive directory end signature not found");
	ZIPFS_ERROR_CODE(interp, "END_SIG");

  error:
	ZipFSCloseArchive(interp, zf);
	return TCL_ERROR;

    }

    /*
     * eocdPtr -> End of Central Directory (EOCD) record at this point.
     * Note this is not same as "end of Central Directory" :-) as EOCD
     * is a record/structure in the ZIP spec terminology
     */

    /*
     * How many files in the archive? If that's bogus, we're done here.
     */

    zf->numFiles = ZipReadShort(start, end, eocdPtr + ZIP_CENTRAL_ENTS_OFFS);
    if (zf->numFiles == 0) {
	if (!needZip) {
	    zf->baseOffset = zf->passOffset = zf->length;
	    return TCL_OK;
	}
	ZIPFS_ERROR(interp, "empty archive");
	ZIPFS_ERROR_CODE(interp, "EMPTY");
	goto error;
    }

    /*
     * The Central Directory (CD) is a series of Central Directory File
     * Header (CDFH) records preceding the EOCD (but not necessarily
     * immediately preceding). cdirZipOffset is the offset into the
     * *archive* to the CD (first CDFH). The size of the CD is given by
     * cdirSize. NOTE: offset into archive does NOT mean offset into
     * (zf->data) as other data may precede the archive in the file.
     */
    ptrdiff_t eocdDataOffset = eocdPtr - zf->data;
    unsigned int cdirZipOffset = ZipReadInt(start, end, eocdPtr + ZIP_CENTRAL_DIRSTART_OFFS);
    unsigned int cdirSize = ZipReadInt(start, end, eocdPtr + ZIP_CENTRAL_DIRSIZE_OFFS);

    /*
     * As computed above,
     *    eocdDataOffset < zf->length.
     * In addition, the following consistency checks must be met
     * (1) cdirZipOffset <= eocdDataOffset (to prevent under flow in computation of (2))
     * (2) cdirZipOffset + cdirSize <= eocdDataOffset. Else the CD will be overlapping
     * the EOCD. Note this automatically means cdirZipOffset+cdirSize < zf->length.
     */
    if (!(cdirZipOffset <= eocdDataOffset &&
	    cdirSize <= eocdDataOffset - cdirZipOffset)) {
	if (!needZip) {
	    /* Simply point to end od data */
	    zf->directoryOffset = zf->baseOffset = zf->passOffset = zf->length;
	    return TCL_OK;
	}
	ZIPFS_ERROR(interp, "archive directory truncated");
	ZIPFS_ERROR_CODE(interp, "NO_DIR");
	goto error;
    }

    /*
     * Calculate the offset of the CD in the *data*. If there was no extra
     * "junk" preceding the archive, this would just be cdirZipOffset but
     * otherwise we have to account for it.
     */
    if (eocdDataOffset - cdirSize > cdirZipOffset) {
	zf->baseOffset = eocdDataOffset - cdirSize - cdirZipOffset;
    } else {
	zf->baseOffset = 0;
    }
    zf->passOffset = zf->baseOffset;
    zf->directoryOffset = cdirZipOffset + zf->baseOffset;
    zf->directorySize = cdirSize;

    /*
     * Read the central directory.
     */
    const unsigned char *const cdirStart = eocdPtr - cdirSize; /* Start of CD */
    const unsigned char *dirEntry;
    minoff = zf->length;
    for (dirEntry = cdirStart, i = 0; i < zf->numFiles; i++) {
	if ((dirEntry-cdirStart) + ZIP_CENTRAL_HEADER_LEN > (ptrdiff_t)zf->directorySize) {
	    ZIPFS_ERROR(interp, "truncated directory");
	    ZIPFS_ERROR_CODE(interp, "TRUNC_DIR");
	    goto error;
	}
	if (ZipReadInt(start, end, dirEntry) != ZIP_CENTRAL_HEADER_SIG) {
	    ZIPFS_ERROR(interp, "wrong header signature");
	    ZIPFS_ERROR_CODE(interp, "HDR_SIG");
	    goto error;
	}
	int pathlen = ZipReadShort(start, end, dirEntry + ZIP_CENTRAL_PATHLEN_OFFS);
	int comlen = ZipReadShort(start, end, dirEntry + ZIP_CENTRAL_FCOMMENTLEN_OFFS);
	int extra = ZipReadShort(start, end, dirEntry + ZIP_CENTRAL_EXTRALEN_OFFS);
	size_t localhdr_off = ZipReadInt(start, end, dirEntry + ZIP_CENTRAL_LOCALHDR_OFFS);
	const unsigned char *localP = zf->data + zf->baseOffset + localhdr_off;
	if (localP > (cdirStart - ZIP_LOCAL_HEADER_LEN) ||
		ZipReadInt(start, end, localP) != ZIP_LOCAL_HEADER_SIG) {
	    ZIPFS_ERROR(interp, "Failed to find local header");
	    ZIPFS_ERROR_CODE(interp, "LCL_HDR");
	    goto error;
	}
	if (localhdr_off < minoff) {
	    minoff = localhdr_off;
	}
	dirEntry += pathlen + comlen + extra + ZIP_CENTRAL_HEADER_LEN;
    }
    if ((dirEntry-cdirStart) < (ptrdiff_t) zf->directorySize) {
	/* file count and dir size do not match */
	ZIPFS_ERROR(interp, "short file count");
	ZIPFS_ERROR_CODE(interp, "FILE_COUNT");
	goto error;
    }

    zf->passOffset = minoff + zf->baseOffset;

    /*
     * If there's also an encoded password, extract that too (but don't decode
     * yet).
     * TODO - is this even part of the ZIP "standard". The idea of storing
     * a password with the archive seems absurd, encoded or not.
     */

    unsigned char *q = zf->data + zf->passOffset;
    if ((zf->passOffset >= 6) && (start < q-4) &&
	    (ZipReadInt(start, end, q - 4) == ZIP_PASSWORD_END_SIG)) {
	const unsigned char *passPtr;

	i = q[-5];
	passPtr = q - 5 - i;
	if (passPtr >= start && passPtr + i < end) {
	    zf->passBuf[0] = i;
	    memcpy(zf->passBuf + 1, passPtr, i);
	    zf->passOffset -= i ? (5 + i) : 0;
	}
    }

    return TCL_OK;
}

/*
 *-------------------------------------------------------------------------
 *
 * ZipFSOpenArchive --
 *
 *	This function opens a ZIP archive file for reading. An attempt is made
 *	to memory map that file. Otherwise it is read into an allocated memory
 *	buffer. The ZIP archive header is verified and must be valid for the
 *	function to succeed. When "needZip" is zero an embedded ZIP archive in
 *	an executable file is accepted.
 *
 * Results:
 *	TCL_OK on success, TCL_ERROR otherwise with an error message placed
 *	into the given interp if it is not NULL. On error, ZipFSCloseArchive
 *	is called on zf but it is not freed.
 *
 * Side effects:
 *	ZIP archive is memory mapped or read into allocated memory, the given
 *	ZipFile struct is filled with information about the ZIP archive file.
 *
 *-------------------------------------------------------------------------
 */

static int
ZipFSOpenArchive(
    Tcl_Interp *interp,		/* Current interpreter. NULLable. */
    const char *zipname,	/* Path to ZIP file to open. */
    int needZip,
    ZipFile *zf)
{
    size_t i;
    void *handle;

    zf->nameLength = 0;
    zf->isMemBuffer = 0;
#ifdef _WIN32
    zf->data = NULL;
    zf->mountHandle = INVALID_HANDLE_VALUE;
#else /* !_WIN32 */
    zf->data = (unsigned char *) MAP_FAILED;
#endif /* _WIN32 */
    zf->length = 0;
    zf->numFiles = 0;
    zf->baseOffset = zf->passOffset = 0;
    zf->ptrToFree = NULL;
    zf->passBuf[0] = 0;

    /*
     * Actually open the file.
     */

    zf->chan = Tcl_OpenFileChannel(interp, zipname, "rb", 0);
    if (!zf->chan) {
	return TCL_ERROR;
    }

    /*
     * See if we can get the OS handle. If we can, we can use that to memory
     * map the file, which is nice and efficient. However, it totally depends
     * on the filename pointing to a real regular OS file.
     *
     * Opening real filesystem entities that are not files will lead to an
     * error.
     */

    if (Tcl_GetChannelHandle(zf->chan, TCL_READABLE, &handle) == TCL_OK) {
	if (ZipMapArchive(interp, zf, handle) != TCL_OK) {
	    goto error;
	}
    } else {
	/*
	 * Not an OS file, but rather something in a Tcl VFS. Must copy into
	 * memory.
	 */

	zf->length = Tcl_Seek(zf->chan, 0, SEEK_END);
	if (zf->length == (size_t) TCL_INDEX_NONE) {
	    ZIPFS_POSIX_ERROR(interp, "seek error");
	    goto error;
	}
	/* What's the magic about 64 * 1024 * 1024 ? */
	if ((zf->length <= ZIP_CENTRAL_END_LEN) ||
		(zf->length - ZIP_CENTRAL_END_LEN) >
			(64 * 1024 * 1024 - ZIP_CENTRAL_END_LEN)) {
	    ZIPFS_ERROR(interp, "illegal file size");
	    ZIPFS_ERROR_CODE(interp, "FILE_SIZE");
	    goto error;
	}
	if (Tcl_Seek(zf->chan, 0, SEEK_SET) == -1) {
	    ZIPFS_POSIX_ERROR(interp, "seek error");
	    goto error;
	}
	zf->ptrToFree = zf->data = (unsigned char *) Tcl_AttemptAlloc(zf->length);
	if (!zf->ptrToFree) {
	    ZIPFS_MEM_ERROR(interp);
	    goto error;
	}
	i = Tcl_Read(zf->chan, (char *) zf->data, zf->length);
	if (i != zf->length) {
	    ZIPFS_POSIX_ERROR(interp, "file read error");
	    goto error;
	}
    }
    /*
     * Close the Tcl channel. If the file was mapped, the mapping is
     * unaffected. It is important to close the channel otherwise there is a
     * potential chicken and egg issue at finalization time as the channels
     * are closed before the file systems are dismounted.
     */
    Tcl_Close(interp, zf->chan);
    zf->chan = NULL;
    return ZipFSFindTOC(interp, needZip, zf);

    /*
     * Handle errors by closing the archive. This includes closing the channel
     * handle for the archive file.
     */

  error:
    ZipFSCloseArchive(interp, zf);
    return TCL_ERROR;
}

/*
 *-------------------------------------------------------------------------
 *
 * ZipMapArchive --
 *
 *	Wrapper around the platform-specific parts of mmap() (and Windows's
 *	equivalent) because it's not part of the standard channel API.
 *
 *-------------------------------------------------------------------------
 */

static int
ZipMapArchive(
    Tcl_Interp *interp,		/* Interpreter for error reporting. */
    ZipFile *zf,		/* The archive descriptor structure. */
    void *handle)		/* The OS handle to the open archive. */
{
#ifdef _WIN32
    HANDLE hFile = (HANDLE) handle;
    int readSuccessful;

    /*
     * Determine the file size.
     */

    readSuccessful = GetFileSizeEx(hFile, (PLARGE_INTEGER) &zf->length) != 0;
    if (!readSuccessful) {
	Tcl_WinConvertError(GetLastError());
	ZIPFS_POSIX_ERROR(interp, "failed to retrieve file size");
	return TCL_ERROR;
    }
    if (zf->length < ZIP_CENTRAL_END_LEN) {
	Tcl_SetErrno(EINVAL);
	ZIPFS_POSIX_ERROR(interp, "truncated file");
	return TCL_ERROR;
    }
    if (zf->length > TCL_SIZE_MAX) {
	Tcl_SetErrno(EFBIG);
	ZIPFS_POSIX_ERROR(interp, "zip archive too big");
	return TCL_ERROR;
    }

    /*
     * Map the file.
     */

    zf->mountHandle = CreateFileMappingW(hFile, 0, PAGE_READONLY, 0,
	    zf->length, 0);
    if (zf->mountHandle == INVALID_HANDLE_VALUE) {
	Tcl_WinConvertError(GetLastError());
	ZIPFS_POSIX_ERROR(interp, "file mapping failed");
	return TCL_ERROR;
    }
    zf->data = (unsigned char *)
	    MapViewOfFile(zf->mountHandle, FILE_MAP_READ, 0, 0, zf->length);
    if (!zf->data) {
	Tcl_WinConvertError(GetLastError());
	ZIPFS_POSIX_ERROR(interp, "file mapping failed");
	return TCL_ERROR;
    }
#else /* !_WIN32 */
    int fd = PTR2INT(handle);

    /*
     * Determine the file size.
     */

    zf->length = lseek(fd, 0, SEEK_END);
    if ((off_t)zf->length == (off_t)-1) {
	ZIPFS_POSIX_ERROR(interp, "failed to retrieve file size");
	return TCL_ERROR;
    }
    if (zf->length < ZIP_CENTRAL_END_LEN) {
	Tcl_SetErrno(EINVAL);
	ZIPFS_POSIX_ERROR(interp, "truncated file");
	return TCL_ERROR;
    }
    lseek(fd, 0, SEEK_SET);

    zf->data = (unsigned char *)
	    mmap(0, zf->length, PROT_READ, MAP_FILE | MAP_PRIVATE, fd, 0);
    if (zf->data == MAP_FAILED) {
	ZIPFS_POSIX_ERROR(interp, "file mapping failed");
	return TCL_ERROR;
    }
#endif /* _WIN32 */
    return TCL_OK;
}

/*
 *-------------------------------------------------------------------------
 *
 * IsPasswordValid --
 *
 *	Basic test for whether a passowrd is valid. If the test fails, sets an
 *	error message in the interpreter.
 *
 * Returns:
 *	TCL_OK if the test passes, TCL_ERROR if it fails.
 *
 *-------------------------------------------------------------------------
 */

static inline int
IsPasswordValid(
    Tcl_Interp *interp,
    const char *passwd,
    size_t pwlen)
{
    if ((pwlen > 255) || strchr(passwd, 0xff)) {
	ZIPFS_ERROR(interp, "illegal password");
	ZIPFS_ERROR_CODE(interp, "BAD_PASS");
	return TCL_ERROR;
    }
    return TCL_OK;
}

/*
 *-------------------------------------------------------------------------
 *
 * ZipFSCatalogFilesystem --
 *
 *	This function generates the root node for a ZIPFS filesystem by
 *	reading the ZIP's central directory.
 *
 * Results:
 *	TCL_OK on success, TCL_ERROR otherwise with an error message placed
 *	into the given interp if it is not NULL. On error, frees zf!!
 *
 * Side effects:
 *	Will acquire and release the write lock.
 *
 *-------------------------------------------------------------------------
 */

static int
ZipFSCatalogFilesystem(
    Tcl_Interp *interp,		/* Current interpreter. NULLable. */
    ZipFile *zf,		/* Temporary buffer hold archive descriptors */
    const char *mountPoint,	/* Mount point path. Must be fully normalized */
    const char *passwd,		/* Password for opening the ZIP, or NULL if
				 * the ZIP is unprotected. */
    const char *zipname)	/* Path to ZIP file to build a catalog of. */
{
    int isNew;
    size_t i, pwlen;
    ZipFile *zf0;
    ZipEntry *z;
    Tcl_HashEntry *hPtr;
    Tcl_DString ds, fpBuf;
    unsigned char *q;

    assert(TclIsZipfsPath(mountPoint)); /* Caller should have normalized */

    Tcl_DStringInit(&ds);

    /*
     * Basic verification of the password for sanity.
     */

    pwlen = 0;
    if (passwd) {
	pwlen = strlen(passwd);
	if (IsPasswordValid(interp, passwd, pwlen) != TCL_OK) {
	    ZipFSCloseArchive(interp, zf);
	    Tcl_Free(zf);
	    return TCL_ERROR;
	}
    }

    /*
     * Validate the TOC data. If that's bad, things fall apart.
     */

    if (zf->baseOffset >= zf->length || zf->passOffset >= zf->length ||
	    zf->directoryOffset >= zf->length) {
	ZIPFS_ERROR(interp, "bad zip data");
	ZIPFS_ERROR_CODE(interp, "BAD_ZIP");
	ZipFSCloseArchive(interp, zf);
	Tcl_Free(zf);
	return TCL_ERROR;
    }

    WriteLock();

    hPtr = Tcl_CreateHashEntry(&ZipFS.zipHash, mountPoint, &isNew);
    if (!isNew) {
	if (interp) {
	    zf0 = (ZipFile *) Tcl_GetHashValue(hPtr);
	    Tcl_SetObjResult(interp, Tcl_ObjPrintf(
		    "%s is already mounted on %s", zf0->name, mountPoint));
	    ZIPFS_ERROR_CODE(interp, "MOUNTED");
	}
	Unlock();
	ZipFSCloseArchive(interp, zf);
	Tcl_DStringFree(&ds);
	Tcl_Free(zf);
	return TCL_ERROR;
    }

    /*
     * Convert to a real archive descriptor.
     */

    zf->mountPoint = (char *) Tcl_GetHashKey(&ZipFS.zipHash, hPtr);
    zf->mountPointLen = strlen(zf->mountPoint);

    zf->nameLength = strlen(zipname);
    zf->name = (char *) Tcl_Alloc(zf->nameLength + 1);
    memcpy(zf->name, zipname, zf->nameLength + 1);

    Tcl_SetHashValue(hPtr, zf);
    if ((zf->passBuf[0] == 0) && pwlen) {
	int k = 0;

	zf->passBuf[k++] = pwlen;
	for (i = pwlen; i-- > 0 ;) {
	    zf->passBuf[k++] = (passwd[i] & 0x0f)
		    | pwrot[(passwd[i] >> 4) & 0x0f];
	}
	zf->passBuf[k] = '\0';
    }
    /* TODO - is this test necessary? When will mountPoint[0] be \0 ? */
    if (mountPoint[0] != '\0') {
	hPtr = Tcl_CreateHashEntry(&ZipFS.fileHash, mountPoint, &isNew);
	if (isNew) {
	    z = AllocateZipEntry();
	    Tcl_SetHashValue(hPtr, z);

	    z->depth = CountSlashes(mountPoint);
	    assert(z->depth >= ZIPFS_ROOTDIR_DEPTH);
	    z->zipFilePtr = zf;
	    z->isDirectory = (zf->baseOffset == 0) ? 1 : -1; /* root marker */
	    z->offset = zf->baseOffset;
	    z->compressMethod = ZIP_COMPMETH_STORED;
	    z->name = (char *) Tcl_GetHashKey(&ZipFS.fileHash, hPtr);
	    if (!strcmp(z->name, ZIPFS_VOLUME)) {
		z->flags |= ZE_F_VOLUME; /* Mark as root volume */
	    }
	    Tcl_Time t;
	    Tcl_GetTime(&t);
	    z->timestamp = t.sec;
	    z->next = zf->entries;
	    zf->entries = z;
	}
    }
    q = zf->data + zf->directoryOffset;
    Tcl_DStringInit(&fpBuf);
    for (i = 0; i < zf->numFiles; i++) {
	const unsigned char *start = zf->data;
	const unsigned char *end = zf->data + zf->length;
	int extra, isdir = 0, dosTime, dosDate, nbcompr;
	size_t offs, pathlen, comlen;
	unsigned char *lq, *gq = NULL;
	char *fullpath, *path;

	pathlen = ZipReadShort(start, end, q + ZIP_CENTRAL_PATHLEN_OFFS);
	comlen = ZipReadShort(start, end, q + ZIP_CENTRAL_FCOMMENTLEN_OFFS);
	extra = ZipReadShort(start, end, q + ZIP_CENTRAL_EXTRALEN_OFFS);
	Tcl_DStringSetLength(&ds, 0);
	path = DecodeZipEntryText(q + ZIP_CENTRAL_HEADER_LEN, pathlen, &ds);
	if ((pathlen > 0) && (path[pathlen - 1] == '/')) {
	    Tcl_DStringSetLength(&ds, pathlen - 1);
	    path = Tcl_DStringValue(&ds);
	    isdir = 1;
	}
	if ((strcmp(path, ".") == 0) || (strcmp(path, "..") == 0)) {
	    goto nextent;
	}
	lq = zf->data + zf->baseOffset
		+ ZipReadInt(start, end, q + ZIP_CENTRAL_LOCALHDR_OFFS);
	if ((lq < start) || (lq + ZIP_LOCAL_HEADER_LEN > end)) {
	    goto nextent;
	}
	nbcompr = ZipReadInt(start, end, lq + ZIP_LOCAL_COMPLEN_OFFS);
	if (!isdir && (nbcompr == 0)
		&& (ZipReadInt(start, end, lq + ZIP_LOCAL_UNCOMPLEN_OFFS) == 0)
		&& (ZipReadInt(start, end, lq + ZIP_LOCAL_CRC32_OFFS) == 0)) {
	    gq = q;
	    nbcompr = ZipReadInt(start, end, gq + ZIP_CENTRAL_COMPLEN_OFFS);
	}
	offs = (lq - zf->data)
		+ ZIP_LOCAL_HEADER_LEN
		+ ZipReadShort(start, end, lq + ZIP_LOCAL_PATHLEN_OFFS)
		+ ZipReadShort(start, end, lq + ZIP_LOCAL_EXTRALEN_OFFS);
	if (offs + nbcompr > zf->length) {
	    goto nextent;
	}

	if (!isdir && (mountPoint[0] == '\0') && !CountSlashes(path)) {
#ifdef ANDROID
	    /*
	     * When mounting the ZIP archive on the root directory try to
	     * remap top level regular files of the archive to
	     * /assets/.root/... since this directory should not be in a valid
	     * APK due to the leading dot in the file name component. This
	     * trick should make the files AndroidManifest.xml,
	     * resources.arsc, and classes.dex visible to Tcl.
	     */
	    Tcl_DString ds2;

	    Tcl_DStringInit(&ds2);
	    Tcl_DStringAppend(&ds2, "assets/.root/", -1);
	    Tcl_DStringAppend(&ds2, path, -1);
	    if (ZipFSLookup(Tcl_DStringValue(&ds2))) {
		/* should not happen but skip it anyway */
		Tcl_DStringFree(&ds2);
		goto nextent;
	    }
	    Tcl_DStringSetLength(&ds, 0);
	    Tcl_DStringAppend(&ds, Tcl_DStringValue(&ds2),
		    Tcl_DStringLength(&ds2));
	    path = Tcl_DStringValue(&ds);
	    Tcl_DStringFree(&ds2);
#else /* !ANDROID */
	    /*
	     * Regular files skipped when mounting on root.
	     */
	    goto nextent;
#endif /* ANDROID */
	}

	Tcl_DStringSetLength(&fpBuf, 0);
	fullpath = MapPathToZipfs(interp, mountPoint, path, &fpBuf);
	z = AllocateZipEntry();
	z->depth = CountSlashes(fullpath);
	assert(z->depth >= ZIPFS_ROOTDIR_DEPTH);
	z->zipFilePtr = zf;
	z->isDirectory = isdir;
	z->isEncrypted =
		(ZipReadShort(start, end, lq + ZIP_LOCAL_FLAGS_OFFS) & 1)
		&& (nbcompr > ZIP_CRYPT_HDR_LEN);
	z->offset = offs;
	if (gq) {
	    z->crc32 = ZipReadInt(start, end, gq + ZIP_CENTRAL_CRC32_OFFS);
	    dosDate = ZipReadShort(start, end, gq + ZIP_CENTRAL_MDATE_OFFS);
	    dosTime = ZipReadShort(start, end, gq + ZIP_CENTRAL_MTIME_OFFS);
	    z->timestamp = DosTimeDate(dosDate, dosTime);
	    z->numBytes = ZipReadInt(start, end,
		    gq + ZIP_CENTRAL_UNCOMPLEN_OFFS);
	    z->compressMethod = ZipReadShort(start, end,
		    gq + ZIP_CENTRAL_COMPMETH_OFFS);
	} else {
	    z->crc32 = ZipReadInt(start, end, lq + ZIP_LOCAL_CRC32_OFFS);
	    dosDate = ZipReadShort(start, end, lq + ZIP_LOCAL_MDATE_OFFS);
	    dosTime = ZipReadShort(start, end, lq + ZIP_LOCAL_MTIME_OFFS);
	    z->timestamp = DosTimeDate(dosDate, dosTime);
	    z->numBytes = ZipReadInt(start, end,
		    lq + ZIP_LOCAL_UNCOMPLEN_OFFS);
	    z->compressMethod = ZipReadShort(start, end,
		    lq + ZIP_LOCAL_COMPMETH_OFFS);
	}
	z->numCompressedBytes = nbcompr;
	hPtr = Tcl_CreateHashEntry(&ZipFS.fileHash, fullpath, &isNew);
	if (!isNew) {
	    /* should not happen but skip it anyway */
	    Tcl_Free(z);
	    goto nextent;
	}

	Tcl_SetHashValue(hPtr, z);
	z->name = (char *) Tcl_GetHashKey(&ZipFS.fileHash, hPtr);
	z->next = zf->entries;
	zf->entries = z;
	if (isdir && (mountPoint[0] == '\0') && (z->depth == ZIPFS_ROOTDIR_DEPTH)) {
	    z->tnext = zf->topEnts;
	    zf->topEnts = z;
	}

	/*
	 * Make any directory nodes we need. ZIPs are not consistent about
	 * containing directory nodes.
	 */

	if (!z->isDirectory && (z->depth > ZIPFS_ROOTDIR_DEPTH)) {
	    char *dir, *endPtr;
	    ZipEntry *zd;

	    Tcl_DStringSetLength(&ds, strlen(z->name) + 8);
	    Tcl_DStringSetLength(&ds, 0);
	    Tcl_DStringAppend(&ds, z->name, -1);
	    dir = Tcl_DStringValue(&ds);
	    for (endPtr = strrchr(dir, '/'); endPtr && (endPtr != dir);
		    endPtr = strrchr(dir, '/')) {
		Tcl_DStringSetLength(&ds, endPtr - dir);
		hPtr = Tcl_CreateHashEntry(&ZipFS.fileHash, dir, &isNew);
		if (!isNew) {
		    /*
		     * Already made. That's fine.
		     */
		    break;
		}

		zd = AllocateZipEntry();
		zd->depth = CountSlashes(dir);
		assert(zd->depth > ZIPFS_ROOTDIR_DEPTH);
		zd->zipFilePtr = zf;
		zd->isDirectory = 1;
		zd->offset = z->offset;
		zd->timestamp = z->timestamp;
		zd->compressMethod = ZIP_COMPMETH_STORED;
		Tcl_SetHashValue(hPtr, zd);
		zd->name = (char *) Tcl_GetHashKey(&ZipFS.fileHash, hPtr);
		zd->next = zf->entries;
		zf->entries = zd;
		if ((mountPoint[0] == '\0') && (zd->depth == ZIPFS_ROOTDIR_DEPTH)) {
		    zd->tnext = zf->topEnts;
		    zf->topEnts = zd;
		}
	    }
	}
    nextent:
	q += pathlen + comlen + extra + ZIP_CENTRAL_HEADER_LEN;
    }
    Unlock();
    Tcl_DStringFree(&fpBuf);
    Tcl_DStringFree(&ds);
    Tcl_FSMountsChanged(NULL);
    return TCL_OK;
}

/*
 *-------------------------------------------------------------------------
 *
 * ZipfsSetup --
 *
 *	Common initialisation code. ZipFS.initialized must *not* be set prior
 *	to the call.
 *
 *-------------------------------------------------------------------------
 */

static void
ZipfsSetup(void)
{
#if TCL_THREADS
    static const Tcl_Time t = { 0, 0 };

    /*
     * Inflate condition variable.
     */

    Tcl_MutexLock(&ZipFSMutex);
    Tcl_ConditionWait(&ZipFSCond, &ZipFSMutex, &t);
    Tcl_MutexUnlock(&ZipFSMutex);
#endif /* TCL_THREADS */

    crc32tab = get_crc_table();
    Tcl_FSRegister(NULL, &zipfsFilesystem);
    Tcl_InitHashTable(&ZipFS.fileHash, TCL_STRING_KEYS);
    Tcl_InitHashTable(&ZipFS.zipHash, TCL_STRING_KEYS);
    ZipFS.idCount = 1;
    ZipFS.wrmax = DEFAULT_WRITE_MAX_SIZE;
    ZipFS.fallbackEntryEncoding = (char *)
	    Tcl_Alloc(strlen(ZIPFS_FALLBACK_ENCODING) + 1);
    strcpy(ZipFS.fallbackEntryEncoding, ZIPFS_FALLBACK_ENCODING);
    ZipFS.initialized = 1;
}

/*
 *-------------------------------------------------------------------------
 *
 * ListMountPoints --
 *
 *	This procedure lists the mount points and what's mounted there, or
 *	reports whether there are any mounts (if there's no interpreter). The
 *	read lock must be held by the caller.
 *
 * Results:
 *	A standard Tcl result. TCL_OK (or TCL_BREAK if no mounts and no
 *	interpreter).
 *
 * Side effects:
 *	Interpreter result may be updated.
 *
 *-------------------------------------------------------------------------
 */

static int
ListMountPoints(
    Tcl_Interp *interp)
{
    Tcl_HashEntry *hPtr;
    Tcl_HashSearch search;
    ZipFile *zf;
    Tcl_Obj *resultList;

    if (!interp) {
	/*
	 * Are there any entries in the zipHash? Don't need to enumerate them
	 * all to know.
	 */

	return (ZipFS.zipHash.numEntries ? TCL_OK : TCL_BREAK);
    }

    TclNewObj(resultList);
    for (hPtr = Tcl_FirstHashEntry(&ZipFS.zipHash, &search); hPtr;
	    hPtr = Tcl_NextHashEntry(&search)) {
	zf = (ZipFile *) Tcl_GetHashValue(hPtr);
	Tcl_ListObjAppendElement(NULL, resultList, Tcl_NewStringObj(
		zf->mountPoint, -1));
	Tcl_ListObjAppendElement(NULL, resultList, Tcl_NewStringObj(
		zf->name, -1));
    }
    Tcl_SetObjResult(interp, resultList);
    return TCL_OK;
}

/*
 *------------------------------------------------------------------------
 *
 * CleanupMount --
 *
 *    Releases all resources associated with a mounted archive. There
 *    must not be any open files in the archive.
 *
 *    Caller MUST be holding WriteLock() before calling this function.
 *
 * Results:
 *    None.
 *
 * Side effects:
 *    Memory associated with the mounted archive is deallocated.
 *------------------------------------------------------------------------
 */
static void
CleanupMount(
    ZipFile *zf)		/* Mount point */
{
    ZipEntry *z, *znext;
    Tcl_HashEntry *hPtr;
    for (z = zf->entries; z; z = znext) {
	znext = z->next;
	hPtr = Tcl_FindHashEntry(&ZipFS.fileHash, z->name);
	if (hPtr) {
	    Tcl_DeleteHashEntry(hPtr);
	}
	if (z->data) {
	    Tcl_Free(z->data);
	}
	Tcl_Free(z);
    }
    zf->entries = NULL;
}

/*
 *-------------------------------------------------------------------------
 *
 * DescribeMounted --
 *
 *	This procedure describes what is mounted at the given the mount point.
 *	The interpreter result is not updated if there is nothing mounted at
 *	the given point. The read lock must be held by the caller.
 *
 * Results:
 *	A standard Tcl result. TCL_OK (or TCL_BREAK if nothing mounted there
 *	and no interpreter).
 *
 * Side effects:
 *	Interpreter result may be updated.
 *
 *-------------------------------------------------------------------------
 */

static int
DescribeMounted(
    Tcl_Interp *interp,
    const char *mountPoint)
{
    if (interp) {
	ZipFile *zf = ZipFSLookupZip(mountPoint);

	if (zf) {
	    Tcl_SetObjResult(interp, Tcl_NewStringObj(zf->name, -1));
	    return TCL_OK;
	}
    }
    return (interp ? TCL_OK : TCL_BREAK);
}

/*
 *-------------------------------------------------------------------------
 *
 * TclZipfs_Mount --
 *
 *	This procedure is invoked to mount a given ZIP archive file on a given
 *	mountpoint with optional ZIP password.
 *
 * Results:
 *	A standard Tcl result.
 *
 * Side effects:
 *	A ZIP archive file is read, analyzed and mounted, resources are
 *	allocated.
 *
 *-------------------------------------------------------------------------
 */

int
TclZipfs_Mount(
    Tcl_Interp *interp,		/* Current interpreter. NULLable. */
    const char *zipname,	/* Path to ZIP file to mount */
    const char *mountPoint,	/* Mount point path. */
    const char *passwd)		/* Password for opening the ZIP, or NULL if
				 * the ZIP is unprotected. */
{
    ZipFile *zf;
    int ret;

    ReadLock();
    if (!ZipFS.initialized) {
	ZipfsSetup();
    }

    /*
     * No mount point, so list all mount points and what is mounted there.
     */

    if (mountPoint == NULL) {
	ret = ListMountPoints(interp);
	Unlock();
	return ret;
    }

    Tcl_DString ds;
    Tcl_DStringInit(&ds);
    ret = NormalizeMountPoint(interp, mountPoint, &ds);
    if (ret != TCL_OK) {
	Unlock();
	return ret;
    }
    mountPoint = Tcl_DStringValue(&ds);

    if (!zipname) {
	/*
	 * Mount point but no file, so describe what is mounted at that mount
	 * point.
	 */

	ret = DescribeMounted(interp, mountPoint);
	Unlock();
    } else {
	/* Have both a mount point and a file (name) to mount there. */

	Tcl_Obj *zipPathObj;
	Tcl_Obj *normZipPathObj;

	Unlock();

	zipPathObj = Tcl_NewStringObj(zipname, -1);
	Tcl_IncrRefCount(zipPathObj);
	normZipPathObj = Tcl_FSGetNormalizedPath(interp, zipPathObj);
	if (normZipPathObj == NULL) {
	    Tcl_SetObjResult(interp, Tcl_ObjPrintf(
		    "could not normalize zip filename \"%s\"", zipname));
	    Tcl_SetErrorCode(interp, "TCL", "OPERATION", "NORMALIZE", (char *)NULL);
	    ret = TCL_ERROR;
	} else {
	    Tcl_IncrRefCount(normZipPathObj);
	    const char *normPath = Tcl_GetString(normZipPathObj);
	    if (passwd == NULL ||
		    (ret = IsPasswordValid(interp, passwd,
			    strlen(passwd))) == TCL_OK) {
		zf = AllocateZipFile(interp, strlen(mountPoint));
		if (zf == NULL) {
		    ret = TCL_ERROR;
		} else {
		    ret = ZipFSOpenArchive(interp, normPath, 1, zf);
		    if (ret != TCL_OK) {
			Tcl_Free(zf);
		    } else {
			ret = ZipFSCatalogFilesystem(
			    interp, zf, mountPoint, passwd, normPath);
			/* Note zf is already freed on error! */
		    }
		}
	    }
	    Tcl_DecrRefCount(normZipPathObj);
	    if (ret == TCL_OK && interp) {
		Tcl_DStringResult(interp, &ds);
	    }
	}
	Tcl_DecrRefCount(zipPathObj);
    }

    Tcl_DStringFree(&ds);
    return ret;
}

/*
 *-------------------------------------------------------------------------
 *
 * TclZipfs_MountBuffer --
 *
 *	This procedure is invoked to mount a given ZIP archive file on a given
 *	mountpoint.
 *
 * Results:
 *	A standard Tcl result.
 *
 * Side effects:
 *	A ZIP archive file is read, analyzed and mounted, resources are
 *	allocated.
 *
 *-------------------------------------------------------------------------
 */

int
TclZipfs_MountBuffer(
    Tcl_Interp *interp,		/* Current interpreter. NULLable. */
    const void *data,
    size_t datalen,
    const char *mountPoint,	/* Mount point path. */
    int copy)
{
    ZipFile *zf;
    int ret;

    if (mountPoint == NULL || data == NULL) {
	ZIPFS_ERROR(interp, "mount point and/or data are null");
	return TCL_ERROR;
    }

    /* TODO - how come a *read* lock suffices for initialzing ? */
    ReadLock();
    if (!ZipFS.initialized) {
	ZipfsSetup();
    }

    Tcl_DString ds;
    Tcl_DStringInit(&ds);
    ret = NormalizeMountPoint(interp, mountPoint, &ds);
    if (ret != TCL_OK) {
	Unlock();
	return ret;
    }
    mountPoint = Tcl_DStringValue(&ds);

    Unlock();

    /*
     * Have both a mount point and data to mount there.
     * What's the magic about 64 * 1024 * 1024 ?
     */
    ret = TCL_ERROR;
    if ((datalen <= ZIP_CENTRAL_END_LEN) ||
	    (datalen - ZIP_CENTRAL_END_LEN) >
		    (64 * 1024 * 1024 - ZIP_CENTRAL_END_LEN)) {
	ZIPFS_ERROR(interp, "illegal file size");
	ZIPFS_ERROR_CODE(interp, "FILE_SIZE");
	goto done;
    }
    zf = AllocateZipFile(interp, strlen(mountPoint));
    if (zf == NULL) {
	goto done;
    }
    zf->isMemBuffer = 1;
    zf->length = datalen;

    if (copy) {
	zf->data = (unsigned char *)Tcl_AttemptAlloc(datalen);
	if (zf->data == NULL) {
	    ZipFSCloseArchive(interp, zf);
	    Tcl_Free(zf);
	    ZIPFS_MEM_ERROR(interp);
	    goto done;
	}
	memcpy(zf->data, data, datalen);
	zf->ptrToFree = zf->data;
    } else {
	zf->data = (unsigned char *)data;
	zf->ptrToFree = NULL;
    }
    ret = ZipFSFindTOC(interp, 1, zf);
    if (ret != TCL_OK) {
	Tcl_Free(zf);
    } else {
	/* Note ZipFSCatalogFilesystem will free zf on error */
	ret = ZipFSCatalogFilesystem(
	    interp, zf, mountPoint, NULL, "Memory Buffer");
    }
    if (ret == TCL_OK && interp) {
	Tcl_DStringResult(interp, &ds);
    }

done:
    Tcl_DStringFree(&ds);
    return ret;
}

/*
 *-------------------------------------------------------------------------
 *
 * TclZipfs_Unmount --
 *
 *	This procedure is invoked to unmount a given ZIP archive.
 *
 * Results:
 *	A standard Tcl result.
 *
 * Side effects:
 *	A mounted ZIP archive file is unmounted, resources are free'd.
 *
 *-------------------------------------------------------------------------
 */

int
TclZipfs_Unmount(
    Tcl_Interp *interp,		/* Current interpreter. NULLable. */
    const char *mountPoint)	/* Mount point path. */
{
    ZipFile *zf;
    Tcl_HashEntry *hPtr;
    Tcl_DString dsm;
    int ret = TCL_OK, unmounted = 0;

    Tcl_DStringInit(&dsm);

    WriteLock();
    if (!ZipFS.initialized) {
	goto done;
    }

    /*
     * Mount point sometimes is a relative or otherwise denormalized path.
     * But an absolute name is needed as mount point here.
     */

    if (NormalizeMountPoint(interp, mountPoint, &dsm) != TCL_OK) {
	goto done;
    }
    mountPoint = Tcl_DStringValue(&dsm);

    hPtr = Tcl_FindHashEntry(&ZipFS.zipHash, mountPoint);
    /* don't report no-such-mount as an error */
    if (!hPtr) {
	goto done;
    }

    zf = (ZipFile *) Tcl_GetHashValue(hPtr);
    if (zf->numOpen > 0) {
	ZIPFS_ERROR(interp, "filesystem is busy");
	ZIPFS_ERROR_CODE(interp, "BUSY");
	ret = TCL_ERROR;
	goto done;
    }
    Tcl_DeleteHashEntry(hPtr);

    /*
     * Now no longer mounted - the rest of the code won't find it - but we're
     * still cleaning things up.
     */

    CleanupMount(zf);
    ZipFSCloseArchive(interp, zf);

    Tcl_Free(zf);
    unmounted = 1;

  done:
    Unlock();
    Tcl_DStringFree(&dsm);
    if (unmounted) {
	Tcl_FSMountsChanged(NULL);
    }
    return ret;
}

/*
 *-------------------------------------------------------------------------
 *
 * ZipFSMountObjCmd --
 *
 *	This procedure is invoked to process the [zipfs mount] command.
 *
 * Results:
 *	A standard Tcl result.
 *
 * Side effects:
 *	A ZIP archive file is mounted, resources are allocated.
 *
 *-------------------------------------------------------------------------
 */

static int
ZipFSMountObjCmd(
    TCL_UNUSED(void *),
    Tcl_Interp *interp,		/* Current interpreter. */
    int objc,			/* Number of arguments. */
    Tcl_Obj *const objv[])	/* Argument objects. */
{
    const char *mountPoint = NULL, *zipFile = NULL, *password = NULL;
    int result;

    if (objc > 4) {
	Tcl_WrongNumArgs(interp, 1, objv,
		 "?zipfile? ?mountpoint? ?password?");
	return TCL_ERROR;
    }
    /*
     * A single argument is treated as the mountpoint. Two arguments
     * are treated as zipfile and mountpoint.
     */
    if (objc > 1) {
	if (objc == 2) {
	    mountPoint = Tcl_GetString(objv[1]);
	} else {
	    /* 2 < objc < 4 */
	    zipFile = Tcl_GetString(objv[1]);
	    mountPoint = Tcl_GetString(objv[2]);
	    if (objc > 3) {
		password = Tcl_GetString(objv[3]);
	    }
	}
    }

    result = TclZipfs_Mount(interp, zipFile, mountPoint, password);
    return result;
}

/*
 *-------------------------------------------------------------------------
 *
 * ZipFSMountBufferObjCmd --
 *
 *	This procedure is invoked to process the [zipfs mount_data] command.
 *
 * Results:
 *	A standard Tcl result.
 *
 * Side effects:
 *	A ZIP archive file is mounted, resources are allocated.
 *
 *-------------------------------------------------------------------------
 */

static int
ZipFSMountBufferObjCmd(
    TCL_UNUSED(void *),
    Tcl_Interp *interp,		/* Current interpreter. */
    int objc,			/* Number of arguments. */
    Tcl_Obj *const objv[])	/* Argument objects. */
{
    const char *mountPoint = NULL;	/* Mount point path. */
    unsigned char *data = NULL;
    Tcl_Size length;

    if (objc != 3) {
	Tcl_WrongNumArgs(interp, 1, objv, "data mountpoint");
	return TCL_ERROR;
    }
    data = Tcl_GetBytesFromObj(interp, objv[1], &length);
    mountPoint = Tcl_GetString(objv[2]);
    if (data == NULL) {
	return TCL_ERROR;
    }
    return TclZipfs_MountBuffer(interp, data, length, mountPoint, 1);
}

/*
 *-------------------------------------------------------------------------
 *
 * ZipFSRootObjCmd --
 *
 *	This procedure is invoked to process the [zipfs root] command. It
 *	returns the root that all zipfs file systems are mounted under.
 *
 * Results:
 *	A standard Tcl result.
 *
 * Side effects:
 *
 *-------------------------------------------------------------------------
 */

static int
ZipFSRootObjCmd(
    TCL_UNUSED(void *),
    Tcl_Interp *interp,		/* Current interpreter. */
    int objc,
    Tcl_Obj *const *objv)
{
    if (objc != 1) {
	Tcl_WrongNumArgs(interp, 1, objv, "");
	return TCL_ERROR;
    }
    Tcl_SetObjResult(interp, Tcl_NewStringObj(ZIPFS_VOLUME, -1));
    return TCL_OK;
}

/*
 *-------------------------------------------------------------------------
 *
 * ZipFSUnmountObjCmd --
 *
 *	This procedure is invoked to process the [zipfs unmount] command.
 *
 * Results:
 *	A standard Tcl result.
 *
 * Side effects:
 *	A mounted ZIP archive file is unmounted, resources are free'd.
 *
 *-------------------------------------------------------------------------
 */

static int
ZipFSUnmountObjCmd(
    TCL_UNUSED(void *),
    Tcl_Interp *interp,		/* Current interpreter. */
    int objc,			/* Number of arguments. */
    Tcl_Obj *const objv[])	/* Argument objects. */
{
    if (objc != 2) {
	Tcl_WrongNumArgs(interp, 1, objv, "mountpoint");
	return TCL_ERROR;
    }
    return TclZipfs_Unmount(interp, TclGetString(objv[1]));
}

/*
 *-------------------------------------------------------------------------
 *
 * ZipFSMkKeyObjCmd --
 *
 *	This procedure is invoked to process the [zipfs mkkey] command.  It
 *	produces a rotated password to be embedded into an image file.
 *
 * Results:
 *	A standard Tcl result.
 *
 * Side effects:
 *	None.
 *
 *-------------------------------------------------------------------------
 */

static int
ZipFSMkKeyObjCmd(
    TCL_UNUSED(void *),
    Tcl_Interp *interp,		/* Current interpreter. */
    int objc,			/* Number of arguments. */
    Tcl_Obj *const objv[])	/* Argument objects. */
{
    Tcl_Size len, i = 0;
    const char *pw;
    Tcl_Obj *passObj;
    unsigned char *passBuf;

    if (objc != 2) {
	Tcl_WrongNumArgs(interp, 1, objv, "password");
	return TCL_ERROR;
    }
    pw = Tcl_GetStringFromObj(objv[1], &len);
    if (len == 0) {
	return TCL_OK;
    }
    if (IsPasswordValid(interp, pw, len) != TCL_OK) {
	return TCL_ERROR;
    }

    passObj = Tcl_NewByteArrayObj(NULL, 264);
    passBuf = Tcl_GetBytesFromObj(NULL, passObj, (Tcl_Size *)NULL);
    while (len > 0) {
	int ch = pw[len - 1];

	passBuf[i++] = (ch & 0x0f) | pwrot[(ch >> 4) & 0x0f];
	len--;
    }
    passBuf[i] = i;
    i++;
    ZipWriteInt(passBuf, passBuf + 264, passBuf + i, ZIP_PASSWORD_END_SIG);
    Tcl_SetByteArrayLength(passObj, i + 4);
    Tcl_SetObjResult(interp, passObj);
    return TCL_OK;
}

/*
 *-------------------------------------------------------------------------
 *
 * RandomChar --
 *
 *	Worker for ZipAddFile().  Picks a random character (range: 0..255)
 *	using Tcl's standard PRNG.
 *
 * Returns:
 *	Tcl result code. Updates chPtr with random character on success.
 *
 * Side effects:
 *	Advances the PRNG state. May reenter the Tcl interpreter if the user
 *	has replaced the PRNG.
 *
 *-------------------------------------------------------------------------
 */

static int
RandomChar(
    Tcl_Interp *interp,
    int step,
    int *chPtr)
{
    double r;
    Tcl_Obj *ret;

    if (Tcl_EvalEx(interp, "::tcl::mathfunc::rand", TCL_INDEX_NONE, 0) != TCL_OK) {
	goto failed;
    }
    ret = Tcl_GetObjResult(interp);
    if (Tcl_GetDoubleFromObj(interp, ret, &r) != TCL_OK) {
	goto failed;
    }
    *chPtr = (int) (r * 256);
    return TCL_OK;

  failed:
    Tcl_AppendObjToErrorInfo(interp, Tcl_ObjPrintf(
	    "\n    (evaluating PRNG step %d for password encoding)",
	    step));
    return TCL_ERROR;
}

/*
 *-------------------------------------------------------------------------
 *
 * ZipAddFile --
 *
 *	This procedure is used by ZipFSMkZipOrImg() to add a single file to
 *	the output ZIP archive file being written. A ZipEntry struct about the
 *	input file is added to the given fileHash table for later creation of
 *	the central ZIP directory.
 *
 *	Tcl *always* encodes filenames in the ZIP as UTF-8. Similarly, it
 *	would always encode comments as UTF-8, if it supported comments.
 *
 * Results:
 *	A standard Tcl result.
 *
 * Side effects:
 *	Input file is read and (compressed and) written to the output ZIP
 *	archive file.
 *
 *-------------------------------------------------------------------------
 */

static int
ZipAddFile(
    Tcl_Interp *interp,		/* Current interpreter. */
    Tcl_Obj *pathObj,		/* Actual name of the file to add. */
    const char *name,		/* Name to use in the ZIP archive, in Tcl's
				 * internal encoding. */
    Tcl_Channel out,		/* The open ZIP archive being built. */
    const char *passwd,		/* Password for encoding the file, or NULL if
				 * the file is to be unprotected. */
    char *buf,			/* Working buffer. */
    int bufsize,		/* Size of buf */
    Tcl_HashTable *fileHash)	/* Where to record ZIP entry metdata so we can
				 * built the central directory. */
{
    const unsigned char *start = (unsigned char *) buf;
    const unsigned char *end = (unsigned char *) buf + bufsize;
    Tcl_Channel in;
    Tcl_HashEntry *hPtr;
    ZipEntry *z;
    z_stream stream;
    Tcl_DString zpathDs;	/* Buffer for the encoded filename. */
    const char *zpathExt;	/* Filename in external encoding (true
				 * UTF-8). */
    const char *zpathTcl;	/* Filename in Tcl's internal encoding. */
    int crc, flush, zpathlen;
    size_t nbyte, nbytecompr;
    Tcl_Size len, olen, align = 0;
    long long headerStartOffset, dataStartOffset, dataEndOffset;
    int mtime = 0, isNew, compMeth;
    unsigned long keys[3], keys0[3];
    char obuf[4096];

    /*
     * Trim leading '/' characters. If this results in an empty string, we've
     * nothing to do.
     */

    zpathTcl = name;
    while (zpathTcl && zpathTcl[0] == '/') {
	zpathTcl++;
    }
    if (!zpathTcl || (zpathTcl[0] == '\0')) {
	return TCL_OK;
    }

    /*
     * Convert to encoded form. Note that we use strlen() here; if someone's
     * crazy enough to embed NULs in filenames, they deserve what they get!
     */

    if (Tcl_UtfToExternalDStringEx(interp, tclUtf8Encoding, zpathTcl, TCL_INDEX_NONE, 0, &zpathDs, NULL) != TCL_OK) {
	Tcl_DStringFree(&zpathDs);
	return TCL_ERROR;
    }
    zpathExt = Tcl_DStringValue(&zpathDs);
    zpathlen = strlen(zpathExt);
    if (zpathlen + ZIP_CENTRAL_HEADER_LEN > bufsize) {
	Tcl_SetObjResult(interp, Tcl_ObjPrintf(
		"path too long for \"%s\"", TclGetString(pathObj)));
	ZIPFS_ERROR_CODE(interp, "PATH_LEN");
	Tcl_DStringFree(&zpathDs);
	return TCL_ERROR;
    }
    in = Tcl_FSOpenFileChannel(interp, pathObj, "rb", 0);
    if (!in) {
	Tcl_DStringFree(&zpathDs);
#ifdef _WIN32
	/* hopefully a directory */
	if (strcmp("permission denied", Tcl_PosixError(interp)) == 0) {
	    Tcl_Close(interp, in);
	    return TCL_OK;
	}
#endif /* _WIN32 */
	Tcl_Close(interp, in);
	return TCL_ERROR;
    } else {
	Tcl_StatBuf statBuf;

	if (Tcl_FSStat(pathObj, &statBuf) != -1) {
	    mtime = statBuf.st_mtime;
	}
    }
    Tcl_ResetResult(interp);

    /*
     * Compute the CRC.
     */

    crc = 0;
    nbyte = nbytecompr = 0;
    while (1) {
	len = Tcl_Read(in, buf, bufsize);
	if (len < 0) {
	    Tcl_DStringFree(&zpathDs);
	    if (nbyte == 0 && errno == EISDIR) {
		Tcl_Close(interp, in);
		return TCL_OK;
	    }
	readErrorWithChannelOpen:
	    Tcl_SetObjResult(interp, Tcl_ObjPrintf("read error on \"%s\": %s",
		    TclGetString(pathObj), Tcl_PosixError(interp)));
	    Tcl_Close(interp, in);
	    return TCL_ERROR;
	}
	if (len == 0) {
	    break;
	}
	crc = crc32(crc, (unsigned char *) buf, len);
	nbyte += len;
    }
    if (Tcl_Seek(in, 0, SEEK_SET) == -1) {
	Tcl_SetObjResult(interp, Tcl_ObjPrintf("seek error on \"%s\": %s",
		TclGetString(pathObj), Tcl_PosixError(interp)));
	Tcl_Close(interp, in);
	Tcl_DStringFree(&zpathDs);
	return TCL_ERROR;
    }

    /*
     * Remember where we've got to so far so we can write the header (after
     * writing the file).
     */

    headerStartOffset = Tcl_Tell(out);

    /*
     * Reserve space for the per-file header. Includes writing the file name
     * as we already know that.
     */

    memset(buf, '\0', ZIP_LOCAL_HEADER_LEN);
    memcpy(buf + ZIP_LOCAL_HEADER_LEN, zpathExt, zpathlen);
    len = zpathlen + ZIP_LOCAL_HEADER_LEN;
    if (Tcl_Write(out, buf, len) != len) {
    writeErrorWithChannelOpen:
	Tcl_SetObjResult(interp, Tcl_ObjPrintf(
		"write error on \"%s\": %s",
		TclGetString(pathObj), Tcl_PosixError(interp)));
	Tcl_Close(interp, in);
	Tcl_DStringFree(&zpathDs);
	return TCL_ERROR;
    }

    /*
     * Align payload to next 4-byte boundary (if necessary) using a dummy
     * extra entry similar to the zipalign tool from Android's SDK.
     */

    if ((len + headerStartOffset) & 3) {
	unsigned char abuf[8];
	const unsigned char *astart = abuf;
	const unsigned char *aend = abuf + 8;

	align = 4 + ((len + headerStartOffset) & 3);
	ZipWriteShort(astart, aend, abuf, 0xffff);
	ZipWriteShort(astart, aend, abuf + 2, align - 4);
	ZipWriteInt(astart, aend, abuf + 4, 0x03020100);
	if (Tcl_Write(out, (const char *) abuf, align) != align) {
	    goto writeErrorWithChannelOpen;
	}
    }

    /*
     * Set up encryption if we were asked to.
     */

    if (passwd) {
	int i, ch, tmp;
	unsigned char kvbuf[2*ZIP_CRYPT_HDR_LEN];

	init_keys(passwd, keys, crc32tab);
	for (i = 0; i < ZIP_CRYPT_HDR_LEN - 2; i++) {
	    if (RandomChar(interp, i, &ch) != TCL_OK) {
		Tcl_Close(interp, in);
		return TCL_ERROR;
	    }
	    kvbuf[i + ZIP_CRYPT_HDR_LEN] = UCHAR(zencode(keys, crc32tab, ch, tmp));
	}
	Tcl_ResetResult(interp);
	init_keys(passwd, keys, crc32tab);
	for (i = 0; i < ZIP_CRYPT_HDR_LEN - 2; i++) {
	    kvbuf[i] = UCHAR(zencode(keys, crc32tab, kvbuf[i + ZIP_CRYPT_HDR_LEN], tmp));
	}
	kvbuf[i++] = UCHAR(zencode(keys, crc32tab, crc >> 16, tmp));
	kvbuf[i++] = UCHAR(zencode(keys, crc32tab, crc >> 24, tmp));
	len = Tcl_Write(out, (char *) kvbuf, ZIP_CRYPT_HDR_LEN);
	memset(kvbuf, 0, sizeof(kvbuf));
	if (len != ZIP_CRYPT_HDR_LEN) {
	    goto writeErrorWithChannelOpen;
	}
	memcpy(keys0, keys, sizeof(keys0));
	nbytecompr += ZIP_CRYPT_HDR_LEN;
    }

    /*
     * Save where we've got to in case we need to just store this file.
     */

    Tcl_Flush(out);
    dataStartOffset = Tcl_Tell(out);

    /*
     * Compress the stream.
     */

    compMeth = ZIP_COMPMETH_DEFLATED;
    memset(&stream, 0, sizeof(z_stream));
    stream.zalloc = Z_NULL;
    stream.zfree = Z_NULL;
    stream.opaque = Z_NULL;
    if (deflateInit2(&stream, 9, Z_DEFLATED, -15, 8,
	    Z_DEFAULT_STRATEGY) != Z_OK) {
	Tcl_SetObjResult(interp, Tcl_ObjPrintf(
		"compression init error on \"%s\"", TclGetString(pathObj)));
	ZIPFS_ERROR_CODE(interp, "DEFLATE_INIT");
	Tcl_Close(interp, in);
	Tcl_DStringFree(&zpathDs);
	return TCL_ERROR;
    }

    do {
	len = Tcl_Read(in, buf, bufsize);
	if (len < 0) {
	    deflateEnd(&stream);
	    goto readErrorWithChannelOpen;
	}
	stream.avail_in = len;
	stream.next_in = (unsigned char *) buf;
	flush = Tcl_Eof(in) ? Z_FINISH : Z_NO_FLUSH;
	do {
	    stream.avail_out = sizeof(obuf);
	    stream.next_out = (unsigned char *) obuf;
	    len = deflate(&stream, flush);
	    if (len == Z_STREAM_ERROR) {
		Tcl_SetObjResult(interp, Tcl_ObjPrintf(
			"deflate error on \"%s\"", TclGetString(pathObj)));
		ZIPFS_ERROR_CODE(interp, "DEFLATE");
		deflateEnd(&stream);
		Tcl_Close(interp, in);
		Tcl_DStringFree(&zpathDs);
		return TCL_ERROR;
	    }
	    olen = sizeof(obuf) - stream.avail_out;
	    if (passwd) {
		Tcl_Size i;
		int tmp;

		for (i = 0; i < olen; i++) {
		    obuf[i] = (char) zencode(keys, crc32tab, obuf[i], tmp);
		}
	    }
	    if (olen && (Tcl_Write(out, obuf, olen) != olen)) {
		deflateEnd(&stream);
		goto writeErrorWithChannelOpen;
	    }
	    nbytecompr += olen;
	} while (stream.avail_out == 0);
    } while (flush != Z_FINISH);
    deflateEnd(&stream);

    /*
     * Work out where we've got to.
     */

    Tcl_Flush(out);
    dataEndOffset = Tcl_Tell(out);

    if (nbyte - nbytecompr <= 0) {
	/*
	 * Compressed file larger than input, write it again uncompressed.
	 */

	if (Tcl_Seek(in, 0, SEEK_SET) != 0) {
	    goto seekErr;
	}
	if (Tcl_Seek(out, dataStartOffset, SEEK_SET) != dataStartOffset) {
	seekErr:
	    Tcl_SetObjResult(interp, Tcl_ObjPrintf(
		    "seek error: %s", Tcl_PosixError(interp)));
	    Tcl_Close(interp, in);
	    Tcl_DStringFree(&zpathDs);
	    return TCL_ERROR;
	}
	nbytecompr = (passwd ? ZIP_CRYPT_HDR_LEN : 0);
	while (1) {
	    len = Tcl_Read(in, buf, bufsize);
	    if (len < 0) {
		goto readErrorWithChannelOpen;
	    } else if (len == 0) {
		break;
	    }
	    if (passwd) {
		Tcl_Size i;
		int tmp;

		for (i = 0; i < len; i++) {
		    buf[i] = (char) zencode(keys0, crc32tab, buf[i], tmp);
		}
	    }
	    if (Tcl_Write(out, buf, len) != len) {
		goto writeErrorWithChannelOpen;
	    }
	    nbytecompr += len;
	}
	compMeth = ZIP_COMPMETH_STORED;

	/*
	 * Chop off everything after this; it's the over-large compressed data
	 * and we don't know if it is going to get overwritten otherwise.
	 */

	Tcl_Flush(out);
	dataEndOffset = Tcl_Tell(out);
	Tcl_TruncateChannel(out, dataEndOffset);
    }
    Tcl_Close(interp, in);
    Tcl_DStringFree(&zpathDs);
    zpathExt = NULL;

    hPtr = Tcl_CreateHashEntry(fileHash, zpathTcl, &isNew);
    if (!isNew) {
	Tcl_SetObjResult(interp, Tcl_ObjPrintf(
		"non-unique path name \"%s\"", TclGetString(pathObj)));
	ZIPFS_ERROR_CODE(interp, "DUPLICATE_PATH");
	return TCL_ERROR;
    }

    /*
     * Remember that we've written the file (for central directory generation)
     * and generate the local (per-file) header in the space that we reserved
     * earlier.
     */

    z = AllocateZipEntry();
    Tcl_SetHashValue(hPtr, z);
    z->isEncrypted = (passwd ? 1 : 0);
    z->offset = headerStartOffset;
    z->crc32 = crc;
    z->timestamp = mtime;
    z->numBytes = nbyte;
    z->numCompressedBytes = nbytecompr;
    z->compressMethod = compMeth;
    z->name = (char *) Tcl_GetHashKey(fileHash, hPtr);

    /*
     * Write final local header information.
     */

    SerializeLocalEntryHeader(start, end, (unsigned char *) buf, z,
	    zpathlen, align);
    if (Tcl_Seek(out, headerStartOffset, SEEK_SET) != headerStartOffset) {
	Tcl_DeleteHashEntry(hPtr);
	Tcl_Free(z);
	Tcl_SetObjResult(interp, Tcl_ObjPrintf(
		"seek error: %s", Tcl_PosixError(interp)));
	return TCL_ERROR;
    }
    if (Tcl_Write(out, buf, ZIP_LOCAL_HEADER_LEN) != ZIP_LOCAL_HEADER_LEN) {
	Tcl_DeleteHashEntry(hPtr);
	Tcl_Free(z);
	Tcl_SetObjResult(interp, Tcl_ObjPrintf(
		"write error: %s", Tcl_PosixError(interp)));
	return TCL_ERROR;
    }
    Tcl_Flush(out);
    if (Tcl_Seek(out, dataEndOffset, SEEK_SET) != dataEndOffset) {
	Tcl_DeleteHashEntry(hPtr);
	Tcl_Free(z);
	Tcl_SetObjResult(interp, Tcl_ObjPrintf(
		"seek error: %s", Tcl_PosixError(interp)));
	return TCL_ERROR;
    }
    return TCL_OK;
}

/*
 *-------------------------------------------------------------------------
 *
 * ZipFSFind --
 *
 *	Worker for ZipFSMkZipOrImg() that discovers the list of files to add.
 *	Simple wrapper around [zipfs find].
 *
 *-------------------------------------------------------------------------
 */

static Tcl_Obj *
ZipFSFind(
    Tcl_Interp *interp,
    Tcl_Obj *dirRoot)
{
    Tcl_Obj *cmd[2];
    int result;

    cmd[0] = Tcl_NewStringObj("::tcl::zipfs::find", -1);
    cmd[1] = dirRoot;
    Tcl_IncrRefCount(cmd[0]);
    result = Tcl_EvalObjv(interp, 2, cmd, 0);
    Tcl_DecrRefCount(cmd[0]);
    if (result != TCL_OK) {
	return NULL;
    }
    return Tcl_GetObjResult(interp);
}

/*
 *-------------------------------------------------------------------------
 *
 * ComputeNameInArchive --
 *
 *	Helper for ZipFSMkZipOrImg() that computes what the actual name of a
 *	file in the ZIP archive should be, stripping a prefix (if appropriate)
 *	and any leading slashes. If the result is an empty string, the entry
 *	should be skipped.
 *
 * Returns:
 *	Pointer to the name (in Tcl's internal encoding), which will be in
 *	memory owned by one of the argument objects.
 *
 * Side effects:
 *	None (if Tcl_Objs have string representations)
 *
 *-------------------------------------------------------------------------
 */

static inline const char *
ComputeNameInArchive(
    Tcl_Obj *pathObj,		/* The path to the origin file */
    Tcl_Obj *directNameObj,	/* User-specified name for use in the ZIP
				 * archive */
    const char *strip,		/* A prefix to strip; may be NULL if no
				 * stripping need be done. */
    Tcl_Size slen)		/* The length of the prefix; must be 0 if no
				 * stripping need be done. */
{
    const char *name;
    Tcl_Size len;

    if (directNameObj) {
	name = TclGetString(directNameObj);
    } else {
	name = Tcl_GetStringFromObj(pathObj, &len);
	if (slen > 0) {
	    if ((len <= slen) || (strncmp(strip, name, slen) != 0)) {
		/*
		 * Guaranteed to be a NUL at the end, which will make this
		 * entry be skipped.
		 */

		return name + len;
	    }
	    name += slen;
	}
    }
    while (name[0] == '/') {
	++name;
    }
    return name;
}

/*
 *-------------------------------------------------------------------------
 *
 * ZipFSMkZipOrImg --
 *
 *	This procedure is creates a new ZIP archive file or image file given
 *	output filename, input directory of files to be archived, optional
 *	password, and optional image to be prepended to the output ZIP archive
 *	file. It's the core of the implementation of [zipfs mkzip], [zipfs
 *	mkimg], [zipfs lmkzip] and [zipfs lmkimg].
 *
 *	Tcl *always* encodes filenames in the ZIP as UTF-8. Similarly, it
 *	would always encode comments as UTF-8, if it supported comments.
 *
 * Results:
 *	A standard Tcl result.
 *
 * Side effects:
 *	A new ZIP archive file or image file is written.
 *
 *-------------------------------------------------------------------------
 */

static int
ZipFSMkZipOrImg(
    Tcl_Interp *interp,		/* Current interpreter. */
    int isImg,			/* Are we making an image? */
    Tcl_Obj *targetFile,	/* What file are we making? */
    Tcl_Obj *dirRoot,		/* What directory do we take files from? Do
				 * not specify at the same time as
				 * mappingList (one must be NULL). */
    Tcl_Obj *mappingList,	/* What files are we putting in, and with what
				 * names? Do not specify at the same time as
				 * dirRoot (one must be NULL). */
    Tcl_Obj *originFile,	/* If we're making an image, what file does
				 * the non-ZIP part of the image come from? */
    Tcl_Obj *stripPrefix,	/* Are we going to strip a prefix from
				 * filenames found beneath dirRoot? If NULL,
				 * do not strip anything (except for dirRoot
				 * itself). */
    Tcl_Obj *passwordObj)	/* The password for encoding things. NULL if
				 * there's no password protection. */
{
    Tcl_Channel out;
    int count, ret = TCL_ERROR;
    Tcl_Size pwlen = 0, slen = 0, len, i = 0;
    Tcl_Size lobjc;
    long long directoryStartOffset;
    /* The overall file offset of the start of the
     * central directory. */
    long long suffixStartOffset;/* The overall file offset of the start of the
				 * suffix of the central directory (i.e.,
				 * where this data will be written). */
    Tcl_Obj **lobjv, *list = mappingList;
    ZipEntry *z;
    Tcl_HashEntry *hPtr;
    Tcl_HashSearch search;
    Tcl_HashTable fileHash;
    char *strip = NULL, *pw = NULL, passBuf[264], buf[4096];
    unsigned char *start = (unsigned char *) buf;
    unsigned char *end = start + sizeof(buf);

    /*
     * Caller has verified that the number of arguments is correct.
     */

    passBuf[0] = 0;
    if (passwordObj != NULL) {
	pw = Tcl_GetStringFromObj(passwordObj, &pwlen);
	if (IsPasswordValid(interp, pw, pwlen) != TCL_OK) {
	    return TCL_ERROR;
	}
	if (pwlen == 0) {
	    pw = NULL;
	}
    }
    if (dirRoot != NULL) {
	list = ZipFSFind(interp, dirRoot);
	if (!list) {
	    return TCL_ERROR;
	}
    }
    Tcl_IncrRefCount(list);
    if (TclListObjLength(interp, list, &lobjc) != TCL_OK) {
	Tcl_DecrRefCount(list);
	return TCL_ERROR;
    }
    if (mappingList && (lobjc % 2)) {
	Tcl_DecrRefCount(list);
	ZIPFS_ERROR(interp, "need even number of elements");
	ZIPFS_ERROR_CODE(interp, "LIST_LENGTH");
	return TCL_ERROR;
    }
    if (lobjc == 0) {
	Tcl_DecrRefCount(list);
	ZIPFS_ERROR(interp, "empty archive");
	ZIPFS_ERROR_CODE(interp, "EMPTY");
	return TCL_ERROR;
    }
    if (TclListObjGetElements(interp, list, &lobjc, &lobjv) != TCL_OK) {
	Tcl_DecrRefCount(list);
	return TCL_ERROR;
    }
    out = Tcl_FSOpenFileChannel(interp, targetFile, "wb", 0755);
    if (out == NULL) {
	Tcl_DecrRefCount(list);
	return TCL_ERROR;
    }

    /*
     * Copy the existing contents from the image if it is an executable image.
     * Care must be taken because this might include an existing ZIP, which
     * needs to be stripped.
     */

    if (isImg) {
	ZipFile *zf, zf0;
	int isMounted = 0;
	const char *imgName;

	// TODO: normalize the origin file name
	imgName = (originFile != NULL) ? TclGetString(originFile) :
		Tcl_GetNameOfExecutable();
	if (pwlen) {
	    i = 0;
	    for (len = pwlen; len-- > 0;) {
		int ch = pw[len];

		passBuf[i] = (ch & 0x0f) | pwrot[(ch >> 4) & 0x0f];
		i++;
	    }
	    passBuf[i] = i;
	    ++i;
	    passBuf[i++] = (char) ZIP_PASSWORD_END_SIG;
	    passBuf[i++] = (char) (ZIP_PASSWORD_END_SIG >> 8);
	    passBuf[i++] = (char) (ZIP_PASSWORD_END_SIG >> 16);
	    passBuf[i++] = (char) (ZIP_PASSWORD_END_SIG >> 24);
	    passBuf[i] = '\0';
	}

	/*
	 * Check for mounted image.
	 */

	WriteLock();
	for (hPtr = Tcl_FirstHashEntry(&ZipFS.zipHash, &search); hPtr;
		hPtr = Tcl_NextHashEntry(&search)) {
	    zf = (ZipFile *) Tcl_GetHashValue(hPtr);
	    if (strcmp(zf->name, imgName) == 0) {
		isMounted = 1;
		zf->numOpen++;
		break;
	    }
	}
	Unlock();

	if (!isMounted) {
	    zf = &zf0;
	    memset(&zf0, 0, sizeof(ZipFile));
	}
	if (isMounted || ZipFSOpenArchive(interp, imgName, 0, zf) == TCL_OK) {
	    /*
	     * Copy everything up to the ZIP-related suffix.
	     */

	    if ((size_t) Tcl_Write(out, (char *) zf->data,
		    zf->passOffset) != zf->passOffset) {
		memset(passBuf, 0, sizeof(passBuf));
		Tcl_DecrRefCount(list);
		Tcl_SetObjResult(interp, Tcl_ObjPrintf(
			"write error: %s", Tcl_PosixError(interp)));
		Tcl_Close(interp, out);
		if (zf == &zf0) {
		    ZipFSCloseArchive(interp, zf);
		} else {
		    WriteLock();
		    zf->numOpen--;
		    Unlock();
		}
		return TCL_ERROR;
	    }
	    if (zf == &zf0) {
		ZipFSCloseArchive(interp, zf);
	    } else {
		WriteLock();
		zf->numOpen--;
		Unlock();
	    }
	} else {
	    /*
	     * Fall back to read it as plain file which hopefully is a static
	     * tclsh or wish binary with proper zipfs infrastructure built in.
	     */

	    if (CopyImageFile(interp, imgName, out) != TCL_OK) {
		memset(passBuf, 0, sizeof(passBuf));
		Tcl_DecrRefCount(list);
		Tcl_Close(interp, out);
		return TCL_ERROR;
	    }
	}

	/*
	 * Store the password so that the automounter can find it.
	 */

	len = strlen(passBuf);
	if (len > 0) {
	    i = Tcl_Write(out, passBuf, len);
	    if (i != len) {
		Tcl_DecrRefCount(list);
		Tcl_SetObjResult(interp, Tcl_ObjPrintf(
			"write error: %s", Tcl_PosixError(interp)));
		Tcl_Close(interp, out);
		return TCL_ERROR;
	    }
	}
	memset(passBuf, 0, sizeof(passBuf));
	Tcl_Flush(out);
    }

    /*
     * Prepare the contents of the ZIP archive.
     */

    Tcl_InitHashTable(&fileHash, TCL_STRING_KEYS);
    if (mappingList == NULL && stripPrefix != NULL) {
	strip = Tcl_GetStringFromObj(stripPrefix, &slen);
	if (!slen) {
	    strip = NULL;
	}
    }
    for (i = 0; i < lobjc; i += (mappingList ? 2 : 1)) {
	Tcl_Obj *pathObj = lobjv[i];
	const char *name = ComputeNameInArchive(pathObj,
		(mappingList ? lobjv[i + 1] : NULL), strip, slen);

	if (name[0] == '\0') {
	    continue;
	}
	if (ZipAddFile(interp, pathObj, name, out, pw, buf, sizeof(buf),
		&fileHash) != TCL_OK) {
	    goto done;
	}
    }

    /*
     * Construct the contents of the ZIP central directory.
     */

    directoryStartOffset = Tcl_Tell(out);
    count = 0;
    for (i = 0; i < lobjc; i += (mappingList ? 2 : 1)) {
	const char *name = ComputeNameInArchive(lobjv[i],
		(mappingList ? lobjv[i + 1] : NULL), strip, slen);
	Tcl_DString ds;

	hPtr = Tcl_FindHashEntry(&fileHash, name);
	if (!hPtr) {
	    continue;
	}
	z = (ZipEntry *) Tcl_GetHashValue(hPtr);

	if (Tcl_UtfToExternalDStringEx(interp, tclUtf8Encoding, z->name, TCL_INDEX_NONE, 0, &ds, NULL) != TCL_OK) {
	    ret = TCL_ERROR;
	    goto done;
	}
	name = Tcl_DStringValue(&ds);
	len = Tcl_DStringLength(&ds);
	SerializeCentralDirectoryEntry(start, end, (unsigned char *) buf,
		z, len);
	if ((Tcl_Write(out, buf, ZIP_CENTRAL_HEADER_LEN)
		!= ZIP_CENTRAL_HEADER_LEN)
		|| (Tcl_Write(out, name, len) != len)) {
	    Tcl_SetObjResult(interp, Tcl_ObjPrintf(
		    "write error: %s", Tcl_PosixError(interp)));
	    Tcl_DStringFree(&ds);
	    goto done;
	}
	Tcl_DStringFree(&ds);
	count++;
    }

    /*
     * Finalize the central directory.
     */

    Tcl_Flush(out);
    suffixStartOffset = Tcl_Tell(out);
    SerializeCentralDirectorySuffix(start, end, (unsigned char *) buf,
	    count, directoryStartOffset, suffixStartOffset);
    if (Tcl_Write(out, buf, ZIP_CENTRAL_END_LEN) != ZIP_CENTRAL_END_LEN) {
	Tcl_SetObjResult(interp, Tcl_ObjPrintf(
		"write error: %s", Tcl_PosixError(interp)));
	goto done;
    }
    Tcl_Flush(out);
    ret = TCL_OK;

  done:
    if (ret == TCL_OK) {
	ret = Tcl_Close(interp, out);
    } else {
	Tcl_Close(interp, out);
    }
    Tcl_DecrRefCount(list);
    for (hPtr = Tcl_FirstHashEntry(&fileHash, &search); hPtr;
	    hPtr = Tcl_NextHashEntry(&search)) {
	z = (ZipEntry *) Tcl_GetHashValue(hPtr);
	Tcl_Free(z);
	Tcl_DeleteHashEntry(hPtr);
    }
    Tcl_DeleteHashTable(&fileHash);
    return ret;
}

/*
 * ---------------------------------------------------------------------
 *
 * CopyImageFile --
 *
 *	A simple file copy function that is used (by ZipFSMkZipOrImg) for
 *	anything that is not an image with a ZIP appended.
 *
 * Returns:
 *	A Tcl result code.
 *
 * Side effects:
 *	Writes to an output channel.
 *
 * ---------------------------------------------------------------------
 */

static int
CopyImageFile(
    Tcl_Interp *interp,		/* For error reporting. */
    const char *imgName,	/* Where to copy from. */
    Tcl_Channel out)		/* Where to copy to; already open for writing
				 * binary data. */
{
    Tcl_WideInt i, k;
    Tcl_Size m, n;
    Tcl_Channel in;
    char buf[4096];
    const char *errMsg;

    Tcl_ResetResult(interp);
    in = Tcl_OpenFileChannel(interp, imgName, "rb", 0644);
    if (!in) {
	return TCL_ERROR;
    }

    /*
     * Get the length of the file (and exclude non-files).
     */

    i = Tcl_Seek(in, 0, SEEK_END);
    if (i == -1) {
	errMsg = "seek error";
	goto copyError;
    }
    Tcl_Seek(in, 0, SEEK_SET);

    /*
     * Copy the whole file, 8 blocks at a time (reasonably efficient). Note
     * that this totally ignores things like Windows's Alternate File Streams.
     */

    for (k = 0; k < i; k += m) {
	m = i - k;
	if (m > (Tcl_Size) sizeof(buf)) {
	    m = sizeof(buf);
	}
	n = Tcl_Read(in, buf, m);
	if (n == -1) {
	    errMsg = "read error";
	    goto copyError;
	} else if (n == 0) {
	    break;
	}
	m = Tcl_Write(out, buf, n);
	if (m != n) {
	    errMsg = "write error";
	    goto copyError;
	}
    }
    Tcl_Close(interp, in);
    return TCL_OK;

  copyError:
    Tcl_SetObjResult(interp, Tcl_ObjPrintf(
	    "%s: %s", errMsg, Tcl_PosixError(interp)));
    Tcl_Close(interp, in);
    return TCL_ERROR;
}

/*
 * ---------------------------------------------------------------------
 *
 * SerializeLocalEntryHeader, SerializeCentralDirectoryEntry,
 * SerializeCentralDirectorySuffix --
 *
 *	Create serialized forms of the structures that make up the ZIP
 *	metadata. Note that the both the local entry and the central directory
 *	entry need to have the name of the entry written directly afterwards.
 *
 *	We could write these as structs except we need to guarantee that we
 *	are writing these out as little-endian values.
 *
 * Side effects:
 *	Both update their buffer arguments, but otherwise change nothing.
 *
 * ---------------------------------------------------------------------
 */

static void
SerializeLocalEntryHeader(
    const unsigned char *start,	/* The start of writable memory. */
    const unsigned char *end,	/* The end of writable memory. */
    unsigned char *buf,		/* Where to serialize to */
    ZipEntry *z,		/* The description of what to serialize. */
    int nameLength,		/* The length of the name. */
    int align)			/* The number of alignment bytes. */
{
    ZipWriteInt(start, end, buf + ZIP_LOCAL_SIG_OFFS, ZIP_LOCAL_HEADER_SIG);
    ZipWriteShort(start, end, buf + ZIP_LOCAL_VERSION_OFFS, ZIP_MIN_VERSION);
    ZipWriteShort(start, end, buf + ZIP_LOCAL_FLAGS_OFFS, z->isEncrypted);
    ZipWriteShort(start, end, buf + ZIP_LOCAL_COMPMETH_OFFS,
	    z->compressMethod);
    ZipWriteShort(start, end, buf + ZIP_LOCAL_MTIME_OFFS,
	    ToDosTime(z->timestamp));
    ZipWriteShort(start, end, buf + ZIP_LOCAL_MDATE_OFFS,
	    ToDosDate(z->timestamp));
    ZipWriteInt(start, end, buf + ZIP_LOCAL_CRC32_OFFS, z->crc32);
    ZipWriteInt(start, end, buf + ZIP_LOCAL_COMPLEN_OFFS,
	    z->numCompressedBytes);
    ZipWriteInt(start, end, buf + ZIP_LOCAL_UNCOMPLEN_OFFS, z->numBytes);
    ZipWriteShort(start, end, buf + ZIP_LOCAL_PATHLEN_OFFS, nameLength);
    ZipWriteShort(start, end, buf + ZIP_LOCAL_EXTRALEN_OFFS, align);
}

static void
SerializeCentralDirectoryEntry(
    const unsigned char *start,	/* The start of writable memory. */
    const unsigned char *end,	/* The end of writable memory. */
    unsigned char *buf,		/* Where to serialize to */
    ZipEntry *z,		/* The description of what to serialize. */
    size_t nameLength)		/* The length of the name. */
{
    ZipWriteInt(start, end, buf + ZIP_CENTRAL_SIG_OFFS,
	    ZIP_CENTRAL_HEADER_SIG);
    ZipWriteShort(start, end, buf + ZIP_CENTRAL_VERSIONMADE_OFFS,
	    ZIP_MIN_VERSION);
    ZipWriteShort(start, end, buf + ZIP_CENTRAL_VERSION_OFFS, ZIP_MIN_VERSION);
    ZipWriteShort(start, end, buf + ZIP_CENTRAL_FLAGS_OFFS, z->isEncrypted);
    ZipWriteShort(start, end, buf + ZIP_CENTRAL_COMPMETH_OFFS,
	    z->compressMethod);
    ZipWriteShort(start, end, buf + ZIP_CENTRAL_MTIME_OFFS,
	    ToDosTime(z->timestamp));
    ZipWriteShort(start, end, buf + ZIP_CENTRAL_MDATE_OFFS,
	    ToDosDate(z->timestamp));
    ZipWriteInt(start, end, buf + ZIP_CENTRAL_CRC32_OFFS, z->crc32);
    ZipWriteInt(start, end, buf + ZIP_CENTRAL_COMPLEN_OFFS,
	    z->numCompressedBytes);
    ZipWriteInt(start, end, buf + ZIP_CENTRAL_UNCOMPLEN_OFFS, z->numBytes);
    ZipWriteShort(start, end, buf + ZIP_CENTRAL_PATHLEN_OFFS, nameLength);
    ZipWriteShort(start, end, buf + ZIP_CENTRAL_EXTRALEN_OFFS, 0);
    ZipWriteShort(start, end, buf + ZIP_CENTRAL_FCOMMENTLEN_OFFS, 0);
    ZipWriteShort(start, end, buf + ZIP_CENTRAL_DISKFILE_OFFS, 0);
    ZipWriteShort(start, end, buf + ZIP_CENTRAL_IATTR_OFFS, 0);
    ZipWriteInt(start, end, buf + ZIP_CENTRAL_EATTR_OFFS, 0);
    ZipWriteInt(start, end, buf + ZIP_CENTRAL_LOCALHDR_OFFS,
	    z->offset);
}

static void
SerializeCentralDirectorySuffix(
    const unsigned char *start,	/* The start of writable memory. */
    const unsigned char *end,	/* The end of writable memory. */
    unsigned char *buf,		/* Where to serialize to */
    int entryCount,		/* The number of entries in the directory */
    long long directoryStartOffset,
				/* The overall file offset of the start of the
				 * central directory. */
    long long suffixStartOffset)/* The overall file offset of the start of the
				 * suffix of the central directory (i.e.,
				 * where this data will be written). */
{
    ZipWriteInt(start, end, buf + ZIP_CENTRAL_END_SIG_OFFS,
	    ZIP_CENTRAL_END_SIG);
    ZipWriteShort(start, end, buf + ZIP_CENTRAL_DISKNO_OFFS, 0);
    ZipWriteShort(start, end, buf + ZIP_CENTRAL_DISKDIR_OFFS, 0);
    ZipWriteShort(start, end, buf + ZIP_CENTRAL_ENTS_OFFS, entryCount);
    ZipWriteShort(start, end, buf + ZIP_CENTRAL_TOTALENTS_OFFS, entryCount);
    ZipWriteInt(start, end, buf + ZIP_CENTRAL_DIRSIZE_OFFS,
	    suffixStartOffset - directoryStartOffset);
    ZipWriteInt(start, end, buf + ZIP_CENTRAL_DIRSTART_OFFS,
	    directoryStartOffset);
    ZipWriteShort(start, end, buf + ZIP_CENTRAL_COMMENTLEN_OFFS, 0);
}

/*
 *-------------------------------------------------------------------------
 *
 * ZipFSMkZipObjCmd, ZipFSLMkZipObjCmd --
 *
 *	These procedures are invoked to process the [zipfs mkzip] and [zipfs
 *	lmkzip] commands.  See description of ZipFSMkZipOrImg().
 *
 * Results:
 *	A standard Tcl result.
 *
 * Side effects:
 *	See description of ZipFSMkZipOrImg().
 *
 *-------------------------------------------------------------------------
 */

static int
ZipFSMkZipObjCmd(
    TCL_UNUSED(void *),
    Tcl_Interp *interp,		/* Current interpreter. */
    int objc,			/* Number of arguments. */
    Tcl_Obj *const objv[])	/* Argument objects. */
{
    Tcl_Obj *stripPrefix, *password;

    if (objc < 3 || objc > 5) {
	Tcl_WrongNumArgs(interp, 1, objv, "outfile indir ?strip? ?password?");
	return TCL_ERROR;
    }
    if (Tcl_IsSafe(interp)) {
	ZIPFS_ERROR(interp, "operation not permitted in a safe interpreter");
	ZIPFS_ERROR_CODE(interp, "SAFE_INTERP");
	return TCL_ERROR;
    }

    stripPrefix = (objc > 3 ? objv[3] : NULL);
    password = (objc > 4 ? objv[4] : NULL);
    return ZipFSMkZipOrImg(interp, 0, objv[1], objv[2], NULL, NULL,
	    stripPrefix, password);
}

static int
ZipFSLMkZipObjCmd(
    TCL_UNUSED(void *),
    Tcl_Interp *interp,		/* Current interpreter. */
    int objc,			/* Number of arguments. */
    Tcl_Obj *const objv[])	/* Argument objects. */
{
    Tcl_Obj *password;

    if (objc < 3 || objc > 4) {
	Tcl_WrongNumArgs(interp, 1, objv, "outfile inlist ?password?");
	return TCL_ERROR;
    }
    if (Tcl_IsSafe(interp)) {
	ZIPFS_ERROR(interp, "operation not permitted in a safe interpreter");
	ZIPFS_ERROR_CODE(interp, "SAFE_INTERP");
	return TCL_ERROR;
    }

    password = (objc > 3 ? objv[3] : NULL);
    return ZipFSMkZipOrImg(interp, 0, objv[1], NULL, objv[2], NULL,
	    NULL, password);
}

/*
 *-------------------------------------------------------------------------
 *
 * ZipFSMkImgObjCmd, ZipFSLMkImgObjCmd --
 *
 *	These procedures are invoked to process the [zipfs mkimg] and [zipfs
 *	lmkimg] commands.  See description of ZipFSMkZipOrImg().
 *
 * Results:
 *	A standard Tcl result.
 *
 * Side effects:
 *	See description of ZipFSMkZipOrImg().
 *
 *-------------------------------------------------------------------------
 */

static int
ZipFSMkImgObjCmd(
    TCL_UNUSED(void *),
    Tcl_Interp *interp,		/* Current interpreter. */
    int objc,			/* Number of arguments. */
    Tcl_Obj *const objv[])	/* Argument objects. */
{
    Tcl_Obj *originFile, *stripPrefix, *password;

    if (objc < 3 || objc > 6) {
	Tcl_WrongNumArgs(interp, 1, objv,
		"outfile indir ?strip? ?password? ?infile?");
	return TCL_ERROR;
    }
    if (Tcl_IsSafe(interp)) {
	ZIPFS_ERROR(interp, "operation not permitted in a safe interpreter");
	ZIPFS_ERROR_CODE(interp, "SAFE_INTERP");
	return TCL_ERROR;
    }

    originFile = (objc > 5 ? objv[5] : NULL);
    stripPrefix = (objc > 3 ? objv[3] : NULL);
    password = (objc > 4 ? objv[4] : NULL);
    return ZipFSMkZipOrImg(interp, 1, objv[1], objv[2], NULL,
	    originFile, stripPrefix, password);
}

static int
ZipFSLMkImgObjCmd(
    TCL_UNUSED(void *),
    Tcl_Interp *interp,		/* Current interpreter. */
    int objc,			/* Number of arguments. */
    Tcl_Obj *const objv[])	/* Argument objects. */
{
    Tcl_Obj *originFile, *password;

    if (objc < 3 || objc > 5) {
	Tcl_WrongNumArgs(interp, 1, objv, "outfile inlist ?password? ?infile?");
	return TCL_ERROR;
    }
    if (Tcl_IsSafe(interp)) {
	ZIPFS_ERROR(interp, "operation not permitted in a safe interpreter");
	ZIPFS_ERROR_CODE(interp, "SAFE_INTERP");
	return TCL_ERROR;
    }

    originFile = (objc > 4 ? objv[4] : NULL);
    password = (objc > 3 ? objv[3] : NULL);
    return ZipFSMkZipOrImg(interp, 1, objv[1], NULL, objv[2],
	    originFile, NULL, password);
}

/*
 *-------------------------------------------------------------------------
 *
 * ZipFSCanonicalObjCmd --
 *
 *	This procedure is invoked to process the [zipfs canonical] command.
 *	It returns the canonical name for a file within zipfs
 *
 * Results:
 *	Always TCL_OK provided the right number of arguments are supplied.
 *
 * Side effects:
 *	None.
 *
 *-------------------------------------------------------------------------
 */

static int
ZipFSCanonicalObjCmd(
    TCL_UNUSED(void *),
    Tcl_Interp *interp,		/* Current interpreter. */
    int objc,			/* Number of arguments. */
    Tcl_Obj *const objv[])	/* Argument objects. */
{
    const char *mntPoint = NULL;
    Tcl_DString dsPath, dsMount;

    if (objc < 2 || objc > 3) {
	Tcl_WrongNumArgs(interp, 1, objv, "?mountpoint? filename");
	return TCL_ERROR;
    }

    Tcl_DStringInit(&dsPath);
    Tcl_DStringInit(&dsMount);

    if (objc == 2) {
	mntPoint = ZIPFS_VOLUME;
    } else {
	if (NormalizeMountPoint(interp, Tcl_GetString(objv[1]), &dsMount) != TCL_OK) {
	    return TCL_ERROR;
	}
	mntPoint = Tcl_DStringValue(&dsMount);
    }
    (void)MapPathToZipfs(interp,
			 mntPoint,
			 Tcl_GetString(objv[objc - 1]),
			 &dsPath);
    Tcl_SetObjResult(interp, Tcl_DStringToObj(&dsPath));
    return TCL_OK;
}

/*
 *-------------------------------------------------------------------------
 *
 * ZipFSExistsObjCmd --
 *
 *	This procedure is invoked to process the [zipfs exists] command.  It
 *	tests for the existence of a file in the ZIP filesystem and places a
 *	boolean into the interp's result.
 *
 * Results:
 *	Always TCL_OK provided the right number of arguments are supplied.
 *
 * Side effects:
 *	None.
 *
 *-------------------------------------------------------------------------
 */

static int
ZipFSExistsObjCmd(
    TCL_UNUSED(void *),
    Tcl_Interp *interp,		/* Current interpreter. */
    int objc,			/* Number of arguments. */
    Tcl_Obj *const objv[])	/* Argument objects. */
{
    char *filename;
    int exists;

    if (objc != 2) {
	Tcl_WrongNumArgs(interp, 1, objv, "filename");
	return TCL_ERROR;
    }

    filename = TclGetString(objv[1]);

    ReadLock();
    exists = ZipFSLookup(filename) != NULL;
    if (!exists) {
	/* An ancestor directory of a file ? */
	exists = ContainsMountPoint(filename, -1);
    }

    Unlock();

    Tcl_SetObjResult(interp, Tcl_NewBooleanObj(exists));
    return TCL_OK;
}

/*
 *-------------------------------------------------------------------------
 *
 * ZipFSInfoObjCmd --
 *
 *	This procedure is invoked to process the [zipfs info] command.  On
 *	success, it returns a Tcl list made up of name of ZIP archive file,
 *	size uncompressed, size compressed, and archive offset of a file in
 *	the ZIP filesystem.
 *
 * Results:
 *	A standard Tcl result.
 *
 * Side effects:
 *	None.
 *
 *-------------------------------------------------------------------------
 */

static int
ZipFSInfoObjCmd(
    TCL_UNUSED(void *),
    Tcl_Interp *interp,		/* Current interpreter. */
    int objc,			/* Number of arguments. */
    Tcl_Obj *const objv[])	/* Argument objects. */
{
    char *filename;
    ZipEntry *z;
    int ret;

    if (objc != 2) {
	Tcl_WrongNumArgs(interp, 1, objv, "filename");
	return TCL_ERROR;
    }
    filename = TclGetString(objv[1]);
    ReadLock();
    z = ZipFSLookup(filename);
    if (z) {
	Tcl_Obj *result = Tcl_GetObjResult(interp);

	Tcl_ListObjAppendElement(interp, result,
		Tcl_NewStringObj(z->zipFilePtr->name, -1));
	Tcl_ListObjAppendElement(interp, result,
		Tcl_NewWideIntObj(z->numBytes));
	Tcl_ListObjAppendElement(interp, result,
		Tcl_NewWideIntObj(z->numCompressedBytes));
	Tcl_ListObjAppendElement(interp, result, Tcl_NewWideIntObj(z->offset));
	ret = TCL_OK;
    } else {
	Tcl_SetErrno(ENOENT);
	if (interp) {
	    Tcl_SetObjResult(interp, Tcl_ObjPrintf(
		    "path \"%s\" not found in any zipfs volume",
		    filename));
	}
	ret = TCL_ERROR;
    }
    Unlock();
    return ret;
}

/*
 *-------------------------------------------------------------------------
 *
 * ZipFSListObjCmd --
 *
 *	This procedure is invoked to process the [zipfs list] command.	 On
 *	success, it returns a Tcl list of files of the ZIP filesystem which
 *	match a search pattern (glob or regexp).
 *
 * Results:
 *	A standard Tcl result.
 *
 * Side effects:
 *	None.
 *
 *-------------------------------------------------------------------------
 */

static int
ZipFSListObjCmd(
    TCL_UNUSED(void *),
    Tcl_Interp *interp,		/* Current interpreter. */
    int objc,			/* Number of arguments. */
    Tcl_Obj *const objv[])	/* Argument objects. */
{
    char *pattern = NULL;
    Tcl_RegExp regexp = NULL;
    Tcl_HashEntry *hPtr;
    Tcl_HashSearch search;
    Tcl_Obj *result = Tcl_GetObjResult(interp);
    const char *options[] = {"-glob", "-regexp", NULL};
    enum list_options { OPT_GLOB, OPT_REGEXP };

    /*
     * Parse arguments.
     */

    if (objc > 3) {
	Tcl_WrongNumArgs(interp, 1, objv, "?(-glob|-regexp)? ?pattern?");
	return TCL_ERROR;
    }
    if (objc == 3) {
	int idx;

	if (Tcl_GetIndexFromObj(interp, objv[1], options, "option",
		0, &idx) != TCL_OK) {
	    return TCL_ERROR;
	}
	switch (idx) {
	case OPT_GLOB:
	    pattern = TclGetString(objv[2]);
	    break;
	case OPT_REGEXP:
	    regexp = Tcl_RegExpCompile(interp, TclGetString(objv[2]));
	    if (!regexp) {
		return TCL_ERROR;
	    }
	    break;
	}
    } else if (objc == 2) {
	pattern = TclGetString(objv[1]);
    }

    /*
     * Scan for matching entries.
     */

    ReadLock();
    if (pattern) {
	for (hPtr = Tcl_FirstHashEntry(&ZipFS.fileHash, &search);
		hPtr != NULL; hPtr = Tcl_NextHashEntry(&search)) {
	    ZipEntry *z = (ZipEntry *) Tcl_GetHashValue(hPtr);

	    if (Tcl_StringMatch(z->name, pattern)) {
		Tcl_ListObjAppendElement(interp, result,
			Tcl_NewStringObj(z->name, -1));
	    }
	}
    } else if (regexp) {
	for (hPtr = Tcl_FirstHashEntry(&ZipFS.fileHash, &search);
		hPtr; hPtr = Tcl_NextHashEntry(&search)) {
	    ZipEntry *z = (ZipEntry *) Tcl_GetHashValue(hPtr);

	    if (Tcl_RegExpExec(interp, regexp, z->name, z->name)) {
		Tcl_ListObjAppendElement(interp, result,
			Tcl_NewStringObj(z->name, -1));
	    }
	}
    } else {
	for (hPtr = Tcl_FirstHashEntry(&ZipFS.fileHash, &search);
		hPtr; hPtr = Tcl_NextHashEntry(&search)) {
	    ZipEntry *z = (ZipEntry *) Tcl_GetHashValue(hPtr);

	    Tcl_ListObjAppendElement(interp, result,
		    Tcl_NewStringObj(z->name, -1));
	}
    }
    Unlock();
    return TCL_OK;
}

/*
 *-------------------------------------------------------------------------
 *
 * TclZipfs_TclLibrary --
 *
 *	This procedure gets (and possibly finds) the root that Tcl's library
 *	files are mounted under.
 *
 * Results:
 *	A Tcl object holding the location (with zero refcount), or NULL if no
 *	Tcl library can be found.
 *
 * Side effects:
 *	May initialise the cache of where such library files are to be found.
 *	This cache is never cleared.
 *
 *-------------------------------------------------------------------------
 */

/* Utility routine to centralize housekeeping */
static Tcl_Obj *
ScriptLibrarySetup(
    const char *dirName)
{
    Tcl_Obj *libDirObj = Tcl_NewStringObj(dirName, -1);
    Tcl_Obj *subDirObj, *searchPathObj;

    TclNewLiteralStringObj(subDirObj, "encoding");
    Tcl_IncrRefCount(subDirObj);
    TclNewObj(searchPathObj);
    Tcl_ListObjAppendElement(NULL, searchPathObj,
	    Tcl_FSJoinToPath(libDirObj, 1, &subDirObj));
    Tcl_DecrRefCount(subDirObj);
    Tcl_IncrRefCount(searchPathObj);
    Tcl_SetEncodingSearchPath(searchPathObj);
    Tcl_DecrRefCount(searchPathObj);
    return libDirObj;
}

Tcl_Obj *
TclZipfs_TclLibrary(void)
{
    Tcl_Obj *vfsInitScript;
    int found;
#if (defined(_WIN32) || defined(__CYGWIN__)) && !defined(STATIC_BUILD)
#   define LIBRARY_SIZE	    64
    HMODULE hModule;
    WCHAR wName[MAX_PATH + LIBRARY_SIZE];
    char dllName[(MAX_PATH + LIBRARY_SIZE) * 3];
#endif /* _WIN32 */

    /*
     * Use the cached value if that has been set; we don't want to repeat the
     * searching and mounting.
     */

    if (zipfs_literal_tcl_library) {
	return ScriptLibrarySetup(zipfs_literal_tcl_library);
    }

    /*
     * Look for the library file system within the executable.
     */

    vfsInitScript = Tcl_NewStringObj(ZIPFS_APP_MOUNT "/tcl_library/init.tcl",
	    -1);
    Tcl_IncrRefCount(vfsInitScript);
    found = Tcl_FSAccess(vfsInitScript, F_OK);
    Tcl_DecrRefCount(vfsInitScript);
    if (found == TCL_OK) {
	zipfs_literal_tcl_library = ZIPFS_APP_MOUNT "/tcl_library";
	return ScriptLibrarySetup(zipfs_literal_tcl_library);
    }

    /*
     * Look for the library file system within the DLL/shared library.  Note
     * that we must mount the zip file and dll before releasing to search.
     */

#if !defined(STATIC_BUILD)
#if defined(_WIN32) || defined(__CYGWIN__)
    hModule = (HMODULE)TclWinGetTclInstance();
    GetModuleFileNameW(hModule, wName, MAX_PATH);
#ifdef __CYGWIN__
    cygwin_conv_path(3, wName, dllName, sizeof(dllName));
#else
    WideCharToMultiByte(CP_UTF8, 0, wName, -1, dllName, sizeof(dllName), NULL, NULL);
#endif

    if (ZipfsAppHookFindTclInit(dllName) == TCL_OK) {
	return ScriptLibrarySetup(zipfs_literal_tcl_library);
    }
#elif !defined(NO_DLFCN_H)
    Dl_info dlinfo;
    if (dladdr((const void *)TclZipfs_TclLibrary, &dlinfo) && (dlinfo.dli_fname != NULL)
	    && (ZipfsAppHookFindTclInit(dlinfo.dli_fname) == TCL_OK)) {
	return ScriptLibrarySetup(zipfs_literal_tcl_library);
    }
#else
    if (ZipfsAppHookFindTclInit(CFG_RUNTIME_LIBDIR "/" CFG_RUNTIME_DLLFILE) == TCL_OK) {
	return ScriptLibrarySetup(zipfs_literal_tcl_library);
    }
#endif /* _WIN32 */
#endif /* !defined(STATIC_BUILD) */

    /*
     * If anything set the cache (but subsequently failed) go with that
     * anyway.
     */

    if (zipfs_literal_tcl_library) {
	return ScriptLibrarySetup(zipfs_literal_tcl_library);
    }
    return NULL;
}

/*
 *-------------------------------------------------------------------------
 *
 * ZipFSTclLibraryObjCmd --
 *
 *	This procedure is invoked to process the
 *	[::tcl::zipfs::tcl_library_init] command, usually called during the
 *	execution of Tcl's interpreter startup. It returns the root that Tcl's
 *	library files are mounted under.
 *
 * Results:
 *	A standard Tcl result.
 *
 * Side effects:
 *	May initialise the cache of where such library files are to be found.
 *	This cache is never cleared.
 *
 *-------------------------------------------------------------------------
 */

static int
ZipFSTclLibraryObjCmd(
    TCL_UNUSED(void *),
    Tcl_Interp *interp,		/* Current interpreter. */
    TCL_UNUSED(int) /*objc*/,
    TCL_UNUSED(Tcl_Obj *const *)) /*objv*/
{
    if (!Tcl_IsSafe(interp)) {
	Tcl_Obj *pResult = TclZipfs_TclLibrary();

	if (!pResult) {
	    TclNewObj(pResult);
	}
	Tcl_SetObjResult(interp, pResult);
    }
    return TCL_OK;
}

/*
 *-------------------------------------------------------------------------
 *
 * ZipChannelClose --
 *
 *	This function is called to close a channel.
 *
 * Results:
 *	Always TCL_OK.
 *
 * Side effects:
 *	Resources are free'd.
 *
 *-------------------------------------------------------------------------
 */

static int
ZipChannelClose(
    void *instanceData,
    TCL_UNUSED(Tcl_Interp *),
    int flags)
{
    ZipChannel *info = (ZipChannel *) instanceData;

    if ((flags & (TCL_CLOSE_READ | TCL_CLOSE_WRITE)) != 0) {
	return EINVAL;
    }

    if (info->isEncrypted) {
	info->isEncrypted = 0;
	memset(info->keys, 0, sizeof(info->keys));
    }
    WriteLock();
    if (ZipChannelWritable(info)) {
	/*
	 * Copy channel data back into original file in archive.
	 */
	ZipEntry *z = info->zipEntryPtr;
	assert(info->ubufToFree && info->ubuf);
	unsigned char *newdata;
	newdata = (unsigned char *)Tcl_AttemptRealloc(
	    info->ubufToFree,
	    info->numBytes ? info->numBytes : 1); /* Bug [23dd83ce7c] */
	if (newdata == NULL) {
	    /* Could not reallocate, keep existing buffer */
	    newdata = info->ubufToFree;
	}
	info->ubufToFree = NULL; /* Now newdata! */
	info->ubuf = NULL;
	info->ubufSize = 0;

	/* Replace old content */
	if (z->data) {
	    Tcl_Free(z->data);
	}
	z->data = newdata; /* May be NULL when ubufToFree was NULL */
	z->numBytes = z->numCompressedBytes = info->numBytes;
	assert(z->data || z->numBytes == 0);
	z->compressMethod = ZIP_COMPMETH_STORED;
	z->timestamp = time(NULL);
	z->isDirectory = 0;
	z->isEncrypted = 0;
	z->offset = 0;
	z->crc32 = 0;
    }
    info->zipFilePtr->numOpen--;
    Unlock();
    if (info->ubufToFree) {
	assert(info->ubuf);
	Tcl_Free(info->ubufToFree);
	info->ubuf = NULL;
	info->ubufToFree = NULL;
	info->ubufSize = 0;
    }
    Tcl_Free(info);
    return TCL_OK;
}

/*
 *-------------------------------------------------------------------------
 *
 * ZipChannelRead --
 *
 *	This function is called to read data from channel.
 *
 * Results:
 *	Number of bytes read or -1 on error with error number set.
 *
 * Side effects:
 *	Data is read and file pointer is advanced.
 *
 *-------------------------------------------------------------------------
 */

static int
ZipChannelRead(
    void *instanceData,
    char *buf,
    int toRead,
    int *errloc)
{
    ZipChannel *info = (ZipChannel *) instanceData;
    Tcl_Size nextpos;

    if (info->isDirectory < 0) {
	/*
	 * Special case: when executable combined with ZIP archive file read
	 * data in front of ZIP, i.e. the executable itself.
	 */

	nextpos = info->cursor + toRead;
	if ((size_t)nextpos > info->zipFilePtr->baseOffset) {
	    toRead = info->zipFilePtr->baseOffset - info->cursor;
	    nextpos = info->zipFilePtr->baseOffset;
	}
	if (toRead == 0) {
	    return 0;
	}
	memcpy(buf, info->zipFilePtr->data, toRead);
	info->cursor = nextpos;
	*errloc = 0;
	return toRead;
    }
    if (info->isDirectory) {
	*errloc = EISDIR;
	return -1;
    }
    nextpos = info->cursor + toRead;
    if (nextpos > info->numBytes) {
	toRead = info->numBytes - info->cursor;
	nextpos = info->numBytes;
    }
    if (toRead == 0) {
	return 0;
    }
    if (info->isEncrypted) {
	int i;
	/*
	 * TODO - when is this code ever exercised? Cannot reach it from
	 * tests. In particular, decryption is always done at channel open
	 * to allow for seeks and random reads.
	 */
	for (i = 0; i < toRead; i++) {
	    int ch = info->ubuf[i + info->cursor];

	    buf[i] = zdecode(info->keys, crc32tab, ch);
	}
    } else {
	memcpy(buf, info->ubuf + info->cursor, toRead);
    }
    info->cursor = nextpos;
    *errloc = 0;
    return toRead;
}

/*
 *-------------------------------------------------------------------------
 *
 * ZipChannelWrite --
 *
 *	This function is called to write data into channel.
 *
 * Results:
 *	Number of bytes written or -1 on error with error number set.
 *
 * Side effects:
 *	Data is written and file pointer is advanced.
 *
 *-------------------------------------------------------------------------
 */

static int
ZipChannelWrite(
    void *instanceData,
    const char *buf,
    int toWrite,
    int *errloc)
{
    ZipChannel *info = (ZipChannel *) instanceData;
    unsigned long nextpos;

    if (!ZipChannelWritable(info)) {
	*errloc = EINVAL;
	return -1;
    }

    assert(info->ubuf == info->ubufToFree);
    assert(info->ubufToFree && info->ubufSize > 0);
    assert(info->ubufSize <= info->maxWrite);
    assert(info->numBytes <= info->ubufSize);
    assert(info->cursor <= info->numBytes);

    if (toWrite == 0) {
	*errloc = 0;
	return 0;
    }

    if (info->mode & O_APPEND) {
	info->cursor = info->numBytes;
    }

    if (toWrite > (info->maxWrite - info->cursor)) {
	/* File would grow beyond max size permitted */
	/* Don't do partial writes in error case. Or should we? */
	*errloc = EFBIG;
	return -1;
    }

    if (toWrite > (info->ubufSize - info->cursor)) {
	/* grow the buffer. We have already checked will not exceed maxWrite */
	Tcl_Size needed = info->cursor + toWrite;
	/* Tack on a bit for future growth. */
	if (needed < (info->maxWrite - needed/2)) {
	    needed += needed / 2;
	} else {
	    needed = info->maxWrite;
	}
	unsigned char *newBuf =
	    (unsigned char *)Tcl_AttemptRealloc(info->ubufToFree, needed);
	if (newBuf == NULL) {
	    *errloc = ENOMEM;
	    return -1;
	}
	info->ubufToFree = newBuf;
	info->ubuf = info->ubufToFree;
	info->ubufSize = needed;
    }
    nextpos = info->cursor + toWrite;
    memcpy(info->ubuf + info->cursor, buf, toWrite);
    info->cursor = nextpos;
    if (info->cursor > info->numBytes) {
	info->numBytes = info->cursor;
    }
    *errloc = 0;
    return toWrite;
}

/*
 *-------------------------------------------------------------------------
 *
 * ZipChannelSeek/ZipChannelWideSeek --
 *
 *	This function is called to position file pointer of channel.
 *
 * Results:
 *	New file position or -1 on error with error number set.
 *
 * Side effects:
 *	File pointer is repositioned according to offset and mode.
 *
 *-------------------------------------------------------------------------
 */

static long long
ZipChannelWideSeek(
    void *instanceData,
    long long offset,
    int mode,
    int *errloc)
{
    ZipChannel *info = (ZipChannel *) instanceData;
    Tcl_Size end;

    if (!ZipChannelWritable(info) && (info->isDirectory < 0)) {
	/*
	 * Special case: when executable combined with ZIP archive file, seek
	 * within front of ZIP, i.e. the executable itself.
	 */
	end = info->zipFilePtr->baseOffset;
    } else if (info->isDirectory) {
	*errloc = EINVAL;
	return -1;
    } else {
	end = info->numBytes;
    }
    switch (mode) {
    case SEEK_CUR:
	offset += info->cursor;
	break;
    case SEEK_END:
	offset += end;
	break;
    case SEEK_SET:
	break;
    default:
	*errloc = EINVAL;
	return -1;
    }
    if (offset < 0 || offset > TCL_SIZE_MAX) {
	*errloc = EINVAL;
	return -1;
    }
    if (ZipChannelWritable(info)) {
	if (offset > info->maxWrite) {
	    *errloc = EINVAL;
	    return -1;
	}
	if (offset > info->numBytes) {
	    info->numBytes = offset;
	}
    } else if (offset > end) {
	*errloc = EINVAL;
	return -1;
    }
    info->cursor = (Tcl_Size) offset;
    return info->cursor;
}

/*
 *-------------------------------------------------------------------------
 *
 * ZipChannelWatchChannel --
 *
 *	This function is called for event notifications on channel. Does
 *	nothing.
 *
 * Results:
 *	None.
 *
 * Side effects:
 *	None.
 *
 *-------------------------------------------------------------------------
 */

static void
ZipChannelWatchChannel(
    TCL_UNUSED(void *),
    TCL_UNUSED(int) /*mask*/)
{
    return;
}

/*
 *-------------------------------------------------------------------------
 *
 * ZipChannelGetFile --
 *
 *	This function is called to retrieve OS handle for channel.
 *
 * Results:
 *	Always TCL_ERROR since there's never an OS handle for a file within a
 *	ZIP archive.
 *
 * Side effects:
 *	None.
 *
 *-------------------------------------------------------------------------
 */

static int
ZipChannelGetFile(
    TCL_UNUSED(void *),
    TCL_UNUSED(int) /*direction*/,
    TCL_UNUSED(void **) /*handlePtr*/)
{
    return TCL_ERROR;
}

/*
 *-------------------------------------------------------------------------
 *
 * ZipChannelOpen --
 *
 *	This function opens a Tcl_Channel on a file from a mounted ZIP archive
 *	according to given open mode (already parsed by caller).
 *
 * Results:
 *	Tcl_Channel on success, or NULL on error.
 *
 * Side effects:
 *	Memory is allocated, the file from the ZIP archive is uncompressed.
 *
 *-------------------------------------------------------------------------
 */

static Tcl_Channel
ZipChannelOpen(
    Tcl_Interp *interp,		/* Current interpreter. */
    char *filename,		/* What are we opening. */
    int mode)			/* O_WRONLY O_RDWR O_TRUNC flags */
{
    ZipEntry *z;
    ZipChannel *info;
    int flags = 0;
    char cname[128];

    int wr = (mode & (O_WRONLY | O_RDWR)) != 0;

    /* Check for unsupported modes. */

    if ((ZipFS.wrmax <= 0) && wr) {
	Tcl_SetErrno(EACCES);
	if (interp) {
	    Tcl_SetObjResult(interp, Tcl_ObjPrintf(
		    "writes not permitted: %s",
		    Tcl_PosixError(interp)));
	}
	return NULL;
    }

    if ((mode & (O_APPEND|O_TRUNC)) && !wr) {
	Tcl_SetErrno(EINVAL);
	if (interp) {
	    Tcl_SetObjResult(interp, Tcl_ObjPrintf(
		    "Invalid flags 0x%x. O_APPEND and "
		    "O_TRUNC require write access: %s",
		    mode, Tcl_PosixError(interp)));
	}
	return NULL;
    }

    /*
     * Is the file there?
     */

    WriteLock();
    z = ZipFSLookup(filename);
    if (!z) {
	Tcl_SetErrno(wr ? ENOTSUP : ENOENT);
	if (interp) {
	    Tcl_SetObjResult(interp, Tcl_ObjPrintf(
		    "file \"%s\" not %s: %s",
		    filename, wr ? "created" : "found",
		    Tcl_PosixError(interp)));
	}
	goto error;
    }

    if (z->numBytes < 0 || z->numCompressedBytes < 0 ||
	    z->offset >= z->zipFilePtr->length) {
	/* Normally this should only happen for zip64. */
	ZIPFS_ERROR(interp, "file size error (may be zip64)");
	ZIPFS_ERROR_CODE(interp, "FILE_SIZE");
	goto error;
    }

    /* Do we support opening the file that way? */

    if (wr && z->isDirectory) {
	Tcl_SetErrno(EISDIR);
	if (interp) {
	    Tcl_SetObjResult(interp, Tcl_ObjPrintf(
		    "unsupported file type: %s",
		    Tcl_PosixError(interp)));
	}
	goto error;
    }
    if ((z->compressMethod != ZIP_COMPMETH_STORED)
	    && (z->compressMethod != ZIP_COMPMETH_DEFLATED)) {
	ZIPFS_ERROR(interp, "unsupported compression method");
	ZIPFS_ERROR_CODE(interp, "COMP_METHOD");
	goto error;
    }
    if (wr) {
	if ((mode & O_TRUNC) == 0 && !z->data && (z->numBytes > ZipFS.wrmax)) {
	    Tcl_SetErrno(EFBIG);
	    ZIPFS_POSIX_ERROR(interp, "file size exceeds max writable");
	    goto error;
	}
	flags = TCL_WRITABLE;
	if (mode & O_RDWR) {
	    flags |= TCL_READABLE;
	}
    } else {
	/* Read-only */
	flags |= TCL_READABLE;
    }

    if (z->isEncrypted) {
	if (z->numCompressedBytes < ZIP_CRYPT_HDR_LEN) {
	    ZIPFS_ERROR(interp,
			"decryption failed: truncated decryption header");
	    ZIPFS_ERROR_CODE(interp, "DECRYPT");
	    goto error;
	}
	if (z->zipFilePtr->passBuf[0] == 0) {
	    ZIPFS_ERROR(interp, "decryption failed - no password provided");
	    ZIPFS_ERROR_CODE(interp, "DECRYPT");
	    goto error;
	}
    }

    info = AllocateZipChannel(interp);
    if (!info) {
	goto error;
    }
    info->zipFilePtr = z->zipFilePtr;
    info->zipEntryPtr = z;
    if (wr) {
	/* Set up a writable channel. */

	if (InitWritableChannel(interp, info, z, mode) == TCL_ERROR) {
	    Tcl_Free(info);
	    goto error;
	}
    } else if (z->data) {
	/* Set up a readable channel for direct data. */

	info->numBytes = z->numBytes;
	info->ubuf = z->data;
	info->ubufToFree = NULL; /* Not dynamically allocated */
	info->ubufSize = 0;
    } else {
	/*
	 * Set up a readable channel.
	 */

	if (InitReadableChannel(interp, info, z) == TCL_ERROR) {
	    Tcl_Free(info);
	    goto error;
	}
    }

    if (z->crc32) {
	if (!(z->flags & ZE_F_CRC_COMPARED)) {
	    int crc = crc32(0, NULL, info->numBytes);
	    crc = crc32(crc, info->ubuf, info->numBytes);
	    z->flags |= ZE_F_CRC_COMPARED;
	    if (crc == z->crc32) {
		z->flags |= ZE_F_CRC_CORRECT;
	    }
	}
	if (!(z->flags & ZE_F_CRC_CORRECT)) {
	    ZIPFS_ERROR(interp, "invalid CRC");
	    ZIPFS_ERROR_CODE(interp, "CRC_FAILED");
	    if (info->ubufToFree) {
		Tcl_Free(info->ubufToFree);
		info->ubufSize = 0;
	    }
	    Tcl_Free(info);
	    goto error;
	}
    }

    /*
     * Wrap the ZipChannel into a Tcl_Channel.
     */

    snprintf(cname, sizeof(cname), "zipfs_%" TCL_Z_MODIFIER "x_%d", z->offset,
	    ZipFS.idCount++);
    z->zipFilePtr->numOpen++;
    Unlock();
    return Tcl_CreateChannel(&ZipChannelType, cname, info, flags);

  error:
    Unlock();
    return NULL;
}

/*
 *-------------------------------------------------------------------------
 *
 * InitWritableChannel --
 *
 *	Assistant for ZipChannelOpen() that sets up a writable channel. It's
 *	up to the caller to actually register the channel.
 *
 * Returns:
 *	Tcl result code.
 *
 * Side effects:
 *	Allocates memory for the implementation of the channel. Writes to the
 *	interpreter's result on error.
 *
 *-------------------------------------------------------------------------
 */

static int
InitWritableChannel(
    Tcl_Interp *interp,		/* Current interpreter, or NULL (when errors
				 * will be silent). */
    ZipChannel *info,		/* The channel to set up. */
    ZipEntry *z,		/* The zipped file that the channel will write
				 * to. */
    int mode)			/* O_APPEND, O_TRUNC */
{
    int i, ch;
    unsigned char *cbuf = NULL;

    /*
     * Set up a writable channel.
     */

    info->mode = mode;
    info->maxWrite = ZipFS.wrmax;

    info->ubufSize = z->numBytes ? z->numBytes : 1;
    info->ubufToFree = (unsigned char *)Tcl_AttemptAlloc(info->ubufSize);
    info->ubuf = info->ubufToFree;
    if (info->ubufToFree == NULL) {
	goto memoryError;
    }

    if (z->isEncrypted) {
	assert(z->numCompressedBytes >= ZIP_CRYPT_HDR_LEN); /* caller should have checked*/
	if (DecodeCryptHeader(interp, z, info->keys,
		z->zipFilePtr->data + z->offset) != TCL_OK) {
	    goto error_cleanup;
	}
    }

    if (mode & O_TRUNC) {
	/*
	 * Truncate; nothing there.
	 */

	info->numBytes = 0;
	z->crc32 = 0; /* Truncated, CRC no longer applicable */
    } else if (z->data) {
	/*
	 * Already got uncompressed data.
	 */
	assert(info->ubufSize >= z->numBytes);
	memcpy(info->ubuf, z->data, z->numBytes);
	info->numBytes = z->numBytes;
    } else {
	/*
	 * Need to uncompress the existing data.
	 */

	unsigned char *zbuf = z->zipFilePtr->data + z->offset;

	if (z->isEncrypted) {
	    zbuf += ZIP_CRYPT_HDR_LEN;
	}

	if (z->compressMethod == ZIP_COMPMETH_DEFLATED) {
	    z_stream stream;
	    int err;

	    memset(&stream, 0, sizeof(z_stream));
	    stream.zalloc = Z_NULL;
	    stream.zfree = Z_NULL;
	    stream.opaque = Z_NULL;
	    stream.avail_in = z->numCompressedBytes;
	    if (z->isEncrypted) {
		unsigned int j;

		/* Min length ZIP_CRYPT_HDR_LEN for keys should already been checked. */
		assert(stream.avail_in >= ZIP_CRYPT_HDR_LEN);

		stream.avail_in -= ZIP_CRYPT_HDR_LEN;
		cbuf = (unsigned char *) Tcl_AttemptAlloc(stream.avail_in ? stream.avail_in : 1);
		if (!cbuf) {
		    goto memoryError;
		}
		for (j = 0; j < stream.avail_in; j++) {
		    ch = zbuf[j];
		    cbuf[j] = zdecode(info->keys, crc32tab, ch);
		}
		stream.next_in = cbuf;
	    } else {
		stream.next_in = zbuf;
	    }
	    stream.next_out = info->ubuf;
	    stream.avail_out = info->ubufSize;
	    if (inflateInit2(&stream, -15) != Z_OK) {
		goto corruptionError;
	    }
	    err = inflate(&stream, Z_SYNC_FLUSH);
	    inflateEnd(&stream);
	    if ((err != Z_STREAM_END) &&
		    ((err != Z_OK) || (stream.avail_in != 0))) {
		goto corruptionError;
	    }
	    /* Even if decompression succeeded, counts should be as expected */
	    if ((int) stream.total_out != z->numBytes) {
		goto corruptionError;
	    }
	    info->numBytes = z->numBytes;
	    if (cbuf) {
		Tcl_Free(cbuf);
	    }
	} else if (z->isEncrypted) {
	    /*
	     * Need to decrypt some otherwise-simple stored data.
	     */
	    if (z->numCompressedBytes <= ZIP_CRYPT_HDR_LEN ||
		    (z->numCompressedBytes - ZIP_CRYPT_HDR_LEN) != z->numBytes) {
		goto corruptionError;
	    }
	    int len = z->numCompressedBytes - ZIP_CRYPT_HDR_LEN;
	    assert(len <= info->ubufSize);
	    for (i = 0; i < len; i++) {
		ch = zbuf[i];
		info->ubuf[i] = zdecode(info->keys, crc32tab, ch);
	    }
	    info->numBytes = len;
	} else {
	    /*
	     * Simple stored data. Copy into our working buffer.
	     */
	    assert(info->ubufSize >= z->numBytes);
	    memcpy(info->ubuf, zbuf, z->numBytes);
	    info->numBytes = z->numBytes;
	}
	memset(info->keys, 0, sizeof(info->keys));
    }
    if (mode & O_APPEND) {
	info->cursor = info->numBytes;
    }

    return TCL_OK;

  memoryError:
    ZIPFS_MEM_ERROR(interp);
    goto error_cleanup;

  corruptionError:
    if (cbuf) {
	memset(info->keys, 0, sizeof(info->keys));
	Tcl_Free(cbuf);
    }
    ZIPFS_ERROR(interp, "decompression error");
    ZIPFS_ERROR_CODE(interp, "CORRUPT");

  error_cleanup:
    if (info->ubufToFree) {
	Tcl_Free(info->ubufToFree);
	info->ubufToFree = NULL;
	info->ubuf = NULL;
	info->ubufSize = 0;
    }
    return TCL_ERROR;
}

/*
 *-------------------------------------------------------------------------
 *
 * InitReadableChannel --
 *
 *	Assistant for ZipChannelOpen() that sets up a readable channel. It's
 *	up to the caller to actually register the channel. Caller should have
 *	validated the passed ZipEntry (byte counts in particular)
 *
 * Returns:
 *	Tcl result code.
 *
 * Side effects:
 *	Allocates memory for the implementation of the channel. Writes to the
 *	interpreter's result on error.
 *
 *-------------------------------------------------------------------------
 */

static int
InitReadableChannel(
    Tcl_Interp *interp,		/* Current interpreter, or NULL (when errors
				 * will be silent). */
    ZipChannel *info,		/* The channel to set up. */
    ZipEntry *z)		/* The zipped file that the channel will read
				 * from. */
{
    unsigned char *ubuf = NULL;
    int ch;

    info->isCompressed = (z->compressMethod == ZIP_COMPMETH_DEFLATED);
    info->ubuf = z->zipFilePtr->data + z->offset;
    info->ubufToFree = NULL; /* ubuf memory not allocated */
    info->ubufSize = 0;
    info->isDirectory = z->isDirectory;
    info->isEncrypted = z->isEncrypted;
    info->mode = O_RDONLY;

    /* Caller must validate - bug [6ed3447a7e] */
    assert(z->numBytes >= 0 && z->numCompressedBytes >= 0);
    info->numBytes = z->numBytes;

    if (info->isEncrypted) {
	assert(z->numCompressedBytes >= ZIP_CRYPT_HDR_LEN); /* caller should have checked*/
	if (DecodeCryptHeader(interp, z, info->keys, info->ubuf) != TCL_OK) {
	    goto error_cleanup;
	}
	info->ubuf += ZIP_CRYPT_HDR_LEN;
    }

    if (info->isCompressed) {
	z_stream stream;
	int err;
	unsigned int j;

	/*
	 * Data to decode is compressed, and possibly encrpyted too. If
	 * encrypted, local variable ubuf is used to hold the decrypted but
	 * still compressed data.
	 */

	memset(&stream, 0, sizeof(z_stream));
	stream.zalloc = Z_NULL;
	stream.zfree = Z_NULL;
	stream.opaque = Z_NULL;
	stream.avail_in = z->numCompressedBytes;
	if (info->isEncrypted) {
	    assert(stream.avail_in >= ZIP_CRYPT_HDR_LEN);
	    stream.avail_in -= ZIP_CRYPT_HDR_LEN;
	    ubuf = (unsigned char *) Tcl_AttemptAlloc(stream.avail_in ? stream.avail_in : 1);
	    if (!ubuf) {
		goto memoryError;
	    }

	    for (j = 0; j < stream.avail_in; j++) {
		ch = info->ubuf[j];
		ubuf[j] = zdecode(info->keys, crc32tab, ch);
	    }
	    stream.next_in = ubuf;
	} else {
	    stream.next_in = info->ubuf;
	}

	info->ubufSize = info->numBytes ? info->numBytes : 1;
	info->ubufToFree = (unsigned char *)Tcl_AttemptAlloc(info->ubufSize);
	info->ubuf = info->ubufToFree;
	stream.next_out = info->ubuf;
	if (!info->ubuf) {
	    goto memoryError;
	}
	stream.avail_out = info->numBytes;
	if (inflateInit2(&stream, -15) != Z_OK) {
	    goto corruptionError;
	}
	err = inflate(&stream, Z_SYNC_FLUSH);
	inflateEnd(&stream);

	/*
	 * Decompression was successful if we're either in the END state, or
	 * in the OK state with no buffered bytes.
	 */

	if ((err != Z_STREAM_END)
		&& ((err != Z_OK) || (stream.avail_in != 0))) {
	    goto corruptionError;
	}
	/* Even if decompression succeeded, counts should be as expected */
	if ((int) stream.total_out != z->numBytes) {
	    goto corruptionError;
	}

	if (ubuf) {
	    info->isEncrypted = 0;
	    memset(info->keys, 0, sizeof(info->keys));
	    Tcl_Free(ubuf);
	}
    } else if (info->isEncrypted) {
	unsigned int j, len;

	/*
	 * Decode encrypted but uncompressed file, since we support Tcl_Seek()
	 * on it, and it can be randomly accessed later.
	 */
	if (z->numCompressedBytes <= ZIP_CRYPT_HDR_LEN ||
		(z->numCompressedBytes - ZIP_CRYPT_HDR_LEN) != z->numBytes) {
	    goto corruptionError;
	}
	len = z->numCompressedBytes - ZIP_CRYPT_HDR_LEN;
	ubuf = (unsigned char *) Tcl_AttemptAlloc(len);
	if (ubuf == NULL) {
	    goto memoryError;
	}
	for (j = 0; j < len; j++) {
	    ch = info->ubuf[j];
	    ubuf[j] = zdecode(info->keys, crc32tab, ch);
	}
	info->ubufSize = len;
	info->ubufToFree = ubuf;
	info->ubuf = info->ubufToFree;
	ubuf = NULL; /* So it does not inadvertently get free on future changes */
	info->isEncrypted = 0;
    }
    return TCL_OK;

  corruptionError:
    ZIPFS_ERROR(interp, "decompression error");
    ZIPFS_ERROR_CODE(interp, "CORRUPT");
    goto error_cleanup;

  memoryError:
    ZIPFS_MEM_ERROR(interp);

  error_cleanup:
    if (ubuf) {
	memset(info->keys, 0, sizeof(info->keys));
	Tcl_Free(ubuf);
    }
    if (info->ubufToFree) {
	Tcl_Free(info->ubufToFree);
	info->ubufToFree = NULL;
	info->ubuf = NULL;
	info->ubufSize = 0;
    }

    return TCL_ERROR;
}

/*
 *-------------------------------------------------------------------------
 *
 * ZipEntryStat --
 *
 *	This function implements the ZIP filesystem specific version of the
 *	library version of stat.
 *
 * Results:
 *	See stat documentation.
 *
 * Side effects:
 *	See stat documentation.
 *
 *-------------------------------------------------------------------------
 */

static int
ZipEntryStat(
    char *path,
    Tcl_StatBuf *buf)
{
    ZipEntry *z;
    int ret;

    ReadLock();
    z = ZipFSLookup(path);
    if (z) {
	memset(buf, 0, sizeof(Tcl_StatBuf));
	if (z->isDirectory) {
	    buf->st_mode = S_IFDIR | 0555;
	} else {
	    buf->st_mode = S_IFREG | 0555;
	}
	buf->st_size = z->numBytes;
	buf->st_mtime = z->timestamp;
	buf->st_ctime = z->timestamp;
	buf->st_atime = z->timestamp;
	ret = 0;
    } else if (ContainsMountPoint(path, -1)) {
	/* An intermediate dir under which a mount exists */
	memset(buf, 0, sizeof(Tcl_StatBuf));
	Tcl_Time t;
	Tcl_GetTime(&t);
	buf->st_atime = buf->st_mtime = buf->st_ctime = t.sec;
	buf->st_mode = S_IFDIR | 0555;
	ret = 0;
    } else {
	Tcl_SetErrno(ENOENT);
	ret = -1;
    }
    Unlock();
    return ret;
}

/*
 *-------------------------------------------------------------------------
 *
 * ZipEntryAccess --
 *
 *	This function implements the ZIP filesystem specific version of the
 *	library version of access.
 *
 * Results:
 *	See access documentation.
 *
 * Side effects:
 *	See access documentation.
 *
 *-------------------------------------------------------------------------
 */

static int
ZipEntryAccess(
    char *path,
    int mode)
{
    if (mode & X_OK) {
	return -1;
    }

    ReadLock();
    int access;
    ZipEntry *z = ZipFSLookup(path);
    if (z) {
	/* Currently existing files read/write but dirs are read-only */
	access = (z->isDirectory && (mode & W_OK)) ? -1 : 0;
    } else {
	if (mode & W_OK) {
	    access = -1;
	} else {
	    /*
	     * Even if entry does not exist, could be intermediate dir
	     * containing a mount point
	     */
	    access = ContainsMountPoint(path, -1) ? 0 : -1;
	}
    }
    Unlock();
    return access;
}

/*
 *-------------------------------------------------------------------------
 *
 * ZipFSOpenFileChannelProc --
 *
 *	Open a channel to a file in a mounted ZIP archive. Delegates to
 *	ZipChannelOpen().
 *
 * Results:
 *	Tcl_Channel on success, or NULL on error.
 *
 * Side effects:
 *	Allocates memory.
 *
 *-------------------------------------------------------------------------
 */

static Tcl_Channel
ZipFSOpenFileChannelProc(
    Tcl_Interp *interp,		/* Current interpreter. */
    Tcl_Obj *pathPtr,
    int mode,
    TCL_UNUSED(int) /* permissions */)
{
    pathPtr = Tcl_FSGetNormalizedPath(NULL, pathPtr);
    if (!pathPtr) {
	return NULL;
    }

    return ZipChannelOpen(interp, Tcl_GetString(pathPtr), mode);
}

/*
 *-------------------------------------------------------------------------
 *
 * ZipFSStatProc --
 *
 *	This function implements the ZIP filesystem specific version of the
 *	library version of stat.
 *
 * Results:
 *	See stat documentation.
 *
 * Side effects:
 *	See stat documentation.
 *
 *-------------------------------------------------------------------------
 */

static int
ZipFSStatProc(
    Tcl_Obj *pathPtr,
    Tcl_StatBuf *buf)
{
    pathPtr = Tcl_FSGetNormalizedPath(NULL, pathPtr);
    if (!pathPtr) {
	return -1;
    }
    return ZipEntryStat(TclGetString(pathPtr), buf);
}

/*
 *-------------------------------------------------------------------------
 *
 * ZipFSAccessProc --
 *
 *	This function implements the ZIP filesystem specific version of the
 *	library version of access.
 *
 * Results:
 *	See access documentation.
 *
 * Side effects:
 *	See access documentation.
 *
 *-------------------------------------------------------------------------
 */

static int
ZipFSAccessProc(
    Tcl_Obj *pathPtr,
    int mode)
{
    pathPtr = Tcl_FSGetNormalizedPath(NULL, pathPtr);
    if (!pathPtr) {
	return -1;
    }
    return ZipEntryAccess(TclGetString(pathPtr), mode);
}

/*
 *-------------------------------------------------------------------------
 *
 * ZipFSFilesystemSeparatorProc --
 *
 *	This function returns the separator to be used for a given path. The
 *	object returned should have a refCount of zero
 *
 * Results:
 *	A Tcl object, with a refCount of zero. If the caller needs to retain a
 *	reference to the object, it should call Tcl_IncrRefCount, and should
 *	otherwise free the object.
 *
 * Side effects:
 *	None.
 *
 *-------------------------------------------------------------------------
 */

static Tcl_Obj *
ZipFSFilesystemSeparatorProc(
    TCL_UNUSED(Tcl_Obj *) /*pathPtr*/)
{
    return Tcl_NewStringObj("/", -1);
}

/*
 *-------------------------------------------------------------------------
 *
 * AppendWithPrefix --
 *
 *	Worker for ZipFSMatchInDirectoryProc() that is a wrapper around
 *	Tcl_ListObjAppendElement() which knows about handling prefixes.
 *
 *-------------------------------------------------------------------------
 */

static inline void
AppendWithPrefix(
    Tcl_Obj *result,		/* Where to append a list element to. */
    Tcl_DString *prefix,	/* The prefix to add to the element, or NULL
				 * for don't do that. */
    const char *name,		/* The name to append. */
    size_t nameLen)		/* The length of the name. May be TCL_INDEX_NONE for
				 * append-up-to-NUL-byte. */
{
    if (prefix) {
	size_t prefixLength = Tcl_DStringLength(prefix);

	Tcl_DStringAppend(prefix, name, nameLen);
	Tcl_ListObjAppendElement(NULL, result, Tcl_NewStringObj(
		Tcl_DStringValue(prefix), Tcl_DStringLength(prefix)));
	Tcl_DStringSetLength(prefix, prefixLength);
    } else {
	Tcl_ListObjAppendElement(NULL, result, Tcl_NewStringObj(name, nameLen));
    }
}

/*
 *-------------------------------------------------------------------------
 *
 * ZipFSMatchInDirectoryProc --
 *
 *	This routine is used by the globbing code to search a directory for
 *	all files which match a given pattern.
 *
 * Results:
 *	The return value is a standard Tcl result indicating whether an error
 *	occurred in globbing. Errors are left in interp, good results are
 *	lappend'ed to result (which must be a valid object).
 *
 * Side effects:
 *	None.
 *
 *-------------------------------------------------------------------------
 */

static int
ZipFSMatchInDirectoryProc(
    Tcl_Interp *interp,
    Tcl_Obj *result,		/* Where to append matched items to. */
    Tcl_Obj *pathPtr,		/* Where we are looking. */
    const char *pattern,	/* What names we are looking for. */
    Tcl_GlobTypeData *types)	/* What types we are looking for. */
{
    Tcl_Obj *normPathPtr = Tcl_FSGetNormalizedPath(NULL, pathPtr);
    int scnt, l;
    Tcl_Size prefixLen, len, strip = 0;
    char *pat, *prefix, *path;
    Tcl_DString dsPref, *prefixBuf = NULL;
    int foundInHash, notDuplicate;
    ZipEntry *z;
    int wanted; /* TCL_GLOB_TYPE* */

    if (!normPathPtr) {
	return -1;
    }
    if (types) {
	wanted = types->type;
	if ((wanted & TCL_GLOB_TYPE_MOUNT) && (wanted != TCL_GLOB_TYPE_MOUNT)) {
	    if (interp) {
		ZIPFS_ERROR(interp,
			"Internal error: TCL_GLOB_TYPE_MOUNT should not "
			"be set in conjunction with other glob types.");
	    }
	    return TCL_ERROR;
	}
	if ((wanted & (TCL_GLOB_TYPE_DIR | TCL_GLOB_TYPE_FILE |
		TCL_GLOB_TYPE_MOUNT)) == 0) {
	    /* Not looking for files,dirs,mounts. zipfs cannot have others */
	    return TCL_OK;
	}
	wanted &=
	    (TCL_GLOB_TYPE_DIR | TCL_GLOB_TYPE_FILE | TCL_GLOB_TYPE_MOUNT);
    } else {
	wanted = TCL_GLOB_TYPE_DIR | TCL_GLOB_TYPE_FILE;
    }

    /*
     * The prefix that gets prepended to results.
     */

    prefix = Tcl_GetStringFromObj(pathPtr, &prefixLen);

    /*
     * The (normalized) path we're searching.
     */

    path = Tcl_GetStringFromObj(normPathPtr, &len);

    Tcl_DStringInit(&dsPref);
    if (strcmp(prefix, path) == 0) {
	prefixBuf = NULL;
    } else {
	/*
	 * We need to strip the normalized prefix of the filenames and replace
	 * it with the official prefix that we were expecting to get.
	 */

	strip = len + 1;
	Tcl_DStringAppend(&dsPref, prefix, prefixLen);
	Tcl_DStringAppend(&dsPref, "/", 1);
	prefix = Tcl_DStringValue(&dsPref);
	prefixBuf = &dsPref;
    }

    ReadLock();

    /*
     * Are we globbing the mount points?
     */

    if (wanted & TCL_GLOB_TYPE_MOUNT) {
	ZipFSMatchMountPoints(result, normPathPtr, pattern, prefixBuf);
	goto end;
    }

    /* Should not reach here unless at least one of DIR or FILE is set */
    assert(wanted & (TCL_GLOB_TYPE_DIR | TCL_GLOB_TYPE_FILE));

    /* Does the path exist in the hash table? */
    z = ZipFSLookup(path);
    if (z) {
	/*
	 * Can we skip the complexity of actual globbing? Without a pattern,
	 * yes; it's a directory existence test.
	 */
	if (!pattern || (pattern[0] == '\0')) {
	    /* TODO - can't seem to get to this code from script for tests. */
	    /* Follow logic of what tclUnixFile.c does */
	    if ((wanted == (TCL_GLOB_TYPE_DIR | TCL_GLOB_TYPE_FILE)) ||
		    (wanted == TCL_GLOB_TYPE_DIR && z->isDirectory) ||
		    (wanted == TCL_GLOB_TYPE_FILE && !z->isDirectory)) {
		Tcl_ListObjAppendElement(NULL, result, pathPtr);
	    }
	    goto end;
	}
    } else {
	/* Not in the hash table but could be an intermediate dir in a mount */
	if (!pattern || (pattern[0] == '\0')) {
	    /* TODO - can't seem to get to this code from script for tests. */
	    if ((wanted & TCL_GLOB_TYPE_DIR) && ContainsMountPoint(path, len)) {
		Tcl_ListObjAppendElement(NULL, result, pathPtr);
	    }
	    goto end;
	}
    }

    foundInHash = (z != NULL);

    /*
     * We've got to work for our supper and do the actual globbing. And all
     * we've got really is an undifferentiated pile of all the filenames we've
     * got from all our ZIP mounts.
     */

    l = strlen(pattern);
    pat = (char *) Tcl_Alloc(len + l + 2);
    memcpy(pat, path, len);
    while ((len > 1) && (pat[len - 1] == '/')) {
	--len;
    }
    if ((len > 1) || (pat[0] != '/')) {
	pat[len] = '/';
	++len;
    }
    memcpy(pat + len, pattern, l + 1);
    scnt = CountSlashes(pat);

    Tcl_HashTable duplicates;
    notDuplicate = 0;
    Tcl_InitHashTable(&duplicates, TCL_STRING_KEYS);

    Tcl_HashEntry *hPtr;
    Tcl_HashSearch search;
    if (foundInHash) {
	for (hPtr = Tcl_FirstHashEntry(&ZipFS.fileHash, &search); hPtr;
		hPtr = Tcl_NextHashEntry(&search)) {
	    z = (ZipEntry *)Tcl_GetHashValue(hPtr);

	    if ((wanted == (TCL_GLOB_TYPE_DIR | TCL_GLOB_TYPE_FILE)) ||
		    (wanted == TCL_GLOB_TYPE_DIR && z->isDirectory) ||
		    (wanted == TCL_GLOB_TYPE_FILE && !z->isDirectory)) {
		if ((z->depth == scnt) &&
			((z->flags & ZE_F_VOLUME) == 0) /* Bug 14db54d81e */
			&& Tcl_StringCaseMatch(z->name, pat, 0)) {
		    Tcl_CreateHashEntry(&duplicates, z->name + strip,
			    &notDuplicate);
		    assert(notDuplicate);
		    AppendWithPrefix(result, prefixBuf, z->name + strip, -1);
		}
	    }
	}
    }
    if (wanted & TCL_GLOB_TYPE_DIR) {
	/*
	 * Also check paths that are ancestors of a mount. e.g. glob
	 * //zipfs:/a/? with mount at //zipfs:/a/b/c. Also have to be
	 * careful about duplicates, such as when another mount is
	 * //zipfs:/a/b/d
	 */
	Tcl_DString ds;
	Tcl_DStringInit(&ds);
	for (hPtr = Tcl_FirstHashEntry(&ZipFS.zipHash, &search); hPtr;
		hPtr = Tcl_NextHashEntry(&search)) {
	    ZipFile *zf = (ZipFile *)Tcl_GetHashValue(hPtr);
	    if (Tcl_StringCaseMatch(zf->mountPoint, pat, 0)) {
		const char *tail = zf->mountPoint + len;
		if (*tail == '\0') {
		    continue;
		}
		const char *end = strchr(tail, '/');
		Tcl_DStringAppend(&ds, zf->mountPoint + strip,
			end ? (Tcl_Size)(end - zf->mountPoint) : -1);
		const char *matchedPath = Tcl_DStringValue(&ds);
		(void)Tcl_CreateHashEntry(
		    &duplicates, matchedPath, &notDuplicate);
		if (notDuplicate) {
		    AppendWithPrefix(
			result, prefixBuf, matchedPath, Tcl_DStringLength(&ds));
		}
		Tcl_DStringFree(&ds);
	    }
	}
    }
    Tcl_DeleteHashTable(&duplicates);
    Tcl_Free(pat);

  end:
    Unlock();
    Tcl_DStringFree(&dsPref);
    return TCL_OK;
}

/*
 *-------------------------------------------------------------------------
 *
 * ZipFSMatchMountPoints --
 *
 *	This routine is a worker for ZipFSMatchInDirectoryProc, used by the
 *	globbing code to search for all mount points files which match a given
 *	pattern.
 *
 * Results:
 *	None.
 *
 * Side effects:
 *	Adds the matching mounts to the list in result, uses prefix as working
 *	space if it is non-NULL.
 *
 *-------------------------------------------------------------------------
 */

static void
ZipFSMatchMountPoints(
    Tcl_Obj *result,		/* The list of matches being built. */
    Tcl_Obj *normPathPtr,	/* Where we're looking from. */
    const char *pattern,	/* What we're looking for. NULL for a full
				 * list. */
    Tcl_DString *prefix)	/* Workspace filled with a prefix for all the
				 * filenames, or NULL if no prefix is to be
				 * used. */
{
    Tcl_HashEntry *hPtr;
    Tcl_HashSearch search;
    int l;
    Tcl_Size normLength;
    const char *path = Tcl_GetStringFromObj(normPathPtr, &normLength);
    Tcl_Size len = normLength;

    if (len < 1) {
	/*
	 * Shouldn't happen. But "shouldn't"...
	 */

	return;
    }
    l = CountSlashes(path);
    if (path[len - 1] == '/') {
	len--;
    } else {
	l++;
    }
    if (!pattern || (pattern[0] == '\0')) {
	pattern = "*";
    }

    for (hPtr = Tcl_FirstHashEntry(&ZipFS.zipHash, &search); hPtr;
	    hPtr = Tcl_NextHashEntry(&search)) {
	ZipFile *zf = (ZipFile *) Tcl_GetHashValue(hPtr);

	if (zf->mountPointLen == 0) {
	    ZipEntry *z;

	    /*
	     * Enumerate the contents of the ZIP; it's mounted on the root.
	     * TODO - a holdover from androwish? Tcl does not allow mounting
	     * outside of the //zipfs:/ area.
	     */

	    for (z = zf->topEnts; z; z = z->tnext) {
		Tcl_Size lenz = strlen(z->name);

		if ((lenz > len + 1) && (strncmp(z->name, path, len) == 0)
			&& (z->name[len] == '/')
			&& ((int) CountSlashes(z->name) == l)
			&& Tcl_StringCaseMatch(z->name + len + 1, pattern, 0)) {
		    AppendWithPrefix(result, prefix, z->name, lenz);
		}
	    }
	} else if ((zf->mountPointLen > len + 1)
		&& (strncmp(zf->mountPoint, path, len) == 0)
		&& (zf->mountPoint[len] == '/')
		&& ((int) CountSlashes(zf->mountPoint) == l)
		&& Tcl_StringCaseMatch(zf->mountPoint + len + 1,
			pattern, 0)) {
	    /*
	     * Standard mount; append if it matches.
	     */

	    AppendWithPrefix(result, prefix, zf->mountPoint, zf->mountPointLen);
	}
    }
}

/*
 *-------------------------------------------------------------------------
 *
 * ZipFSPathInFilesystemProc --
 *
 *	This function determines if the given path object is in the ZIP
 *	filesystem.
 *
 * Results:
 *	TCL_OK when the path object is in the ZIP filesystem, -1 otherwise.
 *
 * Side effects:
 *	None.
 *
 *-------------------------------------------------------------------------
 */

static int
ZipFSPathInFilesystemProc(
    Tcl_Obj *pathPtr,
    TCL_UNUSED(void **))
{
    Tcl_Size len;
    char *path;

    pathPtr = Tcl_FSGetNormalizedPath(NULL, pathPtr);
    if (!pathPtr) {
	return -1;
    }
    path = Tcl_GetStringFromObj(pathPtr, &len);

    /*
     * Claim any path under ZIPFS_VOLUME as ours. This is both a necessary
     * and sufficient condition as zipfs mounts at arbitrary paths are
     * not permitted (unlike Androwish).
     */
    return strncmp(path, ZIPFS_VOLUME, ZIPFS_VOLUME_LEN) ? -1 : TCL_OK;
}

/*
 *-------------------------------------------------------------------------
 *
 * ZipFSListVolumesProc --
 *
 *	Lists the currently mounted ZIP filesystem volumes.
 *
 * Results:
 *	The list of volumes.
 *
 * Side effects:
 *	None
 *
 *-------------------------------------------------------------------------
 */

static Tcl_Obj *
ZipFSListVolumesProc(void)
{
    return Tcl_NewStringObj(ZIPFS_VOLUME, -1);
}

/*
 *-------------------------------------------------------------------------
 *
 * ZipFSFileAttrStringsProc --
 *
 *	This function implements the ZIP filesystem dependent 'file
 *	attributes' subcommand, for listing the set of possible attribute
 *	strings.
 *
 * Results:
 *	An array of strings
 *
 * Side effects:
 *	None.
 *
 *-------------------------------------------------------------------------
 */

enum ZipFileAttrs {
    ZIP_ATTR_UNCOMPSIZE,
    ZIP_ATTR_COMPSIZE,
    ZIP_ATTR_OFFSET,
    ZIP_ATTR_MOUNT,
    ZIP_ATTR_ARCHIVE,
    ZIP_ATTR_PERMISSIONS,
    ZIP_ATTR_CRC
};

static const char *const *
ZipFSFileAttrStringsProc(
    TCL_UNUSED(Tcl_Obj *) /*pathPtr*/,
    TCL_UNUSED(Tcl_Obj **) /*objPtrRef*/)
{
    /*
     * Must match up with ZipFileAttrs enum above.
     */

    static const char *const attrs[] = {
	"-uncompsize",
	"-compsize",
	"-offset",
	"-mount",
	"-archive",
	"-permissions",
	"-crc",
	NULL,
    };

    return attrs;
}

/*
 *-------------------------------------------------------------------------
 *
 * ZipFSFileAttrsGetProc --
 *
 *	This function implements the ZIP filesystem specific 'file attributes'
 *	subcommand, for 'get' operations.
 *
 * Results:
 *	Standard Tcl return code. The object placed in objPtrRef (if TCL_OK
 *	was returned) is likely to have a refCount of zero. Either way we must
 *	either store it somewhere (e.g. the Tcl result), or Incr/Decr its
 *	refCount to ensure it is properly freed.
 *
 * Side effects:
 *	None.
 *
 *-------------------------------------------------------------------------
 */

static int
ZipFSFileAttrsGetProc(
    Tcl_Interp *interp,		/* Current interpreter. */
    int index,
    Tcl_Obj *pathPtr,
    Tcl_Obj **objPtrRef)
{
    Tcl_Size len;
    int ret = TCL_OK;
    char *path;
    ZipEntry *z;

    pathPtr = Tcl_FSGetNormalizedPath(NULL, pathPtr);
    if (!pathPtr) {
	return -1;
    }
    path = Tcl_GetStringFromObj(pathPtr, &len);
    ReadLock();
    z = ZipFSLookup(path);
    if (!z && !ContainsMountPoint(path, -1)) {
	Tcl_SetErrno(ENOENT);
	ZIPFS_POSIX_ERROR(interp, "file not found");
	ret = TCL_ERROR;
	goto done;
    }
    /* z == NULL for intermediate directories that are ancestors of mounts */
    switch (index) {
    case ZIP_ATTR_UNCOMPSIZE:
	TclNewIntObj(*objPtrRef, z ? z->numBytes : 0);
	break;
    case ZIP_ATTR_COMPSIZE:
	TclNewIntObj(*objPtrRef, z ? z->numCompressedBytes : 0);
	break;
    case ZIP_ATTR_OFFSET:
	TclNewIntObj(*objPtrRef, z ? z->offset : 0);
	break;
    case ZIP_ATTR_MOUNT:
	if (z) {
	    *objPtrRef = Tcl_NewStringObj(z->zipFilePtr->mountPoint,
					  z->zipFilePtr->mountPointLen);
	} else {
	    *objPtrRef = Tcl_NewStringObj("", 0);
	}
	break;
    case ZIP_ATTR_ARCHIVE:
	*objPtrRef = Tcl_NewStringObj(z ? z->zipFilePtr->name : "", -1);
	break;
    case ZIP_ATTR_PERMISSIONS:
	*objPtrRef = Tcl_NewStringObj("0o555", -1);
	break;
    case ZIP_ATTR_CRC:
	TclNewIntObj(*objPtrRef, z ? z->crc32 : 0);
	break;
    default:
	ZIPFS_ERROR(interp, "unknown attribute");
	ZIPFS_ERROR_CODE(interp, "FILE_ATTR");
	ret = TCL_ERROR;
    }

  done:
    Unlock();
    return ret;
}

/*
 *-------------------------------------------------------------------------
 *
 * ZipFSFileAttrsSetProc --
 *
 *	This function implements the ZIP filesystem specific 'file attributes'
 *	subcommand, for 'set' operations.
 *
 * Results:
 *	Standard Tcl return code.
 *
 * Side effects:
 *	None.
 *
 *-------------------------------------------------------------------------
 */

static int
ZipFSFileAttrsSetProc(
    Tcl_Interp *interp,		/* Current interpreter. */
    TCL_UNUSED(int) /*index*/,
    TCL_UNUSED(Tcl_Obj *) /*pathPtr*/,
    TCL_UNUSED(Tcl_Obj *) /*objPtr*/)
{
    ZIPFS_ERROR(interp, "unsupported operation");
    ZIPFS_ERROR_CODE(interp, "UNSUPPORTED_OP");
    return TCL_ERROR;
}

/*
 *-------------------------------------------------------------------------
 *
 * ZipFSFilesystemPathTypeProc --
 *
 * Results:
 *
 * Side effects:
 *
 *-------------------------------------------------------------------------
 */

static Tcl_Obj *
ZipFSFilesystemPathTypeProc(
    TCL_UNUSED(Tcl_Obj *) /*pathPtr*/)
{
    return Tcl_NewStringObj("zip", -1);
}

/*
 *-------------------------------------------------------------------------
 *
 * ZipFSLoadFile --
 *
 *	This functions deals with loading native object code. If the given
 *	path object refers to a file within the ZIP filesystem, an approriate
 *	error code is returned to delegate loading to the caller (by copying
 *	the file to temp store and loading from there). As fallback when the
 *	file refers to the ZIP file system but is not present, it is looked up
 *	relative to the executable and loaded from there when available.
 *
 * Results:
 *	TCL_OK on success, TCL_ERROR otherwise with error message left.
 *
 * Side effects:
 *	Loads native code into the process address space.
 *
 *-------------------------------------------------------------------------
 */

static int
ZipFSLoadFile(
    Tcl_Interp *interp,		/* Current interpreter. */
    Tcl_Obj *path,
    Tcl_LoadHandle *loadHandle,
    Tcl_FSUnloadFileProc **unloadProcPtr,
    int flags)
{
    Tcl_FSLoadFileProc2 *loadFileProc;
#ifdef ANDROID
    /*
     * Force loadFileProc to native implementation since the package manager
     * already extracted the shared libraries from the APK at install time.
     */

    loadFileProc = (Tcl_FSLoadFileProc2 *) tclNativeFilesystem.loadFileProc;
    if (loadFileProc) {
	return loadFileProc(interp, path, loadHandle, unloadProcPtr, flags);
    }
    Tcl_SetErrno(ENOENT);
    ZIPFS_ERROR(interp, Tcl_PosixError(interp));
    return TCL_ERROR;
#else /* !ANDROID */
    Tcl_Obj *altPath = NULL;
    int ret = TCL_ERROR;
    Tcl_Obj *objs[2] = { NULL, NULL };

    if (Tcl_FSAccess(path, R_OK) == 0) {
	/*
	 * EXDEV should trigger loading by copying to temp store.
	 */

	Tcl_SetErrno(EXDEV);
	ZIPFS_ERROR(interp, Tcl_PosixError(interp));
	return ret;
    }

    objs[1] = TclPathPart(interp, path, TCL_PATH_DIRNAME);
    if (objs[1] && (ZipFSAccessProc(objs[1], R_OK) == 0)) {
	const char *execName = Tcl_GetNameOfExecutable();

	/*
	 * Shared object is not in ZIP but its path prefix is, thus try to
	 * load from directory where the executable came from.
	 */

	TclDecrRefCount(objs[1]);
	objs[1] = TclPathPart(interp, path, TCL_PATH_TAIL);

	/*
	 * Get directory name of executable manually to deal with cases where
	 * [file dirname [info nameofexecutable]] is equal to [info
	 * nameofexecutable] due to VFS effects.
	 */

	if (execName) {
	    const char *p = strrchr(execName, '/');

	    if (p && p > execName + 1) {
		--p;
		objs[0] = Tcl_NewStringObj(execName, p - execName);
	    }
	}
	if (!objs[0]) {
	    objs[0] = TclPathPart(interp, TclGetObjNameOfExecutable(),
		    TCL_PATH_DIRNAME);
	}
	if (objs[0]) {
	    altPath = TclJoinPath(2, objs, 0);
	    if (altPath) {
		Tcl_IncrRefCount(altPath);
		if (Tcl_FSAccess(altPath, R_OK) == 0) {
		    path = altPath;
		}
	    }
	}
    }
    if (objs[0]) {
	Tcl_DecrRefCount(objs[0]);
    }
    if (objs[1]) {
	Tcl_DecrRefCount(objs[1]);
    }

    loadFileProc = (Tcl_FSLoadFileProc2 *) (void *)
	    tclNativeFilesystem.loadFileProc;
    if (loadFileProc) {
	ret = loadFileProc(interp, path, loadHandle, unloadProcPtr, flags);
    } else {
	Tcl_SetErrno(ENOENT);
	ZIPFS_ERROR(interp, Tcl_PosixError(interp));
    }
    if (altPath) {
	Tcl_DecrRefCount(altPath);
    }
    return ret;
#endif /* ANDROID */
}

#endif /* HAVE_ZLIB */

/*
 *-------------------------------------------------------------------------
 *
 * TclZipfs_Init --
 *
 *	Perform per interpreter initialization of this module.
 *
 * Results:
 *	The return value is a standard Tcl result.
 *
 * Side effects:
 *	Initializes this module if not already initialized, and adds module
 *	related commands to the given interpreter.
 *
 *-------------------------------------------------------------------------
 */

int
TclZipfs_Init(
    Tcl_Interp *interp)		/* Current interpreter. */
{
#ifdef HAVE_ZLIB
    static const EnsembleImplMap initMap[] = {
	{"mkimg",	ZipFSMkImgObjCmd,	NULL, NULL, NULL, 1},
	{"mkzip",	ZipFSMkZipObjCmd,	NULL, NULL, NULL, 1},
	{"lmkimg",	ZipFSLMkImgObjCmd,	NULL, NULL, NULL, 1},
	{"lmkzip",	ZipFSLMkZipObjCmd,	NULL, NULL, NULL, 1},
	/* The 4 entries above are not available in safe interpreters */
	{"mount",	ZipFSMountObjCmd,	NULL, NULL, NULL, 1},
	{"mount_data",	ZipFSMountBufferObjCmd,	NULL, NULL, NULL, 1},
	{"unmount",	ZipFSUnmountObjCmd,	NULL, NULL, NULL, 1},
	{"mkkey",	ZipFSMkKeyObjCmd,	NULL, NULL, NULL, 1},
	{"exists",	ZipFSExistsObjCmd,	NULL, NULL, NULL, 0},
	{"info",	ZipFSInfoObjCmd,	NULL, NULL, NULL, 0},
	{"list",	ZipFSListObjCmd,	NULL, NULL, NULL, 0},
	{"canonical",	ZipFSCanonicalObjCmd,	NULL, NULL, NULL, 0},
	{"root",	ZipFSRootObjCmd,	NULL, NULL, NULL, 0},
	{NULL, NULL, NULL, NULL, NULL, 0}
    };
    static const char findproc[] =
	"namespace eval ::tcl::zipfs {}\n"
	"proc ::tcl::zipfs::Find dir {\n"
	"    set result {}\n"
	"    if {[catch {glob -directory $dir -nocomplain * .*} list]} {\n"
	"        return $result\n"
	"    }\n"
	"    foreach file $list {\n"
	"        if {[file tail $file] in {. ..}} {\n"
	"            continue\n"
	"        }\n"
	"        lappend result $file {*}[Find $file]\n"
	"    }\n"
	"    return $result\n"
	"}\n"
	"proc ::tcl::zipfs::find {directoryName} {\n"
	"    return [lsort [Find $directoryName]]\n"
	"}\n";

    /*
     * One-time initialization.
     */

    WriteLock();
    if (!ZipFS.initialized) {
	ZipfsSetup();
    }
    Unlock();

    if (interp) {
	Tcl_Command ensemble;
	Tcl_Obj *mapObj;

	Tcl_EvalEx(interp, findproc, TCL_INDEX_NONE, TCL_EVAL_GLOBAL);
	if (!Tcl_IsSafe(interp)) {
	    Tcl_LinkVar(interp, "::tcl::zipfs::wrmax", (char *) &ZipFS.wrmax,
		    TCL_LINK_INT);
	    Tcl_LinkVar(interp, "::tcl::zipfs::fallbackEntryEncoding",
		    (char *) &ZipFS.fallbackEntryEncoding, TCL_LINK_STRING);
	}
	ensemble = TclMakeEnsemble(interp, "zipfs",
		Tcl_IsSafe(interp) ? (initMap + 4) : initMap);

	/*
	 * Add the [zipfs find] subcommand.
	 */

	Tcl_GetEnsembleMappingDict(NULL, ensemble, &mapObj);
	TclDictPutString(NULL, mapObj, "find", "::tcl::zipfs::find");
	Tcl_CreateObjCommand(interp, "::tcl::zipfs::tcl_library_init",
		ZipFSTclLibraryObjCmd, NULL, NULL);
	Tcl_PkgProvide(interp, "tcl::zipfs", "2.0");
    }
    return TCL_OK;
#else /* !HAVE_ZLIB */
    ZIPFS_ERROR(interp, "no zlib available");
    ZIPFS_ERROR_CODE(interp, "NO_ZLIB");
    return TCL_ERROR;
#endif /* HAVE_ZLIB */
}

#ifdef HAVE_ZLIB

#if !defined(STATIC_BUILD)
static int
ZipfsAppHookFindTclInit(
    const char *archive)
{
    Tcl_Obj *vfsInitScript;
    int found;

    if (zipfs_literal_tcl_library) {
	return TCL_ERROR;
    }
    if (TclZipfs_Mount(NULL, archive, ZIPFS_ZIP_MOUNT, NULL)) {
	/* Either the file doesn't exist or it is not a zip archive */
	return TCL_ERROR;
    }

    TclNewLiteralStringObj(vfsInitScript, ZIPFS_ZIP_MOUNT "/init.tcl");
    Tcl_IncrRefCount(vfsInitScript);
    found = Tcl_FSAccess(vfsInitScript, F_OK);
    Tcl_DecrRefCount(vfsInitScript);
    if (found == 0) {
	zipfs_literal_tcl_library = ZIPFS_ZIP_MOUNT;
	return TCL_OK;
    }

    TclNewLiteralStringObj(vfsInitScript,
	    ZIPFS_ZIP_MOUNT "/tcl_library/init.tcl");
    Tcl_IncrRefCount(vfsInitScript);
    found = Tcl_FSAccess(vfsInitScript, F_OK);
    Tcl_DecrRefCount(vfsInitScript);
    if (found == 0) {
	zipfs_literal_tcl_library = ZIPFS_ZIP_MOUNT "/tcl_library";
	return TCL_OK;
    }

    return TCL_ERROR;
}
#endif

/*
 *------------------------------------------------------------------------
 *
 * TclZipfsFinalize --
 *
 *    Frees all zipfs resources IRRESPECTIVE of open channels (there should
 *    not be any!) etc. To be called at process exit time (from
 *    Tcl_Finalize->TclFinalizeFilesystem)
 *
 * Results:
 *    None.
 *
 * Side effects:
 *    Frees up archives loaded into memory.
 *
 *------------------------------------------------------------------------
 */
void
TclZipfsFinalize(void)
{
    WriteLock();
    if (!ZipFS.initialized) {
	Unlock();
	return;
    }

    Tcl_HashEntry *hPtr;
    Tcl_HashSearch zipSearch;
    for (hPtr = Tcl_FirstHashEntry(&ZipFS.zipHash, &zipSearch); hPtr;
	    hPtr = Tcl_NextHashEntry(&zipSearch)) {
	ZipFile *zf = (ZipFile *) Tcl_GetHashValue(hPtr);
	Tcl_DeleteHashEntry(hPtr);
	CleanupMount(zf); /* Frees file entries belonging to the archive */
	ZipFSCloseArchive(NULL, zf);
	Tcl_Free(zf);
    }

    Tcl_FSUnregister(&zipfsFilesystem);
    Tcl_DeleteHashTable(&ZipFS.fileHash);
    Tcl_DeleteHashTable(&ZipFS.zipHash);
    if (ZipFS.fallbackEntryEncoding) {
	Tcl_Free(ZipFS.fallbackEntryEncoding);
	ZipFS.fallbackEntryEncoding = NULL;
    }

    ZipFS.initialized = 0;
    Unlock();
}

/*
 *-------------------------------------------------------------------------
 *
 * TclZipfs_AppHook --
 *
 *	Performs the argument munging for the shell
 *
 *-------------------------------------------------------------------------
 */

const char *
TclZipfs_AppHook(
#ifdef SUPPORT_BUILTIN_ZIP_INSTALL
    int *argcPtr,		/* Pointer to argc */
#else
    TCL_UNUSED(int *), /*argcPtr*/
#endif
#ifdef _WIN32
    TCL_UNUSED(WCHAR ***)) /* argvPtr */
#else /* !_WIN32 */
    char ***argvPtr)		/* Pointer to argv */
#endif /* _WIN32 */
{
    const char *archive;
    const char *result;

#ifdef _WIN32
    result = Tcl_FindExecutable(NULL);
#else
    result = Tcl_FindExecutable((*argvPtr)[0]);
#endif
    archive = Tcl_GetNameOfExecutable();
    TclZipfs_Init(NULL);

    /*
     * Look for init.tcl in one of the locations mounted later in this
     * function.
     */

    if (!TclZipfs_Mount(NULL, archive, ZIPFS_APP_MOUNT, NULL)) {
	int found;
	Tcl_Obj *vfsInitScript;

	TclNewLiteralStringObj(vfsInitScript, ZIPFS_APP_MOUNT "/main.tcl");
	Tcl_IncrRefCount(vfsInitScript);
	if (Tcl_FSAccess(vfsInitScript, F_OK) == 0) {
	    /*
	     * Startup script should be set before calling Tcl_AppInit
	     */

	    Tcl_SetStartupScript(vfsInitScript, NULL);
	} else {
	    Tcl_DecrRefCount(vfsInitScript);
	}

	/*
	 * Set Tcl Encodings
	 */

	if (!zipfs_literal_tcl_library) {
	    TclNewLiteralStringObj(vfsInitScript,
		    ZIPFS_APP_MOUNT "/tcl_library/init.tcl");
	    Tcl_IncrRefCount(vfsInitScript);
	    found = Tcl_FSAccess(vfsInitScript, F_OK);
	    Tcl_DecrRefCount(vfsInitScript);
	    if (found == TCL_OK) {
		zipfs_literal_tcl_library = ZIPFS_APP_MOUNT "/tcl_library";
		return result;
	    }
	}
#ifdef SUPPORT_BUILTIN_ZIP_INSTALL
    } else if (*argcPtr > 1) {
	/*
	 * If the first argument is "install", run the supplied installer
	 * script.
	 */

#ifdef _WIN32
	Tcl_DString ds;

	Tcl_DStringInit(&ds);
	archive = Tcl_WCharToUtfDString((*argvPtr)[1], TCL_INDEX_NONE, &ds);
#else /* !_WIN32 */
	archive = (*argvPtr)[1];
#endif /* _WIN32 */
	if (strcmp(archive, "install") == 0) {
	    Tcl_Obj *vfsInitScript;

	    /*
	     * Run this now to ensure the file is present by the time Tcl_Main
	     * wants it.
	     */

	    TclZipfs_TclLibrary();
	    TclNewLiteralStringObj(vfsInitScript,
		    ZIPFS_ZIP_MOUNT "/tcl_library/install.tcl");
	    Tcl_IncrRefCount(vfsInitScript);
	    if (Tcl_FSAccess(vfsInitScript, F_OK) == 0) {
		Tcl_SetStartupScript(vfsInitScript, NULL);
	    }
	    return result;
	} else if (!TclZipfs_Mount(NULL, archive, ZIPFS_APP_MOUNT, NULL)) {
	    int found;
	    Tcl_Obj *vfsInitScript;

	    TclNewLiteralStringObj(vfsInitScript, ZIPFS_APP_MOUNT "/main.tcl");
	    Tcl_IncrRefCount(vfsInitScript);
	    if (Tcl_FSAccess(vfsInitScript, F_OK) == 0) {
		/*
		 * Startup script should be set before calling Tcl_AppInit
		 */

		Tcl_SetStartupScript(vfsInitScript, NULL);
	    } else {
		Tcl_DecrRefCount(vfsInitScript);
	    }
	    /* Set Tcl Encodings */
	    TclNewLiteralStringObj(vfsInitScript,
		    ZIPFS_APP_MOUNT "/tcl_library/init.tcl");
	    Tcl_IncrRefCount(vfsInitScript);
	    found = Tcl_FSAccess(vfsInitScript, F_OK);
	    Tcl_DecrRefCount(vfsInitScript);
	    if (found == TCL_OK) {
		zipfs_literal_tcl_library = ZIPFS_APP_MOUNT "/tcl_library";
		return result;
	    }
	}
#ifdef _WIN32
	Tcl_DStringFree(&ds);
#endif /* _WIN32 */
#endif /* SUPPORT_BUILTIN_ZIP_INSTALL */
    }
    return result;
}

#else /* !HAVE_ZLIB */

/*
 *-------------------------------------------------------------------------
 *
 * TclZipfs_Mount, TclZipfs_MountBuffer, TclZipfs_Unmount --
 *
 *	Dummy version when no ZLIB support available.
 *
 *-------------------------------------------------------------------------
 */

int
TclZipfs_Mount(
    Tcl_Interp *interp,		/* Current interpreter. */
    TCL_UNUSED(const char *),	/* Path to ZIP file to mount. */
    TCL_UNUSED(const char *),	/* Mount point path. */
    TCL_UNUSED(const char *))	/* Password for opening the ZIP, or NULL if
				 * the ZIP is unprotected. */
{
    ZIPFS_ERROR(interp, "no zlib available");
    ZIPFS_ERROR_CODE(interp, "NO_ZLIB");
    return TCL_ERROR;
}

int
TclZipfs_MountBuffer(
    Tcl_Interp *interp,		/* Current interpreter. NULLable. */
    TCL_UNUSED(const void *),
    TCL_UNUSED(size_t),
    TCL_UNUSED(const char *),	/* Mount point path. */
    TCL_UNUSED(int))
{
    ZIPFS_ERROR(interp, "no zlib available");
    ZIPFS_ERROR_CODE(interp, "NO_ZLIB");
    return TCL_ERROR;
}

int
TclZipfs_Unmount(
    Tcl_Interp *interp,		/* Current interpreter. */
    TCL_UNUSED(const char *))	/* Mount point path. */
{
    ZIPFS_ERROR(interp, "no zlib available");
    ZIPFS_ERROR_CODE(interp, "NO_ZLIB");
    return TCL_ERROR;
}

const char *
TclZipfs_AppHook(
    TCL_UNUSED(int *), /*argcPtr*/
#ifdef _WIN32
    TCL_UNUSED(WCHAR ***)) /* argvPtr */
#else /* !_WIN32 */
    TCL_UNUSED(char ***))	/* Pointer to argv */
#endif /* _WIN32 */
{
    return NULL;
}

Tcl_Obj *
TclZipfs_TclLibrary(void)
{
    return NULL;
}

int
TclIsZipfsPath(
    TCL_UNUSED(const char *)) /* path */
{
    return 0;
}

#endif /* !HAVE_ZLIB */

/*
 * Local Variables:
 * mode: c
 * c-basic-offset: 4
 * fill-column: 78
 * End:
 */<|MERGE_RESOLUTION|>--- conflicted
+++ resolved
@@ -269,13 +269,8 @@
     Tcl_Size cursor;		/* Seek position for next read or write*/
     unsigned char *ubuf;	/* Pointer to the uncompressed data */
     unsigned char *ubufToFree;  /* NULL if ubuf points to memory that does not
-<<<<<<< HEAD
     				 * need freeing. Else memory to free (ubuf
 				 * may point *inside* the block) */
-=======
-				   need freeing. Else memory to free (ubuf
-				   may point *inside* the block) */
->>>>>>> 14e9a4e0
     Tcl_Size ubufSize;		/* Size of allocated ubufToFree */
     int isCompressed;		/* True if data is compressed */
     int isDirectory;		/* Set to 1 if directory, or -1 if root */
