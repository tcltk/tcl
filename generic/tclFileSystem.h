--- conflicted
+++ resolved
@@ -16,48 +16,6 @@
 #include "tcl.h"
 
 /*
-<<<<<<< HEAD
- * struct FilesystemRecord --
- *
- * A filesystem record is used to keep track of each filesystem currently
- * registered with the core, in a linked list. Pointers to these structures
- * are also kept by each "path" Tcl_Obj, and we must retain a refCount on the
- * number of such references.
- */
-
-typedef struct FilesystemRecord {
-    ClientData clientData;	/* Client specific data for the new filesystem
-				 * (can be NULL) */
-    const Tcl_Filesystem *fsPtr;	/* Pointer to filesystem dispatch table. */
-    struct FilesystemRecord *nextPtr;
-				/* The next filesystem registered to Tcl, or
-				 * NULL if no more. */
-    struct FilesystemRecord *prevPtr;
-				/* The previous filesystem registered to Tcl,
-				 * or NULL if no more. */
-} FilesystemRecord;
-
-/*
- * This structure holds per-thread private copy of the current directory
- * maintained by the global cwdPathPtr. This structure holds per-thread
- * private copies of some global data. This way we avoid most of the
- * synchronization calls which boosts performance, at cost of having to update
- * this information each time the corresponding epoch counter changes.
- */
-
-typedef struct ThreadSpecificData {
-    int initialized;
-    int cwdPathEpoch;
-    int filesystemEpoch;
-    Tcl_Obj *cwdPathPtr;
-    ClientData cwdClientData;
-    FilesystemRecord *filesystemList;
-    int claims;
-} ThreadSpecificData;
-
-/*
-=======
->>>>>>> 4311e0ec
  * The internal TclFS API provides routines for handling and manipulating
  * paths efficiently, taking direct advantage of the "path" Tcl_Obj type.
  *
@@ -81,12 +39,7 @@
  * Private shared variables for use by tclIOUtil.c and tclPathObj.c
  */
 
-<<<<<<< HEAD
 MODULE_SCOPE const Tcl_Filesystem tclNativeFilesystem;
-MODULE_SCOPE Tcl_ThreadDataKey tclFsDataKey;
-=======
-MODULE_SCOPE Tcl_Filesystem tclNativeFilesystem;
->>>>>>> 4311e0ec
 
 /*
  * Private shared functions for use by tclIOUtil.c, tclPathObj.c and
