/*
 * tclFileSystem.h --
 *
 *	This file contains the common defintions and prototypes for use by
 *	Tcl's filesystem and path handling layers.
 *
 * Copyright (c) 2003 Vince Darley.
 *
 * See the file "license.terms" for information on usage and redistribution of
 * this file, and for a DISCLAIMER OF ALL WARRANTIES.
 */

#ifndef _TCLFILESYSTEM
#define _TCLFILESYSTEM

#include "tcl.h"

/*
 * struct FilesystemRecord --
 *
 * A filesystem record is used to keep track of each filesystem currently
 * registered with the core, in a linked list. Pointers to these structures
 * are also kept by each "path" Tcl_Obj, and we must retain a refCount on the
 * number of such references.
 */

typedef struct FilesystemRecord {
    ClientData clientData;	/* Client specific data for the new filesystem
				 * (can be NULL) */
    const Tcl_Filesystem *fsPtr;	/* Pointer to filesystem dispatch table. */
    int fileRefCount;		/* How many Tcl_Obj's use this filesystem. */
    struct FilesystemRecord *nextPtr;
				/* The next filesystem registered to Tcl, or
				 * NULL if no more. */
    struct FilesystemRecord *prevPtr;
				/* The previous filesystem registered to Tcl,
				 * or NULL if no more. */
} FilesystemRecord;

/*
 * This structure holds per-thread private copy of the current directory
 * maintained by the global cwdPathPtr. This structure holds per-thread
 * private copies of some global data. This way we avoid most of the
 * synchronization calls which boosts performance, at cost of having to update
 * this information each time the corresponding epoch counter changes.
 */

typedef struct ThreadSpecificData {
    int initialized;
    int cwdPathEpoch;
    int filesystemEpoch;
    Tcl_Obj *cwdPathPtr;
    ClientData cwdClientData;
    FilesystemRecord *filesystemList;
} ThreadSpecificData;

/*
 * The internal TclFS API provides routines for handling and manipulating
 * paths efficiently, taking direct advantage of the "path" Tcl_Obj type.
 *
 * These functions are not exported at all at present.
 */

MODULE_SCOPE int	TclFSCwdPointerEquals(Tcl_Obj **pathPtrPtr);
MODULE_SCOPE int	TclFSMakePathFromNormalized(Tcl_Interp *interp,
			    Tcl_Obj *pathPtr);
MODULE_SCOPE int	TclFSNormalizeToUniquePath(Tcl_Interp *interp,
			    Tcl_Obj *pathPtr, int startAt);
MODULE_SCOPE Tcl_Obj *	TclFSMakePathRelative(Tcl_Interp *interp,
			    Tcl_Obj *pathPtr, Tcl_Obj *cwdPtr);
<<<<<<< HEAD
MODULE_SCOPE Tcl_Obj *	TclFSInternalToNormalized(
			    const Tcl_Filesystem *fromFilesystem,
			    ClientData clientData,
			    FilesystemRecord **fsRecPtrPtr);
=======
>>>>>>> 28253489
MODULE_SCOPE int	TclFSEnsureEpochOk(Tcl_Obj *pathPtr,
			    const Tcl_Filesystem **fsPtrPtr);
MODULE_SCOPE void	TclFSSetPathDetails(Tcl_Obj *pathPtr,
			    Tcl_Filesystem *fsPtr, ClientData clientData);
MODULE_SCOPE Tcl_Obj *	TclFSNormalizeAbsolutePath(Tcl_Interp *interp,
			    Tcl_Obj *pathPtr);

/*
 * Private shared variables for use by tclIOUtil.c and tclPathObj.c
 */

MODULE_SCOPE const Tcl_Filesystem tclNativeFilesystem;
MODULE_SCOPE Tcl_ThreadDataKey tclFsDataKey;

/*
 * Private shared functions for use by tclIOUtil.c, tclPathObj.c and
 * tclFileName.c, and any platform-specific filesystem code.
 */

MODULE_SCOPE Tcl_PathType TclFSGetPathType(Tcl_Obj *pathPtr,
			    const Tcl_Filesystem **filesystemPtrPtr,
			    int *driveNameLengthPtr);
MODULE_SCOPE Tcl_PathType TclFSNonnativePathType(const char *pathPtr,
			    int pathLen, const Tcl_Filesystem **filesystemPtrPtr,
			    int *driveNameLengthPtr, Tcl_Obj **driveNameRef);
MODULE_SCOPE Tcl_PathType TclGetPathType(Tcl_Obj *pathPtr,
			    const Tcl_Filesystem **filesystemPtrPtr,
			    int *driveNameLengthPtr, Tcl_Obj **driveNameRef);
MODULE_SCOPE int	TclFSEpochOk(int filesystemEpoch);
MODULE_SCOPE int	TclFSCwdIsNative(void);
MODULE_SCOPE Tcl_Obj *	TclWinVolumeRelativeNormalize(Tcl_Interp *interp,
			    const char *path, Tcl_Obj **useThisCwdPtr);

MODULE_SCOPE Tcl_FSPathInFilesystemProc TclNativePathInFilesystem;
MODULE_SCOPE Tcl_FSCreateInternalRepProc TclNativeCreateNativeRep;

#endif /* _TCLFILESYSTEM */

/*
 * Local Variables:
 * mode: c
 * c-basic-offset: 4
 * fill-column: 78
 * End:
 */<|MERGE_RESOLUTION|>--- conflicted
+++ resolved
@@ -68,17 +68,10 @@
 			    Tcl_Obj *pathPtr, int startAt);
 MODULE_SCOPE Tcl_Obj *	TclFSMakePathRelative(Tcl_Interp *interp,
 			    Tcl_Obj *pathPtr, Tcl_Obj *cwdPtr);
-<<<<<<< HEAD
-MODULE_SCOPE Tcl_Obj *	TclFSInternalToNormalized(
-			    const Tcl_Filesystem *fromFilesystem,
-			    ClientData clientData,
-			    FilesystemRecord **fsRecPtrPtr);
-=======
->>>>>>> 28253489
 MODULE_SCOPE int	TclFSEnsureEpochOk(Tcl_Obj *pathPtr,
 			    const Tcl_Filesystem **fsPtrPtr);
 MODULE_SCOPE void	TclFSSetPathDetails(Tcl_Obj *pathPtr,
-			    Tcl_Filesystem *fsPtr, ClientData clientData);
+			    const Tcl_Filesystem *fsPtr, ClientData clientData);
 MODULE_SCOPE Tcl_Obj *	TclFSNormalizeAbsolutePath(Tcl_Interp *interp,
 			    Tcl_Obj *pathPtr);
 
