--- conflicted
+++ resolved
@@ -125,11 +125,7 @@
 	return NULL;
     }
 
-<<<<<<< HEAD
-    listRepPtr = Tcl_AttemptAlloc(LIST_SIZE(objc));
-=======
-    listRepPtr = (List *)attemptckalloc(LIST_SIZE(objc));
->>>>>>> 52e543c5
+    listRepPtr = (List *)Tcl_AttemptAlloc(LIST_SIZE(objc));
     if (listRepPtr == NULL) {
 	if (p) {
 	    Tcl_Panic("list creation failed: unable to alloc %" TCL_Z_MODIFIER "u bytes",
@@ -713,30 +709,18 @@
 
 	attempt = 2 * numRequired;
 	if (attempt <= LIST_MAX) {
-<<<<<<< HEAD
-	    newPtr = Tcl_AttemptRealloc(listRepPtr, LIST_SIZE(attempt));
-=======
-	    newPtr = (List *)attemptckrealloc(listRepPtr, LIST_SIZE(attempt));
->>>>>>> 52e543c5
+	    newPtr = (List *)Tcl_AttemptRealloc(listRepPtr, LIST_SIZE(attempt));
 	}
 	if (newPtr == NULL) {
 	    attempt = numRequired + 1 + TCL_MIN_ELEMENT_GROWTH;
 	    if (attempt > LIST_MAX) {
 		attempt = LIST_MAX;
 	    }
-<<<<<<< HEAD
-	    newPtr = Tcl_AttemptRealloc(listRepPtr, LIST_SIZE(attempt));
+	    newPtr = (List *)Tcl_AttemptRealloc(listRepPtr, LIST_SIZE(attempt));
 	}
 	if (newPtr == NULL) {
 	    attempt = numRequired;
-	    newPtr = Tcl_AttemptRealloc(listRepPtr, LIST_SIZE(attempt));
-=======
-	    newPtr = (List *)attemptckrealloc(listRepPtr, LIST_SIZE(attempt));
-	}
-	if (newPtr == NULL) {
-	    attempt = numRequired;
-	    newPtr = (List *)attemptckrealloc(listRepPtr, LIST_SIZE(attempt));
->>>>>>> 52e543c5
+	    newPtr = (List *)Tcl_AttemptRealloc(listRepPtr, LIST_SIZE(attempt));
 	}
 	if (newPtr) {
 	    listRepPtr = newPtr;
@@ -1065,30 +1049,18 @@
 	List *newPtr = NULL;
 	int attempt = 2 * numRequired;
 	if (attempt <= LIST_MAX) {
-<<<<<<< HEAD
-	    newPtr = Tcl_AttemptRealloc(listRepPtr, LIST_SIZE(attempt));
-=======
-	    newPtr = (List *)attemptckrealloc(listRepPtr, LIST_SIZE(attempt));
->>>>>>> 52e543c5
+	    newPtr = (List *)Tcl_AttemptRealloc(listRepPtr, LIST_SIZE(attempt));
 	}
 	if (newPtr == NULL) {
 	    attempt = numRequired + 1 + TCL_MIN_ELEMENT_GROWTH;
 	    if (attempt > LIST_MAX) {
 		attempt = LIST_MAX;
 	    }
-<<<<<<< HEAD
-	    newPtr = Tcl_AttemptRealloc(listRepPtr, LIST_SIZE(attempt));
+	    newPtr = (List *)Tcl_AttemptRealloc(listRepPtr, LIST_SIZE(attempt));
 	}
 	if (newPtr == NULL) {
 	    attempt = numRequired;
-	    newPtr = Tcl_AttemptRealloc(listRepPtr, LIST_SIZE(attempt));
-=======
-	    newPtr = (List *)attemptckrealloc(listRepPtr, LIST_SIZE(attempt));
-	}
-	if (newPtr == NULL) {
-	    attempt = numRequired;
-	    newPtr = (List *)attemptckrealloc(listRepPtr, LIST_SIZE(attempt));
->>>>>>> 52e543c5
+	    newPtr = (List *)Tcl_AttemptRealloc(listRepPtr, LIST_SIZE(attempt));
 	}
 	if (newPtr) {
 	    listRepPtr = newPtr;
@@ -2210,11 +2182,7 @@
 	 * We know numElems <= LIST_MAX, so this is safe.
 	 */
 
-<<<<<<< HEAD
-	flagPtr = Tcl_Alloc(numElems);
-=======
-	flagPtr = (char *)ckalloc(numElems);
->>>>>>> 52e543c5
+	flagPtr = (char *)Tcl_Alloc(numElems);
     }
     elemPtrs = &listRepPtr->elements;
     for (i = 0; i < numElems; i++) {
