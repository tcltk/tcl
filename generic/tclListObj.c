--- conflicted
+++ resolved
@@ -7,6 +7,8 @@
  */
 
 /*
+ * Copyright © 2024 Nathan Coulter
+ *
  * You may distribute and/or modify this program under the terms of the GNU
  * Affero General Public License as published by the Free Software Foundation,
  * either version 3 of the License, or (at your option) any later version.
@@ -1687,15 +1689,9 @@
  *
  * TclListObjGetElement --
  *
- *	Returns a single element from the array of the elements in a list
-<<<<<<< HEAD
- *	object, without doing doing any bounds checking.  Caller must ensure
- *	that ObjPtr of of type 'tclListTypePtr' and that  index is valid for the
-=======
- *	object, without doing any bounds checking.  Caller must ensure
- *	that ObjPtr of type 'tclListType' and that index is valid for the
->>>>>>> 475d0498
- *	list.
+ *	Returns a single element from the array of the elements in a list object,
+ *	without doing any bounds checking.  Caller must ensure that ObjPtr is of
+ *	type 'tclListTypePtr' and that index is valid for the list.
  *
  *----------------------------------------------------------------------
  */
@@ -1715,8 +1711,7 @@
  *
  * Tcl_ListObjGetElements --
  *
- *	This function returns an (objc,objv) array of the elements in a list
- *	object.
+ *	Returns an (objc,objv) array of the elements in a list object.
  *
  * Results:
  *	The return value is normally TCL_OK; in this case *objcPtr is set to
