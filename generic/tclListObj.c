/*
 * tclListObj.c --
 *
 *	This file contains functions that implement the Tcl list object type.
 *
 * Copyright (c) 1995-1997 Sun Microsystems, Inc.
 * Copyright (c) 1998 by Scriptics Corporation.
 * Copyright (c) 2001 by Kevin B. Kenny.  All rights reserved.
 *
 * See the file "license.terms" for information on usage and redistribution of
 * this file, and for a DISCLAIMER OF ALL WARRANTIES.
 */

#include "tclInt.h"

/*
 * Prototypes for functions defined later in this file:
 */

static List *		NewListIntRep(int objc, Tcl_Obj *const objv[]);
static void		DupListInternalRep(Tcl_Obj *srcPtr, Tcl_Obj *copyPtr);
static void		FreeListInternalRep(Tcl_Obj *listPtr);
static int		SetListFromAny(Tcl_Interp *interp, Tcl_Obj *objPtr);
static void		UpdateStringOfList(Tcl_Obj *listPtr);

/*
 * The structure below defines the list Tcl object type by means of functions
 * that can be invoked by generic object code.
 *
 * The internal representation of a list object is a two-pointer
 * representation. The first pointer designates a List structure that contains
 * an array of pointers to the element objects, together with integers that
 * represent the current element count and the allocated size of the array.
 * The second pointer is normally NULL; during execution of functions in this
 * file that operate on nested sublists, it is occasionally used as working
 * storage to avoid an auxiliary stack.
 */

const Tcl_ObjType tclListType = {
    "list",			/* name */
    FreeListInternalRep,	/* freeIntRepProc */
    DupListInternalRep,		/* dupIntRepProc */
    UpdateStringOfList,		/* updateStringProc */
    SetListFromAny		/* setFromAnyProc */
};

/*
 *----------------------------------------------------------------------
 *
 * NewListIntRep --
 *
 *	If objc>0 and objv!=NULL, this function creates a list internal rep
 *	with objc elements given in the array objv. If objc>0 and objv==NULL
 *	it creates the list internal rep of a list with 0 elements, where
 *	enough space has been preallocated to store objc elements. If objc<=0,
 *	it returns NULL.
 *
 * Results:
 *	A new List struct is returned. If objc<=0 or if the allocation fails
 *	for lack of memory, NULL is returned. The list returned has refCount
 *	0.
 *
 * Side effects:
 *	The ref counts of the elements in objv are incremented since the
 *	resulting list now refers to them.
 *
 *----------------------------------------------------------------------
 */

static List *
NewListIntRep(
    int objc,
    Tcl_Obj *const objv[])
{
    List *listRepPtr;

    if (objc <= 0) {
	return NULL;
    }

    /*
     * First check to see if we'd overflow and try to allocate an object
     * larger than our memory allocator allows. Note that this is actually a
     * fairly small value when you're on a serious 64-bit machine, but that
     * requires API changes to fix. See [Bug 219196] for a discussion.
     */

    if ((size_t)objc > INT_MAX/sizeof(Tcl_Obj *)) {
	return NULL;
    }

    listRepPtr = attemptckalloc(sizeof(List) + ((objc-1) * sizeof(Tcl_Obj*)));
    if (listRepPtr == NULL) {
	return NULL;
    }

    listRepPtr->canonicalFlag = 0;
    listRepPtr->refCount = 0;
    listRepPtr->maxElemCount = objc;

    if (objv) {
	Tcl_Obj **elemPtrs;
	int i;

	listRepPtr->elemCount = objc;
	elemPtrs = &listRepPtr->elements;
	for (i = 0;  i < objc;  i++) {
	    elemPtrs[i] = objv[i];
	    Tcl_IncrRefCount(elemPtrs[i]);
	}
    } else {
	listRepPtr->elemCount = 0;
    }
    return listRepPtr;
}

/*
 *----------------------------------------------------------------------
 *
 * Tcl_NewListObj --
 *
 *	This function is normally called when not debugging: i.e., when
 *	TCL_MEM_DEBUG is not defined. It creates a new list object from an
 *	(objc,objv) array: that is, each of the objc elements of the array
 *	referenced by objv is inserted as an element into a new Tcl object.
 *
 *	When TCL_MEM_DEBUG is defined, this function just returns the result
 *	of calling the debugging version Tcl_DbNewListObj.
 *
 * Results:
 *	A new list object is returned that is initialized from the object
 *	pointers in objv. If objc is less than or equal to zero, an empty
 *	object is returned. The new object's string representation is left
 *	NULL. The resulting new list object has ref count 0.
 *
 * Side effects:
 *	The ref counts of the elements in objv are incremented since the
 *	resulting list now refers to them.
 *
 *----------------------------------------------------------------------
 */

#ifdef TCL_MEM_DEBUG
#undef Tcl_NewListObj

Tcl_Obj *
Tcl_NewListObj(
    int objc,			/* Count of objects referenced by objv. */
    Tcl_Obj *const objv[])	/* An array of pointers to Tcl objects. */
{
    return Tcl_DbNewListObj(objc, objv, "unknown", 0);
}

#else /* if not TCL_MEM_DEBUG */

Tcl_Obj *
Tcl_NewListObj(
    int objc,			/* Count of objects referenced by objv. */
    Tcl_Obj *const objv[])	/* An array of pointers to Tcl objects. */
{
    List *listRepPtr;
    Tcl_Obj *listPtr;

    TclNewObj(listPtr);

    if (objc <= 0) {
	return listPtr;
    }

    /*
     * Create the internal rep.
     */

    listRepPtr = NewListIntRep(objc, objv);
    if (!listRepPtr) {
	Tcl_Panic("Not enough memory to allocate list");
    }

    /*
     * Now create the object.
     */

    Tcl_InvalidateStringRep(listPtr);
    listPtr->internalRep.twoPtrValue.ptr1 = listRepPtr;
    listPtr->internalRep.twoPtrValue.ptr2 = NULL;
    listPtr->typePtr = &tclListType;
    listRepPtr->refCount++;

    return listPtr;
}
#endif /* if TCL_MEM_DEBUG */

/*
 *----------------------------------------------------------------------
 *
 * Tcl_DbNewListObj --
 *
 *	This function is normally called when debugging: i.e., when
 *	TCL_MEM_DEBUG is defined. It creates new list objects. It is the same
 *	as the Tcl_NewListObj function above except that it calls
 *	Tcl_DbCkalloc directly with the file name and line number from its
 *	caller. This simplifies debugging since then the [memory active]
 *	command will report the correct file name and line number when
 *	reporting objects that haven't been freed.
 *
 *	When TCL_MEM_DEBUG is not defined, this function just returns the
 *	result of calling Tcl_NewListObj.
 *
 * Results:
 *	A new list object is returned that is initialized from the object
 *	pointers in objv. If objc is less than or equal to zero, an empty
 *	object is returned. The new object's string representation is left
 *	NULL. The new list object has ref count 0.
 *
 * Side effects:
 *	The ref counts of the elements in objv are incremented since the
 *	resulting list now refers to them.
 *
 *----------------------------------------------------------------------
 */

#ifdef TCL_MEM_DEBUG

Tcl_Obj *
Tcl_DbNewListObj(
    int objc,			/* Count of objects referenced by objv. */
    Tcl_Obj *const objv[],	/* An array of pointers to Tcl objects. */
    const char *file,		/* The name of the source file calling this
				 * function; used for debugging. */
    int line)			/* Line number in the source file; used for
				 * debugging. */
{
    Tcl_Obj *listPtr;
    List *listRepPtr;

    TclDbNewObj(listPtr, file, line);

    if (objc <= 0) {
	return listPtr;
    }

    /*
     * Create the internal rep.
     */

    listRepPtr = NewListIntRep(objc, objv);
    if (!listRepPtr) {
	Tcl_Panic("Not enough memory to allocate list");
    }

    /*
     * Now create the object.
     */

    Tcl_InvalidateStringRep(listPtr);
    listPtr->internalRep.twoPtrValue.ptr1 = listRepPtr;
    listPtr->internalRep.twoPtrValue.ptr2 = NULL;
    listPtr->typePtr = &tclListType;
    listRepPtr->refCount++;

    return listPtr;
}

#else /* if not TCL_MEM_DEBUG */

Tcl_Obj *
Tcl_DbNewListObj(
    int objc,			/* Count of objects referenced by objv. */
    Tcl_Obj *const objv[],	/* An array of pointers to Tcl objects. */
    const char *file,		/* The name of the source file calling this
				 * function; used for debugging. */
    int line)			/* Line number in the source file; used for
				 * debugging. */
{
    return Tcl_NewListObj(objc, objv);
}
#endif /* TCL_MEM_DEBUG */

/*
 *----------------------------------------------------------------------
 *
 * Tcl_SetListObj --
 *
 *	Modify an object to be a list containing each of the objc elements of
 *	the object array referenced by objv.
 *
 * Results:
 *	None.
 *
 * Side effects:
 *	The object is made a list object and is initialized from the object
 *	pointers in objv. If objc is less than or equal to zero, an empty
 *	object is returned. The new object's string representation is left
 *	NULL. The ref counts of the elements in objv are incremented since the
 *	list now refers to them. The object's old string and internal
 *	representations are freed and its type is set NULL.
 *
 *----------------------------------------------------------------------
 */

void
Tcl_SetListObj(
    Tcl_Obj *objPtr,		/* Object whose internal rep to init. */
    int objc,			/* Count of objects referenced by objv. */
    Tcl_Obj *const objv[])	/* An array of pointers to Tcl objects. */
{
    List *listRepPtr;

    if (Tcl_IsShared(objPtr)) {
	Tcl_Panic("%s called with shared object", "Tcl_SetListObj");
    }

    /*
     * Free any old string rep and any internal rep for the old type.
     */

    TclFreeIntRep(objPtr);
    objPtr->typePtr = NULL;
    Tcl_InvalidateStringRep(objPtr);

    /*
     * Set the object's type to "list" and initialize the internal rep.
     * However, if there are no elements to put in the list, just give the
     * object an empty string rep and a NULL type.
     */

    if (objc > 0) {
	listRepPtr = NewListIntRep(objc, objv);
	if (!listRepPtr) {
	    Tcl_Panic("Cannot allocate enough memory for Tcl_SetListObj");
	}
	objPtr->internalRep.twoPtrValue.ptr1 = listRepPtr;
	objPtr->internalRep.twoPtrValue.ptr2 = NULL;
	objPtr->typePtr = &tclListType;
	listRepPtr->refCount++;
    } else {
	objPtr->bytes = tclEmptyStringRep;
	objPtr->length = 0;
    }
}

/*
 *----------------------------------------------------------------------
 *
 * TclListObjCopy --
 *
 *	Makes a "pure list" copy of a list value. This provides for the C
 *	level a counterpart of the [lrange $list 0 end] command, while using
 *	internals details to be as efficient as possible.
 *
 * Results:
 *	Normally returns a pointer to a new Tcl_Obj, that contains the same
 *	list value as *listPtr does. The returned Tcl_Obj has a refCount of
 *	zero. If *listPtr does not hold a list, NULL is returned, and if
 *	interp is non-NULL, an error message is recorded there.
 *
 * Side effects:
 *	None.
 *
 *----------------------------------------------------------------------
 */

Tcl_Obj *
TclListObjCopy(
    Tcl_Interp *interp,		/* Used to report errors if not NULL. */
    Tcl_Obj *listPtr)		/* List object for which an element array is
				 * to be returned. */
{
    Tcl_Obj *copyPtr;

    if (listPtr->typePtr != &tclListType) {
	if (SetListFromAny(interp, listPtr) != TCL_OK) {
	    return NULL;
	}
    }

    TclNewObj(copyPtr);
    TclInvalidateStringRep(copyPtr);
    DupListInternalRep(listPtr, copyPtr);
    return copyPtr;
}

/*
 *----------------------------------------------------------------------
 *
 * Tcl_ListObjGetElements --
 *
 *	This function returns an (objc,objv) array of the elements in a list
 *	object.
 *
 * Results:
 *	The return value is normally TCL_OK; in this case *objcPtr is set to
 *	the count of list elements and *objvPtr is set to a pointer to an
 *	array of (*objcPtr) pointers to each list element. If listPtr does not
 *	refer to a list object and the object can not be converted to one,
 *	TCL_ERROR is returned and an error message will be left in the
 *	interpreter's result if interp is not NULL.
 *
 *	The objects referenced by the returned array should be treated as
 *	readonly and their ref counts are _not_ incremented; the caller must
 *	do that if it holds on to a reference. Furthermore, the pointer and
 *	length returned by this function may change as soon as any function is
 *	called on the list object; be careful about retaining the pointer in a
 *	local data structure.
 *
 * Side effects:
 *	The possible conversion of the object referenced by listPtr
 *	to a list object.
 *
 *----------------------------------------------------------------------
 */

int
Tcl_ListObjGetElements(
    Tcl_Interp *interp,		/* Used to report errors if not NULL. */
    register Tcl_Obj *listPtr,	/* List object for which an element array is
				 * to be returned. */
    int *objcPtr,		/* Where to store the count of objects
				 * referenced by objv. */
    Tcl_Obj ***objvPtr)		/* Where to store the pointer to an array of
				 * pointers to the list's objects. */
{
    register List *listRepPtr;

    if (listPtr->typePtr != &tclListType) {
	int result, length;

	/*
	 * Don't get the string version of a dictionary; that transformation
	 * is not lossy, but is expensive.
	 */

	if (listPtr->typePtr == &tclDictType) {
	    (void) Tcl_DictObjSize(NULL, listPtr, &length);
	} else {
	    (void) TclGetStringFromObj(listPtr, &length);
	}
	if (!length) {
	    *objcPtr = 0;
	    *objvPtr = NULL;
	    return TCL_OK;
	}

	result = SetListFromAny(interp, listPtr);
	if (result != TCL_OK) {
	    return result;
	}
    }
    listRepPtr = ListRepPtr(listPtr);
    *objcPtr = listRepPtr->elemCount;
    *objvPtr = &listRepPtr->elements;
    return TCL_OK;
}

/*
 *----------------------------------------------------------------------
 *
 * Tcl_ListObjAppendList --
 *
 *	This function appends the objects in the list referenced by
 *	elemListPtr to the list object referenced by listPtr. If listPtr is
 *	not already a list object, an attempt will be made to convert it to
 *	one.
 *
 * Results:
 *	The return value is normally TCL_OK. If listPtr or elemListPtr do not
 *	refer to list objects and they can not be converted to one, TCL_ERROR
 *	is returned and an error message is left in the interpreter's result
 *	if interp is not NULL.
 *
 * Side effects:
 *	The reference counts of the elements in elemListPtr are incremented
 *	since the list now refers to them. listPtr and elemListPtr are
 *	converted, if necessary, to list objects. Also, appending the new
 *	elements may cause listObj's array of element pointers to grow.
 *	listPtr's old string representation, if any, is invalidated.
 *
 *----------------------------------------------------------------------
 */

int
Tcl_ListObjAppendList(
    Tcl_Interp *interp,		/* Used to report errors if not NULL. */
    register Tcl_Obj *listPtr,	/* List object to append elements to. */
    Tcl_Obj *elemListPtr)	/* List obj with elements to append. */
{
    int listLen, objc, result;
    Tcl_Obj **objv;

    if (Tcl_IsShared(listPtr)) {
	Tcl_Panic("%s called with shared object", "Tcl_ListObjAppendList");
    }

    result = TclListObjLength(interp, listPtr, &listLen);
    if (result != TCL_OK) {
	return result;
    }

    result = TclListObjGetElements(interp, elemListPtr, &objc, &objv);
    if (result != TCL_OK) {
	return result;
    }

    /*
     * Insert objc new elements starting after the lists's last element.
     * Delete zero existing elements.
     */

    return Tcl_ListObjReplace(interp, listPtr, listLen, 0, objc, objv);
}

/*
 *----------------------------------------------------------------------
 *
 * Tcl_ListObjAppendElement --
 *
 *	This function is a special purpose version of Tcl_ListObjAppendList:
 *	it appends a single object referenced by objPtr to the list object
 *	referenced by listPtr. If listPtr is not already a list object, an
 *	attempt will be made to convert it to one.
 *
 * Results:
 *	The return value is normally TCL_OK; in this case objPtr is added to
 *	the end of listPtr's list. If listPtr does not refer to a list object
 *	and the object can not be converted to one, TCL_ERROR is returned and
 *	an error message will be left in the interpreter's result if interp is
 *	not NULL.
 *
 * Side effects:
 *	The ref count of objPtr is incremented since the list now refers to
 *	it. listPtr will be converted, if necessary, to a list object. Also,
 *	appending the new element may cause listObj's array of element
 *	pointers to grow. listPtr's old string representation, if any, is
 *	invalidated.
 *
 *----------------------------------------------------------------------
 */

int
Tcl_ListObjAppendElement(
    Tcl_Interp *interp,		/* Used to report errors if not NULL. */
    Tcl_Obj *listPtr,		/* List object to append objPtr to. */
    Tcl_Obj *objPtr)		/* Object to append to listPtr's list. */
{
    register List *listRepPtr;
    register Tcl_Obj **elemPtrs;
    int numElems, numRequired, newMax, newSize, i;

    if (Tcl_IsShared(listPtr)) {
	Tcl_Panic("%s called with shared object", "Tcl_ListObjAppendElement");
    }
    if (listPtr->typePtr != &tclListType) {
	int result, length;

	(void) TclGetStringFromObj(listPtr, &length);
	if (!length) {
	    Tcl_SetListObj(listPtr, 1, &objPtr);
	    return TCL_OK;
	}

	result = SetListFromAny(interp, listPtr);
	if (result != TCL_OK) {
	    return result;
	}
    }

    listRepPtr = ListRepPtr(listPtr);
    numElems = listRepPtr->elemCount;
    numRequired = numElems + 1 ;

    /*
     * If there is no room in the current array of element pointers, allocate
     * a new, larger array and copy the pointers to it. If the List struct is
     * shared, allocate a new one.
     */

    if (numRequired > listRepPtr->maxElemCount){
	newMax = 2 * numRequired;
	newSize = sizeof(List) + ((newMax-1) * sizeof(Tcl_Obj *));
    } else {
	newMax = listRepPtr->maxElemCount;
	newSize = 0;
    }

    if (listRepPtr->refCount > 1) {
	List *oldListRepPtr = listRepPtr;
	Tcl_Obj **oldElems;

	listRepPtr = NewListIntRep(newMax, NULL);
	if (!listRepPtr) {
	    Tcl_Panic("Not enough memory to allocate list");
	}
	oldElems = &oldListRepPtr->elements;
	elemPtrs = &listRepPtr->elements;
	for (i=0; i<numElems; i++) {
	    elemPtrs[i] = oldElems[i];
	    Tcl_IncrRefCount(elemPtrs[i]);
	}
	listRepPtr->elemCount = numElems;
	listRepPtr->refCount++;
	oldListRepPtr->refCount--;
    } else if (newSize) {
	listRepPtr = ckrealloc(listRepPtr, newSize);
	listRepPtr->maxElemCount = newMax;
    }
    listPtr->internalRep.twoPtrValue.ptr1 = listRepPtr;

    /*
     * Add objPtr to the end of listPtr's array of element pointers. Increment
     * the ref count for the (now shared) objPtr.
     */

    elemPtrs = &listRepPtr->elements;
    elemPtrs[numElems] = objPtr;
    Tcl_IncrRefCount(objPtr);
    listRepPtr->elemCount++;

    /*
     * Invalidate any old string representation since the list's internal
     * representation has changed.
     */

    Tcl_InvalidateStringRep(listPtr);
    return TCL_OK;
}

/*
 *----------------------------------------------------------------------
 *
 * Tcl_ListObjIndex --
 *
 *	This function returns a pointer to the index'th object from the list
 *	referenced by listPtr. The first element has index 0. If index is
 *	negative or greater than or equal to the number of elements in the
 *	list, a NULL is returned. If listPtr is not a list object, an attempt
 *	will be made to convert it to a list.
 *
 * Results:
 *	The return value is normally TCL_OK; in this case objPtrPtr is set to
 *	the Tcl_Obj pointer for the index'th list element or NULL if index is
 *	out of range. This object should be treated as readonly and its ref
 *	count is _not_ incremented; the caller must do that if it holds on to
 *	the reference. If listPtr does not refer to a list and can't be
 *	converted to one, TCL_ERROR is returned and an error message is left
 *	in the interpreter's result if interp is not NULL.
 *
 * Side effects:
 *	listPtr will be converted, if necessary, to a list object.
 *
 *----------------------------------------------------------------------
 */

int
Tcl_ListObjIndex(
    Tcl_Interp *interp,		/* Used to report errors if not NULL. */
    register Tcl_Obj *listPtr,	/* List object to index into. */
    register int index,		/* Index of element to return. */
    Tcl_Obj **objPtrPtr)	/* The resulting Tcl_Obj* is stored here. */
{
    register List *listRepPtr;

    if (listPtr->typePtr != &tclListType) {
	int result, length;

	(void) TclGetStringFromObj(listPtr, &length);
	if (!length) {
	    *objPtrPtr = NULL;
	    return TCL_OK;
	}

	result = SetListFromAny(interp, listPtr);
	if (result != TCL_OK) {
	    return result;
	}
    }

    listRepPtr = ListRepPtr(listPtr);
    if ((index < 0) || (index >= listRepPtr->elemCount)) {
	*objPtrPtr = NULL;
    } else {
	*objPtrPtr = (&listRepPtr->elements)[index];
    }

    return TCL_OK;
}

/*
 *----------------------------------------------------------------------
 *
 * Tcl_ListObjLength --
 *
 *	This function returns the number of elements in a list object. If the
 *	object is not already a list object, an attempt will be made to
 *	convert it to one.
 *
 * Results:
 *	The return value is normally TCL_OK; in this case *intPtr will be set
 *	to the integer count of list elements. If listPtr does not refer to a
 *	list object and the object can not be converted to one, TCL_ERROR is
 *	returned and an error message will be left in the interpreter's result
 *	if interp is not NULL.
 *
 * Side effects:
 *	The possible conversion of the argument object to a list object.
 *
 *----------------------------------------------------------------------
 */

int
Tcl_ListObjLength(
    Tcl_Interp *interp,		/* Used to report errors if not NULL. */
    register Tcl_Obj *listPtr,	/* List object whose #elements to return. */
    register int *intPtr)	/* The resulting int is stored here. */
{
    register List *listRepPtr;

    if (listPtr->typePtr != &tclListType) {
	int result, length;

	(void) TclGetStringFromObj(listPtr, &length);
	if (!length) {
	    *intPtr = 0;
	    return TCL_OK;
	}

	result = SetListFromAny(interp, listPtr);
	if (result != TCL_OK) {
	    return result;
	}
    }

    listRepPtr = ListRepPtr(listPtr);
    *intPtr = listRepPtr->elemCount;
    return TCL_OK;
}

/*
 *----------------------------------------------------------------------
 *
 * Tcl_ListObjReplace --
 *
 *	This function replaces zero or more elements of the list referenced by
 *	listPtr with the objects from an (objc,objv) array. The objc elements
 *	of the array referenced by objv replace the count elements in listPtr
 *	starting at first.
 *
 *	If the argument first is zero or negative, it refers to the first
 *	element. If first is greater than or equal to the number of elements
 *	in the list, then no elements are deleted; the new elements are
 *	appended to the list. Count gives the number of elements to replace.
 *	If count is zero or negative then no elements are deleted; the new
 *	elements are simply inserted before first.
 *
 *	The argument objv refers to an array of objc pointers to the new
 *	elements to be added to listPtr in place of those that were deleted.
 *	If objv is NULL, no new elements are added. If listPtr is not a list
 *	object, an attempt will be made to convert it to one.
 *
 * Results:
 *	The return value is normally TCL_OK. If listPtr does not refer to a
 *	list object and can not be converted to one, TCL_ERROR is returned and
 *	an error message will be left in the interpreter's result if interp is
 *	not NULL.
 *
 * Side effects:
 *	The ref counts of the objc elements in objv are incremented since the
 *	resulting list now refers to them. Similarly, the ref counts for
 *	replaced objects are decremented. listPtr is converted, if necessary,
 *	to a list object. listPtr's old string representation, if any, is
 *	freed.
 *
 *----------------------------------------------------------------------
 */

int
Tcl_ListObjReplace(
    Tcl_Interp *interp,		/* Used for error reporting if not NULL. */
    Tcl_Obj *listPtr,		/* List object whose elements to replace. */
    int first,			/* Index of first element to replace. */
    int count,			/* Number of elements to replace. */
    int objc,			/* Number of objects to insert. */
    Tcl_Obj *const objv[])	/* An array of objc pointers to Tcl objects to
				 * insert. */
{
    List *listRepPtr;
    register Tcl_Obj **elemPtrs;
    int numElems, numRequired, numAfterLast, start, i, j, isShared;

    if (Tcl_IsShared(listPtr)) {
	Tcl_Panic("%s called with shared object", "Tcl_ListObjReplace");
    }
    if (listPtr->typePtr != &tclListType) {
	int length;

	(void) TclGetStringFromObj(listPtr, &length);
	if (!length) {
	    if (objc) {
		Tcl_SetListObj(listPtr, objc, NULL);
	    } else {
		return TCL_OK;
	    }
	} else {
	    int result = SetListFromAny(interp, listPtr);

	    if (result != TCL_OK) {
		return result;
	    }
	}
    }

    /*
     * Note that when count == 0 and objc == 0, this routine is logically a
     * no-op, removing and adding no elements to the list. However, by flowing
     * through this routine anyway, we get the important side effect that the
     * resulting listPtr is a list in canoncial form. This is important.
     * Resist any temptation to optimize this case.
     */

    listRepPtr = ListRepPtr(listPtr);
    elemPtrs = &listRepPtr->elements;
    numElems = listRepPtr->elemCount;

    if (first < 0) {
	first = 0;
    }
    if (first >= numElems) {
	first = numElems;	/* So we'll insert after last element. */
    }
    if (count < 0) {
	count = 0;
    } else if (numElems < first+count || first+count < 0) {
	/*
	 * The 'first+count < 0' condition here guards agains integer
	 * overflow in determining 'first+count'
	 */
	count = numElems - first;
    }

    isShared = (listRepPtr->refCount > 1);
    numRequired = numElems - count + objc;

    if ((numRequired <= listRepPtr->maxElemCount) && !isShared) {
	int shift;

	/*
	 * Can use the current List struct. First "delete" count elements
	 * starting at first.
	 */

	for (j = first;  j < first + count;  j++) {
	    Tcl_Obj *victimPtr = elemPtrs[j];

	    TclDecrRefCount(victimPtr);
	}

	/*
	 * Shift the elements after the last one removed to their new
	 * locations.
	 */

	start = first + count;
	numAfterLast = numElems - start;
	shift = objc - count;	/* numNewElems - numDeleted */
	if ((numAfterLast > 0) && (shift != 0)) {
	    Tcl_Obj **src = elemPtrs + start;

	    memmove(src+shift, src, (size_t) numAfterLast * sizeof(Tcl_Obj*));
	}
    } else {
	/*
	 * Cannot use the current List struct; it is shared, too small, or
	 * both. Allocate a new struct and insert elements into it.
	 */

	List *oldListRepPtr = listRepPtr;
	Tcl_Obj **oldPtrs = elemPtrs;
	int newMax;

	if (numRequired > listRepPtr->maxElemCount){
	    newMax = 2 * numRequired;
	} else {
	    newMax = listRepPtr->maxElemCount;
	}

	listRepPtr = NewListIntRep(newMax, NULL);
	if (!listRepPtr) {
	    Tcl_Panic("Not enough memory to allocate list");
	}

	listPtr->internalRep.twoPtrValue.ptr1 = listRepPtr;
	listRepPtr->refCount++;

	elemPtrs = &listRepPtr->elements;

	if (isShared) {
	    /*
	     * The old struct will remain in place; need new refCounts for the
	     * new List struct references. Copy over only the surviving
	     * elements.
	     */

	    for (i=0; i < first; i++) {
		elemPtrs[i] = oldPtrs[i];
		Tcl_IncrRefCount(elemPtrs[i]);
	    }
	    for (i = first + count, j = first + objc;
		    j < numRequired; i++, j++) {
		elemPtrs[j] = oldPtrs[i];
		Tcl_IncrRefCount(elemPtrs[j]);
	    }

	    oldListRepPtr->refCount--;
	} else {
	    /*
	     * The old struct will be removed; use its inherited refCounts.
	     */

	    if (first > 0) {
		memcpy(elemPtrs, oldPtrs, (size_t) first * sizeof(Tcl_Obj *));
	    }

	    /*
	     * "Delete" count elements starting at first.
	     */

	    for (j = first;  j < first + count;  j++) {
		Tcl_Obj *victimPtr = oldPtrs[j];

		TclDecrRefCount(victimPtr);
	    }

	    /*
	     * Copy the elements after the last one removed, shifted to their
	     * new locations.
	     */

	    start = first + count;
	    numAfterLast = numElems - start;
	    if (numAfterLast > 0) {
		memcpy(elemPtrs + first + objc, oldPtrs + start,
			(size_t) numAfterLast * sizeof(Tcl_Obj *));
	    }

	    ckfree(oldListRepPtr);
	}
    }

    /*
     * Insert the new elements into elemPtrs before "first". We don't do a
     * memcpy here because we must increment the reference counts for the
     * added elements, so we must explicitly loop anyway.
     */

    for (i=0,j=first ; i<objc ; i++,j++) {
	elemPtrs[j] = objv[i];
	Tcl_IncrRefCount(objv[i]);
    }

    /*
     * Update the count of elements.
     */

    listRepPtr->elemCount = numRequired;

    /*
     * Invalidate and free any old string representation since it no longer
     * reflects the list's internal representation.
     */

    Tcl_InvalidateStringRep(listPtr);
    return TCL_OK;
}

/*
 *----------------------------------------------------------------------
 *
 * TclLindexList --
 *
 *	This procedure handles the 'lindex' command when objc==3.
 *
 * Results:
 *	Returns a pointer to the object extracted, or NULL if an error
 *	occurred. The returned object already includes one reference count for
 *	the pointer returned.
 *
 * Side effects:
 *	None.
 *
 * Notes:
 *	This procedure is implemented entirely as a wrapper around
 *	TclLindexFlat. All it does is reconfigure the argument format into the
 *	form required by TclLindexFlat, while taking care to manage shimmering
 *	in such a way that we tend to keep the most useful intreps and/or
 *	avoid the most expensive conversions.
 *
 *----------------------------------------------------------------------
 */

Tcl_Obj *
TclLindexList(
    Tcl_Interp *interp,		/* Tcl interpreter. */
    Tcl_Obj *listPtr,		/* List being unpacked. */
    Tcl_Obj *argPtr)		/* Index or index list. */
{

    int index;			/* Index into the list. */
    Tcl_Obj **indices;		/* Array of list indices. */
    int indexCount;		/* Size of the array of list indices. */
    Tcl_Obj *indexListCopy;

    /*
     * Determine whether argPtr designates a list or a single index. We have
     * to be careful about the order of the checks to avoid repeated
     * shimmering; see TIP#22 and TIP#33 for the details.
     */

    if (argPtr->typePtr != &tclListType
	    && TclGetIntForIndexM(NULL , argPtr, 0, &index) == TCL_OK) {
	/*
	 * argPtr designates a single index.
	 */

	return TclLindexFlat(interp, listPtr, 1, &argPtr);
    }

    /*
     * Here we make a private copy of the index list argument to avoid any
     * shimmering issues that might invalidate the indices array below while
     * we are still using it. This is probably unnecessary. It does not appear
     * that any damaging shimmering is possible, and no test has been devised
     * to show any error when this private copy is not made. But it's cheap,
     * and it offers some future-proofing insurance in case the TclLindexFlat
     * implementation changes in some unexpected way, or some new form of
     * trace or callback permits things to happen that the current
     * implementation does not.
     */

    indexListCopy = TclListObjCopy(NULL, argPtr);
    if (indexListCopy == NULL) {
	/*
	 * argPtr designates something that is neither an index nor a
	 * well-formed list. Report the error via TclLindexFlat.
	 */

	return TclLindexFlat(interp, listPtr, 1, &argPtr);
    }

    TclListObjGetElements(NULL, indexListCopy, &indexCount, &indices);
    listPtr = TclLindexFlat(interp, listPtr, indexCount, indices);
    Tcl_DecrRefCount(indexListCopy);
    return listPtr;
}

/*
 *----------------------------------------------------------------------
 *
 * TclLindexFlat --
 *
 *	This procedure is the core of the 'lindex' command, with all index
 *	arguments presented as a flat list.
 *
 * Results:
 *	Returns a pointer to the object extracted, or NULL if an error
 *	occurred. The returned object already includes one reference count for
 *	the pointer returned.
 *
 * Side effects:
 *	None.
 *
 * Notes:
 *	The reference count of the returned object includes one reference
 *	corresponding to the pointer returned. Thus, the calling code will
 *	usually do something like:
 *		Tcl_SetObjResult(interp, result);
 *		Tcl_DecrRefCount(result);
 *
 *----------------------------------------------------------------------
 */

Tcl_Obj *
TclLindexFlat(
    Tcl_Interp *interp,		/* Tcl interpreter. */
    Tcl_Obj *listPtr,		/* Tcl object representing the list. */
    int indexCount,		/* Count of indices. */
    Tcl_Obj *const indexArray[])/* Array of pointers to Tcl objects that
				 * represent the indices in the list. */
{
    int i;

    Tcl_IncrRefCount(listPtr);

    for (i=0 ; i<indexCount && listPtr ; i++) {
	int index, listLen = 0;
	Tcl_Obj **elemPtrs = NULL, *sublistCopy;

	/*
	 * Here we make a private copy of the current sublist, so we avoid any
	 * shimmering issues that might invalidate the elemPtr array below
	 * while we are still using it. See test lindex-8.4.
	 */

	sublistCopy = TclListObjCopy(interp, listPtr);
	Tcl_DecrRefCount(listPtr);
	listPtr = NULL;

	if (sublistCopy == NULL) {
	    /*
	     * The sublist is not a list at all => error.
	     */

	    break;
	}
	TclListObjGetElements(NULL, sublistCopy, &listLen, &elemPtrs);

	if (TclGetIntForIndexM(interp, indexArray[i], /*endValue*/ listLen-1,
		&index) == TCL_OK) {
	    if (index<0 || index>=listLen) {
		/*
		 * Index is out of range. Break out of loop with empty result.
		 * First check remaining indices for validity
		 */

		while (++i < indexCount) {
		    if (TclGetIntForIndexM(interp, indexArray[i], -1, &index)
			!= TCL_OK) {
			Tcl_DecrRefCount(sublistCopy);
			return NULL;
		    }
		}
		listPtr = Tcl_NewObj();
	    } else {
		/*
		 * Extract the pointer to the appropriate element.
		 */

		listPtr = elemPtrs[index];
	    }
	    Tcl_IncrRefCount(listPtr);
	}
	Tcl_DecrRefCount(sublistCopy);
    }

    return listPtr;
}

/*
 *----------------------------------------------------------------------
 *
 * TclLsetList --
 *
 *	Core of the 'lset' command when objc == 4. Objv[2] may be either a
 *	scalar index or a list of indices.
 *
 * Results:
 *	Returns the new value of the list variable, or NULL if there was an
 *	error. The returned object includes one reference count for the
 *	pointer returned.
 *
 * Side effects:
 *	None.
 *
 * Notes:
 *	This procedure is implemented entirely as a wrapper around
 *	TclLsetFlat. All it does is reconfigure the argument format into the
 *	form required by TclLsetFlat, while taking care to manage shimmering
 *	in such a way that we tend to keep the most useful intreps and/or
 *	avoid the most expensive conversions.
 *
 *----------------------------------------------------------------------
 */

Tcl_Obj *
TclLsetList(
    Tcl_Interp *interp,		/* Tcl interpreter. */
    Tcl_Obj *listPtr,		/* Pointer to the list being modified. */
    Tcl_Obj *indexArgPtr,	/* Index or index-list arg to 'lset'. */
    Tcl_Obj *valuePtr)		/* Value arg to 'lset'. */
{
    int indexCount = 0;		/* Number of indices in the index list. */
    Tcl_Obj **indices = NULL;	/* Vector of indices in the index list. */
    Tcl_Obj *retValuePtr;	/* Pointer to the list to be returned. */
    int index;			/* Current index in the list - discarded. */
    Tcl_Obj *indexListCopy;

    /*
     * Determine whether the index arg designates a list or a single index.
     * We have to be careful about the order of the checks to avoid repeated
     * shimmering; see TIP #22 and #23 for details.
     */

    if (indexArgPtr->typePtr != &tclListType
	    && TclGetIntForIndexM(NULL, indexArgPtr, 0, &index) == TCL_OK) {
	/*
	 * indexArgPtr designates a single index.
	 */

	return TclLsetFlat(interp, listPtr, 1, &indexArgPtr, valuePtr);

    }

    indexListCopy = TclListObjCopy(NULL, indexArgPtr);
    if (indexListCopy == NULL) {
	/*
	 * indexArgPtr designates something that is neither an index nor a
	 * well formed list. Report the error via TclLsetFlat.
	 */

	return TclLsetFlat(interp, listPtr, 1, &indexArgPtr, valuePtr);
    }
    TclListObjGetElements(NULL, indexArgPtr, &indexCount, &indices);

    /*
     * Let TclLsetFlat handle the actual lset'ting.
     */

    retValuePtr = TclLsetFlat(interp, listPtr, indexCount, indices, valuePtr);

    Tcl_DecrRefCount(indexListCopy);
    return retValuePtr;
}

/*
 *----------------------------------------------------------------------
 *
 * TclLsetFlat --
 *
 *	Core engine of the 'lset' command.
 *
 * Results:
 *	Returns the new value of the list variable, or NULL if an error
 *	occurred. The returned object includes one reference count for the
 *	pointer returned.
 *
 * Side effects:
 *	On entry, the reference count of the variable value does not reflect
 *	any references held on the stack. The first action of this function is
 *	to determine whether the object is shared, and to duplicate it if it
 *	is. The reference count of the duplicate is incremented. At this
 *	point, the reference count will be 1 for either case, so that the
 *	object will appear to be unshared.
 *
 *	If an error occurs, and the object has been duplicated, the reference
 *	count on the duplicate is decremented so that it is now 0: this
 *	dismisses any memory that was allocated by this function.
 *
 *	If no error occurs, the reference count of the original object is
 *	incremented if the object has not been duplicated, and nothing is done
 *	to a reference count of the duplicate. Now the reference count of an
 *	unduplicated object is 2 (the returned pointer, plus the one stored in
 *	the variable). The reference count of a duplicate object is 1,
 *	reflecting that the returned pointer is the only active reference. The
 *	caller is expected to store the returned value back in the variable
 *	and decrement its reference count. (INST_STORE_* does exactly this.)
 *
 *	Surgery is performed on the unshared list value to produce the result.
 *	TclLsetFlat maintains a linked list of Tcl_Obj's whose string
 *	representations must be spoilt by threading via 'ptr2' of the
 *	two-pointer internal representation. On entry to TclLsetFlat, the
 *	values of 'ptr2' are immaterial; on exit, the 'ptr2' field of any
 *	Tcl_Obj that has been modified is set to NULL.
 *
 *----------------------------------------------------------------------
 */

Tcl_Obj *
TclLsetFlat(
    Tcl_Interp *interp,		/* Tcl interpreter. */
    Tcl_Obj *listPtr,		/* Pointer to the list being modified. */
    int indexCount,		/* Number of index args. */
    Tcl_Obj *const indexArray[],
				/* Index args. */
    Tcl_Obj *valuePtr)		/* Value arg to 'lset'. */
{
    int index, result, len;
    Tcl_Obj *subListPtr, *retValuePtr, *chainPtr;

    /*
     * If there are no indices, simply return the new value.  (Without
     * indices, [lset] is a synonym for [set].
     */

    if (indexCount == 0) {
	Tcl_IncrRefCount(valuePtr);
	return valuePtr;
    }

    /*
     * If the list is shared, make a copy we can modify (copy-on-write).  We
     * use Tcl_DuplicateObj() instead of TclListObjCopy() for a few reasons:
     * 1) we have not yet confirmed listPtr is actually a list; 2) We make a
     * verbatim copy of any existing string rep, and when we combine that with
     * the delayed invalidation of string reps of modified Tcl_Obj's
     * implemented below, the outcome is that any error condition that causes
     * this routine to return NULL, will leave the string rep of listPtr and
     * all elements to be unchanged.
     */

    subListPtr = Tcl_IsShared(listPtr) ? Tcl_DuplicateObj(listPtr) : listPtr;

    /*
     * Anchor the linked list of Tcl_Obj's whose string reps must be
     * invalidated if the operation succeeds.
     */

    retValuePtr = subListPtr;
    chainPtr = NULL;

    /*
     * Loop through all the index arguments, and for each one dive into the
     * appropriate sublist.
     */

    do {
	int elemCount;
	Tcl_Obj *parentList, **elemPtrs;

	/* Check for the possible error conditions... */
	result = TCL_ERROR;
	if (TclListObjGetElements(interp, subListPtr, &elemCount, &elemPtrs)
		!= TCL_OK) {
	    /* ...the sublist we're indexing into isn't a list at all. */
	    break;
	}

	/*
	 * WARNING: the macro TclGetIntForIndexM is not safe for
	 * post-increments, avoid '*indexArray++' here.
	 */

	if (TclGetIntForIndexM(interp, *indexArray, elemCount - 1, &index)
		!= TCL_OK)  {
	    /* ...the index we're trying to use isn't an index at all. */
	    indexArray++;
	    break;
	}
	indexArray++;

	if (index < 0 || index > elemCount) {
	    /* ...the index points outside the sublist. */
	    Tcl_SetObjResult(interp,
		    Tcl_NewStringObj("list index out of range", -1));
	    Tcl_SetErrorCode(interp, "TCL", "OPERATION", "LSET", "BADINDEX",
		    NULL);
	    break;
	}

	/*
	 * No error conditions.  As long as we're not yet on the last index,
	 * determine the next sublist for the next pass through the loop, and
	 * take steps to make sure it is an unshared copy, as we intend to
	 * modify it.
	 */

	result = TCL_OK;
	if (--indexCount) {
	    parentList = subListPtr;
	    if (index == elemCount) {
		subListPtr = Tcl_NewObj();
	    } else {
		subListPtr = elemPtrs[index];
	    }
	    if (Tcl_IsShared(subListPtr)) {
		subListPtr = Tcl_DuplicateObj(subListPtr);
	    }

	    /*
	     * Replace the original elemPtr[index] in parentList with a copy
	     * we know to be unshared.  This call will also deal with the
	     * situation where parentList shares its intrep with other
	     * Tcl_Obj's.  Dealing with the shared intrep case can cause
	     * subListPtr to become shared again, so detect that case and make
	     * and store another copy.
	     */

	    if (index == elemCount) {
		Tcl_ListObjAppendElement(NULL, parentList, subListPtr);
	    } else {
		TclListObjSetElement(NULL, parentList, index, subListPtr);
	    }
	    if (Tcl_IsShared(subListPtr)) {
		subListPtr = Tcl_DuplicateObj(subListPtr);
		TclListObjSetElement(NULL, parentList, index, subListPtr);
	    }

	    /*
	     * The TclListObjSetElement() calls do not spoil the string rep of
	     * parentList, and that's fine for now, since all we've done so
	     * far is replace a list element with an unshared copy.  The list
	     * value remains the same, so the string rep. is still valid, and
	     * unchanged, which is good because if this whole routine returns
	     * NULL, we'd like to leave no change to the value of the lset
	     * variable.  Later on, when we set valuePtr in its proper place,
	     * then all containing lists will have their values changed, and
	     * will need their string reps spoiled.  We maintain a list of all
	     * those Tcl_Obj's (via a little intrep surgery) so we can spoil
	     * them at that time.
	     */

	    parentList->internalRep.twoPtrValue.ptr2 = chainPtr;
	    chainPtr = parentList;
	}
    } while (indexCount > 0);

    /*
     * Either we've detected and error condition, and exited the loop with
     * result == TCL_ERROR, or we've successfully reached the last index, and
     * we're ready to store valuePtr.  In either case, we need to clean up our
     * string spoiling list of Tcl_Obj's.
     */

    while (chainPtr) {
	Tcl_Obj *objPtr = chainPtr;

	if (result == TCL_OK) {
	    /*
	     * We're going to store valuePtr, so spoil string reps of all
	     * containing lists.
	     */

	    Tcl_InvalidateStringRep(objPtr);
	}

	/*
	 * Clear away our intrep surgery mess.
	 */

	chainPtr = objPtr->internalRep.twoPtrValue.ptr2;
	objPtr->internalRep.twoPtrValue.ptr2 = NULL;
    }

    if (result != TCL_OK) {
	/*
	 * Error return; message is already in interp. Clean up any excess
	 * memory.
	 */

	if (retValuePtr != listPtr) {
	    Tcl_DecrRefCount(retValuePtr);
	}
	return NULL;
    }

    /*
     * Store valuePtr in proper sublist and return.
     */

    Tcl_ListObjLength(NULL, subListPtr, &len);
    if (index == len) {
	Tcl_ListObjAppendElement(NULL, subListPtr, valuePtr);
    } else {
	TclListObjSetElement(NULL, subListPtr, index, valuePtr);
    }
    Tcl_InvalidateStringRep(subListPtr);
    Tcl_IncrRefCount(retValuePtr);
    return retValuePtr;
}

/*
 *----------------------------------------------------------------------
 *
 * TclListObjSetElement --
 *
 *	Set a single element of a list to a specified value
 *
 * Results:
 *	The return value is normally TCL_OK. If listPtr does not refer to a
 *	list object and cannot be converted to one, TCL_ERROR is returned and
 *	an error message will be left in the interpreter result if interp is
 *	not NULL. Similarly, if index designates an element outside the range
 *	[0..listLength-1], where listLength is the count of elements in the
 *	list object designated by listPtr, TCL_ERROR is returned and an error
 *	message is left in the interpreter result.
 *
 * Side effects:
 *	Tcl_Panic if listPtr designates a shared object. Otherwise, attempts
 *	to convert it to a list with a non-shared internal rep. Decrements the
 *	ref count of the object at the specified index within the list,
 *	replaces with the object designated by valuePtr, and increments the
 *	ref count of the replacement object.
 *
 *	It is the caller's responsibility to invalidate the string
 *	representation of the object.
 *
 *----------------------------------------------------------------------
 */

int
TclListObjSetElement(
    Tcl_Interp *interp,		/* Tcl interpreter; used for error reporting
				 * if not NULL. */
    Tcl_Obj *listPtr,		/* List object in which element should be
				 * stored. */
    int index,			/* Index of element to store. */
    Tcl_Obj *valuePtr)		/* Tcl object to store in the designated list
				 * element. */
{
    List *listRepPtr;		/* Internal representation of the list being
				 * modified. */
    Tcl_Obj **elemPtrs;		/* Pointers to elements of the list. */
    int elemCount;		/* Number of elements in the list. */

    /*
     * Ensure that the listPtr parameter designates an unshared list.
     */

    if (Tcl_IsShared(listPtr)) {
	Tcl_Panic("%s called with shared object", "TclListObjSetElement");
    }
    if (listPtr->typePtr != &tclListType) {
	int length, result;

	(void) TclGetStringFromObj(listPtr, &length);
	if (!length) {
	    Tcl_SetObjResult(interp,
		    Tcl_NewStringObj("list index out of range", -1));
	    Tcl_SetErrorCode(interp, "TCL", "OPERATION", "LSET", "BADINDEX",
		    NULL);
	    return TCL_ERROR;
	}
	result = SetListFromAny(interp, listPtr);
	if (result != TCL_OK) {
	    return result;
	}
    }

    listRepPtr = ListRepPtr(listPtr);
    elemCount = listRepPtr->elemCount;
    elemPtrs = &listRepPtr->elements;

    /*
     * Ensure that the index is in bounds.
     */

    if (index<0 || index>=elemCount) {
	if (interp != NULL) {
	    Tcl_SetObjResult(interp,
		    Tcl_NewStringObj("list index out of range", -1));
	    Tcl_SetErrorCode(interp, "TCL", "OPERATION", "LSET", "BADINDEX",
		    NULL);
	}
	return TCL_ERROR;
    }

    /*
     * If the internal rep is shared, replace it with an unshared copy.
     */

    if (listRepPtr->refCount > 1) {
	List *oldListRepPtr = listRepPtr;
	Tcl_Obj **oldElemPtrs = elemPtrs;
	int i;

	listRepPtr = NewListIntRep(listRepPtr->maxElemCount, NULL);
	if (listRepPtr == NULL) {
	    Tcl_Panic("Not enough memory to allocate list");
	}
	listRepPtr->canonicalFlag = oldListRepPtr->canonicalFlag;
	elemPtrs = &listRepPtr->elements;
	for (i=0; i < elemCount; i++) {
	    elemPtrs[i] = oldElemPtrs[i];
	    Tcl_IncrRefCount(elemPtrs[i]);
	}
	listRepPtr->refCount++;
	listRepPtr->elemCount = elemCount;
	listPtr->internalRep.twoPtrValue.ptr1 = listRepPtr;
	oldListRepPtr->refCount--;
    }

    /*
     * Add a reference to the new list element.
     */

    Tcl_IncrRefCount(valuePtr);

    /*
     * Remove a reference from the old list element.
     */

    Tcl_DecrRefCount(elemPtrs[index]);

    /*
     * Stash the new object in the list.
     */

    elemPtrs[index] = valuePtr;

    return TCL_OK;
}

/*
 *----------------------------------------------------------------------
 *
 * FreeListInternalRep --
 *
 *	Deallocate the storage associated with a list object's internal
 *	representation.
 *
 * Results:
 *	None.
 *
 * Side effects:
 *	Frees listPtr's List* internal representation and sets listPtr's
 *	internalRep.twoPtrValue.ptr1 to NULL. Decrements the ref counts of all
 *	element objects, which may free them.
 *
 *----------------------------------------------------------------------
 */

static void
FreeListInternalRep(
    Tcl_Obj *listPtr)		/* List object with internal rep to free. */
{
    register List *listRepPtr = ListRepPtr(listPtr);
    register Tcl_Obj **elemPtrs = &listRepPtr->elements;
    register Tcl_Obj *objPtr;
    int numElems = listRepPtr->elemCount;
    int i;

    if (--listRepPtr->refCount <= 0) {
	for (i = 0;  i < numElems;  i++) {
	    objPtr = elemPtrs[i];
	    Tcl_DecrRefCount(objPtr);
	}
	ckfree(listRepPtr);
    }

    listPtr->internalRep.twoPtrValue.ptr1 = NULL;
    listPtr->internalRep.twoPtrValue.ptr2 = NULL;
    listPtr->typePtr = NULL;
}

/*
 *----------------------------------------------------------------------
 *
 * DupListInternalRep --
 *
 *	Initialize the internal representation of a list Tcl_Obj to share the
 *	internal representation of an existing list object.
 *
 * Results:
 *	None.
 *
 * Side effects:
 *	The reference count of the List internal rep is incremented.
 *
 *----------------------------------------------------------------------
 */

static void
DupListInternalRep(
    Tcl_Obj *srcPtr,		/* Object with internal rep to copy. */
    Tcl_Obj *copyPtr)		/* Object with internal rep to set. */
{
    List *listRepPtr = ListRepPtr(srcPtr);

    listRepPtr->refCount++;
    copyPtr->internalRep.twoPtrValue.ptr1 = listRepPtr;
    copyPtr->internalRep.twoPtrValue.ptr2 = NULL;
    copyPtr->typePtr = &tclListType;
}

/*
 *----------------------------------------------------------------------
 *
 * SetListFromAny --
 *
 *	Attempt to generate a list internal form for the Tcl object "objPtr".
 *
 * Results:
 *	The return value is TCL_OK or TCL_ERROR. If an error occurs during
 *	conversion, an error message is left in the interpreter's result
 *	unless "interp" is NULL.
 *
 * Side effects:
 *	If no error occurs, a list is stored as "objPtr"s internal
 *	representation.
 *
 *----------------------------------------------------------------------
 */

static int
SetListFromAny(
    Tcl_Interp *interp,		/* Used for error reporting if not NULL. */
    Tcl_Obj *objPtr)		/* The object to convert. */
{
    const char *string;
    char *s;
    const char *elemStart, *nextElem;
    int lenRemain, length, estCount, elemSize, hasBrace, i, j, result;
    const char *limit;		/* Points just after string's last byte. */
    register const char *p;
    register Tcl_Obj **elemPtrs;
    register Tcl_Obj *elemPtr;
    List *listRepPtr;

    /*
     * Dictionaries are a special case; they have a string representation such
     * that *all* valid dictionaries are valid lists. Hence we can convert
     * more directly. Only do this when there's no existing string rep; if
     * there is, it is the string rep that's authoritative (because it could
     * describe duplicate keys).
     */

    if (objPtr->typePtr == &tclDictType && !objPtr->bytes) {
	Tcl_Obj *keyPtr, *valuePtr;
	Tcl_DictSearch search;
	int done, size;

	/*
	 * Create the new list representation. Note that we do not need to do
	 * anything with the string representation as the transformation (and
	 * the reverse back to a dictionary) are both order-preserving. Also
	 * note that since we know we've got a valid dictionary (by
	 * representation) we also know that fetching the size of the
	 * dictionary or iterating over it will not fail.
	 */

	Tcl_DictObjSize(NULL, objPtr, &size);
	listRepPtr = NewListIntRep(size > 0 ? 2*size : 1, NULL);
	if (!listRepPtr) {
<<<<<<< HEAD
	    Tcl_SetResult(interp,
		    "insufficient memory to allocate list working space",
		    TCL_STATIC);
	    Tcl_SetErrorCode(interp, "TCL", "MEMORY", NULL);
=======
	    if (interp) {
		Tcl_SetResult(interp,
			"insufficient memory to allocate list working space",
			TCL_STATIC);
	    }
>>>>>>> 842312f3
	    return TCL_ERROR;
	}
	listRepPtr->elemCount = 2 * size;

	/*
	 * Populate the list representation.
	 */

	elemPtrs = &listRepPtr->elements;
	Tcl_DictObjFirst(NULL, objPtr, &search, &keyPtr, &valuePtr, &done);
	i = 0;
	while (!done) {
	    elemPtrs[i++] = keyPtr;
	    elemPtrs[i++] = valuePtr;
	    Tcl_IncrRefCount(keyPtr);
	    Tcl_IncrRefCount(valuePtr);
	    Tcl_DictObjNext(&search, &keyPtr, &valuePtr, &done);
	}

	/*
	 * Swap the representations.
	 */

	goto commitRepresentation;
    }

    /*
     * Get the string representation. Make it up-to-date if necessary.
     */

    string = TclGetStringFromObj(objPtr, &length);

    /*
     * Parse the string into separate string objects, and create a List
     * structure that points to the element string objects. We use a modified
     * version of Tcl_SplitList's implementation to avoid one malloc and a
     * string copy for each list element. First, estimate the number of
     * elements by counting the number of space characters in the list.
     */

    limit = string + length;
    estCount = 1;
    for (p = string;  p < limit;  p++) {
	if (isspace(UCHAR(*p))) { /* INTL: ISO space. */
	    estCount++;
	}
    }

    /*
     * Allocate a new List structure with enough room for "estCount" elements.
     * Each element is a pointer to a Tcl_Obj with the appropriate string rep.
     * The initial "estCount" elements are set using the corresponding "argv"
     * strings.
     */

    listRepPtr = NewListIntRep(estCount, NULL);
    if (!listRepPtr) {
<<<<<<< HEAD
	Tcl_SetObjResult(interp, Tcl_NewStringObj(
		"Not enough memory to allocate the list internal rep", -1));
	Tcl_SetErrorCode(interp, "TCL", "MEMORY", NULL);
=======
	if (interp) {
	    Tcl_SetObjResult(interp, Tcl_NewStringObj(
		    "Not enough memory to allocate the list internal rep", -1));
	}
>>>>>>> 842312f3
	return TCL_ERROR;
    }
    elemPtrs = &listRepPtr->elements;

    for (p=string, lenRemain=length, i=0;
	    lenRemain > 0;
	    p=nextElem, lenRemain=limit-nextElem, i++) {
	result = TclFindElement(interp, p, lenRemain, &elemStart, &nextElem,
		&elemSize, &hasBrace);
	if (result != TCL_OK) {
	    for (j = 0;  j < i;  j++) {
		elemPtr = elemPtrs[j];
		Tcl_DecrRefCount(elemPtr);
	    }
	    ckfree(listRepPtr);
	    if (interp != NULL) {
		Tcl_SetErrorCode(interp, "TCL", "VALUE", "LIST", NULL);
	    }
	    return result;
	}
	if (elemStart >= limit) {
	    break;
	}
	if (i > estCount) {
	    Tcl_Panic("SetListFromAny: bad size estimate for list");
	}

	/*
	 * Allocate a Tcl object for the element and initialize it from the
	 * "elemSize" bytes starting at "elemStart".
	 */

	s = ckalloc(elemSize + 1);
	if (hasBrace) {
	    memcpy(s, elemStart, (size_t) elemSize);
	    s[elemSize] = 0;
	} else {
	    elemSize = TclCopyAndCollapse(elemSize, elemStart, s);
	}

	TclNewObj(elemPtr);
	elemPtr->bytes = s;
	elemPtr->length = elemSize;
	elemPtrs[i] = elemPtr;
	Tcl_IncrRefCount(elemPtr);	/* Since list now holds ref to it. */
    }

    listRepPtr->elemCount = i;

    /*
     * Free the old internalRep before setting the new one. We do this as late
     * as possible to allow the conversion code, in particular
     * Tcl_GetStringFromObj, to use that old internalRep.
     */

  commitRepresentation:
    listRepPtr->refCount++;
    TclFreeIntRep(objPtr);
    objPtr->internalRep.twoPtrValue.ptr1 = listRepPtr;
    objPtr->internalRep.twoPtrValue.ptr2 = NULL;
    objPtr->typePtr = &tclListType;
    return TCL_OK;
}

/*
 *----------------------------------------------------------------------
 *
 * UpdateStringOfList --
 *
 *	Update the string representation for a list object. Note: This
 *	function does not invalidate an existing old string rep so storage
 *	will be lost if this has not already been done.
 *
 * Results:
 *	None.
 *
 * Side effects:
 *	The object's string is set to a valid string that results from the
 *	list-to-string conversion. This string will be empty if the list has
 *	no elements. The list internal representation should not be NULL and
 *	we assume it is not NULL.
 *
 *----------------------------------------------------------------------
 */

static void
UpdateStringOfList(
    Tcl_Obj *listPtr)		/* List object with string rep to update. */
{
#   define LOCAL_SIZE 20
    int localFlags[LOCAL_SIZE], *flagPtr;
    List *listRepPtr = ListRepPtr(listPtr);
    int numElems = listRepPtr->elemCount;
    register int i;
    const char *elem;
    char *dst;
    int length;
    Tcl_Obj **elemPtrs;

    /*
     * Convert each element of the list to string form and then convert it to
     * proper list element form, adding it to the result buffer.
     */

    /*
     * Pass 1: estimate space, gather flags.
     */

    if (numElems <= LOCAL_SIZE) {
	flagPtr = localFlags;
    } else {
	flagPtr = ckalloc(numElems * sizeof(int));
    }
    listPtr->length = 1;
    elemPtrs = &listRepPtr->elements;
    for (i = 0; i < numElems; i++) {
	elem = TclGetStringFromObj(elemPtrs[i], &length);
	listPtr->length += Tcl_ScanCountedElement(elem, length, flagPtr+i)+1;

	/*
	 * Check for continued sanity. [Bug 1267380]
	 */

	if (listPtr->length < 1) {
	    Tcl_Panic("string representation size exceeds sane bounds");
	}
    }

    /*
     * Pass 2: copy into string rep buffer.
     */

    listPtr->bytes = ckalloc(listPtr->length);
    dst = listPtr->bytes;
    for (i = 0; i < numElems; i++) {
	elem = TclGetStringFromObj(elemPtrs[i], &length);
	dst += Tcl_ConvertCountedElement(elem, length, dst,
		flagPtr[i] | (i==0 ? 0 : TCL_DONT_QUOTE_HASH));
	*dst = ' ';
	dst++;
    }
    if (flagPtr != localFlags) {
	ckfree(flagPtr);
    }
    if (dst == listPtr->bytes) {
	*dst = 0;
    } else {
	dst--;
	*dst = 0;
    }
    listPtr->length = dst - listPtr->bytes;

    /*
     * Mark the list as being canonical; although it has a string rep, it is
     * one we derived through proper "canonical" quoting and so it's known to
     * be free from nasties relating to [concat] and [eval].
     */

    listRepPtr->canonicalFlag = 1;
}

/*
 * Local Variables:
 * mode: c
 * c-basic-offset: 4
 * fill-column: 78
 * End:
 */<|MERGE_RESOLUTION|>--- conflicted
+++ resolved
@@ -1737,18 +1737,12 @@
 	Tcl_DictObjSize(NULL, objPtr, &size);
 	listRepPtr = NewListIntRep(size > 0 ? 2*size : 1, NULL);
 	if (!listRepPtr) {
-<<<<<<< HEAD
-	    Tcl_SetResult(interp,
-		    "insufficient memory to allocate list working space",
-		    TCL_STATIC);
-	    Tcl_SetErrorCode(interp, "TCL", "MEMORY", NULL);
-=======
 	    if (interp) {
 		Tcl_SetResult(interp,
 			"insufficient memory to allocate list working space",
 			TCL_STATIC);
+		Tcl_SetErrorCode(interp, "TCL", "MEMORY", NULL);
 	    }
->>>>>>> 842312f3
 	    return TCL_ERROR;
 	}
 	listRepPtr->elemCount = 2 * size;
@@ -1806,16 +1800,11 @@
 
     listRepPtr = NewListIntRep(estCount, NULL);
     if (!listRepPtr) {
-<<<<<<< HEAD
-	Tcl_SetObjResult(interp, Tcl_NewStringObj(
-		"Not enough memory to allocate the list internal rep", -1));
-	Tcl_SetErrorCode(interp, "TCL", "MEMORY", NULL);
-=======
 	if (interp) {
 	    Tcl_SetObjResult(interp, Tcl_NewStringObj(
 		    "Not enough memory to allocate the list internal rep", -1));
-	}
->>>>>>> 842312f3
+	    Tcl_SetErrorCode(interp, "TCL", "MEMORY", NULL);
+	}
 	return TCL_ERROR;
     }
     elemPtrs = &listRepPtr->elements;
