--- conflicted
+++ resolved
@@ -1712,31 +1712,13 @@
 {
     ListRep listRep;
 
-<<<<<<< HEAD
-    if (listRepPtr == NULL) {
-	int result;
-	int length;
-	if ( ! TclHasInternalRep(listPtr,&tclArithSeriesType)) {
-	    (void) Tcl_GetStringFromObj(listPtr, &length);
-	    if (length == 0) {
-		*objcPtr = 0;
-		*objvPtr = NULL;
-		return TCL_OK;
-	    }
-	}
-	result = SetListFromAny(interp, listPtr);
-	if (result != TCL_OK) {
-	    return result;
-	}
-	ListGetInternalRep(listPtr, listRepPtr);
-    }
-    *objcPtr = listRepPtr->elemCount;
-    *objvPtr = listRepPtr->elements;
-=======
+    if (TclHasInternalRep(objPtr,&tclArithSeriesType)) {
+	return TclArithSeriesGetElements(interp, objPtr, objcPtr, objvPtr);
+    }
+
     if (TclListObjGetRep(interp, objPtr, &listRep) != TCL_OK)
 	return TCL_ERROR;
     ListRepElements(&listRep, *objcPtr, *objvPtr);
->>>>>>> 8c034cf9
     return TCL_OK;
 }
 @@ -2013,28 +1995,10 @@
     Tcl_Obj **elemObjs;
     ListSizeT numElems;
 
-<<<<<<< HEAD
-    ListGetInternalRep(listPtr, listRepPtr);
-
-    if (listRepPtr == NULL && TclHasInternalRep(listPtr,&tclArithSeriesType)) {
-	return TclArithSeriesObjIndex(listPtr, index, objPtrPtr);
-    }
-
-    if (listRepPtr == NULL) {
-	int result;
-	int length;
-
-	(void) Tcl_GetStringFromObj(listPtr, &length);
-	if (length == 0) {
-	    *objPtrPtr = NULL;
-	    return TCL_OK;
-	}
-	result = SetListFromAny(interp, listPtr);
-	if (result != TCL_OK) {
-	    return result;
-	}
-	ListGetInternalRep(listPtr, listRepPtr);
-=======
+    if (TclHasInternalRep(listObj,&tclArithSeriesType)) {
+	return TclArithSeriesObjIndex(listObj, index, objPtrPtr);
+    }
+
     /*
      * TODO
      * Unlike the original list code, this does not optimize for lindex'ing
@@ -2045,7 +2009,6 @@
     if (TclListObjGetElementsM(interp, listObj, &numElems, &elemObjs)
 	!= TCL_OK) {
 	return TCL_ERROR;
->>>>>>> 8c034cf9
     }
     if ((index < 0) || (index >= numElems)) {
 	*objPtrPtr = NULL;
@@ -2067,7 +2030,7 @@
  *	convert it to one.
  *
  * Results:
- *	The return value is normally TCL_OK; in this case *intPtr will be set
+ *	The return value is normally TCL_OK; in this case *lenPtr will be set
  *	to the integer count of list elements. If listPtr does not refer to a
  *	list object and the object can not be converted to one, TCL_ERROR is
  *	returned and an error message will be left in the interpreter's result
@@ -2088,23 +2051,11 @@
 {
     ListRep listRep;
 
-<<<<<<< HEAD
-	if (TclHasInternalRep(listPtr,&tclArithSeriesType)) {
-	    *intPtr = TclArithSeriesObjLength(listPtr);
-	    return TCL_OK;
-	}
-
-	(void) Tcl_GetStringFromObj(listPtr, &length);
-	if (length == 0) {
-	    *intPtr = 0;
-	    return TCL_OK;
-	}
-	result = SetListFromAny(interp, listPtr);
-	if (result != TCL_OK) {
-	    return result;
-	}
-	ListGetInternalRep(listPtr, listRepPtr);
-=======
+    if (TclHasInternalRep(listObj,&tclArithSeriesType)) {
+	*lenPtr = TclArithSeriesObjLength(listObj);
+	return TCL_OK;
+    }
+
     /*
      * TODO
      * Unlike the original list code, this does not optimize for lindex'ing
@@ -2114,7 +2065,6 @@
      */
     if (TclListObjGetRep(interp, listObj, &listRep) != TCL_OK) {
 	return TCL_ERROR;
->>>>>>> 8c034cf9
     }
     *lenPtr = ListRepLength(&listRep);
     return TCL_OK;
@@ -3375,19 +3325,27 @@
 	 * because it can be done an order of magnitude faster
 	 * and may occur frequently.
 	 */
-        Tcl_WideInt wideLen = TclArithSeriesObjLength(objPtr), j;
-	listRepPtr = AttemptNewList(interp, wideLen, NULL);
-	if (listRepPtr == NULL) {
+        ListSizeT j, size = TclArithSeriesObjLength(objPtr);
+
+	/* TODO - leave space in front and/or back? */
+	if (ListRepInitAttempt(
+		interp, size > 0 ? size : 1, NULL, &listRep)
+	    != TCL_OK) {
 	    return TCL_ERROR;
 	}
-	elemPtrs = listRepPtr->elements;
-	for (j = 0; j < wideLen; j++) {
+
+	LIST_ASSERT(listRep.spanPtr == NULL); /* Guard against future changes */
+	LIST_ASSERT(listRep.storePtr->firstUsed == 0);
+	LIST_ASSERT((listRep.storePtr->flags & LISTSTORE_CANONICAL) == 0);
+
+	listRep.storePtr->numUsed = size;
+	elemPtrs = listRep.storePtr->slots;
+	for (j = 0; j < size; j++) {
 	    if (TclArithSeriesObjIndex(objPtr, j, &elemPtrs[j]) != TCL_OK) {
 		return TCL_ERROR;
 	    }
 	    Tcl_IncrRefCount(elemPtrs[j]);/* Since list now holds ref to it. */
 	}
-	listRepPtr->elemCount    = wideLen;
 
     } else {
 	ListSizeT estCount, length;
