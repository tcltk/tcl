--- conflicted
+++ resolved
@@ -575,16 +575,9 @@
     Tcl_Interp *interp)
 {
     if (interp != NULL) {
-<<<<<<< HEAD
 	Tcl_SetObjResult(interp, Tcl_NewStringObj(
 		"max length of a Tcl list exceeded", -1));
-	Tcl_SetErrorCode(interp, "TCL", "MEMORY", (void *)NULL);
-=======
-	Tcl_SetObjResult(
-	    interp,
-	    Tcl_NewStringObj("max length of a Tcl list exceeded", -1));
 	Tcl_SetErrorCode(interp, "TCL", "MEMORY", (char *)NULL);
->>>>>>> 2551e100
     }
     return TCL_ERROR;
 }
