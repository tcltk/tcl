/*
 * tclListObj.c --
 *
 *	This file contains functions that implement the Tcl list object type.
 *
 * Copyright © 2022 Ashok P. Nadkarni.  All rights reserved.
 *
 * See the file "license.terms" for information on usage and redistribution of
 * this file, and for a DISCLAIMER OF ALL WARRANTIES.
 */

#include "tclAbstractList.h"
#include <assert.h>
#include "tclInt.h"

/*
 * TODO - memmove is fast. Measure at what size we should prefer memmove
 * (for unshared objects only) in lieu of range operations. On the other
 * hand, more cache dirtied?
 */

/*
 * Macros for validation and bug checking.
 */

/*
 * Control whether asserts are enabled. Always enable in debug builds. In non-debug
 * builds, can be set with cdebug="-DENABLE_LIST_ASSERTS" on the nmake command line.
 */
#ifdef ENABLE_LIST_ASSERTS
# ifdef NDEBUG
#  undef NDEBUG /* Activate assert() macro */
# endif
#else
# ifndef NDEBUG
#  define ENABLE_LIST_ASSERTS /* Always activate list asserts in debug mode */
# endif
#endif

#ifdef ENABLE_LIST_ASSERTS

#define LIST_ASSERT(cond_) assert(cond_) /* TODO - is there a Tcl-specific one? */
/*
 * LIST_INDEX_ASSERT is to catch errors with negative indices and counts
 * being passed AFTER validation. On Tcl9 length types are unsigned hence
 * the checks against LIST_MAX. On Tcl8 length types are signed hence the
 * also checks against 0.
 */
#define LIST_INDEX_ASSERT(idxarg_)                                 \
    do {                                                           \
	Tcl_Size idx_ = (idxarg_); /* To guard against ++ etc. */ \
	LIST_ASSERT(idx_ >= 0 && idx_ < LIST_MAX);                 \
    } while (0)
/* Ditto for counts except upper limit is different */
#define LIST_COUNT_ASSERT(countarg_)                                   \
    do {                                                               \
	Tcl_Size count_ = (countarg_); /* To guard against ++ etc. */ \
	LIST_ASSERT(count_ >= 0 && count_ <= LIST_MAX);                \
    } while (0)

#else

#define LIST_ASSERT(cond_) ((void) 0)
#define LIST_INDEX_ASSERT(idx_) ((void) 0)
#define LIST_COUNT_ASSERT(count_) ((void) 0)

#endif

/* Checks for when caller should have already converted to internal list type */
#define LIST_ASSERT_TYPE(listObj_) \
    LIST_ASSERT((listObj_)->typePtr == &tclListType);


/*
 * If ENABLE_LIST_INVARIANTS is enabled (-DENABLE_LIST_INVARIANTS from the
 * command line), the entire list internal representation is checked for
 * inconsistencies. This has a non-trivial cost so has to be separately
 * enabled and not part of assertions checking. However, the test suite does
 * invoke ListRepValidate directly even without ENABLE_LIST_INVARIANTS.
 */
#ifdef ENABLE_LIST_INVARIANTS
#define LISTREP_CHECK(listRepPtr_) ListRepValidate(listRepPtr_, __FILE__, __LINE__)
#else
#define LISTREP_CHECK(listRepPtr_) (void) 0
#endif

/*
 * Flags used for controlling behavior of allocation of list
 * internal representations.
 *
 * If the LISTREP_PANIC_ON_FAIL bit is set, the function will panic if
 * list is too large or memory cannot be allocated. Without the flag
 * a NULL pointer is returned.
 *
 * The LISTREP_SPACE_FAVOR_NONE, LISTREP_SPACE_FAVOR_FRONT,
 * LISTREP_SPACE_FAVOR_BACK, LISTREP_SPACE_ONLY_BACK flags are used to
 * control additional space when allocating.
 * - If none of these flags is present, the exact space requested is
 *   allocated, nothing more.
 * - Otherwise, if only LISTREP_FAVOR_FRONT is present, extra space is
 *   allocated with more towards the front.
 * - Conversely, if only LISTREP_FAVOR_BACK is present extra space is allocated
 *   with more to the back.
 * - If both flags are present (LISTREP_SPACE_FAVOR_NONE), the extra space
 *   is equally apportioned.
 * - Finally if LISTREP_SPACE_ONLY_BACK is present, ALL extra space is at
 *   the back.
 */
#define LISTREP_PANIC_ON_FAIL         0x00000001
#define LISTREP_SPACE_FAVOR_FRONT     0x00000002
#define LISTREP_SPACE_FAVOR_BACK      0x00000004
#define LISTREP_SPACE_ONLY_BACK       0x00000008
#define LISTREP_SPACE_FAVOR_NONE \
    (LISTREP_SPACE_FAVOR_FRONT | LISTREP_SPACE_FAVOR_BACK)
#define LISTREP_SPACE_FLAGS                               \
    (LISTREP_SPACE_FAVOR_FRONT | LISTREP_SPACE_FAVOR_BACK \
     | LISTREP_SPACE_ONLY_BACK)

/*
 * Prototypes for non-inline static functions defined later in this file:
 */
static int	MemoryAllocationError(Tcl_Interp *, size_t size);
static int	ListLimitExceededError(Tcl_Interp *);
static ListStore *ListStoreNew(Tcl_Size objc, Tcl_Obj *const objv[], int flags);
static int	ListRepInit(Tcl_Size objc, Tcl_Obj *const objv[], int flags, ListRep *);
static int	ListRepInitAttempt(Tcl_Interp *,
		    Tcl_Size objc,
		    Tcl_Obj *const objv[],
		    ListRep *);
static void	ListRepClone(ListRep *fromRepPtr, ListRep *toRepPtr, int flags);
static void	ListRepUnsharedFreeUnreferenced(const ListRep *repPtr);
static int	TclListObjGetRep(Tcl_Interp *, Tcl_Obj *listPtr, ListRep *repPtr);
static void	ListRepRange(ListRep *srcRepPtr,
		    Tcl_Size rangeStart,
		    Tcl_Size rangeEnd,
		    int preserveSrcRep,
		    ListRep *rangeRepPtr);
static ListStore *ListStoreReallocate(ListStore *storePtr, Tcl_Size numSlots);
static void	ListRepValidate(const ListRep *repPtr, const char *file,
		    int lineNum);
static void	DupListInternalRep(Tcl_Obj *srcPtr, Tcl_Obj *copyPtr);
static void	FreeListInternalRep(Tcl_Obj *listPtr);
static int	SetListFromAny(Tcl_Interp *interp, Tcl_Obj *objPtr);
static void	UpdateStringOfList(Tcl_Obj *listPtr);

/*
 * The structure below defines the list Tcl object type by means of functions
 * that can be invoked by generic object code.
 *
 * The internal representation of a list object is ListRep defined in tcl.h.
 */

const Tcl_ObjType tclListType = {
    "list",			/* name */
    FreeListInternalRep,	/* freeIntRepProc */
    DupListInternalRep,		/* dupIntRepProc */
    UpdateStringOfList,		/* updateStringProc */
    SetListFromAny		/* setFromAnyProc */
};

/* Macros to manipulate the List internal rep */
#define ListRepIncrRefs(repPtr_)            \
    do {                                    \
	(repPtr_)->storePtr->refCount++;    \
	if ((repPtr_)->spanPtr)             \
	    (repPtr_)->spanPtr->refCount++; \
    } while (0)

/* Returns number of free unused slots at the back of the ListRep's ListStore */
#define ListRepNumFreeTail(repPtr_) \
    ((repPtr_)->storePtr->numAllocated \
     - ((repPtr_)->storePtr->firstUsed + (repPtr_)->storePtr->numUsed))

/* Returns number of free unused slots at the front of the ListRep's ListStore */
#define ListRepNumFreeHead(repPtr_) ((repPtr_)->storePtr->firstUsed)

/* Returns a pointer to the slot corresponding to list index listIdx_ */
#define ListRepSlotPtr(repPtr_, listIdx_) \
    (&(repPtr_)->storePtr->slots[ListRepStart(repPtr_) + (listIdx_)])

/*
 * Macros to replace the internal representation in a Tcl_Obj. There are
 * subtle differences in each so make sure to use the right one to avoid
 * memory leaks, access to freed memory and the like.
 *
 * ListObjStompRep - assumes the Tcl_Obj internal representation can be
 * overwritten AND that the passed ListRep already has reference counts that
 * include the reference from the Tcl_Obj. Basically just copies the pointers
 * and sets the internal Tcl_Obj type to list
 *
 * ListObjOverwriteRep - like ListObjOverwriteRep but additionally
 * increments reference counts on the passed ListRep. Generally used when
 * the string representation of the Tcl_Obj is not to be modified.
 *
 * ListObjReplaceRepAndInvalidate - Like ListObjOverwriteRep but additionally
 * assumes the Tcl_Obj internal rep is valid (and possibly even same as
 * passed ListRep) and frees it first. Additionally invalidates the string
 * representation. Generally used when modifying a Tcl_Obj value.
 */
#define ListObjStompRep(objPtr_, repPtr_)                              \
    do {                                                               \
	(objPtr_)->internalRep.twoPtrValue.ptr1 = (repPtr_)->storePtr; \
	(objPtr_)->internalRep.twoPtrValue.ptr2 = (repPtr_)->spanPtr;  \
	(objPtr_)->typePtr = &tclListType;                             \
    } while (0)

#define ListObjOverwriteRep(objPtr_, repPtr_) \
    do {                                      \
	ListRepIncrRefs(repPtr_);             \
	ListObjStompRep(objPtr_, repPtr_);    \
    } while (0)

#define ListObjReplaceRepAndInvalidate(objPtr_, repPtr_)           \
    do {                                                           \
	/* Note order important, don't use ListObjOverwriteRep! */ \
	ListRepIncrRefs(repPtr_);                                  \
	TclFreeInternalRep(objPtr_);                               \
	TclInvalidateStringRep(objPtr_);                           \
	ListObjStompRep(objPtr_, repPtr_);                         \
    } while (0)

/*
 *------------------------------------------------------------------------
 *
 * ListSpanNew --
 *
 *    Allocates and initializes memory for a new ListSpan. The reference
 *    count on the returned struct is 0.
 *
 * Results:
 *    Non-NULL pointer to the allocated ListSpan.
 *
 * Side effects:
 *    The function will panic on memory allocation failure.
 *
 *------------------------------------------------------------------------
 */
static inline ListSpan *
ListSpanNew(
    Tcl_Size firstSlot, /* Starting slot index of the span */
    Tcl_Size numSlots)  /* Number of slots covered by the span */
{
    ListSpan *spanPtr = (ListSpan *) ckalloc(sizeof(*spanPtr));
    spanPtr->refCount = 0;
    spanPtr->spanStart = firstSlot;
    spanPtr->spanLength = numSlots;
    return spanPtr;
}

/*
 *------------------------------------------------------------------------
 *
 * ListSpanDecrRefs --
 *
 *   Decrements the reference count on a span, freeing the memory if
 *   it drops to zero or less.
 *
 * Results:
 *   None.
 *
 * Side effects:
 *   The memory may be freed.
 *
 *------------------------------------------------------------------------
 */
static inline void
ListSpanDecrRefs(ListSpan *spanPtr)
{
    if (spanPtr->refCount <= 1) {
	ckfree(spanPtr);
    } else {
	spanPtr->refCount -= 1;
    }
}

/*
 *------------------------------------------------------------------------
 *
 * ListSpanMerited --
 *
 *    Creation of a new list may sometimes be done as a span on existing
 *    storage instead of allocating new. The tradeoff is that if the
 *    original list is released, the new span-based list may hold on to
 *    more memory than desired. This function implements heuristics for
 *    deciding which option is better.
 *
 * Results:
 *    Returns non-0 if a span-based list is likely to be more optimal
 *    and 0 if not.
 *
 * Side effects:
 *    None.
 *
 *------------------------------------------------------------------------
 */
static inline int
ListSpanMerited(
    Tcl_Size length,                 /* Length of the proposed span */
    Tcl_Size usedStorageLength,      /* Number of slots currently in used */
    Tcl_Size allocatedStorageLength) /* Length of the currently allocation */
{
    /*
     TODO
     - heuristics thresholds need to be determined
     - currently, information about the sharing (ref count) of existing
       storage is not passed. Perhaps it should be. For example if the
       existing storage has a "large" ref count, then it might make sense
       to do even a small span.
     */

    if (length < LIST_SPAN_THRESHOLD) {
	return 0;/* No span for small lists */
    }
    if (length < (allocatedStorageLength / 2 - allocatedStorageLength / 8)) {
	return 0; /* No span if less than 3/8 of allocation */
    }
    if (length < usedStorageLength / 2) {
	return 0; /* No span if less than half current storage */
    }

    return 1;
}

/*
 *------------------------------------------------------------------------
 *
 * ListStoreUpSize --
 *
 *    For reasons of efficiency, extra space is allocated for a ListStore
 *    compared to what was requested. This function calculates how many
 *    slots should actually be allocated for a given request size.
 *
 * Results:
 *    Number of slots to allocate.
 *
 * Side effects:
 *    None.
 *
 *------------------------------------------------------------------------
 */
static inline Tcl_Size
ListStoreUpSize(Tcl_Size numSlotsRequested) {
    /* TODO -how much extra? May be double only for smaller requests? */
    return numSlotsRequested < (LIST_MAX / 2) ? 2 * numSlotsRequested
						 : LIST_MAX;
}

/*
 *------------------------------------------------------------------------
 *
 * ListRepFreeUnreferenced --
 *
 *    Inline wrapper for ListRepUnsharedFreeUnreferenced that does quick checks
 *    before calling it.
 *
 *    IMPORTANT: this function must not be called on an internal
 *    representation of a Tcl_Obj that is itself shared.
 *
 * Results:
 *    None.
 *
 * Side effects:
 *    See comments for ListRepUnsharedFreeUnreferenced.
 *
 *------------------------------------------------------------------------
 */
static inline void
ListRepFreeUnreferenced(const ListRep *repPtr)
{
    if (! ListRepIsShared(repPtr) && repPtr->spanPtr) {
        /* T:listrep-1.5.1 */
	ListRepUnsharedFreeUnreferenced(repPtr);
    }
}

/*
 *------------------------------------------------------------------------
 *
 * ObjArrayIncrRefs --
 *
 *    Increments the reference counts for Tcl_Obj's in a subarray.
 *
 * Results:
 *    None.
 *
 * Side effects:
 *    As above.
 *
 *------------------------------------------------------------------------
 */
static inline void
ObjArrayIncrRefs(
    Tcl_Obj * const *objv,  /* Pointer to the array */
    Tcl_Size startIdx,     /* Starting index of subarray within objv */
    Tcl_Size count)        /* Number of elements in the subarray */
{
    Tcl_Obj * const *end;
    LIST_INDEX_ASSERT(startIdx);
    LIST_COUNT_ASSERT(count);
    objv += startIdx;
    end = objv + count;
    while (objv < end) {
	Tcl_IncrRefCount(*objv);
	++objv;
    }
}

/*
 *------------------------------------------------------------------------
 *
 * ObjArrayDecrRefs --
 *
 *    Decrements the reference counts for Tcl_Obj's in a subarray.
 *
 * Results:
 *    None.
 *
 * Side effects:
 *    As above.
 *
 *------------------------------------------------------------------------
 */
static inline void
ObjArrayDecrRefs(
    Tcl_Obj * const *objv, /* Pointer to the array */
    Tcl_Size startIdx,    /* Starting index of subarray within objv */
    Tcl_Size count)       /* Number of elements in the subarray */
{
    Tcl_Obj * const *end;
    LIST_INDEX_ASSERT(startIdx);
    LIST_COUNT_ASSERT(count);
    objv += startIdx;
    end = objv + count;
    while (objv < end) {
	Tcl_DecrRefCount(*objv);
	++objv;
    }
}

/*
 *------------------------------------------------------------------------
 *
 * ObjArrayCopy --
 *
 *    Copies an array of Tcl_Obj* pointers.
 *
 * Results:
 *    None.
 *
 * Side effects:
 *    Reference counts on copied Tcl_Obj's are incremented.
 *
 *------------------------------------------------------------------------
 */
static inline void
ObjArrayCopy(
    Tcl_Obj **to,          /* Destination */
    Tcl_Size count,       /* Number of pointers to copy */
    Tcl_Obj *const from[]) /* Source array of Tcl_Obj* */
{
    Tcl_Obj **end;
    LIST_COUNT_ASSERT(count);
    end = to + count;
    /* TODO - would memmove followed by separate IncrRef loop be faster? */
    while (to < end) {
	Tcl_IncrRefCount(*from);
	*to++ = *from++;
    }
}

/*
 *------------------------------------------------------------------------
 *
 * MemoryAllocationError --
 *
 *    Generates a memory allocation failure error.
 *
 * Results:
 *    Always TCL_ERROR.
 *
 * Side effects:
 *    Error message and code are stored in the interpreter if not NULL.
 *
 *------------------------------------------------------------------------
 */
static int
MemoryAllocationError(
    Tcl_Interp *interp, /* Interpreter for error message. May be NULL */
    size_t size)        /* Size of attempted allocation that failed */
{
    if (interp != NULL) {
	Tcl_SetObjResult(
	    interp,
	    Tcl_ObjPrintf(
		"list construction failed: unable to alloc %" TCL_LL_MODIFIER
		"u bytes",
		(Tcl_WideInt)size));
	Tcl_SetErrorCode(interp, "TCL", "MEMORY", NULL);
    }
    return TCL_ERROR;
}

/*
 *------------------------------------------------------------------------
 *
 * ListLimitExceeded --
 *
 *    Generates an error for exceeding maximum list size.
 *
 * Results:
 *    Always TCL_ERROR.
 *
 * Side effects:
 *    Error message and code are stored in the interpreter if not NULL.
 *
 *------------------------------------------------------------------------
 */
static int
ListLimitExceededError(Tcl_Interp *interp)
{
    if (interp != NULL) {
	Tcl_SetObjResult(
	    interp,
	    Tcl_NewStringObj("max length of a Tcl list exceeded", -1));
	Tcl_SetErrorCode(interp, "TCL", "MEMORY", NULL);
    }
    return TCL_ERROR;
}

/*
 *------------------------------------------------------------------------
 *
 * ListRepUnsharedShiftDown --
 *
 *    Shifts the "in-use" contents in the ListStore for a ListRep down
 *    by the given number of slots. The ListStore must be unshared and
 *    the free space at the front of the storage area must be big enough.
 *    It is the caller's responsibility to check.
 *
 * Results:
 *    None.
 *
 * Side effects:
 *    The contents of the ListRep's ListStore area are shifted down in the
 *    storage area. The ListRep's ListSpan is updated accordingly.
 *
 *------------------------------------------------------------------------
 */
static inline void
ListRepUnsharedShiftDown(ListRep *repPtr, Tcl_Size shiftCount)
{
    ListStore *storePtr;

    LISTREP_CHECK(repPtr);
    LIST_ASSERT(!ListRepIsShared(repPtr));

    storePtr = repPtr->storePtr;

    LIST_COUNT_ASSERT(shiftCount);
    LIST_ASSERT(storePtr->firstUsed >= shiftCount);

    memmove(&storePtr->slots[storePtr->firstUsed - shiftCount],
	    &storePtr->slots[storePtr->firstUsed],
	    storePtr->numUsed * sizeof(Tcl_Obj *));
    storePtr->firstUsed -= shiftCount;
    if (repPtr->spanPtr) {
	repPtr->spanPtr->spanStart -= shiftCount;
	LIST_ASSERT(repPtr->spanPtr->spanLength == storePtr->numUsed);
    } else {
	/*
	 * If there was no span, firstUsed must have been 0 (Invariant)
	 * AND shiftCount must have been 0 (<= firstUsed on call)
	 * In other words, this would have been a no-op
	 */

	LIST_ASSERT(storePtr->firstUsed == 0);
	LIST_ASSERT(shiftCount == 0);
    }

    LISTREP_CHECK(repPtr);
}

/*
 *------------------------------------------------------------------------
 *
 * ListRepUnsharedShiftUp --
 *
 *    Shifts the "in-use" contents in the ListStore for a ListRep up
 *    by the given number of slots. The ListStore must be unshared and
 *    the free space at the back of the storage area must be big enough.
 *    It is the caller's responsibility to check.
 *    TODO - this function is not currently used.
 *
 * Results:
 *    None.
 *
 * Side effects:
 *    The contents of the ListRep's ListStore area are shifted up in the
 *    storage area. The ListRep's ListSpan is updated accordingly.
 *
 *------------------------------------------------------------------------
 */
#if 0
static inline void
ListRepUnsharedShiftUp(ListRep *repPtr, Tcl_Size shiftCount)
{
    ListStore *storePtr;

    LISTREP_CHECK(repPtr);
    LIST_ASSERT(!ListRepIsShared(repPtr));
    LIST_COUNT_ASSERT(shiftCount);

    storePtr = repPtr->storePtr;
    LIST_ASSERT((storePtr->firstUsed + storePtr->numUsed + shiftCount)
		<= storePtr->numAllocated);

    memmove(&storePtr->slots[storePtr->firstUsed + shiftCount],
	    &storePtr->slots[storePtr->firstUsed],
	    storePtr->numUsed * sizeof(Tcl_Obj *));
    storePtr->firstUsed += shiftCount;
    if (repPtr->spanPtr) {
	repPtr->spanPtr->spanStart += shiftCount;
    } else {
	/* No span means entire original list is span */
	/* Should have been zero before shift - Invariant TBD */
	LIST_ASSERT(storePtr->firstUsed == shiftCount);
	repPtr->spanPtr = ListSpanNew(shiftCount, storePtr->numUsed);
    }

    LISTREP_CHECK(repPtr);
}
#endif

/*
 *------------------------------------------------------------------------
 *
 * ListRepValidate --
 *
 *	Checks all invariants for a ListRep and panics on failure.
 *	Note this is independent of NDEBUG, assert etc.
 *
 * Results:
 *    None.
 *
 * Side effects:
 *    Panics if any invariant is not met.
 *
 *------------------------------------------------------------------------
 */
static void
ListRepValidate(const ListRep *repPtr, const char *file, int lineNum)
{
    ListStore *storePtr = repPtr->storePtr;
    const char *condition;

    (void)storePtr; /* To stop gcc from whining about unused vars */

#define INVARIANT(cond_)        \
    do {                        \
	if (!(cond_)) {         \
	    condition = #cond_; \
	    goto failure;       \
	}                       \
    } while (0)

    /* Separate each condition so line number gives exact reason for failure */
    INVARIANT(storePtr != NULL);
    INVARIANT(storePtr->numAllocated >= 0);
    INVARIANT(storePtr->numAllocated <= LIST_MAX);
    INVARIANT(storePtr->firstUsed >= 0);
    INVARIANT(storePtr->firstUsed < storePtr->numAllocated);
    INVARIANT(storePtr->numUsed >= 0);
    INVARIANT(storePtr->numUsed <= storePtr->numAllocated);
    INVARIANT(storePtr->firstUsed <= (storePtr->numAllocated - storePtr->numUsed));

    if (! ListRepIsShared(repPtr)) {
	/*
	 * If this is the only reference and there is no span, then store
	 * occupancy must begin at 0
	 */
	INVARIANT(repPtr->spanPtr || repPtr->storePtr->firstUsed == 0);
    }

    INVARIANT(ListRepStart(repPtr) >= storePtr->firstUsed);
    INVARIANT(ListRepLength(repPtr) <= storePtr->numUsed);
    INVARIANT(ListRepStart(repPtr) <= (storePtr->firstUsed + storePtr->numUsed - ListRepLength(repPtr)));

#undef INVARIANT

    return;

failure:
    Tcl_Panic("List internal failure in %s line %d. Condition: %s",
	      file,
	      lineNum,
	      condition);
}

/*
 *------------------------------------------------------------------------
 *
 * TclListObjValidate --
 *
 *    Wrapper around ListRepValidate. Primarily used from test suite.
 *
 * Results:
 *    None.
 *
 * Side effects:
 *    Will panic if internal structure is not consistent or if object
 *    cannot be converted to a list object.
 *
 *------------------------------------------------------------------------
 */
void
TclListObjValidate(Tcl_Interp *interp, Tcl_Obj *listObj)
{
    ListRep listRep;
    if (TclListObjGetRep(interp, listObj, &listRep) != TCL_OK) {
	Tcl_Panic("Object passed to TclListObjValidate cannot be converted to "
		  "a list object.");
    }
    ListRepValidate(&listRep, __FILE__, __LINE__);
}

/*
 *----------------------------------------------------------------------
 *
 * ListStoreNew --
 *
 *	Allocates a new ListStore with space for at least objc elements. objc
 *	must be > 0.  If objv!=NULL, initializes with the first objc values
 *	in that array.  If objv==NULL, initalize 0 elements, with space
 *	to add objc more.
 *
 *      Normally the function allocates the exact space requested unless
 *      the flags arguments has any LISTREP_SPACE_*
 *      bits set. See the comments for those #defines.
 *
 * Results:
 *      On success, a pointer to the allocated ListStore is returned.
 *      On allocation failure, panics if LISTREP_PANIC_ON_FAIL is set in
 *      flags; otherwise returns NULL.
 *
 * Side effects:
 *	The ref counts of the elements in objv are incremented on success
 *	since the returned ListStore references them.
 *
 *----------------------------------------------------------------------
 */
static ListStore *
ListStoreNew(
    Tcl_Size objc,
    Tcl_Obj *const objv[],
    int flags)
{
    ListStore *storePtr;
    Tcl_Size capacity;

    /*
     * First check to see if we'd overflow and try to allocate an object
     * larger than our memory allocator allows.
     */
    if (objc > LIST_MAX) {
	if (flags & LISTREP_PANIC_ON_FAIL) {
	    Tcl_Panic("max length of a Tcl list exceeded");
	}
	return NULL;
    }

    if (flags & LISTREP_SPACE_FLAGS) {
	capacity = ListStoreUpSize(objc);
    } else {
	capacity = objc;
    }

    storePtr = (ListStore *)attemptckalloc(LIST_SIZE(capacity));
    if (storePtr == NULL && capacity != objc) {
	capacity = objc; /* Try allocating exact size */
	storePtr = (ListStore *)attemptckalloc(LIST_SIZE(capacity));
    }
    if (storePtr == NULL) {
	if (flags & LISTREP_PANIC_ON_FAIL) {
	    Tcl_Panic("list creation failed: unable to alloc %u bytes",
		    LIST_SIZE(objc));
	}
	return NULL;
    }

    storePtr->refCount = 0;
    storePtr->flags = 0;
    storePtr->numAllocated = capacity;
    if (capacity == objc) {
	storePtr->firstUsed = 0;
    } else {
	Tcl_Size extra = capacity - objc;
	int spaceFlags = flags & LISTREP_SPACE_FLAGS;
	if (spaceFlags == LISTREP_SPACE_ONLY_BACK) {
	    storePtr->firstUsed = 0;
	} else if (spaceFlags == LISTREP_SPACE_FAVOR_FRONT) {
	    /* Leave more space in the front */
	    storePtr->firstUsed =
		extra - (extra / 4); /* NOT same as 3*extra/4 */
	} else if (spaceFlags == LISTREP_SPACE_FAVOR_BACK) {
	    /* Leave more space in the back */
	    storePtr->firstUsed = extra / 4;
	} else {
	    /* Apportion equally */
	    storePtr->firstUsed = extra / 2;
	}
    }

    if (objv) {
	storePtr->numUsed = objc;
	ObjArrayCopy(&storePtr->slots[storePtr->firstUsed], objc, objv);
    } else {
	storePtr->numUsed = 0;
    }

    return storePtr;
}

/*
 *------------------------------------------------------------------------
 *
 * ListStoreReallocate --
 *
 *    Reallocates the memory for a ListStore.
 *
 * Results:
 *    Pointer to the ListStore which may be the same as storePtr or pointer
 *    to a new block of memory. On reallocation failure, NULL is returned.
 *
 *
 * Side effects:
 *    The memory pointed to by storePtr is freed if it a new block has to
 *    be returned.
 *
 *
 *------------------------------------------------------------------------
 */
ListStore *
ListStoreReallocate (ListStore *storePtr, Tcl_Size numSlots)
{
    Tcl_Size newCapacity;
    ListStore *newStorePtr;

    newCapacity = ListStoreUpSize(numSlots);
    newStorePtr =
	(ListStore *)attemptckrealloc(storePtr, LIST_SIZE(newCapacity));
    if (newStorePtr == NULL) {
	newCapacity = numSlots;
	newStorePtr = (ListStore *)attemptckrealloc(storePtr,
						    LIST_SIZE(newCapacity));
	if (newStorePtr == NULL)
	    return NULL;
    }
    /* Only the capacity has changed, fix it in the header */
    newStorePtr->numAllocated = newCapacity;
    return newStorePtr;
}

/*
 *----------------------------------------------------------------------
 *
 * ListRepInit --
 *
 *      Initializes a ListRep to hold a list internal representation
 *      with space for objc elements.
 *
 *      objc must be > 0. If objv!=NULL, initializes with the first objc
 *      values in that array. If objv==NULL, initalize list internal rep to
 *      have 0 elements, with space to add objc more.
 *
 *	Normally the function allocates the exact space requested unless
 *	the flags arguments has one of the LISTREP_SPACE_* bits set.
 *	See the comments for those #defines.
 *
 *      The reference counts of the ListStore and ListSpan (if present)
 *	pointed to by the initialized repPtr are set to zero.
 *	Caller has to manage them as necessary.
 *
 * Results:
 *      On success, TCL_OK is returned with *listRepPtr initialized.
 *      On failure, panics if LISTREP_PANIC_ON_FAIL is set in flags; otherwise
 *	returns TCL_ERROR with *listRepPtr fields set to NULL.
 *
 * Side effects:
 *	The ref counts of the elements in objv are incremented since the
 *	resulting list now refers to them.
 *
 *----------------------------------------------------------------------
 */
static int
ListRepInit(
    Tcl_Size objc,
    Tcl_Obj *const objv[],
    int flags,
    ListRep *repPtr
    )
{
    ListStore *storePtr;

    storePtr = ListStoreNew(objc, objv, flags);
    if (storePtr) {
	repPtr->storePtr = storePtr;
	if (storePtr->firstUsed == 0) {
	    repPtr->spanPtr = NULL;
	} else {
	    repPtr->spanPtr =
		ListSpanNew(storePtr->firstUsed, storePtr->numUsed);
	}
	return TCL_OK;
    }
    /*
     * Initialize to keep gcc happy at the call site. Else it complains
     * about possibly uninitialized use.
     */
    repPtr->storePtr = NULL;
    repPtr->spanPtr = NULL;
    return TCL_ERROR;
}

/*
 *----------------------------------------------------------------------
 *
 * ListRepInitAttempt --
 *
 *	Creates a list internal rep with space for objc elements. See
 *	ListRepInit for requirements for parameters (in particular objc must
 *	be > 0). This function only adds error messages to the interpreter if
 *	not NULL.
 *
 *      The reference counts of the ListStore and ListSpan (if present)
 *	pointed to by the initialized repPtr are set to zero.
 *	Caller has to manage them as necessary.
 *
 * Results:
 *      On success, TCL_OK is returned with *listRepPtr initialized.
 *	On allocation failure, returnes TCL_ERROR with an error message
 *	in the interpreter if non-NULL.
 *
 * Side effects:
 *	The ref counts of the elements in objv are incremented since the
 *	resulting list now refers to them.
 *
 *----------------------------------------------------------------------
 */
static int
ListRepInitAttempt(
    Tcl_Interp *interp,
    Tcl_Size objc,
    Tcl_Obj *const objv[],
    ListRep *repPtr)
{
    int result = ListRepInit(objc, objv, 0, repPtr);

    if (result != TCL_OK && interp != NULL) {
	if (objc > LIST_MAX) {
	    ListLimitExceededError(interp);
	} else {
	    MemoryAllocationError(interp, LIST_SIZE(objc));
	}
    }
    return result;
}

/*
 *------------------------------------------------------------------------
 *
 * ListRepClone --
 *
 *    Does a deep clone of an existing ListRep.
 *
 *    Normally the function allocates the exact space needed unless
 *    the flags arguments has one of the LISTREP_SPACE_* bits set.
 *    See the comments for those #defines.
 *
 * Results:
 *    None.
 *
 * Side effects:
 *    The toRepPtr location is initialized with the ListStore and ListSpan
 *    (if needed) containing a copy of the list elements in fromRepPtr.
 *    The function will panic if memory cannot be allocated.
 *
 *------------------------------------------------------------------------
 */
static void
ListRepClone(ListRep *fromRepPtr, ListRep *toRepPtr, int flags)
{
    Tcl_Obj **fromObjs;
    Tcl_Size numFrom;

    ListRepElements(fromRepPtr, numFrom, fromObjs);
    ListRepInit(numFrom, fromObjs, flags | LISTREP_PANIC_ON_FAIL, toRepPtr);
}

/*
 *------------------------------------------------------------------------
 *
 * ListRepUnsharedFreeUnreferenced --
 *
 *    Frees any Tcl_Obj's from the "in-use" area of the ListStore for a
 *    ListRep that are not actually references from any lists.
 *
 *    IMPORTANT: this function must not be called on a shared internal
 *    representation or the internal representation of a shared Tcl_Obj.
 *
 * Results:
 *    None.
 *
 * Side effects:
 *    The firstUsed and numUsed fields of the ListStore are updated to
 *    reflect the new "in-use" extent.
 *
 *------------------------------------------------------------------------
 */
static void ListRepUnsharedFreeUnreferenced(const ListRep *repPtr)
{
    Tcl_Size count;
    ListStore *storePtr;
    ListSpan *spanPtr;

    LIST_ASSERT(!ListRepIsShared(repPtr));
    LISTREP_CHECK(repPtr);

    storePtr = repPtr->storePtr;
    spanPtr = repPtr->spanPtr;
    if (spanPtr == NULL) {
	LIST_ASSERT(storePtr->firstUsed == 0); /* Invariant TBD */
	return;
    }

    /* Collect garbage at front */
    count = spanPtr->spanStart - storePtr->firstUsed;
    LIST_COUNT_ASSERT(count);
    if (count > 0) {
        /* T:listrep-1.5.1,6.{1:8} */
	ObjArrayDecrRefs(storePtr->slots, storePtr->firstUsed, count);
	storePtr->firstUsed = spanPtr->spanStart;
	LIST_ASSERT(storePtr->numUsed >= count);
	storePtr->numUsed -= count;
    }

    /* Collect garbage at back */
    count = (storePtr->firstUsed + storePtr->numUsed)
	  - (spanPtr->spanStart + spanPtr->spanLength);
    LIST_COUNT_ASSERT(count);
    if (count > 0) {
        /* T:listrep-6.{1:8} */
	ObjArrayDecrRefs(
	    storePtr->slots, spanPtr->spanStart + spanPtr->spanLength, count);
	LIST_ASSERT(storePtr->numUsed >= count);
	storePtr->numUsed -= count;
    }

    LIST_ASSERT(ListRepStart(repPtr) == storePtr->firstUsed);
    LIST_ASSERT(ListRepLength(repPtr) == storePtr->numUsed);
    LISTREP_CHECK(repPtr);
}

/*
 *----------------------------------------------------------------------
 *
 * Tcl_NewListObj --
 *
 *	This function is normally called when not debugging: i.e., when
 *	TCL_MEM_DEBUG is not defined. It creates a new list object from an
 *	(objc,objv) array: that is, each of the objc elements of the array
 *	referenced by objv is inserted as an element into a new Tcl object.
 *
 *	When TCL_MEM_DEBUG is defined, this function just returns the result
 *	of calling the debugging version Tcl_DbNewListObj.
 *
 * Results:
 *	A new list object is returned that is initialized from the object
 *	pointers in objv. If objc is less than or equal to zero, an empty
 *	object is returned. The new object's string representation is left
 *	NULL. The resulting new list object has ref count 0.
 *
 * Side effects:
 *	The ref counts of the elements in objv are incremented since the
 *	resulting list now refers to them.
 *
 *----------------------------------------------------------------------
 */

#ifdef TCL_MEM_DEBUG
#undef Tcl_NewListObj

Tcl_Obj *
Tcl_NewListObj(
    Tcl_Size objc,		/* Count of objects referenced by objv. */
    Tcl_Obj *const objv[])	/* An array of pointers to Tcl objects. */
{
    return Tcl_DbNewListObj(objc, objv, "unknown", 0);
}

#else /* if not TCL_MEM_DEBUG */

Tcl_Obj *
Tcl_NewListObj(
    Tcl_Size objc,		/* Count of objects referenced by objv. */
    Tcl_Obj *const objv[])	/* An array of pointers to Tcl objects. */
{
    ListRep listRep;
    Tcl_Obj *listObj;

    TclNewObj(listObj);

    if (objc <= 0) {
	return listObj;
    }

    ListRepInit(objc, objv, LISTREP_PANIC_ON_FAIL, &listRep);
    ListObjReplaceRepAndInvalidate(listObj, &listRep);

    return listObj;
}
#endif /* if TCL_MEM_DEBUG */

/*
 *----------------------------------------------------------------------
 *
 * Tcl_DbNewListObj --
 *
 *	This function is normally called when debugging: i.e., when
 *	TCL_MEM_DEBUG is defined. It creates new list objects. It is the same
 *	as the Tcl_NewListObj function above except that it calls
 *	Tcl_DbCkalloc directly with the file name and line number from its
 *	caller. This simplifies debugging since then the [memory active]
 *	command will report the correct file name and line number when
 *	reporting objects that haven't been freed.
 *
 *	When TCL_MEM_DEBUG is not defined, this function just returns the
 *	result of calling Tcl_NewListObj.
 *
 * Results:
 *	A new list object is returned that is initialized from the object
 *	pointers in objv. If objc is less than or equal to zero, an empty
 *	object is returned. The new object's string representation is left
 *	NULL. The new list object has ref count 0.
 *
 * Side effects:
 *	The ref counts of the elements in objv are incremented since the
 *	resulting list now refers to them.
 *
 *----------------------------------------------------------------------
 */

#ifdef TCL_MEM_DEBUG

Tcl_Obj *
Tcl_DbNewListObj(
    Tcl_Size objc,		/* Count of objects referenced by objv. */
    Tcl_Obj *const objv[],	/* An array of pointers to Tcl objects. */
    const char *file,		/* The name of the source file calling this
				 * function; used for debugging. */
    int line)			/* Line number in the source file; used for
				 * debugging. */
{
    Tcl_Obj *listObj;
    ListRep listRep;

    TclDbNewObj(listObj, file, line);

    if (objc <= 0) {
	return listObj;
    }

    ListRepInit(objc, objv, LISTREP_PANIC_ON_FAIL, &listRep);
    ListObjReplaceRepAndInvalidate(listObj, &listRep);

    return listObj;
}

#else /* if not TCL_MEM_DEBUG */

Tcl_Obj *
Tcl_DbNewListObj(
    Tcl_Size objc,		/* Count of objects referenced by objv. */
    Tcl_Obj *const objv[],	/* An array of pointers to Tcl objects. */
    TCL_UNUSED(const char *) /*file*/,
    TCL_UNUSED(int) /*line*/)
{
    return Tcl_NewListObj(objc, objv);
}
#endif /* TCL_MEM_DEBUG */

/*
 *------------------------------------------------------------------------
 *
 * TclNewListObj2 --
 *
 *    Create a new Tcl_Obj list comprising of the concatenation of two
 *    Tcl_Obj* arrays.
 *    TODO - currently this function is not used within tclListObj but
 *    need to see if it would be useful in other files that preallocate
 *    lists and then append.
 *
 * Results:
 *    Non-NULL pointer to the allocate Tcl_Obj.
 *
 * Side effects:
 *    None.
 *
 *------------------------------------------------------------------------
 */
Tcl_Obj *
TclNewListObj2(
    Tcl_Size objc1,		/* Count of objects referenced by objv1. */
    Tcl_Obj *const objv1[],	/* First array of pointers to Tcl objects. */
    Tcl_Size objc2,		/* Count of objects referenced by objv2. */
    Tcl_Obj *const objv2[]	/* Second array of pointers to Tcl objects. */
)
{
    Tcl_Obj *listObj;
    ListStore *storePtr;
    Tcl_Size objc = objc1 + objc2;

    listObj = Tcl_NewListObj(objc, NULL);
    if (objc == 0) {
	return listObj; /* An empty object */
    }
    LIST_ASSERT_TYPE(listObj);

    storePtr = ListObjStorePtr(listObj);

    LIST_ASSERT(ListObjSpanPtr(listObj) == NULL);
    LIST_ASSERT(storePtr->firstUsed == 0);
    LIST_ASSERT(storePtr->numUsed == 0);
    LIST_ASSERT(storePtr->numAllocated >= objc);

    if (objc1) {
	ObjArrayCopy(storePtr->slots, objc1, objv1);
    }
    if (objc2) {
	ObjArrayCopy(&storePtr->slots[objc1], objc2, objv2);
    }
    storePtr->numUsed = objc;
    return listObj;
}

/*
 *----------------------------------------------------------------------
 *
 * TclListObjGetRep --
 *
 *	This function returns a copy of the ListRep stored
 *	as the internal representation of an object. The reference
 *	counts of the (ListStore, ListSpan) contained in the representation
 *	are NOT incremented.
 *
 * Results:
 *	The return value is normally TCL_OK; in this case *listRepP
 *	is set to a copy of the descriptor stored as the internal
 *	representation of the Tcl_Obj containing a list. if listPtr does not
 *	refer to a list object and the object can not be converted to one,
 *	TCL_ERROR is returned and an error message will be left in the
 *	interpreter's result if interp is not NULL.
 *
 * Side effects:
 *	The possible conversion of the object referenced by listPtr
 *	to a list object. *repPtr is initialized to the internal rep
 *      if result is TCL_OK, or set to NULL on error.
 *----------------------------------------------------------------------
 */

static int
TclListObjGetRep(
    Tcl_Interp *interp, /* Used to report errors if not NULL. */
    Tcl_Obj *listObj,   /* List object for which an element array is
			 * to be returned. */
    ListRep *repPtr) /* Location to store descriptor */
{
    if (!TclHasInternalRep(listObj, &tclListType)) {
	int result;
	result = SetListFromAny(interp, listObj);
	if (result != TCL_OK) {
	    /* Init to keep gcc happy wrt uninitialized fields at call site */
	    repPtr->storePtr = NULL;
	    repPtr->spanPtr = NULL;
	    return result;
	}
    }
    ListObjGetRep(listObj, repPtr);
    LISTREP_CHECK(repPtr);
    return TCL_OK;
}

/*
 *----------------------------------------------------------------------
 *
 * Tcl_SetListObj --
 *
 *	Modify an object to be a list containing each of the objc elements of
 *	the object array referenced by objv.
 *
 * Results:
 *	None.
 *
 * Side effects:
 *	The object is made a list object and is initialized from the object
 *	pointers in objv. If objc is less than or equal to zero, an empty
 *	object is returned. The new object's string representation is left
 *	NULL. The ref counts of the elements in objv are incremented since the
 *	list now refers to them. The object's old string and internal
 *	representations are freed and its type is set NULL.
 *
 *----------------------------------------------------------------------
 */
void
Tcl_SetListObj(
    Tcl_Obj *objPtr,		/* Object whose internal rep to init. */
    Tcl_Size objc,		/* Count of objects referenced by objv. */
    Tcl_Obj *const objv[])	/* An array of pointers to Tcl objects. */
{
    if (Tcl_IsShared(objPtr)) {
	Tcl_Panic("%s called with shared object", "Tcl_SetListObj");
    }

    /*
     * Set the object's type to "list" and initialize the internal rep.
     * However, if there are no elements to put in the list, just give the
     * object an empty string rep and a NULL type. NOTE ListRepInit must
     * not be called with objc == 0!
     */

    if (objc > 0) {
	ListRep listRep;
	/* TODO - perhaps ask for extra space? */
	ListRepInit(objc, objv, LISTREP_PANIC_ON_FAIL, &listRep);
	ListObjReplaceRepAndInvalidate(objPtr, &listRep);
    } else {
	TclFreeInternalRep(objPtr);
	TclInvalidateStringRep(objPtr);
	Tcl_InitStringRep(objPtr, NULL, 0);
    }
}

/*
 *----------------------------------------------------------------------
 *
 * TclListObjCopy --
 *
 *	Makes a "pure list" copy of a list value. This provides for the C
 *	level a counterpart of the [lrange $list 0 end] command, while using
 *	internals details to be as efficient as possible.
 *
 * Results:
 *	Normally returns a pointer to a new Tcl_Obj, that contains the same
 *	list value as *listPtr does. The returned Tcl_Obj has a refCount of
 *	zero. If *listPtr does not hold a list, NULL is returned, and if
 *	interp is non-NULL, an error message is recorded there.
 *
 * Side effects:
 *	None.
 *
 *----------------------------------------------------------------------
 */

Tcl_Obj *
TclListObjCopy(
    Tcl_Interp *interp,		/* Used to report errors if not NULL. */
    Tcl_Obj *listObj)		/* List object for which an element array is
				 * to be returned. */
{
    Tcl_Obj *copyObj;

    if (!TclHasInternalRep(listObj, &tclListType)) {
	if (TclHasInternalRep(listObj,&tclAbstractListType)) {
	    return Tcl_AbstractListObjCopy(interp, listObj);
	}
	if (SetListFromAny(interp, listObj) != TCL_OK) {
	    return NULL;
	}
    }

    TclNewObj(copyObj);
    TclInvalidateStringRep(copyObj);
    DupListInternalRep(listObj, copyObj);
    return copyObj;
}

/*
 *------------------------------------------------------------------------
 *
 * ListRepRange --
 *
 *	Initializes a ListRep as a range within the passed ListRep.
 *	The range limits are clamped to the list boundaries.
 *
 * Results:
 *	None.
 *
 * Side effects:
 *      The ListStore and ListSpan referenced by in the returned ListRep
 *      may or may not be the same as those passed in. For example, the
 *      ListStore may differ because the range is small enough that a new
 *      ListStore is more memory-optimal. The ListSpan may differ because
 *      it is NULL or shared. Regardless, reference counts on the returned
 *      values are not incremented. Generally, ListObjReplaceRepAndInvalidate
 *      may be used to store the new ListRep back into an object or a
 *      ListRepIncrRefs followed by ListRepDecrRefs to free in case of errors.
 *	Any other use should be carefully reconsidered.
 *      TODO WARNING:- this is an awkward interface and easy for caller
 *      to get wrong. Mostly due to refcount combinations. Perhaps passing
 *      in the source listObj instead of source listRep might simplify.
 *
 *------------------------------------------------------------------------
 */
static void
ListRepRange(
    ListRep *srcRepPtr,    /* Contains source of the range */
    Tcl_Size rangeStart,  /* Index of first element to include */
    Tcl_Size rangeEnd,    /* Index of last element to include */
    int preserveSrcRep,    /* If true, srcRepPtr contents must not be
			      modified (generally because a shared Tcl_Obj
			      references it) */
    ListRep *rangeRepPtr)  /* Output. Must NOT be == srcRepPtr */
{
    Tcl_Obj **srcElems;
    Tcl_Size numSrcElems = ListRepLength(srcRepPtr);
    Tcl_Size rangeLen;
    Tcl_Size numAfterRangeEnd;

    LISTREP_CHECK(srcRepPtr);

    /* Take the opportunity to garbage collect */
    /* TODO - we probably do not need the preserveSrcRep here unlike later */
    if (!preserveSrcRep) {
        /* T:listrep-1.{4,5,8,9},2.{4:7},3.{15:18},4.{7,8} */
	ListRepFreeUnreferenced(srcRepPtr);
    } /* else T:listrep-2.{4.2,4.3,5.2,5.3,6.2,7.2,8.1} */

    if (rangeStart < 0) {
	rangeStart = 0;
    }
    if (rangeEnd >= numSrcElems) {
	rangeEnd = numSrcElems - 1;
    }
    if (rangeStart > rangeEnd) {
	/* Empty list of capacity 1. */
	ListRepInit(1, NULL, LISTREP_PANIC_ON_FAIL, rangeRepPtr);
	return;
    }

    rangeLen = rangeEnd - rangeStart + 1;

    /*
     * We can create a range one of four ways:
     *  (0) Range encapsulates entire list
     *  (1) Special case: deleting in-place from end of an unshared object
     *  (2) Use a ListSpan referencing the current ListStore
     *  (3) Creating a new ListStore
     *  (4) Removing all elements outside the range in the current ListStore
     * Option (4) may only be done if caller has not disallowed it AND
     * the ListStore is not shared.
     *
     * The choice depends on heuristics related to speed and memory.
     * TODO - heuristics below need to be measured and tuned.
     *
     * Note: Even if nothing below cause any changes, we still want the
     * string-canonizing effect of [lrange 0 end] so the Tcl_Obj should not
     * be returned as is even if the range encompasses the whole list.
     */
    if (rangeStart == 0 && rangeEnd == (numSrcElems-1)) {
	/* Option 0 - entire list. This may be used to canonicalize */
        /* T:listrep-1.10.1,2.8.1 */
	*rangeRepPtr = *srcRepPtr; /* Not ref counts not incremented */
    } else if (rangeStart == 0 && (!preserveSrcRep)
	       && (!ListRepIsShared(srcRepPtr) && srcRepPtr->spanPtr == NULL)) {
	/* Option 1 - Special case unshared, exclude end elements, no span  */
	LIST_ASSERT(srcRepPtr->storePtr->firstUsed == 0); /* If no span */
	ListRepElements(srcRepPtr, numSrcElems, srcElems);
	numAfterRangeEnd = numSrcElems - (rangeEnd + 1);
	/* Assert: Because numSrcElems > rangeEnd earlier */
	LIST_ASSERT(numAfterRangeEnd >= 0);
	if (numAfterRangeEnd != 0) {
            /* T:listrep-1.{8,9} */
	    ObjArrayDecrRefs(srcElems, rangeEnd + 1, numAfterRangeEnd);
	}
	/* srcRepPtr->storePtr->firstUsed,numAllocated unchanged */
	srcRepPtr->storePtr->numUsed = rangeLen;
	srcRepPtr->storePtr->flags = 0;
	rangeRepPtr->storePtr = srcRepPtr->storePtr; /* Note no incr ref */
	rangeRepPtr->spanPtr = NULL;
    } else if (ListSpanMerited(rangeLen,
			       srcRepPtr->storePtr->numUsed,
			       srcRepPtr->storePtr->numAllocated)) {
	/* Option 2 - because span would be most efficient */
	Tcl_Size spanStart = ListRepStart(srcRepPtr) + rangeStart;
	if (!preserveSrcRep && srcRepPtr->spanPtr
	    && srcRepPtr->spanPtr->refCount <= 1) {
	    /* If span is not shared reuse it */
            /* T:listrep-2.7.3,3.{16,18} */
	    srcRepPtr->spanPtr->spanStart = spanStart;
	    srcRepPtr->spanPtr->spanLength = rangeLen;
	    *rangeRepPtr = *srcRepPtr;
	} else {
	    /* Span not present or is shared. */
            /* T:listrep-1.5,2.{5,7},4.{7,8} */
	    rangeRepPtr->storePtr = srcRepPtr->storePtr;
	    rangeRepPtr->spanPtr = ListSpanNew(spanStart, rangeLen);
	}
        /*
         * We have potentially created a new internal representation that
         * references the same storage as srcRep but not yet incremented its
         * reference count. So do NOT call freezombies if preserveSrcRep
         * is mandated.
         */
	if (!preserveSrcRep) {
            /* T:listrep-1.{5.1,5.2,5.4},2.{5,7},3.{16,18},4.{7,8} */
	    ListRepFreeUnreferenced(rangeRepPtr);
	}
    } else if (preserveSrcRep || ListRepIsShared(srcRepPtr)) {
	/* Option 3 - span or modification in place not allowed/desired */
        /* T:listrep-2.{4,6} */
	ListRepElements(srcRepPtr, numSrcElems, srcElems);
	/* TODO - allocate extra space? */
	ListRepInit(rangeLen,
		    &srcElems[rangeStart],
		    LISTREP_PANIC_ON_FAIL,
		    rangeRepPtr);
    } else {
	/*
	 * Option 4 - modify in place. Note that because of the invariant
	 * that spanless list stores must start at 0, we have to move
	 * everything to the front.
	 * TODO - perhaps if a span already exists, no need to move to front?
	 * or maybe no need to move all the way to the front?
	 * TODO - if range is small relative to allocation, allocate new?
	 */

	/* Asserts follow from call to ListRepFreeUnreferenced earlier */
	LIST_ASSERT(!preserveSrcRep);
	LIST_ASSERT(!ListRepIsShared(srcRepPtr));
	LIST_ASSERT(ListRepStart(srcRepPtr) == srcRepPtr->storePtr->firstUsed);
	LIST_ASSERT(ListRepLength(srcRepPtr) == srcRepPtr->storePtr->numUsed);

	ListRepElements(srcRepPtr, numSrcElems, srcElems);

	/* Free leading elements outside range */
	if (rangeStart != 0) {
            /* T:listrep-1.4,3.15 */
	    ObjArrayDecrRefs(srcElems, 0, rangeStart);
	}
	/* Ditto for trailing */
	numAfterRangeEnd = numSrcElems - (rangeEnd + 1);
	/* Assert: Because numSrcElems > rangeEnd earlier */
	LIST_ASSERT(numAfterRangeEnd >= 0);
	if (numAfterRangeEnd != 0) {
            /* T:listrep-3.17 */
	    ObjArrayDecrRefs(srcElems, rangeEnd + 1, numAfterRangeEnd);
	}
	memmove(&srcRepPtr->storePtr->slots[0],
		&srcRepPtr->storePtr
		     ->slots[srcRepPtr->storePtr->firstUsed + rangeStart],
		rangeLen * sizeof(Tcl_Obj *));
	srcRepPtr->storePtr->firstUsed = 0;
	srcRepPtr->storePtr->numUsed = rangeLen;
	srcRepPtr->storePtr->flags = 0;
	if (srcRepPtr->spanPtr) {
	    /* In case the source has a span, update it for consistency */
            /* T:listrep-3.{15,17} */
	    srcRepPtr->spanPtr->spanStart = srcRepPtr->storePtr->firstUsed;
	    srcRepPtr->spanPtr->spanLength = srcRepPtr->storePtr->numUsed;
	}
	rangeRepPtr->storePtr = srcRepPtr->storePtr;
	rangeRepPtr->spanPtr = NULL;
    }

    /* TODO - call freezombies here if !preserveSrcRep? */

    /* Note ref counts intentionally not incremented */
    LISTREP_CHECK(rangeRepPtr);
    return;
}

/*
 *----------------------------------------------------------------------
 *
 * TclListObjRange --
 *
 *	Makes a slice of a list value.
 *      *listObj must be known to be a valid list.
 *
 * Results:
 *	Returns a pointer to the sliced list.
 *      This may be a new object or the same object if not shared.
 *	Returns NULL if passed listObj was not a list and could not be
 *	converted to one.
 *
 * Side effects:
 *	The possible conversion of the object referenced by listPtr
 *	to a list object.
 *
 *----------------------------------------------------------------------
 */

Tcl_Obj *
TclListObjRange(
    Tcl_Obj *listObj,		/* List object to take a range from. */
    Tcl_Size rangeStart,	/* Index of first element to include. */
    Tcl_Size rangeEnd)		/* Index of last element to include. */
{
    ListRep listRep;
    ListRep resultRep;

    int isShared;
    if (TclListObjGetRep(NULL, listObj, &listRep) != TCL_OK)
	return NULL;

    isShared = Tcl_IsShared(listObj);

    ListRepRange(&listRep, rangeStart, rangeEnd, isShared, &resultRep);

    if (isShared) {
        /* T:listrep-1.10.1,2.{4.2,4.3,5.2,5.3,6.2,7.2,8.1} */
	TclNewObj(listObj);
    } /* T:listrep-1.{4.3,5.1,5.2} */
    ListObjReplaceRepAndInvalidate(listObj, &resultRep);
    return listObj;
}

/*
 *----------------------------------------------------------------------
 *
 * Tcl_ListObjGetElements --
 *
 *	This function returns an (objc,objv) array of the elements in a list
 *	object.
 *
 * Results:
 *	The return value is normally TCL_OK; in this case *objcPtr is set to
 *	the count of list elements and *objvPtr is set to a pointer to an
 *	array of (*objcPtr) pointers to each list element. If listPtr does not
 *	refer to a list object and the object can not be converted to one,
 *	TCL_ERROR is returned and an error message will be left in the
 *	interpreter's result if interp is not NULL.
 *
 *	The objects referenced by the returned array should be treated as
 *	readonly and their ref counts are _not_ incremented; the caller must
 *	do that if it holds on to a reference. Furthermore, the pointer and
 *	length returned by this function may change as soon as any function is
 *	called on the list object; be careful about retaining the pointer in a
 *	local data structure.
 *
 * Side effects:
 *	The possible conversion of the object referenced by listPtr
 *	to a list object.
 *
 *----------------------------------------------------------------------
 */

#undef Tcl_ListObjGetElements
int
Tcl_ListObjGetElements(
    Tcl_Interp *interp,		/* Used to report errors if not NULL. */
    Tcl_Obj *objPtr,		/* List object for which an element array is
				 * to be returned. */
    Tcl_Size *objcPtr,		/* Where to store the count of objects
				 * referenced by objv. */
    Tcl_Obj ***objvPtr)		/* Where to store the pointer to an array of
				 * pointers to the list's objects. */
{
    ListRep listRep;

    if (TclHasInternalRep(objPtr,&tclAbstractListType) &&
	TclAbstractListHasProc(objPtr, TCL_ABSL_GETELEMENTS) &&
	Tcl_AbstractListObjGetElements(interp, objPtr, objcPtr, objvPtr) == TCL_OK) {
	return TCL_OK;
    } else if (TclListObjGetRep(interp, objPtr, &listRep) != TCL_OK) {
	int length;
	(void) Tcl_GetStringFromObj(objPtr, &length);
	if (length == 0) {
	    *objcPtr = 0;
	    *objvPtr = NULL;
	    return TCL_OK;
	}
    	return TCL_ERROR;
    }
    ListRepElements(&listRep, *objcPtr, *objvPtr);
    return TCL_OK;
}

/*
 *----------------------------------------------------------------------
 *
 * Tcl_ListObjAppendList --
 *
 *	This function appends the elements in the list fromObj
 *	to toObj. toObj must not be shared else the function will panic.
 *
 * Results:
 *	The return value is normally TCL_OK. If fromObj or toObj do not
 *	refer to list values, TCL_ERROR is returned and an error message is
 *	left in the interpreter's result if interp is not NULL.
 *
 * Side effects:
 *	The reference counts of the elements in fromObj are incremented
 *	since the list now refers to them. toObj and fromObj are
 *	converted, if necessary, to list objects. Also, appending the new
 *	elements may cause toObj's array of element pointers to grow.
 *	toObj's old string representation, if any, is invalidated.
 *
 *----------------------------------------------------------------------
 */
int
Tcl_ListObjAppendList(
    Tcl_Interp *interp,		/* Used to report errors if not NULL. */
    Tcl_Obj *toObj,		/* List object to append elements to. */
    Tcl_Obj *fromObj)		/* List obj with elements to append. */
{
    Tcl_Size objc;
    Tcl_Obj **objv;

    if (Tcl_IsShared(toObj)) {
	Tcl_Panic("%s called with shared object", "Tcl_ListObjAppendList");
    }

    if (TclListObjGetElementsM(interp, fromObj, &objc, &objv) != TCL_OK) {
	return TCL_ERROR;
    }

    /*
     * Insert the new elements starting after the lists's last element.
     * Delete zero existing elements.
     */

    return TclListObjAppendElements(interp, toObj, objc, objv);
}

/*
 *------------------------------------------------------------------------
 *
 * TclListObjAppendElements --
 *
 *      Appends multiple elements to a Tcl_Obj list object. If
 *      the passed Tcl_Obj is not a list object, it will be converted to one
 *      and an error raised if the conversion fails.
 *
 * 	The Tcl_Obj must not be shared though the internal representation
 * 	may be.
 *
 * Results:
 *	On success, TCL_OK is returned with the specified elements appended.
 *	On failure, TCL_ERROR is returned with an error message in the
 *	interpreter if not NULL.
 *
 * Side effects:
 *    None.
 *
 *------------------------------------------------------------------------
 */
 int TclListObjAppendElements (
    Tcl_Interp *interp,		/* Used to report errors if not NULL. */
    Tcl_Obj *toObj,		/* List object to append */
    Tcl_Size elemCount,        /* Number of elements in elemObjs[] */
    Tcl_Obj * const elemObjv[])	/* Objects to append to toObj's list. */
{
    ListRep listRep;
    Tcl_Obj **toObjv;
    Tcl_Size toLen;
    Tcl_Size finalLen;

    if (Tcl_IsShared(toObj)) {
	Tcl_Panic("%s called with shared object", "TclListObjAppendElements");
    }

    if (TclListObjGetRep(interp, toObj, &listRep) != TCL_OK)
	return TCL_ERROR; /* Cannot be converted to a list */

    if (elemCount == 0)
	return TCL_OK; /* Nothing to do. Note AFTER check for list above */

    ListRepElements(&listRep, toLen, toObjv);
    if (elemCount > LIST_MAX || toLen > (LIST_MAX - elemCount)) {
	return ListLimitExceededError(interp);
    }

    finalLen = toLen + elemCount;
    if (!ListRepIsShared(&listRep)) {
	/*
	 * Reuse storage if possible. Even if too small, realloc-ing instead
	 * of creating a new ListStore will save us on manipulating Tcl_Obj
	 * reference counts on the elements which is a substantial cost
	 * if the list is not small.
	 */
	Tcl_Size numTailFree;

	ListRepFreeUnreferenced(&listRep); /* Collect garbage before checking room */

	LIST_ASSERT(ListRepStart(&listRep) == listRep.storePtr->firstUsed);
	LIST_ASSERT(ListRepLength(&listRep) == listRep.storePtr->numUsed);
	LIST_ASSERT(toLen == listRep.storePtr->numUsed);

	if (finalLen > listRep.storePtr->numAllocated) {
	    /* T:listrep-1.{2,11},3.6 */
	    ListStore *newStorePtr;
	    newStorePtr = ListStoreReallocate(listRep.storePtr, finalLen);
	    if (newStorePtr == NULL) {
		return MemoryAllocationError(interp, LIST_SIZE(finalLen));
	    }
	    LIST_ASSERT(newStorePtr->numAllocated >= finalLen);
	    listRep.storePtr = newStorePtr;
	    /*
	     * WARNING: at this point the Tcl_Obj internal rep potentially
	     * points to freed storage if the reallocation returned a
	     * different location. Overwrite it to bring it back in sync.
	     */
	    ListObjStompRep(toObj, &listRep);
	} /* else T:listrep-3.{4,5} */
	LIST_ASSERT(listRep.storePtr->numAllocated >= finalLen);
	/* Current store big enough */
	numTailFree = ListRepNumFreeTail(&listRep);
	LIST_ASSERT((numTailFree + listRep.storePtr->firstUsed)
		    >= elemCount); /* Total free */
	if (numTailFree < elemCount) {
	    /* Not enough room at back. Move some to front */
            /* T:listrep-3.5 */
	    Tcl_Size shiftCount = elemCount - numTailFree;
	    /* Divide remaining space between front and back */
	    shiftCount += (listRep.storePtr->numAllocated - finalLen) / 2;
	    LIST_ASSERT(shiftCount <= listRep.storePtr->firstUsed);
	    if (shiftCount) {
                /* T:listrep-3.5 */
		ListRepUnsharedShiftDown(&listRep, shiftCount);
            }
	} /* else T:listrep-3.{4,6} */
	ObjArrayCopy(&listRep.storePtr->slots[ListRepStart(&listRep)
					      + ListRepLength(&listRep)],
		     elemCount,
		     elemObjv);
	listRep.storePtr->numUsed = finalLen;
	if (listRep.spanPtr) {
            /* T:listrep-3.{4,5,6} */
	    LIST_ASSERT(listRep.spanPtr->spanStart
			== listRep.storePtr->firstUsed);
	    listRep.spanPtr->spanLength = finalLen;
	} /* else T:listrep-3.6.3 */
	LIST_ASSERT(ListRepStart(&listRep) == listRep.storePtr->firstUsed);
	LIST_ASSERT(ListRepLength(&listRep) == finalLen);
	LISTREP_CHECK(&listRep);

	ListObjReplaceRepAndInvalidate(toObj, &listRep);
	return TCL_OK;
    }

    /*
     * Have to make a new list rep, either shared or no room in old one.
     * If the old list did not have a span (all elements at front), do
     * not leave space in the front either, assuming all appends and no
     * prepends.
     */
    if (ListRepInit(finalLen,
		    NULL,
		    listRep.spanPtr ? LISTREP_SPACE_FAVOR_BACK
				    : LISTREP_SPACE_ONLY_BACK,
		    &listRep)
	!= TCL_OK) {
	return TCL_ERROR;
    }
    LIST_ASSERT(listRep.storePtr->numAllocated >= finalLen);

    if (toLen) {
        /* T:listrep-2.{2,9},4.5 */
	ObjArrayCopy(ListRepSlotPtr(&listRep, 0), toLen, toObjv);
    }
    ObjArrayCopy(ListRepSlotPtr(&listRep, toLen), elemCount, elemObjv);
    listRep.storePtr->numUsed = finalLen;
    if (listRep.spanPtr) {
        /* T:listrep-4.5 */
	LIST_ASSERT(listRep.spanPtr->spanStart == listRep.storePtr->firstUsed);
	listRep.spanPtr->spanLength = finalLen;
    }
    LISTREP_CHECK(&listRep);
    ListObjReplaceRepAndInvalidate(toObj, &listRep);
    return TCL_OK;
}

/*
 *----------------------------------------------------------------------
 *
 * Tcl_ListObjAppendElement --
 *
 *	This function is a special purpose version of Tcl_ListObjAppendList:
 *	it appends a single object referenced by elemObj to the list object
 *	referenced by toObj. If toObj is not already a list object, an
 *	attempt will be made to convert it to one.
 *
 * Results:
 *	The return value is normally TCL_OK; in this case elemObj is added to
 *	the end of toObj's list. If toObj does not refer to a list object
 *	and the object can not be converted to one, TCL_ERROR is returned and
 *	an error message will be left in the interpreter's result if interp is
 *	not NULL.
 *
 * Side effects:
 *	The ref count of elemObj is incremented since the list now refers to
 *	it. toObj will be converted, if necessary, to a list object. Also,
 *	appending the new element may cause listObj's array of element
 *	pointers to grow. toObj's old string representation, if any, is
 *	invalidated.
 *
 *----------------------------------------------------------------------
 */
int
Tcl_ListObjAppendElement(
    Tcl_Interp *interp,		/* Used to report errors if not NULL. */
    Tcl_Obj *toObj,		/* List object to append elemObj to. */
    Tcl_Obj *elemObj)		/* Object to append to toObj's list. */
{
    /*
     * TODO - compare perf with 8.6 to see if worth optimizing single
     * element case
     */
    return TclListObjAppendElements(interp, toObj, 1, &elemObj);
}

/*
 *----------------------------------------------------------------------
 *
 * Tcl_ListObjIndex --
 *
 *	This function returns a pointer to the index'th object from the list
 *	referenced by listPtr. The first element has index 0. If index is
 *	negative or greater than or equal to the number of elements in the
 *	list, a NULL is returned. If listPtr is not a list object, an attempt
 *	will be made to convert it to a list.
 *
 * Results:
 *	The return value is normally TCL_OK; in this case objPtrPtr is set to
 *	the Tcl_Obj pointer for the index'th list element or NULL if index is
 *	out of range. This object should be treated as readonly and its ref
 *	count is _not_ incremented; the caller must do that if it holds on to
 *	the reference. If listPtr does not refer to a list and can't be
 *	converted to one, TCL_ERROR is returned and an error message is left
 *	in the interpreter's result if interp is not NULL.
 *
 * Side effects:
 *	listPtr will be converted, if necessary, to a list object.
 *
 *----------------------------------------------------------------------
 */
int
Tcl_ListObjIndex(
    Tcl_Interp *interp,  /* Used to report errors if not NULL. */
    Tcl_Obj *listObj,    /* List object to index into. */
    Tcl_Size index,           /* Index of element to return. */
    Tcl_Obj **objPtrPtr) /* The resulting Tcl_Obj* is stored here. */
{
    Tcl_Obj **elemObjs;
    Tcl_Size numElems;

    /*
     * TODO
     * Unlike the original list code, this does not optimize for lindex'ing
     * an empty string when the internal rep is not already a list. On the
     * other hand, this code will be faster for the case where the object
     * is currently a dict. Benchmark the two cases.
     */
    if (TclListObjGetElementsM(interp, listObj, &numElems, &elemObjs)
	!= TCL_OK) {
	return TCL_ERROR;
    }
    if ((index < 0) || (index >= numElems)) {
	*objPtrPtr = NULL;
    } else {
	*objPtrPtr = elemObjs[index];
    }

    return TCL_OK;
}

/*
 *----------------------------------------------------------------------
 *
 * Tcl_ListObjLength --
 *
 *	This function returns the number of elements in a list object. If the
 *	object is not already a list object, an attempt will be made to
 *	convert it to one.
 *
 * Results:
 *	The return value is normally TCL_OK; in this case *lenPtr will be set
 *	to the integer count of list elements. If listPtr does not refer to a
 *	list object and the object can not be converted to one, TCL_ERROR is
 *	returned and an error message will be left in the interpreter's result
 *	if interp is not NULL.
 *
 * Side effects:
 *	The possible conversion of the argument object to a list object.
 *
 *----------------------------------------------------------------------
 */

#undef Tcl_ListObjLength
int
Tcl_ListObjLength(
    Tcl_Interp *interp,	/* Used to report errors if not NULL. */
    Tcl_Obj *listObj,	/* List object whose #elements to return. */
    Tcl_Size *lenPtr)	/* The resulting int is stored here. */
{
    ListRep listRep;

    /* Handle AbstractList before attempting SetListFromAny */
    if (!TclHasInternalRep(listObj, &tclListType) &&
	TclHasInternalRep(listObj, &tclAbstractListType)) {
	*lenPtr = Tcl_AbstractListObjLength(listObj);
	return TCL_OK;
    }

    /*
     * TODO
     * Unlike the original list code, this does not optimize for lindex'ing
     * an empty string when the internal rep is not already a list. On the
     * other hand, this code will be faster for the case where the object
     * is currently a dict. Benchmark the two cases.
     */
    if (TclListObjGetRep(interp, listObj, &listRep) != TCL_OK) {
	return TCL_ERROR;
    }
    *lenPtr = ListRepLength(&listRep);
    return TCL_OK;
}

/*
 *----------------------------------------------------------------------
 *
 * Tcl_ListObjReplace --
 *
 *	This function replaces zero or more elements of the list referenced by
 *	listObj with the objects from an (objc,objv) array. The objc elements
 *	of the array referenced by objv replace the count elements in listPtr
 *	starting at first.
 *
 *	If the argument first is zero or negative, it refers to the first
 *	element. If first is greater than or equal to the number of elements
 *	in the list, then no elements are deleted; the new elements are
 *	appended to the list. Count gives the number of elements to replace.
 *	If count is zero or negative then no elements are deleted; the new
 *	elements are simply inserted before first.
 *
 *	The argument objv refers to an array of objc pointers to the new
 *	elements to be added to listPtr in place of those that were deleted.
 *	If objv is NULL, no new elements are added. If listPtr is not a list
 *	object, an attempt will be made to convert it to one.
 *
 * Results:
 *	The return value is normally TCL_OK. If listPtr does not refer to a
 *	list object and can not be converted to one, TCL_ERROR is returned and
 *	an error message will be left in the interpreter's result if interp is
 *	not NULL.
 *
 * Side effects:
 *	The ref counts of the objc elements in objv are incremented since the
 *	resulting list now refers to them. Similarly, the ref counts for
 *	replaced objects are decremented. listObj is converted, if necessary,
 *	to a list object. listObj's old string representation, if any, is
 *	freed.
 *
 *----------------------------------------------------------------------
 */
int
Tcl_ListObjReplace(
    Tcl_Interp *interp,		/* Used for error reporting if not NULL. */
    Tcl_Obj *listObj,		/* List object whose elements to replace. */
    Tcl_Size first,		/* Index of first element to replace. */
    Tcl_Size numToDelete,	/* Number of elements to replace. */
    Tcl_Size numToInsert,	/* Number of objects to insert. */
    Tcl_Obj *const insertObjs[])/* Tcl objects to insert */
{
    ListRep listRep;
    Tcl_Size origListLen;
    int lenChange;
    int leadSegmentLen;
    int tailSegmentLen;
    Tcl_Size numFreeSlots;
    int leadShift;
    int tailShift;
    Tcl_Obj **listObjs;
    int favor;

    if (Tcl_IsShared(listObj)) {
	Tcl_Panic("%s called with shared object", "Tcl_ListObjReplace");
    }

    if (TclAbstractListHasProc(listObj, TCL_ABSL_REPLACE)) {
	return Tcl_AbstractListObjReplace(interp, listObj, first,
					  numToDelete, numToInsert, insertObjs);
    }

    if (TclListObjGetRep(interp, listObj, &listRep) != TCL_OK)
	return TCL_ERROR; /* Cannot be converted to a list */

    /* TODO - will need modification if Tcl9 sticks to unsigned indices */

    /* Make limits sane */
    origListLen = ListRepLength(&listRep);
    if (first < 0) {
	first = 0;
    }
    if (first > origListLen) {
	first = origListLen;	/* So we'll insert after last element. */
    }
    if (numToDelete < 0) {
	numToDelete = 0;
    } else if (first > ListSizeT_MAX - numToDelete /* Handle integer overflow */
             || origListLen < first + numToDelete) {
	numToDelete = origListLen - first;
    }

    if (numToInsert > ListSizeT_MAX - (origListLen - numToDelete)) {
	return ListLimitExceededError(interp);
    }

    if ((first+numToDelete) >= origListLen) {
	/* Operating at back of list. Favor leaving space at back */
	favor = LISTREP_SPACE_FAVOR_BACK;
    } else if (first == 0) {
	/* Operating on front of list. Favor leaving space in front */
	favor = LISTREP_SPACE_FAVOR_FRONT;
    } else {
	/* Operating on middle of list. */
	favor = LISTREP_SPACE_FAVOR_NONE;
    }

    /*
     * There are a number of special cases to consider from an optimization
     * point of view.
     * (1) Pure deletes (numToInsert==0) from the front or back can be treated
     * as a range op irrespective of whether the ListStore is shared or not
     * (2) Pure inserts (numToDelete == 0)
     *   (2a) Pure inserts at the back can be treated as appends
     *   (2b) Pure inserts from the *front* can be optimized under certain
     *   conditions by inserting before first ListStore slot in use if there
     *   is room, again irrespective of sharing
     * (3) If the ListStore is shared OR there is insufficient free space
     * OR existing allocation is too large compared to new size, create
     * a new ListStore
     * (4) Unshared ListStore with sufficient free space. Delete, shift and
     * insert within the ListStore.
     */

    /* Note: do not do TclInvalidateStringRep as yet in case there are errors */

    /* Check Case (1) - Treat pure deletes from front or back as range ops */
    if (numToInsert == 0) {
	if (numToDelete == 0) {
	    /*
             * Should force canonical even for no-op. Remember Tcl_Obj unshared
             * so OK to invalidate string rep
             */
            /* T:listrep-1.10,2.8 */
	    TclInvalidateStringRep(listObj);
	    return TCL_OK;
	}
	if (first == 0) {
	    /* Delete from front, so return tail. */
            /* T:listrep-1.{4,5},2.{4,5},3.{15,16},4.7 */
	    ListRep tailRep;
	    ListRepRange(&listRep, numToDelete, origListLen-1, 0, &tailRep);
	    ListObjReplaceRepAndInvalidate(listObj, &tailRep);
	    return TCL_OK;
	} else if ((first+numToDelete) >= origListLen) {
	    /* Delete from tail, so return head */
            /* T:listrep-1.{8,9},2.{6,7},3.{17,18},4.8 */
	    ListRep headRep;
	    ListRepRange(&listRep, 0, first-1, 0, &headRep);
	    ListObjReplaceRepAndInvalidate(listObj, &headRep);
	    return TCL_OK;
	}
	/* Deletion from middle. Fall through to general case */
    }

    /* Garbage collect before checking the pure insert optimization */
    ListRepFreeUnreferenced(&listRep);

    /*
     * Check Case (2) - pure inserts under certain conditions:
     */
    if (numToDelete == 0) {
	/* Case (2a) - Append to list. */
	if (first == origListLen) {
            /* T:listrep-1.11,2.9,3.{5,6},2.2.1 */
	    return TclListObjAppendElements(
		interp, listObj, numToInsert, insertObjs);
	}

	/*
	 * Case (2b) - pure inserts at front under some circumstances
	 * (i) Insertion must be at head of list
	 * (ii) The list's span must be at head of the in-use slots in the store
	 * (iii) There must be unused room at front of the store
	 * NOTE THIS IS TRUE EVEN IF THE ListStore IS SHARED as it will not
	 * affect the other Tcl_Obj's referencing this ListStore.
	 */
	if (first == 0 &&                                            /* (i) */
	    ListRepStart(&listRep) == listRep.storePtr->firstUsed && /* (ii) */
	    numToInsert <= listRep.storePtr->firstUsed               /* (iii) */
	) {
	    Tcl_Size newLen;
	    LIST_ASSERT(numToInsert); /* Else would have returned above */
	    listRep.storePtr->firstUsed -= numToInsert;
	    ObjArrayCopy(&listRep.storePtr->slots[listRep.storePtr->firstUsed],
			 numToInsert,
			 insertObjs);
	    listRep.storePtr->numUsed += numToInsert;
	    newLen = listRep.spanPtr->spanLength + numToInsert;
	    if (listRep.spanPtr && listRep.spanPtr->refCount <= 1) {
		/* An unshared span record, re-use it */
                /* T:listrep-3.1 */
		listRep.spanPtr->spanStart = listRep.storePtr->firstUsed;
		listRep.spanPtr->spanLength = newLen;
	    } else {
		/* Need a new span record */
		if (listRep.storePtr->firstUsed == 0) {
		    listRep.spanPtr = NULL;
		} else {
                    /* T:listrep-4.3 */
		    listRep.spanPtr =
			ListSpanNew(listRep.storePtr->firstUsed, newLen);
		}
	    }
	    ListObjReplaceRepAndInvalidate(listObj, &listRep);
	    return TCL_OK;
	}
    }

    /* Just for readability of the code */
    lenChange = numToInsert - numToDelete;
    leadSegmentLen = first;
    tailSegmentLen = origListLen - (first + numToDelete);
    numFreeSlots = listRep.storePtr->numAllocated - listRep.storePtr->numUsed;

    /*
     * Before further processing, if unshared, try and reallocate to avoid
     * new allocation below. This avoids expensive ref count manipulation
     * later by not having to go through the ListRepInit and
     * ListObjReplaceAndInvalidate below.
     * TODO - we could be smarter about the reallocate. Use of realloc
     * means all new free space is at the back. Instead, the realloc could
     * be an explicit alloc and memmove which would let us redistribute
     * free space.
     */
    if (numFreeSlots < lenChange && !ListRepIsShared(&listRep)) {
	/* T:listrep-1.{1,3,14,18,21},3.{3,10,11,14,27,32,41} */
	ListStore *newStorePtr =
	    ListStoreReallocate(listRep.storePtr, origListLen + lenChange);
	if (newStorePtr == NULL) {
	    return MemoryAllocationError(interp,
					 LIST_SIZE(origListLen + lenChange));
	}
	listRep.storePtr = newStorePtr;
	numFreeSlots =
	    listRep.storePtr->numAllocated - listRep.storePtr->numUsed;
	/*
	 * WARNING: at this point the Tcl_Obj internal rep potentially
	 * points to freed storage if the reallocation returned a
	 * different location. Overwrite it to bring it back in sync.
	 */
	ListObjStompRep(listObj, &listRep);
    }

    /*
     * Case (3) a new ListStore is required
     * (a) The passed-in ListStore is shared
     * (b) There is not enough free space in the unshared passed-in ListStore
     * (c) The new unshared size is much "smaller" (TODO) than the allocated space
     * TODO - for unshared case ONLY, consider a "move" based implementation
     */
    if (ListRepIsShared(&listRep) || /* 3a */
	numFreeSlots < lenChange ||  /* 3b */
	(origListLen + lenChange) < (listRep.storePtr->numAllocated / 4) /* 3c */
    ) {
	ListRep newRep;
	Tcl_Obj **toObjs;
	listObjs = &listRep.storePtr->slots[ListRepStart(&listRep)];
	ListRepInit(origListLen + lenChange,
		    NULL,
		    LISTREP_PANIC_ON_FAIL | favor,
		    &newRep);
	toObjs = ListRepSlotPtr(&newRep, 0);
	if (leadSegmentLen > 0) {
            /* T:listrep-2.{2,3,13:18},4.{6,9,13:18} */
	    ObjArrayCopy(toObjs, leadSegmentLen, listObjs);
	}
	if (numToInsert > 0) {
            /* T:listrep-2.{1,2,3,10:18},4.{1,2,4,6,10:18} */
	    ObjArrayCopy(&toObjs[leadSegmentLen],
			 numToInsert,
			 insertObjs);
	}
	if (tailSegmentLen > 0) {
            /* T:listrep-2.{1,2,3,10:15},4.{1,2,4,6,9:12,16:18} */
	    ObjArrayCopy(&toObjs[leadSegmentLen + numToInsert],
			 tailSegmentLen,
			 &listObjs[leadSegmentLen+numToDelete]);
	}
	newRep.storePtr->numUsed = origListLen + lenChange;
	if (newRep.spanPtr) {
            /* T:listrep-2.{1,2,3,10:18},4.{1,2,4,6,9:18} */
	    newRep.spanPtr->spanLength = newRep.storePtr->numUsed;
	}
	LISTREP_CHECK(&newRep);
	ListObjReplaceRepAndInvalidate(listObj, &newRep);
	return TCL_OK;
    }

    /*
     * Case (4) - unshared ListStore with sufficient room.
     * After deleting elements, there will be a corresponding gap. If this
     * gap does not match number of insertions, either the lead segment,
     * or the tail segment, or both will have to be moved.
     * The general strategy is to move the fewest number of elements. If
     *
     * TODO - what about appends to unshared ? Is below sufficiently optimal?
     */

    /* Following must hold for unshared listreps after ListRepFreeUnreferenced above */
    LIST_ASSERT(origListLen == listRep.storePtr->numUsed);
    LIST_ASSERT(origListLen == ListRepLength(&listRep));
    LIST_ASSERT(ListRepStart(&listRep) == listRep.storePtr->firstUsed);

    LIST_ASSERT((numToDelete + numToInsert) > 0);

    /* Base of slot array holding the list elements */
    listObjs = &listRep.storePtr->slots[ListRepStart(&listRep)];

    /*
     * Free up elements to be deleted. Before that, increment the ref counts
     * for objects to be inserted in case there is overlap. T:listobj-11.1
     */
    if (numToInsert) {
	/* T:listrep-1.{1,3,12:21},3.{2,3,7:14,23:41} */
	ObjArrayIncrRefs(insertObjs, 0, numToInsert);
    }
    if (numToDelete) {
        /* T:listrep-1.{6,7,12:21},3.{19:41} */
	ObjArrayDecrRefs(listObjs, first, numToDelete);
    }

    /*
     * TODO - below the moves are optimized but this may result in needing a
     * span allocation. Perhaps for small lists, it may be more efficient to
     * just move everything up front and save on allocating a span.
     */

    /*
     * Calculate shifts if necessary to accomodate insertions.
     * NOTE: all indices are relative to listObjs which is not necessarily the
     * start of the ListStore storage area.
     *
     * leadShift - how much to shift the lead segment
     * tailShift - how much to shift the tail segment
     * insertTarget - index where to insert.
     */

    if (lenChange == 0) {
	/* T:listrep-1.{12,15,19},3.{23,28,33}. Exact fit */
	leadShift = 0;
	tailShift = 0;
    } else if (lenChange < 0) {
	/*
	 * More deletions than insertions. The gap after deletions is large
	 * enough for insertions. Move a segment depending on size.
	 */
	if (leadSegmentLen > tailSegmentLen) {
	    /* Tail segment smaller. Insert after lead, move tail down */
            /* T:listrep-1.{7,17,20},3.{21,2229,35} */
	    leadShift = 0;
	    tailShift = lenChange;
	} else {
	    /* Lead segment smaller. Insert before tail, move lead up */
            /* T:listrep-1.{6,13,16},3.{19,20,24,34} */
	    leadShift = -lenChange;
	    tailShift = 0;
	}
    } else {
	LIST_ASSERT(lenChange > 0); /* Reminder */

	/*
	 * We need to make room for the insertions. Again we have multiple
	 * possibilities. We may be able to get by just shifting one segment
	 * or need to shift both. In the former case, favor shifting the
	 * smaller segment.
	 */
	int leadSpace = ListRepNumFreeHead(&listRep);
	int tailSpace = ListRepNumFreeTail(&listRep);
	int finalFreeSpace = leadSpace + tailSpace - lenChange;

	LIST_ASSERT((leadSpace + tailSpace) >= lenChange);
	if (leadSpace >= lenChange
	    && (leadSegmentLen < tailSegmentLen || tailSpace < lenChange)) {
	    /* Move only lead to the front to make more room */
            /* T:listrep-3.25,36,38, */
	    leadShift = -lenChange;
	    tailShift = 0;
	    /*
	     * Redistribute the remaining free space between the front and
	     * back if either there is no tail space left or if the
	     * entire list is the head anyways. This is an important
	     * optimization for further operations like further asymmetric
	     * insertions.
	     */
	    if (finalFreeSpace > 1 && (tailSpace == 0 || tailSegmentLen == 0)) {
		int postShiftLeadSpace = leadSpace - lenChange;
		if (postShiftLeadSpace > (finalFreeSpace/2)) {
		    Tcl_Size extraShift = postShiftLeadSpace - (finalFreeSpace / 2);
		    leadShift -= extraShift;
		    tailShift = -extraShift; /* Move tail to the front as well */
		}
	    } /* else T:listrep-3.{7,12,25,38} */
	    LIST_ASSERT(leadShift >= 0 || leadSpace >= -leadShift);
	} else if (tailSpace >= lenChange) {
	    /* Move only tail segment to the back to make more room. */
            /* T:listrep-3.{8,10,11,14,26,27,30,32,37,39,41} */
	    leadShift = 0;
	    tailShift = lenChange;
	    /*
	     * See comments above. This is analogous.
	     */
	    if (finalFreeSpace > 1 && (leadSpace == 0 || leadSegmentLen == 0)) {
		int postShiftTailSpace = tailSpace - lenChange;
		if (postShiftTailSpace > (finalFreeSpace/2)) {
		    /* T:listrep-1.{1,3,14,18,21},3.{2,3,26,27} */
		    Tcl_Size extraShift = postShiftTailSpace - (finalFreeSpace / 2);
		    tailShift += extraShift;
		    leadShift = extraShift; /* Move head to the back as well */
		}
	    }
	    LIST_ASSERT(tailShift <= tailSpace);
	} else {
	    /*
	     * Both lead and tail need to be shifted to make room.
	     * Divide remaining free space equally between front and back.
	     */
            /* T:listrep-3.{9,13,31,40} */
	    LIST_ASSERT(leadSpace < lenChange);
	    LIST_ASSERT(tailSpace < lenChange);

	    /*
	     * leadShift = leadSpace - (finalFreeSpace/2)
	     * Thus leadShift <= leadSpace
	     * Also,
	     * = leadSpace - (leadSpace + tailSpace - lenChange)/2
	     * = leadSpace/2 - tailSpace/2 + lenChange/2
	     * >= 0 because lenChange > tailSpace
	     */
	    leadShift = leadSpace - (finalFreeSpace / 2);
	    tailShift = lenChange - leadShift;
	    if (tailShift > tailSpace) {
		/* Account for integer division errors */
		leadShift += 1;
		tailShift -= 1;
	    }
	    /*
	     * Following must be true because otherwise one of the previous
	     * if clauses would have been taken.
	     */
	    LIST_ASSERT(leadShift > 0 && leadShift < lenChange);
	    LIST_ASSERT(tailShift > 0 && tailShift < lenChange);
	    leadShift = -leadShift; /* Lead is actually shifted downward */
	}
    }

    /* Careful about order of moves! */
    if (leadShift > 0) {
	/* Will happen when we have to make room at bottom */
	if (tailShift != 0 && tailSegmentLen != 0) {
            /* T:listrep-1.{1,3,14,18},3.{2,3,26,27} */
	    Tcl_Size tailStart = leadSegmentLen + numToDelete;
	    memmove(&listObjs[tailStart + tailShift],
		    &listObjs[tailStart],
		    tailSegmentLen * sizeof(Tcl_Obj *));
	}
	if (leadSegmentLen != 0) {
            /* T:listrep-1.{3,6,16,18,21},3.{19,20,34} */
	    memmove(&listObjs[leadShift],
		    &listObjs[0],
		    leadSegmentLen * sizeof(Tcl_Obj *));
	}
    } else {
	if (leadShift != 0 && leadSegmentLen != 0) {
            /* T:listrep-3.{7,9,12,13,31,36,38,40} */
	    memmove(&listObjs[leadShift],
		    &listObjs[0],
		    leadSegmentLen * sizeof(Tcl_Obj *));
	}
	if (tailShift != 0 && tailSegmentLen != 0) {
            /* T:listrep-1.{7,17},3.{8:11,13,14,21,22,35,37,39:41} */
	    Tcl_Size tailStart = leadSegmentLen + numToDelete;
	    memmove(&listObjs[tailStart + tailShift],
		    &listObjs[tailStart],
		    tailSegmentLen * sizeof(Tcl_Obj *));
	}
    }
    if (numToInsert) {
	/* Do NOT use ObjArrayCopy here since we have already incr'ed ref counts */
        /* T:listrep-1.{1,3,12:21},3.{2,3,7:14,23:41} */
	memmove(&listObjs[leadSegmentLen + leadShift],
		insertObjs,
		numToInsert * sizeof(Tcl_Obj *));
    }

    listRep.storePtr->firstUsed += leadShift;
    listRep.storePtr->numUsed = origListLen + lenChange;
    listRep.storePtr->flags = 0;

    if (listRep.spanPtr && listRep.spanPtr->refCount <= 1) {
	/* An unshared span record, re-use it, even if not required */
        /* T:listrep-3.{2,3,7:14},3.{19:41} */
	listRep.spanPtr->spanStart = listRep.storePtr->firstUsed;
	listRep.spanPtr->spanLength = listRep.storePtr->numUsed;
    } else {
	/* Need a new span record */
	if (listRep.storePtr->firstUsed == 0) {
            /* T:listrep-1.{7,12,15,17,19,20} */
	    listRep.spanPtr = NULL;
	} else {
            /* T:listrep-1.{1,3,6.1,13,14,16,18,21} */
	    listRep.spanPtr = ListSpanNew(listRep.storePtr->firstUsed,
					  listRep.storePtr->numUsed);
	}
    }

    LISTREP_CHECK(&listRep);
    ListObjReplaceRepAndInvalidate(listObj, &listRep);
    return TCL_OK;
}

/*
 *----------------------------------------------------------------------
 *
 * TclLindexList --
 *
 *	This procedure handles the 'lindex' command when objc==3.
 *
 * Results:
 *	Returns a pointer to the object extracted, or NULL if an error
 *	occurred. The returned object already includes one reference count for
 *	the pointer returned.
 *
 * Side effects:
 *	None.
 *
 * Notes:
 *	This procedure is implemented entirely as a wrapper around
 *	TclLindexFlat. All it does is reconfigure the argument format into the
 *	form required by TclLindexFlat, while taking care to manage shimmering
 *	in such a way that we tend to keep the most useful internalreps and/or
 *	avoid the most expensive conversions.
 *
 *----------------------------------------------------------------------
 */
Tcl_Obj *
TclLindexList(
    Tcl_Interp *interp,		/* Tcl interpreter. */
    Tcl_Obj *listObj,		/* List being unpacked. */
    Tcl_Obj *argObj)		/* Index or index list. */
{
    Tcl_Size index;			/* Index into the list. */
    Tcl_Obj *indexListCopy;
    Tcl_Obj **indexObjs;
    Tcl_Size numIndexObjs;

    /*
     * Determine whether argPtr designates a list or a single index. We have
     * to be careful about the order of the checks to avoid repeated
     * shimmering; if internal rep is already a list do not shimmer it.
     * see TIP#22 and TIP#33 for the details.
     */
    if (!TclHasInternalRep(argObj, &tclListType)
	&& TclGetIntForIndexM(NULL, argObj, ListSizeT_MAX - 1, &index)
	       == TCL_OK) {
	/*
	 * argPtr designates a single index.
	 */
	return TclLindexFlat(interp, listObj, 1, &argObj);
    }

    /*
     * Here we make a private copy of the index list argument to avoid any
     * shimmering issues that might invalidate the indices array below while
     * we are still using it. This is probably unnecessary. It does not appear
     * that any damaging shimmering is possible, and no test has been devised
     * to show any error when this private copy is not made. But it's cheap,
     * and it offers some future-proofing insurance in case the TclLindexFlat
     * implementation changes in some unexpected way, or some new form of
     * trace or callback permits things to happen that the current
     * implementation does not.
     */

    indexListCopy = TclListObjCopy(NULL, argObj);
    if (indexListCopy == NULL) {
	/*
	 * The argument is neither an index nor a well-formed list.
	 * Report the error via TclLindexFlat.
	 * TODO - This is as original. why not directly return an error?
	 */
	return TclLindexFlat(interp, listObj, 1, &argObj);
    }

    ListObjGetElements(indexListCopy, numIndexObjs, indexObjs);
    listObj = TclLindexFlat(interp, listObj, numIndexObjs, indexObjs);
    Tcl_DecrRefCount(indexListCopy);
    return listObj;
}

/*
 *----------------------------------------------------------------------
 *
 * TclLindexFlat --
 *
 *	This procedure is the core of the 'lindex' command, with all index
 *	arguments presented as a flat list.
 *
 * Results:
 *	Returns a pointer to the object extracted, or NULL if an error
 *	occurred. The returned object already includes one reference count for
 *	the pointer returned.
 *
 * Side effects:
 *	None.
 *
 * Notes:
 *	The reference count of the returned object includes one reference
 *	corresponding to the pointer returned. Thus, the calling code will
 *	usually do something like:
 *		Tcl_SetObjResult(interp, result);
 *		Tcl_DecrRefCount(result);
 *
 *----------------------------------------------------------------------
 */
Tcl_Obj *
TclLindexFlat(
    Tcl_Interp *interp,		/* Tcl interpreter. */
    Tcl_Obj *listObj,		/* Tcl object representing the list. */
    Tcl_Size indexCount,		/* Count of indices. */
    Tcl_Obj *const indexArray[])/* Array of pointers to Tcl objects that
				 * represent the indices in the list. */
{
    Tcl_Size i;

<<<<<<< HEAD
    /* Handle AbstractList as special case */
    if (TclHasInternalRep(listObj,&tclAbstractListType)) {
	Tcl_WideInt listLen = Tcl_AbstractListObjLength(listObj);
	ListSizeT index;
=======
    /* Handle ArithSeries as special case */
    if (TclHasInternalRep(listObj,&tclArithSeriesType)) {
	Tcl_WideInt listLen = TclArithSeriesObjLength(listObj);
	Tcl_Size index;
>>>>>>> 500e1529
	Tcl_Obj *elemObj = NULL;
	for (i=0 ; i<indexCount && listObj ; i++) {
	    if (TclGetIntForIndexM(interp, indexArray[i], /*endValue*/ listLen-1,
				   &index) == TCL_OK) {
	    }
	    if (i==0) {
		if (Tcl_AbstractListObjIndex(interp, listObj, index, &elemObj) != TCL_OK) {
		    return NULL;
		}
	    } else if (index > 0) {
		// TODO: support nested lists
		// For now, only support 1 index, which is all an ArithSeries has
		Tcl_DecrRefCount(elemObj);
		TclNewObj(elemObj);
		break;
	    }
	}
	Tcl_IncrRefCount(elemObj);
	return elemObj;
    }

    Tcl_IncrRefCount(listObj);

    for (i=0 ; i<indexCount && listObj ; i++) {
	Tcl_Size index, listLen = 0;
	Tcl_Obj **elemPtrs = NULL, *sublistCopy;

	/*
	 * Here we make a private copy of the current sublist, so we avoid any
	 * shimmering issues that might invalidate the elemPtr array below
	 * while we are still using it. See test lindex-8.4.
	 */

	sublistCopy = TclListObjCopy(interp, listObj);
	Tcl_DecrRefCount(listObj);
	listObj = NULL;

	if (sublistCopy == NULL) {
	    /* The sublist is not a list at all => error.  */
	    break;
	}
	LIST_ASSERT_TYPE(sublistCopy);
	ListObjGetElements(sublistCopy, listLen, elemPtrs);

	if (TclGetIntForIndexM(interp, indexArray[i], /*endValue*/ listLen-1,
		&index) == TCL_OK) {
	    if (index<0 || index>=listLen) {
		/*
		 * Index is out of range. Break out of loop with empty result.
		 * First check remaining indices for validity
		 */

		while (++i < indexCount) {
		    if (TclGetIntForIndexM(
			    interp, indexArray[i], ListSizeT_MAX - 1, &index)
			!= TCL_OK) {
			Tcl_DecrRefCount(sublistCopy);
			return NULL;
		    }
		}
		TclNewObj(listObj);
	    } else {
		/* Extract the pointer to the appropriate element. */
		listObj = elemPtrs[index];
	    }
	    Tcl_IncrRefCount(listObj);
	}
	Tcl_DecrRefCount(sublistCopy);
    }

    return listObj;
}

/*
 *----------------------------------------------------------------------
 *
 * TclLsetList --
 *
 *	Core of the 'lset' command when objc == 4. Objv[2] may be either a
 *	scalar index or a list of indices.
 *      It also handles 'lpop' when given a NULL value.
 *
 * Results:
 *	Returns the new value of the list variable, or NULL if there was an
 *	error. The returned object includes one reference count for the
 *	pointer returned.
 *
 * Side effects:
 *	None.
 *
 * Notes:
 *	This procedure is implemented entirely as a wrapper around
 *	TclLsetFlat. All it does is reconfigure the argument format into the
 *	form required by TclLsetFlat, while taking care to manage shimmering
 *	in such a way that we tend to keep the most useful internalreps and/or
 *	avoid the most expensive conversions.
 *
 *----------------------------------------------------------------------
 */
Tcl_Obj *
TclLsetList(
    Tcl_Interp *interp,		/* Tcl interpreter. */
    Tcl_Obj *listObj,		/* Pointer to the list being modified. */
    Tcl_Obj *indexArgObj,	/* Index or index-list arg to 'lset'. */
    Tcl_Obj *valueObj)		/* Value arg to 'lset' or NULL to 'lpop'. */
{
    Tcl_Size indexCount = 0;   /* Number of indices in the index list. */
    Tcl_Obj **indices = NULL;	/* Vector of indices in the index list. */
    Tcl_Obj *retValueObj;	/* Pointer to the list to be returned. */
    Tcl_Size index;            /* Current index in the list - discarded. */
    Tcl_Obj *indexListCopy;

    /*
     * Determine whether the index arg designates a list or a single index.
     * We have to be careful about the order of the checks to avoid repeated
     * shimmering; see TIP #22 and #23 for details.
     */

    if (!TclHasInternalRep(indexArgObj, &tclListType) &&
	TclGetIntForIndexM(NULL, indexArgObj, ListSizeT_MAX - 1, &index)
	== TCL_OK) {

	if (TclHasInternalRep(listObj,&tclAbstractListType) &&
	    TclAbstractListHasProc(listObj, TCL_ABSL_SETELEMENT)) {
	    Tcl_Obj *returnValue =
		Tcl_AbstractListSetElement(interp, listObj, indexArgObj, valueObj);
	    if (returnValue) Tcl_IncrRefCount(returnValue);
	    return returnValue;
	}

	/* indexArgPtr designates a single index. */
	/* T:listrep-1.{2.1,12.1,15.1,19.1},2.{2.3,9.3,10.1,13.1,16.1}, 3.{4,5,6}.3 */
	return TclLsetFlat(interp, listObj, 1, &indexArgObj, valueObj);

    }

    indexListCopy = TclListObjCopy(NULL, indexArgObj);
    if (indexListCopy == NULL) {
	/*
	 * indexArgPtr designates something that is neither an index nor a
	 * well formed list. Report the error via TclLsetFlat.
	 */
	return TclLsetFlat(interp, listObj, 1, &indexArgObj, valueObj);
    }
    LIST_ASSERT_TYPE(indexListCopy);
    ListObjGetElements(indexListCopy, indexCount, indices);

    /*
     * Let TclLsetFlat handle the actual lset'ting.
     */

    retValueObj = TclLsetFlat(interp, listObj, indexCount, indices, valueObj);

    Tcl_DecrRefCount(indexListCopy);
    return retValueObj;
}

/*
 *----------------------------------------------------------------------
 *
 * TclLsetFlat --
 *
 *	Core engine of the 'lset' command.
 *      It also handles 'lpop' when given a NULL value.
 *
 * Results:
 *	Returns the new value of the list variable, or NULL if an error
 *	occurred. The returned object includes one reference count for the
 *	pointer returned.
 *
 * Side effects:
 *	On entry, the reference count of the variable value does not reflect
 *	any references held on the stack. The first action of this function is
 *	to determine whether the object is shared, and to duplicate it if it
 *	is. The reference count of the duplicate is incremented. At this
 *	point, the reference count will be 1 for either case, so that the
 *	object will appear to be unshared.
 *
 *	If an error occurs, and the object has been duplicated, the reference
 *	count on the duplicate is decremented so that it is now 0: this
 *	dismisses any memory that was allocated by this function.
 *
 *	If no error occurs, the reference count of the original object is
 *	incremented if the object has not been duplicated, and nothing is done
 *	to a reference count of the duplicate. Now the reference count of an
 *	unduplicated object is 2 (the returned pointer, plus the one stored in
 *	the variable). The reference count of a duplicate object is 1,
 *	reflecting that the returned pointer is the only active reference. The
 *	caller is expected to store the returned value back in the variable
 *	and decrement its reference count. (INST_STORE_* does exactly this.)
 *
 *----------------------------------------------------------------------
 */
Tcl_Obj *
TclLsetFlat(
    Tcl_Interp *interp,		/* Tcl interpreter. */
    Tcl_Obj *listObj,		/* Pointer to the list being modified. */
    Tcl_Size indexCount,		/* Number of index args. */
    Tcl_Obj *const indexArray[],
				/* Index args. */
    Tcl_Obj *valueObj)		/* Value arg to 'lset' or NULL to 'lpop'. */
{
    Tcl_Size index, len;
    int result;
    Tcl_Obj *subListObj, *retValueObj;
    Tcl_Obj *pendingInvalidates[10];
    Tcl_Obj **pendingInvalidatesPtr = pendingInvalidates;
    Tcl_Size numPendingInvalidates = 0;

    /*
     * If there are no indices, simply return the new value.  (Without
     * indices, [lset] is a synonym for [set].
     * [lpop] does not use this but protect for NULL valueObj just in case.
     */

    if (indexCount == 0) {
	if (valueObj != NULL) {
	    Tcl_IncrRefCount(valueObj);
	}
	return valueObj;
    }

    /*
     * If the list is shared, make a copy we can modify (copy-on-write).  We
     * use Tcl_DuplicateObj() instead of TclListObjCopy() for a few reasons:
     * 1) we have not yet confirmed listObj is actually a list; 2) We make a
     * verbatim copy of any existing string rep, and when we combine that with
     * the delayed invalidation of string reps of modified Tcl_Obj's
     * implemented below, the outcome is that any error condition that causes
     * this routine to return NULL, will leave the string rep of listObj and
     * all elements to be unchanged.
     */

    subListObj = Tcl_IsShared(listObj) ? Tcl_DuplicateObj(listObj) : listObj;

    /*
     * Anchor the linked list of Tcl_Obj's whose string reps must be
     * invalidated if the operation succeeds.
     */

    retValueObj = subListObj;
    result = TCL_OK;

    /* Allocate if static array for pending invalidations is too small */
    if (indexCount
        > (int) (sizeof(pendingInvalidates) / sizeof(pendingInvalidates[0]))) {
	pendingInvalidatesPtr =
	    (Tcl_Obj **) ckalloc(indexCount * sizeof(*pendingInvalidatesPtr));
    }

    /*
     * Loop through all the index arguments, and for each one dive into the
     * appropriate sublist.
     */

    do {
	Tcl_Size elemCount;
	Tcl_Obj *parentList, **elemPtrs;

	/*
	 * Check for the possible error conditions...
	 */

	if (TclListObjGetElementsM(interp, subListObj, &elemCount, &elemPtrs)
	    != TCL_OK) {
	    /* ...the sublist we're indexing into isn't a list at all. */
	    result = TCL_ERROR;
	    break;
	}

	/*
	 * WARNING: the macro TclGetIntForIndexM is not safe for
	 * post-increments, avoid '*indexArray++' here.
	 */

	if (TclGetIntForIndexM(interp, *indexArray, elemCount - 1, &index)
	    != TCL_OK) {
	    /* ...the index we're trying to use isn't an index at all. */
	    result = TCL_ERROR;
	    indexArray++; /* Why bother with this increment? TBD */
	    break;
	}
	indexArray++;

	if (index < 0 || index > elemCount
	    || (valueObj == NULL && index >= elemCount)) {
	    /* ...the index points outside the sublist. */
	    if (interp != NULL) {
		Tcl_SetObjResult(interp,
		                 Tcl_ObjPrintf("index \"%s\" out of range",
		                               Tcl_GetString(indexArray[-1])));
		Tcl_SetErrorCode(interp,
		                 "TCL",
		                 "VALUE",
		                 "INDEX"
		                 "OUTOFRANGE",
		                 NULL);
	    }
	    result = TCL_ERROR;
	    break;
	}

	/*
	 * No error conditions.  As long as we're not yet on the last index,
	 * determine the next sublist for the next pass through the loop,
	 * and take steps to make sure it is an unshared copy, as we intend
	 * to modify it.
	 */

	if (--indexCount) {
	    parentList = subListObj;
	    if (index == elemCount) {
		TclNewObj(subListObj);
	    } else {
		subListObj = elemPtrs[index];
	    }
	    if (Tcl_IsShared(subListObj)) {
		subListObj = Tcl_DuplicateObj(subListObj);
	    }

	    /*
	     * Replace the original elemPtr[index] in parentList with a copy
	     * we know to be unshared.  This call will also deal with the
	     * situation where parentList shares its internalrep with other
	     * Tcl_Obj's.  Dealing with the shared internalrep case can
	     * cause subListObj to become shared again, so detect that case
	     * and make and store another copy.
	     */

	    if (index == elemCount) {
		Tcl_ListObjAppendElement(NULL, parentList, subListObj);
	    } else {
		TclListObjSetElement(NULL, parentList, index, subListObj);
	    }
	    if (Tcl_IsShared(subListObj)) {
		subListObj = Tcl_DuplicateObj(subListObj);
		TclListObjSetElement(NULL, parentList, index, subListObj);
	    }

	    /*
	     * The TclListObjSetElement() calls do not spoil the string rep
	     * of parentList, and that's fine for now, since all we've done
	     * so far is replace a list element with an unshared copy.  The
	     * list value remains the same, so the string rep. is still
	     * valid, and unchanged, which is good because if this whole
	     * routine returns NULL, we'd like to leave no change to the
	     * value of the lset variable.  Later on, when we set valueObj
	     * in its proper place, then all containing lists will have
	     * their values changed, and will need their string reps
	     * spoiled.  We maintain a list of all those Tcl_Obj's (via a
	     * little internalrep surgery) so we can spoil them at that
	     * time.
	     */

	    pendingInvalidatesPtr[numPendingInvalidates] = parentList;
	    ++numPendingInvalidates;
	}
    } while (indexCount > 0);

    /*
     * Either we've detected and error condition, and exited the loop with
     * result == TCL_ERROR, or we've successfully reached the last index, and
     * we're ready to store valueObj. On success, we need to invalidate
     * the string representations of intermediate lists whose contained
     * list element would have changed.
     */
    if (result == TCL_OK) {
	while (numPendingInvalidates > 0) {
	    Tcl_Obj *objPtr;

	    --numPendingInvalidates;
	    objPtr = pendingInvalidatesPtr[numPendingInvalidates];

	    if (result == TCL_OK) {
		/*
		 * We're going to store valueObj, so spoil string reps of all
		 * containing lists.
		 * TODO - historically, the storing of the internal rep was done
		 * because the ptr2 field of the internal rep was used to chain
		 * objects whose string rep needed to be invalidated. Now this
		 * is no longer the case, so replacing of the internal rep
		 * should not be needed. The TclInvalidateStringRep should
		 * suffice. Formulate a test case before changing.
		 */
		ListRep objInternalRep;
		TclListObjGetRep(NULL, objPtr, &objInternalRep);
		ListObjReplaceRepAndInvalidate(objPtr, &objInternalRep);
	    }
	}
    }

    if (pendingInvalidatesPtr != pendingInvalidates)
	ckfree(pendingInvalidatesPtr);

    if (result != TCL_OK) {
	/*
	 * Error return; message is already in interp. Clean up any excess
	 * memory.
	 */

	if (retValueObj != listObj) {
	    Tcl_DecrRefCount(retValueObj);
	}
	return NULL;
    }

    /*
     * Store valueObj in proper sublist and return. The -1 is to avoid a
     * compiler warning (not a problem because we checked that we have a
     * proper list - or something convertible to one - above).
     */

    len = -1;
    TclListObjLengthM(NULL, subListObj, &len);
    if (valueObj == NULL) {
        /* T:listrep-1.{4.2,5.4,6.1,7.1,8.3},2.{4,5}.4 */
	Tcl_ListObjReplace(NULL, subListObj, index, 1, 0, NULL);
    } else if (index == len) {
        /* T:listrep-1.2.1,2.{2.3,9.3},3.{4,5,6}.3 */
	Tcl_ListObjAppendElement(NULL, subListObj, valueObj);
    } else {
        /* T:listrep-1.{12.1,15.1,19.1},2.{10,13,16}.1 */
	TclListObjSetElement(NULL, subListObj, index, valueObj);
	TclInvalidateStringRep(subListObj);
    }
    Tcl_IncrRefCount(retValueObj);
    return retValueObj;
}

/*
 *----------------------------------------------------------------------
 *
 * TclListObjSetElement --
 *
 *	Set a single element of a list to a specified value
 *
 * Results:
 *	The return value is normally TCL_OK. If listObj does not refer to a
 *	list object and cannot be converted to one, TCL_ERROR is returned and
 *	an error message will be left in the interpreter result if interp is
 *	not NULL. Similarly, if index designates an element outside the range
 *	[0..listLength-1], where listLength is the count of elements in the
 *	list object designated by listObj, TCL_ERROR is returned and an error
 *	message is left in the interpreter result.
 *
 * Side effects:
 *	Tcl_Panic if listObj designates a shared object. Otherwise, attempts
 *	to convert it to a list with a non-shared internal rep. Decrements the
 *	ref count of the object at the specified index within the list,
 *	replaces with the object designated by valueObj, and increments the
 *	ref count of the replacement object.
 *
 *----------------------------------------------------------------------
 */
int
TclListObjSetElement(
    Tcl_Interp *interp,		/* Tcl interpreter; used for error reporting
				 * if not NULL. */
    Tcl_Obj *listObj,		/* List object in which element should be
				 * stored. */
    Tcl_Size index,		/* Index of element to store. */
    Tcl_Obj *valueObj)		/* Tcl object to store in the designated list
				 * element. */
{
    ListRep listRep;
    Tcl_Obj **elemPtrs;         /* Pointers to elements of the list. */
    Tcl_Size elemCount;		/* Number of elements in the list. */

    /* Ensure that the listObj parameter designates an unshared list. */

    if (Tcl_IsShared(listObj)) {
	Tcl_Panic("%s called with shared object", "TclListObjSetElement");
    }

    if (TclListObjGetRep(interp, listObj, &listRep) != TCL_OK) {
	return TCL_ERROR;
    }

    elemCount = ListRepLength(&listRep);

    /* Ensure that the index is in bounds. */
    if (index<0 || index>=elemCount) {
	if (interp != NULL) {
		Tcl_SetObjResult(interp, Tcl_ObjPrintf(
			"index \"%d\" out of range", index));
	    Tcl_SetErrorCode(interp, "TCL", "VALUE", "INDEX",
		    "OUTOFRANGE", NULL);
	}
	return TCL_ERROR;
    }

    /*
     * Note - garbage collect this only AFTER checking indices above.
     * Do not want to modify listrep and then not store it back in listObj.
     */
    ListRepFreeUnreferenced(&listRep);

    /* Replace a shared internal rep with an unshared copy */
    if (listRep.storePtr->refCount > 1) {
	ListRep newInternalRep;
        /* T:listrep-2.{10,13,16}.1 */
	/* TODO - leave extra space? */
	ListRepClone(&listRep, &newInternalRep, LISTREP_PANIC_ON_FAIL);
	listRep = newInternalRep;
    } /* else T:listrep-1.{12.1,15.1,19.1} */

    /* Retrieve element array AFTER potential cloning above */
    ListRepElements(&listRep, elemCount, elemPtrs);

    /*
     * Add a reference to the new list element and remove from old before
     * replacing it. Order is important!
     */
    Tcl_IncrRefCount(valueObj);
    Tcl_DecrRefCount(elemPtrs[index]);
    elemPtrs[index] = valueObj;

    /* Internal rep may be cloned so replace */
    ListObjReplaceRepAndInvalidate(listObj, &listRep);

    return TCL_OK;
}

/*
 *----------------------------------------------------------------------
 *
 * FreeListInternalRep --
 *
 *	Deallocate the storage associated with a list object's internal
 *	representation.
 *
 * Results:
 *	None.
 *
 * Side effects:
 *	Frees listPtr's List* internal representation, if no longer shared.
 *	May decrement the ref counts of element objects, which may free them.
 *
 *----------------------------------------------------------------------
 */
static void
FreeListInternalRep(
    Tcl_Obj *listObj)		/* List object with internal rep to free. */
{
    ListRep listRep;

    ListObjGetRep(listObj, &listRep);
    if (listRep.storePtr->refCount-- <= 1) {
	ObjArrayDecrRefs(
	    listRep.storePtr->slots,
	    listRep.storePtr->firstUsed, listRep.storePtr->numUsed);
	ckfree(listRep.storePtr);
    }
    if (listRep.spanPtr) {
	ListSpanDecrRefs(listRep.spanPtr);
    }
}

/*
 *----------------------------------------------------------------------
 *
 * DupListInternalRep --
 *
 *	Initialize the internal representation of a list Tcl_Obj to share the
 *	internal representation of an existing list object.
 *
 * Results:
 *	None.
 *
 * Side effects:
 *	The reference count of the List internal rep is incremented.
 *
 *----------------------------------------------------------------------
 */
static void
DupListInternalRep(
    Tcl_Obj *srcObj,		/* Object with internal rep to copy. */
    Tcl_Obj *copyObj)		/* Object with internal rep to set. */
{
    ListRep listRep;
    ListObjGetRep(srcObj, &listRep);
    ListObjOverwriteRep(copyObj, &listRep);
}

/*
 *----------------------------------------------------------------------
 *
 * SetListFromAny --
 *
 *	Attempt to generate a list internal form for the Tcl object "objPtr".
 *
 * Results:
 *	The return value is TCL_OK or TCL_ERROR. If an error occurs during
 *	conversion, an error message is left in the interpreter's result
 *	unless "interp" is NULL.
 *
 * Side effects:
 *	If no error occurs, a list is stored as "objPtr"s internal
 *	representation.
 *
 *----------------------------------------------------------------------
 */
static int
SetListFromAny(
    Tcl_Interp *interp,		/* Used for error reporting if not NULL. */
    Tcl_Obj *objPtr)		/* The object to convert. */
{
    Tcl_Obj **elemPtrs;
    ListRep listRep;

    /*
     * Dictionaries are a special case; they have a string representation such
     * that *all* valid dictionaries are valid lists. Hence we can convert
     * more directly. Only do this when there's no existing string rep; if
     * there is, it is the string rep that's authoritative (because it could
     * describe duplicate keys).
     */

    if (!TclHasStringRep(objPtr) && TclHasInternalRep(objPtr, &tclDictType)) {
	Tcl_Obj *keyPtr, *valuePtr;
	Tcl_DictSearch search;
	int done;
	Tcl_Size size;

	/*
	 * Create the new list representation. Note that we do not need to do
	 * anything with the string representation as the transformation (and
	 * the reverse back to a dictionary) are both order-preserving. Also
	 * note that since we know we've got a valid dictionary (by
	 * representation) we also know that fetching the size of the
	 * dictionary or iterating over it will not fail.
	 */

	Tcl_DictObjSize(NULL, objPtr, &size);
	/* TODO - leave space in front and/or back? */
	if (ListRepInitAttempt(
		interp, size > 0 ? 2 * size : 1, NULL, &listRep)
	    != TCL_OK) {
	    return TCL_ERROR;
	}

	LIST_ASSERT(listRep.spanPtr == NULL); /* Guard against future changes */
	LIST_ASSERT(listRep.storePtr->firstUsed == 0);
	LIST_ASSERT((listRep.storePtr->flags & LISTSTORE_CANONICAL) == 0);

	listRep.storePtr->numUsed = 2 * size;

	/* Populate the list representation. */

	elemPtrs = listRep.storePtr->slots;
	Tcl_DictObjFirst(NULL, objPtr, &search, &keyPtr, &valuePtr, &done);
	while (!done) {
	    *elemPtrs++ = keyPtr;
	    *elemPtrs++ = valuePtr;
	    Tcl_IncrRefCount(keyPtr);
	    Tcl_IncrRefCount(valuePtr);
	    Tcl_DictObjNext(&search, &keyPtr, &valuePtr, &done);
	}
<<<<<<< HEAD
    } else if (TclHasInternalRep(objPtr,&tclAbstractListType)) {
	ListSizeT elemCount, i;
=======
    } else if (TclHasInternalRep(objPtr,&tclArithSeriesType)) {
	/*
	 * Convertion from Arithmetic Series is a special case
	 * because it can be done an order of magnitude faster
	 * and may occur frequently.
	 */
        Tcl_Size j, size = TclArithSeriesObjLength(objPtr);
>>>>>>> 500e1529

	elemCount = Tcl_AbstractListObjLength(objPtr);

	if (ListRepInitAttempt(interp, elemCount, NULL, &listRep) != TCL_OK) {
	    return TCL_ERROR;
	}

	LIST_ASSERT(listRep.spanPtr == NULL); /* Guard against future changes */
	LIST_ASSERT(listRep.storePtr->firstUsed == 0);

	elemPtrs = listRep.storePtr->slots;

	/* Each iteration, store a list element */
        for (i = 0; i < elemCount; i++) {
	    if (Tcl_AbstractListObjIndex(interp, objPtr, i, elemPtrs) != TCL_OK) {
                return TCL_ERROR;
            }
	    Tcl_IncrRefCount(*elemPtrs++);/* Since list now holds ref to it. */
	}

	LIST_ASSERT((elemPtrs - listRep.storePtr->slots) == elemCount);

	listRep.storePtr->numUsed = elemCount;

    } else {
	Tcl_Size estCount, length;
	const char *limit, *nextElem = TclGetStringFromObj(objPtr, &length);

	/*
	 * Allocate enough space to hold a (Tcl_Obj *) for each
	 * (possible) list element.
	 */

	estCount = TclMaxListLength(nextElem, length, &limit);
	estCount += (estCount == 0);	/* Smallest list struct holds 1
					 * element. */
	/* TODO - allocate additional space? */
	if (ListRepInitAttempt(interp, estCount, NULL, &listRep)
	    != TCL_OK) {
	    return TCL_ERROR;
	}

	LIST_ASSERT(listRep.spanPtr == NULL); /* Guard against future changes */
	LIST_ASSERT(listRep.storePtr->firstUsed == 0);

	elemPtrs = listRep.storePtr->slots;

	/* Each iteration, parse and store a list element. */

	while (nextElem < limit) {
	    const char *elemStart;
	    char *check;
	    Tcl_Size elemSize;
	    int literal;

	    if (TCL_OK != TclFindElement(interp, nextElem, limit - nextElem,
		    &elemStart, &nextElem, &elemSize, &literal)) {
fail:
		while (--elemPtrs >= listRep.storePtr->slots) {
		    Tcl_DecrRefCount(*elemPtrs);
		}
		ckfree(listRep.storePtr);
		return TCL_ERROR;
	    }
	    if (elemStart == limit) {
		break;
	    }

	    TclNewObj(*elemPtrs);
	    TclInvalidateStringRep(*elemPtrs);
	    check = Tcl_InitStringRep(*elemPtrs, literal ? elemStart : NULL,
		    elemSize);
	    if (elemSize && check == NULL) {
		MemoryAllocationError(interp, elemSize);
		goto fail;
	    }
	    if (!literal) {
		Tcl_InitStringRep(*elemPtrs, NULL,
			TclCopyAndCollapse(elemSize, elemStart, check));
	    }

	    Tcl_IncrRefCount(*elemPtrs++);/* Since list now holds ref to it. */
	}

	listRep.storePtr->numUsed =
	    elemPtrs - listRep.storePtr->slots;
    }

    LISTREP_CHECK(&listRep);

    /*
     * Store the new internalRep. We do this as late
     * as possible to allow the conversion code, in particular
     * Tcl_GetStringFromObj, to use the old internalRep.
     */

    /*
     * Note old string representation NOT to be invalidated.
     * So do NOT use ListObjReplaceRepAndInvalidate. InternalRep to be freed AFTER
     * IncrRefs so do not use ListObjOverwriteRep
     */
    ListRepIncrRefs(&listRep);
    TclFreeInternalRep(objPtr);
    objPtr->internalRep.twoPtrValue.ptr1 = listRep.storePtr;
    objPtr->internalRep.twoPtrValue.ptr2 = listRep.spanPtr;
    objPtr->typePtr = &tclListType;

    return TCL_OK;
}

/*
 *----------------------------------------------------------------------
 *
 * UpdateStringOfList --
 *
 *	Update the string representation for a list object. Note: This
 *	function does not invalidate an existing old string rep so storage
 *	will be lost if this has not already been done.
 *
 * Results:
 *	None.
 *
 * Side effects:
 *	The object's string is set to a valid string that results from the
 *	list-to-string conversion. This string will be empty if the list has
 *	no elements. The list internal representation should not be NULL and
 *	we assume it is not NULL.
 *
 *----------------------------------------------------------------------
 */
static void
UpdateStringOfList(
    Tcl_Obj *listObj)		/* List object with string rep to update. */
{
#   define LOCAL_SIZE 64
    char localFlags[LOCAL_SIZE], *flagPtr = NULL;
    Tcl_Size numElems, i, length;
    TCL_HASH_TYPE bytesNeeded = 0;
    const char *elem, *start;
    char *dst;
    Tcl_Obj **elemPtrs;
    ListRep listRep;

    ListObjGetRep(listObj, &listRep);
    LISTREP_CHECK(&listRep);

    ListRepElements(&listRep, numElems, elemPtrs);

    /*
     * Mark the list as being canonical; although it will now have a string
     * rep, it is one we derived through proper "canonical" quoting and so
     * it's known to be free from nasties relating to [concat] and [eval].
     * However, we only do this if this is not a spanned list. Marking the
     * storage canonical for a spanned list make ALL lists using the storage
     * canonical which is not right. (Consider a list generated from a
     * string and then this function called for a spanned list generated
     * from it). On the other hand, a spanned list is always canonical
     * (never generated from a string) so it does not have to be explicitly
     * marked as such. The ListObjIsCanonical macro takes this into account.
     * See the comments there.
     */
    if (listRep.spanPtr == NULL) {
	LIST_ASSERT(listRep.storePtr->firstUsed == 0);/* Invariant */
	listRep.storePtr->flags |= LISTSTORE_CANONICAL;
    }

    /* Handle empty list case first, so rest of the routine is simpler. */

    if (numElems == 0) {
	Tcl_InitStringRep(listObj, NULL, 0);
	return;
    }

    /* Pass 1: estimate space, gather flags. */

    if (numElems <= LOCAL_SIZE) {
	flagPtr = localFlags;
    } else {
	/* We know numElems <= LIST_MAX, so this is safe. */
	flagPtr = (char *)ckalloc(numElems);
    }
    for (i = 0; i < numElems; i++) {
	flagPtr[i] = (i ? TCL_DONT_QUOTE_HASH : 0);
	elem = TclGetStringFromObj(elemPtrs[i], &length);
	bytesNeeded += TclScanElement(elem, length, flagPtr+i);
	if (bytesNeeded > INT_MAX) {
	    Tcl_Panic("max size for a Tcl value (%d bytes) exceeded", INT_MAX);
	}
    }
    if (bytesNeeded + numElems > INT_MAX + 1U) {
	Tcl_Panic("max size for a Tcl value (%d bytes) exceeded", INT_MAX);
    }
    bytesNeeded += numElems - 1;

    /*
     * Pass 2: copy into string rep buffer.
     */

    start = dst = Tcl_InitStringRep(listObj, NULL, bytesNeeded);
    TclOOM(dst, bytesNeeded);
    for (i = 0; i < numElems; i++) {
	flagPtr[i] |= (i ? TCL_DONT_QUOTE_HASH : 0);
	elem = TclGetStringFromObj(elemPtrs[i], &length);
	dst += TclConvertElement(elem, length, dst, flagPtr[i]);
	*dst++ = ' ';
    }

    /* Set the string length to what was actually written, the safe choice */
    (void) Tcl_InitStringRep(listObj, NULL, dst - 1 - start);

    if (flagPtr != localFlags) {
	ckfree(flagPtr);
    }
}


/*
 *------------------------------------------------------------------------
 *
 * TclListTestObj --
 *
 *    Returns a list object with a specific internal rep and content.
 *    Used specifically for testing so span can be controlled explicitly.
 *
 * Results:
 *    Pointer to the Tcl_Obj containing the list.
 *
 * Side effects:
 *    None.
 *
 *------------------------------------------------------------------------
 */
Tcl_Obj *
TclListTestObj (int length, int leadingSpace, int endSpace)
{
    if (length < 0)
	length = 0;
    if (leadingSpace < 0)
	leadingSpace = 0;
    if (endSpace < 0)
	endSpace = 0;

    ListRep listRep;
    Tcl_Size capacity;
    Tcl_Obj *listObj;

    TclNewObj(listObj);

    /* Only a test object so ignoring overflow checks */
    capacity = length + leadingSpace + endSpace;
    if (capacity == 0) {
	return listObj;
    }

    ListRepInit(capacity, NULL, 0, &listRep);

    ListStore *storePtr = listRep.storePtr;
    int i;
    for (i = 0; i < length; ++i) {
	storePtr->slots[i + leadingSpace] = Tcl_NewIntObj(i);
	Tcl_IncrRefCount(storePtr->slots[i + leadingSpace]);
    }
    storePtr->firstUsed = leadingSpace;
    storePtr->numUsed = length;
    if (leadingSpace != 0) {
	listRep.spanPtr = ListSpanNew(leadingSpace, length);
    }
    ListObjReplaceRepAndInvalidate(listObj, &listRep);
    return listObj;
}

/*
 * Local Variables:
 * mode: c
 * c-basic-offset: 4
 * fill-column: 78
 * End:
 */<|MERGE_RESOLUTION|>--- conflicted
+++ resolved
@@ -2680,17 +2680,10 @@
 {
     Tcl_Size i;
 
-<<<<<<< HEAD
     /* Handle AbstractList as special case */
     if (TclHasInternalRep(listObj,&tclAbstractListType)) {
 	Tcl_WideInt listLen = Tcl_AbstractListObjLength(listObj);
-	ListSizeT index;
-=======
-    /* Handle ArithSeries as special case */
-    if (TclHasInternalRep(listObj,&tclArithSeriesType)) {
-	Tcl_WideInt listLen = TclArithSeriesObjLength(listObj);
 	Tcl_Size index;
->>>>>>> 500e1529
 	Tcl_Obj *elemObj = NULL;
 	for (i=0 ; i<indexCount && listObj ; i++) {
 	    if (TclGetIntForIndexM(interp, indexArray[i], /*endValue*/ listLen-1,
@@ -3355,18 +3348,8 @@
 	    Tcl_IncrRefCount(valuePtr);
 	    Tcl_DictObjNext(&search, &keyPtr, &valuePtr, &done);
 	}
-<<<<<<< HEAD
     } else if (TclHasInternalRep(objPtr,&tclAbstractListType)) {
-	ListSizeT elemCount, i;
-=======
-    } else if (TclHasInternalRep(objPtr,&tclArithSeriesType)) {
-	/*
-	 * Convertion from Arithmetic Series is a special case
-	 * because it can be done an order of magnitude faster
-	 * and may occur frequently.
-	 */
-        Tcl_Size j, size = TclArithSeriesObjLength(objPtr);
->>>>>>> 500e1529
+	Tcl_Size elemCount, i;
 
 	elemCount = Tcl_AbstractListObjLength(objPtr);
 
