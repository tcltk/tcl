--- conflicted
+++ resolved
@@ -1776,17 +1776,8 @@
 {
     ListRep listRep;
 
-<<<<<<< HEAD
     if (TclListObjGetRep(interp, listPtr, &listRep) != TCL_OK)
 	return TCL_ERROR;
-=======
-    if (TclObjTypeHasProc(objPtr, getElementsProc)) {
-	return TclObjTypeGetElements(interp, objPtr, objcPtr, objvPtr);
-    }
-    if (TclListObjGetRep(interp, objPtr, &listRep) != TCL_OK) {
-	return TCL_ERROR;
-    }
->>>>>>> 14e9a4e0
     ListRepElements(&listRep, *objcPtr, *objvPtr);
     return TCL_OK;
 }
