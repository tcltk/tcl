/*
 * tclListObj.c --
 *
 *	This file contains functions that implement the Tcl list object type.
 *
 * Copyright © 1995-1997 Sun Microsystems, Inc.
 * Copyright © 1998 Scriptics Corporation.
 * Copyright © 2001 Kevin B. Kenny.  All rights reserved.
 *
 * See the file "license.terms" for information on usage and redistribution of
 * this file, and for a DISCLAIMER OF ALL WARRANTIES.
 */

#include "tclInt.h"
#include <assert.h>

/*
 * Prototypes for functions defined later in this file:
 */

static List *		AttemptNewList(Tcl_Interp *interp, size_t objc,
			    Tcl_Obj *const objv[]);
static List *		NewListIntRep(size_t objc, Tcl_Obj *const objv[], size_t p);
static void		DupListInternalRep(Tcl_Obj *srcPtr, Tcl_Obj *copyPtr);
static void		FreeListInternalRep(Tcl_Obj *listPtr);
static int		SetListFromAny(Tcl_Interp *interp, Tcl_Obj *objPtr);
static void		UpdateStringOfList(Tcl_Obj *listPtr);

/*
 * The structure below defines the list Tcl object type by means of functions
 * that can be invoked by generic object code.
 *
 * The internal representation of a list object is a two-pointer
 * representation. The first pointer designates a List structure that contains
 * an array of pointers to the element objects, together with integers that
 * represent the current element count and the allocated size of the array.
 * The second pointer is normally NULL; during execution of functions in this
 * file that operate on nested sublists, it is occasionally used as working
 * storage to avoid an auxiliary stack.
 */

const Tcl_ObjType tclListType = {
    "list",			/* name */
    FreeListInternalRep,	/* freeIntRepProc */
    DupListInternalRep,		/* dupIntRepProc */
    UpdateStringOfList,		/* updateStringProc */
    SetListFromAny		/* setFromAnyProc */
};

/* Macros to manipulate the List internal rep */

#define ListSetIntRep(objPtr, listRepPtr)				\
    do {								\
	Tcl_ObjInternalRep ir;						\
	ir.twoPtrValue.ptr1 = (listRepPtr);				\
	ir.twoPtrValue.ptr2 = NULL;					\
	(listRepPtr)->refCount++;					\
	Tcl_StoreInternalRep((objPtr), &tclListType, &ir);			\
    } while (0)

#define ListGetIntRep(objPtr, listRepPtr)				\
    do {								\
	const Tcl_ObjInternalRep *irPtr;					\
	irPtr = TclFetchInternalRep((objPtr), &tclListType);		\
	(listRepPtr) = irPtr ? (List *)irPtr->twoPtrValue.ptr1 : NULL;		\
    } while (0)

#define ListResetIntRep(objPtr, listRepPtr) \
    TclFetchInternalRep((objPtr), &tclListType)->twoPtrValue.ptr1 = (listRepPtr)

#ifndef TCL_MIN_ELEMENT_GROWTH
#define TCL_MIN_ELEMENT_GROWTH TCL_MIN_GROWTH/sizeof(Tcl_Obj *)
#endif

/*
 *----------------------------------------------------------------------
 *
 * NewListIntRep --
 *
 *	Creates a 'List' structure with space for 'objc' elements.  'objc' must
 *	be > 0.  If 'objv' is not NULL, The list is initialized with first
 *	'objc' values in that array.  Otherwise the list is initialized to have
 *	0 elements, with space to add 'objc' more.  Flag value 'p' indicates
 *	how to behave on failure.
 *
 * Value
 *
 *	A new 'List' structure with refCount 0. If some failure
 *	prevents this NULL is returned if 'p' is 0 , and 'Tcl_Panic'
 *	is called if it is not.
 *
 * Effect
 *
 *	The refCount of each value in 'objv' is incremented as it is added
 *	to the list.
 *
 *----------------------------------------------------------------------
 */

static List *
NewListIntRep(
    size_t objc,
    Tcl_Obj *const objv[],
    size_t p)
{
    List *listRepPtr;

    listRepPtr = (List *)Tcl_AttemptAlloc(LIST_SIZE(objc));
    if (listRepPtr == NULL) {
	if (p) {
	    Tcl_Panic("list creation failed: unable to alloc %" TCL_Z_MODIFIER "u bytes",
		    LIST_SIZE(objc));
	}
	return NULL;
    }

    listRepPtr->canonicalFlag = 0;
    listRepPtr->refCount = 0;
    listRepPtr->maxElemCount = objc;

    if (objv) {
	Tcl_Obj **elemPtrs;
	size_t i;

	listRepPtr->elemCount = objc;
	elemPtrs = &listRepPtr->elements;
	for (i = 0;  i < objc;  i++) {
	    elemPtrs[i] = objv[i];
	    Tcl_IncrRefCount(elemPtrs[i]);
	}
    } else {
	listRepPtr->elemCount = 0;
    }
    return listRepPtr;
}

/*
 *----------------------------------------------------------------------
 *
 *  AttemptNewList --
 *
 *	Like NewListIntRep, but additionally sets an error message on failure.
 *
 *----------------------------------------------------------------------
 */

static List *
AttemptNewList(
    Tcl_Interp *interp,
    size_t objc,
    Tcl_Obj *const objv[])
{
    List *listRepPtr = NewListIntRep(objc, objv, 0);

    if (interp != NULL && listRepPtr == NULL) {
	if (objc > LIST_MAX) {
	    Tcl_SetObjResult(interp, Tcl_ObjPrintf(
		    "max length of a Tcl list (%d elements) exceeded",
		    LIST_MAX));
	} else {
	    Tcl_SetObjResult(interp, Tcl_ObjPrintf(
		    "list creation failed: unable to alloc %" TCL_Z_MODIFIER "u bytes",
		    LIST_SIZE(objc)));
	}
	Tcl_SetErrorCode(interp, "TCL", "MEMORY", NULL);
    }
    return listRepPtr;
}

/*
 *----------------------------------------------------------------------
 *
 * Tcl_NewListObj --
 *
 *	Creates a new list object and adds values to it. When TCL_MEM_DEBUG is
 *	defined, 'Tcl_DbNewListObj' is called instead.
 *
 * Value
 *
 *	A new list 'Tcl_Obj' to which is appended values from 'objv', or if
 *	'objc' is less than or equal to zero, a list 'Tcl_Obj' having no
 *	elements.  The string representation of the new 'Tcl_Obj' is set to
 *	NULL.  The refCount of the list is 0.
 *
 * Effect
 *
 *	The refCount of each elements in 'objv' is incremented as it is added
 *	to the list.
 *
 *----------------------------------------------------------------------
 */

#ifdef TCL_MEM_DEBUG
#undef Tcl_NewListObj

Tcl_Obj *
Tcl_NewListObj(
    size_t objc,			/* Count of objects referenced by objv. */
    Tcl_Obj *const objv[])	/* An array of pointers to Tcl objects. */
{
    return Tcl_DbNewListObj(objc, objv, "unknown", 0);
}

#else /* if not TCL_MEM_DEBUG */

Tcl_Obj *
Tcl_NewListObj(
    size_t objc,			/* Count of objects referenced by objv. */
    Tcl_Obj *const objv[])	/* An array of pointers to Tcl objects. */
{
    List *listRepPtr;
    Tcl_Obj *listPtr;

    TclNewObj(listPtr);

    if (objc + 1 <= 1) {
	return listPtr;
    }

    /*
     * Create the internal rep.
     */

    listRepPtr = NewListIntRep(objc, objv, 1);

    /*
     * Now create the object.
     */

    TclInvalidateStringRep(listPtr);
    ListSetIntRep(listPtr, listRepPtr);
    return listPtr;
}
#endif /* if TCL_MEM_DEBUG */

/*
 *----------------------------------------------------------------------
 *
 *  Tcl_DbNewListObj --
 *
 *	Like 'Tcl_NewListObj', but it calls Tcl_DbCkalloc directly with the
 *	file name and line number from its caller.  This simplifies debugging
 *	since the [memory active] command will report the correct file
 *	name and line number when reporting objects that haven't been freed.
 *
 *	When TCL_MEM_DEBUG is not defined, 'Tcl_NewListObj' is called instead.
 *
 *----------------------------------------------------------------------
 */

#ifdef TCL_MEM_DEBUG

Tcl_Obj *
Tcl_DbNewListObj(
    size_t objc,			/* Count of objects referenced by objv. */
    Tcl_Obj *const objv[],	/* An array of pointers to Tcl objects. */
    const char *file,		/* The name of the source file calling this
				 * function; used for debugging. */
    int line)			/* Line number in the source file; used for
				 * debugging. */
{
    Tcl_Obj *listPtr;
    List *listRepPtr;

    TclDbNewObj(listPtr, file, line);

    if (objc + 1 <= 1) {
	return listPtr;
    }

    /*
     * Create the internal rep.
     */

    listRepPtr = NewListIntRep(objc, objv, 1);

    /*
     * Now create the object.
     */

    TclInvalidateStringRep(listPtr);
    ListSetIntRep(listPtr, listRepPtr);

    return listPtr;
}

#else /* if not TCL_MEM_DEBUG */

Tcl_Obj *
Tcl_DbNewListObj(
    size_t objc,			/* Count of objects referenced by objv. */
    Tcl_Obj *const objv[],	/* An array of pointers to Tcl objects. */
    TCL_UNUSED(const char *) /*file*/,
    TCL_UNUSED(int) /*line*/)
{
    return Tcl_NewListObj(objc, objv);
}
#endif /* TCL_MEM_DEBUG */

/*
 *----------------------------------------------------------------------
 *
 * Tcl_SetListObj --
 *
 *	Like 'Tcl_NewListObj', but operates on an existing 'Tcl_Obj'instead of
 *	creating a new one.
 *
 *----------------------------------------------------------------------
 */

void
Tcl_SetListObj(
    Tcl_Obj *objPtr,		/* Object whose internal rep to init. */
    size_t objc,			/* Count of objects referenced by objv. */
    Tcl_Obj *const objv[])	/* An array of pointers to Tcl objects. */
{
    List *listRepPtr;

    if (Tcl_IsShared(objPtr)) {
	Tcl_Panic("%s called with shared object", "Tcl_SetListObj");
    }

    /*
     * Free any old string rep and any internal rep for the old type.
     */

    TclFreeInternalRep(objPtr);
    TclInvalidateStringRep(objPtr);

    /*
     * Set the object's type to "list" and initialize the internal rep.
     * However, if there are no elements to put in the list, just give the
     * object an empty string rep and a NULL type.
     */

    if (objc > 0) {
	listRepPtr = NewListIntRep(objc, objv, 1);
	ListSetIntRep(objPtr, listRepPtr);
    } else {
	Tcl_InitStringRep(objPtr, NULL, 0);
    }
}

/*
 *----------------------------------------------------------------------
 *
 * TclListObjCopy --
 *
 *	Creates a new 'Tcl_Obj' which is a pure copy of a list value. This
 *	provides for the C level a counterpart of the [lrange $list 0 end]
 *	command, while using internals details to be as efficient as possible.
 *
 * Value
 *
 *	The address of the new 'Tcl_Obj' which shares its internal
 *	representation with 'listPtr', and whose refCount is 0.  If 'listPtr'
 *	is not actually a list, the value is NULL, and an error message is left
 *	in 'interp' if it is not NULL.
 *
 * Effect
 *
 *	'listPtr' is converted to a list if it isn't one already.
 *
 *----------------------------------------------------------------------
 */

Tcl_Obj *
TclListObjCopy(
    Tcl_Interp *interp,		/* Used to report errors if not NULL. */
    Tcl_Obj *listPtr)		/* List object for which an element array is
				 * to be returned. */
{
    Tcl_Obj *copyPtr;
    List *listRepPtr;

    ListGetIntRep(listPtr, listRepPtr);
    if (NULL == listRepPtr) {
	if (SetListFromAny(interp, listPtr) != TCL_OK) {
	    return NULL;
	}
    }

    TclNewObj(copyPtr);
    TclInvalidateStringRep(copyPtr);
    DupListInternalRep(listPtr, copyPtr);
    return copyPtr;
}

/*
 *----------------------------------------------------------------------
 *
 * TclListObjRange --
 *
 *	Makes a slice of a list value.
 *      *listPtr must be known to be a valid list.
 *
 * Results:
 *	Returns a pointer to the sliced list.
 *      This may be a new object or the same object if not shared.
 *
 * Side effects:
 *	The possible conversion of the object referenced by listPtr
 *	to a list object.
 *
 *----------------------------------------------------------------------
 */

Tcl_Obj *
TclListObjRange(
    Tcl_Obj *listPtr,		/* List object to take a range from. */
    size_t fromIdx,		/* Index of first element to include. */
    size_t toIdx)			/* Index of last element to include. */
{
    Tcl_Obj **elemPtrs;
    size_t listLen;
    size_t i, newLen;
    List *listRepPtr;

    TclListObjGetElementsM(NULL, listPtr, &listLen, &elemPtrs);

    if (fromIdx == TCL_INDEX_NONE) {
	fromIdx = 0;
    }
    if (toIdx + 1 >= listLen + 1) {
	toIdx = listLen-1;
    }
    if (fromIdx + 1 > toIdx + 1) {
	Tcl_Obj *obj;
	TclNewObj(obj);
	return obj;
    }

    newLen = toIdx - fromIdx + 1;

    if (Tcl_IsShared(listPtr) ||
	    ((ListRepPtr(listPtr)->refCount > 1))) {
	return Tcl_NewListObj(newLen, &elemPtrs[fromIdx]);
    }

    /*
     * In-place is possible.
     */

    /*
     * Even if nothing below cause any changes, we still want the
     * string-canonizing effect of [lrange 0 end].
     */

    TclInvalidateStringRep(listPtr);

    /*
     * Delete elements that should not be included.
     */

    for (i = 0; i < fromIdx; i++) {
	TclDecrRefCount(elemPtrs[i]);
    }
    for (i = toIdx + 1; i < (size_t)listLen; i++) {
	TclDecrRefCount(elemPtrs[i]);
    }

    if (fromIdx > 0) {
	memmove(elemPtrs, &elemPtrs[fromIdx],
		(size_t) newLen * sizeof(Tcl_Obj*));
    }

    listRepPtr = ListRepPtr(listPtr);
    listRepPtr->elemCount = newLen;

    return listPtr;
}

/*
 *----------------------------------------------------------------------
 *
 * Tcl_ListObjGetElements --
 *
 *	Retreive the elements in a list 'Tcl_Obj'.
 *
 * Value
 *
 *	TCL_OK
 *
 *	    A count of list elements is stored, 'objcPtr', And a pointer to the
 *	    array of elements in the list is stored in 'objvPtr'.
 *
 *	    The elements accessible via 'objvPtr' should be treated as readonly
 *	    and the refCount for each object is _not_ incremented; the caller
 *	    must do that if it holds on to a reference. Furthermore, the
 *	    pointer and length returned by this function may change as soon as
 *	    any function is called on the list object. Be careful about
 *	    retaining the pointer in a local data structure.
 *
 *	TCL_ERROR
 *
 *	    'listPtr' is not a valid list. An error message is left in the
 *	    interpreter's result if 'interp' is not NULL.
 *
 * Effect
 *
 *	'listPtr' is converted to a list object if it isn't one already.
 *
 *----------------------------------------------------------------------
 */

#undef Tcl_ListObjGetElements
int
Tcl_ListObjGetElements(
    Tcl_Interp *interp,		/* Used to report errors if not NULL. */
    Tcl_Obj *listPtr,	/* List object for which an element array is
				 * to be returned. */
    size_t *objcPtr,		/* Where to store the count of objects
				 * referenced by objv. */
    Tcl_Obj ***objvPtr)		/* Where to store the pointer to an array of
				 * pointers to the list's objects. */
{
    List *listRepPtr;

    ListGetIntRep(listPtr, listRepPtr);

    if (listRepPtr == NULL) {
	int result;
	size_t length;

	(void) Tcl_GetStringFromObj(listPtr, &length);
	if (length == 0) {
	    *objcPtr = 0;
	    *objvPtr = NULL;
	    return TCL_OK;
	}
	result = SetListFromAny(interp, listPtr);
	if (result != TCL_OK) {
	    return result;
	}
	ListGetIntRep(listPtr, listRepPtr);
    }
    *objcPtr = listRepPtr->elemCount;
    *objvPtr = &listRepPtr->elements;
    return TCL_OK;
}

/*
 *----------------------------------------------------------------------
 *
 * Tcl_ListObjAppendList --
 *
 *	Appends the elements of elemListPtr to those of listPtr.
 *
 * Value
 *
 *	TCL_OK
 *
 *	    Success.
 *
 *	TCL_ERROR
 *
 *	    'listPtr' or 'elemListPtr' are not valid lists.  An error
 *	    message is left in the interpreter's result if 'interp' is not NULL.
 *
 * Effect
 *
 *	The reference count of each element of 'elemListPtr' as it is added to
 *	'listPtr'. 'listPtr' and 'elemListPtr' are converted to 'tclListType'
 *	if they are not already. Appending the new elements may cause the
 *	array of element pointers in 'listObj' to grow.  If any objects are
 *	appended to 'listPtr'. Any preexisting string representation of
 *	'listPtr' is invalidated.
 *
 *----------------------------------------------------------------------
 */

int
Tcl_ListObjAppendList(
    Tcl_Interp *interp,		/* Used to report errors if not NULL. */
    Tcl_Obj *listPtr,	/* List object to append elements to. */
    Tcl_Obj *elemListPtr)	/* List obj with elements to append. */
{
    size_t objc;
    Tcl_Obj **objv;

    if (Tcl_IsShared(listPtr)) {
	Tcl_Panic("%s called with shared object", "Tcl_ListObjAppendList");
    }

    /*
     * Pull the elements to append from elemListPtr.
     */

    if (TCL_OK != TclListObjGetElementsM(interp, elemListPtr, &objc, &objv)) {
	return TCL_ERROR;
    }

    /*
     * Insert the new elements starting after the lists's last element.
     * Delete zero existing elements.
     */

    return Tcl_ListObjReplace(interp, listPtr, LIST_MAX, 0, objc, objv);
}

/*
 *----------------------------------------------------------------------
 *
 * Tcl_ListObjAppendElement --
 *
 *	Like 'Tcl_ListObjAppendList', but Appends a single value to a list.
 *
 * Value
 *
 *	TCL_OK
 *
 *	    'objPtr' is appended to the elements of 'listPtr'.
 *
 *	TCL_ERROR
 *
 *	    listPtr does not refer to a list object and the object can not be
 *	    converted to one. An error message will be left in the
 *	    interpreter's result if interp is not NULL.
 *
 * Effect
 *
 *	If 'listPtr' is not already of type 'tclListType', it is converted.
 *	The 'refCount' of 'objPtr' is incremented as it is added to 'listPtr'.
 *	Appending the new element may cause the the array of element pointers
 *	in 'listObj' to grow.  Any preexisting string representation of
 *	'listPtr' is invalidated.
 *
 *----------------------------------------------------------------------
 */

int
Tcl_ListObjAppendElement(
    Tcl_Interp *interp,		/* Used to report errors if not NULL. */
    Tcl_Obj *listPtr,		/* List object to append objPtr to. */
    Tcl_Obj *objPtr)		/* Object to append to listPtr's list. */
{
    List *listRepPtr, *newPtr = NULL;
    size_t numElems, numRequired;
    int needGrow, isShared, attempt;

    if (Tcl_IsShared(listPtr)) {
	Tcl_Panic("%s called with shared object", "Tcl_ListObjAppendElement");
    }

    ListGetIntRep(listPtr, listRepPtr);
    if (listRepPtr == NULL) {
	int result;
	size_t length;

	(void) Tcl_GetStringFromObj(listPtr, &length);
	if (length == 0) {
	    Tcl_SetListObj(listPtr, 1, &objPtr);
	    return TCL_OK;
	}
	result = SetListFromAny(interp, listPtr);
	if (result != TCL_OK) {
	    return result;
	}
	ListGetIntRep(listPtr, listRepPtr);
    }

    numElems = listRepPtr->elemCount;
    numRequired = numElems + 1 ;
    needGrow = (numRequired > listRepPtr->maxElemCount);
    isShared = (listRepPtr->refCount > 1);

    if (numRequired > LIST_MAX) {
	if (interp != NULL) {
	    Tcl_SetObjResult(interp, Tcl_ObjPrintf(
		    "max length of a Tcl list (%d elements) exceeded",
		    LIST_MAX));
	    Tcl_SetErrorCode(interp, "TCL", "MEMORY", NULL);
	}
	return TCL_ERROR;
    }

    if (needGrow && !isShared) {
	/*
	 * Need to grow + unshared internalrep => try to realloc
	 */

	attempt = 2 * numRequired;
	if (attempt <= LIST_MAX) {
	    newPtr = (List *)Tcl_AttemptRealloc(listRepPtr, LIST_SIZE(attempt));
	}
	if (newPtr == NULL) {
	    attempt = numRequired + 1 + TCL_MIN_ELEMENT_GROWTH;
	    if (attempt > LIST_MAX) {
		attempt = LIST_MAX;
	    }
	    newPtr = (List *)Tcl_AttemptRealloc(listRepPtr, LIST_SIZE(attempt));
	}
	if (newPtr == NULL) {
	    attempt = numRequired;
	    newPtr = (List *)Tcl_AttemptRealloc(listRepPtr, LIST_SIZE(attempt));
	}
	if (newPtr) {
	    listRepPtr = newPtr;
	    listRepPtr->maxElemCount = attempt;
	    needGrow = 0;
	}
    }
    if (isShared || needGrow) {
	Tcl_Obj **dst, **src = &listRepPtr->elements;

	/*
	 * Either we have a shared internalrep and we must copy to write, or we
	 * need to grow and realloc attempts failed.  Attempt internalrep copy.
	 */

	attempt = 2 * numRequired;
	newPtr = AttemptNewList(NULL, attempt, NULL);
	if (newPtr == NULL) {
	    attempt = numRequired + 1 + TCL_MIN_ELEMENT_GROWTH;
	    if (attempt > LIST_MAX) {
		attempt = LIST_MAX;
	    }
	    newPtr = AttemptNewList(NULL, attempt, NULL);
	}
	if (newPtr == NULL) {
	    attempt = numRequired;
	    newPtr = AttemptNewList(interp, attempt, NULL);
	}
	if (newPtr == NULL) {
	    /*
	     * All growth attempts failed; throw the error.
	     */

	    return TCL_ERROR;
	}

	dst = &newPtr->elements;
	newPtr->refCount++;
	newPtr->canonicalFlag = listRepPtr->canonicalFlag;
	newPtr->elemCount = listRepPtr->elemCount;

	if (isShared) {
	    /*
	     * The original internalrep must remain undisturbed.  Copy into the new
	     * one and bump refcounts
	     */
	    while (numElems--) {
		*dst = *src++;
		Tcl_IncrRefCount(*dst++);
	    }
	    listRepPtr->refCount--;
	} else {
	    /*
	     * Old internalrep to be freed, re-use refCounts.
	     */

	    memcpy(dst, src, numElems * sizeof(Tcl_Obj *));
	    Tcl_Free(listRepPtr);
	}
	listRepPtr = newPtr;
    }
    ListResetIntRep(listPtr, listRepPtr);
    listRepPtr->refCount++;
    TclFreeInternalRep(listPtr);
    ListSetIntRep(listPtr, listRepPtr);
    listRepPtr->refCount--;

    /*
     * Add objPtr to the end of listPtr's array of element pointers. Increment
     * the ref count for the (now shared) objPtr.
     */

    *(&listRepPtr->elements + listRepPtr->elemCount) = objPtr;
    Tcl_IncrRefCount(objPtr);
    listRepPtr->elemCount++;

    /*
     * Invalidate any old string representation since the list's internal
     * representation has changed.
     */

    TclInvalidateStringRep(listPtr);
    return TCL_OK;
}

/*
 *----------------------------------------------------------------------
 *
 * Tcl_ListObjIndex --
 *
 * 	Retrieve a pointer to the element of 'listPtr' at 'index'.  The index
 * 	of the first element is 0.
 *
 * Value
 *
 * 	TCL_OK
 *
 *	    A pointer to the element at 'index' is stored in 'objPtrPtr'.  If
 *	    'index' is out of range, NULL is stored in 'objPtrPtr'.  This
 *	    object should be treated as readonly and its 'refCount' is _not_
 *	    incremented. The caller must do that if it holds on to the
 *	    reference.
 *
 * 	TCL_ERROR
 *
 * 	    'listPtr' is not a valid list. An an error message is left in the
 * 	    interpreter's result if 'interp' is not NULL.
 *
 *  Effect
 *
 * 	If 'listPtr' is not already of type 'tclListType', it is converted.
 *
 *----------------------------------------------------------------------
 */

int
Tcl_ListObjIndex(
    Tcl_Interp *interp,		/* Used to report errors if not NULL. */
    Tcl_Obj *listPtr,	/* List object to index into. */
    size_t index,		/* Index of element to return. */
    Tcl_Obj **objPtrPtr)	/* The resulting Tcl_Obj* is stored here. */
{
    List *listRepPtr;

    ListGetIntRep(listPtr, listRepPtr);
    if (listRepPtr == NULL) {
	int result;
	size_t length;

	(void) Tcl_GetStringFromObj(listPtr, &length);
	if (length == 0) {
	    *objPtrPtr = NULL;
	    return TCL_OK;
	}
	result = SetListFromAny(interp, listPtr);
	if (result != TCL_OK) {
	    return result;
	}
	ListGetIntRep(listPtr, listRepPtr);
    }

    if (index >= listRepPtr->elemCount) {
	*objPtrPtr = NULL;
    } else {
	*objPtrPtr = (&listRepPtr->elements)[index];
    }

    return TCL_OK;
}

/*
 *----------------------------------------------------------------------
 *
 * Tcl_ListObjLength --
 *
 * 	Retrieve the number of elements in a list.
 *
 * Value
 *
 *	TCL_OK
 *
 *	    A count of list elements is stored at the address provided by
 *	    'intPtr'. If 'listPtr' is not already of type 'tclListPtr', it is
 *	    converted.
 *
 *	TCL_ERROR
 *
 *	    'listPtr' is not a valid list.  An error message will be left in
 *	    the interpreter's result if 'interp' is not NULL.
 *
 *----------------------------------------------------------------------
 */

#undef Tcl_ListObjLength
int
Tcl_ListObjLength(
    Tcl_Interp *interp,		/* Used to report errors if not NULL. */
    Tcl_Obj *listPtr,	/* List object whose #elements to return. */
    size_t *intPtr)	/* The resulting size_t is stored here. */
{
    List *listRepPtr;

    ListGetIntRep(listPtr, listRepPtr);
    if (listRepPtr == NULL) {
	int result;
	size_t length;

	(void) Tcl_GetStringFromObj(listPtr, &length);
	if (length == 0) {
	    *intPtr = 0;
	    return TCL_OK;
	}
	result = SetListFromAny(interp, listPtr);
	if (result != TCL_OK) {
	    return result;
	}
	ListGetIntRep(listPtr, listRepPtr);
    }

    *intPtr = listRepPtr->elemCount;
    return TCL_OK;
}

/*
 *----------------------------------------------------------------------
 *
 * Tcl_ListObjReplace --
 *
 *	Replace values in a list.
 *
 *	If 'first' is zero or negative, it refers to the first element. If
 *	'first' outside the range of elements in the list, no elements are
 *	deleted.
 *
 *	If 'count' is zero or negative no elements are deleted, and any new
 *	elements are inserted at the beginning of the list.
 *
 * Value
 *
 *	TCL_OK
 *
 *	    The first 'objc' values of 'objv' replaced 'count' elements in 'listPtr'
 *	    starting at 'first'.  If 'objc' 0, no new elements are added.
 *
 *	TCL_ERROR
 *
 *	    'listPtr' is not a valid list.   An error message is left in the
 *	    interpreter's result if 'interp' is not NULL.
 *
 * Effect
 *
 *	If 'listPtr' is not of type 'tclListType', it is converted if possible.
 *
 *	The 'refCount' of each element appended to the list is incremented.
 *	Similarly, the 'refCount' for each replaced element is decremented.
 *
 *	If 'listPtr' is modified, any previous string representation is
 *	invalidated.
 *
 *----------------------------------------------------------------------
 */

int
Tcl_ListObjReplace(
    Tcl_Interp *interp,		/* Used for error reporting if not NULL. */
    Tcl_Obj *listPtr,		/* List object whose elements to replace. */
    size_t first,			/* Index of first element to replace. */
    size_t count,			/* Number of elements to replace. */
    size_t objc,			/* Number of objects to insert. */
    Tcl_Obj *const objv[])	/* An array of objc pointers to Tcl objects to
				 * insert. */
{
    List *listRepPtr;
    Tcl_Obj **elemPtrs;
    size_t numElems, numRequired, numAfterLast, start, i, j;
    int needGrow, isShared;

    if (Tcl_IsShared(listPtr)) {
	Tcl_Panic("%s called with shared object", "Tcl_ListObjReplace");
    }

    ListGetIntRep(listPtr, listRepPtr);
    if (listRepPtr == NULL) {
	size_t length;

	(void) Tcl_GetStringFromObj(listPtr, &length);
	if (length == 0) {
	    if (objc == 0) {
		return TCL_OK;
	    }
	    Tcl_SetListObj(listPtr, objc, NULL);
	} else {
	    int result = SetListFromAny(interp, listPtr);

	    if (result != TCL_OK) {
		return result;
	    }
	}
	ListGetIntRep(listPtr, listRepPtr);
    }

    /*
     * Note that when count == 0 and objc == 0, this routine is logically a
     * no-op, removing and adding no elements to the list. However, by flowing
     * through this routine anyway, we get the important side effect that the
     * resulting listPtr is a list in canoncial form. This is important.
     * Resist any temptation to optimize this case.
     */

    elemPtrs = &listRepPtr->elements;
    numElems = listRepPtr->elemCount;

    if (first == TCL_INDEX_NONE) {
	first = 0;
    }
    if (first >= numElems) {
	first = numElems;	/* So we'll insert after last element. */
    }
    if (count == TCL_INDEX_NONE) {
	count = 0;
    } else if (first > INT_MAX - count /* Handle integer overflow */
	    || numElems < first+count) {

	count = numElems - first;
    }

    isShared = (listRepPtr->refCount > 1);
    numRequired = numElems - count + objc; /* Known <= LIST_MAX */
    needGrow = numRequired > listRepPtr->maxElemCount;

    for (i = 0;  i < objc;  i++) {
	Tcl_IncrRefCount(objv[i]);
    }

    if (needGrow && !isShared) {
	/* Try to use realloc */
	List *newPtr = NULL;
	size_t attempt = 2 * numRequired;
	if (attempt <= LIST_MAX) {
	    newPtr = (List *)Tcl_AttemptRealloc(listRepPtr, LIST_SIZE(attempt));
	}
	if (newPtr == NULL) {
	    attempt = numRequired + 1 + TCL_MIN_ELEMENT_GROWTH;
	    if (attempt > LIST_MAX) {
		attempt = LIST_MAX;
	    }
	    newPtr = (List *)Tcl_AttemptRealloc(listRepPtr, LIST_SIZE(attempt));
	}
	if (newPtr == NULL) {
	    attempt = numRequired;
	    newPtr = (List *)Tcl_AttemptRealloc(listRepPtr, LIST_SIZE(attempt));
	}
	if (newPtr) {
	    listRepPtr = newPtr;
	    ListResetIntRep(listPtr, listRepPtr);
	    elemPtrs = &listRepPtr->elements;
	    listRepPtr->maxElemCount = attempt;
	    needGrow = numRequired > listRepPtr->maxElemCount;
	}
    }
    if (!needGrow && !isShared) {
	int shift;

	/*
	 * Can use the current List struct. First "delete" count elements
	 * starting at first.
	 */

	for (j = first;  j < first + count;  j++) {
	    Tcl_Obj *victimPtr = elemPtrs[j];

	    TclDecrRefCount(victimPtr);
	}

	/*
	 * Shift the elements after the last one removed to their new
	 * locations.
	 */

	start = first + count;
	numAfterLast = numElems - start;
	shift = objc - count;	/* numNewElems - numDeleted */
	if ((numAfterLast > 0) && (shift != 0)) {
	    Tcl_Obj **src = elemPtrs + start;

	    memmove(src+shift, src, numAfterLast * sizeof(Tcl_Obj*));
	}
    } else {
	/*
	 * Cannot use the current List struct; it is shared, too small, or
	 * both. Allocate a new struct and insert elements into it.
	 */

	List *oldListRepPtr = listRepPtr;
	Tcl_Obj **oldPtrs = elemPtrs;
	int newMax;

	if (needGrow) {
	    newMax = 2 * numRequired;
	} else {
	    newMax = listRepPtr->maxElemCount;
	}

	listRepPtr = AttemptNewList(NULL, newMax, NULL);
	if (listRepPtr == NULL) {
	    unsigned int limit = LIST_MAX - numRequired;
	    unsigned int extra = numRequired - numElems
		    + TCL_MIN_ELEMENT_GROWTH;
	    int growth = (int) ((extra > limit) ? limit : extra);

	    listRepPtr = AttemptNewList(NULL, numRequired + growth, NULL);
	    if (listRepPtr == NULL) {
		listRepPtr = AttemptNewList(interp, numRequired, NULL);
		if (listRepPtr == NULL) {
		    for (i = 0;  i < objc;  i++) {
			/* See bug 3598580 */
			Tcl_DecrRefCount(objv[i]);
		    }
		    return TCL_ERROR;
		}
	    }
	}

	ListResetIntRep(listPtr, listRepPtr);
	listRepPtr->refCount++;

	elemPtrs = &listRepPtr->elements;

	if (isShared) {
	    /*
	     * The old struct will remain in place; need new refCounts for the
	     * new List struct references. Copy over only the surviving
	     * elements.
	     */

	    for (i=0; i < first; i++) {
		elemPtrs[i] = oldPtrs[i];
		Tcl_IncrRefCount(elemPtrs[i]);
	    }
	    for (i = first + count, j = first + objc;
		    j < numRequired; i++, j++) {
		elemPtrs[j] = oldPtrs[i];
		Tcl_IncrRefCount(elemPtrs[j]);
	    }

	    oldListRepPtr->refCount--;
	} else {
	    /*
	     * The old struct will be removed; use its inherited refCounts.
	     */

	    if (first > 0) {
		memcpy(elemPtrs, oldPtrs, first * sizeof(Tcl_Obj *));
	    }

	    /*
	     * "Delete" count elements starting at first.
	     */

	    for (j = first;  j < first + count;  j++) {
		Tcl_Obj *victimPtr = oldPtrs[j];

		TclDecrRefCount(victimPtr);
	    }

	    /*
	     * Copy the elements after the last one removed, shifted to their
	     * new locations.
	     */

	    start = first + count;
	    numAfterLast = numElems - start;
	    if (numAfterLast > 0) {
		memcpy(elemPtrs + first + objc, oldPtrs + start,
			(size_t) numAfterLast * sizeof(Tcl_Obj *));
	    }

	    Tcl_Free(oldListRepPtr);
	}
    }

    /*
     * Insert the new elements into elemPtrs before "first".
     */

    for (i=0,j=first ; i<objc ; i++,j++) {
	elemPtrs[j] = objv[i];
    }

    /*
     * Update the count of elements.
     */

    listRepPtr->elemCount = numRequired;

    /*
     * Invalidate and free any old representations that may not agree
     * with the revised list's internal representation.
     */

    listRepPtr->refCount++;
    TclFreeInternalRep(listPtr);
    ListSetIntRep(listPtr, listRepPtr);
    listRepPtr->refCount--;

    TclInvalidateStringRep(listPtr);
    return TCL_OK;
}

/*
 *----------------------------------------------------------------------
 *
 * TclLindexList --
 *
 *	Implements the 'lindex' command when objc==3.
 *
 *	Implemented entirely as a wrapper around 'TclLindexFlat'. Reconfigures
 *	the argument format into required form while taking care to manage
 *	shimmering so as to tend to keep the most useful internalreps
 *	and/or avoid the most expensive conversions.
 *
 * Value
 *
 *	A pointer to the specified element, with its 'refCount' incremented, or
 *	NULL if an error occurred.
 *
 * Notes
 *
 *----------------------------------------------------------------------
 */

Tcl_Obj *
TclLindexList(
    Tcl_Interp *interp,		/* Tcl interpreter. */
    Tcl_Obj *listPtr,		/* List being unpacked. */
    Tcl_Obj *argPtr)		/* Index or index list. */
{

    size_t index;			/* Index into the list. */
    Tcl_Obj *indexListCopy;
    List *listRepPtr;

    /*
     * Determine whether argPtr designates a list or a single index. We have
     * to be careful about the order of the checks to avoid repeated
     * shimmering; see TIP#22 and TIP#33 for the details.
     */

    ListGetIntRep(argPtr, listRepPtr);
    if ((listRepPtr == NULL)
	    && TclGetIntForIndexM(NULL , argPtr, (size_t)WIDE_MAX - 1, &index) == TCL_OK) {
	/*
	 * argPtr designates a single index.
	 */

	return TclLindexFlat(interp, listPtr, 1, &argPtr);
    }

    /*
     * Here we make a private copy of the index list argument to avoid any
     * shimmering issues that might invalidate the indices array below while
     * we are still using it. This is probably unnecessary. It does not appear
     * that any damaging shimmering is possible, and no test has been devised
     * to show any error when this private copy is not made. But it's cheap,
     * and it offers some future-proofing insurance in case the TclLindexFlat
     * implementation changes in some unexpected way, or some new form of
     * trace or callback permits things to happen that the current
     * implementation does not.
     */

    indexListCopy = TclListObjCopy(NULL, argPtr);
    if (indexListCopy == NULL) {
	/*
	 * argPtr designates something that is neither an index nor a
	 * well-formed list. Report the error via TclLindexFlat.
	 */

	return TclLindexFlat(interp, listPtr, 1, &argPtr);
    }

    ListGetIntRep(indexListCopy, listRepPtr);

    assert(listRepPtr != NULL);

    listPtr = TclLindexFlat(interp, listPtr, listRepPtr->elemCount,
		&listRepPtr->elements);
    Tcl_DecrRefCount(indexListCopy);
    return listPtr;
}

/*
 *----------------------------------------------------------------------
 *
 *  TclLindexFlat --
 *
 * 	The core of the 'lindex' command, with all index
 * 	arguments presented as a flat list.
 *
 *  Value
 *
 *	A pointer to the object extracted, with its 'refCount' incremented,  or
 *	NULL if an error occurred.  Thus, the calling code will usually do
 *	something like:
 *
 * 		Tcl_SetObjResult(interp, result);
 * 		Tcl_DecrRefCount(result);
 *
 *
 *----------------------------------------------------------------------
 */

Tcl_Obj *
TclLindexFlat(
    Tcl_Interp *interp,		/* Tcl interpreter. */
    Tcl_Obj *listPtr,		/* Tcl object representing the list. */
    size_t indexCount,		/* Count of indices. */
    Tcl_Obj *const indexArray[])/* Array of pointers to Tcl objects that
				 * represent the indices in the list. */
{
    size_t i;

    Tcl_IncrRefCount(listPtr);

    for (i=0 ; i<indexCount && listPtr ; i++) {
	size_t index;
	size_t listLen = 0;
	Tcl_Obj **elemPtrs = NULL, *sublistCopy;

	/*
	 * Here we make a private copy of the current sublist, so we avoid any
	 * shimmering issues that might invalidate the elemPtr array below
	 * while we are still using it. See test lindex-8.4.
	 */

	sublistCopy = TclListObjCopy(interp, listPtr);
	Tcl_DecrRefCount(listPtr);
	listPtr = NULL;

	if (sublistCopy == NULL) {
	    /*
	     * The sublist is not a list at all => error.
	     */

	    break;
	}
	TclListObjGetElementsM(NULL, sublistCopy, &listLen, &elemPtrs);

	if (TclGetIntForIndexM(interp, indexArray[i], /*endValue*/ listLen-1,
		&index) == TCL_OK) {
	    if (index >= (size_t)listLen) {
		/*
		 * Index is out of range. Break out of loop with empty result.
		 * First check remaining indices for validity
		 */

		while (++i < indexCount) {
		    if (TclGetIntForIndexM(interp, indexArray[i], (size_t)WIDE_MAX - 1, &index)
			!= TCL_OK) {
			Tcl_DecrRefCount(sublistCopy);
			return NULL;
		    }
		}
		TclNewObj(listPtr);
	    } else {
		/*
		 * Extract the pointer to the appropriate element.
		 */

		listPtr = elemPtrs[index];
	    }
	    Tcl_IncrRefCount(listPtr);
	}
	Tcl_DecrRefCount(sublistCopy);
    }

    return listPtr;
}

/*
 *----------------------------------------------------------------------
 *
 * TclLsetList --
 *
 *	The core of [lset] when objc == 4. Objv[2] may be either a
 *	scalar index or a list of indices.
 *      It also handles 'lpop' when given a NULL value.
 *
 *	Implemented entirely as a wrapper around 'TclLindexFlat', as described
 *	for 'TclLindexList'.
 *
 * Value
 *
 *	The new list, with the 'refCount' of 'valuPtr' incremented, or NULL if
 *	there was an error.
 *
 *----------------------------------------------------------------------
 */

Tcl_Obj *
TclLsetList(
    Tcl_Interp *interp,		/* Tcl interpreter. */
    Tcl_Obj *listPtr,		/* Pointer to the list being modified. */
    Tcl_Obj *indexArgPtr,	/* Index or index-list arg to 'lset'. */
    Tcl_Obj *valuePtr)		/* Value arg to 'lset' or NULL to 'lpop'. */
{
    size_t indexCount = 0;		/* Number of indices in the index list. */
    Tcl_Obj **indices = NULL;	/* Vector of indices in the index list. */
    Tcl_Obj *retValuePtr;	/* Pointer to the list to be returned. */
    size_t index;			/* Current index in the list - discarded. */
    Tcl_Obj *indexListCopy;
    List *listRepPtr;

    /*
     * Determine whether the index arg designates a list or a single index.
     * We have to be careful about the order of the checks to avoid repeated
     * shimmering; see TIP #22 and #23 for details.
     */

    ListGetIntRep(indexArgPtr, listRepPtr);
    if (listRepPtr == NULL
	    && TclGetIntForIndexM(NULL, indexArgPtr, (size_t)WIDE_MAX - 1, &index) == TCL_OK) {
	/*
	 * indexArgPtr designates a single index.
	 */

	return TclLsetFlat(interp, listPtr, 1, &indexArgPtr, valuePtr);

    }

    indexListCopy = TclListObjCopy(NULL, indexArgPtr);
    if (indexListCopy == NULL) {
	/*
	 * indexArgPtr designates something that is neither an index nor a
	 * well formed list. Report the error via TclLsetFlat.
	 */

	return TclLsetFlat(interp, listPtr, 1, &indexArgPtr, valuePtr);
    }
    TclListObjGetElementsM(NULL, indexArgPtr, &indexCount, &indices);

    /*
     * Let TclLsetFlat handle the actual lset'ting.
     */

    retValuePtr = TclLsetFlat(interp, listPtr, indexCount, indices, valuePtr);

    Tcl_DecrRefCount(indexListCopy);
    return retValuePtr;
}

/*
 *----------------------------------------------------------------------
 *
 * TclLsetFlat --
 *
 *	Core engine of the 'lset' command.
 *      It also handles 'lpop' when given a NULL value.
 *
 * Value
 *
 *	The resulting list
 *
 *	    The 'refCount' of 'valuePtr' is incremented.  If 'listPtr' was not
 *	    duplicated, its 'refCount' is incremented.  The reference count of
 *	    an unduplicated object is therefore 2 (one for the returned pointer
 *	    and one for the variable that holds it).  The reference count of a
 *	    duplicate object is 1, reflecting that result is the only active
 *	    reference. The caller is expected to store the result in the
 *	    variable and decrement its reference count. (INST_STORE_* does
 *	    exactly this.)
 *
 *	NULL
 *
 *	    An error occurred.  If 'listPtr' was duplicated, the reference
 *	    count on the duplicate is decremented so that it is 0, causing any
 *	    memory allocated by this function to be freed.
 *
 *
 * Effect
 *
 *	On entry, the reference count of 'listPtr' does not reflect any
 *	references held on the stack. The first action of this function is to
 *	determine whether 'listPtr' is shared and to create a duplicate
 *	unshared copy if it is.  The reference count of the duplicate is
 *	incremented. At this point, the reference count is 1 in either case so
 *	that the object is considered unshared.
 *
 *	The unshared list is altered directly to produce the result.
 *	'TclLsetFlat' maintains a linked list of 'Tcl_Obj' values whose string
 *	representations must be spoilt by threading via 'ptr2' of the
 *	two-pointer internal representation. On entry to 'TclLsetFlat', the
 *	values of 'ptr2' are immaterial; on exit, the 'ptr2' field of any
 *	Tcl_Obj that has been modified is set to NULL.
 *
 *----------------------------------------------------------------------
 */

Tcl_Obj *
TclLsetFlat(
    Tcl_Interp *interp,		/* Tcl interpreter. */
    Tcl_Obj *listPtr,		/* Pointer to the list being modified. */
    size_t indexCount,		/* Number of index args. */
    Tcl_Obj *const indexArray[],
				/* Index args. */
    Tcl_Obj *valuePtr)		/* Value arg to 'lset' or NULL to 'lpop'. */
{
    size_t index, len;
    int result;
    Tcl_Obj *subListPtr, *retValuePtr, *chainPtr;
    Tcl_ObjInternalRep *irPtr;

    /*
     * If there are no indices, simply return the new value.  (Without
     * indices, [lset] is a synonym for [set].
     * [lpop] does not use this but protect for NULL valuePtr just in case.
     */

    if (indexCount == 0) {
	if (valuePtr != NULL) {
	    Tcl_IncrRefCount(valuePtr);
	}
	return valuePtr;
    }

    /*
     * If the list is shared, make a copy we can modify (copy-on-write).  We
     * use Tcl_DuplicateObj() instead of TclListObjCopy() for a few reasons:
     * 1) we have not yet confirmed listPtr is actually a list; 2) We make a
     * verbatim copy of any existing string rep, and when we combine that with
     * the delayed invalidation of string reps of modified Tcl_Obj's
     * implemented below, the outcome is that any error condition that causes
     * this routine to return NULL, will leave the string rep of listPtr and
     * all elements to be unchanged.
     */

    subListPtr = Tcl_IsShared(listPtr) ? Tcl_DuplicateObj(listPtr) : listPtr;

    /*
     * Anchor the linked list of Tcl_Obj's whose string reps must be
     * invalidated if the operation succeeds.
     */

    retValuePtr = subListPtr;
    chainPtr = NULL;
    result = TCL_OK;

    /*
     * Loop through all the index arguments, and for each one dive into the
     * appropriate sublist.
     */

    do {
	size_t elemCount;
	Tcl_Obj *parentList, **elemPtrs;

	/*
	 * Check for the possible error conditions...
	 */

	if (TclListObjGetElementsM(interp, subListPtr, &elemCount, &elemPtrs)
		!= TCL_OK) {
	    /* ...the sublist we're indexing into isn't a list at all. */
	    result = TCL_ERROR;
	    break;
	}

	/*
	 * WARNING: the macro TclGetIntForIndexM is not safe for
	 * post-increments, avoid '*indexArray++' here.
	 */

	if (TclGetIntForIndexM(interp, *indexArray, elemCount - 1, &index)
		!= TCL_OK)  {
	    /* ...the index we're trying to use isn't an index at all. */
	    result = TCL_ERROR;
	    indexArray++;
	    break;
	}
	indexArray++;

	if (index > elemCount
		|| (valuePtr == NULL && index >= elemCount)) {
	    /* ...the index points outside the sublist. */
	    if (interp != NULL) {
		Tcl_SetObjResult(interp, Tcl_ObjPrintf(
			"index \"%s\" out of range", Tcl_GetString(indexArray[-1])));
		Tcl_SetErrorCode(interp, "TCL", "VALUE", "INDEX"
			"OUTOFRANGE", NULL);
	    }
	    result = TCL_ERROR;
	    break;
	}

	/*
	 * No error conditions.  As long as we're not yet on the last index,
	 * determine the next sublist for the next pass through the loop, and
	 * take steps to make sure it is an unshared copy, as we intend to
	 * modify it.
	 */

	if (--indexCount) {
	    parentList = subListPtr;
	    if (index == (size_t)elemCount) {
		TclNewObj(subListPtr);
	    } else {
		subListPtr = elemPtrs[index];
	    }
	    if (Tcl_IsShared(subListPtr)) {
		subListPtr = Tcl_DuplicateObj(subListPtr);
	    }

	    /*
	     * Replace the original elemPtr[index] in parentList with a copy
	     * we know to be unshared.  This call will also deal with the
	     * situation where parentList shares its internalrep with other
	     * Tcl_Obj's.  Dealing with the shared internalrep case can cause
	     * subListPtr to become shared again, so detect that case and make
	     * and store another copy.
	     */

	    if (index == (size_t)elemCount) {
		Tcl_ListObjAppendElement(NULL, parentList, subListPtr);
	    } else {
		TclListObjSetElement(NULL, parentList, index, subListPtr);
	    }
	    if (Tcl_IsShared(subListPtr)) {
		subListPtr = Tcl_DuplicateObj(subListPtr);
		TclListObjSetElement(NULL, parentList, index, subListPtr);
	    }

	    /*
	     * The TclListObjSetElement() calls do not spoil the string rep of
	     * parentList, and that's fine for now, since all we've done so
	     * far is replace a list element with an unshared copy.  The list
	     * value remains the same, so the string rep. is still valid, and
	     * unchanged, which is good because if this whole routine returns
	     * NULL, we'd like to leave no change to the value of the lset
	     * variable.  Later on, when we set valuePtr in its proper place,
	     * then all containing lists will have their values changed, and
	     * will need their string reps spoiled.  We maintain a list of all
	     * those Tcl_Obj's (via a little internalrep surgery) so we can spoil
	     * them at that time.
	     */

	    irPtr = TclFetchInternalRep(parentList, &tclListType);
	    irPtr->twoPtrValue.ptr2 = chainPtr;
	    chainPtr = parentList;
	}
    } while (indexCount > 0);

    /*
     * Either we've detected and error condition, and exited the loop with
     * result == TCL_ERROR, or we've successfully reached the last index, and
     * we're ready to store valuePtr.  In either case, we need to clean up our
     * string spoiling list of Tcl_Obj's.
     */

    while (chainPtr) {
	Tcl_Obj *objPtr = chainPtr;
	List *listRepPtr;

	/*
	 * Clear away our internalrep surgery mess.
	 */

	irPtr = TclFetchInternalRep(objPtr, &tclListType);
	listRepPtr = (List *)irPtr->twoPtrValue.ptr1;
	chainPtr = (Tcl_Obj *)irPtr->twoPtrValue.ptr2;

	if (result == TCL_OK) {

	    /*
	     * We're going to store valuePtr, so spoil string reps of all
	     * containing lists.
	     */

	    listRepPtr->refCount++;
	    TclFreeInternalRep(objPtr);
	    ListSetIntRep(objPtr, listRepPtr);
	    listRepPtr->refCount--;

	    TclInvalidateStringRep(objPtr);
	} else {
	    irPtr->twoPtrValue.ptr2 = NULL;
	}
    }

    if (result != TCL_OK) {
	/*
	 * Error return; message is already in interp. Clean up any excess
	 * memory.
	 */

	if (retValuePtr != listPtr) {
	    Tcl_DecrRefCount(retValuePtr);
	}
	return NULL;
    }

    /*
     * Store valuePtr in proper sublist and return. The TCL_INDEX_NONE is
     * to avoid a compiler warning (not a problem because we checked that
     * we have a proper list - or something convertible to one - above).
     */

<<<<<<< HEAD
    len = TCL_INDEX_NONE;
    TclListObjLength(NULL, subListPtr, &len);
=======
    len = -1;
    TclListObjLengthM(NULL, subListPtr, &len);
>>>>>>> 292c03d1
    if (valuePtr == NULL) {
	Tcl_ListObjReplace(NULL, subListPtr, index, 1, 0, NULL);
    } else if (index == (size_t)len) {
	Tcl_ListObjAppendElement(NULL, subListPtr, valuePtr);
    } else {
	TclListObjSetElement(NULL, subListPtr, index, valuePtr);
	TclInvalidateStringRep(subListPtr);
    }
    Tcl_IncrRefCount(retValuePtr);
    return retValuePtr;
}

/*
 *----------------------------------------------------------------------
 *
 * TclListObjSetElement --
 *
 *	Set a single element of a list to a specified value.
 *
 *	It is the caller's responsibility to invalidate the string
 *	representation of the 'listPtr'.
 *
 * Value
 *
 * 	TCL_OK
 *
 *	    Success.
 *
 *	TCL_ERROR
 *
 *	    'listPtr' does not refer to a list object and cannot be converted
 *	    to one.  An error message will be left in the interpreter result if
 *	    interp is not NULL.
 *
 *	TCL_ERROR
 *
 *	    An index designates an element outside the range [0..listLength-1],
 *	    where 'listLength' is the count of elements in the list object
 *	    designated by 'listPtr'.  An error message is left in the
 *	    interpreter result.
 *
 * Effect
 *
 *	If 'listPtr' designates a shared object, 'Tcl_Panic' is called.  If
 *	'listPtr' is not already of type 'tclListType', it is converted and the
 *	internal representation is unshared. The 'refCount' of the element at
 *	'index' is decremented and replaced in the list with the 'valuePtr',
 *	whose 'refCount' in turn is incremented.
 *
 *
 *----------------------------------------------------------------------
 */

int
TclListObjSetElement(
    Tcl_Interp *interp,		/* Tcl interpreter; used for error reporting
				 * if not NULL. */
    Tcl_Obj *listPtr,		/* List object in which element should be
				 * stored. */
    size_t index,			/* Index of element to store. */
    Tcl_Obj *valuePtr)		/* Tcl object to store in the designated list
				 * element. */
{
    List *listRepPtr;		/* Internal representation of the list being
				 * modified. */
    Tcl_Obj **elemPtrs;		/* Pointers to elements of the list. */
    size_t elemCount;		/* Number of elements in the list. */

    /*
     * Ensure that the listPtr parameter designates an unshared list.
     */

    if (Tcl_IsShared(listPtr)) {
	Tcl_Panic("%s called with shared object", "TclListObjSetElement");
    }

    ListGetIntRep(listPtr, listRepPtr);
    if (listRepPtr == NULL) {
	int result;
	size_t length;

	(void) Tcl_GetStringFromObj(listPtr, &length);
	if (length == 0) {
	    if (interp != NULL) {
		Tcl_SetObjResult(interp, Tcl_ObjPrintf(
			"index \"%" TCL_Z_MODIFIER "u\" out of range", index));
		Tcl_SetErrorCode(interp, "TCL", "VALUE", "INDEX",
			"OUTOFRANGE", NULL);
	    }
	    return TCL_ERROR;
	}
	result = SetListFromAny(interp, listPtr);
	if (result != TCL_OK) {
	    return result;
	}
	ListGetIntRep(listPtr, listRepPtr);
    }

    elemCount = listRepPtr->elemCount;

    /*
     * Ensure that the index is in bounds.
     */

    if (index>=elemCount) {
	if (interp != NULL) {
		Tcl_SetObjResult(interp, Tcl_ObjPrintf(
			"index \"%" TCL_Z_MODIFIER "u\" out of range", index));
	    Tcl_SetErrorCode(interp, "TCL", "VALUE", "INDEX",
		    "OUTOFRANGE", NULL);
	}
	return TCL_ERROR;
    }

    /*
     * If the internal rep is shared, replace it with an unshared copy.
     */

    if (listRepPtr->refCount > 1) {
	Tcl_Obj **dst, **src = &listRepPtr->elements;
	List *newPtr = AttemptNewList(NULL, listRepPtr->maxElemCount, NULL);

	if (newPtr == NULL) {
	    newPtr = AttemptNewList(interp, elemCount, NULL);
	    if (newPtr == NULL) {
		return TCL_ERROR;
	    }
	}
	newPtr->refCount++;
	newPtr->elemCount = elemCount;
	newPtr->canonicalFlag = listRepPtr->canonicalFlag;

	dst = &newPtr->elements;
	while (elemCount--) {
	    *dst = *src++;
	    Tcl_IncrRefCount(*dst++);
	}

	listRepPtr->refCount--;

	listRepPtr = newPtr;
	ListResetIntRep(listPtr, listRepPtr);
    }
    elemPtrs = &listRepPtr->elements;

    /*
     * Add a reference to the new list element.
     */

    Tcl_IncrRefCount(valuePtr);

    /*
     * Remove a reference from the old list element.
     */

    Tcl_DecrRefCount(elemPtrs[index]);

    /*
     * Stash the new object in the list.
     */

    elemPtrs[index] = valuePtr;

    /*
     * Invalidate outdated internalreps.
     */

    ListGetIntRep(listPtr, listRepPtr);
    listRepPtr->refCount++;
    TclFreeInternalRep(listPtr);
    ListSetIntRep(listPtr, listRepPtr);
    listRepPtr->refCount--;

    TclInvalidateStringRep(listPtr);

    return TCL_OK;
}

/*
 *----------------------------------------------------------------------
 *
 * FreeListInternalRep --
 *
 *	Deallocate the storage associated with the internal representation of a
 *	a list object.
 *
 * Effect
 *
 *	Frees listPtr's List* internal representation, if no longer shared.
 *	May decrement the ref counts of element objects, which may free them.
 *
 *----------------------------------------------------------------------
 */

static void
FreeListInternalRep(
    Tcl_Obj *listPtr)		/* List object with internal rep to free. */
{
    List *listRepPtr;

    ListGetIntRep(listPtr, listRepPtr);
    assert(listRepPtr != NULL);

    if (listRepPtr->refCount-- <= 1) {
	Tcl_Obj **elemPtrs = &listRepPtr->elements;
	int i, numElems = listRepPtr->elemCount;

	for (i = 0;  i < numElems;  i++) {
	    Tcl_DecrRefCount(elemPtrs[i]);
	}
	Tcl_Free(listRepPtr);
    }
}

/*
 *----------------------------------------------------------------------
 *
 * DupListInternalRep --
 *
 *	Initialize the internal representation of a list 'Tcl_Obj' to share the
 *	internal representation of an existing list object.
 *
 * Effect
 *
 *	The 'refCount' of the List internal rep is incremented.
 *
 *----------------------------------------------------------------------
 */

static void
DupListInternalRep(
    Tcl_Obj *srcPtr,		/* Object with internal rep to copy. */
    Tcl_Obj *copyPtr)		/* Object with internal rep to set. */
{
    List *listRepPtr;

    ListGetIntRep(srcPtr, listRepPtr);
    assert(listRepPtr != NULL);
    ListSetIntRep(copyPtr, listRepPtr);
}

/*
 *----------------------------------------------------------------------
 *
 * SetListFromAny --
 *
 *	Convert any object to a list.
 *
 * Value
 *
 *    TCL_OK
 *
 *	Success.  The internal representation of 'objPtr' is set, and the type
 *	of 'objPtr' is 'tclListType'.
 *
 *    TCL_ERROR
 *
 *	An error occured during conversion. An error message is left in the
 *	interpreter's result if 'interp' is not NULL.
 *
 *
 *----------------------------------------------------------------------
 */

static int
SetListFromAny(
    Tcl_Interp *interp,		/* Used for error reporting if not NULL. */
    Tcl_Obj *objPtr)		/* The object to convert. */
{
    List *listRepPtr;
    Tcl_Obj **elemPtrs;

    /*
     * Dictionaries are a special case; they have a string representation such
     * that *all* valid dictionaries are valid lists. Hence we can convert
     * more directly. Only do this when there's no existing string rep; if
     * there is, it is the string rep that's authoritative (because it could
     * describe duplicate keys).
     */

    if (!TclHasStringRep(objPtr) && TclHasInternalRep(objPtr, &tclDictType)) {
	Tcl_Obj *keyPtr, *valuePtr;
	Tcl_DictSearch search;
	int done;
	size_t size;

	/*
	 * Create the new list representation. Note that we do not need to do
	 * anything with the string representation as the transformation (and
	 * the reverse back to a dictionary) are both order-preserving. Also
	 * note that since we know we've got a valid dictionary (by
	 * representation) we also know that fetching the size of the
	 * dictionary or iterating over it will not fail.
	 */

	Tcl_DictObjSize(NULL, objPtr, &size);
	listRepPtr = AttemptNewList(interp, size > 0 ? 2*size : 1, NULL);
	if (!listRepPtr) {
	    return TCL_ERROR;
	}
	listRepPtr->elemCount = 2 * size;

	/*
	 * Populate the list representation.
	 */

	elemPtrs = &listRepPtr->elements;
	Tcl_DictObjFirst(NULL, objPtr, &search, &keyPtr, &valuePtr, &done);
	while (!done) {
	    *elemPtrs++ = keyPtr;
	    *elemPtrs++ = valuePtr;
	    Tcl_IncrRefCount(keyPtr);
	    Tcl_IncrRefCount(valuePtr);
	    Tcl_DictObjNext(&search, &keyPtr, &valuePtr, &done);
	}
    } else {
	size_t estCount;
	size_t length;
	const char *limit, *nextElem = Tcl_GetStringFromObj(objPtr, &length);

	/*
	 * Allocate enough space to hold a (Tcl_Obj *) for each
	 * (possible) list element.
	 */

	estCount = TclMaxListLength(nextElem, length, &limit);
	estCount += (estCount == 0);	/* Smallest list struct holds 1
					 * element. */
	listRepPtr = AttemptNewList(interp, estCount, NULL);
	if (listRepPtr == NULL) {
	    return TCL_ERROR;
	}
	elemPtrs = &listRepPtr->elements;

	/*
	 * Each iteration, parse and store a list element.
	 */

	while (nextElem < limit) {
	    const char *elemStart;
	    char *check;
	    size_t elemSize;
	    int literal;

	    if (TCL_OK != TclFindElement(interp, nextElem, limit - nextElem,
		    &elemStart, &nextElem, &elemSize, &literal)) {
	    fail:
		while (--elemPtrs >= &listRepPtr->elements) {
		    Tcl_DecrRefCount(*elemPtrs);
		}
		Tcl_Free(listRepPtr);
		return TCL_ERROR;
	    }
	    if (elemStart == limit) {
		break;
	    }

	    TclNewObj(*elemPtrs);
	    TclInvalidateStringRep(*elemPtrs);
	    check = Tcl_InitStringRep(*elemPtrs, literal ? elemStart : NULL,
		    elemSize);
	    if (elemSize && check == NULL) {
		if (interp) {
		    Tcl_SetObjResult(interp, Tcl_NewStringObj(
			    "cannot construct list, out of memory", -1));
		    Tcl_SetErrorCode(interp, "TCL", "MEMORY", NULL);
		}
		goto fail;
	    }
	    if (!literal) {
		Tcl_InitStringRep(*elemPtrs, NULL,
			TclCopyAndCollapse(elemSize, elemStart, check));
	    }

	    Tcl_IncrRefCount(*elemPtrs++);/* Since list now holds ref to it. */
	}

 	listRepPtr->elemCount = elemPtrs - &listRepPtr->elements;
    }

    /*
     * Store the new internalRep. We do this as late
     * as possible to allow the conversion code, in particular
     * Tcl_GetStringFromObj, to use the old internalRep.
     */

    ListSetIntRep(objPtr, listRepPtr);
    return TCL_OK;
}

/*
 *----------------------------------------------------------------------
 *
 * UpdateStringOfList --
 *
 *	Update the string representation for a list object.
 *
 *	Any previously-exising string representation is not invalidated, so
 *	storage is lost if this has not been taken care of.
 *
 * Effect
 *
 *	The string representation of 'listPtr' is set to the resulting string.
 *	This string will be empty if the list has no elements. It is assumed
 *	that the list internal representation is not NULL.
 *
 *----------------------------------------------------------------------
 */

static void
UpdateStringOfList(
    Tcl_Obj *listPtr)		/* List object with string rep to update. */
{
#   define LOCAL_SIZE 64
    char localFlags[LOCAL_SIZE], *flagPtr = NULL;
    size_t numElems, i;
    size_t length, bytesNeeded = 0;
    const char *elem, *start;
    char *dst;
    Tcl_Obj **elemPtrs;
    List *listRepPtr;

    ListGetIntRep(listPtr, listRepPtr);

    assert(listRepPtr != NULL);

    numElems = listRepPtr->elemCount;

    /*
     * Mark the list as being canonical; although it will now have a string
     * rep, it is one we derived through proper "canonical" quoting and so
     * it's known to be free from nasties relating to [concat] and [eval].
     */

    listRepPtr->canonicalFlag = 1;

    /*
     * Handle empty list case first, so rest of the routine is simpler.
     */

    if (numElems == 0) {
	Tcl_InitStringRep(listPtr, NULL, 0);
	return;
    }

    /*
     * Pass 1: estimate space, gather flags.
     */

    if (numElems <= LOCAL_SIZE) {
	flagPtr = localFlags;
    } else {
	/*
	 * We know numElems <= LIST_MAX, so this is safe.
	 */

	flagPtr = (char *)Tcl_Alloc(numElems);
    }
    elemPtrs = &listRepPtr->elements;
    for (i = 0; i < numElems; i++) {
	flagPtr[i] = (i ? TCL_DONT_QUOTE_HASH : 0);
	elem = Tcl_GetStringFromObj(elemPtrs[i], &length);
	bytesNeeded += TclScanElement(elem, length, flagPtr+i);
    }
    bytesNeeded += numElems - 1;

    /*
     * Pass 2: copy into string rep buffer.
     */

    start = dst = Tcl_InitStringRep(listPtr, NULL, bytesNeeded);
    TclOOM(dst, bytesNeeded);
    for (i = 0; i < numElems; i++) {
	flagPtr[i] |= (i ? TCL_DONT_QUOTE_HASH : 0);
	elem = Tcl_GetStringFromObj(elemPtrs[i], &length);
	dst += TclConvertElement(elem, length, dst, flagPtr[i]);
	*dst++ = ' ';
    }

    /* Set the string length to what was actually written, the safe choice */
    (void) Tcl_InitStringRep(listPtr, NULL, dst - 1 - start);

    if (flagPtr != localFlags) {
	Tcl_Free(flagPtr);
    }
}

/*
 * Local Variables:
 * mode: c
 * c-basic-offset: 4
 * fill-column: 78
 * End:
 */<|MERGE_RESOLUTION|>--- conflicted
+++ resolved
@@ -1695,13 +1695,8 @@
      * we have a proper list - or something convertible to one - above).
      */
 
-<<<<<<< HEAD
     len = TCL_INDEX_NONE;
-    TclListObjLength(NULL, subListPtr, &len);
-=======
-    len = -1;
     TclListObjLengthM(NULL, subListPtr, &len);
->>>>>>> 292c03d1
     if (valuePtr == NULL) {
 	Tcl_ListObjReplace(NULL, subListPtr, index, 1, 0, NULL);
     } else if (index == (size_t)len) {
