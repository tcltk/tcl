--- conflicted
+++ resolved
@@ -1,13 +1,25 @@
 /*
- * tclListObj.c --
- *
- *	This file contains functions that implement the Tcl list object type.
- *
  * Copyright © 2022 Ashok P. Nadkarni.  All rights reserved.
- * Copyright © 2021 Nathan Coulter.  All rights reserved.
+ * Copyright © 2021, 2024 Nathan Coulter.  All rights reserved.
  *
  * See the file "license.terms" for information on usage and redistribution of
  * this file, and for a DISCLAIMER OF ALL WARRANTIES.
+ */
+
+/*
+ * You may distribute and/or modify this program under the terms of the GNU
+ * Affero General Public License as published by the Free Software Foundation,
+ * either version 3 of the License, or (at your option) any later version.
+
+ * See the file "COPYING" for information on usage and redistribution
+ * of this file, and for a DISCLAIMER OF ALL WARRANTIES.
+*/
+
+/*
+ * tclListObj.c --
+ *
+ *	This file contains functions that implement the Tcl list object type.
+ *
  */
 
 #include <assert.h>
@@ -69,11 +81,7 @@
 
 /* Checks for when caller should have already converted to internal list type */
 #define LIST_ASSERT_TYPE(listObj_) \
-<<<<<<< HEAD
     LIST_ASSERT(TclHasInternalRep((listObj_), tclListType))
-=======
-    LIST_ASSERT(TclHasInternalRep((listObj_), &tclListType))
->>>>>>> 18581927
 
 /*
  * If ENABLE_LIST_INVARIANTS is enabled (-DENABLE_LIST_INVARIANTS from the
@@ -165,7 +173,6 @@
  * The internal representation of a list object is ListRep defined in tcl.h.
  */
 
-<<<<<<< HEAD
 ObjInterface tclListInterface = {
     1,
     {},
@@ -196,22 +203,6 @@
     SetListFromAny,	/* setFromAnyProc */
     2,
     (Tcl_ObjInterface *)&tclListInterface
-=======
-const Tcl_ObjType tclListType = {
-    "list",			/* name */
-    FreeListInternalRep,	/* freeIntRepProc */
-    DupListInternalRep,		/* dupIntRepProc */
-    UpdateStringOfList,		/* updateStringProc */
-    SetListFromAny,		/* setFromAnyProc */
-    TCL_OBJTYPE_V2(
-    ListLength,
-    NULL,
-    NULL,
-    NULL,
-    NULL,
-    NULL,
-    NULL)
->>>>>>> 18581927
 };
 
 MODULE_SCOPE const Tcl_ObjType *tclListType = (Tcl_ObjType *)&tclListObjType;
@@ -283,11 +274,7 @@
     do {                                                               \
 	(objPtr_)->internalRep.twoPtrValue.ptr1 = (repPtr_)->storePtr; \
 	(objPtr_)->internalRep.twoPtrValue.ptr2 = (repPtr_)->spanPtr;  \
-<<<<<<< HEAD
 	(objPtr_)->typePtr = tclListType;                             \
-=======
-	(objPtr_)->typePtr = &tclListType;                             \
->>>>>>> 18581927
     } while (0)
 
 #define ListObjOverwriteRep(objPtr_, repPtr_) \
@@ -1354,11 +1341,7 @@
 			 * to be returned. */
     ListRep *repPtr) /* Location to store descriptor */
 {
-<<<<<<< HEAD
     if (!TclHasInternalRep(listObj, tclListType)) {
-=======
-    if (!TclHasInternalRep(listObj, &tclListType)) {
->>>>>>> 18581927
 	int result;
 	result = SetListFromAny(interp, listObj);
 	if (result != TCL_OK) {
@@ -1784,7 +1767,6 @@
 	list, all, interp, listPtr, objcPtr, objvPtr);
 }
 
-<<<<<<< HEAD
 int
 ListObjInterfaceGetElements(tclObjTypeInterfaceArgsListAll)
 {
@@ -1792,15 +1774,6 @@
 
     if (TclListObjGetRep(interp, listPtr, &listRep) != TCL_OK)
 	return TCL_ERROR;
-=======
-    if (TclObjTypeHasProc(objPtr, getElementsProc) &&
-	objPtr->typePtr->getElementsProc(interp, objPtr, objcPtr, objvPtr) == TCL_OK) {
-	return TCL_OK;
-    }
-    if (TclListObjGetRep(interp, objPtr, &listRep) != TCL_OK) {
-    	return TCL_ERROR;
-    }
->>>>>>> 18581927
     ListRepElements(&listRep, *objcPtr, *objvPtr);
     return TCL_OK;
 }
@@ -2121,7 +2094,6 @@
 ListObjIndex(tclObjTypeInterfaceArgsListIndex) {
     Tcl_Obj **elemObjs;
     Tcl_Size numElems;
-    int hasAbstractList = TclObjTypeHasProc(listObj,indexProc) != 0;
 
     /* Empty string => empty list. Avoid unnecessary shimmering */
     if (listPtr->bytes == &tclEmptyString) {
@@ -2129,15 +2101,7 @@
 	return TCL_OK;
     }
 
-<<<<<<< HEAD
     if (TclListObjGetElementsM(interp, listPtr, &numElems, &elemObjs)
-=======
-    if (hasAbstractList) {
-	return Tcl_ObjTypeIndex(interp, listObj, index, objPtrPtr);
-    }
-
-    if (TclListObjGetElementsM(interp, listObj, &numElems, &elemObjs)
->>>>>>> 18581927
 	!= TCL_OK) {
 	return TCL_ERROR;
     }
@@ -2176,25 +2140,9 @@
 int
 Tcl_ListObjLength(tclObjTypeInterfaceArgsListLength)
 {
-<<<<<<< HEAD
     return TclObjectDispatch(listPtr, ListObjInterfaceLength,
 	list, length, interp, listPtr, lenPtr);
 }
-=======
-    ListRep listRep;
-
-    /* Empty string => empty list. Avoid unnecessary shimmering */
-    if (listObj->bytes == &tclEmptyString) {
-	*lenPtr = 0;
-	return TCL_OK;
-    }
-
-    Tcl_Size (*lengthProc)(Tcl_Obj *obj) =  TclObjTypeHasProc(listObj, lengthProc);
-    if (lengthProc) {
-	*lenPtr = lengthProc(listObj);
-	return TCL_OK;
-    }
->>>>>>> 18581927
 
 int
 ListObjInterfaceLength(tclObjTypeInterfaceArgsListLength) {
@@ -2312,11 +2260,6 @@
 
     if (Tcl_IsShared(listObj)) {
 	Tcl_Panic("%s called with shared object", "Tcl_ListObjReplace");
-    }
-
-    if (TclObjTypeHasProc(listObj, replaceProc)) {
-	return Tcl_ObjTypeReplace(interp, listObj, first,
-				  numToDelete, numToInsert, insertObjs);
     }
 
     if (TclListObjGetRep(interp, listObj, &listRep) != TCL_OK)
@@ -2799,11 +2742,7 @@
      * shimmering; if internal rep is already a list do not shimmer it.
      * see TIP#22 and TIP#33 for the details.
      */
-<<<<<<< HEAD
     if (!TclHasInternalRep(argObj, tclListType)
-=======
-    if (!TclHasInternalRep(argObj, &tclListType)
->>>>>>> 18581927
 	&& TclGetIntForIndexM(NULL, argObj, TCL_SIZE_MAX - 1, &index)
 	       == TCL_OK) {
 	/*
@@ -2824,11 +2763,7 @@
      * does not.
      */
 
-<<<<<<< HEAD
     indexListCopy = TclDuplicatePureObj(interp, argObj, tclListType);
-=======
-    indexListCopy = TclDuplicatePureObj(interp, argObj, &tclListType);
->>>>>>> 18581927
     if (!indexListCopy) {
 	/*
 	 * The argument is neither an index nor a well-formed list.
@@ -2890,33 +2825,6 @@
     int status;
     Tcl_Size i;
 
-<<<<<<< HEAD
-=======
-    /* Handle AbstractList as special case */
-    if (TclObjTypeHasProc(listObj,indexProc)) {
-	Tcl_Size listLen = TclObjTypeHasProc(listObj,lengthProc)(listObj);
-	Tcl_Size index;
-	Tcl_Obj *elemObj = NULL;
-	for (i=0 ; i<indexCount && listObj ; i++) {
-	    if (TclGetIntForIndexM(interp, indexArray[i], /*endValue*/ listLen-1,
-				   &index) == TCL_OK) {
-	    }
-	    if (i==0) {
-		if (Tcl_ObjTypeIndex(interp, listObj, index, &elemObj) != TCL_OK) {
-		    return NULL;
-		}
-	    } else if (index > 0) {
-		// TODO: support nested lists
-		Tcl_Obj *e2Obj = TclLindexFlat(interp, elemObj, 1, &indexArray[i]);
-		Tcl_DecrRefCount(elemObj);
-		elemObj = e2Obj;
-	    }
-	}
-	Tcl_IncrRefCount(elemObj);
-	return elemObj;
-    }
-
->>>>>>> 18581927
     Tcl_IncrRefCount(listObj);
 
     for (i=0 ; i<indexCount && listObj ; i++) {
@@ -2949,7 +2857,6 @@
 		TclNewObj(listObj);
 		Tcl_IncrRefCount(listObj);
 	    } else {
-<<<<<<< HEAD
 		Tcl_Obj* listItem;
 		if (TclIndexIsFromEnd(index)
 		    && TclObjectHasInterface(listObj, list, indexEnd)
@@ -2963,17 +2870,6 @@
 			Tcl_DecrRefCount(listObj);
 			listObj = listItem;
 		    } else {
-=======
-		Tcl_Obj *itemObj;
-		/*
-		 * Must set the internal rep again because it may have been
-		 * changed by TclGetIntForIndexM. See test lindex-8.4.
-		 */
-		if (!TclHasInternalRep(listObj, &tclListType)) {
-		    status = SetListFromAny(interp, listObj);
-		    if (status != TCL_OK) {
-			/* The list is not a list at all => error.  */
->>>>>>> 18581927
 			Tcl_DecrRefCount(listObj);
 			return NULL;
 		    }
@@ -3066,7 +2962,6 @@
      * shimmering; see TIP #22 and #23 for details.
      */
 
-<<<<<<< HEAD
     if (!TclHasInternalRep(indexArgObj, tclListType)
 	&& TclGetIntForIndexM(NULL, indexArgObj, TCL_SIZE_MAX - 1, &index)
 	       == TCL_OK) {
@@ -3093,57 +2988,13 @@
 	 */
 	return TclLsetFlat(interp, listObj, 1, &indexArgObj, valueObj);
     }
-=======
-    if (!TclHasInternalRep(indexArgObj, &tclListType) &&
-	TclGetIntForIndexM(NULL, indexArgObj, TCL_SIZE_MAX - 1, &index)
-	== TCL_OK) {
-
-	if (TclObjTypeHasProc(listObj, setElementProc)) {
-	    indices = &indexArgObj;
-	    retValueObj =
-		Tcl_ObjTypeSetElement(interp, listObj, 1, indices, valueObj);
-	    if (retValueObj) Tcl_IncrRefCount(retValueObj);
-	} else {
->>>>>>> 18581927
-
-	    /* indexArgPtr designates a single index. */
-	    /* T:listrep-1.{2.1,12.1,15.1,19.1},2.{2.3,9.3,10.1,13.1,16.1}, 3.{4,5,6}.3 */
-	    retValueObj = TclLsetFlat(interp, listObj, 1, &indexArgObj, valueObj);
-	}
-
-    } else {
-
-	indexListCopy = TclDuplicatePureObj(
-	    interp, indexArgObj, &tclListType);
-	if (!indexListCopy) {
-	    /*
-	     * indexArgPtr designates something that is neither an index nor a
-	     * well formed list. Report the error via TclLsetFlat.
-	     */
-	    retValueObj = TclLsetFlat(interp, listObj, 1, &indexArgObj, valueObj);
-	} else {
-	    if (TCL_OK != TclListObjGetElementsM(
-		    interp, indexListCopy, &indexCount, &indices)) {
-		Tcl_DecrRefCount(indexListCopy);
-		/*
-		 * indexArgPtr designates something that is neither an index nor a
-		 * well formed list. Report the error via TclLsetFlat.
-		 */
-		retValueObj = TclLsetFlat(interp, listObj, 1, &indexArgObj, valueObj);
-	    } else {
-
-		/*
-		 * Let TclLsetFlat perform the actual lset operation.
-		 */
-
-		retValueObj = TclLsetFlat(interp, listObj, indexCount, indices, valueObj);
-		if (indexListCopy) {
-		    Tcl_DecrRefCount(indexListCopy);
-		}
-	    }
-	}
-    }
-    assert (retValueObj==NULL || retValueObj->typePtr || retValueObj->bytes);
+
+    /*
+     * Let TclLsetFlat perform the actual lset operation.
+     */
+
+    retValueObj = TclLsetFlat(interp, listObj, indexCount, indices, valueObj);
+    Tcl_DecrRefCount(indexListCopy);
     return retValueObj;
 }
 @@ -3157,30 +3008,13 @@
  *      It also handles 'lpop' when given a NULL value.
  *
  * Results:
- *	Returns the new value of the list variable, or NULL if an error
- *	occurred. The returned object includes one reference count for the
- *	pointer returned.
- *
- * Side effects:
- *	On entry, the reference count of the variable value does not reflect
- *	any references held on the stack. The first action of this function is
- *	to determine whether the object is shared, and to duplicate it if it
- *	is. The reference count of the duplicate is incremented. At this
- *	point, the reference count will be 1 for either case, so that the
- *	object will appear to be unshared.
- *
- *	If an error occurs, and the object has been duplicated, the reference
- *	count on the duplicate is decremented so that it is now 0: this
- *	dismisses any memory that was allocated by this function.
- *
- *	If no error occurs, the reference count of the original object is
- *	incremented if the object has not been duplicated, and nothing is done
- *	to a reference count of the duplicate. Now the reference count of an
- *	unduplicated object is 2 (the returned pointer, plus the one stored in
- *	the variable). The reference count of a duplicate object is 1,
- *	reflecting that the returned pointer is the only active reference. The
- *	caller is expected to store the returned value back in the variable
- *	and decrement its reference count. (INST_STORE_* does exactly this.)
+ *	Returns the new value of the list, or NULL if an error
+ *	occurred. 
+ *
+ * Side effects:
+ *	If the initial value of the list was shared, and this function must
+ *	modify the value, the result is a new object having a reference count
+ *	of 0.
  *
  *----------------------------------------------------------------------
  */
@@ -3209,9 +3043,6 @@
      */
 
     if (indexCount == 0) {
-	if (valueObj != NULL) {
-	    Tcl_IncrRefCount(valueObj);
-	}
 	return valueObj;
     }
 
@@ -3221,11 +3052,7 @@
      */
 
     subListObj = Tcl_IsShared(listObj)
-<<<<<<< HEAD
 	? TclDuplicatePureObj(interp, listObj, tclListType) : listObj;
-=======
-	? TclDuplicatePureObj(interp, listObj, &tclListType) : listObj;
->>>>>>> 18581927
     if (!subListObj) {
 	return NULL;
     }
@@ -3315,11 +3142,7 @@
 	    }
 	    if (Tcl_IsShared(subListObj)) {
 		subListObj = TclDuplicatePureObj(
-<<<<<<< HEAD
 		    interp, subListObj, tclListType);
-=======
-		    interp, subListObj, &tclListType);
->>>>>>> 18581927
 		if (!subListObj) {
 		    return NULL;
 		}
@@ -3343,11 +3166,7 @@
 	    if (Tcl_IsShared(subListObj)) {
 		Tcl_Obj * newSubListObj;
 		newSubListObj = TclDuplicatePureObj(
-<<<<<<< HEAD
 		    interp, subListObj, tclListType);
-=======
-		    interp, subListObj, &tclListType);
->>>>>>> 18581927
 		if (copied) {
 		    Tcl_DecrRefCount(subListObj);
 		}
@@ -3445,7 +3264,6 @@
 	TclListObjSetElement(NULL, subListObj, index, valueObj);
 	TclInvalidateStringRep(subListObj);
     }
-    Tcl_IncrRefCount(retValueObj);
     return retValueObj;
 }
 @@ -3736,35 +3554,6 @@
 	    Tcl_IncrRefCount(valuePtr);
 	    Tcl_DictObjNext(&search, &keyPtr, &valuePtr, &done);
 	}
-<<<<<<< HEAD
-=======
-    } else if (TclObjTypeHasProc(objPtr,indexProc)) {
-	Tcl_Size elemCount, i;
-
-	elemCount = TclObjTypeHasProc(objPtr,lengthProc)(objPtr);
-
-	if (ListRepInitAttempt(interp, elemCount, NULL, &listRep) != TCL_OK) {
-	    return TCL_ERROR;
-	}
-
-	LIST_ASSERT(listRep.spanPtr == NULL); /* Guard against future changes */
-	LIST_ASSERT(listRep.storePtr->firstUsed == 0);
-
-	elemPtrs = listRep.storePtr->slots;
-
-	/* Each iteration, store a list element */
-        for (i = 0; i < elemCount; i++) {
-	    if (Tcl_ObjTypeIndex(interp, objPtr, i, elemPtrs) != TCL_OK) {
-                return TCL_ERROR;
-            }
-	    Tcl_IncrRefCount(*elemPtrs++);/* Since list now holds ref to it. */
-	}
-
-	LIST_ASSERT((Tcl_Size)(elemPtrs - listRep.storePtr->slots) == elemCount);
-
-	listRep.storePtr->numUsed = elemCount;
-
->>>>>>> 18581927
     } else {
 	Tcl_Size estCount, length;
 	const char *limit, *nextElem = Tcl_GetStringFromObj(objPtr, &length);
@@ -3846,11 +3635,7 @@
     TclFreeInternalRep(objPtr);
     objPtr->internalRep.twoPtrValue.ptr1 = listRep.storePtr;
     objPtr->internalRep.twoPtrValue.ptr2 = listRep.spanPtr;
-<<<<<<< HEAD
     objPtr->typePtr = tclListType;
-=======
-    objPtr->typePtr = &tclListType;
->>>>>>> 18581927
 
     return TCL_OK;
 }
