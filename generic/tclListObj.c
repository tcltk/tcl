--- conflicted
+++ resolved
@@ -3602,15 +3602,14 @@
     for (i = 0; i < numElems; i++) {
 	flagPtr[i] = (i ? TCL_DONT_QUOTE_HASH : 0);
 	elem = TclAttemptGetStringFromObj(elemPtrs[i], &length);
+	if (!elem) {
+	    listObj->length = elemPtrs[i]->length;
+	    goto allocError;
+	}
 	bytesNeeded += TclScanElement(elem, length, flagPtr+i);
 	if (bytesNeeded > SIZE_MAX - numElems) {
-<<<<<<< HEAD
-	    Tcl_Panic("max size for a Tcl value (%" TCL_Z_MODIFIER "u bytes) exceeded",
-		    SIZE_MAX);
-=======
 	    listObj->length = bytesNeeded;
 	    goto allocError;
->>>>>>> 010caf4f
 	}
     }
     bytesNeeded += numElems - 1;
@@ -3619,11 +3618,8 @@
      * Pass 2: copy into string rep buffer.
      */
 
-    start = dst = TclAttemptInitStringRep(listObj, NULL, bytesNeeded);
-    if (!start) {
-	listObj->length = bytesNeeded;
-	goto allocError;
-    }
+    start = dst = Tcl_InitStringRep(listObj, NULL, bytesNeeded);
+    TclOOM(dst, bytesNeeded);
     for (i = 0; i < numElems; i++) {
 	if (i) {
 	    flagPtr[i] |= TCL_DONT_QUOTE_HASH;
