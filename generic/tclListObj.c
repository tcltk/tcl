--- conflicted
+++ resolved
@@ -17,13 +17,9 @@
  * Prototypes for functions defined later in this file:
  */
 
-<<<<<<< HEAD
-static List *		NewListIntRep(int objc, Tcl_Obj *const objv[]);
-=======
 static List *		AttemptNewList(Tcl_Interp *interp, int objc,
-			    Tcl_Obj *CONST objv[]);
-static List *		NewListIntRep(int objc, Tcl_Obj *CONST objv[], int p);
->>>>>>> 3964dc1c
+			    Tcl_Obj *const objv[]);
+static List *		NewListIntRep(int objc, Tcl_Obj *const objv[], int p);
 static void		DupListInternalRep(Tcl_Obj *srcPtr, Tcl_Obj *copyPtr);
 static void		FreeListInternalRep(Tcl_Obj *listPtr);
 static int		SetListFromAny(Tcl_Interp *interp, Tcl_Obj *objPtr);
@@ -77,12 +73,8 @@
 static List *
 NewListIntRep(
     int objc,
-<<<<<<< HEAD
-    Tcl_Obj *const objv[])
-=======
-    Tcl_Obj *CONST objv[],
+    Tcl_Obj *const objv[],
     int p)
->>>>>>> 3964dc1c
 {
     List *listRepPtr;
 
@@ -175,6 +167,7 @@
 		    "list creation failed: unable to alloc %u bytes",
 		    sizeof(List) + ((objc-1) * sizeof(Tcl_Obj *))));
 	}
+	Tcl_SetErrorCode(interp, "TCL", "MEMORY", NULL);
     }
     return listRepPtr;
 }
@@ -387,16 +380,8 @@
      */
 
     if (objc > 0) {
-<<<<<<< HEAD
-	listRepPtr = NewListIntRep(objc, objv);
-	if (!listRepPtr) {
-	    Tcl_Panic("Cannot allocate enough memory for Tcl_SetListObj");
-	}
+	listRepPtr = NewListIntRep(objc, objv, 1);
 	objPtr->internalRep.twoPtrValue.ptr1 = listRepPtr;
-=======
-	listRepPtr = NewListIntRep(objc, objv, 1);
-	objPtr->internalRep.twoPtrValue.ptr1 = (void *) listRepPtr;
->>>>>>> 3964dc1c
 	objPtr->internalRep.twoPtrValue.ptr2 = NULL;
 	objPtr->typePtr = &tclListType;
 	listRepPtr->refCount++;
@@ -1800,15 +1785,6 @@
 	Tcl_DictObjSize(NULL, objPtr, &size);
 	listRepPtr = AttemptNewList(interp, size > 0 ? 2*size : 1, NULL);
 	if (!listRepPtr) {
-<<<<<<< HEAD
-	    if (interp) {
-		Tcl_SetResult(interp,
-			"insufficient memory to allocate list working space",
-			TCL_STATIC);
-		Tcl_SetErrorCode(interp, "TCL", "MEMORY", NULL);
-	    }
-=======
->>>>>>> 3964dc1c
 	    return TCL_ERROR;
 	}
 	listRepPtr->elemCount = 2 * size;
@@ -1864,18 +1840,8 @@
      * strings.
      */
 
-<<<<<<< HEAD
-    listRepPtr = NewListIntRep(estCount, NULL);
-    if (!listRepPtr) {
-	if (interp) {
-	    Tcl_SetObjResult(interp, Tcl_NewStringObj(
-		    "Not enough memory to allocate the list internal rep", -1));
-	    Tcl_SetErrorCode(interp, "TCL", "MEMORY", NULL);
-	}
-=======
     listRepPtr = AttemptNewList(interp, estCount, NULL);
     if (listRepPtr == NULL) {
->>>>>>> 3964dc1c
 	return TCL_ERROR;
     }
     elemPtrs = &listRepPtr->elements;
