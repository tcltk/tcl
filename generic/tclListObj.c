--- conflicted
+++ resolved
@@ -2847,8 +2847,7 @@
      * index here, since it cannot be distinguished from an empty list.
      */
 
-<<<<<<< HEAD
-    if (!TclHasInternalRep(indexArgObj, &tclListType)
+    if (!TclHasInternalRep(indexArgObj, &tclListType) && !Tcl_IsEmpty(indexArgObj)
 	    && TclGetIntForIndexM(NULL, indexArgObj, TCL_SIZE_MAX - 1, &index)
 		== TCL_OK) {
 	if (TclObjTypeHasProc(listObj, setElementProc)) {
@@ -2863,14 +2862,6 @@
 	    /* T:listrep-1.{2.1,12.1,15.1,19.1},2.{2.3,9.3,10.1,13.1,16.1}, 3.{4,5,6}.3 */
 	    retValueObj = TclLsetFlat(interp, listObj, 1, &indexArgObj, valueObj);
 	}
-=======
-    ListGetInternalRep(indexArgPtr, listRepPtr);
-    if (listRepPtr == NULL && Tcl_GetString(indexArgPtr)[0]
-	    && TclGetIntForIndexM(NULL, indexArgPtr, INT_MAX - 1, &index) == TCL_OK) {
-	/*
-	 * indexArgPtr designates a single index.
-	 */
->>>>>>> 4c1337af
 
     } else {
 
