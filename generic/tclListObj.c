/*
 * tclListObj.c --
 *
 *	This file contains functions that implement the Tcl list object type.
 *
 * Copyright (c) 1995-1997 Sun Microsystems, Inc.
 * Copyright (c) 1998 by Scriptics Corporation.
 * Copyright (c) 2001 by Kevin B. Kenny.  All rights reserved.
 *
 * See the file "license.terms" for information on usage and redistribution of
 * this file, and for a DISCLAIMER OF ALL WARRANTIES.
 */

#include "tclInt.h"

/*
 * Prototypes for functions defined later in this file:
 */

static List *		AttemptNewList(Tcl_Interp *interp, int objc,
			    Tcl_Obj *const objv[]);
static List *		NewListIntRep(int objc, Tcl_Obj *const objv[], int p);
static void		DupListInternalRep(Tcl_Obj *srcPtr, Tcl_Obj *copyPtr);
static void		FreeListInternalRep(Tcl_Obj *listPtr);
static int		SetListFromAny(Tcl_Interp *interp, Tcl_Obj *objPtr);
static void		UpdateStringOfList(Tcl_Obj *listPtr);

/*
 * The structure below defines the list Tcl object type by means of functions
 * that can be invoked by generic object code.
 *
 * The internal representation of a list object is a two-pointer
 * representation. The first pointer designates a List structure that contains
 * an array of pointers to the element objects, together with integers that
 * represent the current element count and the allocated size of the array.
 * The second pointer is normally NULL; during execution of functions in this
 * file that operate on nested sublists, it is occasionally used as working
 * storage to avoid an auxiliary stack.
 */

const Tcl_ObjType tclListType = {
    "list",			/* name */
    FreeListInternalRep,	/* freeIntRepProc */
    DupListInternalRep,		/* dupIntRepProc */
    UpdateStringOfList,		/* updateStringProc */
    SetListFromAny		/* setFromAnyProc */
};

/*
 *----------------------------------------------------------------------
 *
 * NewListIntRep --
 *
 *	Creates a list internal rep with space for objc elements.  objc
 *	must be > 0.  If objv!=NULL, initializes with the first objc values
 *	in that array.  If objv==NULL, initalize list internal rep to have
 *	0 elements, with space to add objc more.  Flag value "p" indicates
 *	how to behave on failure.
 *
 * Results:
 *	A new List struct with refCount 0 is returned. If some failure
 *	prevents this then if p=0, NULL is returned and otherwise the
 *	routine panics.
 *
 * Side effects:
 *	The ref counts of the elements in objv are incremented since the
 *	resulting list now refers to them.
 *
 *----------------------------------------------------------------------
 */

static List *
NewListIntRep(
    int objc,
    Tcl_Obj *const objv[],
    int p)
{
    List *listRepPtr;

    if (objc <= 0) {
	Tcl_Panic("NewListIntRep: expects postive element count");
    }

    /*
     * First check to see if we'd overflow and try to allocate an object
     * larger than our memory allocator allows. Note that this is actually a
     * fairly small value when you're on a serious 64-bit machine, but that
     * requires API changes to fix. See [Bug 219196] for a discussion.
     */

    if ((size_t)objc > LIST_MAX) {
	if (p) {
	    Tcl_Panic("max length of a Tcl list (%d elements) exceeded",
		    LIST_MAX);
	}
	return NULL;
    }

    listRepPtr = attemptckalloc(sizeof(List) + ((objc-1) * sizeof(Tcl_Obj*)));
    if (listRepPtr == NULL) {
	if (p) {
	    Tcl_Panic("list creation failed: unable to alloc %u bytes",
		    sizeof(List) + ((objc-1) * sizeof(Tcl_Obj *)));
	}
	return NULL;
    }

    listRepPtr->canonicalFlag = 0;
    listRepPtr->refCount = 0;
    listRepPtr->maxElemCount = objc;

    if (objv) {
	Tcl_Obj **elemPtrs;
	int i;

	listRepPtr->elemCount = objc;
	elemPtrs = &listRepPtr->elements;
	for (i = 0;  i < objc;  i++) {
	    elemPtrs[i] = objv[i];
	    Tcl_IncrRefCount(elemPtrs[i]);
	}
    } else {
	listRepPtr->elemCount = 0;
    }
    return listRepPtr;
}

/*
 *----------------------------------------------------------------------
 *
 * AttemptNewList --
 *
 *	Creates a list internal rep with space for objc elements.  objc
 *	must be > 0.  If objv!=NULL, initializes with the first objc values
 *	in that array.  If objv==NULL, initalize list internal rep to have
 *	0 elements, with space to add objc more.  
 *
 * Results:
 *	A new List struct with refCount 0 is returned. If some failure
 *	prevents this then NULL is returned, and an error message is left
 *	in the interp result, unless interp is NULL.
 *
 * Side effects:
 *	The ref counts of the elements in objv are incremented since the
 *	resulting list now refers to them.
 *
 *----------------------------------------------------------------------
 */

static List *
AttemptNewList(
    Tcl_Interp *interp,
    int objc,
    Tcl_Obj *CONST objv[])
{
    List *listRepPtr = NewListIntRep(objc, objv, 0);

    if (interp != NULL && listRepPtr == NULL) {
	if (objc > LIST_MAX) {
	    Tcl_SetObjResult(interp, Tcl_ObjPrintf(
		    "max length of a Tcl list (%d elements) exceeded",
		    LIST_MAX));
	} else {
	    Tcl_SetObjResult(interp, Tcl_ObjPrintf(
		    "list creation failed: unable to alloc %u bytes",
		    sizeof(List) + ((objc-1) * sizeof(Tcl_Obj *))));
	}
	Tcl_SetErrorCode(interp, "TCL", "MEMORY", NULL);
    }
    return listRepPtr;
}

/*
 *----------------------------------------------------------------------
 *
 * Tcl_NewListObj --
 *
 *	This function is normally called when not debugging: i.e., when
 *	TCL_MEM_DEBUG is not defined. It creates a new list object from an
 *	(objc,objv) array: that is, each of the objc elements of the array
 *	referenced by objv is inserted as an element into a new Tcl object.
 *
 *	When TCL_MEM_DEBUG is defined, this function just returns the result
 *	of calling the debugging version Tcl_DbNewListObj.
 *
 * Results:
 *	A new list object is returned that is initialized from the object
 *	pointers in objv. If objc is less than or equal to zero, an empty
 *	object is returned. The new object's string representation is left
 *	NULL. The resulting new list object has ref count 0.
 *
 * Side effects:
 *	The ref counts of the elements in objv are incremented since the
 *	resulting list now refers to them.
 *
 *----------------------------------------------------------------------
 */

#ifdef TCL_MEM_DEBUG
#undef Tcl_NewListObj

Tcl_Obj *
Tcl_NewListObj(
    int objc,			/* Count of objects referenced by objv. */
    Tcl_Obj *const objv[])	/* An array of pointers to Tcl objects. */
{
    return Tcl_DbNewListObj(objc, objv, "unknown", 0);
}

#else /* if not TCL_MEM_DEBUG */

Tcl_Obj *
Tcl_NewListObj(
    int objc,			/* Count of objects referenced by objv. */
    Tcl_Obj *const objv[])	/* An array of pointers to Tcl objects. */
{
    List *listRepPtr;
    Tcl_Obj *listPtr;

    TclNewObj(listPtr);

    if (objc <= 0) {
	return listPtr;
    }

    /*
     * Create the internal rep.
     */

    listRepPtr = NewListIntRep(objc, objv, 1);

    /*
     * Now create the object.
     */

    Tcl_InvalidateStringRep(listPtr);
<<<<<<< HEAD
    listPtr->internalRep.twoPtrValue.ptr1 = listRepPtr;
    listPtr->internalRep.twoPtrValue.ptr2 = NULL;
    listPtr->typePtr = &tclListType;
    listRepPtr->refCount++;

=======
    ListSetIntRep(listPtr, listRepPtr);
>>>>>>> f3309569
    return listPtr;
}
#endif /* if TCL_MEM_DEBUG */

/*
 *----------------------------------------------------------------------
 *
 * Tcl_DbNewListObj --
 *
 *	This function is normally called when debugging: i.e., when
 *	TCL_MEM_DEBUG is defined. It creates new list objects. It is the same
 *	as the Tcl_NewListObj function above except that it calls
 *	Tcl_DbCkalloc directly with the file name and line number from its
 *	caller. This simplifies debugging since then the [memory active]
 *	command will report the correct file name and line number when
 *	reporting objects that haven't been freed.
 *
 *	When TCL_MEM_DEBUG is not defined, this function just returns the
 *	result of calling Tcl_NewListObj.
 *
 * Results:
 *	A new list object is returned that is initialized from the object
 *	pointers in objv. If objc is less than or equal to zero, an empty
 *	object is returned. The new object's string representation is left
 *	NULL. The new list object has ref count 0.
 *
 * Side effects:
 *	The ref counts of the elements in objv are incremented since the
 *	resulting list now refers to them.
 *
 *----------------------------------------------------------------------
 */

#ifdef TCL_MEM_DEBUG

Tcl_Obj *
Tcl_DbNewListObj(
    int objc,			/* Count of objects referenced by objv. */
    Tcl_Obj *const objv[],	/* An array of pointers to Tcl objects. */
    const char *file,		/* The name of the source file calling this
				 * function; used for debugging. */
    int line)			/* Line number in the source file; used for
				 * debugging. */
{
    Tcl_Obj *listPtr;
    List *listRepPtr;

    TclDbNewObj(listPtr, file, line);

    if (objc <= 0) {
	return listPtr;
    }

    /*
     * Create the internal rep.
     */

    listRepPtr = NewListIntRep(objc, objv, 1);

    /*
     * Now create the object.
     */

    Tcl_InvalidateStringRep(listPtr);
<<<<<<< HEAD
    listPtr->internalRep.twoPtrValue.ptr1 = listRepPtr;
    listPtr->internalRep.twoPtrValue.ptr2 = NULL;
    listPtr->typePtr = &tclListType;
    listRepPtr->refCount++;
=======
    ListSetIntRep(listPtr, listRepPtr);
>>>>>>> f3309569

    return listPtr;
}

#else /* if not TCL_MEM_DEBUG */

Tcl_Obj *
Tcl_DbNewListObj(
    int objc,			/* Count of objects referenced by objv. */
    Tcl_Obj *const objv[],	/* An array of pointers to Tcl objects. */
    const char *file,		/* The name of the source file calling this
				 * function; used for debugging. */
    int line)			/* Line number in the source file; used for
				 * debugging. */
{
    return Tcl_NewListObj(objc, objv);
}
#endif /* TCL_MEM_DEBUG */

/*
 *----------------------------------------------------------------------
 *
 * Tcl_SetListObj --
 *
 *	Modify an object to be a list containing each of the objc elements of
 *	the object array referenced by objv.
 *
 * Results:
 *	None.
 *
 * Side effects:
 *	The object is made a list object and is initialized from the object
 *	pointers in objv. If objc is less than or equal to zero, an empty
 *	object is returned. The new object's string representation is left
 *	NULL. The ref counts of the elements in objv are incremented since the
 *	list now refers to them. The object's old string and internal
 *	representations are freed and its type is set NULL.
 *
 *----------------------------------------------------------------------
 */

void
Tcl_SetListObj(
    Tcl_Obj *objPtr,		/* Object whose internal rep to init. */
    int objc,			/* Count of objects referenced by objv. */
    Tcl_Obj *const objv[])	/* An array of pointers to Tcl objects. */
{
    List *listRepPtr;

    if (Tcl_IsShared(objPtr)) {
	Tcl_Panic("%s called with shared object", "Tcl_SetListObj");
    }

    /*
     * Free any old string rep and any internal rep for the old type.
     */

    TclFreeIntRep(objPtr);
    objPtr->typePtr = NULL;
    Tcl_InvalidateStringRep(objPtr);

    /*
     * Set the object's type to "list" and initialize the internal rep.
     * However, if there are no elements to put in the list, just give the
     * object an empty string rep and a NULL type.
     */

    if (objc > 0) {
	listRepPtr = NewListIntRep(objc, objv, 1);
<<<<<<< HEAD
	objPtr->internalRep.twoPtrValue.ptr1 = listRepPtr;
	objPtr->internalRep.twoPtrValue.ptr2 = NULL;
	objPtr->typePtr = &tclListType;
	listRepPtr->refCount++;
=======
	ListSetIntRep(objPtr, listRepPtr);
>>>>>>> f3309569
    } else {
	objPtr->bytes = tclEmptyStringRep;
	objPtr->length = 0;
    }
}

/*
 *----------------------------------------------------------------------
 *
 * TclListObjCopy --
 *
 *	Makes a "pure list" copy of a list value. This provides for the C
 *	level a counterpart of the [lrange $list 0 end] command, while using
 *	internals details to be as efficient as possible.
 *
 * Results:
 *	Normally returns a pointer to a new Tcl_Obj, that contains the same
 *	list value as *listPtr does. The returned Tcl_Obj has a refCount of
 *	zero. If *listPtr does not hold a list, NULL is returned, and if
 *	interp is non-NULL, an error message is recorded there.
 *
 * Side effects:
 *	None.
 *
 *----------------------------------------------------------------------
 */

Tcl_Obj *
TclListObjCopy(
    Tcl_Interp *interp,		/* Used to report errors if not NULL. */
    Tcl_Obj *listPtr)		/* List object for which an element array is
				 * to be returned. */
{
    Tcl_Obj *copyPtr;

    if (listPtr->typePtr != &tclListType) {
	if (SetListFromAny(interp, listPtr) != TCL_OK) {
	    return NULL;
	}
    }

    TclNewObj(copyPtr);
    TclInvalidateStringRep(copyPtr);
    DupListInternalRep(listPtr, copyPtr);
    return copyPtr;
}

/*
 *----------------------------------------------------------------------
 *
 * Tcl_ListObjGetElements --
 *
 *	This function returns an (objc,objv) array of the elements in a list
 *	object.
 *
 * Results:
 *	The return value is normally TCL_OK; in this case *objcPtr is set to
 *	the count of list elements and *objvPtr is set to a pointer to an
 *	array of (*objcPtr) pointers to each list element. If listPtr does not
 *	refer to a list object and the object can not be converted to one,
 *	TCL_ERROR is returned and an error message will be left in the
 *	interpreter's result if interp is not NULL.
 *
 *	The objects referenced by the returned array should be treated as
 *	readonly and their ref counts are _not_ incremented; the caller must
 *	do that if it holds on to a reference. Furthermore, the pointer and
 *	length returned by this function may change as soon as any function is
 *	called on the list object; be careful about retaining the pointer in a
 *	local data structure.
 *
 * Side effects:
 *	The possible conversion of the object referenced by listPtr
 *	to a list object.
 *
 *----------------------------------------------------------------------
 */

int
Tcl_ListObjGetElements(
    Tcl_Interp *interp,		/* Used to report errors if not NULL. */
    register Tcl_Obj *listPtr,	/* List object for which an element array is
				 * to be returned. */
    int *objcPtr,		/* Where to store the count of objects
				 * referenced by objv. */
    Tcl_Obj ***objvPtr)		/* Where to store the pointer to an array of
				 * pointers to the list's objects. */
{
    register List *listRepPtr;

    if (listPtr->typePtr != &tclListType) {
	int result, length;

	/*
	 * Don't get the string version of a dictionary; that transformation
	 * is not lossy, but is expensive.
	 */

	if (listPtr->typePtr == &tclDictType) {
	    (void) Tcl_DictObjSize(NULL, listPtr, &length);
	} else {
	    (void) TclGetStringFromObj(listPtr, &length);
	}
	if (!length) {
	    *objcPtr = 0;
	    *objvPtr = NULL;
	    return TCL_OK;
	}

	result = SetListFromAny(interp, listPtr);
	if (result != TCL_OK) {
	    return result;
	}
    }
    listRepPtr = ListRepPtr(listPtr);
    *objcPtr = listRepPtr->elemCount;
    *objvPtr = &listRepPtr->elements;
    return TCL_OK;
}

/*
 *----------------------------------------------------------------------
 *
 * Tcl_ListObjAppendList --
 *
 *	This function appends the objects in the list referenced by
 *	elemListPtr to the list object referenced by listPtr. If listPtr is
 *	not already a list object, an attempt will be made to convert it to
 *	one.
 *
 * Results:
 *	The return value is normally TCL_OK. If listPtr or elemListPtr do not
 *	refer to list objects and they can not be converted to one, TCL_ERROR
 *	is returned and an error message is left in the interpreter's result
 *	if interp is not NULL.
 *
 * Side effects:
 *	The reference counts of the elements in elemListPtr are incremented
 *	since the list now refers to them. listPtr and elemListPtr are
 *	converted, if necessary, to list objects. Also, appending the new
 *	elements may cause listObj's array of element pointers to grow.
 *	listPtr's old string representation, if any, is invalidated.
 *
 *----------------------------------------------------------------------
 */

int
Tcl_ListObjAppendList(
    Tcl_Interp *interp,		/* Used to report errors if not NULL. */
    register Tcl_Obj *listPtr,	/* List object to append elements to. */
    Tcl_Obj *elemListPtr)	/* List obj with elements to append. */
{
    int listLen, objc, result;
    Tcl_Obj **objv;

    if (Tcl_IsShared(listPtr)) {
	Tcl_Panic("%s called with shared object", "Tcl_ListObjAppendList");
    }

    result = TclListObjLength(interp, listPtr, &listLen);
    if (result != TCL_OK) {
	return result;
    }

    result = TclListObjGetElements(interp, elemListPtr, &objc, &objv);
    if (result != TCL_OK) {
	return result;
    }

    /*
     * Insert objc new elements starting after the lists's last element.
     * Delete zero existing elements.
     */

    return Tcl_ListObjReplace(interp, listPtr, listLen, 0, objc, objv);
}

/*
 *----------------------------------------------------------------------
 *
 * Tcl_ListObjAppendElement --
 *
 *	This function is a special purpose version of Tcl_ListObjAppendList:
 *	it appends a single object referenced by objPtr to the list object
 *	referenced by listPtr. If listPtr is not already a list object, an
 *	attempt will be made to convert it to one.
 *
 * Results:
 *	The return value is normally TCL_OK; in this case objPtr is added to
 *	the end of listPtr's list. If listPtr does not refer to a list object
 *	and the object can not be converted to one, TCL_ERROR is returned and
 *	an error message will be left in the interpreter's result if interp is
 *	not NULL.
 *
 * Side effects:
 *	The ref count of objPtr is incremented since the list now refers to
 *	it. listPtr will be converted, if necessary, to a list object. Also,
 *	appending the new element may cause listObj's array of element
 *	pointers to grow. listPtr's old string representation, if any, is
 *	invalidated.
 *
 *----------------------------------------------------------------------
 */

int
Tcl_ListObjAppendElement(
    Tcl_Interp *interp,		/* Used to report errors if not NULL. */
    Tcl_Obj *listPtr,		/* List object to append objPtr to. */
    Tcl_Obj *objPtr)		/* Object to append to listPtr's list. */
{
    register List *listRepPtr;
    register Tcl_Obj **elemPtrs;
    int numElems, numRequired, newMax, newSize, i;

    if (Tcl_IsShared(listPtr)) {
	Tcl_Panic("%s called with shared object", "Tcl_ListObjAppendElement");
    }
    if (listPtr->typePtr != &tclListType) {
	int result, length;

	(void) TclGetStringFromObj(listPtr, &length);
	if (!length) {
	    Tcl_SetListObj(listPtr, 1, &objPtr);
	    return TCL_OK;
	}

	result = SetListFromAny(interp, listPtr);
	if (result != TCL_OK) {
	    return result;
	}
    }

    listRepPtr = ListRepPtr(listPtr);
    numElems = listRepPtr->elemCount;
    numRequired = numElems + 1 ;

    /*
     * If there is no room in the current array of element pointers, allocate
     * a new, larger array and copy the pointers to it. If the List struct is
     * shared, allocate a new one.
     */

    if (numRequired > listRepPtr->maxElemCount){
	newMax = 2 * numRequired;
	newSize = sizeof(List) + ((newMax-1) * sizeof(Tcl_Obj *));
    } else {
	newMax = listRepPtr->maxElemCount;
	newSize = 0;
    }

    if (listRepPtr->refCount > 1) {
	List *oldListRepPtr = listRepPtr;
	Tcl_Obj **oldElems;

	listRepPtr = AttemptNewList(interp, newMax, NULL);
	if (listRepPtr == NULL) {
	    return TCL_ERROR;
	}
	oldElems = &oldListRepPtr->elements;
	elemPtrs = &listRepPtr->elements;
	for (i=0; i<numElems; i++) {
	    elemPtrs[i] = oldElems[i];
	    Tcl_IncrRefCount(elemPtrs[i]);
	}
	listRepPtr->elemCount = numElems;
	listRepPtr->refCount++;
	oldListRepPtr->refCount--;
    } else if (newSize) {
	listRepPtr = ckrealloc(listRepPtr, newSize);
	listRepPtr->maxElemCount = newMax;
    }
    listPtr->internalRep.twoPtrValue.ptr1 = listRepPtr;

    /*
     * Add objPtr to the end of listPtr's array of element pointers. Increment
     * the ref count for the (now shared) objPtr.
     */

    elemPtrs = &listRepPtr->elements;
    elemPtrs[numElems] = objPtr;
    Tcl_IncrRefCount(objPtr);
    listRepPtr->elemCount++;

    /*
     * Invalidate any old string representation since the list's internal
     * representation has changed.
     */

    Tcl_InvalidateStringRep(listPtr);
    return TCL_OK;
}

/*
 *----------------------------------------------------------------------
 *
 * Tcl_ListObjIndex --
 *
 *	This function returns a pointer to the index'th object from the list
 *	referenced by listPtr. The first element has index 0. If index is
 *	negative or greater than or equal to the number of elements in the
 *	list, a NULL is returned. If listPtr is not a list object, an attempt
 *	will be made to convert it to a list.
 *
 * Results:
 *	The return value is normally TCL_OK; in this case objPtrPtr is set to
 *	the Tcl_Obj pointer for the index'th list element or NULL if index is
 *	out of range. This object should be treated as readonly and its ref
 *	count is _not_ incremented; the caller must do that if it holds on to
 *	the reference. If listPtr does not refer to a list and can't be
 *	converted to one, TCL_ERROR is returned and an error message is left
 *	in the interpreter's result if interp is not NULL.
 *
 * Side effects:
 *	listPtr will be converted, if necessary, to a list object.
 *
 *----------------------------------------------------------------------
 */

int
Tcl_ListObjIndex(
    Tcl_Interp *interp,		/* Used to report errors if not NULL. */
    register Tcl_Obj *listPtr,	/* List object to index into. */
    register int index,		/* Index of element to return. */
    Tcl_Obj **objPtrPtr)	/* The resulting Tcl_Obj* is stored here. */
{
    register List *listRepPtr;

    if (listPtr->typePtr != &tclListType) {
	int result, length;

	(void) TclGetStringFromObj(listPtr, &length);
	if (!length) {
	    *objPtrPtr = NULL;
	    return TCL_OK;
	}

	result = SetListFromAny(interp, listPtr);
	if (result != TCL_OK) {
	    return result;
	}
    }

    listRepPtr = ListRepPtr(listPtr);
    if ((index < 0) || (index >= listRepPtr->elemCount)) {
	*objPtrPtr = NULL;
    } else {
	*objPtrPtr = (&listRepPtr->elements)[index];
    }

    return TCL_OK;
}

/*
 *----------------------------------------------------------------------
 *
 * Tcl_ListObjLength --
 *
 *	This function returns the number of elements in a list object. If the
 *	object is not already a list object, an attempt will be made to
 *	convert it to one.
 *
 * Results:
 *	The return value is normally TCL_OK; in this case *intPtr will be set
 *	to the integer count of list elements. If listPtr does not refer to a
 *	list object and the object can not be converted to one, TCL_ERROR is
 *	returned and an error message will be left in the interpreter's result
 *	if interp is not NULL.
 *
 * Side effects:
 *	The possible conversion of the argument object to a list object.
 *
 *----------------------------------------------------------------------
 */

int
Tcl_ListObjLength(
    Tcl_Interp *interp,		/* Used to report errors if not NULL. */
    register Tcl_Obj *listPtr,	/* List object whose #elements to return. */
    register int *intPtr)	/* The resulting int is stored here. */
{
    register List *listRepPtr;

    if (listPtr->typePtr != &tclListType) {
	int result, length;

	(void) TclGetStringFromObj(listPtr, &length);
	if (!length) {
	    *intPtr = 0;
	    return TCL_OK;
	}

	result = SetListFromAny(interp, listPtr);
	if (result != TCL_OK) {
	    return result;
	}
    }

    listRepPtr = ListRepPtr(listPtr);
    *intPtr = listRepPtr->elemCount;
    return TCL_OK;
}

/*
 *----------------------------------------------------------------------
 *
 * Tcl_ListObjReplace --
 *
 *	This function replaces zero or more elements of the list referenced by
 *	listPtr with the objects from an (objc,objv) array. The objc elements
 *	of the array referenced by objv replace the count elements in listPtr
 *	starting at first.
 *
 *	If the argument first is zero or negative, it refers to the first
 *	element. If first is greater than or equal to the number of elements
 *	in the list, then no elements are deleted; the new elements are
 *	appended to the list. Count gives the number of elements to replace.
 *	If count is zero or negative then no elements are deleted; the new
 *	elements are simply inserted before first.
 *
 *	The argument objv refers to an array of objc pointers to the new
 *	elements to be added to listPtr in place of those that were deleted.
 *	If objv is NULL, no new elements are added. If listPtr is not a list
 *	object, an attempt will be made to convert it to one.
 *
 * Results:
 *	The return value is normally TCL_OK. If listPtr does not refer to a
 *	list object and can not be converted to one, TCL_ERROR is returned and
 *	an error message will be left in the interpreter's result if interp is
 *	not NULL.
 *
 * Side effects:
 *	The ref counts of the objc elements in objv are incremented since the
 *	resulting list now refers to them. Similarly, the ref counts for
 *	replaced objects are decremented. listPtr is converted, if necessary,
 *	to a list object. listPtr's old string representation, if any, is
 *	freed.
 *
 *----------------------------------------------------------------------
 */

int
Tcl_ListObjReplace(
    Tcl_Interp *interp,		/* Used for error reporting if not NULL. */
    Tcl_Obj *listPtr,		/* List object whose elements to replace. */
    int first,			/* Index of first element to replace. */
    int count,			/* Number of elements to replace. */
    int objc,			/* Number of objects to insert. */
    Tcl_Obj *const objv[])	/* An array of objc pointers to Tcl objects to
				 * insert. */
{
    List *listRepPtr;
    register Tcl_Obj **elemPtrs;
    int numElems, numRequired, numAfterLast, start, i, j, isShared;

    if (Tcl_IsShared(listPtr)) {
	Tcl_Panic("%s called with shared object", "Tcl_ListObjReplace");
    }
    if (listPtr->typePtr != &tclListType) {
	int length;

	(void) TclGetStringFromObj(listPtr, &length);
	if (!length) {
	    if (objc) {
		Tcl_SetListObj(listPtr, objc, NULL);
	    } else {
		return TCL_OK;
	    }
	} else {
	    int result = SetListFromAny(interp, listPtr);

	    if (result != TCL_OK) {
		return result;
	    }
	}
    }

    /*
     * Note that when count == 0 and objc == 0, this routine is logically a
     * no-op, removing and adding no elements to the list. However, by flowing
     * through this routine anyway, we get the important side effect that the
     * resulting listPtr is a list in canoncial form. This is important.
     * Resist any temptation to optimize this case.
     */

    listRepPtr = ListRepPtr(listPtr);
    elemPtrs = &listRepPtr->elements;
    numElems = listRepPtr->elemCount;

    if (first < 0) {
	first = 0;
    }
    if (first >= numElems) {
	first = numElems;	/* So we'll insert after last element. */
    }
    if (count < 0) {
	count = 0;
    } else if (numElems < first+count || first+count < 0) {
	/*
	 * The 'first+count < 0' condition here guards agains integer
	 * overflow in determining 'first+count'
	 */
	count = numElems - first;
    }

    isShared = (listRepPtr->refCount > 1);
    numRequired = numElems - count + objc;

    if ((numRequired <= listRepPtr->maxElemCount) && !isShared) {
	int shift;

	/*
	 * Can use the current List struct. First "delete" count elements
	 * starting at first.
	 */

	for (j = first;  j < first + count;  j++) {
	    Tcl_Obj *victimPtr = elemPtrs[j];

	    TclDecrRefCount(victimPtr);
	}

	/*
	 * Shift the elements after the last one removed to their new
	 * locations.
	 */

	start = first + count;
	numAfterLast = numElems - start;
	shift = objc - count;	/* numNewElems - numDeleted */
	if ((numAfterLast > 0) && (shift != 0)) {
	    Tcl_Obj **src = elemPtrs + start;

	    memmove(src+shift, src, (size_t) numAfterLast * sizeof(Tcl_Obj*));
	}
    } else {
	/*
	 * Cannot use the current List struct; it is shared, too small, or
	 * both. Allocate a new struct and insert elements into it.
	 */

	List *oldListRepPtr = listRepPtr;
	Tcl_Obj **oldPtrs = elemPtrs;
	int newMax;

	if (numRequired > listRepPtr->maxElemCount){
	    newMax = 2 * numRequired;
	} else {
	    newMax = listRepPtr->maxElemCount;
	}

	listRepPtr = AttemptNewList(interp, newMax, NULL);
	if (listRepPtr == NULL) {
	    return TCL_ERROR;
	}

	listPtr->internalRep.twoPtrValue.ptr1 = listRepPtr;
	listRepPtr->refCount++;

	elemPtrs = &listRepPtr->elements;

	if (isShared) {
	    /*
	     * The old struct will remain in place; need new refCounts for the
	     * new List struct references. Copy over only the surviving
	     * elements.
	     */

	    for (i=0; i < first; i++) {
		elemPtrs[i] = oldPtrs[i];
		Tcl_IncrRefCount(elemPtrs[i]);
	    }
	    for (i = first + count, j = first + objc;
		    j < numRequired; i++, j++) {
		elemPtrs[j] = oldPtrs[i];
		Tcl_IncrRefCount(elemPtrs[j]);
	    }

	    oldListRepPtr->refCount--;
	} else {
	    /*
	     * The old struct will be removed; use its inherited refCounts.
	     */

	    if (first > 0) {
		memcpy(elemPtrs, oldPtrs, (size_t) first * sizeof(Tcl_Obj *));
	    }

	    /*
	     * "Delete" count elements starting at first.
	     */

	    for (j = first;  j < first + count;  j++) {
		Tcl_Obj *victimPtr = oldPtrs[j];

		TclDecrRefCount(victimPtr);
	    }

	    /*
	     * Copy the elements after the last one removed, shifted to their
	     * new locations.
	     */

	    start = first + count;
	    numAfterLast = numElems - start;
	    if (numAfterLast > 0) {
		memcpy(elemPtrs + first + objc, oldPtrs + start,
			(size_t) numAfterLast * sizeof(Tcl_Obj *));
	    }

	    ckfree(oldListRepPtr);
	}
    }

    /*
     * Insert the new elements into elemPtrs before "first". We don't do a
     * memcpy here because we must increment the reference counts for the
     * added elements, so we must explicitly loop anyway.
     */

    for (i=0,j=first ; i<objc ; i++,j++) {
	elemPtrs[j] = objv[i];
	Tcl_IncrRefCount(objv[i]);
    }

    /*
     * Update the count of elements.
     */

    listRepPtr->elemCount = numRequired;

    /*
     * Invalidate and free any old string representation since it no longer
     * reflects the list's internal representation.
     */

    Tcl_InvalidateStringRep(listPtr);
    return TCL_OK;
}

/*
 *----------------------------------------------------------------------
 *
 * TclLindexList --
 *
 *	This procedure handles the 'lindex' command when objc==3.
 *
 * Results:
 *	Returns a pointer to the object extracted, or NULL if an error
 *	occurred. The returned object already includes one reference count for
 *	the pointer returned.
 *
 * Side effects:
 *	None.
 *
 * Notes:
 *	This procedure is implemented entirely as a wrapper around
 *	TclLindexFlat. All it does is reconfigure the argument format into the
 *	form required by TclLindexFlat, while taking care to manage shimmering
 *	in such a way that we tend to keep the most useful intreps and/or
 *	avoid the most expensive conversions.
 *
 *----------------------------------------------------------------------
 */

Tcl_Obj *
TclLindexList(
    Tcl_Interp *interp,		/* Tcl interpreter. */
    Tcl_Obj *listPtr,		/* List being unpacked. */
    Tcl_Obj *argPtr)		/* Index or index list. */
{

    int index;			/* Index into the list. */
    Tcl_Obj **indices;		/* Array of list indices. */
    int indexCount;		/* Size of the array of list indices. */
    Tcl_Obj *indexListCopy;

    /*
     * Determine whether argPtr designates a list or a single index. We have
     * to be careful about the order of the checks to avoid repeated
     * shimmering; see TIP#22 and TIP#33 for the details.
     */

    if (argPtr->typePtr != &tclListType
	    && TclGetIntForIndexM(NULL , argPtr, 0, &index) == TCL_OK) {
	/*
	 * argPtr designates a single index.
	 */

	return TclLindexFlat(interp, listPtr, 1, &argPtr);
    }

    /*
     * Here we make a private copy of the index list argument to avoid any
     * shimmering issues that might invalidate the indices array below while
     * we are still using it. This is probably unnecessary. It does not appear
     * that any damaging shimmering is possible, and no test has been devised
     * to show any error when this private copy is not made. But it's cheap,
     * and it offers some future-proofing insurance in case the TclLindexFlat
     * implementation changes in some unexpected way, or some new form of
     * trace or callback permits things to happen that the current
     * implementation does not.
     */

    indexListCopy = TclListObjCopy(NULL, argPtr);
    if (indexListCopy == NULL) {
	/*
	 * argPtr designates something that is neither an index nor a
	 * well-formed list. Report the error via TclLindexFlat.
	 */

	return TclLindexFlat(interp, listPtr, 1, &argPtr);
    }

    TclListObjGetElements(NULL, indexListCopy, &indexCount, &indices);
    listPtr = TclLindexFlat(interp, listPtr, indexCount, indices);
    Tcl_DecrRefCount(indexListCopy);
    return listPtr;
}

/*
 *----------------------------------------------------------------------
 *
 * TclLindexFlat --
 *
 *	This procedure is the core of the 'lindex' command, with all index
 *	arguments presented as a flat list.
 *
 * Results:
 *	Returns a pointer to the object extracted, or NULL if an error
 *	occurred. The returned object already includes one reference count for
 *	the pointer returned.
 *
 * Side effects:
 *	None.
 *
 * Notes:
 *	The reference count of the returned object includes one reference
 *	corresponding to the pointer returned. Thus, the calling code will
 *	usually do something like:
 *		Tcl_SetObjResult(interp, result);
 *		Tcl_DecrRefCount(result);
 *
 *----------------------------------------------------------------------
 */

Tcl_Obj *
TclLindexFlat(
    Tcl_Interp *interp,		/* Tcl interpreter. */
    Tcl_Obj *listPtr,		/* Tcl object representing the list. */
    int indexCount,		/* Count of indices. */
    Tcl_Obj *const indexArray[])/* Array of pointers to Tcl objects that
				 * represent the indices in the list. */
{
    int i;

    Tcl_IncrRefCount(listPtr);

    for (i=0 ; i<indexCount && listPtr ; i++) {
	int index, listLen = 0;
	Tcl_Obj **elemPtrs = NULL, *sublistCopy;

	/*
	 * Here we make a private copy of the current sublist, so we avoid any
	 * shimmering issues that might invalidate the elemPtr array below
	 * while we are still using it. See test lindex-8.4.
	 */

	sublistCopy = TclListObjCopy(interp, listPtr);
	Tcl_DecrRefCount(listPtr);
	listPtr = NULL;

	if (sublistCopy == NULL) {
	    /*
	     * The sublist is not a list at all => error.
	     */

	    break;
	}
	TclListObjGetElements(NULL, sublistCopy, &listLen, &elemPtrs);

	if (TclGetIntForIndexM(interp, indexArray[i], /*endValue*/ listLen-1,
		&index) == TCL_OK) {
	    if (index<0 || index>=listLen) {
		/*
		 * Index is out of range. Break out of loop with empty result.
		 * First check remaining indices for validity
		 */

		while (++i < indexCount) {
		    if (TclGetIntForIndexM(interp, indexArray[i], -1, &index)
			!= TCL_OK) {
			Tcl_DecrRefCount(sublistCopy);
			return NULL;
		    }
		}
		listPtr = Tcl_NewObj();
	    } else {
		/*
		 * Extract the pointer to the appropriate element.
		 */

		listPtr = elemPtrs[index];
	    }
	    Tcl_IncrRefCount(listPtr);
	}
	Tcl_DecrRefCount(sublistCopy);
    }

    return listPtr;
}

/*
 *----------------------------------------------------------------------
 *
 * TclLsetList --
 *
 *	Core of the 'lset' command when objc == 4. Objv[2] may be either a
 *	scalar index or a list of indices.
 *
 * Results:
 *	Returns the new value of the list variable, or NULL if there was an
 *	error. The returned object includes one reference count for the
 *	pointer returned.
 *
 * Side effects:
 *	None.
 *
 * Notes:
 *	This procedure is implemented entirely as a wrapper around
 *	TclLsetFlat. All it does is reconfigure the argument format into the
 *	form required by TclLsetFlat, while taking care to manage shimmering
 *	in such a way that we tend to keep the most useful intreps and/or
 *	avoid the most expensive conversions.
 *
 *----------------------------------------------------------------------
 */

Tcl_Obj *
TclLsetList(
    Tcl_Interp *interp,		/* Tcl interpreter. */
    Tcl_Obj *listPtr,		/* Pointer to the list being modified. */
    Tcl_Obj *indexArgPtr,	/* Index or index-list arg to 'lset'. */
    Tcl_Obj *valuePtr)		/* Value arg to 'lset'. */
{
    int indexCount = 0;		/* Number of indices in the index list. */
    Tcl_Obj **indices = NULL;	/* Vector of indices in the index list. */
    Tcl_Obj *retValuePtr;	/* Pointer to the list to be returned. */
    int index;			/* Current index in the list - discarded. */
    Tcl_Obj *indexListCopy;

    /*
     * Determine whether the index arg designates a list or a single index.
     * We have to be careful about the order of the checks to avoid repeated
     * shimmering; see TIP #22 and #23 for details.
     */

    if (indexArgPtr->typePtr != &tclListType
	    && TclGetIntForIndexM(NULL, indexArgPtr, 0, &index) == TCL_OK) {
	/*
	 * indexArgPtr designates a single index.
	 */

	return TclLsetFlat(interp, listPtr, 1, &indexArgPtr, valuePtr);

    }

    indexListCopy = TclListObjCopy(NULL, indexArgPtr);
    if (indexListCopy == NULL) {
	/*
	 * indexArgPtr designates something that is neither an index nor a
	 * well formed list. Report the error via TclLsetFlat.
	 */

	return TclLsetFlat(interp, listPtr, 1, &indexArgPtr, valuePtr);
    }
    TclListObjGetElements(NULL, indexArgPtr, &indexCount, &indices);

    /*
     * Let TclLsetFlat handle the actual lset'ting.
     */

    retValuePtr = TclLsetFlat(interp, listPtr, indexCount, indices, valuePtr);

    Tcl_DecrRefCount(indexListCopy);
    return retValuePtr;
}

/*
 *----------------------------------------------------------------------
 *
 * TclLsetFlat --
 *
 *	Core engine of the 'lset' command.
 *
 * Results:
 *	Returns the new value of the list variable, or NULL if an error
 *	occurred. The returned object includes one reference count for the
 *	pointer returned.
 *
 * Side effects:
 *	On entry, the reference count of the variable value does not reflect
 *	any references held on the stack. The first action of this function is
 *	to determine whether the object is shared, and to duplicate it if it
 *	is. The reference count of the duplicate is incremented. At this
 *	point, the reference count will be 1 for either case, so that the
 *	object will appear to be unshared.
 *
 *	If an error occurs, and the object has been duplicated, the reference
 *	count on the duplicate is decremented so that it is now 0: this
 *	dismisses any memory that was allocated by this function.
 *
 *	If no error occurs, the reference count of the original object is
 *	incremented if the object has not been duplicated, and nothing is done
 *	to a reference count of the duplicate. Now the reference count of an
 *	unduplicated object is 2 (the returned pointer, plus the one stored in
 *	the variable). The reference count of a duplicate object is 1,
 *	reflecting that the returned pointer is the only active reference. The
 *	caller is expected to store the returned value back in the variable
 *	and decrement its reference count. (INST_STORE_* does exactly this.)
 *
 *	Surgery is performed on the unshared list value to produce the result.
 *	TclLsetFlat maintains a linked list of Tcl_Obj's whose string
 *	representations must be spoilt by threading via 'ptr2' of the
 *	two-pointer internal representation. On entry to TclLsetFlat, the
 *	values of 'ptr2' are immaterial; on exit, the 'ptr2' field of any
 *	Tcl_Obj that has been modified is set to NULL.
 *
 *----------------------------------------------------------------------
 */

Tcl_Obj *
TclLsetFlat(
    Tcl_Interp *interp,		/* Tcl interpreter. */
    Tcl_Obj *listPtr,		/* Pointer to the list being modified. */
    int indexCount,		/* Number of index args. */
    Tcl_Obj *const indexArray[],
				/* Index args. */
    Tcl_Obj *valuePtr)		/* Value arg to 'lset'. */
{
    int index, result, len;
    Tcl_Obj *subListPtr, *retValuePtr, *chainPtr;

    /*
     * If there are no indices, simply return the new value.  (Without
     * indices, [lset] is a synonym for [set].
     */

    if (indexCount == 0) {
	Tcl_IncrRefCount(valuePtr);
	return valuePtr;
    }

    /*
     * If the list is shared, make a copy we can modify (copy-on-write).  We
     * use Tcl_DuplicateObj() instead of TclListObjCopy() for a few reasons:
     * 1) we have not yet confirmed listPtr is actually a list; 2) We make a
     * verbatim copy of any existing string rep, and when we combine that with
     * the delayed invalidation of string reps of modified Tcl_Obj's
     * implemented below, the outcome is that any error condition that causes
     * this routine to return NULL, will leave the string rep of listPtr and
     * all elements to be unchanged.
     */

    subListPtr = Tcl_IsShared(listPtr) ? Tcl_DuplicateObj(listPtr) : listPtr;

    /*
     * Anchor the linked list of Tcl_Obj's whose string reps must be
     * invalidated if the operation succeeds.
     */

    retValuePtr = subListPtr;
    chainPtr = NULL;

    /*
     * Loop through all the index arguments, and for each one dive into the
     * appropriate sublist.
     */

    do {
	int elemCount;
	Tcl_Obj *parentList, **elemPtrs;

	/* Check for the possible error conditions... */
	result = TCL_ERROR;
	if (TclListObjGetElements(interp, subListPtr, &elemCount, &elemPtrs)
		!= TCL_OK) {
	    /* ...the sublist we're indexing into isn't a list at all. */
	    break;
	}

	/*
	 * WARNING: the macro TclGetIntForIndexM is not safe for
	 * post-increments, avoid '*indexArray++' here.
	 */

	if (TclGetIntForIndexM(interp, *indexArray, elemCount - 1, &index)
		!= TCL_OK)  {
	    /* ...the index we're trying to use isn't an index at all. */
	    indexArray++;
	    break;
	}
	indexArray++;

	if (index < 0 || index > elemCount) {
	    /* ...the index points outside the sublist. */
	    Tcl_SetObjResult(interp,
		    Tcl_NewStringObj("list index out of range", -1));
	    Tcl_SetErrorCode(interp, "TCL", "OPERATION", "LSET", "BADINDEX",
		    NULL);
	    break;
	}

	/*
	 * No error conditions.  As long as we're not yet on the last index,
	 * determine the next sublist for the next pass through the loop, and
	 * take steps to make sure it is an unshared copy, as we intend to
	 * modify it.
	 */

	result = TCL_OK;
	if (--indexCount) {
	    parentList = subListPtr;
	    if (index == elemCount) {
		subListPtr = Tcl_NewObj();
	    } else {
		subListPtr = elemPtrs[index];
	    }
	    if (Tcl_IsShared(subListPtr)) {
		subListPtr = Tcl_DuplicateObj(subListPtr);
	    }

	    /*
	     * Replace the original elemPtr[index] in parentList with a copy
	     * we know to be unshared.  This call will also deal with the
	     * situation where parentList shares its intrep with other
	     * Tcl_Obj's.  Dealing with the shared intrep case can cause
	     * subListPtr to become shared again, so detect that case and make
	     * and store another copy.
	     */

	    if (index == elemCount) {
		Tcl_ListObjAppendElement(NULL, parentList, subListPtr);
	    } else {
		TclListObjSetElement(NULL, parentList, index, subListPtr);
	    }
	    if (Tcl_IsShared(subListPtr)) {
		subListPtr = Tcl_DuplicateObj(subListPtr);
		TclListObjSetElement(NULL, parentList, index, subListPtr);
	    }

	    /*
	     * The TclListObjSetElement() calls do not spoil the string rep of
	     * parentList, and that's fine for now, since all we've done so
	     * far is replace a list element with an unshared copy.  The list
	     * value remains the same, so the string rep. is still valid, and
	     * unchanged, which is good because if this whole routine returns
	     * NULL, we'd like to leave no change to the value of the lset
	     * variable.  Later on, when we set valuePtr in its proper place,
	     * then all containing lists will have their values changed, and
	     * will need their string reps spoiled.  We maintain a list of all
	     * those Tcl_Obj's (via a little intrep surgery) so we can spoil
	     * them at that time.
	     */

	    parentList->internalRep.twoPtrValue.ptr2 = chainPtr;
	    chainPtr = parentList;
	}
    } while (indexCount > 0);

    /*
     * Either we've detected and error condition, and exited the loop with
     * result == TCL_ERROR, or we've successfully reached the last index, and
     * we're ready to store valuePtr.  In either case, we need to clean up our
     * string spoiling list of Tcl_Obj's.
     */

    while (chainPtr) {
	Tcl_Obj *objPtr = chainPtr;

	if (result == TCL_OK) {
	    /*
	     * We're going to store valuePtr, so spoil string reps of all
	     * containing lists.
	     */

	    Tcl_InvalidateStringRep(objPtr);
	}

	/*
	 * Clear away our intrep surgery mess.
	 */

	chainPtr = objPtr->internalRep.twoPtrValue.ptr2;
	objPtr->internalRep.twoPtrValue.ptr2 = NULL;
    }

    if (result != TCL_OK) {
	/*
	 * Error return; message is already in interp. Clean up any excess
	 * memory.
	 */

	if (retValuePtr != listPtr) {
	    Tcl_DecrRefCount(retValuePtr);
	}
	return NULL;
    }

    /*
     * Store valuePtr in proper sublist and return.
     */

    Tcl_ListObjLength(NULL, subListPtr, &len);
    if (index == len) {
	Tcl_ListObjAppendElement(NULL, subListPtr, valuePtr);
    } else {
	TclListObjSetElement(NULL, subListPtr, index, valuePtr);
    }
    Tcl_InvalidateStringRep(subListPtr);
    Tcl_IncrRefCount(retValuePtr);
    return retValuePtr;
}

/*
 *----------------------------------------------------------------------
 *
 * TclListObjSetElement --
 *
 *	Set a single element of a list to a specified value
 *
 * Results:
 *	The return value is normally TCL_OK. If listPtr does not refer to a
 *	list object and cannot be converted to one, TCL_ERROR is returned and
 *	an error message will be left in the interpreter result if interp is
 *	not NULL. Similarly, if index designates an element outside the range
 *	[0..listLength-1], where listLength is the count of elements in the
 *	list object designated by listPtr, TCL_ERROR is returned and an error
 *	message is left in the interpreter result.
 *
 * Side effects:
 *	Tcl_Panic if listPtr designates a shared object. Otherwise, attempts
 *	to convert it to a list with a non-shared internal rep. Decrements the
 *	ref count of the object at the specified index within the list,
 *	replaces with the object designated by valuePtr, and increments the
 *	ref count of the replacement object.
 *
 *	It is the caller's responsibility to invalidate the string
 *	representation of the object.
 *
 *----------------------------------------------------------------------
 */

int
TclListObjSetElement(
    Tcl_Interp *interp,		/* Tcl interpreter; used for error reporting
				 * if not NULL. */
    Tcl_Obj *listPtr,		/* List object in which element should be
				 * stored. */
    int index,			/* Index of element to store. */
    Tcl_Obj *valuePtr)		/* Tcl object to store in the designated list
				 * element. */
{
    List *listRepPtr;		/* Internal representation of the list being
				 * modified. */
    Tcl_Obj **elemPtrs;		/* Pointers to elements of the list. */
    int elemCount;		/* Number of elements in the list. */

    /*
     * Ensure that the listPtr parameter designates an unshared list.
     */

    if (Tcl_IsShared(listPtr)) {
	Tcl_Panic("%s called with shared object", "TclListObjSetElement");
    }
    if (listPtr->typePtr != &tclListType) {
	int length, result;

	(void) TclGetStringFromObj(listPtr, &length);
	if (!length) {
	    Tcl_SetObjResult(interp,
		    Tcl_NewStringObj("list index out of range", -1));
	    Tcl_SetErrorCode(interp, "TCL", "OPERATION", "LSET", "BADINDEX",
		    NULL);
	    return TCL_ERROR;
	}
	result = SetListFromAny(interp, listPtr);
	if (result != TCL_OK) {
	    return result;
	}
    }

    listRepPtr = ListRepPtr(listPtr);
    elemCount = listRepPtr->elemCount;
    elemPtrs = &listRepPtr->elements;

    /*
     * Ensure that the index is in bounds.
     */

    if (index<0 || index>=elemCount) {
	if (interp != NULL) {
	    Tcl_SetObjResult(interp,
		    Tcl_NewStringObj("list index out of range", -1));
	    Tcl_SetErrorCode(interp, "TCL", "OPERATION", "LSET", "BADINDEX",
		    NULL);
	}
	return TCL_ERROR;
    }

    /*
     * If the internal rep is shared, replace it with an unshared copy.
     */

    if (listRepPtr->refCount > 1) {
	List *oldListRepPtr = listRepPtr;
	Tcl_Obj **oldElemPtrs = elemPtrs;
	int i;

	listRepPtr = AttemptNewList(interp, listRepPtr->maxElemCount, NULL);
	if (listRepPtr == NULL) {
	    return TCL_ERROR;
	}
	listRepPtr->canonicalFlag = oldListRepPtr->canonicalFlag;
	elemPtrs = &listRepPtr->elements;
	for (i=0; i < elemCount; i++) {
	    elemPtrs[i] = oldElemPtrs[i];
	    Tcl_IncrRefCount(elemPtrs[i]);
	}
	listRepPtr->refCount++;
	listRepPtr->elemCount = elemCount;
	listPtr->internalRep.twoPtrValue.ptr1 = listRepPtr;
	oldListRepPtr->refCount--;
    }

    /*
     * Add a reference to the new list element.
     */

    Tcl_IncrRefCount(valuePtr);

    /*
     * Remove a reference from the old list element.
     */

    Tcl_DecrRefCount(elemPtrs[index]);

    /*
     * Stash the new object in the list.
     */

    elemPtrs[index] = valuePtr;

    return TCL_OK;
}

/*
 *----------------------------------------------------------------------
 *
 * FreeListInternalRep --
 *
 *	Deallocate the storage associated with a list object's internal
 *	representation.
 *
 * Results:
 *	None.
 *
 * Side effects:
 *	Frees listPtr's List* internal representation and sets listPtr's
 *	internalRep.twoPtrValue.ptr1 to NULL. Decrements the ref counts of all
 *	element objects, which may free them.
 *
 *----------------------------------------------------------------------
 */

static void
FreeListInternalRep(
    Tcl_Obj *listPtr)		/* List object with internal rep to free. */
{
    register List *listRepPtr = ListRepPtr(listPtr);
    register Tcl_Obj **elemPtrs = &listRepPtr->elements;
    register Tcl_Obj *objPtr;
    int numElems = listRepPtr->elemCount;
    int i;

    if (--listRepPtr->refCount <= 0) {
	for (i = 0;  i < numElems;  i++) {
	    objPtr = elemPtrs[i];
	    Tcl_DecrRefCount(objPtr);
	}
	ckfree(listRepPtr);
    }

    listPtr->internalRep.twoPtrValue.ptr1 = NULL;
    listPtr->internalRep.twoPtrValue.ptr2 = NULL;
    listPtr->typePtr = NULL;
}

/*
 *----------------------------------------------------------------------
 *
 * DupListInternalRep --
 *
 *	Initialize the internal representation of a list Tcl_Obj to share the
 *	internal representation of an existing list object.
 *
 * Results:
 *	None.
 *
 * Side effects:
 *	The reference count of the List internal rep is incremented.
 *
 *----------------------------------------------------------------------
 */

static void
DupListInternalRep(
    Tcl_Obj *srcPtr,		/* Object with internal rep to copy. */
    Tcl_Obj *copyPtr)		/* Object with internal rep to set. */
{
    List *listRepPtr = ListRepPtr(srcPtr);

<<<<<<< HEAD
    listRepPtr->refCount++;
    copyPtr->internalRep.twoPtrValue.ptr1 = listRepPtr;
    copyPtr->internalRep.twoPtrValue.ptr2 = NULL;
    copyPtr->typePtr = &tclListType;
=======
    ListSetIntRep(copyPtr, listRepPtr);
>>>>>>> f3309569
}

/*
 *----------------------------------------------------------------------
 *
 * SetListFromAny --
 *
 *	Attempt to generate a list internal form for the Tcl object "objPtr".
 *
 * Results:
 *	The return value is TCL_OK or TCL_ERROR. If an error occurs during
 *	conversion, an error message is left in the interpreter's result
 *	unless "interp" is NULL.
 *
 * Side effects:
 *	If no error occurs, a list is stored as "objPtr"s internal
 *	representation.
 *
 *----------------------------------------------------------------------
 */

static int
SetListFromAny(
    Tcl_Interp *interp,		/* Used for error reporting if not NULL. */
    Tcl_Obj *objPtr)		/* The object to convert. */
{
    const char *string;
    char *s;
    const char *elemStart, *nextElem;
    int lenRemain, length, estCount, elemSize, hasBrace, i, j, result;
    const char *limit;		/* Points just after string's last byte. */
    register const char *p;
    register Tcl_Obj **elemPtrs;
    register Tcl_Obj *elemPtr;
    List *listRepPtr;

    /*
     * Dictionaries are a special case; they have a string representation such
     * that *all* valid dictionaries are valid lists. Hence we can convert
     * more directly. Only do this when there's no existing string rep; if
     * there is, it is the string rep that's authoritative (because it could
     * describe duplicate keys).
     */

    if (objPtr->typePtr == &tclDictType && !objPtr->bytes) {
	Tcl_Obj *keyPtr, *valuePtr;
	Tcl_DictSearch search;
	int done, size;

	/*
	 * Create the new list representation. Note that we do not need to do
	 * anything with the string representation as the transformation (and
	 * the reverse back to a dictionary) are both order-preserving. Also
	 * note that since we know we've got a valid dictionary (by
	 * representation) we also know that fetching the size of the
	 * dictionary or iterating over it will not fail.
	 */

	Tcl_DictObjSize(NULL, objPtr, &size);
	listRepPtr = AttemptNewList(interp, size > 0 ? 2*size : 1, NULL);
	if (!listRepPtr) {
	    return TCL_ERROR;
	}
	listRepPtr->elemCount = 2 * size;

	/*
	 * Populate the list representation.
	 */

	elemPtrs = &listRepPtr->elements;
	Tcl_DictObjFirst(NULL, objPtr, &search, &keyPtr, &valuePtr, &done);
	i = 0;
	while (!done) {
	    elemPtrs[i++] = keyPtr;
	    elemPtrs[i++] = valuePtr;
	    Tcl_IncrRefCount(keyPtr);
	    Tcl_IncrRefCount(valuePtr);
	    Tcl_DictObjNext(&search, &keyPtr, &valuePtr, &done);
	}

	/*
	 * Swap the representations.
	 */

	goto commitRepresentation;
    }

    /*
     * Get the string representation. Make it up-to-date if necessary.
     */

    string = TclGetStringFromObj(objPtr, &length);

    /*
     * Parse the string into separate string objects, and create a List
     * structure that points to the element string objects. We use a modified
     * version of Tcl_SplitList's implementation to avoid one malloc and a
     * string copy for each list element. First, estimate the number of
     * elements by counting the number of space characters in the list.
     */

    limit = string + length;
    estCount = 1;
    for (p = string;  p < limit;  p++) {
	if (isspace(UCHAR(*p))) { /* INTL: ISO space. */
	    estCount++;
	}
    }

    /*
     * Allocate a new List structure with enough room for "estCount" elements.
     * Each element is a pointer to a Tcl_Obj with the appropriate string rep.
     * The initial "estCount" elements are set using the corresponding "argv"
     * strings.
     */

    listRepPtr = AttemptNewList(interp, estCount, NULL);
    if (listRepPtr == NULL) {
	return TCL_ERROR;
    }
    elemPtrs = &listRepPtr->elements;

    for (p=string, lenRemain=length, i=0;
	    lenRemain > 0;
	    p=nextElem, lenRemain=limit-nextElem, i++) {
	result = TclFindElement(interp, p, lenRemain, &elemStart, &nextElem,
		&elemSize, &hasBrace);
	if (result != TCL_OK) {
	    for (j = 0;  j < i;  j++) {
		elemPtr = elemPtrs[j];
		Tcl_DecrRefCount(elemPtr);
	    }
	    ckfree(listRepPtr);
	    if (interp != NULL) {
		Tcl_SetErrorCode(interp, "TCL", "VALUE", "LIST", NULL);
	    }
	    return result;
	}
	if (elemStart >= limit) {
	    break;
	}
	if (i > estCount) {
	    Tcl_Panic("SetListFromAny: bad size estimate for list");
	}

	/*
	 * Allocate a Tcl object for the element and initialize it from the
	 * "elemSize" bytes starting at "elemStart".
	 */

	s = ckalloc(elemSize + 1);
	if (hasBrace) {
	    memcpy(s, elemStart, (size_t) elemSize);
	    s[elemSize] = 0;
	} else {
	    elemSize = TclCopyAndCollapse(elemSize, elemStart, s);
	}

	TclNewObj(elemPtr);
	elemPtr->bytes = s;
	elemPtr->length = elemSize;
	elemPtrs[i] = elemPtr;
	Tcl_IncrRefCount(elemPtr);	/* Since list now holds ref to it. */
    }

    listRepPtr->elemCount = i;

    /*
     * Free the old internalRep before setting the new one. We do this as late
     * as possible to allow the conversion code, in particular
     * Tcl_GetStringFromObj, to use that old internalRep.
     */

  commitRepresentation:
    TclFreeIntRep(objPtr);
<<<<<<< HEAD
    objPtr->internalRep.twoPtrValue.ptr1 = listRepPtr;
    objPtr->internalRep.twoPtrValue.ptr2 = NULL;
    objPtr->typePtr = &tclListType;
=======
    ListSetIntRep(objPtr, listRepPtr);
>>>>>>> f3309569
    return TCL_OK;
}

/*
 *----------------------------------------------------------------------
 *
 * UpdateStringOfList --
 *
 *	Update the string representation for a list object. Note: This
 *	function does not invalidate an existing old string rep so storage
 *	will be lost if this has not already been done.
 *
 * Results:
 *	None.
 *
 * Side effects:
 *	The object's string is set to a valid string that results from the
 *	list-to-string conversion. This string will be empty if the list has
 *	no elements. The list internal representation should not be NULL and
 *	we assume it is not NULL.
 *
 *----------------------------------------------------------------------
 */

static void
UpdateStringOfList(
    Tcl_Obj *listPtr)		/* List object with string rep to update. */
{
#   define LOCAL_SIZE 20
    int localFlags[LOCAL_SIZE], *flagPtr;
    List *listRepPtr = ListRepPtr(listPtr);
    int numElems = listRepPtr->elemCount;
    register int i;
    const char *elem;
    char *dst;
    int length;
    Tcl_Obj **elemPtrs;

    /*
     * Convert each element of the list to string form and then convert it to
     * proper list element form, adding it to the result buffer.
     */

    /*
     * Pass 1: estimate space, gather flags.
     */

    if (numElems <= LOCAL_SIZE) {
	flagPtr = localFlags;
    } else {
	flagPtr = ckalloc(numElems * sizeof(int));
    }
    listPtr->length = 1;
    elemPtrs = &listRepPtr->elements;
    for (i = 0; i < numElems; i++) {
	elem = TclGetStringFromObj(elemPtrs[i], &length);
	listPtr->length += Tcl_ScanCountedElement(elem, length, flagPtr+i)+1;

	/*
	 * Check for continued sanity. [Bug 1267380]
	 */

	if (listPtr->length < 1) {
	    Tcl_Panic("string representation size exceeds sane bounds");
	}
    }

    /*
     * Pass 2: copy into string rep buffer.
     */

    listPtr->bytes = ckalloc(listPtr->length);
    dst = listPtr->bytes;
    for (i = 0; i < numElems; i++) {
	elem = TclGetStringFromObj(elemPtrs[i], &length);
	dst += Tcl_ConvertCountedElement(elem, length, dst,
		flagPtr[i] | (i==0 ? 0 : TCL_DONT_QUOTE_HASH));
	*dst = ' ';
	dst++;
    }
    if (flagPtr != localFlags) {
	ckfree(flagPtr);
    }
    if (dst == listPtr->bytes) {
	*dst = 0;
    } else {
	dst--;
	*dst = 0;
    }
    listPtr->length = dst - listPtr->bytes;

    /*
     * Mark the list as being canonical; although it has a string rep, it is
     * one we derived through proper "canonical" quoting and so it's known to
     * be free from nasties relating to [concat] and [eval].
     */

    listRepPtr->canonicalFlag = 1;
}

/*
 * Local Variables:
 * mode: c
 * c-basic-offset: 4
 * fill-column: 78
 * End:
 */<|MERGE_RESOLUTION|>--- conflicted
+++ resolved
@@ -237,15 +237,7 @@
      */
 
     Tcl_InvalidateStringRep(listPtr);
-<<<<<<< HEAD
-    listPtr->internalRep.twoPtrValue.ptr1 = listRepPtr;
-    listPtr->internalRep.twoPtrValue.ptr2 = NULL;
-    listPtr->typePtr = &tclListType;
-    listRepPtr->refCount++;
-
-=======
     ListSetIntRep(listPtr, listRepPtr);
->>>>>>> f3309569
     return listPtr;
 }
 #endif /* if TCL_MEM_DEBUG */
@@ -311,14 +303,7 @@
      */
 
     Tcl_InvalidateStringRep(listPtr);
-<<<<<<< HEAD
-    listPtr->internalRep.twoPtrValue.ptr1 = listRepPtr;
-    listPtr->internalRep.twoPtrValue.ptr2 = NULL;
-    listPtr->typePtr = &tclListType;
-    listRepPtr->refCount++;
-=======
     ListSetIntRep(listPtr, listRepPtr);
->>>>>>> f3309569
 
     return listPtr;
 }
@@ -389,14 +374,7 @@
 
     if (objc > 0) {
 	listRepPtr = NewListIntRep(objc, objv, 1);
-<<<<<<< HEAD
-	objPtr->internalRep.twoPtrValue.ptr1 = listRepPtr;
-	objPtr->internalRep.twoPtrValue.ptr2 = NULL;
-	objPtr->typePtr = &tclListType;
-	listRepPtr->refCount++;
-=======
 	ListSetIntRep(objPtr, listRepPtr);
->>>>>>> f3309569
     } else {
 	objPtr->bytes = tclEmptyStringRep;
 	objPtr->length = 0;
@@ -1731,14 +1709,7 @@
 {
     List *listRepPtr = ListRepPtr(srcPtr);
 
-<<<<<<< HEAD
-    listRepPtr->refCount++;
-    copyPtr->internalRep.twoPtrValue.ptr1 = listRepPtr;
-    copyPtr->internalRep.twoPtrValue.ptr2 = NULL;
-    copyPtr->typePtr = &tclListType;
-=======
     ListSetIntRep(copyPtr, listRepPtr);
->>>>>>> f3309569
 }
  
@@ -1915,13 +1886,7 @@
 
   commitRepresentation:
     TclFreeIntRep(objPtr);
-<<<<<<< HEAD
-    objPtr->internalRep.twoPtrValue.ptr1 = listRepPtr;
-    objPtr->internalRep.twoPtrValue.ptr2 = NULL;
-    objPtr->typePtr = &tclListType;
-=======
     ListSetIntRep(objPtr, listRepPtr);
->>>>>>> f3309569
     return TCL_OK;
 }
 