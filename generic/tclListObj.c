/*
 * tclListObj.c --
 *
 *	This file contains functions that implement the Tcl list object type.
 *
 * Copyright (c) 1995-1997 Sun Microsystems, Inc.
 * Copyright (c) 1998 by Scriptics Corporation.
 * Copyright (c) 2001 by Kevin B. Kenny.  All rights reserved.
 *
 * See the file "license.terms" for information on usage and redistribution of
 * this file, and for a DISCLAIMER OF ALL WARRANTIES.
 */

#include "tclInt.h"

/*
 * Prototypes for functions defined later in this file:
 */

static List *		AttemptNewList(Tcl_Interp *interp, int objc,
			    Tcl_Obj *CONST objv[]);
static List *		NewListIntRep(int objc, Tcl_Obj *CONST objv[], int p);
static void		DupListInternalRep(Tcl_Obj *srcPtr, Tcl_Obj *copyPtr);
static void		FreeListInternalRep(Tcl_Obj *listPtr);
static int		SetListFromAny(Tcl_Interp *interp, Tcl_Obj *objPtr);
static void		UpdateStringOfList(Tcl_Obj *listPtr);

/*
 * The structure below defines the list Tcl object type by means of functions
 * that can be invoked by generic object code.
 *
 * The internal representation of a list object is a two-pointer
 * representation. The first pointer designates a List structure that contains
 * an array of pointers to the element objects, together with integers that
 * represent the current element count and the allocated size of the array.
 * The second pointer is normally NULL; during execution of functions in this
 * file that operate on nested sublists, it is occasionally used as working
 * storage to avoid an auxiliary stack.
 */

Tcl_ObjType tclListType = {
    "list",			/* name */
    FreeListInternalRep,	/* freeIntRepProc */
    DupListInternalRep,		/* dupIntRepProc */
    UpdateStringOfList,		/* updateStringProc */
    SetListFromAny		/* setFromAnyProc */
};

/*
 *----------------------------------------------------------------------
 *
 * NewListIntRep --
 *
 *	Creates a list internal rep with space for objc elements.  objc
 *	must be > 0.  If objv!=NULL, initializes with the first objc values
 *	in that array.  If objv==NULL, initalize list internal rep to have
 *	0 elements, with space to add objc more.  Flag value "p" indicates
 *	how to behave on failure.
 *
 * Results:
 *	A new List struct with refCount 0 is returned. If some failure
 *	prevents this then if p=0, NULL is returned and otherwise the
 *	routine panics.
 *
 * Side effects:
 *	The ref counts of the elements in objv are incremented since the
 *	resulting list now refers to them.
 *
 *----------------------------------------------------------------------
 */

static List *
NewListIntRep(
    int objc,
    Tcl_Obj *CONST objv[],
    int p)
{
    List *listRepPtr;

    if (objc <= 0) {
	Tcl_Panic("NewListIntRep: expects postive element count");
    }

    /*
     * First check to see if we'd overflow and try to allocate an object
     * larger than our memory allocator allows. Note that this is actually a
     * fairly small value when you're on a serious 64-bit machine, but that
     * requires API changes to fix. See [Bug 219196] for a discussion.
     */

    if ((size_t)objc > LIST_MAX) {
	if (p) {
	    Tcl_Panic("max length of a Tcl list (%d elements) exceeded",
		    LIST_MAX);
	}
	return NULL;
    }

    listRepPtr = (List *)
	    attemptckalloc(sizeof(List) + ((objc-1) * sizeof(Tcl_Obj *)));
    if (listRepPtr == NULL) {
	if (p) {
	    Tcl_Panic("list creation failed: unable to alloc %u bytes",
		    (unsigned)(sizeof(List) + ((objc-1) * sizeof(Tcl_Obj *))));
	}
	return NULL;
    }

    listRepPtr->canonicalFlag = 0;
    listRepPtr->refCount = 0;
    listRepPtr->maxElemCount = objc;

    if (objv) {
	Tcl_Obj **elemPtrs;
	int i;

	listRepPtr->elemCount = objc;
	elemPtrs = &listRepPtr->elements;
	for (i = 0;  i < objc;  i++) {
	    elemPtrs[i] = objv[i];
	    Tcl_IncrRefCount(elemPtrs[i]);
	}
    } else {
	listRepPtr->elemCount = 0;
    }
    return listRepPtr;
}

/*
 *----------------------------------------------------------------------
 *
 * AttemptNewList --
 *
 *	Creates a list internal rep with space for objc elements.  objc
 *	must be > 0.  If objv!=NULL, initializes with the first objc values
 *	in that array.  If objv==NULL, initalize list internal rep to have
 *	0 elements, with space to add objc more.  
 *
 * Results:
 *	A new List struct with refCount 0 is returned. If some failure
 *	prevents this then NULL is returned, and an error message is left
 *	in the interp result, unless interp is NULL.
 *
 * Side effects:
 *	The ref counts of the elements in objv are incremented since the
 *	resulting list now refers to them.
 *
 *----------------------------------------------------------------------
 */

static List *
AttemptNewList(
    Tcl_Interp *interp,
    int objc,
    Tcl_Obj *CONST objv[])
{
    List *listRepPtr = NewListIntRep(objc, objv, 0);

    if (interp != NULL && listRepPtr == NULL) {
	if (objc > LIST_MAX) {
	    Tcl_SetObjResult(interp, Tcl_ObjPrintf(
		    "max length of a Tcl list (%d elements) exceeded",
		    LIST_MAX));
	} else {
	    Tcl_SetObjResult(interp, Tcl_ObjPrintf(
		    "list creation failed: unable to alloc %u bytes",
		    (unsigned)(sizeof(List) + ((objc-1) * sizeof(Tcl_Obj *)))));
	}
    }
    return listRepPtr;
}

/*
 *----------------------------------------------------------------------
 *
 * Tcl_NewListObj --
 *
 *	This function is normally called when not debugging: i.e., when
 *	TCL_MEM_DEBUG is not defined. It creates a new list object from an
 *	(objc,objv) array: that is, each of the objc elements of the array
 *	referenced by objv is inserted as an element into a new Tcl object.
 *
 *	When TCL_MEM_DEBUG is defined, this function just returns the result
 *	of calling the debugging version Tcl_DbNewListObj.
 *
 * Results:
 *	A new list object is returned that is initialized from the object
 *	pointers in objv. If objc is less than or equal to zero, an empty
 *	object is returned. The new object's string representation is left
 *	NULL. The resulting new list object has ref count 0.
 *
 * Side effects:
 *	The ref counts of the elements in objv are incremented since the
 *	resulting list now refers to them.
 *
 *----------------------------------------------------------------------
 */

#ifdef TCL_MEM_DEBUG
#undef Tcl_NewListObj

Tcl_Obj *
Tcl_NewListObj(
    int objc,			/* Count of objects referenced by objv. */
    Tcl_Obj *CONST objv[])	/* An array of pointers to Tcl objects. */
{
    return Tcl_DbNewListObj(objc, objv, "unknown", 0);
}

#else /* if not TCL_MEM_DEBUG */

Tcl_Obj *
Tcl_NewListObj(
    int objc,			/* Count of objects referenced by objv. */
    Tcl_Obj *CONST objv[])	/* An array of pointers to Tcl objects. */
{
    List *listRepPtr;
    Tcl_Obj *listPtr;

    TclNewObj(listPtr);

    if (objc <= 0) {
	return listPtr;
    }

    /*
     * Create the internal rep.
     */

    listRepPtr = NewListIntRep(objc, objv, 1);

    /*
     * Now create the object.
     */

    Tcl_InvalidateStringRep(listPtr);
    ListSetIntRep(listPtr, listRepPtr);
    return listPtr;
}
#endif /* if TCL_MEM_DEBUG */

/*
 *----------------------------------------------------------------------
 *
 * Tcl_DbNewListObj --
 *
 *	This function is normally called when debugging: i.e., when
 *	TCL_MEM_DEBUG is defined. It creates new list objects. It is the same
 *	as the Tcl_NewListObj function above except that it calls
 *	Tcl_DbCkalloc directly with the file name and line number from its
 *	caller. This simplifies debugging since then the [memory active]
 *	command will report the correct file name and line number when
 *	reporting objects that haven't been freed.
 *
 *	When TCL_MEM_DEBUG is not defined, this function just returns the
 *	result of calling Tcl_NewListObj.
 *
 * Results:
 *	A new list object is returned that is initialized from the object
 *	pointers in objv. If objc is less than or equal to zero, an empty
 *	object is returned. The new object's string representation is left
 *	NULL. The new list object has ref count 0.
 *
 * Side effects:
 *	The ref counts of the elements in objv are incremented since the
 *	resulting list now refers to them.
 *
 *----------------------------------------------------------------------
 */

#ifdef TCL_MEM_DEBUG

Tcl_Obj *
Tcl_DbNewListObj(
    int objc,			/* Count of objects referenced by objv. */
    Tcl_Obj *CONST objv[],	/* An array of pointers to Tcl objects. */
    CONST char *file,		/* The name of the source file calling this
				 * function; used for debugging. */
    int line)			/* Line number in the source file; used for
				 * debugging. */
{
    Tcl_Obj *listPtr;
    List *listRepPtr;

    TclDbNewObj(listPtr, file, line);

    if (objc <= 0) {
	return listPtr;
    }

    /*
     * Create the internal rep.
     */

    listRepPtr = NewListIntRep(objc, objv, 1);

    /*
     * Now create the object.
     */

    Tcl_InvalidateStringRep(listPtr);
    ListSetIntRep(listPtr, listRepPtr);

    return listPtr;
}

#else /* if not TCL_MEM_DEBUG */

Tcl_Obj *
Tcl_DbNewListObj(
    int objc,			/* Count of objects referenced by objv. */
    Tcl_Obj *CONST objv[],	/* An array of pointers to Tcl objects. */
    CONST char *file,		/* The name of the source file calling this
				 * function; used for debugging. */
    int line)			/* Line number in the source file; used for
				 * debugging. */
{
    return Tcl_NewListObj(objc, objv);
}
#endif /* TCL_MEM_DEBUG */

/*
 *----------------------------------------------------------------------
 *
 * Tcl_SetListObj --
 *
 *	Modify an object to be a list containing each of the objc elements of
 *	the object array referenced by objv.
 *
 * Results:
 *	None.
 *
 * Side effects:
 *	The object is made a list object and is initialized from the object
 *	pointers in objv. If objc is less than or equal to zero, an empty
 *	object is returned. The new object's string representation is left
 *	NULL. The ref counts of the elements in objv are incremented since the
 *	list now refers to them. The object's old string and internal
 *	representations are freed and its type is set NULL.
 *
 *----------------------------------------------------------------------
 */

void
Tcl_SetListObj(
    Tcl_Obj *objPtr,		/* Object whose internal rep to init. */
    int objc,			/* Count of objects referenced by objv. */
    Tcl_Obj *CONST objv[])	/* An array of pointers to Tcl objects. */
{
    List *listRepPtr;

    if (Tcl_IsShared(objPtr)) {
	Tcl_Panic("%s called with shared object", "Tcl_SetListObj");
    }

    /*
     * Free any old string rep and any internal rep for the old type.
     */

    TclFreeIntRep(objPtr);
    objPtr->typePtr = NULL;
    Tcl_InvalidateStringRep(objPtr);

    /*
     * Set the object's type to "list" and initialize the internal rep.
     * However, if there are no elements to put in the list, just give the
     * object an empty string rep and a NULL type.
     */

    if (objc > 0) {
	listRepPtr = NewListIntRep(objc, objv, 1);
	ListSetIntRep(objPtr, listRepPtr);
    } else {
	objPtr->bytes = tclEmptyStringRep;
	objPtr->length = 0;
    }
}

/*
 *----------------------------------------------------------------------
 *
 * TclListObjCopy --
 *
 *	Makes a "pure list" copy of a list value. This provides for the C
 *	level a counterpart of the [lrange $list 0 end] command, while using
 *	internals details to be as efficient as possible.
 *
 * Results:
 *	Normally returns a pointer to a new Tcl_Obj, that contains the same
 *	list value as *listPtr does. The returned Tcl_Obj has a refCount of
 *	zero. If *listPtr does not hold a list, NULL is returned, and if
 *	interp is non-NULL, an error message is recorded there.
 *
 * Side effects:
 *	None.
 *
 *----------------------------------------------------------------------
 */

Tcl_Obj *
TclListObjCopy(
    Tcl_Interp *interp,		/* Used to report errors if not NULL. */
    Tcl_Obj *listPtr)		/* List object for which an element array is
				 * to be returned. */
{
    Tcl_Obj *copyPtr;

    if (listPtr->typePtr != &tclListType) {
	if (SetListFromAny(interp, listPtr) != TCL_OK) {
	    return NULL;
	}
    }

    TclNewObj(copyPtr);
    TclInvalidateStringRep(copyPtr);
    DupListInternalRep(listPtr, copyPtr);
    return copyPtr;
}

/*
 *----------------------------------------------------------------------
 *
 * Tcl_ListObjGetElements --
 *
 *	This function returns an (objc,objv) array of the elements in a list
 *	object.
 *
 * Results:
 *	The return value is normally TCL_OK; in this case *objcPtr is set to
 *	the count of list elements and *objvPtr is set to a pointer to an
 *	array of (*objcPtr) pointers to each list element. If listPtr does not
 *	refer to a list object and the object can not be converted to one,
 *	TCL_ERROR is returned and an error message will be left in the
 *	interpreter's result if interp is not NULL.
 *
 *	The objects referenced by the returned array should be treated as
 *	readonly and their ref counts are _not_ incremented; the caller must
 *	do that if it holds on to a reference. Furthermore, the pointer and
 *	length returned by this function may change as soon as any function is
 *	called on the list object; be careful about retaining the pointer in a
 *	local data structure.
 *
 * Side effects:
 *	The possible conversion of the object referenced by listPtr
 *	to a list object.
 *
 *----------------------------------------------------------------------
 */

int
Tcl_ListObjGetElements(
    Tcl_Interp *interp,		/* Used to report errors if not NULL. */
    register Tcl_Obj *listPtr,	/* List object for which an element array is
				 * to be returned. */
    int *objcPtr,		/* Where to store the count of objects
				 * referenced by objv. */
    Tcl_Obj ***objvPtr)		/* Where to store the pointer to an array of
				 * pointers to the list's objects. */
{
    register List *listRepPtr;

    if (listPtr->typePtr != &tclListType) {
	int result;

	if (listPtr->bytes == tclEmptyStringRep) {
	    *objcPtr = 0;
	    *objvPtr = NULL;
	    return TCL_OK;
	}
	result = SetListFromAny(interp, listPtr);
	if (result != TCL_OK) {
	    return result;
	}
    }
    listRepPtr = ListRepPtr(listPtr);
    *objcPtr = listRepPtr->elemCount;
    *objvPtr = &listRepPtr->elements;
    return TCL_OK;
}

/*
 *----------------------------------------------------------------------
 *
 * Tcl_ListObjAppendList --
 *
 *	This function appends the objects in the list referenced by
 *	elemListPtr to the list object referenced by listPtr. If listPtr is
 *	not already a list object, an attempt will be made to convert it to
 *	one.
 *
 * Results:
 *	The return value is normally TCL_OK. If listPtr or elemListPtr do not
 *	refer to list objects and they can not be converted to one, TCL_ERROR
 *	is returned and an error message is left in the interpreter's result
 *	if interp is not NULL.
 *
 * Side effects:
 *	The reference counts of the elements in elemListPtr are incremented
 *	since the list now refers to them. listPtr and elemListPtr are
 *	converted, if necessary, to list objects. Also, appending the new
 *	elements may cause listObj's array of element pointers to grow.
 *	listPtr's old string representation, if any, is invalidated.
 *
 *----------------------------------------------------------------------
 */

int
Tcl_ListObjAppendList(
    Tcl_Interp *interp,		/* Used to report errors if not NULL. */
    register Tcl_Obj *listPtr,	/* List object to append elements to. */
    Tcl_Obj *elemListPtr)	/* List obj with elements to append. */
{
    int listLen, objc, result;
    Tcl_Obj **objv;

    if (Tcl_IsShared(listPtr)) {
	Tcl_Panic("%s called with shared object", "Tcl_ListObjAppendList");
    }

    result = TclListObjLength(interp, listPtr, &listLen);
    if (result != TCL_OK) {
	return result;
    }

    result = TclListObjGetElements(interp, elemListPtr, &objc, &objv);
    if (result != TCL_OK) {
	return result;
    }

    /*
     * Insert objc new elements starting after the lists's last element.
     * Delete zero existing elements.
     */

    return Tcl_ListObjReplace(interp, listPtr, listLen, 0, objc, objv);
}

/*
 *----------------------------------------------------------------------
 *
 * Tcl_ListObjAppendElement --
 *
 *	This function is a special purpose version of Tcl_ListObjAppendList:
 *	it appends a single object referenced by objPtr to the list object
 *	referenced by listPtr. If listPtr is not already a list object, an
 *	attempt will be made to convert it to one.
 *
 * Results:
 *	The return value is normally TCL_OK; in this case objPtr is added to
 *	the end of listPtr's list. If listPtr does not refer to a list object
 *	and the object can not be converted to one, TCL_ERROR is returned and
 *	an error message will be left in the interpreter's result if interp is
 *	not NULL.
 *
 * Side effects:
 *	The ref count of objPtr is incremented since the list now refers to
 *	it. listPtr will be converted, if necessary, to a list object. Also,
 *	appending the new element may cause listObj's array of element
 *	pointers to grow. listPtr's old string representation, if any, is
 *	invalidated.
 *
 *----------------------------------------------------------------------
 */

int
Tcl_ListObjAppendElement(
    Tcl_Interp *interp,		/* Used to report errors if not NULL. */
    Tcl_Obj *listPtr,		/* List object to append objPtr to. */
    Tcl_Obj *objPtr)		/* Object to append to listPtr's list. */
{
    register List *listRepPtr;
    register Tcl_Obj **elemPtrs;
    int numElems, numRequired, newMax, newSize, i;

    if (Tcl_IsShared(listPtr)) {
	Tcl_Panic("%s called with shared object", "Tcl_ListObjAppendElement");
    }
    if (listPtr->typePtr != &tclListType) {
	int result;

	if (listPtr->bytes == tclEmptyStringRep) {
	    Tcl_SetListObj(listPtr, 1, &objPtr);
	    return TCL_OK;
	}
	result = SetListFromAny(interp, listPtr);
	if (result != TCL_OK) {
	    return result;
	}
    }

    listRepPtr = ListRepPtr(listPtr);
    numElems = listRepPtr->elemCount;
    numRequired = numElems + 1 ;

    /*
     * If there is no room in the current array of element pointers, allocate
     * a new, larger array and copy the pointers to it. If the List struct is
     * shared, allocate a new one.
     */

    if (numRequired > listRepPtr->maxElemCount){
	newMax = 2 * numRequired;
	newSize = sizeof(List) + ((newMax-1) * sizeof(Tcl_Obj *));
    } else {
	newMax = listRepPtr->maxElemCount;
	newSize = 0;
    }

    if (listRepPtr->refCount > 1) {
	List *oldListRepPtr = listRepPtr;
	Tcl_Obj **oldElems;

	listRepPtr = AttemptNewList(interp, newMax, NULL);
	if (listRepPtr == NULL) {
	    return TCL_ERROR;
	}
	oldElems = &oldListRepPtr->elements;
	elemPtrs = &listRepPtr->elements;
	for (i=0; i<numElems; i++) {
	    elemPtrs[i] = oldElems[i];
	    Tcl_IncrRefCount(elemPtrs[i]);
	}
	listRepPtr->elemCount = numElems;
	listRepPtr->refCount++;
	oldListRepPtr->refCount--;
	listPtr->internalRep.twoPtrValue.ptr1 = (void *) listRepPtr;
    } else if (newSize) {
	listRepPtr = (List *) ckrealloc((char *)listRepPtr, (size_t)newSize);
	listRepPtr->maxElemCount = newMax;
	listPtr->internalRep.twoPtrValue.ptr1 = (void *) listRepPtr;
    }

    /*
     * Add objPtr to the end of listPtr's array of element pointers. Increment
     * the ref count for the (now shared) objPtr.
     */

    elemPtrs = &listRepPtr->elements;
    elemPtrs[numElems] = objPtr;
    Tcl_IncrRefCount(objPtr);
    listRepPtr->elemCount++;

    /*
     * Invalidate any old string representation since the list's internal
     * representation has changed.
     */

    Tcl_InvalidateStringRep(listPtr);
    return TCL_OK;
}

/*
 *----------------------------------------------------------------------
 *
 * Tcl_ListObjIndex --
 *
 *	This function returns a pointer to the index'th object from the list
 *	referenced by listPtr. The first element has index 0. If index is
 *	negative or greater than or equal to the number of elements in the
 *	list, a NULL is returned. If listPtr is not a list object, an attempt
 *	will be made to convert it to a list.
 *
 * Results:
 *	The return value is normally TCL_OK; in this case objPtrPtr is set to
 *	the Tcl_Obj pointer for the index'th list element or NULL if index is
 *	out of range. This object should be treated as readonly and its ref
 *	count is _not_ incremented; the caller must do that if it holds on to
 *	the reference. If listPtr does not refer to a list and can't be
 *	converted to one, TCL_ERROR is returned and an error message is left
 *	in the interpreter's result if interp is not NULL.
 *
 * Side effects:
 *	listPtr will be converted, if necessary, to a list object.
 *
 *----------------------------------------------------------------------
 */

int
Tcl_ListObjIndex(
    Tcl_Interp *interp,		/* Used to report errors if not NULL. */
    register Tcl_Obj *listPtr,	/* List object to index into. */
    register int index,		/* Index of element to return. */
    Tcl_Obj **objPtrPtr)	/* The resulting Tcl_Obj* is stored here. */
{
    register List *listRepPtr;

    if (listPtr->typePtr != &tclListType) {
	int result;

	if (listPtr->bytes == tclEmptyStringRep) {
	    *objPtrPtr = NULL;
	    return TCL_OK;
	}
	result = SetListFromAny(interp, listPtr);
	if (result != TCL_OK) {
	    return result;
	}
    }

    listRepPtr = ListRepPtr(listPtr);
    if ((index < 0) || (index >= listRepPtr->elemCount)) {
	*objPtrPtr = NULL;
    } else {
	*objPtrPtr = (&listRepPtr->elements)[index];
    }

    return TCL_OK;
}

/*
 *----------------------------------------------------------------------
 *
 * Tcl_ListObjLength --
 *
 *	This function returns the number of elements in a list object. If the
 *	object is not already a list object, an attempt will be made to
 *	convert it to one.
 *
 * Results:
 *	The return value is normally TCL_OK; in this case *intPtr will be set
 *	to the integer count of list elements. If listPtr does not refer to a
 *	list object and the object can not be converted to one, TCL_ERROR is
 *	returned and an error message will be left in the interpreter's result
 *	if interp is not NULL.
 *
 * Side effects:
 *	The possible conversion of the argument object to a list object.
 *
 *----------------------------------------------------------------------
 */

int
Tcl_ListObjLength(
    Tcl_Interp *interp,		/* Used to report errors if not NULL. */
    register Tcl_Obj *listPtr,	/* List object whose #elements to return. */
    register int *intPtr)	/* The resulting int is stored here. */
{
    register List *listRepPtr;

    if (listPtr->typePtr != &tclListType) {
	int result;

	if (listPtr->bytes == tclEmptyStringRep) {
	    *intPtr = 0;
	    return TCL_OK;
	}
	result = SetListFromAny(interp, listPtr);
	if (result != TCL_OK) {
	    return result;
	}
    }

    listRepPtr = ListRepPtr(listPtr);
    *intPtr = listRepPtr->elemCount;
    return TCL_OK;
}

/*
 *----------------------------------------------------------------------
 *
 * Tcl_ListObjReplace --
 *
 *	This function replaces zero or more elements of the list referenced by
 *	listPtr with the objects from an (objc,objv) array. The objc elements
 *	of the array referenced by objv replace the count elements in listPtr
 *	starting at first.
 *
 *	If the argument first is zero or negative, it refers to the first
 *	element. If first is greater than or equal to the number of elements
 *	in the list, then no elements are deleted; the new elements are
 *	appended to the list. Count gives the number of elements to replace.
 *	If count is zero or negative then no elements are deleted; the new
 *	elements are simply inserted before first.
 *
 *	The argument objv refers to an array of objc pointers to the new
 *	elements to be added to listPtr in place of those that were deleted.
 *	If objv is NULL, no new elements are added. If listPtr is not a list
 *	object, an attempt will be made to convert it to one.
 *
 * Results:
 *	The return value is normally TCL_OK. If listPtr does not refer to a
 *	list object and can not be converted to one, TCL_ERROR is returned and
 *	an error message will be left in the interpreter's result if interp is
 *	not NULL.
 *
 * Side effects:
 *	The ref counts of the objc elements in objv are incremented since the
 *	resulting list now refers to them. Similarly, the ref counts for
 *	replaced objects are decremented. listPtr is converted, if necessary,
 *	to a list object. listPtr's old string representation, if any, is
 *	freed.
 *
 *----------------------------------------------------------------------
 */

int
Tcl_ListObjReplace(
    Tcl_Interp *interp,		/* Used for error reporting if not NULL. */
    Tcl_Obj *listPtr,		/* List object whose elements to replace. */
    int first,			/* Index of first element to replace. */
    int count,			/* Number of elements to replace. */
    int objc,			/* Number of objects to insert. */
    Tcl_Obj *CONST objv[])	/* An array of objc pointers to Tcl objects to
				 * insert. */
{
    List *listRepPtr;
    register Tcl_Obj **elemPtrs;
    int numElems, numRequired, numAfterLast, start, i, j, isShared;

    if (Tcl_IsShared(listPtr)) {
	Tcl_Panic("%s called with shared object", "Tcl_ListObjReplace");
    }
    if (listPtr->typePtr != &tclListType) {
	if (listPtr->bytes == tclEmptyStringRep) {
	    if (objc) {
		Tcl_SetListObj(listPtr, objc, NULL);
	    } else {
		return TCL_OK;
	    }
	} else {
	    int result = SetListFromAny(interp, listPtr);

	    if (result != TCL_OK) {
		return result;
	    }
	}
    }

    /*
     * Note that when count == 0 and objc == 0, this routine is logically a
     * no-op, removing and adding no elements to the list. However, by flowing
     * through this routine anyway, we get the important side effect that the
     * resulting listPtr is a list in canoncial form. This is important.
     * Resist any temptation to optimize this case.
     */

    listRepPtr = ListRepPtr(listPtr);
    elemPtrs = &listRepPtr->elements;
    numElems = listRepPtr->elemCount;

    if (first < 0) {
	first = 0;
    }
    if (first >= numElems) {
	first = numElems;	/* So we'll insert after last element. */
    }
    if (count < 0) {
	count = 0;
    } else if (numElems < first+count || first+count < 0) {
	/*
	 * The 'first+count < 0' condition here guards agains integer
	 * overflow in determining 'first+count'
	 */
	count = numElems - first;
    }

    isShared = (listRepPtr->refCount > 1);
    numRequired = numElems - count + objc;

    if ((numRequired <= listRepPtr->maxElemCount) && !isShared) {
	int shift;

	/*
	 * Can use the current List struct. First "delete" count elements
	 * starting at first.
	 */

	for (j = first;  j < first + count;  j++) {
	    Tcl_Obj *victimPtr = elemPtrs[j];

	    TclDecrRefCount(victimPtr);
	}

	/*
	 * Shift the elements after the last one removed to their new
	 * locations.
	 */

	start = first + count;
	numAfterLast = numElems - start;
	shift = objc - count;	/* numNewElems - numDeleted */
	if ((numAfterLast > 0) && (shift != 0)) {
	    Tcl_Obj **src = elemPtrs + start;

	    memmove(src+shift, src, (size_t) numAfterLast * sizeof(Tcl_Obj*));
	}
    } else {
	/*
	 * Cannot use the current List struct; it is shared, too small, or
	 * both. Allocate a new struct and insert elements into it.
	 */

	List *oldListRepPtr = listRepPtr;
	Tcl_Obj **oldPtrs = elemPtrs;
	int newMax;

	if (numRequired > listRepPtr->maxElemCount){
	    newMax = 2 * numRequired;
	} else {
	    newMax = listRepPtr->maxElemCount;
	}

	listRepPtr = AttemptNewList(interp, newMax, NULL);
	if (listRepPtr == NULL) {
	    return TCL_ERROR;
	}

	listPtr->internalRep.twoPtrValue.ptr1 = (void *) listRepPtr;
	listRepPtr->refCount++;

	elemPtrs = &listRepPtr->elements;

	if (isShared) {
	    /*
	     * The old struct will remain in place; need new refCounts for the
	     * new List struct references. Copy over only the surviving
	     * elements.
	     */

	    for (i=0; i < first; i++) {
		elemPtrs[i] = oldPtrs[i];
		Tcl_IncrRefCount(elemPtrs[i]);
	    }
	    for (i = first + count, j = first + objc;
		    j < numRequired; i++, j++) {
		elemPtrs[j] = oldPtrs[i];
		Tcl_IncrRefCount(elemPtrs[j]);
	    }

	    oldListRepPtr->refCount--;
	} else {
	    /*
	     * The old struct will be removed; use its inherited refCounts.
	     */

	    if (first > 0) {
		memcpy(elemPtrs, oldPtrs, (size_t) first * sizeof(Tcl_Obj *));
	    }

	    /*
	     * "Delete" count elements starting at first.
	     */

	    for (j = first;  j < first + count;  j++) {
		Tcl_Obj *victimPtr = oldPtrs[j];

		TclDecrRefCount(victimPtr);
	    }

	    /*
	     * Copy the elements after the last one removed, shifted to their
	     * new locations.
	     */

	    start = first + count;
	    numAfterLast = numElems - start;
	    if (numAfterLast > 0) {
		memcpy(elemPtrs + first + objc, oldPtrs + start,
			(size_t) numAfterLast * sizeof(Tcl_Obj *));
	    }

	    ckfree((char *) oldListRepPtr);
	}
    }

    /*
     * Insert the new elements into elemPtrs before "first". We don't do a
     * memcpy here because we must increment the reference counts for the
     * added elements, so we must explicitly loop anyway.
     */

    for (i=0,j=first ; i<objc ; i++,j++) {
	elemPtrs[j] = objv[i];
	Tcl_IncrRefCount(objv[i]);
    }

    /*
     * Update the count of elements.
     */

    listRepPtr->elemCount = numRequired;

    /*
     * Invalidate and free any old string representation since it no longer
     * reflects the list's internal representation.
     */

    Tcl_InvalidateStringRep(listPtr);
    return TCL_OK;
}

/*
 *----------------------------------------------------------------------
 *
 * TclLindexList --
 *
 *	This procedure handles the 'lindex' command when objc==3.
 *
 * Results:
 *	Returns a pointer to the object extracted, or NULL if an error
 *	occurred. The returned object already includes one reference count for
 *	the pointer returned.
 *
 * Side effects:
 *	None.
 *
 * Notes:
 *	This procedure is implemented entirely as a wrapper around
 *	TclLindexFlat. All it does is reconfigure the argument format into the
 *	form required by TclLindexFlat, while taking care to manage shimmering
 *	in such a way that we tend to keep the most useful intreps and/or
 *	avoid the most expensive conversions.
 *
 *----------------------------------------------------------------------
 */

Tcl_Obj *
TclLindexList(
    Tcl_Interp *interp,		/* Tcl interpreter. */
    Tcl_Obj *listPtr,		/* List being unpacked. */
    Tcl_Obj *argPtr)		/* Index or index list. */
{

    int index;			/* Index into the list. */
    Tcl_Obj **indices;		/* Array of list indices. */
    int indexCount;		/* Size of the array of list indices. */
    Tcl_Obj *indexListCopy;

    /*
     * Determine whether argPtr designates a list or a single index. We have
     * to be careful about the order of the checks to avoid repeated
     * shimmering; see TIP#22 and TIP#33 for the details.
     */

    if (argPtr->typePtr != &tclListType
	    && TclGetIntForIndexM(NULL , argPtr, 0, &index) == TCL_OK) {
	/*
	 * argPtr designates a single index.
	 */

	return TclLindexFlat(interp, listPtr, 1, &argPtr);
    }

    /*
     * Here we make a private copy of the index list argument to avoid any
     * shimmering issues that might invalidate the indices array below while
     * we are still using it. This is probably unnecessary. It does not appear
     * that any damaging shimmering is possible, and no test has been devised
     * to show any error when this private copy is not made. But it's cheap,
     * and it offers some future-proofing insurance in case the TclLindexFlat
     * implementation changes in some unexpected way, or some new form of
     * trace or callback permits things to happen that the current
     * implementation does not.
     */

    indexListCopy = TclListObjCopy(NULL, argPtr);
    if (indexListCopy == NULL) {
	/*
	 * argPtr designates something that is neither an index nor a
	 * well-formed list. Report the error via TclLindexFlat.
	 */

	return TclLindexFlat(interp, listPtr, 1, &argPtr);
    }

    TclListObjGetElements(NULL, indexListCopy, &indexCount, &indices);
    listPtr = TclLindexFlat(interp, listPtr, indexCount, indices);
    Tcl_DecrRefCount(indexListCopy);
    return listPtr;
}

/*
 *----------------------------------------------------------------------
 *
 * TclLindexFlat --
 *
 *	This procedure is the core of the 'lindex' command, with all index
 *	arguments presented as a flat list.
 *
 * Results:
 *	Returns a pointer to the object extracted, or NULL if an error
 *	occurred. The returned object already includes one reference count for
 *	the pointer returned.
 *
 * Side effects:
 *	None.
 *
 * Notes:
 *	The reference count of the returned object includes one reference
 *	corresponding to the pointer returned. Thus, the calling code will
 *	usually do something like:
 *		Tcl_SetObjResult(interp, result);
 *		Tcl_DecrRefCount(result);
 *
 *----------------------------------------------------------------------
 */

Tcl_Obj *
TclLindexFlat(
    Tcl_Interp *interp,		/* Tcl interpreter. */
    Tcl_Obj *listPtr,		/* Tcl object representing the list. */
    int indexCount,		/* Count of indices. */
    Tcl_Obj *const indexArray[])/* Array of pointers to Tcl objects that
				 * represent the indices in the list. */
{
    int i;

    Tcl_IncrRefCount(listPtr);

    for (i=0 ; i<indexCount && listPtr ; i++) {
	int index, listLen;
	Tcl_Obj **elemPtrs, *sublistCopy;

	/*
	 * Here we make a private copy of the current sublist, so we avoid any
	 * shimmering issues that might invalidate the elemPtr array below
	 * while we are still using it. See test lindex-8.4.
	 */

	sublistCopy = TclListObjCopy(interp, listPtr);
	Tcl_DecrRefCount(listPtr);
	listPtr = NULL;

	if (sublistCopy == NULL) {
	    /*
	     * The sublist is not a list at all => error.
	     */

	    break;
	}
	TclListObjGetElements(NULL, sublistCopy, &listLen, &elemPtrs);

	if (TclGetIntForIndexM(interp, indexArray[i], /*endValue*/ listLen-1,
		&index) == TCL_OK) {
	    if (index<0 || index>=listLen) {
		/*
		 * Index is out of range. Break out of loop with empty result.
		 * First check remaining indices for validity
		 */

		while (++i < indexCount) {
		    if (TclGetIntForIndexM(interp, indexArray[i], -1, &index)
			!= TCL_OK) {
			Tcl_DecrRefCount(sublistCopy);
			return NULL;
		    }
		}
		listPtr = Tcl_NewObj();
	    } else {
		/*
		 * Extract the pointer to the appropriate element.
		 */

		listPtr = elemPtrs[index];
	    }
	    Tcl_IncrRefCount(listPtr);
	}
	Tcl_DecrRefCount(sublistCopy);
    }

    return listPtr;
}

/*
 *----------------------------------------------------------------------
 *
 * TclLsetList --
 *
 *	Core of the 'lset' command when objc == 4. Objv[2] may be either a
 *	scalar index or a list of indices.
 *
 * Results:
 *	Returns the new value of the list variable, or NULL if there was an
 *	error. The returned object includes one reference count for the
 *	pointer returned.
 *
 * Side effects:
 *	None.
 *
 * Notes:
 *	This procedure is implemented entirely as a wrapper around
 *	TclLsetFlat. All it does is reconfigure the argument format into the
 *	form required by TclLsetFlat, while taking care to manage shimmering
 *	in such a way that we tend to keep the most useful intreps and/or
 *	avoid the most expensive conversions.
 *
 *----------------------------------------------------------------------
 */

Tcl_Obj *
TclLsetList(
    Tcl_Interp *interp,		/* Tcl interpreter. */
    Tcl_Obj *listPtr,		/* Pointer to the list being modified. */
    Tcl_Obj *indexArgPtr,	/* Index or index-list arg to 'lset'. */
    Tcl_Obj *valuePtr)		/* Value arg to 'lset'. */
{
    int indexCount;		/* Number of indices in the index list. */
    Tcl_Obj **indices;		/* Vector of indices in the index list. */
    Tcl_Obj *retValuePtr;	/* Pointer to the list to be returned. */
    int index;			/* Current index in the list - discarded. */
    Tcl_Obj *indexListCopy;

    /*
     * Determine whether the index arg designates a list or a single index.
     * We have to be careful about the order of the checks to avoid repeated
     * shimmering; see TIP #22 and #23 for details.
     */

    if (indexArgPtr->typePtr != &tclListType
	    && TclGetIntForIndexM(NULL, indexArgPtr, 0, &index) == TCL_OK) {
	/*
	 * indexArgPtr designates a single index.
	 */

	return TclLsetFlat(interp, listPtr, 1, &indexArgPtr, valuePtr);

    }

    indexListCopy = TclListObjCopy(NULL, indexArgPtr);
    if (indexListCopy == NULL) {
	/*
	 * indexArgPtr designates something that is neither an index nor a
	 * well formed list. Report the error via TclLsetFlat.
	 */

	return TclLsetFlat(interp, listPtr, 1, &indexArgPtr, valuePtr);
    }
    TclListObjGetElements(NULL, indexArgPtr, &indexCount, &indices);

    /*
     * Let TclLsetFlat handle the actual lset'ting.
     */

    retValuePtr = TclLsetFlat(interp, listPtr, indexCount, indices, valuePtr);

    Tcl_DecrRefCount(indexListCopy);
    return retValuePtr;
}

/*
 *----------------------------------------------------------------------
 *
 * TclLsetFlat --
 *
 *	Core engine of the 'lset' command.
 *
 * Results:
 *	Returns the new value of the list variable, or NULL if an error
 *	occurred. The returned object includes one reference count for
 *	the pointer returned.
 *
 * Side effects:
 *	On entry, the reference count of the variable value does not reflect
 *	any references held on the stack. The first action of this function is
 *	to determine whether the object is shared, and to duplicate it if it
 *	is. The reference count of the duplicate is incremented. At this
 *	point, the reference count will be 1 for either case, so that the
 *	object will appear to be unshared.
 *
 *	If an error occurs, and the object has been duplicated, the reference
 *	count on the duplicate is decremented so that it is now 0: this
 *	dismisses any memory that was allocated by this function.
 *
 *	If no error occurs, the reference count of the original object is
 *	incremented if the object has not been duplicated, and nothing is done
 *	to a reference count of the duplicate. Now the reference count of an
 *	unduplicated object is 2 (the returned pointer, plus the one stored in
 *	the variable). The reference count of a duplicate object is 1,
 *	reflecting that the returned pointer is the only active reference. The
 *	caller is expected to store the returned value back in the variable
 *	and decrement its reference count. (INST_STORE_* does exactly this.)
 *
 *	Surgery is performed on the unshared list value to produce the result.
 *	TclLsetFlat maintains a linked list of Tcl_Obj's whose string
 *	representations must be spoilt by threading via 'ptr2' of the
 *	two-pointer internal representation. On entry to TclLsetFlat, the
 *	values of 'ptr2' are immaterial; on exit, the 'ptr2' field of any
 *	Tcl_Obj that has been modified is set to NULL.
 *
 *----------------------------------------------------------------------
 */

Tcl_Obj *
TclLsetFlat(
    Tcl_Interp *interp,		/* Tcl interpreter. */
    Tcl_Obj *listPtr,		/* Pointer to the list being modified. */
    int indexCount,		/* Number of index args. */
    Tcl_Obj *const indexArray[],
				/* Index args. */
    Tcl_Obj *valuePtr)		/* Value arg to 'lset'. */
{
    int index, result;
    Tcl_Obj *subListPtr, *retValuePtr, *chainPtr;

    /*
     * If there are no indices, simply return the new value.
     * (Without indices, [lset] is a synonym for [set].
     */

    if (indexCount == 0) {
	Tcl_IncrRefCount(valuePtr);
	return valuePtr;
    }

    /*
     * If the list is shared, make a copy we can modify (copy-on-write).
     * We use Tcl_DuplicateObj() instead of TclListObjCopy() for a few
     * reasons: 1) we have not yet confirmed listPtr is actually a list;
     * 2) We make a verbatim copy of any existing string rep, and when
     * we combine that with the delayed invalidation of string reps of
     * modified Tcl_Obj's implemented below, the outcome is that any
     * error condition that causes this routine to return NULL, will
     * leave the string rep of listPtr and all elements to be unchanged.
     */

    subListPtr = Tcl_IsShared(listPtr) ? Tcl_DuplicateObj(listPtr) : listPtr;

    /*
     * Anchor the linked list of Tcl_Obj's whose string reps must be
     * invalidated if the operation succeeds.
     */

    retValuePtr = subListPtr;
    chainPtr = NULL;

    /*
     * Loop through all the index arguments, and for each one dive
     * into the appropriate sublist.
     */

    do {
	int elemCount;
	Tcl_Obj *parentList, **elemPtrs;

	/* Check for the possible error conditions... */
	result = TCL_ERROR;
	if (TclListObjGetElements(interp, subListPtr, &elemCount, &elemPtrs)
		!= TCL_OK) {
	    /* ...the sublist we're indexing into isn't a list at all. */
	    break;
	}

	/*
	 * WARNING: the macro TclGetIntForIndexM is not safe for
	 * post-increments, avoid '*indexArray++' here.
	 */
	
	if (TclGetIntForIndexM(interp, *indexArray, elemCount - 1, &index)
		!= TCL_OK)  {
	    /* ...the index we're trying to use isn't an index at all. */
	    indexArray++;
	    break;
	}
	indexArray++;

	if (index < 0 || index >= elemCount) {
	    /* ...the index points outside the sublist. */
	    if (interp != NULL) {
		Tcl_SetObjResult(interp,
			Tcl_NewStringObj("list index out of range", -1));
	    }
	    break;
	}

	/*
	 * No error conditions.  As long as we're not yet on the last
	 * index, determine the next sublist for the next pass through
	 * the loop, and take steps to make sure it is an unshared copy,
	 * as we intend to modify it.
	 */

	result = TCL_OK;
	if (--indexCount) {
	    parentList = subListPtr;
	    subListPtr = elemPtrs[index];
	    if (Tcl_IsShared(subListPtr)) {
		subListPtr = Tcl_DuplicateObj(subListPtr);
	    }

	    /*
	     * Replace the original elemPtr[index] in parentList with a copy
	     * we know to be unshared.  This call will also deal with the
	     * situation where parentList shares its intrep with other
	     * Tcl_Obj's.  Dealing with the shared intrep case can cause
	     * subListPtr to become shared again, so detect that case and
	     * make and store another copy.
	     */

	    TclListObjSetElement(NULL, parentList, index, subListPtr);
	    if (Tcl_IsShared(subListPtr)) {
		subListPtr = Tcl_DuplicateObj(subListPtr);
		TclListObjSetElement(NULL, parentList, index, subListPtr);
	    }

	    /*
	     * The TclListObjSetElement() calls do not spoil the string
	     * rep of parentList, and that's fine for now, since all we've
	     * done so far is replace a list element with an unshared copy.
	     * The list value remains the same, so the string rep. is still
	     * valid, and unchanged, which is good because if this whole
	     * routine returns NULL, we'd like to leave no change to the
	     * value of the lset variable.  Later on, when we set valuePtr
	     * in its proper place, then all containing lists will have
	     * their values changed, and will need their string reps spoiled.
	     * We maintain a list of all those Tcl_Obj's (via a little intrep
	     * surgery) so we can spoil them at that time.
	     */

	    parentList->internalRep.twoPtrValue.ptr2 = (void *) chainPtr;
	    chainPtr = parentList;
	}
    } while (indexCount > 0);

    /*
     * Either we've detected and error condition, and exited the loop
     * with result == TCL_ERROR, or we've successfully reached the last
     * index, and we're ready to store valuePtr.  In either case, we
     * need to clean up our string spoiling list of Tcl_Obj's.
     */

    while (chainPtr) {
	Tcl_Obj *objPtr = chainPtr;

	if (result == TCL_OK) {

	    /*
	     * We're going to store valuePtr, so spoil string reps
	     * of all containing lists.
	     */

	    Tcl_InvalidateStringRep(objPtr);
	}

	/* Clear away our intrep surgery mess */
	chainPtr = (Tcl_Obj *) objPtr->internalRep.twoPtrValue.ptr2;
	objPtr->internalRep.twoPtrValue.ptr2 = NULL;
    }

    if (result != TCL_OK) {
	/* 
	 * Error return; message is already in interp. Clean up
	 * any excess memory. 
	 */
	if (retValuePtr != listPtr) {
	    Tcl_DecrRefCount(retValuePtr);
	}
	return NULL;
    }

    /* Store valuePtr in proper sublist and return */
    TclListObjSetElement(NULL, subListPtr, index, valuePtr);
    Tcl_InvalidateStringRep(subListPtr);
    Tcl_IncrRefCount(retValuePtr);
    return retValuePtr;
}

/*
 *----------------------------------------------------------------------
 *
 * TclListObjSetElement --
 *
 *	Set a single element of a list to a specified value
 *
 * Results:
 *	The return value is normally TCL_OK. If listPtr does not refer to a
 *	list object and cannot be converted to one, TCL_ERROR is returned and
 *	an error message will be left in the interpreter result if interp is
 *	not NULL. Similarly, if index designates an element outside the range
 *	[0..listLength-1], where listLength is the count of elements in the
 *	list object designated by listPtr, TCL_ERROR is returned and an error
 *	message is left in the interpreter result.
 *
 * Side effects:
 *	Tcl_Panic if listPtr designates a shared object. Otherwise, attempts
 *	to convert it to a list with a non-shared internal rep. Decrements the
 *	ref count of the object at the specified index within the list,
 *	replaces with the object designated by valuePtr, and increments the
 *	ref count of the replacement object.
 *
 *	It is the caller's responsibility to invalidate the string
 *	representation of the object.
 *
 *----------------------------------------------------------------------
 */

int
TclListObjSetElement(
    Tcl_Interp *interp,		/* Tcl interpreter; used for error reporting
				 * if not NULL. */
    Tcl_Obj *listPtr,		/* List object in which element should be
				 * stored. */
    int index,			/* Index of element to store. */
    Tcl_Obj *valuePtr)		/* Tcl object to store in the designated list
				 * element. */
{
    List *listRepPtr;		/* Internal representation of the list being
				 * modified. */
    Tcl_Obj **elemPtrs;		/* Pointers to elements of the list. */
    int elemCount;		/* Number of elements in the list. */

    /*
     * Ensure that the listPtr parameter designates an unshared list.
     */

    if (Tcl_IsShared(listPtr)) {
	Tcl_Panic("%s called with shared object", "TclListObjSetElement");
    }
    if (listPtr->typePtr != &tclListType) {
	int result;

	if (listPtr->bytes == tclEmptyStringRep) {
	    if (interp != NULL) {
		Tcl_SetObjResult(interp,
			Tcl_NewStringObj("list index out of range", -1));
	    }
	    return TCL_ERROR;
	}
	result = SetListFromAny(interp, listPtr);
	if (result != TCL_OK) {
	    return result;
	}
    }

    listRepPtr = ListRepPtr(listPtr);
    elemCount = listRepPtr->elemCount;
    elemPtrs = &listRepPtr->elements;

    /*
     * Ensure that the index is in bounds.
     */

    if (index<0 || index>=elemCount) {
	if (interp != NULL) {
	    Tcl_SetObjResult(interp,
		    Tcl_NewStringObj("list index out of range", -1));
	}
	return TCL_ERROR;
    }

    /*
     * If the internal rep is shared, replace it with an unshared copy.
     */

    if (listRepPtr->refCount > 1) {
	List *oldListRepPtr = listRepPtr;
	Tcl_Obj **oldElemPtrs = elemPtrs;
	int i;

	listRepPtr = AttemptNewList(interp, listRepPtr->maxElemCount, NULL);
	if (listRepPtr == NULL) {
	    return TCL_ERROR;
	}
	listRepPtr->canonicalFlag = oldListRepPtr->canonicalFlag;
	elemPtrs = &listRepPtr->elements;
	for (i=0; i < elemCount; i++) {
	    elemPtrs[i] = oldElemPtrs[i];
	    Tcl_IncrRefCount(elemPtrs[i]);
	}
	listRepPtr->refCount++;
	listRepPtr->elemCount = elemCount;
	listPtr->internalRep.twoPtrValue.ptr1 = (void *) listRepPtr;
	oldListRepPtr->refCount--;
    }

    /*
     * Add a reference to the new list element.
     */

    Tcl_IncrRefCount(valuePtr);

    /*
     * Remove a reference from the old list element.
     */

    Tcl_DecrRefCount(elemPtrs[index]);

    /*
     * Stash the new object in the list.
     */

    elemPtrs[index] = valuePtr;

    return TCL_OK;
}

/*
 *----------------------------------------------------------------------
 *
 * FreeListInternalRep --
 *
 *	Deallocate the storage associated with a list object's internal
 *	representation.
 *
 * Results:
 *	None.
 *
 * Side effects:
 *	Frees listPtr's List* internal representation and sets listPtr's
 *	internalRep.twoPtrValue.ptr1 to NULL. Decrements the ref counts of all
 *	element objects, which may free them.
 *
 *----------------------------------------------------------------------
 */

static void
FreeListInternalRep(
    Tcl_Obj *listPtr)		/* List object with internal rep to free. */
{
    List *listRepPtr = ListRepPtr(listPtr);

    if (--listRepPtr->refCount <= 0) {
	Tcl_Obj **elemPtrs = &listRepPtr->elements;
	int i, numElems = listRepPtr->elemCount;

	for (i = 0;  i < numElems;  i++) {
	    Tcl_DecrRefCount(elemPtrs[i]);
	}
	ckfree((char *) listRepPtr);
    }

    listPtr->internalRep.twoPtrValue.ptr1 = NULL;
    listPtr->internalRep.twoPtrValue.ptr2 = NULL;
    listPtr->typePtr = NULL;
}

/*
 *----------------------------------------------------------------------
 *
 * DupListInternalRep --
 *
 *	Initialize the internal representation of a list Tcl_Obj to share the
 *	internal representation of an existing list object.
 *
 * Results:
 *	None.
 *
 * Side effects:
 *	The reference count of the List internal rep is incremented.
 *
 *----------------------------------------------------------------------
 */

static void
DupListInternalRep(
    Tcl_Obj *srcPtr,		/* Object with internal rep to copy. */
    Tcl_Obj *copyPtr)		/* Object with internal rep to set. */
{
    List *listRepPtr = ListRepPtr(srcPtr);

    ListSetIntRep(copyPtr, listRepPtr);
}

/*
 *----------------------------------------------------------------------
 *
 * SetListFromAny --
 *
 *	Attempt to generate a list internal form for the Tcl object "objPtr".
 *
 * Results:
 *	The return value is TCL_OK or TCL_ERROR. If an error occurs during
 *	conversion, an error message is left in the interpreter's result
 *	unless "interp" is NULL.
 *
 * Side effects:
 *	If no error occurs, a list is stored as "objPtr"s internal
 *	representation.
 *
 *----------------------------------------------------------------------
 */

static int
SetListFromAny(
    Tcl_Interp *interp,		/* Used for error reporting if not NULL. */
    Tcl_Obj *objPtr)		/* The object to convert. */
{
    List *listRepPtr;
    Tcl_Obj **elemPtrs;

    /*
     * Dictionaries are a special case; they have a string representation such
     * that *all* valid dictionaries are valid lists. Hence we can convert
     * more directly. Only do this when there's no existing string rep; if
     * there is, it is the string rep that's authoritative (because it could
     * describe duplicate keys).
     */

    if (objPtr->typePtr == &tclDictType && !objPtr->bytes) {
	Tcl_Obj *keyPtr, *valuePtr;
	Tcl_DictSearch search;
	int done, size;

	/*
	 * Create the new list representation. Note that we do not need to do
	 * anything with the string representation as the transformation (and
	 * the reverse back to a dictionary) are both order-preserving. Also
	 * note that since we know we've got a valid dictionary (by
	 * representation) we also know that fetching the size of the
	 * dictionary or iterating over it will not fail.
	 */

	Tcl_DictObjSize(NULL, objPtr, &size);
	listRepPtr = AttemptNewList(interp, size > 0 ? 2*size : 1, NULL);
	if (!listRepPtr) {
	    return TCL_ERROR;
	}
	listRepPtr->elemCount = 2 * size;

	/*
	 * Populate the list representation.
	 */

	elemPtrs = &listRepPtr->elements;
	Tcl_DictObjFirst(NULL, objPtr, &search, &keyPtr, &valuePtr, &done);
	while (!done) {
	    *elemPtrs++ = keyPtr;
	    *elemPtrs++ = valuePtr;
	    Tcl_IncrRefCount(keyPtr);
	    Tcl_IncrRefCount(valuePtr);
	    Tcl_DictObjNext(&search, &keyPtr, &valuePtr, &done);
	}
    } else {
	int estCount, length;
	const char *limit, *nextElem = TclGetStringFromObj(objPtr, &length);

	/*
	 * Allocate enough space to hold a (Tcl_Obj *) for each
	 * (possible) list element.
	 */

	estCount = TclMaxListLength(nextElem, length, &limit);
	estCount += (estCount == 0); /* Smallest List struct holds 1 element. */
	listRepPtr = AttemptNewList(interp, estCount, NULL);
	if (listRepPtr == NULL) {
	    return TCL_ERROR;
	}
	elemPtrs = &listRepPtr->elements;

	/* Each iteration, parse and store a list element */
	while (nextElem < limit) {
	    const char *elemStart;
	    int elemSize, literal;

	    if (TCL_OK != TclFindElement(interp, nextElem, (limit - nextElem),
		    &elemStart, &nextElem, &elemSize, &literal)) {
		while (--elemPtrs >= &listRepPtr->elements) {
		    Tcl_DecrRefCount(*elemPtrs);
		}
		ckfree((char *) listRepPtr);
		return TCL_ERROR;
	    }
	    if (elemStart == limit) {
		break;
	    }

	    /* TODO: replace panic with error on alloc failure? */
	    if (literal) {
		TclNewStringObj(*elemPtrs, elemStart, elemSize);
	    } else {
		TclNewObj(*elemPtrs);
		(*elemPtrs)->bytes = ckalloc((unsigned) elemSize + 1);
		(*elemPtrs)->length = TclCopyAndCollapse(elemSize, elemStart,
			(*elemPtrs)->bytes);
	    }

	    Tcl_IncrRefCount(*elemPtrs++);/* Since list now holds ref to it. */
	}

 	listRepPtr->elemCount = elemPtrs - &listRepPtr->elements;
    }

    /*
     * Free the old internalRep before setting the new one. We do this as late
     * as possible to allow the conversion code, in particular
     * Tcl_GetStringFromObj, to use that old internalRep.
     */

    TclFreeIntRep(objPtr);
    ListSetIntRep(objPtr, listRepPtr);
    return TCL_OK;
}

/*
 *----------------------------------------------------------------------
 *
 * UpdateStringOfList --
 *
 *	Update the string representation for a list object. Note: This
 *	function does not invalidate an existing old string rep so storage
 *	will be lost if this has not already been done.
 *
 * Results:
 *	None.
 *
 * Side effects:
 *	The object's string is set to a valid string that results from the
 *	list-to-string conversion. This string will be empty if the list has
 *	no elements. The list internal representation should not be NULL and
 *	we assume it is not NULL.
 *
 *----------------------------------------------------------------------
 */

static void
UpdateStringOfList(
    Tcl_Obj *listPtr)		/* List object with string rep to update. */
{
#   define LOCAL_SIZE 20
<<<<<<< HEAD
    int localFlags[LOCAL_SIZE], *flagPtr;
=======
    int localFlags[LOCAL_SIZE], *flagPtr = NULL;
>>>>>>> 53893d82
    List *listRepPtr = ListRepPtr(listPtr);
    int numElems = listRepPtr->elemCount;
    int i, length, bytesNeeded = 0;
    char *elem, *dst;
    Tcl_Obj **elemPtrs;

    /*
     * Mark the list as being canonical; although it will now have a string
     * rep, it is one we derived through proper "canonical" quoting and so
     * it's known to be free from nasties relating to [concat] and [eval].
     */

    listRepPtr->canonicalFlag = 1;

    /* Handle empty list case first, so rest of the routine is simpler */

    if (numElems == 0) {
	listPtr->bytes = tclEmptyStringRep;
	listPtr->length = 0;
	return;
    }

    /*
     * Pass 1: estimate space, gather flags.
     */

    if (numElems <= LOCAL_SIZE) {
	flagPtr = localFlags;
    } else {
	/* We know numElems <= LIST_MAX, so this is safe. */
	flagPtr = (int *) ckalloc((unsigned) numElems * sizeof(int));
    }
    elemPtrs = &listRepPtr->elements;
    for (i = 0; i < numElems; i++) {
	flagPtr[i] = ( i ? TCL_DONT_QUOTE_HASH : 0 );
	elem = TclGetStringFromObj(elemPtrs[i], &length);
	bytesNeeded += TclScanElement(elem, length, flagPtr+i);
	if (bytesNeeded < 0) {
	    Tcl_Panic("max size for a Tcl value (%d bytes) exceeded", INT_MAX);
	}
    }
    if (bytesNeeded > INT_MAX - numElems + 1) {
	Tcl_Panic("max size for a Tcl value (%d bytes) exceeded", INT_MAX);
    }
    bytesNeeded += numElems;

    /*
     * Pass 2: copy into string rep buffer.
     */

    listPtr->length = bytesNeeded - 1;
    listPtr->bytes = ckalloc((unsigned) bytesNeeded);
    dst = listPtr->bytes;
    for (i = 0; i < numElems; i++) {
	flagPtr[i] |= ( i ? TCL_DONT_QUOTE_HASH : 0 );
	elem = TclGetStringFromObj(elemPtrs[i], &length);
	dst += TclConvertElement(elem, length, dst, flagPtr[i]);
	*dst++ = ' ';
    }
    listPtr->bytes[listPtr->length] = '\0';

    if (flagPtr != localFlags) {
	ckfree((char *) flagPtr);
    }
}

/*
 * Local Variables:
 * mode: c
 * c-basic-offset: 4
 * fill-column: 78
 * End:
 */<|MERGE_RESOLUTION|>--- conflicted
+++ resolved
@@ -1827,11 +1827,7 @@
     Tcl_Obj *listPtr)		/* List object with string rep to update. */
 {
 #   define LOCAL_SIZE 20
-<<<<<<< HEAD
-    int localFlags[LOCAL_SIZE], *flagPtr;
-=======
     int localFlags[LOCAL_SIZE], *flagPtr = NULL;
->>>>>>> 53893d82
     List *listRepPtr = ListRepPtr(listPtr);
     int numElems = listRepPtr->elemCount;
     int i, length, bytesNeeded = 0;
