/*
 * tclListObj.c --
 *
 *	This file contains functions that implement the Tcl list object type.
 *
 * Copyright (c) 1995-1997 Sun Microsystems, Inc.
 * Copyright (c) 1998 by Scriptics Corporation.
 * Copyright (c) 2001 by Kevin B. Kenny.  All rights reserved.
 *
 * See the file "license.terms" for information on usage and redistribution of
 * this file, and for a DISCLAIMER OF ALL WARRANTIES.
 */

#include "tclInt.h"

/*
 * Prototypes for functions defined later in this file:
 */

static List *		AttemptNewList(Tcl_Interp *interp, int objc,
			    Tcl_Obj *const objv[]);
static List *		NewListIntRep(int objc, Tcl_Obj *const objv[], int p);
static void		DupListInternalRep(Tcl_Obj *srcPtr, Tcl_Obj *copyPtr);
static void		FreeListInternalRep(Tcl_Obj *listPtr);
static int		SetListFromAny(Tcl_Interp *interp, Tcl_Obj *objPtr);
static void		UpdateStringOfList(Tcl_Obj *listPtr);

/*
 * The structure below defines the list Tcl object type by means of functions
 * that can be invoked by generic object code.
 *
 * The internal representation of a list object is a two-pointer
 * representation. The first pointer designates a List structure that contains
 * an array of pointers to the element objects, together with integers that
 * represent the current element count and the allocated size of the array.
 * The second pointer is normally NULL; during execution of functions in this
 * file that operate on nested sublists, it is occasionally used as working
 * storage to avoid an auxiliary stack.
 */

const Tcl_ObjType tclListType = {
    "list",			/* name */
    FreeListInternalRep,	/* freeIntRepProc */
    DupListInternalRep,		/* dupIntRepProc */
    UpdateStringOfList,		/* updateStringProc */
    SetListFromAny		/* setFromAnyProc */
};

#ifndef TCL_MIN_ELEMENT_GROWTH
#define TCL_MIN_ELEMENT_GROWTH TCL_MIN_GROWTH/sizeof(Tcl_Obj *)
#endif

/*
 *----------------------------------------------------------------------
 *
 * NewListIntRep --
 *
 *	Creates a list internal rep with space for objc elements.  objc
 *	must be > 0.  If objv!=NULL, initializes with the first objc values
 *	in that array.  If objv==NULL, initalize list internal rep to have
 *	0 elements, with space to add objc more.  Flag value "p" indicates
 *	how to behave on failure.
 *
 * Results:
 *	A new List struct with refCount 0 is returned. If some failure
 *	prevents this then if p=0, NULL is returned and otherwise the
 *	routine panics.
 *
 * Side effects:
 *	The ref counts of the elements in objv are incremented since the
 *	resulting list now refers to them.
 *
 *----------------------------------------------------------------------
 */

static List *
NewListIntRep(
    int objc,
    Tcl_Obj *const objv[],
    int p)
{
    List *listRepPtr;

    if (objc <= 0) {
	Tcl_Panic("NewListIntRep: expects postive element count");
    }

    /*
     * First check to see if we'd overflow and try to allocate an object
     * larger than our memory allocator allows. Note that this is actually a
     * fairly small value when you're on a serious 64-bit machine, but that
     * requires API changes to fix. See [Bug 219196] for a discussion.
     */

    if ((size_t)objc > LIST_MAX) {
	if (p) {
	    Tcl_Panic("max length of a Tcl list (%d elements) exceeded",
		    LIST_MAX);
	}
	return NULL;
    }

    listRepPtr = attemptckalloc(LIST_SIZE(objc));
    if (listRepPtr == NULL) {
	if (p) {
	    Tcl_Panic("list creation failed: unable to alloc %u bytes",
		    LIST_SIZE(objc));
	}
	return NULL;
    }

    listRepPtr->canonicalFlag = 0;
    listRepPtr->refCount = 0;
    listRepPtr->maxElemCount = objc;

    if (objv) {
	Tcl_Obj **elemPtrs;
	int i;

	listRepPtr->elemCount = objc;
	elemPtrs = &listRepPtr->elements;
	for (i = 0;  i < objc;  i++) {
	    elemPtrs[i] = objv[i];
	    Tcl_IncrRefCount(elemPtrs[i]);
	}
    } else {
	listRepPtr->elemCount = 0;
    }
    return listRepPtr;
}

/*
 *----------------------------------------------------------------------
 *
 * AttemptNewList --
 *
 *	Creates a list internal rep with space for objc elements.  objc
 *	must be > 0.  If objv!=NULL, initializes with the first objc values
 *	in that array.  If objv==NULL, initalize list internal rep to have
 *	0 elements, with space to add objc more.  
 *
 * Results:
 *	A new List struct with refCount 0 is returned. If some failure
 *	prevents this then NULL is returned, and an error message is left
 *	in the interp result, unless interp is NULL.
 *
 * Side effects:
 *	The ref counts of the elements in objv are incremented since the
 *	resulting list now refers to them.
 *
 *----------------------------------------------------------------------
 */

static List *
AttemptNewList(
    Tcl_Interp *interp,
    int objc,
    Tcl_Obj *const objv[])
{
    List *listRepPtr = NewListIntRep(objc, objv, 0);

    if (interp != NULL && listRepPtr == NULL) {
	if (objc > LIST_MAX) {
	    Tcl_SetObjResult(interp, Tcl_ObjPrintf(
		    "max length of a Tcl list (%d elements) exceeded",
		    LIST_MAX));
	} else {
	    Tcl_SetObjResult(interp, Tcl_ObjPrintf(
		    "list creation failed: unable to alloc %u bytes",
		    LIST_SIZE(objc)));
	}
	Tcl_SetErrorCode(interp, "TCL", "MEMORY", NULL);
    }
    return listRepPtr;
}

/*
 *----------------------------------------------------------------------
 *
 * Tcl_NewListObj --
 *
 *	This function is normally called when not debugging: i.e., when
 *	TCL_MEM_DEBUG is not defined. It creates a new list object from an
 *	(objc,objv) array: that is, each of the objc elements of the array
 *	referenced by objv is inserted as an element into a new Tcl object.
 *
 *	When TCL_MEM_DEBUG is defined, this function just returns the result
 *	of calling the debugging version Tcl_DbNewListObj.
 *
 * Results:
 *	A new list object is returned that is initialized from the object
 *	pointers in objv. If objc is less than or equal to zero, an empty
 *	object is returned. The new object's string representation is left
 *	NULL. The resulting new list object has ref count 0.
 *
 * Side effects:
 *	The ref counts of the elements in objv are incremented since the
 *	resulting list now refers to them.
 *
 *----------------------------------------------------------------------
 */

#ifdef TCL_MEM_DEBUG
#undef Tcl_NewListObj

Tcl_Obj *
Tcl_NewListObj(
    int objc,			/* Count of objects referenced by objv. */
    Tcl_Obj *const objv[])	/* An array of pointers to Tcl objects. */
{
    return Tcl_DbNewListObj(objc, objv, "unknown", 0);
}

#else /* if not TCL_MEM_DEBUG */

Tcl_Obj *
Tcl_NewListObj(
    int objc,			/* Count of objects referenced by objv. */
    Tcl_Obj *const objv[])	/* An array of pointers to Tcl objects. */
{
    List *listRepPtr;
    Tcl_Obj *listPtr;

    TclNewObj(listPtr);

    if (objc <= 0) {
	return listPtr;
    }

    /*
     * Create the internal rep.
     */

    listRepPtr = NewListIntRep(objc, objv, 1);

    /*
     * Now create the object.
     */

    Tcl_InvalidateStringRep(listPtr);
    ListSetIntRep(listPtr, listRepPtr);
    return listPtr;
}
#endif /* if TCL_MEM_DEBUG */

/*
 *----------------------------------------------------------------------
 *
 * Tcl_DbNewListObj --
 *
 *	This function is normally called when debugging: i.e., when
 *	TCL_MEM_DEBUG is defined. It creates new list objects. It is the same
 *	as the Tcl_NewListObj function above except that it calls
 *	Tcl_DbCkalloc directly with the file name and line number from its
 *	caller. This simplifies debugging since then the [memory active]
 *	command will report the correct file name and line number when
 *	reporting objects that haven't been freed.
 *
 *	When TCL_MEM_DEBUG is not defined, this function just returns the
 *	result of calling Tcl_NewListObj.
 *
 * Results:
 *	A new list object is returned that is initialized from the object
 *	pointers in objv. If objc is less than or equal to zero, an empty
 *	object is returned. The new object's string representation is left
 *	NULL. The new list object has ref count 0.
 *
 * Side effects:
 *	The ref counts of the elements in objv are incremented since the
 *	resulting list now refers to them.
 *
 *----------------------------------------------------------------------
 */

#ifdef TCL_MEM_DEBUG

Tcl_Obj *
Tcl_DbNewListObj(
    int objc,			/* Count of objects referenced by objv. */
    Tcl_Obj *const objv[],	/* An array of pointers to Tcl objects. */
    const char *file,		/* The name of the source file calling this
				 * function; used for debugging. */
    int line)			/* Line number in the source file; used for
				 * debugging. */
{
    Tcl_Obj *listPtr;
    List *listRepPtr;

    TclDbNewObj(listPtr, file, line);

    if (objc <= 0) {
	return listPtr;
    }

    /*
     * Create the internal rep.
     */

    listRepPtr = NewListIntRep(objc, objv, 1);

    /*
     * Now create the object.
     */

    Tcl_InvalidateStringRep(listPtr);
    ListSetIntRep(listPtr, listRepPtr);

    return listPtr;
}

#else /* if not TCL_MEM_DEBUG */

Tcl_Obj *
Tcl_DbNewListObj(
    int objc,			/* Count of objects referenced by objv. */
    Tcl_Obj *const objv[],	/* An array of pointers to Tcl objects. */
    const char *file,		/* The name of the source file calling this
				 * function; used for debugging. */
    int line)			/* Line number in the source file; used for
				 * debugging. */
{
    return Tcl_NewListObj(objc, objv);
}
#endif /* TCL_MEM_DEBUG */

/*
 *----------------------------------------------------------------------
 *
 * Tcl_SetListObj --
 *
 *	Modify an object to be a list containing each of the objc elements of
 *	the object array referenced by objv.
 *
 * Results:
 *	None.
 *
 * Side effects:
 *	The object is made a list object and is initialized from the object
 *	pointers in objv. If objc is less than or equal to zero, an empty
 *	object is returned. The new object's string representation is left
 *	NULL. The ref counts of the elements in objv are incremented since the
 *	list now refers to them. The object's old string and internal
 *	representations are freed and its type is set NULL.
 *
 *----------------------------------------------------------------------
 */

void
Tcl_SetListObj(
    Tcl_Obj *objPtr,		/* Object whose internal rep to init. */
    int objc,			/* Count of objects referenced by objv. */
    Tcl_Obj *const objv[])	/* An array of pointers to Tcl objects. */
{
    List *listRepPtr;

    if (Tcl_IsShared(objPtr)) {
	Tcl_Panic("%s called with shared object", "Tcl_SetListObj");
    }

    /*
     * Free any old string rep and any internal rep for the old type.
     */

    TclFreeIntRep(objPtr);
    Tcl_InvalidateStringRep(objPtr);

    /*
     * Set the object's type to "list" and initialize the internal rep.
     * However, if there are no elements to put in the list, just give the
     * object an empty string rep and a NULL type.
     */

    if (objc > 0) {
	listRepPtr = NewListIntRep(objc, objv, 1);
	ListSetIntRep(objPtr, listRepPtr);
    } else {
	objPtr->bytes = tclEmptyStringRep;
	objPtr->length = 0;
    }
}

/*
 *----------------------------------------------------------------------
 *
 * TclListObjCopy --
 *
 *	Makes a "pure list" copy of a list value. This provides for the C
 *	level a counterpart of the [lrange $list 0 end] command, while using
 *	internals details to be as efficient as possible.
 *
 * Results:
 *	Normally returns a pointer to a new Tcl_Obj, that contains the same
 *	list value as *listPtr does. The returned Tcl_Obj has a refCount of
 *	zero. If *listPtr does not hold a list, NULL is returned, and if
 *	interp is non-NULL, an error message is recorded there.
 *
 * Side effects:
 *	None.
 *
 *----------------------------------------------------------------------
 */

Tcl_Obj *
TclListObjCopy(
    Tcl_Interp *interp,		/* Used to report errors if not NULL. */
    Tcl_Obj *listPtr)		/* List object for which an element array is
				 * to be returned. */
{
    Tcl_Obj *copyPtr;

    if (listPtr->typePtr != &tclListType) {
	if (SetListFromAny(interp, listPtr) != TCL_OK) {
	    return NULL;
	}
    }

    TclNewObj(copyPtr);
    TclInvalidateStringRep(copyPtr);
    DupListInternalRep(listPtr, copyPtr);
    return copyPtr;
}

/*
 *----------------------------------------------------------------------
 *
 * Tcl_ListObjGetElements --
 *
 *	This function returns an (objc,objv) array of the elements in a list
 *	object.
 *
 * Results:
 *	The return value is normally TCL_OK; in this case *objcPtr is set to
 *	the count of list elements and *objvPtr is set to a pointer to an
 *	array of (*objcPtr) pointers to each list element. If listPtr does not
 *	refer to a list object and the object can not be converted to one,
 *	TCL_ERROR is returned and an error message will be left in the
 *	interpreter's result if interp is not NULL.
 *
 *	The objects referenced by the returned array should be treated as
 *	readonly and their ref counts are _not_ incremented; the caller must
 *	do that if it holds on to a reference. Furthermore, the pointer and
 *	length returned by this function may change as soon as any function is
 *	called on the list object; be careful about retaining the pointer in a
 *	local data structure.
 *
 * Side effects:
 *	The possible conversion of the object referenced by listPtr
 *	to a list object.
 *
 *----------------------------------------------------------------------
 */

int
Tcl_ListObjGetElements(
    Tcl_Interp *interp,		/* Used to report errors if not NULL. */
    register Tcl_Obj *listPtr,	/* List object for which an element array is
				 * to be returned. */
    int *objcPtr,		/* Where to store the count of objects
				 * referenced by objv. */
    Tcl_Obj ***objvPtr)		/* Where to store the pointer to an array of
				 * pointers to the list's objects. */
{
    register List *listRepPtr;

    if (listPtr->typePtr != &tclListType) {
	int result;

	if (listPtr->bytes == tclEmptyStringRep) {
	    *objcPtr = 0;
	    *objvPtr = NULL;
	    return TCL_OK;
	}
	result = SetListFromAny(interp, listPtr);
	if (result != TCL_OK) {
	    return result;
	}
    }
    listRepPtr = ListRepPtr(listPtr);
    *objcPtr = listRepPtr->elemCount;
    *objvPtr = &listRepPtr->elements;
    return TCL_OK;
}

/*
 *----------------------------------------------------------------------
 *
 * Tcl_ListObjAppendList --
 *
 *	This function appends the elements in the list value referenced by
 *	elemListPtr to the list value referenced by listPtr.
 *
 * Results:
 *	The return value is normally TCL_OK. If listPtr or elemListPtr do not
 *	refer to list values, TCL_ERROR is returned and an error message is
 *	left in the interpreter's result if interp is not NULL.
 *
 * Side effects:
 *	The reference counts of the elements in elemListPtr are incremented
 *	since the list now refers to them. listPtr and elemListPtr are
 *	converted, if necessary, to list objects. Also, appending the new
 *	elements may cause listObj's array of element pointers to grow.
 *	listPtr's old string representation, if any, is invalidated.
 *
 *----------------------------------------------------------------------
 */

int
Tcl_ListObjAppendList(
    Tcl_Interp *interp,		/* Used to report errors if not NULL. */
    register Tcl_Obj *listPtr,	/* List object to append elements to. */
    Tcl_Obj *elemListPtr)	/* List obj with elements to append. */
{
    int objc;
    Tcl_Obj **objv;

    if (Tcl_IsShared(listPtr)) {
	Tcl_Panic("%s called with shared object", "Tcl_ListObjAppendList");
    }

    /*
     * Pull the elements to append from elemListPtr.
     */

    if (TCL_OK != TclListObjGetElements(interp, elemListPtr, &objc, &objv)) {
	return TCL_ERROR;
    }

    /*
     * Insert the new elements starting after the lists's last element.
     * Delete zero existing elements.
     */

    return Tcl_ListObjReplace(interp, listPtr, LIST_MAX, 0, objc, objv);
}

/*
 *----------------------------------------------------------------------
 *
 * Tcl_ListObjAppendElement --
 *
 *	This function is a special purpose version of Tcl_ListObjAppendList:
 *	it appends a single object referenced by objPtr to the list object
 *	referenced by listPtr. If listPtr is not already a list object, an
 *	attempt will be made to convert it to one.
 *
 * Results:
 *	The return value is normally TCL_OK; in this case objPtr is added to
 *	the end of listPtr's list. If listPtr does not refer to a list object
 *	and the object can not be converted to one, TCL_ERROR is returned and
 *	an error message will be left in the interpreter's result if interp is
 *	not NULL.
 *
 * Side effects:
 *	The ref count of objPtr is incremented since the list now refers to
 *	it. listPtr will be converted, if necessary, to a list object. Also,
 *	appending the new element may cause listObj's array of element
 *	pointers to grow. listPtr's old string representation, if any, is
 *	invalidated.
 *
 *----------------------------------------------------------------------
 */

int
Tcl_ListObjAppendElement(
    Tcl_Interp *interp,		/* Used to report errors if not NULL. */
    Tcl_Obj *listPtr,		/* List object to append objPtr to. */
    Tcl_Obj *objPtr)		/* Object to append to listPtr's list. */
{
    register List *listRepPtr, *newPtr = NULL;
    int numElems, numRequired, needGrow, isShared, attempt;

    if (Tcl_IsShared(listPtr)) {
	Tcl_Panic("%s called with shared object", "Tcl_ListObjAppendElement");
    }
    if (listPtr->typePtr != &tclListType) {
	int result;

	if (listPtr->bytes == tclEmptyStringRep) {
	    Tcl_SetListObj(listPtr, 1, &objPtr);
	    return TCL_OK;
	}
	result = SetListFromAny(interp, listPtr);
	if (result != TCL_OK) {
	    return result;
	}
    }

    listRepPtr = ListRepPtr(listPtr);
    numElems = listRepPtr->elemCount;
    numRequired = numElems + 1 ;
    needGrow = (numRequired > listRepPtr->maxElemCount);
    isShared = (listRepPtr->refCount > 1);

    if (numRequired > LIST_MAX) {
	if (interp != NULL) {
	    Tcl_SetObjResult(interp, Tcl_ObjPrintf(
		    "max length of a Tcl list (%d elements) exceeded",
		    LIST_MAX));
	    Tcl_SetErrorCode(interp, "TCL", "MEMORY", NULL);
	}
	return TCL_ERROR;
    }

    if (needGrow && !isShared) {
	/*
	 * Need to grow + unshared intrep => try to realloc
	 */

	attempt = 2 * numRequired;
	if (attempt <= LIST_MAX) {
	    newPtr = attemptckrealloc(listRepPtr, LIST_SIZE(attempt));
	}
	if (newPtr == NULL) {
	    attempt = numRequired + 1 + TCL_MIN_ELEMENT_GROWTH;
	    if (attempt > LIST_MAX) {
		attempt = LIST_MAX;
	    }
	    newPtr = attemptckrealloc(listRepPtr, LIST_SIZE(attempt));
	}
	if (newPtr == NULL) {
	    attempt = numRequired;
	    newPtr = attemptckrealloc(listRepPtr, LIST_SIZE(attempt));
	}
	if (newPtr) {
	    listRepPtr = newPtr;
	    listRepPtr->maxElemCount = attempt;
	    needGrow = 0;
	}
    }
    if (isShared || needGrow) {
	Tcl_Obj **dst, **src = &listRepPtr->elements;

	/*
	 * Either we have a shared intrep and we must copy to write, or we
	 * need to grow and realloc attempts failed.  Attempt intrep copy.
	 */

	attempt = 2 * numRequired;
	newPtr = AttemptNewList(NULL, attempt, NULL);
	if (newPtr == NULL) {
	    attempt = numRequired + 1 + TCL_MIN_ELEMENT_GROWTH;
	    if (attempt > LIST_MAX) {
		attempt = LIST_MAX;
	    }
	    newPtr = AttemptNewList(NULL, attempt, NULL);
	}
	if (newPtr == NULL) {
	    attempt = numRequired;
	    newPtr = AttemptNewList(interp, attempt, NULL);
	}
	if (newPtr == NULL) {
	    /*
	     * All growth attempts failed; throw the error.
	     */

	    return TCL_ERROR;
	}

	dst = &newPtr->elements;
	newPtr->refCount++;
	newPtr->canonicalFlag = listRepPtr->canonicalFlag;
	newPtr->elemCount = listRepPtr->elemCount;

	if (isShared) {
	    /*
	     * The original intrep must remain undisturbed.  Copy into the new
	     * one and bump refcounts
	     */
	    while (numElems--) {
		*dst = *src++;
		Tcl_IncrRefCount(*dst++);
	    }
	    listRepPtr->refCount--;
	} else {
	    /*
	     * Old intrep to be freed, re-use refCounts.
	     */

	    memcpy(dst, src, (size_t) numElems * sizeof(Tcl_Obj *));
	    ckfree(listRepPtr);
	}
	listRepPtr = newPtr;
    }
    listPtr->internalRep.twoPtrValue.ptr1 = listRepPtr;

    /*
     * Add objPtr to the end of listPtr's array of element pointers. Increment
     * the ref count for the (now shared) objPtr.
     */

    *(&listRepPtr->elements + listRepPtr->elemCount) = objPtr;
    Tcl_IncrRefCount(objPtr);
    listRepPtr->elemCount++;

    /*
     * Invalidate any old string representation since the list's internal
     * representation has changed.
     */

    Tcl_InvalidateStringRep(listPtr);
    return TCL_OK;
}

/*
 *----------------------------------------------------------------------
 *
 * Tcl_ListObjIndex --
 *
 *	This function returns a pointer to the index'th object from the list
 *	referenced by listPtr. The first element has index 0. If index is
 *	negative or greater than or equal to the number of elements in the
 *	list, a NULL is returned. If listPtr is not a list object, an attempt
 *	will be made to convert it to a list.
 *
 * Results:
 *	The return value is normally TCL_OK; in this case objPtrPtr is set to
 *	the Tcl_Obj pointer for the index'th list element or NULL if index is
 *	out of range. This object should be treated as readonly and its ref
 *	count is _not_ incremented; the caller must do that if it holds on to
 *	the reference. If listPtr does not refer to a list and can't be
 *	converted to one, TCL_ERROR is returned and an error message is left
 *	in the interpreter's result if interp is not NULL.
 *
 * Side effects:
 *	listPtr will be converted, if necessary, to a list object.
 *
 *----------------------------------------------------------------------
 */

int
Tcl_ListObjIndex(
    Tcl_Interp *interp,		/* Used to report errors if not NULL. */
    register Tcl_Obj *listPtr,	/* List object to index into. */
    register int index,		/* Index of element to return. */
    Tcl_Obj **objPtrPtr)	/* The resulting Tcl_Obj* is stored here. */
{
    register List *listRepPtr;

    if (listPtr->typePtr != &tclListType) {
	int result;

	if (listPtr->bytes == tclEmptyStringRep) {
	    *objPtrPtr = NULL;
	    return TCL_OK;
	}
	result = SetListFromAny(interp, listPtr);
	if (result != TCL_OK) {
	    return result;
	}
    }

    listRepPtr = ListRepPtr(listPtr);
    if ((index < 0) || (index >= listRepPtr->elemCount)) {
	*objPtrPtr = NULL;
    } else {
	*objPtrPtr = (&listRepPtr->elements)[index];
    }

    return TCL_OK;
}

/*
 *----------------------------------------------------------------------
 *
 * Tcl_ListObjLength --
 *
 *	This function returns the number of elements in a list object. If the
 *	object is not already a list object, an attempt will be made to
 *	convert it to one.
 *
 * Results:
 *	The return value is normally TCL_OK; in this case *intPtr will be set
 *	to the integer count of list elements. If listPtr does not refer to a
 *	list object and the object can not be converted to one, TCL_ERROR is
 *	returned and an error message will be left in the interpreter's result
 *	if interp is not NULL.
 *
 * Side effects:
 *	The possible conversion of the argument object to a list object.
 *
 *----------------------------------------------------------------------
 */

int
Tcl_ListObjLength(
    Tcl_Interp *interp,		/* Used to report errors if not NULL. */
    register Tcl_Obj *listPtr,	/* List object whose #elements to return. */
    register int *intPtr)	/* The resulting int is stored here. */
{
    register List *listRepPtr;

    if (listPtr->typePtr != &tclListType) {
	int result;

	if (listPtr->bytes == tclEmptyStringRep) {
	    *intPtr = 0;
	    return TCL_OK;
	}
	result = SetListFromAny(interp, listPtr);
	if (result != TCL_OK) {
	    return result;
	}
    }

    listRepPtr = ListRepPtr(listPtr);
    *intPtr = listRepPtr->elemCount;
    return TCL_OK;
}

/*
 *----------------------------------------------------------------------
 *
 * Tcl_ListObjReplace --
 *
 *	This function replaces zero or more elements of the list referenced by
 *	listPtr with the objects from an (objc,objv) array. The objc elements
 *	of the array referenced by objv replace the count elements in listPtr
 *	starting at first.
 *
 *	If the argument first is zero or negative, it refers to the first
 *	element. If first is greater than or equal to the number of elements
 *	in the list, then no elements are deleted; the new elements are
 *	appended to the list. Count gives the number of elements to replace.
 *	If count is zero or negative then no elements are deleted; the new
 *	elements are simply inserted before first.
 *
 *	The argument objv refers to an array of objc pointers to the new
 *	elements to be added to listPtr in place of those that were deleted.
 *	If objv is NULL, no new elements are added. If listPtr is not a list
 *	object, an attempt will be made to convert it to one.
 *
 * Results:
 *	The return value is normally TCL_OK. If listPtr does not refer to a
 *	list object and can not be converted to one, TCL_ERROR is returned and
 *	an error message will be left in the interpreter's result if interp is
 *	not NULL.
 *
 * Side effects:
 *	The ref counts of the objc elements in objv are incremented since the
 *	resulting list now refers to them. Similarly, the ref counts for
 *	replaced objects are decremented. listPtr is converted, if necessary,
 *	to a list object. listPtr's old string representation, if any, is
 *	freed.
 *
 *----------------------------------------------------------------------
 */

int
Tcl_ListObjReplace(
    Tcl_Interp *interp,		/* Used for error reporting if not NULL. */
    Tcl_Obj *listPtr,		/* List object whose elements to replace. */
    int first,			/* Index of first element to replace. */
    int count,			/* Number of elements to replace. */
    int objc,			/* Number of objects to insert. */
    Tcl_Obj *const objv[])	/* An array of objc pointers to Tcl objects to
				 * insert. */
{
    List *listRepPtr;
    register Tcl_Obj **elemPtrs;
    int numElems, numRequired, numAfterLast, start, i, j, isShared;

    if (Tcl_IsShared(listPtr)) {
	Tcl_Panic("%s called with shared object", "Tcl_ListObjReplace");
    }
    if (listPtr->typePtr != &tclListType) {
	if (listPtr->bytes == tclEmptyStringRep) {
	    if (!objc) {
		return TCL_OK;
	    }
	    Tcl_SetListObj(listPtr, objc, NULL);
	} else {
	    int result = SetListFromAny(interp, listPtr);

	    if (result != TCL_OK) {
		return result;
	    }
	}
    }

    /*
     * Note that when count == 0 and objc == 0, this routine is logically a
     * no-op, removing and adding no elements to the list. However, by flowing
     * through this routine anyway, we get the important side effect that the
     * resulting listPtr is a list in canoncial form. This is important.
     * Resist any temptation to optimize this case.
     */

    listRepPtr = ListRepPtr(listPtr);
    elemPtrs = &listRepPtr->elements;
    numElems = listRepPtr->elemCount;

    if (first < 0) {
	first = 0;
    }
    if (first >= numElems) {
	first = numElems;	/* So we'll insert after last element. */
    }
    if (count < 0) {
	count = 0;
    } else if (numElems < first+count || first+count < 0) {
	/*
	 * The 'first+count < 0' condition here guards agains integer
	 * overflow in determining 'first+count'.
	 */

	count = numElems - first;
    }

    isShared = (listRepPtr->refCount > 1);
    numRequired = numElems - count + objc;

    for (i = 0;  i < objc;  i++) {
	Tcl_IncrRefCount(objv[i]);
    }

    if ((numRequired <= listRepPtr->maxElemCount) && !isShared) {
	int shift;

	/*
	 * Can use the current List struct. First "delete" count elements
	 * starting at first.
	 */

	for (j = first;  j < first + count;  j++) {
	    Tcl_Obj *victimPtr = elemPtrs[j];

	    TclDecrRefCount(victimPtr);
	}

	/*
	 * Shift the elements after the last one removed to their new
	 * locations.
	 */

	start = first + count;
	numAfterLast = numElems - start;
	shift = objc - count;	/* numNewElems - numDeleted */
	if ((numAfterLast > 0) && (shift != 0)) {
	    Tcl_Obj **src = elemPtrs + start;

	    memmove(src+shift, src, (size_t) numAfterLast * sizeof(Tcl_Obj*));
	}
    } else {
	/*
	 * Cannot use the current List struct; it is shared, too small, or
	 * both. Allocate a new struct and insert elements into it.
	 */

	List *oldListRepPtr = listRepPtr;
	Tcl_Obj **oldPtrs = elemPtrs;
	int newMax;

	if (numRequired > listRepPtr->maxElemCount){
	    newMax = 2 * numRequired;
	} else {
	    newMax = listRepPtr->maxElemCount;
	}

	listRepPtr = AttemptNewList(NULL, newMax, NULL);
	if (listRepPtr == NULL) {
<<<<<<< HEAD
	    unsigned int limit = LIST_MAX - numRequired;
	    unsigned int extra = numRequired - numElems
		    + TCL_MIN_ELEMENT_GROWTH;
	    int growth = (int) ((extra > limit) ? limit : extra);

	    listRepPtr = AttemptNewList(NULL, numRequired + growth, NULL);
	    if (listRepPtr == NULL) {
		listRepPtr = AttemptNewList(interp, numRequired, NULL);
		if (listRepPtr == NULL) {
		    return TCL_ERROR;
		}
	    }
=======
	    for (i = 0;  i < objc;  i++) {
		/* See bug 3598580 */
#if TCL_MAJOR_VERSION > 8
		Tcl_DecrRefCount(objv[i]);
#else
		objv[i]->refCount--;
#endif
	    }
	    return TCL_ERROR;
>>>>>>> 53eb119d
	}

	listPtr->internalRep.twoPtrValue.ptr1 = listRepPtr;
	listRepPtr->refCount++;

	elemPtrs = &listRepPtr->elements;

	if (isShared) {
	    /*
	     * The old struct will remain in place; need new refCounts for the
	     * new List struct references. Copy over only the surviving
	     * elements.
	     */

	    for (i=0; i < first; i++) {
		elemPtrs[i] = oldPtrs[i];
		Tcl_IncrRefCount(elemPtrs[i]);
	    }
	    for (i = first + count, j = first + objc;
		    j < numRequired; i++, j++) {
		elemPtrs[j] = oldPtrs[i];
		Tcl_IncrRefCount(elemPtrs[j]);
	    }

	    oldListRepPtr->refCount--;
	} else {
	    /*
	     * The old struct will be removed; use its inherited refCounts.
	     */

	    if (first > 0) {
		memcpy(elemPtrs, oldPtrs, (size_t) first * sizeof(Tcl_Obj *));
	    }

	    /*
	     * "Delete" count elements starting at first.
	     */

	    for (j = first;  j < first + count;  j++) {
		Tcl_Obj *victimPtr = oldPtrs[j];

		TclDecrRefCount(victimPtr);
	    }

	    /*
	     * Copy the elements after the last one removed, shifted to their
	     * new locations.
	     */

	    start = first + count;
	    numAfterLast = numElems - start;
	    if (numAfterLast > 0) {
		memcpy(elemPtrs + first + objc, oldPtrs + start,
			(size_t) numAfterLast * sizeof(Tcl_Obj *));
	    }

	    ckfree(oldListRepPtr);
	}
    }

    /*
     * Insert the new elements into elemPtrs before "first".
     */

    for (i=0,j=first ; i<objc ; i++,j++) {
	elemPtrs[j] = objv[i];
    }

    /*
     * Update the count of elements.
     */

    listRepPtr->elemCount = numRequired;

    /*
     * Invalidate and free any old string representation since it no longer
     * reflects the list's internal representation.
     */

    Tcl_InvalidateStringRep(listPtr);
    return TCL_OK;
}

/*
 *----------------------------------------------------------------------
 *
 * TclLindexList --
 *
 *	This procedure handles the 'lindex' command when objc==3.
 *
 * Results:
 *	Returns a pointer to the object extracted, or NULL if an error
 *	occurred. The returned object already includes one reference count for
 *	the pointer returned.
 *
 * Side effects:
 *	None.
 *
 * Notes:
 *	This procedure is implemented entirely as a wrapper around
 *	TclLindexFlat. All it does is reconfigure the argument format into the
 *	form required by TclLindexFlat, while taking care to manage shimmering
 *	in such a way that we tend to keep the most useful intreps and/or
 *	avoid the most expensive conversions.
 *
 *----------------------------------------------------------------------
 */

Tcl_Obj *
TclLindexList(
    Tcl_Interp *interp,		/* Tcl interpreter. */
    Tcl_Obj *listPtr,		/* List being unpacked. */
    Tcl_Obj *argPtr)		/* Index or index list. */
{

    int index;			/* Index into the list. */
    Tcl_Obj *indexListCopy;

    /*
     * Determine whether argPtr designates a list or a single index. We have
     * to be careful about the order of the checks to avoid repeated
     * shimmering; see TIP#22 and TIP#33 for the details.
     */

    if (argPtr->typePtr != &tclListType
	    && TclGetIntForIndexM(NULL , argPtr, 0, &index) == TCL_OK) {
	/*
	 * argPtr designates a single index.
	 */

	return TclLindexFlat(interp, listPtr, 1, &argPtr);
    }

    /*
     * Here we make a private copy of the index list argument to avoid any
     * shimmering issues that might invalidate the indices array below while
     * we are still using it. This is probably unnecessary. It does not appear
     * that any damaging shimmering is possible, and no test has been devised
     * to show any error when this private copy is not made. But it's cheap,
     * and it offers some future-proofing insurance in case the TclLindexFlat
     * implementation changes in some unexpected way, or some new form of
     * trace or callback permits things to happen that the current
     * implementation does not.
     */

    indexListCopy = TclListObjCopy(NULL, argPtr);
    if (indexListCopy == NULL) {
	/*
	 * argPtr designates something that is neither an index nor a
	 * well-formed list. Report the error via TclLindexFlat.
	 */

	return TclLindexFlat(interp, listPtr, 1, &argPtr);
    }

    if (indexListCopy->typePtr == &tclListType) {
	List *listRepPtr = ListRepPtr(indexListCopy);

	listPtr = TclLindexFlat(interp, listPtr, listRepPtr->elemCount,
		&listRepPtr->elements);
    } else {
	int indexCount = -1;	/* Size of the array of list indices. */
	Tcl_Obj **indices = NULL;
				/* Array of list indices. */

	Tcl_ListObjGetElements(NULL, indexListCopy, &indexCount, &indices);
	listPtr = TclLindexFlat(interp, listPtr, indexCount, indices);
    }
    Tcl_DecrRefCount(indexListCopy);
    return listPtr;
}

/*
 *----------------------------------------------------------------------
 *
 * TclLindexFlat --
 *
 *	This procedure is the core of the 'lindex' command, with all index
 *	arguments presented as a flat list.
 *
 * Results:
 *	Returns a pointer to the object extracted, or NULL if an error
 *	occurred. The returned object already includes one reference count for
 *	the pointer returned.
 *
 * Side effects:
 *	None.
 *
 * Notes:
 *	The reference count of the returned object includes one reference
 *	corresponding to the pointer returned. Thus, the calling code will
 *	usually do something like:
 *		Tcl_SetObjResult(interp, result);
 *		Tcl_DecrRefCount(result);
 *
 *----------------------------------------------------------------------
 */

Tcl_Obj *
TclLindexFlat(
    Tcl_Interp *interp,		/* Tcl interpreter. */
    Tcl_Obj *listPtr,		/* Tcl object representing the list. */
    int indexCount,		/* Count of indices. */
    Tcl_Obj *const indexArray[])/* Array of pointers to Tcl objects that
				 * represent the indices in the list. */
{
    int i;

    Tcl_IncrRefCount(listPtr);

    for (i=0 ; i<indexCount && listPtr ; i++) {
	int index, listLen = 0;
	Tcl_Obj **elemPtrs = NULL, *sublistCopy;

	/*
	 * Here we make a private copy of the current sublist, so we avoid any
	 * shimmering issues that might invalidate the elemPtr array below
	 * while we are still using it. See test lindex-8.4.
	 */

	sublistCopy = TclListObjCopy(interp, listPtr);
	Tcl_DecrRefCount(listPtr);
	listPtr = NULL;

	if (sublistCopy == NULL) {
	    /*
	     * The sublist is not a list at all => error.
	     */

	    break;
	}
	TclListObjGetElements(NULL, sublistCopy, &listLen, &elemPtrs);

	if (TclGetIntForIndexM(interp, indexArray[i], /*endValue*/ listLen-1,
		&index) == TCL_OK) {
	    if (index<0 || index>=listLen) {
		/*
		 * Index is out of range. Break out of loop with empty result.
		 * First check remaining indices for validity
		 */

		while (++i < indexCount) {
		    if (TclGetIntForIndexM(interp, indexArray[i], -1, &index)
			!= TCL_OK) {
			Tcl_DecrRefCount(sublistCopy);
			return NULL;
		    }
		}
		listPtr = Tcl_NewObj();
	    } else {
		/*
		 * Extract the pointer to the appropriate element.
		 */

		listPtr = elemPtrs[index];
	    }
	    Tcl_IncrRefCount(listPtr);
	}
	Tcl_DecrRefCount(sublistCopy);
    }

    return listPtr;
}

/*
 *----------------------------------------------------------------------
 *
 * TclLsetList --
 *
 *	Core of the 'lset' command when objc == 4. Objv[2] may be either a
 *	scalar index or a list of indices.
 *
 * Results:
 *	Returns the new value of the list variable, or NULL if there was an
 *	error. The returned object includes one reference count for the
 *	pointer returned.
 *
 * Side effects:
 *	None.
 *
 * Notes:
 *	This procedure is implemented entirely as a wrapper around
 *	TclLsetFlat. All it does is reconfigure the argument format into the
 *	form required by TclLsetFlat, while taking care to manage shimmering
 *	in such a way that we tend to keep the most useful intreps and/or
 *	avoid the most expensive conversions.
 *
 *----------------------------------------------------------------------
 */

Tcl_Obj *
TclLsetList(
    Tcl_Interp *interp,		/* Tcl interpreter. */
    Tcl_Obj *listPtr,		/* Pointer to the list being modified. */
    Tcl_Obj *indexArgPtr,	/* Index or index-list arg to 'lset'. */
    Tcl_Obj *valuePtr)		/* Value arg to 'lset'. */
{
    int indexCount = 0;		/* Number of indices in the index list. */
    Tcl_Obj **indices = NULL;	/* Vector of indices in the index list. */
    Tcl_Obj *retValuePtr;	/* Pointer to the list to be returned. */
    int index;			/* Current index in the list - discarded. */
    Tcl_Obj *indexListCopy;

    /*
     * Determine whether the index arg designates a list or a single index.
     * We have to be careful about the order of the checks to avoid repeated
     * shimmering; see TIP #22 and #23 for details.
     */

    if (indexArgPtr->typePtr != &tclListType
	    && TclGetIntForIndexM(NULL, indexArgPtr, 0, &index) == TCL_OK) {
	/*
	 * indexArgPtr designates a single index.
	 */

	return TclLsetFlat(interp, listPtr, 1, &indexArgPtr, valuePtr);

    }

    indexListCopy = TclListObjCopy(NULL, indexArgPtr);
    if (indexListCopy == NULL) {
	/*
	 * indexArgPtr designates something that is neither an index nor a
	 * well formed list. Report the error via TclLsetFlat.
	 */

	return TclLsetFlat(interp, listPtr, 1, &indexArgPtr, valuePtr);
    }
    TclListObjGetElements(NULL, indexArgPtr, &indexCount, &indices);

    /*
     * Let TclLsetFlat handle the actual lset'ting.
     */

    retValuePtr = TclLsetFlat(interp, listPtr, indexCount, indices, valuePtr);

    Tcl_DecrRefCount(indexListCopy);
    return retValuePtr;
}

/*
 *----------------------------------------------------------------------
 *
 * TclLsetFlat --
 *
 *	Core engine of the 'lset' command.
 *
 * Results:
 *	Returns the new value of the list variable, or NULL if an error
 *	occurred. The returned object includes one reference count for the
 *	pointer returned.
 *
 * Side effects:
 *	On entry, the reference count of the variable value does not reflect
 *	any references held on the stack. The first action of this function is
 *	to determine whether the object is shared, and to duplicate it if it
 *	is. The reference count of the duplicate is incremented. At this
 *	point, the reference count will be 1 for either case, so that the
 *	object will appear to be unshared.
 *
 *	If an error occurs, and the object has been duplicated, the reference
 *	count on the duplicate is decremented so that it is now 0: this
 *	dismisses any memory that was allocated by this function.
 *
 *	If no error occurs, the reference count of the original object is
 *	incremented if the object has not been duplicated, and nothing is done
 *	to a reference count of the duplicate. Now the reference count of an
 *	unduplicated object is 2 (the returned pointer, plus the one stored in
 *	the variable). The reference count of a duplicate object is 1,
 *	reflecting that the returned pointer is the only active reference. The
 *	caller is expected to store the returned value back in the variable
 *	and decrement its reference count. (INST_STORE_* does exactly this.)
 *
 *	Surgery is performed on the unshared list value to produce the result.
 *	TclLsetFlat maintains a linked list of Tcl_Obj's whose string
 *	representations must be spoilt by threading via 'ptr2' of the
 *	two-pointer internal representation. On entry to TclLsetFlat, the
 *	values of 'ptr2' are immaterial; on exit, the 'ptr2' field of any
 *	Tcl_Obj that has been modified is set to NULL.
 *
 *----------------------------------------------------------------------
 */

Tcl_Obj *
TclLsetFlat(
    Tcl_Interp *interp,		/* Tcl interpreter. */
    Tcl_Obj *listPtr,		/* Pointer to the list being modified. */
    int indexCount,		/* Number of index args. */
    Tcl_Obj *const indexArray[],
				/* Index args. */
    Tcl_Obj *valuePtr)		/* Value arg to 'lset'. */
{
    int index, result, len;
    Tcl_Obj *subListPtr, *retValuePtr, *chainPtr;

    /*
     * If there are no indices, simply return the new value.  (Without
     * indices, [lset] is a synonym for [set].
     */

    if (indexCount == 0) {
	Tcl_IncrRefCount(valuePtr);
	return valuePtr;
    }

    /*
     * If the list is shared, make a copy we can modify (copy-on-write).  We
     * use Tcl_DuplicateObj() instead of TclListObjCopy() for a few reasons:
     * 1) we have not yet confirmed listPtr is actually a list; 2) We make a
     * verbatim copy of any existing string rep, and when we combine that with
     * the delayed invalidation of string reps of modified Tcl_Obj's
     * implemented below, the outcome is that any error condition that causes
     * this routine to return NULL, will leave the string rep of listPtr and
     * all elements to be unchanged.
     */

    subListPtr = Tcl_IsShared(listPtr) ? Tcl_DuplicateObj(listPtr) : listPtr;

    /*
     * Anchor the linked list of Tcl_Obj's whose string reps must be
     * invalidated if the operation succeeds.
     */

    retValuePtr = subListPtr;
    chainPtr = NULL;
    result = TCL_OK;

    /*
     * Loop through all the index arguments, and for each one dive into the
     * appropriate sublist.
     */

    do {
	int elemCount;
	Tcl_Obj *parentList, **elemPtrs;

	/*
	 * Check for the possible error conditions...
	 */

	if (TclListObjGetElements(interp, subListPtr, &elemCount, &elemPtrs)
		!= TCL_OK) {
	    /* ...the sublist we're indexing into isn't a list at all. */
	    result = TCL_ERROR;
	    break;
	}

	/*
	 * WARNING: the macro TclGetIntForIndexM is not safe for
	 * post-increments, avoid '*indexArray++' here.
	 */

	if (TclGetIntForIndexM(interp, *indexArray, elemCount - 1, &index)
		!= TCL_OK)  {
	    /* ...the index we're trying to use isn't an index at all. */
	    result = TCL_ERROR;
	    indexArray++;
	    break;
	}
	indexArray++;

	if (index < 0 || index > elemCount) {
	    /* ...the index points outside the sublist. */
	    if (interp != NULL) {
		Tcl_SetObjResult(interp,
			Tcl_NewStringObj("list index out of range", -1));
		Tcl_SetErrorCode(interp, "TCL", "OPERATION", "LSET",
			"BADINDEX", NULL);
	    }
	    result = TCL_ERROR;
	    break;
	}

	/*
	 * No error conditions.  As long as we're not yet on the last index,
	 * determine the next sublist for the next pass through the loop, and
	 * take steps to make sure it is an unshared copy, as we intend to
	 * modify it.
	 */

	if (--indexCount) {
	    parentList = subListPtr;
	    if (index == elemCount) {
		subListPtr = Tcl_NewObj();
	    } else {
		subListPtr = elemPtrs[index];
	    }
	    if (Tcl_IsShared(subListPtr)) {
		subListPtr = Tcl_DuplicateObj(subListPtr);
	    }

	    /*
	     * Replace the original elemPtr[index] in parentList with a copy
	     * we know to be unshared.  This call will also deal with the
	     * situation where parentList shares its intrep with other
	     * Tcl_Obj's.  Dealing with the shared intrep case can cause
	     * subListPtr to become shared again, so detect that case and make
	     * and store another copy.
	     */

	    if (index == elemCount) {
		Tcl_ListObjAppendElement(NULL, parentList, subListPtr);
	    } else {
		TclListObjSetElement(NULL, parentList, index, subListPtr);
	    }
	    if (Tcl_IsShared(subListPtr)) {
		subListPtr = Tcl_DuplicateObj(subListPtr);
		TclListObjSetElement(NULL, parentList, index, subListPtr);
	    }

	    /*
	     * The TclListObjSetElement() calls do not spoil the string rep of
	     * parentList, and that's fine for now, since all we've done so
	     * far is replace a list element with an unshared copy.  The list
	     * value remains the same, so the string rep. is still valid, and
	     * unchanged, which is good because if this whole routine returns
	     * NULL, we'd like to leave no change to the value of the lset
	     * variable.  Later on, when we set valuePtr in its proper place,
	     * then all containing lists will have their values changed, and
	     * will need their string reps spoiled.  We maintain a list of all
	     * those Tcl_Obj's (via a little intrep surgery) so we can spoil
	     * them at that time.
	     */

	    parentList->internalRep.twoPtrValue.ptr2 = chainPtr;
	    chainPtr = parentList;
	}
    } while (indexCount > 0);

    /*
     * Either we've detected and error condition, and exited the loop with
     * result == TCL_ERROR, or we've successfully reached the last index, and
     * we're ready to store valuePtr.  In either case, we need to clean up our
     * string spoiling list of Tcl_Obj's.
     */

    while (chainPtr) {
	Tcl_Obj *objPtr = chainPtr;

	if (result == TCL_OK) {
	    /*
	     * We're going to store valuePtr, so spoil string reps of all
	     * containing lists.
	     */

	    Tcl_InvalidateStringRep(objPtr);
	}

	/*
	 * Clear away our intrep surgery mess.
	 */

	chainPtr = objPtr->internalRep.twoPtrValue.ptr2;
	objPtr->internalRep.twoPtrValue.ptr2 = NULL;
    }

    if (result != TCL_OK) {
	/*
	 * Error return; message is already in interp. Clean up any excess
	 * memory.
	 */

	if (retValuePtr != listPtr) {
	    Tcl_DecrRefCount(retValuePtr);
	}
	return NULL;
    }

    /*
     * Store valuePtr in proper sublist and return. The -1 is to avoid a
     * compiler warning (not a problem because we checked that we have a
     * proper list - or something convertible to one - above).
     */

    len = -1;
    TclListObjLength(NULL, subListPtr, &len);
    if (index == len) {
	Tcl_ListObjAppendElement(NULL, subListPtr, valuePtr);
    } else {
	TclListObjSetElement(NULL, subListPtr, index, valuePtr);
    }
    Tcl_InvalidateStringRep(subListPtr);
    Tcl_IncrRefCount(retValuePtr);
    return retValuePtr;
}

/*
 *----------------------------------------------------------------------
 *
 * TclListObjSetElement --
 *
 *	Set a single element of a list to a specified value
 *
 * Results:
 *	The return value is normally TCL_OK. If listPtr does not refer to a
 *	list object and cannot be converted to one, TCL_ERROR is returned and
 *	an error message will be left in the interpreter result if interp is
 *	not NULL. Similarly, if index designates an element outside the range
 *	[0..listLength-1], where listLength is the count of elements in the
 *	list object designated by listPtr, TCL_ERROR is returned and an error
 *	message is left in the interpreter result.
 *
 * Side effects:
 *	Tcl_Panic if listPtr designates a shared object. Otherwise, attempts
 *	to convert it to a list with a non-shared internal rep. Decrements the
 *	ref count of the object at the specified index within the list,
 *	replaces with the object designated by valuePtr, and increments the
 *	ref count of the replacement object.
 *
 *	It is the caller's responsibility to invalidate the string
 *	representation of the object.
 *
 *----------------------------------------------------------------------
 */

int
TclListObjSetElement(
    Tcl_Interp *interp,		/* Tcl interpreter; used for error reporting
				 * if not NULL. */
    Tcl_Obj *listPtr,		/* List object in which element should be
				 * stored. */
    int index,			/* Index of element to store. */
    Tcl_Obj *valuePtr)		/* Tcl object to store in the designated list
				 * element. */
{
    List *listRepPtr;		/* Internal representation of the list being
				 * modified. */
    Tcl_Obj **elemPtrs;		/* Pointers to elements of the list. */
    int elemCount;		/* Number of elements in the list. */

    /*
     * Ensure that the listPtr parameter designates an unshared list.
     */

    if (Tcl_IsShared(listPtr)) {
	Tcl_Panic("%s called with shared object", "TclListObjSetElement");
    }
    if (listPtr->typePtr != &tclListType) {
	int result;

	if (listPtr->bytes == tclEmptyStringRep) {
	    if (interp != NULL) {
		Tcl_SetObjResult(interp,
			Tcl_NewStringObj("list index out of range", -1));
		Tcl_SetErrorCode(interp, "TCL", "OPERATION", "LSET",
			"BADINDEX", NULL);
	    }
	    return TCL_ERROR;
	}
	result = SetListFromAny(interp, listPtr);
	if (result != TCL_OK) {
	    return result;
	}
    }

    listRepPtr = ListRepPtr(listPtr);
    elemCount = listRepPtr->elemCount;

    /*
     * Ensure that the index is in bounds.
     */

    if (index<0 || index>=elemCount) {
	if (interp != NULL) {
	    Tcl_SetObjResult(interp,
		    Tcl_NewStringObj("list index out of range", -1));
	    Tcl_SetErrorCode(interp, "TCL", "OPERATION", "LSET", "BADINDEX",
		    NULL);
	}
	return TCL_ERROR;
    }

    /*
     * If the internal rep is shared, replace it with an unshared copy.
     */

    if (listRepPtr->refCount > 1) {
	Tcl_Obj **dst, **src = &listRepPtr->elements;
	List *newPtr = AttemptNewList(NULL, listRepPtr->maxElemCount, NULL);

	if (newPtr == NULL) {
	    newPtr = AttemptNewList(interp, elemCount, NULL);
	    if (newPtr == NULL) {
		return TCL_ERROR;
	    }
	}
	newPtr->refCount++;
	newPtr->elemCount = elemCount;
	newPtr->canonicalFlag = listRepPtr->canonicalFlag;

	dst = &newPtr->elements;
	while (elemCount--) {
	    *dst = *src++;
	    Tcl_IncrRefCount(*dst++);
	}

	listRepPtr->refCount--;

	listPtr->internalRep.twoPtrValue.ptr1 = listRepPtr = newPtr;
    }
    elemPtrs = &listRepPtr->elements;

    /*
     * Add a reference to the new list element.
     */

    Tcl_IncrRefCount(valuePtr);

    /*
     * Remove a reference from the old list element.
     */

    Tcl_DecrRefCount(elemPtrs[index]);

    /*
     * Stash the new object in the list.
     */

    elemPtrs[index] = valuePtr;

    return TCL_OK;
}

/*
 *----------------------------------------------------------------------
 *
 * FreeListInternalRep --
 *
 *	Deallocate the storage associated with a list object's internal
 *	representation.
 *
 * Results:
 *	None.
 *
 * Side effects:
 *	Frees listPtr's List* internal representation and sets listPtr's
 *	internalRep.twoPtrValue.ptr1 to NULL. Decrements the ref counts of all
 *	element objects, which may free them.
 *
 *----------------------------------------------------------------------
 */

static void
FreeListInternalRep(
    Tcl_Obj *listPtr)		/* List object with internal rep to free. */
{
    List *listRepPtr = ListRepPtr(listPtr);

    if (--listRepPtr->refCount <= 0) {
	Tcl_Obj **elemPtrs = &listRepPtr->elements;
	int i, numElems = listRepPtr->elemCount;

	for (i = 0;  i < numElems;  i++) {
	    Tcl_DecrRefCount(elemPtrs[i]);
	}
	ckfree(listRepPtr);
    }

    listPtr->internalRep.twoPtrValue.ptr1 = NULL;
    listPtr->internalRep.twoPtrValue.ptr2 = NULL;
    listPtr->typePtr = NULL;
}

/*
 *----------------------------------------------------------------------
 *
 * DupListInternalRep --
 *
 *	Initialize the internal representation of a list Tcl_Obj to share the
 *	internal representation of an existing list object.
 *
 * Results:
 *	None.
 *
 * Side effects:
 *	The reference count of the List internal rep is incremented.
 *
 *----------------------------------------------------------------------
 */

static void
DupListInternalRep(
    Tcl_Obj *srcPtr,		/* Object with internal rep to copy. */
    Tcl_Obj *copyPtr)		/* Object with internal rep to set. */
{
    List *listRepPtr = ListRepPtr(srcPtr);

    ListSetIntRep(copyPtr, listRepPtr);
}

/*
 *----------------------------------------------------------------------
 *
 * SetListFromAny --
 *
 *	Attempt to generate a list internal form for the Tcl object "objPtr".
 *
 * Results:
 *	The return value is TCL_OK or TCL_ERROR. If an error occurs during
 *	conversion, an error message is left in the interpreter's result
 *	unless "interp" is NULL.
 *
 * Side effects:
 *	If no error occurs, a list is stored as "objPtr"s internal
 *	representation.
 *
 *----------------------------------------------------------------------
 */

static int
SetListFromAny(
    Tcl_Interp *interp,		/* Used for error reporting if not NULL. */
    Tcl_Obj *objPtr)		/* The object to convert. */
{
    List *listRepPtr;
    Tcl_Obj **elemPtrs;

    /*
     * Dictionaries are a special case; they have a string representation such
     * that *all* valid dictionaries are valid lists. Hence we can convert
     * more directly. Only do this when there's no existing string rep; if
     * there is, it is the string rep that's authoritative (because it could
     * describe duplicate keys).
     */

    if (objPtr->typePtr == &tclDictType && !objPtr->bytes) {
	Tcl_Obj *keyPtr, *valuePtr;
	Tcl_DictSearch search;
	int done, size;

	/*
	 * Create the new list representation. Note that we do not need to do
	 * anything with the string representation as the transformation (and
	 * the reverse back to a dictionary) are both order-preserving. Also
	 * note that since we know we've got a valid dictionary (by
	 * representation) we also know that fetching the size of the
	 * dictionary or iterating over it will not fail.
	 */

	Tcl_DictObjSize(NULL, objPtr, &size);
	listRepPtr = AttemptNewList(interp, size > 0 ? 2*size : 1, NULL);
	if (!listRepPtr) {
	    return TCL_ERROR;
	}
	listRepPtr->elemCount = 2 * size;

	/*
	 * Populate the list representation.
	 */

	elemPtrs = &listRepPtr->elements;
	Tcl_DictObjFirst(NULL, objPtr, &search, &keyPtr, &valuePtr, &done);
	while (!done) {
	    *elemPtrs++ = keyPtr;
	    *elemPtrs++ = valuePtr;
	    Tcl_IncrRefCount(keyPtr);
	    Tcl_IncrRefCount(valuePtr);
	    Tcl_DictObjNext(&search, &keyPtr, &valuePtr, &done);
	}
    } else {
	int estCount, length;
	const char *limit, *nextElem = TclGetStringFromObj(objPtr, &length);

	/*
	 * Allocate enough space to hold a (Tcl_Obj *) for each
	 * (possible) list element.
	 */

	estCount = TclMaxListLength(nextElem, length, &limit);
	estCount += (estCount == 0);	/* Smallest list struct holds 1
					 * element. */
	listRepPtr = AttemptNewList(interp, estCount, NULL);
	if (listRepPtr == NULL) {
	    return TCL_ERROR;
	}
	elemPtrs = &listRepPtr->elements;

	/*
	 * Each iteration, parse and store a list element.
	 */

	while (nextElem < limit) {
	    const char *elemStart;
	    int elemSize, literal;

	    if (TCL_OK != TclFindElement(interp, nextElem, limit - nextElem,
		    &elemStart, &nextElem, &elemSize, &literal)) {
		while (--elemPtrs >= &listRepPtr->elements) {
		    Tcl_DecrRefCount(*elemPtrs);
		}
		ckfree((char *) listRepPtr);
		return TCL_ERROR;
	    }
	    if (elemStart == limit) {
		break;
	    }

	    /* TODO: replace panic with error on alloc failure? */
	    if (literal) {
		TclNewStringObj(*elemPtrs, elemStart, elemSize);
	    } else {
		TclNewObj(*elemPtrs);
		(*elemPtrs)->bytes = ckalloc((unsigned) elemSize + 1);
		(*elemPtrs)->length = TclCopyAndCollapse(elemSize, elemStart,
			(*elemPtrs)->bytes);
	    }

	    Tcl_IncrRefCount(*elemPtrs++);/* Since list now holds ref to it. */
	}

 	listRepPtr->elemCount = elemPtrs - &listRepPtr->elements;
    }

    /*
     * Free the old internalRep before setting the new one. We do this as late
     * as possible to allow the conversion code, in particular
     * Tcl_GetStringFromObj, to use that old internalRep.
     */

    TclFreeIntRep(objPtr);
    ListSetIntRep(objPtr, listRepPtr);
    return TCL_OK;
}

/*
 *----------------------------------------------------------------------
 *
 * UpdateStringOfList --
 *
 *	Update the string representation for a list object. Note: This
 *	function does not invalidate an existing old string rep so storage
 *	will be lost if this has not already been done.
 *
 * Results:
 *	None.
 *
 * Side effects:
 *	The object's string is set to a valid string that results from the
 *	list-to-string conversion. This string will be empty if the list has
 *	no elements. The list internal representation should not be NULL and
 *	we assume it is not NULL.
 *
 *----------------------------------------------------------------------
 */

static void
UpdateStringOfList(
    Tcl_Obj *listPtr)		/* List object with string rep to update. */
{
#   define LOCAL_SIZE 20
    int localFlags[LOCAL_SIZE], *flagPtr = NULL;
    List *listRepPtr = ListRepPtr(listPtr);
    int numElems = listRepPtr->elemCount;
    int i, length, bytesNeeded = 0;
    const char *elem;
    char *dst;
    Tcl_Obj **elemPtrs;

    /*
     * Mark the list as being canonical; although it will now have a string
     * rep, it is one we derived through proper "canonical" quoting and so
     * it's known to be free from nasties relating to [concat] and [eval].
     */

    listRepPtr->canonicalFlag = 1;

    /*
     * Handle empty list case first, so rest of the routine is simpler.
     */

    if (numElems == 0) {
	listPtr->bytes = tclEmptyStringRep;
	listPtr->length = 0;
	return;
    }

    /*
     * Pass 1: estimate space, gather flags.
     */

    if (numElems <= LOCAL_SIZE) {
	flagPtr = localFlags;
    } else {
	/*
	 * We know numElems <= LIST_MAX, so this is safe.
	 */

	flagPtr = ckalloc(numElems * sizeof(int));
    }
    elemPtrs = &listRepPtr->elements;
    for (i = 0; i < numElems; i++) {
	flagPtr[i] = (i ? TCL_DONT_QUOTE_HASH : 0);
	elem = TclGetStringFromObj(elemPtrs[i], &length);
	bytesNeeded += TclScanElement(elem, length, flagPtr+i);
	if (bytesNeeded < 0) {
	    Tcl_Panic("max size for a Tcl value (%d bytes) exceeded", INT_MAX);
	}
    }
    if (bytesNeeded > INT_MAX - numElems + 1) {
	Tcl_Panic("max size for a Tcl value (%d bytes) exceeded", INT_MAX);
    }
    bytesNeeded += numElems;

    /*
     * Pass 2: copy into string rep buffer.
     */

    listPtr->length = bytesNeeded - 1;
    listPtr->bytes = ckalloc(bytesNeeded);
    dst = listPtr->bytes;
    for (i = 0; i < numElems; i++) {
	flagPtr[i] |= (i ? TCL_DONT_QUOTE_HASH : 0);
	elem = TclGetStringFromObj(elemPtrs[i], &length);
	dst += TclConvertElement(elem, length, dst, flagPtr[i]);
	*dst++ = ' ';
    }
    listPtr->bytes[listPtr->length] = '\0';

    if (flagPtr != localFlags) {
	ckfree(flagPtr);
    }
}

/*
 * Local Variables:
 * mode: c
 * c-basic-offset: 4
 * fill-column: 78
 * End:
 */<|MERGE_RESOLUTION|>--- conflicted
+++ resolved
@@ -970,7 +970,6 @@
 
 	listRepPtr = AttemptNewList(NULL, newMax, NULL);
 	if (listRepPtr == NULL) {
-<<<<<<< HEAD
 	    unsigned int limit = LIST_MAX - numRequired;
 	    unsigned int extra = numRequired - numElems
 		    + TCL_MIN_ELEMENT_GROWTH;
@@ -980,20 +979,17 @@
 	    if (listRepPtr == NULL) {
 		listRepPtr = AttemptNewList(interp, numRequired, NULL);
 		if (listRepPtr == NULL) {
+		    for (i = 0;  i < objc;  i++) {
+			/* See bug 3598580 */
+#if TCL_MAJOR_VERSION > 8
+			Tcl_DecrRefCount(objv[i]);
+#else
+			objv[i]->refCount--;
+#endif
+		    }
 		    return TCL_ERROR;
 		}
 	    }
-=======
-	    for (i = 0;  i < objc;  i++) {
-		/* See bug 3598580 */
-#if TCL_MAJOR_VERSION > 8
-		Tcl_DecrRefCount(objv[i]);
-#else
-		objv[i]->refCount--;
-#endif
-	    }
-	    return TCL_ERROR;
->>>>>>> 53eb119d
 	}
 
 	listPtr->internalRep.twoPtrValue.ptr1 = listRepPtr;
