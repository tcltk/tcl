--- conflicted
+++ resolved
@@ -1414,17 +1414,12 @@
 
 	if (index < 0 || index > elemCount) {
 	    /* ...the index points outside the sublist. */
-<<<<<<< HEAD
-	    Tcl_SetObjResult(interp,
-		    Tcl_NewStringObj("list index out of range", -1));
-	    Tcl_SetErrorCode(interp, "TCL", "OPERATION", "LSET", "BADINDEX",
-		    NULL);
-=======
 	    if (interp != NULL) {
 		Tcl_SetObjResult(interp,
 			Tcl_NewStringObj("list index out of range", -1));
 	    }
->>>>>>> ec17812c
+	    Tcl_SetErrorCode(interp, "TCL", "OPERATION", "LSET", "BADINDEX",
+		    NULL);
 	    break;
 	}
 
@@ -1600,17 +1595,12 @@
 	    (void) TclGetStringFromObj(listPtr, &length);
 	}
 	if (!length) {
-<<<<<<< HEAD
-	    Tcl_SetObjResult(interp,
-		    Tcl_NewStringObj("list index out of range", -1));
-	    Tcl_SetErrorCode(interp, "TCL", "OPERATION", "LSET", "BADINDEX",
-		    NULL);
-=======
 	    if (interp != NULL) {
 		Tcl_SetObjResult(interp,
 			Tcl_NewStringObj("list index out of range", -1));
 	    }
->>>>>>> ec17812c
+	    Tcl_SetErrorCode(interp, "TCL", "OPERATION", "LSET", "BADINDEX",
+		    NULL);
 	    return TCL_ERROR;
 	}
 	result = SetListFromAny(interp, listPtr);
