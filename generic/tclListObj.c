--- conflicted
+++ resolved
@@ -1629,7 +1629,7 @@
 {
     int status;
     Tcl_Size length;
-    status = TclListObjLengthM(interp, listPtr, &length);
+    status = TclListObjLength(interp, listPtr, &length);
     if (status != TCL_OK) {
 	return status;
     }
@@ -1816,7 +1816,6 @@
 	Tcl_Panic("%s called with shared object", "Tcl_ListObjAppendList");
     }
 
-<<<<<<< HEAD
     if (TclObjectHasInterface(listPtr, list, replaceList)) {
 	TclObjectDispatchNoDefault(interp, status, listPtr, list,
 	    replaceList, interp, listPtr, LIST_MAX, 0, elemListPtr);
@@ -1837,23 +1836,13 @@
 	    /*
 	     * Pull the elements to append from elemListPtr.
 	     */
-=======
-    if (TclListObjGetElements(interp, fromObj, &objc, &objv) != TCL_OK) {
-	return TCL_ERROR;
-    }
-
-    /*
-     * Insert the new elements starting after the lists's last element.
-     * Delete zero existing elements.
-     */
->>>>>>> 3b079f13
-
-	    if (TCL_OK != TclListObjGetElementsM(interp, elemListPtr, &objc, &objv)) {
+
+	    if (TCL_OK != TclListObjGetElements(interp, elemListPtr, &objc, &objv)) {
 		return TCL_ERROR;
 	    }
 	    return TclListObjAppendElements(interp, listPtr, objc, objv);
 	}
-    }
+}
 }
  
@@ -2112,16 +2101,7 @@
 	return TCL_OK;
     }
 
-<<<<<<< HEAD
-    if (TclListObjGetElementsM(interp, listPtr, &numElems, &elemObjs)
-=======
-    int hasAbstractList = TclObjTypeHasProc(listObj,indexProc) != 0;
-    if (hasAbstractList) {
-	return TclObjTypeIndex(interp, listObj, index, objPtrPtr);
-    }
-
-    if (TclListObjGetElements(interp, listObj, &numElems, &elemObjs)
->>>>>>> 3b079f13
+    if (TclListObjGetElements(interp, listPtr, &numElems, &elemObjs)
 	!= TCL_OK) {
 	return TCL_ERROR;
     }
@@ -2803,7 +2783,7 @@
 	 */
 	return TclLindexFlat(interp, listObj, 1, &argObj);
     }
-    status = TclListObjGetElementsM(
+    status = TclListObjGetElements(
 	interp, indexListCopy, &numIndexObjs, &indexObjs);
     if (status != TCL_OK) {
 	Tcl_DecrRefCount(indexListCopy);
@@ -2814,10 +2794,6 @@
 	 */
 	return TclLindexFlat(interp, listObj, 1, &argObj);
     }
-<<<<<<< HEAD
-=======
-    TclListObjGetElements(interp, indexListCopy, &numIndexObjs, &indexObjs);
->>>>>>> 3b079f13
     listObj = TclLindexFlat(interp, listObj, numIndexObjs, indexObjs);
     Tcl_DecrRefCount(indexListCopy);
     return listObj;
@@ -3008,7 +2984,6 @@
 	return resPtr;
     }
 
-<<<<<<< HEAD
     indexListCopy = TclDuplicatePureObj(
 	    interp, indexArgObj, tclListTypePtr);
     if (!indexListCopy) {
@@ -3019,7 +2994,7 @@
 	TclLsetFlat(interp, listObj, 1, &indexArgObj, valueObj, &resPtr);
 	return resPtr;
     }
-    if (TCL_OK != TclListObjGetElementsM(
+    if (TCL_OK != TclListObjGetElements(
 	interp, indexListCopy, &indexCount, &indices)) {
 	Tcl_DecrRefCount(indexListCopy);
 	/*
@@ -3029,25 +3004,6 @@
 	TclLsetFlat(interp, listObj, 1, &indexArgObj, valueObj, &resPtr);
 	return resPtr; 
     }
-=======
-	indexListCopy = TclListObjCopy(NULL,indexArgObj);
-	if (!indexListCopy) {
-	    /*
-	     * indexArgPtr designates something that is neither an index nor a
-	     * well formed list. Report the error via TclLsetFlat.
-	     */
-	    retValueObj = TclLsetFlat(interp, listObj, 1, &indexArgObj, valueObj);
-	} else {
-	    if (TCL_OK != TclListObjGetElements(
-		    interp, indexListCopy, &indexCount, &indices)) {
-		Tcl_DecrRefCount(indexListCopy);
-		/*
-		 * indexArgPtr designates something that is neither an index nor a
-		 * well formed list. Report the error via TclLsetFlat.
-		 */
-		retValueObj = TclLsetFlat(interp, listObj, 1, &indexArgObj, valueObj);
-	    } else {
->>>>>>> 3b079f13
 
     /*
      * Let TclLsetFlat perform the actual lset operation.
