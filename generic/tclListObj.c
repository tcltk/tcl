--- conflicted
+++ resolved
@@ -2094,10 +2094,6 @@
 ListObjIndex(tclObjTypeInterfaceArgsListIndex) {
     Tcl_Obj **elemObjs;
     Tcl_Size numElems;
-<<<<<<< HEAD
-=======
-    Tcl_ObjTypeIndexProc *indexProc = TclObjTypeHasProc(listObj,indexProc);
->>>>>>> ad7e9fe6
 
     /* Empty string => empty list. Avoid unnecessary shimmering */
     if (listPtr->bytes == &tclEmptyString) {
@@ -2105,15 +2101,7 @@
 	return TCL_OK;
     }
 
-<<<<<<< HEAD
     if (TclListObjGetElementsM(interp, listPtr, &numElems, &elemObjs)
-=======
-    if (indexProc) {
-	return indexProc(interp, listObj, index, objPtrPtr);
-    }
-
-    if (TclListObjGetElementsM(interp, listObj, &numElems, &elemObjs)
->>>>>>> ad7e9fe6
 	!= TCL_OK) {
 	return TCL_ERROR;
     }
@@ -2274,15 +2262,6 @@
 	Tcl_Panic("%s called with shared object", "Tcl_ListObjReplace");
     }
 
-<<<<<<< HEAD
-=======
-    Tcl_ObjTypeReplaceProc *replaceProc = TclObjTypeHasProc(listObj, replaceProc);
-    if (replaceProc) {
-	return replaceProc(interp, listObj, first,
-				  numToDelete, numToInsert, insertObjs);
-    }
-
->>>>>>> ad7e9fe6
     if (TclListObjGetRep(interp, listObj, &listRep) != TCL_OK)
 	return TCL_ERROR; /* Cannot be converted to a list */
 
@@ -2845,35 +2824,7 @@
 {
     int status;
     Tcl_Size i;
-    Tcl_ObjTypeIndexProc *indexProc = TclObjTypeHasProc(listObj, indexProc);
-
-<<<<<<< HEAD
-=======
-    /* Handle AbstractList as special case */
-    if (indexProc) {
-	Tcl_Size listLen = TclObjTypeHasProc(listObj,lengthProc)(listObj);
-	Tcl_Size index;
-	Tcl_Obj *elemObj = NULL;
-	for (i=0 ; i<indexCount && listObj ; i++) {
-	    if (TclGetIntForIndexM(interp, indexArray[i], /*endValue*/ listLen-1,
-				   &index) == TCL_OK) {
-	    }
-	    if (i==0) {
-		if (indexProc(interp, listObj, index, &elemObj) != TCL_OK) {
-		    return NULL;
-		}
-	    } else if (index > 0) {
-		// TODO: support nested lists
-		Tcl_Obj *e2Obj = TclLindexFlat(interp, elemObj, 1, &indexArray[i]);
-		Tcl_DecrRefCount(elemObj);
-		elemObj = e2Obj;
-	    }
-	}
-	Tcl_IncrRefCount(elemObj);
-	return elemObj;
-    }
-
->>>>>>> ad7e9fe6
+
     Tcl_IncrRefCount(listObj);
 
     for (i=0 ; i<indexCount && listObj ; i++) {
@@ -3011,7 +2962,6 @@
      * shimmering; see TIP #22 and #23 for details.
      */
 
-<<<<<<< HEAD
     if (!TclHasInternalRep(indexArgObj, tclListType)
 	&& TclGetIntForIndexM(NULL, indexArgObj, TCL_SIZE_MAX - 1, &index)
 	       == TCL_OK) {
@@ -3019,27 +2969,6 @@
         /* T:listrep-1.{2.1,12.1,15.1,19.1},2.{2.3,9.3,10.1,13.1,16.1}, 3.{4,5,6}.3 */
 	return TclLsetFlat(interp, listObj, 1, &indexArgObj, valueObj);
     }
-=======
-    if (!TclHasInternalRep(indexArgObj, &tclListType) &&
-	TclGetIntForIndexM(NULL, indexArgObj, TCL_SIZE_MAX - 1, &index)
-		== TCL_OK) {
-
-	Tcl_ObjTypeSetElement *setElementProc = TclObjTypeHasProc(listObj, setElementProc);
-	if (setElementProc) {
-	    indices = &indexArgObj;
-	    retValueObj =
-		    setElementProc(interp, listObj, 1, indices, valueObj);
-	    if (retValueObj) {
-		Tcl_IncrRefCount(retValueObj);
-	    }
-	} else {
-	    /* indexArgPtr designates a single index. */
-	    /* T:listrep-1.{2.1,12.1,15.1,19.1},2.{2.3,9.3,10.1,13.1,16.1}, 3.{4,5,6}.3 */
-	    retValueObj = TclLsetFlat(interp, listObj, 1, &indexArgObj, valueObj);
-	}
-
-    } else {
->>>>>>> ad7e9fe6
 
     indexListCopy = TclDuplicatePureObj(
 	    interp, indexArgObj, tclListType);
@@ -3625,36 +3554,6 @@
 	    Tcl_IncrRefCount(valuePtr);
 	    Tcl_DictObjNext(&search, &keyPtr, &valuePtr, &done);
 	}
-<<<<<<< HEAD
-=======
-    } else if (TclObjTypeHasProc(objPtr,indexProc)) {
-	Tcl_Size elemCount, i;
-	Tcl_ObjTypeIndexProc *indexProc = TclObjTypeHasProc(objPtr, indexProc);
-
-	elemCount = TclObjTypeHasProc(objPtr,lengthProc)(objPtr);
-
-	if (ListRepInitAttempt(interp, elemCount, NULL, &listRep) != TCL_OK) {
-	    return TCL_ERROR;
-	}
-
-	LIST_ASSERT(listRep.spanPtr == NULL); /* Guard against future changes */
-	LIST_ASSERT(listRep.storePtr->firstUsed == 0);
-
-	elemPtrs = listRep.storePtr->slots;
-
-	/* Each iteration, store a list element */
-	for (i = 0; i < elemCount; i++) {
-	    if (indexProc(interp, objPtr, i, elemPtrs) != TCL_OK) {
-		return TCL_ERROR;
-	    }
-	    Tcl_IncrRefCount(*elemPtrs++);/* Since list now holds ref to it. */
-	}
-
-	LIST_ASSERT((Tcl_Size)(elemPtrs - listRep.storePtr->slots) == elemCount);
-
-	listRep.storePtr->numUsed = elemCount;
-
->>>>>>> ad7e9fe6
     } else {
 	Tcl_Size estCount, length;
 	const char *limit, *nextElem = Tcl_GetStringFromObj(objPtr, &length);
