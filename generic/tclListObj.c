--- conflicted
+++ resolved
@@ -153,7 +153,7 @@
 AttemptNewList(
     Tcl_Interp *interp,
     int objc,
-    Tcl_Obj *CONST objv[])
+    Tcl_Obj *const objv[])
 {
     List *listRepPtr = NewListIntRep(objc, objv, 0);
 
@@ -1853,15 +1853,9 @@
     int localFlags[LOCAL_SIZE], *flagPtr = NULL;
     List *listRepPtr = ListRepPtr(listPtr);
     int numElems = listRepPtr->elemCount;
-<<<<<<< HEAD
-    register int i;
+    int i, length, bytesNeeded = 0;
     const char *elem;
     char *dst;
-    int length;
-=======
-    int i, length, bytesNeeded = 0;
-    char *elem, *dst;
->>>>>>> 3f01b0c8
     Tcl_Obj **elemPtrs;
 
     /*
@@ -1887,12 +1881,8 @@
     if (numElems <= LOCAL_SIZE) {
 	flagPtr = localFlags;
     } else {
-<<<<<<< HEAD
+	/* We know numElems <= LIST_MAX, so this is safe. */
 	flagPtr = ckalloc(numElems * sizeof(int));
-=======
-	/* We know numElems <= LIST_MAX, so this is safe. */
-	flagPtr = (int *) ckalloc((unsigned) numElems * sizeof(int));
->>>>>>> 3f01b0c8
     }
     elemPtrs = &listRepPtr->elements;
     for (i = 0; i < numElems; i++) {
@@ -1912,12 +1902,8 @@
      * Pass 2: copy into string rep buffer.
      */
 
-<<<<<<< HEAD
-    listPtr->bytes = ckalloc(listPtr->length);
-=======
     listPtr->length = bytesNeeded - 1;
-    listPtr->bytes = ckalloc((unsigned) bytesNeeded);
->>>>>>> 3f01b0c8
+    listPtr->bytes = ckalloc(bytesNeeded);
     dst = listPtr->bytes;
     for (i = 0; i < numElems; i++) {
 	flagPtr[i] |= ( i ? TCL_DONT_QUOTE_HASH : 0 );
