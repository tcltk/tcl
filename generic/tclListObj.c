--- conflicted
+++ resolved
@@ -3139,15 +3139,9 @@
 	    /* ...the index points outside the sublist. */
 	    if (interp != NULL) {
 		Tcl_SetObjResult(interp, Tcl_ObjPrintf(
-<<<<<<< HEAD
-			"index \"%s\" out of range",
-			Tcl_GetString(indexArray[-1])));
-		Tcl_SetErrorCode(interp,
-			"TCL", "VALUE", "INDEX" "OUTOFRANGE", (void *)NULL);
-=======
 			"index \"%s\" out of range", TclGetString(indexArray[-1])));
-		Tcl_SetErrorCode(interp, "TCL", "VALUE", "INDEX", "OUTOFRANGE", (char *)NULL);
->>>>>>> 74b47fa5
+		Tcl_SetErrorCode(interp, "TCL", "VALUE", "INDEX", "OUTOFRANGE"
+			, (char *)NULL);
 	    }
 	    result = TCL_ERROR;
 	    break;
