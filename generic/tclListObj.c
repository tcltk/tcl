--- conflicted
+++ resolved
@@ -1734,17 +1734,6 @@
     Tcl_Interp *interp,		/* Used for error reporting if not NULL. */
     Tcl_Obj *objPtr)		/* The object to convert. */
 {
-<<<<<<< HEAD
-    const char *string;
-    char *s;
-    const char *elemStart, *nextElem;
-    int lenRemain, length, estCount, elemSize, i, j, result;
-    const char *limit;		/* Points just after string's last byte. */
-    register const char *p;
-    register Tcl_Obj **elemPtrs;
-    register Tcl_Obj *elemPtr;
-=======
->>>>>>> 7e14c965
     List *listRepPtr;
     Tcl_Obj **elemPtrs;
 
@@ -1823,21 +1812,6 @@
 	    if (elemStart == limit) {
 		break;
 	    }
-<<<<<<< HEAD
-	    ckfree(listRepPtr);
-	    if (interp != NULL) {
-		Tcl_SetErrorCode(interp, "TCL", "VALUE", "LIST", NULL);
-	    }
-	    return result;
-	}
-	if (elemStart >= limit) {
-	    break;
-	}
-	if (i > estCount) {
-	    Tcl_Panic("SetListFromAny: bad size estimate for list");
-	}
-=======
->>>>>>> 7e14c965
 
 	    /* TODO: replace panic with error on alloc failure? */
 	    if (literal) {
@@ -1849,16 +1823,7 @@
 			(*elemPtrs)->bytes);
 	    }
 
-<<<<<<< HEAD
-	s = ckalloc(elemSize + 1);
-	if (literal) {
-	    memcpy(s, elemStart, (size_t) elemSize);
-	    s[elemSize] = 0;
-	} else {
-	    elemSize = TclCopyAndCollapse(elemSize, elemStart, s);
-=======
 	    Tcl_IncrRefCount(*elemPtrs++);/* Since list now holds ref to it. */
->>>>>>> 7e14c965
 	}
 
  	listRepPtr->elemCount = elemPtrs - &listRepPtr->elements;
