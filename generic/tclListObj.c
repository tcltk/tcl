/*
 * tclListObj.c --
 *
 *	This file contains functions that implement the Tcl list object type.
 *
 * Copyright (c) 1995-1997 Sun Microsystems, Inc.
 * Copyright (c) 1998 by Scriptics Corporation.
 * Copyright (c) 2001 by Kevin B. Kenny.  All rights reserved.
 *
 * See the file "license.terms" for information on usage and redistribution of
 * this file, and for a DISCLAIMER OF ALL WARRANTIES.
 */

#include "tclInt.h"

/*
 * Prototypes for functions defined later in this file:
 */

static List *		NewListIntRep(int objc, Tcl_Obj *const objv[]);
static void		DupListInternalRep(Tcl_Obj *srcPtr, Tcl_Obj *copyPtr);
static void		FreeListInternalRep(Tcl_Obj *listPtr);
static int		SetListFromAny(Tcl_Interp *interp, Tcl_Obj *objPtr);
static void		UpdateStringOfList(Tcl_Obj *listPtr);

/*
 * The structure below defines the list Tcl object type by means of functions
 * that can be invoked by generic object code.
 *
 * The internal representation of a list object is a two-pointer
 * representation. The first pointer designates a List structure that contains
 * an array of pointers to the element objects, together with integers that
 * represent the current element count and the allocated size of the array.
 * The second pointer is normally NULL; during execution of functions in this
 * file that operate on nested sublists, it is occasionally used as working
 * storage to avoid an auxiliary stack.
 */

const Tcl_ObjType tclListType = {
    "list",			/* name */
    FreeListInternalRep,	/* freeIntRepProc */
    DupListInternalRep,		/* dupIntRepProc */
    UpdateStringOfList,		/* updateStringProc */
    SetListFromAny		/* setFromAnyProc */
};

/*
 *----------------------------------------------------------------------
 *
 * NewListIntRep --
 *
 *	If objc>0 and objv!=NULL, this function creates a list internal rep
 *	with objc elements given in the array objv. If objc>0 and objv==NULL
 *	it creates the list internal rep of a list with 0 elements, where
 *	enough space has been preallocated to store objc elements. If objc<=0,
 *	it returns NULL.
 *
 * Results:
 *	A new List struct is returned. If objc<=0 or if the allocation fails
 *	for lack of memory, NULL is returned. The list returned has refCount
 *	0.
 *
 * Side effects:
 *	The ref counts of the elements in objv are incremented since the
 *	resulting list now refers to them.
 *
 *----------------------------------------------------------------------
 */

static List *
NewListIntRep(
    int objc,
    Tcl_Obj *const objv[])
{
    List *listRepPtr;

    if (objc <= 0) {
	return NULL;
    }

    /*
     * First check to see if we'd overflow and try to allocate an object
     * larger than our memory allocator allows. Note that this is actually a
     * fairly small value when you're on a serious 64-bit machine, but that
     * requires API changes to fix. See [Bug 219196] for a discussion.
     */

    if ((size_t)objc > INT_MAX/sizeof(Tcl_Obj *)) {
	return NULL;
    }

    listRepPtr = attemptckalloc(sizeof(List) + ((objc-1) * sizeof(Tcl_Obj*)));
    if (listRepPtr == NULL) {
	return NULL;
    }

    listRepPtr->canonicalFlag = 0;
    listRepPtr->refCount = 0;
    listRepPtr->maxElemCount = objc;

    if (objv) {
	Tcl_Obj **elemPtrs;
	int i;

	listRepPtr->elemCount = objc;
	elemPtrs = &listRepPtr->elements;
	for (i = 0;  i < objc;  i++) {
	    elemPtrs[i] = objv[i];
	    Tcl_IncrRefCount(elemPtrs[i]);
	}
    } else {
	listRepPtr->elemCount = 0;
    }
    return listRepPtr;
}

/*
 *----------------------------------------------------------------------
 *
 * Tcl_NewListObj --
 *
 *	This function is normally called when not debugging: i.e., when
 *	TCL_MEM_DEBUG is not defined. It creates a new list object from an
 *	(objc,objv) array: that is, each of the objc elements of the array
 *	referenced by objv is inserted as an element into a new Tcl object.
 *
 *	When TCL_MEM_DEBUG is defined, this function just returns the result
 *	of calling the debugging version Tcl_DbNewListObj.
 *
 * Results:
 *	A new list object is returned that is initialized from the object
 *	pointers in objv. If objc is less than or equal to zero, an empty
 *	object is returned. The new object's string representation is left
 *	NULL. The resulting new list object has ref count 0.
 *
 * Side effects:
 *	The ref counts of the elements in objv are incremented since the
 *	resulting list now refers to them.
 *
 *----------------------------------------------------------------------
 */

#ifdef TCL_MEM_DEBUG
#undef Tcl_NewListObj

Tcl_Obj *
Tcl_NewListObj(
    int objc,			/* Count of objects referenced by objv. */
    Tcl_Obj *const objv[])	/* An array of pointers to Tcl objects. */
{
    return Tcl_DbNewListObj(objc, objv, "unknown", 0);
}

#else /* if not TCL_MEM_DEBUG */

Tcl_Obj *
Tcl_NewListObj(
    int objc,			/* Count of objects referenced by objv. */
    Tcl_Obj *const objv[])	/* An array of pointers to Tcl objects. */
{
    List *listRepPtr;
    Tcl_Obj *listPtr;

    TclNewObj(listPtr);

    if (objc <= 0) {
	return listPtr;
    }

    /*
     * Create the internal rep.
     */

    listRepPtr = NewListIntRep(objc, objv);
    if (!listRepPtr) {
	Tcl_Panic("Not enough memory to allocate list");
    }

    /*
     * Now create the object.
     */

    Tcl_InvalidateStringRep(listPtr);
    listPtr->internalRep.twoPtrValue.ptr1 = listRepPtr;
    listPtr->internalRep.twoPtrValue.ptr2 = NULL;
    listPtr->typePtr = &tclListType;
    listRepPtr->refCount++;

    return listPtr;
}
#endif /* if TCL_MEM_DEBUG */

/*
 *----------------------------------------------------------------------
 *
 * Tcl_DbNewListObj --
 *
 *	This function is normally called when debugging: i.e., when
 *	TCL_MEM_DEBUG is defined. It creates new list objects. It is the same
 *	as the Tcl_NewListObj function above except that it calls
 *	Tcl_DbCkalloc directly with the file name and line number from its
 *	caller. This simplifies debugging since then the [memory active]
 *	command will report the correct file name and line number when
 *	reporting objects that haven't been freed.
 *
 *	When TCL_MEM_DEBUG is not defined, this function just returns the
 *	result of calling Tcl_NewListObj.
 *
 * Results:
 *	A new list object is returned that is initialized from the object
 *	pointers in objv. If objc is less than or equal to zero, an empty
 *	object is returned. The new object's string representation is left
 *	NULL. The new list object has ref count 0.
 *
 * Side effects:
 *	The ref counts of the elements in objv are incremented since the
 *	resulting list now refers to them.
 *
 *----------------------------------------------------------------------
 */

#ifdef TCL_MEM_DEBUG

Tcl_Obj *
Tcl_DbNewListObj(
    int objc,			/* Count of objects referenced by objv. */
    Tcl_Obj *const objv[],	/* An array of pointers to Tcl objects. */
    const char *file,		/* The name of the source file calling this
				 * function; used for debugging. */
    int line)			/* Line number in the source file; used for
				 * debugging. */
{
    Tcl_Obj *listPtr;
    List *listRepPtr;

    TclDbNewObj(listPtr, file, line);

    if (objc <= 0) {
	return listPtr;
    }

    /*
     * Create the internal rep.
     */

    listRepPtr = NewListIntRep(objc, objv);
    if (!listRepPtr) {
	Tcl_Panic("Not enough memory to allocate list");
    }

    /*
     * Now create the object.
     */

    Tcl_InvalidateStringRep(listPtr);
    listPtr->internalRep.twoPtrValue.ptr1 = listRepPtr;
    listPtr->internalRep.twoPtrValue.ptr2 = NULL;
    listPtr->typePtr = &tclListType;
    listRepPtr->refCount++;

    return listPtr;
}

#else /* if not TCL_MEM_DEBUG */

Tcl_Obj *
Tcl_DbNewListObj(
    int objc,			/* Count of objects referenced by objv. */
    Tcl_Obj *const objv[],	/* An array of pointers to Tcl objects. */
    const char *file,		/* The name of the source file calling this
				 * function; used for debugging. */
    int line)			/* Line number in the source file; used for
				 * debugging. */
{
    return Tcl_NewListObj(objc, objv);
}
#endif /* TCL_MEM_DEBUG */

/*
 *----------------------------------------------------------------------
 *
 * Tcl_SetListObj --
 *
 *	Modify an object to be a list containing each of the objc elements of
 *	the object array referenced by objv.
 *
 * Results:
 *	None.
 *
 * Side effects:
 *	The object is made a list object and is initialized from the object
 *	pointers in objv. If objc is less than or equal to zero, an empty
 *	object is returned. The new object's string representation is left
 *	NULL. The ref counts of the elements in objv are incremented since the
 *	list now refers to them. The object's old string and internal
 *	representations are freed and its type is set NULL.
 *
 *----------------------------------------------------------------------
 */

void
Tcl_SetListObj(
    Tcl_Obj *objPtr,		/* Object whose internal rep to init. */
    int objc,			/* Count of objects referenced by objv. */
    Tcl_Obj *const objv[])	/* An array of pointers to Tcl objects. */
{
    List *listRepPtr;

    if (Tcl_IsShared(objPtr)) {
	Tcl_Panic("%s called with shared object", "Tcl_SetListObj");
    }

    /*
     * Free any old string rep and any internal rep for the old type.
     */

    TclFreeIntRep(objPtr);
    objPtr->typePtr = NULL;
    Tcl_InvalidateStringRep(objPtr);

    /*
     * Set the object's type to "list" and initialize the internal rep.
     * However, if there are no elements to put in the list, just give the
     * object an empty string rep and a NULL type.
     */

    if (objc > 0) {
	listRepPtr = NewListIntRep(objc, objv);
	if (!listRepPtr) {
	    Tcl_Panic("Cannot allocate enough memory for Tcl_SetListObj");
	}
	objPtr->internalRep.twoPtrValue.ptr1 = listRepPtr;
	objPtr->internalRep.twoPtrValue.ptr2 = NULL;
	objPtr->typePtr = &tclListType;
	listRepPtr->refCount++;
    } else {
	objPtr->bytes = tclEmptyStringRep;
	objPtr->length = 0;
    }
}

/*
 *----------------------------------------------------------------------
 *
 * TclListObjCopy --
 *
 *	Makes a "pure list" copy of a list value. This provides for the C
 *	level a counterpart of the [lrange $list 0 end] command, while using
 *	internals details to be as efficient as possible.
 *
 * Results:
 *	Normally returns a pointer to a new Tcl_Obj, that contains the same
 *	list value as *listPtr does. The returned Tcl_Obj has a refCount of
 *	zero. If *listPtr does not hold a list, NULL is returned, and if
 *	interp is non-NULL, an error message is recorded there.
 *
 * Side effects:
 *	None.
 *
 *----------------------------------------------------------------------
 */

Tcl_Obj *
TclListObjCopy(
    Tcl_Interp *interp,		/* Used to report errors if not NULL. */
    Tcl_Obj *listPtr)		/* List object for which an element array is
				 * to be returned. */
{
    Tcl_Obj *copyPtr;

    if (listPtr->typePtr != &tclListType) {
	if (SetListFromAny(interp, listPtr) != TCL_OK) {
	    return NULL;
	}
    }

    TclNewObj(copyPtr);
    TclInvalidateStringRep(copyPtr);
    DupListInternalRep(listPtr, copyPtr);
    return copyPtr;
}

/*
 *----------------------------------------------------------------------
 *
 * Tcl_ListObjGetElements --
 *
 *	This function returns an (objc,objv) array of the elements in a list
 *	object.
 *
 * Results:
 *	The return value is normally TCL_OK; in this case *objcPtr is set to
 *	the count of list elements and *objvPtr is set to a pointer to an
 *	array of (*objcPtr) pointers to each list element. If listPtr does not
 *	refer to a list object and the object can not be converted to one,
 *	TCL_ERROR is returned and an error message will be left in the
 *	interpreter's result if interp is not NULL.
 *
 *	The objects referenced by the returned array should be treated as
 *	readonly and their ref counts are _not_ incremented; the caller must
 *	do that if it holds on to a reference. Furthermore, the pointer and
 *	length returned by this function may change as soon as any function is
 *	called on the list object; be careful about retaining the pointer in a
 *	local data structure.
 *
 * Side effects:
 *	The possible conversion of the object referenced by listPtr
 *	to a list object.
 *
 *----------------------------------------------------------------------
 */

int
Tcl_ListObjGetElements(
    Tcl_Interp *interp,		/* Used to report errors if not NULL. */
    register Tcl_Obj *listPtr,	/* List object for which an element array is
				 * to be returned. */
    int *objcPtr,		/* Where to store the count of objects
				 * referenced by objv. */
    Tcl_Obj ***objvPtr)		/* Where to store the pointer to an array of
				 * pointers to the list's objects. */
{
    register List *listRepPtr;

    if (listPtr->typePtr != &tclListType) {
	int result, length;

	/*
	 * Don't get the string version of a dictionary; that transformation
	 * is not lossy, but is expensive.
	 */

	if (listPtr->typePtr == &tclDictType) {
	    (void) Tcl_DictObjSize(NULL, listPtr, &length);
	} else {
	    (void) TclGetStringFromObj(listPtr, &length);
	}
	if (!length) {
	    *objcPtr = 0;
	    *objvPtr = NULL;
	    return TCL_OK;
	}

	result = SetListFromAny(interp, listPtr);
	if (result != TCL_OK) {
	    return result;
	}
    }
<<<<<<< HEAD
    listRepPtr = listPtr->internalRep.twoPtrValue.ptr1;
=======
    listRepPtr = ListRepPtr(listPtr);
>>>>>>> 13a1e45e
    *objcPtr = listRepPtr->elemCount;
    *objvPtr = &listRepPtr->elements;
    return TCL_OK;
}

/*
 *----------------------------------------------------------------------
 *
 * Tcl_ListObjAppendList --
 *
 *	This function appends the objects in the list referenced by
 *	elemListPtr to the list object referenced by listPtr. If listPtr is
 *	not already a list object, an attempt will be made to convert it to
 *	one.
 *
 * Results:
 *	The return value is normally TCL_OK. If listPtr or elemListPtr do not
 *	refer to list objects and they can not be converted to one, TCL_ERROR
 *	is returned and an error message is left in the interpreter's result
 *	if interp is not NULL.
 *
 * Side effects:
 *	The reference counts of the elements in elemListPtr are incremented
 *	since the list now refers to them. listPtr and elemListPtr are
 *	converted, if necessary, to list objects. Also, appending the new
 *	elements may cause listObj's array of element pointers to grow.
 *	listPtr's old string representation, if any, is invalidated.
 *
 *----------------------------------------------------------------------
 */

int
Tcl_ListObjAppendList(
    Tcl_Interp *interp,		/* Used to report errors if not NULL. */
    register Tcl_Obj *listPtr,	/* List object to append elements to. */
    Tcl_Obj *elemListPtr)	/* List obj with elements to append. */
{
    int listLen, objc, result;
    Tcl_Obj **objv;

    if (Tcl_IsShared(listPtr)) {
	Tcl_Panic("%s called with shared object", "Tcl_ListObjAppendList");
    }

    result = TclListObjLength(interp, listPtr, &listLen);
    if (result != TCL_OK) {
	return result;
    }

    result = TclListObjGetElements(interp, elemListPtr, &objc, &objv);
    if (result != TCL_OK) {
	return result;
    }

    /*
     * Insert objc new elements starting after the lists's last element.
     * Delete zero existing elements.
     */

    return Tcl_ListObjReplace(interp, listPtr, listLen, 0, objc, objv);
}

/*
 *----------------------------------------------------------------------
 *
 * Tcl_ListObjAppendElement --
 *
 *	This function is a special purpose version of Tcl_ListObjAppendList:
 *	it appends a single object referenced by objPtr to the list object
 *	referenced by listPtr. If listPtr is not already a list object, an
 *	attempt will be made to convert it to one.
 *
 * Results:
 *	The return value is normally TCL_OK; in this case objPtr is added to
 *	the end of listPtr's list. If listPtr does not refer to a list object
 *	and the object can not be converted to one, TCL_ERROR is returned and
 *	an error message will be left in the interpreter's result if interp is
 *	not NULL.
 *
 * Side effects:
 *	The ref count of objPtr is incremented since the list now refers to
 *	it. listPtr will be converted, if necessary, to a list object. Also,
 *	appending the new element may cause listObj's array of element
 *	pointers to grow. listPtr's old string representation, if any, is
 *	invalidated.
 *
 *----------------------------------------------------------------------
 */

int
Tcl_ListObjAppendElement(
    Tcl_Interp *interp,		/* Used to report errors if not NULL. */
    Tcl_Obj *listPtr,		/* List object to append objPtr to. */
    Tcl_Obj *objPtr)		/* Object to append to listPtr's list. */
{
    register List *listRepPtr;
    register Tcl_Obj **elemPtrs;
    int numElems, numRequired, newMax, newSize, i;

    if (Tcl_IsShared(listPtr)) {
	Tcl_Panic("%s called with shared object", "Tcl_ListObjAppendElement");
    }
    if (listPtr->typePtr != &tclListType) {
	int result, length;

	(void) TclGetStringFromObj(listPtr, &length);
	if (!length) {
	    Tcl_SetListObj(listPtr, 1, &objPtr);
	    return TCL_OK;
	}

	result = SetListFromAny(interp, listPtr);
	if (result != TCL_OK) {
	    return result;
	}
    }

<<<<<<< HEAD
    listRepPtr = listPtr->internalRep.twoPtrValue.ptr1;
=======
    listRepPtr = ListRepPtr(listPtr);
>>>>>>> 13a1e45e
    numElems = listRepPtr->elemCount;
    numRequired = numElems + 1 ;

    /*
     * If there is no room in the current array of element pointers, allocate
     * a new, larger array and copy the pointers to it. If the List struct is
     * shared, allocate a new one.
     */

    if (numRequired > listRepPtr->maxElemCount){
	newMax = 2 * numRequired;
	newSize = sizeof(List) + ((newMax-1) * sizeof(Tcl_Obj *));
    } else {
	newMax = listRepPtr->maxElemCount;
	newSize = 0;
    }

    if (listRepPtr->refCount > 1) {
	List *oldListRepPtr = listRepPtr;
	Tcl_Obj **oldElems;

	listRepPtr = NewListIntRep(newMax, NULL);
	if (!listRepPtr) {
	    Tcl_Panic("Not enough memory to allocate list");
	}
	oldElems = &oldListRepPtr->elements;
	elemPtrs = &listRepPtr->elements;
	for (i=0; i<numElems; i++) {
	    elemPtrs[i] = oldElems[i];
	    Tcl_IncrRefCount(elemPtrs[i]);
	}
	listRepPtr->elemCount = numElems;
	listRepPtr->refCount++;
	oldListRepPtr->refCount--;
    } else if (newSize) {
	listRepPtr = ckrealloc(listRepPtr, newSize);
	listRepPtr->maxElemCount = newMax;
    }
    listPtr->internalRep.twoPtrValue.ptr1 = listRepPtr;

    /*
     * Add objPtr to the end of listPtr's array of element pointers. Increment
     * the ref count for the (now shared) objPtr.
     */

    elemPtrs = &listRepPtr->elements;
    elemPtrs[numElems] = objPtr;
    Tcl_IncrRefCount(objPtr);
    listRepPtr->elemCount++;

    /*
     * Invalidate any old string representation since the list's internal
     * representation has changed.
     */

    Tcl_InvalidateStringRep(listPtr);
    return TCL_OK;
}

/*
 *----------------------------------------------------------------------
 *
 * Tcl_ListObjIndex --
 *
 *	This function returns a pointer to the index'th object from the list
 *	referenced by listPtr. The first element has index 0. If index is
 *	negative or greater than or equal to the number of elements in the
 *	list, a NULL is returned. If listPtr is not a list object, an attempt
 *	will be made to convert it to a list.
 *
 * Results:
 *	The return value is normally TCL_OK; in this case objPtrPtr is set to
 *	the Tcl_Obj pointer for the index'th list element or NULL if index is
 *	out of range. This object should be treated as readonly and its ref
 *	count is _not_ incremented; the caller must do that if it holds on to
 *	the reference. If listPtr does not refer to a list and can't be
 *	converted to one, TCL_ERROR is returned and an error message is left
 *	in the interpreter's result if interp is not NULL.
 *
 * Side effects:
 *	listPtr will be converted, if necessary, to a list object.
 *
 *----------------------------------------------------------------------
 */

int
Tcl_ListObjIndex(
    Tcl_Interp *interp,		/* Used to report errors if not NULL. */
    register Tcl_Obj *listPtr,	/* List object to index into. */
    register int index,		/* Index of element to return. */
    Tcl_Obj **objPtrPtr)	/* The resulting Tcl_Obj* is stored here. */
{
    register List *listRepPtr;

    if (listPtr->typePtr != &tclListType) {
	int result, length;

	(void) TclGetStringFromObj(listPtr, &length);
	if (!length) {
	    *objPtrPtr = NULL;
	    return TCL_OK;
	}

	result = SetListFromAny(interp, listPtr);
	if (result != TCL_OK) {
	    return result;
	}
    }

<<<<<<< HEAD
    listRepPtr = listPtr->internalRep.twoPtrValue.ptr1;
=======
    listRepPtr = ListRepPtr(listPtr);
>>>>>>> 13a1e45e
    if ((index < 0) || (index >= listRepPtr->elemCount)) {
	*objPtrPtr = NULL;
    } else {
	*objPtrPtr = (&listRepPtr->elements)[index];
    }

    return TCL_OK;
}

/*
 *----------------------------------------------------------------------
 *
 * Tcl_ListObjLength --
 *
 *	This function returns the number of elements in a list object. If the
 *	object is not already a list object, an attempt will be made to
 *	convert it to one.
 *
 * Results:
 *	The return value is normally TCL_OK; in this case *intPtr will be set
 *	to the integer count of list elements. If listPtr does not refer to a
 *	list object and the object can not be converted to one, TCL_ERROR is
 *	returned and an error message will be left in the interpreter's result
 *	if interp is not NULL.
 *
 * Side effects:
 *	The possible conversion of the argument object to a list object.
 *
 *----------------------------------------------------------------------
 */

int
Tcl_ListObjLength(
    Tcl_Interp *interp,		/* Used to report errors if not NULL. */
    register Tcl_Obj *listPtr,	/* List object whose #elements to return. */
    register int *intPtr)	/* The resulting int is stored here. */
{
    register List *listRepPtr;

    if (listPtr->typePtr != &tclListType) {
	int result, length;

	(void) TclGetStringFromObj(listPtr, &length);
	if (!length) {
	    *intPtr = 0;
	    return TCL_OK;
	}

	result = SetListFromAny(interp, listPtr);
	if (result != TCL_OK) {
	    return result;
	}
    }

<<<<<<< HEAD
    listRepPtr = listPtr->internalRep.twoPtrValue.ptr1;
=======
    listRepPtr = ListRepPtr(listPtr);
>>>>>>> 13a1e45e
    *intPtr = listRepPtr->elemCount;
    return TCL_OK;
}

/*
 *----------------------------------------------------------------------
 *
 * Tcl_ListObjReplace --
 *
 *	This function replaces zero or more elements of the list referenced by
 *	listPtr with the objects from an (objc,objv) array. The objc elements
 *	of the array referenced by objv replace the count elements in listPtr
 *	starting at first.
 *
 *	If the argument first is zero or negative, it refers to the first
 *	element. If first is greater than or equal to the number of elements
 *	in the list, then no elements are deleted; the new elements are
 *	appended to the list. Count gives the number of elements to replace.
 *	If count is zero or negative then no elements are deleted; the new
 *	elements are simply inserted before first.
 *
 *	The argument objv refers to an array of objc pointers to the new
 *	elements to be added to listPtr in place of those that were deleted.
 *	If objv is NULL, no new elements are added. If listPtr is not a list
 *	object, an attempt will be made to convert it to one.
 *
 * Results:
 *	The return value is normally TCL_OK. If listPtr does not refer to a
 *	list object and can not be converted to one, TCL_ERROR is returned and
 *	an error message will be left in the interpreter's result if interp is
 *	not NULL.
 *
 * Side effects:
 *	The ref counts of the objc elements in objv are incremented since the
 *	resulting list now refers to them. Similarly, the ref counts for
 *	replaced objects are decremented. listPtr is converted, if necessary,
 *	to a list object. listPtr's old string representation, if any, is
 *	freed.
 *
 *----------------------------------------------------------------------
 */

int
Tcl_ListObjReplace(
    Tcl_Interp *interp,		/* Used for error reporting if not NULL. */
    Tcl_Obj *listPtr,		/* List object whose elements to replace. */
    int first,			/* Index of first element to replace. */
    int count,			/* Number of elements to replace. */
    int objc,			/* Number of objects to insert. */
    Tcl_Obj *const objv[])	/* An array of objc pointers to Tcl objects to
				 * insert. */
{
    List *listRepPtr;
    register Tcl_Obj **elemPtrs;
    int numElems, numRequired, numAfterLast, start, i, j, isShared;

    if (Tcl_IsShared(listPtr)) {
	Tcl_Panic("%s called with shared object", "Tcl_ListObjReplace");
    }
    if (listPtr->typePtr != &tclListType) {
	int length;

	(void) TclGetStringFromObj(listPtr, &length);
	if (!length) {
	    if (objc) {
		Tcl_SetListObj(listPtr, objc, NULL);
	    } else {
		return TCL_OK;
	    }
	} else {
	    int result = SetListFromAny(interp, listPtr);

	    if (result != TCL_OK) {
		return result;
	    }
	}
    }

    /*
     * Note that when count == 0 and objc == 0, this routine is logically a
     * no-op, removing and adding no elements to the list. However, by flowing
     * through this routine anyway, we get the important side effect that the
     * resulting listPtr is a list in canoncial form. This is important.
     * Resist any temptation to optimize this case.
     */

<<<<<<< HEAD
    listRepPtr = listPtr->internalRep.twoPtrValue.ptr1;
=======
    listRepPtr = ListRepPtr(listPtr);
>>>>>>> 13a1e45e
    elemPtrs = &listRepPtr->elements;
    numElems = listRepPtr->elemCount;

    if (first < 0) {
	first = 0;
    }
    if (first >= numElems) {
	first = numElems;	/* So we'll insert after last element. */
    }
    if (count < 0) {
	count = 0;
    } else if (numElems < first+count || first+count < 0) {
	/*
	 * The 'first+count < 0' condition here guards agains integer
	 * overflow in determining 'first+count'
	 */
	count = numElems - first;
    }

    isShared = (listRepPtr->refCount > 1);
    numRequired = numElems - count + objc;

    if ((numRequired <= listRepPtr->maxElemCount) && !isShared) {
	int shift;

	/*
	 * Can use the current List struct. First "delete" count elements
	 * starting at first.
	 */

	for (j = first;  j < first + count;  j++) {
	    Tcl_Obj *victimPtr = elemPtrs[j];

	    TclDecrRefCount(victimPtr);
	}

	/*
	 * Shift the elements after the last one removed to their new
	 * locations.
	 */

	start = first + count;
	numAfterLast = numElems - start;
	shift = objc - count;	/* numNewElems - numDeleted */
	if ((numAfterLast > 0) && (shift != 0)) {
	    Tcl_Obj **src = elemPtrs + start;

	    memmove(src+shift, src, (size_t) numAfterLast * sizeof(Tcl_Obj*));
	}
    } else {
	/*
	 * Cannot use the current List struct; it is shared, too small, or
	 * both. Allocate a new struct and insert elements into it.
	 */

	List *oldListRepPtr = listRepPtr;
	Tcl_Obj **oldPtrs = elemPtrs;
	int newMax;

	if (numRequired > listRepPtr->maxElemCount){
	    newMax = 2 * numRequired;
	} else {
	    newMax = listRepPtr->maxElemCount;
	}

	listRepPtr = NewListIntRep(newMax, NULL);
	if (!listRepPtr) {
	    Tcl_Panic("Not enough memory to allocate list");
	}

	listPtr->internalRep.twoPtrValue.ptr1 = listRepPtr;
	listRepPtr->refCount++;

	elemPtrs = &listRepPtr->elements;

	if (isShared) {
	    /*
	     * The old struct will remain in place; need new refCounts for the
	     * new List struct references. Copy over only the surviving
	     * elements.
	     */

	    for (i=0; i < first; i++) {
		elemPtrs[i] = oldPtrs[i];
		Tcl_IncrRefCount(elemPtrs[i]);
	    }
	    for (i = first + count, j = first + objc;
		    j < numRequired; i++, j++) {
		elemPtrs[j] = oldPtrs[i];
		Tcl_IncrRefCount(elemPtrs[j]);
	    }

	    oldListRepPtr->refCount--;
	} else {
	    /*
	     * The old struct will be removed; use its inherited refCounts.
	     */

	    if (first > 0) {
		memcpy(elemPtrs, oldPtrs, (size_t) first * sizeof(Tcl_Obj *));
	    }

	    /*
	     * "Delete" count elements starting at first.
	     */

	    for (j = first;  j < first + count;  j++) {
		Tcl_Obj *victimPtr = oldPtrs[j];

		TclDecrRefCount(victimPtr);
	    }

	    /*
	     * Copy the elements after the last one removed, shifted to their
	     * new locations.
	     */

	    start = first + count;
	    numAfterLast = numElems - start;
	    if (numAfterLast > 0) {
		memcpy(elemPtrs + first + objc, oldPtrs + start,
			(size_t) numAfterLast * sizeof(Tcl_Obj *));
	    }

	    ckfree(oldListRepPtr);
	}
    }

    /*
     * Insert the new elements into elemPtrs before "first". We don't do a
     * memcpy here because we must increment the reference counts for the
     * added elements, so we must explicitly loop anyway.
     */

    for (i=0,j=first ; i<objc ; i++,j++) {
	elemPtrs[j] = objv[i];
	Tcl_IncrRefCount(objv[i]);
    }

    /*
     * Update the count of elements.
     */

    listRepPtr->elemCount = numRequired;

    /*
     * Invalidate and free any old string representation since it no longer
     * reflects the list's internal representation.
     */

    Tcl_InvalidateStringRep(listPtr);
    return TCL_OK;
}

/*
 *----------------------------------------------------------------------
 *
 * TclLindexList --
 *
 *	This procedure handles the 'lindex' command when objc==3.
 *
 * Results:
 *	Returns a pointer to the object extracted, or NULL if an error
 *	occurred. The returned object already includes one reference count for
 *	the pointer returned.
 *
 * Side effects:
 *	None.
 *
 * Notes:
 *	This procedure is implemented entirely as a wrapper around
 *	TclLindexFlat. All it does is reconfigure the argument format into the
 *	form required by TclLindexFlat, while taking care to manage shimmering
 *	in such a way that we tend to keep the most useful intreps and/or
 *	avoid the most expensive conversions.
 *
 *----------------------------------------------------------------------
 */

Tcl_Obj *
TclLindexList(
    Tcl_Interp *interp,		/* Tcl interpreter. */
    Tcl_Obj *listPtr,		/* List being unpacked. */
    Tcl_Obj *argPtr)		/* Index or index list. */
{

    int index;			/* Index into the list. */
    Tcl_Obj **indices;		/* Array of list indices. */
    int indexCount;		/* Size of the array of list indices. */
    Tcl_Obj *indexListCopy;

    /*
     * Determine whether argPtr designates a list or a single index. We have
     * to be careful about the order of the checks to avoid repeated
     * shimmering; see TIP#22 and TIP#33 for the details.
     */

    if (argPtr->typePtr != &tclListType
	    && TclGetIntForIndexM(NULL , argPtr, 0, &index) == TCL_OK) {
	/*
	 * argPtr designates a single index.
	 */

	return TclLindexFlat(interp, listPtr, 1, &argPtr);
    }

    /*
     * Here we make a private copy of the index list argument to avoid any
     * shimmering issues that might invalidate the indices array below while
     * we are still using it. This is probably unnecessary. It does not appear
     * that any damaging shimmering is possible, and no test has been devised
     * to show any error when this private copy is not made. But it's cheap,
     * and it offers some future-proofing insurance in case the TclLindexFlat
     * implementation changes in some unexpected way, or some new form of
     * trace or callback permits things to happen that the current
     * implementation does not.
     */

    indexListCopy = TclListObjCopy(NULL, argPtr);
    if (indexListCopy == NULL) {
	/*
	 * argPtr designates something that is neither an index nor a
	 * well-formed list. Report the error via TclLindexFlat.
	 */

	return TclLindexFlat(interp, listPtr, 1, &argPtr);
    }

    TclListObjGetElements(NULL, indexListCopy, &indexCount, &indices);
    listPtr = TclLindexFlat(interp, listPtr, indexCount, indices);
    Tcl_DecrRefCount(indexListCopy);
    return listPtr;
}

/*
 *----------------------------------------------------------------------
 *
 * TclLindexFlat --
 *
 *	This procedure is the core of the 'lindex' command, with all index
 *	arguments presented as a flat list.
 *
 * Results:
 *	Returns a pointer to the object extracted, or NULL if an error
 *	occurred. The returned object already includes one reference count for
 *	the pointer returned.
 *
 * Side effects:
 *	None.
 *
 * Notes:
 *	The reference count of the returned object includes one reference
 *	corresponding to the pointer returned. Thus, the calling code will
 *	usually do something like:
 *		Tcl_SetObjResult(interp, result);
 *		Tcl_DecrRefCount(result);
 *
 *----------------------------------------------------------------------
 */

Tcl_Obj *
TclLindexFlat(
    Tcl_Interp *interp,		/* Tcl interpreter. */
    Tcl_Obj *listPtr,		/* Tcl object representing the list. */
    int indexCount,		/* Count of indices. */
    Tcl_Obj *const indexArray[])/* Array of pointers to Tcl objects that
				 * represent the indices in the list. */
{
    int i;

    Tcl_IncrRefCount(listPtr);

    for (i=0 ; i<indexCount && listPtr ; i++) {
	int index, listLen = 0;
	Tcl_Obj **elemPtrs = NULL, *sublistCopy;

	/*
	 * Here we make a private copy of the current sublist, so we avoid any
	 * shimmering issues that might invalidate the elemPtr array below
	 * while we are still using it. See test lindex-8.4.
	 */

	sublistCopy = TclListObjCopy(interp, listPtr);
	Tcl_DecrRefCount(listPtr);
	listPtr = NULL;

	if (sublistCopy == NULL) {
	    /*
	     * The sublist is not a list at all => error.
	     */

	    break;
	}
	TclListObjGetElements(NULL, sublistCopy, &listLen, &elemPtrs);

	if (TclGetIntForIndexM(interp, indexArray[i], /*endValue*/ listLen-1,
		&index) == TCL_OK) {
	    if (index<0 || index>=listLen) {
		/*
		 * Index is out of range. Break out of loop with empty result.
		 * First check remaining indices for validity
		 */

		while (++i < indexCount) {
		    if (TclGetIntForIndexM(interp, indexArray[i], -1, &index)
			!= TCL_OK) {
			Tcl_DecrRefCount(sublistCopy);
			return NULL;
		    }
		}
		listPtr = Tcl_NewObj();
	    } else {
		/*
		 * Extract the pointer to the appropriate element.
		 */

		listPtr = elemPtrs[index];
	    }
	    Tcl_IncrRefCount(listPtr);
	}
	Tcl_DecrRefCount(sublistCopy);
    }

    return listPtr;
}

/*
 *----------------------------------------------------------------------
 *
 * TclLsetList --
 *
 *	Core of the 'lset' command when objc == 4. Objv[2] may be either a
 *	scalar index or a list of indices.
 *
 * Results:
 *	Returns the new value of the list variable, or NULL if there was an
 *	error. The returned object includes one reference count for the
 *	pointer returned.
 *
 * Side effects:
 *	None.
 *
 * Notes:
 *	This procedure is implemented entirely as a wrapper around
 *	TclLsetFlat. All it does is reconfigure the argument format into the
 *	form required by TclLsetFlat, while taking care to manage shimmering
 *	in such a way that we tend to keep the most useful intreps and/or
 *	avoid the most expensive conversions.
 *
 *----------------------------------------------------------------------
 */

Tcl_Obj *
TclLsetList(
    Tcl_Interp *interp,		/* Tcl interpreter. */
    Tcl_Obj *listPtr,		/* Pointer to the list being modified. */
    Tcl_Obj *indexArgPtr,	/* Index or index-list arg to 'lset'. */
    Tcl_Obj *valuePtr)		/* Value arg to 'lset'. */
{
    int indexCount = 0;		/* Number of indices in the index list. */
    Tcl_Obj **indices = NULL;	/* Vector of indices in the index list. */
    Tcl_Obj *retValuePtr;	/* Pointer to the list to be returned. */
    int index;			/* Current index in the list - discarded. */
    Tcl_Obj *indexListCopy;

    /*
     * Determine whether the index arg designates a list or a single index.
     * We have to be careful about the order of the checks to avoid repeated
     * shimmering; see TIP #22 and #23 for details.
     */

    if (indexArgPtr->typePtr != &tclListType
	    && TclGetIntForIndexM(NULL, indexArgPtr, 0, &index) == TCL_OK) {
	/*
	 * indexArgPtr designates a single index.
	 */

	return TclLsetFlat(interp, listPtr, 1, &indexArgPtr, valuePtr);

    }

    indexListCopy = TclListObjCopy(NULL, indexArgPtr);
    if (indexListCopy == NULL) {
	/*
	 * indexArgPtr designates something that is neither an index nor a
	 * well formed list. Report the error via TclLsetFlat.
	 */

	return TclLsetFlat(interp, listPtr, 1, &indexArgPtr, valuePtr);
    }
    TclListObjGetElements(NULL, indexArgPtr, &indexCount, &indices);

    /*
     * Let TclLsetFlat handle the actual lset'ting.
     */

    retValuePtr = TclLsetFlat(interp, listPtr, indexCount, indices, valuePtr);

    Tcl_DecrRefCount(indexListCopy);
    return retValuePtr;
}

/*
 *----------------------------------------------------------------------
 *
 * TclLsetFlat --
 *
 *	Core engine of the 'lset' command.
 *
 * Results:
 *	Returns the new value of the list variable, or NULL if an error
 *	occurred. The returned object includes one reference count for the
 *	pointer returned.
 *
 * Side effects:
 *	On entry, the reference count of the variable value does not reflect
 *	any references held on the stack. The first action of this function is
 *	to determine whether the object is shared, and to duplicate it if it
 *	is. The reference count of the duplicate is incremented. At this
 *	point, the reference count will be 1 for either case, so that the
 *	object will appear to be unshared.
 *
 *	If an error occurs, and the object has been duplicated, the reference
 *	count on the duplicate is decremented so that it is now 0: this
 *	dismisses any memory that was allocated by this function.
 *
 *	If no error occurs, the reference count of the original object is
 *	incremented if the object has not been duplicated, and nothing is done
 *	to a reference count of the duplicate. Now the reference count of an
 *	unduplicated object is 2 (the returned pointer, plus the one stored in
 *	the variable). The reference count of a duplicate object is 1,
 *	reflecting that the returned pointer is the only active reference. The
 *	caller is expected to store the returned value back in the variable
 *	and decrement its reference count. (INST_STORE_* does exactly this.)
 *
 *	Surgery is performed on the unshared list value to produce the result.
 *	TclLsetFlat maintains a linked list of Tcl_Obj's whose string
 *	representations must be spoilt by threading via 'ptr2' of the
 *	two-pointer internal representation. On entry to TclLsetFlat, the
 *	values of 'ptr2' are immaterial; on exit, the 'ptr2' field of any
 *	Tcl_Obj that has been modified is set to NULL.
 *
 *----------------------------------------------------------------------
 */

Tcl_Obj *
TclLsetFlat(
    Tcl_Interp *interp,		/* Tcl interpreter. */
    Tcl_Obj *listPtr,		/* Pointer to the list being modified. */
    int indexCount,		/* Number of index args. */
    Tcl_Obj *const indexArray[],
				/* Index args. */
    Tcl_Obj *valuePtr)		/* Value arg to 'lset'. */
{
    int index, result, len;
    Tcl_Obj *subListPtr, *retValuePtr, *chainPtr;

    /*
     * If there are no indices, simply return the new value.  (Without
     * indices, [lset] is a synonym for [set].
     */

    if (indexCount == 0) {
	Tcl_IncrRefCount(valuePtr);
	return valuePtr;
    }

    /*
     * If the list is shared, make a copy we can modify (copy-on-write).  We
     * use Tcl_DuplicateObj() instead of TclListObjCopy() for a few reasons:
     * 1) we have not yet confirmed listPtr is actually a list; 2) We make a
     * verbatim copy of any existing string rep, and when we combine that with
     * the delayed invalidation of string reps of modified Tcl_Obj's
     * implemented below, the outcome is that any error condition that causes
     * this routine to return NULL, will leave the string rep of listPtr and
     * all elements to be unchanged.
     */

    subListPtr = Tcl_IsShared(listPtr) ? Tcl_DuplicateObj(listPtr) : listPtr;

    /*
     * Anchor the linked list of Tcl_Obj's whose string reps must be
     * invalidated if the operation succeeds.
     */

    retValuePtr = subListPtr;
    chainPtr = NULL;

    /*
     * Loop through all the index arguments, and for each one dive into the
     * appropriate sublist.
     */

    do {
	int elemCount;
	Tcl_Obj *parentList, **elemPtrs;

	/* Check for the possible error conditions... */
	result = TCL_ERROR;
	if (TclListObjGetElements(interp, subListPtr, &elemCount, &elemPtrs)
		!= TCL_OK) {
	    /* ...the sublist we're indexing into isn't a list at all. */
	    break;
	}

	/*
	 * WARNING: the macro TclGetIntForIndexM is not safe for
	 * post-increments, avoid '*indexArray++' here.
	 */

	if (TclGetIntForIndexM(interp, *indexArray, elemCount - 1, &index)
		!= TCL_OK)  {
	    /* ...the index we're trying to use isn't an index at all. */
	    indexArray++;
	    break;
	}
	indexArray++;

	if (index < 0 || index > elemCount) {
	    /* ...the index points outside the sublist. */
	    Tcl_SetObjResult(interp,
		    Tcl_NewStringObj("list index out of range", -1));
	    Tcl_SetErrorCode(interp, "TCL", "OPERATION", "LSET", "BADINDEX",
		    NULL);
	    break;
	}

	/*
	 * No error conditions.  As long as we're not yet on the last index,
	 * determine the next sublist for the next pass through the loop, and
	 * take steps to make sure it is an unshared copy, as we intend to
	 * modify it.
	 */

	result = TCL_OK;
	if (--indexCount) {
	    parentList = subListPtr;
	    if (index == elemCount) {
		subListPtr = Tcl_NewObj();
	    } else {
		subListPtr = elemPtrs[index];
	    }
	    if (Tcl_IsShared(subListPtr)) {
		subListPtr = Tcl_DuplicateObj(subListPtr);
	    }

	    /*
	     * Replace the original elemPtr[index] in parentList with a copy
	     * we know to be unshared.  This call will also deal with the
	     * situation where parentList shares its intrep with other
	     * Tcl_Obj's.  Dealing with the shared intrep case can cause
	     * subListPtr to become shared again, so detect that case and make
	     * and store another copy.
	     */

	    if (index == elemCount) {
		Tcl_ListObjAppendElement(NULL, parentList, subListPtr);
	    } else {
		TclListObjSetElement(NULL, parentList, index, subListPtr);
	    }
	    if (Tcl_IsShared(subListPtr)) {
		subListPtr = Tcl_DuplicateObj(subListPtr);
		TclListObjSetElement(NULL, parentList, index, subListPtr);
	    }

	    /*
	     * The TclListObjSetElement() calls do not spoil the string rep of
	     * parentList, and that's fine for now, since all we've done so
	     * far is replace a list element with an unshared copy.  The list
	     * value remains the same, so the string rep. is still valid, and
	     * unchanged, which is good because if this whole routine returns
	     * NULL, we'd like to leave no change to the value of the lset
	     * variable.  Later on, when we set valuePtr in its proper place,
	     * then all containing lists will have their values changed, and
	     * will need their string reps spoiled.  We maintain a list of all
	     * those Tcl_Obj's (via a little intrep surgery) so we can spoil
	     * them at that time.
	     */

	    parentList->internalRep.twoPtrValue.ptr2 = chainPtr;
	    chainPtr = parentList;
	}
    } while (indexCount > 0);

    /*
     * Either we've detected and error condition, and exited the loop with
     * result == TCL_ERROR, or we've successfully reached the last index, and
     * we're ready to store valuePtr.  In either case, we need to clean up our
     * string spoiling list of Tcl_Obj's.
     */

    while (chainPtr) {
	Tcl_Obj *objPtr = chainPtr;

	if (result == TCL_OK) {
	    /*
	     * We're going to store valuePtr, so spoil string reps of all
	     * containing lists.
	     */

	    Tcl_InvalidateStringRep(objPtr);
	}

	/*
	 * Clear away our intrep surgery mess.
	 */

	chainPtr = objPtr->internalRep.twoPtrValue.ptr2;
	objPtr->internalRep.twoPtrValue.ptr2 = NULL;
    }

    if (result != TCL_OK) {
	/*
	 * Error return; message is already in interp. Clean up any excess
	 * memory.
	 */

	if (retValuePtr != listPtr) {
	    Tcl_DecrRefCount(retValuePtr);
	}
	return NULL;
    }

    /*
     * Store valuePtr in proper sublist and return.
     */

    Tcl_ListObjLength(NULL, subListPtr, &len);
    if (index == len) {
	Tcl_ListObjAppendElement(NULL, subListPtr, valuePtr);
    } else {
	TclListObjSetElement(NULL, subListPtr, index, valuePtr);
    }
    Tcl_InvalidateStringRep(subListPtr);
    Tcl_IncrRefCount(retValuePtr);
    return retValuePtr;
}

/*
 *----------------------------------------------------------------------
 *
 * TclListObjSetElement --
 *
 *	Set a single element of a list to a specified value
 *
 * Results:
 *	The return value is normally TCL_OK. If listPtr does not refer to a
 *	list object and cannot be converted to one, TCL_ERROR is returned and
 *	an error message will be left in the interpreter result if interp is
 *	not NULL. Similarly, if index designates an element outside the range
 *	[0..listLength-1], where listLength is the count of elements in the
 *	list object designated by listPtr, TCL_ERROR is returned and an error
 *	message is left in the interpreter result.
 *
 * Side effects:
 *	Tcl_Panic if listPtr designates a shared object. Otherwise, attempts
 *	to convert it to a list with a non-shared internal rep. Decrements the
 *	ref count of the object at the specified index within the list,
 *	replaces with the object designated by valuePtr, and increments the
 *	ref count of the replacement object.
 *
 *	It is the caller's responsibility to invalidate the string
 *	representation of the object.
 *
 *----------------------------------------------------------------------
 */

int
TclListObjSetElement(
    Tcl_Interp *interp,		/* Tcl interpreter; used for error reporting
				 * if not NULL. */
    Tcl_Obj *listPtr,		/* List object in which element should be
				 * stored. */
    int index,			/* Index of element to store. */
    Tcl_Obj *valuePtr)		/* Tcl object to store in the designated list
				 * element. */
{
    List *listRepPtr;		/* Internal representation of the list being
				 * modified. */
    Tcl_Obj **elemPtrs;		/* Pointers to elements of the list. */
    int elemCount;		/* Number of elements in the list. */

    /*
     * Ensure that the listPtr parameter designates an unshared list.
     */

    if (Tcl_IsShared(listPtr)) {
	Tcl_Panic("%s called with shared object", "TclListObjSetElement");
    }
    if (listPtr->typePtr != &tclListType) {
	int length, result;

	(void) TclGetStringFromObj(listPtr, &length);
	if (!length) {
	    Tcl_SetObjResult(interp,
		    Tcl_NewStringObj("list index out of range", -1));
	    Tcl_SetErrorCode(interp, "TCL", "OPERATION", "LSET", "BADINDEX",
		    NULL);
	    return TCL_ERROR;
	}
	result = SetListFromAny(interp, listPtr);
	if (result != TCL_OK) {
	    return result;
	}
    }

<<<<<<< HEAD
    listRepPtr = listPtr->internalRep.twoPtrValue.ptr1;
=======
    listRepPtr = ListRepPtr(listPtr);
>>>>>>> 13a1e45e
    elemCount = listRepPtr->elemCount;
    elemPtrs = &listRepPtr->elements;

    /*
     * Ensure that the index is in bounds.
     */

    if (index<0 || index>=elemCount) {
	if (interp != NULL) {
	    Tcl_SetObjResult(interp,
		    Tcl_NewStringObj("list index out of range", -1));
	    Tcl_SetErrorCode(interp, "TCL", "OPERATION", "LSET", "BADINDEX",
		    NULL);
	}
	return TCL_ERROR;
    }

    /*
     * If the internal rep is shared, replace it with an unshared copy.
     */

    if (listRepPtr->refCount > 1) {
	List *oldListRepPtr = listRepPtr;
	Tcl_Obj **oldElemPtrs = elemPtrs;
	int i;

	listRepPtr = NewListIntRep(listRepPtr->maxElemCount, NULL);
	if (listRepPtr == NULL) {
	    Tcl_Panic("Not enough memory to allocate list");
	}
	listRepPtr->canonicalFlag = oldListRepPtr->canonicalFlag;
	elemPtrs = &listRepPtr->elements;
	for (i=0; i < elemCount; i++) {
	    elemPtrs[i] = oldElemPtrs[i];
	    Tcl_IncrRefCount(elemPtrs[i]);
	}
	listRepPtr->refCount++;
	listRepPtr->elemCount = elemCount;
	listPtr->internalRep.twoPtrValue.ptr1 = listRepPtr;
	oldListRepPtr->refCount--;
    }

    /*
     * Add a reference to the new list element.
     */

    Tcl_IncrRefCount(valuePtr);

    /*
     * Remove a reference from the old list element.
     */

    Tcl_DecrRefCount(elemPtrs[index]);

    /*
     * Stash the new object in the list.
     */

    elemPtrs[index] = valuePtr;

    return TCL_OK;
}

/*
 *----------------------------------------------------------------------
 *
 * FreeListInternalRep --
 *
 *	Deallocate the storage associated with a list object's internal
 *	representation.
 *
 * Results:
 *	None.
 *
 * Side effects:
 *	Frees listPtr's List* internal representation and sets listPtr's
 *	internalRep.twoPtrValue.ptr1 to NULL. Decrements the ref counts of all
 *	element objects, which may free them.
 *
 *----------------------------------------------------------------------
 */

static void
FreeListInternalRep(
    Tcl_Obj *listPtr)		/* List object with internal rep to free. */
{
<<<<<<< HEAD
    register List *listRepPtr = listPtr->internalRep.twoPtrValue.ptr1;
=======
    register List *listRepPtr = ListRepPtr(listPtr);
>>>>>>> 13a1e45e
    register Tcl_Obj **elemPtrs = &listRepPtr->elements;
    register Tcl_Obj *objPtr;
    int numElems = listRepPtr->elemCount;
    int i;

    if (--listRepPtr->refCount <= 0) {
	for (i = 0;  i < numElems;  i++) {
	    objPtr = elemPtrs[i];
	    Tcl_DecrRefCount(objPtr);
	}
	ckfree(listRepPtr);
    }

    listPtr->internalRep.twoPtrValue.ptr1 = NULL;
    listPtr->internalRep.twoPtrValue.ptr2 = NULL;
    listPtr->typePtr = NULL;
}

/*
 *----------------------------------------------------------------------
 *
 * DupListInternalRep --
 *
 *	Initialize the internal representation of a list Tcl_Obj to share the
 *	internal representation of an existing list object.
 *
 * Results:
 *	None.
 *
 * Side effects:
 *	The reference count of the List internal rep is incremented.
 *
 *----------------------------------------------------------------------
 */

static void
DupListInternalRep(
    Tcl_Obj *srcPtr,		/* Object with internal rep to copy. */
    Tcl_Obj *copyPtr)		/* Object with internal rep to set. */
{
<<<<<<< HEAD
    List *listRepPtr = srcPtr->internalRep.twoPtrValue.ptr1;
=======
    List *listRepPtr = ListRepPtr(srcPtr);
>>>>>>> 13a1e45e

    listRepPtr->refCount++;
    copyPtr->internalRep.twoPtrValue.ptr1 = listRepPtr;
    copyPtr->internalRep.twoPtrValue.ptr2 = NULL;
    copyPtr->typePtr = &tclListType;
}

/*
 *----------------------------------------------------------------------
 *
 * SetListFromAny --
 *
 *	Attempt to generate a list internal form for the Tcl object "objPtr".
 *
 * Results:
 *	The return value is TCL_OK or TCL_ERROR. If an error occurs during
 *	conversion, an error message is left in the interpreter's result
 *	unless "interp" is NULL.
 *
 * Side effects:
 *	If no error occurs, a list is stored as "objPtr"s internal
 *	representation.
 *
 *----------------------------------------------------------------------
 */

static int
SetListFromAny(
    Tcl_Interp *interp,		/* Used for error reporting if not NULL. */
    Tcl_Obj *objPtr)		/* The object to convert. */
{
    const char *string;
    char *s;
    const char *elemStart, *nextElem;
    int lenRemain, length, estCount, elemSize, hasBrace, i, j, result;
    const char *limit;		/* Points just after string's last byte. */
    register const char *p;
    register Tcl_Obj **elemPtrs;
    register Tcl_Obj *elemPtr;
    List *listRepPtr;

    /*
     * Dictionaries are a special case; they have a string representation such
     * that *all* valid dictionaries are valid lists. Hence we can convert
     * more directly. Only do this when there's no existing string rep; if
     * there is, it is the string rep that's authoritative (because it could
     * describe duplicate keys).
     */

    if (objPtr->typePtr == &tclDictType && !objPtr->bytes) {
	Tcl_Obj *keyPtr, *valuePtr;
	Tcl_DictSearch search;
	int done, size;

	/*
	 * Create the new list representation. Note that we do not need to do
	 * anything with the string representation as the transformation (and
	 * the reverse back to a dictionary) are both order-preserving. Also
	 * note that since we know we've got a valid dictionary (by
	 * representation) we also know that fetching the size of the
	 * dictionary or iterating over it will not fail.
	 */

	Tcl_DictObjSize(NULL, objPtr, &size);
	listRepPtr = NewListIntRep(size > 0 ? 2*size : 1, NULL);
	if (!listRepPtr) {
	    Tcl_SetResult(interp,
		    "insufficient memory to allocate list working space",
		    TCL_STATIC);
	    Tcl_SetErrorCode(interp, "TCL", "MEMORY", NULL);
	    return TCL_ERROR;
	}
	listRepPtr->elemCount = 2 * size;

	/*
	 * Populate the list representation.
	 */

	elemPtrs = &listRepPtr->elements;
	Tcl_DictObjFirst(NULL, objPtr, &search, &keyPtr, &valuePtr, &done);
	i = 0;
	while (!done) {
	    elemPtrs[i++] = keyPtr;
	    elemPtrs[i++] = valuePtr;
	    Tcl_IncrRefCount(keyPtr);
	    Tcl_IncrRefCount(valuePtr);
	    Tcl_DictObjNext(&search, &keyPtr, &valuePtr, &done);
	}

	/*
	 * Swap the representations.
	 */

	goto commitRepresentation;
    }

    /*
     * Get the string representation. Make it up-to-date if necessary.
     */

    string = TclGetStringFromObj(objPtr, &length);

    /*
     * Parse the string into separate string objects, and create a List
     * structure that points to the element string objects. We use a modified
     * version of Tcl_SplitList's implementation to avoid one malloc and a
     * string copy for each list element. First, estimate the number of
     * elements by counting the number of space characters in the list.
     */

    limit = string + length;
    estCount = 1;
    for (p = string;  p < limit;  p++) {
	if (isspace(UCHAR(*p))) { /* INTL: ISO space. */
	    estCount++;
	}
    }

    /*
     * Allocate a new List structure with enough room for "estCount" elements.
     * Each element is a pointer to a Tcl_Obj with the appropriate string rep.
     * The initial "estCount" elements are set using the corresponding "argv"
     * strings.
     */

    listRepPtr = NewListIntRep(estCount, NULL);
    if (!listRepPtr) {
	Tcl_SetObjResult(interp, Tcl_NewStringObj(
		"Not enough memory to allocate the list internal rep", -1));
	Tcl_SetErrorCode(interp, "TCL", "MEMORY", NULL);
	return TCL_ERROR;
    }
    elemPtrs = &listRepPtr->elements;

    for (p=string, lenRemain=length, i=0;
	    lenRemain > 0;
	    p=nextElem, lenRemain=limit-nextElem, i++) {
	result = TclFindElement(interp, p, lenRemain, &elemStart, &nextElem,
		&elemSize, &hasBrace);
	if (result != TCL_OK) {
	    for (j = 0;  j < i;  j++) {
		elemPtr = elemPtrs[j];
		Tcl_DecrRefCount(elemPtr);
	    }
	    ckfree(listRepPtr);
	    if (interp != NULL) {
		Tcl_SetErrorCode(interp, "TCL", "VALUE", "LIST", NULL);
	    }
	    return result;
	}
	if (elemStart >= limit) {
	    break;
	}
	if (i > estCount) {
	    Tcl_Panic("SetListFromAny: bad size estimate for list");
	}

	/*
	 * Allocate a Tcl object for the element and initialize it from the
	 * "elemSize" bytes starting at "elemStart".
	 */

	s = ckalloc(elemSize + 1);
	if (hasBrace) {
	    memcpy(s, elemStart, (size_t) elemSize);
	    s[elemSize] = 0;
	} else {
	    elemSize = TclCopyAndCollapse(elemSize, elemStart, s);
	}

	TclNewObj(elemPtr);
	elemPtr->bytes = s;
	elemPtr->length = elemSize;
	elemPtrs[i] = elemPtr;
	Tcl_IncrRefCount(elemPtr);	/* Since list now holds ref to it. */
    }

    listRepPtr->elemCount = i;

    /*
     * Free the old internalRep before setting the new one. We do this as late
     * as possible to allow the conversion code, in particular
     * Tcl_GetStringFromObj, to use that old internalRep.
     */

  commitRepresentation:
    listRepPtr->refCount++;
    TclFreeIntRep(objPtr);
    objPtr->internalRep.twoPtrValue.ptr1 = listRepPtr;
    objPtr->internalRep.twoPtrValue.ptr2 = NULL;
    objPtr->typePtr = &tclListType;
    return TCL_OK;
}

/*
 *----------------------------------------------------------------------
 *
 * UpdateStringOfList --
 *
 *	Update the string representation for a list object. Note: This
 *	function does not invalidate an existing old string rep so storage
 *	will be lost if this has not already been done.
 *
 * Results:
 *	None.
 *
 * Side effects:
 *	The object's string is set to a valid string that results from the
 *	list-to-string conversion. This string will be empty if the list has
 *	no elements. The list internal representation should not be NULL and
 *	we assume it is not NULL.
 *
 *----------------------------------------------------------------------
 */

static void
UpdateStringOfList(
    Tcl_Obj *listPtr)		/* List object with string rep to update. */
{
#   define LOCAL_SIZE 20
    int localFlags[LOCAL_SIZE], *flagPtr;
<<<<<<< HEAD
    List *listRepPtr = listPtr->internalRep.twoPtrValue.ptr1;
=======
    List *listRepPtr = ListRepPtr(listPtr);
>>>>>>> 13a1e45e
    int numElems = listRepPtr->elemCount;
    register int i;
    const char *elem;
    char *dst;
    int length;
    Tcl_Obj **elemPtrs;

    /*
     * Convert each element of the list to string form and then convert it to
     * proper list element form, adding it to the result buffer.
     */

    /*
     * Pass 1: estimate space, gather flags.
     */

    if (numElems <= LOCAL_SIZE) {
	flagPtr = localFlags;
    } else {
	flagPtr = ckalloc(numElems * sizeof(int));
    }
    listPtr->length = 1;
    elemPtrs = &listRepPtr->elements;
    for (i = 0; i < numElems; i++) {
	elem = TclGetStringFromObj(elemPtrs[i], &length);
	listPtr->length += Tcl_ScanCountedElement(elem, length, flagPtr+i)+1;

	/*
	 * Check for continued sanity. [Bug 1267380]
	 */

	if (listPtr->length < 1) {
	    Tcl_Panic("string representation size exceeds sane bounds");
	}
    }

    /*
     * Pass 2: copy into string rep buffer.
     */

    listPtr->bytes = ckalloc(listPtr->length);
    dst = listPtr->bytes;
    for (i = 0; i < numElems; i++) {
	elem = TclGetStringFromObj(elemPtrs[i], &length);
	dst += Tcl_ConvertCountedElement(elem, length, dst,
		flagPtr[i] | (i==0 ? 0 : TCL_DONT_QUOTE_HASH));
	*dst = ' ';
	dst++;
    }
    if (flagPtr != localFlags) {
	ckfree(flagPtr);
    }
    if (dst == listPtr->bytes) {
	*dst = 0;
    } else {
	dst--;
	*dst = 0;
    }
    listPtr->length = dst - listPtr->bytes;

    /*
     * Mark the list as being canonical; although it has a string rep, it is
     * one we derived through proper "canonical" quoting and so it's known to
     * be free from nasties relating to [concat] and [eval].
     */

    listRepPtr->canonicalFlag = 1;
}

/*
 * Local Variables:
 * mode: c
 * c-basic-offset: 4
 * fill-column: 78
 * End:
 */<|MERGE_RESOLUTION|>--- conflicted
+++ resolved
@@ -452,11 +452,7 @@
 	    return result;
 	}
     }
-<<<<<<< HEAD
-    listRepPtr = listPtr->internalRep.twoPtrValue.ptr1;
-=======
     listRepPtr = ListRepPtr(listPtr);
->>>>>>> 13a1e45e
     *objcPtr = listRepPtr->elemCount;
     *objvPtr = &listRepPtr->elements;
     return TCL_OK;
@@ -576,11 +572,7 @@
 	}
     }
 
-<<<<<<< HEAD
-    listRepPtr = listPtr->internalRep.twoPtrValue.ptr1;
-=======
     listRepPtr = ListRepPtr(listPtr);
->>>>>>> 13a1e45e
     numElems = listRepPtr->elemCount;
     numRequired = numElems + 1 ;
 
@@ -691,11 +683,7 @@
 	}
     }
 
-<<<<<<< HEAD
-    listRepPtr = listPtr->internalRep.twoPtrValue.ptr1;
-=======
     listRepPtr = ListRepPtr(listPtr);
->>>>>>> 13a1e45e
     if ((index < 0) || (index >= listRepPtr->elemCount)) {
 	*objPtrPtr = NULL;
     } else {
@@ -751,11 +739,7 @@
 	}
     }
 
-<<<<<<< HEAD
-    listRepPtr = listPtr->internalRep.twoPtrValue.ptr1;
-=======
     listRepPtr = ListRepPtr(listPtr);
->>>>>>> 13a1e45e
     *intPtr = listRepPtr->elemCount;
     return TCL_OK;
 }
@@ -843,11 +827,7 @@
      * Resist any temptation to optimize this case.
      */
 
-<<<<<<< HEAD
-    listRepPtr = listPtr->internalRep.twoPtrValue.ptr1;
-=======
     listRepPtr = ListRepPtr(listPtr);
->>>>>>> 13a1e45e
     elemPtrs = &listRepPtr->elements;
     numElems = listRepPtr->elemCount;
 
@@ -1559,11 +1539,7 @@
 	}
     }
 
-<<<<<<< HEAD
-    listRepPtr = listPtr->internalRep.twoPtrValue.ptr1;
-=======
     listRepPtr = ListRepPtr(listPtr);
->>>>>>> 13a1e45e
     elemCount = listRepPtr->elemCount;
     elemPtrs = &listRepPtr->elements;
 
@@ -1651,11 +1627,7 @@
 FreeListInternalRep(
     Tcl_Obj *listPtr)		/* List object with internal rep to free. */
 {
-<<<<<<< HEAD
-    register List *listRepPtr = listPtr->internalRep.twoPtrValue.ptr1;
-=======
     register List *listRepPtr = ListRepPtr(listPtr);
->>>>>>> 13a1e45e
     register Tcl_Obj **elemPtrs = &listRepPtr->elements;
     register Tcl_Obj *objPtr;
     int numElems = listRepPtr->elemCount;
@@ -1697,11 +1669,7 @@
     Tcl_Obj *srcPtr,		/* Object with internal rep to copy. */
     Tcl_Obj *copyPtr)		/* Object with internal rep to set. */
 {
-<<<<<<< HEAD
-    List *listRepPtr = srcPtr->internalRep.twoPtrValue.ptr1;
-=======
     List *listRepPtr = ListRepPtr(srcPtr);
->>>>>>> 13a1e45e
 
     listRepPtr->refCount++;
     copyPtr->internalRep.twoPtrValue.ptr1 = listRepPtr;
@@ -1925,11 +1893,7 @@
 {
 #   define LOCAL_SIZE 20
     int localFlags[LOCAL_SIZE], *flagPtr;
-<<<<<<< HEAD
-    List *listRepPtr = listPtr->internalRep.twoPtrValue.ptr1;
-=======
     List *listRepPtr = ListRepPtr(listPtr);
->>>>>>> 13a1e45e
     int numElems = listRepPtr->elemCount;
     register int i;
     const char *elem;
