/*
 * tclListObj.c --
 *
 *	This file contains functions that implement the Tcl list object type.
 *
 * Copyright © 1995-1997 Sun Microsystems, Inc.
 * Copyright © 1998 Scriptics Corporation.
 * Copyright © 2001 Kevin B. Kenny.  All rights reserved.
 * Copyright © 2021 Nathan Coulter.  All rights reserved.
 *
 * See the file "license.terms" for information on usage and redistribution of
 * this file, and for a DISCLAIMER OF ALL WARRANTIES.
 */

#include "tclInt.h"
#include <assert.h>

/*
 * Prototypes for functions defined later in this file:
 */

static List *		AttemptNewList(Tcl_Interp *interp, int objc,
			    Tcl_Obj *const objv[]);
static List *		NewListIntRep(int objc, Tcl_Obj *const objv[], int p);
static void		DupListInternalRep(Tcl_Obj *srcPtr, Tcl_Obj *copyPtr);
static void		FreeListInternalRep(Tcl_Obj *listPtr);
static int		SetListFromAny(Tcl_Interp *interp, Tcl_Obj *objPtr);
static void		UpdateStringOfList(Tcl_Obj *listPtr);
static int		ListObjAppendElement(Tcl_Interp *interp,
			    Tcl_Obj *listPtr, Tcl_Obj *objPtr);
static int		ListObjAppendList(Tcl_Interp *interp,
			    Tcl_Obj *listPtr, Tcl_Obj *elemListPtr);
static int		ListObjIndex(Tcl_Interp *interp, Tcl_Obj *listPtr,
			    int index, Tcl_Obj **objPtrPtr);
static int		ListObjInterfaceGetElements(Tcl_Interp *interp, Tcl_Obj *listPtr,
			    int *objcPtr, Tcl_Obj ***objvPtr);
static int		ListObjInterfaceLength(Tcl_Interp *interp, Tcl_Obj *listPtr,
			    int *intPtr);
static int		ListObjSetElement(Tcl_Interp *interp, Tcl_Obj *listPtr,
			    int index, Tcl_Obj *valuePtr);
static Tcl_Obj *	LsetFlat(Tcl_Interp *interp, Tcl_Obj *listPtr,
			    int indexCount, Tcl_Obj *const indexArray[],
			    Tcl_Obj *valuePtr);
static Tcl_Obj *	ListObjRange(Tcl_Interp *interp, Tcl_Obj *listPtr, int length
			    , size_t fromIdx, size_t toIdx);
static int		ListObjReplace(Tcl_Interp *interp, Tcl_Obj *listPtr,
			    int first, int count, int objc, Tcl_Obj *const objv[]);

/*
 * The structure below defines the list Tcl object type by means of functions
 * that can be invoked by generic object code.
 *
 * The internal representation of a list object is a two-pointer
 * representation. The first pointer designates a List structure that contains
 * an array of pointers to the element objects, together with integers that
 * represent the current element count and the allocated size of the array.
 * The second pointer is normally NULL; during execution of functions in this
 * file that operate on nested sublists, it is occasionally used as working
 * storage to avoid an auxiliary stack.
 */


ObjInterface tclListInterface = {
    1,
    {},
    {
	&ListObjInterfaceGetElements,
	&ListObjAppendElement,
	&ListObjAppendList,
	&ListObjIndex,
	NULL,
	NULL,
	&ListObjInterfaceLength,
	&ListObjRange,
	NULL,
	&ListObjReplace,
	&ListObjSetElement,
	&LsetFlat
    },
};


const ObjectType tclListObjType = {
    (char *)&TclObjectTypeType0,
    FreeListInternalRep,	/* freeIntRepProc */
    DupListInternalRep,		/* dupIntRepProc */
    UpdateStringOfList,		/* updateStringProc */
    SetListFromAny,	/* setFromAnyProc */
    2,
    "list",
    (Tcl_ObjInterface *)&tclListInterface
};

MODULE_SCOPE const Tcl_ObjType *tclListType = (Tcl_ObjType *)&tclListObjType;

/* Macros to manipulate the List internal rep */

#define ListSetIntRep(objPtr, listRepPtr)				\
    do {								\
	Tcl_ObjInternalRep ir;						\
	ir.twoPtrValue.ptr1 = (listRepPtr);				\
	ir.twoPtrValue.ptr2 = NULL;					\
	(listRepPtr)->refCount++;					\
<<<<<<< HEAD
	Tcl_StoreIntRep((objPtr), tclListType, &ir);			\
=======
	Tcl_StoreInternalRep((objPtr), &tclListType, &ir);			\
>>>>>>> 3ad4ff49
    } while (0)

#define ListGetIntRep(objPtr, listRepPtr)				\
    do {								\
<<<<<<< HEAD
	const Tcl_ObjIntRep *irPtr;					\
	irPtr = TclFetchIntRep((objPtr), tclListType);		\
=======
	const Tcl_ObjInternalRep *irPtr;					\
	irPtr = TclFetchInternalRep((objPtr), &tclListType);		\
>>>>>>> 3ad4ff49
	(listRepPtr) = irPtr ? (List *)irPtr->twoPtrValue.ptr1 : NULL;		\
    } while (0)

#define ListResetIntRep(objPtr, listRepPtr) \
<<<<<<< HEAD
    TclFetchIntRep((objPtr), tclListType)->twoPtrValue.ptr1 = (listRepPtr)
=======
    TclFetchInternalRep((objPtr), &tclListType)->twoPtrValue.ptr1 = (listRepPtr)
>>>>>>> 3ad4ff49

#ifndef TCL_MIN_ELEMENT_GROWTH
#define TCL_MIN_ELEMENT_GROWTH TCL_MIN_GROWTH/sizeof(Tcl_Obj *)
#endif

/*
 *----------------------------------------------------------------------
 *
 * NewListIntRep --
 *
 *	Creates a 'List' structure with space for 'objc' elements.  'objc' must
 *	be > 0.  If 'objv' is not NULL, The list is initialized with first
 *	'objc' values in that array.  Otherwise the list is initialized to have
 *	0 elements, with space to add 'objc' more.  Flag value 'p' indicates
 *	how to behave on failure.
 *
 * Value
 *
 *	A new 'List' structure with refCount 0. If some failure
 *	prevents this NULL is returned if 'p' is 0 , and 'Tcl_Panic'
 *	is called if it is not.
 *
 * Effect
 *
 *	The refCount of each value in 'objv' is incremented as it is added
 *	to the list.
 *
 *----------------------------------------------------------------------
 */

static List *
NewListIntRep(
    int objc,
    Tcl_Obj *const objv[],
    int p)
{
    List *listRepPtr;

    if (objc <= 0) {
	Tcl_Panic("NewListIntRep: expects postive element count");
    }

    /*
     * First check to see if we'd overflow and try to allocate an object
     * larger than our memory allocator allows. Note that this is actually a
     * fairly small value when you're on a serious 64-bit machine, but that
     * requires API changes to fix. See [Bug 219196] for a discussion.
     */

    if ((size_t)objc > LIST_MAX) {
	if (p) {
	    Tcl_Panic("max length of a Tcl list (%d elements) exceeded",
		    LIST_MAX);
	}
	return NULL;
    }

    listRepPtr = (List *)Tcl_AttemptAlloc(LIST_SIZE(objc));
    if (listRepPtr == NULL) {
	if (p) {
	    Tcl_Panic("list creation failed: unable to alloc %" TCL_Z_MODIFIER "u bytes",
		    LIST_SIZE(objc));
	}
	return NULL;
    }

    listRepPtr->canonicalFlag = 0;
    listRepPtr->refCount = 0;
    listRepPtr->maxElemCount = objc;

    if (objv) {
	Tcl_Obj **elemPtrs;
	int i;

	listRepPtr->elemCount = objc;
	elemPtrs = &listRepPtr->elements;
	for (i = 0;  i < objc;  i++) {
	    elemPtrs[i] = objv[i];
	    Tcl_IncrRefCount(elemPtrs[i]);
	}
    } else {
	listRepPtr->elemCount = 0;
    }
    return listRepPtr;
}

/*
 *----------------------------------------------------------------------
 *
 *  AttemptNewList --
 *
 *	Like NewListIntRep, but additionally sets an error message on failure.
 *
 *----------------------------------------------------------------------
 */

static List *
AttemptNewList(
    Tcl_Interp *interp,
    int objc,
    Tcl_Obj *const objv[])
{
    List *listRepPtr = NewListIntRep(objc, objv, 0);

    if (interp != NULL && listRepPtr == NULL) {
	if (objc > LIST_MAX) {
	    Tcl_SetObjResult(interp, Tcl_ObjPrintf(
		    "max length of a Tcl list (%d elements) exceeded",
		    LIST_MAX));
	} else {
	    Tcl_SetObjResult(interp, Tcl_ObjPrintf(
		    "list creation failed: unable to alloc %" TCL_Z_MODIFIER "u bytes",
		    LIST_SIZE(objc)));
	}
	Tcl_SetErrorCode(interp, "TCL", "MEMORY", NULL);
    }
    return listRepPtr;
}

/*
 *----------------------------------------------------------------------
 *
 * Tcl_NewListObj --
 *
 *	Creates a new list object and adds values to it. When TCL_MEM_DEBUG is
 *	defined, 'Tcl_DbNewListObj' is called instead.
 *
 * Value
 *
 *	A new list 'Tcl_Obj' to which is appended values from 'objv', or if
 *	'objc' is less than or equal to zero, a list 'Tcl_Obj' having no
 *	elements.  The string representation of the new 'Tcl_Obj' is set to
 *	NULL.  The refCount of the list is 0.
 *
 * Effect
 *
 *	The refCount of each elements in 'objv' is incremented as it is added
 *	to the list.
 *
 *----------------------------------------------------------------------
 */

#ifdef TCL_MEM_DEBUG
#undef Tcl_NewListObj

Tcl_Obj *
Tcl_NewListObj(
    int objc,			/* Count of objects referenced by objv. */
    Tcl_Obj *const objv[])	/* An array of pointers to Tcl objects. */
{
    return Tcl_DbNewListObj(objc, objv, "unknown", 0);
}

#else /* if not TCL_MEM_DEBUG */

Tcl_Obj *
Tcl_NewListObj(
    int objc,			/* Count of objects referenced by objv. */
    Tcl_Obj *const objv[])	/* An array of pointers to Tcl objects. */
{
    List *listRepPtr;
    Tcl_Obj *listPtr;

    TclNewObj(listPtr);

    if (objc <= 0) {
	return listPtr;
    }

    /*
     * Create the internal rep.
     */

    listRepPtr = NewListIntRep(objc, objv, 1);

    /*
     * Now create the object.
     */

    TclInvalidateStringRep(listPtr);
    ListSetIntRep(listPtr, listRepPtr);
    return listPtr;
}
#endif /* if TCL_MEM_DEBUG */

/*
 *----------------------------------------------------------------------
 *
 *  Tcl_DbNewListObj --
 *
 *	Like 'Tcl_NewListObj', but it calls Tcl_DbCkalloc directly with the
 *	file name and line number from its caller.  This simplifies debugging
 *	since the [memory active] command will report the correct file
 *	name and line number when reporting objects that haven't been freed.
 *
 *	When TCL_MEM_DEBUG is not defined, 'Tcl_NewListObj' is called instead.
 *
 *----------------------------------------------------------------------
 */

#ifdef TCL_MEM_DEBUG

Tcl_Obj *
Tcl_DbNewListObj(
    int objc,			/* Count of objects referenced by objv. */
    Tcl_Obj *const objv[],	/* An array of pointers to Tcl objects. */
    const char *file,		/* The name of the source file calling this
				 * function; used for debugging. */
    int line)			/* Line number in the source file; used for
				 * debugging. */
{
    Tcl_Obj *listPtr;
    List *listRepPtr;

    TclDbNewObj(listPtr, file, line);

    if (objc <= 0) {
	return listPtr;
    }

    /*
     * Create the internal rep.
     */

    listRepPtr = NewListIntRep(objc, objv, 1);

    /*
     * Now create the object.
     */

    TclInvalidateStringRep(listPtr);
    ListSetIntRep(listPtr, listRepPtr);

    return listPtr;
}

#else /* if not TCL_MEM_DEBUG */

Tcl_Obj *
Tcl_DbNewListObj(
    int objc,			/* Count of objects referenced by objv. */
    Tcl_Obj *const objv[],	/* An array of pointers to Tcl objects. */
    TCL_UNUSED(const char *) /*file*/,
    TCL_UNUSED(int) /*line*/)
{
    return Tcl_NewListObj(objc, objv);
}
#endif /* TCL_MEM_DEBUG */

/*
 *----------------------------------------------------------------------
 *
 * Tcl_SetListObj --
 *
 *	Like 'Tcl_NewListObj', but operates on an existing 'Tcl_Obj'instead of
 *	creating a new one.
 *
 *----------------------------------------------------------------------
 */

void
Tcl_SetListObj(
    Tcl_Obj *objPtr,		/* Object whose internal rep to init. */
    int objc,			/* Count of objects referenced by objv. */
    Tcl_Obj *const objv[])	/* An array of pointers to Tcl objects. */
{
    List *listRepPtr;

    if (Tcl_IsShared(objPtr)) {
	Tcl_Panic("%s called with shared object", "Tcl_SetListObj");
    }

    /*
     * Free any old string rep and any internal rep for the old type.
     */

    TclFreeInternalRep(objPtr);
    TclInvalidateStringRep(objPtr);

    /*
     * Set the object's type to "list" and initialize the internal rep.
     * However, if there are no elements to put in the list, just give the
     * object an empty string rep and a NULL type.
     */

    if (objc > 0) {
	listRepPtr = NewListIntRep(objc, objv, 1);
	ListSetIntRep(objPtr, listRepPtr);
    } else {
	Tcl_InitStringRep(objPtr, NULL, 0);
    }
}

/*
 *----------------------------------------------------------------------
 *
 * TclListObjCopy --
 *
 *	Creates a new 'Tcl_Obj' which is a pure copy of a list value. This
 *	provides for the C level a counterpart of the [lrange $list 0 end]
 *	command, while using internals details to be as efficient as possible.
 *
 * Value
 *
 *	The address of the new 'Tcl_Obj' which shares its internal
 *	representation with 'listPtr', and whose refCount is 0.  If 'listPtr'
 *	is not actually a list, the value is NULL, and an error message is left
 *	in 'interp' if it is not NULL.
 *
 * Effect
 *
 *	'listPtr' is converted to a list if it isn't one already.
 *
 *----------------------------------------------------------------------
 */

Tcl_Obj *
TclListObjCopy(
    Tcl_Interp *interp,		/* Used to report errors if not NULL. */
    Tcl_Obj *listPtr)		/* List object for which an element array is
				 * to be returned. */
{
    Tcl_Obj *copyPtr;
    List *listRepPtr;

    ListGetIntRep(listPtr, listRepPtr);
    if (NULL == listRepPtr) {
	if (SetListFromAny(interp, listPtr) != TCL_OK) {
	    return NULL;
	}
    }

    TclNewObj(copyPtr);
    TclInvalidateStringRep(copyPtr);
    DupListInternalRep(listPtr, copyPtr);
    return copyPtr;
}

/*
 *----------------------------------------------------------------------
 *
 * TclListObjRange --
 *
 *	Makes a slice of a list value.
 *      *listPtr must be known to be a valid list.
 *
 * Results:
 *	Returns a pointer to the sliced list.
 *      This may be a new object or the same object if not shared.
 *
 * Side effects:
 *	The possible conversion of the object referenced by listPtr
 *	to a list object.
 *
 *----------------------------------------------------------------------
 */
Tcl_Obj *
TclListObjRange(
    Tcl_Interp *interp,
    Tcl_Obj *listPtr,		/* List object to take a range from. */
    int length,			/* the length of the list */
    size_t fromIdx,		/* Index of first element to include. */
    size_t toIdx)			/* Index of last element to include. */
{
    if (fromIdx == TCL_INDEX_NONE) {
	fromIdx = 0;
    }
    if (TclLengthIsFinite(length) && toIdx + 1 >= (size_t)length + 1) {
	toIdx = length-1;
    }

    if (fromIdx + 1 > toIdx + 1) {
	Tcl_Obj *obj;
	TclNewObj(obj);
	return obj;
    }
    return TclObjectDispatch(listPtr, ListObjRange, list
	, range, interp, listPtr, length, fromIdx, toIdx);
}


Tcl_Obj *
ListObjRange(
    tclObjTypeInterfaceArgsListRange)
{
    Tcl_Obj **elemPtrs;
    int listLen;
    size_t i, newLen;
    List *listRepPtr;

    TclListObjGetElements(NULL, listPtr, &listLen, &elemPtrs);

    newLen = toIdx - fromIdx + 1;

    if (Tcl_IsShared(listPtr) ||
	    ((ListRepPtr(listPtr)->refCount > 1))) {
	return Tcl_NewListObj(newLen, &elemPtrs[fromIdx]);
    }

    /*
     * In-place is possible.
     */

    /*
     * Even if nothing below cause any changes, we still want the
     * string-canonizing effect of [lrange 0 end].
     */

    TclInvalidateStringRep(listPtr);

    /*
     * Delete elements that should not be included.
     */

    for (i = 0; i < fromIdx; i++) {
	TclDecrRefCount(elemPtrs[i]);
    }
    for (i = toIdx + 1; i < (size_t)listLen; i++) {
	TclDecrRefCount(elemPtrs[i]);
    }

    if (fromIdx > 0) {
	memmove(elemPtrs, &elemPtrs[fromIdx],
		(size_t) newLen * sizeof(Tcl_Obj*));
    }

    listRepPtr = ListRepPtr(listPtr);
    listRepPtr->elemCount = newLen;
    return listPtr;
}

/*
 *----------------------------------------------------------------------
 *
 * Tcl_ListObjGetElements --
 *
 *	Retrieve the elements in a list 'Tcl_Obj'.
 *
 * Value
 *
 *	TCL_OK
 *
 *	    A count of list elements is stored, 'objcPtr', And a pointer to the
 *	    array of elements in the list is stored in 'objvPtr'.
 *
 *	    The elements accessible via 'objvPtr' should be treated as readonly
 *	    and the refCount for each object is _not_ incremented; the caller
 *	    must do that if it holds on to a reference. Furthermore, the
 *	    pointer and length returned by this function may change as soon as
 *	    any function is called on the list object. Be careful about
 *	    retaining the pointer in a local data structure.
 *
 *	TCL_ERROR
 *
 *	    'listPtr' is not a valid list. An error message is left in the
 *	    interpreter's result if 'interp' is not NULL.
 *
 * Effect
 *
 *	'listPtr' is converted to a list object if it isn't one already.
 *
 *----------------------------------------------------------------------
 */
int
Tcl_ListObjGetElements(tclObjTypeInterfaceArgsListAll)
{
    return TclObjectDispatch(listPtr, ListObjInterfaceGetElements,
	list, all, interp, listPtr, objcPtr, objvPtr);
}

int
ListObjInterfaceGetElements(tclObjTypeInterfaceArgsListAll)
{
    List *listRepPtr;

    ListGetIntRep(listPtr, listRepPtr);

    if (listRepPtr == NULL) {
	int result;
	size_t length;

	(void) Tcl_GetStringFromObj(listPtr, &length);
	if (length == 0) {
	    *objcPtr = 0;
	    *objvPtr = NULL;
	    return TCL_OK;
	}
	result = SetListFromAny(interp, listPtr);
	if (result != TCL_OK) {
	    return result;
	}
	ListGetIntRep(listPtr, listRepPtr);
    }
    *objcPtr = listRepPtr->elemCount;
    *objvPtr = &listRepPtr->elements;
    return TCL_OK;
}

/*
 *----------------------------------------------------------------------
 *
 * Tcl_ListObjAppendList --
 *
 *	Appends the elements of elemListPtr to those of listPtr.
 *
 * Value
 *
 *	TCL_OK
 *
 *	    Success.
 *
 *	TCL_ERROR
 *
 *	    'listPtr' or 'elemListPtr' are not valid lists.  An error
 *	    message is left in the interpreter's result if 'interp' is not NULL.
 *
 * Effect
 *
 *	The reference count of each element of 'elemListPtr' as it is added to
 *	'listPtr'. 'listPtr' and 'elemListPtr' are converted to 'tclListType'
 *	if they are not already. Appending the new elements may cause the
 *	array of element pointers in 'listObj' to grow.  If any objects are
 *	appended to 'listPtr'. Any preexisting string representation of
 *	'listPtr' is invalidated.
 *
 *----------------------------------------------------------------------
 */
int
Tcl_ListObjAppendList(tclObjTypeInterfaceArgsListAppendList)
{
    return TclObjectDispatch(listPtr, ListObjAppendList,
	list, appendlist, interp, listPtr, elemListPtr);
}

int
ListObjAppendList(tclObjTypeInterfaceArgsListAppendList)
{
    int objc;
    Tcl_Obj **objv;

    if (Tcl_IsShared(listPtr)) {
	Tcl_Panic("%s called with shared object", "Tcl_ListObjAppendList");
    }

    /*
     * Pull the elements to append from elemListPtr.
     */

    if (TCL_OK != TclListObjGetElements(interp, elemListPtr, &objc, &objv)) {
	return TCL_ERROR;
    }

    /*
     * Insert the new elements starting after the lists's last element.
     * Delete zero existing elements.
     */

    return Tcl_ListObjReplace(interp, listPtr, LIST_MAX, 0, objc, objv);
}

/*
 *----------------------------------------------------------------------
 *
 * Tcl_ListObjAppendElement --
 *
 *	Like 'Tcl_ListObjAppendList', but Appends a single value to a list.
 *
 * Value
 *
 *	TCL_OK
 *
 *	    'objPtr' is appended to the elements of 'listPtr'.
 *
 *	TCL_ERROR
 *
 *	    listPtr does not refer to a list object and the object can not be
 *	    converted to one. An error message will be left in the
 *	    interpreter's result if interp is not NULL.
 *
 * Effect
 *
 *	If 'listPtr' is not already of type 'tclListType', it is converted.
 *	The 'refCount' of 'objPtr' is incremented as it is added to 'listPtr'.
 *	Appending the new element may cause the the array of element pointers
 *	in 'listObj' to grow.  Any preexisting string representation of
 *	'listPtr' is invalidated.
 *
 *----------------------------------------------------------------------
 */
int
Tcl_ListObjAppendElement(
    Tcl_Interp *interp,
    Tcl_Obj *listPtr,
    Tcl_Obj *objPtr)
{
    return TclObjectDispatch(listPtr, ListObjAppendElement,
	list, append, interp, listPtr, objPtr);
}

int
ListObjAppendElement(
    Tcl_Interp *interp,
    Tcl_Obj *listPtr,
    Tcl_Obj *objPtr)
{
    List *listRepPtr, *newPtr = NULL;
    int numElems, numRequired, needGrow, isShared, attempt;

    if (Tcl_IsShared(listPtr)) {
	Tcl_Panic("%s called with shared object", "Tcl_ListObjAppendElement");
    }

    ListGetIntRep(listPtr, listRepPtr);
    if (listRepPtr == NULL) {
	int result;
	size_t length;

	(void) Tcl_GetStringFromObj(listPtr, &length);
	if (length == 0) {
	    Tcl_SetListObj(listPtr, 1, &objPtr);
	    return TCL_OK;
	}
	result = SetListFromAny(interp, listPtr);
	if (result != TCL_OK) {
	    return result;
	}
	ListGetIntRep(listPtr, listRepPtr);
    }

    numElems = listRepPtr->elemCount;
    numRequired = numElems + 1 ;
    needGrow = (numRequired > listRepPtr->maxElemCount);
    isShared = (listRepPtr->refCount > 1);

    if (numRequired > LIST_MAX) {
	if (interp != NULL) {
	    Tcl_SetObjResult(interp, Tcl_ObjPrintf(
		    "max length of a Tcl list (%d elements) exceeded",
		    LIST_MAX));
	    Tcl_SetErrorCode(interp, "TCL", "MEMORY", NULL);
	}
	return TCL_ERROR;
    }

    if (needGrow && !isShared) {
	/*
	 * Need to grow + unshared internalrep => try to realloc
	 */

	attempt = 2 * numRequired;
	if (attempt <= LIST_MAX) {
	    newPtr = (List *)Tcl_AttemptRealloc(listRepPtr, LIST_SIZE(attempt));
	}
	if (newPtr == NULL) {
	    attempt = numRequired + 1 + TCL_MIN_ELEMENT_GROWTH;
	    if (attempt > LIST_MAX) {
		attempt = LIST_MAX;
	    }
	    newPtr = (List *)Tcl_AttemptRealloc(listRepPtr, LIST_SIZE(attempt));
	}
	if (newPtr == NULL) {
	    attempt = numRequired;
	    newPtr = (List *)Tcl_AttemptRealloc(listRepPtr, LIST_SIZE(attempt));
	}
	if (newPtr) {
	    listRepPtr = newPtr;
	    listRepPtr->maxElemCount = attempt;
	    needGrow = 0;
	}
    }
    if (isShared || needGrow) {
	Tcl_Obj **dst, **src = &listRepPtr->elements;

	/*
	 * Either we have a shared internalrep and we must copy to write, or we
	 * need to grow and realloc attempts failed.  Attempt internalrep copy.
	 */

	attempt = 2 * numRequired;
	newPtr = AttemptNewList(NULL, attempt, NULL);
	if (newPtr == NULL) {
	    attempt = numRequired + 1 + TCL_MIN_ELEMENT_GROWTH;
	    if (attempt > LIST_MAX) {
		attempt = LIST_MAX;
	    }
	    newPtr = AttemptNewList(NULL, attempt, NULL);
	}
	if (newPtr == NULL) {
	    attempt = numRequired;
	    newPtr = AttemptNewList(interp, attempt, NULL);
	}
	if (newPtr == NULL) {
	    /*
	     * All growth attempts failed; throw the error.
	     */

	    return TCL_ERROR;
	}

	dst = &newPtr->elements;
	newPtr->refCount++;
	newPtr->canonicalFlag = listRepPtr->canonicalFlag;
	newPtr->elemCount = listRepPtr->elemCount;

	if (isShared) {
	    /*
	     * The original internalrep must remain undisturbed.  Copy into the new
	     * one and bump refcounts
	     */
	    while (numElems--) {
		*dst = *src++;
		Tcl_IncrRefCount(*dst++);
	    }
	    listRepPtr->refCount--;
	} else {
	    /*
	     * Old internalrep to be freed, re-use refCounts.
	     */

	    memcpy(dst, src, numElems * sizeof(Tcl_Obj *));
	    Tcl_Free(listRepPtr);
	}
	listRepPtr = newPtr;
    }
    ListResetIntRep(listPtr, listRepPtr);
    listRepPtr->refCount++;
    TclFreeInternalRep(listPtr);
    ListSetIntRep(listPtr, listRepPtr);
    listRepPtr->refCount--;

    /*
     * Add objPtr to the end of listPtr's array of element pointers. Increment
     * the ref count for the (now shared) objPtr.
     */

    *(&listRepPtr->elements + listRepPtr->elemCount) = objPtr;
    Tcl_IncrRefCount(objPtr);
    listRepPtr->elemCount++;

    /*
     * Invalidate any old string representation since the list's internal
     * representation has changed.
     */

    TclInvalidateStringRep(listPtr);
    return TCL_OK;
}

/*
 *----------------------------------------------------------------------
 *
 * Tcl_ListObjIndex --
 *
 * 	Retrieve a pointer to the element of 'listPtr' at 'index'.  The index
 * 	of the first element is 0.
 *
 * Value
 *
 * 	TCL_OK
 *
 *	    A pointer to the element at 'index' is stored in 'objPtrPtr'.  If
 *	    'index' is out of range, NULL is stored in 'objPtrPtr'.  This
 *	    object should be treated as readonly and its 'refCount' is _not_
 *	    incremented. The caller must do that if it holds on to the
 *	    reference.
 *
 * 	TCL_ERROR
 *
 * 	    'listPtr' is not a valid list. An an error message is left in the
 * 	    interpreter's result if 'interp' is not NULL.
 *
 *  Effect
 *
 * 	If 'listPtr' is not already of type 'tclListType', it is converted.
 *
 *----------------------------------------------------------------------
 */
int
Tcl_ListObjIndex(
    tclObjTypeInterfaceArgsListIndex
)
{
    return TclObjectDispatch(listPtr, ListObjIndex,
	list, index, interp, listPtr, index, objPtrPtr);
}

int
ListObjIndex(
    tclObjTypeInterfaceArgsListIndex
)
{
    List *listRepPtr;

    ListGetIntRep(listPtr, listRepPtr);
    if (listRepPtr == NULL) {
	int result;
	size_t length;

	(void) Tcl_GetStringFromObj(listPtr, &length);
	if (length == 0) {
	    *objPtrPtr = NULL;
	    return TCL_OK;
	}
	result = SetListFromAny(interp, listPtr);
	if (result != TCL_OK) {
	    return result;
	}
	ListGetIntRep(listPtr, listRepPtr);
    }

    if ((index < 0) || (index >= listRepPtr->elemCount)) {
	*objPtrPtr = NULL;
    } else {
	*objPtrPtr = (&listRepPtr->elements)[index];
    }

    return TCL_OK;
}

/*
 *----------------------------------------------------------------------
 *
 * Tcl_ListObjLength --
 *
 * 	Retrieve the number of elements in a list.
 *
 * Value
 *
 *	TCL_OK
 *
 *	    A count of list elements is stored at the address provided by
 *	    'intPtr'. If 'listPtr' is not already of type 'tclListPtr', it is
 *	    converted.
 *
 *	TCL_ERROR
 *
 *	    'listPtr' is not a valid list.  An error message will be left in
 *	    the interpreter's result if 'interp' is not NULL.
 *
 *----------------------------------------------------------------------
 */
int
Tcl_ListObjLength(
    Tcl_Interp *interp,
    Tcl_Obj *listPtr,
    int *intPtr)
{
    return TclObjectDispatch(listPtr, ListObjInterfaceLength,
	list, length, interp, listPtr, intPtr);
}

int
ListObjInterfaceLength(
    Tcl_Interp *interp,
    Tcl_Obj *listPtr,
    int *intPtr)
{
    List *listRepPtr;

    ListGetIntRep(listPtr, listRepPtr);
    if (listRepPtr == NULL) {
	int result;
	size_t length;

	(void) Tcl_GetStringFromObj(listPtr, &length);
	if (length == 0) {
	    *intPtr = 0;
	    return TCL_OK;
	}
	result = SetListFromAny(interp, listPtr);
	if (result != TCL_OK) {
	    return result;
	}
	ListGetIntRep(listPtr, listRepPtr);
    }

    *intPtr = listRepPtr->elemCount;
    return TCL_OK;
}

/*
 *----------------------------------------------------------------------
 *
 * Tcl_ListObjReplace --
 *
 *	Replace values in a list.
 *
 *	If 'first' is zero or negative, it refers to the first element. If
 *	'first' outside the range of elements in the list, no elements are
 *	deleted.
 *
 *	If 'count' is zero or negative no elements are deleted, and any new
 *	elements are inserted at the beginning of the list.
 *
 * Value
 *
 *	TCL_OK
 *
 *	    The first 'objc' values of 'objv' replaced 'count' elements in 'listPtr'
 *	    starting at 'first'.  If 'objc' 0, no new elements are added.
 *
 *	TCL_ERROR
 *
 *	    'listPtr' is not a valid list.   An error message is left in the
 *	    interpreter's result if 'interp' is not NULL.
 *
 * Effect
 *
 *	If 'listPtr' is not of type 'tclListType', it is converted if possible.
 *
 *	The 'refCount' of each element appended to the list is incremented.
 *	Similarly, the 'refCount' for each replaced element is decremented.
 *
 *	If 'listPtr' is modified, any previous string representation is
 *	invalidated.
 *
 *----------------------------------------------------------------------
 */
int
Tcl_ListObjReplace(
    Tcl_Interp *interp,
    Tcl_Obj *listPtr,
    int first,
    int count,
    int objc,
    Tcl_Obj *const objv[])
{
    return TclObjectDispatch(listPtr, ListObjReplace,
	list, replace, interp, listPtr, first, count, objc, objv);
}

int
ListObjReplace(
    Tcl_Interp *interp,
    Tcl_Obj *listPtr,
    int first,
    int count,
    int objc,
    Tcl_Obj *const objv[])
{
    List *listRepPtr;
    Tcl_Obj **elemPtrs;
    int needGrow, numElems, numRequired, numAfterLast, start, i, j, isShared;

    if (Tcl_IsShared(listPtr)) {
	Tcl_Panic("%s called with shared object", "Tcl_ListObjReplace");
    }

    ListGetIntRep(listPtr, listRepPtr);
    if (listRepPtr == NULL) {
	size_t length;

	(void) Tcl_GetStringFromObj(listPtr, &length);
	if (length == 0) {
	    if (objc == 0) {
		return TCL_OK;
	    }
	    Tcl_SetListObj(listPtr, objc, NULL);
	} else {
	    int result = SetListFromAny(interp, listPtr);

	    if (result != TCL_OK) {
		return result;
	    }
	}
	ListGetIntRep(listPtr, listRepPtr);
    }

    /*
     * Note that when count == 0 and objc == 0, this routine is logically a
     * no-op, removing and adding no elements to the list. However, by flowing
     * through this routine anyway, we get the important side effect that the
     * resulting listPtr is a list in canoncial form. This is important.
     * Resist any temptation to optimize this case.
     */

    elemPtrs = &listRepPtr->elements;
    numElems = listRepPtr->elemCount;

    if (first < 0) {
	first = 0;
    }
    if (first >= numElems) {
	first = numElems;	/* So we'll insert after last element. */
    }
    if (count < 0) {
	count = 0;
    } else if (first > INT_MAX - count /* Handle integer overflow */
	    || numElems < first+count) {

	count = numElems - first;
    }

    if (objc > LIST_MAX - (numElems - count)) {
	if (interp != NULL) {
	    Tcl_SetObjResult(interp, Tcl_ObjPrintf(
		    "max length of a Tcl list (%d elements) exceeded",
		    LIST_MAX));
	}
	return TCL_ERROR;
    }
    isShared = (listRepPtr->refCount > 1);
    numRequired = numElems - count + objc; /* Known <= LIST_MAX */
    needGrow = numRequired > listRepPtr->maxElemCount;

    for (i = 0;  i < objc;  i++) {
	Tcl_IncrRefCount(objv[i]);
    }

    if (needGrow && !isShared) {
	/* Try to use realloc */
	List *newPtr = NULL;
	int attempt = 2 * numRequired;
	if (attempt <= LIST_MAX) {
	    newPtr = (List *)Tcl_AttemptRealloc(listRepPtr, LIST_SIZE(attempt));
	}
	if (newPtr == NULL) {
	    attempt = numRequired + 1 + TCL_MIN_ELEMENT_GROWTH;
	    if (attempt > LIST_MAX) {
		attempt = LIST_MAX;
	    }
	    newPtr = (List *)Tcl_AttemptRealloc(listRepPtr, LIST_SIZE(attempt));
	}
	if (newPtr == NULL) {
	    attempt = numRequired;
	    newPtr = (List *)Tcl_AttemptRealloc(listRepPtr, LIST_SIZE(attempt));
	}
	if (newPtr) {
	    listRepPtr = newPtr;
	    ListResetIntRep(listPtr, listRepPtr);
	    elemPtrs = &listRepPtr->elements;
	    listRepPtr->maxElemCount = attempt;
	    needGrow = numRequired > listRepPtr->maxElemCount;
	}
    }
    if (!needGrow && !isShared) {
	int shift;

	/*
	 * Can use the current List struct. First "delete" count elements
	 * starting at first.
	 */

	for (j = first;  j < first + count;  j++) {
	    Tcl_Obj *victimPtr = elemPtrs[j];

	    TclDecrRefCount(victimPtr);
	}

	/*
	 * Shift the elements after the last one removed to their new
	 * locations.
	 */

	start = first + count;
	numAfterLast = numElems - start;
	shift = objc - count;	/* numNewElems - numDeleted */
	if ((numAfterLast > 0) && (shift != 0)) {
	    Tcl_Obj **src = elemPtrs + start;

	    memmove(src+shift, src, numAfterLast * sizeof(Tcl_Obj*));
	}
    } else {
	/*
	 * Cannot use the current List struct; it is shared, too small, or
	 * both. Allocate a new struct and insert elements into it.
	 */

	List *oldListRepPtr = listRepPtr;
	Tcl_Obj **oldPtrs = elemPtrs;
	int newMax;

	if (needGrow) {
	    newMax = 2 * numRequired;
	} else {
	    newMax = listRepPtr->maxElemCount;
	}

	listRepPtr = AttemptNewList(NULL, newMax, NULL);
	if (listRepPtr == NULL) {
	    unsigned int limit = LIST_MAX - numRequired;
	    unsigned int extra = numRequired - numElems
		    + TCL_MIN_ELEMENT_GROWTH;
	    int growth = (int) ((extra > limit) ? limit : extra);

	    listRepPtr = AttemptNewList(NULL, numRequired + growth, NULL);
	    if (listRepPtr == NULL) {
		listRepPtr = AttemptNewList(interp, numRequired, NULL);
		if (listRepPtr == NULL) {
		    for (i = 0;  i < objc;  i++) {
			/* See bug 3598580 */
			Tcl_DecrRefCount(objv[i]);
		    }
		    return TCL_ERROR;
		}
	    }
	}

	ListResetIntRep(listPtr, listRepPtr);
	listRepPtr->refCount++;

	elemPtrs = &listRepPtr->elements;

	if (isShared) {
	    /*
	     * The old struct will remain in place; need new refCounts for the
	     * new List struct references. Copy over only the surviving
	     * elements.
	     */

	    for (i=0; i < first; i++) {
		elemPtrs[i] = oldPtrs[i];
		Tcl_IncrRefCount(elemPtrs[i]);
	    }
	    for (i = first + count, j = first + objc;
		    j < numRequired; i++, j++) {
		elemPtrs[j] = oldPtrs[i];
		Tcl_IncrRefCount(elemPtrs[j]);
	    }

	    oldListRepPtr->refCount--;
	} else {
	    /*
	     * The old struct will be removed; use its inherited refCounts.
	     */

	    if (first > 0) {
		memcpy(elemPtrs, oldPtrs, first * sizeof(Tcl_Obj *));
	    }

	    /*
	     * "Delete" count elements starting at first.
	     */

	    for (j = first;  j < first + count;  j++) {
		Tcl_Obj *victimPtr = oldPtrs[j];

		TclDecrRefCount(victimPtr);
	    }

	    /*
	     * Copy the elements after the last one removed, shifted to their
	     * new locations.
	     */

	    start = first + count;
	    numAfterLast = numElems - start;
	    if (numAfterLast > 0) {
		memcpy(elemPtrs + first + objc, oldPtrs + start,
			(size_t) numAfterLast * sizeof(Tcl_Obj *));
	    }

	    Tcl_Free(oldListRepPtr);
	}
    }

    /*
     * Insert the new elements into elemPtrs before "first".
     */

    for (i=0,j=first ; i<objc ; i++,j++) {
	elemPtrs[j] = objv[i];
    }

    /*
     * Update the count of elements.
     */

    listRepPtr->elemCount = numRequired;

    /*
     * Invalidate and free any old representations that may not agree
     * with the revised list's internal representation.
     */

    listRepPtr->refCount++;
    TclFreeInternalRep(listPtr);
    ListSetIntRep(listPtr, listRepPtr);
    listRepPtr->refCount--;

    TclInvalidateStringRep(listPtr);
    return TCL_OK;
}

/*
 *----------------------------------------------------------------------
 *
 * TclLindexList --
 *
 *	Implements the 'lindex' command when objc==3.
 *
 *	Implemented entirely as a wrapper around 'TclLindexFlat'. Reconfigures
 *	the argument format into required form while taking care to manage
 *	shimmering so as to tend to keep the most useful internalreps
 *	and/or avoid the most expensive conversions.
 *
 * Value
 *
 *	A pointer to the specified element, with its 'refCount' incremented, or
 *	NULL if an error occurred.
 *
 * Notes
 *
 *----------------------------------------------------------------------
 */

Tcl_Obj *
TclLindexList(
    Tcl_Interp *interp,		/* Tcl interpreter. */
    Tcl_Obj *listPtr,		/* List being unpacked. */
    Tcl_Obj *argPtr)		/* Index or index list. */
{

    size_t index;			/* Index into the list. */
    Tcl_Obj *indexListCopy;
    List *listRepPtr;

    /*
     * Determine whether argPtr designates a list or a single index. We have
     * to be careful about the order of the checks to avoid repeated
     * shimmering; see TIP#22 and TIP#33 for the details.
     */

    ListGetIntRep(argPtr, listRepPtr);
    if ((listRepPtr == NULL)
	    && TclGetIntForIndexM(NULL , argPtr, (size_t)WIDE_MAX - 1, &index) == TCL_OK) {
	/*
	 * argPtr designates a single index.
	 */

	return TclLindexFlat(interp, listPtr, 1, &argPtr);
    }

    /*
     * Here we make a private copy of the index list argument to avoid any
     * shimmering issues that might invalidate the indices array below while
     * we are still using it. This is probably unnecessary. It does not appear
     * that any damaging shimmering is possible, and no test has been devised
     * to show any error when this private copy is not made. But it's cheap,
     * and it offers some future-proofing insurance in case the TclLindexFlat
     * implementation changes in some unexpected way, or some new form of
     * trace or callback permits things to happen that the current
     * implementation does not.
     */

    indexListCopy = TclListObjCopy(NULL, argPtr);
    if (indexListCopy == NULL) {
	/*
	 * argPtr designates something that is neither an index nor a
	 * well-formed list. Report the error via TclLindexFlat.
	 */

	return TclLindexFlat(interp, listPtr, 1, &argPtr);
    }

    ListGetIntRep(indexListCopy, listRepPtr);

    assert(listRepPtr != NULL);

    listPtr = TclLindexFlat(interp, listPtr, listRepPtr->elemCount,
		&listRepPtr->elements);
    Tcl_DecrRefCount(indexListCopy);
    return listPtr;
}

/*
 *----------------------------------------------------------------------
 *
 *  TclLindexFlat --
 *
 * 	The core of the 'lindex' command, with all index
 * 	arguments presented as a flat list.
 *
 *  Value
 *
 *	A pointer to the object extracted, with its 'refCount' incremented,  or
 *	NULL if an error occurred.  Thus, the calling code will usually do
 *	something like:
 *
 * 		Tcl_SetObjResult(interp, result);
 * 		Tcl_DecrRefCount(result);
 *
 *
 *----------------------------------------------------------------------
 */

Tcl_Obj *
TclLindexFlat(
    Tcl_Interp *interp,		/* Tcl interpreter. */
    Tcl_Obj *listPtr,		/* Tcl object representing the list. */
    int indexCount,		/* Count of indices. */
    Tcl_Obj *const indexArray[])/* Array of pointers to Tcl objects that
				 * represent the indices in the list. */
{
    int operand, status, i;

    Tcl_IncrRefCount(listPtr);

    for (i=0 ; i<indexCount && listPtr ; i++) {
	size_t index;
	int dstatus, listLen = 0, useinterface;
	Tcl_Obj **elemPtrs = NULL, *sublistPtr;
	if (!TclHasIntRep(listPtr, tclListType)
	    && TclObjectHasInterface(listPtr, list, index)) {
	    useinterface = 1;
	    sublistPtr = listPtr;
	    Tcl_DecrRefCount(listPtr);
	    listPtr = NULL;
	    status = Tcl_ListObjLength(interp, sublistPtr, &listLen);
	    if (status == TCL_OK) {
		status = TclIndexEncode(interp, indexArray[i], TCL_INDEX_NONE,
		    TCL_INDEX_NONE, &operand);

		if (status == TCL_OK) {
		    if (TclIndexIsFromEnd(operand)
			&& TclIndexLast(listLen) == TCL_INDEX_NONE) {

			index = TclIndexDecode(operand, SIZE_MAX);

			dstatus = TclObjectDispatchNoDefault(interp, status, sublistPtr,
			    list, indexEnd, interp, sublistPtr, index, &listPtr);
			if (dstatus == TCL_OK && status == TCL_OK) {
			    Tcl_IncrRefCount(listPtr);
			    continue;
			} else {
			    return NULL;
			}
		    }  else {
			status = TclGetIntForIndexM(interp, indexArray[i],
			    listLen-1, &index);
		    }
		}
	    }
	} else {
	    useinterface = 0;

	    /*
	     * Here we make a private copy of the current sublist to avoid any
	     * shimmering issues that might invalidate the elemPtr array below
	     * while we are still using it. See test lindex-8.4.
	     */

	    sublistPtr = TclListObjCopy(interp, listPtr);
	    Tcl_DecrRefCount(listPtr);
	    listPtr = NULL;

	    if (sublistPtr == NULL) {
		/*
		 * The sublist is not a list at all => error.
		 */

		break;
	    }
	    TclListObjGetElements(NULL, sublistPtr, &listLen, &elemPtrs);
	    status = TclGetIntForIndexM(interp, indexArray[i], listLen-1,
		&index);
	}

	/*
	 * Extract the pointer to the appropriate element.
	 */

	if (status == TCL_OK) {
	    if (index == TCL_INDEX_NONE || index >= (size_t)listLen) {
		/*
		 * Index is out of range. Break out of loop with empty result.
		 * First check remaining indices for validity
		 */

		while (++i < indexCount) {
		    if (TclGetIntForIndexM(interp, indexArray[i], (size_t)WIDE_MAX - 1, &index)
			!= TCL_OK) {
			Tcl_DecrRefCount(sublistPtr);
			return NULL;
		    }
		}
		TclNewObj(listPtr);
	    } else if (useinterface == 1) {
		if (Tcl_ListObjIndex(interp, sublistPtr, index, &listPtr)
		    != TCL_OK) {
		    Tcl_DecrRefCount(sublistPtr);
		    return NULL;
		}
	    } else {
		listPtr = elemPtrs[index];
	    }
	    Tcl_IncrRefCount(listPtr);
	}
	if (!useinterface) {
	    Tcl_DecrRefCount(sublistPtr);
	}
    }
    return listPtr;
}

/*
 *----------------------------------------------------------------------
 *
 * TclLsetList --
 *
 *	The core of [lset] when objc == 4. Objv[2] may be either a
 *	scalar index or a list of indices.
 *      It also handles 'lpop' when given a NULL value.
 *
 *	Implemented entirely as a wrapper around 'TclLindexFlat', as described
 *	for 'TclLindexList'.
 *
 * Value
 *
 *	The new list, with the 'refCount' of 'valuPtr' incremented, or NULL if
 *	there was an error.
 *
 *----------------------------------------------------------------------
 */
Tcl_Obj *
TclLsetList(
    Tcl_Interp *interp,	/* Tcl interpreter. */
    Tcl_Obj *listPtr,	/* Pointer to the list being modified. */
    Tcl_Obj *indexArgPtr,	/* Index or index-list arg to 'lset'. */
    Tcl_Obj *valuePtr)	/* Value arg to 'lset' or NULL to 'lpop'. */
{
    int indexCount = 0;		/* Number of indices in the index list. */
    Tcl_Obj **indices = NULL;	/* Vector of indices in the index list. */
    Tcl_Obj *retValuePtr;	/* Pointer to the list to be returned. */
    size_t index;			/* Current index in the list - discarded. */
    Tcl_Obj *indexListCopy;
    List *listRepPtr;

    /*
     * Determine whether the index arg designates a list or a single index.
     * We have to be careful about the order of the checks to avoid repeated
     * shimmering; see TIP #22 and #23 for details.
     */

    ListGetIntRep(indexArgPtr, listRepPtr);
    if (listRepPtr == NULL
	    && TclGetIntForIndexM(NULL, indexArgPtr, (size_t)WIDE_MAX - 1, &index) == TCL_OK) {
	/*
	 * indexArgPtr designates a single index.
	 */

	return TclLsetFlat(interp, listPtr, 1, &indexArgPtr, valuePtr);

    }

    indexListCopy = TclListObjCopy(NULL, indexArgPtr);
    if (indexListCopy == NULL) {
	/*
	 * indexArgPtr designates something that is neither an index nor a
	 * well formed list. Report the error via TclLsetFlat.
	 */

	return TclLsetFlat(interp, listPtr, 1, &indexArgPtr, valuePtr);
    }
    TclListObjGetElements(NULL, indexArgPtr, &indexCount, &indices);

    /*
     * Let TclLsetFlat handle the actual lset'ting.
     */

    retValuePtr = TclLsetFlat(interp, listPtr, indexCount, indices, valuePtr);

    Tcl_DecrRefCount(indexListCopy);
    return retValuePtr;
}

/*
 *----------------------------------------------------------------------
 *
 * TclLsetFlat --
 *
 *	Core engine of the 'lset' command.
 *      It also handles 'lpop' when given a NULL value.
 *
 * Value
 *
 *	The resulting list
 *
 *	    The 'refCount' of 'valuePtr' is incremented.  If 'listPtr' was not
 *	    duplicated, its 'refCount' is incremented.  The reference count of
 *	    an unduplicated object is therefore 2 (one for the returned pointer
 *	    and one for the variable that holds it).  The reference count of a
 *	    duplicate object is 1, reflecting that result is the only active
 *	    reference. The caller is expected to store the result in the
 *	    variable and decrement its reference count. (INST_STORE_* does
 *	    exactly this.)
 *
 *	NULL
 *
 *	    An error occurred.  If 'listPtr' was duplicated, the reference
 *	    count on the duplicate is decremented so that it is 0, causing any
 *	    memory allocated by this function to be freed.
 *
 *
 * Effect
 *
 *	On entry, the reference count of 'listPtr' does not reflect any
 *	references held on the stack. The first action of this function is to
 *	determine whether 'listPtr' is shared and to create a duplicate
 *	unshared copy if it is.  The reference count of the duplicate is
 *	incremented. At this point, the reference count is 1 in either case so
 *	that the object is considered unshared.
 *
 *	The unshared list is altered directly to produce the result.
 *	'TclLsetFlat' maintains a linked list of 'Tcl_Obj' values whose string
 *	representations must be spoilt by threading via 'ptr2' of the
 *	two-pointer internal representation. On entry to 'TclLsetFlat', the
 *	values of 'ptr2' are immaterial; on exit, the 'ptr2' field of any
 *	Tcl_Obj that has been modified is set to NULL.
 *
 *----------------------------------------------------------------------
 */
Tcl_Obj *
TclLsetFlat(
    Tcl_Interp *interp,
    Tcl_Obj *listPtr,
    int indexCount,
    Tcl_Obj *const indexArray[],
    Tcl_Obj *valuePtr)
{
    return TclObjectDispatch(listPtr, LsetFlat,
	list, setlist, interp, listPtr, indexCount, indexArray, valuePtr);
}


Tcl_Obj *
LsetFlat(
    Tcl_Interp *interp,
    Tcl_Obj *listPtr,
    int indexCount,
    Tcl_Obj *const indexArray[],
    Tcl_Obj *valuePtr)
{
    size_t index;
    int result, len;
    Tcl_Obj *subListPtr, *retValuePtr, *chainPtr;
    Tcl_ObjInternalRep *irPtr;

    /*
     * If there are no indices, simply return the new value.  (Without
     * indices, [lset] is a synonym for [set].
     * [lpop] does not use this but protect for NULL valuePtr just in case.
     */

    if (indexCount == 0) {
	if (valuePtr != NULL) {
	    Tcl_IncrRefCount(valuePtr);
	}
	return valuePtr;
    }

    /*
     * If the list is shared, make a copy we can modify (copy-on-write).  We
     * use Tcl_DuplicateObj() instead of TclListObjCopy() for a few reasons:
     * 1) we have not yet confirmed listPtr is actually a list; 2) We make a
     * verbatim copy of any existing string rep, and when we combine that with
     * the delayed invalidation of string reps of modified Tcl_Obj's
     * implemented below, the outcome is that any error condition that causes
     * this routine to return NULL, will leave the string rep of listPtr and
     * all elements to be unchanged.
     */

    subListPtr = Tcl_IsShared(listPtr) ? Tcl_DuplicateObj(listPtr) : listPtr;

    /*
     * Anchor the linked list of Tcl_Obj's whose string reps must be
     * invalidated if the operation succeeds.
     */

    retValuePtr = subListPtr;
    chainPtr = NULL;
    result = TCL_OK;

    /*
     * Loop through all the index arguments, and for each one dive into the
     * appropriate sublist.
     */

    do {
	int elemCount;
	Tcl_Obj *parentList, **elemPtrs;

	/*
	 * Check for the possible error conditions...
	 */

	if (TclListObjGetElements(interp, subListPtr, &elemCount, &elemPtrs)
		!= TCL_OK) {
	    /* ...the sublist we're indexing into isn't a list at all. */
	    result = TCL_ERROR;
	    break;
	}

	/*
	 * WARNING: the macro TclGetIntForIndexM is not safe for
	 * post-increments, avoid '*indexArray++' here.
	 */

	if (TclGetIntForIndexM(interp, *indexArray, elemCount - 1, &index)
		!= TCL_OK)  {
	    /* ...the index we're trying to use isn't an index at all. */
	    result = TCL_ERROR;
	    indexArray++;
	    break;
	}
	indexArray++;

	if (index > (size_t)elemCount
		|| (valuePtr == NULL && index >= (size_t)elemCount)) {
	    /* ...the index points outside the sublist. */
	    if (interp != NULL) {
		Tcl_SetObjResult(interp, Tcl_ObjPrintf(
			"index \"%s\" out of range", Tcl_GetString(indexArray[-1])));
		Tcl_SetErrorCode(interp, "TCL", "VALUE", "INDEX"
			"OUTOFRANGE", NULL);
	    }
	    result = TCL_ERROR;
	    break;
	}

	/*
	 * No error conditions.  As long as we're not yet on the last index,
	 * determine the next sublist for the next pass through the loop, and
	 * take steps to make sure it is an unshared copy, as we intend to
	 * modify it.
	 */

	if (--indexCount) {
	    parentList = subListPtr;
	    if (index == (size_t)elemCount) {
		TclNewObj(subListPtr);
	    } else {
		subListPtr = elemPtrs[index];
	    }
	    if (Tcl_IsShared(subListPtr)) {
		subListPtr = Tcl_DuplicateObj(subListPtr);
	    }

	    /*
	     * Replace the original elemPtr[index] in parentList with a copy
	     * we know to be unshared.  This call will also deal with the
	     * situation where parentList shares its internalrep with other
	     * Tcl_Obj's.  Dealing with the shared internalrep case can cause
	     * subListPtr to become shared again, so detect that case and make
	     * and store another copy.
	     */

	    if (index == (size_t)elemCount) {
		Tcl_ListObjAppendElement(NULL, parentList, subListPtr);
	    } else {
		TclListObjSetElement(NULL, parentList, index, subListPtr);
	    }
	    if (Tcl_IsShared(subListPtr)) {
		subListPtr = Tcl_DuplicateObj(subListPtr);
		TclListObjSetElement(NULL, parentList, index, subListPtr);
	    }

	    /*
	     * The TclListObjSetElement() calls do not spoil the string rep of
	     * parentList, and that's fine for now, since all we've done so
	     * far is replace a list element with an unshared copy.  The list
	     * value remains the same, so the string rep. is still valid, and
	     * unchanged, which is good because if this whole routine returns
	     * NULL, we'd like to leave no change to the value of the lset
	     * variable.  Later on, when we set valuePtr in its proper place,
	     * then all containing lists will have their values changed, and
	     * will need their string reps spoiled.  We maintain a list of all
	     * those Tcl_Obj's (via a little internalrep surgery) so we can spoil
	     * them at that time.
	     */

<<<<<<< HEAD
	    irPtr = TclFetchIntRep(parentList, tclListType);
=======
	    irPtr = TclFetchInternalRep(parentList, &tclListType);
>>>>>>> 3ad4ff49
	    irPtr->twoPtrValue.ptr2 = chainPtr;
	    chainPtr = parentList;
	}
    } while (indexCount > 0);

    /*
     * Either we've detected and error condition, and exited the loop with
     * result == TCL_ERROR, or we've successfully reached the last index, and
     * we're ready to store valuePtr.  In either case, we need to clean up our
     * string spoiling list of Tcl_Obj's.
     */

    while (chainPtr) {
	Tcl_Obj *objPtr = chainPtr;
	List *listRepPtr;

	/*
	 * Clear away our internalrep surgery mess.
	 */

<<<<<<< HEAD
	irPtr = TclFetchIntRep(objPtr, tclListType);
=======
	irPtr = TclFetchInternalRep(objPtr, &tclListType);
>>>>>>> 3ad4ff49
	listRepPtr = (List *)irPtr->twoPtrValue.ptr1;
	chainPtr = (Tcl_Obj *)irPtr->twoPtrValue.ptr2;

	if (result == TCL_OK) {

	    /*
	     * We're going to store valuePtr, so spoil string reps of all
	     * containing lists.
	     */

	    listRepPtr->refCount++;
	    TclFreeInternalRep(objPtr);
	    ListSetIntRep(objPtr, listRepPtr);
	    listRepPtr->refCount--;

	    TclInvalidateStringRep(objPtr);
	} else {
	    irPtr->twoPtrValue.ptr2 = NULL;
	}
    }

    if (result != TCL_OK) {
	/*
	 * Error return; message is already in interp. Clean up any excess
	 * memory.
	 */

	if (retValuePtr != listPtr) {
	    Tcl_DecrRefCount(retValuePtr);
	}
	return NULL;
    }

    /*
     * Store valuePtr in proper sublist and return. The -1 is to avoid a
     * compiler warning (not a problem because we checked that we have a
     * proper list - or something convertible to one - above).
     */

    len = -1;
    TclListObjLength(NULL, subListPtr, &len);
    if (valuePtr == NULL) {
	Tcl_ListObjReplace(NULL, subListPtr, index, 1, 0, NULL);
    } else if (index == (size_t)len) {
	Tcl_ListObjAppendElement(NULL, subListPtr, valuePtr);
    } else {
	TclListObjSetElement(NULL, subListPtr, index, valuePtr);
	TclInvalidateStringRep(subListPtr);
    }
    Tcl_IncrRefCount(retValuePtr);
    return retValuePtr;
}

/*
 *----------------------------------------------------------------------
 *
 * TclListObjSetElement --
 *
 *	Set a single element of a list to a specified value.
 *
 *	It is the caller's responsibility to invalidate the string
 *	representation of the 'listPtr'.
 *
 * Value
 *
 * 	TCL_OK
 *
 *	    Success.
 *
 *	TCL_ERROR
 *
 *	    'listPtr' does not refer to a list object and cannot be converted
 *	    to one.  An error message will be left in the interpreter result if
 *	    interp is not NULL.
 *
 *	TCL_ERROR
 *
 *	    An index designates an element outside the range [0..listLength-1],
 *	    where 'listLength' is the count of elements in the list object
 *	    designated by 'listPtr'.  An error message is left in the
 *	    interpreter result.
 *
 * Effect
 *
 *	If 'listPtr' designates a shared object, 'Tcl_Panic' is called.  If
 *	'listPtr' is not already of type 'tclListType', it is converted and the
 *	internal representation is unshared. The 'refCount' of the element at
 *	'index' is decremented and replaced in the list with the 'valuePtr',
 *	whose 'refCount' in turn is incremented.
 *
 *
 *----------------------------------------------------------------------
 */
int
TclListObjSetElement(
    Tcl_Interp *interp,
    Tcl_Obj *listPtr,
    int index,
    Tcl_Obj *valuePtr
)
{
    return TclObjectDispatch(listPtr, ListObjSetElement,
	list, set, interp, listPtr, index, valuePtr);
}

int
ListObjSetElement(
    Tcl_Interp *interp,
    Tcl_Obj *listPtr,
    int index,
    Tcl_Obj *valuePtr)
{
    List *listRepPtr;		/* Internal representation of the list being
				 * modified. */
    Tcl_Obj **elemPtrs;		/* Pointers to elements of the list. */
    int elemCount;		/* Number of elements in the list. */

    /*
     * Ensure that the listPtr parameter designates an unshared list.
     */

    if (Tcl_IsShared(listPtr)) {
	Tcl_Panic("%s called with shared object", "TclListObjSetElement");
    }

    ListGetIntRep(listPtr, listRepPtr);
    if (listRepPtr == NULL) {
	int result;
	size_t length;

	(void) Tcl_GetStringFromObj(listPtr, &length);
	if (length == 0) {
	    if (interp != NULL) {
		Tcl_SetObjResult(interp, Tcl_ObjPrintf(
			"index \"%d\" out of range", index));
		Tcl_SetErrorCode(interp, "TCL", "VALUE", "INDEX",
			"OUTOFRANGE", NULL);
	    }
	    return TCL_ERROR;
	}
	result = SetListFromAny(interp, listPtr);
	if (result != TCL_OK) {
	    return result;
	}
	ListGetIntRep(listPtr, listRepPtr);
    }

    elemCount = listRepPtr->elemCount;

    /*
     * Ensure that the index is in bounds.
     */

    if (index<0 || index>=elemCount) {
	if (interp != NULL) {
		Tcl_SetObjResult(interp, Tcl_ObjPrintf(
			"index \"%d\" out of range", index));
	    Tcl_SetErrorCode(interp, "TCL", "VALUE", "INDEX",
		    "OUTOFRANGE", NULL);
	}
	return TCL_ERROR;
    }

    /*
     * If the internal rep is shared, replace it with an unshared copy.
     */

    if (listRepPtr->refCount > 1) {
	Tcl_Obj **dst, **src = &listRepPtr->elements;
	List *newPtr = AttemptNewList(NULL, listRepPtr->maxElemCount, NULL);

	if (newPtr == NULL) {
	    newPtr = AttemptNewList(interp, elemCount, NULL);
	    if (newPtr == NULL) {
		return TCL_ERROR;
	    }
	}
	newPtr->refCount++;
	newPtr->elemCount = elemCount;
	newPtr->canonicalFlag = listRepPtr->canonicalFlag;

	dst = &newPtr->elements;
	while (elemCount--) {
	    *dst = *src++;
	    Tcl_IncrRefCount(*dst++);
	}

	listRepPtr->refCount--;

	listRepPtr = newPtr;
	ListResetIntRep(listPtr, listRepPtr);
    }
    elemPtrs = &listRepPtr->elements;

    /*
     * Add a reference to the new list element.
     */

    Tcl_IncrRefCount(valuePtr);

    /*
     * Remove a reference from the old list element.
     */

    Tcl_DecrRefCount(elemPtrs[index]);

    /*
     * Stash the new object in the list.
     */

    elemPtrs[index] = valuePtr;

    /*
     * Invalidate outdated internalreps.
     */

    ListGetIntRep(listPtr, listRepPtr);
    listRepPtr->refCount++;
    TclFreeInternalRep(listPtr);
    ListSetIntRep(listPtr, listRepPtr);
    listRepPtr->refCount--;

    TclInvalidateStringRep(listPtr);

    return TCL_OK;
}

/*
 *----------------------------------------------------------------------
 *
 * FreeListInternalRep --
 *
 *	Deallocate the storage associated with the internal representation of a
 *	a list object.
 *
 * Effect
 *
 *	Frees listPtr's List* internal representation, if no longer shared.
 *	May decrement the ref counts of element objects, which may free them.
 *
 *----------------------------------------------------------------------
 */

static void
FreeListInternalRep(
    Tcl_Obj *listPtr)		/* List object with internal rep to free. */
{
    List *listRepPtr;

    ListGetIntRep(listPtr, listRepPtr);
    assert(listRepPtr != NULL);

    if (listRepPtr->refCount-- <= 1) {
	Tcl_Obj **elemPtrs = &listRepPtr->elements;
	int i, numElems = listRepPtr->elemCount;

	for (i = 0;  i < numElems;  i++) {
	    Tcl_DecrRefCount(elemPtrs[i]);
	}
	Tcl_Free(listRepPtr);
    }
}

/*
 *----------------------------------------------------------------------
 *
 * DupListInternalRep --
 *
 *	Initialize the internal representation of a list 'Tcl_Obj' to share the
 *	internal representation of an existing list object.
 *
 * Effect
 *
 *	The 'refCount' of the List internal rep is incremented.
 *
 *----------------------------------------------------------------------
 */

static void
DupListInternalRep(
    Tcl_Obj *srcPtr,		/* Object with internal rep to copy. */
    Tcl_Obj *copyPtr)		/* Object with internal rep to set. */
{
    List *listRepPtr;

    ListGetIntRep(srcPtr, listRepPtr);
    assert(listRepPtr != NULL);
    ListSetIntRep(copyPtr, listRepPtr);
}

/*
 *----------------------------------------------------------------------
 *
 * SetListFromAny --
 *
 *	Convert any object to a list.
 *
 * Value
 *
 *    TCL_OK
 *
 *	Success.  The internal representation of 'objPtr' is set, and the type
 *	of 'objPtr' is 'tclListType'.
 *
 *    TCL_ERROR
 *
 *	An error occured during conversion. An error message is left in the
 *	interpreter's result if 'interp' is not NULL.
 *
 *
 *----------------------------------------------------------------------
 */

static int
SetListFromAny(
    Tcl_Interp *interp,		/* Used for error reporting if not NULL. */
    Tcl_Obj *objPtr)		/* The object to convert. */
{
    List *listRepPtr;
    Tcl_Obj **elemPtrs;

    /*
     * Dictionaries are a special case; they have a string representation such
     * that *all* valid dictionaries are valid lists. Hence we can convert
     * more directly. Only do this when there's no existing string rep; if
     * there is, it is the string rep that's authoritative (because it could
     * describe duplicate keys).
     */

    if (!TclHasStringRep(objPtr) && TclHasInternalRep(objPtr, &tclDictType)) {
	Tcl_Obj *keyPtr, *valuePtr;
	Tcl_DictSearch search;
	int done, size;

	/*
	 * Create the new list representation. Note that we do not need to do
	 * anything with the string representation as the transformation (and
	 * the reverse back to a dictionary) are both order-preserving. Also
	 * note that since we know we've got a valid dictionary (by
	 * representation) we also know that fetching the size of the
	 * dictionary or iterating over it will not fail.
	 */

	Tcl_DictObjSize(NULL, objPtr, &size);
	listRepPtr = AttemptNewList(interp, size > 0 ? 2*size : 1, NULL);
	if (!listRepPtr) {
	    return TCL_ERROR;
	}
	listRepPtr->elemCount = 2 * size;

	/*
	 * Populate the list representation.
	 */

	elemPtrs = &listRepPtr->elements;
	Tcl_DictObjFirst(NULL, objPtr, &search, &keyPtr, &valuePtr, &done);
	while (!done) {
	    *elemPtrs++ = keyPtr;
	    *elemPtrs++ = valuePtr;
	    Tcl_IncrRefCount(keyPtr);
	    Tcl_IncrRefCount(valuePtr);
	    Tcl_DictObjNext(&search, &keyPtr, &valuePtr, &done);
	}
    } else {
	int estCount;
	size_t length;
	const char *limit, *nextElem = Tcl_GetStringFromObj(objPtr, &length);

	/*
	 * Allocate enough space to hold a (Tcl_Obj *) for each
	 * (possible) list element.
	 */

	estCount = TclMaxListLength(nextElem, length, &limit);
	estCount += (estCount == 0);	/* Smallest list struct holds 1
					 * element. */
	listRepPtr = AttemptNewList(interp, estCount, NULL);
	if (listRepPtr == NULL) {
	    return TCL_ERROR;
	}
	elemPtrs = &listRepPtr->elements;

	/*
	 * Each iteration, parse and store a list element.
	 */

	while (nextElem < limit) {
	    const char *elemStart;
	    char *check;
	    size_t elemSize;
	    int literal;

	    if (TCL_OK != TclFindElement(interp, nextElem, limit - nextElem,
		    &elemStart, &nextElem, &elemSize, &literal)) {
	    fail:
		while (--elemPtrs >= &listRepPtr->elements) {
		    Tcl_DecrRefCount(*elemPtrs);
		}
		Tcl_Free(listRepPtr);
		return TCL_ERROR;
	    }
	    if (elemStart == limit) {
		break;
	    }

	    TclNewObj(*elemPtrs);
	    TclInvalidateStringRep(*elemPtrs);
	    check = Tcl_InitStringRep(*elemPtrs, literal ? elemStart : NULL,
		    elemSize);
	    if (elemSize && check == NULL) {
		if (interp) {
		    Tcl_SetObjResult(interp, Tcl_NewStringObj(
			    "cannot construct list, out of memory", -1));
		    Tcl_SetErrorCode(interp, "TCL", "MEMORY", NULL);
		}
		goto fail;
	    }
	    if (!literal) {
		Tcl_InitStringRep(*elemPtrs, NULL,
			TclCopyAndCollapse(elemSize, elemStart, check));
	    }

	    Tcl_IncrRefCount(*elemPtrs++);/* Since list now holds ref to it. */
	}

 	listRepPtr->elemCount = elemPtrs - &listRepPtr->elements;
    }

    /*
     * Store the new internalRep. We do this as late
     * as possible to allow the conversion code, in particular
     * Tcl_GetStringFromObj, to use the old internalRep.
     */

    ListSetIntRep(objPtr, listRepPtr);
    return TCL_OK;
}

/*
 *----------------------------------------------------------------------
 *
 * UpdateStringOfList --
 *
 *	Update the string representation for a list object.
 *
 *	Any previously-exising string representation is not invalidated, so
 *	storage is lost if this has not been taken care of.
 *
 * Effect
 *
 *	The string representation of 'listPtr' is set to the resulting string.
 *	This string will be empty if the list has no elements. It is assumed
 *	that the list internal representation is not NULL.
 *
 *----------------------------------------------------------------------
 */

static void
UpdateStringOfList(
    Tcl_Obj *listPtr)		/* List object with string rep to update. */
{
#   define LOCAL_SIZE 64
    char localFlags[LOCAL_SIZE], *flagPtr = NULL;
    int numElems, i;
    size_t length, bytesNeeded = 0;
    const char *elem, *start;
    char *dst;
    Tcl_Obj **elemPtrs;
    List *listRepPtr;

    ListGetIntRep(listPtr, listRepPtr);

    assert(listRepPtr != NULL);

    numElems = listRepPtr->elemCount;

    /*
     * Mark the list as being canonical; although it will now have a string
     * rep, it is one we derived through proper "canonical" quoting and so
     * it's known to be free from nasties relating to [concat] and [eval].
     */

    listRepPtr->canonicalFlag = 1;

    /*
     * Handle empty list case first, so rest of the routine is simpler.
     */

    if (numElems == 0) {
	Tcl_InitStringRep(listPtr, NULL, 0);
	return;
    }

    /*
     * Pass 1: estimate space, gather flags.
     */

    if (numElems <= LOCAL_SIZE) {
	flagPtr = localFlags;
    } else {
	/*
	 * We know numElems <= LIST_MAX, so this is safe.
	 */

	flagPtr = (char *)Tcl_Alloc(numElems);
    }
    elemPtrs = &listRepPtr->elements;
    for (i = 0; i < numElems; i++) {
	flagPtr[i] = (i ? TCL_DONT_QUOTE_HASH : 0);
	elem = Tcl_GetStringFromObj(elemPtrs[i], &length);
	bytesNeeded += TclScanElement(elem, length, flagPtr+i);
    }
    bytesNeeded += numElems - 1;

    /*
     * Pass 2: copy into string rep buffer.
     */

    start = dst = Tcl_InitStringRep(listPtr, NULL, bytesNeeded);
    TclOOM(dst, bytesNeeded);
    for (i = 0; i < numElems; i++) {
	flagPtr[i] |= (i ? TCL_DONT_QUOTE_HASH : 0);
	elem = Tcl_GetStringFromObj(elemPtrs[i], &length);
	dst += TclConvertElement(elem, length, dst, flagPtr[i]);
	*dst++ = ' ';
    }

    /* Set the string length to what was actually written, the safe choice */
    (void) Tcl_InitStringRep(listPtr, NULL, dst - 1 - start);

    if (flagPtr != localFlags) {
	Tcl_Free(flagPtr);
    }
}

/*
 * Local Variables:
 * mode: c
 * c-basic-offset: 4
 * fill-column: 78
 * End:
 */<|MERGE_RESOLUTION|>--- conflicted
+++ resolved
@@ -101,31 +101,18 @@
 	ir.twoPtrValue.ptr1 = (listRepPtr);				\
 	ir.twoPtrValue.ptr2 = NULL;					\
 	(listRepPtr)->refCount++;					\
-<<<<<<< HEAD
-	Tcl_StoreIntRep((objPtr), tclListType, &ir);			\
-=======
-	Tcl_StoreInternalRep((objPtr), &tclListType, &ir);			\
->>>>>>> 3ad4ff49
+	Tcl_StoreInternalRep((objPtr), tclListType, &ir);			\
     } while (0)
 
 #define ListGetIntRep(objPtr, listRepPtr)				\
     do {								\
-<<<<<<< HEAD
-	const Tcl_ObjIntRep *irPtr;					\
-	irPtr = TclFetchIntRep((objPtr), tclListType);		\
-=======
 	const Tcl_ObjInternalRep *irPtr;					\
-	irPtr = TclFetchInternalRep((objPtr), &tclListType);		\
->>>>>>> 3ad4ff49
+	irPtr = TclFetchInternalRep((objPtr), tclListType);		\
 	(listRepPtr) = irPtr ? (List *)irPtr->twoPtrValue.ptr1 : NULL;		\
     } while (0)
 
 #define ListResetIntRep(objPtr, listRepPtr) \
-<<<<<<< HEAD
-    TclFetchIntRep((objPtr), tclListType)->twoPtrValue.ptr1 = (listRepPtr)
-=======
-    TclFetchInternalRep((objPtr), &tclListType)->twoPtrValue.ptr1 = (listRepPtr)
->>>>>>> 3ad4ff49
+    TclFetchInternalRep((objPtr), tclListType)->twoPtrValue.ptr1 = (listRepPtr)
 
 #ifndef TCL_MIN_ELEMENT_GROWTH
 #define TCL_MIN_ELEMENT_GROWTH TCL_MIN_GROWTH/sizeof(Tcl_Obj *)
@@ -783,7 +770,7 @@
 
     if (needGrow && !isShared) {
 	/*
-	 * Need to grow + unshared internalrep => try to realloc
+	 * Need to grow + unshared intrep => try to realloc
 	 */
 
 	attempt = 2 * numRequired;
@@ -811,8 +798,8 @@
 	Tcl_Obj **dst, **src = &listRepPtr->elements;
 
 	/*
-	 * Either we have a shared internalrep and we must copy to write, or we
-	 * need to grow and realloc attempts failed.  Attempt internalrep copy.
+	 * Either we have a shared intrep and we must copy to write, or we
+	 * need to grow and realloc attempts failed.  Attempt intrep copy.
 	 */
 
 	attempt = 2 * numRequired;
@@ -843,7 +830,7 @@
 
 	if (isShared) {
 	    /*
-	     * The original internalrep must remain undisturbed.  Copy into the new
+	     * The original intrep must remain undisturbed.  Copy into the new
 	     * one and bump refcounts
 	     */
 	    while (numElems--) {
@@ -853,7 +840,7 @@
 	    listRepPtr->refCount--;
 	} else {
 	    /*
-	     * Old internalrep to be freed, re-use refCounts.
+	     * Old intrep to be freed, re-use refCounts.
 	     */
 
 	    memcpy(dst, src, numElems * sizeof(Tcl_Obj *));
@@ -1334,7 +1321,7 @@
  *
  *	Implemented entirely as a wrapper around 'TclLindexFlat'. Reconfigures
  *	the argument format into required form while taking care to manage
- *	shimmering so as to tend to keep the most useful internalreps
+ *	shimmering so as to tend to keep the most useful intreps
  *	and/or avoid the most expensive conversions.
  *
  * Value
@@ -1444,7 +1431,7 @@
 	size_t index;
 	int dstatus, listLen = 0, useinterface;
 	Tcl_Obj **elemPtrs = NULL, *sublistPtr;
-	if (!TclHasIntRep(listPtr, tclListType)
+	if (!TclHasInternalRep(listPtr, tclListType)
 	    && TclObjectHasInterface(listPtr, list, index)) {
 	    useinterface = 1;
 	    sublistPtr = listPtr;
@@ -1785,8 +1772,8 @@
 	    /*
 	     * Replace the original elemPtr[index] in parentList with a copy
 	     * we know to be unshared.  This call will also deal with the
-	     * situation where parentList shares its internalrep with other
-	     * Tcl_Obj's.  Dealing with the shared internalrep case can cause
+	     * situation where parentList shares its intrep with other
+	     * Tcl_Obj's.  Dealing with the shared intrep case can cause
 	     * subListPtr to become shared again, so detect that case and make
 	     * and store another copy.
 	     */
@@ -1811,15 +1798,11 @@
 	     * variable.  Later on, when we set valuePtr in its proper place,
 	     * then all containing lists will have their values changed, and
 	     * will need their string reps spoiled.  We maintain a list of all
-	     * those Tcl_Obj's (via a little internalrep surgery) so we can spoil
+	     * those Tcl_Obj's (via a little intrep surgery) so we can spoil
 	     * them at that time.
 	     */
 
-<<<<<<< HEAD
-	    irPtr = TclFetchIntRep(parentList, tclListType);
-=======
-	    irPtr = TclFetchInternalRep(parentList, &tclListType);
->>>>>>> 3ad4ff49
+	    irPtr = TclFetchInternalRep(parentList, tclListType);
 	    irPtr->twoPtrValue.ptr2 = chainPtr;
 	    chainPtr = parentList;
 	}
@@ -1837,14 +1820,10 @@
 	List *listRepPtr;
 
 	/*
-	 * Clear away our internalrep surgery mess.
+	 * Clear away our intrep surgery mess.
 	 */
 
-<<<<<<< HEAD
-	irPtr = TclFetchIntRep(objPtr, tclListType);
-=======
-	irPtr = TclFetchInternalRep(objPtr, &tclListType);
->>>>>>> 3ad4ff49
+	irPtr = TclFetchInternalRep(objPtr, tclListType);
 	listRepPtr = (List *)irPtr->twoPtrValue.ptr1;
 	chainPtr = (Tcl_Obj *)irPtr->twoPtrValue.ptr2;
 
@@ -2059,7 +2038,7 @@
     elemPtrs[index] = valuePtr;
 
     /*
-     * Invalidate outdated internalreps.
+     * Invalidate outdated intreps.
      */
 
     ListGetIntRep(listPtr, listRepPtr);
