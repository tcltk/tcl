/*
 * tclListObj.c --
 *
 *	This file contains functions that implement the Tcl list object type.
 *
 * Copyright © 2022 Ashok P. Nadkarni.  All rights reserved.
 *
 * See the file "license.terms" for information on usage and redistribution of
 * this file, and for a DISCLAIMER OF ALL WARRANTIES.
 */

#include <assert.h>
#include "tclInt.h"
#include "tclTomMath.h"

/*
 * TODO - memmove is fast. Measure at what size we should prefer memmove
 * (for unshared objects only) in lieu of range operations. On the other
 * hand, more cache dirtied?
 */

/*
 * Macros for validation and bug checking.
 */

/*
 * Control whether asserts are enabled. Always enable in debug builds. In non-debug
 * builds, can be set with cdebug="-DENABLE_LIST_ASSERTS" on the nmake command line.
 */
#ifdef ENABLE_LIST_ASSERTS
# ifdef NDEBUG
#  undef NDEBUG /* Activate assert() macro */
# endif
#else
# ifndef NDEBUG
#  define ENABLE_LIST_ASSERTS /* Always activate list asserts in debug mode */
# endif
#endif

#ifdef ENABLE_LIST_ASSERTS

#define LIST_ASSERT(cond_) \
    assert(cond_)
/*
 * LIST_INDEX_ASSERT is to catch errors with negative indices and counts
 * being passed AFTER validation. On Tcl9 length types are unsigned hence
 * the checks against LIST_MAX. On Tcl8 length types are signed hence the
 * also checks against 0.
 */
#define LIST_INDEX_ASSERT(idxarg_) \
    do {								\
	Tcl_Size idx_ = (idxarg_); /* To guard against ++ etc. */	\
	LIST_ASSERT(idx_ >= 0 && idx_ < LIST_MAX);			\
    } while (0)
/* Ditto for counts except upper limit is different */
#define LIST_COUNT_ASSERT(countarg_) \
    do {								\
	Tcl_Size count_ = (countarg_); /* To guard against ++ etc. */	\
	LIST_ASSERT(count_ >= 0 && count_ <= LIST_MAX);			\
    } while (0)

#else // !ENABLE_LIST_ASSERTS
#define LIST_ASSERT(cond_)		((void) 0)
#define LIST_INDEX_ASSERT(idx_)		((void) 0)
#define LIST_COUNT_ASSERT(count_)	((void) 0)
#endif // ENABLE_LIST_ASSERTS

/* Checks for when caller should have already converted to internal list type */
#define LIST_ASSERT_TYPE(listObj_) \
    LIST_ASSERT(TclHasInternalRep((listObj_), &tclListType))

/*
 * If ENABLE_LIST_INVARIANTS is enabled (-DENABLE_LIST_INVARIANTS from the
 * command line), the entire list internal representation is checked for
 * inconsistencies. This has a non-trivial cost so has to be separately
 * enabled and not part of assertions checking. However, the test suite does
 * invoke ListRepValidate directly even without ENABLE_LIST_INVARIANTS.
 */
#ifdef ENABLE_LIST_INVARIANTS
#define LISTREP_CHECK(listRepPtr_) ListRepValidate(listRepPtr_, __FILE__, __LINE__)
#else
#define LISTREP_CHECK(listRepPtr_) (void) 0
#endif

/*
 * Flags used for controlling behavior of allocation of list
 * internal representations.
 *
 * If the LISTREP_PANIC_ON_FAIL bit is set, the function will panic if
 * list is too large or memory cannot be allocated. Without the flag
 * a NULL pointer is returned.
 *
 * The LISTREP_SPACE_FAVOR_NONE, LISTREP_SPACE_FAVOR_FRONT,
 * LISTREP_SPACE_FAVOR_BACK, LISTREP_SPACE_ONLY_BACK flags are used to
 * control additional space when allocating.
 * - If none of these flags is present, the exact space requested is
 *   allocated, nothing more.
 * - Otherwise, if only LISTREP_FAVOR_FRONT is present, extra space is
 *   allocated with more towards the front.
 * - Conversely, if only LISTREP_FAVOR_BACK is present extra space is allocated
 *   with more to the back.
 * - If both flags are present (LISTREP_SPACE_FAVOR_NONE), the extra space
 *   is equally apportioned.
 * - Finally if LISTREP_SPACE_ONLY_BACK is present, ALL extra space is at
 *   the back.
 */
enum ListRepresentationFlags {
    LISTREP_PANIC_ON_FAIL = 1,
    LISTREP_SPACE_FAVOR_FRONT = 2,
    LISTREP_SPACE_FAVOR_BACK = 4,
    LISTREP_SPACE_ONLY_BACK = 8
};
#define LISTREP_SPACE_FAVOR_NONE \
    (LISTREP_SPACE_FAVOR_FRONT | LISTREP_SPACE_FAVOR_BACK)
#define LISTREP_SPACE_FLAGS \
    (LISTREP_SPACE_FAVOR_FRONT | LISTREP_SPACE_FAVOR_BACK \
     | LISTREP_SPACE_ONLY_BACK)

/*
 * Prototypes for non-inline static functions defined later in this file:
 */
static int	MemoryAllocationError(Tcl_Interp *, size_t size);
static ListStore *ListStoreNew(Tcl_Size objc, Tcl_Obj *const objv[], int flags);
static int	ListRepInit(Tcl_Size objc, Tcl_Obj *const objv[], int flags, ListRep *);
static int	ListRepInitAttempt(Tcl_Interp *,
		    Tcl_Size objc,
		    Tcl_Obj *const objv[],
		    ListRep *);
static void	ListRepClone(ListRep *fromRepPtr, ListRep *toRepPtr, int flags);
static void	ListRepUnsharedFreeUnreferenced(const ListRep *repPtr);
static int	TclListObjGetRep(Tcl_Interp *, Tcl_Obj *listPtr, ListRep *repPtr);
static void	ListRepRange(ListRep *srcRepPtr,
		    Tcl_Size rangeStart,
		    Tcl_Size rangeEnd,
		    int preserveSrcRep,
		    ListRep *rangeRepPtr);
static ListStore *ListStoreReallocate(ListStore *storePtr, Tcl_Size numSlots);
static void	ListRepValidate(const ListRep *repPtr, const char *file,
		    int lineNum);
static void	DupListInternalRep(Tcl_Obj *srcPtr, Tcl_Obj *copyPtr);
static void	FreeListInternalRep(Tcl_Obj *listPtr);
static int	SetListFromAny(Tcl_Interp *interp, Tcl_Obj *objPtr);
static void	UpdateStringOfList(Tcl_Obj *listPtr);
static Tcl_Size ListLength(Tcl_Obj *listPtr);

/*
 * The structure below defines the list Tcl object type by means of functions
 * that can be invoked by generic object code.
 *
 * The internal representation of a list object is ListRep defined in tcl.h.
 */

const Tcl_ObjType tclListType = {
    "list",			/* name */
    FreeListInternalRep,	/* freeIntRepProc */
    DupListInternalRep,		/* dupIntRepProc */
    UpdateStringOfList,		/* updateStringProc */
    SetListFromAny,		/* setFromAnyProc */
    TCL_OBJTYPE_V1(ListLength)
};

/* Macros to manipulate the List internal rep */
#define ListRepIncrRefs(repPtr_) \
    do {					\
	(repPtr_)->storePtr->refCount++;	\
	if ((repPtr_)->spanPtr) {		\
	    (repPtr_)->spanPtr->refCount++;	\
	}					\
    } while (0)

/* Returns number of free unused slots at the back of the ListRep's ListStore */
#define ListRepNumFreeTail(repPtr_) \
    ((repPtr_)->storePtr->numAllocated \
     - ((repPtr_)->storePtr->firstUsed + (repPtr_)->storePtr->numUsed))

/* Returns number of free unused slots at the front of the ListRep's ListStore */
#define ListRepNumFreeHead(repPtr_) ((repPtr_)->storePtr->firstUsed)

/* Returns a pointer to the slot corresponding to list index listIdx_ */
#define ListRepSlotPtr(repPtr_, listIdx_) \
    (&(repPtr_)->storePtr->slots[ListRepStart(repPtr_) + (listIdx_)])

/*
 * Macros to replace the internal representation in a Tcl_Obj. There are
 * subtle differences in each so make sure to use the right one to avoid
 * memory leaks, access to freed memory and the like.
 *
 * ListObjStompRep - assumes the Tcl_Obj internal representation can be
 * overwritten AND that the passed ListRep already has reference counts that
 * include the reference from the Tcl_Obj. Basically just copies the pointers
 * and sets the internal Tcl_Obj type to list
 *
 * ListObjOverwriteRep - like ListObjOverwriteRep but additionally
 * increments reference counts on the passed ListRep. Generally used when
 * the string representation of the Tcl_Obj is not to be modified.
 *
 * ListObjReplaceRepAndInvalidate - Like ListObjOverwriteRep but additionally
 * assumes the Tcl_Obj internal rep is valid (and possibly even same as
 * passed ListRep) and frees it first. Additionally invalidates the string
 * representation. Generally used when modifying a Tcl_Obj value.
 */
#define ListObjStompRep(objPtr_, repPtr_) \
    do {								\
	(objPtr_)->internalRep.twoPtrValue.ptr1 = (repPtr_)->storePtr;	\
	(objPtr_)->internalRep.twoPtrValue.ptr2 = (repPtr_)->spanPtr;	\
	(objPtr_)->typePtr = &tclListType;				\
    } while (0)

#define ListObjOverwriteRep(objPtr_, repPtr_) \
    do {								\
	ListRepIncrRefs(repPtr_);					\
	ListObjStompRep(objPtr_, repPtr_);				\
    } while (0)

#define ListObjReplaceRepAndInvalidate(objPtr_, repPtr_) \
    do {								\
	/* Note order important, don't use ListObjOverwriteRep! */	\
	ListRepIncrRefs(repPtr_);					\
	TclFreeInternalRep(objPtr_);					\
	TclInvalidateStringRep(objPtr_);				\
	ListObjStompRep(objPtr_, repPtr_);				\
    } while (0)

/*
 *------------------------------------------------------------------------
 *
 * ListSpanNew --
 *
 *    Allocates and initializes memory for a new ListSpan. The reference
 *    count on the returned struct is 0.
 *
 * Results:
 *    Non-NULL pointer to the allocated ListSpan.
 *
 * Side effects:
 *    The function will panic on memory allocation failure.
 *
 *------------------------------------------------------------------------
 */
static inline ListSpan *
ListSpanNew(
    Tcl_Size firstSlot,		/* Starting slot index of the span */
    Tcl_Size numSlots)		/* Number of slots covered by the span */
{
    ListSpan *spanPtr = (ListSpan *) Tcl_Alloc(sizeof(*spanPtr));
    spanPtr->refCount = 0;
    spanPtr->spanStart = firstSlot;
    spanPtr->spanLength = numSlots;
    return spanPtr;
}

/*
 *------------------------------------------------------------------------
 *
 * ListSpanDecrRefs --
 *
 *   Decrements the reference count on a span, freeing the memory if
 *   it drops to zero or less.
 *
 * Results:
 *   None.
 *
 * Side effects:
 *   The memory may be freed.
 *
 *------------------------------------------------------------------------
 */
static inline void
ListSpanDecrRefs(
    ListSpan *spanPtr)
{
    if (spanPtr->refCount <= 1) {
	Tcl_Free(spanPtr);
    } else {
	spanPtr->refCount -= 1;
    }
}

/*
 *------------------------------------------------------------------------
 *
 * ListSpanMerited --
 *
 *    Creation of a new list may sometimes be done as a span on existing
 *    storage instead of allocating new. The tradeoff is that if the
 *    original list is released, the new span-based list may hold on to
 *    more memory than desired. This function implements heuristics for
 *    deciding which option is better.
 *
 * Results:
 *    Returns true if a span-based list is likely to be more optimal
 *    and false if not.
 *
 * Side effects:
 *    None.
 *
 *------------------------------------------------------------------------
 */
static inline bool
ListSpanMerited(
    Tcl_Size length,		/* Length of the proposed span */
    Tcl_Size usedStorageLength,	/* Number of slots currently in used */
    Tcl_Size allocatedStorageLength) /* Length of the currently allocation */
{
    /*
     * Possible optimizations for future consideration
     * - heuristic LIST_SPAN_THRESHOLD
     * - currently, information about the sharing (ref count) of existing
     * storage is not passed. Perhaps it should be. For example if the
     * existing storage has a "large" ref count, then it might make sense
     * to do even a small span.
     */

    if (length < LIST_SPAN_THRESHOLD) {
	return false;	/* No span for small lists */
    }
    if (length < (allocatedStorageLength / 2 - allocatedStorageLength / 8)) {
	return false;	/* No span if less than 3/8 of allocation */
    }
    if (length < usedStorageLength / 2) {
	return false;	/* No span if less than half current storage */
    }

    return true;
}

/*
 *------------------------------------------------------------------------
 *
 * ListRepFreeUnreferenced --
 *
 *    Inline wrapper for ListRepUnsharedFreeUnreferenced that does quick checks
 *    before calling it.
 *
 *    IMPORTANT: this function must not be called on an internal
 *    representation of a Tcl_Obj that is itself shared.
 *
 * Results:
 *    None.
 *
 * Side effects:
 *    See comments for ListRepUnsharedFreeUnreferenced.
 *
 *------------------------------------------------------------------------
 */
static inline void
ListRepFreeUnreferenced(
    const ListRep *repPtr)
{
    if (! ListRepIsShared(repPtr) && repPtr->spanPtr) {
	/* T:listrep-1.5.1 */
	ListRepUnsharedFreeUnreferenced(repPtr);
    }
}

/*
 *------------------------------------------------------------------------
 *
 * ObjArrayIncrRefs --
 *
 *    Increments the reference counts for Tcl_Obj's in a subarray.
 *
 * Results:
 *    None.
 *
 * Side effects:
 *    As above.
 *
 *------------------------------------------------------------------------
 */
static inline void
ObjArrayIncrRefs(
    Tcl_Obj * const *objv,	/* Pointer to the array */
    Tcl_Size startIdx,		/* Starting index of subarray within objv */
    Tcl_Size count)		/* Number of elements in the subarray */
{
    Tcl_Obj *const *end;
    LIST_INDEX_ASSERT(startIdx);
    LIST_COUNT_ASSERT(count);
    objv += startIdx;
    end = objv + count;
    while (objv < end) {
	Tcl_IncrRefCount(*objv);
	++objv;
    }
}

/*
 *------------------------------------------------------------------------
 *
 * ObjArrayDecrRefs --
 *
 *    Decrements the reference counts for Tcl_Obj's in a subarray.
 *
 * Results:
 *    None.
 *
 * Side effects:
 *    As above.
 *
 *------------------------------------------------------------------------
 */
static inline void
ObjArrayDecrRefs(
    Tcl_Obj * const *objv,	/* Pointer to the array */
    Tcl_Size startIdx,		/* Starting index of subarray within objv */
    Tcl_Size count)		/* Number of elements in the subarray */
{
    Tcl_Obj * const *end;
    LIST_INDEX_ASSERT(startIdx);
    LIST_COUNT_ASSERT(count);
    objv += startIdx;
    end = objv + count;
    while (objv < end) {
	Tcl_DecrRefCount(*objv);
	++objv;
    }
}

/*
 *------------------------------------------------------------------------
 *
 * ObjArrayCopy --
 *
 *    Copies an array of Tcl_Obj* pointers.
 *
 * Results:
 *    None.
 *
 * Side effects:
 *    Reference counts on copied Tcl_Obj's are incremented.
 *
 *------------------------------------------------------------------------
 */
static inline void
ObjArrayCopy(
    Tcl_Obj **to,		/* Destination */
    Tcl_Size count,		/* Number of pointers to copy */
    Tcl_Obj *const from[])	/* Source array of Tcl_Obj* */
{
    Tcl_Obj **end;
    LIST_COUNT_ASSERT(count);
    end = to + count;
    /* TODO - would memmove followed by separate IncrRef loop be faster? */
    while (to < end) {
	Tcl_IncrRefCount(*from);
	*to++ = *from++;
    }
}

/*
 *------------------------------------------------------------------------
 *
 * MemoryAllocationError --
 *
 *    Generates a memory allocation failure error.
 *
 * Results:
 *    Always TCL_ERROR.
 *
 * Side effects:
 *    Error message and code are stored in the interpreter if not NULL.
 *
 *------------------------------------------------------------------------
 */
static int
MemoryAllocationError(
    Tcl_Interp *interp,		/* Interpreter for error message. May be NULL */
    size_t size)		/* Size of attempted allocation that failed */
{
    if (interp != NULL) {
	TclPrintfResult(interp,
		"list construction failed: unable to alloc %" TCL_Z_MODIFIER
		"u bytes",
		size);
	TclSetErrorCode(interp, "TCL", "MEMORY");
    }
    return TCL_ERROR;
}

/*
 *------------------------------------------------------------------------
 *
 * TclListLimitExceededError --
 *
 *    Generates an error for exceeding maximum list size.
 *
 * Results:
 *    Always TCL_ERROR.
 *
 * Side effects:
 *    Error message and code are stored in the interpreter if not NULL.
 *
 *------------------------------------------------------------------------
 */
int
TclListLimitExceededError(
    Tcl_Interp *interp)
{
    /*
     * As an aside, note there is no parameter passed for the bad length
     * because the cverflow is computationally detected and does not fit
     * in Tcl_Size.
     */
    if (interp != NULL) {
<<<<<<< HEAD
	TclPrintfResult(interp,
		"max length (%" TCL_SIZE_MODIFIER
		"d) of a Tcl list exceeded", (Tcl_Size)LIST_MAX);
	TclSetErrorCode(interp, "TCL", "MEMORY");
=======
	Tcl_SetObjResult(interp, Tcl_ObjPrintf(
		"max length (%" TCL_SIZE_MODIFIER "d) of a Tcl list exceeded",
		(Tcl_Size)LIST_MAX));
	Tcl_SetErrorCode(interp, "TCL", "MEMORY", (char *)NULL);
>>>>>>> 7a685525
    }
    return TCL_ERROR;
}

/*
 *------------------------------------------------------------------------
 *
 * ListRepUnsharedShiftDown --
 *
 *    Shifts the "in-use" contents in the ListStore for a ListRep down
 *    by the given number of slots. The ListStore must be unshared and
 *    the free space at the front of the storage area must be big enough.
 *    It is the caller's responsibility to check.
 *
 * Results:
 *    None.
 *
 * Side effects:
 *    The contents of the ListRep's ListStore area are shifted down in the
 *    storage area. The ListRep's ListSpan is updated accordingly.
 *
 *------------------------------------------------------------------------
 */
static inline void
ListRepUnsharedShiftDown(
    ListRep *repPtr,
    Tcl_Size shiftCount)
{
    ListStore *storePtr;

    LISTREP_CHECK(repPtr);
    LIST_ASSERT(!ListRepIsShared(repPtr));

    storePtr = repPtr->storePtr;

    LIST_COUNT_ASSERT(shiftCount);
    LIST_ASSERT(storePtr->firstUsed >= shiftCount);

    memmove(&storePtr->slots[storePtr->firstUsed - shiftCount],
	    &storePtr->slots[storePtr->firstUsed],
	    storePtr->numUsed * sizeof(Tcl_Obj *));
    storePtr->firstUsed -= shiftCount;
    if (repPtr->spanPtr) {
	repPtr->spanPtr->spanStart -= shiftCount;
	LIST_ASSERT(repPtr->spanPtr->spanLength == storePtr->numUsed);
    } else {
	/*
	 * If there was no span, firstUsed must have been 0 (Invariant)
	 * AND shiftCount must have been 0 (<= firstUsed on call)
	 * In other words, this would have been a no-op
	 */

	LIST_ASSERT(storePtr->firstUsed == 0);
	LIST_ASSERT(shiftCount == 0);
    }

    LISTREP_CHECK(repPtr);
}

/*
 *------------------------------------------------------------------------
 *
 * ListRepUnsharedShiftUp --
 *
 *    Shifts the "in-use" contents in the ListStore for a ListRep up
 *    by the given number of slots. The ListStore must be unshared and
 *    the free space at the back of the storage area must be big enough.
 *    It is the caller's responsibility to check.
 *    TODO - this function is not currently used.
 *
 * Results:
 *    None.
 *
 * Side effects:
 *    The contents of the ListRep's ListStore area are shifted up in the
 *    storage area. The ListRep's ListSpan is updated accordingly.
 *
 *------------------------------------------------------------------------
 */
#if 0
static inline void
ListRepUnsharedShiftUp(
    ListRep *repPtr,
    Tcl_Size shiftCount)
{
    ListStore *storePtr;

    LISTREP_CHECK(repPtr);
    LIST_ASSERT(!ListRepIsShared(repPtr));
    LIST_COUNT_ASSERT(shiftCount);

    storePtr = repPtr->storePtr;
    LIST_ASSERT((storePtr->firstUsed + storePtr->numUsed + shiftCount)
		<= storePtr->numAllocated);

    memmove(&storePtr->slots[storePtr->firstUsed + shiftCount],
	    &storePtr->slots[storePtr->firstUsed],
	    storePtr->numUsed * sizeof(Tcl_Obj *));
    storePtr->firstUsed += shiftCount;
    if (repPtr->spanPtr) {
	repPtr->spanPtr->spanStart += shiftCount;
    } else {
	/* No span means entire original list is span */
	/* Should have been zero before shift - Invariant TBD */
	LIST_ASSERT(storePtr->firstUsed == shiftCount);
	repPtr->spanPtr = ListSpanNew(shiftCount, storePtr->numUsed);
    }

    LISTREP_CHECK(repPtr);
}
#endif

/*
 *------------------------------------------------------------------------
 *
 * ListRepValidate --
 *
 *	Checks all invariants for a ListRep and panics on failure.
 *	Note this is independent of NDEBUG, assert etc.
 *
 * Results:
 *    None.
 *
 * Side effects:
 *    Panics if any invariant is not met.
 *
 *------------------------------------------------------------------------
 */
static void
ListRepValidate(
    const ListRep *repPtr,
    const char *file,
    int lineNum)
{
    ListStore *storePtr = repPtr->storePtr;
    const char *condition;

    (void)storePtr; /* To stop gcc from whining about unused vars */

#define INVARIANT(cond_) \
    do {								\
	if (!(cond_)) {							\
	    condition = #cond_;						\
	    goto failure;						\
	}								\
    } while (0)

    /* Separate each condition so line number gives exact reason for failure */
    INVARIANT(storePtr != NULL);
    INVARIANT(storePtr->numAllocated >= 0);
    INVARIANT(storePtr->numAllocated <= LIST_MAX);
    INVARIANT(storePtr->firstUsed >= 0);
    INVARIANT(storePtr->firstUsed < storePtr->numAllocated);
    INVARIANT(storePtr->numUsed >= 0);
    INVARIANT(storePtr->numUsed <= storePtr->numAllocated);
    INVARIANT(storePtr->firstUsed <= (storePtr->numAllocated - storePtr->numUsed));

    if (! ListRepIsShared(repPtr)) {
	/*
	 * If this is the only reference and there is no span, then store
	 * occupancy must begin at 0
	 */
	INVARIANT(repPtr->spanPtr || repPtr->storePtr->firstUsed == 0);
    }

    INVARIANT(ListRepStart(repPtr) >= storePtr->firstUsed);
    INVARIANT(ListRepLength(repPtr) <= storePtr->numUsed);
    INVARIANT(ListRepStart(repPtr) <= (storePtr->firstUsed + storePtr->numUsed - ListRepLength(repPtr)));

#undef INVARIANT
    return;

  failure:
    Tcl_Panic("List internal failure in %s line %d. Condition: %s",
	    file, lineNum, condition);
}

/*
 *------------------------------------------------------------------------
 *
 * TclListObjValidate --
 *
 *    Wrapper around ListRepValidate. Primarily used from test suite.
 *
 * Results:
 *    None.
 *
 * Side effects:
 *    Will panic if internal structure is not consistent or if object
 *    cannot be converted to a list object.
 *
 *------------------------------------------------------------------------
 */
void
TclListObjValidate(
    Tcl_Interp *interp,
    Tcl_Obj *listObj)
{
    ListRep listRep;
    if (TclListObjGetRep(interp, listObj, &listRep) != TCL_OK) {
	Tcl_Panic("Object passed to TclListObjValidate cannot be converted to "
		"a list object.");
    }
    ListRepValidate(&listRep, __FILE__, __LINE__);
}

/*
 *----------------------------------------------------------------------
 *
 * ListStoreNew --
 *
 *	Allocates a new ListStore with space for at least objc elements. objc
 *	must be > 0.  If objv!=NULL, initializes with the first objc values
 *	in that array.  If objv==NULL, initalize 0 elements, with space
 *	to add objc more.
 *
 *      Normally the function allocates the exact space requested unless
 *      the flags arguments has any LISTREP_SPACE_*
 *      bits set. See the comments for those #defines.
 *
 * Results:
 *      On success, a pointer to the allocated ListStore is returned.
 *      On allocation failure, panics if LISTREP_PANIC_ON_FAIL is set in
 *      flags; otherwise returns NULL.
 *
 * Side effects:
 *	The ref counts of the elements in objv are incremented on success
 *	since the returned ListStore references them.
 *
 *----------------------------------------------------------------------
 */
static ListStore *
ListStoreNew(
    Tcl_Size objc,
    Tcl_Obj *const objv[],
    int flags)
{
    ListStore *storePtr;
    Tcl_Size capacity;

    /*
     * First check to see if we'd overflow and try to allocate an object
     * larger than our memory allocator allows.
     */
    if (objc > LIST_MAX) {
	if (flags & LISTREP_PANIC_ON_FAIL) {
	    Tcl_Panic("max length of a Tcl list exceeded");
	}
	return NULL;
    }

    storePtr = NULL;
    if (flags & LISTREP_SPACE_FLAGS) {
	/* Caller requests extra space front, back or both */
	storePtr = (ListStore *)TclAttemptAllocElemsEx(
	    objc, sizeof(Tcl_Obj *), offsetof(ListStore, slots), &capacity);
    } else {
	/* Exact allocation */
	capacity = objc;
	storePtr = (ListStore *)Tcl_AttemptAlloc(LIST_SIZE(capacity));
    }
    if (storePtr == NULL) {
	if (flags & LISTREP_PANIC_ON_FAIL) {
	    Tcl_Panic("list creation failed: unable to alloc %" TCL_SIZE_MODIFIER
		    "d bytes",
		    LIST_SIZE(objc));
	}
	return NULL;
    }

    storePtr->refCount = 0;
    storePtr->flags = 0;
    storePtr->numAllocated = capacity;
    if (capacity == objc) {
	storePtr->firstUsed = 0;
    } else {
	Tcl_Size extra = capacity - objc;
	int spaceFlags = flags & LISTREP_SPACE_FLAGS;
	if (spaceFlags == LISTREP_SPACE_ONLY_BACK) {
	    storePtr->firstUsed = 0;
	} else if (spaceFlags == LISTREP_SPACE_FAVOR_FRONT) {
	    /* Leave more space in the front */
	    storePtr->firstUsed =
		extra - (extra / 4); /* NOT same as 3*extra/4 */
	} else if (spaceFlags == LISTREP_SPACE_FAVOR_BACK) {
	    /* Leave more space in the back */
	    storePtr->firstUsed = extra / 4;
	} else {
	    /* Apportion equally */
	    storePtr->firstUsed = extra / 2;
	}
    }

    if (objv) {
	storePtr->numUsed = objc;
	ObjArrayCopy(&storePtr->slots[storePtr->firstUsed], objc, objv);
    } else {
	storePtr->numUsed = 0;
    }

    return storePtr;
}

/*
 *------------------------------------------------------------------------
 *
 * ListStoreReallocate --
 *
 *    Reallocates the memory for a ListStore allocating extra for
 *    possible future growth.
 *
 * Results:
 *    Pointer to the ListStore which may be the same as storePtr or pointer
 *    to a new block of memory. On reallocation failure, NULL is returned.
 *
 *
 * Side effects:
 *    The memory pointed to by storePtr is freed if it a new block has to
 *    be returned.
 *
 *
 *------------------------------------------------------------------------
 */
static ListStore *
ListStoreReallocate(
    ListStore *storePtr,
    Tcl_Size needed)
{
    Tcl_Size capacity;

    if (needed > LIST_MAX) {
	return NULL;
    }
    storePtr = (ListStore *) TclAttemptReallocElemsEx(storePtr,
	    needed, sizeof(Tcl_Obj *), offsetof(ListStore, slots), &capacity);
    /* Only the capacity has changed, fix it in the header */
    if (storePtr) {
	storePtr->numAllocated = capacity;
    }
    return storePtr;
}

/*
 *----------------------------------------------------------------------
 *
 * ListRepInit --
 *
 *      Initializes a ListRep to hold a list internal representation
 *      with space for objc elements.
 *
 *      objc must be > 0. If objv!=NULL, initializes with the first objc
 *      values in that array. If objv==NULL, initalize list internal rep to
 *      have 0 elements, with space to add objc more.
 *
 *	Normally the function allocates the exact space requested unless
 *	the flags arguments has one of the LISTREP_SPACE_* bits set.
 *	See the comments for those #defines.
 *
 *      The reference counts of the ListStore and ListSpan (if present)
 *	pointed to by the initialized repPtr are set to zero.
 *	Caller has to manage them as necessary.
 *
 * Results:
 *      On success, TCL_OK is returned with *listRepPtr initialized.
 *      On failure, panics if LISTREP_PANIC_ON_FAIL is set in flags; otherwise
 *	returns TCL_ERROR with *listRepPtr fields set to NULL.
 *
 * Side effects:
 *	The ref counts of the elements in objv are incremented since the
 *	resulting list now refers to them.
 *
 *----------------------------------------------------------------------
 */
static int
ListRepInit(
    Tcl_Size objc,
    Tcl_Obj *const objv[],
    int flags,
    ListRep *repPtr)
{
    ListStore *storePtr;

    storePtr = ListStoreNew(objc, objv, flags);
    if (storePtr) {
	repPtr->storePtr = storePtr;
	if (storePtr->firstUsed == 0) {
	    repPtr->spanPtr = NULL;
	} else {
	    repPtr->spanPtr =
		ListSpanNew(storePtr->firstUsed, storePtr->numUsed);
	}
	return TCL_OK;
    }
    /*
     * Initialize to keep gcc happy at the call site. Else it complains
     * about possibly uninitialized use.
     */
    repPtr->storePtr = NULL;
    repPtr->spanPtr = NULL;
    return TCL_ERROR;
}

/*
 *----------------------------------------------------------------------
 *
 * ListRepInitAttempt --
 *
 *	Creates a list internal rep with space for objc elements. See
 *	ListRepInit for requirements for parameters (in particular objc must
 *	be > 0). This function only adds error messages to the interpreter if
 *	not NULL.
 *
 *      The reference counts of the ListStore and ListSpan (if present)
 *	pointed to by the initialized repPtr are set to zero.
 *	Caller has to manage them as necessary.
 *
 * Results:
 *      On success, TCL_OK is returned with *listRepPtr initialized.
 *	On allocation failure, returnes TCL_ERROR with an error message
 *	in the interpreter if non-NULL.
 *
 * Side effects:
 *	The ref counts of the elements in objv are incremented since the
 *	resulting list now refers to them.
 *
 *----------------------------------------------------------------------
 */
static int
ListRepInitAttempt(
    Tcl_Interp *interp,
    Tcl_Size objc,
    Tcl_Obj *const objv[],
    ListRep *repPtr)
{
    int result = ListRepInit(objc, objv, 0, repPtr);

    if (result != TCL_OK && interp != NULL) {
	if (objc > LIST_MAX) {
	    TclListLimitExceededError(interp);
	} else {
	    MemoryAllocationError(interp, LIST_SIZE(objc));
	}
    }
    return result;
}

/*
 *------------------------------------------------------------------------
 *
 * ListRepClone --
 *
 *    Does a deep clone of an existing ListRep.
 *
 *    Normally the function allocates the exact space needed unless
 *    the flags arguments has one of the LISTREP_SPACE_* bits set.
 *    See the comments for those #defines.
 *
 * Results:
 *    None.
 *
 * Side effects:
 *    The toRepPtr location is initialized with the ListStore and ListSpan
 *    (if needed) containing a copy of the list elements in fromRepPtr.
 *    The function will panic if memory cannot be allocated.
 *
 *------------------------------------------------------------------------
 */
static void
ListRepClone(
    ListRep *fromRepPtr,
    ListRep *toRepPtr,
    int flags)
{
    Tcl_Obj **fromObjs;
    Tcl_Size numFrom;

    ListRepElements(fromRepPtr, numFrom, fromObjs);
    ListRepInit(numFrom, fromObjs, flags | LISTREP_PANIC_ON_FAIL, toRepPtr);
}

/*
 *------------------------------------------------------------------------
 *
 * ListRepUnsharedFreeUnreferenced --
 *
 *    Frees any Tcl_Obj's from the "in-use" area of the ListStore for a
 *    ListRep that are not actually references from any lists.
 *
 *    IMPORTANT: this function must not be called on a shared internal
 *    representation or the internal representation of a shared Tcl_Obj.
 *
 * Results:
 *    None.
 *
 * Side effects:
 *    The firstUsed and numUsed fields of the ListStore are updated to
 *    reflect the new "in-use" extent.
 *
 *------------------------------------------------------------------------
 */
static void
ListRepUnsharedFreeUnreferenced(
    const ListRep *repPtr)
{
    Tcl_Size count;
    ListStore *storePtr;
    ListSpan *spanPtr;

    LIST_ASSERT(!ListRepIsShared(repPtr));
    LISTREP_CHECK(repPtr);

    storePtr = repPtr->storePtr;
    spanPtr = repPtr->spanPtr;
    if (spanPtr == NULL) {
	LIST_ASSERT(storePtr->firstUsed == 0); /* Invariant TBD */
	return;
    }

    /* Collect garbage at front */
    count = spanPtr->spanStart - storePtr->firstUsed;
    LIST_COUNT_ASSERT(count);
    if (count > 0) {
	/* T:listrep-1.5.1,6.{1:8} */
	ObjArrayDecrRefs(storePtr->slots, storePtr->firstUsed, count);
	storePtr->firstUsed = spanPtr->spanStart;
	LIST_ASSERT(storePtr->numUsed >= count);
	storePtr->numUsed -= count;
    }

    /* Collect garbage at back */
    count = (storePtr->firstUsed + storePtr->numUsed)
	  - (spanPtr->spanStart + spanPtr->spanLength);
    LIST_COUNT_ASSERT(count);
    if (count > 0) {
	/* T:listrep-6.{1:8} */
	ObjArrayDecrRefs(
	    storePtr->slots, spanPtr->spanStart + spanPtr->spanLength, count);
	LIST_ASSERT(storePtr->numUsed >= count);
	storePtr->numUsed -= count;
    }

    LIST_ASSERT(ListRepStart(repPtr) == storePtr->firstUsed);
    LIST_ASSERT(ListRepLength(repPtr) == storePtr->numUsed);
    LISTREP_CHECK(repPtr);
}

/*
 *----------------------------------------------------------------------
 *
 * Tcl_NewListObj --
 *
 *	This function is normally called when not debugging: i.e., when
 *	TCL_MEM_DEBUG is not defined. It creates a new list object from an
 *	(objc,objv) array: that is, each of the objc elements of the array
 *	referenced by objv is inserted as an element into a new Tcl object.
 *
 *	When TCL_MEM_DEBUG is defined, this function just returns the result
 *	of calling the debugging version Tcl_DbNewListObj.
 *
 * Results:
 *	A new list object is returned that is initialized from the object
 *	pointers in objv. If objc is less than or equal to zero, an empty
 *	object is returned. The new object's string representation is left
 *	NULL. The resulting new list object has ref count 0.
 *
 * Side effects:
 *	The ref counts of the elements in objv are incremented since the
 *	resulting list now refers to them.
 *
 *----------------------------------------------------------------------
 */

#ifdef TCL_MEM_DEBUG
#undef Tcl_NewListObj

Tcl_Obj *
Tcl_NewListObj(
    Tcl_Size objc,		/* Count of objects referenced by objv. */
    Tcl_Obj *const objv[])	/* An array of pointers to Tcl objects. */
{
    return Tcl_DbNewListObj(objc, objv, "unknown", 0);
}

#else /* if not TCL_MEM_DEBUG */

Tcl_Obj *
Tcl_NewListObj(
    Tcl_Size objc,		/* Count of objects referenced by objv. */
    Tcl_Obj *const objv[])	/* An array of pointers to Tcl objects. */
{
    ListRep listRep;
    Tcl_Obj *listObj;

    TclNewObj(listObj);

    if (objc <= 0) {
	return listObj;
    }

    ListRepInit(objc, objv, LISTREP_PANIC_ON_FAIL, &listRep);
    ListObjReplaceRepAndInvalidate(listObj, &listRep);

    return listObj;
}
#endif /* if TCL_MEM_DEBUG */

/*
 *----------------------------------------------------------------------
 *
 * Tcl_DbNewListObj --
 *
 *	This function is normally called when debugging: i.e., when
 *	TCL_MEM_DEBUG is defined. It creates new list objects. It is the same
 *	as the Tcl_NewListObj function above except that it calls
 *	Tcl_DbCkalloc directly with the file name and line number from its
 *	caller. This simplifies debugging since then the [memory active]
 *	command will report the correct file name and line number when
 *	reporting objects that haven't been freed.
 *
 *	When TCL_MEM_DEBUG is not defined, this function just returns the
 *	result of calling Tcl_NewListObj.
 *
 * Results:
 *	A new list object is returned that is initialized from the object
 *	pointers in objv. If objc is less than or equal to zero, an empty
 *	object is returned. The new object's string representation is left
 *	NULL. The new list object has ref count 0.
 *
 * Side effects:
 *	The ref counts of the elements in objv are incremented since the
 *	resulting list now refers to them.
 *
 *----------------------------------------------------------------------
 */

#ifdef TCL_MEM_DEBUG

Tcl_Obj *
Tcl_DbNewListObj(
    Tcl_Size objc,		/* Count of objects referenced by objv. */
    Tcl_Obj *const objv[],	/* An array of pointers to Tcl objects. */
    const char *file,		/* The name of the source file calling this
				 * function; used for debugging. */
    int line)			/* Line number in the source file; used for
				 * debugging. */
{
    Tcl_Obj *listObj;
    ListRep listRep;

    TclDbNewObj(listObj, file, line);

    if (objc <= 0) {
	return listObj;
    }

    ListRepInit(objc, objv, LISTREP_PANIC_ON_FAIL, &listRep);
    ListObjReplaceRepAndInvalidate(listObj, &listRep);

    return listObj;
}

#else /* if not TCL_MEM_DEBUG */

Tcl_Obj *
Tcl_DbNewListObj(
    Tcl_Size objc,		/* Count of objects referenced by objv. */
    Tcl_Obj *const objv[],	/* An array of pointers to Tcl objects. */
    TCL_UNUSED(const char *) /*file*/,
    TCL_UNUSED(int) /*line*/)
{
    return Tcl_NewListObj(objc, objv);
}
#endif /* TCL_MEM_DEBUG */

/*
 *------------------------------------------------------------------------
 *
 * TclNewListObj2 --
 *
 *    Create a new Tcl_Obj list comprising of the concatenation of two
 *    Tcl_Obj* arrays.
 *    TODO - currently this function is not used within tclListObj but
 *    need to see if it would be useful in other files that preallocate
 *    lists and then append.
 *
 * Results:
 *    Non-NULL pointer to the allocate Tcl_Obj.
 *
 * Side effects:
 *    None.
 *
 *------------------------------------------------------------------------
 */
#if 0
Tcl_Obj *
TclNewListObj2(
    Tcl_Size objc1,		/* Count of objects referenced by objv1. */
    Tcl_Obj *const objv1[],	/* First array of pointers to Tcl objects. */
    Tcl_Size objc2,		/* Count of objects referenced by objv2. */
    Tcl_Obj *const objv2[])	/* Second array of pointers to Tcl objects. */
{
    Tcl_Obj *listObj;
    ListStore *storePtr;
    Tcl_Size objc = objc1 + objc2;

    listObj = Tcl_NewListObj(objc, NULL);
    if (objc == 0) {
	return listObj; /* An empty object */
    }
    LIST_ASSERT_TYPE(listObj);

    storePtr = ListObjStorePtr(listObj);

    LIST_ASSERT(ListObjSpanPtr(listObj) == NULL);
    LIST_ASSERT(storePtr->firstUsed == 0);
    LIST_ASSERT(storePtr->numUsed == 0);
    LIST_ASSERT(storePtr->numAllocated >= objc);

    if (objc1) {
	ObjArrayCopy(storePtr->slots, objc1, objv1);
    }
    if (objc2) {
	ObjArrayCopy(&storePtr->slots[objc1], objc2, objv2);
    }
    storePtr->numUsed = objc;
    return listObj;
}
#endif

/*
 *----------------------------------------------------------------------
 *
 * TclListObjGetRep --
 *
 *	This function returns a copy of the ListRep stored
 *	as the internal representation of an object. The reference
 *	counts of the (ListStore, ListSpan) contained in the representation
 *	are NOT incremented.
 *
 * Results:
 *	The return value is normally TCL_OK; in this case *listRepP
 *	is set to a copy of the descriptor stored as the internal
 *	representation of the Tcl_Obj containing a list. if listPtr does not
 *	refer to a list object and the object can not be converted to one,
 *	TCL_ERROR is returned and an error message will be left in the
 *	interpreter's result if interp is not NULL.
 *
 * Side effects:
 *	The possible conversion of the object referenced by listPtr
 *	to a list object. *repPtr is initialized to the internal rep
 *      if result is TCL_OK, or set to NULL on error.
 *----------------------------------------------------------------------
 */

static int
TclListObjGetRep(
    Tcl_Interp *interp,		/* Used to report errors if not NULL. */
    Tcl_Obj *listObj,		/* List object for which an element array is
				 * to be returned. */
    ListRep *repPtr)		/* Location to store descriptor */
{
    if (!TclHasInternalRep(listObj, &tclListType)) {
	int result;
	result = SetListFromAny(interp, listObj);
	if (result != TCL_OK) {
	    /* Init to keep gcc happy wrt uninitialized fields at call site */
	    repPtr->storePtr = NULL;
	    repPtr->spanPtr = NULL;
	    return result;
	}
    }
    ListObjGetRep(listObj, repPtr);
    LISTREP_CHECK(repPtr);
    return TCL_OK;
}

/*
 *----------------------------------------------------------------------
 *
 * Tcl_SetListObj --
 *
 *	Modify an object to be a list containing each of the objc elements of
 *	the object array referenced by objv.
 *
 * Results:
 *	None.
 *
 * Side effects:
 *	The object is made a list object and is initialized from the object
 *	pointers in objv. If objc is less than or equal to zero, an empty
 *	object is returned. The new object's string representation is left
 *	NULL. The ref counts of the elements in objv are incremented since the
 *	list now refers to them. The object's old string and internal
 *	representations are freed and its type is set NULL.
 *
 *----------------------------------------------------------------------
 */
void
Tcl_SetListObj(
    Tcl_Obj *objPtr,		/* Object whose internal rep to init. */
    Tcl_Size objc,		/* Count of objects referenced by objv. */
    Tcl_Obj *const objv[])	/* An array of pointers to Tcl objects. */
{
    if (Tcl_IsShared(objPtr)) {
	Tcl_Panic("%s called with shared object", "Tcl_SetListObj");
    }

    /*
     * Set the object's type to "list" and initialize the internal rep.
     * However, if there are no elements to put in the list, just give the
     * object an empty string rep and a NULL type. NOTE ListRepInit must
     * not be called with objc == 0!
     */

    if (objc > 0) {
	ListRep listRep;
	/* TODO - perhaps ask for extra space? */
	ListRepInit(objc, objv, LISTREP_PANIC_ON_FAIL, &listRep);
	ListObjReplaceRepAndInvalidate(objPtr, &listRep);
    } else {
	TclFreeInternalRep(objPtr);
	TclInvalidateStringRep(objPtr);
	Tcl_InitStringRep(objPtr, NULL, 0);
    }
}

/*
 *----------------------------------------------------------------------
 *
 * TclListObjCopy --
 *
 *	Makes a "pure list" copy of a list value. This provides for the C
 *	level a counterpart of the [lrange $list 0 end] command, while using
 *	internals details to be as efficient as possible.
 *
 * Results:
 *	Normally returns a pointer to a new Tcl_Obj, that contains the same
 *	list value as *listPtr does. The returned Tcl_Obj has a refCount of
 *	zero. If *listPtr does not hold a list, NULL is returned, and if
 *	interp is non-NULL, an error message is recorded there.
 *
 * Side effects:
 *	None.
 *
 *----------------------------------------------------------------------
 */

Tcl_Obj *
TclListObjCopy(
    Tcl_Interp *interp,		/* Used to report errors if not NULL. */
    Tcl_Obj *listObj)		/* List object for which an element array is
				 * to be returned. */
{
    Tcl_Obj *copyObj;

    if (!TclHasInternalRep(listObj, &tclListType)) {
	if (TclObjTypeHasProc(listObj, lengthProc)) {
	    return Tcl_DuplicateObj(listObj);
	}
	if (SetListFromAny(interp, listObj) != TCL_OK) {
	    return NULL;
	}
    }

    TclNewObj(copyObj);
    TclInvalidateStringRep(copyObj);
    DupListInternalRep(listObj, copyObj);
    return copyObj;
}

/*
 *------------------------------------------------------------------------
 *
 * ListRepRange --
 *
 *	Initializes a ListRep as a range within the passed ListRep.
 *	The range limits are clamped to the list boundaries.
 *
 * Results:
 *	None.
 *
 * Side effects:
 *      The ListStore and ListSpan referenced by in the returned ListRep
 *      may or may not be the same as those passed in. For example, the
 *      ListStore may differ because the range is small enough that a new
 *      ListStore is more memory-optimal. The ListSpan may differ because
 *      it is NULL or shared. Regardless, reference counts on the returned
 *      values are not incremented. Generally, ListObjReplaceRepAndInvalidate
 *      may be used to store the new ListRep back into an object or a
 *      ListRepIncrRefs followed by ListRepDecrRefs to free in case of errors.
 *	Any other use should be carefully reconsidered.
 *      TODO WARNING:- this is an awkward interface and easy for caller
 *      to get wrong. Mostly due to refcount combinations. Perhaps passing
 *      in the source listObj instead of source listRep might simplify.
 *
 *------------------------------------------------------------------------
 */
static void
ListRepRange(
    ListRep *srcRepPtr,		/* Contains source of the range */
    Tcl_Size rangeStart,	/* Index of first element to include */
    Tcl_Size rangeEnd,		/* Index of last element to include */
    int preserveSrcRep,		/* If true, srcRepPtr contents must not be
				 * modified (generally because a shared Tcl_Obj
				 * references it) */
    ListRep *rangeRepPtr)	/* Output. Must NOT be == srcRepPtr */
{
    Tcl_Obj **srcElems;
    Tcl_Size numSrcElems = ListRepLength(srcRepPtr);
    Tcl_Size rangeLen;
    Tcl_Size numAfterRangeEnd;

    LISTREP_CHECK(srcRepPtr);

    /* Take the opportunity to garbage collect */
    /* TODO - we probably do not need the preserveSrcRep here unlike later */
    if (!preserveSrcRep) {
	/* T:listrep-1.{4,5,8,9},2.{4:7},3.{15:18},4.{7,8} */
	ListRepFreeUnreferenced(srcRepPtr);
    } /* else T:listrep-2.{4.2,4.3,5.2,5.3,6.2,7.2,8.1} */

    if (rangeStart < 0) {
	rangeStart = 0;
    }
    if (rangeEnd >= numSrcElems) {
	rangeEnd = numSrcElems - 1;
    }
    if (rangeStart > rangeEnd) {
	/* Empty list of capacity 1. */
	ListRepInit(1, NULL, LISTREP_PANIC_ON_FAIL, rangeRepPtr);
	return;
    }

    rangeLen = rangeEnd - rangeStart + 1;

    /*
     * We can create a range one of four ways:
     *  (0) Range encapsulates entire list
     *  (1) Special case: deleting in-place from end of an unshared object
     *  (2) Use a ListSpan referencing the current ListStore
     *  (3) Creating a new ListStore
     *  (4) Removing all elements outside the range in the current ListStore
     * Option (4) may only be done if caller has not disallowed it AND
     * the ListStore is not shared.
     *
     * The choice depends on heuristics related to speed and memory.
     * TODO - heuristics below need to be measured and tuned.
     *
     * Note: Even if nothing below cause any changes, we still want the
     * string-canonizing effect of [lrange 0 end] so the Tcl_Obj should not
     * be returned as is even if the range encompasses the whole list.
     */
    if (rangeStart == 0 && rangeEnd == (numSrcElems-1)) {
	/* Option 0 - entire list. This may be used to canonicalize */
	/* T:listrep-1.10.1,2.8.1 */
	*rangeRepPtr = *srcRepPtr; /* Note ref counts not incremented */
    } else if (rangeStart == 0 && (!preserveSrcRep)
	    && (!ListRepIsShared(srcRepPtr) && srcRepPtr->spanPtr == NULL)) {
	/* Option 1 - Special case unshared, exclude end elements, no span */
	LIST_ASSERT(srcRepPtr->storePtr->firstUsed == 0); /* If no span */
	ListRepElements(srcRepPtr, numSrcElems, srcElems);
	numAfterRangeEnd = numSrcElems - (rangeEnd + 1);
	/* Assert: Because numSrcElems > rangeEnd earlier */
	if (numAfterRangeEnd != 0) {
	    /* T:listrep-1.{8,9} */
	    ObjArrayDecrRefs(srcElems, rangeEnd + 1, numAfterRangeEnd);
	}
	/* srcRepPtr->storePtr->firstUsed,numAllocated unchanged */
	srcRepPtr->storePtr->numUsed = rangeLen;
	srcRepPtr->storePtr->flags = 0;
	rangeRepPtr->storePtr = srcRepPtr->storePtr; /* Note no incr ref */
	rangeRepPtr->spanPtr = NULL;
    } else if (ListSpanMerited(rangeLen, srcRepPtr->storePtr->numUsed,
	    srcRepPtr->storePtr->numAllocated)) {
	/* Option 2 - because span would be most efficient */
	Tcl_Size spanStart = ListRepStart(srcRepPtr) + rangeStart;
	if (!preserveSrcRep && srcRepPtr->spanPtr
		&& srcRepPtr->spanPtr->refCount <= 1) {
	    /* If span is not shared reuse it */
	    /* T:listrep-2.7.3,3.{16,18} */
	    srcRepPtr->spanPtr->spanStart = spanStart;
	    srcRepPtr->spanPtr->spanLength = rangeLen;
	    *rangeRepPtr = *srcRepPtr;
	} else {
	    /* Span not present or is shared. */
	    /* T:listrep-1.5,2.{5,7},4.{7,8} */
	    rangeRepPtr->storePtr = srcRepPtr->storePtr;
	    rangeRepPtr->spanPtr = ListSpanNew(spanStart, rangeLen);
	}
	/*
	 * We have potentially created a new internal representation that
	 * references the same storage as srcRep but not yet incremented its
	 * reference count. So do NOT call freezombies if preserveSrcRep
	 * is mandated.
	 */
	if (!preserveSrcRep) {
	    /* T:listrep-1.{5.1,5.2,5.4},2.{5,7},3.{16,18},4.{7,8} */
	    ListRepFreeUnreferenced(rangeRepPtr);
	}
    } else if (preserveSrcRep || ListRepIsShared(srcRepPtr)) {
	/* Option 3 - span or modification in place not allowed/desired */
	/* T:listrep-2.{4,6} */
	ListRepElements(srcRepPtr, numSrcElems, srcElems);
	/* TODO - allocate extra space? */
	ListRepInit(rangeLen, &srcElems[rangeStart], LISTREP_PANIC_ON_FAIL,
		rangeRepPtr);
    } else {
	/*
	 * Option 4 - modify in place. Note that because of the invariant
	 * that spanless list stores must start at 0, we have to move
	 * everything to the front.
	 * TODO - perhaps if a span already exists, no need to move to front?
	 * or maybe no need to move all the way to the front?
	 * TODO - if range is small relative to allocation, allocate new?
	 */

	/* Asserts follow from call to ListRepFreeUnreferenced earlier */
	LIST_ASSERT(!preserveSrcRep);
	LIST_ASSERT(!ListRepIsShared(srcRepPtr));
	LIST_ASSERT(ListRepStart(srcRepPtr) == srcRepPtr->storePtr->firstUsed);
	LIST_ASSERT(ListRepLength(srcRepPtr) == srcRepPtr->storePtr->numUsed);

	ListRepElements(srcRepPtr, numSrcElems, srcElems);

	/* Free leading elements outside range */
	if (rangeStart != 0) {
	    /* T:listrep-1.4,3.15 */
	    ObjArrayDecrRefs(srcElems, 0, rangeStart);
	}
	/* Ditto for trailing */
	numAfterRangeEnd = numSrcElems - (rangeEnd + 1);
	/* Assert: Because numSrcElems > rangeEnd earlier */
	if (numAfterRangeEnd != 0) {
	    /* T:listrep-3.17 */
	    ObjArrayDecrRefs(srcElems, rangeEnd + 1, numAfterRangeEnd);
	}
	memmove(&srcRepPtr->storePtr->slots[0],
		&srcRepPtr->storePtr
		     ->slots[srcRepPtr->storePtr->firstUsed + rangeStart],
		rangeLen * sizeof(Tcl_Obj *));
	srcRepPtr->storePtr->firstUsed = 0;
	srcRepPtr->storePtr->numUsed = rangeLen;
	srcRepPtr->storePtr->flags = 0;
	if (srcRepPtr->spanPtr) {
	    /* In case the source has a span, update it for consistency */
	    /* T:listrep-3.{15,17} */
	    srcRepPtr->spanPtr->spanStart = srcRepPtr->storePtr->firstUsed;
	    srcRepPtr->spanPtr->spanLength = srcRepPtr->storePtr->numUsed;
	}
	rangeRepPtr->storePtr = srcRepPtr->storePtr;
	rangeRepPtr->spanPtr = NULL;
    }

    /* TODO - call freezombies here if !preserveSrcRep? */

    /* Note ref counts intentionally not incremented */
    LISTREP_CHECK(rangeRepPtr);
    return;
}

/*
 *----------------------------------------------------------------------
 *
 * TclListObjRange --
 *
 *	Makes a slice of a list value.
 *      *listObj must be known to be a valid list.
 *
 * Results:
 *	Returns a pointer to the sliced list.
 *      This may be a new object or the same object if not shared.
 *	Returns NULL if passed listObj was not a list and could not be
 *	converted to one.
 *
 * Side effects:
 *	The possible conversion of the object referenced by listPtr
 *	to a list object.
 *
 *----------------------------------------------------------------------
 */

Tcl_Obj *
TclListObjRange(
    Tcl_Interp *interp,		/* May be NULL. Used for error messages */
    Tcl_Obj *listObj,		/* List object to take a range from. */
    Tcl_Size rangeStart,	/* Index of first element to include. */
    Tcl_Size rangeEnd)		/* Index of last element to include. */
{
    ListRep listRep;
    ListRep resultRep;

    int isShared;
    if (TclListObjGetRep(interp, listObj, &listRep) != TCL_OK) {
	return NULL;
    }

    isShared = Tcl_IsShared(listObj);

    ListRepRange(&listRep, rangeStart, rangeEnd, isShared, &resultRep);

    if (isShared) {
	/* T:listrep-1.10.1,2.{4.2,4.3,5.2,5.3,6.2,7.2,8.1} */
	TclNewObj(listObj);
    } /* T:listrep-1.{4.3,5.1,5.2} */
    ListObjReplaceRepAndInvalidate(listObj, &resultRep);
    return listObj;
}

/*
 *----------------------------------------------------------------------
 *
 * TclListObjGetElement --
 *
 *	Returns a single element from the array of the elements in a list
 *	object, without doing any bounds checking.  Caller must ensure
 *	that ObjPtr of type 'tclListType' and that index is valid for the
 *	list.
 *
 *----------------------------------------------------------------------
 */

Tcl_Obj *
TclListObjGetElement(
    Tcl_Obj *objPtr,		/* List object for which an element array is
				 * to be returned. */
    Tcl_Size index)
{
    return ListObjStorePtr(objPtr)->slots[ListObjStart(objPtr) + index];
}

/*
 *----------------------------------------------------------------------
 *
 * Tcl_ListObjGetElements --
 *
 *	This function returns an (objc,objv) array of the elements in a list
 *	object.
 *
 * Results:
 *	The return value is normally TCL_OK; in this case *objcPtr is set to
 *	the count of list elements and *objvPtr is set to a pointer to an
 *	array of (*objcPtr) pointers to each list element. If listPtr does not
 *	refer to a list object and the object can not be converted to one,
 *	TCL_ERROR is returned and an error message will be left in the
 *	interpreter's result if interp is not NULL.
 *
 *	The objects referenced by the returned array should be treated as
 *	readonly and their ref counts are _not_ incremented; the caller must
 *	do that if it holds on to a reference. Furthermore, the pointer and
 *	length returned by this function may change as soon as any function is
 *	called on the list object; be careful about retaining the pointer in a
 *	local data structure.
 *
 * Side effects:
 *	The possible conversion of the object referenced by listPtr
 *	to a list object.
 *
 *----------------------------------------------------------------------
 */

#undef Tcl_ListObjGetElements
int
Tcl_ListObjGetElements(
    Tcl_Interp *interp,		/* Used to report errors if not NULL. */
    Tcl_Obj *objPtr,		/* List object for which an element array is
				 * to be returned. */
    Tcl_Size *objcPtr,		/* Where to store the count of objects
				 * referenced by objv. */
    Tcl_Obj ***objvPtr)		/* Where to store the pointer to an array of
				 * pointers to the list's objects. */
{
    ListRep listRep;

    if (TclObjTypeHasProc(objPtr, getElementsProc)) {
	return TclObjTypeGetElements(interp, objPtr, objcPtr, objvPtr);
    }
    if (TclListObjGetRep(interp, objPtr, &listRep) != TCL_OK) {
	return TCL_ERROR;
    }
    ListRepElements(&listRep, *objcPtr, *objvPtr);
    return TCL_OK;
}

/*
 *----------------------------------------------------------------------
 *
 * Tcl_ListObjAppendList --
 *
 *	This function appends the elements in the list fromObj
 *	to toObj. toObj must not be shared else the function will panic.
 *
 * Results:
 *	The return value is normally TCL_OK. If fromObj or toObj do not
 *	refer to list values, TCL_ERROR is returned and an error message is
 *	left in the interpreter's result if interp is not NULL.
 *
 * Side effects:
 *	The reference counts of the elements in fromObj are incremented
 *	since the list now refers to them. toObj and fromObj are
 *	converted, if necessary, to list objects. Also, appending the new
 *	elements may cause toObj's array of element pointers to grow.
 *	toObj's old string representation, if any, is invalidated.
 *
 *----------------------------------------------------------------------
 */
int
Tcl_ListObjAppendList(
    Tcl_Interp *interp,		/* Used to report errors if not NULL. */
    Tcl_Obj *toObj,		/* List object to append elements to. */
    Tcl_Obj *fromObj)		/* List obj with elements to append. */
{
    Tcl_Size objc;
    Tcl_Obj **objv;

    if (Tcl_IsShared(toObj)) {
	Tcl_Panic("%s called with shared object", "Tcl_ListObjAppendList");
    }

    if (TclListObjGetElements(interp, fromObj, &objc, &objv) != TCL_OK) {
	return TCL_ERROR;
    }

    /*
     * Insert the new elements starting after the lists's last element.
     * Delete zero existing elements.
     */

    return TclListObjAppendElements(interp, toObj, objc, objv);
}

/*
 *------------------------------------------------------------------------
 *
 * TclListObjAppendElements --
 *
 *      Appends multiple elements to a Tcl_Obj list object. If
 *      the passed Tcl_Obj is not a list object, it will be converted to one
 *      and an error raised if the conversion fails.
 *
 *	The Tcl_Obj must not be shared though the internal representation
 *	may be.
 *
 * Results:
 *	On success, TCL_OK is returned with the specified elements appended.
 *	On failure, TCL_ERROR is returned with an error message in the
 *	interpreter if not NULL.
 *
 * Side effects:
 *    None.
 *
 *------------------------------------------------------------------------
 */
int
TclListObjAppendElements(
    Tcl_Interp *interp,		/* Used to report errors if not NULL. */
    Tcl_Obj *toObj,		/* List object to append */
    Tcl_Size elemCount,		/* Number of elements in elemObjs[] */
    Tcl_Obj * const elemObjv[])	/* Objects to append to toObj's list. */
{
    ListRep listRep;
    Tcl_Obj **toObjv;
    Tcl_Size toLen;
    Tcl_Size finalLen;

    if (Tcl_IsShared(toObj)) {
	Tcl_Panic("%s called with shared object", "TclListObjAppendElements");
    }

    if (TclListObjGetRep(interp, toObj, &listRep) != TCL_OK) {
	/* Cannot be converted to a list */
	return TCL_ERROR;
    }

    if (elemCount <= 0) {
	/*
	 * Note that when elemCount <= 0, this routine is logically a
	 * no-op, removing and adding no elements to the list. However, by removing
	 * the string representation, we get the important side effect that the
	 * resulting listPtr is a list in canonical form. This is important.
	 * Resist any temptation to optimize this case further. See bug [e38dce74e2].
	 */
	if (!ListObjIsCanonical(toObj)) {
	    TclInvalidateStringRep(toObj);
	}
	/* Nothing to do. Note AFTER check for list above */
	return TCL_OK;
    }

    ListRepElements(&listRep, toLen, toObjv);
    if (elemCount > LIST_MAX || toLen > (LIST_MAX - elemCount)) {
	return TclListLimitExceededError(interp);
    }

    finalLen = toLen + elemCount;
    if (!ListRepIsShared(&listRep)) {
	/*
	 * Reuse storage if possible. Even if too small, realloc-ing instead
	 * of creating a new ListStore will save us on manipulating Tcl_Obj
	 * reference counts on the elements which is a substantial cost
	 * if the list is not small.
	 */
	Tcl_Size numTailFree;

	ListRepFreeUnreferenced(&listRep); /* Collect garbage before checking room */

	LIST_ASSERT(ListRepStart(&listRep) == listRep.storePtr->firstUsed);
	LIST_ASSERT(ListRepLength(&listRep) == listRep.storePtr->numUsed);
	LIST_ASSERT(toLen == listRep.storePtr->numUsed);

	if (finalLen > listRep.storePtr->numAllocated) {
	    /* T:listrep-1.{2,11},3.6 */
	    ListStore *newStorePtr = ListStoreReallocate(
		    listRep.storePtr, finalLen);
	    if (newStorePtr == NULL) {
		return MemoryAllocationError(interp, LIST_SIZE(finalLen));
	    }
	    LIST_ASSERT(newStorePtr->numAllocated >= finalLen);
	    listRep.storePtr = newStorePtr;
	    /*
	     * WARNING: at this point the Tcl_Obj internal rep potentially
	     * points to freed storage if the reallocation returned a
	     * different location. Overwrite it to bring it back in sync.
	     */
	    ListObjStompRep(toObj, &listRep);
	} /* else T:listrep-3.{4,5} */
	LIST_ASSERT(listRep.storePtr->numAllocated >= finalLen);
	/* Current store big enough */
	numTailFree = ListRepNumFreeTail(&listRep);
	LIST_ASSERT((numTailFree + listRep.storePtr->firstUsed)
		    >= elemCount); /* Total free */
	if (numTailFree < elemCount) {
	    /* Not enough room at back. Move some to front */
	    /* T:listrep-3.5 */
	    Tcl_Size shiftCount = elemCount - numTailFree;
	    /* Divide remaining space between front and back */
	    shiftCount += (listRep.storePtr->numAllocated - finalLen) / 2;
	    LIST_ASSERT(shiftCount <= listRep.storePtr->firstUsed);
	    if (shiftCount) {
		/* T:listrep-3.5 */
		ListRepUnsharedShiftDown(&listRep, shiftCount);
	    }
	} /* else T:listrep-3.{4,6} */
	ObjArrayCopy(
		&listRep.storePtr->slots[
			ListRepStart(&listRep) + ListRepLength(&listRep)],
		elemCount, elemObjv);
	listRep.storePtr->numUsed = finalLen;
	if (listRep.spanPtr) {
	    /* T:listrep-3.{4,5,6} */
	    LIST_ASSERT(listRep.spanPtr->spanStart
			== listRep.storePtr->firstUsed);
	    listRep.spanPtr->spanLength = finalLen;
	} /* else T:listrep-3.6.3 */
	LIST_ASSERT(ListRepStart(&listRep) == listRep.storePtr->firstUsed);
	LIST_ASSERT(ListRepLength(&listRep) == finalLen);
	LISTREP_CHECK(&listRep);

	ListObjReplaceRepAndInvalidate(toObj, &listRep);
	return TCL_OK;
    }

    /*
     * Have to make a new list rep, either shared or no room in old one.
     * If the old list did not have a span (all elements at front), do
     * not leave space in the front either, assuming all appends and no
     * prepends.
     */
    if (ListRepInit(finalLen, NULL,
	    listRep.spanPtr ? LISTREP_SPACE_FAVOR_BACK : LISTREP_SPACE_ONLY_BACK,
	    &listRep) != TCL_OK) {
	return MemoryAllocationError(interp, finalLen);
    }
    LIST_ASSERT(listRep.storePtr->numAllocated >= finalLen);

    if (toLen) {
	/* T:listrep-2.{2,9},4.5 */
	ObjArrayCopy(ListRepSlotPtr(&listRep, 0), toLen, toObjv);
    }
    ObjArrayCopy(ListRepSlotPtr(&listRep, toLen), elemCount, elemObjv);
    listRep.storePtr->numUsed = finalLen;
    if (listRep.spanPtr) {
	/* T:listrep-4.5 */
	LIST_ASSERT(listRep.spanPtr->spanStart == listRep.storePtr->firstUsed);
	listRep.spanPtr->spanLength = finalLen;
    }
    LISTREP_CHECK(&listRep);
    ListObjReplaceRepAndInvalidate(toObj, &listRep);
    return TCL_OK;
}

/*
 *----------------------------------------------------------------------
 *
 * Tcl_ListObjAppendElement --
 *
 *	Like 'Tcl_ListObjAppendList', but Appends a single value to a list.
 *
 * Value
 *
 *	TCL_OK
 *
 *	    'objPtr' is appended to the elements of 'listPtr'.
 *
 *	TCL_ERROR
 *
 *	    listPtr does not refer to a list object and the object can not be
 *	    converted to one. An error message will be left in the
 *	    interpreter's result if interp is not NULL.
 *
 * Effect
 *
 *	If 'listPtr' is not already of type 'tclListType', it is converted.
 *	The 'refCount' of 'objPtr' is incremented as it is added to 'listPtr'.
 *	Appending the new element may cause the array of element pointers
 *	in 'listObj' to grow.  Any preexisting string representation of
 *	'listPtr' is invalidated.
 *
 *----------------------------------------------------------------------
 */
int
Tcl_ListObjAppendElement(
    Tcl_Interp *interp,		/* Used to report errors if not NULL. */
    Tcl_Obj *toObj,		/* List object to append elemObj to. */
    Tcl_Obj *elemObj)		/* Object to append to toObj's list. */
{
    /*
     * TODO - compare perf with 8.6 to see if worth optimizing single
     * element case
     */
    return TclListObjAppendElements(interp, toObj, 1, &elemObj);
}

/*
 *----------------------------------------------------------------------
 *
 * Tcl_ListObjIndex --
 *
 *	Retrieve a pointer to the element of 'listPtr' at 'index'.  The index
 *	of the first element is 0.
 *
 * Returns:
 *	TCL_OK
 *	    A pointer to the element at 'index' is stored in 'objPtrPtr'.  If
 *	    'index' is out of range, NULL is stored in 'objPtrPtr'.  This
 *	    object should be treated as readonly and its 'refCount' is _not_
 *	    incremented. The caller must do that if it holds on to the
 *	    reference.
 *
 *	TCL_ERROR
 *	    'listPtr' is not a valid list. An error message is left in the
 *	    interpreter's result if 'interp' is not NULL.
 *
 * Effect:
 *	If 'listPtr' is not already of type 'tclListType', it is converted.
 *
 *----------------------------------------------------------------------
 */
int
Tcl_ListObjIndex(
    Tcl_Interp *interp,		/* Used to report errors if not NULL. */
    Tcl_Obj *listObj,		/* List object to index into. */
    Tcl_Size index,		/* Index of element to return. */
    Tcl_Obj **objPtrPtr)	/* The resulting Tcl_Obj* is stored here. */
{
    Tcl_Obj **elemObjs;
    Tcl_Size numElems;

    /* Empty string => empty list. Avoid unnecessary shimmering */
    if (listObj->bytes == &tclEmptyString) {
	*objPtrPtr = NULL;
	return TCL_OK;
    }

    int hasAbstractList = TclObjTypeHasProc(listObj,indexProc) != 0;
    if (hasAbstractList) {
	return TclObjTypeIndex(interp, listObj, index, objPtrPtr);
    }

    if (TclListObjGetElements(interp, listObj, &numElems, &elemObjs) != TCL_OK) {
	return TCL_ERROR;
    }
    if ((index < 0) || (index >= numElems)) {
	*objPtrPtr = NULL;
    } else {
	*objPtrPtr = elemObjs[index];
    }

    return TCL_OK;
}

/*
 *----------------------------------------------------------------------
 *
 * Tcl_ListObjLength --
 *
 *	This function returns the number of elements in a list object. If the
 *	object is not already a list object, an attempt will be made to
 *	convert it to one.
 *
 * Results:
 *	The return value is normally TCL_OK; in this case *lenPtr will be set
 *	to the integer count of list elements. If listPtr does not refer to a
 *	list object and the object can not be converted to one, TCL_ERROR is
 *	returned and an error message will be left in the interpreter's result
 *	if interp is not NULL.
 *
 * Side effects:
 *	The possible conversion of the argument object to a list object.
 *
 *----------------------------------------------------------------------
 */

#undef Tcl_ListObjLength
int
Tcl_ListObjLength(
    Tcl_Interp *interp,		/* Used to report errors if not NULL. */
    Tcl_Obj *listObj,		/* List object whose #elements to return. */
    Tcl_Size *lenPtr)		/* The resulting length is stored here. */
{
    ListRep listRep;

    /* Empty string => empty list. Avoid unnecessary shimmering */
    if (listObj->bytes == &tclEmptyString) {
	*lenPtr = 0;
	return TCL_OK;
    }

    if (TclObjTypeHasProc(listObj, lengthProc)) {
	*lenPtr = TclObjTypeLength(listObj);
	return TCL_OK;
    }

    if (TclListObjGetRep(interp, listObj, &listRep) != TCL_OK) {
	return TCL_ERROR;
    }
    *lenPtr = ListRepLength(&listRep);
    return TCL_OK;
}

static Tcl_Size
ListLength(
    Tcl_Obj *listPtr)
{
    ListRep listRep;
    ListObjGetRep(listPtr, &listRep);

    return ListRepLength(&listRep);
}

/*
 *----------------------------------------------------------------------
 *
 * Tcl_ListObjReplace --
 *
 *	This function replaces zero or more elements of the list referenced by
 *	listObj with the objects from an (objc,objv) array. The objc elements
 *	of the array referenced by objv replace the count elements in listPtr
 *	starting at first.
 *
 *	If the argument first is zero or negative, it refers to the first
 *	element. If first is greater than or equal to the number of elements
 *	in the list, then no elements are deleted; the new elements are
 *	appended to the list. Count gives the number of elements to replace.
 *	If count is zero or negative then no elements are deleted; the new
 *	elements are simply inserted before first.
 *
 *	The argument objv refers to an array of objc pointers to the new
 *	elements to be added to listPtr in place of those that were deleted.
 *	If objv is NULL, no new elements are added. If listPtr is not a list
 *	object, an attempt will be made to convert it to one.
 *
 * Results:
 *	The return value is normally TCL_OK. If listPtr does not refer to a
 *	list object and can not be converted to one, TCL_ERROR is returned and
 *	an error message will be left in the interpreter's result if interp is
 *	not NULL.
 *
 * Side effects:
 *	The ref counts of the objc elements in objv are incremented since the
 *	resulting list now refers to them. Similarly, the ref counts for
 *	replaced objects are decremented. listObj is converted, if necessary,
 *	to a list object. listObj's old string representation, if any, is
 *	freed.
 *
 *----------------------------------------------------------------------
 */
int
Tcl_ListObjReplace(
    Tcl_Interp *interp,		/* Used for error reporting if not NULL. */
    Tcl_Obj *listObj,		/* List object whose elements to replace. */
    Tcl_Size first,		/* Index of first element to replace. */
    Tcl_Size numToDelete,	/* Number of elements to replace. */
    Tcl_Size numToInsert,	/* Number of objects to insert. */
    Tcl_Obj *const insertObjs[])/* Tcl objects to insert */
{
    ListRep listRep;
    Tcl_Size origListLen;
    Tcl_Size lenChange;
    Tcl_Size leadSegmentLen;
    Tcl_Size tailSegmentLen;
    Tcl_Size numFreeSlots;
    Tcl_Size leadShift;
    Tcl_Size tailShift;
    Tcl_Obj **listObjs;
    int favor;

    if (Tcl_IsShared(listObj)) {
	Tcl_Panic("%s called with shared object", "Tcl_ListObjReplace");
    }

    if (TclObjTypeHasProc(listObj, replaceProc)) {
	return TclObjTypeReplace(interp, listObj, first,
		numToDelete, numToInsert, insertObjs);
    }

    if (TclListObjGetRep(interp, listObj, &listRep) != TCL_OK) {
	/* Cannot be converted to a list */
	return TCL_ERROR;
    }

    /* Make limits sane */
    origListLen = ListRepLength(&listRep);
    if (first < 0) {
	first = 0;
    }
    if (first > origListLen) {
	first = origListLen;	/* So we'll insert after last element. */
    }
    if (numToDelete < 0) {
	numToDelete = 0;
    } else if (first > LIST_MAX - numToDelete /* Handle integer overflow */
	    || origListLen < first + numToDelete) {
	numToDelete = origListLen - first;
    }

    if (numToInsert > LIST_MAX - (origListLen - numToDelete)) {
	return TclListLimitExceededError(interp);
    }

    if ((first+numToDelete) >= origListLen) {
	/* Operating at back of list. Favor leaving space at back */
	favor = LISTREP_SPACE_FAVOR_BACK;
    } else if (first == 0) {
	/* Operating on front of list. Favor leaving space in front */
	favor = LISTREP_SPACE_FAVOR_FRONT;
    } else {
	/* Operating on middle of list. */
	favor = LISTREP_SPACE_FAVOR_NONE;
    }

    /*
     * There are a number of special cases to consider from an optimization
     * point of view.
     * (1) Pure deletes (numToInsert==0) from the front or back can be treated
     * as a range op irrespective of whether the ListStore is shared or not
     * (2) Pure inserts (numToDelete == 0)
     *   (2a) Pure inserts at the back can be treated as appends
     *   (2b) Pure inserts from the *front* can be optimized under certain
     *   conditions by inserting before first ListStore slot in use if there
     *   is room, again irrespective of sharing
     * (3) If the ListStore is shared OR there is insufficient free space
     * OR existing allocation is too large compared to new size, create
     * a new ListStore
     * (4) Unshared ListStore with sufficient free space. Delete, shift and
     * insert within the ListStore.
     */

    /* Note: do not do TclInvalidateStringRep as yet in case there are errors */

    /* Check Case (1) - Treat pure deletes from front or back as range ops */
    if (numToInsert == 0) {
	if (numToDelete == 0) {
	    /*
	     * Should force canonical even for no-op. Remember Tcl_Obj unshared
	     * so OK to invalidate string rep
	     */
	    /* T:listrep-1.10,2.8 */
	    TclInvalidateStringRep(listObj);
	    return TCL_OK;
	}
	if (first == 0) {
	    /* Delete from front, so return tail. */
	    /* T:listrep-1.{4,5},2.{4,5},3.{15,16},4.7 */
	    ListRep tailRep;
	    ListRepRange(&listRep, numToDelete, origListLen-1, 0, &tailRep);
	    ListObjReplaceRepAndInvalidate(listObj, &tailRep);
	    return TCL_OK;
	} else if ((first+numToDelete) >= origListLen) {
	    /* Delete from tail, so return head */
	    /* T:listrep-1.{8,9},2.{6,7},3.{17,18},4.8 */
	    ListRep headRep;
	    ListRepRange(&listRep, 0, first-1, 0, &headRep);
	    ListObjReplaceRepAndInvalidate(listObj, &headRep);
	    return TCL_OK;
	}
	/* Deletion from middle. Fall through to general case */
    }

    /* Garbage collect before checking the pure insert optimization */
    ListRepFreeUnreferenced(&listRep);

    /*
     * Check Case (2) - pure inserts under certain conditions:
     */
    if (numToDelete == 0) {
	/* Case (2a) - Append to list. */
	if (first == origListLen) {
	    /* T:listrep-1.11,2.9,3.{5,6},2.2.1 */
	    return TclListObjAppendElements(
		interp, listObj, numToInsert, insertObjs);
	}

	/*
	 * Case (2b) - pure inserts at front under some circumstances
	 * (i) Insertion must be at head of list
	 * (ii) The list's span must be at head of the in-use slots in the store
	 * (iii) There must be unused room at front of the store
	 * NOTE THIS IS TRUE EVEN IF THE ListStore IS SHARED as it will not
	 * affect the other Tcl_Obj's referencing this ListStore.
	 */
	if (first == 0 &&						 /* (i) */
		ListRepStart(&listRep) == listRep.storePtr->firstUsed && /* (ii) */
		numToInsert <= listRep.storePtr->firstUsed) {		 /* (iii) */
	    Tcl_Size newLen;
	    LIST_ASSERT(numToInsert); /* Else would have returned above */
	    listRep.storePtr->firstUsed -= numToInsert;
	    ObjArrayCopy(&listRep.storePtr->slots[listRep.storePtr->firstUsed],
		    numToInsert, insertObjs);
	    listRep.storePtr->numUsed += numToInsert;
	    newLen = listRep.spanPtr->spanLength + numToInsert;
	    if (listRep.spanPtr && listRep.spanPtr->refCount <= 1) {
		/* An unshared span record, re-use it */
		/* T:listrep-3.1 */
		listRep.spanPtr->spanStart = listRep.storePtr->firstUsed;
		listRep.spanPtr->spanLength = newLen;
	    } else {
		/* Need a new span record */
		if (listRep.storePtr->firstUsed == 0) {
		    listRep.spanPtr = NULL;
		} else {
		    /* T:listrep-4.3 */
		    listRep.spanPtr =
			ListSpanNew(listRep.storePtr->firstUsed, newLen);
		}
	    }
	    ListObjReplaceRepAndInvalidate(listObj, &listRep);
	    return TCL_OK;
	}
    }

    /* Just for readability of the code */
    lenChange = numToInsert - numToDelete;
    leadSegmentLen = first;
    tailSegmentLen = origListLen - (first + numToDelete);
    numFreeSlots = listRep.storePtr->numAllocated - listRep.storePtr->numUsed;

    /*
     * Before further processing, if unshared, try and reallocate to avoid
     * new allocation below. This avoids expensive ref count manipulation
     * later by not having to go through the ListRepInit and
     * ListObjReplaceAndInvalidate below.
     * TODO - we could be smarter about the reallocate. Use of realloc
     * means all new free space is at the back. Instead, the realloc could
     * be an explicit alloc and memmove which would let us redistribute
     * free space.
     */
    if (numFreeSlots < lenChange && !ListRepIsShared(&listRep)) {
	/* T:listrep-1.{1,3,14,18,21},3.{3,10,11,14,27,32,41} */
	ListStore *newStorePtr =
	    ListStoreReallocate(listRep.storePtr, origListLen + lenChange);
	if (newStorePtr == NULL) {
	    return MemoryAllocationError(interp,
		    LIST_SIZE(origListLen + lenChange));
	}
	listRep.storePtr = newStorePtr;
	numFreeSlots =
	    listRep.storePtr->numAllocated - listRep.storePtr->numUsed;
	/*
	 * WARNING: at this point the Tcl_Obj internal rep potentially
	 * points to freed storage if the reallocation returned a
	 * different location. Overwrite it to bring it back in sync.
	 */
	ListObjStompRep(listObj, &listRep);
    }

    /*
     * Case (3) a new ListStore is required
     * (a) The passed-in ListStore is shared
     * (b) There is not enough free space in the unshared passed-in ListStore
     * (c) The new unshared size is much "smaller" (TODO) than the allocated space
     * TODO - for unshared case ONLY, consider a "move" based implementation
     */
    if (ListRepIsShared(&listRep) ||				/* 3a */
	    numFreeSlots < lenChange ||				/* 3b */
	    (origListLen + lenChange) <
		    (listRep.storePtr->numAllocated / 4)) {	/* 3c */
	ListRep newRep;
	Tcl_Obj **toObjs;
	listObjs = &listRep.storePtr->slots[ListRepStart(&listRep)];
	ListRepInit(origListLen + lenChange, NULL,
		LISTREP_PANIC_ON_FAIL | favor, &newRep);
	toObjs = ListRepSlotPtr(&newRep, 0);
	if (leadSegmentLen > 0) {
	    /* T:listrep-2.{2,3,13:18},4.{6,9,13:18} */
	    ObjArrayCopy(toObjs, leadSegmentLen, listObjs);
	}
	if (numToInsert > 0) {
	    /* T:listrep-2.{1,2,3,10:18},4.{1,2,4,6,10:18} */
	    ObjArrayCopy(&toObjs[leadSegmentLen], numToInsert,
		    insertObjs);
	}
	if (tailSegmentLen > 0) {
	    /* T:listrep-2.{1,2,3,10:15},4.{1,2,4,6,9:12,16:18} */
	    ObjArrayCopy(&toObjs[leadSegmentLen + numToInsert],
		    tailSegmentLen, &listObjs[leadSegmentLen+numToDelete]);
	}
	newRep.storePtr->numUsed = origListLen + lenChange;
	if (newRep.spanPtr) {
	    /* T:listrep-2.{1,2,3,10:18},4.{1,2,4,6,9:18} */
	    newRep.spanPtr->spanLength = newRep.storePtr->numUsed;
	}
	LISTREP_CHECK(&newRep);
	ListObjReplaceRepAndInvalidate(listObj, &newRep);
	return TCL_OK;
    }

    /*
     * Case (4) - unshared ListStore with sufficient room.
     * After deleting elements, there will be a corresponding gap. If this
     * gap does not match number of insertions, either the lead segment,
     * or the tail segment, or both will have to be moved.
     * The general strategy is to move the fewest number of elements. If
     *
     * TODO - what about appends to unshared ? Is below sufficiently optimal?
     */

    /* Following must hold for unshared listreps after ListRepFreeUnreferenced above */
    LIST_ASSERT(origListLen == listRep.storePtr->numUsed);
    LIST_ASSERT(origListLen == ListRepLength(&listRep));
    LIST_ASSERT(ListRepStart(&listRep) == listRep.storePtr->firstUsed);

    LIST_ASSERT((numToDelete + numToInsert) > 0);

    /* Base of slot array holding the list elements */
    listObjs = &listRep.storePtr->slots[ListRepStart(&listRep)];

    /*
     * Free up elements to be deleted. Before that, increment the ref counts
     * for objects to be inserted in case there is overlap. T:listobj-11.1
     */
    if (numToInsert) {
	/* T:listrep-1.{1,3,12:21},3.{2,3,7:14,23:41} */
	ObjArrayIncrRefs(insertObjs, 0, numToInsert);
    }
    if (numToDelete) {
	/* T:listrep-1.{6,7,12:21},3.{19:41} */
	ObjArrayDecrRefs(listObjs, first, numToDelete);
    }

    /*
     * TODO - below the moves are optimized but this may result in needing a
     * span allocation. Perhaps for small lists, it may be more efficient to
     * just move everything up front and save on allocating a span.
     */

    /*
     * Calculate shifts if necessary to accommodate insertions.
     * NOTE: all indices are relative to listObjs which is not necessarily the
     * start of the ListStore storage area.
     *
     * leadShift - how much to shift the lead segment
     * tailShift - how much to shift the tail segment
     * insertTarget - index where to insert.
     */

    if (lenChange == 0) {
	/* T:listrep-1.{12,15,19},3.{23,28,33}. Exact fit */
	leadShift = 0;
	tailShift = 0;
    } else if (lenChange < 0) {
	/*
	 * More deletions than insertions. The gap after deletions is large
	 * enough for insertions. Move a segment depending on size.
	 */
	if (leadSegmentLen > tailSegmentLen) {
	    /* Tail segment smaller. Insert after lead, move tail down */
	    /* T:listrep-1.{7,17,20},3.{21,2229,35} */
	    leadShift = 0;
	    tailShift = lenChange;
	} else {
	    /* Lead segment smaller. Insert before tail, move lead up */
	    /* T:listrep-1.{6,13,16},3.{19,20,24,34} */
	    leadShift = -lenChange;
	    tailShift = 0;
	}
    } else {
	LIST_ASSERT(lenChange > 0); /* Reminder */

	/*
	 * We need to make room for the insertions. Again we have multiple
	 * possibilities. We may be able to get by just shifting one segment
	 * or need to shift both. In the former case, favor shifting the
	 * smaller segment.
	 */
	Tcl_Size leadSpace = ListRepNumFreeHead(&listRep);
	Tcl_Size tailSpace = ListRepNumFreeTail(&listRep);
	Tcl_Size finalFreeSpace = leadSpace + tailSpace - lenChange;

	LIST_ASSERT((leadSpace + tailSpace) >= lenChange);
	if (leadSpace >= lenChange
		&& (leadSegmentLen < tailSegmentLen || tailSpace < lenChange)) {
	    /* Move only lead to the front to make more room */
	    /* T:listrep-3.25,36,38, */
	    leadShift = -lenChange;
	    tailShift = 0;
	    /*
	     * Redistribute the remaining free space between the front and
	     * back if either there is no tail space left or if the
	     * entire list is the head anyways. This is an important
	     * optimization for further operations like further asymmetric
	     * insertions.
	     */
	    if (finalFreeSpace > 1 && (tailSpace == 0 || tailSegmentLen == 0)) {
		Tcl_Size postShiftLeadSpace = leadSpace - lenChange;
		if (postShiftLeadSpace > (finalFreeSpace/2)) {
		    Tcl_Size extraShift = postShiftLeadSpace - (finalFreeSpace / 2);
		    leadShift -= extraShift;
		    tailShift = -extraShift; /* Move tail to the front as well */
		}
	    } /* else T:listrep-3.{7,12,25,38} */
	    LIST_ASSERT(leadShift >= 0 || leadSpace >= -leadShift);
	} else if (tailSpace >= lenChange) {
	    /* Move only tail segment to the back to make more room. */
	    /* T:listrep-3.{8,10,11,14,26,27,30,32,37,39,41} */
	    leadShift = 0;
	    tailShift = lenChange;
	    /*
	     * See comments above. This is analogous.
	     */
	    if (finalFreeSpace > 1 && (leadSpace == 0 || leadSegmentLen == 0)) {
		Tcl_Size postShiftTailSpace = tailSpace - lenChange;
		if (postShiftTailSpace > (finalFreeSpace/2)) {
		    /* T:listrep-1.{1,3,14,18,21},3.{2,3,26,27} */
		    Tcl_Size extraShift = postShiftTailSpace - (finalFreeSpace / 2);
		    tailShift += extraShift;
		    leadShift = extraShift; /* Move head to the back as well */
		}
	    }
	    LIST_ASSERT(tailShift <= tailSpace);
	} else {
	    /*
	     * Both lead and tail need to be shifted to make room.
	     * Divide remaining free space equally between front and back.
	     */
	    /* T:listrep-3.{9,13,31,40} */
	    LIST_ASSERT(leadSpace < lenChange);
	    LIST_ASSERT(tailSpace < lenChange);

	    /*
	     * leadShift = leadSpace - (finalFreeSpace/2)
	     * Thus leadShift <= leadSpace
	     * Also,
	     * = leadSpace - (leadSpace + tailSpace - lenChange)/2
	     * = leadSpace/2 - tailSpace/2 + lenChange/2
	     * >= 0 because lenChange > tailSpace
	     */
	    leadShift = leadSpace - (finalFreeSpace / 2);
	    tailShift = lenChange - leadShift;
	    if (tailShift > tailSpace) {
		/* Account for integer division errors */
		leadShift += 1;
		tailShift -= 1;
	    }
	    /*
	     * Following must be true because otherwise one of the previous
	     * if clauses would have been taken.
	     */
	    LIST_ASSERT(leadShift > 0 && leadShift < lenChange);
	    LIST_ASSERT(tailShift > 0 && tailShift < lenChange);
	    leadShift = -leadShift; /* Lead is actually shifted downward */
	}
    }

    /* Careful about order of moves! */
    if (leadShift > 0) {
	/* Will happen when we have to make room at bottom */
	if (tailShift != 0 && tailSegmentLen != 0) {
	    /* T:listrep-1.{1,3,14,18},3.{2,3,26,27} */
	    Tcl_Size tailStart = leadSegmentLen + numToDelete;
	    memmove(&listObjs[tailStart + tailShift],
		    &listObjs[tailStart],
		    tailSegmentLen * sizeof(Tcl_Obj *));
	}
	if (leadSegmentLen != 0) {
	    /* T:listrep-1.{3,6,16,18,21},3.{19,20,34} */
	    memmove(&listObjs[leadShift],
		    &listObjs[0],
		    leadSegmentLen * sizeof(Tcl_Obj *));
	}
    } else {
	if (leadShift != 0 && leadSegmentLen != 0) {
	    /* T:listrep-3.{7,9,12,13,31,36,38,40} */
	    memmove(&listObjs[leadShift],
		    &listObjs[0],
		    leadSegmentLen * sizeof(Tcl_Obj *));
	}
	if (tailShift != 0 && tailSegmentLen != 0) {
	    /* T:listrep-1.{7,17},3.{8:11,13,14,21,22,35,37,39:41} */
	    Tcl_Size tailStart = leadSegmentLen + numToDelete;
	    memmove(&listObjs[tailStart + tailShift],
		    &listObjs[tailStart],
		    tailSegmentLen * sizeof(Tcl_Obj *));
	}
    }
    if (numToInsert) {
	/* Do NOT use ObjArrayCopy here since we have already incr'ed ref counts */
	/* T:listrep-1.{1,3,12:21},3.{2,3,7:14,23:41} */
	memmove(&listObjs[leadSegmentLen + leadShift],
		insertObjs,
		numToInsert * sizeof(Tcl_Obj *));
    }

    listRep.storePtr->firstUsed += leadShift;
    listRep.storePtr->numUsed = origListLen + lenChange;
    listRep.storePtr->flags = 0;

    if (listRep.spanPtr && listRep.spanPtr->refCount <= 1) {
	/* An unshared span record, re-use it, even if not required */
	/* T:listrep-3.{2,3,7:14},3.{19:41} */
	listRep.spanPtr->spanStart = listRep.storePtr->firstUsed;
	listRep.spanPtr->spanLength = listRep.storePtr->numUsed;
    } else {
	/* Need a new span record */
	if (listRep.storePtr->firstUsed == 0) {
	    /* T:listrep-1.{7,12,15,17,19,20} */
	    listRep.spanPtr = NULL;
	} else {
	    /* T:listrep-1.{1,3,6.1,13,14,16,18,21} */
	    listRep.spanPtr = ListSpanNew(listRep.storePtr->firstUsed,
		    listRep.storePtr->numUsed);
	}
    }

    LISTREP_CHECK(&listRep);
    ListObjReplaceRepAndInvalidate(listObj, &listRep);
    return TCL_OK;
}

/*
 *----------------------------------------------------------------------
 *
 * TclLindexList --
 *
 *	This procedure handles the 'lindex' command when objc==3.
 *
 * Results:
 *	Returns a pointer to the object extracted, or NULL if an error
 *	occurred. The returned object already includes one reference count for
 *	the pointer returned.
 *
 * Side effects:
 *	None.
 *
 * Notes:
 *	This procedure is implemented entirely as a wrapper around
 *	TclLindexFlat. All it does is reconfigure the argument format into the
 *	form required by TclLindexFlat, while taking care to manage shimmering
 *	in such a way that we tend to keep the most useful internalreps and/or
 *	avoid the most expensive conversions.
 *
 *----------------------------------------------------------------------
 */
Tcl_Obj *
TclLindexList(
    Tcl_Interp *interp,		/* Tcl interpreter. */
    Tcl_Obj *listObj,		/* List being unpacked. */
    Tcl_Obj *argObj)		/* Index or index list. */
{
    Tcl_Size index;		/* Index into the list. */
    Tcl_Obj *indexListCopy;
    Tcl_Obj **indexObjs;
    Tcl_Size numIndexObjs;

    /*
     * Determine whether argPtr designates a list or a single index. We have
     * to be careful about the order of the checks to avoid repeated
     * shimmering; if internal rep is already a list do not shimmer it.
     * see TIP#22 and TIP#33 for the details.
     */
    if (!TclHasInternalRep(argObj, &tclListType)
	    && TclGetIntForIndexM(NULL, argObj, TCL_SIZE_MAX - 1,
		    &index) == TCL_OK) {
	/*
	 * argPtr designates a single index.
	 */
	return TclLindexFlat(interp, listObj, 1, &argObj);
    }

    /*
     * Here we make a private copy of the index list argument to avoid any
     * shimmering issues that might invalidate the indices array below while
     * we are still using it. This is probably unnecessary. It does not appear
     * that any damaging shimmering is possible, and no test has been devised
     * to show any error when this private copy is not made. But it's cheap,
     * and it offers some future-proofing insurance in case the TclLindexFlat
     * implementation changes in some unexpected way, or some new form of
     * trace or callback permits things to happen that the current
     * implementation does not.
     */

    indexListCopy = TclListObjCopy(NULL, argObj);
    if (indexListCopy == NULL) {
	/*
	 * The argument is neither an index nor a well-formed list.
	 * Report the error via TclLindexFlat.
	 * TODO - This is as original code. why not directly return an error?
	 */
	return TclLindexFlat(interp, listObj, 1, &argObj);
    }
    TclListObjGetElements(interp, indexListCopy, &numIndexObjs, &indexObjs);
    listObj = TclLindexFlat(interp, listObj, numIndexObjs, indexObjs);
    Tcl_DecrRefCount(indexListCopy);
    return listObj;
}

/*
 *----------------------------------------------------------------------
 *
 * TclLindexFlat --
 *
 *	This procedure is the core of the 'lindex' command, with all index
 *	arguments presented as a flat list.
 *
 * Results:
 *	Returns a pointer to the object extracted, or NULL if an error
 *	occurred. The returned object already includes one reference count for
 *	the pointer returned.
 *
 * Side effects:
 *	None.
 *
 * Notes:
 *	The reference count of the returned object includes one reference
 *	corresponding to the pointer returned. Thus, the calling code will
 *	usually do something like:
 *		Tcl_SetObjResult(interp, result);
 *		Tcl_DecrRefCount(result);
 *
 *----------------------------------------------------------------------
 */
Tcl_Obj *
TclLindexFlat(
    Tcl_Interp *interp,		/* Tcl interpreter. */
    Tcl_Obj *listObj,		/* Tcl object representing the list. */
    Tcl_Size indexCount,	/* Count of indices. */
    Tcl_Obj *const indexArray[])/* Array of pointers to Tcl objects that
				 * represent the indices in the list. */
{
    int status;

    /* Handle AbstractList as special case */
    if (indexCount == 1 && TclObjTypeHasProc(listObj,indexProc)) {
	Tcl_Size listLen = TclObjTypeLength(listObj);
	Tcl_Size index;
	Tcl_Obj *elemObj = listObj; /* for lindex without indices return list */
	for (Tcl_Size i=0 ; i<indexCount && listObj ; i++) {
	    if (TclGetIntForIndexM(interp, indexArray[i], /*endValue*/ listLen-1,
		    &index) != TCL_OK) {
		return NULL;
	    }
	    if (i==0) {
		if (TclObjTypeIndex(interp, listObj, index, &elemObj) != TCL_OK) {
		    return NULL;
		}
	    } else if (index > 0) {
		// TODO: support nested lists
		Tcl_Obj *e2Obj = TclLindexFlat(interp, elemObj, 1, &indexArray[i]);
		Tcl_DecrRefCount(elemObj);
		elemObj = e2Obj;
	    }
	}
	if (elemObj == NULL) {
	    /*
	     * TclObjTypeIndex returns TCL_OK with NULL in elemObj if
	     * index was out of bounds.
	     */
	    TclNewObj(elemObj);
	}
	Tcl_IncrRefCount(elemObj);
	return elemObj;
    }

    Tcl_IncrRefCount(listObj);

    for (Tcl_Size i=0 ; i<indexCount && listObj ; i++) {
	Tcl_Size index, listLen = 0;
	Tcl_Obj **elemPtrs = NULL;

	status = Tcl_ListObjLength(interp, listObj, &listLen);
	if (status != TCL_OK) {
	    Tcl_DecrRefCount(listObj);
	    return NULL;
	}

	if (TclGetIntForIndexM(interp, indexArray[i], /*endValue*/ listLen-1,
		&index) == TCL_OK) {
	    if (index < 0 || index >= listLen) {
		/*
		 * Index is out of range. Break out of loop with empty result.
		 * First check remaining indices for validity
		 */

		while (++i < indexCount) {
		    if (TclGetIntForIndexM(interp, indexArray[i],
			    TCL_SIZE_MAX - 1, &index) != TCL_OK) {
			Tcl_DecrRefCount(listObj);
			return NULL;
		    }
		}
		Tcl_DecrRefCount(listObj);
		TclNewObj(listObj);
		Tcl_IncrRefCount(listObj);
	    } else {
		Tcl_Obj *itemObj;
		/* TODO - this will cause shimmering of inner abstract lists! */
		/*
		 * Must set the internal rep again because it may have been
		 * changed by TclGetIntForIndexM. See test lindex-8.4.
		 */
		if (!TclHasInternalRep(listObj, &tclListType)) {
		    status = SetListFromAny(interp, listObj);
		    if (status != TCL_OK) {
			/* The list is not a list at all => error. */
			Tcl_DecrRefCount(listObj);
			return NULL;
		    }
		}

		ListObjGetElements(listObj, listLen, elemPtrs);
		/* increment this reference count first before decrementing
		 * just in case they are the same Tcl_Obj
		 */
		itemObj = elemPtrs[index];
		Tcl_IncrRefCount(itemObj);
		Tcl_DecrRefCount(listObj);
		/* Extract the pointer to the appropriate element. */
		listObj = itemObj;
	    }
	} else {
	    Tcl_DecrRefCount(listObj);
	    listObj = NULL;
	}
    }
    return listObj;
}

/*
 *----------------------------------------------------------------------
 *
 * TclLsetList --
 *
 *	Core of the 'lset' command when objc == 4. Objv[2] may be either a
 *	scalar index or a list of indices.
 *      It also handles 'lpop' when given a NULL value.
 *
 * Results:
 *	Returns the new value of the list variable, or NULL if there was an
 *	error. The returned object includes one reference count for the
 *	pointer returned.
 *
 * Side effects:
 *	None.
 *
 * Notes:
 *	This procedure is implemented entirely as a wrapper around
 *	TclLsetFlat. All it does is reconfigure the argument format into the
 *	form required by TclLsetFlat, while taking care to manage shimmering
 *	in such a way that we tend to keep the most useful internalreps and/or
 *	avoid the most expensive conversions.
 *
 *----------------------------------------------------------------------
 */
Tcl_Obj *
TclLsetList(
    Tcl_Interp *interp,		/* Tcl interpreter. */
    Tcl_Obj *listObj,		/* Pointer to the list being modified. */
    Tcl_Obj *indexArgObj,	/* Index or index-list arg to 'lset'. */
    Tcl_Obj *valueObj)		/* Value arg to 'lset' or NULL to 'lpop'. */
{
    Tcl_Size indexCount = 0;	/* Number of indices in the index list. */
    Tcl_Obj **indices = NULL;	/* Vector of indices in the index list. */
    Tcl_Obj *retValueObj;	/* Pointer to the list to be returned. */
    Tcl_Size index;		/* Current index in the list - discarded. */
    Tcl_Obj *indexListCopy;

    /*
     * Determine whether the index arg designates a list or a single index.
     * We have to be careful about the order of the checks to avoid repeated
     * shimmering; see TIP #22 and #23 for details.
     */

    if (!TclHasInternalRep(indexArgObj, &tclListType)
	    && TclGetIntForIndexM(NULL, indexArgObj, TCL_SIZE_MAX - 1, &index)
		== TCL_OK) {
	if (TclObjTypeHasProc(listObj, setElementProc)) {
	    indices = &indexArgObj;
	    retValueObj = TclObjTypeSetElement(
		    interp, listObj, 1, indices, valueObj);
	    if (retValueObj) {
		Tcl_IncrRefCount(retValueObj);
	    }
	} else {
	    /* indexArgPtr designates a single index. */
	    /* T:listrep-1.{2.1,12.1,15.1,19.1},2.{2.3,9.3,10.1,13.1,16.1}, 3.{4,5,6}.3 */
	    retValueObj = TclLsetFlat(interp, listObj, 1, &indexArgObj, valueObj);
	}

    } else {

	indexListCopy = TclListObjCopy(NULL,indexArgObj);
	if (!indexListCopy) {
	    /*
	     * indexArgPtr designates something that is neither an index nor a
	     * well formed list. Report the error via TclLsetFlat.
	     */
	    retValueObj = TclLsetFlat(interp, listObj, 1, &indexArgObj, valueObj);
	} else {
	    if (TCL_OK != TclListObjGetElements(
		    interp, indexListCopy, &indexCount, &indices)) {
		Tcl_DecrRefCount(indexListCopy);
		/*
		 * indexArgPtr designates something that is neither an index nor a
		 * well formed list. Report the error via TclLsetFlat.
		 */
		retValueObj = TclLsetFlat(interp, listObj, 1, &indexArgObj, valueObj);
	    } else {

		/*
		 * Let TclLsetFlat perform the actual lset operation.
		 */

		retValueObj = TclLsetFlat(interp, listObj, indexCount, indices, valueObj);
		if (indexListCopy) {
		    Tcl_DecrRefCount(indexListCopy);
		}
	    }
	}
    }
    assert (retValueObj==NULL || retValueObj->typePtr || retValueObj->bytes);
    return retValueObj;
}

/*
 *----------------------------------------------------------------------
 *
 * TclLsetFlat --
 *
 *	Core engine of the 'lset' command.
 *      It also handles 'lpop' when given a NULL value.
 *
 * Results:
 *	Returns the new value of the list variable, or NULL if an error
 *	occurred. The returned object includes one reference count for the
 *	pointer returned.
 *
 * Side effects:
 *	On entry, the reference count of the variable value does not reflect
 *	any references held on the stack. The first action of this function is
 *	to determine whether the object is shared, and to duplicate it if it
 *	is. The reference count of the duplicate is incremented. At this
 *	point, the reference count will be 1 for either case, so that the
 *	object will appear to be unshared.
 *
 *	If an error occurs, and the object has been duplicated, the reference
 *	count on the duplicate is decremented so that it is now 0: this
 *	dismisses any memory that was allocated by this function.
 *
 *	If no error occurs, the reference count of the original object is
 *	incremented if the object has not been duplicated, and nothing is done
 *	to a reference count of the duplicate. Now the reference count of an
 *	unduplicated object is 2 (the returned pointer, plus the one stored in
 *	the variable). The reference count of a duplicate object is 1,
 *	reflecting that the returned pointer is the only active reference. The
 *	caller is expected to store the returned value back in the variable
 *	and decrement its reference count. (INST_STORE_* does exactly this.)
 *
 *----------------------------------------------------------------------
 */
Tcl_Obj *
TclLsetFlat(
    Tcl_Interp *interp,		/* Tcl interpreter. */
    Tcl_Obj *listObj,		/* Pointer to the list being modified. */
    Tcl_Size indexCount,	/* Number of index args. */
    Tcl_Obj *const indexArray[],
				/* Index args. */
    Tcl_Obj *valueObj)		/* Value arg to 'lset' or NULL to 'lpop'. */
{
    Tcl_Size index, len;
    int result;
    Tcl_Obj *subListObj, *retValueObj;
    Tcl_Obj *pendingInvalidates[10];
    Tcl_Obj **pendingInvalidatesPtr = pendingInvalidates;
    Tcl_Size numPendingInvalidates = 0;

    /*
     * If there are no indices, simply return the new value.  (Without
     * indices, [lset] is a synonym for [set].
     * [lpop] does not use this but protect for NULL valueObj just in case.
     */

    if (indexCount == 0) {
	if (valueObj != NULL) {
	    Tcl_IncrRefCount(valueObj);
	}
	return valueObj;
    }

    /*
     * If the list is shared, make a copy we can modify (copy-on-write).  We
     * use Tcl_DuplicateObj() instead of TclListObjCopy() for a few reasons:
     * 1) we have not yet confirmed listObj is actually a list; 2) We make a
     * verbatim copy of any existing string rep, and when we combine that with
     * the delayed invalidation of string reps of modified Tcl_Obj's
     * implemented below, the outcome is that any error condition that causes
     * this routine to return NULL, will leave the string rep of listObj and
     * all elements to be unchanged.
     */

    subListObj = Tcl_IsShared(listObj) ? Tcl_DuplicateObj(listObj) : listObj;

    /*
     * Anchor the linked list of Tcl_Obj's whose string reps must be
     * invalidated if the operation succeeds.
     */

    retValueObj = subListObj;
    result = TCL_OK;

    /* Allocate if static array for pending invalidations is too small */
    if (indexCount > (Tcl_Size) (sizeof(pendingInvalidates) /
	    sizeof(pendingInvalidates[0]))) {
	pendingInvalidatesPtr =
	    (Tcl_Obj **) Tcl_Alloc(indexCount * sizeof(*pendingInvalidatesPtr));
    }

    /*
     * Loop through all the index arguments, and for each one dive into the
     * appropriate sublist.
     */

    do {
	Tcl_Size elemCount;
	Tcl_Obj *parentList, **elemPtrs;

	/*
	 * Check for the possible error conditions...
	 */

	if (TclListObjGetElements(interp, subListObj,
		&elemCount, &elemPtrs) != TCL_OK) {
	    /* ...the sublist we're indexing into isn't a list at all. */
	    result = TCL_ERROR;
	    break;
	}

	/*
	 * WARNING: the macro TclGetIntForIndexM is not safe for
	 * post-increments, avoid '*indexArray++' here.
	 */

	if (TclGetIntForIndexM(interp, *indexArray, elemCount - 1,
		&index) != TCL_OK) {
	    /* ...the index we're trying to use isn't an index at all. */
	    result = TCL_ERROR;
	    indexArray++; /* Why bother with this increment? TBD */
	    break;
	}
	indexArray++;

	/*
	 * Special case 0-length lists. The Tcl indexing function treat
	 * will return any value beyond length as TCL_SIZE_MAX for this
	 * case.
	 */
	if ((index == TCL_SIZE_MAX) && (elemCount == 0)) {
	    index = 0;
	}
	if (index < 0 || index > elemCount
		|| (valueObj == NULL && index >= elemCount)) {
	    /* ...the index points outside the sublist. */
	    if (interp != NULL) {
		TclPrintfResult(interp, "index \"%s\" out of range",
			TclGetString(indexArray[-1]));
		TclSetErrorCode(interp, "TCL", "VALUE", "INDEX", "OUTOFRANGE");
	    }
	    result = TCL_ERROR;
	    break;
	}

	/*
	 * No error conditions.  As long as we're not yet on the last index,
	 * determine the next sublist for the next pass through the loop,
	 * and take steps to make sure it is an unshared copy, as we intend
	 * to modify it.
	 */

	if (--indexCount) {
	    parentList = subListObj;
	    if (index == elemCount) {
		TclNewObj(subListObj);
	    } else {
		subListObj = elemPtrs[index];
	    }
	    if (Tcl_IsShared(subListObj)) {
		subListObj = Tcl_DuplicateObj(subListObj);
	    }

	    /*
	     * Replace the original elemPtr[index] in parentList with a copy
	     * we know to be unshared.  This call will also deal with the
	     * situation where parentList shares its internalrep with other
	     * Tcl_Obj's.  Dealing with the shared internalrep case can
	     * cause subListObj to become shared again, so detect that case
	     * and make and store another copy.
	     */

	    if (index == elemCount) {
		Tcl_ListObjAppendElement(NULL, parentList, subListObj);
	    } else {
		TclListObjSetElement(NULL, parentList, index, subListObj);
	    }
	    if (Tcl_IsShared(subListObj)) {
		subListObj = Tcl_DuplicateObj(subListObj);
		TclListObjSetElement(NULL, parentList, index, subListObj);
	    }

	    /*
	     * The TclListObjSetElement() calls do not spoil the string rep
	     * of parentList, and that's fine for now, since all we've done
	     * so far is replace a list element with an unshared copy.  The
	     * list value remains the same, so the string rep. is still
	     * valid, and unchanged, which is good because if this whole
	     * routine returns NULL, we'd like to leave no change to the
	     * value of the lset variable.  Later on, when we set valueObj
	     * in its proper place, then all containing lists will have
	     * their values changed, and will need their string reps
	     * spoiled.  We maintain a list of all those Tcl_Obj's
	     * pendingInvalidatesPtr[] so we can spoil them at that time.
	     */

	    pendingInvalidatesPtr[numPendingInvalidates] = parentList;
	    ++numPendingInvalidates;
	}
    } while (indexCount > 0);

    /*
     * Either we've detected and error condition, and exited the loop with
     * result == TCL_ERROR, or we've successfully reached the last index, and
     * we're ready to store valueObj. On success, we need to invalidate
     * the string representations of intermediate lists whose contained
     * list element would have changed.
     */
    if (result == TCL_OK) {
	while (numPendingInvalidates > 0) {
	    Tcl_Obj *objPtr;

	    --numPendingInvalidates;
	    objPtr = pendingInvalidatesPtr[numPendingInvalidates];

	    if (result == TCL_OK) {
		/*
		 * We're going to store valueObj, so spoil string reps of all
		 * containing lists.
		 * TODO - historically, the storing of the internal rep was done
		 * because the ptr2 field of the internal rep was used to chain
		 * objects whose string rep needed to be invalidated. Now this
		 * is no longer the case, so replacing of the internal rep
		 * should not be needed. The TclInvalidateStringRep should
		 * suffice. Formulate a test case before changing.
		 */
		ListRep objInternalRep;
		TclListObjGetRep(NULL, objPtr, &objInternalRep);
		ListObjReplaceRepAndInvalidate(objPtr, &objInternalRep);
	    }
	}
    }

    if (pendingInvalidatesPtr != pendingInvalidates) {
	Tcl_Free(pendingInvalidatesPtr);
    }

    if (result != TCL_OK) {
	/*
	 * Error return; message is already in interp. Clean up any excess
	 * memory.
	 */

	if (retValueObj != listObj) {
	    Tcl_DecrRefCount(retValueObj);
	}
	return NULL;
    }

    /*
     * Store valueObj in proper sublist and return. The -1 is to avoid a
     * compiler warning (not a problem because we checked that we have a
     * proper list - or something convertible to one - above).
     */

    len = -1;
    TclListObjLength(NULL, subListObj, &len);
    if (valueObj == NULL) {
	/* T:listrep-1.{4.2,5.4,6.1,7.1,8.3},2.{4,5}.4 */
	Tcl_ListObjReplace(NULL, subListObj, index, 1, 0, NULL);
    } else if (index == len) {
	/* T:listrep-1.2.1,2.{2.3,9.3},3.{4,5,6}.3 */
	Tcl_ListObjAppendElement(NULL, subListObj, valueObj);
    } else {
	/* T:listrep-1.{12.1,15.1,19.1},2.{10,13,16}.1 */
	TclListObjSetElement(NULL, subListObj, index, valueObj);
	TclInvalidateStringRep(subListObj);
    }
    Tcl_IncrRefCount(retValueObj);
    return retValueObj;
}

/*
 *----------------------------------------------------------------------
 *
 * TclListObjSetElement --
 *
 *	Set a single element of a list to a specified value
 *
 * Results:
 *	The return value is normally TCL_OK. If listObj does not refer to a
 *	list object and cannot be converted to one, TCL_ERROR is returned and
 *	an error message will be left in the interpreter result if interp is
 *	not NULL. Similarly, if index designates an element outside the range
 *	[0..listLength-1], where listLength is the count of elements in the
 *	list object designated by listObj, TCL_ERROR is returned and an error
 *	message is left in the interpreter result.
 *
 * Side effects:
 *	Tcl_Panic if listObj designates a shared object. Otherwise, attempts
 *	to convert it to a list with a non-shared internal rep. Decrements the
 *	ref count of the object at the specified index within the list,
 *	replaces with the object designated by valueObj, and increments the
 *	ref count of the replacement object.
 *
 *----------------------------------------------------------------------
 */
int
TclListObjSetElement(
    Tcl_Interp *interp,		/* Tcl interpreter; used for error reporting
				 * if not NULL. */
    Tcl_Obj *listObj,		/* List object in which element should be
				 * stored. */
    Tcl_Size index,		/* Index of element to store. */
    Tcl_Obj *valueObj)		/* Tcl object to store in the designated list
				 * element. */
{
    ListRep listRep;
    Tcl_Obj **elemPtrs;		/* Pointers to elements of the list. */
    Tcl_Size elemCount;		/* Number of elements in the list. */

    /* Ensure that the listObj parameter designates an unshared list. */

    if (Tcl_IsShared(listObj)) {
	Tcl_Panic("%s called with shared object", "TclListObjSetElement");
    }

    if (TclListObjGetRep(interp, listObj, &listRep) != TCL_OK) {
	return TCL_ERROR;
    }

    elemCount = ListRepLength(&listRep);

    /* Ensure that the index is in bounds. */
    if ((index < 0) || (index >= elemCount)) {
	if (interp != NULL) {
	    TclPrintfResult(interp,
		    "index \"%" TCL_SIZE_MODIFIER "d\" out of range", index);
	    TclSetErrorCode(interp, "TCL", "VALUE", "INDEX", "OUTOFRANGE");
	}
	return TCL_ERROR;
    }

    /*
     * Note - garbage collect this only AFTER checking indices above.
     * Do not want to modify listrep and then not store it back in listObj.
     */
    ListRepFreeUnreferenced(&listRep);

    /* Replace a shared internal rep with an unshared copy */
    if (listRep.storePtr->refCount > 1) {
	ListRep newInternalRep;
	/* T:listrep-2.{10,13,16}.1 */
	/* TODO - leave extra space? */
	ListRepClone(&listRep, &newInternalRep, LISTREP_PANIC_ON_FAIL);
	listRep = newInternalRep;
    } /* else T:listrep-1.{12.1,15.1,19.1} */

    /* Retrieve element array AFTER potential cloning above */
    ListRepElements(&listRep, elemCount, elemPtrs);

    /*
     * Add a reference to the new list element and remove from old before
     * replacing it. Order is important!
     */
    Tcl_IncrRefCount(valueObj);
    Tcl_DecrRefCount(elemPtrs[index]);
    elemPtrs[index] = valueObj;

    /* Internal rep may be cloned so replace */
    ListObjReplaceRepAndInvalidate(listObj, &listRep);

    return TCL_OK;
}

/*
 *----------------------------------------------------------------------
 *
 * FreeListInternalRep --
 *
 *	Deallocate the storage associated with a list object's internal
 *	representation.
 *
 * Results:
 *	None.
 *
 * Side effects:
 *	Frees listPtr's List* internal representation, if no longer shared.
 *	May decrement the ref counts of element objects, which may free them.
 *
 *----------------------------------------------------------------------
 */
static void
FreeListInternalRep(
    Tcl_Obj *listObj)		/* List object with internal rep to free. */
{
    ListRep listRep;

    ListObjGetRep(listObj, &listRep);
    if (listRep.storePtr->refCount-- <= 1) {
	ObjArrayDecrRefs(
	    listRep.storePtr->slots,
	    listRep.storePtr->firstUsed, listRep.storePtr->numUsed);
	Tcl_Free(listRep.storePtr);
    }
    if (listRep.spanPtr) {
	ListSpanDecrRefs(listRep.spanPtr);
    }
}

/*
 *----------------------------------------------------------------------
 *
 * DupListInternalRep --
 *
 *	Initialize the internal representation of a list Tcl_Obj to share the
 *	internal representation of an existing list object.
 *
 * Results:
 *	None.
 *
 * Side effects:
 *	The reference count of the List internal rep is incremented.
 *
 *----------------------------------------------------------------------
 */
static void
DupListInternalRep(
    Tcl_Obj *srcObj,		/* Object with internal rep to copy. */
    Tcl_Obj *copyObj)		/* Object with internal rep to set. */
{
    ListRep listRep;
    ListObjGetRep(srcObj, &listRep);
    ListObjOverwriteRep(copyObj, &listRep);
}

/*
 *----------------------------------------------------------------------
 *
 * SetListFromAny --
 *
 *	Attempt to generate a list internal form for the Tcl object "objPtr".
 *
 * Results:
 *	The return value is TCL_OK or TCL_ERROR. If an error occurs during
 *	conversion, an error message is left in the interpreter's result
 *	unless "interp" is NULL.
 *
 * Side effects:
 *	If no error occurs, a list is stored as "objPtr"s internal
 *	representation.
 *
 *----------------------------------------------------------------------
 */
static int
SetListFromAny(
    Tcl_Interp *interp,		/* Used for error reporting if not NULL. */
    Tcl_Obj *objPtr)		/* The object to convert. */
{
    Tcl_Obj **elemPtrs;
    ListRep listRep;

    /*
     * Dictionaries are a special case; they have a string representation such
     * that *all* valid dictionaries are valid lists. Hence we can convert
     * more directly. Only do this when there's no existing string rep; if
     * there is, it is the string rep that's authoritative (because it could
     * describe duplicate keys).
     */

    if (!TclHasStringRep(objPtr) && TclHasInternalRep(objPtr, &tclDictType)) {
	Tcl_Obj *keyPtr, *valuePtr;
	Tcl_DictSearch search;
	int done;
	Tcl_Size size;

	/*
	 * Create the new list representation. Note that we do not need to do
	 * anything with the string representation as the transformation (and
	 * the reverse back to a dictionary) are both order-preserving. Also
	 * note that since we know we've got a valid dictionary (by
	 * representation) we also know that fetching the size of the
	 * dictionary or iterating over it will not fail.
	 */

	Tcl_DictObjSize(NULL, objPtr, &size);
	/* TODO - leave space in front and/or back? */
	if (ListRepInitAttempt(interp, size > 0 ? 2 * size : 1, NULL,
		&listRep) != TCL_OK) {
	    return TCL_ERROR;
	}

	LIST_ASSERT(listRep.spanPtr == NULL); /* Guard against future changes */
	LIST_ASSERT(listRep.storePtr->firstUsed == 0);
	LIST_ASSERT((listRep.storePtr->flags & LISTSTORE_CANONICAL) == 0);

	listRep.storePtr->numUsed = 2 * size;

	/* Populate the list representation. */

	elemPtrs = listRep.storePtr->slots;
	Tcl_DictObjFirst(NULL, objPtr, &search, &keyPtr, &valuePtr, &done);
	while (!done) {
	    *elemPtrs++ = keyPtr;
	    *elemPtrs++ = valuePtr;
	    Tcl_IncrRefCount(keyPtr);
	    Tcl_IncrRefCount(valuePtr);
	    Tcl_DictObjNext(&search, &keyPtr, &valuePtr, &done);
	}
    } else if (TclObjTypeHasProc(objPtr,indexProc)) {
	Tcl_Size elemCount;

	elemCount = TclObjTypeLength(objPtr);

	if (ListRepInitAttempt(interp, elemCount, NULL, &listRep) != TCL_OK) {
	    return TCL_ERROR;
	}

	LIST_ASSERT(listRep.spanPtr == NULL); /* Guard against future changes */
	LIST_ASSERT(listRep.storePtr->firstUsed == 0);

	elemPtrs = listRep.storePtr->slots;

	/* Each iteration, store a list element */
	for (Tcl_Size i = 0; i < elemCount; i++) {
	    if (TclObjTypeIndex(interp, objPtr, i, elemPtrs) != TCL_OK) {
		return TCL_ERROR;
	    }
	    Tcl_IncrRefCount(*elemPtrs++);/* Since list now holds ref to it. */
	}

	LIST_ASSERT((Tcl_Size)(elemPtrs - listRep.storePtr->slots) == elemCount);

	listRep.storePtr->numUsed = elemCount;

    } else {
	Tcl_Size estCount, length;
	const char *limit, *nextElem = TclGetStringFromObj(objPtr, &length);

	/*
	 * Allocate enough space to hold a (Tcl_Obj *) for each
	 * (possible) list element.
	 */

	estCount = TclMaxListLength(nextElem, length, &limit);
	estCount += (estCount == 0);	/* Smallest list struct holds 1
					 * element. */
	/* TODO - allocate additional space? */
	if (ListRepInitAttempt(interp, estCount, NULL, &listRep) != TCL_OK) {
	    return TCL_ERROR;
	}

	LIST_ASSERT(listRep.spanPtr == NULL); /* Guard against future changes */
	LIST_ASSERT(listRep.storePtr->firstUsed == 0);

	elemPtrs = listRep.storePtr->slots;

	/* Each iteration, parse and store a list element. */

	while (nextElem < limit) {
	    const char *elemStart;
	    char *check;
	    Tcl_Size elemSize;
	    int literal;

	    if (TCL_OK != TclFindElement(interp, nextElem, limit - nextElem,
		    &elemStart, &nextElem, &elemSize, &literal)) {
	    fail:
		while (--elemPtrs >= listRep.storePtr->slots) {
		    Tcl_DecrRefCount(*elemPtrs);
		}
		Tcl_Free(listRep.storePtr);
		return TCL_ERROR;
	    }
	    if (elemStart == limit) {
		break;
	    }

	    TclNewObj(*elemPtrs);
	    TclInvalidateStringRep(*elemPtrs);
	    check = Tcl_InitStringRep(*elemPtrs, literal ? elemStart : NULL,
		    elemSize);
	    if (elemSize && check == NULL) {
		MemoryAllocationError(interp, elemSize);
		goto fail;
	    }
	    if (!literal) {
		Tcl_InitStringRep(*elemPtrs, NULL,
			TclCopyAndCollapse(elemSize, elemStart, check));
	    }

	    Tcl_IncrRefCount(*elemPtrs++);/* Since list now holds ref to it. */
	}

	listRep.storePtr->numUsed =
	    elemPtrs - listRep.storePtr->slots;
    }

    LISTREP_CHECK(&listRep);

    /*
     * Store the new internalRep. We do this as late
     * as possible to allow the conversion code, in particular
     * Tcl_GetStringFromObj, to use the old internalRep.
     */

    /*
     * Note old string representation NOT to be invalidated.
     * So do NOT use ListObjReplaceRepAndInvalidate. InternalRep to be freed AFTER
     * IncrRefs so do not use ListObjOverwriteRep
     */
    ListRepIncrRefs(&listRep);
    TclFreeInternalRep(objPtr);
    objPtr->internalRep.twoPtrValue.ptr1 = listRep.storePtr;
    objPtr->internalRep.twoPtrValue.ptr2 = listRep.spanPtr;
    objPtr->typePtr = &tclListType;

    return TCL_OK;
}

/*
 *----------------------------------------------------------------------
 *
 * UpdateStringOfList --
 *
 *	Update the string representation for a list object.
 *
 *	Any previously-existing string representation is not invalidated, so
 *	storage is lost if this has not been taken care of.
 *
 * Effect
 *
 *	The string representation of 'listPtr' is set to the resulting string.
 *	This string will be empty if the list has no elements. It is assumed
 *	that the list internal representation is not NULL.
 *
 *----------------------------------------------------------------------
 */
static void
UpdateStringOfList(
    Tcl_Obj *listObj)		/* List object with string rep to update. */
{
#   define LOCAL_SIZE 64
    char localFlags[LOCAL_SIZE], *flagPtr = NULL;
    Tcl_Size numElems, length;
    size_t bytesNeeded = 0;
    const char *elem, *start;
    char *dst;
    Tcl_Obj **elemPtrs;
    ListRep listRep;

    ListObjGetRep(listObj, &listRep);
    LISTREP_CHECK(&listRep);

    ListRepElements(&listRep, numElems, elemPtrs);

    /*
     * Mark the list as being canonical; although it will now have a string
     * rep, it is one we derived through proper "canonical" quoting and so
     * it's known to be free from nasties relating to [concat] and [eval].
     * However, we only do this if
     *
     * (a) the store is not shared as a shared store may be referenced by
     * multiple lists with different string reps. (see [a366c6efee]), AND
     *
     * (b) list does not have a span. Consider a list generated from a
     * string and then this function called for a spanned list generated
     * from the original list. We cannot mark the list store as canonical as
     * that would also make the originating list canonical, which it may not
     * be. On the other hand, the spanned list itself is always canonical
     * (never generated from a string) so it does not have to be explicitly
     * marked as such. The ListObjIsCanonical macro takes this into account.
     * See the comments there.
     */
    if (listRep.storePtr->refCount < 2 && listRep.spanPtr == NULL) {
	LIST_ASSERT(listRep.storePtr->firstUsed == 0);/* Invariant */
	listRep.storePtr->flags |= LISTSTORE_CANONICAL;
    }

    /* Handle empty list case first, so rest of the routine is simpler. */

    if (numElems == 0) {
	Tcl_InitStringRep(listObj, NULL, 0);
	return;
    }

    /* Pass 1: estimate space, gather flags. */

    if (numElems <= LOCAL_SIZE) {
	flagPtr = localFlags;
    } else {
	/* We know numElems <= LIST_MAX, so this is safe. */
	flagPtr = (char *)Tcl_Alloc(numElems);
    }
    for (Tcl_Size i = 0; i < numElems; i++) {
	flagPtr[i] = (i ? TCL_DONT_QUOTE_HASH : 0);
	elem = TclGetStringFromObj(elemPtrs[i], &length);
	bytesNeeded += TclScanElement(elem, length, flagPtr+i);
	if (bytesNeeded > SIZE_MAX - numElems) {
	    Tcl_Panic("max size for a Tcl value (%" TCL_Z_MODIFIER "u bytes) exceeded",
		    SIZE_MAX);
	}
    }
    bytesNeeded += numElems - 1;

    /*
     * Pass 2: copy into string rep buffer.
     */

    start = dst = Tcl_InitStringRep(listObj, NULL, bytesNeeded);
    TclOOM(dst, bytesNeeded);
    for (Tcl_Size i = 0; i < numElems; i++) {
	if (i) {
	    flagPtr[i] |= TCL_DONT_QUOTE_HASH;
	}
	elem = TclGetStringFromObj(elemPtrs[i], &length);
	dst += TclConvertElement(elem, length, dst, flagPtr[i]);
	*dst++ = ' ';
    }

    /* Set the string length to what was actually written, the safe choice */
    (void) Tcl_InitStringRep(listObj, NULL, dst - 1 - start);

    if (flagPtr != localFlags) {
	Tcl_Free(flagPtr);
    }
}

/*
 *------------------------------------------------------------------------
 *
 * TclListTestObj --
 *
 *    Returns a list object with a specific internal rep and content.
 *    Used specifically for testing so span can be controlled explicitly.
 *
 * Results:
 *    Pointer to the Tcl_Obj containing the list.
 *
 * Side effects:
 *    None.
 *
 *------------------------------------------------------------------------
 */
Tcl_Obj *
TclListTestObj(
    size_t length,
    size_t leadingSpace,
    size_t endSpace)
{
    ListRep listRep;
    size_t capacity;
    Tcl_Obj *listObj;

    TclNewObj(listObj);

    /* Only a test object so ignoring overflow checks */
    capacity = length + leadingSpace + endSpace;
    if (capacity == 0) {
	return listObj;
    }
    if (capacity > LIST_MAX) {
	return NULL;
    }

    ListRepInit(capacity, NULL, LISTREP_PANIC_ON_FAIL, &listRep);

    ListStore *storePtr = listRep.storePtr;
    for (size_t i = 0; i < length; ++i) {
	TclNewUIntObj(storePtr->slots[i + leadingSpace], i);
	Tcl_IncrRefCount(storePtr->slots[i + leadingSpace]);
    }
    storePtr->firstUsed = leadingSpace;
    storePtr->numUsed = length;
    if (leadingSpace != 0) {
	listRep.spanPtr = ListSpanNew(leadingSpace, length);
    }
    ListObjReplaceRepAndInvalidate(listObj, &listRep);
    return listObj;
}

/*
 * Local Variables:
 * mode: c
 * c-basic-offset: 4
 * fill-column: 78
 * End:
 */<|MERGE_RESOLUTION|>--- conflicted
+++ resolved
@@ -512,17 +512,10 @@
      * in Tcl_Size.
      */
     if (interp != NULL) {
-<<<<<<< HEAD
 	TclPrintfResult(interp,
-		"max length (%" TCL_SIZE_MODIFIER
-		"d) of a Tcl list exceeded", (Tcl_Size)LIST_MAX);
+		"max length (%" TCL_SIZE_MODIFIER "d) of a Tcl list exceeded",
+		(Tcl_Size)LIST_MAX);
 	TclSetErrorCode(interp, "TCL", "MEMORY");
-=======
-	Tcl_SetObjResult(interp, Tcl_ObjPrintf(
-		"max length (%" TCL_SIZE_MODIFIER "d) of a Tcl list exceeded",
-		(Tcl_Size)LIST_MAX));
-	Tcl_SetErrorCode(interp, "TCL", "MEMORY", (char *)NULL);
->>>>>>> 7a685525
     }
     return TCL_ERROR;
 }
