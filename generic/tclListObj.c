--- conflicted
+++ resolved
@@ -367,12 +367,7 @@
      */
 
     TclFreeIntRep(objPtr);
-<<<<<<< HEAD
-    Tcl_InvalidateStringRep(objPtr);
-=======
-    objPtr->typePtr = NULL;
     TclInvalidateStringRep(objPtr);
->>>>>>> ae8888b8
 
     /*
      * Set the object's type to "list" and initialize the internal rep.
@@ -1567,7 +1562,6 @@
 	return NULL;
     }
 
-<<<<<<< HEAD
     /*
      * Store valuePtr in proper sublist and return. The -1 is to avoid a
      * compiler warning (not a problem because we checked that we have a
@@ -1581,12 +1575,7 @@
     } else {
 	TclListObjSetElement(NULL, subListPtr, index, valuePtr);
     }
-    Tcl_InvalidateStringRep(subListPtr);
-=======
-    /* Store valuePtr in proper sublist and return */
-    TclListObjSetElement(NULL, subListPtr, index, valuePtr);
     TclInvalidateStringRep(subListPtr);
->>>>>>> ae8888b8
     Tcl_IncrRefCount(retValuePtr);
     return retValuePtr;
 }
