/*
 * tclListObj.c --
 *
 *	This file contains functions that implement the Tcl list object type.
 *
 * Copyright © 2022 Ashok P. Nadkarni.  All rights reserved.
 *
 * See the file "license.terms" for information on usage and redistribution of
 * this file, and for a DISCLAIMER OF ALL WARRANTIES.
 */

#include <assert.h>
#include "tclInt.h"
#include "tclTomMath.h"

/*
 * TODO - memmove is fast. Measure at what size we should prefer memmove
 * (for unshared objects only) in lieu of range operations. On the other
 * hand, more cache dirtied?
 */

/*
 * Macros for validation and bug checking.
 */

/*
 * Control whether asserts are enabled. Always enable in debug builds. In non-debug
 * builds, can be set with cdebug="-DENABLE_LIST_ASSERTS" on the nmake command line.
 */
#ifdef ENABLE_LIST_ASSERTS
# ifdef NDEBUG
#  undef NDEBUG /* Activate assert() macro */
# endif
#else
# ifndef NDEBUG
#  define ENABLE_LIST_ASSERTS /* Always activate list asserts in debug mode */
# endif
#endif

#ifdef ENABLE_LIST_ASSERTS

#define LIST_ASSERT(cond_) assert(cond_)
/*
 * LIST_INDEX_ASSERT is to catch errors with negative indices and counts
 * being passed AFTER validation. On Tcl9 length types are unsigned hence
 * the checks against LIST_MAX. On Tcl8 length types are signed hence the
 * also checks against 0.
 */
#define LIST_INDEX_ASSERT(idxarg_)                                 \
    do {                                                           \
	Tcl_Size idx_ = (idxarg_); /* To guard against ++ etc. */ \
	LIST_ASSERT(idx_ >= 0 && idx_ < LIST_MAX);                 \
    } while (0)
/* Ditto for counts except upper limit is different */
#define LIST_COUNT_ASSERT(countarg_)                                   \
    do {                                                               \
	Tcl_Size count_ = (countarg_); /* To guard against ++ etc. */ \
	LIST_ASSERT(count_ >= 0 && count_ <= LIST_MAX);                \
    } while (0)

#else

#define LIST_ASSERT(cond_) ((void) 0)
#define LIST_INDEX_ASSERT(idx_) ((void) 0)
#define LIST_COUNT_ASSERT(count_) ((void) 0)

#endif

/* Checks for when caller should have already converted to internal list type */
#define LIST_ASSERT_TYPE(listObj_) \
<<<<<<< HEAD
    LIST_ASSERT((listObj_)->typePtr == &tclListType);

=======
    LIST_ASSERT(TclHasInternalRep((listObj_), &tclListType.objType))
>>>>>>> e95d2eea

/*
 * If ENABLE_LIST_INVARIANTS is enabled (-DENABLE_LIST_INVARIANTS from the
 * command line), the entire list internal representation is checked for
 * inconsistencies. This has a non-trivial cost so has to be separately
 * enabled and not part of assertions checking. However, the test suite does
 * invoke ListRepValidate directly even without ENABLE_LIST_INVARIANTS.
 */
#ifdef ENABLE_LIST_INVARIANTS
#define LISTREP_CHECK(listRepPtr_) ListRepValidate(listRepPtr_, __FILE__, __LINE__)
#else
#define LISTREP_CHECK(listRepPtr_) (void) 0
#endif

/*
 * Flags used for controlling behavior of allocation of list
 * internal representations.
 *
 * If the LISTREP_PANIC_ON_FAIL bit is set, the function will panic if
 * list is too large or memory cannot be allocated. Without the flag
 * a NULL pointer is returned.
 *
 * The LISTREP_SPACE_FAVOR_NONE, LISTREP_SPACE_FAVOR_FRONT,
 * LISTREP_SPACE_FAVOR_BACK, LISTREP_SPACE_ONLY_BACK flags are used to
 * control additional space when allocating.
 * - If none of these flags is present, the exact space requested is
 *   allocated, nothing more.
 * - Otherwise, if only LISTREP_FAVOR_FRONT is present, extra space is
 *   allocated with more towards the front.
 * - Conversely, if only LISTREP_FAVOR_BACK is present extra space is allocated
 *   with more to the back.
 * - If both flags are present (LISTREP_SPACE_FAVOR_NONE), the extra space
 *   is equally apportioned.
 * - Finally if LISTREP_SPACE_ONLY_BACK is present, ALL extra space is at
 *   the back.
 */
#define LISTREP_PANIC_ON_FAIL         0x00000001
#define LISTREP_SPACE_FAVOR_FRONT     0x00000002
#define LISTREP_SPACE_FAVOR_BACK      0x00000004
#define LISTREP_SPACE_ONLY_BACK       0x00000008
#define LISTREP_SPACE_FAVOR_NONE \
    (LISTREP_SPACE_FAVOR_FRONT | LISTREP_SPACE_FAVOR_BACK)
#define LISTREP_SPACE_FLAGS                               \
    (LISTREP_SPACE_FAVOR_FRONT | LISTREP_SPACE_FAVOR_BACK \
     | LISTREP_SPACE_ONLY_BACK)

/*
 * Prototypes for non-inline static functions defined later in this file:
 */
static int	MemoryAllocationError(Tcl_Interp *, Tcl_Size size);
static int	ListLimitExceededError(Tcl_Interp *);
static ListStore *ListStoreNew(Tcl_Size objc, Tcl_Obj *const objv[], int flags);
static int	ListRepInit(Tcl_Size objc, Tcl_Obj *const objv[], int flags, ListRep *);
static int	ListRepInitAttempt(Tcl_Interp *,
		    Tcl_Size objc,
		    Tcl_Obj *const objv[],
		    ListRep *);
static void	ListRepClone(ListRep *fromRepPtr, ListRep *toRepPtr, int flags);
static void	ListRepUnsharedFreeUnreferenced(const ListRep *repPtr);
static int	TclListObjGetRep(Tcl_Interp *, Tcl_Obj *listPtr, ListRep *repPtr);
static void	ListRepRange(ListRep *srcRepPtr,
		    Tcl_Size rangeStart,
		    Tcl_Size rangeEnd,
		    int preserveSrcRep,
		    ListRep *rangeRepPtr);
static ListStore *ListStoreReallocate(ListStore *storePtr, Tcl_Size numSlots);
static void	ListRepValidate(const ListRep *repPtr, const char *file,
		    int lineNum);
static void	DupListInternalRep(Tcl_Obj *srcPtr, Tcl_Obj *copyPtr);
static void	FreeListInternalRep(Tcl_Obj *listPtr);
static int	SetListFromAny(Tcl_Interp *interp, Tcl_Obj *objPtr);
static void	UpdateStringOfList(Tcl_Obj *listPtr);
static Tcl_Size ListLength(Tcl_Obj *listPtr);

/*
 * The structure below defines the list Tcl object type by means of functions
 * that can be invoked by generic object code.
 *
 * The internal representation of a list object is ListRep defined in tcl.h.
 */

const Tcl_ObjType tclListType = {
    "list",			/* name */
    FreeListInternalRep,	/* freeIntRepProc */
    DupListInternalRep,		/* dupIntRepProc */
    UpdateStringOfList,		/* updateStringProc */
    SetListFromAny,		/* setFromAnyProc */
    TCL_OBJTYPE_V1(
    ListLength,
    NULL,
    NULL,
    NULL,
    NULL,
    NULL,
    NULL,
    NULL,
    NULL)
};

/* Macros to manipulate the List internal rep */
#define ListRepIncrRefs(repPtr_)            \
    do {                                    \
	(repPtr_)->storePtr->refCount++;    \
	if ((repPtr_)->spanPtr)             \
	    (repPtr_)->spanPtr->refCount++; \
    } while (0)

/* Returns number of free unused slots at the back of the ListRep's ListStore */
#define ListRepNumFreeTail(repPtr_) \
    ((repPtr_)->storePtr->numAllocated \
     - ((repPtr_)->storePtr->firstUsed + (repPtr_)->storePtr->numUsed))

/* Returns number of free unused slots at the front of the ListRep's ListStore */
#define ListRepNumFreeHead(repPtr_) ((repPtr_)->storePtr->firstUsed)

/* Returns a pointer to the slot corresponding to list index listIdx_ */
#define ListRepSlotPtr(repPtr_, listIdx_) \
    (&(repPtr_)->storePtr->slots[ListRepStart(repPtr_) + (listIdx_)])

/*
 * Macros to replace the internal representation in a Tcl_Obj. There are
 * subtle differences in each so make sure to use the right one to avoid
 * memory leaks, access to freed memory and the like.
 *
 * ListObjStompRep - assumes the Tcl_Obj internal representation can be
 * overwritten AND that the passed ListRep already has reference counts that
 * include the reference from the Tcl_Obj. Basically just copies the pointers
 * and sets the internal Tcl_Obj type to list
 *
 * ListObjOverwriteRep - like ListObjOverwriteRep but additionally
 * increments reference counts on the passed ListRep. Generally used when
 * the string representation of the Tcl_Obj is not to be modified.
 *
 * ListObjReplaceRepAndInvalidate - Like ListObjOverwriteRep but additionally
 * assumes the Tcl_Obj internal rep is valid (and possibly even same as
 * passed ListRep) and frees it first. Additionally invalidates the string
 * representation. Generally used when modifying a Tcl_Obj value.
 */
#define ListObjStompRep(objPtr_, repPtr_)                              \
    do {                                                               \
	(objPtr_)->internalRep.twoPtrValue.ptr1 = (repPtr_)->storePtr; \
	(objPtr_)->internalRep.twoPtrValue.ptr2 = (repPtr_)->spanPtr;  \
	(objPtr_)->typePtr = &tclListType;                             \
    } while (0)

#define ListObjOverwriteRep(objPtr_, repPtr_) \
    do {                                      \
	ListRepIncrRefs(repPtr_);             \
	ListObjStompRep(objPtr_, repPtr_);    \
    } while (0)

#define ListObjReplaceRepAndInvalidate(objPtr_, repPtr_)           \
    do {                                                           \
	/* Note order important, don't use ListObjOverwriteRep! */ \
	ListRepIncrRefs(repPtr_);                                  \
	TclFreeInternalRep(objPtr_);                               \
	TclInvalidateStringRep(objPtr_);                           \
	ListObjStompRep(objPtr_, repPtr_);                         \
    } while (0)

/*
 *------------------------------------------------------------------------
 *
 * ListSpanNew --
 *
 *    Allocates and initializes memory for a new ListSpan. The reference
 *    count on the returned struct is 0.
 *
 * Results:
 *    Non-NULL pointer to the allocated ListSpan.
 *
 * Side effects:
 *    The function will panic on memory allocation failure.
 *
 *------------------------------------------------------------------------
 */
static inline ListSpan *
ListSpanNew(
    Tcl_Size firstSlot, /* Starting slot index of the span */
    Tcl_Size numSlots)  /* Number of slots covered by the span */
{
    ListSpan *spanPtr = (ListSpan *) Tcl_Alloc(sizeof(*spanPtr));
    spanPtr->refCount = 0;
    spanPtr->spanStart = firstSlot;
    spanPtr->spanLength = numSlots;
    return spanPtr;
}

/*
 *------------------------------------------------------------------------
 *
 * ListSpanDecrRefs --
 *
 *   Decrements the reference count on a span, freeing the memory if
 *   it drops to zero or less.
 *
 * Results:
 *   None.
 *
 * Side effects:
 *   The memory may be freed.
 *
 *------------------------------------------------------------------------
 */
static inline void
ListSpanDecrRefs(ListSpan *spanPtr)
{
    if (spanPtr->refCount <= 1) {
	Tcl_Free(spanPtr);
    } else {
	spanPtr->refCount -= 1;
    }
}

/*
 *------------------------------------------------------------------------
 *
 * ListSpanMerited --
 *
 *    Creation of a new list may sometimes be done as a span on existing
 *    storage instead of allocating new. The tradeoff is that if the
 *    original list is released, the new span-based list may hold on to
 *    more memory than desired. This function implements heuristics for
 *    deciding which option is better.
 *
 * Results:
 *    Returns non-0 if a span-based list is likely to be more optimal
 *    and 0 if not.
 *
 * Side effects:
 *    None.
 *
 *------------------------------------------------------------------------
 */
static inline int
ListSpanMerited(
    Tcl_Size length,                 /* Length of the proposed span */
    Tcl_Size usedStorageLength,      /* Number of slots currently in used */
    Tcl_Size allocatedStorageLength) /* Length of the currently allocation */
{
    /*
     * Possible optimizations for future consideration
     * - heuristic LIST_SPAN_THRESHOLD
     * - currently, information about the sharing (ref count) of existing
     * storage is not passed. Perhaps it should be. For example if the
     * existing storage has a "large" ref count, then it might make sense
     * to do even a small span.
     */

    if (length < LIST_SPAN_THRESHOLD) {
	return 0;/* No span for small lists */
    }
    if (length < (allocatedStorageLength / 2 - allocatedStorageLength / 8)) {
	return 0; /* No span if less than 3/8 of allocation */
    }
    if (length < usedStorageLength / 2) {
	return 0; /* No span if less than half current storage */
    }

    return 1;
}

/*
 *------------------------------------------------------------------------
 *
 * ListStoreUpSize --
 *
 *    For reasons of efficiency, extra space is allocated for a ListStore
 *    compared to what was requested. This function calculates how many
 *    slots should actually be allocated for a given request size.
 *
 * Results:
 *    Number of slots to allocate.
 *
 * Side effects:
 *    None.
 *
 *------------------------------------------------------------------------
 */
static inline Tcl_Size
ListStoreUpSize(Tcl_Size numSlotsRequested) {
    /* TODO -how much extra? May be double only for smaller requests? */
    return numSlotsRequested < (LIST_MAX / 2) ? 2 * numSlotsRequested
						 : LIST_MAX;
}

/*
 *------------------------------------------------------------------------
 *
 * ListRepFreeUnreferenced --
 *
 *    Inline wrapper for ListRepUnsharedFreeUnreferenced that does quick checks
 *    before calling it.
 *
 *    IMPORTANT: this function must not be called on an internal
 *    representation of a Tcl_Obj that is itself shared.
 *
 * Results:
 *    None.
 *
 * Side effects:
 *    See comments for ListRepUnsharedFreeUnreferenced.
 *
 *------------------------------------------------------------------------
 */
static inline void
ListRepFreeUnreferenced(const ListRep *repPtr)
{
    if (! ListRepIsShared(repPtr) && repPtr->spanPtr) {
        /* T:listrep-1.5.1 */
	ListRepUnsharedFreeUnreferenced(repPtr);
    }
}

/*
 *------------------------------------------------------------------------
 *
 * ObjArrayIncrRefs --
 *
 *    Increments the reference counts for Tcl_Obj's in a subarray.
 *
 * Results:
 *    None.
 *
 * Side effects:
 *    As above.
 *
 *------------------------------------------------------------------------
 */
static inline void
ObjArrayIncrRefs(
    Tcl_Obj * const *objv,  /* Pointer to the array */
    Tcl_Size startIdx,     /* Starting index of subarray within objv */
    Tcl_Size count)        /* Number of elements in the subarray */
{
    Tcl_Obj * const *end;
    LIST_INDEX_ASSERT(startIdx);
    LIST_COUNT_ASSERT(count);
    objv += startIdx;
    end = objv + count;
    while (objv < end) {
	Tcl_IncrRefCount(*objv);
	++objv;
    }
}

/*
 *------------------------------------------------------------------------
 *
 * ObjArrayDecrRefs --
 *
 *    Decrements the reference counts for Tcl_Obj's in a subarray.
 *
 * Results:
 *    None.
 *
 * Side effects:
 *    As above.
 *
 *------------------------------------------------------------------------
 */
static inline void
ObjArrayDecrRefs(
    Tcl_Obj * const *objv, /* Pointer to the array */
    Tcl_Size startIdx,    /* Starting index of subarray within objv */
    Tcl_Size count)       /* Number of elements in the subarray */
{
    Tcl_Obj * const *end;
    LIST_INDEX_ASSERT(startIdx);
    LIST_COUNT_ASSERT(count);
    objv += startIdx;
    end = objv + count;
    while (objv < end) {
	Tcl_DecrRefCount(*objv);
	++objv;
    }
}

/*
 *------------------------------------------------------------------------
 *
 * ObjArrayCopy --
 *
 *    Copies an array of Tcl_Obj* pointers.
 *
 * Results:
 *    None.
 *
 * Side effects:
 *    Reference counts on copied Tcl_Obj's are incremented.
 *
 *------------------------------------------------------------------------
 */
static inline void
ObjArrayCopy(
    Tcl_Obj **to,          /* Destination */
    Tcl_Size count,       /* Number of pointers to copy */
    Tcl_Obj *const from[]) /* Source array of Tcl_Obj* */
{
    Tcl_Obj **end;
    LIST_COUNT_ASSERT(count);
    end = to + count;
    /* TODO - would memmove followed by separate IncrRef loop be faster? */
    while (to < end) {
	Tcl_IncrRefCount(*from);
	*to++ = *from++;
    }
}

/*
 *------------------------------------------------------------------------
 *
 * MemoryAllocationError --
 *
 *    Generates a memory allocation failure error.
 *
 * Results:
 *    Always TCL_ERROR.
 *
 * Side effects:
 *    Error message and code are stored in the interpreter if not NULL.
 *
 *------------------------------------------------------------------------
 */
static int
MemoryAllocationError(
    Tcl_Interp *interp, /* Interpreter for error message. May be NULL */
    Tcl_Size size)        /* Size of attempted allocation that failed */
{
    if (interp != NULL) {
	Tcl_SetObjResult(
	    interp,
	    Tcl_ObjPrintf(
		"list construction failed: unable to alloc %" TCL_LL_MODIFIER
		"u bytes",
		(Tcl_WideInt)size));
	Tcl_SetErrorCode(interp, "TCL", "MEMORY", NULL);
    }
    return TCL_ERROR;
}

/*
 *------------------------------------------------------------------------
 *
 * ListLimitExceeded --
 *
 *    Generates an error for exceeding maximum list size.
 *
 * Results:
 *    Always TCL_ERROR.
 *
 * Side effects:
 *    Error message and code are stored in the interpreter if not NULL.
 *
 *------------------------------------------------------------------------
 */
static int
ListLimitExceededError(Tcl_Interp *interp)
{
    if (interp != NULL) {
	Tcl_SetObjResult(
	    interp,
	    Tcl_NewStringObj("max length of a Tcl list exceeded", -1));
	Tcl_SetErrorCode(interp, "TCL", "MEMORY", NULL);
    }
    return TCL_ERROR;
}

/*
 *------------------------------------------------------------------------
 *
 * ListRepUnsharedShiftDown --
 *
 *    Shifts the "in-use" contents in the ListStore for a ListRep down
 *    by the given number of slots. The ListStore must be unshared and
 *    the free space at the front of the storage area must be big enough.
 *    It is the caller's responsibility to check.
 *
 * Results:
 *    None.
 *
 * Side effects:
 *    The contents of the ListRep's ListStore area are shifted down in the
 *    storage area. The ListRep's ListSpan is updated accordingly.
 *
 *------------------------------------------------------------------------
 */
static inline void
ListRepUnsharedShiftDown(ListRep *repPtr, Tcl_Size shiftCount)
{
    ListStore *storePtr;

    LISTREP_CHECK(repPtr);
    LIST_ASSERT(!ListRepIsShared(repPtr));

    storePtr = repPtr->storePtr;

    LIST_COUNT_ASSERT(shiftCount);
    LIST_ASSERT(storePtr->firstUsed >= shiftCount);

    memmove(&storePtr->slots[storePtr->firstUsed - shiftCount],
	    &storePtr->slots[storePtr->firstUsed],
	    storePtr->numUsed * sizeof(Tcl_Obj *));
    storePtr->firstUsed -= shiftCount;
    if (repPtr->spanPtr) {
	repPtr->spanPtr->spanStart -= shiftCount;
	LIST_ASSERT(repPtr->spanPtr->spanLength == storePtr->numUsed);
    } else {
	/*
	 * If there was no span, firstUsed must have been 0 (Invariant)
	 * AND shiftCount must have been 0 (<= firstUsed on call)
	 * In other words, this would have been a no-op
	 */

	LIST_ASSERT(storePtr->firstUsed == 0);
	LIST_ASSERT(shiftCount == 0);
    }

    LISTREP_CHECK(repPtr);
}

/*
 *------------------------------------------------------------------------
 *
 * ListRepUnsharedShiftUp --
 *
 *    Shifts the "in-use" contents in the ListStore for a ListRep up
 *    by the given number of slots. The ListStore must be unshared and
 *    the free space at the back of the storage area must be big enough.
 *    It is the caller's responsibility to check.
 *    TODO - this function is not currently used.
 *
 * Results:
 *    None.
 *
 * Side effects:
 *    The contents of the ListRep's ListStore area are shifted up in the
 *    storage area. The ListRep's ListSpan is updated accordingly.
 *
 *------------------------------------------------------------------------
 */
#if 0
static inline void
ListRepUnsharedShiftUp(ListRep *repPtr, Tcl_Size shiftCount)
{
    ListStore *storePtr;

    LISTREP_CHECK(repPtr);
    LIST_ASSERT(!ListRepIsShared(repPtr));
    LIST_COUNT_ASSERT(shiftCount);

    storePtr = repPtr->storePtr;
    LIST_ASSERT((storePtr->firstUsed + storePtr->numUsed + shiftCount)
		<= storePtr->numAllocated);

    memmove(&storePtr->slots[storePtr->firstUsed + shiftCount],
	    &storePtr->slots[storePtr->firstUsed],
	    storePtr->numUsed * sizeof(Tcl_Obj *));
    storePtr->firstUsed += shiftCount;
    if (repPtr->spanPtr) {
	repPtr->spanPtr->spanStart += shiftCount;
    } else {
	/* No span means entire original list is span */
	/* Should have been zero before shift - Invariant TBD */
	LIST_ASSERT(storePtr->firstUsed == shiftCount);
	repPtr->spanPtr = ListSpanNew(shiftCount, storePtr->numUsed);
    }

    LISTREP_CHECK(repPtr);
}
#endif

/*
 *------------------------------------------------------------------------
 *
 * ListRepValidate --
 *
 *	Checks all invariants for a ListRep and panics on failure.
 *	Note this is independent of NDEBUG, assert etc.
 *
 * Results:
 *    None.
 *
 * Side effects:
 *    Panics if any invariant is not met.
 *
 *------------------------------------------------------------------------
 */
static void
ListRepValidate(const ListRep *repPtr, const char *file, int lineNum)
{
    ListStore *storePtr = repPtr->storePtr;
    const char *condition;

    (void)storePtr; /* To stop gcc from whining about unused vars */

#define INVARIANT(cond_)        \
    do {                        \
	if (!(cond_)) {         \
	    condition = #cond_; \
	    goto failure;       \
	}                       \
    } while (0)

    /* Separate each condition so line number gives exact reason for failure */
    INVARIANT(storePtr != NULL);
    INVARIANT(storePtr->numAllocated <= LIST_MAX);
    INVARIANT(storePtr->firstUsed < storePtr->numAllocated);
    INVARIANT(storePtr->numUsed <= storePtr->numAllocated);
    INVARIANT(storePtr->firstUsed <= (storePtr->numAllocated - storePtr->numUsed));

    if (! ListRepIsShared(repPtr)) {
	/*
	 * If this is the only reference and there is no span, then store
	 * occupancy must begin at 0
	 */
	INVARIANT(repPtr->spanPtr || repPtr->storePtr->firstUsed == 0);
    }

    INVARIANT(ListRepStart(repPtr) >= storePtr->firstUsed);
    INVARIANT(ListRepLength(repPtr) <= storePtr->numUsed);
    INVARIANT(ListRepStart(repPtr) <= (storePtr->firstUsed + storePtr->numUsed - ListRepLength(repPtr)));

#undef INVARIANT

    return;

failure:
    Tcl_Panic("List internal failure in %s line %d. Condition: %s",
	      file,
	      lineNum,
	      condition);
}

/*
 *------------------------------------------------------------------------
 *
 * TclListObjValidate --
 *
 *    Wrapper around ListRepValidate. Primarily used from test suite.
 *
 * Results:
 *    None.
 *
 * Side effects:
 *    Will panic if internal structure is not consistent or if object
 *    cannot be converted to a list object.
 *
 *------------------------------------------------------------------------
 */
void
TclListObjValidate(Tcl_Interp *interp, Tcl_Obj *listObj)
{
    ListRep listRep;
    if (TclListObjGetRep(interp, listObj, &listRep) != TCL_OK) {
	Tcl_Panic("Object passed to TclListObjValidate cannot be converted to "
		  "a list object.");
    }
    ListRepValidate(&listRep, __FILE__, __LINE__);
}

/*
 *----------------------------------------------------------------------
 *
 * ListStoreNew --
 *
 *	Allocates a new ListStore with space for at least objc elements. objc
 *	must be > 0.  If objv!=NULL, initializes with the first objc values
 *	in that array.  If objv==NULL, initalize 0 elements, with space
 *	to add objc more.
 *
 *      Normally the function allocates the exact space requested unless
 *      the flags arguments has any LISTREP_SPACE_*
 *      bits set. See the comments for those #defines.
 *
 * Results:
 *      On success, a pointer to the allocated ListStore is returned.
 *      On allocation failure, panics if LISTREP_PANIC_ON_FAIL is set in
 *      flags; otherwise returns NULL.
 *
 * Side effects:
 *	The ref counts of the elements in objv are incremented on success
 *	since the returned ListStore references them.
 *
 *----------------------------------------------------------------------
 */
static ListStore *
ListStoreNew(
    Tcl_Size objc,
    Tcl_Obj *const objv[],
    int flags)
{
    ListStore *storePtr;
    Tcl_Size capacity;

    /*
     * First check to see if we'd overflow and try to allocate an object
     * larger than our memory allocator allows.
     */
    if (objc > LIST_MAX) {
	if (flags & LISTREP_PANIC_ON_FAIL) {
	    Tcl_Panic("max length of a Tcl list exceeded");
	}
	return NULL;
    }

    if (flags & LISTREP_SPACE_FLAGS) {
	/* Caller requests extra space front, back or both */
	capacity = ListStoreUpSize(objc);
    } else {
	capacity = objc;
    }

    storePtr = (ListStore *)Tcl_AttemptAlloc(LIST_SIZE(capacity));
    while (storePtr == NULL && (capacity > (objc+1))) {
	/* Because of loop condition capacity won't overflow */
	capacity = objc + ((capacity - objc) / 2);
	storePtr = (ListStore *)Tcl_AttemptAlloc(LIST_SIZE(capacity));
    }
    if (storePtr == NULL) {
	if (flags & LISTREP_PANIC_ON_FAIL) {
	    Tcl_Panic("list creation failed: unable to alloc %" TCL_Z_MODIFIER "u bytes",
		    LIST_SIZE(objc));
	}
	return NULL;
    }

    storePtr->refCount = 0;
    storePtr->flags = 0;
    storePtr->numAllocated = capacity;
    if (capacity == objc) {
	storePtr->firstUsed = 0;
    } else {
	Tcl_Size extra = capacity - objc;
	int spaceFlags = flags & LISTREP_SPACE_FLAGS;
	if (spaceFlags == LISTREP_SPACE_ONLY_BACK) {
	    storePtr->firstUsed = 0;
	} else if (spaceFlags == LISTREP_SPACE_FAVOR_FRONT) {
	    /* Leave more space in the front */
	    storePtr->firstUsed =
		extra - (extra / 4); /* NOT same as 3*extra/4 */
	} else if (spaceFlags == LISTREP_SPACE_FAVOR_BACK) {
	    /* Leave more space in the back */
	    storePtr->firstUsed = extra / 4;
	} else {
	    /* Apportion equally */
	    storePtr->firstUsed = extra / 2;
	}
    }

    if (objv) {
	storePtr->numUsed = objc;
	ObjArrayCopy(&storePtr->slots[storePtr->firstUsed], objc, objv);
    } else {
	storePtr->numUsed = 0;
    }

    return storePtr;
}

/*
 *------------------------------------------------------------------------
 *
 * ListStoreReallocate --
 *
 *    Reallocates the memory for a ListStore allocating extra for
 *    possible future growth.
 *
 * Results:
 *    Pointer to the ListStore which may be the same as storePtr or pointer
 *    to a new block of memory. On reallocation failure, NULL is returned.
 *
 *
 * Side effects:
 *    The memory pointed to by storePtr is freed if it a new block has to
 *    be returned.
 *
 *
 *------------------------------------------------------------------------
 */
ListStore *
ListStoreReallocate (ListStore *storePtr, Tcl_Size numSlots)
{
    Tcl_Size newCapacity;
    ListStore *newStorePtr;

    newCapacity = ListStoreUpSize(numSlots);
    newStorePtr =
	(ListStore *)Tcl_AttemptRealloc(storePtr, LIST_SIZE(newCapacity));

    /*
     * In case above failed keep looping reducing the requested extra space
     * by half every time.
     */
    while (newStorePtr == NULL && (newCapacity > (numSlots+1))) {
	/* Because of loop condition newCapacity won't overflow */
	newCapacity = numSlots + ((newCapacity - numSlots) / 2);
	newStorePtr =
	    (ListStore *)Tcl_AttemptRealloc(storePtr, LIST_SIZE(newCapacity));
    }
    if (newStorePtr == NULL) {
	/* Last resort - allcate what was asked */
	newCapacity = numSlots;
	newStorePtr = (ListStore *)Tcl_AttemptRealloc(storePtr,
						    LIST_SIZE(newCapacity));
	if (newStorePtr == NULL)
	    return NULL;
    }
    /* Only the capacity has changed, fix it in the header */
    newStorePtr->numAllocated = newCapacity;
    return newStorePtr;
}

/*
 *----------------------------------------------------------------------
 *
 * ListRepInit --
 *
 *      Initializes a ListRep to hold a list internal representation
 *      with space for objc elements.
 *
 *      objc must be > 0. If objv!=NULL, initializes with the first objc
 *      values in that array. If objv==NULL, initalize list internal rep to
 *      have 0 elements, with space to add objc more.
 *
 *	Normally the function allocates the exact space requested unless
 *	the flags arguments has one of the LISTREP_SPACE_* bits set.
 *	See the comments for those #defines.
 *
 *      The reference counts of the ListStore and ListSpan (if present)
 *	pointed to by the initialized repPtr are set to zero.
 *	Caller has to manage them as necessary.
 *
 * Results:
 *      On success, TCL_OK is returned with *listRepPtr initialized.
 *      On failure, panics if LISTREP_PANIC_ON_FAIL is set in flags; otherwise
 *	returns TCL_ERROR with *listRepPtr fields set to NULL.
 *
 * Side effects:
 *	The ref counts of the elements in objv are incremented since the
 *	resulting list now refers to them.
 *
 *----------------------------------------------------------------------
 */
static int
ListRepInit(
    Tcl_Size objc,
    Tcl_Obj *const objv[],
    int flags,
    ListRep *repPtr
    )
{
    ListStore *storePtr;

    storePtr = ListStoreNew(objc, objv, flags);
    if (storePtr) {
	repPtr->storePtr = storePtr;
	if (storePtr->firstUsed == 0) {
	    repPtr->spanPtr = NULL;
	} else {
	    repPtr->spanPtr =
		ListSpanNew(storePtr->firstUsed, storePtr->numUsed);
	}
	return TCL_OK;
    }
    /*
     * Initialize to keep gcc happy at the call site. Else it complains
     * about possibly uninitialized use.
     */
    repPtr->storePtr = NULL;
    repPtr->spanPtr = NULL;
    return TCL_ERROR;
}

/*
 *----------------------------------------------------------------------
 *
 * ListRepInitAttempt --
 *
 *	Creates a list internal rep with space for objc elements. See
 *	ListRepInit for requirements for parameters (in particular objc must
 *	be > 0). This function only adds error messages to the interpreter if
 *	not NULL.
 *
 *      The reference counts of the ListStore and ListSpan (if present)
 *	pointed to by the initialized repPtr are set to zero.
 *	Caller has to manage them as necessary.
 *
 * Results:
 *      On success, TCL_OK is returned with *listRepPtr initialized.
 *	On allocation failure, returnes TCL_ERROR with an error message
 *	in the interpreter if non-NULL.
 *
 * Side effects:
 *	The ref counts of the elements in objv are incremented since the
 *	resulting list now refers to them.
 *
 *----------------------------------------------------------------------
 */
static int
ListRepInitAttempt(
    Tcl_Interp *interp,
    Tcl_Size objc,
    Tcl_Obj *const objv[],
    ListRep *repPtr)
{
    int result = ListRepInit(objc, objv, 0, repPtr);

    if (result != TCL_OK && interp != NULL) {
	if (objc > LIST_MAX) {
	    ListLimitExceededError(interp);
	} else {
	    MemoryAllocationError(interp, LIST_SIZE(objc));
	}
    }
    return result;
}

/*
 *------------------------------------------------------------------------
 *
 * ListRepClone --
 *
 *    Does a deep clone of an existing ListRep.
 *
 *    Normally the function allocates the exact space needed unless
 *    the flags arguments has one of the LISTREP_SPACE_* bits set.
 *    See the comments for those #defines.
 *
 * Results:
 *    None.
 *
 * Side effects:
 *    The toRepPtr location is initialized with the ListStore and ListSpan
 *    (if needed) containing a copy of the list elements in fromRepPtr.
 *    The function will panic if memory cannot be allocated.
 *
 *------------------------------------------------------------------------
 */
static void
ListRepClone(ListRep *fromRepPtr, ListRep *toRepPtr, int flags)
{
    Tcl_Obj **fromObjs;
    Tcl_Size numFrom;

    ListRepElements(fromRepPtr, numFrom, fromObjs);
    ListRepInit(numFrom, fromObjs, flags | LISTREP_PANIC_ON_FAIL, toRepPtr);
}

/*
 *------------------------------------------------------------------------
 *
 * ListRepUnsharedFreeUnreferenced --
 *
 *    Frees any Tcl_Obj's from the "in-use" area of the ListStore for a
 *    ListRep that are not actually references from any lists.
 *
 *    IMPORTANT: this function must not be called on a shared internal
 *    representation or the internal representation of a shared Tcl_Obj.
 *
 * Results:
 *    None.
 *
 * Side effects:
 *    The firstUsed and numUsed fields of the ListStore are updated to
 *    reflect the new "in-use" extent.
 *
 *------------------------------------------------------------------------
 */
static void ListRepUnsharedFreeUnreferenced(const ListRep *repPtr)
{
    Tcl_Size count;
    ListStore *storePtr;
    ListSpan *spanPtr;

    LIST_ASSERT(!ListRepIsShared(repPtr));
    LISTREP_CHECK(repPtr);

    storePtr = repPtr->storePtr;
    spanPtr = repPtr->spanPtr;
    if (spanPtr == NULL) {
	LIST_ASSERT(storePtr->firstUsed == 0); /* Invariant TBD */
	return;
    }

    /* Collect garbage at front */
    count = spanPtr->spanStart - storePtr->firstUsed;
    LIST_COUNT_ASSERT(count);
    if (count > 0) {
        /* T:listrep-1.5.1,6.{1:8} */
	ObjArrayDecrRefs(storePtr->slots, storePtr->firstUsed, count);
	storePtr->firstUsed = spanPtr->spanStart;
	LIST_ASSERT(storePtr->numUsed >= count);
	storePtr->numUsed -= count;
    }

    /* Collect garbage at back */
    count = (storePtr->firstUsed + storePtr->numUsed)
	  - (spanPtr->spanStart + spanPtr->spanLength);
    LIST_COUNT_ASSERT(count);
    if (count > 0) {
        /* T:listrep-6.{1:8} */
	ObjArrayDecrRefs(
	    storePtr->slots, spanPtr->spanStart + spanPtr->spanLength, count);
	LIST_ASSERT(storePtr->numUsed >= count);
	storePtr->numUsed -= count;
    }

    LIST_ASSERT(ListRepStart(repPtr) == storePtr->firstUsed);
    LIST_ASSERT(ListRepLength(repPtr) == storePtr->numUsed);
    LISTREP_CHECK(repPtr);
}

/*
 *----------------------------------------------------------------------
 *
 * Tcl_NewListObj --
 *
 *	This function is normally called when not debugging: i.e., when
 *	TCL_MEM_DEBUG is not defined. It creates a new list object from an
 *	(objc,objv) array: that is, each of the objc elements of the array
 *	referenced by objv is inserted as an element into a new Tcl object.
 *
 *	When TCL_MEM_DEBUG is defined, this function just returns the result
 *	of calling the debugging version Tcl_DbNewListObj.
 *
 * Results:
 *	A new list object is returned that is initialized from the object
 *	pointers in objv. If objc is less than or equal to zero, an empty
 *	object is returned. The new object's string representation is left
 *	NULL. The resulting new list object has ref count 0.
 *
 * Side effects:
 *	The ref counts of the elements in objv are incremented since the
 *	resulting list now refers to them.
 *
 *----------------------------------------------------------------------
 */

#ifdef TCL_MEM_DEBUG
#undef Tcl_NewListObj

Tcl_Obj *
Tcl_NewListObj(
    Tcl_Size objc,		/* Count of objects referenced by objv. */
    Tcl_Obj *const objv[])	/* An array of pointers to Tcl objects. */
{
    return Tcl_DbNewListObj(objc, objv, "unknown", 0);
}

#else /* if not TCL_MEM_DEBUG */

Tcl_Obj *
Tcl_NewListObj(
    Tcl_Size objc,		/* Count of objects referenced by objv. */
    Tcl_Obj *const objv[])	/* An array of pointers to Tcl objects. */
{
    ListRep listRep;
    Tcl_Obj *listObj;

    TclNewObj(listObj);

    if (objc + 1 <= 1) {
	return listObj;
    }

    ListRepInit(objc, objv, LISTREP_PANIC_ON_FAIL, &listRep);
    ListObjReplaceRepAndInvalidate(listObj, &listRep);

    return listObj;
}
#endif /* if TCL_MEM_DEBUG */

/*
 *----------------------------------------------------------------------
 *
 * Tcl_DbNewListObj --
 *
 *	This function is normally called when debugging: i.e., when
 *	TCL_MEM_DEBUG is defined. It creates new list objects. It is the same
 *	as the Tcl_NewListObj function above except that it calls
 *	Tcl_DbCkalloc directly with the file name and line number from its
 *	caller. This simplifies debugging since then the [memory active]
 *	command will report the correct file name and line number when
 *	reporting objects that haven't been freed.
 *
 *	When TCL_MEM_DEBUG is not defined, this function just returns the
 *	result of calling Tcl_NewListObj.
 *
 * Results:
 *	A new list object is returned that is initialized from the object
 *	pointers in objv. If objc is less than or equal to zero, an empty
 *	object is returned. The new object's string representation is left
 *	NULL. The new list object has ref count 0.
 *
 * Side effects:
 *	The ref counts of the elements in objv are incremented since the
 *	resulting list now refers to them.
 *
 *----------------------------------------------------------------------
 */

#ifdef TCL_MEM_DEBUG

Tcl_Obj *
Tcl_DbNewListObj(
    Tcl_Size objc,		/* Count of objects referenced by objv. */
    Tcl_Obj *const objv[],	/* An array of pointers to Tcl objects. */
    const char *file,		/* The name of the source file calling this
				 * function; used for debugging. */
    int line)			/* Line number in the source file; used for
				 * debugging. */
{
    Tcl_Obj *listObj;
    ListRep listRep;

    TclDbNewObj(listObj, file, line);

    if (objc + 1 <= 1) {
	return listObj;
    }

    ListRepInit(objc, objv, LISTREP_PANIC_ON_FAIL, &listRep);
    ListObjReplaceRepAndInvalidate(listObj, &listRep);

    return listObj;
}

#else /* if not TCL_MEM_DEBUG */

Tcl_Obj *
Tcl_DbNewListObj(
    Tcl_Size objc,		/* Count of objects referenced by objv. */
    Tcl_Obj *const objv[],	/* An array of pointers to Tcl objects. */
    TCL_UNUSED(const char *) /*file*/,
    TCL_UNUSED(int) /*line*/)
{
    return Tcl_NewListObj(objc, objv);
}
#endif /* TCL_MEM_DEBUG */

/*
 *------------------------------------------------------------------------
 *
 * TclNewListObj2 --
 *
 *    Create a new Tcl_Obj list comprising of the concatenation of two
 *    Tcl_Obj* arrays.
 *    TODO - currently this function is not used within tclListObj but
 *    need to see if it would be useful in other files that preallocate
 *    lists and then append.
 *
 * Results:
 *    Non-NULL pointer to the allocate Tcl_Obj.
 *
 * Side effects:
 *    None.
 *
 *------------------------------------------------------------------------
 */
Tcl_Obj *
TclNewListObj2(
    Tcl_Size objc1,		/* Count of objects referenced by objv1. */
    Tcl_Obj *const objv1[],	/* First array of pointers to Tcl objects. */
    Tcl_Size objc2,		/* Count of objects referenced by objv2. */
    Tcl_Obj *const objv2[]	/* Second array of pointers to Tcl objects. */
)
{
    Tcl_Obj *listObj;
    ListStore *storePtr;
    Tcl_Size objc = objc1 + objc2;

    listObj = Tcl_NewListObj(objc, NULL);
    if (objc == 0) {
	return listObj; /* An empty object */
    }
    LIST_ASSERT_TYPE(listObj);

    storePtr = ListObjStorePtr(listObj);

    LIST_ASSERT(ListObjSpanPtr(listObj) == NULL);
    LIST_ASSERT(storePtr->firstUsed == 0);
    LIST_ASSERT(storePtr->numUsed == 0);
    LIST_ASSERT(storePtr->numAllocated >= objc);

    if (objc1) {
	ObjArrayCopy(storePtr->slots, objc1, objv1);
    }
    if (objc2) {
	ObjArrayCopy(&storePtr->slots[objc1], objc2, objv2);
    }
    storePtr->numUsed = objc;
    return listObj;
}

/*
 *----------------------------------------------------------------------
 *
 * TclListObjGetRep --
 *
 *	This function returns a copy of the ListRep stored
 *	as the internal representation of an object. The reference
 *	counts of the (ListStore, ListSpan) contained in the representation
 *	are NOT incremented.
 *
 * Results:
 *	The return value is normally TCL_OK; in this case *listRepP
 *	is set to a copy of the descriptor stored as the internal
 *	representation of the Tcl_Obj containing a list. if listPtr does not
 *	refer to a list object and the object can not be converted to one,
 *	TCL_ERROR is returned and an error message will be left in the
 *	interpreter's result if interp is not NULL.
 *
 * Side effects:
 *	The possible conversion of the object referenced by listPtr
 *	to a list object. *repPtr is initialized to the internal rep
 *      if result is TCL_OK, or set to NULL on error.
 *----------------------------------------------------------------------
 */

static int
TclListObjGetRep(
    Tcl_Interp *interp, /* Used to report errors if not NULL. */
    Tcl_Obj *listObj,   /* List object for which an element array is
			 * to be returned. */
    ListRep *repPtr) /* Location to store descriptor */
{
    if (!TclHasInternalRep(listObj, &tclListType)) {
	int result;
	result = SetListFromAny(interp, listObj);
	if (result != TCL_OK) {
	    /* Init to keep gcc happy wrt uninitialized fields at call site */
	    repPtr->storePtr = NULL;
	    repPtr->spanPtr = NULL;
	    return result;
	}
    }
    ListObjGetRep(listObj, repPtr);
    LISTREP_CHECK(repPtr);
    return TCL_OK;
}

/*
 *----------------------------------------------------------------------
 *
 * Tcl_SetListObj --
 *
 *	Modify an object to be a list containing each of the objc elements of
 *	the object array referenced by objv.
 *
 * Results:
 *	None.
 *
 * Side effects:
 *	The object is made a list object and is initialized from the object
 *	pointers in objv. If objc is less than or equal to zero, an empty
 *	object is returned. The new object's string representation is left
 *	NULL. The ref counts of the elements in objv are incremented since the
 *	list now refers to them. The object's old string and internal
 *	representations are freed and its type is set NULL.
 *
 *----------------------------------------------------------------------
 */
void
Tcl_SetListObj(
    Tcl_Obj *objPtr,		/* Object whose internal rep to init. */
    Tcl_Size objc,		/* Count of objects referenced by objv. */
    Tcl_Obj *const objv[])	/* An array of pointers to Tcl objects. */
{
    if (Tcl_IsShared(objPtr)) {
	Tcl_Panic("%s called with shared object", "Tcl_SetListObj");
    }

    /*
     * Set the object's type to "list" and initialize the internal rep.
     * However, if there are no elements to put in the list, just give the
     * object an empty string rep and a NULL type. NOTE ListRepInit must
     * not be called with objc == 0!
     */

    if (objc + 1 > 1) {
	ListRep listRep;
	/* TODO - perhaps ask for extra space? */
	ListRepInit(objc, objv, LISTREP_PANIC_ON_FAIL, &listRep);
	ListObjReplaceRepAndInvalidate(objPtr, &listRep);
    } else {
	TclFreeInternalRep(objPtr);
	TclInvalidateStringRep(objPtr);
	Tcl_InitStringRep(objPtr, NULL, 0);
    }
}

/*
 *----------------------------------------------------------------------
 *
 * TclListObjCopy --
 *
 *	Makes a "pure list" copy of a list value. This provides for the C
 *	level a counterpart of the [lrange $list 0 end] command, while using
 *	internals details to be as efficient as possible.
 *
 * Results:
 *	Normally returns a pointer to a new Tcl_Obj, that contains the same
 *	list value as *listPtr does. The returned Tcl_Obj has a refCount of
 *	zero. If *listPtr does not hold a list, NULL is returned, and if
 *	interp is non-NULL, an error message is recorded there.
 *
 * Side effects:
 *	None.
 *
 *----------------------------------------------------------------------
 */

Tcl_Obj *
TclListObjCopy(
    Tcl_Interp *interp,		/* Used to report errors if not NULL. */
    Tcl_Obj *listObj)		/* List object for which an element array is
				 * to be returned. */
{
    Tcl_Obj *copyObj;

<<<<<<< HEAD
    if (!TclHasInternalRep(listObj, &tclListType)) {
	if (ABSTRACTLIST_PROC(listObj,dupIntRepProc) &&
	    ABSTRACTLIST_PROC(listObj,indexProc)) {
=======
    if (!TclHasInternalRep(listObj, &tclListType.objType)) {
	if (TclHasInternalRep(listObj,&tclArithSeriesType.objType)) {
>>>>>>> e95d2eea
	    return Tcl_DuplicateObj(listObj);
	}
	if (SetListFromAny(interp, listObj) != TCL_OK) {
	    return NULL;
	}
    }

    TclNewObj(copyObj);
    TclInvalidateStringRep(copyObj);
    DupListInternalRep(listObj, copyObj);
    return copyObj;
}

/*
 *------------------------------------------------------------------------
 *
 * ListRepRange --
 *
 *	Initializes a ListRep as a range within the passed ListRep.
 *	The range limits are clamped to the list boundaries.
 *
 * Results:
 *	None.
 *
 * Side effects:
 *      The ListStore and ListSpan referenced by in the returned ListRep
 *      may or may not be the same as those passed in. For example, the
 *      ListStore may differ because the range is small enough that a new
 *      ListStore is more memory-optimal. The ListSpan may differ because
 *      it is NULL or shared. Regardless, reference counts on the returned
 *      values are not incremented. Generally, ListObjReplaceRepAndInvalidate
 *      may be used to store the new ListRep back into an object or a
 *      ListRepIncrRefs followed by ListRepDecrRefs to free in case of errors.
 *	Any other use should be carefully reconsidered.
 *      TODO WARNING:- this is an awkward interface and easy for caller
 *      to get wrong. Mostly due to refcount combinations. Perhaps passing
 *      in the source listObj instead of source listRep might simplify.
 *
 *------------------------------------------------------------------------
 */
static void
ListRepRange(
    ListRep *srcRepPtr,    /* Contains source of the range */
    Tcl_Size rangeStart,  /* Index of first element to include */
    Tcl_Size rangeEnd,    /* Index of last element to include */
    int preserveSrcRep,    /* If true, srcRepPtr contents must not be
			      modified (generally because a shared Tcl_Obj
			      references it) */
    ListRep *rangeRepPtr)  /* Output. Must NOT be == srcRepPtr */
{
    Tcl_Obj **srcElems;
    Tcl_Size numSrcElems = ListRepLength(srcRepPtr);
    Tcl_Size rangeLen;
    Tcl_Size numAfterRangeEnd;

    LISTREP_CHECK(srcRepPtr);

    /* Take the opportunity to garbage collect */
    /* TODO - we probably do not need the preserveSrcRep here unlike later */
    if (!preserveSrcRep) {
        /* T:listrep-1.{4,5,8,9},2.{4:7},3.{15:18},4.{7,8} */
	ListRepFreeUnreferenced(srcRepPtr);
    } /* else T:listrep-2.{4.2,4.3,5.2,5.3,6.2,7.2,8.1} */

    if (rangeStart < 0) {
	rangeStart = 0;
    }
    if (rangeEnd >= numSrcElems) {
	rangeEnd = numSrcElems - 1;
    }
    if (rangeStart > rangeEnd) {
	/* Empty list of capacity 1. */
	ListRepInit(1, NULL, LISTREP_PANIC_ON_FAIL, rangeRepPtr);
	return;
    }

    rangeLen = rangeEnd - rangeStart + 1;

    /*
     * We can create a range one of four ways:
     *  (0) Range encapsulates entire list
     *  (1) Special case: deleting in-place from end of an unshared object
     *  (2) Use a ListSpan referencing the current ListStore
     *  (3) Creating a new ListStore
     *  (4) Removing all elements outside the range in the current ListStore
     * Option (4) may only be done if caller has not disallowed it AND
     * the ListStore is not shared.
     *
     * The choice depends on heuristics related to speed and memory.
     * TODO - heuristics below need to be measured and tuned.
     *
     * Note: Even if nothing below cause any changes, we still want the
     * string-canonizing effect of [lrange 0 end] so the Tcl_Obj should not
     * be returned as is even if the range encompasses the whole list.
     */
    if (rangeStart == 0 && rangeEnd == (numSrcElems-1)) {
	/* Option 0 - entire list. This may be used to canonicalize */
        /* T:listrep-1.10.1,2.8.1 */
	*rangeRepPtr = *srcRepPtr; /* Not ref counts not incremented */
    } else if (rangeStart == 0 && (!preserveSrcRep)
	       && (!ListRepIsShared(srcRepPtr) && srcRepPtr->spanPtr == NULL)) {
	/* Option 1 - Special case unshared, exclude end elements, no span  */
	LIST_ASSERT(srcRepPtr->storePtr->firstUsed == 0); /* If no span */
	ListRepElements(srcRepPtr, numSrcElems, srcElems);
	numAfterRangeEnd = numSrcElems - (rangeEnd + 1);
	/* Assert: Because numSrcElems > rangeEnd earlier */
	if (numAfterRangeEnd != 0) {
            /* T:listrep-1.{8,9} */
	    ObjArrayDecrRefs(srcElems, rangeEnd + 1, numAfterRangeEnd);
	}
	/* srcRepPtr->storePtr->firstUsed,numAllocated unchanged */
	srcRepPtr->storePtr->numUsed = rangeLen;
	srcRepPtr->storePtr->flags = 0;
	rangeRepPtr->storePtr = srcRepPtr->storePtr; /* Note no incr ref */
	rangeRepPtr->spanPtr = NULL;
    } else if (ListSpanMerited(rangeLen,
			       srcRepPtr->storePtr->numUsed,
			       srcRepPtr->storePtr->numAllocated)) {
	/* Option 2 - because span would be most efficient */
	Tcl_Size spanStart = ListRepStart(srcRepPtr) + rangeStart;
	if (!preserveSrcRep && srcRepPtr->spanPtr
	    && srcRepPtr->spanPtr->refCount <= 1) {
	    /* If span is not shared reuse it */
            /* T:listrep-2.7.3,3.{16,18} */
	    srcRepPtr->spanPtr->spanStart = spanStart;
	    srcRepPtr->spanPtr->spanLength = rangeLen;
	    *rangeRepPtr = *srcRepPtr;
	} else {
	    /* Span not present or is shared. */
            /* T:listrep-1.5,2.{5,7},4.{7,8} */
	    rangeRepPtr->storePtr = srcRepPtr->storePtr;
	    rangeRepPtr->spanPtr = ListSpanNew(spanStart, rangeLen);
	}
        /*
         * We have potentially created a new internal representation that
         * references the same storage as srcRep but not yet incremented its
         * reference count. So do NOT call freezombies if preserveSrcRep
         * is mandated.
         */
	if (!preserveSrcRep) {
            /* T:listrep-1.{5.1,5.2,5.4},2.{5,7},3.{16,18},4.{7,8} */
	    ListRepFreeUnreferenced(rangeRepPtr);
	}
    } else if (preserveSrcRep || ListRepIsShared(srcRepPtr)) {
	/* Option 3 - span or modification in place not allowed/desired */
        /* T:listrep-2.{4,6} */
	ListRepElements(srcRepPtr, numSrcElems, srcElems);
	/* TODO - allocate extra space? */
	ListRepInit(rangeLen,
		    &srcElems[rangeStart],
		    LISTREP_PANIC_ON_FAIL,
		    rangeRepPtr);
    } else {
	/*
	 * Option 4 - modify in place. Note that because of the invariant
	 * that spanless list stores must start at 0, we have to move
	 * everything to the front.
	 * TODO - perhaps if a span already exists, no need to move to front?
	 * or maybe no need to move all the way to the front?
	 * TODO - if range is small relative to allocation, allocate new?
	 */

	/* Asserts follow from call to ListRepFreeUnreferenced earlier */
	LIST_ASSERT(!preserveSrcRep);
	LIST_ASSERT(!ListRepIsShared(srcRepPtr));
	LIST_ASSERT(ListRepStart(srcRepPtr) == srcRepPtr->storePtr->firstUsed);
	LIST_ASSERT(ListRepLength(srcRepPtr) == srcRepPtr->storePtr->numUsed);

	ListRepElements(srcRepPtr, numSrcElems, srcElems);

	/* Free leading elements outside range */
	if (rangeStart != 0) {
            /* T:listrep-1.4,3.15 */
	    ObjArrayDecrRefs(srcElems, 0, rangeStart);
	}
	/* Ditto for trailing */
	numAfterRangeEnd = numSrcElems - (rangeEnd + 1);
	/* Assert: Because numSrcElems > rangeEnd earlier */
	if (numAfterRangeEnd != 0) {
            /* T:listrep-3.17 */
	    ObjArrayDecrRefs(srcElems, rangeEnd + 1, numAfterRangeEnd);
	}
	memmove(&srcRepPtr->storePtr->slots[0],
		&srcRepPtr->storePtr
		     ->slots[srcRepPtr->storePtr->firstUsed + rangeStart],
		rangeLen * sizeof(Tcl_Obj *));
	srcRepPtr->storePtr->firstUsed = 0;
	srcRepPtr->storePtr->numUsed = rangeLen;
	srcRepPtr->storePtr->flags = 0;
	if (srcRepPtr->spanPtr) {
	    /* In case the source has a span, update it for consistency */
            /* T:listrep-3.{15,17} */
	    srcRepPtr->spanPtr->spanStart = srcRepPtr->storePtr->firstUsed;
	    srcRepPtr->spanPtr->spanLength = srcRepPtr->storePtr->numUsed;
	}
	rangeRepPtr->storePtr = srcRepPtr->storePtr;
	rangeRepPtr->spanPtr = NULL;
    }

    /* TODO - call freezombies here if !preserveSrcRep? */

    /* Note ref counts intentionally not incremented */
    LISTREP_CHECK(rangeRepPtr);
    return;
}

/*
 *----------------------------------------------------------------------
 *
 * TclListObjRange --
 *
 *	Makes a slice of a list value.
 *      *listObj must be known to be a valid list.
 *
 * Results:
 *	Returns a pointer to the sliced list.
 *      This may be a new object or the same object if not shared.
 *	Returns NULL if passed listObj was not a list and could not be
 *	converted to one.
 *
 * Side effects:
 *	The possible conversion of the object referenced by listPtr
 *	to a list object.
 *
 *----------------------------------------------------------------------
 */

Tcl_Obj *
TclListObjRange(
    Tcl_Interp *interp,		/* May be NULL. Used for error messages */
    Tcl_Obj *listObj,		/* List object to take a range from. */
    Tcl_Size rangeStart,	/* Index of first element to include. */
    Tcl_Size rangeEnd)		/* Index of last element to include. */
{
    ListRep listRep;
    ListRep resultRep;

    int isShared;
    if (TclListObjGetRep(interp, listObj, &listRep) != TCL_OK)
	return NULL;

    isShared = Tcl_IsShared(listObj);

    ListRepRange(&listRep, rangeStart, rangeEnd, isShared, &resultRep);

    if (isShared) {
        /* T:listrep-1.10.1,2.{4.2,4.3,5.2,5.3,6.2,7.2,8.1} */
	TclNewObj(listObj);
    } /* T:listrep-1.{4.3,5.1,5.2} */
    ListObjReplaceRepAndInvalidate(listObj, &resultRep);
    return listObj;
}

/*
 *----------------------------------------------------------------------
 *
 * Tcl_ListObjGetElements --
 *
 *	This function returns an (objc,objv) array of the elements in a list
 *	object.
 *
 * Results:
 *	The return value is normally TCL_OK; in this case *objcPtr is set to
 *	the count of list elements and *objvPtr is set to a pointer to an
 *	array of (*objcPtr) pointers to each list element. If listPtr does not
 *	refer to a list object and the object can not be converted to one,
 *	TCL_ERROR is returned and an error message will be left in the
 *	interpreter's result if interp is not NULL.
 *
 *	The objects referenced by the returned array should be treated as
 *	readonly and their ref counts are _not_ incremented; the caller must
 *	do that if it holds on to a reference. Furthermore, the pointer and
 *	length returned by this function may change as soon as any function is
 *	called on the list object; be careful about retaining the pointer in a
 *	local data structure.
 *
 * Side effects:
 *	The possible conversion of the object referenced by listPtr
 *	to a list object.
 *
 *----------------------------------------------------------------------
 */

#undef Tcl_ListObjGetElements
int
Tcl_ListObjGetElements(
    Tcl_Interp *interp,		/* Used to report errors if not NULL. */
    Tcl_Obj *objPtr,		/* List object for which an element array is
				 * to be returned. */
    Tcl_Size *objcPtr,		/* Where to store the count of objects
				 * referenced by objv. */
    Tcl_Obj ***objvPtr)		/* Where to store the pointer to an array of
				 * pointers to the list's objects. */
{
    ListRep listRep;

    if (ABSTRACTLIST_PROC(objPtr, getElementsProc) &&
	objPtr->typePtr->getElementsProc(interp, objPtr, objcPtr, objvPtr) == TCL_OK) {
	return TCL_OK;
    } else if (TclListObjGetRep(interp, objPtr, &listRep) != TCL_OK) {
	int length;
	(void) Tcl_GetStringFromObj(objPtr, &length);
	if (length == 0) {
	    *objcPtr = 0;
	    *objvPtr = NULL;
	    return TCL_OK;
	}
    	return TCL_ERROR;
    }
    ListRepElements(&listRep, *objcPtr, *objvPtr);
    return TCL_OK;
}

/*
 *----------------------------------------------------------------------
 *
 * Tcl_ListObjAppendList --
 *
 *	This function appends the elements in the list fromObj
 *	to toObj. toObj must not be shared else the function will panic.
 *
 * Results:
 *	The return value is normally TCL_OK. If fromObj or toObj do not
 *	refer to list values, TCL_ERROR is returned and an error message is
 *	left in the interpreter's result if interp is not NULL.
 *
 * Side effects:
 *	The reference counts of the elements in fromObj are incremented
 *	since the list now refers to them. toObj and fromObj are
 *	converted, if necessary, to list objects. Also, appending the new
 *	elements may cause toObj's array of element pointers to grow.
 *	toObj's old string representation, if any, is invalidated.
 *
 *----------------------------------------------------------------------
 */
int
Tcl_ListObjAppendList(
    Tcl_Interp *interp,		/* Used to report errors if not NULL. */
    Tcl_Obj *toObj,		/* List object to append elements to. */
    Tcl_Obj *fromObj)		/* List obj with elements to append. */
{
    Tcl_Size objc;
    Tcl_Obj **objv;

    if (Tcl_IsShared(toObj)) {
	Tcl_Panic("%s called with shared object", "Tcl_ListObjAppendList");
    }

    if (TclListObjGetElementsM(interp, fromObj, &objc, &objv) != TCL_OK) {
	return TCL_ERROR;
    }

    /*
     * Insert the new elements starting after the lists's last element.
     * Delete zero existing elements.
     */

    return TclListObjAppendElements(interp, toObj, objc, objv);
}

/*
 *------------------------------------------------------------------------
 *
 * TclListObjAppendElements --
 *
 *      Appends multiple elements to a Tcl_Obj list object. If
 *      the passed Tcl_Obj is not a list object, it will be converted to one
 *      and an error raised if the conversion fails.
 *
 * 	The Tcl_Obj must not be shared though the internal representation
 * 	may be.
 *
 * Results:
 *	On success, TCL_OK is returned with the specified elements appended.
 *	On failure, TCL_ERROR is returned with an error message in the
 *	interpreter if not NULL.
 *
 * Side effects:
 *    None.
 *
 *------------------------------------------------------------------------
 */
 int TclListObjAppendElements (
    Tcl_Interp *interp,		/* Used to report errors if not NULL. */
    Tcl_Obj *toObj,		/* List object to append */
    Tcl_Size elemCount,        /* Number of elements in elemObjs[] */
    Tcl_Obj * const elemObjv[])	/* Objects to append to toObj's list. */
{
    ListRep listRep;
    Tcl_Obj **toObjv;
    Tcl_Size toLen;
    Tcl_Size finalLen;

    if (Tcl_IsShared(toObj)) {
	Tcl_Panic("%s called with shared object", "TclListObjAppendElements");
    }

    if (TclListObjGetRep(interp, toObj, &listRep) != TCL_OK)
	return TCL_ERROR; /* Cannot be converted to a list */

    if (elemCount <= 0)
	return TCL_OK; /* Nothing to do. Note AFTER check for list above */

    ListRepElements(&listRep, toLen, toObjv);
    if (elemCount > LIST_MAX || toLen > (LIST_MAX - elemCount)) {
	return ListLimitExceededError(interp);
    }

    finalLen = toLen + elemCount;
    if (!ListRepIsShared(&listRep)) {
	/*
	 * Reuse storage if possible. Even if too small, realloc-ing instead
	 * of creating a new ListStore will save us on manipulating Tcl_Obj
	 * reference counts on the elements which is a substantial cost
	 * if the list is not small.
	 */
	Tcl_Size numTailFree;

	ListRepFreeUnreferenced(&listRep); /* Collect garbage before checking room */

	LIST_ASSERT(ListRepStart(&listRep) == listRep.storePtr->firstUsed);
	LIST_ASSERT(ListRepLength(&listRep) == listRep.storePtr->numUsed);
	LIST_ASSERT(toLen == listRep.storePtr->numUsed);

	if (finalLen > listRep.storePtr->numAllocated) {
	    /* T:listrep-1.{2,11},3.6 */
	    ListStore *newStorePtr;
	    newStorePtr = ListStoreReallocate(listRep.storePtr, finalLen);
	    if (newStorePtr == NULL) {
		return MemoryAllocationError(interp, LIST_SIZE(finalLen));
	    }
	    LIST_ASSERT(newStorePtr->numAllocated >= finalLen);
	    listRep.storePtr = newStorePtr;
	    /*
	     * WARNING: at this point the Tcl_Obj internal rep potentially
	     * points to freed storage if the reallocation returned a
	     * different location. Overwrite it to bring it back in sync.
	     */
	    ListObjStompRep(toObj, &listRep);
	} /* else T:listrep-3.{4,5} */
	LIST_ASSERT(listRep.storePtr->numAllocated >= finalLen);
	/* Current store big enough */
	numTailFree = ListRepNumFreeTail(&listRep);
	LIST_ASSERT((numTailFree + listRep.storePtr->firstUsed)
		    >= elemCount); /* Total free */
	if (numTailFree < elemCount) {
	    /* Not enough room at back. Move some to front */
            /* T:listrep-3.5 */
	    Tcl_Size shiftCount = elemCount - numTailFree;
	    /* Divide remaining space between front and back */
	    shiftCount += (listRep.storePtr->numAllocated - finalLen) / 2;
	    LIST_ASSERT(shiftCount <= listRep.storePtr->firstUsed);
	    if (shiftCount) {
                /* T:listrep-3.5 */
		ListRepUnsharedShiftDown(&listRep, shiftCount);
            }
	} /* else T:listrep-3.{4,6} */
	ObjArrayCopy(&listRep.storePtr->slots[ListRepStart(&listRep)
					      + ListRepLength(&listRep)],
		     elemCount,
		     elemObjv);
	listRep.storePtr->numUsed = finalLen;
	if (listRep.spanPtr) {
            /* T:listrep-3.{4,5,6} */
	    LIST_ASSERT(listRep.spanPtr->spanStart
			== listRep.storePtr->firstUsed);
	    listRep.spanPtr->spanLength = finalLen;
	} /* else T:listrep-3.6.3 */
	LIST_ASSERT(ListRepStart(&listRep) == listRep.storePtr->firstUsed);
	LIST_ASSERT(ListRepLength(&listRep) == finalLen);
	LISTREP_CHECK(&listRep);

	ListObjReplaceRepAndInvalidate(toObj, &listRep);
	return TCL_OK;
    }

    /*
     * Have to make a new list rep, either shared or no room in old one.
     * If the old list did not have a span (all elements at front), do
     * not leave space in the front either, assuming all appends and no
     * prepends.
     */
    if (ListRepInit(finalLen,
		    NULL,
		    listRep.spanPtr ? LISTREP_SPACE_FAVOR_BACK
				    : LISTREP_SPACE_ONLY_BACK,
		    &listRep)
	!= TCL_OK) {
	return MemoryAllocationError(interp, finalLen);
    }
    LIST_ASSERT(listRep.storePtr->numAllocated >= finalLen);

    if (toLen) {
        /* T:listrep-2.{2,9},4.5 */
	ObjArrayCopy(ListRepSlotPtr(&listRep, 0), toLen, toObjv);
    }
    ObjArrayCopy(ListRepSlotPtr(&listRep, toLen), elemCount, elemObjv);
    listRep.storePtr->numUsed = finalLen;
    if (listRep.spanPtr) {
        /* T:listrep-4.5 */
	LIST_ASSERT(listRep.spanPtr->spanStart == listRep.storePtr->firstUsed);
	listRep.spanPtr->spanLength = finalLen;
    }
    LISTREP_CHECK(&listRep);
    ListObjReplaceRepAndInvalidate(toObj, &listRep);
    return TCL_OK;
}

/*
 *----------------------------------------------------------------------
 *
 * Tcl_ListObjAppendElement --
 *
 *	Like 'Tcl_ListObjAppendList', but Appends a single value to a list.
 *
 * Value
 *
 *	TCL_OK
 *
 *	    'objPtr' is appended to the elements of 'listPtr'.
 *
 *	TCL_ERROR
 *
 *	    listPtr does not refer to a list object and the object can not be
 *	    converted to one. An error message will be left in the
 *	    interpreter's result if interp is not NULL.
 *
 * Effect
 *
 *	If 'listPtr' is not already of type 'tclListType', it is converted.
 *	The 'refCount' of 'objPtr' is incremented as it is added to 'listPtr'.
 *	Appending the new element may cause the array of element pointers
 *	in 'listObj' to grow.  Any preexisting string representation of
 *	'listPtr' is invalidated.
 *
 *----------------------------------------------------------------------
 */
int
Tcl_ListObjAppendElement(
    Tcl_Interp *interp,		/* Used to report errors if not NULL. */
    Tcl_Obj *toObj,		/* List object to append elemObj to. */
    Tcl_Obj *elemObj)		/* Object to append to toObj's list. */
{
    /*
     * TODO - compare perf with 8.6 to see if worth optimizing single
     * element case
     */
    return TclListObjAppendElements(interp, toObj, 1, &elemObj);
}

/*
 *----------------------------------------------------------------------
 *
 * Tcl_ListObjIndex --
 *
 * 	Retrieve a pointer to the element of 'listPtr' at 'index'.  The index
 * 	of the first element is 0.
 *
 * Value
 *
 * 	TCL_OK
 *
 *	    A pointer to the element at 'index' is stored in 'objPtrPtr'.  If
 *	    'index' is out of range, NULL is stored in 'objPtrPtr'.  This
 *	    object should be treated as readonly and its 'refCount' is _not_
 *	    incremented. The caller must do that if it holds on to the
 *	    reference.
 *
 * 	TCL_ERROR
 *
 * 	    'listPtr' is not a valid list. An error message is left in the
 * 	    interpreter's result if 'interp' is not NULL.
 *
 *  Effect
 *
 * 	If 'listPtr' is not already of type 'tclListType', it is converted.
 *
 *----------------------------------------------------------------------
 */
int
Tcl_ListObjIndex(
    Tcl_Interp *interp,  /* Used to report errors if not NULL. */
    Tcl_Obj *listObj,    /* List object to index into. */
    Tcl_Size index,      /* Index of element to return. */
    Tcl_Obj **objPtrPtr) /* The resulting Tcl_Obj* is stored here. */
{
    Tcl_Obj **elemObjs;
    Tcl_Size numElems;

    /* Empty string => empty list. Avoid unnecessary shimmering */
    if (listObj->bytes == &tclEmptyString) {
	*objPtrPtr = NULL;
	return TCL_OK;
    }

    if (TclListObjGetElementsM(interp, listObj, &numElems, &elemObjs)
	!= TCL_OK) {
	return TCL_ERROR;
    }
    if (index < 0 || index >= numElems) {
	*objPtrPtr = NULL;
    } else {
	*objPtrPtr = elemObjs[index];
    }

    return TCL_OK;
}

/*
 *----------------------------------------------------------------------
 *
 * Tcl_ListObjLength --
 *
 *	This function returns the number of elements in a list object. If the
 *	object is not already a list object, an attempt will be made to
 *	convert it to one.
 *
 * Results:
 *	The return value is normally TCL_OK; in this case *lenPtr will be set
 *	to the integer count of list elements. If listPtr does not refer to a
 *	list object and the object can not be converted to one, TCL_ERROR is
 *	returned and an error message will be left in the interpreter's result
 *	if interp is not NULL.
 *
 * Side effects:
 *	The possible conversion of the argument object to a list object.
 *
 *----------------------------------------------------------------------
 */

#undef Tcl_ListObjLength
int
Tcl_ListObjLength(
    Tcl_Interp *interp,	/* Used to report errors if not NULL. */
    Tcl_Obj *listObj,	/* List object whose #elements to return. */
    Tcl_Size *lenPtr)	/* The resulting length is stored here. */
{
    ListRep listRep;

    /* Empty string => empty list. Avoid unnecessary shimmering */
    if (listObj->bytes == &tclEmptyString) {
	*lenPtr = 0;
	return TCL_OK;
    }

    Tcl_Size (*lengthProc)(Tcl_Obj *obj) =  ABSTRACTLIST_PROC(listObj, lengthProc);
    if (lengthProc) {
	*lenPtr = lengthProc(listObj);
	return TCL_OK;
    }


    if (TclListObjGetRep(interp, listObj, &listRep) != TCL_OK) {
	return TCL_ERROR;
    }
    *lenPtr = ListRepLength(&listRep);
    return TCL_OK;
}

Tcl_Size
ListLength(Tcl_Obj *listPtr)
{
    ListRep listRep;
    ListObjGetRep(listPtr, &listRep);

    return ListRepLength(&listRep);
}

/*
 *----------------------------------------------------------------------
 *
 * Tcl_ListObjReplace --
 *
 *	This function replaces zero or more elements of the list referenced by
 *	listObj with the objects from an (objc,objv) array. The objc elements
 *	of the array referenced by objv replace the count elements in listPtr
 *	starting at first.
 *
 *	If the argument first is zero or negative, it refers to the first
 *	element. If first is greater than or equal to the number of elements
 *	in the list, then no elements are deleted; the new elements are
 *	appended to the list. Count gives the number of elements to replace.
 *	If count is zero or negative then no elements are deleted; the new
 *	elements are simply inserted before first.
 *
 *	The argument objv refers to an array of objc pointers to the new
 *	elements to be added to listPtr in place of those that were deleted.
 *	If objv is NULL, no new elements are added. If listPtr is not a list
 *	object, an attempt will be made to convert it to one.
 *
 * Results:
 *	The return value is normally TCL_OK. If listPtr does not refer to a
 *	list object and can not be converted to one, TCL_ERROR is returned and
 *	an error message will be left in the interpreter's result if interp is
 *	not NULL.
 *
 * Side effects:
 *	The ref counts of the objc elements in objv are incremented since the
 *	resulting list now refers to them. Similarly, the ref counts for
 *	replaced objects are decremented. listObj is converted, if necessary,
 *	to a list object. listObj's old string representation, if any, is
 *	freed.
 *
 *----------------------------------------------------------------------
 */
int
Tcl_ListObjReplace(
    Tcl_Interp *interp,		/* Used for error reporting if not NULL. */
    Tcl_Obj *listObj,		/* List object whose elements to replace. */
    Tcl_Size first,		/* Index of first element to replace. */
    Tcl_Size numToDelete,	/* Number of elements to replace. */
    Tcl_Size numToInsert,	/* Number of objects to insert. */
    Tcl_Obj *const insertObjs[])/* Tcl objects to insert */
{
    ListRep listRep;
    Tcl_Size origListLen;
    Tcl_Size lenChange;
    Tcl_Size leadSegmentLen;
    Tcl_Size tailSegmentLen;
    Tcl_Size numFreeSlots;
    Tcl_Size leadShift;
    Tcl_Size tailShift;
    Tcl_Obj **listObjs;
    int favor;

    if (Tcl_IsShared(listObj)) {
	Tcl_Panic("%s called with shared object", "Tcl_ListObjReplace");
    }

    if (ABSTRACTLIST_PROC(listObj, replaceProc)) {
	return Tcl_ObjTypeReplace(interp, listObj, first,
				  numToDelete, numToInsert, insertObjs);
    }

    if (TclListObjGetRep(interp, listObj, &listRep) != TCL_OK)
	return TCL_ERROR; /* Cannot be converted to a list */

    /* Make limits sane */
    origListLen = ListRepLength(&listRep);
    if (first < 0) {
	first = 0;
    }
    if (first > origListLen) {
	first = origListLen;	/* So we'll insert after last element. */
    }
    if (numToDelete < 0) {
	numToDelete = 0;
    } else if (first > LIST_MAX - numToDelete /* Handle integer overflow */
             || origListLen < first + numToDelete) {
	numToDelete = origListLen - first;
    }

    if (numToInsert > LIST_MAX - (origListLen - numToDelete)) {
	return ListLimitExceededError(interp);
    }

    if ((first+numToDelete) >= origListLen) {
	/* Operating at back of list. Favor leaving space at back */
	favor = LISTREP_SPACE_FAVOR_BACK;
    } else if (first == 0) {
	/* Operating on front of list. Favor leaving space in front */
	favor = LISTREP_SPACE_FAVOR_FRONT;
    } else {
	/* Operating on middle of list. */
	favor = LISTREP_SPACE_FAVOR_NONE;
    }

    /*
     * There are a number of special cases to consider from an optimization
     * point of view.
     * (1) Pure deletes (numToInsert==0) from the front or back can be treated
     * as a range op irrespective of whether the ListStore is shared or not
     * (2) Pure inserts (numToDelete == 0)
     *   (2a) Pure inserts at the back can be treated as appends
     *   (2b) Pure inserts from the *front* can be optimized under certain
     *   conditions by inserting before first ListStore slot in use if there
     *   is room, again irrespective of sharing
     * (3) If the ListStore is shared OR there is insufficient free space
     * OR existing allocation is too large compared to new size, create
     * a new ListStore
     * (4) Unshared ListStore with sufficient free space. Delete, shift and
     * insert within the ListStore.
     */

    /* Note: do not do TclInvalidateStringRep as yet in case there are errors */

    /* Check Case (1) - Treat pure deletes from front or back as range ops */
    if (numToInsert == 0) {
	if (numToDelete == 0) {
	    /*
             * Should force canonical even for no-op. Remember Tcl_Obj unshared
             * so OK to invalidate string rep
             */
            /* T:listrep-1.10,2.8 */
	    TclInvalidateStringRep(listObj);
	    return TCL_OK;
	}
	if (first == 0) {
	    /* Delete from front, so return tail. */
            /* T:listrep-1.{4,5},2.{4,5},3.{15,16},4.7 */
	    ListRep tailRep;
	    ListRepRange(&listRep, numToDelete, origListLen-1, 0, &tailRep);
	    ListObjReplaceRepAndInvalidate(listObj, &tailRep);
	    return TCL_OK;
	} else if ((first+numToDelete) >= origListLen) {
	    /* Delete from tail, so return head */
            /* T:listrep-1.{8,9},2.{6,7},3.{17,18},4.8 */
	    ListRep headRep;
	    ListRepRange(&listRep, 0, first-1, 0, &headRep);
	    ListObjReplaceRepAndInvalidate(listObj, &headRep);
	    return TCL_OK;
	}
	/* Deletion from middle. Fall through to general case */
    }

    /* Garbage collect before checking the pure insert optimization */
    ListRepFreeUnreferenced(&listRep);

    /*
     * Check Case (2) - pure inserts under certain conditions:
     */
    if (numToDelete == 0) {
	/* Case (2a) - Append to list. */
	if (first == origListLen) {
            /* T:listrep-1.11,2.9,3.{5,6},2.2.1 */
	    return TclListObjAppendElements(
		interp, listObj, numToInsert, insertObjs);
	}

	/*
	 * Case (2b) - pure inserts at front under some circumstances
	 * (i) Insertion must be at head of list
	 * (ii) The list's span must be at head of the in-use slots in the store
	 * (iii) There must be unused room at front of the store
	 * NOTE THIS IS TRUE EVEN IF THE ListStore IS SHARED as it will not
	 * affect the other Tcl_Obj's referencing this ListStore.
	 */
	if (first == 0 &&                                            /* (i) */
	    ListRepStart(&listRep) == listRep.storePtr->firstUsed && /* (ii) */
	    numToInsert <= listRep.storePtr->firstUsed               /* (iii) */
	) {
	    Tcl_Size newLen;
	    LIST_ASSERT(numToInsert); /* Else would have returned above */
	    listRep.storePtr->firstUsed -= numToInsert;
	    ObjArrayCopy(&listRep.storePtr->slots[listRep.storePtr->firstUsed],
			 numToInsert,
			 insertObjs);
	    listRep.storePtr->numUsed += numToInsert;
	    newLen = listRep.spanPtr->spanLength + numToInsert;
	    if (listRep.spanPtr && listRep.spanPtr->refCount <= 1) {
		/* An unshared span record, re-use it */
                /* T:listrep-3.1 */
		listRep.spanPtr->spanStart = listRep.storePtr->firstUsed;
		listRep.spanPtr->spanLength = newLen;
	    } else {
		/* Need a new span record */
		if (listRep.storePtr->firstUsed == 0) {
		    listRep.spanPtr = NULL;
		} else {
                    /* T:listrep-4.3 */
		    listRep.spanPtr =
			ListSpanNew(listRep.storePtr->firstUsed, newLen);
		}
	    }
	    ListObjReplaceRepAndInvalidate(listObj, &listRep);
	    return TCL_OK;
	}
    }

    /* Just for readability of the code */
    lenChange = numToInsert - numToDelete;
    leadSegmentLen = first;
    tailSegmentLen = origListLen - (first + numToDelete);
    numFreeSlots = listRep.storePtr->numAllocated - listRep.storePtr->numUsed;

    /*
     * Before further processing, if unshared, try and reallocate to avoid
     * new allocation below. This avoids expensive ref count manipulation
     * later by not having to go through the ListRepInit and
     * ListObjReplaceAndInvalidate below.
     * TODO - we could be smarter about the reallocate. Use of realloc
     * means all new free space is at the back. Instead, the realloc could
     * be an explicit alloc and memmove which would let us redistribute
     * free space.
     */
    if (numFreeSlots < lenChange && !ListRepIsShared(&listRep)) {
	/* T:listrep-1.{1,3,14,18,21},3.{3,10,11,14,27,32,41} */
	ListStore *newStorePtr =
	    ListStoreReallocate(listRep.storePtr, origListLen + lenChange);
	if (newStorePtr == NULL) {
	    return MemoryAllocationError(interp,
					 LIST_SIZE(origListLen + lenChange));
	}
	listRep.storePtr = newStorePtr;
	numFreeSlots =
	    listRep.storePtr->numAllocated - listRep.storePtr->numUsed;
	/*
	 * WARNING: at this point the Tcl_Obj internal rep potentially
	 * points to freed storage if the reallocation returned a
	 * different location. Overwrite it to bring it back in sync.
	 */
	ListObjStompRep(listObj, &listRep);
    }

    /*
     * Case (3) a new ListStore is required
     * (a) The passed-in ListStore is shared
     * (b) There is not enough free space in the unshared passed-in ListStore
     * (c) The new unshared size is much "smaller" (TODO) than the allocated space
     * TODO - for unshared case ONLY, consider a "move" based implementation
     */
    if (ListRepIsShared(&listRep) || /* 3a */
	numFreeSlots < lenChange ||  /* 3b */
	(origListLen + lenChange) < (listRep.storePtr->numAllocated / 4) /* 3c */
    ) {
	ListRep newRep;
	Tcl_Obj **toObjs;
	listObjs = &listRep.storePtr->slots[ListRepStart(&listRep)];
	ListRepInit(origListLen + lenChange,
		    NULL,
		    LISTREP_PANIC_ON_FAIL | favor,
		    &newRep);
	toObjs = ListRepSlotPtr(&newRep, 0);
	if (leadSegmentLen > 0) {
            /* T:listrep-2.{2,3,13:18},4.{6,9,13:18} */
	    ObjArrayCopy(toObjs, leadSegmentLen, listObjs);
	}
	if (numToInsert > 0) {
            /* T:listrep-2.{1,2,3,10:18},4.{1,2,4,6,10:18} */
	    ObjArrayCopy(&toObjs[leadSegmentLen],
			 numToInsert,
			 insertObjs);
	}
	if (tailSegmentLen > 0) {
            /* T:listrep-2.{1,2,3,10:15},4.{1,2,4,6,9:12,16:18} */
	    ObjArrayCopy(&toObjs[leadSegmentLen + numToInsert],
			 tailSegmentLen,
			 &listObjs[leadSegmentLen+numToDelete]);
	}
	newRep.storePtr->numUsed = origListLen + lenChange;
	if (newRep.spanPtr) {
            /* T:listrep-2.{1,2,3,10:18},4.{1,2,4,6,9:18} */
	    newRep.spanPtr->spanLength = newRep.storePtr->numUsed;
	}
	LISTREP_CHECK(&newRep);
	ListObjReplaceRepAndInvalidate(listObj, &newRep);
	return TCL_OK;
    }

    /*
     * Case (4) - unshared ListStore with sufficient room.
     * After deleting elements, there will be a corresponding gap. If this
     * gap does not match number of insertions, either the lead segment,
     * or the tail segment, or both will have to be moved.
     * The general strategy is to move the fewest number of elements. If
     *
     * TODO - what about appends to unshared ? Is below sufficiently optimal?
     */

    /* Following must hold for unshared listreps after ListRepFreeUnreferenced above */
    LIST_ASSERT(origListLen == listRep.storePtr->numUsed);
    LIST_ASSERT(origListLen == ListRepLength(&listRep));
    LIST_ASSERT(ListRepStart(&listRep) == listRep.storePtr->firstUsed);

    LIST_ASSERT((numToDelete + numToInsert) > 0);

    /* Base of slot array holding the list elements */
    listObjs = &listRep.storePtr->slots[ListRepStart(&listRep)];

    /*
     * Free up elements to be deleted. Before that, increment the ref counts
     * for objects to be inserted in case there is overlap. T:listobj-11.1
     */
    if (numToInsert) {
	/* T:listrep-1.{1,3,12:21},3.{2,3,7:14,23:41} */
	ObjArrayIncrRefs(insertObjs, 0, numToInsert);
    }
    if (numToDelete) {
        /* T:listrep-1.{6,7,12:21},3.{19:41} */
	ObjArrayDecrRefs(listObjs, first, numToDelete);
    }

    /*
     * TODO - below the moves are optimized but this may result in needing a
     * span allocation. Perhaps for small lists, it may be more efficient to
     * just move everything up front and save on allocating a span.
     */

    /*
     * Calculate shifts if necessary to accommodate insertions.
     * NOTE: all indices are relative to listObjs which is not necessarily the
     * start of the ListStore storage area.
     *
     * leadShift - how much to shift the lead segment
     * tailShift - how much to shift the tail segment
     * insertTarget - index where to insert.
     */

    if (lenChange == 0) {
	/* T:listrep-1.{12,15,19},3.{23,28,33}. Exact fit */
	leadShift = 0;
	tailShift = 0;
    } else if (lenChange < 0) {
	/*
	 * More deletions than insertions. The gap after deletions is large
	 * enough for insertions. Move a segment depending on size.
	 */
	if (leadSegmentLen > tailSegmentLen) {
	    /* Tail segment smaller. Insert after lead, move tail down */
            /* T:listrep-1.{7,17,20},3.{21,2229,35} */
	    leadShift = 0;
	    tailShift = lenChange;
	} else {
	    /* Lead segment smaller. Insert before tail, move lead up */
            /* T:listrep-1.{6,13,16},3.{19,20,24,34} */
	    leadShift = -lenChange;
	    tailShift = 0;
	}
    } else {
	LIST_ASSERT(lenChange > 0); /* Reminder */

	/*
	 * We need to make room for the insertions. Again we have multiple
	 * possibilities. We may be able to get by just shifting one segment
	 * or need to shift both. In the former case, favor shifting the
	 * smaller segment.
	 */
	Tcl_Size leadSpace = ListRepNumFreeHead(&listRep);
	Tcl_Size tailSpace = ListRepNumFreeTail(&listRep);
	Tcl_Size finalFreeSpace = leadSpace + tailSpace - lenChange;

	LIST_ASSERT((leadSpace + tailSpace) >= lenChange);
	if (leadSpace >= lenChange
	    && (leadSegmentLen < tailSegmentLen || tailSpace < lenChange)) {
	    /* Move only lead to the front to make more room */
            /* T:listrep-3.25,36,38, */
	    leadShift = -lenChange;
	    tailShift = 0;
	    /*
	     * Redistribute the remaining free space between the front and
	     * back if either there is no tail space left or if the
	     * entire list is the head anyways. This is an important
	     * optimization for further operations like further asymmetric
	     * insertions.
	     */
	    if (finalFreeSpace > 1 && (tailSpace == 0 || tailSegmentLen == 0)) {
		Tcl_Size postShiftLeadSpace = leadSpace - lenChange;
		if (postShiftLeadSpace > (finalFreeSpace/2)) {
		    Tcl_Size extraShift = postShiftLeadSpace - (finalFreeSpace / 2);
		    leadShift -= extraShift;
		    tailShift = -extraShift; /* Move tail to the front as well */
		}
	    } /* else T:listrep-3.{7,12,25,38} */
	    LIST_ASSERT(leadShift >= 0 || leadSpace >= -leadShift);
	} else if (tailSpace >= lenChange) {
	    /* Move only tail segment to the back to make more room. */
            /* T:listrep-3.{8,10,11,14,26,27,30,32,37,39,41} */
	    leadShift = 0;
	    tailShift = lenChange;
	    /*
	     * See comments above. This is analogous.
	     */
	    if (finalFreeSpace > 1 && (leadSpace == 0 || leadSegmentLen == 0)) {
		Tcl_Size postShiftTailSpace = tailSpace - lenChange;
		if (postShiftTailSpace > (finalFreeSpace/2)) {
		    /* T:listrep-1.{1,3,14,18,21},3.{2,3,26,27} */
		    Tcl_Size extraShift = postShiftTailSpace - (finalFreeSpace / 2);
		    tailShift += extraShift;
		    leadShift = extraShift; /* Move head to the back as well */
		}
	    }
	    LIST_ASSERT(tailShift <= tailSpace);
	} else {
	    /*
	     * Both lead and tail need to be shifted to make room.
	     * Divide remaining free space equally between front and back.
	     */
            /* T:listrep-3.{9,13,31,40} */
	    LIST_ASSERT(leadSpace < lenChange);
	    LIST_ASSERT(tailSpace < lenChange);

	    /*
	     * leadShift = leadSpace - (finalFreeSpace/2)
	     * Thus leadShift <= leadSpace
	     * Also,
	     * = leadSpace - (leadSpace + tailSpace - lenChange)/2
	     * = leadSpace/2 - tailSpace/2 + lenChange/2
	     * >= 0 because lenChange > tailSpace
	     */
	    leadShift = leadSpace - (finalFreeSpace / 2);
	    tailShift = lenChange - leadShift;
	    if (tailShift > tailSpace) {
		/* Account for integer division errors */
		leadShift += 1;
		tailShift -= 1;
	    }
	    /*
	     * Following must be true because otherwise one of the previous
	     * if clauses would have been taken.
	     */
	    LIST_ASSERT(leadShift > 0 && leadShift < lenChange);
	    LIST_ASSERT(tailShift > 0 && tailShift < lenChange);
	    leadShift = -leadShift; /* Lead is actually shifted downward */
	}
    }

    /* Careful about order of moves! */
    if (leadShift > 0) {
	/* Will happen when we have to make room at bottom */
	if (tailShift != 0 && tailSegmentLen != 0) {
            /* T:listrep-1.{1,3,14,18},3.{2,3,26,27} */
	    Tcl_Size tailStart = leadSegmentLen + numToDelete;
	    memmove(&listObjs[tailStart + tailShift],
		    &listObjs[tailStart],
		    tailSegmentLen * sizeof(Tcl_Obj *));
	}
	if (leadSegmentLen != 0) {
            /* T:listrep-1.{3,6,16,18,21},3.{19,20,34} */
	    memmove(&listObjs[leadShift],
		    &listObjs[0],
		    leadSegmentLen * sizeof(Tcl_Obj *));
	}
    } else {
	if (leadShift != 0 && leadSegmentLen != 0) {
            /* T:listrep-3.{7,9,12,13,31,36,38,40} */
	    memmove(&listObjs[leadShift],
		    &listObjs[0],
		    leadSegmentLen * sizeof(Tcl_Obj *));
	}
	if (tailShift != 0 && tailSegmentLen != 0) {
            /* T:listrep-1.{7,17},3.{8:11,13,14,21,22,35,37,39:41} */
	    Tcl_Size tailStart = leadSegmentLen + numToDelete;
	    memmove(&listObjs[tailStart + tailShift],
		    &listObjs[tailStart],
		    tailSegmentLen * sizeof(Tcl_Obj *));
	}
    }
    if (numToInsert) {
	/* Do NOT use ObjArrayCopy here since we have already incr'ed ref counts */
        /* T:listrep-1.{1,3,12:21},3.{2,3,7:14,23:41} */
	memmove(&listObjs[leadSegmentLen + leadShift],
		insertObjs,
		numToInsert * sizeof(Tcl_Obj *));
    }

    listRep.storePtr->firstUsed += leadShift;
    listRep.storePtr->numUsed = origListLen + lenChange;
    listRep.storePtr->flags = 0;

    if (listRep.spanPtr && listRep.spanPtr->refCount <= 1) {
	/* An unshared span record, re-use it, even if not required */
        /* T:listrep-3.{2,3,7:14},3.{19:41} */
	listRep.spanPtr->spanStart = listRep.storePtr->firstUsed;
	listRep.spanPtr->spanLength = listRep.storePtr->numUsed;
    } else {
	/* Need a new span record */
	if (listRep.storePtr->firstUsed == 0) {
            /* T:listrep-1.{7,12,15,17,19,20} */
	    listRep.spanPtr = NULL;
	} else {
            /* T:listrep-1.{1,3,6.1,13,14,16,18,21} */
	    listRep.spanPtr = ListSpanNew(listRep.storePtr->firstUsed,
					  listRep.storePtr->numUsed);
	}
    }

    LISTREP_CHECK(&listRep);
    ListObjReplaceRepAndInvalidate(listObj, &listRep);
    return TCL_OK;
}

/*
 *----------------------------------------------------------------------
 *
 * TclLindexList --
 *
 *	This procedure handles the 'lindex' command when objc==3.
 *
 * Results:
 *	Returns a pointer to the object extracted, or NULL if an error
 *	occurred. The returned object already includes one reference count for
 *	the pointer returned.
 *
 * Side effects:
 *	None.
 *
 * Notes:
 *	This procedure is implemented entirely as a wrapper around
 *	TclLindexFlat. All it does is reconfigure the argument format into the
 *	form required by TclLindexFlat, while taking care to manage shimmering
 *	in such a way that we tend to keep the most useful internalreps and/or
 *	avoid the most expensive conversions.
 *
 *----------------------------------------------------------------------
 */
Tcl_Obj *
TclLindexList(
    Tcl_Interp *interp,		/* Tcl interpreter. */
    Tcl_Obj *listObj,		/* List being unpacked. */
    Tcl_Obj *argObj)		/* Index or index list. */
{
    Tcl_Size index;			/* Index into the list. */
    Tcl_Obj *indexListCopy;
    Tcl_Obj **indexObjs;
    Tcl_Size numIndexObjs;

    /*
     * Determine whether argPtr designates a list or a single index. We have
     * to be careful about the order of the checks to avoid repeated
     * shimmering; if internal rep is already a list do not shimmer it.
     * see TIP#22 and TIP#33 for the details.
     */
    if (!TclHasInternalRep(argObj, &tclListType)
	&& TclGetIntForIndexM(NULL, argObj, TCL_SIZE_MAX - 1, &index)
	       == TCL_OK) {
	/*
	 * argPtr designates a single index.
	 */
	return TclLindexFlat(interp, listObj, 1, &argObj);
    }

    /*
     * Here we make a private copy of the index list argument to avoid any
     * shimmering issues that might invalidate the indices array below while
     * we are still using it. This is probably unnecessary. It does not appear
     * that any damaging shimmering is possible, and no test has been devised
     * to show any error when this private copy is not made. But it's cheap,
     * and it offers some future-proofing insurance in case the TclLindexFlat
     * implementation changes in some unexpected way, or some new form of
     * trace or callback permits things to happen that the current
     * implementation does not.
     */

    indexListCopy = TclListObjCopy(NULL, argObj);
    if (indexListCopy == NULL) {
	/*
	 * The argument is neither an index nor a well-formed list.
	 * Report the error via TclLindexFlat.
	 * TODO - This is as original code. why not directly return an error?
	 */
	return TclLindexFlat(interp, listObj, 1, &argObj);
    }

    ListObjGetElements(indexListCopy, numIndexObjs, indexObjs);
    listObj = TclLindexFlat(interp, listObj, numIndexObjs, indexObjs);
    Tcl_DecrRefCount(indexListCopy);
    return listObj;
}

/*
 *----------------------------------------------------------------------
 *
 * TclLindexFlat --
 *
 *	This procedure is the core of the 'lindex' command, with all index
 *	arguments presented as a flat list.
 *
 * Results:
 *	Returns a pointer to the object extracted, or NULL if an error
 *	occurred. The returned object already includes one reference count for
 *	the pointer returned.
 *
 * Side effects:
 *	None.
 *
 * Notes:
 *	The reference count of the returned object includes one reference
 *	corresponding to the pointer returned. Thus, the calling code will
 *	usually do something like:
 *		Tcl_SetObjResult(interp, result);
 *		Tcl_DecrRefCount(result);
 *
 *----------------------------------------------------------------------
 */
Tcl_Obj *
TclLindexFlat(
    Tcl_Interp *interp,		/* Tcl interpreter. */
    Tcl_Obj *listObj,		/* Tcl object representing the list. */
    Tcl_Size indexCount,	/* Count of indices. */
    Tcl_Obj *const indexArray[])/* Array of pointers to Tcl objects that
				 * represent the indices in the list. */
{
    int status;
    Tcl_Size i;

    /* Handle AbstractList as special case */
    if (ABSTRACTLIST_PROC(listObj,indexProc)) {
	Tcl_Size listLen = ABSTRACTLIST_PROC(listObj,lengthProc)(listObj);
	Tcl_Size index;
	Tcl_Obj *elemObj = NULL;
	for (i=0 ; i<indexCount && listObj ; i++) {
	    if (TclGetIntForIndexM(interp, indexArray[i], /*endValue*/ listLen-1,
				   &index) == TCL_OK) {
	    }
	    if (i==0) {
		if (Tcl_ObjTypeIndex(interp, listObj, index, &elemObj) != TCL_OK) {
		    return NULL;
		}
	    } else if (index > 0) {
		// TODO: support nested lists
		Tcl_Obj *e2Obj = TclLindexFlat(interp, elemObj, 1, &indexArray[i]);
		Tcl_DecrRefCount(elemObj);
		elemObj = e2Obj;
	    }
	}
	Tcl_IncrRefCount(elemObj);
	return elemObj;
    }

    Tcl_IncrRefCount(listObj);

    for (i=0 ; i<indexCount && listObj ; i++) {
	Tcl_Size index, listLen = 0;
	Tcl_Obj **elemPtrs = NULL;

	status = Tcl_ListObjLength(interp, listObj, &listLen);
	if (status != TCL_OK) {
	    Tcl_DecrRefCount(listObj);
	    return NULL;
	}

	if (TclGetIntForIndexM(interp, indexArray[i], /*endValue*/ listLen-1,
		&index) == TCL_OK) {
	    if (index < 0 || index >= listLen) {
		/*
		 * Index is out of range. Break out of loop with empty result.
		 * First check remaining indices for validity
		 */

		while (++i < indexCount) {
		    if (TclGetIntForIndexM(
			    interp, indexArray[i], TCL_SIZE_MAX - 1, &index)
			!= TCL_OK) {
			Tcl_DecrRefCount(listObj);
			return NULL;
		    }
		}
		Tcl_DecrRefCount(listObj);
		TclNewObj(listObj);
		Tcl_IncrRefCount(listObj);
	    } else {
		Tcl_Obj *itemObj;
		/*
		 * Must set the internal rep again because it may have been
		 * changed by TclGetIntForIndexM. See test lindex-8.4.
		 */
		if (!TclHasInternalRep(listObj, &tclListType.objType)) {
		    status = SetListFromAny(interp, listObj);
		    if (status != TCL_OK) {
			/* The list is not a list at all => error.  */
			Tcl_DecrRefCount(listObj);
			return NULL;
		    }
		}

		ListObjGetElements(listObj, listLen, elemPtrs);
		/* increment this reference count first before decrementing
		 * just in case they are the same Tcl_Obj
		 */
		itemObj = elemPtrs[index];
		Tcl_IncrRefCount(itemObj);
		Tcl_DecrRefCount(listObj);
		/* Extract the pointer to the appropriate element. */
		listObj = itemObj;
	    }
	} else {
	    Tcl_DecrRefCount(listObj);
	    listObj = NULL;
	}
    }
    return listObj;
}

/*
 *----------------------------------------------------------------------
 *
 * TclLsetList --
 *
 *	Core of the 'lset' command when objc == 4. Objv[2] may be either a
 *	scalar index or a list of indices.
 *      It also handles 'lpop' when given a NULL value.
 *
 * Results:
 *	Returns the new value of the list variable, or NULL if there was an
 *	error. The returned object includes one reference count for the
 *	pointer returned.
 *
 * Side effects:
 *	None.
 *
 * Notes:
 *	This procedure is implemented entirely as a wrapper around
 *	TclLsetFlat. All it does is reconfigure the argument format into the
 *	form required by TclLsetFlat, while taking care to manage shimmering
 *	in such a way that we tend to keep the most useful internalreps and/or
 *	avoid the most expensive conversions.
 *
 *----------------------------------------------------------------------
 */
Tcl_Obj *
TclLsetList(
    Tcl_Interp *interp,		/* Tcl interpreter. */
    Tcl_Obj *listObj,		/* Pointer to the list being modified. */
    Tcl_Obj *indexArgObj,	/* Index or index-list arg to 'lset'. */
    Tcl_Obj *valueObj)		/* Value arg to 'lset' or NULL to 'lpop'. */
{
    Tcl_Size indexCount = 0;   /* Number of indices in the index list. */
    Tcl_Obj **indices = NULL;	/* Vector of indices in the index list. */
    Tcl_Obj *retValueObj;	/* Pointer to the list to be returned. */
    Tcl_Size index;            /* Current index in the list - discarded. */
    Tcl_Obj *indexListCopy;

    /*
     * Determine whether the index arg designates a list or a single index.
     * We have to be careful about the order of the checks to avoid repeated
     * shimmering; see TIP #22 and #23 for details.
     */

    if (!TclHasInternalRep(indexArgObj, &tclListType) &&
	TclGetIntForIndexM(NULL, indexArgObj, TCL_SIZE_MAX - 1, &index)
	== TCL_OK) {

	if (ABSTRACTLIST_PROC(listObj, setElementProc)) {
	    indices = &indexArgObj;
	    Tcl_Obj *returnValue =
		Tcl_ObjTypeSetElement(interp, listObj, 1, indices, valueObj);
	    if (returnValue) Tcl_IncrRefCount(returnValue);
	    return returnValue;
	}

	/* indexArgPtr designates a single index. */
	/* T:listrep-1.{2.1,12.1,15.1,19.1},2.{2.3,9.3,10.1,13.1,16.1}, 3.{4,5,6}.3 */
	return TclLsetFlat(interp, listObj, 1, &indexArgObj, valueObj);

    }

    /*
     * Make copy to not shimmer index argument
     */
    indexListCopy = TclListObjCopy(NULL, indexArgObj);

    if (indexListCopy == NULL) {
	/*
	 * indexArgPtr designates something that is neither an index nor a
	 * well formed list. Report the error via TclLsetFlat.
	 */
	indexCount = 1;
	indices = &indexArgObj;

    } else {
	/*
	 * Expand list into indicies array
	 */
	LIST_ASSERT_TYPE(indexListCopy);
	ListObjGetElements(indexListCopy, indexCount, indices);
    }

    retValueObj = TclLsetFlat(interp, listObj, indexCount, indices, valueObj);

    if (indexListCopy) {
	Tcl_DecrRefCount(indexListCopy);
    }

    return retValueObj;
}

/*
 *----------------------------------------------------------------------
 *
 * TclLsetFlat --
 *
 *	Core engine of the 'lset' command.
 *      It also handles 'lpop' when given a NULL value.
 *
 * Results:
 *	Returns the new value of the list variable, or NULL if an error
 *	occurred. The returned object includes one reference count for the
 *	pointer returned.
 *
 * Side effects:
 *	On entry, the reference count of the variable value does not reflect
 *	any references held on the stack. The first action of this function is
 *	to determine whether the object is shared, and to duplicate it if it
 *	is. The reference count of the duplicate is incremented. At this
 *	point, the reference count will be 1 for either case, so that the
 *	object will appear to be unshared.
 *
 *	If an error occurs, and the object has been duplicated, the reference
 *	count on the duplicate is decremented so that it is now 0: this
 *	dismisses any memory that was allocated by this function.
 *
 *	If no error occurs, the reference count of the original object is
 *	incremented if the object has not been duplicated, and nothing is done
 *	to a reference count of the duplicate. Now the reference count of an
 *	unduplicated object is 2 (the returned pointer, plus the one stored in
 *	the variable). The reference count of a duplicate object is 1,
 *	reflecting that the returned pointer is the only active reference. The
 *	caller is expected to store the returned value back in the variable
 *	and decrement its reference count. (INST_STORE_* does exactly this.)
 *
 *----------------------------------------------------------------------
 */
Tcl_Obj *
TclLsetFlat(
    Tcl_Interp *interp,		/* Tcl interpreter. */
    Tcl_Obj *listObj,		/* Pointer to the list being modified. */
    Tcl_Size indexCount,		/* Number of index args. */
    Tcl_Obj *const indexArray[],
				/* Index args. */
    Tcl_Obj *valueObj)		/* Value arg to 'lset' or NULL to 'lpop'. */
{
    Tcl_Size index, len;
    int result;
    Tcl_Obj *subListObj, *retValueObj;
    Tcl_Obj *pendingInvalidates[10];
    Tcl_Obj **pendingInvalidatesPtr = pendingInvalidates;
    Tcl_Size numPendingInvalidates = 0;

    /*
     * If there are no indices, simply return the new value.  (Without
     * indices, [lset] is a synonym for [set].
     * [lpop] does not use this but protect for NULL valueObj just in case.
     */

    if (indexCount == 0) {
	if (valueObj != NULL) {
	    Tcl_IncrRefCount(valueObj);
	}
	return valueObj;
    }

    /*
     * If the list is shared, make a copy we can modify (copy-on-write).  We
     * use Tcl_DuplicateObj() instead of TclListObjCopy() for a few reasons:
     * 1) we have not yet confirmed listObj is actually a list; 2) We make a
     * verbatim copy of any existing string rep, and when we combine that with
     * the delayed invalidation of string reps of modified Tcl_Obj's
     * implemented below, the outcome is that any error condition that causes
     * this routine to return NULL, will leave the string rep of listObj and
     * all elements to be unchanged.
     */

    subListObj = Tcl_IsShared(listObj) ? Tcl_DuplicateObj(listObj) : listObj;

    /*
     * Anchor the linked list of Tcl_Obj's whose string reps must be
     * invalidated if the operation succeeds.
     */

    retValueObj = subListObj;
    result = TCL_OK;

    /* Allocate if static array for pending invalidations is too small */
    if (indexCount
        > (int) (sizeof(pendingInvalidates) / sizeof(pendingInvalidates[0]))) {
	pendingInvalidatesPtr =
	    (Tcl_Obj **) Tcl_Alloc(indexCount * sizeof(*pendingInvalidatesPtr));
    }

    /*
     * Loop through all the index arguments, and for each one dive into the
     * appropriate sublist.
     */

    do {
	Tcl_Size elemCount;
	Tcl_Obj *parentList, **elemPtrs;

	/*
	 * Check for the possible error conditions...
	 */

	if (TclListObjGetElementsM(interp, subListObj, &elemCount, &elemPtrs)
	    != TCL_OK) {
	    /* ...the sublist we're indexing into isn't a list at all. */
	    result = TCL_ERROR;
	    break;
	}

	/*
	 * WARNING: the macro TclGetIntForIndexM is not safe for
	 * post-increments, avoid '*indexArray++' here.
	 */

	if (TclGetIntForIndexM(interp, *indexArray, elemCount - 1, &index)
	    != TCL_OK) {
	    /* ...the index we're trying to use isn't an index at all. */
	    result = TCL_ERROR;
	    indexArray++; /* Why bother with this increment? TBD */
	    break;
	}
	indexArray++;

	if (index < 0 || index > elemCount
	    || (valueObj == NULL && index >= elemCount)) {
	    /* ...the index points outside the sublist. */
	    if (interp != NULL) {
		Tcl_SetObjResult(interp,
		                 Tcl_ObjPrintf("index \"%s\" out of range",
		                               Tcl_GetString(indexArray[-1])));
		Tcl_SetErrorCode(interp,
		                 "TCL",
		                 "VALUE",
		                 "INDEX"
		                 "OUTOFRANGE",
		                 NULL);
	    }
	    result = TCL_ERROR;
	    break;
	}

	/*
	 * No error conditions.  As long as we're not yet on the last index,
	 * determine the next sublist for the next pass through the loop,
	 * and take steps to make sure it is an unshared copy, as we intend
	 * to modify it.
	 */

	if (--indexCount) {
	    parentList = subListObj;
	    if (index == elemCount) {
		TclNewObj(subListObj);
	    } else {
		subListObj = elemPtrs[index];
	    }
	    if (Tcl_IsShared(subListObj)) {
		subListObj = Tcl_DuplicateObj(subListObj);
	    }

	    /*
	     * Replace the original elemPtr[index] in parentList with a copy
	     * we know to be unshared.  This call will also deal with the
	     * situation where parentList shares its internalrep with other
	     * Tcl_Obj's.  Dealing with the shared internalrep case can
	     * cause subListObj to become shared again, so detect that case
	     * and make and store another copy.
	     */

	    if (index == elemCount) {
		Tcl_ListObjAppendElement(NULL, parentList, subListObj);
	    } else {
		TclListObjSetElement(NULL, parentList, index, subListObj);
	    }
	    if (Tcl_IsShared(subListObj)) {
		subListObj = Tcl_DuplicateObj(subListObj);
		TclListObjSetElement(NULL, parentList, index, subListObj);
	    }

	    /*
	     * The TclListObjSetElement() calls do not spoil the string rep
	     * of parentList, and that's fine for now, since all we've done
	     * so far is replace a list element with an unshared copy.  The
	     * list value remains the same, so the string rep. is still
	     * valid, and unchanged, which is good because if this whole
	     * routine returns NULL, we'd like to leave no change to the
	     * value of the lset variable.  Later on, when we set valueObj
	     * in its proper place, then all containing lists will have
	     * their values changed, and will need their string reps
	     * spoiled.  We maintain a list of all those Tcl_Obj's (via a
	     * little internalrep surgery) so we can spoil them at that
	     * time.
	     */

	    pendingInvalidatesPtr[numPendingInvalidates] = parentList;
	    ++numPendingInvalidates;
	}
    } while (indexCount > 0);

    /*
     * Either we've detected and error condition, and exited the loop with
     * result == TCL_ERROR, or we've successfully reached the last index, and
     * we're ready to store valueObj. On success, we need to invalidate
     * the string representations of intermediate lists whose contained
     * list element would have changed.
     */
    if (result == TCL_OK) {
	while (numPendingInvalidates > 0) {
	    Tcl_Obj *objPtr;

	    --numPendingInvalidates;
	    objPtr = pendingInvalidatesPtr[numPendingInvalidates];

	    if (result == TCL_OK) {
		/*
		 * We're going to store valueObj, so spoil string reps of all
		 * containing lists.
		 * TODO - historically, the storing of the internal rep was done
		 * because the ptr2 field of the internal rep was used to chain
		 * objects whose string rep needed to be invalidated. Now this
		 * is no longer the case, so replacing of the internal rep
		 * should not be needed. The TclInvalidateStringRep should
		 * suffice. Formulate a test case before changing.
		 */
		ListRep objInternalRep;
		TclListObjGetRep(NULL, objPtr, &objInternalRep);
		ListObjReplaceRepAndInvalidate(objPtr, &objInternalRep);
	    }
	}
    }

    if (pendingInvalidatesPtr != pendingInvalidates)
	Tcl_Free(pendingInvalidatesPtr);

    if (result != TCL_OK) {
	/*
	 * Error return; message is already in interp. Clean up any excess
	 * memory.
	 */

	if (retValueObj != listObj) {
	    Tcl_DecrRefCount(retValueObj);
	}
	return NULL;
    }

    /*
     * Store valueObj in proper sublist and return. The -1 is to avoid a
     * compiler warning (not a problem because we checked that we have a
     * proper list - or something convertible to one - above).
     */

    len = -1;
    TclListObjLengthM(NULL, subListObj, &len);
    if (valueObj == NULL) {
        /* T:listrep-1.{4.2,5.4,6.1,7.1,8.3},2.{4,5}.4 */
	Tcl_ListObjReplace(NULL, subListObj, index, 1, 0, NULL);
    } else if (index == len) {
        /* T:listrep-1.2.1,2.{2.3,9.3},3.{4,5,6}.3 */
	Tcl_ListObjAppendElement(NULL, subListObj, valueObj);
    } else {
        /* T:listrep-1.{12.1,15.1,19.1},2.{10,13,16}.1 */
	TclListObjSetElement(NULL, subListObj, index, valueObj);
	TclInvalidateStringRep(subListObj);
    }
    Tcl_IncrRefCount(retValueObj);
    return retValueObj;
}

/*
 *----------------------------------------------------------------------
 *
 * TclListObjSetElement --
 *
 *	Set a single element of a list to a specified value
 *
 * Results:
 *	The return value is normally TCL_OK. If listObj does not refer to a
 *	list object and cannot be converted to one, TCL_ERROR is returned and
 *	an error message will be left in the interpreter result if interp is
 *	not NULL. Similarly, if index designates an element outside the range
 *	[0..listLength-1], where listLength is the count of elements in the
 *	list object designated by listObj, TCL_ERROR is returned and an error
 *	message is left in the interpreter result.
 *
 * Side effects:
 *	Tcl_Panic if listObj designates a shared object. Otherwise, attempts
 *	to convert it to a list with a non-shared internal rep. Decrements the
 *	ref count of the object at the specified index within the list,
 *	replaces with the object designated by valueObj, and increments the
 *	ref count of the replacement object.
 *
 *----------------------------------------------------------------------
 */
int
TclListObjSetElement(
    Tcl_Interp *interp,		/* Tcl interpreter; used for error reporting
				 * if not NULL. */
    Tcl_Obj *listObj,		/* List object in which element should be
				 * stored. */
    Tcl_Size index,		/* Index of element to store. */
    Tcl_Obj *valueObj)		/* Tcl object to store in the designated list
				 * element. */
{
    ListRep listRep;
    Tcl_Obj **elemPtrs;         /* Pointers to elements of the list. */
    Tcl_Size elemCount;		/* Number of elements in the list. */

    /* Ensure that the listObj parameter designates an unshared list. */

    if (Tcl_IsShared(listObj)) {
	Tcl_Panic("%s called with shared object", "TclListObjSetElement");
    }

    if (TclListObjGetRep(interp, listObj, &listRep) != TCL_OK) {
	return TCL_ERROR;
    }

    elemCount = ListRepLength(&listRep);

    /* Ensure that the index is in bounds. */
    if (index>=elemCount) {
	if (interp != NULL) {
		Tcl_SetObjResult(interp, Tcl_ObjPrintf(
			"index \"%" TCL_Z_MODIFIER "u\" out of range", index));
	    Tcl_SetErrorCode(interp, "TCL", "VALUE", "INDEX",
		    "OUTOFRANGE", NULL);
	}
	return TCL_ERROR;
    }

    /*
     * Note - garbage collect this only AFTER checking indices above.
     * Do not want to modify listrep and then not store it back in listObj.
     */
    ListRepFreeUnreferenced(&listRep);

    /* Replace a shared internal rep with an unshared copy */
    if (listRep.storePtr->refCount > 1) {
	ListRep newInternalRep;
        /* T:listrep-2.{10,13,16}.1 */
	/* TODO - leave extra space? */
	ListRepClone(&listRep, &newInternalRep, LISTREP_PANIC_ON_FAIL);
	listRep = newInternalRep;
    } /* else T:listrep-1.{12.1,15.1,19.1} */

    /* Retrieve element array AFTER potential cloning above */
    ListRepElements(&listRep, elemCount, elemPtrs);

    /*
     * Add a reference to the new list element and remove from old before
     * replacing it. Order is important!
     */
    Tcl_IncrRefCount(valueObj);
    Tcl_DecrRefCount(elemPtrs[index]);
    elemPtrs[index] = valueObj;

    /* Internal rep may be cloned so replace */
    ListObjReplaceRepAndInvalidate(listObj, &listRep);

    return TCL_OK;
}

/*
 *----------------------------------------------------------------------
 *
 * FreeListInternalRep --
 *
 *	Deallocate the storage associated with a list object's internal
 *	representation.
 *
 * Results:
 *	None.
 *
 * Side effects:
 *	Frees listPtr's List* internal representation, if no longer shared.
 *	May decrement the ref counts of element objects, which may free them.
 *
 *----------------------------------------------------------------------
 */
static void
FreeListInternalRep(
    Tcl_Obj *listObj)		/* List object with internal rep to free. */
{
    ListRep listRep;

    ListObjGetRep(listObj, &listRep);
    if (listRep.storePtr->refCount-- <= 1) {
	ObjArrayDecrRefs(
	    listRep.storePtr->slots,
	    listRep.storePtr->firstUsed, listRep.storePtr->numUsed);
	Tcl_Free(listRep.storePtr);
    }
    if (listRep.spanPtr) {
	ListSpanDecrRefs(listRep.spanPtr);
    }
}

/*
 *----------------------------------------------------------------------
 *
 * DupListInternalRep --
 *
 *	Initialize the internal representation of a list Tcl_Obj to share the
 *	internal representation of an existing list object.
 *
 * Results:
 *	None.
 *
 * Side effects:
 *	The reference count of the List internal rep is incremented.
 *
 *----------------------------------------------------------------------
 */
static void
DupListInternalRep(
    Tcl_Obj *srcObj,		/* Object with internal rep to copy. */
    Tcl_Obj *copyObj)		/* Object with internal rep to set. */
{
    ListRep listRep;
    ListObjGetRep(srcObj, &listRep);
    ListObjOverwriteRep(copyObj, &listRep);
}

/*
 *----------------------------------------------------------------------
 *
 * SetListFromAny --
 *
 *	Attempt to generate a list internal form for the Tcl object "objPtr".
 *
 * Results:
 *	The return value is TCL_OK or TCL_ERROR. If an error occurs during
 *	conversion, an error message is left in the interpreter's result
 *	unless "interp" is NULL.
 *
 * Side effects:
 *	If no error occurs, a list is stored as "objPtr"s internal
 *	representation.
 *
 *----------------------------------------------------------------------
 */
static int
SetListFromAny(
    Tcl_Interp *interp,		/* Used for error reporting if not NULL. */
    Tcl_Obj *objPtr)		/* The object to convert. */
{
    Tcl_Obj **elemPtrs;
    ListRep listRep;

    /*
     * Dictionaries are a special case; they have a string representation such
     * that *all* valid dictionaries are valid lists. Hence we can convert
     * more directly. Only do this when there's no existing string rep; if
     * there is, it is the string rep that's authoritative (because it could
     * describe duplicate keys).
     */

    if (!TclHasStringRep(objPtr) && TclHasInternalRep(objPtr, &tclDictType)) {
	Tcl_Obj *keyPtr, *valuePtr;
	Tcl_DictSearch search;
	int done;
	Tcl_Size size;

	/*
	 * Create the new list representation. Note that we do not need to do
	 * anything with the string representation as the transformation (and
	 * the reverse back to a dictionary) are both order-preserving. Also
	 * note that since we know we've got a valid dictionary (by
	 * representation) we also know that fetching the size of the
	 * dictionary or iterating over it will not fail.
	 */

	Tcl_DictObjSize(NULL, objPtr, &size);
	/* TODO - leave space in front and/or back? */
	if (ListRepInitAttempt(
		interp, size > 0 ? 2 * size : 1, NULL, &listRep)
	    != TCL_OK) {
	    return TCL_ERROR;
	}

	LIST_ASSERT(listRep.spanPtr == NULL); /* Guard against future changes */
	LIST_ASSERT(listRep.storePtr->firstUsed == 0);
	LIST_ASSERT((listRep.storePtr->flags & LISTSTORE_CANONICAL) == 0);

	listRep.storePtr->numUsed = 2 * size;

	/* Populate the list representation. */

	elemPtrs = listRep.storePtr->slots;
	Tcl_DictObjFirst(NULL, objPtr, &search, &keyPtr, &valuePtr, &done);
	while (!done) {
	    *elemPtrs++ = keyPtr;
	    *elemPtrs++ = valuePtr;
	    Tcl_IncrRefCount(keyPtr);
	    Tcl_IncrRefCount(valuePtr);
	    Tcl_DictObjNext(&search, &keyPtr, &valuePtr, &done);
	}
    } else if (ABSTRACTLIST_PROC(objPtr,indexProc)) {
	Tcl_Size elemCount, i;

	elemCount = ABSTRACTLIST_PROC(objPtr,lengthProc)(objPtr);

	if (ListRepInitAttempt(interp, elemCount, NULL, &listRep) != TCL_OK) {
	    return TCL_ERROR;
	}

	LIST_ASSERT(listRep.spanPtr == NULL); /* Guard against future changes */
	LIST_ASSERT(listRep.storePtr->firstUsed == 0);

	elemPtrs = listRep.storePtr->slots;

	/* Each iteration, store a list element */
        for (i = 0; i < elemCount; i++) {
	    if (Tcl_ObjTypeIndex(interp, objPtr, i, elemPtrs) != TCL_OK) {
                return TCL_ERROR;
            }
	    Tcl_IncrRefCount(*elemPtrs++);/* Since list now holds ref to it. */
	}

	LIST_ASSERT((Tcl_Size)(elemPtrs - listRep.storePtr->slots) == elemCount);

	listRep.storePtr->numUsed = elemCount;

    } else {
	Tcl_Size estCount, length;
	const char *limit, *nextElem = Tcl_GetStringFromObj(objPtr, &length);

	/*
	 * Allocate enough space to hold a (Tcl_Obj *) for each
	 * (possible) list element.
	 */

	estCount = TclMaxListLength(nextElem, length, &limit);
	estCount += (estCount == 0);	/* Smallest list struct holds 1
					 * element. */
	/* TODO - allocate additional space? */
	if (ListRepInitAttempt(interp, estCount, NULL, &listRep)
	    != TCL_OK) {
	    return TCL_ERROR;
	}

	LIST_ASSERT(listRep.spanPtr == NULL); /* Guard against future changes */
	LIST_ASSERT(listRep.storePtr->firstUsed == 0);

	elemPtrs = listRep.storePtr->slots;

	/* Each iteration, parse and store a list element. */

	while (nextElem < limit) {
	    const char *elemStart;
	    char *check;
	    Tcl_Size elemSize;
	    int literal;

	    if (TCL_OK != TclFindElement(interp, nextElem, limit - nextElem,
		    &elemStart, &nextElem, &elemSize, &literal)) {
fail:
		while (--elemPtrs >= listRep.storePtr->slots) {
		    Tcl_DecrRefCount(*elemPtrs);
		}
		Tcl_Free(listRep.storePtr);
		return TCL_ERROR;
	    }
	    if (elemStart == limit) {
		break;
	    }

	    TclNewObj(*elemPtrs);
	    TclInvalidateStringRep(*elemPtrs);
	    check = Tcl_InitStringRep(*elemPtrs, literal ? elemStart : NULL,
		    elemSize);
	    if (elemSize && check == NULL) {
		MemoryAllocationError(interp, elemSize);
		goto fail;
	    }
	    if (!literal) {
		Tcl_InitStringRep(*elemPtrs, NULL,
			TclCopyAndCollapse(elemSize, elemStart, check));
	    }

	    Tcl_IncrRefCount(*elemPtrs++);/* Since list now holds ref to it. */
	}

	listRep.storePtr->numUsed =
	    elemPtrs - listRep.storePtr->slots;
    }

    LISTREP_CHECK(&listRep);

    /*
     * Store the new internalRep. We do this as late
     * as possible to allow the conversion code, in particular
     * Tcl_GetStringFromObj, to use the old internalRep.
     */

    /*
     * Note old string representation NOT to be invalidated.
     * So do NOT use ListObjReplaceRepAndInvalidate. InternalRep to be freed AFTER
     * IncrRefs so do not use ListObjOverwriteRep
     */
    ListRepIncrRefs(&listRep);
    TclFreeInternalRep(objPtr);
    objPtr->internalRep.twoPtrValue.ptr1 = listRep.storePtr;
    objPtr->internalRep.twoPtrValue.ptr2 = listRep.spanPtr;
    objPtr->typePtr = &tclListType;

    return TCL_OK;
}

/*
 *----------------------------------------------------------------------
 *
 * UpdateStringOfList --
 *
 *	Update the string representation for a list object.
 *
 *	Any previously-existing string representation is not invalidated, so
 *	storage is lost if this has not been taken care of.
 *
 * Effect
 *
 *	The string representation of 'listPtr' is set to the resulting string.
 *	This string will be empty if the list has no elements. It is assumed
 *	that the list internal representation is not NULL.
 *
 *----------------------------------------------------------------------
 */
static void
UpdateStringOfList(
    Tcl_Obj *listObj)		/* List object with string rep to update. */
{
#   define LOCAL_SIZE 64
    char localFlags[LOCAL_SIZE], *flagPtr = NULL;
    Tcl_Size numElems, i, length;
    TCL_HASH_TYPE bytesNeeded = 0;
    const char *elem, *start;
    char *dst;
    Tcl_Obj **elemPtrs;
    ListRep listRep;

    ListObjGetRep(listObj, &listRep);
    LISTREP_CHECK(&listRep);

    ListRepElements(&listRep, numElems, elemPtrs);

    /*
     * Mark the list as being canonical; although it will now have a string
     * rep, it is one we derived through proper "canonical" quoting and so
     * it's known to be free from nasties relating to [concat] and [eval].
     * However, we only do this if this is not a spanned list. Marking the
     * storage canonical for a spanned list make ALL lists using the storage
     * canonical which is not right. (Consider a list generated from a
     * string and then this function called for a spanned list generated
     * from it). On the other hand, a spanned list is always canonical
     * (never generated from a string) so it does not have to be explicitly
     * marked as such. The ListObjIsCanonical macro takes this into account.
     * See the comments there.
     */
    if (listRep.spanPtr == NULL) {
	LIST_ASSERT(listRep.storePtr->firstUsed == 0);/* Invariant */
	listRep.storePtr->flags |= LISTSTORE_CANONICAL;
    }

    /* Handle empty list case first, so rest of the routine is simpler. */

    if (numElems == 0) {
	Tcl_InitStringRep(listObj, NULL, 0);
	return;
    }

    /* Pass 1: estimate space, gather flags. */

    if (numElems <= LOCAL_SIZE) {
	flagPtr = localFlags;
    } else {
	/* We know numElems <= LIST_MAX, so this is safe. */
	flagPtr = (char *)Tcl_Alloc(numElems);
    }
    for (i = 0; i < numElems; i++) {
	flagPtr[i] = (i ? TCL_DONT_QUOTE_HASH : 0);
	elem = Tcl_GetStringFromObj(elemPtrs[i], &length);
	bytesNeeded += TclScanElement(elem, length, flagPtr+i);
	if (bytesNeeded > SIZE_MAX - numElems) {
	    Tcl_Panic("max size for a Tcl value (%" TCL_Z_MODIFIER "u bytes) exceeded", SIZE_MAX);
	}
    }
    bytesNeeded += numElems - 1;

    /*
     * Pass 2: copy into string rep buffer.
     */

    start = dst = Tcl_InitStringRep(listObj, NULL, bytesNeeded);
    TclOOM(dst, bytesNeeded);
    for (i = 0; i < numElems; i++) {
	flagPtr[i] |= (i ? TCL_DONT_QUOTE_HASH : 0);
	elem = Tcl_GetStringFromObj(elemPtrs[i], &length);
	dst += TclConvertElement(elem, length, dst, flagPtr[i]);
	*dst++ = ' ';
    }

    /* Set the string length to what was actually written, the safe choice */
    (void) Tcl_InitStringRep(listObj, NULL, dst - 1 - start);

    if (flagPtr != localFlags) {
	Tcl_Free(flagPtr);
    }
}


/*
 *------------------------------------------------------------------------
 *
 * TclListTestObj --
 *
 *    Returns a list object with a specific internal rep and content.
 *    Used specifically for testing so span can be controlled explicitly.
 *
 * Results:
 *    Pointer to the Tcl_Obj containing the list.
 *
 * Side effects:
 *    None.
 *
 *------------------------------------------------------------------------
 */
Tcl_Obj *
TclListTestObj(size_t length, size_t leadingSpace, size_t endSpace)
{
    ListRep listRep;
    size_t capacity;
    Tcl_Obj *listObj;

    TclNewObj(listObj);

    /* Only a test object so ignoring overflow checks */
    capacity = length + leadingSpace + endSpace;
    if (capacity == 0) {
	return listObj;
    }
    if (capacity > LIST_MAX) {
	return NULL;
    }

    ListRepInit(capacity, NULL, LISTREP_PANIC_ON_FAIL, &listRep);

    ListStore *storePtr = listRep.storePtr;
    size_t i;
    for (i = 0; i < length; ++i) {
	TclNewUIntObj(storePtr->slots[i + leadingSpace], i);
	Tcl_IncrRefCount(storePtr->slots[i + leadingSpace]);
    }
    storePtr->firstUsed = leadingSpace;
    storePtr->numUsed = length;
    if (leadingSpace != 0) {
	listRep.spanPtr = ListSpanNew(leadingSpace, length);
    }
    ListObjReplaceRepAndInvalidate(listObj, &listRep);
    return listObj;
}

/*
 * Local Variables:
 * mode: c
 * c-basic-offset: 4
 * fill-column: 78
 * End:
 */<|MERGE_RESOLUTION|>--- conflicted
+++ resolved
@@ -68,12 +68,7 @@
 
 /* Checks for when caller should have already converted to internal list type */
 #define LIST_ASSERT_TYPE(listObj_) \
-<<<<<<< HEAD
-    LIST_ASSERT((listObj_)->typePtr == &tclListType);
-
-=======
-    LIST_ASSERT(TclHasInternalRep((listObj_), &tclListType.objType))
->>>>>>> e95d2eea
+    LIST_ASSERT(TclHasInternalRep((listObj_), &tclListType))
 
 /*
  * If ENABLE_LIST_INVARIANTS is enabled (-DENABLE_LIST_INVARIANTS from the
@@ -1420,14 +1415,9 @@
 {
     Tcl_Obj *copyObj;
 
-<<<<<<< HEAD
     if (!TclHasInternalRep(listObj, &tclListType)) {
 	if (ABSTRACTLIST_PROC(listObj,dupIntRepProc) &&
 	    ABSTRACTLIST_PROC(listObj,indexProc)) {
-=======
-    if (!TclHasInternalRep(listObj, &tclListType.objType)) {
-	if (TclHasInternalRep(listObj,&tclArithSeriesType.objType)) {
->>>>>>> e95d2eea
 	    return Tcl_DuplicateObj(listObj);
 	}
 	if (SetListFromAny(interp, listObj) != TCL_OK) {
@@ -2785,7 +2775,7 @@
 		 * Must set the internal rep again because it may have been
 		 * changed by TclGetIntForIndexM. See test lindex-8.4.
 		 */
-		if (!TclHasInternalRep(listObj, &tclListType.objType)) {
+		if (!TclHasInternalRep(listObj, &tclListType)) {
 		    status = SetListFromAny(interp, listObj);
 		    if (status != TCL_OK) {
 			/* The list is not a list at all => error.  */
