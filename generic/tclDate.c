--- conflicted
+++ resolved
@@ -1,8 +1,9 @@
-/* A Bison parser, made by GNU Bison 3.1.  */
+/* A Bison parser, made by GNU Bison 3.4.2.  */
 
 /* Bison implementation for Yacc-like parsers in C
 
-   Copyright (C) 1984, 1989-1990, 2000-2015, 2018 Free Software Foundation, Inc.
+   Copyright (C) 1984, 1989-1990, 2000-2015, 2018-2019 Free Software Foundation,
+   Inc.
 
    This program is free software: you can redistribute it and/or modify
    it under the terms of the GNU General Public License as published by
@@ -40,11 +41,14 @@
    define necessary library symbols; they are noted "INFRINGES ON
    USER NAME SPACE" below.  */
 
+/* Undocumented macros, especially those whose name start with YY_,
+   are private implementation details.  Do not rely on them.  */
+
 /* Identify Bison output.  */
 #define YYBISON 1
 
 /* Bison version.  */
-#define YYBISON_VERSION "3.1"
+#define YYBISON_VERSION "3.4.2"
 
 /* Skeleton name.  */
 #define YYSKELETON_NAME "yacc.c"
@@ -67,8 +71,7 @@
 #define yynerrs         TclDatenerrs
 
 
-/* Copy the first part of user declarations.  */
-
+/* First part of user prologue.  */
 
 /*
  * tclDate.c --
@@ -101,9 +104,6 @@
 typedef enum _MERIDIAN {
     MERam, MERpm, MER24
 } MERIDIAN;
-
-
-
 
 /*
  * yyparse will accept a 'struct DateInfo' as its parameter; that's where the
@@ -210,11 +210,17 @@
     DSTon, DSToff, DSTmaybe
 } DSTMODE;
 
+
+
 # ifndef YY_NULLPTR
-#  if defined __cplusplus && 201103L <= __cplusplus
-#   define YY_NULLPTR nullptr
+#  if defined __cplusplus
+#   if 201103L <= __cplusplus
+#    define YY_NULLPTR nullptr
+#   else
+#    define YY_NULLPTR 0
+#   endif
 #  else
-#   define YY_NULLPTR 0
+#   define YY_NULLPTR ((void*)0)
 #  endif
 # endif
 
@@ -262,22 +268,14 @@
 
 /* Value type.  */
 #if ! defined YYSTYPE && ! defined YYSTYPE_IS_DECLARED
-
 union YYSTYPE
 {
-
 
     time_t Number;
     enum _MERIDIAN Meridian;
-<<<<<<< HEAD
-}
-/* Line 193 of yacc.c.  */
-=======
->>>>>>> 131590da
 
 
 };
-
 typedef union YYSTYPE YYSTYPE;
 # define YYSTYPE_IS_TRIVIAL 1
 # define YYSTYPE_IS_DECLARED 1
@@ -303,8 +301,7 @@
 
 
 
-/* Copy the second part of user declarations.  */
-
+/* Second part of user prologue.  */
 
 
 /*
@@ -397,15 +394,6 @@
 # define YY_ATTRIBUTE_UNUSED YY_ATTRIBUTE ((__unused__))
 #endif
 
-#if !defined _Noreturn \
-     && (!defined __STDC_VERSION__ || __STDC_VERSION__ < 201112)
-# if defined _MSC_VER && 1200 <= _MSC_VER
-#  define _Noreturn __declspec (noreturn)
-# else
-#  define _Noreturn YY_ATTRIBUTE ((__noreturn__))
-# endif
-#endif
-
 /* Suppress unused-variable warnings by "using" E.  */
 #if ! defined lint || defined __GNUC__
 # define YYUSE(E) ((void) (E))
@@ -432,6 +420,8 @@
 # define YY_INITIAL_VALUE(Value) /* Nothing. */
 #endif
 
+
+#define YY_ASSERT(E) ((void) (0 && (E)))
 
 #if ! defined yyoverflow || YYERROR_VERBOSE
 
@@ -573,26 +563,20 @@
 /* YYNNTS -- Number of nonterminals.  */
 #define YYNNTS  16
 /* YYNRULES -- Number of rules.  */
-<<<<<<< HEAD
 #define YYNRULES  57
-/* YYNRULES -- Number of states.  */
+/* YYNSTATES -- Number of states.  */
 #define YYNSTATES  89
-=======
-#define YYNRULES  56
-/* YYNSTATES -- Number of states.  */
-#define YYNSTATES  83
->>>>>>> 131590da
-
-/* YYTRANSLATE[YYX] -- Symbol number corresponding to YYX as returned
-   by yylex, with out-of-bounds checking.  */
+
 #define YYUNDEFTOK  2
 #define YYMAXUTOK   274
 
+/* YYTRANSLATE(TOKEN-NUM) -- Symbol number corresponding to TOKEN-NUM
+   as returned by yylex, with out-of-bounds checking.  */
 #define YYTRANSLATE(YYX)                                                \
   ((unsigned) (YYX) <= YYMAXUTOK ? yytranslate[YYX] : YYUNDEFTOK)
 
 /* YYTRANSLATE[TOKEN-NUM] -- Symbol number corresponding to TOKEN-NUM
-   as returned by yylex, without out-of-bounds checking.  */
+   as returned by yylex.  */
 static const yytype_uint8 yytranslate[] =
 {
        0,     2,     2,     2,     2,     2,     2,     2,     2,     2,
@@ -626,45 +610,7 @@
 };
 
 #if YYDEBUG
-<<<<<<< HEAD
-/* YYPRHS[YYN] -- Index of the first RHS symbol of rule number YYN in
-   YYRHS.  */
-static const yytype_uint8 yyprhs[] =
-{
-       0,     0,     3,     4,     7,     9,    11,    13,    15,    17,
-      19,    21,    23,    25,    28,    33,    39,    46,    54,    57,
-      59,    61,    63,    66,    69,    73,    76,    80,    86,    88,
-      94,   100,   103,   108,   111,   113,   117,   120,   124,   136,
-     140,   148,   151,   156,   159,   161,   165,   168,   171,   175,
-     177,   179,   181,   183,   185,   187,   189,   190
-};
-
-/* YYRHS -- A `-1'-separated list of the rules' RHS.  */
-static const yytype_int8 yyrhs[] =
-{
-      27,     0,    -1,    -1,    27,    28,    -1,    29,    -1,    30,
-      -1,    32,    -1,    33,    -1,    31,    -1,    36,    -1,    34,
-      -1,    35,    -1,    40,    -1,    13,     7,    -1,    13,    20,
-      13,    41,    -1,    13,    20,    13,    21,    13,    -1,    13,
-      20,    13,    20,    13,    41,    -1,    13,    20,    13,    20,
-      13,    21,    13,    -1,    14,    16,    -1,    14,    -1,     5,
-      -1,     4,    -1,     4,    22,    -1,    13,     4,    -1,    38,
-      13,     4,    -1,    19,     4,    -1,    13,    23,    13,    -1,
-      13,    23,    13,    23,    13,    -1,    17,    -1,    13,    21,
-       8,    21,    13,    -1,    13,    21,    13,    21,    13,    -1,
-       8,    13,    -1,     8,    13,    22,    13,    -1,    13,     8,
-      -1,    15,    -1,    13,     8,    13,    -1,    19,     8,    -1,
-      19,    13,     8,    -1,    13,    21,    13,    21,    13,    14,
-      13,    20,    13,    20,    13,    -1,    17,    14,    17,    -1,
-      17,    14,    13,    20,    13,    20,    13,    -1,    17,    17,
-      -1,    10,    13,    24,    13,    -1,    37,     3,    -1,    37,
-      -1,    38,    13,    39,    -1,    13,    39,    -1,    19,    39,
-      -1,    19,    13,    39,    -1,    39,    -1,    21,    -1,    25,
-      -1,    11,    -1,    18,    -1,     9,    -1,    13,    -1,    -1,
-       7,    -1
-};
-
-/* YYRLINE[YYN] -- source line where rule number YYN was defined.  */
+  /* YYRLINE[YYN] -- Source line where rule number YYN was defined.  */
 static const yytype_uint16 yyrline[] =
 {
        0,   223,   223,   224,   227,   230,   233,   236,   239,   242,
@@ -673,17 +619,6 @@
      351,   356,   360,   365,   369,   374,   381,   385,   391,   401,
      410,   419,   429,   443,   448,   451,   454,   457,   460,   463,
      468,   471,   476,   480,   484,   490,   508,   511
-=======
-  /* YYRLINE[YYN] -- Source line where rule number YYN was defined.  */
-static const yytype_uint16 yyrline[] =
-{
-       0,   223,   223,   224,   227,   230,   233,   236,   239,   242,
-     245,   249,   254,   257,   263,   269,   277,   283,   294,   298,
-     302,   308,   312,   316,   320,   324,   330,   334,   339,   344,
-     349,   354,   358,   363,   367,   372,   379,   383,   389,   398,
-     407,   417,   431,   436,   439,   442,   445,   448,   451,   456,
-     459,   464,   468,   472,   478,   496,   499
->>>>>>> 131590da
 };
 #endif
 
@@ -713,32 +648,34 @@
 };
 # endif
 
-<<<<<<< HEAD
-/* YYR1[YYN] -- Symbol number of symbol that rule YYN derives.  */
-static const yytype_uint8 yyr1[] =
-{
-       0,    26,    27,    27,    28,    28,    28,    28,    28,    28,
-      28,    28,    28,    29,    29,    29,    29,    29,    30,    30,
-      30,    31,    31,    31,    31,    31,    32,    32,    32,    32,
-      32,    32,    32,    32,    32,    32,    33,    33,    34,    34,
-      34,    34,    35,    36,    36,    37,    37,    37,    37,    37,
-      38,    38,    39,    39,    39,    40,    41,    41
+#define YYPACT_NINF -22
+
+#define yypact_value_is_default(Yystate) \
+  (!!((Yystate) == (-22)))
+
+#define YYTABLE_NINF -1
+
+#define yytable_value_is_error(Yytable_value) \
+  0
+
+  /* YYPACT[STATE-NUM] -- Index in YYTABLE of the portion describing
+     STATE-NUM.  */
+static const yytype_int8 yypact[] =
+{
+     -22,     2,   -22,   -21,   -22,    -4,   -22,     1,   -22,    22,
+      18,   -22,     8,   -22,    40,   -22,   -22,   -22,   -22,   -22,
+     -22,   -22,   -22,   -22,   -22,   -22,    32,    28,   -22,   -22,
+     -22,    24,    26,   -22,   -22,    42,    47,    -5,    49,   -22,
+     -22,    15,   -22,   -22,   -22,    48,   -22,   -22,    43,    50,
+      51,   -22,    17,    44,    46,    45,    52,   -22,   -22,   -22,
+     -22,   -22,   -22,   -22,   -22,    56,    57,   -22,    58,    60,
+      61,    62,    -3,   -22,   -22,    63,   -22,    59,    65,   -22,
+      67,    68,   -22,    64,   -22,    69,    66,    70,   -22
 };
 
-/* YYR2[YYN] -- Number of symbols composing right hand side of rule YYN.  */
-static const yytype_uint8 yyr2[] =
-{
-       0,     2,     0,     2,     1,     1,     1,     1,     1,     1,
-       1,     1,     1,     2,     4,     5,     6,     7,     2,     1,
-       1,     1,     2,     2,     3,     2,     3,     5,     1,     5,
-       5,     2,     4,     2,     1,     3,     2,     3,    11,     3,
-       7,     2,     4,     2,     1,     3,     2,     2,     3,     1,
-       1,     1,     1,     1,     1,     1,     0,     1
-};
-
-/* YYDEFACT[STATE-NAME] -- Default rule to reduce with in state
-   STATE-NUM when YYTABLE doesn't specify something else to do.  Zero
-   means the default is an error.  */
+  /* YYDEFACT[STATE-NUM] -- Default reduction number in state STATE-NUM.
+     Performed when YYTABLE does not specify something else to do.  Zero
+     means the default is an error.  */
 static const yytype_uint8 yydefact[] =
 {
        2,     0,     1,    21,    20,     0,    54,     0,    52,    55,
@@ -751,48 +688,6 @@
        0,     0,    56,    15,    29,    30,    27,     0,     0,    16,
        0,     0,    17,     0,    40,     0,     0,     0,    38
 };
-=======
-#define YYPACT_NINF -22
-
-#define yypact_value_is_default(Yystate) \
-  (!!((Yystate) == (-22)))
-
-#define YYTABLE_NINF -1
->>>>>>> 131590da
-
-#define yytable_value_is_error(Yytable_value) \
-  0
-
-  /* YYPACT[STATE-NUM] -- Index in YYTABLE of the portion describing
-     STATE-NUM.  */
-static const yytype_int8 yypact[] =
-{
-     -22,     2,   -22,   -21,   -22,    -4,   -22,     1,   -22,    22,
-      18,   -22,     8,   -22,    40,   -22,   -22,   -22,   -22,   -22,
-     -22,   -22,   -22,   -22,   -22,   -22,    32,    28,   -22,   -22,
-     -22,    24,    26,   -22,   -22,    42,    47,    -5,    49,   -22,
-     -22,    15,   -22,   -22,   -22,    48,   -22,   -22,    43,    50,
-      51,   -22,    17,    44,    46,    45,    52,   -22,   -22,   -22,
-     -22,   -22,   -22,   -22,   -22,    56,    57,   -22,    58,    60,
-      61,    62,    -3,   -22,   -22,    63,   -22,    59,    65,   -22,
-      67,    68,   -22,    64,   -22,    69,    66,    70,   -22
-};
-
-  /* YYDEFACT[STATE-NUM] -- Default reduction number in state STATE-NUM.
-     Performed when YYTABLE does not specify something else to do.  Zero
-     means the default is an error.  */
-static const yytype_uint8 yydefact[] =
-{
-       2,     0,     1,    21,    20,     0,    53,     0,    51,    54,
-      19,    34,    28,    52,     0,    49,    50,     3,     4,     5,
-       8,     6,     7,    10,    11,     9,    43,     0,    48,    12,
-      22,    31,     0,    23,    13,    33,     0,     0,     0,    45,
-      18,     0,    40,    25,    36,     0,    46,    42,     0,     0,
-       0,    35,    55,     0,     0,    26,     0,    38,    37,    47,
-      24,    44,    32,    41,    56,     0,     0,    14,     0,     0,
-       0,     0,    55,    15,    29,    30,    27,     0,     0,    16,
-       0,    17,    39
-};
 
   /* YYPGOTO[NTERM-NUM].  */
 static const yytype_int8 yypgoto[] =
@@ -859,8 +754,8 @@
       28,    28,    28,    29,    29,    29,    29,    29,    30,    30,
       30,    31,    31,    31,    31,    31,    32,    32,    32,    32,
       32,    32,    32,    32,    32,    32,    33,    33,    34,    34,
-      34,    35,    36,    36,    37,    37,    37,    37,    37,    38,
-      38,    39,    39,    39,    40,    41,    41
+      34,    34,    35,    36,    36,    37,    37,    37,    37,    37,
+      38,    38,    39,    39,    39,    40,    41,    41
 };
 
   /* YYR2[YYN] -- Number of symbols on the right hand side of rule YYN.  */
@@ -869,9 +764,9 @@
        0,     2,     0,     2,     1,     1,     1,     1,     1,     1,
        1,     1,     1,     2,     4,     5,     6,     7,     2,     1,
        1,     1,     2,     2,     3,     2,     3,     5,     1,     5,
-       5,     2,     4,     2,     1,     3,     2,     3,     3,     7,
-       2,     4,     2,     1,     3,     2,     2,     3,     1,     1,
-       1,     1,     1,     1,     1,     0,     1
+       5,     2,     4,     2,     1,     3,     2,     3,    11,     3,
+       7,     2,     4,     2,     1,     3,     2,     2,     3,     1,
+       1,     1,     1,     1,     1,     1,     0,     1
 };
 
 
@@ -887,22 +782,22 @@
 
 #define YYRECOVERING()  (!!yyerrstatus)
 
-#define YYBACKUP(Token, Value)                                  \
-do                                                              \
-  if (yychar == YYEMPTY)                                        \
-    {                                                           \
-      yychar = (Token);                                         \
-      yylval = (Value);                                         \
-      YYPOPSTACK (yylen);                                       \
-      yystate = *yyssp;                                         \
-      goto yybackup;                                            \
-    }                                                           \
-  else                                                          \
-    {                                                           \
-      yyerror (&yylloc, info, YY_("syntax error: cannot back up")); \
-      YYERROR;                                                  \
-    }                                                           \
-while (0)
+#define YYBACKUP(Token, Value)                                    \
+  do                                                              \
+    if (yychar == YYEMPTY)                                        \
+      {                                                           \
+        yychar = (Token);                                         \
+        yylval = (Value);                                         \
+        YYPOPSTACK (yylen);                                       \
+        yystate = *yyssp;                                         \
+        goto yybackup;                                            \
+      }                                                           \
+    else                                                          \
+      {                                                           \
+        yyerror (&yylloc, info, YY_("syntax error: cannot back up")); \
+        YYERROR;                                                  \
+      }                                                           \
+  while (0)
 
 /* Error token number */
 #define YYTERROR        1
@@ -961,10 +856,10 @@
 /* Print *YYLOCP on YYO.  Private, do not rely on its existence. */
 
 YY_ATTRIBUTE_UNUSED
-static unsigned
+static int
 yy_location_print_ (FILE *yyo, YYLTYPE const * const yylocp)
 {
-  unsigned res = 0;
+  int res = 0;
   int end_col = 0 != yylocp->last_column ? yylocp->last_column - 1 : 0;
   if (0 <= yylocp->first_line)
     {
@@ -1007,41 +902,43 @@
 } while (0)
 
 
-/*----------------------------------------.
-| Print this symbol's value on YYOUTPUT.  |
-`----------------------------------------*/
+/*-----------------------------------.
+| Print this symbol's value on YYO.  |
+`-----------------------------------*/
 
 static void
-yy_symbol_value_print (FILE *yyoutput, int yytype, YYSTYPE const * const yyvaluep, YYLTYPE const * const yylocationp, DateInfo* info)
-{
-  FILE *yyo = yyoutput;
-  YYUSE (yyo);
+yy_symbol_value_print (FILE *yyo, int yytype, YYSTYPE const * const yyvaluep, YYLTYPE const * const yylocationp, DateInfo* info)
+{
+  FILE *yyoutput = yyo;
+  YYUSE (yyoutput);
   YYUSE (yylocationp);
   YYUSE (info);
   if (!yyvaluep)
     return;
 # ifdef YYPRINT
   if (yytype < YYNTOKENS)
-    YYPRINT (yyoutput, yytoknum[yytype], *yyvaluep);
+    YYPRINT (yyo, yytoknum[yytype], *yyvaluep);
 # endif
+  YY_IGNORE_MAYBE_UNINITIALIZED_BEGIN
   YYUSE (yytype);
+  YY_IGNORE_MAYBE_UNINITIALIZED_END
 }
 
 
-/*--------------------------------.
-| Print this symbol on YYOUTPUT.  |
-`--------------------------------*/
+/*---------------------------.
+| Print this symbol on YYO.  |
+`---------------------------*/
 
 static void
-yy_symbol_print (FILE *yyoutput, int yytype, YYSTYPE const * const yyvaluep, YYLTYPE const * const yylocationp, DateInfo* info)
-{
-  YYFPRINTF (yyoutput, "%s %s (",
+yy_symbol_print (FILE *yyo, int yytype, YYSTYPE const * const yyvaluep, YYLTYPE const * const yylocationp, DateInfo* info)
+{
+  YYFPRINTF (yyo, "%s %s (",
              yytype < YYNTOKENS ? "token" : "nterm", yytname[yytype]);
 
-  YY_LOCATION_PRINT (yyoutput, *yylocationp);
-  YYFPRINTF (yyoutput, ": ");
-  yy_symbol_value_print (yyoutput, yytype, yyvaluep, yylocationp, info);
-  YYFPRINTF (yyoutput, ")");
+  YY_LOCATION_PRINT (yyo, *yylocationp);
+  YYFPRINTF (yyo, ": ");
+  yy_symbol_value_print (yyo, yytype, yyvaluep, yylocationp, info);
+  YYFPRINTF (yyo, ")");
 }
 
 /*------------------------------------------------------------------.
@@ -1086,7 +983,7 @@
       YYFPRINTF (stderr, "   $%d = ", yyi + 1);
       yy_symbol_print (stderr,
                        yystos[yyssp[yyi + 1 - yynrhs]],
-                       &(yyvsp[(yyi + 1) - (yynrhs)])
+                       &yyvsp[(yyi + 1) - (yynrhs)]
                        , &(yylsp[(yyi + 1) - (yynrhs)])                       , info);
       YYFPRINTF (stderr, "\n");
     }
@@ -1190,7 +1087,10 @@
           case '\\':
             if (*++yyp != '\\')
               goto do_not_strip_quotes;
-            /* Fall through.  */
+            else
+              goto append;
+
+          append:
           default:
             if (yyres)
               yyres[yyn] = *yyp;
@@ -1208,7 +1108,7 @@
   if (! yyres)
     return yystrlen (yystr);
 
-  return yystpcpy (yyres, yystr) - yyres;
+  return (YYSIZE_T) (yystpcpy (yyres, yystr) - yyres);
 }
 # endif
 
@@ -1286,10 +1186,10 @@
                 yyarg[yycount++] = yytname[yyx];
                 {
                   YYSIZE_T yysize1 = yysize + yytnamerr (YY_NULLPTR, yytname[yyx]);
-                  if (! (yysize <= yysize1
-                         && yysize1 <= YYSTACK_ALLOC_MAXIMUM))
+                  if (yysize <= yysize1 && yysize1 <= YYSTACK_ALLOC_MAXIMUM)
+                    yysize = yysize1;
+                  else
                     return 2;
-                  yysize = yysize1;
                 }
               }
         }
@@ -1313,9 +1213,10 @@
 
   {
     YYSIZE_T yysize1 = yysize + yystrlen (yyformat);
-    if (! (yysize <= yysize1 && yysize1 <= YYSTACK_ALLOC_MAXIMUM))
+    if (yysize <= yysize1 && yysize1 <= YYSTACK_ALLOC_MAXIMUM)
+      yysize = yysize1;
+    else
       return 2;
-    yysize = yysize1;
   }
 
   if (*yymsg_alloc < yysize)
@@ -1467,23 +1368,33 @@
   yylsp[0] = yylloc;
   goto yysetstate;
 
+
 /*------------------------------------------------------------.
-| yynewstate -- Push a new state, which is found in yystate.  |
+| yynewstate -- push a new state, which is found in yystate.  |
 `------------------------------------------------------------*/
- yynewstate:
+yynewstate:
   /* In all cases, when you get here, the value and location stacks
      have just been pushed.  So pushing a state here evens the stacks.  */
   yyssp++;
 
- yysetstate:
-  *yyssp = yystate;
+
+/*--------------------------------------------------------------------.
+| yynewstate -- set current state (the top of the stack) to yystate.  |
+`--------------------------------------------------------------------*/
+yysetstate:
+  YYDPRINTF ((stderr, "Entering state %d\n", yystate));
+  YY_ASSERT (0 <= yystate && yystate < YYNSTATES);
+  *yyssp = (yytype_int16) yystate;
 
   if (yyss + yystacksize - 1 <= yyssp)
+#if !defined yyoverflow && !defined YYSTACK_RELOCATE
+    goto yyexhaustedlab;
+#else
     {
       /* Get the current used size of the three stacks, in elements.  */
-      YYSIZE_T yysize = yyssp - yyss + 1;
-
-#ifdef yyoverflow
+      YYSIZE_T yysize = (YYSIZE_T) (yyssp - yyss + 1);
+
+# if defined yyoverflow
       {
         /* Give user a chance to reallocate the stack.  Use copies of
            these so that the &'s don't force the real ones into
@@ -1501,15 +1412,11 @@
                     &yyvs1, yysize * sizeof (*yyvsp),
                     &yyls1, yysize * sizeof (*yylsp),
                     &yystacksize);
-
-        yyls = yyls1;
         yyss = yyss1;
         yyvs = yyvs1;
+        yyls = yyls1;
       }
-#else /* no yyoverflow */
-# ifndef YYSTACK_RELOCATE
-      goto yyexhaustedlab;
-# else
+# else /* defined YYSTACK_RELOCATE */
       /* Extend the stack our own way.  */
       if (YYMAXDEPTH <= yystacksize)
         goto yyexhaustedlab;
@@ -1526,12 +1433,11 @@
         YYSTACK_RELOCATE (yyss_alloc, yyss);
         YYSTACK_RELOCATE (yyvs_alloc, yyvs);
         YYSTACK_RELOCATE (yyls_alloc, yyls);
-#  undef YYSTACK_RELOCATE
+# undef YYSTACK_RELOCATE
         if (yyss1 != yyssa)
           YYSTACK_FREE (yyss1);
       }
 # endif
-#endif /* no yyoverflow */
 
       yyssp = yyss + yysize - 1;
       yyvsp = yyvs + yysize - 1;
@@ -1543,19 +1449,18 @@
       if (yyss + yystacksize - 1 <= yyssp)
         YYABORT;
     }
-
-  YYDPRINTF ((stderr, "Entering state %d\n", yystate));
+#endif /* !defined yyoverflow && !defined YYSTACK_RELOCATE */
 
   if (yystate == YYFINAL)
     YYACCEPT;
 
   goto yybackup;
+
 
 /*-----------.
 | yybackup.  |
 `-----------*/
 yybackup:
-
   /* Do appropriate processing given the current state.  Read a
      lookahead token if we need one and don't already have one.  */
 
@@ -1628,7 +1533,7 @@
 
 
 /*-----------------------------.
-| yyreduce -- Do a reduction.  |
+| yyreduce -- do a reduction.  |
 `-----------------------------*/
 yyreduce:
   /* yyn is the number of a rule to reduce with.  */
@@ -1650,97 +1555,76 @@
   YY_REDUCE_PRINT (yyn);
   switch (yyn)
     {
-        case 4:
-
+  case 4:
     {
 	    yyHaveTime++;
 	}
-
     break;
 
   case 5:
-
     {
 	    yyHaveZone++;
 	}
-
     break;
 
   case 6:
-
     {
 	    yyHaveDate++;
 	}
-
     break;
 
   case 7:
-
     {
 	    yyHaveOrdinalMonth++;
 	}
-
     break;
 
   case 8:
-
     {
 	    yyHaveDay++;
 	}
-
     break;
 
   case 9:
-
     {
 	    yyHaveRel++;
 	}
-
     break;
 
   case 10:
-
     {
 	    yyHaveTime++;
 	    yyHaveDate++;
 	}
-
     break;
 
   case 11:
-
     {
 	    yyHaveTime++;
 	    yyHaveDate++;
 	    yyHaveRel++;
 	}
-
     break;
 
   case 13:
-
     {
 	    yyHour = (yyvsp[-1].Number);
 	    yyMinutes = 0;
 	    yySeconds = 0;
 	    yyMeridian = (yyvsp[0].Meridian);
 	}
-
     break;
 
   case 14:
-
     {
 	    yyHour = (yyvsp[-3].Number);
 	    yyMinutes = (yyvsp[-1].Number);
 	    yySeconds = 0;
 	    yyMeridian = (yyvsp[0].Meridian);
 	}
-
     break;
 
   case 15:
-
     {
 	    yyHour = (yyvsp[-4].Number);
 	    yyMinutes = (yyvsp[-2].Number);
@@ -1749,22 +1633,18 @@
 	    yyTimezone = ((yyvsp[0].Number) % 100 + ((yyvsp[0].Number) / 100) * 60);
 	    ++yyHaveZone;
 	}
-
     break;
 
   case 16:
-
     {
 	    yyHour = (yyvsp[-5].Number);
 	    yyMinutes = (yyvsp[-3].Number);
 	    yySeconds = (yyvsp[-1].Number);
 	    yyMeridian = (yyvsp[0].Meridian);
 	}
-
     break;
 
   case 17:
-
     {
 	    yyHour = (yyvsp[-6].Number);
 	    yyMinutes = (yyvsp[-4].Number);
@@ -1774,233 +1654,172 @@
 	    yyTimezone = ((yyvsp[0].Number) % 100 + ((yyvsp[0].Number) / 100) * 60);
 	    ++yyHaveZone;
 	}
-
     break;
 
   case 18:
-
-    {
-<<<<<<< HEAD
-	    yyTimezone = (yyvsp[(1) - (2)].Number);
+    {
+	    yyTimezone = (yyvsp[-1].Number);
 	    if (yyTimezone > HOUR( 12)) yyTimezone -= HOUR(100);
-=======
-	    yyTimezone = (yyvsp[-1].Number);
->>>>>>> 131590da
 	    yyDSTmode = DSTon;
 	}
-
     break;
 
   case 19:
-
-    {
-<<<<<<< HEAD
-	    yyTimezone = (yyvsp[(1) - (1)].Number);
+    {
+	    yyTimezone = (yyvsp[0].Number);
 	    if (yyTimezone > HOUR( 12)) yyTimezone -= HOUR(100);
-=======
-	    yyTimezone = (yyvsp[0].Number);
->>>>>>> 131590da
 	    yyDSTmode = DSToff;
 	}
-
     break;
 
   case 20:
-
     {
 	    yyTimezone = (yyvsp[0].Number);
 	    yyDSTmode = DSTon;
 	}
-
     break;
 
   case 21:
-
     {
 	    yyDayOrdinal = 1;
 	    yyDayNumber = (yyvsp[0].Number);
 	}
-
     break;
 
   case 22:
-
     {
 	    yyDayOrdinal = 1;
 	    yyDayNumber = (yyvsp[-1].Number);
 	}
-
     break;
 
   case 23:
-
     {
 	    yyDayOrdinal = (yyvsp[-1].Number);
 	    yyDayNumber = (yyvsp[0].Number);
 	}
-
     break;
 
   case 24:
-
     {
 	    yyDayOrdinal = (yyvsp[-2].Number) * (yyvsp[-1].Number);
 	    yyDayNumber = (yyvsp[0].Number);
 	}
-
     break;
 
   case 25:
-
     {
 	    yyDayOrdinal = 2;
 	    yyDayNumber = (yyvsp[0].Number);
 	}
-
     break;
 
   case 26:
-
     {
 	    yyMonth = (yyvsp[-2].Number);
 	    yyDay = (yyvsp[0].Number);
 	}
-
     break;
 
   case 27:
-
     {
 	    yyMonth = (yyvsp[-4].Number);
 	    yyDay = (yyvsp[-2].Number);
 	    yyYear = (yyvsp[0].Number);
 	}
-
     break;
 
   case 28:
-
     {
 	    yyYear = (yyvsp[0].Number) / 10000;
 	    yyMonth = ((yyvsp[0].Number) % 10000)/100;
 	    yyDay = (yyvsp[0].Number) % 100;
 	}
-
     break;
 
   case 29:
-
     {
 	    yyDay = (yyvsp[-4].Number);
 	    yyMonth = (yyvsp[-2].Number);
 	    yyYear = (yyvsp[0].Number);
 	}
-
     break;
 
   case 30:
-
     {
 	    yyMonth = (yyvsp[-2].Number);
 	    yyDay = (yyvsp[0].Number);
 	    yyYear = (yyvsp[-4].Number);
 	}
-
     break;
 
   case 31:
-
     {
 	    yyMonth = (yyvsp[-1].Number);
 	    yyDay = (yyvsp[0].Number);
 	}
-
     break;
 
   case 32:
-
     {
 	    yyMonth = (yyvsp[-3].Number);
 	    yyDay = (yyvsp[-2].Number);
 	    yyYear = (yyvsp[0].Number);
 	}
-
     break;
 
   case 33:
-
     {
 	    yyMonth = (yyvsp[0].Number);
 	    yyDay = (yyvsp[-1].Number);
 	}
-
     break;
 
   case 34:
-
     {
 	    yyMonth = 1;
 	    yyDay = 1;
 	    yyYear = EPOCH;
 	}
-
     break;
 
   case 35:
-
     {
 	    yyMonth = (yyvsp[-1].Number);
 	    yyDay = (yyvsp[-2].Number);
 	    yyYear = (yyvsp[0].Number);
 	}
-
     break;
 
   case 36:
-
     {
 	    yyMonthOrdinal = 1;
 	    yyMonth = (yyvsp[0].Number);
 	}
-
     break;
 
   case 37:
-
     {
 	    yyMonthOrdinal = (yyvsp[-1].Number);
 	    yyMonth = (yyvsp[0].Number);
 	}
-
     break;
 
   case 38:
-
-    {
-<<<<<<< HEAD
-	    if ((yyvsp[(6) - (11)].Number) != HOUR( 7) + HOUR(100)) YYABORT;
-	    yyYear = (yyvsp[(1) - (11)].Number);
-	    yyMonth = (yyvsp[(3) - (11)].Number);
-	    yyDay = (yyvsp[(5) - (11)].Number);
-	    yyHour = (yyvsp[(7) - (11)].Number);
-	    yyMinutes = (yyvsp[(9) - (11)].Number);
-	    yySeconds = (yyvsp[(11) - (11)].Number);
-	;}
+    {
+	    if ((yyvsp[-5].Number) != HOUR( 7) + HOUR(100)) YYABORT;
+	    yyYear = (yyvsp[-10].Number);
+	    yyMonth = (yyvsp[-8].Number);
+	    yyDay = (yyvsp[-6].Number);
+	    yyHour = (yyvsp[-4].Number);
+	    yyMinutes = (yyvsp[-2].Number);
+	    yySeconds = (yyvsp[0].Number);
+	}
     break;
 
   case 39:
-
-    {
-	    if ((yyvsp[(2) - (3)].Number) != HOUR( 7) + HOUR(100)) YYABORT;
-	    yyYear = (yyvsp[(1) - (3)].Number) / 10000;
-	    yyMonth = ((yyvsp[(1) - (3)].Number) % 10000)/100;
-	    yyDay = (yyvsp[(1) - (3)].Number) % 100;
-	    yyHour = (yyvsp[(3) - (3)].Number) / 10000;
-	    yyMinutes = ((yyvsp[(3) - (3)].Number) % 10000)/100;
-	    yySeconds = (yyvsp[(3) - (3)].Number) % 100;
-	;}
-=======
-	    if ((yyvsp[-1].Number) != HOUR( 7)) YYABORT;
+    {
+	    if ((yyvsp[-1].Number) != HOUR( 7) + HOUR(100)) YYABORT;
 	    yyYear = (yyvsp[-2].Number) / 10000;
 	    yyMonth = ((yyvsp[-2].Number) % 10000)/100;
 	    yyDay = (yyvsp[-2].Number) % 100;
@@ -2008,24 +1827,11 @@
 	    yyMinutes = ((yyvsp[0].Number) % 10000)/100;
 	    yySeconds = (yyvsp[0].Number) % 100;
 	}
-
->>>>>>> 131590da
     break;
 
   case 40:
-
-    {
-<<<<<<< HEAD
-	    if ((yyvsp[(2) - (7)].Number) != HOUR( 7) + HOUR(100)) YYABORT;
-	    yyYear = (yyvsp[(1) - (7)].Number) / 10000;
-	    yyMonth = ((yyvsp[(1) - (7)].Number) % 10000)/100;
-	    yyDay = (yyvsp[(1) - (7)].Number) % 100;
-	    yyHour = (yyvsp[(3) - (7)].Number);
-	    yyMinutes = (yyvsp[(5) - (7)].Number);
-	    yySeconds = (yyvsp[(7) - (7)].Number);
-	;}
-=======
-	    if ((yyvsp[-5].Number) != HOUR( 7)) YYABORT;
+    {
+	    if ((yyvsp[-5].Number) != HOUR( 7) + HOUR(100)) YYABORT;
 	    yyYear = (yyvsp[-6].Number) / 10000;
 	    yyMonth = ((yyvsp[-6].Number) % 10000)/100;
 	    yyDay = (yyvsp[-6].Number) % 100;
@@ -2033,12 +1839,9 @@
 	    yyMinutes = (yyvsp[-2].Number);
 	    yySeconds = (yyvsp[0].Number);
 	}
-
->>>>>>> 131590da
     break;
 
   case 41:
-
     {
 	    yyYear = (yyvsp[-1].Number) / 10000;
 	    yyMonth = ((yyvsp[-1].Number) % 10000)/100;
@@ -2047,11 +1850,9 @@
 	    yyMinutes = ((yyvsp[0].Number) % 10000)/100;
 	    yySeconds = (yyvsp[0].Number) % 100;
 	}
-
     break;
 
   case 42:
-
     {
 	    /*
 	     * Offset computed year by -377 so that the returned years will be
@@ -2064,104 +1865,80 @@
 	    yyRelDay += (((yyvsp[-2].Number)%1000)*(365 + IsLeapYear(yyYear)))/1000;
 	    yyRelSeconds += (yyvsp[0].Number) * 144 * 60;
 	}
-
     break;
 
   case 43:
-
     {
 	    yyRelSeconds *= -1;
 	    yyRelMonth *= -1;
 	    yyRelDay *= -1;
 	}
-
     break;
 
   case 45:
-
     {
 	    *yyRelPointer += (yyvsp[-2].Number) * (yyvsp[-1].Number) * (yyvsp[0].Number);
 	}
-
     break;
 
   case 46:
-
     {
 	    *yyRelPointer += (yyvsp[-1].Number) * (yyvsp[0].Number);
 	}
-
     break;
 
   case 47:
-
     {
 	    *yyRelPointer += (yyvsp[0].Number);
 	}
-
     break;
 
   case 48:
-
     {
 	    *yyRelPointer += (yyvsp[-1].Number) * (yyvsp[0].Number);
 	}
-
     break;
 
   case 49:
-
     {
 	    *yyRelPointer += (yyvsp[0].Number);
 	}
-
     break;
 
   case 50:
-
     {
 	    (yyval.Number) = -1;
 	}
-
     break;
 
   case 51:
-
     {
 	    (yyval.Number) =  1;
 	}
-
     break;
 
   case 52:
-
     {
 	    (yyval.Number) = (yyvsp[0].Number);
 	    yyRelPointer = &yyRelSeconds;
 	}
-
     break;
 
   case 53:
-
     {
 	    (yyval.Number) = (yyvsp[0].Number);
 	    yyRelPointer = &yyRelDay;
 	}
-
     break;
 
   case 54:
-
     {
 	    (yyval.Number) = (yyvsp[0].Number);
 	    yyRelPointer = &yyRelMonth;
 	}
-
     break;
 
   case 55:
-
     {
 	    if (yyHaveTime && yyHaveDate && !yyHaveRel) {
 		yyYear = (yyvsp[0].Number);
@@ -2178,23 +1955,18 @@
 		yyMeridian = MER24;
 	    }
 	}
-
     break;
 
   case 56:
-
     {
 	    (yyval.Meridian) = MER24;
 	}
-
     break;
 
   case 57:
-
     {
 	    (yyval.Meridian) = (yyvsp[0].Meridian);
 	}
-
     break;
 
 
@@ -2224,14 +1996,13 @@
   /* Now 'shift' the result of the reduction.  Determine what state
      that goes to, based on the state we popped back to and the rule
      number reduced by.  */
-
-  yyn = yyr1[yyn];
-
-  yystate = yypgoto[yyn - YYNTOKENS] + *yyssp;
-  if (0 <= yystate && yystate <= YYLAST && yycheck[yystate] == *yyssp)
-    yystate = yytable[yystate];
-  else
-    yystate = yydefgoto[yyn - YYNTOKENS];
+  {
+    const int yylhs = yyr1[yyn] - YYNTOKENS;
+    const int yyi = yypgoto[yylhs] + *yyssp;
+    yystate = (0 <= yyi && yyi <= YYLAST && yycheck[yyi] == *yyssp
+               ? yytable[yyi]
+               : yydefgoto[yylhs]);
+  }
 
   goto yynewstate;
 
@@ -2314,12 +2085,10 @@
 | yyerrorlab -- error raised explicitly by YYERROR.  |
 `---------------------------------------------------*/
 yyerrorlab:
-
-  /* Pacify compilers like GCC when the user code never invokes
-     YYERROR and the label yyerrorlab therefore never appears in user
-     code.  */
-  if (/*CONSTCOND*/ 0)
-     goto yyerrorlab;
+  /* Pacify compilers when the user code never invokes YYERROR and the
+     label yyerrorlab therefore never appears in user code.  */
+  if (0)
+    YYERROR;
 
   /* Do not reclaim the symbols of the rule whose action triggered
      this YYERROR.  */
@@ -2386,12 +2155,14 @@
   yyresult = 0;
   goto yyreturn;
 
+
 /*-----------------------------------.
 | yyabortlab -- YYABORT comes here.  |
 `-----------------------------------*/
 yyabortlab:
   yyresult = 1;
   goto yyreturn;
+
 
 #if !defined yyoverflow || YYERROR_VERBOSE
 /*-------------------------------------------------.
@@ -2403,6 +2174,10 @@
   /* Fall through.  */
 #endif
 
+
+/*-----------------------------------------------------.
+| yyreturn -- parsing is finished, return the result.  |
+`-----------------------------------------------------*/
 yyreturn:
   if (yychar != YYEMPTY)
     {
@@ -2432,7 +2207,6 @@
 #endif
   return yyresult;
 }
-
 
 /*
  * Month and day table.
