/* A Bison parser, made by GNU Bison 3.8.2.  */

/* Bison implementation for Yacc-like parsers in C

   Copyright (C) 1984, 1989-1990, 2000-2015, 2018-2021 Free Software Foundation,
   Inc.

   This program is free software: you can redistribute it and/or modify
   it under the terms of the GNU General Public License as published by
   the Free Software Foundation, either version 3 of the License, or
   (at your option) any later version.

   This program is distributed in the hope that it will be useful,
   but WITHOUT ANY WARRANTY; without even the implied warranty of
   MERCHANTABILITY or FITNESS FOR A PARTICULAR PURPOSE.  See the
   GNU General Public License for more details.

   You should have received a copy of the GNU General Public License
   along with this program.  If not, see <https://www.gnu.org/licenses/>.  */

/* As a special exception, you may create a larger work that contains
   part or all of the Bison parser skeleton and distribute that work
   under terms of your choice, so long as that work isn't itself a
   parser generator using the skeleton or a modified version thereof
   as a parser skeleton.  Alternatively, if you modify or redistribute
   the parser skeleton itself, you may (at your option) remove this
   special exception, which will cause the skeleton and the resulting
   Bison output files to be licensed under the GNU General Public
   License without this special exception.

   This special exception was added by the Free Software Foundation in
   version 2.2 of Bison.  */

/* C LALR(1) parser skeleton written by Richard Stallman, by
   simplifying the original so-called "semantic" parser.  */

/* DO NOT RELY ON FEATURES THAT ARE NOT DOCUMENTED in the manual,
   especially those whose name start with YY_ or yy_.  They are
   private implementation details that can be changed or removed.  */

/* All symbols defined below should begin with yy or YY, to avoid
   infringing on user name space.  This should be done even for local
   variables, as they might otherwise be expanded by user macros.
   There are some unavoidable exceptions within include files to
   define necessary library symbols; they are noted "INFRINGES ON
   USER NAME SPACE" below.  */

/* Identify Bison output, and Bison version.  */
#define YYBISON 30802

/* Bison version string.  */
#define YYBISON_VERSION "3.8.2"

/* Skeleton name.  */
#define YYSKELETON_NAME "yacc.c"

/* Pure parsers.  */
#define YYPURE 1

/* Push parsers.  */
#define YYPUSH 0

/* Pull parsers.  */
#define YYPULL 1


/* Substitute the variable and function names.  */
#define yyparse         TclDateparse
#define yylex           TclDatelex
#define yyerror         TclDateerror
#define yydebug         TclDatedebug
#define yynerrs         TclDatenerrs

/* First part of user prologue.  */

/*
 * tclDate.c --
 *
 *	This file is generated from a yacc grammar defined in the file
 *	tclGetDate.y. It should not be edited directly.
 *
 * Copyright © 1992-1995 Karl Lehenbauer & Mark Diekhans.
 * Copyright © 1995-1997 Sun Microsystems, Inc.
 * Copyright © 2015 Sergey G. Brester aka sebres.
 *
 * See the file "license.terms" for information on usage and redistribution of
 * this file, and for a DISCLAIMER OF ALL WARRANTIES.
 *
 */
#include "tclInt.h"

/*
 * Bison generates several labels that happen to be unused. Several compilers
 * don't like that, and complain. Simply disable the warning to silence them.
 */

#ifdef _MSC_VER
#pragma warning( disable : 4102 )
#elif defined (__clang__) && (__clang_major__ > 14)
<<<<<<< HEAD
#pragma GCC diagnostic ignored "-Wunused-but-set-variable"
=======
#pragma clang diagnostic ignored "-Wunused-but-set-variable"
>>>>>>> 63525e5b
#elif (__GNUC__)  && ((__GNUC__ > 4) || ((__GNUC__ == 4) && (__GNUC_MINOR__ > 5)))
#pragma GCC diagnostic ignored "-Wunused-but-set-variable"
#endif

#if 0
#define YYDEBUG 1
#endif

/*
 * yyparse will accept a 'struct DateInfo' as its parameter; that's where the
 * parsed fields will be returned.
 */

#include "tclDate.h"

#define YYMALLOC	Tcl_Alloc
#define YYFREE(x)	(Tcl_Free((void*) (x)))

#define EPOCH		1970
#define START_OF_TIME	1902
#define END_OF_TIME	2037

/*
 * The offset of tm_year of struct tm returned by localtime, gmtime, etc.
 * Posix requires 1900.
 */

#define TM_YEAR_BASE	1900

#define HOUR(x)		((60 * (int)(x)))
#define IsLeapYear(x)	(((x) % 4 == 0) && ((x) % 100 != 0 || (x) % 400 == 0))

#define yyIncrFlags(f)				\
    do {					\
	info->errFlags |= (info->flags & (f));	\
	if (info->errFlags) { YYABORT; }	\
	info->flags |= (f);			\
    } while (0);

/*
 * An entry in the lexical lookup table.
 */

typedef struct {
    const char *name;
    int type;
    int value;
} TABLE;

/*
 * Daylight-savings mode: on, off, or not yet known.
 */

typedef enum _DSTMODE {
    DSTon, DSToff, DSTmaybe
} DSTMODE;



# ifndef YY_CAST
#  ifdef __cplusplus
#   define YY_CAST(Type, Val) static_cast<Type> (Val)
#   define YY_REINTERPRET_CAST(Type, Val) reinterpret_cast<Type> (Val)
#  else
#   define YY_CAST(Type, Val) ((Type) (Val))
#   define YY_REINTERPRET_CAST(Type, Val) ((Type) (Val))
#  endif
# endif
# ifndef YY_NULLPTR
#  if defined __cplusplus
#   if 201103L <= __cplusplus
#    define YY_NULLPTR nullptr
#   else
#    define YY_NULLPTR 0
#   endif
#  else
#   define YY_NULLPTR ((void*)0)
#  endif
# endif


/* Debug traces.  */
#ifndef YYDEBUG
# define YYDEBUG 0
#endif
#if YYDEBUG
extern int TclDatedebug;
#endif

/* Token kinds.  */
#ifndef YYTOKENTYPE
# define YYTOKENTYPE
  enum yytokentype
  {
    YYEMPTY = -2,
    YYEOF = 0,                     /* "end of file"  */
    YYerror = 256,                 /* error  */
    YYUNDEF = 257,                 /* "invalid token"  */
    tAGO = 258,                    /* tAGO  */
    tDAY = 259,                    /* tDAY  */
    tDAYZONE = 260,                /* tDAYZONE  */
    tID = 261,                     /* tID  */
    tMERIDIAN = 262,               /* tMERIDIAN  */
    tMONTH = 263,                  /* tMONTH  */
    tMONTH_UNIT = 264,             /* tMONTH_UNIT  */
    tSTARDATE = 265,               /* tSTARDATE  */
    tSEC_UNIT = 266,               /* tSEC_UNIT  */
<<<<<<< HEAD
    tUNUMBER = 267,                /* tUNUMBER  */
    tZONE = 268,                   /* tZONE  */
    tZONEwO4 = 269,                /* tZONEwO4  */
    tZONEwO2 = 270,                /* tZONEwO2  */
    tEPOCH = 271,                  /* tEPOCH  */
    tDST = 272,                    /* tDST  */
    tISOBAS8 = 273,                /* tISOBAS8  */
    tISOBAS6 = 274,                /* tISOBAS6  */
    tISOBASL = 275,                /* tISOBASL  */
    tDAY_UNIT = 276,               /* tDAY_UNIT  */
    tNEXT = 277,                   /* tNEXT  */
    SP = 278                       /* SP  */
=======
    tSNUMBER = 267,                /* tSNUMBER  */
    tUNUMBER = 268,                /* tUNUMBER  */
    tZONE = 269,                   /* tZONE  */
    tEPOCH = 270,                  /* tEPOCH  */
    tDST = 271,                    /* tDST  */
    tISOBASE = 272,                /* tISOBASE  */
    tDAY_UNIT = 273,               /* tDAY_UNIT  */
    tNEXT = 274                    /* tNEXT  */
>>>>>>> 63525e5b
  };
  typedef enum yytokentype yytoken_kind_t;
#endif

/* Value type.  */
#if ! defined YYSTYPE && ! defined YYSTYPE_IS_DECLARED
union YYSTYPE
{

<<<<<<< HEAD
    Tcl_WideInt Number;
=======
    time_t Number;
>>>>>>> 63525e5b
    enum _MERIDIAN Meridian;


};
typedef union YYSTYPE YYSTYPE;
# define YYSTYPE_IS_TRIVIAL 1
# define YYSTYPE_IS_DECLARED 1
#endif

/* Location type.  */
#if ! defined YYLTYPE && ! defined YYLTYPE_IS_DECLARED
typedef struct YYLTYPE YYLTYPE;
struct YYLTYPE
{
  int first_line;
  int first_column;
  int last_line;
  int last_column;
};
# define YYLTYPE_IS_DECLARED 1
# define YYLTYPE_IS_TRIVIAL 1
#endif




int TclDateparse (DateInfo* info);



/* Symbol kind.  */
enum yysymbol_kind_t
{
  YYSYMBOL_YYEMPTY = -2,
  YYSYMBOL_YYEOF = 0,                      /* "end of file"  */
  YYSYMBOL_YYerror = 1,                    /* error  */
  YYSYMBOL_YYUNDEF = 2,                    /* "invalid token"  */
  YYSYMBOL_tAGO = 3,                       /* tAGO  */
  YYSYMBOL_tDAY = 4,                       /* tDAY  */
  YYSYMBOL_tDAYZONE = 5,                   /* tDAYZONE  */
  YYSYMBOL_tID = 6,                        /* tID  */
  YYSYMBOL_tMERIDIAN = 7,                  /* tMERIDIAN  */
  YYSYMBOL_tMONTH = 8,                     /* tMONTH  */
  YYSYMBOL_tMONTH_UNIT = 9,                /* tMONTH_UNIT  */
  YYSYMBOL_tSTARDATE = 10,                 /* tSTARDATE  */
  YYSYMBOL_tSEC_UNIT = 11,                 /* tSEC_UNIT  */
<<<<<<< HEAD
  YYSYMBOL_tUNUMBER = 12,                  /* tUNUMBER  */
  YYSYMBOL_tZONE = 13,                     /* tZONE  */
  YYSYMBOL_tZONEwO4 = 14,                  /* tZONEwO4  */
  YYSYMBOL_tZONEwO2 = 15,                  /* tZONEwO2  */
  YYSYMBOL_tEPOCH = 16,                    /* tEPOCH  */
  YYSYMBOL_tDST = 17,                      /* tDST  */
  YYSYMBOL_tISOBAS8 = 18,                  /* tISOBAS8  */
  YYSYMBOL_tISOBAS6 = 19,                  /* tISOBAS6  */
  YYSYMBOL_tISOBASL = 20,                  /* tISOBASL  */
  YYSYMBOL_tDAY_UNIT = 21,                 /* tDAY_UNIT  */
  YYSYMBOL_tNEXT = 22,                     /* tNEXT  */
  YYSYMBOL_SP = 23,                        /* SP  */
  YYSYMBOL_24_ = 24,                       /* ':'  */
  YYSYMBOL_25_ = 25,                       /* ','  */
  YYSYMBOL_26_ = 26,                       /* '-'  */
  YYSYMBOL_27_ = 27,                       /* '/'  */
  YYSYMBOL_28_T_ = 28,                     /* 'T'  */
  YYSYMBOL_29_ = 29,                       /* '.'  */
  YYSYMBOL_30_ = 30,                       /* '+'  */
  YYSYMBOL_YYACCEPT = 31,                  /* $accept  */
  YYSYMBOL_spec = 32,                      /* spec  */
  YYSYMBOL_item = 33,                      /* item  */
  YYSYMBOL_iextime = 34,                   /* iextime  */
  YYSYMBOL_time = 35,                      /* time  */
  YYSYMBOL_zone = 36,                      /* zone  */
  YYSYMBOL_comma = 37,                     /* comma  */
  YYSYMBOL_day = 38,                       /* day  */
  YYSYMBOL_iexdate = 39,                   /* iexdate  */
  YYSYMBOL_date = 40,                      /* date  */
  YYSYMBOL_ordMonth = 41,                  /* ordMonth  */
  YYSYMBOL_isosep = 42,                    /* isosep  */
  YYSYMBOL_isodate = 43,                   /* isodate  */
  YYSYMBOL_isotime = 44,                   /* isotime  */
  YYSYMBOL_iso = 45,                       /* iso  */
  YYSYMBOL_trek = 46,                      /* trek  */
  YYSYMBOL_relspec = 47,                   /* relspec  */
  YYSYMBOL_relunits = 48,                  /* relunits  */
  YYSYMBOL_sign = 49,                      /* sign  */
  YYSYMBOL_unit = 50,                      /* unit  */
  YYSYMBOL_INTNUM = 51,                    /* INTNUM  */
  YYSYMBOL_numitem = 52,                   /* numitem  */
  YYSYMBOL_o_merid = 53                    /* o_merid  */
};
typedef enum yysymbol_kind_t yysymbol_kind_t;
=======
  YYSYMBOL_tSNUMBER = 12,                  /* tSNUMBER  */
  YYSYMBOL_tUNUMBER = 13,                  /* tUNUMBER  */
  YYSYMBOL_tZONE = 14,                     /* tZONE  */
  YYSYMBOL_tEPOCH = 15,                    /* tEPOCH  */
  YYSYMBOL_tDST = 16,                      /* tDST  */
  YYSYMBOL_tISOBASE = 17,                  /* tISOBASE  */
  YYSYMBOL_tDAY_UNIT = 18,                 /* tDAY_UNIT  */
  YYSYMBOL_tNEXT = 19,                     /* tNEXT  */
  YYSYMBOL_20_ = 20,                       /* ':'  */
  YYSYMBOL_21_ = 21,                       /* ','  */
  YYSYMBOL_22_ = 22,                       /* '/'  */
  YYSYMBOL_23_ = 23,                       /* '-'  */
  YYSYMBOL_24_ = 24,                       /* '.'  */
  YYSYMBOL_25_ = 25,                       /* '+'  */
  YYSYMBOL_YYACCEPT = 26,                  /* $accept  */
  YYSYMBOL_spec = 27,                      /* spec  */
  YYSYMBOL_item = 28,                      /* item  */
  YYSYMBOL_time = 29,                      /* time  */
  YYSYMBOL_zone = 30,                      /* zone  */
  YYSYMBOL_day = 31,                       /* day  */
  YYSYMBOL_date = 32,                      /* date  */
  YYSYMBOL_ordMonth = 33,                  /* ordMonth  */
  YYSYMBOL_iso = 34,                       /* iso  */
  YYSYMBOL_trek = 35,                      /* trek  */
  YYSYMBOL_relspec = 36,                   /* relspec  */
  YYSYMBOL_relunits = 37,                  /* relunits  */
  YYSYMBOL_sign = 38,                      /* sign  */
  YYSYMBOL_unit = 39,                      /* unit  */
  YYSYMBOL_number = 40,                    /* number  */
  YYSYMBOL_o_merid = 41                    /* o_merid  */
};
typedef enum yysymbol_kind_t yysymbol_kind_t;

>>>>>>> 63525e5b

/* Second part of user prologue.  */

/* Second part of user prologue.  */


/*
 * Prototypes of internal functions.
 */

static int		LookupWord(YYSTYPE* yylvalPtr, char *buff);
static void		TclDateerror(YYLTYPE* location,
				     DateInfo* info, const char *s);
static int		TclDatelex(YYSTYPE* yylvalPtr, YYLTYPE* location,
				   DateInfo* info);
MODULE_SCOPE int	yyparse(DateInfo*);




#ifdef short
# undef short
#endif

/* On compilers that do not define __PTRDIFF_MAX__ etc., make sure
   <limits.h> and (if available) <stdint.h> are included
   so that the code can choose integer types of a good width.  */

#ifndef __PTRDIFF_MAX__
# include <limits.h> /* INFRINGES ON USER NAME SPACE */
# if defined __STDC_VERSION__ && 199901 <= __STDC_VERSION__
#  include <stdint.h> /* INFRINGES ON USER NAME SPACE */
#  define YY_STDINT_H
# endif
#endif

/* Narrow types that promote to a signed type and that can represent a
   signed or unsigned integer of at least N bits.  In tables they can
   save space and decrease cache pressure.  Promoting to a signed type
   helps avoid bugs in integer arithmetic.  */

#ifdef __INT_LEAST8_MAX__
typedef __INT_LEAST8_TYPE__ yytype_int8;
#elif defined YY_STDINT_H
typedef int_least8_t yytype_int8;
#else
typedef signed char yytype_int8;
#endif

#ifdef __INT_LEAST16_MAX__
typedef __INT_LEAST16_TYPE__ yytype_int16;
#elif defined YY_STDINT_H
typedef int_least16_t yytype_int16;
#else
typedef short yytype_int16;
#endif

/* Work around bug in HP-UX 11.23, which defines these macros
   incorrectly for preprocessor constants.  This workaround can likely
   be removed in 2023, as HPE has promised support for HP-UX 11.23
   (aka HP-UX 11i v2) only through the end of 2022; see Table 2 of
   <https://h20195.www2.hpe.com/V2/getpdf.aspx/4AA4-7673ENW.pdf>.  */
#ifdef __hpux
# undef UINT_LEAST8_MAX
# undef UINT_LEAST16_MAX
# define UINT_LEAST8_MAX 255
# define UINT_LEAST16_MAX 65535
#endif

#if defined __UINT_LEAST8_MAX__ && __UINT_LEAST8_MAX__ <= __INT_MAX__
typedef __UINT_LEAST8_TYPE__ yytype_uint8;
#elif (!defined __UINT_LEAST8_MAX__ && defined YY_STDINT_H \
       && UINT_LEAST8_MAX <= INT_MAX)
typedef uint_least8_t yytype_uint8;
#elif !defined __UINT_LEAST8_MAX__ && UCHAR_MAX <= INT_MAX
typedef unsigned char yytype_uint8;
#else
typedef short yytype_uint8;
#endif

#if defined __UINT_LEAST16_MAX__ && __UINT_LEAST16_MAX__ <= __INT_MAX__
typedef __UINT_LEAST16_TYPE__ yytype_uint16;
#elif (!defined __UINT_LEAST16_MAX__ && defined YY_STDINT_H \
       && UINT_LEAST16_MAX <= INT_MAX)
typedef uint_least16_t yytype_uint16;
#elif !defined __UINT_LEAST16_MAX__ && USHRT_MAX <= INT_MAX
typedef unsigned short yytype_uint16;
#else
typedef int yytype_uint16;
#endif

#ifndef YYPTRDIFF_T
# if defined __PTRDIFF_TYPE__ && defined __PTRDIFF_MAX__
#  define YYPTRDIFF_T __PTRDIFF_TYPE__
#  define YYPTRDIFF_MAXIMUM __PTRDIFF_MAX__
# elif defined PTRDIFF_MAX
#  ifndef ptrdiff_t
#   include <stddef.h> /* INFRINGES ON USER NAME SPACE */
#  endif
#  define YYPTRDIFF_T ptrdiff_t
#  define YYPTRDIFF_MAXIMUM PTRDIFF_MAX
# else
#  define YYPTRDIFF_T long
#  define YYPTRDIFF_MAXIMUM LONG_MAX
# endif
#endif

#ifndef YYSIZE_T
# ifdef __SIZE_TYPE__
#  define YYSIZE_T __SIZE_TYPE__
# elif defined size_t
#  define YYSIZE_T size_t
# elif defined __STDC_VERSION__ && 199901 <= __STDC_VERSION__
#  include <stddef.h> /* INFRINGES ON USER NAME SPACE */
#  define YYSIZE_T size_t
# else
#  define YYSIZE_T unsigned
# endif
#endif

#define YYSIZE_MAXIMUM                                  \
  YY_CAST (YYPTRDIFF_T,                                 \
           (YYPTRDIFF_MAXIMUM < YY_CAST (YYSIZE_T, -1)  \
            ? YYPTRDIFF_MAXIMUM                         \
            : YY_CAST (YYSIZE_T, -1)))

#define YYSIZEOF(X) YY_CAST (YYPTRDIFF_T, sizeof (X))


/* Stored state numbers (used for stacks). */
typedef yytype_int8 yy_state_t;

/* State numbers in computations.  */
typedef int yy_state_fast_t;

#ifndef YY_
# if defined YYENABLE_NLS && YYENABLE_NLS
#  if ENABLE_NLS
#   include <libintl.h> /* INFRINGES ON USER NAME SPACE */
#   define YY_(Msgid) dgettext ("bison-runtime", Msgid)
#  endif
# endif
# ifndef YY_
#  define YY_(Msgid) Msgid
# endif
#endif


#ifndef YY_ATTRIBUTE_PURE
# if defined __GNUC__ && 2 < __GNUC__ + (96 <= __GNUC_MINOR__)
#  define YY_ATTRIBUTE_PURE __attribute__ ((__pure__))
# else
#  define YY_ATTRIBUTE_PURE
# endif
#endif

#ifndef YY_ATTRIBUTE_UNUSED
# if defined __GNUC__ && 2 < __GNUC__ + (7 <= __GNUC_MINOR__)
#  define YY_ATTRIBUTE_UNUSED __attribute__ ((__unused__))
# else
#  define YY_ATTRIBUTE_UNUSED
# endif
#endif

/* Suppress unused-variable warnings by "using" E.  */
#if ! defined lint || defined __GNUC__
# define YY_USE(E) ((void) (E))
#else
# define YY_USE(E) /* empty */
#endif

/* Suppress an incorrect diagnostic about yylval being uninitialized.  */
#if defined __GNUC__ && ! defined __ICC && 406 <= __GNUC__ * 100 + __GNUC_MINOR__
# if __GNUC__ * 100 + __GNUC_MINOR__ < 407
#  define YY_IGNORE_MAYBE_UNINITIALIZED_BEGIN                           \
    _Pragma ("GCC diagnostic push")                                     \
    _Pragma ("GCC diagnostic ignored \"-Wuninitialized\"")
# else
#  define YY_IGNORE_MAYBE_UNINITIALIZED_BEGIN                           \
    _Pragma ("GCC diagnostic push")                                     \
    _Pragma ("GCC diagnostic ignored \"-Wuninitialized\"")              \
    _Pragma ("GCC diagnostic ignored \"-Wmaybe-uninitialized\"")
# endif
# define YY_IGNORE_MAYBE_UNINITIALIZED_END      \
    _Pragma ("GCC diagnostic pop")
#else
# define YY_INITIAL_VALUE(Value) Value
#endif
#ifndef YY_IGNORE_MAYBE_UNINITIALIZED_BEGIN
# define YY_IGNORE_MAYBE_UNINITIALIZED_BEGIN
# define YY_IGNORE_MAYBE_UNINITIALIZED_END
#endif
#ifndef YY_INITIAL_VALUE
# define YY_INITIAL_VALUE(Value) /* Nothing. */
#endif

#if defined __cplusplus && defined __GNUC__ && ! defined __ICC && 6 <= __GNUC__
# define YY_IGNORE_USELESS_CAST_BEGIN                          \
    _Pragma ("GCC diagnostic push")                            \
    _Pragma ("GCC diagnostic ignored \"-Wuseless-cast\"")
# define YY_IGNORE_USELESS_CAST_END            \
    _Pragma ("GCC diagnostic pop")
#endif
#ifndef YY_IGNORE_USELESS_CAST_BEGIN
# define YY_IGNORE_USELESS_CAST_BEGIN
# define YY_IGNORE_USELESS_CAST_END
#endif


#define YY_ASSERT(E) ((void) (0 && (E)))

#if !defined yyoverflow

/* The parser invokes alloca or malloc; define the necessary symbols.  */

# ifdef YYSTACK_USE_ALLOCA
#  if YYSTACK_USE_ALLOCA
#   ifdef __GNUC__
#    define YYSTACK_ALLOC __builtin_alloca
#   elif defined __BUILTIN_VA_ARG_INCR
#    include <alloca.h> /* INFRINGES ON USER NAME SPACE */
#   elif defined _AIX
#    define YYSTACK_ALLOC __alloca
#   elif defined _MSC_VER
#    include <malloc.h> /* INFRINGES ON USER NAME SPACE */
#    define alloca _alloca
#   else
#    define YYSTACK_ALLOC alloca
#    if ! defined _ALLOCA_H && ! defined EXIT_SUCCESS
#     include <stdlib.h> /* INFRINGES ON USER NAME SPACE */
      /* Use EXIT_SUCCESS as a witness for stdlib.h.  */
#     ifndef EXIT_SUCCESS
#      define EXIT_SUCCESS 0
#     endif
#    endif
#   endif
#  endif
# endif

# ifdef YYSTACK_ALLOC
   /* Pacify GCC's 'empty if-body' warning.  */
#  define YYSTACK_FREE(Ptr) do { /* empty */; } while (0)
#  ifndef YYSTACK_ALLOC_MAXIMUM
    /* The OS might guarantee only one guard page at the bottom of the stack,
       and a page size can be as small as 4096 bytes.  So we cannot safely
       invoke alloca (N) if N exceeds 4096.  Use a slightly smaller number
       to allow for a few compiler-allocated temporary stack slots.  */
#   define YYSTACK_ALLOC_MAXIMUM 4032 /* reasonable circa 2006 */
#  endif
# else
#  define YYSTACK_ALLOC YYMALLOC
#  define YYSTACK_FREE YYFREE
#  ifndef YYSTACK_ALLOC_MAXIMUM
#   define YYSTACK_ALLOC_MAXIMUM YYSIZE_MAXIMUM
#  endif
#  if (defined __cplusplus && ! defined EXIT_SUCCESS \
       && ! ((defined YYMALLOC || defined malloc) \
             && (defined YYFREE || defined free)))
#   include <stdlib.h> /* INFRINGES ON USER NAME SPACE */
#   ifndef EXIT_SUCCESS
#    define EXIT_SUCCESS 0
#   endif
#  endif
#  ifndef YYMALLOC
#   define YYMALLOC malloc
#   if ! defined malloc && ! defined EXIT_SUCCESS
void *malloc (YYSIZE_T); /* INFRINGES ON USER NAME SPACE */
#   endif
#  endif
#  ifndef YYFREE
#   define YYFREE free
#   if ! defined free && ! defined EXIT_SUCCESS
void free (void *); /* INFRINGES ON USER NAME SPACE */
#   endif
#  endif
# endif
#endif /* !defined yyoverflow */

#if (! defined yyoverflow \
     && (! defined __cplusplus \
         || (defined YYLTYPE_IS_TRIVIAL && YYLTYPE_IS_TRIVIAL \
             && defined YYSTYPE_IS_TRIVIAL && YYSTYPE_IS_TRIVIAL)))

/* A type that is properly aligned for any stack member.  */
union yyalloc
{
  yy_state_t yyss_alloc;
  YYSTYPE yyvs_alloc;
  YYLTYPE yyls_alloc;
};

/* The size of the maximum gap between one aligned stack and the next.  */
# define YYSTACK_GAP_MAXIMUM (YYSIZEOF (union yyalloc) - 1)

/* The size of an array large to enough to hold all stacks, each with
   N elements.  */
# define YYSTACK_BYTES(N) \
     ((N) * (YYSIZEOF (yy_state_t) + YYSIZEOF (YYSTYPE) \
             + YYSIZEOF (YYLTYPE)) \
      + 2 * YYSTACK_GAP_MAXIMUM)

# define YYCOPY_NEEDED 1

/* Relocate STACK from its old location to the new one.  The
   local variables YYSIZE and YYSTACKSIZE give the old and new number of
   elements in the stack, and YYPTR gives the new location of the
   stack.  Advance YYPTR to a properly aligned location for the next
   stack.  */
# define YYSTACK_RELOCATE(Stack_alloc, Stack)                           \
    do                                                                  \
      {                                                                 \
        YYPTRDIFF_T yynewbytes;                                         \
        YYCOPY (&yyptr->Stack_alloc, Stack, yysize);                    \
        Stack = &yyptr->Stack_alloc;                                    \
        yynewbytes = yystacksize * YYSIZEOF (*Stack) + YYSTACK_GAP_MAXIMUM; \
        yyptr += yynewbytes / YYSIZEOF (*yyptr);                        \
      }                                                                 \
    while (0)

#endif

#if defined YYCOPY_NEEDED && YYCOPY_NEEDED
/* Copy COUNT objects from SRC to DST.  The source and destination do
   not overlap.  */
# ifndef YYCOPY
#  if defined __GNUC__ && 1 < __GNUC__
#   define YYCOPY(Dst, Src, Count) \
      __builtin_memcpy (Dst, Src, YY_CAST (YYSIZE_T, (Count)) * sizeof (*(Src)))
#  else
#   define YYCOPY(Dst, Src, Count)              \
      do                                        \
        {                                       \
          YYPTRDIFF_T yyi;                      \
          for (yyi = 0; yyi < (Count); yyi++)   \
            (Dst)[yyi] = (Src)[yyi];            \
        }                                       \
      while (0)
#  endif
# endif
#endif /* !YYCOPY_NEEDED */

/* YYFINAL -- State number of the termination state.  */
#define YYFINAL  2
/* YYLAST -- Last index in YYTABLE.  */
#define YYLAST   98

/* YYNTOKENS -- Number of terminals.  */
#define YYNTOKENS  31
/* YYNNTS -- Number of nonterminals.  */
#define YYNNTS  23
/* YYNRULES -- Number of rules.  */
#define YYNRULES  72
/* YYNSTATES -- Number of states.  */
#define YYNSTATES  103

/* YYMAXUTOK -- Last valid token kind.  */
#define YYMAXUTOK   278

<<<<<<< HEAD

=======
/* YYMAXUTOK -- Last valid token kind.  */
#define YYMAXUTOK   274


>>>>>>> 63525e5b
/* YYTRANSLATE(TOKEN-NUM) -- Symbol number corresponding to TOKEN-NUM
   as returned by yylex, with out-of-bounds checking.  */
#define YYTRANSLATE(YYX)                                \
  (0 <= (YYX) && (YYX) <= YYMAXUTOK                     \
   ? YY_CAST (yysymbol_kind_t, yytranslate[YYX])        \
   : YYSYMBOL_YYUNDEF)

/* YYTRANSLATE[TOKEN-NUM] -- Symbol number corresponding to TOKEN-NUM
   as returned by yylex.  */
static const yytype_int8 yytranslate[] =
{
       0,     2,     2,     2,     2,     2,     2,     2,     2,     2,
       2,     2,     2,     2,     2,     2,     2,     2,     2,     2,
       2,     2,     2,     2,     2,     2,     2,     2,     2,     2,
       2,     2,     2,     2,     2,     2,     2,     2,     2,     2,
       2,     2,     2,    30,    25,    26,    29,    27,     2,     2,
       2,     2,     2,     2,     2,     2,     2,     2,    24,     2,
       2,     2,     2,     2,     2,     2,     2,     2,     2,     2,
       2,     2,     2,     2,     2,     2,     2,     2,     2,     2,
       2,     2,     2,     2,    28,     2,     2,     2,     2,     2,
       2,     2,     2,     2,     2,     2,     2,     2,     2,     2,
       2,     2,     2,     2,     2,     2,     2,     2,     2,     2,
       2,     2,     2,     2,     2,     2,     2,     2,     2,     2,
       2,     2,     2,     2,     2,     2,     2,     2,     2,     2,
       2,     2,     2,     2,     2,     2,     2,     2,     2,     2,
       2,     2,     2,     2,     2,     2,     2,     2,     2,     2,
       2,     2,     2,     2,     2,     2,     2,     2,     2,     2,
       2,     2,     2,     2,     2,     2,     2,     2,     2,     2,
       2,     2,     2,     2,     2,     2,     2,     2,     2,     2,
       2,     2,     2,     2,     2,     2,     2,     2,     2,     2,
       2,     2,     2,     2,     2,     2,     2,     2,     2,     2,
       2,     2,     2,     2,     2,     2,     2,     2,     2,     2,
       2,     2,     2,     2,     2,     2,     2,     2,     2,     2,
       2,     2,     2,     2,     2,     2,     2,     2,     2,     2,
       2,     2,     2,     2,     2,     2,     2,     2,     2,     2,
       2,     2,     2,     2,     2,     2,     2,     2,     2,     2,
       2,     2,     2,     2,     2,     2,     1,     2,     3,     4,
       5,     6,     7,     8,     9,    10,    11,    12,    13,    14,
      15,    16,    17,    18,    19,    20,    21,    22,    23
};

#if YYDEBUG
/* YYRLINE[YYN] -- Source line where rule number YYN was defined.  */
static const yytype_int16 yyrline[] =
{
<<<<<<< HEAD
       0,   175,   175,   176,   180,   183,   186,   189,   193,   197,
     200,   203,   207,   210,   215,   221,   227,   232,   236,   240,
     244,   248,   252,   258,   259,   262,   266,   270,   274,   278,
     282,   288,   294,   298,   303,   304,   309,   313,   318,   322,
     327,   334,   338,   344,   344,   346,   351,   356,   358,   363,
     365,   366,   374,   385,   400,   405,   408,   411,   414,   417,
     420,   423,   428,   431,   436,   441,   446,   453,   456,   459,
     464,   482,   485
=======
       0,   226,   226,   227,   230,   233,   236,   239,   242,   245,
     248,   252,   257,   260,   266,   272,   280,   285,   290,   294,
     300,   304,   308,   312,   316,   322,   326,   331,   336,   341,
     346,   350,   355,   359,   364,   371,   375,   381,   391,   400,
     409,   419,   433,   438,   441,   444,   447,   450,   453,   458,
     461,   466,   470,   474,   480,   498,   501
>>>>>>> 63525e5b
};
#endif

/** Accessing symbol of state STATE.  */
#define YY_ACCESSING_SYMBOL(State) YY_CAST (yysymbol_kind_t, yystos[State])

#if YYDEBUG || 0
/* The user-facing name of the symbol whose (internal) number is
   YYSYMBOL.  No bounds checking.  */
static const char *yysymbol_name (yysymbol_kind_t yysymbol) YY_ATTRIBUTE_UNUSED;

/* YYTNAME[SYMBOL-NUM] -- String name of the symbol SYMBOL-NUM.
   First, the terminals, then, starting at YYNTOKENS, nonterminals.  */
static const char *const yytname[] =
{
  "\"end of file\"", "error", "\"invalid token\"", "tAGO", "tDAY",
  "tDAYZONE", "tID", "tMERIDIAN", "tMONTH", "tMONTH_UNIT", "tSTARDATE",
<<<<<<< HEAD
  "tSEC_UNIT", "tUNUMBER", "tZONE", "tZONEwO4", "tZONEwO2", "tEPOCH",
  "tDST", "tISOBAS8", "tISOBAS6", "tISOBASL", "tDAY_UNIT", "tNEXT", "SP",
  "':'", "','", "'-'", "'/'", "'T'", "'.'", "'+'", "$accept", "spec",
  "item", "iextime", "time", "zone", "comma", "day", "iexdate", "date",
  "ordMonth", "isosep", "isodate", "isotime", "iso", "trek", "relspec",
  "relunits", "sign", "unit", "INTNUM", "numitem", "o_merid", YY_NULLPTR
=======
  "tSEC_UNIT", "tSNUMBER", "tUNUMBER", "tZONE", "tEPOCH", "tDST",
  "tISOBASE", "tDAY_UNIT", "tNEXT", "':'", "','", "'/'", "'-'", "'.'",
  "'+'", "$accept", "spec", "item", "time", "zone", "day", "date",
  "ordMonth", "iso", "trek", "relspec", "relunits", "sign", "unit",
  "number", "o_merid", YY_NULLPTR
>>>>>>> 63525e5b
};

static const char *
yysymbol_name (yysymbol_kind_t yysymbol)
{
  return yytname[yysymbol];
}
#endif

<<<<<<< HEAD
#define YYPACT_NINF (-21)
=======
#define YYPACT_NINF (-18)
>>>>>>> 63525e5b

#define yypact_value_is_default(Yyn) \
  ((Yyn) == YYPACT_NINF)

<<<<<<< HEAD
#define YYTABLE_NINF (-68)
=======
#define YYTABLE_NINF (-1)
>>>>>>> 63525e5b

#define yytable_value_is_error(Yyn) \
  0

/* YYPACT[STATE-NUM] -- Index in YYTABLE of the portion describing
   STATE-NUM.  */
static const yytype_int8 yypact[] =
{
     -21,    11,   -21,   -20,   -21,     5,   -21,    -9,   -21,    46,
      17,     9,     9,   -21,   -21,   -21,    24,   -21,    57,   -21,
     -21,   -21,    33,   -21,   -21,   -21,   -21,   -21,   -21,   -15,
     -21,   -21,   -21,    45,    26,   -21,    -7,   -21,    51,   -21,
     -20,   -21,   -21,   -21,    48,   -21,   -21,    67,    68,    52,
      69,   -21,    -9,    -9,   -21,   -21,   -21,   -21,    74,   -21,
      -7,   -21,   -21,   -21,   -21,    44,   -21,    79,    40,    -7,
     -21,   -21,    72,    73,   -21,    62,    61,    63,    64,   -21,
     -21,   -21,   -21,    66,   -21,   -21,   -21,   -21,    84,    -7,
     -21,   -21,   -21,    80,    81,    82,    83,   -21,   -21,   -21,
     -21,   -21,   -21
};

/* YYDEFACT[STATE-NUM] -- Default reduction number in state STATE-NUM.
   Performed when YYTABLE does not specify something else to do.  Zero
   means the default is an error.  */
static const yytype_int8 yydefact[] =
{
       2,     0,     1,    25,    19,     0,    66,     0,    64,    70,
      18,     0,     0,    39,    45,    46,     0,    65,     0,    62,
      63,     3,    71,     4,     5,     8,    47,     6,     7,    34,
      10,    11,     9,    55,     0,    61,     0,    12,    23,    26,
      36,    67,    69,    68,     0,    27,    15,    38,     0,     0,
       0,    17,     0,     0,    52,    51,    30,    41,    67,    59,
       0,    72,    16,    44,    43,     0,    54,    67,     0,    22,
      58,    24,     0,     0,    40,    14,     0,     0,    32,    20,
      21,    42,    60,     0,    48,    49,    50,    29,    67,     0,
      57,    37,    53,     0,     0,     0,     0,    28,    56,    13,
      35,    31,    33
};

/* YYPGOTO[NTERM-NUM].  */
static const yytype_int8 yypgoto[] =
{
     -21,   -21,   -21,    31,   -21,   -21,    58,   -21,   -21,   -21,
     -21,   -21,   -21,   -21,   -21,   -21,   -21,   -21,    -5,   -18,
      -6,   -21,   -21
};

/* YYDEFGOTO[NTERM-NUM].  */
static const yytype_int8 yydefgoto[] =
{
<<<<<<< HEAD
       0,     1,    21,    22,    23,    24,    39,    25,    26,    27,
      28,    65,    29,    86,    30,    31,    32,    33,    34,    35,
      36,    37,    62
=======
       0,     1,    17,    18,    19,    20,    21,    22,    23,    24,
      25,    26,    27,    28,    29,    66
>>>>>>> 63525e5b
};

/* YYTABLE[YYPACT[STATE-NUM]] -- What to do in state STATE-NUM.  If
   positive, shift that token.  If negative, reduce the rule whose
   number is the opposite.  If YYTABLE_NINF, syntax error.  */
static const yytype_int8 yytable[] =
{
      59,    44,     6,    41,     8,    38,    52,    53,    63,    42,
      43,     2,    60,    64,    17,     3,     4,    40,    70,     5,
       6,     7,     8,     9,    10,    11,    12,    13,    69,    14,
      15,    16,    17,    18,    51,    19,    54,    19,    67,    20,
      61,    20,    82,    55,    42,    43,    79,    80,    66,    68,
      45,    90,    88,    46,    47,   -67,    83,   -67,    42,    43,
      76,    56,    89,    84,    77,    57,     6,   -67,     8,    58,
      48,    98,    49,    50,    71,    42,    43,    73,    17,    74,
      75,    78,    81,    87,    91,    92,    93,    94,    97,    95,
      48,    96,    99,   100,   101,   102,    85,     0,    72
};

static const yytype_int8 yycheck[] =
{
      18,     7,     9,    12,    11,    25,    11,    12,    23,    18,
      19,     0,    18,    28,    21,     4,     5,    12,    36,     8,
       9,    10,    11,    12,    13,    14,    15,    16,    34,    18,
      19,    20,    21,    22,    17,    26,    12,    26,    12,    30,
       7,    30,    60,    19,    18,    19,    52,    53,     3,    23,
       4,    69,    12,     7,     8,     9,    12,    11,    18,    19,
       8,     4,    68,    19,    12,     8,     9,    21,    11,    12,
      24,    89,    26,    27,    23,    18,    19,    29,    21,    12,
      12,    12,     8,     4,    12,    12,    24,    26,     4,    26,
      24,    27,    12,    12,    12,    12,    65,    -1,    40
};

/* YYSTOS[STATE-NUM] -- The symbol kind of the accessing symbol of
   state STATE-NUM.  */
static const yytype_int8 yystos[] =
{
       0,    32,     0,     4,     5,     8,     9,    10,    11,    12,
      13,    14,    15,    16,    18,    19,    20,    21,    22,    26,
      30,    33,    34,    35,    36,    38,    39,    40,    41,    43,
      45,    46,    47,    48,    49,    50,    51,    52,    25,    37,
      12,    12,    18,    19,    51,     4,     7,     8,    24,    26,
      27,    17,    49,    49,    12,    19,     4,     8,    12,    50,
      51,     7,    53,    23,    28,    42,     3,    12,    23,    51,
      50,    23,    37,    29,    12,    12,     8,    12,    12,    51,
      51,     8,    50,    12,    19,    34,    44,     4,    12,    51,
      50,    12,    12,    24,    26,    26,    27,     4,    50,    12,
      12,    12,    12
};

/* YYR1[RULE-NUM] -- Symbol kind of the left-hand side of rule RULE-NUM.  */
static const yytype_int8 yyr1[] =
{
       0,    31,    32,    32,    33,    33,    33,    33,    33,    33,
      33,    33,    33,    34,    34,    35,    35,    36,    36,    36,
      36,    36,    36,    37,    37,    38,    38,    38,    38,    38,
      38,    39,    40,    40,    40,    40,    40,    40,    40,    40,
      40,    41,    41,    42,    42,    43,    43,    43,    44,    44,
      45,    45,    45,    46,    47,    47,    48,    48,    48,    48,
      48,    48,    49,    49,    50,    50,    50,    51,    51,    51,
      52,    53,    53
};

/* YYR2[RULE-NUM] -- Number of symbols on the right-hand side of rule RULE-NUM.  */
static const yytype_int8 yyr2[] =
{
       0,     2,     0,     2,     1,     1,     1,     1,     1,     1,
       1,     1,     1,     5,     3,     2,     2,     2,     1,     1,
       3,     3,     2,     1,     2,     1,     2,     2,     4,     3,
       2,     5,     3,     5,     1,     5,     2,     4,     2,     1,
       3,     2,     3,     1,     1,     1,     1,     1,     1,     1,
       3,     2,     2,     4,     2,     1,     4,     3,     2,     2,
       3,     1,     1,     1,     1,     1,     1,     1,     1,     1,
       1,     0,     1
};


enum { YYENOMEM = -2 };

#define yyerrok         (yyerrstatus = 0)
#define yyclearin       (yychar = YYEMPTY)

#define YYACCEPT        goto yyacceptlab
#define YYABORT         goto yyabortlab
#define YYERROR         goto yyerrorlab
#define YYNOMEM         goto yyexhaustedlab


#define YYRECOVERING()  (!!yyerrstatus)

#define YYBACKUP(Token, Value)                                    \
  do                                                              \
    if (yychar == YYEMPTY)                                        \
      {                                                           \
        yychar = (Token);                                         \
        yylval = (Value);                                         \
        YYPOPSTACK (yylen);                                       \
        yystate = *yyssp;                                         \
        goto yybackup;                                            \
      }                                                           \
    else                                                          \
      {                                                           \
        yyerror (&yylloc, info, YY_("syntax error: cannot back up")); \
        YYERROR;                                                  \
      }                                                           \
  while (0)

/* Backward compatibility with an undocumented macro.
   Use YYerror or YYUNDEF. */
#define YYERRCODE YYUNDEF

/* YYLLOC_DEFAULT -- Set CURRENT to span from RHS[1] to RHS[N].
   If N is 0, then set CURRENT to the empty location which ends
   the previous symbol: RHS[0] (always defined).  */

#ifndef YYLLOC_DEFAULT
# define YYLLOC_DEFAULT(Current, Rhs, N)                                \
    do                                                                  \
      if (N)                                                            \
        {                                                               \
          (Current).first_line   = YYRHSLOC (Rhs, 1).first_line;        \
          (Current).first_column = YYRHSLOC (Rhs, 1).first_column;      \
          (Current).last_line    = YYRHSLOC (Rhs, N).last_line;         \
          (Current).last_column  = YYRHSLOC (Rhs, N).last_column;       \
        }                                                               \
      else                                                              \
        {                                                               \
          (Current).first_line   = (Current).last_line   =              \
            YYRHSLOC (Rhs, 0).last_line;                                \
          (Current).first_column = (Current).last_column =              \
            YYRHSLOC (Rhs, 0).last_column;                              \
        }                                                               \
    while (0)
#endif

#define YYRHSLOC(Rhs, K) ((Rhs)[K])


/* Enable debugging if requested.  */
#if YYDEBUG

# ifndef YYFPRINTF
#  include <stdio.h> /* INFRINGES ON USER NAME SPACE */
#  define YYFPRINTF fprintf
# endif

# define YYDPRINTF(Args)                        \
do {                                            \
  if (yydebug)                                  \
    YYFPRINTF Args;                             \
} while (0)


/* YYLOCATION_PRINT -- Print the location on the stream.
   This macro was not mandated originally: define only if we know
   we won't break user code: when these are the locations we know.  */

# ifndef YYLOCATION_PRINT

#  if defined YY_LOCATION_PRINT

   /* Temporary convenience wrapper in case some people defined the
      undocumented and private YY_LOCATION_PRINT macros.  */
#   define YYLOCATION_PRINT(File, Loc)  YY_LOCATION_PRINT(File, *(Loc))

#  elif defined YYLTYPE_IS_TRIVIAL && YYLTYPE_IS_TRIVIAL

/* Print *YYLOCP on YYO.  Private, do not rely on its existence. */

YY_ATTRIBUTE_UNUSED
static int
yy_location_print_ (FILE *yyo, YYLTYPE const * const yylocp)
{
  int res = 0;
  int end_col = 0 != yylocp->last_column ? yylocp->last_column - 1 : 0;
  if (0 <= yylocp->first_line)
    {
      res += YYFPRINTF (yyo, "%d", yylocp->first_line);
      if (0 <= yylocp->first_column)
        res += YYFPRINTF (yyo, ".%d", yylocp->first_column);
    }
  if (0 <= yylocp->last_line)
    {
      if (yylocp->first_line < yylocp->last_line)
        {
          res += YYFPRINTF (yyo, "-%d", yylocp->last_line);
          if (0 <= end_col)
            res += YYFPRINTF (yyo, ".%d", end_col);
        }
      else if (0 <= end_col && yylocp->first_column < end_col)
        res += YYFPRINTF (yyo, "-%d", end_col);
    }
  return res;
}

#   define YYLOCATION_PRINT  yy_location_print_

    /* Temporary convenience wrapper in case some people defined the
       undocumented and private YY_LOCATION_PRINT macros.  */
#   define YY_LOCATION_PRINT(File, Loc)  YYLOCATION_PRINT(File, &(Loc))

#  else
<<<<<<< HEAD
=======

#   define YYLOCATION_PRINT(File, Loc) ((void) 0)
    /* Temporary convenience wrapper in case some people defined the
       undocumented and private YY_LOCATION_PRINT macros.  */
#   define YY_LOCATION_PRINT  YYLOCATION_PRINT

#  endif
# endif /* !defined YYLOCATION_PRINT */
>>>>>>> 63525e5b

#   define YYLOCATION_PRINT(File, Loc) ((void) 0)
    /* Temporary convenience wrapper in case some people defined the
       undocumented and private YY_LOCATION_PRINT macros.  */
#   define YY_LOCATION_PRINT  YYLOCATION_PRINT

<<<<<<< HEAD
#  endif
# endif /* !defined YYLOCATION_PRINT */


=======
>>>>>>> 63525e5b
# define YY_SYMBOL_PRINT(Title, Kind, Value, Location)                    \
do {                                                                      \
  if (yydebug)                                                            \
    {                                                                     \
      YYFPRINTF (stderr, "%s ", Title);                                   \
      yy_symbol_print (stderr,                                            \
                  Kind, Value, Location, info); \
      YYFPRINTF (stderr, "\n");                                           \
    }                                                                     \
} while (0)


/*-----------------------------------.
| Print this symbol's value on YYO.  |
`-----------------------------------*/

static void
yy_symbol_value_print (FILE *yyo,
                       yysymbol_kind_t yykind, YYSTYPE const * const yyvaluep, YYLTYPE const * const yylocationp, DateInfo* info)
{
  FILE *yyoutput = yyo;
  YY_USE (yyoutput);
  YY_USE (yylocationp);
  YY_USE (info);
  if (!yyvaluep)
    return;
  YY_IGNORE_MAYBE_UNINITIALIZED_BEGIN
  YY_USE (yykind);
  YY_IGNORE_MAYBE_UNINITIALIZED_END
}


/*---------------------------.
| Print this symbol on YYO.  |
`---------------------------*/

static void
yy_symbol_print (FILE *yyo,
                 yysymbol_kind_t yykind, YYSTYPE const * const yyvaluep, YYLTYPE const * const yylocationp, DateInfo* info)
{
  YYFPRINTF (yyo, "%s %s (",
             yykind < YYNTOKENS ? "token" : "nterm", yysymbol_name (yykind));

  YYLOCATION_PRINT (yyo, yylocationp);
  YYFPRINTF (yyo, ": ");
  yy_symbol_value_print (yyo, yykind, yyvaluep, yylocationp, info);
  YYFPRINTF (yyo, ")");
}

/*------------------------------------------------------------------.
| yy_stack_print -- Print the state stack from its BOTTOM up to its |
| TOP (included).                                                   |
`------------------------------------------------------------------*/

static void
yy_stack_print (yy_state_t *yybottom, yy_state_t *yytop)
{
  YYFPRINTF (stderr, "Stack now");
  for (; yybottom <= yytop; yybottom++)
    {
      int yybot = *yybottom;
      YYFPRINTF (stderr, " %d", yybot);
    }
  YYFPRINTF (stderr, "\n");
}

# define YY_STACK_PRINT(Bottom, Top)                            \
do {                                                            \
  if (yydebug)                                                  \
    yy_stack_print ((Bottom), (Top));                           \
} while (0)


/*------------------------------------------------.
| Report that the YYRULE is going to be reduced.  |
`------------------------------------------------*/

static void
yy_reduce_print (yy_state_t *yyssp, YYSTYPE *yyvsp, YYLTYPE *yylsp,
                 int yyrule, DateInfo* info)
{
  int yylno = yyrline[yyrule];
  int yynrhs = yyr2[yyrule];
  int yyi;
  YYFPRINTF (stderr, "Reducing stack by rule %d (line %d):\n",
             yyrule - 1, yylno);
  /* The symbols being reduced.  */
  for (yyi = 0; yyi < yynrhs; yyi++)
    {
      YYFPRINTF (stderr, "   $%d = ", yyi + 1);
      yy_symbol_print (stderr,
                       YY_ACCESSING_SYMBOL (+yyssp[yyi + 1 - yynrhs]),
                       &yyvsp[(yyi + 1) - (yynrhs)],
                       &(yylsp[(yyi + 1) - (yynrhs)]), info);
      YYFPRINTF (stderr, "\n");
    }
}

# define YY_REDUCE_PRINT(Rule)          \
do {                                    \
  if (yydebug)                          \
    yy_reduce_print (yyssp, yyvsp, yylsp, Rule, info); \
} while (0)

/* Nonzero means print parse trace.  It is left uninitialized so that
   multiple parsers can coexist.  */
int yydebug;
#else /* !YYDEBUG */
# define YYDPRINTF(Args) ((void) 0)
# define YY_SYMBOL_PRINT(Title, Kind, Value, Location)
# define YY_STACK_PRINT(Bottom, Top)
# define YY_REDUCE_PRINT(Rule)
#endif /* !YYDEBUG */


/* YYINITDEPTH -- initial size of the parser's stacks.  */
#ifndef YYINITDEPTH
# define YYINITDEPTH 200
#endif

/* YYMAXDEPTH -- maximum size the stacks can grow to (effective only
   if the built-in stack extension method is used).

   Do not make this value too large; the results are undefined if
   YYSTACK_ALLOC_MAXIMUM < YYSTACK_BYTES (YYMAXDEPTH)
   evaluated with infinite-precision integer arithmetic.  */

#ifndef YYMAXDEPTH
# define YYMAXDEPTH 10000
#endif






/*-----------------------------------------------.
| Release the memory associated to this symbol.  |
`-----------------------------------------------*/

static void
yydestruct (const char *yymsg,
            yysymbol_kind_t yykind, YYSTYPE *yyvaluep, YYLTYPE *yylocationp, DateInfo* info)
{
  YY_USE (yyvaluep);
  YY_USE (yylocationp);
  YY_USE (info);
  if (!yymsg)
    yymsg = "Deleting";
  YY_SYMBOL_PRINT (yymsg, yykind, yyvaluep, yylocationp);

  YY_IGNORE_MAYBE_UNINITIALIZED_BEGIN
  YY_USE (yykind);
  YY_IGNORE_MAYBE_UNINITIALIZED_END
}






/*----------.
| yyparse.  |
`----------*/

int
yyparse (DateInfo* info)
{
/* Lookahead token kind.  */
int yychar;


/* The semantic value of the lookahead symbol.  */
/* Default value used for initialization, for pacifying older GCCs
   or non-GCC compilers.  */
YY_INITIAL_VALUE (static YYSTYPE yyval_default;)
YYSTYPE yylval YY_INITIAL_VALUE (= yyval_default);

/* Location data for the lookahead symbol.  */
static YYLTYPE yyloc_default
# if defined YYLTYPE_IS_TRIVIAL && YYLTYPE_IS_TRIVIAL
  = { 1, 1, 1, 1 }
# endif
;
YYLTYPE yylloc = yyloc_default;

    /* Number of syntax errors so far.  */
    int yynerrs = 0;

    yy_state_fast_t yystate = 0;
    /* Number of tokens to shift before error messages enabled.  */
    int yyerrstatus = 0;

    /* Refer to the stacks through separate pointers, to allow yyoverflow
       to reallocate them elsewhere.  */

    /* Their size.  */
    YYPTRDIFF_T yystacksize = YYINITDEPTH;

    /* The state stack: array, bottom, top.  */
    yy_state_t yyssa[YYINITDEPTH];
    yy_state_t *yyss = yyssa;
    yy_state_t *yyssp = yyss;

    /* The semantic value stack: array, bottom, top.  */
    YYSTYPE yyvsa[YYINITDEPTH];
    YYSTYPE *yyvs = yyvsa;
    YYSTYPE *yyvsp = yyvs;

    /* The location stack: array, bottom, top.  */
    YYLTYPE yylsa[YYINITDEPTH];
    YYLTYPE *yyls = yylsa;
    YYLTYPE *yylsp = yyls;

  int yyn;
  /* The return value of yyparse.  */
  int yyresult;
  /* Lookahead symbol kind.  */
  yysymbol_kind_t yytoken = YYSYMBOL_YYEMPTY;
  /* The variables used to return semantic value and location from the
     action routines.  */
  YYSTYPE yyval;
  YYLTYPE yyloc;

  /* The locations where the error started and ended.  */
  YYLTYPE yyerror_range[3];



#define YYPOPSTACK(N)   (yyvsp -= (N), yyssp -= (N), yylsp -= (N))

  /* The number of symbols on the RHS of the reduced rule.
     Keep to zero when no symbol should be popped.  */
  int yylen = 0;

  YYDPRINTF ((stderr, "Starting parse\n"));

  yychar = YYEMPTY; /* Cause a token to be read.  */

  yylsp[0] = yylloc;
  goto yysetstate;


/*------------------------------------------------------------.
| yynewstate -- push a new state, which is found in yystate.  |
`------------------------------------------------------------*/
yynewstate:
  /* In all cases, when you get here, the value and location stacks
     have just been pushed.  So pushing a state here evens the stacks.  */
  yyssp++;


/*--------------------------------------------------------------------.
| yysetstate -- set current state (the top of the stack) to yystate.  |
`--------------------------------------------------------------------*/
yysetstate:
  YYDPRINTF ((stderr, "Entering state %d\n", yystate));
  YY_ASSERT (0 <= yystate && yystate < YYNSTATES);
  YY_IGNORE_USELESS_CAST_BEGIN
  *yyssp = YY_CAST (yy_state_t, yystate);
  YY_IGNORE_USELESS_CAST_END
  YY_STACK_PRINT (yyss, yyssp);

  if (yyss + yystacksize - 1 <= yyssp)
#if !defined yyoverflow && !defined YYSTACK_RELOCATE
    YYNOMEM;
#else
    {
      /* Get the current used size of the three stacks, in elements.  */
      YYPTRDIFF_T yysize = yyssp - yyss + 1;

# if defined yyoverflow
      {
        /* Give user a chance to reallocate the stack.  Use copies of
           these so that the &'s don't force the real ones into
           memory.  */
        yy_state_t *yyss1 = yyss;
        YYSTYPE *yyvs1 = yyvs;
        YYLTYPE *yyls1 = yyls;

        /* Each stack pointer address is followed by the size of the
           data in use in that stack, in bytes.  This used to be a
           conditional around just the two extra args, but that might
           be undefined if yyoverflow is a macro.  */
        yyoverflow (YY_("memory exhausted"),
                    &yyss1, yysize * YYSIZEOF (*yyssp),
                    &yyvs1, yysize * YYSIZEOF (*yyvsp),
                    &yyls1, yysize * YYSIZEOF (*yylsp),
                    &yystacksize);
        yyss = yyss1;
        yyvs = yyvs1;
        yyls = yyls1;
      }
# else /* defined YYSTACK_RELOCATE */
      /* Extend the stack our own way.  */
      if (YYMAXDEPTH <= yystacksize)
        YYNOMEM;
      yystacksize *= 2;
      if (YYMAXDEPTH < yystacksize)
        yystacksize = YYMAXDEPTH;

      {
        yy_state_t *yyss1 = yyss;
        union yyalloc *yyptr =
          YY_CAST (union yyalloc *,
                   YYSTACK_ALLOC (YY_CAST (YYSIZE_T, YYSTACK_BYTES (yystacksize))));
        if (! yyptr)
          YYNOMEM;
        YYSTACK_RELOCATE (yyss_alloc, yyss);
        YYSTACK_RELOCATE (yyvs_alloc, yyvs);
        YYSTACK_RELOCATE (yyls_alloc, yyls);
#  undef YYSTACK_RELOCATE
        if (yyss1 != yyssa)
          YYSTACK_FREE (yyss1);
      }
# endif

      yyssp = yyss + yysize - 1;
      yyvsp = yyvs + yysize - 1;
      yylsp = yyls + yysize - 1;

      YY_IGNORE_USELESS_CAST_BEGIN
      YYDPRINTF ((stderr, "Stack size increased to %ld\n",
                  YY_CAST (long, yystacksize)));
      YY_IGNORE_USELESS_CAST_END

      if (yyss + yystacksize - 1 <= yyssp)
        YYABORT;
    }
#endif /* !defined yyoverflow && !defined YYSTACK_RELOCATE */


  if (yystate == YYFINAL)
    YYACCEPT;

  goto yybackup;


/*-----------.
| yybackup.  |
`-----------*/
yybackup:
  /* Do appropriate processing given the current state.  Read a
     lookahead token if we need one and don't already have one.  */

  /* First try to decide what to do without reference to lookahead token.  */
  yyn = yypact[yystate];
  if (yypact_value_is_default (yyn))
    goto yydefault;

  /* Not known => get a lookahead token if don't already have one.  */

  /* YYCHAR is either empty, or end-of-input, or a valid lookahead.  */
  if (yychar == YYEMPTY)
    {
      YYDPRINTF ((stderr, "Reading a token\n"));
      yychar = yylex (&yylval, &yylloc, info);
    }

  if (yychar <= YYEOF)
    {
      yychar = YYEOF;
      yytoken = YYSYMBOL_YYEOF;
      YYDPRINTF ((stderr, "Now at end of input.\n"));
    }
  else if (yychar == YYerror)
    {
      /* The scanner already issued an error message, process directly
         to error recovery.  But do not keep the error token as
         lookahead, it is too special and may lead us to an endless
         loop in error recovery. */
      yychar = YYUNDEF;
      yytoken = YYSYMBOL_YYerror;
      yyerror_range[1] = yylloc;
      goto yyerrlab1;
    }
  else
    {
      yytoken = YYTRANSLATE (yychar);
      YY_SYMBOL_PRINT ("Next token is", yytoken, &yylval, &yylloc);
    }

  /* If the proper action on seeing token YYTOKEN is to reduce or to
     detect an error, take that action.  */
  yyn += yytoken;
  if (yyn < 0 || YYLAST < yyn || yycheck[yyn] != yytoken)
    goto yydefault;
  yyn = yytable[yyn];
  if (yyn <= 0)
    {
      if (yytable_value_is_error (yyn))
        goto yyerrlab;
      yyn = -yyn;
      goto yyreduce;
    }

  /* Count tokens shifted since error; after three, turn off error
     status.  */
  if (yyerrstatus)
    yyerrstatus--;

  /* Shift the lookahead token.  */
  YY_SYMBOL_PRINT ("Shifting", yytoken, &yylval, &yylloc);
  yystate = yyn;
  YY_IGNORE_MAYBE_UNINITIALIZED_BEGIN
  *++yyvsp = yylval;
  YY_IGNORE_MAYBE_UNINITIALIZED_END
  *++yylsp = yylloc;

  /* Discard the shifted token.  */
  yychar = YYEMPTY;
  goto yynewstate;


/*-----------------------------------------------------------.
| yydefault -- do the default action for the current state.  |
`-----------------------------------------------------------*/
yydefault:
  yyn = yydefact[yystate];
  if (yyn == 0)
    goto yyerrlab;
  goto yyreduce;


/*-----------------------------.
| yyreduce -- do a reduction.  |
`-----------------------------*/
yyreduce:
  /* yyn is the number of a rule to reduce with.  */
  yylen = yyr2[yyn];

  /* If YYLEN is nonzero, implement the default value of the action:
     '$$ = $1'.

     Otherwise, the following line sets YYVAL to garbage.
     This behavior is undocumented and Bison
     users should not rely upon it.  Assigning to YYVAL
     unconditionally makes the parser a bit smaller, and it avoids a
     GCC warning that YYVAL may be used uninitialized.  */
  yyval = yyvsp[1-yylen];

  /* Default location. */
  YYLLOC_DEFAULT (yyloc, (yylsp - yylen), yylen);
  yyerror_range[1] = yyloc;
  YY_REDUCE_PRINT (yyn);
  switch (yyn)
    {
  case 4: /* item: time  */
               {
<<<<<<< HEAD
	    yyIncrFlags(CLF_TIME);
=======
	    yyHaveTime++;
>>>>>>> 63525e5b
	}
    break;

  case 5: /* item: zone  */
               {
<<<<<<< HEAD
	    yyIncrFlags(CLF_ZONE);
=======
	    yyHaveZone++;
>>>>>>> 63525e5b
	}
    break;

  case 6: /* item: date  */
               {
<<<<<<< HEAD
	    yyIncrFlags(CLF_HAVEDATE);
=======
	    yyHaveDate++;
>>>>>>> 63525e5b
	}
    break;

  case 7: /* item: ordMonth  */
                   {
<<<<<<< HEAD
	    yyIncrFlags(CLF_ORDINALMONTH);
	    info->flags |= CLF_RELCONV;
=======
	    yyHaveOrdinalMonth++;
>>>>>>> 63525e5b
	}
    break;

  case 8: /* item: day  */
              {
<<<<<<< HEAD
	    yyIncrFlags(CLF_DAYOFWEEK);
	    info->flags |= CLF_RELCONV;
=======
	    yyHaveDay++;
>>>>>>> 63525e5b
	}
    break;

  case 9: /* item: relspec  */
                  {
<<<<<<< HEAD
	    info->flags |= CLF_RELCONV;
=======
	    yyHaveRel++;
>>>>>>> 63525e5b
	}
    break;

  case 10: /* item: iso  */
              {
<<<<<<< HEAD
	    yyIncrFlags(CLF_TIME|CLF_HAVEDATE);
=======
	    yyHaveTime++;
	    yyHaveDate++;
>>>>>>> 63525e5b
	}
    break;

  case 11: /* item: trek  */
               {
<<<<<<< HEAD
	    yyIncrFlags(CLF_TIME|CLF_HAVEDATE);
	    info->flags |= CLF_TREK;
	}
    break;

  case 13: /* iextime: tUNUMBER ':' tUNUMBER ':' tUNUMBER  */
                                             {
	    yyHour = (yyvsp[-4].Number);
	    yyMinutes = (yyvsp[-2].Number);
	    yySeconds = (yyvsp[0].Number);
	}
    break;

  case 14: /* iextime: tUNUMBER ':' tUNUMBER  */
                                {
	    yyHour = (yyvsp[-2].Number);
	    yyMinutes = (yyvsp[0].Number);
=======
	    yyHaveTime++;
	    yyHaveDate++;
	    yyHaveRel++;
	}
    break;

  case 13: /* time: tUNUMBER tMERIDIAN  */
                             {
	    yyHour = (yyvsp[-1].Number);
	    yyMinutes = 0;
>>>>>>> 63525e5b
	    yySeconds = 0;
	}
    break;

<<<<<<< HEAD
  case 15: /* time: tUNUMBER tMERIDIAN  */
                             {
	    yyHour = (yyvsp[-1].Number);
	    yyMinutes = 0;
=======
  case 14: /* time: tUNUMBER ':' tUNUMBER o_merid  */
                                        {
	    yyHour = (yyvsp[-3].Number);
	    yyMinutes = (yyvsp[-1].Number);
>>>>>>> 63525e5b
	    yySeconds = 0;
	    yyMeridian = (yyvsp[0].Meridian);
	}
    break;

<<<<<<< HEAD
  case 16: /* time: iextime o_merid  */
                          {
=======
  case 15: /* time: tUNUMBER ':' tUNUMBER ':' tUNUMBER o_merid  */
                                                     {
	    yyHour = (yyvsp[-5].Number);
	    yyMinutes = (yyvsp[-3].Number);
	    yySeconds = (yyvsp[-1].Number);
>>>>>>> 63525e5b
	    yyMeridian = (yyvsp[0].Meridian);
	}
    break;

<<<<<<< HEAD
  case 17: /* zone: tZONE tDST  */
=======
  case 16: /* zone: tZONE tDST  */
>>>>>>> 63525e5b
                     {
	    yyTimezone = (yyvsp[-1].Number);
	    yyDSTmode = DSTon;
	}
    break;

<<<<<<< HEAD
  case 18: /* zone: tZONE  */
=======
  case 17: /* zone: tZONE  */
>>>>>>> 63525e5b
                {
	    yyTimezone = (yyvsp[0].Number);
	    yyDSTmode = DSToff;
	}
    break;

<<<<<<< HEAD
  case 19: /* zone: tDAYZONE  */
=======
  case 18: /* zone: tDAYZONE  */
>>>>>>> 63525e5b
                   {
	    yyTimezone = (yyvsp[0].Number);
	    yyDSTmode = DSTon;
	}
<<<<<<< HEAD
    break;

  case 20: /* zone: tZONEwO4 sign INTNUM  */
                               { /* GMT+0100, GMT-1000, etc. */
	    yyTimezone = (yyvsp[-2].Number) - (yyvsp[-1].Number)*((yyvsp[0].Number) % 100 + ((yyvsp[0].Number) / 100) * 60);
	    yyDSTmode = DSToff;
	}
    break;

  case 21: /* zone: tZONEwO2 sign INTNUM  */
                               { /* GMT+1, GMT-10, etc. */
	    yyTimezone = (yyvsp[-2].Number) - (yyvsp[-1].Number)*((yyvsp[0].Number) * 60);
	    yyDSTmode = DSToff;
	}
    break;

  case 22: /* zone: sign INTNUM  */
                      { /* +0100, -0100 */
=======
    break;

  case 19: /* zone: sign tUNUMBER  */
                        {
>>>>>>> 63525e5b
	    yyTimezone = -(yyvsp[-1].Number)*((yyvsp[0].Number) % 100 + ((yyvsp[0].Number) / 100) * 60);
	    yyDSTmode = DSToff;
	}
    break;

<<<<<<< HEAD
  case 25: /* day: tDAY  */
=======
  case 20: /* day: tDAY  */
>>>>>>> 63525e5b
               {
	    yyDayOrdinal = 1;
	    yyDayOfWeek = (yyvsp[0].Number);
	}
    break;

<<<<<<< HEAD
  case 26: /* day: tDAY comma  */
                     {
=======
  case 21: /* day: tDAY ','  */
                   {
>>>>>>> 63525e5b
	    yyDayOrdinal = 1;
	    yyDayOfWeek = (yyvsp[-1].Number);
	}
    break;

<<<<<<< HEAD
  case 27: /* day: tUNUMBER tDAY  */
=======
  case 22: /* day: tUNUMBER tDAY  */
>>>>>>> 63525e5b
                        {
	    yyDayOrdinal = (yyvsp[-1].Number);
	    yyDayOfWeek = (yyvsp[0].Number);
	}
    break;

<<<<<<< HEAD
  case 28: /* day: sign SP tUNUMBER tDAY  */
                                {
	    yyDayOrdinal = (yyvsp[-3].Number) * (yyvsp[-1].Number);
	    yyDayOfWeek = (yyvsp[0].Number);
	}
    break;

  case 29: /* day: sign tUNUMBER tDAY  */
=======
  case 23: /* day: sign tUNUMBER tDAY  */
>>>>>>> 63525e5b
                             {
	    yyDayOrdinal = (yyvsp[-2].Number) * (yyvsp[-1].Number);
	    yyDayOfWeek = (yyvsp[0].Number);
	}
    break;

<<<<<<< HEAD
  case 30: /* day: tNEXT tDAY  */
=======
  case 24: /* day: tNEXT tDAY  */
>>>>>>> 63525e5b
                     {
	    yyDayOrdinal = 2;
	    yyDayOfWeek = (yyvsp[0].Number);
	}
    break;

<<<<<<< HEAD
  case 31: /* iexdate: tUNUMBER '-' tUNUMBER '-' tUNUMBER  */
                                             {
=======
  case 25: /* date: tUNUMBER '/' tUNUMBER  */
                                {
>>>>>>> 63525e5b
	    yyMonth = (yyvsp[-2].Number);
	    yyDay = (yyvsp[0].Number);
	    yyYear = (yyvsp[-4].Number);
	}
    break;

<<<<<<< HEAD
  case 32: /* date: tUNUMBER '/' tUNUMBER  */
                                {
	    yyMonth = (yyvsp[-2].Number);
	    yyDay = (yyvsp[0].Number);
	}
    break;

  case 33: /* date: tUNUMBER '/' tUNUMBER '/' tUNUMBER  */
=======
  case 26: /* date: tUNUMBER '/' tUNUMBER '/' tUNUMBER  */
>>>>>>> 63525e5b
                                             {
	    yyMonth = (yyvsp[-4].Number);
	    yyDay = (yyvsp[-2].Number);
	    yyYear = (yyvsp[0].Number);
	}
<<<<<<< HEAD
    break;

  case 35: /* date: tUNUMBER '-' tMONTH '-' tUNUMBER  */
=======
    break;

  case 27: /* date: tISOBASE  */
                   {
	    yyYear = (yyvsp[0].Number) / 10000;
	    yyMonth = ((yyvsp[0].Number) % 10000)/100;
	    yyDay = (yyvsp[0].Number) % 100;
	}
    break;

  case 28: /* date: tUNUMBER '-' tMONTH '-' tUNUMBER  */
>>>>>>> 63525e5b
                                           {
	    yyDay = (yyvsp[-4].Number);
	    yyMonth = (yyvsp[-2].Number);
	    yyYear = (yyvsp[0].Number);
	}
    break;

<<<<<<< HEAD
  case 36: /* date: tMONTH tUNUMBER  */
=======
  case 29: /* date: tUNUMBER '-' tUNUMBER '-' tUNUMBER  */
                                             {
	    yyMonth = (yyvsp[-2].Number);
	    yyDay = (yyvsp[0].Number);
	    yyYear = (yyvsp[-4].Number);
	}
    break;

  case 30: /* date: tMONTH tUNUMBER  */
>>>>>>> 63525e5b
                          {
	    yyMonth = (yyvsp[-1].Number);
	    yyDay = (yyvsp[0].Number);
	}
    break;

<<<<<<< HEAD
  case 37: /* date: tMONTH tUNUMBER comma tUNUMBER  */
                                         {
=======
  case 31: /* date: tMONTH tUNUMBER ',' tUNUMBER  */
                                       {
>>>>>>> 63525e5b
	    yyMonth = (yyvsp[-3].Number);
	    yyDay = (yyvsp[-2].Number);
	    yyYear = (yyvsp[0].Number);
	}
    break;

<<<<<<< HEAD
  case 38: /* date: tUNUMBER tMONTH  */
=======
  case 32: /* date: tUNUMBER tMONTH  */
>>>>>>> 63525e5b
                          {
	    yyMonth = (yyvsp[0].Number);
	    yyDay = (yyvsp[-1].Number);
	}
    break;

<<<<<<< HEAD
  case 39: /* date: tEPOCH  */
=======
  case 33: /* date: tEPOCH  */
>>>>>>> 63525e5b
                 {
	    yyMonth = 1;
	    yyDay = 1;
	    yyYear = EPOCH;
	}
    break;

<<<<<<< HEAD
  case 40: /* date: tUNUMBER tMONTH tUNUMBER  */
=======
  case 34: /* date: tUNUMBER tMONTH tUNUMBER  */
>>>>>>> 63525e5b
                                   {
	    yyMonth = (yyvsp[-1].Number);
	    yyDay = (yyvsp[-2].Number);
	    yyYear = (yyvsp[0].Number);
	}
    break;

<<<<<<< HEAD
  case 41: /* ordMonth: tNEXT tMONTH  */
                       {
	    yyMonthOrdinalIncr = 1;
	    yyMonthOrdinal = (yyvsp[0].Number);
	}
    break;

  case 42: /* ordMonth: tNEXT tUNUMBER tMONTH  */
                                {
	    yyMonthOrdinalIncr = (yyvsp[-1].Number);
	    yyMonthOrdinal = (yyvsp[0].Number);
	}
    break;

  case 45: /* isodate: tISOBAS8  */
                   { /* YYYYMMDD */
	    yyYear = (yyvsp[0].Number) / 10000;
	    yyMonth = ((yyvsp[0].Number) % 10000)/100;
	    yyDay = (yyvsp[0].Number) % 100;
	}
    break;

  case 46: /* isodate: tISOBAS6  */
                   { /* YYMMDD */
	    yyYear = (yyvsp[0].Number) / 10000;
	    yyMonth = ((yyvsp[0].Number) % 10000)/100;
	    yyDay = (yyvsp[0].Number) % 100;
	}
    break;

  case 48: /* isotime: tISOBAS6  */
                   {
=======
  case 35: /* ordMonth: tNEXT tMONTH  */
                       {
	    yyMonthOrdinal = 1;
	    yyMonth = (yyvsp[0].Number);
	}
    break;

  case 36: /* ordMonth: tNEXT tUNUMBER tMONTH  */
                                {
	    yyMonthOrdinal = (yyvsp[-1].Number);
	    yyMonth = (yyvsp[0].Number);
	}
    break;

  case 37: /* iso: tUNUMBER '-' tUNUMBER '-' tUNUMBER tZONE tUNUMBER ':' tUNUMBER ':' tUNUMBER  */
                                                   {
	    if ((yyvsp[-5].Number) != HOUR( 7) + HOUR(100)) YYABORT;
	    yyYear = (yyvsp[-10].Number);
	    yyMonth = (yyvsp[-8].Number);
	    yyDay = (yyvsp[-6].Number);
	    yyHour = (yyvsp[-4].Number);
	    yyMinutes = (yyvsp[-2].Number);
	    yySeconds = (yyvsp[0].Number);
	}
    break;

  case 38: /* iso: tISOBASE tZONE tISOBASE  */
                                  {
	    if ((yyvsp[-1].Number) != HOUR( 7) + HOUR(100)) YYABORT;
	    yyYear = (yyvsp[-2].Number) / 10000;
	    yyMonth = ((yyvsp[-2].Number) % 10000)/100;
	    yyDay = (yyvsp[-2].Number) % 100;
>>>>>>> 63525e5b
	    yyHour = (yyvsp[0].Number) / 10000;
	    yyMinutes = ((yyvsp[0].Number) % 10000)/100;
	    yySeconds = (yyvsp[0].Number) % 100;
	}
    break;

<<<<<<< HEAD
  case 51: /* iso: tISOBASL tISOBAS6  */
                            { /* YYYYMMDDhhmmss */
=======
  case 39: /* iso: tISOBASE tZONE tUNUMBER ':' tUNUMBER ':' tUNUMBER  */
                                                            {
	    if ((yyvsp[-5].Number) != HOUR( 7) + HOUR(100)) YYABORT;
	    yyYear = (yyvsp[-6].Number) / 10000;
	    yyMonth = ((yyvsp[-6].Number) % 10000)/100;
	    yyDay = (yyvsp[-6].Number) % 100;
	    yyHour = (yyvsp[-4].Number);
	    yyMinutes = (yyvsp[-2].Number);
	    yySeconds = (yyvsp[0].Number);
	}
    break;

  case 40: /* iso: tISOBASE tISOBASE  */
                            {
>>>>>>> 63525e5b
	    yyYear = (yyvsp[-1].Number) / 10000;
	    yyMonth = ((yyvsp[-1].Number) % 10000)/100;
	    yyDay = (yyvsp[-1].Number) % 100;
	    yyHour = (yyvsp[0].Number) / 10000;
	    yyMinutes = ((yyvsp[0].Number) % 10000)/100;
	    yySeconds = (yyvsp[0].Number) % 100;
	}
    break;

<<<<<<< HEAD
  case 52: /* iso: tISOBASL tUNUMBER  */
                            { /* YYYYMMDDhhmm */
	    if (yyDigitCount != 4) YYABORT; /* normally unreached */
	    yyYear = (yyvsp[-1].Number) / 10000;
	    yyMonth = ((yyvsp[-1].Number) % 10000)/100;
	    yyDay = (yyvsp[-1].Number) % 100;
	    yyHour = (yyvsp[0].Number) / 100;
	    yyMinutes = ((yyvsp[0].Number) % 100);
	    yySeconds = 0;
	}
    break;

  case 53: /* trek: tSTARDATE INTNUM '.' tUNUMBER  */
                                        {
=======
  case 41: /* trek: tSTARDATE tUNUMBER '.' tUNUMBER  */
                                          {
>>>>>>> 63525e5b
	    /*
	     * Offset computed year by -377 so that the returned years will be
	     * in a range accessible with a 32 bit clock seconds value.
	     */

	    yyYear = (yyvsp[-2].Number)/1000 + 2323 - 377;
	    yyDay  = 1;
	    yyMonth = 1;
	    yyRelDay += (((yyvsp[-2].Number)%1000)*(365 + IsLeapYear(yyYear)))/1000;
<<<<<<< HEAD
	    yyRelSeconds += (yyvsp[0].Number) * (144LL * 60LL);
	    info->flags |= CLF_RELCONV;
	}
    break;

  case 54: /* relspec: relunits tAGO  */
=======
	    yyRelSeconds += (yyvsp[0].Number) * (Tcl_WideInt)(144 * 60);
	}
    break;

  case 42: /* relspec: relunits tAGO  */
>>>>>>> 63525e5b
                        {
	    yyRelSeconds *= -1;
	    yyRelMonth *= -1;
	    yyRelDay *= -1;
	}
    break;

<<<<<<< HEAD
  case 56: /* relunits: sign SP INTNUM unit  */
                               {
	    *yyRelPointer += (yyvsp[-3].Number) * (yyvsp[-1].Number) * (yyvsp[0].Number);
	}
    break;

  case 57: /* relunits: sign INTNUM unit  */
                           {
=======
  case 44: /* relunits: sign tUNUMBER unit  */
                              {
>>>>>>> 63525e5b
	    *yyRelPointer += (yyvsp[-2].Number) * (yyvsp[-1].Number) * (yyvsp[0].Number);
	}
    break;

<<<<<<< HEAD
  case 58: /* relunits: INTNUM unit  */
                      {
=======
  case 45: /* relunits: tUNUMBER unit  */
                        {
>>>>>>> 63525e5b
	    *yyRelPointer += (yyvsp[-1].Number) * (yyvsp[0].Number);
	}
    break;

<<<<<<< HEAD
  case 59: /* relunits: tNEXT unit  */
=======
  case 46: /* relunits: tNEXT unit  */
>>>>>>> 63525e5b
                     {
	    *yyRelPointer += (yyvsp[0].Number);
	}
    break;

<<<<<<< HEAD
  case 60: /* relunits: tNEXT INTNUM unit  */
                            {
=======
  case 47: /* relunits: tNEXT tUNUMBER unit  */
                              {
>>>>>>> 63525e5b
	    *yyRelPointer += (yyvsp[-1].Number) * (yyvsp[0].Number);
	}
    break;

<<<<<<< HEAD
  case 61: /* relunits: unit  */
=======
  case 48: /* relunits: unit  */
>>>>>>> 63525e5b
               {
	    *yyRelPointer += (yyvsp[0].Number);
	}
    break;

<<<<<<< HEAD
  case 62: /* sign: '-'  */
=======
  case 49: /* sign: '-'  */
>>>>>>> 63525e5b
              {
	    (yyval.Number) = -1;
	}
    break;

<<<<<<< HEAD
  case 63: /* sign: '+'  */
=======
  case 50: /* sign: '+'  */
>>>>>>> 63525e5b
              {
	    (yyval.Number) =  1;
	}
    break;

<<<<<<< HEAD
  case 64: /* unit: tSEC_UNIT  */
=======
  case 51: /* unit: tSEC_UNIT  */
>>>>>>> 63525e5b
                    {
	    (yyval.Number) = (yyvsp[0].Number);
	    yyRelPointer = &yyRelSeconds;
	    /* no flag CLF_RELCONV needed by seconds */
	}
    break;

<<<<<<< HEAD
  case 65: /* unit: tDAY_UNIT  */
=======
  case 52: /* unit: tDAY_UNIT  */
>>>>>>> 63525e5b
                    {
	    (yyval.Number) = (yyvsp[0].Number);
	    yyRelPointer = &yyRelDay;
	    info->flags |= CLF_RELCONV;
	}
    break;

<<<<<<< HEAD
  case 66: /* unit: tMONTH_UNIT  */
=======
  case 53: /* unit: tMONTH_UNIT  */
>>>>>>> 63525e5b
                      {
	    (yyval.Number) = (yyvsp[0].Number);
	    yyRelPointer = &yyRelMonth;
	    info->flags |= CLF_RELCONV;
	}
<<<<<<< HEAD
    break;

  case 67: /* INTNUM: tUNUMBER  */
                   {
	    (yyval.Number) = (yyvsp[0].Number);
	}
    break;

  case 68: /* INTNUM: tISOBAS6  */
                   {
	    (yyval.Number) = (yyvsp[0].Number);
	}
    break;

  case 69: /* INTNUM: tISOBAS8  */
                   {
	    (yyval.Number) = (yyvsp[0].Number);
	}
    break;

  case 70: /* numitem: tUNUMBER  */
                   {
	    if ((info->flags & (CLF_TIME|CLF_HAVEDATE|CLF_TREK)) == (CLF_TIME|CLF_HAVEDATE)) {
=======
    break;

  case 54: /* number: tUNUMBER  */
                   {
	    if (yyHaveTime && yyHaveDate && !yyHaveRel) {
>>>>>>> 63525e5b
		yyYear = (yyvsp[0].Number);
	    } else {
		yyIncrFlags(CLF_TIME);
		if (yyDigitCount <= 2) {
		    yyHour = (yyvsp[0].Number);
		    yyMinutes = 0;
		} else {
		    yyHour = (yyvsp[0].Number) / 100;
		    yyMinutes = (yyvsp[0].Number) % 100;
		}
		yySeconds = 0;
		yyMeridian = MER24;
	    }
	}
    break;

<<<<<<< HEAD
  case 71: /* o_merid: %empty  */
=======
  case 55: /* o_merid: %empty  */
>>>>>>> 63525e5b
                     {
	    (yyval.Meridian) = MER24;
	}
    break;

<<<<<<< HEAD
  case 72: /* o_merid: tMERIDIAN  */
=======
  case 56: /* o_merid: tMERIDIAN  */
>>>>>>> 63525e5b
                    {
	    (yyval.Meridian) = (yyvsp[0].Meridian);
	}
    break;



      default: break;
    }
  /* User semantic actions sometimes alter yychar, and that requires
     that yytoken be updated with the new translation.  We take the
     approach of translating immediately before every use of yytoken.
     One alternative is translating here after every semantic action,
     but that translation would be missed if the semantic action invokes
     YYABORT, YYACCEPT, or YYERROR immediately after altering yychar or
     if it invokes YYBACKUP.  In the case of YYABORT or YYACCEPT, an
     incorrect destructor might then be invoked immediately.  In the
     case of YYERROR or YYBACKUP, subsequent parser actions might lead
     to an incorrect destructor call or verbose syntax error message
     before the lookahead is translated.  */
  YY_SYMBOL_PRINT ("-> $$ =", YY_CAST (yysymbol_kind_t, yyr1[yyn]), &yyval, &yyloc);

  YYPOPSTACK (yylen);
  yylen = 0;

  *++yyvsp = yyval;
  *++yylsp = yyloc;

  /* Now 'shift' the result of the reduction.  Determine what state
     that goes to, based on the state we popped back to and the rule
     number reduced by.  */
  {
    const int yylhs = yyr1[yyn] - YYNTOKENS;
    const int yyi = yypgoto[yylhs] + *yyssp;
    yystate = (0 <= yyi && yyi <= YYLAST && yycheck[yyi] == *yyssp
               ? yytable[yyi]
               : yydefgoto[yylhs]);
  }

  goto yynewstate;


/*--------------------------------------.
| yyerrlab -- here on detecting error.  |
`--------------------------------------*/
yyerrlab:
  /* Make sure we have latest lookahead translation.  See comments at
     user semantic actions for why this is necessary.  */
  yytoken = yychar == YYEMPTY ? YYSYMBOL_YYEMPTY : YYTRANSLATE (yychar);
  /* If not already recovering from an error, report this error.  */
  if (!yyerrstatus)
    {
      ++yynerrs;
      yyerror (&yylloc, info, YY_("syntax error"));
    }

  yyerror_range[1] = yylloc;
  if (yyerrstatus == 3)
    {
      /* If just tried and failed to reuse lookahead token after an
         error, discard it.  */

      if (yychar <= YYEOF)
        {
          /* Return failure if at end of input.  */
          if (yychar == YYEOF)
            YYABORT;
        }
      else
        {
          yydestruct ("Error: discarding",
                      yytoken, &yylval, &yylloc, info);
          yychar = YYEMPTY;
        }
    }

  /* Else will try to reuse lookahead token after shifting the error
     token.  */
  goto yyerrlab1;


/*---------------------------------------------------.
| yyerrorlab -- error raised explicitly by YYERROR.  |
`---------------------------------------------------*/
yyerrorlab:
  /* Pacify compilers when the user code never invokes YYERROR and the
     label yyerrorlab therefore never appears in user code.  */
  if (0)
    YYERROR;
  ++yynerrs;

  /* Do not reclaim the symbols of the rule whose action triggered
     this YYERROR.  */
  YYPOPSTACK (yylen);
  yylen = 0;
  YY_STACK_PRINT (yyss, yyssp);
  yystate = *yyssp;
  goto yyerrlab1;


/*-------------------------------------------------------------.
| yyerrlab1 -- common code for both syntax error and YYERROR.  |
`-------------------------------------------------------------*/
yyerrlab1:
  yyerrstatus = 3;      /* Each real token shifted decrements this.  */

  /* Pop stack until we find a state that shifts the error token.  */
  for (;;)
    {
      yyn = yypact[yystate];
      if (!yypact_value_is_default (yyn))
        {
          yyn += YYSYMBOL_YYerror;
          if (0 <= yyn && yyn <= YYLAST && yycheck[yyn] == YYSYMBOL_YYerror)
            {
              yyn = yytable[yyn];
              if (0 < yyn)
                break;
            }
        }

      /* Pop the current state because it cannot handle the error token.  */
      if (yyssp == yyss)
        YYABORT;

      yyerror_range[1] = *yylsp;
      yydestruct ("Error: popping",
                  YY_ACCESSING_SYMBOL (yystate), yyvsp, yylsp, info);
      YYPOPSTACK (1);
      yystate = *yyssp;
      YY_STACK_PRINT (yyss, yyssp);
    }

  YY_IGNORE_MAYBE_UNINITIALIZED_BEGIN
  *++yyvsp = yylval;
  YY_IGNORE_MAYBE_UNINITIALIZED_END

  yyerror_range[2] = yylloc;
  ++yylsp;
  YYLLOC_DEFAULT (*yylsp, yyerror_range, 2);

  /* Shift the error token.  */
  YY_SYMBOL_PRINT ("Shifting", YY_ACCESSING_SYMBOL (yyn), yyvsp, yylsp);

  yystate = yyn;
  goto yynewstate;


/*-------------------------------------.
| yyacceptlab -- YYACCEPT comes here.  |
`-------------------------------------*/
yyacceptlab:
  yyresult = 0;
  goto yyreturnlab;


/*-----------------------------------.
| yyabortlab -- YYABORT comes here.  |
`-----------------------------------*/
yyabortlab:
  yyresult = 1;
  goto yyreturnlab;


/*-----------------------------------------------------------.
| yyexhaustedlab -- YYNOMEM (memory exhaustion) comes here.  |
`-----------------------------------------------------------*/
yyexhaustedlab:
  yyerror (&yylloc, info, YY_("memory exhausted"));
  yyresult = 2;
  goto yyreturnlab;
<<<<<<< HEAD


=======


>>>>>>> 63525e5b
/*----------------------------------------------------------.
| yyreturnlab -- parsing is finished, clean up and return.  |
`----------------------------------------------------------*/
yyreturnlab:
  if (yychar != YYEMPTY)
    {
      /* Make sure we have latest lookahead translation.  See comments at
         user semantic actions for why this is necessary.  */
      yytoken = YYTRANSLATE (yychar);
      yydestruct ("Cleanup: discarding lookahead",
                  yytoken, &yylval, &yylloc, info);
    }
  /* Do not reclaim the symbols of the rule whose action triggered
     this YYABORT or YYACCEPT.  */
  YYPOPSTACK (yylen);
  YY_STACK_PRINT (yyss, yyssp);
  while (yyssp != yyss)
    {
      yydestruct ("Cleanup: popping",
                  YY_ACCESSING_SYMBOL (+*yyssp), yyvsp, yylsp, info);
      YYPOPSTACK (1);
    }
#ifndef yyoverflow
  if (yyss != yyssa)
    YYSTACK_FREE (yyss);
#endif

  return yyresult;
}


/*
 * Month and day table.
 */

static const TABLE MonthDayTable[] = {
    { "january",	tMONTH,	 1 },
    { "february",	tMONTH,	 2 },
    { "march",		tMONTH,	 3 },
    { "april",		tMONTH,	 4 },
    { "may",		tMONTH,	 5 },
    { "june",		tMONTH,	 6 },
    { "july",		tMONTH,	 7 },
    { "august",		tMONTH,	 8 },
    { "september",	tMONTH,	 9 },
    { "sept",		tMONTH,	 9 },
    { "october",	tMONTH, 10 },
    { "november",	tMONTH, 11 },
    { "december",	tMONTH, 12 },
    { "sunday",		tDAY, 7 },
    { "monday",		tDAY, 1 },
    { "tuesday",	tDAY, 2 },
    { "tues",		tDAY, 2 },
    { "wednesday",	tDAY, 3 },
    { "wednes",		tDAY, 3 },
    { "thursday",	tDAY, 4 },
    { "thur",		tDAY, 4 },
    { "thurs",		tDAY, 4 },
    { "friday",		tDAY, 5 },
    { "saturday",	tDAY, 6 },
    { NULL, 0, 0 }
};

/*
 * Time units table.
 */

static const TABLE UnitsTable[] = {
    { "year",		tMONTH_UNIT,	12 },
    { "month",		tMONTH_UNIT,	 1 },
    { "fortnight",	tDAY_UNIT,	14 },
    { "week",		tDAY_UNIT,	 7 },
    { "day",		tDAY_UNIT,	 1 },
    { "hour",		tSEC_UNIT, 60 * 60 },
    { "minute",		tSEC_UNIT,	60 },
    { "min",		tSEC_UNIT,	60 },
    { "second",		tSEC_UNIT,	 1 },
    { "sec",		tSEC_UNIT,	 1 },
    { NULL, 0, 0 }
};

/*
 * Assorted relative-time words.
 */

static const TABLE OtherTable[] = {
    { "tomorrow",	tDAY_UNIT,	1 },
    { "yesterday",	tDAY_UNIT,	-1 },
    { "today",		tDAY_UNIT,	0 },
    { "now",		tSEC_UNIT,	0 },
    { "last",		tUNUMBER,	-1 },
    { "this",		tSEC_UNIT,	0 },
    { "next",		tNEXT,		1 },
    { "ago",		tAGO,		1 },
    { "epoch",		tEPOCH,		0 },
    { "stardate",	tSTARDATE,	0 },
    { NULL, 0, 0 }
};

/*
 * The timezone table. (Note: This table was modified to not use any floating
 * point constants to work around an SGI compiler bug).
 */

static const TABLE TimezoneTable[] = {
    { "gmt",	tZONE,	   HOUR( 0) },	    /* Greenwich Mean */
    { "ut",	tZONE,	   HOUR( 0) },	    /* Universal (Coordinated) */
    { "utc",	tZONE,	   HOUR( 0) },
    { "uct",	tZONE,	   HOUR( 0) },	    /* Universal Coordinated Time */
    { "wet",	tZONE,	   HOUR( 0) },	    /* Western European */
    { "bst",	tDAYZONE,  HOUR( 0) },	    /* British Summer */
    { "wat",	tZONE,	   HOUR( 1) },	    /* West Africa */
    { "at",	tZONE,	   HOUR( 2) },	    /* Azores */
#if	0
    /* For completeness.  BST is also British Summer, and GST is
     * also Guam Standard. */
    { "bst",	tZONE,	   HOUR( 3) },	    /* Brazil Standard */
    { "gst",	tZONE,	   HOUR( 3) },	    /* Greenland Standard */
#endif
    { "nft",	tZONE,	   HOUR( 7/2) },    /* Newfoundland */
    { "nst",	tZONE,	   HOUR( 7/2) },    /* Newfoundland Standard */
    { "ndt",	tDAYZONE,  HOUR( 7/2) },    /* Newfoundland Daylight */
    { "ast",	tZONE,	   HOUR( 4) },	    /* Atlantic Standard */
    { "adt",	tDAYZONE,  HOUR( 4) },	    /* Atlantic Daylight */
    { "est",	tZONE,	   HOUR( 5) },	    /* Eastern Standard */
    { "edt",	tDAYZONE,  HOUR( 5) },	    /* Eastern Daylight */
    { "cst",	tZONE,	   HOUR( 6) },	    /* Central Standard */
    { "cdt",	tDAYZONE,  HOUR( 6) },	    /* Central Daylight */
    { "mst",	tZONE,	   HOUR( 7) },	    /* Mountain Standard */
    { "mdt",	tDAYZONE,  HOUR( 7) },	    /* Mountain Daylight */
    { "pst",	tZONE,	   HOUR( 8) },	    /* Pacific Standard */
    { "pdt",	tDAYZONE,  HOUR( 8) },	    /* Pacific Daylight */
    { "yst",	tZONE,	   HOUR( 9) },	    /* Yukon Standard */
    { "ydt",	tDAYZONE,  HOUR( 9) },	    /* Yukon Daylight */
    { "akst",	tZONE,	   HOUR( 9) },	    /* Alaska Standard */
    { "akdt",	tDAYZONE,  HOUR( 9) },	    /* Alaska Daylight */
    { "hst",	tZONE,	   HOUR(10) },	    /* Hawaii Standard */
    { "hdt",	tDAYZONE,  HOUR(10) },	    /* Hawaii Daylight */
    { "cat",	tZONE,	   HOUR(10) },	    /* Central Alaska */
    { "ahst",	tZONE,	   HOUR(10) },	    /* Alaska-Hawaii Standard */
    { "nt",	tZONE,	   HOUR(11) },	    /* Nome */
    { "idlw",	tZONE,	   HOUR(12) },	    /* International Date Line West */
    { "cet",	tZONE,	  -HOUR( 1) },	    /* Central European */
    { "cest",	tDAYZONE, -HOUR( 1) },	    /* Central European Summer */
    { "met",	tZONE,	  -HOUR( 1) },	    /* Middle European */
    { "mewt",	tZONE,	  -HOUR( 1) },	    /* Middle European Winter */
    { "mest",	tDAYZONE, -HOUR( 1) },	    /* Middle European Summer */
    { "swt",	tZONE,	  -HOUR( 1) },	    /* Swedish Winter */
    { "sst",	tDAYZONE, -HOUR( 1) },	    /* Swedish Summer */
    { "fwt",	tZONE,	  -HOUR( 1) },	    /* French Winter */
    { "fst",	tDAYZONE, -HOUR( 1) },	    /* French Summer */
    { "eet",	tZONE,	  -HOUR( 2) },	    /* Eastern Europe, USSR Zone 1 */
    { "bt",	tZONE,	  -HOUR( 3) },	    /* Baghdad, USSR Zone 2 */
    { "it",	tZONE,	  -HOUR( 7/2) },    /* Iran */
    { "zp4",	tZONE,	  -HOUR( 4) },	    /* USSR Zone 3 */
    { "zp5",	tZONE,	  -HOUR( 5) },	    /* USSR Zone 4 */
    { "ist",	tZONE,	  -HOUR(11/2) },    /* Indian Standard */
    { "zp6",	tZONE,	  -HOUR( 6) },	    /* USSR Zone 5 */
#if	0
    /* For completeness.  NST is also Newfoundland Standard, and SST is
     * also Swedish Summer. */
    { "nst",	tZONE,	  -HOUR(13/2) },    /* North Sumatra */
    { "sst",	tZONE,	  -HOUR( 7) },	    /* South Sumatra, USSR Zone 6 */
#endif	/* 0 */
    { "wast",	tZONE,	  -HOUR( 7) },	    /* West Australian Standard */
    { "wadt",	tDAYZONE, -HOUR( 7) },	    /* West Australian Daylight */
    { "jt",	tZONE,	  -HOUR(15/2) },    /* Java (3pm in Cronusland!) */
    { "cct",	tZONE,	  -HOUR( 8) },	    /* China Coast, USSR Zone 7 */
    { "jst",	tZONE,	  -HOUR( 9) },	    /* Japan Standard, USSR Zone 8 */
    { "jdt",	tDAYZONE, -HOUR( 9) },	    /* Japan Daylight */
    { "kst",	tZONE,	  -HOUR( 9) },	    /* Korea Standard */
    { "kdt",	tDAYZONE, -HOUR( 9) },	    /* Korea Daylight */
    { "cast",	tZONE,	  -HOUR(19/2) },    /* Central Australian Standard */
    { "cadt",	tDAYZONE, -HOUR(19/2) },    /* Central Australian Daylight */
    { "east",	tZONE,	  -HOUR(10) },	    /* Eastern Australian Standard */
    { "eadt",	tDAYZONE, -HOUR(10) },	    /* Eastern Australian Daylight */
    { "gst",	tZONE,	  -HOUR(10) },	    /* Guam Standard, USSR Zone 9 */
    { "nzt",	tZONE,	  -HOUR(12) },	    /* New Zealand */
    { "nzst",	tZONE,	  -HOUR(12) },	    /* New Zealand Standard */
    { "nzdt",	tDAYZONE, -HOUR(12) },	    /* New Zealand Daylight */
    { "idle",	tZONE,	  -HOUR(12) },	    /* International Date Line East */
    /* ADDED BY Marco Nijdam */
    { "dst",	tDST,	  HOUR( 0) },	    /* DST on (hour is ignored) */
    /* End ADDED */
    { NULL, 0, 0 }
};

/*
 * Military timezone table.
 */

static const TABLE MilitaryTable[] = {
    { "a",	tZONE,	-HOUR( 1) },
    { "b",	tZONE,	-HOUR( 2) },
    { "c",	tZONE,	-HOUR( 3) },
    { "d",	tZONE,	-HOUR( 4) },
    { "e",	tZONE,	-HOUR( 5) },
    { "f",	tZONE,	-HOUR( 6) },
    { "g",	tZONE,	-HOUR( 7) },
    { "h",	tZONE,	-HOUR( 8) },
    { "i",	tZONE,	-HOUR( 9) },
    { "k",	tZONE,	-HOUR(10) },
    { "l",	tZONE,	-HOUR(11) },
    { "m",	tZONE,	-HOUR(12) },
    { "n",	tZONE,	HOUR(  1) },
    { "o",	tZONE,	HOUR(  2) },
    { "p",	tZONE,	HOUR(  3) },
    { "q",	tZONE,	HOUR(  4) },
    { "r",	tZONE,	HOUR(  5) },
    { "s",	tZONE,	HOUR(  6) },
    { "t",	tZONE,	HOUR(  7) },
    { "u",	tZONE,	HOUR(  8) },
    { "v",	tZONE,	HOUR(  9) },
    { "w",	tZONE,	HOUR( 10) },
    { "x",	tZONE,	HOUR( 11) },
    { "y",	tZONE,	HOUR( 12) },
    { "z",	tZONE,	HOUR( 0) },
    { NULL, 0, 0 }
};

static inline const char *
bypassSpaces(
    const char *s)
{
    while (TclIsSpaceProc(*s)) {
	s++;
    }
    return s;
}

/*
 * Dump error messages in the bit bucket.
 */

static void
TclDateerror(
    YYLTYPE* location,
    DateInfo* infoPtr,
    const char *s)
{
    Tcl_Obj* t;
    if (!infoPtr->messages) {
	TclNewObj(infoPtr->messages);
    }
    Tcl_AppendToObj(infoPtr->messages, infoPtr->separatrix, -1);
    Tcl_AppendToObj(infoPtr->messages, s, -1);
    Tcl_AppendToObj(infoPtr->messages, " (characters ", -1);
    TclNewIntObj(t, location->first_column);
    Tcl_IncrRefCount(t);
    Tcl_AppendObjToObj(infoPtr->messages, t);
    Tcl_DecrRefCount(t);
    Tcl_AppendToObj(infoPtr->messages, "-", -1);
    TclNewIntObj(t, location->last_column);
    Tcl_IncrRefCount(t);
    Tcl_AppendObjToObj(infoPtr->messages, t);
    Tcl_DecrRefCount(t);
    Tcl_AppendToObj(infoPtr->messages, ")", -1);
    infoPtr->separatrix = "\n";
}

int
ToSeconds(
    int Hours,
    int Minutes,
    int Seconds,
    MERIDIAN Meridian)
{
    switch (Meridian) {
    case MER24:
	return (Hours * 60 + Minutes) * 60 + Seconds;
    case MERam:
	return (((Hours / 24) * 24 + (Hours % 12)) * 60 + Minutes) * 60 + Seconds;
    case MERpm:
	return (((Hours / 24) * 24 + (Hours % 12) + 12) * 60 + Minutes) * 60 + Seconds;
    }
    return -1;			/* Should never be reached */
}

static int
LookupWord(
    YYSTYPE* yylvalPtr,
    char *buff)
{
    char *p;
    char *q;
    const TABLE *tp;
    int i, abbrev;

    /*
     * Make it lowercase.
     */

    Tcl_UtfToLower(buff);

    if (*buff == 'a' && (strcmp(buff, "am") == 0 || strcmp(buff, "a.m.") == 0)) {
	yylvalPtr->Meridian = MERam;
	return tMERIDIAN;
    }
    if (*buff == 'p' && (strcmp(buff, "pm") == 0 || strcmp(buff, "p.m.") == 0)) {
	yylvalPtr->Meridian = MERpm;
	return tMERIDIAN;
    }

    /*
     * See if we have an abbreviation for a month.
     */

    if (strlen(buff) == 3) {
	abbrev = 1;
    } else if (strlen(buff) == 4 && buff[3] == '.') {
	abbrev = 1;
	buff[3] = '\0';
    } else {
	abbrev = 0;
    }

    for (tp = MonthDayTable; tp->name; tp++) {
	if (abbrev) {
	    if (strncmp(buff, tp->name, 3) == 0) {
		yylvalPtr->Number = tp->value;
		return tp->type;
	    }
	} else if (strcmp(buff, tp->name) == 0) {
	    yylvalPtr->Number = tp->value;
	    return tp->type;
	}
    }

    for (tp = TimezoneTable; tp->name; tp++) {
	if (strcmp(buff, tp->name) == 0) {
	    yylvalPtr->Number = tp->value;
	    return tp->type;
	}
    }

    for (tp = UnitsTable; tp->name; tp++) {
	if (strcmp(buff, tp->name) == 0) {
	    yylvalPtr->Number = tp->value;
	    return tp->type;
	}
    }

    /*
     * Strip off any plural and try the units table again.
     */

    i = strlen(buff) - 1;
    if (i > 0 && buff[i] == 's') {
	buff[i] = '\0';
	for (tp = UnitsTable; tp->name; tp++) {
	    if (strcmp(buff, tp->name) == 0) {
		yylvalPtr->Number = tp->value;
		return tp->type;
	    }
	}
    }

    for (tp = OtherTable; tp->name; tp++) {
	if (strcmp(buff, tp->name) == 0) {
	    yylvalPtr->Number = tp->value;
	    return tp->type;
	}
    }

    /*
     * Military timezones.
     */

    if (buff[1] == '\0' && !(*buff & 0x80)
	    && isalpha(UCHAR(*buff))) {			/* INTL: ISO only */
	for (tp = MilitaryTable; tp->name; tp++) {
	    if (strcmp(buff, tp->name) == 0) {
		yylvalPtr->Number = tp->value;
		return tp->type;
	    }
	}
    }

    /*
     * Drop out any periods and try the timezone table again.
     */

    for (i = 0, p = q = buff; *q; q++) {
	if (*q != '.') {
	    *p++ = *q;
	} else {
	    i++;
	}
    }
    *p = '\0';
    if (i) {
	for (tp = TimezoneTable; tp->name; tp++) {
	    if (strcmp(buff, tp->name) == 0) {
		yylvalPtr->Number = tp->value;
		return tp->type;
	    }
	}
    }

    return tID;
}

static int
TclDatelex(
    YYSTYPE* yylvalPtr,
    YYLTYPE* location,
    DateInfo *info)
{
    char c;
    char *p;
    char buff[20];
    int Count;
    const char *tokStart;

    location->first_column = yyInput - info->dateStart;
    for ( ; ; ) {

	if (isspace(UCHAR(*yyInput))) {
	    yyInput = bypassSpaces(yyInput);
	    /* ignore space at end of text and before some words */
	    c = *yyInput;
	    if (c != '\0' && !isalpha(UCHAR(c))) {
		return SP;
	    }
	}
	tokStart = yyInput;

	if (isdigit(UCHAR(c = *yyInput))) { /* INTL: digit */

	    /*
	     * Count the number of digits.
	     */
	    p = (char *)yyInput;
	    while (isdigit(UCHAR(*++p))) {};
	    yyDigitCount = p - yyInput;
	    /*
	     * A number with 12 or 14 digits is considered an ISO 8601 date.
	     */
	    if (yyDigitCount == 14 || yyDigitCount == 12) {
		/* long form of ISO 8601 (without separator), either
		 * YYYYMMDDhhmmss or YYYYMMDDhhmm, so reduce to date
		 * (8 chars is isodate) */
		p = (char *)yyInput+8;
		if (TclAtoWIe(&yylvalPtr->Number, yyInput, p, 1) != TCL_OK) {
		    return tID; /* overflow*/
		}
		yyDigitCount = 8;
		yyInput = p;
		location->last_column = yyInput - info->dateStart - 1;
		return tISOBASL;
	    }
	    /*
	     * Convert the string into a number
	     */
	    if (TclAtoWIe(&yylvalPtr->Number, yyInput, p, 1) != TCL_OK) {
		return tID; /* overflow*/
	    }
	    yyInput = p;
	    /*
	     * A number with 6 or more digits is considered an ISO 8601 base.
	     */
	    location->last_column = yyInput - info->dateStart - 1;
	    if (yyDigitCount >= 6) {
		if (yyDigitCount == 8) {
		    return tISOBAS8;
		}
		if (yyDigitCount == 6) {
		    return tISOBAS6;
		}
	    }
	    /* ignore spaces after digits (optional) */
	    yyInput = bypassSpaces(yyInput);
	    return tUNUMBER;
	}
	if (!(c & 0x80) && isalpha(UCHAR(c))) {		  /* INTL: ISO only. */
	    int ret;
	    for (p = buff; isalpha(UCHAR(c = *yyInput++)) /* INTL: ISO only. */
		     || c == '.'; ) {
		if (p < &buff[sizeof(buff) - 1]) {
		    *p++ = c;
		}
	    }
	    *p = '\0';
	    yyInput--;
	    location->last_column = yyInput - info->dateStart - 1;
	    ret = LookupWord(yylvalPtr, buff);
	    /*
	     * lookahead:
	     *	for spaces to consider word boundaries (for instance
	     *	literal T in isodateTisotimeZ is not a TZ, but Z is UTC);
	     *	for +/- digit, to differentiate between "GMT+1000 day" and "GMT +1000 day";
	     * bypass spaces after token (but ignore by TZ+OFFS), because should
	     * recognize next SP token, if TZ only.
	     */
	    if (ret == tZONE || ret == tDAYZONE) {
		c = *yyInput;
		if (isdigit(UCHAR(c))) { /* literal not a TZ  */
		    yyInput = tokStart;
		    return *yyInput++;
		}
		if ((c == '+' || c == '-') && isdigit(UCHAR(*(yyInput+1)))) {
		    if ( !isdigit(UCHAR(*(yyInput+2)))
		      || !isdigit(UCHAR(*(yyInput+3)))) {
			/* GMT+1, GMT-10, etc. */
			return tZONEwO2;
		    }
		    if ( isdigit(UCHAR(*(yyInput+4)))
		      && !isdigit(UCHAR(*(yyInput+5)))) {
			/* GMT+1000, etc. */
			return tZONEwO4;
		    }
		}
	    }
	    yyInput = bypassSpaces(yyInput);
	    return ret;

	}
	if (c != '(') {
	    location->last_column = yyInput - info->dateStart;
	    return *yyInput++;
	}
	Count = 0;
	do {
	    c = *yyInput++;
	    if (c == '\0') {
		location->last_column = yyInput - info->dateStart - 1;
		return c;
	    } else if (c == '(') {
		Count++;
	    } else if (c == ')') {
		Count--;
	    }
	} while (Count > 0);
    }
}

int
TclClockFreeScan(
    Tcl_Interp *interp,		/* Tcl interpreter */
    DateInfo *info)		/* Input and result parameters */
{
    int status;

  #if YYDEBUG
    /* enable debugging if compiled with YYDEBUG */
    yydebug = 1;
  #endif

    /*
     * yyInput = stringToParse;
     *
     * ClockInitDateInfo(info) should be executed to pre-init info;
     */

    yyDSTmode = DSTmaybe;

    info->separatrix = "";

    info->dateStart = yyInput;

    /* ignore spaces at begin */
    yyInput = bypassSpaces(yyInput);

    /* parse */
    status = yyparse(info);
    if (status == 1) {
	const char *msg = NULL;
	if (info->errFlags & CLF_HAVEDATE) {
	    msg = "more than one date in string";
	} else if (info->errFlags & CLF_TIME) {
	    msg = "more than one time of day in string";
	} else if (info->errFlags & CLF_ZONE) {
	    msg = "more than one time zone in string";
	} else if (info->errFlags & CLF_DAYOFWEEK) {
	    msg = "more than one weekday in string";
	} else if (info->errFlags & CLF_ORDINALMONTH) {
	    msg = "more than one ordinal month in string";
	}
	if (msg) {
	    Tcl_SetObjResult(interp, Tcl_NewStringObj(msg, -1));
	    Tcl_SetErrorCode(interp, "TCL", "VALUE", "DATE", "MULTIPLE", (char *)NULL);
	} else {
	    Tcl_SetObjResult(interp,
		info->messages ? info->messages : Tcl_NewObj());
	    info->messages = NULL;
	    Tcl_SetErrorCode(interp, "TCL", "VALUE", "DATE", "PARSE", (char *)NULL);
	}
	status = TCL_ERROR;
    } else if (status == 2) {
	Tcl_SetObjResult(interp, Tcl_NewStringObj("memory exhausted", -1));
	Tcl_SetErrorCode(interp, "TCL", "MEMORY", (char *)NULL);
	status = TCL_ERROR;
    } else if (status != 0) {
	Tcl_SetObjResult(interp, Tcl_NewStringObj("Unknown status returned "
						  "from date parser. Please "
						  "report this error as a "
						  "bug in Tcl.", -1));
	Tcl_SetErrorCode(interp, "TCL", "BUG", (char *)NULL);
	status = TCL_ERROR;
    }
    if (info->messages) {
	Tcl_DecrRefCount(info->messages);
    }
<<<<<<< HEAD
    return status;
=======

    TclNewObj(result);
    TclNewObj(resultElement);
    if (yyHaveDate) {
	Tcl_ListObjAppendElement(interp, resultElement,
		Tcl_NewIntObj((int) yyYear));
	Tcl_ListObjAppendElement(interp, resultElement,
		Tcl_NewIntObj((int) yyMonth));
	Tcl_ListObjAppendElement(interp, resultElement,
		Tcl_NewIntObj((int) yyDay));
    }
    Tcl_ListObjAppendElement(interp, result, resultElement);

    if (yyHaveTime) {
	Tcl_ListObjAppendElement(interp, result, Tcl_NewIntObj((int)
		ToSeconds(yyHour, yyMinutes, yySeconds, (MERIDIAN)yyMeridian)));
    } else {
	Tcl_ListObjAppendElement(interp, result, Tcl_NewObj());
    }

    TclNewObj(resultElement);
    if (yyHaveZone) {
	Tcl_ListObjAppendElement(interp, resultElement,
		Tcl_NewIntObj((int) -yyTimezone));
	Tcl_ListObjAppendElement(interp, resultElement,
		Tcl_NewIntObj(1 - yyDSTmode));
    }
    Tcl_ListObjAppendElement(interp, result, resultElement);

    TclNewObj(resultElement);
    if (yyHaveRel) {
	Tcl_ListObjAppendElement(interp, resultElement,
		Tcl_NewIntObj((int) yyRelMonth));
	Tcl_ListObjAppendElement(interp, resultElement,
		Tcl_NewIntObj((int) yyRelDay));
	Tcl_ListObjAppendElement(interp, resultElement,
		Tcl_NewWideIntObj(yyRelSeconds));
    }
    Tcl_ListObjAppendElement(interp, result, resultElement);

    TclNewObj(resultElement);
    if (yyHaveDay && !yyHaveDate) {
	Tcl_ListObjAppendElement(interp, resultElement,
		Tcl_NewIntObj((int) yyDayOrdinal));
	Tcl_ListObjAppendElement(interp, resultElement,
		Tcl_NewIntObj((int) yyDayNumber));
    }
    Tcl_ListObjAppendElement(interp, result, resultElement);

    TclNewObj(resultElement);
    if (yyHaveOrdinalMonth) {
	Tcl_ListObjAppendElement(interp, resultElement,
		Tcl_NewIntObj((int) yyMonthOrdinal));
	Tcl_ListObjAppendElement(interp, resultElement,
		Tcl_NewIntObj((int) yyMonth));
    }
    Tcl_ListObjAppendElement(interp, result, resultElement);

    Tcl_SetObjResult(interp, result);
    return TCL_OK;
>>>>>>> 63525e5b
}

/*
 * Local Variables:
 * mode: c
 * c-basic-offset: 4
 * fill-column: 78
 * End:
 */<|MERGE_RESOLUTION|>--- conflicted
+++ resolved
@@ -97,11 +97,7 @@
 #ifdef _MSC_VER
 #pragma warning( disable : 4102 )
 #elif defined (__clang__) && (__clang_major__ > 14)
-<<<<<<< HEAD
-#pragma GCC diagnostic ignored "-Wunused-but-set-variable"
-=======
 #pragma clang diagnostic ignored "-Wunused-but-set-variable"
->>>>>>> 63525e5b
 #elif (__GNUC__)  && ((__GNUC__ > 4) || ((__GNUC__ == 4) && (__GNUC_MINOR__ > 5)))
 #pragma GCC diagnostic ignored "-Wunused-but-set-variable"
 #endif
@@ -209,7 +205,6 @@
     tMONTH_UNIT = 264,             /* tMONTH_UNIT  */
     tSTARDATE = 265,               /* tSTARDATE  */
     tSEC_UNIT = 266,               /* tSEC_UNIT  */
-<<<<<<< HEAD
     tUNUMBER = 267,                /* tUNUMBER  */
     tZONE = 268,                   /* tZONE  */
     tZONEwO4 = 269,                /* tZONEwO4  */
@@ -222,16 +217,6 @@
     tDAY_UNIT = 276,               /* tDAY_UNIT  */
     tNEXT = 277,                   /* tNEXT  */
     SP = 278                       /* SP  */
-=======
-    tSNUMBER = 267,                /* tSNUMBER  */
-    tUNUMBER = 268,                /* tUNUMBER  */
-    tZONE = 269,                   /* tZONE  */
-    tEPOCH = 270,                  /* tEPOCH  */
-    tDST = 271,                    /* tDST  */
-    tISOBASE = 272,                /* tISOBASE  */
-    tDAY_UNIT = 273,               /* tDAY_UNIT  */
-    tNEXT = 274                    /* tNEXT  */
->>>>>>> 63525e5b
   };
   typedef enum yytokentype yytoken_kind_t;
 #endif
@@ -241,11 +226,7 @@
 union YYSTYPE
 {
 
-<<<<<<< HEAD
     Tcl_WideInt Number;
-=======
-    time_t Number;
->>>>>>> 63525e5b
     enum _MERIDIAN Meridian;
 
 
@@ -292,7 +273,6 @@
   YYSYMBOL_tMONTH_UNIT = 9,                /* tMONTH_UNIT  */
   YYSYMBOL_tSTARDATE = 10,                 /* tSTARDATE  */
   YYSYMBOL_tSEC_UNIT = 11,                 /* tSEC_UNIT  */
-<<<<<<< HEAD
   YYSYMBOL_tUNUMBER = 12,                  /* tUNUMBER  */
   YYSYMBOL_tZONE = 13,                     /* tZONE  */
   YYSYMBOL_tZONEwO4 = 14,                  /* tZONEwO4  */
@@ -337,43 +317,7 @@
   YYSYMBOL_o_merid = 53                    /* o_merid  */
 };
 typedef enum yysymbol_kind_t yysymbol_kind_t;
-=======
-  YYSYMBOL_tSNUMBER = 12,                  /* tSNUMBER  */
-  YYSYMBOL_tUNUMBER = 13,                  /* tUNUMBER  */
-  YYSYMBOL_tZONE = 14,                     /* tZONE  */
-  YYSYMBOL_tEPOCH = 15,                    /* tEPOCH  */
-  YYSYMBOL_tDST = 16,                      /* tDST  */
-  YYSYMBOL_tISOBASE = 17,                  /* tISOBASE  */
-  YYSYMBOL_tDAY_UNIT = 18,                 /* tDAY_UNIT  */
-  YYSYMBOL_tNEXT = 19,                     /* tNEXT  */
-  YYSYMBOL_20_ = 20,                       /* ':'  */
-  YYSYMBOL_21_ = 21,                       /* ','  */
-  YYSYMBOL_22_ = 22,                       /* '/'  */
-  YYSYMBOL_23_ = 23,                       /* '-'  */
-  YYSYMBOL_24_ = 24,                       /* '.'  */
-  YYSYMBOL_25_ = 25,                       /* '+'  */
-  YYSYMBOL_YYACCEPT = 26,                  /* $accept  */
-  YYSYMBOL_spec = 27,                      /* spec  */
-  YYSYMBOL_item = 28,                      /* item  */
-  YYSYMBOL_time = 29,                      /* time  */
-  YYSYMBOL_zone = 30,                      /* zone  */
-  YYSYMBOL_day = 31,                       /* day  */
-  YYSYMBOL_date = 32,                      /* date  */
-  YYSYMBOL_ordMonth = 33,                  /* ordMonth  */
-  YYSYMBOL_iso = 34,                       /* iso  */
-  YYSYMBOL_trek = 35,                      /* trek  */
-  YYSYMBOL_relspec = 36,                   /* relspec  */
-  YYSYMBOL_relunits = 37,                  /* relunits  */
-  YYSYMBOL_sign = 38,                      /* sign  */
-  YYSYMBOL_unit = 39,                      /* unit  */
-  YYSYMBOL_number = 40,                    /* number  */
-  YYSYMBOL_o_merid = 41                    /* o_merid  */
-};
-typedef enum yysymbol_kind_t yysymbol_kind_t;
-
->>>>>>> 63525e5b
-
-/* Second part of user prologue.  */
+
 
 /* Second part of user prologue.  */
 
@@ -731,14 +675,7 @@
 /* YYMAXUTOK -- Last valid token kind.  */
 #define YYMAXUTOK   278
 
-<<<<<<< HEAD
-
-=======
-/* YYMAXUTOK -- Last valid token kind.  */
-#define YYMAXUTOK   274
-
-
->>>>>>> 63525e5b
+
 /* YYTRANSLATE(TOKEN-NUM) -- Symbol number corresponding to TOKEN-NUM
    as returned by yylex, with out-of-bounds checking.  */
 #define YYTRANSLATE(YYX)                                \
@@ -784,7 +721,6 @@
 /* YYRLINE[YYN] -- Source line where rule number YYN was defined.  */
 static const yytype_int16 yyrline[] =
 {
-<<<<<<< HEAD
        0,   175,   175,   176,   180,   183,   186,   189,   193,   197,
      200,   203,   207,   210,   215,   221,   227,   232,   236,   240,
      244,   248,   252,   258,   259,   262,   266,   270,   274,   278,
@@ -793,14 +729,6 @@
      365,   366,   374,   385,   400,   405,   408,   411,   414,   417,
      420,   423,   428,   431,   436,   441,   446,   453,   456,   459,
      464,   482,   485
-=======
-       0,   226,   226,   227,   230,   233,   236,   239,   242,   245,
-     248,   252,   257,   260,   266,   272,   280,   285,   290,   294,
-     300,   304,   308,   312,   316,   322,   326,   331,   336,   341,
-     346,   350,   355,   359,   364,   371,   375,   381,   391,   400,
-     409,   419,   433,   438,   441,   444,   447,   450,   453,   458,
-     461,   466,   470,   474,   480,   498,   501
->>>>>>> 63525e5b
 };
 #endif
 
@@ -818,20 +746,12 @@
 {
   "\"end of file\"", "error", "\"invalid token\"", "tAGO", "tDAY",
   "tDAYZONE", "tID", "tMERIDIAN", "tMONTH", "tMONTH_UNIT", "tSTARDATE",
-<<<<<<< HEAD
   "tSEC_UNIT", "tUNUMBER", "tZONE", "tZONEwO4", "tZONEwO2", "tEPOCH",
   "tDST", "tISOBAS8", "tISOBAS6", "tISOBASL", "tDAY_UNIT", "tNEXT", "SP",
   "':'", "','", "'-'", "'/'", "'T'", "'.'", "'+'", "$accept", "spec",
   "item", "iextime", "time", "zone", "comma", "day", "iexdate", "date",
   "ordMonth", "isosep", "isodate", "isotime", "iso", "trek", "relspec",
   "relunits", "sign", "unit", "INTNUM", "numitem", "o_merid", YY_NULLPTR
-=======
-  "tSEC_UNIT", "tSNUMBER", "tUNUMBER", "tZONE", "tEPOCH", "tDST",
-  "tISOBASE", "tDAY_UNIT", "tNEXT", "':'", "','", "'/'", "'-'", "'.'",
-  "'+'", "$accept", "spec", "item", "time", "zone", "day", "date",
-  "ordMonth", "iso", "trek", "relspec", "relunits", "sign", "unit",
-  "number", "o_merid", YY_NULLPTR
->>>>>>> 63525e5b
 };
 
 static const char *
@@ -841,20 +761,12 @@
 }
 #endif
 
-<<<<<<< HEAD
 #define YYPACT_NINF (-21)
-=======
-#define YYPACT_NINF (-18)
->>>>>>> 63525e5b
 
 #define yypact_value_is_default(Yyn) \
   ((Yyn) == YYPACT_NINF)
 
-<<<<<<< HEAD
 #define YYTABLE_NINF (-68)
-=======
-#define YYTABLE_NINF (-1)
->>>>>>> 63525e5b
 
 #define yytable_value_is_error(Yyn) \
   0
@@ -905,14 +817,9 @@
 /* YYDEFGOTO[NTERM-NUM].  */
 static const yytype_int8 yydefgoto[] =
 {
-<<<<<<< HEAD
        0,     1,    21,    22,    23,    24,    39,    25,    26,    27,
       28,    65,    29,    86,    30,    31,    32,    33,    34,    35,
       36,    37,    62
-=======
-       0,     1,    17,    18,    19,    20,    21,    22,    23,    24,
-      25,    26,    27,    28,    29,    66
->>>>>>> 63525e5b
 };
 
 /* YYTABLE[YYPACT[STATE-NUM]] -- What to do in state STATE-NUM.  If
@@ -1115,8 +1022,6 @@
 #   define YY_LOCATION_PRINT(File, Loc)  YYLOCATION_PRINT(File, &(Loc))
 
 #  else
-<<<<<<< HEAD
-=======
 
 #   define YYLOCATION_PRINT(File, Loc) ((void) 0)
     /* Temporary convenience wrapper in case some people defined the
@@ -1125,20 +1030,8 @@
 
 #  endif
 # endif /* !defined YYLOCATION_PRINT */
->>>>>>> 63525e5b
-
-#   define YYLOCATION_PRINT(File, Loc) ((void) 0)
-    /* Temporary convenience wrapper in case some people defined the
-       undocumented and private YY_LOCATION_PRINT macros.  */
-#   define YY_LOCATION_PRINT  YYLOCATION_PRINT
-
-<<<<<<< HEAD
-#  endif
-# endif /* !defined YYLOCATION_PRINT */
-
-
-=======
->>>>>>> 63525e5b
+
+
 # define YY_SYMBOL_PRINT(Title, Kind, Value, Location)                    \
 do {                                                                      \
   if (yydebug)                                                            \
@@ -1588,80 +1481,50 @@
     {
   case 4: /* item: time  */
                {
-<<<<<<< HEAD
 	    yyIncrFlags(CLF_TIME);
-=======
-	    yyHaveTime++;
->>>>>>> 63525e5b
 	}
     break;
 
   case 5: /* item: zone  */
                {
-<<<<<<< HEAD
 	    yyIncrFlags(CLF_ZONE);
-=======
-	    yyHaveZone++;
->>>>>>> 63525e5b
 	}
     break;
 
   case 6: /* item: date  */
                {
-<<<<<<< HEAD
 	    yyIncrFlags(CLF_HAVEDATE);
-=======
-	    yyHaveDate++;
->>>>>>> 63525e5b
 	}
     break;
 
   case 7: /* item: ordMonth  */
                    {
-<<<<<<< HEAD
 	    yyIncrFlags(CLF_ORDINALMONTH);
 	    info->flags |= CLF_RELCONV;
-=======
-	    yyHaveOrdinalMonth++;
->>>>>>> 63525e5b
 	}
     break;
 
   case 8: /* item: day  */
               {
-<<<<<<< HEAD
 	    yyIncrFlags(CLF_DAYOFWEEK);
 	    info->flags |= CLF_RELCONV;
-=======
-	    yyHaveDay++;
->>>>>>> 63525e5b
 	}
     break;
 
   case 9: /* item: relspec  */
                   {
-<<<<<<< HEAD
 	    info->flags |= CLF_RELCONV;
-=======
-	    yyHaveRel++;
->>>>>>> 63525e5b
 	}
     break;
 
   case 10: /* item: iso  */
               {
-<<<<<<< HEAD
 	    yyIncrFlags(CLF_TIME|CLF_HAVEDATE);
-=======
-	    yyHaveTime++;
-	    yyHaveDate++;
->>>>>>> 63525e5b
 	}
     break;
 
   case 11: /* item: trek  */
                {
-<<<<<<< HEAD
 	    yyIncrFlags(CLF_TIME|CLF_HAVEDATE);
 	    info->flags |= CLF_TREK;
 	}
@@ -1679,84 +1542,44 @@
                                 {
 	    yyHour = (yyvsp[-2].Number);
 	    yyMinutes = (yyvsp[0].Number);
-=======
-	    yyHaveTime++;
-	    yyHaveDate++;
-	    yyHaveRel++;
-	}
-    break;
-
-  case 13: /* time: tUNUMBER tMERIDIAN  */
-                             {
-	    yyHour = (yyvsp[-1].Number);
-	    yyMinutes = 0;
->>>>>>> 63525e5b
 	    yySeconds = 0;
 	}
     break;
 
-<<<<<<< HEAD
   case 15: /* time: tUNUMBER tMERIDIAN  */
                              {
 	    yyHour = (yyvsp[-1].Number);
 	    yyMinutes = 0;
-=======
-  case 14: /* time: tUNUMBER ':' tUNUMBER o_merid  */
-                                        {
-	    yyHour = (yyvsp[-3].Number);
-	    yyMinutes = (yyvsp[-1].Number);
->>>>>>> 63525e5b
 	    yySeconds = 0;
 	    yyMeridian = (yyvsp[0].Meridian);
 	}
     break;
 
-<<<<<<< HEAD
   case 16: /* time: iextime o_merid  */
                           {
-=======
-  case 15: /* time: tUNUMBER ':' tUNUMBER ':' tUNUMBER o_merid  */
-                                                     {
-	    yyHour = (yyvsp[-5].Number);
-	    yyMinutes = (yyvsp[-3].Number);
-	    yySeconds = (yyvsp[-1].Number);
->>>>>>> 63525e5b
 	    yyMeridian = (yyvsp[0].Meridian);
 	}
     break;
 
-<<<<<<< HEAD
   case 17: /* zone: tZONE tDST  */
-=======
-  case 16: /* zone: tZONE tDST  */
->>>>>>> 63525e5b
                      {
 	    yyTimezone = (yyvsp[-1].Number);
 	    yyDSTmode = DSTon;
 	}
     break;
 
-<<<<<<< HEAD
   case 18: /* zone: tZONE  */
-=======
-  case 17: /* zone: tZONE  */
->>>>>>> 63525e5b
                 {
 	    yyTimezone = (yyvsp[0].Number);
 	    yyDSTmode = DSToff;
 	}
     break;
 
-<<<<<<< HEAD
   case 19: /* zone: tDAYZONE  */
-=======
-  case 18: /* zone: tDAYZONE  */
->>>>>>> 63525e5b
                    {
 	    yyTimezone = (yyvsp[0].Number);
 	    yyDSTmode = DSTon;
 	}
-<<<<<<< HEAD
     break;
 
   case 20: /* zone: tZONEwO4 sign INTNUM  */
@@ -1775,52 +1598,32 @@
 
   case 22: /* zone: sign INTNUM  */
                       { /* +0100, -0100 */
-=======
-    break;
-
-  case 19: /* zone: sign tUNUMBER  */
-                        {
->>>>>>> 63525e5b
 	    yyTimezone = -(yyvsp[-1].Number)*((yyvsp[0].Number) % 100 + ((yyvsp[0].Number) / 100) * 60);
 	    yyDSTmode = DSToff;
 	}
     break;
 
-<<<<<<< HEAD
   case 25: /* day: tDAY  */
-=======
-  case 20: /* day: tDAY  */
->>>>>>> 63525e5b
                {
 	    yyDayOrdinal = 1;
 	    yyDayOfWeek = (yyvsp[0].Number);
 	}
     break;
 
-<<<<<<< HEAD
   case 26: /* day: tDAY comma  */
                      {
-=======
-  case 21: /* day: tDAY ','  */
-                   {
->>>>>>> 63525e5b
 	    yyDayOrdinal = 1;
 	    yyDayOfWeek = (yyvsp[-1].Number);
 	}
     break;
 
-<<<<<<< HEAD
   case 27: /* day: tUNUMBER tDAY  */
-=======
-  case 22: /* day: tUNUMBER tDAY  */
->>>>>>> 63525e5b
                         {
 	    yyDayOrdinal = (yyvsp[-1].Number);
 	    yyDayOfWeek = (yyvsp[0].Number);
 	}
     break;
 
-<<<<<<< HEAD
   case 28: /* day: sign SP tUNUMBER tDAY  */
                                 {
 	    yyDayOrdinal = (yyvsp[-3].Number) * (yyvsp[-1].Number);
@@ -1829,40 +1632,27 @@
     break;
 
   case 29: /* day: sign tUNUMBER tDAY  */
-=======
-  case 23: /* day: sign tUNUMBER tDAY  */
->>>>>>> 63525e5b
                              {
 	    yyDayOrdinal = (yyvsp[-2].Number) * (yyvsp[-1].Number);
 	    yyDayOfWeek = (yyvsp[0].Number);
 	}
     break;
 
-<<<<<<< HEAD
   case 30: /* day: tNEXT tDAY  */
-=======
-  case 24: /* day: tNEXT tDAY  */
->>>>>>> 63525e5b
                      {
 	    yyDayOrdinal = 2;
 	    yyDayOfWeek = (yyvsp[0].Number);
 	}
     break;
 
-<<<<<<< HEAD
   case 31: /* iexdate: tUNUMBER '-' tUNUMBER '-' tUNUMBER  */
                                              {
-=======
-  case 25: /* date: tUNUMBER '/' tUNUMBER  */
-                                {
->>>>>>> 63525e5b
 	    yyMonth = (yyvsp[-2].Number);
 	    yyDay = (yyvsp[0].Number);
 	    yyYear = (yyvsp[-4].Number);
 	}
     break;
 
-<<<<<<< HEAD
   case 32: /* date: tUNUMBER '/' tUNUMBER  */
                                 {
 	    yyMonth = (yyvsp[-2].Number);
@@ -1871,31 +1661,14 @@
     break;
 
   case 33: /* date: tUNUMBER '/' tUNUMBER '/' tUNUMBER  */
-=======
-  case 26: /* date: tUNUMBER '/' tUNUMBER '/' tUNUMBER  */
->>>>>>> 63525e5b
                                              {
 	    yyMonth = (yyvsp[-4].Number);
 	    yyDay = (yyvsp[-2].Number);
 	    yyYear = (yyvsp[0].Number);
 	}
-<<<<<<< HEAD
     break;
 
   case 35: /* date: tUNUMBER '-' tMONTH '-' tUNUMBER  */
-=======
-    break;
-
-  case 27: /* date: tISOBASE  */
-                   {
-	    yyYear = (yyvsp[0].Number) / 10000;
-	    yyMonth = ((yyvsp[0].Number) % 10000)/100;
-	    yyDay = (yyvsp[0].Number) % 100;
-	}
-    break;
-
-  case 28: /* date: tUNUMBER '-' tMONTH '-' tUNUMBER  */
->>>>>>> 63525e5b
                                            {
 	    yyDay = (yyvsp[-4].Number);
 	    yyMonth = (yyvsp[-2].Number);
@@ -1903,54 +1676,29 @@
 	}
     break;
 
-<<<<<<< HEAD
   case 36: /* date: tMONTH tUNUMBER  */
-=======
-  case 29: /* date: tUNUMBER '-' tUNUMBER '-' tUNUMBER  */
-                                             {
-	    yyMonth = (yyvsp[-2].Number);
-	    yyDay = (yyvsp[0].Number);
-	    yyYear = (yyvsp[-4].Number);
-	}
-    break;
-
-  case 30: /* date: tMONTH tUNUMBER  */
->>>>>>> 63525e5b
                           {
 	    yyMonth = (yyvsp[-1].Number);
 	    yyDay = (yyvsp[0].Number);
 	}
     break;
 
-<<<<<<< HEAD
   case 37: /* date: tMONTH tUNUMBER comma tUNUMBER  */
                                          {
-=======
-  case 31: /* date: tMONTH tUNUMBER ',' tUNUMBER  */
-                                       {
->>>>>>> 63525e5b
 	    yyMonth = (yyvsp[-3].Number);
 	    yyDay = (yyvsp[-2].Number);
 	    yyYear = (yyvsp[0].Number);
 	}
     break;
 
-<<<<<<< HEAD
   case 38: /* date: tUNUMBER tMONTH  */
-=======
-  case 32: /* date: tUNUMBER tMONTH  */
->>>>>>> 63525e5b
                           {
 	    yyMonth = (yyvsp[0].Number);
 	    yyDay = (yyvsp[-1].Number);
 	}
     break;
 
-<<<<<<< HEAD
   case 39: /* date: tEPOCH  */
-=======
-  case 33: /* date: tEPOCH  */
->>>>>>> 63525e5b
                  {
 	    yyMonth = 1;
 	    yyDay = 1;
@@ -1958,11 +1706,7 @@
 	}
     break;
 
-<<<<<<< HEAD
   case 40: /* date: tUNUMBER tMONTH tUNUMBER  */
-=======
-  case 34: /* date: tUNUMBER tMONTH tUNUMBER  */
->>>>>>> 63525e5b
                                    {
 	    yyMonth = (yyvsp[-1].Number);
 	    yyDay = (yyvsp[-2].Number);
@@ -1970,7 +1714,6 @@
 	}
     break;
 
-<<<<<<< HEAD
   case 41: /* ordMonth: tNEXT tMONTH  */
                        {
 	    yyMonthOrdinalIncr = 1;
@@ -2003,65 +1746,14 @@
 
   case 48: /* isotime: tISOBAS6  */
                    {
-=======
-  case 35: /* ordMonth: tNEXT tMONTH  */
-                       {
-	    yyMonthOrdinal = 1;
-	    yyMonth = (yyvsp[0].Number);
-	}
-    break;
-
-  case 36: /* ordMonth: tNEXT tUNUMBER tMONTH  */
-                                {
-	    yyMonthOrdinal = (yyvsp[-1].Number);
-	    yyMonth = (yyvsp[0].Number);
-	}
-    break;
-
-  case 37: /* iso: tUNUMBER '-' tUNUMBER '-' tUNUMBER tZONE tUNUMBER ':' tUNUMBER ':' tUNUMBER  */
-                                                   {
-	    if ((yyvsp[-5].Number) != HOUR( 7) + HOUR(100)) YYABORT;
-	    yyYear = (yyvsp[-10].Number);
-	    yyMonth = (yyvsp[-8].Number);
-	    yyDay = (yyvsp[-6].Number);
-	    yyHour = (yyvsp[-4].Number);
-	    yyMinutes = (yyvsp[-2].Number);
-	    yySeconds = (yyvsp[0].Number);
-	}
-    break;
-
-  case 38: /* iso: tISOBASE tZONE tISOBASE  */
-                                  {
-	    if ((yyvsp[-1].Number) != HOUR( 7) + HOUR(100)) YYABORT;
-	    yyYear = (yyvsp[-2].Number) / 10000;
-	    yyMonth = ((yyvsp[-2].Number) % 10000)/100;
-	    yyDay = (yyvsp[-2].Number) % 100;
->>>>>>> 63525e5b
 	    yyHour = (yyvsp[0].Number) / 10000;
 	    yyMinutes = ((yyvsp[0].Number) % 10000)/100;
 	    yySeconds = (yyvsp[0].Number) % 100;
 	}
     break;
 
-<<<<<<< HEAD
   case 51: /* iso: tISOBASL tISOBAS6  */
                             { /* YYYYMMDDhhmmss */
-=======
-  case 39: /* iso: tISOBASE tZONE tUNUMBER ':' tUNUMBER ':' tUNUMBER  */
-                                                            {
-	    if ((yyvsp[-5].Number) != HOUR( 7) + HOUR(100)) YYABORT;
-	    yyYear = (yyvsp[-6].Number) / 10000;
-	    yyMonth = ((yyvsp[-6].Number) % 10000)/100;
-	    yyDay = (yyvsp[-6].Number) % 100;
-	    yyHour = (yyvsp[-4].Number);
-	    yyMinutes = (yyvsp[-2].Number);
-	    yySeconds = (yyvsp[0].Number);
-	}
-    break;
-
-  case 40: /* iso: tISOBASE tISOBASE  */
-                            {
->>>>>>> 63525e5b
 	    yyYear = (yyvsp[-1].Number) / 10000;
 	    yyMonth = ((yyvsp[-1].Number) % 10000)/100;
 	    yyDay = (yyvsp[-1].Number) % 100;
@@ -2071,7 +1763,6 @@
 	}
     break;
 
-<<<<<<< HEAD
   case 52: /* iso: tISOBASL tUNUMBER  */
                             { /* YYYYMMDDhhmm */
 	    if (yyDigitCount != 4) YYABORT; /* normally unreached */
@@ -2086,10 +1777,6 @@
 
   case 53: /* trek: tSTARDATE INTNUM '.' tUNUMBER  */
                                         {
-=======
-  case 41: /* trek: tSTARDATE tUNUMBER '.' tUNUMBER  */
-                                          {
->>>>>>> 63525e5b
 	    /*
 	     * Offset computed year by -377 so that the returned years will be
 	     * in a range accessible with a 32 bit clock seconds value.
@@ -2099,20 +1786,12 @@
 	    yyDay  = 1;
 	    yyMonth = 1;
 	    yyRelDay += (((yyvsp[-2].Number)%1000)*(365 + IsLeapYear(yyYear)))/1000;
-<<<<<<< HEAD
 	    yyRelSeconds += (yyvsp[0].Number) * (144LL * 60LL);
 	    info->flags |= CLF_RELCONV;
 	}
     break;
 
   case 54: /* relspec: relunits tAGO  */
-=======
-	    yyRelSeconds += (yyvsp[0].Number) * (Tcl_WideInt)(144 * 60);
-	}
-    break;
-
-  case 42: /* relspec: relunits tAGO  */
->>>>>>> 63525e5b
                         {
 	    yyRelSeconds *= -1;
 	    yyRelMonth *= -1;
@@ -2120,7 +1799,6 @@
 	}
     break;
 
-<<<<<<< HEAD
   case 56: /* relunits: sign SP INTNUM unit  */
                                {
 	    *yyRelPointer += (yyvsp[-3].Number) * (yyvsp[-1].Number) * (yyvsp[0].Number);
@@ -2129,81 +1807,47 @@
 
   case 57: /* relunits: sign INTNUM unit  */
                            {
-=======
-  case 44: /* relunits: sign tUNUMBER unit  */
-                              {
->>>>>>> 63525e5b
 	    *yyRelPointer += (yyvsp[-2].Number) * (yyvsp[-1].Number) * (yyvsp[0].Number);
 	}
     break;
 
-<<<<<<< HEAD
   case 58: /* relunits: INTNUM unit  */
                       {
-=======
-  case 45: /* relunits: tUNUMBER unit  */
-                        {
->>>>>>> 63525e5b
 	    *yyRelPointer += (yyvsp[-1].Number) * (yyvsp[0].Number);
 	}
     break;
 
-<<<<<<< HEAD
   case 59: /* relunits: tNEXT unit  */
-=======
-  case 46: /* relunits: tNEXT unit  */
->>>>>>> 63525e5b
                      {
 	    *yyRelPointer += (yyvsp[0].Number);
 	}
     break;
 
-<<<<<<< HEAD
   case 60: /* relunits: tNEXT INTNUM unit  */
                             {
-=======
-  case 47: /* relunits: tNEXT tUNUMBER unit  */
-                              {
->>>>>>> 63525e5b
 	    *yyRelPointer += (yyvsp[-1].Number) * (yyvsp[0].Number);
 	}
     break;
 
-<<<<<<< HEAD
   case 61: /* relunits: unit  */
-=======
-  case 48: /* relunits: unit  */
->>>>>>> 63525e5b
                {
 	    *yyRelPointer += (yyvsp[0].Number);
 	}
     break;
 
-<<<<<<< HEAD
   case 62: /* sign: '-'  */
-=======
-  case 49: /* sign: '-'  */
->>>>>>> 63525e5b
               {
 	    (yyval.Number) = -1;
 	}
     break;
 
-<<<<<<< HEAD
   case 63: /* sign: '+'  */
-=======
-  case 50: /* sign: '+'  */
->>>>>>> 63525e5b
               {
 	    (yyval.Number) =  1;
 	}
     break;
 
-<<<<<<< HEAD
   case 64: /* unit: tSEC_UNIT  */
-=======
-  case 51: /* unit: tSEC_UNIT  */
->>>>>>> 63525e5b
                     {
 	    (yyval.Number) = (yyvsp[0].Number);
 	    yyRelPointer = &yyRelSeconds;
@@ -2211,11 +1855,7 @@
 	}
     break;
 
-<<<<<<< HEAD
   case 65: /* unit: tDAY_UNIT  */
-=======
-  case 52: /* unit: tDAY_UNIT  */
->>>>>>> 63525e5b
                     {
 	    (yyval.Number) = (yyvsp[0].Number);
 	    yyRelPointer = &yyRelDay;
@@ -2223,17 +1863,12 @@
 	}
     break;
 
-<<<<<<< HEAD
   case 66: /* unit: tMONTH_UNIT  */
-=======
-  case 53: /* unit: tMONTH_UNIT  */
->>>>>>> 63525e5b
                       {
 	    (yyval.Number) = (yyvsp[0].Number);
 	    yyRelPointer = &yyRelMonth;
 	    info->flags |= CLF_RELCONV;
 	}
-<<<<<<< HEAD
     break;
 
   case 67: /* INTNUM: tUNUMBER  */
@@ -2257,13 +1892,6 @@
   case 70: /* numitem: tUNUMBER  */
                    {
 	    if ((info->flags & (CLF_TIME|CLF_HAVEDATE|CLF_TREK)) == (CLF_TIME|CLF_HAVEDATE)) {
-=======
-    break;
-
-  case 54: /* number: tUNUMBER  */
-                   {
-	    if (yyHaveTime && yyHaveDate && !yyHaveRel) {
->>>>>>> 63525e5b
 		yyYear = (yyvsp[0].Number);
 	    } else {
 		yyIncrFlags(CLF_TIME);
@@ -2280,21 +1908,13 @@
 	}
     break;
 
-<<<<<<< HEAD
   case 71: /* o_merid: %empty  */
-=======
-  case 55: /* o_merid: %empty  */
->>>>>>> 63525e5b
                      {
 	    (yyval.Meridian) = MER24;
 	}
     break;
 
-<<<<<<< HEAD
   case 72: /* o_merid: tMERIDIAN  */
-=======
-  case 56: /* o_merid: tMERIDIAN  */
->>>>>>> 63525e5b
                     {
 	    (yyval.Meridian) = (yyvsp[0].Meridian);
 	}
@@ -2466,13 +2086,8 @@
   yyerror (&yylloc, info, YY_("memory exhausted"));
   yyresult = 2;
   goto yyreturnlab;
-<<<<<<< HEAD
-
-
-=======
-
-
->>>>>>> 63525e5b
+
+
 /*----------------------------------------------------------.
 | yyreturnlab -- parsing is finished, clean up and return.  |
 `----------------------------------------------------------*/
@@ -3077,70 +2692,7 @@
     if (info->messages) {
 	Tcl_DecrRefCount(info->messages);
     }
-<<<<<<< HEAD
     return status;
-=======
-
-    TclNewObj(result);
-    TclNewObj(resultElement);
-    if (yyHaveDate) {
-	Tcl_ListObjAppendElement(interp, resultElement,
-		Tcl_NewIntObj((int) yyYear));
-	Tcl_ListObjAppendElement(interp, resultElement,
-		Tcl_NewIntObj((int) yyMonth));
-	Tcl_ListObjAppendElement(interp, resultElement,
-		Tcl_NewIntObj((int) yyDay));
-    }
-    Tcl_ListObjAppendElement(interp, result, resultElement);
-
-    if (yyHaveTime) {
-	Tcl_ListObjAppendElement(interp, result, Tcl_NewIntObj((int)
-		ToSeconds(yyHour, yyMinutes, yySeconds, (MERIDIAN)yyMeridian)));
-    } else {
-	Tcl_ListObjAppendElement(interp, result, Tcl_NewObj());
-    }
-
-    TclNewObj(resultElement);
-    if (yyHaveZone) {
-	Tcl_ListObjAppendElement(interp, resultElement,
-		Tcl_NewIntObj((int) -yyTimezone));
-	Tcl_ListObjAppendElement(interp, resultElement,
-		Tcl_NewIntObj(1 - yyDSTmode));
-    }
-    Tcl_ListObjAppendElement(interp, result, resultElement);
-
-    TclNewObj(resultElement);
-    if (yyHaveRel) {
-	Tcl_ListObjAppendElement(interp, resultElement,
-		Tcl_NewIntObj((int) yyRelMonth));
-	Tcl_ListObjAppendElement(interp, resultElement,
-		Tcl_NewIntObj((int) yyRelDay));
-	Tcl_ListObjAppendElement(interp, resultElement,
-		Tcl_NewWideIntObj(yyRelSeconds));
-    }
-    Tcl_ListObjAppendElement(interp, result, resultElement);
-
-    TclNewObj(resultElement);
-    if (yyHaveDay && !yyHaveDate) {
-	Tcl_ListObjAppendElement(interp, resultElement,
-		Tcl_NewIntObj((int) yyDayOrdinal));
-	Tcl_ListObjAppendElement(interp, resultElement,
-		Tcl_NewIntObj((int) yyDayNumber));
-    }
-    Tcl_ListObjAppendElement(interp, result, resultElement);
-
-    TclNewObj(resultElement);
-    if (yyHaveOrdinalMonth) {
-	Tcl_ListObjAppendElement(interp, resultElement,
-		Tcl_NewIntObj((int) yyMonthOrdinal));
-	Tcl_ListObjAppendElement(interp, resultElement,
-		Tcl_NewIntObj((int) yyMonth));
-    }
-    Tcl_ListObjAppendElement(interp, result, resultElement);
-
-    Tcl_SetObjResult(interp, result);
-    return TCL_OK;
->>>>>>> 63525e5b
 }
  
