/*
 * Copyright © 1995-1997 Sun Microsystems, Inc.
 *
 * See the file "license.terms" for information on usage and redistribution of
 * this file, and for a DISCLAIMER OF ALL WARRANTIES.
 */

/*
 * You may distribute and/or modify this program under the terms of the GNU
 * Affero General Public License as published by the Free Software Foundation,
 * either version 3 of the License, or (at your option) any later version.

 * See the file "COPYING" for information on usage and redistribution
 * of this file, and for a DISCLAIMER OF ALL WARRANTIES.
*/

/*
 * tclIOCmd.c --
 *
 *	Contains the definitions of most of the Tcl commands relating to IO.
 */

#include "tclInt.h"
#include "tclTomMath.h"

/*
 * Callback structure for accept callback in a TCP server.
 */

typedef struct {
    Tcl_Obj *script;		/* Script to invoke. */
    Tcl_Interp *interp;		/* Interpreter in which to run it. */
} AcceptCallback;

/*
 * Thread local storage used to maintain a per-thread stdout channel obj.
 * It must be per-thread because of std channel limitations.
 */

typedef struct {
    int initialized;		/* Set to 1 when the module is initialized. */
    Tcl_Obj *stdoutObjPtr;	/* Cached stdout channel Tcl_Obj */
} ThreadSpecificData;

static Tcl_ThreadDataKey dataKey;

/*
 * Static functions for this file:
 */

static Tcl_ExitProc		FinalizeIOCmdTSD;
static Tcl_TcpAcceptProc 	AcceptCallbackProc;
static Tcl_ObjCmdProc		ChanPendingObjCmd;
static Tcl_ObjCmdProc		ChanTruncateObjCmd;
static void			RegisterTcpServerInterpCleanup(
				    Tcl_Interp *interp,
				    AcceptCallback *acceptCallbackPtr);
static Tcl_InterpDeleteProc	TcpAcceptCallbacksDeleteProc;
static void		TcpServerCloseProc(void *callbackData);
static void		UnregisterTcpServerInterpCleanupProc(
			    Tcl_Interp *interp,
			    AcceptCallback *acceptCallbackPtr);

/*
 *----------------------------------------------------------------------
 *
 * FinalizeIOCmdTSD --
 *
 *	Release the storage associated with the per-thread cache.
 *
 * Results:
 *	None.
 *
 * Side effects:
 *	None.
 *
 *----------------------------------------------------------------------
 */

static void
FinalizeIOCmdTSD(
    TCL_UNUSED(void *))
{
    ThreadSpecificData *tsdPtr = TCL_TSD_INIT(&dataKey);

    if (tsdPtr->stdoutObjPtr != NULL) {
	Tcl_DecrRefCount(tsdPtr->stdoutObjPtr);
	tsdPtr->stdoutObjPtr = NULL;
    }
    tsdPtr->initialized = 0;
}

/*
 *----------------------------------------------------------------------
 *
 * Tcl_PutsObjCmd --
 *
 *	This function is invoked to process the "puts" Tcl command. See the
 *	user documentation for details on what it does.
 *
 * Results:
 *	A standard Tcl result.
 *
 * Side effects:
 *	Produces output on a channel.
 *
 *----------------------------------------------------------------------
 */

int
Tcl_PutsObjCmd(
    TCL_UNUSED(void *),
    Tcl_Interp *interp,		/* Current interpreter. */
    int objc,			/* Number of arguments. */
    Tcl_Obj *const objv[])	/* Argument objects. */
{
    Tcl_Channel chan;		/* The channel to puts on. */
    Tcl_Obj *string;		/* String to write. */
    Tcl_Obj *chanObjPtr = NULL;	/* channel object. */
    int newline;		/* Add a newline at end? */
    Tcl_Size result;		/* Result of puts operation. */
    int mode;			/* Mode in which channel is opened. */

    switch (objc) {
    case 2:			/* [puts $x] */
	string = objv[1];
	newline = 1;
	break;

    case 3:			/* [puts -nonewline $x] or [puts $chan $x] */
	if (strcmp(TclGetString(objv[1]), "-nonewline") == 0) {
	    newline = 0;
	} else {
	    newline = 1;
	    chanObjPtr = objv[1];
	}
	string = objv[2];
	break;

    case 4:			/* [puts -nonewline $chan $x] or
				 * [puts $chan $x nonewline] */
	newline = 0;
	if (strcmp(TclGetString(objv[1]), "-nonewline") == 0) {
	    chanObjPtr = objv[2];
	    string = objv[3];
	    break;
	}
	/* Fall through */
    default:			/* [puts] or
				 * [puts some bad number of arguments...] */
	Tcl_WrongNumArgs(interp, 1, objv, "?-nonewline? ?channelId? string");
	return TCL_ERROR;
    }

    if (chanObjPtr == NULL) {
	ThreadSpecificData *tsdPtr = TCL_TSD_INIT(&dataKey);

	if (!tsdPtr->initialized) {
	    tsdPtr->initialized = 1;
	    TclNewLiteralStringObj(tsdPtr->stdoutObjPtr, "stdout");
	    Tcl_IncrRefCount(tsdPtr->stdoutObjPtr);
	    Tcl_CreateThreadExitHandler(FinalizeIOCmdTSD, NULL);
	}
	chanObjPtr = tsdPtr->stdoutObjPtr;
    }
    if (TclGetChannelFromObj(interp, chanObjPtr, &chan, &mode, 0) != TCL_OK) {
	return TCL_ERROR;
    }
    if (!(mode & TCL_WRITABLE)) {
	Tcl_SetObjResult(interp, Tcl_ObjPrintf(
		"channel \"%s\" wasn't opened for writing",
		TclGetString(chanObjPtr)));
	return TCL_ERROR;
    }

    TclChannelPreserve(chan);
    result = Tcl_WriteObj(chan, string);
    if (result == TCL_INDEX_NONE) {
	goto error;
    }
    if (newline != 0) {
	result = Tcl_WriteChars(chan, "\n", 1);
	if (result == TCL_INDEX_NONE) {
	    goto error;
	}
    }
    TclChannelRelease(chan);
    return TCL_OK;

    /*
     * TIP #219.
     * Capture error messages put by the driver into the bypass area and put
     * them into the regular interpreter result. Fall back to the regular
     * message if nothing was found in the bypass.
     */

  error:
    if (!TclChanCaughtErrorBypass(interp, chan)) {
	Tcl_SetObjResult(interp, Tcl_ObjPrintf("error writing \"%s\": %s",
		TclGetString(chanObjPtr), Tcl_PosixError(interp)));
    }
    TclChannelRelease(chan);
    return TCL_ERROR;
}

/*
 *----------------------------------------------------------------------
 *
 * Tcl_FlushObjCmd --
 *
 *	This function is called to process the Tcl "flush" command. See the
 *	user documentation for details on what it does.
 *
 * Results:
 *	A standard Tcl result.
 *
 * Side effects:
 *	May cause output to appear on the specified channel.
 *
 *----------------------------------------------------------------------
 */

int
Tcl_FlushObjCmd(
    TCL_UNUSED(void *),
    Tcl_Interp *interp,		/* Current interpreter. */
    int objc,			/* Number of arguments. */
    Tcl_Obj *const objv[])	/* Argument objects. */
{
    Tcl_Obj *chanObjPtr;
    Tcl_Channel chan;		/* The channel to flush on. */
    int mode;

    if (objc != 2) {
	Tcl_WrongNumArgs(interp, 1, objv, "channelId");
	return TCL_ERROR;
    }
    chanObjPtr = objv[1];
    if (TclGetChannelFromObj(interp, chanObjPtr, &chan, &mode, 0) != TCL_OK) {
	return TCL_ERROR;
    }
    if (!(mode & TCL_WRITABLE)) {
	Tcl_SetObjResult(interp, Tcl_ObjPrintf(
		"channel \"%s\" wasn't opened for writing",
		TclGetString(chanObjPtr)));
	return TCL_ERROR;
    }

    TclChannelPreserve(chan);
    if (Tcl_Flush(chan) != TCL_OK) {
	/*
	 * TIP #219.
	 * Capture error messages put by the driver into the bypass area and
	 * put them into the regular interpreter result. Fall back to the
	 * regular message if nothing was found in the bypass.
	 */

	if (!TclChanCaughtErrorBypass(interp, chan)) {
	    Tcl_SetObjResult(interp, Tcl_ObjPrintf(
		    "error flushing \"%s\": %s",
		    TclGetString(chanObjPtr), Tcl_PosixError(interp)));
	}
	TclChannelRelease(chan);
	return TCL_ERROR;
    }
    TclChannelRelease(chan);
    return TCL_OK;
}

/*
 *----------------------------------------------------------------------
 *
 * Tcl_GetsObjCmd --
 *
 *	This function is called to process the Tcl "gets" command. See the
 *	user documentation for details on what it does.
 *
 * Results:
 *	A standard Tcl result.
 *
 * Side effects:
 *	May consume input from channel.
 *
 *----------------------------------------------------------------------
 */

int
Tcl_GetsObjCmd(
    TCL_UNUSED(void *),
    Tcl_Interp *interp,		/* Current interpreter. */
    int objc,			/* Number of arguments. */
    Tcl_Obj *const objv[])	/* Argument objects. */
{
    Tcl_Channel chan;		/* The channel to read from. */
    Tcl_Size lineLen;		/* Length of line just read. */
    int mode;			/* Mode in which channel is opened. */
    Tcl_Obj *linePtr, *chanObjPtr, *resultDictPtr, *returnOptsPtr;
    int code = TCL_OK;

    if ((objc != 2) && (objc != 3)) {
	Tcl_WrongNumArgs(interp, 1, objv, "channelId ?varName?");
	return TCL_ERROR;
    }
    chanObjPtr = objv[1];
    if (TclGetChannelFromObj(interp, chanObjPtr, &chan, &mode, 0) != TCL_OK) {
	return TCL_ERROR;
    }
    if (!(mode & TCL_READABLE)) {
	Tcl_SetObjResult(interp, Tcl_ObjPrintf(
		"channel \"%s\" wasn't opened for reading",
		TclGetString(chanObjPtr)));
	return TCL_ERROR;
    }

    TclChannelPreserve(chan);
    TclNewObj(linePtr);
    lineLen = Tcl_GetsObj(chan, linePtr);
    if (lineLen == TCL_IO_FAILURE) {
	if (!Tcl_Eof(chan) && !Tcl_InputBlocked(chan)) {

	    /*
	     * TIP #219.
	     * Capture error messages put by the driver into the bypass area
	     * and put them into the regular interpreter result. Fall back to
	     * the regular message if nothing was found in the bypass.
	     */

	    if (!TclChanCaughtErrorBypass(interp, chan)) {
		Tcl_SetObjResult(interp, Tcl_ObjPrintf(
			"error reading \"%s\": %s",
			TclGetString(chanObjPtr), Tcl_PosixError(interp)));
	    }
	    resultDictPtr = Tcl_NewDictObj();
	    Tcl_DictObjPut(NULL, resultDictPtr, Tcl_NewStringObj("read", -1)
	    , linePtr);
	    returnOptsPtr = Tcl_NewDictObj();
	    Tcl_DictObjPut(NULL, returnOptsPtr, Tcl_NewStringObj("-result", -1)
	    , resultDictPtr);
	    code = TCL_ERROR;
	    Tcl_SetReturnOptions(interp, returnOptsPtr);
	    goto done;
	}
	lineLen = TCL_IO_FAILURE;
    }
    if (objc == 3) {
	if (Tcl_ObjSetVar2(interp, objv[2], NULL, linePtr,
		TCL_LEAVE_ERR_MSG) == NULL) {
	    code = TCL_ERROR;
	    goto done;
	}
	Tcl_Obj *lineLenObj;
	TclNewIndexObj(lineLenObj, lineLen);
	Tcl_SetObjResult(interp, lineLenObj);
    } else {
	Tcl_SetObjResult(interp, linePtr);
    }
  done:
    TclChannelRelease(chan);
    return code;
}

/*
 *----------------------------------------------------------------------
 *
 * Tcl_ReadObjCmd --
 *
 *	This function is invoked to process the Tcl "read" command. See the
 *	user documentation for details on what it does.
 *
 * Results:
 *	A standard Tcl result.
 *
 * Side effects:
 *	May consume input from channel.
 *
 *----------------------------------------------------------------------
 */

int
Tcl_ReadObjCmd(
    TCL_UNUSED(void *),
    Tcl_Interp *interp,		/* Current interpreter. */
    int objc,			/* Number of arguments. */
    Tcl_Obj *const objv[])	/* Argument objects. */
{
    Tcl_Channel chan;		/* The channel to read from. */
    int newline, i;		/* Discard newline at end? */
    Tcl_WideInt toRead;			/* How many bytes to read? */
    Tcl_Size charactersRead;		/* How many characters were read? */
    int mode;			/* Mode in which channel is opened. */
    Tcl_Obj *resultPtr, *resultDictPtr, *returnOptsPtr, *chanObjPtr;

    if ((objc != 2) && (objc != 3)) {
	Interp *iPtr;

    argerror:
	iPtr = (Interp *) interp;
	Tcl_WrongNumArgs(interp, 1, objv, "channelId ?numChars?");

	/*
	 * Do not append directly; that makes ensembles using this command as
	 * a subcommand produce the wrong message.
	 */

	iPtr->flags |= INTERP_ALTERNATE_WRONG_ARGS;
	Tcl_WrongNumArgs(interp, 1, objv, "?-nonewline? channelId");
	return TCL_ERROR;
    }

    i = 1;
    newline = 0;
    if (strcmp(TclGetString(objv[1]), "-nonewline") == 0) {
	newline = 1;
	i++;
    }

    if (i == objc) {
	goto argerror;
    }

    chanObjPtr = objv[i];
    if (TclGetChannelFromObj(interp, chanObjPtr, &chan, &mode, 0) != TCL_OK) {
	return TCL_ERROR;
    }
    if (!(mode & TCL_READABLE)) {
	Tcl_SetObjResult(interp, Tcl_ObjPrintf(
		"channel \"%s\" wasn't opened for reading",
		TclGetString(chanObjPtr)));
	return TCL_ERROR;
    }
    i++;			/* Consumed channel name. */

    /*
     * Compute how many bytes to read.
     */

    toRead = -1;
    if (i < objc) {
	if ((TclGetWideIntFromObj(NULL, objv[i], &toRead) != TCL_OK)
		|| (toRead < 0)) {
		Tcl_SetObjResult(interp, Tcl_ObjPrintf(
			"expected non-negative integer but got \"%s\"",
			TclGetString(objv[i])));
		Tcl_SetErrorCode(interp, "TCL", "VALUE", "NUMBER", (void *)NULL);
		return TCL_ERROR;
	}
    }

    TclNewObj(resultPtr);
    TclChannelPreserve(chan);
    charactersRead = Tcl_ReadChars(chan, resultPtr, toRead, 0);
    if (charactersRead == TCL_IO_FAILURE) {
<<<<<<< HEAD
=======
	Tcl_Obj *returnOptsPtr = NULL;
	if (TclChannelGetBlockingMode(chan)) {
	    returnOptsPtr = Tcl_NewDictObj();
	    Tcl_DictObjPut(NULL, returnOptsPtr, Tcl_NewStringObj("-data", -1),
		    resultPtr);
	}
>>>>>>> ec6f4ced
	/*
	 * TIP #219.
	 * Capture error messages put by the driver into the bypass area and
	 * put them into the regular interpreter result. Fall back to the
	 * regular message if nothing was found in the bypass.
	 */

	if (!TclChanCaughtErrorBypass(interp, chan)) {
	    Tcl_SetObjResult(interp, Tcl_ObjPrintf(
		    "error reading \"%s\": %s",
		    TclGetString(chanObjPtr), Tcl_PosixError(interp)));
	}
	resultDictPtr = Tcl_NewDictObj();
	Tcl_DictObjPut(NULL, resultDictPtr, Tcl_NewStringObj("read", -1)
	    , resultPtr);
	returnOptsPtr = Tcl_NewDictObj();
	Tcl_DictObjPut(NULL, returnOptsPtr, Tcl_NewStringObj("-result", -1)
	    , resultDictPtr);
	TclChannelRelease(chan);
<<<<<<< HEAD
	Tcl_SetReturnOptions(interp, returnOptsPtr);
=======
	if (returnOptsPtr) {
	    Tcl_SetReturnOptions(interp, returnOptsPtr);
	}
>>>>>>> ec6f4ced
	return TCL_ERROR;
    }

    /*
     * If requested, remove the last newline in the channel if at EOF.
     */

    if ((charactersRead > 0) && (newline != 0)) {
	const char *result;
	Tcl_Size length;

	result = Tcl_GetStringFromObj(resultPtr, &length);
	if (result[length - 1] == '\n') {
	    Tcl_SetObjLength(resultPtr, length - 1);
	}
    }
    Tcl_SetObjResult(interp, resultPtr);
    TclChannelRelease(chan);
    return TCL_OK;
}

/*
 *----------------------------------------------------------------------
 *
 * Tcl_SeekObjCmd --
 *
 *	This function is invoked to process the Tcl "seek" command. See the
 *	user documentation for details on what it does.
 *
 * Results:
 *	A standard Tcl result.
 *
 * Side effects:
 *	Moves the position of the access point on the specified channel.  May
 *	flush queued output.
 *
 *----------------------------------------------------------------------
 */

int
Tcl_SeekObjCmd(
    TCL_UNUSED(void *),
    Tcl_Interp *interp,		/* Current interpreter. */
    int objc,			/* Number of arguments. */
    Tcl_Obj *const objv[])	/* Argument objects. */
{
    Tcl_Channel chan;		/* The channel to tell on. */
    Tcl_WideInt offset;		/* Where to seek? */
    int mode;			/* How to seek? */
    Tcl_WideInt result;		/* Of calling Tcl_Seek. */
    int optionIndex;
    static const char *const originOptions[] = {
	"start", "current", "end", NULL
    };
    static const int modeArray[] = {SEEK_SET, SEEK_CUR, SEEK_END};

    if ((objc != 3) && (objc != 4)) {
	Tcl_WrongNumArgs(interp, 1, objv, "channelId offset ?origin?");
	return TCL_ERROR;
    }
    if (TclGetChannelFromObj(interp, objv[1], &chan, NULL, 0) != TCL_OK) {
	return TCL_ERROR;
    }
    if (TclGetWideIntFromObj(interp, objv[2], &offset) != TCL_OK) {
	return TCL_ERROR;
    }
    mode = SEEK_SET;
    if (objc == 4) {
	if (Tcl_GetIndexFromObj(interp, objv[3], originOptions, "origin", 0,
		&optionIndex) != TCL_OK) {
	    return TCL_ERROR;
	}
	mode = modeArray[optionIndex];
    }

    TclChannelPreserve(chan);
    result = Tcl_Seek(chan, offset, mode);
    if (result == -1) {
	/*
	 * TIP #219.
	 * Capture error messages put by the driver into the bypass area and
	 * put them into the regular interpreter result. Fall back to the
	 * regular message if nothing was found in the bypass.
	 */

	if (!TclChanCaughtErrorBypass(interp, chan)) {
	    Tcl_SetObjResult(interp, Tcl_ObjPrintf(
		    "error during seek on \"%s\": %s",
		    TclGetString(objv[1]), Tcl_PosixError(interp)));
	}
	TclChannelRelease(chan);
	return TCL_ERROR;
    }
    TclChannelRelease(chan);
    return TCL_OK;
}

/*
 *----------------------------------------------------------------------
 *
 * Tcl_TellObjCmd --
 *
 *	This function is invoked to process the Tcl "tell" command. See the
 *	user documentation for details on what it does.
 *
 * Results:
 *	A standard Tcl result.
 *
 * Side effects:
 *	None.
 *
 *----------------------------------------------------------------------
 */

int
Tcl_TellObjCmd(
    TCL_UNUSED(void *),
    Tcl_Interp *interp,		/* Current interpreter. */
    int objc,			/* Number of arguments. */
    Tcl_Obj *const objv[])	/* Argument objects. */
{
    Tcl_Channel chan;		/* The channel to tell on. */
    Tcl_WideInt newLoc;
    int code;

    if (objc != 2) {
	Tcl_WrongNumArgs(interp, 1, objv, "channelId");
	return TCL_ERROR;
    }

    /*
     * Try to find a channel with the right name and permissions in the IO
     * channel table of this interpreter.
     */

    if (TclGetChannelFromObj(interp, objv[1], &chan, NULL, 0) != TCL_OK) {
	return TCL_ERROR;
    }

    TclChannelPreserve(chan);
    newLoc = Tcl_Tell(chan);

    /*
     * TIP #219.
     * Capture error messages put by the driver into the bypass area and put
     * them into the regular interpreter result.
     */


    code  = TclChanCaughtErrorBypass(interp, chan);
    TclChannelRelease(chan);
    if (code) {
	return TCL_ERROR;
    }

    Tcl_SetObjResult(interp, Tcl_NewWideIntObj(newLoc));
    return TCL_OK;
}

/*
 *----------------------------------------------------------------------
 *
 * Tcl_CloseObjCmd --
 *
 *	This function is invoked to process the Tcl "close" command. See the
 *	user documentation for details on what it does.
 *
 * Results:
 *	A standard Tcl result.
 *
 * Side effects:
 *	May discard queued input; may flush queued output.
 *
 *----------------------------------------------------------------------
 */

int
Tcl_CloseObjCmd(
    TCL_UNUSED(void *),
    Tcl_Interp *interp,		/* Current interpreter. */
    int objc,			/* Number of arguments. */
    Tcl_Obj *const objv[])	/* Argument objects. */
{
    Tcl_Channel chan;		/* The channel to close. */
    static const char *const dirOptions[] = {
	"read", "write", NULL
    };
    static const int dirArray[] = {TCL_CLOSE_READ, TCL_CLOSE_WRITE};

    if ((objc != 2) && (objc != 3)) {
	Tcl_WrongNumArgs(interp, 1, objv, "channelId ?direction?");
	return TCL_ERROR;
    }

    if (TclGetChannelFromObj(interp, objv[1], &chan, NULL, 0) != TCL_OK) {
	return TCL_ERROR;
    }

    if (objc == 3) {
	int index, dir;

	/*
	 * Get direction requested to close, and check syntax.
	 */

	if (Tcl_GetIndexFromObj(interp, objv[2], dirOptions, "direction", 0,
		&index) != TCL_OK) {
	    return TCL_ERROR;
	}
	dir = dirArray[index];

	/*
	 * Check direction against channel mode. It is an error if we try to
	 * close a direction not supported by the channel (already closed, or
	 * never opened for that direction).
	 */

	if (!(dir & Tcl_GetChannelMode(chan))) {
	    Tcl_SetObjResult(interp, Tcl_ObjPrintf(
		    "Half-close of %s-side not possible, side not opened"
		    " or already closed", dirOptions[index]));
	    return TCL_ERROR;
	}

	/*
	 * Special handling is needed if and only if the channel mode supports
	 * more than the direction to close. Because if the close the last
	 * direction supported we can and will go through the regular
	 * process.
	 */

	if ((Tcl_GetChannelMode(chan) &
		(TCL_CLOSE_READ|TCL_CLOSE_WRITE)) != dir) {
	    return Tcl_CloseEx(interp, chan, dir);
	}
    }

    if (Tcl_UnregisterChannel(interp, chan) != TCL_OK) {
	/*
	 * If there is an error message and it ends with a newline, remove the
	 * newline. This is done for command pipeline channels where the error
	 * output from the subprocesses is stored in interp's result.
	 *
	 * NOTE: This is likely to not have any effect on regular error
	 * messages produced by drivers during the closing of a channel,
	 * because the Tcl convention is that such error messages do not have
	 * a terminating newline.
	 */

	Tcl_Obj *resultPtr = Tcl_GetObjResult(interp);
	const char *string;
	Tcl_Size len;

	if (Tcl_IsShared(resultPtr)) {
	    resultPtr = Tcl_DuplicateObj(resultPtr);
	    Tcl_SetObjResult(interp, resultPtr);
	}
	string = Tcl_GetStringFromObj(resultPtr, &len);
	if ((len > 0) && (string[len - 1] == '\n')) {
	    Tcl_SetObjLength(resultPtr, len - 1);
	}
	return TCL_ERROR;
    }

    return TCL_OK;
}

/*
 *----------------------------------------------------------------------
 *
 * Tcl_FconfigureObjCmd --
 *
 *	This function is invoked to process the Tcl "fconfigure" command. See
 *	the user documentation for details on what it does.
 *
 * Results:
 *	A standard Tcl result.
 *
 * Side effects:
 *	May modify the behavior of an IO channel.
 *
 *----------------------------------------------------------------------
 */

int
Tcl_FconfigureObjCmd(
    TCL_UNUSED(void *),
    Tcl_Interp *interp,		/* Current interpreter. */
    int objc,			/* Number of arguments. */
    Tcl_Obj *const objv[])	/* Argument objects. */
{
    const char *optionName, *valueName;
    Tcl_Channel chan;		/* The channel to set a mode on. */
    int i;			/* Iterate over arg-value pairs. */

    if ((objc < 2) || (((objc % 2) == 1) && (objc != 3))) {
	Tcl_WrongNumArgs(interp, 1, objv, "channelId ?-option value ...?");
	return TCL_ERROR;
    }

    if (TclGetChannelFromObj(interp, objv[1], &chan, NULL, 0) != TCL_OK) {
	return TCL_ERROR;
    }

    if (objc == 2) {
	Tcl_DString ds;		/* DString to hold result of calling
				 * Tcl_GetChannelOption. */

	Tcl_DStringInit(&ds);
	if (Tcl_GetChannelOption(interp, chan, NULL, &ds) != TCL_OK) {
	    Tcl_DStringFree(&ds);
	    return TCL_ERROR;
	}
	Tcl_DStringResult(interp, &ds);
	return TCL_OK;
    } else if (objc == 3) {
	Tcl_DString ds;		/* DString to hold result of calling
				 * Tcl_GetChannelOption. */

	Tcl_DStringInit(&ds);
	optionName = TclGetString(objv[2]);
	if (Tcl_GetChannelOption(interp, chan, optionName, &ds) != TCL_OK) {
	    Tcl_DStringFree(&ds);
	    return TCL_ERROR;
	}
	Tcl_DStringResult(interp, &ds);
	return TCL_OK;
    }

    for (i = 3; i < objc; i += 2) {
	optionName = TclGetString(objv[i-1]);
	valueName = TclGetString(objv[i]);
	if (Tcl_SetChannelOption(interp, chan, optionName, valueName)
		!= TCL_OK) {
	    return TCL_ERROR;
	}
    }

    return TCL_OK;
}

/*
 *---------------------------------------------------------------------------
 *
 * Tcl_EofObjCmd --
 *
 *	This function is invoked to process the Tcl "eof" command. See the
 *	user documentation for details on what it does.
 *
 * Results:
 *	A standard Tcl result.
 *
 * Side effects:
 *	Sets interp's result to boolean true or false depending on whether the
 *	specified channel has an EOF condition.
 *
 *---------------------------------------------------------------------------
 */

int
Tcl_EofObjCmd(
    TCL_UNUSED(void *),
    Tcl_Interp *interp,		/* Current interpreter. */
    int objc,			/* Number of arguments. */
    Tcl_Obj *const objv[])	/* Argument objects. */
{
    Tcl_Channel chan;

    if (objc != 2) {
	Tcl_WrongNumArgs(interp, 1, objv, "channelId");
	return TCL_ERROR;
    }

    if (TclGetChannelFromObj(interp, objv[1], &chan, NULL, 0) != TCL_OK) {
	return TCL_ERROR;
    }

    Tcl_SetObjResult(interp, Tcl_NewBooleanObj(Tcl_Eof(chan)));
    return TCL_OK;
}

/*
 *----------------------------------------------------------------------
 *
 * Tcl_ExecObjCmd --
 *
 *	This function is invoked to process the "exec" Tcl command. See the
 *	user documentation for details on what it does.
 *
 * Results:
 *	A standard Tcl result.
 *
 * Side effects:
 *	See the user documentation.
 *
 *----------------------------------------------------------------------
 */

int
Tcl_ExecObjCmd(
    TCL_UNUSED(void *),
    Tcl_Interp *interp,		/* Current interpreter. */
    int objc,			/* Number of arguments. */
    Tcl_Obj *const objv[])	/* Argument objects. */
{
    Tcl_Obj *resultPtr;
    const char **argv;		/* An array for the string arguments. Stored
				 * on the _Tcl_ stack. */
    const char *string;
    Tcl_Channel chan;
    int argc, background, i, index, keepNewline, result, skip, ignoreStderr;
    Tcl_Size length;
    static const char *const options[] = {
	"-ignorestderr", "-keepnewline", "--", NULL
    };
    enum execOptionsEnum {
	EXEC_IGNORESTDERR, EXEC_KEEPNEWLINE, EXEC_LAST
    };

    /*
     * Check for any leading option arguments.
     */

    keepNewline = 0;
    ignoreStderr = 0;
    for (skip = 1; skip < objc; skip++) {
	string = TclGetString(objv[skip]);
	if (string[0] != '-') {
	    break;
	}
	if (Tcl_GetIndexFromObj(interp, objv[skip], options, "option",
		TCL_EXACT, &index) != TCL_OK) {
	    return TCL_ERROR;
	}
	if (index == EXEC_KEEPNEWLINE) {
	    keepNewline = 1;
	} else if (index == EXEC_IGNORESTDERR) {
	    ignoreStderr = 1;
	} else {
	    skip++;
	    break;
	}
    }
    if (objc <= skip) {
	Tcl_WrongNumArgs(interp, 1, objv, "?-option ...? arg ?arg ...?");
	return TCL_ERROR;
    }

    /*
     * See if the command is to be run in background.
     */

    background = 0;
    string = TclGetString(objv[objc - 1]);
    if ((string[0] == '&') && (string[1] == '\0')) {
	objc--;
	background = 1;
    }

    /*
     * Create the string argument array "argv". Make sure argv is large enough
     * to hold the argc arguments plus 1 extra for the zero end-of-argv word.
     */

    argc = objc - skip;
    argv = (const char **)TclStackAlloc(interp, (argc + 1) * sizeof(char *));

    /*
     * Copy the string conversions of each (post option) object into the
     * argument vector.
     */

    for (i = 0; i < argc; i++) {
	argv[i] = TclGetString(objv[i + skip]);
    }
    argv[argc] = NULL;
    chan = Tcl_OpenCommandChannel(interp, argc, argv, (background ? 0 :
	    ignoreStderr ? TCL_STDOUT : TCL_STDOUT|TCL_STDERR));

    /*
     * Free the argv array.
     */

    TclStackFree(interp, (void *) argv);

    if (chan == NULL) {
	return TCL_ERROR;
    }

    if (background) {
	/*
	 * Store the list of PIDs from the pipeline in interp's result and
	 * detach the PIDs (instead of waiting for them).
	 */

	TclGetAndDetachPids(interp, chan);
	if (Tcl_CloseEx(interp, chan, 0) != TCL_OK) {
	    return TCL_ERROR;
	}
	return TCL_OK;
    }

    TclNewObj(resultPtr);
    if (Tcl_GetChannelHandle(chan, TCL_READABLE, NULL) == TCL_OK) {
	if (Tcl_ReadChars(chan, resultPtr, -1, 0) == TCL_IO_FAILURE) {
	    /*
	     * TIP #219.
	     * Capture error messages put by the driver into the bypass area
	     * and put them into the regular interpreter result. Fall back to
	     * the regular message if nothing was found in the bypass.
	     */

	    if (!TclChanCaughtErrorBypass(interp, chan)) {
		Tcl_SetObjResult(interp, Tcl_ObjPrintf(
			"error reading output from command: %s",
			Tcl_PosixError(interp)));
		Tcl_DecrRefCount(resultPtr);
	    }
	    return TCL_ERROR;
	}
    }

    /*
     * If the process produced anything on stderr, it will have been returned
     * in the interpreter result. It needs to be appended to the result
     * string.
     */

    result = Tcl_CloseEx(interp, chan, 0);
    Tcl_AppendObjToObj(resultPtr, Tcl_GetObjResult(interp));

    /*
     * If the last character of the result is a newline, then remove the
     * newline character.
     */

    if (keepNewline == 0) {
	string = Tcl_GetStringFromObj(resultPtr, &length);
	if ((length > 0) && (string[length - 1] == '\n')) {
	    Tcl_SetObjLength(resultPtr, length - 1);
	}
    }
    Tcl_SetObjResult(interp, resultPtr);

    return result;
}

/*
 *---------------------------------------------------------------------------
 *
 * Tcl_FblockedObjCmd --
 *
 *	This function is invoked to process the Tcl "fblocked" command. See
 *	the user documentation for details on what it does.
 *
 * Results:
 *	A standard Tcl result.
 *
 * Side effects:
 *	Sets interp's result to boolean true or false depending on whether the
 *	preceding input operation on the channel would have blocked.
 *
 *---------------------------------------------------------------------------
 */

int
Tcl_FblockedObjCmd(
    TCL_UNUSED(void *),
    Tcl_Interp *interp,		/* Current interpreter. */
    int objc,			/* Number of arguments. */
    Tcl_Obj *const objv[])	/* Argument objects. */
{
    Tcl_Channel chan;
    int mode;

    if (objc != 2) {
	Tcl_WrongNumArgs(interp, 1, objv, "channelId");
	return TCL_ERROR;
    }

    if (TclGetChannelFromObj(interp, objv[1], &chan, &mode, 0) != TCL_OK) {
	return TCL_ERROR;
    }
    if (!(mode & TCL_READABLE)) {
	Tcl_SetObjResult(interp, Tcl_ObjPrintf(
		"channel \"%s\" wasn't opened for reading",
		TclGetString(objv[1])));
	return TCL_ERROR;
    }

    Tcl_SetObjResult(interp, Tcl_NewBooleanObj(Tcl_InputBlocked(chan)));
    return TCL_OK;
}

/*
 *----------------------------------------------------------------------
 *
 * Tcl_OpenObjCmd --
 *
 *	This function is invoked to process the "open" Tcl command. See the
 *	user documentation for details on what it does.
 *
 * Results:
 *	A standard Tcl result.
 *
 * Side effects:
 *	See the user documentation.
 *
 *----------------------------------------------------------------------
 */

int
Tcl_OpenObjCmd(
    TCL_UNUSED(void *),
    Tcl_Interp *interp,		/* Current interpreter. */
    int objc,			/* Number of arguments. */
    Tcl_Obj *const objv[])	/* Argument objects. */
{
    int pipeline, prot;
    const char *modeString, *what;
    Tcl_Channel chan;

    if ((objc < 2) || (objc > 4)) {
	Tcl_WrongNumArgs(interp, 1, objv, "fileName ?access? ?permissions?");
	return TCL_ERROR;
    }
    prot = 0666;
    if (objc == 2) {
	modeString = "r";
    } else {
	modeString = TclGetString(objv[2]);
	if (objc == 4) {
	    const char *permString = TclGetString(objv[3]);
	    int code = TCL_ERROR;
	    int scanned = TclParseAllWhiteSpace(permString, -1);

	    /*
	     * Support legacy octal numbers.
	     */

	    if ((permString[scanned] == '0')
		    && (permString[scanned+1] >= '0')
		    && (permString[scanned+1] <= '7')) {
		Tcl_Obj *permObj;

		TclNewLiteralStringObj(permObj, "0o");
		Tcl_AppendToObj(permObj, permString+scanned+1, -1);
		code = TclGetIntFromObj(NULL, permObj, &prot);
		Tcl_DecrRefCount(permObj);
	    }

	    if ((code == TCL_ERROR)
		    && TclGetIntFromObj(interp, objv[3], &prot) != TCL_OK) {
		return TCL_ERROR;
	    }
	}
    }

    pipeline = 0;
    what = TclGetString(objv[1]);
    if (what[0] == '|') {
	pipeline = 1;
    }

    /*
     * Open the file or create a process pipeline.
     */

    if (!pipeline) {
	chan = Tcl_FSOpenFileChannel(interp, objv[1], modeString, prot);
    } else {
	int mode, seekFlag, binary;
	Tcl_Size cmdObjc;
	const char **cmdArgv;

	if (Tcl_SplitList(interp, what+1, &cmdObjc, &cmdArgv) != TCL_OK) {
	    return TCL_ERROR;
	}

	mode = TclGetOpenModeEx(interp, modeString, &seekFlag, &binary);
	if (mode == -1) {
	    chan = NULL;
	} else {
	    int flags = TCL_STDERR | TCL_ENFORCE_MODE;

	    switch (mode & (O_RDONLY | O_WRONLY | O_RDWR)) {
	    case O_RDONLY:
		flags |= TCL_STDOUT;
		break;
	    case O_WRONLY:
		flags |= TCL_STDIN;
		break;
	    case O_RDWR:
		flags |= (TCL_STDIN | TCL_STDOUT);
		break;
	    default:
		Tcl_Panic("Tcl_OpenCmd: invalid mode value");
		break;
	    }
	    chan = Tcl_OpenCommandChannel(interp, cmdObjc, cmdArgv, flags);
	    if (binary && chan) {
		Tcl_SetChannelOption(interp, chan, "-translation", "binary");
	    }
	}
	Tcl_Free((void *)cmdArgv);
    }
    if (chan == NULL) {
	return TCL_ERROR;
    }
    Tcl_RegisterChannel(interp, chan);
    Tcl_SetObjResult(interp, Tcl_NewStringObj(Tcl_GetChannelName(chan), -1));
    return TCL_OK;
}

/*
 *----------------------------------------------------------------------
 *
 * TcpAcceptCallbacksDeleteProc --
 *
 *	Assocdata cleanup routine called when an interpreter is being deleted
 *	to set the interp field of all the accept callback records registered
 *	with the interpreter to NULL. This will prevent the interpreter from
 *	being used in the future to eval accept scripts.
 *
 * Results:
 *	None.
 *
 * Side effects:
 *	Deallocates memory and sets the interp field of all the accept
 *	callback records to NULL to prevent this interpreter from being used
 *	subsequently to eval accept scripts.
 *
 *----------------------------------------------------------------------
 */

static void
TcpAcceptCallbacksDeleteProc(
    void *clientData,	/* Data which was passed when the assocdata
				 * was registered. */
    TCL_UNUSED(Tcl_Interp *))
{
    Tcl_HashTable *hTblPtr = (Tcl_HashTable *)clientData;
    Tcl_HashEntry *hPtr;
    Tcl_HashSearch hSearch;

    for (hPtr = Tcl_FirstHashEntry(hTblPtr, &hSearch);
	    hPtr != NULL; hPtr = Tcl_NextHashEntry(&hSearch)) {
	AcceptCallback *acceptCallbackPtr = (AcceptCallback *)Tcl_GetHashValue(hPtr);

	acceptCallbackPtr->interp = NULL;
    }
    Tcl_DeleteHashTable(hTblPtr);
    Tcl_Free(hTblPtr);
}

/*
 *----------------------------------------------------------------------
 *
 * RegisterTcpServerInterpCleanup --
 *
 *	Registers an accept callback record to have its interp field set to
 *	NULL when the interpreter is deleted.
 *
 * Results:
 *	None.
 *
 * Side effects:
 *	When, in the future, the interpreter is deleted, the interp field of
 *	the accept callback data structure will be set to NULL. This will
 *	prevent attempts to eval the accept script in a deleted interpreter.
 *
 *----------------------------------------------------------------------
 */

static void
RegisterTcpServerInterpCleanup(
    Tcl_Interp *interp,		/* Interpreter for which we want to be
				 * informed of deletion. */
    AcceptCallback *acceptCallbackPtr)
				/* The accept callback record whose interp
				 * field we want set to NULL when the
				 * interpreter is deleted. */
{
    Tcl_HashTable *hTblPtr;	/* Hash table for accept callback records to
				 * smash when the interpreter will be
				 * deleted. */
    Tcl_HashEntry *hPtr;	/* Entry for this record. */
    int isNew;			/* Is the entry new? */

    hTblPtr = (Tcl_HashTable *)Tcl_GetAssocData(interp, "tclTCPAcceptCallbacks", NULL);

    if (hTblPtr == NULL) {
	hTblPtr = (Tcl_HashTable *)Tcl_Alloc(sizeof(Tcl_HashTable));
	Tcl_InitHashTable(hTblPtr, TCL_ONE_WORD_KEYS);
	Tcl_SetAssocData(interp, "tclTCPAcceptCallbacks",
		TcpAcceptCallbacksDeleteProc, hTblPtr);
    }

    hPtr = Tcl_CreateHashEntry(hTblPtr, acceptCallbackPtr, &isNew);
    if (!isNew) {
	Tcl_Panic("RegisterTcpServerCleanup: damaged accept record table");
    }
    Tcl_SetHashValue(hPtr, acceptCallbackPtr);
}

/*
 *----------------------------------------------------------------------
 *
 * UnregisterTcpServerInterpCleanupProc --
 *
 *	Unregister a previously registered accept callback record. The interp
 *	field of this record will no longer be set to NULL in the future when
 *	the interpreter is deleted.
 *
 * Results:
 *	None.
 *
 * Side effects:
 *	Prevents the interp field of the accept callback record from being set
 *	to NULL in the future when the interpreter is deleted.
 *
 *----------------------------------------------------------------------
 */

static void
UnregisterTcpServerInterpCleanupProc(
    Tcl_Interp *interp,		/* Interpreter in which the accept callback
				 * record was registered. */
    AcceptCallback *acceptCallbackPtr)
				/* The record for which to delete the
				 * registration. */
{
    Tcl_HashTable *hTblPtr;
    Tcl_HashEntry *hPtr;

    hTblPtr = (Tcl_HashTable *)Tcl_GetAssocData(interp, "tclTCPAcceptCallbacks", NULL);
    if (hTblPtr == NULL) {
	return;
    }

    hPtr = Tcl_FindHashEntry(hTblPtr, acceptCallbackPtr);
    if (hPtr != NULL) {
	Tcl_DeleteHashEntry(hPtr);
    }
}

/*
 *----------------------------------------------------------------------
 *
 * AcceptCallbackProc --
 *
 *	This callback is invoked by the TCP channel driver when it accepts a
 *	new connection from a client on a server socket.
 *
 * Results:
 *	None.
 *
 * Side effects:
 *	Whatever the script does.
 *
 *----------------------------------------------------------------------
 */

static void
AcceptCallbackProc(
    void *callbackData,	/* The data stored when the callback was
				 * created in the call to
				 * Tcl_OpenTcpServer. */
    Tcl_Channel chan,		/* Channel for the newly accepted
				 * connection. */
    char *address,		/* Address of client that was accepted. */
    int port)			/* Port of client that was accepted. */
{
    AcceptCallback *acceptCallbackPtr = (AcceptCallback *)callbackData;

    /*
     * Check if the callback is still valid; the interpreter may have gone
     * away, this is signalled by setting the interp field of the callback
     * data to NULL.
     */

    if (acceptCallbackPtr->interp != NULL) {
	Tcl_Interp *interp = acceptCallbackPtr->interp;
	Tcl_Obj *script, *objv[2];
	int result = TCL_OK;

	objv[0] = acceptCallbackPtr->script;
	objv[1] = Tcl_NewListObj(3, NULL);
	Tcl_ListObjAppendElement(NULL, objv[1], Tcl_NewStringObj(
		Tcl_GetChannelName(chan), -1));
	Tcl_ListObjAppendElement(NULL, objv[1], Tcl_NewStringObj(address, -1));
	Tcl_ListObjAppendElement(NULL, objv[1], Tcl_NewWideIntObj(port));

	script = Tcl_ConcatObj(2, objv);
	Tcl_IncrRefCount(script);
	Tcl_DecrRefCount(objv[1]);

	Tcl_Preserve(interp);
	Tcl_RegisterChannel(interp, chan);

	/*
	 * Artificially bump the refcount to protect the channel from being
	 * deleted while the script is being evaluated.
	 */

	Tcl_RegisterChannel(NULL, chan);

	result = Tcl_EvalObjEx(interp, script, TCL_EVAL_DIRECT|TCL_EVAL_GLOBAL);
	Tcl_DecrRefCount(script);

	if (result != TCL_OK) {
	    Tcl_BackgroundException(interp, result);
	    Tcl_UnregisterChannel(interp, chan);
	}

	/*
	 * Decrement the artificially bumped refcount. After this it is not
	 * safe anymore to use "chan", because it may now be deleted.
	 */

	Tcl_UnregisterChannel(NULL, chan);

	Tcl_Release(interp);
    } else {
	/*
	 * The interpreter has been deleted, so there is no useful way to use
	 * the client socket - just close it.
	 */

	Tcl_CloseEx(NULL, chan, 0);
    }
}

/*
 *----------------------------------------------------------------------
 *
 * TcpServerCloseProc --
 *
 *	This callback is called when the TCP server channel for which it was
 *	registered is being closed. It informs the interpreter in which the
 *	accept script is evaluated (if that interpreter still exists) that
 *	this channel no longer needs to be informed if the interpreter is
 *	deleted.
 *
 * Results:
 *	None.
 *
 * Side effects:
 *	In the future, if the interpreter is deleted this channel will no
 *	longer be informed.
 *
 *----------------------------------------------------------------------
 */

static void
TcpServerCloseProc(
    void *callbackData)	/* The data passed in the call to
				 * Tcl_CreateCloseHandler. */
{
    AcceptCallback *acceptCallbackPtr = (AcceptCallback *)callbackData;
				/* The actual data. */

    if (acceptCallbackPtr->interp != NULL) {
	UnregisterTcpServerInterpCleanupProc(acceptCallbackPtr->interp,
		acceptCallbackPtr);
    }
    Tcl_DecrRefCount(acceptCallbackPtr->script);
    Tcl_Free(acceptCallbackPtr);
}

/*
 *----------------------------------------------------------------------
 *
 * Tcl_SocketObjCmd --
 *
 *	This function is invoked to process the "socket" Tcl command. See the
 *	user documentation for details on what it does.
 *
 * Results:
 *	A standard Tcl result.
 *
 * Side effects:
 *	Creates a socket based channel.
 *
 *----------------------------------------------------------------------
 */

int
Tcl_SocketObjCmd(
    TCL_UNUSED(void *),
    Tcl_Interp *interp,		/* Current interpreter. */
    int objc,			/* Number of arguments. */
    Tcl_Obj *const objv[])	/* Argument objects. */
{
    static const char *const socketOptions[] = {
	"-async", "-backlog", "-myaddr", "-myport", "-reuseaddr",
	"-reuseport", "-server", NULL
    };
    enum socketOptionsEnum {
	SKT_ASYNC, SKT_BACKLOG, SKT_MYADDR, SKT_MYPORT, SKT_REUSEADDR,
	SKT_REUSEPORT, SKT_SERVER
    } optionIndex;
    int a, server = 0, myport = 0, async = 0, reusep = -1,
	reusea = -1, backlog = -1;
    unsigned int flags = 0;
    const char *host, *port, *myaddr = NULL;
    Tcl_Obj *script = NULL;
    Tcl_Channel chan;

    TclInitSockets();

    for (a = 1; a < objc; a++) {
	const char *arg = TclGetString(objv[a]);

	if (arg[0] != '-') {
	    break;
	}
	if (Tcl_GetIndexFromObj(interp, objv[a], socketOptions, "option",
		TCL_EXACT, &optionIndex) != TCL_OK) {
	    return TCL_ERROR;
	}
	switch (optionIndex) {
	case SKT_ASYNC:
	    if (server == 1) {
		Tcl_SetObjResult(interp, Tcl_NewStringObj(
			"cannot set -async option for server sockets", -1));
		return TCL_ERROR;
	    }
	    async = 1;
	    break;
	case SKT_MYADDR:
	    a++;
	    if (a >= objc) {
		Tcl_SetObjResult(interp, Tcl_NewStringObj(
			"no argument given for -myaddr option", -1));
		return TCL_ERROR;
	    }
	    myaddr = TclGetString(objv[a]);
	    break;
	case SKT_MYPORT: {
	    const char *myPortName;

	    a++;
	    if (a >= objc) {
		Tcl_SetObjResult(interp, Tcl_NewStringObj(
			"no argument given for -myport option", -1));
		return TCL_ERROR;
	    }
	    myPortName = TclGetString(objv[a]);
	    if (TclSockGetPort(interp, myPortName, "tcp", &myport) != TCL_OK) {
		return TCL_ERROR;
	    }
	    break;
	}
	case SKT_SERVER:
	    if (async == 1) {
		Tcl_SetObjResult(interp, Tcl_NewStringObj(
			"cannot set -async option for server sockets", -1));
		return TCL_ERROR;
	    }
	    server = 1;
	    a++;
	    if (a >= objc) {
		Tcl_SetObjResult(interp, Tcl_NewStringObj(
			"no argument given for -server option", -1));
		return TCL_ERROR;
	    }
	    script = objv[a];
	    break;
	case SKT_REUSEADDR:
	    a++;
	    if (a >= objc) {
		Tcl_SetObjResult(interp, Tcl_NewStringObj(
			"no argument given for -reuseaddr option", -1));
		return TCL_ERROR;
	    }
	    if (Tcl_GetBooleanFromObj(interp, objv[a], &reusea) != TCL_OK) {
		return TCL_ERROR;
	    }
	    break;
	case SKT_REUSEPORT:
	    a++;
	    if (a >= objc) {
		Tcl_SetObjResult(interp, Tcl_NewStringObj(
			"no argument given for -reuseport option", -1));
		return TCL_ERROR;
	    }
	    if (Tcl_GetBooleanFromObj(interp, objv[a], &reusep) != TCL_OK) {
		return TCL_ERROR;
	    }
	    break;
	case SKT_BACKLOG:
	    a++;
	    if (a >= objc) {
		Tcl_SetObjResult(interp, Tcl_NewStringObj(
			"no argument given for -backlog option", -1));
		return TCL_ERROR;
	    }
	    if (Tcl_GetIntFromObj(interp, objv[a], &backlog) != TCL_OK) {
		return TCL_ERROR;
	    }
	    break;
	default:
	    Tcl_Panic("Tcl_SocketObjCmd: bad option index to SocketOptions");
	}
    }
    if (server) {
	host = myaddr;		/* NULL implies INADDR_ANY */
	if (myport != 0) {
	    Tcl_SetObjResult(interp, Tcl_NewStringObj(
		    "option -myport is not valid for servers", -1));
	    return TCL_ERROR;
	}
    } else if (a < objc) {
	host = TclGetString(objv[a]);
	a++;
    } else {
	Interp *iPtr;

    wrongNumArgs:
	iPtr = (Interp *) interp;
	Tcl_WrongNumArgs(interp, 1, objv,
		"?-async? ?-myaddr addr? ?-myport myport? host port");
	iPtr->flags |= INTERP_ALTERNATE_WRONG_ARGS;
	Tcl_WrongNumArgs(interp, 1, objv,
		"-server command ?-backlog count? ?-myaddr addr? "
		"?-reuseaddr boolean? ?-reuseport boolean? port");
	return TCL_ERROR;
    }

    if (!server && (reusea != -1 || reusep != -1 || backlog != -1)) {
	Tcl_SetObjResult(interp, Tcl_NewStringObj(
		"options -backlog, -reuseaddr, and -reuseport are only valid "
		"for servers", -1));
	return TCL_ERROR;
    }

    /*
     * Set the options to their default value if the user didn't override
     * their value.
     */

    if (reusep == -1) {
	reusep = 0;
    }
    if (reusea == -1) {
	reusea = 1;
    }

    /*
     * Build the bitset with the flags values.
     */

    if (reusea) {
	flags |= TCL_TCPSERVER_REUSEADDR;
    }
    if (reusep) {
	flags |= TCL_TCPSERVER_REUSEPORT;
    }

    /*
     * All the arguments should have been parsed by now, 'a' points to the
     * last one, the port number.
     */

    if (a != objc-1) {
	goto wrongNumArgs;
    }

    port = TclGetString(objv[a]);

    if (server) {
	AcceptCallback *acceptCallbackPtr = (AcceptCallback *)Tcl_Alloc(sizeof(AcceptCallback));

	Tcl_IncrRefCount(script);
	acceptCallbackPtr->script = script;
	acceptCallbackPtr->interp = interp;

	chan = Tcl_OpenTcpServerEx(interp, port, host, flags, backlog,
		AcceptCallbackProc, acceptCallbackPtr);
	if (chan == NULL) {
	    Tcl_DecrRefCount(script);
	    Tcl_Free(acceptCallbackPtr);
	    return TCL_ERROR;
	}

	/*
	 * Register with the interpreter to let us know when the interpreter
	 * is deleted (by having the callback set the interp field of the
	 * acceptCallbackPtr's structure to NULL). This is to avoid trying to
	 * eval the script in a deleted interpreter.
	 */

	RegisterTcpServerInterpCleanup(interp, acceptCallbackPtr);

	/*
	 * Register a close callback. This callback will inform the
	 * interpreter (if it still exists) that this channel does not need to
	 * be informed when the interpreter is deleted.
	 */

	Tcl_CreateCloseHandler(chan, TcpServerCloseProc, acceptCallbackPtr);
    } else {
	int portNum;

	if (TclSockGetPort(interp, port, "tcp", &portNum) != TCL_OK) {
	    return TCL_ERROR;
	}

	chan = Tcl_OpenTcpClient(interp, portNum, host, myaddr, myport, async);
	if (chan == NULL) {
	    return TCL_ERROR;
	}
    }

    Tcl_RegisterChannel(interp, chan);
    Tcl_SetObjResult(interp, Tcl_NewStringObj(Tcl_GetChannelName(chan), -1));
    return TCL_OK;
}

/*
 *----------------------------------------------------------------------
 *
 * Tcl_FcopyObjCmd --
 *
 *	This function is invoked to process the "fcopy" Tcl command. See the
 *	user documentation for details on what it does.
 *
 * Results:
 *	A standard Tcl result.
 *
 * Side effects:
 *	Moves data between two channels and possibly sets up a background copy
 *	handler.
 *
 *----------------------------------------------------------------------
 */

int
Tcl_FcopyObjCmd(
    TCL_UNUSED(void *),
    Tcl_Interp *interp,		/* Current interpreter. */
    int objc,			/* Number of arguments. */
    Tcl_Obj *const objv[])	/* Argument objects. */
{
    Tcl_Channel inChan, outChan;
    int mode, i, index;
    Tcl_WideInt toRead;
    Tcl_Obj *cmdPtr;
    static const char *const switches[] = { "-size", "-command", NULL };
    enum { FcopySize, FcopyCommand };

    if ((objc < 3) || (objc > 7) || (objc == 4) || (objc == 6)) {
	Tcl_WrongNumArgs(interp, 1, objv,
		"input output ?-size size? ?-command callback?");
	return TCL_ERROR;
    }

    /*
     * Parse the channel arguments and verify that they are readable or
     * writable, as appropriate.
     */

    if (TclGetChannelFromObj(interp, objv[1], &inChan, &mode, 0) != TCL_OK) {
	return TCL_ERROR;
    }
    if (!(mode & TCL_READABLE)) {
	Tcl_SetObjResult(interp, Tcl_ObjPrintf(
		"channel \"%s\" wasn't opened for reading",
		TclGetString(objv[1])));
	return TCL_ERROR;
    }
    if (TclGetChannelFromObj(interp, objv[2], &outChan, &mode, 0) != TCL_OK) {
	return TCL_ERROR;
    }
    if (!(mode & TCL_WRITABLE)) {
	Tcl_SetObjResult(interp, Tcl_ObjPrintf(
		"channel \"%s\" wasn't opened for writing",
		TclGetString(objv[2])));
	return TCL_ERROR;
    }

    toRead = -1;
    cmdPtr = NULL;
    for (i = 3; i < objc; i += 2) {
	if (Tcl_GetIndexFromObj(interp, objv[i], switches, "option", 0,
		&index) != TCL_OK) {
	    return TCL_ERROR;
	}
	switch (index) {
	case FcopySize:
	    if (TclGetWideIntFromObj(interp, objv[i+1], &toRead) != TCL_OK) {
		return TCL_ERROR;
	    }
	    if (toRead < 0) {
		/*
		 * Handle all negative sizes like -1, meaning 'copy all'. By
		 * resetting toRead we avoid changes in the core copying
		 * functions (which explicitly check for -1 and crash on any
		 * other negative value).
		 */

		toRead = -1;
	    }
	    break;
	case FcopyCommand:
	    cmdPtr = objv[i+1];
	    break;
	}
    }

    return TclCopyChannel(interp, inChan, outChan, toRead, cmdPtr);
}

/*
 *---------------------------------------------------------------------------
 *
 * ChanPendingObjCmd --
 *
 *	This function is invoked to process the Tcl "chan pending" command
 *	(TIP #287). See the user documentation for details on what it does.
 *
 * Results:
 *	A standard Tcl result.
 *
 * Side effects:
 *	Sets interp's result to the number of bytes of buffered input or
 *	output (depending on whether the first argument is "input" or
 *	"output"), or -1 if the channel wasn't opened for that mode.
 *
 *---------------------------------------------------------------------------
 */

static int
ChanPendingObjCmd(
    TCL_UNUSED(void *),
    Tcl_Interp *interp,		/* Current interpreter. */
    int objc,			/* Number of arguments. */
    Tcl_Obj *const objv[])	/* Argument objects. */
{
    Tcl_Channel chan;
    static const char *const options[] = {"input", "output", NULL};
    enum pendingOptionsEnum {PENDING_INPUT, PENDING_OUTPUT} index;
    int mode;

    if (objc != 3) {
	Tcl_WrongNumArgs(interp, 1, objv, "mode channelId");
	return TCL_ERROR;
    }

    if (Tcl_GetIndexFromObj(interp, objv[1], options, "mode", 0,
	    &index) != TCL_OK) {
	return TCL_ERROR;
    }

    if (TclGetChannelFromObj(interp, objv[2], &chan, &mode, 0) != TCL_OK) {
	return TCL_ERROR;
    }

    switch (index) {
    case PENDING_INPUT:
	if (!(mode & TCL_READABLE)) {
	    Tcl_SetObjResult(interp, Tcl_NewWideIntObj(-1));
	} else {
	    Tcl_SetObjResult(interp, Tcl_NewWideIntObj(Tcl_InputBuffered(chan)));
	}
	break;
    case PENDING_OUTPUT:
	if (!(mode & TCL_WRITABLE)) {
	    Tcl_SetObjResult(interp, Tcl_NewWideIntObj(-1));
	} else {
	    Tcl_SetObjResult(interp, Tcl_NewWideIntObj(Tcl_OutputBuffered(chan)));
	}
	break;
    }
    return TCL_OK;
}

/*
 *----------------------------------------------------------------------
 *
 * ChanTruncateObjCmd --
 *
 *	This function is invoked to process the "chan truncate" Tcl command.
 *	See the user documentation for details on what it does.
 *
 * Results:
 *	A standard Tcl result.
 *
 * Side effects:
 *	Truncates a channel (or rather a file underlying a channel).
 *
 *----------------------------------------------------------------------
 */

static int
ChanTruncateObjCmd(
    TCL_UNUSED(void *),
    Tcl_Interp *interp,		/* Current interpreter. */
    int objc,			/* Number of arguments. */
    Tcl_Obj *const objv[])	/* Argument objects. */
{
    Tcl_Channel chan;
    Tcl_WideInt length;

    if ((objc < 2) || (objc > 3)) {
	Tcl_WrongNumArgs(interp, 1, objv, "channelId ?length?");
	return TCL_ERROR;
    }
    if (TclGetChannelFromObj(interp, objv[1], &chan, NULL, 0) != TCL_OK) {
	return TCL_ERROR;
    }

    if (objc == 3) {
	/*
	 * User is supplying an explicit length.
	 */

	if (TclGetWideIntFromObj(interp, objv[2], &length) != TCL_OK) {
	    return TCL_ERROR;
	}
	if (length < 0) {
	    Tcl_SetObjResult(interp, Tcl_NewStringObj(
		    "cannot truncate to negative length of file", -1));
	    return TCL_ERROR;
	}
    } else {
	/*
	 * User wants to truncate to the current file position.
	 */

	length = Tcl_Tell(chan);
	if (length == -1) {
	    Tcl_SetObjResult(interp, Tcl_ObjPrintf(
		    "could not determine current location in \"%s\": %s",
		    TclGetString(objv[1]), Tcl_PosixError(interp)));
	    return TCL_ERROR;
	}
    }

    if (Tcl_TruncateChannel(chan, length) != TCL_OK) {
	Tcl_SetObjResult(interp, Tcl_ObjPrintf(
		"error during truncate on \"%s\": %s",
		TclGetString(objv[1]), Tcl_PosixError(interp)));
	return TCL_ERROR;
    }

    return TCL_OK;
}

/*
 *----------------------------------------------------------------------
 *
 * ChanPipeObjCmd --
 *
 *	This function is invoked to process the "chan pipe" Tcl command.
 *	See the user documentation for details on what it does.
 *
 * Results:
 *	A standard Tcl result.
 *
 * Side effects:
 *	Creates a pair of Tcl channels wrapping both ends of a new
 *	anonymous pipe.
 *
 *----------------------------------------------------------------------
 */

static int
ChanPipeObjCmd(
    TCL_UNUSED(void *),
    Tcl_Interp *interp,		/* Current interpreter. */
    int objc,			/* Number of arguments. */
    Tcl_Obj *const objv[])	/* Argument objects. */
{
    Tcl_Channel rchan, wchan;
    const char *channelNames[2];
    Tcl_Obj *resultPtr;

    if (objc != 1) {
	Tcl_WrongNumArgs(interp, 1, objv, "");
	return TCL_ERROR;
    }

    if (Tcl_CreatePipe(interp, &rchan, &wchan, 0) != TCL_OK) {
	return TCL_ERROR;
    }

    channelNames[0] = Tcl_GetChannelName(rchan);
    channelNames[1] = Tcl_GetChannelName(wchan);

    TclNewObj(resultPtr);
    Tcl_ListObjAppendElement(NULL, resultPtr,
	    Tcl_NewStringObj(channelNames[0], -1));
    Tcl_ListObjAppendElement(NULL, resultPtr,
	    Tcl_NewStringObj(channelNames[1], -1));
    Tcl_SetObjResult(interp, resultPtr);

    return TCL_OK;
}

/*
 *----------------------------------------------------------------------
 *
 * TclChannelNamesCmd --
 *
 *	This function is invoked to process the "chan names" and "file
 *	channels" Tcl commands.  See the user documentation for details on
 *	what they do.
 *
 * Results:
 *	A standard Tcl result.
 *
 * Side effects:
 *	None.
 *
 *----------------------------------------------------------------------
 */

int
TclChannelNamesCmd(
    TCL_UNUSED(void *),
    Tcl_Interp *interp,
    int objc,
    Tcl_Obj *const objv[])
{
    if (objc < 1 || objc > 2) {
	Tcl_WrongNumArgs(interp, 1, objv, "?pattern?");
	return TCL_ERROR;
    }
    return Tcl_GetChannelNamesEx(interp,
	    ((objc == 1) ? NULL : TclGetString(objv[1])));
}

/*
 *----------------------------------------------------------------------
 *
 * TclInitChanCmd --
 *
 *	This function is invoked to create the "chan" Tcl command. See the
 *	user documentation for details on what it does.
 *
 * Results:
 *	A Tcl command handle.
 *
 * Side effects:
 *	None (since nothing is byte-compiled).
 *
 *----------------------------------------------------------------------
 */

Tcl_Command
TclInitChanCmd(
    Tcl_Interp *interp)
{
    /*
     * Most commands are plugged directly together, but some are done via
     * alias-like rewriting; [chan configure] is this way for security reasons
     * (want overwriting of [fconfigure] to control that nicely), and [chan
     * names] because the functionality isn't available as a separate command
     * function at the moment.
     */
    static const EnsembleImplMap initMap[] = {
	{"blocked",	Tcl_FblockedObjCmd,	TclCompileBasic1ArgCmd, NULL, NULL, 0},
	{"close",	Tcl_CloseObjCmd,	TclCompileBasic1Or2ArgCmd, NULL, NULL, 0},
	{"copy",	Tcl_FcopyObjCmd,	NULL, NULL, NULL, 0},
	{"create",	TclChanCreateObjCmd,	TclCompileBasic2ArgCmd, NULL, NULL, 0},		/* TIP #219 */
	{"eof",		Tcl_EofObjCmd,		TclCompileBasic1ArgCmd, NULL, NULL, 0},
	{"event",	Tcl_FileEventObjCmd,	TclCompileBasic2Or3ArgCmd, NULL, NULL, 0},
	{"flush",	Tcl_FlushObjCmd,	TclCompileBasic1ArgCmd, NULL, NULL, 0},
	{"gets",	Tcl_GetsObjCmd,		TclCompileBasic1Or2ArgCmd, NULL, NULL, 0},
	{"names",	TclChannelNamesCmd,	TclCompileBasic0Or1ArgCmd, NULL, NULL, 0},
	{"pending",	ChanPendingObjCmd,	TclCompileBasic2ArgCmd, NULL, NULL, 0},		/* TIP #287 */
	{"pipe",	ChanPipeObjCmd,		TclCompileBasic0ArgCmd, NULL, NULL, 0},		/* TIP #304 */
	{"pop",		TclChanPopObjCmd,	TclCompileBasic1ArgCmd, NULL, NULL, 0},		/* TIP #230 */
	{"postevent",	TclChanPostEventObjCmd,	TclCompileBasic2ArgCmd, NULL, NULL, 0},	/* TIP #219 */
	{"push",	TclChanPushObjCmd,	TclCompileBasic2ArgCmd, NULL, NULL, 0},		/* TIP #230 */
	{"puts",	Tcl_PutsObjCmd,		NULL, NULL, NULL, 0},
	{"read",	Tcl_ReadObjCmd,		NULL, NULL, NULL, 0},
	{"seek",	Tcl_SeekObjCmd,		TclCompileBasic2Or3ArgCmd, NULL, NULL, 0},
	{"tell",	Tcl_TellObjCmd,		TclCompileBasic1ArgCmd, NULL, NULL, 0},
	{"truncate",	ChanTruncateObjCmd,	TclCompileBasic1Or2ArgCmd, NULL, NULL, 0},		/* TIP #208 */
	{NULL, NULL, NULL, NULL, NULL, 0}
    };
    static const char *const extras[] = {
	"configure",	"::fconfigure",
	NULL
    };
    Tcl_Command ensemble;
    Tcl_Obj *mapObj;
    int i;

    ensemble = TclMakeEnsemble(interp, "chan", initMap);
    Tcl_GetEnsembleMappingDict(NULL, ensemble, &mapObj);
    for (i=0 ; extras[i] ; i+=2) {
	/*
	 * Can assume that reference counts are all incremented.
	 */

	Tcl_DictObjPut(NULL, mapObj, Tcl_NewStringObj(extras[i], -1),
		Tcl_NewStringObj(extras[i+1], -1));
    }
    Tcl_SetEnsembleMappingDict(interp, ensemble, mapObj);
    return ensemble;
}

/*
 * Local Variables:
 * mode: c
 * c-basic-offset: 4
 * fill-column: 78
 * End:
 */<|MERGE_RESOLUTION|>--- conflicted
+++ resolved
@@ -298,7 +298,7 @@
     Tcl_Channel chan;		/* The channel to read from. */
     Tcl_Size lineLen;		/* Length of line just read. */
     int mode;			/* Mode in which channel is opened. */
-    Tcl_Obj *linePtr, *chanObjPtr, *resultDictPtr, *returnOptsPtr;
+    Tcl_Obj *linePtr, *chanObjPtr;
     int code = TCL_OK;
 
     if ((objc != 2) && (objc != 3)) {
@@ -334,14 +334,7 @@
 			"error reading \"%s\": %s",
 			TclGetString(chanObjPtr), Tcl_PosixError(interp)));
 	    }
-	    resultDictPtr = Tcl_NewDictObj();
-	    Tcl_DictObjPut(NULL, resultDictPtr, Tcl_NewStringObj("read", -1)
-	    , linePtr);
-	    returnOptsPtr = Tcl_NewDictObj();
-	    Tcl_DictObjPut(NULL, returnOptsPtr, Tcl_NewStringObj("-result", -1)
-	    , resultDictPtr);
 	    code = TCL_ERROR;
-	    Tcl_SetReturnOptions(interp, returnOptsPtr);
 	    goto done;
 	}
 	lineLen = TCL_IO_FAILURE;
@@ -394,6 +387,7 @@
     Tcl_Size charactersRead;		/* How many characters were read? */
     int mode;			/* Mode in which channel is opened. */
     Tcl_Obj *resultPtr, *resultDictPtr, *returnOptsPtr, *chanObjPtr;
+    int res, status;
 
     if ((objc != 2) && (objc != 3)) {
 	Interp *iPtr;
@@ -455,15 +449,6 @@
     TclChannelPreserve(chan);
     charactersRead = Tcl_ReadChars(chan, resultPtr, toRead, 0);
     if (charactersRead == TCL_IO_FAILURE) {
-<<<<<<< HEAD
-=======
-	Tcl_Obj *returnOptsPtr = NULL;
-	if (TclChannelGetBlockingMode(chan)) {
-	    returnOptsPtr = Tcl_NewDictObj();
-	    Tcl_DictObjPut(NULL, returnOptsPtr, Tcl_NewStringObj("-data", -1),
-		    resultPtr);
-	}
->>>>>>> ec6f4ced
 	/*
 	 * TIP #219.
 	 * Capture error messages put by the driver into the bypass area and
@@ -476,22 +461,19 @@
 		    "error reading \"%s\": %s",
 		    TclGetString(chanObjPtr), Tcl_PosixError(interp)));
 	}
-	resultDictPtr = Tcl_NewDictObj();
-	Tcl_DictObjPut(NULL, resultDictPtr, Tcl_NewStringObj("read", -1)
-	    , resultPtr);
-	returnOptsPtr = Tcl_NewDictObj();
-	Tcl_DictObjPut(NULL, returnOptsPtr, Tcl_NewStringObj("-result", -1)
-	    , resultDictPtr);
+	status = TclCheckEmptyString(interp, resultPtr, &res);
+	if (!status && !res) {
+	    resultDictPtr = Tcl_NewDictObj();
+	    Tcl_DictObjPut(NULL, resultDictPtr, Tcl_NewStringObj("read", -1)
+		, resultPtr);
+	    returnOptsPtr = Tcl_NewDictObj();
+	    Tcl_DictObjPut(NULL, returnOptsPtr, Tcl_NewStringObj("-result", -1)
+		, resultDictPtr);
+	    Tcl_SetReturnOptions(interp, returnOptsPtr);
+	}
 	TclChannelRelease(chan);
-<<<<<<< HEAD
-	Tcl_SetReturnOptions(interp, returnOptsPtr);
-=======
-	if (returnOptsPtr) {
-	    Tcl_SetReturnOptions(interp, returnOptsPtr);
-	}
->>>>>>> ec6f4ced
-	return TCL_ERROR;
-    }
+	return TCL_ERROR;
+   }
 
     /*
      * If requested, remove the last newline in the channel if at EOF.
