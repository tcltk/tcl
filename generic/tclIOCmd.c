/*
 * tclIOCmd.c --
 *
 *	Contains the definitions of most of the Tcl commands relating to IO.
 *
 * Copyright (c) 1995-1997 Sun Microsystems, Inc.
 *
 * See the file "license.terms" for information on usage and redistribution of
 * this file, and for a DISCLAIMER OF ALL WARRANTIES.
<<<<<<< HEAD
 *
 * RCS: @(#) $Id: tclIOCmd.c,v 1.72 2011/01/17 11:27:30 nijtmans Exp $
=======
>>>>>>> 09374559
 */

#include "tclInt.h"

/*
 * Callback structure for accept callback in a TCP server.
 */

typedef struct AcceptCallback {
    char *script;			/* Script to invoke. */
    Tcl_Interp *interp;			/* Interpreter in which to run it. */
} AcceptCallback;

/*
 * Thread local storage used to maintain a per-thread stdout channel obj.
 * It must be per-thread because of std channel limitations.
 */

typedef struct ThreadSpecificData {
    int initialized;		/* Set to 1 when the module is initialized. */
    Tcl_Obj *stdoutObjPtr;	/* Cached stdout channel Tcl_Obj */
} ThreadSpecificData;

static Tcl_ThreadDataKey dataKey;

/*
 * Static functions for this file:
 */

static void		FinalizeIOCmdTSD(ClientData clientData);
static void		AcceptCallbackProc(ClientData callbackData,
			    Tcl_Channel chan, char *address, int port);
static int		ChanPendingObjCmd(ClientData unused,
			    Tcl_Interp *interp, int objc,
			    Tcl_Obj *const objv[]);
static int		ChanTruncateObjCmd(ClientData dummy,
			    Tcl_Interp *interp, int objc,
			    Tcl_Obj *const objv[]);
static void		RegisterTcpServerInterpCleanup(Tcl_Interp *interp,
			    AcceptCallback *acceptCallbackPtr);
static void		TcpAcceptCallbacksDeleteProc(ClientData clientData,
			    Tcl_Interp *interp);
static void		TcpServerCloseProc(ClientData callbackData);
static void		UnregisterTcpServerInterpCleanupProc(
			    Tcl_Interp *interp,
			    AcceptCallback *acceptCallbackPtr);

/*
 *----------------------------------------------------------------------
 *
 * FinalizeIOCmdTSD --
 *
 *	Release the storage associated with the per-thread cache.
 *
 * Results:
 *	None.
 *
 * Side effects:
 *	None.
 *
 *----------------------------------------------------------------------
 */

static void
FinalizeIOCmdTSD(
    ClientData clientData)	/* Not used. */
{
    ThreadSpecificData *tsdPtr = TCL_TSD_INIT(&dataKey);

    if (tsdPtr->stdoutObjPtr != NULL) {
	Tcl_DecrRefCount(tsdPtr->stdoutObjPtr);
	tsdPtr->stdoutObjPtr = NULL;
    }
    tsdPtr->initialized = 0;
}

/*
 *----------------------------------------------------------------------
 *
 * Tcl_PutsObjCmd --
 *
 *	This function is invoked to process the "puts" Tcl command. See the
 *	user documentation for details on what it does.
 *
 * Results:
 *	A standard Tcl result.
 *
 * Side effects:
 *	Produces output on a channel.
 *
 *----------------------------------------------------------------------
 */

	/* ARGSUSED */
int
Tcl_PutsObjCmd(
    ClientData dummy,		/* Not used. */
    Tcl_Interp *interp,		/* Current interpreter. */
    int objc,			/* Number of arguments. */
    Tcl_Obj *const objv[])	/* Argument objects. */
{
    Tcl_Channel chan;		/* The channel to puts on. */
    Tcl_Obj *string;		/* String to write. */
    Tcl_Obj *chanObjPtr = NULL;	/* channel object. */
    int newline;		/* Add a newline at end? */
    int result;			/* Result of puts operation. */
    int mode;			/* Mode in which channel is opened. */
    ThreadSpecificData *tsdPtr;

    switch (objc) {
    case 2: /* [puts $x] */
	string = objv[1];
	newline = 1;
	break;

    case 3: /* [puts -nonewline $x] or [puts $chan $x] */
	if (strcmp(TclGetString(objv[1]), "-nonewline") == 0) {
	    newline = 0;
	} else {
	    newline = 1;
	    chanObjPtr = objv[1];
	}
	string = objv[2];
	break;

    case 4: /* [puts -nonewline $chan $x] or [puts $chan $x nonewline] */
	newline = 0;
	if (strcmp(TclGetString(objv[1]), "-nonewline") == 0) {
	    chanObjPtr = objv[2];
	    string = objv[3];
	    break;
#if TCL_MAJOR_VERSION < 9
	} else if (strcmp(TclGetString(objv[2]), "nonewline") == 0) {
	    /*
	     * The code below provides backwards compatibility with an old
	     * form of the command that is no longer recommended or
	     * documented. See also [Bug #3151675]. Will be removed in Tcl 9,
	     * maybe even earlier.
	     */

	    chanObjPtr = objv[1];
	    string = objv[2];
	    break;
#endif
	}
	/* Fall through */
    default:
	/* [puts] or [puts some bad number of arguments...] */
	Tcl_WrongNumArgs(interp, 1, objv, "?-nonewline? ?channelId? string");
	return TCL_ERROR;
    }

    if (chanObjPtr == NULL) {
	tsdPtr = TCL_TSD_INIT(&dataKey);

	if (!tsdPtr->initialized) {
	    tsdPtr->initialized = 1;
	    TclNewLiteralStringObj(tsdPtr->stdoutObjPtr, "stdout");
	    Tcl_IncrRefCount(tsdPtr->stdoutObjPtr);
	    Tcl_CreateThreadExitHandler(FinalizeIOCmdTSD, NULL);
	}
	chanObjPtr = tsdPtr->stdoutObjPtr;
    }
    if (TclGetChannelFromObj(interp, chanObjPtr, &chan, &mode, 0) != TCL_OK) {
	return TCL_ERROR;
    }
    if ((mode & TCL_WRITABLE) == 0) {
	Tcl_AppendResult(interp, "channel \"", TclGetString(chanObjPtr),
		"\" wasn't opened for writing", NULL);
	return TCL_ERROR;
    }

    result = Tcl_WriteObj(chan, string);
    if (result < 0) {
	goto error;
    }
    if (newline != 0) {
	result = Tcl_WriteChars(chan, "\n", 1);
	if (result < 0) {
	    goto error;
	}
    }
    return TCL_OK;

    /*
     * TIP #219.
     * Capture error messages put by the driver into the bypass area and put
     * them into the regular interpreter result. Fall back to the regular
     * message if nothing was found in the bypass.
     */

  error:
    if (!TclChanCaughtErrorBypass(interp, chan)) {
	Tcl_AppendResult(interp, "error writing \"",
		TclGetString(chanObjPtr), "\": ",
		Tcl_PosixError(interp), NULL);
    }
    return TCL_ERROR;
}

/*
 *----------------------------------------------------------------------
 *
 * Tcl_FlushObjCmd --
 *
 *	This function is called to process the Tcl "flush" command. See the
 *	user documentation for details on what it does.
 *
 * Results:
 *	A standard Tcl result.
 *
 * Side effects:
 *	May cause output to appear on the specified channel.
 *
 *----------------------------------------------------------------------
 */

	/* ARGSUSED */
int
Tcl_FlushObjCmd(
    ClientData dummy,		/* Not used. */
    Tcl_Interp *interp,		/* Current interpreter. */
    int objc,			/* Number of arguments. */
    Tcl_Obj *const objv[])	/* Argument objects. */
{
    Tcl_Obj *chanObjPtr;
    Tcl_Channel chan;		/* The channel to flush on. */
    int mode;

    if (objc != 2) {
	Tcl_WrongNumArgs(interp, 1, objv, "channelId");
	return TCL_ERROR;
    }
    chanObjPtr = objv[1];
    if (TclGetChannelFromObj(interp, chanObjPtr, &chan, &mode, 0) != TCL_OK) {
	return TCL_ERROR;
    }
    if ((mode & TCL_WRITABLE) == 0) {
	Tcl_AppendResult(interp, "channel \"", TclGetString(chanObjPtr),
		"\" wasn't opened for writing", NULL);
	return TCL_ERROR;
    }

    if (Tcl_Flush(chan) != TCL_OK) {
	/*
	 * TIP #219.
	 * Capture error messages put by the driver into the bypass area and
	 * put them into the regular interpreter result. Fall back to the
	 * regular message if nothing was found in the bypass.
	 */

	if (!TclChanCaughtErrorBypass(interp, chan)) {
	    Tcl_AppendResult(interp, "error flushing \"",
		    TclGetString(chanObjPtr), "\": ",
		    Tcl_PosixError(interp), NULL);
	}
	return TCL_ERROR;
    }
    return TCL_OK;
}

/*
 *----------------------------------------------------------------------
 *
 * Tcl_GetsObjCmd --
 *
 *	This function is called to process the Tcl "gets" command. See the
 *	user documentation for details on what it does.
 *
 * Results:
 *	A standard Tcl result.
 *
 * Side effects:
 *	May consume input from channel.
 *
 *----------------------------------------------------------------------
 */

	/* ARGSUSED */
int
Tcl_GetsObjCmd(
    ClientData dummy,		/* Not used. */
    Tcl_Interp *interp,		/* Current interpreter. */
    int objc,			/* Number of arguments. */
    Tcl_Obj *const objv[])	/* Argument objects. */
{
    Tcl_Channel chan;		/* The channel to read from. */
    int lineLen;		/* Length of line just read. */
    int mode;			/* Mode in which channel is opened. */
    Tcl_Obj *linePtr, *chanObjPtr;

    if ((objc != 2) && (objc != 3)) {
	Tcl_WrongNumArgs(interp, 1, objv, "channelId ?varName?");
	return TCL_ERROR;
    }
    chanObjPtr = objv[1];
    if (TclGetChannelFromObj(interp, chanObjPtr, &chan, &mode, 0) != TCL_OK) {
	return TCL_ERROR;
    }
    if ((mode & TCL_READABLE) == 0) {
	Tcl_AppendResult(interp, "channel \"", TclGetString(chanObjPtr),
		"\" wasn't opened for reading", NULL);
	return TCL_ERROR;
    }

    linePtr = Tcl_NewObj();
    lineLen = Tcl_GetsObj(chan, linePtr);
    if (lineLen < 0) {
	if (!Tcl_Eof(chan) && !Tcl_InputBlocked(chan)) {
	    Tcl_DecrRefCount(linePtr);

	    /*
	     * TIP #219. Capture error messages put by the driver into the
	     * bypass area and put them into the regular interpreter result.
	     * Fall back to the regular message if nothing was found in the
	     * bypass.
	     */

	    if (!TclChanCaughtErrorBypass(interp, chan)) {
		Tcl_ResetResult(interp);
		Tcl_AppendResult(interp, "error reading \"",
			TclGetString(chanObjPtr), "\": ",
			Tcl_PosixError(interp), NULL);
	    }
	    return TCL_ERROR;
	}
	lineLen = -1;
    }
    if (objc == 3) {
	if (Tcl_ObjSetVar2(interp, objv[2], NULL, linePtr,
		TCL_LEAVE_ERR_MSG) == NULL) {
	    return TCL_ERROR;
	}
	Tcl_SetObjResult(interp, Tcl_NewIntObj(lineLen));
	return TCL_OK;
    } else {
	Tcl_SetObjResult(interp, linePtr);
    }
    return TCL_OK;
}

/*
 *----------------------------------------------------------------------
 *
 * Tcl_ReadObjCmd --
 *
 *	This function is invoked to process the Tcl "read" command. See the
 *	user documentation for details on what it does.
 *
 * Results:
 *	A standard Tcl result.
 *
 * Side effects:
 *	May consume input from channel.
 *
 *----------------------------------------------------------------------
 */

	/* ARGSUSED */
int
Tcl_ReadObjCmd(
    ClientData dummy,		/* Not used. */
    Tcl_Interp *interp,		/* Current interpreter. */
    int objc,			/* Number of arguments. */
    Tcl_Obj *const objv[])	/* Argument objects. */
{
    Tcl_Channel chan;		/* The channel to read from. */
    int newline, i;		/* Discard newline at end? */
    int toRead;			/* How many bytes to read? */
    int charactersRead;		/* How many characters were read? */
    int mode;			/* Mode in which channel is opened. */
    Tcl_Obj *resultPtr, *chanObjPtr;

    if ((objc != 2) && (objc != 3)) {
	Interp *iPtr;

    argerror:
	iPtr = (Interp *) interp;
	Tcl_WrongNumArgs(interp, 1, objv, "channelId ?numChars?");

	/*
	 * Do not append directly; that makes ensembles using this command as
	 * a subcommand produce the wrong message.
	 */

	iPtr->flags |= INTERP_ALTERNATE_WRONG_ARGS;
	Tcl_WrongNumArgs(interp, 1, objv, "?-nonewline? channelId");
	return TCL_ERROR;
    }

    i = 1;
    newline = 0;
    if (strcmp(TclGetString(objv[1]), "-nonewline") == 0) {
	newline = 1;
	i++;
    }

    if (i == objc) {
	goto argerror;
    }

    chanObjPtr = objv[i];
    if (TclGetChannelFromObj(interp, chanObjPtr, &chan, &mode, 0) != TCL_OK) {
	return TCL_ERROR;
    }
    if ((mode & TCL_READABLE) == 0) {
	Tcl_AppendResult(interp, "channel \"", TclGetString(chanObjPtr),
		"\" wasn't opened for reading", NULL);
	return TCL_ERROR;
    }
    i++;	/* Consumed channel name. */

    /*
     * Compute how many bytes to read.
     */

    toRead = -1;
    if (i < objc) {
	if ((TclGetIntFromObj(interp, objv[i], &toRead) != TCL_OK) || (toRead < 0)) {
#if TCL_MAJOR_VERSION < 9
	    /*
	     * The code below provides backwards compatibility with an old
	     * form of the command that is no longer recommended or
	     * documented. See also [Bug #3151675]. Will be removed in Tcl 9,
	     * maybe even earlier.
	     */

	    if (strcmp(TclGetString(objv[i]), "nonewline") != 0) {
#endif
	    Tcl_ResetResult(interp);
	    Tcl_AppendResult(interp, "expected non-negative integer but got \"",
		    TclGetString(objv[i]), "\"", NULL);
	    Tcl_SetErrorCode(interp, "TCL", "VALUE", "NUMBER", NULL);
	    return TCL_ERROR;
#if TCL_MAJOR_VERSION < 9
	    }
	    newline = 1;
#endif
	}
    }

    resultPtr = Tcl_NewObj();
    Tcl_IncrRefCount(resultPtr);
    charactersRead = Tcl_ReadChars(chan, resultPtr, toRead, 0);
    if (charactersRead < 0) {
	/*
	 * TIP #219.
	 * Capture error messages put by the driver into the bypass area and
	 * put them into the regular interpreter result. Fall back to the
	 * regular message if nothing was found in the bypass.
	 */

	if (!TclChanCaughtErrorBypass(interp, chan)) {
	    Tcl_ResetResult(interp);
	    Tcl_AppendResult(interp, "error reading \"",
		    TclGetString(chanObjPtr), "\": ",
		    Tcl_PosixError(interp), NULL);
	}
	Tcl_DecrRefCount(resultPtr);
	return TCL_ERROR;
    }

    /*
     * If requested, remove the last newline in the channel if at EOF.
     */

    if ((charactersRead > 0) && (newline != 0)) {
	const char *result;
	int length;

	result = TclGetStringFromObj(resultPtr, &length);
	if (result[length - 1] == '\n') {
	    Tcl_SetObjLength(resultPtr, length - 1);
	}
    }
    Tcl_SetObjResult(interp, resultPtr);
    Tcl_DecrRefCount(resultPtr);
    return TCL_OK;
}

/*
 *----------------------------------------------------------------------
 *
 * Tcl_SeekObjCmd --
 *
 *	This function is invoked to process the Tcl "seek" command. See the
 *	user documentation for details on what it does.
 *
 * Results:
 *	A standard Tcl result.
 *
 * Side effects:
 *	Moves the position of the access point on the specified channel.  May
 *	flush queued output.
 *
 *----------------------------------------------------------------------
 */

	/* ARGSUSED */
int
Tcl_SeekObjCmd(
    ClientData clientData,	/* Not used. */
    Tcl_Interp *interp,		/* Current interpreter. */
    int objc,			/* Number of arguments. */
    Tcl_Obj *const objv[])	/* Argument objects. */
{
    Tcl_Channel chan;		/* The channel to tell on. */
    Tcl_WideInt offset;		/* Where to seek? */
    int mode;			/* How to seek? */
    Tcl_WideInt result;		/* Of calling Tcl_Seek. */
    int optionIndex;
    static const char *const originOptions[] = {
	"start", "current", "end", NULL
    };
    static int modeArray[] = {SEEK_SET, SEEK_CUR, SEEK_END};

    if ((objc != 3) && (objc != 4)) {
	Tcl_WrongNumArgs(interp, 1, objv, "channelId offset ?origin?");
	return TCL_ERROR;
    }
    if (TclGetChannelFromObj(interp, objv[1], &chan, NULL, 0) != TCL_OK) {
	return TCL_ERROR;
    }
    if (Tcl_GetWideIntFromObj(interp, objv[2], &offset) != TCL_OK) {
	return TCL_ERROR;
    }
    mode = SEEK_SET;
    if (objc == 4) {
	if (Tcl_GetIndexFromObj(interp, objv[3], originOptions, "origin", 0,
		&optionIndex) != TCL_OK) {
	    return TCL_ERROR;
	}
	mode = modeArray[optionIndex];
    }

    result = Tcl_Seek(chan, offset, mode);
    if (result == Tcl_LongAsWide(-1)) {
	/*
	 * TIP #219.
	 * Capture error messages put by the driver into the bypass area and
	 * put them into the regular interpreter result. Fall back to the
	 * regular message if nothing was found in the bypass.
	 */
	if (!TclChanCaughtErrorBypass(interp, chan)) {
	    Tcl_AppendResult(interp, "error during seek on \"",
		    TclGetString(objv[1]), "\": ",
		    Tcl_PosixError(interp), NULL);
	}
	return TCL_ERROR;
    }
    return TCL_OK;
}

/*
 *----------------------------------------------------------------------
 *
 * Tcl_TellObjCmd --
 *
 *	This function is invoked to process the Tcl "tell" command. See the
 *	user documentation for details on what it does.
 *
 * Results:
 *	A standard Tcl result.
 *
 * Side effects:
 *	None.
 *
 *----------------------------------------------------------------------
 */

	/* ARGSUSED */
int
Tcl_TellObjCmd(
    ClientData clientData,	/* Not used. */
    Tcl_Interp *interp,		/* Current interpreter. */
    int objc,			/* Number of arguments. */
    Tcl_Obj *const objv[])	/* Argument objects. */
{
    Tcl_Channel chan;		/* The channel to tell on. */
    Tcl_WideInt newLoc;

    if (objc != 2) {
	Tcl_WrongNumArgs(interp, 1, objv, "channelId");
	return TCL_ERROR;
    }

    /*
     * Try to find a channel with the right name and permissions in the IO
     * channel table of this interpreter.
     */

    if (TclGetChannelFromObj(interp, objv[1], &chan, NULL, 0) != TCL_OK) {
	return TCL_ERROR;
    }

    newLoc = Tcl_Tell(chan);

    /*
     * TIP #219.
     * Capture error messages put by the driver into the bypass area and put
     * them into the regular interpreter result.
     */

    if (TclChanCaughtErrorBypass(interp, chan)) {
	return TCL_ERROR;
    }

    Tcl_SetObjResult(interp, Tcl_NewWideIntObj(newLoc));
    return TCL_OK;
}

/*
 *----------------------------------------------------------------------
 *
 * Tcl_CloseObjCmd --
 *
 *	This function is invoked to process the Tcl "close" command. See the
 *	user documentation for details on what it does.
 *
 * Results:
 *	A standard Tcl result.
 *
 * Side effects:
 *	May discard queued input; may flush queued output.
 *
 *----------------------------------------------------------------------
 */

	/* ARGSUSED */
int
Tcl_CloseObjCmd(
    ClientData clientData,	/* Not used. */
    Tcl_Interp *interp,		/* Current interpreter. */
    int objc,			/* Number of arguments. */
    Tcl_Obj *const objv[])	/* Argument objects. */
{
    Tcl_Channel chan;		/* The channel to close. */

    if ((objc != 2) && (objc != 3)) {
	Tcl_WrongNumArgs(interp, 1, objv, "channelId ?direction?");
	return TCL_ERROR;
    }

    if (TclGetChannelFromObj(interp, objv[1], &chan, NULL, 0) != TCL_OK) {
	return TCL_ERROR;
    }

    if (objc == 3) {
	int optionIndex, dir;
	static const char *const dirOptions[] = {
	    "read", "write", NULL
	};
	static int dirArray[] = {TCL_CLOSE_READ, TCL_CLOSE_WRITE};

	/*
	 * Get direction requested to close, and check syntax.
	 */

	if (Tcl_GetIndexFromObj(interp, objv[2], dirOptions, "direction", 0,
		&optionIndex) != TCL_OK) {
	    return TCL_ERROR;
	}
	dir = dirArray[optionIndex];

	/*
	 * Check direction against channel mode. It is an error if we try to
	 * close a direction not supported by the channel (already closed, or
	 * never opened for that direction).
	 */

	if (!(dir & Tcl_GetChannelMode(chan))) {
	    Tcl_AppendResult(interp, "Half-close of ",
		    dirOptions[optionIndex],
		    "-side not possible, side not opened or already closed",
		    NULL);
	    return TCL_ERROR;
	}

	/*
	 * Special handling is needed if and only if the channel mode supports
	 * more than the direction to close. Because if the close the last
	 * direction suppported we can and will go through the regular
	 * process.
	 */

	if ((Tcl_GetChannelMode(chan) &
		(TCL_CLOSE_READ|TCL_CLOSE_WRITE)) != dir) {
	    return Tcl_CloseEx(interp, chan, dir);
	}
    }

    if (Tcl_UnregisterChannel(interp, chan) != TCL_OK) {
	/*
	 * If there is an error message and it ends with a newline, remove the
	 * newline. This is done for command pipeline channels where the error
	 * output from the subprocesses is stored in interp's result.
	 *
	 * NOTE: This is likely to not have any effect on regular error
	 * messages produced by drivers during the closing of a channel,
	 * because the Tcl convention is that such error messages do not have
	 * a terminating newline.
	 */

	Tcl_Obj *resultPtr = Tcl_GetObjResult(interp);
	const char *string;
	int len;

	if (Tcl_IsShared(resultPtr)) {
	    resultPtr = Tcl_DuplicateObj(resultPtr);
	    Tcl_SetObjResult(interp, resultPtr);
	}
	string = TclGetStringFromObj(resultPtr, &len);
	if ((len > 0) && (string[len - 1] == '\n')) {
	    Tcl_SetObjLength(resultPtr, len - 1);
	}
	return TCL_ERROR;
    }

    return TCL_OK;
}

/*
 *----------------------------------------------------------------------
 *
 * Tcl_FconfigureObjCmd --
 *
 *	This function is invoked to process the Tcl "fconfigure" command. See
 *	the user documentation for details on what it does.
 *
 * Results:
 *	A standard Tcl result.
 *
 * Side effects:
 *	May modify the behavior of an IO channel.
 *
 *----------------------------------------------------------------------
 */

	/* ARGSUSED */
int
Tcl_FconfigureObjCmd(
    ClientData clientData,	/* Not used. */
    Tcl_Interp *interp,		/* Current interpreter. */
    int objc,			/* Number of arguments. */
    Tcl_Obj *const objv[])	/* Argument objects. */
{
    const char *optionName, *valueName;
    Tcl_Channel chan;		/* The channel to set a mode on. */
    int i;			/* Iterate over arg-value pairs. */

    if ((objc < 2) || (((objc % 2) == 1) && (objc != 3))) {
	Tcl_WrongNumArgs(interp, 1, objv,
		"channelId ?-option value ...?");
	return TCL_ERROR;
    }

    if (TclGetChannelFromObj(interp, objv[1], &chan, NULL, 0) != TCL_OK) {
	return TCL_ERROR;
    }

    if (objc == 2) {
	Tcl_DString ds;		/* DString to hold result of calling
				 * Tcl_GetChannelOption. */

	Tcl_DStringInit(&ds);
	if (Tcl_GetChannelOption(interp, chan, NULL, &ds) != TCL_OK) {
	    Tcl_DStringFree(&ds);
	    return TCL_ERROR;
	}
	Tcl_DStringResult(interp, &ds);
	return TCL_OK;
    } else if (objc == 3) {
	Tcl_DString ds;		/* DString to hold result of calling
				 * Tcl_GetChannelOption. */

	Tcl_DStringInit(&ds);
	optionName = TclGetString(objv[2]);
	if (Tcl_GetChannelOption(interp, chan, optionName, &ds) != TCL_OK) {
	    Tcl_DStringFree(&ds);
	    return TCL_ERROR;
	}
	Tcl_DStringResult(interp, &ds);
	return TCL_OK;
    }

    for (i = 3; i < objc; i += 2) {
	optionName = TclGetString(objv[i-1]);
	valueName = TclGetString(objv[i]);
	if (Tcl_SetChannelOption(interp, chan, optionName, valueName)
		!= TCL_OK) {
	    return TCL_ERROR;
	}
    }

    return TCL_OK;
}

/*
 *---------------------------------------------------------------------------
 *
 * Tcl_EofObjCmd --
 *
 *	This function is invoked to process the Tcl "eof" command. See the
 *	user documentation for details on what it does.
 *
 * Results:
 *	A standard Tcl result.
 *
 * Side effects:
 *	Sets interp's result to boolean true or false depending on whether the
 *	specified channel has an EOF condition.
 *
 *---------------------------------------------------------------------------
 */

	/* ARGSUSED */
int
Tcl_EofObjCmd(
    ClientData unused,		/* Not used. */
    Tcl_Interp *interp,		/* Current interpreter. */
    int objc,			/* Number of arguments. */
    Tcl_Obj *const objv[])	/* Argument objects. */
{
    Tcl_Channel chan;

    if (objc != 2) {
	Tcl_WrongNumArgs(interp, 1, objv, "channelId");
	return TCL_ERROR;
    }

    if (TclGetChannelFromObj(interp, objv[1], &chan, NULL, 0) != TCL_OK) {
	return TCL_ERROR;
    }

    Tcl_SetObjResult(interp, Tcl_NewBooleanObj(Tcl_Eof(chan)));
    return TCL_OK;
}

/*
 *----------------------------------------------------------------------
 *
 * Tcl_ExecObjCmd --
 *
 *	This function is invoked to process the "exec" Tcl command. See the
 *	user documentation for details on what it does.
 *
 * Results:
 *	A standard Tcl result.
 *
 * Side effects:
 *	See the user documentation.
 *
 *----------------------------------------------------------------------
 */

	/* ARGSUSED */
int
Tcl_ExecObjCmd(
    ClientData dummy,		/* Not used. */
    Tcl_Interp *interp,		/* Current interpreter. */
    int objc,			/* Number of arguments. */
    Tcl_Obj *const objv[])	/* Argument objects. */
{
    /*
     * This function generates an argv array for the string arguments. It
     * starts out with stack-allocated space but uses dynamically-allocated
     * storage if needed.
     */

    Tcl_Obj *resultPtr;
    const char **argv;
    const char *string;
    Tcl_Channel chan;
    int argc, background, i, index, keepNewline, result, skip, length;
    int ignoreStderr;
    static const char *const options[] = {
	"-ignorestderr", "-keepnewline", "--", NULL
    };
    enum options {
	EXEC_IGNORESTDERR, EXEC_KEEPNEWLINE, EXEC_LAST
    };

    /*
     * Check for any leading option arguments.
     */

    keepNewline = 0;
    ignoreStderr = 0;
    for (skip = 1; skip < objc; skip++) {
	string = TclGetString(objv[skip]);
	if (string[0] != '-') {
	    break;
	}
	if (Tcl_GetIndexFromObj(interp, objv[skip], options, "switch",
		TCL_EXACT, &index) != TCL_OK) {
	    return TCL_ERROR;
	}
	if (index == EXEC_KEEPNEWLINE) {
	    keepNewline = 1;
	} else if (index == EXEC_IGNORESTDERR) {
	    ignoreStderr = 1;
	} else {
	    skip++;
	    break;
	}
    }
    if (objc <= skip) {
	Tcl_WrongNumArgs(interp, 1, objv, "?-switch ...? arg ?arg ...?");
	return TCL_ERROR;
    }

    /*
     * See if the command is to be run in background.
     */

    background = 0;
    string = TclGetString(objv[objc - 1]);
    if ((string[0] == '&') && (string[1] == '\0')) {
	objc--;
	background = 1;
    }

    /*
     * Create the string argument array "argv". Make sure argv is large enough
     * to hold the argc arguments plus 1 extra for the zero end-of-argv word.
     */

    argc = objc - skip;
    argv = (const char **)
	    TclStackAlloc(interp, (unsigned)(argc + 1) * sizeof(char *));

    /*
     * Copy the string conversions of each (post option) object into the
     * argument vector.
     */

    for (i = 0; i < argc; i++) {
	argv[i] = TclGetString(objv[i + skip]);
    }
    argv[argc] = NULL;
    chan = Tcl_OpenCommandChannel(interp, argc, argv, (background ? 0 :
	    (ignoreStderr ? TCL_STDOUT : TCL_STDOUT|TCL_STDERR)));

    /*
     * Free the argv array.
     */

    TclStackFree(interp, (void *) argv);

    if (chan == NULL) {
	return TCL_ERROR;
    }

    if (background) {
	/*
	 * Store the list of PIDs from the pipeline in interp's result and
	 * detach the PIDs (instead of waiting for them).
	 */

	TclGetAndDetachPids(interp, chan);
	if (Tcl_Close(interp, chan) != TCL_OK) {
	    return TCL_ERROR;
	}
	return TCL_OK;
    }

    resultPtr = Tcl_NewObj();
    if (Tcl_GetChannelHandle(chan, TCL_READABLE, NULL) == TCL_OK) {
	if (Tcl_ReadChars(chan, resultPtr, -1, 0) < 0) {
	    /*
	     * TIP #219.
	     * Capture error messages put by the driver into the bypass area
	     * and put them into the regular interpreter result. Fall back to
	     * the regular message if nothing was found in the bypass.
	     */

	    if (!TclChanCaughtErrorBypass(interp, chan)) {
		Tcl_ResetResult(interp);
		Tcl_AppendResult(interp, "error reading output from command: ",
			Tcl_PosixError(interp), NULL);
		Tcl_DecrRefCount(resultPtr);
	    }
	    return TCL_ERROR;
	}
    }

    /*
     * If the process produced anything on stderr, it will have been returned
     * in the interpreter result. It needs to be appended to the result
     * string.
     */

    result = Tcl_Close(interp, chan);
    Tcl_AppendObjToObj(resultPtr, Tcl_GetObjResult(interp));

    /*
     * If the last character of the result is a newline, then remove the
     * newline character.
     */

    if (keepNewline == 0) {
	string = TclGetStringFromObj(resultPtr, &length);
	if ((length > 0) && (string[length - 1] == '\n')) {
	    Tcl_SetObjLength(resultPtr, length - 1);
	}
    }
    Tcl_SetObjResult(interp, resultPtr);

    return result;
}

/*
 *---------------------------------------------------------------------------
 *
 * Tcl_FblockedObjCmd --
 *
 *	This function is invoked to process the Tcl "fblocked" command. See
 *	the user documentation for details on what it does.
 *
 * Results:
 *	A standard Tcl result.
 *
 * Side effects:
 *	Sets interp's result to boolean true or false depending on whether the
 *	preceeding input operation on the channel would have blocked.
 *
 *---------------------------------------------------------------------------
 */

	/* ARGSUSED */
int
Tcl_FblockedObjCmd(
    ClientData unused,		/* Not used. */
    Tcl_Interp *interp,		/* Current interpreter. */
    int objc,			/* Number of arguments. */
    Tcl_Obj *const objv[])	/* Argument objects. */
{
    Tcl_Channel chan;
    int mode;

    if (objc != 2) {
	Tcl_WrongNumArgs(interp, 1, objv, "channelId");
	return TCL_ERROR;
    }

    if (TclGetChannelFromObj(interp, objv[1], &chan, &mode, 0) != TCL_OK) {
	return TCL_ERROR;
    }
    if ((mode & TCL_READABLE) == 0) {
	Tcl_AppendResult(interp, "channel \"", TclGetString(objv[1]),
		"\" wasn't opened for reading", NULL);
	return TCL_ERROR;
    }

    Tcl_SetObjResult(interp, Tcl_NewBooleanObj(Tcl_InputBlocked(chan)));
    return TCL_OK;
}

/*
 *----------------------------------------------------------------------
 *
 * Tcl_OpenObjCmd --
 *
 *	This function is invoked to process the "open" Tcl command. See the
 *	user documentation for details on what it does.
 *
 * Results:
 *	A standard Tcl result.
 *
 * Side effects:
 *	See the user documentation.
 *
 *----------------------------------------------------------------------
 */

	/* ARGSUSED */
int
Tcl_OpenObjCmd(
    ClientData notUsed,		/* Not used. */
    Tcl_Interp *interp,		/* Current interpreter. */
    int objc,			/* Number of arguments. */
    Tcl_Obj *const objv[])	/* Argument objects. */
{
    int pipeline, prot;
    const char *modeString, *what;
    Tcl_Channel chan;

    if ((objc < 2) || (objc > 4)) {
	Tcl_WrongNumArgs(interp, 1, objv, "fileName ?access? ?permissions?");
	return TCL_ERROR;
    }
    prot = 0666;
    if (objc == 2) {
	modeString = "r";
    } else {
	modeString = TclGetString(objv[2]);
	if (objc == 4) {
	    const char *permString = TclGetString(objv[3]);
	    int code = TCL_ERROR;
	    int scanned = TclParseAllWhiteSpace(permString, -1);

	    /* Support legacy octal numbers */
	    if ((permString[scanned] == '0')
		    && (permString[scanned+1] >= '0')
		    && (permString[scanned+1] <= '7')) {

		Tcl_Obj *permObj;

		TclNewLiteralStringObj(permObj, "0o");
		Tcl_AppendToObj(permObj, permString+scanned+1, -1);
		code = TclGetIntFromObj(NULL, permObj, &prot);
		Tcl_DecrRefCount(permObj);
	    }

	    if ((code == TCL_ERROR)
		    && TclGetIntFromObj(interp, objv[3], &prot) != TCL_OK) {
		return TCL_ERROR;
	    }
	}
    }

    pipeline = 0;
    what = TclGetString(objv[1]);
    if (what[0] == '|') {
	pipeline = 1;
    }

    /*
     * Open the file or create a process pipeline.
     */

    if (!pipeline) {
	chan = Tcl_FSOpenFileChannel(interp, objv[1], modeString, prot);
    } else {
	int mode, seekFlag, cmdObjc, binary;
	const char **cmdArgv;

	if (Tcl_SplitList(interp, what+1, &cmdObjc, &cmdArgv) != TCL_OK) {
	    return TCL_ERROR;
	}

	mode = TclGetOpenModeEx(interp, modeString, &seekFlag, &binary);
	if (mode == -1) {
	    chan = NULL;
	} else {
	    int flags = TCL_STDERR | TCL_ENFORCE_MODE;

	    switch (mode & (O_RDONLY | O_WRONLY | O_RDWR)) {
	    case O_RDONLY:
		flags |= TCL_STDOUT;
		break;
	    case O_WRONLY:
		flags |= TCL_STDIN;
		break;
	    case O_RDWR:
		flags |= (TCL_STDIN | TCL_STDOUT);
		break;
	    default:
		Tcl_Panic("Tcl_OpenCmd: invalid mode value");
		break;
	    }
	    chan = Tcl_OpenCommandChannel(interp, cmdObjc, cmdArgv, flags);
	    if (binary && chan) {
		Tcl_SetChannelOption(interp, chan, "-translation", "binary");
	    }
	}
	ckfree((char *) cmdArgv);
    }
    if (chan == NULL) {
	return TCL_ERROR;
    }
    Tcl_RegisterChannel(interp, chan);
    Tcl_AppendResult(interp, Tcl_GetChannelName(chan), NULL);
    return TCL_OK;
}

/*
 *----------------------------------------------------------------------
 *
 * TcpAcceptCallbacksDeleteProc --
 *
 *	Assocdata cleanup routine called when an interpreter is being deleted
 *	to set the interp field of all the accept callback records registered
 *	with the interpreter to NULL. This will prevent the interpreter from
 *	being used in the future to eval accept scripts.
 *
 * Results:
 *	None.
 *
 * Side effects:
 *	Deallocates memory and sets the interp field of all the accept
 *	callback records to NULL to prevent this interpreter from being used
 *	subsequently to eval accept scripts.
 *
 *----------------------------------------------------------------------
 */

	/* ARGSUSED */
static void
TcpAcceptCallbacksDeleteProc(
    ClientData clientData,	/* Data which was passed when the assocdata
				 * was registered. */
    Tcl_Interp *interp)		/* Interpreter being deleted - not used. */
{
    Tcl_HashTable *hTblPtr = clientData;
    Tcl_HashEntry *hPtr;
    Tcl_HashSearch hSearch;

    for (hPtr = Tcl_FirstHashEntry(hTblPtr, &hSearch);
	    hPtr != NULL; hPtr = Tcl_NextHashEntry(&hSearch)) {
	AcceptCallback *acceptCallbackPtr = Tcl_GetHashValue(hPtr);

	acceptCallbackPtr->interp = NULL;
    }
    Tcl_DeleteHashTable(hTblPtr);
    ckfree((char *) hTblPtr);
}

/*
 *----------------------------------------------------------------------
 *
 * RegisterTcpServerInterpCleanup --
 *
 *	Registers an accept callback record to have its interp field set to
 *	NULL when the interpreter is deleted.
 *
 * Results:
 *	None.
 *
 * Side effects:
 *	When, in the future, the interpreter is deleted, the interp field of
 *	the accept callback data structure will be set to NULL. This will
 *	prevent attempts to eval the accept script in a deleted interpreter.
 *
 *----------------------------------------------------------------------
 */

static void
RegisterTcpServerInterpCleanup(
    Tcl_Interp *interp,		/* Interpreter for which we want to be
				 * informed of deletion. */
    AcceptCallback *acceptCallbackPtr)
				/* The accept callback record whose interp
				 * field we want set to NULL when the
				 * interpreter is deleted. */
{
    Tcl_HashTable *hTblPtr;	/* Hash table for accept callback records to
				 * smash when the interpreter will be
				 * deleted. */
    Tcl_HashEntry *hPtr;	/* Entry for this record. */
    int isNew;			/* Is the entry new? */

    hTblPtr = (Tcl_HashTable *)
	    Tcl_GetAssocData(interp, "tclTCPAcceptCallbacks", NULL);

    if (hTblPtr == NULL) {
	hTblPtr = (Tcl_HashTable *) ckalloc((unsigned) sizeof(Tcl_HashTable));
	Tcl_InitHashTable(hTblPtr, TCL_ONE_WORD_KEYS);
	(void) Tcl_SetAssocData(interp, "tclTCPAcceptCallbacks",
		TcpAcceptCallbacksDeleteProc, hTblPtr);
    }

    hPtr = Tcl_CreateHashEntry(hTblPtr, acceptCallbackPtr, &isNew);
    if (!isNew) {
	Tcl_Panic("RegisterTcpServerCleanup: damaged accept record table");
    }
    Tcl_SetHashValue(hPtr, acceptCallbackPtr);
}

/*
 *----------------------------------------------------------------------
 *
 * UnregisterTcpServerInterpCleanupProc --
 *
 *	Unregister a previously registered accept callback record. The interp
 *	field of this record will no longer be set to NULL in the future when
 *	the interpreter is deleted.
 *
 * Results:
 *	None.
 *
 * Side effects:
 *	Prevents the interp field of the accept callback record from being set
 *	to NULL in the future when the interpreter is deleted.
 *
 *----------------------------------------------------------------------
 */

static void
UnregisterTcpServerInterpCleanupProc(
    Tcl_Interp *interp,		/* Interpreter in which the accept callback
				 * record was registered. */
    AcceptCallback *acceptCallbackPtr)
				/* The record for which to delete the
				 * registration. */
{
    Tcl_HashTable *hTblPtr;
    Tcl_HashEntry *hPtr;

    hTblPtr = (Tcl_HashTable *) Tcl_GetAssocData(interp,
	    "tclTCPAcceptCallbacks", NULL);
    if (hTblPtr == NULL) {
	return;
    }

    hPtr = Tcl_FindHashEntry(hTblPtr, (char *) acceptCallbackPtr);
    if (hPtr != NULL) {
	Tcl_DeleteHashEntry(hPtr);
    }
}

/*
 *----------------------------------------------------------------------
 *
 * AcceptCallbackProc --
 *
 *	This callback is invoked by the TCP channel driver when it accepts a
 *	new connection from a client on a server socket.
 *
 * Results:
 *	None.
 *
 * Side effects:
 *	Whatever the script does.
 *
 *----------------------------------------------------------------------
 */

static void
AcceptCallbackProc(
    ClientData callbackData,	/* The data stored when the callback was
				 * created in the call to
				 * Tcl_OpenTcpServer. */
    Tcl_Channel chan,		/* Channel for the newly accepted
				 * connection. */
    char *address,		/* Address of client that was accepted. */
    int port)			/* Port of client that was accepted. */
{
    AcceptCallback *acceptCallbackPtr = (AcceptCallback *) callbackData;

    /*
     * Check if the callback is still valid; the interpreter may have gone
     * away, this is signalled by setting the interp field of the callback
     * data to NULL.
     */

    if (acceptCallbackPtr->interp != NULL) {
	char portBuf[TCL_INTEGER_SPACE];
	char *script = acceptCallbackPtr->script;
	Tcl_Interp *interp = acceptCallbackPtr->interp;
	int result;

	Tcl_Preserve(script);
	Tcl_Preserve(interp);

	TclFormatInt(portBuf, port);
	Tcl_RegisterChannel(interp, chan);

	/*
	 * Artificially bump the refcount to protect the channel from being
	 * deleted while the script is being evaluated.
	 */

	Tcl_RegisterChannel(NULL, chan);

	result = Tcl_VarEval(interp, script, " ", Tcl_GetChannelName(chan),
		" ", address, " ", portBuf, NULL);
	if (result != TCL_OK) {
	    Tcl_BackgroundException(interp, result);
	    Tcl_UnregisterChannel(interp, chan);
	}

	/*
	 * Decrement the artificially bumped refcount. After this it is not
	 * safe anymore to use "chan", because it may now be deleted.
	 */

	Tcl_UnregisterChannel(NULL, chan);

	Tcl_Release(interp);
	Tcl_Release(script);
    } else {
	/*
	 * The interpreter has been deleted, so there is no useful way to
	 * utilize the client socket - just close it.
	 */

	Tcl_Close(NULL, chan);
    }
}

/*
 *----------------------------------------------------------------------
 *
 * TcpServerCloseProc --
 *
 *	This callback is called when the TCP server channel for which it was
 *	registered is being closed. It informs the interpreter in which the
 *	accept script is evaluated (if that interpreter still exists) that
 *	this channel no longer needs to be informed if the interpreter is
 *	deleted.
 *
 * Results:
 *	None.
 *
 * Side effects:
 *	In the future, if the interpreter is deleted this channel will no
 *	longer be informed.
 *
 *----------------------------------------------------------------------
 */

static void
TcpServerCloseProc(
    ClientData callbackData)	/* The data passed in the call to
				 * Tcl_CreateCloseHandler. */
{
    AcceptCallback *acceptCallbackPtr = (AcceptCallback *) callbackData;
				/* The actual data. */

    if (acceptCallbackPtr->interp != NULL) {
	UnregisterTcpServerInterpCleanupProc(acceptCallbackPtr->interp,
		acceptCallbackPtr);
    }
    Tcl_EventuallyFree(acceptCallbackPtr->script, TCL_DYNAMIC);
    ckfree((char *) acceptCallbackPtr);
}

/*
 *----------------------------------------------------------------------
 *
 * Tcl_SocketObjCmd --
 *
 *	This function is invoked to process the "socket" Tcl command. See the
 *	user documentation for details on what it does.
 *
 * Results:
 *	A standard Tcl result.
 *
 * Side effects:
 *	Creates a socket based channel.
 *
 *----------------------------------------------------------------------
 */

int
Tcl_SocketObjCmd(
    ClientData notUsed,		/* Not used. */
    Tcl_Interp *interp,		/* Current interpreter. */
    int objc,			/* Number of arguments. */
    Tcl_Obj *const objv[])	/* Argument objects. */
{
    static const char *const socketOptions[] = {
	"-async", "-myaddr", "-myport", "-server", NULL
    };
    enum socketOptions {
	SKT_ASYNC, SKT_MYADDR, SKT_MYPORT, SKT_SERVER
    };
    int optionIndex, a, server = 0, port, myport = 0, async = 0;
    const char *host, *script = NULL, *myaddr = NULL;
    Tcl_Channel chan;

    if (TclpHasSockets(interp) != TCL_OK) {
	return TCL_ERROR;
    }

    for (a = 1; a < objc; a++) {
	const char *arg = Tcl_GetString(objv[a]);

	if (arg[0] != '-') {
	    break;
	}
	if (Tcl_GetIndexFromObj(interp, objv[a], socketOptions, "option",
		TCL_EXACT, &optionIndex) != TCL_OK) {
	    return TCL_ERROR;
	}
	switch ((enum socketOptions) optionIndex) {
	case SKT_ASYNC:
	    if (server == 1) {
		Tcl_AppendResult(interp,
			"cannot set -async option for server sockets", NULL);
		return TCL_ERROR;
	    }
	    async = 1;
	    break;
	case SKT_MYADDR:
	    a++;
	    if (a >= objc) {
		Tcl_AppendResult(interp,
			"no argument given for -myaddr option", NULL);
		return TCL_ERROR;
	    }
	    myaddr = TclGetString(objv[a]);
	    break;
	case SKT_MYPORT: {
	    const char *myPortName;

	    a++;
	    if (a >= objc) {
		Tcl_AppendResult(interp,
			"no argument given for -myport option", NULL);
		return TCL_ERROR;
	    }
	    myPortName = TclGetString(objv[a]);
	    if (TclSockGetPort(interp, myPortName, "tcp", &myport) != TCL_OK) {
		return TCL_ERROR;
	    }
	    break;
	}
	case SKT_SERVER:
	    if (async == 1) {
		Tcl_AppendResult(interp,
			"cannot set -async option for server sockets", NULL);
		return TCL_ERROR;
	    }
	    server = 1;
	    a++;
	    if (a >= objc) {
		Tcl_AppendResult(interp,
			"no argument given for -server option", NULL);
		return TCL_ERROR;
	    }
	    script = TclGetString(objv[a]);
	    break;
	default:
	    Tcl_Panic("Tcl_SocketObjCmd: bad option index to SocketOptions");
	}
    }
    if (server) {
	host = myaddr;		/* NULL implies INADDR_ANY */
	if (myport != 0) {
	    Tcl_AppendResult(interp, "option -myport is not valid for servers",
		    NULL);
	    return TCL_ERROR;
	}
    } else if (a < objc) {
	host = TclGetString(objv[a]);
	a++;
    } else {
	Interp *iPtr;

    wrongNumArgs:
	iPtr = (Interp *) interp;
	Tcl_WrongNumArgs(interp, 1, objv,
		"?-myaddr addr? ?-myport myport? ?-async? host port");
	iPtr->flags |= INTERP_ALTERNATE_WRONG_ARGS;
	Tcl_WrongNumArgs(interp, 1, objv,
		"-server command ?-myaddr addr? port");
	return TCL_ERROR;
    }

    if (a == objc-1) {
	if (TclSockGetPort(interp, TclGetString(objv[a]), "tcp",
		&port) != TCL_OK) {
	    return TCL_ERROR;
	}
    } else {
	goto wrongNumArgs;
    }

    if (server) {
	AcceptCallback *acceptCallbackPtr = (AcceptCallback *)
		ckalloc((unsigned) sizeof(AcceptCallback));
	unsigned len = strlen(script) + 1;
	char *copyScript = ckalloc(len);

	memcpy(copyScript, script, len);
	acceptCallbackPtr->script = copyScript;
	acceptCallbackPtr->interp = interp;
	chan = Tcl_OpenTcpServer(interp, port, host, AcceptCallbackProc,
		acceptCallbackPtr);
	if (chan == NULL) {
	    ckfree(copyScript);
	    ckfree((char *) acceptCallbackPtr);
	    return TCL_ERROR;
	}

	/*
	 * Register with the interpreter to let us know when the interpreter
	 * is deleted (by having the callback set the interp field of the
	 * acceptCallbackPtr's structure to NULL). This is to avoid trying to
	 * eval the script in a deleted interpreter.
	 */

	RegisterTcpServerInterpCleanup(interp, acceptCallbackPtr);

	/*
	 * Register a close callback. This callback will inform the
	 * interpreter (if it still exists) that this channel does not need to
	 * be informed when the interpreter is deleted.
	 */

	Tcl_CreateCloseHandler(chan, TcpServerCloseProc, acceptCallbackPtr);
    } else {
	chan = Tcl_OpenTcpClient(interp, port, host, myaddr, myport, async);
	if (chan == NULL) {
	    return TCL_ERROR;
	}
    }
    Tcl_RegisterChannel(interp, chan);
    Tcl_AppendResult(interp, Tcl_GetChannelName(chan), NULL);

    return TCL_OK;
}

/*
 *----------------------------------------------------------------------
 *
 * Tcl_FcopyObjCmd --
 *
 *	This function is invoked to process the "fcopy" Tcl command. See the
 *	user documentation for details on what it does.
 *
 * Results:
 *	A standard Tcl result.
 *
 * Side effects:
 *	Moves data between two channels and possibly sets up a background copy
 *	handler.
 *
 *----------------------------------------------------------------------
 */

int
Tcl_FcopyObjCmd(
    ClientData dummy,		/* Not used. */
    Tcl_Interp *interp,		/* Current interpreter. */
    int objc,			/* Number of arguments. */
    Tcl_Obj *const objv[])	/* Argument objects. */
{
    Tcl_Channel inChan, outChan;
    int mode, i, index;
    Tcl_WideInt toRead;
    Tcl_Obj *cmdPtr;
    static const char *const switches[] = { "-size", "-command", NULL };
    enum { FcopySize, FcopyCommand };

    if ((objc < 3) || (objc > 7) || (objc == 4) || (objc == 6)) {
	Tcl_WrongNumArgs(interp, 1, objv,
		"input output ?-size size? ?-command callback?");
	return TCL_ERROR;
    }

    /*
     * Parse the channel arguments and verify that they are readable or
     * writable, as appropriate.
     */

    if (TclGetChannelFromObj(interp, objv[1], &inChan, &mode, 0) != TCL_OK) {
	return TCL_ERROR;
    }
    if ((mode & TCL_READABLE) == 0) {
	Tcl_AppendResult(interp, "channel \"", TclGetString(objv[1]),
		"\" wasn't opened for reading", NULL);
	return TCL_ERROR;
    }
    if (TclGetChannelFromObj(interp, objv[2], &outChan, &mode, 0) != TCL_OK) {
	return TCL_ERROR;
    }
    if ((mode & TCL_WRITABLE) == 0) {
	Tcl_AppendResult(interp, "channel \"", TclGetString(objv[2]),
		"\" wasn't opened for writing", NULL);
	return TCL_ERROR;
    }

    toRead = -1;
    cmdPtr = NULL;
    for (i = 3; i < objc; i += 2) {
	if (Tcl_GetIndexFromObj(interp, objv[i], switches, "switch", 0,
		&index) != TCL_OK) {
	    return TCL_ERROR;
	}
	switch (index) {
	case FcopySize:
	    if (Tcl_GetWideIntFromObj(interp, objv[i+1], &toRead) != TCL_OK) {
		return TCL_ERROR;
	    }
	    if (toRead < 0) {
		/*
		 * Handle all negative sizes like -1, meaning 'copy all'. By
		 * resetting toRead we avoid changes in the core copying
		 * functions (which explicitly check for -1 and crash on any
		 * other negative value).
		 */

		toRead = -1;
	    }
	    break;
	case FcopyCommand:
	    cmdPtr = objv[i+1];
	    break;
	}
    }

    return TclCopyChannel(interp, inChan, outChan, toRead, cmdPtr);
}

/*
 *---------------------------------------------------------------------------
 *
 * ChanPendingObjCmd --
 *
 *	This function is invoked to process the Tcl "chan pending" command
 *	(TIP #287). See the user documentation for details on what it does.
 *
 * Results:
 *	A standard Tcl result.
 *
 * Side effects:
 *	Sets interp's result to the number of bytes of buffered input or
 *	output (depending on whether the first argument is "input" or
 *	"output"), or -1 if the channel wasn't opened for that mode.
 *
 *---------------------------------------------------------------------------
 */

	/* ARGSUSED */
static int
ChanPendingObjCmd(
    ClientData unused,		/* Not used. */
    Tcl_Interp *interp,		/* Current interpreter. */
    int objc,			/* Number of arguments. */
    Tcl_Obj *const objv[])	/* Argument objects. */
{
    Tcl_Channel chan;
    int index, mode;
    static const char *const options[] = {"input", "output", NULL};
    enum options {PENDING_INPUT, PENDING_OUTPUT};

    if (objc != 3) {
	Tcl_WrongNumArgs(interp, 1, objv, "mode channelId");
	return TCL_ERROR;
    }

    if (Tcl_GetIndexFromObj(interp, objv[1], options, "mode", 0,
	    &index) != TCL_OK) {
	return TCL_ERROR;
    }

    if (TclGetChannelFromObj(interp, objv[2], &chan, &mode, 0) != TCL_OK) {
	return TCL_ERROR;
    }

    switch ((enum options) index) {
    case PENDING_INPUT:
	if ((mode & TCL_READABLE) == 0) {
	    Tcl_SetObjResult(interp, Tcl_NewIntObj(-1));
	} else {
	    Tcl_SetObjResult(interp, Tcl_NewIntObj(Tcl_InputBuffered(chan)));
	}
	break;
    case PENDING_OUTPUT:
	if ((mode & TCL_WRITABLE) == 0) {
	    Tcl_SetObjResult(interp, Tcl_NewIntObj(-1));
	} else {
	    Tcl_SetObjResult(interp, Tcl_NewIntObj(Tcl_OutputBuffered(chan)));
	}
	break;
    }
    return TCL_OK;
}

/*
 *----------------------------------------------------------------------
 *
 * ChanTruncateObjCmd --
 *
 *	This function is invoked to process the "chan truncate" Tcl command.
 *	See the user documentation for details on what it does.
 *
 * Results:
 *	A standard Tcl result.
 *
 * Side effects:
 *	Truncates a channel (or rather a file underlying a channel).
 *
 *----------------------------------------------------------------------
 */

static int
ChanTruncateObjCmd(
    ClientData dummy,		/* Not used. */
    Tcl_Interp *interp,		/* Current interpreter. */
    int objc,			/* Number of arguments. */
    Tcl_Obj *const objv[])	/* Argument objects. */
{
    Tcl_Channel chan;
    Tcl_WideInt length;

    if ((objc < 2) || (objc > 3)) {
	Tcl_WrongNumArgs(interp, 1, objv, "channelId ?length?");
	return TCL_ERROR;
    }
    if (TclGetChannelFromObj(interp, objv[1], &chan, NULL, 0) != TCL_OK) {
	return TCL_ERROR;
    }

    if (objc == 3) {
	/*
	 * User is supplying an explicit length.
	 */

	if (Tcl_GetWideIntFromObj(interp, objv[2], &length) != TCL_OK) {
	    return TCL_ERROR;
	}
	if (length < 0) {
	    Tcl_AppendResult(interp,
		    "cannot truncate to negative length of file", NULL);
	    return TCL_ERROR;
	}
    } else {
	/*
	 * User wants to truncate to the current file position.
	 */

	length = Tcl_Tell(chan);
	if (length == Tcl_WideAsLong(-1)) {
	    Tcl_AppendResult(interp,
		    "could not determine current location in \"",
		    TclGetString(objv[1]), "\": ",
		    Tcl_PosixError(interp), NULL);
	    return TCL_ERROR;
	}
    }

    if (Tcl_TruncateChannel(chan, length) != TCL_OK) {
	Tcl_AppendResult(interp, "error during truncate on \"",
		TclGetString(objv[1]), "\": ",
		Tcl_PosixError(interp), NULL);
	return TCL_ERROR;
    }

    return TCL_OK;
}

/*
 *----------------------------------------------------------------------
 *
 * ChanPipeObjCmd --
 *
 *	This function is invoked to process the "chan pipe" Tcl command.
 *	See the user documentation for details on what it does.
 *
 * Results:
 *	A standard Tcl result.
 *
 * Side effects:
 *	Creates a pair of Tcl channels wrapping both ends of a new
 *	anonymous pipe.
 *
 *----------------------------------------------------------------------
 */

static int
ChanPipeObjCmd(
    ClientData dummy,		/* Not used. */
    Tcl_Interp *interp,		/* Current interpreter. */
    int objc,			/* Number of arguments. */
    Tcl_Obj *const objv[])	/* Argument objects. */
{
    Tcl_Channel rchan, wchan;
    const char *channelNames[2];
    Tcl_Obj *resultPtr;

    if (objc != 1) {
	Tcl_WrongNumArgs(interp, 1, objv, "");
	return TCL_ERROR;
    }

    if (Tcl_CreatePipe(interp, &rchan, &wchan, 0) != TCL_OK) {
	return TCL_ERROR;
    }

    channelNames[0] = Tcl_GetChannelName(rchan);
    channelNames[1] = Tcl_GetChannelName(wchan);

    resultPtr = Tcl_NewObj();
    Tcl_ListObjAppendElement(NULL, resultPtr,
	    Tcl_NewStringObj(channelNames[0], -1));
    Tcl_ListObjAppendElement(NULL, resultPtr,
	    Tcl_NewStringObj(channelNames[1], -1));
    Tcl_SetObjResult(interp, resultPtr);

    return TCL_OK;
}

/*
 *----------------------------------------------------------------------
 *
 * TclChannelNamesCmd --
 *
 *	This function is invoked to process the "chan names" and "file
 *	channels" Tcl commands.  See the user documentation for details on
 *	what they do.
 *
 * Results:
 *	A standard Tcl result.
 *
 * Side effects:
 *	None.
 *
 *----------------------------------------------------------------------
 */

int
TclChannelNamesCmd(
    ClientData clientData,
    Tcl_Interp *interp,
    int objc,
    Tcl_Obj *const objv[])
{
    if (objc < 1 || objc > 2) {
	Tcl_WrongNumArgs(interp, 1, objv, "?pattern?");
	return TCL_ERROR;
    }
    return Tcl_GetChannelNamesEx(interp,
	    ((objc == 1) ? NULL : TclGetString(objv[1])));
}

/*
 *----------------------------------------------------------------------
 *
 * TclInitChanCmd --
 *
 *	This function is invoked to create the "chan" Tcl command. See the
 *	user documentation for details on what it does.
 *
 * Results:
 *	A Tcl command handle.
 *
 * Side effects:
 *	None (since nothing is byte-compiled).
 *
 *----------------------------------------------------------------------
 */

Tcl_Command
TclInitChanCmd(
    Tcl_Interp *interp)
{
    /*
     * Most commands are plugged directly together, but some are done via
     * alias-like rewriting; [chan configure] is this way for security reasons
     * (want overwriting of [fconfigure] to control that nicely), and [chan
     * names] because the functionality isn't available as a separate command
     * function at the moment.
     */
    static const EnsembleImplMap initMap[] = {
	{"blocked",	Tcl_FblockedObjCmd, NULL, NULL, NULL, 0},
	{"close",	Tcl_CloseObjCmd, NULL, NULL, NULL, 0},
	{"copy",	Tcl_FcopyObjCmd, NULL, NULL, NULL, 0},
	{"create",	TclChanCreateObjCmd, NULL, NULL, NULL, 0},		/* TIP #219 */
	{"eof",		Tcl_EofObjCmd, NULL, NULL, NULL, 0},
	{"event",	Tcl_FileEventObjCmd, NULL, NULL, NULL, 0},
	{"flush",	Tcl_FlushObjCmd, NULL, NULL, NULL, 0},
	{"gets",	Tcl_GetsObjCmd, NULL, NULL, NULL, 0},
	{"names",	TclChannelNamesCmd, NULL, NULL, NULL, 0},
	{"pending",	ChanPendingObjCmd, NULL, NULL, NULL, 0},		/* TIP #287 */
	{"pop",		TclChanPopObjCmd, NULL, NULL, NULL, 0},		/* TIP #230 */
	{"postevent",	TclChanPostEventObjCmd, NULL, NULL, NULL, 0},	/* TIP #219 */
	{"push",	TclChanPushObjCmd, NULL, NULL, NULL, 0},		/* TIP #230 */
	{"puts",	Tcl_PutsObjCmd, NULL, NULL, NULL, 0},
	{"read",	Tcl_ReadObjCmd, NULL, NULL, NULL, 0},
	{"seek",	Tcl_SeekObjCmd, NULL, NULL, NULL, 0},
	{"pipe",	ChanPipeObjCmd, NULL, NULL, NULL, 0},		/* TIP #304 */
	{"tell",	Tcl_TellObjCmd, NULL, NULL, NULL, 0},
	{"truncate",	ChanTruncateObjCmd, NULL, NULL, NULL, 0},		/* TIP #208 */
	{NULL, NULL, NULL, NULL, NULL, 0}
    };
    static const char *const extras[] = {
	"configure",	"::fconfigure",
	NULL
    };
    Tcl_Command ensemble;
    Tcl_Obj *mapObj;
    int i;

    ensemble = TclMakeEnsemble(interp, "chan", initMap);
    Tcl_GetEnsembleMappingDict(NULL, ensemble, &mapObj);
    for (i=0 ; extras[i] ; i+=2) {
	/*
	 * Can assume that reference counts are all incremented.
	 */

	Tcl_DictObjPut(NULL, mapObj, Tcl_NewStringObj(extras[i], -1),
		Tcl_NewStringObj(extras[i+1], -1));
    }
    Tcl_SetEnsembleMappingDict(interp, ensemble, mapObj);
    return ensemble;
}

/*
 * Local Variables:
 * mode: c
 * c-basic-offset: 4
 * fill-column: 78
 * End:
 */<|MERGE_RESOLUTION|>--- conflicted
+++ resolved
@@ -7,11 +7,6 @@
  *
  * See the file "license.terms" for information on usage and redistribution of
  * this file, and for a DISCLAIMER OF ALL WARRANTIES.
-<<<<<<< HEAD
- *
- * RCS: @(#) $Id: tclIOCmd.c,v 1.72 2011/01/17 11:27:30 nijtmans Exp $
-=======
->>>>>>> 09374559
  */
 
 #include "tclInt.h"
