--- conflicted
+++ resolved
@@ -373,15 +373,9 @@
     Tcl_Obj *const objv[])	/* Argument objects. */
 {
     Tcl_Channel chan;		/* The channel to read from. */
-<<<<<<< HEAD
     int newline;		/* Discard newline at end? */
-    Tcl_WideInt toRead;			/* How many bytes to read? */
-    Tcl_Size charactersRead;		/* How many characters were read? */
-=======
-    int newline, i;		/* Discard newline at end? */
     Tcl_WideInt toRead;		/* How many bytes to read? */
     Tcl_Size charactersRead;	/* How many characters were read? */
->>>>>>> 6dcc8167
     int mode;			/* Mode in which channel is opened. */
     Tcl_Size i;
     Tcl_Obj *resultPtr, *chanObjPtr;
