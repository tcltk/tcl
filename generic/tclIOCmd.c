/*
 * tclIOCmd.c --
 *
 *	Contains the definitions of most of the Tcl commands relating to IO.
 *
 * Copyright (c) 1995-1997 Sun Microsystems, Inc.
 *
<<<<<<< HEAD
 * See the file "license.terms" for information on usage and redistribution of
 * this file, and for a DISCLAIMER OF ALL WARRANTIES.
 *
 * RCS: @(#) $Id: tclIOCmd.c,v 1.51.2.4 2011/01/17 12:34:44 nijtmans Exp $
=======
 * See the file "license.terms" for information on usage and redistribution
 * of this file, and for a DISCLAIMER OF ALL WARRANTIES.
>>>>>>> 01562d4f
 */

#include "tclInt.h"

/*
 * Callback structure for accept callback in a TCP server.
 */

typedef struct AcceptCallback {
    char *script;			/* Script to invoke. */
    Tcl_Interp *interp;			/* Interpreter in which to run it. */
} AcceptCallback;

/*
 * Thread local storage used to maintain a per-thread stdout channel obj.
 * It must be per-thread because of std channel limitations.
 */

typedef struct ThreadSpecificData {
    int initialized;		/* Set to 1 when the module is initialized. */
    Tcl_Obj *stdoutObjPtr;	/* Cached stdout channel Tcl_Obj */
} ThreadSpecificData;

static Tcl_ThreadDataKey dataKey;

/*
 * Static functions for this file:
 */

static void		FinalizeIOCmdTSD(ClientData clientData);
static void		AcceptCallbackProc(ClientData callbackData,
			    Tcl_Channel chan, char *address, int port);
static int		ChanPendingObjCmd(ClientData unused,
			    Tcl_Interp *interp, int objc,
			    Tcl_Obj *const objv[]);
static int		ChanTruncateObjCmd(ClientData dummy,
			    Tcl_Interp *interp, int objc,
			    Tcl_Obj *const objv[]);
static void		RegisterTcpServerInterpCleanup(Tcl_Interp *interp,
			    AcceptCallback *acceptCallbackPtr);
static void		TcpAcceptCallbacksDeleteProc(ClientData clientData,
			    Tcl_Interp *interp);
static void		TcpServerCloseProc(ClientData callbackData);
static void		UnregisterTcpServerInterpCleanupProc(
			    Tcl_Interp *interp,
			    AcceptCallback *acceptCallbackPtr);

/*
 *----------------------------------------------------------------------
 *
 * FinalizeIOCmdTSD --
 *
 *	Release the storage associated with the per-thread cache.
 *
 * Results:
 *	None.
 *
 * Side effects:
 *	None.
 *
 *----------------------------------------------------------------------
 */

static void
FinalizeIOCmdTSD(
    ClientData clientData)	/* Not used. */
{
    ThreadSpecificData *tsdPtr = TCL_TSD_INIT(&dataKey);

    if (tsdPtr->stdoutObjPtr != NULL) {
	Tcl_DecrRefCount(tsdPtr->stdoutObjPtr);
	tsdPtr->stdoutObjPtr = NULL;
    }
    tsdPtr->initialized = 0;
}

/*
 *----------------------------------------------------------------------
 *
 * Tcl_PutsObjCmd --
 *
 *	This function is invoked to process the "puts" Tcl command. See the
 *	user documentation for details on what it does.
 *
 * Results:
 *	A standard Tcl result.
 *
 * Side effects:
 *	Produces output on a channel.
 *
 *----------------------------------------------------------------------
 */

	/* ARGSUSED */
int
Tcl_PutsObjCmd(
    ClientData dummy,		/* Not used. */
    Tcl_Interp *interp,		/* Current interpreter. */
    int objc,			/* Number of arguments. */
    Tcl_Obj *const objv[])	/* Argument objects. */
{
    Tcl_Channel chan;		/* The channel to puts on. */
    Tcl_Obj *string;		/* String to write. */
    Tcl_Obj *chanObjPtr = NULL;	/* channel object. */
    int newline;		/* Add a newline at end? */
    int result;			/* Result of puts operation. */
    int mode;			/* Mode in which channel is opened. */
    ThreadSpecificData *tsdPtr;

    switch (objc) {
    case 2: /* [puts $x] */
	string = objv[1];
	newline = 1;
	break;

    case 3: /* [puts -nonewline $x] or [puts $chan $x] */
	if (strcmp(TclGetString(objv[1]), "-nonewline") == 0) {
	    newline = 0;
	} else {
	    newline = 1;
	    chanObjPtr = objv[1];
	}
	string = objv[2];
	break;

    case 4: /* [puts -nonewline $chan $x] or [puts $chan $x nonewline] */
	newline = 0;
	if (strcmp(TclGetString(objv[1]), "-nonewline") == 0) {
	    chanObjPtr = objv[2];
	    string = objv[3];
	    break;
	} else if (strcmp(TclGetString(objv[2]), "nonewline") == 0) {
	    /*
	     * The code below provides backwards compatibility with an old
	     * form of the command that is no longer recommended or
	     * documented. See also [Bug #3151675]. Will be removed in Tcl 9,
	     * maybe even earlier.
	     */

	    chanObjPtr = objv[1];
	    string = objv[2];
	    break;
	}
	/* Fall through */
    default:
	/* [puts] or [puts some bad number of arguments...] */
	Tcl_WrongNumArgs(interp, 1, objv, "?-nonewline? ?channelId? string");
	return TCL_ERROR;
    }

    if (chanObjPtr == NULL) {
	tsdPtr = TCL_TSD_INIT(&dataKey);

	if (!tsdPtr->initialized) {
	    tsdPtr->initialized = 1;
	    TclNewLiteralStringObj(tsdPtr->stdoutObjPtr, "stdout");
	    Tcl_IncrRefCount(tsdPtr->stdoutObjPtr);
	    Tcl_CreateThreadExitHandler(FinalizeIOCmdTSD, NULL);
	}
	chanObjPtr = tsdPtr->stdoutObjPtr;
    }
    if (TclGetChannelFromObj(interp, chanObjPtr, &chan, &mode, 0) != TCL_OK) {
	return TCL_ERROR;
    }
    if ((mode & TCL_WRITABLE) == 0) {
	Tcl_AppendResult(interp, "channel \"", TclGetString(chanObjPtr),
		"\" wasn't opened for writing", NULL);
	return TCL_ERROR;
    }

    result = Tcl_WriteObj(chan, string);
    if (result < 0) {
	goto error;
    }
    if (newline != 0) {
	result = Tcl_WriteChars(chan, "\n", 1);
	if (result < 0) {
	    goto error;
	}
    }
    return TCL_OK;

    /*
     * TIP #219.
     * Capture error messages put by the driver into the bypass area and put
     * them into the regular interpreter result. Fall back to the regular
     * message if nothing was found in the bypass.
     */

  error:
    if (!TclChanCaughtErrorBypass(interp, chan)) {
	Tcl_AppendResult(interp, "error writing \"",
		TclGetString(chanObjPtr), "\": ",
		Tcl_PosixError(interp), NULL);
    }
    return TCL_ERROR;
}

/*
 *----------------------------------------------------------------------
 *
 * Tcl_FlushObjCmd --
 *
 *	This function is called to process the Tcl "flush" command. See the
 *	user documentation for details on what it does.
 *
 * Results:
 *	A standard Tcl result.
 *
 * Side effects:
 *	May cause output to appear on the specified channel.
 *
 *----------------------------------------------------------------------
 */

	/* ARGSUSED */
int
Tcl_FlushObjCmd(
    ClientData dummy,		/* Not used. */
    Tcl_Interp *interp,		/* Current interpreter. */
    int objc,			/* Number of arguments. */
    Tcl_Obj *const objv[])	/* Argument objects. */
{
    Tcl_Obj *chanObjPtr;
    Tcl_Channel chan;		/* The channel to flush on. */
    int mode;

    if (objc != 2) {
	Tcl_WrongNumArgs(interp, 1, objv, "channelId");
	return TCL_ERROR;
    }
    chanObjPtr = objv[1];
    if (TclGetChannelFromObj(interp, chanObjPtr, &chan, &mode, 0) != TCL_OK) {
	return TCL_ERROR;
    }
    if ((mode & TCL_WRITABLE) == 0) {
	Tcl_AppendResult(interp, "channel \"", TclGetString(chanObjPtr),
		"\" wasn't opened for writing", NULL);
	return TCL_ERROR;
    }

    if (Tcl_Flush(chan) != TCL_OK) {
	/*
	 * TIP #219.
	 * Capture error messages put by the driver into the bypass area and
	 * put them into the regular interpreter result. Fall back to the
	 * regular message if nothing was found in the bypass.
	 */

	if (!TclChanCaughtErrorBypass(interp, chan)) {
	    Tcl_AppendResult(interp, "error flushing \"",
		    TclGetString(chanObjPtr), "\": ",
		    Tcl_PosixError(interp), NULL);
	}
	return TCL_ERROR;
    }
    return TCL_OK;
}

/*
 *----------------------------------------------------------------------
 *
 * Tcl_GetsObjCmd --
 *
 *	This function is called to process the Tcl "gets" command. See the
 *	user documentation for details on what it does.
 *
 * Results:
 *	A standard Tcl result.
 *
 * Side effects:
 *	May consume input from channel.
 *
 *----------------------------------------------------------------------
 */

	/* ARGSUSED */
int
Tcl_GetsObjCmd(
    ClientData dummy,		/* Not used. */
    Tcl_Interp *interp,		/* Current interpreter. */
    int objc,			/* Number of arguments. */
    Tcl_Obj *const objv[])	/* Argument objects. */
{
    Tcl_Channel chan;		/* The channel to read from. */
    int lineLen;		/* Length of line just read. */
    int mode;			/* Mode in which channel is opened. */
    Tcl_Obj *linePtr, *chanObjPtr;

    if ((objc != 2) && (objc != 3)) {
	Tcl_WrongNumArgs(interp, 1, objv, "channelId ?varName?");
	return TCL_ERROR;
    }
    chanObjPtr = objv[1];
    if (TclGetChannelFromObj(interp, chanObjPtr, &chan, &mode, 0) != TCL_OK) {
	return TCL_ERROR;
    }
    if ((mode & TCL_READABLE) == 0) {
	Tcl_AppendResult(interp, "channel \"", TclGetString(chanObjPtr),
		"\" wasn't opened for reading", NULL);
	return TCL_ERROR;
    }

    linePtr = Tcl_NewObj();
    lineLen = Tcl_GetsObj(chan, linePtr);
    if (lineLen < 0) {
	if (!Tcl_Eof(chan) && !Tcl_InputBlocked(chan)) {
	    Tcl_DecrRefCount(linePtr);

	    /*
	     * TIP #219. Capture error messages put by the driver into the
	     * bypass area and put them into the regular interpreter result.
	     * Fall back to the regular message if nothing was found in the
	     * bypass.
	     */

	    if (!TclChanCaughtErrorBypass(interp, chan)) {
		Tcl_ResetResult(interp);
		Tcl_AppendResult(interp, "error reading \"",
			TclGetString(chanObjPtr), "\": ",
			Tcl_PosixError(interp), NULL);
	    }
	    return TCL_ERROR;
	}
	lineLen = -1;
    }
    if (objc == 3) {
	if (Tcl_ObjSetVar2(interp, objv[2], NULL, linePtr,
		TCL_LEAVE_ERR_MSG) == NULL) {
	    return TCL_ERROR;
	}
	Tcl_SetObjResult(interp, Tcl_NewIntObj(lineLen));
	return TCL_OK;
    } else {
	Tcl_SetObjResult(interp, linePtr);
    }
    return TCL_OK;
}

/*
 *----------------------------------------------------------------------
 *
 * Tcl_ReadObjCmd --
 *
 *	This function is invoked to process the Tcl "read" command. See the
 *	user documentation for details on what it does.
 *
 * Results:
 *	A standard Tcl result.
 *
 * Side effects:
 *	May consume input from channel.
 *
 *----------------------------------------------------------------------
 */

	/* ARGSUSED */
int
Tcl_ReadObjCmd(
    ClientData dummy,		/* Not used. */
    Tcl_Interp *interp,		/* Current interpreter. */
    int objc,			/* Number of arguments. */
    Tcl_Obj *const objv[])	/* Argument objects. */
{
    Tcl_Channel chan;		/* The channel to read from. */
    int newline, i;		/* Discard newline at end? */
    int toRead;			/* How many bytes to read? */
    int charactersRead;		/* How many characters were read? */
    int mode;			/* Mode in which channel is opened. */
    Tcl_Obj *resultPtr, *chanObjPtr;

    if ((objc != 2) && (objc != 3)) {
	Interp *iPtr;

    argerror:
	iPtr = (Interp *) interp;
	Tcl_WrongNumArgs(interp, 1, objv, "channelId ?numChars?");

	/*
	 * Do not append directly; that makes ensembles using this command as
	 * a subcommand produce the wrong message.
	 */

	iPtr->flags |= INTERP_ALTERNATE_WRONG_ARGS;
	Tcl_WrongNumArgs(interp, 1, objv, "?-nonewline? channelId");
	iPtr->flags &= ~INTERP_ALTERNATE_WRONG_ARGS;
	return TCL_ERROR;
    }

    i = 1;
    newline = 0;
    if (strcmp(TclGetString(objv[1]), "-nonewline") == 0) {
	newline = 1;
	i++;
    }

    if (i == objc) {
	goto argerror;
    }

    chanObjPtr = objv[i];
    if (TclGetChannelFromObj(interp, chanObjPtr, &chan, &mode, 0) != TCL_OK) {
	return TCL_ERROR;
    }
    if ((mode & TCL_READABLE) == 0) {
	Tcl_AppendResult(interp, "channel \"", TclGetString(chanObjPtr),
		"\" wasn't opened for reading", NULL);
	return TCL_ERROR;
    }
    i++;	/* Consumed channel name. */

    /*
     * Compute how many bytes to read.
     */

    toRead = -1;
    if (i < objc) {
	if (TclGetIntFromObj(interp, objv[i], &toRead) != TCL_OK) {
	    /*
	     * The code below provides backwards compatibility with an old
	     * form of the command that is no longer recommended or
	     * documented. See also [Bug #3151675]. Will be removed in Tcl 9,
	     * maybe even earlier.
	     */

	    if (strcmp(TclGetString(objv[i]), "nonewline") != 0) {
	    return TCL_ERROR;
	    }
	    newline = 1;
	} else if (toRead < 0) {
	    Tcl_ResetResult(interp);
	    Tcl_AppendResult(interp, "expected non-negative integer but got \"",
		    TclGetString(objv[i]), "\"", NULL);
	    Tcl_SetErrorCode(interp, "TCL", "VALUE", "NUMBER", NULL);
	    return TCL_ERROR;
	}
    }

    resultPtr = Tcl_NewObj();
    Tcl_IncrRefCount(resultPtr);
    charactersRead = Tcl_ReadChars(chan, resultPtr, toRead, 0);
    if (charactersRead < 0) {
	/*
	 * TIP #219.
	 * Capture error messages put by the driver into the bypass area and
	 * put them into the regular interpreter result. Fall back to the
	 * regular message if nothing was found in the bypass.
	 */

	if (!TclChanCaughtErrorBypass(interp, chan)) {
	    Tcl_ResetResult(interp);
	    Tcl_AppendResult(interp, "error reading \"",
		    TclGetString(chanObjPtr), "\": ",
		    Tcl_PosixError(interp), NULL);
	}
	Tcl_DecrRefCount(resultPtr);
	return TCL_ERROR;
    }

    /*
     * If requested, remove the last newline in the channel if at EOF.
     */

    if ((charactersRead > 0) && (newline != 0)) {
	char *result;
	int length;

	result = TclGetStringFromObj(resultPtr, &length);
	if (result[length - 1] == '\n') {
	    Tcl_SetObjLength(resultPtr, length - 1);
	}
    }
    Tcl_SetObjResult(interp, resultPtr);
    Tcl_DecrRefCount(resultPtr);
    return TCL_OK;
}

/*
 *----------------------------------------------------------------------
 *
 * Tcl_SeekObjCmd --
 *
 *	This function is invoked to process the Tcl "seek" command. See the
 *	user documentation for details on what it does.
 *
 * Results:
 *	A standard Tcl result.
 *
 * Side effects:
 *	Moves the position of the access point on the specified channel.  May
 *	flush queued output.
 *
 *----------------------------------------------------------------------
 */

	/* ARGSUSED */
int
Tcl_SeekObjCmd(
    ClientData clientData,	/* Not used. */
    Tcl_Interp *interp,		/* Current interpreter. */
    int objc,			/* Number of arguments. */
    Tcl_Obj *const objv[])	/* Argument objects. */
{
    Tcl_Channel chan;		/* The channel to tell on. */
    Tcl_WideInt offset;		/* Where to seek? */
    int mode;			/* How to seek? */
    Tcl_WideInt result;		/* Of calling Tcl_Seek. */
    int optionIndex;
    static const char *originOptions[] = {
	"start", "current", "end", NULL
    };
    static int modeArray[] = {SEEK_SET, SEEK_CUR, SEEK_END};

    if ((objc != 3) && (objc != 4)) {
	Tcl_WrongNumArgs(interp, 1, objv, "channelId offset ?origin?");
	return TCL_ERROR;
    }
    if (TclGetChannelFromObj(interp, objv[1], &chan, NULL, 0) != TCL_OK) {
	return TCL_ERROR;
    }
    if (Tcl_GetWideIntFromObj(interp, objv[2], &offset) != TCL_OK) {
	return TCL_ERROR;
    }
    mode = SEEK_SET;
    if (objc == 4) {
	if (Tcl_GetIndexFromObj(interp, objv[3], originOptions, "origin", 0,
		&optionIndex) != TCL_OK) {
	    return TCL_ERROR;
	}
	mode = modeArray[optionIndex];
    }

    result = Tcl_Seek(chan, offset, mode);
    if (result == Tcl_LongAsWide(-1)) {
	/*
	 * TIP #219.
	 * Capture error messages put by the driver into the bypass area and
	 * put them into the regular interpreter result. Fall back to the
	 * regular message if nothing was found in the bypass.
	 */
	if (!TclChanCaughtErrorBypass(interp, chan)) {
	    Tcl_AppendResult(interp, "error during seek on \"",
		    TclGetString(objv[1]), "\": ",
		    Tcl_PosixError(interp), NULL);
	}
	return TCL_ERROR;
    }
    return TCL_OK;
}

/*
 *----------------------------------------------------------------------
 *
 * Tcl_TellObjCmd --
 *
 *	This function is invoked to process the Tcl "tell" command. See the
 *	user documentation for details on what it does.
 *
 * Results:
 *	A standard Tcl result.
 *
 * Side effects:
 *	None.
 *
 *----------------------------------------------------------------------
 */

	/* ARGSUSED */
int
Tcl_TellObjCmd(
    ClientData clientData,	/* Not used. */
    Tcl_Interp *interp,		/* Current interpreter. */
    int objc,			/* Number of arguments. */
    Tcl_Obj *const objv[])	/* Argument objects. */
{
    Tcl_Channel chan;		/* The channel to tell on. */
    Tcl_WideInt newLoc;

    if (objc != 2) {
	Tcl_WrongNumArgs(interp, 1, objv, "channelId");
	return TCL_ERROR;
    }

    /*
     * Try to find a channel with the right name and permissions in the IO
     * channel table of this interpreter.
     */

    if (TclGetChannelFromObj(interp, objv[1], &chan, NULL, 0) != TCL_OK) {
	return TCL_ERROR;
    }

    newLoc = Tcl_Tell(chan);

    /*
     * TIP #219.
     * Capture error messages put by the driver into the bypass area and put
     * them into the regular interpreter result.
     */

    if (TclChanCaughtErrorBypass(interp, chan)) {
	return TCL_ERROR;
    }

    Tcl_SetObjResult(interp, Tcl_NewWideIntObj(newLoc));
    return TCL_OK;
}

/*
 *----------------------------------------------------------------------
 *
 * Tcl_CloseObjCmd --
 *
 *	This function is invoked to process the Tcl "close" command. See the
 *	user documentation for details on what it does.
 *
 * Results:
 *	A standard Tcl result.
 *
 * Side effects:
 *	May discard queued input; may flush queued output.
 *
 *----------------------------------------------------------------------
 */

	/* ARGSUSED */
int
Tcl_CloseObjCmd(
    ClientData clientData,	/* Not used. */
    Tcl_Interp *interp,		/* Current interpreter. */
    int objc,			/* Number of arguments. */
    Tcl_Obj *const objv[])	/* Argument objects. */
{
    Tcl_Channel chan;		/* The channel to close. */

    if (objc != 2) {
	Tcl_WrongNumArgs(interp, 1, objv, "channelId");
	return TCL_ERROR;
    }

    if (TclGetChannelFromObj(interp, objv[1], &chan, NULL, 0) != TCL_OK) {
	return TCL_ERROR;
    }

    if (Tcl_UnregisterChannel(interp, chan) != TCL_OK) {
	/*
	 * If there is an error message and it ends with a newline, remove the
	 * newline. This is done for command pipeline channels where the error
	 * output from the subprocesses is stored in interp's result.
	 *
	 * NOTE: This is likely to not have any effect on regular error
	 * messages produced by drivers during the closing of a channel,
	 * because the Tcl convention is that such error messages do not have
	 * a terminating newline.
	 */

	Tcl_Obj *resultPtr = Tcl_GetObjResult(interp);
	char *string;
	int len;

	if (Tcl_IsShared(resultPtr)) {
	    resultPtr = Tcl_DuplicateObj(resultPtr);
	    Tcl_SetObjResult(interp, resultPtr);
	}
	string = TclGetStringFromObj(resultPtr, &len);
	if ((len > 0) && (string[len - 1] == '\n')) {
	    Tcl_SetObjLength(resultPtr, len - 1);
	}
	return TCL_ERROR;
    }

    return TCL_OK;
}

/*
 *----------------------------------------------------------------------
 *
 * Tcl_FconfigureObjCmd --
 *
 *	This function is invoked to process the Tcl "fconfigure" command. See
 *	the user documentation for details on what it does.
 *
 * Results:
 *	A standard Tcl result.
 *
 * Side effects:
 *	May modify the behavior of an IO channel.
 *
 *----------------------------------------------------------------------
 */

	/* ARGSUSED */
int
Tcl_FconfigureObjCmd(
    ClientData clientData,	/* Not used. */
    Tcl_Interp *interp,		/* Current interpreter. */
    int objc,			/* Number of arguments. */
    Tcl_Obj *const objv[])	/* Argument objects. */
{
    char *optionName, *valueName;
    Tcl_Channel chan;		/* The channel to set a mode on. */
    int i;			/* Iterate over arg-value pairs. */

    if ((objc < 2) || (((objc % 2) == 1) && (objc != 3))) {
	Tcl_WrongNumArgs(interp, 1, objv,
		"channelId ?optionName? ?value? ?optionName value?...");
	return TCL_ERROR;
    }

    if (TclGetChannelFromObj(interp, objv[1], &chan, NULL, 0) != TCL_OK) {
	return TCL_ERROR;
    }

    if (objc == 2) {
	Tcl_DString ds;		/* DString to hold result of calling
				 * Tcl_GetChannelOption. */

	Tcl_DStringInit(&ds);
	if (Tcl_GetChannelOption(interp, chan, NULL, &ds) != TCL_OK) {
	    Tcl_DStringFree(&ds);
	    return TCL_ERROR;
	}
	Tcl_DStringResult(interp, &ds);
	return TCL_OK;
    } else if (objc == 3) {
	Tcl_DString ds;		/* DString to hold result of calling
				 * Tcl_GetChannelOption. */

	Tcl_DStringInit(&ds);
	optionName = TclGetString(objv[2]);
	if (Tcl_GetChannelOption(interp, chan, optionName, &ds) != TCL_OK) {
	    Tcl_DStringFree(&ds);
	    return TCL_ERROR;
	}
	Tcl_DStringResult(interp, &ds);
	return TCL_OK;
    }

    for (i = 3; i < objc; i += 2) {
	optionName = TclGetString(objv[i-1]);
	valueName = TclGetString(objv[i]);
	if (Tcl_SetChannelOption(interp, chan, optionName, valueName)
		!= TCL_OK) {
	    return TCL_ERROR;
	}
    }

    return TCL_OK;
}

/*
 *---------------------------------------------------------------------------
 *
 * Tcl_EofObjCmd --
 *
 *	This function is invoked to process the Tcl "eof" command. See the
 *	user documentation for details on what it does.
 *
 * Results:
 *	A standard Tcl result.
 *
 * Side effects:
 *	Sets interp's result to boolean true or false depending on whether the
 *	specified channel has an EOF condition.
 *
 *---------------------------------------------------------------------------
 */

	/* ARGSUSED */
int
Tcl_EofObjCmd(
    ClientData unused,		/* Not used. */
    Tcl_Interp *interp,		/* Current interpreter. */
    int objc,			/* Number of arguments. */
    Tcl_Obj *const objv[])	/* Argument objects. */
{
    Tcl_Channel chan;

    if (objc != 2) {
	Tcl_WrongNumArgs(interp, 1, objv, "channelId");
	return TCL_ERROR;
    }

    if (TclGetChannelFromObj(interp, objv[1], &chan, NULL, 0) != TCL_OK) {
	return TCL_ERROR;
    }

    Tcl_SetObjResult(interp, Tcl_NewBooleanObj(Tcl_Eof(chan)));
    return TCL_OK;
}

/*
 *----------------------------------------------------------------------
 *
 * Tcl_ExecObjCmd --
 *
 *	This function is invoked to process the "exec" Tcl command. See the
 *	user documentation for details on what it does.
 *
 * Results:
 *	A standard Tcl result.
 *
 * Side effects:
 *	See the user documentation.
 *
 *----------------------------------------------------------------------
 */

	/* ARGSUSED */
int
Tcl_ExecObjCmd(
    ClientData dummy,		/* Not used. */
    Tcl_Interp *interp,		/* Current interpreter. */
    int objc,			/* Number of arguments. */
    Tcl_Obj *const objv[])	/* Argument objects. */
{
    /*
     * This function generates an argv array for the string arguments. It
     * starts out with stack-allocated space but uses dynamically-allocated
     * storage if needed.
     */

    Tcl_Obj *resultPtr;
    const char **argv;
    char *string;
    Tcl_Channel chan;
    int argc, background, i, index, keepNewline, result, skip, length;
    int ignoreStderr;
    static const char *options[] = {
	"-ignorestderr", "-keepnewline", "--", NULL
    };
    enum options {
	EXEC_IGNORESTDERR, EXEC_KEEPNEWLINE, EXEC_LAST
    };

    /*
     * Check for any leading option arguments.
     */

    keepNewline = 0;
    ignoreStderr = 0;
    for (skip = 1; skip < objc; skip++) {
	string = TclGetString(objv[skip]);
	if (string[0] != '-') {
	    break;
	}
	if (Tcl_GetIndexFromObj(interp, objv[skip], options, "switch",
		TCL_EXACT, &index) != TCL_OK) {
	    return TCL_ERROR;
	}
	if (index == EXEC_KEEPNEWLINE) {
	    keepNewline = 1;
	} else if (index == EXEC_IGNORESTDERR) {
	    ignoreStderr = 1;
	} else {
	    skip++;
	    break;
	}
    }
    if (objc <= skip) {
	Tcl_WrongNumArgs(interp, 1, objv, "?switches? arg ?arg ...?");
	return TCL_ERROR;
    }

    /*
     * See if the command is to be run in background.
     */

    background = 0;
    string = TclGetString(objv[objc - 1]);
    if ((string[0] == '&') && (string[1] == '\0')) {
	objc--;
	background = 1;
    }

    /*
     * Create the string argument array "argv". Make sure argv is large enough
     * to hold the argc arguments plus 1 extra for the zero end-of-argv word.
     */

    argc = objc - skip;
    argv = (const char **)
	    TclStackAlloc(interp, (unsigned)(argc + 1) * sizeof(char *));

    /*
     * Copy the string conversions of each (post option) object into the
     * argument vector.
     */

    for (i = 0; i < argc; i++) {
	argv[i] = TclGetString(objv[i + skip]);
    }
    argv[argc] = NULL;
    chan = Tcl_OpenCommandChannel(interp, argc, argv, (background ? 0 :
	    (ignoreStderr ? TCL_STDOUT : TCL_STDOUT|TCL_STDERR)));

    /*
     * Free the argv array.
     */

    TclStackFree(interp, (void *)argv);

    if (chan == NULL) {
	return TCL_ERROR;
    }

    if (background) {
	/*
	 * Store the list of PIDs from the pipeline in interp's result and
	 * detach the PIDs (instead of waiting for them).
	 */

	TclGetAndDetachPids(interp, chan);
	if (Tcl_Close(interp, chan) != TCL_OK) {
	    return TCL_ERROR;
	}
	return TCL_OK;
    }

    resultPtr = Tcl_NewObj();
    if (Tcl_GetChannelHandle(chan, TCL_READABLE, NULL) == TCL_OK) {
	if (Tcl_ReadChars(chan, resultPtr, -1, 0) < 0) {
	    /*
	     * TIP #219.
	     * Capture error messages put by the driver into the bypass area
	     * and put them into the regular interpreter result. Fall back to
	     * the regular message if nothing was found in the bypass.
	     */

	    if (!TclChanCaughtErrorBypass(interp, chan)) {
		Tcl_ResetResult(interp);
		Tcl_AppendResult(interp, "error reading output from command: ",
			Tcl_PosixError(interp), NULL);
		Tcl_DecrRefCount(resultPtr);
	    }
	    return TCL_ERROR;
	}
    }

    /*
     * If the process produced anything on stderr, it will have been returned
     * in the interpreter result. It needs to be appended to the result
     * string.
     */

    result = Tcl_Close(interp, chan);
    Tcl_AppendObjToObj(resultPtr, Tcl_GetObjResult(interp));

    /*
     * If the last character of the result is a newline, then remove the
     * newline character.
     */

    if (keepNewline == 0) {
	string = TclGetStringFromObj(resultPtr, &length);
	if ((length > 0) && (string[length - 1] == '\n')) {
	    Tcl_SetObjLength(resultPtr, length - 1);
	}
    }
    Tcl_SetObjResult(interp, resultPtr);

    return result;
}

/*
 *---------------------------------------------------------------------------
 *
 * Tcl_FblockedObjCmd --
 *
 *	This function is invoked to process the Tcl "fblocked" command. See
 *	the user documentation for details on what it does.
 *
 * Results:
 *	A standard Tcl result.
 *
 * Side effects:
 *	Sets interp's result to boolean true or false depending on whether the
 *	preceeding input operation on the channel would have blocked.
 *
 *---------------------------------------------------------------------------
 */

	/* ARGSUSED */
int
Tcl_FblockedObjCmd(
    ClientData unused,		/* Not used. */
    Tcl_Interp *interp,		/* Current interpreter. */
    int objc,			/* Number of arguments. */
    Tcl_Obj *const objv[])	/* Argument objects. */
{
    Tcl_Channel chan;
    int mode;

    if (objc != 2) {
	Tcl_WrongNumArgs(interp, 1, objv, "channelId");
	return TCL_ERROR;
    }

    if (TclGetChannelFromObj(interp, objv[1], &chan, &mode, 0) != TCL_OK) {
	return TCL_ERROR;
    }
    if ((mode & TCL_READABLE) == 0) {
	Tcl_AppendResult(interp, "channel \"", TclGetString(objv[1]),
		"\" wasn't opened for reading", NULL);
	return TCL_ERROR;
    }

    Tcl_SetObjResult(interp, Tcl_NewBooleanObj(Tcl_InputBlocked(chan)));
    return TCL_OK;
}

/*
 *----------------------------------------------------------------------
 *
 * Tcl_OpenObjCmd --
 *
 *	This function is invoked to process the "open" Tcl command. See the
 *	user documentation for details on what it does.
 *
 * Results:
 *	A standard Tcl result.
 *
 * Side effects:
 *	See the user documentation.
 *
 *----------------------------------------------------------------------
 */

	/* ARGSUSED */
int
Tcl_OpenObjCmd(
    ClientData notUsed,		/* Not used. */
    Tcl_Interp *interp,		/* Current interpreter. */
    int objc,			/* Number of arguments. */
    Tcl_Obj *const objv[])	/* Argument objects. */
{
    int pipeline, prot;
    const char *modeString, *what;
    Tcl_Channel chan;

    if ((objc < 2) || (objc > 4)) {
	Tcl_WrongNumArgs(interp, 1, objv, "fileName ?access? ?permissions?");
	return TCL_ERROR;
    }
    prot = 0666;
    if (objc == 2) {
	modeString = "r";
    } else {
	modeString = TclGetString(objv[2]);
	if (objc == 4) {
	    char *permString = TclGetString(objv[3]);
	    int code = TCL_ERROR;
	    int scanned = TclParseAllWhiteSpace(permString, -1);

	    /* Support legacy octal numbers */
	    if ((permString[scanned] == '0')
		    && (permString[scanned+1] >= '0')
		    && (permString[scanned+1] <= '7')) {

		Tcl_Obj *permObj;

		TclNewLiteralStringObj(permObj, "0o");
		Tcl_AppendToObj(permObj, permString+scanned+1, -1);
		code = TclGetIntFromObj(NULL, permObj, &prot);
		Tcl_DecrRefCount(permObj);
	    }

	    if ((code == TCL_ERROR)
		    && TclGetIntFromObj(interp, objv[3], &prot) != TCL_OK) {
		return TCL_ERROR;
	    }
	}
    }

    pipeline = 0;
    what = TclGetString(objv[1]);
    if (what[0] == '|') {
	pipeline = 1;
    }

    /*
     * Open the file or create a process pipeline.
     */

    if (!pipeline) {
	chan = Tcl_FSOpenFileChannel(interp, objv[1], modeString, prot);
    } else {
	int mode, seekFlag, cmdObjc, binary;
	const char **cmdArgv;

	if (Tcl_SplitList(interp, what+1, &cmdObjc, &cmdArgv) != TCL_OK) {
	    return TCL_ERROR;
	}

	mode = TclGetOpenModeEx(interp, modeString, &seekFlag, &binary);
	if (mode == -1) {
	    chan = NULL;
	} else {
	    int flags = TCL_STDERR | TCL_ENFORCE_MODE;

	    switch (mode & (O_RDONLY | O_WRONLY | O_RDWR)) {
	    case O_RDONLY:
		flags |= TCL_STDOUT;
		break;
	    case O_WRONLY:
		flags |= TCL_STDIN;
		break;
	    case O_RDWR:
		flags |= (TCL_STDIN | TCL_STDOUT);
		break;
	    default:
		Tcl_Panic("Tcl_OpenCmd: invalid mode value");
		break;
	    }
	    chan = Tcl_OpenCommandChannel(interp, cmdObjc, cmdArgv, flags);
	    if (binary && chan) {
		Tcl_SetChannelOption(interp, chan, "-translation", "binary");
	    }
	}
	ckfree((char *) cmdArgv);
    }
    if (chan == NULL) {
	return TCL_ERROR;
    }
    Tcl_RegisterChannel(interp, chan);
    Tcl_AppendResult(interp, Tcl_GetChannelName(chan), NULL);
    return TCL_OK;
}

/*
 *----------------------------------------------------------------------
 *
 * TcpAcceptCallbacksDeleteProc --
 *
 *	Assocdata cleanup routine called when an interpreter is being deleted
 *	to set the interp field of all the accept callback records registered
 *	with the interpreter to NULL. This will prevent the interpreter from
 *	being used in the future to eval accept scripts.
 *
 * Results:
 *	None.
 *
 * Side effects:
 *	Deallocates memory and sets the interp field of all the accept
 *	callback records to NULL to prevent this interpreter from being used
 *	subsequently to eval accept scripts.
 *
 *----------------------------------------------------------------------
 */

	/* ARGSUSED */
static void
TcpAcceptCallbacksDeleteProc(
    ClientData clientData,	/* Data which was passed when the assocdata
				 * was registered. */
    Tcl_Interp *interp)		/* Interpreter being deleted - not used. */
{
    Tcl_HashTable *hTblPtr = clientData;
    Tcl_HashEntry *hPtr;
    Tcl_HashSearch hSearch;

    for (hPtr = Tcl_FirstHashEntry(hTblPtr, &hSearch);
	    hPtr != NULL; hPtr = Tcl_NextHashEntry(&hSearch)) {
	AcceptCallback *acceptCallbackPtr = Tcl_GetHashValue(hPtr);

	acceptCallbackPtr->interp = NULL;
    }
    Tcl_DeleteHashTable(hTblPtr);
    ckfree((char *) hTblPtr);
}

/*
 *----------------------------------------------------------------------
 *
 * RegisterTcpServerInterpCleanup --
 *
 *	Registers an accept callback record to have its interp field set to
 *	NULL when the interpreter is deleted.
 *
 * Results:
 *	None.
 *
 * Side effects:
 *	When, in the future, the interpreter is deleted, the interp field of
 *	the accept callback data structure will be set to NULL. This will
 *	prevent attempts to eval the accept script in a deleted interpreter.
 *
 *----------------------------------------------------------------------
 */

static void
RegisterTcpServerInterpCleanup(
    Tcl_Interp *interp,		/* Interpreter for which we want to be
				 * informed of deletion. */
    AcceptCallback *acceptCallbackPtr)
				/* The accept callback record whose interp
				 * field we want set to NULL when the
				 * interpreter is deleted. */
{
    Tcl_HashTable *hTblPtr;	/* Hash table for accept callback records to
				 * smash when the interpreter will be
				 * deleted. */
    Tcl_HashEntry *hPtr;	/* Entry for this record. */
    int isNew;			/* Is the entry new? */

    hTblPtr = (Tcl_HashTable *)
	    Tcl_GetAssocData(interp, "tclTCPAcceptCallbacks", NULL);

    if (hTblPtr == NULL) {
	hTblPtr = (Tcl_HashTable *) ckalloc((unsigned) sizeof(Tcl_HashTable));
	Tcl_InitHashTable(hTblPtr, TCL_ONE_WORD_KEYS);
	(void) Tcl_SetAssocData(interp, "tclTCPAcceptCallbacks",
		TcpAcceptCallbacksDeleteProc, hTblPtr);
    }

    hPtr = Tcl_CreateHashEntry(hTblPtr, (char *) acceptCallbackPtr, &isNew);
    if (!isNew) {
	Tcl_Panic("RegisterTcpServerCleanup: damaged accept record table");
    }
    Tcl_SetHashValue(hPtr, acceptCallbackPtr);
}

/*
 *----------------------------------------------------------------------
 *
 * UnregisterTcpServerInterpCleanupProc --
 *
 *	Unregister a previously registered accept callback record. The interp
 *	field of this record will no longer be set to NULL in the future when
 *	the interpreter is deleted.
 *
 * Results:
 *	None.
 *
 * Side effects:
 *	Prevents the interp field of the accept callback record from being set
 *	to NULL in the future when the interpreter is deleted.
 *
 *----------------------------------------------------------------------
 */

static void
UnregisterTcpServerInterpCleanupProc(
    Tcl_Interp *interp,		/* Interpreter in which the accept callback
				 * record was registered. */
    AcceptCallback *acceptCallbackPtr)
				/* The record for which to delete the
				 * registration. */
{
    Tcl_HashTable *hTblPtr;
    Tcl_HashEntry *hPtr;

    hTblPtr = (Tcl_HashTable *) Tcl_GetAssocData(interp,
	    "tclTCPAcceptCallbacks", NULL);
    if (hTblPtr == NULL) {
	return;
    }

    hPtr = Tcl_FindHashEntry(hTblPtr, (char *) acceptCallbackPtr);
    if (hPtr != NULL) {
	Tcl_DeleteHashEntry(hPtr);
    }
}

/*
 *----------------------------------------------------------------------
 *
 * AcceptCallbackProc --
 *
 *	This callback is invoked by the TCP channel driver when it accepts a
 *	new connection from a client on a server socket.
 *
 * Results:
 *	None.
 *
 * Side effects:
 *	Whatever the script does.
 *
 *----------------------------------------------------------------------
 */

static void
AcceptCallbackProc(
    ClientData callbackData,	/* The data stored when the callback was
				 * created in the call to
				 * Tcl_OpenTcpServer. */
    Tcl_Channel chan,		/* Channel for the newly accepted
				 * connection. */
    char *address,		/* Address of client that was accepted. */
    int port)			/* Port of client that was accepted. */
{
    AcceptCallback *acceptCallbackPtr = (AcceptCallback *) callbackData;

    /*
     * Check if the callback is still valid; the interpreter may have gone
     * away, this is signalled by setting the interp field of the callback
     * data to NULL.
     */

    if (acceptCallbackPtr->interp != NULL) {
	char portBuf[TCL_INTEGER_SPACE];
	char *script = acceptCallbackPtr->script;
	Tcl_Interp *interp = acceptCallbackPtr->interp;
	int result;

	Tcl_Preserve(script);
	Tcl_Preserve(interp);

	TclFormatInt(portBuf, port);
	Tcl_RegisterChannel(interp, chan);

	/*
	 * Artificially bump the refcount to protect the channel from being
	 * deleted while the script is being evaluated.
	 */

	Tcl_RegisterChannel(NULL, chan);

	result = Tcl_VarEval(interp, script, " ", Tcl_GetChannelName(chan),
		" ", address, " ", portBuf, NULL);
	if (result != TCL_OK) {
	    TclBackgroundException(interp, result);
	    Tcl_UnregisterChannel(interp, chan);
	}

	/*
	 * Decrement the artificially bumped refcount. After this it is not
	 * safe anymore to use "chan", because it may now be deleted.
	 */

	Tcl_UnregisterChannel(NULL, chan);

	Tcl_Release(interp);
	Tcl_Release(script);
    } else {
	/*
	 * The interpreter has been deleted, so there is no useful way to
	 * utilize the client socket - just close it.
	 */

	Tcl_Close(NULL, chan);
    }
}

/*
 *----------------------------------------------------------------------
 *
 * TcpServerCloseProc --
 *
 *	This callback is called when the TCP server channel for which it was
 *	registered is being closed. It informs the interpreter in which the
 *	accept script is evaluated (if that interpreter still exists) that
 *	this channel no longer needs to be informed if the interpreter is
 *	deleted.
 *
 * Results:
 *	None.
 *
 * Side effects:
 *	In the future, if the interpreter is deleted this channel will no
 *	longer be informed.
 *
 *----------------------------------------------------------------------
 */

static void
TcpServerCloseProc(
    ClientData callbackData)	/* The data passed in the call to
				 * Tcl_CreateCloseHandler. */
{
    AcceptCallback *acceptCallbackPtr = (AcceptCallback *) callbackData;
				/* The actual data. */

    if (acceptCallbackPtr->interp != NULL) {
	UnregisterTcpServerInterpCleanupProc(acceptCallbackPtr->interp,
		acceptCallbackPtr);
    }
    Tcl_EventuallyFree(acceptCallbackPtr->script, TCL_DYNAMIC);
    ckfree((char *) acceptCallbackPtr);
}

/*
 *----------------------------------------------------------------------
 *
 * Tcl_SocketObjCmd --
 *
 *	This function is invoked to process the "socket" Tcl command. See the
 *	user documentation for details on what it does.
 *
 * Results:
 *	A standard Tcl result.
 *
 * Side effects:
 *	Creates a socket based channel.
 *
 *----------------------------------------------------------------------
 */

int
Tcl_SocketObjCmd(
    ClientData notUsed,		/* Not used. */
    Tcl_Interp *interp,		/* Current interpreter. */
    int objc,			/* Number of arguments. */
    Tcl_Obj *const objv[])	/* Argument objects. */
{
    static const char *socketOptions[] = {
	"-async", "-myaddr", "-myport","-server", NULL
    };
    enum socketOptions {
	SKT_ASYNC, SKT_MYADDR, SKT_MYPORT, SKT_SERVER
    };
    int optionIndex, a, server = 0, port, myport = 0, async = 0;
    char *host, *script = NULL, *myaddr = NULL;
    Tcl_Channel chan;

    if (TclpHasSockets(interp) != TCL_OK) {
	return TCL_ERROR;
    }

    for (a = 1; a < objc; a++) {
	const char *arg = Tcl_GetString(objv[a]);

	if (arg[0] != '-') {
	    break;
	}
	if (Tcl_GetIndexFromObj(interp, objv[a], socketOptions, "option",
		TCL_EXACT, &optionIndex) != TCL_OK) {
	    return TCL_ERROR;
	}
	switch ((enum socketOptions) optionIndex) {
	case SKT_ASYNC:
	    if (server == 1) {
		Tcl_AppendResult(interp,
			"cannot set -async option for server sockets", NULL);
		return TCL_ERROR;
	    }
	    async = 1;
	    break;
	case SKT_MYADDR:
	    a++;
	    if (a >= objc) {
		Tcl_AppendResult(interp,
			"no argument given for -myaddr option", NULL);
		return TCL_ERROR;
	    }
	    myaddr = TclGetString(objv[a]);
	    break;
	case SKT_MYPORT: {
	    char *myPortName;

	    a++;
	    if (a >= objc) {
		Tcl_AppendResult(interp,
			"no argument given for -myport option", NULL);
		return TCL_ERROR;
	    }
	    myPortName = TclGetString(objv[a]);
	    if (TclSockGetPort(interp, myPortName, "tcp", &myport) != TCL_OK) {
		return TCL_ERROR;
	    }
	    break;
	}
	case SKT_SERVER:
	    if (async == 1) {
		Tcl_AppendResult(interp,
			"cannot set -async option for server sockets", NULL);
		return TCL_ERROR;
	    }
	    server = 1;
	    a++;
	    if (a >= objc) {
		Tcl_AppendResult(interp,
			"no argument given for -server option", NULL);
		return TCL_ERROR;
	    }
	    script = TclGetString(objv[a]);
	    break;
	default:
	    Tcl_Panic("Tcl_SocketObjCmd: bad option index to SocketOptions");
	}
    }
    if (server) {
	host = myaddr;		/* NULL implies INADDR_ANY */
	if (myport != 0) {
	    Tcl_AppendResult(interp, "option -myport is not valid for servers",
		    NULL);
	    return TCL_ERROR;
	}
    } else if (a < objc) {
	host = TclGetString(objv[a]);
	a++;
    } else {
	Interp *iPtr;

    wrongNumArgs:
	iPtr = (Interp *) interp;
	Tcl_WrongNumArgs(interp, 1, objv,
		"?-myaddr addr? ?-myport myport? ?-async? host port");
	iPtr->flags |= INTERP_ALTERNATE_WRONG_ARGS;
	Tcl_WrongNumArgs(interp, 1, objv,
		"-server command ?-myaddr addr? port");
	iPtr->flags &= ~INTERP_ALTERNATE_WRONG_ARGS;
	return TCL_ERROR;
    }

    if (a == objc-1) {
	if (TclSockGetPort(interp, TclGetString(objv[a]), "tcp",
		&port) != TCL_OK) {
	    return TCL_ERROR;
	}
    } else {
	goto wrongNumArgs;
    }

    if (server) {
	AcceptCallback *acceptCallbackPtr = (AcceptCallback *)
		ckalloc((unsigned) sizeof(AcceptCallback));
	unsigned len = strlen(script) + 1;
	char *copyScript = ckalloc(len);

	memcpy(copyScript, script, len);
	acceptCallbackPtr->script = copyScript;
	acceptCallbackPtr->interp = interp;
	chan = Tcl_OpenTcpServer(interp, port, host, AcceptCallbackProc,
		acceptCallbackPtr);
	if (chan == NULL) {
	    ckfree(copyScript);
	    ckfree((char *) acceptCallbackPtr);
	    return TCL_ERROR;
	}

	/*
	 * Register with the interpreter to let us know when the interpreter
	 * is deleted (by having the callback set the interp field of the
	 * acceptCallbackPtr's structure to NULL). This is to avoid trying to
	 * eval the script in a deleted interpreter.
	 */

	RegisterTcpServerInterpCleanup(interp, acceptCallbackPtr);

	/*
	 * Register a close callback. This callback will inform the
	 * interpreter (if it still exists) that this channel does not need to
	 * be informed when the interpreter is deleted.
	 */

	Tcl_CreateCloseHandler(chan, TcpServerCloseProc, acceptCallbackPtr);
    } else {
	chan = Tcl_OpenTcpClient(interp, port, host, myaddr, myport, async);
	if (chan == NULL) {
	    return TCL_ERROR;
	}
    }
    Tcl_RegisterChannel(interp, chan);
    Tcl_AppendResult(interp, Tcl_GetChannelName(chan), NULL);

    return TCL_OK;
}

/*
 *----------------------------------------------------------------------
 *
 * Tcl_FcopyObjCmd --
 *
 *	This function is invoked to process the "fcopy" Tcl command. See the
 *	user documentation for details on what it does.
 *
 * Results:
 *	A standard Tcl result.
 *
 * Side effects:
 *	Moves data between two channels and possibly sets up a background copy
 *	handler.
 *
 *----------------------------------------------------------------------
 */

int
Tcl_FcopyObjCmd(
    ClientData dummy,		/* Not used. */
    Tcl_Interp *interp,		/* Current interpreter. */
    int objc,			/* Number of arguments. */
    Tcl_Obj *const objv[])	/* Argument objects. */
{
    Tcl_Channel inChan, outChan;
    int mode, i, toRead, index;
    Tcl_Obj *cmdPtr;
    static const char* switches[] = { "-size", "-command", NULL };
    enum { FcopySize, FcopyCommand };

    if ((objc < 3) || (objc > 7) || (objc == 4) || (objc == 6)) {
	Tcl_WrongNumArgs(interp, 1, objv,
		"input output ?-size size? ?-command callback?");
	return TCL_ERROR;
    }

    /*
     * Parse the channel arguments and verify that they are readable or
     * writable, as appropriate.
     */

    if (TclGetChannelFromObj(interp, objv[1], &inChan, &mode, 0) != TCL_OK) {
	return TCL_ERROR;
    }
    if ((mode & TCL_READABLE) == 0) {
	Tcl_AppendResult(interp, "channel \"", TclGetString(objv[1]),
		"\" wasn't opened for reading", NULL);
	return TCL_ERROR;
    }
    if (TclGetChannelFromObj(interp, objv[2], &outChan, &mode, 0) != TCL_OK) {
	return TCL_ERROR;
    }
    if ((mode & TCL_WRITABLE) == 0) {
	Tcl_AppendResult(interp, "channel \"", TclGetString(objv[2]),
		"\" wasn't opened for writing", NULL);
	return TCL_ERROR;
    }

    toRead = -1;
    cmdPtr = NULL;
    for (i = 3; i < objc; i += 2) {
	if (Tcl_GetIndexFromObj(interp, objv[i], switches, "switch", 0,
		&index) != TCL_OK) {
	    return TCL_ERROR;
	}
	switch (index) {
	case FcopySize:
	    if (TclGetIntFromObj(interp, objv[i+1], &toRead) != TCL_OK) {
		return TCL_ERROR;
	    }
	    if (toRead<0) {
		/*
		 * Handle all negative sizes like -1, meaning 'copy all'. By
		 * resetting toRead we avoid changes in the core copying
		 * functions (which explicitly check for -1 and crash on any
		 * other negative value).
		 */
		toRead = -1;
	    }
	    break;
	case FcopyCommand:
	    cmdPtr = objv[i+1];
	    break;
	}
    }

    return TclCopyChannel(interp, inChan, outChan, toRead, cmdPtr);
}

/*
 *---------------------------------------------------------------------------
 *
 * ChanPendingObjCmd --
 *
 *	This function is invoked to process the Tcl "chan pending" command
 *	(TIP #287). See the user documentation for details on what it does.
 *
 * Results:
 *	A standard Tcl result.
 *
 * Side effects:
 *	Sets interp's result to the number of bytes of buffered input or
 *	output (depending on whether the first argument is "input" or
 *	"output"), or -1 if the channel wasn't opened for that mode.
 *
 *---------------------------------------------------------------------------
 */

	/* ARGSUSED */
static int
ChanPendingObjCmd(
    ClientData unused,		/* Not used. */
    Tcl_Interp *interp,		/* Current interpreter. */
    int objc,			/* Number of arguments. */
    Tcl_Obj *const objv[])	/* Argument objects. */
{
    Tcl_Channel chan;
    int index, mode;
    static const char *options[] = {"input", "output", NULL};
    enum options {PENDING_INPUT, PENDING_OUTPUT};

    if (objc != 3) {
	Tcl_WrongNumArgs(interp, 1, objv, "mode channelId");
	return TCL_ERROR;
    }

    if (Tcl_GetIndexFromObj(interp, objv[1], options, "mode", 0,
	    &index) != TCL_OK) {
	return TCL_ERROR;
    }

    if (TclGetChannelFromObj(interp, objv[2], &chan, &mode, 0) != TCL_OK) {
	return TCL_ERROR;
    }

    switch ((enum options) index) {
    case PENDING_INPUT:
	if ((mode & TCL_READABLE) == 0) {
	    Tcl_SetObjResult(interp, Tcl_NewIntObj(-1));
	} else {
	    Tcl_SetObjResult(interp, Tcl_NewIntObj(Tcl_InputBuffered(chan)));
	}
	break;
    case PENDING_OUTPUT:
	if ((mode & TCL_WRITABLE) == 0) {
	    Tcl_SetObjResult(interp, Tcl_NewIntObj(-1));
	} else {
	    Tcl_SetObjResult(interp, Tcl_NewIntObj(Tcl_OutputBuffered(chan)));
	}
	break;
    }
    return TCL_OK;
}

/*
 *----------------------------------------------------------------------
 *
 * ChanTruncateObjCmd --
 *
 *	This function is invoked to process the "chan truncate" Tcl command.
 *	See the user documentation for details on what it does.
 *
 * Results:
 *	A standard Tcl result.
 *
 * Side effects:
 *	Truncates a channel (or rather a file underlying a channel).
 *
 *----------------------------------------------------------------------
 */

static int
ChanTruncateObjCmd(
    ClientData dummy,		/* Not used. */
    Tcl_Interp *interp,		/* Current interpreter. */
    int objc,			/* Number of arguments. */
    Tcl_Obj *const objv[])	/* Argument objects. */
{
    Tcl_Channel chan;
    Tcl_WideInt length;

    if ((objc < 2) || (objc > 3)) {
	Tcl_WrongNumArgs(interp, 1, objv, "channelId ?length?");
	return TCL_ERROR;
    }
    if (TclGetChannelFromObj(interp, objv[1], &chan, NULL, 0) != TCL_OK) {
	return TCL_ERROR;
    }

    if (objc == 3) {
	/*
	 * User is supplying an explicit length.
	 */

	if (Tcl_GetWideIntFromObj(interp, objv[2], &length) != TCL_OK) {
	    return TCL_ERROR;
	}
	if (length < 0) {
	    Tcl_AppendResult(interp,
		    "cannot truncate to negative length of file", NULL);
	    return TCL_ERROR;
	}
    } else {
	/*
	 * User wants to truncate to the current file position.
	 */

	length = Tcl_Tell(chan);
	if (length == Tcl_WideAsLong(-1)) {
	    Tcl_AppendResult(interp,
		    "could not determine current location in \"",
		    TclGetString(objv[1]), "\": ",
		    Tcl_PosixError(interp), NULL);
	    return TCL_ERROR;
	}
    }

    if (Tcl_TruncateChannel(chan, length) != TCL_OK) {
	Tcl_AppendResult(interp, "error during truncate on \"",
		TclGetString(objv[1]), "\": ",
		Tcl_PosixError(interp), NULL);
	return TCL_ERROR;
    }

    return TCL_OK;
}

/*
 *----------------------------------------------------------------------
 *
 * TclInitChanCmd --
 *
 *	This function is invoked to create the "chan" Tcl command. See the
 *	user documentation for details on what it does.
 *
 * Results:
 *	A Tcl command handle.
 *
 * Side effects:
 *	None (since nothing is byte-compiled).
 *
 *----------------------------------------------------------------------
 */

Tcl_Command
TclInitChanCmd(
    Tcl_Interp *interp)
{
    /*
     * Most commands are plugged directly together, but some are done via
     * alias-like rewriting; [chan configure] is this way for security reasons
     * (want overwriting of [fconfigure] to control that nicely), and [chan
     * names] because the functionality isn't available as a separate command
     * function at the moment.
     */
    static const EnsembleImplMap initMap[] = {
	{"blocked",	Tcl_FblockedObjCmd},
	{"close",	Tcl_CloseObjCmd},
	{"copy",	Tcl_FcopyObjCmd},
	{"create",	TclChanCreateObjCmd},		/* TIP #219 */
	{"eof",		Tcl_EofObjCmd},
	{"event",	Tcl_FileEventObjCmd},
	{"flush",	Tcl_FlushObjCmd},
	{"gets",	Tcl_GetsObjCmd},
	{"pending",	ChanPendingObjCmd},		/* TIP #287 */
	{"postevent",	TclChanPostEventObjCmd},	/* TIP #219 */
	{"puts",	Tcl_PutsObjCmd},
	{"read",	Tcl_ReadObjCmd},
	{"seek",	Tcl_SeekObjCmd},
	{"tell",	Tcl_TellObjCmd},
	{"truncate",	ChanTruncateObjCmd},		/* TIP #208 */
	{NULL}
    };
    static const char *extras[] = {
	"configure",	"::fconfigure",
	"names",	"::file channels",
	NULL
    };
    Tcl_Command ensemble;
    Tcl_Obj *mapObj;
    int i;

    ensemble = TclMakeEnsemble(interp, "chan", initMap);
    Tcl_GetEnsembleMappingDict(NULL, ensemble, &mapObj);
    for (i=0 ; extras[i] ; i+=2) {
	/*
	 * Can assume that reference counts are all incremented.
	 */

	Tcl_DictObjPut(NULL, mapObj, Tcl_NewStringObj(extras[i], -1),
		Tcl_NewStringObj(extras[i+1], -1));
    }
    Tcl_SetEnsembleMappingDict(interp, ensemble, mapObj);
    return ensemble;
}

/*
 * Local Variables:
 * mode: c
 * c-basic-offset: 4
 * fill-column: 78
 * End:
 */<|MERGE_RESOLUTION|>--- conflicted
+++ resolved
@@ -5,15 +5,8 @@
  *
  * Copyright (c) 1995-1997 Sun Microsystems, Inc.
  *
-<<<<<<< HEAD
  * See the file "license.terms" for information on usage and redistribution of
  * this file, and for a DISCLAIMER OF ALL WARRANTIES.
- *
- * RCS: @(#) $Id: tclIOCmd.c,v 1.51.2.4 2011/01/17 12:34:44 nijtmans Exp $
-=======
- * See the file "license.terms" for information on usage and redistribution
- * of this file, and for a DISCLAIMER OF ALL WARRANTIES.
->>>>>>> 01562d4f
  */
 
 #include "tclInt.h"
