/*
 * tclIOCmd.c --
 *
 *	Contains the definitions of most of the Tcl commands relating to IO.
 *
 * Copyright © 1995-1997 Sun Microsystems, Inc.
 *
 * See the file "license.terms" for information on usage and redistribution of
 * this file, and for a DISCLAIMER OF ALL WARRANTIES.
 */

#include "tclInt.h"
#include "tclIO.h"
#include "tclTomMath.h"

/*
 * Callback structure for accept callback in a TCP server.
 */

typedef struct {
    Tcl_Obj *script;		/* Script to invoke. */
    Tcl_Interp *interp;		/* Interpreter in which to run it. */
} AcceptCallback;

/*
 * Thread local storage used to maintain a per-thread stdout channel obj.
 * It must be per-thread because of std channel limitations.
 */

typedef struct ThreadSpecificData_IOCommands {
    bool initialized;		/* True when the module is initialized. */
    Tcl_Obj *stdoutObjPtr;	/* Cached stdout channel Tcl_Obj */
} ThreadSpecificData;

static Tcl_ThreadDataKey dataKey;

/*
 * Key for looking up the table of registered TCP accept callbacks, a hash
 * table indexed by AcceptCallback references, used as a set (values are
 * meaningless).
 */
#define ASSOC_KEY "tclTCPAcceptCallbacks"

/*
 * Static functions for this file:
 */

static Tcl_ExitProc	FinalizeIOCmdTSD;
static Tcl_TcpAcceptProc AcceptCallbackProc;
static Tcl_ObjCmdProc	ChanIsBinaryCmd;
static Tcl_ObjCmdProc	ChanPendingObjCmd;
static Tcl_ObjCmdProc	ChanPipeObjCmd;
static Tcl_ObjCmdProc	ChanTruncateObjCmd;
static void		RegisterTcpServerInterpCleanup(
			    Tcl_Interp *interp,
			    AcceptCallback *acceptCallbackPtr);
static Tcl_InterpDeleteProc	TcpAcceptCallbacksDeleteProc;
static void		TcpServerCloseProc(void *callbackData);
static void		UnregisterTcpServerInterpCleanupProc(
			    Tcl_Interp *interp,
			    AcceptCallback *acceptCallbackPtr);

/*
 * The basic description of the parts of the [chan] ensemble.
 * Also contains [chan configure], which is [fconfigure].
 */
const EnsembleImplMap tclChanImplMap[] = {
    {"blocked",		Tcl_FblockedObjCmd,	TclCompileBasic1ArgCmd, NULL, NULL, 0},
    {"close",		Tcl_CloseObjCmd,	TclCompileBasic1Or2ArgCmd, NULL, NULL, 0},
    {"copy",		Tcl_FcopyObjCmd,	NULL,			NULL, NULL, 0},
    {"create",		TclChanCreateObjCmd,	TclCompileBasic2ArgCmd, NULL, NULL, 0},	   /* TIP #219 */
    {"eof",		Tcl_EofObjCmd,		TclCompileBasic1ArgCmd, NULL, NULL, 0},
    {"event",		Tcl_FileEventObjCmd,	TclCompileBasic2Or3ArgCmd, NULL, NULL, 0},
    {"flush",		Tcl_FlushObjCmd,	TclCompileBasic1ArgCmd, NULL, NULL, 0},
    {"gets",		Tcl_GetsObjCmd,		TclCompileBasic1Or2ArgCmd, NULL, NULL, 0},
    {"isbinary",	ChanIsBinaryCmd,	TclCompileBasic1ArgCmd, NULL, NULL, 0},
    {"names",		TclChannelNamesCmd,	TclCompileBasic0Or1ArgCmd, NULL, NULL, 0},
    {"pending",		ChanPendingObjCmd,	TclCompileBasic2ArgCmd, NULL, NULL, 0},	   /* TIP #287 */
    {"pipe",		ChanPipeObjCmd,		TclCompileBasic0ArgCmd, NULL, NULL, 0},	   /* TIP #304 */
    {"pop",		TclChanPopObjCmd,	TclCompileBasic1ArgCmd, NULL, NULL, 0},    /* TIP #230 */
    {"postevent",	TclChanPostEventObjCmd,	TclCompileBasic2ArgCmd, NULL, NULL, 0},	   /* TIP #219 */
    {"push",		TclChanPushObjCmd,	TclCompileBasic2ArgCmd, NULL, NULL, 0},	   /* TIP #230 */
    {"puts",		Tcl_PutsObjCmd,		NULL,			NULL, NULL, 0},
    {"read",		Tcl_ReadObjCmd,		NULL,			NULL, NULL, 0},
    {"seek",		Tcl_SeekObjCmd,		TclCompileBasic2Or3ArgCmd, NULL, NULL, 0},
    {"tell",		Tcl_TellObjCmd,		TclCompileBasic1ArgCmd, NULL, NULL, 0},
    {"truncate",	ChanTruncateObjCmd,	TclCompileBasic1Or2ArgCmd, NULL, NULL, 0}, /* TIP #208 */
    {NULL, NULL, NULL, NULL, NULL, 0}
};

/*
 *----------------------------------------------------------------------
 *
 * FinalizeIOCmdTSD --
 *
 *	Release the storage associated with the per-thread cache.
 *
 * Results:
 *	None.
 *
 * Side effects:
 *	None.
 *
 *----------------------------------------------------------------------
 */

static void
FinalizeIOCmdTSD(
    TCL_UNUSED(void *))
{
    ThreadSpecificData *tsdPtr = TCL_TSD_INIT(&dataKey);

    if (tsdPtr->stdoutObjPtr != NULL) {
	Tcl_DecrRefCount(tsdPtr->stdoutObjPtr);
	tsdPtr->stdoutObjPtr = NULL;
    }
    tsdPtr->initialized = false;
}

/*
 *----------------------------------------------------------------------
 *
 * Tcl_PutsObjCmd --
 *
 *	This function is invoked to process the "puts" Tcl command. See the
 *	user documentation for details on what it does.
 *
 * Results:
 *	A standard Tcl result.
 *
 * Side effects:
 *	Produces output on a channel.
 *
 *----------------------------------------------------------------------
 */

int
Tcl_PutsObjCmd(
    TCL_UNUSED(void *),
    Tcl_Interp *interp,		/* Current interpreter. */
    int objc,			/* Number of arguments. */
    Tcl_Obj *const objv[])	/* Argument objects. */
{
    Tcl_Channel chan;		/* The channel to puts on. */
    Tcl_Obj *string;		/* String to write. */
    Tcl_Obj *chanObjPtr = NULL;	/* channel object. */
    bool newline;		/* Add a newline at end? */
    Tcl_Size result;		/* Result of puts operation. */
    int mode;			/* Mode in which channel is opened. */

    switch (objc) {
    case 2:			/* [puts $x] */
	string = objv[1];
	newline = true;
	break;

    case 3:			/* [puts -nonewline $x] or [puts $chan $x] */
	if (strcmp(TclGetString(objv[1]), "-nonewline") == 0) {
	    newline = false;
	} else {
	    newline = true;
	    chanObjPtr = objv[1];
	}
	string = objv[2];
	break;

    case 4:			/* [puts -nonewline $chan $x] or
				 * [puts $chan $x nonewline] */
	newline = false;
	if (strcmp(TclGetString(objv[1]), "-nonewline") == 0) {
	    chanObjPtr = objv[2];
	    string = objv[3];
	    break;
	}
	TCL_FALLTHROUGH();
    default:			/* [puts] or
				 * [puts some bad number of arguments...] */
	Tcl_WrongNumArgs(interp, 1, objv, "?-nonewline? ?channel? string");
	return TCL_ERROR;
    }

    if (chanObjPtr == NULL) {
	ThreadSpecificData *tsdPtr = TCL_TSD_INIT(&dataKey);

	if (!tsdPtr->initialized) {
	    tsdPtr->initialized = true;
	    TclNewLiteralStringObj(tsdPtr->stdoutObjPtr, "stdout");
	    Tcl_IncrRefCount(tsdPtr->stdoutObjPtr);
	    Tcl_CreateThreadExitHandler(FinalizeIOCmdTSD, NULL);
	}
	chanObjPtr = tsdPtr->stdoutObjPtr;
    }
    if (TclGetChannelFromObj(interp, chanObjPtr, &chan, &mode, 0) != TCL_OK) {
	return TCL_ERROR;
    }
    if (!(mode & TCL_WRITABLE)) {
	TclPrintfResult(interp, "channel \"%s\" wasn't opened for writing",
		TclGetString(chanObjPtr));
	return TCL_ERROR;
    }

    TclChannelPreserve(chan);
    result = Tcl_WriteObj(chan, string);
    if (result == TCL_INDEX_NONE) {
	goto error;
    }
    if (newline) {
	result = Tcl_WriteChars(chan, "\n", 1);
	if (result == TCL_INDEX_NONE) {
	    goto error;
	}
    }
    TclChannelRelease(chan);
    return TCL_OK;

    /*
     * TIP #219.
     * Capture error messages put by the driver into the bypass area and put
     * them into the regular interpreter result. Fall back to the regular
     * message if nothing was found in the bypass.
     */

  error:
    if (!TclChanCaughtErrorBypass(interp, chan)) {
	TclPrintfResult(interp, "error writing \"%s\": %s",
		TclGetString(chanObjPtr), Tcl_PosixError(interp));
    }
    TclChannelRelease(chan);
    return TCL_ERROR;
}

/*
 *----------------------------------------------------------------------
 *
 * Tcl_FlushObjCmd --
 *
 *	This function is called to process the Tcl "flush" command. See the
 *	user documentation for details on what it does.
 *
 * Results:
 *	A standard Tcl result.
 *
 * Side effects:
 *	May cause output to appear on the specified channel.
 *
 *----------------------------------------------------------------------
 */

int
Tcl_FlushObjCmd(
    TCL_UNUSED(void *),
    Tcl_Interp *interp,		/* Current interpreter. */
    int objc,			/* Number of arguments. */
    Tcl_Obj *const objv[])	/* Argument objects. */
{
    Tcl_Obj *chanObjPtr;
    Tcl_Channel chan;		/* The channel to flush on. */
    int mode;

    if (objc != 2) {
	Tcl_WrongNumArgs(interp, 1, objv, "channel");
	return TCL_ERROR;
    }
    chanObjPtr = objv[1];
    if (TclGetChannelFromObj(interp, chanObjPtr, &chan, &mode, 0) != TCL_OK) {
	return TCL_ERROR;
    }
    if (!(mode & TCL_WRITABLE)) {
	TclPrintfResult(interp, "channel \"%s\" wasn't opened for writing",
		TclGetString(chanObjPtr));
	return TCL_ERROR;
    }

    TclChannelPreserve(chan);
    if (Tcl_Flush(chan) != TCL_OK) {
	/*
	 * TIP #219.
	 * Capture error messages put by the driver into the bypass area and
	 * put them into the regular interpreter result. Fall back to the
	 * regular message if nothing was found in the bypass.
	 */

	if (!TclChanCaughtErrorBypass(interp, chan)) {
	    TclPrintfResult(interp, "error flushing \"%s\": %s",
		    TclGetString(chanObjPtr), Tcl_PosixError(interp));
	}
	TclChannelRelease(chan);
	return TCL_ERROR;
    }
    TclChannelRelease(chan);
    return TCL_OK;
}

/*
 *----------------------------------------------------------------------
 *
 * Tcl_GetsObjCmd --
 *
 *	This function is called to process the Tcl "gets" command. See the
 *	user documentation for details on what it does.
 *
 * Results:
 *	A standard Tcl result.
 *
 * Side effects:
 *	May consume input from channel.
 *
 *----------------------------------------------------------------------
 */

int
Tcl_GetsObjCmd(
    TCL_UNUSED(void *),
    Tcl_Interp *interp,		/* Current interpreter. */
    int objc,			/* Number of arguments. */
    Tcl_Obj *const objv[])	/* Argument objects. */
{
    Tcl_Channel chan;		/* The channel to read from. */
    Tcl_Size lineLen;		/* Length of line just read. */
    int mode;			/* Mode in which channel is opened. */
    Tcl_Obj *linePtr, *chanObjPtr;
    int code = TCL_OK;

    if ((objc != 2) && (objc != 3)) {
	Tcl_WrongNumArgs(interp, 1, objv, "channel ?varName?");
	return TCL_ERROR;
    }
    chanObjPtr = objv[1];
    if (TclGetChannelFromObj(interp, chanObjPtr, &chan, &mode, 0) != TCL_OK) {
	return TCL_ERROR;
    }
    if (!(mode & TCL_READABLE)) {
	TclPrintfResult(interp, "channel \"%s\" wasn't opened for reading",
		TclGetString(chanObjPtr));
	return TCL_ERROR;
    }

    TclChannelPreserve(chan);
    TclNewObj(linePtr);
    lineLen = Tcl_GetsObj(chan, linePtr);
    if (lineLen == TCL_IO_FAILURE) {
	if (!Tcl_Eof(chan) && !Tcl_InputBlocked(chan)) {
	    Tcl_DecrRefCount(linePtr);

	    /*
	     * TIP #219.
	     * Capture error messages put by the driver into the bypass area
	     * and put them into the regular interpreter result. Fall back to
	     * the regular message if nothing was found in the bypass.
	     */

	    if (!TclChanCaughtErrorBypass(interp, chan)) {
		TclPrintfResult(interp, "error reading \"%s\": %s",
			TclGetString(chanObjPtr), Tcl_PosixError(interp));
	    }
	    code = TCL_ERROR;
	    goto done;
	}
	lineLen = TCL_IO_FAILURE;
    }
    if (objc == 3) {
	if (Tcl_ObjSetVar2(interp, objv[2], NULL, linePtr,
		TCL_LEAVE_ERR_MSG) == NULL) {
	    code = TCL_ERROR;
	    goto done;
	}
	Tcl_SetObjResult(interp, Tcl_NewWideIntObj(lineLen));
    } else {
	Tcl_SetObjResult(interp, linePtr);
    }
  done:
    TclChannelRelease(chan);
    return code;
}

/*
 *----------------------------------------------------------------------
 *
 * Tcl_ReadObjCmd --
 *
 *	This function is invoked to process the Tcl "read" command. See the
 *	user documentation for details on what it does.
 *
 * Results:
 *	A standard Tcl result.
 *
 * Side effects:
 *	May consume input from channel.
 *
 *----------------------------------------------------------------------
 */

int
Tcl_ReadObjCmd(
    TCL_UNUSED(void *),
    Tcl_Interp *interp,		/* Current interpreter. */
    int objc,			/* Number of arguments. */
    Tcl_Obj *const objv[])	/* Argument objects. */
{
    Tcl_Channel chan;		/* The channel to read from. */
    bool newline;		/* Discard newline at end? */
    Tcl_WideInt toRead;		/* How many bytes to read? */
    Tcl_Size charactersRead;	/* How many characters were read? */
    int mode;			/* Mode in which channel is opened. */
    Tcl_Obj *resultPtr, *chanObjPtr;

    if ((objc != 2) && (objc != 3)) {
	Interp *iPtr;

    argerror:
	iPtr = (Interp *) interp;
	Tcl_WrongNumArgs(interp, 1, objv, "channel ?numChars?");

	/*
	 * Do not append directly; that makes ensembles using this command as
	 * a subcommand produce the wrong message.
	 */

	iPtr->flags |= INTERP_ALTERNATE_WRONG_ARGS;
	Tcl_WrongNumArgs(interp, 1, objv, "?-nonewline? channel");
	return TCL_ERROR;
    }

    int i = 1;
    newline = false;
    if (strcmp(TclGetString(objv[1]), "-nonewline") == 0) {
	newline = true;
	i++;
    }

    if (i == objc) {
	goto argerror;
    }

    chanObjPtr = objv[i];
    if (TclGetChannelFromObj(interp, chanObjPtr, &chan, &mode, 0) != TCL_OK) {
	return TCL_ERROR;
    }
    if (!(mode & TCL_READABLE)) {
	TclPrintfResult(interp, "channel \"%s\" wasn't opened for reading",
		TclGetString(chanObjPtr));
	return TCL_ERROR;
    }
    i++;			/* Consumed channel name. */

    /*
     * Compute how many bytes to read.
     */

    toRead = -1;
    if (i < objc) {
	if ((TclGetWideIntFromObj(NULL, objv[i], &toRead) != TCL_OK)
		|| (toRead < 0)) {
	    TclPrintfResult(interp,
		    "expected non-negative integer but got \"%s\"",
		    TclGetString(objv[i]));
	    TclSetErrorCode(interp, "TCL", "VALUE", "NUMBER");
	    return TCL_ERROR;
	}
    }

    TclNewObj(resultPtr);
    TclChannelPreserve(chan);
    charactersRead = Tcl_ReadChars(chan, resultPtr, toRead, 0);
    if (charactersRead == TCL_IO_FAILURE) {
	Tcl_Obj *returnOptsPtr = NULL;
	if (TclChannelGetBlockingMode(chan)) {
	    returnOptsPtr = Tcl_NewDictObj();
	    TclDictPut(NULL, returnOptsPtr, "-data", resultPtr);
	} else {
	    Tcl_DecrRefCount(resultPtr);
	}
	/*
	 * TIP #219.
	 * Capture error messages put by the driver into the bypass area and
	 * put them into the regular interpreter result. Fall back to the
	 * regular message if nothing was found in the bypass.
	 */

	if (!TclChanCaughtErrorBypass(interp, chan)) {
	    TclPrintfResult(interp, "error reading \"%s\": %s",
		    TclGetString(chanObjPtr), Tcl_PosixError(interp));
	}
	TclChannelRelease(chan);
	if (returnOptsPtr) {
	    Tcl_SetReturnOptions(interp, returnOptsPtr);
	}
	return TCL_ERROR;
    }

    /*
     * If requested, remove the last newline in the channel if at EOF.
     */

    if ((charactersRead > 0) && newline) {
	const char *result;
	Tcl_Size length;

	result = TclGetStringFromObj(resultPtr, &length);
	if (result[length - 1] == '\n') {
	    Tcl_SetObjLength(resultPtr, length - 1);
	}
    }
    Tcl_SetObjResult(interp, resultPtr);
    TclChannelRelease(chan);
    return TCL_OK;
}

/*
 *----------------------------------------------------------------------
 *
 * Tcl_SeekObjCmd --
 *
 *	This function is invoked to process the Tcl "seek" command. See the
 *	user documentation for details on what it does.
 *
 * Results:
 *	A standard Tcl result.
 *
 * Side effects:
 *	Moves the position of the access point on the specified channel.  May
 *	flush queued output.
 *
 *----------------------------------------------------------------------
 */

int
Tcl_SeekObjCmd(
    TCL_UNUSED(void *),
    Tcl_Interp *interp,		/* Current interpreter. */
    int objc,			/* Number of arguments. */
    Tcl_Obj *const objv[])	/* Argument objects. */
{
    Tcl_Channel chan;		/* The channel to tell on. */
    Tcl_WideInt offset;		/* Where to seek? */
    int mode;			/* How to seek? */
    Tcl_WideInt result;		/* Of calling Tcl_Seek. */
    int optionIndex;
    static const char *const originOptions[] = {
	"start", "current", "end", NULL
    };
    static const int modeArray[] = {SEEK_SET, SEEK_CUR, SEEK_END};

    if ((objc != 3) && (objc != 4)) {
	Tcl_WrongNumArgs(interp, 1, objv, "channel offset ?origin?");
	return TCL_ERROR;
    }
    if (TclGetChannelFromObj(interp, objv[1], &chan, NULL, 0) != TCL_OK) {
	return TCL_ERROR;
    }
    if (TclGetWideIntFromObj(interp, objv[2], &offset) != TCL_OK) {
	return TCL_ERROR;
    }
    mode = SEEK_SET;
    if (objc == 4) {
	if (Tcl_GetIndexFromObj(interp, objv[3], originOptions, "origin", 0,
		&optionIndex) != TCL_OK) {
	    return TCL_ERROR;
	}
	mode = modeArray[optionIndex];
    }

    TclChannelPreserve(chan);
    result = Tcl_Seek(chan, offset, mode);
    if (result == -1) {
	/*
	 * TIP #219.
	 * Capture error messages put by the driver into the bypass area and
	 * put them into the regular interpreter result. Fall back to the
	 * regular message if nothing was found in the bypass.
	 */

	if (!TclChanCaughtErrorBypass(interp, chan)) {
	    TclPrintfResult(interp, "error during seek on \"%s\": %s",
		    TclGetString(objv[1]), Tcl_PosixError(interp));
	}
	TclChannelRelease(chan);
	return TCL_ERROR;
    }
    TclChannelRelease(chan);
    return TCL_OK;
}

/*
 *----------------------------------------------------------------------
 *
 * Tcl_TellObjCmd --
 *
 *	This function is invoked to process the Tcl "tell" command. See the
 *	user documentation for details on what it does.
 *
 * Results:
 *	A standard Tcl result.
 *
 * Side effects:
 *	None.
 *
 *----------------------------------------------------------------------
 */

int
Tcl_TellObjCmd(
    TCL_UNUSED(void *),
    Tcl_Interp *interp,		/* Current interpreter. */
    int objc,			/* Number of arguments. */
    Tcl_Obj *const objv[])	/* Argument objects. */
{
    Tcl_Channel chan;		/* The channel to tell on. */
    Tcl_WideInt newLoc;
    int code;

    if (objc != 2) {
	Tcl_WrongNumArgs(interp, 1, objv, "channel");
	return TCL_ERROR;
    }

    /*
     * Try to find a channel with the right name and permissions in the IO
     * channel table of this interpreter.
     */

    if (TclGetChannelFromObj(interp, objv[1], &chan, NULL, 0) != TCL_OK) {
	return TCL_ERROR;
    }

    TclChannelPreserve(chan);
    newLoc = Tcl_Tell(chan);

    /*
     * TIP #219.
     * Capture error messages put by the driver into the bypass area and put
     * them into the regular interpreter result.
     */

    code  = TclChanCaughtErrorBypass(interp, chan);
    TclChannelRelease(chan);
    if (code) {
	return TCL_ERROR;
    }

    Tcl_SetObjResult(interp, Tcl_NewWideIntObj(newLoc));
    return TCL_OK;
}

/*
 *----------------------------------------------------------------------
 *
 * Tcl_CloseObjCmd --
 *
 *	This function is invoked to process the Tcl "close" command. See the
 *	user documentation for details on what it does.
 *
 * Results:
 *	A standard Tcl result.
 *
 * Side effects:
 *	May discard queued input; may flush queued output.
 *
 *----------------------------------------------------------------------
 */

int
Tcl_CloseObjCmd(
    TCL_UNUSED(void *),
    Tcl_Interp *interp,		/* Current interpreter. */
    int objc,			/* Number of arguments. */
    Tcl_Obj *const objv[])	/* Argument objects. */
{
    Tcl_Channel chan;		/* The channel to close. */
    static const char *const dirOptions[] = {
	"read", "write", NULL
    };
    static const int dirArray[] = {TCL_CLOSE_READ, TCL_CLOSE_WRITE};

    if ((objc != 2) && (objc != 3)) {
	Tcl_WrongNumArgs(interp, 1, objv, "channel ?direction?");
	return TCL_ERROR;
    }

    if (TclGetChannelFromObj(interp, objv[1], &chan, NULL, 0) != TCL_OK) {
	return TCL_ERROR;
    }

    if (objc == 3) {
	int index, dir;

	/*
	 * Get direction requested to close, and check syntax.
	 */

	if (Tcl_GetIndexFromObj(interp, objv[2], dirOptions, "direction", 0,
		&index) != TCL_OK) {
	    return TCL_ERROR;
	}
	dir = dirArray[index];

	/*
	 * Check direction against channel mode. It is an error if we try to
	 * close a direction not supported by the channel (already closed, or
	 * never opened for that direction).
	 */

	if (!(dir & Tcl_GetChannelMode(chan))) {
	    TclPrintfResult(interp,
		    "Half-close of %s-side not possible, side not opened"
		    " or already closed", dirOptions[index]);
	    return TCL_ERROR;
	}

	/*
	 * Special handling is needed if and only if the channel mode supports
	 * more than the direction to close. Because if the close the last
	 * direction supported we can and will go through the regular
	 * process.
	 */

	if ((Tcl_GetChannelMode(chan) &
		(TCL_CLOSE_READ|TCL_CLOSE_WRITE)) != dir) {
	    return Tcl_CloseEx(interp, chan, dir);
	}
    }

    if (Tcl_UnregisterChannel(interp, chan) != TCL_OK) {
	/*
	 * If there is an error message and it ends with a newline, remove the
	 * newline. This is done for command pipeline channels where the error
	 * output from the subprocesses is stored in interp's result.
	 *
	 * NOTE: This is likely to not have any effect on regular error
	 * messages produced by drivers during the closing of a channel,
	 * because the Tcl convention is that such error messages do not have
	 * a terminating newline.
	 */

	Tcl_Obj *resultPtr = Tcl_GetObjResult(interp);
	const char *string;
	Tcl_Size len;

	if (Tcl_IsShared(resultPtr)) {
	    resultPtr = Tcl_DuplicateObj(resultPtr);
	    Tcl_SetObjResult(interp, resultPtr);
	}
	string = TclGetStringFromObj(resultPtr, &len);
	if ((len > 0) && (string[len - 1] == '\n')) {
	    Tcl_SetObjLength(resultPtr, len - 1);
	}
	return TCL_ERROR;
    }

    return TCL_OK;
}

/*
 *----------------------------------------------------------------------
 *
 * Tcl_FconfigureObjCmd --
 *
 *	This function is invoked to process the Tcl "fconfigure" command. See
 *	the user documentation for details on what it does.
 *
 * Results:
 *	A standard Tcl result.
 *
 * Side effects:
 *	May modify the behavior of an IO channel.
 *
 *----------------------------------------------------------------------
 */

int
Tcl_FconfigureObjCmd(
    TCL_UNUSED(void *),
    Tcl_Interp *interp,		/* Current interpreter. */
    int objc,			/* Number of arguments. */
    Tcl_Obj *const objv[])	/* Argument objects. */
{
    const char *optionName, *valueName;
    Tcl_Channel chan;		/* The channel to set a mode on. */

    if ((objc < 2) || (((objc % 2) == 1) && (objc != 3))) {
	Tcl_WrongNumArgs(interp, 1, objv, "channel ?-option value ...?");
	return TCL_ERROR;
    }

    if (TclGetChannelFromObj(interp, objv[1], &chan, NULL, 0) != TCL_OK) {
	return TCL_ERROR;
    }

    if (objc == 2) {
	Tcl_DString ds;		/* DString to hold result of calling
				 * Tcl_GetChannelOption. */

	Tcl_DStringInit(&ds);
	if (Tcl_GetChannelOption(interp, chan, NULL, &ds) != TCL_OK) {
	    Tcl_DStringFree(&ds);
	    return TCL_ERROR;
	}
	Tcl_DStringResult(interp, &ds);
	return TCL_OK;
    } else if (objc == 3) {
	Tcl_DString ds;		/* DString to hold result of calling
				 * Tcl_GetChannelOption. */

	Tcl_DStringInit(&ds);
	optionName = TclGetString(objv[2]);
	if (Tcl_GetChannelOption(interp, chan, optionName, &ds) != TCL_OK) {
	    Tcl_DStringFree(&ds);
	    return TCL_ERROR;
	}
	Tcl_DStringResult(interp, &ds);
	return TCL_OK;
    }

    for (int i = 3; i < objc; i += 2) {
	optionName = TclGetString(objv[i-1]);
	valueName = TclGetString(objv[i]);
	if (Tcl_SetChannelOption(interp, chan, optionName, valueName)
		!= TCL_OK) {
	    return TCL_ERROR;
	}
    }

    return TCL_OK;
}

/*
 *---------------------------------------------------------------------------
 *
 * Tcl_EofObjCmd --
 *
 *	This function is invoked to process the Tcl "eof" command. See the
 *	user documentation for details on what it does.
 *
 * Results:
 *	A standard Tcl result.
 *
 * Side effects:
 *	Sets interp's result to boolean true or false depending on whether the
 *	specified channel has an EOF condition.
 *
 *---------------------------------------------------------------------------
 */

int
Tcl_EofObjCmd(
    TCL_UNUSED(void *),
    Tcl_Interp *interp,		/* Current interpreter. */
    int objc,			/* Number of arguments. */
    Tcl_Obj *const objv[])	/* Argument objects. */
{
    Tcl_Channel chan;

    if (objc != 2) {
	Tcl_WrongNumArgs(interp, 1, objv, "channel");
	return TCL_ERROR;
    }

    if (TclGetChannelFromObj(interp, objv[1], &chan, NULL, 0) != TCL_OK) {
	return TCL_ERROR;
    }

    Tcl_SetObjResult(interp, Tcl_NewBooleanObj(Tcl_Eof(chan)));
    return TCL_OK;
}

/*
 *---------------------------------------------------------------------------
 *
 * ChanIsBinaryCmd --
 *
 *	This function is invoked to process the Tcl "chan isbinary" command. See the
 *	user documentation for details on what it does.
 *
 * Results:
 *	A standard Tcl result.
 *
 * Side effects:
 *	Sets interp's result to boolean true or false depending on whether the
 *	specified channel is a binary channel.
 *
 *---------------------------------------------------------------------------
 */

static int
ChanIsBinaryCmd(
    TCL_UNUSED(void *),
    Tcl_Interp *interp,		/* Current interpreter. */
    int objc,			/* Number of arguments. */
    Tcl_Obj *const objv[])	/* Argument objects. */
{
    Tcl_Channel chan;

    if (objc != 2) {
	Tcl_WrongNumArgs(interp, 1, objv, "channel");
	return TCL_ERROR;
    }

    if (TclGetChannelFromObj(interp, objv[1], &chan, NULL, 0) != TCL_OK) {
	return TCL_ERROR;
    }

    Tcl_SetObjResult(interp, Tcl_NewBooleanObj(TclChanIsBinary(chan)));
    return TCL_OK;
}

/*
 *----------------------------------------------------------------------
 *
 * Tcl_ExecObjCmd --
 *
 *	This function is invoked to process the "exec" Tcl command. See the
 *	user documentation for details on what it does.
 *
 * Results:
 *	A standard Tcl result.
 *
 * Side effects:
 *	See the user documentation.
 *
 *----------------------------------------------------------------------
 */

int
Tcl_ExecObjCmd(
    TCL_UNUSED(void *),
    Tcl_Interp *interp,		/* Current interpreter. */
    int objc,			/* Number of arguments. */
    Tcl_Obj *const objv[])	/* Argument objects. */
{
    Tcl_Obj *resultPtr;
    const char **argv;		/* An array for the string arguments. Stored
				 * on the _Tcl_ stack. */
    const char *string;
    Tcl_Channel chan;
    int argc, index, result, skip;
    bool background, keepNewline, ignoreStderr;
    Tcl_Size length;
    static const char *const options[] = {
	"-ignorestderr", "-keepnewline", "-encoding", "--", NULL
    };
    enum execOptionsEnum {
	EXEC_IGNORESTDERR, EXEC_KEEPNEWLINE, EXEC_ENCODING, EXEC_LAST
    };
    Tcl_Obj *encodingObj = NULL;

    /*
     * Check for any leading option arguments.
     */

    keepNewline = false;
    ignoreStderr = false;
    for (skip = 1; skip < objc; skip++) {
	string = TclGetString(objv[skip]);
	if (string[0] != '-') {
	    break;
	}
	if (Tcl_GetIndexFromObj(interp, objv[skip], options, "option",
		TCL_EXACT, &index) != TCL_OK) {
	    return TCL_ERROR;
	}
	if (index == EXEC_LAST) {
	    skip++;
	    break;
	}
	switch (index) {
	case EXEC_KEEPNEWLINE:
	    keepNewline = true;
	    break;
	case EXEC_IGNORESTDERR:
	    ignoreStderr = true;
	    break;
	case EXEC_ENCODING:
	    if (++skip >= objc) {
		TclPrintfResult(interp, "No value given for option -encoding.");
		return TCL_ERROR;
	    } else {
		Tcl_Encoding encoding;
		encodingObj = objv[skip];
		/* Verify validity - bug [da5e1bc7bc] */
		if (Tcl_GetEncodingFromObj(interp, encodingObj, &encoding)
			!= TCL_OK) {
		    return TCL_ERROR;
		}
		Tcl_FreeEncoding(encoding);
	    }
	    break;
	}
    }
    if (objc <= skip) {
	Tcl_WrongNumArgs(interp, 1, objv, "?-option ...? arg ?arg ...?");
	return TCL_ERROR;
    }

    /*
     * See if the command is to be run in background.
     */

    background = false;
    string = TclGetString(objv[objc - 1]);
    if ((string[0] == '&') && (string[1] == '\0')) {
	objc--;
	background = true;
    }

    /*
     * Create the string argument array "argv". Make sure argv is large enough
     * to hold the argc arguments plus 1 extra for the zero end-of-argv word.
     */

    argc = objc - skip;
    argv = (const char **)TclStackAlloc(interp, (argc + 1) * sizeof(char *));

    /*
     * Copy the string conversions of each (post option) object into the
     * argument vector.
     */

    for (int i = 0; i < argc; i++) {
	argv[i] = TclGetString(objv[i + skip]);
    }
    argv[argc] = NULL;
    chan = Tcl_OpenCommandChannel(interp, argc, argv, (background ? 0 :
	    ignoreStderr ? TCL_STDOUT : TCL_STDOUT|TCL_STDERR));

    /*
     * Free the argv array.
     */

    TclStackFree(interp, (void *) argv);

    if (chan == NULL) {
	return TCL_ERROR;
    }

    if (background) {
	/*
	 * Store the list of PIDs from the pipeline in interp's result and
	 * detach the PIDs (instead of waiting for them).
	 */

	TclGetAndDetachPids(interp, chan);
	if (Tcl_CloseEx(interp, chan, 0) != TCL_OK) {
	    return TCL_ERROR;
	}
	return TCL_OK;
    }

    /* Bug [0f1ddc0df7] - encoding errors - use replace profile */
    if (Tcl_SetChannelOption(interp, chan, "-profile", "replace") != TCL_OK) {
	goto errorWithOpenChannel;
    }

    /* TIP 716 */
    if (encodingObj &&
	    Tcl_SetChannelOption(interp, chan, "-encoding",
		    Tcl_GetString(encodingObj)) != TCL_OK) {
	goto errorWithOpenChannel;
    }

    TclNewObj(resultPtr);
    if (Tcl_GetChannelHandle(chan, TCL_READABLE, NULL) == TCL_OK) {
	if (Tcl_ReadChars(chan, resultPtr, -1, 0) == TCL_IO_FAILURE) {
	    /*
	     * TIP #219.
	     * Capture error messages put by the driver into the bypass area
	     * and put them into the regular interpreter result. Fall back to
	     * the regular message if nothing was found in the bypass.
	     */

	    if (!TclChanCaughtErrorBypass(interp, chan)) {
		TclPrintfResult(interp, "error reading output from command: %s",
			Tcl_PosixError(interp));
		Tcl_DecrRefCount(resultPtr);
	    }
	    goto errorWithOpenChannel;
	}
    }

    /*
     * If the process produced anything on stderr, it will have been returned
     * in the interpreter result. It needs to be appended to the result
     * string.
     */

    result = Tcl_CloseEx(interp, chan, 0);
    Tcl_AppendObjToObj(resultPtr, Tcl_GetObjResult(interp));

    /*
     * If the last character of the result is a newline, then remove the
     * newline character.
     */

    if (!keepNewline) {
	string = TclGetStringFromObj(resultPtr, &length);
	if ((length > 0) && (string[length - 1] == '\n')) {
	    Tcl_SetObjLength(resultPtr, length - 1);
	}
    }
    Tcl_SetObjResult(interp, resultPtr);

    return result;

errorWithOpenChannel:
    /* Interpreter should already contain error. Pass NULL to not overwrite */
    (void)Tcl_CloseEx(NULL, chan, 0);
    return TCL_ERROR;
}

/*
 *---------------------------------------------------------------------------
 *
 * Tcl_FblockedObjCmd --
 *
 *	This function is invoked to process the Tcl "fblocked" command. See
 *	the user documentation for details on what it does.
 *
 * Results:
 *	A standard Tcl result.
 *
 * Side effects:
 *	Sets interp's result to boolean true or false depending on whether the
 *	preceding input operation on the channel would have blocked.
 *
 *---------------------------------------------------------------------------
 */

int
Tcl_FblockedObjCmd(
    TCL_UNUSED(void *),
    Tcl_Interp *interp,		/* Current interpreter. */
    int objc,			/* Number of arguments. */
    Tcl_Obj *const objv[])	/* Argument objects. */
{
    Tcl_Channel chan;
    int mode;

    if (objc != 2) {
	Tcl_WrongNumArgs(interp, 1, objv, "channel");
	return TCL_ERROR;
    }

    if (TclGetChannelFromObj(interp, objv[1], &chan, &mode, 0) != TCL_OK) {
	return TCL_ERROR;
    }
    if (!(mode & TCL_READABLE)) {
	TclPrintfResult(interp, "channel \"%s\" wasn't opened for reading",
		TclGetString(objv[1]));
	return TCL_ERROR;
    }

    Tcl_SetObjResult(interp, Tcl_NewBooleanObj(Tcl_InputBlocked(chan)));
    return TCL_OK;
}

/*
 *----------------------------------------------------------------------
 *
 * Tcl_OpenObjCmd --
 *
 *	This function is invoked to process the "open" Tcl command. See the
 *	user documentation for details on what it does.
 *
 * Results:
 *	A standard Tcl result.
 *
 * Side effects:
 *	See the user documentation.
 *
 *----------------------------------------------------------------------
 */

int
Tcl_OpenObjCmd(
    TCL_UNUSED(void *),
    Tcl_Interp *interp,		/* Current interpreter. */
    int objc,			/* Number of arguments. */
    Tcl_Obj *const objv[])	/* Argument objects. */
{
    bool pipeline;
    int prot;
    const char *modeString, *what;
    Tcl_Channel chan;

    if ((objc < 2) || (objc > 4)) {
	Tcl_WrongNumArgs(interp, 1, objv, "fileName ?access? ?permissions?");
	return TCL_ERROR;
    }
    prot = 0666;
    if (objc == 2) {
	modeString = "r";
    } else {
	modeString = TclGetString(objv[2]);
	if (objc == 4) {
	    const char *permString = TclGetString(objv[3]);
	    int code = TCL_ERROR;
	    Tcl_Size scanned = TclParseAllWhiteSpace(permString, -1);

	    /*
	     * Support legacy octal numbers.
	     */

	    if ((permString[scanned] == '0')
		    && (permString[scanned+1] >= '0')
		    && (permString[scanned+1] <= '7')) {
		Tcl_Obj *permObj;

		TclNewLiteralStringObj(permObj, "0o");
		Tcl_AppendToObj(permObj, permString+scanned+1, -1);
		code = TclGetIntFromObj(NULL, permObj, &prot);
		Tcl_DecrRefCount(permObj);
	    }

	    if ((code == TCL_ERROR)
		    && TclGetIntFromObj(interp, objv[3], &prot) != TCL_OK) {
		return TCL_ERROR;
	    }
	}
    }

    pipeline = false;
    what = TclGetString(objv[1]);
    if (what[0] == '|') {
	pipeline = true;
    }

    /*
     * Open the file or create a process pipeline.
     */

    if (!pipeline) {
	chan = Tcl_FSOpenFileChannel(interp, objv[1], modeString, prot);
    } else {
	int mode, modeFlags;
	Tcl_Size cmdObjc;
	const char **cmdArgv;

	if (Tcl_SplitList(interp, what+1, &cmdObjc, &cmdArgv) != TCL_OK) {
	    return TCL_ERROR;
	}

	mode = TclGetOpenMode(interp, modeString, &modeFlags);
	if (mode == -1) {
	    chan = NULL;
	} else {
	    int flags = TCL_STDERR | TCL_ENFORCE_MODE;

	    switch (mode & O_ACCMODE) {
	    case O_RDONLY:
		flags |= TCL_STDOUT;
		break;
	    case O_WRONLY:
		flags |= TCL_STDIN;
		break;
	    case O_RDWR:
		flags |= (TCL_STDIN | TCL_STDOUT);
		break;
	    default:
		Tcl_Panic("Tcl_OpenCmd: invalid mode value");
		break;
	    }
	    chan = Tcl_OpenCommandChannel(interp, cmdObjc, cmdArgv, flags);
	    if ((modeFlags & CHANNEL_RAW_MODE) && chan) {
		Tcl_SetChannelOption(interp, chan, "-translation", "binary");
	    }
	}
	Tcl_Free((void *)cmdArgv);
    }
    if (chan == NULL) {
	return TCL_ERROR;
    }
    Tcl_RegisterChannel(interp, chan);
    Tcl_SetObjResult(interp, TclGetChannelNameObj(chan));
    return TCL_OK;
}

/*
 *----------------------------------------------------------------------
 *
 * TcpAcceptCallbacksDeleteProc --
 *
 *	Assocdata cleanup routine called when an interpreter is being deleted
 *	to set the interp field of all the accept callback records registered
 *	with the interpreter to NULL. This will prevent the interpreter from
 *	being used in the future to eval accept scripts.
 *
 * Results:
 *	None.
 *
 * Side effects:
 *	Deallocates memory and sets the interp field of all the accept
 *	callback records to NULL to prevent this interpreter from being used
 *	subsequently to eval accept scripts.
 *
 *----------------------------------------------------------------------
 */

static void
TcpAcceptCallbacksDeleteProc(
    void *clientData,		/* Data which was passed when the assocdata
				 * was registered. */
    TCL_UNUSED(Tcl_Interp *))
{
    Tcl_HashTable *hTblPtr = (Tcl_HashTable *)clientData;
    Tcl_HashSearch hSearch;

    for (Tcl_HashEntry *hPtr = Tcl_FirstHashEntry(hTblPtr, &hSearch);
	    hPtr != NULL; hPtr = Tcl_NextHashEntry(&hSearch)) {
	AcceptCallback *acceptCallbackPtr = (AcceptCallback *)Tcl_GetHashValue(hPtr);

	acceptCallbackPtr->interp = NULL;
    }
    Tcl_DeleteHashTable(hTblPtr);
    Tcl_Free(hTblPtr);
}

/*
 *----------------------------------------------------------------------
 *
 * RegisterTcpServerInterpCleanup --
 *
 *	Registers an accept callback record to have its interp field set to
 *	NULL when the interpreter is deleted.
 *
 * Results:
 *	None.
 *
 * Side effects:
 *	When, in the future, the interpreter is deleted, the interp field of
 *	the accept callback data structure will be set to NULL. This will
 *	prevent attempts to eval the accept script in a deleted interpreter.
 *
 *----------------------------------------------------------------------
 */

static void
RegisterTcpServerInterpCleanup(
    Tcl_Interp *interp,		/* Interpreter for which we want to be
				 * informed of deletion. */
    AcceptCallback *acceptCallbackPtr)
				/* The accept callback record whose interp
				 * field we want set to NULL when the
				 * interpreter is deleted. */
{
    Tcl_HashTable *hTblPtr;	/* Hash table for accept callback records to
				 * smash when the interpreter will be
				 * deleted. */
    Tcl_HashEntry *hPtr;	/* Entry for this record. */
    int isNew;			/* Is the entry new? */

    hTblPtr = (Tcl_HashTable *)Tcl_GetAssocData(interp, ASSOC_KEY, NULL);

    if (hTblPtr == NULL) {
	hTblPtr = (Tcl_HashTable *)Tcl_Alloc(sizeof(Tcl_HashTable));
	Tcl_InitHashTable(hTblPtr, TCL_ONE_WORD_KEYS);
	Tcl_SetAssocData(interp, ASSOC_KEY,
		TcpAcceptCallbacksDeleteProc, hTblPtr);
    }

    hPtr = Tcl_CreateHashEntry(hTblPtr, acceptCallbackPtr, &isNew);
    if (!isNew) {
	Tcl_Panic("RegisterTcpServerCleanup: damaged accept record table");
    }
    Tcl_SetHashValue(hPtr, acceptCallbackPtr);
}

/*
 *----------------------------------------------------------------------
 *
 * UnregisterTcpServerInterpCleanupProc --
 *
 *	Unregister a previously registered accept callback record. The interp
 *	field of this record will no longer be set to NULL in the future when
 *	the interpreter is deleted.
 *
 * Results:
 *	None.
 *
 * Side effects:
 *	Prevents the interp field of the accept callback record from being set
 *	to NULL in the future when the interpreter is deleted.
 *
 *----------------------------------------------------------------------
 */

static void
UnregisterTcpServerInterpCleanupProc(
    Tcl_Interp *interp,		/* Interpreter in which the accept callback
				 * record was registered. */
    AcceptCallback *acceptCallbackPtr)
				/* The record for which to delete the
				 * registration. */
{
    Tcl_HashTable *hTblPtr;
    Tcl_HashEntry *hPtr;

    hTblPtr = (Tcl_HashTable *)Tcl_GetAssocData(interp, ASSOC_KEY, NULL);
    if (hTblPtr == NULL) {
	return;
    }

    hPtr = Tcl_FindHashEntry(hTblPtr, acceptCallbackPtr);
    if (hPtr != NULL) {
	Tcl_DeleteHashEntry(hPtr);
    }
}

/*
 *----------------------------------------------------------------------
 *
 * AcceptCallbackProc --
 *
 *	This callback is invoked by the TCP channel driver when it accepts a
 *	new connection from a client on a server socket.
 *
 * Results:
 *	None.
 *
 * Side effects:
 *	Whatever the script does.
 *
 *----------------------------------------------------------------------
 */

static void
AcceptCallbackProc(
    void *callbackData,		/* The data stored when the callback was
				 * created in the call to
				 * Tcl_OpenTcpServer. */
    Tcl_Channel chan,		/* Channel for the newly accepted
				 * connection. */
    char *address,		/* Address of client that was accepted. */
    int port)			/* Port of client that was accepted. */
{
    AcceptCallback *acceptCallbackPtr = (AcceptCallback *)callbackData;

    /*
     * Check if the callback is still valid; the interpreter may have gone
     * away, this is signalled by setting the interp field of the callback
     * data to NULL.
     */

    if (acceptCallbackPtr->interp != NULL) {
	Tcl_Interp *interp = acceptCallbackPtr->interp;
	int result = TCL_OK;
	Tcl_Obj *script, *objv[] = {
	    acceptCallbackPtr->script,
	    Tcl_NewListObj(3, ((Tcl_Obj*[]) {
		TclGetChannelNameObj(chan),
		Tcl_NewStringObj(address, -1),
		Tcl_NewWideIntObj(port)
	    }))
	};

	script = Tcl_ConcatObj(2, objv);
	Tcl_IncrRefCount(script);
	Tcl_DecrRefCount(objv[1]);

	Tcl_Preserve(interp);
	Tcl_RegisterChannel(interp, chan);

	/*
	 * Artificially bump the refcount to protect the channel from being
	 * deleted while the script is being evaluated.
	 */

	Tcl_RegisterChannel(NULL, chan);

	result = Tcl_EvalObjEx(interp, script, TCL_EVAL_DIRECT|TCL_EVAL_GLOBAL);
	Tcl_DecrRefCount(script);

	if (result != TCL_OK) {
	    Tcl_BackgroundException(interp, result);
	    Tcl_UnregisterChannel(interp, chan);
	}

	/*
	 * Decrement the artificially bumped refcount. After this it is not
	 * safe anymore to use "chan", because it may now be deleted.
	 */

	Tcl_UnregisterChannel(NULL, chan);

	Tcl_Release(interp);
    } else {
	/*
	 * The interpreter has been deleted, so there is no useful way to use
	 * the client socket - just close it.
	 */

	Tcl_CloseEx(NULL, chan, 0);
    }
}

/*
 *----------------------------------------------------------------------
 *
 * TcpServerCloseProc --
 *
 *	This callback is called when the TCP server channel for which it was
 *	registered is being closed. It informs the interpreter in which the
 *	accept script is evaluated (if that interpreter still exists) that
 *	this channel no longer needs to be informed if the interpreter is
 *	deleted.
 *
 * Results:
 *	None.
 *
 * Side effects:
 *	In the future, if the interpreter is deleted this channel will no
 *	longer be informed.
 *
 *----------------------------------------------------------------------
 */

static void
TcpServerCloseProc(
    void *callbackData)		/* The data passed in the call to
				 * Tcl_CreateCloseHandler. */
{
    AcceptCallback *acceptCallbackPtr = (AcceptCallback *)callbackData;
				/* The actual data. */

    if (acceptCallbackPtr->interp != NULL) {
	UnregisterTcpServerInterpCleanupProc(acceptCallbackPtr->interp,
		acceptCallbackPtr);
    }
    Tcl_DecrRefCount(acceptCallbackPtr->script);
    Tcl_Free(acceptCallbackPtr);
}

/*
 *----------------------------------------------------------------------
 *
 * Tcl_SocketObjCmd --
 *
 *	This function is invoked to process the "socket" Tcl command. See the
 *	user documentation for details on what it does.
 *
 * Results:
 *	A standard Tcl result.
 *
 * Side effects:
 *	Creates a socket based channel.
 *
 *----------------------------------------------------------------------
 */

int
Tcl_SocketObjCmd(
    TCL_UNUSED(void *),
    Tcl_Interp *interp,		/* Current interpreter. */
    int objc,			/* Number of arguments. */
    Tcl_Obj *const objv[])	/* Argument objects. */
{
    static const char *const socketOptions[] = {
	"-async", "-backlog", "-myaddr", "-myport", "-reuseaddr",
	"-reuseport", "-server", NULL
    };
    enum socketOptionsEnum {
	SKT_ASYNC, SKT_BACKLOG, SKT_MYADDR, SKT_MYPORT, SKT_REUSEADDR,
	SKT_REUSEPORT, SKT_SERVER
    } optionIndex;
    int a, myport = 0, reusep = -1, reusea = -1, backlog = -1;
    bool server = false, async = false;
    unsigned int flags = 0;
    const char *host, *port, *myaddr = NULL;
    Tcl_Obj *script = NULL;
    Tcl_Channel chan;

    TclInitSockets();

    for (a = 1; a < objc; a++) {
	const char *arg = TclGetString(objv[a]);

	if (arg[0] != '-') {
	    break;
	}
	if (Tcl_GetIndexFromObj(interp, objv[a], socketOptions, "option",
		TCL_EXACT, &optionIndex) != TCL_OK) {
	    return TCL_ERROR;
	}
	switch (optionIndex) {
	case SKT_ASYNC:
	    if (server) {
		TclPrintfResult(interp,
			"cannot set -async option for server sockets");
		return TCL_ERROR;
	    }
	    async = true;
	    break;
	case SKT_MYADDR:
	    a++;
	    if (a >= objc) {
		TclPrintfResult(interp, "no argument given for %s option",
			"-myaddr");
		return TCL_ERROR;
	    }
	    myaddr = TclGetString(objv[a]);
	    break;
	case SKT_MYPORT: {
	    const char *myPortName;

	    a++;
	    if (a >= objc) {
		TclPrintfResult(interp, "no argument given for %s option",
			"-myport");
		return TCL_ERROR;
	    }
	    myPortName = TclGetString(objv[a]);
	    if (TclSockGetPort(interp, myPortName, "tcp", &myport) != TCL_OK) {
		return TCL_ERROR;
	    }
	    break;
	}
	case SKT_SERVER:
	    if (async) {
		TclPrintfResult(interp,
			"cannot set -async option for server sockets");
		return TCL_ERROR;
	    }
	    server = true;
	    a++;
	    if (a >= objc) {
		TclPrintfResult(interp, "no argument given for %s option",
			"-server");
		return TCL_ERROR;
	    }
	    script = objv[a];
	    break;
	case SKT_REUSEADDR:
	    a++;
	    if (a >= objc) {
		TclPrintfResult(interp, "no argument given for %s option",
			"-reuseaddr");
		return TCL_ERROR;
	    }
	    if (Tcl_GetBooleanFromObj(interp, objv[a], &reusea) != TCL_OK) {
		return TCL_ERROR;
	    }
	    break;
	case SKT_REUSEPORT:
	    a++;
	    if (a >= objc) {
		TclPrintfResult(interp, "no argument given for %s option",
			"-reuseport");
		return TCL_ERROR;
	    }
	    if (Tcl_GetBooleanFromObj(interp, objv[a], &reusep) != TCL_OK) {
		return TCL_ERROR;
	    }
	    break;
	case SKT_BACKLOG:
	    a++;
	    if (a >= objc) {
		TclPrintfResult(interp, "no argument given for %s option",
			"-backlog");
		return TCL_ERROR;
	    }
	    if (Tcl_GetIntFromObj(interp, objv[a], &backlog) != TCL_OK) {
		return TCL_ERROR;
	    }
	    break;
	default:
	    TCL_UNREACHABLE();
	}
    }
    if (server) {
	host = myaddr;		/* NULL implies INADDR_ANY */
	if (myport != 0) {
	    TclPrintfResult(interp, "option -myport is not valid for servers");
	    return TCL_ERROR;
	}
    } else if (a < objc) {
	host = TclGetString(objv[a]);
	a++;
    } else {
	Interp *iPtr;

    wrongNumArgs:
	iPtr = (Interp *) interp;
	Tcl_WrongNumArgs(interp, 1, objv,
		"?-async? ?-myaddr addr? ?-myport myport? host port");
	iPtr->flags |= INTERP_ALTERNATE_WRONG_ARGS;
	Tcl_WrongNumArgs(interp, 1, objv,
		"-server command ?-backlog count? ?-myaddr addr? "
		"?-reuseaddr boolean? ?-reuseport boolean? port");
	return TCL_ERROR;
    }

    if (!server && (reusea != -1 || reusep != -1 || backlog != -1)) {
	TclPrintfResult(interp,
		"options -backlog, -reuseaddr, and -reuseport are only valid "
		"for servers");
	return TCL_ERROR;
    }

    /*
     * Set the options to their default value if the user didn't override
     * their value.
     */

    if (reusep == -1) {
	reusep = 0;
    }
    if (reusea == -1) {
	reusea = 1;
    }

    /*
     * Build the bitset with the flags values.
     */

    if (reusea) {
	flags |= TCL_TCPSERVER_REUSEADDR;
    }
    if (reusep) {
	flags |= TCL_TCPSERVER_REUSEPORT;
    }

    /*
     * All the arguments should have been parsed by now, 'a' points to the
     * last one, the port number.
     */

    if (a != objc-1) {
	goto wrongNumArgs;
    }

    port = TclGetString(objv[a]);

    if (server) {
	AcceptCallback *acceptCallbackPtr = (AcceptCallback *)Tcl_Alloc(sizeof(AcceptCallback));

	Tcl_IncrRefCount(script);
	acceptCallbackPtr->script = script;
	acceptCallbackPtr->interp = interp;

	chan = Tcl_OpenTcpServerEx(interp, port, host, flags, backlog,
		AcceptCallbackProc, acceptCallbackPtr);
	if (chan == NULL) {
	    Tcl_DecrRefCount(script);
	    Tcl_Free(acceptCallbackPtr);
	    return TCL_ERROR;
	}

	/*
	 * Register with the interpreter to let us know when the interpreter
	 * is deleted (by having the callback set the interp field of the
	 * acceptCallbackPtr's structure to NULL). This is to avoid trying to
	 * eval the script in a deleted interpreter.
	 */

	RegisterTcpServerInterpCleanup(interp, acceptCallbackPtr);

	/*
	 * Register a close callback. This callback will inform the
	 * interpreter (if it still exists) that this channel does not need to
	 * be informed when the interpreter is deleted.
	 */

	Tcl_CreateCloseHandler(chan, TcpServerCloseProc, acceptCallbackPtr);
    } else {
	int portNum;

	if (TclSockGetPort(interp, port, "tcp", &portNum) != TCL_OK) {
	    return TCL_ERROR;
	}

	chan = Tcl_OpenTcpClient(interp, portNum, host, myaddr, myport, async);
	if (chan == NULL) {
	    return TCL_ERROR;
	}
    }

    Tcl_RegisterChannel(interp, chan);
    Tcl_SetObjResult(interp, TclGetChannelNameObj(chan));
    return TCL_OK;
}

/*
 *----------------------------------------------------------------------
 *
 * Tcl_FcopyObjCmd --
 *
 *	This function is invoked to process the "fcopy" Tcl command. See the
 *	user documentation for details on what it does.
 *
 * Results:
 *	A standard Tcl result.
 *
 * Side effects:
 *	Moves data between two channels and possibly sets up a background copy
 *	handler.
 *
 *----------------------------------------------------------------------
 */

int
Tcl_FcopyObjCmd(
    TCL_UNUSED(void *),
    Tcl_Interp *interp,		/* Current interpreter. */
    int objc,			/* Number of arguments. */
    Tcl_Obj *const objv[])	/* Argument objects. */
{
    Tcl_Channel inChan, outChan;
    int mode;
    static const char *const switches[] = { "-size", "-command", NULL };
    enum { FcopySize, FcopyCommand };

    if ((objc < 3) || (objc > 7) || (objc == 4) || (objc == 6)) {
	Tcl_WrongNumArgs(interp, 1, objv,
		"input output ?-size size? ?-command callback?");
	return TCL_ERROR;
    }

    /*
     * Parse the channel arguments and verify that they are readable or
     * writable, as appropriate.
     */

    if (TclGetChannelFromObj(interp, objv[1], &inChan, &mode, 0) != TCL_OK) {
	return TCL_ERROR;
    }
    if (!(mode & TCL_READABLE)) {
	TclPrintfResult(interp, "channel \"%s\" wasn't opened for reading",
		TclGetString(objv[1]));
	return TCL_ERROR;
    }
    if (TclGetChannelFromObj(interp, objv[2], &outChan, &mode, 0) != TCL_OK) {
	return TCL_ERROR;
    }
    if (!(mode & TCL_WRITABLE)) {
	TclPrintfResult(interp, "channel \"%s\" wasn't opened for writing",
		TclGetString(objv[2]));
	return TCL_ERROR;
    }

    Tcl_WideInt toRead = -1;
    Tcl_Obj *cmdPtr = NULL;
    for (int i = 3; i < objc; i += 2) {
	int index;
	if (Tcl_GetIndexFromObj(interp, objv[i], switches, "option", 0,
		&index) != TCL_OK) {
	    return TCL_ERROR;
	}
	switch (index) {
	case FcopySize:
	    if (TclGetWideIntFromObj(interp, objv[i+1], &toRead) != TCL_OK) {
		return TCL_ERROR;
	    }
	    if (toRead < 0) {
		/*
		 * Handle all negative sizes like -1, meaning 'copy all'. By
		 * resetting toRead we avoid changes in the core copying
		 * functions (which explicitly check for -1 and crash on any
		 * other negative value).
		 */

		toRead = -1;
	    }
	    break;
	case FcopyCommand:
	    cmdPtr = objv[i+1];
	    break;
	default:
	    TCL_UNREACHABLE();
	}
    }

    return TclCopyChannel(interp, inChan, outChan, toRead, cmdPtr);
}

/*
 *---------------------------------------------------------------------------
 *
 * ChanPendingObjCmd --
 *
 *	This function is invoked to process the Tcl "chan pending" command
 *	(TIP #287). See the user documentation for details on what it does.
 *
 * Results:
 *	A standard Tcl result.
 *
 * Side effects:
 *	Sets interp's result to the number of bytes of buffered input or
 *	output (depending on whether the first argument is "input" or
 *	"output"), or -1 if the channel wasn't opened for that mode.
 *
 *---------------------------------------------------------------------------
 */

static int
ChanPendingObjCmd(
    TCL_UNUSED(void *),
    Tcl_Interp *interp,		/* Current interpreter. */
    int objc,			/* Number of arguments. */
    Tcl_Obj *const objv[])	/* Argument objects. */
{
    Tcl_Channel chan;
    static const char *const options[] = {"input", "output", NULL};
    enum pendingOptionsEnum {PENDING_INPUT, PENDING_OUTPUT} index;
    int mode;

    if (objc != 3) {
	Tcl_WrongNumArgs(interp, 1, objv, "mode channel");
	return TCL_ERROR;
    }

    if (Tcl_GetIndexFromObj(interp, objv[1], options, "mode", 0,
	    &index) != TCL_OK) {
	return TCL_ERROR;
    }

    if (TclGetChannelFromObj(interp, objv[2], &chan, &mode, 0) != TCL_OK) {
	return TCL_ERROR;
    }

    switch (index) {
    case PENDING_INPUT:
	if (!(mode & TCL_READABLE)) {
	    Tcl_SetObjResult(interp, Tcl_NewWideIntObj(-1));
	} else {
	    Tcl_SetObjResult(interp, Tcl_NewWideIntObj(Tcl_InputBuffered(chan)));
	}
	break;
    case PENDING_OUTPUT:
	if (!(mode & TCL_WRITABLE)) {
	    Tcl_SetObjResult(interp, Tcl_NewWideIntObj(-1));
	} else {
	    Tcl_SetObjResult(interp, Tcl_NewWideIntObj(Tcl_OutputBuffered(chan)));
	}
	break;
    default:
	TCL_UNREACHABLE();
    }
    return TCL_OK;
}

/*
 *----------------------------------------------------------------------
 *
 * ChanTruncateObjCmd --
 *
 *	This function is invoked to process the "chan truncate" Tcl command.
 *	See the user documentation for details on what it does.
 *
 * Results:
 *	A standard Tcl result.
 *
 * Side effects:
 *	Truncates a channel (or rather a file underlying a channel).
 *
 *----------------------------------------------------------------------
 */

static int
ChanTruncateObjCmd(
    TCL_UNUSED(void *),
    Tcl_Interp *interp,		/* Current interpreter. */
    int objc,			/* Number of arguments. */
    Tcl_Obj *const objv[])	/* Argument objects. */
{
    Tcl_Channel chan;
    Tcl_WideInt length;

    if ((objc < 2) || (objc > 3)) {
	Tcl_WrongNumArgs(interp, 1, objv, "channel ?length?");
	return TCL_ERROR;
    }
    if (TclGetChannelFromObj(interp, objv[1], &chan, NULL, 0) != TCL_OK) {
	return TCL_ERROR;
    }

    if (objc == 3) {
	/*
	 * User is supplying an explicit length.
	 */

	if (TclGetWideIntFromObj(interp, objv[2], &length) != TCL_OK) {
	    return TCL_ERROR;
	}
	if (length < 0) {
	    TclPrintfResult(interp,
		    "cannot truncate to negative length of file");
	    return TCL_ERROR;
	}
    } else {
	/*
	 * User wants to truncate to the current file position.
	 */

	length = Tcl_Tell(chan);
	if (length == -1) {
	    TclPrintfResult(interp,
		    "could not determine current location in \"%s\": %s",
		    TclGetString(objv[1]), Tcl_PosixError(interp));
	    return TCL_ERROR;
	}
    }

    if (Tcl_TruncateChannel(chan, length) != TCL_OK) {
	TclPrintfResult(interp, "error during truncate on \"%s\": %s",
		TclGetString(objv[1]), Tcl_PosixError(interp));
	return TCL_ERROR;
    }

    return TCL_OK;
}

/*
 *----------------------------------------------------------------------
 *
 * ChanPipeObjCmd --
 *
 *	This function is invoked to process the "chan pipe" Tcl command.
 *	See the user documentation for details on what it does.
 *
 * Results:
 *	A standard Tcl result.
 *
 * Side effects:
 *	Creates a pair of Tcl channels wrapping both ends of a new
 *	anonymous pipe.
 *
 *----------------------------------------------------------------------
 */

static int
ChanPipeObjCmd(
    TCL_UNUSED(void *),
    Tcl_Interp *interp,		/* Current interpreter. */
    int objc,			/* Number of arguments. */
    Tcl_Obj *const objv[])	/* Argument objects. */
{
    if (objc != 1) {
	Tcl_WrongNumArgs(interp, 1, objv, "");
	return TCL_ERROR;
    }

    Tcl_Channel rchan, wchan;
    if (Tcl_CreatePipe(interp, &rchan, &wchan, 0) != TCL_OK) {
	return TCL_ERROR;
    }

    Tcl_Obj *channelNames[] = {
	TclGetChannelNameObj(rchan),
	TclGetChannelNameObj(wchan)
    };
    Tcl_SetObjResult(interp, Tcl_NewListObj(2, channelNames));
    return TCL_OK;
}

/*
 *----------------------------------------------------------------------
 *
 * TclChannelNamesCmd --
 *
 *	This function is invoked to process the "chan names" and "file
 *	channels" Tcl commands.  See the user documentation for details on
 *	what they do.
 *
 * Results:
 *	A standard Tcl result.
 *
 * Side effects:
 *	None.
 *
 *----------------------------------------------------------------------
 */

int
TclChannelNamesCmd(
    TCL_UNUSED(void *),
    Tcl_Interp *interp,
    int objc,
    Tcl_Obj *const objv[])
{
    if (objc < 1 || objc > 2) {
	Tcl_WrongNumArgs(interp, 1, objv, "?pattern?");
	return TCL_ERROR;
    }
    return Tcl_GetChannelNamesEx(interp,
	    ((objc == 1) ? NULL : TclGetString(objv[1])));
}

/*
 *----------------------------------------------------------------------
 *
 * TclSetUpChanCmd --
 *
 *	This function is invoked to set up the "chan" Tcl command. See the
 *	user documentation for details on what it does.
 *
 * Results:
 *	Tcl result code.
 *
 * Side effects:
 *	None.
 *
 *----------------------------------------------------------------------
 */

int
TclSetUpChanCmd(
    Tcl_Interp *interp,
    Tcl_Command ensemble)
{
    /*
     * Most commands are plugged directly together, but some are done via
     * alias-like rewriting; [chan configure] is this way for security reasons
     * (want overwriting of [fconfigure] to control that nicely).
     */
<<<<<<< HEAD
    static const EnsembleImplMap initMap[] = {
	{"blocked",	Tcl_FblockedObjCmd,	TclCompileBasic1ArgCmd, NULL, NULL, false},
	{"close",	Tcl_CloseObjCmd,	TclCompileBasic1Or2ArgCmd, NULL, NULL, false},
	{"copy",	Tcl_FcopyObjCmd,	NULL, NULL, NULL, false},
	{"create",	TclChanCreateObjCmd,	TclCompileBasic2ArgCmd, NULL, NULL, false},	/* TIP #219 */
	{"eof",		Tcl_EofObjCmd,		TclCompileBasic1ArgCmd, NULL, NULL, false},
	{"event",	Tcl_FileEventObjCmd,	TclCompileBasic2Or3ArgCmd, NULL, NULL, false},
	{"flush",	Tcl_FlushObjCmd,	TclCompileBasic1ArgCmd, NULL, NULL, false},
	{"gets",	Tcl_GetsObjCmd,		TclCompileBasic1Or2ArgCmd, NULL, NULL, false},
	{"isbinary",	ChanIsBinaryCmd,	TclCompileBasic1ArgCmd, NULL, NULL, false},
	{"names",	TclChannelNamesCmd,	TclCompileBasic0Or1ArgCmd, NULL, NULL, false},
	{"pending",	ChanPendingObjCmd,	TclCompileBasic2ArgCmd, NULL, NULL, false},	/* TIP #287 */
	{"pipe",	ChanPipeObjCmd,		TclCompileBasic0ArgCmd, NULL, NULL, false},	/* TIP #304 */
	{"pop",		TclChanPopObjCmd,	TclCompileBasic1ArgCmd, NULL, NULL, false},	/* TIP #230 */
	{"postevent",	TclChanPostEventObjCmd,	TclCompileBasic2ArgCmd, NULL, NULL, false},	/* TIP #219 */
	{"push",	TclChanPushObjCmd,	TclCompileBasic2ArgCmd, NULL, NULL, false},	/* TIP #230 */
	{"puts",	Tcl_PutsObjCmd,		NULL, NULL, NULL, false},
	{"read",	Tcl_ReadObjCmd,		NULL, NULL, NULL, false},
	{"seek",	Tcl_SeekObjCmd,		TclCompileBasic2Or3ArgCmd, NULL, NULL, false},
	{"tell",	Tcl_TellObjCmd,		TclCompileBasic1ArgCmd, NULL, NULL, false},
	{"truncate",	ChanTruncateObjCmd,	TclCompileBasic1Or2ArgCmd, NULL, NULL, false},	/* TIP #208 */
	{NULL, NULL, NULL, NULL, NULL, false}
    };
    static const char *const extras[] = {
	"configure",	"::fconfigure",
	NULL
    };
    Tcl_Command ensemble;
    Tcl_Obj *mapObj;
=======
>>>>>>> 37de7db0

    Tcl_Obj *mapObj;
    Tcl_GetEnsembleMappingDict(NULL, ensemble, &mapObj);
<<<<<<< HEAD
    for (int i=0 ; extras[i] ; i+=2) {
	/*
	 * Can assume that reference counts are all incremented.
	 */

	TclDictPutString(NULL, mapObj, extras[i], extras[i + 1]);
    }
    Tcl_SetEnsembleMappingDict(interp, ensemble, mapObj);
    return ensemble;
=======
    TclDictPutString(NULL, mapObj, "configure", "::fconfigure");
    return Tcl_SetEnsembleMappingDict(interp, ensemble, mapObj);
>>>>>>> 37de7db0
}

/*
 * Local Variables:
 * mode: c
 * c-basic-offset: 4
 * fill-column: 78
 * End:
 */<|MERGE_RESOLUTION|>--- conflicted
+++ resolved
@@ -2135,55 +2135,11 @@
      * alias-like rewriting; [chan configure] is this way for security reasons
      * (want overwriting of [fconfigure] to control that nicely).
      */
-<<<<<<< HEAD
-    static const EnsembleImplMap initMap[] = {
-	{"blocked",	Tcl_FblockedObjCmd,	TclCompileBasic1ArgCmd, NULL, NULL, false},
-	{"close",	Tcl_CloseObjCmd,	TclCompileBasic1Or2ArgCmd, NULL, NULL, false},
-	{"copy",	Tcl_FcopyObjCmd,	NULL, NULL, NULL, false},
-	{"create",	TclChanCreateObjCmd,	TclCompileBasic2ArgCmd, NULL, NULL, false},	/* TIP #219 */
-	{"eof",		Tcl_EofObjCmd,		TclCompileBasic1ArgCmd, NULL, NULL, false},
-	{"event",	Tcl_FileEventObjCmd,	TclCompileBasic2Or3ArgCmd, NULL, NULL, false},
-	{"flush",	Tcl_FlushObjCmd,	TclCompileBasic1ArgCmd, NULL, NULL, false},
-	{"gets",	Tcl_GetsObjCmd,		TclCompileBasic1Or2ArgCmd, NULL, NULL, false},
-	{"isbinary",	ChanIsBinaryCmd,	TclCompileBasic1ArgCmd, NULL, NULL, false},
-	{"names",	TclChannelNamesCmd,	TclCompileBasic0Or1ArgCmd, NULL, NULL, false},
-	{"pending",	ChanPendingObjCmd,	TclCompileBasic2ArgCmd, NULL, NULL, false},	/* TIP #287 */
-	{"pipe",	ChanPipeObjCmd,		TclCompileBasic0ArgCmd, NULL, NULL, false},	/* TIP #304 */
-	{"pop",		TclChanPopObjCmd,	TclCompileBasic1ArgCmd, NULL, NULL, false},	/* TIP #230 */
-	{"postevent",	TclChanPostEventObjCmd,	TclCompileBasic2ArgCmd, NULL, NULL, false},	/* TIP #219 */
-	{"push",	TclChanPushObjCmd,	TclCompileBasic2ArgCmd, NULL, NULL, false},	/* TIP #230 */
-	{"puts",	Tcl_PutsObjCmd,		NULL, NULL, NULL, false},
-	{"read",	Tcl_ReadObjCmd,		NULL, NULL, NULL, false},
-	{"seek",	Tcl_SeekObjCmd,		TclCompileBasic2Or3ArgCmd, NULL, NULL, false},
-	{"tell",	Tcl_TellObjCmd,		TclCompileBasic1ArgCmd, NULL, NULL, false},
-	{"truncate",	ChanTruncateObjCmd,	TclCompileBasic1Or2ArgCmd, NULL, NULL, false},	/* TIP #208 */
-	{NULL, NULL, NULL, NULL, NULL, false}
-    };
-    static const char *const extras[] = {
-	"configure",	"::fconfigure",
-	NULL
-    };
-    Tcl_Command ensemble;
-    Tcl_Obj *mapObj;
-=======
->>>>>>> 37de7db0
 
     Tcl_Obj *mapObj;
     Tcl_GetEnsembleMappingDict(NULL, ensemble, &mapObj);
-<<<<<<< HEAD
-    for (int i=0 ; extras[i] ; i+=2) {
-	/*
-	 * Can assume that reference counts are all incremented.
-	 */
-
-	TclDictPutString(NULL, mapObj, extras[i], extras[i + 1]);
-    }
-    Tcl_SetEnsembleMappingDict(interp, ensemble, mapObj);
-    return ensemble;
-=======
     TclDictPutString(NULL, mapObj, "configure", "::fconfigure");
     return Tcl_SetEnsembleMappingDict(interp, ensemble, mapObj);
->>>>>>> 37de7db0
 }
  
