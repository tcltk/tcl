/*
 * Copyright © 1995-1997 Sun Microsystems, Inc.
 *
 * See the file "license.terms" for information on usage and redistribution of
 * this file, and for a DISCLAIMER OF ALL WARRANTIES.
 */

/*
 * You may distribute and/or modify this program under the terms of the GNU
 * Affero General Public License as published by the Free Software Foundation,
 * either version 3 of the License, or (at your option) any later version.

 * See the file "COPYING" for information on usage and redistribution
 * of this file, and for a DISCLAIMER OF ALL WARRANTIES.
*/

/*
 * tclIOCmd.c --
 *
 *	Contains the definitions of most of the Tcl commands relating to IO.
 */

#include "tclInt.h"
#include "tclTomMath.h"

/*
 * Callback structure for accept callback in a TCP server.
 */

typedef struct {
    Tcl_Obj *script;		/* Script to invoke. */
    Tcl_Interp *interp;		/* Interpreter in which to run it. */
} AcceptCallback;

/*
 * Thread local storage used to maintain a per-thread stdout channel obj.
 * It must be per-thread because of std channel limitations.
 */

typedef struct {
    int initialized;		/* Set to 1 when the module is initialized. */
    Tcl_Obj *stdoutObjPtr;	/* Cached stdout channel Tcl_Obj */
} ThreadSpecificData;

static Tcl_ThreadDataKey dataKey;

/*
 * Static functions for this file:
 */

static Tcl_ExitProc		FinalizeIOCmdTSD;
static Tcl_TcpAcceptProc 	AcceptCallbackProc;
static Tcl_ObjCmdProc		ChanPendingObjCmd;
static Tcl_ObjCmdProc		ChanTruncateObjCmd;
static void			RegisterTcpServerInterpCleanup(
				    Tcl_Interp *interp,
				    AcceptCallback *acceptCallbackPtr);
static Tcl_InterpDeleteProc	TcpAcceptCallbacksDeleteProc;
static void		TcpServerCloseProc(void *callbackData);
static void		UnregisterTcpServerInterpCleanupProc(
			    Tcl_Interp *interp,
			    AcceptCallback *acceptCallbackPtr);

/*
 *----------------------------------------------------------------------
 *
 * FinalizeIOCmdTSD --
 *
 *	Release the storage associated with the per-thread cache.
 *
 * Results:
 *	None.
 *
 * Side effects:
 *	None.
 *
 *----------------------------------------------------------------------
 */

static void
FinalizeIOCmdTSD(
    TCL_UNUSED(void *))
{
    ThreadSpecificData *tsdPtr = TCL_TSD_INIT(&dataKey);

    if (tsdPtr->stdoutObjPtr != NULL) {
	Tcl_DecrRefCount(tsdPtr->stdoutObjPtr);
	tsdPtr->stdoutObjPtr = NULL;
    }
    tsdPtr->initialized = 0;
}

/*
 *----------------------------------------------------------------------
 *
 * Tcl_PutsObjCmd --
 *
 *	This function is invoked to process the "puts" Tcl command. See the
 *	user documentation for details on what it does.
 *
 * Results:
 *	A standard Tcl result.
 *
 * Side effects:
 *	Produces output on a channel.
 *
 *----------------------------------------------------------------------
 */

int
Tcl_PutsObjCmd(
    TCL_UNUSED(void *),
    Tcl_Interp *interp,		/* Current interpreter. */
    int objc,			/* Number of arguments. */
    Tcl_Obj *const objv[])	/* Argument objects. */
{
    Tcl_Channel chan;		/* The channel to puts on. */
    Tcl_Obj *string;		/* String to write. */
    Tcl_Obj *chanObjPtr = NULL;	/* channel object. */
    int newline;		/* Add a newline at end? */
    Tcl_Size result;		/* Result of puts operation. */
    int mode;			/* Mode in which channel is opened. */

    switch (objc) {
    case 2:			/* [puts $x] */
	string = objv[1];
	newline = 1;
	break;

    case 3:			/* [puts -nonewline $x] or [puts $chan $x] */
	if (strcmp(TclGetString(objv[1]), "-nonewline") == 0) {
	    newline = 0;
	} else {
	    newline = 1;
	    chanObjPtr = objv[1];
	}
	string = objv[2];
	break;

    case 4:			/* [puts -nonewline $chan $x] or
				 * [puts $chan $x nonewline] */
	newline = 0;
	if (strcmp(TclGetString(objv[1]), "-nonewline") == 0) {
	    chanObjPtr = objv[2];
	    string = objv[3];
	    break;
	}
	/* Fall through */
    default:			/* [puts] or
				 * [puts some bad number of arguments...] */
	Tcl_WrongNumArgs(interp, 1, objv, "?-nonewline? ?channelId? string");
	return TCL_ERROR;
    }

    if (chanObjPtr == NULL) {
	ThreadSpecificData *tsdPtr = TCL_TSD_INIT(&dataKey);

	if (!tsdPtr->initialized) {
	    tsdPtr->initialized = 1;
	    TclNewLiteralStringObj(tsdPtr->stdoutObjPtr, "stdout");
	    Tcl_IncrRefCount(tsdPtr->stdoutObjPtr);
	    Tcl_CreateThreadExitHandler(FinalizeIOCmdTSD, NULL);
	}
	chanObjPtr = tsdPtr->stdoutObjPtr;
    }
    if (TclGetChannelFromObj(interp, chanObjPtr, &chan, &mode, 0) != TCL_OK) {
	return TCL_ERROR;
    }
    if (!(mode & TCL_WRITABLE)) {
	Tcl_SetObjResult(interp, Tcl_ObjPrintf(
		"channel \"%s\" wasn't opened for writing",
		TclGetString(chanObjPtr)));
	return TCL_ERROR;
    }

    TclChannelPreserve(chan);
    result = Tcl_WriteObj(chan, string);
    if (result == TCL_INDEX_NONE) {
	goto error;
    }
    if (newline != 0) {
	result = Tcl_WriteChars(chan, "\n", 1);
	if (result == TCL_INDEX_NONE) {
	    goto error;
	}
    }
    TclChannelRelease(chan);
    return TCL_OK;

    /*
     * TIP #219.
     * Capture error messages put by the driver into the bypass area and put
     * them into the regular interpreter result. Fall back to the regular
     * message if nothing was found in the bypass.
     */

  error:
    if (!TclChanCaughtErrorBypass(interp, chan)) {
	Tcl_SetObjResult(interp, Tcl_ObjPrintf("error writing \"%s\": %s",
		TclGetString(chanObjPtr), Tcl_PosixError(interp)));
    }
    TclChannelRelease(chan);
    return TCL_ERROR;
}

/*
 *----------------------------------------------------------------------
 *
 * Tcl_FlushObjCmd --
 *
 *	This function is called to process the Tcl "flush" command. See the
 *	user documentation for details on what it does.
 *
 * Results:
 *	A standard Tcl result.
 *
 * Side effects:
 *	May cause output to appear on the specified channel.
 *
 *----------------------------------------------------------------------
 */

int
Tcl_FlushObjCmd(
    TCL_UNUSED(void *),
    Tcl_Interp *interp,		/* Current interpreter. */
    int objc,			/* Number of arguments. */
    Tcl_Obj *const objv[])	/* Argument objects. */
{
    Tcl_Obj *chanObjPtr;
    Tcl_Channel chan;		/* The channel to flush on. */
    int mode;

    if (objc != 2) {
	Tcl_WrongNumArgs(interp, 1, objv, "channelId");
	return TCL_ERROR;
    }
    chanObjPtr = objv[1];
    if (TclGetChannelFromObj(interp, chanObjPtr, &chan, &mode, 0) != TCL_OK) {
	return TCL_ERROR;
    }
    if (!(mode & TCL_WRITABLE)) {
	Tcl_SetObjResult(interp, Tcl_ObjPrintf(
		"channel \"%s\" wasn't opened for writing",
		TclGetString(chanObjPtr)));
	return TCL_ERROR;
    }

    TclChannelPreserve(chan);
    if (Tcl_Flush(chan) != TCL_OK) {
	/*
	 * TIP #219.
	 * Capture error messages put by the driver into the bypass area and
	 * put them into the regular interpreter result. Fall back to the
	 * regular message if nothing was found in the bypass.
	 */

	if (!TclChanCaughtErrorBypass(interp, chan)) {
	    Tcl_SetObjResult(interp, Tcl_ObjPrintf(
		    "error flushing \"%s\": %s",
		    TclGetString(chanObjPtr), Tcl_PosixError(interp)));
	}
	TclChannelRelease(chan);
	return TCL_ERROR;
    }
    TclChannelRelease(chan);
    return TCL_OK;
}

/*
 *----------------------------------------------------------------------
 *
 * Tcl_GetsObjCmd --
 *
 *	This function is called to process the Tcl "gets" command. See the
 *	user documentation for details on what it does.
 *
 * Results:
 *	A standard Tcl result.
 *
 * Side effects:
 *	May consume input from channel.
 *
 *----------------------------------------------------------------------
 */

int
Tcl_GetsObjCmd(
    TCL_UNUSED(void *),
    Tcl_Interp *interp,		/* Current interpreter. */
    int objc,			/* Number of arguments. */
    Tcl_Obj *const objv[])	/* Argument objects. */
{
    Tcl_Channel chan;		/* The channel to read from. */
    Tcl_Size lineLen;		/* Length of line just read. */
    int mode;			/* Mode in which channel is opened. */
    Tcl_Obj *linePtr, *chanObjPtr;
    int code = TCL_OK;

    if ((objc != 2) && (objc != 3)) {
	Tcl_WrongNumArgs(interp, 1, objv, "channelId ?varName?");
	return TCL_ERROR;
    }
    chanObjPtr = objv[1];
    if (TclGetChannelFromObj(interp, chanObjPtr, &chan, &mode, 0) != TCL_OK) {
	return TCL_ERROR;
    }
    if (!(mode & TCL_READABLE)) {
	Tcl_SetObjResult(interp, Tcl_ObjPrintf(
		"channel \"%s\" wasn't opened for reading",
		TclGetString(chanObjPtr)));
	return TCL_ERROR;
    }

    TclChannelPreserve(chan);
    TclNewObj(linePtr);
    lineLen = Tcl_GetsObj(chan, linePtr);
    if (lineLen == TCL_IO_FAILURE) {
	if (!Tcl_Eof(chan) && !Tcl_InputBlocked(chan)) {

	    /*
	     * TIP #219.
	     * Capture error messages put by the driver into the bypass area
	     * and put them into the regular interpreter result. Fall back to
	     * the regular message if nothing was found in the bypass.
	     */

	    if (!TclChanCaughtErrorBypass(interp, chan)) {
		Tcl_SetObjResult(interp, Tcl_ObjPrintf(
			"error reading \"%s\": %s",
			TclGetString(chanObjPtr), Tcl_PosixError(interp)));
	    }
	    code = TCL_ERROR;
	    goto done;
	}
	lineLen = TCL_IO_FAILURE;
    }
    if (objc == 3) {
	if (Tcl_ObjSetVar2(interp, objv[2], NULL, linePtr,
		TCL_LEAVE_ERR_MSG) == NULL) {
	    code = TCL_ERROR;
	    goto done;
	}
	Tcl_Obj *lineLenObj;
	TclNewIndexObj(lineLenObj, lineLen);
	Tcl_SetObjResult(interp, lineLenObj);
    } else {
	Tcl_SetObjResult(interp, linePtr);
    }
  done:
    TclChannelRelease(chan);
    return code;
}

/*
 *----------------------------------------------------------------------
 *
 * Tcl_ReadObjCmd --
 *
 *	This function is invoked to process the Tcl "read" command. See the
 *	user documentation for details on what it does.
 *
 * Results:
 *	A standard Tcl result.
 *
 * Side effects:
 *	May consume input from channel.
 *
 *----------------------------------------------------------------------
 */

int
Tcl_ReadObjCmd(
    TCL_UNUSED(void *),
    Tcl_Interp *interp,		/* Current interpreter. */
    int objc,			/* Number of arguments. */
    Tcl_Obj *const objv[])	/* Argument objects. */
{
    Tcl_Channel chan;		/* The channel to read from. */
    int newline, i;		/* Discard newline at end? */
    Tcl_WideInt toRead;			/* How many bytes to read? */
    Tcl_Size charactersRead;		/* How many characters were read? */
    int mode;			/* Mode in which channel is opened. */
    Tcl_Obj *resultPtr, *resultDictPtr, *returnOptsPtr, *chanObjPtr;
    int res, status;

    if ((objc != 2) && (objc != 3)) {
	Interp *iPtr;

    argerror:
	iPtr = (Interp *) interp;
	Tcl_WrongNumArgs(interp, 1, objv, "channelId ?numChars?");

	/*
	 * Do not append directly; that makes ensembles using this command as
	 * a subcommand produce the wrong message.
	 */

	iPtr->flags |= INTERP_ALTERNATE_WRONG_ARGS;
	Tcl_WrongNumArgs(interp, 1, objv, "?-nonewline? channelId");
	return TCL_ERROR;
    }

    i = 1;
    newline = 0;
    if (strcmp(TclGetString(objv[1]), "-nonewline") == 0) {
	newline = 1;
	i++;
    }

    if (i == objc) {
	goto argerror;
    }

    chanObjPtr = objv[i];
    if (TclGetChannelFromObj(interp, chanObjPtr, &chan, &mode, 0) != TCL_OK) {
	return TCL_ERROR;
    }
    if (!(mode & TCL_READABLE)) {
	Tcl_SetObjResult(interp, Tcl_ObjPrintf(
		"channel \"%s\" wasn't opened for reading",
		TclGetString(chanObjPtr)));
	return TCL_ERROR;
    }
    i++;			/* Consumed channel name. */

    /*
     * Compute how many bytes to read.
     */

    toRead = -1;
    if (i < objc) {
	if ((TclGetWideIntFromObj(NULL, objv[i], &toRead) != TCL_OK)
		|| (toRead < 0)) {
		Tcl_SetObjResult(interp, Tcl_ObjPrintf(
			"expected non-negative integer but got \"%s\"",
			TclGetString(objv[i])));
		Tcl_SetErrorCode(interp, "TCL", "VALUE", "NUMBER", (void *)NULL);
		return TCL_ERROR;
	}
    }

    TclNewObj(resultPtr);
    TclChannelPreserve(chan);
    charactersRead = Tcl_ReadChars(chan, resultPtr, toRead, 0);
    if (charactersRead == TCL_IO_FAILURE) {
<<<<<<< HEAD
=======
	Tcl_Obj *returnOptsPtr = NULL;
	if (TclChannelGetBlockingMode(chan)) {
	    returnOptsPtr = Tcl_NewDictObj();
	    Tcl_DictObjPut(NULL, returnOptsPtr, Tcl_NewStringObj("-data", -1),
		    resultPtr);
	} else {
	    Tcl_DecrRefCount(resultPtr);
	}
>>>>>>> 65831a08
	/*
	 * TIP #219.
	 * Capture error messages put by the driver into the bypass area and
	 * put them into the regular interpreter result. Fall back to the
	 * regular message if nothing was found in the bypass.
	 */

	if (!TclChanCaughtErrorBypass(interp, chan)) {
	    Tcl_SetObjResult(interp, Tcl_ObjPrintf(
		    "error reading \"%s\": %s",
		    TclGetString(chanObjPtr), Tcl_PosixError(interp)));
	}
	status = TclCheckEmptyString(interp, resultPtr, &res);
	if (!status && !res) {
	    resultDictPtr = Tcl_NewDictObj();
	    Tcl_DictObjPut(NULL, resultDictPtr, Tcl_NewStringObj("read", -1)
		, resultPtr);
	    returnOptsPtr = Tcl_NewDictObj();
	    Tcl_DictObjPut(NULL, returnOptsPtr, Tcl_NewStringObj("-result", -1)
		, resultDictPtr);
	    Tcl_SetReturnOptions(interp, returnOptsPtr);
	}
	TclChannelRelease(chan);
	return TCL_ERROR;
   }

    /*
     * If requested, remove the last newline in the channel if at EOF.
     */

    if ((charactersRead > 0) && (newline != 0)) {
	const char *result;
	Tcl_Size length;

	result = Tcl_GetStringFromObj(resultPtr, &length);
	if (result[length - 1] == '\n') {
	    Tcl_SetObjLength(resultPtr, length - 1);
	}
    }
    Tcl_SetObjResult(interp, resultPtr);
    TclChannelRelease(chan);
    return TCL_OK;
}

/*
 *----------------------------------------------------------------------
 *
 * Tcl_SeekObjCmd --
 *
 *	This function is invoked to process the Tcl "seek" command. See the
 *	user documentation for details on what it does.
 *
 * Results:
 *	A standard Tcl result.
 *
 * Side effects:
 *	Moves the position of the access point on the specified channel.  May
 *	flush queued output.
 *
 *----------------------------------------------------------------------
 */

int
Tcl_SeekObjCmd(
    TCL_UNUSED(void *),
    Tcl_Interp *interp,		/* Current interpreter. */
    int objc,			/* Number of arguments. */
    Tcl_Obj *const objv[])	/* Argument objects. */
{
    Tcl_Channel chan;		/* The channel to tell on. */
    Tcl_WideInt offset;		/* Where to seek? */
    int mode;			/* How to seek? */
    Tcl_WideInt result;		/* Of calling Tcl_Seek. */
    int optionIndex;
    static const char *const originOptions[] = {
	"start", "current", "end", NULL
    };
    static const int modeArray[] = {SEEK_SET, SEEK_CUR, SEEK_END};

    if ((objc != 3) && (objc != 4)) {
	Tcl_WrongNumArgs(interp, 1, objv, "channelId offset ?origin?");
	return TCL_ERROR;
    }
    if (TclGetChannelFromObj(interp, objv[1], &chan, NULL, 0) != TCL_OK) {
	return TCL_ERROR;
    }
    if (TclGetWideIntFromObj(interp, objv[2], &offset) != TCL_OK) {
	return TCL_ERROR;
    }
    mode = SEEK_SET;
    if (objc == 4) {
	if (Tcl_GetIndexFromObj(interp, objv[3], originOptions, "origin", 0,
		&optionIndex) != TCL_OK) {
	    return TCL_ERROR;
	}
	mode = modeArray[optionIndex];
    }

    TclChannelPreserve(chan);
    result = Tcl_Seek(chan, offset, mode);
    if (result == -1) {
	/*
	 * TIP #219.
	 * Capture error messages put by the driver into the bypass area and
	 * put them into the regular interpreter result. Fall back to the
	 * regular message if nothing was found in the bypass.
	 */

	if (!TclChanCaughtErrorBypass(interp, chan)) {
	    Tcl_SetObjResult(interp, Tcl_ObjPrintf(
		    "error during seek on \"%s\": %s",
		    TclGetString(objv[1]), Tcl_PosixError(interp)));
	}
	TclChannelRelease(chan);
	return TCL_ERROR;
    }
    TclChannelRelease(chan);
    return TCL_OK;
}

/*
 *----------------------------------------------------------------------
 *
 * Tcl_TellObjCmd --
 *
 *	This function is invoked to process the Tcl "tell" command. See the
 *	user documentation for details on what it does.
 *
 * Results:
 *	A standard Tcl result.
 *
 * Side effects:
 *	None.
 *
 *----------------------------------------------------------------------
 */

int
Tcl_TellObjCmd(
    TCL_UNUSED(void *),
    Tcl_Interp *interp,		/* Current interpreter. */
    int objc,			/* Number of arguments. */
    Tcl_Obj *const objv[])	/* Argument objects. */
{
    Tcl_Channel chan;		/* The channel to tell on. */
    Tcl_WideInt newLoc;
    int code;

    if (objc != 2) {
	Tcl_WrongNumArgs(interp, 1, objv, "channelId");
	return TCL_ERROR;
    }

    /*
     * Try to find a channel with the right name and permissions in the IO
     * channel table of this interpreter.
     */

    if (TclGetChannelFromObj(interp, objv[1], &chan, NULL, 0) != TCL_OK) {
	return TCL_ERROR;
    }

    TclChannelPreserve(chan);
    newLoc = Tcl_Tell(chan);

    /*
     * TIP #219.
     * Capture error messages put by the driver into the bypass area and put
     * them into the regular interpreter result.
     */


    code  = TclChanCaughtErrorBypass(interp, chan);
    TclChannelRelease(chan);
    if (code) {
	return TCL_ERROR;
    }

    Tcl_SetObjResult(interp, Tcl_NewWideIntObj(newLoc));
    return TCL_OK;
}

/*
 *----------------------------------------------------------------------
 *
 * Tcl_CloseObjCmd --
 *
 *	This function is invoked to process the Tcl "close" command. See the
 *	user documentation for details on what it does.
 *
 * Results:
 *	A standard Tcl result.
 *
 * Side effects:
 *	May discard queued input; may flush queued output.
 *
 *----------------------------------------------------------------------
 */

int
Tcl_CloseObjCmd(
    TCL_UNUSED(void *),
    Tcl_Interp *interp,		/* Current interpreter. */
    int objc,			/* Number of arguments. */
    Tcl_Obj *const objv[])	/* Argument objects. */
{
    Tcl_Channel chan;		/* The channel to close. */
    static const char *const dirOptions[] = {
	"read", "write", NULL
    };
    static const int dirArray[] = {TCL_CLOSE_READ, TCL_CLOSE_WRITE};

    if ((objc != 2) && (objc != 3)) {
	Tcl_WrongNumArgs(interp, 1, objv, "channelId ?direction?");
	return TCL_ERROR;
    }

    if (TclGetChannelFromObj(interp, objv[1], &chan, NULL, 0) != TCL_OK) {
	return TCL_ERROR;
    }

    if (objc == 3) {
	int index, dir;

	/*
	 * Get direction requested to close, and check syntax.
	 */

	if (Tcl_GetIndexFromObj(interp, objv[2], dirOptions, "direction", 0,
		&index) != TCL_OK) {
	    return TCL_ERROR;
	}
	dir = dirArray[index];

	/*
	 * Check direction against channel mode. It is an error if we try to
	 * close a direction not supported by the channel (already closed, or
	 * never opened for that direction).
	 */

	if (!(dir & Tcl_GetChannelMode(chan))) {
	    Tcl_SetObjResult(interp, Tcl_ObjPrintf(
		    "Half-close of %s-side not possible, side not opened"
		    " or already closed", dirOptions[index]));
	    return TCL_ERROR;
	}

	/*
	 * Special handling is needed if and only if the channel mode supports
	 * more than the direction to close. Because if the close the last
	 * direction supported we can and will go through the regular
	 * process.
	 */

	if ((Tcl_GetChannelMode(chan) &
		(TCL_CLOSE_READ|TCL_CLOSE_WRITE)) != dir) {
	    return Tcl_CloseEx(interp, chan, dir);
	}
    }

    if (Tcl_UnregisterChannel(interp, chan) != TCL_OK) {
	/*
	 * If there is an error message and it ends with a newline, remove the
	 * newline. This is done for command pipeline channels where the error
	 * output from the subprocesses is stored in interp's result.
	 *
	 * NOTE: This is likely to not have any effect on regular error
	 * messages produced by drivers during the closing of a channel,
	 * because the Tcl convention is that such error messages do not have
	 * a terminating newline.
	 */

	Tcl_Obj *resultPtr = Tcl_GetObjResult(interp);
	const char *string;
	Tcl_Size len;

	if (Tcl_IsShared(resultPtr)) {
	    resultPtr = Tcl_DuplicateObj(resultPtr);
	    Tcl_SetObjResult(interp, resultPtr);
	}
	string = Tcl_GetStringFromObj(resultPtr, &len);
	if ((len > 0) && (string[len - 1] == '\n')) {
	    Tcl_SetObjLength(resultPtr, len - 1);
	}
	return TCL_ERROR;
    }

    return TCL_OK;
}

/*
 *----------------------------------------------------------------------
 *
 * Tcl_FconfigureObjCmd --
 *
 *	This function is invoked to process the Tcl "fconfigure" command. See
 *	the user documentation for details on what it does.
 *
 * Results:
 *	A standard Tcl result.
 *
 * Side effects:
 *	May modify the behavior of an IO channel.
 *
 *----------------------------------------------------------------------
 */

int
Tcl_FconfigureObjCmd(
    TCL_UNUSED(void *),
    Tcl_Interp *interp,		/* Current interpreter. */
    int objc,			/* Number of arguments. */
    Tcl_Obj *const objv[])	/* Argument objects. */
{
    const char *optionName, *valueName;
    Tcl_Channel chan;		/* The channel to set a mode on. */
    int i;			/* Iterate over arg-value pairs. */

    if ((objc < 2) || (((objc % 2) == 1) && (objc != 3))) {
	Tcl_WrongNumArgs(interp, 1, objv, "channelId ?-option value ...?");
	return TCL_ERROR;
    }

    if (TclGetChannelFromObj(interp, objv[1], &chan, NULL, 0) != TCL_OK) {
	return TCL_ERROR;
    }

    if (objc == 2) {
	Tcl_DString ds;		/* DString to hold result of calling
				 * Tcl_GetChannelOption. */

	Tcl_DStringInit(&ds);
	if (Tcl_GetChannelOption(interp, chan, NULL, &ds) != TCL_OK) {
	    Tcl_DStringFree(&ds);
	    return TCL_ERROR;
	}
	Tcl_DStringResult(interp, &ds);
	return TCL_OK;
    } else if (objc == 3) {
	Tcl_DString ds;		/* DString to hold result of calling
				 * Tcl_GetChannelOption. */

	Tcl_DStringInit(&ds);
	optionName = TclGetString(objv[2]);
	if (Tcl_GetChannelOption(interp, chan, optionName, &ds) != TCL_OK) {
	    Tcl_DStringFree(&ds);
	    return TCL_ERROR;
	}
	Tcl_DStringResult(interp, &ds);
	return TCL_OK;
    }

    for (i = 3; i < objc; i += 2) {
	optionName = TclGetString(objv[i-1]);
	valueName = TclGetString(objv[i]);
	if (Tcl_SetChannelOption(interp, chan, optionName, valueName)
		!= TCL_OK) {
	    return TCL_ERROR;
	}
    }

    return TCL_OK;
}

/*
 *---------------------------------------------------------------------------
 *
 * Tcl_EofObjCmd --
 *
 *	This function is invoked to process the Tcl "eof" command. See the
 *	user documentation for details on what it does.
 *
 * Results:
 *	A standard Tcl result.
 *
 * Side effects:
 *	Sets interp's result to boolean true or false depending on whether the
 *	specified channel has an EOF condition.
 *
 *---------------------------------------------------------------------------
 */

int
Tcl_EofObjCmd(
    TCL_UNUSED(void *),
    Tcl_Interp *interp,		/* Current interpreter. */
    int objc,			/* Number of arguments. */
    Tcl_Obj *const objv[])	/* Argument objects. */
{
    Tcl_Channel chan;

    if (objc != 2) {
	Tcl_WrongNumArgs(interp, 1, objv, "channelId");
	return TCL_ERROR;
    }

    if (TclGetChannelFromObj(interp, objv[1], &chan, NULL, 0) != TCL_OK) {
	return TCL_ERROR;
    }

    Tcl_SetObjResult(interp, Tcl_NewBooleanObj(Tcl_Eof(chan)));
    return TCL_OK;
}

/*
 *----------------------------------------------------------------------
 *
 * Tcl_ExecObjCmd --
 *
 *	This function is invoked to process the "exec" Tcl command. See the
 *	user documentation for details on what it does.
 *
 * Results:
 *	A standard Tcl result.
 *
 * Side effects:
 *	See the user documentation.
 *
 *----------------------------------------------------------------------
 */

int
Tcl_ExecObjCmd(
    TCL_UNUSED(void *),
    Tcl_Interp *interp,		/* Current interpreter. */
    int objc,			/* Number of arguments. */
    Tcl_Obj *const objv[])	/* Argument objects. */
{
    Tcl_Obj *resultPtr;
    const char **argv;		/* An array for the string arguments. Stored
				 * on the _Tcl_ stack. */
    const char *string;
    Tcl_Channel chan;
    int argc, background, i, index, keepNewline, result, skip, ignoreStderr;
    Tcl_Size length;
    static const char *const options[] = {
	"-ignorestderr", "-keepnewline", "--", NULL
    };
    enum execOptionsEnum {
	EXEC_IGNORESTDERR, EXEC_KEEPNEWLINE, EXEC_LAST
    };

    /*
     * Check for any leading option arguments.
     */

    keepNewline = 0;
    ignoreStderr = 0;
    for (skip = 1; skip < objc; skip++) {
	string = TclGetString(objv[skip]);
	if (string[0] != '-') {
	    break;
	}
	if (Tcl_GetIndexFromObj(interp, objv[skip], options, "option",
		TCL_EXACT, &index) != TCL_OK) {
	    return TCL_ERROR;
	}
	if (index == EXEC_KEEPNEWLINE) {
	    keepNewline = 1;
	} else if (index == EXEC_IGNORESTDERR) {
	    ignoreStderr = 1;
	} else {
	    skip++;
	    break;
	}
    }
    if (objc <= skip) {
	Tcl_WrongNumArgs(interp, 1, objv, "?-option ...? arg ?arg ...?");
	return TCL_ERROR;
    }

    /*
     * See if the command is to be run in background.
     */

    background = 0;
    string = TclGetString(objv[objc - 1]);
    if ((string[0] == '&') && (string[1] == '\0')) {
	objc--;
	background = 1;
    }

    /*
     * Create the string argument array "argv". Make sure argv is large enough
     * to hold the argc arguments plus 1 extra for the zero end-of-argv word.
     */

    argc = objc - skip;
    argv = (const char **)TclStackAlloc(interp, (argc + 1) * sizeof(char *));

    /*
     * Copy the string conversions of each (post option) object into the
     * argument vector.
     */

    for (i = 0; i < argc; i++) {
	argv[i] = TclGetString(objv[i + skip]);
    }
    argv[argc] = NULL;
    chan = Tcl_OpenCommandChannel(interp, argc, argv, (background ? 0 :
	    ignoreStderr ? TCL_STDOUT : TCL_STDOUT|TCL_STDERR));

    /*
     * Free the argv array.
     */

    TclStackFree(interp, (void *) argv);

    if (chan == NULL) {
	return TCL_ERROR;
    }

    if (background) {
	/*
	 * Store the list of PIDs from the pipeline in interp's result and
	 * detach the PIDs (instead of waiting for them).
	 */

	TclGetAndDetachPids(interp, chan);
	if (Tcl_CloseEx(interp, chan, 0) != TCL_OK) {
	    return TCL_ERROR;
	}
	return TCL_OK;
    }

    TclNewObj(resultPtr);
    if (Tcl_GetChannelHandle(chan, TCL_READABLE, NULL) == TCL_OK) {
	if (Tcl_ReadChars(chan, resultPtr, -1, 0) == TCL_IO_FAILURE) {
	    /*
	     * TIP #219.
	     * Capture error messages put by the driver into the bypass area
	     * and put them into the regular interpreter result. Fall back to
	     * the regular message if nothing was found in the bypass.
	     */

	    if (!TclChanCaughtErrorBypass(interp, chan)) {
		Tcl_SetObjResult(interp, Tcl_ObjPrintf(
			"error reading output from command: %s",
			Tcl_PosixError(interp)));
		Tcl_DecrRefCount(resultPtr);
	    }
	    return TCL_ERROR;
	}
    }

    /*
     * If the process produced anything on stderr, it will have been returned
     * in the interpreter result. It needs to be appended to the result
     * string.
     */

    result = Tcl_CloseEx(interp, chan, 0);
    Tcl_AppendObjToObj(resultPtr, Tcl_GetObjResult(interp));

    /*
     * If the last character of the result is a newline, then remove the
     * newline character.
     */

    if (keepNewline == 0) {
	string = Tcl_GetStringFromObj(resultPtr, &length);
	if ((length > 0) && (string[length - 1] == '\n')) {
	    Tcl_SetObjLength(resultPtr, length - 1);
	}
    }
    Tcl_SetObjResult(interp, resultPtr);

    return result;
}

/*
 *---------------------------------------------------------------------------
 *
 * Tcl_FblockedObjCmd --
 *
 *	This function is invoked to process the Tcl "fblocked" command. See
 *	the user documentation for details on what it does.
 *
 * Results:
 *	A standard Tcl result.
 *
 * Side effects:
 *	Sets interp's result to boolean true or false depending on whether the
 *	preceding input operation on the channel would have blocked.
 *
 *---------------------------------------------------------------------------
 */

int
Tcl_FblockedObjCmd(
    TCL_UNUSED(void *),
    Tcl_Interp *interp,		/* Current interpreter. */
    int objc,			/* Number of arguments. */
    Tcl_Obj *const objv[])	/* Argument objects. */
{
    Tcl_Channel chan;
    int mode;

    if (objc != 2) {
	Tcl_WrongNumArgs(interp, 1, objv, "channelId");
	return TCL_ERROR;
    }

    if (TclGetChannelFromObj(interp, objv[1], &chan, &mode, 0) != TCL_OK) {
	return TCL_ERROR;
    }
    if (!(mode & TCL_READABLE)) {
	Tcl_SetObjResult(interp, Tcl_ObjPrintf(
		"channel \"%s\" wasn't opened for reading",
		TclGetString(objv[1])));
	return TCL_ERROR;
    }

    Tcl_SetObjResult(interp, Tcl_NewBooleanObj(Tcl_InputBlocked(chan)));
    return TCL_OK;
}

/*
 *----------------------------------------------------------------------
 *
 * Tcl_OpenObjCmd --
 *
 *	This function is invoked to process the "open" Tcl command. See the
 *	user documentation for details on what it does.
 *
 * Results:
 *	A standard Tcl result.
 *
 * Side effects:
 *	See the user documentation.
 *
 *----------------------------------------------------------------------
 */

int
Tcl_OpenObjCmd(
    TCL_UNUSED(void *),
    Tcl_Interp *interp,		/* Current interpreter. */
    int objc,			/* Number of arguments. */
    Tcl_Obj *const objv[])	/* Argument objects. */
{
    int pipeline, prot;
    const char *modeString, *what;
    Tcl_Channel chan;

    if ((objc < 2) || (objc > 4)) {
	Tcl_WrongNumArgs(interp, 1, objv, "fileName ?access? ?permissions?");
	return TCL_ERROR;
    }
    prot = 0666;
    if (objc == 2) {
	modeString = "r";
    } else {
	modeString = TclGetString(objv[2]);
	if (objc == 4) {
	    const char *permString = TclGetString(objv[3]);
	    int code = TCL_ERROR;
	    int scanned = TclParseAllWhiteSpace(permString, -1);

	    /*
	     * Support legacy octal numbers.
	     */

	    if ((permString[scanned] == '0')
		    && (permString[scanned+1] >= '0')
		    && (permString[scanned+1] <= '7')) {
		Tcl_Obj *permObj;

		TclNewLiteralStringObj(permObj, "0o");
		Tcl_AppendToObj(permObj, permString+scanned+1, -1);
		code = TclGetIntFromObj(NULL, permObj, &prot);
		Tcl_DecrRefCount(permObj);
	    }

	    if ((code == TCL_ERROR)
		    && TclGetIntFromObj(interp, objv[3], &prot) != TCL_OK) {
		return TCL_ERROR;
	    }
	}
    }

    pipeline = 0;
    what = TclGetString(objv[1]);
    if (what[0] == '|') {
	pipeline = 1;
    }

    /*
     * Open the file or create a process pipeline.
     */

    if (!pipeline) {
	chan = Tcl_FSOpenFileChannel(interp, objv[1], modeString, prot);
    } else {
	int mode, seekFlag, binary;
	Tcl_Size cmdObjc;
	const char **cmdArgv;

	if (Tcl_SplitList(interp, what+1, &cmdObjc, &cmdArgv) != TCL_OK) {
	    return TCL_ERROR;
	}

	mode = TclGetOpenModeEx(interp, modeString, &seekFlag, &binary);
	if (mode == -1) {
	    chan = NULL;
	} else {
	    int flags = TCL_STDERR | TCL_ENFORCE_MODE;

	    switch (mode & (O_RDONLY | O_WRONLY | O_RDWR)) {
	    case O_RDONLY:
		flags |= TCL_STDOUT;
		break;
	    case O_WRONLY:
		flags |= TCL_STDIN;
		break;
	    case O_RDWR:
		flags |= (TCL_STDIN | TCL_STDOUT);
		break;
	    default:
		Tcl_Panic("Tcl_OpenCmd: invalid mode value");
		break;
	    }
	    chan = Tcl_OpenCommandChannel(interp, cmdObjc, cmdArgv, flags);
	    if (binary && chan) {
		Tcl_SetChannelOption(interp, chan, "-translation", "binary");
	    }
	}
	Tcl_Free((void *)cmdArgv);
    }
    if (chan == NULL) {
	return TCL_ERROR;
    }
    Tcl_RegisterChannel(interp, chan);
    Tcl_SetObjResult(interp, Tcl_NewStringObj(Tcl_GetChannelName(chan), -1));
    return TCL_OK;
}

/*
 *----------------------------------------------------------------------
 *
 * TcpAcceptCallbacksDeleteProc --
 *
 *	Assocdata cleanup routine called when an interpreter is being deleted
 *	to set the interp field of all the accept callback records registered
 *	with the interpreter to NULL. This will prevent the interpreter from
 *	being used in the future to eval accept scripts.
 *
 * Results:
 *	None.
 *
 * Side effects:
 *	Deallocates memory and sets the interp field of all the accept
 *	callback records to NULL to prevent this interpreter from being used
 *	subsequently to eval accept scripts.
 *
 *----------------------------------------------------------------------
 */

static void
TcpAcceptCallbacksDeleteProc(
    void *clientData,	/* Data which was passed when the assocdata
				 * was registered. */
    TCL_UNUSED(Tcl_Interp *))
{
    Tcl_HashTable *hTblPtr = (Tcl_HashTable *)clientData;
    Tcl_HashEntry *hPtr;
    Tcl_HashSearch hSearch;

    for (hPtr = Tcl_FirstHashEntry(hTblPtr, &hSearch);
	    hPtr != NULL; hPtr = Tcl_NextHashEntry(&hSearch)) {
	AcceptCallback *acceptCallbackPtr = (AcceptCallback *)Tcl_GetHashValue(hPtr);

	acceptCallbackPtr->interp = NULL;
    }
    Tcl_DeleteHashTable(hTblPtr);
    Tcl_Free(hTblPtr);
}

/*
 *----------------------------------------------------------------------
 *
 * RegisterTcpServerInterpCleanup --
 *
 *	Registers an accept callback record to have its interp field set to
 *	NULL when the interpreter is deleted.
 *
 * Results:
 *	None.
 *
 * Side effects:
 *	When, in the future, the interpreter is deleted, the interp field of
 *	the accept callback data structure will be set to NULL. This will
 *	prevent attempts to eval the accept script in a deleted interpreter.
 *
 *----------------------------------------------------------------------
 */

static void
RegisterTcpServerInterpCleanup(
    Tcl_Interp *interp,		/* Interpreter for which we want to be
				 * informed of deletion. */
    AcceptCallback *acceptCallbackPtr)
				/* The accept callback record whose interp
				 * field we want set to NULL when the
				 * interpreter is deleted. */
{
    Tcl_HashTable *hTblPtr;	/* Hash table for accept callback records to
				 * smash when the interpreter will be
				 * deleted. */
    Tcl_HashEntry *hPtr;	/* Entry for this record. */
    int isNew;			/* Is the entry new? */

    hTblPtr = (Tcl_HashTable *)Tcl_GetAssocData(interp, "tclTCPAcceptCallbacks", NULL);

    if (hTblPtr == NULL) {
	hTblPtr = (Tcl_HashTable *)Tcl_Alloc(sizeof(Tcl_HashTable));
	Tcl_InitHashTable(hTblPtr, TCL_ONE_WORD_KEYS);
	Tcl_SetAssocData(interp, "tclTCPAcceptCallbacks",
		TcpAcceptCallbacksDeleteProc, hTblPtr);
    }

    hPtr = Tcl_CreateHashEntry(hTblPtr, acceptCallbackPtr, &isNew);
    if (!isNew) {
	Tcl_Panic("RegisterTcpServerCleanup: damaged accept record table");
    }
    Tcl_SetHashValue(hPtr, acceptCallbackPtr);
}

/*
 *----------------------------------------------------------------------
 *
 * UnregisterTcpServerInterpCleanupProc --
 *
 *	Unregister a previously registered accept callback record. The interp
 *	field of this record will no longer be set to NULL in the future when
 *	the interpreter is deleted.
 *
 * Results:
 *	None.
 *
 * Side effects:
 *	Prevents the interp field of the accept callback record from being set
 *	to NULL in the future when the interpreter is deleted.
 *
 *----------------------------------------------------------------------
 */

static void
UnregisterTcpServerInterpCleanupProc(
    Tcl_Interp *interp,		/* Interpreter in which the accept callback
				 * record was registered. */
    AcceptCallback *acceptCallbackPtr)
				/* The record for which to delete the
				 * registration. */
{
    Tcl_HashTable *hTblPtr;
    Tcl_HashEntry *hPtr;

    hTblPtr = (Tcl_HashTable *)Tcl_GetAssocData(interp, "tclTCPAcceptCallbacks", NULL);
    if (hTblPtr == NULL) {
	return;
    }

    hPtr = Tcl_FindHashEntry(hTblPtr, acceptCallbackPtr);
    if (hPtr != NULL) {
	Tcl_DeleteHashEntry(hPtr);
    }
}

/*
 *----------------------------------------------------------------------
 *
 * AcceptCallbackProc --
 *
 *	This callback is invoked by the TCP channel driver when it accepts a
 *	new connection from a client on a server socket.
 *
 * Results:
 *	None.
 *
 * Side effects:
 *	Whatever the script does.
 *
 *----------------------------------------------------------------------
 */

static void
AcceptCallbackProc(
    void *callbackData,	/* The data stored when the callback was
				 * created in the call to
				 * Tcl_OpenTcpServer. */
    Tcl_Channel chan,		/* Channel for the newly accepted
				 * connection. */
    char *address,		/* Address of client that was accepted. */
    int port)			/* Port of client that was accepted. */
{
    AcceptCallback *acceptCallbackPtr = (AcceptCallback *)callbackData;

    /*
     * Check if the callback is still valid; the interpreter may have gone
     * away, this is signalled by setting the interp field of the callback
     * data to NULL.
     */

    if (acceptCallbackPtr->interp != NULL) {
	Tcl_Interp *interp = acceptCallbackPtr->interp;
	Tcl_Obj *script, *objv[2];
	int result = TCL_OK;

	objv[0] = acceptCallbackPtr->script;
	objv[1] = Tcl_NewListObj(3, NULL);
	Tcl_ListObjAppendElement(NULL, objv[1], Tcl_NewStringObj(
		Tcl_GetChannelName(chan), -1));
	Tcl_ListObjAppendElement(NULL, objv[1], Tcl_NewStringObj(address, -1));
	Tcl_ListObjAppendElement(NULL, objv[1], Tcl_NewWideIntObj(port));

	script = Tcl_ConcatObj(2, objv);
	Tcl_IncrRefCount(script);
	Tcl_DecrRefCount(objv[1]);

	Tcl_Preserve(interp);
	Tcl_RegisterChannel(interp, chan);

	/*
	 * Artificially bump the refcount to protect the channel from being
	 * deleted while the script is being evaluated.
	 */

	Tcl_RegisterChannel(NULL, chan);

	result = Tcl_EvalObjEx(interp, script, TCL_EVAL_DIRECT|TCL_EVAL_GLOBAL);
	Tcl_DecrRefCount(script);

	if (result != TCL_OK) {
	    Tcl_BackgroundException(interp, result);
	    Tcl_UnregisterChannel(interp, chan);
	}

	/*
	 * Decrement the artificially bumped refcount. After this it is not
	 * safe anymore to use "chan", because it may now be deleted.
	 */

	Tcl_UnregisterChannel(NULL, chan);

	Tcl_Release(interp);
    } else {
	/*
	 * The interpreter has been deleted, so there is no useful way to use
	 * the client socket - just close it.
	 */

	Tcl_CloseEx(NULL, chan, 0);
    }
}

/*
 *----------------------------------------------------------------------
 *
 * TcpServerCloseProc --
 *
 *	This callback is called when the TCP server channel for which it was
 *	registered is being closed. It informs the interpreter in which the
 *	accept script is evaluated (if that interpreter still exists) that
 *	this channel no longer needs to be informed if the interpreter is
 *	deleted.
 *
 * Results:
 *	None.
 *
 * Side effects:
 *	In the future, if the interpreter is deleted this channel will no
 *	longer be informed.
 *
 *----------------------------------------------------------------------
 */

static void
TcpServerCloseProc(
    void *callbackData)	/* The data passed in the call to
				 * Tcl_CreateCloseHandler. */
{
    AcceptCallback *acceptCallbackPtr = (AcceptCallback *)callbackData;
				/* The actual data. */

    if (acceptCallbackPtr->interp != NULL) {
	UnregisterTcpServerInterpCleanupProc(acceptCallbackPtr->interp,
		acceptCallbackPtr);
    }
    Tcl_DecrRefCount(acceptCallbackPtr->script);
    Tcl_Free(acceptCallbackPtr);
}

/*
 *----------------------------------------------------------------------
 *
 * Tcl_SocketObjCmd --
 *
 *	This function is invoked to process the "socket" Tcl command. See the
 *	user documentation for details on what it does.
 *
 * Results:
 *	A standard Tcl result.
 *
 * Side effects:
 *	Creates a socket based channel.
 *
 *----------------------------------------------------------------------
 */

int
Tcl_SocketObjCmd(
    TCL_UNUSED(void *),
    Tcl_Interp *interp,		/* Current interpreter. */
    int objc,			/* Number of arguments. */
    Tcl_Obj *const objv[])	/* Argument objects. */
{
    static const char *const socketOptions[] = {
	"-async", "-backlog", "-myaddr", "-myport", "-reuseaddr",
	"-reuseport", "-server", NULL
    };
    enum socketOptionsEnum {
	SKT_ASYNC, SKT_BACKLOG, SKT_MYADDR, SKT_MYPORT, SKT_REUSEADDR,
	SKT_REUSEPORT, SKT_SERVER
    } optionIndex;
    int a, server = 0, myport = 0, async = 0, reusep = -1,
	reusea = -1, backlog = -1;
    unsigned int flags = 0;
    const char *host, *port, *myaddr = NULL;
    Tcl_Obj *script = NULL;
    Tcl_Channel chan;

    TclInitSockets();

    for (a = 1; a < objc; a++) {
	const char *arg = TclGetString(objv[a]);

	if (arg[0] != '-') {
	    break;
	}
	if (Tcl_GetIndexFromObj(interp, objv[a], socketOptions, "option",
		TCL_EXACT, &optionIndex) != TCL_OK) {
	    return TCL_ERROR;
	}
	switch (optionIndex) {
	case SKT_ASYNC:
	    if (server == 1) {
		Tcl_SetObjResult(interp, Tcl_NewStringObj(
			"cannot set -async option for server sockets", -1));
		return TCL_ERROR;
	    }
	    async = 1;
	    break;
	case SKT_MYADDR:
	    a++;
	    if (a >= objc) {
		Tcl_SetObjResult(interp, Tcl_NewStringObj(
			"no argument given for -myaddr option", -1));
		return TCL_ERROR;
	    }
	    myaddr = TclGetString(objv[a]);
	    break;
	case SKT_MYPORT: {
	    const char *myPortName;

	    a++;
	    if (a >= objc) {
		Tcl_SetObjResult(interp, Tcl_NewStringObj(
			"no argument given for -myport option", -1));
		return TCL_ERROR;
	    }
	    myPortName = TclGetString(objv[a]);
	    if (TclSockGetPort(interp, myPortName, "tcp", &myport) != TCL_OK) {
		return TCL_ERROR;
	    }
	    break;
	}
	case SKT_SERVER:
	    if (async == 1) {
		Tcl_SetObjResult(interp, Tcl_NewStringObj(
			"cannot set -async option for server sockets", -1));
		return TCL_ERROR;
	    }
	    server = 1;
	    a++;
	    if (a >= objc) {
		Tcl_SetObjResult(interp, Tcl_NewStringObj(
			"no argument given for -server option", -1));
		return TCL_ERROR;
	    }
	    script = objv[a];
	    break;
	case SKT_REUSEADDR:
	    a++;
	    if (a >= objc) {
		Tcl_SetObjResult(interp, Tcl_NewStringObj(
			"no argument given for -reuseaddr option", -1));
		return TCL_ERROR;
	    }
	    if (Tcl_GetBooleanFromObj(interp, objv[a], &reusea) != TCL_OK) {
		return TCL_ERROR;
	    }
	    break;
	case SKT_REUSEPORT:
	    a++;
	    if (a >= objc) {
		Tcl_SetObjResult(interp, Tcl_NewStringObj(
			"no argument given for -reuseport option", -1));
		return TCL_ERROR;
	    }
	    if (Tcl_GetBooleanFromObj(interp, objv[a], &reusep) != TCL_OK) {
		return TCL_ERROR;
	    }
	    break;
	case SKT_BACKLOG:
	    a++;
	    if (a >= objc) {
		Tcl_SetObjResult(interp, Tcl_NewStringObj(
			"no argument given for -backlog option", -1));
		return TCL_ERROR;
	    }
	    if (Tcl_GetIntFromObj(interp, objv[a], &backlog) != TCL_OK) {
		return TCL_ERROR;
	    }
	    break;
	default:
	    Tcl_Panic("Tcl_SocketObjCmd: bad option index to SocketOptions");
	}
    }
    if (server) {
	host = myaddr;		/* NULL implies INADDR_ANY */
	if (myport != 0) {
	    Tcl_SetObjResult(interp, Tcl_NewStringObj(
		    "option -myport is not valid for servers", -1));
	    return TCL_ERROR;
	}
    } else if (a < objc) {
	host = TclGetString(objv[a]);
	a++;
    } else {
	Interp *iPtr;

    wrongNumArgs:
	iPtr = (Interp *) interp;
	Tcl_WrongNumArgs(interp, 1, objv,
		"?-async? ?-myaddr addr? ?-myport myport? host port");
	iPtr->flags |= INTERP_ALTERNATE_WRONG_ARGS;
	Tcl_WrongNumArgs(interp, 1, objv,
		"-server command ?-backlog count? ?-myaddr addr? "
		"?-reuseaddr boolean? ?-reuseport boolean? port");
	return TCL_ERROR;
    }

    if (!server && (reusea != -1 || reusep != -1 || backlog != -1)) {
	Tcl_SetObjResult(interp, Tcl_NewStringObj(
		"options -backlog, -reuseaddr, and -reuseport are only valid "
		"for servers", -1));
	return TCL_ERROR;
    }

    /*
     * Set the options to their default value if the user didn't override
     * their value.
     */

    if (reusep == -1) {
	reusep = 0;
    }
    if (reusea == -1) {
	reusea = 1;
    }

    /*
     * Build the bitset with the flags values.
     */

    if (reusea) {
	flags |= TCL_TCPSERVER_REUSEADDR;
    }
    if (reusep) {
	flags |= TCL_TCPSERVER_REUSEPORT;
    }

    /*
     * All the arguments should have been parsed by now, 'a' points to the
     * last one, the port number.
     */

    if (a != objc-1) {
	goto wrongNumArgs;
    }

    port = TclGetString(objv[a]);

    if (server) {
	AcceptCallback *acceptCallbackPtr = (AcceptCallback *)Tcl_Alloc(sizeof(AcceptCallback));

	Tcl_IncrRefCount(script);
	acceptCallbackPtr->script = script;
	acceptCallbackPtr->interp = interp;

	chan = Tcl_OpenTcpServerEx(interp, port, host, flags, backlog,
		AcceptCallbackProc, acceptCallbackPtr);
	if (chan == NULL) {
	    Tcl_DecrRefCount(script);
	    Tcl_Free(acceptCallbackPtr);
	    return TCL_ERROR;
	}

	/*
	 * Register with the interpreter to let us know when the interpreter
	 * is deleted (by having the callback set the interp field of the
	 * acceptCallbackPtr's structure to NULL). This is to avoid trying to
	 * eval the script in a deleted interpreter.
	 */

	RegisterTcpServerInterpCleanup(interp, acceptCallbackPtr);

	/*
	 * Register a close callback. This callback will inform the
	 * interpreter (if it still exists) that this channel does not need to
	 * be informed when the interpreter is deleted.
	 */

	Tcl_CreateCloseHandler(chan, TcpServerCloseProc, acceptCallbackPtr);
    } else {
	int portNum;

	if (TclSockGetPort(interp, port, "tcp", &portNum) != TCL_OK) {
	    return TCL_ERROR;
	}

	chan = Tcl_OpenTcpClient(interp, portNum, host, myaddr, myport, async);
	if (chan == NULL) {
	    return TCL_ERROR;
	}
    }

    Tcl_RegisterChannel(interp, chan);
    Tcl_SetObjResult(interp, Tcl_NewStringObj(Tcl_GetChannelName(chan), -1));
    return TCL_OK;
}

/*
 *----------------------------------------------------------------------
 *
 * Tcl_FcopyObjCmd --
 *
 *	This function is invoked to process the "fcopy" Tcl command. See the
 *	user documentation for details on what it does.
 *
 * Results:
 *	A standard Tcl result.
 *
 * Side effects:
 *	Moves data between two channels and possibly sets up a background copy
 *	handler.
 *
 *----------------------------------------------------------------------
 */

int
Tcl_FcopyObjCmd(
    TCL_UNUSED(void *),
    Tcl_Interp *interp,		/* Current interpreter. */
    int objc,			/* Number of arguments. */
    Tcl_Obj *const objv[])	/* Argument objects. */
{
    Tcl_Channel inChan, outChan;
    int mode, i, index;
    Tcl_WideInt toRead;
    Tcl_Obj *cmdPtr;
    static const char *const switches[] = { "-size", "-command", NULL };
    enum { FcopySize, FcopyCommand };

    if ((objc < 3) || (objc > 7) || (objc == 4) || (objc == 6)) {
	Tcl_WrongNumArgs(interp, 1, objv,
		"input output ?-size size? ?-command callback?");
	return TCL_ERROR;
    }

    /*
     * Parse the channel arguments and verify that they are readable or
     * writable, as appropriate.
     */

    if (TclGetChannelFromObj(interp, objv[1], &inChan, &mode, 0) != TCL_OK) {
	return TCL_ERROR;
    }
    if (!(mode & TCL_READABLE)) {
	Tcl_SetObjResult(interp, Tcl_ObjPrintf(
		"channel \"%s\" wasn't opened for reading",
		TclGetString(objv[1])));
	return TCL_ERROR;
    }
    if (TclGetChannelFromObj(interp, objv[2], &outChan, &mode, 0) != TCL_OK) {
	return TCL_ERROR;
    }
    if (!(mode & TCL_WRITABLE)) {
	Tcl_SetObjResult(interp, Tcl_ObjPrintf(
		"channel \"%s\" wasn't opened for writing",
		TclGetString(objv[2])));
	return TCL_ERROR;
    }

    toRead = -1;
    cmdPtr = NULL;
    for (i = 3; i < objc; i += 2) {
	if (Tcl_GetIndexFromObj(interp, objv[i], switches, "option", 0,
		&index) != TCL_OK) {
	    return TCL_ERROR;
	}
	switch (index) {
	case FcopySize:
	    if (TclGetWideIntFromObj(interp, objv[i+1], &toRead) != TCL_OK) {
		return TCL_ERROR;
	    }
	    if (toRead < 0) {
		/*
		 * Handle all negative sizes like -1, meaning 'copy all'. By
		 * resetting toRead we avoid changes in the core copying
		 * functions (which explicitly check for -1 and crash on any
		 * other negative value).
		 */

		toRead = -1;
	    }
	    break;
	case FcopyCommand:
	    cmdPtr = objv[i+1];
	    break;
	}
    }

    return TclCopyChannel(interp, inChan, outChan, toRead, cmdPtr);
}

/*
 *---------------------------------------------------------------------------
 *
 * ChanPendingObjCmd --
 *
 *	This function is invoked to process the Tcl "chan pending" command
 *	(TIP #287). See the user documentation for details on what it does.
 *
 * Results:
 *	A standard Tcl result.
 *
 * Side effects:
 *	Sets interp's result to the number of bytes of buffered input or
 *	output (depending on whether the first argument is "input" or
 *	"output"), or -1 if the channel wasn't opened for that mode.
 *
 *---------------------------------------------------------------------------
 */

static int
ChanPendingObjCmd(
    TCL_UNUSED(void *),
    Tcl_Interp *interp,		/* Current interpreter. */
    int objc,			/* Number of arguments. */
    Tcl_Obj *const objv[])	/* Argument objects. */
{
    Tcl_Channel chan;
    static const char *const options[] = {"input", "output", NULL};
    enum pendingOptionsEnum {PENDING_INPUT, PENDING_OUTPUT} index;
    int mode;

    if (objc != 3) {
	Tcl_WrongNumArgs(interp, 1, objv, "mode channelId");
	return TCL_ERROR;
    }

    if (Tcl_GetIndexFromObj(interp, objv[1], options, "mode", 0,
	    &index) != TCL_OK) {
	return TCL_ERROR;
    }

    if (TclGetChannelFromObj(interp, objv[2], &chan, &mode, 0) != TCL_OK) {
	return TCL_ERROR;
    }

    switch (index) {
    case PENDING_INPUT:
	if (!(mode & TCL_READABLE)) {
	    Tcl_SetObjResult(interp, Tcl_NewWideIntObj(-1));
	} else {
	    Tcl_SetObjResult(interp, Tcl_NewWideIntObj(Tcl_InputBuffered(chan)));
	}
	break;
    case PENDING_OUTPUT:
	if (!(mode & TCL_WRITABLE)) {
	    Tcl_SetObjResult(interp, Tcl_NewWideIntObj(-1));
	} else {
	    Tcl_SetObjResult(interp, Tcl_NewWideIntObj(Tcl_OutputBuffered(chan)));
	}
	break;
    }
    return TCL_OK;
}

/*
 *----------------------------------------------------------------------
 *
 * ChanTruncateObjCmd --
 *
 *	This function is invoked to process the "chan truncate" Tcl command.
 *	See the user documentation for details on what it does.
 *
 * Results:
 *	A standard Tcl result.
 *
 * Side effects:
 *	Truncates a channel (or rather a file underlying a channel).
 *
 *----------------------------------------------------------------------
 */

static int
ChanTruncateObjCmd(
    TCL_UNUSED(void *),
    Tcl_Interp *interp,		/* Current interpreter. */
    int objc,			/* Number of arguments. */
    Tcl_Obj *const objv[])	/* Argument objects. */
{
    Tcl_Channel chan;
    Tcl_WideInt length;

    if ((objc < 2) || (objc > 3)) {
	Tcl_WrongNumArgs(interp, 1, objv, "channelId ?length?");
	return TCL_ERROR;
    }
    if (TclGetChannelFromObj(interp, objv[1], &chan, NULL, 0) != TCL_OK) {
	return TCL_ERROR;
    }

    if (objc == 3) {
	/*
	 * User is supplying an explicit length.
	 */

	if (TclGetWideIntFromObj(interp, objv[2], &length) != TCL_OK) {
	    return TCL_ERROR;
	}
	if (length < 0) {
	    Tcl_SetObjResult(interp, Tcl_NewStringObj(
		    "cannot truncate to negative length of file", -1));
	    return TCL_ERROR;
	}
    } else {
	/*
	 * User wants to truncate to the current file position.
	 */

	length = Tcl_Tell(chan);
	if (length == -1) {
	    Tcl_SetObjResult(interp, Tcl_ObjPrintf(
		    "could not determine current location in \"%s\": %s",
		    TclGetString(objv[1]), Tcl_PosixError(interp)));
	    return TCL_ERROR;
	}
    }

    if (Tcl_TruncateChannel(chan, length) != TCL_OK) {
	Tcl_SetObjResult(interp, Tcl_ObjPrintf(
		"error during truncate on \"%s\": %s",
		TclGetString(objv[1]), Tcl_PosixError(interp)));
	return TCL_ERROR;
    }

    return TCL_OK;
}

/*
 *----------------------------------------------------------------------
 *
 * ChanPipeObjCmd --
 *
 *	This function is invoked to process the "chan pipe" Tcl command.
 *	See the user documentation for details on what it does.
 *
 * Results:
 *	A standard Tcl result.
 *
 * Side effects:
 *	Creates a pair of Tcl channels wrapping both ends of a new
 *	anonymous pipe.
 *
 *----------------------------------------------------------------------
 */

static int
ChanPipeObjCmd(
    TCL_UNUSED(void *),
    Tcl_Interp *interp,		/* Current interpreter. */
    int objc,			/* Number of arguments. */
    Tcl_Obj *const objv[])	/* Argument objects. */
{
    Tcl_Channel rchan, wchan;
    const char *channelNames[2];
    Tcl_Obj *resultPtr;

    if (objc != 1) {
	Tcl_WrongNumArgs(interp, 1, objv, "");
	return TCL_ERROR;
    }

    if (Tcl_CreatePipe(interp, &rchan, &wchan, 0) != TCL_OK) {
	return TCL_ERROR;
    }

    channelNames[0] = Tcl_GetChannelName(rchan);
    channelNames[1] = Tcl_GetChannelName(wchan);

    TclNewObj(resultPtr);
    Tcl_ListObjAppendElement(NULL, resultPtr,
	    Tcl_NewStringObj(channelNames[0], -1));
    Tcl_ListObjAppendElement(NULL, resultPtr,
	    Tcl_NewStringObj(channelNames[1], -1));
    Tcl_SetObjResult(interp, resultPtr);

    return TCL_OK;
}

/*
 *----------------------------------------------------------------------
 *
 * TclChannelNamesCmd --
 *
 *	This function is invoked to process the "chan names" and "file
 *	channels" Tcl commands.  See the user documentation for details on
 *	what they do.
 *
 * Results:
 *	A standard Tcl result.
 *
 * Side effects:
 *	None.
 *
 *----------------------------------------------------------------------
 */

int
TclChannelNamesCmd(
    TCL_UNUSED(void *),
    Tcl_Interp *interp,
    int objc,
    Tcl_Obj *const objv[])
{
    if (objc < 1 || objc > 2) {
	Tcl_WrongNumArgs(interp, 1, objv, "?pattern?");
	return TCL_ERROR;
    }
    return Tcl_GetChannelNamesEx(interp,
	    ((objc == 1) ? NULL : TclGetString(objv[1])));
}

/*
 *----------------------------------------------------------------------
 *
 * TclInitChanCmd --
 *
 *	This function is invoked to create the "chan" Tcl command. See the
 *	user documentation for details on what it does.
 *
 * Results:
 *	A Tcl command handle.
 *
 * Side effects:
 *	None (since nothing is byte-compiled).
 *
 *----------------------------------------------------------------------
 */

Tcl_Command
TclInitChanCmd(
    Tcl_Interp *interp)
{
    /*
     * Most commands are plugged directly together, but some are done via
     * alias-like rewriting; [chan configure] is this way for security reasons
     * (want overwriting of [fconfigure] to control that nicely), and [chan
     * names] because the functionality isn't available as a separate command
     * function at the moment.
     */
    static const EnsembleImplMap initMap[] = {
	{"blocked",	Tcl_FblockedObjCmd,	TclCompileBasic1ArgCmd, NULL, NULL, 0},
	{"close",	Tcl_CloseObjCmd,	TclCompileBasic1Or2ArgCmd, NULL, NULL, 0},
	{"copy",	Tcl_FcopyObjCmd,	NULL, NULL, NULL, 0},
	{"create",	TclChanCreateObjCmd,	TclCompileBasic2ArgCmd, NULL, NULL, 0},		/* TIP #219 */
	{"eof",		Tcl_EofObjCmd,		TclCompileBasic1ArgCmd, NULL, NULL, 0},
	{"event",	Tcl_FileEventObjCmd,	TclCompileBasic2Or3ArgCmd, NULL, NULL, 0},
	{"flush",	Tcl_FlushObjCmd,	TclCompileBasic1ArgCmd, NULL, NULL, 0},
	{"gets",	Tcl_GetsObjCmd,		TclCompileBasic1Or2ArgCmd, NULL, NULL, 0},
	{"names",	TclChannelNamesCmd,	TclCompileBasic0Or1ArgCmd, NULL, NULL, 0},
	{"pending",	ChanPendingObjCmd,	TclCompileBasic2ArgCmd, NULL, NULL, 0},		/* TIP #287 */
	{"pipe",	ChanPipeObjCmd,		TclCompileBasic0ArgCmd, NULL, NULL, 0},		/* TIP #304 */
	{"pop",		TclChanPopObjCmd,	TclCompileBasic1ArgCmd, NULL, NULL, 0},		/* TIP #230 */
	{"postevent",	TclChanPostEventObjCmd,	TclCompileBasic2ArgCmd, NULL, NULL, 0},	/* TIP #219 */
	{"push",	TclChanPushObjCmd,	TclCompileBasic2ArgCmd, NULL, NULL, 0},		/* TIP #230 */
	{"puts",	Tcl_PutsObjCmd,		NULL, NULL, NULL, 0},
	{"read",	Tcl_ReadObjCmd,		NULL, NULL, NULL, 0},
	{"seek",	Tcl_SeekObjCmd,		TclCompileBasic2Or3ArgCmd, NULL, NULL, 0},
	{"tell",	Tcl_TellObjCmd,		TclCompileBasic1ArgCmd, NULL, NULL, 0},
	{"truncate",	ChanTruncateObjCmd,	TclCompileBasic1Or2ArgCmd, NULL, NULL, 0},		/* TIP #208 */
	{NULL, NULL, NULL, NULL, NULL, 0}
    };
    static const char *const extras[] = {
	"configure",	"::fconfigure",
	NULL
    };
    Tcl_Command ensemble;
    Tcl_Obj *mapObj;
    int i;

    ensemble = TclMakeEnsemble(interp, "chan", initMap);
    Tcl_GetEnsembleMappingDict(NULL, ensemble, &mapObj);
    for (i=0 ; extras[i] ; i+=2) {
	/*
	 * Can assume that reference counts are all incremented.
	 */

	Tcl_DictObjPut(NULL, mapObj, Tcl_NewStringObj(extras[i], -1),
		Tcl_NewStringObj(extras[i+1], -1));
    }
    Tcl_SetEnsembleMappingDict(interp, ensemble, mapObj);
    return ensemble;
}

/*
 * Local Variables:
 * mode: c
 * c-basic-offset: 4
 * fill-column: 78
 * End:
 */<|MERGE_RESOLUTION|>--- conflicted
+++ resolved
@@ -449,17 +449,6 @@
     TclChannelPreserve(chan);
     charactersRead = Tcl_ReadChars(chan, resultPtr, toRead, 0);
     if (charactersRead == TCL_IO_FAILURE) {
-<<<<<<< HEAD
-=======
-	Tcl_Obj *returnOptsPtr = NULL;
-	if (TclChannelGetBlockingMode(chan)) {
-	    returnOptsPtr = Tcl_NewDictObj();
-	    Tcl_DictObjPut(NULL, returnOptsPtr, Tcl_NewStringObj("-data", -1),
-		    resultPtr);
-	} else {
-	    Tcl_DecrRefCount(resultPtr);
-	}
->>>>>>> 65831a08
 	/*
 	 * TIP #219.
 	 * Capture error messages put by the driver into the bypass area and
@@ -481,6 +470,8 @@
 	    Tcl_DictObjPut(NULL, returnOptsPtr, Tcl_NewStringObj("-result", -1)
 		, resultDictPtr);
 	    Tcl_SetReturnOptions(interp, returnOptsPtr);
+	} else {
+		Tcl_DecrRefCount(resultPtr);
 	}
 	TclChannelRelease(chan);
 	return TCL_ERROR;
