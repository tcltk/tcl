/*
 * tclIOCmd.c --
 *
 *	Contains the definitions of most of the Tcl commands relating to IO.
 *
 * Copyright © 1995-1997 Sun Microsystems, Inc.
 *
 * See the file "license.terms" for information on usage and redistribution of
 * this file, and for a DISCLAIMER OF ALL WARRANTIES.
 */

#include "tclInt.h"
<<<<<<< HEAD
#include "tclTomMath.h"
=======
#include "tclIO.h"
>>>>>>> 6d5bb921

/*
 * Callback structure for accept callback in a TCP server.
 */

typedef struct {
    Tcl_Obj *script;		/* Script to invoke. */
    Tcl_Interp *interp;		/* Interpreter in which to run it. */
} AcceptCallback;

/*
 * Thread local storage used to maintain a per-thread stdout channel obj.
 * It must be per-thread because of std channel limitations.
 */

typedef struct {
    int initialized;		/* Set to 1 when the module is initialized. */
    Tcl_Obj *stdoutObjPtr;	/* Cached stdout channel Tcl_Obj */
} ThreadSpecificData;

static Tcl_ThreadDataKey dataKey;

/*
 * Static functions for this file:
 */

static Tcl_ExitProc		FinalizeIOCmdTSD;
static Tcl_TcpAcceptProc 	AcceptCallbackProc;
static Tcl_ObjCmdProc		ChanPendingObjCmd;
static Tcl_ObjCmdProc		ChanTruncateObjCmd;
static void		RegisterTcpServerInterpCleanup(
			    Tcl_Interp *interp,
			    AcceptCallback *acceptCallbackPtr);
static Tcl_InterpDeleteProc	TcpAcceptCallbacksDeleteProc;
static void		TcpServerCloseProc(void *callbackData);
static void		UnregisterTcpServerInterpCleanupProc(
			    Tcl_Interp *interp,
			    AcceptCallback *acceptCallbackPtr);

/*
 *----------------------------------------------------------------------
 *
 * FinalizeIOCmdTSD --
 *
 *	Release the storage associated with the per-thread cache.
 *
 * Results:
 *	None.
 *
 * Side effects:
 *	None.
 *
 *----------------------------------------------------------------------
 */

static void
FinalizeIOCmdTSD(
    TCL_UNUSED(void *))
{
    ThreadSpecificData *tsdPtr = TCL_TSD_INIT(&dataKey);

    if (tsdPtr->stdoutObjPtr != NULL) {
	Tcl_DecrRefCount(tsdPtr->stdoutObjPtr);
	tsdPtr->stdoutObjPtr = NULL;
    }
    tsdPtr->initialized = 0;
}

/*
 *----------------------------------------------------------------------
 *
 * Tcl_PutsObjCmd --
 *
 *	This function is invoked to process the "puts" Tcl command. See the
 *	user documentation for details on what it does.
 *
 * Results:
 *	A standard Tcl result.
 *
 * Side effects:
 *	Produces output on a channel.
 *
 *----------------------------------------------------------------------
 */

int
Tcl_PutsObjCmd(
    TCL_UNUSED(void *),
    Tcl_Interp *interp,		/* Current interpreter. */
    int objc,			/* Number of arguments. */
    Tcl_Obj *const objv[])	/* Argument objects. */
{
    Tcl_Channel chan;		/* The channel to puts on. */
    Tcl_Obj *string;		/* String to write. */
    Tcl_Obj *chanObjPtr = NULL;	/* channel object. */
    int newline;		/* Add a newline at end? */
    Tcl_Size result;		/* Result of puts operation. */
    int mode;			/* Mode in which channel is opened. */

    switch (objc) {
    case 2:			/* [puts $x] */
	string = objv[1];
	newline = 1;
	break;

    case 3:			/* [puts -nonewline $x] or [puts $chan $x] */
	if (strcmp(TclGetString(objv[1]), "-nonewline") == 0) {
	    newline = 0;
	} else {
	    newline = 1;
	    chanObjPtr = objv[1];
	}
	string = objv[2];
	break;

    case 4:			/* [puts -nonewline $chan $x] or
				 * [puts $chan $x nonewline] */
	newline = 0;
	if (strcmp(TclGetString(objv[1]), "-nonewline") == 0) {
	    chanObjPtr = objv[2];
	    string = objv[3];
	    break;
	}
	/* Fall through */
    default:			/* [puts] or
				 * [puts some bad number of arguments...] */
	Tcl_WrongNumArgs(interp, 1, objv, "?-nonewline? ?channelId? string");
	return TCL_ERROR;
    }

    if (chanObjPtr == NULL) {
	ThreadSpecificData *tsdPtr = TCL_TSD_INIT(&dataKey);

	if (!tsdPtr->initialized) {
	    tsdPtr->initialized = 1;
	    TclNewLiteralStringObj(tsdPtr->stdoutObjPtr, "stdout");
	    Tcl_IncrRefCount(tsdPtr->stdoutObjPtr);
	    Tcl_CreateThreadExitHandler(FinalizeIOCmdTSD, NULL);
	}
	chanObjPtr = tsdPtr->stdoutObjPtr;
    }
    if (TclGetChannelFromObj(interp, chanObjPtr, &chan, &mode, 0) != TCL_OK) {
	return TCL_ERROR;
    }
    if (!(mode & TCL_WRITABLE)) {
	Tcl_SetObjResult(interp, Tcl_ObjPrintf(
		"channel \"%s\" wasn't opened for writing",
		TclGetString(chanObjPtr)));
	return TCL_ERROR;
    }

    TclChannelPreserve(chan);
    result = Tcl_WriteObj(chan, string);
    if (result == TCL_INDEX_NONE) {
	goto error;
    }
    if (newline != 0) {
	result = Tcl_WriteChars(chan, "\n", 1);
	if (result == TCL_INDEX_NONE) {
	    goto error;
	}
    }
    TclChannelRelease(chan);
    return TCL_OK;

    /*
     * TIP #219.
     * Capture error messages put by the driver into the bypass area and put
     * them into the regular interpreter result. Fall back to the regular
     * message if nothing was found in the bypass.
     */

  error:
    if (!TclChanCaughtErrorBypass(interp, chan)) {
	Tcl_SetObjResult(interp, Tcl_ObjPrintf("error writing \"%s\": %s",
		TclGetString(chanObjPtr), Tcl_PosixError(interp)));
    }
    TclChannelRelease(chan);
    return TCL_ERROR;
}

/*
 *----------------------------------------------------------------------
 *
 * Tcl_FlushObjCmd --
 *
 *	This function is called to process the Tcl "flush" command. See the
 *	user documentation for details on what it does.
 *
 * Results:
 *	A standard Tcl result.
 *
 * Side effects:
 *	May cause output to appear on the specified channel.
 *
 *----------------------------------------------------------------------
 */

int
Tcl_FlushObjCmd(
    TCL_UNUSED(void *),
    Tcl_Interp *interp,		/* Current interpreter. */
    int objc,			/* Number of arguments. */
    Tcl_Obj *const objv[])	/* Argument objects. */
{
    Tcl_Obj *chanObjPtr;
    Tcl_Channel chan;		/* The channel to flush on. */
    int mode;

    if (objc != 2) {
	Tcl_WrongNumArgs(interp, 1, objv, "channelId");
	return TCL_ERROR;
    }
    chanObjPtr = objv[1];
    if (TclGetChannelFromObj(interp, chanObjPtr, &chan, &mode, 0) != TCL_OK) {
	return TCL_ERROR;
    }
    if (!(mode & TCL_WRITABLE)) {
	Tcl_SetObjResult(interp, Tcl_ObjPrintf(
		"channel \"%s\" wasn't opened for writing",
		TclGetString(chanObjPtr)));
	return TCL_ERROR;
    }

    TclChannelPreserve(chan);
    if (Tcl_Flush(chan) != TCL_OK) {
	/*
	 * TIP #219.
	 * Capture error messages put by the driver into the bypass area and
	 * put them into the regular interpreter result. Fall back to the
	 * regular message if nothing was found in the bypass.
	 */

	if (!TclChanCaughtErrorBypass(interp, chan)) {
	    Tcl_SetObjResult(interp, Tcl_ObjPrintf(
		    "error flushing \"%s\": %s",
		    TclGetString(chanObjPtr), Tcl_PosixError(interp)));
	}
	TclChannelRelease(chan);
	return TCL_ERROR;
    }
    TclChannelRelease(chan);
    return TCL_OK;
}

/*
 *----------------------------------------------------------------------
 *
 * Tcl_GetsObjCmd --
 *
 *	This function is called to process the Tcl "gets" command. See the
 *	user documentation for details on what it does.
 *
 * Results:
 *	A standard Tcl result.
 *
 * Side effects:
 *	May consume input from channel.
 *
 *----------------------------------------------------------------------
 */

int
Tcl_GetsObjCmd(
    TCL_UNUSED(void *),
    Tcl_Interp *interp,		/* Current interpreter. */
    int objc,			/* Number of arguments. */
    Tcl_Obj *const objv[])	/* Argument objects. */
{
    Tcl_Channel chan;		/* The channel to read from. */
    Tcl_Size lineLen;		/* Length of line just read. */
    int mode;			/* Mode in which channel is opened. */
    Tcl_Obj *linePtr, *chanObjPtr;
    int code = TCL_OK;

    if ((objc != 2) && (objc != 3)) {
	Tcl_WrongNumArgs(interp, 1, objv, "channelId ?varName?");
	return TCL_ERROR;
    }
    chanObjPtr = objv[1];
    if (TclGetChannelFromObj(interp, chanObjPtr, &chan, &mode, 0) != TCL_OK) {
	return TCL_ERROR;
    }
    if (!(mode & TCL_READABLE)) {
	Tcl_SetObjResult(interp, Tcl_ObjPrintf(
		"channel \"%s\" wasn't opened for reading",
		TclGetString(chanObjPtr)));
	return TCL_ERROR;
    }

    TclChannelPreserve(chan);
    TclNewObj(linePtr);
    lineLen = Tcl_GetsObj(chan, linePtr);
    if (lineLen == TCL_IO_FAILURE) {
	if (!Tcl_Eof(chan) && !Tcl_InputBlocked(chan)) {
	    Tcl_DecrRefCount(linePtr);

	    /*
	     * TIP #219.
	     * Capture error messages put by the driver into the bypass area
	     * and put them into the regular interpreter result. Fall back to
	     * the regular message if nothing was found in the bypass.
	     */

	    if (!TclChanCaughtErrorBypass(interp, chan)) {
		Tcl_SetObjResult(interp, Tcl_ObjPrintf(
			"error reading \"%s\": %s",
			TclGetString(chanObjPtr), Tcl_PosixError(interp)));
	    }
	    code = TCL_ERROR;
	    goto done;
	}
	lineLen = TCL_IO_FAILURE;
    }
    if (objc == 3) {
	if (Tcl_ObjSetVar2(interp, objv[2], NULL, linePtr,
		TCL_LEAVE_ERR_MSG) == NULL) {
	    code = TCL_ERROR;
	    goto done;
	}
	Tcl_Obj *lineLenObj;
	TclNewIndexObj(lineLenObj, lineLen);
	Tcl_SetObjResult(interp, lineLenObj);
    } else {
	Tcl_SetObjResult(interp, linePtr);
    }
  done:
    TclChannelRelease(chan);
    return code;
}

/*
 *----------------------------------------------------------------------
 *
 * Tcl_ReadObjCmd --
 *
 *	This function is invoked to process the Tcl "read" command. See the
 *	user documentation for details on what it does.
 *
 * Results:
 *	A standard Tcl result.
 *
 * Side effects:
 *	May consume input from channel.
 *
 *----------------------------------------------------------------------
 */

int
Tcl_ReadObjCmd(
    TCL_UNUSED(void *),
    Tcl_Interp *interp,		/* Current interpreter. */
    int objc,			/* Number of arguments. */
    Tcl_Obj *const objv[])	/* Argument objects. */
{
    Tcl_Channel chan;		/* The channel to read from. */
    int newline, i;		/* Discard newline at end? */
    Tcl_WideInt toRead;			/* How many bytes to read? */
    Tcl_Size charactersRead;		/* How many characters were read? */
    int mode;			/* Mode in which channel is opened. */
    Tcl_Obj *resultPtr, *chanObjPtr;

    if ((objc != 2) && (objc != 3)) {
	Interp *iPtr;

    argerror:
	iPtr = (Interp *) interp;
	Tcl_WrongNumArgs(interp, 1, objv, "channelId ?numChars?");

	/*
	 * Do not append directly; that makes ensembles using this command as
	 * a subcommand produce the wrong message.
	 */

	iPtr->flags |= INTERP_ALTERNATE_WRONG_ARGS;
	Tcl_WrongNumArgs(interp, 1, objv, "?-nonewline? channelId");
	return TCL_ERROR;
    }

    i = 1;
    newline = 0;
    if (strcmp(TclGetString(objv[1]), "-nonewline") == 0) {
	newline = 1;
	i++;
    }

    if (i == objc) {
	goto argerror;
    }

    chanObjPtr = objv[i];
    if (TclGetChannelFromObj(interp, chanObjPtr, &chan, &mode, 0) != TCL_OK) {
	return TCL_ERROR;
    }
    if (!(mode & TCL_READABLE)) {
	Tcl_SetObjResult(interp, Tcl_ObjPrintf(
		"channel \"%s\" wasn't opened for reading",
		TclGetString(chanObjPtr)));
	return TCL_ERROR;
    }
    i++;			/* Consumed channel name. */

    /*
     * Compute how many bytes to read.
     */

    toRead = -1;
    if (i < objc) {
	if ((TclGetWideIntFromObj(NULL, objv[i], &toRead) != TCL_OK)
		|| (toRead < 0)) {
	    Tcl_SetObjResult(interp, Tcl_ObjPrintf(
		    "expected non-negative integer but got \"%s\"",
		    TclGetString(objv[i])));
	    Tcl_SetErrorCode(interp, "TCL", "VALUE", "NUMBER", (void *)NULL);
	    return TCL_ERROR;
	}
    }

    TclNewObj(resultPtr);
    TclChannelPreserve(chan);
    charactersRead = Tcl_ReadChars(chan, resultPtr, toRead, 0);
    if (charactersRead == TCL_IO_FAILURE) {
	Tcl_Obj *returnOptsPtr = NULL;
	if (TclChannelGetBlockingMode(chan)) {
	    returnOptsPtr = Tcl_NewDictObj();
	    Tcl_DictObjPut(NULL, returnOptsPtr, Tcl_NewStringObj("-data", -1),
		    resultPtr);
	} else {
	    Tcl_DecrRefCount(resultPtr);
	}
	/*
	 * TIP #219.
	 * Capture error messages put by the driver into the bypass area and
	 * put them into the regular interpreter result. Fall back to the
	 * regular message if nothing was found in the bypass.
	 */

	if (!TclChanCaughtErrorBypass(interp, chan)) {
	    Tcl_SetObjResult(interp, Tcl_ObjPrintf(
		    "error reading \"%s\": %s",
		    TclGetString(chanObjPtr), Tcl_PosixError(interp)));
	}
	TclChannelRelease(chan);
	if (returnOptsPtr) {
	    Tcl_SetReturnOptions(interp, returnOptsPtr);
	}
	return TCL_ERROR;
    }

    /*
     * If requested, remove the last newline in the channel if at EOF.
     */

    if ((charactersRead > 0) && (newline != 0)) {
	const char *result;
	Tcl_Size length;

	result = TclGetStringFromObj(resultPtr, &length);
	if (result[length - 1] == '\n') {
	    Tcl_SetObjLength(resultPtr, length - 1);
	}
    }
    Tcl_SetObjResult(interp, resultPtr);
    TclChannelRelease(chan);
    return TCL_OK;
}

/*
 *----------------------------------------------------------------------
 *
 * Tcl_SeekObjCmd --
 *
 *	This function is invoked to process the Tcl "seek" command. See the
 *	user documentation for details on what it does.
 *
 * Results:
 *	A standard Tcl result.
 *
 * Side effects:
 *	Moves the position of the access point on the specified channel.  May
 *	flush queued output.
 *
 *----------------------------------------------------------------------
 */

int
Tcl_SeekObjCmd(
    TCL_UNUSED(void *),
    Tcl_Interp *interp,		/* Current interpreter. */
    int objc,			/* Number of arguments. */
    Tcl_Obj *const objv[])	/* Argument objects. */
{
    Tcl_Channel chan;		/* The channel to tell on. */
    Tcl_WideInt offset;		/* Where to seek? */
    int mode;			/* How to seek? */
    Tcl_WideInt result;		/* Of calling Tcl_Seek. */
    int optionIndex;
    static const char *const originOptions[] = {
	"start", "current", "end", NULL
    };
    static const int modeArray[] = {SEEK_SET, SEEK_CUR, SEEK_END};

    if ((objc != 3) && (objc != 4)) {
	Tcl_WrongNumArgs(interp, 1, objv, "channelId offset ?origin?");
	return TCL_ERROR;
    }
    if (TclGetChannelFromObj(interp, objv[1], &chan, NULL, 0) != TCL_OK) {
	return TCL_ERROR;
    }
    if (TclGetWideIntFromObj(interp, objv[2], &offset) != TCL_OK) {
	return TCL_ERROR;
    }
    mode = SEEK_SET;
    if (objc == 4) {
	if (Tcl_GetIndexFromObj(interp, objv[3], originOptions, "origin", 0,
		&optionIndex) != TCL_OK) {
	    return TCL_ERROR;
	}
	mode = modeArray[optionIndex];
    }

    TclChannelPreserve(chan);
    result = Tcl_Seek(chan, offset, mode);
    if (result == -1) {
	/*
	 * TIP #219.
	 * Capture error messages put by the driver into the bypass area and
	 * put them into the regular interpreter result. Fall back to the
	 * regular message if nothing was found in the bypass.
	 */

	if (!TclChanCaughtErrorBypass(interp, chan)) {
	    Tcl_SetObjResult(interp, Tcl_ObjPrintf(
		    "error during seek on \"%s\": %s",
		    TclGetString(objv[1]), Tcl_PosixError(interp)));
	}
	TclChannelRelease(chan);
	return TCL_ERROR;
    }
    TclChannelRelease(chan);
    return TCL_OK;
}

/*
 *----------------------------------------------------------------------
 *
 * Tcl_TellObjCmd --
 *
 *	This function is invoked to process the Tcl "tell" command. See the
 *	user documentation for details on what it does.
 *
 * Results:
 *	A standard Tcl result.
 *
 * Side effects:
 *	None.
 *
 *----------------------------------------------------------------------
 */

int
Tcl_TellObjCmd(
    TCL_UNUSED(void *),
    Tcl_Interp *interp,		/* Current interpreter. */
    int objc,			/* Number of arguments. */
    Tcl_Obj *const objv[])	/* Argument objects. */
{
    Tcl_Channel chan;		/* The channel to tell on. */
    Tcl_WideInt newLoc;
    int code;

    if (objc != 2) {
	Tcl_WrongNumArgs(interp, 1, objv, "channelId");
	return TCL_ERROR;
    }

    /*
     * Try to find a channel with the right name and permissions in the IO
     * channel table of this interpreter.
     */

    if (TclGetChannelFromObj(interp, objv[1], &chan, NULL, 0) != TCL_OK) {
	return TCL_ERROR;
    }

    TclChannelPreserve(chan);
    newLoc = Tcl_Tell(chan);

    /*
     * TIP #219.
     * Capture error messages put by the driver into the bypass area and put
     * them into the regular interpreter result.
     */


    code  = TclChanCaughtErrorBypass(interp, chan);
    TclChannelRelease(chan);
    if (code) {
	return TCL_ERROR;
    }

    Tcl_SetObjResult(interp, Tcl_NewWideIntObj(newLoc));
    return TCL_OK;
}

/*
 *----------------------------------------------------------------------
 *
 * Tcl_CloseObjCmd --
 *
 *	This function is invoked to process the Tcl "close" command. See the
 *	user documentation for details on what it does.
 *
 * Results:
 *	A standard Tcl result.
 *
 * Side effects:
 *	May discard queued input; may flush queued output.
 *
 *----------------------------------------------------------------------
 */

int
Tcl_CloseObjCmd(
    TCL_UNUSED(void *),
    Tcl_Interp *interp,		/* Current interpreter. */
    int objc,			/* Number of arguments. */
    Tcl_Obj *const objv[])	/* Argument objects. */
{
    Tcl_Channel chan;		/* The channel to close. */
    static const char *const dirOptions[] = {
	"read", "write", NULL
    };
    static const int dirArray[] = {TCL_CLOSE_READ, TCL_CLOSE_WRITE};

    if ((objc != 2) && (objc != 3)) {
	Tcl_WrongNumArgs(interp, 1, objv, "channelId ?direction?");
	return TCL_ERROR;
    }

    if (TclGetChannelFromObj(interp, objv[1], &chan, NULL, 0) != TCL_OK) {
	return TCL_ERROR;
    }

    if (objc == 3) {
	int index, dir;

	/*
	 * Get direction requested to close, and check syntax.
	 */

	if (Tcl_GetIndexFromObj(interp, objv[2], dirOptions, "direction", 0,
		&index) != TCL_OK) {
	    return TCL_ERROR;
	}
	dir = dirArray[index];

	/*
	 * Check direction against channel mode. It is an error if we try to
	 * close a direction not supported by the channel (already closed, or
	 * never opened for that direction).
	 */

	if (!(dir & Tcl_GetChannelMode(chan))) {
	    Tcl_SetObjResult(interp, Tcl_ObjPrintf(
		    "Half-close of %s-side not possible, side not opened"
		    " or already closed", dirOptions[index]));
	    return TCL_ERROR;
	}

	/*
	 * Special handling is needed if and only if the channel mode supports
	 * more than the direction to close. Because if the close the last
	 * direction supported we can and will go through the regular
	 * process.
	 */

	if ((Tcl_GetChannelMode(chan) &
		(TCL_CLOSE_READ|TCL_CLOSE_WRITE)) != dir) {
	    return Tcl_CloseEx(interp, chan, dir);
	}
    }

    if (Tcl_UnregisterChannel(interp, chan) != TCL_OK) {
	/*
	 * If there is an error message and it ends with a newline, remove the
	 * newline. This is done for command pipeline channels where the error
	 * output from the subprocesses is stored in interp's result.
	 *
	 * NOTE: This is likely to not have any effect on regular error
	 * messages produced by drivers during the closing of a channel,
	 * because the Tcl convention is that such error messages do not have
	 * a terminating newline.
	 */

	Tcl_Obj *resultPtr = Tcl_GetObjResult(interp);
	const char *string;
	Tcl_Size len;

	if (Tcl_IsShared(resultPtr)) {
	    resultPtr = Tcl_DuplicateObj(resultPtr);
	    Tcl_SetObjResult(interp, resultPtr);
	}
	string = TclGetStringFromObj(resultPtr, &len);
	if ((len > 0) && (string[len - 1] == '\n')) {
	    Tcl_SetObjLength(resultPtr, len - 1);
	}
	return TCL_ERROR;
    }

    return TCL_OK;
}

/*
 *----------------------------------------------------------------------
 *
 * Tcl_FconfigureObjCmd --
 *
 *	This function is invoked to process the Tcl "fconfigure" command. See
 *	the user documentation for details on what it does.
 *
 * Results:
 *	A standard Tcl result.
 *
 * Side effects:
 *	May modify the behavior of an IO channel.
 *
 *----------------------------------------------------------------------
 */

int
Tcl_FconfigureObjCmd(
    TCL_UNUSED(void *),
    Tcl_Interp *interp,		/* Current interpreter. */
    int objc,			/* Number of arguments. */
    Tcl_Obj *const objv[])	/* Argument objects. */
{
    const char *optionName, *valueName;
    Tcl_Channel chan;		/* The channel to set a mode on. */
    int i;			/* Iterate over arg-value pairs. */

    if ((objc < 2) || (((objc % 2) == 1) && (objc != 3))) {
	Tcl_WrongNumArgs(interp, 1, objv, "channelId ?-option value ...?");
	return TCL_ERROR;
    }

    if (TclGetChannelFromObj(interp, objv[1], &chan, NULL, 0) != TCL_OK) {
	return TCL_ERROR;
    }

    if (objc == 2) {
	Tcl_DString ds;		/* DString to hold result of calling
				 * Tcl_GetChannelOption. */

	Tcl_DStringInit(&ds);
	if (Tcl_GetChannelOption(interp, chan, NULL, &ds) != TCL_OK) {
	    Tcl_DStringFree(&ds);
	    return TCL_ERROR;
	}
	Tcl_DStringResult(interp, &ds);
	return TCL_OK;
    } else if (objc == 3) {
	Tcl_DString ds;		/* DString to hold result of calling
				 * Tcl_GetChannelOption. */

	Tcl_DStringInit(&ds);
	optionName = TclGetString(objv[2]);
	if (Tcl_GetChannelOption(interp, chan, optionName, &ds) != TCL_OK) {
	    Tcl_DStringFree(&ds);
	    return TCL_ERROR;
	}
	Tcl_DStringResult(interp, &ds);
	return TCL_OK;
    }

    for (i = 3; i < objc; i += 2) {
	optionName = TclGetString(objv[i-1]);
	valueName = TclGetString(objv[i]);
	if (Tcl_SetChannelOption(interp, chan, optionName, valueName)
		!= TCL_OK) {
	    return TCL_ERROR;
	}
    }

    return TCL_OK;
}

/*
 *---------------------------------------------------------------------------
 *
 * Tcl_EofObjCmd --
 *
 *	This function is invoked to process the Tcl "eof" command. See the
 *	user documentation for details on what it does.
 *
 * Results:
 *	A standard Tcl result.
 *
 * Side effects:
 *	Sets interp's result to boolean true or false depending on whether the
 *	specified channel has an EOF condition.
 *
 *---------------------------------------------------------------------------
 */

int
Tcl_EofObjCmd(
    TCL_UNUSED(void *),
    Tcl_Interp *interp,		/* Current interpreter. */
    int objc,			/* Number of arguments. */
    Tcl_Obj *const objv[])	/* Argument objects. */
{
    Tcl_Channel chan;

    if (objc != 2) {
	Tcl_WrongNumArgs(interp, 1, objv, "channelId");
	return TCL_ERROR;
    }

    if (TclGetChannelFromObj(interp, objv[1], &chan, NULL, 0) != TCL_OK) {
	return TCL_ERROR;
    }

    Tcl_SetObjResult(interp, Tcl_NewBooleanObj(Tcl_Eof(chan)));
    return TCL_OK;
}

/*
 *----------------------------------------------------------------------
 *
 * Tcl_ExecObjCmd --
 *
 *	This function is invoked to process the "exec" Tcl command. See the
 *	user documentation for details on what it does.
 *
 * Results:
 *	A standard Tcl result.
 *
 * Side effects:
 *	See the user documentation.
 *
 *----------------------------------------------------------------------
 */

int
Tcl_ExecObjCmd(
    TCL_UNUSED(void *),
    Tcl_Interp *interp,		/* Current interpreter. */
    int objc,			/* Number of arguments. */
    Tcl_Obj *const objv[])	/* Argument objects. */
{
    Tcl_Obj *resultPtr;
    const char **argv;		/* An array for the string arguments. Stored
				 * on the _Tcl_ stack. */
    const char *string;
    Tcl_Channel chan;
    int argc, background, i, index, keepNewline, result, skip, ignoreStderr;
    Tcl_Size length;
    static const char *const options[] = {
	"-ignorestderr", "-keepnewline", "--", NULL
    };
    enum execOptionsEnum {
	EXEC_IGNORESTDERR, EXEC_KEEPNEWLINE, EXEC_LAST
    };

    /*
     * Check for any leading option arguments.
     */

    keepNewline = 0;
    ignoreStderr = 0;
    for (skip = 1; skip < objc; skip++) {
	string = TclGetString(objv[skip]);
	if (string[0] != '-') {
	    break;
	}
	if (Tcl_GetIndexFromObj(interp, objv[skip], options, "option",
		TCL_EXACT, &index) != TCL_OK) {
	    return TCL_ERROR;
	}
	if (index == EXEC_KEEPNEWLINE) {
	    keepNewline = 1;
	} else if (index == EXEC_IGNORESTDERR) {
	    ignoreStderr = 1;
	} else {
	    skip++;
	    break;
	}
    }
    if (objc <= skip) {
	Tcl_WrongNumArgs(interp, 1, objv, "?-option ...? arg ?arg ...?");
	return TCL_ERROR;
    }

    /*
     * See if the command is to be run in background.
     */

    background = 0;
    string = TclGetString(objv[objc - 1]);
    if ((string[0] == '&') && (string[1] == '\0')) {
	objc--;
	background = 1;
    }

    /*
     * Create the string argument array "argv". Make sure argv is large enough
     * to hold the argc arguments plus 1 extra for the zero end-of-argv word.
     */

    argc = objc - skip;
    argv = (const char **)TclStackAlloc(interp, (argc + 1) * sizeof(char *));

    /*
     * Copy the string conversions of each (post option) object into the
     * argument vector.
     */

    for (i = 0; i < argc; i++) {
	argv[i] = TclGetString(objv[i + skip]);
    }
    argv[argc] = NULL;
    chan = Tcl_OpenCommandChannel(interp, argc, argv, (background ? 0 :
	    ignoreStderr ? TCL_STDOUT : TCL_STDOUT|TCL_STDERR));

    /*
     * Free the argv array.
     */

    TclStackFree(interp, (void *) argv);

    if (chan == NULL) {
	return TCL_ERROR;
    }

    /* Bug [0f1ddc0df7] - encoding errors - use replace profile */
    if (Tcl_SetChannelOption(NULL, chan, "-profile", "replace") != TCL_OK) {
	return TCL_ERROR;
    }

    if (background) {
	/*
	 * Store the list of PIDs from the pipeline in interp's result and
	 * detach the PIDs (instead of waiting for them).
	 */

	TclGetAndDetachPids(interp, chan);
	if (Tcl_CloseEx(interp, chan, 0) != TCL_OK) {
	    return TCL_ERROR;
	}
	return TCL_OK;
    }

    TclNewObj(resultPtr);
    if (Tcl_GetChannelHandle(chan, TCL_READABLE, NULL) == TCL_OK) {
	if (Tcl_ReadChars(chan, resultPtr, -1, 0) == TCL_IO_FAILURE) {
	    /*
	     * TIP #219.
	     * Capture error messages put by the driver into the bypass area
	     * and put them into the regular interpreter result. Fall back to
	     * the regular message if nothing was found in the bypass.
	     */

	    if (!TclChanCaughtErrorBypass(interp, chan)) {
		Tcl_SetObjResult(interp, Tcl_ObjPrintf(
			"error reading output from command: %s",
			Tcl_PosixError(interp)));
		Tcl_DecrRefCount(resultPtr);
	    }
	    return TCL_ERROR;
	}
    }

    /*
     * If the process produced anything on stderr, it will have been returned
     * in the interpreter result. It needs to be appended to the result
     * string.
     */

    result = Tcl_CloseEx(interp, chan, 0);
    Tcl_AppendObjToObj(resultPtr, Tcl_GetObjResult(interp));

    /*
     * If the last character of the result is a newline, then remove the
     * newline character.
     */

    if (keepNewline == 0) {
	string = TclGetStringFromObj(resultPtr, &length);
	if ((length > 0) && (string[length - 1] == '\n')) {
	    Tcl_SetObjLength(resultPtr, length - 1);
	}
    }
    Tcl_SetObjResult(interp, resultPtr);

    return result;
}

/*
 *---------------------------------------------------------------------------
 *
 * Tcl_FblockedObjCmd --
 *
 *	This function is invoked to process the Tcl "fblocked" command. See
 *	the user documentation for details on what it does.
 *
 * Results:
 *	A standard Tcl result.
 *
 * Side effects:
 *	Sets interp's result to boolean true or false depending on whether the
 *	preceding input operation on the channel would have blocked.
 *
 *---------------------------------------------------------------------------
 */

int
Tcl_FblockedObjCmd(
    TCL_UNUSED(void *),
    Tcl_Interp *interp,		/* Current interpreter. */
    int objc,			/* Number of arguments. */
    Tcl_Obj *const objv[])	/* Argument objects. */
{
    Tcl_Channel chan;
    int mode;

    if (objc != 2) {
	Tcl_WrongNumArgs(interp, 1, objv, "channelId");
	return TCL_ERROR;
    }

    if (TclGetChannelFromObj(interp, objv[1], &chan, &mode, 0) != TCL_OK) {
	return TCL_ERROR;
    }
    if (!(mode & TCL_READABLE)) {
	Tcl_SetObjResult(interp, Tcl_ObjPrintf(
		"channel \"%s\" wasn't opened for reading",
		TclGetString(objv[1])));
	return TCL_ERROR;
    }

    Tcl_SetObjResult(interp, Tcl_NewBooleanObj(Tcl_InputBlocked(chan)));
    return TCL_OK;
}

/*
 *----------------------------------------------------------------------
 *
 * Tcl_OpenObjCmd --
 *
 *	This function is invoked to process the "open" Tcl command. See the
 *	user documentation for details on what it does.
 *
 * Results:
 *	A standard Tcl result.
 *
 * Side effects:
 *	See the user documentation.
 *
 *----------------------------------------------------------------------
 */

int
Tcl_OpenObjCmd(
    TCL_UNUSED(void *),
    Tcl_Interp *interp,		/* Current interpreter. */
    int objc,			/* Number of arguments. */
    Tcl_Obj *const objv[])	/* Argument objects. */
{
    int pipeline, prot;
    const char *modeString, *what;
    Tcl_Channel chan;

    if ((objc < 2) || (objc > 4)) {
	Tcl_WrongNumArgs(interp, 1, objv, "fileName ?access? ?permissions?");
	return TCL_ERROR;
    }
    prot = 0666;
    if (objc == 2) {
	modeString = "r";
    } else {
	modeString = TclGetString(objv[2]);
	if (objc == 4) {
	    const char *permString = TclGetString(objv[3]);
	    int code = TCL_ERROR;
	    int scanned = TclParseAllWhiteSpace(permString, -1);

	    /*
	     * Support legacy octal numbers.
	     */

	    if ((permString[scanned] == '0')
		    && (permString[scanned+1] >= '0')
		    && (permString[scanned+1] <= '7')) {
		Tcl_Obj *permObj;

		TclNewLiteralStringObj(permObj, "0o");
		Tcl_AppendToObj(permObj, permString+scanned+1, -1);
		code = TclGetIntFromObj(NULL, permObj, &prot);
		Tcl_DecrRefCount(permObj);
	    }

	    if ((code == TCL_ERROR)
		    && TclGetIntFromObj(interp, objv[3], &prot) != TCL_OK) {
		return TCL_ERROR;
	    }
	}
    }

    pipeline = 0;
    what = TclGetString(objv[1]);
    if (what[0] == '|') {
	pipeline = 1;
    }

    /*
     * Open the file or create a process pipeline.
     */

    if (!pipeline) {
	chan = Tcl_FSOpenFileChannel(interp, objv[1], modeString, prot);
    } else {
	int mode, modeFlags;
	Tcl_Size cmdObjc;
	const char **cmdArgv;

	if (Tcl_SplitList(interp, what+1, &cmdObjc, &cmdArgv) != TCL_OK) {
	    return TCL_ERROR;
	}

	mode = TclGetOpenMode(interp, modeString, &modeFlags);
	if (mode == -1) {
	    chan = NULL;
	} else {
	    int flags = TCL_STDERR | TCL_ENFORCE_MODE;

	    switch (mode & O_ACCMODE) {
	    case O_RDONLY:
		flags |= TCL_STDOUT;
		break;
	    case O_WRONLY:
		flags |= TCL_STDIN;
		break;
	    case O_RDWR:
		flags |= (TCL_STDIN | TCL_STDOUT);
		break;
	    default:
		Tcl_Panic("Tcl_OpenCmd: invalid mode value");
		break;
	    }
	    chan = Tcl_OpenCommandChannel(interp, cmdObjc, cmdArgv, flags);
	    if ((modeFlags & CHANNEL_RAW_MODE) && chan) {
		Tcl_SetChannelOption(interp, chan, "-translation", "binary");
	    }
	}
	Tcl_Free((void *)cmdArgv);
    }
    if (chan == NULL) {
	return TCL_ERROR;
    }
    Tcl_RegisterChannel(interp, chan);
    Tcl_SetObjResult(interp, Tcl_NewStringObj(Tcl_GetChannelName(chan), -1));
    return TCL_OK;
}

/*
 *----------------------------------------------------------------------
 *
 * TcpAcceptCallbacksDeleteProc --
 *
 *	Assocdata cleanup routine called when an interpreter is being deleted
 *	to set the interp field of all the accept callback records registered
 *	with the interpreter to NULL. This will prevent the interpreter from
 *	being used in the future to eval accept scripts.
 *
 * Results:
 *	None.
 *
 * Side effects:
 *	Deallocates memory and sets the interp field of all the accept
 *	callback records to NULL to prevent this interpreter from being used
 *	subsequently to eval accept scripts.
 *
 *----------------------------------------------------------------------
 */

static void
TcpAcceptCallbacksDeleteProc(
    void *clientData,	/* Data which was passed when the assocdata
				 * was registered. */
    TCL_UNUSED(Tcl_Interp *))
{
    Tcl_HashTable *hTblPtr = (Tcl_HashTable *)clientData;
    Tcl_HashEntry *hPtr;
    Tcl_HashSearch hSearch;

    for (hPtr = Tcl_FirstHashEntry(hTblPtr, &hSearch);
	    hPtr != NULL; hPtr = Tcl_NextHashEntry(&hSearch)) {
	AcceptCallback *acceptCallbackPtr = (AcceptCallback *)Tcl_GetHashValue(hPtr);

	acceptCallbackPtr->interp = NULL;
    }
    Tcl_DeleteHashTable(hTblPtr);
    Tcl_Free(hTblPtr);
}

/*
 *----------------------------------------------------------------------
 *
 * RegisterTcpServerInterpCleanup --
 *
 *	Registers an accept callback record to have its interp field set to
 *	NULL when the interpreter is deleted.
 *
 * Results:
 *	None.
 *
 * Side effects:
 *	When, in the future, the interpreter is deleted, the interp field of
 *	the accept callback data structure will be set to NULL. This will
 *	prevent attempts to eval the accept script in a deleted interpreter.
 *
 *----------------------------------------------------------------------
 */

static void
RegisterTcpServerInterpCleanup(
    Tcl_Interp *interp,		/* Interpreter for which we want to be
				 * informed of deletion. */
    AcceptCallback *acceptCallbackPtr)
				/* The accept callback record whose interp
				 * field we want set to NULL when the
				 * interpreter is deleted. */
{
    Tcl_HashTable *hTblPtr;	/* Hash table for accept callback records to
				 * smash when the interpreter will be
				 * deleted. */
    Tcl_HashEntry *hPtr;	/* Entry for this record. */
    int isNew;			/* Is the entry new? */

    hTblPtr = (Tcl_HashTable *)Tcl_GetAssocData(interp, "tclTCPAcceptCallbacks", NULL);

    if (hTblPtr == NULL) {
	hTblPtr = (Tcl_HashTable *)Tcl_Alloc(sizeof(Tcl_HashTable));
	Tcl_InitHashTable(hTblPtr, TCL_ONE_WORD_KEYS);
	Tcl_SetAssocData(interp, "tclTCPAcceptCallbacks",
		TcpAcceptCallbacksDeleteProc, hTblPtr);
    }

    hPtr = Tcl_CreateHashEntry(hTblPtr, acceptCallbackPtr, &isNew);
    if (!isNew) {
	Tcl_Panic("RegisterTcpServerCleanup: damaged accept record table");
    }
    Tcl_SetHashValue(hPtr, acceptCallbackPtr);
}

/*
 *----------------------------------------------------------------------
 *
 * UnregisterTcpServerInterpCleanupProc --
 *
 *	Unregister a previously registered accept callback record. The interp
 *	field of this record will no longer be set to NULL in the future when
 *	the interpreter is deleted.
 *
 * Results:
 *	None.
 *
 * Side effects:
 *	Prevents the interp field of the accept callback record from being set
 *	to NULL in the future when the interpreter is deleted.
 *
 *----------------------------------------------------------------------
 */

static void
UnregisterTcpServerInterpCleanupProc(
    Tcl_Interp *interp,		/* Interpreter in which the accept callback
				 * record was registered. */
    AcceptCallback *acceptCallbackPtr)
				/* The record for which to delete the
				 * registration. */
{
    Tcl_HashTable *hTblPtr;
    Tcl_HashEntry *hPtr;

    hTblPtr = (Tcl_HashTable *)Tcl_GetAssocData(interp, "tclTCPAcceptCallbacks", NULL);
    if (hTblPtr == NULL) {
	return;
    }

    hPtr = Tcl_FindHashEntry(hTblPtr, acceptCallbackPtr);
    if (hPtr != NULL) {
	Tcl_DeleteHashEntry(hPtr);
    }
}

/*
 *----------------------------------------------------------------------
 *
 * AcceptCallbackProc --
 *
 *	This callback is invoked by the TCP channel driver when it accepts a
 *	new connection from a client on a server socket.
 *
 * Results:
 *	None.
 *
 * Side effects:
 *	Whatever the script does.
 *
 *----------------------------------------------------------------------
 */

static void
AcceptCallbackProc(
    void *callbackData,	/* The data stored when the callback was
				 * created in the call to
				 * Tcl_OpenTcpServer. */
    Tcl_Channel chan,		/* Channel for the newly accepted
				 * connection. */
    char *address,		/* Address of client that was accepted. */
    int port)			/* Port of client that was accepted. */
{
    AcceptCallback *acceptCallbackPtr = (AcceptCallback *)callbackData;

    /*
     * Check if the callback is still valid; the interpreter may have gone
     * away, this is signalled by setting the interp field of the callback
     * data to NULL.
     */

    if (acceptCallbackPtr->interp != NULL) {
	Tcl_Interp *interp = acceptCallbackPtr->interp;
	Tcl_Obj *script, *objv[2];
	int result = TCL_OK;

	objv[0] = acceptCallbackPtr->script;
	objv[1] = Tcl_NewListObj(3, NULL);
	Tcl_ListObjAppendElement(NULL, objv[1], Tcl_NewStringObj(
		Tcl_GetChannelName(chan), -1));
	Tcl_ListObjAppendElement(NULL, objv[1], Tcl_NewStringObj(address, -1));
	Tcl_ListObjAppendElement(NULL, objv[1], Tcl_NewWideIntObj(port));

	script = Tcl_ConcatObj(2, objv);
	Tcl_IncrRefCount(script);
	Tcl_DecrRefCount(objv[1]);

	Tcl_Preserve(interp);
	Tcl_RegisterChannel(interp, chan);

	/*
	 * Artificially bump the refcount to protect the channel from being
	 * deleted while the script is being evaluated.
	 */

	Tcl_RegisterChannel(NULL, chan);

	result = Tcl_EvalObjEx(interp, script, TCL_EVAL_DIRECT|TCL_EVAL_GLOBAL);
	Tcl_DecrRefCount(script);

	if (result != TCL_OK) {
	    Tcl_BackgroundException(interp, result);
	    Tcl_UnregisterChannel(interp, chan);
	}

	/*
	 * Decrement the artificially bumped refcount. After this it is not
	 * safe anymore to use "chan", because it may now be deleted.
	 */

	Tcl_UnregisterChannel(NULL, chan);

	Tcl_Release(interp);
    } else {
	/*
	 * The interpreter has been deleted, so there is no useful way to use
	 * the client socket - just close it.
	 */

	Tcl_CloseEx(NULL, chan, 0);
    }
}

/*
 *----------------------------------------------------------------------
 *
 * TcpServerCloseProc --
 *
 *	This callback is called when the TCP server channel for which it was
 *	registered is being closed. It informs the interpreter in which the
 *	accept script is evaluated (if that interpreter still exists) that
 *	this channel no longer needs to be informed if the interpreter is
 *	deleted.
 *
 * Results:
 *	None.
 *
 * Side effects:
 *	In the future, if the interpreter is deleted this channel will no
 *	longer be informed.
 *
 *----------------------------------------------------------------------
 */

static void
TcpServerCloseProc(
    void *callbackData)	/* The data passed in the call to
				 * Tcl_CreateCloseHandler. */
{
    AcceptCallback *acceptCallbackPtr = (AcceptCallback *)callbackData;
				/* The actual data. */

    if (acceptCallbackPtr->interp != NULL) {
	UnregisterTcpServerInterpCleanupProc(acceptCallbackPtr->interp,
		acceptCallbackPtr);
    }
    Tcl_DecrRefCount(acceptCallbackPtr->script);
    Tcl_Free(acceptCallbackPtr);
}

/*
 *----------------------------------------------------------------------
 *
 * Tcl_SocketObjCmd --
 *
 *	This function is invoked to process the "socket" Tcl command. See the
 *	user documentation for details on what it does.
 *
 * Results:
 *	A standard Tcl result.
 *
 * Side effects:
 *	Creates a socket based channel.
 *
 *----------------------------------------------------------------------
 */

int
Tcl_SocketObjCmd(
    TCL_UNUSED(void *),
    Tcl_Interp *interp,		/* Current interpreter. */
    int objc,			/* Number of arguments. */
    Tcl_Obj *const objv[])	/* Argument objects. */
{
    static const char *const socketOptions[] = {
	"-async", "-backlog", "-myaddr", "-myport", "-reuseaddr",
	"-reuseport", "-server", NULL
    };
    enum socketOptionsEnum {
	SKT_ASYNC, SKT_BACKLOG, SKT_MYADDR, SKT_MYPORT, SKT_REUSEADDR,
	SKT_REUSEPORT, SKT_SERVER
    } optionIndex;
    int a, server = 0, myport = 0, async = 0, reusep = -1,
	reusea = -1, backlog = -1;
    unsigned int flags = 0;
    const char *host, *port, *myaddr = NULL;
    Tcl_Obj *script = NULL;
    Tcl_Channel chan;

    TclInitSockets();

    for (a = 1; a < objc; a++) {
	const char *arg = TclGetString(objv[a]);

	if (arg[0] != '-') {
	    break;
	}
	if (Tcl_GetIndexFromObj(interp, objv[a], socketOptions, "option",
		TCL_EXACT, &optionIndex) != TCL_OK) {
	    return TCL_ERROR;
	}
	switch (optionIndex) {
	case SKT_ASYNC:
	    if (server == 1) {
		Tcl_SetObjResult(interp, Tcl_NewStringObj(
			"cannot set -async option for server sockets", -1));
		return TCL_ERROR;
	    }
	    async = 1;
	    break;
	case SKT_MYADDR:
	    a++;
	    if (a >= objc) {
		Tcl_SetObjResult(interp, Tcl_NewStringObj(
			"no argument given for -myaddr option", -1));
		return TCL_ERROR;
	    }
	    myaddr = TclGetString(objv[a]);
	    break;
	case SKT_MYPORT: {
	    const char *myPortName;

	    a++;
	    if (a >= objc) {
		Tcl_SetObjResult(interp, Tcl_NewStringObj(
			"no argument given for -myport option", -1));
		return TCL_ERROR;
	    }
	    myPortName = TclGetString(objv[a]);
	    if (TclSockGetPort(interp, myPortName, "tcp", &myport) != TCL_OK) {
		return TCL_ERROR;
	    }
	    break;
	}
	case SKT_SERVER:
	    if (async == 1) {
		Tcl_SetObjResult(interp, Tcl_NewStringObj(
			"cannot set -async option for server sockets", -1));
		return TCL_ERROR;
	    }
	    server = 1;
	    a++;
	    if (a >= objc) {
		Tcl_SetObjResult(interp, Tcl_NewStringObj(
			"no argument given for -server option", -1));
		return TCL_ERROR;
	    }
	    script = objv[a];
	    break;
	case SKT_REUSEADDR:
	    a++;
	    if (a >= objc) {
		Tcl_SetObjResult(interp, Tcl_NewStringObj(
			"no argument given for -reuseaddr option", -1));
		return TCL_ERROR;
	    }
	    if (Tcl_GetBooleanFromObj(interp, objv[a], &reusea) != TCL_OK) {
		return TCL_ERROR;
	    }
	    break;
	case SKT_REUSEPORT:
	    a++;
	    if (a >= objc) {
		Tcl_SetObjResult(interp, Tcl_NewStringObj(
			"no argument given for -reuseport option", -1));
		return TCL_ERROR;
	    }
	    if (Tcl_GetBooleanFromObj(interp, objv[a], &reusep) != TCL_OK) {
		return TCL_ERROR;
	    }
	    break;
	case SKT_BACKLOG:
	    a++;
	    if (a >= objc) {
		Tcl_SetObjResult(interp, Tcl_NewStringObj(
			"no argument given for -backlog option", -1));
		return TCL_ERROR;
	    }
	    if (Tcl_GetIntFromObj(interp, objv[a], &backlog) != TCL_OK) {
		return TCL_ERROR;
	    }
	    break;
	default:
	    Tcl_Panic("Tcl_SocketObjCmd: bad option index to SocketOptions");
	}
    }
    if (server) {
	host = myaddr;		/* NULL implies INADDR_ANY */
	if (myport != 0) {
	    Tcl_SetObjResult(interp, Tcl_NewStringObj(
		    "option -myport is not valid for servers", -1));
	    return TCL_ERROR;
	}
    } else if (a < objc) {
	host = TclGetString(objv[a]);
	a++;
    } else {
	Interp *iPtr;

    wrongNumArgs:
	iPtr = (Interp *) interp;
	Tcl_WrongNumArgs(interp, 1, objv,
		"?-async? ?-myaddr addr? ?-myport myport? host port");
	iPtr->flags |= INTERP_ALTERNATE_WRONG_ARGS;
	Tcl_WrongNumArgs(interp, 1, objv,
		"-server command ?-backlog count? ?-myaddr addr? "
		"?-reuseaddr boolean? ?-reuseport boolean? port");
	return TCL_ERROR;
    }

    if (!server && (reusea != -1 || reusep != -1 || backlog != -1)) {
	Tcl_SetObjResult(interp, Tcl_NewStringObj(
		"options -backlog, -reuseaddr, and -reuseport are only valid "
		"for servers", -1));
	return TCL_ERROR;
    }

    /*
     * Set the options to their default value if the user didn't override
     * their value.
     */

    if (reusep == -1) {
	reusep = 0;
    }
    if (reusea == -1) {
	reusea = 1;
    }

    /*
     * Build the bitset with the flags values.
     */

    if (reusea) {
	flags |= TCL_TCPSERVER_REUSEADDR;
    }
    if (reusep) {
	flags |= TCL_TCPSERVER_REUSEPORT;
    }

    /*
     * All the arguments should have been parsed by now, 'a' points to the
     * last one, the port number.
     */

    if (a != objc-1) {
	goto wrongNumArgs;
    }

    port = TclGetString(objv[a]);

    if (server) {
	AcceptCallback *acceptCallbackPtr = (AcceptCallback *)Tcl_Alloc(sizeof(AcceptCallback));

	Tcl_IncrRefCount(script);
	acceptCallbackPtr->script = script;
	acceptCallbackPtr->interp = interp;

	chan = Tcl_OpenTcpServerEx(interp, port, host, flags, backlog,
		AcceptCallbackProc, acceptCallbackPtr);
	if (chan == NULL) {
	    Tcl_DecrRefCount(script);
	    Tcl_Free(acceptCallbackPtr);
	    return TCL_ERROR;
	}

	/*
	 * Register with the interpreter to let us know when the interpreter
	 * is deleted (by having the callback set the interp field of the
	 * acceptCallbackPtr's structure to NULL). This is to avoid trying to
	 * eval the script in a deleted interpreter.
	 */

	RegisterTcpServerInterpCleanup(interp, acceptCallbackPtr);

	/*
	 * Register a close callback. This callback will inform the
	 * interpreter (if it still exists) that this channel does not need to
	 * be informed when the interpreter is deleted.
	 */

	Tcl_CreateCloseHandler(chan, TcpServerCloseProc, acceptCallbackPtr);
    } else {
	int portNum;

	if (TclSockGetPort(interp, port, "tcp", &portNum) != TCL_OK) {
	    return TCL_ERROR;
	}

	chan = Tcl_OpenTcpClient(interp, portNum, host, myaddr, myport, async);
	if (chan == NULL) {
	    return TCL_ERROR;
	}
    }

    Tcl_RegisterChannel(interp, chan);
    Tcl_SetObjResult(interp, Tcl_NewStringObj(Tcl_GetChannelName(chan), -1));
    return TCL_OK;
}

/*
 *----------------------------------------------------------------------
 *
 * Tcl_FcopyObjCmd --
 *
 *	This function is invoked to process the "fcopy" Tcl command. See the
 *	user documentation for details on what it does.
 *
 * Results:
 *	A standard Tcl result.
 *
 * Side effects:
 *	Moves data between two channels and possibly sets up a background copy
 *	handler.
 *
 *----------------------------------------------------------------------
 */

int
Tcl_FcopyObjCmd(
    TCL_UNUSED(void *),
    Tcl_Interp *interp,		/* Current interpreter. */
    int objc,			/* Number of arguments. */
    Tcl_Obj *const objv[])	/* Argument objects. */
{
    Tcl_Channel inChan, outChan;
    int mode, i, index;
    Tcl_WideInt toRead;
    Tcl_Obj *cmdPtr;
    static const char *const switches[] = { "-size", "-command", NULL };
    enum { FcopySize, FcopyCommand };

    if ((objc < 3) || (objc > 7) || (objc == 4) || (objc == 6)) {
	Tcl_WrongNumArgs(interp, 1, objv,
		"input output ?-size size? ?-command callback?");
	return TCL_ERROR;
    }

    /*
     * Parse the channel arguments and verify that they are readable or
     * writable, as appropriate.
     */

    if (TclGetChannelFromObj(interp, objv[1], &inChan, &mode, 0) != TCL_OK) {
	return TCL_ERROR;
    }
    if (!(mode & TCL_READABLE)) {
	Tcl_SetObjResult(interp, Tcl_ObjPrintf(
		"channel \"%s\" wasn't opened for reading",
		TclGetString(objv[1])));
	return TCL_ERROR;
    }
    if (TclGetChannelFromObj(interp, objv[2], &outChan, &mode, 0) != TCL_OK) {
	return TCL_ERROR;
    }
    if (!(mode & TCL_WRITABLE)) {
	Tcl_SetObjResult(interp, Tcl_ObjPrintf(
		"channel \"%s\" wasn't opened for writing",
		TclGetString(objv[2])));
	return TCL_ERROR;
    }

    toRead = -1;
    cmdPtr = NULL;
    for (i = 3; i < objc; i += 2) {
	if (Tcl_GetIndexFromObj(interp, objv[i], switches, "option", 0,
		&index) != TCL_OK) {
	    return TCL_ERROR;
	}
	switch (index) {
	case FcopySize:
	    if (TclGetWideIntFromObj(interp, objv[i+1], &toRead) != TCL_OK) {
		return TCL_ERROR;
	    }
	    if (toRead < 0) {
		/*
		 * Handle all negative sizes like -1, meaning 'copy all'. By
		 * resetting toRead we avoid changes in the core copying
		 * functions (which explicitly check for -1 and crash on any
		 * other negative value).
		 */

		toRead = -1;
	    }
	    break;
	case FcopyCommand:
	    cmdPtr = objv[i+1];
	    break;
	}
    }

    return TclCopyChannel(interp, inChan, outChan, toRead, cmdPtr);
}

/*
 *---------------------------------------------------------------------------
 *
 * ChanPendingObjCmd --
 *
 *	This function is invoked to process the Tcl "chan pending" command
 *	(TIP #287). See the user documentation for details on what it does.
 *
 * Results:
 *	A standard Tcl result.
 *
 * Side effects:
 *	Sets interp's result to the number of bytes of buffered input or
 *	output (depending on whether the first argument is "input" or
 *	"output"), or -1 if the channel wasn't opened for that mode.
 *
 *---------------------------------------------------------------------------
 */

static int
ChanPendingObjCmd(
    TCL_UNUSED(void *),
    Tcl_Interp *interp,		/* Current interpreter. */
    int objc,			/* Number of arguments. */
    Tcl_Obj *const objv[])	/* Argument objects. */
{
    Tcl_Channel chan;
    static const char *const options[] = {"input", "output", NULL};
    enum pendingOptionsEnum {PENDING_INPUT, PENDING_OUTPUT} index;
    int mode;

    if (objc != 3) {
	Tcl_WrongNumArgs(interp, 1, objv, "mode channelId");
	return TCL_ERROR;
    }

    if (Tcl_GetIndexFromObj(interp, objv[1], options, "mode", 0,
	    &index) != TCL_OK) {
	return TCL_ERROR;
    }

    if (TclGetChannelFromObj(interp, objv[2], &chan, &mode, 0) != TCL_OK) {
	return TCL_ERROR;
    }

    switch (index) {
    case PENDING_INPUT:
	if (!(mode & TCL_READABLE)) {
	    Tcl_SetObjResult(interp, Tcl_NewWideIntObj(-1));
	} else {
	    Tcl_SetObjResult(interp, Tcl_NewWideIntObj(Tcl_InputBuffered(chan)));
	}
	break;
    case PENDING_OUTPUT:
	if (!(mode & TCL_WRITABLE)) {
	    Tcl_SetObjResult(interp, Tcl_NewWideIntObj(-1));
	} else {
	    Tcl_SetObjResult(interp, Tcl_NewWideIntObj(Tcl_OutputBuffered(chan)));
	}
	break;
    }
    return TCL_OK;
}

/*
 *----------------------------------------------------------------------
 *
 * ChanTruncateObjCmd --
 *
 *	This function is invoked to process the "chan truncate" Tcl command.
 *	See the user documentation for details on what it does.
 *
 * Results:
 *	A standard Tcl result.
 *
 * Side effects:
 *	Truncates a channel (or rather a file underlying a channel).
 *
 *----------------------------------------------------------------------
 */

static int
ChanTruncateObjCmd(
    TCL_UNUSED(void *),
    Tcl_Interp *interp,		/* Current interpreter. */
    int objc,			/* Number of arguments. */
    Tcl_Obj *const objv[])	/* Argument objects. */
{
    Tcl_Channel chan;
    Tcl_WideInt length;

    if ((objc < 2) || (objc > 3)) {
	Tcl_WrongNumArgs(interp, 1, objv, "channelId ?length?");
	return TCL_ERROR;
    }
    if (TclGetChannelFromObj(interp, objv[1], &chan, NULL, 0) != TCL_OK) {
	return TCL_ERROR;
    }

    if (objc == 3) {
	/*
	 * User is supplying an explicit length.
	 */

	if (TclGetWideIntFromObj(interp, objv[2], &length) != TCL_OK) {
	    return TCL_ERROR;
	}
	if (length < 0) {
	    Tcl_SetObjResult(interp, Tcl_NewStringObj(
		    "cannot truncate to negative length of file", -1));
	    return TCL_ERROR;
	}
    } else {
	/*
	 * User wants to truncate to the current file position.
	 */

	length = Tcl_Tell(chan);
	if (length == -1) {
	    Tcl_SetObjResult(interp, Tcl_ObjPrintf(
		    "could not determine current location in \"%s\": %s",
		    TclGetString(objv[1]), Tcl_PosixError(interp)));
	    return TCL_ERROR;
	}
    }

    if (Tcl_TruncateChannel(chan, length) != TCL_OK) {
	Tcl_SetObjResult(interp, Tcl_ObjPrintf(
		"error during truncate on \"%s\": %s",
		TclGetString(objv[1]), Tcl_PosixError(interp)));
	return TCL_ERROR;
    }

    return TCL_OK;
}

/*
 *----------------------------------------------------------------------
 *
 * ChanPipeObjCmd --
 *
 *	This function is invoked to process the "chan pipe" Tcl command.
 *	See the user documentation for details on what it does.
 *
 * Results:
 *	A standard Tcl result.
 *
 * Side effects:
 *	Creates a pair of Tcl channels wrapping both ends of a new
 *	anonymous pipe.
 *
 *----------------------------------------------------------------------
 */

static int
ChanPipeObjCmd(
    TCL_UNUSED(void *),
    Tcl_Interp *interp,		/* Current interpreter. */
    int objc,			/* Number of arguments. */
    Tcl_Obj *const objv[])	/* Argument objects. */
{
    Tcl_Channel rchan, wchan;
    const char *channelNames[2];
    Tcl_Obj *resultPtr;

    if (objc != 1) {
	Tcl_WrongNumArgs(interp, 1, objv, "");
	return TCL_ERROR;
    }

    if (Tcl_CreatePipe(interp, &rchan, &wchan, 0) != TCL_OK) {
	return TCL_ERROR;
    }

    channelNames[0] = Tcl_GetChannelName(rchan);
    channelNames[1] = Tcl_GetChannelName(wchan);

    TclNewObj(resultPtr);
    Tcl_ListObjAppendElement(NULL, resultPtr,
	    Tcl_NewStringObj(channelNames[0], -1));
    Tcl_ListObjAppendElement(NULL, resultPtr,
	    Tcl_NewStringObj(channelNames[1], -1));
    Tcl_SetObjResult(interp, resultPtr);

    return TCL_OK;
}

/*
 *----------------------------------------------------------------------
 *
 * TclChannelNamesCmd --
 *
 *	This function is invoked to process the "chan names" and "file
 *	channels" Tcl commands.  See the user documentation for details on
 *	what they do.
 *
 * Results:
 *	A standard Tcl result.
 *
 * Side effects:
 *	None.
 *
 *----------------------------------------------------------------------
 */

int
TclChannelNamesCmd(
    TCL_UNUSED(void *),
    Tcl_Interp *interp,
    int objc,
    Tcl_Obj *const objv[])
{
    if (objc < 1 || objc > 2) {
	Tcl_WrongNumArgs(interp, 1, objv, "?pattern?");
	return TCL_ERROR;
    }
    return Tcl_GetChannelNamesEx(interp,
	    ((objc == 1) ? NULL : TclGetString(objv[1])));
}

/*
 *----------------------------------------------------------------------
 *
 * TclInitChanCmd --
 *
 *	This function is invoked to create the "chan" Tcl command. See the
 *	user documentation for details on what it does.
 *
 * Results:
 *	A Tcl command handle.
 *
 * Side effects:
 *	None (since nothing is byte-compiled).
 *
 *----------------------------------------------------------------------
 */

Tcl_Command
TclInitChanCmd(
    Tcl_Interp *interp)
{
    /*
     * Most commands are plugged directly together, but some are done via
     * alias-like rewriting; [chan configure] is this way for security reasons
     * (want overwriting of [fconfigure] to control that nicely), and [chan
     * names] because the functionality isn't available as a separate command
     * function at the moment.
     */
    static const EnsembleImplMap initMap[] = {
	{"blocked",	Tcl_FblockedObjCmd,	TclCompileBasic1ArgCmd, NULL, NULL, 0},
	{"close",	Tcl_CloseObjCmd,	TclCompileBasic1Or2ArgCmd, NULL, NULL, 0},
	{"copy",	Tcl_FcopyObjCmd,	NULL, NULL, NULL, 0},
	{"create",	TclChanCreateObjCmd,	TclCompileBasic2ArgCmd, NULL, NULL, 0},		/* TIP #219 */
	{"eof",		Tcl_EofObjCmd,		TclCompileBasic1ArgCmd, NULL, NULL, 0},
	{"event",	Tcl_FileEventObjCmd,	TclCompileBasic2Or3ArgCmd, NULL, NULL, 0},
	{"flush",	Tcl_FlushObjCmd,	TclCompileBasic1ArgCmd, NULL, NULL, 0},
	{"gets",	Tcl_GetsObjCmd,		TclCompileBasic1Or2ArgCmd, NULL, NULL, 0},
	{"names",	TclChannelNamesCmd,	TclCompileBasic0Or1ArgCmd, NULL, NULL, 0},
	{"pending",	ChanPendingObjCmd,	TclCompileBasic2ArgCmd, NULL, NULL, 0},		/* TIP #287 */
	{"pipe",	ChanPipeObjCmd,		TclCompileBasic0ArgCmd, NULL, NULL, 0},		/* TIP #304 */
	{"pop",		TclChanPopObjCmd,	TclCompileBasic1ArgCmd, NULL, NULL, 0},		/* TIP #230 */
	{"postevent",	TclChanPostEventObjCmd,	TclCompileBasic2ArgCmd, NULL, NULL, 0},	/* TIP #219 */
	{"push",	TclChanPushObjCmd,	TclCompileBasic2ArgCmd, NULL, NULL, 0},		/* TIP #230 */
	{"puts",	Tcl_PutsObjCmd,		NULL, NULL, NULL, 0},
	{"read",	Tcl_ReadObjCmd,		NULL, NULL, NULL, 0},
	{"seek",	Tcl_SeekObjCmd,		TclCompileBasic2Or3ArgCmd, NULL, NULL, 0},
	{"tell",	Tcl_TellObjCmd,		TclCompileBasic1ArgCmd, NULL, NULL, 0},
	{"truncate",	ChanTruncateObjCmd,	TclCompileBasic1Or2ArgCmd, NULL, NULL, 0},		/* TIP #208 */
	{NULL, NULL, NULL, NULL, NULL, 0}
    };
    static const char *const extras[] = {
	"configure",	"::fconfigure",
	NULL
    };
    Tcl_Command ensemble;
    Tcl_Obj *mapObj;
    int i;

    ensemble = TclMakeEnsemble(interp, "chan", initMap);
    Tcl_GetEnsembleMappingDict(NULL, ensemble, &mapObj);
    for (i=0 ; extras[i] ; i+=2) {
	/*
	 * Can assume that reference counts are all incremented.
	 */

	Tcl_DictObjPut(NULL, mapObj, Tcl_NewStringObj(extras[i], -1),
		Tcl_NewStringObj(extras[i+1], -1));
    }
    Tcl_SetEnsembleMappingDict(interp, ensemble, mapObj);
    return ensemble;
}

/*
 * Local Variables:
 * mode: c
 * c-basic-offset: 4
 * fill-column: 78
 * End:
 */<|MERGE_RESOLUTION|>--- conflicted
+++ resolved
@@ -10,11 +10,8 @@
  */
 
 #include "tclInt.h"
-<<<<<<< HEAD
+#include "tclIO.h"
 #include "tclTomMath.h"
-=======
-#include "tclIO.h"
->>>>>>> 6d5bb921
 
 /*
  * Callback structure for accept callback in a TCP server.
