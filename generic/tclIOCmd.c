--- conflicted
+++ resolved
@@ -952,11 +952,7 @@
 	    break;
 	case EXEC_ENCODING:
 	    if (++skip >= objc) {
-<<<<<<< HEAD
 		TclPrintfResult(interp, "No value given for option -encoding.");
-=======
-		Tcl_SetObjResult(interp, Tcl_NewStringObj("No value given for option -encoding", -1));
->>>>>>> 7a685525
 		return TCL_ERROR;
 	    } else {
 		Tcl_Encoding encoding;
