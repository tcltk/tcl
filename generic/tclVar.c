--- conflicted
+++ resolved
@@ -730,21 +730,6 @@
  
 /*
-<<<<<<< HEAD
- * This flag bit should not interfere with TCL_GLOBAL_ONLY,
- * TCL_NAMESPACE_ONLY, or TCL_LEAVE_ERR_MSG; it signals that the variable
- * lookup is performed for upvar (or similar) purposes, with slightly
- * different rules:
- *    - Bug #696893 - variable is either proc-local or in the current
- *	namespace; never follow the second (global) resolution path
- *    - Bug #631741 - do not use special namespace or interp resolvers
- */
-
-#define AVOID_RESOLVERS 0x40000
-
-/*
-=======
->>>>>>> 77e9a375
  *----------------------------------------------------------------------
  *
  * TclLookupSimpleVar --
