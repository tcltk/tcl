--- conflicted
+++ resolved
@@ -479,10 +479,7 @@
 
     if (part2) {
 	part2Ptr = Tcl_NewStringObj(part2, -1);
-<<<<<<< HEAD
-=======
 	Tcl_IncrRefCount(part2Ptr);
->>>>>>> 7e0d0a3f
     }
 
     resPtr = TclObjLookupVarEx(interp, part1Ptr, part2Ptr,
@@ -1278,7 +1275,6 @@
 				 * bits. */
 {
     Tcl_Obj *resultPtr, *part1Ptr, *part2Ptr;
-<<<<<<< HEAD
 
     part1Ptr = Tcl_NewStringObj(part1, -1);
     Tcl_IncrRefCount(part1Ptr);
@@ -1289,18 +1285,6 @@
 	part2Ptr = NULL;
     }
 
-=======
-
-    part1Ptr = Tcl_NewStringObj(part1, -1);
-    Tcl_IncrRefCount(part1Ptr);
-    if (part2) {
-	part2Ptr = Tcl_NewStringObj(part2, -1);
-	Tcl_IncrRefCount(part2Ptr);
-    } else {
-	part2Ptr = NULL;
-    }
-
->>>>>>> 7e0d0a3f
     resultPtr = Tcl_ObjGetVar2(interp, part1Ptr, part2Ptr, flags);
 
     Tcl_DecrRefCount(part1Ptr);
@@ -1350,15 +1334,10 @@
 {
     Tcl_Obj *resPtr, *part2Ptr = NULL, *part1Ptr = Tcl_NewStringObj(part1, -1);
 
-<<<<<<< HEAD
-    if (part2) {
-	part2Ptr = Tcl_NewStringObj(part2, -1);
-=======
     Tcl_IncrRefCount(part1Ptr);
     if (part2) {
 	part2Ptr = Tcl_NewStringObj(part2, -1);
 	Tcl_IncrRefCount(part2Ptr);
->>>>>>> 7e0d0a3f
     }
 
     resPtr = Tcl_ObjGetVar2(interp, part1Ptr, part2Ptr, flags);
@@ -2263,12 +2242,10 @@
     int result;
     Tcl_Obj *part2Ptr = NULL, *part1Ptr = Tcl_NewStringObj(part1, -1);
 
-<<<<<<< HEAD
-=======
     Tcl_IncrRefCount(part1Ptr);
->>>>>>> 7e0d0a3f
     if (part2) {
 	part2Ptr = Tcl_NewStringObj(part2, -1);
+	Tcl_IncrRefCount(part2Ptr);
     }
 
     /*
@@ -3145,7 +3122,6 @@
 	    Tcl_ObjPrintf("s-%d-%s", searchPtr->id, varName));
     return TCL_OK;
 }
- 
 /*
  *----------------------------------------------------------------------
@@ -3252,7 +3228,6 @@
     Tcl_SetObjResult(interp, iPtr->execEnvPtr->constants[gotValue]);
     return TCL_OK;
 }
- 
 /*
  *----------------------------------------------------------------------
@@ -4112,12 +4087,7 @@
  *	A standard Tcl result object.
  *
  * Side effects:
-<<<<<<< HEAD
  *	See the user documentation.
-=======
- *	A variable will be created if one does not already exist.
- *	Callers must Incr arrayNameObj if they pland to Decr it.
->>>>>>> 7e0d0a3f
  *
  *----------------------------------------------------------------------
  */
@@ -5324,10 +5294,6 @@
     for (varPtr = VarHashFirstVar(tablePtr, &search);  varPtr != NULL;
 	    varPtr = VarHashFirstVar(tablePtr, &search)) {
 	Tcl_Obj *objPtr = Tcl_NewObj();
-<<<<<<< HEAD
-=======
-
->>>>>>> 7e0d0a3f
 	VarHashRefCount(varPtr)++;	/* Make sure we get to remove from
 					 * hash. */
 	Tcl_GetVariableFullName(interp, (Tcl_Var) varPtr, objPtr);
@@ -5597,15 +5563,8 @@
 {
     Tcl_Obj *part2Ptr = NULL, *part1Ptr = Tcl_NewStringObj(part1, -1);
 
-<<<<<<< HEAD
     if (part2) {
 	part2Ptr = Tcl_NewStringObj(part2, -1);
-=======
-    Tcl_IncrRefCount(part1Ptr);
-    if (part2) {
-	part2Ptr = Tcl_NewStringObj(part2, -1);
-	Tcl_IncrRefCount(part2Ptr);
->>>>>>> 7e0d0a3f
     }
 
     TclObjVarErrMsg(interp, part1Ptr, part2Ptr, operation, reason, -1);
@@ -5880,6 +5839,7 @@
     Tcl_Obj *namePtr = Tcl_NewStringObj(name, -1);
     Tcl_Var var;
 
+    Tcl_IncrRefCount(namePtr);
     var = ObjFindNamespaceVar(interp, namePtr, contextNsPtr, flags);
     Tcl_DecrRefCount(namePtr);
     return var;
@@ -5974,6 +5934,7 @@
     varPtr = NULL;
     if (simpleName != name) {
 	simpleNamePtr = Tcl_NewStringObj(simpleName, -1);
+	Tcl_IncrRefCount(simpleNamePtr);
     } else {
 	simpleNamePtr = namePtr;
     }
