--- conflicted
+++ resolved
@@ -276,7 +276,6 @@
     "parsedVarName",
     FreeParsedVarName, DupParsedVarName, NULL, NULL
 };
-<<<<<<< HEAD
 
 #define ParsedSetIntRep(objPtr, arrayPtr, elem)				\
     do {								\
@@ -298,9 +297,6 @@
 	(array) = irPtr ? irPtr->twoPtrValue.ptr1 : NULL;		\
 	(elem) = irPtr ? irPtr->twoPtrValue.ptr2 : NULL;		\
     } while (0)
-
-=======
->>>>>>> 1732fdbb
  
 Var *
