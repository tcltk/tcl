--- conflicted
+++ resolved
@@ -263,11 +263,7 @@
     0
 };
 
-<<<<<<< HEAD
-#define LocalSetInternalRep(objPtr, index, namePtr) \
-=======
 #define LocalSetInternalRep(objPtr, index, namePtr)			\
->>>>>>> 07cc6662
     do {								\
 	Tcl_ObjInternalRep ir;						\
 	Tcl_Obj *ptr = (namePtr);					\
@@ -277,11 +273,7 @@
 	Tcl_StoreInternalRep((objPtr), &localVarNameType, &ir);		\
     } while (0)
 
-<<<<<<< HEAD
-#define LocalGetInternalRep(objPtr, index, name) \
-=======
 #define LocalGetInternalRep(objPtr, index, name)			\
->>>>>>> 07cc6662
     do {								\
 	const Tcl_ObjInternalRep *irPtr;				\
 	irPtr = TclFetchInternalRep((objPtr), &localVarNameType);	\
@@ -295,11 +287,7 @@
     0
 };
 
-<<<<<<< HEAD
-#define ParsedSetInternalRep(objPtr, arrayPtr, elem) \
-=======
 #define ParsedSetInternalRep(objPtr, arrayPtr, elem)			\
->>>>>>> 07cc6662
     do {								\
 	Tcl_ObjInternalRep ir;						\
 	Tcl_Obj *ptr1 = (arrayPtr);					\
@@ -311,11 +299,7 @@
 	Tcl_StoreInternalRep((objPtr), &parsedVarNameType, &ir);	\
     } while (0)
 
-<<<<<<< HEAD
-#define ParsedGetInternalRep(objPtr, parsed, array, elem) \
-=======
 #define ParsedGetInternalRep(objPtr, parsed, array, elem)		\
->>>>>>> 07cc6662
     do {								\
 	const Tcl_ObjInternalRep *irPtr;				\
 	irPtr = TclFetchInternalRep((objPtr), &parsedVarNameType);	\
