/*
 * tclVar.c --
 *
 *	This file contains routines that implement Tcl variables (both scalars
 *	and arrays).
 *
 *	The implementation of arrays is modelled after an initial
 *	implementation by Mark Diekhans and Karl Lehenbauer.
 *
 * Copyright (c) 1987-1994 The Regents of the University of California.
 * Copyright (c) 1994-1997 Sun Microsystems, Inc.
 * Copyright (c) 1998-1999 by Scriptics Corporation.
 * Copyright (c) 2001 by Kevin B. Kenny. All rights reserved.
 * Copyright (c) 2007 Miguel Sofer
 *
 * See the file "license.terms" for information on usage and redistribution of
 * this file, and for a DISCLAIMER OF ALL WARRANTIES.
 */

#include "tclInt.h"
#include "tclOOInt.h"

/*
 * Prototypes for the variable hash key methods.
 */

static Tcl_HashEntry *	AllocVarEntry(Tcl_HashTable *tablePtr, void *keyPtr);
static void		FreeVarEntry(Tcl_HashEntry *hPtr);
static int		CompareVarKeys(void *keyPtr, Tcl_HashEntry *hPtr);

static const Tcl_HashKeyType tclVarHashKeyType = {
    TCL_HASH_KEY_TYPE_VERSION,	/* version */
    0,				/* flags */
    TclHashObjKey,		/* hashKeyProc */
    CompareVarKeys,		/* compareKeysProc */
    AllocVarEntry,		/* allocEntryProc */
    FreeVarEntry		/* freeEntryProc */
};

static inline Var *	VarHashCreateVar(TclVarHashTable *tablePtr,
			    Tcl_Obj *key, int *newPtr);
static inline Var *	VarHashFirstVar(TclVarHashTable *tablePtr,
			    Tcl_HashSearch *searchPtr);
static inline Var *	VarHashNextVar(Tcl_HashSearch *searchPtr);
static inline void	CleanupVar(Var *varPtr, Var *arrayPtr);

#define VarHashGetValue(hPtr) \
    ((Var *) ((char *)hPtr - TclOffset(VarInHash, entry)))

/*
 * NOTE: VarHashCreateVar increments the recount of its key argument.
 * All callers that will call Tcl_DecrRefCount on that argument must
 * call Tcl_IncrRefCount on it before passing it in.  This requirement
 * can bubble up to callers of callers .... etc.
 */

static inline Var *
VarHashCreateVar(
    TclVarHashTable *tablePtr,
    Tcl_Obj *key,
    int *newPtr)
{
    Tcl_HashEntry *hPtr = Tcl_CreateHashEntry(&tablePtr->table,
	    key, newPtr);

    if (hPtr) {
	return VarHashGetValue(hPtr);
    } else {
	return NULL;
    }
}

#define VarHashFindVar(tablePtr, key) \
    VarHashCreateVar((tablePtr), (key), NULL)

#define VarHashInvalidateEntry(varPtr) \
    ((varPtr)->flags |= VAR_DEAD_HASH)

#define VarHashDeleteEntry(varPtr) \
    Tcl_DeleteHashEntry(&(((VarInHash *) varPtr)->entry))

#define VarHashFirstEntry(tablePtr, searchPtr) \
    Tcl_FirstHashEntry(&(tablePtr)->table, (searchPtr))

#define VarHashNextEntry(searchPtr) \
    Tcl_NextHashEntry((searchPtr))

static inline Var *
VarHashFirstVar(
    TclVarHashTable *tablePtr,
    Tcl_HashSearch *searchPtr)
{
    Tcl_HashEntry *hPtr = VarHashFirstEntry(tablePtr, searchPtr);

    if (hPtr) {
	return VarHashGetValue(hPtr);
    } else {
	return NULL;
    }
}

static inline Var *
VarHashNextVar(
    Tcl_HashSearch *searchPtr)
{
    Tcl_HashEntry *hPtr = VarHashNextEntry(searchPtr);

    if (hPtr) {
	return VarHashGetValue(hPtr);
    } else {
	return NULL;
    }
}

#define VarHashGetKey(varPtr) \
    (((VarInHash *)(varPtr))->entry.key.objPtr)

#define VarHashDeleteTable(tablePtr) \
    Tcl_DeleteHashTable(&(tablePtr)->table)

/*
 * The strings below are used to indicate what went wrong when a variable
 * access is denied.
 */

static const char *noSuchVar =		"no such variable";
static const char *isArray =		"variable is array";
static const char *needArray =		"variable isn't array";
static const char *noSuchElement =	"no such element in array";
static const char *danglingElement =
	"upvar refers to element in deleted array";
static const char *danglingVar =
	"upvar refers to variable in deleted namespace";
static const char *badNamespace =	"parent namespace doesn't exist";
static const char *missingName =	"missing variable name";
static const char *isArrayElement =
	"name refers to an element in an array";

/*
 * A test to see if we are in a call frame that has local variables. This is
 * true if we are inside a procedure body.
 */

#define HasLocalVars(framePtr) ((framePtr)->isProcCallFrame & FRAME_IS_PROC)

/*
 * The following structure describes an enumerative search in progress on an
 * array variable; this are invoked with options to the "array" command.
 */

typedef struct ArraySearch {
    int id;			/* Integer id used to distinguish among
				 * multiple concurrent searches for the same
				 * array. */
    struct Var *varPtr;		/* Pointer to array variable that's being
				 * searched. */
    Tcl_HashSearch search;	/* Info kept by the hash module about progress
				 * through the array. */
    Tcl_HashEntry *nextEntry;	/* Non-null means this is the next element to
				 * be enumerated (it's leftover from the
				 * Tcl_FirstHashEntry call or from an "array
				 * anymore" command). NULL means must call
				 * Tcl_NextHashEntry to get value to
				 * return. */
    struct ArraySearch *nextPtr;/* Next in list of all active searches for
				 * this variable, or NULL if this is the last
				 * one. */
} ArraySearch;

/*
 * Forward references to functions defined later in this file:
 */

static void		AppendLocals(Tcl_Interp *interp, Tcl_Obj *listPtr,
			    Tcl_Obj *patternPtr, int includeLinks);
static void		DeleteSearches(Interp *iPtr, Var *arrayVarPtr);
static void		DeleteArray(Interp *iPtr, Tcl_Obj *arrayNamePtr,
			    Var *varPtr, int flags, int index);
static Tcl_Var		ObjFindNamespaceVar(Tcl_Interp *interp,
			    Tcl_Obj *namePtr, Tcl_Namespace *contextNsPtr,
			    int flags);
static int		ObjMakeUpvar(Tcl_Interp *interp,
			    CallFrame *framePtr, Tcl_Obj *otherP1Ptr,
			    const char *otherP2, const int otherFlags,
			    Tcl_Obj *myNamePtr, int myFlags, int index);
static ArraySearch *	ParseSearchId(Tcl_Interp *interp, const Var *varPtr,
			    Tcl_Obj *varNamePtr, Tcl_Obj *handleObj);
static void		UnsetVarStruct(Var *varPtr, Var *arrayPtr,
			    Interp *iPtr, Tcl_Obj *part1Ptr,
			    Tcl_Obj *part2Ptr, int flags, int index);
static int		SetArraySearchObj(Tcl_Interp *interp,
			    Tcl_Obj *objPtr);

/*
 * Functions defined in this file that may be exported in the future for use
 * by the bytecode compiler and engine or to the public interface.
 */

MODULE_SCOPE Var *	TclLookupSimpleVar(Tcl_Interp *interp,
			    Tcl_Obj *varNamePtr, int flags, const int create,
			    const char **errMsgPtr, int *indexPtr);

static Tcl_DupInternalRepProc	DupLocalVarName;
static Tcl_FreeInternalRepProc	FreeLocalVarName;
static Tcl_UpdateStringProc	PanicOnUpdateVarName;

static Tcl_FreeInternalRepProc	FreeParsedVarName;
static Tcl_DupInternalRepProc	DupParsedVarName;
static Tcl_UpdateStringProc	UpdateParsedVarName;

static Tcl_UpdateStringProc	PanicOnUpdateVarName;
static Tcl_SetFromAnyProc	PanicOnSetVarName;

/*
 * Types of Tcl_Objs used to cache variable lookups.
 *
 * localVarName - INTERNALREP DEFINITION:
 *   twoPtrValue.ptr1:   pointer to name obj in varFramePtr->localCache
 *			  or NULL if it is this same obj
 *   twoPtrValue.ptr2: index into locals table
 *
 * nsVarName - INTERNALREP DEFINITION:
 *   twoPtrValue.ptr1:	pointer to the namespace containing the reference
 *   twoPtrValue.ptr2:	pointer to the corresponding Var
 *
 * parsedVarName - INTERNALREP DEFINITION:
 *   twoPtrValue.ptr1:	pointer to the array name Tcl_Obj, or NULL if it is a
 *			scalar variable
 *   twoPtrValue.ptr2:	pointer to the element name string (owned by this
 *			Tcl_Obj), or NULL if it is a scalar variable
 */

static const Tcl_ObjType localVarNameType = {
    "localVarName",
    FreeLocalVarName, DupLocalVarName, PanicOnUpdateVarName, PanicOnSetVarName
};

static const Tcl_ObjType tclParsedVarNameType = {
    "parsedVarName",
    FreeParsedVarName, DupParsedVarName, UpdateParsedVarName, PanicOnSetVarName
};

/*
 * Type of Tcl_Objs used to speed up array searches.
 *
 * INTERNALREP DEFINITION:
 *   twoPtrValue.ptr1:	searchIdNumber (cast to pointer)
 *   twoPtrValue.ptr2:	variableNameStartInString (cast to pointer)
 *
 * Note that the value stored in ptr2 is the offset into the string of the
 * start of the variable name and not the address of the variable name itself,
 * as this can be safely copied.
 */

const Tcl_ObjType tclArraySearchType = {
    "array search",
    NULL, NULL, NULL, SetArraySearchObj
};

Var *
TclVarHashCreateVar(
    TclVarHashTable *tablePtr,
    const char *key,
    int *newPtr)
{
    Tcl_Obj *keyPtr;
    Var *varPtr;

    keyPtr = Tcl_NewStringObj(key, -1);
    Tcl_IncrRefCount(keyPtr);
    varPtr = VarHashCreateVar(tablePtr, keyPtr, newPtr);
    Tcl_DecrRefCount(keyPtr);

    return varPtr;
}

/*
 *----------------------------------------------------------------------
 *
 * TclCleanupVar --
 *
 *	This function is called when it looks like it may be OK to free up a
 *	variable's storage. If the variable is in a hashtable, its Var
 *	structure and hash table entry will be freed along with those of its
 *	containing array, if any. This function is called, for example, when
 *	a trace on a variable deletes a variable.
 *
 * Results:
 *	None.
 *
 * Side effects:
 *	If the variable (or its containing array) really is dead and in a
 *	hashtable, then its Var structure, and possibly its hash table entry,
 *	is freed up.
 *
 *----------------------------------------------------------------------
 */

static inline void
CleanupVar(
    Var *varPtr,		/* Pointer to variable that may be a candidate
				 * for being expunged. */
    Var *arrayPtr)		/* Array that contains the variable, or NULL
				 * if this variable isn't an array element. */
{
    if (TclIsVarUndefined(varPtr) && TclIsVarInHash(varPtr)
	    && !TclIsVarTraced(varPtr)
	    && (VarHashRefCount(varPtr) == !TclIsVarDeadHash(varPtr))) {
	if (VarHashRefCount(varPtr) == 0) {
	    ckfree(varPtr);
	} else {
	    VarHashDeleteEntry(varPtr);
	}
    }
    if (arrayPtr != NULL && TclIsVarUndefined(arrayPtr) &&
	    TclIsVarInHash(arrayPtr) && !TclIsVarTraced(arrayPtr) &&
	    (VarHashRefCount(arrayPtr) == !TclIsVarDeadHash(arrayPtr))) {
	if (VarHashRefCount(arrayPtr) == 0) {
	    ckfree(arrayPtr);
	} else {
	    VarHashDeleteEntry(arrayPtr);
	}
    }
}

void
TclCleanupVar(
    Var *varPtr,		/* Pointer to variable that may be a candidate
				 * for being expunged. */
    Var *arrayPtr)		/* Array that contains the variable, or NULL
				 * if this variable isn't an array element. */
{
    CleanupVar(varPtr, arrayPtr);
}

/*
 *----------------------------------------------------------------------
 *
 * TclLookupVar --
 *
 *	This function is used to locate a variable given its name(s). It has
 *	been mostly superseded by TclObjLookupVar, it is now only used by the
 *	trace code. It is kept in tcl8.5 mainly because it is in the internal
 *	stubs table, so that some extension may be calling it.
 *
 * Results:
 *	The return value is a pointer to the variable structure indicated by
 *	part1 and part2, or NULL if the variable couldn't be found. If the
 *	variable is found, *arrayPtrPtr is filled in with the address of the
 *	variable structure for the array that contains the variable (or NULL
 *	if the variable is a scalar). If the variable can't be found and
 *	either createPart1 or createPart2 are 1, a new as-yet-undefined
 *	(VAR_UNDEFINED) variable structure is created, entered into a hash
 *	table, and returned.
 *
 *	If the variable isn't found and creation wasn't specified, or some
 *	other error occurs, NULL is returned and an error message is left in
 *	the interp's result if TCL_LEAVE_ERR_MSG is set in flags.
 *
 *	Note: it's possible for the variable returned to be VAR_UNDEFINED even
 *	if createPart1 or createPart2 are 1 (these only cause the hash table
 *	entry or array to be created). For example, the variable might be a
 *	global that has been unset but is still referenced by a procedure, or
 *	a variable that has been unset but it only being kept in existence (if
 *	VAR_UNDEFINED) by a trace.
 *
 * Side effects:
 *	New hashtable entries may be created if createPart1 or createPart2
 *	are 1.
 *
 *----------------------------------------------------------------------
 */

Var *
TclLookupVar(
    Tcl_Interp *interp,		/* Interpreter to use for lookup. */
    const char *part1,		/* If part2 isn't NULL, this is the name of an
				 * array. Otherwise, this is a full variable
				 * name that could include a parenthesized
				 * array element. */
    const char *part2,		/* Name of element within array, or NULL. */
    int flags,			/* Only TCL_GLOBAL_ONLY, TCL_NAMESPACE_ONLY,
				 * and TCL_LEAVE_ERR_MSG bits matter. */
    const char *msg,		/* Verb to use in error messages, e.g. "read"
				 * or "set". Only needed if TCL_LEAVE_ERR_MSG
				 * is set in flags. */
    int createPart1,		/* If 1, create hash table entry for part 1 of
				 * name, if it doesn't already exist. If 0,
				 * return error if it doesn't exist. */
    int createPart2,		/* If 1, create hash table entry for part 2 of
				 * name, if it doesn't already exist. If 0,
				 * return error if it doesn't exist. */
    Var **arrayPtrPtr)		/* If the name refers to an element of an
				 * array, *arrayPtrPtr gets filled in with
				 * address of array variable. Otherwise this
				 * is set to NULL. */
{
    Var *varPtr;
    Tcl_Obj *part1Ptr = Tcl_NewStringObj(part1, -1);

    if (createPart1) {
	Tcl_IncrRefCount(part1Ptr);
    }

    varPtr = TclObjLookupVar(interp, part1Ptr, part2, flags, msg,
	    createPart1, createPart2, arrayPtrPtr);

    TclDecrRefCount(part1Ptr);
    return varPtr;
}

/*
 *----------------------------------------------------------------------
 *
 * TclObjLookupVar, TclObjLookupVarEx --
 *
 *	This function is used by virtually all of the variable code to locate
 *	a variable given its name(s). The parsing into array/element
 *	components and (if possible) the lookup results are cached in
 *	part1Ptr, which is converted to one of the varNameTypes.
 *
 * Results:
 *	The return value is a pointer to the variable structure indicated by
 *	part1Ptr and part2, or NULL if the variable couldn't be found. If *
 *	the variable is found, *arrayPtrPtr is filled with the address of the
 *	variable structure for the array that contains the variable (or NULL
 *	if the variable is a scalar). If the variable can't be found and
 *	either createPart1 or createPart2 are 1, a new as-yet-undefined
 *	(VAR_UNDEFINED) variable structure is created, entered into a hash
 *	table, and returned.
 *
 *	If the variable isn't found and creation wasn't specified, or some
 *	other error occurs, NULL is returned and an error message is left in
 *	the interp's result if TCL_LEAVE_ERR_MSG is set in flags.
 *
 *	Note: it's possible for the variable returned to be VAR_UNDEFINED even
 *	if createPart1 or createPart2 are 1 (these only cause the hash table
 *	entry or array to be created). For example, the variable might be a
 *	global that has been unset but is still referenced by a procedure, or
 *	a variable that has been unset but it only being kept in existence (if
 *	VAR_UNDEFINED) by a trace.
 *
 * Side effects:
 *	New hashtable entries may be created if createPart1 or createPart2
 *	are 1. The object part1Ptr is converted to one of localVarNameType,
 *	tclNsVarNameType or tclParsedVarNameType and caches as much of the
 *	lookup as it can.
 *	When createPart1 is 1, callers must IncrRefCount part1Ptr if they
 *	plan to DecrRefCount it.
 *
 *----------------------------------------------------------------------
 */

Var *
TclObjLookupVar(
    Tcl_Interp *interp,		/* Interpreter to use for lookup. */
    register Tcl_Obj *part1Ptr,	/* If part2 isn't NULL, this is the name of an
				 * array. Otherwise, this is a full variable
				 * name that could include a parenthesized
				 * array element. */
    const char *part2,		/* Name of element within array, or NULL. */
    int flags,			/* Only TCL_GLOBAL_ONLY, TCL_NAMESPACE_ONLY,
				 * and TCL_LEAVE_ERR_MSG bits matter. */
    const char *msg,		/* Verb to use in error messages, e.g. "read"
				 * or "set". Only needed if TCL_LEAVE_ERR_MSG
				 * is set in flags. */
    const int createPart1,	/* If 1, create hash table entry for part 1 of
				 * name, if it doesn't already exist. If 0,
				 * return error if it doesn't exist. */
    const int createPart2,	/* If 1, create hash table entry for part 2 of
				 * name, if it doesn't already exist. If 0,
				 * return error if it doesn't exist. */
    Var **arrayPtrPtr)		/* If the name refers to an element of an
				 * array, *arrayPtrPtr gets filled in with
				 * address of array variable. Otherwise this
				 * is set to NULL. */
{
    Tcl_Obj *part2Ptr = NULL;
    Var *resPtr;

    if (part2) {
	part2Ptr = Tcl_NewStringObj(part2, -1);
	if (createPart2) {
	    Tcl_IncrRefCount(part2Ptr);
	}
    }

    resPtr = TclObjLookupVarEx(interp, part1Ptr, part2Ptr,
	    flags, msg, createPart1, createPart2, arrayPtrPtr);

    if (part2Ptr) {
	Tcl_DecrRefCount(part2Ptr);
    }

    return resPtr;
}

/*
 *	When createPart1 is 1, callers must IncrRefCount part1Ptr if they
 *	plan to DecrRefCount it.
 *	When createPart2 is 1, callers must IncrRefCount part2Ptr if they
 *	plan to DecrRefCount it.
 */
Var *
TclObjLookupVarEx(
    Tcl_Interp *interp,		/* Interpreter to use for lookup. */
    Tcl_Obj *part1Ptr,		/* If part2Ptr isn't NULL, this is the name of
				 * an array. Otherwise, this is a full
				 * variable name that could include a
				 * parenthesized array element. */
    Tcl_Obj *part2Ptr,		/* Name of element within array, or NULL. */
    int flags,			/* Only TCL_GLOBAL_ONLY, TCL_NAMESPACE_ONLY,
				 * and TCL_LEAVE_ERR_MSG bits matter. */
    const char *msg,		/* Verb to use in error messages, e.g. "read"
				 * or "set". Only needed if TCL_LEAVE_ERR_MSG
				 * is set in flags. */
    const int createPart1,	/* If 1, create hash table entry for part 1 of
				 * name, if it doesn't already exist. If 0,
				 * return error if it doesn't exist. */
    const int createPart2,	/* If 1, create hash table entry for part 2 of
				 * name, if it doesn't already exist. If 0,
				 * return error if it doesn't exist. */
    Var **arrayPtrPtr)		/* If the name refers to an element of an
				 * array, *arrayPtrPtr gets filled in with
				 * address of array variable. Otherwise this
				 * is set to NULL. */
{
    Interp *iPtr = (Interp *) interp;
    register Var *varPtr;	/* Points to the variable's in-frame Var
				 * structure. */
    const char *part1;
    int index, len1, len2;
    int parsed = 0;
    Tcl_Obj *objPtr;
    const Tcl_ObjType *typePtr = part1Ptr->typePtr;
    const char *errMsg = NULL;
    CallFrame *varFramePtr = iPtr->varFramePtr;
    const char *part2 = part2Ptr? TclGetString(part2Ptr):NULL;
    char *newPart2 = NULL;
    *arrayPtrPtr = NULL;

    if (typePtr == &localVarNameType) {
	int localIndex;

    localVarNameTypeHandling:
	localIndex = PTR2INT(part1Ptr->internalRep.twoPtrValue.ptr2);
	if (HasLocalVars(varFramePtr)
		&& !(flags & (TCL_GLOBAL_ONLY | TCL_NAMESPACE_ONLY))
		&& (localIndex < varFramePtr->numCompiledLocals)) {
	    /*
	     * Use the cached index if the names coincide.
	     */

	    Tcl_Obj *namePtr = part1Ptr->internalRep.twoPtrValue.ptr1;
	    Tcl_Obj *checkNamePtr = localName(iPtr->varFramePtr, localIndex);

	    if ((!namePtr && (checkNamePtr == part1Ptr)) ||
		    (namePtr && (checkNamePtr == namePtr))) {
		varPtr = (Var *) &(varFramePtr->compiledLocals[localIndex]);
		goto donePart1;
	    }
	}
	goto doneParsing;
    }

    /*
     * If part1Ptr is a tclParsedVarNameType, separate it into the pre-parsed
     * parts.
     */

    if (typePtr == &tclParsedVarNameType) {
	if (part1Ptr->internalRep.twoPtrValue.ptr1 != NULL) {
	    if (part2Ptr != NULL) {
		/*
		 * ERROR: part1Ptr is already an array element, cannot specify
		 * a part2.
		 */

		if (flags & TCL_LEAVE_ERR_MSG) {
		    TclObjVarErrMsg(interp, part1Ptr, part2Ptr, msg,
			    noSuchVar, -1);
		    Tcl_SetErrorCode(interp, "TCL", "VALUE", "VARNAME", NULL);
		}
		return NULL;
	    }
	    part2 = newPart2 = part1Ptr->internalRep.twoPtrValue.ptr2;
	    if (newPart2) {
		part2Ptr = Tcl_NewStringObj(newPart2, -1);
		if (createPart2) {
		    Tcl_IncrRefCount(part2Ptr);
		}
	    }
	    part1Ptr = part1Ptr->internalRep.twoPtrValue.ptr1;
	    typePtr = part1Ptr->typePtr;
	    if (typePtr == &localVarNameType) {
		goto localVarNameTypeHandling;
	    }
	}
	parsed = 1;
    }
    part1 = TclGetStringFromObj(part1Ptr, &len1);

    if (!parsed && len1 && (*(part1 + len1 - 1) == ')')) {
	/*
	 * part1Ptr is possibly an unparsed array element.
	 */

	register int i;

	len2 = -1;
	for (i = 0; i < len1; i++) {
	    if (*(part1 + i) == '(') {
		if (part2Ptr != NULL) {
		    if (flags & TCL_LEAVE_ERR_MSG) {
			TclObjVarErrMsg(interp, part1Ptr, part2Ptr, msg,
				needArray, -1);
			Tcl_SetErrorCode(interp, "TCL", "VALUE", "VARNAME",
				NULL);
		    }
		    return NULL;
		}

		/*
		 * part1Ptr points to an array element; first copy the element
		 * name to a new string part2.
		 */

		part2 = part1 + i + 1;
		len2 = len1 - i - 2;
		len1 = i;

		newPart2 = ckalloc(len2 + 1);
		memcpy(newPart2, part2, (unsigned) len2);
		*(newPart2+len2) = '\0';
		part2 = newPart2;
		part2Ptr = Tcl_NewStringObj(newPart2, -1);
		if (createPart2) {
		    Tcl_IncrRefCount(part2Ptr);
		}

		/*
		 * Free the internal rep of the original part1Ptr, now renamed
		 * objPtr, and set it to tclParsedVarNameType.
		 */

		objPtr = part1Ptr;
		TclFreeIntRep(objPtr);
		objPtr->typePtr = &tclParsedVarNameType;

		/*
		 * Define a new string object to hold the new part1Ptr, i.e.,
		 * the array name. Set the internal rep of objPtr, reset
		 * typePtr and part1 to contain the references to the array
		 * name.
		 */

		TclNewStringObj(part1Ptr, part1, len1);
		Tcl_IncrRefCount(part1Ptr);

		objPtr->internalRep.twoPtrValue.ptr1 = part1Ptr;
		objPtr->internalRep.twoPtrValue.ptr2 = (void *) part2;

		typePtr = part1Ptr->typePtr;
		part1 = TclGetString(part1Ptr);
		break;
	    }
	}
    }

  doneParsing:
    /*
     * part1Ptr is not an array element; look it up, and convert it to one of
     * the cached types if possible.
     */

    TclFreeIntRep(part1Ptr);

    varPtr = TclLookupSimpleVar(interp, part1Ptr, flags, createPart1,
	    &errMsg, &index);
    if (varPtr == NULL) {
	if ((errMsg != NULL) && (flags & TCL_LEAVE_ERR_MSG)) {
	    TclObjVarErrMsg(interp, part1Ptr, part2Ptr, msg, errMsg, -1);
	    Tcl_SetErrorCode(interp, "TCL", "LOOKUP", "VARNAME",
		    TclGetString(part1Ptr), NULL);
	}
	if (newPart2) {
	    Tcl_DecrRefCount(part2Ptr);
	}
	return NULL;
    }

    /*
     * Cache the newly found variable if possible.
     */

    if (index >= 0) {
	/*
	 * An indexed local variable.
	 */

	part1Ptr->typePtr = &localVarNameType;
	if (part1Ptr != localName(iPtr->varFramePtr, index)) {
	    part1Ptr->internalRep.twoPtrValue.ptr1 =
		    localName(iPtr->varFramePtr, index);
	    Tcl_IncrRefCount((Tcl_Obj *)
		    part1Ptr->internalRep.twoPtrValue.ptr1);
	} else {
	    part1Ptr->internalRep.twoPtrValue.ptr1 = NULL;
	}
	part1Ptr->internalRep.twoPtrValue.ptr2 = INT2PTR(index);
    } else {
	/*
	 * At least mark part1Ptr as already parsed.
	 */

	part1Ptr->typePtr = &tclParsedVarNameType;
	part1Ptr->internalRep.twoPtrValue.ptr1 = NULL;
	part1Ptr->internalRep.twoPtrValue.ptr2 = NULL;
    }

  donePart1:
    while (TclIsVarLink(varPtr)) {
	varPtr = varPtr->value.linkPtr;
    }

    if (part2Ptr != NULL) {
	/*
	 * Array element sought: look it up.
	 */

	*arrayPtrPtr = varPtr;
	varPtr = TclLookupArrayElement(interp, part1Ptr, part2Ptr, flags, msg,
		createPart1, createPart2, varPtr, -1);
	if (newPart2) {
	    Tcl_DecrRefCount(part2Ptr);
	}
    }
    return varPtr;
}

/*
 * This flag bit should not interfere with TCL_GLOBAL_ONLY,
 * TCL_NAMESPACE_ONLY, or TCL_LEAVE_ERR_MSG; it signals that the variable
 * lookup is performed for upvar (or similar) purposes, with slightly
 * different rules:
 *    - Bug #696893 - variable is either proc-local or in the current
 *	namespace; never follow the second (global) resolution path
 *    - Bug #631741 - do not use special namespace or interp resolvers
 */

#define AVOID_RESOLVERS 0x40000

/*
 *----------------------------------------------------------------------
 *
 * TclLookupSimpleVar --
 *
 *	This function is used by to locate a simple variable (i.e., not an
 *	array element) given its name.
 *
 * Results:
 *	The return value is a pointer to the variable structure indicated by
 *	varName, or NULL if the variable couldn't be found. If the variable
 *	can't be found and create is 1, a new as-yet-undefined (VAR_UNDEFINED)
 *	variable structure is created, entered into a hash table, and
 *	returned.
 *
 *	If the current CallFrame corresponds to a proc and the variable found
 *	is one of the compiledLocals, its index is placed in *indexPtr.
 *	Otherwise, *indexPtr will be set to (according to the needs of
 *	TclObjLookupVar):
 *	    -1 a global reference
 *	    -2 a reference to a namespace variable
 *	    -3 a non-cachable reference, i.e., one of:
 *		. non-indexed local var
 *		. a reference of unknown origin;
 *		. resolution by a namespace or interp resolver
 *
 *	If the variable isn't found and creation wasn't specified, or some
 *	other error occurs, NULL is returned and the corresponding error
 *	message is left in *errMsgPtr.
 *
 *	Note: it's possible for the variable returned to be VAR_UNDEFINED even
 *	if create is 1 (this only causes the hash table entry to be created).
 *	For example, the variable might be a global that has been unset but is
 *	still referenced by a procedure, or a variable that has been unset but
 *	it only being kept in existence (if VAR_UNDEFINED) by a trace.
 *
 * Side effects:
 *	A new hashtable entry may be created if create is 1.
 *	Callers must Incr varNamePtr if they plan to Decr it if create is 1.
 *
 *----------------------------------------------------------------------
 */

Var *
TclLookupSimpleVar(
    Tcl_Interp *interp,		/* Interpreter to use for lookup. */
    Tcl_Obj *varNamePtr,	/* This is a simple variable name that could
				 * represent a scalar or an array. */
    int flags,			/* Only TCL_GLOBAL_ONLY, TCL_NAMESPACE_ONLY,
				 * AVOID_RESOLVERS and TCL_LEAVE_ERR_MSG bits
				 * matter. */
    const int create,		/* If 1, create hash table entry for varname,
				 * if it doesn't already exist. If 0, return
				 * error if it doesn't exist. */
    const char **errMsgPtr,
    int *indexPtr)
{
    Interp *iPtr = (Interp *) interp;
    CallFrame *varFramePtr = iPtr->varFramePtr;
				/* Points to the procedure call frame whose
				 * variables are currently in use. Same as the
				 * current procedure's frame, if any, unless
				 * an "uplevel" is executing. */
    TclVarHashTable *tablePtr;	/* Points to the hashtable, if any, in which
				 * to look up the variable. */
    Tcl_Var var;		/* Used to search for global names. */
    Var *varPtr;		/* Points to the Var structure returned for
				 * the variable. */
    Namespace *varNsPtr, *cxtNsPtr, *dummy1Ptr, *dummy2Ptr;
    ResolverScheme *resPtr;
    int isNew, i, result, varLen;
    const char *varName = TclGetStringFromObj(varNamePtr, &varLen);

    varPtr = NULL;
    varNsPtr = NULL;		/* Set non-NULL if a nonlocal variable. */
    *indexPtr = -3;

    if (flags & TCL_GLOBAL_ONLY) {
	cxtNsPtr = iPtr->globalNsPtr;
    } else {
	cxtNsPtr = iPtr->varFramePtr->nsPtr;
    }

    /*
     * If this namespace has a variable resolver, then give it first crack at
     * the variable resolution. It may return a Tcl_Var value, it may signal
     * to continue onward, or it may signal an error.
     */

    if ((cxtNsPtr->varResProc != NULL || iPtr->resolverPtr != NULL)
	    && !(flags & AVOID_RESOLVERS)) {
	resPtr = iPtr->resolverPtr;
	if (cxtNsPtr->varResProc) {
	    result = cxtNsPtr->varResProc(interp, varName,
		    (Tcl_Namespace *) cxtNsPtr, flags, &var);
	} else {
	    result = TCL_CONTINUE;
	}

	while (result == TCL_CONTINUE && resPtr) {
	    if (resPtr->varResProc) {
		result = resPtr->varResProc(interp, varName,
			(Tcl_Namespace *) cxtNsPtr, flags, &var);
	    }
	    resPtr = resPtr->nextPtr;
	}

	if (result == TCL_OK) {
	    return (Var *) var;
	} else if (result != TCL_CONTINUE) {
	    return NULL;
	}
    }

    /*
     * Look up varName. Look it up as either a namespace variable or as a
     * local variable in a procedure call frame (varFramePtr). Interpret
     * varName as a namespace variable if:
     *    1) so requested by a TCL_GLOBAL_ONLY or TCL_NAMESPACE_ONLY flag,
     *    2) there is no active frame (we're at the global :: scope),
     *    3) the active frame was pushed to define the namespace context for a
     *	     "namespace eval" or "namespace inscope" command,
     *    4) the name has namespace qualifiers ("::"s).
     * Otherwise, if varName is a local variable, search first in the frame's
     * array of compiler-allocated local variables, then in its hashtable for
     * runtime-created local variables.
     *
     * If create and the variable isn't found, create the variable and, if
     * necessary, create varFramePtr's local var hashtable.
     */

    if (((flags & (TCL_GLOBAL_ONLY | TCL_NAMESPACE_ONLY)) != 0)
	    || !HasLocalVars(varFramePtr)
	    || (strstr(varName, "::") != NULL)) {
	const char *tail;
	int lookGlobal = (flags & TCL_GLOBAL_ONLY)
		|| (cxtNsPtr == iPtr->globalNsPtr)
		|| ((*varName == ':') && (*(varName+1) == ':'));

	if (lookGlobal) {
	    *indexPtr = -1;
	    flags = (flags | TCL_GLOBAL_ONLY) & ~TCL_NAMESPACE_ONLY;
	} else {
	    if (flags & AVOID_RESOLVERS) {
		flags = (flags | TCL_NAMESPACE_ONLY);
	    }
	    if (flags & TCL_NAMESPACE_ONLY) {
		*indexPtr = -2;
	    }
	}

	/*
	 * Don't pass TCL_LEAVE_ERR_MSG, we may yet create the variable, or
	 * otherwise generate our own error!
	 */

	varPtr = (Var *) ObjFindNamespaceVar(interp, varNamePtr,
		(Tcl_Namespace *) cxtNsPtr,
		(flags | AVOID_RESOLVERS) & ~TCL_LEAVE_ERR_MSG);
	if (varPtr == NULL) {
	    Tcl_Obj *tailPtr;

	    if (create) {	/* Var wasn't found so create it. */
		TclGetNamespaceForQualName(interp, varName, cxtNsPtr,
			flags, &varNsPtr, &dummy1Ptr, &dummy2Ptr, &tail);
		if (varNsPtr == NULL) {
		    *errMsgPtr = badNamespace;
		    return NULL;
		} else if (tail == NULL) {
		    *errMsgPtr = missingName;
		    return NULL;
		}
		if (tail != varName) {
		    tailPtr = Tcl_NewStringObj(tail, -1);
		} else {
		    tailPtr = varNamePtr;
		}
		varPtr = VarHashCreateVar(&varNsPtr->varTable, tailPtr,
			&isNew);
		if (lookGlobal) {
		    /*
		     * The variable was created starting from the global
		     * namespace: a global reference is returned even if it
		     * wasn't explicitly requested.
		     */

		    *indexPtr = -1;
		} else {
		    *indexPtr = -2;
		}
	    } else {		/* Var wasn't found and not to create it. */
		*errMsgPtr = noSuchVar;
		return NULL;
	    }
	}
    } else {			/* Local var: look in frame varFramePtr. */
	int localLen, localCt = varFramePtr->numCompiledLocals;
	Tcl_Obj **objPtrPtr = &varFramePtr->localCachePtr->varName0;
	const char *localNameStr;

	for (i=0 ; i<localCt ; i++, objPtrPtr++) {
	    register Tcl_Obj *objPtr = *objPtrPtr;

	    if (objPtr) {
		localNameStr = TclGetStringFromObj(objPtr, &localLen);

		if ((varLen == localLen) && (varName[0] == localNameStr[0])
			&& !memcmp(varName, localNameStr, varLen)) {
		    *indexPtr = i;
		    return (Var *) &varFramePtr->compiledLocals[i];
		}
	    }
	}
	tablePtr = varFramePtr->varTablePtr;
	if (create) {
	    if (tablePtr == NULL) {
		tablePtr = ckalloc(sizeof(TclVarHashTable));
		TclInitVarHashTable(tablePtr, NULL);
		varFramePtr->varTablePtr = tablePtr;
	    }
	    varPtr = VarHashCreateVar(tablePtr, varNamePtr, &isNew);
	} else {
	    varPtr = NULL;
	    if (tablePtr != NULL) {
		varPtr = VarHashFindVar(tablePtr, varNamePtr);
	    }
	    if (varPtr == NULL) {
		*errMsgPtr = noSuchVar;
	    }
	}
    }
    return varPtr;
}

/*
 *----------------------------------------------------------------------
 *
 * TclLookupArrayElement --
 *
 *	This function is used to locate a variable which is in an array's
 *	hashtable given a pointer to the array's Var structure and the
 *	element's name.
 *
 * Results:
 *	The return value is a pointer to the variable structure , or NULL if
 *	the variable couldn't be found.
 *
 *	If arrayPtr points to a variable that isn't an array and createPart1
 *	is 1, the corresponding variable will be converted to an array.
 *	Otherwise, NULL is returned and an error message is left in the
 *	interp's result if TCL_LEAVE_ERR_MSG is set in flags.
 *
 *	If the variable is not found and createPart2 is 1, the variable is
 *	created. Otherwise, NULL is returned and an error message is left in
 *	the interp's result if TCL_LEAVE_ERR_MSG is set in flags.
 *
 *	Note: it's possible for the variable returned to be VAR_UNDEFINED even
 *	if createPart1 or createPart2 are 1 (these only cause the hash table
 *	entry or array to be created). For example, the variable might be a
 *	global that has been unset but is still referenced by a procedure, or
 *	a variable that has been unset but it only being kept in existence (if
 *	VAR_UNDEFINED) by a trace.
 *
 * Side effects:
 *	The variable at arrayPtr may be converted to be an array if
 *	createPart1 is 1. A new hashtable entry may be created if createPart2
 *	is 1.
 *	When createElem is 1, callers must incr elNamePtr if they plan
 *	to decr it.
 *
 *----------------------------------------------------------------------
 */

Var *
TclLookupArrayElement(
    Tcl_Interp *interp,		/* Interpreter to use for lookup. */
    Tcl_Obj *arrayNamePtr,	/* This is the name of the array, or NULL if
				 * index>= 0. */
    Tcl_Obj *elNamePtr,		/* Name of element within array. */
    const int flags,		/* Only TCL_LEAVE_ERR_MSG bit matters. */
    const char *msg,		/* Verb to use in error messages, e.g. "read"
				 * or "set". Only needed if TCL_LEAVE_ERR_MSG
				 * is set in flags. */
    const int createArray,	/* If 1, transform arrayName to be an array if
				 * it isn't one yet and the transformation is
				 * possible. If 0, return error if it isn't
				 * already an array. */
    const int createElem,	/* If 1, create hash table entry for the
				 * element, if it doesn't already exist. If 0,
				 * return error if it doesn't exist. */
    Var *arrayPtr,		/* Pointer to the array's Var structure. */
    int index)			/* If >=0, the index of the local array. */
{
    int isNew;
    Var *varPtr;
    TclVarHashTable *tablePtr;
    Namespace *nsPtr;

    /*
     * We're dealing with an array element. Make sure the variable is an array
     * and look up the element (create the element if desired).
     */

    if (TclIsVarUndefined(arrayPtr) && !TclIsVarArrayElement(arrayPtr)) {
	if (!createArray) {
	    if (flags & TCL_LEAVE_ERR_MSG) {
		TclObjVarErrMsg(interp, arrayNamePtr, elNamePtr, msg,
			noSuchVar, index);
		Tcl_SetErrorCode(interp, "TCL", "LOOKUP", "VARNAME",
			arrayNamePtr?TclGetString(arrayNamePtr):NULL, NULL);
	    }
	    return NULL;
	}

	/*
	 * Make sure we are not resurrecting a namespace variable from a
	 * deleted namespace!
	 */

	if (TclIsVarDeadHash(arrayPtr)) {
	    if (flags & TCL_LEAVE_ERR_MSG) {
		TclObjVarErrMsg(interp, arrayNamePtr, elNamePtr, msg,
			danglingVar, index);
		Tcl_SetErrorCode(interp, "TCL", "LOOKUP", "VARNAME",
			arrayNamePtr?TclGetString(arrayNamePtr):NULL, NULL);
	    }
	    return NULL;
	}

	TclSetVarArray(arrayPtr);
	tablePtr = ckalloc(sizeof(TclVarHashTable));
	arrayPtr->value.tablePtr = tablePtr;

	if (TclIsVarInHash(arrayPtr) && TclGetVarNsPtr(arrayPtr)) {
	    nsPtr = TclGetVarNsPtr(arrayPtr);
	} else {
	    nsPtr = NULL;
	}
	TclInitVarHashTable(arrayPtr->value.tablePtr, nsPtr);
    } else if (!TclIsVarArray(arrayPtr)) {
	if (flags & TCL_LEAVE_ERR_MSG) {
	    TclObjVarErrMsg(interp, arrayNamePtr, elNamePtr, msg, needArray,
		    index);
	    Tcl_SetErrorCode(interp, "TCL", "LOOKUP", "VARNAME",
		    arrayNamePtr?TclGetString(arrayNamePtr):NULL, NULL);
	}
	return NULL;
    }

    if (createElem) {
	varPtr = VarHashCreateVar(arrayPtr->value.tablePtr, elNamePtr,
		&isNew);
	if (isNew) {
	    if (arrayPtr->flags & VAR_SEARCH_ACTIVE) {
		DeleteSearches((Interp *) interp, arrayPtr);
	    }
	    TclSetVarArrayElement(varPtr);
	}
    } else {
	varPtr = VarHashFindVar(arrayPtr->value.tablePtr, elNamePtr);
	if (varPtr == NULL) {
	    if (flags & TCL_LEAVE_ERR_MSG) {
		TclObjVarErrMsg(interp, arrayNamePtr, elNamePtr, msg,
			noSuchElement, index);
		Tcl_SetErrorCode(interp, "TCL", "LOOKUP", "ELEMENT",
			TclGetString(elNamePtr), NULL);
	    }
	}
    }
    return varPtr;
}

/*
 *----------------------------------------------------------------------
 *
 * Tcl_GetVar2 --
 *
 *	Return the value of a Tcl variable as a string, given a two-part name
 *	consisting of array name and element within array.
 *
 * Results:
 *	The return value points to the current value of the variable given by
 *	part1 and part2 as a string. If the specified variable doesn't exist,
 *	or if there is a clash in array usage, then NULL is returned and a
 *	message will be left in the interp's result if the TCL_LEAVE_ERR_MSG
 *	flag is set. Note: the return value is only valid up until the next
 *	change to the variable; if you depend on the value lasting longer than
 *	that, then make yourself a private copy.
 *
 * Side effects:
 *	None.
 *
 *----------------------------------------------------------------------
 */

const char *
Tcl_GetVar2(
    Tcl_Interp *interp,		/* Command interpreter in which variable is to
				 * be looked up. */
    const char *part1,		/* Name of an array (if part2 is non-NULL) or
				 * the name of a variable. */
    const char *part2,		/* If non-NULL, gives the name of an element
				 * in the array part1. */
    int flags)			/* OR-ed combination of TCL_GLOBAL_ONLY,
				 * TCL_NAMESPACE_ONLY and TCL_LEAVE_ERR_MSG *
				 * bits. */
{
    Tcl_Obj *resultPtr;
    Tcl_Obj *part2Ptr = NULL, *part1Ptr = Tcl_NewStringObj(part1, -1);

    if (part2) {
	part2Ptr = Tcl_NewStringObj(part2, -1);
	Tcl_IncrRefCount(part2Ptr);
    }

    resultPtr = Tcl_ObjGetVar2(interp, part1Ptr, part2Ptr, flags);

    Tcl_DecrRefCount(part1Ptr);
    if (part2Ptr) {
	Tcl_DecrRefCount(part2Ptr);
    }
    if (resultPtr == NULL) {
	return NULL;
    }
    return TclGetString(resultPtr);
}

/*
 *----------------------------------------------------------------------
 *
 * Tcl_GetVar2Ex --
 *
 *	Return the value of a Tcl variable as a Tcl object, given a two-part
 *	name consisting of array name and element within array.
 *
 * Results:
 *	The return value points to the current object value of the variable
 *	given by part1Ptr and part2Ptr. If the specified variable doesn't
 *	exist, or if there is a clash in array usage, then NULL is returned
 *	and a message will be left in the interpreter's result if the
 *	TCL_LEAVE_ERR_MSG flag is set.
 *
 * Side effects:
 *	The ref count for the returned object is _not_ incremented to reflect
 *	the returned reference; if you want to keep a reference to the object
 *	you must increment its ref count yourself.
 *
 *----------------------------------------------------------------------
 */

Tcl_Obj *
Tcl_GetVar2Ex(
    Tcl_Interp *interp,		/* Command interpreter in which variable is to
				 * be looked up. */
    const char *part1,		/* Name of an array (if part2 is non-NULL) or
				 * the name of a variable. */
    const char *part2,		/* If non-NULL, gives the name of an element
				 * in the array part1. */
    int flags)			/* OR-ed combination of TCL_GLOBAL_ONLY, and
				 * TCL_LEAVE_ERR_MSG bits. */
{
    Tcl_Obj *resPtr, *part2Ptr = NULL, *part1Ptr = Tcl_NewStringObj(part1, -1);

    if (part2) {
	part2Ptr = Tcl_NewStringObj(part2, -1);
	Tcl_IncrRefCount(part2Ptr);
    }

    resPtr = Tcl_ObjGetVar2(interp, part1Ptr, part2Ptr, flags);

    Tcl_DecrRefCount(part1Ptr);
    if (part2Ptr) {
	Tcl_DecrRefCount(part2Ptr);
    }

    return resPtr;
}

/*
 *----------------------------------------------------------------------
 *
 * Tcl_ObjGetVar2 --
 *
 *	Return the value of a Tcl variable as a Tcl object, given a two-part
 *	name consisting of array name and element within array.
 *
 * Results:
 *	The return value points to the current object value of the variable
 *	given by part1Ptr and part2Ptr. If the specified variable doesn't
 *	exist, or if there is a clash in array usage, then NULL is returned
 *	and a message will be left in the interpreter's result if the
 *	TCL_LEAVE_ERR_MSG flag is set.
 *
 * Side effects:
 *	The ref count for the returned object is _not_ incremented to reflect
 *	the returned reference; if you want to keep a reference to the object
 *	you must increment its ref count yourself.
 *
 *	Callers must incr part2Ptr if they plan to decr it.
 *
 *----------------------------------------------------------------------
 */

Tcl_Obj *
Tcl_ObjGetVar2(
    Tcl_Interp *interp,		/* Command interpreter in which variable is to
				 * be looked up. */
    register Tcl_Obj *part1Ptr,	/* Points to an object holding the name of an
				 * array (if part2 is non-NULL) or the name of
				 * a variable. */
    register Tcl_Obj *part2Ptr,	/* If non-null, points to an object holding
				 * the name of an element in the array
				 * part1Ptr. */
    int flags)			/* OR-ed combination of TCL_GLOBAL_ONLY and
				 * TCL_LEAVE_ERR_MSG bits. */
{
    Var *varPtr, *arrayPtr;

    /*
     * Filter to pass through only the flags this interface supports.
     */

    flags &= (TCL_GLOBAL_ONLY|TCL_NAMESPACE_ONLY|TCL_LEAVE_ERR_MSG);
    varPtr = TclObjLookupVarEx(interp, part1Ptr, part2Ptr, flags, "read",
	    /*createPart1*/ 0, /*createPart2*/ 1, &arrayPtr);
    if (varPtr == NULL) {
	return NULL;
    }

    return TclPtrGetVar(interp, varPtr, arrayPtr, part1Ptr, part2Ptr,
	    flags, -1);
}

/*
 *----------------------------------------------------------------------
 *
 * TclPtrGetVar --
 *
 *	Return the value of a Tcl variable as a Tcl object, given the pointers
 *	to the variable's (and possibly containing array's) VAR structure.
 *
 * Results:
 *	The return value points to the current object value of the variable
 *	given by varPtr. If the specified variable doesn't exist, or if there
 *	is a clash in array usage, then NULL is returned and a message will be
 *	left in the interpreter's result if the TCL_LEAVE_ERR_MSG flag is set.
 *
 * Side effects:
 *	The ref count for the returned object is _not_ incremented to reflect
 *	the returned reference; if you want to keep a reference to the object
 *	you must increment its ref count yourself.
 *
 *----------------------------------------------------------------------
 */

Tcl_Obj *
TclPtrGetVar(
    Tcl_Interp *interp,		/* Command interpreter in which variable is to
				 * be looked up. */
    register Var *varPtr,	/* The variable to be read.*/
    Var *arrayPtr,		/* NULL for scalar variables, pointer to the
				 * containing array otherwise. */
    Tcl_Obj *part1Ptr,		/* Name of an array (if part2 is non-NULL) or
				 * the name of a variable. */
    Tcl_Obj *part2Ptr,		/* If non-NULL, gives the name of an element
				 * in the array part1. */
    const int flags,		/* OR-ed combination of TCL_GLOBAL_ONLY, and
				 * TCL_LEAVE_ERR_MSG bits. */
    int index)			/* Index into the local variable table of the
				 * variable, or -1. Only used when part1Ptr is
				 * NULL. */
{
    Interp *iPtr = (Interp *) interp;
    const char *msg;

    /*
     * Invoke any read traces that have been set for the variable.
     */

    if ((varPtr->flags & VAR_TRACED_READ)
	    || (arrayPtr && (arrayPtr->flags & VAR_TRACED_READ))) {
	if (TCL_ERROR == TclObjCallVarTraces(iPtr, arrayPtr, varPtr,
		part1Ptr, part2Ptr,
		(flags & (TCL_NAMESPACE_ONLY|TCL_GLOBAL_ONLY))
		| TCL_TRACE_READS, (flags & TCL_LEAVE_ERR_MSG), index)) {
	    goto errorReturn;
	}
    }

    /*
     * Return the element if it's an existing scalar variable.
     */

    if (TclIsVarScalar(varPtr) && !TclIsVarUndefined(varPtr)) {
	return varPtr->value.objPtr;
    }

    if (flags & TCL_LEAVE_ERR_MSG) {
	if (TclIsVarUndefined(varPtr) && arrayPtr
		&& !TclIsVarUndefined(arrayPtr)) {
	    msg = noSuchElement;
	} else if (TclIsVarArray(varPtr)) {
	    msg = isArray;
	} else {
	    msg = noSuchVar;
	}
	TclObjVarErrMsg(interp, part1Ptr, part2Ptr, "read", msg, index);
    }

    /*
     * An error. If the variable doesn't exist anymore and no-one's using it,
     * then free up the relevant structures and hash table entries.
     */

  errorReturn:
    Tcl_SetErrorCode(interp, "TCL", "READ", "VARNAME", NULL);
    if (TclIsVarUndefined(varPtr)) {
	TclCleanupVar(varPtr, arrayPtr);
    }
    return NULL;
}

/*
 *----------------------------------------------------------------------
 *
 * Tcl_SetObjCmd --
 *
 *	This function is invoked to process the "set" Tcl command. See the
 *	user documentation for details on what it does.
 *
 * Results:
 *	A standard Tcl result value.
 *
 * Side effects:
 *	A variable's value may be changed.
 *
 *----------------------------------------------------------------------
 */

	/* ARGSUSED */
int
Tcl_SetObjCmd(
    ClientData dummy,		/* Not used. */
    register Tcl_Interp *interp,/* Current interpreter. */
    int objc,			/* Number of arguments. */
    Tcl_Obj *const objv[])	/* Argument objects. */
{
    Tcl_Obj *varValueObj;

    if (objc == 2) {
	varValueObj = Tcl_ObjGetVar2(interp, objv[1], NULL,TCL_LEAVE_ERR_MSG);
	if (varValueObj == NULL) {
	    return TCL_ERROR;
	}
	Tcl_SetObjResult(interp, varValueObj);
	return TCL_OK;
    } else if (objc == 3) {
	varValueObj = Tcl_ObjSetVar2(interp, objv[1], NULL, objv[2],
		TCL_LEAVE_ERR_MSG);
	if (varValueObj == NULL) {
	    return TCL_ERROR;
	}
	Tcl_SetObjResult(interp, varValueObj);
	return TCL_OK;
    } else {
	Tcl_WrongNumArgs(interp, 1, objv, "varName ?newValue?");
	return TCL_ERROR;
    }
}

/*
 *----------------------------------------------------------------------
 *
<<<<<<< HEAD
=======
 * Tcl_SetVar --
 *
 *	Change the value of a variable.
 *
 * Results:
 *	Returns a pointer to the malloc'ed string which is the character
 *	representation of the variable's new value. The caller must not modify
 *	this string. If the write operation was disallowed then NULL is
 *	returned; if the TCL_LEAVE_ERR_MSG flag is set, then an explanatory
 *	message will be left in the interp's result. Note that the returned
 *	string may not be the same as newValue; this is because variable
 *	traces may modify the variable's value.
 *
 * Side effects:
 *	If varName is defined as a local or global variable in interp, its
 *	value is changed to newValue. If varName isn't currently defined, then
 *	a new global variable by that name is created.
 *
 *----------------------------------------------------------------------
 */

#undef Tcl_SetVar
const char *
Tcl_SetVar(
    Tcl_Interp *interp,		/* Command interpreter in which varName is to
				 * be looked up. */
    const char *varName,	/* Name of a variable in interp. */
    const char *newValue,	/* New value for varName. */
    int flags)			/* Various flags that tell how to set value:
				 * any of TCL_GLOBAL_ONLY, TCL_NAMESPACE_ONLY,
				 * TCL_APPEND_VALUE, TCL_LIST_ELEMENT,
				 * TCL_LEAVE_ERR_MSG. */
{
    Tcl_Obj *varValuePtr, *varNamePtr = Tcl_NewStringObj(varName, -1);

    Tcl_IncrRefCount(varNamePtr);
    varValuePtr = Tcl_ObjSetVar2(interp, varNamePtr, NULL,
	    Tcl_NewStringObj(newValue, -1), flags);
    Tcl_DecrRefCount(varNamePtr);

    if (varValuePtr == NULL) {
	return NULL;
    }
    return TclGetString(varValuePtr);
}

/*
 *----------------------------------------------------------------------
 *
>>>>>>> e39c8e6b
 * Tcl_SetVar2 --
 *
 *	Given a two-part variable name, which may refer either to a scalar
 *	variable or an element of an array, change the value of the variable.
 *	If the named scalar or array or element doesn't exist then create one.
 *
 * Results:
 *	Returns a pointer to the malloc'ed string which is the character
 *	representation of the variable's new value. The caller must not modify
 *	this string. If the write operation was disallowed because an array
 *	was expected but not found (or vice versa), then NULL is returned; if
 *	the TCL_LEAVE_ERR_MSG flag is set, then an explanatory message will be
 *	left in the interp's result. Note that the returned string may not be
 *	the same as newValue; this is because variable traces may modify the
 *	variable's value.
 *
 * Side effects:
 *	The value of the given variable is set. If either the array or the
 *	entry didn't exist then a new one is created.
 *
 *----------------------------------------------------------------------
 */

const char *
Tcl_SetVar2(
    Tcl_Interp *interp,		/* Command interpreter in which variable is to
				 * be looked up. */
    const char *part1,		/* If part2 is NULL, this is name of scalar
				 * variable. Otherwise it is the name of an
				 * array. */
    const char *part2,		/* Name of an element within an array, or
				 * NULL. */
    const char *newValue,	/* New value for variable. */
    int flags)			/* Various flags that tell how to set value:
				 * any of TCL_GLOBAL_ONLY, TCL_NAMESPACE_ONLY,
				 * TCL_APPEND_VALUE, TCL_LIST_ELEMENT, or
				 * TCL_LEAVE_ERR_MSG. */
{
    Tcl_Obj *varValuePtr = Tcl_SetVar2Ex(interp, part1, part2,
	    Tcl_NewStringObj(newValue, -1), flags);

    if (varValuePtr == NULL) {
	return NULL;
    }
    return TclGetString(varValuePtr);
}

/*
 *----------------------------------------------------------------------
 *
 * Tcl_SetVar2Ex --
 *
 *	Given a two-part variable name, which may refer either to a scalar
 *	variable or an element of an array, change the value of the variable
 *	to a new Tcl object value. If the named scalar or array or element
 *	doesn't exist then create one.
 *
 * Results:
 *	Returns a pointer to the Tcl_Obj holding the new value of the
 *	variable. If the write operation was disallowed because an array was
 *	expected but not found (or vice versa), then NULL is returned; if the
 *	TCL_LEAVE_ERR_MSG flag is set, then an explanatory message will be
 *	left in the interpreter's result. Note that the returned object may
 *	not be the same one referenced by newValuePtr; this is because
 *	variable traces may modify the variable's value.
 *
 * Side effects:
 *	The value of the given variable is set. If either the array or the
 *	entry didn't exist then a new variable is created.
 *
 *	The reference count is decremented for any old value of the variable
 *	and incremented for its new value. If the new value for the variable
 *	is not the same one referenced by newValuePtr (perhaps as a result of
 *	a variable trace), then newValuePtr's ref count is left unchanged by
 *	Tcl_SetVar2Ex. newValuePtr's ref count is also left unchanged if we
 *	are appending it as a string value: that is, if "flags" includes
 *	TCL_APPEND_VALUE but not TCL_LIST_ELEMENT.
 *
 *	The reference count for the returned object is _not_ incremented: if
 *	you want to keep a reference to the object you must increment its ref
 *	count yourself.
 *
 *----------------------------------------------------------------------
 */

Tcl_Obj *
Tcl_SetVar2Ex(
    Tcl_Interp *interp,		/* Command interpreter in which variable is to
				 * be found. */
    const char *part1,		/* Name of an array (if part2 is non-NULL) or
				 * the name of a variable. */
    const char *part2,		/* If non-NULL, gives the name of an element
				 * in the array part1. */
    Tcl_Obj *newValuePtr,	/* New value for variable. */
    int flags)			/* Various flags that tell how to set value:
				 * any of TCL_GLOBAL_ONLY, TCL_NAMESPACE_ONLY,
				 * TCL_APPEND_VALUE, TCL_LIST_ELEMENT or
				 * TCL_LEAVE_ERR_MSG. */
{
    Tcl_Obj *resPtr, *part2Ptr = NULL, *part1Ptr = Tcl_NewStringObj(part1, -1);

    Tcl_IncrRefCount(part1Ptr);
    if (part2) {
	part2Ptr = Tcl_NewStringObj(part2, -1);
	Tcl_IncrRefCount(part2Ptr);
    }

    resPtr = Tcl_ObjSetVar2(interp, part1Ptr, part2Ptr, newValuePtr, flags);

    Tcl_DecrRefCount(part1Ptr);
    if (part2Ptr) {
	Tcl_DecrRefCount(part2Ptr);
    }

    return resPtr;
}

/*
 *----------------------------------------------------------------------
 *
 * Tcl_ObjSetVar2 --
 *
 *	This function is the same as Tcl_SetVar2Ex above, except the variable
 *	names are passed in Tcl object instead of strings.
 *
 * Results:
 *	Returns a pointer to the Tcl_Obj holding the new value of the
 *	variable. If the write operation was disallowed because an array was
 *	expected but not found (or vice versa), then NULL is returned; if the
 *	TCL_LEAVE_ERR_MSG flag is set, then an explanatory message will be
 *	left in the interpreter's result. Note that the returned object may
 *	not be the same one referenced by newValuePtr; this is because
 *	variable traces may modify the variable's value.
 *
 * Side effects:
 *	The value of the given variable is set. If either the array or the
 *	entry didn't exist then a new variable is created.
 *	Callers must Incr part1Ptr if they plan to Decr it.
 *	Callers must Incr part2Ptr if they plan to Decr it.
 *
 *----------------------------------------------------------------------
 */

Tcl_Obj *
Tcl_ObjSetVar2(
    Tcl_Interp *interp,		/* Command interpreter in which variable is to
				 * be found. */
    register Tcl_Obj *part1Ptr,	/* Points to an object holding the name of an
				 * array (if part2 is non-NULL) or the name of
				 * a variable. */
    register Tcl_Obj *part2Ptr,	/* If non-NULL, points to an object holding
				 * the name of an element in the array
				 * part1Ptr. */
    Tcl_Obj *newValuePtr,	/* New value for variable. */
    int flags)			/* Various flags that tell how to set value:
				 * any of TCL_GLOBAL_ONLY, TCL_NAMESPACE_ONLY,
				 * TCL_APPEND_VALUE, TCL_LIST_ELEMENT, or
				 * TCL_LEAVE_ERR_MSG. */
{
    Var *varPtr, *arrayPtr;

    /*
     * Filter to pass through only the flags this interface supports.
     */

    flags &= (TCL_GLOBAL_ONLY|TCL_NAMESPACE_ONLY|TCL_LEAVE_ERR_MSG
	    |TCL_APPEND_VALUE|TCL_LIST_ELEMENT);
    varPtr = TclObjLookupVarEx(interp, part1Ptr, part2Ptr, flags, "set",
	    /*createPart1*/ 1, /*createPart2*/ 1, &arrayPtr);
    if (varPtr == NULL) {
	if (newValuePtr->refCount == 0) {
	    Tcl_DecrRefCount(newValuePtr);
	}
	return NULL;
    }

    return TclPtrSetVar(interp, varPtr, arrayPtr, part1Ptr, part2Ptr,
	    newValuePtr, flags, -1);
}

/*
 *----------------------------------------------------------------------
 *
 * TclPtrSetVar --
 *
 *	This function is the same as Tcl_SetVar2Ex above, except that it
 *	requires pointers to the variable's Var structs in addition to the
 *	variable names.
 *
 * Results:
 *	Returns a pointer to the Tcl_Obj holding the new value of the
 *	variable. If the write operation was disallowed because an array was
 *	expected but not found (or vice versa), then NULL is returned; if the
 *	TCL_LEAVE_ERR_MSG flag is set, then an explanatory message will be
 *	left in the interpreter's result. Note that the returned object may
 *	not be the same one referenced by newValuePtr; this is because
 *	variable traces may modify the variable's value.
 *
 * Side effects:
 *	The value of the given variable is set. If either the array or the
 *	entry didn't exist then a new variable is created.
 *
 *----------------------------------------------------------------------
 */

Tcl_Obj *
TclPtrSetVar(
    Tcl_Interp *interp,		/* Command interpreter in which variable is to
				 * be looked up. */
    register Var *varPtr,	/* Reference to the variable to set. */
    Var *arrayPtr,		/* Reference to the array containing the
				 * variable, or NULL if the variable is a
				 * scalar. */
    Tcl_Obj *part1Ptr,		/* Name of an array (if part2 is non-NULL) or
				 * the name of a variable. NULL if the 'index'
				 * parameter is >= 0 */
    Tcl_Obj *part2Ptr,		/* If non-NULL, gives the name of an element
				 * in the array part1. */
    Tcl_Obj *newValuePtr,	/* New value for variable. */
    const int flags,		/* OR-ed combination of TCL_GLOBAL_ONLY, and
				 * TCL_LEAVE_ERR_MSG bits. */
    int index)			/* Index of local var where part1 is to be
				 * found. */
{
    Interp *iPtr = (Interp *) interp;
    Tcl_Obj *oldValuePtr;
    Tcl_Obj *resultPtr = NULL;
    int result;
    int cleanupOnEarlyError = (newValuePtr->refCount == 0);

    /*
     * If the variable is in a hashtable and its hPtr field is NULL, then we
     * may have an upvar to an array element where the array was deleted or an
     * upvar to a namespace variable whose namespace was deleted. Generate an
     * error (allowing the variable to be reset would screw up our storage
     * allocation and is meaningless anyway).
     */

    if (TclIsVarDeadHash(varPtr)) {
	if (flags & TCL_LEAVE_ERR_MSG) {
	    if (TclIsVarArrayElement(varPtr)) {
		TclObjVarErrMsg(interp, part1Ptr, part2Ptr, "set",
			danglingElement, index);
		Tcl_SetErrorCode(interp, "TCL", "LOOKUP", "ELEMENT", NULL);
	    } else {
		TclObjVarErrMsg(interp, part1Ptr, part2Ptr, "set",
			danglingVar, index);
		Tcl_SetErrorCode(interp, "TCL", "LOOKUP", "VARNAME", NULL);
	    }
	}
	goto earlyError;
    }

    /*
     * It's an error to try to set an array variable itself.
     */

    if (TclIsVarArray(varPtr)) {
	if (flags & TCL_LEAVE_ERR_MSG) {
	    TclObjVarErrMsg(interp, part1Ptr, part2Ptr, "set", isArray,index);
	    Tcl_SetErrorCode(interp, "TCL", "WRITE", "ARRAY", NULL);
	}
	goto earlyError;
    }

    /*
     * Invoke any read traces that have been set for the variable if it is
     * requested. This was done for INST_LAPPEND_* but that was inconsistent
     * with the non-bc instruction, and would cause failures trying to
     * lappend to any non-existing ::env var, which is inconsistent with
     * documented behavior. [Bug #3057639].
     */

    if ((flags & TCL_TRACE_READS) && ((varPtr->flags & VAR_TRACED_READ)
	    || (arrayPtr && (arrayPtr->flags & VAR_TRACED_READ)))) {
	if (TCL_ERROR == TclObjCallVarTraces(iPtr, arrayPtr, varPtr,
		part1Ptr, part2Ptr,
		TCL_TRACE_READS, (flags & TCL_LEAVE_ERR_MSG), index)) {
	    goto earlyError;
	}
    }

    /*
     * Set the variable's new value. If appending, append the new value to the
     * variable, either as a list element or as a string. Also, if appending,
     * then if the variable's old value is unshared we can modify it directly,
     * otherwise we must create a new copy to modify: this is "copy on write".
     */

    oldValuePtr = varPtr->value.objPtr;
    if (flags & TCL_LIST_ELEMENT && !(flags & TCL_APPEND_VALUE)) {
	varPtr->value.objPtr = NULL;
    }
    if (flags & (TCL_APPEND_VALUE|TCL_LIST_ELEMENT)) {
	if (flags & TCL_LIST_ELEMENT) {		/* Append list element. */
	    if (oldValuePtr == NULL) {
		TclNewObj(oldValuePtr);
		varPtr->value.objPtr = oldValuePtr;
		Tcl_IncrRefCount(oldValuePtr);	/* Since var is referenced. */
	    } else if (Tcl_IsShared(oldValuePtr)) {
		varPtr->value.objPtr = Tcl_DuplicateObj(oldValuePtr);
		TclDecrRefCount(oldValuePtr);
		oldValuePtr = varPtr->value.objPtr;
		Tcl_IncrRefCount(oldValuePtr);	/* Since var is referenced. */
	    }
	    result = Tcl_ListObjAppendElement(interp, oldValuePtr,
		    newValuePtr);
	    if (result != TCL_OK) {
		goto earlyError;
	    }
	} else {				/* Append string. */
	    /*
	     * We append newValuePtr's bytes but don't change its ref count.
	     */

	    if (oldValuePtr == NULL) {
		varPtr->value.objPtr = newValuePtr;
		Tcl_IncrRefCount(newValuePtr);
	    } else {
		if (Tcl_IsShared(oldValuePtr)) {	/* Append to copy. */
		    varPtr->value.objPtr = Tcl_DuplicateObj(oldValuePtr);

		    TclContinuationsCopy(varPtr->value.objPtr, oldValuePtr);

		    TclDecrRefCount(oldValuePtr);
		    oldValuePtr = varPtr->value.objPtr;
		    Tcl_IncrRefCount(oldValuePtr);	/* Since var is ref */
		}
		Tcl_AppendObjToObj(oldValuePtr, newValuePtr);
		if (newValuePtr->refCount == 0) {
		    Tcl_DecrRefCount(newValuePtr);
		}
	    }
	}
    } else if (newValuePtr != oldValuePtr) {
	/*
	 * In this case we are replacing the value, so we don't need to do
	 * more than swap the objects.
	 */

	varPtr->value.objPtr = newValuePtr;
	Tcl_IncrRefCount(newValuePtr);		/* Var is another ref. */
	if (oldValuePtr != NULL) {
	    TclDecrRefCount(oldValuePtr);	/* Discard old value. */
	}
    }

    /*
     * Invoke any write traces for the variable.
     */

    if ((varPtr->flags & VAR_TRACED_WRITE)
	    || (arrayPtr && (arrayPtr->flags & VAR_TRACED_WRITE))) {
	if (TCL_ERROR == TclObjCallVarTraces(iPtr, arrayPtr, varPtr, part1Ptr,
		part2Ptr, (flags & (TCL_GLOBAL_ONLY|TCL_NAMESPACE_ONLY))
		| TCL_TRACE_WRITES, (flags & TCL_LEAVE_ERR_MSG), index)) {
	    goto cleanup;
	}
    }

    /*
     * Return the variable's value unless the variable was changed in some
     * gross way by a trace (e.g. it was unset and then recreated as an
     * array).
     */

    if (TclIsVarScalar(varPtr) && !TclIsVarUndefined(varPtr)) {
	return varPtr->value.objPtr;
    }

    /*
     * A trace changed the value in some gross way. Return an empty string
     * object.
     */

    resultPtr = iPtr->emptyObjPtr;

    /*
     * If the variable doesn't exist anymore and no-one's using it, then free
     * up the relevant structures and hash table entries.
     */

  cleanup:
    if (resultPtr == NULL) {
	Tcl_SetErrorCode(interp, "TCL", "WRITE", "VARNAME", NULL);
    }
    if (TclIsVarUndefined(varPtr)) {
	TclCleanupVar(varPtr, arrayPtr);
    }
    return resultPtr;

  earlyError:
    if (cleanupOnEarlyError) {
	Tcl_DecrRefCount(newValuePtr);
    }
    goto cleanup;
}

/*
 *----------------------------------------------------------------------
 *
 * TclIncrObjVar2 --
 *
 *	Given a two-part variable name, which may refer either to a scalar
 *	variable or an element of an array, increment the Tcl object value of
 *	the variable by a specified Tcl_Obj increment value.
 *
 * Results:
 *	Returns a pointer to the Tcl_Obj holding the new value of the
 *	variable. If the specified variable doesn't exist, or there is a clash
 *	in array usage, or an error occurs while executing variable traces,
 *	then NULL is returned and a message will be left in the interpreter's
 *	result.
 *
 * Side effects:
 *	The value of the given variable is incremented by the specified
 *	amount. If either the array or the entry didn't exist then a new
 *	variable is created. The ref count for the returned object is _not_
 *	incremented to reflect the returned reference; if you want to keep a
 *	reference to the object you must increment its ref count yourself.
 *	Callers must Incr part1Ptr if they plan to Decr it.
 *	Callers must Incr part2Ptr if they plan to Decr it.
 *
 *----------------------------------------------------------------------
 */

Tcl_Obj *
TclIncrObjVar2(
    Tcl_Interp *interp,		/* Command interpreter in which variable is to
				 * be found. */
    Tcl_Obj *part1Ptr,		/* Points to an object holding the name of an
				 * array (if part2 is non-NULL) or the name of
				 * a variable. */
    Tcl_Obj *part2Ptr,		/* If non-null, points to an object holding
				 * the name of an element in the array
				 * part1Ptr. */
    Tcl_Obj *incrPtr,		/* Amount to be added to variable. */
    int flags)			/* Various flags that tell how to incr value:
				 * any of TCL_GLOBAL_ONLY, TCL_NAMESPACE_ONLY,
				 * TCL_APPEND_VALUE, TCL_LIST_ELEMENT,
				 * TCL_LEAVE_ERR_MSG. */
{
    Var *varPtr, *arrayPtr;

    varPtr = TclObjLookupVarEx(interp, part1Ptr, part2Ptr, flags, "read",
	    1, 1, &arrayPtr);
    if (varPtr == NULL) {
	Tcl_AddErrorInfo(interp,
		"\n    (reading value of variable to increment)");
	return NULL;
    }
    return TclPtrIncrObjVar(interp, varPtr, arrayPtr, part1Ptr, part2Ptr,
	    incrPtr, flags, -1);
}

/*
 *----------------------------------------------------------------------
 *
 * TclPtrIncrObjVar --
 *
 *	Given the pointers to a variable and possible containing array,
 *	increment the Tcl object value of the variable by a Tcl_Obj increment.
 *
 * Results:
 *	Returns a pointer to the Tcl_Obj holding the new value of the
 *	variable. If the specified variable doesn't exist, or there is a clash
 *	in array usage, or an error occurs while executing variable traces,
 *	then NULL is returned and a message will be left in the interpreter's
 *	result.
 *
 * Side effects:
 *	The value of the given variable is incremented by the specified
 *	amount. If either the array or the entry didn't exist then a new
 *	variable is created. The ref count for the returned object is _not_
 *	incremented to reflect the returned reference; if you want to keep a
 *	reference to the object you must increment its ref count yourself.
 *
 *----------------------------------------------------------------------
 */

Tcl_Obj *
TclPtrIncrObjVar(
    Tcl_Interp *interp,		/* Command interpreter in which variable is to
				 * be found. */
    Var *varPtr,		/* Reference to the variable to set. */
    Var *arrayPtr,		/* Reference to the array containing the
				 * variable, or NULL if the variable is a
				 * scalar. */
    Tcl_Obj *part1Ptr,		/* Points to an object holding the name of an
				 * array (if part2 is non-NULL) or the name of
				 * a variable. */
    Tcl_Obj *part2Ptr,		/* If non-null, points to an object holding
				 * the name of an element in the array
				 * part1Ptr. */
    Tcl_Obj *incrPtr,		/* Increment value. */
/* TODO: Which of these flag values really make sense? */
    const int flags,		/* Various flags that tell how to incr value:
				 * any of TCL_GLOBAL_ONLY, TCL_NAMESPACE_ONLY,
				 * TCL_APPEND_VALUE, TCL_LIST_ELEMENT,
				 * TCL_LEAVE_ERR_MSG. */
    int index)			/* Index into the local variable table of the
				 * variable, or -1. Only used when part1Ptr is
				 * NULL. */
{
    register Tcl_Obj *varValuePtr;

    if (TclIsVarInHash(varPtr)) {
	VarHashRefCount(varPtr)++;
    }
    varValuePtr = TclPtrGetVar(interp, varPtr, arrayPtr, part1Ptr, part2Ptr,
	    flags, index);
    if (TclIsVarInHash(varPtr)) {
	VarHashRefCount(varPtr)--;
    }
    if (varValuePtr == NULL) {
	varValuePtr = Tcl_NewLongObj(0);
    }
    if (Tcl_IsShared(varValuePtr)) {
	/* Copy on write */
	varValuePtr = Tcl_DuplicateObj(varValuePtr);

	if (TCL_OK == TclIncrObj(interp, varValuePtr, incrPtr)) {
	    return TclPtrSetVar(interp, varPtr, arrayPtr, part1Ptr, part2Ptr,
		    varValuePtr, flags, index);
	} else {
	    Tcl_DecrRefCount(varValuePtr);
	    return NULL;
	}
    } else {
	/* Unshared - can Incr in place */
	if (TCL_OK == TclIncrObj(interp, varValuePtr, incrPtr)) {

	    /*
	     * This seems dumb to write the incremeted value into the var
	     * after we just adjusted the value in place, but the spec for
	     * [incr] requires that write traces fire, and making this call
	     * is the way to make that happen.
	     */

	    return TclPtrSetVar(interp, varPtr, arrayPtr, part1Ptr, part2Ptr,
		    varValuePtr, flags, index);
	} else {
	    return NULL;
	}
    }
}

/*
 *----------------------------------------------------------------------
 *
 * Tcl_UnsetVar2 --
 *
 *	Delete a variable, given a 2-part name.
 *
 * Results:
 *	Returns TCL_OK if the variable was successfully deleted, TCL_ERROR if
 *	the variable can't be unset. In the event of an error, if the
 *	TCL_LEAVE_ERR_MSG flag is set then an error message is left in the
 *	interp's result.
 *
 * Side effects:
 *	If part1 and part2 indicate a local or global variable in interp, it
 *	is deleted. If part1 is an array name and part2 is NULL, then the
 *	whole array is deleted.
 *
 *----------------------------------------------------------------------
 */

int
Tcl_UnsetVar2(
    Tcl_Interp *interp,		/* Command interpreter in which varName is to
				 * be looked up. */
    const char *part1,		/* Name of variable or array. */
    const char *part2,		/* Name of element within array or NULL. */
    int flags)			/* OR-ed combination of any of
				 * TCL_GLOBAL_ONLY, TCL_NAMESPACE_ONLY,
				 * TCL_LEAVE_ERR_MSG. */
{
    int result;
    Tcl_Obj *part2Ptr = NULL, *part1Ptr = Tcl_NewStringObj(part1, -1);

    if (part2) {
	part2Ptr = Tcl_NewStringObj(part2, -1);
    }

    /*
     * Filter to pass through only the flags this interface supports.
     */

    flags &= (TCL_GLOBAL_ONLY|TCL_NAMESPACE_ONLY|TCL_LEAVE_ERR_MSG);
    result = TclObjUnsetVar2(interp, part1Ptr, part2Ptr, flags);

    Tcl_DecrRefCount(part1Ptr);
    if (part2Ptr) {
	Tcl_DecrRefCount(part2Ptr);
    }
    return result;
}

/*
 *----------------------------------------------------------------------
 *
 * TclObjUnsetVar2 --
 *
 *	Delete a variable, given a 2-object name.
 *
 * Results:
 *	Returns TCL_OK if the variable was successfully deleted, TCL_ERROR if
 *	the variable can't be unset. In the event of an error, if the
 *	TCL_LEAVE_ERR_MSG flag is set then an error message is left in the
 *	interp's result.
 *
 * Side effects:
 *	If part1ptr and part2Ptr indicate a local or global variable in
 *	interp, it is deleted. If part1Ptr is an array name and part2Ptr is
 *	NULL, then the whole array is deleted.
 *
 *----------------------------------------------------------------------
 */

int
TclObjUnsetVar2(
    Tcl_Interp *interp,		/* Command interpreter in which varName is to
				 * be looked up. */
    Tcl_Obj *part1Ptr,		/* Name of variable or array. */
    Tcl_Obj *part2Ptr,		/* Name of element within array or NULL. */
    int flags)			/* OR-ed combination of any of
				 * TCL_GLOBAL_ONLY, TCL_NAMESPACE_ONLY,
				 * TCL_LEAVE_ERR_MSG. */
{
    Var *varPtr, *arrayPtr;

    varPtr = TclObjLookupVarEx(interp, part1Ptr, part2Ptr, flags, "unset",
	    /*createPart1*/ 0, /*createPart2*/ 0, &arrayPtr);
    if (varPtr == NULL) {
	return TCL_ERROR;
    }

    return TclPtrUnsetVar(interp, varPtr, arrayPtr, part1Ptr, part2Ptr, flags,
	    -1);
}

/*
 *----------------------------------------------------------------------
 *
 * TclPtrUnsetVar --
 *
 *	Delete a variable, given the pointers to the variable's (and possibly
 *	containing array's) VAR structure.
 *
 * Results:
 *	Returns TCL_OK if the variable was successfully deleted, TCL_ERROR if
 *	the variable can't be unset. In the event of an error, if the
 *	TCL_LEAVE_ERR_MSG flag is set then an error message is left in the
 *	interp's result.
 *
 * Side effects:
 *	If varPtr and arrayPtr indicate a local or global variable in interp,
 *	it is deleted. If varPtr is an array reference and part2Ptr is NULL,
 *	then the whole array is deleted.
 *
 *----------------------------------------------------------------------
 */

int
TclPtrUnsetVar(
    Tcl_Interp *interp,		/* Command interpreter in which varName is to
				 * be looked up. */
    register Var *varPtr,	/* The variable to be unset. */
    Var *arrayPtr,		/* NULL for scalar variables, pointer to the
				 * containing array otherwise. */
    Tcl_Obj *part1Ptr,		/* Name of an array (if part2 is non-NULL) or
				 * the name of a variable. */
    Tcl_Obj *part2Ptr,		/* If non-NULL, gives the name of an element
				 * in the array part1. */
    const int flags,		/* OR-ed combination of any of
				 * TCL_GLOBAL_ONLY, TCL_NAMESPACE_ONLY,
				 * TCL_LEAVE_ERR_MSG. */
    int index)			/* Index into the local variable table of the
				 * variable, or -1. Only used when part1Ptr is
				 * NULL. */
{
    Interp *iPtr = (Interp *) interp;
    int result = (TclIsVarUndefined(varPtr)? TCL_ERROR : TCL_OK);

    /*
     * Keep the variable alive until we're done with it. We used to
     * increase/decrease the refCount for each operation, making it hard to
     * find [Bug 735335] - caused by unsetting the variable whose value was
     * the variable's name.
     */

    if (TclIsVarInHash(varPtr)) {
	VarHashRefCount(varPtr)++;
    }

    UnsetVarStruct(varPtr, arrayPtr, iPtr, part1Ptr, part2Ptr, flags, index);

    /*
     * It's an error to unset an undefined variable.
     */

    if (result != TCL_OK) {
	if (flags & TCL_LEAVE_ERR_MSG) {
	    TclObjVarErrMsg(interp, part1Ptr, part2Ptr, "unset",
		    ((arrayPtr == NULL) ? noSuchVar : noSuchElement), index);
	    Tcl_SetErrorCode(interp, "TCL", "UNSET", "VARNAME", NULL);
	}
    }

    /*
     * Finally, if the variable is truly not in use then free up its Var
     * structure and remove it from its hash table, if any. The ref count of
     * its value object, if any, was decremented above.
     */

    if (TclIsVarInHash(varPtr)) {
	VarHashRefCount(varPtr)--;
	CleanupVar(varPtr, arrayPtr);
    }
    return result;
}

/*
 *----------------------------------------------------------------------
 *
 * UnsetVarStruct --
 *
 *	Unset and delete a variable. This does the internal work for
 *	TclObjUnsetVar2 and TclDeleteNamespaceVars, which call here for each
 *	variable to be unset and deleted.
 *
 * Results:
 *	None.
 *
 * Side effects:
 *	If the arguments indicate a local or global variable in iPtr, it is
 *	unset and deleted.
 *
 *----------------------------------------------------------------------
 */

static void
UnsetVarStruct(
    Var *varPtr,
    Var *arrayPtr,
    Interp *iPtr,
    Tcl_Obj *part1Ptr,
    Tcl_Obj *part2Ptr,
    int flags,
    int index)
{
    Var dummyVar;
    int traced = TclIsVarTraced(varPtr)
	    || (arrayPtr && (arrayPtr->flags & VAR_TRACED_UNSET));

    if (arrayPtr && (arrayPtr->flags & VAR_SEARCH_ACTIVE)) {
	DeleteSearches(iPtr, arrayPtr);
    } else if (varPtr->flags & VAR_SEARCH_ACTIVE) {
	DeleteSearches(iPtr, varPtr);
    }

    /*
     * The code below is tricky, because of the possibility that a trace
     * function might try to access a variable being deleted. To handle this
     * situation gracefully, do things in three steps:
     * 1. Copy the contents of the variable to a dummy variable structure, and
     *    mark the original Var structure as undefined.
     * 2. Invoke traces and clean up the variable, using the dummy copy.
     * 3. If at the end of this the original variable is still undefined and
     *    has no outstanding references, then delete it (but it could have
     *    gotten recreated by a trace).
     */

    dummyVar = *varPtr;
    dummyVar.flags &= ~VAR_ALL_HASH;
    TclSetVarUndefined(varPtr);

    /*
     * Call trace functions for the variable being deleted. Then delete its
     * traces. Be sure to abort any other traces for the variable that are
     * still pending. Special tricks:
     * 1. We need to increment varPtr's refCount around this: TclCallVarTraces
     *    will use dummyVar so it won't increment varPtr's refCount itself.
     * 2. Turn off the VAR_TRACE_ACTIVE flag in dummyVar: we want to call
     *    unset traces even if other traces are pending.
     */

    if (traced) {
	VarTrace *tracePtr = NULL;
	Tcl_HashEntry *tPtr;

	if (TclIsVarTraced(&dummyVar)) {
	    /*
	     * Transfer any existing traces on var, IF there are unset traces.
	     * Otherwise just delete them.
	     */

	    int isNew;

	    tPtr = Tcl_FindHashEntry(&iPtr->varTraces, varPtr);
	    tracePtr = Tcl_GetHashValue(tPtr);
	    varPtr->flags &= ~VAR_ALL_TRACES;
	    Tcl_DeleteHashEntry(tPtr);
	    if (dummyVar.flags & VAR_TRACED_UNSET) {
		tPtr = Tcl_CreateHashEntry(&iPtr->varTraces,
			&dummyVar, &isNew);
		Tcl_SetHashValue(tPtr, tracePtr);
	    }
	}

	if ((dummyVar.flags & VAR_TRACED_UNSET)
		|| (arrayPtr && (arrayPtr->flags & VAR_TRACED_UNSET))) {
	    dummyVar.flags &= ~VAR_TRACE_ACTIVE;
	    TclObjCallVarTraces(iPtr, arrayPtr, &dummyVar, part1Ptr, part2Ptr,
		    (flags & (TCL_GLOBAL_ONLY|TCL_NAMESPACE_ONLY))
			    | TCL_TRACE_UNSETS,
		    /* leaveErrMsg */ 0, index);

	    /*
	     * The traces that we just called may have triggered a change in
	     * the set of traces. If so, reload the traces to manipulate.
	     */

	    tracePtr = NULL;
	    if (TclIsVarTraced(&dummyVar)) {
		tPtr = Tcl_FindHashEntry(&iPtr->varTraces, &dummyVar);
		if (tPtr) {
		    tracePtr = Tcl_GetHashValue(tPtr);
		    Tcl_DeleteHashEntry(tPtr);
		}
	    }
	}

	if (tracePtr) {
	    ActiveVarTrace *activePtr;

	    while (tracePtr) {
		VarTrace *prevPtr = tracePtr;

		tracePtr = tracePtr->nextPtr;
		prevPtr->nextPtr = NULL;
		Tcl_EventuallyFree(prevPtr, TCL_DYNAMIC);
	    }
	    for (activePtr = iPtr->activeVarTracePtr;  activePtr != NULL;
		    activePtr = activePtr->nextPtr) {
		if (activePtr->varPtr == varPtr) {
		    activePtr->nextTracePtr = NULL;
		}
	    }
	    dummyVar.flags &= ~VAR_ALL_TRACES;
	}
    }

    if (TclIsVarScalar(&dummyVar) && (dummyVar.value.objPtr != NULL)) {
	/*
	 * Decrement the ref count of the var's value.
	 */

	Tcl_Obj *objPtr = dummyVar.value.objPtr;

	TclDecrRefCount(objPtr);
    } else if (TclIsVarArray(&dummyVar)) {
	/*
	 * If the variable is an array, delete all of its elements. This must
	 * be done after calling and deleting the traces on the array, above
	 * (that's the way traces are defined). If the array name is not
	 * present and is required for a trace on some element, it will be
	 * computed at DeleteArray.
	 */

	DeleteArray(iPtr, part1Ptr, (Var *) &dummyVar, (flags
		& (TCL_GLOBAL_ONLY|TCL_NAMESPACE_ONLY)) | TCL_TRACE_UNSETS,
		index);
    } else if (TclIsVarLink(&dummyVar)) {
	/*
	 * For global/upvar variables referenced in procedures, decrement the
	 * reference count on the variable referred to, and free the
	 * referenced variable if it's no longer needed.
	 */

	Var *linkPtr = dummyVar.value.linkPtr;

	if (TclIsVarInHash(linkPtr)) {
	    VarHashRefCount(linkPtr)--;
	    CleanupVar(linkPtr, NULL);
	}
    }

    /*
     * If the variable was a namespace variable, decrement its reference
     * count.
     */

    TclClearVarNamespaceVar(varPtr);
}

/*
 *----------------------------------------------------------------------
 *
 * Tcl_UnsetObjCmd --
 *
 *	This object-based function is invoked to process the "unset" Tcl
 *	command. See the user documentation for details on what it does.
 *
 * Results:
 *	A standard Tcl object result value.
 *
 * Side effects:
 *	See the user documentation.
 *
 *----------------------------------------------------------------------
 */

	/* ARGSUSED */
int
Tcl_UnsetObjCmd(
    ClientData dummy,		/* Not used. */
    Tcl_Interp *interp,		/* Current interpreter. */
    int objc,			/* Number of arguments. */
    Tcl_Obj *const objv[])	/* Argument objects. */
{
    register int i, flags = TCL_LEAVE_ERR_MSG;
    register const char *name;

    if (objc == 1) {
	/*
	 * Do nothing if no arguments supplied, so as to match command
	 * documentation.
	 */

	return TCL_OK;
    }

    /*
     * Simple, restrictive argument parsing. The only options are -- and
     * -nocomplain (which must come first and be given exactly to be an
     * option).
     */

    i = 1;
    name = TclGetString(objv[i]);
    if (name[0] == '-') {
	if (strcmp("-nocomplain", name) == 0) {
	    i++;
	    if (i == objc) {
		return TCL_OK;
	    }
	    flags = 0;
	    name = TclGetString(objv[i]);
	}
	if (strcmp("--", name) == 0) {
	    i++;
	}
    }

    for (; i < objc; i++) {
	if ((TclObjUnsetVar2(interp, objv[i], NULL, flags) != TCL_OK)
		&& (flags == TCL_LEAVE_ERR_MSG)) {
	    return TCL_ERROR;
	}
    }
    return TCL_OK;
}

/*
 *----------------------------------------------------------------------
 *
 * Tcl_AppendObjCmd --
 *
 *	This object-based function is invoked to process the "append" Tcl
 *	command. See the user documentation for details on what it does.
 *
 * Results:
 *	A standard Tcl object result value.
 *
 * Side effects:
 *	A variable's value may be changed.
 *
 *----------------------------------------------------------------------
 */

	/* ARGSUSED */
int
Tcl_AppendObjCmd(
    ClientData dummy,		/* Not used. */
    Tcl_Interp *interp,		/* Current interpreter. */
    int objc,			/* Number of arguments. */
    Tcl_Obj *const objv[])	/* Argument objects. */
{
    Var *varPtr, *arrayPtr;
    register Tcl_Obj *varValuePtr = NULL;
				/* Initialized to avoid compiler warning. */
    int i;

    if (objc < 2) {
	Tcl_WrongNumArgs(interp, 1, objv, "varName ?value ...?");
	return TCL_ERROR;
    }

    if (objc == 2) {
	varValuePtr = Tcl_ObjGetVar2(interp, objv[1], NULL,TCL_LEAVE_ERR_MSG);
	if (varValuePtr == NULL) {
	    return TCL_ERROR;
	}
    } else {
	varPtr = TclObjLookupVarEx(interp, objv[1], NULL, TCL_LEAVE_ERR_MSG,
		"set", /*createPart1*/ 1, /*createPart2*/ 1, &arrayPtr);
	if (varPtr == NULL) {
	    return TCL_ERROR;
	}
	for (i=2 ; i<objc ; i++) {
	    /*
	     * Note that we do not need to increase the refCount of the Var
	     * pointers: should a trace delete the variable, the return value
	     * of TclPtrSetVar will be NULL or emptyObjPtr, and we will not
	     * access the variable again.
	     */

	    varValuePtr = TclPtrSetVar(interp, varPtr, arrayPtr, objv[1],
		    NULL, objv[i], TCL_APPEND_VALUE|TCL_LEAVE_ERR_MSG, -1);
	    if ((varValuePtr == NULL) ||
		    (varValuePtr == ((Interp *) interp)->emptyObjPtr)) {
		return TCL_ERROR;
	    }
	}
    }
    Tcl_SetObjResult(interp, varValuePtr);
    return TCL_OK;
}

/*
 *----------------------------------------------------------------------
 *
 * Tcl_LappendObjCmd --
 *
 *	This object-based function is invoked to process the "lappend" Tcl
 *	command. See the user documentation for details on what it does.
 *
 * Results:
 *	A standard Tcl object result value.
 *
 * Side effects:
 *	A variable's value may be changed.
 *
 *----------------------------------------------------------------------
 */

	/* ARGSUSED */
int
Tcl_LappendObjCmd(
    ClientData dummy,		/* Not used. */
    Tcl_Interp *interp,		/* Current interpreter. */
    int objc,			/* Number of arguments. */
    Tcl_Obj *const objv[])	/* Argument objects. */
{
    Tcl_Obj *varValuePtr, *newValuePtr;
    int numElems, createdNewObj;
    Var *varPtr, *arrayPtr;
    int result;

    if (objc < 2) {
	Tcl_WrongNumArgs(interp, 1, objv, "varName ?value ...?");
	return TCL_ERROR;
    }
    if (objc == 2) {
	newValuePtr = Tcl_ObjGetVar2(interp, objv[1], NULL, 0);
	if (newValuePtr == NULL) {
	    /*
	     * The variable doesn't exist yet. Just create it with an empty
	     * initial value.
	     */

	    TclNewObj(varValuePtr);
	    newValuePtr = Tcl_ObjSetVar2(interp, objv[1], NULL, varValuePtr,
		    TCL_LEAVE_ERR_MSG);
	    if (newValuePtr == NULL) {
		return TCL_ERROR;
	    }
	} else {
	    result = TclListObjLength(interp, newValuePtr, &numElems);
	    if (result != TCL_OK) {
		return result;
	    }
	}
    } else {
	/*
	 * We have arguments to append. We used to call Tcl_SetVar2 to append
	 * each argument one at a time to ensure that traces were run for each
	 * append step. We now append the arguments all at once because it's
	 * faster. Note that a read trace and a write trace for the variable
	 * will now each only be called once. Also, if the variable's old
	 * value is unshared we modify it directly, otherwise we create a new
	 * copy to modify: this is "copy on write".
	 */

	createdNewObj = 0;

	/*
	 * Protect the variable pointers around the TclPtrGetVar call
	 * to insure that they remain valid even if the variable was undefined
	 * and unused.
	 */

	varPtr = TclObjLookupVarEx(interp, objv[1], NULL, TCL_LEAVE_ERR_MSG,
		"set", /*createPart1*/ 1, /*createPart2*/ 1, &arrayPtr);
	if (varPtr == NULL) {
	    return TCL_ERROR;
	}
	if (TclIsVarInHash(varPtr)) {
	    VarHashRefCount(varPtr)++;
	}
	if (arrayPtr && TclIsVarInHash(arrayPtr)) {
	    VarHashRefCount(arrayPtr)++;
	}
	varValuePtr = TclPtrGetVar(interp, varPtr, arrayPtr, objv[1], NULL,
		TCL_LEAVE_ERR_MSG, -1);
	if (TclIsVarInHash(varPtr)) {
	    VarHashRefCount(varPtr)--;
	}
	if (arrayPtr && TclIsVarInHash(arrayPtr)) {
	    VarHashRefCount(arrayPtr)--;
	}

	if (varValuePtr == NULL) {
	    /*
	     * We couldn't read the old value: either the var doesn't yet
	     * exist or it's an array element. If it's new, we will try to
	     * create it with Tcl_ObjSetVar2 below.
	     */

	    TclNewObj(varValuePtr);
	    createdNewObj = 1;
	} else if (Tcl_IsShared(varValuePtr)) {
	    varValuePtr = Tcl_DuplicateObj(varValuePtr);
	    createdNewObj = 1;
	}

	result = TclListObjLength(interp, varValuePtr, &numElems);
	if (result == TCL_OK) {
	    result = Tcl_ListObjReplace(interp, varValuePtr, numElems, 0,
		    (objc-2), (objv+2));
	}
	if (result != TCL_OK) {
	    if (createdNewObj) {
		TclDecrRefCount(varValuePtr); /* Free unneeded obj. */
	    }
	    return result;
	}

	/*
	 * Now store the list object back into the variable. If there is an
	 * error setting the new value, decrement its ref count if it was new
	 * and we didn't create the variable.
	 */

	newValuePtr = TclPtrSetVar(interp, varPtr, arrayPtr, objv[1], NULL,
		varValuePtr, TCL_LEAVE_ERR_MSG, -1);
	if (newValuePtr == NULL) {
	    return TCL_ERROR;
	}
    }

    /*
     * Set the interpreter's object result to refer to the variable's value
     * object.
     */

    Tcl_SetObjResult(interp, newValuePtr);
    return TCL_OK;
}

/*
 *----------------------------------------------------------------------
 *
 * TclArraySet --
 *
 *	Set the elements of an array. If there are no elements to set, create
 *	an empty array. This routine is used by the Tcl_ArrayObjCmd and by the
 *	TclSetupEnv routine.
 *
 * Results:
 *	A standard Tcl result object.
 *
 * Side effects:
 *	A variable will be created if one does not already exist.
 *	Callers must Incr arrayNameObj if they pland to Decr it.
 *
 *----------------------------------------------------------------------
 */

int
TclArraySet(
    Tcl_Interp *interp,		/* Current interpreter. */
    Tcl_Obj *arrayNameObj,	/* The array name. */
    Tcl_Obj *arrayElemObj)	/* The array elements list or dict. If this is
				 * NULL, create an empty array. */
{
    Var *varPtr, *arrayPtr;
    int result, i;

    varPtr = TclObjLookupVarEx(interp, arrayNameObj, NULL,
	    /*flags*/ TCL_LEAVE_ERR_MSG, /*msg*/ "set", /*createPart1*/ 1,
	    /*createPart2*/ 1, &arrayPtr);
    if (varPtr == NULL) {
	return TCL_ERROR;
    }
    if (arrayPtr) {
	CleanupVar(varPtr, arrayPtr);
	TclObjVarErrMsg(interp, arrayNameObj, NULL, "set", needArray, -1);
	Tcl_SetErrorCode(interp, "TCL", "LOOKUP", "VARNAME",
		TclGetString(arrayNameObj), NULL);
	return TCL_ERROR;
    }

    if (arrayElemObj == NULL) {
	goto ensureArray;
    }

    /*
     * Install the contents of the dictionary or list into the array.
     */

    if (arrayElemObj->typePtr == &tclDictType) {
	Tcl_Obj *keyPtr, *valuePtr;
	Tcl_DictSearch search;
	int done;

	if (Tcl_DictObjSize(interp, arrayElemObj, &done) != TCL_OK) {
	    return TCL_ERROR;
	}
	if (done == 0) {
	    /*
	     * Empty, so we'll just force the array to be properly existing
	     * instead.
	     */

	    goto ensureArray;
	}

	/*
	 * Don't need to look at result of Tcl_DictObjFirst as we've just
	 * successfully used a dictionary operation on the same object.
	 */

	for (Tcl_DictObjFirst(interp, arrayElemObj, &search,
		&keyPtr, &valuePtr, &done) ; !done ;
		Tcl_DictObjNext(&search, &keyPtr, &valuePtr, &done)) {
	    /*
	     * At this point, it would be nice if the key was directly usable
	     * by the array. This isn't the case though.
	     */

	    Var *elemVarPtr = TclLookupArrayElement(interp, arrayNameObj,
		    keyPtr, TCL_LEAVE_ERR_MSG, "set", 1, 1, varPtr, -1);

	    if ((elemVarPtr == NULL) ||
		    (TclPtrSetVar(interp, elemVarPtr, varPtr, arrayNameObj,
		    keyPtr, valuePtr, TCL_LEAVE_ERR_MSG, -1) == NULL)) {
		Tcl_DictObjDone(&search);
		return TCL_ERROR;
	    }
	}
	return TCL_OK;
    } else {
	/*
	 * Not a dictionary, so assume (and convert to, for backward-
	 * -compatability reasons) a list.
	 */

	int elemLen;
	Tcl_Obj **elemPtrs, *copyListObj;

	result = TclListObjGetElements(interp, arrayElemObj,
		&elemLen, &elemPtrs);
	if (result != TCL_OK) {
	    return result;
	}
	if (elemLen & 1) {
	    Tcl_SetObjResult(interp, Tcl_NewStringObj(
		    "list must have an even number of elements", -1));
	    Tcl_SetErrorCode(interp, "TCL", "ARGUMENT", "FORMAT", NULL);
	    return TCL_ERROR;
	}
	if (elemLen == 0) {
	    goto ensureArray;
	}

	/*
	 * We needn't worry about traces invalidating arrayPtr: should that be
	 * the case, TclPtrSetVar will return NULL so that we break out of the
	 * loop and return an error.
	 */

	copyListObj = TclListObjCopy(NULL, arrayElemObj);
	for (i=0 ; i<elemLen ; i+=2) {
	    Var *elemVarPtr = TclLookupArrayElement(interp, arrayNameObj,
		    elemPtrs[i], TCL_LEAVE_ERR_MSG, "set", 1, 1, varPtr, -1);

	    if ((elemVarPtr == NULL) ||
		    (TclPtrSetVar(interp, elemVarPtr, varPtr, arrayNameObj,
		    elemPtrs[i],elemPtrs[i+1],TCL_LEAVE_ERR_MSG,-1) == NULL)){
		result = TCL_ERROR;
		break;
	    }
	}
	Tcl_DecrRefCount(copyListObj);
	return result;
    }

    /*
     * The list is empty make sure we have an array, or create one if
     * necessary.
     */

  ensureArray:
    if (varPtr != NULL) {
	if (TclIsVarArray(varPtr)) {
	    /*
	     * Already an array, done.
	     */

	    return TCL_OK;
	}
	if (TclIsVarArrayElement(varPtr) || !TclIsVarUndefined(varPtr)) {
	    /*
	     * Either an array element, or a scalar: lose!
	     */

	    TclObjVarErrMsg(interp, arrayNameObj, NULL, "array set",
		    needArray, -1);
	    Tcl_SetErrorCode(interp, "TCL", "WRITE", "ARRAY", NULL);
	    return TCL_ERROR;
	}
    }
    TclSetVarArray(varPtr);
    varPtr->value.tablePtr = ckalloc(sizeof(TclVarHashTable));
    TclInitVarHashTable(varPtr->value.tablePtr, TclGetVarNsPtr(varPtr));
    return TCL_OK;
}

/*
 *----------------------------------------------------------------------
 *
 * ArrayStartSearchCmd --
 *
 *	This object-based function is invoked to process the "array
 *	startsearch" Tcl command. See the user documentation for details on
 *	what it does.
 *
 * Results:
 *	A standard Tcl result object.
 *
 * Side effects:
 *	See the user documentation.
 *
 *----------------------------------------------------------------------
 */

	/* ARGSUSED */
static int
ArrayStartSearchCmd(
    ClientData clientData,
    Tcl_Interp *interp,
    int objc,
    Tcl_Obj *const objv[])
{
    Interp *iPtr = (Interp *) interp;
    Var *varPtr, *arrayPtr;
    Tcl_HashEntry *hPtr;
    Tcl_Obj *varNameObj;
    int isNew;
    ArraySearch *searchPtr;
    const char *varName;

    if (objc != 2) {
	Tcl_WrongNumArgs(interp, 1, objv, "arrayName");
	return TCL_ERROR;
    }
    varNameObj = objv[1];

    /*
     * Locate the array variable.
     */

    varPtr = TclObjLookupVarEx(interp, varNameObj, NULL, /*flags*/ 0,
	    /*msg*/ 0, /*createPart1*/ 0, /*createPart2*/ 0, &arrayPtr);
    varName = TclGetString(varNameObj);

    /*
     * Special array trace used to keep the env array in sync for array names,
     * array get, etc.
     */

    if (varPtr && (varPtr->flags & VAR_TRACED_ARRAY)
	    && (TclIsVarArray(varPtr) || TclIsVarUndefined(varPtr))) {
	if (TclObjCallVarTraces(iPtr, arrayPtr, varPtr, varNameObj, NULL,
		(TCL_LEAVE_ERR_MSG|TCL_NAMESPACE_ONLY|TCL_GLOBAL_ONLY|
		TCL_TRACE_ARRAY), /* leaveErrMsg */ 1, -1) == TCL_ERROR) {
	    return TCL_ERROR;
	}
    }

    /*
     * Verify that it is indeed an array variable. This test comes after the
     * traces - the variable may actually become an array as an effect of said
     * traces.
     */

    if ((varPtr == NULL) || !TclIsVarArray(varPtr)
	    || TclIsVarUndefined(varPtr)) {
	Tcl_SetObjResult(interp, Tcl_ObjPrintf(
		"\"%s\" isn't an array", varName));
	Tcl_SetErrorCode(interp, "TCL", "LOOKUP", "ARRAY", varName, NULL);
	return TCL_ERROR;
    }

    /*
     * Make a new array search with a free name.
     */

    searchPtr = ckalloc(sizeof(ArraySearch));
    hPtr = Tcl_CreateHashEntry(&iPtr->varSearches, varPtr, &isNew);
    if (isNew) {
	searchPtr->id = 1;
	varPtr->flags |= VAR_SEARCH_ACTIVE;
	searchPtr->nextPtr = NULL;
    } else {
	searchPtr->id = ((ArraySearch *) Tcl_GetHashValue(hPtr))->id + 1;
	searchPtr->nextPtr = Tcl_GetHashValue(hPtr);
    }
    searchPtr->varPtr = varPtr;
    searchPtr->nextEntry = VarHashFirstEntry(varPtr->value.tablePtr,
	    &searchPtr->search);
    Tcl_SetHashValue(hPtr, searchPtr);
    Tcl_SetObjResult(interp,
	    Tcl_ObjPrintf("s-%d-%s", searchPtr->id, varName));
    return TCL_OK;
}

/*
 *----------------------------------------------------------------------
 *
 * ArrayAnyMoreCmd --
 *
 *	This object-based function is invoked to process the "array anymore"
 *	Tcl command. See the user documentation for details on what it does.
 *
 * Results:
 *	A standard Tcl result object.
 *
 * Side effects:
 *	See the user documentation.
 *
 *----------------------------------------------------------------------
 */

	/* ARGSUSED */
static int
ArrayAnyMoreCmd(
    ClientData clientData,
    Tcl_Interp *interp,
    int objc,
    Tcl_Obj *const objv[])
{
    Interp *iPtr = (Interp *) interp;
    Var *varPtr, *arrayPtr;
    Tcl_Obj *varNameObj, *searchObj;
    int gotValue;
    ArraySearch *searchPtr;

    if (objc != 3) {
	Tcl_WrongNumArgs(interp, 1, objv, "arrayName searchId");
	return TCL_ERROR;
    }
    varNameObj = objv[1];
    searchObj = objv[2];

    /*
     * Locate the array variable.
     */

    varPtr = TclObjLookupVarEx(interp, varNameObj, NULL, /*flags*/ 0,
	    /*msg*/ 0, /*createPart1*/ 0, /*createPart2*/ 0, &arrayPtr);

    /*
     * Special array trace used to keep the env array in sync for array names,
     * array get, etc.
     */

    if (varPtr && (varPtr->flags & VAR_TRACED_ARRAY)
	    && (TclIsVarArray(varPtr) || TclIsVarUndefined(varPtr))) {
	if (TclObjCallVarTraces(iPtr, arrayPtr, varPtr, varNameObj, NULL,
		(TCL_LEAVE_ERR_MSG|TCL_NAMESPACE_ONLY|TCL_GLOBAL_ONLY|
		TCL_TRACE_ARRAY), /* leaveErrMsg */ 1, -1) == TCL_ERROR) {
	    return TCL_ERROR;
	}
    }

    /*
     * Verify that it is indeed an array variable. This test comes after the
     * traces - the variable may actually become an array as an effect of said
     * traces.
     */

    if ((varPtr == NULL) || !TclIsVarArray(varPtr)
	    || TclIsVarUndefined(varPtr)) {
	Tcl_SetObjResult(interp, Tcl_ObjPrintf(
		"\"%s\" isn't an array", TclGetString(varNameObj)));
	Tcl_SetErrorCode(interp, "TCL", "LOOKUP", "ARRAY",
		TclGetString(varNameObj), NULL);
	return TCL_ERROR;
    }

    /*
     * Get the search.
     */

    searchPtr = ParseSearchId(interp, varPtr, varNameObj, searchObj);
    if (searchPtr == NULL) {
	return TCL_ERROR;
    }

    /*
     * Scan forward to find if there are any further elements in the array
     * that are defined.
     */

    while (1) {
	if (searchPtr->nextEntry != NULL) {
	    varPtr = VarHashGetValue(searchPtr->nextEntry);
	    if (!TclIsVarUndefined(varPtr)) {
		gotValue = 1;
		break;
	    }
	}
	searchPtr->nextEntry = Tcl_NextHashEntry(&searchPtr->search);
	if (searchPtr->nextEntry == NULL) {
	    gotValue = 0;
	    break;
	}
    }
    Tcl_SetObjResult(interp, iPtr->execEnvPtr->constants[gotValue]);
    return TCL_OK;
}

/*
 *----------------------------------------------------------------------
 *
 * ArrayNextElementCmd --
 *
 *	This object-based function is invoked to process the "array
 *	nextelement" Tcl command. See the user documentation for details on
 *	what it does.
 *
 * Results:
 *	A standard Tcl result object.
 *
 * Side effects:
 *	See the user documentation.
 *
 *----------------------------------------------------------------------
 */

	/* ARGSUSED */
static int
ArrayNextElementCmd(
    ClientData clientData,
    Tcl_Interp *interp,
    int objc,
    Tcl_Obj *const objv[])
{
    Interp *iPtr = (Interp *) interp;
    Var *varPtr, *arrayPtr;
    Tcl_Obj *varNameObj, *searchObj;
    ArraySearch *searchPtr;

    if (objc != 3) {
	Tcl_WrongNumArgs(interp, 1, objv, "arrayName searchId");
	return TCL_ERROR;
    }
    varNameObj = objv[1];
    searchObj = objv[2];

    /*
     * Locate the array variable.
     */

    varPtr = TclObjLookupVarEx(interp, varNameObj, NULL, /*flags*/ 0,
	    /*msg*/ 0, /*createPart1*/ 0, /*createPart2*/ 0, &arrayPtr);

    /*
     * Special array trace used to keep the env array in sync for array names,
     * array get, etc.
     */

    if (varPtr && (varPtr->flags & VAR_TRACED_ARRAY)
	    && (TclIsVarArray(varPtr) || TclIsVarUndefined(varPtr))) {
	if (TclObjCallVarTraces(iPtr, arrayPtr, varPtr, varNameObj, NULL,
		(TCL_LEAVE_ERR_MSG|TCL_NAMESPACE_ONLY|TCL_GLOBAL_ONLY|
		TCL_TRACE_ARRAY), /* leaveErrMsg */ 1, -1) == TCL_ERROR) {
	    return TCL_ERROR;
	}
    }

    /*
     * Verify that it is indeed an array variable. This test comes after the
     * traces - the variable may actually become an array as an effect of said
     * traces.
     */

    if ((varPtr == NULL) || !TclIsVarArray(varPtr)
	    || TclIsVarUndefined(varPtr)) {
	Tcl_SetObjResult(interp, Tcl_ObjPrintf(
		"\"%s\" isn't an array", TclGetString(varNameObj)));
	Tcl_SetErrorCode(interp, "TCL", "LOOKUP", "ARRAY",
		TclGetString(varNameObj), NULL);
	return TCL_ERROR;
    }

    /*
     * Get the search.
     */

    searchPtr = ParseSearchId(interp, varPtr, varNameObj, searchObj);
    if (searchPtr == NULL) {
	return TCL_ERROR;
    }

    /*
     * Get the next element from the search, or the empty string on
     * exhaustion. Note that the [array anymore] command may well have already
     * pulled a value from the hash enumeration, so we have to check the cache
     * there first.
     */

    while (1) {
	Tcl_HashEntry *hPtr = searchPtr->nextEntry;

	if (hPtr == NULL) {
	    hPtr = Tcl_NextHashEntry(&searchPtr->search);
	    if (hPtr == NULL) {
		return TCL_OK;
	    }
	} else {
	    searchPtr->nextEntry = NULL;
	}
	varPtr = VarHashGetValue(hPtr);
	if (!TclIsVarUndefined(varPtr)) {
	    Tcl_SetObjResult(interp, VarHashGetKey(varPtr));
	    return TCL_OK;
	}
    }
}

/*
 *----------------------------------------------------------------------
 *
 * ArrayDoneSearchCmd --
 *
 *	This object-based function is invoked to process the "array
 *	donesearch" Tcl command. See the user documentation for details on
 *	what it does.
 *
 * Results:
 *	A standard Tcl result object.
 *
 * Side effects:
 *	See the user documentation.
 *
 *----------------------------------------------------------------------
 */

	/* ARGSUSED */
static int
ArrayDoneSearchCmd(
    ClientData clientData,
    Tcl_Interp *interp,
    int objc,
    Tcl_Obj *const objv[])
{
    Interp *iPtr = (Interp *) interp;
    Var *varPtr, *arrayPtr;
    Tcl_HashEntry *hPtr;
    Tcl_Obj *varNameObj, *searchObj;
    ArraySearch *searchPtr, *prevPtr;

    if (objc != 3) {
	Tcl_WrongNumArgs(interp, 1, objv, "arrayName searchId");
	return TCL_ERROR;
    }
    varNameObj = objv[1];
    searchObj = objv[2];

    /*
     * Locate the array variable.
     */

    varPtr = TclObjLookupVarEx(interp, varNameObj, NULL, /*flags*/ 0,
	    /*msg*/ 0, /*createPart1*/ 0, /*createPart2*/ 0, &arrayPtr);

    /*
     * Special array trace used to keep the env array in sync for array names,
     * array get, etc.
     */

    if (varPtr && (varPtr->flags & VAR_TRACED_ARRAY)
	    && (TclIsVarArray(varPtr) || TclIsVarUndefined(varPtr))) {
	if (TclObjCallVarTraces(iPtr, arrayPtr, varPtr, varNameObj, NULL,
		(TCL_LEAVE_ERR_MSG|TCL_NAMESPACE_ONLY|TCL_GLOBAL_ONLY|
		TCL_TRACE_ARRAY), /* leaveErrMsg */ 1, -1) == TCL_ERROR) {
	    return TCL_ERROR;
	}
    }

    /*
     * Verify that it is indeed an array variable. This test comes after the
     * traces - the variable may actually become an array as an effect of said
     * traces.
     */

    if ((varPtr == NULL) || !TclIsVarArray(varPtr)
	    || TclIsVarUndefined(varPtr)) {
	Tcl_SetObjResult(interp, Tcl_ObjPrintf(
		"\"%s\" isn't an array", TclGetString(varNameObj)));
	Tcl_SetErrorCode(interp, "TCL", "LOOKUP", "ARRAY",
		TclGetString(varNameObj), NULL);
	return TCL_ERROR;
    }

    /*
     * Get the search.
     */

    searchPtr = ParseSearchId(interp, varPtr, varNameObj, searchObj);
    if (searchPtr == NULL) {
	return TCL_ERROR;
    }

    /*
     * Unhook the search from the list of searches associated with the
     * variable.
     */

    hPtr = Tcl_FindHashEntry(&iPtr->varSearches, varPtr);
    if (searchPtr == Tcl_GetHashValue(hPtr)) {
	if (searchPtr->nextPtr) {
	    Tcl_SetHashValue(hPtr, searchPtr->nextPtr);
	} else {
	    varPtr->flags &= ~VAR_SEARCH_ACTIVE;
	    Tcl_DeleteHashEntry(hPtr);
	}
    } else {
	for (prevPtr=Tcl_GetHashValue(hPtr) ;; prevPtr=prevPtr->nextPtr) {
	    if (prevPtr->nextPtr == searchPtr) {
		prevPtr->nextPtr = searchPtr->nextPtr;
		break;
	    }
	}
    }
    ckfree(searchPtr);
    return TCL_OK;
}

/*
 *----------------------------------------------------------------------
 *
 * ArrayExistsCmd --
 *
 *	This object-based function is invoked to process the "array exists"
 *	Tcl command. See the user documentation for details on what it does.
 *
 * Results:
 *	A standard Tcl result object.
 *
 * Side effects:
 *	See the user documentation.
 *
 *----------------------------------------------------------------------
 */

	/* ARGSUSED */
static int
ArrayExistsCmd(
    ClientData clientData,
    Tcl_Interp *interp,
    int objc,
    Tcl_Obj *const objv[])
{
    Interp *iPtr = (Interp *) interp;
    Var *varPtr, *arrayPtr;
    Tcl_Obj *arrayNameObj;
    int notArray;

    if (objc != 2) {
	Tcl_WrongNumArgs(interp, 1, objv, "arrayName");
	return TCL_ERROR;
    }
    arrayNameObj = objv[1];

    /*
     * Locate the array variable.
     */

    varPtr = TclObjLookupVarEx(interp, arrayNameObj, NULL, /*flags*/ 0,
	    /*msg*/ 0, /*createPart1*/ 0, /*createPart2*/ 0, &arrayPtr);

    /*
     * Special array trace used to keep the env array in sync for array names,
     * array get, etc.
     */

    if (varPtr && (varPtr->flags & VAR_TRACED_ARRAY)
	    && (TclIsVarArray(varPtr) || TclIsVarUndefined(varPtr))) {
	if (TclObjCallVarTraces(iPtr, arrayPtr, varPtr, arrayNameObj, NULL,
		(TCL_LEAVE_ERR_MSG|TCL_NAMESPACE_ONLY|TCL_GLOBAL_ONLY|
		TCL_TRACE_ARRAY), /* leaveErrMsg */ 1, -1) == TCL_ERROR) {
	    return TCL_ERROR;
	}
    }

    /*
     * Check whether we've actually got an array variable.
     */

    notArray = ((varPtr == NULL) || !TclIsVarArray(varPtr)
	    || TclIsVarUndefined(varPtr));
    Tcl_SetObjResult(interp, iPtr->execEnvPtr->constants[!notArray]);
    return TCL_OK;
}

/*
 *----------------------------------------------------------------------
 *
 * ArrayGetCmd --
 *
 *	This object-based function is invoked to process the "array get" Tcl
 *	command. See the user documentation for details on what it does.
 *
 * Results:
 *	A standard Tcl result object.
 *
 * Side effects:
 *	See the user documentation.
 *
 *----------------------------------------------------------------------
 */

	/* ARGSUSED */
static int
ArrayGetCmd(
    ClientData clientData,
    Tcl_Interp *interp,
    int objc,
    Tcl_Obj *const objv[])
{
    Interp *iPtr = (Interp *) interp;
    Var *varPtr, *arrayPtr, *varPtr2;
    Tcl_Obj *varNameObj, *nameObj, *valueObj, *nameLstObj, *tmpResObj;
    Tcl_Obj **nameObjPtr, *patternObj;
    Tcl_HashSearch search;
    const char *pattern;
    int i, count, result;

    switch (objc) {
    case 2:
	varNameObj = objv[1];
	patternObj = NULL;
	break;
    case 3:
	varNameObj = objv[1];
	patternObj = objv[2];
	break;
    default:
	Tcl_WrongNumArgs(interp, 1, objv, "arrayName ?pattern?");
	return TCL_ERROR;
    }

    /*
     * Locate the array variable.
     */

    varPtr = TclObjLookupVarEx(interp, varNameObj, NULL, /*flags*/ 0,
	    /*msg*/ 0, /*createPart1*/ 0, /*createPart2*/ 0, &arrayPtr);

    /*
     * Special array trace used to keep the env array in sync for array names,
     * array get, etc.
     */

    if (varPtr && (varPtr->flags & VAR_TRACED_ARRAY)
	    && (TclIsVarArray(varPtr) || TclIsVarUndefined(varPtr))) {
	if (TclObjCallVarTraces(iPtr, arrayPtr, varPtr, varNameObj, NULL,
		(TCL_LEAVE_ERR_MSG|TCL_NAMESPACE_ONLY|TCL_GLOBAL_ONLY|
		TCL_TRACE_ARRAY), /* leaveErrMsg */ 1, -1) == TCL_ERROR) {
	    return TCL_ERROR;
	}
    }

    /*
     * Verify that it is indeed an array variable. This test comes after the
     * traces - the variable may actually become an array as an effect of said
     * traces. If not an array, it's an empty result.
     */

    if ((varPtr == NULL) || !TclIsVarArray(varPtr)
	    || TclIsVarUndefined(varPtr)) {
	return TCL_OK;
    }

    pattern = (patternObj ? TclGetString(patternObj) : NULL);

    /*
     * Store the array names in a new object.
     */

    TclNewObj(nameLstObj);
    Tcl_IncrRefCount(nameLstObj);
    if ((patternObj != NULL) && TclMatchIsTrivial(pattern)) {
	varPtr2 = VarHashFindVar(varPtr->value.tablePtr, patternObj);
	if (varPtr2 == NULL) {
	    goto searchDone;
	}
	if (TclIsVarUndefined(varPtr2)) {
	    goto searchDone;
	}
	result = Tcl_ListObjAppendElement(interp, nameLstObj,
		VarHashGetKey(varPtr2));
	if (result != TCL_OK) {
	    TclDecrRefCount(nameLstObj);
	    return result;
	}
	goto searchDone;
    }

    for (varPtr2 = VarHashFirstVar(varPtr->value.tablePtr, &search);
	    varPtr2; varPtr2 = VarHashNextVar(&search)) {
	if (TclIsVarUndefined(varPtr2)) {
	    continue;
	}
	nameObj = VarHashGetKey(varPtr2);
	if (patternObj && !Tcl_StringMatch(TclGetString(nameObj), pattern)) {
	    continue;		/* Element name doesn't match pattern. */
	}

	result = Tcl_ListObjAppendElement(interp, nameLstObj, nameObj);
	if (result != TCL_OK) {
	    TclDecrRefCount(nameLstObj);
	    return result;
	}
    }

    /*
     * Make sure the Var structure of the array is not removed by a trace
     * while we're working.
     */

  searchDone:
    if (TclIsVarInHash(varPtr)) {
	VarHashRefCount(varPtr)++;
    }

    /*
     * Get the array values corresponding to each element name.
     */

    TclNewObj(tmpResObj);
    result = Tcl_ListObjGetElements(interp, nameLstObj, &count, &nameObjPtr);
    if (result != TCL_OK) {
	goto errorInArrayGet;
    }

    for (i=0 ; i<count ; i++) {
	nameObj = *nameObjPtr++;
	valueObj = Tcl_ObjGetVar2(interp, varNameObj, nameObj,
		TCL_LEAVE_ERR_MSG);
	if (valueObj == NULL) {
	    /*
	     * Some trace played a trick on us; we need to diagnose to adapt
	     * our behaviour: was the array element unset, or did the
	     * modification modify the complete array?
	     */

	    if (TclIsVarArray(varPtr)) {
		/*
		 * The array itself looks OK, the variable was undefined:
		 * forget it.
		 */

		continue;
	    }
	    result = TCL_ERROR;
	    goto errorInArrayGet;
	}
	result = Tcl_DictObjPut(interp, tmpResObj, nameObj, valueObj);
	if (result != TCL_OK) {
	    goto errorInArrayGet;
	}
    }
    if (TclIsVarInHash(varPtr)) {
	VarHashRefCount(varPtr)--;
    }
    Tcl_SetObjResult(interp, tmpResObj);
    TclDecrRefCount(nameLstObj);
    return TCL_OK;

  errorInArrayGet:
    if (TclIsVarInHash(varPtr)) {
	VarHashRefCount(varPtr)--;
    }
    TclDecrRefCount(nameLstObj);
    TclDecrRefCount(tmpResObj);	/* Free unneeded temp result. */
    return result;
}

/*
 *----------------------------------------------------------------------
 *
 * ArrayNamesCmd --
 *
 *	This object-based function is invoked to process the "array names" Tcl
 *	command. See the user documentation for details on what it does.
 *
 * Results:
 *	A standard Tcl result object.
 *
 * Side effects:
 *	See the user documentation.
 *
 *----------------------------------------------------------------------
 */

	/* ARGSUSED */
static int
ArrayNamesCmd(
    ClientData clientData,
    Tcl_Interp *interp,
    int objc,
    Tcl_Obj *const objv[])
{
    static const char *const options[] = {
	"-exact", "-glob", "-regexp", NULL
    };
    enum options { OPT_EXACT, OPT_GLOB, OPT_REGEXP };
    Interp *iPtr = (Interp *) interp;
    Var *varPtr, *arrayPtr, *varPtr2;
    Tcl_Obj *varNameObj, *nameObj, *resultObj, *patternObj;
    Tcl_HashSearch search;
    const char *pattern = NULL;
    int mode = OPT_GLOB;

    if ((objc < 2) || (objc > 4)) {
	Tcl_WrongNumArgs(interp, 1, objv, "arrayName ?mode? ?pattern?");
	return TCL_ERROR;
    }
    varNameObj = objv[1];
    patternObj = (objc > 2 ? objv[objc-1] : NULL);

    /*
     * Locate the array variable.
     */

    varPtr = TclObjLookupVarEx(interp, varNameObj, NULL, /*flags*/ 0,
	    /*msg*/ 0, /*createPart1*/ 0, /*createPart2*/ 0, &arrayPtr);

    /*
     * Special array trace used to keep the env array in sync for array names,
     * array get, etc.
     */

    if (varPtr && (varPtr->flags & VAR_TRACED_ARRAY)
	    && (TclIsVarArray(varPtr) || TclIsVarUndefined(varPtr))) {
	if (TclObjCallVarTraces(iPtr, arrayPtr, varPtr, varNameObj, NULL,
		(TCL_LEAVE_ERR_MSG|TCL_NAMESPACE_ONLY|TCL_GLOBAL_ONLY|
		TCL_TRACE_ARRAY), /* leaveErrMsg */ 1, -1) == TCL_ERROR) {
	    return TCL_ERROR;
	}
    }

    /*
     * Finish parsing the arguments.
     */

    if ((objc == 4) && Tcl_GetIndexFromObjStruct(interp, objv[2], options,
	    sizeof(char *), "option", 0, &mode) != TCL_OK) {
	return TCL_ERROR;
    }

    /*
     * Verify that it is indeed an array variable. This test comes after the
     * traces - the variable may actually become an array as an effect of said
     * traces. If not an array, the result is empty.
     */

    if ((varPtr == NULL) || !TclIsVarArray(varPtr)
	    || TclIsVarUndefined(varPtr)) {
	return TCL_OK;
    }

    /*
     * Check for the trivial cases where we can use a direct lookup.
     */

    TclNewObj(resultObj);
    if (patternObj) {
	pattern = TclGetString(patternObj);
    }
    if ((mode==OPT_GLOB && patternObj && TclMatchIsTrivial(pattern))
	    || (mode==OPT_EXACT)) {
	varPtr2 = VarHashFindVar(varPtr->value.tablePtr, patternObj);
	if ((varPtr2 != NULL) && !TclIsVarUndefined(varPtr2)) {
	    /*
	     * This can't fail; lappending to an empty object always works.
	     */

	    Tcl_ListObjAppendElement(NULL, resultObj, VarHashGetKey(varPtr2));
	}
	Tcl_SetObjResult(interp, resultObj);
	return TCL_OK;
    }

    /*
     * Must scan the array to select the elements.
     */

    for (varPtr2=VarHashFirstVar(varPtr->value.tablePtr, &search);
	    varPtr2!=NULL ; varPtr2=VarHashNextVar(&search)) {
	if (TclIsVarUndefined(varPtr2)) {
	    continue;
	}
	nameObj = VarHashGetKey(varPtr2);
	if (patternObj) {
	    const char *name = TclGetString(nameObj);
	    int matched = 0;

	    switch ((enum options) mode) {
	    case OPT_EXACT:
		Tcl_Panic("exact matching shouldn't get here");
	    case OPT_GLOB:
		matched = Tcl_StringMatch(name, pattern);
		break;
	    case OPT_REGEXP:
		matched = Tcl_RegExpMatchObj(interp, nameObj, patternObj);
		if (matched < 0) {
		    TclDecrRefCount(resultObj);
		    return TCL_ERROR;
		}
		break;
	    }
	    if (matched == 0) {
		continue;
	    }
	}

	Tcl_ListObjAppendElement(NULL, resultObj, nameObj);
    }
    Tcl_SetObjResult(interp, resultObj);
    return TCL_OK;
}

/*
 *----------------------------------------------------------------------
 *
 * TclFindArrayPtrElements --
 *
 *	Fill out a hash table (which *must* use Tcl_Obj* keys) with an entry
 *	for each existing element of the given array. The provided hash table
 *	is assumed to be initially empty.
 *
 * Result:
 *	none
 *
 * Side effects:
 *	The keys of the array gain an extra reference. The supplied hash table
 *	has elements added to it.
 *
 *----------------------------------------------------------------------
 */

void
TclFindArrayPtrElements(
    Var *arrayPtr,
    Tcl_HashTable *tablePtr)
{
    Var *varPtr;
    Tcl_HashSearch search;

    if ((arrayPtr == NULL) || !TclIsVarArray(arrayPtr)
	    || TclIsVarUndefined(arrayPtr)) {
	return;
    }

    for (varPtr=VarHashFirstVar(arrayPtr->value.tablePtr, &search);
	    varPtr!=NULL ; varPtr=VarHashNextVar(&search)) {
	Tcl_HashEntry *hPtr;
	Tcl_Obj *nameObj;
	int dummy;

	if (TclIsVarUndefined(varPtr)) {
	    continue;
	}
	nameObj = VarHashGetKey(varPtr);
	hPtr = Tcl_CreateHashEntry(tablePtr, (char *) nameObj, &dummy);
	Tcl_SetHashValue(hPtr, nameObj);
    }
}

/*
 *----------------------------------------------------------------------
 *
 * ArraySetCmd --
 *
 *	This object-based function is invoked to process the "array set" Tcl
 *	command. See the user documentation for details on what it does.
 *
 * Results:
 *	A standard Tcl result object.
 *
 * Side effects:
 *	See the user documentation.
 *
 *----------------------------------------------------------------------
 */

	/* ARGSUSED */
static int
ArraySetCmd(
    ClientData clientData,
    Tcl_Interp *interp,
    int objc,
    Tcl_Obj *const objv[])
{
    Interp *iPtr = (Interp *) interp;
    Var *varPtr, *arrayPtr;

    if (objc != 3) {
	Tcl_WrongNumArgs(interp, 1, objv, "arrayName list");
	return TCL_ERROR;
    }

    /*
     * Locate the array variable.
     */

    varPtr = TclObjLookupVarEx(interp, objv[1], NULL, /*flags*/ 0,
	    /*msg*/ 0, /*createPart1*/ 0, /*createPart2*/ 0, &arrayPtr);

    /*
     * Special array trace used to keep the env array in sync for array names,
     * array get, etc.
     */

    if (varPtr && (varPtr->flags & VAR_TRACED_ARRAY)
	    && (TclIsVarArray(varPtr) || TclIsVarUndefined(varPtr))) {
	if (TclObjCallVarTraces(iPtr, arrayPtr, varPtr, objv[1], NULL,
		(TCL_LEAVE_ERR_MSG|TCL_NAMESPACE_ONLY|TCL_GLOBAL_ONLY|
		TCL_TRACE_ARRAY), /* leaveErrMsg */ 1, -1) == TCL_ERROR) {
	    return TCL_ERROR;
	}
    }

    return TclArraySet(interp, objv[1], objv[2]);
}

/*
 *----------------------------------------------------------------------
 *
 * ArraySizeCmd --
 *
 *	This object-based function is invoked to process the "array size" Tcl
 *	command. See the user documentation for details on what it does.
 *
 * Results:
 *	A standard Tcl result object.
 *
 * Side effects:
 *	See the user documentation.
 *
 *----------------------------------------------------------------------
 */

	/* ARGSUSED */
static int
ArraySizeCmd(
    ClientData clientData,
    Tcl_Interp *interp,
    int objc,
    Tcl_Obj *const objv[])
{
    Interp *iPtr = (Interp *) interp;
    Var *varPtr, *arrayPtr;
    Tcl_Obj *varNameObj;
    Tcl_HashSearch search;
    Var *varPtr2;
    int size = 0;

    if (objc != 2) {
	Tcl_WrongNumArgs(interp, 1, objv, "arrayName");
	return TCL_ERROR;
    }
    varNameObj = objv[1];

    /*
     * Locate the array variable.
     */

    varPtr = TclObjLookupVarEx(interp, varNameObj, NULL, /*flags*/ 0,
	    /*msg*/ 0, /*createPart1*/ 0, /*createPart2*/ 0, &arrayPtr);

    /*
     * Special array trace used to keep the env array in sync for array names,
     * array get, etc.
     */

    if (varPtr && (varPtr->flags & VAR_TRACED_ARRAY)
	    && (TclIsVarArray(varPtr) || TclIsVarUndefined(varPtr))) {
	if (TclObjCallVarTraces(iPtr, arrayPtr, varPtr, varNameObj, NULL,
		(TCL_LEAVE_ERR_MSG|TCL_NAMESPACE_ONLY|TCL_GLOBAL_ONLY|
		TCL_TRACE_ARRAY), /* leaveErrMsg */ 1, -1) == TCL_ERROR) {
	    return TCL_ERROR;
	}
    }

    /*
     * Verify that it is indeed an array variable. This test comes after the
     * traces - the variable may actually become an array as an effect of said
     * traces. We can only iterate over the array if it exists...
     */

    if (varPtr && TclIsVarArray(varPtr) && !TclIsVarUndefined(varPtr)) {
	/*
	 * Must iterate in order to get chance to check for present but
	 * "undefined" entries.
	 */

	for (varPtr2=VarHashFirstVar(varPtr->value.tablePtr, &search);
		varPtr2!=NULL ; varPtr2=VarHashNextVar(&search)) {
	    if (!TclIsVarUndefined(varPtr2)) {
		size++;
	    }
	}
    }

    Tcl_SetObjResult(interp, Tcl_NewLongObj(size));
    return TCL_OK;
}

/*
 *----------------------------------------------------------------------
 *
 * ArrayStatsCmd --
 *
 *	This object-based function is invoked to process the "array
 *	statistics" Tcl command. See the user documentation for details on
 *	what it does.
 *
 * Results:
 *	A standard Tcl result object.
 *
 * Side effects:
 *	See the user documentation.
 *
 *----------------------------------------------------------------------
 */

	/* ARGSUSED */
static int
ArrayStatsCmd(
    ClientData clientData,
    Tcl_Interp *interp,
    int objc,
    Tcl_Obj *const objv[])
{
    Interp *iPtr = (Interp *) interp;
    Var *varPtr, *arrayPtr;
    Tcl_Obj *varNameObj;
    char *stats;

    if (objc != 2) {
	Tcl_WrongNumArgs(interp, 1, objv, "arrayName");
	return TCL_ERROR;
    }
    varNameObj = objv[1];

    /*
     * Locate the array variable.
     */

    varPtr = TclObjLookupVarEx(interp, varNameObj, NULL, /*flags*/ 0,
	    /*msg*/ 0, /*createPart1*/ 0, /*createPart2*/ 0, &arrayPtr);

    /*
     * Special array trace used to keep the env array in sync for array names,
     * array get, etc.
     */

    if (varPtr && (varPtr->flags & VAR_TRACED_ARRAY)
	    && (TclIsVarArray(varPtr) || TclIsVarUndefined(varPtr))) {
	if (TclObjCallVarTraces(iPtr, arrayPtr, varPtr, varNameObj, NULL,
		(TCL_LEAVE_ERR_MSG|TCL_NAMESPACE_ONLY|TCL_GLOBAL_ONLY|
		TCL_TRACE_ARRAY), /* leaveErrMsg */ 1, -1) == TCL_ERROR) {
	    return TCL_ERROR;
	}
    }

    /*
     * Verify that it is indeed an array variable. This test comes after the
     * traces - the variable may actually become an array as an effect of said
     * traces.
     */

    if ((varPtr == NULL) || !TclIsVarArray(varPtr)
	    || TclIsVarUndefined(varPtr)) {
	Tcl_SetObjResult(interp, Tcl_ObjPrintf(
		"\"%s\" isn't an array", TclGetString(varNameObj)));
	Tcl_SetErrorCode(interp, "TCL", "LOOKUP", "ARRAY",
		TclGetString(varNameObj), NULL);
	return TCL_ERROR;
    }

    stats = Tcl_HashStats((Tcl_HashTable *) varPtr->value.tablePtr);
    if (stats == NULL) {
	Tcl_SetObjResult(interp, Tcl_NewStringObj(
		"error reading array statistics", -1));
	return TCL_ERROR;
    }
    Tcl_SetObjResult(interp, Tcl_NewStringObj(stats, -1));
    ckfree(stats);
    return TCL_OK;
}

/*
 *----------------------------------------------------------------------
 *
 * ArrayUnsetCmd --
 *
 *	This object-based function is invoked to process the "array unset" Tcl
 *	command. See the user documentation for details on what it does.
 *
 * Results:
 *	A standard Tcl result object.
 *
 * Side effects:
 *	See the user documentation.
 *
 *----------------------------------------------------------------------
 */

	/* ARGSUSED */
static int
ArrayUnsetCmd(
    ClientData clientData,
    Tcl_Interp *interp,
    int objc,
    Tcl_Obj *const objv[])
{
    Interp *iPtr = (Interp *) interp;
    Var *varPtr, *arrayPtr, *varPtr2, *protectedVarPtr;
    Tcl_Obj *varNameObj, *patternObj, *nameObj;
    Tcl_HashSearch search;
    const char *pattern;
    const int unsetFlags = 0;	/* Should this be TCL_LEAVE_ERR_MSG? */

    switch (objc) {
    case 2:
	varNameObj = objv[1];
	patternObj = NULL;
	break;
    case 3:
	varNameObj = objv[1];
	patternObj = objv[2];
	break;
    default:
	Tcl_WrongNumArgs(interp, 1, objv, "arrayName ?pattern?");
	return TCL_ERROR;
    }

    /*
     * Locate the array variable
     */

    varPtr = TclObjLookupVarEx(interp, varNameObj, NULL, /*flags*/ 0,
	    /*msg*/ 0, /*createPart1*/ 0, /*createPart2*/ 0, &arrayPtr);

    /*
     * Special array trace used to keep the env array in sync for array names,
     * array get, etc.
     */

    if (varPtr && (varPtr->flags & VAR_TRACED_ARRAY)
	    && (TclIsVarArray(varPtr) || TclIsVarUndefined(varPtr))) {
	if (TclObjCallVarTraces(iPtr, arrayPtr, varPtr, varNameObj, NULL,
		(TCL_LEAVE_ERR_MSG|TCL_NAMESPACE_ONLY|TCL_GLOBAL_ONLY|
		TCL_TRACE_ARRAY), /* leaveErrMsg */ 1, -1) == TCL_ERROR) {
	    return TCL_ERROR;
	}
    }

    /*
     * Verify that it is indeed an array variable. This test comes after the
     * traces - the variable may actually become an array as an effect of said
     * traces.
     */

    if ((varPtr == NULL) || !TclIsVarArray(varPtr)
	    || TclIsVarUndefined(varPtr)) {
	return TCL_OK;
    }

    if (!patternObj) {
	/*
	 * When no pattern is given, just unset the whole array.
	 */

	return TclObjUnsetVar2(interp, varNameObj, NULL, 0);
    }

    /*
     * With a trivial pattern, we can just unset.
     */

    pattern = TclGetString(patternObj);
    if (TclMatchIsTrivial(pattern)) {
	varPtr2 = VarHashFindVar(varPtr->value.tablePtr, patternObj);
	if (!varPtr2 || TclIsVarUndefined(varPtr2)) {
	    return TCL_OK;
	}
	return TclPtrUnsetVar(interp, varPtr2, varPtr, varNameObj, patternObj,
		unsetFlags, -1);
    }

    /*
     * Non-trivial case (well, deeply tricky really). We peek inside the hash
     * iterator in order to allow us to guarantee that the following element
     * in the array will not be scrubbed until we have dealt with it. This
     * stops the overall iterator from ending up pointing into deallocated
     * memory. [Bug 2939073]
     */

    protectedVarPtr = NULL;
    for (varPtr2=VarHashFirstVar(varPtr->value.tablePtr, &search);
	    varPtr2!=NULL ; varPtr2=VarHashNextVar(&search)) {
	/*
	 * Drop the extra ref immediately. We don't need to free it at this
	 * point though; we'll be unsetting it if necessary soon.
	 */

	if (varPtr2 == protectedVarPtr) {
	    VarHashRefCount(varPtr2)--;
	}

	/*
	 * Guard the next (peeked) item in the search chain by incrementing
	 * its refcount. This guarantees that the hash table iterator won't be
	 * dangling on the next time through the loop.
	 */

	if (search.nextEntryPtr != NULL) {
	    protectedVarPtr = VarHashGetValue(search.nextEntryPtr);
	    VarHashRefCount(protectedVarPtr)++;
	} else {
	    protectedVarPtr = NULL;
	}

	/*
	 * If the variable is undefined, clean it out as it has been hit by
	 * something else (i.e., an unset trace).
	 */

	if (TclIsVarUndefined(varPtr2)) {
	    CleanupVar(varPtr2, varPtr);
	    continue;
	}

	nameObj = VarHashGetKey(varPtr2);
	if (Tcl_StringMatch(TclGetString(nameObj), pattern)
		&& TclPtrUnsetVar(interp, varPtr2, varPtr, varNameObj,
			nameObj, unsetFlags, -1) != TCL_OK) {
	    /*
	     * If we incremented a refcount, we must decrement it here as we
	     * will not be coming back properly due to the error.
	     */

	    if (protectedVarPtr) {
		VarHashRefCount(protectedVarPtr)--;
		CleanupVar(protectedVarPtr, varPtr);
	    }
	    return TCL_ERROR;
	}
    }
    return TCL_OK;
}

/*
 *----------------------------------------------------------------------
 *
 * TclInitArrayCmd --
 *
 *	This creates the ensemble for the "array" command.
 *
 * Results:
 *	The handle for the created ensemble.
 *
 * Side effects:
 *	Creates a command in the global namespace.
 *
 *----------------------------------------------------------------------
 */

	/* ARGSUSED */
Tcl_Command
TclInitArrayCmd(
    Tcl_Interp *interp)		/* Current interpreter. */
{
    static const EnsembleImplMap arrayImplMap[] = {
	{"anymore",	ArrayAnyMoreCmd,	TclCompileBasic2ArgCmd, NULL, NULL, 0},
	{"donesearch",	ArrayDoneSearchCmd,	TclCompileBasic2ArgCmd, NULL, NULL, 0},
	{"exists",	ArrayExistsCmd,		TclCompileArrayExistsCmd, NULL, NULL, 0},
	{"get",		ArrayGetCmd,		TclCompileBasic1Or2ArgCmd, NULL, NULL, 0},
	{"names",	ArrayNamesCmd,		TclCompileBasic1To3ArgCmd, NULL, NULL, 0},
	{"nextelement",	ArrayNextElementCmd,	TclCompileBasic2ArgCmd, NULL, NULL, 0},
	{"set",		ArraySetCmd,		TclCompileArraySetCmd, NULL, NULL, 0},
	{"size",	ArraySizeCmd,		TclCompileBasic1ArgCmd, NULL, NULL, 0},
	{"startsearch",	ArrayStartSearchCmd,	TclCompileBasic1ArgCmd, NULL, NULL, 0},
	{"statistics",	ArrayStatsCmd,		TclCompileBasic1ArgCmd, NULL, NULL, 0},
	{"unset",	ArrayUnsetCmd,		TclCompileArrayUnsetCmd, NULL, NULL, 0},
	{NULL, NULL, NULL, NULL, NULL, 0}
    };

    return TclMakeEnsemble(interp, "array", arrayImplMap);
}

/*
 *----------------------------------------------------------------------
 *
 * ObjMakeUpvar --
 *
 *	This function does all of the work of the "global" and "upvar"
 *	commands.
 *
 * Results:
 *	A standard Tcl completion code. If an error occurs then an error
 *	message is left in iPtr->result.
 *
 * Side effects:
 *	The variable given by myName is linked to the variable in framePtr
 *	given by otherP1 and otherP2, so that references to myName are
 *	redirected to the other variable like a symbolic link.
 *	Callers must Incr myNamePtr if they plan to Decr it.
 *	Callers must Incr otherP1Ptr if they plan to Decr it.
 *
 *----------------------------------------------------------------------
 */

static int
ObjMakeUpvar(
    Tcl_Interp *interp,		/* Interpreter containing variables. Used for
				 * error messages, too. */
    CallFrame *framePtr,	/* Call frame containing "other" variable.
				 * NULL means use global :: context. */
    Tcl_Obj *otherP1Ptr,
    const char *otherP2,	/* Two-part name of variable in framePtr. */
    const int otherFlags,	/* 0, TCL_GLOBAL_ONLY or TCL_NAMESPACE_ONLY:
				 * indicates scope of "other" variable. */
    Tcl_Obj *myNamePtr,		/* Name of variable which will refer to
				 * otherP1/otherP2. Must be a scalar. */
    int myFlags,		/* 0, TCL_GLOBAL_ONLY or TCL_NAMESPACE_ONLY:
				 * indicates scope of myName. */
    int index)			/* If the variable to be linked is an indexed
				 * scalar, this is its index. Otherwise, -1 */
{
    Interp *iPtr = (Interp *) interp;
    Var *otherPtr, *arrayPtr;
    CallFrame *varFramePtr;

    /*
     * Find "other" in "framePtr". If not looking up other in just the current
     * namespace, temporarily replace the current var frame pointer in the
     * interpreter in order to use TclObjLookupVar.
     */

    if (framePtr == NULL) {
	framePtr = iPtr->rootFramePtr;
    }

    varFramePtr = iPtr->varFramePtr;
    if (!(otherFlags & TCL_NAMESPACE_ONLY)) {
	iPtr->varFramePtr = framePtr;
    }
    otherPtr = TclObjLookupVar(interp, otherP1Ptr, otherP2,
	    (otherFlags | TCL_LEAVE_ERR_MSG), "access",
	    /*createPart1*/ 1, /*createPart2*/ 1, &arrayPtr);
    if (!(otherFlags & TCL_NAMESPACE_ONLY)) {
	iPtr->varFramePtr = varFramePtr;
    }
    if (otherPtr == NULL) {
	return TCL_ERROR;
    }

    /*
     * Check that we are not trying to create a namespace var linked to a
     * local variable in a procedure. If we allowed this, the local
     * variable in the shorter-lived procedure frame could go away leaving
     * the namespace var's reference invalid.
     */

    if (index < 0) {
	if (!(arrayPtr != NULL
		     ? (TclIsVarInHash(arrayPtr) && TclGetVarNsPtr(arrayPtr))
		     : (TclIsVarInHash(otherPtr) && TclGetVarNsPtr(otherPtr)))
		&& ((myFlags & (TCL_GLOBAL_ONLY | TCL_NAMESPACE_ONLY))
			|| (varFramePtr == NULL)
			|| !HasLocalVars(varFramePtr)
			|| (strstr(TclGetString(myNamePtr), "::") != NULL))) {
	    Tcl_SetObjResult((Tcl_Interp *) iPtr, Tcl_ObjPrintf(
		    "bad variable name \"%s\": can't create namespace "
		    "variable that refers to procedure variable",
		    TclGetString(myNamePtr)));
	    Tcl_SetErrorCode(interp, "TCL", "UPVAR", "INVERTED", NULL);
	    return TCL_ERROR;
	}
    }

    return TclPtrObjMakeUpvar(interp, otherPtr, myNamePtr, myFlags, index);
}

/*
 *----------------------------------------------------------------------
 *
 * TclPtrMakeUpvar --
 *
 *	This procedure does all of the work of the "global" and "upvar"
 *	commands.
 *
 * Results:
 *	A standard Tcl completion code. If an error occurs then an error
 *	message is left in iPtr->result.
 *
 * Side effects:
 *	The variable given by myName is linked to the variable in framePtr
 *	given by otherP1 and otherP2, so that references to myName are
 *	redirected to the other variable like a symbolic link.
 *
 *----------------------------------------------------------------------
 */

int
TclPtrMakeUpvar(
    Tcl_Interp *interp,		/* Interpreter containing variables. Used for
				 * error messages, too. */
    Var *otherPtr,		/* Pointer to the variable being linked-to. */
    const char *myName,		/* Name of variable which will refer to
				 * otherP1/otherP2. Must be a scalar. */
    int myFlags,		/* 0, TCL_GLOBAL_ONLY or TCL_NAMESPACE_ONLY:
				 * indicates scope of myName. */
    int index)			/* If the variable to be linked is an indexed
				 * scalar, this is its index. Otherwise, -1 */
{
    Tcl_Obj *myNamePtr = NULL;
    int result;

    if (myName) {
	myNamePtr = Tcl_NewStringObj(myName, -1);
	Tcl_IncrRefCount(myNamePtr);
    }
    result = TclPtrObjMakeUpvar(interp, otherPtr, myNamePtr, myFlags, index);
    if (myNamePtr) {
	Tcl_DecrRefCount(myNamePtr);
    }
    return result;
}

/* Callers must Incr myNamePtr if they plan to Decr it. */

int
TclPtrObjMakeUpvar(
    Tcl_Interp *interp,		/* Interpreter containing variables. Used for
				 * error messages, too. */
    Var *otherPtr,		/* Pointer to the variable being linked-to. */
    Tcl_Obj *myNamePtr,		/* Name of variable which will refer to
				 * otherP1/otherP2. Must be a scalar. */
    int myFlags,		/* 0, TCL_GLOBAL_ONLY or TCL_NAMESPACE_ONLY:
				 * indicates scope of myName. */
    int index)			/* If the variable to be linked is an indexed
				 * scalar, this is its index. Otherwise, -1 */
{
    Interp *iPtr = (Interp *) interp;
    CallFrame *varFramePtr = iPtr->varFramePtr;
    const char *errMsg, *p, *myName;
    Var *varPtr;

    if (index >= 0) {
	if (!HasLocalVars(varFramePtr)) {
	    Tcl_Panic("ObjMakeUpvar called with an index outside from a proc");
	}
	varPtr = (Var *) &(varFramePtr->compiledLocals[index]);
	myNamePtr = localName(iPtr->varFramePtr, index);
	myName = myNamePtr? TclGetString(myNamePtr) : NULL;
    } else {
	/*
	 * Do not permit the new variable to look like an array reference, as
	 * it will not be reachable in that case [Bug 600812, TIP 184]. The
	 * "definition" of what "looks like an array reference" is consistent
	 * (and must remain consistent) with the code in TclObjLookupVar().
	 */

	myName = TclGetString(myNamePtr);
	p = strstr(myName, "(");
	if (p != NULL) {
	    p += strlen(p)-1;
	    if (*p == ')') {
		/*
		 * myName looks like an array reference.
		 */

		Tcl_SetObjResult((Tcl_Interp *) iPtr, Tcl_ObjPrintf(
			"bad variable name \"%s\": can't create a scalar "
			"variable that looks like an array element", myName));
		Tcl_SetErrorCode(interp, "TCL", "UPVAR", "LOCAL_ELEMENT",
			NULL);
		return TCL_ERROR;
	    }
	}

	/*
	 * Lookup and eventually create the new variable. Set the flag bit
	 * AVOID_RESOLVERS to indicate the special resolution rules for upvar
	 * purposes:
	 *   - Bug #696893 - variable is either proc-local or in the current
	 *     namespace; never follow the second (global) resolution path.
	 *   - Bug #631741 - do not use special namespace or interp resolvers.
	 */

	varPtr = TclLookupSimpleVar(interp, myNamePtr,
		myFlags|AVOID_RESOLVERS, /* create */ 1, &errMsg, &index);
	if (varPtr == NULL) {
	    TclObjVarErrMsg(interp, myNamePtr, NULL, "create", errMsg, -1);
	    Tcl_SetErrorCode(interp, "TCL", "LOOKUP", "VARNAME",
		    TclGetString(myNamePtr), NULL);
	    return TCL_ERROR;
	}
    }

    if (varPtr == otherPtr) {
	Tcl_SetObjResult((Tcl_Interp *) iPtr, Tcl_NewStringObj(
		"can't upvar from variable to itself", -1));
	Tcl_SetErrorCode(interp, "TCL", "UPVAR", "SELF", NULL);
	return TCL_ERROR;
    }

    if (TclIsVarTraced(varPtr)) {
	Tcl_SetObjResult((Tcl_Interp *) iPtr, Tcl_ObjPrintf(
		"variable \"%s\" has traces: can't use for upvar", myName));
	Tcl_SetErrorCode(interp, "TCL", "UPVAR", "TRACED", NULL);
	return TCL_ERROR;
    } else if (!TclIsVarUndefined(varPtr)) {
	Var *linkPtr;

	/*
	 * The variable already existed. Make sure this variable "varPtr"
	 * isn't the same as "otherPtr" (avoid circular links). Also, if it's
	 * not an upvar then it's an error. If it is an upvar, then just
	 * disconnect it from the thing it currently refers to.
	 */

	if (!TclIsVarLink(varPtr)) {
	    Tcl_SetObjResult((Tcl_Interp *) iPtr, Tcl_ObjPrintf(
		    "variable \"%s\" already exists", myName));
	    Tcl_SetErrorCode(interp, "TCL", "UPVAR", "EXISTS", NULL);
	    return TCL_ERROR;
	}

	linkPtr = varPtr->value.linkPtr;
	if (linkPtr == otherPtr) {
	    return TCL_OK;
	}
	if (TclIsVarInHash(linkPtr)) {
	    VarHashRefCount(linkPtr)--;
	    if (TclIsVarUndefined(linkPtr)) {
		CleanupVar(linkPtr, NULL);
	    }
	}
    }
    TclSetVarLink(varPtr);
    varPtr->value.linkPtr = otherPtr;
    if (TclIsVarInHash(otherPtr)) {
	VarHashRefCount(otherPtr)++;
    }
    return TCL_OK;
}

/*
 *----------------------------------------------------------------------
 *
 * Tcl_UpVar2 --
 *
 *	This function links one variable to another, just like the "upvar"
 *	command.
 *
 * Results:
 *	A standard Tcl completion code. If an error occurs then an error
 *	message is left in the interp's result.
 *
 * Side effects:
 *	The variable in frameName whose name is given by part1 and part2
 *	becomes accessible under the name localNameStr, so that references to
 *	localNameStr are redirected to the other variable like a symbolic
 *	link.
 *
 *----------------------------------------------------------------------
 */

int
Tcl_UpVar2(
    Tcl_Interp *interp,		/* Interpreter containing variables. Used for
				 * error messages too. */
    const char *frameName,	/* Name of the frame containing the source
				 * variable, such as "1" or "#0". */
    const char *part1,
    const char *part2,		/* Two parts of source variable name to link
				 * to. */
    const char *localNameStr,	/* Name of link variable. */
    int flags)			/* 0, TCL_GLOBAL_ONLY or TCL_NAMESPACE_ONLY:
				 * indicates scope of localNameStr. */
{
    int result;
    CallFrame *framePtr;
    Tcl_Obj *part1Ptr, *localNamePtr;

    if (TclGetFrame(interp, frameName, &framePtr) == -1) {
	return TCL_ERROR;
    }

    part1Ptr = Tcl_NewStringObj(part1, -1);
    Tcl_IncrRefCount(part1Ptr);
    localNamePtr = Tcl_NewStringObj(localNameStr, -1);
    Tcl_IncrRefCount(localNamePtr);

    result = ObjMakeUpvar(interp, framePtr, part1Ptr, part2, 0,
	    localNamePtr, flags, -1);
    Tcl_DecrRefCount(part1Ptr);
    Tcl_DecrRefCount(localNamePtr);
    return result;
}

/*
 *----------------------------------------------------------------------
 *
 * Tcl_GetVariableFullName --
 *
 *	Given a Tcl_Var token returned by Tcl_FindNamespaceVar, this function
 *	appends to an object the namespace variable's full name, qualified by
 *	a sequence of parent namespace names.
 *
 * Results:
 *	None.
 *
 * Side effects:
 *	The variable's fully-qualified name is appended to the string
 *	representation of objPtr.
 *
 *----------------------------------------------------------------------
 */

void
Tcl_GetVariableFullName(
    Tcl_Interp *interp,		/* Interpreter containing the variable. */
    Tcl_Var variable,		/* Token for the variable returned by a
				 * previous call to Tcl_FindNamespaceVar. */
    Tcl_Obj *objPtr)		/* Points to the object onto which the
				 * variable's full name is appended. */
{
    Interp *iPtr = (Interp *) interp;
    register Var *varPtr = (Var *) variable;
    Tcl_Obj *namePtr;
    Namespace *nsPtr;

    if (!varPtr || TclIsVarArrayElement(varPtr)) {
	return;
    }

    /*
     * Add the full name of the containing namespace (if any), followed by the
     * "::" separator, then the variable name.
     */

    nsPtr = TclGetVarNsPtr(varPtr);
    if (nsPtr) {
	Tcl_AppendToObj(objPtr, nsPtr->fullName, -1);
	if (nsPtr != iPtr->globalNsPtr) {
	    Tcl_AppendToObj(objPtr, "::", 2);
	}
    }
    if (TclIsVarInHash(varPtr)) {
	if (!TclIsVarDeadHash(varPtr)) {
	    namePtr = VarHashGetKey(varPtr);
	    Tcl_AppendObjToObj(objPtr, namePtr);
	}
    } else if (iPtr->varFramePtr->procPtr) {
	int index = varPtr - iPtr->varFramePtr->compiledLocals;

	if (index >= 0 && index < iPtr->varFramePtr->numCompiledLocals) {
	    namePtr = localName(iPtr->varFramePtr, index);
	    Tcl_AppendObjToObj(objPtr, namePtr);
	}
    }
}

/*
 *----------------------------------------------------------------------
 *
 * Tcl_GlobalObjCmd --
 *
 *	This object-based function is invoked to process the "global" Tcl
 *	command. See the user documentation for details on what it does.
 *
 * Results:
 *	A standard Tcl object result value.
 *
 * Side effects:
 *	See the user documentation.
 *
 *----------------------------------------------------------------------
 */

int
Tcl_GlobalObjCmd(
    ClientData dummy,		/* Not used. */
    Tcl_Interp *interp,		/* Current interpreter. */
    int objc,			/* Number of arguments. */
    Tcl_Obj *const objv[])	/* Argument objects. */
{
    Interp *iPtr = (Interp *) interp;
    register Tcl_Obj *objPtr, *tailPtr;
    const char *varName;
    register const char *tail;
    int result, i;

    /*
     * If we are not executing inside a Tcl procedure, just return.
     */

    if (!HasLocalVars(iPtr->varFramePtr)) {
	return TCL_OK;
    }

    for (i=1 ; i<objc ; i++) {
	/*
	 * Make a local variable linked to its counterpart in the global ::
	 * namespace.
	 */

	objPtr = objv[i];
	varName = TclGetString(objPtr);

	/*
	 * The variable name might have a scope qualifier, but the name for
	 * the local "link" variable must be the simple name at the tail.
	 */

	for (tail=varName ; *tail!='\0' ; tail++) {
	    /* empty body */
	}
	while ((tail > varName) && ((*tail != ':') || (*(tail-1) != ':'))) {
	    tail--;
	}
	if ((*tail == ':') && (tail > varName)) {
	    tail++;
	}

	if (tail == varName) {
	    tailPtr = objPtr;
	} else {
	    tailPtr = Tcl_NewStringObj(tail, -1);
	    Tcl_IncrRefCount(tailPtr);
	}

	/*
	 * Link to the variable "varName" in the global :: namespace.
	 */

	result = ObjMakeUpvar(interp, NULL, objPtr, NULL,
		TCL_GLOBAL_ONLY, /*myName*/ tailPtr, /*myFlags*/ 0, -1);

	if (tail != varName) {
	    Tcl_DecrRefCount(tailPtr);
	}

	if (result != TCL_OK) {
	    return result;
	}
    }
    return TCL_OK;
}

/*
 *----------------------------------------------------------------------
 *
 * Tcl_VariableObjCmd --
 *
 *	Invoked to implement the "variable" command that creates one or more
 *	global variables. Handles the following syntax:
 *
 *	    variable ?name value...? name ?value?
 *
 *	One or more variables can be created. The variables are initialized
 *	with the specified values. The value for the last variable is
 *	optional.
 *
 *	If the variable does not exist, it is created and given the optional
 *	value. If it already exists, it is simply set to the optional value.
 *	Normally, "name" is an unqualified name, so it is created in the
 *	current namespace. If it includes namespace qualifiers, it can be
 *	created in another namespace.
 *
 *	If the variable command is executed inside a Tcl procedure, it creates
 *	a local variable linked to the newly-created namespace variable.
 *
 * Results:
 *	Returns TCL_OK if the variable is found or created. Returns TCL_ERROR
 *	if anything goes wrong.
 *
 * Side effects:
 *	If anything goes wrong, this function returns an error message as the
 *	result in the interpreter's result object.
 *
 *----------------------------------------------------------------------
 */

int
Tcl_VariableObjCmd(
    ClientData dummy,		/* Not used. */
    Tcl_Interp *interp,		/* Current interpreter. */
    int objc,			/* Number of arguments. */
    Tcl_Obj *const objv[])	/* Argument objects. */
{
    Interp *iPtr = (Interp *) interp;
    const char *varName, *tail, *cp;
    Var *varPtr, *arrayPtr;
    Tcl_Obj *varValuePtr;
    int i, result;
    Tcl_Obj *varNamePtr, *tailPtr;

    for (i=1 ; i<objc ; i+=2) {
	/*
	 * Look up each variable in the current namespace context, creating it
	 * if necessary.
	 */

	varNamePtr = objv[i];
	varName = TclGetString(varNamePtr);
	varPtr = TclObjLookupVarEx(interp, varNamePtr, NULL,
		(TCL_NAMESPACE_ONLY | TCL_LEAVE_ERR_MSG), "define",
		/*createPart1*/ 1, /*createPart2*/ 0, &arrayPtr);

	if (arrayPtr != NULL) {
	    /*
	     * Variable cannot be an element in an array. If arrayPtr is
	     * non-NULL, it is, so throw up an error and return.
	     */

	    TclObjVarErrMsg(interp, varNamePtr, NULL, "define",
		    isArrayElement, -1);
	    Tcl_SetErrorCode(interp, "TCL", "UPVAR", "LOCAL_ELEMENT", NULL);
	    return TCL_ERROR;
	}

	if (varPtr == NULL) {
	    return TCL_ERROR;
	}

	/*
	 * Mark the variable as a namespace variable and increment its
	 * reference count so that it will persist until its namespace is
	 * destroyed or until the variable is unset.
	 */

	TclSetVarNamespaceVar(varPtr);

	/*
	 * If a value was specified, set the variable to that value.
	 * Otherwise, if the variable is new, leave it undefined. (If the
	 * variable already exists and no value was specified, leave its value
	 * unchanged; just create the local link if we're in a Tcl procedure).
	 */

	if (i+1 < objc) {	/* A value was specified. */
	    varValuePtr = TclPtrSetVar(interp, varPtr, arrayPtr, varNamePtr,
		    NULL, objv[i+1], TCL_NAMESPACE_ONLY|TCL_LEAVE_ERR_MSG,-1);
	    if (varValuePtr == NULL) {
		return TCL_ERROR;
	    }
	}

	/*
	 * If we are executing inside a Tcl procedure, create a local variable
	 * linked to the new namespace variable "varName".
	 */

	if (HasLocalVars(iPtr->varFramePtr)) {
	    /*
	     * varName might have a scope qualifier, but the name for the
	     * local "link" variable must be the simple name at the tail.
	     *
	     * Locate tail in one pass: drop any prefix after two *or more*
	     * consecutive ":" characters).
	     */

	    for (tail=cp=varName ; *cp!='\0' ;) {
		if (*cp++ == ':') {
		    while (*cp == ':') {
			tail = ++cp;
		    }
		}
	    }

	    /*
	     * Create a local link "tail" to the variable "varName" in the
	     * current namespace.
	     */

	    if (tail == varName) {
		tailPtr = varNamePtr;
	    } else {
		tailPtr = Tcl_NewStringObj(tail, -1);
		Tcl_IncrRefCount(tailPtr);
	    }

	    result = ObjMakeUpvar(interp, NULL, varNamePtr, /*otherP2*/ NULL,
		    /*otherFlags*/ TCL_NAMESPACE_ONLY,
		    /*myName*/ tailPtr, /*myFlags*/ 0, -1);

	    if (tail != varName) {
		Tcl_DecrRefCount(tailPtr);
	    }

	    if (result != TCL_OK) {
		return result;
	    }
	}
    }
    return TCL_OK;
}

/*
 *----------------------------------------------------------------------
 *
 * Tcl_UpvarObjCmd --
 *
 *	This object-based function is invoked to process the "upvar" Tcl
 *	command. See the user documentation for details on what it does.
 *
 * Results:
 *	A standard Tcl object result value.
 *
 * Side effects:
 *	See the user documentation.
 *
 *----------------------------------------------------------------------
 */

	/* ARGSUSED */
int
Tcl_UpvarObjCmd(
    ClientData dummy,		/* Not used. */
    Tcl_Interp *interp,		/* Current interpreter. */
    int objc,			/* Number of arguments. */
    Tcl_Obj *const objv[])	/* Argument objects. */
{
    CallFrame *framePtr;
    int result, hasLevel;
    Tcl_Obj *levelObj;

    if (objc < 3) {
	Tcl_WrongNumArgs(interp, 1, objv,
		"?level? otherVar localVar ?otherVar localVar ...?");
	return TCL_ERROR;
    }

    if (objc & 1) {
	/*
	 * Even number of arguments, so use the default level of "1" by
	 * passing NULL to TclObjGetFrame.
	 */

	levelObj = NULL;
	hasLevel = 0;
    } else {
	/*
	 * Odd number of arguments, so objv[1] must contain the level.
	 */

	levelObj = objv[1];
	hasLevel = 1;
    }

    /*
     * Find the call frame containing each of the "other variables" to be
     * linked to.
     */

    result = TclObjGetFrame(interp, levelObj, &framePtr);
    if (result == -1) {
	return TCL_ERROR;
    }
    if ((result == 0) && hasLevel) {
	/*
	 * Synthesize an error message since TclObjGetFrame doesn't do this
	 * for this particular case.
	 */

	Tcl_SetObjResult(interp, Tcl_ObjPrintf(
		"bad level \"%s\"", TclGetString(levelObj)));
	Tcl_SetErrorCode(interp, "TCL", "VALUE", "LEVEL", NULL);
	return TCL_ERROR;
    }

    /*
     * We've now finished with parsing levels; skip to the variable names.
     */

    objc -= hasLevel + 1;
    objv += hasLevel + 1;

    /*
     * Iterate over each (other variable, local variable) pair. Divide the
     * other variable name into two parts, then call MakeUpvar to do all the
     * work of linking it to the local variable.
     */

    for (; objc>0 ; objc-=2, objv+=2) {
	result = ObjMakeUpvar(interp, framePtr, /* othervarName */ objv[0],
		NULL, 0, /* myVarName */ objv[1], /*flags*/ 0, -1);
	if (result != TCL_OK) {
	    return TCL_ERROR;
	}
    }
    return TCL_OK;
}

/*
 *----------------------------------------------------------------------
 *
 * SetArraySearchObj --
 *
 *	This function converts the given tcl object into one that has the
 *	"array search" internal type.
 *
 * Results:
 *	TCL_OK if the conversion succeeded, and TCL_ERROR if it failed (when
 *	an error message will be placed in the interpreter's result.)
 *
 * Side effects:
 *	Updates the internal type and representation of the object to make
 *	this an array-search object. See the tclArraySearchType declaration
 *	above for details of the internal representation.
 *
 *----------------------------------------------------------------------
 */

static int
SetArraySearchObj(
    Tcl_Interp *interp,
    Tcl_Obj *objPtr)
{
    const char *string;
    char *end;			/* Can't be const due to strtoul defn. */
    int id;
    size_t offset;

    /*
     * Get the string representation. Make it up-to-date if necessary.
     */

    string = TclGetString(objPtr);

    /*
     * Parse the id into the three parts separated by dashes.
     */

    if ((string[0] != 's') || (string[1] != '-')) {
	goto syntax;
    }
    id = strtoul(string+2, &end, 10);
    if ((end == (string+2)) || (*end != '-')) {
	goto syntax;
    }

    /*
     * Can't perform value check in this context, so place reference to place
     * in string to use for the check in the object instead.
     */

    end++;
    offset = end - string;

    TclFreeIntRep(objPtr);
    objPtr->typePtr = &tclArraySearchType;
    objPtr->internalRep.twoPtrValue.ptr1 = INT2PTR(id);
    objPtr->internalRep.twoPtrValue.ptr2 = INT2PTR(offset);
    return TCL_OK;

  syntax:
    Tcl_SetObjResult(interp, Tcl_ObjPrintf(
	    "illegal search identifier \"%s\"", string));
    Tcl_SetErrorCode(interp, "TCL", "LOOKUP", "ARRAYSEARCH", string, NULL);
    return TCL_ERROR;
}

/*
 *----------------------------------------------------------------------
 *
 * ParseSearchId --
 *
 *	This function translates from a tcl object to a pointer to an active
 *	array search (if there is one that matches the string).
 *
 * Results:
 *	The return value is a pointer to the array search indicated by string,
 *	or NULL if there isn't one. If NULL is returned, the interp's result
 *	contains an error message.
 *
 * Side effects:
 *	The tcl object might have its internal type and representation
 *	modified.
 *
 *----------------------------------------------------------------------
 */

static ArraySearch *
ParseSearchId(
    Tcl_Interp *interp,		/* Interpreter containing variable. */
    const Var *varPtr,		/* Array variable search is for. */
    Tcl_Obj *varNamePtr,	/* Name of array variable that search is
				 * supposed to be for. */
    Tcl_Obj *handleObj)		/* Object containing id of search. Must have
				 * form "search-num-var" where "num" is a
				 * decimal number and "var" is a variable
				 * name. */
{
    Interp *iPtr = (Interp *) interp;
    register const char *string;
    register size_t offset;
    int id;
    ArraySearch *searchPtr;
    const char *varName = TclGetString(varNamePtr);

    /*
     * Parse the id.
     */

    if ((handleObj->typePtr != &tclArraySearchType)
	    && (SetArraySearchObj(interp, handleObj) != TCL_OK)) {
	return NULL;
    }

    /*
     * Extract the information out of the Tcl_Obj.
     */

    id = PTR2INT(handleObj->internalRep.twoPtrValue.ptr1);
    string = TclGetString(handleObj);
    offset = PTR2INT(handleObj->internalRep.twoPtrValue.ptr2);

    /*
     * This test cannot be placed inside the Tcl_Obj machinery, since it is
     * dependent on the variable context.
     */

    if (strcmp(string+offset, varName) != 0) {
	Tcl_SetObjResult(interp, Tcl_ObjPrintf(
		"search identifier \"%s\" isn't for variable \"%s\"",
		string, varName));
	goto badLookup;
    }

    /*
     * Search through the list of active searches on the interpreter to see if
     * the desired one exists.
     *
     * Note that we cannot store the searchPtr directly in the Tcl_Obj as that
     * would run into trouble when DeleteSearches() was called so we must scan
     * this list every time.
     */

    if (varPtr->flags & VAR_SEARCH_ACTIVE) {
	Tcl_HashEntry *hPtr =
		Tcl_FindHashEntry(&iPtr->varSearches, varPtr);

	for (searchPtr = Tcl_GetHashValue(hPtr); searchPtr != NULL;
		searchPtr = searchPtr->nextPtr) {
	    if (searchPtr->id == id) {
		return searchPtr;
	    }
	}
    }
    Tcl_SetObjResult(interp, Tcl_ObjPrintf(
	    "couldn't find search \"%s\"", string));
  badLookup:
    Tcl_SetErrorCode(interp, "TCL", "LOOKUP", "ARRAYSEARCH", string, NULL);
    return NULL;
}

/*
 *----------------------------------------------------------------------
 *
 * DeleteSearches --
 *
 *	This function is called to free up all of the searches associated
 *	with an array variable.
 *
 * Results:
 *	None.
 *
 * Side effects:
 *	Memory is released to the storage allocator.
 *
 *----------------------------------------------------------------------
 */

static void
DeleteSearches(
    Interp *iPtr,
    register Var *arrayVarPtr)	/* Variable whose searches are to be
				 * deleted. */
{
    ArraySearch *searchPtr, *nextPtr;
    Tcl_HashEntry *sPtr;

    if (arrayVarPtr->flags & VAR_SEARCH_ACTIVE) {
	sPtr = Tcl_FindHashEntry(&iPtr->varSearches, arrayVarPtr);
	for (searchPtr = Tcl_GetHashValue(sPtr); searchPtr != NULL;
		searchPtr = nextPtr) {
	    nextPtr = searchPtr->nextPtr;
	    ckfree(searchPtr);
	}
	arrayVarPtr->flags &= ~VAR_SEARCH_ACTIVE;
	Tcl_DeleteHashEntry(sPtr);
    }
}

/*
 *----------------------------------------------------------------------
 *
 * TclDeleteNamespaceVars --
 *
 *	This function is called to recycle all the storage space associated
 *	with a namespace's table of variables.
 *
 * Results:
 *	None.
 *
 * Side effects:
 *	Variables are deleted and trace functions are invoked, if any are
 *	declared.
 *
 *----------------------------------------------------------------------
 */

void
TclDeleteNamespaceVars(
    Namespace *nsPtr)
{
    TclVarHashTable *tablePtr = &nsPtr->varTable;
    Tcl_Interp *interp = nsPtr->interp;
    Interp *iPtr = (Interp *)interp;
    Tcl_HashSearch search;
    int flags = 0;
    Var *varPtr;

    /*
     * Determine what flags to pass to the trace callback functions.
     */

    if (nsPtr == iPtr->globalNsPtr) {
	flags = TCL_GLOBAL_ONLY;
    } else if (nsPtr == (Namespace *) TclGetCurrentNamespace(interp)) {
	flags = TCL_NAMESPACE_ONLY;
    }

    for (varPtr = VarHashFirstVar(tablePtr, &search);  varPtr != NULL;
	    varPtr = VarHashFirstVar(tablePtr, &search)) {
	Tcl_Obj *objPtr = Tcl_NewObj();
	VarHashRefCount(varPtr)++;	/* Make sure we get to remove from
					 * hash. */
	Tcl_GetVariableFullName(interp, (Tcl_Var) varPtr, objPtr);
	UnsetVarStruct(varPtr, NULL, iPtr, /* part1 */ objPtr, NULL, flags,
		-1);
	Tcl_DecrRefCount(objPtr);	/* Free no longer needed obj */

	/*
	 * Remove the variable from the table and force it undefined in case
	 * an unset trace brought it back from the dead.
	 */

	if (TclIsVarTraced(varPtr)) {
	    Tcl_HashEntry *tPtr = Tcl_FindHashEntry(&iPtr->varTraces, varPtr);
	    VarTrace *tracePtr = Tcl_GetHashValue(tPtr);
	    ActiveVarTrace *activePtr;

	    while (tracePtr) {
		VarTrace *prevPtr = tracePtr;

		tracePtr = tracePtr->nextPtr;
		prevPtr->nextPtr = NULL;
		Tcl_EventuallyFree(prevPtr, TCL_DYNAMIC);
	    }
	    Tcl_DeleteHashEntry(tPtr);
	    varPtr->flags &= ~VAR_ALL_TRACES;
	    for (activePtr = iPtr->activeVarTracePtr; activePtr != NULL;
		    activePtr = activePtr->nextPtr) {
		if (activePtr->varPtr == varPtr) {
		    activePtr->nextTracePtr = NULL;
		}
	    }
	}
	VarHashRefCount(varPtr)--;
	VarHashDeleteEntry(varPtr);
    }
    VarHashDeleteTable(tablePtr);
}

/*
 *----------------------------------------------------------------------
 *
 * TclDeleteVars --
 *
 *	This function is called to recycle all the storage space associated
 *	with a table of variables. For this function to work correctly, it
 *	must not be possible for any of the variables in the table to be
 *	accessed from Tcl commands (e.g. from trace functions).
 *
 * Results:
 *	None.
 *
 * Side effects:
 *	Variables are deleted and trace functions are invoked, if any are
 *	declared.
 *
 *----------------------------------------------------------------------
 */

void
TclDeleteVars(
    Interp *iPtr,		/* Interpreter to which variables belong. */
    TclVarHashTable *tablePtr)	/* Hash table containing variables to
				 * delete. */
{
    Tcl_Interp *interp = (Tcl_Interp *) iPtr;
    Tcl_HashSearch search;
    register Var *varPtr;
    int flags;
    Namespace *currNsPtr = (Namespace *) TclGetCurrentNamespace(interp);

    /*
     * Determine what flags to pass to the trace callback functions.
     */

    flags = TCL_TRACE_UNSETS;
    if (tablePtr == &iPtr->globalNsPtr->varTable) {
	flags |= TCL_GLOBAL_ONLY;
    } else if (tablePtr == &currNsPtr->varTable) {
	flags |= TCL_NAMESPACE_ONLY;
    }

    for (varPtr = VarHashFirstVar(tablePtr, &search); varPtr != NULL;
	 varPtr = VarHashFirstVar(tablePtr, &search)) {
	UnsetVarStruct(varPtr, NULL, iPtr, VarHashGetKey(varPtr), NULL, flags,
		-1);
	VarHashDeleteEntry(varPtr);
    }
    VarHashDeleteTable(tablePtr);
}

/*
 *----------------------------------------------------------------------
 *
 * TclDeleteCompiledLocalVars --
 *
 *	This function is called to recycle storage space associated with the
 *	compiler-allocated array of local variables in a procedure call frame.
 *	This function resembles TclDeleteVars above except that each variable
 *	is stored in a call frame and not a hash table. For this function to
 *	work correctly, it must not be possible for any of the variable in the
 *	table to be accessed from Tcl commands (e.g. from trace functions).
 *
 * Results:
 *	None.
 *
 * Side effects:
 *	Variables are deleted and trace functions are invoked, if any are
 *	declared.
 *
 *----------------------------------------------------------------------
 */

void
TclDeleteCompiledLocalVars(
    Interp *iPtr,		/* Interpreter to which variables belong. */
    CallFrame *framePtr)	/* Procedure call frame containing compiler-
				 * assigned local variables to delete. */
{
    register Var *varPtr;
    int numLocals, i;
    Tcl_Obj **namePtrPtr;

    numLocals = framePtr->numCompiledLocals;
    varPtr = framePtr->compiledLocals;
    namePtrPtr = &localName(framePtr, 0);
    for (i=0 ; i<numLocals ; i++, namePtrPtr++, varPtr++) {
	UnsetVarStruct(varPtr, NULL, iPtr, *namePtrPtr, NULL,
		TCL_TRACE_UNSETS, i);
    }
    framePtr->numCompiledLocals = 0;
}

/*
 *----------------------------------------------------------------------
 *
 * DeleteArray --
 *
 *	This function is called to free up everything in an array variable.
 *	It's the caller's responsibility to make sure that the array is no
 *	longer accessible before this function is called.
 *
 * Results:
 *	None.
 *
 * Side effects:
 *	All storage associated with varPtr's array elements is deleted
 *	(including the array's hash table). Deletion trace functions for
 *	array elements are invoked, then deleted. Any pending traces for array
 *	elements are also deleted.
 *
 *----------------------------------------------------------------------
 */

static void
DeleteArray(
    Interp *iPtr,		/* Interpreter containing array. */
    Tcl_Obj *arrayNamePtr,	/* Name of array (used for trace callbacks),
				 * or NULL if it is to be computed on
				 * demand. */
    Var *varPtr,		/* Pointer to variable structure. */
    int flags,			/* Flags to pass to TclCallVarTraces:
				 * TCL_TRACE_UNSETS and sometimes
				 * TCL_NAMESPACE_ONLY or TCL_GLOBAL_ONLY. */
    int index)
{
    Tcl_HashSearch search;
    Tcl_HashEntry *tPtr;
    register Var *elPtr;
    ActiveVarTrace *activePtr;
    Tcl_Obj *objPtr;
    VarTrace *tracePtr;

    if (varPtr->flags & VAR_SEARCH_ACTIVE) {
	DeleteSearches(iPtr, varPtr);
    }
    for (elPtr = VarHashFirstVar(varPtr->value.tablePtr, &search);
	    elPtr != NULL; elPtr = VarHashNextVar(&search)) {
	if (TclIsVarScalar(elPtr) && (elPtr->value.objPtr != NULL)) {
	    objPtr = elPtr->value.objPtr;
	    TclDecrRefCount(objPtr);
	    elPtr->value.objPtr = NULL;
	}

	/*
	 * Lie about the validity of the hashtable entry. In this way the
	 * variables will be deleted by VarHashDeleteTable.
	 */

	VarHashInvalidateEntry(elPtr);
	if (TclIsVarTraced(elPtr)) {
	    /*
	     * Compute the array name if it was not supplied.
	     */

	    if (elPtr->flags & VAR_TRACED_UNSET) {
		Tcl_Obj *elNamePtr = VarHashGetKey(elPtr);

		elPtr->flags &= ~VAR_TRACE_ACTIVE;
		TclObjCallVarTraces(iPtr, NULL, elPtr, arrayNamePtr,
			elNamePtr, flags,/* leaveErrMsg */ 0, index);
	    }
	    tPtr = Tcl_FindHashEntry(&iPtr->varTraces, elPtr);
	    tracePtr = Tcl_GetHashValue(tPtr);
	    while (tracePtr) {
		VarTrace *prevPtr = tracePtr;

		tracePtr = tracePtr->nextPtr;
		prevPtr->nextPtr = NULL;
		Tcl_EventuallyFree(prevPtr, TCL_DYNAMIC);
	    }
	    Tcl_DeleteHashEntry(tPtr);
	    elPtr->flags &= ~VAR_ALL_TRACES;
	    for (activePtr = iPtr->activeVarTracePtr; activePtr != NULL;
		    activePtr = activePtr->nextPtr) {
		if (activePtr->varPtr == elPtr) {
		    activePtr->nextTracePtr = NULL;
		}
	    }
	}
	TclSetVarUndefined(elPtr);

	/*
	 * Even though array elements are not supposed to be namespace
	 * variables, some combinations of [upvar] and [variable] may create
	 * such beasts - see [Bug 604239]. This is necessary to avoid leaking
	 * the corresponding Var struct, and is otherwise harmless.
	 */

	TclClearVarNamespaceVar(elPtr);
    }
    VarHashDeleteTable(varPtr->value.tablePtr);
    ckfree(varPtr->value.tablePtr);
}

/*
 *----------------------------------------------------------------------
 *
 * TclObjVarErrMsg --
 *
 *	Generate a reasonable error message describing why a variable
 *	operation failed.
 *
 * Results:
 *	None.
 *
 * Side effects:
 *	The interp's result is set to hold a message identifying the variable
 *	given by part1 and part2 and describing why the variable operation
 *	failed.
 *
 *----------------------------------------------------------------------
 */

void
TclVarErrMsg(
    Tcl_Interp *interp,		/* Interpreter in which to record message. */
    const char *part1,
    const char *part2,		/* Variable's two-part name. */
    const char *operation,	/* String describing operation that failed,
				 * e.g. "read", "set", or "unset". */
    const char *reason)		/* String describing why operation failed. */
{
    Tcl_Obj *part2Ptr = NULL, *part1Ptr = Tcl_NewStringObj(part1, -1);

    if (part2) {
	part2Ptr = Tcl_NewStringObj(part2, -1);
    }

    TclObjVarErrMsg(interp, part1Ptr, part2Ptr, operation, reason, -1);

    Tcl_DecrRefCount(part1Ptr);
    if (part2Ptr) {
	Tcl_DecrRefCount(part2Ptr);
    }
}

void
TclObjVarErrMsg(
    Tcl_Interp *interp,		/* Interpreter in which to record message. */
    Tcl_Obj *part1Ptr,		/* (may be NULL, if index >= 0) */
    Tcl_Obj *part2Ptr,		/* Variable's two-part name. */
    const char *operation,	/* String describing operation that failed,
				 * e.g. "read", "set", or "unset". */
    const char *reason,		/* String describing why operation failed. */
    int index)			/* Index into the local variable table of the
				 * variable, or -1. Only used when part1Ptr is
				 * NULL. */
{
    if (!part1Ptr) {
	if (index == -1) {
	    Tcl_Panic("invalid part1Ptr and invalid index together");
	}
	part1Ptr = localName(((Interp *)interp)->varFramePtr, index);
    }
    Tcl_SetObjResult(interp, Tcl_ObjPrintf("can't %s \"%s%s%s%s\": %s",
	    operation, TclGetString(part1Ptr), (part2Ptr ? "(" : ""),
	    (part2Ptr ? TclGetString(part2Ptr) : ""), (part2Ptr ? ")" : ""),
	    reason));
}

/*
 *----------------------------------------------------------------------
 *
 * Internal functions for variable name object types --
 *
 *----------------------------------------------------------------------
 */

/*
 * Panic functions that should never be called in normal operation.
 */

static void
PanicOnUpdateVarName(
    Tcl_Obj *objPtr)
{
    Tcl_Panic("%s of type %s should not be called", "updateStringProc",
	    objPtr->typePtr->name);
}

static int
PanicOnSetVarName(
    Tcl_Interp *interp,
    Tcl_Obj *objPtr)
{
    Tcl_Panic("%s of type %s should not be called", "setFromAnyProc",
	    objPtr->typePtr->name);
    return TCL_ERROR;
}

/*
 * localVarName -
 *
 * INTERNALREP DEFINITION:
 *   twoPtrValue.ptr1:   pointer to name obj in varFramePtr->localCache
 *			  or NULL if it is this same obj
 *   twoPtrValue.ptr2: index into locals table
 */

static void
FreeLocalVarName(
    Tcl_Obj *objPtr)
{
    Tcl_Obj *namePtr = objPtr->internalRep.twoPtrValue.ptr1;

    if (namePtr) {
	Tcl_DecrRefCount(namePtr);
    }
    objPtr->typePtr = NULL;
}

static void
DupLocalVarName(
    Tcl_Obj *srcPtr,
    Tcl_Obj *dupPtr)
{
    Tcl_Obj *namePtr = srcPtr->internalRep.twoPtrValue.ptr1;

    if (!namePtr) {
	namePtr = srcPtr;
    }
    dupPtr->internalRep.twoPtrValue.ptr1 = namePtr;
    Tcl_IncrRefCount(namePtr);

    dupPtr->internalRep.twoPtrValue.ptr2 =
	    srcPtr->internalRep.twoPtrValue.ptr2;
    dupPtr->typePtr = &localVarNameType;
}

/*
 * parsedVarName -
 *
 * INTERNALREP DEFINITION:
 *   twoPtrValue.ptr1 = pointer to the array name Tcl_Obj (NULL if scalar)
 *   twoPtrValue.ptr2 = pointer to the element name string (owned by this
 *			Tcl_Obj), or NULL if it is a scalar variable
 */

static void
FreeParsedVarName(
    Tcl_Obj *objPtr)
{
    register Tcl_Obj *arrayPtr = objPtr->internalRep.twoPtrValue.ptr1;
    register char *elem = objPtr->internalRep.twoPtrValue.ptr2;

    if (arrayPtr != NULL) {
	TclDecrRefCount(arrayPtr);
	ckfree(elem);
    }
    objPtr->typePtr = NULL;
}

static void
DupParsedVarName(
    Tcl_Obj *srcPtr,
    Tcl_Obj *dupPtr)
{
    register Tcl_Obj *arrayPtr = srcPtr->internalRep.twoPtrValue.ptr1;
    register char *elem = srcPtr->internalRep.twoPtrValue.ptr2;
    char *elemCopy;
    unsigned elemLen;

    if (arrayPtr != NULL) {
	Tcl_IncrRefCount(arrayPtr);
	elemLen = strlen(elem);
	elemCopy = ckalloc(elemLen + 1);
	memcpy(elemCopy, elem, elemLen);
	*(elemCopy + elemLen) = '\0';
	elem = elemCopy;
    }

    dupPtr->internalRep.twoPtrValue.ptr1 = arrayPtr;
    dupPtr->internalRep.twoPtrValue.ptr2 = elem;
    dupPtr->typePtr = &tclParsedVarNameType;
}

static void
UpdateParsedVarName(
    Tcl_Obj *objPtr)
{
    Tcl_Obj *arrayPtr = objPtr->internalRep.twoPtrValue.ptr1;
    char *part2 = objPtr->internalRep.twoPtrValue.ptr2;
    const char *part1;
    char *p;
    int len1, len2, totalLen;

    if (arrayPtr == NULL) {
	/*
	 * This is a parsed scalar name: what is it doing here?
	 */

	Tcl_Panic("scalar parsedVarName without a string rep");
    }

    part1 = TclGetStringFromObj(arrayPtr, &len1);
    len2 = strlen(part2);

    totalLen = len1 + len2 + 2;
    p = ckalloc(totalLen + 1);
    objPtr->bytes = p;
    objPtr->length = totalLen;

    memcpy(p, part1, (unsigned) len1);
    p += len1;
    *p++ = '(';
    memcpy(p, part2, (unsigned) len2);
    p += len2;
    *p++ = ')';
    *p = '\0';
}

/*
 *----------------------------------------------------------------------
 *
 * Tcl_FindNamespaceVar -- MOVED OVER from tclNamesp.c
 *
 *	Searches for a namespace variable, a variable not local to a
 *	procedure. The variable can be either a scalar or an array, but may
 *	not be an element of an array.
 *
 * Results:
 *	Returns a token for the variable if it is found. Otherwise, if it
 *	can't be found or there is an error, returns NULL and leaves an error
 *	message in the interpreter's result object if "flags" contains
 *	TCL_LEAVE_ERR_MSG.
 *
 * Side effects:
 *	None.
 *
 *----------------------------------------------------------------------
 */

Tcl_Var
Tcl_FindNamespaceVar(
    Tcl_Interp *interp,		/* The interpreter in which to find the
				 * variable. */
    const char *name,		/* Variable's name. If it starts with "::",
				 * will be looked up in global namespace.
				 * Else, looked up first in contextNsPtr
				 * (current namespace if contextNsPtr is
				 * NULL), then in global namespace. */
    Tcl_Namespace *contextNsPtr,/* Ignored if TCL_GLOBAL_ONLY flag set.
				 * Otherwise, points to namespace in which to
				 * resolve name. If NULL, look up name in the
				 * current namespace. */
    int flags)			/* An OR'd combination of: AVOID_RESOLVERS,
				 * TCL_GLOBAL_ONLY (look up name only in
				 * global namespace), TCL_NAMESPACE_ONLY (look
				 * up only in contextNsPtr, or the current
				 * namespace if contextNsPtr is NULL), and
				 * TCL_LEAVE_ERR_MSG. If both TCL_GLOBAL_ONLY
				 * and TCL_NAMESPACE_ONLY are given,
				 * TCL_GLOBAL_ONLY is ignored. */
{
    Tcl_Obj *namePtr = Tcl_NewStringObj(name, -1);
    Tcl_Var var;

    var = ObjFindNamespaceVar(interp, namePtr, contextNsPtr, flags);
    Tcl_DecrRefCount(namePtr);
    return var;
}

static Tcl_Var
ObjFindNamespaceVar(
    Tcl_Interp *interp,		/* The interpreter in which to find the
				 * variable. */
    Tcl_Obj *namePtr,		/* Variable's name. If it starts with "::",
				 * will be looked up in global namespace.
				 * Else, looked up first in contextNsPtr
				 * (current namespace if contextNsPtr is
				 * NULL), then in global namespace. */
    Tcl_Namespace *contextNsPtr,/* Ignored if TCL_GLOBAL_ONLY flag set.
				 * Otherwise, points to namespace in which to
				 * resolve name. If NULL, look up name in the
				 * current namespace. */
    int flags)			/* An OR'd combination of: AVOID_RESOLVERS,
				 * TCL_GLOBAL_ONLY (look up name only in
				 * global namespace), TCL_NAMESPACE_ONLY (look
				 * up only in contextNsPtr, or the current
				 * namespace if contextNsPtr is NULL), and
				 * TCL_LEAVE_ERR_MSG. If both TCL_GLOBAL_ONLY
				 * and TCL_NAMESPACE_ONLY are given,
				 * TCL_GLOBAL_ONLY is ignored. */
{
    Interp *iPtr = (Interp *) interp;
    ResolverScheme *resPtr;
    Namespace *nsPtr[2], *cxtNsPtr;
    const char *simpleName;
    Var *varPtr;
    register int search;
    int result;
    Tcl_Var var;
    Tcl_Obj *simpleNamePtr;
    const char *name = TclGetString(namePtr);

    /*
     * If this namespace has a variable resolver, then give it first crack at
     * the variable resolution. It may return a Tcl_Var value, it may signal
     * to continue onward, or it may signal an error.
     */

    if ((flags & TCL_GLOBAL_ONLY) != 0) {
	cxtNsPtr = (Namespace *) TclGetGlobalNamespace(interp);
    } else if (contextNsPtr != NULL) {
	cxtNsPtr = (Namespace *) contextNsPtr;
    } else {
	cxtNsPtr = (Namespace *) TclGetCurrentNamespace(interp);
    }

    if (!(flags & AVOID_RESOLVERS) &&
	    (cxtNsPtr->varResProc != NULL || iPtr->resolverPtr != NULL)) {
	resPtr = iPtr->resolverPtr;

	if (cxtNsPtr->varResProc) {
	    result = cxtNsPtr->varResProc(interp, name,
		    (Tcl_Namespace *) cxtNsPtr, flags, &var);
	} else {
	    result = TCL_CONTINUE;
	}

	while (result == TCL_CONTINUE && resPtr) {
	    if (resPtr->varResProc) {
		result = resPtr->varResProc(interp, name,
			(Tcl_Namespace *) cxtNsPtr, flags, &var);
	    }
	    resPtr = resPtr->nextPtr;
	}

	if (result == TCL_OK) {
	    return var;
	} else if (result != TCL_CONTINUE) {
	    return NULL;
	}
    }

    /*
     * Find the namespace(s) that contain the variable.
     */

    TclGetNamespaceForQualName(interp, name, (Namespace *) contextNsPtr,
	    flags, &nsPtr[0], &nsPtr[1], &cxtNsPtr, &simpleName);

    /*
     * Look for the variable in the variable table of its namespace. Be sure
     * to check both possible search paths: from the specified namespace
     * context and from the global namespace.
     */

    varPtr = NULL;
    if (simpleName != name) {
	simpleNamePtr = Tcl_NewStringObj(simpleName, -1);
    } else {
	simpleNamePtr = namePtr;
    }

    for (search = 0;  (search < 2) && (varPtr == NULL);  search++) {
	if ((nsPtr[search] != NULL) && (simpleName != NULL)) {
	    varPtr = VarHashFindVar(&nsPtr[search]->varTable, simpleNamePtr);
	}
    }
    if (simpleName != name) {
	Tcl_DecrRefCount(simpleNamePtr);
    }
    if ((varPtr == NULL) && (flags & TCL_LEAVE_ERR_MSG)) {
	Tcl_SetObjResult(interp, Tcl_ObjPrintf(
		"unknown variable \"%s\"", name));
	Tcl_SetErrorCode(interp, "TCL", "LOOKUP", "VARIABLE", name, NULL);
    }
    return (Tcl_Var) varPtr;
}

/*
 *----------------------------------------------------------------------
 *
 * InfoVarsCmd -- (moved over from tclCmdIL.c)
 *
 *	Called to implement the "info vars" command that returns the list of
 *	variables in the interpreter that match an optional pattern. The
 *	pattern, if any, consists of an optional sequence of namespace names
 *	separated by "::" qualifiers, which is followed by a glob-style
 *	pattern that restricts which variables are returned. Handles the
 *	following syntax:
 *
 *	    info vars ?pattern?
 *
 * Results:
 *	Returns TCL_OK if successful and TCL_ERROR if there is an error.
 *
 * Side effects:
 *	Returns a result in the interpreter's result object. If there is an
 *	error, the result is an error message.
 *
 *----------------------------------------------------------------------
 */

int
TclInfoVarsCmd(
    ClientData dummy,		/* Not used. */
    Tcl_Interp *interp,		/* Current interpreter. */
    int objc,			/* Number of arguments. */
    Tcl_Obj *const objv[])	/* Argument objects. */
{
    Interp *iPtr = (Interp *) interp;
    const char *varName, *pattern, *simplePattern;
    Tcl_HashSearch search;
    Var *varPtr;
    Namespace *nsPtr;
    Namespace *globalNsPtr = (Namespace *) Tcl_GetGlobalNamespace(interp);
    Namespace *currNsPtr = (Namespace *) Tcl_GetCurrentNamespace(interp);
    Tcl_Obj *listPtr, *elemObjPtr, *varNamePtr;
    int specificNsInPattern = 0;/* Init. to avoid compiler warning. */
    Tcl_Obj *simplePatternPtr = NULL;

    /*
     * Get the pattern and find the "effective namespace" in which to list
     * variables. We only use this effective namespace if there's no active
     * Tcl procedure frame.
     */

    if (objc == 1) {
	simplePattern = NULL;
	nsPtr = currNsPtr;
	specificNsInPattern = 0;
    } else if (objc == 2) {
	/*
	 * From the pattern, get the effective namespace and the simple
	 * pattern (no namespace qualifiers or ::'s) at the end. If an error
	 * was found while parsing the pattern, return it. Otherwise, if the
	 * namespace wasn't found, just leave nsPtr NULL: we will return an
	 * empty list since no variables there can be found.
	 */

	Namespace *dummy1NsPtr, *dummy2NsPtr;

	pattern = TclGetString(objv[1]);
	TclGetNamespaceForQualName(interp, pattern, NULL, /*flags*/ 0,
		&nsPtr, &dummy1NsPtr, &dummy2NsPtr, &simplePattern);

	if (nsPtr != NULL) {	/* We successfully found the pattern's ns. */
	    specificNsInPattern = (strcmp(simplePattern, pattern) != 0);
	    if (simplePattern == pattern) {
		simplePatternPtr = objv[1];
	    } else {
		simplePatternPtr = Tcl_NewStringObj(simplePattern, -1);
	    }
	    Tcl_IncrRefCount(simplePatternPtr);
	}
    } else {
	Tcl_WrongNumArgs(interp, 1, objv, "?pattern?");
	return TCL_ERROR;
    }

    /*
     * If the namespace specified in the pattern wasn't found, just return.
     */

    if (nsPtr == NULL) {
	return TCL_OK;
    }

    listPtr = Tcl_NewListObj(0, NULL);

    if (!HasLocalVars(iPtr->varFramePtr) || specificNsInPattern) {
	/*
	 * There is no frame pointer, the frame pointer was pushed only to
	 * activate a namespace, or we are in a procedure call frame but a
	 * specific namespace was specified. Create a list containing only the
	 * variables in the effective namespace's variable table.
	 */

	if (simplePattern && TclMatchIsTrivial(simplePattern)) {
	    /*
	     * If we can just do hash lookups, that simplifies things a lot.
	     */

	    varPtr = VarHashFindVar(&nsPtr->varTable, simplePatternPtr);
	    if (varPtr) {
		if (!TclIsVarUndefined(varPtr)
			|| TclIsVarNamespaceVar(varPtr)) {
		    if (specificNsInPattern) {
			elemObjPtr = Tcl_NewObj();
			Tcl_GetVariableFullName(interp, (Tcl_Var) varPtr,
				elemObjPtr);
		    } else {
			elemObjPtr = VarHashGetKey(varPtr);
		    }
		    Tcl_ListObjAppendElement(interp, listPtr, elemObjPtr);
		}
	    } else if ((nsPtr != globalNsPtr) && !specificNsInPattern) {
		varPtr = VarHashFindVar(&globalNsPtr->varTable,
			simplePatternPtr);
		if (varPtr) {
		    if (!TclIsVarUndefined(varPtr)
			    || TclIsVarNamespaceVar(varPtr)) {
			Tcl_ListObjAppendElement(interp, listPtr,
				VarHashGetKey(varPtr));
		    }
		}
	    }
	} else {
	    /*
	     * Have to scan the tables of variables.
	     */

	    varPtr = VarHashFirstVar(&nsPtr->varTable, &search);
	    while (varPtr) {
		if (!TclIsVarUndefined(varPtr)
			|| TclIsVarNamespaceVar(varPtr)) {
		    varNamePtr = VarHashGetKey(varPtr);
		    varName = TclGetString(varNamePtr);
		    if ((simplePattern == NULL)
			    || Tcl_StringMatch(varName, simplePattern)) {
			if (specificNsInPattern) {
			    elemObjPtr = Tcl_NewObj();
			    Tcl_GetVariableFullName(interp, (Tcl_Var) varPtr,
				    elemObjPtr);
			} else {
			    elemObjPtr = varNamePtr;
			}
			Tcl_ListObjAppendElement(interp, listPtr, elemObjPtr);
		    }
		}
		varPtr = VarHashNextVar(&search);
	    }

	    /*
	     * If the effective namespace isn't the global :: namespace, and a
	     * specific namespace wasn't requested in the pattern (i.e., the
	     * pattern only specifies variable names), then add in all global
	     * :: variables that match the simple pattern. Of course, add in
	     * only those variables that aren't hidden by a variable in the
	     * effective namespace.
	     */

	    if ((nsPtr != globalNsPtr) && !specificNsInPattern) {
		varPtr = VarHashFirstVar(&globalNsPtr->varTable,&search);
		while (varPtr) {
		    if (!TclIsVarUndefined(varPtr)
			    || TclIsVarNamespaceVar(varPtr)) {
			varNamePtr = VarHashGetKey(varPtr);
			varName = TclGetString(varNamePtr);
			if ((simplePattern == NULL)
				|| Tcl_StringMatch(varName, simplePattern)) {
			    if (VarHashFindVar(&nsPtr->varTable,
				    varNamePtr) == NULL) {
				Tcl_ListObjAppendElement(interp, listPtr,
					varNamePtr);
			    }
			}
		    }
		    varPtr = VarHashNextVar(&search);
		}
	    }
	}
    } else if (iPtr->varFramePtr->procPtr != NULL) {
	AppendLocals(interp, listPtr, simplePatternPtr, 1);
    }

    if (simplePatternPtr) {
	Tcl_DecrRefCount(simplePatternPtr);
    }
    Tcl_SetObjResult(interp, listPtr);
    return TCL_OK;
}

/*
 *----------------------------------------------------------------------
 *
 * InfoGlobalsCmd -- (moved over from tclCmdIL.c)
 *
 *	Called to implement the "info globals" command that returns the list
 *	of global variables matching an optional pattern. Handles the
 *	following syntax:
 *
 *	    info globals ?pattern?
 *
 * Results:
 *	Returns TCL_OK if successful and TCL_ERROR if there is an error.
 *
 * Side effects:
 *	Returns a result in the interpreter's result object. If there is an
 *	error, the result is an error message.
 *
 *----------------------------------------------------------------------
 */

int
TclInfoGlobalsCmd(
    ClientData dummy,		/* Not used. */
    Tcl_Interp *interp,		/* Current interpreter. */
    int objc,			/* Number of arguments. */
    Tcl_Obj *const objv[])	/* Argument objects. */
{
    const char *varName, *pattern;
    Namespace *globalNsPtr = (Namespace *) Tcl_GetGlobalNamespace(interp);
    Tcl_HashSearch search;
    Var *varPtr;
    Tcl_Obj *listPtr, *varNamePtr, *patternPtr;

    if (objc == 1) {
	pattern = NULL;
    } else if (objc == 2) {
	pattern = TclGetString(objv[1]);

	/*
	 * Strip leading global-namespace qualifiers. [Bug 1057461]
	 */

	if (pattern[0] == ':' && pattern[1] == ':') {
	    while (*pattern == ':') {
		pattern++;
	    }
	}
    } else {
	Tcl_WrongNumArgs(interp, 1, objv, "?pattern?");
	return TCL_ERROR;
    }

    /*
     * Scan through the global :: namespace's variable table and create a list
     * of all global variables that match the pattern.
     */

    listPtr = Tcl_NewListObj(0, NULL);
    if (pattern != NULL && TclMatchIsTrivial(pattern)) {
	if (pattern == TclGetString(objv[1])) {
	    patternPtr = objv[1];
	} else {
	    patternPtr = Tcl_NewStringObj(pattern, -1);
	}
	Tcl_IncrRefCount(patternPtr);

	varPtr = VarHashFindVar(&globalNsPtr->varTable, patternPtr);
	if (varPtr) {
	    if (!TclIsVarUndefined(varPtr)) {
		Tcl_ListObjAppendElement(interp, listPtr,
			VarHashGetKey(varPtr));
	    }
	}
	Tcl_DecrRefCount(patternPtr);
    } else {
	for (varPtr = VarHashFirstVar(&globalNsPtr->varTable, &search);
		varPtr != NULL;
		varPtr = VarHashNextVar(&search)) {
	    if (TclIsVarUndefined(varPtr)) {
		continue;
	    }
	    varNamePtr = VarHashGetKey(varPtr);
	    varName = TclGetString(varNamePtr);
	    if ((pattern == NULL) || Tcl_StringMatch(varName, pattern)) {
		Tcl_ListObjAppendElement(interp, listPtr, varNamePtr);
	    }
	}
    }
    Tcl_SetObjResult(interp, listPtr);
    return TCL_OK;
}

/*
 *----------------------------------------------------------------------
 *
 * TclInfoLocalsCmd -- (moved over from tclCmdIl.c)
 *
 *	Called to implement the "info locals" command to return a list of
 *	local variables that match an optional pattern. Handles the following
 *	syntax:
 *
 *	    info locals ?pattern?
 *
 * Results:
 *	Returns TCL_OK if successful and TCL_ERROR if there is an error.
 *
 * Side effects:
 *	Returns a result in the interpreter's result object. If there is an
 *	error, the result is an error message.
 *
 *----------------------------------------------------------------------
 */

int
TclInfoLocalsCmd(
    ClientData dummy,		/* Not used. */
    Tcl_Interp *interp,		/* Current interpreter. */
    int objc,			/* Number of arguments. */
    Tcl_Obj *const objv[])	/* Argument objects. */
{
    Interp *iPtr = (Interp *) interp;
    Tcl_Obj *patternPtr, *listPtr;

    if (objc == 1) {
	patternPtr = NULL;
    } else if (objc == 2) {
	patternPtr = objv[1];
    } else {
	Tcl_WrongNumArgs(interp, 1, objv, "?pattern?");
	return TCL_ERROR;
    }

    if (!HasLocalVars(iPtr->varFramePtr)) {
	return TCL_OK;
    }

    /*
     * Return a list containing names of first the compiled locals (i.e. the
     * ones stored in the call frame), then the variables in the local hash
     * table (if one exists).
     */

    listPtr = Tcl_NewListObj(0, NULL);
    AppendLocals(interp, listPtr, patternPtr, 0);
    Tcl_SetObjResult(interp, listPtr);
    return TCL_OK;
}

/*
 *----------------------------------------------------------------------
 *
 * AppendLocals --
 *
 *	Append the local variables for the current frame to the specified list
 *	object.
 *
 * Results:
 *	None.
 *
 * Side effects:
 *	None.
 *
 *----------------------------------------------------------------------
 */

static void
AppendLocals(
    Tcl_Interp *interp,		/* Current interpreter. */
    Tcl_Obj *listPtr,		/* List object to append names to. */
    Tcl_Obj *patternPtr,	/* Pattern to match against. */
    int includeLinks)		/* 1 if upvars should be included, else 0. */
{
    Interp *iPtr = (Interp *) interp;
    Var *varPtr;
    int i, localVarCt, added;
    Tcl_Obj **varNamePtr, *objNamePtr;
    const char *varName;
    TclVarHashTable *localVarTablePtr;
    Tcl_HashSearch search;
    Tcl_HashTable addedTable;
    const char *pattern = patternPtr? TclGetString(patternPtr) : NULL;

    localVarCt = iPtr->varFramePtr->numCompiledLocals;
    varPtr = iPtr->varFramePtr->compiledLocals;
    localVarTablePtr = iPtr->varFramePtr->varTablePtr;
    varNamePtr = &iPtr->varFramePtr->localCachePtr->varName0;
    if (includeLinks) {
	Tcl_InitObjHashTable(&addedTable);
    }

    for (i = 0; i < localVarCt; i++, varNamePtr++) {
	/*
	 * Skip nameless (temporary) variables and undefined variables.
	 */

	if (*varNamePtr && !TclIsVarUndefined(varPtr)
		&& (includeLinks || !TclIsVarLink(varPtr))) {
	    varName = TclGetString(*varNamePtr);
	    if ((pattern == NULL) || Tcl_StringMatch(varName, pattern)) {
		Tcl_ListObjAppendElement(interp, listPtr, *varNamePtr);
		if (includeLinks) {
		    Tcl_CreateHashEntry(&addedTable, *varNamePtr, &added);
		}
	    }
	}
	varPtr++;
    }

    /*
     * Do nothing if no local variables.
     */

    if (localVarTablePtr == NULL) {
	goto objectVars;
    }

    /*
     * Check for the simple and fast case.
     */

    if ((pattern != NULL) && TclMatchIsTrivial(pattern)) {
	varPtr = VarHashFindVar(localVarTablePtr, patternPtr);
	if (varPtr != NULL) {
	    if (!TclIsVarUndefined(varPtr)
		    && (includeLinks || !TclIsVarLink(varPtr))) {
		Tcl_ListObjAppendElement(interp, listPtr,
			VarHashGetKey(varPtr));
		if (includeLinks) {
		    Tcl_CreateHashEntry(&addedTable, VarHashGetKey(varPtr),
			    &added);
		}
	    }
	}
	goto objectVars;
    }

    /*
     * Scan over and process all local variables.
     */

    for (varPtr = VarHashFirstVar(localVarTablePtr, &search);
	    varPtr != NULL;
	    varPtr = VarHashNextVar(&search)) {
	if (!TclIsVarUndefined(varPtr)
		&& (includeLinks || !TclIsVarLink(varPtr))) {
	    objNamePtr = VarHashGetKey(varPtr);
	    varName = TclGetString(objNamePtr);
	    if ((pattern == NULL) || Tcl_StringMatch(varName, pattern)) {
		Tcl_ListObjAppendElement(interp, listPtr, objNamePtr);
		if (includeLinks) {
		    Tcl_CreateHashEntry(&addedTable, objNamePtr, &added);
		}
	    }
	}
    }

  objectVars:
    if (!includeLinks) {
	return;
    }

    if (iPtr->varFramePtr->isProcCallFrame & FRAME_IS_METHOD) {
	CallContext *contextPtr = iPtr->varFramePtr->clientData;
	Method *mPtr = contextPtr->callPtr->chain[contextPtr->index].mPtr;

	if (mPtr->declaringObjectPtr) {
	    FOREACH(objNamePtr, mPtr->declaringObjectPtr->variables) {
		Tcl_CreateHashEntry(&addedTable, objNamePtr, &added);
		if (added && (!pattern ||
			Tcl_StringMatch(TclGetString(objNamePtr), pattern))) {
		    Tcl_ListObjAppendElement(interp, listPtr, objNamePtr);
		}
	    }
	} else {
	    FOREACH(objNamePtr, mPtr->declaringClassPtr->variables) {
		Tcl_CreateHashEntry(&addedTable, objNamePtr, &added);
		if (added && (!pattern ||
			Tcl_StringMatch(TclGetString(objNamePtr), pattern))) {
		    Tcl_ListObjAppendElement(interp, listPtr, objNamePtr);
		}
	    }
	}
    }
    Tcl_DeleteHashTable(&addedTable);
}

/*
 * Hash table implementation - first, just copy and adapt the obj key stuff
 */

void
TclInitVarHashTable(
    TclVarHashTable *tablePtr,
    Namespace *nsPtr)
{
    Tcl_InitCustomHashTable(&tablePtr->table,
	    TCL_CUSTOM_TYPE_KEYS, &tclVarHashKeyType);
    tablePtr->nsPtr = nsPtr;
}

static Tcl_HashEntry *
AllocVarEntry(
    Tcl_HashTable *tablePtr,	/* Hash table. */
    void *keyPtr)		/* Key to store in the hash table entry. */
{
    Tcl_Obj *objPtr = keyPtr;
    Tcl_HashEntry *hPtr;
    Var *varPtr;

    varPtr = ckalloc(sizeof(VarInHash));
    varPtr->flags = VAR_IN_HASHTABLE;
    varPtr->value.objPtr = NULL;
    VarHashRefCount(varPtr) = 1;

    hPtr = &(((VarInHash *) varPtr)->entry);
    Tcl_SetHashValue(hPtr, varPtr);
    hPtr->key.objPtr = objPtr;
    Tcl_IncrRefCount(objPtr);

    return hPtr;
}

static void
FreeVarEntry(
    Tcl_HashEntry *hPtr)
{
    Var *varPtr = VarHashGetValue(hPtr);
    Tcl_Obj *objPtr = hPtr->key.objPtr;

    if (TclIsVarUndefined(varPtr) && !TclIsVarTraced(varPtr)
	    && (VarHashRefCount(varPtr) == 1)) {
	ckfree(varPtr);
    } else {
	VarHashInvalidateEntry(varPtr);
	TclSetVarUndefined(varPtr);
	VarHashRefCount(varPtr)--;
    }
    Tcl_DecrRefCount(objPtr);
}

static int
CompareVarKeys(
    void *keyPtr,		/* New key to compare. */
    Tcl_HashEntry *hPtr)	/* Existing key to compare. */
{
    Tcl_Obj *objPtr1 = keyPtr;
    Tcl_Obj *objPtr2 = hPtr->key.objPtr;
    register const char *p1, *p2;
    register int l1, l2;

    /*
     * If the object pointers are the same then they match.
     * OPT: this comparison was moved to the caller

       if (objPtr1 == objPtr2) return 1;
    */

    /*
     * Don't use Tcl_GetStringFromObj as it would prevent l1 and l2 being in a
     * register.
     */

    p1 = TclGetString(objPtr1);
    l1 = objPtr1->length;
    p2 = TclGetString(objPtr2);
    l2 = objPtr2->length;

    /*
     * Only compare string representations of the same length.
     */

    return ((l1 == l2) && !memcmp(p1, p2, l1));
}

/*
 * Local Variables:
 * mode: c
 * c-basic-offset: 4
 * fill-column: 78
 * End:
 */<|MERGE_RESOLUTION|>--- conflicted
+++ resolved
@@ -1435,59 +1435,6 @@
 /*
  *----------------------------------------------------------------------
  *
-<<<<<<< HEAD
-=======
- * Tcl_SetVar --
- *
- *	Change the value of a variable.
- *
- * Results:
- *	Returns a pointer to the malloc'ed string which is the character
- *	representation of the variable's new value. The caller must not modify
- *	this string. If the write operation was disallowed then NULL is
- *	returned; if the TCL_LEAVE_ERR_MSG flag is set, then an explanatory
- *	message will be left in the interp's result. Note that the returned
- *	string may not be the same as newValue; this is because variable
- *	traces may modify the variable's value.
- *
- * Side effects:
- *	If varName is defined as a local or global variable in interp, its
- *	value is changed to newValue. If varName isn't currently defined, then
- *	a new global variable by that name is created.
- *
- *----------------------------------------------------------------------
- */
-
-#undef Tcl_SetVar
-const char *
-Tcl_SetVar(
-    Tcl_Interp *interp,		/* Command interpreter in which varName is to
-				 * be looked up. */
-    const char *varName,	/* Name of a variable in interp. */
-    const char *newValue,	/* New value for varName. */
-    int flags)			/* Various flags that tell how to set value:
-				 * any of TCL_GLOBAL_ONLY, TCL_NAMESPACE_ONLY,
-				 * TCL_APPEND_VALUE, TCL_LIST_ELEMENT,
-				 * TCL_LEAVE_ERR_MSG. */
-{
-    Tcl_Obj *varValuePtr, *varNamePtr = Tcl_NewStringObj(varName, -1);
-
-    Tcl_IncrRefCount(varNamePtr);
-    varValuePtr = Tcl_ObjSetVar2(interp, varNamePtr, NULL,
-	    Tcl_NewStringObj(newValue, -1), flags);
-    Tcl_DecrRefCount(varNamePtr);
-
-    if (varValuePtr == NULL) {
-	return NULL;
-    }
-    return TclGetString(varValuePtr);
-}
--
-/*
- *----------------------------------------------------------------------
- *
->>>>>>> e39c8e6b
  * Tcl_SetVar2 --
  *
  *	Given a two-part variable name, which may refer either to a scalar
