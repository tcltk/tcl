--- conflicted
+++ resolved
@@ -191,17 +191,12 @@
  */
 
 static void		AppendLocals(Tcl_Interp *interp, Tcl_Obj *listPtr,
-<<<<<<< HEAD
 			    Tcl_Obj *patternPtr, bool includeLinks,
 			    bool justConstants);
-=======
-			    Tcl_Obj *patternPtr, int includeLinks,
-			    int justConstants);
 static Tcl_ObjCmdProc	ArrayAnyMoreCmd;
 static Tcl_ObjCmdProc	ArrayDoneSearchCmd;
 static Tcl_ObjCmdProc	ArrayNextElementCmd;
 static Tcl_ObjCmdProc	ArrayStartSearchCmd;
->>>>>>> 37de7db0
 static void		ArrayPopulateSearch(Tcl_Interp *interp,
 			    Tcl_Obj *arrayNameObj, Var *varPtr,
 			    ArraySearch *searchPtr);
@@ -260,19 +255,19 @@
 static Tcl_DupInternalRepProc	DupParsedVarName;
 
 const EnsembleImplMap tclArrayImplMap[] = {
-    {"anymore",		ArrayAnyMoreCmd,	TclCompileBasic2ArgCmd,		NULL,		NULL, 0},
-    {"default",		ArrayDefaultCmd,	TclCompileBasic2Or3ArgCmd,	NULL,		NULL, 0},
-    {"donesearch",	ArrayDoneSearchCmd,	TclCompileBasic2ArgCmd,		NULL,		NULL, 0},
-    {"exists",		ArrayExistsCmd,		TclCompileArrayExistsCmd,	NULL,		NULL, 0},
-    {"for",		ArrayForObjCmd,		TclCompileBasic3ArgCmd,		ArrayForNRCmd,	NULL, 0}, // TODO: compile?
-    {"get",		ArrayGetCmd,		TclCompileBasic1Or2ArgCmd,	NULL,		NULL, 0},
-    {"names",		ArrayNamesCmd,		TclCompileBasic1To3ArgCmd,	NULL,		NULL, 0},
-    {"nextelement",	ArrayNextElementCmd,	TclCompileBasic2ArgCmd,		NULL,		NULL, 0},
-    {"set",		ArraySetCmd,		TclCompileArraySetCmd,		NULL,		NULL, 0},
-    {"size",		ArraySizeCmd,		TclCompileBasic1ArgCmd,		NULL,		NULL, 0},
-    {"startsearch",	ArrayStartSearchCmd,	TclCompileBasic1ArgCmd,		NULL,		NULL, 0},
-    {"statistics",	ArrayStatsCmd,		TclCompileBasic1ArgCmd,		NULL,		NULL, 0},
-    {"unset",		ArrayUnsetCmd,		TclCompileArrayUnsetCmd,	NULL,		NULL, 0},
+    {"anymore",		ArrayAnyMoreCmd,	TclCompileBasic2ArgCmd,		NULL,		NULL, false},
+    {"default",		ArrayDefaultCmd,	TclCompileBasic2Or3ArgCmd,	NULL,		NULL, false},
+    {"donesearch",	ArrayDoneSearchCmd,	TclCompileBasic2ArgCmd,		NULL,		NULL, false},
+    {"exists",		ArrayExistsCmd,		TclCompileArrayExistsCmd,	NULL,		NULL, false},
+    {"for",		ArrayForObjCmd,		TclCompileBasic3ArgCmd,		ArrayForNRCmd,	NULL, false}, // TODO: compile?
+    {"get",		ArrayGetCmd,		TclCompileBasic1Or2ArgCmd,	NULL,		NULL, false},
+    {"names",		ArrayNamesCmd,		TclCompileBasic1To3ArgCmd,	NULL,		NULL, false},
+    {"nextelement",	ArrayNextElementCmd,	TclCompileBasic2ArgCmd,		NULL,		NULL, false},
+    {"set",		ArraySetCmd,		TclCompileArraySetCmd,		NULL,		NULL, false},
+    {"size",		ArraySizeCmd,		TclCompileBasic1ArgCmd,		NULL,		NULL, false},
+    {"startsearch",	ArrayStartSearchCmd,	TclCompileBasic1ArgCmd,		NULL,		NULL, false},
+    {"statistics",	ArrayStatsCmd,		TclCompileBasic1ArgCmd,		NULL,		NULL, false},
+    {"unset",		ArrayUnsetCmd,		TclCompileArrayUnsetCmd,	NULL,		NULL, false},
     {NULL, NULL, NULL, NULL, NULL, 0}
 };
 
@@ -4456,50 +4451,6 @@
 /*
  *----------------------------------------------------------------------
  *
-<<<<<<< HEAD
- * TclInitArrayCmd --
- *
- *	This creates the ensemble for the "array" command.
- *
- * Results:
- *	The handle for the created ensemble.
- *
- * Side effects:
- *	Creates a command in the global namespace.
- *
- *----------------------------------------------------------------------
- */
-
-Tcl_Command
-TclInitArrayCmd(
-    Tcl_Interp *interp)		/* Current interpreter. */
-{
-    static const EnsembleImplMap arrayImplMap[] = {
-	{"anymore",	ArrayAnyMoreCmd,	TclCompileBasic2ArgCmd, NULL, NULL, false},
-	{"default",	ArrayDefaultCmd,	TclCompileBasic2Or3ArgCmd, NULL, NULL, false},
-	{"donesearch",	ArrayDoneSearchCmd,	TclCompileBasic2ArgCmd, NULL, NULL, false},
-	{"exists",	ArrayExistsCmd,		TclCompileArrayExistsCmd, NULL, NULL, false},
-	{"for",		ArrayForObjCmd,		TclCompileBasic3ArgCmd, ArrayForNRCmd, NULL, false},
-	{"get",		ArrayGetCmd,		TclCompileBasic1Or2ArgCmd, NULL, NULL, false},
-	{"names",	ArrayNamesCmd,		TclCompileBasic1To3ArgCmd, NULL, NULL, false},
-	{"nextelement",	ArrayNextElementCmd,	TclCompileBasic2ArgCmd, NULL, NULL, false},
-	{"set",		ArraySetCmd,		TclCompileArraySetCmd, NULL, NULL, false},
-	{"size",	ArraySizeCmd,		TclCompileBasic1ArgCmd, NULL, NULL, false},
-	{"startsearch",	ArrayStartSearchCmd,	TclCompileBasic1ArgCmd, NULL, NULL, false},
-	{"statistics",	ArrayStatsCmd,		TclCompileBasic1ArgCmd, NULL, NULL, false},
-	{"unset",	ArrayUnsetCmd,		TclCompileArrayUnsetCmd, NULL, NULL, false},
-	{NULL, NULL, NULL, NULL, NULL, false}
-    };
-
-    return TclMakeEnsemble(interp, "array", arrayImplMap);
-}
--
-/*
- *----------------------------------------------------------------------
- *
-=======
->>>>>>> 37de7db0
  * ObjMakeUpvar --
  *
  *	This function does all of the work of the "global" and "upvar"
