/*
 * tclVar.c --
 *
 *	This file contains routines that implement Tcl variables (both scalars
 *	and arrays).
 *
 *	The implementation of arrays is modelled after an initial
 *	implementation by Mark Diekhans and Karl Lehenbauer.
 *
 * Copyright © 1987-1994 The Regents of the University of California.
 * Copyright © 1994-1997 Sun Microsystems, Inc.
 * Copyright © 1998-1999 Scriptics Corporation.
 * Copyright © 2001 Kevin B. Kenny. All rights reserved.
 * Copyright © 2007 Miguel Sofer
 *
 * See the file "license.terms" for information on usage and redistribution of
 * this file, and for a DISCLAIMER OF ALL WARRANTIES.
 */

#include "tclInt.h"
#include "tclOOInt.h"

/*
 * Prototypes for the variable hash key methods.
 */

static Tcl_HashEntry *	AllocVarEntry(Tcl_HashTable *tablePtr, void *keyPtr);
static void		FreeVarEntry(Tcl_HashEntry *hPtr);
static int		CompareVarKeys(void *keyPtr, Tcl_HashEntry *hPtr);

static const Tcl_HashKeyType tclVarHashKeyType = {
    TCL_HASH_KEY_TYPE_VERSION,	/* version */
    0,				/* flags */
    TclHashObjKey,		/* hashKeyProc */
    CompareVarKeys,		/* compareKeysProc */
    AllocVarEntry,		/* allocEntryProc */
    FreeVarEntry		/* freeEntryProc */
};

static inline Var *	VarHashCreateVar(TclVarHashTable *tablePtr,
			    Tcl_Obj *key, int *newPtr);
static inline Var *	VarHashFirstVar(TclVarHashTable *tablePtr,
			    Tcl_HashSearch *searchPtr);
static inline Var *	VarHashNextVar(Tcl_HashSearch *searchPtr);
static inline void	CleanupVar(Var *varPtr, Var *arrayPtr);

#define VarHashGetValue(hPtr) \
    ((Var *) ((char *)hPtr - offsetof(VarInHash, entry)))

/*
 * NOTE: VarHashCreateVar increments the recount of its key argument.
 * All callers that will call Tcl_DecrRefCount on that argument must
 * call Tcl_IncrRefCount on it before passing it in.  This requirement
 * can bubble up to callers of callers .... etc.
 */

static inline Var *
VarHashCreateVar(
    TclVarHashTable *tablePtr,
    Tcl_Obj *key,
    int *newPtr)
{
    Tcl_HashEntry *hPtr = Tcl_CreateHashEntry(&tablePtr->table, key, newPtr);

    if (!hPtr) {
	return NULL;
    }
    return VarHashGetValue(hPtr);
}

#define VarHashFindVar(tablePtr, key) \
    VarHashCreateVar((tablePtr), (key), NULL)

#define VarHashInvalidateEntry(varPtr) \
    ((varPtr)->flags |= VAR_DEAD_HASH)

#define VarHashDeleteEntry(varPtr) \
    Tcl_DeleteHashEntry(&(((VarInHash *) varPtr)->entry))

#define VarHashFirstEntry(tablePtr, searchPtr) \
    Tcl_FirstHashEntry(&(tablePtr)->table, (searchPtr))

#define VarHashNextEntry(searchPtr) \
    Tcl_NextHashEntry((searchPtr))

static inline Var *
VarHashFirstVar(
    TclVarHashTable *tablePtr,
    Tcl_HashSearch *searchPtr)
{
    Tcl_HashEntry *hPtr = VarHashFirstEntry(tablePtr, searchPtr);

    if (!hPtr) {
	return NULL;
    }
    return VarHashGetValue(hPtr);
}

static inline Var *
VarHashNextVar(
    Tcl_HashSearch *searchPtr)
{
    Tcl_HashEntry *hPtr = VarHashNextEntry(searchPtr);

    if (!hPtr) {
	return NULL;
    }
    return VarHashGetValue(hPtr);
}

#define VarHashDeleteTable(tablePtr) \
    Tcl_DeleteHashTable(&(tablePtr)->table)

/*
 * The strings below are used to indicate what went wrong when a variable
 * access is denied.
 */

static const char NOSUCHVAR[] =		"no such variable";
static const char ISARRAY[] =		"variable is array";
static const char NEEDARRAY[] =		"variable isn't array";
static const char NOSUCHELEMENT[] =	"no such element in array";
static const char DANGLINGELEMENT[] =
	"upvar refers to element in deleted array";
static const char DANGLINGVAR[] =
	"upvar refers to variable in deleted namespace";
static const char BADNAMESPACE[] =	"parent namespace doesn't exist";
static const char MISSINGNAME[] =	"missing variable name";
static const char ISARRAYELEMENT[] =
	"name refers to an element in an array";

/*
 * A test to see if we are in a call frame that has local variables. This is
 * true if we are inside a procedure body.
 */

#define HasLocalVars(framePtr) ((framePtr)->isProcCallFrame & FRAME_IS_PROC)

/*
 * The following structure describes an enumerative search in progress on an
 * array variable; this are invoked with options to the "array" command.
 */

typedef struct ArraySearch {
    Tcl_Obj *name;		/* Name of this search */
    int id;			/* Integer id used to distinguish among
				 * multiple concurrent searches for the same
				 * array. */
    struct Var *varPtr;		/* Pointer to array variable that's being
				 * searched. */
    Tcl_HashSearch search;	/* Info kept by the hash module about progress
				 * through the array. */
    Tcl_HashEntry *nextEntry;	/* Non-null means this is the next element to
				 * be enumerated (it's leftover from the
				 * Tcl_FirstHashEntry call or from an "array
				 * anymore" command). NULL means must call
				 * Tcl_NextHashEntry to get value to
				 * return. */
    struct ArraySearch *nextPtr;/* Next in list of all active searches for
				 * this variable, or NULL if this is the last
				 * one. */
} ArraySearch;

/*
 * TIP #508: [array default]
 *
 * The following structure extends the regular TclVarHashTable used by array
 * variables to store their optional default value.
 */

typedef struct ArrayVarHashTable {
    TclVarHashTable table;
    Tcl_Obj *defaultObj;
} ArrayVarHashTable;

/*
 * Forward references to functions defined later in this file:
 */

static void		AppendLocals(Tcl_Interp *interp, Tcl_Obj *listPtr,
			    Tcl_Obj *patternPtr, int includeLinks);
static void		ArrayPopulateSearch(Tcl_Interp *interp,
			    Tcl_Obj *arrayNameObj, Var *varPtr,
			    ArraySearch *searchPtr);
static void		ArrayDoneSearch(Interp *iPtr, Var *varPtr,
			    ArraySearch *searchPtr);
static Tcl_NRPostProc   ArrayForLoopCallback;
static Tcl_ObjCmdProc	ArrayForNRCmd;
static void		DeleteSearches(Interp *iPtr, Var *arrayVarPtr);
static void		DeleteArray(Interp *iPtr, Tcl_Obj *arrayNamePtr,
			    Var *varPtr, int flags, int index);
static int		LocateArray(Tcl_Interp *interp, Tcl_Obj *name,
			    Var **varPtrPtr, int *isArrayPtr);
static int		NotArrayError(Tcl_Interp *interp, Tcl_Obj *name);
static Tcl_Var		ObjFindNamespaceVar(Tcl_Interp *interp,
			    Tcl_Obj *namePtr, Tcl_Namespace *contextNsPtr,
			    int flags);
static int		ObjMakeUpvar(Tcl_Interp *interp,
			    CallFrame *framePtr, Tcl_Obj *otherP1Ptr,
			    const char *otherP2, int otherFlags,
			    Tcl_Obj *myNamePtr, int myFlags, int index);
static ArraySearch *	ParseSearchId(Tcl_Interp *interp, const Var *varPtr,
			    Tcl_Obj *varNamePtr, Tcl_Obj *handleObj);
static void		UnsetVarStruct(Var *varPtr, Var *arrayPtr,
			    Interp *iPtr, Tcl_Obj *part1Ptr,
			    Tcl_Obj *part2Ptr, int flags, int index);

/*
 * TIP #508: [array default]
 */

<<<<<<< HEAD
static int		ArrayDefaultCmd(void *clientData,
			    Tcl_Interp *interp, int objc,
			    Tcl_Obj *const objv[]);
=======
static Tcl_ObjCmdProc ArrayDefaultCmd;
>>>>>>> f2b3bc2a
static void		DeleteArrayVar(Var *arrayPtr);
static void		SetArrayDefault(Var *arrayPtr, Tcl_Obj *defaultObj);

/*
 * Functions defined in this file that may be exported in the future for use
 * by the bytecode compiler and engine or to the public interface.
 */

MODULE_SCOPE Var *	TclLookupSimpleVar(Tcl_Interp *interp,
			    Tcl_Obj *varNamePtr, int flags, int create,
			    const char **errMsgPtr, int *indexPtr);

static Tcl_DupInternalRepProc	DupLocalVarName;
static Tcl_FreeInternalRepProc	FreeLocalVarName;

static Tcl_FreeInternalRepProc	FreeParsedVarName;
static Tcl_DupInternalRepProc	DupParsedVarName;

/*
 * Types of Tcl_Objs used to cache variable lookups.
 *
 * localVarName - INTERNALREP DEFINITION:
 *   twoPtrValue.ptr1:   pointer to name obj in varFramePtr->localCache
 *			  or NULL if it is this same obj
 *   twoPtrValue.ptr2: index into locals table
 *
 * parsedVarName - INTERNALREP DEFINITION:
 *   twoPtrValue.ptr1:	pointer to the array name Tcl_Obj, or NULL if it is a
 *			scalar variable
 *   twoPtrValue.ptr2:	pointer to the element name string (owned by this
 *			Tcl_Obj), or NULL if it is a scalar variable
 */

static const Tcl_ObjType localVarNameType = {
    "localVarName",
    FreeLocalVarName, DupLocalVarName, NULL, NULL
};

#define LocalSetInternalRep(objPtr, index, namePtr)				\
    do {								\
	Tcl_ObjInternalRep ir;						\
	Tcl_Obj *ptr = (namePtr);					\
	if (ptr) {Tcl_IncrRefCount(ptr);}				\
	ir.twoPtrValue.ptr1 = ptr;					\
	ir.twoPtrValue.ptr2 = INT2PTR(index);				\
	Tcl_StoreInternalRep((objPtr), &localVarNameType, &ir);		\
    } while (0)

#define LocalGetInternalRep(objPtr, index, name)				\
    do {								\
	const Tcl_ObjInternalRep *irPtr;					\
	irPtr = TclFetchInternalRep((objPtr), &localVarNameType);		\
	(name) = irPtr ? (Tcl_Obj *)irPtr->twoPtrValue.ptr1 : NULL;		\
	(index) = irPtr ? PTR2UINT(irPtr->twoPtrValue.ptr2) : TCL_INDEX_NONE;	\
    } while (0)

static const Tcl_ObjType parsedVarNameType = {
    "parsedVarName",
    FreeParsedVarName, DupParsedVarName, NULL, NULL
};

#define ParsedSetInternalRep(objPtr, arrayPtr, elem)				\
    do {								\
	Tcl_ObjInternalRep ir;						\
	Tcl_Obj *ptr1 = (arrayPtr);					\
	Tcl_Obj *ptr2 = (elem);						\
	if (ptr1) {Tcl_IncrRefCount(ptr1);}				\
	if (ptr2) {Tcl_IncrRefCount(ptr2);}				\
	ir.twoPtrValue.ptr1 = ptr1;					\
	ir.twoPtrValue.ptr2 = ptr2;					\
	Tcl_StoreInternalRep((objPtr), &parsedVarNameType, &ir);		\
    } while (0)

#define ParsedGetInternalRep(objPtr, parsed, array, elem)			\
    do {								\
	const Tcl_ObjInternalRep *irPtr;					\
	irPtr = TclFetchInternalRep((objPtr), &parsedVarNameType);		\
	(parsed) = (irPtr != NULL);					\
	(array) = irPtr ? (Tcl_Obj *)irPtr->twoPtrValue.ptr1 : NULL;		\
	(elem) = irPtr ? (Tcl_Obj *)irPtr->twoPtrValue.ptr2 : NULL;		\
    } while (0)

Var *
TclVarHashCreateVar(
    TclVarHashTable *tablePtr,
    const char *key,
    int *newPtr)
{
    Tcl_Obj *keyPtr;
    Var *varPtr;

    keyPtr = Tcl_NewStringObj(key, -1);
    Tcl_IncrRefCount(keyPtr);
    varPtr = VarHashCreateVar(tablePtr, keyPtr, newPtr);
    Tcl_DecrRefCount(keyPtr);

    return varPtr;
}

static int
LocateArray(
    Tcl_Interp *interp,
    Tcl_Obj *name,
    Var **varPtrPtr,
    int *isArrayPtr)
{
    Var *arrayPtr, *varPtr = TclObjLookupVarEx(interp, name, NULL, /*flags*/ 0,
	    /*msg*/ 0, /*createPart1*/ 0, /*createPart2*/ 0, &arrayPtr);

    if (TclCheckArrayTraces(interp, varPtr, arrayPtr, name, -1) == TCL_ERROR) {
	return TCL_ERROR;
    }
    if (varPtrPtr) {
	*varPtrPtr = varPtr;
    }
    if (isArrayPtr) {
	*isArrayPtr = varPtr && !TclIsVarUndefined(varPtr)
		&& TclIsVarArray(varPtr);
    }
    return TCL_OK;
}

static int
NotArrayError(
    Tcl_Interp *interp,
    Tcl_Obj *name)
{
    const char *nameStr = TclGetString(name);

    Tcl_SetObjResult(interp,
	    Tcl_ObjPrintf("\"%s\" isn't an array", nameStr));
    Tcl_SetErrorCode(interp, "TCL", "LOOKUP", "ARRAY", nameStr, NULL);
    return TCL_ERROR;
}

/*
 *----------------------------------------------------------------------
 *
 * TclCleanupVar --
 *
 *	This function is called when it looks like it may be OK to free up a
 *	variable's storage. If the variable is in a hashtable, its Var
 *	structure and hash table entry will be freed along with those of its
 *	containing array, if any. This function is called, for example, when
 *	a trace on a variable deletes a variable.
 *
 * Results:
 *	None.
 *
 * Side effects:
 *	If the variable (or its containing array) really is dead and in a
 *	hashtable, then its Var structure, and possibly its hash table entry,
 *	is freed up.
 *
 *----------------------------------------------------------------------
 */

static inline void
CleanupVar(
    Var *varPtr,		/* Pointer to variable that may be a candidate
				 * for being expunged. */
    Var *arrayPtr)		/* Array that contains the variable, or NULL
				 * if this variable isn't an array element. */
{
    if (TclIsVarUndefined(varPtr) && TclIsVarInHash(varPtr)
	    && !TclIsVarTraced(varPtr)
	    && (VarHashRefCount(varPtr) == (unsigned)
		    !TclIsVarDeadHash(varPtr))) {
	if (VarHashRefCount(varPtr) == 0) {
	    Tcl_Free(varPtr);
	} else {
	    VarHashDeleteEntry(varPtr);
	}
    }
    if (arrayPtr != NULL && TclIsVarUndefined(arrayPtr) &&
	    TclIsVarInHash(arrayPtr) && !TclIsVarTraced(arrayPtr) &&
	    (VarHashRefCount(arrayPtr) == (unsigned)
		    !TclIsVarDeadHash(arrayPtr))) {
	if (VarHashRefCount(arrayPtr) == 0) {
	    Tcl_Free(arrayPtr);
	} else {
	    VarHashDeleteEntry(arrayPtr);
	}
    }
}

void
TclCleanupVar(
    Var *varPtr,		/* Pointer to variable that may be a candidate
				 * for being expunged. */
    Var *arrayPtr)		/* Array that contains the variable, or NULL
				 * if this variable isn't an array element. */
{
    CleanupVar(varPtr, arrayPtr);
}

/*
 *----------------------------------------------------------------------
 *
 * TclLookupVar --
 *
 *	This function is used to locate a variable given its name(s). It has
 *	been mostly superseded by TclObjLookupVar, it is now only used by the
 *	trace code. It is kept in tcl8.5 mainly because it is in the internal
 *	stubs table, so that some extension may be calling it.
 *
 * Results:
 *	The return value is a pointer to the variable structure indicated by
 *	part1 and part2, or NULL if the variable couldn't be found. If the
 *	variable is found, *arrayPtrPtr is filled in with the address of the
 *	variable structure for the array that contains the variable (or NULL
 *	if the variable is a scalar). If the variable can't be found and
 *	either createPart1 or createPart2 are 1, a new as-yet-undefined
 *	(VAR_UNDEFINED) variable structure is created, entered into a hash
 *	table, and returned.
 *
 *	If the variable isn't found and creation wasn't specified, or some
 *	other error occurs, NULL is returned and an error message is left in
 *	the interp's result if TCL_LEAVE_ERR_MSG is set in flags.
 *
 *	Note: it's possible for the variable returned to be VAR_UNDEFINED even
 *	if createPart1 or createPart2 are 1 (these only cause the hash table
 *	entry or array to be created). For example, the variable might be a
 *	global that has been unset but is still referenced by a procedure, or
 *	a variable that has been unset but it only being kept in existence (if
 *	VAR_UNDEFINED) by a trace.
 *
 * Side effects:
 *	New hashtable entries may be created if createPart1 or createPart2
 *	are 1.
 *
 *----------------------------------------------------------------------
 */

Var *
TclLookupVar(
    Tcl_Interp *interp,		/* Interpreter to use for lookup. */
    const char *part1,		/* If part2 isn't NULL, this is the name of an
				 * array. Otherwise, this is a full variable
				 * name that could include a parenthesized
				 * array element. */
    const char *part2,		/* Name of element within array, or NULL. */
    int flags,			/* Only TCL_GLOBAL_ONLY, TCL_NAMESPACE_ONLY,
				 * and TCL_LEAVE_ERR_MSG bits matter. */
    const char *msg,		/* Verb to use in error messages, e.g. "read"
				 * or "set". Only needed if TCL_LEAVE_ERR_MSG
				 * is set in flags. */
    int createPart1,		/* If 1, create hash table entry for part 1 of
				 * name, if it doesn't already exist. If 0,
				 * return error if it doesn't exist. */
    int createPart2,		/* If 1, create hash table entry for part 2 of
				 * name, if it doesn't already exist. If 0,
				 * return error if it doesn't exist. */
    Var **arrayPtrPtr)		/* If the name refers to an element of an
				 * array, *arrayPtrPtr gets filled in with
				 * address of array variable. Otherwise this
				 * is set to NULL. */
{
    Var *varPtr;
    Tcl_Obj *part1Ptr = Tcl_NewStringObj(part1, -1);

    if (createPart1) {
	Tcl_IncrRefCount(part1Ptr);
    }

    varPtr = TclObjLookupVar(interp, part1Ptr, part2, flags, msg,
	    createPart1, createPart2, arrayPtrPtr);

    TclDecrRefCount(part1Ptr);
    return varPtr;
}

/*
 *----------------------------------------------------------------------
 *
 * TclObjLookupVar, TclObjLookupVarEx --
 *
 *	This function is used by virtually all of the variable code to locate
 *	a variable given its name(s). The parsing into array/element
 *	components and (if possible) the lookup results are cached in
 *	part1Ptr, which is converted to one of the varNameTypes.
 *
 * Results:
 *	The return value is a pointer to the variable structure indicated by
 *	part1Ptr and part2, or NULL if the variable couldn't be found. If *
 *	the variable is found, *arrayPtrPtr is filled with the address of the
 *	variable structure for the array that contains the variable (or NULL
 *	if the variable is a scalar). If the variable can't be found and
 *	either createPart1 or createPart2 are 1, a new as-yet-undefined
 *	(VAR_UNDEFINED) variable structure is created, entered into a hash
 *	table, and returned.
 *
 *	If the variable isn't found and creation wasn't specified, or some
 *	other error occurs, NULL is returned and an error message is left in
 *	the interp's result if TCL_LEAVE_ERR_MSG is set in flags.
 *
 *	Note: it's possible for the variable returned to be VAR_UNDEFINED even
 *	if createPart1 or createPart2 are 1 (these only cause the hash table
 *	entry or array to be created). For example, the variable might be a
 *	global that has been unset but is still referenced by a procedure, or
 *	a variable that has been unset but it only being kept in existence (if
 *	VAR_UNDEFINED) by a trace.
 *
 * Side effects:
 *	New hashtable entries may be created if createPart1 or createPart2
 *	are 1. The object part1Ptr is converted to one of localVarNameType
 *	or parsedVarNameType and caches as much of the lookup as it can.
 *	When createPart1 is 1, callers must IncrRefCount part1Ptr if they
 *	plan to DecrRefCount it.
 *
 *----------------------------------------------------------------------
 */

Var *
TclObjLookupVar(
    Tcl_Interp *interp,		/* Interpreter to use for lookup. */
    Tcl_Obj *part1Ptr,	/* If part2 isn't NULL, this is the name of an
				 * array. Otherwise, this is a full variable
				 * name that could include a parenthesized
				 * array element. */
    const char *part2,		/* Name of element within array, or NULL. */
    int flags,			/* Only TCL_GLOBAL_ONLY, TCL_NAMESPACE_ONLY,
				 * and TCL_LEAVE_ERR_MSG bits matter. */
    const char *msg,		/* Verb to use in error messages, e.g. "read"
				 * or "set". Only needed if TCL_LEAVE_ERR_MSG
				 * is set in flags. */
    int createPart1,	/* If 1, create hash table entry for part 1 of
				 * name, if it doesn't already exist. If 0,
				 * return error if it doesn't exist. */
    int createPart2,	/* If 1, create hash table entry for part 2 of
				 * name, if it doesn't already exist. If 0,
				 * return error if it doesn't exist. */
    Var **arrayPtrPtr)		/* If the name refers to an element of an
				 * array, *arrayPtrPtr gets filled in with
				 * address of array variable. Otherwise this
				 * is set to NULL. */
{
    Tcl_Obj *part2Ptr = NULL;
    Var *resPtr;

    if (part2) {
	part2Ptr = Tcl_NewStringObj(part2, -1);
	if (createPart2) {
	    Tcl_IncrRefCount(part2Ptr);
	}
    }

    resPtr = TclObjLookupVarEx(interp, part1Ptr, part2Ptr,
	    flags, msg, createPart1, createPart2, arrayPtrPtr);

    if (part2Ptr) {
	Tcl_DecrRefCount(part2Ptr);
    }

    return resPtr;
}

/*
 *	When createPart1 is 1, callers must IncrRefCount part1Ptr if they
 *	plan to DecrRefCount it.
 *	When createPart2 is 1, callers must IncrRefCount part2Ptr if they
 *	plan to DecrRefCount it.
 */
Var *
TclObjLookupVarEx(
    Tcl_Interp *interp,		/* Interpreter to use for lookup. */
    Tcl_Obj *part1Ptr,		/* If part2Ptr isn't NULL, this is the name of
				 * an array. Otherwise, this is a full
				 * variable name that could include a
				 * parenthesized array element. */
    Tcl_Obj *part2Ptr,		/* Name of element within array, or NULL. */
    int flags,			/* Only TCL_GLOBAL_ONLY, TCL_NAMESPACE_ONLY,
				 * and TCL_LEAVE_ERR_MSG bits matter. */
    const char *msg,		/* Verb to use in error messages, e.g. "read"
				 * or "set". Only needed if TCL_LEAVE_ERR_MSG
				 * is set in flags. */
    int createPart1,	/* If 1, create hash table entry for part 1 of
				 * name, if it doesn't already exist. If 0,
				 * return error if it doesn't exist. */
    int createPart2,	/* If 1, create hash table entry for part 2 of
				 * name, if it doesn't already exist. If 0,
				 * return error if it doesn't exist. */
    Var **arrayPtrPtr)		/* If the name refers to an element of an
				 * array, *arrayPtrPtr gets filled in with
				 * address of array variable. Otherwise this
				 * is set to NULL. */
{
    Interp *iPtr = (Interp *) interp;
    CallFrame *varFramePtr = iPtr->varFramePtr;
    Var *varPtr;	/* Points to the variable's in-frame Var
				 * structure. */
    const char *errMsg = NULL;
    int index, parsed = 0;

    size_t localIndex;
    Tcl_Obj *namePtr, *arrayPtr, *elem;

    *arrayPtrPtr = NULL;

  restart:
    LocalGetInternalRep(part1Ptr, localIndex, namePtr);
    if (localIndex != TCL_INDEX_NONE) {
	if (HasLocalVars(varFramePtr)
		&& !(flags & (TCL_GLOBAL_ONLY | TCL_NAMESPACE_ONLY))
		&& (localIndex < varFramePtr->numCompiledLocals)) {
	    /*
	     * Use the cached index if the names coincide.
	     */

	    Tcl_Obj *checkNamePtr = localName(varFramePtr, localIndex);

	    if ((!namePtr && (checkNamePtr == part1Ptr)) ||
		    (namePtr && (checkNamePtr == namePtr))) {
		varPtr = (Var *) &(varFramePtr->compiledLocals[localIndex]);
		goto donePart1;
	    }
	}
	goto doneParsing;
    }

    /*
     * If part1Ptr is a parsedVarNameType, retrieve the pre-parsed parts.
     */

    ParsedGetInternalRep(part1Ptr, parsed, arrayPtr, elem);
    if (parsed && arrayPtr) {
	    if (part2Ptr != NULL) {
		/*
		 * ERROR: part1Ptr is already an array element, cannot specify
		 * a part2.
		 */

		if (flags & TCL_LEAVE_ERR_MSG) {
		    TclObjVarErrMsg(interp, part1Ptr, part2Ptr, msg,
			    NOSUCHVAR, -1);
		    Tcl_SetErrorCode(interp, "TCL", "VALUE", "VARNAME", NULL);
		}
		return NULL;
	    }
	    part2Ptr = elem;
	    part1Ptr = arrayPtr;
	    goto restart;
    }

    if (!parsed) {
	/*
	 * part1Ptr is possibly an unparsed array element.
	 */

	size_t len;
	const char *part1 = Tcl_GetStringFromObj(part1Ptr, &len);

	if ((len > 1) && (part1[len - 1] == ')')) {
	    const char *part2 = strchr(part1, '(');

	    if (part2) {
		if (part2Ptr != NULL) {
		    if (flags & TCL_LEAVE_ERR_MSG) {
			TclObjVarErrMsg(interp, part1Ptr, part2Ptr, msg,
				NEEDARRAY, -1);
			Tcl_SetErrorCode(interp, "TCL", "VALUE", "VARNAME",
				NULL);
		    }
		    return NULL;
		}

		arrayPtr = Tcl_NewStringObj(part1, (part2 - part1));
		part2Ptr = Tcl_NewStringObj(part2 + 1,
			len - (part2 - part1) - 2);

		ParsedSetInternalRep(part1Ptr, arrayPtr, part2Ptr);

		part1Ptr = arrayPtr;
	    }
	}
    }

  doneParsing:
    /*
     * part1Ptr is not an array element; look it up, and convert it to one of
     * the cached types if possible.
     */

    varPtr = TclLookupSimpleVar(interp, part1Ptr, flags, createPart1,
	    &errMsg, &index);
    if (varPtr == NULL) {
	if ((errMsg != NULL) && (flags & TCL_LEAVE_ERR_MSG)) {
	    TclObjVarErrMsg(interp, part1Ptr, part2Ptr, msg, errMsg, -1);
	    Tcl_SetErrorCode(interp, "TCL", "LOOKUP", "VARNAME",
		    TclGetString(part1Ptr), NULL);
	}
	return NULL;
    }

    /*
     * Cache the newly found variable if possible.
     */

    if (index >= 0) {
	/*
	 * An indexed local variable.
	 */

	Tcl_Obj *cachedNamePtr = localName(varFramePtr, index);

	if (part1Ptr == cachedNamePtr) {
	    LocalSetInternalRep(part1Ptr, index, NULL);
	} else {
	    /*
	     * [80304238ac] Trickiness here.  We will store and incr the
	     * refcount on cachedNamePtr.  Trouble is that it's possible
	     * (see test var-22.1) for cachedNamePtr to have an internalrep
	     * that contains a stored and refcounted part1Ptr.  This
	     * would be a reference cycle which leads to a memory leak.
	     *
	     * The solution here is to wipe away all internalrep(s) in
	     * cachedNamePtr and leave it as string only.  This is
	     * radical and destructive, so a better idea would be welcome.
	     */

	    /*
	     * Firstly set cached local var reference (avoid free before set,
	     * see [45b9faf103f2])
	     */
	    LocalSetInternalRep(part1Ptr, index, cachedNamePtr);

	    /* Then wipe it */
	    TclFreeInternalRep(cachedNamePtr);

	    /*
	     * Now go ahead and convert it the the "localVarName" type,
	     * since we suspect at least some use of the value as a
	     * varname and we want to resolve it quickly.
	     */
	    LocalSetInternalRep(cachedNamePtr, index, NULL);
	}
    } else {
	/*
	 * At least mark part1Ptr as already parsed.
	 */

	ParsedSetInternalRep(part1Ptr, NULL, NULL);
    }

  donePart1:
    while (TclIsVarLink(varPtr)) {
	varPtr = varPtr->value.linkPtr;
    }

    if (part2Ptr != NULL) {
	/*
	 * Array element sought: look it up.
	 */

	*arrayPtrPtr = varPtr;
	varPtr = TclLookupArrayElement(interp, part1Ptr, part2Ptr, flags, msg,
		createPart1, createPart2, varPtr, -1);
    }
    return varPtr;
}

/*
 *----------------------------------------------------------------------
 *
 * TclLookupSimpleVar --
 *
 *	This function is used by to locate a simple variable (i.e., not an
 *	array element) given its name.
 *
 * Results:
 *	The return value is a pointer to the variable structure indicated by
 *	varName, or NULL if the variable couldn't be found. If the variable
 *	can't be found and create is 1, a new as-yet-undefined (VAR_UNDEFINED)
 *	variable structure is created, entered into a hash table, and
 *	returned.
 *
 *	If the current CallFrame corresponds to a proc and the variable found
 *	is one of the compiledLocals, its index is placed in *indexPtr.
 *	Otherwise, *indexPtr will be set to (according to the needs of
 *	TclObjLookupVar):
 *	    -1 a global reference
 *	    -2 a reference to a namespace variable
 *	    -3 a non-cachable reference, i.e., one of:
 *		. non-indexed local var
 *		. a reference of unknown origin;
 *		. resolution by a namespace or interp resolver
 *
 *	If the variable isn't found and creation wasn't specified, or some
 *	other error occurs, NULL is returned and the corresponding error
 *	message is left in *errMsgPtr.
 *
 *	Note: it's possible for the variable returned to be VAR_UNDEFINED even
 *	if create is 1 (this only causes the hash table entry to be created).
 *	For example, the variable might be a global that has been unset but is
 *	still referenced by a procedure, or a variable that has been unset but
 *	it only being kept in existence (if VAR_UNDEFINED) by a trace.
 *
 * Side effects:
 *	A new hashtable entry may be created if create is 1.
 *	Callers must Incr varNamePtr if they plan to Decr it if create is 1.
 *
 *----------------------------------------------------------------------
 */

Var *
TclLookupSimpleVar(
    Tcl_Interp *interp,		/* Interpreter to use for lookup. */
    Tcl_Obj *varNamePtr,	/* This is a simple variable name that could
				 * represent a scalar or an array. */
    int flags,			/* Only TCL_GLOBAL_ONLY, TCL_NAMESPACE_ONLY,
				 * TCL_AVOID_RESOLVERS and TCL_LEAVE_ERR_MSG
				 * bits matter. */
    int create,		/* If 1, create hash table entry for varname,
				 * if it doesn't already exist. If 0, return
				 * error if it doesn't exist. */
    const char **errMsgPtr,
    int *indexPtr)
{
    Interp *iPtr = (Interp *) interp;
    CallFrame *varFramePtr = iPtr->varFramePtr;
				/* Points to the procedure call frame whose
				 * variables are currently in use. Same as the
				 * current procedure's frame, if any, unless
				 * an "uplevel" is executing. */
    TclVarHashTable *tablePtr;	/* Points to the hashtable, if any, in which
				 * to look up the variable. */
    Tcl_Var var;		/* Used to search for global names. */
    Var *varPtr;		/* Points to the Var structure returned for
				 * the variable. */
    Namespace *varNsPtr, *cxtNsPtr, *dummy1Ptr, *dummy2Ptr;
    ResolverScheme *resPtr;
    int isNew, i, result;
    size_t varLen;
    const char *varName = Tcl_GetStringFromObj(varNamePtr, &varLen);

    varPtr = NULL;
    varNsPtr = NULL;		/* Set non-NULL if a nonlocal variable. */
    *indexPtr = -3;

    if (flags & TCL_GLOBAL_ONLY) {
	cxtNsPtr = iPtr->globalNsPtr;
    } else {
	cxtNsPtr = iPtr->varFramePtr->nsPtr;
    }

    /*
     * If this namespace has a variable resolver, then give it first crack at
     * the variable resolution. It may return a Tcl_Var value, it may signal
     * to continue onward, or it may signal an error.
     */

    if ((cxtNsPtr->varResProc != NULL || iPtr->resolverPtr != NULL)
	    && !(flags & TCL_AVOID_RESOLVERS)) {
	resPtr = iPtr->resolverPtr;
	if (cxtNsPtr->varResProc) {
	    result = cxtNsPtr->varResProc(interp, varName,
		    (Tcl_Namespace *) cxtNsPtr, flags, &var);
	} else {
	    result = TCL_CONTINUE;
	}

	while (result == TCL_CONTINUE && resPtr) {
	    if (resPtr->varResProc) {
		result = resPtr->varResProc(interp, varName,
			(Tcl_Namespace *) cxtNsPtr, flags, &var);
	    }
	    resPtr = resPtr->nextPtr;
	}

	if (result == TCL_OK) {
	    return (Var *) var;
	} else if (result != TCL_CONTINUE) {
	    return NULL;
	}
    }

    /*
     * Look up varName. Look it up as either a namespace variable or as a
     * local variable in a procedure call frame (varFramePtr). Interpret
     * varName as a namespace variable if:
     *    1) so requested by a TCL_GLOBAL_ONLY or TCL_NAMESPACE_ONLY flag,
     *    2) there is no active frame (we're at the global :: scope),
     *    3) the active frame was pushed to define the namespace context for a
     *	     "namespace eval" or "namespace inscope" command,
     *    4) the name has namespace qualifiers ("::"s).
     * Otherwise, if varName is a local variable, search first in the frame's
     * array of compiler-allocated local variables, then in its hashtable for
     * runtime-created local variables.
     *
     * If create and the variable isn't found, create the variable and, if
     * necessary, create varFramePtr's local var hashtable.
     */

    if (((flags & (TCL_GLOBAL_ONLY | TCL_NAMESPACE_ONLY)) != 0)
	    || !HasLocalVars(varFramePtr)
	    || (strstr(varName, "::") != NULL)) {
	const char *tail;
	int lookGlobal = (flags & TCL_GLOBAL_ONLY)
		|| (cxtNsPtr == iPtr->globalNsPtr)
		|| ((*varName == ':') && (*(varName+1) == ':'));

	if (lookGlobal) {
	    *indexPtr = -1;
	    flags = (flags | TCL_GLOBAL_ONLY) & ~TCL_NAMESPACE_ONLY;
	} else {
	    flags = (flags | TCL_NAMESPACE_ONLY);
	    *indexPtr = -2;
	}

	/*
	 * Don't pass TCL_LEAVE_ERR_MSG, we may yet create the variable, or
	 * otherwise generate our own error!
	 */

	varPtr = (Var *) ObjFindNamespaceVar(interp, varNamePtr,
		(Tcl_Namespace *) cxtNsPtr,
		(flags | TCL_AVOID_RESOLVERS) & ~TCL_LEAVE_ERR_MSG);
	if (varPtr == NULL) {
	    Tcl_Obj *tailPtr;

	    if (!create) {	/* Var wasn't found and not to create it. */
		*errMsgPtr = NOSUCHVAR;
		return NULL;
	    }

	    /*
	     * Var wasn't found so create it.
	     */

	    TclGetNamespaceForQualName(interp, varName, cxtNsPtr, flags,
		    &varNsPtr, &dummy1Ptr, &dummy2Ptr, &tail);
	    if (varNsPtr == NULL) {
		*errMsgPtr = BADNAMESPACE;
		return NULL;
	    } else if (tail == NULL) {
		*errMsgPtr = MISSINGNAME;
		return NULL;
	    }
	    if (tail != varName) {
		tailPtr = Tcl_NewStringObj(tail, -1);
	    } else {
		tailPtr = varNamePtr;
	    }
	    varPtr = VarHashCreateVar(&varNsPtr->varTable, tailPtr, &isNew);
	    if (lookGlobal) {
		/*
		 * The variable was created starting from the global
		 * namespace: a global reference is returned even if it wasn't
		 * explicitly requested.
		 */

		*indexPtr = -1;
	    } else {
		*indexPtr = -2;
	    }
	}
    } else {			/* Local var: look in frame varFramePtr. */
	int localCt = varFramePtr->numCompiledLocals;

	if (localCt > 0) {
	    Tcl_Obj **objPtrPtr = &varFramePtr->localCachePtr->varName0;
	    const char *localNameStr;
	    size_t localLen;

	    for (i=0 ; i<localCt ; i++, objPtrPtr++) {
		Tcl_Obj *objPtr = *objPtrPtr;

		if (objPtr) {
		    localNameStr = Tcl_GetStringFromObj(objPtr, &localLen);

		    if ((varLen == localLen) && (varName[0] == localNameStr[0])
			&& !memcmp(varName, localNameStr, varLen)) {
			*indexPtr = i;
			return (Var *) &varFramePtr->compiledLocals[i];
		    }
		}
	    }
	}
	tablePtr = varFramePtr->varTablePtr;
	if (create) {
	    if (tablePtr == NULL) {
		tablePtr = (TclVarHashTable *)Tcl_Alloc(sizeof(TclVarHashTable));
		TclInitVarHashTable(tablePtr, NULL);
		tablePtr->arrayPtr = varPtr;
		varFramePtr->varTablePtr = tablePtr;
	    }
	    varPtr = VarHashCreateVar(tablePtr, varNamePtr, &isNew);
	} else {
	    varPtr = NULL;
	    if (tablePtr != NULL) {
		varPtr = VarHashFindVar(tablePtr, varNamePtr);
	    }
	    if (varPtr == NULL) {
		*errMsgPtr = NOSUCHVAR;
	    }
	}
    }
    return varPtr;
}

/*
 *----------------------------------------------------------------------
 *
 * TclLookupArrayElement --
 *
 *	This function is used to locate a variable which is in an array's
 *	hashtable given a pointer to the array's Var structure and the
 *	element's name.
 *
 * Results:
 *	The return value is a pointer to the variable structure , or NULL if
 *	the variable couldn't be found.
 *
 *	If arrayPtr points to a variable that isn't an array and createPart1
 *	is 1, the corresponding variable will be converted to an array.
 *	Otherwise, NULL is returned and an error message is left in the
 *	interp's result if TCL_LEAVE_ERR_MSG is set in flags.
 *
 *	If the variable is not found and createPart2 is 1, the variable is
 *	created. Otherwise, NULL is returned and an error message is left in
 *	the interp's result if TCL_LEAVE_ERR_MSG is set in flags.
 *
 *	Note: it's possible for the variable returned to be VAR_UNDEFINED even
 *	if createPart1 or createPart2 are 1 (these only cause the hash table
 *	entry or array to be created). For example, the variable might be a
 *	global that has been unset but is still referenced by a procedure, or
 *	a variable that has been unset but it only being kept in existence (if
 *	VAR_UNDEFINED) by a trace.
 *
 * Side effects:
 *	The variable at arrayPtr may be converted to be an array if
 *	createPart1 is 1. A new hashtable entry may be created if createPart2
 *	is 1.
 *	When createElem is 1, callers must incr elNamePtr if they plan
 *	to decr it.
 *
 *----------------------------------------------------------------------
 */

Var *
TclLookupArrayElement(
    Tcl_Interp *interp,		/* Interpreter to use for lookup. */
    Tcl_Obj *arrayNamePtr,	/* This is the name of the array, or NULL if
				 * index>= 0. */
    Tcl_Obj *elNamePtr,		/* Name of element within array. */
    int flags,		/* Only TCL_LEAVE_ERR_MSG bit matters. */
    const char *msg,		/* Verb to use in error messages, e.g. "read"
				 * or "set". Only needed if TCL_LEAVE_ERR_MSG
				 * is set in flags. */
    int createArray,	/* If 1, transform arrayName to be an array if
				 * it isn't one yet and the transformation is
				 * possible. If 0, return error if it isn't
				 * already an array. */
    int createElem,	/* If 1, create hash table entry for the
				 * element, if it doesn't already exist. If 0,
				 * return error if it doesn't exist. */
    Var *arrayPtr,		/* Pointer to the array's Var structure. */
    int index)			/* If >=0, the index of the local array. */
{
    int isNew;
    Var *varPtr;

    /*
     * We're dealing with an array element. Make sure the variable is an array
     * and look up the element (create the element if desired).
     */

    if (TclIsVarUndefined(arrayPtr) && !TclIsVarArrayElement(arrayPtr)) {
	if (!createArray) {
	    if (flags & TCL_LEAVE_ERR_MSG) {
		TclObjVarErrMsg(interp, arrayNamePtr, elNamePtr, msg,
			NOSUCHVAR, index);
		Tcl_SetErrorCode(interp, "TCL", "LOOKUP", "VARNAME",
			arrayNamePtr?TclGetString(arrayNamePtr):NULL, NULL);
	    }
	    return NULL;
	}

	/*
	 * Make sure we are not resurrecting a namespace variable from a
	 * deleted namespace!
	 */

	if (TclIsVarDeadHash(arrayPtr)) {
	    if (flags & TCL_LEAVE_ERR_MSG) {
		TclObjVarErrMsg(interp, arrayNamePtr, elNamePtr, msg,
			DANGLINGVAR, index);
		Tcl_SetErrorCode(interp, "TCL", "LOOKUP", "VARNAME",
			arrayNamePtr?TclGetString(arrayNamePtr):NULL, NULL);
	    }
	    return NULL;
	}

	TclInitArrayVar(arrayPtr);
    } else if (!TclIsVarArray(arrayPtr)) {
	if (flags & TCL_LEAVE_ERR_MSG) {
	    TclObjVarErrMsg(interp, arrayNamePtr, elNamePtr, msg, NEEDARRAY,
		    index);
	    Tcl_SetErrorCode(interp, "TCL", "LOOKUP", "VARNAME",
		    arrayNamePtr?TclGetString(arrayNamePtr):NULL, NULL);
	}
	return NULL;
    }

    if (createElem) {
	varPtr = VarHashCreateVar(arrayPtr->value.tablePtr, elNamePtr,
		&isNew);
	if (isNew) {
	    if (arrayPtr->flags & VAR_SEARCH_ACTIVE) {
		DeleteSearches((Interp *) interp, arrayPtr);
	    }
	    TclSetVarArrayElement(varPtr);
	}
    } else {
	varPtr = VarHashFindVar(arrayPtr->value.tablePtr, elNamePtr);
	if (varPtr == NULL) {
	    if (flags & TCL_LEAVE_ERR_MSG) {
		TclObjVarErrMsg(interp, arrayNamePtr, elNamePtr, msg,
			NOSUCHELEMENT, index);
		Tcl_SetErrorCode(interp, "TCL", "LOOKUP", "ELEMENT",
			TclGetString(elNamePtr), NULL);
	    }
	}
    }
    return varPtr;
}

/*
 *----------------------------------------------------------------------
 *
 * Tcl_GetVar2 --
 *
 *	Return the value of a Tcl variable as a string, given a two-part name
 *	consisting of array name and element within array.
 *
 * Results:
 *	The return value points to the current value of the variable given by
 *	part1 and part2 as a string. If the specified variable doesn't exist,
 *	or if there is a clash in array usage, then NULL is returned and a
 *	message will be left in the interp's result if the TCL_LEAVE_ERR_MSG
 *	flag is set. Note: the return value is only valid up until the next
 *	change to the variable; if you depend on the value lasting longer than
 *	that, then make yourself a private copy.
 *
 * Side effects:
 *	None.
 *
 *----------------------------------------------------------------------
 */

const char *
Tcl_GetVar2(
    Tcl_Interp *interp,		/* Command interpreter in which variable is to
				 * be looked up. */
    const char *part1,		/* Name of an array (if part2 is non-NULL) or
				 * the name of a variable. */
    const char *part2,		/* If non-NULL, gives the name of an element
				 * in the array part1. */
    int flags)			/* OR-ed combination of TCL_GLOBAL_ONLY,
				 * TCL_NAMESPACE_ONLY and TCL_LEAVE_ERR_MSG *
				 * bits. */
{
    Tcl_Obj *resultPtr;
    Tcl_Obj *part2Ptr = NULL, *part1Ptr = Tcl_NewStringObj(part1, -1);

    if (part2) {
	part2Ptr = Tcl_NewStringObj(part2, -1);
	Tcl_IncrRefCount(part2Ptr);
    }

    resultPtr = Tcl_ObjGetVar2(interp, part1Ptr, part2Ptr, flags);

    Tcl_DecrRefCount(part1Ptr);
    if (part2Ptr) {
	Tcl_DecrRefCount(part2Ptr);
    }
    if (resultPtr == NULL) {
	return NULL;
    }
    return TclGetString(resultPtr);
}

/*
 *----------------------------------------------------------------------
 *
 * Tcl_GetVar2Ex --
 *
 *	Return the value of a Tcl variable as a Tcl object, given a two-part
 *	name consisting of array name and element within array.
 *
 * Results:
 *	The return value points to the current object value of the variable
 *	given by part1Ptr and part2Ptr. If the specified variable doesn't
 *	exist, or if there is a clash in array usage, then NULL is returned
 *	and a message will be left in the interpreter's result if the
 *	TCL_LEAVE_ERR_MSG flag is set.
 *
 * Side effects:
 *	The ref count for the returned object is _not_ incremented to reflect
 *	the returned reference; if you want to keep a reference to the object
 *	you must increment its ref count yourself.
 *
 *----------------------------------------------------------------------
 */

Tcl_Obj *
Tcl_GetVar2Ex(
    Tcl_Interp *interp,		/* Command interpreter in which variable is to
				 * be looked up. */
    const char *part1,		/* Name of an array (if part2 is non-NULL) or
				 * the name of a variable. */
    const char *part2,		/* If non-NULL, gives the name of an element
				 * in the array part1. */
    int flags)			/* OR-ed combination of TCL_GLOBAL_ONLY, and
				 * TCL_LEAVE_ERR_MSG bits. */
{
    Tcl_Obj *resPtr, *part2Ptr = NULL, *part1Ptr = Tcl_NewStringObj(part1, -1);

    if (part2) {
	part2Ptr = Tcl_NewStringObj(part2, -1);
	Tcl_IncrRefCount(part2Ptr);
    }

    resPtr = Tcl_ObjGetVar2(interp, part1Ptr, part2Ptr, flags);

    Tcl_DecrRefCount(part1Ptr);
    if (part2Ptr) {
	Tcl_DecrRefCount(part2Ptr);
    }

    return resPtr;
}

/*
 *----------------------------------------------------------------------
 *
 * Tcl_ObjGetVar2 --
 *
 *	Return the value of a Tcl variable as a Tcl object, given a two-part
 *	name consisting of array name and element within array.
 *
 * Results:
 *	The return value points to the current object value of the variable
 *	given by part1Ptr and part2Ptr. If the specified variable doesn't
 *	exist, or if there is a clash in array usage, then NULL is returned
 *	and a message will be left in the interpreter's result if the
 *	TCL_LEAVE_ERR_MSG flag is set.
 *
 * Side effects:
 *	The ref count for the returned object is _not_ incremented to reflect
 *	the returned reference; if you want to keep a reference to the object
 *	you must increment its ref count yourself.
 *
 *	Callers must incr part2Ptr if they plan to decr it.
 *
 *----------------------------------------------------------------------
 */

Tcl_Obj *
Tcl_ObjGetVar2(
    Tcl_Interp *interp,		/* Command interpreter in which variable is to
				 * be looked up. */
    Tcl_Obj *part1Ptr,	/* Points to an object holding the name of an
				 * array (if part2 is non-NULL) or the name of
				 * a variable. */
    Tcl_Obj *part2Ptr,	/* If non-null, points to an object holding
				 * the name of an element in the array
				 * part1Ptr. */
    int flags)			/* OR-ed combination of TCL_GLOBAL_ONLY and
				 * TCL_LEAVE_ERR_MSG bits. */
{
    Var *varPtr, *arrayPtr;

    /*
     * Filter to pass through only the flags this interface supports.
     */

    flags &= (TCL_GLOBAL_ONLY|TCL_NAMESPACE_ONLY|TCL_LEAVE_ERR_MSG);
    varPtr = TclObjLookupVarEx(interp, part1Ptr, part2Ptr, flags, "read",
	    /*createPart1*/ 0, /*createPart2*/ 1, &arrayPtr);
    if (varPtr == NULL) {
	return NULL;
    }

    return TclPtrGetVarIdx(interp, varPtr, arrayPtr, part1Ptr, part2Ptr,
	    flags, -1);
}

/*
 *----------------------------------------------------------------------
 *
 * TclPtrGetVar --
 *
 *	Return the value of a Tcl variable as a Tcl object, given the pointers
 *	to the variable's (and possibly containing array's) VAR structure.
 *
 * Results:
 *	The return value points to the current object value of the variable
 *	given by varPtr. If the specified variable doesn't exist, or if there
 *	is a clash in array usage, then NULL is returned and a message will be
 *	left in the interpreter's result if the TCL_LEAVE_ERR_MSG flag is set.
 *
 * Side effects:
 *	The ref count for the returned object is _not_ incremented to reflect
 *	the returned reference; if you want to keep a reference to the object
 *	you must increment its ref count yourself.
 *
 *----------------------------------------------------------------------
 */

Tcl_Obj *
TclPtrGetVar(
    Tcl_Interp *interp,		/* Command interpreter in which variable is to
				 * be looked up. */
    Tcl_Var varPtr,		/* The variable to be read.*/
    Tcl_Var arrayPtr,		/* NULL for scalar variables, pointer to the
				 * containing array otherwise. */
    Tcl_Obj *part1Ptr,		/* Name of an array (if part2 is non-NULL) or
				 * the name of a variable. */
    Tcl_Obj *part2Ptr,		/* If non-NULL, gives the name of an element
				 * in the array part1. */
    int flags)		/* OR-ed combination of TCL_GLOBAL_ONLY, and
				 * TCL_LEAVE_ERR_MSG bits. */
{
    if (varPtr == NULL) {
	Tcl_Panic("varPtr must not be NULL");
    }
    if (part1Ptr == NULL) {
	Tcl_Panic("part1Ptr must not be NULL");
    }
    return TclPtrGetVarIdx(interp, (Var *) varPtr, (Var *) arrayPtr,
	    part1Ptr, part2Ptr, flags, -1);
}

/*
 *----------------------------------------------------------------------
 *
 * TclPtrGetVarIdx --
 *
 *	Return the value of a Tcl variable as a Tcl object, given the pointers
 *	to the variable's (and possibly containing array's) VAR structure.
 *
 * Results:
 *	The return value points to the current object value of the variable
 *	given by varPtr. If the specified variable doesn't exist, or if there
 *	is a clash in array usage, then NULL is returned and a message will be
 *	left in the interpreter's result if the TCL_LEAVE_ERR_MSG flag is set.
 *
 * Side effects:
 *	The ref count for the returned object is _not_ incremented to reflect
 *	the returned reference; if you want to keep a reference to the object
 *	you must increment its ref count yourself.
 *
 *----------------------------------------------------------------------
 */

Tcl_Obj *
TclPtrGetVarIdx(
    Tcl_Interp *interp,		/* Command interpreter in which variable is to
				 * be looked up. */
    Var *varPtr,	/* The variable to be read.*/
    Var *arrayPtr,		/* NULL for scalar variables, pointer to the
				 * containing array otherwise. */
    Tcl_Obj *part1Ptr,		/* Name of an array (if part2 is non-NULL) or
				 * the name of a variable. */
    Tcl_Obj *part2Ptr,		/* If non-NULL, gives the name of an element
				 * in the array part1. */
    int flags,		/* OR-ed combination of TCL_GLOBAL_ONLY, and
				 * TCL_LEAVE_ERR_MSG bits. */
    int index)			/* Index into the local variable table of the
				 * variable, or -1. Only used when part1Ptr is
				 * NULL. */
{
    Interp *iPtr = (Interp *) interp;
    const char *msg;
    Var *initialArrayPtr = arrayPtr;

    TclVarFindHiddenArray(varPtr, arrayPtr);

    /*
     * Invoke any read traces that have been set for the variable.
     */

    if ((varPtr->flags & VAR_TRACED_READ)
	    || (arrayPtr && (arrayPtr->flags & VAR_TRACED_READ))) {
	if (TCL_ERROR == TclObjCallVarTraces(iPtr, arrayPtr, varPtr,
		part1Ptr, part2Ptr,
		(flags & (TCL_NAMESPACE_ONLY|TCL_GLOBAL_ONLY))
		| TCL_TRACE_READS, (flags & TCL_LEAVE_ERR_MSG), index)) {
	    goto errorReturn;
	}
    }

    /*
     * Return the element if it's an existing scalar variable.
     */

    if (TclIsVarScalar(varPtr) && !TclIsVarUndefined(varPtr)) {
	return varPtr->value.objPtr;
    }

    /*
     * Return the array default value if any.
     */

    if (arrayPtr && TclIsVarArray(arrayPtr) && TclGetArrayDefault(arrayPtr)) {
	return TclGetArrayDefault(arrayPtr);
    }
    if (TclIsVarArrayElement(varPtr) && !arrayPtr) {
	/*
	 * UGLY! Peek inside the implementation of things. This lets us get
	 * the default of an array even when we've been [upvar]ed to just an
	 * element of the array.
	 */

	ArrayVarHashTable *avhtPtr = (ArrayVarHashTable *)
		((VarInHash *) varPtr)->entry.tablePtr;

	if (avhtPtr->defaultObj) {
	    return avhtPtr->defaultObj;
	}
    }

    if (flags & TCL_LEAVE_ERR_MSG) {
	if (TclIsVarUndefined(varPtr) && initialArrayPtr
		&& !TclIsVarUndefined(initialArrayPtr)) {
	    msg = NOSUCHELEMENT;
	} else if (TclIsVarArray(varPtr)) {
	    msg = ISARRAY;
	} else {
	    msg = NOSUCHVAR;
	}
	TclObjVarErrMsg(interp, part1Ptr, part2Ptr, "read", msg, index);
    }

    /*
     * An error. If the variable doesn't exist anymore and no-one's using it,
     * then free up the relevant structures and hash table entries.
     */

  errorReturn:
    Tcl_SetErrorCode(interp, "TCL", "READ", "VARNAME", NULL);
    if (TclIsVarUndefined(varPtr)) {
	TclCleanupVar(varPtr, arrayPtr);
    }
    return NULL;
}

/*
 *----------------------------------------------------------------------
 *
 * Tcl_SetObjCmd --
 *
 *	This function is invoked to process the "set" Tcl command. See the
 *	user documentation for details on what it does.
 *
 * Results:
 *	A standard Tcl result value.
 *
 * Side effects:
 *	A variable's value may be changed.
 *
 *----------------------------------------------------------------------
 */

int
Tcl_SetObjCmd(
    TCL_UNUSED(void *),
    Tcl_Interp *interp,/* Current interpreter. */
    int objc,			/* Number of arguments. */
    Tcl_Obj *const objv[])	/* Argument objects. */
{
    Tcl_Obj *varValueObj;

    if (objc == 2) {
	varValueObj = Tcl_ObjGetVar2(interp, objv[1], NULL,TCL_LEAVE_ERR_MSG);
	if (varValueObj == NULL) {
	    return TCL_ERROR;
	}
	Tcl_SetObjResult(interp, varValueObj);
	return TCL_OK;
    } else if (objc == 3) {
	varValueObj = Tcl_ObjSetVar2(interp, objv[1], NULL, objv[2],
		TCL_LEAVE_ERR_MSG);
	if (varValueObj == NULL) {
	    return TCL_ERROR;
	}
	Tcl_SetObjResult(interp, varValueObj);
	return TCL_OK;
    } else {
	Tcl_WrongNumArgs(interp, 1, objv, "varName ?newValue?");
	return TCL_ERROR;
    }
}

/*
 *----------------------------------------------------------------------
 *
 * Tcl_SetVar2 --
 *
 *	Given a two-part variable name, which may refer either to a scalar
 *	variable or an element of an array, change the value of the variable.
 *	If the named scalar or array or element doesn't exist then create one.
 *
 * Results:
 *	Returns a pointer to the malloc'ed string which is the character
 *	representation of the variable's new value. The caller must not modify
 *	this string. If the write operation was disallowed because an array
 *	was expected but not found (or vice versa), then NULL is returned; if
 *	the TCL_LEAVE_ERR_MSG flag is set, then an explanatory message will be
 *	left in the interp's result. Note that the returned string may not be
 *	the same as newValue; this is because variable traces may modify the
 *	variable's value.
 *
 * Side effects:
 *	The value of the given variable is set. If either the array or the
 *	entry didn't exist then a new one is created.
 *
 *----------------------------------------------------------------------
 */

const char *
Tcl_SetVar2(
    Tcl_Interp *interp,		/* Command interpreter in which variable is to
				 * be looked up. */
    const char *part1,		/* If part2 is NULL, this is name of scalar
				 * variable. Otherwise it is the name of an
				 * array. */
    const char *part2,		/* Name of an element within an array, or
				 * NULL. */
    const char *newValue,	/* New value for variable. */
    int flags)			/* Various flags that tell how to set value:
				 * any of TCL_GLOBAL_ONLY, TCL_NAMESPACE_ONLY,
				 * TCL_APPEND_VALUE, TCL_LIST_ELEMENT, or
				 * TCL_LEAVE_ERR_MSG. */
{
    Tcl_Obj *varValuePtr = Tcl_SetVar2Ex(interp, part1, part2,
	    Tcl_NewStringObj(newValue, -1), flags);

    if (varValuePtr == NULL) {
	return NULL;
    }
    return TclGetString(varValuePtr);
}

/*
 *----------------------------------------------------------------------
 *
 * Tcl_SetVar2Ex --
 *
 *	Given a two-part variable name, which may refer either to a scalar
 *	variable or an element of an array, change the value of the variable
 *	to a new Tcl object value. If the named scalar or array or element
 *	doesn't exist then create one.
 *
 * Results:
 *	Returns a pointer to the Tcl_Obj holding the new value of the
 *	variable. If the write operation was disallowed because an array was
 *	expected but not found (or vice versa), then NULL is returned; if the
 *	TCL_LEAVE_ERR_MSG flag is set, then an explanatory message will be
 *	left in the interpreter's result. Note that the returned object may
 *	not be the same one referenced by newValuePtr; this is because
 *	variable traces may modify the variable's value.
 *
 * Side effects:
 *	The value of the given variable is set. If either the array or the
 *	entry didn't exist then a new variable is created.
 *
 *	The reference count is decremented for any old value of the variable
 *	and incremented for its new value. If the new value for the variable
 *	is not the same one referenced by newValuePtr (perhaps as a result of
 *	a variable trace), then newValuePtr's ref count is left unchanged by
 *	Tcl_SetVar2Ex. newValuePtr's ref count is also left unchanged if we
 *	are appending it as a string value: that is, if "flags" includes
 *	TCL_APPEND_VALUE but not TCL_LIST_ELEMENT.
 *
 *	The reference count for the returned object is _not_ incremented: if
 *	you want to keep a reference to the object you must increment its ref
 *	count yourself.
 *
 *----------------------------------------------------------------------
 */

Tcl_Obj *
Tcl_SetVar2Ex(
    Tcl_Interp *interp,		/* Command interpreter in which variable is to
				 * be found. */
    const char *part1,		/* Name of an array (if part2 is non-NULL) or
				 * the name of a variable. */
    const char *part2,		/* If non-NULL, gives the name of an element
				 * in the array part1. */
    Tcl_Obj *newValuePtr,	/* New value for variable. */
    int flags)			/* Various flags that tell how to set value:
				 * any of TCL_GLOBAL_ONLY, TCL_NAMESPACE_ONLY,
				 * TCL_APPEND_VALUE, TCL_LIST_ELEMENT or
				 * TCL_LEAVE_ERR_MSG. */
{
    Tcl_Obj *resPtr, *part2Ptr = NULL, *part1Ptr = Tcl_NewStringObj(part1, -1);

    Tcl_IncrRefCount(part1Ptr);
    if (part2) {
	part2Ptr = Tcl_NewStringObj(part2, -1);
	Tcl_IncrRefCount(part2Ptr);
    }

    resPtr = Tcl_ObjSetVar2(interp, part1Ptr, part2Ptr, newValuePtr, flags);

    Tcl_DecrRefCount(part1Ptr);
    if (part2Ptr) {
	Tcl_DecrRefCount(part2Ptr);
    }

    return resPtr;
}

/*
 *----------------------------------------------------------------------
 *
 * Tcl_ObjSetVar2 --
 *
 *	This function is the same as Tcl_SetVar2Ex above, except the variable
 *	names are passed in Tcl object instead of strings.
 *
 * Results:
 *	Returns a pointer to the Tcl_Obj holding the new value of the
 *	variable. If the write operation was disallowed because an array was
 *	expected but not found (or vice versa), then NULL is returned; if the
 *	TCL_LEAVE_ERR_MSG flag is set, then an explanatory message will be
 *	left in the interpreter's result. Note that the returned object may
 *	not be the same one referenced by newValuePtr; this is because
 *	variable traces may modify the variable's value.
 *
 * Side effects:
 *	The value of the given variable is set. If either the array or the
 *	entry didn't exist then a new variable is created.
 *	Callers must Incr part1Ptr if they plan to Decr it.
 *	Callers must Incr part2Ptr if they plan to Decr it.
 *
 *----------------------------------------------------------------------
 */

Tcl_Obj *
Tcl_ObjSetVar2(
    Tcl_Interp *interp,		/* Command interpreter in which variable is to
				 * be found. */
    Tcl_Obj *part1Ptr,	/* Points to an object holding the name of an
				 * array (if part2 is non-NULL) or the name of
				 * a variable. */
    Tcl_Obj *part2Ptr,	/* If non-NULL, points to an object holding
				 * the name of an element in the array
				 * part1Ptr. */
    Tcl_Obj *newValuePtr,	/* New value for variable. */
    int flags)			/* Various flags that tell how to set value:
				 * any of TCL_GLOBAL_ONLY, TCL_NAMESPACE_ONLY,
				 * TCL_APPEND_VALUE, TCL_LIST_ELEMENT, or
				 * TCL_LEAVE_ERR_MSG. */
{
    Var *varPtr, *arrayPtr;

    /*
     * Filter to pass through only the flags this interface supports.
     */

    flags &= (TCL_GLOBAL_ONLY|TCL_NAMESPACE_ONLY|TCL_LEAVE_ERR_MSG
	    |TCL_APPEND_VALUE|TCL_LIST_ELEMENT);
    varPtr = TclObjLookupVarEx(interp, part1Ptr, part2Ptr, flags, "set",
	    /*createPart1*/ 1, /*createPart2*/ 1, &arrayPtr);
    if (varPtr == NULL) {
	if (newValuePtr->refCount == 0) {
	    Tcl_DecrRefCount(newValuePtr);
	}
	return NULL;
    }

    return TclPtrSetVarIdx(interp, varPtr, arrayPtr, part1Ptr, part2Ptr,
	    newValuePtr, flags, -1);
}

/*
 *----------------------------------------------------------------------
 *
 * TclPtrSetVar --
 *
 *	This function is the same as Tcl_SetVar2Ex above, except that it
 *	requires pointers to the variable's Var structs in addition to the
 *	variable names.
 *
 * Results:
 *	Returns a pointer to the Tcl_Obj holding the new value of the
 *	variable. If the write operation was disallowed because an array was
 *	expected but not found (or vice versa), then NULL is returned; if the
 *	TCL_LEAVE_ERR_MSG flag is set, then an explanatory message will be
 *	left in the interpreter's result. Note that the returned object may
 *	not be the same one referenced by newValuePtr; this is because
 *	variable traces may modify the variable's value.
 *
 * Side effects:
 *	The value of the given variable is set. If either the array or the
 *	entry didn't exist then a new variable is created.
 *
 *----------------------------------------------------------------------
 */

Tcl_Obj *
TclPtrSetVar(
    Tcl_Interp *interp,		/* Command interpreter in which variable is to
				 * be looked up. */
    Tcl_Var varPtr,		/* Reference to the variable to set. */
    Tcl_Var arrayPtr,		/* Reference to the array containing the
				 * variable, or NULL if the variable is a
				 * scalar. */
    Tcl_Obj *part1Ptr,		/* Name of an array (if part2 is non-NULL) or
				 * the name of a variable. */
    Tcl_Obj *part2Ptr,		/* If non-NULL, gives the name of an element
				 * in the array part1. */
    Tcl_Obj *newValuePtr,	/* New value for variable. */
    int flags)		/* OR-ed combination of TCL_GLOBAL_ONLY, and
				 * TCL_LEAVE_ERR_MSG bits. */
{
    if (varPtr == NULL) {
	Tcl_Panic("varPtr must not be NULL");
    }
    if (part1Ptr == NULL) {
	Tcl_Panic("part1Ptr must not be NULL");
    }
    if (newValuePtr == NULL) {
	Tcl_Panic("newValuePtr must not be NULL");
    }
    return TclPtrSetVarIdx(interp, (Var *) varPtr, (Var *) arrayPtr,
	    part1Ptr, part2Ptr, newValuePtr, flags, -1);
}

/*
 *----------------------------------------------------------------------
 *
 * ListAppendInVar, StringAppendInVar --
 *
 *	Support functions for TclPtrSetVarIdx that implement various types of
 *	appending operations.
 *
 * Results:
 *	ListAppendInVar returns a Tcl result code (from the core list append
 *	operation). StringAppendInVar has no return value.
 *
 * Side effects:
 *	The variable or element of the array is updated. This may make the
 *	variable/element exist. Reference counts of values may be updated.
 *
 *----------------------------------------------------------------------
 */

static inline int
ListAppendInVar(
    Tcl_Interp *interp,
    Var *varPtr,
    Var *arrayPtr,
    Tcl_Obj *oldValuePtr,
    Tcl_Obj *newValuePtr)
{
    if (oldValuePtr == NULL) {
	/*
	 * No previous value. Check for defaults if there's an array we can
	 * ask this of.
	 */

	if (arrayPtr) {
	    Tcl_Obj *defValuePtr = TclGetArrayDefault(arrayPtr);

	    if (defValuePtr) {
		oldValuePtr = Tcl_DuplicateObj(defValuePtr);
	    }
	}

	if (oldValuePtr == NULL) {
	    /*
	     * No default. [lappend] semantics say this is like being an empty
	     * string.
	     */

	    TclNewObj(oldValuePtr);
	}
	varPtr->value.objPtr = oldValuePtr;
	Tcl_IncrRefCount(oldValuePtr);	/* Since var is referenced. */
    } else if (Tcl_IsShared(oldValuePtr)) {
	varPtr->value.objPtr = Tcl_DuplicateObj(oldValuePtr);
	TclDecrRefCount(oldValuePtr);
	oldValuePtr = varPtr->value.objPtr;
	Tcl_IncrRefCount(oldValuePtr);	/* Since var is referenced. */
    }

    return Tcl_ListObjAppendElement(interp, oldValuePtr, newValuePtr);
}

static inline void
StringAppendInVar(
    Var *varPtr,
    Var *arrayPtr,
    Tcl_Obj *oldValuePtr,
    Tcl_Obj *newValuePtr)
{
    /*
     * If there was no previous value, either we use the array's default (if
     * this is an array with a default at all) or we treat this as a simple
     * set.
     */

    if (oldValuePtr == NULL) {
	if (arrayPtr) {
	    Tcl_Obj *defValuePtr = TclGetArrayDefault(arrayPtr);

	    if (defValuePtr) {
		/*
		 * This is *almost* the same as the shared path below, except
		 * that the original value reference in defValuePtr is not
		 * decremented.
		 */

		Tcl_Obj *valuePtr = Tcl_DuplicateObj(defValuePtr);

		varPtr->value.objPtr = valuePtr;
		TclContinuationsCopy(valuePtr, defValuePtr);
		Tcl_IncrRefCount(valuePtr);
		Tcl_AppendObjToObj(valuePtr, newValuePtr);
		if (newValuePtr->refCount == 0) {
		    Tcl_DecrRefCount(newValuePtr);
		}
		return;
	    }
	}
	varPtr->value.objPtr = newValuePtr;
	Tcl_IncrRefCount(newValuePtr);
	return;
    }

    /*
     * We append newValuePtr's bytes but don't change its ref count. Unless
     * the reference is shared, when we have to duplicate in order to be safe
     * to modify at all.
     */

    if (Tcl_IsShared(oldValuePtr)) {	/* Append to copy. */
	varPtr->value.objPtr = Tcl_DuplicateObj(oldValuePtr);

	TclContinuationsCopy(varPtr->value.objPtr, oldValuePtr);

	TclDecrRefCount(oldValuePtr);
	oldValuePtr = varPtr->value.objPtr;
	Tcl_IncrRefCount(oldValuePtr);	/* Since var is ref */
    }

    Tcl_AppendObjToObj(oldValuePtr, newValuePtr);
    if (newValuePtr->refCount == 0) {
	Tcl_DecrRefCount(newValuePtr);
    }
}

/*
 *----------------------------------------------------------------------
 *
 * TclPtrSetVarIdx --
 *
 *	This function is the same as Tcl_SetVar2Ex above, except that it
 *	requires pointers to the variable's Var structs in addition to the
 *	variable names.
 *
 * Results:
 *	Returns a pointer to the Tcl_Obj holding the new value of the
 *	variable. If the write operation was disallowed because an array was
 *	expected but not found (or vice versa), then NULL is returned; if the
 *	TCL_LEAVE_ERR_MSG flag is set, then an explanatory message will be
 *	left in the interpreter's result. Note that the returned object may
 *	not be the same one referenced by newValuePtr; this is because
 *	variable traces may modify the variable's value.
 *
 * Side effects:
 *	The value of the given variable is set. If either the array or the
 *	entry didn't exist then a new variable is created.
 *
 *----------------------------------------------------------------------
 */

Tcl_Obj *
TclPtrSetVarIdx(
    Tcl_Interp *interp,		/* Command interpreter in which variable is to
				 * be looked up. */
    Var *varPtr,	/* Reference to the variable to set. */
    Var *arrayPtr,		/* Reference to the array containing the
				 * variable, or NULL if the variable is a
				 * scalar. */
    Tcl_Obj *part1Ptr,		/* Name of an array (if part2 is non-NULL) or
				 * the name of a variable. NULL if the 'index'
				 * parameter is >= 0 */
    Tcl_Obj *part2Ptr,		/* If non-NULL, gives the name of an element
				 * in the array part1. */
    Tcl_Obj *newValuePtr,	/* New value for variable. */
    int flags,		/* OR-ed combination of TCL_GLOBAL_ONLY, and
				 * TCL_LEAVE_ERR_MSG bits. */
    int index)			/* Index of local var where part1 is to be
				 * found. */
{
    Interp *iPtr = (Interp *) interp;
    Tcl_Obj *oldValuePtr;
    Tcl_Obj *resultPtr = NULL;
    int result;
    int cleanupOnEarlyError = (newValuePtr->refCount == 0);

    /*
     * If the variable is in a hashtable and its hPtr field is NULL, then we
     * may have an upvar to an array element where the array was deleted or an
     * upvar to a namespace variable whose namespace was deleted. Generate an
     * error (allowing the variable to be reset would screw up our storage
     * allocation and is meaningless anyway).
     */

    if (TclIsVarDeadHash(varPtr)) {
	if (flags & TCL_LEAVE_ERR_MSG) {
	    if (TclIsVarArrayElement(varPtr)) {
		TclObjVarErrMsg(interp, part1Ptr, part2Ptr, "set",
			DANGLINGELEMENT, index);
		Tcl_SetErrorCode(interp, "TCL", "LOOKUP", "ELEMENT", NULL);
	    } else {
		TclObjVarErrMsg(interp, part1Ptr, part2Ptr, "set",
			DANGLINGVAR, index);
		Tcl_SetErrorCode(interp, "TCL", "LOOKUP", "VARNAME", NULL);
	    }
	}
	goto earlyError;
    }

    /*
     * It's an error to try to set an array variable itself.
     */

    if (TclIsVarArray(varPtr)) {
	if (flags & TCL_LEAVE_ERR_MSG) {
	    TclObjVarErrMsg(interp, part1Ptr, part2Ptr, "set", ISARRAY,index);
	    Tcl_SetErrorCode(interp, "TCL", "WRITE", "ARRAY", NULL);
	}
	goto earlyError;
    }

    TclVarFindHiddenArray(varPtr, arrayPtr);

    /*
     * Invoke any read traces that have been set for the variable if it is
     * requested. This was done for INST_LAPPEND_* but that was inconsistent
     * with the non-bc instruction, and would cause failures trying to
     * lappend to any non-existing ::env var, which is inconsistent with
     * documented behavior. [Bug #3057639].
     */

    if ((flags & TCL_TRACE_READS) && ((varPtr->flags & VAR_TRACED_READ)
	    || (arrayPtr && (arrayPtr->flags & VAR_TRACED_READ)))) {
	if (TCL_ERROR == TclObjCallVarTraces(iPtr, arrayPtr, varPtr,
		part1Ptr, part2Ptr,
		TCL_TRACE_READS, (flags & TCL_LEAVE_ERR_MSG), index)) {
	    goto earlyError;
	}
    }

    /*
     * Set the variable's new value. If appending, append the new value to the
     * variable, either as a list element or as a string. Also, if appending,
     * then if the variable's old value is unshared we can modify it directly,
     * otherwise we must create a new copy to modify: this is "copy on write".
     */

    oldValuePtr = varPtr->value.objPtr;
    if (flags & TCL_LIST_ELEMENT && !(flags & TCL_APPEND_VALUE)) {
	varPtr->value.objPtr = NULL;
    }
    if (flags & (TCL_APPEND_VALUE|TCL_LIST_ELEMENT)) {
	if (flags & TCL_LIST_ELEMENT) {		/* Append list element. */
	    result = ListAppendInVar(interp, varPtr, arrayPtr, oldValuePtr,
		    newValuePtr);
	    if (result != TCL_OK) {
		goto earlyError;
	    }
	} else {				/* Append string. */
	    StringAppendInVar(varPtr, arrayPtr, oldValuePtr, newValuePtr);
	}
    } else if (newValuePtr != oldValuePtr) {
	/*
	 * In this case we are replacing the value, so we don't need to do
	 * more than swap the objects.
	 */

	varPtr->value.objPtr = newValuePtr;
	Tcl_IncrRefCount(newValuePtr);		/* Var is another ref. */
	if (oldValuePtr != NULL) {
	    TclDecrRefCount(oldValuePtr);	/* Discard old value. */
	}
    }

    /*
     * Invoke any write traces for the variable.
     */

    if ((varPtr->flags & VAR_TRACED_WRITE)
	    || (arrayPtr && (arrayPtr->flags & VAR_TRACED_WRITE))) {
	if (TCL_ERROR == TclObjCallVarTraces(iPtr, arrayPtr, varPtr, part1Ptr,
		part2Ptr, (flags & (TCL_GLOBAL_ONLY|TCL_NAMESPACE_ONLY))
		| TCL_TRACE_WRITES, (flags & TCL_LEAVE_ERR_MSG), index)) {
	    goto cleanup;
	}
    }

    /*
     * Return the variable's value unless the variable was changed in some
     * gross way by a trace (e.g. it was unset and then recreated as an
     * array).
     */

    if (TclIsVarScalar(varPtr) && !TclIsVarUndefined(varPtr)) {
	return varPtr->value.objPtr;
    }

    /*
     * A trace changed the value in some gross way. Return an empty string
     * object.
     */

    resultPtr = iPtr->emptyObjPtr;

    /*
     * If the variable doesn't exist anymore and no-one's using it, then free
     * up the relevant structures and hash table entries.
     */

  cleanup:
    if (resultPtr == NULL) {
	Tcl_SetErrorCode(interp, "TCL", "WRITE", "VARNAME", NULL);
    }
    if (TclIsVarUndefined(varPtr)) {
	TclCleanupVar(varPtr, arrayPtr);
    }
    return resultPtr;

  earlyError:
    if (cleanupOnEarlyError) {
	Tcl_DecrRefCount(newValuePtr);
    }
    goto cleanup;
}

/*
 *----------------------------------------------------------------------
 *
 * TclIncrObjVar2 --
 *
 *	Given a two-part variable name, which may refer either to a scalar
 *	variable or an element of an array, increment the Tcl object value of
 *	the variable by a specified Tcl_Obj increment value.
 *
 * Results:
 *	Returns a pointer to the Tcl_Obj holding the new value of the
 *	variable. If the specified variable doesn't exist, or there is a clash
 *	in array usage, or an error occurs while executing variable traces,
 *	then NULL is returned and a message will be left in the interpreter's
 *	result.
 *
 * Side effects:
 *	The value of the given variable is incremented by the specified
 *	amount. If either the array or the entry didn't exist then a new
 *	variable is created. The ref count for the returned object is _not_
 *	incremented to reflect the returned reference; if you want to keep a
 *	reference to the object you must increment its ref count yourself.
 *	Callers must Incr part1Ptr if they plan to Decr it.
 *	Callers must Incr part2Ptr if they plan to Decr it.
 *
 *----------------------------------------------------------------------
 */

Tcl_Obj *
TclIncrObjVar2(
    Tcl_Interp *interp,		/* Command interpreter in which variable is to
				 * be found. */
    Tcl_Obj *part1Ptr,		/* Points to an object holding the name of an
				 * array (if part2 is non-NULL) or the name of
				 * a variable. */
    Tcl_Obj *part2Ptr,		/* If non-null, points to an object holding
				 * the name of an element in the array
				 * part1Ptr. */
    Tcl_Obj *incrPtr,		/* Amount to be added to variable. */
    int flags)			/* Various flags that tell how to incr value:
				 * any of TCL_GLOBAL_ONLY, TCL_NAMESPACE_ONLY,
				 * TCL_APPEND_VALUE, TCL_LIST_ELEMENT,
				 * TCL_LEAVE_ERR_MSG. */
{
    Var *varPtr, *arrayPtr;

    varPtr = TclObjLookupVarEx(interp, part1Ptr, part2Ptr, flags, "read",
	    1, 1, &arrayPtr);
    if (varPtr == NULL) {
	Tcl_AddErrorInfo(interp,
		"\n    (reading value of variable to increment)");
	return NULL;
    }
    return TclPtrIncrObjVarIdx(interp, varPtr, arrayPtr, part1Ptr, part2Ptr,
	    incrPtr, flags, -1);
}

/*
 *----------------------------------------------------------------------
 *
 * TclPtrIncrObjVar --
 *
 *	Given the pointers to a variable and possible containing array,
 *	increment the Tcl object value of the variable by a Tcl_Obj increment.
 *
 * Results:
 *	Returns a pointer to the Tcl_Obj holding the new value of the
 *	variable. If the specified variable doesn't exist, or there is a clash
 *	in array usage, or an error occurs while executing variable traces,
 *	then NULL is returned and a message will be left in the interpreter's
 *	result.
 *
 * Side effects:
 *	The value of the given variable is incremented by the specified
 *	amount. If either the array or the entry didn't exist then a new
 *	variable is created. The ref count for the returned object is _not_
 *	incremented to reflect the returned reference; if you want to keep a
 *	reference to the object you must increment its ref count yourself.
 *
 *----------------------------------------------------------------------
 */

Tcl_Obj *
TclPtrIncrObjVar(
    Tcl_Interp *interp,		/* Command interpreter in which variable is to
				 * be found. */
    Tcl_Var varPtr,		/* Reference to the variable to set. */
    Tcl_Var arrayPtr,		/* Reference to the array containing the
				 * variable, or NULL if the variable is a
				 * scalar. */
    Tcl_Obj *part1Ptr,		/* Points to an object holding the name of an
				 * array (if part2 is non-NULL) or the name of
				 * a variable. */
    Tcl_Obj *part2Ptr,		/* If non-null, points to an object holding
				 * the name of an element in the array
				 * part1Ptr. */
    Tcl_Obj *incrPtr,		/* Increment value. */
/* TODO: Which of these flag values really make sense? */
    int flags)		/* Various flags that tell how to incr value:
				 * any of TCL_GLOBAL_ONLY, TCL_NAMESPACE_ONLY,
				 * TCL_APPEND_VALUE, TCL_LIST_ELEMENT,
				 * TCL_LEAVE_ERR_MSG. */
{
    if (varPtr == NULL) {
	Tcl_Panic("varPtr must not be NULL");
    }
    if (part1Ptr == NULL) {
	Tcl_Panic("part1Ptr must not be NULL");
    }
    return TclPtrIncrObjVarIdx(interp, (Var *) varPtr, (Var *) arrayPtr,
	    part1Ptr, part2Ptr, incrPtr, flags, -1);
}

/*
 *----------------------------------------------------------------------
 *
 * TclPtrIncrObjVarIdx --
 *
 *	Given the pointers to a variable and possible containing array,
 *	increment the Tcl object value of the variable by a Tcl_Obj increment.
 *
 * Results:
 *	Returns a pointer to the Tcl_Obj holding the new value of the
 *	variable. If the specified variable doesn't exist, or there is a clash
 *	in array usage, or an error occurs while executing variable traces,
 *	then NULL is returned and a message will be left in the interpreter's
 *	result.
 *
 * Side effects:
 *	The value of the given variable is incremented by the specified
 *	amount. If either the array or the entry didn't exist then a new
 *	variable is created. The ref count for the returned object is _not_
 *	incremented to reflect the returned reference; if you want to keep a
 *	reference to the object you must increment its ref count yourself.
 *
 *----------------------------------------------------------------------
 */

Tcl_Obj *
TclPtrIncrObjVarIdx(
    Tcl_Interp *interp,		/* Command interpreter in which variable is to
				 * be found. */
    Var *varPtr,		/* Reference to the variable to set. */
    Var *arrayPtr,		/* Reference to the array containing the
				 * variable, or NULL if the variable is a
				 * scalar. */
    Tcl_Obj *part1Ptr,		/* Points to an object holding the name of an
				 * array (if part2 is non-NULL) or the name of
				 * a variable. */
    Tcl_Obj *part2Ptr,		/* If non-null, points to an object holding
				 * the name of an element in the array
				 * part1Ptr. */
    Tcl_Obj *incrPtr,		/* Increment value. */
/* TODO: Which of these flag values really make sense? */
    int flags,		/* Various flags that tell how to incr value:
				 * any of TCL_GLOBAL_ONLY, TCL_NAMESPACE_ONLY,
				 * TCL_APPEND_VALUE, TCL_LIST_ELEMENT,
				 * TCL_LEAVE_ERR_MSG. */
    int index)			/* Index into the local variable table of the
				 * variable, or -1. Only used when part1Ptr is
				 * NULL. */
{
    Tcl_Obj *varValuePtr;

    if (TclIsVarInHash(varPtr)) {
	VarHashRefCount(varPtr)++;
    }
    varValuePtr = TclPtrGetVarIdx(interp, varPtr, arrayPtr, part1Ptr,
	    part2Ptr, flags, index);
    if (TclIsVarInHash(varPtr)) {
	VarHashRefCount(varPtr)--;
    }
    if (varValuePtr == NULL) {
	TclNewIntObj(varValuePtr, 0);
    }
    if (Tcl_IsShared(varValuePtr)) {
	/* Copy on write */
	varValuePtr = Tcl_DuplicateObj(varValuePtr);

	if (TCL_OK == TclIncrObj(interp, varValuePtr, incrPtr)) {
	    return TclPtrSetVarIdx(interp, varPtr, arrayPtr, part1Ptr,
		    part2Ptr, varValuePtr, flags, index);
	} else {
	    Tcl_DecrRefCount(varValuePtr);
	    return NULL;
	}
    } else {
	/* Unshared - can Incr in place */
	if (TCL_OK == TclIncrObj(interp, varValuePtr, incrPtr)) {
	    /*
	     * This seems dumb to write the incremeted value into the var
	     * after we just adjusted the value in place, but the spec for
	     * [incr] requires that write traces fire, and making this call
	     * is the way to make that happen.
	     */

	    return TclPtrSetVarIdx(interp, varPtr, arrayPtr, part1Ptr,
		    part2Ptr, varValuePtr, flags, index);
	} else {
	    return NULL;
	}
    }
}

/*
 *----------------------------------------------------------------------
 *
 * Tcl_UnsetVar2 --
 *
 *	Delete a variable, given a 2-part name.
 *
 * Results:
 *	Returns TCL_OK if the variable was successfully deleted, TCL_ERROR if
 *	the variable can't be unset. In the event of an error, if the
 *	TCL_LEAVE_ERR_MSG flag is set then an error message is left in the
 *	interp's result.
 *
 * Side effects:
 *	If part1 and part2 indicate a local or global variable in interp, it
 *	is deleted. If part1 is an array name and part2 is NULL, then the
 *	whole array is deleted.
 *
 *----------------------------------------------------------------------
 */

int
Tcl_UnsetVar2(
    Tcl_Interp *interp,		/* Command interpreter in which varName is to
				 * be looked up. */
    const char *part1,		/* Name of variable or array. */
    const char *part2,		/* Name of element within array or NULL. */
    int flags)			/* OR-ed combination of any of
				 * TCL_GLOBAL_ONLY, TCL_NAMESPACE_ONLY,
				 * TCL_LEAVE_ERR_MSG. */
{
    int result;
    Tcl_Obj *part2Ptr = NULL, *part1Ptr = Tcl_NewStringObj(part1, -1);

    if (part2) {
	part2Ptr = Tcl_NewStringObj(part2, -1);
    }

    /*
     * Filter to pass through only the flags this interface supports.
     */

    flags &= (TCL_GLOBAL_ONLY|TCL_NAMESPACE_ONLY|TCL_LEAVE_ERR_MSG);
    result = TclObjUnsetVar2(interp, part1Ptr, part2Ptr, flags);

    Tcl_DecrRefCount(part1Ptr);
    if (part2Ptr) {
	Tcl_DecrRefCount(part2Ptr);
    }
    return result;
}

/*
 *----------------------------------------------------------------------
 *
 * TclObjUnsetVar2 --
 *
 *	Delete a variable, given a 2-object name.
 *
 * Results:
 *	Returns TCL_OK if the variable was successfully deleted, TCL_ERROR if
 *	the variable can't be unset. In the event of an error, if the
 *	TCL_LEAVE_ERR_MSG flag is set then an error message is left in the
 *	interp's result.
 *
 * Side effects:
 *	If part1ptr and part2Ptr indicate a local or global variable in
 *	interp, it is deleted. If part1Ptr is an array name and part2Ptr is
 *	NULL, then the whole array is deleted.
 *
 *----------------------------------------------------------------------
 */

int
TclObjUnsetVar2(
    Tcl_Interp *interp,		/* Command interpreter in which varName is to
				 * be looked up. */
    Tcl_Obj *part1Ptr,		/* Name of variable or array. */
    Tcl_Obj *part2Ptr,		/* Name of element within array or NULL. */
    int flags)			/* OR-ed combination of any of
				 * TCL_GLOBAL_ONLY, TCL_NAMESPACE_ONLY,
				 * TCL_LEAVE_ERR_MSG. */
{
    Var *varPtr, *arrayPtr;

    varPtr = TclObjLookupVarEx(interp, part1Ptr, part2Ptr, flags, "unset",
	    /*createPart1*/ 0, /*createPart2*/ 0, &arrayPtr);
    if (varPtr == NULL) {
	return TCL_ERROR;
    }

    return TclPtrUnsetVarIdx(interp, varPtr, arrayPtr, part1Ptr, part2Ptr,
	    flags, -1);
}

/*
 *----------------------------------------------------------------------
 *
 * TclPtrUnsetVar --
 *
 *	Delete a variable, given the pointers to the variable's (and possibly
 *	containing array's) VAR structure.
 *
 * Results:
 *	Returns TCL_OK if the variable was successfully deleted, TCL_ERROR if
 *	the variable can't be unset. In the event of an error, if the
 *	TCL_LEAVE_ERR_MSG flag is set then an error message is left in the
 *	interp's result.
 *
 * Side effects:
 *	If varPtr and arrayPtr indicate a local or global variable in interp,
 *	it is deleted. If varPtr is an array reference and part2Ptr is NULL,
 *	then the whole array is deleted.
 *
 *----------------------------------------------------------------------
 */

int
TclPtrUnsetVar(
    Tcl_Interp *interp,		/* Command interpreter in which varName is to
				 * be looked up. */
    Tcl_Var varPtr,		/* The variable to be unset. */
    Tcl_Var arrayPtr,		/* NULL for scalar variables, pointer to the
				 * containing array otherwise. */
    Tcl_Obj *part1Ptr,		/* Name of an array (if part2 is non-NULL) or
				 * the name of a variable. */
    Tcl_Obj *part2Ptr,		/* If non-NULL, gives the name of an element
				 * in the array part1. */
    int flags)		/* OR-ed combination of any of
				 * TCL_GLOBAL_ONLY, TCL_NAMESPACE_ONLY,
				 * TCL_LEAVE_ERR_MSG. */
{
    if (varPtr == NULL) {
	Tcl_Panic("varPtr must not be NULL");
    }
    if (part1Ptr == NULL) {
	Tcl_Panic("part1Ptr must not be NULL");
    }
    return TclPtrUnsetVarIdx(interp, (Var *) varPtr, (Var *) arrayPtr,
	    part1Ptr, part2Ptr, flags, -1);
}

/*
 *----------------------------------------------------------------------
 *
 * TclPtrUnsetVarIdx --
 *
 *	Delete a variable, given the pointers to the variable's (and possibly
 *	containing array's) VAR structure.
 *
 * Results:
 *	Returns TCL_OK if the variable was successfully deleted, TCL_ERROR if
 *	the variable can't be unset. In the event of an error, if the
 *	TCL_LEAVE_ERR_MSG flag is set then an error message is left in the
 *	interp's result.
 *
 * Side effects:
 *	If varPtr and arrayPtr indicate a local or global variable in interp,
 *	it is deleted. If varPtr is an array reference and part2Ptr is NULL,
 *	then the whole array is deleted.
 *
 *----------------------------------------------------------------------
 */

int
TclPtrUnsetVarIdx(
    Tcl_Interp *interp,		/* Command interpreter in which varName is to
				 * be looked up. */
    Var *varPtr,	/* The variable to be unset. */
    Var *arrayPtr,		/* NULL for scalar variables, pointer to the
				 * containing array otherwise. */
    Tcl_Obj *part1Ptr,		/* Name of an array (if part2 is non-NULL) or
				 * the name of a variable. */
    Tcl_Obj *part2Ptr,		/* If non-NULL, gives the name of an element
				 * in the array part1. */
    int flags,		/* OR-ed combination of any of
				 * TCL_GLOBAL_ONLY, TCL_NAMESPACE_ONLY,
				 * TCL_LEAVE_ERR_MSG. */
    int index)			/* Index into the local variable table of the
				 * variable, or -1. Only used when part1Ptr is
				 * NULL. */
{
    Interp *iPtr = (Interp *) interp;
    int result = (TclIsVarUndefined(varPtr)? TCL_ERROR : TCL_OK);
    Var *initialArrayPtr = arrayPtr;

    /*
     * Keep the variable alive until we're done with it. We used to
     * increase/decrease the refCount for each operation, making it hard to
     * find [Bug 735335] - caused by unsetting the variable whose value was
     * the variable's name.
     */

    if (TclIsVarInHash(varPtr)) {
	VarHashRefCount(varPtr)++;
    }

    TclVarFindHiddenArray(varPtr, arrayPtr);

    UnsetVarStruct(varPtr, arrayPtr, iPtr, part1Ptr, part2Ptr, flags, index);

    /*
     * It's an error to unset an undefined variable.
     */

    if (result != TCL_OK) {
	if (flags & TCL_LEAVE_ERR_MSG) {
	    TclObjVarErrMsg(interp, part1Ptr, part2Ptr, "unset",
              ((initialArrayPtr == NULL) ? NOSUCHVAR : NOSUCHELEMENT), index);
	    Tcl_SetErrorCode(interp, "TCL", "UNSET", "VARNAME", NULL);
	}
    }

    /*
     * Finally, if the variable is truly not in use then free up its Var
     * structure and remove it from its hash table, if any. The ref count of
     * its value object, if any, was decremented above.
     */

    if (TclIsVarInHash(varPtr)) {
	VarHashRefCount(varPtr)--;
	CleanupVar(varPtr, arrayPtr);
    }
    return result;
}

/*
 *----------------------------------------------------------------------
 *
 * UnsetVarStruct --
 *
 *	Unset and delete a variable. This does the internal work for
 *	TclObjUnsetVar2 and TclDeleteNamespaceVars, which call here for each
 *	variable to be unset and deleted.
 *
 * Results:
 *	None.
 *
 * Side effects:
 *	If the arguments indicate a local or global variable in iPtr, it is
 *	unset and deleted.
 *
 *----------------------------------------------------------------------
 */

static void
UnsetVarStruct(
    Var *varPtr,
    Var *arrayPtr,
    Interp *iPtr,
    Tcl_Obj *part1Ptr,
    Tcl_Obj *part2Ptr,
    int flags,
    int index)
{
    Var dummyVar;
    int traced = TclIsVarTraced(varPtr)
	    || (arrayPtr && (arrayPtr->flags & VAR_TRACED_UNSET));

    if (arrayPtr && (arrayPtr->flags & VAR_SEARCH_ACTIVE)) {
	DeleteSearches(iPtr, arrayPtr);
    } else if (varPtr->flags & VAR_SEARCH_ACTIVE) {
	DeleteSearches(iPtr, varPtr);
    }

    /*
     * The code below is tricky, because of the possibility that a trace
     * function might try to access a variable being deleted. To handle this
     * situation gracefully, do things in three steps:
     * 1. Copy the contents of the variable to a dummy variable structure, and
     *    mark the original Var structure as undefined.
     * 2. Invoke traces and clean up the variable, using the dummy copy.
     * 3. If at the end of this the original variable is still undefined and
     *    has no outstanding references, then delete it (but it could have
     *    gotten recreated by a trace).
     */

    dummyVar = *varPtr;
    dummyVar.flags &= ~VAR_ALL_HASH;
    TclSetVarUndefined(varPtr);

    /*
     * Call trace functions for the variable being deleted. Then delete its
     * traces. Be sure to abort any other traces for the variable that are
     * still pending. Special tricks:
     * 1. We need to increment varPtr's refCount around this: TclCallVarTraces
     *    will use dummyVar so it won't increment varPtr's refCount itself.
     * 2. Turn off the VAR_TRACE_ACTIVE flag in dummyVar: we want to call
     *    unset traces even if other traces are pending.
     */

    if (traced) {
	VarTrace *tracePtr = NULL;
	Tcl_HashEntry *tPtr;

	if (TclIsVarTraced(&dummyVar)) {
	    /*
	     * Transfer any existing traces on var, IF there are unset traces.
	     * Otherwise just delete them.
	     */

	    int isNew;

	    tPtr = Tcl_FindHashEntry(&iPtr->varTraces, varPtr);
	    tracePtr = (VarTrace *)Tcl_GetHashValue(tPtr);
	    varPtr->flags &= ~VAR_ALL_TRACES;
	    Tcl_DeleteHashEntry(tPtr);
	    if (dummyVar.flags & VAR_TRACED_UNSET) {
		tPtr = Tcl_CreateHashEntry(&iPtr->varTraces,
			&dummyVar, &isNew);
		Tcl_SetHashValue(tPtr, tracePtr);
	    }
	}

	if ((dummyVar.flags & VAR_TRACED_UNSET)
		|| (arrayPtr && (arrayPtr->flags & VAR_TRACED_UNSET))) {

            /*
             * Pass the array element name to TclObjCallVarTraces(), because
             * it cannot be determined from dummyVar. Alternatively, indicate
             * via flags whether the variable involved in the code that caused
             * the trace to be triggered was an array element, for the correct
             * formatting of error messages.
             */
            if (part2Ptr) {
                flags |= VAR_ARRAY_ELEMENT;
            } else if (TclIsVarArrayElement(varPtr)) {
                part2Ptr = VarHashGetKey(varPtr);
            }

	    dummyVar.flags &= ~VAR_TRACE_ACTIVE;
	    TclObjCallVarTraces(iPtr, arrayPtr, &dummyVar, part1Ptr, part2Ptr,
              (flags & (TCL_GLOBAL_ONLY|TCL_NAMESPACE_ONLY|VAR_ARRAY_ELEMENT))
			    | TCL_TRACE_UNSETS,
		    /* leaveErrMsg */ 0, index);

	    /*
	     * The traces that we just called may have triggered a change in
	     * the set of traces. If so, reload the traces to manipulate.
	     */

	    tracePtr = NULL;
	    if (TclIsVarTraced(&dummyVar)) {
		tPtr = Tcl_FindHashEntry(&iPtr->varTraces, &dummyVar);
		if (tPtr) {
		    tracePtr = (VarTrace *)Tcl_GetHashValue(tPtr);
		    Tcl_DeleteHashEntry(tPtr);
		}
	    }
	}

	if (tracePtr) {
	    ActiveVarTrace *activePtr;

	    while (tracePtr) {
		VarTrace *prevPtr = tracePtr;

		tracePtr = tracePtr->nextPtr;
		prevPtr->nextPtr = NULL;
		Tcl_EventuallyFree(prevPtr, TCL_DYNAMIC);
	    }
	    for (activePtr = iPtr->activeVarTracePtr;  activePtr != NULL;
		    activePtr = activePtr->nextPtr) {
		if (activePtr->varPtr == varPtr) {
		    activePtr->nextTracePtr = NULL;
		}
	    }
	    dummyVar.flags &= ~VAR_ALL_TRACES;
	}
    }

    if (TclIsVarScalar(&dummyVar) && (dummyVar.value.objPtr != NULL)) {
	/*
	 * Decrement the ref count of the var's value.
	 */

	Tcl_Obj *objPtr = dummyVar.value.objPtr;

	TclDecrRefCount(objPtr);
    } else if (TclIsVarArray(&dummyVar)) {
	/*
	 * If the variable is an array, delete all of its elements. This must
	 * be done after calling and deleting the traces on the array, above
	 * (that's the way traces are defined). If the array name is not
	 * present and is required for a trace on some element, it will be
	 * computed at DeleteArray.
	 */

	DeleteArray(iPtr, part1Ptr, (Var *) &dummyVar, (flags
		& (TCL_GLOBAL_ONLY|TCL_NAMESPACE_ONLY)) | TCL_TRACE_UNSETS,
		index);
    } else if (TclIsVarLink(&dummyVar)) {
	/*
	 * For global/upvar variables referenced in procedures, decrement the
	 * reference count on the variable referred to, and free the
	 * referenced variable if it's no longer needed.
	 */

	Var *linkPtr = dummyVar.value.linkPtr;

	if (TclIsVarInHash(linkPtr)) {
	    VarHashRefCount(linkPtr)--;
	    CleanupVar(linkPtr, NULL);
	}
    }

    /*
     * If the variable was a namespace variable, decrement its reference
     * count.
     */

    TclClearVarNamespaceVar(varPtr);
}

/*
 *----------------------------------------------------------------------
 *
 * Tcl_UnsetObjCmd --
 *
 *	This object-based function is invoked to process the "unset" Tcl
 *	command. See the user documentation for details on what it does.
 *
 * Results:
 *	A standard Tcl object result value.
 *
 * Side effects:
 *	See the user documentation.
 *
 *----------------------------------------------------------------------
 */

int
Tcl_UnsetObjCmd(
    TCL_UNUSED(void *),
    Tcl_Interp *interp,		/* Current interpreter. */
    int objc,			/* Number of arguments. */
    Tcl_Obj *const objv[])	/* Argument objects. */
{
    int i, flags = TCL_LEAVE_ERR_MSG;
    const char *name;

    if (objc == 1) {
	/*
	 * Do nothing if no arguments supplied, so as to match command
	 * documentation.
	 */

	return TCL_OK;
    }

    /*
     * Simple, restrictive argument parsing. The only options are -- and
     * -nocomplain (which must come first and be given exactly to be an
     * option).
     */

    i = 1;
    name = TclGetString(objv[i]);
    if (name[0] == '-') {
	if (strcmp("-nocomplain", name) == 0) {
	    i++;
	    if (i == objc) {
		return TCL_OK;
	    }
	    flags = 0;
	    name = TclGetString(objv[i]);
	}
	if (strcmp("--", name) == 0) {
	    i++;
	}
    }

    for (; i < objc; i++) {
	if ((TclObjUnsetVar2(interp, objv[i], NULL, flags) != TCL_OK)
		&& (flags == TCL_LEAVE_ERR_MSG)) {
	    return TCL_ERROR;
	}
    }
    return TCL_OK;
}

/*
 *----------------------------------------------------------------------
 *
 * Tcl_AppendObjCmd --
 *
 *	This object-based function is invoked to process the "append" Tcl
 *	command. See the user documentation for details on what it does.
 *
 * Results:
 *	A standard Tcl object result value.
 *
 * Side effects:
 *	A variable's value may be changed.
 *
 *----------------------------------------------------------------------
 */

int
Tcl_AppendObjCmd(
    TCL_UNUSED(void *),
    Tcl_Interp *interp,		/* Current interpreter. */
    int objc,			/* Number of arguments. */
    Tcl_Obj *const objv[])	/* Argument objects. */
{
    Var *varPtr, *arrayPtr;
    Tcl_Obj *varValuePtr = NULL;
				/* Initialized to avoid compiler warning. */
    int i;

    if (objc < 2) {
	Tcl_WrongNumArgs(interp, 1, objv, "varName ?value ...?");
	return TCL_ERROR;
    }

    if (objc == 2) {
	varValuePtr = Tcl_ObjGetVar2(interp, objv[1], NULL,TCL_LEAVE_ERR_MSG);
	if (varValuePtr == NULL) {
	    return TCL_ERROR;
	}
    } else {
	varPtr = TclObjLookupVarEx(interp, objv[1], NULL, TCL_LEAVE_ERR_MSG,
		"set", /*createPart1*/ 1, /*createPart2*/ 1, &arrayPtr);
	if (varPtr == NULL) {
	    return TCL_ERROR;
	}
	for (i=2 ; i<objc ; i++) {
	    /*
	     * Note that we do not need to increase the refCount of the Var
	     * pointers: should a trace delete the variable, the return value
	     * of TclPtrSetVarIdx will be NULL or emptyObjPtr, and we will not
	     * access the variable again.
	     */

	    varValuePtr = TclPtrSetVarIdx(interp, varPtr, arrayPtr, objv[1],
		    NULL, objv[i], TCL_APPEND_VALUE|TCL_LEAVE_ERR_MSG, -1);
	    if ((varValuePtr == NULL) ||
		    (varValuePtr == ((Interp *) interp)->emptyObjPtr)) {
		return TCL_ERROR;
	    }
	}
    }
    Tcl_SetObjResult(interp, varValuePtr);
    return TCL_OK;
}

/*
 *----------------------------------------------------------------------
 *
 * Tcl_LappendObjCmd --
 *
 *	This object-based function is invoked to process the "lappend" Tcl
 *	command. See the user documentation for details on what it does.
 *
 * Results:
 *	A standard Tcl object result value.
 *
 * Side effects:
 *	A variable's value may be changed.
 *
 *----------------------------------------------------------------------
 */

int
Tcl_LappendObjCmd(
    TCL_UNUSED(void *),
    Tcl_Interp *interp,		/* Current interpreter. */
    int objc,			/* Number of arguments. */
    Tcl_Obj *const objv[])	/* Argument objects. */
{
    Tcl_Obj *varValuePtr, *newValuePtr;
    size_t numElems;
    Var *varPtr, *arrayPtr;
    int result, createdNewObj;

    if (objc < 2) {
	Tcl_WrongNumArgs(interp, 1, objv, "varName ?value ...?");
	return TCL_ERROR;
    }
    if (objc == 2) {
	newValuePtr = Tcl_ObjGetVar2(interp, objv[1], NULL, 0);
	if (newValuePtr == NULL) {
	    /*
	     * The variable doesn't exist yet. Just create it with an empty
	     * initial value.
	     */

	    TclNewObj(varValuePtr);
	    newValuePtr = Tcl_ObjSetVar2(interp, objv[1], NULL, varValuePtr,
		    TCL_LEAVE_ERR_MSG);
	    if (newValuePtr == NULL) {
		return TCL_ERROR;
	    }
	} else {
	    result = TclListObjLengthM(interp, newValuePtr, &numElems);
	    if (result != TCL_OK) {
		return result;
	    }
	}
    } else {
	/*
	 * We have arguments to append. We used to call Tcl_SetVar2 to append
	 * each argument one at a time to ensure that traces were run for each
	 * append step. We now append the arguments all at once because it's
	 * faster. Note that a read trace and a write trace for the variable
	 * will now each only be called once. Also, if the variable's old
	 * value is unshared we modify it directly, otherwise we create a new
	 * copy to modify: this is "copy on write".
	 */

	createdNewObj = 0;

	/*
	 * Protect the variable pointers around the TclPtrGetVarIdx call
	 * to insure that they remain valid even if the variable was undefined
	 * and unused.
	 */

	varPtr = TclObjLookupVarEx(interp, objv[1], NULL, TCL_LEAVE_ERR_MSG,
		"set", /*createPart1*/ 1, /*createPart2*/ 1, &arrayPtr);
	if (varPtr == NULL) {
	    return TCL_ERROR;
	}
	if (TclIsVarInHash(varPtr)) {
	    VarHashRefCount(varPtr)++;
	}
	if (arrayPtr && TclIsVarInHash(arrayPtr)) {
	    VarHashRefCount(arrayPtr)++;
	}
	varValuePtr = TclPtrGetVarIdx(interp, varPtr, arrayPtr, objv[1], NULL,
		TCL_LEAVE_ERR_MSG, -1);
	if (TclIsVarInHash(varPtr)) {
	    VarHashRefCount(varPtr)--;
	}
	if (arrayPtr && TclIsVarInHash(arrayPtr)) {
	    VarHashRefCount(arrayPtr)--;
	}

	if (varValuePtr == NULL) {
	    /*
	     * We couldn't read the old value: either the var doesn't yet
	     * exist or it's an array element. If it's new, we will try to
	     * create it with Tcl_ObjSetVar2 below.
	     */

	    TclNewObj(varValuePtr);
	    createdNewObj = 1;
	} else if (Tcl_IsShared(varValuePtr)) {
	    varValuePtr = Tcl_DuplicateObj(varValuePtr);
	    createdNewObj = 1;
	}

	result = TclListObjLengthM(interp, varValuePtr, &numElems);
	if (result == TCL_OK) {
	    result = Tcl_ListObjReplace(interp, varValuePtr, numElems, 0,
		    (objc-2), (objv+2));
	}
	if (result != TCL_OK) {
	    if (createdNewObj) {
		TclDecrRefCount(varValuePtr); /* Free unneeded obj. */
	    }
	    return result;
	}

	/*
	 * Now store the list object back into the variable. If there is an
	 * error setting the new value, decrement its ref count if it was new
	 * and we didn't create the variable.
	 */

	newValuePtr = TclPtrSetVarIdx(interp, varPtr, arrayPtr, objv[1], NULL,
		varValuePtr, TCL_LEAVE_ERR_MSG, -1);
	if (newValuePtr == NULL) {
	    return TCL_ERROR;
	}
    }

    /*
     * Set the interpreter's object result to refer to the variable's value
     * object.
     */

    Tcl_SetObjResult(interp, newValuePtr);
    return TCL_OK;
}

/*
 *----------------------------------------------------------------------
 *
 * ArrayForObjCmd, ArrayForNRCmd, ArrayForLoopCallback, ArrayObjNext --
 *
 *	These functions implement the "array for" Tcl command.
 *	    array for {k v} a {}
 *	The array for command iterates over the array, setting the the
 *	specified loop variables, and executing the body each iteration.
 *
 *	ArrayForObjCmd() is the standard wrapper around ArrayForNRCmd().
 *
 *	ArrayForNRCmd() sets up the ArraySearch structure, sets arrayNamePtr
 *	inside the structure and calls VarHashFirstEntry to start the hash
 *	iteration.
 *
 *	ArrayForNRCmd() does not execute the body or set the loop variables,
 *	it only initializes the iterator.
 *
 *	ArrayForLoopCallback() iterates over the entire array, executing the
 *	body each time.
 *
 *----------------------------------------------------------------------
 */

static int
ArrayObjNext(
    Tcl_Interp *interp,
    Tcl_Obj *arrayNameObj,	/* array */
    Var *varPtr,		/* array */
    ArraySearch *searchPtr,
    Tcl_Obj **keyPtrPtr,	/* Pointer to a variable to have the key
				 * written into, or NULL. */
    Tcl_Obj **valuePtrPtr)	/* Pointer to a variable to have the
				 * value written into, or NULL.*/
{
    Tcl_Obj *keyObj;
    Tcl_Obj *valueObj = NULL;
    int gotValue;
    int donerc;

    donerc = TCL_BREAK;

    if ((varPtr->flags & VAR_SEARCH_ACTIVE) != VAR_SEARCH_ACTIVE) {
	donerc = TCL_ERROR;
	return donerc;
    }

    gotValue = 0;
    while (1) {
	Tcl_HashEntry *hPtr = searchPtr->nextEntry;

	if (hPtr != NULL) {
	    searchPtr->nextEntry = NULL;
	} else {
	    hPtr = Tcl_NextHashEntry(&searchPtr->search);
	    if (hPtr == NULL) {
		gotValue = 0;
		break;
	    }
	}
	varPtr = VarHashGetValue(hPtr);
	if (!TclIsVarUndefined(varPtr)) {
	    gotValue = 1;
	    break;
	}
    }

    if (!gotValue) {
	return donerc;
    }

    donerc = TCL_CONTINUE;

    keyObj = VarHashGetKey(varPtr);
    *keyPtrPtr = keyObj;
    valueObj = Tcl_ObjGetVar2(interp, arrayNameObj, keyObj,
	    TCL_LEAVE_ERR_MSG);
    *valuePtrPtr = valueObj;

    return donerc;
}

static int
ArrayForObjCmd(
    void *clientData,
    Tcl_Interp *interp,		/* Current interpreter. */
    int objc,			/* Number of arguments. */
    Tcl_Obj *const objv[])	/* Argument objects. */
{
    return Tcl_NRCallObjProc(interp, ArrayForNRCmd, clientData, objc, objv);
}

static int
ArrayForNRCmd(
    TCL_UNUSED(void *),
    Tcl_Interp *interp,
    int objc,
    Tcl_Obj *const *objv)
{
    Tcl_Obj *varListObj, *arrayNameObj, *scriptObj;
    ArraySearch *searchPtr = NULL;
    Var *varPtr;
    int isArray;
    size_t numVars;

    /*
     * array for {k v} a body
     */

    if (objc != 4) {
	Tcl_WrongNumArgs(interp, 1, objv, "{key value} arrayName script");
	return TCL_ERROR;
    }

    /*
     * Parse arguments.
     */

    if (TclListObjLengthM(interp, objv[1], &numVars) != TCL_OK) {
	return TCL_ERROR;
    }

    if (numVars != 2) {
	Tcl_SetObjResult(interp, Tcl_NewStringObj(
		"must have two variable names", -1));
	Tcl_SetErrorCode(interp, "TCL", "SYNTAX", "array", "for", NULL);
	return TCL_ERROR;
    }

    arrayNameObj = objv[2];

    if (TCL_ERROR == LocateArray(interp, arrayNameObj, &varPtr, &isArray)) {
	return TCL_ERROR;
    }

    if (!isArray) {
	return NotArrayError(interp, arrayNameObj);
    }

    /*
     * Make a new array search, put it on the stack.
     */

    searchPtr = (ArraySearch *)Tcl_Alloc(sizeof(ArraySearch));
    ArrayPopulateSearch(interp, arrayNameObj, varPtr, searchPtr);

    /*
     * Make sure that these objects (which we need throughout the body of the
     * loop) don't vanish.
     */

    varListObj = TclListObjCopy(NULL, objv[1]);
    scriptObj = objv[3];
    Tcl_IncrRefCount(scriptObj);

    /*
     * Run the script.
     */

    TclNRAddCallback(interp, ArrayForLoopCallback, searchPtr, varListObj,
	    arrayNameObj, scriptObj);
    return TCL_OK;
}

static int
ArrayForLoopCallback(
    void *data[],
    Tcl_Interp *interp,
    int result)
{
    Interp *iPtr = (Interp *) interp;
    ArraySearch *searchPtr = (ArraySearch *)data[0];
    Tcl_Obj *varListObj = (Tcl_Obj *)data[1];
    Tcl_Obj *arrayNameObj = (Tcl_Obj *)data[2];
    Tcl_Obj *scriptObj = (Tcl_Obj *)data[3];
    Tcl_Obj **varv;
    Tcl_Obj *keyObj, *valueObj;
    Var *varPtr;
    Var *arrayPtr;
    int done;
    size_t varc;

    /*
     * Process the result from the previous execution of the script body.
     */

    done = TCL_ERROR;

    if (result == TCL_CONTINUE) {
	result = TCL_OK;
    } else if (result != TCL_OK) {
	if (result == TCL_BREAK) {
	    Tcl_ResetResult(interp);
	    result = TCL_OK;
	} else if (result == TCL_ERROR) {
	    Tcl_AppendObjToErrorInfo(interp, Tcl_ObjPrintf(
		    "\n    (\"array for\" body line %d)",
		    Tcl_GetErrorLine(interp)));
	}
	goto arrayfordone;
    }

    /*
     * Get the next mapping from the array.
     */

    keyObj = NULL;
    valueObj = NULL;
    varPtr = TclObjLookupVarEx(interp, arrayNameObj, NULL, /*flags*/ 0,
	    /*msg*/ 0, /*createPart1*/ 0, /*createPart2*/ 0, &arrayPtr);
    if (varPtr == NULL) {
	done = TCL_ERROR;
    } else {
	done = ArrayObjNext(interp, arrayNameObj, varPtr, searchPtr, &keyObj,
		&valueObj);
    }

    result = TCL_OK;
    if (done != TCL_CONTINUE) {
	Tcl_ResetResult(interp);
	if (done == TCL_ERROR) {
	    Tcl_SetObjResult(interp, Tcl_NewStringObj(
		    "array changed during iteration", -1));
	    Tcl_SetErrorCode(interp, "TCL", "READ", "array", "for", NULL);
	    varPtr->flags |= TCL_LEAVE_ERR_MSG;
	    result = done;
	}
	goto arrayfordone;
    }

    TclListObjGetElementsM(NULL, varListObj, &varc, &varv);
    if (Tcl_ObjSetVar2(interp, varv[0], NULL, keyObj,
	    TCL_LEAVE_ERR_MSG) == NULL) {
	result = TCL_ERROR;
	goto arrayfordone;
    }
    if (valueObj != NULL) {
	if (Tcl_ObjSetVar2(interp, varv[1], NULL, valueObj,
		TCL_LEAVE_ERR_MSG) == NULL) {
	    result = TCL_ERROR;
	    goto arrayfordone;
	}
    }

    /*
     * Run the script.
     */

    TclNRAddCallback(interp, ArrayForLoopCallback, searchPtr, varListObj,
	    arrayNameObj, scriptObj);
    return TclNREvalObjEx(interp, scriptObj, 0, iPtr->cmdFramePtr, 3);

    /*
     * For unwinding everything once the iterating is done.
     */

  arrayfordone:
    if (done != TCL_ERROR) {
	/*
	 * If the search was terminated by an array change, the
	 * VAR_SEARCH_ACTIVE flag will no longer be set.
	 */

	ArrayDoneSearch(iPtr, varPtr, searchPtr);
	Tcl_DecrRefCount(searchPtr->name);
	Tcl_Free(searchPtr);
    }

    TclDecrRefCount(varListObj);
    TclDecrRefCount(scriptObj);
    return result;
}

/*
 * ArrayPopulateSearch
 */

static void
ArrayPopulateSearch(
    Tcl_Interp *interp,
    Tcl_Obj *arrayNameObj,
    Var *varPtr,
    ArraySearch *searchPtr)
{
    Interp *iPtr = (Interp *) interp;
    Tcl_HashEntry *hPtr;
    int isNew;

    hPtr = Tcl_CreateHashEntry(&iPtr->varSearches, varPtr, &isNew);
    if (isNew) {
	searchPtr->id = 1;
	varPtr->flags |= VAR_SEARCH_ACTIVE;
	searchPtr->nextPtr = NULL;
    } else {
	searchPtr->id = ((ArraySearch *) Tcl_GetHashValue(hPtr))->id + 1;
	searchPtr->nextPtr = (ArraySearch *)Tcl_GetHashValue(hPtr);
    }
    searchPtr->varPtr = varPtr;
    searchPtr->nextEntry = VarHashFirstEntry(varPtr->value.tablePtr,
	    &searchPtr->search);
    Tcl_SetHashValue(hPtr, searchPtr);
    searchPtr->name = Tcl_ObjPrintf("s-%d-%s", searchPtr->id,
	    TclGetString(arrayNameObj));
    Tcl_IncrRefCount(searchPtr->name);
}
/*
 *----------------------------------------------------------------------
 *
 * ArrayStartSearchCmd --
 *
 *	This object-based function is invoked to process the "array
 *	startsearch" Tcl command. See the user documentation for details on
 *	what it does.
 *
 * Results:
 *	A standard Tcl result object.
 *
 * Side effects:
 *	See the user documentation.
 *
 *----------------------------------------------------------------------
 */

static int
ArrayStartSearchCmd(
    TCL_UNUSED(void *),
    Tcl_Interp *interp,
    int objc,
    Tcl_Obj *const objv[])
{
    Var *varPtr;
    int isArray;
    ArraySearch *searchPtr;

    if (objc != 2) {
	Tcl_WrongNumArgs(interp, 1, objv, "arrayName");
	return TCL_ERROR;
    }

    if (TCL_ERROR == LocateArray(interp, objv[1], &varPtr, &isArray)) {
	return TCL_ERROR;
    }

    if (!isArray) {
	return NotArrayError(interp, objv[1]);
    }

    /*
     * Make a new array search with a free name.
     */

    searchPtr = (ArraySearch *)Tcl_Alloc(sizeof(ArraySearch));
    ArrayPopulateSearch(interp, objv[1], varPtr, searchPtr);
    Tcl_SetObjResult(interp, searchPtr->name);
    return TCL_OK;
}

/*
 *----------------------------------------------------------------------
 *
 * ArrayDoneSearch --
 *
 *	Removes the search from the hash of active searches.
 *
 *----------------------------------------------------------------------
 */
static void
ArrayDoneSearch(
    Interp *iPtr,
    Var *varPtr,
    ArraySearch *searchPtr)
{
    Tcl_HashEntry *hPtr;
    ArraySearch *prevPtr;

    /*
     * Unhook the search from the list of searches associated with the
     * variable.
     */

    hPtr = Tcl_FindHashEntry(&iPtr->varSearches, varPtr);
    if (hPtr == NULL) {
	return;
    }
    if (searchPtr == Tcl_GetHashValue(hPtr)) {
	if (searchPtr->nextPtr) {
	    Tcl_SetHashValue(hPtr, searchPtr->nextPtr);
	} else {
	    varPtr->flags &= ~VAR_SEARCH_ACTIVE;
	    Tcl_DeleteHashEntry(hPtr);
	}
    } else {
	for (prevPtr = (ArraySearch *)Tcl_GetHashValue(hPtr); ; prevPtr=prevPtr->nextPtr) {
	    if (prevPtr->nextPtr == searchPtr) {
		prevPtr->nextPtr = searchPtr->nextPtr;
		break;
	    }
	}
    }
}

/*
 *----------------------------------------------------------------------
 *
 * ArrayAnyMoreCmd --
 *
 *	This object-based function is invoked to process the "array anymore"
 *	Tcl command. See the user documentation for details on what it does.
 *
 * Results:
 *	A standard Tcl result object.
 *
 * Side effects:
 *	See the user documentation.
 *
 *----------------------------------------------------------------------
 */

static int
ArrayAnyMoreCmd(
    TCL_UNUSED(void *),
    Tcl_Interp *interp,
    int objc,
    Tcl_Obj *const objv[])
{
    Interp *iPtr = (Interp *) interp;
    Var *varPtr;
    Tcl_Obj *varNameObj, *searchObj;
    int gotValue, isArray;
    ArraySearch *searchPtr;

    if (objc != 3) {
	Tcl_WrongNumArgs(interp, 1, objv, "arrayName searchId");
	return TCL_ERROR;
    }
    varNameObj = objv[1];
    searchObj = objv[2];

    if (TCL_ERROR == LocateArray(interp, varNameObj, &varPtr, &isArray)) {
	return TCL_ERROR;
    }

    if (!isArray) {
	return NotArrayError(interp, varNameObj);
    }

    /*
     * Get the search.
     */

    searchPtr = ParseSearchId(interp, varPtr, varNameObj, searchObj);
    if (searchPtr == NULL) {
	return TCL_ERROR;
    }

    /*
     * Scan forward to find if there are any further elements in the array
     * that are defined.
     */

    while (1) {
	if (searchPtr->nextEntry != NULL) {
	    varPtr = VarHashGetValue(searchPtr->nextEntry);
	    if (!TclIsVarUndefined(varPtr)) {
		gotValue = 1;
		break;
	    }
	}
	searchPtr->nextEntry = Tcl_NextHashEntry(&searchPtr->search);
	if (searchPtr->nextEntry == NULL) {
	    gotValue = 0;
	    break;
	}
    }
    Tcl_SetObjResult(interp, iPtr->execEnvPtr->constants[gotValue]);
    return TCL_OK;
}

/*
 *----------------------------------------------------------------------
 *
 * ArrayNextElementCmd --
 *
 *	This object-based function is invoked to process the "array
 *	nextelement" Tcl command. See the user documentation for details on
 *	what it does.
 *
 * Results:
 *	A standard Tcl result object.
 *
 * Side effects:
 *	See the user documentation.
 *
 *----------------------------------------------------------------------
 */

static int
ArrayNextElementCmd(
    TCL_UNUSED(void *),
    Tcl_Interp *interp,
    int objc,
    Tcl_Obj *const objv[])
{
    Var *varPtr;
    Tcl_Obj *varNameObj, *searchObj;
    ArraySearch *searchPtr;
    int isArray;

    if (objc != 3) {
	Tcl_WrongNumArgs(interp, 1, objv, "arrayName searchId");
	return TCL_ERROR;
    }
    varNameObj = objv[1];
    searchObj = objv[2];

    if (TCL_ERROR == LocateArray(interp, varNameObj, &varPtr, &isArray)) {
	return TCL_ERROR;
    }

    if (!isArray) {
	return NotArrayError(interp, varNameObj);
    }

    /*
     * Get the search.
     */

    searchPtr = ParseSearchId(interp, varPtr, varNameObj, searchObj);
    if (searchPtr == NULL) {
	return TCL_ERROR;
    }

    /*
     * Get the next element from the search, or the empty string on
     * exhaustion. Note that the [array anymore] command may well have already
     * pulled a value from the hash enumeration, so we have to check the cache
     * there first.
     */

    while (1) {
	Tcl_HashEntry *hPtr = searchPtr->nextEntry;

	if (hPtr == NULL) {
	    hPtr = Tcl_NextHashEntry(&searchPtr->search);
	    if (hPtr == NULL) {
		return TCL_OK;
	    }
	} else {
	    searchPtr->nextEntry = NULL;
	}
	varPtr = VarHashGetValue(hPtr);
	if (!TclIsVarUndefined(varPtr)) {
	    Tcl_SetObjResult(interp, VarHashGetKey(varPtr));
	    return TCL_OK;
	}
    }
}

/*
 *----------------------------------------------------------------------
 *
 * ArrayDoneSearchCmd --
 *
 *	This object-based function is invoked to process the "array
 *	donesearch" Tcl command. See the user documentation for details on
 *	what it does.
 *
 * Results:
 *	A standard Tcl result object.
 *
 * Side effects:
 *	See the user documentation.
 *
 *----------------------------------------------------------------------
 */

static int
ArrayDoneSearchCmd(
    TCL_UNUSED(void *),
    Tcl_Interp *interp,
    int objc,
    Tcl_Obj *const objv[])
{
    Interp *iPtr = (Interp *) interp;
    Var *varPtr;
    Tcl_Obj *varNameObj, *searchObj;
    ArraySearch *searchPtr;
    int isArray;

    if (objc != 3) {
	Tcl_WrongNumArgs(interp, 1, objv, "arrayName searchId");
	return TCL_ERROR;
    }
    varNameObj = objv[1];
    searchObj = objv[2];

    if (TCL_ERROR == LocateArray(interp, varNameObj, &varPtr, &isArray)) {
	return TCL_ERROR;
    }

    if (!isArray) {
	return NotArrayError(interp, varNameObj);
    }

    /*
     * Get the search.
     */

    searchPtr = ParseSearchId(interp, varPtr, varNameObj, searchObj);
    if (searchPtr == NULL) {
	return TCL_ERROR;
    }

    ArrayDoneSearch(iPtr, varPtr, searchPtr);
    Tcl_DecrRefCount(searchPtr->name);
    Tcl_Free(searchPtr);
    return TCL_OK;
}

/*
 *----------------------------------------------------------------------
 *
 * ArrayExistsCmd --
 *
 *	This object-based function is invoked to process the "array exists"
 *	Tcl command. See the user documentation for details on what it does.
 *
 * Results:
 *	A standard Tcl result object.
 *
 * Side effects:
 *	See the user documentation.
 *
 *----------------------------------------------------------------------
 */

static int
ArrayExistsCmd(
    TCL_UNUSED(void *),
    Tcl_Interp *interp,
    int objc,
    Tcl_Obj *const objv[])
{
    Interp *iPtr = (Interp *)interp;
    int isArray;

    if (objc != 2) {
	Tcl_WrongNumArgs(interp, 1, objv, "arrayName");
	return TCL_ERROR;
    }

    if (TCL_ERROR == LocateArray(interp, objv[1], NULL, &isArray)) {
	return TCL_ERROR;
    }

    Tcl_SetObjResult(interp, iPtr->execEnvPtr->constants[isArray]);
    return TCL_OK;
}

/*
 *----------------------------------------------------------------------
 *
 * ArrayGetCmd --
 *
 *	This object-based function is invoked to process the "array get" Tcl
 *	command. See the user documentation for details on what it does.
 *
 * Results:
 *	A standard Tcl result object.
 *
 * Side effects:
 *	See the user documentation.
 *
 *----------------------------------------------------------------------
 */

static int
ArrayGetCmd(
    TCL_UNUSED(void *),
    Tcl_Interp *interp,
    int objc,
    Tcl_Obj *const objv[])
{
    Var *varPtr, *varPtr2;
    Tcl_Obj *varNameObj, *nameObj, *valueObj, *nameLstObj, *tmpResObj;
    Tcl_Obj **nameObjPtr, *patternObj;
    Tcl_HashSearch search;
    const char *pattern;
    size_t i, count;
    int result, isArray;

    switch (objc) {
    case 2:
	varNameObj = objv[1];
	patternObj = NULL;
	break;
    case 3:
	varNameObj = objv[1];
	patternObj = objv[2];
	break;
    default:
	Tcl_WrongNumArgs(interp, 1, objv, "arrayName ?pattern?");
	return TCL_ERROR;
    }

    if (TCL_ERROR == LocateArray(interp, varNameObj, &varPtr, &isArray)) {
	return TCL_ERROR;
    }

    /* If not an array, it's an empty result. */
    if (!isArray) {
	return TCL_OK;
    }

    pattern = (patternObj ? TclGetString(patternObj) : NULL);

    /*
     * Store the array names in a new object.
     */

    TclNewObj(nameLstObj);
    Tcl_IncrRefCount(nameLstObj);
    if ((patternObj != NULL) && TclMatchIsTrivial(pattern)) {
	varPtr2 = VarHashFindVar(varPtr->value.tablePtr, patternObj);
	if (varPtr2 == NULL) {
	    goto searchDone;
	}
	if (TclIsVarUndefined(varPtr2)) {
	    goto searchDone;
	}
	result = Tcl_ListObjAppendElement(interp, nameLstObj,
		VarHashGetKey(varPtr2));
	if (result != TCL_OK) {
	    TclDecrRefCount(nameLstObj);
	    return result;
	}
	goto searchDone;
    }

    for (varPtr2 = VarHashFirstVar(varPtr->value.tablePtr, &search);
	    varPtr2; varPtr2 = VarHashNextVar(&search)) {
	if (TclIsVarUndefined(varPtr2)) {
	    continue;
	}
	nameObj = VarHashGetKey(varPtr2);
	if (patternObj && !Tcl_StringMatch(TclGetString(nameObj), pattern)) {
	    continue;		/* Element name doesn't match pattern. */
	}

	result = Tcl_ListObjAppendElement(interp, nameLstObj, nameObj);
	if (result != TCL_OK) {
	    TclDecrRefCount(nameLstObj);
	    return result;
	}
    }

    /*
     * Make sure the Var structure of the array is not removed by a trace
     * while we're working.
     */

  searchDone:
    if (TclIsVarInHash(varPtr)) {
	VarHashRefCount(varPtr)++;
    }

    /*
     * Get the array values corresponding to each element name.
     */

    TclNewObj(tmpResObj);
    result = TclListObjGetElementsM(interp, nameLstObj, &count, &nameObjPtr);
    if (result != TCL_OK) {
	goto errorInArrayGet;
    }

    for (i=0 ; i<count ; i++) {
	nameObj = *nameObjPtr++;
	valueObj = Tcl_ObjGetVar2(interp, varNameObj, nameObj,
		TCL_LEAVE_ERR_MSG);
	if (valueObj == NULL) {
	    /*
	     * Some trace played a trick on us; we need to diagnose to adapt
	     * our behaviour: was the array element unset, or did the
	     * modification modify the complete array?
	     */

	    if (TclIsVarArray(varPtr)) {
		/*
		 * The array itself looks OK, the variable was undefined:
		 * forget it.
		 */

		continue;
	    }
	    result = TCL_ERROR;
	    goto errorInArrayGet;
	}
	result = Tcl_DictObjPut(interp, tmpResObj, nameObj, valueObj);
	if (result != TCL_OK) {
	    goto errorInArrayGet;
	}
    }
    if (TclIsVarInHash(varPtr)) {
	VarHashRefCount(varPtr)--;
    }
    Tcl_SetObjResult(interp, tmpResObj);
    TclDecrRefCount(nameLstObj);
    return TCL_OK;

  errorInArrayGet:
    if (TclIsVarInHash(varPtr)) {
	VarHashRefCount(varPtr)--;
    }
    TclDecrRefCount(nameLstObj);
    TclDecrRefCount(tmpResObj);	/* Free unneeded temp result. */
    return result;
}

/*
 *----------------------------------------------------------------------
 *
 * ArrayNamesCmd --
 *
 *	This object-based function is invoked to process the "array names" Tcl
 *	command. See the user documentation for details on what it does.
 *
 * Results:
 *	A standard Tcl result object.
 *
 * Side effects:
 *	See the user documentation.
 *
 *----------------------------------------------------------------------
 */

static int
ArrayNamesCmd(
    TCL_UNUSED(void *),
    Tcl_Interp *interp,
    int objc,
    Tcl_Obj *const objv[])
{
    static const char *const options[] = {
	"-exact", "-glob", "-regexp", NULL
    };
    enum arrayNamesOptionsEnum {OPT_EXACT, OPT_GLOB, OPT_REGEXP} mode = OPT_GLOB;
    Var *varPtr, *varPtr2;
    Tcl_Obj *nameObj, *resultObj, *patternObj;
    Tcl_HashSearch search;
    const char *pattern = NULL;
    int isArray;

    if ((objc < 2) || (objc > 4)) {
	Tcl_WrongNumArgs(interp, 1, objv, "arrayName ?mode? ?pattern?");
	return TCL_ERROR;
    }
    patternObj = (objc > 2 ? objv[objc-1] : NULL);

    if (TCL_ERROR == LocateArray(interp, objv[1], &varPtr, &isArray)) {
	return TCL_ERROR;
    }

    /*
     * Finish parsing the arguments.
     */

    if ((objc == 4) && Tcl_GetIndexFromObj(interp, objv[2], options, "option",
	    0, &mode) != TCL_OK) {
	return TCL_ERROR;
    }

    /* If not an array, the result is empty. */

    if (!isArray) {
	return TCL_OK;
    }

    /*
     * Check for the trivial cases where we can use a direct lookup.
     */

    TclNewObj(resultObj);
    if (patternObj) {
	pattern = TclGetString(patternObj);
    }
    if ((mode==OPT_GLOB && patternObj && TclMatchIsTrivial(pattern))
	    || (mode==OPT_EXACT)) {
	varPtr2 = VarHashFindVar(varPtr->value.tablePtr, patternObj);
	if ((varPtr2 != NULL) && !TclIsVarUndefined(varPtr2)) {
	    /*
	     * This can't fail; lappending to an empty object always works.
	     */

	    Tcl_ListObjAppendElement(NULL, resultObj, VarHashGetKey(varPtr2));
	}
	Tcl_SetObjResult(interp, resultObj);
	return TCL_OK;
    }

    /*
     * Must scan the array to select the elements.
     */

    for (varPtr2=VarHashFirstVar(varPtr->value.tablePtr, &search);
	    varPtr2!=NULL ; varPtr2=VarHashNextVar(&search)) {
	if (TclIsVarUndefined(varPtr2)) {
	    continue;
	}
	nameObj = VarHashGetKey(varPtr2);
	if (patternObj) {
	    const char *name = TclGetString(nameObj);
	    int matched = 0;

	    switch (mode) {
	    case OPT_EXACT:
		Tcl_Panic("exact matching shouldn't get here");
	    case OPT_GLOB:
		matched = Tcl_StringMatch(name, pattern);
		break;
	    case OPT_REGEXP:
		matched = Tcl_RegExpMatchObj(interp, nameObj, patternObj);
		if (matched < 0) {
		    TclDecrRefCount(resultObj);
		    return TCL_ERROR;
		}
		break;
	    }
	    if (matched == 0) {
		continue;
	    }
	}

	Tcl_ListObjAppendElement(NULL, resultObj, nameObj);
    }
    Tcl_SetObjResult(interp, resultObj);
    return TCL_OK;
}

/*
 *----------------------------------------------------------------------
 *
 * TclFindArrayPtrElements --
 *
 *	Fill out a hash table (which *must* use Tcl_Obj* keys) with an entry
 *	for each existing element of the given array. The provided hash table
 *	is assumed to be initially empty.
 *
 * Result:
 *	none
 *
 * Side effects:
 *	The keys of the array gain an extra reference. The supplied hash table
 *	has elements added to it.
 *
 *----------------------------------------------------------------------
 */

void
TclFindArrayPtrElements(
    Var *arrayPtr,
    Tcl_HashTable *tablePtr)
{
    Var *varPtr;
    Tcl_HashSearch search;

    if ((arrayPtr == NULL) || !TclIsVarArray(arrayPtr)
	    || TclIsVarUndefined(arrayPtr)) {
	return;
    }

    for (varPtr=VarHashFirstVar(arrayPtr->value.tablePtr, &search);
	    varPtr!=NULL ; varPtr=VarHashNextVar(&search)) {
	Tcl_HashEntry *hPtr;
	Tcl_Obj *nameObj;
	int dummy;

	if (TclIsVarUndefined(varPtr)) {
	    continue;
	}
	nameObj = VarHashGetKey(varPtr);
	hPtr = Tcl_CreateHashEntry(tablePtr, nameObj, &dummy);
	Tcl_SetHashValue(hPtr, nameObj);
    }
}

/*
 *----------------------------------------------------------------------
 *
 * ArraySetCmd --
 *
 *	This object-based function is invoked to process the "array set" Tcl
 *	command. See the user documentation for details on what it does.
 *
 * Results:
 *	A standard Tcl result object.
 *
 * Side effects:
 *	See the user documentation.
 *
 *----------------------------------------------------------------------
 */

static int
ArraySetCmd(
    TCL_UNUSED(void *),
    Tcl_Interp *interp,
    int objc,
    Tcl_Obj *const objv[])
{
    Tcl_Obj *arrayNameObj;
    Tcl_Obj *arrayElemObj;
    Var *varPtr, *arrayPtr;
    int result;
    size_t i;

    if (objc != 3) {
	Tcl_WrongNumArgs(interp, 1, objv, "arrayName list");
	return TCL_ERROR;
    }

    if (TCL_ERROR == LocateArray(interp, objv[1], NULL, NULL)) {
	return TCL_ERROR;
    }

    arrayNameObj = objv[1];
    varPtr = TclObjLookupVarEx(interp, arrayNameObj, NULL,
	    /*flags*/ TCL_LEAVE_ERR_MSG, /*msg*/ "set", /*createPart1*/ 1,
	    /*createPart2*/ 1, &arrayPtr);
    if (varPtr == NULL) {
	return TCL_ERROR;
    }
    if (arrayPtr) {
	CleanupVar(varPtr, arrayPtr);
	TclObjVarErrMsg(interp, arrayNameObj, NULL, "set", NEEDARRAY, -1);
	Tcl_SetErrorCode(interp, "TCL", "LOOKUP", "VARNAME",
		TclGetString(arrayNameObj), NULL);
	return TCL_ERROR;
    }

    /*
     * Install the contents of the dictionary or list into the array.
     */

    arrayElemObj = objv[2];
    if (TclHasInternalRep(arrayElemObj, &tclDictType) && arrayElemObj->bytes == NULL) {
	Tcl_Obj *keyPtr, *valuePtr;
	Tcl_DictSearch search;
	int done;
	size_t size;

	if (Tcl_DictObjSize(interp, arrayElemObj, &size) != TCL_OK) {
	    return TCL_ERROR;
	}
	if (size == 0) {
	    /*
	     * Empty, so we'll just force the array to be properly existing
	     * instead.
	     */

	    goto ensureArray;
	}

	/*
	 * Don't need to look at result of Tcl_DictObjFirst as we've just
	 * successfully used a dictionary operation on the same object.
	 */

	for (Tcl_DictObjFirst(interp, arrayElemObj, &search,
		&keyPtr, &valuePtr, &done) ; !done ;
		Tcl_DictObjNext(&search, &keyPtr, &valuePtr, &done)) {
	    /*
	     * At this point, it would be nice if the key was directly usable
	     * by the array. This isn't the case though.
	     */

	    Var *elemVarPtr = TclLookupArrayElement(interp, arrayNameObj,
		    keyPtr, TCL_LEAVE_ERR_MSG, "set", 1, 1, varPtr, -1);

	    if ((elemVarPtr == NULL) ||
		    (TclPtrSetVarIdx(interp, elemVarPtr, varPtr, arrayNameObj,
		    keyPtr, valuePtr, TCL_LEAVE_ERR_MSG, -1) == NULL)) {
		Tcl_DictObjDone(&search);
		return TCL_ERROR;
	    }
	}
	return TCL_OK;
    } else {
	/*
	 * Not a dictionary, so assume (and convert to, for backward-
	 * -compatibility reasons) a list.
	 */

	size_t elemLen;
	Tcl_Obj **elemPtrs, *copyListObj;

	result = TclListObjGetElementsM(interp, arrayElemObj,
		&elemLen, &elemPtrs);
	if (result != TCL_OK) {
	    return result;
	}
	if (elemLen & 1) {
	    Tcl_SetObjResult(interp, Tcl_NewStringObj(
		    "list must have an even number of elements", -1));
	    Tcl_SetErrorCode(interp, "TCL", "ARGUMENT", "FORMAT", NULL);
	    return TCL_ERROR;
	}
	if (elemLen == 0) {
	    goto ensureArray;
	}

	/*
	 * We needn't worry about traces invalidating arrayPtr: should that be
	 * the case, TclPtrSetVarIdx will return NULL so that we break out of
	 * the loop and return an error.
	 */

	copyListObj = TclListObjCopy(NULL, arrayElemObj);
	for (i=0 ; i<elemLen ; i+=2) {
	    Var *elemVarPtr = TclLookupArrayElement(interp, arrayNameObj,
		    elemPtrs[i], TCL_LEAVE_ERR_MSG, "set", 1, 1, varPtr, -1);

	    if ((elemVarPtr == NULL) ||
		    (TclPtrSetVarIdx(interp, elemVarPtr, varPtr, arrayNameObj,
			    elemPtrs[i], elemPtrs[i+1], TCL_LEAVE_ERR_MSG,
			    -1) == NULL)) {
		result = TCL_ERROR;
		break;
	    }
	}
	Tcl_DecrRefCount(copyListObj);
	return result;
    }

    /*
     * The list is empty make sure we have an array, or create one if
     * necessary.
     */

  ensureArray:
    if (varPtr != NULL) {
	if (TclIsVarArray(varPtr)) {
	    /*
	     * Already an array, done.
	     */

	    return TCL_OK;
	}
	if (TclIsVarArrayElement(varPtr) || !TclIsVarUndefined(varPtr)) {
	    /*
	     * Either an array element, or a scalar: lose!
	     */

	    TclObjVarErrMsg(interp, arrayNameObj, NULL, "array set",
		    NEEDARRAY, -1);
	    Tcl_SetErrorCode(interp, "TCL", "WRITE", "ARRAY", NULL);
	    return TCL_ERROR;
	}
    }
    TclInitArrayVar(varPtr);
    return TCL_OK;
}

/*
 *----------------------------------------------------------------------
 *
 * ArraySizeCmd --
 *
 *	This object-based function is invoked to process the "array size" Tcl
 *	command. See the user documentation for details on what it does.
 *
 * Results:
 *	A standard Tcl result object.
 *
 * Side effects:
 *	See the user documentation.
 *
 *----------------------------------------------------------------------
 */

static int
ArraySizeCmd(
    TCL_UNUSED(void *),
    Tcl_Interp *interp,
    int objc,
    Tcl_Obj *const objv[])
{
    Var *varPtr;
    Tcl_HashSearch search;
    Var *varPtr2;
    int isArray, size = 0;

    if (objc != 2) {
	Tcl_WrongNumArgs(interp, 1, objv, "arrayName");
	return TCL_ERROR;
    }

    if (TCL_ERROR == LocateArray(interp, objv[1], &varPtr, &isArray)) {
	return TCL_ERROR;
    }

    /* We can only iterate over the array if it exists... */

    if (isArray) {
	/*
	 * Must iterate in order to get chance to check for present but
	 * "undefined" entries.
	 */

	for (varPtr2=VarHashFirstVar(varPtr->value.tablePtr, &search);
		varPtr2!=NULL ; varPtr2=VarHashNextVar(&search)) {
	    if (!TclIsVarUndefined(varPtr2)) {
		size++;
	    }
	}
    }

    Tcl_SetObjResult(interp, Tcl_NewWideIntObj(size));
    return TCL_OK;
}

/*
 *----------------------------------------------------------------------
 *
 * ArrayStatsCmd --
 *
 *	This object-based function is invoked to process the "array
 *	statistics" Tcl command. See the user documentation for details on
 *	what it does.
 *
 * Results:
 *	A standard Tcl result object.
 *
 * Side effects:
 *	See the user documentation.
 *
 *----------------------------------------------------------------------
 */

static int
ArrayStatsCmd(
    TCL_UNUSED(void *),
    Tcl_Interp *interp,
    int objc,
    Tcl_Obj *const objv[])
{
    Var *varPtr;
    Tcl_Obj *varNameObj;
    char *stats;
    int isArray;

    if (objc != 2) {
	Tcl_WrongNumArgs(interp, 1, objv, "arrayName");
	return TCL_ERROR;
    }
    varNameObj = objv[1];

    if (TCL_ERROR == LocateArray(interp, varNameObj, &varPtr, &isArray)) {
	return TCL_ERROR;
    }

    if (!isArray) {
	return NotArrayError(interp, varNameObj);
    }

    stats = Tcl_HashStats((Tcl_HashTable *) varPtr->value.tablePtr);
    if (stats == NULL) {
	Tcl_SetObjResult(interp, Tcl_NewStringObj(
		"error reading array statistics", -1));
	return TCL_ERROR;
    }
    Tcl_SetObjResult(interp, Tcl_NewStringObj(stats, -1));
    Tcl_Free(stats);
    return TCL_OK;
}

/*
 *----------------------------------------------------------------------
 *
 * ArrayUnsetCmd --
 *
 *	This object-based function is invoked to process the "array unset" Tcl
 *	command. See the user documentation for details on what it does.
 *
 * Results:
 *	A standard Tcl result object.
 *
 * Side effects:
 *	See the user documentation.
 *
 *----------------------------------------------------------------------
 */

static int
ArrayUnsetCmd(
    TCL_UNUSED(void *),
    Tcl_Interp *interp,
    int objc,
    Tcl_Obj *const objv[])
{
    Var *varPtr, *varPtr2, *protectedVarPtr;
    Tcl_Obj *varNameObj, *patternObj, *nameObj;
    Tcl_HashSearch search;
    const char *pattern;
    int unsetFlags = 0;	/* Should this be TCL_LEAVE_ERR_MSG? */
    int isArray;

    switch (objc) {
    case 2:
	varNameObj = objv[1];
	patternObj = NULL;
	break;
    case 3:
	varNameObj = objv[1];
	patternObj = objv[2];
	break;
    default:
	Tcl_WrongNumArgs(interp, 1, objv, "arrayName ?pattern?");
	return TCL_ERROR;
    }

    if (TCL_ERROR == LocateArray(interp, varNameObj, &varPtr, &isArray)) {
	return TCL_ERROR;
    }

    if (!isArray) {
	return TCL_OK;
    }

    if (!patternObj) {
	/*
	 * When no pattern is given, just unset the whole array.
	 */

	return TclObjUnsetVar2(interp, varNameObj, NULL, 0);
    }

    /*
     * With a trivial pattern, we can just unset.
     */

    pattern = TclGetString(patternObj);
    if (TclMatchIsTrivial(pattern)) {
	varPtr2 = VarHashFindVar(varPtr->value.tablePtr, patternObj);
	if (!varPtr2 || TclIsVarUndefined(varPtr2)) {
	    return TCL_OK;
	}
	return TclPtrUnsetVarIdx(interp, varPtr2, varPtr, varNameObj,
		patternObj, unsetFlags, -1);
    }

    /*
     * Non-trivial case (well, deeply tricky really). We peek inside the hash
     * iterator in order to allow us to guarantee that the following element
     * in the array will not be scrubbed until we have dealt with it. This
     * stops the overall iterator from ending up pointing into deallocated
     * memory. [Bug 2939073]
     */

    protectedVarPtr = NULL;
    for (varPtr2=VarHashFirstVar(varPtr->value.tablePtr, &search);
	    varPtr2!=NULL ; varPtr2=VarHashNextVar(&search)) {
	/*
	 * Drop the extra ref immediately. We don't need to free it at this
	 * point though; we'll be unsetting it if necessary soon.
	 */

	if (varPtr2 == protectedVarPtr) {
	    VarHashRefCount(varPtr2)--;
	}

	/*
	 * Guard the next (peeked) item in the search chain by incrementing
	 * its refcount. This guarantees that the hash table iterator won't be
	 * dangling on the next time through the loop.
	 */

	if (search.nextEntryPtr != NULL) {
	    protectedVarPtr = VarHashGetValue(search.nextEntryPtr);
	    VarHashRefCount(protectedVarPtr)++;
	} else {
	    protectedVarPtr = NULL;
	}

	/*
	 * If the variable is undefined, clean it out as it has been hit by
	 * something else (i.e., an unset trace).
	 */

	if (TclIsVarUndefined(varPtr2)) {
	    CleanupVar(varPtr2, varPtr);
	    continue;
	}

	nameObj = VarHashGetKey(varPtr2);
	if (Tcl_StringMatch(TclGetString(nameObj), pattern)
		&& TclPtrUnsetVarIdx(interp, varPtr2, varPtr, varNameObj,
			nameObj, unsetFlags, -1) != TCL_OK) {
	    /*
	     * If we incremented a refcount, we must decrement it here as we
	     * will not be coming back properly due to the error.
	     */

	    if (protectedVarPtr) {
		VarHashRefCount(protectedVarPtr)--;
		CleanupVar(protectedVarPtr, varPtr);
	    }
	    return TCL_ERROR;
	}
    }
    return TCL_OK;
}

/*
 *----------------------------------------------------------------------
 *
 * TclInitArrayCmd --
 *
 *	This creates the ensemble for the "array" command.
 *
 * Results:
 *	The handle for the created ensemble.
 *
 * Side effects:
 *	Creates a command in the global namespace.
 *
 *----------------------------------------------------------------------
 */

Tcl_Command
TclInitArrayCmd(
    Tcl_Interp *interp)		/* Current interpreter. */
{
    static const EnsembleImplMap arrayImplMap[] = {
	{"anymore",	ArrayAnyMoreCmd,	TclCompileBasic2ArgCmd, NULL, NULL, 0},
	{"default",	ArrayDefaultCmd,	TclCompileBasic2Or3ArgCmd, NULL, NULL, 0},
	{"donesearch",	ArrayDoneSearchCmd,	TclCompileBasic2ArgCmd, NULL, NULL, 0},
	{"exists",	ArrayExistsCmd,		TclCompileArrayExistsCmd, NULL, NULL, 0},
	{"for",		ArrayForObjCmd,		TclCompileBasic3ArgCmd, ArrayForNRCmd, NULL, 0},
	{"get",		ArrayGetCmd,		TclCompileBasic1Or2ArgCmd, NULL, NULL, 0},
	{"names",	ArrayNamesCmd,		TclCompileBasic1To3ArgCmd, NULL, NULL, 0},
	{"nextelement",	ArrayNextElementCmd,	TclCompileBasic2ArgCmd, NULL, NULL, 0},
	{"set",		ArraySetCmd,		TclCompileArraySetCmd, NULL, NULL, 0},
	{"size",	ArraySizeCmd,		TclCompileBasic1ArgCmd, NULL, NULL, 0},
	{"startsearch",	ArrayStartSearchCmd,	TclCompileBasic1ArgCmd, NULL, NULL, 0},
	{"statistics",	ArrayStatsCmd,		TclCompileBasic1ArgCmd, NULL, NULL, 0},
	{"unset",	ArrayUnsetCmd,		TclCompileArrayUnsetCmd, NULL, NULL, 0},
	{NULL, NULL, NULL, NULL, NULL, 0}
    };

    return TclMakeEnsemble(interp, "array", arrayImplMap);
}

/*
 *----------------------------------------------------------------------
 *
 * ObjMakeUpvar --
 *
 *	This function does all of the work of the "global" and "upvar"
 *	commands.
 *
 * Results:
 *	A standard Tcl completion code. If an error occurs then an error
 *	message is left in interp.
 *
 * Side effects:
 *	The variable given by myName is linked to the variable in framePtr
 *	given by otherP1 and otherP2, so that references to myName are
 *	redirected to the other variable like a symbolic link.
 *	Callers must Incr myNamePtr if they plan to Decr it.
 *	Callers must Incr otherP1Ptr if they plan to Decr it.
 *
 *----------------------------------------------------------------------
 */

static int
ObjMakeUpvar(
    Tcl_Interp *interp,		/* Interpreter containing variables. Used for
				 * error messages, too. */
    CallFrame *framePtr,	/* Call frame containing "other" variable.
				 * NULL means use global :: context. */
    Tcl_Obj *otherP1Ptr,
    const char *otherP2,	/* Two-part name of variable in framePtr. */
    int otherFlags,	/* 0, TCL_GLOBAL_ONLY or TCL_NAMESPACE_ONLY:
				 * indicates scope of "other" variable. */
    Tcl_Obj *myNamePtr,		/* Name of variable which will refer to
				 * otherP1/otherP2. Must be a scalar. */
    int myFlags,		/* 0, TCL_GLOBAL_ONLY or TCL_NAMESPACE_ONLY:
				 * indicates scope of myName. */
    int index)			/* If the variable to be linked is an indexed
				 * scalar, this is its index. Otherwise, -1 */
{
    Interp *iPtr = (Interp *) interp;
    Var *otherPtr, *arrayPtr;
    CallFrame *varFramePtr;

    /*
     * Find "other" in "framePtr". If not looking up other in just the current
     * namespace, temporarily replace the current var frame pointer in the
     * interpreter in order to use TclObjLookupVar.
     */

    if (framePtr == NULL) {
	framePtr = iPtr->rootFramePtr;
    }

    varFramePtr = iPtr->varFramePtr;
    if (!(otherFlags & TCL_NAMESPACE_ONLY)) {
	iPtr->varFramePtr = framePtr;
    }
    otherPtr = TclObjLookupVar(interp, otherP1Ptr, otherP2,
	    (otherFlags | TCL_LEAVE_ERR_MSG), "access",
	    /*createPart1*/ 1, /*createPart2*/ 1, &arrayPtr);
    if (!(otherFlags & TCL_NAMESPACE_ONLY)) {
	iPtr->varFramePtr = varFramePtr;
    }
    if (otherPtr == NULL) {
	return TCL_ERROR;
    }

    /*
     * Check that we are not trying to create a namespace var linked to a
     * local variable in a procedure. If we allowed this, the local
     * variable in the shorter-lived procedure frame could go away leaving
     * the namespace var's reference invalid.
     */

    if (index < 0) {
	if (!(arrayPtr != NULL
		     ? (TclIsVarInHash(arrayPtr) && TclGetVarNsPtr(arrayPtr))
		     : (TclIsVarInHash(otherPtr) && TclGetVarNsPtr(otherPtr)))
		&& ((myFlags & (TCL_GLOBAL_ONLY | TCL_NAMESPACE_ONLY))
			|| (varFramePtr == NULL)
			|| !HasLocalVars(varFramePtr)
			|| (strstr(TclGetString(myNamePtr), "::") != NULL))) {
	    Tcl_SetObjResult((Tcl_Interp *) iPtr, Tcl_ObjPrintf(
		    "bad variable name \"%s\": can't create namespace "
		    "variable that refers to procedure variable",
		    TclGetString(myNamePtr)));
	    Tcl_SetErrorCode(interp, "TCL", "UPVAR", "INVERTED", NULL);
	    return TCL_ERROR;
	}
    }

    return TclPtrObjMakeUpvarIdx(interp, otherPtr, myNamePtr, myFlags, index);
}

/*
 *----------------------------------------------------------------------
 *
 * TclPtrMakeUpvar --
 *
 *	This procedure does all of the work of the "global" and "upvar"
 *	commands.
 *
 * Results:
 *	A standard Tcl completion code. If an error occurs then an error
 *	message is left in interp.
 *
 * Side effects:
 *	The variable given by myName is linked to the variable in framePtr
 *	given by otherP1 and otherP2, so that references to myName are
 *	redirected to the other variable like a symbolic link.
 *
 *----------------------------------------------------------------------
 */

int
TclPtrMakeUpvar(
    Tcl_Interp *interp,		/* Interpreter containing variables. Used for
				 * error messages, too. */
    Var *otherPtr,		/* Pointer to the variable being linked-to. */
    const char *myName,		/* Name of variable which will refer to
				 * otherP1/otherP2. Must be a scalar. */
    int myFlags,		/* 0, TCL_GLOBAL_ONLY or TCL_NAMESPACE_ONLY:
				 * indicates scope of myName. */
    int index)			/* If the variable to be linked is an indexed
				 * scalar, this is its index. Otherwise, -1 */
{
    Tcl_Obj *myNamePtr = NULL;
    int result;

    if (myName) {
	myNamePtr = Tcl_NewStringObj(myName, -1);
	Tcl_IncrRefCount(myNamePtr);
    }
    result = TclPtrObjMakeUpvarIdx(interp, otherPtr, myNamePtr, myFlags,
	    index);
    if (myNamePtr) {
	Tcl_DecrRefCount(myNamePtr);
    }
    return result;
}

int
TclPtrObjMakeUpvar(
    Tcl_Interp *interp,		/* Interpreter containing variables. Used for
				 * error messages, too. */
    Tcl_Var otherPtr,		/* Pointer to the variable being linked-to. */
    Tcl_Obj *myNamePtr,		/* Name of variable which will refer to
				 * otherP1/otherP2. Must be a scalar. */
    int myFlags)		/* 0, TCL_GLOBAL_ONLY or TCL_NAMESPACE_ONLY:
				 * indicates scope of myName. */
{
    return TclPtrObjMakeUpvarIdx(interp, (Var *) otherPtr, myNamePtr, myFlags,
	    -1);
}

/* Callers must Incr myNamePtr if they plan to Decr it. */

int
TclPtrObjMakeUpvarIdx(
    Tcl_Interp *interp,		/* Interpreter containing variables. Used for
				 * error messages, too. */
    Var *otherPtr,		/* Pointer to the variable being linked-to. */
    Tcl_Obj *myNamePtr,		/* Name of variable which will refer to
				 * otherP1/otherP2. Must be a scalar. */
    int myFlags,		/* 0, TCL_GLOBAL_ONLY or TCL_NAMESPACE_ONLY:
				 * indicates scope of myName. */
    int index)			/* If the variable to be linked is an indexed
				 * scalar, this is its index. Otherwise, -1 */
{
    Interp *iPtr = (Interp *) interp;
    CallFrame *varFramePtr = iPtr->varFramePtr;
    const char *errMsg, *p, *myName;
    Var *varPtr;

    if (index >= 0) {
	if (!HasLocalVars(varFramePtr)) {
	    Tcl_Panic("ObjMakeUpvar called with an index outside from a proc");
	}
	varPtr = (Var *) &(varFramePtr->compiledLocals[index]);
	myNamePtr = localName(iPtr->varFramePtr, index);
	myName = myNamePtr? TclGetString(myNamePtr) : NULL;
    } else {
	/*
	 * Do not permit the new variable to look like an array reference, as
	 * it will not be reachable in that case [Bug 600812, TIP 184]. The
	 * "definition" of what "looks like an array reference" is consistent
	 * (and must remain consistent) with the code in TclObjLookupVar().
	 */

	myName = TclGetString(myNamePtr);
	p = strstr(myName, "(");
	if (p != NULL) {
	    p += strlen(p)-1;
	    if (*p == ')') {
		/*
		 * myName looks like an array reference.
		 */

		Tcl_SetObjResult((Tcl_Interp *) iPtr, Tcl_ObjPrintf(
			"bad variable name \"%s\": can't create a scalar "
			"variable that looks like an array element", myName));
		Tcl_SetErrorCode(interp, "TCL", "UPVAR", "LOCAL_ELEMENT",
			NULL);
		return TCL_ERROR;
	    }
	}

	/*
	 * Lookup and eventually create the new variable. Set the flag bit
	 * TCL_AVOID_RESOLVERS to indicate the special resolution rules for
	 * upvar purposes:
	 *   - Bug #696893 - variable is either proc-local or in the current
	 *     namespace; never follow the second (global) resolution path.
	 *   - Bug #631741 - do not use special namespace or interp resolvers.
	 */

	varPtr = TclLookupSimpleVar(interp, myNamePtr,
		myFlags|TCL_AVOID_RESOLVERS, /* create */ 1, &errMsg, &index);
	if (varPtr == NULL) {
	    TclObjVarErrMsg(interp, myNamePtr, NULL, "create", errMsg, -1);
	    Tcl_SetErrorCode(interp, "TCL", "LOOKUP", "VARNAME",
		    TclGetString(myNamePtr), NULL);
	    return TCL_ERROR;
	}
    }

    if (varPtr == otherPtr) {
	Tcl_SetObjResult((Tcl_Interp *) iPtr, Tcl_NewStringObj(
		"can't upvar from variable to itself", -1));
	Tcl_SetErrorCode(interp, "TCL", "UPVAR", "SELF", NULL);
	return TCL_ERROR;
    }

    if (TclIsVarTraced(varPtr)) {
	Tcl_SetObjResult((Tcl_Interp *) iPtr, Tcl_ObjPrintf(
		"variable \"%s\" has traces: can't use for upvar", myName));
	Tcl_SetErrorCode(interp, "TCL", "UPVAR", "TRACED", NULL);
	return TCL_ERROR;
    } else if (!TclIsVarUndefined(varPtr)) {
	Var *linkPtr;

	/*
	 * The variable already existed. Make sure this variable "varPtr"
	 * isn't the same as "otherPtr" (avoid circular links). Also, if it's
	 * not an upvar then it's an error. If it is an upvar, then just
	 * disconnect it from the thing it currently refers to.
	 */

	if (!TclIsVarLink(varPtr)) {
	    Tcl_SetObjResult((Tcl_Interp *) iPtr, Tcl_ObjPrintf(
		    "variable \"%s\" already exists", myName));
	    Tcl_SetErrorCode(interp, "TCL", "UPVAR", "EXISTS", NULL);
	    return TCL_ERROR;
	}

	linkPtr = varPtr->value.linkPtr;
	if (linkPtr == otherPtr) {
	    return TCL_OK;
	}
	if (TclIsVarInHash(linkPtr)) {
	    VarHashRefCount(linkPtr)--;
	    if (TclIsVarUndefined(linkPtr)) {
		CleanupVar(linkPtr, NULL);
	    }
	}
    }
    TclSetVarLink(varPtr);
    varPtr->value.linkPtr = otherPtr;
    if (TclIsVarInHash(otherPtr)) {
	VarHashRefCount(otherPtr)++;
    }
    return TCL_OK;
}

/*
 *----------------------------------------------------------------------
 *
 * Tcl_UpVar2 --
 *
 *	This function links one variable to another, just like the "upvar"
 *	command.
 *
 * Results:
 *	A standard Tcl completion code. If an error occurs then an error
 *	message is left in the interp's result.
 *
 * Side effects:
 *	The variable in frameName whose name is given by part1 and part2
 *	becomes accessible under the name localNameStr, so that references to
 *	localNameStr are redirected to the other variable like a symbolic
 *	link.
 *
 *----------------------------------------------------------------------
 */

int
Tcl_UpVar2(
    Tcl_Interp *interp,		/* Interpreter containing variables. Used for
				 * error messages too. */
    const char *frameName,	/* Name of the frame containing the source
				 * variable, such as "1" or "#0". */
    const char *part1,
    const char *part2,		/* Two parts of source variable name to link
				 * to. */
    const char *localNameStr,	/* Name of link variable. */
    int flags)			/* 0, TCL_GLOBAL_ONLY or TCL_NAMESPACE_ONLY:
				 * indicates scope of localNameStr. */
{
    int result;
    CallFrame *framePtr;
    Tcl_Obj *part1Ptr, *localNamePtr;

    if (TclGetFrame(interp, frameName, &framePtr) == -1) {
	return TCL_ERROR;
    }

    part1Ptr = Tcl_NewStringObj(part1, -1);
    Tcl_IncrRefCount(part1Ptr);
    localNamePtr = Tcl_NewStringObj(localNameStr, -1);
    Tcl_IncrRefCount(localNamePtr);

    result = ObjMakeUpvar(interp, framePtr, part1Ptr, part2, 0,
	    localNamePtr, flags, -1);
    Tcl_DecrRefCount(part1Ptr);
    Tcl_DecrRefCount(localNamePtr);
    return result;
}

/*
 *----------------------------------------------------------------------
 *
 * Tcl_GetVariableFullName --
 *
 *	Given a Tcl_Var token returned by Tcl_FindNamespaceVar, this function
 *	appends to an object the namespace variable's full name, qualified by
 *	a sequence of parent namespace names.
 *
 * Results:
 *	None.
 *
 * Side effects:
 *	The variable's fully-qualified name is appended to the string
 *	representation of objPtr.
 *
 *----------------------------------------------------------------------
 */

void
Tcl_GetVariableFullName(
    Tcl_Interp *interp,		/* Interpreter containing the variable. */
    Tcl_Var variable,		/* Token for the variable returned by a
				 * previous call to Tcl_FindNamespaceVar. */
    Tcl_Obj *objPtr)		/* Points to the object onto which the
				 * variable's full name is appended. */
{
    Interp *iPtr = (Interp *) interp;
    Var *varPtr = (Var *) variable;
    Tcl_Obj *namePtr;
    Namespace *nsPtr;

    if (!varPtr || TclIsVarArrayElement(varPtr)) {
	return;
    }

    /*
     * Add the full name of the containing namespace (if any), followed by the
     * "::" separator, then the variable name.
     */

    nsPtr = TclGetVarNsPtr(varPtr);
    if (nsPtr) {
	Tcl_AppendToObj(objPtr, nsPtr->fullName, -1);
	if (nsPtr != iPtr->globalNsPtr) {
	    Tcl_AppendToObj(objPtr, "::", 2);
	}
    }
    if (TclIsVarInHash(varPtr)) {
	if (!TclIsVarDeadHash(varPtr)) {
	    namePtr = VarHashGetKey(varPtr);
	    Tcl_AppendObjToObj(objPtr, namePtr);
	}
    } else if (iPtr->varFramePtr->procPtr) {
	size_t index = varPtr - iPtr->varFramePtr->compiledLocals;

	if (index < iPtr->varFramePtr->numCompiledLocals) {
	    namePtr = localName(iPtr->varFramePtr, index);
	    Tcl_AppendObjToObj(objPtr, namePtr);
	}
    }
}

/*
 *----------------------------------------------------------------------
 *
 * Tcl_GlobalObjCmd --
 *
 *	This object-based function is invoked to process the "global" Tcl
 *	command. See the user documentation for details on what it does.
 *
 * Results:
 *	A standard Tcl object result value.
 *
 * Side effects:
 *	See the user documentation.
 *
 *----------------------------------------------------------------------
 */

int
Tcl_GlobalObjCmd(
    TCL_UNUSED(void *),
    Tcl_Interp *interp,		/* Current interpreter. */
    int objc,			/* Number of arguments. */
    Tcl_Obj *const objv[])	/* Argument objects. */
{
    Interp *iPtr = (Interp *) interp;
    Tcl_Obj *objPtr, *tailPtr;
    const char *varName;
    const char *tail;
    int result, i;

    /*
     * If we are not executing inside a Tcl procedure, just return.
     */

    if (!HasLocalVars(iPtr->varFramePtr)) {
	return TCL_OK;
    }

    for (i=1 ; i<objc ; i++) {
	/*
	 * Make a local variable linked to its counterpart in the global ::
	 * namespace.
	 */

	objPtr = objv[i];
	varName = TclGetString(objPtr);

	/*
	 * The variable name might have a scope qualifier, but the name for
	 * the local "link" variable must be the simple name at the tail.
	 */

	for (tail=varName ; *tail!='\0' ; tail++) {
	    /* empty body */
	}
	while ((tail > varName) && ((*tail != ':') || (*(tail-1) != ':'))) {
	    tail--;
	}
	if ((*tail == ':') && (tail > varName)) {
	    tail++;
	}

	if (tail == varName) {
	    tailPtr = objPtr;
	} else {
	    tailPtr = Tcl_NewStringObj(tail, -1);
	    Tcl_IncrRefCount(tailPtr);
	}

	/*
	 * Link to the variable "varName" in the global :: namespace.
	 */

	result = ObjMakeUpvar(interp, NULL, objPtr, NULL,
		TCL_GLOBAL_ONLY, /*myName*/ tailPtr, /*myFlags*/ 0, -1);

	if (tail != varName) {
	    Tcl_DecrRefCount(tailPtr);
	}

	if (result != TCL_OK) {
	    return result;
	}
    }
    return TCL_OK;
}

/*
 *----------------------------------------------------------------------
 *
 * Tcl_VariableObjCmd --
 *
 *	Invoked to implement the "variable" command that creates one or more
 *	global variables. Handles the following syntax:
 *
 *	    variable ?name value...? name ?value?
 *
 *	One or more variables can be created. The variables are initialized
 *	with the specified values. The value for the last variable is
 *	optional.
 *
 *	If the variable does not exist, it is created and given the optional
 *	value. If it already exists, it is simply set to the optional value.
 *	Normally, "name" is an unqualified name, so it is created in the
 *	current namespace. If it includes namespace qualifiers, it can be
 *	created in another namespace.
 *
 *	If the variable command is executed inside a Tcl procedure, it creates
 *	a local variable linked to the newly-created namespace variable.
 *
 * Results:
 *	Returns TCL_OK if the variable is found or created. Returns TCL_ERROR
 *	if anything goes wrong.
 *
 * Side effects:
 *	If anything goes wrong, this function returns an error message as the
 *	result in the interpreter's result object.
 *
 *----------------------------------------------------------------------
 */

int
Tcl_VariableObjCmd(
    TCL_UNUSED(void *),
    Tcl_Interp *interp,		/* Current interpreter. */
    int objc,			/* Number of arguments. */
    Tcl_Obj *const objv[])	/* Argument objects. */
{
    Interp *iPtr = (Interp *) interp;
    const char *varName, *tail, *cp;
    Var *varPtr, *arrayPtr;
    Tcl_Obj *varValuePtr;
    int i, result;
    Tcl_Obj *varNamePtr, *tailPtr;

    for (i=1 ; i<objc ; i+=2) {
	/*
	 * Look up each variable in the current namespace context, creating it
	 * if necessary.
	 */

	varNamePtr = objv[i];
	varName = TclGetString(varNamePtr);
	varPtr = TclObjLookupVarEx(interp, varNamePtr, NULL,
		(TCL_NAMESPACE_ONLY | TCL_LEAVE_ERR_MSG), "define",
		/*createPart1*/ 1, /*createPart2*/ 0, &arrayPtr);

	if (arrayPtr != NULL) {
	    /*
	     * Variable cannot be an element in an array. If arrayPtr is
	     * non-NULL, it is, so throw up an error and return.
	     */

	    TclObjVarErrMsg(interp, varNamePtr, NULL, "define",
		    ISARRAYELEMENT, -1);
	    Tcl_SetErrorCode(interp, "TCL", "UPVAR", "LOCAL_ELEMENT", NULL);
	    return TCL_ERROR;
	}

	if (varPtr == NULL) {
	    return TCL_ERROR;
	}

	/*
	 * Mark the variable as a namespace variable and increment its
	 * reference count so that it will persist until its namespace is
	 * destroyed or until the variable is unset.
	 */

	TclSetVarNamespaceVar(varPtr);

	/*
	 * If a value was specified, set the variable to that value.
	 * Otherwise, if the variable is new, leave it undefined. (If the
	 * variable already exists and no value was specified, leave its value
	 * unchanged; just create the local link if we're in a Tcl procedure).
	 */

	if (i+1 < objc) {	/* A value was specified. */
	    varValuePtr = TclPtrSetVarIdx(interp, varPtr, arrayPtr,
		    varNamePtr, NULL, objv[i+1],
		    (TCL_NAMESPACE_ONLY | TCL_LEAVE_ERR_MSG), -1);
	    if (varValuePtr == NULL) {
		return TCL_ERROR;
	    }
	}

	/*
	 * If we are executing inside a Tcl procedure, create a local variable
	 * linked to the new namespace variable "varName".
	 */

	if (HasLocalVars(iPtr->varFramePtr)) {
	    /*
	     * varName might have a scope qualifier, but the name for the
	     * local "link" variable must be the simple name at the tail.
	     *
	     * Locate tail in one pass: drop any prefix after two *or more*
	     * consecutive ":" characters).
	     */

	    for (tail=cp=varName ; *cp!='\0' ;) {
		if (*cp++ == ':') {
		    while (*cp == ':') {
			tail = ++cp;
		    }
		}
	    }

	    /*
	     * Create a local link "tail" to the variable "varName" in the
	     * current namespace.
	     */

	    if (tail == varName) {
		tailPtr = varNamePtr;
	    } else {
		tailPtr = Tcl_NewStringObj(tail, -1);
		Tcl_IncrRefCount(tailPtr);
	    }

	    result = ObjMakeUpvar(interp, NULL, varNamePtr, /*otherP2*/ NULL,
		    /*otherFlags*/ TCL_NAMESPACE_ONLY,
		    /*myName*/ tailPtr, /*myFlags*/ 0, -1);

	    if (tail != varName) {
		Tcl_DecrRefCount(tailPtr);
	    }

	    if (result != TCL_OK) {
		return result;
	    }
	}
    }
    return TCL_OK;
}

/*
 *----------------------------------------------------------------------
 *
 * Tcl_UpvarObjCmd --
 *
 *	This object-based function is invoked to process the "upvar" Tcl
 *	command. See the user documentation for details on what it does.
 *
 * Results:
 *	A standard Tcl object result value.
 *
 * Side effects:
 *	See the user documentation.
 *
 *----------------------------------------------------------------------
 */

int
Tcl_UpvarObjCmd(
    TCL_UNUSED(void *),
    Tcl_Interp *interp,		/* Current interpreter. */
    int objc,			/* Number of arguments. */
    Tcl_Obj *const objv[])	/* Argument objects. */
{
    CallFrame *framePtr;
    int result, hasLevel;
    Tcl_Obj *levelObj;

    if (objc < 3) {
	Tcl_WrongNumArgs(interp, 1, objv,
		"?level? otherVar localVar ?otherVar localVar ...?");
	return TCL_ERROR;
    }

    if (objc & 1) {
	/*
	 * Even number of arguments, so use the default level of "1" by
	 * passing NULL to TclObjGetFrame.
	 */

	levelObj = NULL;
	hasLevel = 0;
    } else {
	/*
	 * Odd number of arguments, so objv[1] must contain the level.
	 */

	levelObj = objv[1];
	hasLevel = 1;
    }

    /*
     * Find the call frame containing each of the "other variables" to be
     * linked to.
     */

    result = TclObjGetFrame(interp, levelObj, &framePtr);
    if (result == -1) {
	return TCL_ERROR;
    }
    if ((result == 0) && hasLevel) {
	/*
	 * Synthesize an error message since TclObjGetFrame doesn't do this
	 * for this particular case.
	 */

	Tcl_SetObjResult(interp, Tcl_ObjPrintf(
		"bad level \"%s\"", TclGetString(levelObj)));
	Tcl_SetErrorCode(interp, "TCL", "LOOKUP", "LEVEL",
		TclGetString(levelObj), NULL);
	return TCL_ERROR;
    }

    /*
     * We've now finished with parsing levels; skip to the variable names.
     */

    objc -= hasLevel + 1;
    objv += hasLevel + 1;

    /*
     * Iterate over each (other variable, local variable) pair. Divide the
     * other variable name into two parts, then call MakeUpvar to do all the
     * work of linking it to the local variable.
     */

    for (; objc>0 ; objc-=2, objv+=2) {
	result = ObjMakeUpvar(interp, framePtr, /* othervarName */ objv[0],
		NULL, 0, /* myVarName */ objv[1], /*flags*/ 0, -1);
	if (result != TCL_OK) {
	    return TCL_ERROR;
	}
    }
    return TCL_OK;
}

/*
 *----------------------------------------------------------------------
 *
 * ParseSearchId --
 *
 *	This function translates from a tcl object to a pointer to an active
 *	array search (if there is one that matches the string).
 *
 * Results:
 *	The return value is a pointer to the array search indicated by string,
 *	or NULL if there isn't one. If NULL is returned, the interp's result
 *	contains an error message.
 *
 *----------------------------------------------------------------------
 */

static ArraySearch *
ParseSearchId(
    Tcl_Interp *interp,		/* Interpreter containing variable. */
    const Var *varPtr,		/* Array variable search is for. */
    Tcl_Obj *varNamePtr,	/* Name of array variable that search is
				 * supposed to be for. */
    Tcl_Obj *handleObj)		/* Object containing id of search. Must have
				 * form "search-num-var" where "num" is a
				 * decimal number and "var" is a variable
				 * name. */
{
    Interp *iPtr = (Interp *) interp;
    ArraySearch *searchPtr;
    const char *handle = TclGetString(handleObj);
    char *end;

    if (varPtr->flags & VAR_SEARCH_ACTIVE) {
	Tcl_HashEntry *hPtr =
		Tcl_FindHashEntry(&iPtr->varSearches, varPtr);

	/* First look for same (Tcl_Obj *) */
	for (searchPtr = (ArraySearch *)Tcl_GetHashValue(hPtr); searchPtr != NULL;
		searchPtr = searchPtr->nextPtr) {
	    if (searchPtr->name == handleObj) {
		return searchPtr;
	    }
	}
	/* Fallback: do string compares. */
	for (searchPtr = (ArraySearch *)Tcl_GetHashValue(hPtr); searchPtr != NULL;
		searchPtr = searchPtr->nextPtr) {
	    if (strcmp(TclGetString(searchPtr->name), handle) == 0) {
		return searchPtr;
	    }
	}
    }
    if ((handle[0] != 's') || (handle[1] != '-')
	    || (strtoul(handle + 2, &end, 10), end == (handle + 2))
	    || (*end != '-')) {
	Tcl_SetObjResult(interp, Tcl_ObjPrintf(
		"illegal search identifier \"%s\"", handle));
    } else if (strcmp(end + 1, TclGetString(varNamePtr)) != 0) {
	Tcl_SetObjResult(interp, Tcl_ObjPrintf(
		"search identifier \"%s\" isn't for variable \"%s\"",
		handle, TclGetString(varNamePtr)));
    } else {
	Tcl_SetObjResult(interp, Tcl_ObjPrintf(
		"couldn't find search \"%s\"", handle));
    }
    Tcl_SetErrorCode(interp, "TCL", "LOOKUP", "ARRAYSEARCH", handle, NULL);
    return NULL;
}

/*
 *----------------------------------------------------------------------
 *
 * DeleteSearches --
 *
 *	This function is called to free up all of the searches associated
 *	with an array variable.
 *
 * Results:
 *	None.
 *
 * Side effects:
 *	Memory is released to the storage allocator.
 *
 *----------------------------------------------------------------------
 */

static void
DeleteSearches(
    Interp *iPtr,
    Var *arrayVarPtr)	/* Variable whose searches are to be
				 * deleted. */
{
    ArraySearch *searchPtr, *nextPtr;
    Tcl_HashEntry *sPtr;

    if (arrayVarPtr->flags & VAR_SEARCH_ACTIVE) {
	sPtr = Tcl_FindHashEntry(&iPtr->varSearches, arrayVarPtr);
	for (searchPtr = (ArraySearch *)Tcl_GetHashValue(sPtr); searchPtr != NULL;
		searchPtr = nextPtr) {
	    nextPtr = searchPtr->nextPtr;
	    Tcl_DecrRefCount(searchPtr->name);
	    Tcl_Free(searchPtr);
	}
	arrayVarPtr->flags &= ~VAR_SEARCH_ACTIVE;
	Tcl_DeleteHashEntry(sPtr);
    }
}

/*
 *----------------------------------------------------------------------
 *
 * TclDeleteNamespaceVars --
 *
 *	This function is called to recycle all the storage space associated
 *	with a namespace's table of variables.
 *
 * Results:
 *	None.
 *
 * Side effects:
 *	Variables are deleted and trace functions are invoked, if any are
 *	declared.
 *
 *----------------------------------------------------------------------
 */

void
TclDeleteNamespaceVars(
    Namespace *nsPtr)
{
    TclVarHashTable *tablePtr = &nsPtr->varTable;
    Tcl_Interp *interp = nsPtr->interp;
    Interp *iPtr = (Interp *)interp;
    Tcl_HashSearch search;
    int flags = 0;
    Var *varPtr;

    /*
     * Determine what flags to pass to the trace callback functions.
     */

    if (nsPtr == iPtr->globalNsPtr) {
	flags = TCL_GLOBAL_ONLY;
    } else if (nsPtr == (Namespace *) TclGetCurrentNamespace(interp)) {
	flags = TCL_NAMESPACE_ONLY;
    }

    for (varPtr = VarHashFirstVar(tablePtr, &search);  varPtr != NULL;
	    varPtr = VarHashFirstVar(tablePtr, &search)) {
	Tcl_Obj *objPtr;
	TclNewObj(objPtr);
	VarHashRefCount(varPtr)++;	/* Make sure we get to remove from
					 * hash. */
	Tcl_GetVariableFullName(interp, (Tcl_Var) varPtr, objPtr);
	UnsetVarStruct(varPtr, NULL, iPtr, /* part1 */ objPtr,
		NULL, flags, -1);

	/*
	 * We just unset the variable. However, an unset trace might
	 * have re-set it, or might have re-established traces on it.
	 * This namespace and its vartable are going away unconditionally,
	 * so we cannot let such things linger. That would be a leak.
	 *
	 * First we destroy all traces. ...
	 */

	if (TclIsVarTraced(varPtr)) {
	    Tcl_HashEntry *tPtr = Tcl_FindHashEntry(&iPtr->varTraces, varPtr);
	    VarTrace *tracePtr = (VarTrace *)Tcl_GetHashValue(tPtr);
	    ActiveVarTrace *activePtr;

	    while (tracePtr) {
		VarTrace *prevPtr = tracePtr;

		tracePtr = tracePtr->nextPtr;
		prevPtr->nextPtr = NULL;
		Tcl_EventuallyFree(prevPtr, TCL_DYNAMIC);
	    }
	    Tcl_DeleteHashEntry(tPtr);
	    varPtr->flags &= ~VAR_ALL_TRACES;
	    for (activePtr = iPtr->activeVarTracePtr; activePtr != NULL;
		    activePtr = activePtr->nextPtr) {
		if (activePtr->varPtr == varPtr) {
		    activePtr->nextTracePtr = NULL;
		}
	    }
	}

	/*
	 * ...and then, if the variable still holds a value, we unset it
	 * again. This time with no traces left, we're sure it goes away.
	 */

	if (!TclIsVarUndefined(varPtr)) {
	    UnsetVarStruct(varPtr, NULL, iPtr, /* part1 */ objPtr,
		    NULL, flags, -1);
	}
	Tcl_DecrRefCount(objPtr); /* free no longer needed obj */
	VarHashRefCount(varPtr)--;
	VarHashDeleteEntry(varPtr);
    }
    VarHashDeleteTable(tablePtr);
}

/*
 *----------------------------------------------------------------------
 *
 * TclDeleteVars --
 *
 *	This function is called to recycle all the storage space associated
 *	with a table of variables. For this function to work correctly, it
 *	must not be possible for any of the variables in the table to be
 *	accessed from Tcl commands (e.g. from trace functions).
 *
 * Results:
 *	None.
 *
 * Side effects:
 *	Variables are deleted and trace functions are invoked, if any are
 *	declared.
 *
 *----------------------------------------------------------------------
 */

void
TclDeleteVars(
    Interp *iPtr,		/* Interpreter to which variables belong. */
    TclVarHashTable *tablePtr)	/* Hash table containing variables to
				 * delete. */
{
    Tcl_Interp *interp = (Tcl_Interp *) iPtr;
    Tcl_HashSearch search;
    Var *varPtr;
    int flags;
    Namespace *currNsPtr = (Namespace *) TclGetCurrentNamespace(interp);

    /*
     * Determine what flags to pass to the trace callback functions.
     */

    flags = TCL_TRACE_UNSETS;
    if (tablePtr == &iPtr->globalNsPtr->varTable) {
	flags |= TCL_GLOBAL_ONLY;
    } else if (tablePtr == &currNsPtr->varTable) {
	flags |= TCL_NAMESPACE_ONLY;
    }

    for (varPtr = VarHashFirstVar(tablePtr, &search); varPtr != NULL;
	 varPtr = VarHashFirstVar(tablePtr, &search)) {
	UnsetVarStruct(varPtr, NULL, iPtr, VarHashGetKey(varPtr), NULL, flags,
		-1);
	VarHashDeleteEntry(varPtr);
    }
    VarHashDeleteTable(tablePtr);
}

/*
 *----------------------------------------------------------------------
 *
 * TclDeleteCompiledLocalVars --
 *
 *	This function is called to recycle storage space associated with the
 *	compiler-allocated array of local variables in a procedure call frame.
 *	This function resembles TclDeleteVars above except that each variable
 *	is stored in a call frame and not a hash table. For this function to
 *	work correctly, it must not be possible for any of the variable in the
 *	table to be accessed from Tcl commands (e.g. from trace functions).
 *
 * Results:
 *	None.
 *
 * Side effects:
 *	Variables are deleted and trace functions are invoked, if any are
 *	declared.
 *
 *----------------------------------------------------------------------
 */

void
TclDeleteCompiledLocalVars(
    Interp *iPtr,		/* Interpreter to which variables belong. */
    CallFrame *framePtr)	/* Procedure call frame containing compiler-
				 * assigned local variables to delete. */
{
    Var *varPtr;
    size_t numLocals, i;
    Tcl_Obj **namePtrPtr;

    numLocals = framePtr->numCompiledLocals;
    varPtr = framePtr->compiledLocals;
    namePtrPtr = &localName(framePtr, 0);
    for (i=0 ; i<numLocals ; i++, namePtrPtr++, varPtr++) {
	UnsetVarStruct(varPtr, NULL, iPtr, *namePtrPtr, NULL,
		TCL_TRACE_UNSETS, i);
    }
    framePtr->numCompiledLocals = 0;
}

/*
 *----------------------------------------------------------------------
 *
 * DeleteArray --
 *
 *	This function is called to free up everything in an array variable.
 *	It's the caller's responsibility to make sure that the array is no
 *	longer accessible before this function is called.
 *
 * Results:
 *	None.
 *
 * Side effects:
 *	All storage associated with varPtr's array elements is deleted
 *	(including the array's hash table). Deletion trace functions for
 *	array elements are invoked, then deleted. Any pending traces for array
 *	elements are also deleted.
 *
 *----------------------------------------------------------------------
 */

static void
DeleteArray(
    Interp *iPtr,		/* Interpreter containing array. */
    Tcl_Obj *arrayNamePtr,	/* Name of array (used for trace callbacks),
				 * or NULL if it is to be computed on
				 * demand. */
    Var *varPtr,		/* Pointer to variable structure. */
    int flags,			/* Flags to pass to TclCallVarTraces:
				 * TCL_TRACE_UNSETS and sometimes
				 * TCL_NAMESPACE_ONLY or TCL_GLOBAL_ONLY. */
    int index)
{
    Tcl_HashSearch search;
    Tcl_HashEntry *tPtr;
    Var *elPtr;
    ActiveVarTrace *activePtr;
    Tcl_Obj *objPtr;
    VarTrace *tracePtr;

    for (elPtr = VarHashFirstVar(varPtr->value.tablePtr, &search);
	    elPtr != NULL; elPtr = VarHashNextVar(&search)) {
	if (TclIsVarScalar(elPtr) && (elPtr->value.objPtr != NULL)) {
	    objPtr = elPtr->value.objPtr;
	    TclDecrRefCount(objPtr);
	    elPtr->value.objPtr = NULL;
	}

	/*
	 * Lie about the validity of the hashtable entry. In this way the
	 * variables will be deleted by VarHashDeleteTable.
	 */

	VarHashInvalidateEntry(elPtr);
	if (TclIsVarTraced(elPtr)) {
	    /*
	     * Compute the array name if it was not supplied.
	     */

	    if (elPtr->flags & VAR_TRACED_UNSET) {
		Tcl_Obj *elNamePtr = VarHashGetKey(elPtr);

		elPtr->flags &= ~VAR_TRACE_ACTIVE;
		TclObjCallVarTraces(iPtr, NULL, elPtr, arrayNamePtr,
			elNamePtr, flags,/* leaveErrMsg */ 0, index);
	    }
	    tPtr = Tcl_FindHashEntry(&iPtr->varTraces, elPtr);
	    tracePtr = (VarTrace *)Tcl_GetHashValue(tPtr);
	    while (tracePtr) {
		VarTrace *prevPtr = tracePtr;

		tracePtr = tracePtr->nextPtr;
		prevPtr->nextPtr = NULL;
		Tcl_EventuallyFree(prevPtr, TCL_DYNAMIC);
	    }
	    Tcl_DeleteHashEntry(tPtr);
	    elPtr->flags &= ~VAR_ALL_TRACES;
	    for (activePtr = iPtr->activeVarTracePtr; activePtr != NULL;
		    activePtr = activePtr->nextPtr) {
		if (activePtr->varPtr == elPtr) {
		    activePtr->nextTracePtr = NULL;
		}
	    }
	}
	TclSetVarUndefined(elPtr);

	/*
	 * Even though array elements are not supposed to be namespace
	 * variables, some combinations of [upvar] and [variable] may create
	 * such beasts - see [Bug 604239]. This is necessary to avoid leaking
	 * the corresponding Var struct, and is otherwise harmless.
	 */

	TclClearVarNamespaceVar(elPtr);
    }
    DeleteArrayVar(varPtr);
}

/*
 *----------------------------------------------------------------------
 *
 * TclObjVarErrMsg --
 *
 *	Generate a reasonable error message describing why a variable
 *	operation failed.
 *
 * Results:
 *	None.
 *
 * Side effects:
 *	The interp's result is set to hold a message identifying the variable
 *	given by part1 and part2 and describing why the variable operation
 *	failed.
 *
 *----------------------------------------------------------------------
 */

void
TclVarErrMsg(
    Tcl_Interp *interp,		/* Interpreter in which to record message. */
    const char *part1,
    const char *part2,		/* Variable's two-part name. */
    const char *operation,	/* String describing operation that failed,
				 * e.g. "read", "set", or "unset". */
    const char *reason)		/* String describing why operation failed. */
{
    Tcl_Obj *part2Ptr = NULL, *part1Ptr = Tcl_NewStringObj(part1, -1);

    if (part2) {
	part2Ptr = Tcl_NewStringObj(part2, -1);
    }

    TclObjVarErrMsg(interp, part1Ptr, part2Ptr, operation, reason, -1);

    Tcl_DecrRefCount(part1Ptr);
    if (part2Ptr) {
	Tcl_DecrRefCount(part2Ptr);
    }
}

void
TclObjVarErrMsg(
    Tcl_Interp *interp,		/* Interpreter in which to record message. */
    Tcl_Obj *part1Ptr,		/* (may be NULL, if index >= 0) */
    Tcl_Obj *part2Ptr,		/* Variable's two-part name. */
    const char *operation,	/* String describing operation that failed,
				 * e.g. "read", "set", or "unset". */
    const char *reason,		/* String describing why operation failed. */
    int index)			/* Index into the local variable table of the
				 * variable, or -1. Only used when part1Ptr is
				 * NULL. */
{
    if (!part1Ptr) {
	if (index == -1) {
	    Tcl_Panic("invalid part1Ptr and invalid index together");
	}
	part1Ptr = localName(((Interp *)interp)->varFramePtr, index);
    }
    Tcl_SetObjResult(interp, Tcl_ObjPrintf("can't %s \"%s%s%s%s\": %s",
	    operation, TclGetString(part1Ptr), (part2Ptr ? "(" : ""),
	    (part2Ptr ? TclGetString(part2Ptr) : ""), (part2Ptr ? ")" : ""),
	    reason));
}

/*
 *----------------------------------------------------------------------
 *
 * Internal functions for variable name object types --
 *
 *----------------------------------------------------------------------
 */

/*
 * localVarName -
 *
 * INTERNALREP DEFINITION:
 *   twoPtrValue.ptr1:   pointer to name obj in varFramePtr->localCache
 *			  or NULL if it is this same obj
 *   twoPtrValue.ptr2: index into locals table
 */

static void
FreeLocalVarName(
    Tcl_Obj *objPtr)
{
    size_t index;
    Tcl_Obj *namePtr;

    LocalGetInternalRep(objPtr, index, namePtr);

    index++;	/* Compiler warning bait. */
    if (namePtr) {
	Tcl_DecrRefCount(namePtr);
    }
}

static void
DupLocalVarName(
    Tcl_Obj *srcPtr,
    Tcl_Obj *dupPtr)
{
    size_t index;
    Tcl_Obj *namePtr;

    LocalGetInternalRep(srcPtr, index, namePtr);
    if (!namePtr) {
	namePtr = srcPtr;
    }
    LocalSetInternalRep(dupPtr, index, namePtr);
}

/*
 * parsedVarName -
 *
 * INTERNALREP DEFINITION:
 *   twoPtrValue.ptr1 = pointer to the array name Tcl_Obj (NULL if scalar)
 *   twoPtrValue.ptr2 = pointer to the element name string (owned by this
 *			Tcl_Obj), or NULL if it is a scalar variable
 */

static void
FreeParsedVarName(
    Tcl_Obj *objPtr)
{
    Tcl_Obj *arrayPtr, *elem;
    int parsed;

    ParsedGetInternalRep(objPtr, parsed, arrayPtr, elem);

    parsed++;				/* Silence compiler. */
    if (arrayPtr != NULL) {
	TclDecrRefCount(arrayPtr);
	TclDecrRefCount(elem);
    }
}

static void
DupParsedVarName(
    Tcl_Obj *srcPtr,
    Tcl_Obj *dupPtr)
{
    Tcl_Obj *arrayPtr, *elem;
    int parsed;

    ParsedGetInternalRep(srcPtr, parsed, arrayPtr, elem);

    parsed++;				/* Silence compiler. */
    ParsedSetInternalRep(dupPtr, arrayPtr, elem);
}

/*
 *----------------------------------------------------------------------
 *
 * Tcl_FindNamespaceVar -- MOVED OVER from tclNamesp.c
 *
 *	Searches for a namespace variable, a variable not local to a
 *	procedure. The variable can be either a scalar or an array, but may
 *	not be an element of an array.
 *
 * Results:
 *	Returns a token for the variable if it is found. Otherwise, if it
 *	can't be found or there is an error, returns NULL and leaves an error
 *	message in the interpreter's result object if "flags" contains
 *	TCL_LEAVE_ERR_MSG.
 *
 * Side effects:
 *	None.
 *
 *----------------------------------------------------------------------
 */

Tcl_Var
Tcl_FindNamespaceVar(
    Tcl_Interp *interp,		/* The interpreter in which to find the
				 * variable. */
    const char *name,		/* Variable's name. If it starts with "::",
				 * will be looked up in global namespace.
				 * Else, looked up first in contextNsPtr
				 * (current namespace if contextNsPtr is
				 * NULL), then in global namespace. */
    Tcl_Namespace *contextNsPtr,/* Ignored if TCL_GLOBAL_ONLY flag set.
				 * Otherwise, points to namespace in which to
				 * resolve name. If NULL, look up name in the
				 * current namespace. */
    int flags)			/* An OR'd combination of:
				 * TCL_AVOID_RESOLVERS, TCL_GLOBAL_ONLY (look
				 * up name only in global namespace),
				 * TCL_NAMESPACE_ONLY (look up only in
				 * contextNsPtr, or the current namespace if
				 * contextNsPtr is NULL), and
				 * TCL_LEAVE_ERR_MSG. If both TCL_GLOBAL_ONLY
				 * and TCL_NAMESPACE_ONLY are given,
				 * TCL_GLOBAL_ONLY is ignored. */
{
    Tcl_Obj *namePtr = Tcl_NewStringObj(name, -1);
    Tcl_Var var;

    var = ObjFindNamespaceVar(interp, namePtr, contextNsPtr, flags);
    Tcl_DecrRefCount(namePtr);
    return var;
}

static Tcl_Var
ObjFindNamespaceVar(
    Tcl_Interp *interp,		/* The interpreter in which to find the
				 * variable. */
    Tcl_Obj *namePtr,		/* Variable's name. If it starts with "::",
				 * will be looked up in global namespace.
				 * Else, looked up first in contextNsPtr
				 * (current namespace if contextNsPtr is
				 * NULL), then in global namespace. */
    Tcl_Namespace *contextNsPtr,/* Ignored if TCL_GLOBAL_ONLY flag set.
				 * Otherwise, points to namespace in which to
				 * resolve name. If NULL, look up name in the
				 * current namespace. */
    int flags)			/* An OR'd combination of:
				 * TCL_AVOID_RESOLVERS, TCL_GLOBAL_ONLY (look
				 * up name only in global namespace),
				 * TCL_NAMESPACE_ONLY (look up only in
				 * contextNsPtr, or the current namespace if
				 * contextNsPtr is NULL), and
				 * TCL_LEAVE_ERR_MSG. If both TCL_GLOBAL_ONLY
				 * and TCL_NAMESPACE_ONLY are given,
				 * TCL_GLOBAL_ONLY is ignored. */
{
    Interp *iPtr = (Interp *) interp;
    ResolverScheme *resPtr;
    Namespace *nsPtr[2], *cxtNsPtr;
    const char *simpleName;
    Var *varPtr;
    int search;
    int result;
    Tcl_Var var;
    Tcl_Obj *simpleNamePtr;
    const char *name = TclGetString(namePtr);

    /*
     * If this namespace has a variable resolver, then give it first crack at
     * the variable resolution. It may return a Tcl_Var value, it may signal
     * to continue onward, or it may signal an error.
     */

    if ((flags & TCL_GLOBAL_ONLY) != 0) {
	cxtNsPtr = (Namespace *) TclGetGlobalNamespace(interp);
    } else if (contextNsPtr != NULL) {
	cxtNsPtr = (Namespace *) contextNsPtr;
    } else {
	cxtNsPtr = (Namespace *) TclGetCurrentNamespace(interp);
    }

    if (!(flags & TCL_AVOID_RESOLVERS) &&
	    (cxtNsPtr->varResProc != NULL || iPtr->resolverPtr != NULL)) {
	resPtr = iPtr->resolverPtr;

	if (cxtNsPtr->varResProc) {
	    result = cxtNsPtr->varResProc(interp, name,
		    (Tcl_Namespace *) cxtNsPtr, flags, &var);
	} else {
	    result = TCL_CONTINUE;
	}

	while (result == TCL_CONTINUE && resPtr) {
	    if (resPtr->varResProc) {
		result = resPtr->varResProc(interp, name,
			(Tcl_Namespace *) cxtNsPtr, flags, &var);
	    }
	    resPtr = resPtr->nextPtr;
	}

	if (result == TCL_OK) {
	    return var;
	} else if (result != TCL_CONTINUE) {
	    return NULL;
	}
    }

    /*
     * Find the namespace(s) that contain the variable.
     */

    if (!(flags & TCL_GLOBAL_ONLY)) {
	flags |= TCL_NAMESPACE_ONLY;
    }

    TclGetNamespaceForQualName(interp, name, (Namespace *) contextNsPtr,
	    flags, &nsPtr[0], &nsPtr[1], &cxtNsPtr, &simpleName);

    /*
     * Look for the variable in the variable table of its namespace. Be sure
     * to check both possible search paths: from the specified namespace
     * context and from the global namespace.
     */

    varPtr = NULL;
    if (simpleName != name) {
	simpleNamePtr = Tcl_NewStringObj(simpleName, -1);
    } else {
	simpleNamePtr = namePtr;
    }

    for (search = 0;  (search < 2) && (varPtr == NULL);  search++) {
	if ((nsPtr[search] != NULL) && (simpleName != NULL)) {
	    varPtr = VarHashFindVar(&nsPtr[search]->varTable, simpleNamePtr);
	}
    }
    if (simpleName != name) {
	Tcl_DecrRefCount(simpleNamePtr);
    }
    if ((varPtr == NULL) && (flags & TCL_LEAVE_ERR_MSG)) {
	Tcl_SetObjResult(interp, Tcl_ObjPrintf(
		"unknown variable \"%s\"", name));
	Tcl_SetErrorCode(interp, "TCL", "LOOKUP", "VARIABLE", name, NULL);
    }
    return (Tcl_Var) varPtr;
}

/*
 *----------------------------------------------------------------------
 *
 * InfoVarsCmd -- (moved over from tclCmdIL.c)
 *
 *	Called to implement the "info vars" command that returns the list of
 *	variables in the interpreter that match an optional pattern. The
 *	pattern, if any, consists of an optional sequence of namespace names
 *	separated by "::" qualifiers, which is followed by a glob-style
 *	pattern that restricts which variables are returned. Handles the
 *	following syntax:
 *
 *	    info vars ?pattern?
 *
 * Results:
 *	Returns TCL_OK if successful and TCL_ERROR if there is an error.
 *
 * Side effects:
 *	Returns a result in the interpreter's result object. If there is an
 *	error, the result is an error message.
 *
 *----------------------------------------------------------------------
 */

int
TclInfoVarsCmd(
    TCL_UNUSED(void *),
    Tcl_Interp *interp,		/* Current interpreter. */
    int objc,			/* Number of arguments. */
    Tcl_Obj *const objv[])	/* Argument objects. */
{
    Interp *iPtr = (Interp *) interp;
    const char *varName, *pattern, *simplePattern;
    Tcl_HashSearch search;
    Var *varPtr;
    Namespace *nsPtr;
    Namespace *globalNsPtr = (Namespace *) Tcl_GetGlobalNamespace(interp);
    Namespace *currNsPtr = (Namespace *) Tcl_GetCurrentNamespace(interp);
    Tcl_Obj *listPtr, *elemObjPtr, *varNamePtr;
    int specificNsInPattern = 0;/* Init. to avoid compiler warning. */
    Tcl_Obj *simplePatternPtr = NULL;

    /*
     * Get the pattern and find the "effective namespace" in which to list
     * variables. We only use this effective namespace if there's no active
     * Tcl procedure frame.
     */

    if (objc == 1) {
	simplePattern = NULL;
	nsPtr = currNsPtr;
	specificNsInPattern = 0;
    } else if (objc == 2) {
	/*
	 * From the pattern, get the effective namespace and the simple
	 * pattern (no namespace qualifiers or ::'s) at the end. If an error
	 * was found while parsing the pattern, return it. Otherwise, if the
	 * namespace wasn't found, just leave nsPtr NULL: we will return an
	 * empty list since no variables there can be found.
	 */

	Namespace *dummy1NsPtr, *dummy2NsPtr;

	pattern = TclGetString(objv[1]);
	TclGetNamespaceForQualName(interp, pattern, NULL, /*flags*/ 0,
		&nsPtr, &dummy1NsPtr, &dummy2NsPtr, &simplePattern);

	if (nsPtr != NULL) {	/* We successfully found the pattern's ns. */
	    specificNsInPattern = (strcmp(simplePattern, pattern) != 0);
	    if (simplePattern == pattern) {
		simplePatternPtr = objv[1];
	    } else {
		simplePatternPtr = Tcl_NewStringObj(simplePattern, -1);
	    }
	    Tcl_IncrRefCount(simplePatternPtr);
	}
    } else {
	Tcl_WrongNumArgs(interp, 1, objv, "?pattern?");
	return TCL_ERROR;
    }

    /*
     * If the namespace specified in the pattern wasn't found, just return.
     */

    if (nsPtr == NULL) {
	return TCL_OK;
    }

    listPtr = Tcl_NewListObj(0, NULL);

    if (!HasLocalVars(iPtr->varFramePtr) || specificNsInPattern) {
	/*
	 * There is no frame pointer, the frame pointer was pushed only to
	 * activate a namespace, or we are in a procedure call frame but a
	 * specific namespace was specified. Create a list containing only the
	 * variables in the effective namespace's variable table.
	 */

	if (simplePattern && TclMatchIsTrivial(simplePattern)) {
	    /*
	     * If we can just do hash lookups, that simplifies things a lot.
	     */

	    varPtr = VarHashFindVar(&nsPtr->varTable, simplePatternPtr);
	    if (varPtr) {
		if (!TclIsVarUndefined(varPtr)
			|| TclIsVarNamespaceVar(varPtr)) {
		    if (specificNsInPattern) {
			TclNewObj(elemObjPtr);
			Tcl_GetVariableFullName(interp, (Tcl_Var) varPtr,
				elemObjPtr);
		    } else {
			elemObjPtr = VarHashGetKey(varPtr);
		    }
		    Tcl_ListObjAppendElement(interp, listPtr, elemObjPtr);
		}
	    } else if ((nsPtr != globalNsPtr) && !specificNsInPattern) {
		varPtr = VarHashFindVar(&globalNsPtr->varTable,
			simplePatternPtr);
		if (varPtr) {
		    if (!TclIsVarUndefined(varPtr)
			    || TclIsVarNamespaceVar(varPtr)) {
			Tcl_ListObjAppendElement(interp, listPtr,
				VarHashGetKey(varPtr));
		    }
		}
	    }
	} else {
	    /*
	     * Have to scan the tables of variables.
	     */

	    varPtr = VarHashFirstVar(&nsPtr->varTable, &search);
	    while (varPtr) {
		if (!TclIsVarUndefined(varPtr)
			|| TclIsVarNamespaceVar(varPtr)) {
		    varNamePtr = VarHashGetKey(varPtr);
		    varName = TclGetString(varNamePtr);
		    if ((simplePattern == NULL)
			    || Tcl_StringMatch(varName, simplePattern)) {
			if (specificNsInPattern) {
			    TclNewObj(elemObjPtr);
			    Tcl_GetVariableFullName(interp, (Tcl_Var) varPtr,
				    elemObjPtr);
			} else {
			    elemObjPtr = varNamePtr;
			}
			Tcl_ListObjAppendElement(interp, listPtr, elemObjPtr);
		    }
		}
		varPtr = VarHashNextVar(&search);
	    }

	    /*
	     * If the effective namespace isn't the global :: namespace, and a
	     * specific namespace wasn't requested in the pattern (i.e., the
	     * pattern only specifies variable names), then add in all global
	     * :: variables that match the simple pattern. Of course, add in
	     * only those variables that aren't hidden by a variable in the
	     * effective namespace.
	     */

	    if ((nsPtr != globalNsPtr) && !specificNsInPattern) {
		varPtr = VarHashFirstVar(&globalNsPtr->varTable, &search);
		while (varPtr) {
		    if (!TclIsVarUndefined(varPtr)
			    || TclIsVarNamespaceVar(varPtr)) {
			varNamePtr = VarHashGetKey(varPtr);
			varName = TclGetString(varNamePtr);
			if ((simplePattern == NULL)
				|| Tcl_StringMatch(varName, simplePattern)) {
			    if (VarHashFindVar(&nsPtr->varTable,
				    varNamePtr) == NULL) {
				Tcl_ListObjAppendElement(interp, listPtr,
					varNamePtr);
			    }
			}
		    }
		    varPtr = VarHashNextVar(&search);
		}
	    }
	}
    } else if (iPtr->varFramePtr->procPtr != NULL) {
	AppendLocals(interp, listPtr, simplePatternPtr, 1);
    }

    if (simplePatternPtr) {
	Tcl_DecrRefCount(simplePatternPtr);
    }
    Tcl_SetObjResult(interp, listPtr);
    return TCL_OK;
}

/*
 *----------------------------------------------------------------------
 *
 * InfoGlobalsCmd -- (moved over from tclCmdIL.c)
 *
 *	Called to implement the "info globals" command that returns the list
 *	of global variables matching an optional pattern. Handles the
 *	following syntax:
 *
 *	    info globals ?pattern?
 *
 * Results:
 *	Returns TCL_OK if successful and TCL_ERROR if there is an error.
 *
 * Side effects:
 *	Returns a result in the interpreter's result object. If there is an
 *	error, the result is an error message.
 *
 *----------------------------------------------------------------------
 */

int
TclInfoGlobalsCmd(
    TCL_UNUSED(void *),
    Tcl_Interp *interp,		/* Current interpreter. */
    int objc,			/* Number of arguments. */
    Tcl_Obj *const objv[])	/* Argument objects. */
{
    const char *varName, *pattern;
    Namespace *globalNsPtr = (Namespace *) Tcl_GetGlobalNamespace(interp);
    Tcl_HashSearch search;
    Var *varPtr;
    Tcl_Obj *listPtr, *varNamePtr, *patternPtr;

    if (objc == 1) {
	pattern = NULL;
    } else if (objc == 2) {
	pattern = TclGetString(objv[1]);

	/*
	 * Strip leading global-namespace qualifiers. [Bug 1057461]
	 */

	if (pattern[0] == ':' && pattern[1] == ':') {
	    while (*pattern == ':') {
		pattern++;
	    }
	}
    } else {
	Tcl_WrongNumArgs(interp, 1, objv, "?pattern?");
	return TCL_ERROR;
    }

    /*
     * Scan through the global :: namespace's variable table and create a list
     * of all global variables that match the pattern.
     */

    listPtr = Tcl_NewListObj(0, NULL);
    if (pattern != NULL && TclMatchIsTrivial(pattern)) {
	if (pattern == TclGetString(objv[1])) {
	    patternPtr = objv[1];
	} else {
	    patternPtr = Tcl_NewStringObj(pattern, -1);
	}
	Tcl_IncrRefCount(patternPtr);

	varPtr = VarHashFindVar(&globalNsPtr->varTable, patternPtr);
	if (varPtr) {
	    if (!TclIsVarUndefined(varPtr)) {
		Tcl_ListObjAppendElement(interp, listPtr,
			VarHashGetKey(varPtr));
	    }
	}
	Tcl_DecrRefCount(patternPtr);
    } else {
	for (varPtr = VarHashFirstVar(&globalNsPtr->varTable, &search);
		varPtr != NULL;
		varPtr = VarHashNextVar(&search)) {
	    if (TclIsVarUndefined(varPtr)) {
		continue;
	    }
	    varNamePtr = VarHashGetKey(varPtr);
	    varName = TclGetString(varNamePtr);
	    if ((pattern == NULL) || Tcl_StringMatch(varName, pattern)) {
		Tcl_ListObjAppendElement(interp, listPtr, varNamePtr);
	    }
	}
    }
    Tcl_SetObjResult(interp, listPtr);
    return TCL_OK;
}

/*
 *----------------------------------------------------------------------
 *
 * TclInfoLocalsCmd -- (moved over from tclCmdIl.c)
 *
 *	Called to implement the "info locals" command to return a list of
 *	local variables that match an optional pattern. Handles the following
 *	syntax:
 *
 *	    info locals ?pattern?
 *
 * Results:
 *	Returns TCL_OK if successful and TCL_ERROR if there is an error.
 *
 * Side effects:
 *	Returns a result in the interpreter's result object. If there is an
 *	error, the result is an error message.
 *
 *----------------------------------------------------------------------
 */

int
TclInfoLocalsCmd(
    TCL_UNUSED(void *),
    Tcl_Interp *interp,		/* Current interpreter. */
    int objc,			/* Number of arguments. */
    Tcl_Obj *const objv[])	/* Argument objects. */
{
    Interp *iPtr = (Interp *) interp;
    Tcl_Obj *patternPtr, *listPtr;

    if (objc == 1) {
	patternPtr = NULL;
    } else if (objc == 2) {
	patternPtr = objv[1];
    } else {
	Tcl_WrongNumArgs(interp, 1, objv, "?pattern?");
	return TCL_ERROR;
    }

    if (!HasLocalVars(iPtr->varFramePtr)) {
	return TCL_OK;
    }

    /*
     * Return a list containing names of first the compiled locals (i.e. the
     * ones stored in the call frame), then the variables in the local hash
     * table (if one exists).
     */

    listPtr = Tcl_NewListObj(0, NULL);
    AppendLocals(interp, listPtr, patternPtr, 0);
    Tcl_SetObjResult(interp, listPtr);
    return TCL_OK;
}

/*
 *----------------------------------------------------------------------
 *
 * AppendLocals --
 *
 *	Append the local variables for the current frame to the specified list
 *	object.
 *
 * Results:
 *	None.
 *
 * Side effects:
 *	None.
 *
 *----------------------------------------------------------------------
 */

static void
AppendLocals(
    Tcl_Interp *interp,		/* Current interpreter. */
    Tcl_Obj *listPtr,		/* List object to append names to. */
    Tcl_Obj *patternPtr,	/* Pattern to match against. */
    int includeLinks)		/* 1 if upvars should be included, else 0. */
{
    Interp *iPtr = (Interp *) interp;
    Var *varPtr;
    size_t i, localVarCt;
    int added;
    Tcl_Obj *objNamePtr;
    const char *varName;
    TclVarHashTable *localVarTablePtr;
    Tcl_HashSearch search;
    Tcl_HashTable addedTable;
    const char *pattern = patternPtr? TclGetString(patternPtr) : NULL;

    localVarCt = iPtr->varFramePtr->numCompiledLocals;
    varPtr = iPtr->varFramePtr->compiledLocals;
    localVarTablePtr = iPtr->varFramePtr->varTablePtr;
    if (includeLinks) {
	Tcl_InitObjHashTable(&addedTable);
    }

    if (localVarCt > 0) {
	Tcl_Obj **varNamePtr = &iPtr->varFramePtr->localCachePtr->varName0;

	for (i = 0; i < localVarCt; i++, varNamePtr++) {
	    /*
	     * Skip nameless (temporary) variables and undefined variables.
	     */

	    if (*varNamePtr && !TclIsVarUndefined(varPtr)
		&& (includeLinks || !TclIsVarLink(varPtr))) {
		varName = TclGetString(*varNamePtr);
		if ((pattern == NULL) || Tcl_StringMatch(varName, pattern)) {
		    Tcl_ListObjAppendElement(interp, listPtr, *varNamePtr);
		    if (includeLinks) {
			Tcl_CreateHashEntry(&addedTable, *varNamePtr, &added);
		    }
		}
	    }
	    varPtr++;
	}
    }

    /*
     * Do nothing if no local variables.
     */

    if (localVarTablePtr == NULL) {
	goto objectVars;
    }

    /*
     * Check for the simple and fast case.
     */

    if ((pattern != NULL) && TclMatchIsTrivial(pattern)) {
	varPtr = VarHashFindVar(localVarTablePtr, patternPtr);
	if (varPtr != NULL) {
	    if (!TclIsVarUndefined(varPtr)
		    && (includeLinks || !TclIsVarLink(varPtr))) {
		Tcl_ListObjAppendElement(interp, listPtr,
			VarHashGetKey(varPtr));
		if (includeLinks) {
		    Tcl_CreateHashEntry(&addedTable, VarHashGetKey(varPtr),
			    &added);
		}
	    }
	}
	goto objectVars;
    }

    /*
     * Scan over and process all local variables.
     */

    for (varPtr = VarHashFirstVar(localVarTablePtr, &search);
	    varPtr != NULL;
	    varPtr = VarHashNextVar(&search)) {
	if (!TclIsVarUndefined(varPtr)
		&& (includeLinks || !TclIsVarLink(varPtr))) {
	    objNamePtr = VarHashGetKey(varPtr);
	    varName = TclGetString(objNamePtr);
	    if ((pattern == NULL) || Tcl_StringMatch(varName, pattern)) {
		Tcl_ListObjAppendElement(interp, listPtr, objNamePtr);
		if (includeLinks) {
		    Tcl_CreateHashEntry(&addedTable, objNamePtr, &added);
		}
	    }
	}
    }

  objectVars:
    if (!includeLinks) {
	return;
    }

    if (iPtr->varFramePtr->isProcCallFrame & FRAME_IS_METHOD) {
	Method *mPtr = (Method *)
		Tcl_ObjectContextMethod((Tcl_ObjectContext)iPtr->varFramePtr->clientData);
	PrivateVariableMapping *privatePtr;

	if (mPtr->declaringObjectPtr) {
	    Object *oPtr = mPtr->declaringObjectPtr;

	    FOREACH(objNamePtr, oPtr->variables) {
		Tcl_CreateHashEntry(&addedTable, objNamePtr, &added);
		if (added && (!pattern ||
			Tcl_StringMatch(TclGetString(objNamePtr), pattern))) {
		    Tcl_ListObjAppendElement(interp, listPtr, objNamePtr);
		}
	    }
	    FOREACH_STRUCT(privatePtr, oPtr->privateVariables) {
		Tcl_CreateHashEntry(&addedTable, privatePtr->variableObj,
			&added);
		if (added && (!pattern ||
			Tcl_StringMatch(TclGetString(privatePtr->variableObj),
				pattern))) {
		    Tcl_ListObjAppendElement(interp, listPtr,
			    privatePtr->variableObj);
		}
	    }
	} else {
	    Class *clsPtr = mPtr->declaringClassPtr;

	    FOREACH(objNamePtr, clsPtr->variables) {
		Tcl_CreateHashEntry(&addedTable, objNamePtr, &added);
		if (added && (!pattern ||
			Tcl_StringMatch(TclGetString(objNamePtr), pattern))) {
		    Tcl_ListObjAppendElement(interp, listPtr, objNamePtr);
		}
	    }
	    FOREACH_STRUCT(privatePtr, clsPtr->privateVariables) {
		Tcl_CreateHashEntry(&addedTable, privatePtr->variableObj,
			&added);
		if (added && (!pattern ||
			Tcl_StringMatch(TclGetString(privatePtr->variableObj),
				pattern))) {
		    Tcl_ListObjAppendElement(interp, listPtr,
			    privatePtr->variableObj);
		}
	    }
	}
    }
    Tcl_DeleteHashTable(&addedTable);
}

/*
 * Hash table implementation - first, just copy and adapt the obj key stuff
 */

void
TclInitVarHashTable(
    TclVarHashTable *tablePtr,
    Namespace *nsPtr)
{
    Tcl_InitCustomHashTable(&tablePtr->table,
	    TCL_CUSTOM_TYPE_KEYS, &tclVarHashKeyType);
    tablePtr->nsPtr = nsPtr;
    tablePtr->arrayPtr = NULL;
}

static Tcl_HashEntry *
AllocVarEntry(
    TCL_UNUSED(Tcl_HashTable *),
    void *keyPtr)		/* Key to store in the hash table entry. */
{
    Tcl_Obj *objPtr = (Tcl_Obj *)keyPtr;
    Tcl_HashEntry *hPtr;
    Var *varPtr;

    varPtr = (Var *)Tcl_Alloc(sizeof(VarInHash));
    varPtr->flags = VAR_IN_HASHTABLE;
    varPtr->value.objPtr = NULL;
    VarHashRefCount(varPtr) = 1;

    hPtr = &(((VarInHash *) varPtr)->entry);
    Tcl_SetHashValue(hPtr, varPtr);
    hPtr->key.objPtr = objPtr;
    Tcl_IncrRefCount(objPtr);

    return hPtr;
}

static void
FreeVarEntry(
    Tcl_HashEntry *hPtr)
{
    Var *varPtr = VarHashGetValue(hPtr);
    Tcl_Obj *objPtr = hPtr->key.objPtr;

    if (TclIsVarUndefined(varPtr) && !TclIsVarTraced(varPtr)
	    && (VarHashRefCount(varPtr) == 1)) {
	Tcl_Free(varPtr);
    } else {
	VarHashInvalidateEntry(varPtr);
	TclSetVarUndefined(varPtr);
	VarHashRefCount(varPtr)--;
    }
    Tcl_DecrRefCount(objPtr);
}

static int
CompareVarKeys(
    void *keyPtr,			/* New key to compare. */
    Tcl_HashEntry *hPtr)	/* Existing key to compare. */
{
    Tcl_Obj *objPtr1 = (Tcl_Obj *)keyPtr;
    Tcl_Obj *objPtr2 = hPtr->key.objPtr;
    const char *p1, *p2;
    size_t l1, l2;

    /*
     * If the object pointers are the same then they match.
     * OPT: this comparison was moved to the caller
     *
     * if (objPtr1 == objPtr2) return 1;
     */

    /*
     * Don't use Tcl_GetStringFromObj as it would prevent l1 and l2 being in a
     * register.
     */

    p1 = TclGetString(objPtr1);
    l1 = objPtr1->length;
    p2 = TclGetString(objPtr2);
    l2 = objPtr2->length;

    /*
     * Only compare string representations of the same length.
     */

    return ((l1 == l2) && !memcmp(p1, p2, l1));
}

/*----------------------------------------------------------------------
 *
 * ArrayDefaultCmd --
 *
 *	This function implements the 'array default' Tcl command.
 *	Refer to the user documentation for details on what it does.
 *
 * Results:
 *	Returns a standard Tcl result.
 *
 * Side effects:
 *	See the user documentation.
 *
 *----------------------------------------------------------------------
 */

static int
ArrayDefaultCmd(
    TCL_UNUSED(void *),
    Tcl_Interp *interp,		/* Current interpreter. */
    int objc,			/* Number of arguments. */
    Tcl_Obj *const objv[])	/* Argument objects. */
{
    static const char *const options[] = {
	"get", "set", "exists", "unset", NULL
    };
    enum arrayDefaultOptionsEnum { OPT_GET, OPT_SET, OPT_EXISTS, OPT_UNSET } option;
    Tcl_Obj *arrayNameObj, *defaultValueObj;
    Var *varPtr, *arrayPtr;
    int isArray;

    /*
     * Parse arguments.
     */

    if (objc != 3 && objc != 4) {
	Tcl_WrongNumArgs(interp, 1, objv, "option arrayName ?value?");
	return TCL_ERROR;
    }
    if (Tcl_GetIndexFromObj(interp, objv[1], options, "option",
	    0, &option) != TCL_OK) {
	return TCL_ERROR;
    }

    arrayNameObj = objv[2];

    if (TCL_ERROR == LocateArray(interp, arrayNameObj, &varPtr, &isArray)) {
	return TCL_ERROR;
    }

    switch (option) {
    case OPT_GET:
	if (objc != 3) {
	    Tcl_WrongNumArgs(interp, 2, objv, "arrayName");
	    return TCL_ERROR;
	}
	if (!varPtr || TclIsVarUndefined(varPtr) || !isArray) {
	    return NotArrayError(interp, arrayNameObj);
	}

	defaultValueObj = TclGetArrayDefault(varPtr);
	if (!defaultValueObj) {
	    /* Array default must exist. */
	    Tcl_SetObjResult(interp, Tcl_NewStringObj(
		    "array has no default value", -1));
	    Tcl_SetErrorCode(interp, "TCL", "READ", "ARRAY", "DEFAULT", NULL);
	    return TCL_ERROR;
	}
	Tcl_SetObjResult(interp, defaultValueObj);
	return TCL_OK;

    case OPT_SET:
	if (objc != 4) {
	    Tcl_WrongNumArgs(interp, 2, objv, "arrayName value");
	    return TCL_ERROR;
	}

	/*
	 * Attempt to create array if needed.
	 */
	varPtr = TclObjLookupVarEx(interp, arrayNameObj, NULL,
		/*flags*/ TCL_LEAVE_ERR_MSG, /*msg*/ "array default set",
		/*createPart1*/ 1, /*createPart2*/ 1, &arrayPtr);
	if (varPtr == NULL) {
	    return TCL_ERROR;
	}
	if (arrayPtr) {
	    /*
	     * Not a valid array name.
	     */

	    CleanupVar(varPtr, arrayPtr);
	    TclObjVarErrMsg(interp, arrayNameObj, NULL, "array default set",
		    NEEDARRAY, -1);
	    Tcl_SetErrorCode(interp, "TCL", "LOOKUP", "VARNAME",
		    TclGetString(arrayNameObj), NULL);
	    return TCL_ERROR;
	}
	if (!TclIsVarArray(varPtr) && !TclIsVarUndefined(varPtr)) {
	    /*
	     * Not an array.
	     */

	    TclObjVarErrMsg(interp, arrayNameObj, NULL, "array default set",
		    NEEDARRAY, -1);
	    Tcl_SetErrorCode(interp, "TCL", "WRITE", "ARRAY", NULL);
	    return TCL_ERROR;
	}

	if (!TclIsVarArray(varPtr)) {
	    TclInitArrayVar(varPtr);
	}
	defaultValueObj = objv[3];
	SetArrayDefault(varPtr, defaultValueObj);
	return TCL_OK;

    case OPT_EXISTS:
	if (objc != 3) {
	    Tcl_WrongNumArgs(interp, 2, objv, "arrayName");
	    return TCL_ERROR;
	}

	/*
	 * Undefined variables (whether or not they have storage allocated) do
	 * not have defaults, and this is not an error case.
	 */

	if (!varPtr || TclIsVarUndefined(varPtr)) {
	    Tcl_SetObjResult(interp, Tcl_NewBooleanObj(0));
	} else if (!isArray) {
	    return NotArrayError(interp, arrayNameObj);
	} else {
	    defaultValueObj = TclGetArrayDefault(varPtr);
	    Tcl_SetObjResult(interp, Tcl_NewBooleanObj(!!defaultValueObj));
	}
	return TCL_OK;

    case OPT_UNSET:
	if (objc != 3) {
	    Tcl_WrongNumArgs(interp, 2, objv, "arrayName");
	    return TCL_ERROR;
	}

	if (varPtr && !TclIsVarUndefined(varPtr)) {
	    if (!isArray) {
		return NotArrayError(interp, arrayNameObj);
	    }
	    SetArrayDefault(varPtr, NULL);
	}
	return TCL_OK;
    }

    /* Unreached */
    return TCL_ERROR;
}

/*
 * Initialize array variable.
 */

void
TclInitArrayVar(
    Var *arrayPtr)
{
    ArrayVarHashTable *tablePtr = (ArrayVarHashTable *)Tcl_Alloc(sizeof(ArrayVarHashTable));

    /*
     * Mark the variable as an array.
     */

    TclSetVarArray(arrayPtr);

    /*
     * Regular TclVarHashTable initialization.
     */

    arrayPtr->value.tablePtr = (TclVarHashTable *) tablePtr;
    TclInitVarHashTable(arrayPtr->value.tablePtr, TclGetVarNsPtr(arrayPtr));
    arrayPtr->value.tablePtr->arrayPtr = arrayPtr;

    /*
     * Default value initialization.
     */

    tablePtr->defaultObj = NULL;
}

/*
 * Cleanup array variable.
 */

static void
DeleteArrayVar(
    Var *arrayPtr)
{
    ArrayVarHashTable *tablePtr = (ArrayVarHashTable *)
	    arrayPtr->value.tablePtr;

    /*
     * Default value cleanup.
     */

    SetArrayDefault(arrayPtr, NULL);

    /*
     * Regular TclVarHashTable cleanup.
     */

    VarHashDeleteTable(arrayPtr->value.tablePtr);
    Tcl_Free(tablePtr);
}

/*
 * Get array default value if any.
 */

Tcl_Obj *
TclGetArrayDefault(
    Var *arrayPtr)
{
    ArrayVarHashTable *tablePtr = (ArrayVarHashTable *)
	    arrayPtr->value.tablePtr;

    return tablePtr->defaultObj;
}

/*
 * Set/replace/unset array default value.
 */

static void
SetArrayDefault(
    Var *arrayPtr,
    Tcl_Obj *defaultObj)
{
    ArrayVarHashTable *tablePtr = (ArrayVarHashTable *)
	    arrayPtr->value.tablePtr;

    /*
     * Increment/decrement refcount twice to ensure that the object is shared,
     * so that it doesn't get modified accidentally by the folling code:
     *
     *      array default set v 1
     *      lappend v(a) 2; # returns a new object {1 2}
     *      set v(b); # returns the original default object "1"
     */

    if (tablePtr->defaultObj) {
        Tcl_DecrRefCount(tablePtr->defaultObj);
        Tcl_DecrRefCount(tablePtr->defaultObj);
    }
    tablePtr->defaultObj = defaultObj;
    if (tablePtr->defaultObj) {
        Tcl_IncrRefCount(tablePtr->defaultObj);
        Tcl_IncrRefCount(tablePtr->defaultObj);
    }
}

/*
 * Local Variables:
 * mode: c
 * c-basic-offset: 4
 * fill-column: 78
 * End:
 */<|MERGE_RESOLUTION|>--- conflicted
+++ resolved
@@ -209,13 +209,7 @@
  * TIP #508: [array default]
  */
 
-<<<<<<< HEAD
-static int		ArrayDefaultCmd(void *clientData,
-			    Tcl_Interp *interp, int objc,
-			    Tcl_Obj *const objv[]);
-=======
 static Tcl_ObjCmdProc ArrayDefaultCmd;
->>>>>>> f2b3bc2a
 static void		DeleteArrayVar(Var *arrayPtr);
 static void		SetArrayDefault(Var *arrayPtr, Tcl_Obj *defaultObj);
 
