/*
 * tclVar.c --
 *
 *	This file contains routines that implement Tcl variables (both scalars
 *	and arrays).
 *
 *	The implementation of arrays is modelled after an initial
 *	implementation by Mark Diekhans and Karl Lehenbauer.
 *
 * Copyright © 1987-1994 The Regents of the University of California.
 * Copyright © 1994-1997 Sun Microsystems, Inc.
 * Copyright © 1998-1999 Scriptics Corporation.
 * Copyright © 2001 Kevin B. Kenny. All rights reserved.
 * Copyright © 2007 Miguel Sofer
 *
 * See the file "license.terms" for information on usage and redistribution of
 * this file, and for a DISCLAIMER OF ALL WARRANTIES.
 */

#include "tclInt.h"
#include "tclOOInt.h"

/*
 * Prototypes for the variable hash key methods.
 */

static Tcl_HashEntry *	AllocVarEntry(Tcl_HashTable *tablePtr, void *keyPtr);
static void		FreeVarEntry(Tcl_HashEntry *hPtr);
static int		CompareVarKeys(void *keyPtr, Tcl_HashEntry *hPtr);

static const Tcl_HashKeyType tclVarHashKeyType = {
    TCL_HASH_KEY_TYPE_VERSION,	/* version */
    0,				/* flags */
    TclHashObjKey,		/* hashKeyProc */
    CompareVarKeys,		/* compareKeysProc */
    AllocVarEntry,		/* allocEntryProc */
    FreeVarEntry		/* freeEntryProc */
};

static inline Var *	VarHashCreateVar(TclVarHashTable *tablePtr,
			    Tcl_Obj *key, int *newPtr);
static inline Var *	VarHashFirstVar(TclVarHashTable *tablePtr,
			    Tcl_HashSearch *searchPtr);
static inline Var *	VarHashNextVar(Tcl_HashSearch *searchPtr);
static inline void	CleanupVar(Var *varPtr, Var *arrayPtr);

#define VarHashGetValue(hPtr) \
    ((Var *) ((char *)hPtr - offsetof(VarInHash, entry)))

/*
 * NOTE: VarHashCreateVar increments the recount of its key argument.
 * All callers that will call Tcl_DecrRefCount on that argument must
 * call Tcl_IncrRefCount on it before passing it in.  This requirement
 * can bubble up to callers of callers .... etc.
 */

static inline Var *
VarHashCreateVar(
    TclVarHashTable *tablePtr,
    Tcl_Obj *key,
    int *newPtr)
{
    Tcl_HashEntry *hPtr = Tcl_CreateHashEntry(&tablePtr->table, key, newPtr);

    if (!hPtr) {
	return NULL;
    }
    return VarHashGetValue(hPtr);
}

#define VarHashFindVar(tablePtr, key) \
    VarHashCreateVar((tablePtr), (key), NULL)

#define VarHashInvalidateEntry(varPtr) \
    ((varPtr)->flags |= VAR_DEAD_HASH)

#define VarHashDeleteEntry(varPtr) \
    Tcl_DeleteHashEntry(&(((VarInHash *) varPtr)->entry))

#define VarHashFirstEntry(tablePtr, searchPtr) \
    Tcl_FirstHashEntry(&(tablePtr)->table, (searchPtr))

#define VarHashNextEntry(searchPtr) \
    Tcl_NextHashEntry((searchPtr))

static inline Var *
VarHashFirstVar(
    TclVarHashTable *tablePtr,
    Tcl_HashSearch *searchPtr)
{
    Tcl_HashEntry *hPtr = VarHashFirstEntry(tablePtr, searchPtr);

    if (!hPtr) {
	return NULL;
    }
    return VarHashGetValue(hPtr);
}

static inline Var *
VarHashNextVar(
    Tcl_HashSearch *searchPtr)
{
    Tcl_HashEntry *hPtr = VarHashNextEntry(searchPtr);

    if (!hPtr) {
	return NULL;
    }
    return VarHashGetValue(hPtr);
}

#define VarHashDeleteTable(tablePtr) \
    Tcl_DeleteHashTable(&(tablePtr)->table)

/*
 * The strings below are used to indicate what went wrong when a variable
 * access is denied.
 */

static const char NOSUCHVAR[] =		"no such variable";
static const char ISARRAY[] =		"variable is array";
static const char NEEDARRAY[] =		"variable isn't array";
static const char NOSUCHELEMENT[] =	"no such element in array";
static const char DANGLINGELEMENT[] =
	"upvar refers to element in deleted array";
static const char DANGLINGVAR[] =
	"upvar refers to variable in deleted namespace";
static const char BADNAMESPACE[] =	"parent namespace doesn't exist";
static const char MISSINGNAME[] =	"missing variable name";
static const char ISARRAYELEMENT[] =
	"name refers to an element in an array";

/*
 * A test to see if we are in a call frame that has local variables. This is
 * true if we are inside a procedure body.
 */

#define HasLocalVars(framePtr) ((framePtr)->isProcCallFrame & FRAME_IS_PROC)

/*
 * The following structure describes an enumerative search in progress on an
 * array variable; this are invoked with options to the "array" command.
 */

typedef struct ArraySearch {
    Tcl_Obj *name;		/* Name of this search */
    int id;			/* Integer id used to distinguish among
				 * multiple concurrent searches for the same
				 * array. */
    struct Var *varPtr;		/* Pointer to array variable that's being
				 * searched. */
    Tcl_HashSearch search;	/* Info kept by the hash module about progress
				 * through the array. */
    Tcl_HashEntry *nextEntry;	/* Non-null means this is the next element to
				 * be enumerated (it's leftover from the
				 * Tcl_FirstHashEntry call or from an "array
				 * anymore" command). NULL means must call
				 * Tcl_NextHashEntry to get value to
				 * return. */
    struct ArraySearch *nextPtr;/* Next in list of all active searches for
				 * this variable, or NULL if this is the last
				 * one. */
} ArraySearch;

/*
 * TIP #508: [array default]
 *
 * The following structure extends the regular TclVarHashTable used by array
 * variables to store their optional default value.
 */

typedef struct ArrayVarHashTable {
    TclVarHashTable table;
    Tcl_Obj *defaultObj;
} ArrayVarHashTable;

/*
 * Forward references to functions defined later in this file:
 */

static void		AppendLocals(Tcl_Interp *interp, Tcl_Obj *listPtr,
			    Tcl_Obj *patternPtr, int includeLinks);
static void		ArrayPopulateSearch(Tcl_Interp *interp,
			    Tcl_Obj *arrayNameObj, Var *varPtr,
			    ArraySearch *searchPtr);
static void		ArrayDoneSearch(Interp *iPtr, Var *varPtr,
			    ArraySearch *searchPtr);
static Tcl_NRPostProc   ArrayForLoopCallback;
static Tcl_ObjCmdProc	ArrayForNRCmd;
static void		DeleteSearches(Interp *iPtr, Var *arrayVarPtr);
static void		DeleteArray(Interp *iPtr, Tcl_Obj *arrayNamePtr,
			    Var *varPtr, int flags, int index);
static int		LocateArray(Tcl_Interp *interp, Tcl_Obj *name,
			    Var **varPtrPtr, int *isArrayPtr);
static int		NotArrayError(Tcl_Interp *interp, Tcl_Obj *name);
static Tcl_Var		ObjFindNamespaceVar(Tcl_Interp *interp,
			    Tcl_Obj *namePtr, Tcl_Namespace *contextNsPtr,
			    int flags);
static int		ObjMakeUpvar(Tcl_Interp *interp,
			    CallFrame *framePtr, Tcl_Obj *otherP1Ptr,
			    const char *otherP2, int otherFlags,
			    Tcl_Obj *myNamePtr, int myFlags, int index);
static ArraySearch *	ParseSearchId(Tcl_Interp *interp, const Var *varPtr,
			    Tcl_Obj *varNamePtr, Tcl_Obj *handleObj);
static void		UnsetVarStruct(Var *varPtr, Var *arrayPtr,
			    Interp *iPtr, Tcl_Obj *part1Ptr,
			    Tcl_Obj *part2Ptr, int flags, int index);

/*
 * TIP #508: [array default]
 */

static Tcl_ObjCmdProc ArrayDefaultCmd;
static void		DeleteArrayVar(Var *arrayPtr);
static void		SetArrayDefault(Var *arrayPtr, Tcl_Obj *defaultObj);

/*
 * Functions defined in this file that may be exported in the future for use
 * by the bytecode compiler and engine or to the public interface.
 */

MODULE_SCOPE Var *	TclLookupSimpleVar(Tcl_Interp *interp,
			    Tcl_Obj *varNamePtr, int flags, int create,
			    const char **errMsgPtr, int *indexPtr);

static Tcl_DupInternalRepProc	DupLocalVarName;
static Tcl_FreeInternalRepProc	FreeLocalVarName;

static Tcl_FreeInternalRepProc	FreeParsedVarName;
static Tcl_DupInternalRepProc	DupParsedVarName;

/*
 * Types of Tcl_Objs used to cache variable lookups.
 *
 * localVarName - INTERNALREP DEFINITION:
 *   twoPtrValue.ptr1:   pointer to name obj in varFramePtr->localCache
 *			  or NULL if it is this same obj
 *   twoPtrValue.ptr2: index into locals table
 *
 * parsedVarName - INTERNALREP DEFINITION:
 *   twoPtrValue.ptr1:	pointer to the array name Tcl_Obj, or NULL if it is a
 *			scalar variable
 *   twoPtrValue.ptr2:	pointer to the element name string (owned by this
 *			Tcl_Obj), or NULL if it is a scalar variable
 */

static const Tcl_ObjType localVarNameType = {
    "localVarName",
    FreeLocalVarName, DupLocalVarName, NULL, NULL,
    TCL_OBJTYPE_V0
};

#define LocalSetInternalRep(objPtr, index, namePtr)				\
    do {								\
	Tcl_ObjInternalRep ir;						\
	Tcl_Obj *ptr = (namePtr);					\
	if (ptr) {Tcl_IncrRefCount(ptr);}				\
	ir.twoPtrValue.ptr1 = ptr;					\
	ir.twoPtrValue.ptr2 = INT2PTR(index);				\
	Tcl_StoreInternalRep((objPtr), &localVarNameType, &ir);		\
    } while (0)

#define LocalGetInternalRep(objPtr, index, name)				\
    do {								\
	const Tcl_ObjInternalRep *irPtr;					\
	irPtr = TclFetchInternalRep((objPtr), &localVarNameType);		\
	(name) = irPtr ? (Tcl_Obj *)irPtr->twoPtrValue.ptr1 : NULL;		\
	(index) = irPtr ? PTR2INT(irPtr->twoPtrValue.ptr2) : TCL_INDEX_NONE;	\
    } while (0)

static const Tcl_ObjType parsedVarNameType = {
    "parsedVarName",
    FreeParsedVarName, DupParsedVarName, NULL, NULL,
    TCL_OBJTYPE_V0
};

#define ParsedSetInternalRep(objPtr, arrayPtr, elem)				\
    do {								\
	Tcl_ObjInternalRep ir;						\
	Tcl_Obj *ptr1 = (arrayPtr);					\
	Tcl_Obj *ptr2 = (elem);						\
	if (ptr1) {Tcl_IncrRefCount(ptr1);}				\
	if (ptr2) {Tcl_IncrRefCount(ptr2);}				\
	ir.twoPtrValue.ptr1 = ptr1;					\
	ir.twoPtrValue.ptr2 = ptr2;					\
	Tcl_StoreInternalRep((objPtr), &parsedVarNameType, &ir);		\
    } while (0)

#define ParsedGetInternalRep(objPtr, parsed, array, elem)			\
    do {								\
	const Tcl_ObjInternalRep *irPtr;					\
	irPtr = TclFetchInternalRep((objPtr), &parsedVarNameType);		\
	(parsed) = (irPtr != NULL);					\
	(array) = irPtr ? (Tcl_Obj *)irPtr->twoPtrValue.ptr1 : NULL;		\
	(elem) = irPtr ? (Tcl_Obj *)irPtr->twoPtrValue.ptr2 : NULL;		\
    } while (0)

Var *
TclVarHashCreateVar(
    TclVarHashTable *tablePtr,
    const char *key,
    int *newPtr)
{
    Tcl_Obj *keyPtr;
    Var *varPtr;

    keyPtr = Tcl_NewStringObj(key, -1);
    Tcl_IncrRefCount(keyPtr);
    varPtr = VarHashCreateVar(tablePtr, keyPtr, newPtr);
    Tcl_DecrRefCount(keyPtr);

    return varPtr;
}

static int
LocateArray(
    Tcl_Interp *interp,
    Tcl_Obj *name,
    Var **varPtrPtr,
    int *isArrayPtr)
{
    Var *arrayPtr, *varPtr = TclObjLookupVarEx(interp, name, NULL, /*flags*/ 0,
	    /*msg*/ 0, /*createPart1*/ 0, /*createPart2*/ 0, &arrayPtr);

    if (TclCheckArrayTraces(interp, varPtr, arrayPtr, name, -1) == TCL_ERROR) {
	return TCL_ERROR;
    }
    if (varPtrPtr) {
	*varPtrPtr = varPtr;
    }
    if (isArrayPtr) {
	*isArrayPtr = varPtr && !TclIsVarUndefined(varPtr)
		&& TclIsVarArray(varPtr);
    }
    return TCL_OK;
}

static int
NotArrayError(
    Tcl_Interp *interp,
    Tcl_Obj *name)
{
    const char *nameStr = TclGetString(name);

    Tcl_SetObjResult(interp,
	    Tcl_ObjPrintf("\"%s\" isn't an array", nameStr));
    Tcl_SetErrorCode(interp, "TCL", "LOOKUP", "ARRAY", nameStr, NULL);
    return TCL_ERROR;
}

/*
 *----------------------------------------------------------------------
 *
 * TclCleanupVar --
 *
 *	This function is called when it looks like it may be OK to free up a
 *	variable's storage. If the variable is in a hashtable, its Var
 *	structure and hash table entry will be freed along with those of its
 *	containing array, if any. This function is called, for example, when
 *	a trace on a variable deletes a variable.
 *
 * Results:
 *	None.
 *
 * Side effects:
 *	If the variable (or its containing array) really is dead and in a
 *	hashtable, then its Var structure, and possibly its hash table entry,
 *	is freed up.
 *
 *----------------------------------------------------------------------
 */

static inline void
CleanupVar(
    Var *varPtr,		/* Pointer to variable that may be a candidate
				 * for being expunged. */
    Var *arrayPtr)		/* Array that contains the variable, or NULL
				 * if this variable isn't an array element. */
{
    if (TclIsVarUndefined(varPtr) && TclIsVarInHash(varPtr)
	    && !TclIsVarTraced(varPtr)
	    && (VarHashRefCount(varPtr) == (Tcl_Size)
		    !TclIsVarDeadHash(varPtr))) {
	if (VarHashRefCount(varPtr) == 0) {
	    Tcl_Free(varPtr);
	} else {
	    VarHashDeleteEntry(varPtr);
	}
    }
    if (arrayPtr != NULL && TclIsVarUndefined(arrayPtr) &&
	    TclIsVarInHash(arrayPtr) && !TclIsVarTraced(arrayPtr) &&
	    (VarHashRefCount(arrayPtr) == (Tcl_Size)
		    !TclIsVarDeadHash(arrayPtr))) {
	if (VarHashRefCount(arrayPtr) == 0) {
	    Tcl_Free(arrayPtr);
	} else {
	    VarHashDeleteEntry(arrayPtr);
	}
    }
}

void
TclCleanupVar(
    Var *varPtr,		/* Pointer to variable that may be a candidate
				 * for being expunged. */
    Var *arrayPtr)		/* Array that contains the variable, or NULL
				 * if this variable isn't an array element. */
{
    CleanupVar(varPtr, arrayPtr);
}

/*
 *----------------------------------------------------------------------
 *
 * TclLookupVar --
 *
 *	This function is used to locate a variable given its name(s). It has
 *	been mostly superseded by TclObjLookupVar, it is now only used by the
 *	trace code. It is kept in tcl8.5 mainly because it is in the internal
 *	stubs table, so that some extension may be calling it.
 *
 * Results:
 *	The return value is a pointer to the variable structure indicated by
 *	part1 and part2, or NULL if the variable couldn't be found. If the
 *	variable is found, *arrayPtrPtr is filled in with the address of the
 *	variable structure for the array that contains the variable (or NULL
 *	if the variable is a scalar). If the variable can't be found and
 *	either createPart1 or createPart2 are 1, a new as-yet-undefined
 *	(VAR_UNDEFINED) variable structure is created, entered into a hash
 *	table, and returned.
 *
 *	If the variable isn't found and creation wasn't specified, or some
 *	other error occurs, NULL is returned and an error message is left in
 *	the interp's result if TCL_LEAVE_ERR_MSG is set in flags.
 *
 *	Note: it's possible for the variable returned to be VAR_UNDEFINED even
 *	if createPart1 or createPart2 are 1 (these only cause the hash table
 *	entry or array to be created). For example, the variable might be a
 *	global that has been unset but is still referenced by a procedure, or
 *	a variable that has been unset but it only being kept in existence (if
 *	VAR_UNDEFINED) by a trace.
 *
 * Side effects:
 *	New hashtable entries may be created if createPart1 or createPart2
 *	are 1.
 *
 *----------------------------------------------------------------------
 */

Var *
TclLookupVar(
    Tcl_Interp *interp,		/* Interpreter to use for lookup. */
    const char *part1,		/* If part2 isn't NULL, this is the name of an
				 * array. Otherwise, this is a full variable
				 * name that could include a parenthesized
				 * array element. */
    const char *part2,		/* Name of element within array, or NULL. */
    int flags,			/* Only TCL_GLOBAL_ONLY, TCL_NAMESPACE_ONLY,
				 * and TCL_LEAVE_ERR_MSG bits matter. */
    const char *msg,		/* Verb to use in error messages, e.g. "read"
				 * or "set". Only needed if TCL_LEAVE_ERR_MSG
				 * is set in flags. */
    int createPart1,		/* If 1, create hash table entry for part 1 of
				 * name, if it doesn't already exist. If 0,
				 * return error if it doesn't exist. */
    int createPart2,		/* If 1, create hash table entry for part 2 of
				 * name, if it doesn't already exist. If 0,
				 * return error if it doesn't exist. */
    Var **arrayPtrPtr)		/* If the name refers to an element of an
				 * array, *arrayPtrPtr gets filled in with
				 * address of array variable. Otherwise this
				 * is set to NULL. */
{
    Var *varPtr;
    Tcl_Obj *part1Ptr = Tcl_NewStringObj(part1, -1);

    if (createPart1) {
	Tcl_IncrRefCount(part1Ptr);
    }

    varPtr = TclObjLookupVar(interp, part1Ptr, part2, flags, msg,
	    createPart1, createPart2, arrayPtrPtr);

    TclDecrRefCount(part1Ptr);
    return varPtr;
}

/*
 *----------------------------------------------------------------------
 *
 * TclObjLookupVar, TclObjLookupVarEx --
 *
 *	This function is used by virtually all of the variable code to locate
 *	a variable given its name(s). The parsing into array/element
 *	components and (if possible) the lookup results are cached in
 *	part1Ptr, which is converted to one of the varNameTypes.
 *
 * Results:
 *	The return value is a pointer to the variable structure indicated by
 *	part1Ptr and part2, or NULL if the variable couldn't be found. If *
 *	the variable is found, *arrayPtrPtr is filled with the address of the
 *	variable structure for the array that contains the variable (or NULL
 *	if the variable is a scalar). If the variable can't be found and
 *	either createPart1 or createPart2 are 1, a new as-yet-undefined
 *	(VAR_UNDEFINED) variable structure is created, entered into a hash
 *	table, and returned.
 *
 *	If the variable isn't found and creation wasn't specified, or some
 *	other error occurs, NULL is returned and an error message is left in
 *	the interp's result if TCL_LEAVE_ERR_MSG is set in flags.
 *
 *	Note: it's possible for the variable returned to be VAR_UNDEFINED even
 *	if createPart1 or createPart2 are 1 (these only cause the hash table
 *	entry or array to be created). For example, the variable might be a
 *	global that has been unset but is still referenced by a procedure, or
 *	a variable that has been unset but it only being kept in existence (if
 *	VAR_UNDEFINED) by a trace.
 *
 * Side effects:
 *	New hashtable entries may be created if createPart1 or createPart2
 *	are 1. The object part1Ptr is converted to one of localVarNameType
 *	or parsedVarNameType and caches as much of the lookup as it can.
 *	When createPart1 is 1, callers must IncrRefCount part1Ptr if they
 *	plan to DecrRefCount it.
 *
 *----------------------------------------------------------------------
 */

Var *
TclObjLookupVar(
    Tcl_Interp *interp,		/* Interpreter to use for lookup. */
    Tcl_Obj *part1Ptr,	/* If part2 isn't NULL, this is the name of an
				 * array. Otherwise, this is a full variable
				 * name that could include a parenthesized
				 * array element. */
    const char *part2,		/* Name of element within array, or NULL. */
    int flags,			/* Only TCL_GLOBAL_ONLY, TCL_NAMESPACE_ONLY,
				 * and TCL_LEAVE_ERR_MSG bits matter. */
    const char *msg,		/* Verb to use in error messages, e.g. "read"
				 * or "set". Only needed if TCL_LEAVE_ERR_MSG
				 * is set in flags. */
    int createPart1,	/* If 1, create hash table entry for part 1 of
				 * name, if it doesn't already exist. If 0,
				 * return error if it doesn't exist. */
    int createPart2,	/* If 1, create hash table entry for part 2 of
				 * name, if it doesn't already exist. If 0,
				 * return error if it doesn't exist. */
    Var **arrayPtrPtr)		/* If the name refers to an element of an
				 * array, *arrayPtrPtr gets filled in with
				 * address of array variable. Otherwise this
				 * is set to NULL. */
{
    Tcl_Obj *part2Ptr = NULL;
    Var *resPtr;

    if (part2) {
	part2Ptr = Tcl_NewStringObj(part2, -1);
	if (createPart2) {
	    Tcl_IncrRefCount(part2Ptr);
	}
    }

    resPtr = TclObjLookupVarEx(interp, part1Ptr, part2Ptr,
	    flags, msg, createPart1, createPart2, arrayPtrPtr);

    if (part2Ptr) {
	Tcl_DecrRefCount(part2Ptr);
    }

    return resPtr;
}

/*
 *	When createPart1 is 1, callers must IncrRefCount part1Ptr if they
 *	plan to DecrRefCount it.
 *	When createPart2 is 1, callers must IncrRefCount part2Ptr if they
 *	plan to DecrRefCount it.
 */
Var *
TclObjLookupVarEx(
    Tcl_Interp *interp,		/* Interpreter to use for lookup. */
    Tcl_Obj *part1Ptr,		/* If part2Ptr isn't NULL, this is the name of
				 * an array. Otherwise, this is a full
				 * variable name that could include a
				 * parenthesized array element. */
    Tcl_Obj *part2Ptr,		/* Name of element within array, or NULL. */
    int flags,			/* Only TCL_GLOBAL_ONLY, TCL_NAMESPACE_ONLY,
				 * and TCL_LEAVE_ERR_MSG bits matter. */
    const char *msg,		/* Verb to use in error messages, e.g. "read"
				 * or "set". Only needed if TCL_LEAVE_ERR_MSG
				 * is set in flags. */
    int createPart1,	/* If 1, create hash table entry for part 1 of
				 * name, if it doesn't already exist. If 0,
				 * return error if it doesn't exist. */
    int createPart2,	/* If 1, create hash table entry for part 2 of
				 * name, if it doesn't already exist. If 0,
				 * return error if it doesn't exist. */
    Var **arrayPtrPtr)		/* If the name refers to an element of an
				 * array, *arrayPtrPtr gets filled in with
				 * address of array variable. Otherwise this
				 * is set to NULL. */
{
    Interp *iPtr = (Interp *) interp;
    CallFrame *varFramePtr = iPtr->varFramePtr;
    Var *varPtr;	/* Points to the variable's in-frame Var
				 * structure. */
    const char *errMsg = NULL;
    int index, parsed = 0;

    Tcl_Size localIndex;
    Tcl_Obj *namePtr, *arrayPtr, *elem;

    *arrayPtrPtr = NULL;

  restart:
    LocalGetInternalRep(part1Ptr, localIndex, namePtr);
    if (localIndex >= 0) {
	if (HasLocalVars(varFramePtr)
		&& !(flags & (TCL_GLOBAL_ONLY | TCL_NAMESPACE_ONLY))
		&& (localIndex < varFramePtr->numCompiledLocals)) {
	    /*
	     * Use the cached index if the names coincide.
	     */

	    Tcl_Obj *checkNamePtr = localName(varFramePtr, localIndex);

	    if ((!namePtr && (checkNamePtr == part1Ptr)) ||
		    (namePtr && (checkNamePtr == namePtr))) {
		varPtr = (Var *) &(varFramePtr->compiledLocals[localIndex]);
		goto donePart1;
	    }
	}
	goto doneParsing;
    }

    /*
     * If part1Ptr is a parsedVarNameType, retrieve the preparsed parts.
     */

    ParsedGetInternalRep(part1Ptr, parsed, arrayPtr, elem);
    if (parsed && arrayPtr) {
	    if (part2Ptr != NULL) {
		/*
		 * ERROR: part1Ptr is already an array element, cannot specify
		 * a part2.
		 */

		if (flags & TCL_LEAVE_ERR_MSG) {
		    TclObjVarErrMsg(interp, part1Ptr, part2Ptr, msg,
			    NOSUCHVAR, -1);
		    Tcl_SetErrorCode(interp, "TCL", "VALUE", "VARNAME", NULL);
		}
		return NULL;
	    }
	    part2Ptr = elem;
	    part1Ptr = arrayPtr;
	    goto restart;
    }

    if (!parsed) {
	/*
	 * part1Ptr is possibly an unparsed array element.
	 */

	Tcl_Size len;
	const char *part1 = Tcl_GetStringFromObj(part1Ptr, &len);

	if ((len > 1) && (part1[len - 1] == ')')) {
	    const char *part2 = strchr(part1, '(');

	    if (part2) {
		if (part2Ptr != NULL) {
		    if (flags & TCL_LEAVE_ERR_MSG) {
			TclObjVarErrMsg(interp, part1Ptr, part2Ptr, msg,
				NEEDARRAY, -1);
			Tcl_SetErrorCode(interp, "TCL", "VALUE", "VARNAME",
				NULL);
		    }
		    return NULL;
		}

		arrayPtr = Tcl_NewStringObj(part1, (part2 - part1));
		part2Ptr = Tcl_NewStringObj(part2 + 1,
			len - (part2 - part1) - 2);

		ParsedSetInternalRep(part1Ptr, arrayPtr, part2Ptr);

		part1Ptr = arrayPtr;
	    }
	}
    }

  doneParsing:
    /*
     * part1Ptr is not an array element; look it up, and convert it to one of
     * the cached types if possible.
     */

    varPtr = TclLookupSimpleVar(interp, part1Ptr, flags, createPart1,
	    &errMsg, &index);
    if (varPtr == NULL) {
	if ((errMsg != NULL) && (flags & TCL_LEAVE_ERR_MSG)) {
	    TclObjVarErrMsg(interp, part1Ptr, part2Ptr, msg, errMsg, -1);
	    Tcl_SetErrorCode(interp, "TCL", "LOOKUP", "VARNAME",
		    TclGetString(part1Ptr), NULL);
	}
	return NULL;
    }

    /*
     * Cache the newly found variable if possible.
     */

    if (index >= 0) {
	/*
	 * An indexed local variable.
	 */

	Tcl_Obj *cachedNamePtr = localName(varFramePtr, index);

	if (part1Ptr == cachedNamePtr) {
	    LocalSetInternalRep(part1Ptr, index, NULL);
	} else {
	    /*
	     * [80304238ac] Trickiness here.  We will store and incr the
	     * refcount on cachedNamePtr.  Trouble is that it's possible
	     * (see test var-22.1) for cachedNamePtr to have an internalrep
	     * that contains a stored and refcounted part1Ptr.  This
	     * would be a reference cycle which leads to a memory leak.
	     *
	     * The solution here is to wipe away all internalrep(s) in
	     * cachedNamePtr and leave it as string only.  This is
	     * radical and destructive, so a better idea would be welcome.
	     */

	    /*
	     * Firstly set cached local var reference (avoid free before set,
	     * see [45b9faf103f2])
	     */
	    LocalSetInternalRep(part1Ptr, index, cachedNamePtr);

	    /* Then wipe it */
	    TclFreeInternalRep(cachedNamePtr);

	    /*
	     * Now go ahead and convert it the the "localVarName" type,
	     * since we suspect at least some use of the value as a
	     * varname and we want to resolve it quickly.
	     */
	    LocalSetInternalRep(cachedNamePtr, index, NULL);
	}
    } else {
	/*
	 * At least mark part1Ptr as already parsed.
	 */

	ParsedSetInternalRep(part1Ptr, NULL, NULL);
    }

  donePart1:
    while (TclIsVarLink(varPtr)) {
	varPtr = varPtr->value.linkPtr;
    }

    if (part2Ptr != NULL) {
	/*
	 * Array element sought: look it up.
	 */

	*arrayPtrPtr = varPtr;
	varPtr = TclLookupArrayElement(interp, part1Ptr, part2Ptr, flags, msg,
		createPart1, createPart2, varPtr, -1);
    }
    return varPtr;
}

/*
 *----------------------------------------------------------------------
 *
 * TclLookupSimpleVar --
 *
 *	This function is used by to locate a simple variable (i.e., not an
 *	array element) given its name.
 *
 * Results:
 *	The return value is a pointer to the variable structure indicated by
 *	varName, or NULL if the variable couldn't be found. If the variable
 *	can't be found and create is 1, a new as-yet-undefined (VAR_UNDEFINED)
 *	variable structure is created, entered into a hash table, and
 *	returned.
 *
 *	If the current CallFrame corresponds to a proc and the variable found
 *	is one of the compiledLocals, its index is placed in *indexPtr.
 *	Otherwise, *indexPtr will be set to (according to the needs of
 *	TclObjLookupVar):
 *	    -1 a global reference
 *	    -2 a reference to a namespace variable
 *	    -3 a non-cacheable reference, i.e., one of:
 *		. non-indexed local var
 *		. a reference of unknown origin;
 *		. resolution by a namespace or interp resolver
 *
 *	If the variable isn't found and creation wasn't specified, or some
 *	other error occurs, NULL is returned and the corresponding error
 *	message is left in *errMsgPtr.
 *
 *	Note: it's possible for the variable returned to be VAR_UNDEFINED even
 *	if create is 1 (this only causes the hash table entry to be created).
 *	For example, the variable might be a global that has been unset but is
 *	still referenced by a procedure, or a variable that has been unset but
 *	it only being kept in existence (if VAR_UNDEFINED) by a trace.
 *
 * Side effects:
 *	A new hashtable entry may be created if create is 1.
 *	Callers must Incr varNamePtr if they plan to Decr it if create is 1.
 *
 *----------------------------------------------------------------------
 */

Var *
TclLookupSimpleVar(
    Tcl_Interp *interp,		/* Interpreter to use for lookup. */
    Tcl_Obj *varNamePtr,	/* This is a simple variable name that could
				 * represent a scalar or an array. */
    int flags,			/* Only TCL_GLOBAL_ONLY, TCL_NAMESPACE_ONLY,
				 * TCL_AVOID_RESOLVERS and TCL_LEAVE_ERR_MSG
				 * bits matter. */
    int create,		/* If 1, create hash table entry for varname,
				 * if it doesn't already exist. If 0, return
				 * error if it doesn't exist. */
    const char **errMsgPtr,
    int *indexPtr)
{
    Interp *iPtr = (Interp *) interp;
    CallFrame *varFramePtr = iPtr->varFramePtr;
				/* Points to the procedure call frame whose
				 * variables are currently in use. Same as the
				 * current procedure's frame, if any, unless
				 * an "uplevel" is executing. */
    TclVarHashTable *tablePtr;	/* Points to the hashtable, if any, in which
				 * to look up the variable. */
    Tcl_Var var;		/* Used to search for global names. */
    Var *varPtr;		/* Points to the Var structure returned for
				 * the variable. */
    Namespace *varNsPtr, *cxtNsPtr, *dummy1Ptr, *dummy2Ptr;
    ResolverScheme *resPtr;
    int isNew ,result;
    Tcl_Size i ,varLen;
    const char *varName = Tcl_GetStringFromObj(varNamePtr, &varLen);

    varPtr = NULL;
    varNsPtr = NULL;		/* Set non-NULL if a nonlocal variable. */
    *indexPtr = -3;

    if (flags & TCL_GLOBAL_ONLY) {
	cxtNsPtr = iPtr->globalNsPtr;
    } else {
	cxtNsPtr = iPtr->varFramePtr->nsPtr;
    }

    /*
     * If this namespace has a variable resolver, then give it first crack at
     * the variable resolution. It may return a Tcl_Var value, it may signal
     * to continue onward, or it may signal an error.
     */

    if ((cxtNsPtr->varResProc != NULL || iPtr->resolverPtr != NULL)
	    && !(flags & TCL_AVOID_RESOLVERS)) {
	resPtr = iPtr->resolverPtr;
	if (cxtNsPtr->varResProc) {
	    result = cxtNsPtr->varResProc(interp, varName,
		    (Tcl_Namespace *) cxtNsPtr, flags, &var);
	} else {
	    result = TCL_CONTINUE;
	}

	while (result == TCL_CONTINUE && resPtr) {
	    if (resPtr->varResProc) {
		result = resPtr->varResProc(interp, varName,
			(Tcl_Namespace *) cxtNsPtr, flags, &var);
	    }
	    resPtr = resPtr->nextPtr;
	}

	if (result == TCL_OK) {
	    return (Var *) var;
	} else if (result != TCL_CONTINUE) {
	    return NULL;
	}
    }

    /*
     * Look up varName. Look it up as either a namespace variable or as a
     * local variable in a procedure call frame (varFramePtr). Interpret
     * varName as a namespace variable if:
     *    1) so requested by a TCL_GLOBAL_ONLY or TCL_NAMESPACE_ONLY flag,
     *    2) there is no active frame (we're at the global :: scope),
     *    3) the active frame was pushed to define the namespace context for a
     *	     "namespace eval" or "namespace inscope" command,
     *    4) the name has namespace qualifiers ("::"s).
     * Otherwise, if varName is a local variable, search first in the frame's
     * array of compiler-allocated local variables, then in its hashtable for
     * runtime-created local variables.
     *
     * If create and the variable isn't found, create the variable and, if
     * necessary, create varFramePtr's local var hashtable.
     */

    if (((flags & (TCL_GLOBAL_ONLY | TCL_NAMESPACE_ONLY)) != 0)
	    || !HasLocalVars(varFramePtr)
	    || (strstr(varName, "::") != NULL)) {
	const char *tail;
	int lookGlobal = (flags & TCL_GLOBAL_ONLY)
		|| (cxtNsPtr == iPtr->globalNsPtr)
		|| ((*varName == ':') && (*(varName+1) == ':'));

	if (lookGlobal) {
	    *indexPtr = -1;
	    flags = (flags | TCL_GLOBAL_ONLY) & ~TCL_NAMESPACE_ONLY;
	} else {
	    flags = (flags | TCL_NAMESPACE_ONLY);
	    *indexPtr = -2;
	}

	/*
	 * Don't pass TCL_LEAVE_ERR_MSG, we may yet create the variable, or
	 * otherwise generate our own error!
	 */

	varPtr = (Var *) ObjFindNamespaceVar(interp, varNamePtr,
		(Tcl_Namespace *) cxtNsPtr,
		(flags | TCL_AVOID_RESOLVERS) & ~TCL_LEAVE_ERR_MSG);
	if (varPtr == NULL) {
	    Tcl_Obj *tailPtr;

	    if (!create) {	/* Var wasn't found and not to create it. */
		*errMsgPtr = NOSUCHVAR;
		return NULL;
	    }

	    /*
	     * Var wasn't found so create it.
	     */

	    TclGetNamespaceForQualName(interp, varName, cxtNsPtr, flags,
		    &varNsPtr, &dummy1Ptr, &dummy2Ptr, &tail);
	    if (varNsPtr == NULL) {
		*errMsgPtr = BADNAMESPACE;
		return NULL;
	    } else if (tail == NULL) {
		*errMsgPtr = MISSINGNAME;
		return NULL;
	    }
	    if (tail != varName) {
		tailPtr = Tcl_NewStringObj(tail, -1);
	    } else {
		tailPtr = varNamePtr;
	    }
	    varPtr = VarHashCreateVar(&varNsPtr->varTable, tailPtr, &isNew);
	    if (lookGlobal) {
		/*
		 * The variable was created starting from the global
		 * namespace: a global reference is returned even if it wasn't
		 * explicitly requested.
		 */

		*indexPtr = -1;
	    } else {
		*indexPtr = -2;
	    }
	}
    } else {			/* Local var: look in frame varFramePtr. */
	Tcl_Size localCt = varFramePtr->numCompiledLocals;

	if (localCt > 0) {
	    Tcl_Obj **objPtrPtr = &varFramePtr->localCachePtr->varName0;
	    const char *localNameStr;
	    Tcl_Size localLen;

	    for (i=0 ; i<localCt ; i++, objPtrPtr++) {
		Tcl_Obj *objPtr = *objPtrPtr;

		if (objPtr) {
		    localNameStr = Tcl_GetStringFromObj(objPtr, &localLen);

		    if ((varLen == localLen) && (varName[0] == localNameStr[0])
			&& !memcmp(varName, localNameStr, varLen)) {
			*indexPtr = i;
			return (Var *) &varFramePtr->compiledLocals[i];
		    }
		}
	    }
	}
	tablePtr = varFramePtr->varTablePtr;
	if (create) {
	    if (tablePtr == NULL) {
		tablePtr = (TclVarHashTable *)Tcl_Alloc(sizeof(TclVarHashTable));
		TclInitVarHashTable(tablePtr, NULL);
		tablePtr->arrayPtr = varPtr;
		varFramePtr->varTablePtr = tablePtr;
	    }
	    varPtr = VarHashCreateVar(tablePtr, varNamePtr, &isNew);
	} else {
	    varPtr = NULL;
	    if (tablePtr != NULL) {
		varPtr = VarHashFindVar(tablePtr, varNamePtr);
	    }
	    if (varPtr == NULL) {
		*errMsgPtr = NOSUCHVAR;
	    }
	}
    }
    return varPtr;
}

/*
 *----------------------------------------------------------------------
 *
 * TclLookupArrayElement --
 *
 *	This function is used to locate a variable which is in an array's
 *	hashtable given a pointer to the array's Var structure and the
 *	element's name.
 *
 * Results:
 *	The return value is a pointer to the variable structure , or NULL if
 *	the variable couldn't be found.
 *
 *	If arrayPtr points to a variable that isn't an array and createPart1
 *	is 1, the corresponding variable will be converted to an array.
 *	Otherwise, NULL is returned and an error message is left in the
 *	interp's result if TCL_LEAVE_ERR_MSG is set in flags.
 *
 *	If the variable is not found and createPart2 is 1, the variable is
 *	created. Otherwise, NULL is returned and an error message is left in
 *	the interp's result if TCL_LEAVE_ERR_MSG is set in flags.
 *
 *	Note: it's possible for the variable returned to be VAR_UNDEFINED even
 *	if createPart1 or createPart2 are 1 (these only cause the hash table
 *	entry or array to be created). For example, the variable might be a
 *	global that has been unset but is still referenced by a procedure, or
 *	a variable that has been unset but it only being kept in existence (if
 *	VAR_UNDEFINED) by a trace.
 *
 * Side effects:
 *	The variable at arrayPtr may be converted to be an array if
 *	createPart1 is 1. A new hashtable entry may be created if createPart2
 *	is 1.
 *	When createElem is 1, callers must incr elNamePtr if they plan
 *	to decr it.
 *
 *----------------------------------------------------------------------
 */

Var *
TclLookupArrayElement(
    Tcl_Interp *interp,		/* Interpreter to use for lookup. */
    Tcl_Obj *arrayNamePtr,	/* This is the name of the array, or NULL if
				 * index>= 0. */
    Tcl_Obj *elNamePtr,		/* Name of element within array. */
    int flags,		/* Only TCL_LEAVE_ERR_MSG bit matters. */
    const char *msg,		/* Verb to use in error messages, e.g. "read"
				 * or "set". Only needed if TCL_LEAVE_ERR_MSG
				 * is set in flags. */
    int createArray,	/* If 1, transform arrayName to be an array if
				 * it isn't one yet and the transformation is
				 * possible. If 0, return error if it isn't
				 * already an array. */
    int createElem,	/* If 1, create hash table entry for the
				 * element, if it doesn't already exist. If 0,
				 * return error if it doesn't exist. */
    Var *arrayPtr,		/* Pointer to the array's Var structure. */
    int index)			/* If >=0, the index of the local array. */
{
    int isNew;
    Var *varPtr;

    /*
     * We're dealing with an array element. Make sure the variable is an array
     * and look up the element (create the element if desired).
     */

    if (TclIsVarUndefined(arrayPtr) && !TclIsVarArrayElement(arrayPtr)) {
	if (!createArray) {
	    if (flags & TCL_LEAVE_ERR_MSG) {
		TclObjVarErrMsg(interp, arrayNamePtr, elNamePtr, msg,
			NOSUCHVAR, index);
		Tcl_SetErrorCode(interp, "TCL", "LOOKUP", "VARNAME",
			arrayNamePtr?TclGetString(arrayNamePtr):NULL, NULL);
	    }
	    return NULL;
	}

	/*
	 * Make sure we are not resurrecting a namespace variable from a
	 * deleted namespace!
	 */

	if (TclIsVarDeadHash(arrayPtr)) {
	    if (flags & TCL_LEAVE_ERR_MSG) {
		TclObjVarErrMsg(interp, arrayNamePtr, elNamePtr, msg,
			DANGLINGVAR, index);
		Tcl_SetErrorCode(interp, "TCL", "LOOKUP", "VARNAME",
			arrayNamePtr?TclGetString(arrayNamePtr):NULL, NULL);
	    }
	    return NULL;
	}

	TclInitArrayVar(arrayPtr);
    } else if (!TclIsVarArray(arrayPtr)) {
	if (flags & TCL_LEAVE_ERR_MSG) {
	    TclObjVarErrMsg(interp, arrayNamePtr, elNamePtr, msg, NEEDARRAY,
		    index);
	    Tcl_SetErrorCode(interp, "TCL", "LOOKUP", "VARNAME",
		    arrayNamePtr?TclGetString(arrayNamePtr):NULL, NULL);
	}
	return NULL;
    }

    if (createElem) {
	varPtr = VarHashCreateVar(arrayPtr->value.tablePtr, elNamePtr,
		&isNew);
	if (isNew) {
	    if (arrayPtr->flags & VAR_SEARCH_ACTIVE) {
		DeleteSearches((Interp *) interp, arrayPtr);
	    }
	    TclSetVarArrayElement(varPtr);
	}
    } else {
	varPtr = VarHashFindVar(arrayPtr->value.tablePtr, elNamePtr);
	if (varPtr == NULL) {
	    if (flags & TCL_LEAVE_ERR_MSG) {
		TclObjVarErrMsg(interp, arrayNamePtr, elNamePtr, msg,
			NOSUCHELEMENT, index);
		Tcl_SetErrorCode(interp, "TCL", "LOOKUP", "ELEMENT",
			TclGetString(elNamePtr), NULL);
	    }
	}
    }
    return varPtr;
}

/*
 *----------------------------------------------------------------------
 *
 * Tcl_GetVar2 --
 *
 *	Return the value of a Tcl variable as a string, given a two-part name
 *	consisting of array name and element within array.
 *
 * Results:
 *	The return value points to the current value of the variable given by
 *	part1 and part2 as a string. If the specified variable doesn't exist,
 *	or if there is a clash in array usage, then NULL is returned and a
 *	message will be left in the interp's result if the TCL_LEAVE_ERR_MSG
 *	flag is set. Note: the return value is only valid up until the next
 *	change to the variable; if you depend on the value lasting longer than
 *	that, then make yourself a private copy.
 *
 * Side effects:
 *	None.
 *
 *----------------------------------------------------------------------
 */

const char *
Tcl_GetVar2(
    Tcl_Interp *interp,		/* Command interpreter in which variable is to
				 * be looked up. */
    const char *part1,		/* Name of an array (if part2 is non-NULL) or
				 * the name of a variable. */
    const char *part2,		/* If non-NULL, gives the name of an element
				 * in the array part1. */
    int flags)			/* OR-ed combination of TCL_GLOBAL_ONLY,
				 * TCL_NAMESPACE_ONLY and TCL_LEAVE_ERR_MSG *
				 * bits. */
{
    Tcl_Obj *resultPtr;
    Tcl_Obj *part2Ptr = NULL, *part1Ptr = Tcl_NewStringObj(part1, -1);

    if (part2) {
	part2Ptr = Tcl_NewStringObj(part2, -1);
	Tcl_IncrRefCount(part2Ptr);
    }

    resultPtr = Tcl_ObjGetVar2(interp, part1Ptr, part2Ptr, flags);

    Tcl_DecrRefCount(part1Ptr);
    if (part2Ptr) {
	Tcl_DecrRefCount(part2Ptr);
    }
    if (resultPtr == NULL) {
	return NULL;
    }
    return TclGetString(resultPtr);
}

/*
 *----------------------------------------------------------------------
 *
 * Tcl_GetVar2Ex --
 *
 *	Return the value of a Tcl variable as a Tcl object, given a two-part
 *	name consisting of array name and element within array.
 *
 * Results:
 *	The return value points to the current object value of the variable
 *	given by part1Ptr and part2Ptr. If the specified variable doesn't
 *	exist, or if there is a clash in array usage, then NULL is returned
 *	and a message will be left in the interpreter's result if the
 *	TCL_LEAVE_ERR_MSG flag is set.
 *
 * Side effects:
 *	The ref count for the returned object is _not_ incremented to reflect
 *	the returned reference; if you want to keep a reference to the object
 *	you must increment its ref count yourself.
 *
 *----------------------------------------------------------------------
 */

Tcl_Obj *
Tcl_GetVar2Ex(
    Tcl_Interp *interp,		/* Command interpreter in which variable is to
				 * be looked up. */
    const char *part1,		/* Name of an array (if part2 is non-NULL) or
				 * the name of a variable. */
    const char *part2,		/* If non-NULL, gives the name of an element
				 * in the array part1. */
    int flags)			/* OR-ed combination of TCL_GLOBAL_ONLY, and
				 * TCL_LEAVE_ERR_MSG bits. */
{
    Tcl_Obj *resPtr, *part2Ptr = NULL, *part1Ptr = Tcl_NewStringObj(part1, -1);

    if (part2) {
	part2Ptr = Tcl_NewStringObj(part2, -1);
	Tcl_IncrRefCount(part2Ptr);
    }

    resPtr = Tcl_ObjGetVar2(interp, part1Ptr, part2Ptr, flags);

    Tcl_DecrRefCount(part1Ptr);
    if (part2Ptr) {
	Tcl_DecrRefCount(part2Ptr);
    }

    return resPtr;
}

/*
 *----------------------------------------------------------------------
 *
 * Tcl_ObjGetVar2 --
 *
 *	Return the value of a Tcl variable as a Tcl object, given a two-part
 *	name consisting of array name and element within array.
 *
 * Results:
 *	The return value points to the current object value of the variable
 *	given by part1Ptr and part2Ptr. If the specified variable doesn't
 *	exist, or if there is a clash in array usage, then NULL is returned
 *	and a message will be left in the interpreter's result if the
 *	TCL_LEAVE_ERR_MSG flag is set.
 *
 * Side effects:
 *	The ref count for the returned object is _not_ incremented to reflect
 *	the returned reference; if you want to keep a reference to the object
 *	you must increment its ref count yourself.
 *
 *	Callers must incr part2Ptr if they plan to decr it.
 *
 *----------------------------------------------------------------------
 */

Tcl_Obj *
Tcl_ObjGetVar2(
    Tcl_Interp *interp,		/* Command interpreter in which variable is to
				 * be looked up. */
    Tcl_Obj *part1Ptr,	/* Points to an object holding the name of an
				 * array (if part2 is non-NULL) or the name of
				 * a variable. */
    Tcl_Obj *part2Ptr,	/* If non-null, points to an object holding
				 * the name of an element in the array
				 * part1Ptr. */
    int flags)			/* OR-ed combination of TCL_GLOBAL_ONLY and
				 * TCL_LEAVE_ERR_MSG bits. */
{
    Var *varPtr, *arrayPtr;

    /*
     * Filter to pass through only the flags this interface supports.
     */

    flags &= (TCL_GLOBAL_ONLY|TCL_NAMESPACE_ONLY|TCL_LEAVE_ERR_MSG);
    varPtr = TclObjLookupVarEx(interp, part1Ptr, part2Ptr, flags, "read",
	    /*createPart1*/ 0, /*createPart2*/ 1, &arrayPtr);
    if (varPtr == NULL) {
	return NULL;
    }

    return TclPtrGetVarIdx(interp, varPtr, arrayPtr, part1Ptr, part2Ptr,
	    flags, -1);
}

/*
 *----------------------------------------------------------------------
 *
 * TclPtrGetVar --
 *
 *	Return the value of a Tcl variable as a Tcl object, given the pointers
 *	to the variable's (and possibly containing array's) VAR structure.
 *
 * Results:
 *	The return value points to the current object value of the variable
 *	given by varPtr. If the specified variable doesn't exist, or if there
 *	is a clash in array usage, then NULL is returned and a message will be
 *	left in the interpreter's result if the TCL_LEAVE_ERR_MSG flag is set.
 *
 * Side effects:
 *	The ref count for the returned object is _not_ incremented to reflect
 *	the returned reference; if you want to keep a reference to the object
 *	you must increment its ref count yourself.
 *
 *----------------------------------------------------------------------
 */

Tcl_Obj *
TclPtrGetVar(
    Tcl_Interp *interp,		/* Command interpreter in which variable is to
				 * be looked up. */
    Tcl_Var varPtr,		/* The variable to be read.*/
    Tcl_Var arrayPtr,		/* NULL for scalar variables, pointer to the
				 * containing array otherwise. */
    Tcl_Obj *part1Ptr,		/* Name of an array (if part2 is non-NULL) or
				 * the name of a variable. */
    Tcl_Obj *part2Ptr,		/* If non-NULL, gives the name of an element
				 * in the array part1. */
    int flags)		/* OR-ed combination of TCL_GLOBAL_ONLY, and
				 * TCL_LEAVE_ERR_MSG bits. */
{
    if (varPtr == NULL) {
	Tcl_Panic("varPtr must not be NULL");
    }
    if (part1Ptr == NULL) {
	Tcl_Panic("part1Ptr must not be NULL");
    }
    return TclPtrGetVarIdx(interp, (Var *) varPtr, (Var *) arrayPtr,
	    part1Ptr, part2Ptr, flags, -1);
}

/*
 *----------------------------------------------------------------------
 *
 * TclPtrGetVarIdx --
 *
 *	Return the value of a Tcl variable as a Tcl object, given the pointers
 *	to the variable's (and possibly containing array's) VAR structure.
 *
 * Results:
 *	The return value points to the current object value of the variable
 *	given by varPtr. If the specified variable doesn't exist, or if there
 *	is a clash in array usage, then NULL is returned and a message will be
 *	left in the interpreter's result if the TCL_LEAVE_ERR_MSG flag is set.
 *
 * Side effects:
 *	The ref count for the returned object is _not_ incremented to reflect
 *	the returned reference; if you want to keep a reference to the object
 *	you must increment its ref count yourself.
 *
 *----------------------------------------------------------------------
 */

Tcl_Obj *
TclPtrGetVarIdx(
    Tcl_Interp *interp,		/* Command interpreter in which variable is to
				 * be looked up. */
    Var *varPtr,	/* The variable to be read.*/
    Var *arrayPtr,		/* NULL for scalar variables, pointer to the
				 * containing array otherwise. */
    Tcl_Obj *part1Ptr,		/* Name of an array (if part2 is non-NULL) or
				 * the name of a variable. */
    Tcl_Obj *part2Ptr,		/* If non-NULL, gives the name of an element
				 * in the array part1. */
    int flags,		/* OR-ed combination of TCL_GLOBAL_ONLY, and
				 * TCL_LEAVE_ERR_MSG bits. */
    int index)			/* Index into the local variable table of the
				 * variable, or -1. Only used when part1Ptr is
				 * NULL. */
{
    Interp *iPtr = (Interp *) interp;
    const char *msg;
    Var *initialArrayPtr = arrayPtr;

    TclVarFindHiddenArray(varPtr, arrayPtr);

    /*
     * Invoke any read traces that have been set for the variable.
     */

    if ((varPtr->flags & VAR_TRACED_READ)
	    || (arrayPtr && (arrayPtr->flags & VAR_TRACED_READ))) {
	if (TCL_ERROR == TclObjCallVarTraces(iPtr, arrayPtr, varPtr,
		part1Ptr, part2Ptr,
		(flags & (TCL_NAMESPACE_ONLY|TCL_GLOBAL_ONLY))
		| TCL_TRACE_READS, (flags & TCL_LEAVE_ERR_MSG), index)) {
	    goto errorReturn;
	}
    }

    /*
     * Return the element if it's an existing scalar variable.
     */

    if (TclIsVarScalar(varPtr) && !TclIsVarUndefined(varPtr)) {
	return varPtr->value.objPtr;
    }

    /*
     * Return the array default value if any.
     */

    if (arrayPtr && TclIsVarArray(arrayPtr) && TclGetArrayDefault(arrayPtr)) {
	return TclGetArrayDefault(arrayPtr);
    }
    if (TclIsVarArrayElement(varPtr) && !arrayPtr) {
	/*
	 * UGLY! Peek inside the implementation of things. This lets us get
	 * the default of an array even when we've been [upvar]ed to just an
	 * element of the array.
	 */

	ArrayVarHashTable *avhtPtr = (ArrayVarHashTable *)
		((VarInHash *) varPtr)->entry.tablePtr;

	if (avhtPtr->defaultObj) {
	    return avhtPtr->defaultObj;
	}
    }

    if (flags & TCL_LEAVE_ERR_MSG) {
	if (TclIsVarUndefined(varPtr) && initialArrayPtr
		&& !TclIsVarUndefined(initialArrayPtr)) {
	    msg = NOSUCHELEMENT;
	} else if (TclIsVarArray(varPtr)) {
	    msg = ISARRAY;
	} else {
	    msg = NOSUCHVAR;
	}
	TclObjVarErrMsg(interp, part1Ptr, part2Ptr, "read", msg, index);
    }

    /*
     * An error. If the variable doesn't exist anymore and no-one's using it,
     * then free up the relevant structures and hash table entries.
     */

  errorReturn:
    Tcl_SetErrorCode(interp, "TCL", "READ", "VARNAME", NULL);
    if (TclIsVarUndefined(varPtr)) {
	TclCleanupVar(varPtr, arrayPtr);
    }
    return NULL;
}

/*
 *----------------------------------------------------------------------
 *
 * Tcl_SetObjCmd --
 *
 *	This function is invoked to process the "set" Tcl command. See the
 *	user documentation for details on what it does.
 *
 * Results:
 *	A standard Tcl result value.
 *
 * Side effects:
 *	A variable's value may be changed.
 *
 *----------------------------------------------------------------------
 */

int
Tcl_SetObjCmd(
    TCL_UNUSED(void *),
    Tcl_Interp *interp,/* Current interpreter. */
    int objc,			/* Number of arguments. */
    Tcl_Obj *const objv[])	/* Argument objects. */
{
    Tcl_Obj *varValueObj;

    if (objc == 2) {
	varValueObj = Tcl_ObjGetVar2(interp, objv[1], NULL,TCL_LEAVE_ERR_MSG);
	if (varValueObj == NULL) {
	    return TCL_ERROR;
	}
	Tcl_SetObjResult(interp, varValueObj);
	return TCL_OK;
    } else if (objc == 3) {
	varValueObj = Tcl_ObjSetVar2(interp, objv[1], NULL, objv[2],
		TCL_LEAVE_ERR_MSG);
	if (varValueObj == NULL) {
	    return TCL_ERROR;
	}
	Tcl_SetObjResult(interp, varValueObj);
	return TCL_OK;
    } else {
	Tcl_WrongNumArgs(interp, 1, objv, "varName ?newValue?");
	return TCL_ERROR;
    }
}

/*
 *----------------------------------------------------------------------
 *
 * Tcl_SetVar2 --
 *
 *	Given a two-part variable name, which may refer either to a scalar
 *	variable or an element of an array, change the value of the variable.
 *	If the named scalar or array or element doesn't exist then create one.
 *
 * Results:
 *	Returns a pointer to the malloc'ed string which is the character
 *	representation of the variable's new value. The caller must not modify
 *	this string. If the write operation was disallowed because an array
 *	was expected but not found (or vice versa), then NULL is returned; if
 *	the TCL_LEAVE_ERR_MSG flag is set, then an explanatory message will be
 *	left in the interp's result. Note that the returned string may not be
 *	the same as newValue; this is because variable traces may modify the
 *	variable's value.
 *
 * Side effects:
 *	The value of the given variable is set. If either the array or the
 *	entry didn't exist then a new one is created.
 *
 *----------------------------------------------------------------------
 */

const char *
Tcl_SetVar2(
    Tcl_Interp *interp,		/* Command interpreter in which variable is to
				 * be looked up. */
    const char *part1,		/* If part2 is NULL, this is name of scalar
				 * variable. Otherwise it is the name of an
				 * array. */
    const char *part2,		/* Name of an element within an array, or
				 * NULL. */
    const char *newValue,	/* New value for variable. */
    int flags)			/* Various flags that tell how to set value:
				 * any of TCL_GLOBAL_ONLY, TCL_NAMESPACE_ONLY,
				 * TCL_APPEND_VALUE, TCL_LIST_ELEMENT, or
				 * TCL_LEAVE_ERR_MSG. */
{
    Tcl_Obj *varValuePtr = Tcl_SetVar2Ex(interp, part1, part2,
	    Tcl_NewStringObj(newValue, -1), flags);

    if (varValuePtr == NULL) {
	return NULL;
    }
    return TclGetString(varValuePtr);
}

/*
 *----------------------------------------------------------------------
 *
 * Tcl_SetVar2Ex --
 *
 *	Given a two-part variable name, which may refer either to a scalar
 *	variable or an element of an array, change the value of the variable
 *	to a new Tcl object value. If the named scalar or array or element
 *	doesn't exist then create one.
 *
 * Results:
 *	Returns a pointer to the Tcl_Obj holding the new value of the
 *	variable. If the write operation was disallowed because an array was
 *	expected but not found (or vice versa), then NULL is returned; if the
 *	TCL_LEAVE_ERR_MSG flag is set, then an explanatory message will be
 *	left in the interpreter's result. Note that the returned object may
 *	not be the same one referenced by newValuePtr; this is because
 *	variable traces may modify the variable's value.
 *
 * Side effects:
 *	The value of the given variable is set. If either the array or the
 *	entry didn't exist then a new variable is created.
 *
 *	The reference count is decremented for any old value of the variable
 *	and incremented for its new value. If the new value for the variable
 *	is not the same one referenced by newValuePtr (perhaps as a result of
 *	a variable trace), then newValuePtr's ref count is left unchanged by
 *	Tcl_SetVar2Ex. newValuePtr's ref count is also left unchanged if we
 *	are appending it as a string value: that is, if "flags" includes
 *	TCL_APPEND_VALUE but not TCL_LIST_ELEMENT.
 *
 *	The reference count for the returned object is _not_ incremented: if
 *	you want to keep a reference to the object you must increment its ref
 *	count yourself.
 *
 *----------------------------------------------------------------------
 */

Tcl_Obj *
Tcl_SetVar2Ex(
    Tcl_Interp *interp,		/* Command interpreter in which variable is to
				 * be found. */
    const char *part1,		/* Name of an array (if part2 is non-NULL) or
				 * the name of a variable. */
    const char *part2,		/* If non-NULL, gives the name of an element
				 * in the array part1. */
    Tcl_Obj *newValuePtr,	/* New value for variable. */
    int flags)			/* Various flags that tell how to set value:
				 * any of TCL_GLOBAL_ONLY, TCL_NAMESPACE_ONLY,
				 * TCL_APPEND_VALUE, TCL_LIST_ELEMENT or
				 * TCL_LEAVE_ERR_MSG. */
{
    Tcl_Obj *resPtr, *part2Ptr = NULL, *part1Ptr = Tcl_NewStringObj(part1, -1);

    Tcl_IncrRefCount(part1Ptr);
    if (part2) {
	part2Ptr = Tcl_NewStringObj(part2, -1);
	Tcl_IncrRefCount(part2Ptr);
    }

    resPtr = Tcl_ObjSetVar2(interp, part1Ptr, part2Ptr, newValuePtr, flags);

    Tcl_DecrRefCount(part1Ptr);
    if (part2Ptr) {
	Tcl_DecrRefCount(part2Ptr);
    }

    return resPtr;
}

/*
 *----------------------------------------------------------------------
 *
 * Tcl_ObjSetVar2 --
 *
 *	This function is the same as Tcl_SetVar2Ex above, except the variable
 *	names are passed in Tcl object instead of strings.
 *
 * Results:
 *	Returns a pointer to the Tcl_Obj holding the new value of the
 *	variable. If the write operation was disallowed because an array was
 *	expected but not found (or vice versa), then NULL is returned; if the
 *	TCL_LEAVE_ERR_MSG flag is set, then an explanatory message will be
 *	left in the interpreter's result. Note that the returned object may
 *	not be the same one referenced by newValuePtr; this is because
 *	variable traces may modify the variable's value.
 *
 * Side effects:
 *	The value of the given variable is set. If either the array or the
 *	entry didn't exist then a new variable is created.
 *	Callers must Incr part1Ptr if they plan to Decr it.
 *	Callers must Incr part2Ptr if they plan to Decr it.
 *
 *----------------------------------------------------------------------
 */

Tcl_Obj *
Tcl_ObjSetVar2(
    Tcl_Interp *interp,		/* Command interpreter in which variable is to
				 * be found. */
    Tcl_Obj *part1Ptr,	/* Points to an object holding the name of an
				 * array (if part2 is non-NULL) or the name of
				 * a variable. */
    Tcl_Obj *part2Ptr,	/* If non-NULL, points to an object holding
				 * the name of an element in the array
				 * part1Ptr. */
    Tcl_Obj *newValuePtr,	/* New value for variable. */
    int flags)			/* Various flags that tell how to set value:
				 * any of TCL_GLOBAL_ONLY, TCL_NAMESPACE_ONLY,
				 * TCL_APPEND_VALUE, TCL_LIST_ELEMENT, or
				 * TCL_LEAVE_ERR_MSG. */
{
    Var *varPtr, *arrayPtr;

    /*
     * Filter to pass through only the flags this interface supports.
     */

    flags &= (TCL_GLOBAL_ONLY|TCL_NAMESPACE_ONLY|TCL_LEAVE_ERR_MSG
	    |TCL_APPEND_VALUE|TCL_LIST_ELEMENT);
    varPtr = TclObjLookupVarEx(interp, part1Ptr, part2Ptr, flags, "set",
	    /*createPart1*/ 1, /*createPart2*/ 1, &arrayPtr);
    if (varPtr == NULL) {
	if (newValuePtr->refCount == 0) {
	    Tcl_DecrRefCount(newValuePtr);
	}
	return NULL;
    }

    return TclPtrSetVarIdx(interp, varPtr, arrayPtr, part1Ptr, part2Ptr,
	    newValuePtr, flags, -1);
}

/*
 *----------------------------------------------------------------------
 *
 * TclPtrSetVar --
 *
 *	This function is the same as Tcl_SetVar2Ex above, except that it
 *	requires pointers to the variable's Var structs in addition to the
 *	variable names.
 *
 * Results:
 *	Returns a pointer to the Tcl_Obj holding the new value of the
 *	variable. If the write operation was disallowed because an array was
 *	expected but not found (or vice versa), then NULL is returned; if the
 *	TCL_LEAVE_ERR_MSG flag is set, then an explanatory message will be
 *	left in the interpreter's result. Note that the returned object may
 *	not be the same one referenced by newValuePtr; this is because
 *	variable traces may modify the variable's value.
 *
 * Side effects:
 *	The value of the given variable is set. If either the array or the
 *	entry didn't exist then a new variable is created.
 *
 *----------------------------------------------------------------------
 */

Tcl_Obj *
TclPtrSetVar(
    Tcl_Interp *interp,		/* Command interpreter in which variable is to
				 * be looked up. */
    Tcl_Var varPtr,		/* Reference to the variable to set. */
    Tcl_Var arrayPtr,		/* Reference to the array containing the
				 * variable, or NULL if the variable is a
				 * scalar. */
    Tcl_Obj *part1Ptr,		/* Name of an array (if part2 is non-NULL) or
				 * the name of a variable. */
    Tcl_Obj *part2Ptr,		/* If non-NULL, gives the name of an element
				 * in the array part1. */
    Tcl_Obj *newValuePtr,	/* New value for variable. */
    int flags)		/* OR-ed combination of TCL_GLOBAL_ONLY, and
				 * TCL_LEAVE_ERR_MSG bits. */
{
    if (varPtr == NULL) {
	Tcl_Panic("varPtr must not be NULL");
    }
    if (part1Ptr == NULL) {
	Tcl_Panic("part1Ptr must not be NULL");
    }
    if (newValuePtr == NULL) {
	Tcl_Panic("newValuePtr must not be NULL");
    }
    return TclPtrSetVarIdx(interp, (Var *) varPtr, (Var *) arrayPtr,
	    part1Ptr, part2Ptr, newValuePtr, flags, -1);
}

/*
 *----------------------------------------------------------------------
 *
 * ListAppendInVar, StringAppendInVar --
 *
 *	Support functions for TclPtrSetVarIdx that implement various types of
 *	appending operations.
 *
 * Results:
 *	ListAppendInVar returns a Tcl result code (from the core list append
 *	operation). StringAppendInVar has no return value.
 *
 * Side effects:
 *	The variable or element of the array is updated. This may make the
 *	variable/element exist. Reference counts of values may be updated.
 *
 *----------------------------------------------------------------------
 */

static inline int
ListAppendInVar(
    Tcl_Interp *interp,
    Var *varPtr,
    Var *arrayPtr,
    Tcl_Obj *oldValuePtr,
    Tcl_Obj *newValuePtr)
{
    if (oldValuePtr == NULL) {
	/*
	 * No previous value. Check for defaults if there's an array we can
	 * ask this of.
	 */

	if (arrayPtr) {
	    Tcl_Obj *defValuePtr = TclGetArrayDefault(arrayPtr);

	    if (defValuePtr) {
		oldValuePtr = Tcl_DuplicateObj(defValuePtr);
	    }
	}

	if (oldValuePtr == NULL) {
	    /*
	     * No default. [lappend] semantics say this is like being an empty
	     * string.
	     */

	    TclNewObj(oldValuePtr);
	}
	varPtr->value.objPtr = oldValuePtr;
	Tcl_IncrRefCount(oldValuePtr);	/* Since var is referenced. */
    } else if (Tcl_IsShared(oldValuePtr)) {
	varPtr->value.objPtr = Tcl_DuplicateObj(oldValuePtr);
	TclDecrRefCount(oldValuePtr);
	oldValuePtr = varPtr->value.objPtr;
	Tcl_IncrRefCount(oldValuePtr);	/* Since var is referenced. */
    }

    return Tcl_ListObjAppendElement(interp, oldValuePtr, newValuePtr);
}

static inline void
StringAppendInVar(
    Var *varPtr,
    Var *arrayPtr,
    Tcl_Obj *oldValuePtr,
    Tcl_Obj *newValuePtr)
{
    /*
     * If there was no previous value, either we use the array's default (if
     * this is an array with a default at all) or we treat this as a simple
     * set.
     */

    if (oldValuePtr == NULL) {
	if (arrayPtr) {
	    Tcl_Obj *defValuePtr = TclGetArrayDefault(arrayPtr);

	    if (defValuePtr) {
		/*
		 * This is *almost* the same as the shared path below, except
		 * that the original value reference in defValuePtr is not
		 * decremented.
		 */

		Tcl_Obj *valuePtr = Tcl_DuplicateObj(defValuePtr);

		varPtr->value.objPtr = valuePtr;
		TclContinuationsCopy(valuePtr, defValuePtr);
		Tcl_IncrRefCount(valuePtr);
		Tcl_AppendObjToObj(valuePtr, newValuePtr);
		if (newValuePtr->refCount == 0) {
		    Tcl_DecrRefCount(newValuePtr);
		}
		return;
	    }
	}
	varPtr->value.objPtr = newValuePtr;
	Tcl_IncrRefCount(newValuePtr);
	return;
    }

    /*
     * We append newValuePtr's bytes but don't change its ref count. Unless
     * the reference is shared, when we have to duplicate in order to be safe
     * to modify at all.
     */

    if (Tcl_IsShared(oldValuePtr)) {	/* Append to copy. */
	varPtr->value.objPtr = Tcl_DuplicateObj(oldValuePtr);

	TclContinuationsCopy(varPtr->value.objPtr, oldValuePtr);

	TclDecrRefCount(oldValuePtr);
	oldValuePtr = varPtr->value.objPtr;
	Tcl_IncrRefCount(oldValuePtr);	/* Since var is ref */
    }

    Tcl_AppendObjToObj(oldValuePtr, newValuePtr);
    if (newValuePtr->refCount == 0) {
	Tcl_DecrRefCount(newValuePtr);
    }
}

/*
 *----------------------------------------------------------------------
 *
 * TclPtrSetVarIdx --
 *
 *	This function is the same as Tcl_SetVar2Ex above, except that it
 *	requires pointers to the variable's Var structs in addition to the
 *	variable names.
 *
 * Results:
 *	Returns a pointer to the Tcl_Obj holding the new value of the
 *	variable. If the write operation was disallowed because an array was
 *	expected but not found (or vice versa), then NULL is returned; if the
 *	TCL_LEAVE_ERR_MSG flag is set, then an explanatory message will be
 *	left in the interpreter's result. Note that the returned object may
 *	not be the same one referenced by newValuePtr; this is because
 *	variable traces may modify the variable's value.
 *
 * Side effects:
 *	The value of the given variable is set. If either the array or the
 *	entry didn't exist then a new variable is created.
 *
 *----------------------------------------------------------------------
 */

Tcl_Obj *
TclPtrSetVarIdx(
    Tcl_Interp *interp,		/* Command interpreter in which variable is to
				 * be looked up. */
    Var *varPtr,	/* Reference to the variable to set. */
    Var *arrayPtr,		/* Reference to the array containing the
				 * variable, or NULL if the variable is a
				 * scalar. */
    Tcl_Obj *part1Ptr,		/* Name of an array (if part2 is non-NULL) or
				 * the name of a variable. NULL if the 'index'
				 * parameter is >= 0 */
    Tcl_Obj *part2Ptr,		/* If non-NULL, gives the name of an element
				 * in the array part1. */
    Tcl_Obj *newValuePtr,	/* New value for variable. */
    int flags,		/* OR-ed combination of TCL_GLOBAL_ONLY, and
				 * TCL_LEAVE_ERR_MSG bits. */
    int index)			/* Index of local var where part1 is to be
				 * found. */
{
    Interp *iPtr = (Interp *) interp;
    Tcl_Obj *oldValuePtr;
    Tcl_Obj *resultPtr = NULL;
    int result;
    int cleanupOnEarlyError = (newValuePtr->refCount == 0);

    /*
     * If the variable is in a hashtable and its hPtr field is NULL, then we
     * may have an upvar to an array element where the array was deleted or an
     * upvar to a namespace variable whose namespace was deleted. Generate an
     * error (allowing the variable to be reset would screw up our storage
     * allocation and is meaningless anyway).
     */

    if (TclIsVarDeadHash(varPtr)) {
	if (flags & TCL_LEAVE_ERR_MSG) {
	    if (TclIsVarArrayElement(varPtr)) {
		TclObjVarErrMsg(interp, part1Ptr, part2Ptr, "set",
			DANGLINGELEMENT, index);
		Tcl_SetErrorCode(interp, "TCL", "LOOKUP", "ELEMENT", NULL);
	    } else {
		TclObjVarErrMsg(interp, part1Ptr, part2Ptr, "set",
			DANGLINGVAR, index);
		Tcl_SetErrorCode(interp, "TCL", "LOOKUP", "VARNAME", NULL);
	    }
	}
	goto earlyError;
    }

    /*
     * It's an error to try to set an array variable itself.
     */

    if (TclIsVarArray(varPtr)) {
	if (flags & TCL_LEAVE_ERR_MSG) {
	    TclObjVarErrMsg(interp, part1Ptr, part2Ptr, "set", ISARRAY,index);
	    Tcl_SetErrorCode(interp, "TCL", "WRITE", "ARRAY", NULL);
	}
	goto earlyError;
    }

    TclVarFindHiddenArray(varPtr, arrayPtr);

    /*
     * Invoke any read traces that have been set for the variable if it is
     * requested. This was done for INST_LAPPEND_* but that was inconsistent
     * with the non-bc instruction, and would cause failures trying to
     * lappend to any non-existing ::env var, which is inconsistent with
     * documented behavior. [Bug #3057639].
     */

    if ((flags & TCL_TRACE_READS) && ((varPtr->flags & VAR_TRACED_READ)
	    || (arrayPtr && (arrayPtr->flags & VAR_TRACED_READ)))) {
	if (TCL_ERROR == TclObjCallVarTraces(iPtr, arrayPtr, varPtr,
		part1Ptr, part2Ptr,
		TCL_TRACE_READS, (flags & TCL_LEAVE_ERR_MSG), index)) {
	    goto earlyError;
	}
    }

    /*
     * Set the variable's new value. If appending, append the new value to the
     * variable, either as a list element or as a string. Also, if appending,
     * then if the variable's old value is unshared we can modify it directly,
     * otherwise we must create a new copy to modify: this is "copy on write".
     */

    oldValuePtr = varPtr->value.objPtr;
    if (flags & TCL_LIST_ELEMENT && !(flags & TCL_APPEND_VALUE)) {
	varPtr->value.objPtr = NULL;
    }
    if (flags & (TCL_APPEND_VALUE|TCL_LIST_ELEMENT)) {
	if (flags & TCL_LIST_ELEMENT) {		/* Append list element. */
	    result = ListAppendInVar(interp, varPtr, arrayPtr, oldValuePtr,
		    newValuePtr);
	    if (result != TCL_OK) {
		goto earlyError;
	    }
	} else {				/* Append string. */
	    StringAppendInVar(varPtr, arrayPtr, oldValuePtr, newValuePtr);
	}
    } else if (newValuePtr != oldValuePtr) {
	/*
	 * In this case we are replacing the value, so we don't need to do
	 * more than swap the objects.
	 */

	varPtr->value.objPtr = newValuePtr;
	Tcl_IncrRefCount(newValuePtr);		/* Var is another ref. */
	if (oldValuePtr != NULL) {
	    TclDecrRefCount(oldValuePtr);	/* Discard old value. */
	}
    }

    /*
     * Invoke any write traces for the variable.
     */

    if ((varPtr->flags & VAR_TRACED_WRITE)
	    || (arrayPtr && (arrayPtr->flags & VAR_TRACED_WRITE))) {
	if (TCL_ERROR == TclObjCallVarTraces(iPtr, arrayPtr, varPtr, part1Ptr,
		part2Ptr, (flags & (TCL_GLOBAL_ONLY|TCL_NAMESPACE_ONLY))
		| TCL_TRACE_WRITES, (flags & TCL_LEAVE_ERR_MSG), index)) {
	    goto cleanup;
	}
    }

    /*
     * Return the variable's value unless the variable was changed in some
     * gross way by a trace (e.g. it was unset and then recreated as an
     * array).
     */

    if (TclIsVarScalar(varPtr) && !TclIsVarUndefined(varPtr)) {
	return varPtr->value.objPtr;
    }

    /*
     * A trace changed the value in some gross way. Return an empty string
     * object.
     */

    resultPtr = iPtr->emptyObjPtr;

    /*
     * If the variable doesn't exist anymore and no-one's using it, then free
     * up the relevant structures and hash table entries.
     */

  cleanup:
    if (resultPtr == NULL) {
	Tcl_SetErrorCode(interp, "TCL", "WRITE", "VARNAME", NULL);
    }
    if (TclIsVarUndefined(varPtr)) {
	TclCleanupVar(varPtr, arrayPtr);
    }
    return resultPtr;

  earlyError:
    if (cleanupOnEarlyError) {
	Tcl_DecrRefCount(newValuePtr);
    }
    goto cleanup;
}

/*
 *----------------------------------------------------------------------
 *
 * TclIncrObjVar2 --
 *
 *	Given a two-part variable name, which may refer either to a scalar
 *	variable or an element of an array, increment the Tcl object value of
 *	the variable by a specified Tcl_Obj increment value.
 *
 * Results:
 *	Returns a pointer to the Tcl_Obj holding the new value of the
 *	variable. If the specified variable doesn't exist, or there is a clash
 *	in array usage, or an error occurs while executing variable traces,
 *	then NULL is returned and a message will be left in the interpreter's
 *	result.
 *
 * Side effects:
 *	The value of the given variable is incremented by the specified
 *	amount. If either the array or the entry didn't exist then a new
 *	variable is created. The ref count for the returned object is _not_
 *	incremented to reflect the returned reference; if you want to keep a
 *	reference to the object you must increment its ref count yourself.
 *	Callers must Incr part1Ptr if they plan to Decr it.
 *	Callers must Incr part2Ptr if they plan to Decr it.
 *
 *----------------------------------------------------------------------
 */

Tcl_Obj *
TclIncrObjVar2(
    Tcl_Interp *interp,		/* Command interpreter in which variable is to
				 * be found. */
    Tcl_Obj *part1Ptr,		/* Points to an object holding the name of an
				 * array (if part2 is non-NULL) or the name of
				 * a variable. */
    Tcl_Obj *part2Ptr,		/* If non-null, points to an object holding
				 * the name of an element in the array
				 * part1Ptr. */
    Tcl_Obj *incrPtr,		/* Amount to be added to variable. */
    int flags)			/* Various flags that tell how to incr value:
				 * any of TCL_GLOBAL_ONLY, TCL_NAMESPACE_ONLY,
				 * TCL_APPEND_VALUE, TCL_LIST_ELEMENT,
				 * TCL_LEAVE_ERR_MSG. */
{
    Var *varPtr, *arrayPtr;

    varPtr = TclObjLookupVarEx(interp, part1Ptr, part2Ptr, flags, "read",
	    1, 1, &arrayPtr);
    if (varPtr == NULL) {
	Tcl_AddErrorInfo(interp,
		"\n    (reading value of variable to increment)");
	return NULL;
    }
    return TclPtrIncrObjVarIdx(interp, varPtr, arrayPtr, part1Ptr, part2Ptr,
	    incrPtr, flags, -1);
}

/*
 *----------------------------------------------------------------------
 *
 * TclPtrIncrObjVar --
 *
 *	Given the pointers to a variable and possible containing array,
 *	increment the Tcl object value of the variable by a Tcl_Obj increment.
 *
 * Results:
 *	Returns a pointer to the Tcl_Obj holding the new value of the
 *	variable. If the specified variable doesn't exist, or there is a clash
 *	in array usage, or an error occurs while executing variable traces,
 *	then NULL is returned and a message will be left in the interpreter's
 *	result.
 *
 * Side effects:
 *	The value of the given variable is incremented by the specified
 *	amount. If either the array or the entry didn't exist then a new
 *	variable is created. The ref count for the returned object is _not_
 *	incremented to reflect the returned reference; if you want to keep a
 *	reference to the object you must increment its ref count yourself.
 *
 *----------------------------------------------------------------------
 */

Tcl_Obj *
TclPtrIncrObjVar(
    Tcl_Interp *interp,		/* Command interpreter in which variable is to
				 * be found. */
    Tcl_Var varPtr,		/* Reference to the variable to set. */
    Tcl_Var arrayPtr,		/* Reference to the array containing the
				 * variable, or NULL if the variable is a
				 * scalar. */
    Tcl_Obj *part1Ptr,		/* Points to an object holding the name of an
				 * array (if part2 is non-NULL) or the name of
				 * a variable. */
    Tcl_Obj *part2Ptr,		/* If non-null, points to an object holding
				 * the name of an element in the array
				 * part1Ptr. */
    Tcl_Obj *incrPtr,		/* Increment value. */
/* TODO: Which of these flag values really make sense? */
    int flags)		/* Various flags that tell how to incr value:
				 * any of TCL_GLOBAL_ONLY, TCL_NAMESPACE_ONLY,
				 * TCL_APPEND_VALUE, TCL_LIST_ELEMENT,
				 * TCL_LEAVE_ERR_MSG. */
{
    if (varPtr == NULL) {
	Tcl_Panic("varPtr must not be NULL");
    }
    if (part1Ptr == NULL) {
	Tcl_Panic("part1Ptr must not be NULL");
    }
    return TclPtrIncrObjVarIdx(interp, (Var *) varPtr, (Var *) arrayPtr,
	    part1Ptr, part2Ptr, incrPtr, flags, -1);
}

/*
 *----------------------------------------------------------------------
 *
 * TclPtrIncrObjVarIdx --
 *
 *	Given the pointers to a variable and possible containing array,
 *	increment the Tcl object value of the variable by a Tcl_Obj increment.
 *
 * Results:
 *	Returns a pointer to the Tcl_Obj holding the new value of the
 *	variable. If the specified variable doesn't exist, or there is a clash
 *	in array usage, or an error occurs while executing variable traces,
 *	then NULL is returned and a message will be left in the interpreter's
 *	result.
 *
 * Side effects:
 *	The value of the given variable is incremented by the specified
 *	amount. If either the array or the entry didn't exist then a new
 *	variable is created. The ref count for the returned object is _not_
 *	incremented to reflect the returned reference; if you want to keep a
 *	reference to the object you must increment its ref count yourself.
 *
 *----------------------------------------------------------------------
 */

Tcl_Obj *
TclPtrIncrObjVarIdx(
    Tcl_Interp *interp,		/* Command interpreter in which variable is to
				 * be found. */
    Var *varPtr,		/* Reference to the variable to set. */
    Var *arrayPtr,		/* Reference to the array containing the
				 * variable, or NULL if the variable is a
				 * scalar. */
    Tcl_Obj *part1Ptr,		/* Points to an object holding the name of an
				 * array (if part2 is non-NULL) or the name of
				 * a variable. */
    Tcl_Obj *part2Ptr,		/* If non-null, points to an object holding
				 * the name of an element in the array
				 * part1Ptr. */
    Tcl_Obj *incrPtr,		/* Increment value. */
/* TODO: Which of these flag values really make sense? */
    int flags,		/* Various flags that tell how to incr value:
				 * any of TCL_GLOBAL_ONLY, TCL_NAMESPACE_ONLY,
				 * TCL_APPEND_VALUE, TCL_LIST_ELEMENT,
				 * TCL_LEAVE_ERR_MSG. */
    int index)			/* Index into the local variable table of the
				 * variable, or -1. Only used when part1Ptr is
				 * NULL. */
{
    Tcl_Obj *varValuePtr;

    if (TclIsVarInHash(varPtr)) {
	VarHashRefCount(varPtr)++;
    }
    varValuePtr = TclPtrGetVarIdx(interp, varPtr, arrayPtr, part1Ptr,
	    part2Ptr, flags, index);
    if (TclIsVarInHash(varPtr)) {
	VarHashRefCount(varPtr)--;
    }
    if (varValuePtr == NULL) {
	TclNewIntObj(varValuePtr, 0);
    }
    if (Tcl_IsShared(varValuePtr)) {
	/* Copy on write */
	varValuePtr = Tcl_DuplicateObj(varValuePtr);

	if (TCL_OK == TclIncrObj(interp, varValuePtr, incrPtr)) {
	    return TclPtrSetVarIdx(interp, varPtr, arrayPtr, part1Ptr,
		    part2Ptr, varValuePtr, flags, index);
	} else {
	    Tcl_DecrRefCount(varValuePtr);
	    return NULL;
	}
    } else {
	/* Unshared - can Incr in place */
	if (TCL_OK == TclIncrObj(interp, varValuePtr, incrPtr)) {
	    /*
	     * This seems dumb to write the incremeted value into the var
	     * after we just adjusted the value in place, but the spec for
	     * [incr] requires that write traces fire, and making this call
	     * is the way to make that happen.
	     */

	    return TclPtrSetVarIdx(interp, varPtr, arrayPtr, part1Ptr,
		    part2Ptr, varValuePtr, flags, index);
	} else {
	    return NULL;
	}
    }
}

/*
 *----------------------------------------------------------------------
 *
 * Tcl_UnsetVar2 --
 *
 *	Delete a variable, given a 2-part name.
 *
 * Results:
 *	Returns TCL_OK if the variable was successfully deleted, TCL_ERROR if
 *	the variable can't be unset. In the event of an error, if the
 *	TCL_LEAVE_ERR_MSG flag is set then an error message is left in the
 *	interp's result.
 *
 * Side effects:
 *	If part1 and part2 indicate a local or global variable in interp, it
 *	is deleted. If part1 is an array name and part2 is NULL, then the
 *	whole array is deleted.
 *
 *----------------------------------------------------------------------
 */

int
Tcl_UnsetVar2(
    Tcl_Interp *interp,		/* Command interpreter in which varName is to
				 * be looked up. */
    const char *part1,		/* Name of variable or array. */
    const char *part2,		/* Name of element within array or NULL. */
    int flags)			/* OR-ed combination of any of
				 * TCL_GLOBAL_ONLY, TCL_NAMESPACE_ONLY,
				 * TCL_LEAVE_ERR_MSG. */
{
    int result;
    Tcl_Obj *part2Ptr = NULL, *part1Ptr = Tcl_NewStringObj(part1, -1);

    if (part2) {
	part2Ptr = Tcl_NewStringObj(part2, -1);
    }

    /*
     * Filter to pass through only the flags this interface supports.
     */

    flags &= (TCL_GLOBAL_ONLY|TCL_NAMESPACE_ONLY|TCL_LEAVE_ERR_MSG);
    result = TclObjUnsetVar2(interp, part1Ptr, part2Ptr, flags);

    Tcl_DecrRefCount(part1Ptr);
    if (part2Ptr) {
	Tcl_DecrRefCount(part2Ptr);
    }
    return result;
}

/*
 *----------------------------------------------------------------------
 *
 * TclObjUnsetVar2 --
 *
 *	Delete a variable, given a 2-object name.
 *
 * Results:
 *	Returns TCL_OK if the variable was successfully deleted, TCL_ERROR if
 *	the variable can't be unset. In the event of an error, if the
 *	TCL_LEAVE_ERR_MSG flag is set then an error message is left in the
 *	interp's result.
 *
 * Side effects:
 *	If part1ptr and part2Ptr indicate a local or global variable in
 *	interp, it is deleted. If part1Ptr is an array name and part2Ptr is
 *	NULL, then the whole array is deleted.
 *
 *----------------------------------------------------------------------
 */

int
TclObjUnsetVar2(
    Tcl_Interp *interp,		/* Command interpreter in which varName is to
				 * be looked up. */
    Tcl_Obj *part1Ptr,		/* Name of variable or array. */
    Tcl_Obj *part2Ptr,		/* Name of element within array or NULL. */
    int flags)			/* OR-ed combination of any of
				 * TCL_GLOBAL_ONLY, TCL_NAMESPACE_ONLY,
				 * TCL_LEAVE_ERR_MSG. */
{
    Var *varPtr, *arrayPtr;

    varPtr = TclObjLookupVarEx(interp, part1Ptr, part2Ptr, flags, "unset",
	    /*createPart1*/ 0, /*createPart2*/ 0, &arrayPtr);
    if (varPtr == NULL) {
	return TCL_ERROR;
    }

    return TclPtrUnsetVarIdx(interp, varPtr, arrayPtr, part1Ptr, part2Ptr,
	    flags, -1);
}

/*
 *----------------------------------------------------------------------
 *
 * TclPtrUnsetVar --
 *
 *	Delete a variable, given the pointers to the variable's (and possibly
 *	containing array's) VAR structure.
 *
 * Results:
 *	Returns TCL_OK if the variable was successfully deleted, TCL_ERROR if
 *	the variable can't be unset. In the event of an error, if the
 *	TCL_LEAVE_ERR_MSG flag is set then an error message is left in the
 *	interp's result.
 *
 * Side effects:
 *	If varPtr and arrayPtr indicate a local or global variable in interp,
 *	it is deleted. If varPtr is an array reference and part2Ptr is NULL,
 *	then the whole array is deleted.
 *
 *----------------------------------------------------------------------
 */

int
TclPtrUnsetVar(
    Tcl_Interp *interp,		/* Command interpreter in which varName is to
				 * be looked up. */
    Tcl_Var varPtr,		/* The variable to be unset. */
    Tcl_Var arrayPtr,		/* NULL for scalar variables, pointer to the
				 * containing array otherwise. */
    Tcl_Obj *part1Ptr,		/* Name of an array (if part2 is non-NULL) or
				 * the name of a variable. */
    Tcl_Obj *part2Ptr,		/* If non-NULL, gives the name of an element
				 * in the array part1. */
    int flags)		/* OR-ed combination of any of
				 * TCL_GLOBAL_ONLY, TCL_NAMESPACE_ONLY,
				 * TCL_LEAVE_ERR_MSG. */
{
    if (varPtr == NULL) {
	Tcl_Panic("varPtr must not be NULL");
    }
    if (part1Ptr == NULL) {
	Tcl_Panic("part1Ptr must not be NULL");
    }
    return TclPtrUnsetVarIdx(interp, (Var *) varPtr, (Var *) arrayPtr,
	    part1Ptr, part2Ptr, flags, -1);
}

/*
 *----------------------------------------------------------------------
 *
 * TclPtrUnsetVarIdx --
 *
 *	Delete a variable, given the pointers to the variable's (and possibly
 *	containing array's) VAR structure.
 *
 * Results:
 *	Returns TCL_OK if the variable was successfully deleted, TCL_ERROR if
 *	the variable can't be unset. In the event of an error, if the
 *	TCL_LEAVE_ERR_MSG flag is set then an error message is left in the
 *	interp's result.
 *
 * Side effects:
 *	If varPtr and arrayPtr indicate a local or global variable in interp,
 *	it is deleted. If varPtr is an array reference and part2Ptr is NULL,
 *	then the whole array is deleted.
 *
 *----------------------------------------------------------------------
 */

int
TclPtrUnsetVarIdx(
    Tcl_Interp *interp,		/* Command interpreter in which varName is to
				 * be looked up. */
    Var *varPtr,	/* The variable to be unset. */
    Var *arrayPtr,		/* NULL for scalar variables, pointer to the
				 * containing array otherwise. */
    Tcl_Obj *part1Ptr,		/* Name of an array (if part2 is non-NULL) or
				 * the name of a variable. */
    Tcl_Obj *part2Ptr,		/* If non-NULL, gives the name of an element
				 * in the array part1. */
    int flags,		/* OR-ed combination of any of
				 * TCL_GLOBAL_ONLY, TCL_NAMESPACE_ONLY,
				 * TCL_LEAVE_ERR_MSG. */
    int index)			/* Index into the local variable table of the
				 * variable, or -1. Only used when part1Ptr is
				 * NULL. */
{
    Interp *iPtr = (Interp *) interp;
    int result = (TclIsVarUndefined(varPtr)? TCL_ERROR : TCL_OK);
    Var *initialArrayPtr = arrayPtr;

    /*
     * Keep the variable alive until we're done with it. We used to
     * increase/decrease the refCount for each operation, making it hard to
     * find [Bug 735335] - caused by unsetting the variable whose value was
     * the variable's name.
     */

    if (TclIsVarInHash(varPtr)) {
	VarHashRefCount(varPtr)++;
    }

    TclVarFindHiddenArray(varPtr, arrayPtr);

    UnsetVarStruct(varPtr, arrayPtr, iPtr, part1Ptr, part2Ptr, flags, index);

    /*
     * It's an error to unset an undefined variable.
     */

    if (result != TCL_OK) {
	if (flags & TCL_LEAVE_ERR_MSG) {
	    TclObjVarErrMsg(interp, part1Ptr, part2Ptr, "unset",
              ((initialArrayPtr == NULL) ? NOSUCHVAR : NOSUCHELEMENT), index);
	    Tcl_SetErrorCode(interp, "TCL", "UNSET", "VARNAME", NULL);
	}
    }

    /*
     * Finally, if the variable is truly not in use then free up its Var
     * structure and remove it from its hash table, if any. The ref count of
     * its value object, if any, was decremented above.
     */

    if (TclIsVarInHash(varPtr)) {
	VarHashRefCount(varPtr)--;
	CleanupVar(varPtr, arrayPtr);
    }
    return result;
}

/*
 *----------------------------------------------------------------------
 *
 * UnsetVarStruct --
 *
 *	Unset and delete a variable. This does the internal work for
 *	TclObjUnsetVar2 and TclDeleteNamespaceVars, which call here for each
 *	variable to be unset and deleted.
 *
 * Results:
 *	None.
 *
 * Side effects:
 *	If the arguments indicate a local or global variable in iPtr, it is
 *	unset and deleted.
 *
 *----------------------------------------------------------------------
 */

static void
UnsetVarStruct(
    Var *varPtr,
    Var *arrayPtr,
    Interp *iPtr,
    Tcl_Obj *part1Ptr,
    Tcl_Obj *part2Ptr,
    int flags,
    int index)
{
    Var dummyVar;
    int traced = TclIsVarTraced(varPtr)
	    || (arrayPtr && (arrayPtr->flags & VAR_TRACED_UNSET));

    if (arrayPtr && (arrayPtr->flags & VAR_SEARCH_ACTIVE)) {
	DeleteSearches(iPtr, arrayPtr);
    } else if (varPtr->flags & VAR_SEARCH_ACTIVE) {
	DeleteSearches(iPtr, varPtr);
    }

    /*
     * The code below is tricky, because of the possibility that a trace
     * function might try to access a variable being deleted. To handle this
     * situation gracefully, do things in three steps:
     * 1. Copy the contents of the variable to a dummy variable structure, and
     *    mark the original Var structure as undefined.
     * 2. Invoke traces and clean up the variable, using the dummy copy.
     * 3. If at the end of this the original variable is still undefined and
     *    has no outstanding references, then delete it (but it could have
     *    gotten recreated by a trace).
     */

    dummyVar = *varPtr;
    dummyVar.flags &= ~VAR_ALL_HASH;
    TclSetVarUndefined(varPtr);

    /*
     * Call trace functions for the variable being deleted. Then delete its
     * traces. Be sure to abort any other traces for the variable that are
     * still pending. Special tricks:
     * 1. We need to increment varPtr's refCount around this: TclCallVarTraces
     *    will use dummyVar so it won't increment varPtr's refCount itself.
     * 2. Turn off the VAR_TRACE_ACTIVE flag in dummyVar: we want to call
     *    unset traces even if other traces are pending.
     */

    if (traced) {
	VarTrace *tracePtr = NULL;
	Tcl_HashEntry *tPtr;

	if (TclIsVarTraced(&dummyVar)) {
	    /*
	     * Transfer any existing traces on var, IF there are unset traces.
	     * Otherwise just delete them.
	     */

	    int isNew;

	    tPtr = Tcl_FindHashEntry(&iPtr->varTraces, varPtr);
	    tracePtr = (VarTrace *)Tcl_GetHashValue(tPtr);
	    varPtr->flags &= ~VAR_ALL_TRACES;
	    Tcl_DeleteHashEntry(tPtr);
	    if (dummyVar.flags & VAR_TRACED_UNSET) {
		tPtr = Tcl_CreateHashEntry(&iPtr->varTraces,
			&dummyVar, &isNew);
		Tcl_SetHashValue(tPtr, tracePtr);
	    }
	}

	if ((dummyVar.flags & VAR_TRACED_UNSET)
		|| (arrayPtr && (arrayPtr->flags & VAR_TRACED_UNSET))) {

            /*
             * Pass the array element name to TclObjCallVarTraces(), because
             * it cannot be determined from dummyVar. Alternatively, indicate
             * via flags whether the variable involved in the code that caused
             * the trace to be triggered was an array element, for the correct
             * formatting of error messages.
             */
            if (part2Ptr) {
                flags |= VAR_ARRAY_ELEMENT;
            } else if (TclIsVarArrayElement(varPtr)) {
                part2Ptr = VarHashGetKey(varPtr);
            }

	    dummyVar.flags &= ~VAR_TRACE_ACTIVE;
	    TclObjCallVarTraces(iPtr, arrayPtr, &dummyVar, part1Ptr, part2Ptr,
              (flags & (TCL_GLOBAL_ONLY|TCL_NAMESPACE_ONLY|VAR_ARRAY_ELEMENT))
			    | TCL_TRACE_UNSETS,
		    /* leaveErrMsg */ 0, index);

	    /*
	     * The traces that we just called may have triggered a change in
	     * the set of traces. If so, reload the traces to manipulate.
	     */

	    tracePtr = NULL;
	    if (TclIsVarTraced(&dummyVar)) {
		tPtr = Tcl_FindHashEntry(&iPtr->varTraces, &dummyVar);
		if (tPtr) {
		    tracePtr = (VarTrace *)Tcl_GetHashValue(tPtr);
		    Tcl_DeleteHashEntry(tPtr);
		}
	    }
	}

	if (tracePtr) {
	    ActiveVarTrace *activePtr;

	    while (tracePtr) {
		VarTrace *prevPtr = tracePtr;

		tracePtr = tracePtr->nextPtr;
		prevPtr->nextPtr = NULL;
		Tcl_EventuallyFree(prevPtr, TCL_DYNAMIC);
	    }
	    for (activePtr = iPtr->activeVarTracePtr;  activePtr != NULL;
		    activePtr = activePtr->nextPtr) {
		if (activePtr->varPtr == varPtr) {
		    activePtr->nextTracePtr = NULL;
		}
	    }
	    dummyVar.flags &= ~VAR_ALL_TRACES;
	}
    }

    if (TclIsVarScalar(&dummyVar) && (dummyVar.value.objPtr != NULL)) {
	/*
	 * Decrement the ref count of the var's value.
	 */

	Tcl_Obj *objPtr = dummyVar.value.objPtr;

	TclDecrRefCount(objPtr);
    } else if (TclIsVarArray(&dummyVar)) {
	/*
	 * If the variable is an array, delete all of its elements. This must
	 * be done after calling and deleting the traces on the array, above
	 * (that's the way traces are defined). If the array name is not
	 * present and is required for a trace on some element, it will be
	 * computed at DeleteArray.
	 */

	DeleteArray(iPtr, part1Ptr, (Var *) &dummyVar, (flags
		& (TCL_GLOBAL_ONLY|TCL_NAMESPACE_ONLY)) | TCL_TRACE_UNSETS,
		index);
    } else if (TclIsVarLink(&dummyVar)) {
	/*
	 * For global/upvar variables referenced in procedures, decrement the
	 * reference count on the variable referred to, and free the
	 * referenced variable if it's no longer needed.
	 */

	Var *linkPtr = dummyVar.value.linkPtr;

	if (TclIsVarInHash(linkPtr)) {
	    VarHashRefCount(linkPtr)--;
	    CleanupVar(linkPtr, NULL);
	}
    }

    /*
     * If the variable was a namespace variable, decrement its reference
     * count.
     */

    TclClearVarNamespaceVar(varPtr);
}

/*
 *----------------------------------------------------------------------
 *
 * Tcl_UnsetObjCmd --
 *
 *	This object-based function is invoked to process the "unset" Tcl
 *	command. See the user documentation for details on what it does.
 *
 * Results:
 *	A standard Tcl object result value.
 *
 * Side effects:
 *	See the user documentation.
 *
 *----------------------------------------------------------------------
 */

int
Tcl_UnsetObjCmd(
    TCL_UNUSED(void *),
    Tcl_Interp *interp,		/* Current interpreter. */
    int objc,			/* Number of arguments. */
    Tcl_Obj *const objv[])	/* Argument objects. */
{
    int i, flags = TCL_LEAVE_ERR_MSG;
    const char *name;

    if (objc == 1) {
	/*
	 * Do nothing if no arguments supplied, so as to match command
	 * documentation.
	 */

	return TCL_OK;
    }

    /*
     * Simple, restrictive argument parsing. The only options are -- and
     * -nocomplain (which must come first and be given exactly to be an
     * option).
     */

    i = 1;
    name = TclGetString(objv[i]);
    if (name[0] == '-') {
	if (strcmp("-nocomplain", name) == 0) {
	    i++;
	    if (i == objc) {
		return TCL_OK;
	    }
	    flags = 0;
	    name = TclGetString(objv[i]);
	}
	if (strcmp("--", name) == 0) {
	    i++;
	}
    }

    for (; i < objc; i++) {
	if ((TclObjUnsetVar2(interp, objv[i], NULL, flags) != TCL_OK)
		&& (flags == TCL_LEAVE_ERR_MSG)) {
	    return TCL_ERROR;
	}
    }
    return TCL_OK;
}

/*
 *----------------------------------------------------------------------
 *
 * Tcl_AppendObjCmd --
 *
 *	This object-based function is invoked to process the "append" Tcl
 *	command. See the user documentation for details on what it does.
 *
 * Results:
 *	A standard Tcl object result value.
 *
 * Side effects:
 *	A variable's value may be changed.
 *
 *----------------------------------------------------------------------
 */

int
Tcl_AppendObjCmd(
    TCL_UNUSED(void *),
    Tcl_Interp *interp,		/* Current interpreter. */
    int objc,			/* Number of arguments. */
    Tcl_Obj *const objv[])	/* Argument objects. */
{
    Var *varPtr, *arrayPtr;
    Tcl_Obj *varValuePtr = NULL;
				/* Initialized to avoid compiler warning. */
    int i;

    if (objc < 2) {
	Tcl_WrongNumArgs(interp, 1, objv, "varName ?value ...?");
	return TCL_ERROR;
    }

    if (objc == 2) {
	varValuePtr = Tcl_ObjGetVar2(interp, objv[1], NULL,TCL_LEAVE_ERR_MSG);
	if (varValuePtr == NULL) {
	    return TCL_ERROR;
	}
    } else {
	varPtr = TclObjLookupVarEx(interp, objv[1], NULL, TCL_LEAVE_ERR_MSG,
		"set", /*createPart1*/ 1, /*createPart2*/ 1, &arrayPtr);
	if (varPtr == NULL) {
	    return TCL_ERROR;
	}
	for (i=2 ; i<objc ; i++) {
	    /*
	     * Note that we do not need to increase the refCount of the Var
	     * pointers: should a trace delete the variable, the return value
	     * of TclPtrSetVarIdx will be NULL or emptyObjPtr, and we will not
	     * access the variable again.
	     */

	    varValuePtr = TclPtrSetVarIdx(interp, varPtr, arrayPtr, objv[1],
		    NULL, objv[i], TCL_APPEND_VALUE|TCL_LEAVE_ERR_MSG, -1);
	    if ((varValuePtr == NULL) ||
		    (varValuePtr == ((Interp *) interp)->emptyObjPtr)) {
		return TCL_ERROR;
	    }
	}
    }
    Tcl_SetObjResult(interp, varValuePtr);
    return TCL_OK;
}

/*
 *----------------------------------------------------------------------
 *
 * Tcl_LappendObjCmd --
 *
 *	This object-based function is invoked to process the "lappend" Tcl
 *	command. See the user documentation for details on what it does.
 *
 * Results:
 *	A standard Tcl object result value.
 *
 * Side effects:
 *	A variable's value may be changed.
 *
 *----------------------------------------------------------------------
 */

int
Tcl_LappendObjCmd(
    TCL_UNUSED(void *),
    Tcl_Interp *interp,		/* Current interpreter. */
    int objc,			/* Number of arguments. */
    Tcl_Obj *const objv[])	/* Argument objects. */
{
    Tcl_Obj *varValuePtr, *newValuePtr;
    Tcl_Size numElems;
    Var *varPtr, *arrayPtr;
    int result, createdNewObj;

    if (objc < 2) {
	Tcl_WrongNumArgs(interp, 1, objv, "varName ?value ...?");
	return TCL_ERROR;
    }
    if (objc == 2) {
	newValuePtr = Tcl_ObjGetVar2(interp, objv[1], NULL, 0);
	if (newValuePtr == NULL) {
	    /*
	     * The variable doesn't exist yet. Just create it with an empty
	     * initial value.
	     */

	    TclNewObj(varValuePtr);
	    newValuePtr = Tcl_ObjSetVar2(interp, objv[1], NULL, varValuePtr,
		    TCL_LEAVE_ERR_MSG);
	    if (newValuePtr == NULL) {
		return TCL_ERROR;
	    }
	} else {
	    result = TclListObjLengthM(interp, newValuePtr, &numElems);
	    if (result != TCL_OK) {
		return result;
	    }
	}
    } else {
	/*
	 * We have arguments to append. We used to call Tcl_SetVar2 to append
	 * each argument one at a time to ensure that traces were run for each
	 * append step. We now append the arguments all at once because it's
	 * faster. Note that a read trace and a write trace for the variable
	 * will now each only be called once. Also, if the variable's old
	 * value is unshared we modify it directly, otherwise we create a new
	 * copy to modify: this is "copy on write".
	 */

	createdNewObj = 0;

	/*
	 * Protect the variable pointers around the TclPtrGetVarIdx call
	 * to insure that they remain valid even if the variable was undefined
	 * and unused.
	 */

	varPtr = TclObjLookupVarEx(interp, objv[1], NULL, TCL_LEAVE_ERR_MSG,
		"set", /*createPart1*/ 1, /*createPart2*/ 1, &arrayPtr);
	if (varPtr == NULL) {
	    return TCL_ERROR;
	}
	if (TclIsVarInHash(varPtr)) {
	    VarHashRefCount(varPtr)++;
	}
	if (arrayPtr && TclIsVarInHash(arrayPtr)) {
	    VarHashRefCount(arrayPtr)++;
	}
	varValuePtr = TclPtrGetVarIdx(interp, varPtr, arrayPtr, objv[1], NULL,
		TCL_LEAVE_ERR_MSG, -1);
	if (TclIsVarInHash(varPtr)) {
	    VarHashRefCount(varPtr)--;
	}
	if (arrayPtr && TclIsVarInHash(arrayPtr)) {
	    VarHashRefCount(arrayPtr)--;
	}

	if (varValuePtr == NULL) {
	    /*
	     * We couldn't read the old value: either the var doesn't yet
	     * exist or it's an array element. If it's new, we will try to
	     * create it with Tcl_ObjSetVar2 below.
	     */

	    TclNewObj(varValuePtr);
	    createdNewObj = 1;
	} else if (Tcl_IsShared(varValuePtr)) {
	    varValuePtr = Tcl_DuplicateObj(varValuePtr);
	    createdNewObj = 1;
	}

	result = TclListObjLengthM(interp, varValuePtr, &numElems);
	if (result == TCL_OK) {
	    result = Tcl_ListObjReplace(interp, varValuePtr, numElems, 0,
		    (objc-2), (objv+2));
	}
	if (result != TCL_OK) {
	    if (createdNewObj) {
		TclDecrRefCount(varValuePtr); /* Free unneeded obj. */
	    }
	    return result;
	}

	/*
	 * Now store the list object back into the variable. If there is an
	 * error setting the new value, decrement its ref count if it was new
	 * and we didn't create the variable.
	 */

	newValuePtr = TclPtrSetVarIdx(interp, varPtr, arrayPtr, objv[1], NULL,
		varValuePtr, TCL_LEAVE_ERR_MSG, -1);
	if (newValuePtr == NULL) {
	    return TCL_ERROR;
	}
    }

    /*
     * Set the interpreter's object result to refer to the variable's value
     * object.
     */

    Tcl_SetObjResult(interp, newValuePtr);
    return TCL_OK;
}

/*
 *----------------------------------------------------------------------
 *
 * ArrayForObjCmd, ArrayForNRCmd, ArrayForLoopCallback, ArrayObjNext --
 *
 *	These functions implement the "array for" Tcl command.
 *	    array for {k v} a {}
 *	The array for command iterates over the array, setting the the
 *	specified loop variables, and executing the body each iteration.
 *
 *	ArrayForObjCmd() is the standard wrapper around ArrayForNRCmd().
 *
 *	ArrayForNRCmd() sets up the ArraySearch structure, sets arrayNamePtr
 *	inside the structure and calls VarHashFirstEntry to start the hash
 *	iteration.
 *
 *	ArrayForNRCmd() does not execute the body or set the loop variables,
 *	it only initializes the iterator.
 *
 *	ArrayForLoopCallback() iterates over the entire array, executing the
 *	body each time.
 *
 *----------------------------------------------------------------------
 */

static int
ArrayObjNext(
    Tcl_Interp *interp,
    Tcl_Obj *arrayNameObj,	/* array */
    Var *varPtr,		/* array */
    ArraySearch *searchPtr,
    Tcl_Obj **keyPtrPtr,	/* Pointer to a variable to have the key
				 * written into, or NULL. */
    Tcl_Obj **valuePtrPtr)	/* Pointer to a variable to have the
				 * value written into, or NULL.*/
{
    Tcl_Obj *keyObj;
    Tcl_Obj *valueObj = NULL;
    int gotValue;
    int donerc;

    donerc = TCL_BREAK;

    if ((varPtr->flags & VAR_SEARCH_ACTIVE) != VAR_SEARCH_ACTIVE) {
	donerc = TCL_ERROR;
	return donerc;
    }

    gotValue = 0;
    while (1) {
	Tcl_HashEntry *hPtr = searchPtr->nextEntry;

	if (hPtr != NULL) {
	    searchPtr->nextEntry = NULL;
	} else {
	    hPtr = Tcl_NextHashEntry(&searchPtr->search);
	    if (hPtr == NULL) {
		gotValue = 0;
		break;
	    }
	}
	varPtr = VarHashGetValue(hPtr);
	if (!TclIsVarUndefined(varPtr)) {
	    gotValue = 1;
	    break;
	}
    }

    if (!gotValue) {
	return donerc;
    }

    donerc = TCL_CONTINUE;

    keyObj = VarHashGetKey(varPtr);
    *keyPtrPtr = keyObj;
    valueObj = Tcl_ObjGetVar2(interp, arrayNameObj, keyObj,
	    TCL_LEAVE_ERR_MSG);
    *valuePtrPtr = valueObj;

    return donerc;
}

static int
ArrayForObjCmd(
    void *clientData,
    Tcl_Interp *interp,		/* Current interpreter. */
    int objc,			/* Number of arguments. */
    Tcl_Obj *const objv[])	/* Argument objects. */
{
    return Tcl_NRCallObjProc(interp, ArrayForNRCmd, clientData, objc, objv);
}

static int
ArrayForNRCmd(
    TCL_UNUSED(void *),
    Tcl_Interp *interp,
    int objc,
    Tcl_Obj *const *objv)
{
    Tcl_Obj *varListObj, *arrayNameObj, *scriptObj;
    ArraySearch *searchPtr = NULL;
    Var *varPtr;
    int isArray;
    Tcl_Size numVars;

    /*
     * array for {k v} a body
     */

    if (objc != 4) {
	Tcl_WrongNumArgs(interp, 1, objv, "{key value} arrayName script");
	return TCL_ERROR;
    }

    /*
     * Parse arguments.
     */

    if (TclListObjLengthM(interp, objv[1], &numVars) != TCL_OK) {
	return TCL_ERROR;
    }

    if (numVars != 2) {
	Tcl_SetObjResult(interp, Tcl_NewStringObj(
		"must have two variable names", -1));
	Tcl_SetErrorCode(interp, "TCL", "SYNTAX", "array", "for", NULL);
	return TCL_ERROR;
    }

    arrayNameObj = objv[2];

    if (TCL_ERROR == LocateArray(interp, arrayNameObj, &varPtr, &isArray)) {
	return TCL_ERROR;
    }

    if (!isArray) {
	return NotArrayError(interp, arrayNameObj);
    }

    /*
     * Make a new array search, put it on the stack.
     */

    searchPtr = (ArraySearch *)Tcl_Alloc(sizeof(ArraySearch));
    ArrayPopulateSearch(interp, arrayNameObj, varPtr, searchPtr);

    /*
     * Make sure that these objects (which we need throughout the body of the
     * loop) don't vanish.
     */

<<<<<<< HEAD
    varListObj = TclDuplicatePureObj(interp, objv[1], tclListType);
=======
    varListObj = TclDuplicatePureObj(interp, objv[1], &tclListType);
>>>>>>> 18581927
    if (!varListObj) {
	return TCL_ERROR;
    }
    scriptObj = objv[3];
    Tcl_IncrRefCount(scriptObj);

    /*
     * Run the script.
     */

    TclNRAddCallback(interp, ArrayForLoopCallback, searchPtr, varListObj,
	    arrayNameObj, scriptObj);
    return TCL_OK;
}

static int
ArrayForLoopCallback(
    void *data[],
    Tcl_Interp *interp,
    int result)
{
    Interp *iPtr = (Interp *) interp;
    ArraySearch *searchPtr = (ArraySearch *)data[0];
    Tcl_Obj *varListObj = (Tcl_Obj *)data[1];
    Tcl_Obj *arrayNameObj = (Tcl_Obj *)data[2];
    Tcl_Obj *scriptObj = (Tcl_Obj *)data[3];
    Tcl_Obj **varv;
    Tcl_Obj *keyObj, *valueObj;
    Var *varPtr;
    Var *arrayPtr;
    int done;
    Tcl_Size varc;

    /*
     * Process the result from the previous execution of the script body.
     */

    done = TCL_ERROR;

    if (result == TCL_CONTINUE) {
	result = TCL_OK;
    } else if (result != TCL_OK) {
	if (result == TCL_BREAK) {
	    Tcl_ResetResult(interp);
	    result = TCL_OK;
	} else if (result == TCL_ERROR) {
	    Tcl_AppendObjToErrorInfo(interp, Tcl_ObjPrintf(
		    "\n    (\"array for\" body line %d)",
		    Tcl_GetErrorLine(interp)));
	}
	goto arrayfordone;
    }

    /*
     * Get the next mapping from the array.
     */

    keyObj = NULL;
    valueObj = NULL;
    varPtr = TclObjLookupVarEx(interp, arrayNameObj, NULL, /*flags*/ 0,
	    /*msg*/ 0, /*createPart1*/ 0, /*createPart2*/ 0, &arrayPtr);
    if (varPtr == NULL) {
	done = TCL_ERROR;
    } else {
	done = ArrayObjNext(interp, arrayNameObj, varPtr, searchPtr, &keyObj,
		&valueObj);
    }

    result = TCL_OK;
    if (done != TCL_CONTINUE) {
	Tcl_ResetResult(interp);
	if (done == TCL_ERROR) {
	    Tcl_SetObjResult(interp, Tcl_NewStringObj(
		    "array changed during iteration", -1));
	    Tcl_SetErrorCode(interp, "TCL", "READ", "array", "for", NULL);
	    varPtr->flags |= TCL_LEAVE_ERR_MSG;
	    result = done;
	}
	goto arrayfordone;
    }

    result = TclListObjGetElementsM(NULL, varListObj, &varc, &varv);
    if (result != TCL_OK) {
	goto arrayfordone;
    }
    if (Tcl_ObjSetVar2(interp, varv[0], NULL, keyObj,
	    TCL_LEAVE_ERR_MSG) == NULL) {
	result = TCL_ERROR;
	goto arrayfordone;
    }
    if (valueObj != NULL) {
	if (Tcl_ObjSetVar2(interp, varv[1], NULL, valueObj,
		TCL_LEAVE_ERR_MSG) == NULL) {
	    result = TCL_ERROR;
	    goto arrayfordone;
	}
    }

    /*
     * Run the script.
     */

    TclNRAddCallback(interp, ArrayForLoopCallback, searchPtr, varListObj,
	    arrayNameObj, scriptObj);
    return TclNREvalObjEx(interp, scriptObj, 0, iPtr->cmdFramePtr, 3);

    /*
     * For unwinding everything once the iterating is done.
     */

  arrayfordone:
    if (done != TCL_ERROR) {
	/*
	 * If the search was terminated by an array change, the
	 * VAR_SEARCH_ACTIVE flag will no longer be set.
	 */

	ArrayDoneSearch(iPtr, varPtr, searchPtr);
	Tcl_DecrRefCount(searchPtr->name);
	Tcl_Free(searchPtr);
    }

    TclDecrRefCount(varListObj);
    TclDecrRefCount(scriptObj);
    return result;
}

/*
 * ArrayPopulateSearch
 */

static void
ArrayPopulateSearch(
    Tcl_Interp *interp,
    Tcl_Obj *arrayNameObj,
    Var *varPtr,
    ArraySearch *searchPtr)
{
    Interp *iPtr = (Interp *) interp;
    Tcl_HashEntry *hPtr;
    int isNew;

    hPtr = Tcl_CreateHashEntry(&iPtr->varSearches, varPtr, &isNew);
    if (isNew) {
	searchPtr->id = 1;
	varPtr->flags |= VAR_SEARCH_ACTIVE;
	searchPtr->nextPtr = NULL;
    } else {
	searchPtr->id = ((ArraySearch *) Tcl_GetHashValue(hPtr))->id + 1;
	searchPtr->nextPtr = (ArraySearch *)Tcl_GetHashValue(hPtr);
    }
    searchPtr->varPtr = varPtr;
    searchPtr->nextEntry = VarHashFirstEntry(varPtr->value.tablePtr,
	    &searchPtr->search);
    Tcl_SetHashValue(hPtr, searchPtr);
    searchPtr->name = Tcl_ObjPrintf("s-%d-%s", searchPtr->id,
	    TclGetString(arrayNameObj));
    Tcl_IncrRefCount(searchPtr->name);
}
/*
 *----------------------------------------------------------------------
 *
 * ArrayStartSearchCmd --
 *
 *	This object-based function is invoked to process the "array
 *	startsearch" Tcl command. See the user documentation for details on
 *	what it does.
 *
 * Results:
 *	A standard Tcl result object.
 *
 * Side effects:
 *	See the user documentation.
 *
 *----------------------------------------------------------------------
 */

static int
ArrayStartSearchCmd(
    TCL_UNUSED(void *),
    Tcl_Interp *interp,
    int objc,
    Tcl_Obj *const objv[])
{
    Var *varPtr;
    int isArray;
    ArraySearch *searchPtr;

    if (objc != 2) {
	Tcl_WrongNumArgs(interp, 1, objv, "arrayName");
	return TCL_ERROR;
    }

    if (TCL_ERROR == LocateArray(interp, objv[1], &varPtr, &isArray)) {
	return TCL_ERROR;
    }

    if (!isArray) {
	return NotArrayError(interp, objv[1]);
    }

    /*
     * Make a new array search with a free name.
     */

    searchPtr = (ArraySearch *)Tcl_Alloc(sizeof(ArraySearch));
    ArrayPopulateSearch(interp, objv[1], varPtr, searchPtr);
    Tcl_SetObjResult(interp, searchPtr->name);
    return TCL_OK;
}

/*
 *----------------------------------------------------------------------
 *
 * ArrayDoneSearch --
 *
 *	Removes the search from the hash of active searches.
 *
 *----------------------------------------------------------------------
 */
static void
ArrayDoneSearch(
    Interp *iPtr,
    Var *varPtr,
    ArraySearch *searchPtr)
{
    Tcl_HashEntry *hPtr;
    ArraySearch *prevPtr;

    /*
     * Unhook the search from the list of searches associated with the
     * variable.
     */

    hPtr = Tcl_FindHashEntry(&iPtr->varSearches, varPtr);
    if (hPtr == NULL) {
	return;
    }
    if (searchPtr == Tcl_GetHashValue(hPtr)) {
	if (searchPtr->nextPtr) {
	    Tcl_SetHashValue(hPtr, searchPtr->nextPtr);
	} else {
	    varPtr->flags &= ~VAR_SEARCH_ACTIVE;
	    Tcl_DeleteHashEntry(hPtr);
	}
    } else {
	for (prevPtr = (ArraySearch *)Tcl_GetHashValue(hPtr); ; prevPtr=prevPtr->nextPtr) {
	    if (prevPtr->nextPtr == searchPtr) {
		prevPtr->nextPtr = searchPtr->nextPtr;
		break;
	    }
	}
    }
}

/*
 *----------------------------------------------------------------------
 *
 * ArrayAnyMoreCmd --
 *
 *	This object-based function is invoked to process the "array anymore"
 *	Tcl command. See the user documentation for details on what it does.
 *
 * Results:
 *	A standard Tcl result object.
 *
 * Side effects:
 *	See the user documentation.
 *
 *----------------------------------------------------------------------
 */

static int
ArrayAnyMoreCmd(
    TCL_UNUSED(void *),
    Tcl_Interp *interp,
    int objc,
    Tcl_Obj *const objv[])
{
    Interp *iPtr = (Interp *) interp;
    Var *varPtr;
    Tcl_Obj *varNameObj, *searchObj;
    int gotValue, isArray;
    ArraySearch *searchPtr;

    if (objc != 3) {
	Tcl_WrongNumArgs(interp, 1, objv, "arrayName searchId");
	return TCL_ERROR;
    }
    varNameObj = objv[1];
    searchObj = objv[2];

    if (TCL_ERROR == LocateArray(interp, varNameObj, &varPtr, &isArray)) {
	return TCL_ERROR;
    }

    if (!isArray) {
	return NotArrayError(interp, varNameObj);
    }

    /*
     * Get the search.
     */

    searchPtr = ParseSearchId(interp, varPtr, varNameObj, searchObj);
    if (searchPtr == NULL) {
	return TCL_ERROR;
    }

    /*
     * Scan forward to find if there are any further elements in the array
     * that are defined.
     */

    while (1) {
	if (searchPtr->nextEntry != NULL) {
	    varPtr = VarHashGetValue(searchPtr->nextEntry);
	    if (!TclIsVarUndefined(varPtr)) {
		gotValue = 1;
		break;
	    }
	}
	searchPtr->nextEntry = Tcl_NextHashEntry(&searchPtr->search);
	if (searchPtr->nextEntry == NULL) {
	    gotValue = 0;
	    break;
	}
    }
    Tcl_SetObjResult(interp, iPtr->execEnvPtr->constants[gotValue]);
    return TCL_OK;
}

/*
 *----------------------------------------------------------------------
 *
 * ArrayNextElementCmd --
 *
 *	This object-based function is invoked to process the "array
 *	nextelement" Tcl command. See the user documentation for details on
 *	what it does.
 *
 * Results:
 *	A standard Tcl result object.
 *
 * Side effects:
 *	See the user documentation.
 *
 *----------------------------------------------------------------------
 */

static int
ArrayNextElementCmd(
    TCL_UNUSED(void *),
    Tcl_Interp *interp,
    int objc,
    Tcl_Obj *const objv[])
{
    Var *varPtr;
    Tcl_Obj *varNameObj, *searchObj;
    ArraySearch *searchPtr;
    int isArray;

    if (objc != 3) {
	Tcl_WrongNumArgs(interp, 1, objv, "arrayName searchId");
	return TCL_ERROR;
    }
    varNameObj = objv[1];
    searchObj = objv[2];

    if (TCL_ERROR == LocateArray(interp, varNameObj, &varPtr, &isArray)) {
	return TCL_ERROR;
    }

    if (!isArray) {
	return NotArrayError(interp, varNameObj);
    }

    /*
     * Get the search.
     */

    searchPtr = ParseSearchId(interp, varPtr, varNameObj, searchObj);
    if (searchPtr == NULL) {
	return TCL_ERROR;
    }

    /*
     * Get the next element from the search, or the empty string on
     * exhaustion. Note that the [array anymore] command may well have already
     * pulled a value from the hash enumeration, so we have to check the cache
     * there first.
     */

    while (1) {
	Tcl_HashEntry *hPtr = searchPtr->nextEntry;

	if (hPtr == NULL) {
	    hPtr = Tcl_NextHashEntry(&searchPtr->search);
	    if (hPtr == NULL) {
		return TCL_OK;
	    }
	} else {
	    searchPtr->nextEntry = NULL;
	}
	varPtr = VarHashGetValue(hPtr);
	if (!TclIsVarUndefined(varPtr)) {
	    Tcl_SetObjResult(interp, VarHashGetKey(varPtr));
	    return TCL_OK;
	}
    }
}

/*
 *----------------------------------------------------------------------
 *
 * ArrayDoneSearchCmd --
 *
 *	This object-based function is invoked to process the "array
 *	donesearch" Tcl command. See the user documentation for details on
 *	what it does.
 *
 * Results:
 *	A standard Tcl result object.
 *
 * Side effects:
 *	See the user documentation.
 *
 *----------------------------------------------------------------------
 */

static int
ArrayDoneSearchCmd(
    TCL_UNUSED(void *),
    Tcl_Interp *interp,
    int objc,
    Tcl_Obj *const objv[])
{
    Interp *iPtr = (Interp *) interp;
    Var *varPtr;
    Tcl_Obj *varNameObj, *searchObj;
    ArraySearch *searchPtr;
    int isArray;

    if (objc != 3) {
	Tcl_WrongNumArgs(interp, 1, objv, "arrayName searchId");
	return TCL_ERROR;
    }
    varNameObj = objv[1];
    searchObj = objv[2];

    if (TCL_ERROR == LocateArray(interp, varNameObj, &varPtr, &isArray)) {
	return TCL_ERROR;
    }

    if (!isArray) {
	return NotArrayError(interp, varNameObj);
    }

    /*
     * Get the search.
     */

    searchPtr = ParseSearchId(interp, varPtr, varNameObj, searchObj);
    if (searchPtr == NULL) {
	return TCL_ERROR;
    }

    ArrayDoneSearch(iPtr, varPtr, searchPtr);
    Tcl_DecrRefCount(searchPtr->name);
    Tcl_Free(searchPtr);
    return TCL_OK;
}

/*
 *----------------------------------------------------------------------
 *
 * ArrayExistsCmd --
 *
 *	This object-based function is invoked to process the "array exists"
 *	Tcl command. See the user documentation for details on what it does.
 *
 * Results:
 *	A standard Tcl result object.
 *
 * Side effects:
 *	See the user documentation.
 *
 *----------------------------------------------------------------------
 */

static int
ArrayExistsCmd(
    TCL_UNUSED(void *),
    Tcl_Interp *interp,
    int objc,
    Tcl_Obj *const objv[])
{
    Interp *iPtr = (Interp *)interp;
    int isArray;

    if (objc != 2) {
	Tcl_WrongNumArgs(interp, 1, objv, "arrayName");
	return TCL_ERROR;
    }

    if (TCL_ERROR == LocateArray(interp, objv[1], NULL, &isArray)) {
	return TCL_ERROR;
    }

    Tcl_SetObjResult(interp, iPtr->execEnvPtr->constants[isArray]);
    return TCL_OK;
}

/*
 *----------------------------------------------------------------------
 *
 * ArrayGetCmd --
 *
 *	This object-based function is invoked to process the "array get" Tcl
 *	command. See the user documentation for details on what it does.
 *
 * Results:
 *	A standard Tcl result object.
 *
 * Side effects:
 *	See the user documentation.
 *
 *----------------------------------------------------------------------
 */

static int
ArrayGetCmd(
    TCL_UNUSED(void *),
    Tcl_Interp *interp,
    int objc,
    Tcl_Obj *const objv[])
{
    Var *varPtr, *varPtr2;
    Tcl_Obj *varNameObj, *nameObj, *valueObj, *nameLstObj, *tmpResObj;
    Tcl_Obj **nameObjPtr, *patternObj;
    Tcl_HashSearch search;
    const char *pattern;
    Tcl_Size i, count;
    int result, isArray;

    switch (objc) {
    case 2:
	varNameObj = objv[1];
	patternObj = NULL;
	break;
    case 3:
	varNameObj = objv[1];
	patternObj = objv[2];
	break;
    default:
	Tcl_WrongNumArgs(interp, 1, objv, "arrayName ?pattern?");
	return TCL_ERROR;
    }

    if (TCL_ERROR == LocateArray(interp, varNameObj, &varPtr, &isArray)) {
	return TCL_ERROR;
    }

    /* If not an array, it's an empty result. */
    if (!isArray) {
	return TCL_OK;
    }

    pattern = (patternObj ? TclGetString(patternObj) : NULL);

    /*
     * Store the array names in a new object.
     */

    TclNewObj(nameLstObj);
    Tcl_IncrRefCount(nameLstObj);
    if ((patternObj != NULL) && TclMatchIsTrivial(pattern)) {
	varPtr2 = VarHashFindVar(varPtr->value.tablePtr, patternObj);
	if (varPtr2 == NULL) {
	    goto searchDone;
	}
	if (TclIsVarUndefined(varPtr2)) {
	    goto searchDone;
	}
	result = Tcl_ListObjAppendElement(interp, nameLstObj,
		VarHashGetKey(varPtr2));
	if (result != TCL_OK) {
	    TclDecrRefCount(nameLstObj);
	    return result;
	}
	goto searchDone;
    }

    for (varPtr2 = VarHashFirstVar(varPtr->value.tablePtr, &search);
	    varPtr2; varPtr2 = VarHashNextVar(&search)) {
	if (TclIsVarUndefined(varPtr2)) {
	    continue;
	}
	nameObj = VarHashGetKey(varPtr2);
	if (patternObj && !Tcl_StringMatch(TclGetString(nameObj), pattern)) {
	    continue;		/* Element name doesn't match pattern. */
	}

	result = Tcl_ListObjAppendElement(interp, nameLstObj, nameObj);
	if (result != TCL_OK) {
	    TclDecrRefCount(nameLstObj);
	    return result;
	}
    }

    /*
     * Make sure the Var structure of the array is not removed by a trace
     * while we're working.
     */

  searchDone:
    if (TclIsVarInHash(varPtr)) {
	VarHashRefCount(varPtr)++;
    }

    /*
     * Get the array values corresponding to each element name.
     */

    TclNewObj(tmpResObj);
    result = TclListObjGetElementsM(interp, nameLstObj, &count, &nameObjPtr);
    if (result != TCL_OK) {
	goto errorInArrayGet;
    }

    for (i=0 ; i<count ; i++) {
	nameObj = *nameObjPtr++;
	valueObj = Tcl_ObjGetVar2(interp, varNameObj, nameObj,
		TCL_LEAVE_ERR_MSG);
	if (valueObj == NULL) {
	    /*
	     * Some trace played a trick on us; we need to diagnose to adapt
	     * our behaviour: was the array element unset, or did the
	     * modification modify the complete array?
	     */

	    if (TclIsVarArray(varPtr)) {
		/*
		 * The array itself looks OK, the variable was undefined:
		 * forget it.
		 */

		continue;
	    }
	    result = TCL_ERROR;
	    goto errorInArrayGet;
	}
	result = Tcl_DictObjPut(interp, tmpResObj, nameObj, valueObj);
	if (result != TCL_OK) {
	    goto errorInArrayGet;
	}
    }
    if (TclIsVarInHash(varPtr)) {
	VarHashRefCount(varPtr)--;
    }
    Tcl_SetObjResult(interp, tmpResObj);
    TclDecrRefCount(nameLstObj);
    return TCL_OK;

  errorInArrayGet:
    if (TclIsVarInHash(varPtr)) {
	VarHashRefCount(varPtr)--;
    }
    TclDecrRefCount(nameLstObj);
    TclDecrRefCount(tmpResObj);	/* Free unneeded temp result. */
    return result;
}

/*
 *----------------------------------------------------------------------
 *
 * ArrayNamesCmd --
 *
 *	This object-based function is invoked to process the "array names" Tcl
 *	command. See the user documentation for details on what it does.
 *
 * Results:
 *	A standard Tcl result object.
 *
 * Side effects:
 *	See the user documentation.
 *
 *----------------------------------------------------------------------
 */

static int
ArrayNamesCmd(
    TCL_UNUSED(void *),
    Tcl_Interp *interp,
    int objc,
    Tcl_Obj *const objv[])
{
    static const char *const options[] = {
	"-exact", "-glob", "-regexp", NULL
    };
    enum arrayNamesOptionsEnum {OPT_EXACT, OPT_GLOB, OPT_REGEXP} mode = OPT_GLOB;
    Var *varPtr, *varPtr2;
    Tcl_Obj *nameObj, *resultObj, *patternObj;
    Tcl_HashSearch search;
    const char *pattern = NULL;
    int isArray;

    if ((objc < 2) || (objc > 4)) {
	Tcl_WrongNumArgs(interp, 1, objv, "arrayName ?mode? ?pattern?");
	return TCL_ERROR;
    }
    patternObj = (objc > 2 ? objv[objc-1] : NULL);

    if (TCL_ERROR == LocateArray(interp, objv[1], &varPtr, &isArray)) {
	return TCL_ERROR;
    }

    /*
     * Finish parsing the arguments.
     */

    if ((objc == 4) && Tcl_GetIndexFromObj(interp, objv[2], options, "option",
	    0, &mode) != TCL_OK) {
	return TCL_ERROR;
    }

    /* If not an array, the result is empty. */

    if (!isArray) {
	return TCL_OK;
    }

    /*
     * Check for the trivial cases where we can use a direct lookup.
     */

    TclNewObj(resultObj);
    if (patternObj) {
	pattern = TclGetString(patternObj);
    }
    if ((mode==OPT_GLOB && patternObj && TclMatchIsTrivial(pattern))
	    || (mode==OPT_EXACT)) {
	varPtr2 = VarHashFindVar(varPtr->value.tablePtr, patternObj);
	if ((varPtr2 != NULL) && !TclIsVarUndefined(varPtr2)) {
	    /*
	     * This can't fail; lappending to an empty object always works.
	     */

	    Tcl_ListObjAppendElement(NULL, resultObj, VarHashGetKey(varPtr2));
	}
	Tcl_SetObjResult(interp, resultObj);
	return TCL_OK;
    }

    /*
     * Must scan the array to select the elements.
     */

    for (varPtr2=VarHashFirstVar(varPtr->value.tablePtr, &search);
	    varPtr2!=NULL ; varPtr2=VarHashNextVar(&search)) {
	if (TclIsVarUndefined(varPtr2)) {
	    continue;
	}
	nameObj = VarHashGetKey(varPtr2);
	if (patternObj) {
	    const char *name = TclGetString(nameObj);
	    int matched = 0;

	    switch (mode) {
	    case OPT_EXACT:
		Tcl_Panic("exact matching shouldn't get here");
	    case OPT_GLOB:
		matched = Tcl_StringMatch(name, pattern);
		break;
	    case OPT_REGEXP:
		matched = Tcl_RegExpMatchObj(interp, nameObj, patternObj);
		if (matched < 0) {
		    TclDecrRefCount(resultObj);
		    return TCL_ERROR;
		}
		break;
	    }
	    if (matched == 0) {
		continue;
	    }
	}

	Tcl_ListObjAppendElement(NULL, resultObj, nameObj);
    }
    Tcl_SetObjResult(interp, resultObj);
    return TCL_OK;
}

/*
 *----------------------------------------------------------------------
 *
 * TclFindArrayPtrElements --
 *
 *	Fill out a hash table (which *must* use Tcl_Obj* keys) with an entry
 *	for each existing element of the given array. The provided hash table
 *	is assumed to be initially empty.
 *
 * Result:
 *	none
 *
 * Side effects:
 *	The keys of the array gain an extra reference. The supplied hash table
 *	has elements added to it.
 *
 *----------------------------------------------------------------------
 */

void
TclFindArrayPtrElements(
    Var *arrayPtr,
    Tcl_HashTable *tablePtr)
{
    Var *varPtr;
    Tcl_HashSearch search;

    if ((arrayPtr == NULL) || !TclIsVarArray(arrayPtr)
	    || TclIsVarUndefined(arrayPtr)) {
	return;
    }

    for (varPtr=VarHashFirstVar(arrayPtr->value.tablePtr, &search);
	    varPtr!=NULL ; varPtr=VarHashNextVar(&search)) {
	Tcl_HashEntry *hPtr;
	Tcl_Obj *nameObj;
	int dummy;

	if (TclIsVarUndefined(varPtr)) {
	    continue;
	}
	nameObj = VarHashGetKey(varPtr);
	hPtr = Tcl_CreateHashEntry(tablePtr, nameObj, &dummy);
	Tcl_SetHashValue(hPtr, nameObj);
    }
}

/*
 *----------------------------------------------------------------------
 *
 * ArraySetCmd --
 *
 *	This object-based function is invoked to process the "array set" Tcl
 *	command. See the user documentation for details on what it does.
 *
 * Results:
 *	A standard Tcl result object.
 *
 * Side effects:
 *	See the user documentation.
 *
 *----------------------------------------------------------------------
 */

static int
ArraySetCmd(
    TCL_UNUSED(void *),
    Tcl_Interp *interp,
    int objc,
    Tcl_Obj *const objv[])
{
    Tcl_Obj *arrayNameObj;
    Tcl_Obj *arrayElemObj;
    Var *varPtr, *arrayPtr;
    int result;

    if (objc != 3) {
	Tcl_WrongNumArgs(interp, 1, objv, "arrayName list");
	return TCL_ERROR;
    }

    if (TCL_ERROR == LocateArray(interp, objv[1], NULL, NULL)) {
	return TCL_ERROR;
    }

    arrayNameObj = objv[1];
    varPtr = TclObjLookupVarEx(interp, arrayNameObj, NULL,
	    /*flags*/ TCL_LEAVE_ERR_MSG, /*msg*/ "set", /*createPart1*/ 1,
	    /*createPart2*/ 1, &arrayPtr);
    if (varPtr == NULL) {
	return TCL_ERROR;
    }
    if (arrayPtr) {
	CleanupVar(varPtr, arrayPtr);
	TclObjVarErrMsg(interp, arrayNameObj, NULL, "set", NEEDARRAY, -1);
	Tcl_SetErrorCode(interp, "TCL", "LOOKUP", "VARNAME",
		TclGetString(arrayNameObj), NULL);
	return TCL_ERROR;
    }

    /*
     * Install the contents of the dictionary or list into the array.
     */

    arrayElemObj = objv[2];
    if (TclHasInternalRep(arrayElemObj, &tclDictType) && arrayElemObj->bytes == NULL) {
	Tcl_Obj *keyPtr, *valuePtr;
	Tcl_DictSearch search;
	int done;
	Tcl_Size size;

	if (Tcl_DictObjSize(interp, arrayElemObj, &size) != TCL_OK) {
	    return TCL_ERROR;
	}
	if (size == 0) {
	    /*
	     * Empty, so we'll just force the array to be properly existing
	     * instead.
	     */

	    goto ensureArray;
	}

	/*
	 * Don't need to look at result of Tcl_DictObjFirst as we've just
	 * successfully used a dictionary operation on the same object.
	 */

	for (Tcl_DictObjFirst(interp, arrayElemObj, &search,
		&keyPtr, &valuePtr, &done) ; !done ;
		Tcl_DictObjNext(&search, &keyPtr, &valuePtr, &done)) {
	    /*
	     * At this point, it would be nice if the key was directly usable
	     * by the array. This isn't the case though.
	     */

	    Var *elemVarPtr = TclLookupArrayElement(interp, arrayNameObj,
		    keyPtr, TCL_LEAVE_ERR_MSG, "set", 1, 1, varPtr, -1);

	    if ((elemVarPtr == NULL) ||
		    (TclPtrSetVarIdx(interp, elemVarPtr, varPtr, arrayNameObj,
		    keyPtr, valuePtr, TCL_LEAVE_ERR_MSG, -1) == NULL)) {
		Tcl_DictObjDone(&search);
		return TCL_ERROR;
	    }
	}
	return TCL_OK;
    } else {
	/*
	 * Not a dictionary, so assume (and convert to, for backward-
	 * -compatibility reasons) a list.
	 */

	Tcl_Size elemLen;
	Tcl_Obj **elemPtrs, *copyListObj;
	Tcl_Size i;

	result = TclListObjLengthM(interp, arrayElemObj, &elemLen);
	if (result != TCL_OK) {
	    return result;
	}
	if (elemLen & 1) {
	    Tcl_SetObjResult(interp, Tcl_NewStringObj(
		    "list must have an even number of elements", -1));
	    Tcl_SetErrorCode(interp, "TCL", "ARGUMENT", "FORMAT", NULL);
	    return TCL_ERROR;
	}
	if (elemLen == 0) {
	    goto ensureArray;
	}
	result = TclListObjGetElementsM(interp, arrayElemObj,
		&elemLen, &elemPtrs);
	if (result != TCL_OK) {
	    return result;
	}

	/*
	 * We needn't worry about traces invalidating arrayPtr: should that be
	 * the case, TclPtrSetVarIdx will return NULL so that we break out of
	 * the loop and return an error.
	 */

	copyListObj =
<<<<<<< HEAD
	    TclDuplicatePureObj(interp, arrayElemObj, tclListType);
=======
	    TclDuplicatePureObj(interp, arrayElemObj, &tclListType);
>>>>>>> 18581927
	if (!copyListObj) {
	    return TCL_ERROR;
	}
	for (i=0 ; i<elemLen ; i+=2) {
	    Var *elemVarPtr = TclLookupArrayElement(interp, arrayNameObj,
		    elemPtrs[i], TCL_LEAVE_ERR_MSG, "set", 1, 1, varPtr, -1);

	    if ((elemVarPtr == NULL) ||
		    (TclPtrSetVarIdx(interp, elemVarPtr, varPtr, arrayNameObj,
			    elemPtrs[i], elemPtrs[i+1], TCL_LEAVE_ERR_MSG,
			    -1) == NULL)) {
		result = TCL_ERROR;
		break;
	    }
	}
	Tcl_DecrRefCount(copyListObj);
	return result;
    }

    /*
     * The list is empty make sure we have an array, or create one if
     * necessary.
     */

  ensureArray:
    if (varPtr != NULL) {
	if (TclIsVarArray(varPtr)) {
	    /*
	     * Already an array, done.
	     */

	    return TCL_OK;
	}
	if (TclIsVarArrayElement(varPtr) || !TclIsVarUndefined(varPtr)) {
	    /*
	     * Either an array element, or a scalar: lose!
	     */

	    TclObjVarErrMsg(interp, arrayNameObj, NULL, "array set",
		    NEEDARRAY, -1);
	    Tcl_SetErrorCode(interp, "TCL", "WRITE", "ARRAY", NULL);
	    return TCL_ERROR;
	}
    }
    TclInitArrayVar(varPtr);
    return TCL_OK;
}

/*
 *----------------------------------------------------------------------
 *
 * ArraySizeCmd --
 *
 *	This object-based function is invoked to process the "array size" Tcl
 *	command. See the user documentation for details on what it does.
 *
 * Results:
 *	A standard Tcl result object.
 *
 * Side effects:
 *	See the user documentation.
 *
 *----------------------------------------------------------------------
 */

static int
ArraySizeCmd(
    TCL_UNUSED(void *),
    Tcl_Interp *interp,
    int objc,
    Tcl_Obj *const objv[])
{
    Var *varPtr;
    Tcl_HashSearch search;
    Var *varPtr2;
    int isArray, size = 0;

    if (objc != 2) {
	Tcl_WrongNumArgs(interp, 1, objv, "arrayName");
	return TCL_ERROR;
    }

    if (TCL_ERROR == LocateArray(interp, objv[1], &varPtr, &isArray)) {
	return TCL_ERROR;
    }

    /* We can only iterate over the array if it exists... */

    if (isArray) {
	/*
	 * Must iterate in order to get chance to check for present but
	 * "undefined" entries.
	 */

	for (varPtr2=VarHashFirstVar(varPtr->value.tablePtr, &search);
		varPtr2!=NULL ; varPtr2=VarHashNextVar(&search)) {
	    if (!TclIsVarUndefined(varPtr2)) {
		size++;
	    }
	}
    }

    Tcl_SetObjResult(interp, Tcl_NewWideIntObj(size));
    return TCL_OK;
}

/*
 *----------------------------------------------------------------------
 *
 * ArrayStatsCmd --
 *
 *	This object-based function is invoked to process the "array
 *	statistics" Tcl command. See the user documentation for details on
 *	what it does.
 *
 * Results:
 *	A standard Tcl result object.
 *
 * Side effects:
 *	See the user documentation.
 *
 *----------------------------------------------------------------------
 */

static int
ArrayStatsCmd(
    TCL_UNUSED(void *),
    Tcl_Interp *interp,
    int objc,
    Tcl_Obj *const objv[])
{
    Var *varPtr;
    Tcl_Obj *varNameObj;
    char *stats;
    int isArray;

    if (objc != 2) {
	Tcl_WrongNumArgs(interp, 1, objv, "arrayName");
	return TCL_ERROR;
    }
    varNameObj = objv[1];

    if (TCL_ERROR == LocateArray(interp, varNameObj, &varPtr, &isArray)) {
	return TCL_ERROR;
    }

    if (!isArray) {
	return NotArrayError(interp, varNameObj);
    }

    stats = Tcl_HashStats((Tcl_HashTable *) varPtr->value.tablePtr);
    if (stats == NULL) {
	Tcl_SetObjResult(interp, Tcl_NewStringObj(
		"error reading array statistics", -1));
	return TCL_ERROR;
    }
    Tcl_SetObjResult(interp, Tcl_NewStringObj(stats, -1));
    Tcl_Free(stats);
    return TCL_OK;
}

/*
 *----------------------------------------------------------------------
 *
 * ArrayUnsetCmd --
 *
 *	This object-based function is invoked to process the "array unset" Tcl
 *	command. See the user documentation for details on what it does.
 *
 * Results:
 *	A standard Tcl result object.
 *
 * Side effects:
 *	See the user documentation.
 *
 *----------------------------------------------------------------------
 */

static int
ArrayUnsetCmd(
    TCL_UNUSED(void *),
    Tcl_Interp *interp,
    int objc,
    Tcl_Obj *const objv[])
{
    Var *varPtr, *varPtr2, *protectedVarPtr;
    Tcl_Obj *varNameObj, *patternObj, *nameObj;
    Tcl_HashSearch search;
    const char *pattern;
    int unsetFlags = 0;	/* Should this be TCL_LEAVE_ERR_MSG? */
    int isArray;

    switch (objc) {
    case 2:
	varNameObj = objv[1];
	patternObj = NULL;
	break;
    case 3:
	varNameObj = objv[1];
	patternObj = objv[2];
	break;
    default:
	Tcl_WrongNumArgs(interp, 1, objv, "arrayName ?pattern?");
	return TCL_ERROR;
    }

    if (TCL_ERROR == LocateArray(interp, varNameObj, &varPtr, &isArray)) {
	return TCL_ERROR;
    }

    if (!isArray) {
	return TCL_OK;
    }

    if (!patternObj) {
	/*
	 * When no pattern is given, just unset the whole array.
	 */

	return TclObjUnsetVar2(interp, varNameObj, NULL, 0);
    }

    /*
     * With a trivial pattern, we can just unset.
     */

    pattern = TclGetString(patternObj);
    if (TclMatchIsTrivial(pattern)) {
	varPtr2 = VarHashFindVar(varPtr->value.tablePtr, patternObj);
	if (!varPtr2 || TclIsVarUndefined(varPtr2)) {
	    return TCL_OK;
	}
	return TclPtrUnsetVarIdx(interp, varPtr2, varPtr, varNameObj,
		patternObj, unsetFlags, -1);
    }

    /*
     * Non-trivial case (well, deeply tricky really). We peek inside the hash
     * iterator in order to allow us to guarantee that the following element
     * in the array will not be scrubbed until we have dealt with it. This
     * stops the overall iterator from ending up pointing into deallocated
     * memory. [Bug 2939073]
     */

    protectedVarPtr = NULL;
    for (varPtr2=VarHashFirstVar(varPtr->value.tablePtr, &search);
	    varPtr2!=NULL ; varPtr2=VarHashNextVar(&search)) {
	/*
	 * Drop the extra ref immediately. We don't need to free it at this
	 * point though; we'll be unsetting it if necessary soon.
	 */

	if (varPtr2 == protectedVarPtr) {
	    VarHashRefCount(varPtr2)--;
	}

	/*
	 * Guard the next (peeked) item in the search chain by incrementing
	 * its refcount. This guarantees that the hash table iterator won't be
	 * dangling on the next time through the loop.
	 */

	if (search.nextEntryPtr != NULL) {
	    protectedVarPtr = VarHashGetValue(search.nextEntryPtr);
	    VarHashRefCount(protectedVarPtr)++;
	} else {
	    protectedVarPtr = NULL;
	}

	/*
	 * If the variable is undefined, clean it out as it has been hit by
	 * something else (i.e., an unset trace).
	 */

	if (TclIsVarUndefined(varPtr2)) {
	    CleanupVar(varPtr2, varPtr);
	    continue;
	}

	nameObj = VarHashGetKey(varPtr2);
	if (Tcl_StringMatch(TclGetString(nameObj), pattern)
		&& TclPtrUnsetVarIdx(interp, varPtr2, varPtr, varNameObj,
			nameObj, unsetFlags, -1) != TCL_OK) {
	    /*
	     * If we incremented a refcount, we must decrement it here as we
	     * will not be coming back properly due to the error.
	     */

	    if (protectedVarPtr) {
		VarHashRefCount(protectedVarPtr)--;
		CleanupVar(protectedVarPtr, varPtr);
	    }
	    return TCL_ERROR;
	}
    }
    return TCL_OK;
}

/*
 *----------------------------------------------------------------------
 *
 * TclInitArrayCmd --
 *
 *	This creates the ensemble for the "array" command.
 *
 * Results:
 *	The handle for the created ensemble.
 *
 * Side effects:
 *	Creates a command in the global namespace.
 *
 *----------------------------------------------------------------------
 */

Tcl_Command
TclInitArrayCmd(
    Tcl_Interp *interp)		/* Current interpreter. */
{
    static const EnsembleImplMap arrayImplMap[] = {
	{"anymore",	ArrayAnyMoreCmd,	TclCompileBasic2ArgCmd, NULL, NULL, 0},
	{"default",	ArrayDefaultCmd,	TclCompileBasic2Or3ArgCmd, NULL, NULL, 0},
	{"donesearch",	ArrayDoneSearchCmd,	TclCompileBasic2ArgCmd, NULL, NULL, 0},
	{"exists",	ArrayExistsCmd,		TclCompileArrayExistsCmd, NULL, NULL, 0},
	{"for",		ArrayForObjCmd,		TclCompileBasic3ArgCmd, ArrayForNRCmd, NULL, 0},
	{"get",		ArrayGetCmd,		TclCompileBasic1Or2ArgCmd, NULL, NULL, 0},
	{"names",	ArrayNamesCmd,		TclCompileBasic1To3ArgCmd, NULL, NULL, 0},
	{"nextelement",	ArrayNextElementCmd,	TclCompileBasic2ArgCmd, NULL, NULL, 0},
	{"set",		ArraySetCmd,		TclCompileArraySetCmd, NULL, NULL, 0},
	{"size",	ArraySizeCmd,		TclCompileBasic1ArgCmd, NULL, NULL, 0},
	{"startsearch",	ArrayStartSearchCmd,	TclCompileBasic1ArgCmd, NULL, NULL, 0},
	{"statistics",	ArrayStatsCmd,		TclCompileBasic1ArgCmd, NULL, NULL, 0},
	{"unset",	ArrayUnsetCmd,		TclCompileArrayUnsetCmd, NULL, NULL, 0},
	{NULL, NULL, NULL, NULL, NULL, 0}
    };

    return TclMakeEnsemble(interp, "array", arrayImplMap);
}

/*
 *----------------------------------------------------------------------
 *
 * ObjMakeUpvar --
 *
 *	This function does all of the work of the "global" and "upvar"
 *	commands.
 *
 * Results:
 *	A standard Tcl completion code. If an error occurs then an error
 *	message is left in interp.
 *
 * Side effects:
 *	The variable given by myName is linked to the variable in framePtr
 *	given by otherP1 and otherP2, so that references to myName are
 *	redirected to the other variable like a symbolic link.
 *	Callers must Incr myNamePtr if they plan to Decr it.
 *	Callers must Incr otherP1Ptr if they plan to Decr it.
 *
 *----------------------------------------------------------------------
 */

static int
ObjMakeUpvar(
    Tcl_Interp *interp,		/* Interpreter containing variables. Used for
				 * error messages, too. */
    CallFrame *framePtr,	/* Call frame containing "other" variable.
				 * NULL means use global :: context. */
    Tcl_Obj *otherP1Ptr,
    const char *otherP2,	/* Two-part name of variable in framePtr. */
    int otherFlags,	/* 0, TCL_GLOBAL_ONLY or TCL_NAMESPACE_ONLY:
				 * indicates scope of "other" variable. */
    Tcl_Obj *myNamePtr,		/* Name of variable which will refer to
				 * otherP1/otherP2. Must be a scalar. */
    int myFlags,		/* 0, TCL_GLOBAL_ONLY or TCL_NAMESPACE_ONLY:
				 * indicates scope of myName. */
    int index)			/* If the variable to be linked is an indexed
				 * scalar, this is its index. Otherwise, -1 */
{
    Interp *iPtr = (Interp *) interp;
    Var *otherPtr, *arrayPtr;
    CallFrame *varFramePtr;

    /*
     * Find "other" in "framePtr". If not looking up other in just the current
     * namespace, temporarily replace the current var frame pointer in the
     * interpreter in order to use TclObjLookupVar.
     */

    if (framePtr == NULL) {
	framePtr = iPtr->rootFramePtr;
    }

    varFramePtr = iPtr->varFramePtr;
    if (!(otherFlags & TCL_NAMESPACE_ONLY)) {
	iPtr->varFramePtr = framePtr;
    }
    otherPtr = TclObjLookupVar(interp, otherP1Ptr, otherP2,
	    (otherFlags | TCL_LEAVE_ERR_MSG), "access",
	    /*createPart1*/ 1, /*createPart2*/ 1, &arrayPtr);
    if (!(otherFlags & TCL_NAMESPACE_ONLY)) {
	iPtr->varFramePtr = varFramePtr;
    }
    if (otherPtr == NULL) {
	return TCL_ERROR;
    }

    /*
     * Check that we are not trying to create a namespace var linked to a
     * local variable in a procedure. If we allowed this, the local
     * variable in the shorter-lived procedure frame could go away leaving
     * the namespace var's reference invalid.
     */

    if (index < 0) {
	if (!(arrayPtr != NULL
		     ? (TclIsVarInHash(arrayPtr) && TclGetVarNsPtr(arrayPtr))
		     : (TclIsVarInHash(otherPtr) && TclGetVarNsPtr(otherPtr)))
		&& ((myFlags & (TCL_GLOBAL_ONLY | TCL_NAMESPACE_ONLY))
			|| (varFramePtr == NULL)
			|| !HasLocalVars(varFramePtr)
			|| (strstr(TclGetString(myNamePtr), "::") != NULL))) {
	    Tcl_SetObjResult((Tcl_Interp *) iPtr, Tcl_ObjPrintf(
		    "bad variable name \"%s\": can't create namespace "
		    "variable that refers to procedure variable",
		    TclGetString(myNamePtr)));
	    Tcl_SetErrorCode(interp, "TCL", "UPVAR", "INVERTED", NULL);
	    return TCL_ERROR;
	}
    }

    return TclPtrObjMakeUpvarIdx(interp, otherPtr, myNamePtr, myFlags, index);
}

/*
 *----------------------------------------------------------------------
 *
 * TclPtrMakeUpvar --
 *
 *	This procedure does all of the work of the "global" and "upvar"
 *	commands.
 *
 * Results:
 *	A standard Tcl completion code. If an error occurs then an error
 *	message is left in interp.
 *
 * Side effects:
 *	The variable given by myName is linked to the variable in framePtr
 *	given by otherP1 and otherP2, so that references to myName are
 *	redirected to the other variable like a symbolic link.
 *
 *----------------------------------------------------------------------
 */

int
TclPtrMakeUpvar(
    Tcl_Interp *interp,		/* Interpreter containing variables. Used for
				 * error messages, too. */
    Var *otherPtr,		/* Pointer to the variable being linked-to. */
    const char *myName,		/* Name of variable which will refer to
				 * otherP1/otherP2. Must be a scalar. */
    int myFlags,		/* 0, TCL_GLOBAL_ONLY or TCL_NAMESPACE_ONLY:
				 * indicates scope of myName. */
    int index)			/* If the variable to be linked is an indexed
				 * scalar, this is its index. Otherwise, -1 */
{
    Tcl_Obj *myNamePtr = NULL;
    int result;

    if (myName) {
	myNamePtr = Tcl_NewStringObj(myName, -1);
	Tcl_IncrRefCount(myNamePtr);
    }
    result = TclPtrObjMakeUpvarIdx(interp, otherPtr, myNamePtr, myFlags,
	    index);
    if (myNamePtr) {
	Tcl_DecrRefCount(myNamePtr);
    }
    return result;
}

int
TclPtrObjMakeUpvar(
    Tcl_Interp *interp,		/* Interpreter containing variables. Used for
				 * error messages, too. */
    Tcl_Var otherPtr,		/* Pointer to the variable being linked-to. */
    Tcl_Obj *myNamePtr,		/* Name of variable which will refer to
				 * otherP1/otherP2. Must be a scalar. */
    int myFlags)		/* 0, TCL_GLOBAL_ONLY or TCL_NAMESPACE_ONLY:
				 * indicates scope of myName. */
{
    return TclPtrObjMakeUpvarIdx(interp, (Var *) otherPtr, myNamePtr, myFlags,
	    -1);
}

/* Callers must Incr myNamePtr if they plan to Decr it. */

int
TclPtrObjMakeUpvarIdx(
    Tcl_Interp *interp,		/* Interpreter containing variables. Used for
				 * error messages, too. */
    Var *otherPtr,		/* Pointer to the variable being linked-to. */
    Tcl_Obj *myNamePtr,		/* Name of variable which will refer to
				 * otherP1/otherP2. Must be a scalar. */
    int myFlags,		/* 0, TCL_GLOBAL_ONLY or TCL_NAMESPACE_ONLY:
				 * indicates scope of myName. */
    int index)			/* If the variable to be linked is an indexed
				 * scalar, this is its index. Otherwise, -1 */
{
    Interp *iPtr = (Interp *) interp;
    CallFrame *varFramePtr = iPtr->varFramePtr;
    const char *errMsg, *p, *myName;
    Var *varPtr;

    if (index >= 0) {
	if (!HasLocalVars(varFramePtr)) {
	    Tcl_Panic("ObjMakeUpvar called with an index outside from a proc");
	}
	varPtr = (Var *) &(varFramePtr->compiledLocals[index]);
	myNamePtr = localName(iPtr->varFramePtr, index);
	myName = myNamePtr? TclGetString(myNamePtr) : NULL;
    } else {
	/*
	 * Do not permit the new variable to look like an array reference, as
	 * it will not be reachable in that case [Bug 600812, TIP 184]. The
	 * "definition" of what "looks like an array reference" is consistent
	 * (and must remain consistent) with the code in TclObjLookupVar().
	 */

	myName = TclGetString(myNamePtr);
	p = strstr(myName, "(");
	if (p != NULL) {
	    p += strlen(p)-1;
	    if (*p == ')') {
		/*
		 * myName looks like an array reference.
		 */

		Tcl_SetObjResult((Tcl_Interp *) iPtr, Tcl_ObjPrintf(
			"bad variable name \"%s\": can't create a scalar "
			"variable that looks like an array element", myName));
		Tcl_SetErrorCode(interp, "TCL", "UPVAR", "LOCAL_ELEMENT",
			NULL);
		return TCL_ERROR;
	    }
	}

	/*
	 * Lookup and eventually create the new variable. Set the flag bit
	 * TCL_AVOID_RESOLVERS to indicate the special resolution rules for
	 * upvar purposes:
	 *   - Bug #696893 - variable is either proc-local or in the current
	 *     namespace; never follow the second (global) resolution path.
	 *   - Bug #631741 - do not use special namespace or interp resolvers.
	 */

	varPtr = TclLookupSimpleVar(interp, myNamePtr,
		myFlags|TCL_AVOID_RESOLVERS, /* create */ 1, &errMsg, &index);
	if (varPtr == NULL) {
	    TclObjVarErrMsg(interp, myNamePtr, NULL, "create", errMsg, -1);
	    Tcl_SetErrorCode(interp, "TCL", "LOOKUP", "VARNAME",
		    TclGetString(myNamePtr), NULL);
	    return TCL_ERROR;
	}
    }

    if (varPtr == otherPtr) {
	Tcl_SetObjResult((Tcl_Interp *) iPtr, Tcl_NewStringObj(
		"can't upvar from variable to itself", -1));
	Tcl_SetErrorCode(interp, "TCL", "UPVAR", "SELF", NULL);
	return TCL_ERROR;
    }

    if (TclIsVarTraced(varPtr)) {
	Tcl_SetObjResult((Tcl_Interp *) iPtr, Tcl_ObjPrintf(
		"variable \"%s\" has traces: can't use for upvar", myName));
	Tcl_SetErrorCode(interp, "TCL", "UPVAR", "TRACED", NULL);
	return TCL_ERROR;
    } else if (!TclIsVarUndefined(varPtr)) {
	Var *linkPtr;

	/*
	 * The variable already existed. Make sure this variable "varPtr"
	 * isn't the same as "otherPtr" (avoid circular links). Also, if it's
	 * not an upvar then it's an error. If it is an upvar, then just
	 * disconnect it from the thing it currently refers to.
	 */

	if (!TclIsVarLink(varPtr)) {
	    Tcl_SetObjResult((Tcl_Interp *) iPtr, Tcl_ObjPrintf(
		    "variable \"%s\" already exists", myName));
	    Tcl_SetErrorCode(interp, "TCL", "UPVAR", "EXISTS", NULL);
	    return TCL_ERROR;
	}

	linkPtr = varPtr->value.linkPtr;
	if (linkPtr == otherPtr) {
	    return TCL_OK;
	}
	if (TclIsVarInHash(linkPtr)) {
	    VarHashRefCount(linkPtr)--;
	    if (TclIsVarUndefined(linkPtr)) {
		CleanupVar(linkPtr, NULL);
	    }
	}
    }
    TclSetVarLink(varPtr);
    varPtr->value.linkPtr = otherPtr;
    if (TclIsVarInHash(otherPtr)) {
	VarHashRefCount(otherPtr)++;
    }
    return TCL_OK;
}

/*
 *----------------------------------------------------------------------
 *
 * Tcl_UpVar2 --
 *
 *	This function links one variable to another, just like the "upvar"
 *	command.
 *
 * Results:
 *	A standard Tcl completion code. If an error occurs then an error
 *	message is left in the interp's result.
 *
 * Side effects:
 *	The variable in frameName whose name is given by part1 and part2
 *	becomes accessible under the name localNameStr, so that references to
 *	localNameStr are redirected to the other variable like a symbolic
 *	link.
 *
 *----------------------------------------------------------------------
 */

int
Tcl_UpVar2(
    Tcl_Interp *interp,		/* Interpreter containing variables. Used for
				 * error messages too. */
    const char *frameName,	/* Name of the frame containing the source
				 * variable, such as "1" or "#0". */
    const char *part1,
    const char *part2,		/* Two parts of source variable name to link
				 * to. */
    const char *localNameStr,	/* Name of link variable. */
    int flags)			/* 0, TCL_GLOBAL_ONLY or TCL_NAMESPACE_ONLY:
				 * indicates scope of localNameStr. */
{
    int result;
    CallFrame *framePtr;
    Tcl_Obj *part1Ptr, *localNamePtr;

    if (TclGetFrame(interp, frameName, &framePtr) == -1) {
	return TCL_ERROR;
    }

    part1Ptr = Tcl_NewStringObj(part1, -1);
    Tcl_IncrRefCount(part1Ptr);
    localNamePtr = Tcl_NewStringObj(localNameStr, -1);
    Tcl_IncrRefCount(localNamePtr);

    result = ObjMakeUpvar(interp, framePtr, part1Ptr, part2, 0,
	    localNamePtr, flags, -1);
    Tcl_DecrRefCount(part1Ptr);
    Tcl_DecrRefCount(localNamePtr);
    return result;
}

/*
 *----------------------------------------------------------------------
 *
 * Tcl_GetVariableFullName --
 *
 *	Given a Tcl_Var token returned by Tcl_FindNamespaceVar, this function
 *	appends to an object the namespace variable's full name, qualified by
 *	a sequence of parent namespace names.
 *
 * Results:
 *	None.
 *
 * Side effects:
 *	The variable's fully-qualified name is appended to the string
 *	representation of objPtr.
 *
 *----------------------------------------------------------------------
 */

void
Tcl_GetVariableFullName(
    Tcl_Interp *interp,		/* Interpreter containing the variable. */
    Tcl_Var variable,		/* Token for the variable returned by a
				 * previous call to Tcl_FindNamespaceVar. */
    Tcl_Obj *objPtr)		/* Points to the object onto which the
				 * variable's full name is appended. */
{
    Interp *iPtr = (Interp *) interp;
    Var *varPtr = (Var *) variable;
    Tcl_Obj *namePtr;
    Namespace *nsPtr;

    if (!varPtr || TclIsVarArrayElement(varPtr)) {
	return;
    }

    /*
     * Add the full name of the containing namespace (if any), followed by the
     * "::" separator, then the variable name.
     */

    nsPtr = TclGetVarNsPtr(varPtr);
    if (nsPtr) {
	Tcl_AppendToObj(objPtr, nsPtr->fullName, -1);
	if (nsPtr != iPtr->globalNsPtr) {
	    Tcl_AppendToObj(objPtr, "::", 2);
	}
    }
    if (TclIsVarInHash(varPtr)) {
	if (!TclIsVarDeadHash(varPtr)) {
	    namePtr = VarHashGetKey(varPtr);
	    Tcl_AppendObjToObj(objPtr, namePtr);
	}
    } else if (iPtr->varFramePtr->procPtr) {
	Tcl_Size index = varPtr - iPtr->varFramePtr->compiledLocals;

	if (index < iPtr->varFramePtr->numCompiledLocals) {
	    namePtr = localName(iPtr->varFramePtr, index);
	    Tcl_AppendObjToObj(objPtr, namePtr);
	}
    }
}

/*
 *----------------------------------------------------------------------
 *
 * Tcl_GlobalObjCmd --
 *
 *	This object-based function is invoked to process the "global" Tcl
 *	command. See the user documentation for details on what it does.
 *
 * Results:
 *	A standard Tcl object result value.
 *
 * Side effects:
 *	See the user documentation.
 *
 *----------------------------------------------------------------------
 */

int
Tcl_GlobalObjCmd(
    TCL_UNUSED(void *),
    Tcl_Interp *interp,		/* Current interpreter. */
    int objc,			/* Number of arguments. */
    Tcl_Obj *const objv[])	/* Argument objects. */
{
    Interp *iPtr = (Interp *) interp;
    Tcl_Obj *objPtr, *tailPtr;
    const char *varName;
    const char *tail;
    int result, i;

    /*
     * If we are not executing inside a Tcl procedure, just return.
     */

    if (!HasLocalVars(iPtr->varFramePtr)) {
	return TCL_OK;
    }

    for (i=1 ; i<objc ; i++) {
	/*
	 * Make a local variable linked to its counterpart in the global ::
	 * namespace.
	 */

	objPtr = objv[i];
	varName = TclGetString(objPtr);

	/*
	 * The variable name might have a scope qualifier, but the name for
	 * the local "link" variable must be the simple name at the tail.
	 */

	for (tail=varName ; *tail!='\0' ; tail++) {
	    /* empty body */
	}
	while ((tail > varName) && ((*tail != ':') || (*(tail-1) != ':'))) {
	    tail--;
	}
	if ((*tail == ':') && (tail > varName)) {
	    tail++;
	}

	if (tail == varName) {
	    tailPtr = objPtr;
	} else {
	    tailPtr = Tcl_NewStringObj(tail, -1);
	    Tcl_IncrRefCount(tailPtr);
	}

	/*
	 * Link to the variable "varName" in the global :: namespace.
	 */

	result = ObjMakeUpvar(interp, NULL, objPtr, NULL,
		TCL_GLOBAL_ONLY, /*myName*/ tailPtr, /*myFlags*/ 0, -1);

	if (tail != varName) {
	    Tcl_DecrRefCount(tailPtr);
	}

	if (result != TCL_OK) {
	    return result;
	}
    }
    return TCL_OK;
}

/*
 *----------------------------------------------------------------------
 *
 * Tcl_VariableObjCmd --
 *
 *	Invoked to implement the "variable" command that creates one or more
 *	global variables. Handles the following syntax:
 *
 *	    variable ?name value...? name ?value?
 *
 *	One or more variables can be created. The variables are initialized
 *	with the specified values. The value for the last variable is
 *	optional.
 *
 *	If the variable does not exist, it is created and given the optional
 *	value. If it already exists, it is simply set to the optional value.
 *	Normally, "name" is an unqualified name, so it is created in the
 *	current namespace. If it includes namespace qualifiers, it can be
 *	created in another namespace.
 *
 *	If the variable command is executed inside a Tcl procedure, it creates
 *	a local variable linked to the newly-created namespace variable.
 *
 * Results:
 *	Returns TCL_OK if the variable is found or created. Returns TCL_ERROR
 *	if anything goes wrong.
 *
 * Side effects:
 *	If anything goes wrong, this function returns an error message as the
 *	result in the interpreter's result object.
 *
 *----------------------------------------------------------------------
 */

int
Tcl_VariableObjCmd(
    TCL_UNUSED(void *),
    Tcl_Interp *interp,		/* Current interpreter. */
    int objc,			/* Number of arguments. */
    Tcl_Obj *const objv[])	/* Argument objects. */
{
    Interp *iPtr = (Interp *) interp;
    const char *varName, *tail, *cp;
    Var *varPtr, *arrayPtr;
    Tcl_Obj *varValuePtr;
    int i, result;
    Tcl_Obj *varNamePtr, *tailPtr;

    for (i=1 ; i<objc ; i+=2) {
	/*
	 * Look up each variable in the current namespace context, creating it
	 * if necessary.
	 */

	varNamePtr = objv[i];
	varName = TclGetString(varNamePtr);
	varPtr = TclObjLookupVarEx(interp, varNamePtr, NULL,
		(TCL_NAMESPACE_ONLY | TCL_LEAVE_ERR_MSG), "define",
		/*createPart1*/ 1, /*createPart2*/ 0, &arrayPtr);

	if (arrayPtr != NULL) {
	    /*
	     * Variable cannot be an element in an array. If arrayPtr is
	     * non-NULL, it is, so throw up an error and return.
	     */

	    TclObjVarErrMsg(interp, varNamePtr, NULL, "define",
		    ISARRAYELEMENT, -1);
	    Tcl_SetErrorCode(interp, "TCL", "UPVAR", "LOCAL_ELEMENT", NULL);
	    return TCL_ERROR;
	}

	if (varPtr == NULL) {
	    return TCL_ERROR;
	}

	/*
	 * Mark the variable as a namespace variable and increment its
	 * reference count so that it will persist until its namespace is
	 * destroyed or until the variable is unset.
	 */

	TclSetVarNamespaceVar(varPtr);

	/*
	 * If a value was specified, set the variable to that value.
	 * Otherwise, if the variable is new, leave it undefined. (If the
	 * variable already exists and no value was specified, leave its value
	 * unchanged; just create the local link if we're in a Tcl procedure).
	 */

	if (i+1 < objc) {	/* A value was specified. */
	    varValuePtr = TclPtrSetVarIdx(interp, varPtr, arrayPtr,
		    varNamePtr, NULL, objv[i+1],
		    (TCL_NAMESPACE_ONLY | TCL_LEAVE_ERR_MSG), -1);
	    if (varValuePtr == NULL) {
		return TCL_ERROR;
	    }
	}

	/*
	 * If we are executing inside a Tcl procedure, create a local variable
	 * linked to the new namespace variable "varName".
	 */

	if (HasLocalVars(iPtr->varFramePtr)) {
	    /*
	     * varName might have a scope qualifier, but the name for the
	     * local "link" variable must be the simple name at the tail.
	     *
	     * Locate tail in one pass: drop any prefix after two *or more*
	     * consecutive ":" characters).
	     */

	    for (tail=cp=varName ; *cp!='\0' ;) {
		if (*cp++ == ':') {
		    while (*cp == ':') {
			tail = ++cp;
		    }
		}
	    }

	    /*
	     * Create a local link "tail" to the variable "varName" in the
	     * current namespace.
	     */

	    if (tail == varName) {
		tailPtr = varNamePtr;
	    } else {
		tailPtr = Tcl_NewStringObj(tail, -1);
		Tcl_IncrRefCount(tailPtr);
	    }

	    result = ObjMakeUpvar(interp, NULL, varNamePtr, /*otherP2*/ NULL,
		    /*otherFlags*/ TCL_NAMESPACE_ONLY,
		    /*myName*/ tailPtr, /*myFlags*/ 0, -1);

	    if (tail != varName) {
		Tcl_DecrRefCount(tailPtr);
	    }

	    if (result != TCL_OK) {
		return result;
	    }
	}
    }
    return TCL_OK;
}

/*
 *----------------------------------------------------------------------
 *
 * Tcl_UpvarObjCmd --
 *
 *	This object-based function is invoked to process the "upvar" Tcl
 *	command. See the user documentation for details on what it does.
 *
 * Results:
 *	A standard Tcl object result value.
 *
 * Side effects:
 *	See the user documentation.
 *
 *----------------------------------------------------------------------
 */

int
Tcl_UpvarObjCmd(
    TCL_UNUSED(void *),
    Tcl_Interp *interp,		/* Current interpreter. */
    int objc,			/* Number of arguments. */
    Tcl_Obj *const objv[])	/* Argument objects. */
{
    CallFrame *framePtr;
    int result, hasLevel;
    Tcl_Obj *levelObj;

    if (objc < 3) {
	Tcl_WrongNumArgs(interp, 1, objv,
		"?level? otherVar localVar ?otherVar localVar ...?");
	return TCL_ERROR;
    }

    if (objc & 1) {
	/*
	 * Even number of arguments, so use the default level of "1" by
	 * passing NULL to TclObjGetFrame.
	 */

	levelObj = NULL;
	hasLevel = 0;
    } else {
	/*
	 * Odd number of arguments, so objv[1] must contain the level.
	 */

	levelObj = objv[1];
	hasLevel = 1;
    }

    /*
     * Find the call frame containing each of the "other variables" to be
     * linked to.
     */

    result = TclObjGetFrame(interp, levelObj, &framePtr);
    if (result == -1) {
	return TCL_ERROR;
    }
    if ((result == 0) && hasLevel) {
	/*
	 * Synthesize an error message since TclObjGetFrame doesn't do this
	 * for this particular case.
	 */

	Tcl_SetObjResult(interp, Tcl_ObjPrintf(
		"bad level \"%s\"", TclGetString(levelObj)));
	Tcl_SetErrorCode(interp, "TCL", "LOOKUP", "LEVEL",
		TclGetString(levelObj), NULL);
	return TCL_ERROR;
    }

    /*
     * We've now finished with parsing levels; skip to the variable names.
     */

    objc -= hasLevel + 1;
    objv += hasLevel + 1;

    /*
     * Iterate over each (other variable, local variable) pair. Divide the
     * other variable name into two parts, then call MakeUpvar to do all the
     * work of linking it to the local variable.
     */

    for (; objc>0 ; objc-=2, objv+=2) {
	result = ObjMakeUpvar(interp, framePtr, /* othervarName */ objv[0],
		NULL, 0, /* myVarName */ objv[1], /*flags*/ 0, -1);
	if (result != TCL_OK) {
	    return TCL_ERROR;
	}
    }
    return TCL_OK;
}

/*
 *----------------------------------------------------------------------
 *
 * ParseSearchId --
 *
 *	This function translates from a tcl object to a pointer to an active
 *	array search (if there is one that matches the string).
 *
 * Results:
 *	The return value is a pointer to the array search indicated by string,
 *	or NULL if there isn't one. If NULL is returned, the interp's result
 *	contains an error message.
 *
 *----------------------------------------------------------------------
 */

static ArraySearch *
ParseSearchId(
    Tcl_Interp *interp,		/* Interpreter containing variable. */
    const Var *varPtr,		/* Array variable search is for. */
    Tcl_Obj *varNamePtr,	/* Name of array variable that search is
				 * supposed to be for. */
    Tcl_Obj *handleObj)		/* Object containing id of search. Must have
				 * form "search-num-var" where "num" is a
				 * decimal number and "var" is a variable
				 * name. */
{
    Interp *iPtr = (Interp *) interp;
    ArraySearch *searchPtr;
    const char *handle = TclGetString(handleObj);
    char *end;

    if (varPtr->flags & VAR_SEARCH_ACTIVE) {
	Tcl_HashEntry *hPtr =
		Tcl_FindHashEntry(&iPtr->varSearches, varPtr);

	/* First look for same (Tcl_Obj *) */
	for (searchPtr = (ArraySearch *)Tcl_GetHashValue(hPtr); searchPtr != NULL;
		searchPtr = searchPtr->nextPtr) {
	    if (searchPtr->name == handleObj) {
		return searchPtr;
	    }
	}
	/* Fallback: do string compares. */
	for (searchPtr = (ArraySearch *)Tcl_GetHashValue(hPtr); searchPtr != NULL;
		searchPtr = searchPtr->nextPtr) {
	    if (strcmp(TclGetString(searchPtr->name), handle) == 0) {
		return searchPtr;
	    }
	}
    }
    if ((handle[0] != 's') || (handle[1] != '-')
	    || (strtoul(handle + 2, &end, 10), end == (handle + 2))
	    || (*end != '-')) {
	Tcl_SetObjResult(interp, Tcl_ObjPrintf(
		"illegal search identifier \"%s\"", handle));
    } else if (strcmp(end + 1, TclGetString(varNamePtr)) != 0) {
	Tcl_SetObjResult(interp, Tcl_ObjPrintf(
		"search identifier \"%s\" isn't for variable \"%s\"",
		handle, TclGetString(varNamePtr)));
    } else {
	Tcl_SetObjResult(interp, Tcl_ObjPrintf(
		"couldn't find search \"%s\"", handle));
    }
    Tcl_SetErrorCode(interp, "TCL", "LOOKUP", "ARRAYSEARCH", handle, NULL);
    return NULL;
}

/*
 *----------------------------------------------------------------------
 *
 * DeleteSearches --
 *
 *	This function is called to free up all of the searches associated
 *	with an array variable.
 *
 * Results:
 *	None.
 *
 * Side effects:
 *	Memory is released to the storage allocator.
 *
 *----------------------------------------------------------------------
 */

static void
DeleteSearches(
    Interp *iPtr,
    Var *arrayVarPtr)	/* Variable whose searches are to be
				 * deleted. */
{
    ArraySearch *searchPtr, *nextPtr;
    Tcl_HashEntry *sPtr;

    if (arrayVarPtr->flags & VAR_SEARCH_ACTIVE) {
	sPtr = Tcl_FindHashEntry(&iPtr->varSearches, arrayVarPtr);
	for (searchPtr = (ArraySearch *)Tcl_GetHashValue(sPtr); searchPtr != NULL;
		searchPtr = nextPtr) {
	    nextPtr = searchPtr->nextPtr;
	    Tcl_DecrRefCount(searchPtr->name);
	    Tcl_Free(searchPtr);
	}
	arrayVarPtr->flags &= ~VAR_SEARCH_ACTIVE;
	Tcl_DeleteHashEntry(sPtr);
    }
}

/*
 *----------------------------------------------------------------------
 *
 * TclDeleteNamespaceVars --
 *
 *	This function is called to recycle all the storage space associated
 *	with a namespace's table of variables.
 *
 * Results:
 *	None.
 *
 * Side effects:
 *	Variables are deleted and trace functions are invoked, if any are
 *	declared.
 *
 *----------------------------------------------------------------------
 */

void
TclDeleteNamespaceVars(
    Namespace *nsPtr)
{
    TclVarHashTable *tablePtr = &nsPtr->varTable;
    Tcl_Interp *interp = nsPtr->interp;
    Interp *iPtr = (Interp *)interp;
    Tcl_HashSearch search;
    int flags = 0;
    Var *varPtr;

    /*
     * Determine what flags to pass to the trace callback functions.
     */

    if (nsPtr == iPtr->globalNsPtr) {
	flags = TCL_GLOBAL_ONLY;
    } else if (nsPtr == (Namespace *) TclGetCurrentNamespace(interp)) {
	flags = TCL_NAMESPACE_ONLY;
    }

    for (varPtr = VarHashFirstVar(tablePtr, &search);  varPtr != NULL;
	    varPtr = VarHashFirstVar(tablePtr, &search)) {
	Tcl_Obj *objPtr;
	TclNewObj(objPtr);
	VarHashRefCount(varPtr)++;	/* Make sure we get to remove from
					 * hash. */
	Tcl_GetVariableFullName(interp, (Tcl_Var) varPtr, objPtr);
	UnsetVarStruct(varPtr, NULL, iPtr, /* part1 */ objPtr,
		NULL, flags, -1);

	/*
	 * We just unset the variable. However, an unset trace might
	 * have re-set it, or might have re-established traces on it.
	 * This namespace and its vartable are going away unconditionally,
	 * so we cannot let such things linger. That would be a leak.
	 *
	 * First we destroy all traces. ...
	 */

	if (TclIsVarTraced(varPtr)) {
	    Tcl_HashEntry *tPtr = Tcl_FindHashEntry(&iPtr->varTraces, varPtr);
	    VarTrace *tracePtr = (VarTrace *)Tcl_GetHashValue(tPtr);
	    ActiveVarTrace *activePtr;

	    while (tracePtr) {
		VarTrace *prevPtr = tracePtr;

		tracePtr = tracePtr->nextPtr;
		prevPtr->nextPtr = NULL;
		Tcl_EventuallyFree(prevPtr, TCL_DYNAMIC);
	    }
	    Tcl_DeleteHashEntry(tPtr);
	    varPtr->flags &= ~VAR_ALL_TRACES;
	    for (activePtr = iPtr->activeVarTracePtr; activePtr != NULL;
		    activePtr = activePtr->nextPtr) {
		if (activePtr->varPtr == varPtr) {
		    activePtr->nextTracePtr = NULL;
		}
	    }
	}

	/*
	 * ...and then, if the variable still holds a value, we unset it
	 * again. This time with no traces left, we're sure it goes away.
	 */

	if (!TclIsVarUndefined(varPtr)) {
	    UnsetVarStruct(varPtr, NULL, iPtr, /* part1 */ objPtr,
		    NULL, flags, -1);
	}
	Tcl_DecrRefCount(objPtr); /* free no longer needed obj */
	VarHashRefCount(varPtr)--;
	VarHashDeleteEntry(varPtr);
    }
    VarHashDeleteTable(tablePtr);
}

/*
 *----------------------------------------------------------------------
 *
 * TclDeleteVars --
 *
 *	This function is called to recycle all the storage space associated
 *	with a table of variables. For this function to work correctly, it
 *	must not be possible for any of the variables in the table to be
 *	accessed from Tcl commands (e.g. from trace functions).
 *
 * Results:
 *	None.
 *
 * Side effects:
 *	Variables are deleted and trace functions are invoked, if any are
 *	declared.
 *
 *----------------------------------------------------------------------
 */

void
TclDeleteVars(
    Interp *iPtr,		/* Interpreter to which variables belong. */
    TclVarHashTable *tablePtr)	/* Hash table containing variables to
				 * delete. */
{
    Tcl_Interp *interp = (Tcl_Interp *) iPtr;
    Tcl_HashSearch search;
    Var *varPtr;
    int flags;
    Namespace *currNsPtr = (Namespace *) TclGetCurrentNamespace(interp);

    /*
     * Determine what flags to pass to the trace callback functions.
     */

    flags = TCL_TRACE_UNSETS;
    if (tablePtr == &iPtr->globalNsPtr->varTable) {
	flags |= TCL_GLOBAL_ONLY;
    } else if (tablePtr == &currNsPtr->varTable) {
	flags |= TCL_NAMESPACE_ONLY;
    }

    for (varPtr = VarHashFirstVar(tablePtr, &search); varPtr != NULL;
	 varPtr = VarHashFirstVar(tablePtr, &search)) {
	UnsetVarStruct(varPtr, NULL, iPtr, VarHashGetKey(varPtr), NULL, flags,
		-1);
	VarHashDeleteEntry(varPtr);
    }
    VarHashDeleteTable(tablePtr);
}

/*
 *----------------------------------------------------------------------
 *
 * TclDeleteCompiledLocalVars --
 *
 *	This function is called to recycle storage space associated with the
 *	compiler-allocated array of local variables in a procedure call frame.
 *	This function resembles TclDeleteVars above except that each variable
 *	is stored in a call frame and not a hash table. For this function to
 *	work correctly, it must not be possible for any of the variable in the
 *	table to be accessed from Tcl commands (e.g. from trace functions).
 *
 * Results:
 *	None.
 *
 * Side effects:
 *	Variables are deleted and trace functions are invoked, if any are
 *	declared.
 *
 *----------------------------------------------------------------------
 */

void
TclDeleteCompiledLocalVars(
    Interp *iPtr,		/* Interpreter to which variables belong. */
    CallFrame *framePtr)	/* Procedure call frame containing compiler-
				 * assigned local variables to delete. */
{
    Var *varPtr;
    Tcl_Size numLocals, i;
    Tcl_Obj **namePtrPtr;

    numLocals = framePtr->numCompiledLocals;
    varPtr = framePtr->compiledLocals;
    namePtrPtr = &localName(framePtr, 0);
    for (i=0 ; i<numLocals ; i++, namePtrPtr++, varPtr++) {
	UnsetVarStruct(varPtr, NULL, iPtr, *namePtrPtr, NULL,
		TCL_TRACE_UNSETS, i);
    }
    framePtr->numCompiledLocals = 0;
}

/*
 *----------------------------------------------------------------------
 *
 * DeleteArray --
 *
 *	This function is called to free up everything in an array variable.
 *	It's the caller's responsibility to make sure that the array is no
 *	longer accessible before this function is called.
 *
 * Results:
 *	None.
 *
 * Side effects:
 *	All storage associated with varPtr's array elements is deleted
 *	(including the array's hash table). Deletion trace functions for
 *	array elements are invoked, then deleted. Any pending traces for array
 *	elements are also deleted.
 *
 *----------------------------------------------------------------------
 */

static void
DeleteArray(
    Interp *iPtr,		/* Interpreter containing array. */
    Tcl_Obj *arrayNamePtr,	/* Name of array (used for trace callbacks),
				 * or NULL if it is to be computed on
				 * demand. */
    Var *varPtr,		/* Pointer to variable structure. */
    int flags,			/* Flags to pass to TclCallVarTraces:
				 * TCL_TRACE_UNSETS and sometimes
				 * TCL_NAMESPACE_ONLY or TCL_GLOBAL_ONLY. */
    int index)
{
    Tcl_HashSearch search;
    Tcl_HashEntry *tPtr;
    Var *elPtr;
    ActiveVarTrace *activePtr;
    Tcl_Obj *objPtr;
    VarTrace *tracePtr;

    for (elPtr = VarHashFirstVar(varPtr->value.tablePtr, &search);
	    elPtr != NULL; elPtr = VarHashNextVar(&search)) {
	if (TclIsVarScalar(elPtr) && (elPtr->value.objPtr != NULL)) {
	    objPtr = elPtr->value.objPtr;
	    TclDecrRefCount(objPtr);
	    elPtr->value.objPtr = NULL;
	}

	/*
	 * Lie about the validity of the hashtable entry. In this way the
	 * variables will be deleted by VarHashDeleteTable.
	 */

	VarHashInvalidateEntry(elPtr);
	if (TclIsVarTraced(elPtr)) {
	    /*
	     * Compute the array name if it was not supplied.
	     */

	    if (elPtr->flags & VAR_TRACED_UNSET) {
		Tcl_Obj *elNamePtr = VarHashGetKey(elPtr);

		elPtr->flags &= ~VAR_TRACE_ACTIVE;
		TclObjCallVarTraces(iPtr, NULL, elPtr, arrayNamePtr,
			elNamePtr, flags,/* leaveErrMsg */ 0, index);
	    }
	    tPtr = Tcl_FindHashEntry(&iPtr->varTraces, elPtr);
	    tracePtr = (VarTrace *)Tcl_GetHashValue(tPtr);
	    while (tracePtr) {
		VarTrace *prevPtr = tracePtr;

		tracePtr = tracePtr->nextPtr;
		prevPtr->nextPtr = NULL;
		Tcl_EventuallyFree(prevPtr, TCL_DYNAMIC);
	    }
	    Tcl_DeleteHashEntry(tPtr);
	    elPtr->flags &= ~VAR_ALL_TRACES;
	    for (activePtr = iPtr->activeVarTracePtr; activePtr != NULL;
		    activePtr = activePtr->nextPtr) {
		if (activePtr->varPtr == elPtr) {
		    activePtr->nextTracePtr = NULL;
		}
	    }
	}
	TclSetVarUndefined(elPtr);

	/*
	 * Even though array elements are not supposed to be namespace
	 * variables, some combinations of [upvar] and [variable] may create
	 * such beasts - see [Bug 604239]. This is necessary to avoid leaking
	 * the corresponding Var struct, and is otherwise harmless.
	 */

	TclClearVarNamespaceVar(elPtr);
    }
    DeleteArrayVar(varPtr);
}

/*
 *----------------------------------------------------------------------
 *
 * TclObjVarErrMsg --
 *
 *	Generate a reasonable error message describing why a variable
 *	operation failed.
 *
 * Results:
 *	None.
 *
 * Side effects:
 *	The interp's result is set to hold a message identifying the variable
 *	given by part1 and part2 and describing why the variable operation
 *	failed.
 *
 *----------------------------------------------------------------------
 */

void
TclVarErrMsg(
    Tcl_Interp *interp,		/* Interpreter in which to record message. */
    const char *part1,
    const char *part2,		/* Variable's two-part name. */
    const char *operation,	/* String describing operation that failed,
				 * e.g. "read", "set", or "unset". */
    const char *reason)		/* String describing why operation failed. */
{
    Tcl_Obj *part2Ptr = NULL, *part1Ptr = Tcl_NewStringObj(part1, -1);

    if (part2) {
	part2Ptr = Tcl_NewStringObj(part2, -1);
    }

    TclObjVarErrMsg(interp, part1Ptr, part2Ptr, operation, reason, -1);

    Tcl_DecrRefCount(part1Ptr);
    if (part2Ptr) {
	Tcl_DecrRefCount(part2Ptr);
    }
}

void
TclObjVarErrMsg(
    Tcl_Interp *interp,		/* Interpreter in which to record message. */
    Tcl_Obj *part1Ptr,		/* (may be NULL, if index >= 0) */
    Tcl_Obj *part2Ptr,		/* Variable's two-part name. */
    const char *operation,	/* String describing operation that failed,
				 * e.g. "read", "set", or "unset". */
    const char *reason,		/* String describing why operation failed. */
    int index)			/* Index into the local variable table of the
				 * variable, or -1. Only used when part1Ptr is
				 * NULL. */
{
    if (!part1Ptr) {
	if (index == -1) {
	    Tcl_Panic("invalid part1Ptr and invalid index together");
	}
	part1Ptr = localName(((Interp *)interp)->varFramePtr, index);
    }
    Tcl_SetObjResult(interp, Tcl_ObjPrintf("can't %s \"%s%s%s%s\": %s",
	    operation, TclGetString(part1Ptr), (part2Ptr ? "(" : ""),
	    (part2Ptr ? TclGetString(part2Ptr) : ""), (part2Ptr ? ")" : ""),
	    reason));
}

/*
 *----------------------------------------------------------------------
 *
 * Internal functions for variable name object types --
 *
 *----------------------------------------------------------------------
 */

/*
 * localVarName -
 *
 * INTERNALREP DEFINITION:
 *   twoPtrValue.ptr1:   pointer to name obj in varFramePtr->localCache
 *			  or NULL if it is this same obj
 *   twoPtrValue.ptr2: index into locals table
 */

static void
FreeLocalVarName(
    Tcl_Obj *objPtr)
{
    Tcl_Size index;
    Tcl_Obj *namePtr;

    LocalGetInternalRep(objPtr, index, namePtr);

    index++;	/* Compiler warning bait. */
    if (namePtr) {
	Tcl_DecrRefCount(namePtr);
    }
}

static void
DupLocalVarName(
    Tcl_Obj *srcPtr,
    Tcl_Obj *dupPtr)
{
    Tcl_Size index;
    Tcl_Obj *namePtr;

    LocalGetInternalRep(srcPtr, index, namePtr);
    if (!namePtr) {
	namePtr = srcPtr;
    }
    LocalSetInternalRep(dupPtr, index, namePtr);
}

/*
 * parsedVarName -
 *
 * INTERNALREP DEFINITION:
 *   twoPtrValue.ptr1 = pointer to the array name Tcl_Obj (NULL if scalar)
 *   twoPtrValue.ptr2 = pointer to the element name string (owned by this
 *			Tcl_Obj), or NULL if it is a scalar variable
 */

static void
FreeParsedVarName(
    Tcl_Obj *objPtr)
{
    Tcl_Obj *arrayPtr, *elem;
    int parsed;

    ParsedGetInternalRep(objPtr, parsed, arrayPtr, elem);

    parsed++;				/* Silence compiler. */
    if (arrayPtr != NULL) {
	TclDecrRefCount(arrayPtr);
	TclDecrRefCount(elem);
    }
}

static void
DupParsedVarName(
    Tcl_Obj *srcPtr,
    Tcl_Obj *dupPtr)
{
    Tcl_Obj *arrayPtr, *elem;
    int parsed;

    ParsedGetInternalRep(srcPtr, parsed, arrayPtr, elem);

    parsed++;				/* Silence compiler. */
    ParsedSetInternalRep(dupPtr, arrayPtr, elem);
}

/*
 *----------------------------------------------------------------------
 *
 * Tcl_FindNamespaceVar -- MOVED OVER from tclNamesp.c
 *
 *	Searches for a namespace variable, a variable not local to a
 *	procedure. The variable can be either a scalar or an array, but may
 *	not be an element of an array.
 *
 * Results:
 *	Returns a token for the variable if it is found. Otherwise, if it
 *	can't be found or there is an error, returns NULL and leaves an error
 *	message in the interpreter's result object if "flags" contains
 *	TCL_LEAVE_ERR_MSG.
 *
 * Side effects:
 *	None.
 *
 *----------------------------------------------------------------------
 */

Tcl_Var
Tcl_FindNamespaceVar(
    Tcl_Interp *interp,		/* The interpreter in which to find the
				 * variable. */
    const char *name,		/* Variable's name. If it starts with "::",
				 * will be looked up in global namespace.
				 * Else, looked up first in contextNsPtr
				 * (current namespace if contextNsPtr is
				 * NULL), then in global namespace. */
    Tcl_Namespace *contextNsPtr,/* Ignored if TCL_GLOBAL_ONLY flag set.
				 * Otherwise, points to namespace in which to
				 * resolve name. If NULL, look up name in the
				 * current namespace. */
    int flags)			/* An OR'd combination of:
				 * TCL_AVOID_RESOLVERS, TCL_GLOBAL_ONLY (look
				 * up name only in global namespace),
				 * TCL_NAMESPACE_ONLY (look up only in
				 * contextNsPtr, or the current namespace if
				 * contextNsPtr is NULL), and
				 * TCL_LEAVE_ERR_MSG. If both TCL_GLOBAL_ONLY
				 * and TCL_NAMESPACE_ONLY are given,
				 * TCL_GLOBAL_ONLY is ignored. */
{
    Tcl_Obj *namePtr = Tcl_NewStringObj(name, -1);
    Tcl_Var var;

    var = ObjFindNamespaceVar(interp, namePtr, contextNsPtr, flags);
    Tcl_DecrRefCount(namePtr);
    return var;
}

static Tcl_Var
ObjFindNamespaceVar(
    Tcl_Interp *interp,		/* The interpreter in which to find the
				 * variable. */
    Tcl_Obj *namePtr,		/* Variable's name. If it starts with "::",
				 * will be looked up in global namespace.
				 * Else, looked up first in contextNsPtr
				 * (current namespace if contextNsPtr is
				 * NULL), then in global namespace. */
    Tcl_Namespace *contextNsPtr,/* Ignored if TCL_GLOBAL_ONLY flag set.
				 * Otherwise, points to namespace in which to
				 * resolve name. If NULL, look up name in the
				 * current namespace. */
    int flags)			/* An OR'd combination of:
				 * TCL_AVOID_RESOLVERS, TCL_GLOBAL_ONLY (look
				 * up name only in global namespace),
				 * TCL_NAMESPACE_ONLY (look up only in
				 * contextNsPtr, or the current namespace if
				 * contextNsPtr is NULL), and
				 * TCL_LEAVE_ERR_MSG. If both TCL_GLOBAL_ONLY
				 * and TCL_NAMESPACE_ONLY are given,
				 * TCL_GLOBAL_ONLY is ignored. */
{
    Interp *iPtr = (Interp *) interp;
    ResolverScheme *resPtr;
    Namespace *nsPtr[2], *cxtNsPtr;
    const char *simpleName;
    Var *varPtr;
    int search;
    int result;
    Tcl_Var var;
    Tcl_Obj *simpleNamePtr;
    const char *name = TclGetString(namePtr);

    /*
     * If this namespace has a variable resolver, then give it first crack at
     * the variable resolution. It may return a Tcl_Var value, it may signal
     * to continue onward, or it may signal an error.
     */

    if ((flags & TCL_GLOBAL_ONLY) != 0) {
	cxtNsPtr = (Namespace *) TclGetGlobalNamespace(interp);
    } else if (contextNsPtr != NULL) {
	cxtNsPtr = (Namespace *) contextNsPtr;
    } else {
	cxtNsPtr = (Namespace *) TclGetCurrentNamespace(interp);
    }

    if (!(flags & TCL_AVOID_RESOLVERS) &&
	    (cxtNsPtr->varResProc != NULL || iPtr->resolverPtr != NULL)) {
	resPtr = iPtr->resolverPtr;

	if (cxtNsPtr->varResProc) {
	    result = cxtNsPtr->varResProc(interp, name,
		    (Tcl_Namespace *) cxtNsPtr, flags, &var);
	} else {
	    result = TCL_CONTINUE;
	}

	while (result == TCL_CONTINUE && resPtr) {
	    if (resPtr->varResProc) {
		result = resPtr->varResProc(interp, name,
			(Tcl_Namespace *) cxtNsPtr, flags, &var);
	    }
	    resPtr = resPtr->nextPtr;
	}

	if (result == TCL_OK) {
	    return var;
	} else if (result != TCL_CONTINUE) {
	    return NULL;
	}
    }

    /*
     * Find the namespace(s) that contain the variable.
     */

    if (!(flags & TCL_GLOBAL_ONLY)) {
	flags |= TCL_NAMESPACE_ONLY;
    }

    TclGetNamespaceForQualName(interp, name, (Namespace *) contextNsPtr,
	    flags, &nsPtr[0], &nsPtr[1], &cxtNsPtr, &simpleName);

    /*
     * Look for the variable in the variable table of its namespace. Be sure
     * to check both possible search paths: from the specified namespace
     * context and from the global namespace.
     */

    varPtr = NULL;
    if (simpleName != name) {
	simpleNamePtr = Tcl_NewStringObj(simpleName, -1);
    } else {
	simpleNamePtr = namePtr;
    }

    for (search = 0;  (search < 2) && (varPtr == NULL);  search++) {
	if ((nsPtr[search] != NULL) && (simpleName != NULL)) {
	    varPtr = VarHashFindVar(&nsPtr[search]->varTable, simpleNamePtr);
	}
    }
    if (simpleName != name) {
	Tcl_DecrRefCount(simpleNamePtr);
    }
    if ((varPtr == NULL) && (flags & TCL_LEAVE_ERR_MSG)) {
	Tcl_SetObjResult(interp, Tcl_ObjPrintf(
		"unknown variable \"%s\"", name));
	Tcl_SetErrorCode(interp, "TCL", "LOOKUP", "VARIABLE", name, NULL);
    }
    return (Tcl_Var) varPtr;
}

/*
 *----------------------------------------------------------------------
 *
 * InfoVarsCmd -- (moved over from tclCmdIL.c)
 *
 *	Called to implement the "info vars" command that returns the list of
 *	variables in the interpreter that match an optional pattern. The
 *	pattern, if any, consists of an optional sequence of namespace names
 *	separated by "::" qualifiers, which is followed by a glob-style
 *	pattern that restricts which variables are returned. Handles the
 *	following syntax:
 *
 *	    info vars ?pattern?
 *
 * Results:
 *	Returns TCL_OK if successful and TCL_ERROR if there is an error.
 *
 * Side effects:
 *	Returns a result in the interpreter's result object. If there is an
 *	error, the result is an error message.
 *
 *----------------------------------------------------------------------
 */

int
TclInfoVarsCmd(
    TCL_UNUSED(void *),
    Tcl_Interp *interp,		/* Current interpreter. */
    int objc,			/* Number of arguments. */
    Tcl_Obj *const objv[])	/* Argument objects. */
{
    Interp *iPtr = (Interp *) interp;
    const char *varName, *pattern, *simplePattern;
    Tcl_HashSearch search;
    Var *varPtr;
    Namespace *nsPtr;
    Namespace *globalNsPtr = (Namespace *) Tcl_GetGlobalNamespace(interp);
    Namespace *currNsPtr = (Namespace *) Tcl_GetCurrentNamespace(interp);
    Tcl_Obj *listPtr, *elemObjPtr, *varNamePtr;
    int specificNsInPattern = 0;/* Init. to avoid compiler warning. */
    Tcl_Obj *simplePatternPtr = NULL;

    /*
     * Get the pattern and find the "effective namespace" in which to list
     * variables. We only use this effective namespace if there's no active
     * Tcl procedure frame.
     */

    if (objc == 1) {
	simplePattern = NULL;
	nsPtr = currNsPtr;
	specificNsInPattern = 0;
    } else if (objc == 2) {
	/*
	 * From the pattern, get the effective namespace and the simple
	 * pattern (no namespace qualifiers or ::'s) at the end. If an error
	 * was found while parsing the pattern, return it. Otherwise, if the
	 * namespace wasn't found, just leave nsPtr NULL: we will return an
	 * empty list since no variables there can be found.
	 */

	Namespace *dummy1NsPtr, *dummy2NsPtr;

	pattern = TclGetString(objv[1]);
	TclGetNamespaceForQualName(interp, pattern, NULL, /*flags*/ 0,
		&nsPtr, &dummy1NsPtr, &dummy2NsPtr, &simplePattern);

	if (nsPtr != NULL) {	/* We successfully found the pattern's ns. */
	    specificNsInPattern = (strcmp(simplePattern, pattern) != 0);
	    if (simplePattern == pattern) {
		simplePatternPtr = objv[1];
	    } else {
		simplePatternPtr = Tcl_NewStringObj(simplePattern, -1);
	    }
	    Tcl_IncrRefCount(simplePatternPtr);
	}
    } else {
	Tcl_WrongNumArgs(interp, 1, objv, "?pattern?");
	return TCL_ERROR;
    }

    /*
     * If the namespace specified in the pattern wasn't found, just return.
     */

    if (nsPtr == NULL) {
	return TCL_OK;
    }

    listPtr = Tcl_NewListObj(0, NULL);

    if (!HasLocalVars(iPtr->varFramePtr) || specificNsInPattern) {
	/*
	 * There is no frame pointer, the frame pointer was pushed only to
	 * activate a namespace, or we are in a procedure call frame but a
	 * specific namespace was specified. Create a list containing only the
	 * variables in the effective namespace's variable table.
	 */

	if (simplePattern && TclMatchIsTrivial(simplePattern)) {
	    /*
	     * If we can just do hash lookups, that simplifies things a lot.
	     */

	    varPtr = VarHashFindVar(&nsPtr->varTable, simplePatternPtr);
	    if (varPtr) {
		if (!TclIsVarUndefined(varPtr)
			|| TclIsVarNamespaceVar(varPtr)) {
		    if (specificNsInPattern) {
			TclNewObj(elemObjPtr);
			Tcl_GetVariableFullName(interp, (Tcl_Var) varPtr,
				elemObjPtr);
		    } else {
			elemObjPtr = VarHashGetKey(varPtr);
		    }
		    Tcl_ListObjAppendElement(interp, listPtr, elemObjPtr);
		}
	    } else if ((nsPtr != globalNsPtr) && !specificNsInPattern) {
		varPtr = VarHashFindVar(&globalNsPtr->varTable,
			simplePatternPtr);
		if (varPtr) {
		    if (!TclIsVarUndefined(varPtr)
			    || TclIsVarNamespaceVar(varPtr)) {
			Tcl_ListObjAppendElement(interp, listPtr,
				VarHashGetKey(varPtr));
		    }
		}
	    }
	} else {
	    /*
	     * Have to scan the tables of variables.
	     */

	    varPtr = VarHashFirstVar(&nsPtr->varTable, &search);
	    while (varPtr) {
		if (!TclIsVarUndefined(varPtr)
			|| TclIsVarNamespaceVar(varPtr)) {
		    varNamePtr = VarHashGetKey(varPtr);
		    varName = TclGetString(varNamePtr);
		    if ((simplePattern == NULL)
			    || Tcl_StringMatch(varName, simplePattern)) {
			if (specificNsInPattern) {
			    TclNewObj(elemObjPtr);
			    Tcl_GetVariableFullName(interp, (Tcl_Var) varPtr,
				    elemObjPtr);
			} else {
			    elemObjPtr = varNamePtr;
			}
			Tcl_ListObjAppendElement(interp, listPtr, elemObjPtr);
		    }
		}
		varPtr = VarHashNextVar(&search);
	    }

	    /*
	     * If the effective namespace isn't the global :: namespace, and a
	     * specific namespace wasn't requested in the pattern (i.e., the
	     * pattern only specifies variable names), then add in all global
	     * :: variables that match the simple pattern. Of course, add in
	     * only those variables that aren't hidden by a variable in the
	     * effective namespace.
	     */

	    if ((nsPtr != globalNsPtr) && !specificNsInPattern) {
		varPtr = VarHashFirstVar(&globalNsPtr->varTable, &search);
		while (varPtr) {
		    if (!TclIsVarUndefined(varPtr)
			    || TclIsVarNamespaceVar(varPtr)) {
			varNamePtr = VarHashGetKey(varPtr);
			varName = TclGetString(varNamePtr);
			if ((simplePattern == NULL)
				|| Tcl_StringMatch(varName, simplePattern)) {
			    if (VarHashFindVar(&nsPtr->varTable,
				    varNamePtr) == NULL) {
				Tcl_ListObjAppendElement(interp, listPtr,
					varNamePtr);
			    }
			}
		    }
		    varPtr = VarHashNextVar(&search);
		}
	    }
	}
    } else if (iPtr->varFramePtr->procPtr != NULL) {
	AppendLocals(interp, listPtr, simplePatternPtr, 1);
    }

    if (simplePatternPtr) {
	Tcl_DecrRefCount(simplePatternPtr);
    }
    Tcl_SetObjResult(interp, listPtr);
    return TCL_OK;
}

/*
 *----------------------------------------------------------------------
 *
 * InfoGlobalsCmd -- (moved over from tclCmdIL.c)
 *
 *	Called to implement the "info globals" command that returns the list
 *	of global variables matching an optional pattern. Handles the
 *	following syntax:
 *
 *	    info globals ?pattern?
 *
 * Results:
 *	Returns TCL_OK if successful and TCL_ERROR if there is an error.
 *
 * Side effects:
 *	Returns a result in the interpreter's result object. If there is an
 *	error, the result is an error message.
 *
 *----------------------------------------------------------------------
 */

int
TclInfoGlobalsCmd(
    TCL_UNUSED(void *),
    Tcl_Interp *interp,		/* Current interpreter. */
    int objc,			/* Number of arguments. */
    Tcl_Obj *const objv[])	/* Argument objects. */
{
    const char *varName, *pattern;
    Namespace *globalNsPtr = (Namespace *) Tcl_GetGlobalNamespace(interp);
    Tcl_HashSearch search;
    Var *varPtr;
    Tcl_Obj *listPtr, *varNamePtr, *patternPtr;

    if (objc == 1) {
	pattern = NULL;
    } else if (objc == 2) {
	pattern = TclGetString(objv[1]);

	/*
	 * Strip leading global-namespace qualifiers. [Bug 1057461]
	 */

	if (pattern[0] == ':' && pattern[1] == ':') {
	    while (*pattern == ':') {
		pattern++;
	    }
	}
    } else {
	Tcl_WrongNumArgs(interp, 1, objv, "?pattern?");
	return TCL_ERROR;
    }

    /*
     * Scan through the global :: namespace's variable table and create a list
     * of all global variables that match the pattern.
     */

    listPtr = Tcl_NewListObj(0, NULL);
    if (pattern != NULL && TclMatchIsTrivial(pattern)) {
	if (pattern == TclGetString(objv[1])) {
	    patternPtr = objv[1];
	} else {
	    patternPtr = Tcl_NewStringObj(pattern, -1);
	}
	Tcl_IncrRefCount(patternPtr);

	varPtr = VarHashFindVar(&globalNsPtr->varTable, patternPtr);
	if (varPtr) {
	    if (!TclIsVarUndefined(varPtr)) {
		Tcl_ListObjAppendElement(interp, listPtr,
			VarHashGetKey(varPtr));
	    }
	}
	Tcl_DecrRefCount(patternPtr);
    } else {
	for (varPtr = VarHashFirstVar(&globalNsPtr->varTable, &search);
		varPtr != NULL;
		varPtr = VarHashNextVar(&search)) {
	    if (TclIsVarUndefined(varPtr)) {
		continue;
	    }
	    varNamePtr = VarHashGetKey(varPtr);
	    varName = TclGetString(varNamePtr);
	    if ((pattern == NULL) || Tcl_StringMatch(varName, pattern)) {
		Tcl_ListObjAppendElement(interp, listPtr, varNamePtr);
	    }
	}
    }
    Tcl_SetObjResult(interp, listPtr);
    return TCL_OK;
}

/*
 *----------------------------------------------------------------------
 *
 * TclInfoLocalsCmd -- (moved over from tclCmdIl.c)
 *
 *	Called to implement the "info locals" command to return a list of
 *	local variables that match an optional pattern. Handles the following
 *	syntax:
 *
 *	    info locals ?pattern?
 *
 * Results:
 *	Returns TCL_OK if successful and TCL_ERROR if there is an error.
 *
 * Side effects:
 *	Returns a result in the interpreter's result object. If there is an
 *	error, the result is an error message.
 *
 *----------------------------------------------------------------------
 */

int
TclInfoLocalsCmd(
    TCL_UNUSED(void *),
    Tcl_Interp *interp,		/* Current interpreter. */
    int objc,			/* Number of arguments. */
    Tcl_Obj *const objv[])	/* Argument objects. */
{
    Interp *iPtr = (Interp *) interp;
    Tcl_Obj *patternPtr, *listPtr;

    if (objc == 1) {
	patternPtr = NULL;
    } else if (objc == 2) {
	patternPtr = objv[1];
    } else {
	Tcl_WrongNumArgs(interp, 1, objv, "?pattern?");
	return TCL_ERROR;
    }

    if (!HasLocalVars(iPtr->varFramePtr)) {
	return TCL_OK;
    }

    /*
     * Return a list containing names of first the compiled locals (i.e. the
     * ones stored in the call frame), then the variables in the local hash
     * table (if one exists).
     */

    listPtr = Tcl_NewListObj(0, NULL);
    AppendLocals(interp, listPtr, patternPtr, 0);
    Tcl_SetObjResult(interp, listPtr);
    return TCL_OK;
}

/*
 *----------------------------------------------------------------------
 *
 * AppendLocals --
 *
 *	Append the local variables for the current frame to the specified list
 *	object.
 *
 * Results:
 *	None.
 *
 * Side effects:
 *	None.
 *
 *----------------------------------------------------------------------
 */

static void
AppendLocals(
    Tcl_Interp *interp,		/* Current interpreter. */
    Tcl_Obj *listPtr,		/* List object to append names to. */
    Tcl_Obj *patternPtr,	/* Pattern to match against. */
    int includeLinks)		/* 1 if upvars should be included, else 0. */
{
    Interp *iPtr = (Interp *) interp;
    Var *varPtr;
    Tcl_Size i, localVarCt;
    int added;
    Tcl_Obj *objNamePtr;
    const char *varName;
    TclVarHashTable *localVarTablePtr;
    Tcl_HashSearch search;
    Tcl_HashTable addedTable;
    const char *pattern = patternPtr? TclGetString(patternPtr) : NULL;

    localVarCt = iPtr->varFramePtr->numCompiledLocals;
    varPtr = iPtr->varFramePtr->compiledLocals;
    localVarTablePtr = iPtr->varFramePtr->varTablePtr;
    if (includeLinks) {
	Tcl_InitObjHashTable(&addedTable);
    }

    if (localVarCt > 0) {
	Tcl_Obj **varNamePtr = &iPtr->varFramePtr->localCachePtr->varName0;

	for (i = 0; i < localVarCt; i++, varNamePtr++) {
	    /*
	     * Skip nameless (temporary) variables and undefined variables.
	     */

	    if (*varNamePtr && !TclIsVarUndefined(varPtr)
		&& (includeLinks || !TclIsVarLink(varPtr))) {
		varName = TclGetString(*varNamePtr);
		if ((pattern == NULL) || Tcl_StringMatch(varName, pattern)) {
		    Tcl_ListObjAppendElement(interp, listPtr, *varNamePtr);
		    if (includeLinks) {
			Tcl_CreateHashEntry(&addedTable, *varNamePtr, &added);
		    }
		}
	    }
	    varPtr++;
	}
    }

    /*
     * Do nothing if no local variables.
     */

    if (localVarTablePtr == NULL) {
	goto objectVars;
    }

    /*
     * Check for the simple and fast case.
     */

    if ((pattern != NULL) && TclMatchIsTrivial(pattern)) {
	varPtr = VarHashFindVar(localVarTablePtr, patternPtr);
	if (varPtr != NULL) {
	    if (!TclIsVarUndefined(varPtr)
		    && (includeLinks || !TclIsVarLink(varPtr))) {
		Tcl_ListObjAppendElement(interp, listPtr,
			VarHashGetKey(varPtr));
		if (includeLinks) {
		    Tcl_CreateHashEntry(&addedTable, VarHashGetKey(varPtr),
			    &added);
		}
	    }
	}
	goto objectVars;
    }

    /*
     * Scan over and process all local variables.
     */

    for (varPtr = VarHashFirstVar(localVarTablePtr, &search);
	    varPtr != NULL;
	    varPtr = VarHashNextVar(&search)) {
	if (!TclIsVarUndefined(varPtr)
		&& (includeLinks || !TclIsVarLink(varPtr))) {
	    objNamePtr = VarHashGetKey(varPtr);
	    varName = TclGetString(objNamePtr);
	    if ((pattern == NULL) || Tcl_StringMatch(varName, pattern)) {
		Tcl_ListObjAppendElement(interp, listPtr, objNamePtr);
		if (includeLinks) {
		    Tcl_CreateHashEntry(&addedTable, objNamePtr, &added);
		}
	    }
	}
    }

  objectVars:
    if (!includeLinks) {
	return;
    }

    if (iPtr->varFramePtr->isProcCallFrame & FRAME_IS_METHOD) {
	Method *mPtr = (Method *)
		Tcl_ObjectContextMethod((Tcl_ObjectContext)iPtr->varFramePtr->clientData);
	PrivateVariableMapping *privatePtr;

	if (mPtr->declaringObjectPtr) {
	    Object *oPtr = mPtr->declaringObjectPtr;

	    FOREACH(objNamePtr, oPtr->variables) {
		Tcl_CreateHashEntry(&addedTable, objNamePtr, &added);
		if (added && (!pattern ||
			Tcl_StringMatch(TclGetString(objNamePtr), pattern))) {
		    Tcl_ListObjAppendElement(interp, listPtr, objNamePtr);
		}
	    }
	    FOREACH_STRUCT(privatePtr, oPtr->privateVariables) {
		Tcl_CreateHashEntry(&addedTable, privatePtr->variableObj,
			&added);
		if (added && (!pattern ||
			Tcl_StringMatch(TclGetString(privatePtr->variableObj),
				pattern))) {
		    Tcl_ListObjAppendElement(interp, listPtr,
			    privatePtr->variableObj);
		}
	    }
	} else {
	    Class *clsPtr = mPtr->declaringClassPtr;

	    FOREACH(objNamePtr, clsPtr->variables) {
		Tcl_CreateHashEntry(&addedTable, objNamePtr, &added);
		if (added && (!pattern ||
			Tcl_StringMatch(TclGetString(objNamePtr), pattern))) {
		    Tcl_ListObjAppendElement(interp, listPtr, objNamePtr);
		}
	    }
	    FOREACH_STRUCT(privatePtr, clsPtr->privateVariables) {
		Tcl_CreateHashEntry(&addedTable, privatePtr->variableObj,
			&added);
		if (added && (!pattern ||
			Tcl_StringMatch(TclGetString(privatePtr->variableObj),
				pattern))) {
		    Tcl_ListObjAppendElement(interp, listPtr,
			    privatePtr->variableObj);
		}
	    }
	}
    }
    Tcl_DeleteHashTable(&addedTable);
}

/*
 * Hash table implementation - first, just copy and adapt the obj key stuff
 */

void
TclInitVarHashTable(
    TclVarHashTable *tablePtr,
    Namespace *nsPtr)
{
    Tcl_InitCustomHashTable(&tablePtr->table,
	    TCL_CUSTOM_TYPE_KEYS, &tclVarHashKeyType);
    tablePtr->nsPtr = nsPtr;
    tablePtr->arrayPtr = NULL;
}

static Tcl_HashEntry *
AllocVarEntry(
    TCL_UNUSED(Tcl_HashTable *),
    void *keyPtr)		/* Key to store in the hash table entry. */
{
    Tcl_Obj *objPtr = (Tcl_Obj *)keyPtr;
    Tcl_HashEntry *hPtr;
    Var *varPtr;

    varPtr = (Var *)Tcl_Alloc(sizeof(VarInHash));
    varPtr->flags = VAR_IN_HASHTABLE;
    varPtr->value.objPtr = NULL;
    VarHashRefCount(varPtr) = 1;

    hPtr = &(((VarInHash *) varPtr)->entry);
    Tcl_SetHashValue(hPtr, varPtr);
    hPtr->key.objPtr = objPtr;
    Tcl_IncrRefCount(objPtr);

    return hPtr;
}

static void
FreeVarEntry(
    Tcl_HashEntry *hPtr)
{
    Var *varPtr = VarHashGetValue(hPtr);
    Tcl_Obj *objPtr = hPtr->key.objPtr;

    if (TclIsVarUndefined(varPtr) && !TclIsVarTraced(varPtr)
	    && (VarHashRefCount(varPtr) == 1)) {
	Tcl_Free(varPtr);
    } else {
	VarHashInvalidateEntry(varPtr);
	TclSetVarUndefined(varPtr);
	VarHashRefCount(varPtr)--;
    }
    Tcl_DecrRefCount(objPtr);
}

static int
CompareVarKeys(
    void *keyPtr,			/* New key to compare. */
    Tcl_HashEntry *hPtr)	/* Existing key to compare. */
{
    Tcl_Obj *objPtr1 = (Tcl_Obj *)keyPtr;
    Tcl_Obj *objPtr2 = hPtr->key.objPtr;
    const char *p1, *p2;
    size_t l1, l2;

    /*
     * If the object pointers are the same then they match.
     * OPT: this comparison was moved to the caller
     *
     * if (objPtr1 == objPtr2) return 1;
     */

    /*
     * Don't use Tcl_GetStringFromObj as it would prevent l1 and l2 being in a
     * register.
     */

    p1 = TclGetString(objPtr1);
    l1 = objPtr1->length;
    p2 = TclGetString(objPtr2);
    l2 = objPtr2->length;

    /*
     * Only compare string representations of the same length.
     */

    return ((l1 == l2) && !memcmp(p1, p2, l1));
}

/*----------------------------------------------------------------------
 *
 * ArrayDefaultCmd --
 *
 *	This function implements the 'array default' Tcl command.
 *	Refer to the user documentation for details on what it does.
 *
 * Results:
 *	Returns a standard Tcl result.
 *
 * Side effects:
 *	See the user documentation.
 *
 *----------------------------------------------------------------------
 */

static int
ArrayDefaultCmd(
    TCL_UNUSED(void *),
    Tcl_Interp *interp,		/* Current interpreter. */
    int objc,			/* Number of arguments. */
    Tcl_Obj *const objv[])	/* Argument objects. */
{
    static const char *const options[] = {
	"get", "set", "exists", "unset", NULL
    };
    enum arrayDefaultOptionsEnum { OPT_GET, OPT_SET, OPT_EXISTS, OPT_UNSET } option;
    Tcl_Obj *arrayNameObj, *defaultValueObj;
    Var *varPtr, *arrayPtr;
    int isArray;

    /*
     * Parse arguments.
     */

    if (objc != 3 && objc != 4) {
	Tcl_WrongNumArgs(interp, 1, objv, "option arrayName ?value?");
	return TCL_ERROR;
    }
    if (Tcl_GetIndexFromObj(interp, objv[1], options, "option",
	    0, &option) != TCL_OK) {
	return TCL_ERROR;
    }

    arrayNameObj = objv[2];

    if (TCL_ERROR == LocateArray(interp, arrayNameObj, &varPtr, &isArray)) {
	return TCL_ERROR;
    }

    switch (option) {
    case OPT_GET:
	if (objc != 3) {
	    Tcl_WrongNumArgs(interp, 2, objv, "arrayName");
	    return TCL_ERROR;
	}
	if (!varPtr || TclIsVarUndefined(varPtr) || !isArray) {
	    return NotArrayError(interp, arrayNameObj);
	}

	defaultValueObj = TclGetArrayDefault(varPtr);
	if (!defaultValueObj) {
	    /* Array default must exist. */
	    Tcl_SetObjResult(interp, Tcl_NewStringObj(
		    "array has no default value", -1));
	    Tcl_SetErrorCode(interp, "TCL", "READ", "ARRAY", "DEFAULT", NULL);
	    return TCL_ERROR;
	}
	Tcl_SetObjResult(interp, defaultValueObj);
	return TCL_OK;

    case OPT_SET:
	if (objc != 4) {
	    Tcl_WrongNumArgs(interp, 2, objv, "arrayName value");
	    return TCL_ERROR;
	}

	/*
	 * Attempt to create array if needed.
	 */
	varPtr = TclObjLookupVarEx(interp, arrayNameObj, NULL,
		/*flags*/ TCL_LEAVE_ERR_MSG, /*msg*/ "array default set",
		/*createPart1*/ 1, /*createPart2*/ 1, &arrayPtr);
	if (varPtr == NULL) {
	    return TCL_ERROR;
	}
	if (arrayPtr) {
	    /*
	     * Not a valid array name.
	     */

	    CleanupVar(varPtr, arrayPtr);
	    TclObjVarErrMsg(interp, arrayNameObj, NULL, "array default set",
		    NEEDARRAY, -1);
	    Tcl_SetErrorCode(interp, "TCL", "LOOKUP", "VARNAME",
		    TclGetString(arrayNameObj), NULL);
	    return TCL_ERROR;
	}
	if (!TclIsVarArray(varPtr) && !TclIsVarUndefined(varPtr)) {
	    /*
	     * Not an array.
	     */

	    TclObjVarErrMsg(interp, arrayNameObj, NULL, "array default set",
		    NEEDARRAY, -1);
	    Tcl_SetErrorCode(interp, "TCL", "WRITE", "ARRAY", NULL);
	    return TCL_ERROR;
	}

	if (!TclIsVarArray(varPtr)) {
	    TclInitArrayVar(varPtr);
	}
	defaultValueObj = objv[3];
	SetArrayDefault(varPtr, defaultValueObj);
	return TCL_OK;

    case OPT_EXISTS:
	if (objc != 3) {
	    Tcl_WrongNumArgs(interp, 2, objv, "arrayName");
	    return TCL_ERROR;
	}

	/*
	 * Undefined variables (whether or not they have storage allocated) do
	 * not have defaults, and this is not an error case.
	 */

	if (!varPtr || TclIsVarUndefined(varPtr)) {
	    Tcl_SetObjResult(interp, Tcl_NewBooleanObj(0));
	} else if (!isArray) {
	    return NotArrayError(interp, arrayNameObj);
	} else {
	    defaultValueObj = TclGetArrayDefault(varPtr);
	    Tcl_SetObjResult(interp, Tcl_NewBooleanObj(!!defaultValueObj));
	}
	return TCL_OK;

    case OPT_UNSET:
	if (objc != 3) {
	    Tcl_WrongNumArgs(interp, 2, objv, "arrayName");
	    return TCL_ERROR;
	}

	if (varPtr && !TclIsVarUndefined(varPtr)) {
	    if (!isArray) {
		return NotArrayError(interp, arrayNameObj);
	    }
	    SetArrayDefault(varPtr, NULL);
	}
	return TCL_OK;
    }

    /* Unreached */
    return TCL_ERROR;
}

/*
 * Initialize array variable.
 */

void
TclInitArrayVar(
    Var *arrayPtr)
{
    ArrayVarHashTable *tablePtr = (ArrayVarHashTable *)Tcl_Alloc(sizeof(ArrayVarHashTable));

    /*
     * Mark the variable as an array.
     */

    TclSetVarArray(arrayPtr);

    /*
     * Regular TclVarHashTable initialization.
     */

    arrayPtr->value.tablePtr = (TclVarHashTable *) tablePtr;
    TclInitVarHashTable(arrayPtr->value.tablePtr, TclGetVarNsPtr(arrayPtr));
    arrayPtr->value.tablePtr->arrayPtr = arrayPtr;

    /*
     * Default value initialization.
     */

    tablePtr->defaultObj = NULL;
}

/*
 * Cleanup array variable.
 */

static void
DeleteArrayVar(
    Var *arrayPtr)
{
    ArrayVarHashTable *tablePtr = (ArrayVarHashTable *)
	    arrayPtr->value.tablePtr;

    /*
     * Default value cleanup.
     */

    SetArrayDefault(arrayPtr, NULL);

    /*
     * Regular TclVarHashTable cleanup.
     */

    VarHashDeleteTable(arrayPtr->value.tablePtr);
    Tcl_Free(tablePtr);
}

/*
 * Get array default value if any.
 */

Tcl_Obj *
TclGetArrayDefault(
    Var *arrayPtr)
{
    ArrayVarHashTable *tablePtr = (ArrayVarHashTable *)
	    arrayPtr->value.tablePtr;

    return tablePtr->defaultObj;
}

/*
 * Set/replace/unset array default value.
 */

static void
SetArrayDefault(
    Var *arrayPtr,
    Tcl_Obj *defaultObj)
{
    ArrayVarHashTable *tablePtr = (ArrayVarHashTable *)
	    arrayPtr->value.tablePtr;

    /*
     * Increment/decrement refcount twice to ensure that the object is shared,
     * so that it doesn't get modified accidentally by the folling code:
     *
     *      array default set v 1
     *      lappend v(a) 2; # returns a new object {1 2}
     *      set v(b); # returns the original default object "1"
     */

    if (tablePtr->defaultObj) {
        Tcl_DecrRefCount(tablePtr->defaultObj);
        Tcl_DecrRefCount(tablePtr->defaultObj);
    }
    tablePtr->defaultObj = defaultObj;
    if (tablePtr->defaultObj) {
        Tcl_IncrRefCount(tablePtr->defaultObj);
        Tcl_IncrRefCount(tablePtr->defaultObj);
    }
}

/*
 * Local Variables:
 * mode: c
 * c-basic-offset: 4
 * fill-column: 78
 * End:
 */<|MERGE_RESOLUTION|>--- conflicted
+++ resolved
@@ -1,12 +1,4 @@
 /*
- * tclVar.c --
- *
- *	This file contains routines that implement Tcl variables (both scalars
- *	and arrays).
- *
- *	The implementation of arrays is modelled after an initial
- *	implementation by Mark Diekhans and Karl Lehenbauer.
- *
  * Copyright © 1987-1994 The Regents of the University of California.
  * Copyright © 1994-1997 Sun Microsystems, Inc.
  * Copyright © 1998-1999 Scriptics Corporation.
@@ -15,6 +7,25 @@
  *
  * See the file "license.terms" for information on usage and redistribution of
  * this file, and for a DISCLAIMER OF ALL WARRANTIES.
+ */
+
+/*
+ * You may distribute and/or modify this program under the terms of the GNU
+ * Affero General Public License as published by the Free Software Foundation,
+ * either version 3 of the License, or (at your option) any later version.
+
+ * See the file "COPYING" for information on usage and redistribution
+ * of this file, and for a DISCLAIMER OF ALL WARRANTIES.
+*/
+
+/*
+ * tclVar.c --
+ *
+ *	This file contains routines that implement Tcl variables (both scalars
+ *	and arrays).
+ *
+ *	The implementation of arrays is modelled after an initial
+ *	implementation by Mark Diekhans and Karl Lehenbauer.
  */
 
 #include "tclInt.h"
@@ -246,7 +257,7 @@
 static const Tcl_ObjType localVarNameType = {
     "localVarName",
     FreeLocalVarName, DupLocalVarName, NULL, NULL,
-    TCL_OBJTYPE_V0
+    0
 };
 
 #define LocalSetInternalRep(objPtr, index, namePtr)				\
@@ -270,7 +281,7 @@
 static const Tcl_ObjType parsedVarNameType = {
     "parsedVarName",
     FreeParsedVarName, DupParsedVarName, NULL, NULL,
-    TCL_OBJTYPE_V0
+    0
 };
 
 #define ParsedSetInternalRep(objPtr, arrayPtr, elem)				\
@@ -3129,11 +3140,7 @@
      * loop) don't vanish.
      */
 
-<<<<<<< HEAD
     varListObj = TclDuplicatePureObj(interp, objv[1], tclListType);
-=======
-    varListObj = TclDuplicatePureObj(interp, objv[1], &tclListType);
->>>>>>> 18581927
     if (!varListObj) {
 	return TCL_ERROR;
     }
@@ -4120,11 +4127,7 @@
 	 */
 
 	copyListObj =
-<<<<<<< HEAD
 	    TclDuplicatePureObj(interp, arrayElemObj, tclListType);
-=======
-	    TclDuplicatePureObj(interp, arrayElemObj, &tclListType);
->>>>>>> 18581927
 	if (!copyListObj) {
 	    return TCL_ERROR;
 	}
