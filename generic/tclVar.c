/*
 * tclVar.c --
 *
 *	This file contains routines that implement Tcl variables (both scalars
 *	and arrays).
 *
 *	The implementation of arrays is modelled after an initial
 *	implementation by Mark Diekhans and Karl Lehenbauer.
 *
 * Copyright © 1987-1994 The Regents of the University of California.
 * Copyright © 1994-1997 Sun Microsystems, Inc.
 * Copyright © 1998-1999 Scriptics Corporation.
 * Copyright © 2001 Kevin B. Kenny. All rights reserved.
 * Copyright © 2007 Miguel Sofer
 *
 * See the file "license.terms" for information on usage and redistribution of
 * this file, and for a DISCLAIMER OF ALL WARRANTIES.
 */

#include "tclInt.h"
#include "tclOOInt.h"

/*
 * Prototypes for the variable hash key methods.
 */

static Tcl_HashEntry *	AllocVarEntry(Tcl_HashTable *tablePtr, void *keyPtr);
static void		FreeVarEntry(Tcl_HashEntry *hPtr);
static int		CompareVarKeys(void *keyPtr, Tcl_HashEntry *hPtr);

static const Tcl_HashKeyType tclVarHashKeyType = {
    TCL_HASH_KEY_TYPE_VERSION,	/* version */
    TCL_HASH_KEY_DIRECT_COMPARE,/* allows compare keys by pointers */
    TclHashObjKey,		/* hashKeyProc */
    CompareVarKeys,		/* compareKeysProc */
    AllocVarEntry,		/* allocEntryProc */
    FreeVarEntry		/* freeEntryProc */
};

static inline Var *	VarHashCreateVar(TclVarHashTable *tablePtr,
			    Tcl_Obj *key, int *newPtr);
static inline Var *	VarHashFirstVar(TclVarHashTable *tablePtr,
			    Tcl_HashSearch *searchPtr);
static inline Var *	VarHashNextVar(Tcl_HashSearch *searchPtr);
static inline void	CleanupVar(Var *varPtr, Var *arrayPtr);

#define VarHashGetValue(hPtr) \
    ((Var *) ((char *)hPtr - offsetof(VarInHash, entry)))

/*
 * NOTE: VarHashCreateVar increments the recount of its key argument.
 * All callers that will call Tcl_DecrRefCount on that argument must
 * call Tcl_IncrRefCount on it before passing it in.  This requirement
 * can bubble up to callers of callers .... etc.
 */

static inline Var *
VarHashCreateVar(
    TclVarHashTable *tablePtr,
    Tcl_Obj *key,
    int *newPtr)
{
    Tcl_HashEntry *hPtr = Tcl_AttemptCreateHashEntry(&tablePtr->table, key, newPtr);

    if (!hPtr) {
	return NULL;
    }
    return VarHashGetValue(hPtr);
}

static inline Var *
VarHashFindVar(
    TclVarHashTable *tablePtr,
    Tcl_Obj *key)
{
    Tcl_HashEntry *hPtr = Tcl_FindHashEntry(&tablePtr->table, key);

    if (!hPtr) {
	return NULL;
    }
    return VarHashGetValue(hPtr);
}

#define VarHashInvalidateEntry(varPtr) \
    ((varPtr)->flags |= VAR_DEAD_HASH)

#define VarHashDeleteEntry(varPtr) \
    Tcl_DeleteHashEntry(&(((VarInHash *) varPtr)->entry))

#define VarHashFirstEntry(tablePtr, searchPtr) \
    Tcl_FirstHashEntry(&(tablePtr)->table, (searchPtr))

#define VarHashNextEntry(searchPtr) \
    Tcl_NextHashEntry((searchPtr))

static inline Var *
VarHashFirstVar(
    TclVarHashTable *tablePtr,
    Tcl_HashSearch *searchPtr)
{
    Tcl_HashEntry *hPtr = VarHashFirstEntry(tablePtr, searchPtr);

    if (!hPtr) {
	return NULL;
    }
    return VarHashGetValue(hPtr);
}

static inline Var *
VarHashNextVar(
    Tcl_HashSearch *searchPtr)
{
    Tcl_HashEntry *hPtr = VarHashNextEntry(searchPtr);

    if (!hPtr) {
	return NULL;
    }
    return VarHashGetValue(hPtr);
}

#define VarHashDeleteTable(tablePtr) \
    Tcl_DeleteHashTable(&(tablePtr)->table)

/*
 * The strings below are used to indicate what went wrong when a variable
 * access is denied.
 */

static const char NOSUCHVAR[] =		"no such variable";
static const char MEMERROR[] =		"memory error";
static const char ISARRAY[] =		"variable is array";
static const char NEEDARRAY[] =		"variable isn't array";
static const char NOSUCHELEMENT[] =	"no such element in array";
static const char DANGLINGELEMENT[] =
	"upvar refers to element in deleted array";
static const char DANGLINGVAR[] =
	"upvar refers to variable in deleted namespace";
static const char BADNAMESPACE[] =	"parent namespace doesn't exist";
static const char MISSINGNAME[] =	"missing variable name";
static const char ISARRAYELEMENT[] =
	"name refers to an element in an array";
static const char ISCONST[] =		"variable is a constant";
static const char EXISTS[] =		"variable already exists";

/*
 * A test to see if we are in a call frame that has local variables. This is
 * true if we are inside a procedure body.
 */

#define HasLocalVars(framePtr) ((framePtr)->isProcCallFrame & FRAME_IS_PROC)

/*
 * The following structure describes an enumerative search in progress on an
 * array variable; this are invoked with options to the "array" command.
 */

typedef struct ArraySearch {
    Tcl_Obj *name;		/* Name of this search */
    int id;			/* Integer id used to distinguish among
				 * multiple concurrent searches for the same
				 * array. */
    struct Var *varPtr;		/* Pointer to array variable that's being
				 * searched. */
    Tcl_HashSearch search;	/* Info kept by the hash module about progress
				 * through the array. */
    Tcl_HashEntry *nextEntry;	/* Non-null means this is the next element to
				 * be enumerated (it's leftover from the
				 * Tcl_FirstHashEntry call or from an "array
				 * anymore" command). NULL means must call
				 * Tcl_NextHashEntry to get value to
				 * return. */
    struct ArraySearch *nextPtr;/* Next in list of all active searches for
				 * this variable, or NULL if this is the last
				 * one. */
} ArraySearch;

/*
 * TIP #508: [array default]
 *
 * The following structure extends the regular TclVarHashTable used by array
 * variables to store their optional default value.
 */

typedef struct ArrayVarHashTable {
    TclVarHashTable table;
    Tcl_Obj *defaultObj;
} ArrayVarHashTable;

/*
 * Forward references to functions defined later in this file:
 */

static void		AppendLocals(Tcl_Interp *interp, Tcl_Obj *listPtr,
			    Tcl_Obj *patternPtr, int includeLinks,
			    int justConstants);
static void		ArrayPopulateSearch(Tcl_Interp *interp,
			    Tcl_Obj *arrayNameObj, Var *varPtr,
			    ArraySearch *searchPtr);
static void		ArrayDoneSearch(Interp *iPtr, Var *varPtr,
			    ArraySearch *searchPtr);
<<<<<<< HEAD
static Tcl_NRPostProc	ArrayForLoopCallback;
static Tcl_ObjCmdProc	ArrayForNRCmd;
=======
static Tcl_NRPostProc   ArrayForLoopCallback;
static Tcl_ObjCmdProc2	ArrayForNRCmd;
>>>>>>> fced520e
static void		DeleteSearches(Interp *iPtr, Var *arrayVarPtr);
static void		DeleteArray(Interp *iPtr, Tcl_Obj *arrayNamePtr,
			    Var *varPtr, int flags, Tcl_Size index);
static int		LocateArray(Tcl_Interp *interp, Tcl_Obj *name,
			    Var **varPtrPtr, int *isArrayPtr);
static int		NotArrayError(Tcl_Interp *interp, Tcl_Obj *name);
static Tcl_Var		ObjFindNamespaceVar(Tcl_Interp *interp,
			    Tcl_Obj *namePtr, Tcl_Namespace *contextNsPtr,
			    int flags);
static int		ObjMakeUpvar(Tcl_Interp *interp,
			    CallFrame *framePtr, Tcl_Obj *otherP1Ptr,
			    const char *otherP2, int otherFlags,
			    Tcl_Obj *myNamePtr, int myFlags, Tcl_Size index);
static ArraySearch *	ParseSearchId(Tcl_Interp *interp, const Var *varPtr,
			    Tcl_Obj *varNamePtr, Tcl_Obj *handleObj);
static void		UnsetVarStruct(Var *varPtr, Var *arrayPtr,
			    Interp *iPtr, Tcl_Obj *part1Ptr,
			    Tcl_Obj *part2Ptr, int flags, Tcl_Size index);

/*
 * TIP #508: [array default]
 */

static Tcl_ObjCmdProc2	ArrayDefaultCmd;
static void		DeleteArrayVar(Var *arrayPtr);
static void		SetArrayDefault(Var *arrayPtr, Tcl_Obj *defaultObj);

/*
 * Functions defined in this file that may be exported in the future for use
 * by the bytecode compiler and engine or to the public interface.
 */

MODULE_SCOPE Var *	TclLookupSimpleVar(Tcl_Interp *interp,
			    Tcl_Obj *varNamePtr, int flags, int create,
			    const char **errMsgPtr, Tcl_Size *indexPtr);

static Tcl_DupInternalRepProc	DupLocalVarName;
static Tcl_FreeInternalRepProc	FreeLocalVarName;

static Tcl_FreeInternalRepProc	FreeParsedVarName;
static Tcl_DupInternalRepProc	DupParsedVarName;

/*
 * Types of Tcl_Objs used to cache variable lookups.
 *
 * localVarName - INTERNALREP DEFINITION:
 *   twoPtrValue.ptr1:   pointer to name obj in varFramePtr->localCache
 *			  or NULL if it is this same obj
 *   twoPtrValue.ptr2: index into locals table
 *
 * parsedVarName - INTERNALREP DEFINITION:
 *   twoPtrValue.ptr1:	pointer to the array name Tcl_Obj, or NULL if it is a
 *			scalar variable
 *   twoPtrValue.ptr2:	pointer to the element name string (owned by this
 *			Tcl_Obj), or NULL if it is a scalar variable
 */

static const Tcl_ObjType localVarNameType = {
    "localVarName",
    FreeLocalVarName, DupLocalVarName, NULL, NULL,
    TCL_OBJTYPE_V0
};

#define LocalSetInternalRep(objPtr, index, namePtr)			\
    do {								\
	Tcl_ObjInternalRep ir;						\
	Tcl_Obj *ptr = (namePtr);					\
	if (ptr) {Tcl_IncrRefCount(ptr);}				\
	ir.twoPtrValue.ptr1 = ptr;					\
	ir.twoPtrValue.ptr2 = INT2PTR(index);				\
	Tcl_StoreInternalRep((objPtr), &localVarNameType, &ir);		\
    } while (0)

#define LocalGetInternalRep(objPtr, index, name)			\
    do {								\
	const Tcl_ObjInternalRep *irPtr;				\
	irPtr = TclFetchInternalRep((objPtr), &localVarNameType);	\
	(name) = irPtr ? (Tcl_Obj *)irPtr->twoPtrValue.ptr1 : NULL;	\
	(index) = irPtr ? PTR2INT(irPtr->twoPtrValue.ptr2) : TCL_INDEX_NONE; \
    } while (0)

static const Tcl_ObjType parsedVarNameType = {
    "parsedVarName",
    FreeParsedVarName, DupParsedVarName, NULL, NULL,
    TCL_OBJTYPE_V0
};

#define ParsedSetInternalRep(objPtr, arrayPtr, elem)			\
    do {								\
	Tcl_ObjInternalRep ir;						\
	Tcl_Obj *ptr1 = (arrayPtr);					\
	Tcl_Obj *ptr2 = (elem);						\
	if (ptr1) {Tcl_IncrRefCount(ptr1);}				\
	if (ptr2) {Tcl_IncrRefCount(ptr2);}				\
	ir.twoPtrValue.ptr1 = ptr1;					\
	ir.twoPtrValue.ptr2 = ptr2;					\
	Tcl_StoreInternalRep((objPtr), &parsedVarNameType, &ir);	\
    } while (0)

#define ParsedGetInternalRep(objPtr, parsed, array, elem)		\
    do {								\
	const Tcl_ObjInternalRep *irPtr;				\
	irPtr = TclFetchInternalRep((objPtr), &parsedVarNameType);	\
	(parsed) = (irPtr != NULL);					\
	(array) = irPtr ? (Tcl_Obj *)irPtr->twoPtrValue.ptr1 : NULL;	\
	(elem) = irPtr ? (Tcl_Obj *)irPtr->twoPtrValue.ptr2 : NULL;	\
    } while (0)

Var *
TclVarHashCreateVar(
    TclVarHashTable *tablePtr,
    const char *key,
    int *newPtr)
{
    Tcl_Obj *keyPtr;
    Var *varPtr;

    keyPtr = Tcl_NewStringObj(key, -1);
    Tcl_IncrRefCount(keyPtr);
    varPtr = VarHashCreateVar(tablePtr, keyPtr, newPtr);
    Tcl_DecrRefCount(keyPtr);

    return varPtr;
}

static int
LocateArray(
    Tcl_Interp *interp,
    Tcl_Obj *name,
    Var **varPtrPtr,
    int *isArrayPtr)
{
    Var *arrayPtr, *varPtr = TclObjLookupVarEx(interp, name, NULL, /*flags*/ 0,
	    /*msg*/ 0, /*createPart1*/ 0, /*createPart2*/ 0, &arrayPtr);

    if (TclCheckArrayTraces(interp, varPtr, arrayPtr, name, -1) == TCL_ERROR) {
	return TCL_ERROR;
    }
    if (varPtrPtr) {
	*varPtrPtr = varPtr;
    }
    if (isArrayPtr) {
	*isArrayPtr = varPtr && !TclIsVarUndefined(varPtr)
		&& TclIsVarArray(varPtr);
    }
    return TCL_OK;
}

static int
NotArrayError(
    Tcl_Interp *interp,
    Tcl_Obj *name)
{
    const char *nameStr = TclGetString(name);

    Tcl_SetObjResult(interp, Tcl_ObjPrintf(
	    "\"%s\" isn't an array", nameStr));
    Tcl_SetErrorCode(interp, "TCL", "LOOKUP", "ARRAY", nameStr, (char *)NULL);
    return TCL_ERROR;
}

/*
 *----------------------------------------------------------------------
 *
 * TclCleanupVar --
 *
 *	This function is called when it looks like it may be OK to free up a
 *	variable's storage. If the variable is in a hashtable, its Var
 *	structure and hash table entry will be freed along with those of its
 *	containing array, if any. This function is called, for example, when
 *	a trace on a variable deletes a variable.
 *
 * Results:
 *	None.
 *
 * Side effects:
 *	If the variable (or its containing array) really is dead and in a
 *	hashtable, then its Var structure, and possibly its hash table entry,
 *	is freed up.
 *
 *----------------------------------------------------------------------
 */

static inline void
CleanupVar(
    Var *varPtr,		/* Pointer to variable that may be a candidate
				 * for being expunged. */
    Var *arrayPtr)		/* Array that contains the variable, or NULL
				 * if this variable isn't an array element. */
{
    if (TclIsVarUndefined(varPtr) && TclIsVarInHash(varPtr)
	    && !TclIsVarTraced(varPtr)
	    && (VarHashRefCount(varPtr) == (Tcl_Size)
		    !TclIsVarDeadHash(varPtr))) {
	if (VarHashRefCount(varPtr) == 0) {
	    Tcl_Free(varPtr);
	} else {
	    VarHashDeleteEntry(varPtr);
	}
    }
    if (arrayPtr != NULL && TclIsVarUndefined(arrayPtr) &&
	    TclIsVarInHash(arrayPtr) && !TclIsVarTraced(arrayPtr) &&
	    (VarHashRefCount(arrayPtr) == (Tcl_Size)
		    !TclIsVarDeadHash(arrayPtr))) {
	if (VarHashRefCount(arrayPtr) == 0) {
	    Tcl_Free(arrayPtr);
	} else {
	    VarHashDeleteEntry(arrayPtr);
	}
    }
}

void
TclCleanupVar(
    Var *varPtr,		/* Pointer to variable that may be a candidate
				 * for being expunged. */
    Var *arrayPtr)		/* Array that contains the variable, or NULL
				 * if this variable isn't an array element. */
{
    CleanupVar(varPtr, arrayPtr);
}

/*
 *----------------------------------------------------------------------
 *
 * TclLookupVar --
 *
 *	This function is used to locate a variable given its name(s). It has
 *	been mostly superseded by TclObjLookupVar, it is now only used by the
 *	trace code. It is kept in tcl9.0 mainly because it is in the internal
 *	stubs table, so that some extension may be calling it.
 *
 * Results:
 *	The return value is a pointer to the variable structure indicated by
 *	part1 and part2, or NULL if the variable couldn't be found. If the
 *	variable is found, *arrayPtrPtr is filled in with the address of the
 *	variable structure for the array that contains the variable (or NULL
 *	if the variable is a scalar). If the variable can't be found and
 *	either createPart1 or createPart2 are 1, a new as-yet-undefined
 *	(VAR_UNDEFINED) variable structure is created, entered into a hash
 *	table, and returned.
 *
 *	If the variable isn't found and creation wasn't specified, or some
 *	other error occurs, NULL is returned and an error message is left in
 *	the interp's result if TCL_LEAVE_ERR_MSG is set in flags.
 *
 *	Note: it's possible for the variable returned to be VAR_UNDEFINED even
 *	if createPart1 or createPart2 are 1 (these only cause the hash table
 *	entry or array to be created). For example, the variable might be a
 *	global that has been unset but is still referenced by a procedure, or
 *	a variable that has been unset but it only being kept in existence (if
 *	VAR_UNDEFINED) by a trace.
 *
 * Side effects:
 *	New hashtable entries may be created if createPart1 or createPart2
 *	are 1.
 *
 *----------------------------------------------------------------------
 */

Var *
TclLookupVar(
    Tcl_Interp *interp,		/* Interpreter to use for lookup. */
    const char *part1,		/* If part2 isn't NULL, this is the name of an
				 * array. Otherwise, this is a full variable
				 * name that could include a parenthesized
				 * array element. */
    const char *part2,		/* Name of element within array, or NULL. */
    int flags,			/* Only TCL_GLOBAL_ONLY, TCL_NAMESPACE_ONLY,
				 * and TCL_LEAVE_ERR_MSG bits matter. */
    const char *msg,		/* Verb to use in error messages, e.g. "read"
				 * or "set". Only needed if TCL_LEAVE_ERR_MSG
				 * is set in flags. */
    int createPart1,		/* If 1, create hash table entry for part 1 of
				 * name, if it doesn't already exist. If 0,
				 * return error if it doesn't exist. */
    int createPart2,		/* If 1, create hash table entry for part 2 of
				 * name, if it doesn't already exist. If 0,
				 * return error if it doesn't exist. */
    Var **arrayPtrPtr)		/* If the name refers to an element of an
				 * array, *arrayPtrPtr gets filled in with
				 * address of array variable. Otherwise this
				 * is set to NULL. */
{
    Var *varPtr;
    Tcl_Obj *part1Ptr = Tcl_NewStringObj(part1, -1);

    if (createPart1) {
	Tcl_IncrRefCount(part1Ptr);
    }

    varPtr = TclObjLookupVar(interp, part1Ptr, part2, flags, msg,
	    createPart1, createPart2, arrayPtrPtr);

    TclDecrRefCount(part1Ptr);
    return varPtr;
}

/*
 *----------------------------------------------------------------------
 *
 * TclObjLookupVar, TclObjLookupVarEx --
 *
 *	This function is used by virtually all of the variable code to locate
 *	a variable given its name(s). The parsing into array/element
 *	components and (if possible) the lookup results are cached in
 *	part1Ptr, which is converted to one of the varNameTypes.
 *
 * Results:
 *	The return value is a pointer to the variable structure indicated by
 *	part1Ptr and part2, or NULL if the variable couldn't be found. If *
 *	the variable is found, *arrayPtrPtr is filled with the address of the
 *	variable structure for the array that contains the variable (or NULL
 *	if the variable is a scalar). If the variable can't be found and
 *	either createPart1 or createPart2 are 1, a new as-yet-undefined
 *	(VAR_UNDEFINED) variable structure is created, entered into a hash
 *	table, and returned.
 *
 *	If the variable isn't found and creation wasn't specified, or some
 *	other error occurs, NULL is returned and an error message is left in
 *	the interp's result if TCL_LEAVE_ERR_MSG is set in flags.
 *
 *	Note: it's possible for the variable returned to be VAR_UNDEFINED even
 *	if createPart1 or createPart2 are 1 (these only cause the hash table
 *	entry or array to be created). For example, the variable might be a
 *	global that has been unset but is still referenced by a procedure, or
 *	a variable that has been unset but it only being kept in existence (if
 *	VAR_UNDEFINED) by a trace.
 *
 * Side effects:
 *	New hashtable entries may be created if createPart1 or createPart2
 *	are 1. The object part1Ptr is converted to one of localVarNameType
 *	or parsedVarNameType and caches as much of the lookup as it can.
 *	When createPart1 is 1, callers must IncrRefCount part1Ptr if they
 *	plan to DecrRefCount it.
 *
 *----------------------------------------------------------------------
 */

Var *
TclObjLookupVar(
    Tcl_Interp *interp,		/* Interpreter to use for lookup. */
    Tcl_Obj *part1Ptr,		/* If part2 isn't NULL, this is the name of an
				 * array. Otherwise, this is a full variable
				 * name that could include a parenthesized
				 * array element. */
    const char *part2,		/* Name of element within array, or NULL. */
    int flags,			/* Only TCL_GLOBAL_ONLY, TCL_NAMESPACE_ONLY,
				 * and TCL_LEAVE_ERR_MSG bits matter. */
    const char *msg,		/* Verb to use in error messages, e.g. "read"
				 * or "set". Only needed if TCL_LEAVE_ERR_MSG
				 * is set in flags. */
    int createPart1,		/* If 1, create hash table entry for part 1 of
				 * name, if it doesn't already exist. If 0,
				 * return error if it doesn't exist. */
    int createPart2,		/* If 1, create hash table entry for part 2 of
				 * name, if it doesn't already exist. If 0,
				 * return error if it doesn't exist. */
    Var **arrayPtrPtr)		/* If the name refers to an element of an
				 * array, *arrayPtrPtr gets filled in with
				 * address of array variable. Otherwise this
				 * is set to NULL. */
{
    Tcl_Obj *part2Ptr = NULL;
    Var *resPtr;

    if (part2) {
	part2Ptr = Tcl_NewStringObj(part2, -1);
	if (createPart2) {
	    Tcl_IncrRefCount(part2Ptr);
	}
    }

    resPtr = TclObjLookupVarEx(interp, part1Ptr, part2Ptr,
	    flags, msg, createPart1, createPart2, arrayPtrPtr);

    if (part2Ptr) {
	Tcl_DecrRefCount(part2Ptr);
    }

    return resPtr;
}

/*
 * When createPart1 is 1, callers must IncrRefCount part1Ptr if they
 * plan to DecrRefCount it.
 * When createPart2 is 1, callers must IncrRefCount part2Ptr if they
 * plan to DecrRefCount it.
 */
Var *
TclObjLookupVarEx(
    Tcl_Interp *interp,		/* Interpreter to use for lookup. */
    Tcl_Obj *part1Ptr,		/* If part2Ptr isn't NULL, this is the name of
				 * an array. Otherwise, this is a full
				 * variable name that could include a
				 * parenthesized array element. */
    Tcl_Obj *part2Ptr,		/* Name of element within array, or NULL. */
    int flags,			/* Only TCL_GLOBAL_ONLY, TCL_NAMESPACE_ONLY,
				 * and TCL_LEAVE_ERR_MSG bits matter. */
    const char *msg,		/* Verb to use in error messages, e.g. "read"
				 * or "set". Only needed if TCL_LEAVE_ERR_MSG
				 * is set in flags. */
    int createPart1,		/* If 1, create hash table entry for part 1 of
				 * name, if it doesn't already exist. If 0,
				 * return error if it doesn't exist. */
    int createPart2,		/* If 1, create hash table entry for part 2 of
				 * name, if it doesn't already exist. If 0,
				 * return error if it doesn't exist. */
    Var **arrayPtrPtr)		/* If the name refers to an element of an
				 * array, *arrayPtrPtr gets filled in with
				 * address of array variable. Otherwise this
				 * is set to NULL. */
{
    Interp *iPtr = (Interp *) interp;
    CallFrame *varFramePtr = iPtr->varFramePtr;
    Var *varPtr;	/* Points to the variable's in-frame Var
				 * structure. */
    const char *errMsg = NULL;
    Tcl_Size index;
    int parsed = 0;

    Tcl_Size localIndex;
    Tcl_Obj *namePtr, *arrayPtr, *elem;

    *arrayPtrPtr = NULL;

  restart:
    LocalGetInternalRep(part1Ptr, localIndex, namePtr);
    if (localIndex >= 0) {
	if (HasLocalVars(varFramePtr)
		&& !(flags & (TCL_GLOBAL_ONLY | TCL_NAMESPACE_ONLY))
		&& (localIndex < varFramePtr->numCompiledLocals)) {
	    /*
	     * Use the cached index if the names coincide.
	     */

	    Tcl_Obj *checkNamePtr = localName(varFramePtr, localIndex);

	    if ((!namePtr && (checkNamePtr == part1Ptr)) ||
		    (namePtr && (checkNamePtr == namePtr))) {
		varPtr = (Var *) &(varFramePtr->compiledLocals[localIndex]);
		goto donePart1;
	    }
	}
	goto doneParsing;
    }

    /*
     * If part1Ptr is a parsedVarNameType, retrieve the preparsed parts.
     */

    ParsedGetInternalRep(part1Ptr, parsed, arrayPtr, elem);
    if (parsed && arrayPtr) {
	    if (part2Ptr != NULL) {
		/*
		 * ERROR: part1Ptr is already an array element, cannot specify
		 * a part2.
		 */

		if (flags & TCL_LEAVE_ERR_MSG) {
		    TclObjVarErrMsg(interp, part1Ptr, part2Ptr, msg,
			    NOSUCHVAR, -1);
		    Tcl_SetErrorCode(interp, "TCL", "VALUE", "VARNAME", (char *)NULL);
		}
		return NULL;
	    }
	    part2Ptr = elem;
	    part1Ptr = arrayPtr;
	    goto restart;
    }

    if (!parsed) {
	/*
	 * part1Ptr is possibly an unparsed array element.
	 */

	Tcl_Size len;
	const char *part1 = TclGetStringFromObj(part1Ptr, &len);

	if ((len > 1) && (part1[len - 1] == ')')) {
	    const char *part2 = strchr(part1, '(');

	    if (part2) {
		if (part2Ptr != NULL) {
		    if (flags & TCL_LEAVE_ERR_MSG) {
			TclObjVarErrMsg(interp, part1Ptr, part2Ptr, msg,
				NEEDARRAY, -1);
			Tcl_SetErrorCode(interp, "TCL", "VALUE", "VARNAME",
				(char *)NULL);
		    }
		    return NULL;
		}

		arrayPtr = Tcl_NewStringObj(part1, (part2 - part1));
		part2Ptr = Tcl_NewStringObj(part2 + 1,
			len - (part2 - part1) - 2);

		ParsedSetInternalRep(part1Ptr, arrayPtr, part2Ptr);

		part1Ptr = arrayPtr;
	    }
	}
    }

  doneParsing:
    /*
     * part1Ptr is not an array element; look it up, and convert it to one of
     * the cached types if possible.
     */

    varPtr = TclLookupSimpleVar(interp, part1Ptr, flags, createPart1,
	    &errMsg, &index);
    if (varPtr == NULL) {
	if ((errMsg != NULL) && (flags & TCL_LEAVE_ERR_MSG)) {
	    TclObjVarErrMsg(interp, part1Ptr, part2Ptr, msg, errMsg, -1);
	    Tcl_SetErrorCode(interp, "TCL", "LOOKUP", "VARNAME",
		    TclGetString(part1Ptr), (char *)NULL);
	}
	return NULL;
    }

    /*
     * Cache the newly found variable if possible.
     */

    if (index >= 0) {
	/*
	 * An indexed local variable.
	 */

	Tcl_Obj *cachedNamePtr = localName(varFramePtr, index);

	if (part1Ptr == cachedNamePtr) {
	    LocalSetInternalRep(part1Ptr, index, NULL);
	} else {
	    /*
	     * [80304238ac] Trickiness here.  We will store and incr the
	     * refcount on cachedNamePtr.  Trouble is that it's possible
	     * (see test var-22.1) for cachedNamePtr to have an internalrep
	     * that contains a stored and refcounted part1Ptr.  This
	     * would be a reference cycle which leads to a memory leak.
	     *
	     * The solution here is to wipe away all internalrep(s) in
	     * cachedNamePtr and leave it as string only.  This is
	     * radical and destructive, so a better idea would be welcome.
	     */

	    /*
	     * Firstly set cached local var reference (avoid free before set,
	     * see [45b9faf103f2])
	     */
	    LocalSetInternalRep(part1Ptr, index, cachedNamePtr);

	    /* Then wipe it */
	    TclFreeInternalRep(cachedNamePtr);

	    /*
	     * Now go ahead and convert it to the "localVarName" type,
	     * since we suspect at least some use of the value as a
	     * varname and we want to resolve it quickly.
	     */
	    LocalSetInternalRep(cachedNamePtr, index, NULL);
	}
    } else {
	/*
	 * At least mark part1Ptr as already parsed.
	 */

	ParsedSetInternalRep(part1Ptr, NULL, NULL);
    }

  donePart1:
    while (TclIsVarLink(varPtr)) {
	varPtr = varPtr->value.linkPtr;
    }

    if (part2Ptr != NULL) {
	/*
	 * Array element sought: look it up.
	 */

	*arrayPtrPtr = varPtr;
	varPtr = TclLookupArrayElement(interp, part1Ptr, part2Ptr, flags, msg,
		createPart1, createPart2, varPtr, -1);
    }
    return varPtr;
}

/*
 *----------------------------------------------------------------------
 *
 * TclLookupSimpleVar --
 *
 *	This function is used by to locate a simple variable (i.e., not an
 *	array element) given its name.
 *
 * Results:
 *	The return value is a pointer to the variable structure indicated by
 *	varName, or NULL if the variable couldn't be found. If the variable
 *	can't be found and create is 1, a new as-yet-undefined (VAR_UNDEFINED)
 *	variable structure is created, entered into a hash table, and
 *	returned.
 *
 *	If the current CallFrame corresponds to a proc and the variable found
 *	is one of the compiledLocals, its index is placed in *indexPtr.
 *	Otherwise, *indexPtr will be set to (according to the needs of
 *	TclObjLookupVar):
 *	    -1 a global reference
 *	    -2 a reference to a namespace variable
 *	    -3 a non-cacheable reference, i.e., one of:
 *		. non-indexed local var
 *		. a reference of unknown origin;
 *		. resolution by a namespace or interp resolver
 *
 *	If the variable isn't found and creation wasn't specified, or some
 *	other error occurs, NULL is returned and the corresponding error
 *	message is left in *errMsgPtr.
 *
 *	Note: it's possible for the variable returned to be VAR_UNDEFINED even
 *	if create is 1 (this only causes the hash table entry to be created).
 *	For example, the variable might be a global that has been unset but is
 *	still referenced by a procedure, or a variable that has been unset but
 *	it only being kept in existence (if VAR_UNDEFINED) by a trace.
 *
 * Side effects:
 *	A new hashtable entry may be created if create is 1.
 *	Callers must Incr varNamePtr if they plan to Decr it if create is 1.
 *
 *----------------------------------------------------------------------
 */

Var *
TclLookupSimpleVar(
    Tcl_Interp *interp,		/* Interpreter to use for lookup. */
    Tcl_Obj *varNamePtr,	/* This is a simple variable name that could
				 * represent a scalar or an array. */
    int flags,			/* Only TCL_GLOBAL_ONLY, TCL_NAMESPACE_ONLY,
				 * TCL_AVOID_RESOLVERS and TCL_LEAVE_ERR_MSG
				 * bits matter. */
    int create,			/* If 1, create hash table entry for varname,
				 * if it doesn't already exist. If 0, return
				 * error if it doesn't exist. */
    const char **errMsgPtr,
    Tcl_Size *indexPtr)
{
    Interp *iPtr = (Interp *) interp;
    CallFrame *varFramePtr = iPtr->varFramePtr;
				/* Points to the procedure call frame whose
				 * variables are currently in use. Same as the
				 * current procedure's frame, if any, unless
				 * an "uplevel" is executing. */
    TclVarHashTable *tablePtr;	/* Points to the hashtable, if any, in which
				 * to look up the variable. */
    Tcl_Var var;		/* Used to search for global names. */
    Var *varPtr;		/* Points to the Var structure returned for
				 * the variable. */
    Namespace *varNsPtr, *cxtNsPtr, *dummy1Ptr, *dummy2Ptr;
    ResolverScheme *resPtr;
    int result;
    Tcl_Size i, varLen;
    const char *varName = TclGetStringFromObj(varNamePtr, &varLen);

    varPtr = NULL;
    varNsPtr = NULL;		/* Set non-NULL if a nonlocal variable. */
    *indexPtr = -3;

    if (flags & TCL_GLOBAL_ONLY) {
	cxtNsPtr = iPtr->globalNsPtr;
    } else {
	cxtNsPtr = iPtr->varFramePtr->nsPtr;
    }

    /*
     * If this namespace has a variable resolver, then give it first crack at
     * the variable resolution. It may return a Tcl_Var value, it may signal
     * to continue onward, or it may signal an error.
     */

    if ((cxtNsPtr->varResProc != NULL || iPtr->resolverPtr != NULL)
	    && !(flags & TCL_AVOID_RESOLVERS)) {
	resPtr = iPtr->resolverPtr;
	if (cxtNsPtr->varResProc) {
	    result = cxtNsPtr->varResProc(interp, varName,
		    (Tcl_Namespace *) cxtNsPtr, flags, &var);
	} else {
	    result = TCL_CONTINUE;
	}

	while (result == TCL_CONTINUE && resPtr) {
	    if (resPtr->varResProc) {
		result = resPtr->varResProc(interp, varName,
			(Tcl_Namespace *) cxtNsPtr, flags, &var);
	    }
	    resPtr = resPtr->nextPtr;
	}

	if (result == TCL_OK) {
	    return (Var *) var;
	} else if (result != TCL_CONTINUE) {
	    return NULL;
	}
    }

    /*
     * Look up varName. Look it up as either a namespace variable or as a
     * local variable in a procedure call frame (varFramePtr). Interpret
     * varName as a namespace variable if:
     *    1) so requested by a TCL_GLOBAL_ONLY or TCL_NAMESPACE_ONLY flag,
     *    2) there is no active frame (we're at the global :: scope),
     *    3) the active frame was pushed to define the namespace context for a
     *	     "namespace eval" or "namespace inscope" command,
     *    4) the name has namespace qualifiers ("::"s).
     * Otherwise, if varName is a local variable, search first in the frame's
     * array of compiler-allocated local variables, then in its hashtable for
     * runtime-created local variables.
     *
     * If create and the variable isn't found, create the variable and, if
     * necessary, create varFramePtr's local var hashtable.
     */

    if (((flags & (TCL_GLOBAL_ONLY | TCL_NAMESPACE_ONLY)) != 0)
	    || !HasLocalVars(varFramePtr)
	    || (strstr(varName, "::") != NULL)) {
	const char *tail;
	int lookGlobal = (flags & TCL_GLOBAL_ONLY)
		|| (cxtNsPtr == iPtr->globalNsPtr)
		|| ((varName[0] == ':') && (varName[1] == ':'));

	if (lookGlobal) {
	    *indexPtr = -1;
	    flags = (flags | TCL_GLOBAL_ONLY) & ~TCL_NAMESPACE_ONLY;
	} else {
	    flags = (flags | TCL_NAMESPACE_ONLY);
	    *indexPtr = -2;
	}

	/*
	 * Don't pass TCL_LEAVE_ERR_MSG, we may yet create the variable, or
	 * otherwise generate our own error!
	 */

	varPtr = (Var *) ObjFindNamespaceVar(interp, varNamePtr,
		(Tcl_Namespace *) cxtNsPtr,
		(flags | TCL_AVOID_RESOLVERS) & ~TCL_LEAVE_ERR_MSG);
	if (varPtr == NULL) {
	    Tcl_Obj *tailPtr;

	    if (!create) {	/* Var wasn't found and not to create it. */
		*errMsgPtr = NOSUCHVAR;
		return NULL;
	    }

	    /*
	     * Var wasn't found so create it.
	     */

	    TclGetNamespaceForQualName(interp, varName, cxtNsPtr, flags,
		    &varNsPtr, &dummy1Ptr, &dummy2Ptr, &tail);
	    if (varNsPtr == NULL) {
		*errMsgPtr = BADNAMESPACE;
		return NULL;
	    } else if (tail == NULL) {
		*errMsgPtr = MISSINGNAME;
		return NULL;
	    }
	    if (tail != varName) {
		tailPtr = Tcl_NewStringObj(tail, -1);
	    } else {
		tailPtr = varNamePtr;
	    }
	    varPtr = VarHashCreateVar(&varNsPtr->varTable, tailPtr, NULL);
	    if (varPtr == NULL) {
		*errMsgPtr = MEMERROR;
		return NULL;
	    }
	    if (lookGlobal) {
		/*
		 * The variable was created starting from the global
		 * namespace: a global reference is returned even if it wasn't
		 * explicitly requested.
		 */

		*indexPtr = -1;
	    } else {
		*indexPtr = -2;
	    }
	}
    } else {			/* Local var: look in frame varFramePtr. */
	Tcl_Size localCt = varFramePtr->numCompiledLocals;

	if (localCt > 0) {
	    Tcl_Obj **objPtrPtr = &varFramePtr->localCachePtr->varName0;
	    const char *localNameStr;
	    Tcl_Size localLen;

	    for (i=0 ; i<localCt ; i++, objPtrPtr++) {
		Tcl_Obj *objPtr = *objPtrPtr;

		if (objPtr) {
		    localNameStr = TclGetStringFromObj(objPtr, &localLen);

		    if ((varLen == localLen) && (varName[0] == localNameStr[0])
			    && !memcmp(varName, localNameStr, varLen)) {
			*indexPtr = i;
			return (Var *) &varFramePtr->compiledLocals[i];
		    }
		}
	    }
	}
	tablePtr = varFramePtr->varTablePtr;
	if (create) {
	    if (tablePtr == NULL) {
		tablePtr = (TclVarHashTable *)Tcl_Alloc(sizeof(TclVarHashTable));
		TclInitVarHashTable(tablePtr, NULL);
		tablePtr->arrayPtr = varPtr;
		varFramePtr->varTablePtr = tablePtr;
	    }
	    varPtr = VarHashCreateVar(tablePtr, varNamePtr, NULL);
	    if (varPtr == NULL) {
		*errMsgPtr = MEMERROR;
	    }
	} else {
	    varPtr = NULL;
	    if (tablePtr != NULL) {
		varPtr = VarHashFindVar(tablePtr, varNamePtr);
	    }
	    if (varPtr == NULL) {
		*errMsgPtr = NOSUCHVAR;
	    }
	}
    }
    return varPtr;
}

/*
 *----------------------------------------------------------------------
 *
 * TclLookupArrayElement --
 *
 *	This function is used to locate a variable which is in an array's
 *	hashtable given a pointer to the array's Var structure and the
 *	element's name.
 *
 * Results:
 *	The return value is a pointer to the variable structure , or NULL if
 *	the variable couldn't be found.
 *
 *	If arrayPtr points to a variable that isn't an array and createPart1
 *	is 1, the corresponding variable will be converted to an array.
 *	Otherwise, NULL is returned and an error message is left in the
 *	interp's result if TCL_LEAVE_ERR_MSG is set in flags.
 *
 *	If the variable is not found and createPart2 is 1, the variable is
 *	created. Otherwise, NULL is returned and an error message is left in
 *	the interp's result if TCL_LEAVE_ERR_MSG is set in flags.
 *
 *	Note: it's possible for the variable returned to be VAR_UNDEFINED even
 *	if createPart1 or createPart2 are 1 (these only cause the hash table
 *	entry or array to be created). For example, the variable might be a
 *	global that has been unset but is still referenced by a procedure, or
 *	a variable that has been unset but it only being kept in existence (if
 *	VAR_UNDEFINED) by a trace.
 *
 * Side effects:
 *	The variable at arrayPtr may be converted to be an array if
 *	createPart1 is 1. A new hashtable entry may be created if createPart2
 *	is 1.
 *	When createElem is 1, callers must incr elNamePtr if they plan
 *	to decr it.
 *
 *----------------------------------------------------------------------
 */

Var *
TclLookupArrayElement(
    Tcl_Interp *interp,		/* Interpreter to use for lookup. */
    Tcl_Obj *arrayNamePtr,	/* This is the name of the array, or NULL if
				 * index>= 0. */
    Tcl_Obj *elNamePtr,		/* Name of element within array. */
    int flags,			/* Only TCL_LEAVE_ERR_MSG bit matters. */
    const char *msg,		/* Verb to use in error messages, e.g. "read"
				 * or "set". Only needed if TCL_LEAVE_ERR_MSG
				 * is set in flags. */
    int createArray,		/* If 1, transform arrayName to be an array if
				 * it isn't one yet and the transformation is
				 * possible. If 0, return error if it isn't
				 * already an array. */
    int createElem,		/* If 1, create hash table entry for the
				 * element, if it doesn't already exist. If 0,
				 * return error if it doesn't exist. */
    Var *arrayPtr,		/* Pointer to the array's Var structure. */
    Tcl_Size index)		/* If >=0, the index of the local array. */
{
    int isNew;
    Var *varPtr;

    /*
     * We're dealing with an array element. Make sure the variable is an array
     * and look up the element (create the element if desired).
     */

    if (TclIsVarUndefined(arrayPtr) && !TclIsVarArrayElement(arrayPtr)) {
	if (!createArray) {
	    if (flags & TCL_LEAVE_ERR_MSG) {
		TclObjVarErrMsg(interp, arrayNamePtr, elNamePtr, msg,
			NOSUCHVAR, index);
		Tcl_SetErrorCode(interp, "TCL", "LOOKUP", "VARNAME",
			arrayNamePtr?TclGetString(arrayNamePtr):NULL, (char *)NULL);
	    }
	    return NULL;
	}

	/*
	 * Make sure we are not resurrecting a namespace variable from a
	 * deleted namespace!
	 */

	if (TclIsVarDeadHash(arrayPtr)) {
	    if (flags & TCL_LEAVE_ERR_MSG) {
		TclObjVarErrMsg(interp, arrayNamePtr, elNamePtr, msg,
			DANGLINGVAR, index);
		Tcl_SetErrorCode(interp, "TCL", "LOOKUP", "VARNAME",
			arrayNamePtr?TclGetString(arrayNamePtr):NULL, (char *)NULL);
	    }
	    return NULL;
	}

	TclInitArrayVar(arrayPtr);
    } else if (!TclIsVarArray(arrayPtr)) {
	if (flags & TCL_LEAVE_ERR_MSG) {
	    TclObjVarErrMsg(interp, arrayNamePtr, elNamePtr, msg, NEEDARRAY,
		    index);
	    Tcl_SetErrorCode(interp, "TCL", "LOOKUP", "VARNAME",
		    arrayNamePtr?TclGetString(arrayNamePtr):NULL, (char *)NULL);
	}
	return NULL;
    }

    if (createElem) {
	varPtr = VarHashCreateVar(arrayPtr->value.tablePtr, elNamePtr,
		&isNew);
	if (varPtr == NULL) {
	    if (flags & TCL_LEAVE_ERR_MSG) {
		TclObjVarErrMsg(interp, arrayNamePtr, elNamePtr, msg,
			NOSUCHELEMENT, index);
		Tcl_SetErrorCode(interp, "TCL", "LOOKUP", "ELEMENT",
			TclGetString(elNamePtr), (char *)NULL);
	    }
	} else if (isNew) {
	    if (arrayPtr->flags & VAR_SEARCH_ACTIVE) {
		DeleteSearches((Interp *) interp, arrayPtr);
	    }
	    TclSetVarArrayElement(varPtr);
	}
    } else {
	varPtr = VarHashFindVar(arrayPtr->value.tablePtr, elNamePtr);
	if (varPtr == NULL) {
	    if (flags & TCL_LEAVE_ERR_MSG) {
		TclObjVarErrMsg(interp, arrayNamePtr, elNamePtr, msg,
			NOSUCHELEMENT, index);
		Tcl_SetErrorCode(interp, "TCL", "LOOKUP", "ELEMENT",
			TclGetString(elNamePtr), (char *)NULL);
	    }
	}
    }
    return varPtr;
}

/*
 *----------------------------------------------------------------------
 *
 * Tcl_GetVar2 --
 *
 *	Return the value of a Tcl variable as a string, given a two-part name
 *	consisting of array name and element within array.
 *
 * Results:
 *	The return value points to the current value of the variable given by
 *	part1 and part2 as a string. If the specified variable doesn't exist,
 *	or if there is a clash in array usage, then NULL is returned and a
 *	message will be left in the interp's result if the TCL_LEAVE_ERR_MSG
 *	flag is set. Note: the return value is only valid up until the next
 *	change to the variable; if you depend on the value lasting longer than
 *	that, then make yourself a private copy.
 *
 * Side effects:
 *	None.
 *
 *----------------------------------------------------------------------
 */

const char *
Tcl_GetVar2(
    Tcl_Interp *interp,		/* Command interpreter in which variable is to
				 * be looked up. */
    const char *part1,		/* Name of an array (if part2 is non-NULL) or
				 * the name of a variable. */
    const char *part2,		/* If non-NULL, gives the name of an element
				 * in the array part1. */
    int flags)			/* OR-ed combination of TCL_GLOBAL_ONLY,
				 * TCL_NAMESPACE_ONLY and TCL_LEAVE_ERR_MSG *
				 * bits. */
{
    Tcl_Obj *resultPtr;
    Tcl_Obj *part2Ptr = NULL, *part1Ptr = Tcl_NewStringObj(part1, -1);

    if (part2) {
	part2Ptr = Tcl_NewStringObj(part2, -1);
	Tcl_IncrRefCount(part2Ptr);
    }

    resultPtr = Tcl_ObjGetVar2(interp, part1Ptr, part2Ptr, flags);

    Tcl_DecrRefCount(part1Ptr);
    if (part2Ptr) {
	Tcl_DecrRefCount(part2Ptr);
    }
    if (resultPtr == NULL) {
	return NULL;
    }
    return TclGetString(resultPtr);
}

/*
 *----------------------------------------------------------------------
 *
 * Tcl_GetVar2Ex --
 *
 *	Return the value of a Tcl variable as a Tcl object, given a two-part
 *	name consisting of array name and element within array.
 *
 * Results:
 *	The return value points to the current object value of the variable
 *	given by part1Ptr and part2Ptr. If the specified variable doesn't
 *	exist, or if there is a clash in array usage, then NULL is returned
 *	and a message will be left in the interpreter's result if the
 *	TCL_LEAVE_ERR_MSG flag is set.
 *
 * Side effects:
 *	The ref count for the returned object is _not_ incremented to reflect
 *	the returned reference; if you want to keep a reference to the object
 *	you must increment its ref count yourself.
 *
 *----------------------------------------------------------------------
 */

Tcl_Obj *
Tcl_GetVar2Ex(
    Tcl_Interp *interp,		/* Command interpreter in which variable is to
				 * be looked up. */
    const char *part1,		/* Name of an array (if part2 is non-NULL) or
				 * the name of a variable. */
    const char *part2,		/* If non-NULL, gives the name of an element
				 * in the array part1. */
    int flags)			/* OR-ed combination of TCL_GLOBAL_ONLY, and
				 * TCL_LEAVE_ERR_MSG bits. */
{
    Tcl_Obj *resPtr, *part2Ptr = NULL, *part1Ptr = Tcl_NewStringObj(part1, -1);

    if (part2) {
	part2Ptr = Tcl_NewStringObj(part2, -1);
	Tcl_IncrRefCount(part2Ptr);
    }

    resPtr = Tcl_ObjGetVar2(interp, part1Ptr, part2Ptr, flags);

    Tcl_DecrRefCount(part1Ptr);
    if (part2Ptr) {
	Tcl_DecrRefCount(part2Ptr);
    }

    return resPtr;
}

/*
 *----------------------------------------------------------------------
 *
 * Tcl_ObjGetVar2 --
 *
 *	Return the value of a Tcl variable as a Tcl object, given a two-part
 *	name consisting of array name and element within array.
 *
 * Results:
 *	The return value points to the current object value of the variable
 *	given by part1Ptr and part2Ptr. If the specified variable doesn't
 *	exist, or if there is a clash in array usage, then NULL is returned
 *	and a message will be left in the interpreter's result if the
 *	TCL_LEAVE_ERR_MSG flag is set.
 *
 * Side effects:
 *	The ref count for the returned object is _not_ incremented to reflect
 *	the returned reference; if you want to keep a reference to the object
 *	you must increment its ref count yourself.
 *
 *	Callers must incr part2Ptr if they plan to decr it.
 *
 *----------------------------------------------------------------------
 */

Tcl_Obj *
Tcl_ObjGetVar2(
    Tcl_Interp *interp,		/* Command interpreter in which variable is to
				 * be looked up. */
    Tcl_Obj *part1Ptr,		/* Points to an object holding the name of an
				 * array (if part2 is non-NULL) or the name of
				 * a variable. */
    Tcl_Obj *part2Ptr,		/* If non-null, points to an object holding
				 * the name of an element in the array
				 * part1Ptr. */
    int flags)			/* OR-ed combination of TCL_GLOBAL_ONLY and
				 * TCL_LEAVE_ERR_MSG bits. */
{
    Var *varPtr, *arrayPtr;

    /*
     * Filter to pass through only the flags this interface supports.
     */

    flags &= (TCL_GLOBAL_ONLY|TCL_NAMESPACE_ONLY|TCL_LEAVE_ERR_MSG);
    varPtr = TclObjLookupVarEx(interp, part1Ptr, part2Ptr, flags, "read",
	    /*createPart1*/ 0, /*createPart2*/ 1, &arrayPtr);
    if (varPtr == NULL) {
	return NULL;
    }

    return TclPtrGetVarIdx(interp, varPtr, arrayPtr, part1Ptr, part2Ptr,
	    flags, -1);
}

/*
 *----------------------------------------------------------------------
 *
 * TclPtrGetVar --
 *
 *	Return the value of a Tcl variable as a Tcl object, given the pointers
 *	to the variable's (and possibly containing array's) VAR structure.
 *
 * Results:
 *	The return value points to the current object value of the variable
 *	given by varPtr. If the specified variable doesn't exist, or if there
 *	is a clash in array usage, then NULL is returned and a message will be
 *	left in the interpreter's result if the TCL_LEAVE_ERR_MSG flag is set.
 *
 * Side effects:
 *	The ref count for the returned object is _not_ incremented to reflect
 *	the returned reference; if you want to keep a reference to the object
 *	you must increment its ref count yourself.
 *
 *----------------------------------------------------------------------
 */

Tcl_Obj *
TclPtrGetVar(
    Tcl_Interp *interp,		/* Command interpreter in which variable is to
				 * be looked up. */
    Tcl_Var varPtr,		/* The variable to be read.*/
    Tcl_Var arrayPtr,		/* NULL for scalar variables, pointer to the
				 * containing array otherwise. */
    Tcl_Obj *part1Ptr,		/* Name of an array (if part2 is non-NULL) or
				 * the name of a variable. */
    Tcl_Obj *part2Ptr,		/* If non-NULL, gives the name of an element
				 * in the array part1. */
    int flags)			/* OR-ed combination of TCL_GLOBAL_ONLY, and
				 * TCL_LEAVE_ERR_MSG bits. */
{
    if (varPtr == NULL) {
	Tcl_Panic("varPtr must not be NULL");
    }
    if (part1Ptr == NULL) {
	Tcl_Panic("part1Ptr must not be NULL");
    }
    return TclPtrGetVarIdx(interp, (Var *) varPtr, (Var *) arrayPtr,
	    part1Ptr, part2Ptr, flags, -1);
}

/*
 *----------------------------------------------------------------------
 *
 * TclPtrGetVarIdx --
 *
 *	Return the value of a Tcl variable as a Tcl object, given the pointers
 *	to the variable's (and possibly containing array's) VAR structure.
 *
 * Results:
 *	The return value points to the current object value of the variable
 *	given by varPtr. If the specified variable doesn't exist, or if there
 *	is a clash in array usage, then NULL is returned and a message will be
 *	left in the interpreter's result if the TCL_LEAVE_ERR_MSG flag is set.
 *
 * Side effects:
 *	The ref count for the returned object is _not_ incremented to reflect
 *	the returned reference; if you want to keep a reference to the object
 *	you must increment its ref count yourself.
 *
 *----------------------------------------------------------------------
 */

Tcl_Obj *
TclPtrGetVarIdx(
    Tcl_Interp *interp,		/* Command interpreter in which variable is to
				 * be looked up. */
    Var *varPtr,		/* The variable to be read.*/
    Var *arrayPtr,		/* NULL for scalar variables, pointer to the
				 * containing array otherwise. */
    Tcl_Obj *part1Ptr,		/* Name of an array (if part2 is non-NULL) or
				 * the name of a variable. */
    Tcl_Obj *part2Ptr,		/* If non-NULL, gives the name of an element
				 * in the array part1. */
    int flags,			/* OR-ed combination of TCL_GLOBAL_ONLY, and
				 * TCL_LEAVE_ERR_MSG bits. */
    Tcl_Size index)		/* Index into the local variable table of the
				 * variable, or -1. Only used when part1Ptr is
				 * NULL. */
{
    Interp *iPtr = (Interp *) interp;
    const char *msg;
    Var *initialArrayPtr = arrayPtr;

    TclVarFindHiddenArray(varPtr, arrayPtr);

    /*
     * Invoke any read traces that have been set for the variable.
     */

    if ((varPtr->flags & VAR_TRACED_READ)
	    || (arrayPtr && (arrayPtr->flags & VAR_TRACED_READ))) {
	if (TCL_ERROR == TclObjCallVarTraces(iPtr, arrayPtr, varPtr,
		part1Ptr, part2Ptr,
		(flags & (TCL_NAMESPACE_ONLY|TCL_GLOBAL_ONLY))
		| TCL_TRACE_READS, (flags & TCL_LEAVE_ERR_MSG), index)) {
	    goto errorReturn;
	}
    }

    /*
     * Return the element if it's an existing scalar variable.
     */

    if (TclIsVarScalar(varPtr) && !TclIsVarUndefined(varPtr)) {
	return varPtr->value.objPtr;
    }

    /*
     * Return the array default value if any.
     */

    if (arrayPtr && TclIsVarArray(arrayPtr) && TclGetArrayDefault(arrayPtr)) {
	return TclGetArrayDefault(arrayPtr);
    }
    if (TclIsVarArrayElement(varPtr) && !arrayPtr) {
	/*
	 * UGLY! Peek inside the implementation of things. This lets us get
	 * the default of an array even when we've been [upvar]ed to just an
	 * element of the array.
	 */

	ArrayVarHashTable *avhtPtr = (ArrayVarHashTable *)
		((VarInHash *) varPtr)->entry.tablePtr;

	if (avhtPtr->defaultObj) {
	    return avhtPtr->defaultObj;
	}
    }

    if (flags & TCL_LEAVE_ERR_MSG) {
	if (TclIsVarUndefined(varPtr) && initialArrayPtr
		&& !TclIsVarUndefined(initialArrayPtr)) {
	    msg = NOSUCHELEMENT;
	} else if (TclIsVarArray(varPtr)) {
	    msg = ISARRAY;
	} else {
	    msg = NOSUCHVAR;
	}
	TclObjVarErrMsg(interp, part1Ptr, part2Ptr, "read", msg, index);
    }

    /*
     * An error. If the variable doesn't exist anymore and no-one's using it,
     * then free up the relevant structures and hash table entries.
     */

  errorReturn:
    Tcl_SetErrorCode(interp, "TCL", "READ", "VARNAME", (char *)NULL);
    if (TclIsVarUndefined(varPtr)) {
	TclCleanupVar(varPtr, arrayPtr);
    }
    return NULL;
}

/*
 *----------------------------------------------------------------------
 *
 * Tcl_SetObjCmd --
 *
 *	This function is invoked to process the "set" Tcl command. See the
 *	user documentation for details on what it does.
 *
 * Results:
 *	A standard Tcl result value.
 *
 * Side effects:
 *	A variable's value may be changed.
 *
 *----------------------------------------------------------------------
 */

int
Tcl_SetObjCmd(
    TCL_UNUSED(void *),
    Tcl_Interp *interp,		/* Current interpreter. */
    Tcl_Size objc,			/* Number of arguments. */
    Tcl_Obj *const objv[])	/* Argument objects. */
{
    Tcl_Obj *varValueObj;

    if (objc == 2) {
	varValueObj = Tcl_ObjGetVar2(interp, objv[1], NULL,TCL_LEAVE_ERR_MSG);
	if (varValueObj == NULL) {
	    return TCL_ERROR;
	}
	Tcl_SetObjResult(interp, varValueObj);
	return TCL_OK;
    } else if (objc == 3) {
	varValueObj = Tcl_ObjSetVar2(interp, objv[1], NULL, objv[2],
		TCL_LEAVE_ERR_MSG);
	if (varValueObj == NULL) {
	    return TCL_ERROR;
	}
	Tcl_SetObjResult(interp, varValueObj);
	return TCL_OK;
    } else {
	Tcl_WrongNumArgs(interp, 1, objv, "varName ?newValue?");
	return TCL_ERROR;
    }
}

/*
 *----------------------------------------------------------------------
 *
 * Tcl_SetVar2 --
 *
 *	Given a two-part variable name, which may refer either to a scalar
 *	variable or an element of an array, change the value of the variable.
 *	If the named scalar or array or element doesn't exist then create one.
 *
 * Results:
 *	Returns a pointer to the malloc'ed string which is the character
 *	representation of the variable's new value. The caller must not modify
 *	this string. If the write operation was disallowed because an array
 *	was expected but not found (or vice versa), then NULL is returned; if
 *	the TCL_LEAVE_ERR_MSG flag is set, then an explanatory message will be
 *	left in the interp's result. Note that the returned string may not be
 *	the same as newValue; this is because variable traces may modify the
 *	variable's value.
 *
 * Side effects:
 *	The value of the given variable is set. If either the array or the
 *	entry didn't exist then a new one is created.
 *
 *----------------------------------------------------------------------
 */

const char *
Tcl_SetVar2(
    Tcl_Interp *interp,		/* Command interpreter in which variable is to
				 * be looked up. */
    const char *part1,		/* If part2 is NULL, this is name of scalar
				 * variable. Otherwise it is the name of an
				 * array. */
    const char *part2,		/* Name of an element within an array, or
				 * NULL. */
    const char *newValue,	/* New value for variable. */
    int flags)			/* Various flags that tell how to set value:
				 * any of TCL_GLOBAL_ONLY, TCL_NAMESPACE_ONLY,
				 * TCL_APPEND_VALUE, TCL_LIST_ELEMENT, or
				 * TCL_LEAVE_ERR_MSG. */
{
    Tcl_Obj *varValuePtr = Tcl_SetVar2Ex(interp, part1, part2,
	    Tcl_NewStringObj(newValue, -1), flags);

    if (varValuePtr == NULL) {
	return NULL;
    }
    return TclGetString(varValuePtr);
}

/*
 *----------------------------------------------------------------------
 *
 * Tcl_SetVar2Ex --
 *
 *	Given a two-part variable name, which may refer either to a scalar
 *	variable or an element of an array, change the value of the variable
 *	to a new Tcl object value. If the named scalar or array or element
 *	doesn't exist then create one.
 *
 * Results:
 *	Returns a pointer to the Tcl_Obj holding the new value of the
 *	variable. If the write operation was disallowed because an array was
 *	expected but not found (or vice versa), then NULL is returned; if the
 *	TCL_LEAVE_ERR_MSG flag is set, then an explanatory message will be
 *	left in the interpreter's result. Note that the returned object may
 *	not be the same one referenced by newValuePtr; this is because
 *	variable traces may modify the variable's value.
 *
 * Side effects:
 *	The value of the given variable is set. If either the array or the
 *	entry didn't exist then a new variable is created.
 *
 *	The reference count is decremented for any old value of the variable
 *	and incremented for its new value. If the new value for the variable
 *	is not the same one referenced by newValuePtr (perhaps as a result of
 *	a variable trace), then newValuePtr's ref count is left unchanged by
 *	Tcl_SetVar2Ex. newValuePtr's ref count is also left unchanged if we
 *	are appending it as a string value: that is, if "flags" includes
 *	TCL_APPEND_VALUE but not TCL_LIST_ELEMENT.
 *
 *	The reference count for the returned object is _not_ incremented: if
 *	you want to keep a reference to the object you must increment its ref
 *	count yourself.
 *
 *----------------------------------------------------------------------
 */

Tcl_Obj *
Tcl_SetVar2Ex(
    Tcl_Interp *interp,		/* Command interpreter in which variable is to
				 * be found. */
    const char *part1,		/* Name of an array (if part2 is non-NULL) or
				 * the name of a variable. */
    const char *part2,		/* If non-NULL, gives the name of an element
				 * in the array part1. */
    Tcl_Obj *newValuePtr,	/* New value for variable. */
    int flags)			/* Various flags that tell how to set value:
				 * any of TCL_GLOBAL_ONLY, TCL_NAMESPACE_ONLY,
				 * TCL_APPEND_VALUE, TCL_LIST_ELEMENT or
				 * TCL_LEAVE_ERR_MSG. */
{
    Tcl_Obj *resPtr, *part2Ptr = NULL, *part1Ptr = Tcl_NewStringObj(part1, -1);

    Tcl_IncrRefCount(part1Ptr);
    if (part2) {
	part2Ptr = Tcl_NewStringObj(part2, -1);
	Tcl_IncrRefCount(part2Ptr);
    }

    resPtr = Tcl_ObjSetVar2(interp, part1Ptr, part2Ptr, newValuePtr, flags);

    Tcl_DecrRefCount(part1Ptr);
    if (part2Ptr) {
	Tcl_DecrRefCount(part2Ptr);
    }

    return resPtr;
}

/*
 *----------------------------------------------------------------------
 *
 * Tcl_ObjSetVar2 --
 *
 *	This function is the same as Tcl_SetVar2Ex above, except the variable
 *	names are passed in Tcl object instead of strings.
 *
 * Results:
 *	Returns a pointer to the Tcl_Obj holding the new value of the
 *	variable. If the write operation was disallowed because an array was
 *	expected but not found (or vice versa), then NULL is returned; if the
 *	TCL_LEAVE_ERR_MSG flag is set, then an explanatory message will be
 *	left in the interpreter's result. Note that the returned object may
 *	not be the same one referenced by newValuePtr; this is because
 *	variable traces may modify the variable's value.
 *
 * Side effects:
 *	The value of the given variable is set. If either the array or the
 *	entry didn't exist then a new variable is created.
 *	Callers must Incr part1Ptr if they plan to Decr it.
 *	Callers must Incr part2Ptr if they plan to Decr it.
 *
 *----------------------------------------------------------------------
 */

Tcl_Obj *
Tcl_ObjSetVar2(
    Tcl_Interp *interp,		/* Command interpreter in which variable is to
				 * be found. */
    Tcl_Obj *part1Ptr,		/* Points to an object holding the name of an
				 * array (if part2 is non-NULL) or the name of
				 * a variable. */
    Tcl_Obj *part2Ptr,		/* If non-NULL, points to an object holding
				 * the name of an element in the array
				 * part1Ptr. */
    Tcl_Obj *newValuePtr,	/* New value for variable. */
    int flags)			/* Various flags that tell how to set value:
				 * any of TCL_GLOBAL_ONLY, TCL_NAMESPACE_ONLY,
				 * TCL_APPEND_VALUE, TCL_LIST_ELEMENT, or
				 * TCL_LEAVE_ERR_MSG. */
{
    Var *varPtr, *arrayPtr;

    /*
     * Filter to pass through only the flags this interface supports.
     */

    flags &= (TCL_GLOBAL_ONLY|TCL_NAMESPACE_ONLY|TCL_LEAVE_ERR_MSG
	    |TCL_APPEND_VALUE|TCL_LIST_ELEMENT);
    varPtr = TclObjLookupVarEx(interp, part1Ptr, part2Ptr, flags, "set",
	    /*createPart1*/ 1, /*createPart2*/ 1, &arrayPtr);
    if (varPtr == NULL) {
	if (newValuePtr->refCount == 0) {
	    Tcl_DecrRefCount(newValuePtr);
	}
	return NULL;
    }

    return TclPtrSetVarIdx(interp, varPtr, arrayPtr, part1Ptr, part2Ptr,
	    newValuePtr, flags, -1);
}

/*
 *----------------------------------------------------------------------
 *
 * TclPtrSetVar --
 *
 *	This function is the same as Tcl_SetVar2Ex above, except that it
 *	requires pointers to the variable's Var structs in addition to the
 *	variable names.
 *
 * Results:
 *	Returns a pointer to the Tcl_Obj holding the new value of the
 *	variable. If the write operation was disallowed because an array was
 *	expected but not found (or vice versa), then NULL is returned; if the
 *	TCL_LEAVE_ERR_MSG flag is set, then an explanatory message will be
 *	left in the interpreter's result. Note that the returned object may
 *	not be the same one referenced by newValuePtr; this is because
 *	variable traces may modify the variable's value.
 *
 * Side effects:
 *	The value of the given variable is set. If either the array or the
 *	entry didn't exist then a new variable is created.
 *
 *----------------------------------------------------------------------
 */

Tcl_Obj *
TclPtrSetVar(
    Tcl_Interp *interp,		/* Command interpreter in which variable is to
				 * be looked up. */
    Tcl_Var varPtr,		/* Reference to the variable to set. */
    Tcl_Var arrayPtr,		/* Reference to the array containing the
				 * variable, or NULL if the variable is a
				 * scalar. */
    Tcl_Obj *part1Ptr,		/* Name of an array (if part2 is non-NULL) or
				 * the name of a variable. */
    Tcl_Obj *part2Ptr,		/* If non-NULL, gives the name of an element
				 * in the array part1. */
    Tcl_Obj *newValuePtr,	/* New value for variable. */
    int flags)			/* OR-ed combination of TCL_GLOBAL_ONLY, and
				 * TCL_LEAVE_ERR_MSG bits. */
{
    if (varPtr == NULL) {
	Tcl_Panic("varPtr must not be NULL");
    }
    if (part1Ptr == NULL) {
	Tcl_Panic("part1Ptr must not be NULL");
    }
    if (newValuePtr == NULL) {
	Tcl_Panic("newValuePtr must not be NULL");
    }
    return TclPtrSetVarIdx(interp, (Var *) varPtr, (Var *) arrayPtr,
	    part1Ptr, part2Ptr, newValuePtr, flags, -1);
}

/*
 *----------------------------------------------------------------------
 *
 * ListAppendInVar, StringAppendInVar --
 *
 *	Support functions for TclPtrSetVarIdx that implement various types of
 *	appending operations.
 *
 * Results:
 *	ListAppendInVar returns a Tcl result code (from the core list append
 *	operation). StringAppendInVar has no return value.
 *
 * Side effects:
 *	The variable or element of the array is updated. This may make the
 *	variable/element exist. Reference counts of values may be updated.
 *
 *----------------------------------------------------------------------
 */

static inline int
ListAppendInVar(
    Tcl_Interp *interp,
    Var *varPtr,
    Var *arrayPtr,
    Tcl_Obj *oldValuePtr,
    Tcl_Obj *newValuePtr)
{
    if (oldValuePtr == NULL) {
	/*
	 * No previous value. Check for defaults if there's an array we can
	 * ask this of.
	 */

	if (arrayPtr) {
	    Tcl_Obj *defValuePtr = TclGetArrayDefault(arrayPtr);

	    if (defValuePtr) {
		oldValuePtr = Tcl_DuplicateObj(defValuePtr);
	    }
	}

	if (oldValuePtr == NULL) {
	    /*
	     * No default. [lappend] semantics say this is like being an empty
	     * string.
	     */

	    TclNewObj(oldValuePtr);
	}
	varPtr->value.objPtr = oldValuePtr;
	Tcl_IncrRefCount(oldValuePtr);	/* Since var is referenced. */
    } else if (Tcl_IsShared(oldValuePtr)) {
	varPtr->value.objPtr = Tcl_DuplicateObj(oldValuePtr);
	TclDecrRefCount(oldValuePtr);
	oldValuePtr = varPtr->value.objPtr;
	Tcl_IncrRefCount(oldValuePtr);	/* Since var is referenced. */
    }

    return Tcl_ListObjAppendElement(interp, oldValuePtr, newValuePtr);
}

static inline void
StringAppendInVar(
    Var *varPtr,
    Var *arrayPtr,
    Tcl_Obj *oldValuePtr,
    Tcl_Obj *newValuePtr)
{
    /*
     * If there was no previous value, either we use the array's default (if
     * this is an array with a default at all) or we treat this as a simple
     * set.
     */

    if (oldValuePtr == NULL) {
	if (arrayPtr) {
	    Tcl_Obj *defValuePtr = TclGetArrayDefault(arrayPtr);

	    if (defValuePtr) {
		/*
		 * This is *almost* the same as the shared path below, except
		 * that the original value reference in defValuePtr is not
		 * decremented.
		 */

		Tcl_Obj *valuePtr = Tcl_DuplicateObj(defValuePtr);

		varPtr->value.objPtr = valuePtr;
		TclContinuationsCopy(valuePtr, defValuePtr);
		Tcl_IncrRefCount(valuePtr);
		Tcl_AppendObjToObj(valuePtr, newValuePtr);
		if (newValuePtr->refCount == 0) {
		    Tcl_DecrRefCount(newValuePtr);
		}
		return;
	    }
	}
	varPtr->value.objPtr = newValuePtr;
	Tcl_IncrRefCount(newValuePtr);
	return;
    }

    /*
     * We append newValuePtr's bytes but don't change its ref count. Unless
     * the reference is shared, when we have to duplicate in order to be safe
     * to modify at all.
     */

    if (Tcl_IsShared(oldValuePtr)) {	/* Append to copy. */
	varPtr->value.objPtr = Tcl_DuplicateObj(oldValuePtr);

	TclContinuationsCopy(varPtr->value.objPtr, oldValuePtr);

	TclDecrRefCount(oldValuePtr);
	oldValuePtr = varPtr->value.objPtr;
	Tcl_IncrRefCount(oldValuePtr);	/* Since var is ref */
    }

    Tcl_AppendObjToObj(oldValuePtr, newValuePtr);
    if (newValuePtr->refCount == 0) {
	Tcl_DecrRefCount(newValuePtr);
    }
}

/*
 *----------------------------------------------------------------------
 *
 * TclPtrSetVarIdx --
 *
 *	This function is the same as Tcl_SetVar2Ex above, except that it
 *	requires pointers to the variable's Var structs in addition to the
 *	variable names.
 *
 * Results:
 *	Returns a pointer to the Tcl_Obj holding the new value of the
 *	variable. If the write operation was disallowed because an array was
 *	expected but not found (or vice versa), then NULL is returned; if the
 *	TCL_LEAVE_ERR_MSG flag is set, then an explanatory message will be
 *	left in the interpreter's result. Note that the returned object may
 *	not be the same one referenced by newValuePtr; this is because
 *	variable traces may modify the variable's value.
 *
 * Side effects:
 *	The value of the given variable is set. If either the array or the
 *	entry didn't exist then a new variable is created.
 *
 *----------------------------------------------------------------------
 */

Tcl_Obj *
TclPtrSetVarIdx(
    Tcl_Interp *interp,		/* Command interpreter in which variable is to
				 * be looked up. */
    Var *varPtr,		/* Reference to the variable to set. */
    Var *arrayPtr,		/* Reference to the array containing the
				 * variable, or NULL if the variable is a
				 * scalar. */
    Tcl_Obj *part1Ptr,		/* Name of an array (if part2 is non-NULL) or
				 * the name of a variable. NULL if the 'index'
				 * parameter is >= 0 */
    Tcl_Obj *part2Ptr,		/* If non-NULL, gives the name of an element
				 * in the array part1. */
    Tcl_Obj *newValuePtr,	/* New value for variable. */
    int flags,			/* OR-ed combination of TCL_GLOBAL_ONLY, and
				 * TCL_LEAVE_ERR_MSG bits. */
    Tcl_Size index)		/* Index of local var where part1 is to be
				 * found. */
{
    Interp *iPtr = (Interp *) interp;
    Tcl_Obj *oldValuePtr;
    Tcl_Obj *resultPtr = NULL;
    int result;
    int cleanupOnEarlyError = (newValuePtr->refCount == 0);

    /*
     * If the variable is in a hashtable and its hPtr field is NULL, then we
     * may have an upvar to an array element where the array was deleted or an
     * upvar to a namespace variable whose namespace was deleted. Generate an
     * error (allowing the variable to be reset would screw up our storage
     * allocation and is meaningless anyway).
     */

    if (TclIsVarDeadHash(varPtr)) {
	if (flags & TCL_LEAVE_ERR_MSG) {
	    if (TclIsVarArrayElement(varPtr)) {
		TclObjVarErrMsg(interp, part1Ptr, part2Ptr, "set",
			DANGLINGELEMENT, index);
		Tcl_SetErrorCode(interp, "TCL", "LOOKUP", "ELEMENT", (char *)NULL);
	    } else {
		TclObjVarErrMsg(interp, part1Ptr, part2Ptr, "set",
			DANGLINGVAR, index);
		Tcl_SetErrorCode(interp, "TCL", "LOOKUP", "VARNAME", (char *)NULL);
	    }
	}
	goto earlyError;
    }

    /*
     * It's an error to try to set a constant.
     */
    if (TclIsVarConstant(varPtr)) {
	if (flags & TCL_LEAVE_ERR_MSG) {
	    TclObjVarErrMsg(interp, part1Ptr, part2Ptr, "set", ISCONST,index);
	    Tcl_SetErrorCode(interp, "TCL", "WRITE", "CONST", (char *)NULL);
	}
	goto earlyError;
    }

    /*
     * It's an error to try to set an array variable itself.
     */

    if (TclIsVarArray(varPtr)) {
	if (flags & TCL_LEAVE_ERR_MSG) {
	    TclObjVarErrMsg(interp, part1Ptr, part2Ptr, "set", ISARRAY,index);
	    Tcl_SetErrorCode(interp, "TCL", "WRITE", "ARRAY", (char *)NULL);
	}
	goto earlyError;
    }

    TclVarFindHiddenArray(varPtr, arrayPtr);

    /*
     * Invoke any read traces that have been set for the variable if it is
     * requested. This was done for INST_LAPPEND_* but that was inconsistent
     * with the non-bc instruction, and would cause failures trying to
     * lappend to any non-existing ::env var, which is inconsistent with
     * documented behavior. [Bug #3057639].
     */

    if ((flags & TCL_TRACE_READS) && ((varPtr->flags & VAR_TRACED_READ)
	    || (arrayPtr && (arrayPtr->flags & VAR_TRACED_READ)))) {
	if (TCL_ERROR == TclObjCallVarTraces(iPtr, arrayPtr, varPtr,
		part1Ptr, part2Ptr,
		TCL_TRACE_READS, (flags & TCL_LEAVE_ERR_MSG), index)) {
	    goto earlyError;
	}
    }

    /*
     * Set the variable's new value. If appending, append the new value to the
     * variable, either as a list element or as a string. Also, if appending,
     * then if the variable's old value is unshared we can modify it directly,
     * otherwise we must create a new copy to modify: this is "copy on write".
     */

    oldValuePtr = varPtr->value.objPtr;
    if (flags & TCL_LIST_ELEMENT && !(flags & TCL_APPEND_VALUE)) {
	varPtr->value.objPtr = NULL;
    }
    if (flags & (TCL_APPEND_VALUE|TCL_LIST_ELEMENT)) {
	if (flags & TCL_LIST_ELEMENT) {		/* Append list element. */
	    result = ListAppendInVar(interp, varPtr, arrayPtr, oldValuePtr,
		    newValuePtr);
	    if (result != TCL_OK) {
		goto earlyError;
	    }
	} else {				/* Append string. */
	    StringAppendInVar(varPtr, arrayPtr, oldValuePtr, newValuePtr);
	}
    } else if (newValuePtr != oldValuePtr) {
	/*
	 * In this case we are replacing the value, so we don't need to do
	 * more than swap the objects.
	 */

	varPtr->value.objPtr = newValuePtr;
	Tcl_IncrRefCount(newValuePtr);		/* Var is another ref. */
	if (oldValuePtr != NULL) {
	    TclDecrRefCount(oldValuePtr);	/* Discard old value. */
	}
    }

    /*
     * Invoke any write traces for the variable.
     */

    if ((varPtr->flags & VAR_TRACED_WRITE)
	    || (arrayPtr && (arrayPtr->flags & VAR_TRACED_WRITE))) {
	if (TCL_ERROR == TclObjCallVarTraces(iPtr, arrayPtr, varPtr, part1Ptr,
		part2Ptr, (flags & (TCL_GLOBAL_ONLY|TCL_NAMESPACE_ONLY))
		| TCL_TRACE_WRITES, (flags & TCL_LEAVE_ERR_MSG), index)) {
	    goto cleanup;
	}
    }

    /*
     * Return the variable's value unless the variable was changed in some
     * gross way by a trace (e.g. it was unset and then recreated as an
     * array).
     */

    if (TclIsVarScalar(varPtr) && !TclIsVarUndefined(varPtr)) {
	return varPtr->value.objPtr;
    }

    /*
     * A trace changed the value in some gross way. Return an empty string
     * object.
     */

    resultPtr = iPtr->emptyObjPtr;

    /*
     * If the variable doesn't exist anymore and no-one's using it, then free
     * up the relevant structures and hash table entries.
     */

  cleanup:
    if (resultPtr == NULL) {
	Tcl_SetErrorCode(interp, "TCL", "WRITE", "VARNAME", (char *)NULL);
    }
    if (TclIsVarUndefined(varPtr)) {
	TclCleanupVar(varPtr, arrayPtr);
    }
    return resultPtr;

  earlyError:
    if (cleanupOnEarlyError) {
	Tcl_DecrRefCount(newValuePtr);
    }
    goto cleanup;
}

/*
 *----------------------------------------------------------------------
 *
 * TclIncrObjVar2 --
 *
 *	Given a two-part variable name, which may refer either to a scalar
 *	variable or an element of an array, increment the Tcl object value of
 *	the variable by a specified Tcl_Obj increment value.
 *
 * Results:
 *	Returns a pointer to the Tcl_Obj holding the new value of the
 *	variable. If the specified variable doesn't exist, or there is a clash
 *	in array usage, or an error occurs while executing variable traces,
 *	then NULL is returned and a message will be left in the interpreter's
 *	result.
 *
 * Side effects:
 *	The value of the given variable is incremented by the specified
 *	amount. If either the array or the entry didn't exist then a new
 *	variable is created. The ref count for the returned object is _not_
 *	incremented to reflect the returned reference; if you want to keep a
 *	reference to the object you must increment its ref count yourself.
 *	Callers must Incr part1Ptr if they plan to Decr it.
 *	Callers must Incr part2Ptr if they plan to Decr it.
 *
 *----------------------------------------------------------------------
 */

Tcl_Obj *
TclIncrObjVar2(
    Tcl_Interp *interp,		/* Command interpreter in which variable is to
				 * be found. */
    Tcl_Obj *part1Ptr,		/* Points to an object holding the name of an
				 * array (if part2 is non-NULL) or the name of
				 * a variable. */
    Tcl_Obj *part2Ptr,		/* If non-null, points to an object holding
				 * the name of an element in the array
				 * part1Ptr. */
    Tcl_Obj *incrPtr,		/* Amount to be added to variable. */
    int flags)			/* Various flags that tell how to incr value:
				 * any of TCL_GLOBAL_ONLY, TCL_NAMESPACE_ONLY,
				 * TCL_APPEND_VALUE, TCL_LIST_ELEMENT,
				 * TCL_LEAVE_ERR_MSG. */
{
    Var *varPtr, *arrayPtr;

    varPtr = TclObjLookupVarEx(interp, part1Ptr, part2Ptr, flags, "read",
	    1, 1, &arrayPtr);
    if (varPtr == NULL) {
	Tcl_AddErrorInfo(interp,
		"\n    (reading value of variable to increment)");
	return NULL;
    }
    return TclPtrIncrObjVarIdx(interp, varPtr, arrayPtr, part1Ptr, part2Ptr,
	    incrPtr, flags, -1);
}

/*
 *----------------------------------------------------------------------
 *
 * TclPtrIncrObjVar --
 *
 *	Given the pointers to a variable and possible containing array,
 *	increment the Tcl object value of the variable by a Tcl_Obj increment.
 *
 * Results:
 *	Returns a pointer to the Tcl_Obj holding the new value of the
 *	variable. If the specified variable doesn't exist, or there is a clash
 *	in array usage, or an error occurs while executing variable traces,
 *	then NULL is returned and a message will be left in the interpreter's
 *	result.
 *
 * Side effects:
 *	The value of the given variable is incremented by the specified
 *	amount. If either the array or the entry didn't exist then a new
 *	variable is created. The ref count for the returned object is _not_
 *	incremented to reflect the returned reference; if you want to keep a
 *	reference to the object you must increment its ref count yourself.
 *
 *----------------------------------------------------------------------
 */

Tcl_Obj *
TclPtrIncrObjVar(
    Tcl_Interp *interp,		/* Command interpreter in which variable is to
				 * be found. */
    Tcl_Var varPtr,		/* Reference to the variable to set. */
    Tcl_Var arrayPtr,		/* Reference to the array containing the
				 * variable, or NULL if the variable is a
				 * scalar. */
    Tcl_Obj *part1Ptr,		/* Points to an object holding the name of an
				 * array (if part2 is non-NULL) or the name of
				 * a variable. */
    Tcl_Obj *part2Ptr,		/* If non-null, points to an object holding
				 * the name of an element in the array
				 * part1Ptr. */
    Tcl_Obj *incrPtr,		/* Increment value. */
/* TODO: Which of these flag values really make sense? */
    int flags)			/* Various flags that tell how to incr value:
				 * any of TCL_GLOBAL_ONLY, TCL_NAMESPACE_ONLY,
				 * TCL_APPEND_VALUE, TCL_LIST_ELEMENT,
				 * TCL_LEAVE_ERR_MSG. */
{
    if (varPtr == NULL) {
	Tcl_Panic("varPtr must not be NULL");
    }
    if (part1Ptr == NULL) {
	Tcl_Panic("part1Ptr must not be NULL");
    }
    return TclPtrIncrObjVarIdx(interp, (Var *) varPtr, (Var *) arrayPtr,
	    part1Ptr, part2Ptr, incrPtr, flags, -1);
}

/*
 *----------------------------------------------------------------------
 *
 * TclPtrIncrObjVarIdx --
 *
 *	Given the pointers to a variable and possible containing array,
 *	increment the Tcl object value of the variable by a Tcl_Obj increment.
 *
 * Results:
 *	Returns a pointer to the Tcl_Obj holding the new value of the
 *	variable. If the specified variable doesn't exist, or there is a clash
 *	in array usage, or an error occurs while executing variable traces,
 *	then NULL is returned and a message will be left in the interpreter's
 *	result.
 *
 * Side effects:
 *	The value of the given variable is incremented by the specified
 *	amount. If either the array or the entry didn't exist then a new
 *	variable is created. The ref count for the returned object is _not_
 *	incremented to reflect the returned reference; if you want to keep a
 *	reference to the object you must increment its ref count yourself.
 *
 *----------------------------------------------------------------------
 */

Tcl_Obj *
TclPtrIncrObjVarIdx(
    Tcl_Interp *interp,		/* Command interpreter in which variable is to
				 * be found. */
    Var *varPtr,		/* Reference to the variable to set. */
    Var *arrayPtr,		/* Reference to the array containing the
				 * variable, or NULL if the variable is a
				 * scalar. */
    Tcl_Obj *part1Ptr,		/* Points to an object holding the name of an
				 * array (if part2 is non-NULL) or the name of
				 * a variable. */
    Tcl_Obj *part2Ptr,		/* If non-null, points to an object holding
				 * the name of an element in the array
				 * part1Ptr. */
    Tcl_Obj *incrPtr,		/* Increment value. */
/* TODO: Which of these flag values really make sense? */
    int flags,			/* Various flags that tell how to incr value:
				 * any of TCL_GLOBAL_ONLY, TCL_NAMESPACE_ONLY,
				 * TCL_APPEND_VALUE, TCL_LIST_ELEMENT,
				 * TCL_LEAVE_ERR_MSG. */
    Tcl_Size index)		/* Index into the local variable table of the
				 * variable, or -1. Only used when part1Ptr is
				 * NULL. */
{
    Tcl_Obj *varValuePtr;

    /*
     * It's an error to try to increment a constant.
     */
    if (TclIsVarConstant(varPtr)) {
	if (flags & TCL_LEAVE_ERR_MSG) {
	    TclObjVarErrMsg(interp, part1Ptr, part2Ptr, "incr", ISCONST,index);
	    Tcl_SetErrorCode(interp, "TCL", "WRITE", "CONST", (char *)NULL);
	}
	return NULL;
    }

    if (TclIsVarInHash(varPtr)) {
	VarHashRefCount(varPtr)++;
    }
    varValuePtr = TclPtrGetVarIdx(interp, varPtr, arrayPtr, part1Ptr,
	    part2Ptr, flags, index);
    if (TclIsVarInHash(varPtr)) {
	VarHashRefCount(varPtr)--;
    }
    if (varValuePtr == NULL) {
	TclNewIntObj(varValuePtr, 0);
    }
    if (Tcl_IsShared(varValuePtr)) {
	/* Copy on write */
	varValuePtr = Tcl_DuplicateObj(varValuePtr);

	if (TCL_OK == TclIncrObj(interp, varValuePtr, incrPtr)) {
	    return TclPtrSetVarIdx(interp, varPtr, arrayPtr, part1Ptr,
		    part2Ptr, varValuePtr, flags, index);
	} else {
	    Tcl_DecrRefCount(varValuePtr);
	    return NULL;
	}
    } else {
	/* Unshared - can Incr in place */
	if (TCL_OK == TclIncrObj(interp, varValuePtr, incrPtr)) {
	    /*
	     * This seems dumb to write the incremeted value into the var
	     * after we just adjusted the value in place, but the spec for
	     * [incr] requires that write traces fire, and making this call
	     * is the way to make that happen.
	     */

	    return TclPtrSetVarIdx(interp, varPtr, arrayPtr, part1Ptr,
		    part2Ptr, varValuePtr, flags, index);
	} else {
	    return NULL;
	}
    }
}

/*
 *----------------------------------------------------------------------
 *
 * Tcl_UnsetVar2 --
 *
 *	Delete a variable, given a 2-part name.
 *
 * Results:
 *	Returns TCL_OK if the variable was successfully deleted, TCL_ERROR if
 *	the variable can't be unset. In the event of an error, if the
 *	TCL_LEAVE_ERR_MSG flag is set then an error message is left in the
 *	interp's result.
 *
 * Side effects:
 *	If part1 and part2 indicate a local or global variable in interp, it
 *	is deleted. If part1 is an array name and part2 is NULL, then the
 *	whole array is deleted.
 *
 *----------------------------------------------------------------------
 */

int
Tcl_UnsetVar2(
    Tcl_Interp *interp,		/* Command interpreter in which varName is to
				 * be looked up. */
    const char *part1,		/* Name of variable or array. */
    const char *part2,		/* Name of element within array or NULL. */
    int flags)			/* OR-ed combination of any of
				 * TCL_GLOBAL_ONLY, TCL_NAMESPACE_ONLY,
				 * TCL_LEAVE_ERR_MSG. */
{
    int result;
    Tcl_Obj *part2Ptr = NULL, *part1Ptr = Tcl_NewStringObj(part1, -1);

    if (part2) {
	part2Ptr = Tcl_NewStringObj(part2, -1);
    }

    /*
     * Filter to pass through only the flags this interface supports.
     */

    flags &= (TCL_GLOBAL_ONLY|TCL_NAMESPACE_ONLY|TCL_LEAVE_ERR_MSG);
    result = TclObjUnsetVar2(interp, part1Ptr, part2Ptr, flags);

    Tcl_DecrRefCount(part1Ptr);
    if (part2Ptr) {
	Tcl_DecrRefCount(part2Ptr);
    }
    return result;
}

/*
 *----------------------------------------------------------------------
 *
 * TclObjUnsetVar2 --
 *
 *	Delete a variable, given a 2-object name.
 *
 * Results:
 *	Returns TCL_OK if the variable was successfully deleted, TCL_ERROR if
 *	the variable can't be unset. In the event of an error, if the
 *	TCL_LEAVE_ERR_MSG flag is set then an error message is left in the
 *	interp's result.
 *
 * Side effects:
 *	If part1ptr and part2Ptr indicate a local or global variable in
 *	interp, it is deleted. If part1Ptr is an array name and part2Ptr is
 *	NULL, then the whole array is deleted.
 *
 *----------------------------------------------------------------------
 */

int
TclObjUnsetVar2(
    Tcl_Interp *interp,		/* Command interpreter in which varName is to
				 * be looked up. */
    Tcl_Obj *part1Ptr,		/* Name of variable or array. */
    Tcl_Obj *part2Ptr,		/* Name of element within array or NULL. */
    int flags)			/* OR-ed combination of any of
				 * TCL_GLOBAL_ONLY, TCL_NAMESPACE_ONLY,
				 * TCL_LEAVE_ERR_MSG. */
{
    Var *varPtr, *arrayPtr;

    varPtr = TclObjLookupVarEx(interp, part1Ptr, part2Ptr, flags, "unset",
	    /*createPart1*/ 0, /*createPart2*/ 0, &arrayPtr);
    if (varPtr == NULL) {
	return TCL_ERROR;
    }

    return TclPtrUnsetVarIdx(interp, varPtr, arrayPtr, part1Ptr, part2Ptr,
	    flags, -1);
}

/*
 *----------------------------------------------------------------------
 *
 * TclPtrUnsetVar --
 *
 *	Delete a variable, given the pointers to the variable's (and possibly
 *	containing array's) VAR structure.
 *
 * Results:
 *	Returns TCL_OK if the variable was successfully deleted, TCL_ERROR if
 *	the variable can't be unset. In the event of an error, if the
 *	TCL_LEAVE_ERR_MSG flag is set then an error message is left in the
 *	interp's result.
 *
 * Side effects:
 *	If varPtr and arrayPtr indicate a local or global variable in interp,
 *	it is deleted. If varPtr is an array reference and part2Ptr is NULL,
 *	then the whole array is deleted.
 *
 *----------------------------------------------------------------------
 */

int
TclPtrUnsetVar(
    Tcl_Interp *interp,		/* Command interpreter in which varName is to
				 * be looked up. */
    Tcl_Var varPtr,		/* The variable to be unset. */
    Tcl_Var arrayPtr,		/* NULL for scalar variables, pointer to the
				 * containing array otherwise. */
    Tcl_Obj *part1Ptr,		/* Name of an array (if part2 is non-NULL) or
				 * the name of a variable. */
    Tcl_Obj *part2Ptr,		/* If non-NULL, gives the name of an element
				 * in the array part1. */
    int flags)			/* OR-ed combination of any of
				 * TCL_GLOBAL_ONLY, TCL_NAMESPACE_ONLY,
				 * TCL_LEAVE_ERR_MSG. */
{
    if (varPtr == NULL) {
	Tcl_Panic("varPtr must not be NULL");
    }
    if (part1Ptr == NULL) {
	Tcl_Panic("part1Ptr must not be NULL");
    }
    return TclPtrUnsetVarIdx(interp, (Var *) varPtr, (Var *) arrayPtr,
	    part1Ptr, part2Ptr, flags, -1);
}

/*
 *----------------------------------------------------------------------
 *
 * TclPtrUnsetVarIdx --
 *
 *	Delete a variable, given the pointers to the variable's (and possibly
 *	containing array's) VAR structure.
 *
 * Results:
 *	Returns TCL_OK if the variable was successfully deleted, TCL_ERROR if
 *	the variable can't be unset. In the event of an error, if the
 *	TCL_LEAVE_ERR_MSG flag is set then an error message is left in the
 *	interp's result.
 *
 * Side effects:
 *	If varPtr and arrayPtr indicate a local or global variable in interp,
 *	it is deleted. If varPtr is an array reference and part2Ptr is NULL,
 *	then the whole array is deleted.
 *
 *----------------------------------------------------------------------
 */

int
TclPtrUnsetVarIdx(
    Tcl_Interp *interp,		/* Command interpreter in which varName is to
				 * be looked up. */
    Var *varPtr,		/* The variable to be unset. */
    Var *arrayPtr,		/* NULL for scalar variables, pointer to the
				 * containing array otherwise. */
    Tcl_Obj *part1Ptr,		/* Name of an array (if part2 is non-NULL) or
				 * the name of a variable. */
    Tcl_Obj *part2Ptr,		/* If non-NULL, gives the name of an element
				 * in the array part1. */
    int flags,			/* OR-ed combination of any of
				 * TCL_GLOBAL_ONLY, TCL_NAMESPACE_ONLY,
				 * TCL_LEAVE_ERR_MSG. */
    Tcl_Size index)		/* Index into the local variable table of the
				 * variable, or -1. Only used when part1Ptr is
				 * NULL. */
{
    Interp *iPtr = (Interp *) interp;
    int result = (TclIsVarUndefined(varPtr)? TCL_ERROR : TCL_OK);
    Var *initialArrayPtr = arrayPtr;

    /*
     * It's an error to try to unset a constant.
     */
    if (TclIsVarConstant(varPtr)) {
	if (flags & TCL_LEAVE_ERR_MSG) {
	    TclObjVarErrMsg(interp, part1Ptr, part2Ptr, "unset", ISCONST,index);
	    Tcl_SetErrorCode(interp, "TCL", "UNSET", "CONST", (char *)NULL);
	}
	return TCL_ERROR;
    }

    /*
     * Keep the variable alive until we're done with it. We used to
     * increase/decrease the refCount for each operation, making it hard to
     * find [Bug 735335] - caused by unsetting the variable whose value was
     * the variable's name.
     */

    if (TclIsVarInHash(varPtr)) {
	VarHashRefCount(varPtr)++;
    }

    TclVarFindHiddenArray(varPtr, arrayPtr);

    UnsetVarStruct(varPtr, arrayPtr, iPtr, part1Ptr, part2Ptr, flags, index);

    /*
     * It's an error to unset an undefined variable.
     */

    if (result != TCL_OK) {
	if (flags & TCL_LEAVE_ERR_MSG) {
	    TclObjVarErrMsg(interp, part1Ptr, part2Ptr, "unset",
		    ((initialArrayPtr == NULL) ? NOSUCHVAR : NOSUCHELEMENT),
		    index);
	    Tcl_SetErrorCode(interp, "TCL", "UNSET", "VARNAME", (char *)NULL);
	}
    }

    /*
     * Finally, if the variable is truly not in use then free up its Var
     * structure and remove it from its hash table, if any. The ref count of
     * its value object, if any, was decremented above.
     */

    if (TclIsVarInHash(varPtr)) {
	VarHashRefCount(varPtr)--;
	CleanupVar(varPtr, arrayPtr);
    }
    return result;
}

/*
 *----------------------------------------------------------------------
 *
 * UnsetVarStruct --
 *
 *	Unset and delete a variable. This does the internal work for
 *	TclObjUnsetVar2 and TclDeleteNamespaceVars, which call here for each
 *	variable to be unset and deleted.
 *
 * Results:
 *	None.
 *
 * Side effects:
 *	If the arguments indicate a local or global variable in iPtr, it is
 *	unset and deleted.
 *
 *----------------------------------------------------------------------
 */

static void
UnsetVarStruct(
    Var *varPtr,
    Var *arrayPtr,
    Interp *iPtr,
    Tcl_Obj *part1Ptr,
    Tcl_Obj *part2Ptr,
    int flags,
    Tcl_Size index)
{
    Var dummyVar;
    int traced = TclIsVarTraced(varPtr)
	    || (arrayPtr && (arrayPtr->flags & VAR_TRACED_UNSET));

    if (arrayPtr && (arrayPtr->flags & VAR_SEARCH_ACTIVE)) {
	DeleteSearches(iPtr, arrayPtr);
    } else if (varPtr->flags & VAR_SEARCH_ACTIVE) {
	DeleteSearches(iPtr, varPtr);
    }

    /*
     * The code below is tricky, because of the possibility that a trace
     * function might try to access a variable being deleted. To handle this
     * situation gracefully, do things in three steps:
     * 1. Copy the contents of the variable to a dummy variable structure, and
     *    mark the original Var structure as undefined.
     * 2. Invoke traces and clean up the variable, using the dummy copy.
     * 3. If at the end of this the original variable is still undefined and
     *    has no outstanding references, then delete it (but it could have
     *    gotten recreated by a trace).
     */

    dummyVar = *varPtr;
    dummyVar.flags &= ~VAR_ALL_HASH;
    TclSetVarUndefined(varPtr);

    /*
     * Call trace functions for the variable being deleted. Then delete its
     * traces. Be sure to abort any other traces for the variable that are
     * still pending. Special tricks:
     * 1. We need to increment varPtr's refCount around this: TclCallVarTraces
     *    will use dummyVar so it won't increment varPtr's refCount itself.
     * 2. Turn off the VAR_TRACE_ACTIVE flag in dummyVar: we want to call
     *    unset traces even if other traces are pending.
     */

    if (traced) {
	VarTrace *tracePtr = NULL;
	Tcl_HashEntry *tPtr;

	if (TclIsVarTraced(&dummyVar)) {
	    /*
	     * Transfer any existing traces on var, IF there are unset traces.
	     * Otherwise just delete them.
	     */

	    tPtr = Tcl_FindHashEntry(&iPtr->varTraces, varPtr);
	    tracePtr = (VarTrace *)Tcl_GetHashValue(tPtr);
	    varPtr->flags &= ~VAR_ALL_TRACES;
	    Tcl_DeleteHashEntry(tPtr);
	    if (dummyVar.flags & VAR_TRACED_UNSET) {
		tPtr = Tcl_CreateHashEntry(&iPtr->varTraces,
			&dummyVar, NULL);
		Tcl_SetHashValue(tPtr, tracePtr);
	    }
	}

	if ((dummyVar.flags & VAR_TRACED_UNSET)
		|| (arrayPtr && (arrayPtr->flags & VAR_TRACED_UNSET))) {

	    /*
	     * Pass the array element name to TclObjCallVarTraces(), because
	     * it cannot be determined from dummyVar. Alternatively, indicate
	     * via flags whether the variable involved in the code that caused
	     * the trace to be triggered was an array element, for the correct
	     * formatting of error messages.
	     */
	    if (part2Ptr) {
		flags |= VAR_ARRAY_ELEMENT;
	    } else if (TclIsVarArrayElement(varPtr)) {
		part2Ptr = VarHashGetKey(varPtr);
	    }

	    dummyVar.flags &= ~VAR_TRACE_ACTIVE;
	    TclObjCallVarTraces(iPtr, arrayPtr, &dummyVar, part1Ptr, part2Ptr,
		    (flags & (TCL_GLOBAL_ONLY|TCL_NAMESPACE_ONLY|VAR_ARRAY_ELEMENT))
			    | TCL_TRACE_UNSETS,
		    /* leaveErrMsg */ 0, index);

	    /*
	     * The traces that we just called may have triggered a change in
	     * the set of traces. If so, reload the traces to manipulate.
	     */

	    tracePtr = NULL;
	    if (TclIsVarTraced(&dummyVar)) {
		tPtr = Tcl_FindHashEntry(&iPtr->varTraces, &dummyVar);
		if (tPtr) {
		    tracePtr = (VarTrace *)Tcl_GetHashValue(tPtr);
		    Tcl_DeleteHashEntry(tPtr);
		}
	    }
	}

	if (tracePtr) {
	    ActiveVarTrace *activePtr;

	    while (tracePtr) {
		VarTrace *prevPtr = tracePtr;

		tracePtr = tracePtr->nextPtr;
		prevPtr->nextPtr = NULL;
		Tcl_EventuallyFree(prevPtr, TCL_DYNAMIC);
	    }
	    for (activePtr = iPtr->activeVarTracePtr;  activePtr != NULL;
		    activePtr = activePtr->nextPtr) {
		if (activePtr->varPtr == varPtr) {
		    activePtr->nextTracePtr = NULL;
		}
	    }
	    dummyVar.flags &= ~VAR_ALL_TRACES;
	}
    }

    if (TclIsVarScalar(&dummyVar) && (dummyVar.value.objPtr != NULL)) {
	/*
	 * Decrement the ref count of the var's value.
	 */

	Tcl_Obj *objPtr = dummyVar.value.objPtr;

	TclDecrRefCount(objPtr);
    } else if (TclIsVarArray(&dummyVar)) {
	/*
	 * If the variable is an array, delete all of its elements. This must
	 * be done after calling and deleting the traces on the array, above
	 * (that's the way traces are defined). If the array name is not
	 * present and is required for a trace on some element, it will be
	 * computed at DeleteArray.
	 */

	DeleteArray(iPtr, part1Ptr, (Var *) &dummyVar, (flags
		& (TCL_GLOBAL_ONLY|TCL_NAMESPACE_ONLY)) | TCL_TRACE_UNSETS,
		index);
    } else if (TclIsVarLink(&dummyVar)) {
	/*
	 * For global/upvar variables referenced in procedures, decrement the
	 * reference count on the variable referred to, and free the
	 * referenced variable if it's no longer needed.
	 */

	Var *linkPtr = dummyVar.value.linkPtr;

	if (TclIsVarInHash(linkPtr)) {
	    VarHashRefCount(linkPtr)--;
	    CleanupVar(linkPtr, NULL);
	}
    }

    /*
     * If the variable was a namespace variable, decrement its reference
     * count.
     */

    TclClearVarNamespaceVar(varPtr);
}

/*
 *----------------------------------------------------------------------
 *
 * Tcl_UnsetObjCmd --
 *
 *	This object-based function is invoked to process the "unset" Tcl
 *	command. See the user documentation for details on what it does.
 *
 * Results:
 *	A standard Tcl object result value.
 *
 * Side effects:
 *	See the user documentation.
 *
 *----------------------------------------------------------------------
 */

int
Tcl_UnsetObjCmd(
    TCL_UNUSED(void *),
    Tcl_Interp *interp,		/* Current interpreter. */
    Tcl_Size objc,			/* Number of arguments. */
    Tcl_Obj *const objv[])	/* Argument objects. */
{
    Tcl_Size i;
    int flags = TCL_LEAVE_ERR_MSG;
    const char *name;

    if (objc == 1) {
	/*
	 * Do nothing if no arguments supplied, so as to match command
	 * documentation.
	 */

	return TCL_OK;
    }

    /*
     * Simple, restrictive argument parsing. The only options are -- and
     * -nocomplain (which must come first and be given exactly to be an
     * option).
     */

    i = 1;
    name = TclGetString(objv[i]);
    if (name[0] == '-') {
	if (strcmp("-nocomplain", name) == 0) {
	    i++;
	    if (i == objc) {
		return TCL_OK;
	    }
	    flags = 0;
	    name = TclGetString(objv[i]);
	}
	if (strcmp("--", name) == 0) {
	    i++;
	}
    }

    for (; i < objc; i++) {
	if ((TclObjUnsetVar2(interp, objv[i], NULL, flags) != TCL_OK)
		&& (flags == TCL_LEAVE_ERR_MSG)) {
	    return TCL_ERROR;
	}
    }
    return TCL_OK;
}

/*
 *----------------------------------------------------------------------
 *
 * Tcl_AppendObjCmd --
 *
 *	This object-based function is invoked to process the "append" Tcl
 *	command. See the user documentation for details on what it does.
 *
 * Results:
 *	A standard Tcl object result value.
 *
 * Side effects:
 *	A variable's value may be changed.
 *
 *----------------------------------------------------------------------
 */

int
Tcl_AppendObjCmd(
    TCL_UNUSED(void *),
    Tcl_Interp *interp,		/* Current interpreter. */
    Tcl_Size objc,			/* Number of arguments. */
    Tcl_Obj *const objv[])	/* Argument objects. */
{
    Var *varPtr, *arrayPtr;
    Tcl_Obj *varValuePtr = NULL;
				/* Initialized to avoid compiler warning. */
    Tcl_Size i;

    if (objc < 2) {
	Tcl_WrongNumArgs(interp, 1, objv, "varName ?value ...?");
	return TCL_ERROR;
    }

    if (objc == 2) {
	varValuePtr = Tcl_ObjGetVar2(interp, objv[1], NULL,TCL_LEAVE_ERR_MSG);
	if (varValuePtr == NULL) {
	    return TCL_ERROR;
	}
    } else {
	varPtr = TclObjLookupVarEx(interp, objv[1], NULL, TCL_LEAVE_ERR_MSG,
		"set", /*createPart1*/ 1, /*createPart2*/ 1, &arrayPtr);
	if (varPtr == NULL) {
	    return TCL_ERROR;
	}
	for (i=2 ; i<objc ; i++) {
	    /*
	     * Note that we do not need to increase the refCount of the Var
	     * pointers: should a trace delete the variable, the return value
	     * of TclPtrSetVarIdx will be NULL or emptyObjPtr, and we will not
	     * access the variable again.
	     */

	    varValuePtr = TclPtrSetVarIdx(interp, varPtr, arrayPtr, objv[1],
		    NULL, objv[i], TCL_APPEND_VALUE|TCL_LEAVE_ERR_MSG, -1);
	    if ((varValuePtr == NULL) ||
		    (varValuePtr == ((Interp *) interp)->emptyObjPtr)) {
		return TCL_ERROR;
	    }
	}
    }
    Tcl_SetObjResult(interp, varValuePtr);
    return TCL_OK;
}

/*
 *----------------------------------------------------------------------
 *
 * Tcl_LappendObjCmd --
 *
 *	This object-based function is invoked to process the "lappend" Tcl
 *	command. See the user documentation for details on what it does.
 *
 * Results:
 *	A standard Tcl object result value.
 *
 * Side effects:
 *	A variable's value may be changed.
 *
 *----------------------------------------------------------------------
 */

int
Tcl_LappendObjCmd(
    TCL_UNUSED(void *),
    Tcl_Interp *interp,		/* Current interpreter. */
    Tcl_Size objc,			/* Number of arguments. */
    Tcl_Obj *const objv[])	/* Argument objects. */
{
    Tcl_Obj *varValuePtr, *newValuePtr;
    Tcl_Size numElems;
    Var *varPtr, *arrayPtr;
    int result, createdNewObj;

    if (objc < 2) {
	Tcl_WrongNumArgs(interp, 1, objv, "varName ?value ...?");
	return TCL_ERROR;
    }
    if (objc == 2) {
	newValuePtr = Tcl_ObjGetVar2(interp, objv[1], NULL, 0);
	if (newValuePtr == NULL) {
	    /*
	     * The variable doesn't exist yet. Just create it with an empty
	     * initial value.
	     */

	    TclNewObj(varValuePtr);
	    newValuePtr = Tcl_ObjSetVar2(interp, objv[1], NULL, varValuePtr,
		    TCL_LEAVE_ERR_MSG);
	    if (newValuePtr == NULL) {
		return TCL_ERROR;
	    }
	} else {
	    result = TclListObjLength(interp, newValuePtr, &numElems);
	    if (result != TCL_OK) {
		return result;
	    }
	}
    } else {
	/*
	 * We have arguments to append. We used to call Tcl_SetVar2 to append
	 * each argument one at a time to ensure that traces were run for each
	 * append step. We now append the arguments all at once because it's
	 * faster. Note that a read trace and a write trace for the variable
	 * will now each only be called once. Also, if the variable's old
	 * value is unshared we modify it directly, otherwise we create a new
	 * copy to modify: this is "copy on write".
	 */

	createdNewObj = 0;

	/*
	 * Protect the variable pointers around the TclPtrGetVarIdx call
	 * to insure that they remain valid even if the variable was undefined
	 * and unused.
	 */

	varPtr = TclObjLookupVarEx(interp, objv[1], NULL, TCL_LEAVE_ERR_MSG,
		"set", /*createPart1*/ 1, /*createPart2*/ 1, &arrayPtr);
	if (varPtr == NULL) {
	    return TCL_ERROR;
	}
	if (TclIsVarInHash(varPtr)) {
	    VarHashRefCount(varPtr)++;
	}
	if (arrayPtr && TclIsVarInHash(arrayPtr)) {
	    VarHashRefCount(arrayPtr)++;
	}
	varValuePtr = TclPtrGetVarIdx(interp, varPtr, arrayPtr, objv[1], NULL,
		TCL_LEAVE_ERR_MSG, -1);
	if (TclIsVarInHash(varPtr)) {
	    VarHashRefCount(varPtr)--;
	}
	if (arrayPtr && TclIsVarInHash(arrayPtr)) {
	    VarHashRefCount(arrayPtr)--;
	}

	if (varValuePtr == NULL) {
	    /*
	     * We couldn't read the old value: either the var doesn't yet
	     * exist or it's an array element. If it's new, we will try to
	     * create it with Tcl_ObjSetVar2 below.
	     */

	    TclNewObj(varValuePtr);
	    createdNewObj = 1;
	} else if (Tcl_IsShared(varValuePtr)) {
	    varValuePtr = Tcl_DuplicateObj(varValuePtr);
	    createdNewObj = 1;
	}

	result = TclListObjLength(interp, varValuePtr, &numElems);
	if (result == TCL_OK) {
	    result = Tcl_ListObjReplace(interp, varValuePtr, numElems, 0,
		    (objc-2), (objv+2));
	}
	if (result != TCL_OK) {
	    if (createdNewObj) {
		TclDecrRefCount(varValuePtr); /* Free unneeded obj. */
	    }
	    return result;
	}

	/*
	 * Now store the list object back into the variable. If there is an
	 * error setting the new value, decrement its ref count if it was new
	 * and we didn't create the variable.
	 */

	newValuePtr = TclPtrSetVarIdx(interp, varPtr, arrayPtr, objv[1], NULL,
		varValuePtr, TCL_LEAVE_ERR_MSG, -1);
	if (newValuePtr == NULL) {
	    return TCL_ERROR;
	}
    }

    /*
     * Set the interpreter's object result to refer to the variable's value
     * object.
     */

    Tcl_SetObjResult(interp, newValuePtr);
    return TCL_OK;
}

/*
 *----------------------------------------------------------------------
 *
 * ArrayForObjCmd, ArrayForNRCmd, ArrayForLoopCallback, ArrayObjNext --
 *
 *	These functions implement the "array for" Tcl command.
 *	    array for {k v} a {}
 *	The array for command iterates over the array, setting the
 *	specified loop variables, and executing the body each iteration.
 *
 *	ArrayForObjCmd() is the standard wrapper around ArrayForNRCmd().
 *
 *	ArrayForNRCmd() sets up the ArraySearch structure, sets arrayNamePtr
 *	inside the structure and calls VarHashFirstEntry to start the hash
 *	iteration.
 *
 *	ArrayForNRCmd() does not execute the body or set the loop variables,
 *	it only initializes the iterator.
 *
 *	ArrayForLoopCallback() iterates over the entire array, executing the
 *	body each time.
 *
 *----------------------------------------------------------------------
 */

static int
ArrayObjNext(
    Tcl_Interp *interp,
    Tcl_Obj *arrayNameObj,	/* array */
    Var *varPtr,		/* array */
    ArraySearch *searchPtr,
    Tcl_Obj **keyPtrPtr,	/* Pointer to a variable to have the key
				 * written into, or NULL. */
    Tcl_Obj **valuePtrPtr)	/* Pointer to a variable to have the
				 * value written into, or NULL.*/
{
    Tcl_Obj *keyObj;
    Tcl_Obj *valueObj = NULL;
    int gotValue;
    int donerc;

    donerc = TCL_BREAK;

    if ((varPtr->flags & VAR_SEARCH_ACTIVE) != VAR_SEARCH_ACTIVE) {
	donerc = TCL_ERROR;
	return donerc;
    }

    gotValue = 0;
    while (1) {
	Tcl_HashEntry *hPtr = searchPtr->nextEntry;

	if (hPtr != NULL) {
	    searchPtr->nextEntry = NULL;
	} else {
	    hPtr = Tcl_NextHashEntry(&searchPtr->search);
	    if (hPtr == NULL) {
		gotValue = 0;
		break;
	    }
	}
	varPtr = VarHashGetValue(hPtr);
	if (!TclIsVarUndefined(varPtr)) {
	    gotValue = 1;
	    break;
	}
    }

    if (!gotValue) {
	return donerc;
    }

    donerc = TCL_CONTINUE;

    keyObj = VarHashGetKey(varPtr);
    *keyPtrPtr = keyObj;
    valueObj = Tcl_ObjGetVar2(interp, arrayNameObj, keyObj,
	    TCL_LEAVE_ERR_MSG);
    *valuePtrPtr = valueObj;

    return donerc;
}

static int
ArrayForObjCmd(
    void *clientData,
    Tcl_Interp *interp,		/* Current interpreter. */
    Tcl_Size objc,			/* Number of arguments. */
    Tcl_Obj *const objv[])	/* Argument objects. */
{
    return Tcl_NRCallObjProc2(interp, ArrayForNRCmd, clientData, objc, objv);
}

static int
ArrayForNRCmd(
    TCL_UNUSED(void *),
    Tcl_Interp *interp,
    Tcl_Size objc,
    Tcl_Obj *const *objv)
{
    Tcl_Obj *varListObj, *arrayNameObj, *scriptObj;
    ArraySearch *searchPtr = NULL;
    Var *varPtr;
    int isArray;
    Tcl_Size numVars;

    /*
     * array for {k v} a body
     */

    if (objc != 4) {
	Tcl_WrongNumArgs(interp, 1, objv, "{key value} arrayName script");
	return TCL_ERROR;
    }

    /*
     * Parse arguments.
     */

    if (TclListObjLength(interp, objv[1], &numVars) != TCL_OK) {
	return TCL_ERROR;
    }

    if (numVars != 2) {
	Tcl_SetObjResult(interp, Tcl_NewStringObj(
		"must have two variable names", -1));
	Tcl_SetErrorCode(interp, "TCL", "SYNTAX", "array", "for", (char *)NULL);
	return TCL_ERROR;
    }

    arrayNameObj = objv[2];

    if (TCL_ERROR == LocateArray(interp, arrayNameObj, &varPtr, &isArray)) {
	return TCL_ERROR;
    }

    if (!isArray) {
	return NotArrayError(interp, arrayNameObj);
    }

    /*
     * Make a new array search, put it on the stack.
     */

    searchPtr = (ArraySearch *)Tcl_Alloc(sizeof(ArraySearch));
    ArrayPopulateSearch(interp, arrayNameObj, varPtr, searchPtr);

    /*
     * Make sure that these objects (which we need throughout the body of the
     * loop) don't vanish.
     */

    varListObj = TclListObjCopy(NULL, objv[1]);
    if (!varListObj) {
	return TCL_ERROR;
    }
    scriptObj = objv[3];
    Tcl_IncrRefCount(scriptObj);

    /*
     * Run the script.
     */

    TclNRAddCallback(interp, ArrayForLoopCallback, searchPtr, varListObj,
	    arrayNameObj, scriptObj);
    return TCL_OK;
}

static int
ArrayForLoopCallback(
    void *data[],
    Tcl_Interp *interp,
    int result)
{
    Interp *iPtr = (Interp *) interp;
    ArraySearch *searchPtr = (ArraySearch *)data[0];
    Tcl_Obj *varListObj = (Tcl_Obj *)data[1];
    Tcl_Obj *arrayNameObj = (Tcl_Obj *)data[2];
    Tcl_Obj *scriptObj = (Tcl_Obj *)data[3];
    Tcl_Obj **varv;
    Tcl_Obj *keyObj, *valueObj;
    Var *varPtr;
    Var *arrayPtr;
    int done;
    Tcl_Size varc;

    /*
     * Process the result from the previous execution of the script body.
     */

    done = TCL_ERROR;

    if (result == TCL_CONTINUE) {
	result = TCL_OK;
    } else if (result != TCL_OK) {
	if (result == TCL_BREAK) {
	    Tcl_ResetResult(interp);
	    result = TCL_OK;
	} else if (result == TCL_ERROR) {
	    Tcl_AppendObjToErrorInfo(interp, Tcl_ObjPrintf(
		    "\n    (\"array for\" body line %d)",
		    Tcl_GetErrorLine(interp)));
	}
	goto arrayfordone;
    }

    /*
     * Get the next mapping from the array.
     */

    keyObj = NULL;
    valueObj = NULL;
    varPtr = TclObjLookupVarEx(interp, arrayNameObj, NULL, /*flags*/ 0,
	    /*msg*/ 0, /*createPart1*/ 0, /*createPart2*/ 0, &arrayPtr);
    if (varPtr == NULL) {
	done = TCL_ERROR;
    } else {
	done = ArrayObjNext(interp, arrayNameObj, varPtr, searchPtr, &keyObj,
		&valueObj);
    }

    result = TCL_OK;
    if (done != TCL_CONTINUE) {
	Tcl_ResetResult(interp);
	if (done == TCL_ERROR) {
	    Tcl_SetObjResult(interp, Tcl_NewStringObj(
		    "array changed during iteration", -1));
	    Tcl_SetErrorCode(interp, "TCL", "READ", "array", "for", (char *)NULL);
	    varPtr->flags |= TCL_LEAVE_ERR_MSG;
	    result = done;
	}
	goto arrayfordone;
    }

    result = TclListObjGetElements(NULL, varListObj, &varc, &varv);
    if (result != TCL_OK) {
	goto arrayfordone;
    }
    if (Tcl_ObjSetVar2(interp, varv[0], NULL, keyObj,
	    TCL_LEAVE_ERR_MSG) == NULL) {
	result = TCL_ERROR;
	goto arrayfordone;
    }
    if (valueObj != NULL) {
	if (Tcl_ObjSetVar2(interp, varv[1], NULL, valueObj,
		TCL_LEAVE_ERR_MSG) == NULL) {
	    result = TCL_ERROR;
	    goto arrayfordone;
	}
    }

    /*
     * Run the script.
     */

    TclNRAddCallback(interp, ArrayForLoopCallback, searchPtr, varListObj,
	    arrayNameObj, scriptObj);
    return TclNREvalObjEx(interp, scriptObj, 0, iPtr->cmdFramePtr, 3);

    /*
     * For unwinding everything once the iterating is done.
     */

  arrayfordone:
    if (done != TCL_ERROR) {
	/*
	 * If the search was terminated by an array change, the
	 * VAR_SEARCH_ACTIVE flag will no longer be set.
	 */

	ArrayDoneSearch(iPtr, varPtr, searchPtr);
	Tcl_DecrRefCount(searchPtr->name);
	Tcl_Free(searchPtr);
    }

    TclDecrRefCount(varListObj);
    TclDecrRefCount(scriptObj);
    return result;
}

/*
 * ArrayPopulateSearch
 */

static void
ArrayPopulateSearch(
    Tcl_Interp *interp,
    Tcl_Obj *arrayNameObj,
    Var *varPtr,
    ArraySearch *searchPtr)
{
    Interp *iPtr = (Interp *) interp;
    Tcl_HashEntry *hPtr;
    int isNew;

    hPtr = Tcl_CreateHashEntry(&iPtr->varSearches, varPtr, &isNew);
    if (isNew) {
	searchPtr->id = 1;
	varPtr->flags |= VAR_SEARCH_ACTIVE;
	searchPtr->nextPtr = NULL;
    } else {
	searchPtr->id = ((ArraySearch *) Tcl_GetHashValue(hPtr))->id + 1;
	searchPtr->nextPtr = (ArraySearch *)Tcl_GetHashValue(hPtr);
    }
    searchPtr->varPtr = varPtr;
    searchPtr->nextEntry = VarHashFirstEntry(varPtr->value.tablePtr,
	    &searchPtr->search);
    Tcl_SetHashValue(hPtr, searchPtr);
    searchPtr->name = Tcl_ObjPrintf("s-%d-%s", searchPtr->id,
	    TclGetString(arrayNameObj));
    Tcl_IncrRefCount(searchPtr->name);
}
/*
 *----------------------------------------------------------------------
 *
 * ArrayStartSearchCmd --
 *
 *	This object-based function is invoked to process the "array
 *	startsearch" Tcl command. See the user documentation for details on
 *	what it does.
 *
 * Results:
 *	A standard Tcl result object.
 *
 * Side effects:
 *	See the user documentation.
 *
 *----------------------------------------------------------------------
 */

static int
ArrayStartSearchCmd(
    TCL_UNUSED(void *),
    Tcl_Interp *interp,
    Tcl_Size objc,
    Tcl_Obj *const objv[])
{
    Var *varPtr;
    int isArray;
    ArraySearch *searchPtr;

    if (objc != 2) {
	Tcl_WrongNumArgs(interp, 1, objv, "arrayName");
	return TCL_ERROR;
    }

    if (TCL_ERROR == LocateArray(interp, objv[1], &varPtr, &isArray)) {
	return TCL_ERROR;
    }

    if (!isArray) {
	return NotArrayError(interp, objv[1]);
    }

    /*
     * Make a new array search with a free name.
     */

    searchPtr = (ArraySearch *)Tcl_Alloc(sizeof(ArraySearch));
    ArrayPopulateSearch(interp, objv[1], varPtr, searchPtr);
    Tcl_SetObjResult(interp, searchPtr->name);
    return TCL_OK;
}

/*
 *----------------------------------------------------------------------
 *
 * ArrayDoneSearch --
 *
 *	Removes the search from the hash of active searches.
 *
 *----------------------------------------------------------------------
 */
static void
ArrayDoneSearch(
    Interp *iPtr,
    Var *varPtr,
    ArraySearch *searchPtr)
{
    Tcl_HashEntry *hPtr;
    ArraySearch *prevPtr;

    /*
     * Unhook the search from the list of searches associated with the
     * variable.
     */

    hPtr = Tcl_FindHashEntry(&iPtr->varSearches, varPtr);
    if (hPtr == NULL) {
	return;
    }
    if (searchPtr == Tcl_GetHashValue(hPtr)) {
	if (searchPtr->nextPtr) {
	    Tcl_SetHashValue(hPtr, searchPtr->nextPtr);
	} else {
	    varPtr->flags &= ~VAR_SEARCH_ACTIVE;
	    Tcl_DeleteHashEntry(hPtr);
	}
    } else {
	for (prevPtr = (ArraySearch *)Tcl_GetHashValue(hPtr); ; prevPtr=prevPtr->nextPtr) {
	    if (prevPtr->nextPtr == searchPtr) {
		prevPtr->nextPtr = searchPtr->nextPtr;
		break;
	    }
	}
    }
}

/*
 *----------------------------------------------------------------------
 *
 * ArrayAnyMoreCmd --
 *
 *	This object-based function is invoked to process the "array anymore"
 *	Tcl command. See the user documentation for details on what it does.
 *
 * Results:
 *	A standard Tcl result object.
 *
 * Side effects:
 *	See the user documentation.
 *
 *----------------------------------------------------------------------
 */

static int
ArrayAnyMoreCmd(
    TCL_UNUSED(void *),
    Tcl_Interp *interp,
    Tcl_Size objc,
    Tcl_Obj *const objv[])
{
    Interp *iPtr = (Interp *) interp;
    Var *varPtr;
    Tcl_Obj *varNameObj, *searchObj;
    int gotValue, isArray;
    ArraySearch *searchPtr;

    if (objc != 3) {
	Tcl_WrongNumArgs(interp, 1, objv, "arrayName searchId");
	return TCL_ERROR;
    }
    varNameObj = objv[1];
    searchObj = objv[2];

    if (TCL_ERROR == LocateArray(interp, varNameObj, &varPtr, &isArray)) {
	return TCL_ERROR;
    }

    if (!isArray) {
	return NotArrayError(interp, varNameObj);
    }

    /*
     * Get the search.
     */

    searchPtr = ParseSearchId(interp, varPtr, varNameObj, searchObj);
    if (searchPtr == NULL) {
	return TCL_ERROR;
    }

    /*
     * Scan forward to find if there are any further elements in the array
     * that are defined.
     */

    while (1) {
	if (searchPtr->nextEntry != NULL) {
	    varPtr = VarHashGetValue(searchPtr->nextEntry);
	    if (!TclIsVarUndefined(varPtr)) {
		gotValue = 1;
		break;
	    }
	}
	searchPtr->nextEntry = Tcl_NextHashEntry(&searchPtr->search);
	if (searchPtr->nextEntry == NULL) {
	    gotValue = 0;
	    break;
	}
    }
    Tcl_SetObjResult(interp, iPtr->execEnvPtr->constants[gotValue]);
    return TCL_OK;
}

/*
 *----------------------------------------------------------------------
 *
 * ArrayNextElementCmd --
 *
 *	This object-based function is invoked to process the "array
 *	nextelement" Tcl command. See the user documentation for details on
 *	what it does.
 *
 * Results:
 *	A standard Tcl result object.
 *
 * Side effects:
 *	See the user documentation.
 *
 *----------------------------------------------------------------------
 */

static int
ArrayNextElementCmd(
    TCL_UNUSED(void *),
    Tcl_Interp *interp,
    Tcl_Size objc,
    Tcl_Obj *const objv[])
{
    Var *varPtr;
    Tcl_Obj *varNameObj, *searchObj;
    ArraySearch *searchPtr;
    int isArray;

    if (objc != 3) {
	Tcl_WrongNumArgs(interp, 1, objv, "arrayName searchId");
	return TCL_ERROR;
    }
    varNameObj = objv[1];
    searchObj = objv[2];

    if (TCL_ERROR == LocateArray(interp, varNameObj, &varPtr, &isArray)) {
	return TCL_ERROR;
    }

    if (!isArray) {
	return NotArrayError(interp, varNameObj);
    }

    /*
     * Get the search.
     */

    searchPtr = ParseSearchId(interp, varPtr, varNameObj, searchObj);
    if (searchPtr == NULL) {
	return TCL_ERROR;
    }

    /*
     * Get the next element from the search, or the empty string on
     * exhaustion. Note that the [array anymore] command may well have already
     * pulled a value from the hash enumeration, so we have to check the cache
     * there first.
     */

    while (1) {
	Tcl_HashEntry *hPtr = searchPtr->nextEntry;

	if (hPtr == NULL) {
	    hPtr = Tcl_NextHashEntry(&searchPtr->search);
	    if (hPtr == NULL) {
		return TCL_OK;
	    }
	} else {
	    searchPtr->nextEntry = NULL;
	}
	varPtr = VarHashGetValue(hPtr);
	if (!TclIsVarUndefined(varPtr)) {
	    Tcl_SetObjResult(interp, VarHashGetKey(varPtr));
	    return TCL_OK;
	}
    }
}

/*
 *----------------------------------------------------------------------
 *
 * ArrayDoneSearchCmd --
 *
 *	This object-based function is invoked to process the "array
 *	donesearch" Tcl command. See the user documentation for details on
 *	what it does.
 *
 * Results:
 *	A standard Tcl result object.
 *
 * Side effects:
 *	See the user documentation.
 *
 *----------------------------------------------------------------------
 */

static int
ArrayDoneSearchCmd(
    TCL_UNUSED(void *),
    Tcl_Interp *interp,
    Tcl_Size objc,
    Tcl_Obj *const objv[])
{
    Interp *iPtr = (Interp *) interp;
    Var *varPtr;
    Tcl_Obj *varNameObj, *searchObj;
    ArraySearch *searchPtr;
    int isArray;

    if (objc != 3) {
	Tcl_WrongNumArgs(interp, 1, objv, "arrayName searchId");
	return TCL_ERROR;
    }
    varNameObj = objv[1];
    searchObj = objv[2];

    if (TCL_ERROR == LocateArray(interp, varNameObj, &varPtr, &isArray)) {
	return TCL_ERROR;
    }

    if (!isArray) {
	return NotArrayError(interp, varNameObj);
    }

    /*
     * Get the search.
     */

    searchPtr = ParseSearchId(interp, varPtr, varNameObj, searchObj);
    if (searchPtr == NULL) {
	return TCL_ERROR;
    }

    ArrayDoneSearch(iPtr, varPtr, searchPtr);
    Tcl_DecrRefCount(searchPtr->name);
    Tcl_Free(searchPtr);
    return TCL_OK;
}

/*
 *----------------------------------------------------------------------
 *
 * ArrayExistsCmd --
 *
 *	This object-based function is invoked to process the "array exists"
 *	Tcl command. See the user documentation for details on what it does.
 *
 * Results:
 *	A standard Tcl result object.
 *
 * Side effects:
 *	See the user documentation.
 *
 *----------------------------------------------------------------------
 */

static int
ArrayExistsCmd(
    TCL_UNUSED(void *),
    Tcl_Interp *interp,
    Tcl_Size objc,
    Tcl_Obj *const objv[])
{
    Interp *iPtr = (Interp *)interp;
    int isArray;

    if (objc != 2) {
	Tcl_WrongNumArgs(interp, 1, objv, "arrayName");
	return TCL_ERROR;
    }

    if (TCL_ERROR == LocateArray(interp, objv[1], NULL, &isArray)) {
	return TCL_ERROR;
    }

    Tcl_SetObjResult(interp, iPtr->execEnvPtr->constants[isArray]);
    return TCL_OK;
}

/*
 *----------------------------------------------------------------------
 *
 * ArrayGetCmd --
 *
 *	This object-based function is invoked to process the "array get" Tcl
 *	command. See the user documentation for details on what it does.
 *
 * Results:
 *	A standard Tcl result object.
 *
 * Side effects:
 *	See the user documentation.
 *
 *----------------------------------------------------------------------
 */

static int
ArrayGetCmd(
    TCL_UNUSED(void *),
    Tcl_Interp *interp,
    Tcl_Size objc,
    Tcl_Obj *const objv[])
{
    Var *varPtr, *varPtr2;
    Tcl_Obj *varNameObj, *nameObj, *valueObj, *nameLstObj, *tmpResObj;
    Tcl_Obj **nameObjPtr, *patternObj;
    Tcl_HashSearch search;
    const char *pattern;
    Tcl_Size i, count;
    int result, isArray;

    switch (objc) {
    case 2:
	varNameObj = objv[1];
	patternObj = NULL;
	break;
    case 3:
	varNameObj = objv[1];
	patternObj = objv[2];
	break;
    default:
	Tcl_WrongNumArgs(interp, 1, objv, "arrayName ?pattern?");
	return TCL_ERROR;
    }

    if (TCL_ERROR == LocateArray(interp, varNameObj, &varPtr, &isArray)) {
	return TCL_ERROR;
    }

    /* If not an array, it's an empty result. */
    if (!isArray) {
	return TCL_OK;
    }

    pattern = (patternObj ? TclGetString(patternObj) : NULL);

    /*
     * Store the array names in a new object.
     */

    TclNewObj(nameLstObj);
    Tcl_IncrRefCount(nameLstObj);
    if ((patternObj != NULL) && TclMatchIsTrivial(pattern)) {
	varPtr2 = VarHashFindVar(varPtr->value.tablePtr, patternObj);
	if (varPtr2 == NULL) {
	    goto searchDone;
	}
	if (TclIsVarUndefined(varPtr2)) {
	    goto searchDone;
	}
	result = Tcl_ListObjAppendElement(interp, nameLstObj,
		VarHashGetKey(varPtr2));
	if (result != TCL_OK) {
	    TclDecrRefCount(nameLstObj);
	    return result;
	}
	goto searchDone;
    }

    for (varPtr2 = VarHashFirstVar(varPtr->value.tablePtr, &search);
	    varPtr2; varPtr2 = VarHashNextVar(&search)) {
	if (TclIsVarUndefined(varPtr2)) {
	    continue;
	}
	nameObj = VarHashGetKey(varPtr2);
	if (patternObj && !Tcl_StringMatch(TclGetString(nameObj), pattern)) {
	    continue;		/* Element name doesn't match pattern. */
	}

	result = Tcl_ListObjAppendElement(interp, nameLstObj, nameObj);
	if (result != TCL_OK) {
	    TclDecrRefCount(nameLstObj);
	    return result;
	}
    }

    /*
     * Make sure the Var structure of the array is not removed by a trace
     * while we're working.
     */

  searchDone:
    if (TclIsVarInHash(varPtr)) {
	VarHashRefCount(varPtr)++;
    }

    /*
     * Get the array values corresponding to each element name.
     */

    TclNewObj(tmpResObj);
    result = TclListObjGetElements(interp, nameLstObj, &count, &nameObjPtr);
    if (result != TCL_OK) {
	goto errorInArrayGet;
    }

    for (i=0 ; i<count ; i++) {
	nameObj = *nameObjPtr++;
	valueObj = Tcl_ObjGetVar2(interp, varNameObj, nameObj,
		TCL_LEAVE_ERR_MSG);
	if (valueObj == NULL) {
	    /*
	     * Some trace played a trick on us; we need to diagnose to adapt
	     * our behaviour: was the array element unset, or did the
	     * modification modify the complete array?
	     */

	    if (TclIsVarArray(varPtr)) {
		/*
		 * The array itself looks OK, the variable was undefined:
		 * forget it.
		 */

		continue;
	    }
	    result = TCL_ERROR;
	    goto errorInArrayGet;
	}
	result = Tcl_DictObjPut(interp, tmpResObj, nameObj, valueObj);
	if (result != TCL_OK) {
	    goto errorInArrayGet;
	}
    }
    if (TclIsVarInHash(varPtr)) {
	VarHashRefCount(varPtr)--;
    }
    Tcl_SetObjResult(interp, tmpResObj);
    TclDecrRefCount(nameLstObj);
    return TCL_OK;

  errorInArrayGet:
    if (TclIsVarInHash(varPtr)) {
	VarHashRefCount(varPtr)--;
    }
    TclDecrRefCount(nameLstObj);
    TclDecrRefCount(tmpResObj);	/* Free unneeded temp result. */
    return result;
}

/*
 *----------------------------------------------------------------------
 *
 * ArrayNamesCmd --
 *
 *	This object-based function is invoked to process the "array names" Tcl
 *	command. See the user documentation for details on what it does.
 *
 * Results:
 *	A standard Tcl result object.
 *
 * Side effects:
 *	See the user documentation.
 *
 *----------------------------------------------------------------------
 */

static int
ArrayNamesCmd(
    TCL_UNUSED(void *),
    Tcl_Interp *interp,
    Tcl_Size objc,
    Tcl_Obj *const objv[])
{
    static const char *const options[] = {
	"-exact", "-glob", "-regexp", NULL
    };
    enum arrayNamesOptionsEnum {OPT_EXACT, OPT_GLOB, OPT_REGEXP} mode = OPT_GLOB;
    Var *varPtr, *varPtr2;
    Tcl_Obj *nameObj, *resultObj, *patternObj;
    Tcl_HashSearch search;
    const char *pattern = NULL;
    int isArray;

    if ((objc < 2) || (objc > 4)) {
	Tcl_WrongNumArgs(interp, 1, objv, "arrayName ?mode? ?pattern?");
	return TCL_ERROR;
    }
    patternObj = (objc > 2 ? objv[objc-1] : NULL);

    if (TCL_ERROR == LocateArray(interp, objv[1], &varPtr, &isArray)) {
	return TCL_ERROR;
    }

    /*
     * Finish parsing the arguments.
     */

    if ((objc == 4) && Tcl_GetIndexFromObj(interp, objv[2], options, "option",
	    0, &mode) != TCL_OK) {
	return TCL_ERROR;
    }

    /* If not an array, the result is empty. */

    if (!isArray) {
	return TCL_OK;
    }

    /*
     * Check for the trivial cases where we can use a direct lookup.
     */

    TclNewObj(resultObj);
    if (patternObj) {
	pattern = TclGetString(patternObj);
    }
    if ((mode==OPT_GLOB && patternObj && TclMatchIsTrivial(pattern))
	    || (mode==OPT_EXACT)) {
	varPtr2 = VarHashFindVar(varPtr->value.tablePtr, patternObj);
	if ((varPtr2 != NULL) && !TclIsVarUndefined(varPtr2)) {
	    /*
	     * This can't fail; lappending to an empty object always works.
	     */

	    Tcl_ListObjAppendElement(NULL, resultObj, VarHashGetKey(varPtr2));
	}
	Tcl_SetObjResult(interp, resultObj);
	return TCL_OK;
    }

    /*
     * Must scan the array to select the elements.
     */

    for (varPtr2=VarHashFirstVar(varPtr->value.tablePtr, &search);
	    varPtr2!=NULL ; varPtr2=VarHashNextVar(&search)) {
	if (TclIsVarUndefined(varPtr2)) {
	    continue;
	}
	nameObj = VarHashGetKey(varPtr2);
	if (patternObj) {
	    const char *name = TclGetString(nameObj);
	    int matched = 0;

	    switch (mode) {
	    case OPT_EXACT:
		Tcl_Panic("exact matching shouldn't get here");
	    case OPT_GLOB:
		matched = Tcl_StringMatch(name, pattern);
		break;
	    case OPT_REGEXP:
		matched = Tcl_RegExpMatchObj(interp, nameObj, patternObj);
		if (matched < 0) {
		    TclDecrRefCount(resultObj);
		    return TCL_ERROR;
		}
		break;
	    default:
		TCL_UNREACHABLE();
	    }
	    if (matched == 0) {
		continue;
	    }
	}

	Tcl_ListObjAppendElement(NULL, resultObj, nameObj);
    }
    Tcl_SetObjResult(interp, resultObj);
    return TCL_OK;
}

/*
 *----------------------------------------------------------------------
 *
 * TclFindArrayPtrElements --
 *
 *	Fill out a hash table (which *must* use Tcl_Obj* keys) with an entry
 *	for each existing element of the given array. The provided hash table
 *	is assumed to be initially empty.
 *
 * Result:
 *	none
 *
 * Side effects:
 *	The keys of the array gain an extra reference. The supplied hash table
 *	has elements added to it.
 *
 *----------------------------------------------------------------------
 */

void
TclFindArrayPtrElements(
    Var *arrayPtr,
    Tcl_HashTable *tablePtr)
{
    Var *varPtr;
    Tcl_HashSearch search;

    if ((arrayPtr == NULL) || !TclIsVarArray(arrayPtr)
	    || TclIsVarUndefined(arrayPtr)) {
	return;
    }

    for (varPtr=VarHashFirstVar(arrayPtr->value.tablePtr, &search);
	    varPtr!=NULL ; varPtr=VarHashNextVar(&search)) {
	Tcl_HashEntry *hPtr;
	Tcl_Obj *nameObj;

	if (TclIsVarUndefined(varPtr)) {
	    continue;
	}
	nameObj = VarHashGetKey(varPtr);
	hPtr = Tcl_CreateHashEntry(tablePtr, nameObj, NULL);
	Tcl_SetHashValue(hPtr, nameObj);
    }
}

/*
 *----------------------------------------------------------------------
 *
 * ArraySetCmd --
 *
 *	This object-based function is invoked to process the "array set" Tcl
 *	command. See the user documentation for details on what it does.
 *
 * Results:
 *	A standard Tcl result object.
 *
 * Side effects:
 *	See the user documentation.
 *
 *----------------------------------------------------------------------
 */

static int
ArraySetCmd(
    TCL_UNUSED(void *),
    Tcl_Interp *interp,
    Tcl_Size objc,
    Tcl_Obj *const objv[])
{
    Tcl_Obj *arrayNameObj;
    Tcl_Obj *arrayElemObj;
    Var *varPtr, *arrayPtr;
    int result;

    if (objc != 3) {
	Tcl_WrongNumArgs(interp, 1, objv, "arrayName list");
	return TCL_ERROR;
    }

    if (TCL_ERROR == LocateArray(interp, objv[1], NULL, NULL)) {
	return TCL_ERROR;
    }

    arrayNameObj = objv[1];
    varPtr = TclObjLookupVarEx(interp, arrayNameObj, NULL,
	    /*flags*/ TCL_LEAVE_ERR_MSG, /*msg*/ "set", /*createPart1*/ 1,
	    /*createPart2*/ 1, &arrayPtr);
    if (varPtr == NULL) {
	return TCL_ERROR;
    }
    if (arrayPtr) {
	CleanupVar(varPtr, arrayPtr);
	TclObjVarErrMsg(interp, arrayNameObj, NULL, "set", NEEDARRAY, -1);
	Tcl_SetErrorCode(interp, "TCL", "LOOKUP", "VARNAME",
		TclGetString(arrayNameObj), (char *)NULL);
	return TCL_ERROR;
    }

    /*
     * Install the contents of the dictionary or list into the array.
     */

    arrayElemObj = objv[2];
    if (TclHasInternalRep(arrayElemObj, &tclDictType) && arrayElemObj->bytes == NULL) {
	Tcl_Obj *keyPtr, *valuePtr;
	Tcl_DictSearch search;
	int done;
	Tcl_Size size;

	if (Tcl_DictObjSize(interp, arrayElemObj, &size) != TCL_OK) {
	    return TCL_ERROR;
	}
	if (size == 0) {
	    /*
	     * Empty, so we'll just force the array to be properly existing
	     * instead.
	     */

	    goto ensureArray;
	}

	/*
	 * Don't need to look at result of Tcl_DictObjFirst as we've just
	 * successfully used a dictionary operation on the same object.
	 */

	for (Tcl_DictObjFirst(interp, arrayElemObj, &search,
		&keyPtr, &valuePtr, &done) ; !done ;
		Tcl_DictObjNext(&search, &keyPtr, &valuePtr, &done)) {
	    /*
	     * At this point, it would be nice if the key was directly usable
	     * by the array. This isn't the case though.
	     */

	    Var *elemVarPtr = TclLookupArrayElement(interp, arrayNameObj,
		    keyPtr, TCL_LEAVE_ERR_MSG, "set", 1, 1, varPtr, -1);

	    if ((elemVarPtr == NULL) ||
		    (TclPtrSetVarIdx(interp, elemVarPtr, varPtr, arrayNameObj,
		    keyPtr, valuePtr, TCL_LEAVE_ERR_MSG, -1) == NULL)) {
		Tcl_DictObjDone(&search);
		return TCL_ERROR;
	    }
	}
	return TCL_OK;
    } else {
	/*
	 * Not a dictionary, so assume (and convert to, for backward-
	 * -compatibility reasons) a list.
	 */

	Tcl_Size elemLen;
	Tcl_Obj **elemPtrs, *copyListObj;
	Tcl_Size i;

	result = TclListObjLength(interp, arrayElemObj, &elemLen);
	if (result != TCL_OK) {
	    return result;
	}
	if (elemLen & 1) {
	    Tcl_SetObjResult(interp, Tcl_NewStringObj(
		    "list must have an even number of elements", -1));
	    Tcl_SetErrorCode(interp, "TCL", "ARGUMENT", "FORMAT", (char *)NULL);
	    return TCL_ERROR;
	}
	if (elemLen == 0) {
	    goto ensureArray;
	}
	result = TclListObjGetElements(interp, arrayElemObj,
		&elemLen, &elemPtrs);
	if (result != TCL_OK) {
	    return result;
	}

	/*
	 * We needn't worry about traces invalidating arrayPtr: should that be
	 * the case, TclPtrSetVarIdx will return NULL so that we break out of
	 * the loop and return an error.
	 */

	copyListObj = TclListObjCopy(NULL, arrayElemObj);
	if (!copyListObj) {
	    return TCL_ERROR;
	}
	for (i=0 ; i<elemLen ; i+=2) {
	    Var *elemVarPtr = TclLookupArrayElement(interp, arrayNameObj,
		    elemPtrs[i], TCL_LEAVE_ERR_MSG, "set", 1, 1, varPtr, -1);

	    if ((elemVarPtr == NULL) ||
		    (TclPtrSetVarIdx(interp, elemVarPtr, varPtr, arrayNameObj,
			    elemPtrs[i], elemPtrs[i+1], TCL_LEAVE_ERR_MSG,
			    -1) == NULL)) {
		result = TCL_ERROR;
		break;
	    }
	}
	Tcl_DecrRefCount(copyListObj);
	return result;
    }

    /*
     * The list is empty make sure we have an array, or create one if
     * necessary.
     */

  ensureArray:
    if (varPtr != NULL) {
	if (TclIsVarArray(varPtr)) {
	    /*
	     * Already an array, done.
	     */

	    return TCL_OK;
	}
	if (TclIsVarArrayElement(varPtr) || !TclIsVarUndefined(varPtr)) {
	    /*
	     * Either an array element, or a scalar: lose!
	     */

	    TclObjVarErrMsg(interp, arrayNameObj, NULL, "array set",
		    NEEDARRAY, -1);
	    Tcl_SetErrorCode(interp, "TCL", "WRITE", "ARRAY", (char *)NULL);
	    return TCL_ERROR;
	}
    }
    TclInitArrayVar(varPtr);
    return TCL_OK;
}

/*
 *----------------------------------------------------------------------
 *
 * ArraySizeCmd --
 *
 *	This object-based function is invoked to process the "array size" Tcl
 *	command. See the user documentation for details on what it does.
 *
 * Results:
 *	A standard Tcl result object.
 *
 * Side effects:
 *	See the user documentation.
 *
 *----------------------------------------------------------------------
 */

static int
ArraySizeCmd(
    TCL_UNUSED(void *),
    Tcl_Interp *interp,
    Tcl_Size objc,
    Tcl_Obj *const objv[])
{
    Var *varPtr;
    Tcl_HashSearch search;
    Var *varPtr2;
    int isArray, size = 0;

    if (objc != 2) {
	Tcl_WrongNumArgs(interp, 1, objv, "arrayName");
	return TCL_ERROR;
    }

    if (TCL_ERROR == LocateArray(interp, objv[1], &varPtr, &isArray)) {
	return TCL_ERROR;
    }

    /* We can only iterate over the array if it exists... */

    if (isArray) {
	/*
	 * Must iterate in order to get chance to check for present but
	 * "undefined" entries.
	 */

	for (varPtr2=VarHashFirstVar(varPtr->value.tablePtr, &search);
		varPtr2!=NULL ; varPtr2=VarHashNextVar(&search)) {
	    if (!TclIsVarUndefined(varPtr2)) {
		size++;
	    }
	}
    }

    Tcl_SetObjResult(interp, Tcl_NewWideIntObj(size));
    return TCL_OK;
}

/*
 *----------------------------------------------------------------------
 *
 * ArrayStatsCmd --
 *
 *	This object-based function is invoked to process the "array
 *	statistics" Tcl command. See the user documentation for details on
 *	what it does.
 *
 * Results:
 *	A standard Tcl result object.
 *
 * Side effects:
 *	See the user documentation.
 *
 *----------------------------------------------------------------------
 */

static int
ArrayStatsCmd(
    TCL_UNUSED(void *),
    Tcl_Interp *interp,
    Tcl_Size objc,
    Tcl_Obj *const objv[])
{
    Var *varPtr;
    Tcl_Obj *varNameObj;
    char *stats;
    int isArray;

    if (objc != 2) {
	Tcl_WrongNumArgs(interp, 1, objv, "arrayName");
	return TCL_ERROR;
    }
    varNameObj = objv[1];

    if (TCL_ERROR == LocateArray(interp, varNameObj, &varPtr, &isArray)) {
	return TCL_ERROR;
    }

    if (!isArray) {
	return NotArrayError(interp, varNameObj);
    }

    stats = Tcl_HashStats((Tcl_HashTable *) varPtr->value.tablePtr);
    if (stats == NULL) {
	Tcl_SetObjResult(interp, Tcl_NewStringObj(
		"error reading array statistics", -1));
	return TCL_ERROR;
    }
    Tcl_SetObjResult(interp, Tcl_NewStringObj(stats, -1));
    Tcl_Free(stats);
    return TCL_OK;
}

/*
 *----------------------------------------------------------------------
 *
 * ArrayUnsetCmd --
 *
 *	This object-based function is invoked to process the "array unset" Tcl
 *	command. See the user documentation for details on what it does.
 *
 * Results:
 *	A standard Tcl result object.
 *
 * Side effects:
 *	See the user documentation.
 *
 *----------------------------------------------------------------------
 */

static int
ArrayUnsetCmd(
    TCL_UNUSED(void *),
    Tcl_Interp *interp,
    Tcl_Size objc,
    Tcl_Obj *const objv[])
{
    Var *varPtr, *varPtr2, *protectedVarPtr;
    Tcl_Obj *varNameObj, *patternObj, *nameObj;
    Tcl_HashSearch search;
    const char *pattern;
    int unsetFlags = 0;	/* Should this be TCL_LEAVE_ERR_MSG? */
    int isArray;

    switch (objc) {
    case 2:
	varNameObj = objv[1];
	patternObj = NULL;
	break;
    case 3:
	varNameObj = objv[1];
	patternObj = objv[2];
	break;
    default:
	Tcl_WrongNumArgs(interp, 1, objv, "arrayName ?pattern?");
	return TCL_ERROR;
    }

    if (TCL_ERROR == LocateArray(interp, varNameObj, &varPtr, &isArray)) {
	return TCL_ERROR;
    }

    if (!isArray) {
	return TCL_OK;
    }

    if (!patternObj) {
	/*
	 * When no pattern is given, just unset the whole array.
	 */

	return TclObjUnsetVar2(interp, varNameObj, NULL, 0);
    }

    /*
     * With a trivial pattern, we can just unset.
     */

    pattern = TclGetString(patternObj);
    if (TclMatchIsTrivial(pattern)) {
	varPtr2 = VarHashFindVar(varPtr->value.tablePtr, patternObj);
	if (!varPtr2 || TclIsVarUndefined(varPtr2)) {
	    return TCL_OK;
	}
	return TclPtrUnsetVarIdx(interp, varPtr2, varPtr, varNameObj,
		patternObj, unsetFlags, -1);
    }

    /*
     * Non-trivial case (well, deeply tricky really). We peek inside the hash
     * iterator in order to allow us to guarantee that the following element
     * in the array will not be scrubbed until we have dealt with it. This
     * stops the overall iterator from ending up pointing into deallocated
     * memory. [Bug 2939073]
     */

    protectedVarPtr = NULL;
    for (varPtr2=VarHashFirstVar(varPtr->value.tablePtr, &search);
	    varPtr2!=NULL ; varPtr2=VarHashNextVar(&search)) {
	/*
	 * Drop the extra ref immediately. We don't need to free it at this
	 * point though; we'll be unsetting it if necessary soon.
	 */

	if (varPtr2 == protectedVarPtr) {
	    VarHashRefCount(varPtr2)--;
	}

	/*
	 * Guard the next (peeked) item in the search chain by incrementing
	 * its refcount. This guarantees that the hash table iterator won't be
	 * dangling on the next time through the loop.
	 */

	if (search.nextEntryPtr != NULL) {
	    protectedVarPtr = VarHashGetValue(search.nextEntryPtr);
	    VarHashRefCount(protectedVarPtr)++;
	} else {
	    protectedVarPtr = NULL;
	}

	/*
	 * If the variable is undefined, clean it out as it has been hit by
	 * something else (i.e., an unset trace).
	 */

	if (TclIsVarUndefined(varPtr2)) {
	    CleanupVar(varPtr2, varPtr);
	    continue;
	}

	nameObj = VarHashGetKey(varPtr2);
	if (Tcl_StringMatch(TclGetString(nameObj), pattern)
		&& TclPtrUnsetVarIdx(interp, varPtr2, varPtr, varNameObj,
			nameObj, unsetFlags, -1) != TCL_OK) {
	    /*
	     * If we incremented a refcount, we must decrement it here as we
	     * will not be coming back properly due to the error.
	     */

	    if (protectedVarPtr) {
		VarHashRefCount(protectedVarPtr)--;
		CleanupVar(protectedVarPtr, varPtr);
	    }
	    return TCL_ERROR;
	}
    }
    return TCL_OK;
}

/*
 *----------------------------------------------------------------------
 *
 * TclInitArrayCmd --
 *
 *	This creates the ensemble for the "array" command.
 *
 * Results:
 *	The handle for the created ensemble.
 *
 * Side effects:
 *	Creates a command in the global namespace.
 *
 *----------------------------------------------------------------------
 */

Tcl_Command
TclInitArrayCmd(
    Tcl_Interp *interp)		/* Current interpreter. */
{
    static const EnsembleImplMap arrayImplMap[] = {
	{"anymore",	ArrayAnyMoreCmd,	TclCompileBasic2ArgCmd, NULL, NULL, 0},
	{"default",	ArrayDefaultCmd,	TclCompileBasic2Or3ArgCmd, NULL, NULL, 0},
	{"donesearch",	ArrayDoneSearchCmd,	TclCompileBasic2ArgCmd, NULL, NULL, 0},
	{"exists",	ArrayExistsCmd,		TclCompileArrayExistsCmd, NULL, NULL, 0},
	{"for",		ArrayForObjCmd,		TclCompileBasic3ArgCmd, ArrayForNRCmd, NULL, 0},
	{"get",		ArrayGetCmd,		TclCompileBasic1Or2ArgCmd, NULL, NULL, 0},
	{"names",	ArrayNamesCmd,		TclCompileBasic1To3ArgCmd, NULL, NULL, 0},
	{"nextelement",	ArrayNextElementCmd,	TclCompileBasic2ArgCmd, NULL, NULL, 0},
	{"set",		ArraySetCmd,		TclCompileArraySetCmd, NULL, NULL, 0},
	{"size",	ArraySizeCmd,		TclCompileBasic1ArgCmd, NULL, NULL, 0},
	{"startsearch",	ArrayStartSearchCmd,	TclCompileBasic1ArgCmd, NULL, NULL, 0},
	{"statistics",	ArrayStatsCmd,		TclCompileBasic1ArgCmd, NULL, NULL, 0},
	{"unset",	ArrayUnsetCmd,		TclCompileArrayUnsetCmd, NULL, NULL, 0},
	{NULL, NULL, NULL, NULL, NULL, 0}
    };

    return TclMakeEnsemble(interp, "array", arrayImplMap);
}

/*
 *----------------------------------------------------------------------
 *
 * ObjMakeUpvar --
 *
 *	This function does all of the work of the "global" and "upvar"
 *	commands.
 *
 * Results:
 *	A standard Tcl completion code. If an error occurs then an error
 *	message is left in interp.
 *
 * Side effects:
 *	The variable given by myName is linked to the variable in framePtr
 *	given by otherP1 and otherP2, so that references to myName are
 *	redirected to the other variable like a symbolic link.
 *	Callers must Incr myNamePtr if they plan to Decr it.
 *	Callers must Incr otherP1Ptr if they plan to Decr it.
 *
 *----------------------------------------------------------------------
 */

static int
ObjMakeUpvar(
    Tcl_Interp *interp,		/* Interpreter containing variables. Used for
				 * error messages, too. */
    CallFrame *framePtr,	/* Call frame containing "other" variable.
				 * NULL means use global :: context. */
    Tcl_Obj *otherP1Ptr,
    const char *otherP2,	/* Two-part name of variable in framePtr. */
    int otherFlags,		/* 0, TCL_GLOBAL_ONLY or TCL_NAMESPACE_ONLY:
				 * indicates scope of "other" variable. */
    Tcl_Obj *myNamePtr,		/* Name of variable which will refer to
				 * otherP1/otherP2. Must be a scalar. */
    int myFlags,		/* 0, TCL_GLOBAL_ONLY or TCL_NAMESPACE_ONLY:
				 * indicates scope of myName. */
    Tcl_Size index)		/* If the variable to be linked is an indexed
				 * scalar, this is its index. Otherwise, -1 */
{
    Interp *iPtr = (Interp *) interp;
    Var *otherPtr, *arrayPtr;
    CallFrame *varFramePtr;

    /*
     * Find "other" in "framePtr". If not looking up other in just the current
     * namespace, temporarily replace the current var frame pointer in the
     * interpreter in order to use TclObjLookupVar.
     */

    if (framePtr == NULL) {
	framePtr = iPtr->rootFramePtr;
    }

    varFramePtr = iPtr->varFramePtr;
    if (!(otherFlags & TCL_NAMESPACE_ONLY)) {
	iPtr->varFramePtr = framePtr;
    }
    otherPtr = TclObjLookupVar(interp, otherP1Ptr, otherP2,
	    (otherFlags | TCL_LEAVE_ERR_MSG), "access",
	    /*createPart1*/ 1, /*createPart2*/ 1, &arrayPtr);
    if (!(otherFlags & TCL_NAMESPACE_ONLY)) {
	iPtr->varFramePtr = varFramePtr;
    }
    if (otherPtr == NULL) {
	return TCL_ERROR;
    }

    /*
     * Check that we are not trying to create a namespace var linked to a
     * local variable in a procedure. If we allowed this, the local
     * variable in the shorter-lived procedure frame could go away leaving
     * the namespace var's reference invalid.
     */

    if (index < 0) {
	if (!(arrayPtr != NULL
		    ? (TclIsVarInHash(arrayPtr) && TclGetVarNsPtr(arrayPtr))
		    : (TclIsVarInHash(otherPtr) && TclGetVarNsPtr(otherPtr)))
		&& ((myFlags & (TCL_GLOBAL_ONLY | TCL_NAMESPACE_ONLY))
			|| (varFramePtr == NULL)
			|| !HasLocalVars(varFramePtr)
			|| (strstr(TclGetString(myNamePtr), "::") != NULL))) {
	    Tcl_SetObjResult((Tcl_Interp *) iPtr, Tcl_ObjPrintf(
		    "bad variable name \"%s\": can't create namespace "
		    "variable that refers to procedure variable",
		    TclGetString(myNamePtr)));
	    Tcl_SetErrorCode(interp, "TCL", "UPVAR", "INVERTED", (char *)NULL);
	    return TCL_ERROR;
	}
    }

    return TclPtrObjMakeUpvarIdx(interp, otherPtr, myNamePtr, myFlags, index);
}

/*
 *----------------------------------------------------------------------
 *
 * TclPtrMakeUpvar --
 *
 *	This procedure does all of the work of the "global" and "upvar"
 *	commands.
 *
 * Results:
 *	A standard Tcl completion code. If an error occurs then an error
 *	message is left in interp.
 *
 * Side effects:
 *	The variable given by myName is linked to the variable in framePtr
 *	given by otherP1 and otherP2, so that references to myName are
 *	redirected to the other variable like a symbolic link.
 *
 *----------------------------------------------------------------------
 */

int
TclPtrMakeUpvar(
    Tcl_Interp *interp,		/* Interpreter containing variables. Used for
				 * error messages, too. */
    Var *otherPtr,		/* Pointer to the variable being linked-to. */
    const char *myName,		/* Name of variable which will refer to
				 * otherP1/otherP2. Must be a scalar. */
    int myFlags,		/* 0, TCL_GLOBAL_ONLY or TCL_NAMESPACE_ONLY:
				 * indicates scope of myName. */
    Tcl_Size index)			/* If the variable to be linked is an indexed
				 * scalar, this is its index. Otherwise, -1 */
{
    Tcl_Obj *myNamePtr = NULL;
    int result;

    if (myName) {
	myNamePtr = Tcl_NewStringObj(myName, -1);
	Tcl_IncrRefCount(myNamePtr);
    }
    result = TclPtrObjMakeUpvarIdx(interp, otherPtr, myNamePtr, myFlags,
	    index);
    if (myNamePtr) {
	Tcl_DecrRefCount(myNamePtr);
    }
    return result;
}

int
TclPtrObjMakeUpvar(
    Tcl_Interp *interp,		/* Interpreter containing variables. Used for
				 * error messages, too. */
    Tcl_Var otherPtr,		/* Pointer to the variable being linked-to. */
    Tcl_Obj *myNamePtr,		/* Name of variable which will refer to
				 * otherP1/otherP2. Must be a scalar. */
    int myFlags)		/* 0, TCL_GLOBAL_ONLY or TCL_NAMESPACE_ONLY:
				 * indicates scope of myName. */
{
    return TclPtrObjMakeUpvarIdx(interp, (Var *) otherPtr, myNamePtr, myFlags,
	    -1);
}

/* Callers must Incr myNamePtr if they plan to Decr it. */

int
TclPtrObjMakeUpvarIdx(
    Tcl_Interp *interp,		/* Interpreter containing variables. Used for
				 * error messages, too. */
    Var *otherPtr,		/* Pointer to the variable being linked-to. */
    Tcl_Obj *myNamePtr,		/* Name of variable which will refer to
				 * otherP1/otherP2. Must be a scalar. */
    int myFlags,		/* 0, TCL_GLOBAL_ONLY or TCL_NAMESPACE_ONLY:
				 * indicates scope of myName. */
    Tcl_Size index)			/* If the variable to be linked is an indexed
				 * scalar, this is its index. Otherwise, -1 */
{
    Interp *iPtr = (Interp *) interp;
    CallFrame *varFramePtr = iPtr->varFramePtr;
    const char *errMsg, *p, *myName;
    Var *varPtr;

    if (index >= 0) {
	if (!HasLocalVars(varFramePtr)) {
	    Tcl_Panic("ObjMakeUpvar called with an index outside from a proc");
	}
	varPtr = (Var *) &(varFramePtr->compiledLocals[index]);
	myNamePtr = localName(iPtr->varFramePtr, index);
	myName = myNamePtr? TclGetString(myNamePtr) : NULL;
    } else {
	/*
	 * Do not permit the new variable to look like an array reference, as
	 * it will not be reachable in that case [Bug 600812, TIP 184]. The
	 * "definition" of what "looks like an array reference" is consistent
	 * (and must remain consistent) with the code in TclObjLookupVar().
	 */

	myName = TclGetString(myNamePtr);
	p = strstr(myName, "(");
	if (p != NULL) {
	    p += strlen(p)-1;
	    if (*p == ')') {
		/*
		 * myName looks like an array reference.
		 */

		Tcl_SetObjResult((Tcl_Interp *) iPtr, Tcl_ObjPrintf(
			"bad variable name \"%s\": can't create a scalar "
			"variable that looks like an array element", myName));
		Tcl_SetErrorCode(interp, "TCL", "UPVAR", "LOCAL_ELEMENT",
			(char *)NULL);
		return TCL_ERROR;
	    }
	}

	/*
	 * Lookup and eventually create the new variable. Set the flag bit
	 * TCL_AVOID_RESOLVERS to indicate the special resolution rules for
	 * upvar purposes:
	 *   - Bug #696893 - variable is either proc-local or in the current
	 *     namespace; never follow the second (global) resolution path.
	 *   - Bug #631741 - do not use special namespace or interp resolvers.
	 */

	varPtr = TclLookupSimpleVar(interp, myNamePtr,
		myFlags|TCL_AVOID_RESOLVERS, /* create */ 1, &errMsg, &index);
	if (varPtr == NULL) {
	    TclObjVarErrMsg(interp, myNamePtr, NULL, "create", errMsg, -1);
	    Tcl_SetErrorCode(interp, "TCL", "LOOKUP", "VARNAME",
		    TclGetString(myNamePtr), (char *)NULL);
	    return TCL_ERROR;
	}
    }

    if (varPtr == otherPtr) {
	Tcl_SetObjResult((Tcl_Interp *) iPtr, Tcl_NewStringObj(
		"can't upvar from variable to itself", -1));
	Tcl_SetErrorCode(interp, "TCL", "UPVAR", "SELF", (char *)NULL);
	return TCL_ERROR;
    }

    if (TclIsVarTraced(varPtr)) {
	Tcl_SetObjResult((Tcl_Interp *) iPtr, Tcl_ObjPrintf(
		"variable \"%s\" has traces: can't use for upvar", myName));
	Tcl_SetErrorCode(interp, "TCL", "UPVAR", "TRACED", (char *)NULL);
	return TCL_ERROR;
    } else if (!TclIsVarUndefined(varPtr)) {
	Var *linkPtr;

	/*
	 * The variable already existed. Make sure this variable "varPtr"
	 * isn't the same as "otherPtr" (avoid circular links). Also, if it's
	 * not an upvar then it's an error. If it is an upvar, then just
	 * disconnect it from the thing it currently refers to.
	 */

	if (!TclIsVarLink(varPtr)) {
	    Tcl_SetObjResult((Tcl_Interp *) iPtr, Tcl_ObjPrintf(
		    "variable \"%s\" already exists", myName));
	    Tcl_SetErrorCode(interp, "TCL", "UPVAR", "EXISTS", (char *)NULL);
	    return TCL_ERROR;
	}

	linkPtr = varPtr->value.linkPtr;
	if (linkPtr == otherPtr) {
	    return TCL_OK;
	}
	if (TclIsVarInHash(linkPtr)) {
	    VarHashRefCount(linkPtr)--;
	    if (TclIsVarUndefined(linkPtr)) {
		CleanupVar(linkPtr, NULL);
	    }
	}
    }
    TclSetVarLink(varPtr);
    varPtr->value.linkPtr = otherPtr;
    if (TclIsVarInHash(otherPtr)) {
	VarHashRefCount(otherPtr)++;
    }
    return TCL_OK;
}

/*
 *----------------------------------------------------------------------
 *
 * Tcl_UpVar2 --
 *
 *	This function links one variable to another, just like the "upvar"
 *	command.
 *
 * Results:
 *	A standard Tcl completion code. If an error occurs then an error
 *	message is left in the interp's result.
 *
 * Side effects:
 *	The variable in frameName whose name is given by part1 and part2
 *	becomes accessible under the name localNameStr, so that references to
 *	localNameStr are redirected to the other variable like a symbolic
 *	link.
 *
 *----------------------------------------------------------------------
 */

int
Tcl_UpVar2(
    Tcl_Interp *interp,		/* Interpreter containing variables. Used for
				 * error messages too. */
    const char *frameName,	/* Name of the frame containing the source
				 * variable, such as "1" or "#0". */
    const char *part1,
    const char *part2,		/* Two parts of source variable name to link
				 * to. */
    const char *localNameStr,	/* Name of link variable. */
    int flags)			/* 0, TCL_GLOBAL_ONLY or TCL_NAMESPACE_ONLY:
				 * indicates scope of localNameStr. */
{
    int result;
    CallFrame *framePtr;
    Tcl_Obj *part1Ptr, *localNamePtr;

    if (TclGetFrame(interp, frameName, &framePtr) == -1) {
	return TCL_ERROR;
    }

    part1Ptr = Tcl_NewStringObj(part1, -1);
    Tcl_IncrRefCount(part1Ptr);
    localNamePtr = Tcl_NewStringObj(localNameStr, -1);
    Tcl_IncrRefCount(localNamePtr);

    result = ObjMakeUpvar(interp, framePtr, part1Ptr, part2, 0,
	    localNamePtr, flags, -1);
    Tcl_DecrRefCount(part1Ptr);
    Tcl_DecrRefCount(localNamePtr);
    return result;
}

/*
 *----------------------------------------------------------------------
 *
 * Tcl_GetVariableFullName --
 *
 *	Given a Tcl_Var token returned by Tcl_FindNamespaceVar, this function
 *	appends to an object the namespace variable's full name, qualified by
 *	a sequence of parent namespace names.
 *
 * Results:
 *	None.
 *
 * Side effects:
 *	The variable's fully-qualified name is appended to the string
 *	representation of objPtr.
 *
 *----------------------------------------------------------------------
 */

void
Tcl_GetVariableFullName(
    Tcl_Interp *interp,		/* Interpreter containing the variable. */
    Tcl_Var variable,		/* Token for the variable returned by a
				 * previous call to Tcl_FindNamespaceVar. */
    Tcl_Obj *objPtr)		/* Points to the object onto which the
				 * variable's full name is appended. */
{
    Interp *iPtr = (Interp *) interp;
    Var *varPtr = (Var *) variable;
    Tcl_Obj *namePtr;
    Namespace *nsPtr;

    if (!varPtr || TclIsVarArrayElement(varPtr)) {
	return;
    }

    /*
     * Add the full name of the containing namespace (if any), followed by the
     * "::" separator, then the variable name.
     */

    nsPtr = TclGetVarNsPtr(varPtr);
    if (nsPtr) {
	Tcl_AppendToObj(objPtr, nsPtr->fullName, -1);
	if (nsPtr != iPtr->globalNsPtr) {
	    Tcl_AppendToObj(objPtr, "::", 2);
	}
    }
    if (TclIsVarInHash(varPtr)) {
	if (!TclIsVarDeadHash(varPtr)) {
	    namePtr = VarHashGetKey(varPtr);
	    Tcl_AppendObjToObj(objPtr, namePtr);
	}
    } else if (iPtr->varFramePtr->procPtr) {
	Tcl_Size index = varPtr - iPtr->varFramePtr->compiledLocals;

	if (index < iPtr->varFramePtr->numCompiledLocals) {
	    namePtr = localName(iPtr->varFramePtr, index);
	    Tcl_AppendObjToObj(objPtr, namePtr);
	}
    }
}

/*
 *----------------------------------------------------------------------
 *
 * Tcl_ConstObjCmd --
 *
 *	This function is invoked to process the "const" Tcl command.
 *	See the user documentation for details on what it does.
 *
 * Results:
 *	A standard Tcl object result value.
 *
 * Side effects:
 *	See the user documentation.
 *
 *----------------------------------------------------------------------
 */

int
Tcl_ConstObjCmd(
    TCL_UNUSED(void *),
    Tcl_Interp *interp,		/* Current interpreter. */
    Tcl_Size objc,			/* Number of arguments. */
    Tcl_Obj *const objv[])	/* Argument objects. */
{
    Var *varPtr, *arrayPtr;
    Tcl_Obj *part1Ptr;

    if (objc != 3) {
	Tcl_WrongNumArgs(interp, 1, objv, "varName value");
	return TCL_ERROR;
    }

    part1Ptr = objv[1];
    varPtr = TclObjLookupVarEx(interp, part1Ptr, NULL, TCL_LEAVE_ERR_MSG,
	    "const", /*createPart1*/ 1, /*createPart2*/ 1, &arrayPtr);
    if (TclIsVarArray(varPtr)) {
	TclObjVarErrMsg(interp, part1Ptr, NULL, "make constant", ISARRAY, -1);
	Tcl_SetErrorCode(interp, "TCL", "LOOKUP", "CONST", (char *)NULL);
	return TCL_ERROR;
    }
    if (TclIsVarArrayElement(varPtr)) {
	if (TclIsVarUndefined(varPtr)) {
	    CleanupVar(varPtr, arrayPtr);
	}
	TclObjVarErrMsg(interp, part1Ptr, NULL, "make constant", ISARRAYELEMENT, -1);
	Tcl_SetErrorCode(interp, "TCL", "LOOKUP", "CONST", (char *)NULL);
	return TCL_ERROR;
    }

    /*
     * If already exists, either a constant (no problem) or an error.
     */
    if (!TclIsVarUndefined(varPtr)) {
	if (TclIsVarConstant(varPtr)) {
	    return TCL_OK;
	}
	TclObjVarErrMsg(interp, part1Ptr, NULL, "make constant", EXISTS, -1);
	Tcl_SetErrorCode(interp, "TCL", "LOOKUP", "CONST", (char *)NULL);
	return TCL_ERROR;
    }

    /*
     * Make the variable and flag it as a constant.
     */
    if (TclPtrSetVar(interp, (Tcl_Var) varPtr, NULL, objv[1], NULL,
	    objv[2], TCL_LEAVE_ERR_MSG) == NULL) {
	if (TclIsVarUndefined(varPtr)) {
	    CleanupVar(varPtr, arrayPtr);
	}
	return TCL_ERROR;
    };
    TclSetVarConstant(varPtr);
    return TCL_OK;
}

/*
 *----------------------------------------------------------------------
 *
 * Tcl_GlobalObjCmd --
 *
 *	This object-based function is invoked to process the "global" Tcl
 *	command. See the user documentation for details on what it does.
 *
 * Results:
 *	A standard Tcl object result value.
 *
 * Side effects:
 *	See the user documentation.
 *
 *----------------------------------------------------------------------
 */

int
Tcl_GlobalObjCmd(
    TCL_UNUSED(void *),
    Tcl_Interp *interp,		/* Current interpreter. */
    Tcl_Size objc,			/* Number of arguments. */
    Tcl_Obj *const objv[])	/* Argument objects. */
{
    Interp *iPtr = (Interp *) interp;
    Tcl_Obj *objPtr, *tailPtr;
    const char *varName;
    const char *tail;
    int result;
    Tcl_Size i;

    /*
     * If we are not executing inside a Tcl procedure, just return.
     */

    if (!HasLocalVars(iPtr->varFramePtr)) {
	return TCL_OK;
    }

    for (i=1 ; i<objc ; i++) {
	/*
	 * Make a local variable linked to its counterpart in the global ::
	 * namespace.
	 */

	objPtr = objv[i];
	varName = TclGetString(objPtr);

	/*
	 * The variable name might have a scope qualifier, but the name for
	 * the local "link" variable must be the simple name at the tail.
	 */

	for (tail=varName ; *tail!='\0' ; tail++) {
	    /* empty body */
	}
	while ((tail > varName) && ((tail[0] != ':') || (tail[-1] != ':'))) {
	    tail--;
	}
	if ((*tail == ':') && (tail > varName)) {
	    tail++;
	}

	if (tail == varName) {
	    tailPtr = objPtr;
	} else {
	    tailPtr = Tcl_NewStringObj(tail, -1);
	    Tcl_IncrRefCount(tailPtr);
	}

	/*
	 * Link to the variable "varName" in the global :: namespace.
	 */

	result = ObjMakeUpvar(interp, NULL, objPtr, NULL,
		TCL_GLOBAL_ONLY, /*myName*/ tailPtr, /*myFlags*/ 0, -1);

	if (tail != varName) {
	    Tcl_DecrRefCount(tailPtr);
	}

	if (result != TCL_OK) {
	    return result;
	}
    }
    return TCL_OK;
}

/*
 *----------------------------------------------------------------------
 *
 * Tcl_VariableObjCmd --
 *
 *	Invoked to implement the "variable" command that creates one or more
 *	global variables. Handles the following syntax:
 *
 *	    variable ?name value...? name ?value?
 *
 *	One or more variables can be created. The variables are initialized
 *	with the specified values. The value for the last variable is
 *	optional.
 *
 *	If the variable does not exist, it is created and given the optional
 *	value. If it already exists, it is simply set to the optional value.
 *	Normally, "name" is an unqualified name, so it is created in the
 *	current namespace. If it includes namespace qualifiers, it can be
 *	created in another namespace.
 *
 *	If the variable command is executed inside a Tcl procedure, it creates
 *	a local variable linked to the newly-created namespace variable.
 *
 * Results:
 *	Returns TCL_OK if the variable is found or created. Returns TCL_ERROR
 *	if anything goes wrong.
 *
 * Side effects:
 *	If anything goes wrong, this function returns an error message as the
 *	result in the interpreter's result object.
 *
 *----------------------------------------------------------------------
 */

int
Tcl_VariableObjCmd(
    TCL_UNUSED(void *),
    Tcl_Interp *interp,		/* Current interpreter. */
    Tcl_Size objc,			/* Number of arguments. */
    Tcl_Obj *const objv[])	/* Argument objects. */
{
    Interp *iPtr = (Interp *) interp;
    const char *varName, *tail, *cp;
    Var *varPtr, *arrayPtr;
    Tcl_Obj *varValuePtr;
    Tcl_Size i;
    int  result;
    Tcl_Obj *varNamePtr, *tailPtr;

    for (i=1 ; i<objc ; i+=2) {
	/*
	 * Look up each variable in the current namespace context, creating it
	 * if necessary.
	 */

	varNamePtr = objv[i];
	varName = TclGetString(varNamePtr);
	varPtr = TclObjLookupVarEx(interp, varNamePtr, NULL,
		(TCL_NAMESPACE_ONLY | TCL_LEAVE_ERR_MSG), "define",
		/*createPart1*/ 1, /*createPart2*/ 0, &arrayPtr);

	if (arrayPtr != NULL) {
	    /*
	     * Variable cannot be an element in an array. If arrayPtr is
	     * non-NULL, it is, so throw up an error and return.
	     */

	    TclObjVarErrMsg(interp, varNamePtr, NULL, "define",
		    ISARRAYELEMENT, -1);
	    Tcl_SetErrorCode(interp, "TCL", "UPVAR", "LOCAL_ELEMENT", (char *)NULL);
	    return TCL_ERROR;
	}

	if (varPtr == NULL) {
	    return TCL_ERROR;
	}

	/*
	 * Mark the variable as a namespace variable and increment its
	 * reference count so that it will persist until its namespace is
	 * destroyed or until the variable is unset.
	 */

	TclSetVarNamespaceVar(varPtr);

	/*
	 * If a value was specified, set the variable to that value.
	 * Otherwise, if the variable is new, leave it undefined. (If the
	 * variable already exists and no value was specified, leave its value
	 * unchanged; just create the local link if we're in a Tcl procedure).
	 */

	if (i+1 < objc) {	/* A value was specified. */
	    varValuePtr = TclPtrSetVarIdx(interp, varPtr, arrayPtr,
		    varNamePtr, NULL, objv[i+1],
		    (TCL_NAMESPACE_ONLY | TCL_LEAVE_ERR_MSG), -1);
	    if (varValuePtr == NULL) {
		return TCL_ERROR;
	    }
	}

	/*
	 * If we are executing inside a Tcl procedure, create a local variable
	 * linked to the new namespace variable "varName".
	 */

	if (HasLocalVars(iPtr->varFramePtr)) {
	    /*
	     * varName might have a scope qualifier, but the name for the
	     * local "link" variable must be the simple name at the tail.
	     *
	     * Locate tail in one pass: drop any prefix after two *or more*
	     * consecutive ":" characters).
	     */

	    for (tail=cp=varName ; *cp!='\0' ;) {
		if (*cp++ == ':') {
		    while (*cp == ':') {
			tail = ++cp;
		    }
		}
	    }

	    /*
	     * Create a local link "tail" to the variable "varName" in the
	     * current namespace.
	     */

	    if (tail == varName) {
		tailPtr = varNamePtr;
	    } else {
		tailPtr = Tcl_NewStringObj(tail, -1);
		Tcl_IncrRefCount(tailPtr);
	    }

	    result = ObjMakeUpvar(interp, NULL, varNamePtr, /*otherP2*/ NULL,
		    /*otherFlags*/ TCL_NAMESPACE_ONLY,
		    /*myName*/ tailPtr, /*myFlags*/ 0, -1);

	    if (tail != varName) {
		Tcl_DecrRefCount(tailPtr);
	    }

	    if (result != TCL_OK) {
		return result;
	    }
	}
    }
    return TCL_OK;
}

/*
 *----------------------------------------------------------------------
 *
 * Tcl_UpvarObjCmd --
 *
 *	This object-based function is invoked to process the "upvar" Tcl
 *	command. See the user documentation for details on what it does.
 *
 * Results:
 *	A standard Tcl object result value.
 *
 * Side effects:
 *	See the user documentation.
 *
 *----------------------------------------------------------------------
 */

int
Tcl_UpvarObjCmd(
    TCL_UNUSED(void *),
    Tcl_Interp *interp,		/* Current interpreter. */
    Tcl_Size objc,			/* Number of arguments. */
    Tcl_Obj *const objv[])	/* Argument objects. */
{
    CallFrame *framePtr;
    int result, hasLevel;
    Tcl_Obj *levelObj;

    if (objc < 3) {
	Tcl_WrongNumArgs(interp, 1, objv,
		"?level? otherVar localVar ?otherVar localVar ...?");
	return TCL_ERROR;
    }

    if (objc & 1) {
	/*
	 * Even number of arguments, so use the default level of "1" by
	 * passing NULL to TclObjGetFrame.
	 */

	levelObj = NULL;
	hasLevel = 0;
    } else {
	/*
	 * Odd number of arguments, so objv[1] must contain the level.
	 */

	levelObj = objv[1];
	hasLevel = 1;
    }

    /*
     * Find the call frame containing each of the "other variables" to be
     * linked to.
     */

    result = TclObjGetFrame(interp, levelObj, &framePtr);
    if (result == -1) {
	return TCL_ERROR;
    }
    if ((result == 0) && hasLevel) {
	/*
	 * Synthesize an error message since TclObjGetFrame doesn't do this
	 * for this particular case.
	 */

	Tcl_SetObjResult(interp, Tcl_ObjPrintf(
		"bad level \"%s\"", TclGetString(levelObj)));
	Tcl_SetErrorCode(interp, "TCL", "LOOKUP", "LEVEL",
		TclGetString(levelObj), (char *)NULL);
	return TCL_ERROR;
    }

    /*
     * We've now finished with parsing levels; skip to the variable names.
     */

    objc -= hasLevel + 1;
    objv += hasLevel + 1;

    /*
     * Iterate over each (other variable, local variable) pair. Divide the
     * other variable name into two parts, then call MakeUpvar to do all the
     * work of linking it to the local variable.
     */

    for (; objc>0 ; objc-=2, objv+=2) {
	result = ObjMakeUpvar(interp, framePtr, /* othervarName */ objv[0],
		NULL, 0, /* myVarName */ objv[1], /*flags*/ 0, -1);
	if (result != TCL_OK) {
	    return TCL_ERROR;
	}
    }
    return TCL_OK;
}

/*
 *----------------------------------------------------------------------
 *
 * ParseSearchId --
 *
 *	This function translates from a tcl object to a pointer to an active
 *	array search (if there is one that matches the string).
 *
 * Results:
 *	The return value is a pointer to the array search indicated by string,
 *	or NULL if there isn't one. If NULL is returned, the interp's result
 *	contains an error message.
 *
 *----------------------------------------------------------------------
 */

static ArraySearch *
ParseSearchId(
    Tcl_Interp *interp,		/* Interpreter containing variable. */
    const Var *varPtr,		/* Array variable search is for. */
    Tcl_Obj *varNamePtr,	/* Name of array variable that search is
				 * supposed to be for. */
    Tcl_Obj *handleObj)		/* Object containing id of search. Must have
				 * form "search-num-var" where "num" is a
				 * decimal number and "var" is a variable
				 * name. */
{
    Interp *iPtr = (Interp *) interp;
    ArraySearch *searchPtr;
    const char *handle = TclGetString(handleObj);
    char *end;

    if (varPtr->flags & VAR_SEARCH_ACTIVE) {
	Tcl_HashEntry *hPtr =
		Tcl_FindHashEntry(&iPtr->varSearches, varPtr);

	/* First look for same (Tcl_Obj *) */
	for (searchPtr = (ArraySearch *)Tcl_GetHashValue(hPtr); searchPtr != NULL;
		searchPtr = searchPtr->nextPtr) {
	    if (searchPtr->name == handleObj) {
		return searchPtr;
	    }
	}
	/* Fallback: do string compares. */
	for (searchPtr = (ArraySearch *)Tcl_GetHashValue(hPtr); searchPtr != NULL;
		searchPtr = searchPtr->nextPtr) {
	    if (strcmp(TclGetString(searchPtr->name), handle) == 0) {
		return searchPtr;
	    }
	}
    }
    if ((handle[0] != 's') || (handle[1] != '-')
	    || (strtoul(handle + 2, &end, 10), end == (handle + 2))
	    || (*end != '-')) {
	Tcl_SetObjResult(interp, Tcl_ObjPrintf(
		"illegal search identifier \"%s\"", handle));
    } else if (strcmp(end + 1, TclGetString(varNamePtr)) != 0) {
	Tcl_SetObjResult(interp, Tcl_ObjPrintf(
		"search identifier \"%s\" isn't for variable \"%s\"",
		handle, TclGetString(varNamePtr)));
    } else {
	Tcl_SetObjResult(interp, Tcl_ObjPrintf(
		"couldn't find search \"%s\"", handle));
    }
    Tcl_SetErrorCode(interp, "TCL", "LOOKUP", "ARRAYSEARCH", handle, (char *)NULL);
    return NULL;
}

/*
 *----------------------------------------------------------------------
 *
 * DeleteSearches --
 *
 *	This function is called to free up all of the searches associated
 *	with an array variable.
 *
 * Results:
 *	None.
 *
 * Side effects:
 *	Memory is released to the storage allocator.
 *
 *----------------------------------------------------------------------
 */

static void
DeleteSearches(
    Interp *iPtr,
    Var *arrayVarPtr)		/* Variable whose searches are to be
				 * deleted. */
{
    ArraySearch *searchPtr, *nextPtr;
    Tcl_HashEntry *sPtr;

    if (arrayVarPtr->flags & VAR_SEARCH_ACTIVE) {
	sPtr = Tcl_FindHashEntry(&iPtr->varSearches, arrayVarPtr);
	for (searchPtr = (ArraySearch *)Tcl_GetHashValue(sPtr); searchPtr != NULL;
		searchPtr = nextPtr) {
	    nextPtr = searchPtr->nextPtr;
	    Tcl_DecrRefCount(searchPtr->name);
	    Tcl_Free(searchPtr);
	}
	arrayVarPtr->flags &= ~VAR_SEARCH_ACTIVE;
	Tcl_DeleteHashEntry(sPtr);
    }
}

/*
 *----------------------------------------------------------------------
 *
 * TclDeleteNamespaceVars --
 *
 *	This function is called to recycle all the storage space associated
 *	with a namespace's table of variables.
 *
 * Results:
 *	None.
 *
 * Side effects:
 *	Variables are deleted and trace functions are invoked, if any are
 *	declared.
 *
 *----------------------------------------------------------------------
 */

void
TclDeleteNamespaceVars(
    Namespace *nsPtr)
{
    TclVarHashTable *tablePtr = &nsPtr->varTable;
    Tcl_Interp *interp = nsPtr->interp;
    Interp *iPtr = (Interp *)interp;
    Tcl_HashSearch search;
    int flags = 0;
    Var *varPtr;

    /*
     * Determine what flags to pass to the trace callback functions.
     */

    if (nsPtr == iPtr->globalNsPtr) {
	flags = TCL_GLOBAL_ONLY;
    } else if (nsPtr == (Namespace *) TclGetCurrentNamespace(interp)) {
	flags = TCL_NAMESPACE_ONLY;
    }

    for (varPtr = VarHashFirstVar(tablePtr, &search);  varPtr != NULL;
	    varPtr = VarHashFirstVar(tablePtr, &search)) {
	Tcl_Obj *objPtr;
	TclNewObj(objPtr);
	VarHashRefCount(varPtr)++;	/* Make sure we get to remove from
					 * hash. */
	Tcl_GetVariableFullName(interp, (Tcl_Var) varPtr, objPtr);
	UnsetVarStruct(varPtr, NULL, iPtr, /* part1 */ objPtr,
		NULL, flags, -1);

	/*
	 * We just unset the variable. However, an unset trace might
	 * have re-set it, or might have re-established traces on it.
	 * This namespace and its vartable are going away unconditionally,
	 * so we cannot let such things linger. That would be a leak.
	 *
	 * First we destroy all traces. ...
	 */

	if (TclIsVarTraced(varPtr)) {
	    Tcl_HashEntry *tPtr = Tcl_FindHashEntry(&iPtr->varTraces, varPtr);
	    VarTrace *tracePtr = (VarTrace *)Tcl_GetHashValue(tPtr);
	    ActiveVarTrace *activePtr;

	    while (tracePtr) {
		VarTrace *prevPtr = tracePtr;

		tracePtr = tracePtr->nextPtr;
		prevPtr->nextPtr = NULL;
		Tcl_EventuallyFree(prevPtr, TCL_DYNAMIC);
	    }
	    Tcl_DeleteHashEntry(tPtr);
	    varPtr->flags &= ~VAR_ALL_TRACES;
	    for (activePtr = iPtr->activeVarTracePtr; activePtr != NULL;
		    activePtr = activePtr->nextPtr) {
		if (activePtr->varPtr == varPtr) {
		    activePtr->nextTracePtr = NULL;
		}
	    }
	}

	/*
	 * ...and then, if the variable still holds a value, we unset it
	 * again. This time with no traces left, we're sure it goes away.
	 */

	if (!TclIsVarUndefined(varPtr)) {
	    UnsetVarStruct(varPtr, NULL, iPtr, /* part1 */ objPtr,
		    NULL, flags, -1);
	}
	Tcl_DecrRefCount(objPtr); /* free no longer needed obj */
	VarHashRefCount(varPtr)--;
	VarHashDeleteEntry(varPtr);
    }
    VarHashDeleteTable(tablePtr);
}

/*
 *----------------------------------------------------------------------
 *
 * TclDeleteVars --
 *
 *	This function is called to recycle all the storage space associated
 *	with a table of variables. For this function to work correctly, it
 *	must not be possible for any of the variables in the table to be
 *	accessed from Tcl commands (e.g. from trace functions).
 *
 * Results:
 *	None.
 *
 * Side effects:
 *	Variables are deleted and trace functions are invoked, if any are
 *	declared.
 *
 *----------------------------------------------------------------------
 */

void
TclDeleteVars(
    Interp *iPtr,		/* Interpreter to which variables belong. */
    TclVarHashTable *tablePtr)	/* Hash table containing variables to
				 * delete. */
{
    Tcl_Interp *interp = (Tcl_Interp *) iPtr;
    Tcl_HashSearch search;
    Var *varPtr;
    int flags;
    Namespace *currNsPtr = (Namespace *) TclGetCurrentNamespace(interp);

    /*
     * Determine what flags to pass to the trace callback functions.
     */

    flags = TCL_TRACE_UNSETS;
    if (tablePtr == &iPtr->globalNsPtr->varTable) {
	flags |= TCL_GLOBAL_ONLY;
    } else if (tablePtr == &currNsPtr->varTable) {
	flags |= TCL_NAMESPACE_ONLY;
    }

    for (varPtr = VarHashFirstVar(tablePtr, &search); varPtr != NULL;
	    varPtr = VarHashFirstVar(tablePtr, &search)) {
	UnsetVarStruct(varPtr, NULL, iPtr, VarHashGetKey(varPtr), NULL, flags,
		-1);
	VarHashDeleteEntry(varPtr);
    }
    VarHashDeleteTable(tablePtr);
}

/*
 *----------------------------------------------------------------------
 *
 * TclDeleteCompiledLocalVars --
 *
 *	This function is called to recycle storage space associated with the
 *	compiler-allocated array of local variables in a procedure call frame.
 *	This function resembles TclDeleteVars above except that each variable
 *	is stored in a call frame and not a hash table. For this function to
 *	work correctly, it must not be possible for any of the variable in the
 *	table to be accessed from Tcl commands (e.g. from trace functions).
 *
 * Results:
 *	None.
 *
 * Side effects:
 *	Variables are deleted and trace functions are invoked, if any are
 *	declared.
 *
 *----------------------------------------------------------------------
 */

void
TclDeleteCompiledLocalVars(
    Interp *iPtr,		/* Interpreter to which variables belong. */
    CallFrame *framePtr)	/* Procedure call frame containing compiler-
				 * assigned local variables to delete. */
{
    Var *varPtr;
    Tcl_Size numLocals, i;
    Tcl_Obj **namePtrPtr;

    numLocals = framePtr->numCompiledLocals;
    varPtr = framePtr->compiledLocals;
    namePtrPtr = &localName(framePtr, 0);
    for (i=0 ; i<numLocals ; i++, namePtrPtr++, varPtr++) {
	UnsetVarStruct(varPtr, NULL, iPtr, *namePtrPtr, NULL,
		TCL_TRACE_UNSETS, i);
    }
    framePtr->numCompiledLocals = 0;
}

/*
 *----------------------------------------------------------------------
 *
 * DeleteArray --
 *
 *	This function is called to free up everything in an array variable.
 *	It's the caller's responsibility to make sure that the array is no
 *	longer accessible before this function is called.
 *
 * Results:
 *	None.
 *
 * Side effects:
 *	All storage associated with varPtr's array elements is deleted
 *	(including the array's hash table). Deletion trace functions for
 *	array elements are invoked, then deleted. Any pending traces for array
 *	elements are also deleted.
 *
 *----------------------------------------------------------------------
 */

static void
DeleteArray(
    Interp *iPtr,		/* Interpreter containing array. */
    Tcl_Obj *arrayNamePtr,	/* Name of array (used for trace callbacks),
				 * or NULL if it is to be computed on
				 * demand. */
    Var *varPtr,		/* Pointer to variable structure. */
    int flags,			/* Flags to pass to TclCallVarTraces:
				 * TCL_TRACE_UNSETS and sometimes
				 * TCL_NAMESPACE_ONLY or TCL_GLOBAL_ONLY. */
    Tcl_Size index)
{
    Tcl_HashSearch search;
    Tcl_HashEntry *tPtr;
    Var *elPtr;
    ActiveVarTrace *activePtr;
    Tcl_Obj *objPtr;
    VarTrace *tracePtr;

    for (elPtr = VarHashFirstVar(varPtr->value.tablePtr, &search);
	    elPtr != NULL; elPtr = VarHashNextVar(&search)) {
	if (TclIsVarScalar(elPtr) && (elPtr->value.objPtr != NULL)) {
	    objPtr = elPtr->value.objPtr;
	    TclDecrRefCount(objPtr);
	    elPtr->value.objPtr = NULL;
	}

	/*
	 * Lie about the validity of the hashtable entry. In this way the
	 * variables will be deleted by VarHashDeleteTable.
	 */

	VarHashInvalidateEntry(elPtr);
	if (TclIsVarTraced(elPtr)) {
	    /*
	     * Compute the array name if it was not supplied.
	     */

	    if (elPtr->flags & VAR_TRACED_UNSET) {
		Tcl_Obj *elNamePtr = VarHashGetKey(elPtr);

		elPtr->flags &= ~VAR_TRACE_ACTIVE;
		TclObjCallVarTraces(iPtr, NULL, elPtr, arrayNamePtr,
			elNamePtr, flags,/* leaveErrMsg */ 0, index);
	    }
	    tPtr = Tcl_FindHashEntry(&iPtr->varTraces, elPtr);
	    tracePtr = (VarTrace *)Tcl_GetHashValue(tPtr);
	    while (tracePtr) {
		VarTrace *prevPtr = tracePtr;

		tracePtr = tracePtr->nextPtr;
		prevPtr->nextPtr = NULL;
		Tcl_EventuallyFree(prevPtr, TCL_DYNAMIC);
	    }
	    Tcl_DeleteHashEntry(tPtr);
	    elPtr->flags &= ~VAR_ALL_TRACES;
	    for (activePtr = iPtr->activeVarTracePtr; activePtr != NULL;
		    activePtr = activePtr->nextPtr) {
		if (activePtr->varPtr == elPtr) {
		    activePtr->nextTracePtr = NULL;
		}
	    }
	}
	TclSetVarUndefined(elPtr);

	/*
	 * Even though array elements are not supposed to be namespace
	 * variables, some combinations of [upvar] and [variable] may create
	 * such beasts - see [Bug 604239]. This is necessary to avoid leaking
	 * the corresponding Var struct, and is otherwise harmless.
	 */

	TclClearVarNamespaceVar(elPtr);
    }
    DeleteArrayVar(varPtr);
}

/*
 *----------------------------------------------------------------------
 *
 * TclObjVarErrMsg --
 *
 *	Generate a reasonable error message describing why a variable
 *	operation failed.
 *
 * Results:
 *	None.
 *
 * Side effects:
 *	The interp's result is set to hold a message identifying the variable
 *	given by part1 and part2 and describing why the variable operation
 *	failed.
 *
 *----------------------------------------------------------------------
 */

void
TclVarErrMsg(
    Tcl_Interp *interp,		/* Interpreter in which to record message. */
    const char *part1,
    const char *part2,		/* Variable's two-part name. */
    const char *operation,	/* String describing operation that failed,
				 * e.g. "read", "set", or "unset". */
    const char *reason)		/* String describing why operation failed. */
{
    Tcl_Obj *part2Ptr = NULL, *part1Ptr = Tcl_NewStringObj(part1, -1);

    if (part2) {
	part2Ptr = Tcl_NewStringObj(part2, -1);
    }

    TclObjVarErrMsg(interp, part1Ptr, part2Ptr, operation, reason, -1);

    Tcl_DecrRefCount(part1Ptr);
    if (part2Ptr) {
	Tcl_DecrRefCount(part2Ptr);
    }
}

void
TclObjVarErrMsg(
    Tcl_Interp *interp,		/* Interpreter in which to record message. */
    Tcl_Obj *part1Ptr,		/* (may be NULL, if index >= 0) */
    Tcl_Obj *part2Ptr,		/* Variable's two-part name. */
    const char *operation,	/* String describing operation that failed,
				 * e.g. "read", "set", or "unset". */
    const char *reason,		/* String describing why operation failed. */
    Tcl_Size index)		/* Index into the local variable table of the
				 * variable, or -1. Only used when part1Ptr is
				 * NULL. */
{
    if (!part1Ptr) {
	if (index == -1) {
	    Tcl_Panic("invalid part1Ptr and invalid index together");
	}
	part1Ptr = localName(((Interp *)interp)->varFramePtr, index);
    }
    Tcl_SetObjResult(interp, Tcl_ObjPrintf("can't %s \"%s%s%s%s\": %s",
	    operation, TclGetString(part1Ptr), (part2Ptr ? "(" : ""),
	    (part2Ptr ? TclGetString(part2Ptr) : ""), (part2Ptr ? ")" : ""),
	    reason));
}

/*
 *----------------------------------------------------------------------
 *
 * Internal functions for variable name object types --
 *
 *----------------------------------------------------------------------
 */

/*
 * localVarName -
 *
 * INTERNALREP DEFINITION:
 *   twoPtrValue.ptr1:   pointer to name obj in varFramePtr->localCache
 *			  or NULL if it is this same obj
 *   twoPtrValue.ptr2: index into locals table
 */

static void
FreeLocalVarName(
    Tcl_Obj *objPtr)
{
    Tcl_Size index;
    Tcl_Obj *namePtr;

    LocalGetInternalRep(objPtr, index, namePtr);

    index++;	/* Compiler warning bait. */
    if (namePtr) {
	Tcl_DecrRefCount(namePtr);
    }
}

static void
DupLocalVarName(
    Tcl_Obj *srcPtr,
    Tcl_Obj *dupPtr)
{
    Tcl_Size index;
    Tcl_Obj *namePtr;

    LocalGetInternalRep(srcPtr, index, namePtr);
    if (!namePtr) {
	namePtr = srcPtr;
    }
    LocalSetInternalRep(dupPtr, index, namePtr);
}

/*
 * parsedVarName -
 *
 * INTERNALREP DEFINITION:
 *   twoPtrValue.ptr1 = pointer to the array name Tcl_Obj (NULL if scalar)
 *   twoPtrValue.ptr2 = pointer to the element name string (owned by this
 *			Tcl_Obj), or NULL if it is a scalar variable
 */

static void
FreeParsedVarName(
    Tcl_Obj *objPtr)
{
    Tcl_Obj *arrayPtr, *elem;
    int parsed;

    ParsedGetInternalRep(objPtr, parsed, arrayPtr, elem);

    parsed++;				/* Silence compiler. */
    if (arrayPtr != NULL) {
	TclDecrRefCount(arrayPtr);
	TclDecrRefCount(elem);
    }
}

static void
DupParsedVarName(
    Tcl_Obj *srcPtr,
    Tcl_Obj *dupPtr)
{
    Tcl_Obj *arrayPtr, *elem;
    int parsed;

    ParsedGetInternalRep(srcPtr, parsed, arrayPtr, elem);

    parsed++;				/* Silence compiler. */
    ParsedSetInternalRep(dupPtr, arrayPtr, elem);
}

/*
 *----------------------------------------------------------------------
 *
 * Tcl_FindNamespaceVar -- MOVED OVER from tclNamesp.c
 *
 *	Searches for a namespace variable, a variable not local to a
 *	procedure. The variable can be either a scalar or an array, but may
 *	not be an element of an array.
 *
 * Results:
 *	Returns a token for the variable if it is found. Otherwise, if it
 *	can't be found or there is an error, returns NULL and leaves an error
 *	message in the interpreter's result object if "flags" contains
 *	TCL_LEAVE_ERR_MSG.
 *
 * Side effects:
 *	None.
 *
 *----------------------------------------------------------------------
 */

Tcl_Var
Tcl_FindNamespaceVar(
    Tcl_Interp *interp,		/* The interpreter in which to find the
				 * variable. */
    const char *name,		/* Variable's name. If it starts with "::",
				 * will be looked up in global namespace.
				 * Else, looked up first in contextNsPtr
				 * (current namespace if contextNsPtr is
				 * NULL), then in global namespace. */
    Tcl_Namespace *contextNsPtr,/* Ignored if TCL_GLOBAL_ONLY flag set.
				 * Otherwise, points to namespace in which to
				 * resolve name. If NULL, look up name in the
				 * current namespace. */
    int flags)			/* An OR'd combination of:
				 * TCL_AVOID_RESOLVERS, TCL_GLOBAL_ONLY (look
				 * up name only in global namespace),
				 * TCL_NAMESPACE_ONLY (look up only in
				 * contextNsPtr, or the current namespace if
				 * contextNsPtr is NULL), and
				 * TCL_LEAVE_ERR_MSG. If both TCL_GLOBAL_ONLY
				 * and TCL_NAMESPACE_ONLY are given,
				 * TCL_GLOBAL_ONLY is ignored. */
{
    Tcl_Obj *namePtr = Tcl_NewStringObj(name, -1);
    Tcl_Var var;

    var = ObjFindNamespaceVar(interp, namePtr, contextNsPtr, flags);
    Tcl_DecrRefCount(namePtr);
    return var;
}

static Tcl_Var
ObjFindNamespaceVar(
    Tcl_Interp *interp,		/* The interpreter in which to find the
				 * variable. */
    Tcl_Obj *namePtr,		/* Variable's name. If it starts with "::",
				 * will be looked up in global namespace.
				 * Else, looked up first in contextNsPtr
				 * (current namespace if contextNsPtr is
				 * NULL), then in global namespace. */
    Tcl_Namespace *contextNsPtr,/* Ignored if TCL_GLOBAL_ONLY flag set.
				 * Otherwise, points to namespace in which to
				 * resolve name. If NULL, look up name in the
				 * current namespace. */
    int flags)			/* An OR'd combination of:
				 * TCL_AVOID_RESOLVERS, TCL_GLOBAL_ONLY (look
				 * up name only in global namespace),
				 * TCL_NAMESPACE_ONLY (look up only in
				 * contextNsPtr, or the current namespace if
				 * contextNsPtr is NULL), and
				 * TCL_LEAVE_ERR_MSG. If both TCL_GLOBAL_ONLY
				 * and TCL_NAMESPACE_ONLY are given,
				 * TCL_GLOBAL_ONLY is ignored. */
{
    Interp *iPtr = (Interp *) interp;
    ResolverScheme *resPtr;
    Namespace *nsPtr[2], *cxtNsPtr;
    const char *simpleName;
    Var *varPtr;
    int search;
    int result;
    Tcl_Var var;
    Tcl_Obj *simpleNamePtr;
    const char *name = TclGetString(namePtr);

    /*
     * If this namespace has a variable resolver, then give it first crack at
     * the variable resolution. It may return a Tcl_Var value, it may signal
     * to continue onward, or it may signal an error.
     */

    if ((flags & TCL_GLOBAL_ONLY) != 0) {
	cxtNsPtr = (Namespace *) TclGetGlobalNamespace(interp);
    } else if (contextNsPtr != NULL) {
	cxtNsPtr = (Namespace *) contextNsPtr;
    } else {
	cxtNsPtr = (Namespace *) TclGetCurrentNamespace(interp);
    }

    if (!(flags & TCL_AVOID_RESOLVERS) &&
	    (cxtNsPtr->varResProc != NULL || iPtr->resolverPtr != NULL)) {
	resPtr = iPtr->resolverPtr;

	if (cxtNsPtr->varResProc) {
	    result = cxtNsPtr->varResProc(interp, name,
		    (Tcl_Namespace *) cxtNsPtr, flags, &var);
	} else {
	    result = TCL_CONTINUE;
	}

	while (result == TCL_CONTINUE && resPtr) {
	    if (resPtr->varResProc) {
		result = resPtr->varResProc(interp, name,
			(Tcl_Namespace *) cxtNsPtr, flags, &var);
	    }
	    resPtr = resPtr->nextPtr;
	}

	if (result == TCL_OK) {
	    return var;
	} else if (result != TCL_CONTINUE) {
	    return NULL;
	}
    }

    /*
     * Find the namespace(s) that contain the variable.
     */

    if (!(flags & TCL_GLOBAL_ONLY)) {
	flags |= TCL_NAMESPACE_ONLY;
    }

    TclGetNamespaceForQualName(interp, name, (Namespace *) contextNsPtr,
	    flags, &nsPtr[0], &nsPtr[1], &cxtNsPtr, &simpleName);

    /*
     * Look for the variable in the variable table of its namespace. Be sure
     * to check both possible search paths: from the specified namespace
     * context and from the global namespace.
     */

    varPtr = NULL;
    if (simpleName != name) {
	simpleNamePtr = Tcl_NewStringObj(simpleName, -1);
    } else {
	simpleNamePtr = namePtr;
    }

    for (search = 0;  (search < 2) && (varPtr == NULL);  search++) {
	if ((nsPtr[search] != NULL) && (simpleName != NULL)) {
	    varPtr = VarHashFindVar(&nsPtr[search]->varTable, simpleNamePtr);
	}
    }
    if (simpleName != name) {
	Tcl_DecrRefCount(simpleNamePtr);
    }
    if ((varPtr == NULL) && (flags & TCL_LEAVE_ERR_MSG)) {
	Tcl_SetObjResult(interp, Tcl_ObjPrintf(
		"unknown variable \"%s\"", name));
	Tcl_SetErrorCode(interp, "TCL", "LOOKUP", "VARIABLE", name, (char *)NULL);
    }
    return (Tcl_Var) varPtr;
}

/*
 *----------------------------------------------------------------------
 *
 * InfoVarsCmd -- (moved over from tclCmdIL.c)
 *
 *	Called to implement the "info vars" command that returns the list of
 *	variables in the interpreter that match an optional pattern. The
 *	pattern, if any, consists of an optional sequence of namespace names
 *	separated by "::" qualifiers, which is followed by a glob-style
 *	pattern that restricts which variables are returned. Handles the
 *	following syntax:
 *
 *	    info vars ?pattern?
 *
 * Results:
 *	Returns TCL_OK if successful and TCL_ERROR if there is an error.
 *
 * Side effects:
 *	Returns a result in the interpreter's result object. If there is an
 *	error, the result is an error message.
 *
 *----------------------------------------------------------------------
 */

int
TclInfoVarsCmd(
    TCL_UNUSED(void *),
    Tcl_Interp *interp,		/* Current interpreter. */
    Tcl_Size objc,			/* Number of arguments. */
    Tcl_Obj *const objv[])	/* Argument objects. */
{
    Interp *iPtr = (Interp *) interp;
    const char *varName, *pattern, *simplePattern;
    Tcl_HashSearch search;
    Var *varPtr;
    Namespace *nsPtr;
    Namespace *currNsPtr = (Namespace *) Tcl_GetCurrentNamespace(interp);
    Tcl_Obj *listPtr, *elemObjPtr, *varNamePtr;
    int specificNsInPattern = 0;/* Init. to avoid compiler warning. */
    Tcl_Obj *simplePatternPtr = NULL;

    /*
     * Get the pattern and find the "effective namespace" in which to list
     * variables. We only use this effective namespace if there's no active
     * Tcl procedure frame.
     */

    if (objc == 1) {
	simplePattern = NULL;
	nsPtr = currNsPtr;
	specificNsInPattern = 0;
    } else if (objc == 2) {
	/*
	 * From the pattern, get the effective namespace and the simple
	 * pattern (no namespace qualifiers or ::'s) at the end. If an error
	 * was found while parsing the pattern, return it. Otherwise, if the
	 * namespace wasn't found, just leave nsPtr NULL: we will return an
	 * empty list since no variables there can be found.
	 */

	Namespace *dummy1NsPtr, *dummy2NsPtr;

	pattern = TclGetString(objv[1]);
	TclGetNamespaceForQualName(interp, pattern, NULL, /*flags*/ 0,
		&nsPtr, &dummy1NsPtr, &dummy2NsPtr, &simplePattern);

	if (nsPtr != NULL) {	/* We successfully found the pattern's ns. */
	    specificNsInPattern = (strcmp(simplePattern, pattern) != 0);
	    if (simplePattern == pattern) {
		simplePatternPtr = objv[1];
	    } else {
		simplePatternPtr = Tcl_NewStringObj(simplePattern, -1);
	    }
	    Tcl_IncrRefCount(simplePatternPtr);
	}
    } else {
	Tcl_WrongNumArgs(interp, 1, objv, "?pattern?");
	return TCL_ERROR;
    }

    /*
     * If the namespace specified in the pattern wasn't found, just return.
     */

    if (nsPtr == NULL) {
	return TCL_OK;
    }

    listPtr = Tcl_NewListObj(0, NULL);

    if (!HasLocalVars(iPtr->varFramePtr) || specificNsInPattern) {
	/*
	 * There is no frame pointer, the frame pointer was pushed only to
	 * activate a namespace, or we are in a procedure call frame but a
	 * specific namespace was specified. Create a list containing only the
	 * variables in the effective namespace's variable table.
	 */

	if (simplePattern && TclMatchIsTrivial(simplePattern)) {
	    /*
	     * If we can just do hash lookups, that simplifies things a lot.
	     */

	    varPtr = VarHashFindVar(&nsPtr->varTable, simplePatternPtr);
	    if (varPtr) {
		if (!TclIsVarUndefined(varPtr)
			|| TclIsVarNamespaceVar(varPtr)) {
		    if (specificNsInPattern) {
			TclNewObj(elemObjPtr);
			Tcl_GetVariableFullName(interp, (Tcl_Var) varPtr,
				elemObjPtr);
		    } else {
			elemObjPtr = VarHashGetKey(varPtr);
		    }
		    Tcl_ListObjAppendElement(interp, listPtr, elemObjPtr);
		}
	    }
	} else {
	    /*
	     * Have to scan the tables of variables.
	     */

	    varPtr = VarHashFirstVar(&nsPtr->varTable, &search);
	    while (varPtr) {
		if (!TclIsVarUndefined(varPtr)
			|| TclIsVarNamespaceVar(varPtr)) {
		    varNamePtr = VarHashGetKey(varPtr);
		    varName = TclGetString(varNamePtr);
		    if ((simplePattern == NULL)
			    || Tcl_StringMatch(varName, simplePattern)) {
			if (specificNsInPattern) {
			    TclNewObj(elemObjPtr);
			    Tcl_GetVariableFullName(interp, (Tcl_Var) varPtr,
				    elemObjPtr);
			} else {
			    elemObjPtr = varNamePtr;
			}
			Tcl_ListObjAppendElement(interp, listPtr, elemObjPtr);
		    }
		}
		varPtr = VarHashNextVar(&search);
	    }
	}
    } else if (iPtr->varFramePtr->procPtr != NULL) {
	AppendLocals(interp, listPtr, simplePatternPtr, 1, 0);
    }

    if (simplePatternPtr) {
	Tcl_DecrRefCount(simplePatternPtr);
    }
    Tcl_SetObjResult(interp, listPtr);
    return TCL_OK;
}

/*
 *----------------------------------------------------------------------
 *
 * InfoGlobalsCmd -- (moved over from tclCmdIL.c)
 *
 *	Called to implement the "info globals" command that returns the list
 *	of global variables matching an optional pattern. Handles the
 *	following syntax:
 *
 *	    info globals ?pattern?
 *
 * Results:
 *	Returns TCL_OK if successful and TCL_ERROR if there is an error.
 *
 * Side effects:
 *	Returns a result in the interpreter's result object. If there is an
 *	error, the result is an error message.
 *
 *----------------------------------------------------------------------
 */

int
TclInfoGlobalsCmd(
    TCL_UNUSED(void *),
    Tcl_Interp *interp,		/* Current interpreter. */
    Tcl_Size objc,			/* Number of arguments. */
    Tcl_Obj *const objv[])	/* Argument objects. */
{
    const char *varName, *pattern;
    Namespace *globalNsPtr = (Namespace *) Tcl_GetGlobalNamespace(interp);
    Tcl_HashSearch search;
    Var *varPtr;
    Tcl_Obj *listPtr, *varNamePtr, *patternPtr;

    if (objc == 1) {
	pattern = NULL;
    } else if (objc == 2) {
	pattern = TclGetString(objv[1]);

	/*
	 * Strip leading global-namespace qualifiers. [Bug 1057461]
	 */

	if (pattern[0] == ':' && pattern[1] == ':') {
	    while (*pattern == ':') {
		pattern++;
	    }
	}
    } else {
	Tcl_WrongNumArgs(interp, 1, objv, "?pattern?");
	return TCL_ERROR;
    }

    /*
     * Scan through the global :: namespace's variable table and create a list
     * of all global variables that match the pattern.
     */

    listPtr = Tcl_NewListObj(0, NULL);
    if (pattern != NULL && TclMatchIsTrivial(pattern)) {
	if (pattern == TclGetString(objv[1])) {
	    patternPtr = objv[1];
	} else {
	    patternPtr = Tcl_NewStringObj(pattern, -1);
	}
	Tcl_IncrRefCount(patternPtr);

	varPtr = VarHashFindVar(&globalNsPtr->varTable, patternPtr);
	if (varPtr) {
	    if (!TclIsVarUndefined(varPtr)) {
		Tcl_ListObjAppendElement(interp, listPtr,
			VarHashGetKey(varPtr));
	    }
	}
	Tcl_DecrRefCount(patternPtr);
    } else {
	for (varPtr = VarHashFirstVar(&globalNsPtr->varTable, &search);
		varPtr != NULL;
		varPtr = VarHashNextVar(&search)) {
	    if (TclIsVarUndefined(varPtr)) {
		continue;
	    }
	    varNamePtr = VarHashGetKey(varPtr);
	    varName = TclGetString(varNamePtr);
	    if ((pattern == NULL) || Tcl_StringMatch(varName, pattern)) {
		Tcl_ListObjAppendElement(interp, listPtr, varNamePtr);
	    }
	}
    }
    Tcl_SetObjResult(interp, listPtr);
    return TCL_OK;
}

/*
 *----------------------------------------------------------------------
 *
 * TclInfoLocalsCmd -- (moved over from tclCmdIl.c)
 *
 *	Called to implement the "info locals" command to return a list of
 *	local variables that match an optional pattern. Handles the following
 *	syntax:
 *
 *	    info locals ?pattern?
 *
 * Results:
 *	Returns TCL_OK if successful and TCL_ERROR if there is an error.
 *
 * Side effects:
 *	Returns a result in the interpreter's result object. If there is an
 *	error, the result is an error message.
 *
 *----------------------------------------------------------------------
 */

int
TclInfoLocalsCmd(
    TCL_UNUSED(void *),
    Tcl_Interp *interp,		/* Current interpreter. */
    Tcl_Size objc,			/* Number of arguments. */
    Tcl_Obj *const objv[])	/* Argument objects. */
{
    Interp *iPtr = (Interp *) interp;
    Tcl_Obj *patternPtr, *listPtr;

    if (objc == 1) {
	patternPtr = NULL;
    } else if (objc == 2) {
	patternPtr = objv[1];
    } else {
	Tcl_WrongNumArgs(interp, 1, objv, "?pattern?");
	return TCL_ERROR;
    }

    if (!HasLocalVars(iPtr->varFramePtr)) {
	return TCL_OK;
    }

    /*
     * Return a list containing names of first the compiled locals (i.e. the
     * ones stored in the call frame), then the variables in the local hash
     * table (if one exists).
     */

    listPtr = Tcl_NewListObj(0, NULL);
    AppendLocals(interp, listPtr, patternPtr, 0, 0);
    Tcl_SetObjResult(interp, listPtr);
    return TCL_OK;
}

/*
 *----------------------------------------------------------------------
 *
 * TclInfoConstsCmd --
 *
 *	Called to implement the "info consts" command that returns the list of
 *	constants in the interpreter that match an optional pattern. The
 *	pattern, if any, consists of an optional sequence of namespace names
 *	separated by "::" qualifiers, which is followed by a glob-style
 *	pattern that restricts which variables are returned. Handles the
 *	following syntax:
 *
 *	    info consts ?pattern?
 *
 * Results:
 *	Returns TCL_OK if successful and TCL_ERROR if there is an error.
 *
 * Side effects:
 *	Returns a result in the interpreter's result object. If there is an
 *	error, the result is an error message.
 *
 *----------------------------------------------------------------------
 */

int
TclInfoConstsCmd(
    TCL_UNUSED(void *),
    Tcl_Interp *interp,		/* Current interpreter. */
    Tcl_Size objc,			/* Number of arguments. */
    Tcl_Obj *const objv[])	/* Argument objects. */
{
    Interp *iPtr = (Interp *) interp;
    const char *varName, *pattern, *simplePattern;
    Tcl_HashSearch search;
    Var *varPtr;
    Namespace *nsPtr;
    Namespace *globalNsPtr = (Namespace *) Tcl_GetGlobalNamespace(interp);
    Namespace *currNsPtr = (Namespace *) Tcl_GetCurrentNamespace(interp);
    Tcl_Obj *listPtr, *elemObjPtr, *varNamePtr;
    int specificNsInPattern = 0;/* Init. to avoid compiler warning. */
    Tcl_Obj *simplePatternPtr = NULL;

    /*
     * Get the pattern and find the "effective namespace" in which to list
     * variables. We only use this effective namespace if there's no active
     * Tcl procedure frame.
     */

    if (objc == 1) {
	simplePattern = NULL;
	nsPtr = currNsPtr;
	specificNsInPattern = 0;
    } else if (objc == 2) {
	/*
	 * From the pattern, get the effective namespace and the simple
	 * pattern (no namespace qualifiers or ::'s) at the end. If an error
	 * was found while parsing the pattern, return it. Otherwise, if the
	 * namespace wasn't found, just leave nsPtr NULL: we will return an
	 * empty list since no variables there can be found.
	 */

	Namespace *dummy1NsPtr, *dummy2NsPtr;

	pattern = TclGetString(objv[1]);
	TclGetNamespaceForQualName(interp, pattern, NULL, /*flags*/ 0,
		&nsPtr, &dummy1NsPtr, &dummy2NsPtr, &simplePattern);

	if (nsPtr != NULL) {	/* We successfully found the pattern's ns. */
	    specificNsInPattern = (strcmp(simplePattern, pattern) != 0);
	    if (simplePattern == pattern) {
		simplePatternPtr = objv[1];
	    } else {
		simplePatternPtr = Tcl_NewStringObj(simplePattern, -1);
	    }
	    Tcl_IncrRefCount(simplePatternPtr);
	}
    } else {
	Tcl_WrongNumArgs(interp, 1, objv, "?pattern?");
	return TCL_ERROR;
    }

    /*
     * If the namespace specified in the pattern wasn't found, just return.
     */

    if (nsPtr == NULL) {
	return TCL_OK;
    }

    listPtr = Tcl_NewListObj(0, NULL);

    if (!HasLocalVars(iPtr->varFramePtr) || specificNsInPattern) {
	/*
	 * There is no frame pointer, the frame pointer was pushed only to
	 * activate a namespace, or we are in a procedure call frame but a
	 * specific namespace was specified. Create a list containing only the
	 * variables in the effective namespace's variable table.
	 */

	if (simplePattern && TclMatchIsTrivial(simplePattern)) {
	    /*
	     * If we can just do hash lookups, that simplifies things a lot.
	     */

	    varPtr = VarHashFindVar(&nsPtr->varTable, simplePatternPtr);
	    if (varPtr && TclIsVarConstant(varPtr)) {
		if (!TclIsVarUndefined(varPtr)
			|| TclIsVarNamespaceVar(varPtr)) {
		    if (specificNsInPattern) {
			TclNewObj(elemObjPtr);
			Tcl_GetVariableFullName(interp, (Tcl_Var) varPtr,
				elemObjPtr);
		    } else {
			elemObjPtr = VarHashGetKey(varPtr);
		    }
		    Tcl_ListObjAppendElement(interp, listPtr, elemObjPtr);
		}
	    } else if ((nsPtr != globalNsPtr) && !specificNsInPattern) {
		varPtr = VarHashFindVar(&globalNsPtr->varTable,
			simplePatternPtr);
		if (varPtr && TclIsVarConstant(varPtr)) {
		    if (!TclIsVarUndefined(varPtr)
			    || TclIsVarNamespaceVar(varPtr)) {
			Tcl_ListObjAppendElement(interp, listPtr,
				VarHashGetKey(varPtr));
		    }
		}
	    }
	} else {
	    /*
	     * Have to scan the tables of variables.
	     */

	    varPtr = VarHashFirstVar(&nsPtr->varTable, &search);
	    while (varPtr) {
		if (TclIsVarConstant(varPtr) && (!TclIsVarUndefined(varPtr)
			|| TclIsVarNamespaceVar(varPtr))) {
		    varNamePtr = VarHashGetKey(varPtr);
		    varName = TclGetString(varNamePtr);
		    if ((simplePattern == NULL)
			    || Tcl_StringMatch(varName, simplePattern)) {
			if (specificNsInPattern) {
			    TclNewObj(elemObjPtr);
			    Tcl_GetVariableFullName(interp, (Tcl_Var) varPtr,
				    elemObjPtr);
			} else {
			    elemObjPtr = varNamePtr;
			}
			Tcl_ListObjAppendElement(interp, listPtr, elemObjPtr);
		    }
		}
		varPtr = VarHashNextVar(&search);
	    }

	    /*
	     * If the effective namespace isn't the global :: namespace, and a
	     * specific namespace wasn't requested in the pattern (i.e., the
	     * pattern only specifies variable names), then add in all global
	     * :: variables that match the simple pattern. Of course, add in
	     * only those variables that aren't hidden by a variable in the
	     * effective namespace.
	     */

	    if ((nsPtr != globalNsPtr) && !specificNsInPattern) {
		varPtr = VarHashFirstVar(&globalNsPtr->varTable, &search);
		while (varPtr) {
		    if (TclIsVarConstant(varPtr) && (!TclIsVarUndefined(varPtr)
			    || TclIsVarNamespaceVar(varPtr))) {
			varNamePtr = VarHashGetKey(varPtr);
			varName = TclGetString(varNamePtr);
			if ((simplePattern == NULL)
				|| Tcl_StringMatch(varName, simplePattern)) {
			    if (VarHashFindVar(&nsPtr->varTable,
				    varNamePtr) == NULL) {
				Tcl_ListObjAppendElement(interp, listPtr,
					varNamePtr);
			    }
			}
		    }
		    varPtr = VarHashNextVar(&search);
		}
	    }
	}
    } else if (iPtr->varFramePtr->procPtr != NULL) {
	AppendLocals(interp, listPtr, simplePatternPtr, 1, 1);
    }

    if (simplePatternPtr) {
	Tcl_DecrRefCount(simplePatternPtr);
    }
    Tcl_SetObjResult(interp, listPtr);
    return TCL_OK;
}

/*
 *----------------------------------------------------------------------
 *
 * AppendLocals --
 *
 *	Append the local variables for the current frame to the specified list
 *	object.
 *
 * Results:
 *	None.
 *
 * Side effects:
 *	None.
 *
 *----------------------------------------------------------------------
 */

static int
ContextObjectContainsConstant(
    Tcl_ObjectContext context,
    Tcl_Obj *varNamePtr)
{
    /*
     * Helper for AppendLocals to check if an object contains a variable
     * that is a constant. It's too complicated without factoring this
     * check out!
     */

    Object *oPtr = (Object *) Tcl_ObjectContextObject(context);
    Namespace *nsPtr = (Namespace *) oPtr->namespacePtr;
    Var *varPtr = VarHashFindVar(&nsPtr->varTable, varNamePtr);

    return !TclIsVarUndefined(varPtr) && TclIsVarConstant(varPtr);
}

static void
AppendLocals(
    Tcl_Interp *interp,		/* Current interpreter. */
    Tcl_Obj *listPtr,		/* List object to append names to. */
    Tcl_Obj *patternPtr,	/* Pattern to match against. */
    int includeLinks,		/* 1 if upvars should be included, else 0. */
    int justConstants)		/* 1 if just constants should be included. */
{
    Interp *iPtr = (Interp *) interp;
    Var *varPtr;
    Tcl_Size i, localVarCt;
    int added;
    Tcl_Obj *objNamePtr;
    const char *varName;
    TclVarHashTable *localVarTablePtr;
    Tcl_HashSearch search;
    Tcl_HashTable addedTable;
    const char *pattern = patternPtr? TclGetString(patternPtr) : NULL;

    localVarCt = iPtr->varFramePtr->numCompiledLocals;
    varPtr = iPtr->varFramePtr->compiledLocals;
    localVarTablePtr = iPtr->varFramePtr->varTablePtr;
    if (includeLinks) {
	Tcl_InitObjHashTable(&addedTable);
    }

    if (localVarCt > 0) {
	Tcl_Obj **varNamePtr = &iPtr->varFramePtr->localCachePtr->varName0;

	for (i = 0; i < localVarCt; i++, varNamePtr++) {
	    /*
	     * Skip nameless (temporary) variables and undefined variables.
	     */

	    if (*varNamePtr && !TclIsVarUndefined(varPtr)
		    && (includeLinks || !TclIsVarLink(varPtr))) {
		varName = TclGetString(*varNamePtr);
		if ((pattern == NULL) || Tcl_StringMatch(varName, pattern)) {
		    if (!justConstants || TclIsVarConstant(varPtr)) {
			Tcl_ListObjAppendElement(interp, listPtr, *varNamePtr);
		    }
		    if (includeLinks) {
			Tcl_CreateHashEntry(&addedTable, *varNamePtr, &added);
		    }
		}
	    }
	    varPtr++;
	}
    }

    /*
     * Do nothing if no local variables.
     */

    if (localVarTablePtr == NULL) {
	goto objectVars;
    }

    /*
     * Check for the simple and fast case.
     */

    if ((pattern != NULL) && TclMatchIsTrivial(pattern)) {
	varPtr = VarHashFindVar(localVarTablePtr, patternPtr);
	if (varPtr != NULL) {
	    if (!TclIsVarUndefined(varPtr)
		    && (includeLinks || !TclIsVarLink(varPtr))) {
		if ((!justConstants || TclIsVarConstant(varPtr))) {
		    Tcl_ListObjAppendElement(interp, listPtr,
			    VarHashGetKey(varPtr));
		}
		if (includeLinks) {
		    Tcl_CreateHashEntry(&addedTable, VarHashGetKey(varPtr),
			    &added);
		}
	    }
	}
	goto objectVars;
    }

    /*
     * Scan over and process all local variables.
     */

    for (varPtr = VarHashFirstVar(localVarTablePtr, &search);
	    varPtr != NULL;
	    varPtr = VarHashNextVar(&search)) {
	if (!TclIsVarUndefined(varPtr)
		&& (includeLinks || !TclIsVarLink(varPtr))) {
	    objNamePtr = VarHashGetKey(varPtr);
	    varName = TclGetString(objNamePtr);
	    if ((pattern == NULL) || Tcl_StringMatch(varName, pattern)) {
		if (!justConstants || TclIsVarConstant(varPtr)) {
		    Tcl_ListObjAppendElement(interp, listPtr, objNamePtr);
		}
		if (includeLinks) {
		    Tcl_CreateHashEntry(&addedTable, objNamePtr, &added);
		}
	    }
	}
    }

  objectVars:
    if (!includeLinks) {
	return;
    }

    if (iPtr->varFramePtr->isProcCallFrame & FRAME_IS_METHOD) {
	Tcl_ObjectContext context = (Tcl_ObjectContext)
		iPtr->varFramePtr->clientData;
	Method *mPtr = (Method *) Tcl_ObjectContextMethod(context);
	PrivateVariableMapping *privatePtr;

	if (mPtr->declaringObjectPtr) {
	    Object *oPtr = mPtr->declaringObjectPtr;

	    FOREACH(objNamePtr, oPtr->variables) {
		Tcl_CreateHashEntry(&addedTable, objNamePtr, &added);
		if (justConstants && !ContextObjectContainsConstant(context,
			objNamePtr)) {
		    continue;
		}
		if (added && (!pattern ||
			Tcl_StringMatch(TclGetString(objNamePtr), pattern))) {
		    Tcl_ListObjAppendElement(interp, listPtr, objNamePtr);
		}
	    }
	    FOREACH_STRUCT(privatePtr, oPtr->privateVariables) {
		Tcl_CreateHashEntry(&addedTable, privatePtr->variableObj,
			&added);
		if (justConstants && !ContextObjectContainsConstant(context,
			privatePtr->fullNameObj)) {
		    continue;
		}
		if (added && (!pattern ||
			Tcl_StringMatch(TclGetString(privatePtr->variableObj),
				pattern))) {
		    Tcl_ListObjAppendElement(interp, listPtr,
			    privatePtr->variableObj);
		}
	    }
	} else {
	    Class *clsPtr = mPtr->declaringClassPtr;

	    FOREACH(objNamePtr, clsPtr->variables) {
		Tcl_CreateHashEntry(&addedTable, objNamePtr, &added);
		if (justConstants && !ContextObjectContainsConstant(context,
			objNamePtr)) {
		    continue;
		}
		if (added && (!pattern ||
			Tcl_StringMatch(TclGetString(objNamePtr), pattern))) {
		    Tcl_ListObjAppendElement(interp, listPtr, objNamePtr);
		}
	    }
	    FOREACH_STRUCT(privatePtr, clsPtr->privateVariables) {
		Tcl_CreateHashEntry(&addedTable, privatePtr->variableObj,
			&added);
		if (justConstants && !ContextObjectContainsConstant(context,
			privatePtr->fullNameObj)) {
		    continue;
		}
		if (added && (!pattern ||
			Tcl_StringMatch(TclGetString(privatePtr->variableObj),
				pattern))) {
		    Tcl_ListObjAppendElement(interp, listPtr,
			    privatePtr->variableObj);
		}
	    }
	}
    }
    Tcl_DeleteHashTable(&addedTable);
}

/*
 *----------------------------------------------------------------------
 *
 * TclInfoConstantCmd --
 *
 *	Called to implement the "info constant" command that tests whether a
 *	specific variable is a constant. Handles the following syntax:
 *
 *	    info constant varName
 *
 * Results:
 *	Returns TCL_OK if successful and TCL_ERROR if there is an error.
 *
 * Side effects:
 *	Returns a result in the interpreter's result object. If there is an
 *	error, the result is an error message.
 *
 *----------------------------------------------------------------------
 */

int
TclInfoConstantCmd(
    TCL_UNUSED(void *),
    Tcl_Interp *interp,		/* Current interpreter. */
    Tcl_Size objc,			/* Number of arguments. */
    Tcl_Obj *const objv[])	/* Argument objects. */
{
    Var *varPtr, *arrayPtr;
    int result;

    if (objc != 2) {
	Tcl_WrongNumArgs(interp, 1, objv, "varName");
	return TCL_ERROR;
    }
    varPtr = TclObjLookupVar(interp, objv[1], NULL, 0, "lookup", 0, 0,
	    &arrayPtr);
    result = (varPtr && TclIsVarConstant(varPtr));
    Tcl_SetObjResult(interp, Tcl_NewBooleanObj(result));
    return TCL_OK;
}

/*
 * Hash table implementation - first, just copy and adapt the obj key stuff
 */

void
TclInitVarHashTable(
    TclVarHashTable *tablePtr,
    Namespace *nsPtr)
{
    Tcl_InitCustomHashTable(&tablePtr->table,
	    TCL_CUSTOM_TYPE_KEYS, &tclVarHashKeyType);
    tablePtr->nsPtr = nsPtr;
    tablePtr->arrayPtr = NULL;
}

static Tcl_HashEntry *
AllocVarEntry(
    TCL_UNUSED(Tcl_HashTable *),
    void *keyPtr)		/* Key to store in the hash table entry. */
{
    Tcl_Obj *objPtr = (Tcl_Obj *)keyPtr;
    Tcl_HashEntry *hPtr;
    Var *varPtr;

    varPtr = (Var *)Tcl_AttemptAlloc(sizeof(VarInHash));
    if (!varPtr) {
	return NULL;
    }
    varPtr->flags = VAR_IN_HASHTABLE;
    varPtr->value.objPtr = NULL;
    VarHashRefCount(varPtr) = 1;

    hPtr = &(((VarInHash *) varPtr)->entry);
    Tcl_SetHashValue(hPtr, varPtr);
    hPtr->key.objPtr = objPtr;
    Tcl_IncrRefCount(objPtr);

    return hPtr;
}

static void
FreeVarEntry(
    Tcl_HashEntry *hPtr)
{
    Var *varPtr = VarHashGetValue(hPtr);
    Tcl_Obj *objPtr = hPtr->key.objPtr;

    if (TclIsVarUndefined(varPtr) && !TclIsVarTraced(varPtr)
	    && (VarHashRefCount(varPtr) == 1)) {
	Tcl_Free(varPtr);
    } else {
	VarHashInvalidateEntry(varPtr);
	TclSetVarUndefined(varPtr);
	VarHashRefCount(varPtr)--;
    }
    Tcl_DecrRefCount(objPtr);
}

static int
CompareVarKeys(
    void *keyPtr,		/* New key to compare. */
    Tcl_HashEntry *hPtr)	/* Existing key to compare. */
{
    Tcl_Obj *objPtr1 = (Tcl_Obj *)keyPtr;
    Tcl_Obj *objPtr2 = hPtr->key.objPtr;
    const char *p1, *p2;
    size_t l1, l2;

    /*
     * If the object pointers are the same then they match.
     * OPT: this comparison was moved to the caller
     *
     * if (objPtr1 == objPtr2) return 1;
     */

    /*
     * Don't use Tcl_GetStringFromObj as it would prevent l1 and l2 being in a
     * register.
     */

    p1 = TclGetString(objPtr1);
    l1 = objPtr1->length;
    p2 = TclGetString(objPtr2);
    l2 = objPtr2->length;

    /*
     * Only compare string representations of the same length.
     */

    return ((l1 == l2) && !memcmp(p1, p2, l1));
}

/*----------------------------------------------------------------------
 *
 * ArrayDefaultCmd --
 *
 *	This function implements the 'array default' Tcl command.
 *	Refer to the user documentation for details on what it does.
 *
 * Results:
 *	Returns a standard Tcl result.
 *
 * Side effects:
 *	See the user documentation.
 *
 *----------------------------------------------------------------------
 */

static int
ArrayDefaultCmd(
    TCL_UNUSED(void *),
    Tcl_Interp *interp,		/* Current interpreter. */
    Tcl_Size objc,			/* Number of arguments. */
    Tcl_Obj *const objv[])	/* Argument objects. */
{
    static const char *const options[] = {
	"get", "set", "exists", "unset", NULL
    };
    enum arrayDefaultOptionsEnum { OPT_GET, OPT_SET, OPT_EXISTS, OPT_UNSET } option;
    Tcl_Obj *arrayNameObj, *defaultValueObj;
    Var *varPtr, *arrayPtr;
    int isArray;

    /*
     * Parse arguments.
     */

    if (objc != 3 && objc != 4) {
	Tcl_WrongNumArgs(interp, 1, objv, "option arrayName ?value?");
	return TCL_ERROR;
    }
    if (Tcl_GetIndexFromObj(interp, objv[1], options, "option",
	    0, &option) != TCL_OK) {
	return TCL_ERROR;
    }

    arrayNameObj = objv[2];

    if (TCL_ERROR == LocateArray(interp, arrayNameObj, &varPtr, &isArray)) {
	return TCL_ERROR;
    }

    switch (option) {
    case OPT_GET:
	if (objc != 3) {
	    Tcl_WrongNumArgs(interp, 2, objv, "arrayName");
	    return TCL_ERROR;
	}
	if (!varPtr || TclIsVarUndefined(varPtr) || !isArray) {
	    return NotArrayError(interp, arrayNameObj);
	}

	defaultValueObj = TclGetArrayDefault(varPtr);
	if (!defaultValueObj) {
	    /* Array default must exist. */
	    Tcl_SetObjResult(interp, Tcl_NewStringObj(
		    "array has no default value", -1));
	    Tcl_SetErrorCode(interp, "TCL", "READ", "ARRAY", "DEFAULT", (char *)NULL);
	    return TCL_ERROR;
	}
	Tcl_SetObjResult(interp, defaultValueObj);
	return TCL_OK;

    case OPT_SET:
	if (objc != 4) {
	    Tcl_WrongNumArgs(interp, 2, objv, "arrayName value");
	    return TCL_ERROR;
	}

	/*
	 * Attempt to create array if needed.
	 */
	varPtr = TclObjLookupVarEx(interp, arrayNameObj, NULL,
		/*flags*/ TCL_LEAVE_ERR_MSG, /*msg*/ "array default set",
		/*createPart1*/ 1, /*createPart2*/ 1, &arrayPtr);
	if (varPtr == NULL) {
	    return TCL_ERROR;
	}
	if (arrayPtr) {
	    /*
	     * Not a valid array name.
	     */

	    CleanupVar(varPtr, arrayPtr);
	    TclObjVarErrMsg(interp, arrayNameObj, NULL, "array default set",
		    NEEDARRAY, -1);
	    Tcl_SetErrorCode(interp, "TCL", "LOOKUP", "VARNAME",
		    TclGetString(arrayNameObj), (char *)NULL);
	    return TCL_ERROR;
	}
	if (!TclIsVarArray(varPtr) && !TclIsVarUndefined(varPtr)) {
	    /*
	     * Not an array.
	     */

	    TclObjVarErrMsg(interp, arrayNameObj, NULL, "array default set",
		    NEEDARRAY, -1);
	    Tcl_SetErrorCode(interp, "TCL", "WRITE", "ARRAY", (char *)NULL);
	    return TCL_ERROR;
	}

	if (!TclIsVarArray(varPtr)) {
	    TclInitArrayVar(varPtr);
	}
	defaultValueObj = objv[3];
	SetArrayDefault(varPtr, defaultValueObj);
	return TCL_OK;

    case OPT_EXISTS:
	if (objc != 3) {
	    Tcl_WrongNumArgs(interp, 2, objv, "arrayName");
	    return TCL_ERROR;
	}

	/*
	 * Undefined variables (whether or not they have storage allocated) do
	 * not have defaults, and this is not an error case.
	 */

	if (!varPtr || TclIsVarUndefined(varPtr)) {
	    Tcl_SetObjResult(interp, Tcl_NewBooleanObj(0));
	} else if (!isArray) {
	    return NotArrayError(interp, arrayNameObj);
	} else {
	    defaultValueObj = TclGetArrayDefault(varPtr);
	    Tcl_SetObjResult(interp, Tcl_NewBooleanObj(!!defaultValueObj));
	}
	return TCL_OK;

    case OPT_UNSET:
	if (objc != 3) {
	    Tcl_WrongNumArgs(interp, 2, objv, "arrayName");
	    return TCL_ERROR;
	}

	if (varPtr && !TclIsVarUndefined(varPtr)) {
	    if (!isArray) {
		return NotArrayError(interp, arrayNameObj);
	    }
	    SetArrayDefault(varPtr, NULL);
	}
	return TCL_OK;

    default:
	TCL_UNREACHABLE();
    }
}

/*
 * Initialize array variable.
 */

void
TclInitArrayVar(
    Var *arrayPtr)
{
    ArrayVarHashTable *tablePtr = (ArrayVarHashTable *)Tcl_Alloc(sizeof(ArrayVarHashTable));

    /*
     * Mark the variable as an array.
     */

    TclSetVarArray(arrayPtr);

    /*
     * Regular TclVarHashTable initialization.
     */

    arrayPtr->value.tablePtr = (TclVarHashTable *) tablePtr;
    TclInitVarHashTable(arrayPtr->value.tablePtr, TclGetVarNsPtr(arrayPtr));
    arrayPtr->value.tablePtr->arrayPtr = arrayPtr;

    /*
     * Default value initialization.
     */

    tablePtr->defaultObj = NULL;
}

/*
 * Cleanup array variable.
 */

static void
DeleteArrayVar(
    Var *arrayPtr)
{
    ArrayVarHashTable *tablePtr = (ArrayVarHashTable *)
	    arrayPtr->value.tablePtr;

    /*
     * Default value cleanup.
     */

    SetArrayDefault(arrayPtr, NULL);

    /*
     * Regular TclVarHashTable cleanup.
     */

    VarHashDeleteTable(arrayPtr->value.tablePtr);
    Tcl_Free(tablePtr);
}

/*
 * Get array default value if any.
 */

Tcl_Obj *
TclGetArrayDefault(
    Var *arrayPtr)
{
    ArrayVarHashTable *tablePtr = (ArrayVarHashTable *)
	    arrayPtr->value.tablePtr;

    return tablePtr->defaultObj;
}

/*
 * Set/replace/unset array default value.
 */

static void
SetArrayDefault(
    Var *arrayPtr,
    Tcl_Obj *defaultObj)
{
    ArrayVarHashTable *tablePtr = (ArrayVarHashTable *)
	    arrayPtr->value.tablePtr;

    /*
     * Increment/decrement refcount twice to ensure that the object is shared,
     * so that it doesn't get modified accidentally by the folling code:
     *
     *      array default set v 1
     *      lappend v(a) 2; # returns a new object {1 2}
     *      set v(b); # returns the original default object "1"
     */

    if (tablePtr->defaultObj) {
	Tcl_DecrRefCount(tablePtr->defaultObj);
	Tcl_DecrRefCount(tablePtr->defaultObj);
    }
    tablePtr->defaultObj = defaultObj;
    if (tablePtr->defaultObj) {
	Tcl_IncrRefCount(tablePtr->defaultObj);
	Tcl_IncrRefCount(tablePtr->defaultObj);
    }
}

/*----------------------------------------------------------------------
 *
 * TclCopyNamespaceVariables --
 *
 *	This copies the variables of one namespace (the source) to another
 *	(the target). It skips variables in the source that have the same name
 *	in the target.
 *
 * Results:
 *	Returns a standard Tcl result.
 *
 * Side effects:
 *	May run traces on the source variables.
 *
 *----------------------------------------------------------------------
 */

// Copy an array from one namespace to another.
// This is basically [array set $tgt [array get $src]] but optimised.
static int
CopyNSArray(
    Tcl_Interp *interp,
    Var *srcAryPtr,
    Var *tgtAryPtr,
    Tcl_Obj *arrayName)
{
    // List the elements of the array prior to traces.
    Tcl_Obj *nameList = Tcl_NewObj();
    Tcl_HashSearch search;
    for (Var *varPtr2 = VarHashFirstVar(srcAryPtr->value.tablePtr, &search);
	    varPtr2; varPtr2 = VarHashNextVar(&search)) {
	if (TclIsVarUndefined(varPtr2)) {
	    continue;
	}
	Tcl_ListObjAppendElement(NULL, nameList, VarHashGetKey(varPtr2));
    }

    // Make sure the Var structure of the array is not removed by a trace
    // while we're working.
    VarHashRefCount(srcAryPtr)++;

    Tcl_Size count;
    Tcl_Obj **names;
    TclListObjGetElements(NULL, nameList, &count, &names);

    // Init the target array if necessary
    if (!TclIsVarArray(tgtAryPtr)) {
	TclInitArrayVar(tgtAryPtr);
    }
    // Make sure it won't go away
    VarHashRefCount(tgtAryPtr)++;

    // Copy elements!
    for (Tcl_Size i=0 ; i<count ; i++) {
	Tcl_Obj *elemName = names[i];

	// Read the element in the source; may invoke read traces.
	Var *srcElem = TclLookupArrayElement(interp, arrayName, elemName,
		TCL_LEAVE_ERR_MSG, "read", 0, 0, srcAryPtr, TCL_INDEX_NONE);
	if (!srcElem) {
	    if (TclIsVarArray(srcAryPtr)) {
		continue;
	    }
	    goto errorCopyingElement;
	}
	Tcl_Obj *valueObj = TclPtrGetVarIdx(interp, srcElem, srcAryPtr,
		arrayName, elemName, TCL_LEAVE_ERR_MSG, TCL_INDEX_NONE);
	if (!valueObj) {
	    if (TclIsVarArray(srcAryPtr)) {
		continue;
	    }
	    goto errorCopyingElement;
	}

	// Write the element in the target; may invoke write traces
	Var *tgtElem = TclLookupArrayElement(interp, arrayName, elemName,
		TCL_LEAVE_ERR_MSG, "write", 0, 1, tgtAryPtr, TCL_INDEX_NONE);
	if (!tgtElem) {
	    goto errorCopyingElement;
	}
	if (TclPtrSetVarIdx(interp, tgtElem, tgtAryPtr, arrayName, elemName,
		valueObj, TCL_LEAVE_ERR_MSG, TCL_INDEX_NONE) == NULL) {
	    goto errorCopyingElement;
	}
    }

    // Clean up
    VarHashRefCount(srcAryPtr)--;
    VarHashRefCount(tgtAryPtr)--;
    Tcl_BounceRefCount(nameList);
    return TCL_OK;

  errorCopyingElement:
    VarHashRefCount(srcAryPtr)--;
    VarHashRefCount(tgtAryPtr)--;
    Tcl_BounceRefCount(nameList);
    return TCL_ERROR;
}

// Copy variables from one namespace to another.
int
TclCopyNamespaceVariables(
    Tcl_Interp *interp,
    Namespace *originNs,
    Namespace *targetNs)
{
    Var *srcVarPtr;
    Tcl_HashSearch search;

    if (targetNs == originNs) {
	Tcl_Panic("cannot copy namespace variables to itself");
    }

  restartScan:
    for (srcVarPtr=VarHashFirstVar(&originNs->varTable, &search);
	    srcVarPtr!=NULL ; srcVarPtr=VarHashNextVar(&search)) {
	Tcl_Obj *nameObj = VarHashGetKey(srcVarPtr), *valueObj;
	int isNew, restart = 0;

	Var *tgtVarPtr = VarHashCreateVar(&targetNs->varTable, nameObj, &isNew);
	if (!tgtVarPtr || !isNew) {
	    // If we couldn't make it or it existed, we skip.
	    // This means that a variable that triggered a rescan because of
	    // a trace won't do the second time round.
	    continue;
	}
	// Mark this like [variable] does
	TclSetVarNamespaceVar(tgtVarPtr);
	if (TclIsVarUndefined(srcVarPtr)) {
	    continue;
	}
	switch (srcVarPtr->flags & VAR_TYPE) {
	case VAR_ARRAY:
	    if (srcVarPtr->flags & VAR_ALL_TRACES) {
		restart = 1;
	    }
	    if (CopyNSArray(interp, srcVarPtr, tgtVarPtr, nameObj) != TCL_OK) {
		return TCL_ERROR;
	    }
	    break;
	case VAR_LINK:
	    // Links don't have traces
	    while (TclIsVarLink(srcVarPtr)) {
		srcVarPtr = srcVarPtr->value.linkPtr;
	    }
	    TclSetVarLink(tgtVarPtr);
	    tgtVarPtr->value.linkPtr = srcVarPtr;
	    if (TclIsVarInHash(srcVarPtr)) {
		VarHashRefCount(srcVarPtr)++;
	    }
	    break;
	default:
	    if (srcVarPtr->flags & VAR_ALL_TRACES) {
		restart = 1;
	    }
	    valueObj = TclPtrGetVarIdx(interp, srcVarPtr, NULL, nameObj, NULL,
		    TCL_LEAVE_ERR_MSG, TCL_INDEX_NONE);
	    if (!valueObj) {
		return TCL_ERROR;
	    }
	    tgtVarPtr->value.objPtr = valueObj;
	    Tcl_IncrRefCount(valueObj);
	    if (srcVarPtr->flags & VAR_CONSTANT) {
		tgtVarPtr->flags |= VAR_CONSTANT;
	    }
	    break;
	}
	if (restart) {
	    // A trace existed on a variable we touched, so we must rescan
	    goto restartScan;
	}
    }
    return TCL_OK;
}

/*
 * ----------------------------------------------------------------------
 *
 * TclCreateConstantInNS --
 *
 *	Create a constant in a given namespace. Does nothing if the variable
 *	already exists. The variable name should not indicate an array element;
 *	it should be a simple name as the namespace is given by other means.
 *
 * Results:
 *	Tcl result code.
 *
 * Side effects:
 *	May run traces.
 *
 * ----------------------------------------------------------------------
 */
int
TclCreateConstantInNS(
    Tcl_Interp *interp,
    Namespace *nsPtr,		// The namespace to contain the constant.
    Tcl_Obj *nameObj,		// The unqualified name of the constant.
    Tcl_Obj *valueObj)		// The value to put in the constant.
{
    Interp *iPtr = (Interp *) interp;
    Namespace *savedNsPtr = iPtr->varFramePtr->nsPtr;
    Var *varPtr, *arrayPtr;

    iPtr->varFramePtr->nsPtr = nsPtr;
    varPtr = TclObjLookupVarEx(interp, nameObj, NULL,
	    (TCL_NAMESPACE_ONLY | TCL_LEAVE_ERR_MSG | TCL_AVOID_RESOLVERS),
	    "write", /*createPart1*/ 1, /*createPart2*/ 1, &arrayPtr);
    iPtr->varFramePtr->nsPtr = savedNsPtr;
    if (arrayPtr) {
	Tcl_Panic("constants may not be arrays");
    }
    if (!varPtr) {
	return TCL_ERROR;
    }
    if (TclIsVarUndefined(varPtr)) {
	varPtr->value.objPtr = valueObj;
	Tcl_IncrRefCount(valueObj);
	varPtr->flags |= VAR_CONSTANT;
    }
    return TCL_OK;
}

/*
 * Local Variables:
 * mode: c
 * c-basic-offset: 4
 * fill-column: 78
 * End:
 */<|MERGE_RESOLUTION|>--- conflicted
+++ resolved
@@ -198,13 +198,8 @@
 			    ArraySearch *searchPtr);
 static void		ArrayDoneSearch(Interp *iPtr, Var *varPtr,
 			    ArraySearch *searchPtr);
-<<<<<<< HEAD
 static Tcl_NRPostProc	ArrayForLoopCallback;
-static Tcl_ObjCmdProc	ArrayForNRCmd;
-=======
-static Tcl_NRPostProc   ArrayForLoopCallback;
 static Tcl_ObjCmdProc2	ArrayForNRCmd;
->>>>>>> fced520e
 static void		DeleteSearches(Interp *iPtr, Var *arrayVarPtr);
 static void		DeleteArray(Interp *iPtr, Tcl_Obj *arrayNamePtr,
 			    Var *varPtr, int flags, Tcl_Size index);
